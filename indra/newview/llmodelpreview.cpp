/**
 * @file llmodelpreview.cpp
 * @brief LLModelPreview class implementation
 *
 * $LicenseInfo:firstyear=2020&license=viewerlgpl$
 * Second Life Viewer Source Code
 * Copyright (C) 2020, Linden Research, Inc.
 *
 * This library is free software; you can redistribute it and/or
 * modify it under the terms of the GNU Lesser General Public
 * License as published by the Free Software Foundation;
 * version 2.1 of the License only.
 *
 * This library is distributed in the hope that it will be useful,
 * but WITHOUT ANY WARRANTY; without even the implied warranty of
 * MERCHANTABILITY or FITNESS FOR A PARTICULAR PURPOSE.  See the GNU
 * Lesser General Public License for more details.
 *
 * You should have received a copy of the GNU Lesser General Public
 * License along with this library; if not, write to the Free Software
 * Foundation, Inc., 51 Franklin Street, Fifth Floor, Boston, MA  02110-1301  USA
 *
 * Linden Research, Inc., 945 Battery Street, San Francisco, CA  94111  USA
 * $/LicenseInfo$
 */

#include "llviewerprecompiledheaders.h"

#include "llmodelpreview.h"

#include "llmodelloader.h"
#include "lldaeloader.h"
#include "llfloatermodelpreview.h"

#include "llagent.h"
#include "llanimationstates.h"
#include "llcallbacklist.h"
#include "lldatapacker.h"
#include "lldrawable.h"
#include "llface.h"
#include "lliconctrl.h"
#include "llmatrix4a.h"
#include "llmeshrepository.h"
#include "llmeshoptimizer.h"
#include "llrender.h"
#include "llsdutil_math.h"
#include "llskinningutil.h"
#include "llstring.h"
#include "llsdserialize.h"
#include "lltoolmgr.h"
#include "llui.h"
#include "llvector4a.h"
#include "llviewercamera.h"
#include "llviewercontrol.h"
#include "llviewerobjectlist.h"
#include "llviewernetwork.h"
#include "llviewershadermgr.h"
#include "llviewertexteditor.h"
#include "llviewertexturelist.h"
#include "llvoavatar.h"
#include "pipeline.h"

// ui controls (from floater)
#include "llbutton.h"
#include "llcombobox.h"
#include "llspinctrl.h"
#include "lltabcontainer.h"
#include "lltextbox.h"

#include <boost/algorithm/string.hpp>
// <AW: opensim-limits>
#include "llworld.h"
// </AW: opensim-limits>

bool LLModelPreview::sIgnoreLoadedCallback = false;
// <FS:Beq> fix up and restore stuff removed by lab
// // Extra configurability, to be exposed later in xml (LLModelPreview probably
// // should become UI control at some point or get split into preview control)
// static const LLColor4 PREVIEW_CANVAS_COL(0.169f, 0.169f, 0.169f, 1.f);
// static const LLColor4 PREVIEW_EDGE_COL(0.4f, 0.4f, 0.4f, 1.0);
// static const LLColor4 PREVIEW_BASE_COL(1.f, 1.f, 1.f, 1.f);
// static const LLColor3 PREVIEW_BRIGHTNESS(0.9f, 0.9f, 0.9f);
// static const F32 PREVIEW_EDGE_WIDTH(1.f);
// static const LLColor4 PREVIEW_PSYH_EDGE_COL(0.f, 0.25f, 0.5f, 0.25f);
// static const LLColor4 PREVIEW_PSYH_FILL_COL(0.f, 0.5f, 1.0f, 0.5f);
// static const F32 PREVIEW_PSYH_EDGE_WIDTH(1.f);
// static const LLColor4 PREVIEW_DEG_EDGE_COL(1.f, 0.f, 0.f, 1.f);
// static const LLColor4 PREVIEW_DEG_FILL_COL(1.f, 0.f, 0.f, 0.5f);
// static const F32 PREVIEW_DEG_EDGE_WIDTH(3.f);
// static const F32 PREVIEW_DEG_POINT_SIZE(8.f);
// static const F32 PREVIEW_ZOOM_LIMIT(10.f);
// </FS:Beq>
const F32 SKIN_WEIGHT_CAMERA_DISTANCE = 16.f;

LLViewerFetchedTexture* bindMaterialDiffuseTexture(const LLImportMaterial& material)
{
    LLViewerFetchedTexture *texture = LLViewerTextureManager::getFetchedTexture(material.getDiffuseMap(), FTT_DEFAULT, TRUE, LLGLTexture::BOOST_PREVIEW);

    if (texture)
    {
        if (texture->getDiscardLevel() > -1)
        {
            gGL.getTexUnit(0)->bind(texture, true);
            return texture;
        }
    }

    return NULL;
}

std::string stripSuffix(std::string name)
{
    // <FS:Ansariel> Bug fixes in mesh importer by Drake Arconis
    //if ((name.find("_LOD") != -1) || (name.find("_PHYS") != -1))
    if ((name.find("_LOD") != std::string::npos) || (name.find("_PHYS") != std::string::npos))
    // </FS:Ansariel>
    {
        return name.substr(0, name.rfind('_'));
    }
    return name;
}

std::string getLodSuffix(S32 lod)
{
    std::string suffix;
    switch (lod)
    {
    case LLModel::LOD_IMPOSTOR: suffix = "_LOD0"; break;
    case LLModel::LOD_LOW:      suffix = "_LOD1"; break;
    case LLModel::LOD_MEDIUM:   suffix = "_LOD2"; break;
    case LLModel::LOD_PHYSICS:  suffix = "_PHYS"; break;
    case LLModel::LOD_HIGH:                       break;
    }
    return suffix;
}

void FindModel(LLModelLoader::scene& scene, const std::string& name_to_match, LLModel*& baseModelOut, LLMatrix4& matOut)
{
    LLModelLoader::scene::iterator base_iter = scene.begin();
    bool found = false;
    while (!found && (base_iter != scene.end()))
    {
        matOut = base_iter->first;

        LLModelLoader::model_instance_list::iterator base_instance_iter = base_iter->second.begin();
        while (!found && (base_instance_iter != base_iter->second.end()))
        {
            LLModelInstance& base_instance = *base_instance_iter++;
            LLModel* base_model = base_instance.mModel;

            if (base_model && (base_model->mLabel == name_to_match))
            {
                baseModelOut = base_model;
                return;
            }
        }
        base_iter++;
    }
}

//-----------------------------------------------------------------------------
// LLModelPreview
//-----------------------------------------------------------------------------

LLModelPreview::LLModelPreview(S32 width, S32 height, LLFloater* fmp)
    : LLViewerDynamicTexture(width, height, 3, ORDER_MIDDLE, FALSE), LLMutex()
    , mLodsQuery()
    , mLodsWithParsingError()
    , mPelvisZOffset(0.0f)
    , mLegacyRigFlags(U32_MAX)
    , mRigValidJointUpload(false)
    , mPhysicsSearchLOD(LLModel::LOD_PHYSICS)
    , mResetJoints(false)
    , mModelNoErrors(true)
    , mLastJointUpdate(false)
    , mFirstSkinUpdate(true)
    , mHasDegenerate(false)
    , mImporterDebug(LLCachedControl<bool>(gSavedSettings, "ImporterDebug", false))
{
    mNeedsUpdate = TRUE;
    mCameraDistance = 0.f;
    mCameraYaw = 0.f;
    mCameraPitch = 0.f;
    mCameraZoom = 1.f;
    mTextureName = 0;
    mPreviewLOD = 0;
    mModelLoader = NULL;
    mMaxTriangleLimit = 0;
    mMinTriangleLimit = 0;
    mDirty = false;
    mGenLOD = false;
    mLoading = false;
    mLookUpLodFiles = false;
    mLoadState = LLModelLoader::STARTING;
    mGroup = 0;
    mLODFrozen = false;
    mUVGuideTexture = LLViewerTextureManager::getFetchedTextureFromFile(gSavedSettings.getString("FSMeshPreviewUVGuideFile"), FTT_LOCAL_FILE, TRUE, LLGLTexture::BOOST_PREVIEW); // <FS:Beq> - Add UV guide overlay to pmesh preview

    for (U32 i = 0; i < LLModel::NUM_LODS; ++i)
    {
        mRequestedTriangleCount[i] = 0;
        mRequestedCreaseAngle[i] = -1.f;
        mRequestedLoDMode[i] = 0;
        mRequestedErrorThreshold[i] = 0.f;
    }

    mViewOption["show_textures"] = false;
    mFMP = fmp;

    mHasPivot = false;
    mModelPivot = LLVector3(0.0f, 0.0f, 0.0f);

    createPreviewAvatar();
}

LLModelPreview::~LLModelPreview()
{
    if (mModelLoader)
    {
        mModelLoader->shutdown();
    }

    if (mPreviewAvatar)
    {
        mPreviewAvatar->markDead();
        mPreviewAvatar = NULL;
    }
}

void LLModelPreview::updateDimentionsAndOffsets()
{
    assert_main_thread();

    rebuildUploadData();

    std::set<LLModel*> accounted;

    mPelvisZOffset = mFMP ? mFMP->childGetValue("pelvis_offset").asReal() : 3.0f;

    if (mFMP && mFMP->childGetValue("upload_joints").asBoolean())
    {
        // FIXME if preview avatar ever gets reused, this fake mesh ID stuff will fail.
        // see also call to addAttachmentPosOverride.
        LLUUID fake_mesh_id;
        fake_mesh_id.generate();
        getPreviewAvatar()->addPelvisFixup(mPelvisZOffset, fake_mesh_id);
    }

    for (U32 i = 0; i < mUploadData.size(); ++i)
    {
        LLModelInstance& instance = mUploadData[i];

        if (accounted.find(instance.mModel) == accounted.end())
        {
            accounted.insert(instance.mModel);

            //update instance skin info for each lods pelvisZoffset 
            for (int j = 0; j<LLModel::NUM_LODS; ++j)
            {
                if (instance.mLOD[j])
                {
                    instance.mLOD[j]->mSkinInfo.mPelvisOffset = mPelvisZOffset;
                }
            }
        }
    }

    F32 scale = mFMP ? mFMP->childGetValue("import_scale").asReal()*2.f : 2.f;

    mDetailsSignal((F32)(mPreviewScale[0] * scale), (F32)(mPreviewScale[1] * scale), (F32)(mPreviewScale[2] * scale));

    updateStatusMessages();
}

// <FS:Beq> relocate from llmodel and rewrite so it does what it is meant to
// Material matching should work as the comment below states (subsets are allowed)
// prior to this a mess in multiple places meant that all LODs are forced to carry unwanted triangles for unused materials
bool LLModelPreview::matchMaterialOrder(LLModel* lod, LLModel* ref, int& refFaceCnt, int& modelFaceCnt )
{
	//Is this a subset?
	//LODs cannot currently add new materials, e.g.
	//1. ref = a,b,c lod1 = d,e => This is not permitted
	//2. ref = a,b,c lod1 = c => This would be permitted
	
	LL_DEBUGS("MESHSKININFO") << "In matchMaterialOrder." << LL_ENDL;
	bool isASubset = lod->isMaterialListSubset( ref );
	if ( !isASubset )
	{
		LL_DEBUGS("MESHSKININFO")<<"Material of model is not a subset of reference."<<LL_ENDL;
		std::ostringstream out;
		out << "LOD model " << lod->getName() << "'s materials are not a subset of the High LOD (reference) model " << ref->getName();
		LL_DEBUGS() << out.str() << LL_ENDL;
		LLFloaterModelPreview::addStringToLog(out, true);
		return false;
	}

	if (lod->mMaterialList.size() > ref->mMaterialList.size())
	{
		LL_DEBUGS("MESHSKININFO") << "Material of model has more materials than a reference." << LL_ENDL;
		std::ostringstream out;
		out << "LOD model " << lod->getName() << " has more materials than the High LOD (reference) model " << ref->getName();
		LL_DEBUGS() << out.str() << LL_ENDL;
		LLFloaterModelPreview::addStringToLog(out, true);
		// We passed isMaterialListSubset, so materials are a subset, but subset isn't supposed to be
		// larger than original and if we keep going, reordering will cause a crash
		return false;
	}

	LL_DEBUGS("MESHSKININFO") << "subset check passed." << LL_ENDL;
	std::map<std::string, U32> index_map;
	
	//build a map of material slot names to face indexes
	bool reorder = false;
	auto max_lod_mats =  lod->mMaterialList.size();

	for ( U32 i = 0; i < ref->mMaterialList.size(); i++ )
	{
		// create the reference map for later
		index_map[ref->mMaterialList[i]] = i;
		LL_DEBUGS("MESHSKININFO") << "setting reference material " <<  ref->mMaterialList[i] << " as index " << i << LL_ENDL;
		if( i >= max_lod_mats ||  lod->mMaterialList[i] != ref->mMaterialList[i] )
		{
			// i is already out of range of the original material sets in this LOD OR is not matching.
			LL_DEBUGS("MESHSKININFO") << "mismatch at " << i << " " << ref->mMaterialList[i] 
									 << " != " << ((i >= max_lod_mats)? "Out-of-range":lod->mMaterialList[i]) << LL_ENDL;
			// we have a misalignment/ordering
			// check that ref[i] is in cur and if not add a blank
			U32 j{0};
			for ( ; j < max_lod_mats; j++ )
			{
				if( i != j && lod->mMaterialList[j] == ref->mMaterialList[i] )
				{
					LL_DEBUGS("MESHSKININFO") << "material " << ref->mMaterialList[i] 
											<< " found at " << j << LL_ENDL;
					// we found it but in the wrong place.
					reorder = true;
					break;
				}
			}
			if( j >= max_lod_mats )
			{
				std::ostringstream out;
				out << "material " << ref->mMaterialList[i] 
					<< " not found in lod adding placeholder";
				LL_DEBUGS("MESHSKININFO") << out.str() << LL_ENDL;
				if (mImporterDebug)
				{
					LLFloaterModelPreview::addStringToLog(out, false);
				}
			// The material is not in the submesh, add a placeholder.
				// this is appended to the existing data so we'll need to reorder
				// Note that this placeholder will be eliminated on the writeData (upload) and replaced with
				// "NoGeometry" in the LLSD
				reorder = true; 
				LLVolumeFace face;

				face.resizeIndices(3);
				face.resizeVertices(1);
				face.mPositions->clear();
				face.mNormals->clear();
				face.mTexCoords->setZero();
				memset(face.mIndices, 0, sizeof(U16)*3);
				lod->addFace(face);
				lod->mMaterialList.push_back( ref->mMaterialList[i] );
			}
		}
		//if any material name does not match reference, we need to reorder
	}
	LL_DEBUGS("MESHSKININFO") << "finished parsing materials" << LL_ENDL; 
	for ( U32 i = 0; i < lod->mMaterialList.size(); i++ )
	{
		LL_DEBUGS("MESHSKININFO") << "lod material " <<  lod->mMaterialList[i] << " has index " << i << LL_ENDL;    
	}
	// Sanity check. We have added placeholders for any mats in ref that are not in this.
	// the mat count MUST be equal now.
	if (lod->mMaterialList.size() != ref->mMaterialList.size())
	{
		std::ostringstream out;
		out << "Material of LOD model " << lod->getName() << " has more materials than the reference " << ref->getName() << ".";
		LL_INFOS("MESHSKININFO") << out.str() << LL_ENDL;
		LLFloaterModelPreview::addStringToLog(out, true);
		return false;
	}


	// <FS:Beq> Fix up material matching badness
	// if (reorder &&  (base_mat == cur_mat)) //don't reorder if material name sets don't match
	if ( reorder )
	{
		LL_DEBUGS("MESHSKININFO") << "re-ordering." << LL_ENDL;
		lod->sortVolumeFacesByMaterialName();
		lod->mMaterialList = ref->mMaterialList;
	}
	
	return true;
}
//</FS:Beq> 

void LLModelPreview::rebuildUploadData()
{
    assert_main_thread();

    mUploadData.clear();
    mTextureSet.clear();

    //fill uploaddata instance vectors from scene data

    std::string requested_name = mFMP->getChild<LLUICtrl>("description_form")->getValue().asString();

    LLSpinCtrl* scale_spinner = mFMP->getChild<LLSpinCtrl>("import_scale");

    F32 scale = scale_spinner->getValue().asReal();

    LLMatrix4 scale_mat;
    scale_mat.initScale(LLVector3(scale, scale, scale));

    F32 max_scale = 0.f;

    BOOL legacyMatching = gSavedSettings.getBOOL("ImporterLegacyMatching");
    U32 load_state = 0;

    for (LLModelLoader::scene::iterator iter = mBaseScene.begin(); iter != mBaseScene.end(); ++iter)
    { //for each transform in scene
        LLMatrix4 mat = iter->first;

        // compute position
        LLVector3 position = LLVector3(0, 0, 0) * mat;

        // compute scale
        LLVector3 x_transformed = LLVector3(1, 0, 0) * mat - position;
        LLVector3 y_transformed = LLVector3(0, 1, 0) * mat - position;
        LLVector3 z_transformed = LLVector3(0, 0, 1) * mat - position;
        F32 x_length = x_transformed.normalize();
        F32 y_length = y_transformed.normalize();
        F32 z_length = z_transformed.normalize();

        max_scale = llmax(llmax(llmax(max_scale, x_length), y_length), z_length);

        mat *= scale_mat;

        for (LLModelLoader::model_instance_list::iterator model_iter = iter->second.begin(); model_iter != iter->second.end();)
        { //for each instance with said transform applied 
            LLModelInstance instance = *model_iter++;

            LLModel* base_model = instance.mModel;

            if (base_model && !requested_name.empty())
            {
                base_model->mRequestedLabel = requested_name;
            }

            for (int i = LLModel::NUM_LODS - 1; i >= LLModel::LOD_IMPOSTOR; i--)
            {
                LLModel* lod_model = NULL;
                if (!legacyMatching)
                {
                    // Fill LOD slots by finding matching meshes by label with name extensions
                    // in the appropriate scene for each LOD. This fixes all kinds of issues
                    // where the indexed method below fails in spectacular fashion.
                    // If you don't take the time to name your LOD and PHYS meshes
                    // with the name of their corresponding mesh in the HIGH LOD,
                    // then the indexed method will be attempted below.

                    LLMatrix4 transform;

                    std::string name_to_match = instance.mLabel;
                    llassert(!name_to_match.empty());

                    int extensionLOD;
                    if (i != LLModel::LOD_PHYSICS || mModel[LLModel::LOD_PHYSICS].empty())
                    {
                        extensionLOD = i;
                    }
                    else
                    {
                        //Physics can be inherited from other LODs or loaded, so we need to adjust what extension we are searching for
                        extensionLOD = mPhysicsSearchLOD;
                    }

                    std::string toAdd = getLodSuffix(extensionLOD);

                    // <FS:Ansariel> Bug fixes in mesh importer by Drake Arconis
                    //if (name_to_match.find(toAdd) == -1)
                    if (name_to_match.find(toAdd) == std::string::npos)
                    // </FS:Ansariel>
                    {
                        name_to_match += toAdd;
                    }

                    FindModel(mScene[i], name_to_match, lod_model, transform);

                    if (!lod_model && i != LLModel::LOD_PHYSICS)
                    {
                        if (mImporterDebug)
                        {
                            std::ostringstream out;
                            out << "Search of " << name_to_match;
                            out << " in LOD" << i;
                            out << " list failed. Searching for alternative among LOD lists.";
                            LL_INFOS() << out.str() << LL_ENDL;
                            LLFloaterModelPreview::addStringToLog(out, false);
                        }

                        int searchLOD = (i > LLModel::LOD_HIGH) ? LLModel::LOD_HIGH : i;
                        while ((searchLOD <= LLModel::LOD_HIGH) && !lod_model)
                        {
                            std::string name_to_match = instance.mLabel;
                            llassert(!name_to_match.empty());

                            std::string toAdd = getLodSuffix(searchLOD);

                            // <FS:Ansariel> Bug fixes in mesh importer by Drake Arconis
                            //if (name_to_match.find(toAdd) == -1)
                            if (name_to_match.find(toAdd) == std::string::npos)
                            // </FS:Ansariel>
                            {
                                name_to_match += toAdd;
                            }

                            // See if we can find an appropriately named model in LOD 'searchLOD'
                            //
                            FindModel(mScene[searchLOD], name_to_match, lod_model, transform);
                            searchLOD++;
                        }
                    }
                }
                else
                {
                    // Use old method of index-based association
                    U32 idx = 0;
                    for (idx = 0; idx < mBaseModel.size(); ++idx)
                    {
                        // find reference instance for this model
                        if (mBaseModel[idx] == base_model)
                        {
                            if (mImporterDebug)
                            {
                                std::ostringstream out;
                                out << "Attempting to use model index " << idx;
                                out << " for LOD" << i;
                                out << " of " << instance.mLabel;
                                LL_INFOS() << out.str() << LL_ENDL;
                                LLFloaterModelPreview::addStringToLog(out, false);
                            }
                            break;
                        }
                    }

                    // If the model list for the current LOD includes that index...
                    //
                    if (mModel[i].size() > idx)
                    {
                        // Assign that index from the model list for our LOD as the LOD model for this instance
                        //
                        lod_model = mModel[i][idx];
                        if (mImporterDebug)
                        {
                            std::ostringstream out;
                            out << "Indexed match of model index " << idx << " at LOD " << i << " to model named " << lod_model->mLabel;
                            LL_INFOS() << out.str() << LL_ENDL;
                            LLFloaterModelPreview::addStringToLog(out, false);
                        }
                    }
                    else if (mImporterDebug)
                    {
                        std::ostringstream out;
                        out << "LOD" << i << ": List of models does not include index " << idx << " scene is missing a LOD model";
                        LL_INFOS() << out.str() << LL_ENDL;
                        LLFloaterModelPreview::addStringToLog(out, false);
                    }
                }

                if (lod_model)
                {
                    if (mImporterDebug)
                    {
                        std::ostringstream out;
                        if (i == LLModel::LOD_PHYSICS)
                        {
                            out << "Assigning collision for " << instance.mLabel << " to match " << lod_model->mLabel;
                        }
                        else
                        {
                            out << "Assigning LOD" << i << " for " << instance.mLabel << " to found match " << lod_model->mLabel;
                        }
                        LL_INFOS() << out.str() << LL_ENDL;
                        LLFloaterModelPreview::addStringToLog(out, false);
                    }
                    instance.mLOD[i] = lod_model;
                }
                else
                {
                    if (i < LLModel::LOD_HIGH && !lodsReady())
                    {
                        // assign a placeholder from previous LOD until lod generation is complete.
                        // Note: we might need to assign it regardless of conditions like named search does, to prevent crashes.
                        instance.mLOD[i] = instance.mLOD[i + 1];
                    }
                    if (mImporterDebug)
                    {
                        std::ostringstream out;
                        out << "LOD" << i << ": List of models does not include " << instance.mLabel;
                        LL_INFOS() << out.str() << LL_ENDL;
                        LLFloaterModelPreview::addStringToLog(out, false);
                    }
                }
            }

            LLModel* high_lod_model = instance.mLOD[LLModel::LOD_HIGH];
            if (!high_lod_model)
            {
                LLFloaterModelPreview::addStringToLog("Model " + instance.mLabel + " has no High Lod (LOD3).", true);
                load_state = LLModelLoader::ERROR_HIGH_LOD_MODEL_MISSING; // <FS:Beq/> FIRE-30965 Cleanup braindead mesh parsing error handlers
                mFMP->childDisable("calculate_btn");
            }
            else
            {
                for (U32 i = 0; i < LLModel::NUM_LODS - 1; i++)
                {
                    int refFaceCnt = 0;
                    int modelFaceCnt = 0;
                    llassert(instance.mLOD[i]);
                    // <FS:Beq> Fix material matching algorithm to work as per design
                    // if (instance.mLOD[i] && !instance.mLOD[i]->matchMaterialOrder(high_lod_model, refFaceCnt, modelFaceCnt))
                    if (instance.mLOD[i] && !matchMaterialOrder(instance.mLOD[i],high_lod_model, refFaceCnt, modelFaceCnt))
                    // </FS:Beq>
                    {
                        LLFloaterModelPreview::addStringToLog("Model " + instance.mLabel + " has mismatching materials between lods." , true);
                        load_state = LLModelLoader::ERROR_MATERIALS_NOT_A_SUBSET; // <FS:Beq/> more descriptive errors
                        mFMP->childDisable("calculate_btn");
                    }
                }
                LLFloaterModelPreview* fmp = (LLFloaterModelPreview*)mFMP;
                bool upload_skinweights = fmp && fmp->childGetValue("upload_skin").asBoolean();
                if (upload_skinweights && high_lod_model->mSkinInfo.mJointNames.size() > 0)
                {
                    LLQuaternion bind_rot = LLSkinningUtil::getUnscaledQuaternion(LLMatrix4(high_lod_model->mSkinInfo.mBindShapeMatrix));
                    LLQuaternion identity;
                    if (!bind_rot.isEqualEps(identity, 0.01f))
                    {
                        // Bind shape matrix is not in standard X-forward orientation.
                        // Might be good idea to only show this once. It can be spammy.
                        std::ostringstream out;
                        out << "non-identity bind shape rot. mat is ";
                        out << high_lod_model->mSkinInfo.mBindShapeMatrix;
                        out << " bind_rot ";
                        out << bind_rot;
                        LL_WARNS() << out.str() << LL_ENDL;

                        LLFloaterModelPreview::addStringToLog(out, getLoadState() != LLModelLoader::WARNING_BIND_SHAPE_ORIENTATION);
                        load_state = LLModelLoader::WARNING_BIND_SHAPE_ORIENTATION;
                    }
                }
            }
            instance.mTransform = mat;
            mUploadData.push_back(instance);
        }
    }

    for (U32 lod = 0; lod < LLModel::NUM_LODS - 1; lod++)
    {
        // Search for models that are not included into upload data
        // If we found any, that means something we loaded is not a sub-model.
        for (U32 model_ind = 0; model_ind < mModel[lod].size(); ++model_ind)
        {
            bool found_model = false;
            for (LLMeshUploadThread::instance_list::iterator iter = mUploadData.begin(); iter != mUploadData.end(); ++iter)
            {
                LLModelInstance& instance = *iter;
                if (instance.mLOD[lod] == mModel[lod][model_ind])
                {
                    found_model = true;
                    break;
                }
            }
            if (!found_model && mModel[lod][model_ind] && !mModel[lod][model_ind]->mSubmodelID)
            {
                // <FS:Beq> this is not debug, this is an important/useful error advisory
                // if (mImporterDebug) 
                {
                    std::ostringstream out;
                    out << "Model " << mModel[lod][model_ind]->mLabel << " was not used - mismatching lod models.";
                    LL_INFOS() << out.str() << LL_ENDL;
                    LLFloaterModelPreview::addStringToLog(out, true);
                }
                load_state = LLModelLoader::ERROR_LOD_MODEL_MISMATCH;
                mFMP->childDisable("calculate_btn");
            }
        }
    }

    // Update state for notifications
    if (load_state > 0)
    {
        // encountered issues
        setLoadState(load_state);
    }
    // <FS:Beq> FIRE-30965 Cleanup braindead mesh parsing error handlers
    // else if (getLoadState() == LLModelLoader::ERROR_MATERIALS
        else if (getLoadState() == LLModelLoader::ERROR_MATERIALS_NOT_A_SUBSET 
             || getLoadState() == LLModelLoader::ERROR_HIGH_LOD_MODEL_MISSING
             || getLoadState() == LLModelLoader::ERROR_LOD_MODEL_MISMATCH
    // </FS:Beq>
             || getLoadState() == LLModelLoader::WARNING_BIND_SHAPE_ORIENTATION)
    {
        // This is only valid for these two error types because they are 
        // only used inside rebuildUploadData() and updateStatusMessages()
        // updateStatusMessages() is called after rebuildUploadData()
        setLoadState(LLModelLoader::DONE);
    }

    // <FS:AW> OpenSim limits
    //F32 max_import_scale = (DEFAULT_MAX_PRIM_SCALE - 0.1f) / max_scale;
    F32 region_max_prim_scale = LLWorld::getInstance()->getRegionMaxPrimScale();
    F32 max_import_scale = region_max_prim_scale/max_scale;
    // </FS:AW>

    F32 max_axis = llmax(mPreviewScale.mV[0], mPreviewScale.mV[1]);
    max_axis = llmax(max_axis, mPreviewScale.mV[2]);
    max_axis *= 2.f;

    //clamp scale so that total imported model bounding box is smaller than 240m on a side
    max_import_scale = llmin(max_import_scale, 240.f / max_axis);

    scale_spinner->setMaxValue(max_import_scale);

    if (max_import_scale < scale)
    {
        scale_spinner->setValue(max_import_scale);
    }

}

void LLModelPreview::saveUploadData(bool save_skinweights, bool save_joint_positions, bool lock_scale_if_joint_position)
{
    if (!mLODFile[LLModel::LOD_HIGH].empty())
    {
        std::string filename = mLODFile[LLModel::LOD_HIGH];
        std::string slm_filename;

        if (LLModelLoader::getSLMFilename(filename, slm_filename))
        {
            saveUploadData(slm_filename, save_skinweights, save_joint_positions, lock_scale_if_joint_position);
        }
    }
}

void LLModelPreview::saveUploadData(const std::string& filename,
    bool save_skinweights, bool save_joint_positions, bool lock_scale_if_joint_position)
{

    std::set<LLPointer<LLModel> > meshes;
    std::map<LLModel*, std::string> mesh_binary;

    LLModel::hull empty_hull;

    LLSD data;

    data["version"] = SLM_SUPPORTED_VERSION;
    if (!mBaseModel.empty())
    {
        data["name"] = mBaseModel[0]->getName();
    }

    S32 mesh_id = 0;

    //build list of unique models and initialize local id
    for (U32 i = 0; i < mUploadData.size(); ++i)
    {
        LLModelInstance& instance = mUploadData[i];

        if (meshes.find(instance.mModel) == meshes.end())
        {
            instance.mModel->mLocalID = mesh_id++;
            meshes.insert(instance.mModel);

            std::stringstream str;
            LLModel::Decomposition& decomp =
                instance.mLOD[LLModel::LOD_PHYSICS].notNull() ?
                instance.mLOD[LLModel::LOD_PHYSICS]->mPhysics :
                instance.mModel->mPhysics;

            LLModel::writeModel(str,
                instance.mLOD[LLModel::LOD_PHYSICS],
                instance.mLOD[LLModel::LOD_HIGH],
                instance.mLOD[LLModel::LOD_MEDIUM],
                instance.mLOD[LLModel::LOD_LOW],
                instance.mLOD[LLModel::LOD_IMPOSTOR],
                decomp,
                save_skinweights,
                save_joint_positions,
                lock_scale_if_joint_position,
                FALSE, TRUE, instance.mModel->mSubmodelID);

            data["mesh"][instance.mModel->mLocalID] = str.str();
        }

        data["instance"][i] = instance.asLLSD();
    }

    llofstream out(filename.c_str(), std::ios_base::out | std::ios_base::binary);
    LLSDSerialize::toBinary(data, out);
    out.flush();
    out.close();
}

void LLModelPreview::clearModel(S32 lod)
{
    if (lod < 0 || lod > LLModel::LOD_PHYSICS)
    {
        return;
    }

    mVertexBuffer[lod].clear();
    mModel[lod].clear();
    mScene[lod].clear();
}

void LLModelPreview::getJointAliases(JointMap& joint_map)
{
    // Get all standard skeleton joints from the preview avatar.
    LLVOAvatar *av = getPreviewAvatar();

    //Joint names and aliases come from avatar_skeleton.xml

    joint_map = av->getJointAliases();

    std::vector<std::string> cv_names, attach_names;
    av->getSortedJointNames(1, cv_names);
    av->getSortedJointNames(2, attach_names);
    for (std::vector<std::string>::iterator it = cv_names.begin(); it != cv_names.end(); ++it)
    {
        joint_map[*it] = *it;
    }
    for (std::vector<std::string>::iterator it = attach_names.begin(); it != attach_names.end(); ++it)
    {
        joint_map[*it] = *it;
    }
}

void LLModelPreview::loadModel(std::string filename, S32 lod, bool force_disable_slm)
{
    assert_main_thread();

    LLMutexLock lock(this);

    if (lod < LLModel::LOD_IMPOSTOR || lod > LLModel::NUM_LODS - 1)
    {
        std::ostringstream out;
        out << "Invalid level of detail: ";
        out << lod;
        LL_WARNS() << out.str() << LL_ENDL;
        LLFloaterModelPreview::addStringToLog(out, true);
        assert(lod >= LLModel::LOD_IMPOSTOR && lod < LLModel::NUM_LODS);
        return;
    }

    // This triggers if you bring up the file picker and then hit CANCEL.
    // Just use the previous model (if any) and ignore that you brought up
    // the file picker.

    if (filename.empty())
    {
        if (mBaseModel.empty())
        {
            // this is the initial file picking. Close the whole floater
            // if we don't have a base model to show for high LOD.
            mFMP->closeFloater(false);
        }
        mLoading = false;
        return;
    }

    if (mModelLoader)
    {
        LL_WARNS() << "Incompleted model load operation pending." << LL_ENDL;
        return;
    }

    mLODFile[lod] = filename;

    std::map<std::string, std::string> joint_alias_map;
    getJointAliases(joint_alias_map);

    mModelLoader = new LLDAELoader(
        filename,
        lod,
        &LLModelPreview::loadedCallback,
        &LLModelPreview::lookupJointByName,
        &LLModelPreview::loadTextures,
        &LLModelPreview::stateChangedCallback,
        this,
        mJointTransformMap,
        mJointsFromNode,
        joint_alias_map,
        LLSkinningUtil::getMaxJointCount(),
        gSavedSettings.getU32("ImporterModelLimit"),
        gSavedSettings.getBOOL("ImporterPreprocessDAE"));

    if (force_disable_slm)
    {
        mModelLoader->mTrySLM = false;
    }
    else
    {
        // For MAINT-6647, we have set force_disable_slm to true,
        // which means this code path will never be taken. Trying to
        // re-use SLM files has never worked properly; in particular,
        // it tends to force the UI into strange checkbox options
        // which cannot be altered.

        //only try to load from slm if viewer is configured to do so and this is the 
        //initial model load (not an LoD or physics shape)
        mModelLoader->mTrySLM = gSavedSettings.getBOOL("MeshImportUseSLM") && mUploadData.empty();
    }
    mModelLoader->start();

    mFMP->childSetTextArg("status", "[STATUS]", mFMP->getString("status_reading_file"));

    setPreviewLOD(lod);

    if (getLoadState() >= LLModelLoader::ERROR_PARSING)
    {
        mFMP->childDisable("ok_btn");
        mFMP->childDisable("calculate_btn");
    }

    if (lod == mPreviewLOD)
    {
        mFMP->childSetValue("lod_file_" + lod_name[lod], mLODFile[lod]);
    }
    else if (lod == LLModel::LOD_PHYSICS)
    {
        mFMP->childSetValue("physics_file", mLODFile[lod]);
    }

    mFMP->openFloater();
}

void LLModelPreview::setPhysicsFromLOD(S32 lod)
{
    assert_main_thread();

    if (lod >= 0 && lod <= 3)
    {
        mPhysicsSearchLOD = lod;
        mModel[LLModel::LOD_PHYSICS] = mModel[lod];
        mScene[LLModel::LOD_PHYSICS] = mScene[lod];
        mLODFile[LLModel::LOD_PHYSICS].clear();
        mFMP->childSetValue("physics_file", mLODFile[LLModel::LOD_PHYSICS]);
        mVertexBuffer[LLModel::LOD_PHYSICS].clear();
        rebuildUploadData();
        refresh();
        updateStatusMessages();
    }
}
// <FS:Beq> FIRE-30963 - better physics defaults
void LLModelPreview::setPhysicsFromPreset(S32 preset)
{
    assert_main_thread();

    mPhysicsSearchLOD = -1;
    mLODFile[LLModel::LOD_PHYSICS].clear();
    mFMP->childSetValue("physics_file", mLODFile[LLModel::LOD_PHYSICS]);
    mVertexBuffer[LLModel::LOD_PHYSICS].clear();
    if(preset == 1)
    {
        mPhysicsSearchLOD = LLModel::LOD_PHYSICS;
        loadModel( gDirUtilp->getExpandedFilename(LL_PATH_FS_RESOURCES, "cube_phys.dae"), LLModel::LOD_PHYSICS);
    }
    else if(preset == 2)
    {
        mPhysicsSearchLOD = LLModel::LOD_PHYSICS;
        loadModel( gDirUtilp->getExpandedFilename(LL_PATH_FS_RESOURCES, "hex_phys.dae"), LLModel::LOD_PHYSICS);
    }
    else if(preset == 3)
    {
        auto ud_physics = gSavedSettings.getString("FSPhysicsPresetUser1");
        LL_INFOS() << "Loading User defined Physics Preset [" << ud_physics << "]" << LL_ENDL;
        if (ud_physics != "" && gDirUtilp->fileExists(ud_physics))
        {
            // loading physics from file
            mPhysicsSearchLOD = LLModel::LOD_PHYSICS;
            loadModel( gDirUtilp->getExpandedFilename(LL_PATH_NONE, gDirUtilp->getDirName(ud_physics), gDirUtilp->getBaseFileName(ud_physics, false)), LLModel::LOD_PHYSICS);
        }
    }
}
// </FS:Beq>
void LLModelPreview::clearIncompatible(S32 lod)
{
    //Don't discard models if specified model is the physic rep
    if (lod == LLModel::LOD_PHYSICS)
    {
        return;
    }

    // at this point we don't care about sub-models,
    // different amount of sub-models means face count mismatch, not incompatibility
    U32 lod_size = countRootModels(mModel[lod]);
    for (U32 i = 0; i <= LLModel::LOD_HIGH; i++)
    { //clear out any entries that aren't compatible with this model
        if (i != lod)
        {
            if (countRootModels(mModel[i]) != lod_size)
            {
                mModel[i].clear();
                mScene[i].clear();
                mVertexBuffer[i].clear();

                if (i == LLModel::LOD_HIGH)
                {
                    mBaseModel = mModel[lod];
                    mBaseScene = mScene[lod];
                    mVertexBuffer[5].clear();
                }
            }
        }
    }
}

void LLModelPreview::loadModelCallback(S32 loaded_lod)
{
    assert_main_thread();

    LLMutexLock lock(this);
    if (!mModelLoader)
    {
        mLoading = false;
        return;
    }
    if (getLoadState() >= LLModelLoader::ERROR_PARSING)
    {
        mLoading = false;
        mModelLoader = NULL;
        mLodsWithParsingError.push_back(loaded_lod);
        return;
    }

    mLodsWithParsingError.erase(std::remove(mLodsWithParsingError.begin(), mLodsWithParsingError.end(), loaded_lod), mLodsWithParsingError.end());
    if (mLodsWithParsingError.empty())
    {
        mFMP->childEnable("calculate_btn");
    }

    // Copy determinations about rig so UI will reflect them
    //
    setRigValidForJointPositionUpload(mModelLoader->isRigValidForJointPositionUpload());
    setLegacyRigFlags(mModelLoader->getLegacyRigFlags());

    mModelLoader->loadTextures();

    if (loaded_lod == -1)
    { //populate all LoDs from model loader scene
        mBaseModel.clear();
        mBaseScene.clear();

        bool skin_weights = false;
        bool joint_overrides = false;
        bool lock_scale_if_joint_position = false;

        for (S32 lod = 0; lod < LLModel::NUM_LODS; ++lod)
        { //for each LoD

            //clear scene and model info
            mScene[lod].clear();
            mModel[lod].clear();
            mVertexBuffer[lod].clear();

            if (mModelLoader->mScene.begin()->second[0].mLOD[lod].notNull())
            { //if this LoD exists in the loaded scene

                //copy scene to current LoD
                mScene[lod] = mModelLoader->mScene;

                //touch up copied scene to look like current LoD
                for (LLModelLoader::scene::iterator iter = mScene[lod].begin(); iter != mScene[lod].end(); ++iter)
                {
                    LLModelLoader::model_instance_list& list = iter->second;

                    for (LLModelLoader::model_instance_list::iterator list_iter = list.begin(); list_iter != list.end(); ++list_iter)
                    {
                        //override displayed model with current LoD
                        list_iter->mModel = list_iter->mLOD[lod];

                        if (!list_iter->mModel)
                        {
                            continue;
                        }

                        //add current model to current LoD's model list (LLModel::mLocalID makes a good vector index)
                        S32 idx = list_iter->mModel->mLocalID;

                        if (mModel[lod].size() <= idx)
                        { //stretch model list to fit model at given index
                            mModel[lod].resize(idx + 1);
                        }

                        mModel[lod][idx] = list_iter->mModel;
                        if (!list_iter->mModel->mSkinWeights.empty())
                        {
                            skin_weights = true;

                            if (!list_iter->mModel->mSkinInfo.mAlternateBindMatrix.empty())
                            {
                                joint_overrides = true;
                            }
                            if (list_iter->mModel->mSkinInfo.mLockScaleIfJointPosition)
                            {
                                lock_scale_if_joint_position = true;
                            }
                        }
                    }
                }
            }
        }

        if (mFMP)
        {
            LLFloaterModelPreview* fmp = (LLFloaterModelPreview*)mFMP;

            if (skin_weights)
            { //enable uploading/previewing of skin weights if present in .slm file
                fmp->enableViewOption("show_skin_weight");
                mViewOption["show_skin_weight"] = true;
                fmp->childSetValue("upload_skin", true);
            }

            if (joint_overrides)
            {
                fmp->enableViewOption("show_joint_overrides");
                mViewOption["show_joint_overrides"] = true;
                fmp->childSetValue("show_joint_overrides", true); // <FS:Beq> make sure option appears checked, when value is being forced true
                fmp->enableViewOption("show_joint_positions");
                fmp->childSetValue("show_joint_positions", true); // <FS:Beq> make sure option appears checked, when value is being forced true
                mViewOption["show_joint_positions"] = true;
                fmp->childSetValue("upload_joints", true);
            }
            else
            {
                fmp->clearAvatarTab();
            }

            if (lock_scale_if_joint_position)
            {
                fmp->enableViewOption("lock_scale_if_joint_position");
                mViewOption["lock_scale_if_joint_position"] = true;
                fmp->childSetValue("lock_scale_if_joint_position", true);
            }
        }

        //copy high lod to base scene for LoD generation
        mBaseScene = mScene[LLModel::LOD_HIGH];
        mBaseModel = mModel[LLModel::LOD_HIGH];

        mDirty = true;
        resetPreviewTarget();
    }
    else
    { //only replace given LoD
        mModel[loaded_lod] = mModelLoader->mModelList;
        mScene[loaded_lod] = mModelLoader->mScene;
        mVertexBuffer[loaded_lod].clear();

        setPreviewLOD(loaded_lod);

        if (loaded_lod == LLModel::LOD_HIGH)
        { //save a copy of the highest LOD for automatic LOD manipulation
            if (mBaseModel.empty())
            { //first time we've loaded a model, auto-gen LoD
                mGenLOD = true;
            }

            mBaseModel = mModel[loaded_lod];

            mBaseScene = mScene[loaded_lod];
            mVertexBuffer[5].clear();
        }
        else
        {
            BOOL legacyMatching = gSavedSettings.getBOOL("ImporterLegacyMatching");
            if (!legacyMatching)
            {
                if (!mBaseModel.empty())
                {
                    BOOL name_based = FALSE;
                    BOOL has_submodels = FALSE;
                    for (U32 idx = 0; idx < mBaseModel.size(); ++idx)
                    {
                        if (mBaseModel[idx]->mSubmodelID)
                        { // don't do index-based renaming when the base model has submodels
                            has_submodels = TRUE;
                            if (mImporterDebug)
                            {
                                std::ostringstream out;
                                out << "High LOD has submodels";
                                LL_INFOS() << out.str() << LL_ENDL;
                                LLFloaterModelPreview::addStringToLog(out, false);
                            }
                            break;
                        }
                    }

                    for (U32 idx = 0; idx < mModel[loaded_lod].size(); ++idx)
                    {
                        std::string loaded_name = stripSuffix(mModel[loaded_lod][idx]->mLabel);

                        LLModel* found_model = NULL;
                        LLMatrix4 transform;
                        FindModel(mBaseScene, loaded_name, found_model, transform);
                        if (found_model)
                        { // don't rename correctly named models (even if they are placed in a wrong order)
                            name_based = TRUE;
                        }

                        if (mModel[loaded_lod][idx]->mSubmodelID)
                        { // don't rename the models when loaded LOD model has submodels
                            has_submodels = TRUE;
                        }
                    }

                    if (mImporterDebug)
                    {
                        std::ostringstream out;
                        out << "Loaded LOD " << loaded_lod << ": correct names" << (name_based ? "" : "NOT ") << "found; submodels " << (has_submodels ? "" : "NOT ") << "found";
                        LL_INFOS() << out.str() << LL_ENDL;
                        LLFloaterModelPreview::addStringToLog(out, false);
                    }

                    if (!name_based && !has_submodels)
                    { // replace the name of the model loaded for any non-HIGH LOD to match the others (MAINT-5601)
                        // this actually works like "ImporterLegacyMatching" for this particular LOD
                        for (U32 idx = 0; idx < mModel[loaded_lod].size() && idx < mBaseModel.size(); ++idx)
                        {
                            std::string name = mBaseModel[idx]->mLabel;
                            std::string loaded_name = stripSuffix(mModel[loaded_lod][idx]->mLabel);

                            if (loaded_name != name)
                            {
                                name += getLodSuffix(loaded_lod);

                                if (mImporterDebug)
                                {
                                    std::ostringstream out;
                                    out << "Loded model name " << mModel[loaded_lod][idx]->mLabel;
                                    out << " for LOD " << loaded_lod;
                                    out << " doesn't match the base model. Renaming to " << name;
                                    LL_WARNS() << out.str() << LL_ENDL;
                                    LLFloaterModelPreview::addStringToLog(out, false);
                                }

                                mModel[loaded_lod][idx]->mLabel = name;
                            }
                        }
                    }
                }
            }
        }

        clearIncompatible(loaded_lod);

        mDirty = true;

        if (loaded_lod == LLModel::LOD_HIGH)
        {
            resetPreviewTarget();
        }
    }

    mLoading = false;
    if (mFMP)
    {
        if (!mBaseModel.empty())
        {
            const std::string& model_name = mBaseModel[0]->getName();
            LLLineEditor* description_form = mFMP->getChild<LLLineEditor>("description_form");
            if (description_form->getText().empty())
            {
                description_form->setText(model_name);
            }
            // Add info to log that loading is complete (purpose: separator between loading and other logs)
            LLSD args;
            args["MODEL_NAME"] = model_name; // Teoretically shouldn't be empty, but might be better idea to add filename here
            LLFloaterModelPreview::addStringToLog("ModelLoaded", args, false, loaded_lod);
        }
    }
    refresh();

    mModelLoadedSignal();

    mModelLoader = NULL;
}

void LLModelPreview::resetPreviewTarget()
{
    if (mModelLoader)
    {
        mPreviewTarget = (mModelLoader->mExtents[0] + mModelLoader->mExtents[1]) * 0.5f;
        mPreviewScale = (mModelLoader->mExtents[1] - mModelLoader->mExtents[0]) * 0.5f;
    }

    setPreviewTarget(mPreviewScale.magVec()*10.f);
}

void LLModelPreview::generateNormals()
{
    assert_main_thread();

    S32 which_lod = mPreviewLOD;

    if (which_lod > 4 || which_lod < 0 ||
        mModel[which_lod].empty())
    {
        return;
    }

    F32 angle_cutoff = mFMP->childGetValue("crease_angle").asReal();

    mRequestedCreaseAngle[which_lod] = angle_cutoff;

    angle_cutoff *= DEG_TO_RAD;

    if (which_lod == 3 && !mBaseModel.empty())
    {
        if (mBaseModelFacesCopy.empty())
        {
            mBaseModelFacesCopy.reserve(mBaseModel.size());
            for (LLModelLoader::model_list::iterator it = mBaseModel.begin(), itE = mBaseModel.end(); it != itE; ++it)
            {
                v_LLVolumeFace_t faces;
                (*it)->copyFacesTo(faces);
                mBaseModelFacesCopy.push_back(faces);
            }
        }

        for (LLModelLoader::model_list::iterator it = mBaseModel.begin(), itE = mBaseModel.end(); it != itE; ++it)
        {
            (*it)->generateNormals(angle_cutoff);
        }

        mVertexBuffer[5].clear();
    }

    bool perform_copy = mModelFacesCopy[which_lod].empty();
    if (perform_copy) {
        mModelFacesCopy[which_lod].reserve(mModel[which_lod].size());
    }

    for (LLModelLoader::model_list::iterator it = mModel[which_lod].begin(), itE = mModel[which_lod].end(); it != itE; ++it)
    {
        if (perform_copy)
        {
            v_LLVolumeFace_t faces;
            (*it)->copyFacesTo(faces);
            mModelFacesCopy[which_lod].push_back(faces);
        }

        (*it)->generateNormals(angle_cutoff);
    }

    mVertexBuffer[which_lod].clear();
    refresh();
    updateStatusMessages();
}

void LLModelPreview::restoreNormals()
{
    S32 which_lod = mPreviewLOD;

    if (which_lod > 4 || which_lod < 0 ||
        mModel[which_lod].empty())
    {
        return;
    }

    if (!mBaseModelFacesCopy.empty())
    {
        llassert(mBaseModelFacesCopy.size() == mBaseModel.size());

        vv_LLVolumeFace_t::const_iterator itF = mBaseModelFacesCopy.begin();
        for (LLModelLoader::model_list::iterator it = mBaseModel.begin(), itE = mBaseModel.end(); it != itE; ++it, ++itF)
        {
            (*it)->copyFacesFrom((*itF));
        }

        mBaseModelFacesCopy.clear();
    }

    if (!mModelFacesCopy[which_lod].empty())
    {
        vv_LLVolumeFace_t::const_iterator itF = mModelFacesCopy[which_lod].begin();
        for (LLModelLoader::model_list::iterator it = mModel[which_lod].begin(), itE = mModel[which_lod].end(); it != itE; ++it, ++itF)
        {
            (*it)->copyFacesFrom((*itF));
        }

        mModelFacesCopy[which_lod].clear();
    }

    mVertexBuffer[which_lod].clear();
    refresh();
    updateStatusMessages();
}

// Runs per object, but likely it is a better way to run per model+submodels
// returns a ratio of base model indices to resulting indices
// returns -1 in case of failure
F32 LLModelPreview::genMeshOptimizerPerModel(LLModel *base_model, LLModel *target_model, F32 indices_decimator, F32 error_threshold, bool sloppy)
{
    // Figure out buffer size
    S32 size_indices = 0;
    S32 size_vertices = 0;

    for (U32 face_idx = 0; face_idx < base_model->getNumVolumeFaces(); ++face_idx)
    {
        const LLVolumeFace &face = base_model->getVolumeFace(face_idx);
        size_indices += face.mNumIndices;
        size_vertices += face.mNumVertices;
    }

<<<<<<< HEAD
    // Allocate buffers, note that we are using U32 buffer instead of U16
    U32* combined_indices = (U32*)ll_aligned_malloc_32(size_indices * sizeof(U32));
    U32* output_indices = (U32*)ll_aligned_malloc_32(size_indices * sizeof(U32));

    // extra space for normals and text coords
    S32 tc_bytes_size = ((size_vertices * sizeof(LLVector2)) + 0xF) & ~0xF;
    LLVector4a* combined_positions = (LLVector4a*)ll_aligned_malloc<64>(sizeof(LLVector4a) * 2 * size_vertices + tc_bytes_size);
    LLVector4a* combined_normals = combined_positions + size_vertices;
    LLVector2* combined_tex_coords = (LLVector2*)(combined_normals + size_vertices);

    // copy indices and vertices into new buffers
    S32 combined_positions_shift = 0;
    S32 indices_idx_shift = 0;
    S32 combined_indices_shift = 0;
    for (U32 face_idx = 0; face_idx < base_model->getNumVolumeFaces(); ++face_idx)
    {
=======
    if (size_indices < 3)
    {
        return -1;
    }

    // Allocate buffers, note that we are using U32 buffer instead of U16
    U32* combined_indices = (U32*)ll_aligned_malloc_32(size_indices * sizeof(U32));
    U32* output_indices = (U32*)ll_aligned_malloc_32(size_indices * sizeof(U32));

    // extra space for normals and text coords
    S32 tc_bytes_size = ((size_vertices * sizeof(LLVector2)) + 0xF) & ~0xF;
    LLVector4a* combined_positions = (LLVector4a*)ll_aligned_malloc<64>(sizeof(LLVector4a) * 2 * size_vertices + tc_bytes_size);
    LLVector4a* combined_normals = combined_positions + size_vertices;
    LLVector2* combined_tex_coords = (LLVector2*)(combined_normals + size_vertices);

    // copy indices and vertices into new buffers
    S32 combined_positions_shift = 0;
    S32 indices_idx_shift = 0;
    S32 combined_indices_shift = 0;
    for (U32 face_idx = 0; face_idx < base_model->getNumVolumeFaces(); ++face_idx)
    {
>>>>>>> cc95d520
        const LLVolumeFace &face = base_model->getVolumeFace(face_idx);

        // vertices
        S32 copy_bytes = face.mNumVertices * sizeof(LLVector4a);
        LLVector4a::memcpyNonAliased16((F32*)(combined_positions + combined_positions_shift), (F32*)face.mPositions, copy_bytes);

        // normals
        LLVector4a::memcpyNonAliased16((F32*)(combined_normals + combined_positions_shift), (F32*)face.mNormals, copy_bytes);

        // tex coords
        copy_bytes = face.mNumVertices * sizeof(LLVector2);
        memcpy((void*)(combined_tex_coords + combined_positions_shift), (void*)face.mTexCoords, copy_bytes);

        combined_positions_shift += face.mNumVertices;

        // indices, sadly can't do dumb memcpy for indices, need to adjust each value
        for (S32 i = 0; i < face.mNumIndices; ++i)
        {
            U16 idx = face.mIndices[i];

            combined_indices[combined_indices_shift] = idx + indices_idx_shift;
            combined_indices_shift++;
        }
        indices_idx_shift += face.mNumVertices;
    }

    // Now that we have buffers, optimize
    S32 target_indices = 0;
<<<<<<< HEAD
    F32 result_code = 0; // how far from original the model is, 1 == 100%
    S32 new_indices = 0;

    target_indices = llmax(3, llfloor(size_indices / indices_decimator)); // leave at least one triangle
    new_indices = LLMeshOptimizer::simplifyU32(
        output_indices,
        combined_indices,
        size_indices,
        combined_positions,
        size_vertices,
        LLVertexBuffer::sTypeSize[LLVertexBuffer::TYPE_VERTEX],
        target_indices,
        error_threshold,
        sloppy,
        &result_code);


    if (result_code < 0)
    {
        LL_WARNS() << "Negative result code from meshoptimizer for model " << target_model->mLabel
=======
    F32 result_error = 0; // how far from original the model is, 1 == 100%
    S32 new_indices = 0;

    target_indices = llclamp(llfloor(size_indices / indices_decimator), 3, (S32)size_indices); // leave at least one triangle
    new_indices = LLMeshOptimizer::simplifyU32(
        output_indices,
        combined_indices,
        size_indices,
        combined_positions,
        size_vertices,
        LLVertexBuffer::sTypeSize[LLVertexBuffer::TYPE_VERTEX],
        target_indices,
        error_threshold,
        sloppy,
        &result_error);


    if (result_error < 0)
    {
        LL_WARNS() << "Negative result error from meshoptimizer for model " << target_model->mLabel
>>>>>>> cc95d520
            << " target Indices: " << target_indices
            << " new Indices: " << new_indices
            << " original count: " << size_indices << LL_ENDL;
    }

<<<<<<< HEAD
    // repack back into individual faces

    LLVector4a* buffer_positions = (LLVector4a*)ll_aligned_malloc<64>(sizeof(LLVector4a) * 2 * size_vertices + tc_bytes_size);
    LLVector4a* buffer_normals = buffer_positions + size_vertices;
    LLVector2* buffer_tex_coords = (LLVector2*)(buffer_normals + size_vertices);
    S32 buffer_idx_size = (size_indices * sizeof(U16) + 0xF) & ~0xF;
    U16* buffer_indices = (U16*)ll_aligned_malloc_16(buffer_idx_size);
    S32* old_to_new_positions_map = new S32[size_vertices];

    S32 buf_positions_copied = 0;
    S32 buf_indices_copied = 0;
    indices_idx_shift = 0;
    S32 valid_faces = 0;

=======
    if (new_indices < 3)
    {
        // Model should have at least one visible triangle
        ll_aligned_free<64>(combined_positions);
        ll_aligned_free_32(output_indices);
        ll_aligned_free_32(combined_indices);

        return -1;
    }

    // repack back into individual faces

    LLVector4a* buffer_positions = (LLVector4a*)ll_aligned_malloc<64>(sizeof(LLVector4a) * 2 * size_vertices + tc_bytes_size);
    LLVector4a* buffer_normals = buffer_positions + size_vertices;
    LLVector2* buffer_tex_coords = (LLVector2*)(buffer_normals + size_vertices);
    S32 buffer_idx_size = (size_indices * sizeof(U16) + 0xF) & ~0xF;
    U16* buffer_indices = (U16*)ll_aligned_malloc_16(buffer_idx_size);
    S32* old_to_new_positions_map = new S32[size_vertices];

    S32 buf_positions_copied = 0;
    S32 buf_indices_copied = 0;
    indices_idx_shift = 0;
    S32 valid_faces = 0;

>>>>>>> cc95d520
    // Crude method to copy indices back into face
    for (U32 face_idx = 0; face_idx < base_model->getNumVolumeFaces(); ++face_idx)
    {
        const LLVolumeFace &face = base_model->getVolumeFace(face_idx);

        // reset data for new run
        buf_positions_copied = 0;
        buf_indices_copied = 0;
        bool copy_triangle = false;
        S32 range = indices_idx_shift + face.mNumVertices;

        for (S32 i = 0; i < size_vertices; i++)
<<<<<<< HEAD
        {
            old_to_new_positions_map[i] = -1;
        }

        // Copy relevant indices and vertices
        for (S32 i = 0; i < new_indices; ++i)
        {
=======
        {
            old_to_new_positions_map[i] = -1;
        }

        // Copy relevant indices and vertices
        for (S32 i = 0; i < new_indices; ++i)
        {
>>>>>>> cc95d520
            U32 idx = output_indices[i];

            if ((i % 3) == 0)
            {
                copy_triangle = idx >= indices_idx_shift && idx < range;
            }

            if (copy_triangle)
            {
                if (old_to_new_positions_map[idx] == -1)
                {
                    // New position, need to copy it
                    // Validate size
                    if (buf_positions_copied >= U16_MAX)
                    {
                        // Normally this shouldn't happen since the whole point is to reduce amount of vertices
                        // but it might happen if user tries to run optimization with too large triangle or error value
                        // so fallback to 'per face' mode or verify requested limits and copy base model as is.
                        LL_WARNS() << "Over triangle limit. Failed to optimize in 'per object' mode, falling back to per face variant for"
                            << " model " << target_model->mLabel
                            << " target Indices: " << target_indices
                            << " new Indices: " << new_indices
                            << " original count: " << size_indices
                            << " error treshold: " << error_threshold
                            << LL_ENDL;
                        return -1;
                    }

                    // Copy vertice, normals, tcs
                    buffer_positions[buf_positions_copied] = combined_positions[idx];
                    buffer_normals[buf_positions_copied] = combined_normals[idx];
                    buffer_tex_coords[buf_positions_copied] = combined_tex_coords[idx];

                    old_to_new_positions_map[idx] = buf_positions_copied;

                    buffer_indices[buf_indices_copied] = (U16)buf_positions_copied;
                    buf_positions_copied++;
                }
                else
                {
                    // existing position
                    buffer_indices[buf_indices_copied] = (U16)old_to_new_positions_map[idx];
                }
                buf_indices_copied++;
            }
        }

        if (buf_positions_copied >= U16_MAX)
        {
            break;
        }

        LLVolumeFace &new_face = target_model->getVolumeFace(face_idx);
        //new_face = face; //temp

        if (buf_indices_copied < 3)
        {
            // face was optimized away
            new_face.resizeIndices(3);
            new_face.resizeVertices(1);
            memset(new_face.mIndices, 0, sizeof(U16) * 3);
            new_face.mPositions[0].clear(); // set first vertice to 0
            new_face.mNormals[0].clear();
            new_face.mTexCoords[0].setZero();
        }
        else
        {
            new_face.resizeIndices(buf_indices_copied);
            new_face.resizeVertices(buf_positions_copied);

            S32 idx_size = (buf_indices_copied * sizeof(U16) + 0xF) & ~0xF;
            LLVector4a::memcpyNonAliased16((F32*)new_face.mIndices, (F32*)buffer_indices, idx_size);

            LLVector4a::memcpyNonAliased16((F32*)new_face.mPositions, (F32*)buffer_positions, buf_positions_copied * sizeof(LLVector4a));
            LLVector4a::memcpyNonAliased16((F32*)new_face.mNormals, (F32*)buffer_normals, buf_positions_copied * sizeof(LLVector4a));

            U32 tex_size = (buf_positions_copied * sizeof(LLVector2) + 0xF)&~0xF;
            LLVector4a::memcpyNonAliased16((F32*)new_face.mTexCoords, (F32*)buffer_tex_coords, tex_size);

            valid_faces++;
        }

        indices_idx_shift += face.mNumVertices;
    }

    delete[]old_to_new_positions_map;
    ll_aligned_free<64>(combined_positions);
    ll_aligned_free<64>(buffer_positions);
    ll_aligned_free_32(output_indices);
    ll_aligned_free_16(buffer_indices);
    ll_aligned_free_32(combined_indices);

    if (new_indices < 3 || valid_faces == 0)
    {
        // Model should have at least one visible triangle

        if (!sloppy)
        {
            // Should only happen with sloppy
            // non sloppy shouldn't be capable of optimizing mesh away
            LL_WARNS() << "Failed to generate triangles"
                << " model " << target_model->mLabel
                << " target Indices: " << target_indices
                << " new Indices: " << new_indices
                << " original count: " << size_indices
                << " error treshold: " << error_threshold
                << LL_ENDL;
        }

        return -1;
    }

    return (F32)size_indices / (F32)new_indices;
}

F32 LLModelPreview::genMeshOptimizerPerFace(LLModel *base_model, LLModel *target_model, U32 face_idx, F32 indices_decimator, F32 error_threshold, bool sloppy)
{
    const LLVolumeFace &face = base_model->getVolumeFace(face_idx);
    S32 size_indices = face.mNumIndices;
<<<<<<< HEAD
    // todo: do not allocate per each face, add one large buffer somewhere
    // faces have limited amount of indices
    S32 size = (size_indices * sizeof(U16) + 0xF) & ~0xF;
    U16* output = (U16*)ll_aligned_malloc_16(size);

    S32 target_indices = 0;
    F32 result_code = 0; // how far from original the model is, 1 == 100%
    S32 new_indices = 0;

    target_indices = llmax(3, llfloor(size_indices / indices_decimator)); // leave at least one triangle
    new_indices = LLMeshOptimizer::simplify(
        output,
        face.mIndices,
        size_indices,
        face.mPositions,
        face.mNumVertices,
        LLVertexBuffer::sTypeSize[LLVertexBuffer::TYPE_VERTEX],
        target_indices,
        error_threshold,
        sloppy,
        &result_code);


    if (result_code < 0)
    {
        LL_WARNS() << "Negative result code from meshoptimizer for face " << face_idx
            << " of model " << target_model->mLabel
            << " target Indices: " << target_indices
            << " new Indices: " << new_indices
            << " original count: " << size_indices
            << " error treshold: " << error_threshold
            << LL_ENDL;
=======
    if (size_indices < 3)
    {
        return -1;
>>>>>>> cc95d520
    }
    // todo: do not allocate per each face, add one large buffer somewhere
    // faces have limited amount of indices
    S32 size = (size_indices * sizeof(U16) + 0xF) & ~0xF;
    U16* output = (U16*)ll_aligned_malloc_16(size);

    S32 target_indices = 0;
    F32 result_error = 0; // how far from original the model is, 1 == 100%
    S32 new_indices = 0;

    target_indices = llclamp(llfloor(size_indices / indices_decimator), 3, (S32)size_indices); // leave at least one triangle
    new_indices = LLMeshOptimizer::simplify(
        output,
        face.mIndices,
        size_indices,
        face.mPositions,
        face.mNumVertices,
        LLVertexBuffer::sTypeSize[LLVertexBuffer::TYPE_VERTEX],
        target_indices,
        error_threshold,
        sloppy,
        &result_error);


<<<<<<< HEAD
=======
    if (result_error < 0)
    {
        LL_WARNS() << "Negative result error from meshoptimizer for face " << face_idx
            << " of model " << target_model->mLabel
            << " target Indices: " << target_indices
            << " new Indices: " << new_indices
            << " original count: " << size_indices
            << " error treshold: " << error_threshold
            << LL_ENDL;
    }

>>>>>>> cc95d520
    LLVolumeFace &new_face = target_model->getVolumeFace(face_idx);

    // Copy old values
    new_face = face;
<<<<<<< HEAD


=======


>>>>>>> cc95d520
    if (new_indices < 3)
    {
        if (!sloppy)
        {
            // meshopt_optimizeSloppy() can optimize triangles away even if target_indices is > 2,
            // but optimize() isn't supposed to
            LL_INFOS() << "No indices generated by meshoptimizer for face " << face_idx
                << " of model " << target_model->mLabel
                << " target Indices: " << target_indices
                << " original count: " << size_indices
                << " error treshold: " << error_threshold
                << LL_ENDL;
        }

        // Face got optimized away
        // Generate empty triangle
        new_face.resizeIndices(3);
        new_face.resizeVertices(1);
        memset(new_face.mIndices, 0, sizeof(U16) * 3);
        new_face.mPositions[0].clear(); // set first vertice to 0
        new_face.mNormals[0].clear();
        new_face.mTexCoords[0].setZero();
    }
    else
    {
        // Assign new values
        new_face.resizeIndices(new_indices); // will wipe out mIndices, so new_face can't substitute output
        S32 idx_size = (new_indices * sizeof(U16) + 0xF) & ~0xF;
        LLVector4a::memcpyNonAliased16((F32*)new_face.mIndices, (F32*)output, idx_size);

        // clear unused values
        new_face.optimize();
    }

    ll_aligned_free_16(output);
     
    if (new_indices < 3)
    {
        // At least one triangle is needed
        return -1;
    }

    return (F32)size_indices / (F32)new_indices;
}

void LLModelPreview::genMeshOptimizerLODs(S32 which_lod, S32 meshopt_mode, U32 decimation, bool enforce_tri_limit)
{
    LL_INFOS() << "Generating lod " << which_lod << " using meshoptimizer" << LL_ENDL;
    // Allow LoD from -1 to LLModel::LOD_PHYSICS
    if (which_lod < -1 || which_lod > LLModel::NUM_LODS - 1)
    {
        std::ostringstream out;
        out << "Invalid level of detail: " << which_lod;
        LL_WARNS() << out.str() << LL_ENDL;
        LLFloaterModelPreview::addStringToLog(out, false);
        assert(lod >= -1 && lod < LLModel::NUM_LODS);
        return;
    }

    if (mBaseModel.empty())
    {
        return;
    }

    //get the triangle count for all base models
    S32 base_triangle_count = 0;
    for (S32 i = 0; i < mBaseModel.size(); ++i)
    {
        base_triangle_count += mBaseModel[i]->getNumTriangles();
    }

    // Urgh...
    // TODO: add interface to mFMP to get error treshold or let mFMP write one into LLModelPreview
    // We should not be accesing views from other class!
    U32 lod_mode = LIMIT_TRIANGLES;
    F32 indices_decimator = 0;
    F32 triangle_limit = 0;
    F32 lod_error_threshold = 1; //100%

    // If requesting a single lod
    if (which_lod > -1 && which_lod < NUM_LOD)
    {
        LLCtrlSelectionInterface* iface = mFMP->childGetSelectionInterface("lod_mode_" + lod_name[which_lod]);
        if (iface)
        {
            lod_mode = iface->getFirstSelectedIndex();
        }

        if (lod_mode == LIMIT_TRIANGLES)
        {
            if (!enforce_tri_limit)
            {
                triangle_limit = base_triangle_count;
                // reset to default value for this lod
                F32 pw = pow((F32)decimation, (F32)(LLModel::LOD_HIGH - which_lod));

                triangle_limit /= pw; //indices_ratio can be 1/pw
            }
            else
            {

                // UI spacifies limit for all models of single lod
                triangle_limit = mFMP->childGetValue("lod_triangle_limit_" + lod_name[which_lod]).asInteger();

            }
            // meshoptimizer doesn't use triangle limit, it uses indices limit, so convert it to aproximate ratio
            indices_decimator = (F32)base_triangle_count / triangle_limit;
        }
        else
        {
            lod_error_threshold = mFMP->childGetValue("lod_error_threshold_" + lod_name[which_lod]).asReal();
        }
    }
    else
    {
        // we are genrating all lods and each lod will get own indices_decimator
        indices_decimator = 1;
        triangle_limit = base_triangle_count;
    }
<<<<<<< HEAD

    mMaxTriangleLimit = base_triangle_count;
    mMinTriangleLimit = mBaseModel.size();

=======

    mMaxTriangleLimit = base_triangle_count;
    mMinTriangleLimit = mBaseModel.size();

>>>>>>> cc95d520
    // Build models

    S32 start = LLModel::LOD_HIGH;
    S32 end = 0;

    if (which_lod != -1)
    {
        start = which_lod;
        end = which_lod;
    }

    for (S32 lod = start; lod >= end; --lod)
    {
        if (which_lod == -1)
        {
            // we are genrating all lods and each lod gets own indices_ratio
            if (lod < start)
            {
                indices_decimator *= decimation;
                triangle_limit /= decimation;
            }
        }

        mRequestedTriangleCount[lod] = llmax(mMinTriangleLimit, (S32)triangle_limit);
        mRequestedErrorThreshold[lod] = lod_error_threshold;
        mRequestedLoDMode[lod] = lod_mode;

        mModel[lod].clear();
        mModel[lod].resize(mBaseModel.size());
        mVertexBuffer[lod].clear();


        for (U32 mdl_idx = 0; mdl_idx < mBaseModel.size(); ++mdl_idx)
        {
            LLModel* base = mBaseModel[mdl_idx];

            LLVolumeParams volume_params;
            volume_params.setType(LL_PCODE_PROFILE_SQUARE, LL_PCODE_PATH_LINE);
            mModel[lod][mdl_idx] = new LLModel(volume_params, 0.f);

            std::string name = base->mLabel + getLodSuffix(lod);

            mModel[lod][mdl_idx]->mLabel = name;
            mModel[lod][mdl_idx]->mSubmodelID = base->mSubmodelID;
            mModel[lod][mdl_idx]->setNumVolumeFaces(base->getNumVolumeFaces());

            LLModel* target_model = mModel[lod][mdl_idx];

            S32 model_meshopt_mode = meshopt_mode;
<<<<<<< HEAD

            // Ideally this should run not per model,
            // but combine all submodels with origin model as well
            if (model_meshopt_mode == MESH_OPTIMIZER_COMBINE)
            {
                // Run meshoptimizer for each model/object, up to 8 faces in one model.

                // Ideally this should run not per model,
                // but combine all submodels with origin model as well
                F32 res = genMeshOptimizerPerModel(base, target_model, indices_decimator, lod_error_threshold, false);
                if (res < 0)
                {
                    // U16 vertices overflow, shouldn't happen, but just in case
                    for (U32 face_idx = 0; face_idx < base->getNumVolumeFaces(); ++face_idx)
                    {
=======

            // Ideally this should run not per model,
            // but combine all submodels with origin model as well
            if (model_meshopt_mode == MESH_OPTIMIZER_COMBINE)
            {
                // Run meshoptimizer for each model/object, up to 8 faces in one model.

                // Ideally this should run not per model,
                // but combine all submodels with origin model as well
                F32 res = genMeshOptimizerPerModel(base, target_model, indices_decimator, lod_error_threshold, false);
                if (res < 0)
                {
                    // U16 vertices overflow, shouldn't happen, but just in case
                    for (U32 face_idx = 0; face_idx < base->getNumVolumeFaces(); ++face_idx)
                    {
                        genMeshOptimizerPerFace(base, target_model, face_idx, indices_decimator, lod_error_threshold, false);
                    }
                }
            }

            if (model_meshopt_mode == MESH_OPTIMIZER_SLOPPY)
            {
                // Run meshoptimizer for each face
                for (U32 face_idx = 0; face_idx < base->getNumVolumeFaces(); ++face_idx)
                {
                    if (genMeshOptimizerPerFace(base, target_model, face_idx, indices_decimator, lod_error_threshold, true) < 0)
                    {
                        // Sloppy failed and returned an invalid model
>>>>>>> cc95d520
                        genMeshOptimizerPerFace(base, target_model, face_idx, indices_decimator, lod_error_threshold, false);
                    }
                }
            }

<<<<<<< HEAD
            if (model_meshopt_mode == MESH_OPTIMIZER_SLOPPY)
            {
                // Run meshoptimizer for each face
                for (U32 face_idx = 0; face_idx < base->getNumVolumeFaces(); ++face_idx)
                {
                    genMeshOptimizerPerFace(base, target_model, face_idx, indices_decimator, lod_error_threshold, true);
                }

                LL_INFOS() << "Model " << target_model->getName()
                    << " lod " << which_lod
                    << " simplified using per face method." << LL_ENDL;
            }

            if (model_meshopt_mode == MESH_OPTIMIZER_AUTO)
            {
                // Switches between 'combine' method and 'per model sloppy' based on combine's result.
                F32 allowed_ratio_drift = 2.f;
                F32 res_ratio = genMeshOptimizerPerModel(base, target_model, indices_decimator, lod_error_threshold, false);

                if (res_ratio < 0)
                {
                    // U16 vertices overflow, shouldn't happen, but just in case
                    for (U32 face_idx = 0; face_idx < base->getNumVolumeFaces(); ++face_idx)
                    {
                        genMeshOptimizerPerFace(base, target_model, face_idx, indices_decimator, lod_error_threshold, false);
                    }
                }
                else if (res_ratio * allowed_ratio_drift < indices_decimator)
                {
                    // Try sloppy variant if normal one failed to simplify model enough.
                    res_ratio = genMeshOptimizerPerModel(base, target_model, indices_decimator, lod_error_threshold, true);

                    // Sloppy has a tendecy to error into lower side, so a request for 100
                    // triangles turns into ~70, so check for significant difference from target decimation
                    F32 sloppy_ratio_drift = 1.4f;
                    if (lod_mode == LIMIT_TRIANGLES
                        && (res_ratio > indices_decimator * sloppy_ratio_drift || res_ratio < 0))
                    {
                        // Apply a correction to compensate.

                        // (indices_decimator / res_ratio) by itself is likely to overshoot to a differend
                        // side due to overal lack of precision, and we don't need an ideal result, which
                        // likely does not exist, just a better one, so a partial correction is enough.
                        F32 sloppy_decimator = indices_decimator * (indices_decimator / res_ratio + 1) / 2;
                        res_ratio = genMeshOptimizerPerModel(base, target_model, sloppy_decimator, lod_error_threshold, true);
                    }


                    if (res_ratio < 0)
                    {
                        // Sloppy variant failed to generate triangles.
                        // Can happen with models that are too simple as is.
                        // Fallback to normal method or use lower decimator.
                        genMeshOptimizerPerModel(base, target_model, indices_decimator, lod_error_threshold, false);

                        LL_INFOS() << "Model " << target_model->getName()
                            << " lod " << which_lod
=======
            if (model_meshopt_mode == MESH_OPTIMIZER_AUTO)
            {
                // Switches between 'combine' method and 'sloppy' based on combine's result.
                F32 allowed_ratio_drift = 2.f;
                F32 precise_ratio = genMeshOptimizerPerModel(base, target_model, indices_decimator, lod_error_threshold, false);
                
                if (precise_ratio < 0)
                {
                    // U16 vertices overflow, shouldn't happen, but just in case
                    for (U32 face_idx = 0; face_idx < base->getNumVolumeFaces(); ++face_idx)
                    {
                        genMeshOptimizerPerFace(base, target_model, face_idx, indices_decimator, lod_error_threshold, false);
                    }
                }
                else if (precise_ratio * allowed_ratio_drift < indices_decimator)
                {
                    // Try sloppy variant if normal one failed to simplify model enough.
                    // Sloppy variant can fail entirely and has issues with precision,
                    // so code needs to do multiple attempts with different decimators.
                    // Todo: this is a bit of a mess, needs to be refined and improved
                    F32 last_working_decimator = 0.f;
                    F32 last_working_ratio = F32_MAX;

                    F32 sloppy_ratio = genMeshOptimizerPerModel(base, target_model, indices_decimator, lod_error_threshold, true);

                    if (sloppy_ratio > 0)
                    {
                        // Would be better to do a copy of target_model here, but if
                        // we need to use sloppy decimation, model should be cheap
                        // and fast to generate and it won't affect end result
                        last_working_decimator = indices_decimator;
                        last_working_ratio = sloppy_ratio;
                    }

                    // Sloppy has a tendecy to error into lower side, so a request for 100
                    // triangles turns into ~70, so check for significant difference from target decimation
                    F32 sloppy_ratio_drift = 1.4f;
                    if (lod_mode == LIMIT_TRIANGLES
                        && (sloppy_ratio > indices_decimator * sloppy_ratio_drift || sloppy_ratio < 0))
                    {
                        // Apply a correction to compensate.

                        // (indices_decimator / res_ratio) by itself is likely to overshoot to a differend
                        // side due to overal lack of precision, and we don't need an ideal result, which
                        // likely does not exist, just a better one, so a partial correction is enough.
                        F32 sloppy_decimator = indices_decimator * (indices_decimator / sloppy_ratio + 1) / 2;
                        sloppy_ratio = genMeshOptimizerPerModel(base, target_model, sloppy_decimator, lod_error_threshold, true);
                    }

                    if (last_working_decimator > 0 && sloppy_ratio < last_working_ratio)
                    {
                        // Compensation didn't work, return back to previous decimator
                        sloppy_ratio = genMeshOptimizerPerModel(base, target_model, indices_decimator, lod_error_threshold, true);
                    }

                    if (sloppy_ratio < 0)
                    {
                        // Sloppy method didn't work, try with smaller decimation values
                        S32 size_vertices = 0;

                        for (U32 face_idx = 0; face_idx < base->getNumVolumeFaces(); ++face_idx)
                        {
                            const LLVolumeFace &face = base->getVolumeFace(face_idx);
                            size_vertices += face.mNumVertices;
                        }

                        // Complex models aren't supposed to get here, they are supposed
                        // to work on a first try of sloppy due to having more viggle room.
                        // If they didn't, something is likely wrong, no point locking the
                        // thread in a long calculation that will fail.
                        const U32 too_many_vertices = 27000;
                        if (size_vertices > too_many_vertices)
                        {
                            LL_WARNS() << "Sloppy optimization method failed for a complex model " << target_model->getName() << LL_ENDL;
                        }
                        else
                        {
                            // Find a decimator that does work
                            F32 sloppy_decimation_step = sqrt((F32)decimation); // example: 27->15->9->5->3
                            F32 sloppy_decimator = indices_decimator / sloppy_decimation_step;

                            while (sloppy_ratio < 0
                                && sloppy_decimator > precise_ratio
                                && sloppy_decimator > 1)// precise_ratio isn't supposed to be below 1, but check just in case
                            {
                                sloppy_ratio = genMeshOptimizerPerModel(base, target_model, sloppy_decimator, lod_error_threshold, true);
                                sloppy_decimator = sloppy_decimator / sloppy_decimation_step;
                            }
                        }
                    }

                    if (sloppy_ratio < 0 || sloppy_ratio < precise_ratio)
                    {
                        // Sloppy variant failed to generate triangles or is worse.
                        // Can happen with models that are too simple as is.
                        // Fallback to normal method

                        precise_ratio = genMeshOptimizerPerModel(base, target_model, indices_decimator, lod_error_threshold, false);

                        LL_INFOS() << "Model " << target_model->getName()
                            << " lod " << which_lod
                            << " resulting ratio " << precise_ratio
>>>>>>> cc95d520
                            << " simplified using per model method." << LL_ENDL;
                    }
                    else
                    {
                        LL_INFOS() << "Model " << target_model->getName()
                            << " lod " << which_lod
<<<<<<< HEAD
=======
                            << " resulting ratio " << sloppy_ratio
>>>>>>> cc95d520
                            << " sloppily simplified using per model method." << LL_ENDL;
                    }
                }
                else
                {
                    LL_INFOS() << "Model " << target_model->getName()
                        << " lod " << which_lod
<<<<<<< HEAD
=======
                        << " resulting ratio " << precise_ratio
>>>>>>> cc95d520
                        << " simplified using per model method." << LL_ENDL;
                }
            }

            //blind copy skin weights and just take closest skin weight to point on
            //decimated mesh for now (auto-generating LODs with skin weights is still a bit
            //of an open problem).
            target_model->mPosition = base->mPosition;
            target_model->mSkinWeights = base->mSkinWeights;
            target_model->mSkinInfo = base->mSkinInfo;

            //copy material list
            target_model->mMaterialList = base->mMaterialList;

            if (!validate_model(target_model))
            {
                LL_ERRS() << "Invalid model generated when creating LODs" << LL_ENDL;
            }
        }

        //rebuild scene based on mBaseScene
        mScene[lod].clear();
        mScene[lod] = mBaseScene;

        for (U32 i = 0; i < mBaseModel.size(); ++i)
        {
            LLModel* mdl = mBaseModel[i];
            LLModel* target = mModel[lod][i];
            if (target)
            {
                for (LLModelLoader::scene::iterator iter = mScene[lod].begin(); iter != mScene[lod].end(); ++iter)
                {
                    for (U32 j = 0; j < iter->second.size(); ++j)
                    {
                        if (iter->second[j].mModel == mdl)
                        {
                            iter->second[j].mModel = target;
                        }
                    }
                }
            }
        }
    }
}

void LLModelPreview::updateStatusMessages()
{
    // bit mask values for physics errors. used to prevent overwrite of single line status
    // TODO: use this to provied multiline status
    enum PhysicsError
    {
        NONE = 0,
        NOHAVOK = 1,
        DEGENERATE = 2,
        TOOMANYHULLS = 4,
        TOOMANYVERTSINHULL = 8
    };

    assert_main_thread();

    U32 has_physics_error{ PhysicsError::NONE }; // physics error bitmap
    //triangle/vertex/submesh count for each mesh asset for each lod
    std::vector<S32> tris[LLModel::NUM_LODS];
    std::vector<S32> verts[LLModel::NUM_LODS];
    std::vector<S32> submeshes[LLModel::NUM_LODS];

    //total triangle/vertex/submesh count for each lod
    S32 total_tris[LLModel::NUM_LODS];
    S32 total_verts[LLModel::NUM_LODS];
    S32 total_submeshes[LLModel::NUM_LODS];

    for (U32 i = 0; i < LLModel::NUM_LODS - 1; i++)
    {
        total_tris[i] = 0;
        total_verts[i] = 0;
        total_submeshes[i] = 0;
    }

    for (LLMeshUploadThread::instance_list::iterator iter = mUploadData.begin(); iter != mUploadData.end(); ++iter)
    {
        LLModelInstance& instance = *iter;

        LLModel* model_high_lod = instance.mLOD[LLModel::LOD_HIGH];
        if (!model_high_lod)
        {
            setLoadState(LLModelLoader::ERROR_HIGH_LOD_MODEL_MISSING); // <FS:Beq/> FIRE-30965 Cleanup braindead mesh parsing error handlers
            mFMP->childDisable("calculate_btn");
            continue;
        }

        for (U32 i = 0; i < LLModel::NUM_LODS - 1; i++)
        {
            LLModel* lod_model = instance.mLOD[i];
            if (!lod_model)
            {
                setLoadState(LLModelLoader::ERROR_LOD_MODEL_MISMATCH); // <FS:Beq/> FIRE-30965 Cleanup braindead mesh parsing error handlers
                mFMP->childDisable("calculate_btn");
            }
            else
            {
                //for each model in the lod
                S32 cur_tris = 0;
                S32 cur_verts = 0;
                S32 cur_submeshes = lod_model->getNumVolumeFaces();

                for (S32 j = 0; j < cur_submeshes; ++j)
                { //for each submesh (face), add triangles and vertices to current total
                    const LLVolumeFace& face = lod_model->getVolumeFace(j);
                    cur_tris += face.mNumIndices / 3;
                    cur_verts += face.mNumVertices;
                }

                std::string instance_name = instance.mLabel;

                if (mImporterDebug)
                {
                    // Useful for debugging generalized complaints below about total submeshes which don't have enough
                    // context to address exactly what needs to be fixed to move towards compliance with the rules.
                    //
                    std::ostringstream out;
                    out << "Instance " << lod_model->mLabel << " LOD " << i << " Verts: " << cur_verts;
                    LL_INFOS() << out.str() << LL_ENDL;
                    LLFloaterModelPreview::addStringToLog(out, false);

                    out.str("");
                    out << "Instance " << lod_model->mLabel << " LOD " << i << " Tris:  " << cur_tris;
                    LL_INFOS() << out.str() << LL_ENDL;
                    LLFloaterModelPreview::addStringToLog(out, false);

                    out.str("");
                    out << "Instance " << lod_model->mLabel << " LOD " << i << " Faces: " << cur_submeshes;
                    LL_INFOS() << out.str() << LL_ENDL;
                    LLFloaterModelPreview::addStringToLog(out, false);

                    out.str("");
                    LLModel::material_list::iterator mat_iter = lod_model->mMaterialList.begin();
                    while (mat_iter != lod_model->mMaterialList.end())
                    {
                        out << "Instance " << lod_model->mLabel << " LOD " << i << " Material " << *(mat_iter);
                        LL_INFOS() << out.str() << LL_ENDL;
                        LLFloaterModelPreview::addStringToLog(out, false);
                        out.str("");
                        mat_iter++;
                    }
                }

                //add this model to the lod total
                total_tris[i] += cur_tris;
                total_verts[i] += cur_verts;
                total_submeshes[i] += cur_submeshes;

                //store this model's counts to asset data
                tris[i].push_back(cur_tris);
                verts[i].push_back(cur_verts);
                submeshes[i].push_back(cur_submeshes);
            }
        }
    }

    if (mMaxTriangleLimit == 0)
    {
        mMaxTriangleLimit = total_tris[LLModel::LOD_HIGH];
        mMinTriangleLimit = mUploadData.size();
    }

    mHasDegenerate = false;
    {//check for degenerate triangles in physics mesh
        U32 lod = LLModel::LOD_PHYSICS;
        const LLVector4a scale(0.5f);
        for (U32 i = 0; i < mModel[lod].size() && !mHasDegenerate; ++i)
        { //for each model in the lod
            if (mModel[lod][i] && mModel[lod][i]->mPhysics.mHull.empty())
            { //no decomp exists
                S32 cur_submeshes = mModel[lod][i]->getNumVolumeFaces();
                for (S32 j = 0; j < cur_submeshes && !mHasDegenerate; ++j)
                { //for each submesh (face), add triangles and vertices to current total
                    LLVolumeFace& face = mModel[lod][i]->getVolumeFace(j);
                    for (S32 k = 0; (k < face.mNumIndices) && !mHasDegenerate;)
                    {
                        U16 index_a = face.mIndices[k + 0];
                        U16 index_b = face.mIndices[k + 1];
                        U16 index_c = face.mIndices[k + 2];

                        if (index_c == 0 && index_b == 0 && index_a == 0) // test in reverse as 3rd index is less likely to be 0 in a normal case
                        {
                            LL_DEBUGS("MeshValidation") << "Empty placeholder triangle (3 identical index 0 verts) ignored" << LL_ENDL;
                        }
                        else
                        {
                            LLVector4a v1; v1.setMul(face.mPositions[index_a], scale);
                            LLVector4a v2; v2.setMul(face.mPositions[index_b], scale);
                            LLVector4a v3; v3.setMul(face.mPositions[index_c], scale);
                            if (ll_is_degenerate(v1, v2, v3))
                            {
                                mHasDegenerate = true;
                            }
                        }
                        k += 3;
                    }
                }
            }
        }
    }

    // flag degenerates here rather than deferring to a MAV error later
    // <FS>
    //mFMP->childSetVisible("physics_status_message_text", mHasDegenerate); //display or clear
    //auto degenerateIcon = mFMP->getChild<LLIconCtrl>("physics_status_message_icon");
    //degenerateIcon->setVisible(mHasDegenerate);
    // </FS>
    if (mHasDegenerate)
    {
        has_physics_error |= PhysicsError::DEGENERATE;
        // <FS>
        //mFMP->childSetValue("physics_status_message_text", mFMP->getString("phys_status_degenerate_triangles"));
        //LLUIImagePtr img = LLUI::getUIImage("ModelImport_Status_Error");
        //degenerateIcon->setImage(img);
        // </FS>
    }

    mFMP->childSetTextArg("submeshes_info", "[SUBMESHES]", llformat("%d", total_submeshes[LLModel::LOD_HIGH]));

    std::string mesh_status_na = mFMP->getString("mesh_status_na");

    S32 upload_status[LLModel::LOD_HIGH + 1];

    mModelNoErrors = true;

    const U32 lod_high = LLModel::LOD_HIGH;
    U32 high_submodel_count = mModel[lod_high].size() - countRootModels(mModel[lod_high]);

    for (S32 lod = 0; lod <= lod_high; ++lod)
    {
        upload_status[lod] = 0;

        std::string message = "mesh_status_good";

        if (total_tris[lod] > 0)
        {
            mFMP->childSetValue(lod_triangles_name[lod], llformat("%d", total_tris[lod]));
            mFMP->childSetValue(lod_vertices_name[lod], llformat("%d", total_verts[lod]));
        }
        else
        {
            if (lod == lod_high)
            {
                upload_status[lod] = 2;
                message = "mesh_status_missing_lod";
            }
            else
            {
                for (S32 i = lod - 1; i >= 0; --i)
                {
                    if (total_tris[i] > 0)
                    {
                        upload_status[lod] = 2;
                        message = "mesh_status_missing_lod";
                    }
                }
            }

            mFMP->childSetValue(lod_triangles_name[lod], mesh_status_na);
            mFMP->childSetValue(lod_vertices_name[lod], mesh_status_na);
        }

        if (lod != lod_high)
        {
            if (total_submeshes[lod] && total_submeshes[lod] != total_submeshes[lod_high])
            { //number of submeshes is different
                message = "mesh_status_submesh_mismatch";
                upload_status[lod] = 2;
            }
            else if (mModel[lod].size() - countRootModels(mModel[lod]) != high_submodel_count)
            {//number of submodels is different, not all faces are matched correctly.
                message = "mesh_status_submesh_mismatch";
                upload_status[lod] = 2;
                // Note: Submodels in instance were loaded from higher LOD and as result face count
                // returns same value and total_submeshes[lod] is identical to high_lod one.
            }
            else if (!tris[lod].empty() && tris[lod].size() != tris[lod_high].size())
            { //number of meshes is different
                message = "mesh_status_mesh_mismatch";
                upload_status[lod] = 2;
            }
            else if (!verts[lod].empty())
            {
                S32 sum_verts_higher_lod = 0;
                S32 sum_verts_this_lod = 0;
                for (U32 i = 0; i < verts[lod].size(); ++i)
                {
                    sum_verts_higher_lod += ((i < verts[lod + 1].size()) ? verts[lod + 1][i] : 0);
                    sum_verts_this_lod += verts[lod][i];
                }

                if ((sum_verts_higher_lod > 0) &&
                    (sum_verts_this_lod > sum_verts_higher_lod))
                {
                    //too many vertices in this lod
                    message = "mesh_status_too_many_vertices";
                    upload_status[lod] = 1;
                }
            }
        }

        LLIconCtrl* icon = mFMP->getChild<LLIconCtrl>(lod_icon_name[lod]);
        LLUIImagePtr img = LLUI::getUIImage(lod_status_image[upload_status[lod]]);
        icon->setVisible(true);
        icon->setImage(img);

        if (upload_status[lod] >= 2)
        {
            mModelNoErrors = false;
        }

        if (lod == mPreviewLOD)
        {
            mFMP->childSetValue("lod_status_message_text", mFMP->getString(message));
            icon = mFMP->getChild<LLIconCtrl>("lod_status_message_icon");
            icon->setImage(img);
        }

        updateLodControls(lod);
    }


    //warn if hulls have more than 256 points in them
    BOOL physExceededVertexLimit = FALSE;
    for (U32 i = 0; mModelNoErrors && (i < mModel[LLModel::LOD_PHYSICS].size()); ++i)
    {
        LLModel* mdl = mModel[LLModel::LOD_PHYSICS][i];

        if (mdl)
        {
            // <FS:Beq> Better error handling
            auto num_hulls = mdl->mPhysics.mHull.size();
            for (U32 j = 0; j < num_hulls; ++j)
            {
            // </FS:Beq>
                if (mdl->mPhysics.mHull[j].size() > 256)
                {
                    physExceededVertexLimit = TRUE;
                    // <FS:Beq> add new friendlier logging to mesh uploader
                    // LL_INFOS() << "Physical model " << mdl->mLabel << " exceeds vertex per hull limitations." << LL_ENDL;
                    std::ostringstream out;
                    out << "Physical model " << mdl->mLabel << " exceeds vertex per hull limitations.";
                    LL_INFOS() << out.str() << LL_ENDL;
                    LLFloaterModelPreview::addStringToLog(out, true);
                    out.str("");
                    // </FS:Beq>                     
                    break;
                }
            }
            // <FS:Beq> Better error handling
            if (num_hulls > 256) // decomp cannot have more than 256 hulls (http://wiki.secondlife.com/wiki/Mesh/Mesh_physics)
            {
                // <FS:Beq> improve uploader error reporting
                // LL_INFOS() << "Physical model " << mdl->mLabel << " exceeds 256 hull limitation." << LL_ENDL;
                std::ostringstream out;
                out << "Physical model " << mdl->mLabel << " exceeds 256 hull limitation.";
                LL_INFOS() << out.str() << LL_ENDL;
                LLFloaterModelPreview::addStringToLog(out, true);
                out.str("");
                // </FS:Beq>
                has_physics_error |= PhysicsError::TOOMANYHULLS;
            }
            // </FS:Beq>
        }
    }

    if (physExceededVertexLimit)
    {
        has_physics_error |= PhysicsError::TOOMANYVERTSINHULL;
    }

// <FS:Beq> standardise error handling
    //if (!(has_physics_error & PhysicsError::DEGENERATE)){ // only update this field (incluides clearing it) if it is not already in use.
    //    mFMP->childSetVisible("physics_status_message_text", physExceededVertexLimit);
    //    LLIconCtrl* physStatusIcon = mFMP->getChild<LLIconCtrl>("physics_status_message_icon");
    //    physStatusIcon->setVisible(physExceededVertexLimit);
    //    if (physExceededVertexLimit)
    //    {
    //        mFMP->childSetValue("physics_status_message_text", mFMP->getString("phys_status_vertex_limit_exceeded"));
    //        LLUIImagePtr img = LLUI::getUIImage("ModelImport_Status_Warning");
    //        physStatusIcon->setImage(img);
    //    }
    //}
#ifndef HAVOK_TPV
    has_physics_error |= PhysicsError::NOHAVOK;
#endif 

    auto physStatusIcon = mFMP->getChild<LLIconCtrl>("physics_status_message_icon");

    if (has_physics_error != PhysicsError::NONE)
    {
        mFMP->childSetVisible("physics_status_message_text", true); //display or clear
        physStatusIcon->setVisible(true);
        // The order here is important. 
        if (has_physics_error & PhysicsError::TOOMANYHULLS)
        {
            mFMP->childSetValue("physics_status_message_text", mFMP->getString("phys_status_hull_limit_exceeded"));
            LLUIImagePtr img = LLUI::getUIImage("ModelImport_Status_Error");
            physStatusIcon->setImage(img);
        }
        else if (has_physics_error & PhysicsError::TOOMANYVERTSINHULL)
        {
            mFMP->childSetValue("physics_status_message_text", mFMP->getString("phys_status_vertex_limit_exceeded"));
            LLUIImagePtr img = LLUI::getUIImage("ModelImport_Status_Error");
            physStatusIcon->setImage(img);
        }
        else if (has_physics_error & PhysicsError::DEGENERATE)
        {
            mFMP->childSetValue("physics_status_message_text", mFMP->getString("phys_status_degenerate_triangles"));
            LLUIImagePtr img = LLUI::getUIImage("ModelImport_Status_Error");
            physStatusIcon->setImage(img);
        }
        else if (has_physics_error & PhysicsError::NOHAVOK)
        {
            mFMP->childSetValue("physics_status_message_text", mFMP->getString("phys_status_no_havok"));
            LLUIImagePtr img = LLUI::getUIImage("ModelImport_Status_Warning");
            physStatusIcon->setImage(img);
        }
        else
        {
            // This should not happen
            mFMP->childSetValue("physics_status_message_text", mFMP->getString("phys_status_unknown_error"));
            LLUIImagePtr img = LLUI::getUIImage("ModelImport_Status_Warning");
            physStatusIcon->setImage(img);
        }
    }
    else
    {
        mFMP->childSetVisible("physics_status_message_text", false); //display or clear
        physStatusIcon->setVisible(false);
    }
// </FS:Beq>

    if (getLoadState() >= LLModelLoader::ERROR_PARSING)
    {
        mModelNoErrors = false;
        // <FS:Beq> improve uploader error reporting
        // LL_INFOS() << "Loader returned errors, model can't be uploaded" << LL_ENDL;
        std::ostringstream out;
        out << "Loader returned errors, model can't be uploaded";
        LL_INFOS() << out.str() << LL_ENDL;
        LLFloaterModelPreview::addStringToLog(out, true);
        out.str("");
        // </FS:Beq>
    }

    bool uploadingSkin = mFMP->childGetValue("upload_skin").asBoolean();
    bool uploadingJointPositions = mFMP->childGetValue("upload_joints").asBoolean();

    if (uploadingSkin)
    {
        if (uploadingJointPositions && !isRigValidForJointPositionUpload())
        {
            mModelNoErrors = false;
            // <FS:Beq> improve uploader error reporting
            // LL_INFOS() << "Invalid rig, there might be issues with uploading Joint positions" << LL_ENDL;
            std::ostringstream out;
            out << "Invalid rig, there might be issues with uploading Joint positions";
            LL_INFOS() << out.str() << LL_ENDL;
            LLFloaterModelPreview::addStringToLog(out, true);
            out.str("");
            // </FS:Beq>
        }
    }

    if (mModelNoErrors && mModelLoader)
    {
        if (!mModelLoader->areTexturesReady() && mFMP->childGetValue("upload_textures").asBoolean())
        {
            // Some textures are still loading, prevent upload until they are done
            mModelNoErrors = false;
        }
    }

    // <FS:Beq> Improve the error checking the TO DO here is no longer applicable but not an FS comment so edited to stop it being picked up
    //if (!mModelNoErrors || mHasDegenerate)
    if (!gSavedSettings.getBOOL("FSIgnoreClientsideMeshValidation") && (!mModelNoErrors || (has_physics_error > PhysicsError::NOHAVOK))) // block for all cases of phsyics error except NOHAVOK
    // </FS:Beq>
    {
        mFMP->childDisable("ok_btn");
        mFMP->childDisable("calculate_btn");
    }
    else
    {
        mFMP->childEnable("ok_btn");
        mFMP->childEnable("calculate_btn");
    }

    if (mModelNoErrors && mLodsWithParsingError.empty())
    {
        mFMP->childEnable("calculate_btn");
    }
    else
    {
        mFMP->childDisable("calculate_btn");
    }

    //add up physics triangles etc
    S32 phys_tris = 0;
    S32 phys_hulls = 0;
    S32 phys_points = 0;

    //get the triangle count for the whole scene
    for (LLModelLoader::scene::iterator iter = mScene[LLModel::LOD_PHYSICS].begin(), endIter = mScene[LLModel::LOD_PHYSICS].end(); iter != endIter; ++iter)
    {
        for (LLModelLoader::model_instance_list::iterator instance = iter->second.begin(), end_instance = iter->second.end(); instance != end_instance; ++instance)
        {
            LLModel* model = instance->mModel;
            if (model)
            {
                S32 cur_submeshes = model->getNumVolumeFaces();

                LLModel::convex_hull_decomposition& decomp = model->mPhysics.mHull;

                if (!decomp.empty())
                {
                    phys_hulls += decomp.size();
                    for (U32 i = 0; i < decomp.size(); ++i)
                    {
                        phys_points += decomp[i].size();
                    }
                }
                else
                { //choose physics shape OR decomposition, can't use both
                    for (S32 j = 0; j < cur_submeshes; ++j)
                    { //for each submesh (face), add triangles and vertices to current total
                        const LLVolumeFace& face = model->getVolumeFace(j);
                        phys_tris += face.mNumIndices / 3;
                    }
                }
            }
        }
    }

    if (phys_tris > 0)
    {
        mFMP->childSetTextArg("physics_triangles", "[TRIANGLES]", llformat("%d", phys_tris));
    }
    else
    {
        mFMP->childSetTextArg("physics_triangles", "[TRIANGLES]", mesh_status_na);
    }

    if (phys_hulls > 0)
    {
        mFMP->childSetTextArg("physics_hulls", "[HULLS]", llformat("%d", phys_hulls));
        mFMP->childSetTextArg("physics_points", "[POINTS]", llformat("%d", phys_points));
    }
    else
    {
        mFMP->childSetTextArg("physics_hulls", "[HULLS]", mesh_status_na);
        mFMP->childSetTextArg("physics_points", "[POINTS]", mesh_status_na);
    }

    LLFloaterModelPreview* fmp = LLFloaterModelPreview::sInstance;
    if (fmp)
    {
        if (phys_tris > 0 || phys_hulls > 0)
        {
            if (!fmp->isViewOptionEnabled("show_physics"))
            {
                fmp->enableViewOption("show_physics");
                mViewOption["show_physics"] = true;
                fmp->childSetValue("show_physics", true);
            }
        // <FS:Beq> handle hiding of hull only explode slider
        //}
        //else
        //{
        //    fmp->disableViewOption("show_physics");
        //    mViewOption["show_physics"] = false;
        //    fmp->childSetValue("show_physics", false);
        //}
            
            // mViewOption["show_physics"] = true; // <FS:Beq/> merge LL uploader changes
            if (phys_hulls > 0)
            {
                fmp->enableViewOption("physics_explode");
                fmp->enableViewOption("exploder_label");
                fmp->childSetVisible("physics_explode", true);
                fmp->childSetVisible("exploder_label", true);
            }
            else
            {
                fmp->disableViewOption("physics_explode");
                fmp->disableViewOption("exploder_label");
                fmp->childSetVisible("physics_explode", false);
                fmp->childSetVisible("exploder_label", false);
            }
        }
        else
        {
            fmp->disableViewOption("show_physics");
            fmp->childSetVisible("physics_explode", false);
            fmp->disableViewOption("physics_explode");
            fmp->childSetVisible("exploder_label", false);
            fmp->disableViewOption("exploder_label");
            mViewOption["show_physics"] = false;
            fmp->childSetValue("show_physics", false);

        }
        // </FS:Beq>

        //bool use_hull = fmp->childGetValue("physics_use_hull").asBoolean();

        //fmp->childSetEnabled("physics_optimize", !use_hull);

        bool enable = (phys_tris > 0 || phys_hulls > 0) && fmp->mCurRequest.empty();
        //enable = enable && !use_hull && fmp->childGetValue("physics_optimize").asBoolean();

        //enable/disable "analysis" UI
        LLPanel* panel = fmp->getChild<LLPanel>("physics analysis");
        LLView* child = panel->getFirstChild();
        while (child)
        {
            child->setEnabled(enable);
            child = panel->findNextSibling(child);
        }

        enable = phys_hulls > 0 && fmp->mCurRequest.empty();
        //enable/disable "simplification" UI
        panel = fmp->getChild<LLPanel>("physics simplification");
        child = panel->getFirstChild();
        while (child)
        {
            child->setEnabled(enable);
            child = panel->findNextSibling(child);
        }

        if (fmp->mCurRequest.empty())
        {
            fmp->childSetVisible("Simplify", true);
            fmp->childSetVisible("simplify_cancel", false);
            fmp->childSetVisible("Decompose", true);
            fmp->childSetVisible("decompose_cancel", false);

            if (phys_hulls > 0)
            {
                fmp->childEnable("Simplify");
            }

            if (phys_tris || phys_hulls > 0)
            {
               fmp->childEnable("Decompose");
            }
        }
        else
        {
            fmp->childEnable("simplify_cancel");
            fmp->childEnable("decompose_cancel");
        }
        // <FS:Beq> move the closing bracket for the if(fmp) to prevent possible crash 
        //    }


        LLCtrlSelectionInterface* iface = fmp->childGetSelectionInterface("physics_lod_combo");
        S32 which_mode = 0;
        S32 file_mode = 1;
        if (iface)
        {
            which_mode = iface->getFirstSelectedIndex();
            file_mode = iface->getItemCount() - 1;
        }

        if (which_mode == file_mode)
        {
            mFMP->childEnable("physics_file");
            mFMP->childEnable("physics_browse");
        }
        else
        {
            mFMP->childDisable("physics_file");
            mFMP->childDisable("physics_browse");
        }
    }
    // </FS:Beq>

    LLSpinCtrl* crease = mFMP->getChild<LLSpinCtrl>("crease_angle");

    if (mRequestedCreaseAngle[mPreviewLOD] == -1.f)
    {
        mFMP->childSetColor("crease_label", LLColor4::grey);
        crease->forceSetValue(75.f);
    }
    else
    {
        mFMP->childSetColor("crease_label", LLColor4::white);
        crease->forceSetValue(mRequestedCreaseAngle[mPreviewLOD]);
    }

    mModelUpdatedSignal(true);

}

void LLModelPreview::updateLodControls(S32 lod)
{
    if (lod < LLModel::LOD_IMPOSTOR || lod > LLModel::LOD_HIGH)
    {
        std::ostringstream out;
        out << "Invalid level of detail: " << lod;
        LL_WARNS() << out.str() << LL_ENDL;
        LLFloaterModelPreview::addStringToLog(out, false);
        assert(lod >= LLModel::LOD_IMPOSTOR && lod <= LLModel::LOD_HIGH);
        return;
    }

    const char* lod_controls[] =
    {
        "lod_mode_",
        "lod_triangle_limit_",
        "lod_error_threshold_"
    };
    const U32 num_lod_controls = sizeof(lod_controls) / sizeof(char*);

    const char* file_controls[] =
    {
        "lod_browse_",
        "lod_file_",
    };
    const U32 num_file_controls = sizeof(file_controls) / sizeof(char*);

    LLFloaterModelPreview* fmp = LLFloaterModelPreview::sInstance;
    if (!fmp) return;

    LLComboBox* lod_combo = mFMP->findChild<LLComboBox>("lod_source_" + lod_name[lod]);
    if (!lod_combo) return;

    S32 lod_mode = lod_combo->getCurrentIndex();
    if (lod_mode == LOD_FROM_FILE) // LoD from file
    {
        fmp->mLODMode[lod] = LOD_FROM_FILE;
        for (U32 i = 0; i < num_file_controls; ++i)
        {
            mFMP->childSetVisible(file_controls[i] + lod_name[lod], true);
        }

        for (U32 i = 0; i < num_lod_controls; ++i)
        {
            mFMP->childSetVisible(lod_controls[i] + lod_name[lod], false);
        }
    }
    else if (lod_mode == USE_LOD_ABOVE) // use LoD above
    {
        fmp->mLODMode[lod] = USE_LOD_ABOVE;
        for (U32 i = 0; i < num_file_controls; ++i)
        {
            mFMP->childSetVisible(file_controls[i] + lod_name[lod], false);
        }

        for (U32 i = 0; i < num_lod_controls; ++i)
        {
            mFMP->childSetVisible(lod_controls[i] + lod_name[lod], false);
        }

        if (lod < LLModel::LOD_HIGH)
        {
            mModel[lod] = mModel[lod + 1];
            mScene[lod] = mScene[lod + 1];
            mVertexBuffer[lod].clear();

            // Also update lower LoD
            if (lod > LLModel::LOD_IMPOSTOR)
            {
                updateLodControls(lod - 1);
            }
        }
    }
    else // auto generate, the default case for all LoDs except High
    {
        fmp->mLODMode[lod] = MESH_OPTIMIZER_AUTO;

        //don't actually regenerate lod when refreshing UI
        mLODFrozen = true;

        for (U32 i = 0; i < num_file_controls; ++i)
        {
            mFMP->getChildView(file_controls[i] + lod_name[lod])->setVisible(false);
        }

        for (U32 i = 0; i < num_lod_controls; ++i)
        {
            mFMP->getChildView(lod_controls[i] + lod_name[lod])->setVisible(true);
        }


        LLSpinCtrl* threshold = mFMP->getChild<LLSpinCtrl>("lod_error_threshold_" + lod_name[lod]);
        LLSpinCtrl* limit = mFMP->getChild<LLSpinCtrl>("lod_triangle_limit_" + lod_name[lod]);

        limit->setMaxValue(mMaxTriangleLimit);
        limit->setMinValue(mMinTriangleLimit);
        limit->forceSetValue(mRequestedTriangleCount[lod]);

        threshold->forceSetValue(mRequestedErrorThreshold[lod]);

        mFMP->getChild<LLComboBox>("lod_mode_" + lod_name[lod])->selectNthItem(mRequestedLoDMode[lod]);

        if (mRequestedLoDMode[lod] == 0)
        {
            limit->setVisible(true);
            threshold->setVisible(false);

            limit->setMaxValue(mMaxTriangleLimit);
            limit->setMinValue(mMinTriangleLimit);
            limit->setIncrement(llmax((U32)1, mMaxTriangleLimit / 32));
        }
        else
        {
            limit->setVisible(false);
            threshold->setVisible(true);
        }

        mLODFrozen = false;
    }
}

void LLModelPreview::setPreviewTarget(F32 distance)
{
    mCameraDistance = distance;
    mCameraZoom = 1.f;
    mCameraPitch = 0.f;
    mCameraYaw = 0.f;
    mCameraOffset.clearVec();
}

void LLModelPreview::clearBuffers()
{
    for (U32 i = 0; i < 6; i++)
    {
        mVertexBuffer[i].clear();
    }
}

void LLModelPreview::genBuffers(S32 lod, bool include_skin_weights)
{
    U32 tri_count = 0;
    U32 vertex_count = 0;
    U32 mesh_count = 0;


    LLModelLoader::model_list* model = NULL;

    if (lod < 0 || lod > 4)
    {
        model = &mBaseModel;
        lod = 5;
    }
    else
    {
        model = &(mModel[lod]);
    }

    if (!mVertexBuffer[lod].empty())
    {
        mVertexBuffer[lod].clear();
    }

    mVertexBuffer[lod].clear();

    LLModelLoader::model_list::iterator base_iter = mBaseModel.begin();

    for (LLModelLoader::model_list::iterator iter = model->begin(); iter != model->end(); ++iter)
    {
        LLModel* mdl = *iter;
        if (!mdl)
        {
            continue;
        }

        LLModel* base_mdl = *base_iter;
        base_iter++;

        S32 num_faces = mdl->getNumVolumeFaces();
        for (S32 i = 0; i < num_faces; ++i)
        {
            const LLVolumeFace &vf = mdl->getVolumeFace(i);
            U32 num_vertices = vf.mNumVertices;
            U32 num_indices = vf.mNumIndices;

            if (!num_vertices || !num_indices)
            {
                continue;
            }

            LLVertexBuffer* vb = NULL;

            bool skinned = include_skin_weights && !mdl->mSkinWeights.empty();

            U32 mask = LLVertexBuffer::MAP_VERTEX | LLVertexBuffer::MAP_NORMAL | LLVertexBuffer::MAP_TEXCOORD0;

            if (skinned)
            {
                mask |= LLVertexBuffer::MAP_WEIGHT4;
            }

            vb = new LLVertexBuffer(mask, 0);

            if (!vb->allocateBuffer(num_vertices, num_indices, TRUE))
            {
                // We are likely to crash due this failure, if this happens, find a way to gracefully stop preview
                std::ostringstream out;
                out << "Failed to allocate Vertex Buffer for model preview ";
                out << num_vertices << " vertices and ";
                out << num_indices << " indices";
                LL_WARNS() << out.str() << LL_ENDL;
                LLFloaterModelPreview::addStringToLog(out, true);
            }

            LLStrider<LLVector3> vertex_strider;
            LLStrider<LLVector3> normal_strider;
            LLStrider<LLVector2> tc_strider;
            LLStrider<U16> index_strider;
            // <FS:Ansariel> Vectorized Weight4Strider and ClothWeightStrider by Drake Arconis
            //LLStrider<LLVector4> weights_strider;
            LLStrider<LLVector4a> weights_strider;

            vb->getVertexStrider(vertex_strider);
            vb->getIndexStrider(index_strider);

            if (skinned)
            {
                vb->getWeight4Strider(weights_strider);
            }

            LLVector4a::memcpyNonAliased16((F32*)vertex_strider.get(), (F32*)vf.mPositions, num_vertices * 4 * sizeof(F32));

            if (vf.mTexCoords)
            {
                vb->getTexCoord0Strider(tc_strider);
                S32 tex_size = (num_vertices * 2 * sizeof(F32) + 0xF) & ~0xF;
                LLVector4a::memcpyNonAliased16((F32*)tc_strider.get(), (F32*)vf.mTexCoords, tex_size);
            }

            if (vf.mNormals)
            {
                vb->getNormalStrider(normal_strider);
                LLVector4a::memcpyNonAliased16((F32*)normal_strider.get(), (F32*)vf.mNormals, num_vertices * 4 * sizeof(F32));
            }

            if (skinned)
            {
                for (U32 i = 0; i < num_vertices; i++)
                {
                    //find closest weight to vf.mVertices[i].mPosition
                    LLVector3 pos(vf.mPositions[i].getF32ptr());

                    const LLModel::weight_list& weight_list = base_mdl->getJointInfluences(pos);
                    llassert(weight_list.size()>0 && weight_list.size() <= 4); // LLModel::loadModel() should guarantee this

                    LLVector4 w(0, 0, 0, 0);

                    for (U32 i = 0; i < weight_list.size(); ++i)
                    {
                        F32 wght = llclamp(weight_list[i].mWeight, 0.001f, 0.999f);
                        F32 joint = (F32)weight_list[i].mJointIdx;
                        w.mV[i] = joint + wght;
                        llassert(w.mV[i] - (S32)w.mV[i]>0.0f); // because weights are non-zero, and range of wt values
                        //should not cause floating point precision issues.
                    }

                    // <FS:Ansariel> Vectorized Weight4Strider and ClothWeightStrider by Drake Arconis
                    //*(weights_strider++) = w;
                    (*(weights_strider++)).loadua(w.mV);
                }
            }

            // build indices
            for (U32 i = 0; i < num_indices; i++)
            {
                *(index_strider++) = vf.mIndices[i];
            }

            vb->flush();

            mVertexBuffer[lod][mdl].push_back(vb);

            vertex_count += num_vertices;
            tri_count += num_indices / 3;
            ++mesh_count;

        }
    }
}

void LLModelPreview::update()
{
    if (mGenLOD)
    {
        bool subscribe_for_generation = mLodsQuery.empty();
        mGenLOD = false;
        mDirty = true;
        mLodsQuery.clear();

        for (S32 lod = LLModel::LOD_HIGH; lod >= 0; --lod)
        {
            // adding all lods into query for generation
            mLodsQuery.push_back(lod);
        }

        if (subscribe_for_generation)
        {
            doOnIdleRepeating(lodQueryCallback);
        }
    }

    if (mDirty && mLodsQuery.empty())
    {
        mDirty = false;
        updateDimentionsAndOffsets();
        refresh();
    }
}

//-----------------------------------------------------------------------------
// createPreviewAvatar
//-----------------------------------------------------------------------------
void LLModelPreview::createPreviewAvatar(void)
{
    mPreviewAvatar = (LLVOAvatar*)gObjectList.createObjectViewer(LL_PCODE_LEGACY_AVATAR, gAgent.getRegion(), LLViewerObject::CO_FLAG_UI_AVATAR);
    if (mPreviewAvatar)
    {
        mPreviewAvatar->createDrawable(&gPipeline);
        mPreviewAvatar->mSpecialRenderMode = 1;
        mPreviewAvatar->startMotion(ANIM_AGENT_STAND);
        mPreviewAvatar->hideSkirt();
    }
    else
    {
        // <FS:Beq> improve uploader error reporting
        // LL_INFOS() << "Failed to create preview avatar for upload model window" << LL_ENDL;
        std::ostringstream out;
        out << "Failed to create preview avatar for upload model window";
        LL_INFOS() << out.str() << LL_ENDL;
        LLFloaterModelPreview::addStringToLog(out, true);
        out.str("");
        // </FS:Beq>
    }
}

//static
U32 LLModelPreview::countRootModels(LLModelLoader::model_list models)
{
    U32 root_models = 0;
    model_list::iterator model_iter = models.begin();
    while (model_iter != models.end())
    {
        LLModel* mdl = *model_iter;
        if (mdl && mdl->mSubmodelID == 0)
        {
            root_models++;
        }
        model_iter++;
    }
    return root_models;
}

void LLModelPreview::loadedCallback(
    LLModelLoader::scene& scene,
    LLModelLoader::model_list& model_list,
    S32 lod,
    void* opaque)
{
    LLModelPreview* pPreview = static_cast< LLModelPreview* >(opaque);
    if (pPreview && !LLModelPreview::sIgnoreLoadedCallback)
    {
        // Load loader's warnings into floater's log tab
        const LLSD out = pPreview->mModelLoader->logOut();
        LLSD::array_const_iterator iter_out = out.beginArray();
        LLSD::array_const_iterator end_out = out.endArray();
        for (; iter_out != end_out; ++iter_out)
        {
            if (iter_out->has("Message"))
            {
                LLFloaterModelPreview::addStringToLog(iter_out->get("Message"), *iter_out, true, pPreview->mModelLoader->mLod);
            }
        }
        pPreview->mModelLoader->clearLog();
        pPreview->loadModelCallback(lod); // removes mModelLoader in some cases
        if (pPreview->mLookUpLodFiles && (lod != LLModel::LOD_HIGH))
        {
            pPreview->lookupLODModelFiles(lod);
        }
    }

}

void LLModelPreview::lookupLODModelFiles(S32 lod)
{
    if (lod == LLModel::LOD_PHYSICS)
    {
        mLookUpLodFiles = false;
        return;
    }
    S32 next_lod = (lod - 1 >= LLModel::LOD_IMPOSTOR) ? lod - 1 : LLModel::LOD_PHYSICS;

    std::string lod_filename = mLODFile[LLModel::LOD_HIGH];
    // <FS:Beq> BUG-230890 fix case-sensitive filename handling
    // std::string ext = ".dae";
    // std::string::size_type i = lod_filename.rfind(ext);
    // if (i != std::string::npos)
    // {
    //     lod_filename.replace(i, lod_filename.size() - ext.size(), getLodSuffix(next_lod) + ext);
    // }
    // Note: we cannot use gDirUtilp here because the getExtension forces a tolower which would then break uppercase extensions on Linux/Mac
    std::size_t offset = lod_filename.find_last_of('.');
	std::string ext = (offset == std::string::npos || offset == 0) ? "" : lod_filename.substr(offset+1);
    lod_filename = gDirUtilp->getDirName(lod_filename) + gDirUtilp->getDirDelimiter() + gDirUtilp->getBaseFileName(lod_filename, true) + getLodSuffix(next_lod) + "." + ext;
    std::ostringstream out;
    out << "Looking for file: " << lod_filename << " for LOD " << next_lod;
    LL_DEBUGS("MeshUpload") << out.str() << LL_ENDL;
    if(mImporterDebug)
    {
        LLFloaterModelPreview::addStringToLog(out, true);
    }
    out.str("");
    // </FS:Beq>
    if (gDirUtilp->fileExists(lod_filename))
    {
        // <FS:Beq> extra logging is helpful here, so add to log tab
        out << "Auto Loading LOD" << next_lod << " from " << lod_filename;
        LL_INFOS() << out.str() << LL_ENDL;
        LLFloaterModelPreview::addStringToLog(out, true);
        // </FS:Beq>
        LLFloaterModelPreview* fmp = LLFloaterModelPreview::sInstance;
        if (fmp)
        {
            fmp->setCtrlLoadFromFile(next_lod);
        }
        loadModel(lod_filename, next_lod);
    }
    else
    {
        lookupLODModelFiles(next_lod);
    }
}

void LLModelPreview::stateChangedCallback(U32 state, void* opaque)
{
    LLModelPreview* pPreview = static_cast< LLModelPreview* >(opaque);
    if (pPreview)
    {
        pPreview->setLoadState(state);
    }
}

LLJoint* LLModelPreview::lookupJointByName(const std::string& str, void* opaque)
{
    LLModelPreview* pPreview = static_cast< LLModelPreview* >(opaque);
    if (pPreview)
    {
//<FS:ND> Query by JointKey rather than just a string, the key can be a U32 index for faster lookup
//        return pPreview->getPreviewAvatar()->getJoint(str);
        return pPreview->getPreviewAvatar()->getJoint( JointKey::construct( str ) );
// <FS:ND>
    }
    return NULL;
}

U32 LLModelPreview::loadTextures(LLImportMaterial& material, void* opaque)
{
    (void)opaque;

    if (material.mDiffuseMapFilename.size())
    {
        material.mOpaqueData = new LLPointer< LLViewerFetchedTexture >;
        LLPointer< LLViewerFetchedTexture >& tex = (*reinterpret_cast< LLPointer< LLViewerFetchedTexture > * >(material.mOpaqueData));

        tex = LLViewerTextureManager::getFetchedTextureFromUrl("file://" + LLURI::unescape(material.mDiffuseMapFilename), FTT_LOCAL_FILE, TRUE, LLGLTexture::BOOST_PREVIEW);
        tex->setLoadedCallback(LLModelPreview::textureLoadedCallback, 0, TRUE, FALSE, opaque, NULL, FALSE);
        tex->forceToSaveRawImage(0, F32_MAX);
        material.setDiffuseMap(tex->getID()); // record tex ID
        return 1;
    }

    material.mOpaqueData = NULL;
    return 0;
}

void LLModelPreview::addEmptyFace(LLModel* pTarget)
{
    U32 type_mask = LLVertexBuffer::MAP_VERTEX | LLVertexBuffer::MAP_NORMAL | LLVertexBuffer::MAP_TEXCOORD0;

    LLPointer<LLVertexBuffer> buff = new LLVertexBuffer(type_mask, 0);

    buff->allocateBuffer(1, 3, true);
    memset((U8*)buff->getMappedData(), 0, buff->getSize());
    // <FS:ND> Fix when running with opengl core profile
    //memset((U8*)buff->getIndicesPointer(), 0, buff->getIndicesSize());
    {
    LLStrider< U16 > index_strider;
    buff->getIndexStrider( index_strider );

    memset( (U8*)index_strider.get(), 0, buff->getIndicesSize() );
    }
    // </FS:ND>

    buff->validateRange(0, buff->getNumVerts() - 1, buff->getNumIndices(), 0);

    LLStrider<LLVector3> pos;
    LLStrider<LLVector3> norm;
    LLStrider<LLVector2> tc;
    LLStrider<U16> index;

    buff->getVertexStrider(pos);

    if (type_mask & LLVertexBuffer::MAP_NORMAL)
    {
        buff->getNormalStrider(norm);
    }
    if (type_mask & LLVertexBuffer::MAP_TEXCOORD0)
    {
        buff->getTexCoord0Strider(tc);
    }

    buff->getIndexStrider(index);

    //resize face array
    int faceCnt = pTarget->getNumVolumeFaces();
    pTarget->setNumVolumeFaces(faceCnt + 1);
    pTarget->setVolumeFaceData(faceCnt + 1, pos, norm, tc, index, buff->getNumVerts(), buff->getNumIndices());

}

//-----------------------------------------------------------------------------
// render()
//-----------------------------------------------------------------------------
// Todo: we shouldn't be setting all those UI elements on render.
// Note: Render happens each frame with skinned avatars
BOOL LLModelPreview::render()
{
    assert_main_thread();

    LLMutexLock lock(this);
    mNeedsUpdate = FALSE;

    bool edges = mViewOption["show_edges"];
    bool joint_overrides = mViewOption["show_joint_overrides"];
    bool joint_positions = mViewOption["show_joint_positions"];
    bool skin_weight = mViewOption["show_skin_weight"];
    bool textures = mViewOption["show_textures"];
    bool physics = mViewOption["show_physics"];
    bool uv_guide = mViewOption["show_uv_guide"]; // <FS:Beq> Add UV guide overlay in mesh preview

    // <FS:Beq> restore things lost by the lab during importer work
    // Extra configurability, to be exposed later as controls?
    static LLCachedControl<LLColor4> canvas_col(gSavedSettings, "MeshPreviewCanvasColor");
    static LLCachedControl<LLColor4> edge_col(gSavedSettings, "MeshPreviewEdgeColor");
    static LLCachedControl<LLColor4> base_col(gSavedSettings, "MeshPreviewBaseColor");
    static LLCachedControl<LLColor3> brightness(gSavedSettings, "MeshPreviewBrightnessColor");
    static LLCachedControl<F32> edge_width(gSavedSettings, "MeshPreviewEdgeWidth");
    static LLCachedControl<LLColor4> phys_edge_col(gSavedSettings, "MeshPreviewPhysicsEdgeColor");
    static LLCachedControl<LLColor4> phys_fill_col(gSavedSettings, "MeshPreviewPhysicsFillColor");
    static LLCachedControl<F32> phys_edge_width(gSavedSettings, "MeshPreviewPhysicsEdgeWidth");
    static LLCachedControl<LLColor4> deg_edge_col(gSavedSettings, "MeshPreviewDegenerateEdgeColor");
    static LLCachedControl<LLColor4> deg_fill_col(gSavedSettings, "MeshPreviewDegenerateFillColor");
    static LLCachedControl<F32> deg_edge_width(gSavedSettings, "MeshPreviewDegenerateEdgeWidth");
    static LLCachedControl<F32> deg_point_size(gSavedSettings, "MeshPreviewDegeneratePointSize");
    static LLCachedControl<bool> auto_enable_weight_upload(gSavedSettings, "FSMeshUploadAutoEnableWeights");
    static LLCachedControl<bool> auto_enable_show_weights(gSavedSettings, "FSMeshUploadAutoShowWeightsWhenEnabled");
    // </FS:Beq>

    S32 width = getWidth();
    S32 height = getHeight();

    LLGLSUIDefault def; // GL_BLEND, GL_ALPHA_TEST, GL_CULL_FACE, depth test
    LLGLDisable no_blend(GL_BLEND);
    LLGLEnable cull(GL_CULL_FACE);
    LLGLDepthTest depth(GL_FALSE); // SL-12781 disable z-buffer to render background color
    LLGLDisable fog(GL_FOG);

    {
        gUIProgram.bind();

        //clear background to grey
        gGL.matrixMode(LLRender::MM_PROJECTION);
        gGL.pushMatrix();
        gGL.loadIdentity();
        gGL.ortho(0.0f, width, 0.0f, height, -1.0f, 1.0f);

        gGL.matrixMode(LLRender::MM_MODELVIEW);
        gGL.pushMatrix();
        gGL.loadIdentity();

        gGL.color4fv(canvas_col().mV); // <FS:Beq/> restore changes removed by the lab
        gl_rect_2d_simple(width, height);

        gGL.matrixMode(LLRender::MM_PROJECTION);
        gGL.popMatrix();

        gGL.matrixMode(LLRender::MM_MODELVIEW);
        gGL.popMatrix();
        gUIProgram.unbind();
    }

    LLFloaterModelPreview* fmp = LLFloaterModelPreview::sInstance;

    bool has_skin_weights = false;
    bool upload_skin = mFMP->childGetValue("upload_skin").asBoolean();
    bool upload_joints = mFMP->childGetValue("upload_joints").asBoolean();

    if (upload_joints != mLastJointUpdate)
    {
        mLastJointUpdate = upload_joints;
        if (fmp)
        {
            fmp->clearAvatarTab();
        }
    }

    for (LLModelLoader::scene::iterator iter = mScene[mPreviewLOD].begin(); iter != mScene[mPreviewLOD].end(); ++iter)
    {
        for (LLModelLoader::model_instance_list::iterator model_iter = iter->second.begin(); model_iter != iter->second.end(); ++model_iter)
        {
            LLModelInstance& instance = *model_iter;
            LLModel* model = instance.mModel;
            model->mPelvisOffset = mPelvisZOffset;
            if (!model->mSkinWeights.empty())
            {
                has_skin_weights = true;
            }
        }
    }

    if (has_skin_weights && lodsReady())
    { //model has skin weights, enable view options for skin weights and joint positions
        U32 flags = getLegacyRigFlags();
        if (fmp)
        {
            if (flags == LEGACY_RIG_OK)
            {
                if (mFirstSkinUpdate)
                {
                    // auto enable weight upload if weights are present
                    // (note: all these UI updates need to be somewhere that is not render)
                    // <FS:Beq> BUG-229632 auto enable weights slows manual workflow
                    // fmp->childSetValue("upload_skin", true);
                    LL_DEBUGS("MeshUpload") << "FSU auto_enable_weights_upload = " << auto_enable_weight_upload() << LL_ENDL;
                    LL_DEBUGS("MeshUpload") << "FSU auto_enable_show_weights = " << auto_enable_show_weights() << LL_ENDL;
                    upload_skin=auto_enable_weight_upload();
                    fmp->childSetValue("upload_skin", upload_skin);

                    skin_weight = upload_skin && auto_enable_show_weights(); 
                    mViewOption["show_skin_weight"] = skin_weight;
                    mFMP->childSetValue("show_skin_weight", skin_weight);
                    fmp->setViewOptionEnabled("show_skin_weight", upload_skin);
                    fmp->setViewOptionEnabled("show_joint_overrides", upload_skin);
                    fmp->setViewOptionEnabled("show_joint_positions", upload_skin);
                    // </FS:Beq>
                    mFirstSkinUpdate = false;
                }
                // <FS:Beq> BUG-229632 auto enable weights slows manual workflow
                // fmp->enableViewOption("show_skin_weight");
                // fmp->setViewOptionEnabled("show_joint_overrides", skin_weight);
                // fmp->setViewOptionEnabled("show_joint_posi
                else
                {
                    LL_DEBUGS("MeshUpload") << "NOT FSU auto_enable_weights_upload = " << auto_enable_weight_upload() << LL_ENDL;
                    LL_DEBUGS("MeshUpload") << "NOT FSU auto_enable_show_weights = " << auto_enable_show_weights() << LL_ENDL;
                    fmp->setViewOptionEnabled("show_skin_weight", upload_skin);
                    fmp->setViewOptionEnabled("show_joint_overrides", upload_skin);
                    fmp->setViewOptionEnabled("show_joint_positions", upload_skin);
                }
                // </FS:Beq>
                mFMP->childEnable("upload_skin");
                // mFMP->childSetValue("show_skin_weight", skin_weight); // <FS:Beq/> BUG-229632 

            }
            else if ((flags & LEGACY_RIG_FLAG_TOO_MANY_JOINTS) > 0)
            {
                mFMP->childSetVisible("skin_too_many_joints", true);
            }
            else if ((flags & LEGACY_RIG_FLAG_UNKNOWN_JOINT) > 0)
            {
                mFMP->childSetVisible("skin_unknown_joint", true);
            }
            // <FS:Beq> defensive code to wanr for incorrect flags - no behavioural change
            else
            {
                LL_WARNS("MeshUpload") << "Unexpected flags combination on weights check" << LL_ENDL;
            }
            // </FS:Beq>
        }
    }
    else
    {
        mFMP->childDisable("upload_skin");
        if (fmp)
        {
            mViewOption["show_skin_weight"] = false;
            fmp->disableViewOption("show_skin_weight");
            fmp->disableViewOption("show_joint_overrides");
            fmp->disableViewOption("show_joint_positions");

            skin_weight = false;
            mFMP->childSetValue("show_skin_weight", false);
            fmp->setViewOptionEnabled("show_skin_weight", skin_weight);
        }
    }

    if (upload_skin && !has_skin_weights)
    { //can't upload skin weights if model has no skin weights
        mFMP->childSetValue("upload_skin", false);
        upload_skin = false;
    }

    if (!upload_skin && upload_joints)
    { //can't upload joints if not uploading skin weights
        mFMP->childSetValue("upload_joints", false);
        upload_joints = false;
    }

    if (fmp)
    {
        if (upload_skin)
        {
            // will populate list of joints
            fmp->updateAvatarTab(upload_joints);
        }
        else
        {
            fmp->clearAvatarTab();
        }
    }

    if (upload_skin && upload_joints)
    {
        mFMP->childEnable("lock_scale_if_joint_position");
    }
    else
    {
        mFMP->childDisable("lock_scale_if_joint_position");
        mFMP->childSetValue("lock_scale_if_joint_position", false);
    }

    //Only enable joint offsets if it passed the earlier critiquing
    if (isRigValidForJointPositionUpload())
    {
        mFMP->childSetEnabled("upload_joints", upload_skin);
    }

    F32 explode = mFMP->childGetValue("physics_explode").asReal();

    LLGLDepthTest gls_depth(GL_TRUE); // SL-12781 re-enable z-buffer for 3D model preview

    LLRect preview_rect;

    preview_rect = mFMP->getChildView("preview_panel")->getRect();

    F32 aspect = (F32)preview_rect.getWidth() / preview_rect.getHeight();

    LLViewerCamera::getInstance()->setAspect(aspect);

    LLViewerCamera::getInstance()->setView(LLViewerCamera::getInstance()->getDefaultFOV() / mCameraZoom);

    LLVector3 offset = mCameraOffset;
    LLVector3 target_pos = mPreviewTarget + offset;

    F32 z_near = 0.001f;
    F32 z_far = mCameraDistance*10.0f + mPreviewScale.magVec() + mCameraOffset.magVec();

    if (skin_weight)
    {
        target_pos = getPreviewAvatar()->getPositionAgent() + offset;
        z_near = 0.01f;
        z_far = 1024.f;

        //render avatar previews every frame
        refresh();
    }

    gObjectPreviewProgram.bind();

    gGL.loadIdentity();
    gPipeline.enableLightsPreview();
    gObjectPreviewProgram.uniform4fv(LLShaderMgr::AMBIENT, 1, LLPipeline::PreviewAmbientColor.mV); // <FS:Beq> pass ambient setting to shader

    LLQuaternion camera_rot = LLQuaternion(mCameraPitch, LLVector3::y_axis) *
        LLQuaternion(mCameraYaw, LLVector3::z_axis);

    LLQuaternion av_rot = camera_rot;
    F32 camera_distance = skin_weight ? SKIN_WEIGHT_CAMERA_DISTANCE : mCameraDistance;
    LLViewerCamera::getInstance()->setOriginAndLookAt(
        target_pos + ((LLVector3(camera_distance, 0.f, 0.f) + offset) * av_rot),		// camera
        LLVector3::z_axis,																	// up
        target_pos);											// point of interest


    z_near = llclamp(z_far * 0.001f, 0.001f, 0.1f);

    LLViewerCamera::getInstance()->setPerspective(FALSE, mOrigin.mX, mOrigin.mY, width, height, FALSE, z_near, z_far);

    stop_glerror();

    gGL.pushMatrix();
    gGL.color4fv(edge_col().mV); // <FS:Beq/> restore changes removed by the lab

    const U32 type_mask = LLVertexBuffer::MAP_VERTEX | LLVertexBuffer::MAP_NORMAL | LLVertexBuffer::MAP_TEXCOORD0;

    LLGLEnable normalize(GL_NORMALIZE);

    if (!mBaseModel.empty() && mVertexBuffer[5].empty())
    {
        genBuffers(-1, skin_weight);
        //genBuffers(3);
    }

    if (!mModel[mPreviewLOD].empty())
    {
        mFMP->childEnable("reset_btn");

        bool regen = mVertexBuffer[mPreviewLOD].empty();
        if (!regen)
        {
            const std::vector<LLPointer<LLVertexBuffer> >& vb_vec = mVertexBuffer[mPreviewLOD].begin()->second;
            if (!vb_vec.empty())
            {
                const LLVertexBuffer* buff = vb_vec[0];
                regen = buff->hasDataType(LLVertexBuffer::TYPE_WEIGHT4) != skin_weight;
            }
            else
            {
                LL_INFOS() << "Vertex Buffer[" << mPreviewLOD << "]" << " is EMPTY!!!" << LL_ENDL;
                regen = TRUE;
            }
        }

        if (regen)
        {
            genBuffers(mPreviewLOD, skin_weight);
        }

        if (physics && mVertexBuffer[LLModel::LOD_PHYSICS].empty())
        {
            genBuffers(LLModel::LOD_PHYSICS, false);
        }

        if (!skin_weight)
        {
            for (LLMeshUploadThread::instance_list::iterator iter = mUploadData.begin(); iter != mUploadData.end(); ++iter)
            {
                LLModelInstance& instance = *iter;

                LLModel* model = instance.mLOD[mPreviewLOD];

                if (!model)
                {
                    continue;
                }

                gGL.pushMatrix();
                LLMatrix4 mat = instance.mTransform;

                gGL.multMatrix((GLfloat*)mat.mMatrix);


                U32 num_models = mVertexBuffer[mPreviewLOD][model].size();
                for (U32 i = 0; i < num_models; ++i)
                {
                    LLVertexBuffer* buffer = mVertexBuffer[mPreviewLOD][model][i];

                    buffer->setBuffer(type_mask & buffer->getTypeMask());

                    if (textures)
                    {
                        int materialCnt = instance.mModel->mMaterialList.size();
                        if (i < materialCnt)
                        {
                            const std::string& binding = instance.mModel->mMaterialList[i];
                            const LLImportMaterial& material = instance.mMaterial[binding];

                            gGL.diffuseColor4fv(material.mDiffuseColor.mV);

                            // Find the tex for this material, bind it, and add it to our set
                            //
                            LLViewerFetchedTexture* tex = bindMaterialDiffuseTexture(material);
                            if (tex)
                            {
                                mTextureSet.insert(tex);
                            }
                        }
                    }
                    // <FS:Beq> improved mesh uploader
                    else if (uv_guide)
                    {
                        if(mUVGuideTexture)
                        {
                            if (mUVGuideTexture->getDiscardLevel() > -1)
                            {
                                gGL.getTexUnit(0)->bind(mUVGuideTexture, true);
                            }
                        }
                        gGL.diffuseColor4fv(base_col().mV); // <FS:Beq/> restore changes removed by the lab

                    }
                    // </FS:Beq>
                    else
                    {
                        gGL.diffuseColor4fv(base_col().mV); // <FS:Beq/> restore changes removed by the lab
                    }

                    buffer->drawRange(LLRender::TRIANGLES, 0, buffer->getNumVerts() - 1, buffer->getNumIndices(), 0);
                    gGL.getTexUnit(0)->unbind(LLTexUnit::TT_TEXTURE);
                    gGL.diffuseColor4fv(edge_col().mV); // <FS:Beq/> restore changes removed by the lab
                    if (edges)
                    {
                        gGL.setLineWidth(edge_width()); // <FS:Beq/> restore changes removed by the lab
                        glPolygonMode(GL_FRONT_AND_BACK, GL_LINE);
                        buffer->drawRange(LLRender::TRIANGLES, 0, buffer->getNumVerts() - 1, buffer->getNumIndices(), 0);
                        glPolygonMode(GL_FRONT_AND_BACK, GL_FILL);
                        gGL.setLineWidth(1.f); // <FS> Line width OGL core profile fix by Rye Mutt
                    }
                    buffer->flush();
                }
                gGL.popMatrix();
            }

            if (physics)
            {
                glClear(GL_DEPTH_BUFFER_BIT);

                for (U32 pass = 0; pass < 2; pass++)
                {
                    if (pass == 0)
                    { //depth only pass
                        gGL.setColorMask(false, false);
                    }
                    else
                    {
                        gGL.setColorMask(true, true);
                    }

                    //enable alpha blending on second pass but not first pass
                    LLGLState blend(GL_BLEND, pass);

                    gGL.blendFunc(LLRender::BF_SOURCE_ALPHA, LLRender::BF_ONE_MINUS_SOURCE_ALPHA);

                    for (LLMeshUploadThread::instance_list::iterator iter = mUploadData.begin(); iter != mUploadData.end(); ++iter)
                    {
                        LLModelInstance& instance = *iter;

                        LLModel* model = instance.mLOD[LLModel::LOD_PHYSICS];

                        if (!model)
                        {
                            continue;
                        }

                        gGL.pushMatrix();
                        LLMatrix4 mat = instance.mTransform;

                        gGL.multMatrix((GLfloat*)mat.mMatrix);


                        bool render_mesh = true;
                        LLPhysicsDecomp* decomp = gMeshRepo.mDecompThread;
                        if (decomp)
                        {
                            LLMutexLock(decomp->mMutex);

                            LLModel::Decomposition& physics = model->mPhysics;

                            if (!physics.mHull.empty())
                            {
                                render_mesh = false;

                                if (physics.mMesh.empty())
                                { //build vertex buffer for physics mesh
                                    gMeshRepo.buildPhysicsMesh(physics);
                                }

                                if (!physics.mMesh.empty())
                                { //render hull instead of mesh
                                    for (U32 i = 0; i < physics.mMesh.size(); ++i)
                                    {
                                        if (explode > 0.f)
                                        {
                                            gGL.pushMatrix();

                                            LLVector3 offset = model->mHullCenter[i] - model->mCenterOfHullCenters;
                                            offset *= explode;

                                            gGL.translatef(offset.mV[0], offset.mV[1], offset.mV[2]);
                                        }

                                        static std::vector<LLColor4U> hull_colors;

                                        if (i + 1 >= hull_colors.size())
                                        {
                                            hull_colors.push_back(LLColor4U(rand() % 128 + 127, rand() % 128 + 127, rand() % 128 + 127, 128));
                                        }

                                        gGL.diffuseColor4ubv(hull_colors[i].mV);
                                        LLVertexBuffer::drawArrays(LLRender::TRIANGLES, physics.mMesh[i].mPositions);

                                        if (explode > 0.f)
                                        {
                                            gGL.popMatrix();
                                        }
                                    }
                                }
                            }
                        }

                        if (render_mesh)
                        {
                            U32 num_models = mVertexBuffer[LLModel::LOD_PHYSICS][model].size();
                            if (pass > 0){
                                for (U32 i = 0; i < num_models; ++i)
                                {
                                    LLVertexBuffer* buffer = mVertexBuffer[LLModel::LOD_PHYSICS][model][i];

                                    gGL.getTexUnit(0)->unbind(LLTexUnit::TT_TEXTURE);
                                    gGL.diffuseColor4fv(phys_fill_col().mV); // <FS:Beq/> restore changes removed by the lab

                                    buffer->setBuffer(type_mask & buffer->getTypeMask());
                                    buffer->drawRange(LLRender::TRIANGLES, 0, buffer->getNumVerts() - 1, buffer->getNumIndices(), 0);
                                    // <FS:Beq> restore changes removed by the lab
                                    // gGL.diffuseColor4fv(PREVIEW_PSYH_EDGE_COL.mV);
                                    // gGL.setLineWidth(PREVIEW_PSYH_EDGE_WIDTH); // <FS> Line width OGL core profile fix by Rye Mutt
                                    gGL.diffuseColor4fv(phys_edge_col().mV);
                                    gGL.setLineWidth(phys_edge_width());
                                    // </FS:Beq> 
                                    glPolygonMode(GL_FRONT_AND_BACK, GL_LINE);
                                    buffer->drawRange(LLRender::TRIANGLES, 0, buffer->getNumVerts() - 1, buffer->getNumIndices(), 0);

                                    glPolygonMode(GL_FRONT_AND_BACK, GL_FILL);
                                    gGL.setLineWidth(1.f); // <FS> Line width OGL core profile fix by Rye Mutt

                                    buffer->flush();
                                }
                            }
                        }
                        gGL.popMatrix();
                    }

                    // only do this if mDegenerate was set in the preceding mesh checks [Check this if the ordering ever breaks]
                    if (mHasDegenerate)
                    {
                        // <FS:Beq> restore older functionality lost in lab importer
                        // gGL.setLineWidth(PREVIEW_DEG_EDGE_WIDTH); // <FS> Line width OGL core profile fix by Rye Mutt
                        // glPointSize(PREVIEW_DEG_POINT_SIZE);
                        // gPipeline.enableLightsFullbright();
                        gGL.setLineWidth(deg_edge_width());
                        glPointSize(deg_point_size());
                        // gPipeline.enableLightsFullbright(); // This may need to be restored when I fined the cause of the black rendering
                        // </FS:Beq>
                        //show degenerate triangles
                        LLGLDepthTest depth(GL_TRUE, GL_TRUE, GL_ALWAYS);
                        LLGLDisable cull(GL_CULL_FACE);
                        
                        // gGL.diffuseColor4f(1.f, 0.f, 0.f, 1.f); // <FS:Beq/> restore proper functionality
                        const LLVector4a scale(0.5f);

                        for (LLMeshUploadThread::instance_list::iterator iter = mUploadData.begin(); iter != mUploadData.end(); ++iter)
                        {
                            LLModelInstance& instance = *iter;

                            LLModel* model = instance.mLOD[LLModel::LOD_PHYSICS];

                            if (!model)
                            {
                                continue;
                            }

                            gGL.pushMatrix();
                            LLMatrix4 mat = instance.mTransform;

                            gGL.multMatrix((GLfloat*)mat.mMatrix);


                            LLPhysicsDecomp* decomp = gMeshRepo.mDecompThread;
                            if (decomp)
                            {
                                LLMutexLock(decomp->mMutex);

                                LLModel::Decomposition& physics = model->mPhysics;

                                if (physics.mHull.empty())
                                {
                                    U32 num_models = mVertexBuffer[LLModel::LOD_PHYSICS][model].size();
                                    for (U32 v = 0; v < num_models; ++v)
                                    {
                                        LLVertexBuffer* buffer = mVertexBuffer[LLModel::LOD_PHYSICS][model][v];

                                        buffer->setBuffer(type_mask & buffer->getTypeMask());

                                        LLStrider<LLVector3> pos_strider;
                                        buffer->getVertexStrider(pos_strider, 0);
                                        LLVector4a* pos = (LLVector4a*)pos_strider.get();

                                        LLStrider<U16> idx;
                                        buffer->getIndexStrider(idx, 0);

                                        for (U32 i = 0; i < buffer->getNumIndices(); i += 3)
                                        {
                                            LLVector4a v1; v1.setMul(pos[*idx++], scale);
                                            LLVector4a v2; v2.setMul(pos[*idx++], scale);
                                            LLVector4a v3; v3.setMul(pos[*idx++], scale);

                                            if (ll_is_degenerate(v1, v2, v3))
                                            {
                                                // <FS:Beq> restore (configurable) coloured overlay
                                                glPolygonMode(GL_FRONT_AND_BACK, GL_FILL);
                                                gGL.diffuseColor4fv(deg_fill_col().mV);
                                                buffer->draw(LLRender::TRIANGLES, 3, i);
                                                glPolygonMode(GL_FRONT_AND_BACK, GL_LINE);
                                                gGL.diffuseColor3fv(deg_edge_col().mV);
                                                gGL.color3fv(deg_edge_col().mV);
                                                // </FS:Beq>
                                                buffer->draw(LLRender::LINE_LOOP, 3, i);
                                                buffer->draw(LLRender::POINTS, 3, i);
                                            }
                                        }

                                        buffer->flush();
                                    }
                                }
                            }

                            gGL.popMatrix();
                        }
                        gGL.setLineWidth(1.f); // <FS> Line width OGL core profile fix by Rye Mutt
                        glPointSize(1.f);
                        gPipeline.enableLightsPreview();
                        gGL.setSceneBlendType(LLRender::BT_ALPHA);
                    }
                }
            }
        }
        else
        {
            target_pos = getPreviewAvatar()->getPositionAgent();
            getPreviewAvatar()->clearAttachmentOverrides(); // removes pelvis fixup
            LLUUID fake_mesh_id;
            fake_mesh_id.generate();
            getPreviewAvatar()->addPelvisFixup(mPelvisZOffset, fake_mesh_id);
            bool pelvis_recalc = false;

            LLViewerCamera::getInstance()->setOriginAndLookAt(
                target_pos + ((LLVector3(camera_distance, 0.f, 0.f) + offset) * av_rot),		// camera
                LLVector3::z_axis,																	// up
                target_pos);											// point of interest

            for (LLModelLoader::scene::iterator iter = mScene[mPreviewLOD].begin(); iter != mScene[mPreviewLOD].end(); ++iter)
            {
                for (LLModelLoader::model_instance_list::iterator model_iter = iter->second.begin(); model_iter != iter->second.end(); ++model_iter)
                {
                    LLModelInstance& instance = *model_iter;
                    LLModel* model = instance.mModel;

                    if (!model->mSkinWeights.empty())
                    {
                        const LLMeshSkinInfo *skin = &model->mSkinInfo;
                        LLSkinningUtil::initJointNums(&model->mSkinInfo, getPreviewAvatar());// inits skin->mJointNums if nessesary
                        U32 joint_count = LLSkinningUtil::getMeshJointCount(skin);
                        U32 bind_count = skin->mAlternateBindMatrix.size();

                        if (joint_overrides
                            && bind_count > 0
                            && joint_count == bind_count)
                        {
                            // mesh_id is used to determine which mesh gets to
                            // set the joint offset, in the event of a conflict. Since
                            // we don't know the mesh id yet, we can't guarantee that
                            // joint offsets will be applied with the same priority as
                            // in the uploaded model. If the file contains multiple
                            // meshes with conflicting joint offsets, preview may be
                            // incorrect.
                            LLUUID fake_mesh_id;
                            fake_mesh_id.generate();
                            for (U32 j = 0; j < joint_count; ++j)
                            {
                                LLJoint *joint = getPreviewAvatar()->getJoint(skin->mJointNums[j]);
                                if (joint)
                                {
                                    const LLVector3& jointPos = LLVector3(skin->mAlternateBindMatrix[j].getTranslation());
                                    if (joint->aboveJointPosThreshold(jointPos))
                                    {
                                        bool override_changed;
                                        joint->addAttachmentPosOverride(jointPos, fake_mesh_id, "model", override_changed);

                                        if (override_changed)
                                        {
                                            //If joint is a pelvis then handle old/new pelvis to foot values
                                            if (joint->getName() == "mPelvis")// or skin->mJointNames[j]
                                            {
                                                pelvis_recalc = true;
                                            }
                                        }
                                        if (skin->mLockScaleIfJointPosition)
                                        {
                                            // Note that unlike positions, there's no threshold check here,
                                            // just a lock at the default value.
                                            joint->addAttachmentScaleOverride(joint->getDefaultScale(), fake_mesh_id, "model");
                                        }
                                    }
                                }
                            }
                        }

                        for (U32 i = 0, e = mVertexBuffer[mPreviewLOD][model].size(); i < e; ++i)
                        {
                            LLVertexBuffer* buffer = mVertexBuffer[mPreviewLOD][model][i];

                            const LLVolumeFace& face = model->getVolumeFace(i);

                            LLStrider<LLVector3> position;
                            buffer->getVertexStrider(position);

                            // <FS:Ansariel> Vectorized Weight4Strider and ClothWeightStrider by Drake Arconis
                            //LLStrider<LLVector4> weight;
                            LLStrider<LLVector4a> weight;
                            buffer->getWeight4Strider(weight);

                            //quick 'n dirty software vertex skinning

                            //build matrix palette

                            LLMatrix4a mat[LL_MAX_JOINTS_PER_MESH_OBJECT];
                            LLSkinningUtil::initSkinningMatrixPalette(mat, joint_count,
                                skin, getPreviewAvatar());

                            const LLMatrix4a& bind_shape_matrix = skin->mBindShapeMatrix;
                            U32 max_joints = LLSkinningUtil::getMaxJointCount();
                            for (U32 j = 0; j < buffer->getNumVerts(); ++j)
                            {
                                LLMatrix4a final_mat;
                                // <FS:Ansariel> Vectorized Weight4Strider and ClothWeightStrider by Drake Arconis
                                //F32 *wptr = weight[j].mV;
                                F32 *wptr = weight[j].getF32ptr();
                                // </FS:Ansariel>
                                LLSkinningUtil::getPerVertexSkinMatrix(wptr, mat, true, final_mat, max_joints);

                                //VECTORIZE THIS
                                LLVector4a& v = face.mPositions[j];

                                LLVector4a t;
                                LLVector4a dst;
                                bind_shape_matrix.affineTransform(v, t);
                                final_mat.affineTransform(t, dst);

                                position[j][0] = dst[0];
                                position[j][1] = dst[1];
                                position[j][2] = dst[2];
                            }

                            // <FS:ND> FIRE-13465 Make sure there's a material set before dereferencing it
                            if( instance.mModel->mMaterialList.size() > i &&
                                instance.mMaterial.end() != instance.mMaterial.find( instance.mModel->mMaterialList[ i ] ) )
                            {
                            // </FS:ND>
                            llassert(model->mMaterialList.size() > i);
                            const std::string& binding = instance.mModel->mMaterialList[i];
                            const LLImportMaterial& material = instance.mMaterial[binding];

                            buffer->setBuffer(type_mask & buffer->getTypeMask());
                            gGL.diffuseColor4fv(material.mDiffuseColor.mV);
                            gGL.getTexUnit(0)->unbind(LLTexUnit::TT_TEXTURE);

                            // Find the tex for this material, bind it, and add it to our set
                            //
                            LLViewerFetchedTexture* tex = bindMaterialDiffuseTexture(material);
                            if (tex)
                            {
                                mTextureSet.insert(tex);
                            }
                            } else  // <FS:ND> FIRE-13465 Make sure there's a material set before dereferencing it, if none, set buffer type and unbind texture.
                            {
                                buffer->setBuffer(type_mask & buffer->getTypeMask());
                                gGL.getTexUnit(0)->unbind(LLTexUnit::TT_TEXTURE);
                            } // </FS:ND>

                            buffer->draw(LLRender::TRIANGLES, buffer->getNumIndices(), 0);

                            if (edges)
                            {
                                // <FS:Beq> restore behaviour removed by lab
                                // gGL.diffuseColor4fv(PREVIEW_EDGE_COL.mV);
                                // gGL.setLineWidth(PREVIEW_EDGE_WIDTH);
                                gGL.diffuseColor4fv(edge_col().mV);
                                gGL.setLineWidth(edge_width());
                                // </FS:Beq>
                                glPolygonMode(GL_FRONT_AND_BACK, GL_LINE);
                                buffer->draw(LLRender::TRIANGLES, buffer->getNumIndices(), 0);
                                glPolygonMode(GL_FRONT_AND_BACK, GL_FILL);
                                gGL.setLineWidth(1.f); // <FS> Line width OGL core profile fix by Rye Mutt
                            }
                        }
                    }
                }
            }

            if (joint_positions)
            {
                LLGLSLShader* shader = LLGLSLShader::sCurBoundShaderPtr;
                if (shader)
                {
                    gDebugProgram.bind();
                }
                getPreviewAvatar()->renderCollisionVolumes();
                if (fmp->mTabContainer->getCurrentPanelIndex() == fmp->mAvatarTabIndex)
                {
                    getPreviewAvatar()->renderBones(fmp->mSelectedJointName);
                }
                else
                {
                    getPreviewAvatar()->renderBones();
                }
                if (shader)
                {
                    shader->bind();
                }
            }

            if (pelvis_recalc)
            {
                // size/scale recalculation
                getPreviewAvatar()->postPelvisSetRecalc();
            }
        }
    }

    gObjectPreviewProgram.unbind();

    gGL.popMatrix();

    return TRUE;
}

//-----------------------------------------------------------------------------
// refresh()
//-----------------------------------------------------------------------------
void LLModelPreview::refresh()
{
    mNeedsUpdate = TRUE;
}

//-----------------------------------------------------------------------------
// rotate()
//-----------------------------------------------------------------------------
void LLModelPreview::rotate(F32 yaw_radians, F32 pitch_radians)
{
    mCameraYaw = mCameraYaw + yaw_radians;

    mCameraPitch = llclamp(mCameraPitch + pitch_radians, F_PI_BY_TWO * -0.8f, F_PI_BY_TWO * 0.8f);
}

//-----------------------------------------------------------------------------
// zoom()
//-----------------------------------------------------------------------------
void LLModelPreview::zoom(F32 zoom_amt)
{
    F32 new_zoom = mCameraZoom + zoom_amt;
    // TODO: stop clamping in render
    // <FS:Beq> restore settings control
    // mCameraZoom = llclamp(new_zoom, 1.f, PREVIEW_ZOOM_LIMIT); 
    static LLCachedControl<F32> zoom_limit(gSavedSettings, "MeshPreviewZoomLimit");
    mCameraZoom = llclamp(new_zoom, 1.f, zoom_limit());
    // </FS:Beq>
}

void LLModelPreview::pan(F32 right, F32 up)
{
    bool skin_weight = mViewOption["show_skin_weight"];
    F32 camera_distance = skin_weight ? SKIN_WEIGHT_CAMERA_DISTANCE : mCameraDistance;
    mCameraOffset.mV[VY] = llclamp(mCameraOffset.mV[VY] + right * camera_distance / mCameraZoom, -1.f, 1.f);
    mCameraOffset.mV[VZ] = llclamp(mCameraOffset.mV[VZ] + up * camera_distance / mCameraZoom, -1.f, 1.f);
}

void LLModelPreview::setPreviewLOD(S32 lod)
{
    lod = llclamp(lod, 0, (S32)LLModel::LOD_HIGH);

    if (lod != mPreviewLOD)
    {
        mPreviewLOD = lod;

        LLComboBox* combo_box = mFMP->getChild<LLComboBox>("preview_lod_combo");
        combo_box->setCurrentByIndex((NUM_LOD - 1) - mPreviewLOD); // combo box list of lods is in reverse order
        mFMP->childSetValue("lod_file_" + lod_name[mPreviewLOD], mLODFile[mPreviewLOD]);

        LLColor4 highlight_color = LLUIColorTable::instance().getColor("MeshImportTableHighlightColor");
        LLColor4 normal_color = LLUIColorTable::instance().getColor("MeshImportTableNormalColor");

        for (S32 i = 0; i <= LLModel::LOD_HIGH; ++i)
        {
            const LLColor4& color = (i == lod) ? highlight_color : normal_color;

            mFMP->childSetColor(lod_status_name[i], color);
            mFMP->childSetColor(lod_label_name[i], color);
            mFMP->childSetColor(lod_triangles_name[i], color);
            mFMP->childSetColor(lod_vertices_name[i], color);
        }

        LLFloaterModelPreview* fmp = (LLFloaterModelPreview*)mFMP;
        if (fmp)
        {
            // make preview repopulate tab
            fmp->clearAvatarTab();
        }
    }
    refresh();
    updateStatusMessages();
}

//static
void LLModelPreview::textureLoadedCallback(
    BOOL success,
    LLViewerFetchedTexture *src_vi,
    LLImageRaw* src,
    LLImageRaw* src_aux,
    S32 discard_level,
    BOOL final,
    void* userdata)
{
    LLModelPreview* preview = (LLModelPreview*)userdata;
    preview->refresh();

    if (final && preview->mModelLoader)
    {
        if (preview->mModelLoader->mNumOfFetchingTextures > 0)
        {
            preview->mModelLoader->mNumOfFetchingTextures--;
        }
    }
}

// static
bool LLModelPreview::lodQueryCallback()
{
    // not the best solution, but model preview belongs to floater
    // so it is an easy way to check that preview still exists.
    LLFloaterModelPreview* fmp = LLFloaterModelPreview::sInstance;
    if (fmp && fmp->mModelPreview)
    {
        LLModelPreview* preview = fmp->mModelPreview;
        if (preview->mLodsQuery.size() > 0)
        {
            S32 lod = preview->mLodsQuery.back();
            preview->mLodsQuery.pop_back();
            preview->genMeshOptimizerLODs(lod, MESH_OPTIMIZER_AUTO);

            if (preview->mLookUpLodFiles && (lod == LLModel::LOD_HIGH))
            {
                preview->lookupLODModelFiles(LLModel::LOD_HIGH);
            }

            // return false to continue cycle
            return false;
        }
    }
    // nothing to process
    return true;
}

void LLModelPreview::onLODMeshOptimizerParamCommit(S32 requested_lod, bool enforce_tri_limit, S32 mode)
{
    if (!mLODFrozen)
    {
        genMeshOptimizerLODs(requested_lod, mode, 3, enforce_tri_limit);
        refresh();
    }
}
<|MERGE_RESOLUTION|>--- conflicted
+++ resolved
@@ -1417,7 +1417,11 @@
         size_vertices += face.mNumVertices;
     }
 
-<<<<<<< HEAD
+    if (size_indices < 3)
+    {
+        return -1;
+    }
+
     // Allocate buffers, note that we are using U32 buffer instead of U16
     U32* combined_indices = (U32*)ll_aligned_malloc_32(size_indices * sizeof(U32));
     U32* output_indices = (U32*)ll_aligned_malloc_32(size_indices * sizeof(U32));
@@ -1434,29 +1438,6 @@
     S32 combined_indices_shift = 0;
     for (U32 face_idx = 0; face_idx < base_model->getNumVolumeFaces(); ++face_idx)
     {
-=======
-    if (size_indices < 3)
-    {
-        return -1;
-    }
-
-    // Allocate buffers, note that we are using U32 buffer instead of U16
-    U32* combined_indices = (U32*)ll_aligned_malloc_32(size_indices * sizeof(U32));
-    U32* output_indices = (U32*)ll_aligned_malloc_32(size_indices * sizeof(U32));
-
-    // extra space for normals and text coords
-    S32 tc_bytes_size = ((size_vertices * sizeof(LLVector2)) + 0xF) & ~0xF;
-    LLVector4a* combined_positions = (LLVector4a*)ll_aligned_malloc<64>(sizeof(LLVector4a) * 2 * size_vertices + tc_bytes_size);
-    LLVector4a* combined_normals = combined_positions + size_vertices;
-    LLVector2* combined_tex_coords = (LLVector2*)(combined_normals + size_vertices);
-
-    // copy indices and vertices into new buffers
-    S32 combined_positions_shift = 0;
-    S32 indices_idx_shift = 0;
-    S32 combined_indices_shift = 0;
-    for (U32 face_idx = 0; face_idx < base_model->getNumVolumeFaces(); ++face_idx)
-    {
->>>>>>> cc95d520
         const LLVolumeFace &face = base_model->getVolumeFace(face_idx);
 
         // vertices
@@ -1485,28 +1466,6 @@
 
     // Now that we have buffers, optimize
     S32 target_indices = 0;
-<<<<<<< HEAD
-    F32 result_code = 0; // how far from original the model is, 1 == 100%
-    S32 new_indices = 0;
-
-    target_indices = llmax(3, llfloor(size_indices / indices_decimator)); // leave at least one triangle
-    new_indices = LLMeshOptimizer::simplifyU32(
-        output_indices,
-        combined_indices,
-        size_indices,
-        combined_positions,
-        size_vertices,
-        LLVertexBuffer::sTypeSize[LLVertexBuffer::TYPE_VERTEX],
-        target_indices,
-        error_threshold,
-        sloppy,
-        &result_code);
-
-
-    if (result_code < 0)
-    {
-        LL_WARNS() << "Negative result code from meshoptimizer for model " << target_model->mLabel
-=======
     F32 result_error = 0; // how far from original the model is, 1 == 100%
     S32 new_indices = 0;
 
@@ -1527,13 +1486,21 @@
     if (result_error < 0)
     {
         LL_WARNS() << "Negative result error from meshoptimizer for model " << target_model->mLabel
->>>>>>> cc95d520
             << " target Indices: " << target_indices
             << " new Indices: " << new_indices
             << " original count: " << size_indices << LL_ENDL;
     }
 
-<<<<<<< HEAD
+    if (new_indices < 3)
+    {
+        // Model should have at least one visible triangle
+        ll_aligned_free<64>(combined_positions);
+        ll_aligned_free_32(output_indices);
+        ll_aligned_free_32(combined_indices);
+
+        return -1;
+    }
+
     // repack back into individual faces
 
     LLVector4a* buffer_positions = (LLVector4a*)ll_aligned_malloc<64>(sizeof(LLVector4a) * 2 * size_vertices + tc_bytes_size);
@@ -1548,32 +1515,6 @@
     indices_idx_shift = 0;
     S32 valid_faces = 0;
 
-=======
-    if (new_indices < 3)
-    {
-        // Model should have at least one visible triangle
-        ll_aligned_free<64>(combined_positions);
-        ll_aligned_free_32(output_indices);
-        ll_aligned_free_32(combined_indices);
-
-        return -1;
-    }
-
-    // repack back into individual faces
-
-    LLVector4a* buffer_positions = (LLVector4a*)ll_aligned_malloc<64>(sizeof(LLVector4a) * 2 * size_vertices + tc_bytes_size);
-    LLVector4a* buffer_normals = buffer_positions + size_vertices;
-    LLVector2* buffer_tex_coords = (LLVector2*)(buffer_normals + size_vertices);
-    S32 buffer_idx_size = (size_indices * sizeof(U16) + 0xF) & ~0xF;
-    U16* buffer_indices = (U16*)ll_aligned_malloc_16(buffer_idx_size);
-    S32* old_to_new_positions_map = new S32[size_vertices];
-
-    S32 buf_positions_copied = 0;
-    S32 buf_indices_copied = 0;
-    indices_idx_shift = 0;
-    S32 valid_faces = 0;
-
->>>>>>> cc95d520
     // Crude method to copy indices back into face
     for (U32 face_idx = 0; face_idx < base_model->getNumVolumeFaces(); ++face_idx)
     {
@@ -1586,7 +1527,6 @@
         S32 range = indices_idx_shift + face.mNumVertices;
 
         for (S32 i = 0; i < size_vertices; i++)
-<<<<<<< HEAD
         {
             old_to_new_positions_map[i] = -1;
         }
@@ -1594,15 +1534,6 @@
         // Copy relevant indices and vertices
         for (S32 i = 0; i < new_indices; ++i)
         {
-=======
-        {
-            old_to_new_positions_map[i] = -1;
-        }
-
-        // Copy relevant indices and vertices
-        for (S32 i = 0; i < new_indices; ++i)
-        {
->>>>>>> cc95d520
             U32 idx = output_indices[i];
 
             if ((i % 3) == 0)
@@ -1722,44 +1653,9 @@
 {
     const LLVolumeFace &face = base_model->getVolumeFace(face_idx);
     S32 size_indices = face.mNumIndices;
-<<<<<<< HEAD
-    // todo: do not allocate per each face, add one large buffer somewhere
-    // faces have limited amount of indices
-    S32 size = (size_indices * sizeof(U16) + 0xF) & ~0xF;
-    U16* output = (U16*)ll_aligned_malloc_16(size);
-
-    S32 target_indices = 0;
-    F32 result_code = 0; // how far from original the model is, 1 == 100%
-    S32 new_indices = 0;
-
-    target_indices = llmax(3, llfloor(size_indices / indices_decimator)); // leave at least one triangle
-    new_indices = LLMeshOptimizer::simplify(
-        output,
-        face.mIndices,
-        size_indices,
-        face.mPositions,
-        face.mNumVertices,
-        LLVertexBuffer::sTypeSize[LLVertexBuffer::TYPE_VERTEX],
-        target_indices,
-        error_threshold,
-        sloppy,
-        &result_code);
-
-
-    if (result_code < 0)
-    {
-        LL_WARNS() << "Negative result code from meshoptimizer for face " << face_idx
-            << " of model " << target_model->mLabel
-            << " target Indices: " << target_indices
-            << " new Indices: " << new_indices
-            << " original count: " << size_indices
-            << " error treshold: " << error_threshold
-            << LL_ENDL;
-=======
     if (size_indices < 3)
     {
         return -1;
->>>>>>> cc95d520
     }
     // todo: do not allocate per each face, add one large buffer somewhere
     // faces have limited amount of indices
@@ -1784,8 +1680,6 @@
         &result_error);
 
 
-<<<<<<< HEAD
-=======
     if (result_error < 0)
     {
         LL_WARNS() << "Negative result error from meshoptimizer for face " << face_idx
@@ -1797,18 +1691,12 @@
             << LL_ENDL;
     }
 
->>>>>>> cc95d520
     LLVolumeFace &new_face = target_model->getVolumeFace(face_idx);
 
     // Copy old values
     new_face = face;
-<<<<<<< HEAD
-
-
-=======
-
-
->>>>>>> cc95d520
+
+
     if (new_indices < 3)
     {
         if (!sloppy)
@@ -1928,17 +1816,10 @@
         indices_decimator = 1;
         triangle_limit = base_triangle_count;
     }
-<<<<<<< HEAD
 
     mMaxTriangleLimit = base_triangle_count;
     mMinTriangleLimit = mBaseModel.size();
 
-=======
-
-    mMaxTriangleLimit = base_triangle_count;
-    mMinTriangleLimit = mBaseModel.size();
-
->>>>>>> cc95d520
     // Build models
 
     S32 start = LLModel::LOD_HIGH;
@@ -1988,23 +1869,6 @@
             LLModel* target_model = mModel[lod][mdl_idx];
 
             S32 model_meshopt_mode = meshopt_mode;
-<<<<<<< HEAD
-
-            // Ideally this should run not per model,
-            // but combine all submodels with origin model as well
-            if (model_meshopt_mode == MESH_OPTIMIZER_COMBINE)
-            {
-                // Run meshoptimizer for each model/object, up to 8 faces in one model.
-
-                // Ideally this should run not per model,
-                // but combine all submodels with origin model as well
-                F32 res = genMeshOptimizerPerModel(base, target_model, indices_decimator, lod_error_threshold, false);
-                if (res < 0)
-                {
-                    // U16 vertices overflow, shouldn't happen, but just in case
-                    for (U32 face_idx = 0; face_idx < base->getNumVolumeFaces(); ++face_idx)
-                    {
-=======
 
             // Ideally this should run not per model,
             // but combine all submodels with origin model as well
@@ -2033,71 +1897,11 @@
                     if (genMeshOptimizerPerFace(base, target_model, face_idx, indices_decimator, lod_error_threshold, true) < 0)
                     {
                         // Sloppy failed and returned an invalid model
->>>>>>> cc95d520
                         genMeshOptimizerPerFace(base, target_model, face_idx, indices_decimator, lod_error_threshold, false);
                     }
                 }
             }
 
-<<<<<<< HEAD
-            if (model_meshopt_mode == MESH_OPTIMIZER_SLOPPY)
-            {
-                // Run meshoptimizer for each face
-                for (U32 face_idx = 0; face_idx < base->getNumVolumeFaces(); ++face_idx)
-                {
-                    genMeshOptimizerPerFace(base, target_model, face_idx, indices_decimator, lod_error_threshold, true);
-                }
-
-                LL_INFOS() << "Model " << target_model->getName()
-                    << " lod " << which_lod
-                    << " simplified using per face method." << LL_ENDL;
-            }
-
-            if (model_meshopt_mode == MESH_OPTIMIZER_AUTO)
-            {
-                // Switches between 'combine' method and 'per model sloppy' based on combine's result.
-                F32 allowed_ratio_drift = 2.f;
-                F32 res_ratio = genMeshOptimizerPerModel(base, target_model, indices_decimator, lod_error_threshold, false);
-
-                if (res_ratio < 0)
-                {
-                    // U16 vertices overflow, shouldn't happen, but just in case
-                    for (U32 face_idx = 0; face_idx < base->getNumVolumeFaces(); ++face_idx)
-                    {
-                        genMeshOptimizerPerFace(base, target_model, face_idx, indices_decimator, lod_error_threshold, false);
-                    }
-                }
-                else if (res_ratio * allowed_ratio_drift < indices_decimator)
-                {
-                    // Try sloppy variant if normal one failed to simplify model enough.
-                    res_ratio = genMeshOptimizerPerModel(base, target_model, indices_decimator, lod_error_threshold, true);
-
-                    // Sloppy has a tendecy to error into lower side, so a request for 100
-                    // triangles turns into ~70, so check for significant difference from target decimation
-                    F32 sloppy_ratio_drift = 1.4f;
-                    if (lod_mode == LIMIT_TRIANGLES
-                        && (res_ratio > indices_decimator * sloppy_ratio_drift || res_ratio < 0))
-                    {
-                        // Apply a correction to compensate.
-
-                        // (indices_decimator / res_ratio) by itself is likely to overshoot to a differend
-                        // side due to overal lack of precision, and we don't need an ideal result, which
-                        // likely does not exist, just a better one, so a partial correction is enough.
-                        F32 sloppy_decimator = indices_decimator * (indices_decimator / res_ratio + 1) / 2;
-                        res_ratio = genMeshOptimizerPerModel(base, target_model, sloppy_decimator, lod_error_threshold, true);
-                    }
-
-
-                    if (res_ratio < 0)
-                    {
-                        // Sloppy variant failed to generate triangles.
-                        // Can happen with models that are too simple as is.
-                        // Fallback to normal method or use lower decimator.
-                        genMeshOptimizerPerModel(base, target_model, indices_decimator, lod_error_threshold, false);
-
-                        LL_INFOS() << "Model " << target_model->getName()
-                            << " lod " << which_lod
-=======
             if (model_meshopt_mode == MESH_OPTIMIZER_AUTO)
             {
                 // Switches between 'combine' method and 'sloppy' based on combine's result.
@@ -2200,17 +2004,13 @@
                         LL_INFOS() << "Model " << target_model->getName()
                             << " lod " << which_lod
                             << " resulting ratio " << precise_ratio
->>>>>>> cc95d520
                             << " simplified using per model method." << LL_ENDL;
                     }
                     else
                     {
                         LL_INFOS() << "Model " << target_model->getName()
                             << " lod " << which_lod
-<<<<<<< HEAD
-=======
                             << " resulting ratio " << sloppy_ratio
->>>>>>> cc95d520
                             << " sloppily simplified using per model method." << LL_ENDL;
                     }
                 }
@@ -2218,10 +2018,7 @@
                 {
                     LL_INFOS() << "Model " << target_model->getName()
                         << " lod " << which_lod
-<<<<<<< HEAD
-=======
                         << " resulting ratio " << precise_ratio
->>>>>>> cc95d520
                         << " simplified using per model method." << LL_ENDL;
                 }
             }
