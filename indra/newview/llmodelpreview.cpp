--- conflicted
+++ resolved
@@ -3002,9 +3002,9 @@
     S32 next_lod = (lod - 1 >= LLModel::LOD_IMPOSTOR) ? lod - 1 : LLModel::LOD_PHYSICS;
 
     std::string lod_filename = mLODFile[LLModel::LOD_HIGH];
-<<<<<<< HEAD
     // <FS:Beq> BUG-230890 fix case-sensitive filename handling
     // std::string ext = ".dae";
+    // LLStringUtil::toLower(lod_filename_lower);
     // std::string::size_type i = lod_filename.rfind(ext);
     // if (i != std::string::npos)
     // {
@@ -3018,13 +3018,6 @@
     out << "Looking for file: " << lod_filename << " for LOD " << next_lod;
     LL_DEBUGS("MeshUpload") << out.str() << LL_ENDL;
     if(mImporterDebug)
-=======
-    std::string ext = ".dae";
-    std::string lod_filename_lower(lod_filename);
-    LLStringUtil::toLower(lod_filename_lower);
-    std::string::size_type i = lod_filename_lower.rfind(ext);
-    if (i != std::string::npos)
->>>>>>> c748c136
     {
         LLFloaterModelPreview::addStringToLog(out, true);
     }
