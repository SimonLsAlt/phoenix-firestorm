--- conflicted
+++ resolved
@@ -3265,11 +3265,7 @@
 
     //warn if hulls have more than 256 points in them
     bool physExceededVertexLimit = false;
-<<<<<<< HEAD
     for (U32 i = 0; mModelNoErrors && (i < mModel[LLModel::LOD_PHYSICS].size()); ++i)
-=======
-    for (U32 i = 0; mModelNoErrors && i < mModel[LLModel::LOD_PHYSICS].size(); ++i)
->>>>>>> e2e37cce
     {
         LLModel* mdl = mModel[LLModel::LOD_PHYSICS][i];
 
@@ -3283,7 +3279,6 @@
                 if (mdl->mPhysics.mHull[j].size() > 256)
                 {
                     physExceededVertexLimit = true;
-<<<<<<< HEAD
                     // <FS:Beq> add new friendlier logging to mesh uploader
                     // LL_INFOS() << "Physical model " << mdl->mLabel << " exceeds vertex per hull limitations." << LL_ENDL;
                     std::ostringstream out;
@@ -3292,9 +3287,6 @@
                     LLFloaterModelPreview::addStringToLog(out, true);
                     out.str("");
                     // </FS:Beq>
-=======
-                    LL_INFOS() << "Physical model " << mdl->mLabel << " exceeds vertex per hull limitations." << LL_ENDL;
->>>>>>> e2e37cce
                     break;
                 }
             }
