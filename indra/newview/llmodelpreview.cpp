/**
 * @file llmodelpreview.cpp
 * @brief LLModelPreview class implementation
 *
 * $LicenseInfo:firstyear=2020&license=viewerlgpl$
 * Second Life Viewer Source Code
 * Copyright (C) 2020, Linden Research, Inc.
 *
 * This library is free software; you can redistribute it and/or
 * modify it under the terms of the GNU Lesser General Public
 * License as published by the Free Software Foundation;
 * version 2.1 of the License only.
 *
 * This library is distributed in the hope that it will be useful,
 * but WITHOUT ANY WARRANTY; without even the implied warranty of
 * MERCHANTABILITY or FITNESS FOR A PARTICULAR PURPOSE.  See the GNU
 * Lesser General Public License for more details.
 *
 * You should have received a copy of the GNU Lesser General Public
 * License along with this library; if not, write to the Free Software
 * Foundation, Inc., 51 Franklin Street, Fifth Floor, Boston, MA  02110-1301  USA
 *
 * Linden Research, Inc., 945 Battery Street, San Francisco, CA  94111  USA
 * $/LicenseInfo$
 */

#include "llviewerprecompiledheaders.h"

#include "llmodelpreview.h"

#include "llmodelloader.h"
#include "lldaeloader.h"
#include "llfloatermodelpreview.h"

#include "llagent.h"
#include "llanimationstates.h"
#include "llcallbacklist.h"
#include "lldatapacker.h"
#include "lldrawable.h"
#include "llface.h"
#include "lliconctrl.h"
#include "llmatrix4a.h"
#include "llmeshrepository.h"
#include "llmeshoptimizer.h"
#include "llrender.h"
#include "llsdutil_math.h"
#include "llskinningutil.h"
#include "llstring.h"
#include "llsdserialize.h"
#include "lltoolmgr.h"
#include "llui.h"
#include "llvector4a.h"
#include "llviewercamera.h"
#include "llviewercontrol.h"
#include "llviewerobjectlist.h"
#include "llviewernetwork.h"
#include "llviewershadermgr.h"
#include "llviewertexteditor.h"
#include "llviewertexturelist.h"
#include "llvoavatar.h"
#include "pipeline.h"

// ui controls (from floater)
#include "llbutton.h"
#include "llcombobox.h"
#include "llspinctrl.h"
#include "lltabcontainer.h"
#include "lltextbox.h"

#include <boost/algorithm/string.hpp>
// <AW: opensim-limits>
#include "llworld.h"
// </AW: opensim-limits>

bool LLModelPreview::sIgnoreLoadedCallback = false;
// <FS:Beq> fix up and restore stuff removed by lab
// // Extra configurability, to be exposed later in xml (LLModelPreview probably
// // should become UI control at some point or get split into preview control)
// static const LLColor4 PREVIEW_CANVAS_COL(0.169f, 0.169f, 0.169f, 1.f);
// static const LLColor4 PREVIEW_EDGE_COL(0.4f, 0.4f, 0.4f, 1.0);
// static const LLColor4 PREVIEW_BASE_COL(1.f, 1.f, 1.f, 1.f);
// static const LLColor3 PREVIEW_BRIGHTNESS(0.9f, 0.9f, 0.9f);
// static const F32 PREVIEW_EDGE_WIDTH(1.f);
// static const LLColor4 PREVIEW_PSYH_EDGE_COL(0.f, 0.25f, 0.5f, 0.25f);
// static const LLColor4 PREVIEW_PSYH_FILL_COL(0.f, 0.5f, 1.0f, 0.5f);
// static const F32 PREVIEW_PSYH_EDGE_WIDTH(1.f);
// static const LLColor4 PREVIEW_DEG_EDGE_COL(1.f, 0.f, 0.f, 1.f);
// static const LLColor4 PREVIEW_DEG_FILL_COL(1.f, 0.f, 0.f, 0.5f);
// static const F32 PREVIEW_DEG_EDGE_WIDTH(3.f);
// static const F32 PREVIEW_DEG_POINT_SIZE(8.f);
// static const F32 PREVIEW_ZOOM_LIMIT(10.f);
// </FS:Beq>
const F32 SKIN_WEIGHT_CAMERA_DISTANCE = 16.f;

LLViewerFetchedTexture* bindMaterialDiffuseTexture(const LLImportMaterial& material)
{
    LLViewerFetchedTexture *texture = LLViewerTextureManager::getFetchedTexture(material.getDiffuseMap(), FTT_DEFAULT, TRUE, LLGLTexture::BOOST_PREVIEW);

    if (texture)
    {
        if (texture->getDiscardLevel() > -1)
        {
            gGL.getTexUnit(0)->bind(texture, true);
            return texture;
        }
    }

    return NULL;
}

std::string stripSuffix(std::string name)
{
    // <FS:Ansariel> Bug fixes in mesh importer by Drake Arconis
    //if ((name.find("_LOD") != -1) || (name.find("_PHYS") != -1))
    if ((name.find("_LOD") != std::string::npos) || (name.find("_PHYS") != std::string::npos))
    // </FS:Ansariel>
    {
        return name.substr(0, name.rfind('_'));
    }
    return name;
}

std::string getLodSuffix(S32 lod)
{
    std::string suffix;
    switch (lod)
    {
    case LLModel::LOD_IMPOSTOR: suffix = "_LOD0"; break;
    case LLModel::LOD_LOW:      suffix = "_LOD1"; break;
    case LLModel::LOD_MEDIUM:   suffix = "_LOD2"; break;
    case LLModel::LOD_PHYSICS:  suffix = "_PHYS"; break;
    case LLModel::LOD_HIGH:                       break;
    }
    return suffix;
}

void FindModel(LLModelLoader::scene& scene, const std::string& name_to_match, LLModel*& baseModelOut, LLMatrix4& matOut)
{
    LLModelLoader::scene::iterator base_iter = scene.begin();
    bool found = false;
    while (!found && (base_iter != scene.end()))
    {
        matOut = base_iter->first;

        LLModelLoader::model_instance_list::iterator base_instance_iter = base_iter->second.begin();
        while (!found && (base_instance_iter != base_iter->second.end()))
        {
            LLModelInstance& base_instance = *base_instance_iter++;
            LLModel* base_model = base_instance.mModel;

            if (base_model && (base_model->mLabel == name_to_match))
            {
                baseModelOut = base_model;
                return;
            }
        }
        base_iter++;
    }
}

//-----------------------------------------------------------------------------
// LLModelPreview
//-----------------------------------------------------------------------------

LLModelPreview::LLModelPreview(S32 width, S32 height, LLFloater* fmp)
    : LLViewerDynamicTexture(width, height, 3, ORDER_MIDDLE, FALSE), LLMutex()
    , mLodsQuery()
    , mLodsWithParsingError()
    , mPelvisZOffset(0.0f)
    , mLegacyRigFlags(U32_MAX)
    , mRigValidJointUpload(false)
    , mPhysicsSearchLOD(LLModel::LOD_PHYSICS)
    , mResetJoints(false)
    , mModelNoErrors(true)
    , mLastJointUpdate(false)
    , mFirstSkinUpdate(true)
    , mHasDegenerate(false)
    , mImporterDebug(LLCachedControl<bool>(gSavedSettings, "ImporterDebug", false))
{
    mNeedsUpdate = TRUE;
    mCameraDistance = 0.f;
    mCameraYaw = 0.f;
    mCameraPitch = 0.f;
    mCameraZoom = 1.f;
    mTextureName = 0;
    mPreviewLOD = 0;
    mModelLoader = NULL;
    mMaxTriangleLimit = 0;
    mMinTriangleLimit = 0;
    mDirty = false;
    mGenLOD = false;
    mLoading = false;
    mLookUpLodFiles = false;
    mLoadState = LLModelLoader::STARTING;
    mGroup = 0;
    mLODFrozen = false;
    mUVGuideTexture = LLViewerTextureManager::getFetchedTextureFromFile(gSavedSettings.getString("FSMeshPreviewUVGuideFile"), FTT_LOCAL_FILE, TRUE, LLGLTexture::BOOST_PREVIEW); // <FS:Beq> - Add UV guide overlay to pmesh preview

    for (U32 i = 0; i < LLModel::NUM_LODS; ++i)
    {
        mRequestedTriangleCount[i] = 0;
        mRequestedCreaseAngle[i] = -1.f;
        mRequestedLoDMode[i] = 0;
        mRequestedErrorThreshold[i] = 0.f;
    }

    mViewOption["show_textures"] = false;
    mFMP = fmp;

    mHasPivot = false;
    mModelPivot = LLVector3(0.0f, 0.0f, 0.0f);

    createPreviewAvatar();
}

LLModelPreview::~LLModelPreview()
{
    if (mModelLoader)
    {
        mModelLoader->shutdown();
    }

    if (mPreviewAvatar)
    {
        mPreviewAvatar->markDead();
        mPreviewAvatar = NULL;
    }
}

U32 LLModelPreview::calcResourceCost()
{
    assert_main_thread();

    rebuildUploadData();

    //Upload skin is selected BUT check to see if the joints coming in from the asset were malformed.
    if (mFMP && mFMP->childGetValue("upload_skin").asBoolean())
    {
        bool uploadingJointPositions = mFMP->childGetValue("upload_joints").asBoolean();
        if (uploadingJointPositions && !isRigValidForJointPositionUpload())
        {
            mFMP->childDisable("ok_btn");
        }
    }

    std::set<LLModel*> accounted;
    U32 num_points = 0;
    U32 num_hulls = 0;

    F32 debug_scale = mFMP ? mFMP->childGetValue("import_scale").asReal() : 1.f;
    mPelvisZOffset = mFMP ? mFMP->childGetValue("pelvis_offset").asReal() : 3.0f;

    if (mFMP && mFMP->childGetValue("upload_joints").asBoolean())
    {
        // FIXME if preview avatar ever gets reused, this fake mesh ID stuff will fail.
        // see also call to addAttachmentPosOverride.
        LLUUID fake_mesh_id;
        fake_mesh_id.generate();
        getPreviewAvatar()->addPelvisFixup(mPelvisZOffset, fake_mesh_id);
    }

    F32 streaming_cost = 0.f;
    F32 physics_cost = 0.f;
    for (U32 i = 0; i < mUploadData.size(); ++i)
    {
        LLModelInstance& instance = mUploadData[i];

        if (accounted.find(instance.mModel) == accounted.end())
        {
            accounted.insert(instance.mModel);

            LLModel::Decomposition& decomp =
                instance.mLOD[LLModel::LOD_PHYSICS] ?
                instance.mLOD[LLModel::LOD_PHYSICS]->mPhysics :
                instance.mModel->mPhysics;

            //update instance skin info for each lods pelvisZoffset 
            for (int j = 0; j<LLModel::NUM_LODS; ++j)
            {
                if (instance.mLOD[j])
                {
                    instance.mLOD[j]->mSkinInfo.mPelvisOffset = mPelvisZOffset;
                }
            }

            std::stringstream ostr;
            LLSD ret = LLModel::writeModel(ostr,
                instance.mLOD[4],
                instance.mLOD[3],
                instance.mLOD[2],
                instance.mLOD[1],
                instance.mLOD[0],
                decomp,
                mFMP->childGetValue("upload_skin").asBoolean(),
                mFMP->childGetValue("upload_joints").asBoolean(),
                mFMP->childGetValue("lock_scale_if_joint_position").asBoolean(),
                TRUE,
                FALSE,
                instance.mModel->mSubmodelID);

            num_hulls += decomp.mHull.size();
            for (U32 i = 0; i < decomp.mHull.size(); ++i)
            {
                num_points += decomp.mHull[i].size();
            }

            //calculate streaming cost
            LLMatrix4 transformation = instance.mTransform;

            LLVector3 position = LLVector3(0, 0, 0) * transformation;

            LLVector3 x_transformed = LLVector3(1, 0, 0) * transformation - position;
            LLVector3 y_transformed = LLVector3(0, 1, 0) * transformation - position;
            LLVector3 z_transformed = LLVector3(0, 0, 1) * transformation - position;
            F32 x_length = x_transformed.normalize();
            F32 y_length = y_transformed.normalize();
            F32 z_length = z_transformed.normalize();
            LLVector3 scale = LLVector3(x_length, y_length, z_length);

            F32 radius = scale.length()*0.5f*debug_scale;

            LLMeshCostData costs;
            if (gMeshRepo.getCostData(ret, costs))
            {
                streaming_cost += costs.getRadiusBasedStreamingCost(radius);
            }
        }
    }

    F32 scale = mFMP ? mFMP->childGetValue("import_scale").asReal()*2.f : 2.f;

    mDetailsSignal(mPreviewScale[0] * scale, mPreviewScale[1] * scale, mPreviewScale[2] * scale, streaming_cost, physics_cost);

    updateStatusMessages();

    return (U32)streaming_cost;
}

// <FS:Beq> relocate from llmodel and rewrite so it does what it is meant to
// Material matching should work as the comment below states (subsets are allowed)
// prior to this a mess in multiple places meant that all LODs are forced to carry unwanted triangles for unused materials
bool LLModelPreview::matchMaterialOrder(LLModel* lod, LLModel* ref, int& refFaceCnt, int& modelFaceCnt )
{
	//Is this a subset?
	//LODs cannot currently add new materials, e.g.
	//1. ref = a,b,c lod1 = d,e => This is not permitted
	//2. ref = a,b,c lod1 = c => This would be permitted
	
	LL_DEBUGS("MESHSKININFO") << "In matchMaterialOrder." << LL_ENDL;
	bool isASubset = lod->isMaterialListSubset( ref );
	if ( !isASubset )
	{
		LL_DEBUGS("MESHSKININFO")<<"Material of model is not a subset of reference."<<LL_ENDL;
		std::ostringstream out;
		out << "LOD model " << lod->getName() << "'s materials are not a subset of the High LOD (reference) model " << ref->getName();
		LL_DEBUGS() << out.str() << LL_ENDL;
		LLFloaterModelPreview::addStringToLog(out, true);
		return false;
	}

	LL_DEBUGS("MESHSKININFO") << "subset check passed." << LL_ENDL;
	std::map<std::string, U32> index_map;
	
	//build a map of material slot names to face indexes
	bool reorder = false;
	auto max_lod_mats =  lod->mMaterialList.size();

	for ( U32 i = 0; i < ref->mMaterialList.size(); i++ )
	{
		// create the reference map for later
		index_map[ref->mMaterialList[i]] = i;
		LL_DEBUGS("MESHSKININFO") << "setting reference material " <<  ref->mMaterialList[i] << " as index " << i << LL_ENDL;
		if( i >= max_lod_mats ||  lod->mMaterialList[i] != ref->mMaterialList[i] )
		{
			// i is already out of range of the original material sets in this LOD OR is not matching.
			LL_DEBUGS("MESHSKININFO") << "mismatch at " << i << " " << ref->mMaterialList[i] 
									 << " != " << ((i >= max_lod_mats)? "Out-of-range":lod->mMaterialList[i]) << LL_ENDL;
			// we have a misalignment/ordering
			// check that ref[i] is in cur and if not add a blank
			U32 j{0};
			for ( ; j < max_lod_mats; j++ )
			{
				if( i != j && lod->mMaterialList[j] == ref->mMaterialList[i] )
				{
					LL_DEBUGS("MESHSKININFO") << "material " << ref->mMaterialList[i] 
											<< " found at " << j << LL_ENDL;
					// we found it but in the wrong place.
					reorder = true;
					break;
				}
			}
			if( j >= max_lod_mats )
			{
				std::ostringstream out;
				out << "material " << ref->mMaterialList[i] 
					<< " not found in lod adding placeholder";
				LL_DEBUGS("MESHSKININFO") << out.str() << LL_ENDL;
				if (mImporterDebug)
				{
					LLFloaterModelPreview::addStringToLog(out, false);
				}
			// The material is not in the submesh, add a placeholder.
				// this is appended to the existing data so we'll need to reorder
				// Note that this placeholder will be eliminated on the writeData (upload) and replaced with
				// "NoGeometry" in the LLSD
				reorder = true; 
				LLVolumeFace face;

				face.resizeIndices(3);
				face.resizeVertices(1);
				face.mPositions->clear();
				face.mNormals->clear();
				face.mTexCoords->setZero();
				memset(face.mIndices, 0, sizeof(U16)*3);
				lod->addFace(face);
				lod->mMaterialList.push_back( ref->mMaterialList[i] );
			}
		}
		//if any material name does not match reference, we need to reorder
	}
	LL_DEBUGS("MESHSKININFO") << "finished parsing materials" << LL_ENDL; 
	for ( U32 i = 0; i < lod->mMaterialList.size(); i++ )
	{
		LL_DEBUGS("MESHSKININFO") << "lod material " <<  lod->mMaterialList[i] << " has index " << i << LL_ENDL;    
	}
	// Sanity check. We have added placeholders for any mats in ref that are not in this.
	// the mat count MUST be equal now.
	if (lod->mMaterialList.size() != ref->mMaterialList.size())
	{
		std::ostringstream out;
		out << "Material of LOD model " << lod->getName() << " has more materials than the reference " << ref->getName() << ".";
		LL_INFOS("MESHSKININFO") << out.str() << LL_ENDL;
		LLFloaterModelPreview::addStringToLog(out, true);
		return false;
	}


	// <FS:Beq> Fix up material matching badness
	// if (reorder &&  (base_mat == cur_mat)) //don't reorder if material name sets don't match
	if ( reorder )
	{
		LL_DEBUGS("MESHSKININFO") << "re-ordering." << LL_ENDL;
		lod->sortVolumeFacesByMaterialName();
		lod->mMaterialList = ref->mMaterialList;
	}
	
	return true;
}
//</FS:Beq> 

void LLModelPreview::rebuildUploadData()
{
    assert_main_thread();

    mUploadData.clear();
    mTextureSet.clear();

    //fill uploaddata instance vectors from scene data

    std::string requested_name = mFMP->getChild<LLUICtrl>("description_form")->getValue().asString();

    LLSpinCtrl* scale_spinner = mFMP->getChild<LLSpinCtrl>("import_scale");

    F32 scale = scale_spinner->getValue().asReal();

    LLMatrix4 scale_mat;
    scale_mat.initScale(LLVector3(scale, scale, scale));

    F32 max_scale = 0.f;

    BOOL legacyMatching = gSavedSettings.getBOOL("ImporterLegacyMatching");
    U32 load_state = 0;

    for (LLModelLoader::scene::iterator iter = mBaseScene.begin(); iter != mBaseScene.end(); ++iter)
    { //for each transform in scene
        LLMatrix4 mat = iter->first;

        // compute position
        LLVector3 position = LLVector3(0, 0, 0) * mat;

        // compute scale
        LLVector3 x_transformed = LLVector3(1, 0, 0) * mat - position;
        LLVector3 y_transformed = LLVector3(0, 1, 0) * mat - position;
        LLVector3 z_transformed = LLVector3(0, 0, 1) * mat - position;
        F32 x_length = x_transformed.normalize();
        F32 y_length = y_transformed.normalize();
        F32 z_length = z_transformed.normalize();

        max_scale = llmax(llmax(llmax(max_scale, x_length), y_length), z_length);

        mat *= scale_mat;

        for (LLModelLoader::model_instance_list::iterator model_iter = iter->second.begin(); model_iter != iter->second.end();)
        { //for each instance with said transform applied 
            LLModelInstance instance = *model_iter++;

            LLModel* base_model = instance.mModel;

            if (base_model && !requested_name.empty())
            {
                base_model->mRequestedLabel = requested_name;
            }

            for (int i = LLModel::NUM_LODS - 1; i >= LLModel::LOD_IMPOSTOR; i--)
            {
                LLModel* lod_model = NULL;
                if (!legacyMatching)
                {
                    // Fill LOD slots by finding matching meshes by label with name extensions
                    // in the appropriate scene for each LOD. This fixes all kinds of issues
                    // where the indexed method below fails in spectacular fashion.
                    // If you don't take the time to name your LOD and PHYS meshes
                    // with the name of their corresponding mesh in the HIGH LOD,
                    // then the indexed method will be attempted below.

                    LLMatrix4 transform;

                    std::string name_to_match = instance.mLabel;
                    llassert(!name_to_match.empty());

                    int extensionLOD;
                    if (i != LLModel::LOD_PHYSICS || mModel[LLModel::LOD_PHYSICS].empty())
                    {
                        extensionLOD = i;
                    }
                    else
                    {
                        //Physics can be inherited from other LODs or loaded, so we need to adjust what extension we are searching for
                        extensionLOD = mPhysicsSearchLOD;
                    }

                    std::string toAdd = getLodSuffix(extensionLOD);

                    // <FS:Ansariel> Bug fixes in mesh importer by Drake Arconis
                    //if (name_to_match.find(toAdd) == -1)
                    if (name_to_match.find(toAdd) == std::string::npos)
                    // </FS:Ansariel>
                    {
                        name_to_match += toAdd;
                    }

                    FindModel(mScene[i], name_to_match, lod_model, transform);

                    if (!lod_model && i != LLModel::LOD_PHYSICS)
                    {
                        if (mImporterDebug)
                        {
                            std::ostringstream out;
                            out << "Search of " << name_to_match;
                            out << " in LOD" << i;
                            out << " list failed. Searching for alternative among LOD lists.";
                            LL_INFOS() << out.str() << LL_ENDL;
                            LLFloaterModelPreview::addStringToLog(out, false);
                        }

                        int searchLOD = (i > LLModel::LOD_HIGH) ? LLModel::LOD_HIGH : i;
                        while ((searchLOD <= LLModel::LOD_HIGH) && !lod_model)
                        {
                            std::string name_to_match = instance.mLabel;
                            llassert(!name_to_match.empty());

                            std::string toAdd = getLodSuffix(searchLOD);

                            // <FS:Ansariel> Bug fixes in mesh importer by Drake Arconis
                            //if (name_to_match.find(toAdd) == -1)
                            if (name_to_match.find(toAdd) == std::string::npos)
                            // </FS:Ansariel>
                            {
                                name_to_match += toAdd;
                            }

                            // See if we can find an appropriately named model in LOD 'searchLOD'
                            //
                            FindModel(mScene[searchLOD], name_to_match, lod_model, transform);
                            searchLOD++;
                        }
                    }
                }
                else
                {
                    // Use old method of index-based association
                    U32 idx = 0;
                    for (idx = 0; idx < mBaseModel.size(); ++idx)
                    {
                        // find reference instance for this model
                        if (mBaseModel[idx] == base_model)
                        {
                            if (mImporterDebug)
                            {
                                std::ostringstream out;
                                out << "Attempting to use model index " << idx;
                                out << " for LOD" << i;
                                out << " of " << instance.mLabel;
                                LL_INFOS() << out.str() << LL_ENDL;
                                LLFloaterModelPreview::addStringToLog(out, false);
                            }
                            break;
                        }
                    }

                    // If the model list for the current LOD includes that index...
                    //
                    if (mModel[i].size() > idx)
                    {
                        // Assign that index from the model list for our LOD as the LOD model for this instance
                        //
                        lod_model = mModel[i][idx];
                        if (mImporterDebug)
                        {
                            std::ostringstream out;
                            out << "Indexed match of model index " << idx << " at LOD " << i << " to model named " << lod_model->mLabel;
                            LL_INFOS() << out.str() << LL_ENDL;
                            LLFloaterModelPreview::addStringToLog(out, false);
                        }
                    }
                    else if (mImporterDebug)
                    {
                        std::ostringstream out;
                        out << "LOD" << i << ": List of models does not include index " << idx << " scene is missing a LOD model";
                        LL_INFOS() << out.str() << LL_ENDL;
                        LLFloaterModelPreview::addStringToLog(out, false);
                    }
                }

                if (lod_model)
                {
                    if (mImporterDebug)
                    {
                        std::ostringstream out;
                        if (i == LLModel::LOD_PHYSICS)
                        {
                            out << "Assigning collision for " << instance.mLabel << " to match " << lod_model->mLabel;
                        }
                        else
                        {
                            out << "Assigning LOD" << i << " for " << instance.mLabel << " to found match " << lod_model->mLabel;
                        }
                        LL_INFOS() << out.str() << LL_ENDL;
                        LLFloaterModelPreview::addStringToLog(out, false);
                    }
                    instance.mLOD[i] = lod_model;
                }
                else
                {
                    if (i < LLModel::LOD_HIGH && !lodsReady())
                    {
                        // assign a placeholder from previous LOD until lod generation is complete.
                        // Note: we might need to assign it regardless of conditions like named search does, to prevent crashes.
                        instance.mLOD[i] = instance.mLOD[i + 1];
                    }
                    if (mImporterDebug)
                    {
                        std::ostringstream out;
                        out << "LOD" << i << ": List of models does not include " << instance.mLabel;
                        LL_INFOS() << out.str() << LL_ENDL;
                        LLFloaterModelPreview::addStringToLog(out, false);
                    }
                }
            }

            LLModel* high_lod_model = instance.mLOD[LLModel::LOD_HIGH];
            if (!high_lod_model)
            {
                LLFloaterModelPreview::addStringToLog("Model " + instance.mLabel + " has no High Lod (LOD3).", true);
                load_state = LLModelLoader::ERROR_HIGH_LOD_MODEL_MISSING; // <FS:Beq/> FIRE-30965 Cleanup braindead mesh parsing error handlers
                mFMP->childDisable("calculate_btn");
            }
            else
            {
                for (U32 i = 0; i < LLModel::NUM_LODS - 1; i++)
                {
                    int refFaceCnt = 0;
                    int modelFaceCnt = 0;
                    llassert(instance.mLOD[i]);
                    // <FS:Beq> Fix material matching algorithm to work as per design
                    // if (instance.mLOD[i] && !instance.mLOD[i]->matchMaterialOrder(high_lod_model, refFaceCnt, modelFaceCnt))
                    if (instance.mLOD[i] && !matchMaterialOrder(instance.mLOD[i],high_lod_model, refFaceCnt, modelFaceCnt))
                    // </FS:Beq>
                    {
                        LLFloaterModelPreview::addStringToLog("Model " + instance.mLabel + " has mismatching materials between lods." , true);
                        load_state = LLModelLoader::ERROR_MATERIALS_NOT_A_SUBSET; // <FS:Beq/> more descriptive errors
                        mFMP->childDisable("calculate_btn");
                    }
                }
                LLFloaterModelPreview* fmp = (LLFloaterModelPreview*)mFMP;
                bool upload_skinweights = fmp && fmp->childGetValue("upload_skin").asBoolean();
                if (upload_skinweights && high_lod_model->mSkinInfo.mJointNames.size() > 0)
                {
                    LLQuaternion bind_rot = LLSkinningUtil::getUnscaledQuaternion(LLMatrix4(high_lod_model->mSkinInfo.mBindShapeMatrix));
                    LLQuaternion identity;
                    if (!bind_rot.isEqualEps(identity, 0.01f))
                    {
                        // Bind shape matrix is not in standard X-forward orientation.
                        // Might be good idea to only show this once. It can be spammy.
                        std::ostringstream out;
                        out << "non-identity bind shape rot. mat is ";
                        out << high_lod_model->mSkinInfo.mBindShapeMatrix;
                        out << " bind_rot ";
                        out << bind_rot;
                        LL_WARNS() << out.str() << LL_ENDL;

                        LLFloaterModelPreview::addStringToLog(out, getLoadState() != LLModelLoader::WARNING_BIND_SHAPE_ORIENTATION);
                        load_state = LLModelLoader::WARNING_BIND_SHAPE_ORIENTATION;
                    }
                }
            }
            instance.mTransform = mat;
            mUploadData.push_back(instance);
        }
    }

    for (U32 lod = 0; lod < LLModel::NUM_LODS - 1; lod++)
    {
        // Search for models that are not included into upload data
        // If we found any, that means something we loaded is not a sub-model.
        for (U32 model_ind = 0; model_ind < mModel[lod].size(); ++model_ind)
        {
            bool found_model = false;
            for (LLMeshUploadThread::instance_list::iterator iter = mUploadData.begin(); iter != mUploadData.end(); ++iter)
            {
                LLModelInstance& instance = *iter;
                if (instance.mLOD[lod] == mModel[lod][model_ind])
                {
                    found_model = true;
                    break;
                }
            }
            if (!found_model && mModel[lod][model_ind] && !mModel[lod][model_ind]->mSubmodelID)
            {
                // <FS:Beq> this is not debug, this is an important/useful error advisory
                // if (mImporterDebug) 
                {
                    std::ostringstream out;
                    out << "Model " << mModel[lod][model_ind]->mLabel << " was not used - mismatching lod models.";
                    LL_INFOS() << out.str() << LL_ENDL;
                    LLFloaterModelPreview::addStringToLog(out, true);
                }
                load_state = LLModelLoader::ERROR_LOD_MODEL_MISMATCH;
                mFMP->childDisable("calculate_btn");
            }
        }
    }

    // Update state for notifications
    if (load_state > 0)
    {
        // encountered issues
        setLoadState(load_state);
    }
    // <FS:Beq> FIRE-30965 Cleanup braindead mesh parsing error handlers
    // else if (getLoadState() == LLModelLoader::ERROR_MATERIALS
        else if (getLoadState() == LLModelLoader::ERROR_MATERIALS_NOT_A_SUBSET 
             || getLoadState() == LLModelLoader::ERROR_HIGH_LOD_MODEL_MISSING
             || getLoadState() == LLModelLoader::ERROR_LOD_MODEL_MISMATCH
    // </FS:Beq>
             || getLoadState() == LLModelLoader::WARNING_BIND_SHAPE_ORIENTATION)
    {
        // This is only valid for these two error types because they are 
        // only used inside rebuildUploadData() and updateStatusMessages()
        // updateStatusMessages() is called after rebuildUploadData()
        setLoadState(LLModelLoader::DONE);
    }

    // <FS:AW> OpenSim limits
    //F32 max_import_scale = (DEFAULT_MAX_PRIM_SCALE - 0.1f) / max_scale;
    F32 region_max_prim_scale = LLWorld::getInstance()->getRegionMaxPrimScale();
    F32 max_import_scale = region_max_prim_scale/max_scale;
    // </FS:AW>

    F32 max_axis = llmax(mPreviewScale.mV[0], mPreviewScale.mV[1]);
    max_axis = llmax(max_axis, mPreviewScale.mV[2]);
    max_axis *= 2.f;

    //clamp scale so that total imported model bounding box is smaller than 240m on a side
    max_import_scale = llmin(max_import_scale, 240.f / max_axis);

    scale_spinner->setMaxValue(max_import_scale);

    if (max_import_scale < scale)
    {
        scale_spinner->setValue(max_import_scale);
    }

}

void LLModelPreview::saveUploadData(bool save_skinweights, bool save_joint_positions, bool lock_scale_if_joint_position)
{
    if (!mLODFile[LLModel::LOD_HIGH].empty())
    {
        std::string filename = mLODFile[LLModel::LOD_HIGH];
        std::string slm_filename;

        if (LLModelLoader::getSLMFilename(filename, slm_filename))
        {
            saveUploadData(slm_filename, save_skinweights, save_joint_positions, lock_scale_if_joint_position);
        }
    }
}

void LLModelPreview::saveUploadData(const std::string& filename,
    bool save_skinweights, bool save_joint_positions, bool lock_scale_if_joint_position)
{

    std::set<LLPointer<LLModel> > meshes;
    std::map<LLModel*, std::string> mesh_binary;

    LLModel::hull empty_hull;

    LLSD data;

    data["version"] = SLM_SUPPORTED_VERSION;
    if (!mBaseModel.empty())
    {
        data["name"] = mBaseModel[0]->getName();
    }

    S32 mesh_id = 0;

    //build list of unique models and initialize local id
    for (U32 i = 0; i < mUploadData.size(); ++i)
    {
        LLModelInstance& instance = mUploadData[i];

        if (meshes.find(instance.mModel) == meshes.end())
        {
            instance.mModel->mLocalID = mesh_id++;
            meshes.insert(instance.mModel);

            std::stringstream str;
            LLModel::Decomposition& decomp =
                instance.mLOD[LLModel::LOD_PHYSICS].notNull() ?
                instance.mLOD[LLModel::LOD_PHYSICS]->mPhysics :
                instance.mModel->mPhysics;

            LLModel::writeModel(str,
                instance.mLOD[LLModel::LOD_PHYSICS],
                instance.mLOD[LLModel::LOD_HIGH],
                instance.mLOD[LLModel::LOD_MEDIUM],
                instance.mLOD[LLModel::LOD_LOW],
                instance.mLOD[LLModel::LOD_IMPOSTOR],
                decomp,
                save_skinweights,
                save_joint_positions,
                lock_scale_if_joint_position,
                FALSE, TRUE, instance.mModel->mSubmodelID);

            data["mesh"][instance.mModel->mLocalID] = str.str();
        }

        data["instance"][i] = instance.asLLSD();
    }

    llofstream out(filename.c_str(), std::ios_base::out | std::ios_base::binary);
    LLSDSerialize::toBinary(data, out);
    out.flush();
    out.close();
}

void LLModelPreview::clearModel(S32 lod)
{
    if (lod < 0 || lod > LLModel::LOD_PHYSICS)
    {
        return;
    }

    mVertexBuffer[lod].clear();
    mModel[lod].clear();
    mScene[lod].clear();
}

void LLModelPreview::getJointAliases(JointMap& joint_map)
{
    // Get all standard skeleton joints from the preview avatar.
    LLVOAvatar *av = getPreviewAvatar();

    //Joint names and aliases come from avatar_skeleton.xml

    joint_map = av->getJointAliases();

    std::vector<std::string> cv_names, attach_names;
    av->getSortedJointNames(1, cv_names);
    av->getSortedJointNames(2, attach_names);
    for (std::vector<std::string>::iterator it = cv_names.begin(); it != cv_names.end(); ++it)
    {
        joint_map[*it] = *it;
    }
    for (std::vector<std::string>::iterator it = attach_names.begin(); it != attach_names.end(); ++it)
    {
        joint_map[*it] = *it;
    }
}

void LLModelPreview::loadModel(std::string filename, S32 lod, bool force_disable_slm)
{
    assert_main_thread();

    LLMutexLock lock(this);

    if (lod < LLModel::LOD_IMPOSTOR || lod > LLModel::NUM_LODS - 1)
    {
        std::ostringstream out;
        out << "Invalid level of detail: ";
        out << lod;
        LL_WARNS() << out.str() << LL_ENDL;
        LLFloaterModelPreview::addStringToLog(out, true);
        assert(lod >= LLModel::LOD_IMPOSTOR && lod < LLModel::NUM_LODS);
        return;
    }

    // This triggers if you bring up the file picker and then hit CANCEL.
    // Just use the previous model (if any) and ignore that you brought up
    // the file picker.

    if (filename.empty())
    {
        if (mBaseModel.empty())
        {
            // this is the initial file picking. Close the whole floater
            // if we don't have a base model to show for high LOD.
            mFMP->closeFloater(false);
        }
        mLoading = false;
        return;
    }

    if (mModelLoader)
    {
        LL_WARNS() << "Incompleted model load operation pending." << LL_ENDL;
        return;
    }

    mLODFile[lod] = filename;

    std::map<std::string, std::string> joint_alias_map;
    getJointAliases(joint_alias_map);

    mModelLoader = new LLDAELoader(
        filename,
        lod,
        &LLModelPreview::loadedCallback,
        &LLModelPreview::lookupJointByName,
        &LLModelPreview::loadTextures,
        &LLModelPreview::stateChangedCallback,
        this,
        mJointTransformMap,
        mJointsFromNode,
        joint_alias_map,
        LLSkinningUtil::getMaxJointCount(),
        gSavedSettings.getU32("ImporterModelLimit"),
        gSavedSettings.getBOOL("ImporterPreprocessDAE"));

    if (force_disable_slm)
    {
        mModelLoader->mTrySLM = false;
    }
    else
    {
        // For MAINT-6647, we have set force_disable_slm to true,
        // which means this code path will never be taken. Trying to
        // re-use SLM files has never worked properly; in particular,
        // it tends to force the UI into strange checkbox options
        // which cannot be altered.

        //only try to load from slm if viewer is configured to do so and this is the 
        //initial model load (not an LoD or physics shape)
        mModelLoader->mTrySLM = gSavedSettings.getBOOL("MeshImportUseSLM") && mUploadData.empty();
    }
    mModelLoader->start();

    mFMP->childSetTextArg("status", "[STATUS]", mFMP->getString("status_reading_file"));

    setPreviewLOD(lod);

    if (getLoadState() >= LLModelLoader::ERROR_PARSING)
    {
        mFMP->childDisable("ok_btn");
        mFMP->childDisable("calculate_btn");
    }

    if (lod == mPreviewLOD)
    {
        mFMP->childSetValue("lod_file_" + lod_name[lod], mLODFile[lod]);
    }
    else if (lod == LLModel::LOD_PHYSICS)
    {
        mFMP->childSetValue("physics_file", mLODFile[lod]);
    }

    mFMP->openFloater();
}

void LLModelPreview::setPhysicsFromLOD(S32 lod)
{
    assert_main_thread();

    if (lod >= 0 && lod <= 3)
    {
        mPhysicsSearchLOD = lod;
        mModel[LLModel::LOD_PHYSICS] = mModel[lod];
        mScene[LLModel::LOD_PHYSICS] = mScene[lod];
        mLODFile[LLModel::LOD_PHYSICS].clear();
        mFMP->childSetValue("physics_file", mLODFile[LLModel::LOD_PHYSICS]);
        mVertexBuffer[LLModel::LOD_PHYSICS].clear();
        rebuildUploadData();
        refresh();
        updateStatusMessages();
    }
}
// <FS:Beq> FIRE-30963 - better physics defaults
void LLModelPreview::setPhysicsFromPreset(S32 preset)
{
    assert_main_thread();

    mPhysicsSearchLOD = -1;
    mLODFile[LLModel::LOD_PHYSICS].clear();
    mFMP->childSetValue("physics_file", mLODFile[LLModel::LOD_PHYSICS]);
    mVertexBuffer[LLModel::LOD_PHYSICS].clear();
    if(preset == 1)
    {
        mPhysicsSearchLOD = LLModel::LOD_PHYSICS;
        loadModel( gDirUtilp->getExpandedFilename(LL_PATH_FS_RESOURCES, "cube_phys.dae"), LLModel::LOD_PHYSICS);
    }
    else if(preset == 2)
    {
        mPhysicsSearchLOD = LLModel::LOD_PHYSICS;
        loadModel( gDirUtilp->getExpandedFilename(LL_PATH_FS_RESOURCES, "hex_phys.dae"), LLModel::LOD_PHYSICS);
    }
    else if(preset == 3)
    {
        auto ud_physics = gSavedSettings.getString("FSPhysicsPresetUser1");
        LL_INFOS() << "Loading User defined Physics Preset [" << ud_physics << "]" << LL_ENDL;
        if (ud_physics != "" && gDirUtilp->fileExists(ud_physics))
        {
            // loading physics from file
            mPhysicsSearchLOD = LLModel::LOD_PHYSICS;
            loadModel( gDirUtilp->getExpandedFilename(LL_PATH_NONE, gDirUtilp->getDirName(ud_physics), gDirUtilp->getBaseFileName(ud_physics, false)), LLModel::LOD_PHYSICS);
        }
    }
}
// </FS:Beq>
void LLModelPreview::clearIncompatible(S32 lod)
{
    //Don't discard models if specified model is the physic rep
    if (lod == LLModel::LOD_PHYSICS)
    {
        return;
    }

    // at this point we don't care about sub-models,
    // different amount of sub-models means face count mismatch, not incompatibility
    U32 lod_size = countRootModels(mModel[lod]);
    for (U32 i = 0; i <= LLModel::LOD_HIGH; i++)
    { //clear out any entries that aren't compatible with this model
        if (i != lod)
        {
            if (countRootModels(mModel[i]) != lod_size)
            {
                mModel[i].clear();
                mScene[i].clear();
                mVertexBuffer[i].clear();

                if (i == LLModel::LOD_HIGH)
                {
                    mBaseModel = mModel[lod];
                    mBaseScene = mScene[lod];
                    mVertexBuffer[5].clear();
                }
            }
        }
    }
}

void LLModelPreview::loadModelCallback(S32 loaded_lod)
{
    assert_main_thread();

    LLMutexLock lock(this);
    if (!mModelLoader)
    {
        mLoading = false;
        return;
    }
    if (getLoadState() >= LLModelLoader::ERROR_PARSING)
    {
        mLoading = false;
        mModelLoader = NULL;
        mLodsWithParsingError.push_back(loaded_lod);
        return;
    }

    mLodsWithParsingError.erase(std::remove(mLodsWithParsingError.begin(), mLodsWithParsingError.end(), loaded_lod), mLodsWithParsingError.end());
    if (mLodsWithParsingError.empty())
    {
        mFMP->childEnable("calculate_btn");
    }

    // Copy determinations about rig so UI will reflect them
    //
    setRigValidForJointPositionUpload(mModelLoader->isRigValidForJointPositionUpload());
    setLegacyRigFlags(mModelLoader->getLegacyRigFlags());

    mModelLoader->loadTextures();

    if (loaded_lod == -1)
    { //populate all LoDs from model loader scene
        mBaseModel.clear();
        mBaseScene.clear();

        bool skin_weights = false;
        bool joint_overrides = false;
        bool lock_scale_if_joint_position = false;

        for (S32 lod = 0; lod < LLModel::NUM_LODS; ++lod)
        { //for each LoD

            //clear scene and model info
            mScene[lod].clear();
            mModel[lod].clear();
            mVertexBuffer[lod].clear();

            if (mModelLoader->mScene.begin()->second[0].mLOD[lod].notNull())
            { //if this LoD exists in the loaded scene

                //copy scene to current LoD
                mScene[lod] = mModelLoader->mScene;

                //touch up copied scene to look like current LoD
                for (LLModelLoader::scene::iterator iter = mScene[lod].begin(); iter != mScene[lod].end(); ++iter)
                {
                    LLModelLoader::model_instance_list& list = iter->second;

                    for (LLModelLoader::model_instance_list::iterator list_iter = list.begin(); list_iter != list.end(); ++list_iter)
                    {
                        //override displayed model with current LoD
                        list_iter->mModel = list_iter->mLOD[lod];

                        if (!list_iter->mModel)
                        {
                            continue;
                        }

                        //add current model to current LoD's model list (LLModel::mLocalID makes a good vector index)
                        S32 idx = list_iter->mModel->mLocalID;

                        if (mModel[lod].size() <= idx)
                        { //stretch model list to fit model at given index
                            mModel[lod].resize(idx + 1);
                        }

                        mModel[lod][idx] = list_iter->mModel;
                        if (!list_iter->mModel->mSkinWeights.empty())
                        {
                            skin_weights = true;

                            if (!list_iter->mModel->mSkinInfo.mAlternateBindMatrix.empty())
                            {
                                joint_overrides = true;
                            }
                            if (list_iter->mModel->mSkinInfo.mLockScaleIfJointPosition)
                            {
                                lock_scale_if_joint_position = true;
                            }
                        }
                    }
                }
            }
        }

        if (mFMP)
        {
            LLFloaterModelPreview* fmp = (LLFloaterModelPreview*)mFMP;

            if (skin_weights)
            { //enable uploading/previewing of skin weights if present in .slm file
                fmp->enableViewOption("show_skin_weight");
                mViewOption["show_skin_weight"] = true;
                fmp->childSetValue("upload_skin", true);
            }

            if (joint_overrides)
            {
                fmp->enableViewOption("show_joint_overrides");
                mViewOption["show_joint_overrides"] = true;
                fmp->childSetValue("show_joint_overrides", true); // <FS:Beq> make sure option appears checked, when value is being forced true
                fmp->enableViewOption("show_joint_positions");
                fmp->childSetValue("show_joint_positions", true); // <FS:Beq> make sure option appears checked, when value is being forced true
                mViewOption["show_joint_positions"] = true;
                fmp->childSetValue("upload_joints", true);
            }
            else
            {
                fmp->clearAvatarTab();
            }

            if (lock_scale_if_joint_position)
            {
                fmp->enableViewOption("lock_scale_if_joint_position");
                mViewOption["lock_scale_if_joint_position"] = true;
                fmp->childSetValue("lock_scale_if_joint_position", true);
            }
        }

        //copy high lod to base scene for LoD generation
        mBaseScene = mScene[LLModel::LOD_HIGH];
        mBaseModel = mModel[LLModel::LOD_HIGH];

        mDirty = true;
        resetPreviewTarget();
    }
    else
    { //only replace given LoD
        mModel[loaded_lod] = mModelLoader->mModelList;
        mScene[loaded_lod] = mModelLoader->mScene;
        mVertexBuffer[loaded_lod].clear();

        setPreviewLOD(loaded_lod);

        if (loaded_lod == LLModel::LOD_HIGH)
        { //save a copy of the highest LOD for automatic LOD manipulation
            if (mBaseModel.empty())
            { //first time we've loaded a model, auto-gen LoD
                mGenLOD = true;
            }

            mBaseModel = mModel[loaded_lod];

            mBaseScene = mScene[loaded_lod];
            mVertexBuffer[5].clear();
        }
        else
        {
            BOOL legacyMatching = gSavedSettings.getBOOL("ImporterLegacyMatching");
            if (!legacyMatching)
            {
                if (!mBaseModel.empty())
                {
                    BOOL name_based = FALSE;
                    BOOL has_submodels = FALSE;
                    for (U32 idx = 0; idx < mBaseModel.size(); ++idx)
                    {
                        if (mBaseModel[idx]->mSubmodelID)
                        { // don't do index-based renaming when the base model has submodels
                            has_submodels = TRUE;
                            if (mImporterDebug)
                            {
                                std::ostringstream out;
                                out << "High LOD has submodels";
                                LL_INFOS() << out.str() << LL_ENDL;
                                LLFloaterModelPreview::addStringToLog(out, false);
                            }
                            break;
                        }
                    }

                    for (U32 idx = 0; idx < mModel[loaded_lod].size(); ++idx)
                    {
                        std::string loaded_name = stripSuffix(mModel[loaded_lod][idx]->mLabel);

                        LLModel* found_model = NULL;
                        LLMatrix4 transform;
                        FindModel(mBaseScene, loaded_name, found_model, transform);
                        if (found_model)
                        { // don't rename correctly named models (even if they are placed in a wrong order)
                            name_based = TRUE;
                        }

                        if (mModel[loaded_lod][idx]->mSubmodelID)
                        { // don't rename the models when loaded LOD model has submodels
                            has_submodels = TRUE;
                        }
                    }

                    if (mImporterDebug)
                    {
                        std::ostringstream out;
                        out << "Loaded LOD " << loaded_lod << ": correct names" << (name_based ? "" : "NOT ") << "found; submodels " << (has_submodels ? "" : "NOT ") << "found";
                        LL_INFOS() << out.str() << LL_ENDL;
                        LLFloaterModelPreview::addStringToLog(out, false);
                    }

                    if (!name_based && !has_submodels)
                    { // replace the name of the model loaded for any non-HIGH LOD to match the others (MAINT-5601)
                        // this actually works like "ImporterLegacyMatching" for this particular LOD
                        for (U32 idx = 0; idx < mModel[loaded_lod].size() && idx < mBaseModel.size(); ++idx)
                        {
                            std::string name = mBaseModel[idx]->mLabel;
                            std::string loaded_name = stripSuffix(mModel[loaded_lod][idx]->mLabel);

                            if (loaded_name != name)
                            {
                                name += getLodSuffix(loaded_lod);

                                if (mImporterDebug)
                                {
                                    std::ostringstream out;
                                    out << "Loded model name " << mModel[loaded_lod][idx]->mLabel;
                                    out << " for LOD " << loaded_lod;
                                    out << " doesn't match the base model. Renaming to " << name;
                                    LL_WARNS() << out.str() << LL_ENDL;
                                    LLFloaterModelPreview::addStringToLog(out, false);
                                }

                                mModel[loaded_lod][idx]->mLabel = name;
                            }
                        }
                    }
                }
            }
        }

        clearIncompatible(loaded_lod);

        mDirty = true;

        if (loaded_lod == LLModel::LOD_HIGH)
        {
            resetPreviewTarget();
        }
    }

    mLoading = false;
    if (mFMP)
    {
        if (!mBaseModel.empty())
        {
            const std::string& model_name = mBaseModel[0]->getName();
            LLLineEditor* description_form = mFMP->getChild<LLLineEditor>("description_form");
            if (description_form->getText().empty())
            {
                description_form->setText(model_name);
            }
            // Add info to log that loading is complete (purpose: separator between loading and other logs)
            LLSD args;
            args["MODEL_NAME"] = model_name; // Teoretically shouldn't be empty, but might be better idea to add filename here
            LLFloaterModelPreview::addStringToLog("ModelLoaded", args, false, loaded_lod);
        }
    }
    refresh();

    mModelLoadedSignal();

    mModelLoader = NULL;
}

void LLModelPreview::resetPreviewTarget()
{
    if (mModelLoader)
    {
        mPreviewTarget = (mModelLoader->mExtents[0] + mModelLoader->mExtents[1]) * 0.5f;
        mPreviewScale = (mModelLoader->mExtents[1] - mModelLoader->mExtents[0]) * 0.5f;
    }

    setPreviewTarget(mPreviewScale.magVec()*10.f);
}

void LLModelPreview::generateNormals()
{
    assert_main_thread();

    S32 which_lod = mPreviewLOD;

    if (which_lod > 4 || which_lod < 0 ||
        mModel[which_lod].empty())
    {
        return;
    }

    F32 angle_cutoff = mFMP->childGetValue("crease_angle").asReal();

    mRequestedCreaseAngle[which_lod] = angle_cutoff;

    angle_cutoff *= DEG_TO_RAD;

    if (which_lod == 3 && !mBaseModel.empty())
    {
        if (mBaseModelFacesCopy.empty())
        {
            mBaseModelFacesCopy.reserve(mBaseModel.size());
            for (LLModelLoader::model_list::iterator it = mBaseModel.begin(), itE = mBaseModel.end(); it != itE; ++it)
            {
                v_LLVolumeFace_t faces;
                (*it)->copyFacesTo(faces);
                mBaseModelFacesCopy.push_back(faces);
            }
        }

        for (LLModelLoader::model_list::iterator it = mBaseModel.begin(), itE = mBaseModel.end(); it != itE; ++it)
        {
            (*it)->generateNormals(angle_cutoff);
        }

        mVertexBuffer[5].clear();
    }

    bool perform_copy = mModelFacesCopy[which_lod].empty();
    if (perform_copy) {
        mModelFacesCopy[which_lod].reserve(mModel[which_lod].size());
    }

    for (LLModelLoader::model_list::iterator it = mModel[which_lod].begin(), itE = mModel[which_lod].end(); it != itE; ++it)
    {
        if (perform_copy)
        {
            v_LLVolumeFace_t faces;
            (*it)->copyFacesTo(faces);
            mModelFacesCopy[which_lod].push_back(faces);
        }

        (*it)->generateNormals(angle_cutoff);
    }

    mVertexBuffer[which_lod].clear();
    refresh();
    updateStatusMessages();
}

void LLModelPreview::restoreNormals()
{
    S32 which_lod = mPreviewLOD;

    if (which_lod > 4 || which_lod < 0 ||
        mModel[which_lod].empty())
    {
        return;
    }

    if (!mBaseModelFacesCopy.empty())
    {
        llassert(mBaseModelFacesCopy.size() == mBaseModel.size());

        vv_LLVolumeFace_t::const_iterator itF = mBaseModelFacesCopy.begin();
        for (LLModelLoader::model_list::iterator it = mBaseModel.begin(), itE = mBaseModel.end(); it != itE; ++it, ++itF)
        {
            (*it)->copyFacesFrom((*itF));
        }

        mBaseModelFacesCopy.clear();
    }

    if (!mModelFacesCopy[which_lod].empty())
    {
        vv_LLVolumeFace_t::const_iterator itF = mModelFacesCopy[which_lod].begin();
        for (LLModelLoader::model_list::iterator it = mModel[which_lod].begin(), itE = mModel[which_lod].end(); it != itE; ++it, ++itF)
        {
            (*it)->copyFacesFrom((*itF));
        }

        mModelFacesCopy[which_lod].clear();
    }

    mVertexBuffer[which_lod].clear();
    refresh();
    updateStatusMessages();
}

// Runs per object, but likely it is a better way to run per model+submodels
// returns a ratio of base model indices to resulting indices
// returns -1 in case of failure
F32 LLModelPreview::genMeshOptimizerPerModel(LLModel *base_model, LLModel *target_model, F32 indices_decimator, F32 error_threshold, bool sloppy)
{
    // Figure out buffer size
    S32 size_indices = 0;
    S32 size_vertices = 0;

    for (U32 face_idx = 0; face_idx < base_model->getNumVolumeFaces(); ++face_idx)
    {
        const LLVolumeFace &face = base_model->getVolumeFace(face_idx);
        size_indices += face.mNumIndices;
        size_vertices += face.mNumVertices;
    }

    // Allocate buffers, note that we are using U32 buffer instead of U16
    U32* combined_indices = (U32*)ll_aligned_malloc_32(size_indices * sizeof(U32));
    U32* output_indices = (U32*)ll_aligned_malloc_32(size_indices * sizeof(U32));

    // extra space for normals and text coords
    S32 tc_bytes_size = ((size_vertices * sizeof(LLVector2)) + 0xF) & ~0xF;
    LLVector4a* combined_positions = (LLVector4a*)ll_aligned_malloc<64>(sizeof(LLVector4a) * 2 * size_vertices + tc_bytes_size);
    LLVector4a* combined_normals = combined_positions + size_vertices;
    LLVector2* combined_tex_coords = (LLVector2*)(combined_normals + size_vertices);

    // copy indices and vertices into new buffers
    S32 combined_positions_shift = 0;
    S32 indices_idx_shift = 0;
    S32 combined_indices_shift = 0;
    for (U32 face_idx = 0; face_idx < base_model->getNumVolumeFaces(); ++face_idx)
    {
        const LLVolumeFace &face = base_model->getVolumeFace(face_idx);

        // vertices
        S32 copy_bytes = face.mNumVertices * sizeof(LLVector4a);
        LLVector4a::memcpyNonAliased16((F32*)(combined_positions + combined_positions_shift), (F32*)face.mPositions, copy_bytes);

        // normals
        LLVector4a::memcpyNonAliased16((F32*)(combined_normals + combined_positions_shift), (F32*)face.mNormals, copy_bytes);

        // tex coords
        copy_bytes = (face.mNumVertices * sizeof(LLVector2) + 0xF) & ~0xF;
        LLVector4a::memcpyNonAliased16((F32*)(combined_tex_coords + combined_positions_shift), (F32*)face.mTexCoords, copy_bytes);

        combined_positions_shift += face.mNumVertices;

        // indices, sadly can't do dumb memcpy for indices, need to adjust each value
        for (S32 i = 0; i < face.mNumIndices; ++i)
        {
            U16 idx = face.mIndices[i];

            combined_indices[combined_indices_shift] = idx + indices_idx_shift;
            combined_indices_shift++;
        }
        indices_idx_shift += face.mNumVertices;
    }

    // Now that we have buffers, optimize
    S32 target_indices = 0;
    F32 result_code = 0; // how far from original the model is, 1 == 100%
    S32 new_indices = 0;

    target_indices = llmax(3, llfloor(size_indices / indices_decimator)); // leave at least one triangle
    new_indices = LLMeshOptimizer::simplifyU32(
        output_indices,
        combined_indices,
        size_indices,
        combined_positions,
        size_vertices,
        LLVertexBuffer::sTypeSize[LLVertexBuffer::TYPE_VERTEX],
        target_indices,
        error_threshold,
        sloppy,
        &result_code);


    if (result_code < 0)
    {
        LL_WARNS() << "Negative result code from meshoptimizer for model " << target_model->mLabel
            << " target Indices: " << target_indices
            << " new Indices: " << new_indices
            << " original count: " << size_indices << LL_ENDL;
    }

    // repack back into individual faces

    LLVector4a* buffer_positions = (LLVector4a*)ll_aligned_malloc<64>(sizeof(LLVector4a) * 2 * size_vertices + tc_bytes_size);
    LLVector4a* buffer_normals = buffer_positions + size_vertices;
    LLVector2* buffer_tex_coords = (LLVector2*)(buffer_normals + size_vertices);
    S32 buffer_idx_size = (size_indices * sizeof(U16) + 0xF) & ~0xF;
    U16* buffer_indices = (U16*)ll_aligned_malloc_16(buffer_idx_size);
    S32* old_to_new_positions_map = new S32[size_vertices];

    S32 buf_positions_copied = 0;
    S32 buf_indices_copied = 0;
    indices_idx_shift = 0;

    // Crude method to copy indices back into face
    for (U32 face_idx = 0; face_idx < base_model->getNumVolumeFaces(); ++face_idx)
    {
        const LLVolumeFace &face = base_model->getVolumeFace(face_idx);

        // reset data for new run
        buf_positions_copied = 0;
        buf_indices_copied = 0;
        bool copy_triangle = false;
        S32 range = indices_idx_shift + face.mNumVertices;

        for (S32 i = 0; i < size_vertices; i++)
        {
            old_to_new_positions_map[i] = -1;
        }

        // Copy relevant indices and vertices
        for (S32 i = 0; i < new_indices; ++i)
        {
            U32 idx = output_indices[i];

            if ((i % 3) == 0)
            {
                copy_triangle = idx >= indices_idx_shift && idx < range;
            }

            if (copy_triangle)
            {
                if (old_to_new_positions_map[idx] == -1)
                {
                    // New position, need to copy it
                    // Validate size
                    if (buf_positions_copied >= U16_MAX)
                    {
                        // Normally this shouldn't happen since the whole point is to reduce amount of vertices
                        // but it might happen if user tries to run optimization with too large triangle or error value
                        // so fallback to 'per face' mode or verify requested limits and copy base model as is.
                        LL_WARNS() << "Over triangle limit. Failed to optimize in 'per object' mode, falling back to per face variant for"
                            << " model " << target_model->mLabel
                            << " target Indices: " << target_indices
                            << " new Indices: " << new_indices
                            << " original count: " << size_indices
                            << " error treshold: " << error_threshold
                            << LL_ENDL;
                        return -1;
                    }

                    // Copy vertice, normals, tcs
                    buffer_positions[buf_positions_copied] = combined_positions[idx];
                    buffer_normals[buf_positions_copied] = combined_normals[idx];
                    buffer_tex_coords[buf_positions_copied] = combined_tex_coords[idx];

                    old_to_new_positions_map[idx] = buf_positions_copied;

                    buffer_indices[buf_indices_copied] = (U16)buf_positions_copied;
                    buf_positions_copied++;
                }
                else
                {
                    // existing position
                    buffer_indices[buf_indices_copied] = (U16)old_to_new_positions_map[idx];
                }
                buf_indices_copied++;
            }
        }

        if (buf_positions_copied >= U16_MAX)
        {
            break;
        }

        LLVolumeFace &new_face = target_model->getVolumeFace(face_idx);
        //new_face = face; //temp

        if (buf_indices_copied < 3)
        {
            // face was optimized away
            new_face.resizeIndices(3);
            new_face.resizeVertices(1);
            memset(new_face.mIndices, 0, sizeof(U16) * 3);
            new_face.mPositions[0].clear(); // set first vertice to 0
            new_face.mNormals[0].clear();
            new_face.mTexCoords[0].setZero();
        }
        else
        {
            new_face.resizeIndices(buf_indices_copied);
            new_face.resizeVertices(buf_positions_copied);

            S32 idx_size = (buf_indices_copied * sizeof(U16) + 0xF) & ~0xF;
            LLVector4a::memcpyNonAliased16((F32*)new_face.mIndices, (F32*)buffer_indices, idx_size);

            LLVector4a::memcpyNonAliased16((F32*)new_face.mPositions, (F32*)buffer_positions, buf_positions_copied * sizeof(LLVector4a));
            LLVector4a::memcpyNonAliased16((F32*)new_face.mNormals, (F32*)buffer_normals, buf_positions_copied * sizeof(LLVector4a));

            U32 tex_size = (buf_positions_copied * sizeof(LLVector2) + 0xF)&~0xF;
            LLVector4a::memcpyNonAliased16((F32*)new_face.mTexCoords, (F32*)buffer_tex_coords, tex_size);
        }

        indices_idx_shift += face.mNumVertices;
    }

    delete[]old_to_new_positions_map;
    ll_aligned_free<64>(combined_positions);
    ll_aligned_free<64>(buffer_positions);
    ll_aligned_free_32(output_indices);
    ll_aligned_free_16(buffer_indices);
    ll_aligned_free_32(combined_indices);

    if (new_indices < 3)
    {
        // Model should have at least one visible triangle

        if (!sloppy)
        {
            // Should only happen with sloppy
            // non sloppy shouldn't be capable of optimizing mesh away
            LL_WARNS() << "Failed to generate triangles"
                << " model " << target_model->mLabel
                << " target Indices: " << target_indices
                << " new Indices: " << new_indices
                << " original count: " << size_indices
                << " error treshold: " << error_threshold
                << LL_ENDL;
        }

        return -1;
    }

    return (F32)size_indices / (F32)new_indices;
}

F32 LLModelPreview::genMeshOptimizerPerFace(LLModel *base_model, LLModel *target_model, U32 face_idx, F32 indices_decimator, F32 error_threshold, bool sloppy)
{
    const LLVolumeFace &face = base_model->getVolumeFace(face_idx);
    S32 size_indices = face.mNumIndices;
    // todo: do not allocate per each face, add one large buffer somewhere
    // faces have limited amount of indices
    S32 size = (size_indices * sizeof(U16) + 0xF) & ~0xF;
    U16* output = (U16*)ll_aligned_malloc_16(size);

    S32 target_indices = 0;
    F32 result_code = 0; // how far from original the model is, 1 == 100%
    S32 new_indices = 0;

    target_indices = llmax(3, llfloor(size_indices / indices_decimator)); // leave at least one triangle
    new_indices = LLMeshOptimizer::simplify(
        output,
        face.mIndices,
        size_indices,
        face.mPositions,
        face.mNumVertices,
        LLVertexBuffer::sTypeSize[LLVertexBuffer::TYPE_VERTEX],
        target_indices,
        error_threshold,
        sloppy,
        &result_code);


    if (result_code < 0)
    {
        LL_WARNS() << "Negative result code from meshoptimizer for face " << face_idx
            << " of model " << target_model->mLabel
            << " target Indices: " << target_indices
            << " new Indices: " << new_indices
            << " original count: " << size_indices
            << " error treshold: " << error_threshold
            << LL_ENDL;
    }

    LLVolumeFace &new_face = target_model->getVolumeFace(face_idx);

    // Copy old values
    new_face = face;


    if (new_indices < 3)
    {
        if (!sloppy)
        {
            // meshopt_optimizeSloppy() can optimize triangles away even if target_indices is > 2,
            // but optimize() isn't supposed to
            LL_INFOS() << "No indices generated by meshoptimizer for face " << face_idx
                << " of model " << target_model->mLabel
                << " target Indices: " << target_indices
                << " original count: " << size_indices
                << " error treshold: " << error_threshold
                << LL_ENDL;
        }

        // Face got optimized away
        // Generate empty triangle
        new_face.resizeIndices(3);
        new_face.resizeVertices(1);
        memset(new_face.mIndices, 0, sizeof(U16) * 3);
        new_face.mPositions[0].clear(); // set first vertice to 0
        new_face.mNormals[0].clear();
        new_face.mTexCoords[0].setZero();
    }
    else
    {
        // Assign new values
        new_face.resizeIndices(new_indices); // will wipe out mIndices, so new_face can't substitute output
        S32 idx_size = (new_indices * sizeof(U16) + 0xF) & ~0xF;
        LLVector4a::memcpyNonAliased16((F32*)new_face.mIndices, (F32*)output, idx_size);

        // clear unused values
        new_face.optimize();
    }

    ll_aligned_free_16(output);
     
    if (new_indices < 3)
    {
        // At least one triangle is needed
        return -1;
    }

    return (F32)size_indices / (F32)new_indices;
}

void LLModelPreview::genMeshOptimizerLODs(S32 which_lod, S32 meshopt_mode, U32 decimation, bool enforce_tri_limit)
{
    LL_INFOS() << "Generating lod " << which_lod << " using meshoptimizer" << LL_ENDL;
    // Allow LoD from -1 to LLModel::LOD_PHYSICS
    if (which_lod < -1 || which_lod > LLModel::NUM_LODS - 1)
    {
        std::ostringstream out;
        out << "Invalid level of detail: " << which_lod;
        LL_WARNS() << out.str() << LL_ENDL;
        LLFloaterModelPreview::addStringToLog(out, false);
        assert(lod >= -1 && lod < LLModel::NUM_LODS);
        return;
    }

    if (mBaseModel.empty())
    {
        return;
    }

    //get the triangle count for all base models
    S32 base_triangle_count = 0;
    for (S32 i = 0; i < mBaseModel.size(); ++i)
    {
        base_triangle_count += mBaseModel[i]->getNumTriangles();
    }

    // Urgh...
    // TODO: add interface to mFMP to get error treshold or let mFMP write one into LLModelPreview
    // We should not be accesing views from other class!
    U32 lod_mode = LIMIT_TRIANGLES;
    F32 indices_decimator = 0;
    F32 triangle_limit = 0;
    F32 lod_error_threshold = 1; //100%

    // If requesting a single lod
    if (which_lod > -1 && which_lod < NUM_LOD)
    {
        LLCtrlSelectionInterface* iface = mFMP->childGetSelectionInterface("lod_mode_" + lod_name[which_lod]);
        if (iface)
        {
            lod_mode = iface->getFirstSelectedIndex();
        }

        if (lod_mode == LIMIT_TRIANGLES)
        {
            if (!enforce_tri_limit)
            {
                triangle_limit = base_triangle_count;
                // reset to default value for this lod
                F32 pw = pow((F32)decimation, (F32)(LLModel::LOD_HIGH - which_lod));

                triangle_limit /= pw; //indices_ratio can be 1/pw
            }
            else
            {

                // UI spacifies limit for all models of single lod
                triangle_limit = mFMP->childGetValue("lod_triangle_limit_" + lod_name[which_lod]).asInteger();

            }
            // meshoptimizer doesn't use triangle limit, it uses indices limit, so convert it to aproximate ratio
            indices_decimator = (F32)base_triangle_count / triangle_limit;
        }
        else
        {
            lod_error_threshold = mFMP->childGetValue("lod_error_threshold_" + lod_name[which_lod]).asReal();
        }
    }
    else
    {
        // we are genrating all lods and each lod will get own indices_decimator
        indices_decimator = 1;
        triangle_limit = base_triangle_count;
    }

    mMaxTriangleLimit = base_triangle_count;
    mMinTriangleLimit = mBaseModel.size();

    // Build models

    S32 start = LLModel::LOD_HIGH;
    S32 end = 0;

    if (which_lod != -1)
    {
        start = which_lod;
        end = which_lod;
    }

    for (S32 lod = start; lod >= end; --lod)
    {
        if (which_lod == -1)
        {
            // we are genrating all lods and each lod gets own indices_ratio
            if (lod < start)
            {
                indices_decimator *= decimation;
                triangle_limit /= decimation;
            }
        }

        mRequestedTriangleCount[lod] = llmax(mMinTriangleLimit, (S32)triangle_limit);
        mRequestedErrorThreshold[lod] = lod_error_threshold;
        mRequestedLoDMode[lod] = lod_mode;

        mModel[lod].clear();
        mModel[lod].resize(mBaseModel.size());
        mVertexBuffer[lod].clear();


        for (U32 mdl_idx = 0; mdl_idx < mBaseModel.size(); ++mdl_idx)
        {
            LLModel* base = mBaseModel[mdl_idx];

            LLVolumeParams volume_params;
            volume_params.setType(LL_PCODE_PROFILE_SQUARE, LL_PCODE_PATH_LINE);
            mModel[lod][mdl_idx] = new LLModel(volume_params, 0.f);

            std::string name = base->mLabel + getLodSuffix(lod);

            mModel[lod][mdl_idx]->mLabel = name;
            mModel[lod][mdl_idx]->mSubmodelID = base->mSubmodelID;
            mModel[lod][mdl_idx]->setNumVolumeFaces(base->getNumVolumeFaces());

            LLModel* target_model = mModel[lod][mdl_idx];

            S32 model_meshopt_mode = meshopt_mode;

            // Ideally this should run not per model,
            // but combine all submodels with origin model as well
            if (model_meshopt_mode == MESH_OPTIMIZER_COMBINE)
            {
                // Run meshoptimizer for each model/object, up to 8 faces in one model

                // Ideally this should run not per model,
                // but combine all submodels with origin model as well
                F32 res = genMeshOptimizerPerModel(base, target_model, indices_decimator, lod_error_threshold, false);
                if (res < 0)
                {
                    // U16 vertices overflow, shouldn't happen, but just in case
                    for (U32 face_idx = 0; face_idx < base->getNumVolumeFaces(); ++face_idx)
                    {
                        genMeshOptimizerPerFace(base, target_model, face_idx, indices_decimator, lod_error_threshold, false);
                    }
                }
            }
            
            if (model_meshopt_mode == MESH_OPTIMIZER)
            {
                // Run meshoptimizer for each face
                for (U32 face_idx = 0; face_idx < base->getNumVolumeFaces(); ++face_idx)
                {
                    genMeshOptimizerPerFace(base, target_model, face_idx, indices_decimator, lod_error_threshold, false);
                }
            }

            if (model_meshopt_mode == MESH_OPTIMIZER_SLOPPY)
            {
                // Run meshoptimizer for each face
                for (U32 face_idx = 0; face_idx < base->getNumVolumeFaces(); ++face_idx)
                {
                    genMeshOptimizerPerFace(base, target_model, face_idx, indices_decimator, lod_error_threshold, true);
                }
            }

            if (model_meshopt_mode == MESH_OPTIMIZER_AUTO)
            {
                F32 allowed_ratio_drift = 2.f;
                F32 res_ratio = genMeshOptimizerPerModel(base, target_model, indices_decimator, lod_error_threshold, false);

                if (res_ratio < 0)
                {
                    // U16 vertices overflow, shouldn't happen, but just in case
                    for (U32 face_idx = 0; face_idx < base->getNumVolumeFaces(); ++face_idx)
                    {
                        genMeshOptimizerPerFace(base, target_model, face_idx, indices_decimator, lod_error_threshold, false);
                    }
                    LL_INFOS() << "Model " << target_model->getName()
                        << " lod " << which_lod
                        << " per model method overflow, defaulting to per face." << LL_ENDL;
                }
                else if (res_ratio * allowed_ratio_drift < indices_decimator)
                {
                    // Try sloppy variant if normal one failed to simplify model enough.
                    res_ratio = genMeshOptimizerPerModel(base, target_model, indices_decimator, lod_error_threshold, true);
                    LL_INFOS() << "Model " << target_model->getName()
                        << " lod " << which_lod
                        << " sloppily simplified using per model method." << LL_ENDL;


                    if (res_ratio < 0)
                    {
                        // Sloppy variant failed to generate triangles.
                        // Can happen with models that are too simple as is.
                        // Fallback to normal method.
                        genMeshOptimizerPerModel(base, target_model, indices_decimator, lod_error_threshold, false);
                    }
                }
                else
                {
                    LL_INFOS() << "Model " << target_model->getName()
                        << " lod " << which_lod
                        << " simplified using per model method." << LL_ENDL;
                }
            }

            //blind copy skin weights and just take closest skin weight to point on
            //decimated mesh for now (auto-generating LODs with skin weights is still a bit
            //of an open problem).
            target_model->mPosition = base->mPosition;
            target_model->mSkinWeights = base->mSkinWeights;
            target_model->mSkinInfo = base->mSkinInfo;

            //copy material list
            target_model->mMaterialList = base->mMaterialList;

            if (!validate_model(target_model))
            {
                LL_ERRS() << "Invalid model generated when creating LODs" << LL_ENDL;
            }
        }

        //rebuild scene based on mBaseScene
        mScene[lod].clear();
        mScene[lod] = mBaseScene;

        for (U32 i = 0; i < mBaseModel.size(); ++i)
        {
            LLModel* mdl = mBaseModel[i];
            LLModel* target = mModel[lod][i];
            if (target)
            {
                for (LLModelLoader::scene::iterator iter = mScene[lod].begin(); iter != mScene[lod].end(); ++iter)
                {
                    for (U32 j = 0; j < iter->second.size(); ++j)
                    {
                        if (iter->second[j].mModel == mdl)
                        {
                            iter->second[j].mModel = target;
                        }
                    }
                }
            }
        }
    }

    mResourceCost = calcResourceCost();
<<<<<<< HEAD

    LLVertexBuffer::unbind();
    if (shader)
    {
        shader->bind();
    }
    refresh(); // <FS:ND/> refresh once to make sure render gets called with the updated vbos
=======
>>>>>>> e7830b39
}

void LLModelPreview::updateStatusMessages()
{
    // bit mask values for physics errors. used to prevent overwrite of single line status
    // TODO: use this to provied multiline status
    enum PhysicsError
    {
        NONE = 0,
        NOHAVOK = 1,
        DEGENERATE = 2,
        TOOMANYHULLS = 4,
        TOOMANYVERTSINHULL = 8
    };

    assert_main_thread();

    U32 has_physics_error{ PhysicsError::NONE }; // physics error bitmap
    //triangle/vertex/submesh count for each mesh asset for each lod
    std::vector<S32> tris[LLModel::NUM_LODS];
    std::vector<S32> verts[LLModel::NUM_LODS];
    std::vector<S32> submeshes[LLModel::NUM_LODS];

    //total triangle/vertex/submesh count for each lod
    S32 total_tris[LLModel::NUM_LODS];
    S32 total_verts[LLModel::NUM_LODS];
    S32 total_submeshes[LLModel::NUM_LODS];

    for (U32 i = 0; i < LLModel::NUM_LODS - 1; i++)
    {
        total_tris[i] = 0;
        total_verts[i] = 0;
        total_submeshes[i] = 0;
    }

    for (LLMeshUploadThread::instance_list::iterator iter = mUploadData.begin(); iter != mUploadData.end(); ++iter)
    {
        LLModelInstance& instance = *iter;

        LLModel* model_high_lod = instance.mLOD[LLModel::LOD_HIGH];
        if (!model_high_lod)
        {
            setLoadState(LLModelLoader::ERROR_HIGH_LOD_MODEL_MISSING); // <FS:Beq/> FIRE-30965 Cleanup braindead mesh parsing error handlers
            mFMP->childDisable("calculate_btn");
            continue;
        }

        for (U32 i = 0; i < LLModel::NUM_LODS - 1; i++)
        {
            LLModel* lod_model = instance.mLOD[i];
            if (!lod_model)
            {
                setLoadState(LLModelLoader::ERROR_LOD_MODEL_MISMATCH); // <FS:Beq/> FIRE-30965 Cleanup braindead mesh parsing error handlers
                mFMP->childDisable("calculate_btn");
            }
            else
            {
                //for each model in the lod
                S32 cur_tris = 0;
                S32 cur_verts = 0;
                S32 cur_submeshes = lod_model->getNumVolumeFaces();

                for (S32 j = 0; j < cur_submeshes; ++j)
                { //for each submesh (face), add triangles and vertices to current total
                    const LLVolumeFace& face = lod_model->getVolumeFace(j);
                    cur_tris += face.mNumIndices / 3;
                    cur_verts += face.mNumVertices;
                }

                std::string instance_name = instance.mLabel;

                if (mImporterDebug)
                {
                    // Useful for debugging generalized complaints below about total submeshes which don't have enough
                    // context to address exactly what needs to be fixed to move towards compliance with the rules.
                    //
                    std::ostringstream out;
                    out << "Instance " << lod_model->mLabel << " LOD " << i << " Verts: " << cur_verts;
                    LL_INFOS() << out.str() << LL_ENDL;
                    LLFloaterModelPreview::addStringToLog(out, false);

                    out.str("");
                    out << "Instance " << lod_model->mLabel << " LOD " << i << " Tris:  " << cur_tris;
                    LL_INFOS() << out.str() << LL_ENDL;
                    LLFloaterModelPreview::addStringToLog(out, false);

                    out.str("");
                    out << "Instance " << lod_model->mLabel << " LOD " << i << " Faces: " << cur_submeshes;
                    LL_INFOS() << out.str() << LL_ENDL;
                    LLFloaterModelPreview::addStringToLog(out, false);

                    out.str("");
                    LLModel::material_list::iterator mat_iter = lod_model->mMaterialList.begin();
                    while (mat_iter != lod_model->mMaterialList.end())
                    {
                        out << "Instance " << lod_model->mLabel << " LOD " << i << " Material " << *(mat_iter);
                        LL_INFOS() << out.str() << LL_ENDL;
                        LLFloaterModelPreview::addStringToLog(out, false);
                        out.str("");
                        mat_iter++;
                    }
                }

                //add this model to the lod total
                total_tris[i] += cur_tris;
                total_verts[i] += cur_verts;
                total_submeshes[i] += cur_submeshes;

                //store this model's counts to asset data
                tris[i].push_back(cur_tris);
                verts[i].push_back(cur_verts);
                submeshes[i].push_back(cur_submeshes);
            }
        }
    }

    if (mMaxTriangleLimit == 0)
    {
        mMaxTriangleLimit = total_tris[LLModel::LOD_HIGH];
        mMinTriangleLimit = mUploadData.size();
    }

    mHasDegenerate = false;
    {//check for degenerate triangles in physics mesh
        U32 lod = LLModel::LOD_PHYSICS;
        const LLVector4a scale(0.5f);
        for (U32 i = 0; i < mModel[lod].size() && !mHasDegenerate; ++i)
        { //for each model in the lod
            if (mModel[lod][i] && mModel[lod][i]->mPhysics.mHull.empty())
            { //no decomp exists
                S32 cur_submeshes = mModel[lod][i]->getNumVolumeFaces();
                for (S32 j = 0; j < cur_submeshes && !mHasDegenerate; ++j)
                { //for each submesh (face), add triangles and vertices to current total
                    LLVolumeFace& face = mModel[lod][i]->getVolumeFace(j);
                    for (S32 k = 0; (k < face.mNumIndices) && !mHasDegenerate;)
                    {
                        U16 index_a = face.mIndices[k + 0];
                        U16 index_b = face.mIndices[k + 1];
                        U16 index_c = face.mIndices[k + 2];

                        if (index_c == 0 && index_b == 0 && index_a == 0) // test in reverse as 3rd index is less likely to be 0 in a normal case
                        {
                            LL_DEBUGS("MeshValidation") << "Empty placeholder triangle (3 identical index 0 verts) ignored" << LL_ENDL;
                        }
                        else
                        {
                            LLVector4a v1; v1.setMul(face.mPositions[index_a], scale);
                            LLVector4a v2; v2.setMul(face.mPositions[index_b], scale);
                            LLVector4a v3; v3.setMul(face.mPositions[index_c], scale);
                            if (ll_is_degenerate(v1, v2, v3))
                            {
                                mHasDegenerate = true;
                            }
                        }
                        k += 3;
                    }
                }
            }
        }
    }

    // flag degenerates here rather than deferring to a MAV error later
    // <FS>
    //mFMP->childSetVisible("physics_status_message_text", mHasDegenerate); //display or clear
    //auto degenerateIcon = mFMP->getChild<LLIconCtrl>("physics_status_message_icon");
    //degenerateIcon->setVisible(mHasDegenerate);
    // </FS>
    if (mHasDegenerate)
    {
        has_physics_error |= PhysicsError::DEGENERATE;
        // <FS>
        //mFMP->childSetValue("physics_status_message_text", mFMP->getString("phys_status_degenerate_triangles"));
        //LLUIImagePtr img = LLUI::getUIImage("ModelImport_Status_Error");
        //degenerateIcon->setImage(img);
        // </FS>
    }

    mFMP->childSetTextArg("submeshes_info", "[SUBMESHES]", llformat("%d", total_submeshes[LLModel::LOD_HIGH]));

    std::string mesh_status_na = mFMP->getString("mesh_status_na");

    S32 upload_status[LLModel::LOD_HIGH + 1];

    mModelNoErrors = true;

    const U32 lod_high = LLModel::LOD_HIGH;
    U32 high_submodel_count = mModel[lod_high].size() - countRootModels(mModel[lod_high]);

    for (S32 lod = 0; lod <= lod_high; ++lod)
    {
        upload_status[lod] = 0;

        std::string message = "mesh_status_good";

        if (total_tris[lod] > 0)
        {
            mFMP->childSetValue(lod_triangles_name[lod], llformat("%d", total_tris[lod]));
            mFMP->childSetValue(lod_vertices_name[lod], llformat("%d", total_verts[lod]));
        }
        else
        {
            if (lod == lod_high)
            {
                upload_status[lod] = 2;
                message = "mesh_status_missing_lod";
            }
            else
            {
                for (S32 i = lod - 1; i >= 0; --i)
                {
                    if (total_tris[i] > 0)
                    {
                        upload_status[lod] = 2;
                        message = "mesh_status_missing_lod";
                    }
                }
            }

            mFMP->childSetValue(lod_triangles_name[lod], mesh_status_na);
            mFMP->childSetValue(lod_vertices_name[lod], mesh_status_na);
        }

        if (lod != lod_high)
        {
            if (total_submeshes[lod] && total_submeshes[lod] != total_submeshes[lod_high])
            { //number of submeshes is different
                message = "mesh_status_submesh_mismatch";
                upload_status[lod] = 2;
            }
            else if (mModel[lod].size() - countRootModels(mModel[lod]) != high_submodel_count)
            {//number of submodels is different, not all faces are matched correctly.
                message = "mesh_status_submesh_mismatch";
                upload_status[lod] = 2;
                // Note: Submodels in instance were loaded from higher LOD and as result face count
                // returns same value and total_submeshes[lod] is identical to high_lod one.
            }
            else if (!tris[lod].empty() && tris[lod].size() != tris[lod_high].size())
            { //number of meshes is different
                message = "mesh_status_mesh_mismatch";
                upload_status[lod] = 2;
            }
            else if (!verts[lod].empty())
            {
                S32 sum_verts_higher_lod = 0;
                S32 sum_verts_this_lod = 0;
                for (U32 i = 0; i < verts[lod].size(); ++i)
                {
                    sum_verts_higher_lod += ((i < verts[lod + 1].size()) ? verts[lod + 1][i] : 0);
                    sum_verts_this_lod += verts[lod][i];
                }

                if ((sum_verts_higher_lod > 0) &&
                    (sum_verts_this_lod > sum_verts_higher_lod))
                {
                    //too many vertices in this lod
                    message = "mesh_status_too_many_vertices";
                    upload_status[lod] = 1;
                }
            }
        }

        LLIconCtrl* icon = mFMP->getChild<LLIconCtrl>(lod_icon_name[lod]);
        LLUIImagePtr img = LLUI::getUIImage(lod_status_image[upload_status[lod]]);
        icon->setVisible(true);
        icon->setImage(img);

        if (upload_status[lod] >= 2)
        {
            mModelNoErrors = false;
        }

        if (lod == mPreviewLOD)
        {
            mFMP->childSetValue("lod_status_message_text", mFMP->getString(message));
            icon = mFMP->getChild<LLIconCtrl>("lod_status_message_icon");
            icon->setImage(img);
        }

        updateLodControls(lod);
    }


    //warn if hulls have more than 256 points in them
    BOOL physExceededVertexLimit = FALSE;
    for (U32 i = 0; mModelNoErrors && (i < mModel[LLModel::LOD_PHYSICS].size()); ++i)
    {
        LLModel* mdl = mModel[LLModel::LOD_PHYSICS][i];

        if (mdl)
        {
            // <FS:Beq> Better error handling
            auto num_hulls = mdl->mPhysics.mHull.size();
            for (U32 j = 0; j < num_hulls; ++j)
            {
            // </FS:Beq>
                if (mdl->mPhysics.mHull[j].size() > 256)
                {
                    physExceededVertexLimit = TRUE;
                    // <FS:Beq> add new friendlier logging to mesh uploader
                    // LL_INFOS() << "Physical model " << mdl->mLabel << " exceeds vertex per hull limitations." << LL_ENDL;
                    std::ostringstream out;
                    out << "Physical model " << mdl->mLabel << " exceeds vertex per hull limitations.";
                    LL_INFOS() << out.str() << LL_ENDL;
                    LLFloaterModelPreview::addStringToLog(out, true);
                    out.str("");
                    // </FS:Beq>                     
                    break;
                }
            }
            // <FS:Beq> Better error handling
            if (num_hulls > 256) // decomp cannot have more than 256 hulls (http://wiki.secondlife.com/wiki/Mesh/Mesh_physics)
            {
                // <FS:Beq> improve uploader error reporting
                // LL_INFOS() << "Physical model " << mdl->mLabel << " exceeds 256 hull limitation." << LL_ENDL;
                std::ostringstream out;
                out << "Physical model " << mdl->mLabel << " exceeds 256 hull limitation.";
                LL_INFOS() << out.str() << LL_ENDL;
                LLFloaterModelPreview::addStringToLog(out, true);
                out.str("");
                // </FS:Beq>
                has_physics_error |= PhysicsError::TOOMANYHULLS;
            }
            // </FS:Beq>
        }
    }

    if (physExceededVertexLimit)
    {
        has_physics_error |= PhysicsError::TOOMANYVERTSINHULL;
    }

// <FS:Beq> standardise error handling
    //if (!(has_physics_error & PhysicsError::DEGENERATE)){ // only update this field (incluides clearing it) if it is not already in use.
    //    mFMP->childSetVisible("physics_status_message_text", physExceededVertexLimit);
    //    LLIconCtrl* physStatusIcon = mFMP->getChild<LLIconCtrl>("physics_status_message_icon");
    //    physStatusIcon->setVisible(physExceededVertexLimit);
    //    if (physExceededVertexLimit)
    //    {
    //        mFMP->childSetValue("physics_status_message_text", mFMP->getString("phys_status_vertex_limit_exceeded"));
    //        LLUIImagePtr img = LLUI::getUIImage("ModelImport_Status_Warning");
    //        physStatusIcon->setImage(img);
    //    }
    //}
#ifndef HAVOK_TPV
    has_physics_error |= PhysicsError::NOHAVOK;
#endif 

    auto physStatusIcon = mFMP->getChild<LLIconCtrl>("physics_status_message_icon");

    if (has_physics_error != PhysicsError::NONE)
    {
        mFMP->childSetVisible("physics_status_message_text", true); //display or clear
        physStatusIcon->setVisible(true);
        // The order here is important. 
        if (has_physics_error & PhysicsError::TOOMANYHULLS)
        {
            mFMP->childSetValue("physics_status_message_text", mFMP->getString("phys_status_hull_limit_exceeded"));
            LLUIImagePtr img = LLUI::getUIImage("ModelImport_Status_Error");
            physStatusIcon->setImage(img);
        }
        else if (has_physics_error & PhysicsError::TOOMANYVERTSINHULL)
        {
            mFMP->childSetValue("physics_status_message_text", mFMP->getString("phys_status_vertex_limit_exceeded"));
            LLUIImagePtr img = LLUI::getUIImage("ModelImport_Status_Error");
            physStatusIcon->setImage(img);
        }
        else if (has_physics_error & PhysicsError::DEGENERATE)
        {
            mFMP->childSetValue("physics_status_message_text", mFMP->getString("phys_status_degenerate_triangles"));
            LLUIImagePtr img = LLUI::getUIImage("ModelImport_Status_Error");
            physStatusIcon->setImage(img);
        }
        else if (has_physics_error & PhysicsError::NOHAVOK)
        {
            mFMP->childSetValue("physics_status_message_text", mFMP->getString("phys_status_no_havok"));
            LLUIImagePtr img = LLUI::getUIImage("ModelImport_Status_Warning");
            physStatusIcon->setImage(img);
        }
        else
        {
            // This should not happen
            mFMP->childSetValue("physics_status_message_text", mFMP->getString("phys_status_unknown_error"));
            LLUIImagePtr img = LLUI::getUIImage("ModelImport_Status_Warning");
            physStatusIcon->setImage(img);
        }
    }
    else
    {
        mFMP->childSetVisible("physics_status_message_text", false); //display or clear
        physStatusIcon->setVisible(false);
    }
// </FS:Beq>

    if (getLoadState() >= LLModelLoader::ERROR_PARSING)
    {
        mModelNoErrors = false;
        // <FS:Beq> improve uploader error reporting
        // LL_INFOS() << "Loader returned errors, model can't be uploaded" << LL_ENDL;
        std::ostringstream out;
        out << "Loader returned errors, model can't be uploaded";
        LL_INFOS() << out.str() << LL_ENDL;
        LLFloaterModelPreview::addStringToLog(out, true);
        out.str("");
        // </FS:Beq>
    }

    bool uploadingSkin = mFMP->childGetValue("upload_skin").asBoolean();
    bool uploadingJointPositions = mFMP->childGetValue("upload_joints").asBoolean();

    if (uploadingSkin)
    {
        if (uploadingJointPositions && !isRigValidForJointPositionUpload())
        {
            mModelNoErrors = false;
            // <FS:Beq> improve uploader error reporting
            // LL_INFOS() << "Invalid rig, there might be issues with uploading Joint positions" << LL_ENDL;
            std::ostringstream out;
            out << "Invalid rig, there might be issues with uploading Joint positions";
            LL_INFOS() << out.str() << LL_ENDL;
            LLFloaterModelPreview::addStringToLog(out, true);
            out.str("");
            // </FS:Beq>
        }
    }

    if (mModelNoErrors && mModelLoader)
    {
        if (!mModelLoader->areTexturesReady() && mFMP->childGetValue("upload_textures").asBoolean())
        {
            // Some textures are still loading, prevent upload until they are done
            mModelNoErrors = false;
        }
    }

    // <FS:Beq> Improve the error checking the TO DO here is no longer applicable but not an FS comment so edited to stop it being picked up
    //if (!mModelNoErrors || mHasDegenerate)
    if (!gSavedSettings.getBOOL("FSIgnoreClientsideMeshValidation") && (!mModelNoErrors || (has_physics_error > PhysicsError::NOHAVOK))) // block for all cases of phsyics error except NOHAVOK
    // </FS:Beq>
    {
        mFMP->childDisable("ok_btn");
        mFMP->childDisable("calculate_btn");
    }
    else
    {
        mFMP->childEnable("ok_btn");
        mFMP->childEnable("calculate_btn");
    }

    if (mModelNoErrors && mLodsWithParsingError.empty())
    {
        mFMP->childEnable("calculate_btn");
    }
    else
    {
        mFMP->childDisable("calculate_btn");
    }

    //add up physics triangles etc
    S32 phys_tris = 0;
    S32 phys_hulls = 0;
    S32 phys_points = 0;

    //get the triangle count for the whole scene
    for (LLModelLoader::scene::iterator iter = mScene[LLModel::LOD_PHYSICS].begin(), endIter = mScene[LLModel::LOD_PHYSICS].end(); iter != endIter; ++iter)
    {
        for (LLModelLoader::model_instance_list::iterator instance = iter->second.begin(), end_instance = iter->second.end(); instance != end_instance; ++instance)
        {
            LLModel* model = instance->mModel;
            if (model)
            {
                S32 cur_submeshes = model->getNumVolumeFaces();

                LLModel::convex_hull_decomposition& decomp = model->mPhysics.mHull;

                if (!decomp.empty())
                {
                    phys_hulls += decomp.size();
                    for (U32 i = 0; i < decomp.size(); ++i)
                    {
                        phys_points += decomp[i].size();
                    }
                }
                else
                { //choose physics shape OR decomposition, can't use both
                    for (S32 j = 0; j < cur_submeshes; ++j)
                    { //for each submesh (face), add triangles and vertices to current total
                        const LLVolumeFace& face = model->getVolumeFace(j);
                        phys_tris += face.mNumIndices / 3;
                    }
                }
            }
        }
    }

    if (phys_tris > 0)
    {
        mFMP->childSetTextArg("physics_triangles", "[TRIANGLES]", llformat("%d", phys_tris));
    }
    else
    {
        mFMP->childSetTextArg("physics_triangles", "[TRIANGLES]", mesh_status_na);
    }

    if (phys_hulls > 0)
    {
        mFMP->childSetTextArg("physics_hulls", "[HULLS]", llformat("%d", phys_hulls));
        mFMP->childSetTextArg("physics_points", "[POINTS]", llformat("%d", phys_points));
    }
    else
    {
        mFMP->childSetTextArg("physics_hulls", "[HULLS]", mesh_status_na);
        mFMP->childSetTextArg("physics_points", "[POINTS]", mesh_status_na);
    }

    LLFloaterModelPreview* fmp = LLFloaterModelPreview::sInstance;
    if (fmp)
    {
        if (phys_tris > 0 || phys_hulls > 0)
        {
            if (!fmp->isViewOptionEnabled("show_physics"))
            {
                fmp->enableViewOption("show_physics");
                mViewOption["show_physics"] = true;
                fmp->childSetValue("show_physics", true);
            }
        // <FS:Beq> handle hiding of hull only explode slider
        //}
        //else
        //{
        //    fmp->disableViewOption("show_physics");
        //    mViewOption["show_physics"] = false;
        //    fmp->childSetValue("show_physics", false);
        //}
            
            // mViewOption["show_physics"] = true; // <FS:Beq/> merge LL uploader changes
            if (phys_hulls > 0)
            {
                fmp->enableViewOption("physics_explode");
                fmp->enableViewOption("exploder_label");
                fmp->childSetVisible("physics_explode", true);
                fmp->childSetVisible("exploder_label", true);
            }
            else
            {
                fmp->disableViewOption("physics_explode");
                fmp->disableViewOption("exploder_label");
                fmp->childSetVisible("physics_explode", false);
                fmp->childSetVisible("exploder_label", false);
            }
        }
        else
        {
            fmp->disableViewOption("show_physics");
            fmp->childSetVisible("physics_explode", false);
            fmp->disableViewOption("physics_explode");
            fmp->childSetVisible("exploder_label", false);
            fmp->disableViewOption("exploder_label");
            mViewOption["show_physics"] = false;
            fmp->childSetValue("show_physics", false);

        }
        // </FS:Beq>

        //bool use_hull = fmp->childGetValue("physics_use_hull").asBoolean();

        //fmp->childSetEnabled("physics_optimize", !use_hull);

        bool enable = (phys_tris > 0 || phys_hulls > 0) && fmp->mCurRequest.empty();
        //enable = enable && !use_hull && fmp->childGetValue("physics_optimize").asBoolean();

        //enable/disable "analysis" UI
        LLPanel* panel = fmp->getChild<LLPanel>("physics analysis");
        LLView* child = panel->getFirstChild();
        while (child)
        {
            child->setEnabled(enable);
            child = panel->findNextSibling(child);
        }

        enable = phys_hulls > 0 && fmp->mCurRequest.empty();
        //enable/disable "simplification" UI
        panel = fmp->getChild<LLPanel>("physics simplification");
        child = panel->getFirstChild();
        while (child)
        {
            child->setEnabled(enable);
            child = panel->findNextSibling(child);
        }

        if (fmp->mCurRequest.empty())
        {
            fmp->childSetVisible("Simplify", true);
            fmp->childSetVisible("simplify_cancel", false);
            fmp->childSetVisible("Decompose", true);
            fmp->childSetVisible("decompose_cancel", false);

            if (phys_hulls > 0)
            {
                fmp->childEnable("Simplify");
            }

            if (phys_tris || phys_hulls > 0)
            {
               fmp->childEnable("Decompose");
            }
        }
        else
        {
            fmp->childEnable("simplify_cancel");
            fmp->childEnable("decompose_cancel");
        }
        // <FS:Beq> move the closing bracket for the if(fmp) to prevent possible crash 
        //    }


        LLCtrlSelectionInterface* iface = fmp->childGetSelectionInterface("physics_lod_combo");
        S32 which_mode = 0;
        S32 file_mode = 1;
        if (iface)
        {
            which_mode = iface->getFirstSelectedIndex();
            file_mode = iface->getItemCount() - 1;
        }

        if (which_mode == file_mode)
        {
            mFMP->childEnable("physics_file");
            mFMP->childEnable("physics_browse");
        }
        else
        {
            mFMP->childDisable("physics_file");
            mFMP->childDisable("physics_browse");
        }
    }
    // </FS:Beq>

    LLSpinCtrl* crease = mFMP->getChild<LLSpinCtrl>("crease_angle");

    if (mRequestedCreaseAngle[mPreviewLOD] == -1.f)
    {
        mFMP->childSetColor("crease_label", LLColor4::grey);
        crease->forceSetValue(75.f);
    }
    else
    {
        mFMP->childSetColor("crease_label", LLColor4::white);
        crease->forceSetValue(mRequestedCreaseAngle[mPreviewLOD]);
    }

    mModelUpdatedSignal(true);

}

void LLModelPreview::updateLodControls(S32 lod)
{
    if (lod < LLModel::LOD_IMPOSTOR || lod > LLModel::LOD_HIGH)
    {
        std::ostringstream out;
        out << "Invalid level of detail: " << lod;
        LL_WARNS() << out.str() << LL_ENDL;
        LLFloaterModelPreview::addStringToLog(out, false);
        assert(lod >= LLModel::LOD_IMPOSTOR && lod <= LLModel::LOD_HIGH);
        return;
    }

    const char* lod_controls[] =
    {
        "lod_mode_",
        "lod_triangle_limit_",
        "lod_error_threshold_"
    };
    const U32 num_lod_controls = sizeof(lod_controls) / sizeof(char*);

    const char* file_controls[] =
    {
        "lod_browse_",
        "lod_file_",
    };
    const U32 num_file_controls = sizeof(file_controls) / sizeof(char*);

    LLFloaterModelPreview* fmp = LLFloaterModelPreview::sInstance;
    if (!fmp) return;

    LLComboBox* lod_combo = mFMP->findChild<LLComboBox>("lod_source_" + lod_name[lod]);
    if (!lod_combo) return;

    S32 lod_mode = lod_combo->getCurrentIndex();
    if (lod_mode == LOD_FROM_FILE) // LoD from file
    {
        fmp->mLODMode[lod] = LOD_FROM_FILE;
        for (U32 i = 0; i < num_file_controls; ++i)
        {
            mFMP->childSetVisible(file_controls[i] + lod_name[lod], true);
        }

        for (U32 i = 0; i < num_lod_controls; ++i)
        {
            mFMP->childSetVisible(lod_controls[i] + lod_name[lod], false);
        }
    }
    else if (lod_mode == USE_LOD_ABOVE) // use LoD above
    {
        fmp->mLODMode[lod] = USE_LOD_ABOVE;
        for (U32 i = 0; i < num_file_controls; ++i)
        {
            mFMP->childSetVisible(file_controls[i] + lod_name[lod], false);
        }

        for (U32 i = 0; i < num_lod_controls; ++i)
        {
            mFMP->childSetVisible(lod_controls[i] + lod_name[lod], false);
        }

        if (lod < LLModel::LOD_HIGH)
        {
            mModel[lod] = mModel[lod + 1];
            mScene[lod] = mScene[lod + 1];
            mVertexBuffer[lod].clear();

            // Also update lower LoD
            if (lod > LLModel::LOD_IMPOSTOR)
            {
                updateLodControls(lod - 1);
            }
        }
    }
    else // auto generate, the default case for all LoDs except High
    {
        fmp->mLODMode[lod] = MESH_OPTIMIZER_AUTO;

        //don't actually regenerate lod when refreshing UI
        mLODFrozen = true;

        for (U32 i = 0; i < num_file_controls; ++i)
        {
            mFMP->getChildView(file_controls[i] + lod_name[lod])->setVisible(false);
        }

        for (U32 i = 0; i < num_lod_controls; ++i)
        {
            mFMP->getChildView(lod_controls[i] + lod_name[lod])->setVisible(true);
        }


        LLSpinCtrl* threshold = mFMP->getChild<LLSpinCtrl>("lod_error_threshold_" + lod_name[lod]);
        LLSpinCtrl* limit = mFMP->getChild<LLSpinCtrl>("lod_triangle_limit_" + lod_name[lod]);

        limit->setMaxValue(mMaxTriangleLimit);
        limit->setMinValue(mMinTriangleLimit);
        limit->forceSetValue(mRequestedTriangleCount[lod]);

        threshold->forceSetValue(mRequestedErrorThreshold[lod]);

        mFMP->getChild<LLComboBox>("lod_mode_" + lod_name[lod])->selectNthItem(mRequestedLoDMode[lod]);

        if (mRequestedLoDMode[lod] == 0)
        {
            limit->setVisible(true);
            threshold->setVisible(false);

            limit->setMaxValue(mMaxTriangleLimit);
            limit->setMinValue(mMinTriangleLimit);
            limit->setIncrement(llmax((U32)1, mMaxTriangleLimit / 32));
        }
        else
        {
            limit->setVisible(false);
            threshold->setVisible(true);
        }

        mLODFrozen = false;
    }
}

void LLModelPreview::setPreviewTarget(F32 distance)
{
    mCameraDistance = distance;
    mCameraZoom = 1.f;
    mCameraPitch = 0.f;
    mCameraYaw = 0.f;
    mCameraOffset.clearVec();
}

void LLModelPreview::clearBuffers()
{
    for (U32 i = 0; i < 6; i++)
    {
        mVertexBuffer[i].clear();
    }
}

void LLModelPreview::genBuffers(S32 lod, bool include_skin_weights)
{
    U32 tri_count = 0;
    U32 vertex_count = 0;
    U32 mesh_count = 0;


    LLModelLoader::model_list* model = NULL;

    if (lod < 0 || lod > 4)
    {
        model = &mBaseModel;
        lod = 5;
    }
    else
    {
        model = &(mModel[lod]);
    }

    if (!mVertexBuffer[lod].empty())
    {
        mVertexBuffer[lod].clear();
    }

    mVertexBuffer[lod].clear();

    LLModelLoader::model_list::iterator base_iter = mBaseModel.begin();

    for (LLModelLoader::model_list::iterator iter = model->begin(); iter != model->end(); ++iter)
    {
        LLModel* mdl = *iter;
        if (!mdl)
        {
            continue;
        }

        LLModel* base_mdl = *base_iter;
        base_iter++;

        S32 num_faces = mdl->getNumVolumeFaces();
        for (S32 i = 0; i < num_faces; ++i)
        {
            const LLVolumeFace &vf = mdl->getVolumeFace(i);
            U32 num_vertices = vf.mNumVertices;
            U32 num_indices = vf.mNumIndices;

            if (!num_vertices || !num_indices)
            {
                continue;
            }

            LLVertexBuffer* vb = NULL;

            bool skinned = include_skin_weights && !mdl->mSkinWeights.empty();

            U32 mask = LLVertexBuffer::MAP_VERTEX | LLVertexBuffer::MAP_NORMAL | LLVertexBuffer::MAP_TEXCOORD0;

            if (skinned)
            {
                mask |= LLVertexBuffer::MAP_WEIGHT4;
            }

            vb = new LLVertexBuffer(mask, 0);

            if (!vb->allocateBuffer(num_vertices, num_indices, TRUE))
            {
                // We are likely to crash due this failure, if this happens, find a way to gracefully stop preview
                std::ostringstream out;
                out << "Failed to allocate Vertex Buffer for model preview ";
                out << num_vertices << " vertices and ";
                out << num_indices << " indices";
                LL_WARNS() << out.str() << LL_ENDL;
                LLFloaterModelPreview::addStringToLog(out, true);
            }

            LLStrider<LLVector3> vertex_strider;
            LLStrider<LLVector3> normal_strider;
            LLStrider<LLVector2> tc_strider;
            LLStrider<U16> index_strider;
            // <FS:Ansariel> Vectorized Weight4Strider and ClothWeightStrider by Drake Arconis
            //LLStrider<LLVector4> weights_strider;
            LLStrider<LLVector4a> weights_strider;

            vb->getVertexStrider(vertex_strider);
            vb->getIndexStrider(index_strider);

            if (skinned)
            {
                vb->getWeight4Strider(weights_strider);
            }

            LLVector4a::memcpyNonAliased16((F32*)vertex_strider.get(), (F32*)vf.mPositions, num_vertices * 4 * sizeof(F32));

            if (vf.mTexCoords)
            {
                vb->getTexCoord0Strider(tc_strider);
                S32 tex_size = (num_vertices * 2 * sizeof(F32) + 0xF) & ~0xF;
                LLVector4a::memcpyNonAliased16((F32*)tc_strider.get(), (F32*)vf.mTexCoords, tex_size);
            }

            if (vf.mNormals)
            {
                vb->getNormalStrider(normal_strider);
                LLVector4a::memcpyNonAliased16((F32*)normal_strider.get(), (F32*)vf.mNormals, num_vertices * 4 * sizeof(F32));
            }

            if (skinned)
            {
                for (U32 i = 0; i < num_vertices; i++)
                {
                    //find closest weight to vf.mVertices[i].mPosition
                    LLVector3 pos(vf.mPositions[i].getF32ptr());

                    const LLModel::weight_list& weight_list = base_mdl->getJointInfluences(pos);
                    llassert(weight_list.size()>0 && weight_list.size() <= 4); // LLModel::loadModel() should guarantee this

                    LLVector4 w(0, 0, 0, 0);

                    for (U32 i = 0; i < weight_list.size(); ++i)
                    {
                        F32 wght = llclamp(weight_list[i].mWeight, 0.001f, 0.999f);
                        F32 joint = (F32)weight_list[i].mJointIdx;
                        w.mV[i] = joint + wght;
                        llassert(w.mV[i] - (S32)w.mV[i]>0.0f); // because weights are non-zero, and range of wt values
                        //should not cause floating point precision issues.
                    }

                    // <FS:Ansariel> Vectorized Weight4Strider and ClothWeightStrider by Drake Arconis
                    //*(weights_strider++) = w;
                    (*(weights_strider++)).loadua(w.mV);
                }
            }

            // build indices
            for (U32 i = 0; i < num_indices; i++)
            {
                *(index_strider++) = vf.mIndices[i];
            }

            vb->flush();

            mVertexBuffer[lod][mdl].push_back(vb);

            vertex_count += num_vertices;
            tri_count += num_indices / 3;
            ++mesh_count;

        }
    }
}

void LLModelPreview::update()
{
    if (mGenLOD)
    {
        bool subscribe_for_generation = mLodsQuery.empty();
        mGenLOD = false;
        mDirty = true;
        mLodsQuery.clear();

        for (S32 lod = LLModel::LOD_HIGH; lod >= 0; --lod)
        {
            // adding all lods into query for generation
            mLodsQuery.push_back(lod);
        }

        if (subscribe_for_generation)
        {
            doOnIdleRepeating(lodQueryCallback);
        }
    }

    if (mDirty && mLodsQuery.empty())
    {
        mDirty = false;
        mResourceCost = calcResourceCost();
        refresh();
        updateStatusMessages();
    }
}

//-----------------------------------------------------------------------------
// createPreviewAvatar
//-----------------------------------------------------------------------------
void LLModelPreview::createPreviewAvatar(void)
{
    mPreviewAvatar = (LLVOAvatar*)gObjectList.createObjectViewer(LL_PCODE_LEGACY_AVATAR, gAgent.getRegion(), LLViewerObject::CO_FLAG_UI_AVATAR);
    if (mPreviewAvatar)
    {
        mPreviewAvatar->createDrawable(&gPipeline);
        mPreviewAvatar->mSpecialRenderMode = 1;
        mPreviewAvatar->startMotion(ANIM_AGENT_STAND);
        mPreviewAvatar->hideSkirt();
    }
    else
    {
        // <FS:Beq> improve uploader error reporting
        // LL_INFOS() << "Failed to create preview avatar for upload model window" << LL_ENDL;
        std::ostringstream out;
        out << "Failed to create preview avatar for upload model window";
        LL_INFOS() << out.str() << LL_ENDL;
        LLFloaterModelPreview::addStringToLog(out, true);
        out.str("");
        // </FS:Beq>
    }
}

//static
U32 LLModelPreview::countRootModels(LLModelLoader::model_list models)
{
    U32 root_models = 0;
    model_list::iterator model_iter = models.begin();
    while (model_iter != models.end())
    {
        LLModel* mdl = *model_iter;
        if (mdl && mdl->mSubmodelID == 0)
        {
            root_models++;
        }
        model_iter++;
    }
    return root_models;
}

void LLModelPreview::loadedCallback(
    LLModelLoader::scene& scene,
    LLModelLoader::model_list& model_list,
    S32 lod,
    void* opaque)
{
    LLModelPreview* pPreview = static_cast< LLModelPreview* >(opaque);
    if (pPreview && !LLModelPreview::sIgnoreLoadedCallback)
    {
        // Load loader's warnings into floater's log tab
        const LLSD out = pPreview->mModelLoader->logOut();
        LLSD::array_const_iterator iter_out = out.beginArray();
        LLSD::array_const_iterator end_out = out.endArray();
        for (; iter_out != end_out; ++iter_out)
        {
            if (iter_out->has("Message"))
            {
                LLFloaterModelPreview::addStringToLog(iter_out->get("Message"), *iter_out, true, pPreview->mModelLoader->mLod);
            }
        }
        pPreview->mModelLoader->clearLog();
        pPreview->loadModelCallback(lod); // removes mModelLoader in some cases
        if (pPreview->mLookUpLodFiles && (lod != LLModel::LOD_HIGH))
        {
            pPreview->lookupLODModelFiles(lod);
        }
    }

}

void LLModelPreview::lookupLODModelFiles(S32 lod)
{
    if (lod == LLModel::LOD_PHYSICS)
    {
        mLookUpLodFiles = false;
        return;
    }
    S32 next_lod = (lod - 1 >= LLModel::LOD_IMPOSTOR) ? lod - 1 : LLModel::LOD_PHYSICS;

    std::string lod_filename = mLODFile[LLModel::LOD_HIGH];
    // <FS:Beq> BUG-230890 fix case-sensitive filename handling
    // std::string ext = ".dae";
    // std::string::size_type i = lod_filename.rfind(ext);
    // if (i != std::string::npos)
    // {
    //     lod_filename.replace(i, lod_filename.size() - ext.size(), getLodSuffix(next_lod) + ext);
    // }
    // Note: we cannot use gDirUtilp here because the getExtension forces a tolower which would then break uppercase extensions on Linux/Mac
    std::size_t offset = lod_filename.find_last_of('.');
	std::string ext = (offset == std::string::npos || offset == 0) ? "" : lod_filename.substr(offset+1);
    lod_filename = gDirUtilp->getDirName(lod_filename) + gDirUtilp->getDirDelimiter() + gDirUtilp->getBaseFileName(lod_filename, true) + getLodSuffix(next_lod) + "." + ext;
    std::ostringstream out;
    out << "Looking for file: " << lod_filename << " for LOD " << next_lod;
    LL_DEBUGS("MeshUpload") << out.str() << LL_ENDL;
    if(mImporterDebug)
    {
        LLFloaterModelPreview::addStringToLog(out, true);
    }
    out.str("");
    // </FS:Beq>
    if (gDirUtilp->fileExists(lod_filename))
    {
        // <FS:Beq> extra logging is helpful here, so add to log tab
        out << "Auto Loading LOD" << next_lod << " from " << lod_filename;
        LL_INFOS() << out.str() << LL_ENDL;
        LLFloaterModelPreview::addStringToLog(out, true);
        // </FS:Beq>
        LLFloaterModelPreview* fmp = LLFloaterModelPreview::sInstance;
        if (fmp)
        {
            fmp->setCtrlLoadFromFile(next_lod);
        }
        loadModel(lod_filename, next_lod);
    }
    else
    {
        lookupLODModelFiles(next_lod);
    }
}

void LLModelPreview::stateChangedCallback(U32 state, void* opaque)
{
    LLModelPreview* pPreview = static_cast< LLModelPreview* >(opaque);
    if (pPreview)
    {
        pPreview->setLoadState(state);
    }
}

LLJoint* LLModelPreview::lookupJointByName(const std::string& str, void* opaque)
{
    LLModelPreview* pPreview = static_cast< LLModelPreview* >(opaque);
    if (pPreview)
    {
//<FS:ND> Query by JointKey rather than just a string, the key can be a U32 index for faster lookup
//        return pPreview->getPreviewAvatar()->getJoint(str);
        return pPreview->getPreviewAvatar()->getJoint( JointKey::construct( str ) );
// <FS:ND>
    }
    return NULL;
}

U32 LLModelPreview::loadTextures(LLImportMaterial& material, void* opaque)
{
    (void)opaque;

    if (material.mDiffuseMapFilename.size())
    {
        material.mOpaqueData = new LLPointer< LLViewerFetchedTexture >;
        LLPointer< LLViewerFetchedTexture >& tex = (*reinterpret_cast< LLPointer< LLViewerFetchedTexture > * >(material.mOpaqueData));

        tex = LLViewerTextureManager::getFetchedTextureFromUrl("file://" + LLURI::unescape(material.mDiffuseMapFilename), FTT_LOCAL_FILE, TRUE, LLGLTexture::BOOST_PREVIEW);
        tex->setLoadedCallback(LLModelPreview::textureLoadedCallback, 0, TRUE, FALSE, opaque, NULL, FALSE);
        tex->forceToSaveRawImage(0, F32_MAX);
        material.setDiffuseMap(tex->getID()); // record tex ID
        return 1;
    }

    material.mOpaqueData = NULL;
    return 0;
}

void LLModelPreview::addEmptyFace(LLModel* pTarget)
{
    U32 type_mask = LLVertexBuffer::MAP_VERTEX | LLVertexBuffer::MAP_NORMAL | LLVertexBuffer::MAP_TEXCOORD0;

    LLPointer<LLVertexBuffer> buff = new LLVertexBuffer(type_mask, 0);

    buff->allocateBuffer(1, 3, true);
    memset((U8*)buff->getMappedData(), 0, buff->getSize());
    // <FS:ND> Fix when running with opengl core profile
    //memset((U8*)buff->getIndicesPointer(), 0, buff->getIndicesSize());
    {
    LLStrider< U16 > index_strider;
    buff->getIndexStrider( index_strider );

    memset( (U8*)index_strider.get(), 0, buff->getIndicesSize() );
    }
    // </FS:ND>

    buff->validateRange(0, buff->getNumVerts() - 1, buff->getNumIndices(), 0);

    LLStrider<LLVector3> pos;
    LLStrider<LLVector3> norm;
    LLStrider<LLVector2> tc;
    LLStrider<U16> index;

    buff->getVertexStrider(pos);

    if (type_mask & LLVertexBuffer::MAP_NORMAL)
    {
        buff->getNormalStrider(norm);
    }
    if (type_mask & LLVertexBuffer::MAP_TEXCOORD0)
    {
        buff->getTexCoord0Strider(tc);
    }

    buff->getIndexStrider(index);

    //resize face array
    int faceCnt = pTarget->getNumVolumeFaces();
    pTarget->setNumVolumeFaces(faceCnt + 1);
    pTarget->setVolumeFaceData(faceCnt + 1, pos, norm, tc, index, buff->getNumVerts(), buff->getNumIndices());

}

//-----------------------------------------------------------------------------
// render()
//-----------------------------------------------------------------------------
// Todo: we shouldn't be setting all those UI elements on render.
// Note: Render happens each frame with skinned avatars
BOOL LLModelPreview::render()
{
    assert_main_thread();

    LLMutexLock lock(this);
    mNeedsUpdate = FALSE;

    bool edges = mViewOption["show_edges"];
    bool joint_overrides = mViewOption["show_joint_overrides"];
    bool joint_positions = mViewOption["show_joint_positions"];
    bool skin_weight = mViewOption["show_skin_weight"];
    bool textures = mViewOption["show_textures"];
    bool physics = mViewOption["show_physics"];
    bool uv_guide = mViewOption["show_uv_guide"]; // <FS:Beq> Add UV guide overlay in mesh preview

    // <FS:Beq> restore things lost by the lab during importer work
    // Extra configurability, to be exposed later as controls?
    static LLCachedControl<LLColor4> canvas_col(gSavedSettings, "MeshPreviewCanvasColor");
    static LLCachedControl<LLColor4> edge_col(gSavedSettings, "MeshPreviewEdgeColor");
    static LLCachedControl<LLColor4> base_col(gSavedSettings, "MeshPreviewBaseColor");
    static LLCachedControl<LLColor3> brightness(gSavedSettings, "MeshPreviewBrightnessColor");
    static LLCachedControl<F32> edge_width(gSavedSettings, "MeshPreviewEdgeWidth");
    static LLCachedControl<LLColor4> phys_edge_col(gSavedSettings, "MeshPreviewPhysicsEdgeColor");
    static LLCachedControl<LLColor4> phys_fill_col(gSavedSettings, "MeshPreviewPhysicsFillColor");
    static LLCachedControl<F32> phys_edge_width(gSavedSettings, "MeshPreviewPhysicsEdgeWidth");
    static LLCachedControl<LLColor4> deg_edge_col(gSavedSettings, "MeshPreviewDegenerateEdgeColor");
    static LLCachedControl<LLColor4> deg_fill_col(gSavedSettings, "MeshPreviewDegenerateFillColor");
    static LLCachedControl<F32> deg_edge_width(gSavedSettings, "MeshPreviewDegenerateEdgeWidth");
    static LLCachedControl<F32> deg_point_size(gSavedSettings, "MeshPreviewDegeneratePointSize");
    static LLCachedControl<bool> auto_enable_weight_upload(gSavedSettings, "FSMeshUploadAutoEnableWeights");
    static LLCachedControl<bool> auto_enable_show_weights(gSavedSettings, "FSMeshUploadAutoShowWeightsWhenEnabled");
    // </FS:Beq>

    S32 width = getWidth();
    S32 height = getHeight();

    LLGLSUIDefault def; // GL_BLEND, GL_ALPHA_TEST, GL_CULL_FACE, depth test
    LLGLDisable no_blend(GL_BLEND);
    LLGLEnable cull(GL_CULL_FACE);
    LLGLDepthTest depth(GL_FALSE); // SL-12781 disable z-buffer to render background color
    LLGLDisable fog(GL_FOG);

    {
        gUIProgram.bind();

        //clear background to grey
        gGL.matrixMode(LLRender::MM_PROJECTION);
        gGL.pushMatrix();
        gGL.loadIdentity();
        gGL.ortho(0.0f, width, 0.0f, height, -1.0f, 1.0f);

        gGL.matrixMode(LLRender::MM_MODELVIEW);
        gGL.pushMatrix();
        gGL.loadIdentity();

        gGL.color4fv(canvas_col().mV); // <FS:Beq/> restore changes removed by the lab
        gl_rect_2d_simple(width, height);

        gGL.matrixMode(LLRender::MM_PROJECTION);
        gGL.popMatrix();

        gGL.matrixMode(LLRender::MM_MODELVIEW);
        gGL.popMatrix();
        gUIProgram.unbind();
    }

    LLFloaterModelPreview* fmp = LLFloaterModelPreview::sInstance;

    bool has_skin_weights = false;
    bool upload_skin = mFMP->childGetValue("upload_skin").asBoolean();
    bool upload_joints = mFMP->childGetValue("upload_joints").asBoolean();

    if (upload_joints != mLastJointUpdate)
    {
        mLastJointUpdate = upload_joints;
        if (fmp)
        {
            fmp->clearAvatarTab();
        }
    }

    for (LLModelLoader::scene::iterator iter = mScene[mPreviewLOD].begin(); iter != mScene[mPreviewLOD].end(); ++iter)
    {
        for (LLModelLoader::model_instance_list::iterator model_iter = iter->second.begin(); model_iter != iter->second.end(); ++model_iter)
        {
            LLModelInstance& instance = *model_iter;
            LLModel* model = instance.mModel;
            model->mPelvisOffset = mPelvisZOffset;
            if (!model->mSkinWeights.empty())
            {
                has_skin_weights = true;
            }
        }
    }

    if (has_skin_weights && lodsReady())
    { //model has skin weights, enable view options for skin weights and joint positions
        U32 flags = getLegacyRigFlags();
        if (fmp)
        {
            if (flags == LEGACY_RIG_OK)
            {
                if (mFirstSkinUpdate)
                {
                    // auto enable weight upload if weights are present
                    // (note: all these UI updates need to be somewhere that is not render)
                    // <FS:Beq> BUG-229632 auto enable weights slows manual workflow
                    // mViewOption["show_skin_weight"] = true;
                    // skin_weight = true;
                    // fmp->childSetValue("upload_skin", true);
                    LL_DEBUGS("MeshUpload") << "FSU auto_enable_weights_upload = " << auto_enable_weight_upload() << LL_ENDL;
                    LL_DEBUGS("MeshUpload") << "FSU auto_enable_show_weights = " << auto_enable_show_weights() << LL_ENDL;
                    upload_skin=auto_enable_weight_upload();
                    fmp->childSetValue("upload_skin", upload_skin);

                    skin_weight = upload_skin && auto_enable_show_weights(); 
                    mViewOption["show_skin_weight"] = skin_weight;
                    mFMP->childSetValue("show_skin_weight", skin_weight);
                    fmp->setViewOptionEnabled("show_skin_weight", upload_skin);
                    fmp->setViewOptionEnabled("show_joint_overrides", upload_skin);
                    fmp->setViewOptionEnabled("show_joint_positions", upload_skin);
                    // </FS:Beq>
                    mFirstSkinUpdate = false;
                }
                // <FS:Beq> BUG-229632 auto enable weights slows manual workflow
                // fmp->enableViewOption("show_skin_weight");
                // fmp->setViewOptionEnabled("show_joint_overrides", skin_weight);
                // fmp->setViewOptionEnabled("show_joint_posi
                else
                {
                    LL_DEBUGS("MeshUpload") << "NOT FSU auto_enable_weights_upload = " << auto_enable_weight_upload() << LL_ENDL;
                    LL_DEBUGS("MeshUpload") << "NOT FSU auto_enable_show_weights = " << auto_enable_show_weights() << LL_ENDL;
                    fmp->setViewOptionEnabled("show_skin_weight", upload_skin);
                    fmp->setViewOptionEnabled("show_joint_overrides", upload_skin);
                    fmp->setViewOptionEnabled("show_joint_positions", upload_skin);
                }
                // </FS:Beq>
                mFMP->childEnable("upload_skin");
                // mFMP->childSetValue("show_skin_weight", skin_weight); // <FS:Beq/> BUG-229632 

            }
            else if ((flags & LEGACY_RIG_FLAG_TOO_MANY_JOINTS) > 0)
            {
                mFMP->childSetVisible("skin_too_many_joints", true);
            }
            else if ((flags & LEGACY_RIG_FLAG_UNKNOWN_JOINT) > 0)
            {
                mFMP->childSetVisible("skin_unknown_joint", true);
            }
            // <FS:Beq> defensive code to wanr for incorrect flags - no behavioural change
            else
            {
                LL_WARNS("MeshUpload") << "Unexpected flags combination on weights check" << LL_ENDL;
            }
            // </FS:Beq>
        }
    }
    else
    {
        mFMP->childDisable("upload_skin");
        if (fmp)
        {
            mViewOption["show_skin_weight"] = false;
            fmp->disableViewOption("show_skin_weight");
            fmp->disableViewOption("show_joint_overrides");
            fmp->disableViewOption("show_joint_positions");

            skin_weight = false;
            mFMP->childSetValue("show_skin_weight", false);
            fmp->setViewOptionEnabled("show_skin_weight", skin_weight);
        }
    }

    if (upload_skin && !has_skin_weights)
    { //can't upload skin weights if model has no skin weights
        mFMP->childSetValue("upload_skin", false);
        upload_skin = false;
    }

    if (!upload_skin && upload_joints)
    { //can't upload joints if not uploading skin weights
        mFMP->childSetValue("upload_joints", false);
        upload_joints = false;
    }

    if (fmp)
    {
        if (upload_skin)
        {
            // will populate list of joints
            fmp->updateAvatarTab(upload_joints);
        }
        else
        {
            fmp->clearAvatarTab();
        }
    }

    if (upload_skin && upload_joints)
    {
        mFMP->childEnable("lock_scale_if_joint_position");
    }
    else
    {
        mFMP->childDisable("lock_scale_if_joint_position");
        mFMP->childSetValue("lock_scale_if_joint_position", false);
    }

    //Only enable joint offsets if it passed the earlier critiquing
    if (isRigValidForJointPositionUpload())
    {
        mFMP->childSetEnabled("upload_joints", upload_skin);
    }

    F32 explode = mFMP->childGetValue("physics_explode").asReal();

    LLGLDepthTest gls_depth(GL_TRUE); // SL-12781 re-enable z-buffer for 3D model preview

    LLRect preview_rect;

    preview_rect = mFMP->getChildView("preview_panel")->getRect();

    F32 aspect = (F32)preview_rect.getWidth() / preview_rect.getHeight();

    LLViewerCamera::getInstance()->setAspect(aspect);

    LLViewerCamera::getInstance()->setView(LLViewerCamera::getInstance()->getDefaultFOV() / mCameraZoom);

    LLVector3 offset = mCameraOffset;
    LLVector3 target_pos = mPreviewTarget + offset;

    F32 z_near = 0.001f;
    F32 z_far = mCameraDistance*10.0f + mPreviewScale.magVec() + mCameraOffset.magVec();

    if (skin_weight)
    {
        target_pos = getPreviewAvatar()->getPositionAgent() + offset;
        z_near = 0.01f;
        z_far = 1024.f;

        //render avatar previews every frame
        refresh();
    }

    gObjectPreviewProgram.bind();

    gGL.loadIdentity();
    gPipeline.enableLightsPreview();
    gObjectPreviewProgram.uniform4fv(LLShaderMgr::AMBIENT, 1, LLPipeline::PreviewAmbientColor.mV); // <FS:Beq> pass ambient setting to shader

    LLQuaternion camera_rot = LLQuaternion(mCameraPitch, LLVector3::y_axis) *
        LLQuaternion(mCameraYaw, LLVector3::z_axis);

    LLQuaternion av_rot = camera_rot;
    F32 camera_distance = skin_weight ? SKIN_WEIGHT_CAMERA_DISTANCE : mCameraDistance;
    LLViewerCamera::getInstance()->setOriginAndLookAt(
        target_pos + ((LLVector3(camera_distance, 0.f, 0.f) + offset) * av_rot),		// camera
        LLVector3::z_axis,																	// up
        target_pos);											// point of interest


    z_near = llclamp(z_far * 0.001f, 0.001f, 0.1f);

    LLViewerCamera::getInstance()->setPerspective(FALSE, mOrigin.mX, mOrigin.mY, width, height, FALSE, z_near, z_far);

    stop_glerror();

    gGL.pushMatrix();
    gGL.color4fv(edge_col().mV); // <FS:Beq/> restore changes removed by the lab

    const U32 type_mask = LLVertexBuffer::MAP_VERTEX | LLVertexBuffer::MAP_NORMAL | LLVertexBuffer::MAP_TEXCOORD0;

    LLGLEnable normalize(GL_NORMALIZE);

    if (!mBaseModel.empty() && mVertexBuffer[5].empty())
    {
        genBuffers(-1, skin_weight);
        //genBuffers(3);
    }

    if (!mModel[mPreviewLOD].empty())
    {
        mFMP->childEnable("reset_btn");

        bool regen = mVertexBuffer[mPreviewLOD].empty();
        if (!regen)
        {
            const std::vector<LLPointer<LLVertexBuffer> >& vb_vec = mVertexBuffer[mPreviewLOD].begin()->second;
            if (!vb_vec.empty())
            {
                const LLVertexBuffer* buff = vb_vec[0];
                regen = buff->hasDataType(LLVertexBuffer::TYPE_WEIGHT4) != skin_weight;
            }
            else
            {
                LL_INFOS() << "Vertex Buffer[" << mPreviewLOD << "]" << " is EMPTY!!!" << LL_ENDL;
                regen = TRUE;
            }
        }

        if (regen)
        {
            genBuffers(mPreviewLOD, skin_weight);
        }

        if (physics && mVertexBuffer[LLModel::LOD_PHYSICS].empty())
        {
            genBuffers(LLModel::LOD_PHYSICS, false);
        }

        if (!skin_weight)
        {
            for (LLMeshUploadThread::instance_list::iterator iter = mUploadData.begin(); iter != mUploadData.end(); ++iter)
            {
                LLModelInstance& instance = *iter;

                LLModel* model = instance.mLOD[mPreviewLOD];

                if (!model)
                {
                    continue;
                }

                gGL.pushMatrix();
                LLMatrix4 mat = instance.mTransform;

                gGL.multMatrix((GLfloat*)mat.mMatrix);


                U32 num_models = mVertexBuffer[mPreviewLOD][model].size();
                for (U32 i = 0; i < num_models; ++i)
                {
                    LLVertexBuffer* buffer = mVertexBuffer[mPreviewLOD][model][i];

                    buffer->setBuffer(type_mask & buffer->getTypeMask());

                    if (textures)
                    {
                        int materialCnt = instance.mModel->mMaterialList.size();
                        if (i < materialCnt)
                        {
                            const std::string& binding = instance.mModel->mMaterialList[i];
                            const LLImportMaterial& material = instance.mMaterial[binding];

                            gGL.diffuseColor4fv(material.mDiffuseColor.mV);

                            // Find the tex for this material, bind it, and add it to our set
                            //
                            LLViewerFetchedTexture* tex = bindMaterialDiffuseTexture(material);
                            if (tex)
                            {
                                mTextureSet.insert(tex);
                            }
                        }
                    }
                    // <FS:Beq> improved mesh uploader
                    else if (uv_guide)
                    {
                        if(mUVGuideTexture)
                        {
                            if (mUVGuideTexture->getDiscardLevel() > -1)
                            {
                                gGL.getTexUnit(0)->bind(mUVGuideTexture, true);
                            }
                        }
                        gGL.diffuseColor4fv(base_col().mV); // <FS:Beq/> restore changes removed by the lab

                    }
                    // </FS:Beq>
                    else
                    {
                        gGL.diffuseColor4fv(base_col().mV); // <FS:Beq/> restore changes removed by the lab
                    }

                    buffer->drawRange(LLRender::TRIANGLES, 0, buffer->getNumVerts() - 1, buffer->getNumIndices(), 0);
                    gGL.getTexUnit(0)->unbind(LLTexUnit::TT_TEXTURE);
                    gGL.diffuseColor4fv(edge_col().mV); // <FS:Beq/> restore changes removed by the lab
                    if (edges)
                    {
                        gGL.setLineWidth(edge_width()); // <FS:Beq/> restore changes removed by the lab
                        glPolygonMode(GL_FRONT_AND_BACK, GL_LINE);
                        buffer->drawRange(LLRender::TRIANGLES, 0, buffer->getNumVerts() - 1, buffer->getNumIndices(), 0);
                        glPolygonMode(GL_FRONT_AND_BACK, GL_FILL);
                        gGL.setLineWidth(1.f); // <FS> Line width OGL core profile fix by Rye Mutt
                    }
                    buffer->flush();
                }
                gGL.popMatrix();
            }

            if (physics)
            {
                glClear(GL_DEPTH_BUFFER_BIT);

                for (U32 pass = 0; pass < 2; pass++)
                {
                    if (pass == 0)
                    { //depth only pass
                        gGL.setColorMask(false, false);
                    }
                    else
                    {
                        gGL.setColorMask(true, true);
                    }

                    //enable alpha blending on second pass but not first pass
                    LLGLState blend(GL_BLEND, pass);

                    gGL.blendFunc(LLRender::BF_SOURCE_ALPHA, LLRender::BF_ONE_MINUS_SOURCE_ALPHA);

                    for (LLMeshUploadThread::instance_list::iterator iter = mUploadData.begin(); iter != mUploadData.end(); ++iter)
                    {
                        LLModelInstance& instance = *iter;

                        LLModel* model = instance.mLOD[LLModel::LOD_PHYSICS];

                        if (!model)
                        {
                            continue;
                        }

                        gGL.pushMatrix();
                        LLMatrix4 mat = instance.mTransform;

                        gGL.multMatrix((GLfloat*)mat.mMatrix);


                        bool render_mesh = true;
                        LLPhysicsDecomp* decomp = gMeshRepo.mDecompThread;
                        if (decomp)
                        {
                            LLMutexLock(decomp->mMutex);

                            LLModel::Decomposition& physics = model->mPhysics;

                            if (!physics.mHull.empty())
                            {
                                render_mesh = false;

                                if (physics.mMesh.empty())
                                { //build vertex buffer for physics mesh
                                    gMeshRepo.buildPhysicsMesh(physics);
                                }

                                if (!physics.mMesh.empty())
                                { //render hull instead of mesh
                                    for (U32 i = 0; i < physics.mMesh.size(); ++i)
                                    {
                                        if (explode > 0.f)
                                        {
                                            gGL.pushMatrix();

                                            LLVector3 offset = model->mHullCenter[i] - model->mCenterOfHullCenters;
                                            offset *= explode;

                                            gGL.translatef(offset.mV[0], offset.mV[1], offset.mV[2]);
                                        }

                                        static std::vector<LLColor4U> hull_colors;

                                        if (i + 1 >= hull_colors.size())
                                        {
                                            hull_colors.push_back(LLColor4U(rand() % 128 + 127, rand() % 128 + 127, rand() % 128 + 127, 128));
                                        }

                                        gGL.diffuseColor4ubv(hull_colors[i].mV);
                                        LLVertexBuffer::drawArrays(LLRender::TRIANGLES, physics.mMesh[i].mPositions);

                                        if (explode > 0.f)
                                        {
                                            gGL.popMatrix();
                                        }
                                    }
                                }
                            }
                        }

                        if (render_mesh)
                        {
                            U32 num_models = mVertexBuffer[LLModel::LOD_PHYSICS][model].size();
                            if (pass > 0){
                                for (U32 i = 0; i < num_models; ++i)
                                {
                                    LLVertexBuffer* buffer = mVertexBuffer[LLModel::LOD_PHYSICS][model][i];

                                    gGL.getTexUnit(0)->unbind(LLTexUnit::TT_TEXTURE);
                                    gGL.diffuseColor4fv(phys_fill_col().mV); // <FS:Beq/> restore changes removed by the lab

                                    buffer->setBuffer(type_mask & buffer->getTypeMask());
                                    buffer->drawRange(LLRender::TRIANGLES, 0, buffer->getNumVerts() - 1, buffer->getNumIndices(), 0);
                                    // <FS:Beq> restore changes removed by the lab
                                    // gGL.diffuseColor4fv(PREVIEW_PSYH_EDGE_COL.mV);
                                    // gGL.setLineWidth(PREVIEW_PSYH_EDGE_WIDTH); // <FS> Line width OGL core profile fix by Rye Mutt
                                    gGL.diffuseColor4fv(phys_edge_col().mV);
                                    gGL.setLineWidth(phys_edge_width());
                                    // </FS:Beq> 
                                    glPolygonMode(GL_FRONT_AND_BACK, GL_LINE);
                                    buffer->drawRange(LLRender::TRIANGLES, 0, buffer->getNumVerts() - 1, buffer->getNumIndices(), 0);

                                    glPolygonMode(GL_FRONT_AND_BACK, GL_FILL);
<<<<<<< HEAD
                                    gGL.setLineWidth(1.f); // <FS> Line width OGL core profile fix by Rye Mutt
=======
                                    glLineWidth(1.f);

                                    buffer->flush();
>>>>>>> e7830b39
                                }
                            }
                        }
                        gGL.popMatrix();
                    }

                    // only do this if mDegenerate was set in the preceding mesh checks [Check this if the ordering ever breaks]
                    if (mHasDegenerate)
                    {
                        // <FS:Beq> restore older functionality lost in lab importer
                        // gGL.setLineWidth(PREVIEW_DEG_EDGE_WIDTH); // <FS> Line width OGL core profile fix by Rye Mutt
                        // glPointSize(PREVIEW_DEG_POINT_SIZE);
                        // gPipeline.enableLightsFullbright();
                        gGL.setLineWidth(deg_edge_width());
                        glPointSize(deg_point_size());
                        // gPipeline.enableLightsFullbright(); // This may need to be restored when I fined the cause of the black rendering
                        // </FS:Beq>
                        //show degenerate triangles
                        LLGLDepthTest depth(GL_TRUE, GL_TRUE, GL_ALWAYS);
                        LLGLDisable cull(GL_CULL_FACE);
                        
                        // gGL.diffuseColor4f(1.f, 0.f, 0.f, 1.f); // <FS:Beq/> restore proper functionality
                        const LLVector4a scale(0.5f);

                        for (LLMeshUploadThread::instance_list::iterator iter = mUploadData.begin(); iter != mUploadData.end(); ++iter)
                        {
                            LLModelInstance& instance = *iter;

                            LLModel* model = instance.mLOD[LLModel::LOD_PHYSICS];

                            if (!model)
                            {
                                continue;
                            }

                            gGL.pushMatrix();
                            LLMatrix4 mat = instance.mTransform;

                            gGL.multMatrix((GLfloat*)mat.mMatrix);


                            LLPhysicsDecomp* decomp = gMeshRepo.mDecompThread;
                            if (decomp)
                            {
                                LLMutexLock(decomp->mMutex);

                                LLModel::Decomposition& physics = model->mPhysics;

                                if (physics.mHull.empty())
                                {
                                    U32 num_models = mVertexBuffer[LLModel::LOD_PHYSICS][model].size();
                                    for (U32 v = 0; v < num_models; ++v)
                                    {
                                        LLVertexBuffer* buffer = mVertexBuffer[LLModel::LOD_PHYSICS][model][v];

                                        buffer->setBuffer(type_mask & buffer->getTypeMask());

                                        LLStrider<LLVector3> pos_strider;
                                        buffer->getVertexStrider(pos_strider, 0);
                                        LLVector4a* pos = (LLVector4a*)pos_strider.get();

                                        LLStrider<U16> idx;
                                        buffer->getIndexStrider(idx, 0);

                                        for (U32 i = 0; i < buffer->getNumIndices(); i += 3)
                                        {
                                            LLVector4a v1; v1.setMul(pos[*idx++], scale);
                                            LLVector4a v2; v2.setMul(pos[*idx++], scale);
                                            LLVector4a v3; v3.setMul(pos[*idx++], scale);

                                            if (ll_is_degenerate(v1, v2, v3))
                                            {
                                                // <FS:Beq> restore (configurable) coloured overlay
                                                glPolygonMode(GL_FRONT_AND_BACK, GL_FILL);
                                                gGL.diffuseColor4fv(deg_fill_col().mV);
                                                buffer->draw(LLRender::TRIANGLES, 3, i);
                                                glPolygonMode(GL_FRONT_AND_BACK, GL_LINE);
                                                gGL.diffuseColor3fv(deg_edge_col().mV);
                                                gGL.color3fv(deg_edge_col().mV);
                                                // </FS:Beq>
                                                buffer->draw(LLRender::LINE_LOOP, 3, i);
                                                buffer->draw(LLRender::POINTS, 3, i);
                                            }
                                        }

                                        buffer->flush();
                                    }
                                }
                            }

                            gGL.popMatrix();
                        }
                        gGL.setLineWidth(1.f); // <FS> Line width OGL core profile fix by Rye Mutt
                        glPointSize(1.f);
                        gPipeline.enableLightsPreview();
                        gGL.setSceneBlendType(LLRender::BT_ALPHA);
                    }
                }
            }
        }
        else
        {
            target_pos = getPreviewAvatar()->getPositionAgent();
            getPreviewAvatar()->clearAttachmentOverrides(); // removes pelvis fixup
            LLUUID fake_mesh_id;
            fake_mesh_id.generate();
            getPreviewAvatar()->addPelvisFixup(mPelvisZOffset, fake_mesh_id);
            bool pelvis_recalc = false;

            LLViewerCamera::getInstance()->setOriginAndLookAt(
                target_pos + ((LLVector3(camera_distance, 0.f, 0.f) + offset) * av_rot),		// camera
                LLVector3::z_axis,																	// up
                target_pos);											// point of interest

            for (LLModelLoader::scene::iterator iter = mScene[mPreviewLOD].begin(); iter != mScene[mPreviewLOD].end(); ++iter)
            {
                for (LLModelLoader::model_instance_list::iterator model_iter = iter->second.begin(); model_iter != iter->second.end(); ++model_iter)
                {
                    LLModelInstance& instance = *model_iter;
                    LLModel* model = instance.mModel;

                    if (!model->mSkinWeights.empty())
                    {
                        const LLMeshSkinInfo *skin = &model->mSkinInfo;
                        LLSkinningUtil::initJointNums(&model->mSkinInfo, getPreviewAvatar());// inits skin->mJointNums if nessesary
                        U32 joint_count = LLSkinningUtil::getMeshJointCount(skin);
                        U32 bind_count = skin->mAlternateBindMatrix.size();

                        if (joint_overrides
                            && bind_count > 0
                            && joint_count == bind_count)
                        {
                            // mesh_id is used to determine which mesh gets to
                            // set the joint offset, in the event of a conflict. Since
                            // we don't know the mesh id yet, we can't guarantee that
                            // joint offsets will be applied with the same priority as
                            // in the uploaded model. If the file contains multiple
                            // meshes with conflicting joint offsets, preview may be
                            // incorrect.
                            LLUUID fake_mesh_id;
                            fake_mesh_id.generate();
                            for (U32 j = 0; j < joint_count; ++j)
                            {
                                LLJoint *joint = getPreviewAvatar()->getJoint(skin->mJointNums[j]);
                                if (joint)
                                {
                                    const LLVector3& jointPos = LLVector3(skin->mAlternateBindMatrix[j].getTranslation());
                                    if (joint->aboveJointPosThreshold(jointPos))
                                    {
                                        bool override_changed;
                                        joint->addAttachmentPosOverride(jointPos, fake_mesh_id, "model", override_changed);

                                        if (override_changed)
                                        {
                                            //If joint is a pelvis then handle old/new pelvis to foot values
                                            if (joint->getName() == "mPelvis")// or skin->mJointNames[j]
                                            {
                                                pelvis_recalc = true;
                                            }
                                        }
                                        if (skin->mLockScaleIfJointPosition)
                                        {
                                            // Note that unlike positions, there's no threshold check here,
                                            // just a lock at the default value.
                                            joint->addAttachmentScaleOverride(joint->getDefaultScale(), fake_mesh_id, "model");
                                        }
                                    }
                                }
                            }
                        }

                        for (U32 i = 0, e = mVertexBuffer[mPreviewLOD][model].size(); i < e; ++i)
                        {
                            LLVertexBuffer* buffer = mVertexBuffer[mPreviewLOD][model][i];

                            const LLVolumeFace& face = model->getVolumeFace(i);

                            LLStrider<LLVector3> position;
                            buffer->getVertexStrider(position);

                            // <FS:Ansariel> Vectorized Weight4Strider and ClothWeightStrider by Drake Arconis
                            //LLStrider<LLVector4> weight;
                            LLStrider<LLVector4a> weight;
                            buffer->getWeight4Strider(weight);

                            //quick 'n dirty software vertex skinning

                            //build matrix palette

                            LLMatrix4a mat[LL_MAX_JOINTS_PER_MESH_OBJECT];
                            LLSkinningUtil::initSkinningMatrixPalette(mat, joint_count,
                                skin, getPreviewAvatar());

                            const LLMatrix4a& bind_shape_matrix = skin->mBindShapeMatrix;
                            U32 max_joints = LLSkinningUtil::getMaxJointCount();
                            for (U32 j = 0; j < buffer->getNumVerts(); ++j)
                            {
                                LLMatrix4a final_mat;
                                // <FS:Ansariel> Vectorized Weight4Strider and ClothWeightStrider by Drake Arconis
                                //F32 *wptr = weight[j].mV;
                                F32 *wptr = weight[j].getF32ptr();
                                // </FS:Ansariel>
                                LLSkinningUtil::getPerVertexSkinMatrix(wptr, mat, true, final_mat, max_joints);

                                //VECTORIZE THIS
                                LLVector4a& v = face.mPositions[j];

                                LLVector4a t;
                                LLVector4a dst;
                                bind_shape_matrix.affineTransform(v, t);
                                final_mat.affineTransform(t, dst);

                                position[j][0] = dst[0];
                                position[j][1] = dst[1];
                                position[j][2] = dst[2];
                            }

                            // <FS:ND> FIRE-13465 Make sure there's a material set before dereferencing it
                            if( instance.mModel->mMaterialList.size() > i &&
                                instance.mMaterial.end() != instance.mMaterial.find( instance.mModel->mMaterialList[ i ] ) )
                            {
                            // </FS:ND>
                            llassert(model->mMaterialList.size() > i);
                            const std::string& binding = instance.mModel->mMaterialList[i];
                            const LLImportMaterial& material = instance.mMaterial[binding];

                            buffer->setBuffer(type_mask & buffer->getTypeMask());
                            gGL.diffuseColor4fv(material.mDiffuseColor.mV);
                            gGL.getTexUnit(0)->unbind(LLTexUnit::TT_TEXTURE);

                            // Find the tex for this material, bind it, and add it to our set
                            //
                            LLViewerFetchedTexture* tex = bindMaterialDiffuseTexture(material);
                            if (tex)
                            {
                                mTextureSet.insert(tex);
                            }
                            } else  // <FS:ND> FIRE-13465 Make sure there's a material set before dereferencing it, if none, set buffer type and unbind texture.
                            {
                                buffer->setBuffer(type_mask & buffer->getTypeMask());
                                gGL.getTexUnit(0)->unbind(LLTexUnit::TT_TEXTURE);
                            } // </FS:ND>

                            buffer->draw(LLRender::TRIANGLES, buffer->getNumIndices(), 0);

                            if (edges)
                            {
                                // <FS:Beq> restore behaviour removed by lab
                                // gGL.diffuseColor4fv(PREVIEW_EDGE_COL.mV);
                                // gGL.setLineWidth(PREVIEW_EDGE_WIDTH);
                                gGL.diffuseColor4fv(edge_col().mV);
                                gGL.setLineWidth(edge_width());
                                // </FS:Beq>
                                glPolygonMode(GL_FRONT_AND_BACK, GL_LINE);
                                buffer->draw(LLRender::TRIANGLES, buffer->getNumIndices(), 0);
                                glPolygonMode(GL_FRONT_AND_BACK, GL_FILL);
                                gGL.setLineWidth(1.f); // <FS> Line width OGL core profile fix by Rye Mutt
                            }
                        }
                    }
                }
            }

            if (joint_positions)
            {
                LLGLSLShader* shader = LLGLSLShader::sCurBoundShaderPtr;
                if (shader)
                {
                    gDebugProgram.bind();
                }
                getPreviewAvatar()->renderCollisionVolumes();
                if (fmp->mTabContainer->getCurrentPanelIndex() == fmp->mAvatarTabIndex)
                {
                    getPreviewAvatar()->renderBones(fmp->mSelectedJointName);
                }
                else
                {
                    getPreviewAvatar()->renderBones();
                }
                if (shader)
                {
                    shader->bind();
                }
            }

            if (pelvis_recalc)
            {
                // size/scale recalculation
                getPreviewAvatar()->postPelvisSetRecalc();
            }
        }
    }

    gObjectPreviewProgram.unbind();

    gGL.popMatrix();

    return TRUE;
}

//-----------------------------------------------------------------------------
// refresh()
//-----------------------------------------------------------------------------
void LLModelPreview::refresh()
{
    mNeedsUpdate = TRUE;
}

//-----------------------------------------------------------------------------
// rotate()
//-----------------------------------------------------------------------------
void LLModelPreview::rotate(F32 yaw_radians, F32 pitch_radians)
{
    mCameraYaw = mCameraYaw + yaw_radians;

    mCameraPitch = llclamp(mCameraPitch + pitch_radians, F_PI_BY_TWO * -0.8f, F_PI_BY_TWO * 0.8f);
}

//-----------------------------------------------------------------------------
// zoom()
//-----------------------------------------------------------------------------
void LLModelPreview::zoom(F32 zoom_amt)
{
    F32 new_zoom = mCameraZoom + zoom_amt;
    // TODO: stop clamping in render
    // <FS:Beq> restore settings control
    // mCameraZoom = llclamp(new_zoom, 1.f, PREVIEW_ZOOM_LIMIT); 
    static LLCachedControl<F32> zoom_limit(gSavedSettings, "MeshPreviewZoomLimit");
    mCameraZoom = llclamp(new_zoom, 1.f, zoom_limit());
    // </FS:Beq>
}

void LLModelPreview::pan(F32 right, F32 up)
{
    bool skin_weight = mViewOption["show_skin_weight"];
    F32 camera_distance = skin_weight ? SKIN_WEIGHT_CAMERA_DISTANCE : mCameraDistance;
    mCameraOffset.mV[VY] = llclamp(mCameraOffset.mV[VY] + right * camera_distance / mCameraZoom, -1.f, 1.f);
    mCameraOffset.mV[VZ] = llclamp(mCameraOffset.mV[VZ] + up * camera_distance / mCameraZoom, -1.f, 1.f);
}

void LLModelPreview::setPreviewLOD(S32 lod)
{
    lod = llclamp(lod, 0, (S32)LLModel::LOD_HIGH);

    if (lod != mPreviewLOD)
    {
        mPreviewLOD = lod;

        LLComboBox* combo_box = mFMP->getChild<LLComboBox>("preview_lod_combo");
        combo_box->setCurrentByIndex((NUM_LOD - 1) - mPreviewLOD); // combo box list of lods is in reverse order
        mFMP->childSetValue("lod_file_" + lod_name[mPreviewLOD], mLODFile[mPreviewLOD]);

        LLColor4 highlight_color = LLUIColorTable::instance().getColor("MeshImportTableHighlightColor");
        LLColor4 normal_color = LLUIColorTable::instance().getColor("MeshImportTableNormalColor");

        for (S32 i = 0; i <= LLModel::LOD_HIGH; ++i)
        {
            const LLColor4& color = (i == lod) ? highlight_color : normal_color;

            mFMP->childSetColor(lod_status_name[i], color);
            mFMP->childSetColor(lod_label_name[i], color);
            mFMP->childSetColor(lod_triangles_name[i], color);
            mFMP->childSetColor(lod_vertices_name[i], color);
        }

        LLFloaterModelPreview* fmp = (LLFloaterModelPreview*)mFMP;
        if (fmp)
        {
            // make preview repopulate tab
            fmp->clearAvatarTab();
        }
    }
    refresh();
    updateStatusMessages();
}

//static
void LLModelPreview::textureLoadedCallback(
    BOOL success,
    LLViewerFetchedTexture *src_vi,
    LLImageRaw* src,
    LLImageRaw* src_aux,
    S32 discard_level,
    BOOL final,
    void* userdata)
{
    LLModelPreview* preview = (LLModelPreview*)userdata;
    preview->refresh();

    if (final && preview->mModelLoader)
    {
        if (preview->mModelLoader->mNumOfFetchingTextures > 0)
        {
            preview->mModelLoader->mNumOfFetchingTextures--;
        }
    }
}

// static
bool LLModelPreview::lodQueryCallback()
{
    // not the best solution, but model preview belongs to floater
    // so it is an easy way to check that preview still exists.
    LLFloaterModelPreview* fmp = LLFloaterModelPreview::sInstance;
    if (fmp && fmp->mModelPreview)
    {
        LLModelPreview* preview = fmp->mModelPreview;
        if (preview->mLodsQuery.size() > 0)
        {
            S32 lod = preview->mLodsQuery.back();
            preview->mLodsQuery.pop_back();
            preview->genMeshOptimizerLODs(lod, MESH_OPTIMIZER_AUTO);

            if (preview->mLookUpLodFiles && (lod == LLModel::LOD_HIGH))
            {
                preview->lookupLODModelFiles(LLModel::LOD_HIGH);
            }

            // return false to continue cycle
            return false;
        }
    }
    // nothing to process
    return true;
}

void LLModelPreview::onLODMeshOptimizerParamCommit(S32 requested_lod, bool enforce_tri_limit, S32 mode)
{
    if (!mLODFrozen)
    {
        genMeshOptimizerLODs(requested_lod, mode, 3, enforce_tri_limit);
        refresh();
    }
}
<|MERGE_RESOLUTION|>--- conflicted
+++ resolved
@@ -2019,16 +2019,7 @@
     }
 
     mResourceCost = calcResourceCost();
-<<<<<<< HEAD
-
-    LLVertexBuffer::unbind();
-    if (shader)
-    {
-        shader->bind();
-    }
     refresh(); // <FS:ND/> refresh once to make sure render gets called with the updated vbos
-=======
->>>>>>> e7830b39
 }
 
 void LLModelPreview::updateStatusMessages()
@@ -3717,13 +3708,9 @@
                                     buffer->drawRange(LLRender::TRIANGLES, 0, buffer->getNumVerts() - 1, buffer->getNumIndices(), 0);
 
                                     glPolygonMode(GL_FRONT_AND_BACK, GL_FILL);
-<<<<<<< HEAD
                                     gGL.setLineWidth(1.f); // <FS> Line width OGL core profile fix by Rye Mutt
-=======
-                                    glLineWidth(1.f);
 
                                     buffer->flush();
->>>>>>> e7830b39
                                 }
                             }
                         }
