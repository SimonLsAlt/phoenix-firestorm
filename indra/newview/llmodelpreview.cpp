--- conflicted
+++ resolved
@@ -4831,42 +4831,18 @@
                         {
                             LLVertexBuffer* buffer = mVertexBuffer[mPreviewLOD][model][i];
 
-<<<<<<< HEAD
-                            const LLVolumeFace& face = model->getVolumeFace(i);
-
-                            LLStrider<LLVector3> position;
-                            buffer->getVertexStrider(position);
-
-                            // <FS:Ansariel> Vectorized Weight4Strider and ClothWeightStrider by Drake Arconis
-                            //LLStrider<LLVector4> weight;
-                            LLStrider<LLVector4a> weight;
-                            buffer->getWeight4Strider(weight);
-=======
                             model->mSkinInfo.updateHash();
                             LLRenderPass::uploadMatrixPalette(mPreviewAvatar, &model->mSkinInfo);
->>>>>>> effb1491
 
                             gGL.getTexUnit(0)->unbind(LLTexUnit::TT_TEXTURE);
 
                             if (textures)
                             {
-<<<<<<< HEAD
-                                LLMatrix4a final_mat;
-                                // <FS:Ansariel> Vectorized Weight4Strider and ClothWeightStrider by Drake Arconis
-                                //F32 *wptr = weight[j].mV;
-                                F32 *wptr = weight[j].getF32ptr();
-                                // </FS:Ansariel>
-                                LLSkinningUtil::getPerVertexSkinMatrix(wptr, mat, true, final_mat, max_joints);
-
-                                //VECTORIZE THIS
-                                LLVector4a& v = face.mPositions[j];
-=======
                                 int materialCnt = instance.mModel->mMaterialList.size();
                                 if (i < materialCnt)
                                 {
                                     const std::string& binding = instance.mModel->mMaterialList[i];
                                     const LLImportMaterial& material = instance.mMaterial[binding];
->>>>>>> effb1491
 
                                     gGL.diffuseColor4fv(material.mDiffuseColor.mV);
 
@@ -4879,56 +4855,25 @@
                                     }
                                 }
                             }
-<<<<<<< HEAD
-
-                            // <FS:ND> FIRE-13465 Make sure there's a material set before dereferencing it
-                            if( instance.mModel->mMaterialList.size() > i &&
-                                instance.mMaterial.end() != instance.mMaterial.find( instance.mModel->mMaterialList[ i ] ) )
+                            else
                             {
-                            // </FS:ND>
-                            llassert(model->mMaterialList.size() > i);
-                            const std::string& binding = instance.mModel->mMaterialList[i];
-                            const LLImportMaterial& material = instance.mMaterial[binding];
-
-                            buffer->unmapBuffer();
-
-                            buffer->setBuffer();
-                            gGL.diffuseColor4fv(material.mDiffuseColor.mV);
-                            gGL.getTexUnit(0)->unbind(LLTexUnit::TT_TEXTURE);
-
-                            // Find the tex for this material, bind it, and add it to our set
-                            //
-                            LLViewerFetchedTexture* tex = bindMaterialDiffuseTexture(material);
-                            if (tex)
-=======
-                            else
->>>>>>> effb1491
-                            {
-                                gGL.diffuseColor4fv(PREVIEW_BASE_COL.mV);
+                                // <FS:Beq> restore behaviour removed by lab
+                                //gGL.diffuseColor4fv(PREVIEW_BASE_COL.mV);
+                                gGL.diffuseColor4fv(base_col().mV);
                             }
-                            } else  // <FS:ND> FIRE-13465 Make sure there's a material set before dereferencing it, if none, set buffer type and unbind texture.
-                            {
-                                buffer->setBuffer();
-                                gGL.getTexUnit(0)->unbind(LLTexUnit::TT_TEXTURE);
-                            } // </FS:ND>
 
                             buffer->setBuffer();
                             buffer->draw(LLRender::TRIANGLES, buffer->getNumIndices(), 0);
 
                             if (edges)
                             {
-<<<<<<< HEAD
+                                gGL.getTexUnit(0)->unbind(LLTexUnit::TT_TEXTURE);
                                 // <FS:Beq> restore behaviour removed by lab
                                 // gGL.diffuseColor4fv(PREVIEW_EDGE_COL.mV);
                                 // gGL.setLineWidth(PREVIEW_EDGE_WIDTH);
                                 gGL.diffuseColor4fv(edge_col().mV);
                                 gGL.setLineWidth(edge_width());
                                 // </FS:Beq>
-=======
-                                gGL.getTexUnit(0)->unbind(LLTexUnit::TT_TEXTURE);
-                                gGL.diffuseColor4fv(PREVIEW_EDGE_COL.mV);
-                                glLineWidth(PREVIEW_EDGE_WIDTH);
->>>>>>> effb1491
                                 glPolygonMode(GL_FRONT_AND_BACK, GL_LINE);
                                 buffer->draw(LLRender::TRIANGLES, buffer->getNumIndices(), 0);
                                 glPolygonMode(GL_FRONT_AND_BACK, GL_FILL);
