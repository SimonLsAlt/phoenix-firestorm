/**
 * @file llavatariconctrl.h
 * @brief LLAvatarIconCtrl base class
 *
 * $LicenseInfo:firstyear=2001&license=viewerlgpl$
 * Second Life Viewer Source Code
 * Copyright (C) 2010, Linden Research, Inc.
 *
 * This library is free software; you can redistribute it and/or
 * modify it under the terms of the GNU Lesser General Public
 * License as published by the Free Software Foundation;
 * version 2.1 of the License only.
 *
 * This library is distributed in the hope that it will be useful,
 * but WITHOUT ANY WARRANTY; without even the implied warranty of
 * MERCHANTABILITY or FITNESS FOR A PARTICULAR PURPOSE.  See the GNU
 * Lesser General Public License for more details.
 *
 * You should have received a copy of the GNU Lesser General Public
 * License along with this library; if not, write to the Free Software
 * Foundation, Inc., 51 Franklin Street, Fifth Floor, Boston, MA  02110-1301  USA
 *
 * Linden Research, Inc., 945 Battery Street, San Francisco, CA  94111  USA
 * $/LicenseInfo$
 */

#ifndef LL_LLAVATARICONCTRL_H
#define LL_LLAVATARICONCTRL_H

#include <boost/signals2.hpp>

#include "lliconctrl.h"
#include "llavatarpropertiesprocessor.h"
#include "llviewernetwork.h"

class LLAvatarName;

class LLAvatarIconIDCache: public LLSingleton<LLAvatarIconIDCache>
{
    LLSINGLETON(LLAvatarIconIDCache);

public:
    struct LLAvatarIconIDCacheItem
    {
        LLUUID icon_id;
        LLDate cached_time;

        bool expired();
    };

    void                load    ();
    void                save    ();

    LLUUID*             get     (const LLUUID& id);
    void                add     (const LLUUID& avatar_id,const LLUUID& icon_id);

    void                remove  (const LLUUID& id);
protected:


    std::string mFilename;
    std::map<LLUUID,LLAvatarIconIDCacheItem> mCache;//we cache only LLUID and time
};

inline
// <FS:Ansariel> FIRE-10607: Avatar icon controls show wrong picture when switching between SL main/beta grid
//LLAvatarIconIDCache::LLAvatarIconIDCache()
//	:	mFilename("avatar_icons_cache.txt")
//{}
LLAvatarIconIDCache::LLAvatarIconIDCache()
<<<<<<< HEAD
{
	const std::string grid_id_str = LLDir::getScrubbedFileName(LLGridManager::getInstance()->getGridId());
	const std::string& grid_id_lower = utf8str_tolower(grid_id_str);
	mFilename = "avatar_icons_cache." + grid_id_lower + ".txt";
}
// </FS:Ansariel>
=======
    :   mFilename("avatar_icons_cache.txt")
{}
>>>>>>> 38c2a5bd

namespace LLAvatarIconCtrlEnums
{
    enum ESymbolPos
    {
        BOTTOM_LEFT,
        BOTTOM_RIGHT,
        TOP_LEFT,
        TOP_RIGHT
    };
}


namespace LLInitParam
{
    template<>
    struct TypeValues<LLAvatarIconCtrlEnums::ESymbolPos> : public TypeValuesHelper<LLAvatarIconCtrlEnums::ESymbolPos>
    {
        static void declareValues();
    };
}

class LLAvatarIconCtrl
: public LLIconCtrl, public LLAvatarPropertiesObserver
{
public:
    struct Params : public LLInitParam::Block<Params, LLIconCtrl::Params>
    {
        Optional<LLUUID>        avatar_id;
        Optional<bool>          draw_tooltip;
        Optional<std::string>   default_icon_name;
        Optional<S32>           symbol_hpad,
                                symbol_vpad,
                                symbol_size;
        Optional<LLAvatarIconCtrlEnums::ESymbolPos> symbol_pos;

        Params();
    };

protected:
    LLAvatarIconCtrl(const Params&);
    friend class LLUICtrlFactory;

public:
    virtual ~LLAvatarIconCtrl();

<<<<<<< HEAD
// [SL:KB] - Checked: 2010-11-01 (RLVa-1.2.2a) | Added: RLVa-1.2.2a
	/*virtual*/ BOOL handleToolTip(S32 x, S32 y, MASK mask);
// [/SL:KB]

	virtual void setValue(const LLSD& value);
=======
    virtual void setValue(const LLSD& value);
>>>>>>> 38c2a5bd

    // LLAvatarPropertiesProcessor observer trigger
    virtual void processProperties(void* data, EAvatarProcessorType type);

    const LLUUID&       getAvatarId() const { return mAvatarId; }
    const std::string&  getFullName() const { return mFullName; }

    void setDrawTooltip(bool value) { mDrawTooltip = value;}

protected:
    LLUUID                      mAvatarId;
    std::string                 mFullName;
    bool                        mDrawTooltip;
    std::string                 mDefaultIconName;
    S32                         mSymbolHpad,
                                mSymbolVpad,
                                mSymbolSize;
    LLAvatarIconCtrlEnums::ESymbolPos   mSymbolPos;

    bool updateFromCache();

private:
    void fetchAvatarName();
    void onAvatarNameCache(const LLUUID& agent_id, const LLAvatarName& av_name);

    boost::signals2::connection mAvatarNameCacheConnection;
};

#endif  // LL_LLAVATARICONCTRL_H<|MERGE_RESOLUTION|>--- conflicted
+++ resolved
@@ -65,20 +65,15 @@
 inline
 // <FS:Ansariel> FIRE-10607: Avatar icon controls show wrong picture when switching between SL main/beta grid
 //LLAvatarIconIDCache::LLAvatarIconIDCache()
-//	:	mFilename("avatar_icons_cache.txt")
+//  :   mFilename("avatar_icons_cache.txt")
 //{}
 LLAvatarIconIDCache::LLAvatarIconIDCache()
-<<<<<<< HEAD
 {
-	const std::string grid_id_str = LLDir::getScrubbedFileName(LLGridManager::getInstance()->getGridId());
-	const std::string& grid_id_lower = utf8str_tolower(grid_id_str);
-	mFilename = "avatar_icons_cache." + grid_id_lower + ".txt";
+    const std::string grid_id_str = LLDir::getScrubbedFileName(LLGridManager::getInstance()->getGridId());
+    const std::string& grid_id_lower = utf8str_tolower(grid_id_str);
+    mFilename = "avatar_icons_cache." + grid_id_lower + ".txt";
 }
 // </FS:Ansariel>
-=======
-    :   mFilename("avatar_icons_cache.txt")
-{}
->>>>>>> 38c2a5bd
 
 namespace LLAvatarIconCtrlEnums
 {
@@ -125,15 +120,11 @@
 public:
     virtual ~LLAvatarIconCtrl();
 
-<<<<<<< HEAD
 // [SL:KB] - Checked: 2010-11-01 (RLVa-1.2.2a) | Added: RLVa-1.2.2a
-	/*virtual*/ BOOL handleToolTip(S32 x, S32 y, MASK mask);
+    /*virtual*/ BOOL handleToolTip(S32 x, S32 y, MASK mask);
 // [/SL:KB]
 
-	virtual void setValue(const LLSD& value);
-=======
     virtual void setValue(const LLSD& value);
->>>>>>> 38c2a5bd
 
     // LLAvatarPropertiesProcessor observer trigger
     virtual void processProperties(void* data, EAvatarProcessorType type);
