--- conflicted
+++ resolved
@@ -121,11 +121,7 @@
     virtual ~LLAvatarIconCtrl();
 
 // [SL:KB] - Checked: 2010-11-01 (RLVa-1.2.2a) | Added: RLVa-1.2.2a
-<<<<<<< HEAD
-	/*virtual*/ bool handleToolTip(S32 x, S32 y, MASK mask);
-=======
-    /*virtual*/ BOOL handleToolTip(S32 x, S32 y, MASK mask);
->>>>>>> c06fb4e0
+    /*virtual*/ bool handleToolTip(S32 x, S32 y, MASK mask);
 // [/SL:KB]
 
     virtual void setValue(const LLSD& value);
