--- conflicted
+++ resolved
@@ -222,17 +222,10 @@
 
     if(imToastExists || group_ad_hoc_toast_exists || offerExists)
     {
-<<<<<<< HEAD
-		// <FS:CR> CHUI merge
-		//make_ui_sound_deferred("UISndNewIncomingIMSession");
-		make_ui_sound_deferred("UISndNewIncomingIMSession", false);
-		// </FS:CR>
-=======
         // <FS:CR> CHUI merge
         //make_ui_sound_deferred("UISndNewIncomingIMSession");
         make_ui_sound_deferred("UISndNewIncomingIMSession", false);
         // </FS:CR>
->>>>>>> 1a8a5404
     }
 
     //writes out empty .xml file (since LLCommunicationChannel::mHistory is empty)
