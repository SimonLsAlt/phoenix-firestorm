/**
 * @file llinventoryobserver.cpp
 * @brief Implementation of the inventory observers used to track agent inventory.
 *
 * $LicenseInfo:firstyear=2002&license=viewerlgpl$
 * Second Life Viewer Source Code
 * Copyright (C) 2010, Linden Research, Inc.
 *
 * This library is free software; you can redistribute it and/or
 * modify it under the terms of the GNU Lesser General Public
 * License as published by the Free Software Foundation;
 * version 2.1 of the License only.
 *
 * This library is distributed in the hope that it will be useful,
 * but WITHOUT ANY WARRANTY; without even the implied warranty of
 * MERCHANTABILITY or FITNESS FOR A PARTICULAR PURPOSE.  See the GNU
 * Lesser General Public License for more details.
 *
 * You should have received a copy of the GNU Lesser General Public
 * License along with this library; if not, write to the Free Software
 * Foundation, Inc., 51 Franklin Street, Fifth Floor, Boston, MA  02110-1301  USA
 *
 * Linden Research, Inc., 945 Battery Street, San Francisco, CA  94111  USA
 * $/LicenseInfo$
 */

#include "llviewerprecompiledheaders.h"

#include "llinventoryobserver.h"

#include "llassetstorage.h"
#include "llcrc.h"
#include "lldir.h"
#include "llsys.h"
#include "llxfermanager.h"
#include "message.h"

#include "llagent.h"
#include "llagentwearables.h"
#include "llaisapi.h"
#include "llfloater.h"
#include "llfocusmgr.h"
#include "llinventorymodelbackgroundfetch.h"
#include "llinventorybridge.h"
#include "llinventoryfunctions.h"
#include "llinventorymodel.h"
#include "llviewermessage.h"
#include "llviewerwindow.h"
#include "llviewerregion.h"
#include "llappviewer.h"
#include "lldbstrings.h"
#include "llviewerstats.h"
#include "llnotificationsutil.h"
#include "llcallbacklist.h"
#include "llpreview.h"
#include "llviewercontrol.h"
#include "llvoavatarself.h"
#include "llsdutil.h"
#include <deque>

#include "llviewernetwork.h" // <FS:Ansariel> [UDP-Msg]

const S32 LLInventoryFetchItemsObserver::MAX_INDIVIDUAL_ITEM_REQUESTS = 7;
const F32 LLInventoryFetchItemsObserver::FETCH_TIMER_EXPIRY = 60.0f;


LLInventoryObserver::LLInventoryObserver()
{
}

// virtual
LLInventoryObserver::~LLInventoryObserver()
{
}

LLInventoryFetchObserver::LLInventoryFetchObserver(const LLUUID& id)
{
    mIDs.clear();
    if (id != LLUUID::null)
    {
        setFetchID(id);
    }
}

LLInventoryFetchObserver::LLInventoryFetchObserver(const uuid_vec_t& ids)
{
    setFetchIDs(ids);
}

bool LLInventoryFetchObserver::isFinished() const
{
    return mIncomplete.empty();
}

void LLInventoryFetchObserver::setFetchIDs(const uuid_vec_t& ids)
{
    mIDs = ids;
}
void LLInventoryFetchObserver::setFetchID(const LLUUID& id)
{
    mIDs.clear();
    mIDs.push_back(id);
}


void LLInventoryCompletionObserver::changed(U32 mask)
{
    // scan through the incomplete items and move or erase them as
    // appropriate.
    if (!mIncomplete.empty())
    {
        for (uuid_vec_t::iterator it = mIncomplete.begin(); it < mIncomplete.end(); )
        {
            const LLViewerInventoryItem* item = gInventory.getItem(*it);
            if (!item)
            {
                it = mIncomplete.erase(it);
                continue;
            }
            if (item->isFinished())
            {
                mComplete.push_back(*it);
                it = mIncomplete.erase(it);
                continue;
            }
            ++it;
        }
        if (mIncomplete.empty())
        {
            done();
        }
    }
}

void LLInventoryCompletionObserver::watchItem(const LLUUID& id)
{
    if (id.notNull())
    {
        mIncomplete.push_back(id);
    }
}

LLInventoryFetchItemsObserver::LLInventoryFetchItemsObserver(const LLUUID& item_id) :
    LLInventoryFetchObserver(item_id)
{
    mIDs.clear();
    mIDs.push_back(item_id);
}

LLInventoryFetchItemsObserver::LLInventoryFetchItemsObserver(const uuid_vec_t& item_ids) :
    LLInventoryFetchObserver(item_ids)
{
}

void LLInventoryFetchItemsObserver::changed(U32 mask)
{
    LL_DEBUGS("InventoryFetch") << this << " remaining incomplete " << mIncomplete.size()
             << " complete " << mComplete.size()
             << " wait period " << mFetchingPeriod.getRemainingTimeF32()
             << LL_ENDL;

    // scan through the incomplete items and move or erase them as
    // appropriate.
    if (!mIncomplete.empty())
    {
        if (!LLInventoryModelBackgroundFetch::getInstance()->isEverythingFetched())
        {
            // Folders have a priority over items and they download items as well
            // Wait untill initial folder fetch is done
            LL_DEBUGS("InventoryFetch") << "Folder fetch in progress, resetting fetch timer" << LL_ENDL;

            mFetchingPeriod.reset();
            mFetchingPeriod.setTimerExpirySec(FETCH_TIMER_EXPIRY);
        }

        // Have we exceeded max wait time?
        bool timeout_expired = mFetchingPeriod.hasExpired();

        for (uuid_vec_t::iterator it = mIncomplete.begin(); it < mIncomplete.end(); )
        {
            const LLUUID& item_id = (*it);
            LLViewerInventoryItem* item = gInventory.getItem(item_id);
            if (item && item->isFinished())
            {
                mComplete.push_back(item_id);
                it = mIncomplete.erase(it);
            }
            else
            {
                if (timeout_expired)
                {
                    // Just concede that this item hasn't arrived in reasonable time and continue on.
                    LL_WARNS("InventoryFetch") << "Fetcher timed out when fetching inventory item UUID: " << item_id << LL_ENDL;
                    it = mIncomplete.erase(it);
                }
                else
                {
                    // Keep trying.
                    ++it;
                }
            }
        }

    }

    if (mIncomplete.empty())
    {
        LL_DEBUGS("InventoryFetch") << this << " done at remaining incomplete "
                 << mIncomplete.size() << " complete " << mComplete.size() << LL_ENDL;
        done();
    }
    //LL_INFOS() << "LLInventoryFetchItemsObserver::changed() mComplete size " << mComplete.size() << LL_ENDL;
    //LL_INFOS() << "LLInventoryFetchItemsObserver::changed() mIncomplete size " << mIncomplete.size() << LL_ENDL;
}

void fetch_items_from_llsd(const LLSD& items_llsd)
{
    if (!items_llsd.size() || gDisconnected) return;

    LLSD body;
    body[0]["cap_name"] = "FetchInventory2";
    body[1]["cap_name"] = "FetchLib2";
    for (S32 i=0; i<items_llsd.size();i++)
    {
        if (items_llsd[i]["owner_id"].asString() == gAgent.getID().asString())
        {
            body[0]["items"].append(items_llsd[i]);
            continue;
        }
        // <FS:Beq> Correct owner for inventory fetch (Rye)
        // else if (items_llsd[i]["owner_id"].asString() == ALEXANDRIA_LINDEN_ID.asString())
        else if (items_llsd[i]["owner_id"].asString() == gInventory.getLibraryOwnerID().asString())
        // </FS:Beq>
        {
            body[1]["items"].append(items_llsd[i]);
            continue;
        }
    }

    for (S32 i=0; i<body.size(); i++)
    {
        if (!gAgent.getRegion())
        {
            LL_WARNS() << "Agent's region is null" << LL_ENDL;
            break;
        }

        if (0 == body[i]["items"].size()) {
            LL_DEBUGS() << "Skipping body with no items to fetch" << LL_ENDL;
            continue;
        }

        std::string url = gAgent.getRegion()->getCapability(body[i]["cap_name"].asString());
        if (!url.empty())
        {
            body[i]["agent_id"] = gAgent.getID();
            LLCore::HttpHandler::ptr_t handler(new LLInventoryModel::FetchItemHttpHandler(body[i]));
            gInventory.requestPost(true, url, body[i], handler, (i ? "Library Item" : "Inventory Item"));
            continue;
        }
        else
        {
<<<<<<< HEAD
			// <FS:Ansariel> [UDP-Msg]
			if (!LLGridManager::instance().isInSecondLife())
			{
				LLMessageSystem* msg = gMessageSystem;
				bool start_new_message = true;
				for (S32 j = 0; j < body[i]["items"].size(); j++)
				{
					LLSD item_entry = body[i]["items"][j];
					if (start_new_message)
					{
						start_new_message = false;
						msg->newMessageFast(_PREHASH_FetchInventory);
						msg->nextBlockFast(_PREHASH_AgentData);
						msg->addUUIDFast(_PREHASH_AgentID, gAgent.getID());
						msg->addUUIDFast(_PREHASH_SessionID, gAgent.getSessionID());
					}
					msg->nextBlockFast(_PREHASH_InventoryData);
					msg->addUUIDFast(_PREHASH_OwnerID, item_entry["owner_id"].asUUID());
					msg->addUUIDFast(_PREHASH_ItemID, item_entry["item_id"].asUUID());
					if (msg->isSendFull(NULL))
					{
						start_new_message = true;
						gAgent.sendReliableMessage();
					}
				}
				if (!start_new_message)
				{
					gAgent.sendReliableMessage();
				}
			}
			else
			// </FS:Ansariel> [UDP-Msg]
=======
            // <FS:Ansariel> [UDP-Msg]
            if (!LLGridManager::instance().isInSecondLife())
            {
                LLMessageSystem* msg = gMessageSystem;
                BOOL start_new_message = TRUE;
                for (S32 j = 0; j < body[i]["items"].size(); j++)
                {
                    LLSD item_entry = body[i]["items"][j];
                    if (start_new_message)
                    {
                        start_new_message = FALSE;
                        msg->newMessageFast(_PREHASH_FetchInventory);
                        msg->nextBlockFast(_PREHASH_AgentData);
                        msg->addUUIDFast(_PREHASH_AgentID, gAgent.getID());
                        msg->addUUIDFast(_PREHASH_SessionID, gAgent.getSessionID());
                    }
                    msg->nextBlockFast(_PREHASH_InventoryData);
                    msg->addUUIDFast(_PREHASH_OwnerID, item_entry["owner_id"].asUUID());
                    msg->addUUIDFast(_PREHASH_ItemID, item_entry["item_id"].asUUID());
                    if (msg->isSendFull(NULL))
                    {
                        start_new_message = TRUE;
                        gAgent.sendReliableMessage();
                    }
                }
                if (!start_new_message)
                {
                    gAgent.sendReliableMessage();
                }
            }
            else
            // </FS:Ansariel> [UDP-Msg]
>>>>>>> c06fb4e0
            LL_WARNS("INVENTORY") << "Failed to get capability." << LL_ENDL;
        }

    }
}

void LLInventoryFetchItemsObserver::startFetch()
{
    bool aisv3 = AISAPI::isAvailable();

    LLSD items_llsd;

    typedef std::map<LLUUID, uuid_vec_t> requests_by_folders_t;
    requests_by_folders_t requests;
    for (uuid_vec_t::const_iterator it = mIDs.begin(); it < mIDs.end(); ++it)
    {
        LLViewerInventoryItem* item = gInventory.getItem(*it);
        if (item && item->isFinished())
        {
            // It's complete, so put it on the complete container.
            mComplete.push_back(*it);
            continue;
        }

        // Ignore categories since they're not items.  We
        // could also just add this to mComplete but not sure what the
        // side-effects would be, so ignoring to be safe.
        LLViewerInventoryCategory* cat = gInventory.getCategory(*it);
        if (cat)
        {
            continue;
        }

        if ((*it).isNull())
        {
            LL_WARNS("Inventory") << "Skip fetching for a NULL uuid" << LL_ENDL;
            continue;
        }

        // It's incomplete, so put it on the incomplete container, and
        // pack this on the message.
        mIncomplete.push_back(*it);

        if (aisv3)
        {
            if (item)
            {
                LLUUID parent_id = item->getParentUUID();
                requests[parent_id].push_back(*it);
            }
            else
            {
                // Can happen for gestures and calling cards if server notified us before they fetched
                // Request by id without checking for an item.
                LLInventoryModelBackgroundFetch::getInstance()->scheduleItemFetch(*it);
            }
        }
        else
        {
            // Prepare the data to fetch
            LLSD item_entry;
            if (item)
            {
                item_entry["owner_id"] = item->getPermissions().getOwner();
            }
            else
            {
                // assume it's agent inventory.
                item_entry["owner_id"] = gAgent.getID();
            }
            item_entry["item_id"] = (*it);
            items_llsd.append(item_entry);
        }
    }

    mFetchingPeriod.reset();
    mFetchingPeriod.setTimerExpirySec(FETCH_TIMER_EXPIRY);

    if (aisv3)
    {
        for (requests_by_folders_t::value_type &folder : requests)
        {
            LLViewerInventoryCategory* cat = gInventory.getCategory(folder.first);
            if (cat)
            {
                if (cat->getVersion() == LLViewerInventoryCategory::VERSION_UNKNOWN)
                {
                    // start fetching whole folder since it's not ready either way
                    cat->fetch();
                }
                else if (folder.second.size() > MAX_INDIVIDUAL_ITEM_REQUESTS)
                {
                    // requesting one by one will take a while
                    // do whole folder
                    LLInventoryModelBackgroundFetch::getInstance()->scheduleFolderFetch(folder.first, true);
                }
                else if (cat->getViewerDescendentCount() <= folder.second.size()
                         || cat->getDescendentCount() <= folder.second.size())
                {
                    // Start fetching whole folder since we need all items
                    LLInventoryModelBackgroundFetch::getInstance()->scheduleFolderFetch(folder.first, true);
                }
                else
                {
                    // get items one by one
                    for (LLUUID& item_id : folder.second)
                    {
                        LLInventoryModelBackgroundFetch::getInstance()->scheduleItemFetch(item_id);
                    }
                }
            }
            else
            {
                // Isn't supposed to happen? We should have all folders
                // and if item exists, folder is supposed to exist as well.
                llassert(false);
                LL_WARNS("Inventory") << "Missing folder: " << folder.first << " fetching items individually" << LL_ENDL;

                // get items one by one
                for (LLUUID& item_id : folder.second)
                {
                    LLInventoryModelBackgroundFetch::getInstance()->scheduleItemFetch(item_id);
                }
            }
        }
    }
    else
    {
        fetch_items_from_llsd(items_llsd);
    }

}

LLInventoryFetchDescendentsObserver::LLInventoryFetchDescendentsObserver(const LLUUID& cat_id) :
    LLInventoryFetchObserver(cat_id)
{
}

LLInventoryFetchDescendentsObserver::LLInventoryFetchDescendentsObserver(const uuid_vec_t& cat_ids) :
    LLInventoryFetchObserver(cat_ids)
{
}

// virtual
void LLInventoryFetchDescendentsObserver::changed(U32 mask)
{
    for (uuid_vec_t::iterator it = mIncomplete.begin(); it < mIncomplete.end();)
    {
        const LLViewerInventoryCategory* cat = gInventory.getCategory(*it);
        if (!cat)
        {
            it = mIncomplete.erase(it);
            continue;
        }
        if (isCategoryComplete(cat))
        {
            mComplete.push_back(*it);
            it = mIncomplete.erase(it);
            continue;
        }
        ++it;
    }

    if (mIncomplete.empty())
    {
        done();
    }
    else
    {
        LLInventoryModelBackgroundFetch* fetcher = LLInventoryModelBackgroundFetch::getInstance();
        if (fetcher->isEverythingFetched()
            && !fetcher->folderFetchActive())
        {
            // If fetcher is done with folders yet we are waiting, fetch either
            // failed or version is somehow stuck at -1
            done();
        }
    }
}

void LLInventoryFetchDescendentsObserver::startFetch()
{
    for (uuid_vec_t::const_iterator it = mIDs.begin(); it != mIDs.end(); ++it)
    {
        LLViewerInventoryCategory* cat = gInventory.getCategory(*it);
        if (!cat) continue;
        if (!isCategoryComplete(cat))
        {
            //blindly fetch it without seeing if anything else is fetching it.
            LLInventoryModelBackgroundFetch::getInstance()->scheduleFolderFetch(*it, true);
            mIncomplete.push_back(*it); //Add to list of things being downloaded for this observer.
        }
        else
        {
            mComplete.push_back(*it);
        }
    }
}

bool LLInventoryFetchDescendentsObserver::isCategoryComplete(const LLViewerInventoryCategory* cat) const
{
<<<<<<< HEAD
	const S32 version = cat->getVersion();
	const S32 expected_num_descendents = cat->getDescendentCount();
	if ((version == LLViewerInventoryCategory::VERSION_UNKNOWN) ||
		(expected_num_descendents == LLViewerInventoryCategory::DESCENDENT_COUNT_UNKNOWN))
	{
		return false;
	}
	// it might be complete - check known descendents against
	// currently available.
	LLInventoryModel::cat_array_t* cats;
	LLInventoryModel::item_array_t* items;
	gInventory.getDirectDescendentsOf(cat->getUUID(), cats, items);
	if (!cats || !items)
	{
		LL_WARNS() << "Category '" << cat->getName() << "' descendents corrupted, fetch failed." << LL_ENDL;
		// NULL means the call failed -- cats/items map doesn't exist (note: this does NOT mean
		// that the cat just doesn't have any items or subfolders).
		// Unrecoverable, so just return done so that this observer can be cleared
		// from memory.
		return true;
	}
	const S32 current_num_known_descendents = cats->size() + items->size();
	
	// Got the number of descendents that we were expecting, so we're done.
	if (current_num_known_descendents == expected_num_descendents)
	{
		return true;
	}

	// Error condition, but recoverable.  This happens if something was added to the
	// category before it was initialized, so accountForUpdate didn't update descendent
	// count and thus the category thinks it has fewer descendents than it actually has.
	if (current_num_known_descendents >= expected_num_descendents)
	{
		LL_WARNS() << "Category '" << cat->getName() << "' expected descendentcount:" << expected_num_descendents << " descendents but got descendentcount:" << current_num_known_descendents << LL_ENDL;
		const_cast<LLViewerInventoryCategory *>(cat)->setDescendentCount(current_num_known_descendents);
		return true;
	}
	return false;
=======
    const S32 version = cat->getVersion();
    const S32 expected_num_descendents = cat->getDescendentCount();
    if ((version == LLViewerInventoryCategory::VERSION_UNKNOWN) ||
        (expected_num_descendents == LLViewerInventoryCategory::DESCENDENT_COUNT_UNKNOWN))
    {
        return FALSE;
    }
    // it might be complete - check known descendents against
    // currently available.
    LLInventoryModel::cat_array_t* cats;
    LLInventoryModel::item_array_t* items;
    gInventory.getDirectDescendentsOf(cat->getUUID(), cats, items);
    if (!cats || !items)
    {
        LL_WARNS() << "Category '" << cat->getName() << "' descendents corrupted, fetch failed." << LL_ENDL;
        // NULL means the call failed -- cats/items map doesn't exist (note: this does NOT mean
        // that the cat just doesn't have any items or subfolders).
        // Unrecoverable, so just return done so that this observer can be cleared
        // from memory.
        return TRUE;
    }
    const S32 current_num_known_descendents = cats->size() + items->size();

    // Got the number of descendents that we were expecting, so we're done.
    if (current_num_known_descendents == expected_num_descendents)
    {
        return TRUE;
    }

    // Error condition, but recoverable.  This happens if something was added to the
    // category before it was initialized, so accountForUpdate didn't update descendent
    // count and thus the category thinks it has fewer descendents than it actually has.
    if (current_num_known_descendents >= expected_num_descendents)
    {
        LL_WARNS() << "Category '" << cat->getName() << "' expected descendentcount:" << expected_num_descendents << " descendents but got descendentcount:" << current_num_known_descendents << LL_ENDL;
        const_cast<LLViewerInventoryCategory *>(cat)->setDescendentCount(current_num_known_descendents);
        return TRUE;
    }
    return FALSE;
>>>>>>> c06fb4e0
}

LLInventoryFetchComboObserver::LLInventoryFetchComboObserver(const uuid_vec_t& folder_ids,
                                                             const uuid_vec_t& item_ids)
{
    mFetchDescendents = new LLInventoryFetchDescendentsObserver(folder_ids);

    uuid_vec_t pruned_item_ids;
    for (uuid_vec_t::const_iterator item_iter = item_ids.begin();
         item_iter != item_ids.end();
         ++item_iter)
    {
        const LLUUID& item_id = (*item_iter);
        const LLViewerInventoryItem* item = gInventory.getItem(item_id);
        if (item && std::find(folder_ids.begin(), folder_ids.end(), item->getParentUUID()) == folder_ids.end())
        {
            continue;
        }
        pruned_item_ids.push_back(item_id);
    }

    mFetchItems = new LLInventoryFetchItemsObserver(pruned_item_ids);
    mFetchDescendents = new LLInventoryFetchDescendentsObserver(folder_ids);
}

LLInventoryFetchComboObserver::~LLInventoryFetchComboObserver()
{
    mFetchItems->done();
    mFetchDescendents->done();
    delete mFetchItems;
    delete mFetchDescendents;
}

void LLInventoryFetchComboObserver::changed(U32 mask)
{
    mFetchItems->changed(mask);
    mFetchDescendents->changed(mask);
    if (mFetchItems->isFinished() && mFetchDescendents->isFinished())
    {
        done();
    }
}

void LLInventoryFetchComboObserver::startFetch()
{
    mFetchItems->startFetch();
    mFetchDescendents->startFetch();
}

// See comment preceding LLInventoryAddedObserver::changed() for some
// concerns that also apply to this observer.
void LLInventoryAddItemByAssetObserver::changed(U32 mask)
{
    if(!(mask & LLInventoryObserver::ADD) ||
       !(mask & LLInventoryObserver::CREATE) ||
       !(mask & LLInventoryObserver::UPDATE_CREATE))
    {
        return;
    }

    // nothing is watched
    if (mWatchedAssets.size() == 0)
    {
        return;
    }

    const uuid_set_t& added = gInventory.getAddedIDs();
    for (uuid_set_t::iterator it = added.begin(); it != added.end(); ++it)
    {
        LLInventoryItem *item = gInventory.getItem(*it);
        if (!item)
        {
            continue;
        }
        const LLUUID& asset_uuid = item->getAssetUUID();
        if (item->getUUID().notNull() && asset_uuid.notNull())
        {
            if (isAssetWatched(asset_uuid))
            {
                LL_DEBUGS("Inventory_Move") << "Found asset UUID: " << asset_uuid << LL_ENDL;
                mAddedItems.push_back(item->getUUID());
            }
        }
    }

    if (mAddedItems.size() == mWatchedAssets.size())
    {
        LL_DEBUGS("Inventory_Move") << "All watched items are added & processed." << LL_ENDL;
        done();
        mAddedItems.clear();

        // Unable to clean watched items here due to somebody can require to check them in current frame.
        // set dirty state to clean them while next watch cycle.
        mIsDirty = true;
    }
}

void LLInventoryAddItemByAssetObserver::watchAsset(const LLUUID& asset_id)
{
    if(asset_id.notNull())
    {
        if (mIsDirty)
        {
            LL_DEBUGS("Inventory_Move") << "Watched items are dirty. Clean them." << LL_ENDL;
            mWatchedAssets.clear();
            mIsDirty = false;
        }

        mWatchedAssets.push_back(asset_id);
        onAssetAdded(asset_id);
    }
}

bool LLInventoryAddItemByAssetObserver::isAssetWatched( const LLUUID& asset_id )
{
    return std::find(mWatchedAssets.begin(), mWatchedAssets.end(), asset_id) != mWatchedAssets.end();
}

// This observer used to explicitly check for whether it was being
// called as a result of an UpdateCreateInventoryItem message. It has
// now been decoupled enough that it's not actually checking the
// message system, but now we have the special UPDATE_CREATE flag
// being used for the same purpose. Fixing this, as we would need to
// do to get rid of the message, is somewhat subtle because there's no
// particular obvious criterion for when creating a new item should
// trigger this observer and when it shouldn't. For example, creating
// a new notecard with new->notecard causes a preview window to pop up
// via the derived class LLOpenTaskOffer, but creating a new notecard
// by copy and paste does not, solely because one goes through
// UpdateCreateInventoryItem and the other doesn't.
void LLInventoryAddedObserver::changed(U32 mask)
{
    if (!(mask & LLInventoryObserver::ADD) ||
        !(mask & LLInventoryObserver::CREATE) ||
        !(mask & LLInventoryObserver::UPDATE_CREATE))
    {
        return;
    }

    if (!gInventory.getAddedIDs().empty())
    {
        done();
    }
}

void LLInventoryCategoryAddedObserver::changed(U32 mask)
{
    if (!(mask & LLInventoryObserver::ADD))
    {
        return;
    }

    const LLInventoryModel::changed_items_t& added_ids = gInventory.getAddedIDs();

    for (LLInventoryModel::changed_items_t::const_iterator cit = added_ids.begin(); cit != added_ids.end(); ++cit)
    {
        LLViewerInventoryCategory* cat = gInventory.getCategory(*cit);

        if (cat)
        {
            mAddedCategories.push_back(cat);
        }
    }

    if (!mAddedCategories.empty())
    {
        done();

        mAddedCategories.clear();
    }
}

void LLInventoryCategoriesObserver::changed(U32 mask)
{
    if (!mCategoryMap.size())
        return;

    std::vector<LLUUID> deleted_categories_ids;

    for (category_map_t::iterator iter = mCategoryMap.begin();
         iter != mCategoryMap.end();
         ++iter)
    {
        const LLUUID& cat_id = (*iter).first;
        LLCategoryData& cat_data = (*iter).second;

        LLViewerInventoryCategory* category = gInventory.getCategory(cat_id);
        if (!category)
        {
            LL_WARNS() << "Category : Category id = " << cat_id << " disappeared" << LL_ENDL;
            cat_data.mCallback();
            // Keep track of those deleted categories so we can remove them
            deleted_categories_ids.push_back(cat_id);
            continue;
        }

        const S32 version = category->getVersion();
        const S32 expected_num_descendents = category->getDescendentCount();
        if ((version == LLViewerInventoryCategory::VERSION_UNKNOWN) ||
            (expected_num_descendents == LLViewerInventoryCategory::DESCENDENT_COUNT_UNKNOWN))
        {
            continue;
        }

        // Check number of known descendents to find out whether it has changed.
        LLInventoryModel::cat_array_t* cats;
        LLInventoryModel::item_array_t* items;
        gInventory.getDirectDescendentsOf(cat_id, cats, items);
        if (!cats || !items)
        {
            LL_WARNS() << "Category '" << category->getName() << "' descendents corrupted, fetch failed." << LL_ENDL;
            // NULL means the call failed -- cats/items map doesn't exist (note: this does NOT mean
            // that the cat just doesn't have any items or subfolders).
            // Unrecoverable, so just skip this category.

            llassert(cats != NULL && items != NULL);

            continue;
        }

        const S32 current_num_known_descendents = cats->size() + items->size();

        bool cat_changed = false;

        // If category version or descendents count has changed
        // update category data in mCategoryMap
        if (version != cat_data.mVersion || current_num_known_descendents != cat_data.mDescendentsCount)
        {
            cat_data.mVersion = version;
            cat_data.mDescendentsCount = current_num_known_descendents;
            cat_changed = true;
        }

        // If any item names have changed, update the name hash
        // Only need to check if (a) name hash has not previously been
        // computed, or (b) a name has changed.
        if (!cat_data.mIsNameHashInitialized || (mask & LLInventoryObserver::LABEL))
        {
            digest_t item_name_hash = gInventory.hashDirectDescendentNames(cat_id);
            if (cat_data.mItemNameHash != item_name_hash)
            {
                cat_data.mIsNameHashInitialized = true;
                cat_data.mItemNameHash = item_name_hash;
                cat_changed = true;
            }
        }

        const LLUUID thumbnail_id = category->getThumbnailUUID();
        if (cat_data.mThumbnailId != thumbnail_id)
        {
            cat_data.mThumbnailId = thumbnail_id;
            cat_changed = true;
        }

        // If anything has changed above, fire the callback.
        if (cat_changed)
            cat_data.mCallback();
    }

    // Remove deleted categories from the list
    for (std::vector<LLUUID>::iterator deleted_id = deleted_categories_ids.begin(); deleted_id != deleted_categories_ids.end(); ++deleted_id)
    {
        removeCategory(*deleted_id);
    }
}

bool LLInventoryCategoriesObserver::addCategory(const LLUUID& cat_id, callback_t cb, bool init_name_hash)
{
    S32 version = LLViewerInventoryCategory::VERSION_UNKNOWN;
    S32 current_num_known_descendents = LLViewerInventoryCategory::DESCENDENT_COUNT_UNKNOWN;
    bool can_be_added = true;
    LLUUID thumbnail_id;

    LLViewerInventoryCategory* category = gInventory.getCategory(cat_id);
    // If category could not be retrieved it might mean that
    // inventory is unusable at the moment so the category is
    // stored with VERSION_UNKNOWN and DESCENDENT_COUNT_UNKNOWN,
    // it may be updated later.
    if (category)
    {
        // Inventory category version is used to find out if some changes
        // to a category have been made.
        version = category->getVersion();
        thumbnail_id = category->getThumbnailUUID();

        LLInventoryModel::cat_array_t* cats;
        LLInventoryModel::item_array_t* items;
        gInventory.getDirectDescendentsOf(cat_id, cats, items);
        if (!cats || !items)
        {
            LL_WARNS() << "Category '" << category->getName() << "' descendents corrupted, fetch failed." << LL_ENDL;
            // NULL means the call failed -- cats/items map doesn't exist (note: this does NOT mean
            // that the cat just doesn't have any items or subfolders).
            // Unrecoverable, so just return "false" meaning that the category can't be observed.
            can_be_added = false;

            llassert(cats != NULL && items != NULL);
        }
        else
        {
            current_num_known_descendents = cats->size() + items->size();
        }
    }

    if (can_be_added)
    {
        if(init_name_hash)
        {
            digest_t item_name_hash = gInventory.hashDirectDescendentNames(cat_id);
            mCategoryMap.insert(category_map_value_t(cat_id,LLCategoryData(cat_id, thumbnail_id, cb, version, current_num_known_descendents,item_name_hash)));
        }
        else
        {
            mCategoryMap.insert(category_map_value_t(cat_id,LLCategoryData(cat_id, thumbnail_id, cb, version, current_num_known_descendents)));
        }
    }

    return can_be_added;
}

void LLInventoryCategoriesObserver::removeCategory(const LLUUID& cat_id)
{
    mCategoryMap.erase(cat_id);
}

LLInventoryCategoriesObserver::LLCategoryData::LLCategoryData(
    const LLUUID& cat_id, const LLUUID& thumbnail_id, callback_t cb, S32 version, S32 num_descendents)

    : mCatID(cat_id)
    , mCallback(cb)
    , mVersion(version)
    , mDescendentsCount(num_descendents)
    , mThumbnailId(thumbnail_id)
    , mIsNameHashInitialized(false)
{
}

LLInventoryCategoriesObserver::LLCategoryData::LLCategoryData(
    const LLUUID& cat_id, const LLUUID& thumbnail_id, callback_t cb, S32 version, S32 num_descendents, const digest_t& name_hash)

    : mCatID(cat_id)
    , mCallback(cb)
    , mVersion(version)
    , mDescendentsCount(num_descendents)
    , mThumbnailId(thumbnail_id)
    , mIsNameHashInitialized(true)
    , mItemNameHash(name_hash)
{
}

void LLScrollOnRenameObserver::changed(U32 mask)
{
    if (mask & LLInventoryObserver::LABEL)
    {
        const uuid_set_t& changed_item_ids = gInventory.getChangedIDs();
        for (uuid_set_t::const_iterator it = changed_item_ids.begin(); it != changed_item_ids.end(); ++it)
        {
            const LLUUID& id = *it;
            if (id == mUUID)
            {
                mView->scrollToShowSelection();

                gInventory.removeObserver(this);
                delete this;
                return;
            }
        }
    }
}<|MERGE_RESOLUTION|>--- conflicted
+++ resolved
@@ -260,51 +260,17 @@
         }
         else
         {
-<<<<<<< HEAD
-			// <FS:Ansariel> [UDP-Msg]
-			if (!LLGridManager::instance().isInSecondLife())
-			{
-				LLMessageSystem* msg = gMessageSystem;
-				bool start_new_message = true;
-				for (S32 j = 0; j < body[i]["items"].size(); j++)
-				{
-					LLSD item_entry = body[i]["items"][j];
-					if (start_new_message)
-					{
-						start_new_message = false;
-						msg->newMessageFast(_PREHASH_FetchInventory);
-						msg->nextBlockFast(_PREHASH_AgentData);
-						msg->addUUIDFast(_PREHASH_AgentID, gAgent.getID());
-						msg->addUUIDFast(_PREHASH_SessionID, gAgent.getSessionID());
-					}
-					msg->nextBlockFast(_PREHASH_InventoryData);
-					msg->addUUIDFast(_PREHASH_OwnerID, item_entry["owner_id"].asUUID());
-					msg->addUUIDFast(_PREHASH_ItemID, item_entry["item_id"].asUUID());
-					if (msg->isSendFull(NULL))
-					{
-						start_new_message = true;
-						gAgent.sendReliableMessage();
-					}
-				}
-				if (!start_new_message)
-				{
-					gAgent.sendReliableMessage();
-				}
-			}
-			else
-			// </FS:Ansariel> [UDP-Msg]
-=======
             // <FS:Ansariel> [UDP-Msg]
             if (!LLGridManager::instance().isInSecondLife())
             {
                 LLMessageSystem* msg = gMessageSystem;
-                BOOL start_new_message = TRUE;
+                bool start_new_message = true;
                 for (S32 j = 0; j < body[i]["items"].size(); j++)
                 {
                     LLSD item_entry = body[i]["items"][j];
                     if (start_new_message)
                     {
-                        start_new_message = FALSE;
+                        start_new_message = false;
                         msg->newMessageFast(_PREHASH_FetchInventory);
                         msg->nextBlockFast(_PREHASH_AgentData);
                         msg->addUUIDFast(_PREHASH_AgentID, gAgent.getID());
@@ -315,7 +281,7 @@
                     msg->addUUIDFast(_PREHASH_ItemID, item_entry["item_id"].asUUID());
                     if (msg->isSendFull(NULL))
                     {
-                        start_new_message = TRUE;
+                        start_new_message = true;
                         gAgent.sendReliableMessage();
                     }
                 }
@@ -326,7 +292,6 @@
             }
             else
             // </FS:Ansariel> [UDP-Msg]
->>>>>>> c06fb4e0
             LL_WARNS("INVENTORY") << "Failed to get capability." << LL_ENDL;
         }
 
@@ -528,53 +493,12 @@
 
 bool LLInventoryFetchDescendentsObserver::isCategoryComplete(const LLViewerInventoryCategory* cat) const
 {
-<<<<<<< HEAD
-	const S32 version = cat->getVersion();
-	const S32 expected_num_descendents = cat->getDescendentCount();
-	if ((version == LLViewerInventoryCategory::VERSION_UNKNOWN) ||
-		(expected_num_descendents == LLViewerInventoryCategory::DESCENDENT_COUNT_UNKNOWN))
-	{
-		return false;
-	}
-	// it might be complete - check known descendents against
-	// currently available.
-	LLInventoryModel::cat_array_t* cats;
-	LLInventoryModel::item_array_t* items;
-	gInventory.getDirectDescendentsOf(cat->getUUID(), cats, items);
-	if (!cats || !items)
-	{
-		LL_WARNS() << "Category '" << cat->getName() << "' descendents corrupted, fetch failed." << LL_ENDL;
-		// NULL means the call failed -- cats/items map doesn't exist (note: this does NOT mean
-		// that the cat just doesn't have any items or subfolders).
-		// Unrecoverable, so just return done so that this observer can be cleared
-		// from memory.
-		return true;
-	}
-	const S32 current_num_known_descendents = cats->size() + items->size();
-	
-	// Got the number of descendents that we were expecting, so we're done.
-	if (current_num_known_descendents == expected_num_descendents)
-	{
-		return true;
-	}
-
-	// Error condition, but recoverable.  This happens if something was added to the
-	// category before it was initialized, so accountForUpdate didn't update descendent
-	// count and thus the category thinks it has fewer descendents than it actually has.
-	if (current_num_known_descendents >= expected_num_descendents)
-	{
-		LL_WARNS() << "Category '" << cat->getName() << "' expected descendentcount:" << expected_num_descendents << " descendents but got descendentcount:" << current_num_known_descendents << LL_ENDL;
-		const_cast<LLViewerInventoryCategory *>(cat)->setDescendentCount(current_num_known_descendents);
-		return true;
-	}
-	return false;
-=======
     const S32 version = cat->getVersion();
     const S32 expected_num_descendents = cat->getDescendentCount();
     if ((version == LLViewerInventoryCategory::VERSION_UNKNOWN) ||
         (expected_num_descendents == LLViewerInventoryCategory::DESCENDENT_COUNT_UNKNOWN))
     {
-        return FALSE;
+        return false;
     }
     // it might be complete - check known descendents against
     // currently available.
@@ -588,14 +512,14 @@
         // that the cat just doesn't have any items or subfolders).
         // Unrecoverable, so just return done so that this observer can be cleared
         // from memory.
-        return TRUE;
+        return true;
     }
     const S32 current_num_known_descendents = cats->size() + items->size();
 
     // Got the number of descendents that we were expecting, so we're done.
     if (current_num_known_descendents == expected_num_descendents)
     {
-        return TRUE;
+        return true;
     }
 
     // Error condition, but recoverable.  This happens if something was added to the
@@ -605,10 +529,9 @@
     {
         LL_WARNS() << "Category '" << cat->getName() << "' expected descendentcount:" << expected_num_descendents << " descendents but got descendentcount:" << current_num_known_descendents << LL_ENDL;
         const_cast<LLViewerInventoryCategory *>(cat)->setDescendentCount(current_num_known_descendents);
-        return TRUE;
-    }
-    return FALSE;
->>>>>>> c06fb4e0
+        return true;
+    }
+    return false;
 }
 
 LLInventoryFetchComboObserver::LLInventoryFetchComboObserver(const uuid_vec_t& folder_ids,
