/**
 * @file llinventoryobserver.cpp
 * @brief Implementation of the inventory observers used to track agent inventory.
 *
 * $LicenseInfo:firstyear=2002&license=viewerlgpl$
 * Second Life Viewer Source Code
 * Copyright (C) 2010, Linden Research, Inc.
 *
 * This library is free software; you can redistribute it and/or
 * modify it under the terms of the GNU Lesser General Public
 * License as published by the Free Software Foundation;
 * version 2.1 of the License only.
 *
 * This library is distributed in the hope that it will be useful,
 * but WITHOUT ANY WARRANTY; without even the implied warranty of
 * MERCHANTABILITY or FITNESS FOR A PARTICULAR PURPOSE.  See the GNU
 * Lesser General Public License for more details.
 *
 * You should have received a copy of the GNU Lesser General Public
 * License along with this library; if not, write to the Free Software
 * Foundation, Inc., 51 Franklin Street, Fifth Floor, Boston, MA  02110-1301  USA
 *
 * Linden Research, Inc., 945 Battery Street, San Francisco, CA  94111  USA
 * $/LicenseInfo$
 */

#include "llviewerprecompiledheaders.h"

#include "llinventoryobserver.h"

#include "llassetstorage.h"
#include "llcrc.h"
#include "lldir.h"
#include "llsys.h"
#include "llxfermanager.h"
#include "message.h"

#include "llagent.h"
#include "llagentwearables.h"
#include "llaisapi.h"
#include "llfloater.h"
#include "llfocusmgr.h"
#include "llinventorymodelbackgroundfetch.h"
#include "llinventorybridge.h"
#include "llinventoryfunctions.h"
#include "llinventorymodel.h"
#include "llviewermessage.h"
#include "llviewerwindow.h"
#include "llviewerregion.h"
#include "llappviewer.h"
#include "lldbstrings.h"
#include "llviewerstats.h"
#include "llnotificationsutil.h"
#include "llcallbacklist.h"
#include "llpreview.h"
#include "llviewercontrol.h"
#include "llvoavatarself.h"
#include "llsdutil.h"
#include <deque>

#include "llviewernetwork.h" // <FS:Ansariel> [UDP-Msg]

const S32 LLInventoryFetchItemsObserver::MAX_INDIVIDUAL_ITEM_REQUESTS = 7;
const F32 LLInventoryFetchItemsObserver::FETCH_TIMER_EXPIRY = 60.0f;


LLInventoryObserver::LLInventoryObserver()
{
}

// virtual
LLInventoryObserver::~LLInventoryObserver()
{
}

LLInventoryFetchObserver::LLInventoryFetchObserver(const LLUUID& id)
{
    mIDs.clear();
    if (id != LLUUID::null)
    {
        setFetchID(id);
    }
}

LLInventoryFetchObserver::LLInventoryFetchObserver(const uuid_vec_t& ids)
{
    setFetchIDs(ids);
}

BOOL LLInventoryFetchObserver::isFinished() const
{
    return mIncomplete.empty();
}

void LLInventoryFetchObserver::setFetchIDs(const uuid_vec_t& ids)
{
    mIDs = ids;
}
void LLInventoryFetchObserver::setFetchID(const LLUUID& id)
{
    mIDs.clear();
    mIDs.push_back(id);
}


void LLInventoryCompletionObserver::changed(U32 mask)
{
    // scan through the incomplete items and move or erase them as
    // appropriate.
    if (!mIncomplete.empty())
    {
        for (uuid_vec_t::iterator it = mIncomplete.begin(); it < mIncomplete.end(); )
        {
            const LLViewerInventoryItem* item = gInventory.getItem(*it);
            if (!item)
            {
                it = mIncomplete.erase(it);
                continue;
            }
            if (item->isFinished())
            {
                mComplete.push_back(*it);
                it = mIncomplete.erase(it);
                continue;
            }
            ++it;
        }
        if (mIncomplete.empty())
        {
            done();
        }
    }
}

void LLInventoryCompletionObserver::watchItem(const LLUUID& id)
{
    if (id.notNull())
    {
        mIncomplete.push_back(id);
    }
}

LLInventoryFetchItemsObserver::LLInventoryFetchItemsObserver(const LLUUID& item_id) :
    LLInventoryFetchObserver(item_id)
{
    mIDs.clear();
    mIDs.push_back(item_id);
}

LLInventoryFetchItemsObserver::LLInventoryFetchItemsObserver(const uuid_vec_t& item_ids) :
    LLInventoryFetchObserver(item_ids)
{
}

void LLInventoryFetchItemsObserver::changed(U32 mask)
{
    LL_DEBUGS("InventoryFetch") << this << " remaining incomplete " << mIncomplete.size()
             << " complete " << mComplete.size()
             << " wait period " << mFetchingPeriod.getRemainingTimeF32()
             << LL_ENDL;

    // scan through the incomplete items and move or erase them as
    // appropriate.
    if (!mIncomplete.empty())
    {
        if (!LLInventoryModelBackgroundFetch::getInstance()->isEverythingFetched())
        {
            // Folders have a priority over items and they download items as well
            // Wait untill initial folder fetch is done
            LL_DEBUGS("InventoryFetch") << "Folder fetch in progress, resetting fetch timer" << LL_ENDL;

            mFetchingPeriod.reset();
            mFetchingPeriod.setTimerExpirySec(FETCH_TIMER_EXPIRY);
        }

        // Have we exceeded max wait time?
        bool timeout_expired = mFetchingPeriod.hasExpired();

        for (uuid_vec_t::iterator it = mIncomplete.begin(); it < mIncomplete.end(); )
        {
            const LLUUID& item_id = (*it);
            LLViewerInventoryItem* item = gInventory.getItem(item_id);
            if (item && item->isFinished())
            {
                mComplete.push_back(item_id);
                it = mIncomplete.erase(it);
            }
            else
            {
                if (timeout_expired)
                {
                    // Just concede that this item hasn't arrived in reasonable time and continue on.
                    LL_WARNS("InventoryFetch") << "Fetcher timed out when fetching inventory item UUID: " << item_id << LL_ENDL;
                    it = mIncomplete.erase(it);
                }
                else
                {
                    // Keep trying.
                    ++it;
                }
            }
        }

    }

    if (mIncomplete.empty())
    {
        LL_DEBUGS("InventoryFetch") << this << " done at remaining incomplete "
                 << mIncomplete.size() << " complete " << mComplete.size() << LL_ENDL;
        done();
    }
    //LL_INFOS() << "LLInventoryFetchItemsObserver::changed() mComplete size " << mComplete.size() << LL_ENDL;
    //LL_INFOS() << "LLInventoryFetchItemsObserver::changed() mIncomplete size " << mIncomplete.size() << LL_ENDL;
}

void fetch_items_from_llsd(const LLSD& items_llsd)
{
<<<<<<< HEAD
	if (!items_llsd.size() || gDisconnected) return;

	LLSD body;
	body[0]["cap_name"] = "FetchInventory2";
	body[1]["cap_name"] = "FetchLib2";
	for (S32 i=0; i<items_llsd.size();i++)
	{
		if (items_llsd[i]["owner_id"].asString() == gAgent.getID().asString())
		{
			body[0]["items"].append(items_llsd[i]);
			continue;
		}
		// <FS:Beq> Correct owner for inventory fetch (Rye)
		// else if (items_llsd[i]["owner_id"].asString() == ALEXANDRIA_LINDEN_ID.asString())
		else if (items_llsd[i]["owner_id"].asString() == gInventory.getLibraryOwnerID().asString())
		// </FS:Beq>
		{
			body[1]["items"].append(items_llsd[i]);
			continue;
		}
	}
		
	for (S32 i=0; i<body.size(); i++)
	{
		if (!gAgent.getRegion())
		{
			LL_WARNS() << "Agent's region is null" << LL_ENDL;
			break;
		}

		if (0 == body[i]["items"].size()) {
			LL_DEBUGS() << "Skipping body with no items to fetch" << LL_ENDL;
			continue;
		}

		std::string url = gAgent.getRegion()->getCapability(body[i]["cap_name"].asString());
		if (!url.empty())
		{
			body[i]["agent_id"]	= gAgent.getID();
=======
    if (!items_llsd.size() || gDisconnected) return;

    LLSD body;
    body[0]["cap_name"] = "FetchInventory2";
    body[1]["cap_name"] = "FetchLib2";
    for (S32 i=0; i<items_llsd.size();i++)
    {
        if (items_llsd[i]["owner_id"].asString() == gAgent.getID().asString())
        {
            body[0]["items"].append(items_llsd[i]);
            continue;
        }
        else if (items_llsd[i]["owner_id"].asString() == ALEXANDRIA_LINDEN_ID.asString())
        {
            body[1]["items"].append(items_llsd[i]);
            continue;
        }
    }

    for (S32 i=0; i<body.size(); i++)
    {
        if (!gAgent.getRegion())
        {
            LL_WARNS() << "Agent's region is null" << LL_ENDL;
            break;
        }

        if (0 == body[i]["items"].size()) {
            LL_DEBUGS() << "Skipping body with no items to fetch" << LL_ENDL;
            continue;
        }

        std::string url = gAgent.getRegion()->getCapability(body[i]["cap_name"].asString());
        if (!url.empty())
        {
            body[i]["agent_id"] = gAgent.getID();
>>>>>>> 38c2a5bd
            LLCore::HttpHandler::ptr_t handler(new LLInventoryModel::FetchItemHttpHandler(body[i]));
            gInventory.requestPost(true, url, body[i], handler, (i ? "Library Item" : "Inventory Item"));
            continue;
        }
        else
        {
			// <FS:Ansariel> [UDP-Msg]
			if (!LLGridManager::instance().isInSecondLife())
			{
				LLMessageSystem* msg = gMessageSystem;
				BOOL start_new_message = TRUE;
				for (S32 j = 0; j < body[i]["items"].size(); j++)
				{
					LLSD item_entry = body[i]["items"][j];
					if (start_new_message)
					{
						start_new_message = FALSE;
						msg->newMessageFast(_PREHASH_FetchInventory);
						msg->nextBlockFast(_PREHASH_AgentData);
						msg->addUUIDFast(_PREHASH_AgentID, gAgent.getID());
						msg->addUUIDFast(_PREHASH_SessionID, gAgent.getSessionID());
					}
					msg->nextBlockFast(_PREHASH_InventoryData);
					msg->addUUIDFast(_PREHASH_OwnerID, item_entry["owner_id"].asUUID());
					msg->addUUIDFast(_PREHASH_ItemID, item_entry["item_id"].asUUID());
					if (msg->isSendFull(NULL))
					{
						start_new_message = TRUE;
						gAgent.sendReliableMessage();
					}
				}
				if (!start_new_message)
				{
					gAgent.sendReliableMessage();
				}
			}
			else
			// </FS:Ansariel> [UDP-Msg]
            LL_WARNS("INVENTORY") << "Failed to get capability." << LL_ENDL;
        }

    }
}

void LLInventoryFetchItemsObserver::startFetch()
{
    bool aisv3 = AISAPI::isAvailable();

    LLSD items_llsd;

    typedef std::map<LLUUID, uuid_vec_t> requests_by_folders_t;
    requests_by_folders_t requests;
    for (uuid_vec_t::const_iterator it = mIDs.begin(); it < mIDs.end(); ++it)
    {
        LLViewerInventoryItem* item = gInventory.getItem(*it);
        if (item && item->isFinished())
        {
            // It's complete, so put it on the complete container.
            mComplete.push_back(*it);
            continue;
        }

        // Ignore categories since they're not items.  We
        // could also just add this to mComplete but not sure what the
        // side-effects would be, so ignoring to be safe.
        LLViewerInventoryCategory* cat = gInventory.getCategory(*it);
        if (cat)
        {
            continue;
        }

        if ((*it).isNull())
        {
            LL_WARNS("Inventory") << "Skip fetching for a NULL uuid" << LL_ENDL;
            continue;
        }

        // It's incomplete, so put it on the incomplete container, and
        // pack this on the message.
        mIncomplete.push_back(*it);

        if (aisv3)
        {
            if (item)
            {
                LLUUID parent_id = item->getParentUUID();
                requests[parent_id].push_back(*it);
            }
            else
            {
                // Can happen for gestures and calling cards if server notified us before they fetched
                // Request by id without checking for an item.
                LLInventoryModelBackgroundFetch::getInstance()->scheduleItemFetch(*it);
            }
        }
        else
        {
            // Prepare the data to fetch
            LLSD item_entry;
            if (item)
            {
                item_entry["owner_id"] = item->getPermissions().getOwner();
            }
            else
            {
                // assume it's agent inventory.
                item_entry["owner_id"] = gAgent.getID();
            }
            item_entry["item_id"] = (*it);
            items_llsd.append(item_entry);
        }
    }

    mFetchingPeriod.reset();
    mFetchingPeriod.setTimerExpirySec(FETCH_TIMER_EXPIRY);

    if (aisv3)
    {
        for (requests_by_folders_t::value_type &folder : requests)
        {
            LLViewerInventoryCategory* cat = gInventory.getCategory(folder.first);
            if (cat)
            {
                if (cat->getVersion() == LLViewerInventoryCategory::VERSION_UNKNOWN)
                {
                    // start fetching whole folder since it's not ready either way
                    cat->fetch();
                }
                else if (folder.second.size() > MAX_INDIVIDUAL_ITEM_REQUESTS)
                {
                    // requesting one by one will take a while
                    // do whole folder
                    LLInventoryModelBackgroundFetch::getInstance()->scheduleFolderFetch(folder.first, true);
                }
                else if (cat->getViewerDescendentCount() <= folder.second.size()
                         || cat->getDescendentCount() <= folder.second.size())
                {
                    // Start fetching whole folder since we need all items
                    LLInventoryModelBackgroundFetch::getInstance()->scheduleFolderFetch(folder.first, true);
                }
                else
                {
                    // get items one by one
                    for (LLUUID& item_id : folder.second)
                    {
                        LLInventoryModelBackgroundFetch::getInstance()->scheduleItemFetch(item_id);
                    }
                }
            }
            else
            {
                // Isn't supposed to happen? We should have all folders
                // and if item exists, folder is supposed to exist as well.
                llassert(false);
                LL_WARNS("Inventory") << "Missing folder: " << folder.first << " fetching items individually" << LL_ENDL;

                // get items one by one
                for (LLUUID& item_id : folder.second)
                {
                    LLInventoryModelBackgroundFetch::getInstance()->scheduleItemFetch(item_id);
                }
            }
        }
    }
    else
    {
        fetch_items_from_llsd(items_llsd);
    }

}

LLInventoryFetchDescendentsObserver::LLInventoryFetchDescendentsObserver(const LLUUID& cat_id) :
    LLInventoryFetchObserver(cat_id)
{
}

LLInventoryFetchDescendentsObserver::LLInventoryFetchDescendentsObserver(const uuid_vec_t& cat_ids) :
    LLInventoryFetchObserver(cat_ids)
{
}

// virtual
void LLInventoryFetchDescendentsObserver::changed(U32 mask)
{
    for (uuid_vec_t::iterator it = mIncomplete.begin(); it < mIncomplete.end();)
    {
        const LLViewerInventoryCategory* cat = gInventory.getCategory(*it);
        if (!cat)
        {
            it = mIncomplete.erase(it);
            continue;
        }
        if (isCategoryComplete(cat))
        {
            mComplete.push_back(*it);
            it = mIncomplete.erase(it);
            continue;
        }
        ++it;
    }

    if (mIncomplete.empty())
    {
        done();
    }
    else
    {
        LLInventoryModelBackgroundFetch* fetcher = LLInventoryModelBackgroundFetch::getInstance();
        if (fetcher->isEverythingFetched()
            && !fetcher->folderFetchActive())
        {
            // If fetcher is done with folders yet we are waiting, fetch either
            // failed or version is somehow stuck at -1
            done();
        }
    }
}

void LLInventoryFetchDescendentsObserver::startFetch()
{
    for (uuid_vec_t::const_iterator it = mIDs.begin(); it != mIDs.end(); ++it)
    {
        LLViewerInventoryCategory* cat = gInventory.getCategory(*it);
        if (!cat) continue;
        if (!isCategoryComplete(cat))
        {
            //blindly fetch it without seeing if anything else is fetching it.
            LLInventoryModelBackgroundFetch::getInstance()->scheduleFolderFetch(*it, true);
            mIncomplete.push_back(*it); //Add to list of things being downloaded for this observer.
        }
        else
        {
            mComplete.push_back(*it);
        }
    }
}

BOOL LLInventoryFetchDescendentsObserver::isCategoryComplete(const LLViewerInventoryCategory* cat) const
{
    const S32 version = cat->getVersion();
    const S32 expected_num_descendents = cat->getDescendentCount();
    if ((version == LLViewerInventoryCategory::VERSION_UNKNOWN) ||
        (expected_num_descendents == LLViewerInventoryCategory::DESCENDENT_COUNT_UNKNOWN))
    {
        return FALSE;
    }
    // it might be complete - check known descendents against
    // currently available.
    LLInventoryModel::cat_array_t* cats;
    LLInventoryModel::item_array_t* items;
    gInventory.getDirectDescendentsOf(cat->getUUID(), cats, items);
    if (!cats || !items)
    {
        LL_WARNS() << "Category '" << cat->getName() << "' descendents corrupted, fetch failed." << LL_ENDL;
        // NULL means the call failed -- cats/items map doesn't exist (note: this does NOT mean
        // that the cat just doesn't have any items or subfolders).
        // Unrecoverable, so just return done so that this observer can be cleared
        // from memory.
        return TRUE;
    }
    const S32 current_num_known_descendents = cats->size() + items->size();

    // Got the number of descendents that we were expecting, so we're done.
    if (current_num_known_descendents == expected_num_descendents)
    {
        return TRUE;
    }

    // Error condition, but recoverable.  This happens if something was added to the
    // category before it was initialized, so accountForUpdate didn't update descendent
    // count and thus the category thinks it has fewer descendents than it actually has.
    if (current_num_known_descendents >= expected_num_descendents)
    {
        LL_WARNS() << "Category '" << cat->getName() << "' expected descendentcount:" << expected_num_descendents << " descendents but got descendentcount:" << current_num_known_descendents << LL_ENDL;
        const_cast<LLViewerInventoryCategory *>(cat)->setDescendentCount(current_num_known_descendents);
        return TRUE;
    }
    return FALSE;
}

LLInventoryFetchComboObserver::LLInventoryFetchComboObserver(const uuid_vec_t& folder_ids,
                                                             const uuid_vec_t& item_ids)
{
    mFetchDescendents = new LLInventoryFetchDescendentsObserver(folder_ids);

    uuid_vec_t pruned_item_ids;
    for (uuid_vec_t::const_iterator item_iter = item_ids.begin();
         item_iter != item_ids.end();
         ++item_iter)
    {
        const LLUUID& item_id = (*item_iter);
        const LLViewerInventoryItem* item = gInventory.getItem(item_id);
        if (item && std::find(folder_ids.begin(), folder_ids.end(), item->getParentUUID()) == folder_ids.end())
        {
            continue;
        }
        pruned_item_ids.push_back(item_id);
    }

    mFetchItems = new LLInventoryFetchItemsObserver(pruned_item_ids);
    mFetchDescendents = new LLInventoryFetchDescendentsObserver(folder_ids);
}

LLInventoryFetchComboObserver::~LLInventoryFetchComboObserver()
{
    mFetchItems->done();
    mFetchDescendents->done();
    delete mFetchItems;
    delete mFetchDescendents;
}

void LLInventoryFetchComboObserver::changed(U32 mask)
{
    mFetchItems->changed(mask);
    mFetchDescendents->changed(mask);
    if (mFetchItems->isFinished() && mFetchDescendents->isFinished())
    {
        done();
    }
}

void LLInventoryFetchComboObserver::startFetch()
{
    mFetchItems->startFetch();
    mFetchDescendents->startFetch();
}

// See comment preceding LLInventoryAddedObserver::changed() for some
// concerns that also apply to this observer.
void LLInventoryAddItemByAssetObserver::changed(U32 mask)
{
    if(!(mask & LLInventoryObserver::ADD) ||
       !(mask & LLInventoryObserver::CREATE) ||
       !(mask & LLInventoryObserver::UPDATE_CREATE))
    {
        return;
    }

    // nothing is watched
    if (mWatchedAssets.size() == 0)
    {
        return;
    }

    const uuid_set_t& added = gInventory.getAddedIDs();
    for (uuid_set_t::iterator it = added.begin(); it != added.end(); ++it)
    {
        LLInventoryItem *item = gInventory.getItem(*it);
        if (!item)
        {
            continue;
        }
        const LLUUID& asset_uuid = item->getAssetUUID();
        if (item->getUUID().notNull() && asset_uuid.notNull())
        {
            if (isAssetWatched(asset_uuid))
            {
                LL_DEBUGS("Inventory_Move") << "Found asset UUID: " << asset_uuid << LL_ENDL;
                mAddedItems.push_back(item->getUUID());
            }
        }
    }

    if (mAddedItems.size() == mWatchedAssets.size())
    {
        LL_DEBUGS("Inventory_Move") << "All watched items are added & processed." << LL_ENDL;
        done();
        mAddedItems.clear();

        // Unable to clean watched items here due to somebody can require to check them in current frame.
        // set dirty state to clean them while next watch cycle.
        mIsDirty = true;
    }
}

void LLInventoryAddItemByAssetObserver::watchAsset(const LLUUID& asset_id)
{
    if(asset_id.notNull())
    {
        if (mIsDirty)
        {
            LL_DEBUGS("Inventory_Move") << "Watched items are dirty. Clean them." << LL_ENDL;
            mWatchedAssets.clear();
            mIsDirty = false;
        }

        mWatchedAssets.push_back(asset_id);
        onAssetAdded(asset_id);
    }
}

bool LLInventoryAddItemByAssetObserver::isAssetWatched( const LLUUID& asset_id )
{
    return std::find(mWatchedAssets.begin(), mWatchedAssets.end(), asset_id) != mWatchedAssets.end();
}

// This observer used to explicitly check for whether it was being
// called as a result of an UpdateCreateInventoryItem message. It has
// now been decoupled enough that it's not actually checking the
// message system, but now we have the special UPDATE_CREATE flag
// being used for the same purpose. Fixing this, as we would need to
// do to get rid of the message, is somewhat subtle because there's no
// particular obvious criterion for when creating a new item should
// trigger this observer and when it shouldn't. For example, creating
// a new notecard with new->notecard causes a preview window to pop up
// via the derived class LLOpenTaskOffer, but creating a new notecard
// by copy and paste does not, solely because one goes through
// UpdateCreateInventoryItem and the other doesn't.
void LLInventoryAddedObserver::changed(U32 mask)
{
    if (!(mask & LLInventoryObserver::ADD) ||
        !(mask & LLInventoryObserver::CREATE) ||
        !(mask & LLInventoryObserver::UPDATE_CREATE))
    {
        return;
    }

    if (!gInventory.getAddedIDs().empty())
    {
        done();
    }
}

void LLInventoryCategoryAddedObserver::changed(U32 mask)
{
    if (!(mask & LLInventoryObserver::ADD))
    {
        return;
    }

    const LLInventoryModel::changed_items_t& added_ids = gInventory.getAddedIDs();

    for (LLInventoryModel::changed_items_t::const_iterator cit = added_ids.begin(); cit != added_ids.end(); ++cit)
    {
        LLViewerInventoryCategory* cat = gInventory.getCategory(*cit);

        if (cat)
        {
            mAddedCategories.push_back(cat);
        }
    }

    if (!mAddedCategories.empty())
    {
        done();

        mAddedCategories.clear();
    }
}

void LLInventoryCategoriesObserver::changed(U32 mask)
{
    if (!mCategoryMap.size())
        return;

    std::vector<LLUUID> deleted_categories_ids;

    for (category_map_t::iterator iter = mCategoryMap.begin();
         iter != mCategoryMap.end();
         ++iter)
    {
        const LLUUID& cat_id = (*iter).first;
        LLCategoryData& cat_data = (*iter).second;

        LLViewerInventoryCategory* category = gInventory.getCategory(cat_id);
        if (!category)
        {
            LL_WARNS() << "Category : Category id = " << cat_id << " disappeared" << LL_ENDL;
            cat_data.mCallback();
            // Keep track of those deleted categories so we can remove them
            deleted_categories_ids.push_back(cat_id);
            continue;
        }

        const S32 version = category->getVersion();
        const S32 expected_num_descendents = category->getDescendentCount();
        if ((version == LLViewerInventoryCategory::VERSION_UNKNOWN) ||
            (expected_num_descendents == LLViewerInventoryCategory::DESCENDENT_COUNT_UNKNOWN))
        {
            continue;
        }

        // Check number of known descendents to find out whether it has changed.
        LLInventoryModel::cat_array_t* cats;
        LLInventoryModel::item_array_t* items;
        gInventory.getDirectDescendentsOf(cat_id, cats, items);
        if (!cats || !items)
        {
            LL_WARNS() << "Category '" << category->getName() << "' descendents corrupted, fetch failed." << LL_ENDL;
            // NULL means the call failed -- cats/items map doesn't exist (note: this does NOT mean
            // that the cat just doesn't have any items or subfolders).
            // Unrecoverable, so just skip this category.

            llassert(cats != NULL && items != NULL);

            continue;
        }

        const S32 current_num_known_descendents = cats->size() + items->size();

        bool cat_changed = false;

        // If category version or descendents count has changed
        // update category data in mCategoryMap
        if (version != cat_data.mVersion || current_num_known_descendents != cat_data.mDescendentsCount)
        {
            cat_data.mVersion = version;
            cat_data.mDescendentsCount = current_num_known_descendents;
            cat_changed = true;
        }

        // If any item names have changed, update the name hash
        // Only need to check if (a) name hash has not previously been
        // computed, or (b) a name has changed.
        if (!cat_data.mIsNameHashInitialized || (mask & LLInventoryObserver::LABEL))
        {
            digest_t item_name_hash = gInventory.hashDirectDescendentNames(cat_id);
            if (cat_data.mItemNameHash != item_name_hash)
            {
                cat_data.mIsNameHashInitialized = true;
                cat_data.mItemNameHash = item_name_hash;
                cat_changed = true;
            }
        }

        const LLUUID thumbnail_id = category->getThumbnailUUID();
        if (cat_data.mThumbnailId != thumbnail_id)
        {
            cat_data.mThumbnailId = thumbnail_id;
            cat_changed = true;
        }

        // If anything has changed above, fire the callback.
        if (cat_changed)
            cat_data.mCallback();
    }

    // Remove deleted categories from the list
    for (std::vector<LLUUID>::iterator deleted_id = deleted_categories_ids.begin(); deleted_id != deleted_categories_ids.end(); ++deleted_id)
    {
        removeCategory(*deleted_id);
    }
}

bool LLInventoryCategoriesObserver::addCategory(const LLUUID& cat_id, callback_t cb, bool init_name_hash)
{
    S32 version = LLViewerInventoryCategory::VERSION_UNKNOWN;
    S32 current_num_known_descendents = LLViewerInventoryCategory::DESCENDENT_COUNT_UNKNOWN;
    bool can_be_added = true;
    LLUUID thumbnail_id;

    LLViewerInventoryCategory* category = gInventory.getCategory(cat_id);
    // If category could not be retrieved it might mean that
    // inventory is unusable at the moment so the category is
    // stored with VERSION_UNKNOWN and DESCENDENT_COUNT_UNKNOWN,
    // it may be updated later.
    if (category)
    {
        // Inventory category version is used to find out if some changes
        // to a category have been made.
        version = category->getVersion();
        thumbnail_id = category->getThumbnailUUID();

        LLInventoryModel::cat_array_t* cats;
        LLInventoryModel::item_array_t* items;
        gInventory.getDirectDescendentsOf(cat_id, cats, items);
        if (!cats || !items)
        {
            LL_WARNS() << "Category '" << category->getName() << "' descendents corrupted, fetch failed." << LL_ENDL;
            // NULL means the call failed -- cats/items map doesn't exist (note: this does NOT mean
            // that the cat just doesn't have any items or subfolders).
            // Unrecoverable, so just return "false" meaning that the category can't be observed.
            can_be_added = false;

            llassert(cats != NULL && items != NULL);
        }
        else
        {
            current_num_known_descendents = cats->size() + items->size();
        }
    }

    if (can_be_added)
    {
        if(init_name_hash)
        {
            digest_t item_name_hash = gInventory.hashDirectDescendentNames(cat_id);
            mCategoryMap.insert(category_map_value_t(cat_id,LLCategoryData(cat_id, thumbnail_id, cb, version, current_num_known_descendents,item_name_hash)));
        }
        else
        {
            mCategoryMap.insert(category_map_value_t(cat_id,LLCategoryData(cat_id, thumbnail_id, cb, version, current_num_known_descendents)));
        }
    }

    return can_be_added;
}

void LLInventoryCategoriesObserver::removeCategory(const LLUUID& cat_id)
{
    mCategoryMap.erase(cat_id);
}

LLInventoryCategoriesObserver::LLCategoryData::LLCategoryData(
    const LLUUID& cat_id, const LLUUID& thumbnail_id, callback_t cb, S32 version, S32 num_descendents)

    : mCatID(cat_id)
    , mCallback(cb)
    , mVersion(version)
    , mDescendentsCount(num_descendents)
    , mThumbnailId(thumbnail_id)
    , mIsNameHashInitialized(false)
{
}

LLInventoryCategoriesObserver::LLCategoryData::LLCategoryData(
    const LLUUID& cat_id, const LLUUID& thumbnail_id, callback_t cb, S32 version, S32 num_descendents, const digest_t& name_hash)

    : mCatID(cat_id)
    , mCallback(cb)
    , mVersion(version)
    , mDescendentsCount(num_descendents)
    , mThumbnailId(thumbnail_id)
    , mIsNameHashInitialized(true)
    , mItemNameHash(name_hash)
{
}

void LLScrollOnRenameObserver::changed(U32 mask)
{
    if (mask & LLInventoryObserver::LABEL)
    {
        const uuid_set_t& changed_item_ids = gInventory.getChangedIDs();
        for (uuid_set_t::const_iterator it = changed_item_ids.begin(); it != changed_item_ids.end(); ++it)
        {
            const LLUUID& id = *it;
            if (id == mUUID)
            {
                mView->scrollToShowSelection();

                gInventory.removeObserver(this);
                delete this;
                return;
            }
        }
    }
}<|MERGE_RESOLUTION|>--- conflicted
+++ resolved
@@ -215,47 +215,6 @@
 
 void fetch_items_from_llsd(const LLSD& items_llsd)
 {
-<<<<<<< HEAD
-	if (!items_llsd.size() || gDisconnected) return;
-
-	LLSD body;
-	body[0]["cap_name"] = "FetchInventory2";
-	body[1]["cap_name"] = "FetchLib2";
-	for (S32 i=0; i<items_llsd.size();i++)
-	{
-		if (items_llsd[i]["owner_id"].asString() == gAgent.getID().asString())
-		{
-			body[0]["items"].append(items_llsd[i]);
-			continue;
-		}
-		// <FS:Beq> Correct owner for inventory fetch (Rye)
-		// else if (items_llsd[i]["owner_id"].asString() == ALEXANDRIA_LINDEN_ID.asString())
-		else if (items_llsd[i]["owner_id"].asString() == gInventory.getLibraryOwnerID().asString())
-		// </FS:Beq>
-		{
-			body[1]["items"].append(items_llsd[i]);
-			continue;
-		}
-	}
-		
-	for (S32 i=0; i<body.size(); i++)
-	{
-		if (!gAgent.getRegion())
-		{
-			LL_WARNS() << "Agent's region is null" << LL_ENDL;
-			break;
-		}
-
-		if (0 == body[i]["items"].size()) {
-			LL_DEBUGS() << "Skipping body with no items to fetch" << LL_ENDL;
-			continue;
-		}
-
-		std::string url = gAgent.getRegion()->getCapability(body[i]["cap_name"].asString());
-		if (!url.empty())
-		{
-			body[i]["agent_id"]	= gAgent.getID();
-=======
     if (!items_llsd.size() || gDisconnected) return;
 
     LLSD body;
@@ -268,7 +227,10 @@
             body[0]["items"].append(items_llsd[i]);
             continue;
         }
-        else if (items_llsd[i]["owner_id"].asString() == ALEXANDRIA_LINDEN_ID.asString())
+        // <FS:Beq> Correct owner for inventory fetch (Rye)
+        // else if (items_llsd[i]["owner_id"].asString() == ALEXANDRIA_LINDEN_ID.asString())
+        else if (items_llsd[i]["owner_id"].asString() == gInventory.getLibraryOwnerID().asString())
+        // </FS:Beq>
         {
             body[1]["items"].append(items_llsd[i]);
             continue;
@@ -292,45 +254,44 @@
         if (!url.empty())
         {
             body[i]["agent_id"] = gAgent.getID();
->>>>>>> 38c2a5bd
             LLCore::HttpHandler::ptr_t handler(new LLInventoryModel::FetchItemHttpHandler(body[i]));
             gInventory.requestPost(true, url, body[i], handler, (i ? "Library Item" : "Inventory Item"));
             continue;
         }
         else
         {
-			// <FS:Ansariel> [UDP-Msg]
-			if (!LLGridManager::instance().isInSecondLife())
-			{
-				LLMessageSystem* msg = gMessageSystem;
-				BOOL start_new_message = TRUE;
-				for (S32 j = 0; j < body[i]["items"].size(); j++)
-				{
-					LLSD item_entry = body[i]["items"][j];
-					if (start_new_message)
-					{
-						start_new_message = FALSE;
-						msg->newMessageFast(_PREHASH_FetchInventory);
-						msg->nextBlockFast(_PREHASH_AgentData);
-						msg->addUUIDFast(_PREHASH_AgentID, gAgent.getID());
-						msg->addUUIDFast(_PREHASH_SessionID, gAgent.getSessionID());
-					}
-					msg->nextBlockFast(_PREHASH_InventoryData);
-					msg->addUUIDFast(_PREHASH_OwnerID, item_entry["owner_id"].asUUID());
-					msg->addUUIDFast(_PREHASH_ItemID, item_entry["item_id"].asUUID());
-					if (msg->isSendFull(NULL))
-					{
-						start_new_message = TRUE;
-						gAgent.sendReliableMessage();
-					}
-				}
-				if (!start_new_message)
-				{
-					gAgent.sendReliableMessage();
-				}
-			}
-			else
-			// </FS:Ansariel> [UDP-Msg]
+            // <FS:Ansariel> [UDP-Msg]
+            if (!LLGridManager::instance().isInSecondLife())
+            {
+                LLMessageSystem* msg = gMessageSystem;
+                BOOL start_new_message = TRUE;
+                for (S32 j = 0; j < body[i]["items"].size(); j++)
+                {
+                    LLSD item_entry = body[i]["items"][j];
+                    if (start_new_message)
+                    {
+                        start_new_message = FALSE;
+                        msg->newMessageFast(_PREHASH_FetchInventory);
+                        msg->nextBlockFast(_PREHASH_AgentData);
+                        msg->addUUIDFast(_PREHASH_AgentID, gAgent.getID());
+                        msg->addUUIDFast(_PREHASH_SessionID, gAgent.getSessionID());
+                    }
+                    msg->nextBlockFast(_PREHASH_InventoryData);
+                    msg->addUUIDFast(_PREHASH_OwnerID, item_entry["owner_id"].asUUID());
+                    msg->addUUIDFast(_PREHASH_ItemID, item_entry["item_id"].asUUID());
+                    if (msg->isSendFull(NULL))
+                    {
+                        start_new_message = TRUE;
+                        gAgent.sendReliableMessage();
+                    }
+                }
+                if (!start_new_message)
+                {
+                    gAgent.sendReliableMessage();
+                }
+            }
+            else
+            // </FS:Ansariel> [UDP-Msg]
             LL_WARNS("INVENTORY") << "Failed to get capability." << LL_ENDL;
         }
 
