/** 
 * @file llpanelpresetspulldown.cpp
 * @brief A panel showing a quick way to pick presets
 *
 * $LicenseInfo:firstyear=2014&license=viewerlgpl$
 * Second Life Viewer Source Code
 * Copyright (C) 2014, Linden Research, Inc.
 * 
 * This library is free software; you can redistribute it and/or
 * modify it under the terms of the GNU Lesser General Public
 * License as published by the Free Software Foundation;
 * version 2.1 of the License only.
 * 
 * This library is distributed in the hope that it will be useful,
 * but WITHOUT ANY WARRANTY; without even the implied warranty of
 * MERCHANTABILITY or FITNESS FOR A PARTICULAR PURPOSE.  See the GNU
 * Lesser General Public License for more details.
 * 
 * You should have received a copy of the GNU Lesser General Public
 * License along with this library; if not, write to the Free Software
 * Foundation, Inc., 51 Franklin Street, Fifth Floor, Boston, MA  02110-1301  USA
 * 
 * Linden Research, Inc., 945 Battery Street, San Francisco, CA  94111  USA
 * $/LicenseInfo$
 */

#include "llviewerprecompiledheaders.h"

#include "llpanelpresetspulldown.h"

#include "llviewercontrol.h"
#include "llstatusbar.h"

#include "llbutton.h"
#include "lltabcontainer.h"
#include "llfloater.h"
//#include "llfloaterperformance.h"
#include "fsfloaterperformance.h"
#include "llfloaterreg.h"
#include "llpresetsmanager.h"
#include "llsliderctrl.h"
#include "llscrolllistctrl.h"
#include "lltrans.h"

///----------------------------------------------------------------------------
/// Class LLPanelPresetsPulldown
///----------------------------------------------------------------------------

// Default constructor
LLPanelPresetsPulldown::LLPanelPresetsPulldown()
{
	mCommitCallbackRegistrar.add("Presets.GoGraphicsPrefs", boost::bind(&LLPanelPresetsPulldown::onGraphicsButtonClick, this, _2));
    mCommitCallbackRegistrar.add("Presets.GoAutofpsPrefs", boost::bind(&LLPanelPresetsPulldown::onAutofpsButtonClick, this, _2));
	mCommitCallbackRegistrar.add("Presets.RowClick", boost::bind(&LLPanelPresetsPulldown::onRowClick, this, _2));

	buildFromFile( "panel_presets_pulldown.xml");
}

bool LLPanelPresetsPulldown::postBuild()
{
	LLPresetsManager* presetsMgr = LLPresetsManager::getInstance();
    presetsMgr->setPresetListChangeCallback(boost::bind(&LLPanelPresetsPulldown::populatePanel, this));
	// Make sure there is a default preference file
    presetsMgr->createMissingDefault(PRESETS_GRAPHIC);

	populatePanel();

	return LLPanelPulldown::postBuild();
}

void LLPanelPresetsPulldown::populatePanel()
{
	LLPresetsManager::getInstance()->loadPresetNamesFromDir(PRESETS_GRAPHIC, mPresetNames, DEFAULT_TOP);

	LLScrollListCtrl* scroll = getChild<LLScrollListCtrl>("preset_list");

	if (scroll && mPresetNames.begin() != mPresetNames.end())
	{
		scroll->clearRows();

		std::string active_preset = gSavedSettings.getString("PresetGraphicActive");
		if (active_preset == PRESETS_DEFAULT)
		{
			active_preset = LLTrans::getString(PRESETS_DEFAULT);
		}

		for (std::list<std::string>::const_iterator it = mPresetNames.begin(); it != mPresetNames.end(); ++it)
		{
			const std::string& name = *it;
            LL_DEBUGS() << "adding '" << name << "'" << LL_ENDL;
            
			LLSD row;
			row["columns"][0]["column"] = "preset_name";
			row["columns"][0]["value"] = name;

			bool is_selected_preset = false;
			if (name == active_preset)
			{
				row["columns"][1]["column"] = "icon";
				row["columns"][1]["type"] = "icon";
				row["columns"][1]["value"] = "Check_Mark";

				is_selected_preset = true;
			}

			LLScrollListItem* new_item = scroll->addElement(row);
			new_item->setSelected(is_selected_preset);
		}
	}
}

void LLPanelPresetsPulldown::onRowClick(const LLSD& user_data)
{
	LLScrollListCtrl* scroll = getChild<LLScrollListCtrl>("preset_list");

	if (scroll)
	{
		LLScrollListItem* item = scroll->getFirstSelected();
		if (item)
		{
			std::string name = item->getColumn(1)->getValue().asString();

            LL_DEBUGS() << "selected '" << name << "'" << LL_ENDL;
			LLPresetsManager::getInstance()->loadPreset(PRESETS_GRAPHIC, name);

            // Scroll grabbed focus, drop it to prevent selection of parent menu
            setFocus(false);

			setVisible(false);
		}
        else
        {
            LL_DEBUGS() << "none selected" << LL_ENDL;
        }
	}
    else
    {
        LL_DEBUGS() << "no scroll" << LL_ENDL;
    }
}

void LLPanelPresetsPulldown::onGraphicsButtonClick(const LLSD& user_data)
{
	// close the minicontrol, we're bringing up the big one
	setVisible(false);

	// bring up the prefs floater
	LLFloater* prefsfloater = LLFloaterReg::showInstance("preferences");
	if (prefsfloater)
	{
		// grab the 'graphics' panel from the preferences floater and
		// bring it the front!
		LLTabContainer* tabcontainer = prefsfloater->getChild<LLTabContainer>("pref core");
		LLPanel* graphicspanel = prefsfloater->getChild<LLPanel>("display");
		if (tabcontainer && graphicspanel)
		{
			tabcontainer->selectTabPanel(graphicspanel);
		}
	}
}

void LLPanelPresetsPulldown::onAutofpsButtonClick(const LLSD& user_data)
{
<<<<<<< HEAD
    setVisible(FALSE);
    //LLFloaterPerformance* performance_floater = LLFloaterReg::showTypedInstance<LLFloaterPerformance>("performance");
    FSFloaterPerformance* performance_floater = LLFloaterReg::showTypedInstance<FSFloaterPerformance>("performance");
=======
    setVisible(false);
    LLFloaterPerformance* performance_floater = LLFloaterReg::showTypedInstance<LLFloaterPerformance>("performance");
>>>>>>> 7704c263
    if (performance_floater)
    {
        //performance_floater->showAutoadjustmentsPanel();
        performance_floater->showMainPanel();
    }
}<|MERGE_RESOLUTION|>--- conflicted
+++ resolved
@@ -161,14 +161,9 @@
 
 void LLPanelPresetsPulldown::onAutofpsButtonClick(const LLSD& user_data)
 {
-<<<<<<< HEAD
-    setVisible(FALSE);
+    setVisible(false);
     //LLFloaterPerformance* performance_floater = LLFloaterReg::showTypedInstance<LLFloaterPerformance>("performance");
     FSFloaterPerformance* performance_floater = LLFloaterReg::showTypedInstance<FSFloaterPerformance>("performance");
-=======
-    setVisible(false);
-    LLFloaterPerformance* performance_floater = LLFloaterReg::showTypedInstance<LLFloaterPerformance>("performance");
->>>>>>> 7704c263
     if (performance_floater)
     {
         //performance_floater->showAutoadjustmentsPanel();
