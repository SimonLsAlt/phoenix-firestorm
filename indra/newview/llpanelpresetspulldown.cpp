--- conflicted
+++ resolved
@@ -49,11 +49,7 @@
 // Default constructor
 LLPanelPresetsPulldown::LLPanelPresetsPulldown()
 {
-<<<<<<< HEAD
-	mCommitCallbackRegistrar.add("Presets.GoGraphicsPrefs", boost::bind(&LLPanelPresetsPulldown::onGraphicsButtonClick, this, _2));
-=======
     mCommitCallbackRegistrar.add("Presets.GoGraphicsPrefs", boost::bind(&LLPanelPresetsPulldown::onGraphicsButtonClick, this, _2));
->>>>>>> 1a8a5404
     mCommitCallbackRegistrar.add("Presets.GoAutofpsPrefs", boost::bind(&LLPanelPresetsPulldown::onAutofpsButtonClick, this, _2));
     mCommitCallbackRegistrar.add("Presets.RowClick", boost::bind(&LLPanelPresetsPulldown::onRowClick, this, _2));
 
@@ -130,13 +126,8 @@
             // Scroll grabbed focus, drop it to prevent selection of parent menu
             setFocus(false);
 
-<<<<<<< HEAD
-			setVisible(false);
-		}
-=======
             setVisible(false);
         }
->>>>>>> 1a8a5404
         else
         {
             LL_DEBUGS() << "none selected" << LL_ENDL;
@@ -150,24 +141,6 @@
 
 void LLPanelPresetsPulldown::onGraphicsButtonClick(const LLSD& user_data)
 {
-<<<<<<< HEAD
-	// close the minicontrol, we're bringing up the big one
-	setVisible(false);
-
-	// bring up the prefs floater
-	LLFloater* prefsfloater = LLFloaterReg::showInstance("preferences");
-	if (prefsfloater)
-	{
-		// grab the 'graphics' panel from the preferences floater and
-		// bring it the front!
-		LLTabContainer* tabcontainer = prefsfloater->getChild<LLTabContainer>("pref core");
-		LLPanel* graphicspanel = prefsfloater->getChild<LLPanel>("display");
-		if (tabcontainer && graphicspanel)
-		{
-			tabcontainer->selectTabPanel(graphicspanel);
-		}
-	}
-=======
     // close the minicontrol, we're bringing up the big one
     setVisible(false);
 
@@ -184,7 +157,6 @@
             tabcontainer->selectTabPanel(graphicspanel);
         }
     }
->>>>>>> 1a8a5404
 }
 
 void LLPanelPresetsPulldown::onAutofpsButtonClick(const LLSD& user_data)
