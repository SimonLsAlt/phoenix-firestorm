/** 
 * @file llstartup.cpp
 * @brief startup routines.
 *
 * $LicenseInfo:firstyear=2004&license=viewerlgpl$
 * Second Life Viewer Source Code
 * Copyright (C) 2010, Linden Research, Inc.
 * 
 * This library is free software; you can redistribute it and/or
 * modify it under the terms of the GNU Lesser General Public
 * License as published by the Free Software Foundation;
 * version 2.1 of the License only.
 * 
 * This library is distributed in the hope that it will be useful,
 * but WITHOUT ANY WARRANTY; without even the implied warranty of
 * MERCHANTABILITY or FITNESS FOR A PARTICULAR PURPOSE.  See the GNU
 * Lesser General Public License for more details.
 * 
 * You should have received a copy of the GNU Lesser General Public
 * License along with this library; if not, write to the Free Software
 * Foundation, Inc., 51 Franklin Street, Fifth Floor, Boston, MA  02110-1301  USA
 * 
 * Linden Research, Inc., 945 Battery Street, San Francisco, CA  94111  USA
 * $/LicenseInfo$
 */

#include "llviewerprecompiledheaders.h"

#include "llstartup.h"

#if LL_WINDOWS
#	include <process.h>		// _spawnl()
#else
#	include <sys/stat.h>		// mkdir()
#endif

#include "llviewermedia_streamingaudio.h"
#include "llaudioengine.h"

#ifdef LL_FMOD
# include "llaudioengine_fmod.h"
#endif

#ifdef LL_OPENAL
#include "llaudioengine_openal.h"
#endif

#include "llares.h"
#include "llavatarnamecache.h"
#include "lllandmark.h"
#include "llcachename.h"
#include "lldir.h"
#include "llerrorcontrol.h"
#include "llfloaterreg.h"
#include "llfocusmgr.h"
#include "llhttpsender.h"
#include "llimfloater.h"
#include "lllocationhistory.h"
#include "llimageworker.h"

#include "llloginflags.h"
#include "llmd5.h"
#include "llmemorystream.h"
#include "llmessageconfig.h"
#include "llmoveview.h"
// <FS:Zi> Remove floating chat bar
// #include "llnearbychat.h"
#include "llfloaternearbychat.h"
// </FS:Zi>
#include "llnotifications.h"
#include "llnotificationsutil.h"
#include "llteleporthistory.h"
#include "llregionhandle.h"
#include "llsd.h"
#include "llsdserialize.h"
#include "llsdutil_math.h"
#include "llsecondlifeurls.h"
#include "llstring.h"
#include "lluserrelations.h"
#include "llversioninfo.h"
#include "llviewercontrol.h"
#include "llviewerhelp.h"
#include "llvfs.h"
#include "llxorcipher.h"	// saved password, MAC address
#include "llwindow.h"
#include "imageids.h"
#include "message.h"
#include "v3math.h"

#include "llagent.h"
#include "llagentcamera.h"
#include "llagentpicksinfo.h"
#include "llagentwearables.h"
#include "llagentpilot.h"
#include "llfloateravatarpicker.h"
#include "llcallbacklist.h"
#include "llcallingcard.h"
#include "llconsole.h"
#include "llcontainerview.h"
#include "lldebugview.h"
#include "lldrawable.h"
#include "lleventnotifier.h"
#include "llface.h"
#include "llfeaturemanager.h"
//#include "llfirstuse.h"
#include "llfloaterhud.h"
#include "llfloaterland.h"
#include "llfloaterpreference.h"
#include "llfloatertopobjects.h"
#include "llfloaterworldmap.h"
#include "llgesturemgr.h"
#include "llgroupmgr.h"
#include "llhudeffecttrail.h"
#include "llhudmanager.h"
#include "llhttpclient.h"
#include "llimagebmp.h"
#include "llinventorybridge.h"
#include "llinventorymodel.h"
#include "llinventorymodelbackgroundfetch.h"
#include "llkeyboard.h"
#include "llloginhandler.h"			// gLoginHandler, SLURL support
#include "lllogininstance.h" // Host the login module.
#include "llpanellogin.h"
#include "llmutelist.h"
#include "llavatarpropertiesprocessor.h"
#include "llpanelclassified.h"
#include "llpanelpick.h"
#include "llpanelgrouplandmoney.h"
#include "llpanelgroupnotices.h"
#include "llpreview.h"
#include "llpreviewscript.h"
#include "llproxy.h"
#include "llproductinforequest.h"
#include "llsecondlifeurls.h"
#include "llselectmgr.h"
#include "llsky.h"
#include "llstatview.h"
#include "llstatusbar.h"		// sendMoneyBalanceRequest(), owns L$ balance
#include "llsurface.h"
#include "lltexturecache.h"
#include "lltexturefetch.h"
#include "lltoolmgr.h"
#include "lltrans.h"
#include "llui.h"
#include "llurldispatcher.h"
#include "llurlentry.h"
#include "llslurl.h"
#include "llurlhistory.h"
#include "llurlwhitelist.h"
#include "llvieweraudio.h"
#include "llviewerassetstorage.h"
#include "llviewercamera.h"
#include "llviewerdisplay.h"
#include "llviewergenericmessage.h"
#include "llviewergesture.h"
#include "llviewertexturelist.h"
#include "llviewermedia.h"
#include "llviewermenu.h"
#include "llviewermessage.h"
#include "llviewernetwork.h"
#include "llviewerobjectlist.h"
#include "llviewerparcelmedia.h"
#include "llviewerparcelmgr.h"
#include "llviewerregion.h"
#include "llviewerstats.h"
#include "llviewerthrottle.h"
#include "llviewerwindow.h"
#include "llvoavatar.h"
#include "llvoavatarself.h"
#include "llweb.h"
#include "llworld.h"
#include "llworldmapmessage.h"
#include "llxfermanager.h"
#include "pipeline.h"
#include "llappviewer.h"
#include "llfasttimerview.h"
#include "llfloatermap.h"
#include "llweb.h"
#include "llvoiceclient.h"
#include "llnamelistctrl.h"
#include "llnamebox.h"
#include "llnameeditor.h"
#include "llpostprocess.h"
#include "llwlparammanager.h"
#include "llwaterparammanager.h"
#include "llagentlanguage.h"
#include "llwearable.h"
#include "llinventorybridge.h"
#include "llappearancemgr.h"
#include "llavatariconctrl.h"
#include "llvoicechannel.h"

// [RLVa:KB] - Checked: 2010-02-27 (RLVa-1.2.0a)
#include "rlvhandler.h"
// [/RLVa:KB]

#include "lllogin.h"
#include "llevents.h"
#include "llstartuplistener.h"
#include "lltoolbarview.h"

#if LL_WINDOWS
#include "lldxhardware.h"
#endif

#include "llnotificationmanager.h"

#if LL_WINDOWS
#include "growlmanager.h"
#endif

#include "streamtitledisplay.h"
#include "fsdata.h"

// NaCl - Asset blacklister
#include "NACLfloaterblacklist.h"
// NaCl End
// NaCl - Antispam Registry
#include "NACLantispam.h"
// NaCl End
// [RLVa:KB] - Checked: 2010-02-27 (RLVa-1.2.0a)
#include "rlvhandler.h"
// [/RLVa:KB]
//-TT Bridge 
#include "fslslbridge.h"
//-TT

//
// exported globals
//
bool gAgentMovementCompleted = false;
S32  gMaxAgentGroups;

std::string SCREEN_HOME_FILENAME = "screen_home.bmp";
std::string SCREEN_LAST_FILENAME = "screen_last.bmp";

LLPointer<LLViewerTexture> gStartTexture;

//
// Imported globals
//
extern S32 gStartImageWidth;
extern S32 gStartImageHeight;
extern std::string gWindowTitle;

//
// local globals
//
static bool gGotUseCircuitCodeAck = false;
static std::string sInitialOutfit;
static std::string sInitialOutfitGender;	// "male" or "female"
static boost::signals2::connection sWearablesLoadedCon;

static bool gUseCircuitCallbackCalled = false;

EStartupState LLStartUp::gStartupState = STATE_FIRST;
LLSLURL LLStartUp::sStartSLURL;
std::string LLStartUp::sStartSLURLString;

static LLPointer<LLCredential> gUserCredential;
static std::string gDisplayName;
static BOOL gRememberPassword = TRUE;     

static U64 gFirstSimHandle = 0;
static LLHost gFirstSim;
static std::string gFirstSimSeedCap;
static LLVector3 gAgentStartLookAt(1.0f, 0.f, 0.f);
static std::string gAgentStartLocation = "safe";
static bool mLoginStatePastUI = false;


boost::scoped_ptr<LLEventPump> LLStartUp::sStateWatcher(new LLEventStream("StartupState"));
boost::scoped_ptr<LLStartupListener> LLStartUp::sListener(new LLStartupListener());

//
// local function declaration
//

void login_show();
void login_callback(S32 option, void* userdata);
void show_first_run_dialog();
bool first_run_dialog_callback(const LLSD& notification, const LLSD& response);
void set_startup_status(const F32 frac, const std::string& string, const std::string& msg);
bool login_alert_status(const LLSD& notification, const LLSD& response);
void login_packet_failed(void**, S32 result);
void use_circuit_callback(void**, S32 result);
void register_viewer_callbacks(LLMessageSystem* msg);
void asset_callback_nothing(LLVFS*, const LLUUID&, LLAssetType::EType, void*, S32);
bool callback_choose_gender(const LLSD& notification, const LLSD& response);
void init_start_screen(S32 location_id);
void release_start_screen();
void reset_login();
LLSD transform_cert_args(LLPointer<LLCertificate> cert);
void general_cert_done(const LLSD& notification, const LLSD& response);
void trust_cert_done(const LLSD& notification, const LLSD& response);
void apply_udp_blacklist(const std::string& csv);
bool process_login_success_response();
void transition_back_to_login_panel(const std::string& emsg);
void cmdline_printchat(std::string message);

void callback_cache_name(const LLUUID& id, const std::string& full_name, bool is_group)
{
	LLNameBox::refreshAll(id, full_name, is_group);
	LLNameEditor::refreshAll(id, full_name, is_group);
	
	// TODO: Actually be intelligent about the refresh.
	// For now, just brute force refresh the dialogs.
	dialog_refresh_all();
}

//
// exported functionality
//

//
// local classes
//

namespace
{
	class LLNullHTTPSender : public LLHTTPSender
	{
		virtual void send(const LLHost& host, 
						  const std::string& message, const LLSD& body, 
						  LLHTTPClient::ResponderPtr response) const
		{
			LL_WARNS("AppInit") << " attemped to send " << message << " to " << host
					<< " with null sender" << LL_ENDL;
		}
	};
}

// <AW: opensim>
static bool sGridListRequestReady = false;
class GridListRequestResponder : public LLHTTPClient::Responder
{
public:
	//If we get back a normal response, handle it here
	virtual void result(const LLSD& content)
	{
		std::string filename = gDirUtilp->getExpandedFilename(LL_PATH_USER_SETTINGS, "grids.remote.xml");

		llofstream out_file;
		out_file.open(filename);
		LLSDSerialize::toPrettyXML(content, out_file);
		out_file.close();
		llinfos << "GridListRequest: got new list." << llendl;
		sGridListRequestReady = true;
	}

	//If we get back an error (not found, etc...), handle it here
	virtual void error(U32 status, const std::string& reason)
	{
		sGridListRequestReady = true;
		if (304 == status)
		{
			LL_DEBUGS("GridManager") << "<- no error :P ... GridListRequest: List not modified since last session" << LL_ENDL;
		}
		else
			llwarns << "GridListRequest::error("<< status << ": " << reason << ")" << llendl;
	}
};
// </AW: opensim>

void update_texture_fetch()
{
	LLAppViewer::getTextureCache()->update(1); // unpauses the texture cache thread
	LLAppViewer::getImageDecodeThread()->update(1); // unpauses the image thread
	LLAppViewer::getTextureFetch()->update(1); // unpauses the texture fetch thread
	gTextureList.updateImages(0.10f);
}

// Returns false to skip other idle processing. Should only return
// true when all initialization done.
bool idle_startup()
{
	LLMemType mt1(LLMemType::MTYPE_STARTUP);
	
	const F32 PRECACHING_DELAY = gSavedSettings.getF32("PrecachingDelay");
	static LLTimer timeout;
	static S32 timeout_count = 0;

	static LLTimer login_time;

	// until this is encapsulated, this little hack for the
	// auth/transform loop will do.
	static F32 progress = 0.10f;

	static std::string auth_desc;
	static std::string auth_message;

	static LLVector3 initial_sun_direction(1.f, 0.f, 0.f);
	static LLVector3 agent_start_position_region(10.f, 10.f, 10.f);		// default for when no space server

	// last location by default
	static S32  agent_location_id = START_LOCATION_ID_LAST;
	static S32  location_which = START_LOCATION_ID_LAST;

	static bool show_connect_box = true;

	//static bool stipend_since_login = false;

	// HACK: These are things from the main loop that usually aren't done
	// until initialization is complete, but need to be done here for things
	// to work.
	gIdleCallbacks.callFunctions();
	gViewerWindow->updateUI();
	LLMortician::updateClass();

	const std::string delims (" ");
	std::string system;
	int begIdx, endIdx;
	std::string osString = LLAppViewer::instance()->getOSInfo().getOSStringSimple();

	begIdx = osString.find_first_not_of (delims);
	endIdx = osString.find_first_of (delims, begIdx);
	system = osString.substr (begIdx, endIdx - begIdx);
	system += "Locale";

	LLStringUtil::setLocale (LLTrans::getString(system));

	//note: Removing this line will cause incorrect button size in the login screen. -- bao.
	gTextureList.updateImages(0.01f) ;

	if ( STATE_FIRST == LLStartUp::getStartupState() )
	{
		gViewerWindow->showCursor(); 
		gViewerWindow->getWindow()->setCursor(UI_CURSOR_WAIT);

		std::string beamsFolder(gDirUtilp->getExpandedFilename(LL_PATH_USER_SETTINGS, "beams",""));
		LLFile::mkdir(beamsFolder.c_str());
		
		std::string beamsColorsFolder(gDirUtilp->getExpandedFilename(LL_PATH_USER_SETTINGS, "beamsColors",""));
		LLFile::mkdir(beamsColorsFolder.c_str());


		/////////////////////////////////////////////////
		//
		// Initialize stuff that doesn't need data from simulators
		//
<<<<<<< HEAD
		std::string lastGPU = gSavedSettings.getString("LastGPUString");
		std::string thisGPU = LLFeatureManager::getInstance()->getGPUString();
		
=======

#if LL_WINDOWS
		GrowlManager::InitiateManager();
#endif

>>>>>>> 592b8037
		// fsdata: load dynamic xml data
		FSData::getInstance()->startDownload();
		
// [RLVa:KB] - Checked: 2010-02-27 (RLVa-1.2.0a) | Modified: RLVa-0.2.1d
		if ( (gSavedSettings.controlExists(RLV_SETTING_MAIN)) && (gSavedSettings.getBOOL(RLV_SETTING_MAIN)) )
		{
			rlv_handler_t::setEnabled(TRUE);
		}
// [/RLVa:KB]

		if (LLFeatureManager::getInstance()->isSafe())
		{
			LLNotificationsUtil::add("DisplaySetToSafe");
		}
		else if ((gSavedSettings.getS32("LastFeatureVersion") < LLFeatureManager::getInstance()->getVersion()) &&
				 (gSavedSettings.getS32("LastFeatureVersion") != 0))
		{
			LLNotificationsUtil::add("DisplaySetToRecommendedFeatureChange");
		}
		else if ( ! lastGPU.empty() && (lastGPU != thisGPU))
		{
			LLSD subs;
			subs["LAST_GPU"] = lastGPU;
			subs["THIS_GPU"] = thisGPU;
			LLNotificationsUtil::add("DisplaySetToRecommendedGPUChange", subs);
		}
		else if (!gViewerWindow->getInitAlert().empty())
		{
			LLNotificationsUtil::add(gViewerWindow->getInitAlert());
		}
			
		//-------------------------------------------------
		// Init the SOCKS 5 proxy if the user has configured
		// one. We need to do this early in case the user
		// is using SOCKS for HTTP so we get the login
		// screen and HTTP tables via SOCKS.
		//-------------------------------------------------
		LLStartUp::startLLProxy();

		gSavedSettings.setS32("LastFeatureVersion", LLFeatureManager::getInstance()->getVersion());
		gSavedSettings.setString("LastGPUString", thisGPU);

		// load dynamic GPU/feature tables from website (S3)
		LLFeatureManager::getInstance()->fetchHTTPTables();
		
		std::string xml_file = LLUI::locateSkin("xui_version.xml");
		LLXMLNodePtr root;
		bool xml_ok = false;
		if (LLXMLNode::parseFile(xml_file, root, NULL))
		{
			if( (root->hasName("xui_version") ) )
			{
				std::string value = root->getValue();
				F32 version = 0.0f;
				LLStringUtil::convertToF32(value, version);
				if (version >= 1.0f)
				{
					xml_ok = true;
				}
			}
		}
		if (!xml_ok)
		{
			// If XML is bad, there's a good possibility that notifications.xml is ALSO bad.
			// If that's so, then we'll get a fatal error on attempting to load it, 
			// which will display a nontranslatable error message that says so.
			// Otherwise, we'll display a reasonable error message that IS translatable.
			LLAppViewer::instance()->earlyExit("BadInstallation");
		}
		//
		// Statistics stuff
		//

		// Load autopilot and stats stuff
		gAgentPilot.load();

		//gErrorStream.setTime(gSavedSettings.getBOOL("LogTimestamps"));

		// Load the throttle settings
		gViewerThrottle.load();

		if (ll_init_ares() == NULL || !gAres->isInitialized())
		{
			std::string diagnostic = "Could not start address resolution system";
			LL_WARNS("AppInit") << diagnostic << LL_ENDL;
			LLAppViewer::instance()->earlyExit("LoginFailedNoNetwork", LLSD().with("DIAGNOSTIC", diagnostic));
		}
		
		//
		// Initialize messaging system
		//
		LL_DEBUGS("AppInit") << "Initializing messaging system..." << LL_ENDL;

		std::string message_template_path = gDirUtilp->getExpandedFilename(LL_PATH_APP_SETTINGS,"message_template.msg");

		LLFILE* found_template = NULL;
		found_template = LLFile::fopen(message_template_path, "r");		/* Flawfinder: ignore */
		
		#if LL_WINDOWS
			// On the windows dev builds, unpackaged, the message_template.msg 
			// file will be located in:
			// build-vc**/newview/<config>/app_settings
			if (!found_template)
			{
				message_template_path = gDirUtilp->getExpandedFilename(LL_PATH_EXECUTABLE, "app_settings", "message_template.msg");
				found_template = LLFile::fopen(message_template_path.c_str(), "r");		/* Flawfinder: ignore */
			}	
		#elif LL_DARWIN
			// On Mac dev builds, message_template.msg lives in:
			// indra/build-*/newview/<config>/Second Life/Contents/Resources/app_settings
			if (!found_template)
			{
				message_template_path =
					gDirUtilp->getExpandedFilename(LL_PATH_EXECUTABLE,
												   "../Resources/app_settings",
												   "message_template.msg");
				found_template = LLFile::fopen(message_template_path.c_str(), "r");		/* Flawfinder: ignore */
			}		
		#endif

		if (found_template)
		{
			fclose(found_template);

			U32 port = gSavedSettings.getU32("UserConnectionPort");

			if ((NET_USE_OS_ASSIGNED_PORT == port) &&   // if nothing specified on command line (-port)
			    (gSavedSettings.getBOOL("ConnectionPortEnabled")))
			  {
			    port = gSavedSettings.getU32("ConnectionPort");
			  }

			LLHTTPSender::setDefaultSender(new LLNullHTTPSender());

			// TODO parameterize 
			const F32 circuit_heartbeat_interval = 5;
			const F32 circuit_timeout = 100;

			const LLUseCircuitCodeResponder* responder = NULL;
			bool failure_is_fatal = true;
			
			if(!start_messaging_system(
				   message_template_path,
				   port,
				   LLVersionInfo::getMajor(),
				   LLVersionInfo::getMinor(),
				   LLVersionInfo::getPatch(),
				   FALSE,
				   std::string(),
				   responder,
				   failure_is_fatal,
				   circuit_heartbeat_interval,
				   circuit_timeout))
			{
				std::string diagnostic = llformat(" Error: %d", gMessageSystem->getErrorCode());
				LL_WARNS("AppInit") << diagnostic << LL_ENDL;
				LLAppViewer::instance()->earlyExit("LoginFailedNoNetwork", LLSD().with("DIAGNOSTIC", diagnostic));
			}

			#if LL_WINDOWS
				// On the windows dev builds, unpackaged, the message.xml file will 
				// be located in indra/build-vc**/newview/<config>/app_settings.
				std::string message_path = gDirUtilp->getExpandedFilename(LL_PATH_APP_SETTINGS,"message.xml");
							
				if (!LLFile::isfile(message_path.c_str())) 
				{
					LLMessageConfig::initClass("viewer", gDirUtilp->getExpandedFilename(LL_PATH_EXECUTABLE, "app_settings", ""));
				}
				else
				{
					LLMessageConfig::initClass("viewer", gDirUtilp->getExpandedFilename(LL_PATH_APP_SETTINGS, ""));
				}
			#else			
				LLMessageConfig::initClass("viewer", gDirUtilp->getExpandedFilename(LL_PATH_APP_SETTINGS, ""));
			#endif

		}
		else
		{
			LLAppViewer::instance()->earlyExit("MessageTemplateNotFound", LLSD().with("PATH", message_template_path));
		}

		if(gMessageSystem && gMessageSystem->isOK())
		{
			// Initialize all of the callbacks in case of bad message
			// system data
			LLMessageSystem* msg = gMessageSystem;
			msg->setExceptionFunc(MX_UNREGISTERED_MESSAGE,
								  invalid_message_callback,
								  NULL);
			msg->setExceptionFunc(MX_PACKET_TOO_SHORT,
								  invalid_message_callback,
								  NULL);

			// running off end of a packet is now valid in the case
			// when a reader has a newer message template than
			// the sender
			/*msg->setExceptionFunc(MX_RAN_OFF_END_OF_PACKET,
								  invalid_message_callback,
								  NULL);*/
			msg->setExceptionFunc(MX_WROTE_PAST_BUFFER_SIZE,
								  invalid_message_callback,
								  NULL);

			if (gSavedSettings.getBOOL("LogMessages"))
			{
				LL_DEBUGS("AppInit") << "Message logging activated!" << LL_ENDL;
				msg->startLogging();
			}

			// start the xfer system. by default, choke the downloads
			// a lot...
			const S32 VIEWER_MAX_XFER = 3;
			start_xfer_manager(gVFS);
			gXferManager->setMaxIncomingXfers(VIEWER_MAX_XFER);
			F32 xfer_throttle_bps = gSavedSettings.getF32("XferThrottle");
			if (xfer_throttle_bps > 1.f)
			{
				gXferManager->setUseAckThrottling(TRUE);
				gXferManager->setAckThrottleBPS(xfer_throttle_bps);
			}
			gAssetStorage = new LLViewerAssetStorage(msg, gXferManager, gVFS, gStaticVFS);


			F32 dropPercent = gSavedSettings.getF32("PacketDropPercentage");
			msg->mPacketRing.setDropPercentage(dropPercent);

            F32 inBandwidth = gSavedSettings.getF32("InBandwidth"); 
            F32 outBandwidth = gSavedSettings.getF32("OutBandwidth"); 
			if (inBandwidth != 0.f)
			{
				LL_DEBUGS("AppInit") << "Setting packetring incoming bandwidth to " << inBandwidth << LL_ENDL;
				msg->mPacketRing.setUseInThrottle(TRUE);
				msg->mPacketRing.setInBandwidth(inBandwidth);
			}
			if (outBandwidth != 0.f)
			{
				LL_DEBUGS("AppInit") << "Setting packetring outgoing bandwidth to " << outBandwidth << LL_ENDL;
				msg->mPacketRing.setUseOutThrottle(TRUE);
				msg->mPacketRing.setOutBandwidth(outBandwidth);
			}
		}

		LL_INFOS("AppInit") << "Message System Initialized." << LL_ENDL;

// <AW: opensim>
		if(!gSavedSettings.getBOOL("GridListDownload"))
		{
			sGridListRequestReady = true;
		}
		else
		{
			std::string filename = gDirUtilp->getExpandedFilename(LL_PATH_USER_SETTINGS, "grids.remote.xml");

			llstat file_stat; //platform independent wrapper for stat
			time_t last_modified = 0;

			if(!LLFile::stat(filename, &file_stat))//exists
			{
				last_modified = file_stat.st_mtime;
			}

			std::string url = gSavedSettings.getString("GridListDownloadURL");
			LLHTTPClient::getIfModified(url, new GridListRequestResponder(), last_modified );
		}
		// Fetch grid infos as needed
		LLGridManager::getInstance()->initGrids();
		LLStartUp::setStartupState( STATE_FETCH_GRID_INFO );
	}

	if (STATE_FETCH_GRID_INFO == LLStartUp::getStartupState())
	{
		static LLFrameTimer grid_timer;

		const F32 grid_time = grid_timer.getElapsedTimeF32();
		const F32 MAX_GRID_TIME = 15.f;//don't wait forever

		if(grid_time>MAX_GRID_TIME ||
			( sGridListRequestReady && LLGridManager::getInstance()->isReadyToLogin() ))
		{
			LLStartUp::setStartupState( STATE_AUDIO_INIT );
		}
		else
		{
			ms_sleep(1);
			return FALSE;
		}
	}

	if (STATE_AUDIO_INIT == LLStartUp::getStartupState())
	{

		// parsing slurls depending on the grid obviously 
		// only works after we have a grid list
		// Anyway this belongs into the gridmanager as soon as 
		// it is cleaner
		
		if(!LLStartUp::getStartSLURLString().empty())
		{
			LLStartUp::setStartSLURL(LLStartUp::getStartSLURLString());
		}		
// </AW: opensim>

		// Init audio, which may be needed for prefs dialog
		// or audio cues in connection UI.
		//-------------------------------------------------

		if (FALSE == gSavedSettings.getBOOL("NoAudio"))
		{
			gAudiop = NULL;

#ifdef LL_OPENAL
			if (!gAudiop
#if !LL_WINDOWS
			    && NULL == getenv("LL_BAD_OPENAL_DRIVER")
#endif // !LL_WINDOWS
			    )
			{
				gAudiop = (LLAudioEngine *) new LLAudioEngine_OpenAL();
			}
#endif

#ifdef LL_FMOD			
			if (!gAudiop
#if !LL_WINDOWS
			    && NULL == getenv("LL_BAD_FMOD_DRIVER")
#endif // !LL_WINDOWS
			    )
			{
				gAudiop = (LLAudioEngine *) new LLAudioEngine_FMOD();
			}
#endif

			if (gAudiop)
			{
#if LL_WINDOWS
				// FMOD on Windows needs the window handle to stop playing audio
				// when window is minimized. JC
				void* window_handle = (HWND)gViewerWindow->getPlatformWindow();
#else
				void* window_handle = NULL;
#endif
				bool init = gAudiop->init(kAUDIO_NUM_SOURCES, window_handle);
				if(init)
				{
					gAudiop->setMuted(TRUE);
				}
				else
				{
					LL_WARNS("AppInit") << "Unable to initialize audio engine" << LL_ENDL;
					delete gAudiop;
					gAudiop = NULL;
				}

				if (gAudiop)
				{
					// if the audio engine hasn't set up its own preferred handler for streaming audio then set up the generic streaming audio implementation which uses media plugins
					if (NULL == gAudiop->getStreamingAudioImpl())
					{
						LL_INFOS("AppInit") << "Using media plugins to render streaming audio" << LL_ENDL;
						gAudiop->setStreamingAudioImpl(new LLStreamingAudio_MediaPlugins());
					}
				}
			}
		}
		
		LL_INFOS("AppInit") << "Audio Engine Initialized." << LL_ENDL;
		
		if (LLTimer::knownBadTimer())
		{
			LL_WARNS("AppInit") << "Unreliable timers detected (may be bad PCI chipset)!!" << LL_ENDL;
		}

		//
		// Log on to system
		//
		if (gUserCredential.isNull())
		{
			gUserCredential = gLoginHandler.initializeLoginInfo();
		}
		// Previous initializeLoginInfo may have generated user credentials.  Re-check them.
		if (gUserCredential.isNull())
		{
			show_connect_box = TRUE;
		}
		else if (gSavedSettings.getBOOL("AutoLogin"))  
		{
			gRememberPassword = TRUE;
			gSavedSettings.setBOOL("RememberPassword", TRUE);                                                      
			show_connect_box = false;    			
		}
		else 
		{
			gRememberPassword = gSavedSettings.getBOOL("RememberPassword");
			show_connect_box = TRUE;
		}
		// Go to the next startup state
		LLStartUp::setStartupState( STATE_BROWSER_INIT );
		return FALSE;
	}

	
	if (STATE_BROWSER_INIT == LLStartUp::getStartupState())
	{
		LL_DEBUGS("AppInit") << "STATE_BROWSER_INIT" << LL_ENDL;
		std::string msg = LLTrans::getString("LoginInitializingBrowser");
		set_startup_status(0.03f, msg.c_str(), gAgent.mMOTD.c_str());
		display_startup();
		// LLViewerMedia::initBrowser();
		LLStartUp::setStartupState( STATE_LOGIN_SHOW );
		return FALSE;
	}


	if (STATE_LOGIN_SHOW == LLStartUp::getStartupState())
	{
		LL_DEBUGS("AppInit") << "Initializing Window" << LL_ENDL;

		// if we've gone backwards in the login state machine, to this state where we show the UI
		// AND the debug setting to exit in this case is true, then go ahead and bail quickly
		if ( mLoginStatePastUI && gSavedSettings.getBOOL("QuitOnLoginActivated") )
		{
			// no requirement for notification here - just exit
			LLAppViewer::instance()->earlyExitNoNotify();
		}

		gViewerWindow->getWindow()->setCursor(UI_CURSOR_ARROW);

		timeout_count = 0;

		// Login screen needs menus for preferences, but we can enter
		// this startup phase more than once.
		if (gLoginMenuBarView == NULL)
		{
			// <FS:Zi> Moved this to initBase() in llviewerwindow.cpp to get the edit menu set up
			//         before any text widget uses it
			// display_startup();
			// initialize_edit_menu();
			// </FS:Zi>
			display_startup();
			init_menus();
			display_startup();
		}

		if (show_connect_box)
		{
			// Load all the name information out of the login view
			// NOTE: Hits "Attempted getFields with no login view shown" warning, since we don't
			// show the login view until login_show() is called below.  
			if (gUserCredential.isNull())                                                                          
			{                                                  
				display_startup();
				gUserCredential = gSecAPIHandler->loadCredential(gSavedSettings.getString("UserLoginInfo"));                       
				display_startup();
			}     
			if (gHeadlessClient)
			{
				LL_WARNS("AppInit") << "Waiting at connection box in headless client.  Did you mean to add autologin params?" << LL_ENDL;
			}
			// Make sure the process dialog doesn't hide things
			display_startup();
			gViewerWindow->setShowProgress(FALSE,FALSE);
			display_startup();
			// Show the login dialog
			login_show();
			display_startup();
			// connect dialog is already shown, so fill in the names
			if (gUserCredential.notNull())                                                                         
			{                                                                                                      
				LLPanelLogin::setFields( gUserCredential );                                  
			}     
			display_startup();
			LLPanelLogin::giveFocus();

			LLStartUp::setStartupState( STATE_LOGIN_WAIT );		// Wait for user input
		}
		else
		{
			// skip directly to message template verification
			LLStartUp::setStartupState( STATE_LOGIN_CLEANUP );
		}

		display_startup();
		gViewerWindow->setNormalControlsVisible( FALSE );	
		display_startup();
		gLoginMenuBarView->setVisible( TRUE );
		display_startup();
		gLoginMenuBarView->setEnabled( TRUE );
		display_startup();
		
		LLNotificationsUI::LLScreenChannelBase* chat_channel = LLNotificationsUI::LLChannelManager::getInstance()->findChannelByID(LLUUID(gSavedSettings.getString("NearByChatChannelUUID")));
		if(chat_channel)
		{
			chat_channel->removeToastsFromChannel();
		}

		show_debug_menus();
		display_startup();

		// Hide the splash screen
		LLSplashScreen::hide();
		display_startup();
		// Push our window frontmost
		gViewerWindow->getWindow()->show();
		display_startup();

		// DEV-16927.  The following code removes errant keystrokes that happen while the window is being 
		// first made visible.
#ifdef _WIN32
		MSG msg;
		while( PeekMessage( &msg, /*All hWnds owned by this thread */ NULL, WM_KEYFIRST, WM_KEYLAST, PM_REMOVE ) )
		{ }
		display_startup();
#endif
		timeout.reset();
		return FALSE;
	}

	if (STATE_LOGIN_WAIT == LLStartUp::getStartupState())
	{
		// when we get to this state, we've already been past the login UI
		// (possiblely automatically) - flag this so we can test in the 
		// STATE_LOGIN_SHOW state if we've gone backwards
		mLoginStatePastUI = true;

		// Don't do anything.  Wait for the login view to call the login_callback,
		// which will push us to the next state.
		display_startup();
		// Sleep so we don't spin the CPU
		ms_sleep(1);
		return FALSE;
	}

	if (STATE_LOGIN_CLEANUP == LLStartUp::getStartupState())
	{
		// Post login screen, we should see if any settings have changed that may
		// require us to either start/stop or change the socks proxy. As various communications
		// past this point may require the proxy to be up.
		if (!LLStartUp::startLLProxy())
		{
			// Proxy start up failed, we should now bail the state machine
			// startLLProxy() will have reported an error to the user
			// already, so we just go back to the login screen. The user
			// could then change the preferences to fix the issue.

			LLStartUp::setStartupState(STATE_LOGIN_SHOW);
			return FALSE;
		}

		// reset the values that could have come in from a slurl
		// DEV-42215: Make sure they're not empty -- gUserCredential
		// might already have been set from gSavedSettings, and it's too bad
		// to overwrite valid values with empty strings.

		if (show_connect_box)
		{
			// TODO if not use viewer auth
			// Load all the name information out of the login view
			LLPanelLogin::getFields(gUserCredential, gRememberPassword); 
			// end TODO
	 
			// HACK: Try to make not jump on login
			gKeyboard->resetKeys();
		}

		// when we get to this state, we've already been past the login UI
		// (possiblely automatically) - flag this so we can test in the 
		// STATE_LOGIN_SHOW state if we've gone backwards
		mLoginStatePastUI = true;

		// save the credentials                                                                                        
		std::string userid = "unknown";                                                                                
		if(gUserCredential.notNull())                                                                                  
		{  
			userid = gUserCredential->userID();                                                                    
		}
		gSavedSettings.setBOOL("RememberPassword", gRememberPassword);                                                 
		LL_INFOS("AppInit") << "Attempting login as: " << userid << LL_ENDL;                                           
//		gDebugInfo["LoginName"] = userid;                                                                              
// [SL:KB] - Patch: Viewer-CrashReporting | Checked: 2010-11-16 (Catznip-2.6.0a) | Added: Catznip-2.4.0b
		if (gCrashSettings.getBOOL("CrashSubmitName"))
		{
			// Only include the agent name if the user consented
			gDebugInfo["LoginName"] = userid;                                                                              
		}
// [/SL:KB]

		// We don't save this version of the title because it'll
		//  be replaced later, we hope. -- TS
		size_t underscore_pos = userid.find_first_of('_');
		std::string display_id = userid.substr(0,underscore_pos);
		if ((underscore_pos != std::string::npos) &&
			(underscore_pos < userid.length()-1))
		{
			std::string id_last = userid.substr(underscore_pos+1);
			if (id_last.compare("Resident") != 0)
			{
				display_id = display_id + " " + id_last;
			}
		}
		gViewerWindow->setTitle(gWindowTitle+" - "+display_id);
         
		// create necessary directories
		// *FIX: these mkdir's should error check
		gDirUtilp->setLindenUserDir(userid);
		LLFile::mkdir(gDirUtilp->getLindenUserDir());

		// Set PerAccountSettingsFile to the default value.
		std::string per_account_settings_file = LLAppViewer::instance()->getSettingsFilename("Default", "PerAccount");
		gSavedSettings.setString("PerAccountSettingsFile",
			gDirUtilp->getExpandedFilename(LL_PATH_PER_SL_ACCOUNT, 
				LLAppViewer::instance()->getSettingsFilename("Default", "PerAccount")));

		// Note: can't store warnings files per account because some come up before login
		
		// Overwrite default user settings with user settings								 
		LLAppViewer::instance()->loadSettingsFromDirectory("Account");

		// Need to set the LastLogoff time here if we don't have one.  LastLogoff is used for "Recent Items" calculation
		// and startup time is close enough if we don't have a real value.
		if (gSavedPerAccountSettings.getU32("LastLogoff") == 0)
		{
			gSavedPerAccountSettings.setU32("LastLogoff", time_corrected());
		}

		//Default the path if one isn't set.
		// *NOTE: unable to check variable differ from "InstantMessageLogPath" because it was
		// provided in pre 2.0 viewer. See EXT-6661
		if (gSavedPerAccountSettings.getString("InstantMessageLogPath").empty())
		{
			gDirUtilp->setChatLogsDir(gDirUtilp->getOSUserAppDir());
			gSavedPerAccountSettings.setString("InstantMessageLogPath", gDirUtilp->getChatLogsDir());
		}
		else
		{
			gDirUtilp->setChatLogsDir(gSavedPerAccountSettings.getString("InstantMessageLogPath"));		
		}
		gDirUtilp->setPerAccountChatLogsDir(userid);  
		
		LLFile::mkdir(gDirUtilp->getChatLogsDir());
		LLFile::mkdir(gDirUtilp->getPerAccountChatLogsDir());

		// NaCl - Asset blacklister
		NACLFloaterBlacklist::loadFromSave();
		// NaCl End
		// NaCl - Antispam
		U32 antispam_time = gSavedSettings.getU32("_NACL_AntiSpamTime");
		U32 antispam_amount = gSavedSettings.getU32("_NACL_AntiSpamAmount");
		NACLAntiSpamRegistry::registerQueues(antispam_time, antispam_amount);
		// NaCl End

		//good a place as any to create user windlight directories
		std::string user_windlight_path_name(gDirUtilp->getExpandedFilename( LL_PATH_USER_SETTINGS , "windlight", ""));
		LLFile::mkdir(user_windlight_path_name.c_str());		

		std::string user_windlight_skies_path_name(gDirUtilp->getExpandedFilename( LL_PATH_USER_SETTINGS , "windlight/skies", ""));
		LLFile::mkdir(user_windlight_skies_path_name.c_str());

		std::string user_windlight_water_path_name(gDirUtilp->getExpandedFilename( LL_PATH_USER_SETTINGS , "windlight/water", ""));
		LLFile::mkdir(user_windlight_water_path_name.c_str());

		std::string user_windlight_days_path_name(gDirUtilp->getExpandedFilename( LL_PATH_USER_SETTINGS , "windlight/days", ""));
		LLFile::mkdir(user_windlight_days_path_name.c_str());


		if (show_connect_box)
		{
			LLSLURL slurl;
			// WS: Close the Panel only, if we have DisableLoginScreens enabled. Else fade away.
			if(gSavedSettings.getBOOL("FSDisableLoginScreens")) LLPanelLogin::closePanel();
		}

		
		// Load URL History File
		LLURLHistory::loadFile("url_history.xml");
		// Load location history 
		LLLocationHistory::getInstance()->load();

		// Load Avatars icons cache
		LLAvatarIconIDCache::getInstance()->load();
		
		// Load media plugin cookies
		LLViewerMedia::loadCookieFile();

		//-------------------------------------------------
		// Handle startup progress screen
		//-------------------------------------------------

		// on startup the user can request to go to their home,
		// their last location, or some URL "-url //sim/x/y[/z]"
		// All accounts have both a home and a last location, and we don't support
		// more locations than that.  Choose the appropriate one.  JC
// [RLVa:KB] - Checked: 2010-04-01 (RLVa-1.2.0c) | Modified: RLVa-0.2.1d
#ifndef RLV_EXTENSION_STARTLOCATION
		if (rlv_handler_t::isEnabled())
#else
		if ( (rlv_handler_t::isEnabled()) && (RlvSettings::getLoginLastLocation()) )
#endif // RLV_EXTENSION_STARTLOCATION
		{
			// Force login at the last location
			LLStartUp::setStartSLURL(LLSLURL(LLSLURL::SIM_LOCATION_LAST));
		}
// [/RLVa:KB]

		switch (LLStartUp::getStartSLURL().getType())
		  {
		  case LLSLURL::LOCATION:
		    agent_location_id = START_LOCATION_ID_URL;
		    location_which = START_LOCATION_ID_LAST;
		    break;
		  case LLSLURL::LAST_LOCATION:
		    agent_location_id = START_LOCATION_ID_LAST;
		    location_which = START_LOCATION_ID_LAST;
		    break;
		  default:
		    agent_location_id = START_LOCATION_ID_HOME;
		    location_which = START_LOCATION_ID_HOME;
		    break;
		  }

		gViewerWindow->getWindow()->setCursor(UI_CURSOR_WAIT);

		init_start_screen(agent_location_id);

		// Display the startup progress bar.
		gViewerWindow->setShowProgress(TRUE,!gSavedSettings.getBOOL("FSDisableLoginScreens"));
		gViewerWindow->setProgressCancelButtonVisible(TRUE, LLTrans::getString("Quit"));

		gViewerWindow->revealIntroPanel();

		// Ansariel: Update viewer help menu; Needed if logging
		//           in by autologin or on SL it would show
		//           the non-functional "About [CURRENT_GRID]"
		//           and "[CURRENT_GRID] Help" menu entries
		update_grid_help();

		// Poke the VFS, which could potentially block for a while if
		// Windows XP is acting up
		set_startup_status(0.07f, LLTrans::getString("LoginVerifyingCache"), LLStringUtil::null);
		display_startup();

		gVFS->pokeFiles();

		LLStartUp::setStartupState( STATE_LOGIN_AUTH_INIT );

		return FALSE;
	}

	if(STATE_LOGIN_AUTH_INIT == LLStartUp::getStartupState())
	{
		gDebugInfo["GridName"] = LLGridManager::getInstance()->getGridLabel();

		// Update progress status and the display loop.
		auth_desc = LLTrans::getString("LoginInProgress");
		set_startup_status(progress, auth_desc, auth_message);
		progress += 0.02f;
		display_startup();

		// Setting initial values...
		LLLoginInstance* login = LLLoginInstance::getInstance();
		login->setNotificationsInterface(LLNotifications::getInstance());

		login->setSerialNumber(LLAppViewer::instance()->getSerialNumber());
		login->setLastExecEvent(gLastExecEvent);
		login->setUpdaterLauncher(boost::bind(&LLAppViewer::launchUpdater, LLAppViewer::instance()));

		// This call to LLLoginInstance::connect() starts the 
		// authentication process.
		login->connect(gUserCredential);
// <AW: opensim>
		LLGridManager::getInstance()->saveGridList();
// </AW: opensim>
		LLStartUp::setStartupState( STATE_LOGIN_CURL_UNSTUCK );
		return FALSE;
	}

	if(STATE_LOGIN_CURL_UNSTUCK == LLStartUp::getStartupState())
	{
		// If we get here we have gotten past the potential stall
		// in curl, so take "may appear frozen" out of progress bar. JC
		auth_desc = LLTrans::getString("LoginInProgressNoFrozen");
		set_startup_status(progress, auth_desc, auth_message);

		LLStartUp::setStartupState( STATE_LOGIN_PROCESS_RESPONSE );
		return FALSE;
	}

	if(STATE_LOGIN_PROCESS_RESPONSE == LLStartUp::getStartupState()) 
	{
		// Generic failure message
		std::ostringstream emsg;
		emsg << LLTrans::getString("LoginFailed") << "\n";
		if(LLLoginInstance::getInstance()->authFailure())
		{
			LL_INFOS("LLStartup") << "Login failed, LLLoginInstance::getResponse(): "
			                      << LLLoginInstance::getInstance()->getResponse() << LL_ENDL;
			LLSD response = LLLoginInstance::getInstance()->getResponse();
			// Still have error conditions that may need some 
			// sort of handling - dig up specific message
			std::string reason_response = response["reason"];
			std::string message_response = response["message"];
			std::string message_id = response["message_id"];
			std::string message; // actual string to show the user

			if(!message_id.empty() && LLTrans::findString(message, message_id, response["message_args"]))
			{
				// message will be filled in with the template and arguments
			}
			else if(!message_response.empty())
			{
				// *HACK: "no_inventory_host" sent as the message itself.
				// Remove this clause when server is sending message_id as well.
				message = LLAgent::sTeleportErrorMessages[ message_response ];
			}

			if (message.empty())
			{
				// Fallback to server-supplied string; necessary since server
				// may add strings that this viewer is not yet aware of
				message = message_response;
			}

			emsg << message;


			if(reason_response == "key")
			{
				// Couldn't login because user/password is wrong
				// Clear the credential
				gUserCredential->clearAuthenticator();
			}

			if(reason_response == "update" 
				|| reason_response == "optional")
			{
				// In the case of a needed update, quit.
				// Its either downloading or declined.
				// If optional was skipped this case shouldn't 
				// be reached.
				LLLoginInstance::getInstance()->disconnect();
				LLAppViewer::instance()->forceQuit();
			}
			else 
			{
				if (reason_response != "tos") 
				{
					// Don't pop up a notification in the TOS case because
					// LLFloaterTOS::onCancel() already scolded the user.
					std::string error_code;
					if(response.has("errorcode"))
					{
						error_code = response["errorcode"].asString();
					}
					if ((reason_response == "CURLError") && 
						(error_code == "SSL_CACERT" || error_code == "SSL_PEER_CERTIFICATE") && 
						response.has("certificate"))
					{
						// This was a certificate error, so grab the certificate
						// and throw up the appropriate dialog.
						LLPointer<LLCertificate> certificate = gSecAPIHandler->getCertificate(response["certificate"]);
						if(certificate)
						{
							LLSD args = transform_cert_args(certificate);

							if(error_code == "SSL_CACERT")
							{
								// if we are handling an untrusted CA, throw up the dialog                             
								// with the 'trust this CA' button.                                                    
								LLNotificationsUtil::add("TrustCertificateError", args, response,
														trust_cert_done);
								
								show_connect_box = true;
							}
							else
							{
								// the certificate exception returns a unique string for each type of exception.       
								// we grab this string via the LLUserAuth object, and use that to grab the localized   
								// string.                                                                             
								args["REASON"] = LLTrans::getString(message_response);
								
								LLNotificationsUtil::add("GeneralCertificateError", args, response,
														 general_cert_done);
								
								reset_login();
								gSavedSettings.setBOOL("AutoLogin", FALSE);
								show_connect_box = true;
								
							}

						}
					}
					else 
					{
						// This wasn't a certificate error, so throw up the normal
						// notificatioin message.
						LLSD args;
						args["ERROR_MESSAGE"] = emsg.str();
						LL_INFOS("LLStartup") << "Notification: " << args << LL_ENDL;
						LLNotificationsUtil::add("ErrorMessage", args, LLSD(), login_alert_done);
					}
				}
				//setup map of datetime strings to codes and slt & local time offset from utc
				// *TODO: Does this need to be here?
				LLStringOps::setupDatetimeInfo (false);
				transition_back_to_login_panel(emsg.str());
				show_connect_box = true;
			}
		}
		else if(LLLoginInstance::getInstance()->authSuccess())
		{
			if(process_login_success_response())
			{
				// Pass the user information to the voice chat server interface.
				LLVoiceClient::getInstance()->userAuthorized(gUserCredential->userID(), gAgentID);
				// create the default proximal channel
				LLVoiceChannel::initClass();
// <AW: opensim>
				// Not used anymore
				//LLGridManager::getInstance()->setFavorite();
 // </AW: opensim>
				gSecAPIHandler->saveCredential(gUserCredential, gRememberPassword);  
				LLStartUp::setStartupState( STATE_WORLD_INIT);
			}
			else
			{
				LLSD args;
				args["ERROR_MESSAGE"] = emsg.str();
				LL_INFOS("LLStartup") << "Notification: " << args << LL_ENDL;
				LLNotificationsUtil::add("ErrorMessage", args, LLSD(), login_alert_done);
				transition_back_to_login_panel(emsg.str());
				show_connect_box = true;
				return FALSE;
			}
		}
		return FALSE;
	}

	//---------------------------------------------------------------------
	// World Init
	//---------------------------------------------------------------------
	if (STATE_WORLD_INIT == LLStartUp::getStartupState())
	{
		set_startup_status(0.30f, LLTrans::getString("LoginInitializingWorld"), gAgent.mMOTD);
		display_startup();
		// We should have an agent id by this point.
		llassert(!(gAgentID == LLUUID::null));

		// Finish agent initialization.  (Requires gSavedSettings, builds camera)
		gAgent.init();
		display_startup();
		gAgentCamera.init();
		display_startup();
		set_underclothes_menu_options();
		display_startup();

		// Since we connected, save off the settings so the user doesn't have to
		// type the name/password again if we crash.
		gSavedSettings.saveToFile(gSavedSettings.getString("ClientSettingsFile"), TRUE);
		LLUIColorTable::instance().saveUserSettings();

		display_startup();

		//
		// Initialize classes w/graphics stuff.
		//
		gTextureList.doPrefetchImages();		
		display_startup();

		LLSurface::initClasses();
		display_startup();


		LLFace::initClass();
		display_startup();

		LLDrawable::initClass();
		display_startup();

		// init the shader managers
		LLPostProcess::initClass();
		display_startup();

		LLViewerObject::initVOClasses();
		display_startup();

		// Initialize all our tools.  Must be done after saved settings loaded.
		// NOTE: This also is where gToolMgr used to be instantiated before being turned into a singleton.
		LLToolMgr::getInstance()->initTools();
		display_startup();

		// Pre-load floaters, like the world map, that are slow to spawn
		// due to XML complexity.
		gViewerWindow->initWorldUI();
		
		display_startup();

		// This is where we used to initialize gWorldp. Original comment said:
		// World initialization must be done after above window init

		// User might have overridden far clip
		LLWorld::getInstance()->setLandFarClip(gAgentCamera.mDrawDistance);
		display_startup();
		// Before we create the first region, we need to set the agent's mOriginGlobal
		// This is necessary because creating objects before this is set will result in a
		// bad mPositionAgent cache.

		gAgent.initOriginGlobal(from_region_handle(gFirstSimHandle));
		display_startup();

		LLWorld::getInstance()->addRegion(gFirstSimHandle, gFirstSim);
		display_startup();

		LLViewerRegion *regionp = LLWorld::getInstance()->getRegionFromHandle(gFirstSimHandle);
		LL_INFOS("AppInit") << "Adding initial simulator " << regionp->getOriginGlobal() << LL_ENDL;
		
		regionp->setSeedCapability(gFirstSimSeedCap);
		LL_DEBUGS("AppInit") << "Waiting for seed grant ...." << LL_ENDL;
		display_startup();
		// Set agent's initial region to be the one we just created.
		gAgent.setRegion(regionp);
		display_startup();
		// Set agent's initial position, which will be read by LLVOAvatar when the avatar
		// object is created.  I think this must be done after setting the region.  JC
		gAgent.setPositionAgent(agent_start_position_region);

		display_startup();
		LLStartUp::setStartupState( STATE_MULTIMEDIA_INIT );
		
		return FALSE;
	}


	//---------------------------------------------------------------------
	// Load QuickTime/GStreamer and other multimedia engines, can be slow.
	// Do it while we're waiting on the network for our seed capability. JC
	//---------------------------------------------------------------------
	if (STATE_MULTIMEDIA_INIT == LLStartUp::getStartupState())
	{
		LLStartUp::multimediaInit();
		LLStartUp::setStartupState( STATE_FONT_INIT );
		display_startup();
		return FALSE;
	}

	// Loading fonts takes several seconds
	if (STATE_FONT_INIT == LLStartUp::getStartupState())
	{
		LLStartUp::fontInit();
		LLStartUp::setStartupState( STATE_SEED_GRANTED_WAIT );
		display_startup();
		return FALSE;
	}

	//---------------------------------------------------------------------
	// Wait for Seed Cap Grant
	//---------------------------------------------------------------------
	if(STATE_SEED_GRANTED_WAIT == LLStartUp::getStartupState())
	{
		LLViewerRegion *regionp = LLWorld::getInstance()->getRegionFromHandle(gFirstSimHandle);
		if (regionp->capabilitiesReceived())
		{
			LLStartUp::setStartupState( STATE_SEED_CAP_GRANTED );
		}
		else
		{
			U32 num_retries = regionp->getNumSeedCapRetries();
			if (num_retries > 0)
			{
				LLStringUtil::format_map_t args;
				args["[NUMBER]"] = llformat("%d", num_retries + 1);
				set_startup_status(0.4f, LLTrans::getString("LoginRetrySeedCapGrant", args), gAgent.mMOTD);
			}
			else
			{
				set_startup_status(0.4f, LLTrans::getString("LoginRequestSeedCapGrant"), gAgent.mMOTD);
			}
		}
		display_startup();
		return FALSE;
	}


	//---------------------------------------------------------------------
	// Seed Capability Granted
	// no newMessage calls should happen before this point
	//---------------------------------------------------------------------
	if (STATE_SEED_CAP_GRANTED == LLStartUp::getStartupState())
	{
		display_startup();
		update_texture_fetch();
		display_startup();

		if ( gViewerWindow != NULL)
		{	// This isn't the first logon attempt, so show the UI
			gViewerWindow->setNormalControlsVisible( TRUE );
		}	
		gLoginMenuBarView->setVisible( FALSE );
		gLoginMenuBarView->setEnabled( FALSE );
		display_startup();

		// direct logging to the debug console's line buffer
		LLError::logToFixedBuffer(gDebugView->mDebugConsolep);
		display_startup();
		
		// set initial visibility of debug console
		gDebugView->mDebugConsolep->setVisible(gSavedSettings.getBOOL("ShowDebugConsole"));
		display_startup();

		//
		// Set message handlers
		//
		LL_INFOS("AppInit") << "Initializing communications..." << LL_ENDL;

		// register callbacks for messages. . . do this after initial handshake to make sure that we don't catch any unwanted
		register_viewer_callbacks(gMessageSystem);
		display_startup();

		// Debugging info parameters
		gMessageSystem->setMaxMessageTime( 0.5f );			// Spam if decoding all msgs takes more than 500 ms
		display_startup();

		#ifndef	LL_RELEASE_FOR_DOWNLOAD
			gMessageSystem->setTimeDecodes( TRUE );				// Time the decode of each msg
			gMessageSystem->setTimeDecodesSpamThreshold( 0.05f );  // Spam if a single msg takes over 50ms to decode
		#endif
		display_startup();

		gXferManager->registerCallbacks(gMessageSystem);
		display_startup();

		LLStartUp::initNameCache();
		display_startup();

		// update the voice settings *after* gCacheName initialization
		// so that we can construct voice UI that relies on the name cache
		LLVoiceClient::getInstance()->updateSettings();
		display_startup();

		//gCacheName is required for nearby chat history loading
		//so I just moved nearby history loading a few states further
		if (gSavedPerAccountSettings.getBOOL("LogShowHistory"))
		{
			LLFloaterNearbyChat* nearby_chat = LLFloaterNearbyChat::getInstance();
			if (nearby_chat) nearby_chat->loadHistory();
		}
		display_startup();

		// *Note: this is where gWorldMap used to be initialized.

		// register null callbacks for audio until the audio system is initialized
		gMessageSystem->setHandlerFuncFast(_PREHASH_SoundTrigger, null_message_callback, NULL);
		gMessageSystem->setHandlerFuncFast(_PREHASH_AttachedSound, null_message_callback, NULL);
		display_startup();

		//reset statistics
		LLViewerStats::getInstance()->resetStats();

		display_startup();
		//
		// Set up region and surface defaults
		//


		// Sets up the parameters for the first simulator

		LL_DEBUGS("AppInit") << "Initializing camera..." << LL_ENDL;
		gFrameTime    = totalTime();
		F32 last_time = gFrameTimeSeconds;
		gFrameTimeSeconds = (S64)(gFrameTime - gStartTime)/SEC_TO_MICROSEC;

		gFrameIntervalSeconds = gFrameTimeSeconds - last_time;
		if (gFrameIntervalSeconds < 0.f)
		{
			gFrameIntervalSeconds = 0.f;
		}

		// Make sure agent knows correct aspect ratio
		// FOV limits depend upon aspect ratio so this needs to happen before initializing the FOV below
		LLViewerCamera::getInstance()->setViewHeightInPixels(gViewerWindow->getWorldViewHeightRaw());
		LLViewerCamera::getInstance()->setAspect(gViewerWindow->getWorldViewAspectRatio());
		// Initialize FOV
		LLViewerCamera::getInstance()->setDefaultFOV(gSavedSettings.getF32("CameraAngle")); 
		display_startup();

		// Move agent to starting location. The position handed to us by
		// the space server is in global coordinates, but the agent frame
		// is in region local coordinates. Therefore, we need to adjust
		// the coordinates handed to us to fit in the local region.

		gAgent.setPositionAgent(agent_start_position_region);
		gAgent.resetAxes(gAgentStartLookAt);
		gAgentCamera.stopCameraAnimation();
		gAgentCamera.resetCamera();
		display_startup();

		// Initialize global class data needed for surfaces (i.e. textures)
		LL_DEBUGS("AppInit") << "Initializing sky..." << LL_ENDL;
		// Initialize all of the viewer object classes for the first time (doing things like texture fetches.
		LLGLState::checkStates();
		LLGLState::checkTextureChannels();

		gSky.init(initial_sun_direction);

		LLGLState::checkStates();
		LLGLState::checkTextureChannels();

		display_startup();

		LL_DEBUGS("AppInit") << "Decoding images..." << LL_ENDL;
		// For all images pre-loaded into viewer cache, decode them.
		// Need to do this AFTER we init the sky
		const S32 DECODE_TIME_SEC = 2;
		for (int i = 0; i < DECODE_TIME_SEC; i++)
		{
			F32 frac = (F32)i / (F32)DECODE_TIME_SEC;
			set_startup_status(0.45f + frac*0.1f, LLTrans::getString("LoginDecodingImages"), gAgent.mMOTD);
			display_startup();
			gTextureList.decodeAllImages(1.f);
		}
		LLStartUp::setStartupState( STATE_WORLD_WAIT );

		display_startup();

		// JC - Do this as late as possible to increase likelihood Purify
		// will run.
		LLMessageSystem* msg = gMessageSystem;
		if (!msg->mOurCircuitCode)
		{
			LL_WARNS("AppInit") << "Attempting to connect to simulator with a zero circuit code!" << LL_ENDL;
		}

		gUseCircuitCallbackCalled = false;

		msg->enableCircuit(gFirstSim, TRUE);
		// now, use the circuit info to tell simulator about us!
		LL_INFOS("AppInit") << "viewer: UserLoginLocationReply() Enabling " << gFirstSim << " with code " << msg->mOurCircuitCode << LL_ENDL;
		msg->newMessageFast(_PREHASH_UseCircuitCode);
		msg->nextBlockFast(_PREHASH_CircuitCode);
		msg->addU32Fast(_PREHASH_Code, msg->mOurCircuitCode);
		msg->addUUIDFast(_PREHASH_SessionID, gAgent.getSessionID());
		msg->addUUIDFast(_PREHASH_ID, gAgent.getID());
		msg->sendReliable(
			gFirstSim,
			gSavedSettings.getS32("UseCircuitCodeMaxRetries"),
			FALSE,
			gSavedSettings.getF32("UseCircuitCodeTimeout"),
			use_circuit_callback,
			NULL);

		timeout.reset();
		display_startup();

		return FALSE;
	}

	//---------------------------------------------------------------------
	// Agent Send
	//---------------------------------------------------------------------
	if(STATE_WORLD_WAIT == LLStartUp::getStartupState())
	{
		LL_DEBUGS("AppInit") << "Waiting for simulator ack...." << LL_ENDL;
		set_startup_status(0.59f, LLTrans::getString("LoginWaitingForRegionHandshake"), gAgent.mMOTD);
		if(gGotUseCircuitCodeAck)
		{
			LLStartUp::setStartupState( STATE_AGENT_SEND );
		}
		LLMessageSystem* msg = gMessageSystem;
		while (msg->checkAllMessages(gFrameCount, gServicePump))
		{
			display_startup();
		}
		msg->processAcks();
		display_startup();
		return FALSE;
	}

	//---------------------------------------------------------------------
	// Agent Send
	//---------------------------------------------------------------------
	if (STATE_AGENT_SEND == LLStartUp::getStartupState())
	{
		LL_DEBUGS("AppInit") << "Connecting to region..." << LL_ENDL;
		set_startup_status(0.60f, LLTrans::getString("LoginConnectingToRegion"), gAgent.mMOTD);
		display_startup();
		// register with the message system so it knows we're
		// expecting this message
		LLMessageSystem* msg = gMessageSystem;
		msg->setHandlerFuncFast(
			_PREHASH_AgentMovementComplete,
			process_agent_movement_complete);
		LLViewerRegion* regionp = gAgent.getRegion();
		if(regionp)
		{
			send_complete_agent_movement(regionp->getHost());
			gAssetStorage->setUpstream(regionp->getHost());
			gCacheName->setUpstream(regionp->getHost());
			msg->newMessageFast(_PREHASH_EconomyDataRequest);
			gAgent.sendReliableMessage();
		}
		display_startup();

		// Create login effect
		// But not on first login, because you can't see your avatar then
		if (!gAgent.isFirstLogin())
		{
			LLHUDEffectSpiral *effectp = (LLHUDEffectSpiral *)LLHUDManager::getInstance()->createViewerEffect(LLHUDObject::LL_HUD_EFFECT_POINT, TRUE);
			effectp->setPositionGlobal(gAgent.getPositionGlobal());
			effectp->setColor(LLColor4U(gAgent.getEffectColor()));
			LLHUDManager::getInstance()->sendEffects();
		}

		LLStartUp::setStartupState( STATE_AGENT_WAIT );		// Go to STATE_AGENT_WAIT

		timeout.reset();
		display_startup();
		return FALSE;
	}

	//---------------------------------------------------------------------
	// Agent Wait
	//---------------------------------------------------------------------
	if (STATE_AGENT_WAIT == LLStartUp::getStartupState())
	{
		LLMessageSystem* msg = gMessageSystem;
		while (msg->checkAllMessages(gFrameCount, gServicePump))
		{
			if (gAgentMovementCompleted)
			{
				// Sometimes we have more than one message in the
				// queue. break out of this loop and continue
				// processing. If we don't, then this could skip one
				// or more login steps.
				break;
			}
			else
			{
				LL_DEBUGS("AppInit") << "Awaiting AvatarInitComplete, got "
				<< msg->getMessageName() << LL_ENDL;
			}
			display_startup();
		}
		msg->processAcks();

		display_startup();

		if (gAgentMovementCompleted)
		{
			LLStartUp::setStartupState( STATE_INVENTORY_SEND );
		}
		display_startup();
		return FALSE;
	}

	//---------------------------------------------------------------------
	// Inventory Send
	//---------------------------------------------------------------------
	if (STATE_INVENTORY_SEND == LLStartUp::getStartupState())
	{
		// <FS:Ansariel> Moved before inventory creation. Otherwise the responses
		//               from the money balance request and mutelist request
		//               seem to get lost under certain conditions
		// request mute list
		llinfos << "Requesting Mute List" << llendl;
		LLMuteList::getInstance()->requestFromServer(gAgent.getID());
		display_startup();
		// Get L$ and ownership credit information
		llinfos << "Requesting Money Balance" << llendl;
		LLStatusBar::sendMoneyBalanceRequest();

		display_startup();
		// </FS:Ansariel>

		display_startup();
		// Inform simulator of our language preference
		LLAgentLanguage::update();
		display_startup();
		// unpack thin inventory
		LLSD response = LLLoginInstance::getInstance()->getResponse();
		//bool dump_buffer = false;

		LLSD inv_lib_root = response["inventory-lib-root"];
		if(inv_lib_root.isDefined())
		{
			// should only be one
			LLSD id = inv_lib_root[0]["folder_id"];
			if(id.isDefined())
			{
				gInventory.setLibraryRootFolderID(id.asUUID());
			}
		}
		display_startup();
 		
		LLSD inv_lib_owner = response["inventory-lib-owner"];
		if(inv_lib_owner.isDefined())
		{
			// should only be one
			LLSD id = inv_lib_owner[0]["agent_id"];
			if(id.isDefined())
			{
				gInventory.setLibraryOwnerID( LLUUID(id.asUUID()));
			}
		}
		display_startup();

		LLSD inv_skel_lib = response["inventory-skel-lib"];
 		if(inv_skel_lib.isDefined() && gInventory.getLibraryOwnerID().notNull())
 		{
 			if(!gInventory.loadSkeleton(inv_skel_lib, gInventory.getLibraryOwnerID()))
 			{
 				LL_WARNS("AppInit") << "Problem loading inventory-skel-lib" << LL_ENDL;
 			}
 		}
		display_startup();

		LLSD inv_skeleton = response["inventory-skeleton"];
 		if(inv_skeleton.isDefined())
 		{
 			if(!gInventory.loadSkeleton(inv_skeleton, gAgent.getID()))
 			{
 				LL_WARNS("AppInit") << "Problem loading inventory-skel-targets" << LL_ENDL;
 			}
 		}
		display_startup();

		LLSD inv_basic = response["inventory-basic"];
 		if(inv_basic.isDefined())
 		{
			llinfos << "Basic inventory root folder id is " << inv_basic["folder_id"] << llendl;
 		}

		LLSD buddy_list = response["buddy-list"];
 		if(buddy_list.isDefined())
 		{
			LLAvatarTracker::buddy_map_t list;
			LLUUID agent_id;
			S32 has_rights = 0, given_rights = 0;
			for(LLSD::array_const_iterator it = buddy_list.beginArray(),
				end = buddy_list.endArray(); it != end; ++it)
			{
				LLSD buddy_id = (*it)["buddy_id"];
				if(buddy_id.isDefined())
				{
					agent_id = buddy_id.asUUID();
				}

				LLSD buddy_rights_has = (*it)["buddy_rights_has"];
				if(buddy_rights_has.isDefined())
				{
					has_rights = buddy_rights_has.asInteger();
				}

				LLSD buddy_rights_given = (*it)["buddy_rights_given"];
				if(buddy_rights_given.isDefined())
				{
					given_rights = buddy_rights_given.asInteger();
				}

				list[agent_id] = new LLRelationship(given_rights, has_rights, false);
			}
			LLAvatarTracker::instance().addBuddyList(list);
			display_startup();
 		}

		bool show_hud = false;
		LLSD tutorial_setting = response["tutorial_setting"];
		if(tutorial_setting.isDefined())
		{
			for(LLSD::array_const_iterator it = tutorial_setting.beginArray(),
				end = tutorial_setting.endArray(); it != end; ++it)
			{
				LLSD tutorial_url = (*it)["tutorial_url"];
				if(tutorial_url.isDefined())
				{
					// Tutorial floater will append language code
					gSavedSettings.setString("TutorialURL", tutorial_url.asString());
				}
				
				// For Viewer 2.0 we are not using the web-based tutorial
				// If we reverse that decision, put this code back and use
				// login.cgi to send a different URL with content that matches
				// the Viewer 2.0 UI.
				//LLSD use_tutorial = (*it)["use_tutorial"];
				//if(use_tutorial.asString() == "true")
				//{
				//	show_hud = true;
				//}
			}
		}
		display_startup();

		// Either we want to show tutorial because this is the first login
		// to a Linden Help Island or the user quit with the tutorial
		// visible.  JC
		if (show_hud || gSavedSettings.getBOOL("ShowTutorial"))
		{
			LLFloaterReg::showInstance("hud", LLSD(), FALSE);
		}
		display_startup();

		LLSD event_notifications = response["event_notifications"];
		if(event_notifications.isDefined())
		{
			gEventNotifier.load(event_notifications);
		}
		display_startup();

		LLSD classified_categories = response["classified_categories"];
		if(classified_categories.isDefined())
		{
			LLClassifiedInfo::loadCategories(classified_categories);
		}
		display_startup();

		// This method MUST be called before gInventory.findCategoryUUIDForType because of 
		// gInventory.mIsAgentInvUsable is set to true in the gInventory.buildParentChildMap.
		gInventory.buildParentChildMap();
		display_startup();

		//all categories loaded. lets create "My Favorites" category
		gInventory.findCategoryUUIDForType(LLFolderType::FT_FAVORITE,true);

		// set up callbacks
		llinfos << "Registering Callbacks" << llendl;
		LLMessageSystem* msg = gMessageSystem;
		llinfos << " Inventory" << llendl;
		LLInventoryModel::registerCallbacks(msg);
		llinfos << " AvatarTracker" << llendl;
		LLAvatarTracker::instance().registerCallbacks(msg);
		llinfos << " Landmark" << llendl;
		LLLandmark::registerCallbacks(msg);
		display_startup();

		// <FS:Ansariel> Moved before inventory creation. Otherwise the responses
		//               from the money balance request and mutelist request
		//               seem to get lost under certain conditions
		//// request mute list
		//llinfos << "Requesting Mute List" << llendl;
		//LLMuteList::getInstance()->requestFromServer(gAgent.getID());
		//display_startup();
		//// Get L$ and ownership credit information
		//llinfos << "Requesting Money Balance" << llendl;
		//LLStatusBar::sendMoneyBalanceRequest();

		//display_startup();
		// </FS:Ansariel>
		// request all group information
		llinfos << "Requesting Agent Data" << llendl;
		gAgent.sendAgentDataUpdateRequest();
		display_startup();

		// Create the inventory views
		// This is done in the sidepanel floaters already -Zi
		// llinfos << "Creating Inventory Views" << llendl;
		// LLFloaterReg::getInstance("inventory");
		//display_startup();

// [RLVa:KB] - Checked: 2010-02-27 (RLVa-1.2.0a) | Added: RLVa-1.1.0f
		if (rlv_handler_t::isEnabled())
		{
			// Regularly process a select subset of retained commands during logon
			gIdleCallbacks.addFunction(RlvHandler::onIdleStartup, new LLTimer());
		}
// [/RLVa:KB]

		LLStartUp::setStartupState( STATE_MISC );
		display_startup();
		return FALSE;
	}


	//---------------------------------------------------------------------
	// Misc
	//---------------------------------------------------------------------
	if (STATE_MISC == LLStartUp::getStartupState())
	{
		// We have a region, and just did a big inventory download.
		// We can estimate the user's connection speed, and set their
		// max bandwidth accordingly.  JC
		if (gSavedSettings.getBOOL("FirstLoginThisInstall"))
		{
			// This is actually a pessimistic computation, because TCP may not have enough
			// time to ramp up on the (small) default inventory file to truly measure max
			// bandwidth. JC
			F64 rate_bps = LLLoginInstance::getInstance()->getLastTransferRateBPS();
			const F32 FAST_RATE_BPS = 600.f * 1024.f;
			const F32 FASTER_RATE_BPS = 750.f * 1024.f;
			F32 max_bandwidth = gViewerThrottle.getMaxBandwidth();
			if (rate_bps > FASTER_RATE_BPS
				&& rate_bps > max_bandwidth)
			{
				LL_DEBUGS("AppInit") << "Fast network connection, increasing max bandwidth to " 
					<< FASTER_RATE_BPS/1024.f 
					<< " kbps" << LL_ENDL;
				gViewerThrottle.setMaxBandwidth(FASTER_RATE_BPS / 1024.f);
			}
			else if (rate_bps > FAST_RATE_BPS
				&& rate_bps > max_bandwidth)
			{
				LL_DEBUGS("AppInit") << "Fast network connection, increasing max bandwidth to " 
					<< FAST_RATE_BPS/1024.f 
					<< " kbps" << LL_ENDL;
				gViewerThrottle.setMaxBandwidth(FAST_RATE_BPS / 1024.f);
			}

			if (gSavedSettings.getBOOL("ShowHelpOnFirstLogin"))
			{
				gSavedSettings.setBOOL("HelpFloaterOpen", TRUE);
			}

			// Set the show start location to true, now that the user has logged
			// on with this install.
			gSavedSettings.setBOOL("ShowStartLocation", TRUE);
		}

		display_startup();

		if (gSavedSettings.getBOOL("HelpFloaterOpen"))
		{
			// show default topic
			LLViewerHelp::instance().showTopic("");
		}

		display_startup();

		// We're successfully logged in.
		gSavedSettings.setBOOL("FirstLoginThisInstall", FALSE);

		LLFloaterReg::showInitialVisibleInstances();

		display_startup();

		// based on the comments, we've successfully logged in so we can delete the 'forced'
		// URL that the updater set in settings.ini (in a mostly paranoid fashion)
		std::string nextLoginLocation = gSavedSettings.getString( "NextLoginLocation" );
		if ( nextLoginLocation.length() )
		{
			// clear it
			gSavedSettings.setString( "NextLoginLocation", "" );

			// and make sure it's saved
			gSavedSettings.saveToFile( gSavedSettings.getString("ClientSettingsFile") , TRUE );
			LLUIColorTable::instance().saveUserSettings();
		};

		display_startup();
		// JC: Initializing audio requests many sounds for download.
		init_audio();
		display_startup();

		// JC: Initialize "active" gestures.  This may also trigger
		// many gesture downloads, if this is the user's first
		// time on this machine or -purge has been run.
		LLSD gesture_options 
			= LLLoginInstance::getInstance()->getResponse("gestures");
		if (gesture_options.isDefined())
		{
			LL_DEBUGS("AppInit") << "Gesture Manager loading " << gesture_options.size()
				<< LL_ENDL;
			uuid_vec_t item_ids;
			for(LLSD::array_const_iterator resp_it = gesture_options.beginArray(),
				end = gesture_options.endArray(); resp_it != end; ++resp_it)
			{
				// If the id is not specifed in the LLSD,
				// the LLSD operator[]() will return a null LLUUID. 
				LLUUID item_id = (*resp_it)["item_id"];
				LLUUID asset_id = (*resp_it)["asset_id"];

				if (item_id.notNull() && asset_id.notNull())
				{
					// Could schedule and delay these for later.
					const BOOL no_inform_server = FALSE;
					const BOOL no_deactivate_similar = FALSE;
					LLGestureMgr::instance().activateGestureWithAsset(item_id, asset_id,
										 no_inform_server,
										 no_deactivate_similar);
					// We need to fetch the inventory items for these gestures
					// so we have the names to populate the UI.
					item_ids.push_back(item_id);
				}
			}
			// no need to add gesture to inventory observer, it's already made in constructor 
			LLGestureMgr::instance().setFetchIDs(item_ids);
			LLGestureMgr::instance().startFetch();
		}
		gDisplaySwapBuffers = TRUE;
		display_startup();

		LLMessageSystem* msg = gMessageSystem;
		msg->setHandlerFuncFast(_PREHASH_SoundTrigger,				process_sound_trigger);
		msg->setHandlerFuncFast(_PREHASH_PreloadSound,				process_preload_sound);
		msg->setHandlerFuncFast(_PREHASH_AttachedSound,				process_attached_sound);
		msg->setHandlerFuncFast(_PREHASH_AttachedSoundGainChange,	process_attached_sound_gain_change);

		LL_DEBUGS("AppInit") << "Initialization complete" << LL_ENDL;

		gRenderStartTime.reset();
		gForegroundTime.reset();

		// HACK: Inform simulator of window size.
		// Do this here so it's less likely to race with RegisterNewAgent.
		// TODO: Put this into RegisterNewAgent
		// JC - 7/20/2002
		gViewerWindow->sendShapeToSim();

		// The reason we show the alert is because we want to
		// reduce confusion for when you log in and your provided
		// location is not your expected location. So, if this is
		// your first login, then you do not have an expectation,
		// thus, do not show this alert.
		if (!gAgent.isFirstLogin())
		{
			llinfos << "gAgentStartLocation : " << gAgentStartLocation << llendl;
			LLSLURL start_slurl = LLStartUp::getStartSLURL();
			
			if (((start_slurl.getType() == LLSLURL::LOCATION) && (gAgentStartLocation == "url")) ||
				((start_slurl.getType() == LLSLURL::LAST_LOCATION) && (gAgentStartLocation == "last")) ||
				((start_slurl.getType() == LLSLURL::HOME_LOCATION) && (gAgentStartLocation == "home")))
			{
				// Start location is OK
				// Disabled code to restore camera location and focus if logging in to default location
				static bool samename = false;
				if (samename)
				{
					// restore old camera pos
					gAgentCamera.setFocusOnAvatar(FALSE, FALSE);
					gAgentCamera.setCameraPosAndFocusGlobal(gSavedSettings.getVector3d("CameraPosOnLogout"), gSavedSettings.getVector3d("FocusPosOnLogout"), LLUUID::null);
					BOOL limit_hit = FALSE;
					gAgentCamera.calcCameraPositionTargetGlobal(&limit_hit);
					if (limit_hit)
					{
						gAgentCamera.setFocusOnAvatar(TRUE, FALSE);
					}
					gAgentCamera.stopCameraAnimation();
				}
			}
			else
			{
				std::string msg;
				switch(start_slurl.getType())
				{
					case LLSLURL::LOCATION:
					{
						
						msg = "AvatarMovedDesired";
						break;
					}
					case LLSLURL::HOME_LOCATION:
					{
						msg = "AvatarMovedHome";
						break;
					}
					default:
					{
						msg = "AvatarMovedLast";
					}
				}
				LLNotificationsUtil::add(msg);
			}
		}

		display_startup();
        //DEV-17797.  get null folder.  Any items found here moved to Lost and Found
        LLInventoryModelBackgroundFetch::instance().findLostItems();
		display_startup();

		LLStartUp::setStartupState( STATE_PRECACHE );
		timeout.reset();
		return FALSE;
	}

	if (STATE_PRECACHE == LLStartUp::getStartupState())
	{
		display_startup();
		F32 timeout_frac = timeout.getElapsedTimeF32()/PRECACHING_DELAY;

		// We now have an inventory skeleton, so if this is a user's first
		// login, we can start setting up their clothing and avatar 
		// appearance.  This helps to avoid the generic "Ruth" avatar in
		// the orientation island tutorial experience. JC
		if (gAgent.isFirstLogin()
			&& !sInitialOutfit.empty()    // registration set up an outfit
			&& !sInitialOutfitGender.empty() // and a gender
			&& isAgentAvatarValid()	  // can't wear clothes without object
			&& !gAgent.isGenderChosen() ) // nothing already loading
		{
			// Start loading the wearables, textures, gestures
			LLStartUp::loadInitialOutfit( sInitialOutfit, sInitialOutfitGender );
		}

		display_startup();

		// wait precache-delay and for agent's avatar or a lot longer.
		if(((timeout_frac > 1.f) && isAgentAvatarValid())
		   || (timeout_frac > 3.f))
		{
			LLStartUp::setStartupState( STATE_WEARABLES_WAIT );
		}
		else
		{
			update_texture_fetch();
			set_startup_status(0.60f + 0.30f * timeout_frac,
				LLTrans::getString("LoginPrecaching"),
					gAgent.mMOTD);
			display_startup();
		}
		
		return TRUE;
	}

	if (STATE_WEARABLES_WAIT == LLStartUp::getStartupState())
	{
		static LLFrameTimer wearables_timer;

		const F32 wearables_time = wearables_timer.getElapsedTimeF32();
		const F32 MAX_WEARABLES_TIME = 10.f;

		if (!gAgent.isGenderChosen() && isAgentAvatarValid())
		{
			// No point in waiting for clothing, we don't even
			// know what gender we are.  Pop a dialog to ask and
			// proceed to draw the world. JC
			//
			// *NOTE: We might hit this case even if we have an
			// initial outfit, but if the load hasn't started
			// already then something is wrong so fall back
			// to generic outfits. JC
			LLNotificationsUtil::add("WelcomeChooseSex", LLSD(), LLSD(),
				callback_choose_gender);
			LLStartUp::setStartupState( STATE_CLEANUP );
			return TRUE;
		}
		
		display_startup();

		if (wearables_time > MAX_WEARABLES_TIME)
		{
			LLNotificationsUtil::add("ClothingLoading");
			LLViewerStats::getInstance()->incStat(LLViewerStats::ST_WEARABLES_TOO_LONG);
			LLStartUp::setStartupState( STATE_CLEANUP );
			return TRUE;
		}

		if (gAgent.isFirstLogin())
		{
			// wait for avatar to be completely loaded
			if (isAgentAvatarValid()
				&& gAgentAvatarp->isFullyLoaded())
			{
				//llinfos << "avatar fully loaded" << llendl;
				LLStartUp::setStartupState( STATE_CLEANUP );
				return TRUE;
			}
		}
		else
		{
			// OK to just get the wearables
			if ( gAgentWearables.areWearablesLoaded() )
			{
				// We have our clothing, proceed.
				//llinfos << "wearables loaded" << llendl;
				LLStartUp::setStartupState( STATE_CLEANUP );
				return TRUE;
			}
		}

		display_startup();
		update_texture_fetch();
		display_startup();
		set_startup_status(0.9f + 0.1f * wearables_time / MAX_WEARABLES_TIME,
						 LLTrans::getString("LoginDownloadingClothing").c_str(),
						 gAgent.mMOTD.c_str());
		display_startup();
		return TRUE;
	}

	if (STATE_CLEANUP == LLStartUp::getStartupState())
	{
		set_startup_status(1.0, "", "");
		display_startup();

//-TT Client LSL Bridge
		if (gSavedSettings.getBOOL("UseLSLBridge"))
			FSLSLBridge::instance().initBridge();
//-TT

		// Let the map know about the inventory.
		LLFloaterWorldMap* floater_world_map = LLFloaterWorldMap::getInstance();
		if(floater_world_map)
		{
			floater_world_map->observeInventory(&gInventory);
			floater_world_map->observeFriends();
		}
		gViewerWindow->showCursor();
		gViewerWindow->getWindow()->resetBusyCount();
		gViewerWindow->getWindow()->setCursor(UI_CURSOR_ARROW);
		LL_DEBUGS("AppInit") << "Done releasing bitmap" << LL_ENDL;
		//gViewerWindow->revealIntroPanel();
		gViewerWindow->setStartupComplete(); 
		gViewerWindow->setProgressCancelButtonVisible(FALSE);
		display_startup();

		// We're not away from keyboard, even though login might have taken
		// a while. JC
		gAgent.clearAFK();

		// Have the agent start watching the friends list so we can update proxies
		gAgent.observeFriends();
		if (gSavedSettings.getBOOL("LoginAsGod"))
		{
			gAgent.requestEnterGodMode();
		}
		
		// Start automatic replay if the flag is set.
		if (gSavedSettings.getBOOL("StatsAutoRun") || gAgentPilot.getReplaySession())
		{
			LL_DEBUGS("AppInit") << "Starting automatic playback" << LL_ENDL;
			gAgentPilot.startPlayback();
		}

		show_debug_menus(); // Debug menu visiblity and First Use trigger
		
		// If we've got a startup URL, dispatch it
		//LLStartUp::dispatchURL();

		// Retrieve information about the land data
		// (just accessing this the first time will fetch it,
		// then the data is cached for the viewer's lifetime)
		LLProductInfoRequestManager::instance();
		
		// *FIX:Mani - What do I do here?
		// Need we really clear the Auth response data?
		// Clean up the userauth stuff.
		// LLUserAuth::getInstance()->reset();

		LLStartUp::setStartupState( STATE_STARTED );
		display_startup();

		// Unmute audio if desired and setup volumes.
		// Unmute audio if desired and setup volumes.
		// This is a not-uncommon crash site, so surround it with
		// llinfos output to aid diagnosis.
		LL_INFOS("AppInit") << "Doing first audio_update_volume..." << LL_ENDL;
		audio_update_volume();
		LL_INFOS("AppInit") << "Done first audio_update_volume." << LL_ENDL;

		// reset keyboard focus to sane state of pointing at world
		gFocusMgr.setKeyboardFocus(NULL);

#if 0 // sjb: enable for auto-enabling timer display 
		gDebugView->mFastTimerView->setVisible(TRUE);
#endif

		LLAppViewer::instance()->handleLoginComplete();

		// reset timers now that we are running "logged in" logic
		LLFastTimer::reset();

		LLAgentPicksInfo::getInstance()->requestNumberOfPicks();

		LLIMFloater::initIMFloater();
		display_startup();

		return TRUE;
	}

	LL_WARNS("AppInit") << "Reached end of idle_startup for state " << LLStartUp::getStartupState() << LL_ENDL;
	return TRUE;
}

//
// local function definition
//

void login_show()
{
	LL_INFOS("AppInit") << "Initializing Login Screen" << LL_ENDL;

#ifdef LL_RELEASE_FOR_DOWNLOAD
	BOOL bUseDebugLogin = gSavedSettings.getBOOL("UseDebugLogin");
#else
	BOOL bUseDebugLogin = TRUE;
#endif
	// Hide the toolbars: may happen to come back here if login fails after login agent but before login in region
	if (gToolBarView)
	{
		gToolBarView->setVisible(FALSE);
	}
	
	LLPanelLogin::show(	gViewerWindow->getWindowRectScaled(),
						bUseDebugLogin || gSavedSettings.getBOOL("SecondLifeEnterprise"),
						login_callback, NULL );

}

// Callback for when login screen is closed.  Option 0 = connect, option 1 = quit.
void login_callback(S32 option, void *userdata)
{
	const S32 CONNECT_OPTION = 0;
	const S32 QUIT_OPTION = 1;

	if (CONNECT_OPTION == option)
	{
		LLStartUp::setStartupState( STATE_LOGIN_CLEANUP );
		return;
	}
	else if (QUIT_OPTION == option) // *TODO: THIS CODE SEEMS TO BE UNREACHABLE!!!!! login_callback is never called with option equal to QUIT_OPTION
	{
		if (!gSavedSettings.getBOOL("RememberPassword"))
		{
			// turn off the setting and write out to disk
			gSavedSettings.saveToFile( gSavedSettings.getString("ClientSettingsFile") , TRUE );
			LLUIColorTable::instance().saveUserSettings();
		}

		// Next iteration through main loop should shut down the app cleanly.
		LLAppViewer::instance()->userQuit();
		
		if (LLAppViewer::instance()->quitRequested())
		{
			LLPanelLogin::closePanel();
		}
		return;
	}
	else
	{
		LL_WARNS("AppInit") << "Unknown login button clicked" << LL_ENDL;
	}
}

void show_first_run_dialog()
{
	LLNotificationsUtil::add("FirstRun", LLSD(), LLSD(), first_run_dialog_callback);
}

bool first_run_dialog_callback(const LLSD& notification, const LLSD& response)
{
	S32 option = LLNotificationsUtil::getSelectedOption(notification, response);
	if (0 == option)
	{
		LL_DEBUGS("AppInit") << "First run dialog cancelling" << LL_ENDL;
		LLWeb::loadURLExternal(LLTrans::getString("create_account_url") );
	}

	LLPanelLogin::giveFocus();
	return false;
}



void set_startup_status(const F32 frac, const std::string& string, const std::string& msg)
{
	gViewerWindow->setProgressPercent(frac*100);
	gViewerWindow->setProgressString(string);

	gViewerWindow->setProgressMessage(msg);
}

bool login_alert_status(const LLSD& notification, const LLSD& response)
{
	S32 option = LLNotificationsUtil::getSelectedOption(notification, response);
    // Buttons
    switch( option )
    {
        case 0:     // OK
            break;
      //  case 1:     // Help
      //      LLWeb::loadURL(LLNotifications::instance().getGlobalString("SUPPORT_URL") );
      //      break;
        case 2:     // Teleport
            // Restart the login process, starting at our home locaton
	  LLStartUp::setStartSLURL(LLSLURL(LLSLURL::SIM_LOCATION_HOME));
            LLStartUp::setStartupState( STATE_LOGIN_CLEANUP );
            break;
        default:
            LL_WARNS("AppInit") << "Missing case in login_alert_status switch" << LL_ENDL;
    }

	LLPanelLogin::giveFocus();
	return false;
}


void use_circuit_callback(void**, S32 result)
{
	// bail if we're quitting.
	if(LLApp::isExiting()) return;
	if( !gUseCircuitCallbackCalled )
	{
		gUseCircuitCallbackCalled = true;
		if (result)
		{
			// Make sure user knows something bad happened. JC
			LL_WARNS("AppInit") << "Backing up to login screen!" << LL_ENDL;
			LLNotificationsUtil::add("LoginPacketNeverReceived", LLSD(), LLSD(), login_alert_status);
			reset_login();
		}
		else
		{
			gGotUseCircuitCodeAck = true;
		}
	}
}

void register_viewer_callbacks(LLMessageSystem* msg)
{
	msg->setHandlerFuncFast(_PREHASH_LayerData,				process_layer_data );
	msg->setHandlerFuncFast(_PREHASH_ImageData,				LLViewerTextureList::receiveImageHeader );
	msg->setHandlerFuncFast(_PREHASH_ImagePacket,				LLViewerTextureList::receiveImagePacket );
	msg->setHandlerFuncFast(_PREHASH_ObjectUpdate,				process_object_update );
	msg->setHandlerFunc("ObjectUpdateCompressed",				process_compressed_object_update );
	msg->setHandlerFunc("ObjectUpdateCached",					process_cached_object_update );
	msg->setHandlerFuncFast(_PREHASH_ImprovedTerseObjectUpdate, process_terse_object_update_improved );
	msg->setHandlerFunc("SimStats",				process_sim_stats);
	msg->setHandlerFuncFast(_PREHASH_HealthMessage,			process_health_message );
	msg->setHandlerFuncFast(_PREHASH_EconomyData,				process_economy_data);
	msg->setHandlerFunc("RegionInfo", LLViewerRegion::processRegionInfo);

	msg->setHandlerFuncFast(_PREHASH_ChatFromSimulator,		process_chat_from_simulator);
	msg->setHandlerFuncFast(_PREHASH_KillObject,				process_kill_object,	NULL);
	msg->setHandlerFuncFast(_PREHASH_SimulatorViewerTimeMessage,	process_time_synch,		NULL);
	msg->setHandlerFuncFast(_PREHASH_EnableSimulator,			process_enable_simulator);
	msg->setHandlerFuncFast(_PREHASH_DisableSimulator,			process_disable_simulator);
	msg->setHandlerFuncFast(_PREHASH_KickUser,					process_kick_user,		NULL);

	msg->setHandlerFunc("CrossedRegion", process_crossed_region);
	msg->setHandlerFuncFast(_PREHASH_TeleportFinish, process_teleport_finish);

	msg->setHandlerFuncFast(_PREHASH_AlertMessage,             process_alert_message);
	msg->setHandlerFunc("AgentAlertMessage", process_agent_alert_message);
	msg->setHandlerFuncFast(_PREHASH_MeanCollisionAlert,             process_mean_collision_alert_message,  NULL);
	msg->setHandlerFunc("ViewerFrozenMessage",             process_frozen_message);

	msg->setHandlerFuncFast(_PREHASH_NameValuePair,			process_name_value);
	msg->setHandlerFuncFast(_PREHASH_RemoveNameValuePair,	process_remove_name_value);
	msg->setHandlerFuncFast(_PREHASH_AvatarAnimation,		process_avatar_animation);
	msg->setHandlerFuncFast(_PREHASH_AvatarAppearance,		process_avatar_appearance);
	msg->setHandlerFunc("AgentCachedTextureResponse",	LLAgent::processAgentCachedTextureResponse);
	msg->setHandlerFunc("RebakeAvatarTextures", LLVOAvatarSelf::processRebakeAvatarTextures);
	msg->setHandlerFuncFast(_PREHASH_CameraConstraint,		process_camera_constraint);
	msg->setHandlerFuncFast(_PREHASH_AvatarSitResponse,		process_avatar_sit_response);
	msg->setHandlerFunc("SetFollowCamProperties",			process_set_follow_cam_properties);
	msg->setHandlerFunc("ClearFollowCamProperties",			process_clear_follow_cam_properties);

	msg->setHandlerFuncFast(_PREHASH_ImprovedInstantMessage,	process_improved_im);
	msg->setHandlerFuncFast(_PREHASH_ScriptQuestion,			process_script_question);
	msg->setHandlerFuncFast(_PREHASH_ObjectProperties,			LLSelectMgr::processObjectProperties, NULL);
	//msg->setHandlerFuncFast(_PREHASH_ObjectPropertiesFamily,	LLSelectMgr::processObjectPropertiesFamily, NULL);
	msg->setHandlerFuncFast(_PREHASH_ObjectPropertiesFamily,	process_object_properties_family, NULL); //KC
	msg->setHandlerFunc("ForceObjectSelect", LLSelectMgr::processForceObjectSelect);

	msg->setHandlerFuncFast(_PREHASH_MoneyBalanceReply,		process_money_balance_reply,	NULL);
	msg->setHandlerFuncFast(_PREHASH_CoarseLocationUpdate,		LLWorld::processCoarseUpdate, NULL);
	msg->setHandlerFuncFast(_PREHASH_ReplyTaskInventory, 		LLViewerObject::processTaskInv,	NULL);
	msg->setHandlerFuncFast(_PREHASH_DerezContainer,			process_derez_container, NULL);
	msg->setHandlerFuncFast(_PREHASH_ScriptRunningReply,
						&LLLiveLSLEditor::processScriptRunningReply);

	msg->setHandlerFuncFast(_PREHASH_DeRezAck, process_derez_ack);

	msg->setHandlerFunc("LogoutReply", process_logout_reply);

	//msg->setHandlerFuncFast(_PREHASH_AddModifyAbility,
	//					&LLAgent::processAddModifyAbility);
	//msg->setHandlerFuncFast(_PREHASH_RemoveModifyAbility,
	//					&LLAgent::processRemoveModifyAbility);
	msg->setHandlerFuncFast(_PREHASH_AgentDataUpdate,
						&LLAgent::processAgentDataUpdate);
	msg->setHandlerFuncFast(_PREHASH_AgentGroupDataUpdate,
						&LLAgent::processAgentGroupDataUpdate);
	msg->setHandlerFunc("AgentDropGroup",
						&LLAgent::processAgentDropGroup);
	// land ownership messages
	msg->setHandlerFuncFast(_PREHASH_ParcelOverlay,
						LLViewerParcelMgr::processParcelOverlay);
	msg->setHandlerFuncFast(_PREHASH_ParcelProperties,
						LLViewerParcelMgr::processParcelProperties);
	msg->setHandlerFunc("ParcelAccessListReply",
		LLViewerParcelMgr::processParcelAccessListReply);
	msg->setHandlerFunc("ParcelDwellReply",
		LLViewerParcelMgr::processParcelDwellReply);

	msg->setHandlerFunc("AvatarPropertiesReply",
						&LLAvatarPropertiesProcessor::processAvatarPropertiesReply);
	msg->setHandlerFunc("AvatarInterestsReply",
						&LLAvatarPropertiesProcessor::processAvatarInterestsReply);
	msg->setHandlerFunc("AvatarGroupsReply",
						&LLAvatarPropertiesProcessor::processAvatarGroupsReply);
	// ratings deprecated
	//msg->setHandlerFuncFast(_PREHASH_AvatarStatisticsReply,
	//					LLPanelAvatar::processAvatarStatisticsReply);
	msg->setHandlerFunc("AvatarNotesReply",
						&LLAvatarPropertiesProcessor::processAvatarNotesReply);
	msg->setHandlerFunc("AvatarPicksReply",
						&LLAvatarPropertiesProcessor::processAvatarPicksReply);
 	msg->setHandlerFunc("AvatarClassifiedReply",
 						&LLAvatarPropertiesProcessor::processAvatarClassifiedsReply);

	msg->setHandlerFuncFast(_PREHASH_CreateGroupReply,
						LLGroupMgr::processCreateGroupReply);
	msg->setHandlerFuncFast(_PREHASH_JoinGroupReply,
						LLGroupMgr::processJoinGroupReply);
	msg->setHandlerFuncFast(_PREHASH_EjectGroupMemberReply,
						LLGroupMgr::processEjectGroupMemberReply);
	msg->setHandlerFuncFast(_PREHASH_LeaveGroupReply,
						LLGroupMgr::processLeaveGroupReply);
	msg->setHandlerFuncFast(_PREHASH_GroupProfileReply,
						LLGroupMgr::processGroupPropertiesReply);

	// ratings deprecated
	// msg->setHandlerFuncFast(_PREHASH_ReputationIndividualReply,
	//					LLFloaterRate::processReputationIndividualReply);

	msg->setHandlerFuncFast(_PREHASH_AgentWearablesUpdate,
						LLAgentWearables::processAgentInitialWearablesUpdate );

	msg->setHandlerFunc("ScriptControlChange",
						LLAgent::processScriptControlChange );

	msg->setHandlerFuncFast(_PREHASH_ViewerEffect, LLHUDManager::processViewerEffect);

	msg->setHandlerFuncFast(_PREHASH_GrantGodlikePowers, process_grant_godlike_powers);

	msg->setHandlerFuncFast(_PREHASH_GroupAccountSummaryReply,
							LLPanelGroupLandMoney::processGroupAccountSummaryReply);
	msg->setHandlerFuncFast(_PREHASH_GroupAccountDetailsReply,
							LLPanelGroupLandMoney::processGroupAccountDetailsReply);
	msg->setHandlerFuncFast(_PREHASH_GroupAccountTransactionsReply,
							LLPanelGroupLandMoney::processGroupAccountTransactionsReply);

	msg->setHandlerFuncFast(_PREHASH_UserInfoReply,
		process_user_info_reply);

	msg->setHandlerFunc("RegionHandshake", process_region_handshake, NULL);

	msg->setHandlerFunc("TeleportStart", process_teleport_start );
	msg->setHandlerFunc("TeleportProgress", process_teleport_progress);
	msg->setHandlerFunc("TeleportFailed", process_teleport_failed, NULL);
	msg->setHandlerFunc("TeleportLocal", process_teleport_local, NULL);

	msg->setHandlerFunc("ImageNotInDatabase", LLViewerTextureList::processImageNotInDatabase, NULL);

	msg->setHandlerFuncFast(_PREHASH_GroupMembersReply,
						LLGroupMgr::processGroupMembersReply);
	msg->setHandlerFunc("GroupRoleDataReply",
						LLGroupMgr::processGroupRoleDataReply);
	msg->setHandlerFunc("GroupRoleMembersReply",
						LLGroupMgr::processGroupRoleMembersReply);
	msg->setHandlerFunc("GroupTitlesReply",
						LLGroupMgr::processGroupTitlesReply);
	// Special handler as this message is sometimes used for group land.
	msg->setHandlerFunc("PlacesReply", process_places_reply);
	msg->setHandlerFunc("GroupNoticesListReply", LLPanelGroupNotices::processGroupNoticesListReply);

	msg->setHandlerFunc("AvatarPickerReply", LLFloaterAvatarPicker::processAvatarPickerReply);

	msg->setHandlerFunc("MapBlockReply", LLWorldMapMessage::processMapBlockReply);
	msg->setHandlerFunc("MapItemReply", LLWorldMapMessage::processMapItemReply);
	msg->setHandlerFunc("EventInfoReply", LLEventNotifier::processEventInfoReply);
	
	msg->setHandlerFunc("PickInfoReply", &LLAvatarPropertiesProcessor::processPickInfoReply);
//	msg->setHandlerFunc("ClassifiedInfoReply", LLPanelClassified::processClassifiedInfoReply);
	msg->setHandlerFunc("ClassifiedInfoReply", LLAvatarPropertiesProcessor::processClassifiedInfoReply);
	msg->setHandlerFunc("ParcelInfoReply", LLRemoteParcelInfoProcessor::processParcelInfoReply);
	msg->setHandlerFunc("ScriptDialog", process_script_dialog);
	msg->setHandlerFunc("LoadURL", process_load_url);
	msg->setHandlerFunc("ScriptTeleportRequest", process_script_teleport_request);
	msg->setHandlerFunc("EstateCovenantReply", process_covenant_reply);

	// calling cards
	msg->setHandlerFunc("OfferCallingCard", process_offer_callingcard);
	msg->setHandlerFunc("AcceptCallingCard", process_accept_callingcard);
	msg->setHandlerFunc("DeclineCallingCard", process_decline_callingcard);

	msg->setHandlerFunc("ParcelObjectOwnersReply", LLPanelLandObjects::processParcelObjectOwnersReply);

	msg->setHandlerFunc("InitiateDownload", process_initiate_download);
	msg->setHandlerFunc("LandStatReply", LLFloaterTopObjects::handle_land_reply);
	msg->setHandlerFunc("GenericMessage", process_generic_message);

	msg->setHandlerFuncFast(_PREHASH_FeatureDisabled, process_feature_disabled_message);
}

void asset_callback_nothing(LLVFS*, const LLUUID&, LLAssetType::EType, void*, S32)
{
	// nothing
}

const S32 OPT_CLOSED_WINDOW = -1;
const S32 OPT_MALE = 0;
const S32 OPT_FEMALE = 1;
const S32 OPT_TRUST_CERT = 0;
const S32 OPT_CANCEL_TRUST = 1;
	
bool callback_choose_gender(const LLSD& notification, const LLSD& response)
{
	
    // These defaults are returned from the server on login.  They are set in login.xml.                  
    // If no default is returned from the server, they are retrieved from settings.xml.                   
	
	S32 option = LLNotification::getSelectedOption(notification, response);
	switch(option)
	{
		case OPT_MALE:
			LLStartUp::loadInitialOutfit( gSavedSettings.getString("DefaultMaleAvatar"), "male" );
			break;
			
        case OPT_FEMALE:
        case OPT_CLOSED_WINDOW:
        default:
			LLStartUp::loadInitialOutfit( gSavedSettings.getString("DefaultFemaleAvatar"), "female" );
			break;
	}
	return false;
}

void LLStartUp::loadInitialOutfit( const std::string& outfit_folder_name,
								   const std::string& gender_name )
{
	lldebugs << "starting" << llendl;

	// Not going through the processAgentInitialWearables path, so need to set this here.
	LLAppearanceMgr::instance().setAttachmentInvLinkEnable(true);
	// Initiate creation of COF, since we're also bypassing that.
	gInventory.findCategoryUUIDForType(LLFolderType::FT_CURRENT_OUTFIT);
	
	ESex gender;
	if (gender_name == "male")
	{
		lldebugs << "male" << llendl;
		gender = SEX_MALE;
	}
	else
	{
		lldebugs << "female" << llendl;
		gender = SEX_FEMALE;
	}

	if (!isAgentAvatarValid())
	{
		llwarns << "Trying to load an initial outfit for an invalid agent avatar" << llendl;
		return;
	}

	gAgentAvatarp->setSex(gender);

	// try to find the outfit - if not there, create some default
	// wearables.
	LLUUID cat_id = findDescendentCategoryIDByName(
		gInventory.getLibraryRootFolderID(),
		outfit_folder_name);
	if (cat_id.isNull())
	{
		lldebugs << "standard wearables" << llendl;
		gAgentWearables.createStandardWearables();
	}
	else
	{
		sWearablesLoadedCon = gAgentWearables.addLoadedCallback(LLStartUp::saveInitialOutfit);

		bool do_copy = true;
		bool do_append = false;
		LLViewerInventoryCategory *cat = gInventory.getCategory(cat_id);
		LLAppearanceMgr::instance().wearInventoryCategory(cat, do_copy, do_append);
		lldebugs << "initial outfit category id: " << cat_id << llendl;
	}

	// This is really misnamed -- it means we have started loading
	// an outfit/shape that will give the avatar a gender eventually. JC
	gAgent.setGenderChosen(TRUE);
}

//static
void LLStartUp::saveInitialOutfit()
{
	if (sInitialOutfit.empty()) {
		lldebugs << "sInitialOutfit is empty" << llendl;
		return;
	}
	
	if (sWearablesLoadedCon.connected())
	{
		lldebugs << "sWearablesLoadedCon is connected, disconnecting" << llendl;
		sWearablesLoadedCon.disconnect();
	}
	lldebugs << "calling makeNewOutfitLinks( \"" << sInitialOutfit << "\" )" << llendl;
	LLAppearanceMgr::getInstance()->makeNewOutfitLinks(sInitialOutfit,false);
}

std::string& LLStartUp::getInitialOutfitName()
{
	return sInitialOutfit;
}

// Loads a bitmap to display during load
void init_start_screen(S32 location_id)
{
	if (gStartTexture.notNull())
	{
		gStartTexture = NULL;
		LL_INFOS("AppInit") << "re-initializing start screen" << LL_ENDL;
	}

	LL_DEBUGS("AppInit") << "Loading startup bitmap..." << LL_ENDL;

	std::string temp_str = gDirUtilp->getLindenUserDir() + gDirUtilp->getDirDelimiter();

	if ((S32)START_LOCATION_ID_LAST == location_id)
	{
		temp_str += SCREEN_LAST_FILENAME;
	}
	else
	{
		temp_str += SCREEN_HOME_FILENAME;
	}

	LLPointer<LLImageBMP> start_image_bmp = new LLImageBMP;
	
	// Turn off start screen to get around the occasional readback 
	// driver bug
	if(!gSavedSettings.getBOOL("UseStartScreen"))
	{
		LL_INFOS("AppInit")  << "Bitmap load disabled" << LL_ENDL;
		return;
	}
	else if(!start_image_bmp->load(temp_str) )
	{
		LL_WARNS("AppInit") << "Bitmap load failed" << LL_ENDL;
		gStartTexture = NULL;
	}
	else
	{
		gStartImageWidth = start_image_bmp->getWidth();
		gStartImageHeight = start_image_bmp->getHeight();

		LLPointer<LLImageRaw> raw = new LLImageRaw;
		if (!start_image_bmp->decode(raw, 0.0f))
		{
			LL_WARNS("AppInit") << "Bitmap decode failed" << LL_ENDL;
			gStartTexture = NULL;
		}
		else
		{
			raw->expandToPowerOfTwo();
			gStartTexture = LLViewerTextureManager::getLocalTexture(raw.get(), FALSE) ;
		}
	}

	if(gStartTexture.isNull())
	{
		gStartTexture = LLViewerTexture::sBlackImagep ;
		gStartImageWidth = gStartTexture->getWidth() ;
		gStartImageHeight = gStartTexture->getHeight() ;
	}
}


// frees the bitmap
void release_start_screen()
{
	LL_DEBUGS("AppInit") << "Releasing bitmap..." << LL_ENDL;
	gStartTexture = NULL;
}


// static
std::string LLStartUp::startupStateToString(EStartupState state)
{
#define RTNENUM(E) case E: return #E
	switch(state){
		RTNENUM( STATE_FIRST );
		RTNENUM( STATE_FETCH_GRID_INFO);
		RTNENUM( STATE_AUDIO_INIT);
		RTNENUM( STATE_BROWSER_INIT );
		RTNENUM( STATE_LOGIN_SHOW );
		RTNENUM( STATE_LOGIN_WAIT );
		RTNENUM( STATE_LOGIN_CLEANUP );
		RTNENUM( STATE_LOGIN_AUTH_INIT );
		RTNENUM( STATE_LOGIN_CURL_UNSTUCK );
		RTNENUM( STATE_LOGIN_PROCESS_RESPONSE );
		RTNENUM( STATE_WORLD_INIT );
		RTNENUM( STATE_MULTIMEDIA_INIT );
		RTNENUM( STATE_FONT_INIT );
		RTNENUM( STATE_SEED_GRANTED_WAIT );
		RTNENUM( STATE_SEED_CAP_GRANTED );
		RTNENUM( STATE_WORLD_WAIT );
		RTNENUM( STATE_AGENT_SEND );
		RTNENUM( STATE_AGENT_WAIT );
		RTNENUM( STATE_INVENTORY_SEND );
		RTNENUM( STATE_MISC );
		RTNENUM( STATE_PRECACHE );
		RTNENUM( STATE_WEARABLES_WAIT );
		RTNENUM( STATE_CLEANUP );
		RTNENUM( STATE_STARTED );
	default:
		return llformat("(state #%d)", state);
	}
#undef RTNENUM
}

// static
void LLStartUp::setStartupState( EStartupState state )
{
	LL_INFOS("AppInit") << "Startup state changing from " <<  
		getStartupStateString() << " to " <<  
		startupStateToString(state) << LL_ENDL;
	gStartupState = state;
	postStartupState();
}

void LLStartUp::postStartupState()
{
	LLSD stateInfo;
	stateInfo["str"] = getStartupStateString();
	stateInfo["enum"] = gStartupState;
	sStateWatcher->post(stateInfo);
}


void reset_login()
{
	gAgentWearables.cleanup();
	gAgentCamera.cleanup();
	gAgent.cleanup();
	LLWorld::getInstance()->destroyClass();

	LLStartUp::setStartupState( STATE_LOGIN_SHOW );

	if ( gViewerWindow )
	{	// Hide menus and normal buttons
		gViewerWindow->setNormalControlsVisible( FALSE );
		gLoginMenuBarView->setVisible( TRUE );
		gLoginMenuBarView->setEnabled( TRUE );
	}

	// Hide any other stuff
	LLNotificationsUI::LLScreenChannelBase* chat_channel = LLNotificationsUI::LLChannelManager::getInstance()->findChannelByID(LLUUID(gSavedSettings.getString("NearByChatChannelUUID")));
	if(chat_channel)
	{
		chat_channel->removeToastsFromChannel();
	}
	LLFloaterReg::hideVisibleInstances();
}

//---------------------------------------------------------------------------

// Initialize all plug-ins except the web browser (which was initialized
// early, before the login screen). JC
void LLStartUp::multimediaInit()
{
	LL_DEBUGS("AppInit") << "Initializing Multimedia...." << LL_ENDL;
	std::string msg = LLTrans::getString("LoginInitializingMultimedia");
	set_startup_status(0.42f, msg.c_str(), gAgent.mMOTD.c_str());
	display_startup();

	// LLViewerMedia::initClass();
	LLViewerParcelMedia::initClass();

	// Also initialise the stream titles.
	new StreamTitleDisplay();
}

void LLStartUp::fontInit()
{
	LL_DEBUGS("AppInit") << "Initializing fonts...." << LL_ENDL;
	std::string msg = LLTrans::getString("LoginInitializingFonts");
	set_startup_status(0.45f, msg.c_str(), gAgent.mMOTD.c_str());
	display_startup();

	LLFontGL::loadDefaultFonts();
}

void LLStartUp::initNameCache()
{
	// Can be called multiple times
	if ( gCacheName ) return;

	gCacheName = new LLCacheName(gMessageSystem);
	gCacheName->addObserver(&callback_cache_name);
	gCacheName->localizeCacheName("waiting", LLTrans::getString("AvatarNameWaiting"));
	gCacheName->localizeCacheName("nobody", LLTrans::getString("AvatarNameNobody"));
	gCacheName->localizeCacheName("none", LLTrans::getString("GroupNameNone"));
	// Load stored cache if possible
	LLAppViewer::instance()->loadNameCache();

	// Start cache in not-running state until we figure out if we have
	// capabilities for display name lookup
	LLAvatarNameCache::initClass(false);
	LLAvatarNameCache::setUseDisplayNames(gSavedSettings.getBOOL("UseDisplayNames"));
}

void LLStartUp::cleanupNameCache()
{
	LLAvatarNameCache::cleanupClass();

	delete gCacheName;
	gCacheName = NULL;
}

bool LLStartUp::dispatchURL()
{
	// ok, if we've gotten this far and have a startup URL
    if (!getStartSLURL().isValid())
	{
	  return false;
	}
    if(getStartSLURL().getType() != LLSLURL::APP)
	{
	    
		// If we started with a location, but we're already
		// at that location, don't pop dialogs open.
		LLVector3 pos = gAgent.getPositionAgent();
		LLVector3 slurlpos = getStartSLURL().getPosition();
		F32 dx = pos.mV[VX] - slurlpos.mV[VX];
		F32 dy = pos.mV[VY] - slurlpos.mV[VY];
		const F32 SLOP = 2.f;	// meters

		if( getStartSLURL().getRegion() != gAgent.getRegion()->getName()
			|| (dx*dx > SLOP*SLOP)
			|| (dy*dy > SLOP*SLOP) )
		{
			LLURLDispatcher::dispatch(getStartSLURL().getSLURLString(), "clicked",
						  NULL, false);
		}
		return true;
	}
	return false;
}

void LLStartUp::setStartSLURL(const LLSLURL& slurl) 
{
  sStartSLURL = slurl;
  switch(slurl.getType())
    {
    case LLSLURL::HOME_LOCATION:
      {
		  gSavedSettings.setString("LoginLocation", LLSLURL::SIM_LOCATION_HOME);
	break;
      }
    case LLSLURL::LAST_LOCATION:
      {
	gSavedSettings.setString("LoginLocation", LLSLURL::SIM_LOCATION_LAST);
	break;
      }
    default:
			LLGridManager::getInstance()->setGridChoice(slurl.getGrid());
			break;
    }
}

/**
 * Read all proxy configuration settings and set up both the HTTP proxy and
 * SOCKS proxy as needed.
 *
 * Any errors that are encountered will result in showing the user a notification.
 * When an error is encountered,
 *
 * @return Returns true if setup was successful, false if an error was encountered.
 */
bool LLStartUp::startLLProxy()
{
	bool proxy_ok = true;
	std::string httpProxyType = gSavedSettings.getString("HttpProxyType");

	// Set up SOCKS proxy (if needed)
	if (gSavedSettings.getBOOL("Socks5ProxyEnabled"))
	{	
		// Determine and update LLProxy with the saved authentication system
		std::string auth_type = gSavedSettings.getString("Socks5AuthType");

		if (auth_type.compare("UserPass") == 0)
		{
			LLPointer<LLCredential> socks_cred = gSecAPIHandler->loadCredential("SOCKS5");
			std::string socks_user = socks_cred->getIdentifier()["username"].asString();
			std::string socks_password = socks_cred->getAuthenticator()["creds"].asString();

			bool ok = LLProxy::getInstance()->setAuthPassword(socks_user, socks_password);

			if (!ok)
			{
				LLNotificationsUtil::add("SOCKS_BAD_CREDS");
				proxy_ok = false;
			}
		}
		else if (auth_type.compare("None") == 0)
		{
			LLProxy::getInstance()->setAuthNone();
		}
		else
		{
			LL_WARNS("Proxy") << "Invalid SOCKS 5 authentication type."<< LL_ENDL;

			// Unknown or missing setting.
			gSavedSettings.setString("Socks5AuthType", "None");

			// Clear the SOCKS credentials.
			LLPointer<LLCredential> socks_cred = new LLCredential("SOCKS5");
			gSecAPIHandler->deleteCredential(socks_cred);

			LLProxy::getInstance()->setAuthNone();
		}

		if (proxy_ok)
		{
			// Start the proxy and check for errors
			// If status != SOCKS_OK, stopSOCKSProxy() will already have been called when startSOCKSProxy() returns.
			LLHost socks_host;
			socks_host.setHostByName(gSavedSettings.getString("Socks5ProxyHost"));
			socks_host.setPort(gSavedSettings.getU32("Socks5ProxyPort"));
			int status = LLProxy::getInstance()->startSOCKSProxy(socks_host);

			if (status != SOCKS_OK)
			{
				LLSD subs;
				subs["HOST"] = gSavedSettings.getString("Socks5ProxyHost");
				subs["PORT"] = (S32)gSavedSettings.getU32("Socks5ProxyPort");

				std::string error_string;

				switch(status)
				{
					case SOCKS_CONNECT_ERROR: // TCP Fail
						error_string = "SOCKS_CONNECT_ERROR";
						break;

					case SOCKS_NOT_PERMITTED: // SOCKS 5 server rule set refused connection
						error_string = "SOCKS_NOT_PERMITTED";
						break;

					case SOCKS_NOT_ACCEPTABLE: // Selected authentication is not acceptable to server
						error_string = "SOCKS_NOT_ACCEPTABLE";
						break;

					case SOCKS_AUTH_FAIL: // Authentication failed
						error_string = "SOCKS_AUTH_FAIL";
						break;

					case SOCKS_UDP_FWD_NOT_GRANTED: // UDP forward request failed
						error_string = "SOCKS_UDP_FWD_NOT_GRANTED";
						break;

					case SOCKS_HOST_CONNECT_FAILED: // Failed to open a TCP channel to the socks server
						error_string = "SOCKS_HOST_CONNECT_FAILED";
						break;

					case SOCKS_INVALID_HOST: // Improperly formatted host address or port.
						error_string = "SOCKS_INVALID_HOST";
						break;

					default:
						error_string = "SOCKS_UNKNOWN_STATUS"; // Something strange happened,
						LL_WARNS("Proxy") << "Unknown return from LLProxy::startProxy(): " << status << LL_ENDL;
						break;
				}

				LLNotificationsUtil::add(error_string, subs);
				proxy_ok = false;
			}
		}
	}
	else
	{
		LLProxy::getInstance()->stopSOCKSProxy(); // ensure no UDP proxy is running and it's all cleaned up
	}

	if (proxy_ok)
	{
		// Determine the HTTP proxy type (if any)
		if ((httpProxyType.compare("Web") == 0) && gSavedSettings.getBOOL("BrowserProxyEnabled"))
		{
			LLHost http_host;
			http_host.setHostByName(gSavedSettings.getString("BrowserProxyAddress"));
			http_host.setPort(gSavedSettings.getS32("BrowserProxyPort"));
			if (!LLProxy::getInstance()->enableHTTPProxy(http_host, LLPROXY_HTTP))
			{
				LLSD subs;
				subs["HOST"] = http_host.getIPString();
				subs["PORT"] = (S32)http_host.getPort();
				LLNotificationsUtil::add("PROXY_INVALID_HTTP_HOST", subs);
				proxy_ok = false;
			}
		}
		else if ((httpProxyType.compare("Socks") == 0) && gSavedSettings.getBOOL("Socks5ProxyEnabled"))
		{
			LLHost socks_host;
			socks_host.setHostByName(gSavedSettings.getString("Socks5ProxyHost"));
			socks_host.setPort(gSavedSettings.getU32("Socks5ProxyPort"));
			if (!LLProxy::getInstance()->enableHTTPProxy(socks_host, LLPROXY_SOCKS))
			{
				LLSD subs;
				subs["HOST"] = socks_host.getIPString();
				subs["PORT"] = (S32)socks_host.getPort();
				LLNotificationsUtil::add("PROXY_INVALID_SOCKS_HOST", subs);
				proxy_ok = false;
			}
		}
		else if (httpProxyType.compare("None") == 0)
		{
			LLProxy::getInstance()->disableHTTPProxy();
		}
		else
		{
			LL_WARNS("Proxy") << "Invalid other HTTP proxy configuration."<< LL_ENDL;

			// Set the missing or wrong configuration back to something valid.
			gSavedSettings.setString("HttpProxyType", "None");
			LLProxy::getInstance()->disableHTTPProxy();

			// Leave proxy_ok alone, since this isn't necessarily fatal.
		}
	}

	return proxy_ok;
}

bool login_alert_done(const LLSD& notification, const LLSD& response)
{
	LLPanelLogin::giveFocus();
	return false;
}

// parse the certificate information into args for the 
// certificate notifications
LLSD transform_cert_args(LLPointer<LLCertificate> cert)
{
	LLSD args = LLSD::emptyMap();
	std::string value;
	LLSD cert_info;
	cert->getLLSD(cert_info);
	// convert all of the elements in the cert into                                        
	// args for the xml dialog, so we have flexability to                                  
	// display various parts of the cert by only modifying                                 
	// the cert alert dialog xml.                                                          
	for(LLSD::map_iterator iter = cert_info.beginMap();
		iter != cert_info.endMap();
		iter++)
	{
		// key usage and extended key usage                                            
		// are actually arrays, and we want to format them as comma separated          
		// strings, so special case those.                                             
		LLSDSerialize::toXML(cert_info[iter->first], std::cout);
		if((iter->first== std::string(CERT_KEY_USAGE)) |
		   (iter->first == std::string(CERT_EXTENDED_KEY_USAGE)))
		{
			value = "";
			LLSD usage = cert_info[iter->first];
			for (LLSD::array_iterator usage_iter = usage.beginArray();
				 usage_iter != usage.endArray();
				 usage_iter++)
			{
				
				if(usage_iter != usage.beginArray())
				{
					value += ", ";
				}
				
				value += (*usage_iter).asString();
			}
			
		}
		else
		{
			value = iter->second.asString();
		}
		
		std::string name = iter->first;
		std::transform(name.begin(), name.end(), name.begin(),
					   (int(*)(int))toupper);
		args[name.c_str()] = value;
	}
	return args;
}


// when we handle a cert error, give focus back to the login panel
void general_cert_done(const LLSD& notification, const LLSD& response)
{
	LLStartUp::setStartupState( STATE_LOGIN_SHOW );			
	LLPanelLogin::giveFocus();
}

// check to see if the user wants to trust the cert.
// if they do, add it to the cert store and 
void trust_cert_done(const LLSD& notification, const LLSD& response)
{
	S32 option = LLNotification::getSelectedOption(notification, response);	
	switch(option)
	{
		case OPT_TRUST_CERT:
		{
			LLPointer<LLCertificate> cert = gSecAPIHandler->getCertificate(notification["payload"]["certificate"]);
			LLPointer<LLCertificateStore> store = gSecAPIHandler->getCertificateStore(gSavedSettings.getString("CertStore"));			
			store->add(cert);
			store->save();
			LLStartUp::setStartupState( STATE_LOGIN_CLEANUP );	
			break;
		}
		case OPT_CANCEL_TRUST:
			reset_login();
			gSavedSettings.setBOOL("AutoLogin", FALSE);			
			LLStartUp::setStartupState( STATE_LOGIN_SHOW );				
		default:
			LLPanelLogin::giveFocus();
			break;
	}

}

void apply_udp_blacklist(const std::string& csv)
{

	std::string::size_type start = 0;
	std::string::size_type comma = 0;
	do 
	{
		comma = csv.find(",", start);
		if (comma == std::string::npos)
		{
			comma = csv.length();
		}
		std::string item(csv, start, comma-start);

		lldebugs << "udp_blacklist " << item << llendl;
		gMessageSystem->banUdpMessage(item);
		
		start = comma + 1;

	}
	while(comma < csv.length());
	
}

bool process_login_success_response()
{
	LLSD response = LLLoginInstance::getInstance()->getResponse();

	std::string text(response["udp_blacklist"]);
	if(!text.empty())
	{
		apply_udp_blacklist(text);
	}

	// unpack login data needed by the application
	text = response["agent_id"].asString();
	if(!text.empty()) gAgentID.set(text);
//	gDebugInfo["AgentID"] = text;
// [SL:KB] - Patch: Viewer-CrashReporting | Checked: 2010-11-16 (Catznip-2.6.0a) | Added: Catznip-2.4.0b
	if (gCrashSettings.getBOOL("CrashSubmitName"))
	{
		// Only include the agent UUID if the user consented
		gDebugInfo["AgentID"] = text;
	}
// [/SL:KB]
	
	// Agent id needed for parcel info request in LLUrlEntryParcel
	// to resolve parcel name.
	LLUrlEntryParcel::setAgentID(gAgentID);

	text = response["session_id"].asString();
	if(!text.empty()) gAgentSessionID.set(text);
//	gDebugInfo["SessionID"] = text;

	// Session id needed for parcel info request in LLUrlEntryParcel
	// to resolve parcel name.
	LLUrlEntryParcel::setSessionID(gAgentSessionID);
	
	text = response["secure_session_id"].asString();
	if(!text.empty()) gAgent.mSecureSessionID.set(text);

	// if the response contains a display name, use that,
	// otherwise if the response contains a first and/or last name,
	// use those.  Otherwise use the credential identifier

	gDisplayName = "";
	if (response.has("display_name"))
	{
		gDisplayName.assign(response["display_name"].asString());
		if(!gDisplayName.empty())
		{
			// Remove quotes from string.  Login.cgi sends these to force
			// names that look like numbers into strings.
			LLStringUtil::replaceChar(gDisplayName, '"', ' ');
			LLStringUtil::trim(gDisplayName);
		}
	}
	if(gDisplayName.empty())
	{
		if(response.has("first_name"))
		{
			gDisplayName.assign(response["first_name"].asString());
			LLStringUtil::replaceChar(gDisplayName, '"', ' ');
			LLStringUtil::trim(gDisplayName);
		}
		if(response.has("last_name"))
		{
			text.assign(response["last_name"].asString());
			LLStringUtil::replaceChar(text, '"', ' ');
			LLStringUtil::trim(text);
			if(!gDisplayName.empty())
			{
				gDisplayName += " ";
			}
			gDisplayName += text;
		}
	}
	if(gDisplayName.empty())
	{
		gDisplayName.assign(gUserCredential->asString());
	}

	// this is their actual ability to access content
	text = response["agent_access_max"].asString();
	if (!text.empty())
	{
		// agent_access can be 'A', 'M', and 'PG'.
		gAgent.setMaturity(text[0]);
	}
	
	// this is the value of their preference setting for that content
	// which will always be <= agent_access_max
	text = response["agent_region_access"].asString();
	if (!text.empty())
	{
		U32 preferredMaturity = (U32)LLAgent::convertTextToMaturity(text[0]);

		gSavedSettings.setU32("PreferredMaturity", preferredMaturity);
	}
	// During the AO transition, this flag will be true. Then the flag will
	// go away. After the AO transition, this code and all the code that
	// uses it can be deleted.
	text = response["ao_transition"].asString();
	if (!text.empty())
	{
		if (text == "1")
		{
			gAgent.setAOTransition();
		}
	}

	text = response["start_location"].asString();
	if(!text.empty()) 
	{
		gAgentStartLocation.assign(text);
	}

	text = response["circuit_code"].asString();
	if(!text.empty())
	{
		gMessageSystem->mOurCircuitCode = strtoul(text.c_str(), NULL, 10);
	}
	std::string sim_ip_str = response["sim_ip"];
	std::string sim_port_str = response["sim_port"];
	if(!sim_ip_str.empty() && !sim_port_str.empty())
	{
		U32 sim_port = strtoul(sim_port_str.c_str(), NULL, 10);
		gFirstSim.set(sim_ip_str, sim_port);
		if (gFirstSim.isOk())
		{
			gMessageSystem->enableCircuit(gFirstSim, TRUE);
		}
	}
	std::string region_x_str = response["region_x"];
	std::string region_y_str = response["region_y"];
	if(!region_x_str.empty() && !region_y_str.empty())
	{
		U32 region_x = strtoul(region_x_str.c_str(), NULL, 10);
		U32 region_y = strtoul(region_y_str.c_str(), NULL, 10);
		gFirstSimHandle = to_region_handle(region_x, region_y);
	}
	
	const std::string look_at_str = response["look_at"];
	if (!look_at_str.empty())
	{
		size_t len = look_at_str.size();
		LLMemoryStream mstr((U8*)look_at_str.c_str(), len);
		LLSD sd = LLSDSerialize::fromNotation(mstr, len);
		gAgentStartLookAt = ll_vector3_from_sd(sd);
	}

	text = response["seed_capability"].asString();
	if (!text.empty()) gFirstSimSeedCap = text;
				
	text = response["seconds_since_epoch"].asString();
	if(!text.empty())
	{
		U32 server_utc_time = strtoul(text.c_str(), NULL, 10);
		if(server_utc_time)
		{
			time_t now = time(NULL);
			gUTCOffset = (server_utc_time - now);
		}
	}

	// this is the base used to construct help URLs
	text = response["help_url_format"].asString();
	if (!text.empty())
	{
		// replace the default help URL format
		gSavedSettings.setString("HelpURLFormat",text);
		
		// don't fall back to Standalone's pre-connection static help
		gSavedSettings.setBOOL("HelpUseLocal", false);
	}
			
	std::string home_location = response["home"];
	if(!home_location.empty())
	{
		size_t len = home_location.size();
		LLMemoryStream mstr((U8*)home_location.c_str(), len);
		LLSD sd = LLSDSerialize::fromNotation(mstr, len);
		S32 region_x = sd["region_handle"][0].asInteger();
		S32 region_y = sd["region_handle"][1].asInteger();
		U64 region_handle = to_region_handle(region_x, region_y);
		LLVector3 position = ll_vector3_from_sd(sd["position"]);
		gAgent.setHomePosRegion(region_handle, position);
	}

	// If MOTD has not been set by fsdata, fallback to LL MOTD
	if (gAgent.mMOTD.empty())
	{
		gAgent.mMOTD.assign(response["message"]);
	}

	// Options...
	// Each 'option' is an array of submaps. 
	// It appears that we only ever use the first element of the array.
	LLUUID inv_root_folder_id = response["inventory-root"][0]["folder_id"];
	if(inv_root_folder_id.notNull())
	{
		gInventory.setRootFolderID(inv_root_folder_id);
		//gInventory.mock(gAgent.getInventoryRootID());
	}

	LLSD login_flags = response["login-flags"][0];
	if(login_flags.size())
	{
		std::string flag = login_flags["ever_logged_in"];
		if(!flag.empty())
		{
			gAgent.setFirstLogin((flag == "N") ? TRUE : FALSE);
		}

		/*  Flag is currently ignored by the viewer.
		flag = login_flags["stipend_since_login"];
		if(flag == "Y") 
		{
			stipend_since_login = true;
		}
		*/

		flag = login_flags["gendered"].asString();
		if(flag == "Y")
		{
			gAgent.setGenderChosen(TRUE);
		}
		
		bool pacific_daylight_time = false;
		flag = login_flags["daylight_savings"].asString();
		if(flag == "Y")
		{
			pacific_daylight_time = (flag == "Y");
		}

		//setup map of datetime strings to codes and slt & local time offset from utc
		LLStringOps::setupDatetimeInfo(pacific_daylight_time);
	}

	// set up the voice configuration.  Ultimately, we should pass this up as part of each voice
	// channel if we need to move to multiple voice servers per grid.
	LLSD voice_config_info = response["voice-config"];
	if(voice_config_info.has("VoiceServerType"))
	{
		gSavedSettings.setString("VoiceServerType", voice_config_info["VoiceServerType"].asString()); 
	}

	// Request the map server url
	// Non-agni grids have a different default location.
	if (LLGridManager::getInstance()->isInSLBeta())
	{
		gSavedSettings.setString("MapServerURL", "http://test.map.secondlife.com.s3.amazonaws.com/");
	}
	std::string map_server_url = response["map-server-url"];
	if(!map_server_url.empty())
	{
		// We got an answer from the grid -> use that for map for the current session
		gSavedSettings.setString("CurrentMapServerURL", map_server_url); 
		LL_INFOS("LLStartup") << "map-server-url : we got an answer from the grid : " << map_server_url << LL_ENDL;
	}
	else
	{
		// No answer from the grid -> use the default setting for current session 
		map_server_url = gSavedSettings.getString("MapServerURL"); 
		gSavedSettings.setString("CurrentMapServerURL", map_server_url); 
		LL_INFOS("LLStartup") << "map-server-url : no map-server-url answer, we use the default setting for the map : " << map_server_url << LL_ENDL;
	}
	
	// Default male and female avatars allowing the user to choose their avatar on first login.
	// These may be passed up by SLE to allow choice of enterprise avatars instead of the standard
	// "new ruth."  Not to be confused with 'initial-outfit' below 
	LLSD newuser_config = response["newuser-config"][0];
	if(newuser_config.has("DefaultFemaleAvatar"))
	{
		gSavedSettings.setString("DefaultFemaleAvatar", newuser_config["DefaultFemaleAvatar"].asString()); 		
	}
	if(newuser_config.has("DefaultMaleAvatar"))
	{
		gSavedSettings.setString("DefaultMaleAvatar", newuser_config["DefaultMaleAvatar"].asString()); 		
	}
	
	// Initial outfit for the user.
	LLSD initial_outfit = response["initial-outfit"][0];
	if(initial_outfit.size())
	{
		std::string flag = initial_outfit["folder_name"];
		if(!flag.empty())
		{
			// Initial outfit is a folder in your inventory,
			// must be an exact folder-name match.
			sInitialOutfit = flag;
		}

		flag = initial_outfit["gender"].asString();
		if(!flag.empty())
		{
			sInitialOutfitGender = flag;
		}
	}

	LLSD global_textures = response["global-textures"][0];
	if(global_textures.size())
	{
		// Extract sun and moon texture IDs.  These are used
		// in the LLVOSky constructor, but I can't figure out
		// how to pass them in.  JC
		LLUUID id = global_textures["sun_texture_id"];
		if(id.notNull())
		{
			gSunTextureID = id;
		}

		id = global_textures["moon_texture_id"];
		if(id.notNull())
		{
			gMoonTextureID = id;
		}

	}

	// Set the location of the snapshot sharing config endpoint
	std::string snapshot_config_url = response["snapshot_config_url"];
	if(!snapshot_config_url.empty())
	{
		gSavedSettings.setString("SnapshotConfigURL", snapshot_config_url);
	}

	// Start the process of fetching the OpenID session cookie for this user login
	std::string openid_url = response["openid_url"];
	if(!openid_url.empty())
	{
		std::string openid_token = response["openid_token"];
		LLViewerMedia::openIDSetup(openid_url, openid_token);
	}

	if(response.has("max-agent-groups")) {		
		std::string max_agent_groups(response["max-agent-groups"]);
		gMaxAgentGroups = atoi(max_agent_groups.c_str());
		LL_INFOS("LLStartup") << "gMaxAgentGroups read from login.cgi: "
							  << gMaxAgentGroups << LL_ENDL;
	}
	else {
		gMaxAgentGroups = DEFAULT_MAX_AGENT_GROUPS;
		LL_INFOS("LLStartup") << "using gMaxAgentGroups default: "
							  << gMaxAgentGroups << LL_ENDL;
	}
		
	bool success = false;
	// JC: gesture loading done below, when we have an asset system
	// in place.  Don't delete/clear gUserCredentials until then.
	if(gAgentID.notNull()
	   && gAgentSessionID.notNull()
	   && gMessageSystem->mOurCircuitCode
	   && gFirstSim.isOk()
	   && gInventory.getRootFolderID().notNull())
	{
		success = true;
	}

	return success;
}

void transition_back_to_login_panel(const std::string& emsg)
{
	if (gHeadlessClient && gSavedSettings.getBOOL("AutoLogin"))
	{
		LL_WARNS("AppInit") << "Failed to login!" << LL_ENDL;
		LL_WARNS("AppInit") << emsg << LL_ENDL;
		exit(0);
	}

	// Bounce back to the login screen.
	reset_login(); // calls LLStartUp::setStartupState( STATE_LOGIN_SHOW );
	gSavedSettings.setBOOL("AutoLogin", FALSE);
}<|MERGE_RESOLUTION|>--- conflicted
+++ resolved
@@ -438,17 +438,13 @@
 		//
 		// Initialize stuff that doesn't need data from simulators
 		//
-<<<<<<< HEAD
 		std::string lastGPU = gSavedSettings.getString("LastGPUString");
 		std::string thisGPU = LLFeatureManager::getInstance()->getGPUString();
 		
-=======
-
 #if LL_WINDOWS
 		GrowlManager::InitiateManager();
 #endif
 
->>>>>>> 592b8037
 		// fsdata: load dynamic xml data
 		FSData::getInstance()->startDownload();
 		
