--- conflicted
+++ resolved
@@ -2402,16 +2402,12 @@
         LLStatusBar::sendMoneyBalanceRequest();
 
         display_startup();
-<<<<<<< HEAD
 		// <FS:Ansariel> Moved before inventory creation.
 		// request all group information
 		LL_INFOS("Agent_GroupData") << "GROUPDEBUG: Requesting Agent Data during startup" << LL_ENDL;
 		gAgent.sendAgentDataUpdateRequest();
 		display_startup();
 		// </FS:Ansariel>
-=======
-
->>>>>>> c54382b7
 		// Inform simulator of our language preference
 		LLAgentLanguage::update();
 
@@ -2596,19 +2592,12 @@
 		LLLandmark::registerCallbacks(msg);
 		display_startup();
 
-<<<<<<< HEAD
 		// <FS:Ansariel> Moved before inventory creation.
 		//// request all group information
 		//LL_INFOS() << "Requesting Agent Data" << LL_ENDL;
 		//gAgent.sendAgentDataUpdateRequest();
 		//display_startup();
 		// </FS:Ansariel>
-=======
-		// request all group information
-		LL_INFOS() << "Requesting Agent Data" << LL_ENDL;
-		gAgent.sendAgentDataUpdateRequest();
-		display_startup();
->>>>>>> c54382b7
 		// Create the inventory views
 		LL_INFOS() << "Creating Inventory Views" << LL_ENDL;
 		LLFloaterReg::getInstance("inventory");
@@ -2671,17 +2660,12 @@
 			// on with this install.
 			gSavedSettings.setBOOL("ShowStartLocation", TRUE);
 
-<<<<<<< HEAD
             // <FS:Ansariel> Disabled...
             //LLFloaterReg::toggleInstanceOrBringToFront("how_to");
 
 			// <FS:Ansariel> [FS Communication UI]
 			LLFloaterReg::toggleInstanceOrBringToFront("fs_im_container");
 			// </FS:Ansariel> [FS Communication UI]
-=======
-            LLFloaterReg::toggleInstanceOrBringToFront("how_to");
-		}
->>>>>>> c54382b7
 
 		}
 		
@@ -3146,7 +3130,8 @@
 			LLParcel::C_ANY,
 			"");
 
-<<<<<<< HEAD
+		LLUIUsage::instance().clear();
+
 		// <FS:Techwolf Lupindo> FIRE-6643 Display MOTD when login screens are disabled
 		if (gSavedSettings.getBOOL("FSDisableLoginScreens"))
 		{
@@ -3160,9 +3145,6 @@
 				downloadGridstatusComplete, [](const LLSD& data) { downloadGridstatusError(data, gSavedSettings.getString("AutoQueryGridStatusURL")); });
 		}
 		// </FS:PP>
-=======
-		LLUIUsage::instance().clear();
->>>>>>> c54382b7
 
 		return TRUE;
 	}
