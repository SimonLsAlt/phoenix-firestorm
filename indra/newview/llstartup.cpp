/** 
 * @file llstartup.cpp
 * @brief startup routines.
 *
 * $LicenseInfo:firstyear=2004&license=viewerlgpl$
 * Second Life Viewer Source Code
 * Copyright (C) 2010, Linden Research, Inc.
 * 
 * This library is free software; you can redistribute it and/or
 * modify it under the terms of the GNU Lesser General Public
 * License as published by the Free Software Foundation;
 * version 2.1 of the License only.
 * 
 * This library is distributed in the hope that it will be useful,
 * but WITHOUT ANY WARRANTY; without even the implied warranty of
 * MERCHANTABILITY or FITNESS FOR A PARTICULAR PURPOSE.  See the GNU
 * Lesser General Public License for more details.
 * 
 * You should have received a copy of the GNU Lesser General Public
 * License along with this library; if not, write to the Free Software
 * Foundation, Inc., 51 Franklin Street, Fifth Floor, Boston, MA  02110-1301  USA
 * 
 * Linden Research, Inc., 945 Battery Street, San Francisco, CA  94111  USA
 * $/LicenseInfo$
 */

#include "llviewerprecompiledheaders.h"

#include "llstartup.h"

#if LL_WINDOWS
#	include <process.h>		// _spawnl()
#else
#	include <sys/stat.h>		// mkdir()
#endif

#include "llviewermedia_streamingaudio.h"
#include "llaudioengine.h"

#ifdef LL_FMOD
# include "llaudioengine_fmod.h"
#endif

#ifdef LL_OPENAL
#include "llaudioengine_openal.h"
#endif

#include "llares.h"
#include "llavatarnamecache.h"
#include "lllandmark.h"
#include "llcachename.h"
#include "lldir.h"
#include "llerrorcontrol.h"
#include "llfloaterreg.h"
#include "llfocusmgr.h"
#include "llhttpsender.h"
#include "llimfloater.h"
#include "lllocationhistory.h"
#include "llimageworker.h"

#include "llloginflags.h"
#include "llmd5.h"
#include "llmemorystream.h"
#include "llmessageconfig.h"
#include "llmoveview.h"
// <FS:Zi> Remove floating chat bar
// #include "llnearbychat.h"
#include "llfloaternearbychat.h"
// </FS:Zi>
#include "llnotifications.h"
#include "llnotificationsutil.h"
#include "llteleporthistory.h"
#include "llregionhandle.h"
#include "llsd.h"
#include "llsdserialize.h"
#include "llsdutil_math.h"
#include "llsecondlifeurls.h"
#include "llstring.h"
#include "lluserrelations.h"
#include "llversioninfo.h"
#include "llviewercontrol.h"
#include "llviewerhelp.h"
#include "llvfs.h"
#include "llxorcipher.h"	// saved password, MAC address
#include "llwindow.h"
#include "imageids.h"
#include "message.h"
#include "v3math.h"

#include "llagent.h"
#include "llagentcamera.h"
#include "llagentpicksinfo.h"
#include "llagentwearables.h"
#include "llagentpilot.h"
#include "llfloateravatarpicker.h"
#include "llcallbacklist.h"
#include "llcallingcard.h"
#include "llconsole.h"
#include "llcontainerview.h"
#include "lldebugview.h"
#include "lldrawable.h"
#include "lleventnotifier.h"
#include "llface.h"
#include "llfeaturemanager.h"
//#include "llfirstuse.h"
#include "llfloaterhud.h"
#include "llfloaterland.h"
#include "llfloaterpreference.h"
#include "llfloatertopobjects.h"
#include "llfloaterworldmap.h"
#include "llgesturemgr.h"
#include "llgroupmgr.h"
#include "llhudeffecttrail.h"
#include "llhudmanager.h"
#include "llhttpclient.h"
#include "llimagebmp.h"
#include "llinventorybridge.h"
#include "llinventorymodel.h"
#include "llinventorymodelbackgroundfetch.h"
#include "llkeyboard.h"
#include "llloginhandler.h"			// gLoginHandler, SLURL support
#include "lllogininstance.h" // Host the login module.
#include "llpanellogin.h"
#include "llmutelist.h"
#include "llavatarpropertiesprocessor.h"
#include "llpanelclassified.h"
#include "llpanelpick.h"
#include "llpanelgrouplandmoney.h"
#include "llpanelgroupnotices.h"
#include "llpreview.h"
#include "llpreviewscript.h"
#include "llproxy.h"
#include "llproductinforequest.h"
#include "llsecondlifeurls.h"
#include "llselectmgr.h"
#include "llsky.h"
#include "llstatview.h"
#include "llstatusbar.h"		// sendMoneyBalanceRequest(), owns L$ balance
#include "llsurface.h"
#include "lltexturecache.h"
#include "lltexturefetch.h"
#include "lltoolmgr.h"
#include "lltrans.h"
#include "llui.h"
#include "llurldispatcher.h"
#include "llurlentry.h"
#include "llslurl.h"
#include "llurlhistory.h"
#include "llurlwhitelist.h"
#include "llvieweraudio.h"
#include "llviewerassetstorage.h"
#include "llviewercamera.h"
#include "llviewerdisplay.h"
#include "llviewergenericmessage.h"
#include "llviewergesture.h"
#include "llviewertexturelist.h"
#include "llviewermedia.h"
#include "llviewermenu.h"
#include "llviewermessage.h"
#include "llviewernetwork.h"
#include "llviewerobjectlist.h"
#include "llviewerparcelmedia.h"
#include "llviewerparcelmgr.h"
#include "llviewerregion.h"
#include "llviewerstats.h"
#include "llviewerthrottle.h"
#include "llviewerwindow.h"
#include "llvoavatar.h"
#include "llvoavatarself.h"
#include "llweb.h"
#include "llworld.h"
#include "llworldmapmessage.h"
#include "llxfermanager.h"
#include "pipeline.h"
#include "llappviewer.h"
#include "llfasttimerview.h"
#include "llfloatermap.h"
#include "llweb.h"
#include "llvoiceclient.h"
#include "llnamelistctrl.h"
#include "llnamebox.h"
#include "llnameeditor.h"
#include "llpostprocess.h"
#include "llwlparammanager.h"
#include "llwaterparammanager.h"
#include "llagentlanguage.h"
#include "llwearable.h"
#include "llinventorybridge.h"
#include "llappearancemgr.h"
#include "llavatariconctrl.h"
#include "llvoicechannel.h"

// [RLVa:KB] - Checked: 2010-02-27 (RLVa-1.2.0a)
#include "rlvhandler.h"
// [/RLVa:KB]

#include "lllogin.h"
#include "llevents.h"
#include "llstartuplistener.h"
#include "lltoolbarview.h"

#include "tea.h" // <FS:AW opensim currency support>

#if LL_WINDOWS
#include "lldxhardware.h"
#endif

#include "llnotificationmanager.h"

#if HAS_GROWL
#include "growlmanager.h"
#endif

#include "streamtitledisplay.h"
#include "fsdata.h"

// NaCl - Antispam Registry
#include "NACLantispam.h"
// NaCl End
// [RLVa:KB] - Checked: 2010-02-27 (RLVa-1.2.0a)
#include "rlvhandler.h"
// [/RLVa:KB]
//-TT Bridge 
#include "fslslbridge.h"
//-TT

#include "fscontactsfloater.h"		// <FS:ND> Fix for FIRE-3066

#include "fswsassetblacklist.h" // <FS:WS> For Assetblacklist init on startup



//
// exported globals
//
bool gAgentMovementCompleted = false;
S32  gMaxAgentGroups;

std::string SCREEN_HOME_FILENAME = "screen_home.bmp";
std::string SCREEN_LAST_FILENAME = "screen_last.bmp";

LLPointer<LLViewerTexture> gStartTexture;

//
// Imported globals
//
extern S32 gStartImageWidth;
extern S32 gStartImageHeight;
extern std::string gWindowTitle;

//
// local globals
//
static bool gGotUseCircuitCodeAck = false;
static std::string sInitialOutfit;
static std::string sInitialOutfitGender;	// "male" or "female"
static boost::signals2::connection sWearablesLoadedCon;

static bool gUseCircuitCallbackCalled = false;

EStartupState LLStartUp::gStartupState = STATE_FIRST;
LLSLURL LLStartUp::sStartSLURL;
std::string LLStartUp::sStartSLURLString;

static LLPointer<LLCredential> gUserCredential;
static std::string gDisplayName;
static BOOL gRememberPassword = TRUE;     

static U64 gFirstSimHandle = 0;
static LLHost gFirstSim;
static std::string gFirstSimSeedCap;
static LLVector3 gAgentStartLookAt(1.0f, 0.f, 0.f);
static std::string gAgentStartLocation = "safe";
static bool mLoginStatePastUI = false;


boost::scoped_ptr<LLEventPump> LLStartUp::sStateWatcher(new LLEventStream("StartupState"));
boost::scoped_ptr<LLStartupListener> LLStartUp::sListener(new LLStartupListener());
boost::scoped_ptr<LLViewerStats::PhaseMap> LLStartUp::sPhases(new LLViewerStats::PhaseMap);

//
// local function declaration
//

void login_show();
void login_callback(S32 option, void* userdata);
void show_first_run_dialog();
bool first_run_dialog_callback(const LLSD& notification, const LLSD& response);
void set_startup_status(const F32 frac, const std::string& string, const std::string& msg);
bool login_alert_status(const LLSD& notification, const LLSD& response);
void login_packet_failed(void**, S32 result);
void use_circuit_callback(void**, S32 result);
void register_viewer_callbacks(LLMessageSystem* msg);
void asset_callback_nothing(LLVFS*, const LLUUID&, LLAssetType::EType, void*, S32);
bool callback_choose_gender(const LLSD& notification, const LLSD& response);
void init_start_screen(S32 location_id);
void release_start_screen();
void reset_login();
LLSD transform_cert_args(LLPointer<LLCertificate> cert);
void general_cert_done(const LLSD& notification, const LLSD& response);
void trust_cert_done(const LLSD& notification, const LLSD& response);
void apply_udp_blacklist(const std::string& csv);
bool process_login_success_response();
void transition_back_to_login_panel(const std::string& emsg);
void cmdline_printchat(std::string message);

void callback_cache_name(const LLUUID& id, const std::string& full_name, bool is_group)
{
	LLNameBox::refreshAll(id, full_name, is_group);
	LLNameEditor::refreshAll(id, full_name, is_group);
	
	// TODO: Actually be intelligent about the refresh.
	// For now, just brute force refresh the dialogs.
	dialog_refresh_all();
}

//
// exported functionality
//

//
// local classes
//

namespace
{
	class LLNullHTTPSender : public LLHTTPSender
	{
		virtual void send(const LLHost& host, 
						  const std::string& message, const LLSD& body, 
						  LLHTTPClient::ResponderPtr response) const
		{
			LL_WARNS("AppInit") << " attemped to send " << message << " to " << host
					<< " with null sender" << LL_ENDL;
		}
	};
}

// <AW: opensim>
static bool sGridListRequestReady = false;
class GridListRequestResponder : public LLHTTPClient::Responder
{
public:
	//If we get back a normal response, handle it here
	virtual void result(const LLSD& content)
	{
		std::string filename = gDirUtilp->getExpandedFilename(LL_PATH_USER_SETTINGS, "grids.remote.xml");

		llofstream out_file;
		out_file.open(filename);
		LLSDSerialize::toPrettyXML(content, out_file);
		out_file.close();
		llinfos << "GridListRequest: got new list." << llendl;
		sGridListRequestReady = true;
	}

	//If we get back an error (not found, etc...), handle it here
	virtual void error(U32 status, const std::string& reason)
	{
		sGridListRequestReady = true;
		if (304 == status)
		{
			LL_DEBUGS("GridManager") << "<- no error :P ... GridListRequest: List not modified since last session" << LL_ENDL;
		}
		else
			llwarns << "GridListRequest::error("<< status << ": " << reason << ")" << llendl;
	}
};
// </AW: opensim>

void update_texture_fetch()
{
	LLAppViewer::getTextureCache()->update(1); // unpauses the texture cache thread
	LLAppViewer::getImageDecodeThread()->update(1); // unpauses the image thread
	LLAppViewer::getTextureFetch()->update(1); // unpauses the texture fetch thread
	gTextureList.updateImages(0.10f);
}

// Returns false to skip other idle processing. Should only return
// true when all initialization done.
bool idle_startup()
{
	LLMemType mt1(LLMemType::MTYPE_STARTUP);
	
	const F32 PRECACHING_DELAY = gSavedSettings.getF32("PrecachingDelay");
	static LLTimer timeout;
	static S32 timeout_count = 0;

	static LLTimer login_time;

	// until this is encapsulated, this little hack for the
	// auth/transform loop will do.
	static F32 progress = 0.10f;

	static std::string auth_desc;
	static std::string auth_message;

	static LLVector3 initial_sun_direction(1.f, 0.f, 0.f);
	static LLVector3 agent_start_position_region(10.f, 10.f, 10.f);		// default for when no space server

	// last location by default
	static S32  agent_location_id = START_LOCATION_ID_LAST;
	static S32  location_which = START_LOCATION_ID_LAST;

	static bool show_connect_box = true;

	//static bool stipend_since_login = false;

	// HACK: These are things from the main loop that usually aren't done
	// until initialization is complete, but need to be done here for things
	// to work.
	gIdleCallbacks.callFunctions();
	gViewerWindow->updateUI();
	LLMortician::updateClass();

	const std::string delims (" ");
	std::string system;
	int begIdx, endIdx;
	std::string osString = LLAppViewer::instance()->getOSInfo().getOSStringSimple();

	begIdx = osString.find_first_not_of (delims);
	endIdx = osString.find_first_of (delims, begIdx);
	system = osString.substr (begIdx, endIdx - begIdx);
	system += "Locale";

	LLStringUtil::setLocale (LLTrans::getString(system));

	//note: Removing this line will cause incorrect button size in the login screen. -- bao.
	gTextureList.updateImages(0.01f) ;

	if ( STATE_FIRST == LLStartUp::getStartupState() )
	{
		gViewerWindow->showCursor(); 
		gViewerWindow->getWindow()->setCursor(UI_CURSOR_WAIT);

		std::string beamsFolder(gDirUtilp->getExpandedFilename(LL_PATH_USER_SETTINGS, "beams",""));
		LLFile::mkdir(beamsFolder.c_str());
		
		std::string beamsColorsFolder(gDirUtilp->getExpandedFilename(LL_PATH_USER_SETTINGS, "beamsColors",""));
		LLFile::mkdir(beamsColorsFolder.c_str());


		/////////////////////////////////////////////////
		//
		// Initialize stuff that doesn't need data from simulators
		//
		std::string lastGPU = gSavedSettings.getString("LastGPUString");
		std::string thisGPU = LLFeatureManager::getInstance()->getGPUString();
		
// [RLVa:KB] - Checked: 2010-02-27 (RLVa-1.2.0a) | Modified: RLVa-0.2.1d
		if ( (gSavedSettings.controlExists(RLV_SETTING_MAIN)) && (gSavedSettings.getBOOL(RLV_SETTING_MAIN)) )
		{
			rlv_handler_t::setEnabled(TRUE);
		}
// [/RLVa:KB]

#if HAS_GROWL
		GrowlManager::InitiateManager();
#endif

		// fsdata: load dynamic xml data
		FSData::getInstance()->startDownload();

		// <FS:Ansariel> Store current font and skin for system info (FIRE-6806)
		gSavedSettings.setString("FSInternalFontSettingsFile", gSavedSettings.getString("FSFontSettingsFile"));
		gSavedSettings.setString("FSInternalSkinCurrent", gSavedSettings.getString("SkinCurrent"));
		gSavedSettings.setString("FSInternalSkinCurrentTheme", gSavedSettings.getString("SkinCurrentTheme"));
		// </FS:Ansariel>
		
		if (LLFeatureManager::getInstance()->isSafe())
		{
			LLNotificationsUtil::add("DisplaySetToSafe");
		}
		else if ((gSavedSettings.getS32("LastFeatureVersion") < LLFeatureManager::getInstance()->getVersion()) &&
				 (gSavedSettings.getS32("LastFeatureVersion") != 0))
		{
			LLNotificationsUtil::add("DisplaySetToRecommendedFeatureChange");
		}
		else if ( ! lastGPU.empty() && (lastGPU != thisGPU))
		{
			LLSD subs;
			subs["LAST_GPU"] = lastGPU;
			subs["THIS_GPU"] = thisGPU;
			LLNotificationsUtil::add("DisplaySetToRecommendedGPUChange", subs);
		}
		else if (!gViewerWindow->getInitAlert().empty())
		{
			LLNotificationsUtil::add(gViewerWindow->getInitAlert());
		}
			
		//-------------------------------------------------
		// Init the SOCKS 5 proxy if the user has configured
		// one. We need to do this early in case the user
		// is using SOCKS for HTTP so we get the login
		// screen and HTTP tables via SOCKS.
		//-------------------------------------------------
		LLStartUp::startLLProxy();

		gSavedSettings.setS32("LastFeatureVersion", LLFeatureManager::getInstance()->getVersion());
		gSavedSettings.setString("LastGPUString", thisGPU);

		// load dynamic GPU/feature tables from website (S3)
		LLFeatureManager::getInstance()->fetchHTTPTables();
		
		std::string xml_file = LLUI::locateSkin("xui_version.xml");
		LLXMLNodePtr root;
		bool xml_ok = false;
		if (LLXMLNode::parseFile(xml_file, root, NULL))
		{
			if( (root->hasName("xui_version") ) )
			{
				std::string value = root->getValue();
				F32 version = 0.0f;
				LLStringUtil::convertToF32(value, version);
				if (version >= 1.0f)
				{
					xml_ok = true;
				}
			}
		}
		if (!xml_ok)
		{
			// If XML is bad, there's a good possibility that notifications.xml is ALSO bad.
			// If that's so, then we'll get a fatal error on attempting to load it, 
			// which will display a nontranslatable error message that says so.
			// Otherwise, we'll display a reasonable error message that IS translatable.
			LLAppViewer::instance()->earlyExit("BadInstallation");
		}
		//
		// Statistics stuff
		//

		// Load autopilot and stats stuff
		gAgentPilot.load();

		//gErrorStream.setTime(gSavedSettings.getBOOL("LogTimestamps"));

		// Load the throttle settings
		gViewerThrottle.load();

		if (ll_init_ares() == NULL || !gAres->isInitialized())
		{
			std::string diagnostic = "Could not start address resolution system";
			LL_WARNS("AppInit") << diagnostic << LL_ENDL;
			LLAppViewer::instance()->earlyExit("LoginFailedNoNetwork", LLSD().with("DIAGNOSTIC", diagnostic));
		}
		
		//
		// Initialize messaging system
		//
		LL_DEBUGS("AppInit") << "Initializing messaging system..." << LL_ENDL;

		std::string message_template_path = gDirUtilp->getExpandedFilename(LL_PATH_APP_SETTINGS,"message_template.msg");

		LLFILE* found_template = NULL;
		found_template = LLFile::fopen(message_template_path, "r");		/* Flawfinder: ignore */
		
		#if LL_WINDOWS
			// On the windows dev builds, unpackaged, the message_template.msg 
			// file will be located in:
			// build-vc**/newview/<config>/app_settings
			if (!found_template)
			{
				message_template_path = gDirUtilp->getExpandedFilename(LL_PATH_EXECUTABLE, "app_settings", "message_template.msg");
				found_template = LLFile::fopen(message_template_path.c_str(), "r");		/* Flawfinder: ignore */
			}	
		#elif LL_DARWIN
			// On Mac dev builds, message_template.msg lives in:
			// indra/build-*/newview/<config>/Second Life/Contents/Resources/app_settings
			if (!found_template)
			{
				message_template_path =
					gDirUtilp->getExpandedFilename(LL_PATH_EXECUTABLE,
												   "../Resources/app_settings",
												   "message_template.msg");
				found_template = LLFile::fopen(message_template_path.c_str(), "r");		/* Flawfinder: ignore */
			}		
		#endif

		if (found_template)
		{
			fclose(found_template);

			U32 port = gSavedSettings.getU32("UserConnectionPort");

			if ((NET_USE_OS_ASSIGNED_PORT == port) &&   // if nothing specified on command line (-port)
			    (gSavedSettings.getBOOL("ConnectionPortEnabled")))
			  {
			    port = gSavedSettings.getU32("ConnectionPort");
			  }

			LLHTTPSender::setDefaultSender(new LLNullHTTPSender());

			// TODO parameterize 
			const F32 circuit_heartbeat_interval = 5;
			const F32 circuit_timeout = 100;

			const LLUseCircuitCodeResponder* responder = NULL;
			bool failure_is_fatal = true;
			
			if(!start_messaging_system(
				   message_template_path,
				   port,
				   LLVersionInfo::getMajor(),
				   LLVersionInfo::getMinor(),
				   LLVersionInfo::getPatch(),
				   FALSE,
				   std::string(),
				   responder,
				   failure_is_fatal,
				   circuit_heartbeat_interval,
				   circuit_timeout))
			{
				std::string diagnostic = llformat(" Error: %d", gMessageSystem->getErrorCode());
				LL_WARNS("AppInit") << diagnostic << LL_ENDL;
				LLAppViewer::instance()->earlyExit("LoginFailedNoNetwork", LLSD().with("DIAGNOSTIC", diagnostic));
			}

			#if LL_WINDOWS
				// On the windows dev builds, unpackaged, the message.xml file will 
				// be located in indra/build-vc**/newview/<config>/app_settings.
				std::string message_path = gDirUtilp->getExpandedFilename(LL_PATH_APP_SETTINGS,"message.xml");
							
				if (!LLFile::isfile(message_path.c_str())) 
				{
					LLMessageConfig::initClass("viewer", gDirUtilp->getExpandedFilename(LL_PATH_EXECUTABLE, "app_settings", ""));
				}
				else
				{
					LLMessageConfig::initClass("viewer", gDirUtilp->getExpandedFilename(LL_PATH_APP_SETTINGS, ""));
				}
			#else			
				LLMessageConfig::initClass("viewer", gDirUtilp->getExpandedFilename(LL_PATH_APP_SETTINGS, ""));
			#endif

		}
		else
		{
			LLAppViewer::instance()->earlyExit("MessageTemplateNotFound", LLSD().with("PATH", message_template_path));
		}

		if(gMessageSystem && gMessageSystem->isOK())
		{
			// Initialize all of the callbacks in case of bad message
			// system data
			LLMessageSystem* msg = gMessageSystem;
			msg->setExceptionFunc(MX_UNREGISTERED_MESSAGE,
								  invalid_message_callback,
								  NULL);
			msg->setExceptionFunc(MX_PACKET_TOO_SHORT,
								  invalid_message_callback,
								  NULL);

			// running off end of a packet is now valid in the case
			// when a reader has a newer message template than
			// the sender
			/*msg->setExceptionFunc(MX_RAN_OFF_END_OF_PACKET,
								  invalid_message_callback,
								  NULL);*/
			msg->setExceptionFunc(MX_WROTE_PAST_BUFFER_SIZE,
								  invalid_message_callback,
								  NULL);

			if (gSavedSettings.getBOOL("LogMessages"))
			{
				LL_DEBUGS("AppInit") << "Message logging activated!" << LL_ENDL;
				msg->startLogging();
			}

			// start the xfer system. by default, choke the downloads
			// a lot...
			const S32 VIEWER_MAX_XFER = 3;
			start_xfer_manager(gVFS);
			gXferManager->setMaxIncomingXfers(VIEWER_MAX_XFER);
			F32 xfer_throttle_bps = gSavedSettings.getF32("XferThrottle");
			if (xfer_throttle_bps > 1.f)
			{
				gXferManager->setUseAckThrottling(TRUE);
				gXferManager->setAckThrottleBPS(xfer_throttle_bps);
			}
			gAssetStorage = new LLViewerAssetStorage(msg, gXferManager, gVFS, gStaticVFS);


			F32 dropPercent = gSavedSettings.getF32("PacketDropPercentage");
			msg->mPacketRing.setDropPercentage(dropPercent);

            F32 inBandwidth = gSavedSettings.getF32("InBandwidth"); 
            F32 outBandwidth = gSavedSettings.getF32("OutBandwidth"); 
			if (inBandwidth != 0.f)
			{
				LL_DEBUGS("AppInit") << "Setting packetring incoming bandwidth to " << inBandwidth << LL_ENDL;
				msg->mPacketRing.setUseInThrottle(TRUE);
				msg->mPacketRing.setInBandwidth(inBandwidth);
			}
			if (outBandwidth != 0.f)
			{
				LL_DEBUGS("AppInit") << "Setting packetring outgoing bandwidth to " << outBandwidth << LL_ENDL;
				msg->mPacketRing.setUseOutThrottle(TRUE);
				msg->mPacketRing.setOutBandwidth(outBandwidth);
			}
		}

		LL_INFOS("AppInit") << "Message System Initialized." << LL_ENDL;

// <AW: opensim>
		if(!gSavedSettings.getBOOL("GridListDownload"))
		{
			sGridListRequestReady = true;
		}
		else
		{
			std::string filename = gDirUtilp->getExpandedFilename(LL_PATH_USER_SETTINGS, "grids.remote.xml");

			llstat file_stat; //platform independent wrapper for stat
			time_t last_modified = 0;

			if(!LLFile::stat(filename, &file_stat))//exists
			{
				last_modified = file_stat.st_mtime;
			}

			std::string url = gSavedSettings.getString("GridListDownloadURL");
			LLHTTPClient::getIfModified(url, new GridListRequestResponder(), last_modified );
		}
#ifdef HAS_OPENSIM_SUPPORT // <FS:AW optional opensim support>
		// Fetch grid infos as needed
		LLGridManager::getInstance()->initGrids();
		LLStartUp::setStartupState( STATE_FETCH_GRID_INFO );
// <FS:AW optional opensim support>
#else
		LLGridManager::getInstance()->initialize(std::string());
		LLStartUp::setStartupState( STATE_AUDIO_INIT );
#endif // HAS_OPENSIM_SUPPORT 
// </FS:AW optional opensim support>
	}

	if (STATE_FETCH_GRID_INFO == LLStartUp::getStartupState())
	{
#ifdef HAS_OPENSIM_SUPPORT // <FS:AW optional opensim support>
		static LLFrameTimer grid_timer;

		const F32 grid_time = grid_timer.getElapsedTimeF32();
		const F32 MAX_GRID_TIME = 15.f;//don't wait forever

		if(grid_time>MAX_GRID_TIME ||
			( sGridListRequestReady && LLGridManager::getInstance()->isReadyToLogin() ))
		{
			LLStartUp::setStartupState( STATE_AUDIO_INIT );
		}
		else
		{
			ms_sleep(1);
			return FALSE;
		}
// <FS:AW optional opensim support>
#else
		// we shouldn't even be here
		LLStartUp::setStartupState( STATE_AUDIO_INIT );
#endif 
// </FS:AW optional opensim support>
	}

	if (STATE_AUDIO_INIT == LLStartUp::getStartupState())
	{

		// parsing slurls depending on the grid obviously 
		// only works after we have a grid list
		// Anyway this belongs into the gridmanager as soon as 
		// it is cleaner
		
		if(!LLStartUp::getStartSLURLString().empty())
		{
			LLStartUp::setStartSLURL(LLStartUp::getStartSLURLString());
		}		
// </AW: opensim>

		// Init audio, which may be needed for prefs dialog
		// or audio cues in connection UI.
		//-------------------------------------------------

		if (FALSE == gSavedSettings.getBOOL("NoAudio"))
		{
			gAudiop = NULL;

#ifdef LL_OPENAL
			if (!gAudiop
#if !LL_WINDOWS
			    && NULL == getenv("LL_BAD_OPENAL_DRIVER")
#endif // !LL_WINDOWS
			    )
			{
				gAudiop = (LLAudioEngine *) new LLAudioEngine_OpenAL();
			}
#endif

#ifdef LL_FMOD			
			if (!gAudiop
#if !LL_WINDOWS
			    && NULL == getenv("LL_BAD_FMOD_DRIVER")
#endif // !LL_WINDOWS
			    )
			{
				gAudiop = (LLAudioEngine *) new LLAudioEngine_FMOD();
			}
#endif

			if (gAudiop)
			{
#if LL_WINDOWS
				// FMOD on Windows needs the window handle to stop playing audio
				// when window is minimized. JC
				void* window_handle = (HWND)gViewerWindow->getPlatformWindow();
#else
				void* window_handle = NULL;
#endif
				bool init = gAudiop->init(kAUDIO_NUM_SOURCES, window_handle);
				if(init)
				{
					gAudiop->setMuted(TRUE);
				}
				else
				{
					LL_WARNS("AppInit") << "Unable to initialize audio engine" << LL_ENDL;
					delete gAudiop;
					gAudiop = NULL;
				}

				if (gAudiop)
				{
					// if the audio engine hasn't set up its own preferred handler for streaming audio then set up the generic streaming audio implementation which uses media plugins
					if (NULL == gAudiop->getStreamingAudioImpl())
					{
						LL_INFOS("AppInit") << "Using media plugins to render streaming audio" << LL_ENDL;
						gAudiop->setStreamingAudioImpl(new LLStreamingAudio_MediaPlugins());
					}
				}
			}
		}
		
		LL_INFOS("AppInit") << "Audio Engine Initialized." << LL_ENDL;
		
		if (LLTimer::knownBadTimer())
		{
			LL_WARNS("AppInit") << "Unreliable timers detected (may be bad PCI chipset)!!" << LL_ENDL;
		}

		//
		// Log on to system
		//
		if (gUserCredential.isNull())
		{
			gUserCredential = gLoginHandler.initializeLoginInfo();
		}
		// Previous initializeLoginInfo may have generated user credentials.  Re-check them.
		if (gUserCredential.isNull())
		{
			show_connect_box = TRUE;
		}
		else if (gSavedSettings.getBOOL("AutoLogin"))  
		{
			gRememberPassword = TRUE;
			gSavedSettings.setBOOL("RememberPassword", TRUE);                                                      
			show_connect_box = false;    			
		}
		else 
		{
			gRememberPassword = gSavedSettings.getBOOL("RememberPassword");
			show_connect_box = TRUE;
		}
		// Go to the next startup state
		LLStartUp::setStartupState( STATE_BROWSER_INIT );
		return FALSE;
	}

	
	if (STATE_BROWSER_INIT == LLStartUp::getStartupState())
	{
		LL_DEBUGS("AppInit") << "STATE_BROWSER_INIT" << LL_ENDL;
		std::string msg = LLTrans::getString("LoginInitializingBrowser");
		set_startup_status(0.03f, msg.c_str(), gAgent.mMOTD.c_str());
		display_startup();
		// LLViewerMedia::initBrowser();
		LLStartUp::setStartupState( STATE_LOGIN_SHOW );
		return FALSE;
	}


	if (STATE_LOGIN_SHOW == LLStartUp::getStartupState())
	{
		LL_DEBUGS("AppInit") << "Initializing Window" << LL_ENDL;

		// if we've gone backwards in the login state machine, to this state where we show the UI
		// AND the debug setting to exit in this case is true, then go ahead and bail quickly
		if ( mLoginStatePastUI && gSavedSettings.getBOOL("QuitOnLoginActivated") )
		{
			// no requirement for notification here - just exit
			LLAppViewer::instance()->earlyExitNoNotify();
		}

		gViewerWindow->getWindow()->setCursor(UI_CURSOR_ARROW);

		timeout_count = 0;

		// Login screen needs menus for preferences, but we can enter
		// this startup phase more than once.
		if (gLoginMenuBarView == NULL)
		{
<<<<<<< HEAD
			// <FS:Zi> Moved this to initBase() in llviewerwindow.cpp to get the edit menu set up
			//         before any text widget uses it
			// display_startup();
			// initialize_edit_menu();
			// </FS:Zi>
=======
			display_startup();
			initialize_edit_menu();
			initialize_spellcheck_menu();
>>>>>>> a4df79bc
			display_startup();
			init_menus();
			display_startup();
		}

		if (show_connect_box)
		{
			// Load all the name information out of the login view
			// NOTE: Hits "Attempted getFields with no login view shown" warning, since we don't
			// show the login view until login_show() is called below.  
			if (gUserCredential.isNull())                                                                          
			{                                                  
				display_startup();
				gUserCredential = gSecAPIHandler->loadCredential(gSavedSettings.getString("UserLoginInfo"));                       
				display_startup();
			}     
			if (gHeadlessClient)
			{
				LL_WARNS("AppInit") << "Waiting at connection box in headless client.  Did you mean to add autologin params?" << LL_ENDL;
			}
			// Make sure the process dialog doesn't hide things
			display_startup();
			gViewerWindow->setShowProgress(FALSE,FALSE);
			display_startup();
			// Show the login dialog
			login_show();
			display_startup();
			// connect dialog is already shown, so fill in the names
			if (gUserCredential.notNull())                                                                         
			{                                                                                                      
				LLPanelLogin::setFields( gUserCredential );                                  
			}     
			display_startup();
			LLPanelLogin::giveFocus();

			LLStartUp::setStartupState( STATE_LOGIN_WAIT );		// Wait for user input
		}
		else
		{
			// skip directly to message template verification
			LLStartUp::setStartupState( STATE_LOGIN_CLEANUP );
		}

		display_startup();
		gViewerWindow->setNormalControlsVisible( FALSE );	
		display_startup();
		gLoginMenuBarView->setVisible( TRUE );
		display_startup();
		gLoginMenuBarView->setEnabled( TRUE );
		display_startup();
		
		LLNotificationsUI::LLScreenChannelBase* chat_channel = LLNotificationsUI::LLChannelManager::getInstance()->findChannelByID(LLUUID(gSavedSettings.getString("NearByChatChannelUUID")));
		if(chat_channel)
		{
			chat_channel->removeToastsFromChannel();
		}

		show_debug_menus();
		display_startup();

		// Hide the splash screen
		LLSplashScreen::hide();
		display_startup();
		// Push our window frontmost
		gViewerWindow->getWindow()->show();
		display_startup();

		// DEV-16927.  The following code removes errant keystrokes that happen while the window is being 
		// first made visible.
#ifdef _WIN32
		MSG msg;
		while( PeekMessage( &msg, /*All hWnds owned by this thread */ NULL, WM_KEYFIRST, WM_KEYLAST, PM_REMOVE ) )
		{ }
		display_startup();
#endif
		timeout.reset();
		return FALSE;
	}

	if (STATE_LOGIN_WAIT == LLStartUp::getStartupState())
	{
		// when we get to this state, we've already been past the login UI
		// (possiblely automatically) - flag this so we can test in the 
		// STATE_LOGIN_SHOW state if we've gone backwards
		mLoginStatePastUI = true;

		// Don't do anything.  Wait for the login view to call the login_callback,
		// which will push us to the next state.
		display_startup();
		// Sleep so we don't spin the CPU
		ms_sleep(1);
		return FALSE;
	}

	if (STATE_LOGIN_CLEANUP == LLStartUp::getStartupState())
	{
		// Post login screen, we should see if any settings have changed that may
		// require us to either start/stop or change the socks proxy. As various communications
		// past this point may require the proxy to be up.
		if (!LLStartUp::startLLProxy())
		{
			// Proxy start up failed, we should now bail the state machine
			// startLLProxy() will have reported an error to the user
			// already, so we just go back to the login screen. The user
			// could then change the preferences to fix the issue.

			LLStartUp::setStartupState(STATE_LOGIN_SHOW);
			return FALSE;
		}

		// reset the values that could have come in from a slurl
		// DEV-42215: Make sure they're not empty -- gUserCredential
		// might already have been set from gSavedSettings, and it's too bad
		// to overwrite valid values with empty strings.

		if (show_connect_box)
		{
			// TODO if not use viewer auth
			// Load all the name information out of the login view
			LLPanelLogin::getFields(gUserCredential, gRememberPassword); 
			// end TODO
	 
			// HACK: Try to make not jump on login
			gKeyboard->resetKeys();
		}

		// when we get to this state, we've already been past the login UI
		// (possiblely automatically) - flag this so we can test in the 
		// STATE_LOGIN_SHOW state if we've gone backwards
		mLoginStatePastUI = true;

		// save the credentials                                                                                        
		std::string userid = "unknown";                                                                                
		if(gUserCredential.notNull())                                                                                  
		{  
			userid = gUserCredential->userID();                                                                    
		}
		gSavedSettings.setBOOL("RememberPassword", gRememberPassword);                                                 
		LL_INFOS("AppInit") << "Attempting login as: " << userid << LL_ENDL;                                           
//		gDebugInfo["LoginName"] = userid;                                                                              
// [SL:KB] - Patch: Viewer-CrashReporting | Checked: 2010-11-16 (Catznip-2.6.0a) | Added: Catznip-2.4.0b
		if (gCrashSettings.getBOOL("CrashSubmitName"))
		{
			// Only include the agent name if the user consented
			gDebugInfo["LoginName"] = userid;                                                                              
		}
// [/SL:KB]

		// We don't save this version of the title because it'll
		//  be replaced later, we hope. -- TS
		size_t underscore_pos = userid.find_first_of('_');
		std::string display_id = userid.substr(0,underscore_pos);
		if ((underscore_pos != std::string::npos) &&
			(underscore_pos < userid.length()-1))
		{
			std::string id_last = userid.substr(underscore_pos+1);
			if (id_last.compare("Resident") != 0)
			{
				display_id = display_id + " " + id_last;
			}
		}
		gViewerWindow->setTitle(gWindowTitle+" - "+display_id);
         
		// create necessary directories
		// *FIX: these mkdir's should error check
		gDirUtilp->setLindenUserDir(userid);
		LLFile::mkdir(gDirUtilp->getLindenUserDir());

		// Set PerAccountSettingsFile to the default value.
		gSavedSettings.setString("PerAccountSettingsFile",
			gDirUtilp->getExpandedFilename(LL_PATH_PER_SL_ACCOUNT, 
				LLAppViewer::instance()->getSettingsFilename("Default", "PerAccount")));

		// Note: can't store warnings files per account because some come up before login
		
		// Overwrite default user settings with user settings								 
		LLAppViewer::instance()->loadSettingsFromDirectory("Account");

		// Need to set the LastLogoff time here if we don't have one.  LastLogoff is used for "Recent Items" calculation
		// and startup time is close enough if we don't have a real value.
		if (gSavedPerAccountSettings.getU32("LastLogoff") == 0)
		{
			gSavedPerAccountSettings.setU32("LastLogoff", time_corrected());
		}

		//Default the path if one isn't set.
		// *NOTE: unable to check variable differ from "InstantMessageLogPath" because it was
		// provided in pre 2.0 viewer. See EXT-6661
		if (gSavedPerAccountSettings.getString("InstantMessageLogPath").empty())
		{
			gDirUtilp->setChatLogsDir(gDirUtilp->getOSUserAppDir());
			gSavedPerAccountSettings.setString("InstantMessageLogPath", gDirUtilp->getChatLogsDir());
		}
		else
		{
			gDirUtilp->setChatLogsDir(gSavedPerAccountSettings.getString("InstantMessageLogPath"));		
		}
		gDirUtilp->setPerAccountChatLogsDir(userid);  
		
		LLFile::mkdir(gDirUtilp->getChatLogsDir());
		LLFile::mkdir(gDirUtilp->getPerAccountChatLogsDir());

		// NaCl - Antispam
		U32 antispam_time = gSavedSettings.getU32("_NACL_AntiSpamTime");
		U32 antispam_amount = gSavedSettings.getU32("_NACL_AntiSpamAmount");
		NACLAntiSpamRegistry::registerQueues(antispam_time, antispam_amount);
		// NaCl End

		//good a place as any to create user windlight directories
		std::string user_windlight_path_name(gDirUtilp->getExpandedFilename( LL_PATH_USER_SETTINGS , "windlight", ""));
		LLFile::mkdir(user_windlight_path_name.c_str());		

		std::string user_windlight_skies_path_name(gDirUtilp->getExpandedFilename( LL_PATH_USER_SETTINGS , "windlight/skies", ""));
		LLFile::mkdir(user_windlight_skies_path_name.c_str());

		std::string user_windlight_water_path_name(gDirUtilp->getExpandedFilename( LL_PATH_USER_SETTINGS , "windlight/water", ""));
		LLFile::mkdir(user_windlight_water_path_name.c_str());

		std::string user_windlight_days_path_name(gDirUtilp->getExpandedFilename( LL_PATH_USER_SETTINGS , "windlight/days", ""));
		LLFile::mkdir(user_windlight_days_path_name.c_str());

		// <FS:WS> Initalize Account based asset_blacklist
		FSWSAssetBlacklist::getInstance()->init();


		if (show_connect_box)
		{
			LLSLURL slurl;
			// WS: Close the Panel only, if we have DisableLoginScreens enabled. Else fade away.
			if(gSavedSettings.getBOOL("FSDisableLoginScreens")) LLPanelLogin::closePanel();
		}

		
		// Load URL History File
		LLURLHistory::loadFile("url_history.xml");
		// Load location history 
		LLLocationHistory::getInstance()->load();

		// Load Avatars icons cache
		LLAvatarIconIDCache::getInstance()->load();
		
		// Load media plugin cookies
		LLViewerMedia::loadCookieFile();

		//-------------------------------------------------
		// Handle startup progress screen
		//-------------------------------------------------

		// on startup the user can request to go to their home,
		// their last location, or some URL "-url //sim/x/y[/z]"
		// All accounts have both a home and a last location, and we don't support
		// more locations than that.  Choose the appropriate one.  JC
// [RLVa:KB] - Checked: 2010-04-01 (RLVa-1.2.0c) | Modified: RLVa-0.2.1d
#ifndef RLV_EXTENSION_STARTLOCATION
		if (rlv_handler_t::isEnabled())
#else
		if ( (rlv_handler_t::isEnabled()) && (RlvSettings::getLoginLastLocation()) )
#endif // RLV_EXTENSION_STARTLOCATION
		{
			// Force login at the last location
			LLStartUp::setStartSLURL(LLSLURL(LLSLURL::SIM_LOCATION_LAST));
		}
// [/RLVa:KB]

		switch (LLStartUp::getStartSLURL().getType())
		  {
		  case LLSLURL::LOCATION:
		    agent_location_id = START_LOCATION_ID_URL;
		    location_which = START_LOCATION_ID_LAST;
		    break;
		  case LLSLURL::LAST_LOCATION:
		    agent_location_id = START_LOCATION_ID_LAST;
		    location_which = START_LOCATION_ID_LAST;
		    break;
		  default:
		    agent_location_id = START_LOCATION_ID_HOME;
		    location_which = START_LOCATION_ID_HOME;
		    break;
		  }

		gViewerWindow->getWindow()->setCursor(UI_CURSOR_WAIT);

		init_start_screen(agent_location_id);

		// Display the startup progress bar.
		gViewerWindow->setShowProgress(TRUE,!gSavedSettings.getBOOL("FSDisableLoginScreens"));
		gViewerWindow->setProgressCancelButtonVisible(TRUE, LLTrans::getString("Quit"));

		gViewerWindow->revealIntroPanel();

		// Ansariel: Update viewer help menu; Needed if logging
		//           in by autologin or on SL it would show
		//           the non-functional "About [CURRENT_GRID]"
		//           and "[CURRENT_GRID] Help" menu entries
		update_grid_help();

		// Poke the VFS, which could potentially block for a while if
		// Windows XP is acting up
		set_startup_status(0.07f, LLTrans::getString("LoginVerifyingCache"), LLStringUtil::null);
		display_startup();

		gVFS->pokeFiles();

		LLStartUp::setStartupState( STATE_LOGIN_AUTH_INIT );

		return FALSE;
	}

	if(STATE_LOGIN_AUTH_INIT == LLStartUp::getStartupState())
	{
		gDebugInfo["GridName"] = LLGridManager::getInstance()->getGridLabel();

		// Update progress status and the display loop.
		auth_desc = LLTrans::getString("LoginInProgress");
		set_startup_status(progress, auth_desc, auth_message);
		progress += 0.02f;
		display_startup();

// <AW: crash report grid correctness>
		eLastExecEvent last_exec_event = gLastExecEvent;
		const std::string current_grid =LLGridManager::getInstance()->getGrid();
		const std::string last_grid = gSavedSettings.getString("LastConnectedGrid");
		if (!last_grid.empty() && last_grid != current_grid)
		{
			// don't report crashes on a different grid than the one connecting to,
			// since a bad OpenSim setup can crash the viewer a lot
			last_exec_event = LAST_EXEC_NORMAL;
		}
// </AW: crash report grid correctness>

		// Setting initial values...
		LLLoginInstance* login = LLLoginInstance::getInstance();
		login->setNotificationsInterface(LLNotifications::getInstance());

		login->setSerialNumber(LLAppViewer::instance()->getSerialNumber());
// <AW: crash report grid correctness>
//		login->setLastExecEvent(gLastExecEvent);
		login->setLastExecEvent(last_exec_event);
// </AW: crash report grid correctness>

		login->setUpdaterLauncher(boost::bind(&LLAppViewer::launchUpdater, LLAppViewer::instance()));

		// This call to LLLoginInstance::connect() starts the 
		// authentication process.
		login->connect(gUserCredential);
#ifdef HAS_OPENSIM_SUPPORT // <FS:AW optional opensim support>
// <AW: opensim>
		LLGridManager::getInstance()->saveGridList();
// </AW: opensim>
#endif // HAS_OPENSIM_SUPPORT // <FS:AW optional opensim support>
		LLStartUp::setStartupState( STATE_LOGIN_CURL_UNSTUCK );
		return FALSE;
	}

	if(STATE_LOGIN_CURL_UNSTUCK == LLStartUp::getStartupState())
	{
		// If we get here we have gotten past the potential stall
		// in curl, so take "may appear frozen" out of progress bar. JC
		auth_desc = LLTrans::getString("LoginInProgressNoFrozen");
		set_startup_status(progress, auth_desc, auth_message);

		LLStartUp::setStartupState( STATE_LOGIN_PROCESS_RESPONSE );
		return FALSE;
	}

	if(STATE_LOGIN_PROCESS_RESPONSE == LLStartUp::getStartupState()) 
	{
		// Generic failure message
		std::ostringstream emsg;
		emsg << LLTrans::getString("LoginFailed") << "\n";
		if(LLLoginInstance::getInstance()->authFailure())
		{
			LL_INFOS("LLStartup") << "Login failed, LLLoginInstance::getResponse(): "
			                      << LLLoginInstance::getInstance()->getResponse() << LL_ENDL;
			LLSD response = LLLoginInstance::getInstance()->getResponse();
			// Still have error conditions that may need some 
			// sort of handling - dig up specific message
			std::string reason_response = response["reason"];
			std::string message_response = response["message"];
			std::string message_id = response["message_id"];
			std::string message; // actual string to show the user

			if(!message_id.empty() && LLTrans::findString(message, message_id, response["message_args"]))
			{
				// message will be filled in with the template and arguments
			}
			else if(!message_response.empty())
			{
				// *HACK: "no_inventory_host" sent as the message itself.
				// Remove this clause when server is sending message_id as well.
				message = LLAgent::sTeleportErrorMessages[ message_response ];
			}

			if (message.empty())
			{
				// Fallback to server-supplied string; necessary since server
				// may add strings that this viewer is not yet aware of
				message = message_response;
			}

			emsg << message;


			if(reason_response == "key")
			{
				// Couldn't login because user/password is wrong
				// Clear the credential
				gUserCredential->clearAuthenticator();
			}

			if(reason_response == "update" 
				|| reason_response == "optional")
			{
				// In the case of a needed update, quit.
				// Its either downloading or declined.
				// If optional was skipped this case shouldn't 
				// be reached.
				LLLoginInstance::getInstance()->disconnect();
				LLAppViewer::instance()->forceQuit();
			}
			else 
			{
				if (reason_response != "tos") 
				{
					// Don't pop up a notification in the TOS case because
					// LLFloaterTOS::onCancel() already scolded the user.
					std::string error_code;
					if(response.has("errorcode"))
					{
						error_code = response["errorcode"].asString();
					}
					if ((reason_response == "CURLError") && 
						(error_code == "SSL_CACERT" || error_code == "SSL_PEER_CERTIFICATE") && 
						response.has("certificate"))
					{
						// This was a certificate error, so grab the certificate
						// and throw up the appropriate dialog.
						LLPointer<LLCertificate> certificate = gSecAPIHandler->getCertificate(response["certificate"]);
						if(certificate)
						{
							LLSD args = transform_cert_args(certificate);

							if(error_code == "SSL_CACERT")
							{
								// if we are handling an untrusted CA, throw up the dialog                             
								// with the 'trust this CA' button.                                                    
								LLNotificationsUtil::add("TrustCertificateError", args, response,
														trust_cert_done);
								
								show_connect_box = true;
							}
							else
							{
								// the certificate exception returns a unique string for each type of exception.       
								// we grab this string via the LLUserAuth object, and use that to grab the localized   
								// string.                                                                             
								args["REASON"] = LLTrans::getString(message_response);
								
								LLNotificationsUtil::add("GeneralCertificateError", args, response,
														 general_cert_done);
								
								reset_login();
								gSavedSettings.setBOOL("AutoLogin", FALSE);
								show_connect_box = true;
								
							}

						}
					}
					else 
					{
						// This wasn't a certificate error, so throw up the normal
						// notificatioin message.
						LLSD args;
						args["ERROR_MESSAGE"] = emsg.str();
						LL_INFOS("LLStartup") << "Notification: " << args << LL_ENDL;
						LLNotificationsUtil::add("ErrorMessage", args, LLSD(), login_alert_done);
					}
				}
				//setup map of datetime strings to codes and slt & local time offset from utc
				// *TODO: Does this need to be here?
				LLStringOps::setupDatetimeInfo (false);
				transition_back_to_login_panel(emsg.str());
				show_connect_box = true;
			}
		}
		else if(LLLoginInstance::getInstance()->authSuccess())
		{
			if(process_login_success_response())
			{
// <AW: crash report grid correctness>
				const std::string current_grid = LLGridManager::getInstance()->getGrid();
				gSavedSettings.setString("LastConnectedGrid", current_grid);
// </AW: crash report grid correctness>

				// Pass the user information to the voice chat server interface.
				LLVoiceClient::getInstance()->userAuthorized(gUserCredential->userID(), gAgentID);
				// create the default proximal channel
				LLVoiceChannel::initClass();
// <AW: opensim>
				// Not used anymore
				//LLGridManager::getInstance()->setFavorite();
 // </AW: opensim>
				gSecAPIHandler->saveCredential(gUserCredential, gRememberPassword);  
				LLStartUp::setStartupState( STATE_WORLD_INIT);
			}
			else
			{
				LLSD args;
				args["ERROR_MESSAGE"] = emsg.str();
				LL_INFOS("LLStartup") << "Notification: " << args << LL_ENDL;
				LLNotificationsUtil::add("ErrorMessage", args, LLSD(), login_alert_done);
				transition_back_to_login_panel(emsg.str());
				show_connect_box = true;
				return FALSE;
			}
		}
		return FALSE;
	}

	//---------------------------------------------------------------------
	// World Init
	//---------------------------------------------------------------------
	if (STATE_WORLD_INIT == LLStartUp::getStartupState())
	{
		set_startup_status(0.30f, LLTrans::getString("LoginInitializingWorld"), gAgent.mMOTD);
		display_startup();
		// We should have an agent id by this point.
		llassert(!(gAgentID == LLUUID::null));

		// Finish agent initialization.  (Requires gSavedSettings, builds camera)
		gAgent.init();
		display_startup();
		gAgentCamera.init();
		display_startup();
		set_underclothes_menu_options();
		display_startup();

		// Since we connected, save off the settings so the user doesn't have to
		// type the name/password again if we crash.
		gSavedSettings.saveToFile(gSavedSettings.getString("ClientSettingsFile"), TRUE);
		LLUIColorTable::instance().saveUserSettings();

		display_startup();

		//
		// Initialize classes w/graphics stuff.
		//
		gTextureList.doPrefetchImages();		
		display_startup();

		LLSurface::initClasses();
		display_startup();


		LLFace::initClass();
		display_startup();

		LLDrawable::initClass();
		display_startup();

		// init the shader managers
		LLPostProcess::initClass();
		display_startup();

		LLViewerObject::initVOClasses();
		display_startup();

		// Initialize all our tools.  Must be done after saved settings loaded.
		// NOTE: This also is where gToolMgr used to be instantiated before being turned into a singleton.
		LLToolMgr::getInstance()->initTools();
		display_startup();

		// Pre-load floaters, like the world map, that are slow to spawn
		// due to XML complexity.
		gViewerWindow->initWorldUI();
		
		display_startup();

		// This is where we used to initialize gWorldp. Original comment said:
		// World initialization must be done after above window init

		// User might have overridden far clip
		LLWorld::getInstance()->setLandFarClip(gAgentCamera.mDrawDistance);
		display_startup();
		// Before we create the first region, we need to set the agent's mOriginGlobal
		// This is necessary because creating objects before this is set will result in a
		// bad mPositionAgent cache.

		gAgent.initOriginGlobal(from_region_handle(gFirstSimHandle));
		display_startup();

		LLWorld::getInstance()->addRegion(gFirstSimHandle, gFirstSim);
		display_startup();

		LLViewerRegion *regionp = LLWorld::getInstance()->getRegionFromHandle(gFirstSimHandle);
		LL_INFOS("AppInit") << "Adding initial simulator " << regionp->getOriginGlobal() << LL_ENDL;
		
		regionp->setSeedCapability(gFirstSimSeedCap);
		LL_DEBUGS("AppInit") << "Waiting for seed grant ...." << LL_ENDL;
		display_startup();
		// Set agent's initial region to be the one we just created.
		gAgent.setRegion(regionp);
		display_startup();
		// Set agent's initial position, which will be read by LLVOAvatar when the avatar
		// object is created.  I think this must be done after setting the region.  JC
		gAgent.setPositionAgent(agent_start_position_region);

		display_startup();
		LLStartUp::setStartupState( STATE_MULTIMEDIA_INIT );
		
		return FALSE;
	}


	//---------------------------------------------------------------------
	// Load QuickTime/GStreamer and other multimedia engines, can be slow.
	// Do it while we're waiting on the network for our seed capability. JC
	//---------------------------------------------------------------------
	if (STATE_MULTIMEDIA_INIT == LLStartUp::getStartupState())
	{
		LLStartUp::multimediaInit();
		LLStartUp::setStartupState( STATE_FONT_INIT );
		display_startup();
		return FALSE;
	}

	// Loading fonts takes several seconds
	if (STATE_FONT_INIT == LLStartUp::getStartupState())
	{
		LLStartUp::fontInit();
		LLStartUp::setStartupState( STATE_SEED_GRANTED_WAIT );
		display_startup();
		return FALSE;
	}

	//---------------------------------------------------------------------
	// Wait for Seed Cap Grant
	//---------------------------------------------------------------------
	if(STATE_SEED_GRANTED_WAIT == LLStartUp::getStartupState())
	{
		LLViewerRegion *regionp = LLWorld::getInstance()->getRegionFromHandle(gFirstSimHandle);
		if (regionp->capabilitiesReceived())
		{
			LLStartUp::setStartupState( STATE_SEED_CAP_GRANTED );
		}
		else
		{
			U32 num_retries = regionp->getNumSeedCapRetries();
			if (num_retries > 0)
			{
				LLStringUtil::format_map_t args;
				args["[NUMBER]"] = llformat("%d", num_retries + 1);
				set_startup_status(0.4f, LLTrans::getString("LoginRetrySeedCapGrant", args), gAgent.mMOTD);
			}
			else
			{
				set_startup_status(0.4f, LLTrans::getString("LoginRequestSeedCapGrant"), gAgent.mMOTD);
			}
		}
		display_startup();
		return FALSE;
	}


	//---------------------------------------------------------------------
	// Seed Capability Granted
	// no newMessage calls should happen before this point
	//---------------------------------------------------------------------
	if (STATE_SEED_CAP_GRANTED == LLStartUp::getStartupState())
	{
		display_startup();
		update_texture_fetch();
		display_startup();

		if ( gViewerWindow != NULL)
		{	// This isn't the first logon attempt, so show the UI
			gViewerWindow->setNormalControlsVisible( TRUE );
		}	
		gLoginMenuBarView->setVisible( FALSE );
		gLoginMenuBarView->setEnabled( FALSE );
		display_startup();

		// direct logging to the debug console's line buffer
		LLError::logToFixedBuffer(gDebugView->mDebugConsolep);
		display_startup();
		
		// set initial visibility of debug console
		gDebugView->mDebugConsolep->setVisible(gSavedSettings.getBOOL("ShowDebugConsole"));
		display_startup();

		//
		// Set message handlers
		//
		LL_INFOS("AppInit") << "Initializing communications..." << LL_ENDL;

		// register callbacks for messages. . . do this after initial handshake to make sure that we don't catch any unwanted
		register_viewer_callbacks(gMessageSystem);
		display_startup();

		// Debugging info parameters
		gMessageSystem->setMaxMessageTime( 0.5f );			// Spam if decoding all msgs takes more than 500 ms
		display_startup();

		#ifndef	LL_RELEASE_FOR_DOWNLOAD
			gMessageSystem->setTimeDecodes( TRUE );				// Time the decode of each msg
			gMessageSystem->setTimeDecodesSpamThreshold( 0.05f );  // Spam if a single msg takes over 50ms to decode
		#endif
		display_startup();

		gXferManager->registerCallbacks(gMessageSystem);
		display_startup();

		LLStartUp::initNameCache();
		display_startup();

		// update the voice settings *after* gCacheName initialization
		// so that we can construct voice UI that relies on the name cache
		LLVoiceClient::getInstance()->updateSettings();
		display_startup();

		// <FS:ND> FIRE-3066: Force creation or FSFLoaterContacts here, this way it will register with LLAvatarTracker early enough.
		// Otherwise it is only create if isChatMultriTab() == true and LLIMFloaterContainer::getInstance is called
		// Moved here from llfloaternearbyvchat.cpp by Zi, to make this work even if LogShowHistory is FALSE
		LLFloater *pContacts(FSFloaterContacts::getInstance());
		
		// Do something with pContacts so no overzealous optimizer optimzes our neat little call to FSFloaterContacts::getInstance() away.
		if( pContacts )
			llinfos << "Constructed " <<  pContacts->getTitle() << llendl;
		// </FS:ND>

		//gCacheName is required for nearby chat history loading
		//so I just moved nearby history loading a few states further
		if (gSavedPerAccountSettings.getBOOL("LogShowHistory"))
		{
			LLFloaterNearbyChat* nearby_chat = LLFloaterNearbyChat::getInstance();
			if (nearby_chat) nearby_chat->loadHistory();
		}
		display_startup();

		// *Note: this is where gWorldMap used to be initialized.

		// register null callbacks for audio until the audio system is initialized
		gMessageSystem->setHandlerFuncFast(_PREHASH_SoundTrigger, null_message_callback, NULL);
		gMessageSystem->setHandlerFuncFast(_PREHASH_AttachedSound, null_message_callback, NULL);
		display_startup();

		//reset statistics
		LLViewerStats::getInstance()->resetStats();

		display_startup();
		//
		// Set up region and surface defaults
		//


		// Sets up the parameters for the first simulator

		LL_DEBUGS("AppInit") << "Initializing camera..." << LL_ENDL;
		gFrameTime    = totalTime();
		F32 last_time = gFrameTimeSeconds;
		gFrameTimeSeconds = (S64)(gFrameTime - gStartTime)/SEC_TO_MICROSEC;

		gFrameIntervalSeconds = gFrameTimeSeconds - last_time;
		if (gFrameIntervalSeconds < 0.f)
		{
			gFrameIntervalSeconds = 0.f;
		}

		// Make sure agent knows correct aspect ratio
		// FOV limits depend upon aspect ratio so this needs to happen before initializing the FOV below
		LLViewerCamera::getInstance()->setViewHeightInPixels(gViewerWindow->getWorldViewHeightRaw());
		LLViewerCamera::getInstance()->setAspect(gViewerWindow->getWorldViewAspectRatio());
		// Initialize FOV
		LLViewerCamera::getInstance()->setDefaultFOV(gSavedSettings.getF32("CameraAngle")); 
		display_startup();

		// Move agent to starting location. The position handed to us by
		// the space server is in global coordinates, but the agent frame
		// is in region local coordinates. Therefore, we need to adjust
		// the coordinates handed to us to fit in the local region.

		gAgent.setPositionAgent(agent_start_position_region);
		gAgent.resetAxes(gAgentStartLookAt);
		gAgentCamera.stopCameraAnimation();
		gAgentCamera.resetCamera();
		display_startup();

		// Initialize global class data needed for surfaces (i.e. textures)
		LL_DEBUGS("AppInit") << "Initializing sky..." << LL_ENDL;
		// Initialize all of the viewer object classes for the first time (doing things like texture fetches.
		LLGLState::checkStates();
		LLGLState::checkTextureChannels();

		gSky.init(initial_sun_direction);

		LLGLState::checkStates();
		LLGLState::checkTextureChannels();

		display_startup();

		LL_DEBUGS("AppInit") << "Decoding images..." << LL_ENDL;
		// For all images pre-loaded into viewer cache, decode them.
		// Need to do this AFTER we init the sky
		const S32 DECODE_TIME_SEC = 2;
		for (int i = 0; i < DECODE_TIME_SEC; i++)
		{
			F32 frac = (F32)i / (F32)DECODE_TIME_SEC;
			set_startup_status(0.45f + frac*0.1f, LLTrans::getString("LoginDecodingImages"), gAgent.mMOTD);
			display_startup();
			gTextureList.decodeAllImages(1.f);
		}
		LLStartUp::setStartupState( STATE_WORLD_WAIT );

		display_startup();

		// JC - Do this as late as possible to increase likelihood Purify
		// will run.
		LLMessageSystem* msg = gMessageSystem;
		if (!msg->mOurCircuitCode)
		{
			LL_WARNS("AppInit") << "Attempting to connect to simulator with a zero circuit code!" << LL_ENDL;
		}

		gUseCircuitCallbackCalled = false;

		msg->enableCircuit(gFirstSim, TRUE);
		// now, use the circuit info to tell simulator about us!
		LL_INFOS("AppInit") << "viewer: UserLoginLocationReply() Enabling " << gFirstSim << " with code " << msg->mOurCircuitCode << LL_ENDL;
		msg->newMessageFast(_PREHASH_UseCircuitCode);
		msg->nextBlockFast(_PREHASH_CircuitCode);
		msg->addU32Fast(_PREHASH_Code, msg->mOurCircuitCode);
		msg->addUUIDFast(_PREHASH_SessionID, gAgent.getSessionID());
		msg->addUUIDFast(_PREHASH_ID, gAgent.getID());
		msg->sendReliable(
			gFirstSim,
			gSavedSettings.getS32("UseCircuitCodeMaxRetries"),
			FALSE,
			gSavedSettings.getF32("UseCircuitCodeTimeout"),
			use_circuit_callback,
			NULL);

		timeout.reset();
		display_startup();

		return FALSE;
	}

	//---------------------------------------------------------------------
	// Agent Send
	//---------------------------------------------------------------------
	if(STATE_WORLD_WAIT == LLStartUp::getStartupState())
	{
		LL_DEBUGS("AppInit") << "Waiting for simulator ack...." << LL_ENDL;
		set_startup_status(0.59f, LLTrans::getString("LoginWaitingForRegionHandshake"), gAgent.mMOTD);
		if(gGotUseCircuitCodeAck)
		{
			LLStartUp::setStartupState( STATE_AGENT_SEND );
		}
		LLMessageSystem* msg = gMessageSystem;
		while (msg->checkAllMessages(gFrameCount, gServicePump))
		{
			display_startup();
		}
		msg->processAcks();
		display_startup();
		return FALSE;
	}

	//---------------------------------------------------------------------
	// Agent Send
	//---------------------------------------------------------------------
	if (STATE_AGENT_SEND == LLStartUp::getStartupState())
	{
		LL_DEBUGS("AppInit") << "Connecting to region..." << LL_ENDL;
		set_startup_status(0.60f, LLTrans::getString("LoginConnectingToRegion"), gAgent.mMOTD);
		display_startup();
		// register with the message system so it knows we're
		// expecting this message
		LLMessageSystem* msg = gMessageSystem;
		msg->setHandlerFuncFast(
			_PREHASH_AgentMovementComplete,
			process_agent_movement_complete);
		LLViewerRegion* regionp = gAgent.getRegion();
		if(regionp)
		{
			send_complete_agent_movement(regionp->getHost());
			gAssetStorage->setUpstream(regionp->getHost());
			gCacheName->setUpstream(regionp->getHost());
			msg->newMessageFast(_PREHASH_EconomyDataRequest);
			gAgent.sendReliableMessage();
		}
		display_startup();

		// Create login effect
		// But not on first login, because you can't see your avatar then
		if (!gAgent.isFirstLogin())
		{
			LLHUDEffectSpiral *effectp = (LLHUDEffectSpiral *)LLHUDManager::getInstance()->createViewerEffect(LLHUDObject::LL_HUD_EFFECT_POINT, TRUE);
			effectp->setPositionGlobal(gAgent.getPositionGlobal());
			effectp->setColor(LLColor4U(gAgent.getEffectColor()));
			LLHUDManager::getInstance()->sendEffects();
		}

		LLStartUp::setStartupState( STATE_AGENT_WAIT );		// Go to STATE_AGENT_WAIT

		timeout.reset();
		display_startup();
		return FALSE;
	}

	//---------------------------------------------------------------------
	// Agent Wait
	//---------------------------------------------------------------------
	if (STATE_AGENT_WAIT == LLStartUp::getStartupState())
	{
		LLMessageSystem* msg = gMessageSystem;
		while (msg->checkAllMessages(gFrameCount, gServicePump))
		{
			if (gAgentMovementCompleted)
			{
				// Sometimes we have more than one message in the
				// queue. break out of this loop and continue
				// processing. If we don't, then this could skip one
				// or more login steps.
				break;
			}
			else
			{
				LL_DEBUGS("AppInit") << "Awaiting AvatarInitComplete, got "
				<< msg->getMessageName() << LL_ENDL;
			}
			display_startup();
		}
		msg->processAcks();

		display_startup();

		if (gAgentMovementCompleted)
		{
			LLStartUp::setStartupState( STATE_INVENTORY_SEND );
		}
		display_startup();
		return FALSE;
	}

	//---------------------------------------------------------------------
	// Inventory Send
	//---------------------------------------------------------------------
	if (STATE_INVENTORY_SEND == LLStartUp::getStartupState())
	{
		// <FS:Ansariel> Moved before inventory creation. Otherwise the responses
		//               from the money balance request and mutelist request
		//               seem to get lost under certain conditions
		// request mute list
		llinfos << "Requesting Mute List" << llendl;
		LLMuteList::getInstance()->requestFromServer(gAgent.getID());
		display_startup();
		// Get L$ and ownership credit information
		llinfos << "Requesting Money Balance" << llendl;
		LLStatusBar::sendMoneyBalanceRequest();

		display_startup();
		// </FS:Ansariel>

		display_startup();
		// Inform simulator of our language preference
		LLAgentLanguage::update();
		display_startup();
		// unpack thin inventory
		LLSD response = LLLoginInstance::getInstance()->getResponse();
		//bool dump_buffer = false;

		LLSD inv_lib_root = response["inventory-lib-root"];
		if(inv_lib_root.isDefined())
		{
			// should only be one
			LLSD id = inv_lib_root[0]["folder_id"];
			if(id.isDefined())
			{
				gInventory.setLibraryRootFolderID(id.asUUID());
			}
		}
		display_startup();
 		
		LLSD inv_lib_owner = response["inventory-lib-owner"];
		if(inv_lib_owner.isDefined())
		{
			// should only be one
			LLSD id = inv_lib_owner[0]["agent_id"];
			if(id.isDefined())
			{
				gInventory.setLibraryOwnerID( LLUUID(id.asUUID()));
			}
		}
		display_startup();

		LLSD inv_skel_lib = response["inventory-skel-lib"];
 		if(inv_skel_lib.isDefined() && gInventory.getLibraryOwnerID().notNull())
 		{
 			if(!gInventory.loadSkeleton(inv_skel_lib, gInventory.getLibraryOwnerID()))
 			{
 				LL_WARNS("AppInit") << "Problem loading inventory-skel-lib" << LL_ENDL;
 			}
 		}
		display_startup();

		LLSD inv_skeleton = response["inventory-skeleton"];
 		if(inv_skeleton.isDefined())
 		{
 			if(!gInventory.loadSkeleton(inv_skeleton, gAgent.getID()))
 			{
 				LL_WARNS("AppInit") << "Problem loading inventory-skel-targets" << LL_ENDL;
 			}
 		}
		display_startup();

		LLSD inv_basic = response["inventory-basic"];
 		if(inv_basic.isDefined())
 		{
			llinfos << "Basic inventory root folder id is " << inv_basic["folder_id"] << llendl;
 		}

		LLSD buddy_list = response["buddy-list"];
 		if(buddy_list.isDefined())
 		{
			LLAvatarTracker::buddy_map_t list;
			LLUUID agent_id;
			S32 has_rights = 0, given_rights = 0;
			for(LLSD::array_const_iterator it = buddy_list.beginArray(),
				end = buddy_list.endArray(); it != end; ++it)
			{
				LLSD buddy_id = (*it)["buddy_id"];
				if(buddy_id.isDefined())
				{
					agent_id = buddy_id.asUUID();
				}

				LLSD buddy_rights_has = (*it)["buddy_rights_has"];
				if(buddy_rights_has.isDefined())
				{
					has_rights = buddy_rights_has.asInteger();
				}

				LLSD buddy_rights_given = (*it)["buddy_rights_given"];
				if(buddy_rights_given.isDefined())
				{
					given_rights = buddy_rights_given.asInteger();
				}

				list[agent_id] = new LLRelationship(given_rights, has_rights, false);
			}
			LLAvatarTracker::instance().addBuddyList(list);
			display_startup();
 		}

		bool show_hud = false;
		LLSD tutorial_setting = response["tutorial_setting"];
		if(tutorial_setting.isDefined())
		{
			for(LLSD::array_const_iterator it = tutorial_setting.beginArray(),
				end = tutorial_setting.endArray(); it != end; ++it)
			{
				LLSD tutorial_url = (*it)["tutorial_url"];
				if(tutorial_url.isDefined())
				{
					// Tutorial floater will append language code
					gSavedSettings.setString("TutorialURL", tutorial_url.asString());
				}
				
				// For Viewer 2.0 we are not using the web-based tutorial
				// If we reverse that decision, put this code back and use
				// login.cgi to send a different URL with content that matches
				// the Viewer 2.0 UI.
				//LLSD use_tutorial = (*it)["use_tutorial"];
				//if(use_tutorial.asString() == "true")
				//{
				//	show_hud = true;
				//}
			}
		}
		display_startup();

		// Either we want to show tutorial because this is the first login
		// to a Linden Help Island or the user quit with the tutorial
		// visible.  JC
		if (show_hud || gSavedSettings.getBOOL("ShowTutorial"))
		{
			LLFloaterReg::showInstance("hud", LLSD(), FALSE);
		}
		display_startup();

		LLSD event_notifications = response["event_notifications"];
		if(event_notifications.isDefined())
		{
			gEventNotifier.load(event_notifications);
		}
		display_startup();

		LLSD classified_categories = response["classified_categories"];
		if(classified_categories.isDefined())
		{
			LLClassifiedInfo::loadCategories(classified_categories);
		}
		display_startup();

		// This method MUST be called before gInventory.findCategoryUUIDForType because of 
		// gInventory.mIsAgentInvUsable is set to true in the gInventory.buildParentChildMap.
		gInventory.buildParentChildMap();
		display_startup();

		//all categories loaded. lets create "My Favorites" category
		gInventory.findCategoryUUIDForType(LLFolderType::FT_FAVORITE,true);

		// set up callbacks
		llinfos << "Registering Callbacks" << llendl;
		LLMessageSystem* msg = gMessageSystem;
		llinfos << " Inventory" << llendl;
		LLInventoryModel::registerCallbacks(msg);
		llinfos << " AvatarTracker" << llendl;
		LLAvatarTracker::instance().registerCallbacks(msg);
		llinfos << " Landmark" << llendl;
		LLLandmark::registerCallbacks(msg);
		display_startup();

		// <FS:Ansariel> Moved before inventory creation. Otherwise the responses
		//               from the money balance request and mutelist request
		//               seem to get lost under certain conditions
		//// request mute list
		//llinfos << "Requesting Mute List" << llendl;
		//LLMuteList::getInstance()->requestFromServer(gAgent.getID());
		//display_startup();
		//// Get L$ and ownership credit information
		//llinfos << "Requesting Money Balance" << llendl;
		//LLStatusBar::sendMoneyBalanceRequest();

		//display_startup();
		// </FS:Ansariel>
		// request all group information
		llinfos << "Requesting Agent Data" << llendl;
		gAgent.sendAgentDataUpdateRequest();
		display_startup();

		// Create the inventory views
		llinfos << "Creating Inventory Views" << llendl;
		LLFloaterReg::getInstance("inventory");
		//display_startup();

// [RLVa:KB] - Checked: 2010-02-27 (RLVa-1.2.0a) | Added: RLVa-1.1.0f
		if (rlv_handler_t::isEnabled())
		{
			// Regularly process a select subset of retained commands during logon
			gIdleCallbacks.addFunction(RlvHandler::onIdleStartup, new LLTimer());
		}
// [/RLVa:KB]

		LLStartUp::setStartupState( STATE_MISC );
		display_startup();
		return FALSE;
	}


	//---------------------------------------------------------------------
	// Misc
	//---------------------------------------------------------------------
	if (STATE_MISC == LLStartUp::getStartupState())
	{
		// We have a region, and just did a big inventory download.
		// We can estimate the user's connection speed, and set their
		// max bandwidth accordingly.  JC
		if (gSavedSettings.getBOOL("FirstLoginThisInstall"))
		{
			// This is actually a pessimistic computation, because TCP may not have enough
			// time to ramp up on the (small) default inventory file to truly measure max
			// bandwidth. JC
			F64 rate_bps = LLLoginInstance::getInstance()->getLastTransferRateBPS();
			const F32 FAST_RATE_BPS = 600.f * 1024.f;
			const F32 FASTER_RATE_BPS = 750.f * 1024.f;
			F32 max_bandwidth = gViewerThrottle.getMaxBandwidth();
			if (rate_bps > FASTER_RATE_BPS
				&& rate_bps > max_bandwidth)
			{
				LL_DEBUGS("AppInit") << "Fast network connection, increasing max bandwidth to " 
					<< FASTER_RATE_BPS/1024.f 
					<< " kbps" << LL_ENDL;
				gViewerThrottle.setMaxBandwidth(FASTER_RATE_BPS / 1024.f);
			}
			else if (rate_bps > FAST_RATE_BPS
				&& rate_bps > max_bandwidth)
			{
				LL_DEBUGS("AppInit") << "Fast network connection, increasing max bandwidth to " 
					<< FAST_RATE_BPS/1024.f 
					<< " kbps" << LL_ENDL;
				gViewerThrottle.setMaxBandwidth(FAST_RATE_BPS / 1024.f);
			}

			if (gSavedSettings.getBOOL("ShowHelpOnFirstLogin"))
			{
				gSavedSettings.setBOOL("HelpFloaterOpen", TRUE);
			}

			// Set the show start location to true, now that the user has logged
			// on with this install.
			gSavedSettings.setBOOL("ShowStartLocation", TRUE);
		}

		display_startup();

		if (gSavedSettings.getBOOL("HelpFloaterOpen"))
		{
			// show default topic
			LLViewerHelp::instance().showTopic("");
		}

		display_startup();

		// We're successfully logged in.
		gSavedSettings.setBOOL("FirstLoginThisInstall", FALSE);

		LLFloaterReg::showInitialVisibleInstances();

		display_startup();

		// based on the comments, we've successfully logged in so we can delete the 'forced'
		// URL that the updater set in settings.ini (in a mostly paranoid fashion)
		std::string nextLoginLocation = gSavedSettings.getString( "NextLoginLocation" );
		if ( nextLoginLocation.length() )
		{
			// clear it
			gSavedSettings.setString( "NextLoginLocation", "" );

			// and make sure it's saved
			gSavedSettings.saveToFile( gSavedSettings.getString("ClientSettingsFile") , TRUE );
			LLUIColorTable::instance().saveUserSettings();
		};

		display_startup();
		// JC: Initializing audio requests many sounds for download.
		init_audio();
		display_startup();

		// JC: Initialize "active" gestures.  This may also trigger
		// many gesture downloads, if this is the user's first
		// time on this machine or -purge has been run.
		LLSD gesture_options 
			= LLLoginInstance::getInstance()->getResponse("gestures");
		if (gesture_options.isDefined())
		{
			LL_DEBUGS("AppInit") << "Gesture Manager loading " << gesture_options.size()
				<< LL_ENDL;
			uuid_vec_t item_ids;
			for(LLSD::array_const_iterator resp_it = gesture_options.beginArray(),
				end = gesture_options.endArray(); resp_it != end; ++resp_it)
			{
				// If the id is not specifed in the LLSD,
				// the LLSD operator[]() will return a null LLUUID. 
				LLUUID item_id = (*resp_it)["item_id"];
				LLUUID asset_id = (*resp_it)["asset_id"];

				if (item_id.notNull() && asset_id.notNull())
				{
					// Could schedule and delay these for later.
					const BOOL no_inform_server = FALSE;
					const BOOL no_deactivate_similar = FALSE;
					LLGestureMgr::instance().activateGestureWithAsset(item_id, asset_id,
										 no_inform_server,
										 no_deactivate_similar);
					// We need to fetch the inventory items for these gestures
					// so we have the names to populate the UI.
					item_ids.push_back(item_id);
				}
			}
			// no need to add gesture to inventory observer, it's already made in constructor 
			LLGestureMgr::instance().setFetchIDs(item_ids);
			LLGestureMgr::instance().startFetch();
		}
		gDisplaySwapBuffers = TRUE;
		display_startup();

		LLMessageSystem* msg = gMessageSystem;
		msg->setHandlerFuncFast(_PREHASH_SoundTrigger,				process_sound_trigger);
		msg->setHandlerFuncFast(_PREHASH_PreloadSound,				process_preload_sound);
		msg->setHandlerFuncFast(_PREHASH_AttachedSound,				process_attached_sound);
		msg->setHandlerFuncFast(_PREHASH_AttachedSoundGainChange,	process_attached_sound_gain_change);

		LL_DEBUGS("AppInit") << "Initialization complete" << LL_ENDL;

		gRenderStartTime.reset();
		gForegroundTime.reset();

		// HACK: Inform simulator of window size.
		// Do this here so it's less likely to race with RegisterNewAgent.
		// TODO: Put this into RegisterNewAgent
		// JC - 7/20/2002
		gViewerWindow->sendShapeToSim();

		// The reason we show the alert is because we want to
		// reduce confusion for when you log in and your provided
		// location is not your expected location. So, if this is
		// your first login, then you do not have an expectation,
		// thus, do not show this alert.
		if (!gAgent.isFirstLogin())
		{
			llinfos << "gAgentStartLocation : " << gAgentStartLocation << llendl;
			LLSLURL start_slurl = LLStartUp::getStartSLURL();
			
			if (((start_slurl.getType() == LLSLURL::LOCATION) && (gAgentStartLocation == "url")) ||
				((start_slurl.getType() == LLSLURL::LAST_LOCATION) && (gAgentStartLocation == "last")) ||
				((start_slurl.getType() == LLSLURL::HOME_LOCATION) && (gAgentStartLocation == "home")))
			{
				// Start location is OK
				// Disabled code to restore camera location and focus if logging in to default location
				static bool samename = false;
				if (samename)
				{
					// restore old camera pos
					gAgentCamera.setFocusOnAvatar(FALSE, FALSE);
					gAgentCamera.setCameraPosAndFocusGlobal(gSavedSettings.getVector3d("CameraPosOnLogout"), gSavedSettings.getVector3d("FocusPosOnLogout"), LLUUID::null);
					BOOL limit_hit = FALSE;
					gAgentCamera.calcCameraPositionTargetGlobal(&limit_hit);
					if (limit_hit)
					{
						gAgentCamera.setFocusOnAvatar(TRUE, FALSE);
					}
					gAgentCamera.stopCameraAnimation();
				}
			}
			else
			{
				std::string msg;
				switch(start_slurl.getType())
				{
					case LLSLURL::LOCATION:
					{
						
						msg = "AvatarMovedDesired";
						break;
					}
					case LLSLURL::HOME_LOCATION:
					{
						msg = "AvatarMovedHome";
						break;
					}
					default:
					{
						msg = "AvatarMovedLast";
					}
				}
				LLNotificationsUtil::add(msg);
			}
		}

		display_startup();
        //DEV-17797.  get null folder.  Any items found here moved to Lost and Found
        LLInventoryModelBackgroundFetch::instance().findLostItems();
		display_startup();

		LLStartUp::setStartupState( STATE_PRECACHE );
		timeout.reset();
		return FALSE;
	}

	if (STATE_PRECACHE == LLStartUp::getStartupState())
	{
		display_startup();
		F32 timeout_frac = timeout.getElapsedTimeF32()/PRECACHING_DELAY;

		// We now have an inventory skeleton, so if this is a user's first
		// login, we can start setting up their clothing and avatar 
		// appearance.  This helps to avoid the generic "Ruth" avatar in
		// the orientation island tutorial experience. JC
		if (gAgent.isFirstLogin()
			&& !sInitialOutfit.empty()    // registration set up an outfit
			&& !sInitialOutfitGender.empty() // and a gender
			&& isAgentAvatarValid()	  // can't wear clothes without object
			&& !gAgent.isGenderChosen() ) // nothing already loading
		{
			// Start loading the wearables, textures, gestures
			LLStartUp::loadInitialOutfit( sInitialOutfit, sInitialOutfitGender );
		}

		display_startup();

		// wait precache-delay and for agent's avatar or a lot longer.
		if(((timeout_frac > 1.f) && isAgentAvatarValid())
		   || (timeout_frac > 3.f))
		{
			LLStartUp::setStartupState( STATE_WEARABLES_WAIT );
		}
		else
		{
			update_texture_fetch();
			set_startup_status(0.60f + 0.30f * timeout_frac,
				LLTrans::getString("LoginPrecaching"),
					gAgent.mMOTD);
			display_startup();
		}
		
		return TRUE;
	}

	if (STATE_WEARABLES_WAIT == LLStartUp::getStartupState())
	{
		static LLFrameTimer wearables_timer;

		const F32 wearables_time = wearables_timer.getElapsedTimeF32();
		const F32 MAX_WEARABLES_TIME = 10.f;

		if (!gAgent.isGenderChosen() && isAgentAvatarValid())
		{
			// No point in waiting for clothing, we don't even
			// know what gender we are.  Pop a dialog to ask and
			// proceed to draw the world. JC
			//
			// *NOTE: We might hit this case even if we have an
			// initial outfit, but if the load hasn't started
			// already then something is wrong so fall back
			// to generic outfits. JC
			// <FS:Ansariel> Set CURRENT_GRID parameter
			//LLNotificationsUtil::add("WelcomeChooseSex", LLSD(), LLSD(),
			//	callback_choose_gender);
			LLSD args;
			args["CURRENT_GRID"] = LLGridManager::getInstance()->getGridLabel();
			LLNotificationsUtil::add("WelcomeChooseSex", args, LLSD(),
				callback_choose_gender);
			// </FS:Ansariel> Set CURRENT_GRID parameter
			LLStartUp::setStartupState( STATE_CLEANUP );
			return TRUE;
		}
		
		display_startup();

		if (wearables_time > MAX_WEARABLES_TIME)
		{
			LLNotificationsUtil::add("ClothingLoading");
			LLViewerStats::getInstance()->incStat(LLViewerStats::ST_WEARABLES_TOO_LONG);
			LLStartUp::setStartupState( STATE_CLEANUP );
			return TRUE;
		}

		if (gAgent.isFirstLogin())
		{
			// wait for avatar to be completely loaded
			if (isAgentAvatarValid()
				&& gAgentAvatarp->isFullyLoaded())
			{
				//llinfos << "avatar fully loaded" << llendl;
				LLStartUp::setStartupState( STATE_CLEANUP );
				return TRUE;
			}
		}
		else
		{
			// OK to just get the wearables
			if ( gAgentWearables.areWearablesLoaded() )
			{
				// We have our clothing, proceed.
				//llinfos << "wearables loaded" << llendl;
				LLStartUp::setStartupState( STATE_CLEANUP );
				return TRUE;
			}
		}

		display_startup();
		update_texture_fetch();
		display_startup();
		set_startup_status(0.9f + 0.1f * wearables_time / MAX_WEARABLES_TIME,
						 LLTrans::getString("LoginDownloadingClothing").c_str(),
						 gAgent.mMOTD.c_str());
		display_startup();
		return TRUE;
	}

	if (STATE_CLEANUP == LLStartUp::getStartupState())
	{
		set_startup_status(1.0, "", "");
		display_startup();

//-TT Client LSL Bridge
		if (gSavedSettings.getBOOL("UseLSLBridge"))
			FSLSLBridge::instance().initBridge();
//-TT

		// Let the map know about the inventory.
		LLFloaterWorldMap* floater_world_map = LLFloaterWorldMap::getInstance();
		if(floater_world_map)
		{
			floater_world_map->observeInventory(&gInventory);
			floater_world_map->observeFriends();
		}
		gViewerWindow->showCursor();
		gViewerWindow->getWindow()->resetBusyCount();
		gViewerWindow->getWindow()->setCursor(UI_CURSOR_ARROW);
		LL_DEBUGS("AppInit") << "Done releasing bitmap" << LL_ENDL;
		//gViewerWindow->revealIntroPanel();
		gViewerWindow->setStartupComplete(); 
		gViewerWindow->setProgressCancelButtonVisible(FALSE);
		display_startup();

		// We're not away from keyboard, even though login might have taken
		// a while. JC
		gAgent.clearAFK();

		// Have the agent start watching the friends list so we can update proxies
		gAgent.observeFriends();
		if (gSavedSettings.getBOOL("LoginAsGod"))
		{
			gAgent.requestEnterGodMode();
		}
		
		// Start automatic replay if the flag is set.
		if (gSavedSettings.getBOOL("StatsAutoRun") || gAgentPilot.getReplaySession())
		{
			LL_DEBUGS("AppInit") << "Starting automatic playback" << LL_ENDL;
			gAgentPilot.startPlayback();
		}

		show_debug_menus(); // Debug menu visiblity and First Use trigger
		
		// If we've got a startup URL, dispatch it
		//LLStartUp::dispatchURL();

		// Retrieve information about the land data
		// (just accessing this the first time will fetch it,
		// then the data is cached for the viewer's lifetime)
		LLProductInfoRequestManager::instance();
		
		// *FIX:Mani - What do I do here?
		// Need we really clear the Auth response data?
		// Clean up the userauth stuff.
		// LLUserAuth::getInstance()->reset();

		LLStartUp::setStartupState( STATE_STARTED );
		display_startup();

		// Unmute audio if desired and setup volumes.
		// Unmute audio if desired and setup volumes.
		// This is a not-uncommon crash site, so surround it with
		// llinfos output to aid diagnosis.
		LL_INFOS("AppInit") << "Doing first audio_update_volume..." << LL_ENDL;
		audio_update_volume();
		LL_INFOS("AppInit") << "Done first audio_update_volume." << LL_ENDL;

		// reset keyboard focus to sane state of pointing at world
		gFocusMgr.setKeyboardFocus(NULL);

#if 0 // sjb: enable for auto-enabling timer display 
		gDebugView->mFastTimerView->setVisible(TRUE);
#endif

		LLAppViewer::instance()->handleLoginComplete();

		// reset timers now that we are running "logged in" logic
		LLFastTimer::reset();

		LLAgentPicksInfo::getInstance()->requestNumberOfPicks();

		LLIMFloater::initIMFloater();
		display_startup();

		return TRUE;
	}

	LL_WARNS("AppInit") << "Reached end of idle_startup for state " << LLStartUp::getStartupState() << LL_ENDL;
	return TRUE;
}

//
// local function definition
//

void login_show()
{
	LL_INFOS("AppInit") << "Initializing Login Screen" << LL_ENDL;

#ifdef LL_RELEASE_FOR_DOWNLOAD
	BOOL bUseDebugLogin = gSavedSettings.getBOOL("UseDebugLogin");
#else
	BOOL bUseDebugLogin = TRUE;
#endif
	// Hide the toolbars: may happen to come back here if login fails after login agent but before login in region
	if (gToolBarView)
	{
		gToolBarView->setVisible(FALSE);
	}
	
	LLPanelLogin::show(	gViewerWindow->getWindowRectScaled(),
						bUseDebugLogin || gSavedSettings.getBOOL("SecondLifeEnterprise"),
						login_callback, NULL );

}

// Callback for when login screen is closed.  Option 0 = connect, option 1 = quit.
void login_callback(S32 option, void *userdata)
{
	const S32 CONNECT_OPTION = 0;
	const S32 QUIT_OPTION = 1;

	if (CONNECT_OPTION == option)
	{
		LLStartUp::setStartupState( STATE_LOGIN_CLEANUP );
		return;
	}
	else if (QUIT_OPTION == option) // *TODO: THIS CODE SEEMS TO BE UNREACHABLE!!!!! login_callback is never called with option equal to QUIT_OPTION
	{
		if (!gSavedSettings.getBOOL("RememberPassword"))
		{
			// turn off the setting and write out to disk
			gSavedSettings.saveToFile( gSavedSettings.getString("ClientSettingsFile") , TRUE );
			LLUIColorTable::instance().saveUserSettings();
		}

		// Next iteration through main loop should shut down the app cleanly.
		LLAppViewer::instance()->userQuit();
		
		if (LLAppViewer::instance()->quitRequested())
		{
			LLPanelLogin::closePanel();
		}
		return;
	}
	else
	{
		LL_WARNS("AppInit") << "Unknown login button clicked" << LL_ENDL;
	}
}

void show_first_run_dialog()
{
	LLNotificationsUtil::add("FirstRun", LLSD(), LLSD(), first_run_dialog_callback);
}

bool first_run_dialog_callback(const LLSD& notification, const LLSD& response)
{
	S32 option = LLNotificationsUtil::getSelectedOption(notification, response);
	if (0 == option)
	{
		LL_DEBUGS("AppInit") << "First run dialog cancelling" << LL_ENDL;
		LLWeb::loadURLExternal(LLTrans::getString("create_account_url") );
	}

	LLPanelLogin::giveFocus();
	return false;
}



void set_startup_status(const F32 frac, const std::string& string, const std::string& msg)
{
	gViewerWindow->setProgressPercent(frac*100);
	gViewerWindow->setProgressString(string);

	gViewerWindow->setProgressMessage(msg);
}

bool login_alert_status(const LLSD& notification, const LLSD& response)
{
	S32 option = LLNotificationsUtil::getSelectedOption(notification, response);
    // Buttons
    switch( option )
    {
        case 0:     // OK
            break;
      //  case 1:     // Help
      //      LLWeb::loadURL(LLNotifications::instance().getGlobalString("SUPPORT_URL") );
      //      break;
        case 2:     // Teleport
            // Restart the login process, starting at our home locaton
	  LLStartUp::setStartSLURL(LLSLURL(LLSLURL::SIM_LOCATION_HOME));
            LLStartUp::setStartupState( STATE_LOGIN_CLEANUP );
            break;
        default:
            LL_WARNS("AppInit") << "Missing case in login_alert_status switch" << LL_ENDL;
    }

	LLPanelLogin::giveFocus();
	return false;
}


void use_circuit_callback(void**, S32 result)
{
	// bail if we're quitting.
	if(LLApp::isExiting()) return;
	if( !gUseCircuitCallbackCalled )
	{
		gUseCircuitCallbackCalled = true;
		if (result)
		{
			// Make sure user knows something bad happened. JC
			LL_WARNS("AppInit") << "Backing up to login screen!" << LL_ENDL;
			LLNotificationsUtil::add("LoginPacketNeverReceived", LLSD(), LLSD(), login_alert_status);
			reset_login();
		}
		else
		{
			gGotUseCircuitCodeAck = true;
		}
	}
}

void register_viewer_callbacks(LLMessageSystem* msg)
{
	msg->setHandlerFuncFast(_PREHASH_LayerData,				process_layer_data );
	msg->setHandlerFuncFast(_PREHASH_ImageData,				LLViewerTextureList::receiveImageHeader );
	msg->setHandlerFuncFast(_PREHASH_ImagePacket,				LLViewerTextureList::receiveImagePacket );
	msg->setHandlerFuncFast(_PREHASH_ObjectUpdate,				process_object_update );
	msg->setHandlerFunc("ObjectUpdateCompressed",				process_compressed_object_update );
	msg->setHandlerFunc("ObjectUpdateCached",					process_cached_object_update );
	msg->setHandlerFuncFast(_PREHASH_ImprovedTerseObjectUpdate, process_terse_object_update_improved );
	msg->setHandlerFunc("SimStats",				process_sim_stats);
	msg->setHandlerFuncFast(_PREHASH_HealthMessage,			process_health_message );
	msg->setHandlerFuncFast(_PREHASH_EconomyData,				process_economy_data);
	msg->setHandlerFunc("RegionInfo", LLViewerRegion::processRegionInfo);

	msg->setHandlerFuncFast(_PREHASH_ChatFromSimulator,		process_chat_from_simulator);
	msg->setHandlerFuncFast(_PREHASH_KillObject,				process_kill_object,	NULL);
	msg->setHandlerFuncFast(_PREHASH_SimulatorViewerTimeMessage,	process_time_synch,		NULL);
	msg->setHandlerFuncFast(_PREHASH_EnableSimulator,			process_enable_simulator);
	msg->setHandlerFuncFast(_PREHASH_DisableSimulator,			process_disable_simulator);
	msg->setHandlerFuncFast(_PREHASH_KickUser,					process_kick_user,		NULL);

	msg->setHandlerFunc("CrossedRegion", process_crossed_region);
	msg->setHandlerFuncFast(_PREHASH_TeleportFinish, process_teleport_finish);

	msg->setHandlerFuncFast(_PREHASH_AlertMessage,             process_alert_message);
	msg->setHandlerFunc("AgentAlertMessage", process_agent_alert_message);
	msg->setHandlerFuncFast(_PREHASH_MeanCollisionAlert,             process_mean_collision_alert_message,  NULL);
	msg->setHandlerFunc("ViewerFrozenMessage",             process_frozen_message);

	msg->setHandlerFuncFast(_PREHASH_NameValuePair,			process_name_value);
	msg->setHandlerFuncFast(_PREHASH_RemoveNameValuePair,	process_remove_name_value);
	msg->setHandlerFuncFast(_PREHASH_AvatarAnimation,		process_avatar_animation);
	msg->setHandlerFuncFast(_PREHASH_AvatarAppearance,		process_avatar_appearance);
	msg->setHandlerFunc("AgentCachedTextureResponse",	LLAgent::processAgentCachedTextureResponse);
	msg->setHandlerFunc("RebakeAvatarTextures", LLVOAvatarSelf::processRebakeAvatarTextures);
	msg->setHandlerFuncFast(_PREHASH_CameraConstraint,		process_camera_constraint);
	msg->setHandlerFuncFast(_PREHASH_AvatarSitResponse,		process_avatar_sit_response);
	msg->setHandlerFunc("SetFollowCamProperties",			process_set_follow_cam_properties);
	msg->setHandlerFunc("ClearFollowCamProperties",			process_clear_follow_cam_properties);

	msg->setHandlerFuncFast(_PREHASH_ImprovedInstantMessage,	process_improved_im);
	msg->setHandlerFuncFast(_PREHASH_ScriptQuestion,			process_script_question);
	msg->setHandlerFuncFast(_PREHASH_ObjectProperties,			LLSelectMgr::processObjectProperties, NULL);
	//msg->setHandlerFuncFast(_PREHASH_ObjectPropertiesFamily,	LLSelectMgr::processObjectPropertiesFamily, NULL);
	msg->setHandlerFuncFast(_PREHASH_ObjectPropertiesFamily,	process_object_properties_family, NULL); //KC
	msg->setHandlerFunc("ForceObjectSelect", LLSelectMgr::processForceObjectSelect);

	msg->setHandlerFuncFast(_PREHASH_MoneyBalanceReply,		process_money_balance_reply,	NULL);
	msg->setHandlerFuncFast(_PREHASH_CoarseLocationUpdate,		LLWorld::processCoarseUpdate, NULL);
	msg->setHandlerFuncFast(_PREHASH_ReplyTaskInventory, 		LLViewerObject::processTaskInv,	NULL);
	msg->setHandlerFuncFast(_PREHASH_DerezContainer,			process_derez_container, NULL);
	msg->setHandlerFuncFast(_PREHASH_ScriptRunningReply,
						&LLLiveLSLEditor::processScriptRunningReply);

	msg->setHandlerFuncFast(_PREHASH_DeRezAck, process_derez_ack);

	msg->setHandlerFunc("LogoutReply", process_logout_reply);

	//msg->setHandlerFuncFast(_PREHASH_AddModifyAbility,
	//					&LLAgent::processAddModifyAbility);
	//msg->setHandlerFuncFast(_PREHASH_RemoveModifyAbility,
	//					&LLAgent::processRemoveModifyAbility);
	msg->setHandlerFuncFast(_PREHASH_AgentDataUpdate,
						&LLAgent::processAgentDataUpdate);
	msg->setHandlerFuncFast(_PREHASH_AgentGroupDataUpdate,
						&LLAgent::processAgentGroupDataUpdate);
	msg->setHandlerFunc("AgentDropGroup",
						&LLAgent::processAgentDropGroup);
	// land ownership messages
	msg->setHandlerFuncFast(_PREHASH_ParcelOverlay,
						LLViewerParcelMgr::processParcelOverlay);
	msg->setHandlerFuncFast(_PREHASH_ParcelProperties,
						LLViewerParcelMgr::processParcelProperties);
	msg->setHandlerFunc("ParcelAccessListReply",
		LLViewerParcelMgr::processParcelAccessListReply);
	msg->setHandlerFunc("ParcelDwellReply",
		LLViewerParcelMgr::processParcelDwellReply);

	msg->setHandlerFunc("AvatarPropertiesReply",
						&LLAvatarPropertiesProcessor::processAvatarPropertiesReply);
	msg->setHandlerFunc("AvatarInterestsReply",
						&LLAvatarPropertiesProcessor::processAvatarInterestsReply);
	msg->setHandlerFunc("AvatarGroupsReply",
						&LLAvatarPropertiesProcessor::processAvatarGroupsReply);
	// ratings deprecated
	//msg->setHandlerFuncFast(_PREHASH_AvatarStatisticsReply,
	//					LLPanelAvatar::processAvatarStatisticsReply);
	msg->setHandlerFunc("AvatarNotesReply",
						&LLAvatarPropertiesProcessor::processAvatarNotesReply);
	msg->setHandlerFunc("AvatarPicksReply",
						&LLAvatarPropertiesProcessor::processAvatarPicksReply);
 	msg->setHandlerFunc("AvatarClassifiedReply",
 						&LLAvatarPropertiesProcessor::processAvatarClassifiedsReply);

	msg->setHandlerFuncFast(_PREHASH_CreateGroupReply,
						LLGroupMgr::processCreateGroupReply);
	msg->setHandlerFuncFast(_PREHASH_JoinGroupReply,
						LLGroupMgr::processJoinGroupReply);
	msg->setHandlerFuncFast(_PREHASH_EjectGroupMemberReply,
						LLGroupMgr::processEjectGroupMemberReply);
	msg->setHandlerFuncFast(_PREHASH_LeaveGroupReply,
						LLGroupMgr::processLeaveGroupReply);
	msg->setHandlerFuncFast(_PREHASH_GroupProfileReply,
						LLGroupMgr::processGroupPropertiesReply);

	// ratings deprecated
	// msg->setHandlerFuncFast(_PREHASH_ReputationIndividualReply,
	//					LLFloaterRate::processReputationIndividualReply);

	msg->setHandlerFuncFast(_PREHASH_AgentWearablesUpdate,
						LLAgentWearables::processAgentInitialWearablesUpdate );

	msg->setHandlerFunc("ScriptControlChange",
						LLAgent::processScriptControlChange );

	msg->setHandlerFuncFast(_PREHASH_ViewerEffect, LLHUDManager::processViewerEffect);

	msg->setHandlerFuncFast(_PREHASH_GrantGodlikePowers, process_grant_godlike_powers);

	msg->setHandlerFuncFast(_PREHASH_GroupAccountSummaryReply,
							LLPanelGroupLandMoney::processGroupAccountSummaryReply);
	msg->setHandlerFuncFast(_PREHASH_GroupAccountDetailsReply,
							LLPanelGroupLandMoney::processGroupAccountDetailsReply);
	msg->setHandlerFuncFast(_PREHASH_GroupAccountTransactionsReply,
							LLPanelGroupLandMoney::processGroupAccountTransactionsReply);

	msg->setHandlerFuncFast(_PREHASH_UserInfoReply,
		process_user_info_reply);

	msg->setHandlerFunc("RegionHandshake", process_region_handshake, NULL);

	msg->setHandlerFunc("TeleportStart", process_teleport_start );
	msg->setHandlerFunc("TeleportProgress", process_teleport_progress);
	msg->setHandlerFunc("TeleportFailed", process_teleport_failed, NULL);
	msg->setHandlerFunc("TeleportLocal", process_teleport_local, NULL);

	msg->setHandlerFunc("ImageNotInDatabase", LLViewerTextureList::processImageNotInDatabase, NULL);

	msg->setHandlerFuncFast(_PREHASH_GroupMembersReply,
						LLGroupMgr::processGroupMembersReply);
	msg->setHandlerFunc("GroupRoleDataReply",
						LLGroupMgr::processGroupRoleDataReply);
	msg->setHandlerFunc("GroupRoleMembersReply",
						LLGroupMgr::processGroupRoleMembersReply);
	msg->setHandlerFunc("GroupTitlesReply",
						LLGroupMgr::processGroupTitlesReply);
	// Special handler as this message is sometimes used for group land.
	msg->setHandlerFunc("PlacesReply", process_places_reply);
	msg->setHandlerFunc("GroupNoticesListReply", LLPanelGroupNotices::processGroupNoticesListReply);

	msg->setHandlerFunc("AvatarPickerReply", LLFloaterAvatarPicker::processAvatarPickerReply);

	msg->setHandlerFunc("MapBlockReply", LLWorldMapMessage::processMapBlockReply);
	msg->setHandlerFunc("MapItemReply", LLWorldMapMessage::processMapItemReply);
	msg->setHandlerFunc("EventInfoReply", LLEventNotifier::processEventInfoReply);
	
	msg->setHandlerFunc("PickInfoReply", &LLAvatarPropertiesProcessor::processPickInfoReply);
//	msg->setHandlerFunc("ClassifiedInfoReply", LLPanelClassified::processClassifiedInfoReply);
	msg->setHandlerFunc("ClassifiedInfoReply", LLAvatarPropertiesProcessor::processClassifiedInfoReply);
	msg->setHandlerFunc("ParcelInfoReply", LLRemoteParcelInfoProcessor::processParcelInfoReply);
	msg->setHandlerFunc("ScriptDialog", process_script_dialog);
	msg->setHandlerFunc("LoadURL", process_load_url);
	msg->setHandlerFunc("ScriptTeleportRequest", process_script_teleport_request);
	msg->setHandlerFunc("EstateCovenantReply", process_covenant_reply);

	// calling cards
	msg->setHandlerFunc("OfferCallingCard", process_offer_callingcard);
	msg->setHandlerFunc("AcceptCallingCard", process_accept_callingcard);
	msg->setHandlerFunc("DeclineCallingCard", process_decline_callingcard);

	msg->setHandlerFunc("ParcelObjectOwnersReply", LLPanelLandObjects::processParcelObjectOwnersReply);

	msg->setHandlerFunc("InitiateDownload", process_initiate_download);
	msg->setHandlerFunc("LandStatReply", LLFloaterTopObjects::handle_land_reply);
	msg->setHandlerFunc("GenericMessage", process_generic_message);

	msg->setHandlerFuncFast(_PREHASH_FeatureDisabled, process_feature_disabled_message);
}

void asset_callback_nothing(LLVFS*, const LLUUID&, LLAssetType::EType, void*, S32)
{
	// nothing
}

const S32 OPT_CLOSED_WINDOW = -1;
const S32 OPT_MALE = 0;
const S32 OPT_FEMALE = 1;
const S32 OPT_TRUST_CERT = 0;
const S32 OPT_CANCEL_TRUST = 1;
	
bool callback_choose_gender(const LLSD& notification, const LLSD& response)
{
	
    // These defaults are returned from the server on login.  They are set in login.xml.                  
    // If no default is returned from the server, they are retrieved from settings.xml.                   
	
	S32 option = LLNotification::getSelectedOption(notification, response);
	switch(option)
	{
		case OPT_MALE:
			LLStartUp::loadInitialOutfit( gSavedSettings.getString("DefaultMaleAvatar"), "male" );
			break;
			
        case OPT_FEMALE:
        case OPT_CLOSED_WINDOW:
        default:
			LLStartUp::loadInitialOutfit( gSavedSettings.getString("DefaultFemaleAvatar"), "female" );
			break;
	}
	return false;
}

void LLStartUp::loadInitialOutfit( const std::string& outfit_folder_name,
								   const std::string& gender_name )
{
	lldebugs << "starting" << llendl;

	// Not going through the processAgentInitialWearables path, so need to set this here.
	LLAppearanceMgr::instance().setAttachmentInvLinkEnable(true);
	// Initiate creation of COF, since we're also bypassing that.
	gInventory.findCategoryUUIDForType(LLFolderType::FT_CURRENT_OUTFIT);
	
	ESex gender;
	if (gender_name == "male")
	{
		lldebugs << "male" << llendl;
		gender = SEX_MALE;
	}
	else
	{
		lldebugs << "female" << llendl;
		gender = SEX_FEMALE;
	}

	if (!isAgentAvatarValid())
	{
		llwarns << "Trying to load an initial outfit for an invalid agent avatar" << llendl;
		return;
	}

	gAgentAvatarp->setSex(gender);

	// try to find the outfit - if not there, create some default
	// wearables.
	LLUUID cat_id = findDescendentCategoryIDByName(
		gInventory.getLibraryRootFolderID(),
		outfit_folder_name);
	if (cat_id.isNull())
	{
		lldebugs << "standard wearables" << llendl;
		gAgentWearables.createStandardWearables();
	}
	else
	{
		sWearablesLoadedCon = gAgentWearables.addLoadedCallback(LLStartUp::saveInitialOutfit);

		bool do_copy = true;
		bool do_append = false;
		LLViewerInventoryCategory *cat = gInventory.getCategory(cat_id);
		LLAppearanceMgr::instance().wearInventoryCategory(cat, do_copy, do_append);
		lldebugs << "initial outfit category id: " << cat_id << llendl;
	}

	// This is really misnamed -- it means we have started loading
	// an outfit/shape that will give the avatar a gender eventually. JC
	gAgent.setGenderChosen(TRUE);
}

//static
void LLStartUp::saveInitialOutfit()
{
	if (sInitialOutfit.empty()) {
		lldebugs << "sInitialOutfit is empty" << llendl;
		return;
	}
	
	if (sWearablesLoadedCon.connected())
	{
		lldebugs << "sWearablesLoadedCon is connected, disconnecting" << llendl;
		sWearablesLoadedCon.disconnect();
	}
	lldebugs << "calling makeNewOutfitLinks( \"" << sInitialOutfit << "\" )" << llendl;
	LLAppearanceMgr::getInstance()->makeNewOutfitLinks(sInitialOutfit,false);
}

std::string& LLStartUp::getInitialOutfitName()
{
	return sInitialOutfit;
}

// Loads a bitmap to display during load
void init_start_screen(S32 location_id)
{
	if (gStartTexture.notNull())
	{
		gStartTexture = NULL;
		LL_INFOS("AppInit") << "re-initializing start screen" << LL_ENDL;
	}

	LL_DEBUGS("AppInit") << "Loading startup bitmap..." << LL_ENDL;

	std::string temp_str = gDirUtilp->getLindenUserDir() + gDirUtilp->getDirDelimiter();

	if ((S32)START_LOCATION_ID_LAST == location_id)
	{
		temp_str += SCREEN_LAST_FILENAME;
	}
	else
	{
		temp_str += SCREEN_HOME_FILENAME;
	}

	LLPointer<LLImageBMP> start_image_bmp = new LLImageBMP;
	
	// Turn off start screen to get around the occasional readback 
	// driver bug
	if(!gSavedSettings.getBOOL("UseStartScreen"))
	{
		LL_INFOS("AppInit")  << "Bitmap load disabled" << LL_ENDL;
		return;
	}
	else if(!start_image_bmp->load(temp_str) )
	{
		LL_WARNS("AppInit") << "Bitmap load failed" << LL_ENDL;
		gStartTexture = NULL;
	}
	else
	{
		gStartImageWidth = start_image_bmp->getWidth();
		gStartImageHeight = start_image_bmp->getHeight();

		LLPointer<LLImageRaw> raw = new LLImageRaw;
		if (!start_image_bmp->decode(raw, 0.0f))
		{
			LL_WARNS("AppInit") << "Bitmap decode failed" << LL_ENDL;
			gStartTexture = NULL;
		}
		else
		{
			raw->expandToPowerOfTwo();
			gStartTexture = LLViewerTextureManager::getLocalTexture(raw.get(), FALSE) ;
		}
	}

	if(gStartTexture.isNull())
	{
		gStartTexture = LLViewerTexture::sBlackImagep ;
		gStartImageWidth = gStartTexture->getWidth() ;
		gStartImageHeight = gStartTexture->getHeight() ;
	}
}


// frees the bitmap
void release_start_screen()
{
	LL_DEBUGS("AppInit") << "Releasing bitmap..." << LL_ENDL;
	gStartTexture = NULL;
}


// static
std::string LLStartUp::startupStateToString(EStartupState state)
{
#define RTNENUM(E) case E: return #E
	switch(state){
		RTNENUM( STATE_FIRST );
		RTNENUM( STATE_FETCH_GRID_INFO);
		RTNENUM( STATE_AUDIO_INIT);
		RTNENUM( STATE_BROWSER_INIT );
		RTNENUM( STATE_LOGIN_SHOW );
		RTNENUM( STATE_LOGIN_WAIT );
		RTNENUM( STATE_LOGIN_CLEANUP );
		RTNENUM( STATE_LOGIN_AUTH_INIT );
		RTNENUM( STATE_LOGIN_CURL_UNSTUCK );
		RTNENUM( STATE_LOGIN_PROCESS_RESPONSE );
		RTNENUM( STATE_WORLD_INIT );
		RTNENUM( STATE_MULTIMEDIA_INIT );
		RTNENUM( STATE_FONT_INIT );
		RTNENUM( STATE_SEED_GRANTED_WAIT );
		RTNENUM( STATE_SEED_CAP_GRANTED );
		RTNENUM( STATE_WORLD_WAIT );
		RTNENUM( STATE_AGENT_SEND );
		RTNENUM( STATE_AGENT_WAIT );
		RTNENUM( STATE_INVENTORY_SEND );
		RTNENUM( STATE_MISC );
		RTNENUM( STATE_PRECACHE );
		RTNENUM( STATE_WEARABLES_WAIT );
		RTNENUM( STATE_CLEANUP );
		RTNENUM( STATE_STARTED );
	default:
		return llformat("(state #%d)", state);
	}
#undef RTNENUM
}

// static
void LLStartUp::setStartupState( EStartupState state )
{
	LL_INFOS("AppInit") << "Startup state changing from " <<  
		getStartupStateString() << " to " <<  
		startupStateToString(state) << LL_ENDL;

	sPhases->stopPhase(getStartupStateString());
	gStartupState = state;
	sPhases->startPhase(getStartupStateString());
	postStartupState();
}

void LLStartUp::postStartupState()
{
	LLSD stateInfo;
	stateInfo["str"] = getStartupStateString();
	stateInfo["enum"] = gStartupState;
	sStateWatcher->post(stateInfo);
}


void reset_login()
{
	gAgentWearables.cleanup();
	gAgentCamera.cleanup();
	gAgent.cleanup();
	LLWorld::getInstance()->destroyClass();

	LLStartUp::setStartupState( STATE_LOGIN_SHOW );

	if ( gViewerWindow )
	{	// Hide menus and normal buttons
		gViewerWindow->setNormalControlsVisible( FALSE );
		gLoginMenuBarView->setVisible( TRUE );
		gLoginMenuBarView->setEnabled( TRUE );
	}

	// Hide any other stuff
	LLNotificationsUI::LLScreenChannelBase* chat_channel = LLNotificationsUI::LLChannelManager::getInstance()->findChannelByID(LLUUID(gSavedSettings.getString("NearByChatChannelUUID")));
	if(chat_channel)
	{
		chat_channel->removeToastsFromChannel();
	}
	LLFloaterReg::hideVisibleInstances();
}

//---------------------------------------------------------------------------

// Initialize all plug-ins except the web browser (which was initialized
// early, before the login screen). JC
void LLStartUp::multimediaInit()
{
	LL_DEBUGS("AppInit") << "Initializing Multimedia...." << LL_ENDL;
	std::string msg = LLTrans::getString("LoginInitializingMultimedia");
	set_startup_status(0.42f, msg.c_str(), gAgent.mMOTD.c_str());
	display_startup();

	// LLViewerMedia::initClass();
	LLViewerParcelMedia::initClass();

	// Also initialise the stream titles.
	new StreamTitleDisplay();
}

void LLStartUp::fontInit()
{
	LL_DEBUGS("AppInit") << "Initializing fonts...." << LL_ENDL;
	std::string msg = LLTrans::getString("LoginInitializingFonts");
	set_startup_status(0.45f, msg.c_str(), gAgent.mMOTD.c_str());
	display_startup();

	LLFontGL::loadDefaultFonts();
}

void LLStartUp::initNameCache()
{
	// Can be called multiple times
	if ( gCacheName ) return;

	gCacheName = new LLCacheName(gMessageSystem);
	gCacheName->addObserver(&callback_cache_name);
	gCacheName->localizeCacheName("waiting", LLTrans::getString("AvatarNameWaiting"));
	gCacheName->localizeCacheName("nobody", LLTrans::getString("AvatarNameNobody"));
	gCacheName->localizeCacheName("none", LLTrans::getString("GroupNameNone"));
	// Load stored cache if possible
	LLAppViewer::instance()->loadNameCache();

	// Start cache in not-running state until we figure out if we have
	// capabilities for display name lookup
	LLAvatarNameCache::initClass(false);
	LLAvatarNameCache::setUseDisplayNames(gSavedSettings.getBOOL("UseDisplayNames"));
}

void LLStartUp::cleanupNameCache()
{
	LLAvatarNameCache::cleanupClass();

	delete gCacheName;
	gCacheName = NULL;
}

bool LLStartUp::dispatchURL()
{
	// ok, if we've gotten this far and have a startup URL
    if (!getStartSLURL().isValid())
	{
	  return false;
	}
    if(getStartSLURL().getType() != LLSLURL::APP)
	{
	    
		// If we started with a location, but we're already
		// at that location, don't pop dialogs open.
		LLVector3 pos = gAgent.getPositionAgent();
		LLVector3 slurlpos = getStartSLURL().getPosition();
		F32 dx = pos.mV[VX] - slurlpos.mV[VX];
		F32 dy = pos.mV[VY] - slurlpos.mV[VY];
		const F32 SLOP = 2.f;	// meters

		if( getStartSLURL().getRegion() != gAgent.getRegion()->getName()
			|| (dx*dx > SLOP*SLOP)
			|| (dy*dy > SLOP*SLOP) )
		{
			LLURLDispatcher::dispatch(getStartSLURL().getSLURLString(), "clicked",
						  NULL, false);
		}
		return true;
	}
	return false;
}

void LLStartUp::setStartSLURL(const LLSLURL& slurl) 
{
  sStartSLURL = slurl;
  switch(slurl.getType())
    {
    case LLSLURL::HOME_LOCATION:
      {
		  gSavedSettings.setString("LoginLocation", LLSLURL::SIM_LOCATION_HOME);
	break;
      }
    case LLSLURL::LAST_LOCATION:
      {
	gSavedSettings.setString("LoginLocation", LLSLURL::SIM_LOCATION_LAST);
	break;
      }
    default:
			LLGridManager::getInstance()->setGridChoice(slurl.getGrid());
			break;
    }
}

/**
 * Read all proxy configuration settings and set up both the HTTP proxy and
 * SOCKS proxy as needed.
 *
 * Any errors that are encountered will result in showing the user a notification.
 * When an error is encountered,
 *
 * @return Returns true if setup was successful, false if an error was encountered.
 */
bool LLStartUp::startLLProxy()
{
	bool proxy_ok = true;
	std::string httpProxyType = gSavedSettings.getString("HttpProxyType");

	// Set up SOCKS proxy (if needed)
	if (gSavedSettings.getBOOL("Socks5ProxyEnabled"))
	{	
		// Determine and update LLProxy with the saved authentication system
		std::string auth_type = gSavedSettings.getString("Socks5AuthType");

		if (auth_type.compare("UserPass") == 0)
		{
			LLPointer<LLCredential> socks_cred = gSecAPIHandler->loadCredential("SOCKS5");
			std::string socks_user = socks_cred->getIdentifier()["username"].asString();
			std::string socks_password = socks_cred->getAuthenticator()["creds"].asString();

			bool ok = LLProxy::getInstance()->setAuthPassword(socks_user, socks_password);

			if (!ok)
			{
				LLNotificationsUtil::add("SOCKS_BAD_CREDS");
				proxy_ok = false;
			}
		}
		else if (auth_type.compare("None") == 0)
		{
			LLProxy::getInstance()->setAuthNone();
		}
		else
		{
			LL_WARNS("Proxy") << "Invalid SOCKS 5 authentication type."<< LL_ENDL;

			// Unknown or missing setting.
			gSavedSettings.setString("Socks5AuthType", "None");

			// Clear the SOCKS credentials.
			LLPointer<LLCredential> socks_cred = new LLCredential("SOCKS5");
			gSecAPIHandler->deleteCredential(socks_cred);

			LLProxy::getInstance()->setAuthNone();
		}

		if (proxy_ok)
		{
			// Start the proxy and check for errors
			// If status != SOCKS_OK, stopSOCKSProxy() will already have been called when startSOCKSProxy() returns.
			LLHost socks_host;
			socks_host.setHostByName(gSavedSettings.getString("Socks5ProxyHost"));
			socks_host.setPort(gSavedSettings.getU32("Socks5ProxyPort"));
			int status = LLProxy::getInstance()->startSOCKSProxy(socks_host);

			if (status != SOCKS_OK)
			{
				LLSD subs;
				subs["HOST"] = gSavedSettings.getString("Socks5ProxyHost");
				subs["PORT"] = (S32)gSavedSettings.getU32("Socks5ProxyPort");

				std::string error_string;

				switch(status)
				{
					case SOCKS_CONNECT_ERROR: // TCP Fail
						error_string = "SOCKS_CONNECT_ERROR";
						break;

					case SOCKS_NOT_PERMITTED: // SOCKS 5 server rule set refused connection
						error_string = "SOCKS_NOT_PERMITTED";
						break;

					case SOCKS_NOT_ACCEPTABLE: // Selected authentication is not acceptable to server
						error_string = "SOCKS_NOT_ACCEPTABLE";
						break;

					case SOCKS_AUTH_FAIL: // Authentication failed
						error_string = "SOCKS_AUTH_FAIL";
						break;

					case SOCKS_UDP_FWD_NOT_GRANTED: // UDP forward request failed
						error_string = "SOCKS_UDP_FWD_NOT_GRANTED";
						break;

					case SOCKS_HOST_CONNECT_FAILED: // Failed to open a TCP channel to the socks server
						error_string = "SOCKS_HOST_CONNECT_FAILED";
						break;

					case SOCKS_INVALID_HOST: // Improperly formatted host address or port.
						error_string = "SOCKS_INVALID_HOST";
						break;

					default:
						error_string = "SOCKS_UNKNOWN_STATUS"; // Something strange happened,
						LL_WARNS("Proxy") << "Unknown return from LLProxy::startProxy(): " << status << LL_ENDL;
						break;
				}

				LLNotificationsUtil::add(error_string, subs);
				proxy_ok = false;
			}
		}
	}
	else
	{
		LLProxy::getInstance()->stopSOCKSProxy(); // ensure no UDP proxy is running and it's all cleaned up
	}

	if (proxy_ok)
	{
		// Determine the HTTP proxy type (if any)
		if ((httpProxyType.compare("Web") == 0) && gSavedSettings.getBOOL("BrowserProxyEnabled"))
		{
			LLHost http_host;
			http_host.setHostByName(gSavedSettings.getString("BrowserProxyAddress"));
			http_host.setPort(gSavedSettings.getS32("BrowserProxyPort"));
			if (!LLProxy::getInstance()->enableHTTPProxy(http_host, LLPROXY_HTTP))
			{
				LLSD subs;
				subs["HOST"] = http_host.getIPString();
				subs["PORT"] = (S32)http_host.getPort();
				LLNotificationsUtil::add("PROXY_INVALID_HTTP_HOST", subs);
				proxy_ok = false;
			}
		}
		else if ((httpProxyType.compare("Socks") == 0) && gSavedSettings.getBOOL("Socks5ProxyEnabled"))
		{
			LLHost socks_host;
			socks_host.setHostByName(gSavedSettings.getString("Socks5ProxyHost"));
			socks_host.setPort(gSavedSettings.getU32("Socks5ProxyPort"));
			if (!LLProxy::getInstance()->enableHTTPProxy(socks_host, LLPROXY_SOCKS))
			{
				LLSD subs;
				subs["HOST"] = socks_host.getIPString();
				subs["PORT"] = (S32)socks_host.getPort();
				LLNotificationsUtil::add("PROXY_INVALID_SOCKS_HOST", subs);
				proxy_ok = false;
			}
		}
		else if (httpProxyType.compare("None") == 0)
		{
			LLProxy::getInstance()->disableHTTPProxy();
		}
		else
		{
			LL_WARNS("Proxy") << "Invalid other HTTP proxy configuration."<< LL_ENDL;

			// Set the missing or wrong configuration back to something valid.
			gSavedSettings.setString("HttpProxyType", "None");
			LLProxy::getInstance()->disableHTTPProxy();

			// Leave proxy_ok alone, since this isn't necessarily fatal.
		}
	}

	return proxy_ok;
}

bool login_alert_done(const LLSD& notification, const LLSD& response)
{
	LLPanelLogin::giveFocus();
	return false;
}

// parse the certificate information into args for the 
// certificate notifications
LLSD transform_cert_args(LLPointer<LLCertificate> cert)
{
	LLSD args = LLSD::emptyMap();
	std::string value;
	LLSD cert_info;
	cert->getLLSD(cert_info);
	// convert all of the elements in the cert into                                        
	// args for the xml dialog, so we have flexability to                                  
	// display various parts of the cert by only modifying                                 
	// the cert alert dialog xml.                                                          
	for(LLSD::map_iterator iter = cert_info.beginMap();
		iter != cert_info.endMap();
		iter++)
	{
		// key usage and extended key usage                                            
		// are actually arrays, and we want to format them as comma separated          
		// strings, so special case those.                                             
		LLSDSerialize::toXML(cert_info[iter->first], std::cout);
		if((iter->first== std::string(CERT_KEY_USAGE)) |
		   (iter->first == std::string(CERT_EXTENDED_KEY_USAGE)))
		{
			value = "";
			LLSD usage = cert_info[iter->first];
			for (LLSD::array_iterator usage_iter = usage.beginArray();
				 usage_iter != usage.endArray();
				 usage_iter++)
			{
				
				if(usage_iter != usage.beginArray())
				{
					value += ", ";
				}
				
				value += (*usage_iter).asString();
			}
			
		}
		else
		{
			value = iter->second.asString();
		}
		
		std::string name = iter->first;
		std::transform(name.begin(), name.end(), name.begin(),
					   (int(*)(int))toupper);
		args[name.c_str()] = value;
	}
	return args;
}


// when we handle a cert error, give focus back to the login panel
void general_cert_done(const LLSD& notification, const LLSD& response)
{
	LLStartUp::setStartupState( STATE_LOGIN_SHOW );			
	LLPanelLogin::giveFocus();
}

// check to see if the user wants to trust the cert.
// if they do, add it to the cert store and 
void trust_cert_done(const LLSD& notification, const LLSD& response)
{
	S32 option = LLNotification::getSelectedOption(notification, response);	
	switch(option)
	{
		case OPT_TRUST_CERT:
		{
			LLPointer<LLCertificate> cert = gSecAPIHandler->getCertificate(notification["payload"]["certificate"]);
			LLPointer<LLCertificateStore> store = gSecAPIHandler->getCertificateStore(gSavedSettings.getString("CertStore"));			
			store->add(cert);
			store->save();
			LLStartUp::setStartupState( STATE_LOGIN_CLEANUP );	
			break;
		}
		case OPT_CANCEL_TRUST:
			reset_login();
			gSavedSettings.setBOOL("AutoLogin", FALSE);			
			LLStartUp::setStartupState( STATE_LOGIN_SHOW );				
		default:
			LLPanelLogin::giveFocus();
			break;
	}

}

void apply_udp_blacklist(const std::string& csv)
{

	std::string::size_type start = 0;
	std::string::size_type comma = 0;
	do 
	{
		comma = csv.find(",", start);
		if (comma == std::string::npos)
		{
			comma = csv.length();
		}
		std::string item(csv, start, comma-start);

		lldebugs << "udp_blacklist " << item << llendl;
		gMessageSystem->banUdpMessage(item);
		
		start = comma + 1;

	}
	while(comma < csv.length());
	
}

bool process_login_success_response()
{
	LLSD response = LLLoginInstance::getInstance()->getResponse();

	std::string text(response["udp_blacklist"]);
	if(!text.empty())
	{
		apply_udp_blacklist(text);
	}

	// unpack login data needed by the application
	text = response["agent_id"].asString();
	if(!text.empty()) gAgentID.set(text);
//	gDebugInfo["AgentID"] = text;
// [SL:KB] - Patch: Viewer-CrashReporting | Checked: 2010-11-16 (Catznip-2.6.0a) | Added: Catznip-2.4.0b
	if (gCrashSettings.getBOOL("CrashSubmitName"))
	{
		// Only include the agent UUID if the user consented
		gDebugInfo["AgentID"] = text;
	}
// [/SL:KB]
	
	// Agent id needed for parcel info request in LLUrlEntryParcel
	// to resolve parcel name.
	LLUrlEntryParcel::setAgentID(gAgentID);

	text = response["session_id"].asString();
	if(!text.empty()) gAgentSessionID.set(text);
//	gDebugInfo["SessionID"] = text;

	// Session id needed for parcel info request in LLUrlEntryParcel
	// to resolve parcel name.
	LLUrlEntryParcel::setSessionID(gAgentSessionID);
	
	text = response["secure_session_id"].asString();
	if(!text.empty()) gAgent.mSecureSessionID.set(text);

	// if the response contains a display name, use that,
	// otherwise if the response contains a first and/or last name,
	// use those.  Otherwise use the credential identifier

	gDisplayName = "";
	if (response.has("display_name"))
	{
		gDisplayName.assign(response["display_name"].asString());
		if(!gDisplayName.empty())
		{
			// Remove quotes from string.  Login.cgi sends these to force
			// names that look like numbers into strings.
			LLStringUtil::replaceChar(gDisplayName, '"', ' ');
			LLStringUtil::trim(gDisplayName);
		}
	}
	if(gDisplayName.empty())
	{
		if(response.has("first_name"))
		{
			gDisplayName.assign(response["first_name"].asString());
			LLStringUtil::replaceChar(gDisplayName, '"', ' ');
			LLStringUtil::trim(gDisplayName);
		}
		if(response.has("last_name"))
		{
			text.assign(response["last_name"].asString());
			LLStringUtil::replaceChar(text, '"', ' ');
			LLStringUtil::trim(text);
			if(!gDisplayName.empty())
			{
				gDisplayName += " ";
			}
			gDisplayName += text;
		}
	}
	if(gDisplayName.empty())
	{
		gDisplayName.assign(gUserCredential->asString());
	}

	// this is their actual ability to access content
	text = response["agent_access_max"].asString();
	if (!text.empty())
	{
		// agent_access can be 'A', 'M', and 'PG'.
		gAgent.setMaturity(text[0]);
	}
	
	// this is the value of their preference setting for that content
	// which will always be <= agent_access_max
	text = response["agent_region_access"].asString();
	if (!text.empty())
	{
		U32 preferredMaturity = (U32)LLAgent::convertTextToMaturity(text[0]);

		gSavedSettings.setU32("PreferredMaturity", preferredMaturity);
	}

	text = response["start_location"].asString();
	if(!text.empty()) 
	{
		gAgentStartLocation.assign(text);
	}

	text = response["circuit_code"].asString();
	if(!text.empty())
	{
		gMessageSystem->mOurCircuitCode = strtoul(text.c_str(), NULL, 10);
	}
	std::string sim_ip_str = response["sim_ip"];
	std::string sim_port_str = response["sim_port"];
	if(!sim_ip_str.empty() && !sim_port_str.empty())
	{
		U32 sim_port = strtoul(sim_port_str.c_str(), NULL, 10);
		gFirstSim.set(sim_ip_str, sim_port);
		if (gFirstSim.isOk())
		{
			gMessageSystem->enableCircuit(gFirstSim, TRUE);
		}
	}
	std::string region_x_str = response["region_x"];
	std::string region_y_str = response["region_y"];
	if(!region_x_str.empty() && !region_y_str.empty())
	{
		U32 region_x = strtoul(region_x_str.c_str(), NULL, 10);
		U32 region_y = strtoul(region_y_str.c_str(), NULL, 10);
		gFirstSimHandle = to_region_handle(region_x, region_y);
	}
	
	const std::string look_at_str = response["look_at"];
	if (!look_at_str.empty())
	{
		size_t len = look_at_str.size();
		LLMemoryStream mstr((U8*)look_at_str.c_str(), len);
		LLSD sd = LLSDSerialize::fromNotation(mstr, len);
		gAgentStartLookAt = ll_vector3_from_sd(sd);
	}

	text = response["seed_capability"].asString();
	if (!text.empty()) gFirstSimSeedCap = text;
				
	text = response["seconds_since_epoch"].asString();
	if(!text.empty())
	{
		U32 server_utc_time = strtoul(text.c_str(), NULL, 10);
		if(server_utc_time)
		{
			time_t now = time(NULL);
			gUTCOffset = (server_utc_time - now);
		}
	}

	// this is the base used to construct help URLs
	text = response["help_url_format"].asString();
	if (!text.empty())
	{
		// replace the default help URL format
		gSavedSettings.setString("HelpURLFormat",text);
		
		// don't fall back to Standalone's pre-connection static help
		gSavedSettings.setBOOL("HelpUseLocal", false);
	}
			
	std::string home_location = response["home"];
	if(!home_location.empty())
	{
		size_t len = home_location.size();
		LLMemoryStream mstr((U8*)home_location.c_str(), len);
		LLSD sd = LLSDSerialize::fromNotation(mstr, len);
		S32 region_x = sd["region_handle"][0].asInteger();
		S32 region_y = sd["region_handle"][1].asInteger();
		U64 region_handle = to_region_handle(region_x, region_y);
		LLVector3 position = ll_vector3_from_sd(sd["position"]);
		gAgent.setHomePosRegion(region_handle, position);
	}

	// If MOTD has not been set by fsdata, fallback to LL MOTD
	if (gAgent.mMOTD.empty())
	{
		gAgent.mMOTD.assign(response["message"]);
	}

	// Options...
	// Each 'option' is an array of submaps. 
	// It appears that we only ever use the first element of the array.
	LLUUID inv_root_folder_id = response["inventory-root"][0]["folder_id"];
	if(inv_root_folder_id.notNull())
	{
		gInventory.setRootFolderID(inv_root_folder_id);
		//gInventory.mock(gAgent.getInventoryRootID());
	}

	LLSD login_flags = response["login-flags"][0];
	if(login_flags.size())
	{
		std::string flag = login_flags["ever_logged_in"];
		if(!flag.empty())
		{
			gAgent.setFirstLogin((flag == "N") ? TRUE : FALSE);
		}

		/*  Flag is currently ignored by the viewer.
		flag = login_flags["stipend_since_login"];
		if(flag == "Y") 
		{
			stipend_since_login = true;
		}
		*/

		flag = login_flags["gendered"].asString();
		if(flag == "Y")
		{
			gAgent.setGenderChosen(TRUE);
		}
		
		bool pacific_daylight_time = false;
		flag = login_flags["daylight_savings"].asString();
		if(flag == "Y")
		{
			pacific_daylight_time = (flag == "Y");
		}

		//setup map of datetime strings to codes and slt & local time offset from utc
		LLStringOps::setupDatetimeInfo(pacific_daylight_time);
	}

	// set up the voice configuration.  Ultimately, we should pass this up as part of each voice
	// channel if we need to move to multiple voice servers per grid.
	LLSD voice_config_info = response["voice-config"];
	if(voice_config_info.has("VoiceServerType"))
	{
		gSavedSettings.setString("VoiceServerType", voice_config_info["VoiceServerType"].asString()); 
	}

	// Request the map server url
	// Non-agni grids have a different default location.
	if (LLGridManager::getInstance()->isInSLBeta())
	{
		gSavedSettings.setString("MapServerURL", "http://test.map.secondlife.com.s3.amazonaws.com/");
	}
	std::string map_server_url = response["map-server-url"];
	if(!map_server_url.empty())
	{
		// We got an answer from the grid -> use that for map for the current session
		gSavedSettings.setString("CurrentMapServerURL", map_server_url); 
		LL_INFOS("LLStartup") << "map-server-url : we got an answer from the grid : " << map_server_url << LL_ENDL;
	}
	else
	{
		// No answer from the grid -> use the default setting for current session 
		map_server_url = gSavedSettings.getString("MapServerURL"); 
		gSavedSettings.setString("CurrentMapServerURL", map_server_url); 
		LL_INFOS("LLStartup") << "map-server-url : no map-server-url answer, we use the default setting for the map : " << map_server_url << LL_ENDL;
	}
	
	// Default male and female avatars allowing the user to choose their avatar on first login.
	// These may be passed up by SLE to allow choice of enterprise avatars instead of the standard
	// "new ruth."  Not to be confused with 'initial-outfit' below 
	LLSD newuser_config = response["newuser-config"][0];
	if(newuser_config.has("DefaultFemaleAvatar"))
	{
		gSavedSettings.setString("DefaultFemaleAvatar", newuser_config["DefaultFemaleAvatar"].asString()); 		
	}
	if(newuser_config.has("DefaultMaleAvatar"))
	{
		gSavedSettings.setString("DefaultMaleAvatar", newuser_config["DefaultMaleAvatar"].asString()); 		
	}
	
	// Initial outfit for the user.
	LLSD initial_outfit = response["initial-outfit"][0];
	if(initial_outfit.size())
	{
		std::string flag = initial_outfit["folder_name"];
		if(!flag.empty())
		{
			// Initial outfit is a folder in your inventory,
			// must be an exact folder-name match.
			sInitialOutfit = flag;
		}

		flag = initial_outfit["gender"].asString();
		if(!flag.empty())
		{
			sInitialOutfitGender = flag;
		}
	}

	LLSD global_textures = response["global-textures"][0];
	if(global_textures.size())
	{
		// Extract sun and moon texture IDs.  These are used
		// in the LLVOSky constructor, but I can't figure out
		// how to pass them in.  JC
		LLUUID id = global_textures["sun_texture_id"];
		if(id.notNull())
		{
			gSunTextureID = id;
		}

		id = global_textures["moon_texture_id"];
		if(id.notNull())
		{
			gMoonTextureID = id;
		}

	}

	// Set the location of the snapshot sharing config endpoint
	std::string snapshot_config_url = response["snapshot_config_url"];
	if(!snapshot_config_url.empty())
	{
		gSavedSettings.setString("SnapshotConfigURL", snapshot_config_url);
	}

	// Start the process of fetching the OpenID session cookie for this user login
	std::string openid_url = response["openid_url"];
	if(!openid_url.empty())
	{
		std::string openid_token = response["openid_token"];
		LLViewerMedia::openIDSetup(openid_url, openid_token);
	}
// <FS:AW  opensim max groups support>
//	if(response.has("max-agent-groups")) {		
//		std::string max_agent_groups(response["max-agent-groups"]);
	if(response.has("max-agent-groups") || response.has("max_groups"))
	{
		std::string max_agent_groups;
		response.has("max_groups") ?
			max_agent_groups = response["max_groups"].asString()
			: max_agent_groups = response["max-agent-groups"].asString();
// </FS:AW  opensim max groups support>

		gMaxAgentGroups = atoi(max_agent_groups.c_str());
		LL_INFOS("LLStartup") << "gMaxAgentGroups read from login.cgi: "
							  << gMaxAgentGroups << LL_ENDL;
	}
	else
	{
		gMaxAgentGroups = DEFAULT_MAX_AGENT_GROUPS;
		LL_INFOS("LLStartup") << "using gMaxAgentGroups default: "
							  << gMaxAgentGroups << LL_ENDL;
	}

// <FS:AW opensim currency support>
	std::string currency = "L$";
#ifdef HAS_OPENSIM_SUPPORT // <FS:AW optional opensim support>
	if(response.has("currency"))
	{
		currency = response["currency"].asString();
		LL_DEBUGS("OS_SETTINGS") << "currency " << currency << llendl;
	}
	else if (LLGridManager::getInstance()->isInOpenSim())
	{
		currency = "OS$";
		LL_DEBUGS("OS_SETTINGS") << "no currency in login response" << llendl;
	}
	Tea::setCurrency(currency);
// </FS:AW opensim currency support>

// <FS:AW  opensim destinations and avatar picker>
	if(response.has("avatar_picker_url"))
	{
		LL_DEBUGS("OS_SETTINGS") << "avatar_picker_url " << response["avatar_picker_url"] << llendl;
	}
	else if (LLGridManager::getInstance()->isInOpenSim())
	{
		LL_DEBUGS("OS_SETTINGS") << "no avatar_picker_url in login response" << llendl;
	}

	if(response.has("destination_guide_url"))
	{
		LL_DEBUGS("OS_SETTINGS") << "destination_guide_url " << response["destination_guide_url"] << llendl;
	}
	else if (LLGridManager::getInstance()->isInOpenSim())
	{
		LL_DEBUGS("OS_SETTINGS") << "no destination_guide_url in login response" << llendl;
	}
// </FS:AW  opensim destinations and avatar picker>
#endif // HAS_OPENSIM_SUPPORT // <FS:AW optional opensim support>

	bool success = false;
	// JC: gesture loading done below, when we have an asset system
	// in place.  Don't delete/clear gUserCredentials until then.
	if(gAgentID.notNull()
	   && gAgentSessionID.notNull()
	   && gMessageSystem->mOurCircuitCode
	   && gFirstSim.isOk()
	   && gInventory.getRootFolderID().notNull())
	{
		success = true;
	}

	return success;
}

void transition_back_to_login_panel(const std::string& emsg)
{
	if (gHeadlessClient && gSavedSettings.getBOOL("AutoLogin"))
	{
		LL_WARNS("AppInit") << "Failed to login!" << LL_ENDL;
		LL_WARNS("AppInit") << emsg << LL_ENDL;
		exit(0);
	}

	// Bounce back to the login screen.
	reset_login(); // calls LLStartUp::setStartupState( STATE_LOGIN_SHOW );
	gSavedSettings.setBOOL("AutoLogin", FALSE);
}<|MERGE_RESOLUTION|>--- conflicted
+++ resolved
@@ -905,17 +905,11 @@
 		// this startup phase more than once.
 		if (gLoginMenuBarView == NULL)
 		{
-<<<<<<< HEAD
 			// <FS:Zi> Moved this to initBase() in llviewerwindow.cpp to get the edit menu set up
 			//         before any text widget uses it
-			// display_startup();
+			// initialize_spellcheck_menu();
 			// initialize_edit_menu();
 			// </FS:Zi>
-=======
-			display_startup();
-			initialize_edit_menu();
-			initialize_spellcheck_menu();
->>>>>>> a4df79bc
 			display_startup();
 			init_menus();
 			display_startup();
