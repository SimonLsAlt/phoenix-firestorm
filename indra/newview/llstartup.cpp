/** 
 * @file llstartup.cpp
 * @brief startup routines.
 *
 * $LicenseInfo:firstyear=2004&license=viewerlgpl$
 * Second Life Viewer Source Code
 * Copyright (C) 2010, Linden Research, Inc.
 * 
 * This library is free software; you can redistribute it and/or
 * modify it under the terms of the GNU Lesser General Public
 * License as published by the Free Software Foundation;
 * version 2.1 of the License only.
 * 
 * This library is distributed in the hope that it will be useful,
 * but WITHOUT ANY WARRANTY; without even the implied warranty of
 * MERCHANTABILITY or FITNESS FOR A PARTICULAR PURPOSE.  See the GNU
 * Lesser General Public License for more details.
 * 
 * You should have received a copy of the GNU Lesser General Public
 * License along with this library; if not, write to the Free Software
 * Foundation, Inc., 51 Franklin Street, Fifth Floor, Boston, MA  02110-1301  USA
 * 
 * Linden Research, Inc., 945 Battery Street, San Francisco, CA  94111  USA
 * $/LicenseInfo$
 */

#include "llviewerprecompiledheaders.h"

#include "llappviewer.h"
#include "llstartup.h"
#include "llcallstack.h"

#if LL_WINDOWS
#	include <process.h>		// _spawnl()
#else
#	include <sys/stat.h>		// mkdir()
#endif

#include "llviewermedia_streamingaudio.h"
#include "llaudioengine.h"

#ifdef LL_FMODSTUDIO
# include "llaudioengine_fmodstudio.h"
#endif

#ifdef LL_FMODEX
# include "llaudioengine_fmodex.h"
#endif

#ifdef LL_OPENAL
#include "llaudioengine_openal.h"
#endif

#include "llavatarnamecache.h"
#include "llexperiencecache.h"
#include "lllandmark.h"
#include "llcachename.h"
#include "lldir.h"
#include "lldonotdisturbnotificationstorage.h"
#include "llerrorcontrol.h"
#include "llfloaterreg.h"
#include "llfocusmgr.h"
#include "llfloatergridstatus.h"
#include "llfloaterimsession.h"
#include "lllocationhistory.h"
#include "llimageworker.h"

#include "llloginflags.h"
#include "llmd5.h"
#include "llmemorystream.h"
#include "llmessageconfig.h"
#include "llmoveview.h"
#include "llfloaterimcontainer.h"
#include "llfloaterimnearbychat.h"
#include "llnotifications.h"
#include "llnotificationsutil.h"
#include "llpersistentnotificationstorage.h"
#include "llteleporthistory.h"
#include "llregionhandle.h"
#include "llsd.h"
#include "llsdserialize.h"
#include "llsdutil_math.h"
#include "llstring.h"
#include "lluserrelations.h"
#include "llversioninfo.h"
#include "llviewercontrol.h"
#include "llviewerhelp.h"
#include "llvfs.h"
#include "llxorcipher.h"	// saved password, MAC address
#include "llwindow.h"
#include "message.h"
#include "v3math.h"

#include "llagent.h"
#include "llagentcamera.h"
#include "llagentpicksinfo.h"
#include "llagentwearables.h"
#include "llagentpilot.h"
#include "llfloateravatarpicker.h"
#include "llcallbacklist.h"
#include "llcallingcard.h"
#include "llconsole.h"
#include "llcontainerview.h"
#include "llconversationlog.h"
#include "lldebugview.h"
#include "lldrawable.h"
#include "lleventnotifier.h"
#include "llface.h"
#include "llfeaturemanager.h"
//#include "llfirstuse.h"
#include "llfloaterhud.h"
#include "llfloaterland.h"
#include "llfloaterpreference.h"
#include "llfloatertopobjects.h"
#include "llfloaterworldmap.h"
#include "llgesturemgr.h"
#include "llgroupmgr.h"
#include "llhudeffecttrail.h"
#include "llhudmanager.h"
#include "llbufferstream.h" // <FS:PP> For SL Grid Status
#include "llimagebmp.h"
#include "llinventorybridge.h"
#include "llinventorymodel.h"
#include "llinventorymodelbackgroundfetch.h"
#include "llkeyboard.h"
#include "llloginhandler.h"			// gLoginHandler, SLURL support
#include "lllogininstance.h" // Host the login module.
// <FS:Ansariel> [FS Login Panel]
//#include "llpanellogin.h"
#include "fspanellogin.h"
// <FS:Ansariel> [FS Login Panel]
#include "llmutelist.h"
#include "llavatarpropertiesprocessor.h"
#include "llpanelclassified.h"
#include "llpanelpick.h"
#include "llpanelgrouplandmoney.h"
#include "llpanelgroupnotices.h"
#include "llpreview.h"
#include "llpreviewscript.h"
#include "llproxy.h"
#include "llproductinforequest.h"
#include "llselectmgr.h"
#include "llsky.h"
#include "llstatview.h"
#include "llstatusbar.h"		// sendMoneyBalanceRequest(), owns L$ balance
#include "llsurface.h"
#include "lltexturecache.h"
#include "lltexturefetch.h"
#include "lltoolmgr.h"
#include "lltrans.h"
#include "llui.h"
#include "llurldispatcher.h"
#include "llurlentry.h"
#include "llslurl.h"
#include "llurlhistory.h"
#include "llurlwhitelist.h"
#include "llvieweraudio.h"
#include "llviewerassetstorage.h"
#include "llviewercamera.h"
#include "llviewerdisplay.h"
#include "llviewergenericmessage.h"
#include "llviewergesture.h"
#include "llviewertexturelist.h"
#include "llviewermedia.h"
#include "llviewermenu.h"
#include "llviewermessage.h"
#include "llviewernetwork.h"
#include "llviewerobjectlist.h"
#include "llviewerparcelmedia.h"
#include "llviewerparcelmgr.h"
#include "llviewerregion.h"
#include "llviewerstats.h"
#include "llviewerthrottle.h"
#include "llviewerwindow.h"
#include "llvoavatar.h"
#include "llvoavatarself.h"
#include "llweb.h"
#include "llworld.h"
#include "llworldmapmessage.h"
#include "llxfermanager.h"
#include "pipeline.h"
#include "llappviewer.h"
#include "llfasttimerview.h"
#include "llfloatermap.h"
#include "llweb.h"
#include "llvoiceclient.h"
#include "llnamelistctrl.h"
#include "llnamebox.h"
#include "llnameeditor.h"
#include "llpostprocess.h"
#include "llwlparammanager.h"
#include "llwaterparammanager.h"
#include "llagentlanguage.h"
#include "llwearable.h"
#include "llinventorybridge.h"
#include "llappearancemgr.h"
#include "llavatariconctrl.h"
#include "llvoicechannel.h"
#include "llpathfindingmanager.h"
// [RLVa:KB] - Checked: RLVa-1.2.0
#include "rlvhandler.h"
// [/RLVa:KB]

#include "lllogin.h"
#include "llevents.h"
#include "llstartuplistener.h"
#include "lltoolbarview.h"
#include "llexperiencelog.h"
#include "llcleanup.h"

#include "llstacktrace.h"

#if LL_WINDOWS
#include "lldxhardware.h"
#endif

// Firestorm includes
// <FS:Ansariel> [FS communication UI]
//#include "llfloaterimsession.h"
#include "fsfloaterim.h"
// </FS:Ansariel> [FS communication UI]
#if HAS_GROWL
#include "growlmanager.h"
#endif

#include "fsassetblacklist.h"
#include "fsavatarrenderpersistence.h"
#include "fscommon.h"
#include "fscorehttputil.h"
#include "fsdata.h"
#include "fsfloatercontacts.h"
#include "fsfloaterimcontainer.h"
#include "fsfloaternearbychat.h"
#include "fsfloatersearch.h"
#include "fslslbridge.h"
#include "fsradar.h"
#include "fsregistrarutils.h"
#include "fsscriptlibrary.h"
#include "lfsimfeaturehandler.h"
#include "lggcontactsets.h"
#include "llfloatersearch.h"
#include "llfloatersidepanelcontainer.h"
#include "llfriendcard.h"
#include "llnotificationmanager.h"
#include "llpresetsmanager.h"
#include "llprogressview.h"
#include "lltoolbarview.h"
#include "NACLantispam.h"
#include "streamtitledisplay.h"
#include "tea.h"

//
// exported globals
//
bool gAgentMovementCompleted = false;
S32  gMaxAgentGroups;

std::string SCREEN_HOME_FILENAME = "screen_home.bmp";
std::string SCREEN_LAST_FILENAME = "screen_last.bmp";

LLPointer<LLViewerTexture> gStartTexture;

//
// Imported globals
//
extern S32 gStartImageWidth;
extern S32 gStartImageHeight;
extern std::string gWindowTitle;

//
// local globals
//
static bool gGotUseCircuitCodeAck = false;
static std::string sInitialOutfit;
static std::string sInitialOutfitGender;	// "male" or "female"
static boost::signals2::connection sWearablesLoadedCon;

static bool gUseCircuitCallbackCalled = false;

EStartupState LLStartUp::gStartupState = STATE_FIRST;
LLSLURL LLStartUp::sStartSLURL;
std::string LLStartUp::sStartSLURLString;

static LLPointer<LLCredential> gUserCredential;
static std::string gDisplayName;
static BOOL gRememberPassword = TRUE;     

static U64 gFirstSimHandle = 0;
static LLHost gFirstSim;
static std::string gFirstSimSeedCap;
static LLVector3 gAgentStartLookAt(1.0f, 0.f, 0.f);
static std::string gAgentStartLocation = "safe";
static bool mLoginStatePastUI = false;

const S32 DEFAULT_MAX_AGENT_GROUPS = 42;
const S32 ALLOWED_MAX_AGENT_GROUPS = 500;

boost::scoped_ptr<LLEventPump> LLStartUp::sStateWatcher(new LLEventStream("StartupState"));
boost::scoped_ptr<LLStartupListener> LLStartUp::sListener(new LLStartupListener());
boost::scoped_ptr<LLViewerStats::PhaseMap> LLStartUp::sPhases(new LLViewerStats::PhaseMap);

//
// local function declaration
//

void login_show();
void login_callback(S32 option, void* userdata);
void show_release_notes_if_required();
//void show_first_run_dialog();	// <FS:CR> Unused in Firestorm
bool first_run_dialog_callback(const LLSD& notification, const LLSD& response);
void set_startup_status(const F32 frac, const std::string& string, const std::string& msg);
bool login_alert_status(const LLSD& notification, const LLSD& response);
void login_packet_failed(void**, S32 result);
void use_circuit_callback(void**, S32 result);
void register_viewer_callbacks(LLMessageSystem* msg);
void asset_callback_nothing(LLVFS*, const LLUUID&, LLAssetType::EType, void*, S32);
bool callback_choose_gender(const LLSD& notification, const LLSD& response);
void init_start_screen(S32 location_id);
void release_start_screen();
void reset_login();
LLSD transform_cert_args(LLPointer<LLCertificate> cert);
void general_cert_done(const LLSD& notification, const LLSD& response);
void trust_cert_done(const LLSD& notification, const LLSD& response);
void apply_udp_blacklist(const std::string& csv);
// <FS:CR> Aurora Sim
//bool process_login_success_response();
bool process_login_success_response(U32 &first_sim_size_x, U32 &first_sim_size_y);
// </FS:CR> Aurora Sim
void transition_back_to_login_panel(const std::string& emsg);
// <FS:KC> FIRE-18250: Option to disable default eye movement
void update_static_eyes();
// </FS:KC> FIRE-18250

void callback_cache_name(const LLUUID& id, const std::string& full_name, bool is_group)
{
	LLNameBox::refreshAll(id, full_name, is_group);
	LLNameEditor::refreshAll(id, full_name, is_group);
	
	// TODO: Actually be intelligent about the refresh.
	// For now, just brute force refresh the dialogs.
	dialog_refresh_all();
}

//
// exported functionality
//

//
// local classes
//

// <AW: opensim>
static bool sGridListRequestReady = false;
void downloadGridlistComplete( LLSD const &aData )
{
	LL_DEBUGS() << aData << LL_ENDL;
	
	LLSD header = aData[ LLCoreHttpUtil::HttpCoroutineAdapter::HTTP_RESULTS ][ LLCoreHttpUtil::HttpCoroutineAdapter::HTTP_RESULTS_HEADERS];

	LLDate lastModified;
	if (header.has("last-modified"))
	{
		lastModified.secondsSinceEpoch( FSCommon::secondsSinceEpochFromString( "%a, %d %b %Y %H:%M:%S %ZP", header["last-modified"].asString() ) );
	}

	LLSD data = aData;
	data.erase( LLCoreHttpUtil::HttpCoroutineAdapter::HTTP_RESULTS );
	
	std::string filename = gDirUtilp->getExpandedFilename(LL_PATH_USER_SETTINGS, "grids.remote.xml");

	llofstream out_file;
	out_file.open(filename.c_str());
	LLSDSerialize::toPrettyXML( aData, out_file);
	out_file.close();
	LL_INFOS() << "GridListRequest: got new list." << LL_ENDL;
	sGridListRequestReady = true;
}

void downloadGridlistError( LLSD const &aData, std::string const &aURL )
{
	LL_WARNS() << "Failed to download grid list from " << aURL << LL_ENDL;
	sGridListRequestReady = true;
}

 void downloadGridstatusComplete( LLSD const &aData )
{
	LLSD header = aData[ LLCoreHttpUtil::HttpCoroutineAdapter::HTTP_RESULTS ][ LLCoreHttpUtil::HttpCoroutineAdapter::HTTP_RESULTS_HEADERS];
    LLCore::HttpStatus status = LLCoreHttpUtil::HttpCoroutineAdapter::getStatusFromLLSD( aData[ LLCoreHttpUtil::HttpCoroutineAdapter::HTTP_RESULTS ] );

    const LLSD::Binary &rawData = aData[LLCoreHttpUtil::HttpCoroutineAdapter::HTTP_RESULTS_RAW].asBinary();

	if( status.getType() < 200 && status.getType() >= 300 && status.getType() != HTTP_NOT_MODIFIED)
	{
		if (status.getType() == HTTP_INTERNAL_ERROR)
		{
			report_to_nearby_chat(LLTrans::getString("SLGridStatusTimedOut"));
		}
		else
		{
			LLStringUtil::format_map_t args;
			args["STATUS"] = llformat("%d", status.getType());
			report_to_nearby_chat(LLTrans::getString("SLGridStatusOtherError", args));
		}
		LL_WARNS("SLGridStatusResponder") << "Error - status " << status.getType() << LL_ENDL;
		return;
	}

	if (rawData.size() == 0)
	{
		report_to_nearby_chat(LLTrans::getString("SLGridStatusInvalidMsg"));
		LL_WARNS("SLGridStatusResponder") << "Error - empty output" << LL_ENDL;
		return;
	}

	std::string fetchedNews;
	fetchedNews.assign( rawData.begin(), rawData.end() );

	size_t itemStart = fetchedNews.find("<item>");
	size_t itemEnd = fetchedNews.find("</item>");
	if (itemEnd != std::string::npos && itemStart != std::string::npos)
	{
		// Isolate latest news data
		itemStart += 6;
		std::string theNews = fetchedNews.substr(itemStart, itemEnd - itemStart);

		// Check for and remove CDATA characters if they're present
		size_t titleStart = theNews.find("<title><![CDATA[");
		if (titleStart != std::string::npos)
		{
			theNews.replace(titleStart, 16, "<title>");
		}
		size_t titleEnd = theNews.find("]]></title>");
		if (titleEnd != std::string::npos)
		{
			theNews.replace(titleEnd, 11, "</title>");
		}
		size_t descStart = theNews.find("<description><![CDATA[");
		if (descStart != std::string::npos)
		{
			theNews.replace(descStart, 22, "<description>");
		}
		size_t descEnd = theNews.find("]]></description>");
		if (descEnd != std::string::npos)
		{
			theNews.replace(descEnd, 17, "</description>");
		}
		size_t linkStart = theNews.find("<link><![CDATA[");
		if (linkStart != std::string::npos)
		{
			theNews.replace(linkStart, 15, "<link>");
		}
		size_t linkEnd = theNews.find("]]></link>");
		if (linkEnd != std::string::npos)
		{
			theNews.replace(linkEnd, 10, "</link>");
		}

		// Get indexes
		titleStart = theNews.find("<title>");
		descStart = theNews.find("<description>");
		linkStart = theNews.find("<link>");
		titleEnd = theNews.find("</title>");
		descEnd = theNews.find("</description>");
		linkEnd = theNews.find("</link>");

		if (titleStart != std::string::npos &&
			descStart != std::string::npos &&
			linkStart != std::string::npos &&
			titleEnd != std::string::npos &&
			descEnd != std::string::npos &&
			linkEnd != std::string::npos)
		{
			titleStart += 7;
			descStart += 13;
			linkStart += 6;
			std::string newsTitle = theNews.substr(titleStart, titleEnd - titleStart);
			std::string newsDesc = theNews.substr(descStart, descEnd - descStart);
			std::string newsLink = theNews.substr(linkStart, linkEnd - linkStart);
			LLStringUtil::trim(newsTitle);
			LLStringUtil::trim(newsDesc);
			LLStringUtil::trim(newsLink);
			report_to_nearby_chat("[ " + newsTitle + " ] " + newsDesc + " [ " + newsLink + " ]");
		}
		else
		{
			report_to_nearby_chat(LLTrans::getString("SLGridStatusInvalidMsg"));
			LL_WARNS("SLGridStatusResponder") << "Error - inner tag(s) missing" << LL_ENDL;
		}
	}
	else
	{
		report_to_nearby_chat(LLTrans::getString("SLGridStatusInvalidMsg"));
		LL_WARNS("SLGridStatusResponder") << "Error - output without </item>" << LL_ENDL;
	}
}
// </FS:PP>

// <FS:Ansariel> Check for test build expiration
bool is_testbuild_expired()
{
#if TESTBUILD
	std::string datestr = __DATE__;

	std::istringstream iss_date(datestr);
	std::string str_month;
	S32 day;
	S32 year;
	S32 month = 1;
	iss_date >> str_month >> day >> year;

	if (str_month == "Jan") month = 1;
	else if (str_month == "Feb") month = 2;
	else if (str_month == "Mar") month = 3;
	else if (str_month == "Apr") month = 4;
	else if (str_month == "May") month = 5;
	else if (str_month == "Jun") month = 6;
	else if (str_month == "Jul") month = 7;
	else if (str_month == "Aug") month = 8;
	else if (str_month == "Sep") month = 9;
	else if (str_month == "Oct") month = 10;
	else if (str_month == "Nov") month = 11;
	else if (str_month == "Dec") month = 12;

	tm t = {0};
	t.tm_mon = month - 1;
	t.tm_mday = day;
	t.tm_year = year - 1900;
	t.tm_hour = 0;
	t.tm_min = 0;
	t.tm_sec = 0;

	time_t expiry_time = mktime(&t) + (S32(TESTBUILDPERIOD) + 1) * 24 * 60 * 60;
	time_t current_time = time(NULL);

	return current_time > expiry_time;
#else
	return false;
#endif
}
// </FS:Ansariel>

void update_texture_fetch()
{
	LLAppViewer::getTextureCache()->update(1); // unpauses the texture cache thread
	LLAppViewer::getImageDecodeThread()->update(1); // unpauses the image thread
	LLAppViewer::getTextureFetch()->update(1); // unpauses the texture fetch thread
	gTextureList.updateImages(0.10f);
}

void set_flags_and_update_appearance()
{
	LLAppearanceMgr::instance().setAttachmentInvLinkEnable(true);
	LLAppearanceMgr::instance().updateAppearanceFromCOF(true, true, no_op);
}

// Returns false to skip other idle processing. Should only return
// true when all initialization done.
bool idle_startup()
{
	const F32 PRECACHING_DELAY = gSavedSettings.getF32("PrecachingDelay");
	static LLTimer timeout;

	static LLTimer login_time;

	// until this is encapsulated, this little hack for the
	// auth/transform loop will do.
	static F32 progress = 0.10f;

	static std::string auth_desc;
	static std::string auth_message;

// <FS:CR> Aurora Sim
	static U32 first_sim_size_x = 256;
	static U32 first_sim_size_y = 256;
// </FS:CR> Aurora Sim
	static LLVector3 initial_sun_direction(1.f, 0.f, 0.f);
	static LLVector3 agent_start_position_region(10.f, 10.f, 10.f);		// default for when no space server

	// last location by default
	static S32  agent_location_id = START_LOCATION_ID_LAST;

	static bool show_connect_box = true;

	//static bool stipend_since_login = false;

	// HACK: These are things from the main loop that usually aren't done
	// until initialization is complete, but need to be done here for things
	// to work.
	gIdleCallbacks.callFunctions();
	gViewerWindow->updateUI();
	LLMortician::updateClass();

	const std::string delims (" ");
	std::string system;
	int begIdx, endIdx;
	std::string osString = LLOSInfo::instance().getOSStringSimple();

	begIdx = osString.find_first_not_of (delims);
	endIdx = osString.find_first_of (delims, begIdx);
	system = osString.substr (begIdx, endIdx - begIdx);
	system += "Locale";

	LLStringUtil::setLocale (LLTrans::getString(system));

	//note: Removing this line will cause incorrect button size in the login screen. -- bao.
	gTextureList.updateImages(0.01f) ;

	if ( STATE_FIRST == LLStartUp::getStartupState() )
	{
		static bool first_call = true;
		if (first_call)
		{
			// Other phases get handled when startup state changes,
			// need to capture the initial state as well.
			LLStartUp::getPhases().startPhase(LLStartUp::getStartupStateString());
			first_call = false;
		}

		gViewerWindow->showCursor(); 
		gViewerWindow->getWindow()->setCursor(UI_CURSOR_WAIT);

		std::string beamsFolder(gDirUtilp->getExpandedFilename(LL_PATH_USER_SETTINGS, "beams",""));
		LLFile::mkdir(beamsFolder.c_str());
		
		std::string beamsColorsFolder(gDirUtilp->getExpandedFilename(LL_PATH_USER_SETTINGS, "beamsColors",""));
		LLFile::mkdir(beamsColorsFolder.c_str());


		/////////////////////////////////////////////////
		//
		// Initialize stuff that doesn't need data from simulators
		//
		std::string lastGPU = gSavedSettings.getString("LastGPUString");
		std::string thisGPU = LLFeatureManager::getInstance()->getGPUString();
		
#if HAS_GROWL
		GrowlManager::initiateManager();
#endif

		// <FS:Ansariel> Store current font and skin for system info (FIRE-6806)
		gSavedSettings.setString("FSInternalFontSettingsFile", gSavedSettings.getString("FSFontSettingsFile"));
		gSavedSettings.setString("FSInternalSkinCurrent", gSavedSettings.getString("FSSkinCurrentReadableName"));
		gSavedSettings.setString("FSInternalSkinCurrentTheme", gSavedSettings.getString("FSSkinCurrentThemeReadableName"));
		// </FS:Ansariel>

		if (LLFeatureManager::getInstance()->isSafe())
		{
			LLNotificationsUtil::add("DisplaySetToSafe");
		}
		else if ((gSavedSettings.getS32("LastFeatureVersion") < LLFeatureManager::getInstance()->getVersion()) &&
				 (gSavedSettings.getS32("LastFeatureVersion") != 0))
		{
			LLNotificationsUtil::add("DisplaySetToRecommendedFeatureChange");
		}
		else if ( ! lastGPU.empty() && (lastGPU != thisGPU))
		{
			LLSD subs;
			subs["LAST_GPU"] = lastGPU;
			subs["THIS_GPU"] = thisGPU;
			LLNotificationsUtil::add("DisplaySetToRecommendedGPUChange", subs);
		}
		else if (!gViewerWindow->getInitAlert().empty())
		{
			LLNotificationsUtil::add(gViewerWindow->getInitAlert());
		}
			
		//-------------------------------------------------
		// Init the SOCKS 5 proxy if the user has configured
		// one. We need to do this early in case the user
		// is using SOCKS for HTTP so we get the login
		// screen and HTTP tables via SOCKS.
		//-------------------------------------------------
		LLStartUp::startLLProxy();

		gSavedSettings.setS32("LastFeatureVersion", LLFeatureManager::getInstance()->getVersion());
		gSavedSettings.setString("LastGPUString", thisGPU);

		// <FS:Ansariel> Re-enable feature table download
		LLFeatureManager::getInstance()->fetchHTTPTables();

		std::string xml_file = LLUI::locateSkin("xui_version.xml");
		LLXMLNodePtr root;
		bool xml_ok = false;
		if (LLXMLNode::parseFile(xml_file, root, NULL))
		{
			if( (root->hasName("xui_version") ) )
			{
				std::string value = root->getValue();
				F32 version = 0.0f;
				LLStringUtil::convertToF32(value, version);
				if (version >= 1.0f)
				{
					xml_ok = true;
				}
			}
		}
		if (!xml_ok)
		{
			// If XML is bad, there's a good possibility that notifications.xml is ALSO bad.
			// If that's so, then we'll get a fatal error on attempting to load it, 
			// which will display a nontranslatable error message that says so.
			// Otherwise, we'll display a reasonable error message that IS translatable.
			LLAppViewer::instance()->earlyExit("BadInstallation");
		}
		//
		// Statistics stuff
		//

		// Load autopilot and stats stuff
		gAgentPilot.load();

		//gErrorStream.setTime(gSavedSettings.getBOOL("LogTimestamps"));

		// Load the throttle settings
		gViewerThrottle.load();

		//
		// Initialize messaging system
		//
		LL_DEBUGS("AppInit") << "Initializing messaging system..." << LL_ENDL;

		std::string message_template_path = gDirUtilp->getExpandedFilename(LL_PATH_APP_SETTINGS,"message_template.msg");

		LLFILE* found_template = NULL;
		found_template = LLFile::fopen(message_template_path, "r");		/* Flawfinder: ignore */
		
		#if LL_WINDOWS
			// On the windows dev builds, unpackaged, the message_template.msg 
			// file will be located in:
			// build-vc**/newview/<config>/app_settings
			if (!found_template)
			{
				message_template_path = gDirUtilp->getExpandedFilename(LL_PATH_EXECUTABLE, "app_settings", "message_template.msg");
				found_template = LLFile::fopen(message_template_path.c_str(), "r");		/* Flawfinder: ignore */
			}	
		#elif LL_DARWIN
			// On Mac dev builds, message_template.msg lives in:
			// indra/build-*/newview/<config>/Second Life/Contents/Resources/app_settings
			if (!found_template)
			{
				message_template_path =
					gDirUtilp->getExpandedFilename(LL_PATH_EXECUTABLE,
												   "../Resources/app_settings",
												   "message_template.msg");
				found_template = LLFile::fopen(message_template_path.c_str(), "r");		/* Flawfinder: ignore */
			}		
		#endif

		if (found_template)
		{
			fclose(found_template);

			U32 port = gSavedSettings.getU32("UserConnectionPort");

			if ((NET_USE_OS_ASSIGNED_PORT == port) &&   // if nothing specified on command line (-port)
			    (gSavedSettings.getBOOL("ConnectionPortEnabled")))
			  {
			    port = gSavedSettings.getU32("ConnectionPort");
			  }

			// TODO parameterize 
			const F32 circuit_heartbeat_interval = 5;
			const F32 circuit_timeout = 100;

			const LLUseCircuitCodeResponder* responder = NULL;
			bool failure_is_fatal = true;
			
			if(!start_messaging_system(
				   message_template_path,
				   port,
				   LLVersionInfo::getMajor(),
				   LLVersionInfo::getMinor(),
				   LLVersionInfo::getPatch(),
				   FALSE,
				   std::string(),
				   responder,
				   failure_is_fatal,
				   circuit_heartbeat_interval,
				   circuit_timeout))
			{
				std::string diagnostic = llformat(" Error: %d", gMessageSystem->getErrorCode());
				LL_WARNS("AppInit") << diagnostic << LL_ENDL;
				LLAppViewer::instance()->earlyExit("LoginFailedNoNetwork", LLSD().with("DIAGNOSTIC", diagnostic));
			}

			#if LL_WINDOWS
				// On the windows dev builds, unpackaged, the message.xml file will 
				// be located in indra/build-vc**/newview/<config>/app_settings.
				std::string message_path = gDirUtilp->getExpandedFilename(LL_PATH_APP_SETTINGS,"message.xml");
							
				if (!LLFile::isfile(message_path.c_str())) 
				{
					LLMessageConfig::initClass("viewer", gDirUtilp->getExpandedFilename(LL_PATH_EXECUTABLE, "app_settings", ""));
				}
				else
				{
					LLMessageConfig::initClass("viewer", gDirUtilp->getExpandedFilename(LL_PATH_APP_SETTINGS, ""));
				}
			#else			
				LLMessageConfig::initClass("viewer", gDirUtilp->getExpandedFilename(LL_PATH_APP_SETTINGS, ""));
			#endif

		}
		else
		{
			LLAppViewer::instance()->earlyExit("MessageTemplateNotFound", LLSD().with("PATH", message_template_path));
		}

		if(gMessageSystem && gMessageSystem->isOK())
		{
			// Initialize all of the callbacks in case of bad message
			// system data
			LLMessageSystem* msg = gMessageSystem;
			msg->setExceptionFunc(MX_UNREGISTERED_MESSAGE,
								  invalid_message_callback,
								  NULL);
			msg->setExceptionFunc(MX_PACKET_TOO_SHORT,
								  invalid_message_callback,
								  NULL);

			// running off end of a packet is now valid in the case
			// when a reader has a newer message template than
			// the sender
			/*msg->setExceptionFunc(MX_RAN_OFF_END_OF_PACKET,
								  invalid_message_callback,
								  NULL);*/
			msg->setExceptionFunc(MX_WROTE_PAST_BUFFER_SIZE,
								  invalid_message_callback,
								  NULL);

			if (gSavedSettings.getBOOL("LogMessages"))
			{
				LL_DEBUGS("AppInit") << "Message logging activated!" << LL_ENDL;
				msg->startLogging();
			}

			// start the xfer system. by default, choke the downloads
			// a lot...
			const S32 VIEWER_MAX_XFER = 3;
			start_xfer_manager(gVFS);
			gXferManager->setMaxIncomingXfers(VIEWER_MAX_XFER);
			F32 xfer_throttle_bps = gSavedSettings.getF32("XferThrottle");
			if (xfer_throttle_bps > 1.f)
			{
				gXferManager->setUseAckThrottling(TRUE);
				gXferManager->setAckThrottleBPS(xfer_throttle_bps);
			}
			gAssetStorage = new LLViewerAssetStorage(msg, gXferManager, gVFS, gStaticVFS);


			F32 dropPercent = gSavedSettings.getF32("PacketDropPercentage");
			msg->mPacketRing.setDropPercentage(dropPercent);

            F32 inBandwidth = gSavedSettings.getF32("InBandwidth"); 
            F32 outBandwidth = gSavedSettings.getF32("OutBandwidth"); 
			if (inBandwidth != 0.f)
			{
				LL_DEBUGS("AppInit") << "Setting packetring incoming bandwidth to " << inBandwidth << LL_ENDL;
				msg->mPacketRing.setUseInThrottle(TRUE);
				msg->mPacketRing.setInBandwidth(inBandwidth);
			}
			if (outBandwidth != 0.f)
			{
				LL_DEBUGS("AppInit") << "Setting packetring outgoing bandwidth to " << outBandwidth << LL_ENDL;
				msg->mPacketRing.setUseOutThrottle(TRUE);
				msg->mPacketRing.setOutBandwidth(outBandwidth);
			}
		}

		LL_INFOS("AppInit") << "Message System Initialized." << LL_ENDL;

		// <FS:Techwolf Lupindo> load global xml data
		FSData::instance().startDownload();
		// </FS:Techwolf Lupindo>

// <AW: opensim>
		if(!gSavedSettings.getBOOL("GridListDownload"))
		{
			sGridListRequestReady = true;
		}
		else
		{
			std::string filename = gDirUtilp->getExpandedFilename(LL_PATH_USER_SETTINGS, "grids.remote.xml");

			llstat file_stat; //platform independent wrapper for stat
			time_t last_modified = 0;

			if(!LLFile::stat(filename, &file_stat))//exists
			{
				last_modified = file_stat.st_mtime;
			}

			std::string url = gSavedSettings.getString("GridListDownloadURL");
			FSCoreHttpUtil::callbackHttpGet(url, last_modified, boost::bind(downloadGridlistComplete, _1), boost::bind(downloadGridlistError, _1, url));
		}
#ifdef OPENSIM // <FS:AW optional opensim support>
		// Fetch grid infos as needed
		LLGridManager::getInstance()->initGrids();
		LLStartUp::setStartupState( STATE_FETCH_GRID_INFO );
// <FS:AW optional opensim support>
#else
		LLGridManager::getInstance()->initialize(std::string());
		// <FS:Techwolf Lupindo> fsdata support
		//LLStartUp::setStartupState( STATE_AUDIO_INIT );
		LLStartUp::setStartupState( STATE_FETCH_GRID_INFO );
		// </FS:Techwolf Lupindo>
#endif // OPENSIM 
// </FS:AW optional opensim support>
	}

	if (STATE_FETCH_GRID_INFO == LLStartUp::getStartupState())
	{
 // <FS:AW optional opensim support>
		static LLFrameTimer grid_timer;

		const F32 grid_time = grid_timer.getElapsedTimeF32();
		const F32 MAX_WAIT_TIME = 15.f;//don't wait forever

		if(grid_time > MAX_WAIT_TIME ||
#ifdef OPENSIM
			( sGridListRequestReady && LLGridManager::getInstance()->isReadyToLogin() &&
#endif 		// <FS:Techwolf Lupindo> fsdata support
		    FSData::instance().getFSDataDone())
#ifdef OPENSIM
						      )
#endif		// </FS:Techwolf Lupindo>
		{
			LLStartUp::setStartupState( STATE_AUDIO_INIT );
		}
		else
		{
			ms_sleep(1);
			return FALSE;
		}
// <FS:AW optional opensim support>
	}

	if (STATE_AUDIO_INIT == LLStartUp::getStartupState())
	{

		// parsing slurls depending on the grid obviously 
		// only works after we have a grid list
		// Anyway this belongs into the gridmanager as soon as 
		// it is cleaner
		
		if(!LLStartUp::getStartSLURLString().empty())
		{
			LLStartUp::setStartSLURL(LLStartUp::getStartSLURLString());
		}		
// </AW: opensim>

		//-------------------------------------------------
		// Init audio, which may be needed for prefs dialog
		// or audio cues in connection UI.
		//-------------------------------------------------

		if (FALSE == gSavedSettings.getBOOL("NoAudio"))
		{
			delete gAudiop;
			gAudiop = NULL;

#ifdef LL_FMODSTUDIO
#if !LL_WINDOWS
			if (NULL == getenv("LL_BAD_FMODSTUDIO_DRIVER"))
#endif // !LL_WINDOWS
			{
				gAudiop = (LLAudioEngine *) new LLAudioEngine_FMODSTUDIO(gSavedSettings.getBOOL("FMODProfilerEnable"), gSavedSettings.getU32("FMODResampleMethod"));
			}
#endif

#ifdef LL_FMODEX
#if !LL_WINDOWS
			if (NULL == getenv("LL_BAD_FMODEX_DRIVER"))
#endif // !LL_WINDOWS
			{
				gAudiop = (LLAudioEngine *) new LLAudioEngine_FMODEX(gSavedSettings.getBOOL("FMODProfilerEnable"));
			}
#endif

#ifdef LL_OPENAL
#if !LL_WINDOWS
			// if (NULL == getenv("LL_BAD_OPENAL_DRIVER"))
			if (!gAudiop && NULL == getenv("LL_BAD_OPENAL_DRIVER"))
#endif // !LL_WINDOWS
			{
				gAudiop = (LLAudioEngine *) new LLAudioEngine_OpenAL();
			}
#endif
            
			if (gAudiop)
			{
#if LL_WINDOWS
				// FMOD Studio and FMOD Ex on Windows needs the window handle to stop playing audio
				// when window is minimized. JC
				void* window_handle = (HWND)gViewerWindow->getPlatformWindow();
#else
				void* window_handle = NULL;
#endif
				bool init = gAudiop->init(kAUDIO_NUM_SOURCES, window_handle);
				if(init)
				{
					gAudiop->setMuted(TRUE);
				}
				else
				{
					LL_WARNS("AppInit") << "Unable to initialize audio engine" << LL_ENDL;
					delete gAudiop;
					gAudiop = NULL;
				}

				if (gAudiop)
				{
					// if the audio engine hasn't set up its own preferred handler for streaming audio then set up the generic streaming audio implementation which uses media plugins
					if (NULL == gAudiop->getStreamingAudioImpl())
					{
						LL_INFOS("AppInit") << "Using media plugins to render streaming audio" << LL_ENDL;
						gAudiop->setStreamingAudioImpl(new LLStreamingAudio_MediaPlugins());
					}
				}
			}
		}
		
		LL_INFOS("AppInit") << "Audio Engine Initialized." << LL_ENDL;
		
		if (LLTimer::knownBadTimer())
		{
			LL_WARNS("AppInit") << "Unreliable timers detected (may be bad PCI chipset)!!" << LL_ENDL;
		}

		//
		// Log on to system
		//
		if (gUserCredential.isNull())
		{
			gUserCredential = gLoginHandler.initializeLoginInfo();
		}
		// Previous initializeLoginInfo may have generated user credentials.  Re-check them.
		if (gUserCredential.isNull())
		{
			show_connect_box = TRUE;
		}
		else if (gSavedSettings.getBOOL("AutoLogin"))  
		{
			// Log into last account
			// <FS:Ansariel> Option to not save password if using login cmdline switch;
			//               gLoginHandler.initializeLoginInfo() sets AutoLogin to TRUE,
			//               so we end up here!
			//gRememberPassword = TRUE;
			//gSavedSettings.setBOOL("RememberPassword", TRUE);                                                      
			if (gSavedSettings.getBOOL("FSLoginDontSavePassword"))
			{
				gRememberPassword = FALSE;
			}
			else
			{
				gRememberPassword = TRUE;
				gSavedSettings.setBOOL("RememberPassword", TRUE);
			}
			// </FS:Ansariel>

			show_connect_box = false;    			
		}
		// <FS:Ansariel> Handled via FSLoginDontSavePassword debug setting
		//else if (gSavedSettings.getLLSD("UserLoginInfo").size() == 3)
		//{
		//	// Console provided login&password
		//	gRememberPassword = gSavedSettings.getBOOL("RememberPassword");
		//	show_connect_box = false;
		//}
		// </FS:Ansariel>
		else 
		{
			gRememberPassword = gSavedSettings.getBOOL("RememberPassword");
			show_connect_box = TRUE;
		}

// [RLVa:KB] - Patch: RLVa-2.1.0
		if (gSavedSettings.getBOOL(RLV_SETTING_MAIN))
		{
			show_connect_box = TRUE;
		}
// [/RVA:KB]

		//setup map of datetime strings to codes and slt & local time offset from utc
		// *TODO: Does this need to be here?
		LLStringOps::setupDatetimeInfo(false);

		// <FS:Beq> [FIRE-22130] for LOD Factors > 4 reset to the detected dafault 
		if (gSavedSettings.getF32("RenderVolumeLODFactor") > 4.f)
		{
			bool feature_table_success = false;
			LLFeatureManager& feature_manager = LLFeatureManager::instance();
			U32 level = gSavedSettings.getU32("RenderQualityPerformance");
			if (feature_manager.isValidGraphicsLevel(level))
			{
				std::string level_name = feature_manager.getNameForGraphicsLevel(level);
				LLFeatureList* feature_list = feature_manager.findMask(level_name);
				if (feature_list)
				{
					F32 new_val = feature_list->getRecommendedValue("RenderVolumeLODFactor");
					if (new_val > 0.f && new_val <= 4.f)
					{
						feature_table_success = true;
						gSavedSettings.setF32("RenderVolumeLODFactor", new_val);
						LL_INFOS("AppInit") << "LOD Factor too high. Resetting to recommended value for graphics level '" << level_name << "': " << new_val << LL_ENDL;
					}
				}
			}

			if (!feature_table_success)
			{
				gSavedSettings.getControl("RenderVolumeLODFactor")->resetToDefault(true);
				if (gSavedSettings.getF32("RenderVolumeLODFactor") > 4.f)
				{
					gSavedSettings.setF32("RenderVolumeLODFactor", 2.f);
				}
				LL_INFOS("AppInit") << "LOD Factor too high. Resetting to recommended value for global default: " << gSavedSettings.getF32("RenderVolumeLODFactor") << LL_ENDL;
			}
		}
		// </FS:Beq>

		// Go to the next startup state
		LLStartUp::setStartupState( STATE_BROWSER_INIT );
		return FALSE;
	}

	
	if (STATE_BROWSER_INIT == LLStartUp::getStartupState())
	{
		LL_DEBUGS("AppInit") << "STATE_BROWSER_INIT" << LL_ENDL;
		std::string msg = LLTrans::getString("LoginInitializingBrowser");
		set_startup_status(0.03f, msg.c_str(), gAgent.mMOTD.c_str());
		display_startup();
		// LLViewerMedia::initBrowser();
		show_release_notes_if_required();
		LLStartUp::setStartupState( STATE_LOGIN_SHOW );
		return FALSE;
	}


	if (STATE_LOGIN_SHOW == LLStartUp::getStartupState())
	{
		LL_DEBUGS("AppInit") << "Initializing Window, show_connect_box = "
							 << show_connect_box << LL_ENDL;

		// if we've gone backwards in the login state machine, to this state where we show the UI
		// AND the debug setting to exit in this case is true, then go ahead and bail quickly
		if ( mLoginStatePastUI && gSavedSettings.getBOOL("QuitOnLoginActivated") )
		{
			LL_DEBUGS("AppInit") << "taking QuitOnLoginActivated exit" << LL_ENDL;
			// no requirement for notification here - just exit
			LLAppViewer::instance()->earlyExitNoNotify();
		}

		gViewerWindow->getWindow()->setCursor(UI_CURSOR_ARROW);

		// Login screen needs menus for preferences, but we can enter
		// this startup phase more than once.
		if (gLoginMenuBarView == NULL)
		{
			// <FS:Zi> Moved this to initBase() in llviewerwindow.cpp to get the edit menu set up
			//         before any text widget uses it
			// initialize_spellcheck_menu();
			// initialize_edit_menu();
			// </FS:Zi>
			init_menus();
		}

		if (show_connect_box)
		{
			LL_DEBUGS("AppInit") << "show_connect_box on" << LL_ENDL;
			// Load all the name information out of the login view
			// NOTE: Hits "Attempted getFields with no login view shown" warning, since we don't
			// show the login view until login_show() is called below.  
			if (gUserCredential.isNull())                                                                          
			{                                                  
				LL_DEBUGS("AppInit") << "loading credentials from gLoginHandler" << LL_ENDL;
				gUserCredential = gLoginHandler.initializeLoginInfo();                 
			}     
			// Make sure the process dialog doesn't hide things
			gViewerWindow->setShowProgress(FALSE,FALSE);
			// Show the login dialog
			login_show();
			// connect dialog is already shown, so fill in the names
			// <FS:CR>
			//if (gUserCredential.notNull() && !LLPanelLogin::isCredentialSet())
			//{
			//	LLPanelLogin::setFields( gUserCredential, gRememberPassword);
			//}
			if (gUserCredential.notNull() && !FSPanelLogin::isCredentialSet())
			{
				FSPanelLogin::setFields(gUserCredential, true);
			}
			// </FS:CR>
			// <FS:Ansariel> [FS Login Panel]
			//LLPanelLogin::giveFocus();
			FSPanelLogin::giveFocus();
			// </FS:Ansariel> [FS Login Panel]

			// MAINT-3231 Show first run dialog only for Desura viewer
			if (gSavedSettings.getString("sourceid") == "1208_desura")
			{
				if (gSavedSettings.getBOOL("FirstLoginThisInstall"))
				{
					LL_INFOS("AppInit") << "FirstLoginThisInstall, calling show_first_run_dialog()" << LL_ENDL;
				// <FS:CR> Don't show first run dialog, ever, at all.
				//	show_first_run_dialog();
				}
				else
				{
					LL_DEBUGS("AppInit") << "FirstLoginThisInstall off" << LL_ENDL;
				}
			}
			display_startup();
			if (gViewerWindow->getSystemUIScaleFactorChanged())
			{
				LLViewerWindow::showSystemUIScaleFactorChanged();
			}
			LLStartUp::setStartupState( STATE_LOGIN_WAIT );		// Wait for user input
		}
		else
		{
			LL_DEBUGS("AppInit") << "show_connect_box off, skipping to STATE_LOGIN_CLEANUP" << LL_ENDL;
			// skip directly to message template verification
			LLStartUp::setStartupState( STATE_LOGIN_CLEANUP );
		}

		gViewerWindow->setNormalControlsVisible( FALSE );	
		gLoginMenuBarView->setVisible( TRUE );
		gLoginMenuBarView->setEnabled( TRUE );
		
		LLNotificationsUI::LLScreenChannelBase* chat_channel = LLNotificationsUI::LLChannelManager::getInstance()->findChannelByID(LLUUID(gSavedSettings.getString("NearByChatChannelUUID")));
		if(chat_channel)
		{
			chat_channel->removeToastsFromChannel();
		}

		show_debug_menus();

		// Hide the splash screen
		LLSplashScreen::hide();
		// Push our window frontmost
		gViewerWindow->getWindow()->show();

		// DEV-16927.  The following code removes errant keystrokes that happen while the window is being 
		// first made visible.
#ifdef _WIN32
		MSG msg;
		while( PeekMessage( &msg, /*All hWnds owned by this thread */ NULL, WM_KEYFIRST, WM_KEYLAST, PM_REMOVE ) )
		{ }
#endif
        display_startup();
        timeout.reset();
		return FALSE;
	}

	if (STATE_LOGIN_WAIT == LLStartUp::getStartupState())
	{
		// when we get to this state, we've already been past the login UI
		// (possiblely automatically) - flag this so we can test in the 
		// STATE_LOGIN_SHOW state if we've gone backwards
		mLoginStatePastUI = true;

		// Don't do anything.  Wait for the login view to call the login_callback,
		// which will push us to the next state.

		// display() function will be the one to run display_startup()
		// Sleep so we don't spin the CPU
		ms_sleep(1);
		return FALSE;
	}

	if (STATE_LOGIN_CLEANUP == LLStartUp::getStartupState())
	{
		// <FS:Ansariel> Check for test build expiration
		if (is_testbuild_expired())
		{
			LL_INFOS() << "This test version has expired and cannot be used any further." << LL_ENDL;
			LLNotificationsUtil::add("TestversionExpired", LLSD(), LLSD(), login_alert_done);
			LLStartUp::setStartupState(STATE_LOGIN_CONFIRM_NOTIFICATON);
			show_connect_box = true;
			return FALSE;
		}
		// </FS:Ansariel>

		// <FS:Ansariel> Login block
		LLSD blocked = FSData::instance().allowedLogin();
		if (blocked.isMap()) //hack for testing for an empty LLSD
		{
			LLNotificationsUtil::add("BlockLoginInfo", blocked, LLSD(), login_alert_done);
			LLStartUp::setStartupState(STATE_LOGIN_CONFIRM_NOTIFICATON);
			show_connect_box = true;
			return FALSE;
		}
		// </FS:Ansariel>

		// Post login screen, we should see if any settings have changed that may
		// require us to either start/stop or change the socks proxy. As various communications
		// past this point may require the proxy to be up.
		if (!LLStartUp::startLLProxy())
		{
			// Proxy start up failed, we should now bail the state machine
			// startLLProxy() will have reported an error to the user
			// already, so we just go back to the login screen. The user
			// could then change the preferences to fix the issue.

			LLStartUp::setStartupState(STATE_LOGIN_SHOW);
			return FALSE;
		}

// [RLVa:KB] - Checked: RLVa-0.2.1
		if (gSavedSettings.getBOOL(RLV_SETTING_MAIN))
		{
			RlvHandler::setEnabled(true);
		}
// [/RLVa:KB]

		// reset the values that could have come in from a slurl
		// DEV-42215: Make sure they're not empty -- gUserCredential
		// might already have been set from gSavedSettings, and it's too bad
		// to overwrite valid values with empty strings.

		if (show_connect_box)
		{
			// TODO if not use viewer auth
			// Load all the name information out of the login view
			// <FS:Ansariel> [FS Login Panel]
			//LLPanelLogin::getFields(gUserCredential, gRememberPassword); 
			FSPanelLogin::getFields(gUserCredential, gRememberPassword); 
			// </FS:Ansariel> [FS Login Panel]
			// end TODO
	 
			// HACK: Try to make not jump on login
			gKeyboard->resetKeys();
		}

		// when we get to this state, we've already been past the login UI
		// (possiblely automatically) - flag this so we can test in the 
		// STATE_LOGIN_SHOW state if we've gone backwards
		mLoginStatePastUI = true;

		// save the credentials                                                                                        
		std::string userid = "unknown";                                                                                
		if(gUserCredential.notNull())                                                                                  
		{  
			userid = gUserCredential->userID();                                                                    
		}
		// <FS:Ansariel> Option to not save password if using login cmdline switch
		//gSavedSettings.setBOOL("RememberPassword", gRememberPassword);                                                 
		if (!gSavedSettings.getBOOL("FSLoginDontSavePassword"))
		{
			gSavedSettings.setBOOL("RememberPassword", gRememberPassword);
		}
		// </FS:Ansariel>
		LL_INFOS("AppInit") << "Attempting login as: " << userid << LL_ENDL;                                           
//		gDebugInfo["LoginName"] = userid;                                                                              
// [SL:KB] - Patch: Viewer-CrashReporting | Checked: 2010-11-16 (Catznip-2.6.0a) | Added: Catznip-2.4.0b
		if (gCrashSettings.getBOOL("CrashSubmitName"))
		{
			// Only include the agent name if the user consented
			gDebugInfo["LoginName"] = userid;                                                                              
		}
// [/SL:KB]

		// We don't save this version of the title because it'll
		//  be replaced later, we hope. -- TS
		size_t underscore_pos = userid.find_first_of('_');
		std::string display_id = userid.substr(0,underscore_pos);
		if ((underscore_pos != std::string::npos) &&
			(underscore_pos < userid.length()-1))
		{
			std::string id_last = userid.substr(underscore_pos+1);
			if (id_last.compare("Resident") != 0)
			{
				display_id = display_id + " " + id_last;
			}
		}
		std::string window_title = gWindowTitle + " - " + display_id;
		LLStringUtil::truncate(window_title, 255);
		gViewerWindow->setTitle(window_title);

		// create necessary directories
		// *FIX: these mkdir's should error check
// <FS:CR> Seperate user directories per grid on OS build
#ifdef OPENSIM
		std::string gridlabel = LLGridManager::getInstance()->getGridLabel();
		gDirUtilp->setLindenUserDir(userid, gridlabel);
#else
		gDirUtilp->setLindenUserDir(userid);
#endif // OPENSIM
// </FS:CR>
		LLFile::mkdir(gDirUtilp->getLindenUserDir());

		// As soon as directories are ready initialize notification storages
		LLPersistentNotificationStorage::getInstance()->initialize();
		LLDoNotDisturbNotificationStorage::getInstance()->initialize();

		// Set PerAccountSettingsFile to the default value.
		gSavedSettings.setString("PerAccountSettingsFile",
			gDirUtilp->getExpandedFilename(LL_PATH_PER_SL_ACCOUNT, 
				LLAppViewer::instance()->getSettingsFilename("Default", "PerAccount")));

		// Note: can't store warnings files per account because some come up before login
		
		// Overwrite default user settings with user settings								 
		LLAppViewer::instance()->loadSettingsFromDirectory("Account");

		// <FS:Ansariel> Restore bottom toolbar layout now he have the user settings
		LLLayoutStack* chat_bar_stack = gToolBarView->findChild<LLLayoutStack>("chat_bar_stack");
		if (chat_bar_stack)
		{
			chat_bar_stack->refreshFromSettings();
		}
		// </FS:Ansariel>

		// Convert 'LogInstantMessages' into 'KeepConversationLogTranscripts' for backward compatibility (CHUI-743).
		// <FS:CR> FIRE-11410 - Don't do this, handle it in settings restore and first run
		//LLControlVariablePtr logInstantMessagesControl = gSavedPerAccountSettings.getControl("LogInstantMessages");
		//if (logInstantMessagesControl.notNull())
		//{
		//	gSavedPerAccountSettings.setS32("KeepConversationLogTranscripts", logInstantMessagesControl->getValue() ? 2 : 1);
		//}

		// Need to set the LastLogoff time here if we don't have one.  LastLogoff is used for "Recent Items" calculation
		// and startup time is close enough if we don't have a real value.
		if (gSavedPerAccountSettings.getU32("LastLogoff") == 0)
		{
			gSavedPerAccountSettings.setU32("LastLogoff", time_corrected());
		}

		//Default the path if one isn't set.
		// *NOTE: unable to check variable differ from "InstantMessageLogPath" because it was
		// provided in pre 2.0 viewer. See EXT-6661
		if (gSavedPerAccountSettings.getString("InstantMessageLogPath").empty())
		{
			gDirUtilp->setChatLogsDir(gDirUtilp->getOSUserAppDir());
			gSavedPerAccountSettings.setString("InstantMessageLogPath", gDirUtilp->getChatLogsDir());
		}
		else
		{
			gDirUtilp->setChatLogsDir(gSavedPerAccountSettings.getString("InstantMessageLogPath"));		
		}
		// <FS:KC> FIRE-18247: Handle non-existent chat log location
		if (!gDirUtilp->fileExists(gSavedPerAccountSettings.getString("InstantMessageLogPath")))
		{
			gDirUtilp->setChatLogsDir(gDirUtilp->getOSUserAppDir());
			gSavedPerAccountSettings.setString("InstantMessageLogPath", gDirUtilp->getChatLogsDir());
		}
		// </FS:KC>
// <FS:CR> Seperate user directories per grid on OS build
#ifdef OPENSIM
		gDirUtilp->setPerAccountChatLogsDir(userid, gridlabel);
#else
		gDirUtilp->setPerAccountChatLogsDir(userid);
#endif // OPENSIM
// </FS:CR>		
		LLFile::mkdir(gDirUtilp->getChatLogsDir());
		LLFile::mkdir(gDirUtilp->getPerAccountChatLogsDir());

		// NaCl - Antispam
		NACLAntiSpamRegistry::instance();
		// NaCl End

		//good a place as any to create user windlight directories
		std::string user_windlight_path_name(gDirUtilp->getExpandedFilename( LL_PATH_USER_SETTINGS , "windlight", ""));
		LLFile::mkdir(user_windlight_path_name.c_str());		

		std::string user_windlight_skies_path_name(gDirUtilp->getExpandedFilename( LL_PATH_USER_SETTINGS , "windlight/skies", ""));
		LLFile::mkdir(user_windlight_skies_path_name.c_str());

		std::string user_windlight_water_path_name(gDirUtilp->getExpandedFilename( LL_PATH_USER_SETTINGS , "windlight/water", ""));
		LLFile::mkdir(user_windlight_water_path_name.c_str());

		std::string user_windlight_days_path_name(gDirUtilp->getExpandedFilename( LL_PATH_USER_SETTINGS , "windlight/days", ""));
		LLFile::mkdir(user_windlight_days_path_name.c_str());

		// <FS:Ansariel> Create user fonts directory
		std::string user_fonts_path_name(gDirUtilp->getExpandedFilename( LL_PATH_USER_SETTINGS , "fonts", ""));
		LLFile::mkdir(user_fonts_path_name.c_str());

		// <FS:WS> Initalize Account based asset_blacklist
		FSAssetBlacklist::getInstance()->init();

		// <FS:Techwolf Lupindo> load per grid data
		FSData::instance().downloadAgents();
		// </FS:Techwolf Lupindo>

		if (show_connect_box)
		{
			LLSLURL slurl;
			// WS: Close the Panel only, if we have DisableLoginScreens enabled. Else fade away.
			if(gSavedSettings.getBOOL("FSDisableLoginScreens"))
				// <FS:Ansariel> [FS Login Panel]
				//LLPanelLogin::closePanel();
				FSPanelLogin::closePanel();
				// </FS:Ansariel> [FS Login Panel]
		}

		
		// Load URL History File
		LLURLHistory::loadFile("url_history.xml");
		// Load location history 
		LLLocationHistory::getInstance()->load();

		// Load Avatars icons cache
		LLAvatarIconIDCache::getInstance()->load();
		
<<<<<<< HEAD
		// Load media plugin cookies
		LLViewerMedia::loadCookieFile();

		// <FS:Ansariel> [FS Persisted Avatar Render Settings]
		//LLRenderMuteList::getInstance()->loadFromFile();
=======
		LLRenderMuteList::getInstance()->loadFromFile();
>>>>>>> 08cb3fbe

		//-------------------------------------------------
		// Handle startup progress screen
		//-------------------------------------------------

		// on startup the user can request to go to their home,
		// their last location, or some URL "-url //sim/x/y[/z]"
		// All accounts have both a home and a last location, and we don't support
		// more locations than that.  Choose the appropriate one.  JC
// [RLVa:KB] - Checked: RLVa-0.2.1
		if ( (RlvHandler::isEnabled()) && (RlvSettings::getLoginLastLocation()) )
		{
			// Force login at the last location
			LLStartUp::setStartSLURL(LLSLURL(LLSLURL::SIM_LOCATION_LAST));
		}
// [/RLVa:KB]

		switch (LLStartUp::getStartSLURL().getType())
		  {
		  case LLSLURL::LOCATION:
		    agent_location_id = START_LOCATION_ID_URL;
		    break;
		  case LLSLURL::LAST_LOCATION:
		    agent_location_id = START_LOCATION_ID_LAST;
		    break;
		  default:
		    agent_location_id = START_LOCATION_ID_HOME;
		    break;
		  }

		gViewerWindow->getWindow()->setCursor(UI_CURSOR_WAIT);

		init_start_screen(agent_location_id);

		// Display the startup progress bar.
		gViewerWindow->setShowProgress(TRUE,!gSavedSettings.getBOOL("FSDisableLoginScreens"));
		gViewerWindow->setProgressCancelButtonVisible(TRUE, LLTrans::getString("Quit"));

		gViewerWindow->revealIntroPanel();

		// Ansariel: Update viewer help menu; Needed if logging
		//           in by autologin or on SL it would show
		//           the non-functional "About [CURRENT_GRID]"
		//           and "[CURRENT_GRID] Help" menu entries
		update_grid_help();

		// Poke the VFS, which could potentially block for a while if
		// Windows XP is acting up
		set_startup_status(0.07f, LLTrans::getString("LoginVerifyingCache"), LLStringUtil::null);
		display_startup();

		gVFS->pokeFiles();

		// <FS:Techwolf Lupindo> fsdata agents support
		//LLStartUp::setStartupState( STATE_LOGIN_AUTH_INIT );
		LLStartUp::setStartupState(STATE_AGENTS_WAIT);
		// </FS:Techwolf Lupindo>

		return FALSE;
	}

	// <FS:Techwolf Lupindo> fsdata support
	if (STATE_AGENTS_WAIT == LLStartUp::getStartupState())
	{
		static LLFrameTimer agents_timer;
		const F32 agents_time = agents_timer.getElapsedTimeF32();
		const F32 MAX_AGENTS_TIME = 15.f;

		if(agents_time > MAX_AGENTS_TIME || FSData::instance().getAgentsDone())
		{
			LLStartUp::setStartupState(STATE_LOGIN_AUTH_INIT);
		}
		else
		{
			ms_sleep(1);
			return FALSE;
		}
	}
	// </FS:Techwolf Lupindo>
	
	if(STATE_LOGIN_AUTH_INIT == LLStartUp::getStartupState())
	{
		gDebugInfo["GridName"] = LLGridManager::getInstance()->getGridId();

		// Update progress status and the display loop.
		auth_desc = LLTrans::getString("LoginInProgress");
		set_startup_status(progress, auth_desc, auth_message);
		progress += 0.02f;
		display_startup();

		// <FS:Ansariel> FIRE-17287: Force HttpPipelining off on OpenSim
		LLAppViewer::instance()->getAppCoreHttp().refreshSettings(false);

// <AW: crash report grid correctness>
		eLastExecEvent last_exec_event = gLastExecEvent;
		const std::string current_grid = LLGridManager::getInstance()->getGrid();
		const std::string last_grid = gSavedSettings.getString("LastConnectedGrid");
		if (!last_grid.empty() && last_grid != current_grid)
		{
			// don't report crashes on a different grid than the one connecting to,
			// since a bad OpenSim setup can crash the viewer a lot
			last_exec_event = LAST_EXEC_NORMAL;
		}
		LLTrans::setDefaultArg("CURRENT_GRID", LLGridManager::getInstance()->getGridLabel());
// </AW: crash report grid correctness>

		// Setting initial values...
		LLLoginInstance* login = LLLoginInstance::getInstance();
		login->setNotificationsInterface(LLNotifications::getInstance());

		login->setSerialNumber(LLAppViewer::instance()->getSerialNumber());
// <AW: crash report grid correctness>
//		login->setLastExecEvent(gLastExecEvent);
		login->setLastExecDuration(gLastExecDuration);
		login->setLastExecEvent(last_exec_event);
// </AW: crash report grid correctness>


		// This call to LLLoginInstance::connect() starts the 
		// authentication process.
		login->connect(gUserCredential);
#ifdef OPENSIM // <FS:AW optional opensim support>
// <AW: opensim>
		LLGridManager::getInstance()->saveGridList();
// </AW: opensim>
#endif // OPENSIM // <FS:AW optional opensim support>
		LLStartUp::setStartupState( STATE_LOGIN_CURL_UNSTUCK );
		return FALSE;
	}

	if(STATE_LOGIN_CURL_UNSTUCK == LLStartUp::getStartupState())
	{
		// If we get here we have gotten past the potential stall
		// in curl, so take "may appear frozen" out of progress bar. JC
		auth_desc = LLTrans::getString("LoginInProgressNoFrozen");
		set_startup_status(progress, auth_desc, auth_message);

		LLStartUp::setStartupState( STATE_LOGIN_PROCESS_RESPONSE );
		return FALSE;
	}

	if(STATE_LOGIN_PROCESS_RESPONSE == LLStartUp::getStartupState()) 
	{
		// Generic failure message
		std::ostringstream emsg;
		emsg << LLTrans::getString("LoginFailed") << "\n";
		if(LLLoginInstance::getInstance()->authFailure())
		{
			LL_INFOS("LLStartup") << "Login failed, LLLoginInstance::getResponse(): "
			                      << LLLoginInstance::getInstance()->getResponse() << LL_ENDL;
			LLSD response = LLLoginInstance::getInstance()->getResponse();
			// Still have error conditions that may need some 
			// sort of handling - dig up specific message
			std::string reason_response = response["reason"];
			std::string message_response = response["message"];
			std::string message_id = response["message_id"];
			std::string message; // actual string to show the user

			if(!message_id.empty() && LLTrans::findString(message, message_id, response["message_args"]))
			{
				// message will be filled in with the template and arguments
			}
			else if(!message_response.empty())
			{
				// *HACK: "no_inventory_host" sent as the message itself.
				// Remove this clause when server is sending message_id as well.
				message = LLAgent::sTeleportErrorMessages[ message_response ];
			}

			if (message.empty())
			{
				// Fallback to server-supplied string; necessary since server
				// may add strings that this viewer is not yet aware of
				message = message_response;
			}

			emsg << message;


			if(reason_response == "key")
			{
				// Couldn't login because user/password is wrong
				// Clear the credential
				gUserCredential->clearAuthenticator();
			}

			if(reason_response == "update" 
				|| reason_response == "optional")
			{
				// In the case of a needed update, quit.
				// Its either downloading or declined.
				// If optional was skipped this case shouldn't 
				// be reached.
				LLLoginInstance::getInstance()->disconnect();
				LLAppViewer::instance()->forceQuit();
			}
			else 
			{
				if (reason_response != "tos") 
				{
					// Don't pop up a notification in the TOS case because
					// LLFloaterTOS::onCancel() already scolded the user.
					std::string error_code;
					if(response.has("errorcode"))
					{
						error_code = response["errorcode"].asString();
					}
					if ((reason_response == "CURLError") && 
						(error_code == "SSL_CACERT" || error_code == "SSL_PEER_CERTIFICATE") && 
						response.has("certificate"))
					{
						// This was a certificate error, so grab the certificate
						// and throw up the appropriate dialog.
						LLPointer<LLCertificate> certificate = gSecAPIHandler->getCertificate(response["certificate"]);
						if(certificate)
						{
							LLSD args = transform_cert_args(certificate);

							if(error_code == "SSL_CACERT")
							{
								// if we are handling an untrusted CA, throw up the dialog                             
								// with the 'trust this CA' button.                                                    
								LLNotificationsUtil::add("TrustCertificateError", args, response,
														trust_cert_done);
								
								// <FS:Ansariel> Not needed here - done below
								//show_connect_box = true;
							}
							else
							{
								// the certificate exception returns a unique string for each type of exception.       
								// we grab this string via the LLUserAuth object, and use that to grab the localized   
								// string.                                                                             
								args["REASON"] = LLTrans::getString(message_response);
								
								LLNotificationsUtil::add("GeneralCertificateError", args, response,
														 general_cert_done);
								
								// <FS:Ansariel> Not needed here - done below & in transition_back_to_login_panel()
								//reset_login();
								//gSavedSettings.setBOOL("AutoLogin", FALSE);
								//show_connect_box = true;
								// </FS:Ansariel>
								
							}

						}
					}
					else 
					{
						// This wasn't a certificate error, so throw up the normal
						// notificatioin message.
						LLSD args;
						args["ERROR_MESSAGE"] = emsg.str();
						LL_INFOS("LLStartup") << "Notification: " << args << LL_ENDL;
						LLNotificationsUtil::add("ErrorMessage", args, LLSD(), login_alert_done);
					}
				}
				// <FS:Ansariel> Wait for notification confirmation
				//transition_back_to_login_panel(emsg.str());
				LLStartUp::setStartupState(STATE_LOGIN_CONFIRM_NOTIFICATON);
				// </FS:Ansariel>
				show_connect_box = true;
			}
		}
		else if(LLLoginInstance::getInstance()->authSuccess())
		{
// <FS:CR> Aurora Sim
			//if(process_login_success_response())
			if(process_login_success_response(first_sim_size_x,first_sim_size_y))
// </FS:CR> Aurora Sim
			{
// <AW: crash report grid correctness>
				const std::string current_grid = LLGridManager::getInstance()->getGrid();
				gSavedSettings.setString("LastConnectedGrid", current_grid);
// </AW: crash report grid correctness>

				// Pass the user information to the voice chat server interface.
				LLVoiceClient::getInstance()->userAuthorized(gUserCredential->userID(), gAgentID);
				// create the default proximal channel
				LLVoiceChannel::initClass();
				
				if (gSavedSettings.getBOOL("FSRememberUsername"))
				{
					gSecAPIHandler->saveCredential(gUserCredential, gRememberPassword);
				}
				FSPanelLogin::clearPassword();
				LLStartUp::setStartupState( STATE_WORLD_INIT);
				LLTrace::get_frame_recording().reset();
			}
			else
			{
				LLSD args;
				args["ERROR_MESSAGE"] = emsg.str();
				LL_INFOS("LLStartup") << "Notification: " << args << LL_ENDL;
				LLNotificationsUtil::add("ErrorMessage", args, LLSD(), login_alert_done);
				// <FS:Ansariel> Wait for notification confirmation
				//transition_back_to_login_panel(emsg.str());
				LLStartUp::setStartupState(STATE_LOGIN_CONFIRM_NOTIFICATON);
				// </FS:Ansariel>
				show_connect_box = true;
				return FALSE;
			}
		}
		return FALSE;
	}

	// <FS:Ansariel> Wait for notification confirmation
	if (STATE_LOGIN_CONFIRM_NOTIFICATON == LLStartUp::getStartupState())
	{
		display_startup();
		gViewerWindow->getProgressView()->setVisible(FALSE);
		display_startup();
		ms_sleep(1);
		return FALSE;
	}
	// </FS:Ansariel>

	//---------------------------------------------------------------------
	// World Init
	//---------------------------------------------------------------------
	if (STATE_WORLD_INIT == LLStartUp::getStartupState())
	{
		set_startup_status(0.30f, LLTrans::getString("LoginInitializingWorld"), gAgent.mMOTD);
		display_startup();
		// We should have an agent id by this point.
		llassert(!(gAgentID == LLUUID::null));

		// <FS:Ansariel> Force HTTP inventory enabled on Second Life
#ifdef OPENSIM
		if (LLGridManager::getInstance()->isInSecondLife())
#endif
		{
			gMenuBarView->getChild<LLMenuItemGL>("HTTP Textures")->setVisible(FALSE);
			gMenuBarView->getChild<LLMenuItemGL>("HTTP Inventory")->setVisible(FALSE);
		}
		// </FS:Ansariel>

		// <FS:Ansariel> Restore original LLMessageSystem HTTP options for OpenSim
		gMessageSystem->setIsInSecondLife(LLGridManager::getInstance()->isInSecondLife());

		// Finish agent initialization.  (Requires gSavedSettings, builds camera)
		gAgent.init();
		display_startup();
		gAgentCamera.init();
		display_startup();
		set_underclothes_menu_options();
		display_startup();

		// Since we connected, save off the settings so the user doesn't have to
		// type the name/password again if we crash.
		gSavedSettings.saveToFile(gSavedSettings.getString("ClientSettingsFile"), TRUE);
		LLUIColorTable::instance().saveUserSettings();

		display_startup();

		//
		// Initialize classes w/graphics stuff.
		//
		gTextureList.doPrefetchImages();		
		display_startup();

		LLSurface::initClasses();
		display_startup();


		LLFace::initClass();
		display_startup();

		LLDrawable::initClass();
		display_startup();

		// init the shader managers
		LLPostProcess::initClass();
		display_startup();

        LLAvatarAppearance::initClass("avatar_lad.xml","avatar_skeleton.xml");
		display_startup();

		LLViewerObject::initVOClasses();
		display_startup();

		// Initialize all our tools.  Must be done after saved settings loaded.
		// NOTE: This also is where gToolMgr used to be instantiated before being turned into a singleton.
		LLToolMgr::getInstance()->initTools();
		display_startup();

		// Pre-load floaters, like the world map, that are slow to spawn
		// due to XML complexity.
		gViewerWindow->initWorldUI();
		
		display_startup();

		// This is where we used to initialize gWorldp. Original comment said:
		// World initialization must be done after above window init

		// User might have overridden far clip
		LLWorld::getInstance()->setLandFarClip(gAgentCamera.mDrawDistance);
		display_startup();
		// Before we create the first region, we need to set the agent's mOriginGlobal
		// This is necessary because creating objects before this is set will result in a
		// bad mPositionAgent cache.

		gAgent.initOriginGlobal(from_region_handle(gFirstSimHandle));
		display_startup();

// <FS:CR> Aurora Sim
		//LLWorld::getInstance()->addRegion(gFirstSimHandle, gFirstSim);
		LLWorld::getInstance()->addRegion(gFirstSimHandle, gFirstSim, first_sim_size_x, first_sim_size_y);
// </FS:CR> Aurora Sim
		display_startup();

		LLViewerRegion *regionp = LLWorld::getInstance()->getRegionFromHandle(gFirstSimHandle);
		LL_INFOS("AppInit") << "Adding initial simulator " << regionp->getOriginGlobal() << LL_ENDL;
		
		LL_DEBUGS("CrossingCaps") << "Calling setSeedCapability from init_idle(). Seed cap == "
		<< gFirstSimSeedCap << LL_ENDL;
		regionp->setSeedCapability(gFirstSimSeedCap);
		LL_DEBUGS("AppInit") << "Waiting for seed grant ...." << LL_ENDL;
		display_startup();
		// Set agent's initial region to be the one we just created.
		gAgent.setRegion(regionp);
		display_startup();
		// Set agent's initial position, which will be read by LLVOAvatar when the avatar
		// object is created.  I think this must be done after setting the region.  JC
		gAgent.setPositionAgent(agent_start_position_region);

		display_startup();
		LLStartUp::initExperiences();

		display_startup();
		LLStartUp::setStartupState( STATE_MULTIMEDIA_INIT );
		
		LLConversationLog::getInstance();

		return FALSE;
	}


	//---------------------------------------------------------------------
	// Load QuickTime/GStreamer and other multimedia engines, can be slow.
	// Do it while we're waiting on the network for our seed capability. JC
	//---------------------------------------------------------------------
	if (STATE_MULTIMEDIA_INIT == LLStartUp::getStartupState())
	{
		LLStartUp::multimediaInit();
		LLStartUp::setStartupState( STATE_FONT_INIT );
		display_startup();
		return FALSE;
	}

	// Loading fonts takes several seconds
	if (STATE_FONT_INIT == LLStartUp::getStartupState())
	{
		LLStartUp::fontInit();
		LLStartUp::setStartupState( STATE_SEED_GRANTED_WAIT );
		display_startup();
		return FALSE;
	}

	//---------------------------------------------------------------------
	// Wait for Seed Cap Grant
	//---------------------------------------------------------------------
	if(STATE_SEED_GRANTED_WAIT == LLStartUp::getStartupState())
	{
		LLViewerRegion *regionp = LLWorld::getInstance()->getRegionFromHandle(gFirstSimHandle);
		if (regionp->capabilitiesReceived())
		{
			LLStartUp::setStartupState( STATE_SEED_CAP_GRANTED );
		}
		else
		{
			U32 num_retries = regionp->getNumSeedCapRetries();
			if (num_retries > 0)
			{
				LLStringUtil::format_map_t args;
				args["[NUMBER]"] = llformat("%d", num_retries + 1);
				set_startup_status(0.4f, LLTrans::getString("LoginRetrySeedCapGrant", args), gAgent.mMOTD.c_str());
			}
			else
			{
				set_startup_status(0.4f, LLTrans::getString("LoginRequestSeedCapGrant"), gAgent.mMOTD.c_str());
			}
		}
		display_startup();
		return FALSE;
	}


	//---------------------------------------------------------------------
	// Seed Capability Granted
	// no newMessage calls should happen before this point
	//---------------------------------------------------------------------
	if (STATE_SEED_CAP_GRANTED == LLStartUp::getStartupState())
	{
		display_startup();
		update_texture_fetch();
		display_startup();

		if ( gViewerWindow != NULL)
		{	// This isn't the first logon attempt, so show the UI
			gViewerWindow->setNormalControlsVisible( TRUE );
		}	
		gLoginMenuBarView->setVisible( FALSE );
		gLoginMenuBarView->setEnabled( FALSE );
		display_startup();

		// direct logging to the debug console's line buffer
		LLError::logToFixedBuffer(gDebugView->mDebugConsolep);
		display_startup();
		
		// set initial visibility of debug console
		gDebugView->mDebugConsolep->setVisible(gSavedSettings.getBOOL("ShowDebugConsole"));
		display_startup();

		//
		// Set message handlers
		//
		LL_INFOS("AppInit") << "Initializing communications..." << LL_ENDL;

		// register callbacks for messages. . . do this after initial handshake to make sure that we don't catch any unwanted
		register_viewer_callbacks(gMessageSystem);
		display_startup();

		// Debugging info parameters
		gMessageSystem->setMaxMessageTime( 0.5f );			// Spam if decoding all msgs takes more than 500 ms
		display_startup();

		#ifndef	LL_RELEASE_FOR_DOWNLOAD
			gMessageSystem->setTimeDecodes( TRUE );				// Time the decode of each msg
			gMessageSystem->setTimeDecodesSpamThreshold( 0.05f );  // Spam if a single msg takes over 50ms to decode
		#endif
		display_startup();

		gXferManager->registerCallbacks(gMessageSystem);
		display_startup();

		LLStartUp::initNameCache();
		display_startup();

		// update the voice settings *after* gCacheName initialization
		// so that we can construct voice UI that relies on the name cache
		LLVoiceClient::getInstance()->updateSettings();
		display_startup();

		// <FS:Ansariel> OpenSim support: Init with defaults - we get the OpenSimExtras later during login
		LFSimFeatureHandler::instance();

		// create a container's instance for start a controlling conversation windows
		// by the voice's events
		// <FS:Ansariel> [FS communication UI]
		//LLFloaterIMContainer::getInstance();
		FSFloaterIMContainer* floater_imcontainer = FSFloaterIMContainer::getInstance();
		floater_imcontainer->initTabs();

		// <FS:ND> FIRE-3066: Force creation or FSFLoaterContacts here, this way it will register with LLAvatarTracker early enough.
		// Otherwise it is only create if isChatMultriTab() == true and LLIMFloaterContainer::getInstance is called
		// Moved here from llfloaternearbyvchat.cpp by Zi, to make this work even if LogShowHistory is FALSE
		LLFloater *pContacts(FSFloaterContacts::getInstance());

		// <FS:Ansariel> Load persisted avatar render settings
		FSAvatarRenderPersistence::instance().init();
		
		// Do something with pContacts so no overzealous optimizer optimzes our neat little call to FSFloaterContacts::getInstance() away.
		if( pContacts )
			LL_INFOS("AppInit") << "Constructed " <<  pContacts->getName() << LL_ENDL;
		// </FS:ND>

		// <FS:Ansariel> FIRE-8560/FIRE-8592: We neet to create the instance of the radar
		//               for the radar functions and the V2 friendlist here.
		//               This is because of the standalone group panels that will
		//               prevent doing this at login when receiving the agent group
		//               data update.
		LLFloaterSidePanelContainer::getPanel("people", "panel_people");
		FSRadar::instance();
		LL_INFOS("AppInit") << "Radar initialized" << LL_ENDL;
		// </FS:Ansariel>

		// <FS:Ansariel> Register check function for registrar enable checks
		gFSRegistrarUtils.setEnableCheckFunction(boost::bind(&FSCommon::checkIsActionEnabled, _1, _2));

		// <FS:Techwolf Lupindo> fsdata support
		FSData::instance().addAgents();
		// </FS:Techwolf Lupindo>

		// <FS:Ansariel> [FS communication UI]
		//gCacheName is required for nearby chat history loading
		//so I just moved nearby history loading a few states further
		if (gSavedPerAccountSettings.getBOOL("LogShowHistory"))
		{
			FSFloaterNearbyChat* nearby_chat = FSFloaterNearbyChat::getInstance();
			if (nearby_chat) nearby_chat->loadHistory();
		}
		display_startup();
		// </FS:Ansariel> [FS communication UI]

		// <FS:KC> FIRE-18250: Option to disable default eye movement
		gAgent.addRegionChangedCallback(boost::bind(&update_static_eyes));
		update_static_eyes();
		// </FS:KC>

		// *Note: this is where gWorldMap used to be initialized.

		// register null callbacks for audio until the audio system is initialized
		gMessageSystem->setHandlerFuncFast(_PREHASH_SoundTrigger, null_message_callback, NULL);
		gMessageSystem->setHandlerFuncFast(_PREHASH_AttachedSound, null_message_callback, NULL);
		display_startup();

		//reset statistics
		LLViewerStats::instance().resetStats();

		display_startup();
		//
		// Set up region and surface defaults
		//


		// Sets up the parameters for the first simulator

		LL_DEBUGS("AppInit") << "Initializing camera..." << LL_ENDL;
		gFrameTime    = totalTime();
		F32Seconds last_time = gFrameTimeSeconds;
		gFrameTimeSeconds = (gFrameTime - gStartTime);

		gFrameIntervalSeconds = gFrameTimeSeconds - last_time;
		if (gFrameIntervalSeconds < 0.f)
		{
			gFrameIntervalSeconds = 0.f;
		}

		// Make sure agent knows correct aspect ratio
		// FOV limits depend upon aspect ratio so this needs to happen before initializing the FOV below
		LLViewerCamera::getInstance()->setViewHeightInPixels(gViewerWindow->getWorldViewHeightRaw());
		LLViewerCamera::getInstance()->setAspect(gViewerWindow->getWorldViewAspectRatio());
		// Initialize FOV
		LLViewerCamera::getInstance()->setDefaultFOV(gSavedSettings.getF32("CameraAngle")); 
		display_startup();

		// Move agent to starting location. The position handed to us by
		// the space server is in global coordinates, but the agent frame
		// is in region local coordinates. Therefore, we need to adjust
		// the coordinates handed to us to fit in the local region.

		gAgent.setPositionAgent(agent_start_position_region);
		gAgent.resetAxes(gAgentStartLookAt);
		gAgentCamera.stopCameraAnimation();
		gAgentCamera.resetCamera();
		display_startup();

		// Initialize global class data needed for surfaces (i.e. textures)
		LL_DEBUGS("AppInit") << "Initializing sky..." << LL_ENDL;
		// Initialize all of the viewer object classes for the first time (doing things like texture fetches.
		LLGLState::checkStates();
		LLGLState::checkTextureChannels();

		LLEnvManagerNew::getInstance()->usePrefs(); // Load all presets and settings
		gSky.init(initial_sun_direction);

		LLGLState::checkStates();
		LLGLState::checkTextureChannels();

		display_startup();

		LL_DEBUGS("AppInit") << "Decoding images..." << LL_ENDL;
		// For all images pre-loaded into viewer cache, decode them.
		// Need to do this AFTER we init the sky
		const S32 DECODE_TIME_SEC = 2;
		for (int i = 0; i < DECODE_TIME_SEC; i++)
		{
			F32 frac = (F32)i / (F32)DECODE_TIME_SEC;
			set_startup_status(0.45f + frac*0.1f, LLTrans::getString("LoginDecodingImages"), gAgent.mMOTD);
			display_startup();
			gTextureList.decodeAllImages(1.f);
		}
		LLStartUp::setStartupState( STATE_WORLD_WAIT );

		display_startup();

		// JC - Do this as late as possible to increase likelihood Purify
		// will run.
		LLMessageSystem* msg = gMessageSystem;
		if (!msg->mOurCircuitCode)
		{
			LL_WARNS("AppInit") << "Attempting to connect to simulator with a zero circuit code!" << LL_ENDL;
		}

		gUseCircuitCallbackCalled = false;

		msg->enableCircuit(gFirstSim, TRUE);
		// now, use the circuit info to tell simulator about us!
		LL_INFOS("AppInit") << "viewer: UserLoginLocationReply() Enabling " << gFirstSim << " with code " << msg->mOurCircuitCode << LL_ENDL;
		msg->newMessageFast(_PREHASH_UseCircuitCode);
		msg->nextBlockFast(_PREHASH_CircuitCode);
		msg->addU32Fast(_PREHASH_Code, msg->mOurCircuitCode);
		msg->addUUIDFast(_PREHASH_SessionID, gAgent.getSessionID());
		msg->addUUIDFast(_PREHASH_ID, gAgent.getID());
		msg->sendReliable(
			gFirstSim,
			gSavedSettings.getS32("UseCircuitCodeMaxRetries"),
			FALSE,
			(F32Seconds)gSavedSettings.getF32("UseCircuitCodeTimeout"),
			use_circuit_callback,
			NULL);

		timeout.reset();
		display_startup();

		return FALSE;
	}

	//---------------------------------------------------------------------
	// World Wait
	//---------------------------------------------------------------------
	if(STATE_WORLD_WAIT == LLStartUp::getStartupState())
	{
		LL_DEBUGS("AppInit") << "Waiting for simulator ack...." << LL_ENDL;
		set_startup_status(0.59f, LLTrans::getString("LoginWaitingForRegionHandshake"), gAgent.mMOTD);
		if(gGotUseCircuitCodeAck)
		{
			LLStartUp::setStartupState( STATE_AGENT_SEND );
		}
		LLMessageSystem* msg = gMessageSystem;
		while (msg->checkAllMessages(gFrameCount, gServicePump))
		{
			display_startup();
		}
		msg->processAcks();
		display_startup();
		return FALSE;
	}

	//---------------------------------------------------------------------
	// Agent Send
	//---------------------------------------------------------------------
	if (STATE_AGENT_SEND == LLStartUp::getStartupState())
	{
		LL_DEBUGS("AppInit") << "Connecting to region..." << LL_ENDL;
		set_startup_status(0.60f, LLTrans::getString("LoginConnectingToRegion"), gAgent.mMOTD);
		display_startup();
		// register with the message system so it knows we're
		// expecting this message
		LLMessageSystem* msg = gMessageSystem;
		msg->setHandlerFuncFast(
			_PREHASH_AgentMovementComplete,
			process_agent_movement_complete);
		LLViewerRegion* regionp = gAgent.getRegion();
		if(regionp)
		{
			send_complete_agent_movement(regionp->getHost());
			gAssetStorage->setUpstream(regionp->getHost());
			gCacheName->setUpstream(regionp->getHost());
			msg->newMessageFast(_PREHASH_EconomyDataRequest);
			gAgent.sendReliableMessage();
		}
		display_startup();

		// Create login effect
		// But not on first login, because you can't see your avatar then
		if (!gAgent.isFirstLogin())
		{
			LLHUDEffectSpiral *effectp = (LLHUDEffectSpiral *)LLHUDManager::getInstance()->createViewerEffect(LLHUDObject::LL_HUD_EFFECT_POINT, TRUE);
			effectp->setPositionGlobal(gAgent.getPositionGlobal());
			effectp->setColor(LLColor4U(gAgent.getEffectColor()));
			LLHUDManager::getInstance()->sendEffects();
		}

		LLStartUp::setStartupState( STATE_AGENT_WAIT );		// Go to STATE_AGENT_WAIT

		timeout.reset();
		display_startup();
		return FALSE;
	}

	//---------------------------------------------------------------------
	// Agent Wait
	//---------------------------------------------------------------------
	if (STATE_AGENT_WAIT == LLStartUp::getStartupState())
	{
		LLMessageSystem* msg = gMessageSystem;
		while (msg->checkAllMessages(gFrameCount, gServicePump))
		{
			if (gAgentMovementCompleted)
			{
				// Sometimes we have more than one message in the
				// queue. break out of this loop and continue
				// processing. If we don't, then this could skip one
				// or more login steps.
				break;
			}
			else
			{
				LL_DEBUGS("AppInit") << "Awaiting AvatarInitComplete, got "
				<< msg->getMessageName() << LL_ENDL;
			}
			display_startup();
		}
		msg->processAcks();

		display_startup();

		if (gAgentMovementCompleted)
		{
			LLStartUp::setStartupState( STATE_INVENTORY_SEND );
		}
		display_startup();
		return FALSE;
	}

	//---------------------------------------------------------------------
	// Inventory Send
	//---------------------------------------------------------------------
	if (STATE_INVENTORY_SEND == LLStartUp::getStartupState())
	{
		// <FS:Ansariel> Moved before inventory creation. Otherwise the responses
		//               from the money balance request and mutelist request
		//               seem to get lost under certain conditions
		// request mute list
		LL_INFOS() << "Requesting Mute List" << LL_ENDL;
		LLMuteList::getInstance()->requestFromServer(gAgent.getID());
		display_startup();
		// Get L$ and ownership credit information
		LL_INFOS() << "Requesting Money Balance" << LL_ENDL;
		LLStatusBar::sendMoneyBalanceRequest();

		display_startup();

		// request all group information
		LL_INFOS("Agent_GroupData") << "GROUPDEBUG: Requesting Agent Data during startup" << LL_ENDL;
		gAgent.sendAgentDataUpdateRequest();
		display_startup();
		// </FS:Ansariel>

		display_startup();
		// Inform simulator of our language preference
		LLAgentLanguage::update();
		display_startup();
		// unpack thin inventory
		LLSD response = LLLoginInstance::getInstance()->getResponse();
		//bool dump_buffer = false;

		LLSD inv_lib_root = response["inventory-lib-root"];
		if(inv_lib_root.isDefined())
		{
			// should only be one
			LLSD id = inv_lib_root[0]["folder_id"];
			if(id.isDefined())
			{
				gInventory.setLibraryRootFolderID(id.asUUID());
			}
		}
		display_startup();
 		
		LLSD inv_lib_owner = response["inventory-lib-owner"];
		if(inv_lib_owner.isDefined())
		{
			// should only be one
			LLSD id = inv_lib_owner[0]["agent_id"];
			if(id.isDefined())
			{
				gInventory.setLibraryOwnerID( LLUUID(id.asUUID()));
			}
		}
		display_startup();

		LLSD inv_skel_lib = response["inventory-skel-lib"];
 		if(inv_skel_lib.isDefined() && gInventory.getLibraryOwnerID().notNull())
 		{
 			if(!gInventory.loadSkeleton(inv_skel_lib, gInventory.getLibraryOwnerID()))
 			{
 				LL_WARNS("AppInit") << "Problem loading inventory-skel-lib" << LL_ENDL;
 			}
 		}
		display_startup();

		LLSD inv_skeleton = response["inventory-skeleton"];
 		if(inv_skeleton.isDefined())
 		{
 			if(!gInventory.loadSkeleton(inv_skeleton, gAgent.getID()))
 			{
 				LL_WARNS("AppInit") << "Problem loading inventory-skel-targets" << LL_ENDL;
 			}
 		}
		display_startup();

		LLSD inv_basic = response["inventory-basic"];
 		if(inv_basic.isDefined())
 		{
			LL_INFOS() << "Basic inventory root folder id is " << inv_basic["folder_id"] << LL_ENDL;
 		}

		LLSD buddy_list = response["buddy-list"];
 		if(buddy_list.isDefined())
 		{
			LLAvatarTracker::buddy_map_t list;
			// <FS:Ansariel> Reset on each iteration
			//LLUUID agent_id;
			//S32 has_rights = 0, given_rights = 0;
			// </FS:Ansariel>
			for(LLSD::array_const_iterator it = buddy_list.beginArray(),
				end = buddy_list.endArray(); it != end; ++it)
			{
				// <FS:Ansariel> Reset on each iteration
				LLUUID agent_id;
				S32 has_rights = 0, given_rights = 0;
				// </FS:Ansariel>

				LLSD buddy_id = (*it)["buddy_id"];
				if(buddy_id.isDefined())
				{
					agent_id = buddy_id.asUUID();
				}
				// <FS:Ansariel> Can't add "friends" that have no ID
				else continue;

				LLSD buddy_rights_has = (*it)["buddy_rights_has"];
				if(buddy_rights_has.isDefined())
				{
					has_rights = buddy_rights_has.asInteger();
				}

				LLSD buddy_rights_given = (*it)["buddy_rights_given"];
				if(buddy_rights_given.isDefined())
				{
					given_rights = buddy_rights_given.asInteger();
				}

				list[agent_id] = new LLRelationship(given_rights, has_rights, false);
			}
			LLAvatarTracker::instance().addBuddyList(list);
			display_startup();
 		}
		
		LGGContactSets::getInstance()->loadFromDisk();	// [FS:CR] Load contact sets

		bool show_hud = false;
		LLSD tutorial_setting = response["tutorial_setting"];
		if(tutorial_setting.isDefined())
		{
			for(LLSD::array_const_iterator it = tutorial_setting.beginArray(),
				end = tutorial_setting.endArray(); it != end; ++it)
			{
				LLSD tutorial_url = (*it)["tutorial_url"];
				if(tutorial_url.isDefined())
				{
					// Tutorial floater will append language code
					gSavedSettings.setString("TutorialURL", tutorial_url.asString());
				}
				
				// For Viewer 2.0 we are not using the web-based tutorial
				// If we reverse that decision, put this code back and use
				// login.cgi to send a different URL with content that matches
				// the Viewer 2.0 UI.
				//LLSD use_tutorial = (*it)["use_tutorial"];
				//if(use_tutorial.asString() == "true")
				//{
				//	show_hud = true;
				//}
			}
		}
		display_startup();

		// Either we want to show tutorial because this is the first login
		// to a Linden Help Island or the user quit with the tutorial
		// visible.  JC
		if (show_hud || gSavedSettings.getBOOL("ShowTutorial"))
		{
			LLFloaterReg::showInstance("hud", LLSD(), FALSE);
		}
		display_startup();

		LLSD event_notifications = response["event_notifications"];
		if(event_notifications.isDefined())
		{
			gEventNotifier.load(event_notifications);
		}
		display_startup();

		LLSD classified_categories = response["classified_categories"];
		if(classified_categories.isDefined())
		{
			LLClassifiedInfo::loadCategories(classified_categories);
		}
		display_startup();

		// This method MUST be called before gInventory.findCategoryUUIDForType because of 
		// gInventory.mIsAgentInvUsable is set to true in the gInventory.buildParentChildMap.
		gInventory.buildParentChildMap();
		gInventory.createCommonSystemCategories();

		// It's debatable whether this flag is a good idea - sets all
		// bits, and in general it isn't true that inventory
		// initialization generates all types of changes. Maybe add an
		// INITIALIZE mask bit instead?
		gInventory.addChangedMask(LLInventoryObserver::ALL, LLUUID::null);
		gInventory.notifyObservers();
		
		display_startup();

		//all categories loaded. lets create "My Favorites" category
		gInventory.findCategoryUUIDForType(LLFolderType::FT_FAVORITE,true);

		// set up callbacks
		LL_INFOS() << "Registering Callbacks" << LL_ENDL;
		LLMessageSystem* msg = gMessageSystem;
		LL_INFOS() << " Inventory" << LL_ENDL;
		LLInventoryModel::registerCallbacks(msg);
		LL_INFOS() << " AvatarTracker" << LL_ENDL;
		LLAvatarTracker::instance().registerCallbacks(msg);
		LL_INFOS() << " Landmark" << LL_ENDL;
		LLLandmark::registerCallbacks(msg);
		display_startup();

		// <FS:Ansariel> Moved before inventory creation. Otherwise the responses
		//               from the money balance request and mutelist request
		//               seem to get lost under certain conditions
		//// request mute list
		//LL_INFOS() << "Requesting Mute List" << LL_ENDL;
		//LLMuteList::getInstance()->requestFromServer(gAgent.getID());
		//display_startup();
		//// Get L$ and ownership credit information
		//LL_INFOS() << "Requesting Money Balance" << LL_ENDL;
		//LLStatusBar::sendMoneyBalanceRequest();
		//display_startup();
		//// request all group information
		//LL_INFOS() << "Requesting Agent Data" << LL_ENDL;
		//gAgent.sendAgentDataUpdateRequest();
		//display_startup();
		// </FS:Ansariel>
		// Create the inventory views
		LL_INFOS() << "Creating Inventory Views" << LL_ENDL;
		LLFloaterReg::getInstance("inventory");
		//display_startup();

// [RLVa:KB] - Checked: RLVa-1.1.0
		if (RlvHandler::isEnabled())
		{
			// Regularly process a select subset of retained commands during logon
			gIdleCallbacks.addFunction(RlvHandler::onIdleStartup, new LLTimer());
		}
// [/RLVa:KB]

		LLStartUp::setStartupState( STATE_MISC );
		display_startup();
		return FALSE;
	}


	//---------------------------------------------------------------------
	// Misc
	//---------------------------------------------------------------------
	if (STATE_MISC == LLStartUp::getStartupState())
	{
		// We have a region, and just did a big inventory download.
		// We can estimate the user's connection speed, and set their
		// max bandwidth accordingly.  JC
		if (gSavedSettings.getBOOL("FirstLoginThisInstall"))
		{
			// This is actually a pessimistic computation, because TCP may not have enough
			// time to ramp up on the (small) default inventory file to truly measure max
			// bandwidth. JC
			F64 rate_bps = LLLoginInstance::getInstance()->getLastTransferRateBPS();
			const F32 FAST_RATE_BPS = 600.f * 1024.f;
			const F32 FASTER_RATE_BPS = 750.f * 1024.f;
			F32 max_bandwidth = gViewerThrottle.getMaxBandwidth();
			if (rate_bps > FASTER_RATE_BPS
				&& rate_bps > max_bandwidth)
			{
				LL_DEBUGS("AppInit") << "Fast network connection, increasing max bandwidth to " 
					<< FASTER_RATE_BPS/1024.f 
					<< " kbps" << LL_ENDL;
				gViewerThrottle.setMaxBandwidth(FASTER_RATE_BPS / 1024.f);
			}
			else if (rate_bps > FAST_RATE_BPS
				&& rate_bps > max_bandwidth)
			{
				LL_DEBUGS("AppInit") << "Fast network connection, increasing max bandwidth to " 
					<< FAST_RATE_BPS/1024.f 
					<< " kbps" << LL_ENDL;
				gViewerThrottle.setMaxBandwidth(FAST_RATE_BPS / 1024.f);
			}

			if (gSavedSettings.getBOOL("ShowHelpOnFirstLogin"))
			{
				gSavedSettings.setBOOL("HelpFloaterOpen", TRUE);
			}

			// Set the show start location to true, now that the user has logged
			// on with this install.
			gSavedSettings.setBOOL("ShowStartLocation", TRUE);

			// Open Conversation floater on first login.
			LLFloaterReg::toggleInstanceOrBringToFront("im_container");

		}
		
		display_startup();
        
        // *TODO : Uncomment that line once the whole grid migrated to SLM and suppress it from LLAgent::handleTeleportFinished() (llagent.cpp)
        //check_merchant_status();

		display_startup();

		// <FS:CR> Compatibility with old backups
		// Put gSavedPerAccountSettings here, put gSavedSettings in llappviewer.cpp
		// *TODO: Should we keep these around forever or just three release cycles?
		if (gSavedSettings.getBOOL("FSFirstRunAfterSettingsRestore"))
		{
			// Post-chui merge logging change
			if (gSavedPerAccountSettings.getBOOL("LogInstantMessages"))
				gSavedPerAccountSettings.setS32("KeepConversationLogTranscript", 2);
			else
				gSavedPerAccountSettings.setS32("KeepConversationLogTranscript", 0);
			
			//ok, we're done, set it back to false.
			gSavedSettings.setBOOL("FSFirstRunAfterSettingsRestore", FALSE);
		}
		display_startup();
		// </FS:CR>

		if (gSavedSettings.getBOOL("HelpFloaterOpen"))
		{
			// show default topic
			LLViewerHelp::instance().showTopic("");
		}

		display_startup();

		// We're successfully logged in.
		gSavedSettings.setBOOL("FirstLoginThisInstall", FALSE);

		LLFloaterReg::showInitialVisibleInstances();

		LLFloaterGridStatus::getInstance()->startGridStatusTimer();

		display_startup();

		// <FS:Ansariel> [FS Login Panel]
		// based on the comments, we've successfully logged in so we can delete the 'forced'
		// URL that the updater set in settings.ini (in a mostly paranoid fashion)
		std::string nextLoginLocation = gSavedSettings.getString( "NextLoginLocation" );
		if ( nextLoginLocation.length() )
		{
			// clear it
			gSavedSettings.setString( "NextLoginLocation", "" );

			// and make sure it's saved
			gSavedSettings.saveToFile( gSavedSettings.getString("ClientSettingsFile") , TRUE );
			LLUIColorTable::instance().saveUserSettings();
		};
		// </FS:Ansariel> [FS Login Panel]

		display_startup();
		// JC: Initializing audio requests many sounds for download.
		init_audio();
		display_startup();

		// JC: Initialize "active" gestures.  This may also trigger
		// many gesture downloads, if this is the user's first
		// time on this machine or -purge has been run.
		LLSD gesture_options 
			= LLLoginInstance::getInstance()->getResponse("gestures");
		if (gesture_options.isDefined())
		{
			LL_DEBUGS("AppInit") << "Gesture Manager loading " << gesture_options.size()
				<< LL_ENDL;
			uuid_vec_t item_ids;
			for(LLSD::array_const_iterator resp_it = gesture_options.beginArray(),
				end = gesture_options.endArray(); resp_it != end; ++resp_it)
			{
				// If the id is not specifed in the LLSD,
				// the LLSD operator[]() will return a null LLUUID. 
				LLUUID item_id = (*resp_it)["item_id"];
				LLUUID asset_id = (*resp_it)["asset_id"];

				if (item_id.notNull() && asset_id.notNull())
				{
					// Could schedule and delay these for later.
					const BOOL no_inform_server = FALSE;
					const BOOL no_deactivate_similar = FALSE;
					LLGestureMgr::instance().activateGestureWithAsset(item_id, asset_id,
										 no_inform_server,
										 no_deactivate_similar);
					// We need to fetch the inventory items for these gestures
					// so we have the names to populate the UI.
					item_ids.push_back(item_id);
				}
			}
			// no need to add gesture to inventory observer, it's already made in constructor 
			LLGestureMgr::instance().setFetchIDs(item_ids);
			LLGestureMgr::instance().startFetch();
		}
		gDisplaySwapBuffers = TRUE;
		display_startup();

		LLMessageSystem* msg = gMessageSystem;
		msg->setHandlerFuncFast(_PREHASH_SoundTrigger,				process_sound_trigger);
		msg->setHandlerFuncFast(_PREHASH_PreloadSound,				process_preload_sound);
		msg->setHandlerFuncFast(_PREHASH_AttachedSound,				process_attached_sound);
		msg->setHandlerFuncFast(_PREHASH_AttachedSoundGainChange,	process_attached_sound_gain_change);

		LL_DEBUGS("AppInit") << "Initialization complete" << LL_ENDL;

		LL_DEBUGS("SceneLoadTiming", "Start") << "Scene Load Started " << LL_ENDL;
		gRenderStartTime.reset();
		gForegroundTime.reset();

		// HACK: Inform simulator of window size.
		// Do this here so it's less likely to race with RegisterNewAgent.
		// TODO: Put this into RegisterNewAgent
		// JC - 7/20/2002
		gViewerWindow->sendShapeToSim();

		// The reason we show the alert is because we want to
		// reduce confusion for when you log in and your provided
		// location is not your expected location. So, if this is
		// your first login, then you do not have an expectation,
		// thus, do not show this alert.
		if (!gAgent.isFirstLogin())
		{
			LL_INFOS() << "gAgentStartLocation : " << gAgentStartLocation << LL_ENDL;
			LLSLURL start_slurl = LLStartUp::getStartSLURL();
			LL_DEBUGS("AppInit") << "start slurl "<<start_slurl.asString()<<LL_ENDL;
			
			if (((start_slurl.getType() == LLSLURL::LOCATION) && (gAgentStartLocation == "url")) ||
				((start_slurl.getType() == LLSLURL::LAST_LOCATION) && (gAgentStartLocation == "last")) ||
				((start_slurl.getType() == LLSLURL::HOME_LOCATION) && (gAgentStartLocation == "home")))
			{
				if (start_slurl.getType() == LLSLURL::LAST_LOCATION 
					&& gAgentStartLocation == "last" 
					&& gSavedSettings.getBOOL("RestoreCameraPosOnLogin"))
				{
					// restore old camera pos
					gAgentCamera.setFocusOnAvatar(FALSE, FALSE);
					gAgentCamera.setCameraPosAndFocusGlobal(gSavedSettings.getVector3d("CameraPosOnLogout"), gSavedSettings.getVector3d("FocusPosOnLogout"), LLUUID::null);
					BOOL limit_hit = FALSE;
					gAgentCamera.calcCameraPositionTargetGlobal(&limit_hit);
					if (limit_hit)
					{
						gAgentCamera.setFocusOnAvatar(TRUE, FALSE);
					}
					gAgentCamera.stopCameraAnimation();
				}
			}
			else
			{
				std::string msg;
				switch(start_slurl.getType())
				{
					case LLSLURL::LOCATION:
					{
						
						msg = "AvatarMovedDesired";
						break;
					}
					case LLSLURL::HOME_LOCATION:
					{
						msg = "AvatarMovedHome";
						break;
					}
					default:
					{
						msg = "AvatarMovedLast";
					}
				}
				LLNotificationsUtil::add(msg);
			}
		}

		display_startup();
        //DEV-17797.  get null folder.  Any items found here moved to Lost and Found
        LLInventoryModelBackgroundFetch::instance().findLostItems();
		display_startup();
		
		// <FS:CR> Load dynamic script library from xml
#ifdef OPENSIM
		if (LLGridManager::getInstance()->isInOpenSim())
		{
			if (!gScriptLibrary.loadLibrary(gDirUtilp->getExpandedFilename(LL_PATH_USER_SETTINGS, "scriptlibrary_ossl.xml")))
			{
				gScriptLibrary.loadLibrary(gDirUtilp->getExpandedFilename(LL_PATH_APP_SETTINGS, "scriptlibrary_ossl.xml"));
			}
		}
		if (LLGridManager::getInstance()->isInAuroraSim())
		{
			if (!gScriptLibrary.loadLibrary(gDirUtilp->getExpandedFilename(LL_PATH_USER_SETTINGS, "scriptlibrary_aa.xml")))
			{
				gScriptLibrary.loadLibrary(gDirUtilp->getExpandedFilename(LL_PATH_APP_SETTINGS, "scriptlibrary_aa.xml"));
			}
		}
#endif // OPENSIM
		display_startup();
		// </FS:CR>

		LLStartUp::setStartupState( STATE_PRECACHE );
		timeout.reset();
		return FALSE;
	}

	if (STATE_PRECACHE == LLStartUp::getStartupState())
	{
		display_startup();
		F32 timeout_frac = timeout.getElapsedTimeF32()/PRECACHING_DELAY;
		
		// We now have an inventory skeleton, so if this is a user's first
		// login, we can start setting up their clothing and avatar 
		// appearance.  This helps to avoid the generic "Ruth" avatar in
		// the orientation island tutorial experience. JC
		if (gAgent.isFirstLogin()
			&& !sInitialOutfit.empty()    // registration set up an outfit
			&& !sInitialOutfitGender.empty() // and a gender
			&& isAgentAvatarValid()	  // can't wear clothes without object
			&& !gAgent.isOutfitChosen()) // nothing already loading
		{
			// Start loading the wearables, textures, gestures
			LLStartUp::loadInitialOutfit( sInitialOutfit, sInitialOutfitGender );
		}
		// If not first login, we need to fetch COF contents and
		// compute appearance from that.
		if (isAgentAvatarValid() && !gAgent.isFirstLogin() && !gAgent.isOutfitChosen())
		{
			gAgentWearables.notifyLoadingStarted();
			gAgent.setOutfitChosen(TRUE);
// <FS:Ansariel> [Legacy Bake]
			//gAgentWearables.sendDummyAgentWearablesUpdate();
			if (LLGridManager::getInstance()->isInSecondLife())
			{
				gAgentWearables.sendDummyAgentWearablesUpdate();
			}
// </FS:Ansariel> [Legacy Bake]
			callAfterCategoryFetch(LLAppearanceMgr::instance().getCOF(), set_flags_and_update_appearance);
		}

		display_startup();

		// wait precache-delay and for agent's avatar or a lot longer.
		if ((timeout_frac > 1.f) && isAgentAvatarValid())
		{
			LLStartUp::setStartupState( STATE_WEARABLES_WAIT );
		}
		else if (timeout_frac > 10.f) 
		{
			// If we exceed the wait above while isAgentAvatarValid is
			// not true yet, we will change startup state and
			// eventually (once avatar does get created) wind up at
			// the gender chooser. This should occur only in very
			// unusual circumstances, so set the timeout fairly high
			// to minimize mistaken hits here.
			LL_WARNS() << "Wait for valid avatar state exceeded " 
					<< timeout.getElapsedTimeF32() << " will invoke gender chooser" << LL_ENDL; 
			LLStartUp::setStartupState( STATE_WEARABLES_WAIT );
		}
		else
		{
			update_texture_fetch();
			set_startup_status(0.60f + 0.30f * timeout_frac,
				LLTrans::getString("LoginPrecaching"),
					gAgent.mMOTD.c_str());
			display_startup();
		}
		
		return TRUE;
	}

	if (STATE_WEARABLES_WAIT == LLStartUp::getStartupState())
	{
		static LLFrameTimer wearables_timer;

		const F32 wearables_time = wearables_timer.getElapsedTimeF32();
		static LLCachedControl<F32> max_wearables_time(gSavedSettings, "ClothingLoadingDelay");

		if (!gAgent.isOutfitChosen() && isAgentAvatarValid())
		{
			// No point in waiting for clothing, we don't even know
			// what outfit we want.  Pop up a gender chooser dialog to
			// ask and proceed to draw the world. JC
			//
			// *NOTE: We might hit this case even if we have an
			// initial outfit, but if the load hasn't started
			// already then something is wrong so fall back
			// to generic outfits. JC
			LLNotificationsUtil::add("WelcomeChooseSex", LLSD(), LLSD(),
				callback_choose_gender);
			LLStartUp::setStartupState( STATE_CLEANUP );
		}
		
		display_startup();

		if (gAgent.isOutfitChosen() && (wearables_time > max_wearables_time))
		{
			LLNotificationsUtil::add("ClothingLoading");
			record(LLStatViewer::LOADING_WEARABLES_LONG_DELAY, wearables_time);
			LLStartUp::setStartupState( STATE_CLEANUP );
		}
		else if (gAgent.isFirstLogin()
				&& isAgentAvatarValid()
				&& gAgentAvatarp->isFullyLoaded())
		{
			// wait for avatar to be completely loaded
			if (isAgentAvatarValid()
				&& gAgentAvatarp->isFullyLoaded())
			{
				LL_DEBUGS("Avatar") << "avatar fully loaded" << LL_ENDL;
				LLStartUp::setStartupState( STATE_CLEANUP );
				return TRUE;
			}
		}
		else
		{
			// OK to just get the wearables
			if ( gAgentWearables.areWearablesLoaded() )
			{
				// We have our clothing, proceed.
				LL_DEBUGS("Avatar") << "wearables loaded" << LL_ENDL;
				LLStartUp::setStartupState( STATE_CLEANUP );
				return TRUE;
			}

			// <FS:Ansariel> Can't fall through here, so return
			return TRUE;
		}
		//fall through this frame to STATE_CLEANUP
	}

	if (STATE_CLEANUP == LLStartUp::getStartupState())
	{
		set_startup_status(1.0, "", "");
		display_startup();

		// <FS:TT> Client LSL Bridge
		if (gSavedSettings.getBOOL("UseLSLBridge"))
		{
			if (!FSLSLBridge::instance().getBridgeCreating())
			{
				FSLSLBridge::instance().initBridge();
			}
			else
			{
				LL_INFOS("FSLSLBridge") << "LSL bridge already getting created - skipping bridge init" << LL_ENDL;
			}
		}
		// </FS:TT>

		// <FS:Ansariel> Bypass the calling card sync-crap to create the agent's calling card
		LLFriendCardsManager::createAgentCallingCard();

		// Let the map know about the inventory.
		LLFloaterWorldMap* floater_world_map = LLFloaterWorldMap::getInstance();
		if(floater_world_map)
		{
			floater_world_map->observeInventory(&gInventory);
			floater_world_map->observeFriends();
		}
		gViewerWindow->showCursor();
		gViewerWindow->getWindow()->resetBusyCount();
		gViewerWindow->getWindow()->setCursor(UI_CURSOR_ARROW);
		LL_DEBUGS("AppInit") << "Done releasing bitmap" << LL_ENDL;
		//gViewerWindow->revealIntroPanel();
		gViewerWindow->setStartupComplete(); 
		gViewerWindow->setProgressCancelButtonVisible(FALSE);
		display_startup();

		// We're not away from keyboard, even though login might have taken
		// a while. JC
		gAgent.clearAFK();

		// Have the agent start watching the friends list so we can update proxies
		gAgent.observeFriends();
		if (gSavedSettings.getBOOL("LoginAsGod"))
		{
			gAgent.requestEnterGodMode();
		}
		
		// Start automatic replay if the flag is set.
		if (gSavedSettings.getBOOL("StatsAutoRun") || gAgentPilot.getReplaySession())
		{
			LL_DEBUGS("AppInit") << "Starting automatic playback" << LL_ENDL;
			gAgentPilot.startPlayback();
		}

		show_debug_menus(); // Debug menu visiblity and First Use trigger
		
		// If we've got a startup URL, dispatch it
		//LLStartUp::dispatchURL();

		// Retrieve information about the land data
		// (just accessing this the first time will fetch it,
		// then the data is cached for the viewer's lifetime)
		LLProductInfoRequestManager::instance();
		
		// *FIX:Mani - What do I do here?
		// Need we really clear the Auth response data?
		// Clean up the userauth stuff.
		// LLUserAuth::getInstance()->reset();

		LLStartUp::setStartupState( STATE_STARTED );
		display_startup();

		// <FS:Ansariel> Draw Distance stepping; originally based on SpeedRez by Henri Beauchamp, licensed under LGPL
		if (gSavedSettings.getBOOL("FSRenderFarClipStepping"))
		{
			// progressive draw distance stepping if requested.
			LLPresetsManager::instance().setIsDrawDistanceSteppingActive(true);
			F32 dist1 = gSavedSettings.getF32("RenderFarClip");
			F32 dist2 = gSavedSettings.getF32("FSSavedRenderFarClip");
			gSavedDrawDistance = (dist1 >= dist2 ? dist1 : dist2);
			gSavedSettings.setF32("FSSavedRenderFarClip", gSavedDrawDistance);
			gSavedSettings.setF32("RenderFarClip", 32.0f);
			gLastDrawDistanceStep = 32.0f;
		}
		// </FS:Ansariel>

		// Unmute audio if desired and setup volumes.
		// This is a not-uncommon crash site, so surround it with
		// LL_INFOS() output to aid diagnosis.
		LL_INFOS("AppInit") << "Doing first audio_update_volume..." << LL_ENDL;
		audio_update_volume();
		LL_INFOS("AppInit") << "Done first audio_update_volume." << LL_ENDL;

		// reset keyboard focus to sane state of pointing at world
		gFocusMgr.setKeyboardFocus(NULL);

		LLAppViewer::instance()->handleLoginComplete();

		LLAgentPicksInfo::getInstance()->requestNumberOfPicks();

		// <FS:Ansariel> [FS communication UI]
		FSFloaterIM::initIMFloater();
		// </FS:Ansariel> [FS communication UI]
		display_startup();

		llassert(LLPathfindingManager::getInstance() != NULL);
		LLPathfindingManager::getInstance()->initSystem();

		gAgentAvatarp->sendHoverHeight();

		// <FS:Techwolf Lupindo> FIRE-6643 Display MOTD when login screens are disabled
		if (gSavedSettings.getBOOL("FSDisableLoginScreens"))
		{
			report_to_nearby_chat(gAgent.mMOTD);
		}
		// </FS:Techwolf Lupindo>
		// <FS:PP>
		if (gSavedSettings.getBOOL("AutoQueryGridStatus"))
		{
			FSCoreHttpUtil::callbackHttpGetRaw( gSavedSettings.getString("AutoQueryGridStatusURL"),
												downloadGridstatusComplete );

		}
		// </FS:PP>

		return TRUE;
	}

	return TRUE;
}

//
// local function definition
//

void login_show()
{
	LL_INFOS("AppInit") << "Initializing Login Screen" << LL_ENDL;

	// Hide the toolbars: may happen to come back here if login fails after login agent but before login in region
	if (gToolBarView)
	{
		gToolBarView->setVisible(FALSE);
	}
	
	// <FS:Ansariel> [FS Login Panel]
	//LLPanelLogin::show(	gViewerWindow->getWindowRectScaled(), login_callback, NULL );
	FSPanelLogin::show(	gViewerWindow->getWindowRectScaled(), login_callback, NULL );
	// </FS:Ansariel> [FS Login Panel]
}

// Callback for when login screen is closed.  Option 0 = connect, option 1 = quit.
void login_callback(S32 option, void *userdata)
{
	const S32 CONNECT_OPTION = 0;
	const S32 QUIT_OPTION = 1;

	if (CONNECT_OPTION == option)
	{
		LLStartUp::setStartupState( STATE_LOGIN_CLEANUP );
		return;
	}
	else if (QUIT_OPTION == option) // *TODO: THIS CODE SEEMS TO BE UNREACHABLE!!!!! login_callback is never called with option equal to QUIT_OPTION
	{
		if (!gSavedSettings.getBOOL("RememberPassword"))
		{
			// turn off the setting and write out to disk
			gSavedSettings.saveToFile( gSavedSettings.getString("ClientSettingsFile") , TRUE );
			LLUIColorTable::instance().saveUserSettings();
		}

		// Next iteration through main loop should shut down the app cleanly.
		LLAppViewer::instance()->userQuit();
		
		if (LLAppViewer::instance()->quitRequested())
		{
			// <FS:Ansariel> [FS Login Panel]
			//LLPanelLogin::closePanel();
			FSPanelLogin::closePanel();
			// </FS:Ansariel> [FS Login Panel]
		}
		return;
	}
	else
	{
		LL_WARNS("AppInit") << "Unknown login button clicked" << LL_ENDL;
	}
}

/**
* Check if user is running a new version of the viewer.
* Display the Release Notes if it's not overriden by the "UpdaterShowReleaseNotes" setting.
*/
void show_release_notes_if_required()
{
    static bool release_notes_shown = false;
    if (!release_notes_shown && (LLVersionInfo::getChannelAndVersion() != gLastRunVersion)
        && LLVersionInfo::getViewerMaturity() != LLVersionInfo::TEST_VIEWER // don't show Release Notes for the test builds
        && gSavedSettings.getBOOL("UpdaterShowReleaseNotes")
        && !gSavedSettings.getBOOL("FirstLoginThisInstall"))
    {
        LLSD info(LLAppViewer::instance()->getViewerInfo());
        LLWeb::loadURLInternal(info["VIEWER_RELEASE_NOTES_URL"]);
        release_notes_shown = true;
    }
}

// <FS:CR> Ditch the first run modal. Assume the user already has an account.
//void show_first_run_dialog()
//{
//	LLNotificationsUtil::add("FirstRun", LLSD(), LLSD(), first_run_dialog_callback);
//}

bool first_run_dialog_callback(const LLSD& notification, const LLSD& response)
{
	S32 option = LLNotificationsUtil::getSelectedOption(notification, response);
	if (0 == option)
	{
		LL_DEBUGS("AppInit") << "First run dialog cancelling" << LL_ENDL;
		LLWeb::loadURLExternal(LLTrans::getString("create_account_url") );
	}

	// <FS:Ansariel> [FS Login Panel]
	//LLPanelLogin::giveFocus();
	FSPanelLogin::giveFocus();
	// </FS:Ansariel> [FS Login Panel]
	return false;
}



void set_startup_status(const F32 frac, const std::string& string, const std::string& msg)
{
	gViewerWindow->setProgressPercent(frac*100);
	gViewerWindow->setProgressString(string);

	gViewerWindow->setProgressMessage(msg);
}

bool login_alert_status(const LLSD& notification, const LLSD& response)
{
	S32 option = LLNotificationsUtil::getSelectedOption(notification, response);
    // Buttons
    switch( option )
    {
        case 0:     // OK
            break;
      //  case 1:     // Help
      //      LLWeb::loadURL(LLNotifications::instance().getGlobalString("SUPPORT_URL") );
      //      break;
        case 2:     // Teleport
            // Restart the login process, starting at our home locaton
	  LLStartUp::setStartSLURL(LLSLURL(LLSLURL::SIM_LOCATION_HOME));
            LLStartUp::setStartupState( STATE_LOGIN_CLEANUP );
            break;
        default:
            LL_WARNS("AppInit") << "Missing case in login_alert_status switch" << LL_ENDL;
    }

	// <FS:Ansariel> [FS Login Panel]
	//LLPanelLogin::giveFocus();
	FSPanelLogin::giveFocus();
	// </FS:Ansariel> [FS Login Panel]
	return false;
}


void use_circuit_callback(void**, S32 result)
{
	// bail if we're quitting.
	if(LLApp::isExiting()) return;
	if( !gUseCircuitCallbackCalled )
	{
		gUseCircuitCallbackCalled = true;
		if (result)
		{
			// Make sure user knows something bad happened. JC
			LL_WARNS("AppInit") << "Backing up to login screen!" << LL_ENDL;
			LLNotificationsUtil::add("LoginPacketNeverReceived", LLSD(), LLSD(), login_alert_status);
			reset_login();
		}
		else
		{
			gGotUseCircuitCodeAck = true;
		}
	}
}

void register_viewer_callbacks(LLMessageSystem* msg)
{
	msg->setHandlerFuncFast(_PREHASH_LayerData,				process_layer_data );
	msg->setHandlerFuncFast(_PREHASH_ImageData,				LLViewerTextureList::receiveImageHeader );
	msg->setHandlerFuncFast(_PREHASH_ImagePacket,				LLViewerTextureList::receiveImagePacket );
	msg->setHandlerFuncFast(_PREHASH_ObjectUpdate,				process_object_update );
	msg->setHandlerFunc("ObjectUpdateCompressed",				process_compressed_object_update );
	msg->setHandlerFunc("ObjectUpdateCached",					process_cached_object_update );
	msg->setHandlerFuncFast(_PREHASH_ImprovedTerseObjectUpdate, process_terse_object_update_improved );
	msg->setHandlerFunc("SimStats",				process_sim_stats);
	msg->setHandlerFuncFast(_PREHASH_HealthMessage,			process_health_message );
	msg->setHandlerFuncFast(_PREHASH_EconomyData,				process_economy_data);
	msg->setHandlerFunc("RegionInfo", LLViewerRegion::processRegionInfo);

	msg->setHandlerFuncFast(_PREHASH_ChatFromSimulator,		process_chat_from_simulator);
	msg->setHandlerFuncFast(_PREHASH_KillObject,				process_kill_object,	NULL);
	msg->setHandlerFuncFast(_PREHASH_SimulatorViewerTimeMessage,	process_time_synch,		NULL);
	msg->setHandlerFuncFast(_PREHASH_EnableSimulator,			process_enable_simulator);
	msg->setHandlerFuncFast(_PREHASH_DisableSimulator,			process_disable_simulator);
	msg->setHandlerFuncFast(_PREHASH_KickUser,					process_kick_user,		NULL);

	msg->setHandlerFunc("CrossedRegion", process_crossed_region);
	msg->setHandlerFuncFast(_PREHASH_TeleportFinish, process_teleport_finish);

	msg->setHandlerFuncFast(_PREHASH_AlertMessage,             process_alert_message);
	msg->setHandlerFunc("AgentAlertMessage", process_agent_alert_message);
	msg->setHandlerFuncFast(_PREHASH_MeanCollisionAlert,             process_mean_collision_alert_message,  NULL);
	msg->setHandlerFunc("ViewerFrozenMessage",             process_frozen_message);

	msg->setHandlerFuncFast(_PREHASH_NameValuePair,			process_name_value);
	msg->setHandlerFuncFast(_PREHASH_RemoveNameValuePair,	process_remove_name_value);
	msg->setHandlerFuncFast(_PREHASH_AvatarAnimation,		process_avatar_animation);
	msg->setHandlerFuncFast(_PREHASH_AvatarAppearance,		process_avatar_appearance);
	// <FS:Ansariel> [Legacy Bake]
	msg->setHandlerFunc("AgentCachedTextureResponse",	LLAgent::processAgentCachedTextureResponse);
	msg->setHandlerFunc("RebakeAvatarTextures", LLVOAvatarSelf::processRebakeAvatarTextures);
	// </FS:Ansariel> [Legacy Bake]
	msg->setHandlerFuncFast(_PREHASH_CameraConstraint,		process_camera_constraint);
	msg->setHandlerFuncFast(_PREHASH_AvatarSitResponse,		process_avatar_sit_response);
	msg->setHandlerFunc("SetFollowCamProperties",			process_set_follow_cam_properties);
	msg->setHandlerFunc("ClearFollowCamProperties",			process_clear_follow_cam_properties);

	msg->setHandlerFuncFast(_PREHASH_ImprovedInstantMessage,	process_improved_im);
	msg->setHandlerFuncFast(_PREHASH_ScriptQuestion,			process_script_question);
	// <FS:Techwolf Lupindo> area search
	//msg->setHandlerFuncFast(_PREHASH_ObjectProperties,			LLSelectMgr::processObjectProperties, NULL);
	msg->setHandlerFuncFast(_PREHASH_ObjectProperties,			process_object_properties, NULL);
	// </FS:Techwolf Lupindo> area search
	// <FS:Ansariel> Anti spam
	//msg->setHandlerFuncFast(_PREHASH_ObjectPropertiesFamily,	LLSelectMgr::processObjectPropertiesFamily, NULL);
	msg->setHandlerFuncFast(_PREHASH_ObjectPropertiesFamily,	process_object_properties_family, NULL);
	// </FS:Ansariel>
	msg->setHandlerFunc("ForceObjectSelect", LLSelectMgr::processForceObjectSelect);

	msg->setHandlerFuncFast(_PREHASH_MoneyBalanceReply,		process_money_balance_reply,	NULL);
	msg->setHandlerFuncFast(_PREHASH_CoarseLocationUpdate,		LLWorld::processCoarseUpdate, NULL);
	msg->setHandlerFuncFast(_PREHASH_ReplyTaskInventory, 		LLViewerObject::processTaskInv,	NULL);
	msg->setHandlerFuncFast(_PREHASH_DerezContainer,			process_derez_container, NULL);
	msg->setHandlerFuncFast(_PREHASH_ScriptRunningReply,
						&LLLiveLSLEditor::processScriptRunningReply);

	msg->setHandlerFuncFast(_PREHASH_DeRezAck, process_derez_ack);

	msg->setHandlerFunc("LogoutReply", process_logout_reply);

	//msg->setHandlerFuncFast(_PREHASH_AddModifyAbility,
	//					&LLAgent::processAddModifyAbility);
	//msg->setHandlerFuncFast(_PREHASH_RemoveModifyAbility,
	//					&LLAgent::processRemoveModifyAbility);
	msg->setHandlerFuncFast(_PREHASH_AgentDataUpdate,
						&LLAgent::processAgentDataUpdate);
	msg->setHandlerFuncFast(_PREHASH_AgentGroupDataUpdate,
						&LLAgent::processAgentGroupDataUpdate);
	msg->setHandlerFunc("AgentDropGroup",
						&LLAgent::processAgentDropGroup);
	// land ownership messages
	msg->setHandlerFuncFast(_PREHASH_ParcelOverlay,
						LLViewerParcelMgr::processParcelOverlay);
	msg->setHandlerFuncFast(_PREHASH_ParcelProperties,
						LLViewerParcelMgr::processParcelProperties);
	msg->setHandlerFunc("ParcelAccessListReply",
		LLViewerParcelMgr::processParcelAccessListReply);
	msg->setHandlerFunc("ParcelDwellReply",
		LLViewerParcelMgr::processParcelDwellReply);

	msg->setHandlerFunc("AvatarPropertiesReply",
						&LLAvatarPropertiesProcessor::processAvatarPropertiesReply);
	msg->setHandlerFunc("AvatarInterestsReply",
						&LLAvatarPropertiesProcessor::processAvatarInterestsReply);
	msg->setHandlerFunc("AvatarGroupsReply",
						&LLAvatarPropertiesProcessor::processAvatarGroupsReply);
	// ratings deprecated
	//msg->setHandlerFuncFast(_PREHASH_AvatarStatisticsReply,
	//					LLPanelAvatar::processAvatarStatisticsReply);
	msg->setHandlerFunc("AvatarNotesReply",
						&LLAvatarPropertiesProcessor::processAvatarNotesReply);
	msg->setHandlerFunc("AvatarPicksReply",
						&LLAvatarPropertiesProcessor::processAvatarPicksReply);
 	msg->setHandlerFunc("AvatarClassifiedReply",
 						&LLAvatarPropertiesProcessor::processAvatarClassifiedsReply);

	msg->setHandlerFuncFast(_PREHASH_CreateGroupReply,
						LLGroupMgr::processCreateGroupReply);
	msg->setHandlerFuncFast(_PREHASH_JoinGroupReply,
						LLGroupMgr::processJoinGroupReply);
	msg->setHandlerFuncFast(_PREHASH_EjectGroupMemberReply,
						LLGroupMgr::processEjectGroupMemberReply);
	msg->setHandlerFuncFast(_PREHASH_LeaveGroupReply,
						LLGroupMgr::processLeaveGroupReply);
	msg->setHandlerFuncFast(_PREHASH_GroupProfileReply,
						LLGroupMgr::processGroupPropertiesReply);

	// ratings deprecated
	// msg->setHandlerFuncFast(_PREHASH_ReputationIndividualReply,
	//					LLFloaterRate::processReputationIndividualReply);

	// <FS:Ansariel> [Legacy Bake]
	msg->setHandlerFuncFast(_PREHASH_AgentWearablesUpdate, LLAgentWearables::processAgentInitialWearablesUpdate );

	msg->setHandlerFunc("ScriptControlChange",
						LLAgent::processScriptControlChange );

	msg->setHandlerFuncFast(_PREHASH_ViewerEffect, LLHUDManager::processViewerEffect);

	msg->setHandlerFuncFast(_PREHASH_GrantGodlikePowers, process_grant_godlike_powers);

	msg->setHandlerFuncFast(_PREHASH_GroupAccountSummaryReply,
							LLPanelGroupLandMoney::processGroupAccountSummaryReply);
	msg->setHandlerFuncFast(_PREHASH_GroupAccountDetailsReply,
							LLPanelGroupLandMoney::processGroupAccountDetailsReply);
	msg->setHandlerFuncFast(_PREHASH_GroupAccountTransactionsReply,
							LLPanelGroupLandMoney::processGroupAccountTransactionsReply);

	msg->setHandlerFuncFast(_PREHASH_UserInfoReply,
		process_user_info_reply);

	msg->setHandlerFunc("RegionHandshake", process_region_handshake, NULL);

	msg->setHandlerFunc("TeleportStart", process_teleport_start );
	msg->setHandlerFunc("TeleportProgress", process_teleport_progress);
	msg->setHandlerFunc("TeleportFailed", process_teleport_failed, NULL);
	msg->setHandlerFunc("TeleportLocal", process_teleport_local, NULL);

	msg->setHandlerFunc("ImageNotInDatabase", LLViewerTextureList::processImageNotInDatabase, NULL);

	msg->setHandlerFuncFast(_PREHASH_GroupMembersReply,
						LLGroupMgr::processGroupMembersReply);
	msg->setHandlerFunc("GroupRoleDataReply",
						LLGroupMgr::processGroupRoleDataReply);
	msg->setHandlerFunc("GroupRoleMembersReply",
						LLGroupMgr::processGroupRoleMembersReply);
	msg->setHandlerFunc("GroupTitlesReply",
						LLGroupMgr::processGroupTitlesReply);
	// Special handler as this message is sometimes used for group land.
	msg->setHandlerFunc("PlacesReply", process_places_reply);
	msg->setHandlerFunc("GroupNoticesListReply", LLPanelGroupNotices::processGroupNoticesListReply);

// <FS:CR> FIRE-6310 - Legacy search handlers
	msg->setHandlerFunc("DirPeopleReply", FSPanelSearchPeople::processSearchReply);
	msg->setHandlerFunc("DirPlacesReply", FSPanelSearchPlaces::processSearchReply);
	msg->setHandlerFunc("DirGroupsReply", FSPanelSearchGroups::processSearchReply);
	msg->setHandlerFunc("DirEventsReply", FSPanelSearchEvents::processSearchReply);
	msg->setHandlerFunc("DirLandReply",   FSPanelSearchLand::processSearchReply);
	msg->setHandlerFunc("DirClassifiedReply",  FSPanelSearchClassifieds::processSearchReply);
// </FS:CR> FIRE-6310
	msg->setHandlerFunc("AvatarPickerReply", LLFloaterAvatarPicker::processAvatarPickerReply);

	msg->setHandlerFunc("MapBlockReply", LLWorldMapMessage::processMapBlockReply);
	msg->setHandlerFunc("MapItemReply", LLWorldMapMessage::processMapItemReply);
	msg->setHandlerFunc("EventInfoReply", LLEventNotifier::processEventInfoReply);
	
	msg->setHandlerFunc("PickInfoReply", &LLAvatarPropertiesProcessor::processPickInfoReply);
//	msg->setHandlerFunc("ClassifiedInfoReply", LLPanelClassified::processClassifiedInfoReply);
	msg->setHandlerFunc("ClassifiedInfoReply", LLAvatarPropertiesProcessor::processClassifiedInfoReply);
	msg->setHandlerFunc("ParcelInfoReply", LLRemoteParcelInfoProcessor::processParcelInfoReply);
	msg->setHandlerFunc("ScriptDialog", process_script_dialog);
	msg->setHandlerFunc("LoadURL", process_load_url);
	msg->setHandlerFunc("ScriptTeleportRequest", process_script_teleport_request);
	msg->setHandlerFunc("EstateCovenantReply", process_covenant_reply);

	// calling cards
	msg->setHandlerFunc("OfferCallingCard", process_offer_callingcard);
	msg->setHandlerFunc("AcceptCallingCard", process_accept_callingcard);
	msg->setHandlerFunc("DeclineCallingCard", process_decline_callingcard);

	msg->setHandlerFunc("ParcelObjectOwnersReply", LLPanelLandObjects::processParcelObjectOwnersReply);

	msg->setHandlerFunc("InitiateDownload", process_initiate_download);
	msg->setHandlerFunc("LandStatReply", LLFloaterTopObjects::handle_land_reply);
	msg->setHandlerFunc("GenericMessage", process_generic_message);

	msg->setHandlerFuncFast(_PREHASH_FeatureDisabled, process_feature_disabled_message);
}

void asset_callback_nothing(LLVFS*, const LLUUID&, LLAssetType::EType, void*, S32)
{
	// nothing
}

const S32 OPT_CLOSED_WINDOW = -1;
const S32 OPT_MALE = 0;
const S32 OPT_FEMALE = 1;
const S32 OPT_TRUST_CERT = 0;
const S32 OPT_CANCEL_TRUST = 1;
	
bool callback_choose_gender(const LLSD& notification, const LLSD& response)
{
	
    // These defaults are returned from the server on login.  They are set in login.xml.                  
    // If no default is returned from the server, they are retrieved from settings.xml.                   
	
	S32 option = LLNotification::getSelectedOption(notification, response);
	switch(option)
	{
		case OPT_MALE:
			LLStartUp::loadInitialOutfit( gSavedSettings.getString("DefaultMaleAvatar"), "male" );
			break;
			
        case OPT_FEMALE:
        case OPT_CLOSED_WINDOW:
        default:
			LLStartUp::loadInitialOutfit( gSavedSettings.getString("DefaultFemaleAvatar"), "female" );
			break;
	}
	return false;
}

void LLStartUp::loadInitialOutfit( const std::string& outfit_folder_name,
								   const std::string& gender_name )
{
	LL_DEBUGS() << "starting" << LL_ENDL;

	// Not going through the processAgentInitialWearables path, so need to set this here.
	LLAppearanceMgr::instance().setAttachmentInvLinkEnable(true);
	// Initiate creation of COF, since we're also bypassing that.
	gInventory.findCategoryUUIDForType(LLFolderType::FT_CURRENT_OUTFIT);
	
	ESex gender;
	if (gender_name == "male")
	{
		LL_DEBUGS() << "male" << LL_ENDL;
		gender = SEX_MALE;
	}
	else
	{
		LL_DEBUGS() << "female" << LL_ENDL;
		gender = SEX_FEMALE;
	}

	if (!isAgentAvatarValid())
	{
		LL_WARNS() << "Trying to load an initial outfit for an invalid agent avatar" << LL_ENDL;
		return;
	}

	gAgentAvatarp->setSex(gender);

	// try to find the outfit - if not there, create some default
	// wearables.
	LLUUID cat_id = findDescendentCategoryIDByName(
		gInventory.getLibraryRootFolderID(),
		outfit_folder_name);
	if (cat_id.isNull())
	{
		LL_DEBUGS() << "standard wearables" << LL_ENDL;
		gAgentWearables.createStandardWearables();
	}
	else
	{
		// FIXME SH-3860 - this creates a race condition, where COF
		// changes (base outfit link added) after appearance update
		// request has been submitted.
		sWearablesLoadedCon = gAgentWearables.addLoadedCallback(LLStartUp::saveInitialOutfit);

		bool do_copy = true;
		bool do_append = false;
		LLViewerInventoryCategory *cat = gInventory.getCategory(cat_id);
		// Need to fetch cof contents before we can wear.
		callAfterCategoryFetch(LLAppearanceMgr::instance().getCOF(),
							   boost::bind(&LLAppearanceMgr::wearInventoryCategory, LLAppearanceMgr::getInstance(), cat, do_copy, do_append));
		LL_DEBUGS() << "initial outfit category id: " << cat_id << LL_ENDL;
	}

	gAgent.setOutfitChosen(TRUE);
// <FS:Ansariel> [Legacy Bake]
#ifdef OPENSIM
	if (LLGridManager::getInstance()->isInSecondLife())
#endif
// </FS:Ansariel> [Legacy Bake]
	gAgentWearables.sendDummyAgentWearablesUpdate();
}

//static
void LLStartUp::saveInitialOutfit()
{
	if (sInitialOutfit.empty()) {
		LL_DEBUGS() << "sInitialOutfit is empty" << LL_ENDL;
		return;
	}
	
	if (sWearablesLoadedCon.connected())
	{
		LL_DEBUGS("Avatar") << "sWearablesLoadedCon is connected, disconnecting" << LL_ENDL;
		sWearablesLoadedCon.disconnect();
	}
	LL_DEBUGS("Avatar") << "calling makeNewOutfitLinks( \"" << sInitialOutfit << "\" )" << LL_ENDL;
	LLAppearanceMgr::getInstance()->makeNewOutfitLinks(sInitialOutfit,false);
}

std::string& LLStartUp::getInitialOutfitName()
{
	return sInitialOutfit;
}

// Loads a bitmap to display during load
void init_start_screen(S32 location_id)
{
	if (gStartTexture.notNull())
	{
		gStartTexture = NULL;
		LL_INFOS("AppInit") << "re-initializing start screen" << LL_ENDL;
	}

	LL_DEBUGS("AppInit") << "Loading startup bitmap..." << LL_ENDL;

	std::string temp_str = gDirUtilp->getLindenUserDir() + gDirUtilp->getDirDelimiter();

	if ((S32)START_LOCATION_ID_LAST == location_id)
	{
		temp_str += SCREEN_LAST_FILENAME;
	}
	else
	{
		temp_str += SCREEN_HOME_FILENAME;
	}

	LLPointer<LLImageBMP> start_image_bmp = new LLImageBMP;
	
	// Turn off start screen to get around the occasional readback 
	// driver bug
	if(!gSavedSettings.getBOOL("UseStartScreen"))
	{
		LL_INFOS("AppInit")  << "Bitmap load disabled" << LL_ENDL;
		return;
	}
	else if(!start_image_bmp->load(temp_str) )
	{
		LL_WARNS("AppInit") << "Bitmap load failed" << LL_ENDL;
		gStartTexture = NULL;
	}
	else
	{
		gStartImageWidth = start_image_bmp->getWidth();
		gStartImageHeight = start_image_bmp->getHeight();

		LLPointer<LLImageRaw> raw = new LLImageRaw;
		if (!start_image_bmp->decode(raw, 0.0f))
		{
			LL_WARNS("AppInit") << "Bitmap decode failed" << LL_ENDL;
			gStartTexture = NULL;
		}
		else
		{
			raw->expandToPowerOfTwo();
			gStartTexture = LLViewerTextureManager::getLocalTexture(raw.get(), FALSE) ;
		}
	}

	if(gStartTexture.isNull())
	{
		gStartTexture = LLViewerTexture::sBlackImagep ;
		gStartImageWidth = gStartTexture->getWidth() ;
		gStartImageHeight = gStartTexture->getHeight() ;
	}
}


// frees the bitmap
void release_start_screen()
{
	LL_DEBUGS("AppInit") << "Releasing bitmap..." << LL_ENDL;
	gStartTexture = NULL;
}


// static
std::string LLStartUp::startupStateToString(EStartupState state)
{
#define RTNENUM(E) case E: return #E
	switch(state){
		RTNENUM( STATE_FIRST );
		RTNENUM( STATE_BROWSER_INIT );
		RTNENUM( STATE_LOGIN_SHOW );
		RTNENUM( STATE_LOGIN_WAIT );
		RTNENUM( STATE_LOGIN_CLEANUP );
		RTNENUM( STATE_LOGIN_AUTH_INIT );
		RTNENUM( STATE_LOGIN_CURL_UNSTUCK );
		RTNENUM( STATE_LOGIN_PROCESS_RESPONSE );
		RTNENUM( STATE_WORLD_INIT );
		RTNENUM( STATE_MULTIMEDIA_INIT );
		RTNENUM( STATE_FONT_INIT );
		RTNENUM( STATE_SEED_GRANTED_WAIT );
		RTNENUM( STATE_SEED_CAP_GRANTED );
		RTNENUM( STATE_WORLD_WAIT );
		RTNENUM( STATE_AGENT_SEND );
		RTNENUM( STATE_AGENT_WAIT );
		RTNENUM( STATE_INVENTORY_SEND );
		RTNENUM( STATE_MISC );
		RTNENUM( STATE_PRECACHE );
		RTNENUM( STATE_WEARABLES_WAIT );
		RTNENUM( STATE_CLEANUP );
		RTNENUM( STATE_STARTED );
		// <FS:Ansariel> Add FS-specific startup states
		RTNENUM( STATE_FETCH_GRID_INFO );
		RTNENUM( STATE_AUDIO_INIT);
		RTNENUM( STATE_AGENTS_WAIT );
		RTNENUM( STATE_LOGIN_CONFIRM_NOTIFICATON );
		// </FS:Ansariel>
	default:
		return llformat("(state #%d)", state);
	}
#undef RTNENUM
}

// static
void LLStartUp::setStartupState( EStartupState state )
{
	LL_INFOS("AppInit") << "Startup state changing from " <<  
		getStartupStateString() << " to " <<  
		startupStateToString(state) << LL_ENDL;

	getPhases().stopPhase(getStartupStateString());
	gStartupState = state;
	getPhases().startPhase(getStartupStateString());

	postStartupState();
}

void LLStartUp::postStartupState()
{
	LLSD stateInfo;
	stateInfo["str"] = getStartupStateString();
	stateInfo["enum"] = gStartupState;
	sStateWatcher->post(stateInfo);
	gDebugInfo["StartupState"] = getStartupStateString();
}


void reset_login()
{
	gAgentWearables.cleanup();
	gAgentCamera.cleanup();
	gAgent.cleanup();
	LLWorld::getInstance()->destroyClass();

	if ( gViewerWindow )
	{	// Hide menus and normal buttons
		gViewerWindow->setNormalControlsVisible( FALSE );
		gLoginMenuBarView->setVisible( TRUE );
		gLoginMenuBarView->setEnabled( TRUE );
	}

	// Hide any other stuff
	LLNotificationsUI::LLScreenChannelBase* chat_channel = LLNotificationsUI::LLChannelManager::getInstance()->findChannelByID(LLUUID(gSavedSettings.getString("NearByChatChannelUUID")));
	if(chat_channel)
	{
		chat_channel->removeToastsFromChannel();
	}
	LLFloaterReg::hideVisibleInstances();
    LLStartUp::setStartupState( STATE_BROWSER_INIT );
}

//---------------------------------------------------------------------------

// Initialize all plug-ins except the web browser (which was initialized
// early, before the login screen). JC
void LLStartUp::multimediaInit()
{
	LL_DEBUGS("AppInit") << "Initializing Multimedia...." << LL_ENDL;
	std::string msg = LLTrans::getString("LoginInitializingMultimedia");
	set_startup_status(0.42f, msg.c_str(), gAgent.mMOTD.c_str());
	display_startup();

	// LLViewerMedia::initClass();
	LLViewerParcelMedia::initClass();

	// Also initialise the stream titles.
	new StreamTitleDisplay();
}

void LLStartUp::fontInit()
{
	LL_DEBUGS("AppInit") << "Initializing fonts...." << LL_ENDL;
	std::string msg = LLTrans::getString("LoginInitializingFonts");
	set_startup_status(0.45f, msg.c_str(), gAgent.mMOTD.c_str());
	display_startup();

	LLFontGL::loadDefaultFonts();
}

void LLStartUp::initNameCache()
{
	// Can be called multiple times
	if ( gCacheName ) return;

	gCacheName = new LLCacheName(gMessageSystem);
	gCacheName->addObserver(&callback_cache_name);
	gCacheName->localizeCacheName("waiting", LLTrans::getString("AvatarNameWaiting"));
	gCacheName->localizeCacheName("nobody", LLTrans::getString("AvatarNameNobody"));
	gCacheName->localizeCacheName("none", LLTrans::getString("GroupNameNone"));
	// Load stored cache if possible
	LLAppViewer::instance()->loadNameCache();

	// Start cache in not-running state until we figure out if we have
	// capabilities for display name lookup
	LLAvatarNameCache::initClass(false,gSavedSettings.getBOOL("UsePeopleAPI"));
	LLAvatarNameCache::setUseDisplayNames(gSavedSettings.getBOOL("UseDisplayNames"));
	LLAvatarNameCache::setUseUsernames(gSavedSettings.getBOOL("NameTagShowUsernames"));

	// <FS:CR> Legacy name/Username format
	LLAvatarName::setUseLegacyFormat(gSavedSettings.getBOOL("FSNameTagShowLegacyUsernames"));
	// <FS:CR> FIRE-6659: Legacy "Resident" name toggle
	LLAvatarName::setTrimResidentSurname(gSavedSettings.getBOOL("FSTrimLegacyNames"));
}


void LLStartUp::initExperiences()
{   
    // Should trigger loading the cache.
    LLExperienceCache::instance().setCapabilityQuery(
        boost::bind(&LLAgent::getRegionCapability, &gAgent, _1));

	LLExperienceLog::instance().initialize();
}

void LLStartUp::cleanupNameCache()
{
	SUBSYSTEM_CLEANUP(LLAvatarNameCache);

	delete gCacheName;
	gCacheName = NULL;
}

bool LLStartUp::dispatchURL()
{
	// ok, if we've gotten this far and have a startup URL
    if (!getStartSLURL().isValid())
	{
	  return false;
	}
    if(getStartSLURL().getType() != LLSLURL::APP)
	{
	    
		// If we started with a location, but we're already
		// at that location, don't pop dialogs open.
		LLVector3 pos = gAgent.getPositionAgent();
		LLVector3 slurlpos = getStartSLURL().getPosition();
		F32 dx = pos.mV[VX] - slurlpos.mV[VX];
		F32 dy = pos.mV[VY] - slurlpos.mV[VY];
		const F32 SLOP = 2.f;	// meters

		if( getStartSLURL().getRegion() != gAgent.getRegion()->getName()
			|| (dx*dx > SLOP*SLOP)
			|| (dy*dy > SLOP*SLOP) )
		{
			LLURLDispatcher::dispatch(getStartSLURL().getSLURLString(), "clicked",
						  NULL, false);
		}
		return true;
	}
	return false;
}

void LLStartUp::setStartSLURL(const LLSLURL& slurl) 
{
  sStartSLURL = slurl;
  switch(slurl.getType())
    {
    case LLSLURL::HOME_LOCATION:
      {
		  gSavedSettings.setString("LoginLocation", LLSLURL::SIM_LOCATION_HOME);
	break;
      }
    case LLSLURL::LAST_LOCATION:
      {
	gSavedSettings.setString("LoginLocation", LLSLURL::SIM_LOCATION_LAST);
	break;
      }
    default:
			LLGridManager::getInstance()->setGridChoice(slurl.getGrid());
			break;
    }
}

// static
LLSLURL& LLStartUp::getStartSLURL()
{
	return sStartSLURL;
} 

/**
 * Read all proxy configuration settings and set up both the HTTP proxy and
 * SOCKS proxy as needed.
 *
 * Any errors that are encountered will result in showing the user a notification.
 * When an error is encountered,
 *
 * @return Returns true if setup was successful, false if an error was encountered.
 */
bool LLStartUp::startLLProxy()
{
	bool proxy_ok = true;
	std::string httpProxyType = gSavedSettings.getString("HttpProxyType");

	// Set up SOCKS proxy (if needed)
	if (gSavedSettings.getBOOL("Socks5ProxyEnabled"))
	{	
		// Determine and update LLProxy with the saved authentication system
		std::string auth_type = gSavedSettings.getString("Socks5AuthType");

		if (auth_type.compare("UserPass") == 0)
		{
			LLPointer<LLCredential> socks_cred = gSecAPIHandler->loadCredential("SOCKS5");
			std::string socks_user = socks_cred->getIdentifier()["username"].asString();
			std::string socks_password = socks_cred->getAuthenticator()["creds"].asString();

			bool ok = LLProxy::getInstance()->setAuthPassword(socks_user, socks_password);

			if (!ok)
			{
				LLNotificationsUtil::add("SOCKS_BAD_CREDS");
				proxy_ok = false;
			}
		}
		else if (auth_type.compare("None") == 0)
		{
			LLProxy::getInstance()->setAuthNone();
		}
		else
		{
			LL_WARNS("Proxy") << "Invalid SOCKS 5 authentication type."<< LL_ENDL;

			// Unknown or missing setting.
			gSavedSettings.setString("Socks5AuthType", "None");

			// Clear the SOCKS credentials.
			LLPointer<LLCredential> socks_cred = new LLCredential("SOCKS5");
			gSecAPIHandler->deleteCredential(socks_cred);

			LLProxy::getInstance()->setAuthNone();
		}

		if (proxy_ok)
		{
			// Start the proxy and check for errors
			// If status != SOCKS_OK, stopSOCKSProxy() will already have been called when startSOCKSProxy() returns.
			LLHost socks_host;
			socks_host.setHostByName(gSavedSettings.getString("Socks5ProxyHost"));
			socks_host.setPort(gSavedSettings.getU32("Socks5ProxyPort"));
			int status = LLProxy::getInstance()->startSOCKSProxy(socks_host);

			if (status != SOCKS_OK)
			{
				LLSD subs;
				subs["HOST"] = gSavedSettings.getString("Socks5ProxyHost");
				subs["PORT"] = (S32)gSavedSettings.getU32("Socks5ProxyPort");

				std::string error_string;

				switch(status)
				{
					case SOCKS_CONNECT_ERROR: // TCP Fail
						error_string = "SOCKS_CONNECT_ERROR";
						break;

					case SOCKS_NOT_PERMITTED: // SOCKS 5 server rule set refused connection
						error_string = "SOCKS_NOT_PERMITTED";
						break;

					case SOCKS_NOT_ACCEPTABLE: // Selected authentication is not acceptable to server
						error_string = "SOCKS_NOT_ACCEPTABLE";
						break;

					case SOCKS_AUTH_FAIL: // Authentication failed
						error_string = "SOCKS_AUTH_FAIL";
						break;

					case SOCKS_UDP_FWD_NOT_GRANTED: // UDP forward request failed
						error_string = "SOCKS_UDP_FWD_NOT_GRANTED";
						break;

					case SOCKS_HOST_CONNECT_FAILED: // Failed to open a TCP channel to the socks server
						error_string = "SOCKS_HOST_CONNECT_FAILED";
						break;

					case SOCKS_INVALID_HOST: // Improperly formatted host address or port.
						error_string = "SOCKS_INVALID_HOST";
						break;

					default:
						error_string = "SOCKS_UNKNOWN_STATUS"; // Something strange happened,
						LL_WARNS("Proxy") << "Unknown return from LLProxy::startProxy(): " << status << LL_ENDL;
						break;
				}

				LLNotificationsUtil::add(error_string, subs);
				proxy_ok = false;
			}
		}
	}
	else
	{
		LLProxy::getInstance()->stopSOCKSProxy(); // ensure no UDP proxy is running and it's all cleaned up
	}

	if (proxy_ok)
	{
		// Determine the HTTP proxy type (if any)
		if ((httpProxyType.compare("Web") == 0) && gSavedSettings.getBOOL("BrowserProxyEnabled"))
		{
			LLHost http_host;
			http_host.setHostByName(gSavedSettings.getString("BrowserProxyAddress"));
			http_host.setPort(gSavedSettings.getS32("BrowserProxyPort"));
			if (!LLProxy::getInstance()->enableHTTPProxy(http_host, LLPROXY_HTTP))
			{
				LLSD subs;
				subs["HOST"] = http_host.getIPString();
				subs["PORT"] = (S32)http_host.getPort();
				LLNotificationsUtil::add("PROXY_INVALID_HTTP_HOST", subs);
				proxy_ok = false;
			}
		}
		else if ((httpProxyType.compare("Socks") == 0) && gSavedSettings.getBOOL("Socks5ProxyEnabled"))
		{
			LLHost socks_host;
			socks_host.setHostByName(gSavedSettings.getString("Socks5ProxyHost"));
			socks_host.setPort(gSavedSettings.getU32("Socks5ProxyPort"));
			if (!LLProxy::getInstance()->enableHTTPProxy(socks_host, LLPROXY_SOCKS))
			{
				LLSD subs;
				subs["HOST"] = socks_host.getIPString();
				subs["PORT"] = (S32)socks_host.getPort();
				LLNotificationsUtil::add("PROXY_INVALID_SOCKS_HOST", subs);
				proxy_ok = false;
			}
		}
		else if (httpProxyType.compare("None") == 0)
		{
			LLProxy::getInstance()->disableHTTPProxy();
		}
		else
		{
			LL_WARNS("Proxy") << "Invalid other HTTP proxy configuration: " << httpProxyType << LL_ENDL;

			// Set the missing or wrong configuration back to something valid.
			gSavedSettings.setString("HttpProxyType", "None");
			LLProxy::getInstance()->disableHTTPProxy();

			// Leave proxy_ok alone, since this isn't necessarily fatal.
		}
	}

	return proxy_ok;
}

bool login_alert_done(const LLSD& notification, const LLSD& response)
{
	// <FS:Ansariel> [FS Login Panel]
	//LLPanelLogin::giveFocus();
	transition_back_to_login_panel(std::string());
	// </FS:Ansariel> [FS Login Panel]
	return false;
}

// parse the certificate information into args for the 
// certificate notifications
LLSD transform_cert_args(LLPointer<LLCertificate> cert)
{
	LLSD args = LLSD::emptyMap();
	std::string value;
	LLSD cert_info;
	cert->getLLSD(cert_info);
	// convert all of the elements in the cert into                                        
	// args for the xml dialog, so we have flexability to                                  
	// display various parts of the cert by only modifying                                 
	// the cert alert dialog xml.                                                          
	for(LLSD::map_iterator iter = cert_info.beginMap();
		iter != cert_info.endMap();
		iter++)
	{
		// key usage and extended key usage                                            
		// are actually arrays, and we want to format them as comma separated          
		// strings, so special case those.                                             
		LLSDSerialize::toXML(cert_info[iter->first], std::cout);
		if((iter->first== std::string(CERT_KEY_USAGE)) |
		   (iter->first == std::string(CERT_EXTENDED_KEY_USAGE)))
		{
			value = "";
			LLSD usage = cert_info[iter->first];
			for (LLSD::array_iterator usage_iter = usage.beginArray();
				 usage_iter != usage.endArray();
				 usage_iter++)
			{
				
				if(usage_iter != usage.beginArray())
				{
					value += ", ";
				}
				
				value += (*usage_iter).asString();
			}
			
		}
		else
		{
			value = iter->second.asString();
		}
		
		std::string name = iter->first;
		std::transform(name.begin(), name.end(), name.begin(),
					   (int(*)(int))toupper);
		args[name.c_str()] = value;
	}
	return args;
}


// when we handle a cert error, give focus back to the login panel
void general_cert_done(const LLSD& notification, const LLSD& response)
{
	// <FS:Ansariel> [FS Login Panel]
	//LLStartUp::setStartupState( STATE_LOGIN_SHOW );			
	//LLPanelLogin::giveFocus();
	transition_back_to_login_panel(std::string());
	// </FS:Ansariel> [FS Login Panel]
}

// check to see if the user wants to trust the cert.
// if they do, add it to the cert store and 
void trust_cert_done(const LLSD& notification, const LLSD& response)
{
	S32 option = LLNotification::getSelectedOption(notification, response);	
	switch(option)
	{
		case OPT_TRUST_CERT:
		{
			LLPointer<LLCertificate> cert = gSecAPIHandler->getCertificate(notification["payload"]["certificate"]);
			LLPointer<LLCertificateStore> store = gSecAPIHandler->getCertificateStore(gSavedSettings.getString("CertStore"));			
			store->add(cert);
			store->save();
			LLStartUp::setStartupState( STATE_LOGIN_CLEANUP );	
			break;
		}
		case OPT_CANCEL_TRUST:
			// <FS:Ansariel> That's what transition_back_to_login_panel is for and does!
			//reset_login();
			//gSavedSettings.setBOOL("AutoLogin", FALSE);			
			//LLStartUp::setStartupState( STATE_LOGIN_SHOW );				
			transition_back_to_login_panel(std::string());
			// </FS:Ansariel>
		default:
			// <FS:Ansariel> [FS Login Panel]
			//LLPanelLogin::giveFocus();
			transition_back_to_login_panel(std::string());
			// </FS:Ansariel> [FS Login Panel]
			break;
	}

}

void apply_udp_blacklist(const std::string& csv)
{

	std::string::size_type start = 0;
	std::string::size_type comma = 0;
	do 
	{
		comma = csv.find(",", start);
		if (comma == std::string::npos)
		{
			comma = csv.length();
		}
		std::string item(csv, start, comma-start);

		LL_DEBUGS() << "udp_blacklist " << item << LL_ENDL;
		gMessageSystem->banUdpMessage(item);
		
		start = comma + 1;

	}
	while(comma < csv.length());
	
}

// <FS:CR> Aurora Sim
//bool process_login_success_response()
bool process_login_success_response(U32 &first_sim_size_x, U32 &first_sim_size_y)
// </FS:CR> Aurora Sim
{
	LLSD response = LLLoginInstance::getInstance()->getResponse();

	std::string text(response["udp_blacklist"]);
	if(!text.empty())
	{
		apply_udp_blacklist(text);
	}

	// unpack login data needed by the application
	text = response["agent_id"].asString();
	if(!text.empty()) gAgentID.set(text);
//	gDebugInfo["AgentID"] = text;
// [SL:KB] - Patch: Viewer-CrashReporting | Checked: 2010-11-16 (Catznip-2.6.0a) | Added: Catznip-2.4.0b
	if (gCrashSettings.getBOOL("CrashSubmitName"))
	{
		// Only include the agent UUID if the user consented
		gDebugInfo["AgentID"] = text;
	}
// [/SL:KB]
	
	// Agent id needed for parcel info request in LLUrlEntryParcel
	// to resolve parcel name.
	LLUrlEntryParcel::setAgentID(gAgentID);

	text = response["session_id"].asString();
	if(!text.empty()) gAgentSessionID.set(text);
//	gDebugInfo["SessionID"] = text;

	// Session id needed for parcel info request in LLUrlEntryParcel
	// to resolve parcel name.
	LLUrlEntryParcel::setSessionID(gAgentSessionID);
	
	text = response["secure_session_id"].asString();
	if(!text.empty()) gAgent.mSecureSessionID.set(text);

	// if the response contains a display name, use that,
	// otherwise if the response contains a first and/or last name,
	// use those.  Otherwise use the credential identifier

	gDisplayName = "";
	if (response.has("display_name"))
	{
		gDisplayName.assign(response["display_name"].asString());
		if(!gDisplayName.empty())
		{
			// Remove quotes from string.  Login.cgi sends these to force
			// names that look like numbers into strings.
			LLStringUtil::replaceChar(gDisplayName, '"', ' ');
			LLStringUtil::trim(gDisplayName);
		}
	}
	std::string first_name;
	if(response.has("first_name"))
	{
		first_name = response["first_name"].asString();
		LLStringUtil::replaceChar(first_name, '"', ' ');
		LLStringUtil::trim(first_name);
		gAgentUsername = first_name;
	}

	if(response.has("last_name") && !gAgentUsername.empty())
	{
		std::string last_name = response["last_name"].asString();
		if (last_name != "Resident")
		{
		    LLStringUtil::replaceChar(last_name, '"', ' ');
		    LLStringUtil::trim(last_name);
		    gAgentUsername = gAgentUsername + " " + last_name;
		}
	}

	if(gDisplayName.empty())
	{
		if(response.has("first_name"))
		{
			gDisplayName.assign(response["first_name"].asString());
			LLStringUtil::replaceChar(gDisplayName, '"', ' ');
			LLStringUtil::trim(gDisplayName);
		}
		if(response.has("last_name"))
		{
			text.assign(response["last_name"].asString());
			LLStringUtil::replaceChar(text, '"', ' ');
			LLStringUtil::trim(text);
			if(!gDisplayName.empty())
			{
				gDisplayName += " ";
			}
			gDisplayName += text;
		}
	}

	if(gDisplayName.empty())
	{
		gDisplayName.assign(gUserCredential->asString());
	}

	// this is their actual ability to access content
	text = response["agent_access_max"].asString();
	if (!text.empty())
	{
		// agent_access can be 'A', 'M', and 'PG'.
		gAgent.setMaturity(text[0]);
		//<FS:TS> FIRE-8854: Set the preferred maturity here to the maximum
		//        in case the sim doesn't send it at login, like OpenSim 
		//        doesn't. If it does, it'll get overridden below.
		U32 preferredMaturity = (U32)LLAgent::convertTextToMaturity(text[0]);
		gSavedSettings.setU32("PreferredMaturity", preferredMaturity);
	}
	
	// this is the value of their preference setting for that content
	// which will always be <= agent_access_max
	text = response["agent_region_access"].asString();
	if (!text.empty())
	{
		U32 preferredMaturity = (U32)LLAgent::convertTextToMaturity(text[0]);
		gSavedSettings.setU32("PreferredMaturity", preferredMaturity);
	}

	text = response["start_location"].asString();
	if(!text.empty()) 
	{
		gAgentStartLocation.assign(text);
	}

	text = response["circuit_code"].asString();
	if(!text.empty())
	{
		gMessageSystem->mOurCircuitCode = strtoul(text.c_str(), NULL, 10);
	}
	std::string sim_ip_str = response["sim_ip"];
	std::string sim_port_str = response["sim_port"];
	if(!sim_ip_str.empty() && !sim_port_str.empty())
	{
		U32 sim_port = strtoul(sim_port_str.c_str(), NULL, 10);
		gFirstSim.set(sim_ip_str, sim_port);
		if (gFirstSim.isOk())
		{
			gMessageSystem->enableCircuit(gFirstSim, TRUE);
		}
	}
	std::string region_x_str = response["region_x"];
	std::string region_y_str = response["region_y"];
	if(!region_x_str.empty() && !region_y_str.empty())
	{
		U32 region_x = strtoul(region_x_str.c_str(), NULL, 10);
		U32 region_y = strtoul(region_y_str.c_str(), NULL, 10);
		gFirstSimHandle = to_region_handle(region_x, region_y);
	}
	
// <FS:CR> Aurora Sim
	text = response["region_size_x"].asString();
	if(!text.empty()) {
		first_sim_size_x = strtoul(text.c_str(), NULL, 10);
		LLViewerParcelMgr::getInstance()->init(first_sim_size_x);
	}

	//region Y size is currently unused, major refactoring required. - Patrick Sapinski (2/10/2011)
	text = response["region_size_y"].asString();
	if(!text.empty()) first_sim_size_y = strtoul(text.c_str(), NULL, 10);
// </FS:CR> Aurora Sim	
	const std::string look_at_str = response["look_at"];
	if (!look_at_str.empty())
	{
		size_t len = look_at_str.size();
		LLMemoryStream mstr((U8*)look_at_str.c_str(), len);
		LLSD sd = LLSDSerialize::fromNotation(mstr, len);
		gAgentStartLookAt = ll_vector3_from_sd(sd);
	}

	text = response["seed_capability"].asString();
	if (!text.empty()) gFirstSimSeedCap = text;
				
	text = response["seconds_since_epoch"].asString();
	if(!text.empty())
	{
		U32 server_utc_time = strtoul(text.c_str(), NULL, 10);
		if(server_utc_time)
		{
			time_t now = time(NULL);
			gUTCOffset = (server_utc_time - now);

			// Print server timestamp
			LLSD substitution;
			substitution["datetime"] = (S32)server_utc_time;
			std::string timeStr = "[month, datetime, slt] [day, datetime, slt] [year, datetime, slt] [hour, datetime, slt]:[min, datetime, slt]:[second, datetime, slt]";
			LLStringUtil::format(timeStr, substitution);
			LL_INFOS("AppInit") << "Server SLT timestamp: " << timeStr << ". Server-viewer time offset before correction: " << gUTCOffset << "s" << LL_ENDL;
		}
	}

	// this is the base used to construct help URLs
	text = response["help_url_format"].asString();
	if (!text.empty())
	{
		// replace the default help URL format
		gSavedSettings.setString("HelpURLFormat",text);
	}

	std::string home_location = response["home"];
	if(!home_location.empty())
	{
		size_t len = home_location.size();
		LLMemoryStream mstr((U8*)home_location.c_str(), len);
		LLSD sd = LLSDSerialize::fromNotation(mstr, len);
		S32 region_x = sd["region_handle"][0].asInteger();
		S32 region_y = sd["region_handle"][1].asInteger();
		U64 region_handle = to_region_handle(region_x, region_y);
		LLVector3 position = ll_vector3_from_sd(sd["position"]);
		gAgent.setHomePosRegion(region_handle, position);
	}

	// If MOTD has not been set by fsdata, fallback to LL MOTD
// <FS:CR> FIRE-8571, FIRE-9274
	if (gAgent.mMOTD.empty() || !LLGridManager::getInstance()->isInSLMain())
// </FS:CR>
	{
		gAgent.mMOTD.assign(response["message"]);
	}
	
	// <FS:Techwolf Lupindo> fsdata opensim MOTD support
#ifdef OPENSIM
	if (LLGridManager::getInstance()->isInOpenSim() && !FSData::instance().getOpenSimMOTD().empty())
	{
		gAgent.mMOTD.assign(FSData::instance().getOpenSimMOTD());
	}
#endif
	// </FS:Techwolf Lupindo>

	// Options...
	// Each 'option' is an array of submaps. 
	// It appears that we only ever use the first element of the array.
	LLUUID inv_root_folder_id = response["inventory-root"][0]["folder_id"];
	if(inv_root_folder_id.notNull())
	{
		gInventory.setRootFolderID(inv_root_folder_id);
		//gInventory.mock(gAgent.getInventoryRootID());
	}

	LLSD login_flags = response["login-flags"][0];
	if(login_flags.size())
	{
		std::string flag = login_flags["ever_logged_in"];
		if(!flag.empty())
		{
			gAgent.setFirstLogin((flag == "N") ? TRUE : FALSE);
		}

		/*  Flag is currently ignored by the viewer.
		flag = login_flags["stipend_since_login"];
		if(flag == "Y") 
		{
			stipend_since_login = true;
		}
		*/

		flag = login_flags["gendered"].asString();
		if(flag == "Y")
		{
			// We don't care about this flag anymore; now base whether
			// outfit is chosen on COF contents, initial outfit
			// requested and available, etc.

			//gAgent.setGenderChosen(TRUE);
		}
		
		bool pacific_daylight_time = false;
		flag = login_flags["daylight_savings"].asString();
		if(flag == "Y")
		{
			pacific_daylight_time = (flag == "Y");
		}

		//setup map of datetime strings to codes and slt & local time offset from utc
		LLStringOps::setupDatetimeInfo(pacific_daylight_time);
	}

	// set up the voice configuration.  Ultimately, we should pass this up as part of each voice
	// channel if we need to move to multiple voice servers per grid.
	LLSD voice_config_info = response["voice-config"];
	if(voice_config_info.has("VoiceServerType"))
	{
		gSavedSettings.setString("VoiceServerType", voice_config_info["VoiceServerType"].asString()); 
	}

	// Request the map server url
	// Non-agni grids have a different default location.
	if (LLGridManager::getInstance()->isInSLBeta())
	{
		gSavedSettings.setString("MapServerURL", "http://test.map.secondlife.com.s3.amazonaws.com/");
	}
	std::string map_server_url = response["map-server-url"];
	if(!map_server_url.empty())
	{
		// We got an answer from the grid -> use that for map for the current session
		gSavedSettings.setString("CurrentMapServerURL", map_server_url); 
		LL_INFOS("LLStartup") << "map-server-url : we got an answer from the grid : " << map_server_url << LL_ENDL;
	}
	else
	{
		// No answer from the grid -> use the default setting for current session 
		map_server_url = gSavedSettings.getString("MapServerURL"); 
		gSavedSettings.setString("CurrentMapServerURL", map_server_url); 
		LL_INFOS("LLStartup") << "map-server-url : no map-server-url answer, we use the default setting for the map : " << map_server_url << LL_ENDL;
	}
	
// <FS:CR> FIRE-8063: Read Aurora web profile url from login data
#ifdef OPENSIM
	std::string web_profile_url = response["web_profile_url"];
	if (!web_profile_url.empty())
	{
		// We got an answer from the grid -> use that for map for the current session
		LLGridManager::instance().setWebProfileUrl(web_profile_url);
		LL_INFOS("LLStartup") << "web-profile-url : we got an answer from the grid : " << web_profile_url << LL_ENDL;
	}
// <FS:CR> FIRE-10567 - Set classified fee, if it's available.
	if (response.has("classified_fee"))
	{
		S32 classified_fee = response["classified_fee"];
		LLGridManager::getInstance()->setClassifiedFee(classified_fee);
	}
	else
	{
		LLGridManager::getInstance()->setClassifiedFee(0);	// Free is a sensible default
	}
// <FS:CR> Set a parcel listing fee, if it's available
	if (response.has("directory_fee"))
	{
		S32 directory_fee = response["directory_fee"];
		LLGridManager::getInstance()->setDirectoryFee(directory_fee);
	}
	else
	{
		LLGridManager::getInstance()->setDirectoryFee(0);
	}
#endif // OPENSIM
// </FS:CR>
	// Default male and female avatars allowing the user to choose their avatar on first login.
	// These may be passed up by SLE to allow choice of enterprise avatars instead of the standard
	// "new ruth."  Not to be confused with 'initial-outfit' below 
	LLSD newuser_config = response["newuser-config"][0];
	if(newuser_config.has("DefaultFemaleAvatar"))
	{
		gSavedSettings.setString("DefaultFemaleAvatar", newuser_config["DefaultFemaleAvatar"].asString()); 		
	}
	if(newuser_config.has("DefaultMaleAvatar"))
	{
		gSavedSettings.setString("DefaultMaleAvatar", newuser_config["DefaultMaleAvatar"].asString()); 		
	}
	
	// Initial outfit for the user.
	LLSD initial_outfit = response["initial-outfit"][0];
	if(initial_outfit.size())
	{
		std::string flag = initial_outfit["folder_name"];
		if(!flag.empty())
		{
			// Initial outfit is a folder in your inventory,
			// must be an exact folder-name match.
			sInitialOutfit = flag;
		}

		flag = initial_outfit["gender"].asString();
		if(!flag.empty())
		{
			sInitialOutfitGender = flag;
		}
	}

	LLSD global_textures = response["global-textures"][0];
	if(global_textures.size())
	{
		// Extract sun and moon texture IDs.  These are used
		// in the LLVOSky constructor, but I can't figure out
		// how to pass them in.  JC
		LLUUID id = global_textures["sun_texture_id"];
		if(id.notNull())
		{
			gSunTextureID = id;
		}

		id = global_textures["moon_texture_id"];
		if(id.notNull())
		{
			gMoonTextureID = id;
		}

	}

	// set the location of the Agent Appearance service, from which we can request
	// avatar baked textures if they are supported by the current region
	std::string agent_appearance_url = response["agent_appearance_service"];
	if (!agent_appearance_url.empty())
	{
		LLAppearanceMgr::instance().setAppearanceServiceURL(agent_appearance_url);
	}

	// Set the location of the snapshot sharing config endpoint
	// <FS:Ansariel> Debug setting doesn't exist anymore as of 14-09-2014
	//std::string snapshot_config_url = response["snapshot_config_url"];
	//if(!snapshot_config_url.empty())
	//{
	//	gSavedSettings.setString("SnapshotConfigURL", snapshot_config_url);
	//}
	// </FS:Ansariel>

	// Start the process of fetching the OpenID session cookie for this user login
	std::string openid_url = response["openid_url"];
	if(!openid_url.empty())
	{
		std::string openid_token = response["openid_token"];
		LLViewerMedia::openIDSetup(openid_url, openid_token);
	}
	// <FS:AW> opensim max groups support
	//gMaxAgentGroups = DEFAULT_MAX_AGENT_GROUPS;
	//if(response.has("max-agent-groups"))
	//{
	//	S32 agent_groups = atoi(std::string(response["max-agent-groups"]).c_str());
	//	if (agent_groups > 0 && agent_groups <= ALLOWED_MAX_AGENT_GROUPS)
	//	{
	//		gMaxAgentGroups = agent_groups;
	//		LL_INFOS("LLStartup") << "gMaxAgentGroups read from login.cgi: "
	//			<< gMaxAgentGroups << LL_ENDL;
	//	}
	//	else
	//	{
	//		LL_INFOS("LLStartup") << "Invalid value received, using defaults for gMaxAgentGroups: "
	//			<< gMaxAgentGroups << LL_ENDL;
	//	}
	//}
	//else {
	//	LL_INFOS("LLStartup") << "Missing max-agent-groups, using default value for gMaxAgentGroups: "
	//						  << gMaxAgentGroups << LL_ENDL;
	//}
	if(response.has("max-agent-groups") || response.has("max_groups"))
	{
		std::string max_agent_groups;
		response.has("max_groups") ?
			max_agent_groups = response["max_groups"].asString()
			: max_agent_groups = response["max-agent-groups"].asString();

		gMaxAgentGroups = atoi(max_agent_groups.c_str());
		LL_INFOS("LLStartup") << "gMaxAgentGroups read from login.cgi: "
							  << gMaxAgentGroups << LL_ENDL;
	}
	else
	{
#ifdef OPENSIM
		gMaxAgentGroups = 0;
		LL_INFOS("LLStartup") << "did not receive max-agent-groups. unlimited groups activated" << LL_ENDL;
#else
		gMaxAgentGroups = DEFAULT_MAX_AGENT_GROUPS;
		LL_INFOS("LLStartup") << "using gMaxAgentGroups default: "
							  << gMaxAgentGroups << LL_ENDL;
#endif
	}
	// </FS:AW>

	// <COLOSI opensim multi-currency support>
	std::string prev_currency_symbol = Tea::getCurrency();
	// </COLOSI opensim multi-currency support>

// <FS:AW opensim currency support>
	std::string currency = "L$";
#ifdef OPENSIM // <FS:AW optional opensim support>
	if(response.has("currency"))
	{
		currency = response["currency"].asString();
		LL_DEBUGS("OS_SETTINGS") << "currency " << currency << LL_ENDL;
	}
	else if (LLGridManager::getInstance()->isInOpenSim())
	{
		currency = "OS$";
		LL_DEBUGS("OS_SETTINGS") << "no currency in login response" << LL_ENDL;
	}
	Tea::setCurrency(currency);
// </FS:AW opensim currency support>

	// <COLOSI  opensim multi-currency support>
	// Blank out the region currency which is set in in lfsimfeatureshandler
	Tea::setRegionCurrency(LLStringUtil::null);
	std::string new_currency_symbol = Tea::getCurrency();
	// If currency symbol has changed, update currency symbols where manually necessary.
	if (new_currency_symbol != prev_currency_symbol)
	{
		LFSimFeatureHandler::updateCurrencySymbols();
	}
	// </COLOSI opensim multi-currency support>

// <FS:AW  opensim destinations and avatar picker>
	if(response.has("avatar_picker_url"))
	{
		LL_DEBUGS("OS_SETTINGS") << "avatar_picker_url " << response["avatar_picker_url"] << LL_ENDL;
	}
	else if (LLGridManager::getInstance()->isInOpenSim())
	{
		LL_DEBUGS("OS_SETTINGS") << "no avatar_picker_url in login response" << LL_ENDL;
	}

	if(response.has("destination_guide_url"))
	{
		LL_DEBUGS("OS_SETTINGS") << "destination_guide_url " << response["destination_guide_url"] << LL_ENDL;
	}
	else if (LLGridManager::getInstance()->isInOpenSim())
	{
		LL_DEBUGS("OS_SETTINGS") << "no destination_guide_url in login response" << LL_ENDL;
	}
// </FS:AW  opensim destinations and avatar picker>
	
// <FS:CR> Legacy search killswitch!
	if (LLGridManager::getInstance()->isInOpenSim())
	{
		LLFloaterReg::add("search", "floater_fs_search.xml", (LLFloaterBuildFunc)&LLFloaterReg::build<FSFloaterSearch>);
	}
	else
#endif // OPENSIM
	{
		if (FSData::instance().enableLegacySearch())
		{
			LLFloaterReg::add("search", "floater_fs_search.xml", (LLFloaterBuildFunc)&LLFloaterReg::build<FSFloaterSearch>);
		}
		else
		{
			LLFloaterReg::add("search", "floater_search.xml", (LLFloaterBuildFunc)&LLFloaterReg::build<LLFloaterSearch>);
		}
	}
// </FS:CR>

	// <FS:Techwolf Lupindo> fsdata support
	if (FSData::instance().isAgentFlag(gAgentID, FSData::NO_USE))
	{
		gAgentID.setNull();
	}
	// </FS:Techwolf Lupindo>

	bool success = false;
	// JC: gesture loading done below, when we have an asset system
	// in place.  Don't delete/clear gUserCredentials until then.
	if(gAgentID.notNull()
	   && gAgentSessionID.notNull()
	   && gMessageSystem->mOurCircuitCode
	   && gFirstSim.isOk()
	   && gInventory.getRootFolderID().notNull())
	{
		success = true;
	}
    LLAppViewer* pApp = LLAppViewer::instance();
	pApp->writeDebugInfo();     //Write our static data now that we have username, session_id, etc.
	return success;
}

void transition_back_to_login_panel(const std::string& emsg)
{
	// Bounce back to the login screen.
	reset_login(); // calls LLStartUp::setStartupState( STATE_LOGIN_SHOW );
	gSavedSettings.setBOOL("AutoLogin", FALSE);
}

// <FS:KC> FIRE-18250: Option to disable default eye movement
//static
void update_static_eyes()
{
	if (gSavedPerAccountSettings.getBOOL("FSStaticEyes"))
	{
		LLUUID anim_id(gSavedSettings.getString("FSStaticEyesUUID"));
		gAgent.sendAnimationRequest(anim_id, ANIM_REQUEST_START);
	}
}
// </FS:KC><|MERGE_RESOLUTION|>--- conflicted
+++ resolved
@@ -1505,15 +1505,8 @@
 		// Load Avatars icons cache
 		LLAvatarIconIDCache::getInstance()->load();
 		
-<<<<<<< HEAD
-		// Load media plugin cookies
-		LLViewerMedia::loadCookieFile();
-
 		// <FS:Ansariel> [FS Persisted Avatar Render Settings]
 		//LLRenderMuteList::getInstance()->loadFromFile();
-=======
-		LLRenderMuteList::getInstance()->loadFromFile();
->>>>>>> 08cb3fbe
 
 		//-------------------------------------------------
 		// Handle startup progress screen
