/** 
 * @file llstartup.cpp
 * @brief startup routines.
 *
 * $LicenseInfo:firstyear=2004&license=viewerlgpl$
 * Second Life Viewer Source Code
 * Copyright (C) 2010, Linden Research, Inc.
 * 
 * This library is free software; you can redistribute it and/or
 * modify it under the terms of the GNU Lesser General Public
 * License as published by the Free Software Foundation;
 * version 2.1 of the License only.
 * 
 * This library is distributed in the hope that it will be useful,
 * but WITHOUT ANY WARRANTY; without even the implied warranty of
 * MERCHANTABILITY or FITNESS FOR A PARTICULAR PURPOSE.  See the GNU
 * Lesser General Public License for more details.
 * 
 * You should have received a copy of the GNU Lesser General Public
 * License along with this library; if not, write to the Free Software
 * Foundation, Inc., 51 Franklin Street, Fifth Floor, Boston, MA  02110-1301  USA
 * 
 * Linden Research, Inc., 945 Battery Street, San Francisco, CA  94111  USA
 * $/LicenseInfo$
 */

#include "llviewerprecompiledheaders.h"

#include "llappviewer.h"
#include "llstartup.h"
#include "llcallstack.h"

#if LL_WINDOWS
#	include <process.h>		// _spawnl()
#else
#	include <sys/stat.h>		// mkdir()
#endif
#include <memory>                   // std::unique_ptr

#include "llviewermedia_streamingaudio.h"
#include "llaudioengine.h"

#ifdef LL_FMODSTUDIO
# include "llaudioengine_fmodstudio.h"
#endif

#ifdef LL_OPENAL
#include "llaudioengine_openal.h"
#endif

#include "llavatarnamecache.h"
#include "llexperiencecache.h"
#include "lllandmark.h"
#include "llcachename.h"
#include "lldir.h"
#include "lldonotdisturbnotificationstorage.h"
#include "llerrorcontrol.h"
#include "llfloaterreg.h"
#include "llfocusmgr.h"
#include "llfloatergridstatus.h"
#include "llfloaterimsession.h"
#include "lllocationhistory.h"
#include "llimageworker.h"

#include "llloginflags.h"
#include "llmd5.h"
#include "llmemorystream.h"
#include "llmessageconfig.h"
#include "llmoveview.h"
#include "llfloaterimcontainer.h"
#include "llfloaterimnearbychat.h"
#include "llnotifications.h"
#include "llnotificationsutil.h"
#include "llpersistentnotificationstorage.h"
#include "llpresetsmanager.h"
#include "llteleporthistory.h"
#include "llregionhandle.h"
#include "llsd.h"
#include "llsdserialize.h"
#include "llsdutil_math.h"
#include "llstring.h"
#include "lluserrelations.h"
#include "llversioninfo.h"
#include "llviewercontrol.h"
#include "llviewerhelp.h"
#include "llxorcipher.h"	// saved password, MAC address
#include "llwindow.h"
#include "message.h"
#include "v3math.h"

#include "llagent.h"
#include "llagentbenefits.h"
#include "llagentcamera.h"
#include "llagentpicksinfo.h"
#include "llagentwearables.h"
#include "llagentpilot.h"
#include "llfloateravatarpicker.h"
#include "llcallbacklist.h"
#include "llcallingcard.h"
#include "llclassifiedinfo.h"
#include "llconsole.h"
#include "llcontainerview.h"
#include "llconversationlog.h"
#include "lldebugview.h"
#include "lldrawable.h"
#include "lleventnotifier.h"
#include "llface.h"
#include "llfeaturemanager.h"
//#include "llfirstuse.h"
#include "llfloaterhud.h"
#include "llfloaterland.h"
#include "llfloatertopobjects.h"
#include "llfloaterworldmap.h"
#include "llgesturemgr.h"
#include "llgroupmgr.h"
#include "llhudeffecttrail.h"
#include "llhudmanager.h"
#include "llbufferstream.h" // <FS:PP> For SL Grid Status
#include "llimage.h"
#include "llinventorybridge.h"
#include "llinventorymodel.h"
#include "llinventorymodelbackgroundfetch.h"
#include "llkeyboard.h"
#include "llloginhandler.h"			// gLoginHandler, SLURL support
#include "lllogininstance.h" // Host the login module.
// <FS:Ansariel> [FS Login Panel]
//#include "llpanellogin.h"
#include "fspanellogin.h"
// <FS:Ansariel> [FS Login Panel]
#include "llmutelist.h"
#include "llavatarpropertiesprocessor.h"
#include "llpanelgrouplandmoney.h"
#include "llpanelgroupnotices.h"
#include "llparcel.h"
#include "llpreview.h"
#include "llpreviewscript.h"
#include "llproxy.h"
#include "llproductinforequest.h"
#include "llqueryflags.h"
#include "llsecapi.h"
#include "llselectmgr.h"
#include "llsky.h"
#include "llstatview.h"
#include "llstatusbar.h"		// sendMoneyBalanceRequest(), owns L$ balance
#include "llsurface.h"
#include "lltexturecache.h"
#include "lltexturefetch.h"
#include "lltoolmgr.h"
#include "lltrans.h"
#include "llui.h"
#include "lluiusage.h"
#include "llurldispatcher.h"
#include "llurlentry.h"
#include "llslurl.h"
#include "llurlhistory.h"
#include "llurlwhitelist.h"
#include "llvieweraudio.h"
#include "llviewerassetstorage.h"
#include "llviewercamera.h"
#include "llviewerdisplay.h"
#include "llviewergenericmessage.h"
#include "llviewergesture.h"
#include "llviewertexturelist.h"
#include "llviewermedia.h"
#include "llviewermenu.h"
#include "llviewermessage.h"
#include "llviewernetwork.h"
#include "llviewerobjectlist.h"
#include "llviewerparcelaskplay.h"
#include "llviewerparcelmedia.h"
#include "llviewerparcelmgr.h"
#include "llviewerregion.h"
#include "llviewerstats.h"
#include "llviewerstatsrecorder.h"
#include "llviewerthrottle.h"
#include "llviewerwindow.h"
#include "llvoavatar.h"
#include "llvoavatarself.h"
#include "llweb.h"
#include "llworld.h"
#include "llworldmapmessage.h"
#include "llxfermanager.h"
#include "pipeline.h"
#include "llappviewer.h"
#include "llfasttimerview.h"
#include "llfloatermap.h"
#include "llweb.h"
#include "llvoiceclient.h"
#include "llnamelistctrl.h"
#include "llnamebox.h"
#include "llnameeditor.h"
#include "llpostprocess.h"
#include "llagentlanguage.h"
#include "llwearable.h"
#include "llinventorybridge.h"
#include "llappearancemgr.h"
#include "llavatariconctrl.h"
#include "llvoicechannel.h"
#include "llpathfindingmanager.h"
#include "llremoteparcelrequest.h"
// [RLVa:KB] - Checked: RLVa-1.2.0
#include "rlvhandler.h"
// [/RLVa:KB]

#include "lllogin.h"
#include "llevents.h"
#include "llstartuplistener.h"
#include "lltoolbarview.h"
#include "llexperiencelog.h"
#include "llcleanup.h"

#include "llenvironment.h"

#include "llstacktrace.h"
#include "fsperfstats.h"
#include "threadpool.h"
#include "llperfstats.h"


#if LL_WINDOWS
#include "lldxhardware.h"
#endif

// Firestorm includes
// <FS:Ansariel> [FS communication UI]
//#include "llfloaterimsession.h"
#include "fsfloaterim.h"
// </FS:Ansariel> [FS communication UI]
#if HAS_GROWL
#include "growlmanager.h"
#endif

#include "fsassetblacklist.h"
#include "fsavatarrenderpersistence.h"
#include "fscommon.h"
#include "fscorehttputil.h"
#include "fsdata.h"
#include "fsfloatercontacts.h"
#include "fsfloaterimcontainer.h"
#include "fsfloaternearbychat.h"
#include "fsfloatersearch.h"
#include "fsfloaterwearablefavorites.h"
#include "fslslbridge.h"
#include "fsradar.h"
#include "fsregistrarutils.h"
#include "fsscriptlibrary.h"
#include "lfsimfeaturehandler.h"
#include "lggcontactsets.h"
#include "llfloatersearch.h"
#include "llfloatersidepanelcontainer.h"
#include "llfriendcard.h"
#include "llnotificationmanager.h"
#include "llpresetsmanager.h"
#include "llprogressview.h"
#include "lltoolbarview.h"
#include "NACLantispam.h"
#include "streamtitledisplay.h"
#include "tea.h"

//
// exported globals
//
bool gAgentMovementCompleted = false;
S32  gMaxAgentGroups; // <FS:Ansariel> OpenSim legacy economy support

const std::string SCREEN_HOME_FILENAME = "screen_home%s.png";
const std::string SCREEN_LAST_FILENAME = "screen_last%s.png";

LLPointer<LLViewerTexture> gStartTexture;

//
// Imported globals
//
extern S32 gStartImageWidth;
extern S32 gStartImageHeight;
extern std::string gWindowTitle;

//
// local globals
//
static bool gGotUseCircuitCodeAck = false;
static std::string sInitialOutfit;
static std::string sInitialOutfitGender;	// "male" or "female"

static bool gUseCircuitCallbackCalled = false;

EStartupState LLStartUp::gStartupState = STATE_FIRST;
LLSLURL LLStartUp::sStartSLURL;
std::string LLStartUp::sStartSLURLString;

static LLPointer<LLCredential> gUserCredential;
static std::string gDisplayName;
static bool gRememberPassword = true;
static bool gRememberUser = true;

static U64 gFirstSimHandle = 0;
static LLHost gFirstSim;
static std::string gFirstSimSeedCap;
static LLVector3 gAgentStartLookAt(1.0f, 0.f, 0.f);
static std::string gAgentStartLocation = "safe";
static bool mLoginStatePastUI = false;
static bool mBenefitsSuccessfullyInit = false;

const F32 STATE_AGENT_WAIT_TIMEOUT = 240; //seconds
const S32 MAX_SEED_CAP_ATTEMPTS_BEFORE_LOGIN = 3; // Give region 3 chances

std::unique_ptr<LLEventPump> LLStartUp::sStateWatcher(new LLEventStream("StartupState"));
std::unique_ptr<LLStartupListener> LLStartUp::sListener(new LLStartupListener());
std::unique_ptr<LLViewerStats::PhaseMap> LLStartUp::sPhases(new LLViewerStats::PhaseMap);

//
// local function declaration
//

void login_show();
void login_callback(S32 option, void* userdata);
void show_release_notes_if_required();
//void show_first_run_dialog();	// <FS:CR> Unused in Firestorm
bool first_run_dialog_callback(const LLSD& notification, const LLSD& response);
void set_startup_status(const F32 frac, const std::string& string, const std::string& msg);
bool login_alert_status(const LLSD& notification, const LLSD& response);
void login_packet_failed(void**, S32 result);
void use_circuit_callback(void**, S32 result);
void register_viewer_callbacks(LLMessageSystem* msg);
void asset_callback_nothing(const LLUUID&, LLAssetType::EType, void*, S32);
bool callback_choose_gender(const LLSD& notification, const LLSD& response);
void init_start_screen(S32 location_id);
void release_start_screen();
void reset_login();
LLSD transform_cert_args(LLPointer<LLCertificate> cert);
void general_cert_done(const LLSD& notification, const LLSD& response);
void trust_cert_done(const LLSD& notification, const LLSD& response);
void apply_udp_blacklist(const std::string& csv);
// <FS:CR> Aurora Sim
//bool process_login_success_response();
bool process_login_success_response(U32 &first_sim_size_x, U32 &first_sim_size_y);
// </FS:CR> Aurora Sim
void on_benefits_failed_callback(const LLSD& notification, const LLSD& response);
void transition_back_to_login_panel(const std::string& emsg);
// <FS:KC> FIRE-18250: Option to disable default eye movement
void update_static_eyes();
// </FS:KC> FIRE-18250

void callback_cache_name(const LLUUID& id, const std::string& full_name, bool is_group)
{
	LLNameBox::refreshAll(id, full_name, is_group);
	LLNameEditor::refreshAll(id, full_name, is_group);
	
	// TODO: Actually be intelligent about the refresh.
	// For now, just brute force refresh the dialogs.
	dialog_refresh_all();
}

//
// exported functionality
//

//
// local classes
//

// <AW: opensim>
static bool sGridListRequestReady = false;
void downloadGridlistComplete( LLSD const &aData )
{
	LL_DEBUGS() << aData << LL_ENDL;
	
	LLSD header = aData[ LLCoreHttpUtil::HttpCoroutineAdapter::HTTP_RESULTS ][ LLCoreHttpUtil::HttpCoroutineAdapter::HTTP_RESULTS_HEADERS];

	LLDate lastModified;
	if (header.has("last-modified"))
	{
		lastModified.secondsSinceEpoch( FSCommon::secondsSinceEpochFromString( "%a, %d %b %Y %H:%M:%S %ZP", header["last-modified"].asString() ) );
	}

	LLSD data = aData;
	data.erase( LLCoreHttpUtil::HttpCoroutineAdapter::HTTP_RESULTS );
	
	std::string filename = gDirUtilp->getExpandedFilename(LL_PATH_USER_SETTINGS, "grids.remote.xml");

	llofstream out_file;
	out_file.open(filename.c_str());
	LLSDSerialize::toPrettyXML( data, out_file);
	out_file.close();
	LL_INFOS() << "GridListRequest: got new list." << LL_ENDL;
	sGridListRequestReady = true;
}

void downloadGridlistError( LLSD const &aData, std::string const &aURL )
{
	LLCore::HttpStatus status = LLCoreHttpUtil::HttpCoroutineAdapter::getStatusFromLLSD(aData);

	if (status.getType() == HTTP_NOT_MODIFIED)
	{
		LL_INFOS("fsdata") << "Didn't download grid list from " << aURL << " - no newer version available" << LL_ENDL;
	}
	else
	{
		LL_WARNS() << "Failed to download grid list from " << aURL << LL_ENDL;
	}

	sGridListRequestReady = true;
}

 void downloadGridstatusComplete(LLSD const &aData)
{
	LLSD header = aData[ LLCoreHttpUtil::HttpCoroutineAdapter::HTTP_RESULTS ][ LLCoreHttpUtil::HttpCoroutineAdapter::HTTP_RESULTS_HEADERS];
	const LLSD::Binary &rawData = aData[LLCoreHttpUtil::HttpCoroutineAdapter::HTTP_RESULTS_RAW].asBinary();

	if (rawData.size() == 0)
	{
		report_to_nearby_chat(LLTrans::getString("SLGridStatusInvalidMsg"));
		LL_WARNS("SLGridStatusResponder") << "Error - empty output" << LL_ENDL;
		return;
	}

	std::string fetchedNews;
	fetchedNews.assign( rawData.begin(), rawData.end() );

	size_t itemStart = fetchedNews.find("<item>");
	size_t itemEnd = fetchedNews.find("</item>");
	if (itemEnd != std::string::npos && itemStart != std::string::npos)
	{
		// Isolate latest news data
		itemStart += 6;
		std::string theNews = fetchedNews.substr(itemStart, itemEnd - itemStart);

		// Check for and remove CDATA characters if they're present
		size_t titleStart = theNews.find("<title><![CDATA[");
		if (titleStart != std::string::npos)
		{
			theNews.replace(titleStart, 16, "<title>");
		}
		size_t titleEnd = theNews.find("]]></title>");
		if (titleEnd != std::string::npos)
		{
			theNews.replace(titleEnd, 11, "</title>");
		}
		size_t descStart = theNews.find("<description><![CDATA[");
		if (descStart != std::string::npos)
		{
			theNews.replace(descStart, 22, "<description>");
		}
		size_t descEnd = theNews.find("]]></description>");
		if (descEnd != std::string::npos)
		{
			theNews.replace(descEnd, 17, "</description>");
		}
		size_t linkStart = theNews.find("<link><![CDATA[");
		if (linkStart != std::string::npos)
		{
			theNews.replace(linkStart, 15, "<link>");
		}
		size_t linkEnd = theNews.find("]]></link>");
		if (linkEnd != std::string::npos)
		{
			theNews.replace(linkEnd, 10, "</link>");
		}

		// Get indexes
		titleStart = theNews.find("<title>");
		descStart = theNews.find("<description>");
		linkStart = theNews.find("<link>");
		titleEnd = theNews.find("</title>");
		descEnd = theNews.find("</description>");
		linkEnd = theNews.find("</link>");

		if (titleStart != std::string::npos &&
			descStart != std::string::npos &&
			linkStart != std::string::npos &&
			titleEnd != std::string::npos &&
			descEnd != std::string::npos &&
			linkEnd != std::string::npos)
		{
			titleStart += 7;
			descStart += 13;
			linkStart += 6;
			std::string newsTitle = theNews.substr(titleStart, titleEnd - titleStart);
			std::string newsDesc = theNews.substr(descStart, descEnd - descStart);
			std::string newsLink = theNews.substr(linkStart, linkEnd - linkStart);
			LLStringUtil::trim(newsTitle);
			LLStringUtil::trim(newsDesc);
			LLStringUtil::trim(newsLink);
			report_to_nearby_chat("[ " + newsTitle + " ] " + newsDesc + " [ " + newsLink + " ]");
		}
		else
		{
			report_to_nearby_chat(LLTrans::getString("SLGridStatusInvalidMsg"));
			LL_WARNS("SLGridStatusResponder") << "Error - inner tag(s) missing" << LL_ENDL;
		}
	}
	else
	{
		report_to_nearby_chat(LLTrans::getString("SLGridStatusInvalidMsg"));
		LL_WARNS("SLGridStatusResponder") << "Error - output without </item>" << LL_ENDL;
	}
}

void downloadGridstatusError(LLSD const &aData, std::string const &aURL)
{
	LLCore::HttpStatus status = LLCoreHttpUtil::HttpCoroutineAdapter::getStatusFromLLSD(aData);
	LL_WARNS("SLGridStatusResponder") << "Error - status " << status.getType() << LL_ENDL;

	if (status.getType() == HTTP_INTERNAL_ERROR)
	{
		report_to_nearby_chat(LLTrans::getString("SLGridStatusTimedOut"));
	}
	else
	{
		LLStringUtil::format_map_t args;
		args["STATUS"] = llformat("%d", status.getType());
		report_to_nearby_chat(LLTrans::getString("SLGridStatusOtherError", args));
	}
}
// </FS:PP>

// <FS:Ansariel> Check for test build expiration
bool is_testbuild_expired()
{
#if TESTBUILD
	std::string datestr = __DATE__;

	std::istringstream iss_date(datestr);
	std::string str_month;
	S32 day;
	S32 year;
	S32 month = 1;
	iss_date >> str_month >> day >> year;

	if (str_month == "Jan") month = 1;
	else if (str_month == "Feb") month = 2;
	else if (str_month == "Mar") month = 3;
	else if (str_month == "Apr") month = 4;
	else if (str_month == "May") month = 5;
	else if (str_month == "Jun") month = 6;
	else if (str_month == "Jul") month = 7;
	else if (str_month == "Aug") month = 8;
	else if (str_month == "Sep") month = 9;
	else if (str_month == "Oct") month = 10;
	else if (str_month == "Nov") month = 11;
	else if (str_month == "Dec") month = 12;

	tm t = {0};
	t.tm_mon = month - 1;
	t.tm_mday = day;
	t.tm_year = year - 1900;
	t.tm_hour = 0;
	t.tm_min = 0;
	t.tm_sec = 0;

	time_t expiry_time = mktime(&t) + (S32(TESTBUILDPERIOD) + 1) * 24 * 60 * 60;
	time_t current_time = time(NULL);

	return current_time > expiry_time;
#else
	return false;
#endif
}
// </FS:Ansariel>

void update_texture_fetch()
{
	LLAppViewer::getTextureCache()->update(1); // unpauses the texture cache thread
	LLAppViewer::getImageDecodeThread()->update(1); // unpauses the image thread
	LLAppViewer::getTextureFetch()->update(1); // unpauses the texture fetch thread
	gTextureList.updateImages(0.10f);

    if (LLImageGLThread::sEnabled)
    {
        std::shared_ptr<LL::WorkQueue> main_queue = LL::WorkQueue::getInstance("mainloop");
        main_queue->runFor(std::chrono::milliseconds(1));
    }
}

void set_flags_and_update_appearance()
{
	LLAppearanceMgr::instance().setAttachmentInvLinkEnable(true);
	LLAppearanceMgr::instance().updateAppearanceFromCOF(true, true, no_op);
}

// Returns false to skip other idle processing. Should only return
// true when all initialization done.
bool idle_startup()
{
	if (gViewerWindow == NULL)
	{
		// We expect window to be initialized
		LL_WARNS_ONCE() << "gViewerWindow is not initialized" << LL_ENDL;
		return false; // No world yet
	}

	const F32 PRECACHING_DELAY = gSavedSettings.getF32("PrecachingDelay");
	static LLTimer timeout;

	static LLTimer login_time;

	// until this is encapsulated, this little hack for the
	// auth/transform loop will do.
	static F32 progress = 0.10f;

	static std::string auth_desc;
	static std::string auth_message;

// <FS:CR> Aurora Sim
	static U32 first_sim_size_x = 256;
	static U32 first_sim_size_y = 256;
// </FS:CR> Aurora Sim
	static LLVector3 agent_start_position_region(10.f, 10.f, 10.f);		// default for when no space server

	// last location by default
	static S32  agent_location_id = START_LOCATION_ID_LAST;

	static bool show_connect_box = true;

	//static bool stipend_since_login = false;

	// HACK: These are things from the main loop that usually aren't done
	// until initialization is complete, but need to be done here for things
	// to work.
	gIdleCallbacks.callFunctions();
	gViewerWindow->updateUI();

	LLMortician::updateClass();

	const std::string delims (" ");
	std::string system;
	int begIdx, endIdx;
	std::string osString = LLOSInfo::instance().getOSStringSimple();

	begIdx = osString.find_first_not_of (delims);
	endIdx = osString.find_first_of (delims, begIdx);
	system = osString.substr (begIdx, endIdx - begIdx);
	system += "Locale";

	LLStringUtil::setLocale (LLTrans::getString(system));

	//note: Removing this line will cause incorrect button size in the login screen. -- bao.
	gTextureList.updateImages(0.01f) ;

	if ( STATE_FIRST == LLStartUp::getStartupState() )
	{
		static bool first_call = true;
		if (first_call)
		{
			// Other phases get handled when startup state changes,
			// need to capture the initial state as well.
			LLStartUp::getPhases().startPhase(LLStartUp::getStartupStateString());
			first_call = false;
		}

		gViewerWindow->showCursor(); 
		gViewerWindow->getWindow()->setCursor(UI_CURSOR_WAIT);

		std::string beamsFolder(gDirUtilp->getExpandedFilename(LL_PATH_USER_SETTINGS, "beams",""));
		LLFile::mkdir(beamsFolder.c_str());
		
		std::string beamsColorsFolder(gDirUtilp->getExpandedFilename(LL_PATH_USER_SETTINGS, "beamsColors",""));
		LLFile::mkdir(beamsColorsFolder.c_str());


		/////////////////////////////////////////////////
		//
		// Initialize stuff that doesn't need data from simulators
		//
		std::string lastGPU = gSavedSettings.getString("LastGPUString");
		std::string thisGPU = LLFeatureManager::getInstance()->getGPUString();
		
#if HAS_GROWL
		GrowlManager::initiateManager();
#endif

		// <FS:Ansariel> Store current font and skin for system info (FIRE-6806)
		gSavedSettings.setString("FSInternalFontSettingsFile", gSavedSettings.getString("FSFontSettingsFile"));
		gSavedSettings.setString("FSInternalSkinCurrent", gSavedSettings.getString("FSSkinCurrentReadableName"));
		gSavedSettings.setString("FSInternalSkinCurrentTheme", gSavedSettings.getString("FSSkinCurrentThemeReadableName"));
		// </FS:Ansariel>

		// <FS:Ansariel> Notification not showing if hiding the UI
		gSavedSettings.setBOOL("FSInternalShowNavbarNavigationPanel", gSavedSettings.getBOOL("ShowNavbarNavigationPanel"));
		gSavedSettings.setBOOL("FSInternalShowNavbarFavoritesPanel", gSavedSettings.getBOOL("ShowNavbarFavoritesPanel"));
		// </FS:Ansariel>

		if (LLFeatureManager::getInstance()->isSafe())
		{
			LLNotificationsUtil::add("DisplaySetToSafe");
		}
		else if ((gSavedSettings.getS32("LastFeatureVersion") < LLFeatureManager::getInstance()->getVersion()) &&
				 (gSavedSettings.getS32("LastFeatureVersion") != 0))
		{
			LLNotificationsUtil::add("DisplaySetToRecommendedFeatureChange");
		}
		else if ( ! lastGPU.empty() && (lastGPU != thisGPU))
		{
			LLSD subs;
			subs["LAST_GPU"] = lastGPU;
			subs["THIS_GPU"] = thisGPU;
			LLNotificationsUtil::add("DisplaySetToRecommendedGPUChange", subs);
		}
		else if (!gViewerWindow->getInitAlert().empty())
		{
			LLNotificationsUtil::add(gViewerWindow->getInitAlert());
		}
			
		//-------------------------------------------------
		// Init the SOCKS 5 proxy if the user has configured
		// one. We need to do this early in case the user
		// is using SOCKS for HTTP so we get the login
		// screen and HTTP tables via SOCKS.
		//-------------------------------------------------
		LLStartUp::startLLProxy();

		gSavedSettings.setS32("LastFeatureVersion", LLFeatureManager::getInstance()->getVersion());
		gSavedSettings.setString("LastGPUString", thisGPU);

		std::string xml_file = LLUI::locateSkin("xui_version.xml");
		LLXMLNodePtr root;
		bool xml_ok = false;
		if (LLXMLNode::parseFile(xml_file, root, NULL))
		{
			if( (root->hasName("xui_version") ) )
			{
				std::string value = root->getValue();
				F32 version = 0.0f;
				LLStringUtil::convertToF32(value, version);
				if (version >= 1.0f)
				{
					xml_ok = true;
				}
			}
		}
		if (!xml_ok)
		{
			// If XML is bad, there's a good possibility that notifications.xml is ALSO bad.
			// If that's so, then we'll get a fatal error on attempting to load it, 
			// which will display a nontranslatable error message that says so.
			// Otherwise, we'll display a reasonable error message that IS translatable.
			LLAppViewer::instance()->earlyExit("BadInstallation");
		}
		//
		// Statistics stuff
		//

		// Load autopilot and stats stuff
		gAgentPilot.load();

		//gErrorStream.setTime(gSavedSettings.getBOOL("LogTimestamps"));

		// Load the throttle settings
		gViewerThrottle.load();

		//
		// Initialize messaging system
		//
		LL_DEBUGS("AppInit") << "Initializing messaging system..." << LL_ENDL;

		std::string message_template_path = gDirUtilp->getExpandedFilename(LL_PATH_APP_SETTINGS,"message_template.msg");

		LLFILE* found_template = NULL;
		found_template = LLFile::fopen(message_template_path, "r");		/* Flawfinder: ignore */
		
		#if LL_WINDOWS
			// On the windows dev builds, unpackaged, the message_template.msg 
			// file will be located in:
			// build-vc**/newview/<config>/app_settings
			if (!found_template)
			{
				message_template_path = gDirUtilp->getExpandedFilename(LL_PATH_EXECUTABLE, "app_settings", "message_template.msg");
				found_template = LLFile::fopen(message_template_path.c_str(), "r");		/* Flawfinder: ignore */
			}	
		#elif LL_DARWIN
			// On Mac dev builds, message_template.msg lives in:
			// indra/build-*/newview/<config>/Second Life/Contents/Resources/app_settings
			if (!found_template)
			{
				message_template_path =
					gDirUtilp->getExpandedFilename(LL_PATH_APP_SETTINGS,
												   "message_template.msg");
				found_template = LLFile::fopen(message_template_path.c_str(), "r");		/* Flawfinder: ignore */
			}		
		#endif

		if (found_template)
		{
			fclose(found_template);

			U32 port = gSavedSettings.getU32("UserConnectionPort");

			if ((NET_USE_OS_ASSIGNED_PORT == port) &&   // if nothing specified on command line (-port)
			    (gSavedSettings.getBOOL("ConnectionPortEnabled")))
			  {
			    port = gSavedSettings.getU32("ConnectionPort");
			  }

			// TODO parameterize 
			const F32 circuit_heartbeat_interval = 5;
			const F32 circuit_timeout = 100;

			const LLUseCircuitCodeResponder* responder = NULL;
			bool failure_is_fatal = true;
			
			if(!start_messaging_system(
				   message_template_path,
				   port,
				   LLVersionInfo::instance().getMajor(),
				   LLVersionInfo::instance().getMinor(),
				   LLVersionInfo::instance().getPatch(),
				   FALSE,
				   std::string(),
				   responder,
				   failure_is_fatal,
				   circuit_heartbeat_interval,
				   circuit_timeout))
			{
				std::string diagnostic = llformat(" Error: %d", gMessageSystem->getErrorCode());
				LL_WARNS("AppInit") << diagnostic << LL_ENDL;
				LLAppViewer::instance()->earlyExit("LoginFailedNoNetwork", LLSD().with("DIAGNOSTIC", diagnostic));
			}

			#if LL_WINDOWS
				// On the windows dev builds, unpackaged, the message.xml file will 
				// be located in indra/build-vc**/newview/<config>/app_settings.
				std::string message_path = gDirUtilp->getExpandedFilename(LL_PATH_APP_SETTINGS,"message.xml");
							
				if (!LLFile::isfile(message_path.c_str())) 
				{
					LLMessageConfig::initClass("viewer", gDirUtilp->getExpandedFilename(LL_PATH_EXECUTABLE, "app_settings", ""));
				}
				else
				{
					LLMessageConfig::initClass("viewer", gDirUtilp->getExpandedFilename(LL_PATH_APP_SETTINGS, ""));
				}
			#else			
				LLMessageConfig::initClass("viewer", gDirUtilp->getExpandedFilename(LL_PATH_APP_SETTINGS, ""));
			#endif

		}
		else
		{
			LLAppViewer::instance()->earlyExit("MessageTemplateNotFound", LLSD().with("PATH", message_template_path));
		}

		if(gMessageSystem && gMessageSystem->isOK())
		{
			// Initialize all of the callbacks in case of bad message
			// system data
			LLMessageSystem* msg = gMessageSystem;
			msg->setExceptionFunc(MX_UNREGISTERED_MESSAGE,
								  invalid_message_callback,
								  NULL);
			msg->setExceptionFunc(MX_PACKET_TOO_SHORT,
								  invalid_message_callback,
								  NULL);

			// running off end of a packet is now valid in the case
			// when a reader has a newer message template than
			// the sender
			/*msg->setExceptionFunc(MX_RAN_OFF_END_OF_PACKET,
								  invalid_message_callback,
								  NULL);*/
			msg->setExceptionFunc(MX_WROTE_PAST_BUFFER_SIZE,
								  invalid_message_callback,
								  NULL);

			if (gSavedSettings.getBOOL("LogMessages"))
			{
				LL_DEBUGS("AppInit") << "Message logging activated!" << LL_ENDL;
				msg->startLogging();
			}

			// start the xfer system. by default, choke the downloads
			// a lot...
			const S32 VIEWER_MAX_XFER = 3;
			start_xfer_manager();
			gXferManager->setMaxIncomingXfers(VIEWER_MAX_XFER);
			F32 xfer_throttle_bps = gSavedSettings.getF32("XferThrottle");
			if (xfer_throttle_bps > 1.f)
			{
				gXferManager->setUseAckThrottling(TRUE);
				gXferManager->setAckThrottleBPS(xfer_throttle_bps);
			}
			gAssetStorage = new LLViewerAssetStorage(msg, gXferManager);


			F32 dropPercent = gSavedSettings.getF32("PacketDropPercentage");
			msg->mPacketRing.setDropPercentage(dropPercent);

            F32 inBandwidth = gSavedSettings.getF32("InBandwidth"); 
            F32 outBandwidth = gSavedSettings.getF32("OutBandwidth"); 
			if (inBandwidth != 0.f)
			{
				LL_DEBUGS("AppInit") << "Setting packetring incoming bandwidth to " << inBandwidth << LL_ENDL;
				msg->mPacketRing.setUseInThrottle(TRUE);
				msg->mPacketRing.setInBandwidth(inBandwidth);
			}
			if (outBandwidth != 0.f)
			{
				LL_DEBUGS("AppInit") << "Setting packetring outgoing bandwidth to " << outBandwidth << LL_ENDL;
				msg->mPacketRing.setUseOutThrottle(TRUE);
				msg->mPacketRing.setOutBandwidth(outBandwidth);
			}
		}

		LL_INFOS("AppInit") << "Message System Initialized." << LL_ENDL;

		// <FS:Techwolf Lupindo> load global xml data
		FSData::instance().startDownload();
		// </FS:Techwolf Lupindo>

// <AW: opensim>
#ifndef SINGLEGRID
		if(!gSavedSettings.getBOOL("GridListDownload"))
		{
			sGridListRequestReady = true;
		}
		else
		{
			std::string filename = gDirUtilp->getExpandedFilename(LL_PATH_USER_SETTINGS, "grids.remote.xml");

			llstat file_stat; //platform independent wrapper for stat
			time_t last_modified = 0;

			if(!LLFile::stat(filename, &file_stat))//exists
			{
				last_modified = file_stat.st_mtime;
			}

			std::string url = gSavedSettings.getString("GridListDownloadURL");
			FSCoreHttpUtil::callbackHttpGet(url, last_modified, boost::bind(downloadGridlistComplete, _1), boost::bind(downloadGridlistError, _1, url));
		}
#else
		sGridListRequestReady = true;
#endif

#ifdef OPENSIM // <FS:AW optional opensim support>
		// Fetch grid infos as needed
		LLGridManager::getInstance()->initGrids();
		LLStartUp::setStartupState( STATE_FETCH_GRID_INFO );
// <FS:AW optional opensim support>
#else
		LLGridManager::getInstance()->initialize(std::string());
		// <FS:Techwolf Lupindo> fsdata support
		//LLStartUp::setStartupState( STATE_AUDIO_INIT );
		LLStartUp::setStartupState( STATE_FETCH_GRID_INFO );
		// </FS:Techwolf Lupindo>
#endif // OPENSIM 
// </FS:AW optional opensim support>
	}

	if (STATE_FETCH_GRID_INFO == LLStartUp::getStartupState())
	{
 // <FS:AW optional opensim support>
		static LLFrameTimer grid_timer;

		const F32 grid_time = grid_timer.getElapsedTimeF32();
		const F32 MAX_WAIT_TIME = 15.f;//don't wait forever

		if(grid_time > MAX_WAIT_TIME ||
#ifdef OPENSIM
			( sGridListRequestReady && LLGridManager::getInstance()->isReadyToLogin() &&
#endif 		// <FS:Techwolf Lupindo> fsdata support
		    FSData::instance().getFSDataDone())
#ifdef OPENSIM
						      )
#endif		// </FS:Techwolf Lupindo>
		{
			LLStartUp::setStartupState( STATE_AUDIO_INIT );
		}
		else
		{
			ms_sleep(1);
			return FALSE;
		}
// <FS:AW optional opensim support>
	}

	if (STATE_AUDIO_INIT == LLStartUp::getStartupState())
	{

		// parsing slurls depending on the grid obviously 
		// only works after we have a grid list
		// Anyway this belongs into the gridmanager as soon as 
		// it is cleaner
		
		if(!LLStartUp::getStartSLURLString().empty())
		{
			LLStartUp::setStartSLURL(LLStartUp::getStartSLURLString());
		}		
// </AW: opensim>

		//-------------------------------------------------
		// Init audio, which may be needed for prefs dialog
		// or audio cues in connection UI.
		//-------------------------------------------------

		if (FALSE == gSavedSettings.getBOOL("NoAudio"))
		{
			delete gAudiop;
			gAudiop = NULL;

#ifdef LL_FMODSTUDIO
#if !LL_WINDOWS
            if (NULL == getenv("LL_BAD_FMODSTUDIO_DRIVER"))
#endif // !LL_WINDOWS
            {
                gAudiop = (LLAudioEngine *) new LLAudioEngine_FMODSTUDIO(gSavedSettings.getBOOL("FMODProfilerEnable"), gSavedSettings.getU32("FMODResampleMethod"));
            }
#endif

#ifdef LL_OPENAL
#if !LL_WINDOWS
			// if (NULL == getenv("LL_BAD_OPENAL_DRIVER"))
			if (!gAudiop && NULL == getenv("LL_BAD_OPENAL_DRIVER"))
#endif // !LL_WINDOWS
			{
				gAudiop = (LLAudioEngine *) new LLAudioEngine_OpenAL();
			}
#endif
            
			if (gAudiop)
			{
#if LL_WINDOWS
				// FMOD Studio and FMOD Ex on Windows needs the window handle to stop playing audio
				// when window is minimized. JC
				void* window_handle = (HWND)gViewerWindow->getPlatformWindow();
#else
				void* window_handle = NULL;
#endif
				bool init = gAudiop->init(window_handle, LLAppViewer::instance()->getSecondLifeTitle());
				if(init)
				{
					// <FS:Ansariel> Output device selection
					gAudiop->setDevice(LLUUID(gSavedSettings.getString("FSOutputDeviceUUID")));

					gAudiop->setMuted(TRUE);
				}
				else
				{
					LL_WARNS("AppInit") << "Unable to initialize audio engine" << LL_ENDL;
					delete gAudiop;
					gAudiop = NULL;
				}

				if (gAudiop)
				{
					// if the audio engine hasn't set up its own preferred handler for streaming audio then set up the generic streaming audio implementation which uses media plugins
					if (NULL == gAudiop->getStreamingAudioImpl())
					{
						LL_INFOS("AppInit") << "Using media plugins to render streaming audio" << LL_ENDL;
						gAudiop->setStreamingAudioImpl(new LLStreamingAudio_MediaPlugins());
					}
				}
			}
		}
		
		LL_INFOS("AppInit") << "Audio Engine Initialized." << LL_ENDL;
		
		if (LLTimer::knownBadTimer())
		{
			LL_WARNS("AppInit") << "Unreliable timers detected (may be bad PCI chipset)!!" << LL_ENDL;
		}

		//
		// Log on to system
		//
		if (gUserCredential.isNull())
		{
			gUserCredential = gLoginHandler.initializeLoginInfo();
		}
		// Previous initializeLoginInfo may have generated user credentials.  Re-check them.
		if (gUserCredential.isNull())
		{
			show_connect_box = TRUE;
		}
		else if (gSavedSettings.getBOOL("AutoLogin"))  
		{
			// Log into last account
			// <FS:Ansariel> Option to not save password if using login cmdline switch;
			//               gLoginHandler.initializeLoginInfo() sets AutoLogin to TRUE,
			//               so we end up here!
			//gRememberPassword = true;
			//gRememberUser = true;
			//gSavedSettings.setBOOL("RememberPassword", TRUE);                                                      
			//gRememberUser = gSavedSettings.getBOOL("RememberUser");
			if (gSavedSettings.getBOOL("FSLoginDontSavePassword"))
			{
				gRememberPassword = false;
			}
			else
			{
				gRememberPassword = true;
				gSavedSettings.setBOOL("RememberPassword", TRUE);
			}
			// </FS:Ansariel>

			show_connect_box = false;    			
		}
		// <FS:Ansariel> Handled via FSLoginDontSavePassword debug setting
		//else if (gSavedSettings.getLLSD("UserLoginInfo").size() == 3)
		//{
		//	// Console provided login&password
		//	gRememberPassword = gSavedSettings.getBOOL("RememberPassword");
		//	gRememberUser = gSavedSettings.getBOOL("RememberUser");
		//	show_connect_box = false;
		//}
		// </FS:Ansariel>
		else 
		{
			gRememberPassword = gSavedSettings.getBOOL("RememberPassword");
			gRememberUser = gSavedSettings.getBOOL("RememberUser");
			show_connect_box = TRUE;
		}

// [RLVa:KB] - Patch: RLVa-2.1.0
		if (gSavedSettings.get<bool>(RlvSettingNames::Main))
		{
			show_connect_box = TRUE;
		}
// [/RVA:KB]

		//setup map of datetime strings to codes and slt & local time offset from utc
		// *TODO: Does this need to be here?
		LLStringOps::setupDatetimeInfo(false);

		// <FS:Beq> [FIRE-22130] for LOD Factors > 4 reset to the detected dafault 
		if (gSavedSettings.getF32("RenderVolumeLODFactor") > 4.f)
		{
			bool feature_table_success = false;
			LLFeatureManager& feature_manager = LLFeatureManager::instance();
			U32 level = gSavedSettings.getU32("RenderQualityPerformance");
			if (feature_manager.isValidGraphicsLevel(level))
			{
				std::string level_name = feature_manager.getNameForGraphicsLevel(level);
				LLFeatureList* feature_list = feature_manager.findMask(level_name);
				if (feature_list)
				{
					F32 new_val = feature_list->getRecommendedValue("RenderVolumeLODFactor");
					if (new_val > 0.f && new_val <= 4.f)
					{
						feature_table_success = true;
						gSavedSettings.setF32("RenderVolumeLODFactor", new_val);
						LL_INFOS("AppInit") << "LOD Factor too high. Resetting to recommended value for graphics level '" << level_name << "': " << new_val << LL_ENDL;
					}
				}
			}

			if (!feature_table_success)
			{
				gSavedSettings.getControl("RenderVolumeLODFactor")->resetToDefault(true);
				if (gSavedSettings.getF32("RenderVolumeLODFactor") > 4.f)
				{
					gSavedSettings.setF32("RenderVolumeLODFactor", 2.f);
				}
				LL_INFOS("AppInit") << "LOD Factor too high. Resetting to recommended value for global default: " << gSavedSettings.getF32("RenderVolumeLODFactor") << LL_ENDL;
			}
		}
		// </FS:Beq>

		// Go to the next startup state
		LLStartUp::setStartupState( STATE_BROWSER_INIT );
		return FALSE;
	}

	
	if (STATE_BROWSER_INIT == LLStartUp::getStartupState())
	{
		LL_DEBUGS("AppInit") << "STATE_BROWSER_INIT" << LL_ENDL;
		std::string msg = LLTrans::getString("LoginInitializingBrowser");
		set_startup_status(0.03f, msg.c_str(), gAgent.mMOTD.c_str());
		display_startup();
		// LLViewerMedia::initBrowser();
		LLStartUp::setStartupState( STATE_LOGIN_SHOW );
		return FALSE;
	}


	if (STATE_LOGIN_SHOW == LLStartUp::getStartupState())
	{
		LL_DEBUGS("AppInit") << "Initializing Window, show_connect_box = "
							 << show_connect_box << LL_ENDL;

		// if we've gone backwards in the login state machine, to this state where we show the UI
		// AND the debug setting to exit in this case is true, then go ahead and bail quickly
		if ( mLoginStatePastUI && gSavedSettings.getBOOL("QuitOnLoginActivated") )
		{
			LL_DEBUGS("AppInit") << "taking QuitOnLoginActivated exit" << LL_ENDL;
			// no requirement for notification here - just exit
			LLAppViewer::instance()->earlyExitNoNotify();
		}

		gViewerWindow->getWindow()->setCursor(UI_CURSOR_ARROW);

		// Login screen needs menus for preferences, but we can enter
		// this startup phase more than once.
		if (gLoginMenuBarView == NULL)
		{
			// <FS:Zi> Moved this to initBase() in llviewerwindow.cpp to get the edit menu set up
			//         before any text widget uses it
			// initialize_spellcheck_menu();
			// </FS:Zi>
			init_menus();
		}
		show_release_notes_if_required();

		if (show_connect_box)
		{
			LL_DEBUGS("AppInit") << "show_connect_box on" << LL_ENDL;
			// Load all the name information out of the login view
			// NOTE: Hits "Attempted getFields with no login view shown" warning, since we don't
			// show the login view until login_show() is called below.  
			if (gUserCredential.isNull())                                                                          
			{                                                  
				LL_DEBUGS("AppInit") << "loading credentials from gLoginHandler" << LL_ENDL;
				gUserCredential = gLoginHandler.initializeLoginInfo();                 
			}     
			// Make sure the process dialog doesn't hide things
			gViewerWindow->setShowProgress(FALSE,FALSE);
			// Show the login dialog
			login_show();
			// connect dialog is already shown, so fill in the names
			// <FS:CR>
			//LLPanelLogin::populateFields( gUserCredential, gRememberUser, gRememberPassword);
			if (gUserCredential.notNull() && !FSPanelLogin::isCredentialSet())
			{
				FSPanelLogin::setFields(gUserCredential, true);
			}
			// </FS:CR>
			// <FS:Ansariel> [FS Login Panel]
			//LLPanelLogin::giveFocus();
			FSPanelLogin::giveFocus();
			// </FS:Ansariel> [FS Login Panel]

			// MAINT-3231 Show first run dialog only for Desura viewer
			if (gSavedSettings.getString("sourceid") == "1208_desura")
			{
				if (gSavedSettings.getBOOL("FirstLoginThisInstall"))
				{
					LL_INFOS("AppInit") << "FirstLoginThisInstall, calling show_first_run_dialog()" << LL_ENDL;
				// <FS:CR> Don't show first run dialog, ever, at all.
				//	show_first_run_dialog();
				}
				else
				{
					LL_DEBUGS("AppInit") << "FirstLoginThisInstall off" << LL_ENDL;
				}
			}
			display_startup();
			LLStartUp::setStartupState( STATE_LOGIN_WAIT );		// Wait for user input
		}
		else
		{
			LL_DEBUGS("AppInit") << "show_connect_box off, skipping to STATE_LOGIN_CLEANUP" << LL_ENDL;
			// skip directly to message template verification
			LLStartUp::setStartupState( STATE_LOGIN_CLEANUP );
		}

		gViewerWindow->setNormalControlsVisible( FALSE );	
		gLoginMenuBarView->setVisible( TRUE );
		gLoginMenuBarView->setEnabled( TRUE );
		
		LLNotificationsUI::LLScreenChannelBase* chat_channel = LLNotificationsUI::LLChannelManager::getInstance()->findChannelByID(LLUUID(gSavedSettings.getString("NearByChatChannelUUID")));
		if(chat_channel)
		{
			chat_channel->removeToastsFromChannel();
		}

		show_debug_menus();

		// Hide the splash screen
		LL_DEBUGS("AppInit") << "Hide the splash screen and show window" << LL_ENDL;
		LLSplashScreen::hide();
		// Push our window frontmost
		gViewerWindow->getWindow()->show();

		// DEV-16927.  The following code removes errant keystrokes that happen while the window is being 
		// first made visible.
#ifdef _WIN32
        LL_DEBUGS("AppInit") << "Processing PeekMessage" << LL_ENDL;
		MSG msg;
		while( PeekMessage( &msg, /*All hWnds owned by this thread */ NULL, WM_KEYFIRST, WM_KEYLAST, PM_REMOVE ) )
        {
        }
        LL_DEBUGS("AppInit") << "PeekMessage processed" << LL_ENDL;
#endif
        display_startup();
        timeout.reset();
		return FALSE;
	}

	if (STATE_LOGIN_WAIT == LLStartUp::getStartupState())
	{
		// when we get to this state, we've already been past the login UI
		// (possiblely automatically) - flag this so we can test in the 
		// STATE_LOGIN_SHOW state if we've gone backwards
		mLoginStatePastUI = true;

		// Don't do anything.  Wait for the login view to call the login_callback,
		// which will push us to the next state.

		// display() function will be the one to run display_startup()
		// Sleep so we don't spin the CPU
		ms_sleep(1);
		return FALSE;
	}

	if (STATE_LOGIN_CLEANUP == LLStartUp::getStartupState())
	{
		// <FS:Ansariel> Check for test build expiration
		if (is_testbuild_expired())
		{
			LL_INFOS() << "This test version has expired and cannot be used any further." << LL_ENDL;
			LLNotificationsUtil::add("TestversionExpired", LLSD(), LLSD(), login_alert_done);
			LLStartUp::setStartupState(STATE_LOGIN_CONFIRM_NOTIFICATON);
			show_connect_box = true;
			return FALSE;
		}
		// </FS:Ansariel>

		// <FS:Ansariel> Login block
		LLSD blocked = FSData::instance().allowedLogin();
		if (blocked.isMap()) //hack for testing for an empty LLSD
		{
			LLNotificationsUtil::add("BlockLoginInfo", blocked, LLSD(), login_alert_done);
			LLStartUp::setStartupState(STATE_LOGIN_CONFIRM_NOTIFICATON);
			show_connect_box = true;
			return FALSE;
		}
		// </FS:Ansariel>

		// Post login screen, we should see if any settings have changed that may
		// require us to either start/stop or change the socks proxy. As various communications
		// past this point may require the proxy to be up.
		if (!LLStartUp::startLLProxy())
		{
			// Proxy start up failed, we should now bail the state machine
			// startLLProxy() will have reported an error to the user
			// already, so we just go back to the login screen. The user
			// could then change the preferences to fix the issue.

			LLStartUp::setStartupState(STATE_LOGIN_SHOW);
			return FALSE;
		}

// [RLVa:KB] - Checked: RLVa-0.2.1
		if (gSavedSettings.get<bool>(RlvSettingNames::Main))
		{
			RlvHandler::setEnabled(true);
		}
// [/RLVa:KB]

		// reset the values that could have come in from a slurl
		// DEV-42215: Make sure they're not empty -- gUserCredential
		// might already have been set from gSavedSettings, and it's too bad
		// to overwrite valid values with empty strings.

		if (show_connect_box)
		{
			// TODO if not use viewer auth
			// Load all the name information out of the login view
			// <FS:Ansariel> [FS Login Panel]
			//LLPanelLogin::getFields(gUserCredential, gRememberUser, gRememberPassword);
			FSPanelLogin::getFields(gUserCredential, gRememberPassword); 
			// </FS:Ansariel> [FS Login Panel]
			// end TODO
	 
			// HACK: Try to make not jump on login
			gKeyboard->resetKeys();
		}

		// when we get to this state, we've already been past the login UI
		// (possiblely automatically) - flag this so we can test in the 
		// STATE_LOGIN_SHOW state if we've gone backwards
		mLoginStatePastUI = true;

		// save the credentials
		std::string userid = "unknown";
        if (gUserCredential.notNull())
        {
            userid = gUserCredential->userID();
            // <FS:Ansariel> [FS Login Panel]
            //if (gRememberUser)
            //{
            //    gSecAPIHandler->addToCredentialMap("login_list", gUserCredential, gRememberPassword);
            //    // Legacy viewers use this method to store user credentials, newer viewers
            //    // reuse it to be compatible and to remember last session
            //    gSecAPIHandler->saveCredential(gUserCredential, gRememberPassword);
            //}
            // </FS:Ansariel> [FS Login Panel]
        }
		// <FS:Ansariel> Option to not save password if using login cmdline switch
		//gSavedSettings.setBOOL("RememberPassword", gRememberPassword);                                                 
		//gSavedSettings.setBOOL("RememberUser", gRememberUser);
		if (!gSavedSettings.getBOOL("FSLoginDontSavePassword"))
		{
			gSavedSettings.setBOOL("RememberPassword", gRememberPassword);
		}
		// </FS:Ansariel>
		LL_INFOS("AppInit") << "Attempting login as: " << userid << LL_ENDL;                                           
//		gDebugInfo["LoginName"] = userid;                                                                              
// [SL:KB] - Patch: Viewer-CrashReporting | Checked: 2010-11-16 (Catznip-2.6.0a) | Added: Catznip-2.4.0b
		if (gCrashSettings.getBOOL("CrashSubmitName"))
		{
			// Only include the agent name if the user consented
			gDebugInfo["LoginName"] = userid;                                                                              
		}
// [/SL:KB]

		// We don't save this version of the title because it'll
		//  be replaced later, we hope. -- TS
		size_t underscore_pos = userid.find_first_of('_');
		std::string display_id = userid.substr(0,underscore_pos);
		if ((underscore_pos != std::string::npos) &&
			(underscore_pos < userid.length()-1))
		{
			std::string id_last = userid.substr(underscore_pos+1);
			if (id_last.compare("Resident") != 0)
			{
				display_id = display_id + " " + id_last;
			}
		}
		std::string window_title = gWindowTitle + " - " + display_id;
		LLStringUtil::truncate(window_title, 255);
		gViewerWindow->setTitle(window_title);

		// create necessary directories
		// *FIX: these mkdir's should error check
// <FS:CR> Seperate user directories per grid
		//gDirUtilp->setLindenUserDir(userid, gridlabel);
		std::string gridlabel = LLGridManager::getInstance()->getGridLabel();
		gDirUtilp->setLindenUserDir(userid, LLGridManager::getInstance()->getGridLabel());
// </FS:CR>
		LLFile::mkdir(gDirUtilp->getLindenUserDir());

		// As soon as directories are ready initialize notification storages
		if (!LLPersistentNotificationStorage::instanceExists())
		{
			// check existance since this part of code can be reached
			// twice due to login failures
			LLPersistentNotificationStorage::initParamSingleton();
			LLDoNotDisturbNotificationStorage::initParamSingleton();
		}
        else
        {
            // reinitialize paths in case user switched grids or accounts
            LLPersistentNotificationStorage::getInstance()->reset();
            LLDoNotDisturbNotificationStorage::getInstance()->reset();
        }

		// Set PerAccountSettingsFile to the default value.
		std::string settings_per_account = gDirUtilp->getExpandedFilename(LL_PATH_PER_SL_ACCOUNT, LLAppViewer::instance()->getSettingsFilename("Default", "PerAccount"));
		gSavedSettings.setString("PerAccountSettingsFile", settings_per_account);
		gDebugInfo["PerAccountSettingsFilename"] = settings_per_account;

		// Note: can't store warnings files per account because some come up before login
		
		// Overwrite default user settings with user settings								 
		LLAppViewer::instance()->loadSettingsFromDirectory("Account");

		// <FS:Ansariel> Restore bottom toolbar layout now he have the user settings
		LLLayoutStack* chat_bar_stack = gToolBarView->findChild<LLLayoutStack>("chat_bar_stack");
		if (chat_bar_stack)
		{
			chat_bar_stack->refreshFromSettings();
		}
		// </FS:Ansariel>

		// Convert 'LogInstantMessages' into 'KeepConversationLogTranscripts' for backward compatibility (CHUI-743).
		// <FS:CR> FIRE-11410 - Don't do this, handle it in settings restore and first run
		//LLControlVariablePtr logInstantMessagesControl = gSavedPerAccountSettings.getControl("LogInstantMessages");
		//if (logInstantMessagesControl.notNull())
		//{
		//	gSavedPerAccountSettings.setS32("KeepConversationLogTranscripts", logInstantMessagesControl->getValue() ? 2 : 1);
		//}

		// Need to set the LastLogoff time here if we don't have one.  LastLogoff is used for "Recent Items" calculation
		// and startup time is close enough if we don't have a real value.
		if (gSavedPerAccountSettings.getU32("LastLogoff") == 0)
		{
			gSavedPerAccountSettings.setU32("LastLogoff", time_corrected());
		}

		//Default the path if one isn't set.
		// *NOTE: unable to check variable differ from "InstantMessageLogPath" because it was
		// provided in pre 2.0 viewer. See EXT-6661
		if (gSavedPerAccountSettings.getString("InstantMessageLogPath").empty())
		{
			gDirUtilp->setChatLogsDir(gDirUtilp->getOSUserAppDir());
			gSavedPerAccountSettings.setString("InstantMessageLogPath", gDirUtilp->getChatLogsDir());
		}
		else
		{
			gDirUtilp->setChatLogsDir(gSavedPerAccountSettings.getString("InstantMessageLogPath"));		
		}
		// <FS:KC> FIRE-18247: Handle non-existent chat log location
		if (!gDirUtilp->fileExists(gSavedPerAccountSettings.getString("InstantMessageLogPath")))
		{
			gDirUtilp->setChatLogsDir(gDirUtilp->getOSUserAppDir());
			gSavedPerAccountSettings.setString("InstantMessageLogPath", gDirUtilp->getChatLogsDir());
		}
		// </FS:KC>

		// <FS:LO> FIRE-22853 Make snapshots to disk not remember path and filename if the user doesnt want them to.
		if (!gSavedPerAccountSettings.getBOOL("FSRememberSnapshotPathSessions"))
		{
			gSavedPerAccountSettings.setString("SnapshotBaseDir", gSavedPerAccountSettings.getControl("SnapshotBaseDir")->getDefault().asString());
			gSavedPerAccountSettings.setString("SnapshotBaseName", gSavedPerAccountSettings.getControl("SnapshotBaseName")->getDefault().asString());
		}
		// </FS:LO>
// <FS:CR> Seperate user directories per grid
		//gDirUtilp->setPerAccountChatLogsDir(userid);
		gDirUtilp->setPerAccountChatLogsDir(userid, gridlabel);
// </FS:CR>
		LLFile::mkdir(gDirUtilp->getChatLogsDir());
		LLFile::mkdir(gDirUtilp->getPerAccountChatLogsDir());

		// NaCl - Antispam
		NACLAntiSpamRegistry::instance();
		// NaCl End
		// <FS:Ansariel> Create user fonts directory
		std::string user_fonts_path_name(gDirUtilp->getExpandedFilename( LL_PATH_USER_SETTINGS , "fonts", ""));
		LLFile::mkdir(user_fonts_path_name.c_str());

		// <FS:WS> Initalize Account based asset_blacklist
		FSAssetBlacklist::getInstance()->init();

		// <FS:Techwolf Lupindo> load per grid data
		FSData::instance().downloadAgents();
		// </FS:Techwolf Lupindo>
		if (show_connect_box)
		{
			LLSLURL slurl;
			// WS: Close the Panel only, if we have DisableLoginScreens enabled. Else fade away.
			if(gSavedSettings.getBOOL("FSDisableLoginScreens"))
				// <FS:Ansariel> [FS Login Panel]
				//LLPanelLogin::closePanel();
				FSPanelLogin::closePanel();
				// </FS:Ansariel> [FS Login Panel]
		}

		
		// Load URL History File
		LLURLHistory::loadFile("url_history.xml");
		// Load location history 
		LLLocationHistory::getInstance()->load();

		// <FS:Ansariel> FIRE-10607: Avatar icon controls show wrong picture when switching between SL main/beta grid
		// Moved further down until we know what grid we are connecting to
		// Load Avatars icons cache
		//LLAvatarIconIDCache::getInstance()->load();
		// </FS:Ansariel>
		
		// <FS:Ansariel> [FS Persisted Avatar Render Settings]
		//LLRenderMuteList::getInstance()->loadFromFile();

		//-------------------------------------------------
		// Handle startup progress screen
		//-------------------------------------------------

		// on startup the user can request to go to their home,
		// their last location, or some URL "-url //sim/x/y[/z]"
		// All accounts have both a home and a last location, and we don't support
		// more locations than that.  Choose the appropriate one.  JC
// [RLVa:KB] - Checked: RLVa-0.2.1
		if ( (RlvHandler::isEnabled()) && (RlvSettings::getLoginLastLocation()) )
		{
			// Force login at the last location
			LLStartUp::setStartSLURL(LLSLURL(LLSLURL::SIM_LOCATION_LAST));
		}
// [/RLVa:KB]

		switch (LLStartUp::getStartSLURL().getType())
		  {
		  case LLSLURL::LOCATION:
		    agent_location_id = START_LOCATION_ID_URL;
		    break;
		  case LLSLURL::LAST_LOCATION:
		    agent_location_id = START_LOCATION_ID_LAST;
		    break;
		  default:
		    agent_location_id = START_LOCATION_ID_HOME;
		    break;
		  }

		gViewerWindow->getWindow()->setCursor(UI_CURSOR_WAIT);

		// Display the startup progress bar.
		gViewerWindow->initTextures(agent_location_id);
		gViewerWindow->setShowProgress(TRUE,!gSavedSettings.getBOOL("FSDisableLoginScreens"));
		gViewerWindow->setProgressCancelButtonVisible(TRUE, LLTrans::getString("Quit"));

		gViewerWindow->revealIntroPanel();

		// Ansariel: Update viewer help menu; Needed if logging
		//           in by autologin or on SL it would show
		//           the non-functional "About [CURRENT_GRID]"
		//           and "[CURRENT_GRID] Help" menu entries
		update_grid_help();

		// <FS:Techwolf Lupindo> fsdata agents support
		//LLStartUp::setStartupState( STATE_LOGIN_AUTH_INIT );
		LLStartUp::setStartupState(STATE_AGENTS_WAIT);
		// </FS:Techwolf Lupindo>

		return FALSE;
	}

	// <FS:Techwolf Lupindo> fsdata support
	if (STATE_AGENTS_WAIT == LLStartUp::getStartupState())
	{
		static LLFrameTimer agents_timer;
		const F32 agents_time = agents_timer.getElapsedTimeF32();
		const F32 MAX_AGENTS_TIME = 15.f;

		if(agents_time > MAX_AGENTS_TIME || FSData::instance().getAgentsDone())
		{
			LLStartUp::setStartupState(STATE_LOGIN_AUTH_INIT);
		}
		else
		{
			ms_sleep(1);
			return FALSE;
		}
	}
	// </FS:Techwolf Lupindo>
	
	if(STATE_LOGIN_AUTH_INIT == LLStartUp::getStartupState())
	{
		gDebugInfo["GridName"] = LLGridManager::getInstance()->getGridId();

		// Update progress status and the display loop.
		auth_desc = LLTrans::getString("LoginInProgress");
		set_startup_status(progress, auth_desc, auth_message);
		progress += 0.02f;
		display_startup();

// <AW: crash report grid correctness>
		eLastExecEvent last_exec_event = gLastExecEvent;
		const std::string current_grid = LLGridManager::getInstance()->getGrid();
		const std::string last_grid = gSavedSettings.getString("LastConnectedGrid");
		if (!last_grid.empty() && last_grid != current_grid)
		{
			// don't report crashes on a different grid than the one connecting to,
			// since a bad OpenSim setup can crash the viewer a lot
			last_exec_event = LAST_EXEC_NORMAL;
		}
		LLTrans::setDefaultArg("CURRENT_GRID", LLGridManager::getInstance()->getGridLabel());
// </AW: crash report grid correctness>

		// Setting initial values...
		LLLoginInstance* login = LLLoginInstance::getInstance();
		login->setNotificationsInterface(LLNotifications::getInstance());

		login->setSerialNumber(LLAppViewer::instance()->getSerialNumber());
// <AW: crash report grid correctness>
//		login->setLastExecEvent(gLastExecEvent);
		login->setLastExecDuration(gLastExecDuration);
		login->setLastExecEvent(last_exec_event);
// </AW: crash report grid correctness>


		// This call to LLLoginInstance::connect() starts the 
		// authentication process.
		login->connect(gUserCredential);
#if defined(OPENSIM) && !defined(SINGLEGRID) // <FS:AW optional opensim support>
// <AW: opensim>
		LLGridManager::getInstance()->saveGridList();
// </AW: opensim>
#endif // OPENSIM // <FS:AW optional opensim support>
		LLStartUp::setStartupState( STATE_LOGIN_CURL_UNSTUCK );
		return FALSE;
	}

	if(STATE_LOGIN_CURL_UNSTUCK == LLStartUp::getStartupState())
	{
		// If we get here we have gotten past the potential stall
		// in curl, so take "may appear frozen" out of progress bar. JC
		auth_desc = LLTrans::getString("LoginInProgressNoFrozen");
		set_startup_status(progress, auth_desc, auth_message);

		LLStartUp::setStartupState( STATE_LOGIN_PROCESS_RESPONSE );
		return FALSE;
	}

	if(STATE_LOGIN_PROCESS_RESPONSE == LLStartUp::getStartupState()) 
	{
		// Generic failure message
		std::ostringstream emsg;
		emsg << LLTrans::getString("LoginFailedHeader") << "\n";
		if(LLLoginInstance::getInstance()->authFailure())
		{
			LL_INFOS("LLStartup") << "Login failed, LLLoginInstance::getResponse(): "
			                      << LLLoginInstance::getInstance()->getResponse() << LL_ENDL;
			LLSD response = LLLoginInstance::getInstance()->getResponse();
			// Still have error conditions that may need some 
			// sort of handling - dig up specific message
			std::string reason_response = response["reason"];
			std::string message_response = response["message"];
			std::string message_id = response["message_id"];
			std::string message; // actual string to show the user

            bool localized_by_id = false;
            if(!message_id.empty())
            {
                LLSD message_args = response["message_args"];
                if (message_args.has("TIME")
                    && (message_id == "LoginFailedAcountSuspended"
                        || message_id == "LoginFailedAccountMaintenance"))
                {
                    LLDate date;
                    std::string time_string;
                    if (date.fromString(message_args["TIME"].asString()))
                    {
                        LLSD args;
                        args["datetime"] = (S32)date.secondsSinceEpoch();
                        LLTrans::findString(time_string, "LocalTime", args);
                    }
                    else
                    {
                        time_string = message_args["TIME"].asString() + " " + LLTrans::getString("PacificTime");
                    }

                    message_args["TIME"] = time_string;
                }
                // message will be filled in with the template and arguments
                if (LLTrans::findString(message, message_id, message_args))
                {
                    localized_by_id = true;
                }
            }

            if(!localized_by_id && !message_response.empty())
			{
				// *HACK: "no_inventory_host" sent as the message itself.
				// Remove this clause when server is sending message_id as well.
				message = LLAgent::sTeleportErrorMessages[ message_response ];
			}

			if (message.empty())
			{
				// Fallback to server-supplied string; necessary since server
				// may add strings that this viewer is not yet aware of
				message = message_response;
			}

			emsg << message;


			if(reason_response == "key")
			{
				// Couldn't login because user/password is wrong
				// Clear the credential
				gUserCredential->clearAuthenticator();
			}

			if(reason_response == "update" 
				|| reason_response == "optional")
			{
				// In the case of a needed update, quit.
				// Its either downloading or declined.
				// If optional was skipped this case shouldn't 
				// be reached.

				LL_INFOS("LLStartup") << "Forcing a quit due to update." << LL_ENDL;
				LLLoginInstance::getInstance()->disconnect();
				LLAppViewer::instance()->forceQuit();
			}
			else 
			{
				if (reason_response != "tos"  && reason_response != "mfa_challenge")
				{
					// Don't pop up a notification in the TOS or MFA cases because
					// the specialized floater has already scolded the user.
					std::string error_code;
					if(response.has("errorcode"))
					{
						error_code = response["errorcode"].asString();
					}
					if ((reason_response == "CURLError") && 
						(error_code == "SSL_CACERT" || error_code == "SSL_PEER_CERTIFICATE") && 
						response.has("certificate"))
					{
						// This was a certificate error, so grab the certificate
						// and throw up the appropriate dialog.
                        LLPointer<LLCertificate> certificate;
                        try
                        {
                            certificate = gSecAPIHandler->getCertificate(response["certificate"]);
                        }
                        catch (LLCertException &cert_exception)
                        {
                            LL_WARNS("LLStartup", "SECAPI") << "Caught " << cert_exception.what() << " certificate expception on getCertificate("<< response["certificate"] << ")" << LL_ENDL;
                            LLSD args;
                            args["REASON"] = LLTrans::getString(cert_exception.what());

                            LLNotificationsUtil::add("GeneralCertificateErrorShort", args, response,
                                general_cert_done);

                            reset_login();
                            gSavedSettings.setBOOL("AutoLogin", FALSE);
                            show_connect_box = true;
                        }
						if(certificate)
						{
							LLSD args = transform_cert_args(certificate);

							if(error_code == "SSL_CACERT")
							{
								// if we are handling an untrusted CA, throw up the dialog                             
								// with the 'trust this CA' button.                                                    
								LLNotificationsUtil::add("TrustCertificateError", args, response,
														trust_cert_done);
								
								// <FS:Ansariel> Not needed here - done below
								//show_connect_box = true;
							}
							else
							{
								// the certificate exception returns a unique string for each type of exception.       
								// we grab this string via the LLUserAuth object, and use that to grab the localized   
								// string.                                                                             
								args["REASON"] = LLTrans::getString(message_response);
								
								LLNotificationsUtil::add("GeneralCertificateError", args, response,
														 general_cert_done);
								
								// <FS:Ansariel> Not needed here - done below & in transition_back_to_login_panel()
								//reset_login();
								//gSavedSettings.setBOOL("AutoLogin", FALSE);
								//show_connect_box = true;
								// </FS:Ansariel>
								
							}

						}
					}
                    else if (reason_response == "BadType")
                    {
                        LLNotificationsUtil::add("LoginFailedToParse", LLSD(), LLSD(), login_alert_done);
                    }
					else if (!message.empty())
					{
						// This wasn't a certificate error, so throw up the normal
						// notificatioin message.
						LLSD args;
						args["ERROR_MESSAGE"] = emsg.str();
						LL_INFOS("LLStartup") << "Notification: " << args << LL_ENDL;
						LLNotificationsUtil::add("ErrorMessage", args, LLSD(), login_alert_done);
					}
				}
				// <FS:Ansariel> Wait for notification confirmation
				//transition_back_to_login_panel(emsg.str());
				LLStartUp::setStartupState(STATE_LOGIN_CONFIRM_NOTIFICATON);
				// </FS:Ansariel>
				show_connect_box = true;
			}
		}
		else if(LLLoginInstance::getInstance()->authSuccess())
		{
// <FS:CR> Aurora Sim
			//if(process_login_success_response())
			if(process_login_success_response(first_sim_size_x,first_sim_size_y))
// </FS:CR> Aurora Sim
			{
// <AW: crash report grid correctness>
				const std::string current_grid = LLGridManager::getInstance()->getGrid();
				gSavedSettings.setString("LastConnectedGrid", current_grid);
// </AW: crash report grid correctness>

				// Pass the user information to the voice chat server interface.
				LLVoiceClient::getInstance()->userAuthorized(gUserCredential->userID(), gAgentID);
				// create the default proximal channel
				LLVoiceChannel::initClass();
				
				if (gSavedSettings.getBOOL("FSRememberUsername"))
				{
					gSecAPIHandler->saveCredential(gUserCredential, gRememberPassword);
				}
				FSPanelLogin::clearPassword();
				LLStartUp::setStartupState( STATE_WORLD_INIT);
				LLTrace::get_frame_recording().reset();
			}
			else
			{
				LLSD args;
				args["ERROR_MESSAGE"] = emsg.str();
				LL_INFOS("LLStartup") << "Notification: " << args << LL_ENDL;
				LLNotificationsUtil::add("ErrorMessage", args, LLSD(), login_alert_done);
				// <FS:Ansariel> Wait for notification confirmation
				//transition_back_to_login_panel(emsg.str());
				LLStartUp::setStartupState(STATE_LOGIN_CONFIRM_NOTIFICATON);
				// </FS:Ansariel>
				show_connect_box = true;
				return FALSE;
			}
		}
		return FALSE;
	}

	// <FS:Ansariel> Wait for notification confirmation
	if (STATE_LOGIN_CONFIRM_NOTIFICATON == LLStartUp::getStartupState())
	{
		display_startup();
		gViewerWindow->getProgressView()->setVisible(FALSE);
		display_startup();
		ms_sleep(1);
		return FALSE;
	}
	// </FS:Ansariel>

	//---------------------------------------------------------------------
	// World Init
	//---------------------------------------------------------------------
	if (STATE_WORLD_INIT == LLStartUp::getStartupState())
	{
		set_startup_status(0.30f, LLTrans::getString("LoginInitializingWorld"), gAgent.mMOTD);
		display_startup();
		// We should have an agent id by this point.
		llassert(!(gAgentID == LLUUID::null));

		// <FS:Ansariel> Force HTTP inventory enabled on Second Life
#ifdef OPENSIM
		if (LLGridManager::getInstance()->isInSecondLife())
#endif
		{
			gMenuBarView->getChild<LLMenuItemGL>("HTTP Textures")->setVisible(FALSE);
			gMenuBarView->getChild<LLMenuItemGL>("HTTP Inventory")->setVisible(FALSE);
		}
		// </FS:Ansariel>

		// <FS:Ansariel> FIRE-10607: Avatar icon controls show wrong picture when switching between SL main/beta grid
		// Load Avatars icons cache - once we know the grid we are connecting to
		LLAvatarIconIDCache::getInstance()->load();
		// </FS:Ansariel>

		// <FS:Ansariel> Restore original LLMessageSystem HTTP options for OpenSim
		gMessageSystem->setIsInSecondLife(LLGridManager::getInstance()->isInSecondLife());

		// Finish agent initialization.  (Requires gSavedSettings, builds camera)
		gAgent.init();
		display_startup();
		gAgentCamera.init();
		display_startup();
		display_startup();

		// Since we connected, save off the settings so the user doesn't have to
		// type the name/password again if we crash.
		gSavedSettings.saveToFile(gSavedSettings.getString("ClientSettingsFile"), TRUE);
		LLUIColorTable::instance().saveUserSettings();

		display_startup();

		//
		// Initialize classes w/graphics stuff.
		//
		LLViewerStatsRecorder::instance(); // Since textures work in threads
		gTextureList.doPrefetchImages();		
		display_startup();

		LLSurface::initClasses();
		display_startup();

		display_startup();

		LLDrawable::initClass();
		display_startup();

		// init the shader managers
		LLPostProcess::initClass();
		display_startup();

        LLAvatarAppearance::initClass("avatar_lad.xml","avatar_skeleton.xml");
		display_startup();

		LLViewerObject::initVOClasses();
		display_startup();

		// Initialize all our tools.  Must be done after saved settings loaded.
		// NOTE: This also is where gToolMgr used to be instantiated before being turned into a singleton.
		LLToolMgr::getInstance()->initTools();
		display_startup();

		// Pre-load floaters, like the world map, that are slow to spawn
		// due to XML complexity.
		gViewerWindow->initWorldUI();
		
		display_startup();

		// This is where we used to initialize gWorldp. Original comment said:
		// World initialization must be done after above window init

		// User might have overridden far clip
		LLWorld::getInstance()->setLandFarClip(gAgentCamera.mDrawDistance);
		display_startup();
		// Before we create the first region, we need to set the agent's mOriginGlobal
		// This is necessary because creating objects before this is set will result in a
		// bad mPositionAgent cache.

		gAgent.initOriginGlobal(from_region_handle(gFirstSimHandle));
		display_startup();

// <FS:CR> Aurora Sim
		//LLWorld::getInstance()->addRegion(gFirstSimHandle, gFirstSim);
		LLWorld::getInstance()->addRegion(gFirstSimHandle, gFirstSim, first_sim_size_x, first_sim_size_y);
// </FS:CR> Aurora Sim
		display_startup();

		LLViewerRegion *regionp = LLWorld::getInstance()->getRegionFromHandle(gFirstSimHandle);
		LL_INFOS("AppInit") << "Adding initial simulator " << regionp->getOriginGlobal() << LL_ENDL;
		
		LL_DEBUGS("CrossingCaps") << "Calling setSeedCapability from init_idle(). Seed cap == "
		<< gFirstSimSeedCap << LL_ENDL;
		regionp->setSeedCapability(gFirstSimSeedCap);
		LL_DEBUGS("AppInit") << "Waiting for seed grant ...." << LL_ENDL;
		display_startup();
		// Set agent's initial region to be the one we just created.
		gAgent.setRegion(regionp);
		display_startup();
		// Set agent's initial position, which will be read by LLVOAvatar when the avatar
		// object is created.  I think this must be done after setting the region.  JC
		gAgent.setPositionAgent(agent_start_position_region);

		display_startup();
		LLStartUp::initExperiences();

		display_startup();

		// If logging should be enebled, turns it on and loads history from disk
		// Note: does not happen on init of singleton because preferences can use
		// this instance without logging in
		LLConversationLog::getInstance()->initLoggingState();

		LLStartUp::setStartupState( STATE_MULTIMEDIA_INIT );

		return FALSE;
	}


	//---------------------------------------------------------------------
	// Load QuickTime/GStreamer and other multimedia engines, can be slow.
	// Do it while we're waiting on the network for our seed capability. JC
	//---------------------------------------------------------------------
	if (STATE_MULTIMEDIA_INIT == LLStartUp::getStartupState())
	{
		LLStartUp::multimediaInit();
		LLStartUp::setStartupState( STATE_FONT_INIT );
		display_startup();
		return FALSE;
	}

	// Loading fonts takes several seconds
	if (STATE_FONT_INIT == LLStartUp::getStartupState())
	{
		LLStartUp::fontInit();
		LLStartUp::setStartupState( STATE_SEED_GRANTED_WAIT );
		display_startup();
		return FALSE;
	}

	//---------------------------------------------------------------------
	// Wait for Seed Cap Grant
	//---------------------------------------------------------------------
	if(STATE_SEED_GRANTED_WAIT == LLStartUp::getStartupState())
	{
		LLViewerRegion *regionp = LLWorld::getInstance()->getRegionFromHandle(gFirstSimHandle);
		if (regionp->capabilitiesReceived())
		{
			LLStartUp::setStartupState( STATE_SEED_CAP_GRANTED );
		}
        else if (regionp->capabilitiesError())
        {
            // Try to connect despite capabilities' error state
            LLStartUp::setStartupState(STATE_SEED_CAP_GRANTED);
        }
		else
		{
			U32 num_retries = regionp->getNumSeedCapRetries();
            if (num_retries > MAX_SEED_CAP_ATTEMPTS_BEFORE_LOGIN)
            {
                // Region will keep trying to get capabilities,
                // but for now continue as if caps were granted
                LLStartUp::setStartupState(STATE_SEED_CAP_GRANTED);
            }
			else if (num_retries > 0)
			{
				LLStringUtil::format_map_t args;
				args["[NUMBER]"] = llformat("%d", num_retries + 1);
				set_startup_status(0.4f, LLTrans::getString("LoginRetrySeedCapGrant", args), gAgent.mMOTD.c_str());
			}
			else
			{
				set_startup_status(0.4f, LLTrans::getString("LoginRequestSeedCapGrant"), gAgent.mMOTD.c_str());
			}
		}
		display_startup();
		return FALSE;
	}


	//---------------------------------------------------------------------
	// Seed Capability Granted
	// no newMessage calls should happen before this point
	//---------------------------------------------------------------------
	if (STATE_SEED_CAP_GRANTED == LLStartUp::getStartupState())
	{
		display_startup();
		update_texture_fetch();
		display_startup();

		if ( gViewerWindow != NULL)
		{	// This isn't the first logon attempt, so show the UI
			gViewerWindow->setNormalControlsVisible( TRUE );
		}	
		gLoginMenuBarView->setVisible( FALSE );
		gLoginMenuBarView->setEnabled( FALSE );
		display_startup();

		// direct logging to the debug console's line buffer
		LLError::logToFixedBuffer(gDebugView->mDebugConsolep);
		display_startup();
		
		// set initial visibility of debug console
		gDebugView->mDebugConsolep->setVisible(gSavedSettings.getBOOL("ShowDebugConsole"));
		display_startup();

		//
		// Set message handlers
		//
		LL_INFOS("AppInit") << "Initializing communications..." << LL_ENDL;

		// register callbacks for messages. . . do this after initial handshake to make sure that we don't catch any unwanted
		register_viewer_callbacks(gMessageSystem);
		display_startup();

		// Debugging info parameters
		gMessageSystem->setMaxMessageTime( 0.5f );			// Spam if decoding all msgs takes more than 500 ms
		display_startup();

		#ifndef	LL_RELEASE_FOR_DOWNLOAD
			gMessageSystem->setTimeDecodes( TRUE );				// Time the decode of each msg
			gMessageSystem->setTimeDecodesSpamThreshold( 0.05f );  // Spam if a single msg takes over 50ms to decode
		#endif
		display_startup();

		gXferManager->registerCallbacks(gMessageSystem);
		display_startup();

		LLStartUp::initNameCache();
		display_startup();

		// update the voice settings *after* gCacheName initialization
		// so that we can construct voice UI that relies on the name cache
		if (LLVoiceClient::instanceExists())
		{
			LLVoiceClient::getInstance()->updateSettings();
		}
		display_startup();

		// <FS:Ansariel> OpenSim support: Init with defaults - we get the OpenSimExtras later during login
		LFSimFeatureHandler::instance();

		// create a container's instance for start a controlling conversation windows
		// by the voice's events
		// <FS:Ansariel> [FS communication UI]
		//LLFloaterIMContainer::getInstance();
		FSFloaterIMContainer* floater_imcontainer = FSFloaterIMContainer::getInstance();
		floater_imcontainer->initTabs();

		if (gSavedSettings.getS32("ParcelMediaAutoPlayEnable") == 2)
		{
			LLViewerParcelAskPlay::getInstance()->loadSettings();
		}

<<<<<<< HEAD
		// <FS:ND> FIRE-3066: Force creation or FSFLoaterContacts here, this way it will register with LLAvatarTracker early enough.
		// Otherwise it is only create if isChatMultriTab() == true and LLIMFloaterContainer::getInstance is called
		// Moved here from llfloaternearbyvchat.cpp by Zi, to make this work even if LogShowHistory is FALSE
		LLFloater *pContacts(FSFloaterContacts::getInstance());

		// <FS:Ansariel> Load persisted avatar render settings
		FSAvatarRenderPersistence::instance().init();
		
		// Do something with pContacts so no overzealous optimizer optimzes our neat little call to FSFloaterContacts::getInstance() away.
		if( pContacts )
			LL_INFOS("AppInit") << "Constructed " <<  pContacts->getName() << LL_ENDL;
		// </FS:ND>

		// <FS:Ansariel> FIRE-8560/FIRE-8592: We neet to create the instance of the radar
		//               for the radar functions and the V2 friendlist here.
		//               This is because of the standalone group panels that will
		//               prevent doing this at login when receiving the agent group
		//               data update.
		LLFloaterSidePanelContainer::getPanel("people", "panel_people");
		FSRadar::instance();
		LL_INFOS("AppInit") << "Radar initialized" << LL_ENDL;
		// </FS:Ansariel>

		// <FS:Ansariel> Register check function for registrar enable checks
		gFSRegistrarUtils.setEnableCheckFunction(boost::bind(&FSCommon::checkIsActionEnabled, _1, _2));

		// <FS:Techwolf Lupindo> fsdata support
		FSData::instance().addAgents();
		// </FS:Techwolf Lupindo>

		// <FS:Ansariel> [FS communication UI]
		//gCacheName is required for nearby chat history loading
		//so I just moved nearby history loading a few states further
		if (gSavedPerAccountSettings.getBOOL("LogShowHistory"))
		{
			FSFloaterNearbyChat* nearby_chat = FSFloaterNearbyChat::getInstance();
			if (nearby_chat) nearby_chat->loadHistory();
		}
		display_startup();
		// </FS:Ansariel> [FS communication UI]

		// <FS:KC> FIRE-18250: Option to disable default eye movement
		gAgent.addRegionChangedCallback(boost::bind(&update_static_eyes));
		update_static_eyes();
		// </FS:KC>

		// <FS:Beq>
		gAgent.addRegionChangedCallback(boost::bind(&FSPerfStats::StatsRecorder::clearStats));
		// </FS:Beq>
=======
		gAgent.addRegionChangedCallback(boost::bind(&LLPerfStats::StatsRecorder::clearStats));
>>>>>>> 7bb47833

		// *Note: this is where gWorldMap used to be initialized.

		// register null callbacks for audio until the audio system is initialized
		gMessageSystem->setHandlerFuncFast(_PREHASH_SoundTrigger, null_message_callback, NULL);
		gMessageSystem->setHandlerFuncFast(_PREHASH_AttachedSound, null_message_callback, NULL);
		display_startup();

		//reset statistics
		LLViewerStats::instance().resetStats();

		display_startup();
		//
		// Set up region and surface defaults
		//


		// Sets up the parameters for the first simulator

		LL_DEBUGS("AppInit") << "Initializing camera..." << LL_ENDL;
		gFrameTime    = totalTime();
		F32Seconds last_time = gFrameTimeSeconds;
		gFrameTimeSeconds = (gFrameTime - gStartTime);

		gFrameIntervalSeconds = gFrameTimeSeconds - last_time;
		if (gFrameIntervalSeconds < 0.f)
		{
			gFrameIntervalSeconds = 0.f;
		}

		// Make sure agent knows correct aspect ratio
		// FOV limits depend upon aspect ratio so this needs to happen before initializing the FOV below
		LLViewerCamera::getInstance()->setViewHeightInPixels(gViewerWindow->getWorldViewHeightRaw());
		LLViewerCamera::getInstance()->setAspect(gViewerWindow->getWorldViewAspectRatio());
		// Initialize FOV
		LLViewerCamera::getInstance()->setDefaultFOV(gSavedSettings.getF32("CameraAngle")); 
		display_startup();

		// Move agent to starting location. The position handed to us by
		// the space server is in global coordinates, but the agent frame
		// is in region local coordinates. Therefore, we need to adjust
		// the coordinates handed to us to fit in the local region.

		gAgent.setPositionAgent(agent_start_position_region);
		gAgent.resetAxes(gAgentStartLookAt);
		gAgentCamera.stopCameraAnimation();
		gAgentCamera.resetCamera();
		display_startup();

		// start up the ThreadPool we'll use for textures et al.
        LLAppViewer::instance()->initGeneralThread();

		// Initialize global class data needed for surfaces (i.e. textures)
		LL_DEBUGS("AppInit") << "Initializing sky..." << LL_ENDL;
		// Initialize all of the viewer object classes for the first time (doing things like texture fetches.
		LLGLState::checkStates();
		LLGLState::checkTextureChannels();

		gSky.init();

		LLGLState::checkStates();
		LLGLState::checkTextureChannels();

		display_startup();

		LL_DEBUGS("AppInit") << "Decoding images..." << LL_ENDL;
		// For all images pre-loaded into viewer cache, init
        // priorities and fetching using decodeAllImages.
        // Most of the fetching and decoding likely to be done
        // by update_texture_fetch() later, while viewer waits.
        //
		// Need to do this AFTER we init the sky
		const S32 DECODE_TIME_SEC = 2;
		for (int i = 0; i < DECODE_TIME_SEC; i++)
		{
			F32 frac = (F32)i / (F32)DECODE_TIME_SEC;
			set_startup_status(0.45f + frac*0.1f, LLTrans::getString("LoginDecodingImages"), gAgent.mMOTD);
			display_startup();
			gTextureList.decodeAllImages(1.f);
		}
		LLStartUp::setStartupState( STATE_WORLD_WAIT );

		display_startup();

		// JC - Do this as late as possible to increase likelihood Purify
		// will run.
		LLMessageSystem* msg = gMessageSystem;
		if (!msg->mOurCircuitCode)
		{
			LL_WARNS("AppInit") << "Attempting to connect to simulator with a zero circuit code!" << LL_ENDL;
		}

		gUseCircuitCallbackCalled = false;

		msg->enableCircuit(gFirstSim, TRUE);
		// now, use the circuit info to tell simulator about us!
		LL_INFOS("AppInit") << "viewer: UserLoginLocationReply() Enabling " << gFirstSim << " with code " << msg->mOurCircuitCode << LL_ENDL;
		msg->newMessageFast(_PREHASH_UseCircuitCode);
		msg->nextBlockFast(_PREHASH_CircuitCode);
		msg->addU32Fast(_PREHASH_Code, msg->mOurCircuitCode);
		msg->addUUIDFast(_PREHASH_SessionID, gAgent.getSessionID());
		msg->addUUIDFast(_PREHASH_ID, gAgent.getID());
		msg->sendReliable(
			gFirstSim,
			gSavedSettings.getS32("UseCircuitCodeMaxRetries"),
			FALSE,
			(F32Seconds)gSavedSettings.getF32("UseCircuitCodeTimeout"),
			use_circuit_callback,
			NULL);

		timeout.reset();
		display_startup();

		return FALSE;
	}

	//---------------------------------------------------------------------
	// World Wait
	//---------------------------------------------------------------------
	if(STATE_WORLD_WAIT == LLStartUp::getStartupState())
	{
		LL_DEBUGS("AppInit") << "Waiting for simulator ack...." << LL_ENDL;
		set_startup_status(0.59f, LLTrans::getString("LoginWaitingForRegionHandshake"), gAgent.mMOTD);
		if(gGotUseCircuitCodeAck)
		{
			LLStartUp::setStartupState( STATE_AGENT_SEND );
		}
		{
			LockMessageChecker lmc(gMessageSystem);
			while (lmc.checkAllMessages(gFrameCount, gServicePump))
			{
				display_startup();
			}
			lmc.processAcks();
		}
		display_startup();
		return FALSE;
	}

	//---------------------------------------------------------------------
	// Agent Send
	//---------------------------------------------------------------------
	if (STATE_AGENT_SEND == LLStartUp::getStartupState())
	{
		LL_DEBUGS("AppInit") << "Connecting to region..." << LL_ENDL;
		set_startup_status(0.60f, LLTrans::getString("LoginConnectingToRegion"), gAgent.mMOTD);
		display_startup();
		// register with the message system so it knows we're
		// expecting this message
		LLMessageSystem* msg = gMessageSystem;
		msg->setHandlerFuncFast(
			_PREHASH_AgentMovementComplete,
			process_agent_movement_complete);
		LLViewerRegion* regionp = gAgent.getRegion();
		if(regionp)
		{
			send_complete_agent_movement(regionp->getHost());
			gAssetStorage->setUpstream(regionp->getHost());
			gCacheName->setUpstream(regionp->getHost());
			// <FS:Ansariel> OpenSim legacy economy support
#ifdef OPENSIM
			if (!LLGridManager::instance().isInSecondLife())
			{
				msg->newMessageFast(_PREHASH_EconomyDataRequest);
				gAgent.sendReliableMessage();
			}
#endif
			// </FS:Ansariel>
		}
		display_startup();

		// Create login effect
		// But not on first login, because you can't see your avatar then
		if (!gAgent.isFirstLogin())
		{
			LLHUDEffectSpiral *effectp = (LLHUDEffectSpiral *)LLHUDManager::getInstance()->createViewerEffect(LLHUDObject::LL_HUD_EFFECT_POINT, TRUE);
			effectp->setPositionGlobal(gAgent.getPositionGlobal());
			effectp->setColor(LLColor4U(gAgent.getEffectColor()));
			LLHUDManager::getInstance()->sendEffects();
		}

		LLStartUp::setStartupState( STATE_AGENT_WAIT );		// Go to STATE_AGENT_WAIT

		timeout.reset();
		display_startup();
		return FALSE;
	}

	//---------------------------------------------------------------------
	// Agent Wait
	//---------------------------------------------------------------------
	if (STATE_AGENT_WAIT == LLStartUp::getStartupState())
	{
		{
			LockMessageChecker lmc(gMessageSystem);
			while (lmc.checkAllMessages(gFrameCount, gServicePump))
			{
				if (gAgentMovementCompleted)
				{
					// Sometimes we have more than one message in the
					// queue. break out of this loop and continue
					// processing. If we don't, then this could skip one
					// or more login steps.
					break;
				}
				else
				{
					LL_DEBUGS("AppInit") << "Awaiting AvatarInitComplete, got "
										 << gMessageSystem->getMessageName() << LL_ENDL;
				}
				display_startup();
			}
			lmc.processAcks();
		}

		display_startup();

		if (gAgentMovementCompleted)
		{
			LLStartUp::setStartupState( STATE_INVENTORY_SEND );
		}
		display_startup();

		if (!gAgentMovementCompleted && timeout.getElapsedTimeF32() > STATE_AGENT_WAIT_TIMEOUT)
		{
			LL_WARNS("AppInit") << "Backing up to login screen!" << LL_ENDL;
			if (gRememberPassword)
			{
				LLNotificationsUtil::add("LoginPacketNeverReceived", LLSD(), LLSD(), login_alert_status);
			}
			else
			{
				LLNotificationsUtil::add("LoginPacketNeverReceivedNoTP", LLSD(), LLSD(), login_alert_status);
			}
			reset_login();
		}
		return FALSE;
	}

	//---------------------------------------------------------------------
	// Inventory Send
	//---------------------------------------------------------------------
	if (STATE_INVENTORY_SEND == LLStartUp::getStartupState())
	{
		display_startup();

        // request mute list
        LL_INFOS() << "Requesting Mute List" << LL_ENDL;
        LLMuteList::getInstance()->requestFromServer(gAgent.getID());

        // Get L$ and ownership credit information
        LL_INFOS() << "Requesting Money Balance" << LL_ENDL;
        LLStatusBar::sendMoneyBalanceRequest();

        display_startup();
		// <FS:Ansariel> Moved before inventory creation.
		// request all group information
		LL_INFOS("Agent_GroupData") << "GROUPDEBUG: Requesting Agent Data during startup" << LL_ENDL;
		gAgent.sendAgentDataUpdateRequest();
		display_startup();
		// </FS:Ansariel>
		// Inform simulator of our language preference
		LLAgentLanguage::update();

		display_startup();
		// unpack thin inventory
		LLSD response = LLLoginInstance::getInstance()->getResponse();
		//bool dump_buffer = false;

		LLSD inv_lib_root = response["inventory-lib-root"];
		if(inv_lib_root.isDefined())
		{
			// should only be one
			LLSD id = inv_lib_root[0]["folder_id"];
			if(id.isDefined())
			{
				gInventory.setLibraryRootFolderID(id.asUUID());
			}
		}
		display_startup();
 		
		LLSD inv_lib_owner = response["inventory-lib-owner"];
		if(inv_lib_owner.isDefined())
		{
			// should only be one
			LLSD id = inv_lib_owner[0]["agent_id"];
			if(id.isDefined())
			{
				gInventory.setLibraryOwnerID( LLUUID(id.asUUID()));
			}
		}
		display_startup();

		LLSD inv_skel_lib = response["inventory-skel-lib"];
 		if(inv_skel_lib.isDefined() && gInventory.getLibraryOwnerID().notNull())
 		{
 			if(!gInventory.loadSkeleton(inv_skel_lib, gInventory.getLibraryOwnerID()))
 			{
 				LL_WARNS("AppInit") << "Problem loading inventory-skel-lib" << LL_ENDL;
 			}
 		}
		display_startup();

		LLSD inv_skeleton = response["inventory-skeleton"];
 		if(inv_skeleton.isDefined())
 		{
 			if(!gInventory.loadSkeleton(inv_skeleton, gAgent.getID()))
 			{
 				LL_WARNS("AppInit") << "Problem loading inventory-skel-targets" << LL_ENDL;
 			}
 		}
		display_startup();

		LLSD inv_basic = response["inventory-basic"];
 		if(inv_basic.isDefined())
 		{
			LL_INFOS() << "Basic inventory root folder id is " << inv_basic["folder_id"] << LL_ENDL;
 		}

		LLSD buddy_list = response["buddy-list"];
 		if(buddy_list.isDefined())
 		{
			LLAvatarTracker::buddy_map_t list;
			// <FS:Ansariel> Reset on each iteration
			//LLUUID agent_id;
			//S32 has_rights = 0, given_rights = 0;
			// </FS:Ansariel>
			for(LLSD::array_const_iterator it = buddy_list.beginArray(),
				end = buddy_list.endArray(); it != end; ++it)
			{
				// <FS:Ansariel> Reset on each iteration
				LLUUID agent_id;
				S32 has_rights = 0, given_rights = 0;
				// </FS:Ansariel>

				LLSD buddy_id = (*it)["buddy_id"];
				if(buddy_id.isDefined())
				{
					agent_id = buddy_id.asUUID();
				}
				// <FS:Ansariel> Can't add "friends" that have no ID
				else continue;

				LLSD buddy_rights_has = (*it)["buddy_rights_has"];
				if(buddy_rights_has.isDefined())
				{
					has_rights = buddy_rights_has.asInteger();
				}

				LLSD buddy_rights_given = (*it)["buddy_rights_given"];
				if(buddy_rights_given.isDefined())
				{
					given_rights = buddy_rights_given.asInteger();
				}

				list[agent_id] = new LLRelationship(given_rights, has_rights, false);
			}
			LLAvatarTracker::instance().addBuddyList(list);
			display_startup();
 		}

		// <FS:Ansariel> Contact sets
		LGGContactSets* cs_instance = LGGContactSets::getInstance();
		cs_instance->loadFromDisk();
		LLAvatarNameCache::instance().setCustomNameCheckCallback(boost::bind(&LGGContactSets::checkCustomName, cs_instance, _1, _2, _3));
		// </FS:Ansariel>

		bool show_hud = false;
		LLSD tutorial_setting = response["tutorial_setting"];
		if(tutorial_setting.isDefined())
		{
			for(LLSD::array_const_iterator it = tutorial_setting.beginArray(),
				end = tutorial_setting.endArray(); it != end; ++it)
			{
				LLSD tutorial_url = (*it)["tutorial_url"];
				if(tutorial_url.isDefined())
				{
					// Tutorial floater will append language code
					gSavedSettings.setString("TutorialURL", tutorial_url.asString());
				}
				
				// For Viewer 2.0 we are not using the web-based tutorial
				// If we reverse that decision, put this code back and use
				// login.cgi to send a different URL with content that matches
				// the Viewer 2.0 UI.
				//LLSD use_tutorial = (*it)["use_tutorial"];
				//if(use_tutorial.asString() == "true")
				//{
				//	show_hud = true;
				//}
			}
		}
		display_startup();

		// Either we want to show tutorial because this is the first login
		// to a Linden Help Island or the user quit with the tutorial
		// visible.  JC
		if (show_hud || gSavedSettings.getBOOL("ShowTutorial"))
		{
			LLFloaterReg::showInstance("hud", LLSD(), FALSE);
		}
		display_startup();

		LLSD event_notifications = response["event_notifications"];
		if(event_notifications.isDefined())
		{
			gEventNotifier.load(event_notifications);
		}
		display_startup();

		LLSD classified_categories = response["classified_categories"];
		if(classified_categories.isDefined())
		{
			LLClassifiedInfo::loadCategories(classified_categories);
		}
		display_startup();

		// This method MUST be called before gInventory.findCategoryUUIDForType because of 
		// gInventory.mIsAgentInvUsable is set to true in the gInventory.buildParentChildMap.
		gInventory.buildParentChildMap();

		// If buildParentChildMap succeeded, inventory will now be in
		// a usable state and gInventory.isInventoryUsable() will be
		// true.

		// if inventory is unusable, show warning.
		if (!gInventory.isInventoryUsable())
		{
			LLNotificationsUtil::add("InventoryUnusable");
		}
		
		gInventory.createCommonSystemCategories();

		// It's debatable whether this flag is a good idea - sets all
		// bits, and in general it isn't true that inventory
		// initialization generates all types of changes. Maybe add an
		// INITIALIZE mask bit instead?
		gInventory.addChangedMask(LLInventoryObserver::ALL, LLUUID::null);
		gInventory.notifyObservers();
		
		display_startup();

		// set up callbacks
		LL_INFOS() << "Registering Callbacks" << LL_ENDL;
		LLMessageSystem* msg = gMessageSystem;
		LL_INFOS() << " Inventory" << LL_ENDL;
		LLInventoryModel::registerCallbacks(msg);
		LL_INFOS() << " AvatarTracker" << LL_ENDL;
		LLAvatarTracker::instance().registerCallbacks(msg);
		LL_INFOS() << " Landmark" << LL_ENDL;
		LLLandmark::registerCallbacks(msg);
		display_startup();

		// <FS:Ansariel> Moved before inventory creation.
		//// request all group information
		//LL_INFOS() << "Requesting Agent Data" << LL_ENDL;
		//gAgent.sendAgentDataUpdateRequest();
		//display_startup();
		// </FS:Ansariel>
		// Create the inventory views
		LL_INFOS() << "Creating Inventory Views" << LL_ENDL;
		LLFloaterReg::getInstance("inventory");
		//display_startup();

// [RLVa:KB] - Checked: RLVa-1.1.0
		if (RlvHandler::isEnabled())
		{
			// Regularly process a select subset of retained commands during logon
			gIdleCallbacks.addFunction(RlvHandler::onIdleStartup, new LLTimer());
		}
// [/RLVa:KB]

		LLStartUp::setStartupState( STATE_MISC );
		display_startup();

		return FALSE;
	}


	//---------------------------------------------------------------------
	// Misc
	//---------------------------------------------------------------------
	if (STATE_MISC == LLStartUp::getStartupState())
	{
		// We have a region, and just did a big inventory download.
		// We can estimate the user's connection speed, and set their
		// max bandwidth accordingly.  JC
		if (gSavedSettings.getBOOL("FirstLoginThisInstall"))
		{
			// This is actually a pessimistic computation, because TCP may not have enough
			// time to ramp up on the (small) default inventory file to truly measure max
			// bandwidth. JC
			F64 rate_bps = LLLoginInstance::getInstance()->getLastTransferRateBPS();
			const F32 FAST_RATE_BPS = 600.f * 1024.f;
			const F32 FASTER_RATE_BPS = 750.f * 1024.f;
			F32 max_bandwidth = gViewerThrottle.getMaxBandwidth();
			if (rate_bps > FASTER_RATE_BPS
				&& rate_bps > max_bandwidth)
			{
				LL_DEBUGS("AppInit") << "Fast network connection, increasing max bandwidth to " 
					<< FASTER_RATE_BPS/1024.f 
					<< " kbps" << LL_ENDL;
				gViewerThrottle.setMaxBandwidth(FASTER_RATE_BPS / 1024.f);
			}
			else if (rate_bps > FAST_RATE_BPS
				&& rate_bps > max_bandwidth)
			{
				LL_DEBUGS("AppInit") << "Fast network connection, increasing max bandwidth to " 
					<< FAST_RATE_BPS/1024.f 
					<< " kbps" << LL_ENDL;
				gViewerThrottle.setMaxBandwidth(FAST_RATE_BPS / 1024.f);
			}

			if (gSavedSettings.getBOOL("ShowHelpOnFirstLogin"))
			{
				gSavedSettings.setBOOL("HelpFloaterOpen", TRUE);
			}

			// Set the show start location to true, now that the user has logged
			// on with this install.
			gSavedSettings.setBOOL("ShowStartLocation", TRUE);

			// <FS:Ansariel> [FS Communication UI]
			LLFloaterReg::toggleInstanceOrBringToFront("fs_im_container");
			// </FS:Ansariel> [FS Communication UI]

		}
		
		display_startup();

        // Load stored local environment if needed.
        LLEnvironment::instance().loadFromSettings();

        // *TODO : Uncomment that line once the whole grid migrated to SLM and suppress it from LLAgent::handleTeleportFinished() (llagent.cpp)
        //check_merchant_status();

		display_startup();

		// <FS:CR> Compatibility with old backups
		// Put gSavedPerAccountSettings here, put gSavedSettings in llappviewer.cpp
		// *TODO: Should we keep these around forever or just three release cycles?
		if (gSavedSettings.getBOOL("FSFirstRunAfterSettingsRestore"))
		{
			// Post-chui merge logging change
			if (gSavedPerAccountSettings.getBOOL("LogInstantMessages"))
				gSavedPerAccountSettings.setS32("KeepConversationLogTranscript", 2);
			else
				gSavedPerAccountSettings.setS32("KeepConversationLogTranscript", 0);
			
			//ok, we're done, set it back to false.
			gSavedSettings.setBOOL("FSFirstRunAfterSettingsRestore", FALSE);
		}
		display_startup();
		// </FS:CR>

		if (gSavedSettings.getBOOL("HelpFloaterOpen"))
		{
			// show default topic
			LLViewerHelp::instance().showTopic("");
		}

		display_startup();

		// We're successfully logged in.
		gSavedSettings.setBOOL("FirstLoginThisInstall", FALSE);

		LLFloaterReg::showInitialVisibleInstances();

		LLFloaterGridStatus::getInstance()->startGridStatusTimer();

		display_startup();

		// <FS:Ansariel> [FS Login Panel]
		// based on the comments, we've successfully logged in so we can delete the 'forced'
		// URL that the updater set in settings.ini (in a mostly paranoid fashion)
		std::string nextLoginLocation = gSavedSettings.getString( "NextLoginLocation" );
		if ( nextLoginLocation.length() )
		{
			// clear it
			gSavedSettings.setString( "NextLoginLocation", "" );

			// and make sure it's saved
			gSavedSettings.saveToFile( gSavedSettings.getString("ClientSettingsFile") , TRUE );
			LLUIColorTable::instance().saveUserSettings();
		};
		// </FS:Ansariel> [FS Login Panel]

		display_startup();
		// JC: Initializing audio requests many sounds for download.
		init_audio();
		display_startup();

		// JC: Initialize "active" gestures.  This may also trigger
		// many gesture downloads, if this is the user's first
		// time on this machine or -purge has been run.
		LLSD gesture_options 
			= LLLoginInstance::getInstance()->getResponse("gestures");
		if (gesture_options.isDefined())
		{
			LL_DEBUGS("AppInit") << "Gesture Manager loading " << gesture_options.size()
				<< LL_ENDL;
			uuid_vec_t item_ids;
			for(LLSD::array_const_iterator resp_it = gesture_options.beginArray(),
				end = gesture_options.endArray(); resp_it != end; ++resp_it)
			{
				// If the id is not specifed in the LLSD,
				// the LLSD operator[]() will return a null LLUUID. 
				LLUUID item_id = (*resp_it)["item_id"];
				LLUUID asset_id = (*resp_it)["asset_id"];

				if (item_id.notNull() && asset_id.notNull())
				{
					// Could schedule and delay these for later.
					const BOOL no_inform_server = FALSE;
					const BOOL no_deactivate_similar = FALSE;
					LLGestureMgr::instance().activateGestureWithAsset(item_id, asset_id,
										 no_inform_server,
										 no_deactivate_similar);
					// We need to fetch the inventory items for these gestures
					// so we have the names to populate the UI.
					item_ids.push_back(item_id);
				}
			}
			// no need to add gesture to inventory observer, it's already made in constructor 
			LLGestureMgr::instance().setFetchIDs(item_ids);
			LLGestureMgr::instance().startFetch();
		}
		gDisplaySwapBuffers = TRUE;
		display_startup();

		LLMessageSystem* msg = gMessageSystem;
		msg->setHandlerFuncFast(_PREHASH_SoundTrigger,				process_sound_trigger);
		msg->setHandlerFuncFast(_PREHASH_PreloadSound,				process_preload_sound);
		msg->setHandlerFuncFast(_PREHASH_AttachedSound,				process_attached_sound);
		msg->setHandlerFuncFast(_PREHASH_AttachedSoundGainChange,	process_attached_sound_gain_change);

		LL_DEBUGS("AppInit") << "Initialization complete" << LL_ENDL;

		LL_DEBUGS("SceneLoadTiming", "Start") << "Scene Load Started " << LL_ENDL;
		gRenderStartTime.reset();
		gForegroundTime.reset();

		// HACK: Inform simulator of window size.
		// Do this here so it's less likely to race with RegisterNewAgent.
		// TODO: Put this into RegisterNewAgent
		// JC - 7/20/2002
		gViewerWindow->sendShapeToSim();

		LLPresetsManager::getInstance()->createMissingDefault(PRESETS_CAMERA);

		// The reason we show the alert is because we want to
		// reduce confusion for when you log in and your provided
		// location is not your expected location. So, if this is
		// your first login, then you do not have an expectation,
		// thus, do not show this alert.
		if (!gAgent.isFirstLogin())
		{
			LL_INFOS() << "gAgentStartLocation : " << gAgentStartLocation << LL_ENDL;
			LLSLURL start_slurl = LLStartUp::getStartSLURL();
			LL_DEBUGS("AppInit") << "start slurl "<<start_slurl.asString()<<LL_ENDL;
			
			if (((start_slurl.getType() == LLSLURL::LOCATION) && (gAgentStartLocation == "url")) ||
				((start_slurl.getType() == LLSLURL::LAST_LOCATION) && (gAgentStartLocation == "last")) ||
				((start_slurl.getType() == LLSLURL::HOME_LOCATION) && (gAgentStartLocation == "home")))
			{
				if (start_slurl.getType() == LLSLURL::LAST_LOCATION 
					&& gAgentStartLocation == "last" 
					&& gSavedSettings.getBOOL("RestoreCameraPosOnLogin"))
				{
					// restore old camera pos
					gAgentCamera.setFocusOnAvatar(FALSE, FALSE);
					gAgentCamera.setCameraPosAndFocusGlobal(gSavedSettings.getVector3d("CameraPosOnLogout"), gSavedSettings.getVector3d("FocusPosOnLogout"), LLUUID::null);
					BOOL limit_hit = FALSE;
					gAgentCamera.calcCameraPositionTargetGlobal(&limit_hit);
					if (limit_hit)
					{
						gAgentCamera.setFocusOnAvatar(TRUE, FALSE);
					}
					gAgentCamera.stopCameraAnimation();
				}
			}
			else
			{
				std::string msg;
				switch(start_slurl.getType())
				{
					case LLSLURL::LOCATION:
					{
						
						msg = "AvatarMovedDesired";
						break;
					}
					case LLSLURL::HOME_LOCATION:
					{
						msg = "AvatarMovedHome";
						break;
					}
					default:
					{
						msg = "AvatarMovedLast";
					}
				}
				LLNotificationsUtil::add(msg);
			}
		}

		display_startup();
        //DEV-17797.  get null folder.  Any items found here moved to Lost and Found
        LLInventoryModelBackgroundFetch::instance().findLostItems();
		display_startup();
		
		// <FS:CR> Load dynamic script library from xml
#ifdef OPENSIM
		if (LLGridManager::getInstance()->isInOpenSim())
		{
			if (!gScriptLibrary.loadLibrary(gDirUtilp->getExpandedFilename(LL_PATH_USER_SETTINGS, "scriptlibrary_ossl.xml")))
			{
				gScriptLibrary.loadLibrary(gDirUtilp->getExpandedFilename(LL_PATH_APP_SETTINGS, "scriptlibrary_ossl.xml"));
			}
		}
		if (LLGridManager::getInstance()->isInAuroraSim())
		{
			if (!gScriptLibrary.loadLibrary(gDirUtilp->getExpandedFilename(LL_PATH_USER_SETTINGS, "scriptlibrary_aa.xml")))
			{
				gScriptLibrary.loadLibrary(gDirUtilp->getExpandedFilename(LL_PATH_APP_SETTINGS, "scriptlibrary_aa.xml"));
			}
		}
#endif // OPENSIM
		display_startup();
		// </FS:CR>

		LLStartUp::setStartupState( STATE_PRECACHE );
		timeout.reset();
		return FALSE;
	}

	if (STATE_PRECACHE == LLStartUp::getStartupState())
	{
		display_startup();
		F32 timeout_frac = timeout.getElapsedTimeF32()/PRECACHING_DELAY;
		
		// We now have an inventory skeleton, so if this is a user's first
		// login, we can start setting up their clothing and avatar 
		// appearance.  This helps to avoid the generic "Ruth" avatar in
		// the orientation island tutorial experience. JC
		if (gAgent.isFirstLogin()
			&& !sInitialOutfit.empty()    // registration set up an outfit
			&& !sInitialOutfitGender.empty() // and a gender
			&& isAgentAvatarValid()	  // can't wear clothes without object
			&& !gAgent.isOutfitChosen()) // nothing already loading
		{
			// Start loading the wearables, textures, gestures
			LLStartUp::loadInitialOutfit( sInitialOutfit, sInitialOutfitGender );
		}
		// If not first login, we need to fetch COF contents and
		// compute appearance from that.
		if (isAgentAvatarValid() && !gAgent.isFirstLogin() && !gAgent.isOutfitChosen())
		{
			gAgentWearables.notifyLoadingStarted();
			gAgent.setOutfitChosen(TRUE);
// <FS:Ansariel> [Legacy Bake]
			//gAgentWearables.sendDummyAgentWearablesUpdate();
			if (LLGridManager::getInstance()->isInSecondLife())
			{
				gAgentWearables.sendDummyAgentWearablesUpdate();
			}
// </FS:Ansariel> [Legacy Bake]
			callAfterCategoryFetch(LLAppearanceMgr::instance().getCOF(), set_flags_and_update_appearance);
		}

		display_startup();

		// wait precache-delay and for agent's avatar or a lot longer.
		if ((timeout_frac > 1.f) && isAgentAvatarValid())
		{
			LLStartUp::setStartupState( STATE_WEARABLES_WAIT );
		}
		else if (timeout_frac > 10.f) 
		{
			// If we exceed the wait above while isAgentAvatarValid is
			// not true yet, we will change startup state and
			// eventually (once avatar does get created) wind up at
			// the gender chooser. This should occur only in very
			// unusual circumstances, so set the timeout fairly high
			// to minimize mistaken hits here.
			LL_WARNS() << "Wait for valid avatar state exceeded " 
					<< timeout.getElapsedTimeF32() << " will invoke gender chooser" << LL_ENDL; 
			LLStartUp::setStartupState( STATE_WEARABLES_WAIT );
		}
		else
		{
			update_texture_fetch();
			set_startup_status(0.60f + 0.30f * timeout_frac,
				LLTrans::getString("LoginPrecaching"),
					gAgent.mMOTD.c_str());
			display_startup();
		}
		
		return TRUE;
	}

	if (STATE_WEARABLES_WAIT == LLStartUp::getStartupState())
	{
		static LLFrameTimer wearables_timer;

		const F32 wearables_time = wearables_timer.getElapsedTimeF32();
		static LLCachedControl<F32> max_wearables_time(gSavedSettings, "ClothingLoadingDelay");

		if (!gAgent.isOutfitChosen() && isAgentAvatarValid())
		{
			// No point in waiting for clothing, we don't even know
			// what outfit we want.  Pop up a gender chooser dialog to
			// ask and proceed to draw the world. JC
			//
			// *NOTE: We might hit this case even if we have an
			// initial outfit, but if the load hasn't started
			// already then something is wrong so fall back
			// to generic outfits. JC
			LLNotificationsUtil::add("WelcomeChooseSex", LLSD(), LLSD(),
				callback_choose_gender);
			LLStartUp::setStartupState( STATE_CLEANUP );
		}
		
		display_startup();

		if (gAgent.isOutfitChosen() && (wearables_time > max_wearables_time))
		{
			if (gInventory.isInventoryUsable())
			{
				LLNotificationsUtil::add("ClothingLoading");
			}			
			record(LLStatViewer::LOADING_WEARABLES_LONG_DELAY, wearables_time);
			LLStartUp::setStartupState( STATE_CLEANUP );
		}
		else if (gAgent.isFirstLogin()
				&& isAgentAvatarValid()
				&& gAgentAvatarp->isFullyLoaded())
		{
			// wait for avatar to be completely loaded
			if (isAgentAvatarValid()
				&& gAgentAvatarp->isFullyLoaded())
			{
				LL_DEBUGS("Avatar") << "avatar fully loaded" << LL_ENDL;
				LLStartUp::setStartupState( STATE_CLEANUP );
				return TRUE;
			}
		}
		else
		{
			// OK to just get the wearables
			if ( gAgentWearables.areWearablesLoaded() )
			{
				// We have our clothing, proceed.
				LL_DEBUGS("Avatar") << "wearables loaded" << LL_ENDL;
				LLStartUp::setStartupState( STATE_CLEANUP );
				return TRUE;
			}

			// <FS:Ansariel> Can't fall through here, so return
			return TRUE;
		}
		//fall through this frame to STATE_CLEANUP
	}

	if (STATE_CLEANUP == LLStartUp::getStartupState())
	{
<<<<<<< HEAD
		// <FS:Ansariel> Disable this in favor of FS performance floater customization
        //if (gAgent.isFirstLogin())
        //{
        //    gSavedSettings.setBOOL("AutoFPS", TRUE);
        //}
		// </FS:Ansariel>
=======
        if (gAgent.isFirstLogin())
        {
            gSavedSettings.setBOOL("AutoTuneFPS", TRUE);
        }
>>>>>>> 7bb47833
        set_startup_status(1.0, "", "");
		display_startup();

		if (!mBenefitsSuccessfullyInit)
		{
			LLNotificationsUtil::add("FailedToGetBenefits", LLSD(), LLSD(), boost::bind(on_benefits_failed_callback, _1, _2));
		}

		// <FS:TT> Client LSL Bridge
		if (gSavedSettings.getBOOL("UseLSLBridge"))
		{
			if (!FSLSLBridge::instance().getBridgeCreating())
			{
				FSLSLBridge::instance().initBridge();
			}
			else
			{
				LL_INFOS("FSLSLBridge") << "LSL bridge already getting created - skipping bridge init" << LL_ENDL;
			}
		}
		// </FS:TT>

		// <FS:Ansariel> Favorite Wearables
		FSFloaterWearableFavorites::initCategory();

		// <FS:Ansariel> Bypass the calling card sync-crap to create the agent's calling card
		if (!gSavedSettings.getBOOL("FSCreateCallingCards"))
		{
			LLFriendCardsManager::createAgentCallingCard();
		}

		// Let the map know about the inventory.
		LLFloaterWorldMap* floater_world_map = LLFloaterWorldMap::getInstance();
		if(floater_world_map)
		{
			floater_world_map->observeInventory(&gInventory);
			floater_world_map->observeFriends();
		}
		gViewerWindow->showCursor();
		gViewerWindow->getWindow()->resetBusyCount();
		gViewerWindow->getWindow()->setCursor(UI_CURSOR_ARROW);
		LL_DEBUGS("AppInit") << "Done releasing bitmap" << LL_ENDL;
		//gViewerWindow->revealIntroPanel();
		gViewerWindow->setStartupComplete(); 
		gViewerWindow->setProgressCancelButtonVisible(FALSE);
		display_startup();

		// We're not away from keyboard, even though login might have taken
		// a while. JC
		gAgent.clearAFK();

		// Have the agent start watching the friends list so we can update proxies
		gAgent.observeFriends();
		
		// Start automatic replay if the flag is set.
		if (gSavedSettings.getBOOL("StatsAutoRun") || gAgentPilot.getReplaySession())
		{
			LL_DEBUGS("AppInit") << "Starting automatic playback" << LL_ENDL;
			gAgentPilot.startPlayback();
		}

		show_debug_menus(); // Debug menu visiblity and First Use trigger
		
		// If we've got a startup URL, dispatch it
		//LLStartUp::dispatchURL();

		// Retrieve information about the land data
		// (just accessing this the first time will fetch it,
		// then the data is cached for the viewer's lifetime)
		LLProductInfoRequestManager::instance();
		
		// *FIX:Mani - What do I do here?
		// Need we really clear the Auth response data?
		// Clean up the userauth stuff.
		// LLUserAuth::getInstance()->reset();

		LLStartUp::setStartupState( STATE_STARTED );
		display_startup();

		// <FS:Ansariel> Draw Distance stepping; originally based on SpeedRez by Henri Beauchamp, licensed under LGPL
		if (gSavedSettings.getBOOL("FSRenderFarClipStepping"))
		{
			// progressive draw distance stepping if requested.
			LLPresetsManager::instance().setIsDrawDistanceSteppingActive(true);
			F32 dist1 = gSavedSettings.getF32("RenderFarClip");
			F32 dist2 = gSavedSettings.getF32("FSSavedRenderFarClip");
			gSavedDrawDistance = (dist1 >= dist2 ? dist1 : dist2);
			gSavedSettings.setF32("FSSavedRenderFarClip", gSavedDrawDistance);
			gSavedSettings.setF32("RenderFarClip", 32.0f);
			gLastDrawDistanceStep = 32.0f;
		}
		// </FS:Ansariel>

		// Unmute audio if desired and setup volumes.
		// This is a not-uncommon crash site, so surround it with
		// LL_INFOS() output to aid diagnosis.
		LL_INFOS("AppInit") << "Doing first audio_update_volume..." << LL_ENDL;
		audio_update_volume();
		LL_INFOS("AppInit") << "Done first audio_update_volume." << LL_ENDL;

		// reset keyboard focus to sane state of pointing at world
		gFocusMgr.setKeyboardFocus(NULL);

		LLAppViewer::instance()->handleLoginComplete();

		LLAgentPicksInfo::getInstance()->requestNumberOfPicks();

		// <FS:Ansariel> [FS communication UI]
		FSFloaterIM::initIMFloater();
		// </FS:Ansariel> [FS communication UI]
		display_startup();

		llassert(LLPathfindingManager::getInstance() != NULL);
		LLPathfindingManager::getInstance()->initSystem();

		gAgentAvatarp->sendHoverHeight();

		// look for parcels we own
		send_places_query(LLUUID::null,
			LLUUID::null,
			"",
			DFQ_AGENT_OWNED,
			LLParcel::C_ANY,
			"");

		LLUIUsage::instance().clear();

		// <FS:Techwolf Lupindo> FIRE-6643 Display MOTD when login screens are disabled
		if (gSavedSettings.getBOOL("FSDisableLoginScreens"))
		{
			report_to_nearby_chat(gAgent.mMOTD);
		}
		// </FS:Techwolf Lupindo>
		// <FS:PP>
		if (gSavedSettings.getBOOL("AutoQueryGridStatus"))
		{
			FSCoreHttpUtil::callbackHttpGetRaw(gSavedSettings.getString("AutoQueryGridStatusURL"),
				downloadGridstatusComplete, [](const LLSD& data) { downloadGridstatusError(data, gSavedSettings.getString("AutoQueryGridStatusURL")); });
		}
		// </FS:PP>

		return TRUE;
	}

	return TRUE;
}

//
// local function definition
//

void login_show()
{
	LL_INFOS("AppInit") << "Initializing Login Screen" << LL_ENDL;

	// Hide the toolbars: may happen to come back here if login fails after login agent but before login in region
	if (gToolBarView)
	{
		gToolBarView->setVisible(FALSE);
	}
	
	// <FS:Ansariel> [FS Login Panel]
	//LLPanelLogin::show(	gViewerWindow->getWindowRectScaled(), login_callback, NULL );
	FSPanelLogin::show(	gViewerWindow->getWindowRectScaled(), login_callback, NULL );
	// </FS:Ansariel> [FS Login Panel]
}

// Callback for when login screen is closed.  Option 0 = connect, option 1 = quit.
void login_callback(S32 option, void *userdata)
{
	const S32 CONNECT_OPTION = 0;
	const S32 QUIT_OPTION = 1;

	if (CONNECT_OPTION == option)
	{
		LLStartUp::setStartupState( STATE_LOGIN_CLEANUP );
		return;
	}
	else if (QUIT_OPTION == option) // *TODO: THIS CODE SEEMS TO BE UNREACHABLE!!!!! login_callback is never called with option equal to QUIT_OPTION
	{
		if (!gSavedSettings.getBOOL("RememberPassword"))
		{
			// turn off the setting and write out to disk
			gSavedSettings.saveToFile( gSavedSettings.getString("ClientSettingsFile") , TRUE );
			LLUIColorTable::instance().saveUserSettings();
		}

		// Next iteration through main loop should shut down the app cleanly.
		LLAppViewer::instance()->userQuit();
		
		if (LLAppViewer::instance()->quitRequested())
		{
			// <FS:Ansariel> [FS Login Panel]
			//LLPanelLogin::closePanel();
			FSPanelLogin::closePanel();
			// </FS:Ansariel> [FS Login Panel]
		}
		return;
	}
	else
	{
		LL_WARNS("AppInit") << "Unknown login button clicked" << LL_ENDL;
	}
}

/**
* Check if user is running a new version of the viewer.
* Display the Release Notes if it's not overriden by the "UpdaterShowReleaseNotes" setting.
*/
void show_release_notes_if_required()
{
    static bool release_notes_shown = false;
    // We happen to know that instantiating LLVersionInfo implicitly
    // instantiates the LLEventMailDrop named "relnotes", which we (might) use
    // below. If viewer release notes stop working, might be because that
    // LLEventMailDrop got moved out of LLVersionInfo and hasn't yet been
    // instantiated.
    if (!release_notes_shown && (LLVersionInfo::instance().getChannelAndVersion() != gLastRunVersion)
        && LLVersionInfo::instance().getViewerMaturity() != LLVersionInfo::TEST_VIEWER // don't show Release Notes for the test builds
        && gSavedSettings.getBOOL("UpdaterShowReleaseNotes")
        && !gSavedSettings.getBOOL("FirstLoginThisInstall"))
    {

#if LL_RELEASE_FOR_DOWNLOAD
        if (!gSavedSettings.getBOOL("CmdLineSkipUpdater")
            && !LLAppViewer::instance()->isUpdaterMissing())
        {
            // Instantiate a "relnotes" listener which assumes any arriving event
            // is the release notes URL string. Since "relnotes" is an
            // LLEventMailDrop, this listener will be invoked whether or not the
            // URL has already been posted. If so, it will fire immediately;
            // otherwise it will fire whenever the URL is (later) posted. Either
            // way, it will display the release notes as soon as the URL becomes
            // available.
            LLEventPumps::instance().obtain("relnotes").listen(
                "showrelnotes",
                [](const LLSD& url) {
                LLWeb::loadURLInternal(url.asString());
                return false;
            });
        }
        else
#endif // LL_RELEASE_FOR_DOWNLOAD
        {
            LLSD info(LLAppViewer::instance()->getViewerInfo());
            LLWeb::loadURLInternal(info["VIEWER_RELEASE_NOTES_URL"]);
        }
        release_notes_shown = true;
    }
}

// <FS:CR> Ditch the first run modal. Assume the user already has an account.
//void show_first_run_dialog()
//{
//	LLNotificationsUtil::add("FirstRun", LLSD(), LLSD(), first_run_dialog_callback);
//}

bool first_run_dialog_callback(const LLSD& notification, const LLSD& response)
{
	S32 option = LLNotificationsUtil::getSelectedOption(notification, response);
	if (0 == option)
	{
		LL_DEBUGS("AppInit") << "First run dialog cancelling" << LL_ENDL;
		LLWeb::loadURLExternal(LLTrans::getString("create_account_url") );
	}

	// <FS:Ansariel> [FS Login Panel]
	//LLPanelLogin::giveFocus();
	FSPanelLogin::giveFocus();
	// </FS:Ansariel> [FS Login Panel]
	return false;
}



void set_startup_status(const F32 frac, const std::string& string, const std::string& msg)
{
	gViewerWindow->setProgressPercent(frac*100);
	gViewerWindow->setProgressString(string);

	gViewerWindow->setProgressMessage(msg);
}

bool login_alert_status(const LLSD& notification, const LLSD& response)
{
	S32 option = LLNotificationsUtil::getSelectedOption(notification, response);
    // Buttons
    switch( option )
    {
        case 0:     // OK
            break;
      //  case 1:     // Help
      //      LLWeb::loadURL(LLNotifications::instance().getGlobalString("SUPPORT_URL") );
      //      break;
        case 2:     // Teleport
            // Restart the login process, starting at our home locaton
	  LLStartUp::setStartSLURL(LLSLURL(LLSLURL::SIM_LOCATION_HOME));
            LLStartUp::setStartupState( STATE_LOGIN_CLEANUP );
            break;
        default:
            LL_WARNS("AppInit") << "Missing case in login_alert_status switch" << LL_ENDL;
    }

	// <FS:Ansariel> [FS Login Panel]
	//LLPanelLogin::giveFocus();
	FSPanelLogin::giveFocus();
	// </FS:Ansariel> [FS Login Panel]
	return false;
}


void use_circuit_callback(void**, S32 result)
{
	// bail if we're quitting.
	if(LLApp::isExiting()) return;
	if( !gUseCircuitCallbackCalled )
	{
		gUseCircuitCallbackCalled = true;
		if (result)
		{
			// Make sure user knows something bad happened. JC
			LL_WARNS("AppInit") << "Backing up to login screen!" << LL_ENDL;
			if (gRememberPassword)
			{
				LLNotificationsUtil::add("LoginPacketNeverReceived", LLSD(), LLSD(), login_alert_status);
			}
			else
			{
				LLNotificationsUtil::add("LoginPacketNeverReceivedNoTP", LLSD(), LLSD(), login_alert_status);
			}
			reset_login();
		}
		else
		{
			gGotUseCircuitCodeAck = true;
		}
	}
}

void register_viewer_callbacks(LLMessageSystem* msg)
{
	msg->setHandlerFuncFast(_PREHASH_LayerData,				process_layer_data );
	msg->setHandlerFuncFast(_PREHASH_ImageData,				LLViewerTextureList::receiveImageHeader );
	msg->setHandlerFuncFast(_PREHASH_ImagePacket,				LLViewerTextureList::receiveImagePacket );
	msg->setHandlerFuncFast(_PREHASH_ObjectUpdate,				process_object_update );
	msg->setHandlerFunc("ObjectUpdateCompressed",				process_compressed_object_update );
	msg->setHandlerFunc("ObjectUpdateCached",					process_cached_object_update );
	msg->setHandlerFuncFast(_PREHASH_ImprovedTerseObjectUpdate, process_terse_object_update_improved );
	msg->setHandlerFunc("SimStats",				process_sim_stats);
	msg->setHandlerFuncFast(_PREHASH_HealthMessage,			process_health_message );
	msg->setHandlerFuncFast(_PREHASH_EconomyData,				process_economy_data);
	msg->setHandlerFunc("RegionInfo", LLViewerRegion::processRegionInfo);

	msg->setHandlerFuncFast(_PREHASH_ChatFromSimulator,		process_chat_from_simulator);
	msg->setHandlerFuncFast(_PREHASH_KillObject,				process_kill_object,	NULL);
	msg->setHandlerFuncFast(_PREHASH_SimulatorViewerTimeMessage,	process_time_synch,		NULL);
	msg->setHandlerFuncFast(_PREHASH_EnableSimulator,			process_enable_simulator);
	msg->setHandlerFuncFast(_PREHASH_DisableSimulator,			process_disable_simulator);
	msg->setHandlerFuncFast(_PREHASH_KickUser,					process_kick_user,		NULL);

	msg->setHandlerFunc("CrossedRegion", process_crossed_region);
	msg->setHandlerFuncFast(_PREHASH_TeleportFinish, process_teleport_finish);

	msg->setHandlerFuncFast(_PREHASH_AlertMessage,             process_alert_message);
	msg->setHandlerFunc("AgentAlertMessage", process_agent_alert_message);
	msg->setHandlerFuncFast(_PREHASH_MeanCollisionAlert,             process_mean_collision_alert_message,  NULL);
	msg->setHandlerFunc("ViewerFrozenMessage",             process_frozen_message);

	msg->setHandlerFuncFast(_PREHASH_NameValuePair,			process_name_value);
	msg->setHandlerFuncFast(_PREHASH_RemoveNameValuePair,	process_remove_name_value);
	msg->setHandlerFuncFast(_PREHASH_AvatarAnimation,		process_avatar_animation);
	msg->setHandlerFuncFast(_PREHASH_ObjectAnimation,		process_object_animation);
	msg->setHandlerFuncFast(_PREHASH_AvatarAppearance,		process_avatar_appearance);
	// <FS:Ansariel> [Legacy Bake]
	msg->setHandlerFunc("AgentCachedTextureResponse",	LLAgent::processAgentCachedTextureResponse);
	msg->setHandlerFunc("RebakeAvatarTextures", LLVOAvatarSelf::processRebakeAvatarTextures);
	// </FS:Ansariel> [Legacy Bake]
	msg->setHandlerFuncFast(_PREHASH_CameraConstraint,		process_camera_constraint);
	msg->setHandlerFuncFast(_PREHASH_AvatarSitResponse,		process_avatar_sit_response);
	msg->setHandlerFunc("SetFollowCamProperties",			process_set_follow_cam_properties);
	msg->setHandlerFunc("ClearFollowCamProperties",			process_clear_follow_cam_properties);

	msg->setHandlerFuncFast(_PREHASH_ImprovedInstantMessage,	process_improved_im);
	msg->setHandlerFuncFast(_PREHASH_ScriptQuestion,			process_script_question);
	// <FS:Techwolf Lupindo> area search
	//msg->setHandlerFuncFast(_PREHASH_ObjectProperties,			LLSelectMgr::processObjectProperties, NULL);
	msg->setHandlerFuncFast(_PREHASH_ObjectProperties,			process_object_properties, NULL);
	// </FS:Techwolf Lupindo> area search
	// <FS:Ansariel> Anti spam
	//msg->setHandlerFuncFast(_PREHASH_ObjectPropertiesFamily,	LLSelectMgr::processObjectPropertiesFamily, NULL);
	msg->setHandlerFuncFast(_PREHASH_ObjectPropertiesFamily,	process_object_properties_family, NULL);
	// </FS:Ansariel>
	msg->setHandlerFunc("ForceObjectSelect", LLSelectMgr::processForceObjectSelect);

	msg->setHandlerFuncFast(_PREHASH_MoneyBalanceReply,		process_money_balance_reply,	NULL);
	msg->setHandlerFuncFast(_PREHASH_CoarseLocationUpdate,		LLWorld::processCoarseUpdate, NULL);
	msg->setHandlerFuncFast(_PREHASH_ReplyTaskInventory, 		LLViewerObject::processTaskInv,	NULL);
	msg->setHandlerFuncFast(_PREHASH_DerezContainer,			process_derez_container, NULL);
	msg->setHandlerFuncFast(_PREHASH_ScriptRunningReply,
						&LLLiveLSLEditor::processScriptRunningReply);

	msg->setHandlerFuncFast(_PREHASH_DeRezAck, process_derez_ack);

	msg->setHandlerFunc("LogoutReply", process_logout_reply);

	//msg->setHandlerFuncFast(_PREHASH_AddModifyAbility,
	//					&LLAgent::processAddModifyAbility);
	//msg->setHandlerFuncFast(_PREHASH_RemoveModifyAbility,
	//					&LLAgent::processRemoveModifyAbility);
	msg->setHandlerFuncFast(_PREHASH_AgentDataUpdate,
						&LLAgent::processAgentDataUpdate);
	msg->setHandlerFuncFast(_PREHASH_AgentGroupDataUpdate,
						&LLAgent::processAgentGroupDataUpdate);
	msg->setHandlerFunc("AgentDropGroup",
						&LLAgent::processAgentDropGroup);
	// land ownership messages
	msg->setHandlerFuncFast(_PREHASH_ParcelOverlay,
						LLViewerParcelMgr::processParcelOverlay);
	msg->setHandlerFuncFast(_PREHASH_ParcelProperties,
						LLViewerParcelMgr::processParcelProperties);
	msg->setHandlerFunc("ParcelAccessListReply",
		LLViewerParcelMgr::processParcelAccessListReply);
	msg->setHandlerFunc("ParcelDwellReply",
		LLViewerParcelMgr::processParcelDwellReply);

	msg->setHandlerFunc("AvatarPropertiesReply",
						&LLAvatarPropertiesProcessor::processAvatarPropertiesReply);
	msg->setHandlerFunc("AvatarInterestsReply",
						&LLAvatarPropertiesProcessor::processAvatarInterestsReply);
	msg->setHandlerFunc("AvatarGroupsReply",
						&LLAvatarPropertiesProcessor::processAvatarGroupsReply);
	// ratings deprecated
	//msg->setHandlerFuncFast(_PREHASH_AvatarStatisticsReply,
	//					LLPanelAvatar::processAvatarStatisticsReply);
	msg->setHandlerFunc("AvatarNotesReply",
						&LLAvatarPropertiesProcessor::processAvatarNotesReply);
	msg->setHandlerFunc("AvatarPicksReply",
						&LLAvatarPropertiesProcessor::processAvatarPicksReply);
 	msg->setHandlerFunc("AvatarClassifiedReply",
 						&LLAvatarPropertiesProcessor::processAvatarClassifiedsReply);

	msg->setHandlerFuncFast(_PREHASH_CreateGroupReply,
						LLGroupMgr::processCreateGroupReply);
	msg->setHandlerFuncFast(_PREHASH_JoinGroupReply,
						LLGroupMgr::processJoinGroupReply);
	msg->setHandlerFuncFast(_PREHASH_EjectGroupMemberReply,
						LLGroupMgr::processEjectGroupMemberReply);
	msg->setHandlerFuncFast(_PREHASH_LeaveGroupReply,
						LLGroupMgr::processLeaveGroupReply);
	msg->setHandlerFuncFast(_PREHASH_GroupProfileReply,
						LLGroupMgr::processGroupPropertiesReply);

	// ratings deprecated
	// msg->setHandlerFuncFast(_PREHASH_ReputationIndividualReply,
	//					LLFloaterRate::processReputationIndividualReply);

	// <FS:Ansariel> [Legacy Bake]
	msg->setHandlerFuncFast(_PREHASH_AgentWearablesUpdate, LLAgentWearables::processAgentInitialWearablesUpdate );

	msg->setHandlerFunc("ScriptControlChange",
						LLAgent::processScriptControlChange );

	msg->setHandlerFuncFast(_PREHASH_ViewerEffect, LLHUDManager::processViewerEffect);

	msg->setHandlerFuncFast(_PREHASH_GrantGodlikePowers, process_grant_godlike_powers);

	msg->setHandlerFuncFast(_PREHASH_GroupAccountSummaryReply,
							LLPanelGroupLandMoney::processGroupAccountSummaryReply);
	msg->setHandlerFuncFast(_PREHASH_GroupAccountDetailsReply,
							LLPanelGroupLandMoney::processGroupAccountDetailsReply);
	msg->setHandlerFuncFast(_PREHASH_GroupAccountTransactionsReply,
							LLPanelGroupLandMoney::processGroupAccountTransactionsReply);

	msg->setHandlerFuncFast(_PREHASH_UserInfoReply,
		process_user_info_reply);

	msg->setHandlerFunc("RegionHandshake", process_region_handshake, NULL);

	msg->setHandlerFunc("TeleportStart", process_teleport_start );
	msg->setHandlerFunc("TeleportProgress", process_teleport_progress);
	msg->setHandlerFunc("TeleportFailed", process_teleport_failed, NULL);
	msg->setHandlerFunc("TeleportLocal", process_teleport_local, NULL);

	msg->setHandlerFunc("ImageNotInDatabase", LLViewerTextureList::processImageNotInDatabase, NULL);

	msg->setHandlerFuncFast(_PREHASH_GroupMembersReply,
						LLGroupMgr::processGroupMembersReply);
	msg->setHandlerFunc("GroupRoleDataReply",
						LLGroupMgr::processGroupRoleDataReply);
	msg->setHandlerFunc("GroupRoleMembersReply",
						LLGroupMgr::processGroupRoleMembersReply);
	msg->setHandlerFunc("GroupTitlesReply",
						LLGroupMgr::processGroupTitlesReply);
	// Special handler as this message is sometimes used for group land.
	msg->setHandlerFunc("PlacesReply", process_places_reply);
	msg->setHandlerFunc("GroupNoticesListReply", LLPanelGroupNotices::processGroupNoticesListReply);

// <FS:CR> FIRE-6310 - Legacy search handlers
	msg->setHandlerFunc("DirPeopleReply", FSPanelSearchPeople::processSearchReply);
	msg->setHandlerFunc("DirPlacesReply", FSPanelSearchPlaces::processSearchReply);
	msg->setHandlerFunc("DirGroupsReply", FSPanelSearchGroups::processSearchReply);
	msg->setHandlerFunc("DirEventsReply", FSPanelSearchEvents::processSearchReply);
	msg->setHandlerFunc("DirLandReply",   FSPanelSearchLand::processSearchReply);
	msg->setHandlerFunc("DirClassifiedReply",  FSPanelSearchClassifieds::processSearchReply);
// </FS:CR> FIRE-6310
	msg->setHandlerFunc("AvatarPickerReply", LLFloaterAvatarPicker::processAvatarPickerReply);

	msg->setHandlerFunc("MapBlockReply", LLWorldMapMessage::processMapBlockReply);
	msg->setHandlerFunc("MapItemReply", LLWorldMapMessage::processMapItemReply);
	msg->setHandlerFunc("EventInfoReply", LLEventNotifier::processEventInfoReply);
	
	msg->setHandlerFunc("PickInfoReply", &LLAvatarPropertiesProcessor::processPickInfoReply);
	msg->setHandlerFunc("ClassifiedInfoReply", LLAvatarPropertiesProcessor::processClassifiedInfoReply);
	msg->setHandlerFunc("ParcelInfoReply", LLRemoteParcelInfoProcessor::processParcelInfoReply);
	msg->setHandlerFunc("ScriptDialog", process_script_dialog);
	msg->setHandlerFunc("LoadURL", process_load_url);
	msg->setHandlerFunc("ScriptTeleportRequest", process_script_teleport_request);
	msg->setHandlerFunc("EstateCovenantReply", process_covenant_reply);

	// calling cards
	msg->setHandlerFunc("OfferCallingCard", process_offer_callingcard);
	msg->setHandlerFunc("AcceptCallingCard", process_accept_callingcard);
	msg->setHandlerFunc("DeclineCallingCard", process_decline_callingcard);

	msg->setHandlerFunc("ParcelObjectOwnersReply", LLPanelLandObjects::processParcelObjectOwnersReply);

	msg->setHandlerFunc("InitiateDownload", process_initiate_download);
	msg->setHandlerFunc("LandStatReply", LLFloaterTopObjects::handle_land_reply);
    msg->setHandlerFunc("GenericMessage", process_generic_message);
    msg->setHandlerFunc("LargeGenericMessage", process_large_generic_message);

	msg->setHandlerFuncFast(_PREHASH_FeatureDisabled, process_feature_disabled_message);
}

void asset_callback_nothing(const LLUUID&, LLAssetType::EType, void*, S32)
{
	// nothing
}

const S32 OPT_CLOSED_WINDOW = -1;
const S32 OPT_MALE = 0;
const S32 OPT_FEMALE = 1;
const S32 OPT_TRUST_CERT = 0;
const S32 OPT_CANCEL_TRUST = 1;
	
bool callback_choose_gender(const LLSD& notification, const LLSD& response)
{
	
    // These defaults are returned from the server on login.  They are set in login.xml.                  
    // If no default is returned from the server, they are retrieved from settings.xml.                   
	
	S32 option = LLNotification::getSelectedOption(notification, response);
	switch(option)
	{
		case OPT_MALE:
			LLStartUp::loadInitialOutfit( gSavedSettings.getString("DefaultMaleAvatar"), "male" );
			break;
			
        case OPT_FEMALE:
        case OPT_CLOSED_WINDOW:
        default:
			LLStartUp::loadInitialOutfit( gSavedSettings.getString("DefaultFemaleAvatar"), "female" );
			break;
	}
	return false;
}

std::string get_screen_filename(const std::string& pattern)
{
    // <FS:Ansariel> OpenSim support
    //if (LLGridManager::getInstance()->isInProductionGrid())
    if (LLGridManager::getInstance()->isInSLMain())
    // </FS:Ansariel>
    {
        return llformat(pattern.c_str(), "");
    }
    else
    {
        const std::string& grid_id_str = LLGridManager::getInstance()->getGridId();
        const std::string& grid_id_lower = utf8str_tolower(grid_id_str);
        std::string grid = "." + grid_id_lower;
        return llformat(pattern.c_str(), grid.c_str());
    }
}

//static
std::string LLStartUp::getScreenLastFilename()
{
    return get_screen_filename(SCREEN_LAST_FILENAME);
}

//static
std::string LLStartUp::getScreenHomeFilename()
{
    return get_screen_filename(SCREEN_HOME_FILENAME);
}

//static
void LLStartUp::loadInitialOutfit( const std::string& outfit_folder_name,
								   const std::string& gender_name )
{
	LL_DEBUGS() << "starting" << LL_ENDL;

	// Not going through the processAgentInitialWearables path, so need to set this here.
	LLAppearanceMgr::instance().setAttachmentInvLinkEnable(true);
	// Initiate creation of COF, since we're also bypassing that.
	gInventory.findCategoryUUIDForType(LLFolderType::FT_CURRENT_OUTFIT);
	
	ESex gender;
	if (gender_name == "male")
	{
		LL_DEBUGS() << "male" << LL_ENDL;
		gender = SEX_MALE;
	}
	else
	{
		LL_DEBUGS() << "female" << LL_ENDL;
		gender = SEX_FEMALE;
	}

	if (!isAgentAvatarValid())
	{
		LL_WARNS() << "Trying to load an initial outfit for an invalid agent avatar" << LL_ENDL;
		return;
	}

	gAgentAvatarp->setSex(gender);

	// try to find the requested outfit or folder

	// -- check for existing outfit in My Outfits
	bool do_copy = false;
	LLUUID cat_id = findDescendentCategoryIDByName(
		gInventory.findCategoryUUIDForType(LLFolderType::FT_MY_OUTFITS),
		outfit_folder_name);

	// -- check for existing folder in Library
	if (cat_id.isNull())
	{
		cat_id = findDescendentCategoryIDByName(
			gInventory.getLibraryRootFolderID(),
			outfit_folder_name);
		if (!cat_id.isNull())
		{
			do_copy = true;
		}
	}

	if (cat_id.isNull())
	{
		// -- final fallback: create standard wearables
		LL_DEBUGS() << "standard wearables" << LL_ENDL;
		gAgentWearables.createStandardWearables();
	}
	else
	{
		bool do_append = false;
		LLViewerInventoryCategory *cat = gInventory.getCategory(cat_id);
		// Need to fetch cof contents before we can wear.
		callAfterCategoryFetch(LLAppearanceMgr::instance().getCOF(),
							   boost::bind(&LLAppearanceMgr::wearInventoryCategory, LLAppearanceMgr::getInstance(), cat, do_copy, do_append));
		LL_DEBUGS() << "initial outfit category id: " << cat_id << LL_ENDL;
	}

	gAgent.setOutfitChosen(TRUE);
// <FS:Ansariel> [Legacy Bake]
#ifdef OPENSIM
	if (LLGridManager::getInstance()->isInSecondLife())
#endif
// </FS:Ansariel> [Legacy Bake]
	gAgentWearables.sendDummyAgentWearablesUpdate();
}

std::string& LLStartUp::getInitialOutfitName()
{
	return sInitialOutfit;
}

std::string LLStartUp::getUserId()
{
    if (gUserCredential.isNull())
    {
        return "";
    }
    return gUserCredential->userID();
}


// frees the bitmap
void release_start_screen()
{
	LL_DEBUGS("AppInit") << "Releasing bitmap..." << LL_ENDL;
	gStartTexture = NULL;
}


// static
std::string LLStartUp::startupStateToString(EStartupState state)
{
#define RTNENUM(E) case E: return #E
	switch(state){
		RTNENUM( STATE_FIRST );
		RTNENUM( STATE_BROWSER_INIT );
		RTNENUM( STATE_LOGIN_SHOW );
		RTNENUM( STATE_LOGIN_WAIT );
		RTNENUM( STATE_LOGIN_CLEANUP );
		RTNENUM( STATE_LOGIN_AUTH_INIT );
		RTNENUM( STATE_LOGIN_CURL_UNSTUCK );
		RTNENUM( STATE_LOGIN_PROCESS_RESPONSE );
		RTNENUM( STATE_WORLD_INIT );
		RTNENUM( STATE_MULTIMEDIA_INIT );
		RTNENUM( STATE_FONT_INIT );
		RTNENUM( STATE_SEED_GRANTED_WAIT );
		RTNENUM( STATE_SEED_CAP_GRANTED );
		RTNENUM( STATE_WORLD_WAIT );
		RTNENUM( STATE_AGENT_SEND );
		RTNENUM( STATE_AGENT_WAIT );
		RTNENUM( STATE_INVENTORY_SEND );
		RTNENUM( STATE_MISC );
		RTNENUM( STATE_PRECACHE );
		RTNENUM( STATE_WEARABLES_WAIT );
		RTNENUM( STATE_CLEANUP );
		RTNENUM( STATE_STARTED );
		// <FS:Ansariel> Add FS-specific startup states
		RTNENUM( STATE_FETCH_GRID_INFO );
		RTNENUM( STATE_AUDIO_INIT);
		RTNENUM( STATE_AGENTS_WAIT );
		RTNENUM( STATE_LOGIN_CONFIRM_NOTIFICATON );
		// </FS:Ansariel>
	default:
		return llformat("(state #%d)", state);
	}
#undef RTNENUM
}

// static
void LLStartUp::setStartupState( EStartupState state )
{
	LL_INFOS("AppInit") << "Startup state changing from " <<  
		getStartupStateString() << " to " <<  
		startupStateToString(state) << LL_ENDL;

	getPhases().stopPhase(getStartupStateString());
	gStartupState = state;
	getPhases().startPhase(getStartupStateString());

	postStartupState();
}

void LLStartUp::postStartupState()
{
	LLSD stateInfo;
	stateInfo["str"] = getStartupStateString();
	stateInfo["enum"] = gStartupState;
	sStateWatcher->post(stateInfo);
	gDebugInfo["StartupState"] = getStartupStateString();
}


void reset_login()
{
	gAgentWearables.cleanup();
	gAgentCamera.cleanup();
	gAgent.cleanup();
	LLWorld::getInstance()->resetClass();

	if ( gViewerWindow )
	{	// Hide menus and normal buttons
		gViewerWindow->setNormalControlsVisible( FALSE );
		gLoginMenuBarView->setVisible( TRUE );
		gLoginMenuBarView->setEnabled( TRUE );
	}

	// Hide any other stuff
	LLNotificationsUI::LLScreenChannelBase* chat_channel = LLNotificationsUI::LLChannelManager::getInstance()->findChannelByID(LLUUID(gSavedSettings.getString("NearByChatChannelUUID")));
	if(chat_channel)
	{
		chat_channel->removeToastsFromChannel();
	}
	LLFloaterReg::hideVisibleInstances();
    LLStartUp::setStartupState( STATE_BROWSER_INIT );

    // Clear any verified certs and verify them again on next login
    // to ensure cert matches server instead of just getting reused
    LLPointer<LLCertificateStore> store = gSecAPIHandler->getCertificateStore("");
    store->clearSertCache();
}

//---------------------------------------------------------------------------

// Initialize all plug-ins except the web browser (which was initialized
// early, before the login screen). JC
void LLStartUp::multimediaInit()
{
	LL_DEBUGS("AppInit") << "Initializing Multimedia...." << LL_ENDL;
	std::string msg = LLTrans::getString("LoginInitializingMultimedia");
	set_startup_status(0.42f, msg.c_str(), gAgent.mMOTD.c_str());
	display_startup();

	// Also initialise the stream titles.
	new StreamTitleDisplay();
}

void LLStartUp::fontInit()
{
	LL_DEBUGS("AppInit") << "Initializing fonts...." << LL_ENDL;
	std::string msg = LLTrans::getString("LoginInitializingFonts");
	set_startup_status(0.45f, msg.c_str(), gAgent.mMOTD.c_str());
	display_startup();

	LLFontGL::loadDefaultFonts();
}

void LLStartUp::initNameCache()
{
	// Can be called multiple times
	if ( gCacheName ) return;

	gCacheName = new LLCacheName(gMessageSystem);
	gCacheName->addObserver(&callback_cache_name);
	gCacheName->localizeCacheName("waiting", LLTrans::getString("AvatarNameWaiting"));
	gCacheName->localizeCacheName("nobody", LLTrans::getString("AvatarNameNobody"));
	gCacheName->localizeCacheName("none", LLTrans::getString("GroupNameNone"));
	// Load stored cache if possible
	LLAppViewer::instance()->loadNameCache();

	// Start cache in not-running state until we figure out if we have
	// capabilities for display name lookup
	LLAvatarNameCache* cache_inst = LLAvatarNameCache::getInstance();
	cache_inst->setUsePeopleAPI(gSavedSettings.getBOOL("UsePeopleAPI"));
	cache_inst->setUseDisplayNames(gSavedSettings.getBOOL("UseDisplayNames"));
	cache_inst->setUseUsernames(gSavedSettings.getBOOL("NameTagShowUsernames"));

	// <FS:CR> Legacy name/Username format
	LLAvatarName::setUseLegacyFormat(gSavedSettings.getBOOL("FSNameTagShowLegacyUsernames"));
	// <FS:CR> FIRE-6659: Legacy "Resident" name toggle
	LLAvatarName::setTrimResidentSurname(gSavedSettings.getBOOL("FSTrimLegacyNames"));
}


void LLStartUp::initExperiences()
{   
    // Should trigger loading the cache.
    LLExperienceCache::instance().setCapabilityQuery(
        boost::bind(&LLAgent::getRegionCapability, &gAgent, _1));

	LLExperienceLog::instance().initialize();
}

void LLStartUp::cleanupNameCache()
{
	delete gCacheName;
	gCacheName = NULL;
}

bool LLStartUp::dispatchURL()
{
	// ok, if we've gotten this far and have a startup URL
    if (!getStartSLURL().isValid())
	{
	  return false;
	}
    if(getStartSLURL().getType() != LLSLURL::APP)
	{
	    
		// If we started with a location, but we're already
		// at that location, don't pop dialogs open.
		LLVector3 pos = gAgent.getPositionAgent();
		LLVector3 slurlpos = getStartSLURL().getPosition();
		F32 dx = pos.mV[VX] - slurlpos.mV[VX];
		F32 dy = pos.mV[VY] - slurlpos.mV[VY];
		const F32 SLOP = 2.f;	// meters

		if( getStartSLURL().getRegion() != gAgent.getRegion()->getName()
			|| (dx*dx > SLOP*SLOP)
			|| (dy*dy > SLOP*SLOP) )
		{
			LLURLDispatcher::dispatch(getStartSLURL().getSLURLString(), "clicked",
						  NULL, false);
		}
		return true;
	}
	return false;
}

void LLStartUp::setStartSLURL(const LLSLURL& slurl) 
{
  sStartSLURL = slurl;
  switch(slurl.getType())
    {
    case LLSLURL::HOME_LOCATION:
      {
		  gSavedSettings.setString("LoginLocation", LLSLURL::SIM_LOCATION_HOME);
	break;
      }
    case LLSLURL::LAST_LOCATION:
      {
	gSavedSettings.setString("LoginLocation", LLSLURL::SIM_LOCATION_LAST);
	break;
      }
	// <FS:Ansariel> Support adding grids via SLURL
#if OPENSIM && !SINGLEGRID
	case LLSLURL::APP:
		if (slurl.getAppCmd() == "gridmanager")
		{
			LLURLDispatcher::dispatch(getStartSLURL().getSLURLString(), "clicked", NULL, false);
			break;
		}
#endif
	// </FS:Ansariel>
    default:
			LLGridManager::getInstance()->setGridChoice(slurl.getGrid());
			break;
    }

  // <FS:Ansariel> FIRE-29994: Start location doesn't get updated when selection a destination from the login splash screen
  FSPanelLogin::onUpdateStartSLURL(sStartSLURL);
}

// static
LLSLURL& LLStartUp::getStartSLURL()
{
	return sStartSLURL;
} 

/**
 * Read all proxy configuration settings and set up both the HTTP proxy and
 * SOCKS proxy as needed.
 *
 * Any errors that are encountered will result in showing the user a notification.
 * When an error is encountered,
 *
 * @return Returns true if setup was successful, false if an error was encountered.
 */
bool LLStartUp::startLLProxy()
{
	bool proxy_ok = true;
	std::string httpProxyType = gSavedSettings.getString("HttpProxyType");

	// Set up SOCKS proxy (if needed)
	if (gSavedSettings.getBOOL("Socks5ProxyEnabled"))
	{	
		// Determine and update LLProxy with the saved authentication system
		std::string auth_type = gSavedSettings.getString("Socks5AuthType");

		if (auth_type.compare("UserPass") == 0)
		{
			LLPointer<LLCredential> socks_cred = gSecAPIHandler->loadCredential("SOCKS5");
			std::string socks_user = socks_cred->getIdentifier()["username"].asString();
			std::string socks_password = socks_cred->getAuthenticator()["creds"].asString();

			bool ok = LLProxy::getInstance()->setAuthPassword(socks_user, socks_password);

			if (!ok)
			{
				LLNotificationsUtil::add("SOCKS_BAD_CREDS");
				proxy_ok = false;
			}
		}
		else if (auth_type.compare("None") == 0)
		{
			LLProxy::getInstance()->setAuthNone();
		}
		else
		{
			LL_WARNS("Proxy") << "Invalid SOCKS 5 authentication type."<< LL_ENDL;

			// Unknown or missing setting.
			gSavedSettings.setString("Socks5AuthType", "None");

			// Clear the SOCKS credentials.
			LLPointer<LLCredential> socks_cred = new LLCredential("SOCKS5");
			gSecAPIHandler->deleteCredential(socks_cred);

			LLProxy::getInstance()->setAuthNone();
		}

		if (proxy_ok)
		{
			// Start the proxy and check for errors
			// If status != SOCKS_OK, stopSOCKSProxy() will already have been called when startSOCKSProxy() returns.
			LLHost socks_host;
			socks_host.setHostByName(gSavedSettings.getString("Socks5ProxyHost"));
			socks_host.setPort(gSavedSettings.getU32("Socks5ProxyPort"));
			int status = LLProxy::getInstance()->startSOCKSProxy(socks_host);

			if (status != SOCKS_OK)
			{
				LLSD subs;
				subs["HOST"] = gSavedSettings.getString("Socks5ProxyHost");
				subs["PORT"] = (S32)gSavedSettings.getU32("Socks5ProxyPort");

				std::string error_string;

				switch(status)
				{
					case SOCKS_CONNECT_ERROR: // TCP Fail
						error_string = "SOCKS_CONNECT_ERROR";
						break;

					case SOCKS_NOT_PERMITTED: // SOCKS 5 server rule set refused connection
						error_string = "SOCKS_NOT_PERMITTED";
						break;

					case SOCKS_NOT_ACCEPTABLE: // Selected authentication is not acceptable to server
						error_string = "SOCKS_NOT_ACCEPTABLE";
						break;

					case SOCKS_AUTH_FAIL: // Authentication failed
						error_string = "SOCKS_AUTH_FAIL";
						break;

					case SOCKS_UDP_FWD_NOT_GRANTED: // UDP forward request failed
						error_string = "SOCKS_UDP_FWD_NOT_GRANTED";
						break;

					case SOCKS_HOST_CONNECT_FAILED: // Failed to open a TCP channel to the socks server
						error_string = "SOCKS_HOST_CONNECT_FAILED";
						break;

					case SOCKS_INVALID_HOST: // Improperly formatted host address or port.
						error_string = "SOCKS_INVALID_HOST";
						break;

					default:
						error_string = "SOCKS_UNKNOWN_STATUS"; // Something strange happened,
						LL_WARNS("Proxy") << "Unknown return from LLProxy::startProxy(): " << status << LL_ENDL;
						break;
				}

				LLNotificationsUtil::add(error_string, subs);
				proxy_ok = false;
			}
		}
	}
	else
	{
		LLProxy::getInstance()->stopSOCKSProxy(); // ensure no UDP proxy is running and it's all cleaned up
	}

	if (proxy_ok)
	{
		// Determine the HTTP proxy type (if any)
		if ((httpProxyType.compare("Web") == 0) && gSavedSettings.getBOOL("BrowserProxyEnabled"))
		{
			LLHost http_host;
			http_host.setHostByName(gSavedSettings.getString("BrowserProxyAddress"));
			http_host.setPort(gSavedSettings.getS32("BrowserProxyPort"));
			if (!LLProxy::getInstance()->enableHTTPProxy(http_host, LLPROXY_HTTP))
			{
				LLSD subs;
				subs["HOST"] = http_host.getIPString();
				subs["PORT"] = (S32)http_host.getPort();
				LLNotificationsUtil::add("PROXY_INVALID_HTTP_HOST", subs);
				proxy_ok = false;
			}
		}
		else if ((httpProxyType.compare("Socks") == 0) && gSavedSettings.getBOOL("Socks5ProxyEnabled"))
		{
			LLHost socks_host;
			socks_host.setHostByName(gSavedSettings.getString("Socks5ProxyHost"));
			socks_host.setPort(gSavedSettings.getU32("Socks5ProxyPort"));
			if (!LLProxy::getInstance()->enableHTTPProxy(socks_host, LLPROXY_SOCKS))
			{
				LLSD subs;
				subs["HOST"] = socks_host.getIPString();
				subs["PORT"] = (S32)socks_host.getPort();
				LLNotificationsUtil::add("PROXY_INVALID_SOCKS_HOST", subs);
				proxy_ok = false;
			}
		}
		else if (httpProxyType.compare("None") == 0)
		{
			LLProxy::getInstance()->disableHTTPProxy();
		}
		else
		{
			LL_WARNS("Proxy") << "Invalid other HTTP proxy configuration: " << httpProxyType << LL_ENDL;

			// Set the missing or wrong configuration back to something valid.
			gSavedSettings.setString("HttpProxyType", "None");
			LLProxy::getInstance()->disableHTTPProxy();

			// Leave proxy_ok alone, since this isn't necessarily fatal.
		}
	}

	return proxy_ok;
}

bool login_alert_done(const LLSD& notification, const LLSD& response)
{
	// <FS:Ansariel> [FS Login Panel]
	//LLPanelLogin::giveFocus();
	transition_back_to_login_panel(std::string());
	// </FS:Ansariel> [FS Login Panel]
	return false;
}

// parse the certificate information into args for the 
// certificate notifications
LLSD transform_cert_args(LLPointer<LLCertificate> cert)
{
	LLSD args = LLSD::emptyMap();
	std::string value;
	LLSD cert_info;
	cert->getLLSD(cert_info);
	// convert all of the elements in the cert into                                        
	// args for the xml dialog, so we have flexability to                                  
	// display various parts of the cert by only modifying                                 
	// the cert alert dialog xml.                                                          
	for(LLSD::map_iterator iter = cert_info.beginMap();
		iter != cert_info.endMap();
		iter++)
	{
		// key usage and extended key usage                                            
		// are actually arrays, and we want to format them as comma separated          
		// strings, so special case those.                                             
		LLSDSerialize::toXML(cert_info[iter->first], std::cout);
		if((iter->first== std::string(CERT_KEY_USAGE)) |
		   (iter->first == std::string(CERT_EXTENDED_KEY_USAGE)))
		{
			value = "";
			LLSD usage = cert_info[iter->first];
			for (LLSD::array_iterator usage_iter = usage.beginArray();
				 usage_iter != usage.endArray();
				 usage_iter++)
			{
				
				if(usage_iter != usage.beginArray())
				{
					value += ", ";
				}
				
				value += (*usage_iter).asString();
			}
			
		}
		else
		{
			value = iter->second.asString();
		}
		
		std::string name = iter->first;
		std::transform(name.begin(), name.end(), name.begin(),
					   (int(*)(int))toupper);
		args[name.c_str()] = value;
	}
	return args;
}


// when we handle a cert error, give focus back to the login panel
void general_cert_done(const LLSD& notification, const LLSD& response)
{
	// <FS:Ansariel> [FS Login Panel]
	//LLStartUp::setStartupState( STATE_LOGIN_SHOW );			
	//LLPanelLogin::giveFocus();
	transition_back_to_login_panel(std::string());
	// </FS:Ansariel> [FS Login Panel]
}

// check to see if the user wants to trust the cert.
// if they do, add it to the cert store and 
void trust_cert_done(const LLSD& notification, const LLSD& response)
{
	S32 option = LLNotification::getSelectedOption(notification, response);	
	switch(option)
	{
		case OPT_TRUST_CERT:
		{
			LLPointer<LLCertificate> cert = gSecAPIHandler->getCertificate(notification["payload"]["certificate"]);
			LLPointer<LLCertificateStore> store = gSecAPIHandler->getCertificateStore(gSavedSettings.getString("CertStore"));			
			store->add(cert);
			store->save();
			LLStartUp::setStartupState( STATE_LOGIN_CLEANUP );	
			break;
		}
		case OPT_CANCEL_TRUST:
			// <FS:Ansariel> That's what transition_back_to_login_panel is for and does!
			//reset_login();
			//gSavedSettings.setBOOL("AutoLogin", FALSE);			
			//LLStartUp::setStartupState( STATE_LOGIN_SHOW );				
			transition_back_to_login_panel(std::string());
			// </FS:Ansariel>
		default:
			// <FS:Ansariel> [FS Login Panel]
			//LLPanelLogin::giveFocus();
			transition_back_to_login_panel(std::string());
			// </FS:Ansariel> [FS Login Panel]
			break;
	}

}

void apply_udp_blacklist(const std::string& csv)
{

	std::string::size_type start = 0;
	std::string::size_type comma = 0;
	do 
	{
		comma = csv.find(",", start);
		if (comma == std::string::npos)
		{
			comma = csv.length();
		}
		std::string item(csv, start, comma-start);

		LL_DEBUGS() << "udp_blacklist " << item << LL_ENDL;
		gMessageSystem->banUdpMessage(item);
		
		start = comma + 1;

	}
	while(comma < csv.length());
	
}

void on_benefits_failed_callback(const LLSD& notification, const LLSD& response)
{
	LL_WARNS("Benefits") << "Failed to load benefits information" << LL_ENDL; 
}

bool init_benefits(LLSD& response)
{
	bool succ = true;

	std::string package_name = response["account_type"].asString();
	const LLSD& benefits_sd = response["account_level_benefits"];
	if (!LLAgentBenefitsMgr::init(package_name, benefits_sd) ||
		!LLAgentBenefitsMgr::initCurrent(package_name, benefits_sd))
	{
		succ = false;
	}
	else
	{
		LL_DEBUGS("Benefits") << "Initialized current benefits, level " << package_name << " from " << benefits_sd << LL_ENDL;
	}
	const LLSD& packages_sd = response["premium_packages"];
	for(LLSD::map_const_iterator package_iter = packages_sd.beginMap();
		package_iter != packages_sd.endMap();
		++package_iter)
	{
		std::string package_name = package_iter->first;
		const LLSD& benefits_sd = package_iter->second["benefits"];
		if (LLAgentBenefitsMgr::init(package_name, benefits_sd))
		{
			LL_DEBUGS("Benefits") << "Initialized benefits for package " << package_name << " from " << benefits_sd << LL_ENDL;
		}
		else
		{
			LL_WARNS("Benefits") << "Failed init for package " << package_name << " from " << benefits_sd << LL_ENDL;
			succ = false;
		}
	}

	if (!LLAgentBenefitsMgr::has("Base"))
	{
		LL_WARNS("Benefits") << "Benefits info did not include required package Base" << LL_ENDL;
		succ = false;
	}
	if (!LLAgentBenefitsMgr::has("Premium"))
	{
		LL_WARNS("Benefits") << "Benefits info did not include required package Premium" << LL_ENDL;
		succ = false;
	}

	return succ;
}

// <FS:CR> Aurora Sim
//bool process_login_success_response()
bool process_login_success_response(U32 &first_sim_size_x, U32 &first_sim_size_y)
// </FS:CR> Aurora Sim
{
	LLSD response = LLLoginInstance::getInstance()->getResponse();

	// <FS:Ansariel> OpenSim legacy economy support
	//mBenefitsSuccessfullyInit = init_benefits(response);
	if (LLGridManager::instance().isInSecondLife())
	{
		mBenefitsSuccessfullyInit = init_benefits(response);
	}
	else
	{
		mBenefitsSuccessfullyInit = true;
	}
	// </FS:Ansariel>

	std::string text(response["udp_blacklist"]);
	if(!text.empty())
	{
		apply_udp_blacklist(text);
	}

	// unpack login data needed by the application
	text = response["agent_id"].asString();
	if(!text.empty()) gAgentID.set(text);
	// <FS:Beq> Performance floater initialisation
	FSPerfStats::StatsRecorder::setEnabled(gSavedSettings.getBOOL("FSPerfStatsCaptureEnabled"));
    FSPerfStats::StatsRecorder::setFocusAv(gAgentID);
	// </FS:Beq>
//	gDebugInfo["AgentID"] = text;
// [SL:KB] - Patch: Viewer-CrashReporting | Checked: 2010-11-16 (Catznip-2.6.0a) | Added: Catznip-2.4.0b
	if (gCrashSettings.getBOOL("CrashSubmitName"))
	{
		// Only include the agent UUID if the user consented
		gDebugInfo["AgentID"] = text;
	}
// [/SL:KB]
	
	LLPerfStats::StatsRecorder::setEnabled(gSavedSettings.getBOOL("PerfStatsCaptureEnabled"));
	LLPerfStats::StatsRecorder::setFocusAv(gAgentID);

	// Agent id needed for parcel info request in LLUrlEntryParcel
	// to resolve parcel name.
	LLUrlEntryParcel::setAgentID(gAgentID);

	text = response["session_id"].asString();
	if(!text.empty()) gAgentSessionID.set(text);
//	gDebugInfo["SessionID"] = text;

	// Session id needed for parcel info request in LLUrlEntryParcel
	// to resolve parcel name.
	LLUrlEntryParcel::setSessionID(gAgentSessionID);
	
	text = response["secure_session_id"].asString();
	if(!text.empty()) gAgent.mSecureSessionID.set(text);

	// if the response contains a display name, use that,
	// otherwise if the response contains a first and/or last name,
	// use those.  Otherwise use the credential identifier

	gDisplayName = "";
	if (response.has("display_name"))
	{
		gDisplayName.assign(response["display_name"].asString());
		if(!gDisplayName.empty())
		{
			// Remove quotes from string.  Login.cgi sends these to force
			// names that look like numbers into strings.
			LLStringUtil::replaceChar(gDisplayName, '"', ' ');
			LLStringUtil::trim(gDisplayName);
		}
	}
	std::string first_name;
	if(response.has("first_name"))
	{
		first_name = response["first_name"].asString();
		LLStringUtil::replaceChar(first_name, '"', ' ');
		LLStringUtil::trim(first_name);
		gAgentUsername = first_name;
	}

	if(response.has("last_name") && !gAgentUsername.empty())
	{
		std::string last_name = response["last_name"].asString();
		if (last_name != "Resident")
		{
		    LLStringUtil::replaceChar(last_name, '"', ' ');
		    LLStringUtil::trim(last_name);
		    gAgentUsername = gAgentUsername + " " + last_name;
		}
	}

	if(gDisplayName.empty())
	{
		if(response.has("first_name"))
		{
			gDisplayName.assign(response["first_name"].asString());
			LLStringUtil::replaceChar(gDisplayName, '"', ' ');
			LLStringUtil::trim(gDisplayName);
		}
		if(response.has("last_name"))
		{
			text.assign(response["last_name"].asString());
			LLStringUtil::replaceChar(text, '"', ' ');
			LLStringUtil::trim(text);
			if(!gDisplayName.empty())
			{
				gDisplayName += " ";
			}
			gDisplayName += text;
		}
	}

	if(gDisplayName.empty())
	{
		gDisplayName.assign(gUserCredential->asString());
	}

	// this is their actual ability to access content
	text = response["agent_access_max"].asString();
	if (!text.empty())
	{
		// agent_access can be 'A', 'M', and 'PG'.
		gAgent.setMaturity(text[0]);
		//<FS:TS> FIRE-8854: Set the preferred maturity here to the maximum
		//        in case the sim doesn't send it at login, like OpenSim 
		//        doesn't. If it does, it'll get overridden below.
		U32 preferredMaturity = (U32)LLAgent::convertTextToMaturity(text[0]);
		gSavedSettings.setU32("PreferredMaturity", preferredMaturity);
	}
	
	// this is the value of their preference setting for that content
	// which will always be <= agent_access_max
	text = response["agent_region_access"].asString();
	if (!text.empty())
	{
		U32 preferredMaturity = (U32)LLAgent::convertTextToMaturity(text[0]);
		gSavedSettings.setU32("PreferredMaturity", preferredMaturity);
	}

	text = response["start_location"].asString();
	if(!text.empty()) 
	{
		gAgentStartLocation.assign(text);
	}

	text = response["circuit_code"].asString();
	if(!text.empty())
	{
		gMessageSystem->mOurCircuitCode = strtoul(text.c_str(), NULL, 10);
	}
	std::string sim_ip_str = response["sim_ip"];
	std::string sim_port_str = response["sim_port"];
	if(!sim_ip_str.empty() && !sim_port_str.empty())
	{
		U32 sim_port = strtoul(sim_port_str.c_str(), NULL, 10);
		gFirstSim.set(sim_ip_str, sim_port);
		if (gFirstSim.isOk())
		{
			gMessageSystem->enableCircuit(gFirstSim, TRUE);
		}
	}
	std::string region_x_str = response["region_x"];
	std::string region_y_str = response["region_y"];
	if(!region_x_str.empty() && !region_y_str.empty())
	{
		U32 region_x = strtoul(region_x_str.c_str(), NULL, 10);
		U32 region_y = strtoul(region_y_str.c_str(), NULL, 10);
		gFirstSimHandle = to_region_handle(region_x, region_y);
	}
	
// <FS:CR> Aurora Sim
	text = response["region_size_x"].asString();
	if(!text.empty()) {
		first_sim_size_x = strtoul(text.c_str(), NULL, 10);
		LLViewerParcelMgr::getInstance()->init(first_sim_size_x);
	}

	//region Y size is currently unused, major refactoring required. - Patrick Sapinski (2/10/2011)
	text = response["region_size_y"].asString();
	if(!text.empty()) first_sim_size_y = strtoul(text.c_str(), NULL, 10);
// </FS:CR> Aurora Sim	
	const std::string look_at_str = response["look_at"];
	if (!look_at_str.empty())
	{
		size_t len = look_at_str.size();
		LLMemoryStream mstr((U8*)look_at_str.c_str(), len);
		LLSD sd = LLSDSerialize::fromNotation(mstr, len);
		gAgentStartLookAt = ll_vector3_from_sd(sd);
	}

	text = response["seed_capability"].asString();
	if (!text.empty()) gFirstSimSeedCap = text;
				
	text = response["seconds_since_epoch"].asString();
	if(!text.empty())
	{
		U32 server_utc_time = strtoul(text.c_str(), NULL, 10);
		if(server_utc_time)
		{
			time_t now = time(NULL);
			gUTCOffset = (server_utc_time - now);

			// Print server timestamp
			LLSD substitution;
			substitution["datetime"] = (S32)server_utc_time;
			std::string timeStr = "[month, datetime, slt] [day, datetime, slt] [year, datetime, slt] [hour, datetime, slt]:[min, datetime, slt]:[second, datetime, slt]";
			LLStringUtil::format(timeStr, substitution);
			LL_INFOS("AppInit") << "Server SLT timestamp: " << timeStr << ". Server-viewer time offset before correction: " << gUTCOffset << "s" << LL_ENDL;
		}
	}

	// this is the base used to construct help URLs
	text = response["help_url_format"].asString();
	if (!text.empty())
	{
		// replace the default help URL format
		gSavedSettings.setString("HelpURLFormat",text);
	}

	std::string home_location = response["home"];
	if(!home_location.empty())
	{
		size_t len = home_location.size();
		LLMemoryStream mstr((U8*)home_location.c_str(), len);
		LLSD sd = LLSDSerialize::fromNotation(mstr, len);
		S32 region_x = sd["region_handle"][0].asInteger();
		S32 region_y = sd["region_handle"][1].asInteger();
		U64 region_handle = to_region_handle(region_x, region_y);
		LLVector3 position = ll_vector3_from_sd(sd["position"]);
		gAgent.setHomePosRegion(region_handle, position);
	}

	// If MOTD has not been set by fsdata, fallback to LL MOTD
// <FS:CR> FIRE-8571, FIRE-9274
	if (gAgent.mMOTD.empty() || !LLGridManager::getInstance()->isInSLMain())
// </FS:CR>
	{
		gAgent.mMOTD.assign(response["message"]);
	}
	
	// <FS:Techwolf Lupindo> fsdata opensim MOTD support
#ifdef OPENSIM
	if (LLGridManager::getInstance()->isInOpenSim() && !FSData::instance().getOpenSimMOTD().empty())
	{
		gAgent.mMOTD.assign(FSData::instance().getOpenSimMOTD());
	}
#endif
	// </FS:Techwolf Lupindo>

	// Options...
	// Each 'option' is an array of submaps. 
	// It appears that we only ever use the first element of the array.
	LLUUID inv_root_folder_id = response["inventory-root"][0]["folder_id"];
	if(inv_root_folder_id.notNull())
	{
		gInventory.setRootFolderID(inv_root_folder_id);
		//gInventory.mock(gAgent.getInventoryRootID());
	}

	LLSD login_flags = response["login-flags"][0];
	if(login_flags.size())
	{
		std::string flag = login_flags["ever_logged_in"];
		if(!flag.empty())
		{
			gAgent.setFirstLogin((flag == "N") ? TRUE : FALSE);
		}

		/*  Flag is currently ignored by the viewer.
		flag = login_flags["stipend_since_login"];
		if(flag == "Y") 
		{
			stipend_since_login = true;
		}
		*/

		flag = login_flags["gendered"].asString();
		if(flag == "Y")
		{
			// We don't care about this flag anymore; now base whether
			// outfit is chosen on COF contents, initial outfit
			// requested and available, etc.

			//gAgent.setGenderChosen(TRUE);
		}
		
		bool pacific_daylight_time = false;
		flag = login_flags["daylight_savings"].asString();
		if(flag == "Y")
		{
			pacific_daylight_time = (flag == "Y");
		}

		//setup map of datetime strings to codes and slt & local time offset from utc
		LLStringOps::setupDatetimeInfo(pacific_daylight_time);
	}

	// set up the voice configuration.  Ultimately, we should pass this up as part of each voice
	// channel if we need to move to multiple voice servers per grid.
	LLSD voice_config_info = response["voice-config"];
	if(voice_config_info.has("VoiceServerType"))
	{
		gSavedSettings.setString("VoiceServerType", voice_config_info["VoiceServerType"].asString()); 
	}

	// Request the map server url
	std::string map_server_url = response["map-server-url"];
	if(!map_server_url.empty())
	{
		// We got an answer from the grid -> use that for map for the current session
		gSavedSettings.setString("CurrentMapServerURL", map_server_url); 
		LL_INFOS("LLStartup") << "map-server-url : we got an answer from the grid : " << map_server_url << LL_ENDL;
	}
	else
	{
		// No answer from the grid -> use the default setting for current session 
		map_server_url = gSavedSettings.getString("MapServerURL"); 
		gSavedSettings.setString("CurrentMapServerURL", map_server_url); 
		LL_INFOS("LLStartup") << "map-server-url : no map-server-url answer, we use the default setting for the map : " << map_server_url << LL_ENDL;
	}
	
// <FS:CR> FIRE-8063: Read Aurora web profile url from login data
#ifdef OPENSIM
	std::string web_profile_url = response["web_profile_url"];
	if (!web_profile_url.empty())
	{
		// We got an answer from the grid -> use that for map for the current session
		LLGridManager::instance().setWebProfileUrl(web_profile_url);
		LL_INFOS("LLStartup") << "web-profile-url : we got an answer from the grid : " << web_profile_url << LL_ENDL;
	}
// <FS:CR> FIRE-10567 - Set classified fee, if it's available.
	if (response.has("classified_fee"))
	{
		S32 classified_fee = response["classified_fee"];
		LLGridManager::getInstance()->setClassifiedFee(classified_fee);
	}
	else
	{
		LLGridManager::getInstance()->setClassifiedFee(0);	// Free is a sensible default
	}
// <FS:CR> Set a parcel listing fee, if it's available
	if (response.has("directory_fee"))
	{
		S32 directory_fee = response["directory_fee"];
		LLGridManager::getInstance()->setDirectoryFee(directory_fee);
	}
	else
	{
		LLGridManager::getInstance()->setDirectoryFee(0);
	}
#endif // OPENSIM
// </FS:CR>
	// Default male and female avatars allowing the user to choose their avatar on first login.
	// These may be passed up by SLE to allow choice of enterprise avatars instead of the standard
	// "new ruth."  Not to be confused with 'initial-outfit' below 
	LLSD newuser_config = response["newuser-config"][0];
	if(newuser_config.has("DefaultFemaleAvatar"))
	{
		gSavedSettings.setString("DefaultFemaleAvatar", newuser_config["DefaultFemaleAvatar"].asString()); 		
	}
	if(newuser_config.has("DefaultMaleAvatar"))
	{
		gSavedSettings.setString("DefaultMaleAvatar", newuser_config["DefaultMaleAvatar"].asString()); 		
	}
	
	// Initial outfit for the user.
	LLSD initial_outfit = response["initial-outfit"][0];
	if(initial_outfit.size())
	{
		std::string flag = initial_outfit["folder_name"];
		if(!flag.empty())
		{
			// Initial outfit is a folder in your inventory,
			// must be an exact folder-name match.
			sInitialOutfit = flag;
		}

		flag = initial_outfit["gender"].asString();
		if(!flag.empty())
		{
			sInitialOutfitGender = flag;
		}
	}

	std::string fake_initial_outfit_name = gSavedSettings.getString("FakeInitialOutfitName");
	if (!fake_initial_outfit_name.empty())
	{
		gAgent.setFirstLogin(TRUE);
		sInitialOutfit = fake_initial_outfit_name;
		if (sInitialOutfitGender.empty())
		{
			sInitialOutfitGender = "female"; // just guess, will get overridden when outfit is worn anyway.
		}

		LL_WARNS() << "Faking first-time login with initial outfit " << sInitialOutfit << LL_ENDL;
	}

	// set the location of the Agent Appearance service, from which we can request
	// avatar baked textures if they are supported by the current region
	std::string agent_appearance_url = response["agent_appearance_service"];
	if (!agent_appearance_url.empty())
	{
		LLAppearanceMgr::instance().setAppearanceServiceURL(agent_appearance_url);
	}

	// Set the location of the snapshot sharing config endpoint
	// <FS:Ansariel> Debug setting doesn't exist anymore as of 14-09-2014
	//std::string snapshot_config_url = response["snapshot_config_url"];
	//if(!snapshot_config_url.empty())
	//{
	//	gSavedSettings.setString("SnapshotConfigURL", snapshot_config_url);
	//}
	// </FS:Ansariel>

	// Start the process of fetching the OpenID session cookie for this user login
	std::string openid_url = response["openid_url"];
	if(!openid_url.empty())
	{
		std::string openid_token = response["openid_token"];
		LLViewerMedia::getInstance()->openIDSetup(openid_url, openid_token);
	}


	// Only save mfa_hash for future logins if the user wants their info remembered.
	if(response.has("mfa_hash") && gSavedSettings.getBOOL("RememberUser") && gSavedSettings.getBOOL("RememberPassword"))
	{
		std::string grid(LLGridManager::getInstance()->getGridId());
		std::string user_id(gUserCredential->userID());
		gSecAPIHandler->addToProtectedMap("mfa_hash", grid, user_id, response["mfa_hash"]);
		// TODO(brad) - related to SL-17223 consider building a better interface that sync's automatically
		gSecAPIHandler->syncProtectedMap();
	}

	// <FS:Ansariel> OpenSim legacy economy support
#ifdef OPENSIM
	if (!LLGridManager::instance().isInSecondLife())
	{
		if (response.has("max-agent-groups") || response.has("max_groups"))
		{
			std::string max_agent_groups;
			response.has("max_groups") ?
				max_agent_groups = response["max_groups"].asString()
				: max_agent_groups = response["max-agent-groups"].asString();

			gMaxAgentGroups = atoi(max_agent_groups.c_str());
			LL_INFOS("LLStartup") << "gMaxAgentGroups read from login.cgi: "
				<< gMaxAgentGroups << LL_ENDL;
		}
		else
		{
			gMaxAgentGroups = 0;
			LL_INFOS("LLStartup") << "did not receive max-agent-groups. unlimited groups activated" << LL_ENDL;
		}
	}
#endif
	// </FS:Ansariel>

	// <COLOSI opensim multi-currency support>
	std::string prev_currency_symbol = Tea::getCurrency();
	// </COLOSI opensim multi-currency support>

// <FS:AW opensim currency support>
	std::string currency = "L$";
#ifdef OPENSIM // <FS:AW optional opensim support>
	if(response.has("currency"))
	{
		currency = response["currency"].asString();
		LL_DEBUGS("OS_SETTINGS") << "currency " << currency << LL_ENDL;
	}
	else if (LLGridManager::getInstance()->isInOpenSim())
	{
		currency = "OS$";
		LL_DEBUGS("OS_SETTINGS") << "no currency in login response" << LL_ENDL;
	}
	Tea::setCurrency(currency);
// </FS:AW opensim currency support>

	// <COLOSI  opensim multi-currency support>
	// Blank out the region currency which is set in in lfsimfeatureshandler
	Tea::setRegionCurrency(LLStringUtil::null);
	std::string new_currency_symbol = Tea::getCurrency();
	// If currency symbol has changed, update currency symbols where manually necessary.
	if (new_currency_symbol != prev_currency_symbol)
	{
		LFSimFeatureHandler::updateCurrencySymbols();
	}
	// </COLOSI opensim multi-currency support>

// <FS:AW  opensim destinations and avatar picker>
	if(response.has("avatar_picker_url"))
	{
		LL_DEBUGS("OS_SETTINGS") << "avatar_picker_url " << response["avatar_picker_url"] << LL_ENDL;
	}
	else if (LLGridManager::getInstance()->isInOpenSim())
	{
		LL_DEBUGS("OS_SETTINGS") << "no avatar_picker_url in login response" << LL_ENDL;
	}

	if(response.has("destination_guide_url"))
	{
		LL_DEBUGS("OS_SETTINGS") << "destination_guide_url " << response["destination_guide_url"] << LL_ENDL;
	}
	else if (LLGridManager::getInstance()->isInOpenSim())
	{
		LL_DEBUGS("OS_SETTINGS") << "no destination_guide_url in login response" << LL_ENDL;
	}
// </FS:AW  opensim destinations and avatar picker>
	
// <FS:CR> Legacy search killswitch!
	if (LLGridManager::getInstance()->isInOpenSim())
	{
		LLFloaterReg::add("search", "floater_fs_search.xml", (LLFloaterBuildFunc)&LLFloaterReg::build<FSFloaterSearch>);
	}
	else
#endif // OPENSIM
	{
		if (FSData::instance().enableLegacySearch())
		{
			LLFloaterReg::add("search", "floater_fs_search.xml", (LLFloaterBuildFunc)&LLFloaterReg::build<FSFloaterSearch>);
		}
		else
		{
			LLFloaterReg::add("search", "floater_search.xml", (LLFloaterBuildFunc)&LLFloaterReg::build<LLFloaterSearch>);
		}
	}
// </FS:CR>

	// <FS:Techwolf Lupindo> fsdata support
	if (FSData::instance().isAgentFlag(gAgentID, FSData::NO_USE))
	{
		gAgentID.setNull();
	}
	// </FS:Techwolf Lupindo>

	bool success = false;
	// JC: gesture loading done below, when we have an asset system
	// in place.  Don't delete/clear gUserCredentials until then.
	if(gAgentID.notNull()
	   && gAgentSessionID.notNull()
	   && gMessageSystem->mOurCircuitCode
	   && gFirstSim.isOk()
	   && gInventory.getRootFolderID().notNull())
	{
		success = true;
	}
    LLAppViewer* pApp = LLAppViewer::instance();
	pApp->writeDebugInfo();     //Write our static data now that we have username, session_id, etc.
	return success;
}

void transition_back_to_login_panel(const std::string& emsg)
{
	// Bounce back to the login screen.
	reset_login(); // calls LLStartUp::setStartupState( STATE_LOGIN_SHOW );
	gSavedSettings.setBOOL("AutoLogin", FALSE);
}

// <FS:KC> FIRE-18250: Option to disable default eye movement
//static
void update_static_eyes()
{
	if (gSavedPerAccountSettings.getBOOL("FSStaticEyes"))
	{
		LLUUID anim_id(gSavedSettings.getString("FSStaticEyesUUID"));
		gAgent.sendAnimationRequest(anim_id, ANIM_REQUEST_START);
	}
}
// </FS:KC><|MERGE_RESOLUTION|>--- conflicted
+++ resolved
@@ -2169,7 +2169,6 @@
 			LLViewerParcelAskPlay::getInstance()->loadSettings();
 		}
 
-<<<<<<< HEAD
 		// <FS:ND> FIRE-3066: Force creation or FSFLoaterContacts here, this way it will register with LLAvatarTracker early enough.
 		// Otherwise it is only create if isChatMultriTab() == true and LLIMFloaterContainer::getInstance is called
 		// Moved here from llfloaternearbyvchat.cpp by Zi, to make this work even if LogShowHistory is FALSE
@@ -2216,12 +2215,8 @@
 		update_static_eyes();
 		// </FS:KC>
 
-		// <FS:Beq>
-		gAgent.addRegionChangedCallback(boost::bind(&FSPerfStats::StatsRecorder::clearStats));
-		// </FS:Beq>
-=======
+
 		gAgent.addRegionChangedCallback(boost::bind(&LLPerfStats::StatsRecorder::clearStats));
->>>>>>> 7bb47833
 
 		// *Note: this is where gWorldMap used to be initialized.
 
@@ -3088,19 +3083,12 @@
 
 	if (STATE_CLEANUP == LLStartUp::getStartupState())
 	{
-<<<<<<< HEAD
 		// <FS:Ansariel> Disable this in favor of FS performance floater customization
         //if (gAgent.isFirstLogin())
         //{
         //    gSavedSettings.setBOOL("AutoFPS", TRUE);
         //}
 		// </FS:Ansariel>
-=======
-        if (gAgent.isFirstLogin())
-        {
-            gSavedSettings.setBOOL("AutoTuneFPS", TRUE);
-        }
->>>>>>> 7bb47833
         set_startup_status(1.0, "", "");
 		display_startup();
 
