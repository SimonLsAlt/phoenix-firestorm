/** 
 * @file llstartup.cpp
 * @brief startup routines.
 *
 * $LicenseInfo:firstyear=2004&license=viewerlgpl$
 * Second Life Viewer Source Code
 * Copyright (C) 2010, Linden Research, Inc.
 * 
 * This library is free software; you can redistribute it and/or
 * modify it under the terms of the GNU Lesser General Public
 * License as published by the Free Software Foundation;
 * version 2.1 of the License only.
 * 
 * This library is distributed in the hope that it will be useful,
 * but WITHOUT ANY WARRANTY; without even the implied warranty of
 * MERCHANTABILITY or FITNESS FOR A PARTICULAR PURPOSE.  See the GNU
 * Lesser General Public License for more details.
 * 
 * You should have received a copy of the GNU Lesser General Public
 * License along with this library; if not, write to the Free Software
 * Foundation, Inc., 51 Franklin Street, Fifth Floor, Boston, MA  02110-1301  USA
 * 
 * Linden Research, Inc., 945 Battery Street, San Francisco, CA  94111  USA
 * $/LicenseInfo$
 */

#include "llviewerprecompiledheaders.h"

#include "llappviewer.h"
#include "llstartup.h"

#if LL_WINDOWS
#	include <process.h>		// _spawnl()
#else
#	include <sys/stat.h>		// mkdir()
#endif

#include "llviewermedia_streamingaudio.h"
#include "llaudioengine.h"

#ifdef LL_FMODEX
# include "llaudioengine_fmodex.h"
#endif

#ifdef LL_OPENAL
#include "llaudioengine_openal.h"
#endif

#include "llares.h"
#include "llavatarnamecache.h"
#include "llexperiencecache.h"
#include "lllandmark.h"
#include "llcachename.h"
#include "lldir.h"
#include "lldonotdisturbnotificationstorage.h"
#include "llerrorcontrol.h"
#include "llfloaterreg.h"
#include "llfocusmgr.h"
#include "llhttpsender.h"
// <FS:Ansariel> [FS communication UI]
//#include "llfloaterimsession.h"
#include "fsfloaterim.h"
// </FS:Ansariel> [FS communication UI]
#include "lllocationhistory.h"
#include "llimageworker.h"

#include "llloginflags.h"
#include "llmd5.h"
#include "llmemorystream.h"
#include "llmessageconfig.h"
#include "llmoveview.h"
#include "llfloaterimcontainer.h"
#include "llfloaterimnearbychat.h"
#include "llnotifications.h"
#include "llnotificationsutil.h"
#include "llpersistentnotificationstorage.h"
#include "llteleporthistory.h"
#include "llregionhandle.h"
#include "llsd.h"
#include "llsdserialize.h"
#include "llsdutil_math.h"
#include "llstring.h"
#include "lluserrelations.h"
#include "llversioninfo.h"
#include "llviewercontrol.h"
#include "llviewerhelp.h"
#include "llvfs.h"
#include "llxorcipher.h"	// saved password, MAC address
#include "llwindow.h"
#include "message.h"
#include "v3math.h"

#include "llagent.h"
#include "llagentcamera.h"
#include "llagentpicksinfo.h"
#include "llagentwearables.h"
#include "llagentpilot.h"
#include "llfloateravatarpicker.h"
#include "llcallbacklist.h"
#include "llcallingcard.h"
#include "llconsole.h"
#include "llcontainerview.h"
#include "llconversationlog.h"
#include "lldebugview.h"
#include "lldrawable.h"
#include "lleventnotifier.h"
#include "llface.h"
#include "llfeaturemanager.h"
//#include "llfirstuse.h"
#include "llfloaterhud.h"
#include "llfloaterland.h"
#include "llfloaterpreference.h"
#include "llfloatertopobjects.h"
#include "llfloaterworldmap.h"
#include "llgesturemgr.h"
#include "llgroupmgr.h"
#include "llhudeffecttrail.h"
#include "llhudmanager.h"
#include "llbufferstream.h" // <FS:PP> For SL Grid Status
#include "llhttpclient.h"
#include "llimagebmp.h"
#include "llinventorybridge.h"
#include "llinventorymodel.h"
#include "llinventorymodelbackgroundfetch.h"
#include "llkeyboard.h"
#include "llloginhandler.h"			// gLoginHandler, SLURL support
#include "lllogininstance.h" // Host the login module.
// <FS:Ansariel> [FS Login Panel]
//#include "llpanellogin.h"
#include "fspanellogin.h"
// <FS:Ansariel> [FS Login Panel]
#include "llmutelist.h"
#include "llavatarpropertiesprocessor.h"
#include "llpanelclassified.h"
#include "llpanelpick.h"
#include "llpanelgrouplandmoney.h"
#include "llpanelgroupnotices.h"
#include "llpreview.h"
#include "llpreviewscript.h"
#include "llproxy.h"
#include "llproductinforequest.h"
#include "llselectmgr.h"
#include "llsky.h"
#include "llstatview.h"
#include "llstatusbar.h"		// sendMoneyBalanceRequest(), owns L$ balance
#include "llsurface.h"
#include "lltexturecache.h"
#include "lltexturefetch.h"
#include "lltoolmgr.h"
#include "lltrans.h"
#include "llui.h"
#include "llurldispatcher.h"
#include "llurlentry.h"
#include "llslurl.h"
#include "llurlhistory.h"
#include "llurlwhitelist.h"
#include "llvieweraudio.h"
#include "llviewerassetstorage.h"
#include "llviewercamera.h"
#include "llviewerdisplay.h"
#include "llviewergenericmessage.h"
#include "llviewergesture.h"
#include "llviewertexturelist.h"
#include "llviewermedia.h"
#include "llviewermenu.h"
#include "llviewermessage.h"
#include "llviewernetwork.h"
#include "llviewerobjectlist.h"
#include "llviewerparcelmedia.h"
#include "llviewerparcelmgr.h"
#include "llviewerregion.h"
#include "llviewerstats.h"
#include "llviewerthrottle.h"
#include "llviewerwindow.h"
#include "llvoavatar.h"
#include "llvoavatarself.h"
#include "llweb.h"
#include "llworld.h"
#include "llworldmapmessage.h"
#include "llxfermanager.h"
#include "pipeline.h"
#include "llappviewer.h"
#include "llfasttimerview.h"
#include "llfloatermap.h"
#include "llweb.h"
#include "llvoiceclient.h"
#include "llnamelistctrl.h"
#include "llnamebox.h"
#include "llnameeditor.h"
#include "llpostprocess.h"
#include "llwlparammanager.h"
#include "llwaterparammanager.h"
#include "llagentlanguage.h"
#include "llwearable.h"
#include "llinventorybridge.h"
#include "llappearancemgr.h"
#include "llavatariconctrl.h"
#include "llvoicechannel.h"
#include "llpathfindingmanager.h"

#include "lllogin.h"
#include "llevents.h"
#include "llstartuplistener.h"
#include "lltoolbarview.h"
#include "llexperiencelog.h"

#if LL_WINDOWS
#include "lldxhardware.h"
#endif

// Firestorm includes
#if HAS_GROWL
#include "growlmanager.h"
#endif

#include "fscommon.h"
#include "fsdata.h"
#include "fsfloatercontacts.h"
#include "fsfloaterimcontainer.h"
#include "fsfloaternearbychat.h"
#include "fsfloatersearch.h"
#include "fslslbridge.h"
#include "fsradar.h"
#include "fsregistrarutils.h"
#include "fsscriptlibrary.h"
#include "fswsassetblacklist.h"
#include "lggcontactsets.h"
#include "llfloatersearch.h"
#include "llfloatersidepanelcontainer.h"
#include "llnotificationmanager.h"
#include "lltoolbarview.h"
#include "NACLantispam.h"
#include "rlvhandler.h"
#include "streamtitledisplay.h"
#include "tea.h"

//
// exported globals
//
bool gAgentMovementCompleted = false;
S32  gMaxAgentGroups;

std::string SCREEN_HOME_FILENAME = "screen_home.bmp";
std::string SCREEN_LAST_FILENAME = "screen_last.bmp";

LLPointer<LLViewerTexture> gStartTexture;

//
// Imported globals
//
extern S32 gStartImageWidth;
extern S32 gStartImageHeight;
extern std::string gWindowTitle;

//
// local globals
//
static bool gGotUseCircuitCodeAck = false;
static std::string sInitialOutfit;
static std::string sInitialOutfitGender;	// "male" or "female"
static boost::signals2::connection sWearablesLoadedCon;

static bool gUseCircuitCallbackCalled = false;

EStartupState LLStartUp::gStartupState = STATE_FIRST;
LLSLURL LLStartUp::sStartSLURL;
std::string LLStartUp::sStartSLURLString;

static LLPointer<LLCredential> gUserCredential;
static std::string gDisplayName;
static BOOL gRememberPassword = TRUE;     

static U64 gFirstSimHandle = 0;
static LLHost gFirstSim;
static std::string gFirstSimSeedCap;
static LLVector3 gAgentStartLookAt(1.0f, 0.f, 0.f);
static std::string gAgentStartLocation = "safe";
static bool mLoginStatePastUI = false;

const S32 DEFAULT_MAX_AGENT_GROUPS = 25;

boost::scoped_ptr<LLEventPump> LLStartUp::sStateWatcher(new LLEventStream("StartupState"));
boost::scoped_ptr<LLStartupListener> LLStartUp::sListener(new LLStartupListener());
boost::scoped_ptr<LLViewerStats::PhaseMap> LLStartUp::sPhases(new LLViewerStats::PhaseMap);

//
// local function declaration
//

void login_show();
void login_callback(S32 option, void* userdata);
//void show_first_run_dialog();	// <FS:CR> Unused in Firestorm
bool first_run_dialog_callback(const LLSD& notification, const LLSD& response);
void set_startup_status(const F32 frac, const std::string& string, const std::string& msg);
bool login_alert_status(const LLSD& notification, const LLSD& response);
void login_packet_failed(void**, S32 result);
void use_circuit_callback(void**, S32 result);
void register_viewer_callbacks(LLMessageSystem* msg);
void asset_callback_nothing(LLVFS*, const LLUUID&, LLAssetType::EType, void*, S32);
bool callback_choose_gender(const LLSD& notification, const LLSD& response);
void init_start_screen(S32 location_id);
void release_start_screen();
void reset_login();
LLSD transform_cert_args(LLPointer<LLCertificate> cert);
void general_cert_done(const LLSD& notification, const LLSD& response);
void trust_cert_done(const LLSD& notification, const LLSD& response);
void apply_udp_blacklist(const std::string& csv);
// <FS:CR> Aurora Sim
//bool process_login_success_response();
bool process_login_success_response(U32 &first_sim_size_x, U32 &first_sim_size_y);
// </FS:CR> Aurora Sim
void transition_back_to_login_panel(const std::string& emsg);

void callback_cache_name(const LLUUID& id, const std::string& full_name, bool is_group)
{
	LLNameBox::refreshAll(id, full_name, is_group);
	LLNameEditor::refreshAll(id, full_name, is_group);
	
	// TODO: Actually be intelligent about the refresh.
	// For now, just brute force refresh the dialogs.
	dialog_refresh_all();
}

//
// exported functionality
//

//
// local classes
//

namespace
{
	class LLNullHTTPSender : public LLHTTPSender
	{
		virtual void send(const LLHost& host, 
						  const std::string& message, const LLSD& body, 
						  LLHTTPClient::ResponderPtr response) const
		{
			LL_WARNS("AppInit") << " attemped to send " << message << " to " << host
					<< " with null sender" << LL_ENDL;
		}
	};
}

// <AW: opensim>
static bool sGridListRequestReady = false;
class GridListRequestResponder : public LLHTTPClient::Responder
{
public:
	//If we get back a normal response, handle it here
	virtual void httpSuccess()
	{
		std::string filename = gDirUtilp->getExpandedFilename(LL_PATH_USER_SETTINGS, "grids.remote.xml");

		llofstream out_file;
		out_file.open(filename.c_str());
		LLSDSerialize::toPrettyXML(getContent(), out_file);
		out_file.close();
		LL_INFOS() << "GridListRequest: got new list." << LL_ENDL;
		sGridListRequestReady = true;
	}

	//If we get back an error (not found, etc...), handle it here
	virtual void httpFailure()
	{
		sGridListRequestReady = true;
		if (HTTP_NOT_MODIFIED == getStatus())
		{
			LL_DEBUGS("GridManager") << "<- no error :P ... GridListRequest: List not modified since last session" << LL_ENDL;
		}
		else
			LL_WARNS() << "GridListRequest::error("<< getStatus() << ": " << getReason() << ")" << LL_ENDL;
	}
};
// </AW: opensim>

// <FS:PP>
class SLGridStatusResponder : public LLHTTPClient::Responder
{
public:
	virtual void completedRaw(const LLChannelDescriptors& channels, const LLIOPipe::buffer_ptr_t& buffer)
	{
		S32 status = getStatus();
		if (!isGoodStatus() && status != HTTP_NOT_MODIFIED)
		{
			if (status == HTTP_INTERNAL_ERROR)
			{
				reportToNearbyChat(LLTrans::getString("SLGridStatusTimedOut"));
			}
			else
			{
				LLStringUtil::format_map_t args;
				args["STATUS"] = llformat("%d", status);
				reportToNearbyChat(LLTrans::getString("SLGridStatusOtherError", args));
			}
			LL_WARNS("SLGridStatusResponder") << "Error - status " << status << LL_ENDL;
			return;
		}

		S32 outputSize = buffer->countAfter(channels.in(), NULL);
		if (outputSize <= 0)
		{
			reportToNearbyChat(LLTrans::getString("SLGridStatusInvalidMsg"));
			LL_WARNS("SLGridStatusResponder") << "Error - empty output" << LL_ENDL;
			return;
		}

		LLBufferStream istr(channels, buffer.get());
		std::stringstream strstrm;
		strstrm << istr.rdbuf();
		std::string fetchedNews = strstrm.str();

		size_t itemStart = fetchedNews.find("<item>");
		size_t itemEnd = fetchedNews.find("</item>");
		if (itemEnd != std::string::npos && itemStart != std::string::npos)
		{
			// Isolate latest news data
			itemStart += 6;
			std::string theNews = fetchedNews.substr(itemStart, itemEnd - itemStart);

			// Check for and remove CDATA characters if they're present
			size_t titleStart = theNews.find("<title><![CDATA[");
			if (titleStart != std::string::npos)
			{
				theNews.replace(titleStart, 16, "<title>");
			}
			size_t titleEnd = theNews.find("]]></title>");
			if (titleEnd != std::string::npos)
			{
				theNews.replace(titleEnd, 11, "</title>");
			}
			size_t descStart = theNews.find("<description><![CDATA[");
			if (descStart != std::string::npos)
			{
				theNews.replace(descStart, 22, "<description>");
			}
			size_t descEnd = theNews.find("]]></description>");
			if (descEnd != std::string::npos)
			{
				theNews.replace(descEnd, 17, "</description>");
			}
			size_t linkStart = theNews.find("<link><![CDATA[");
			if (linkStart != std::string::npos)
			{
				theNews.replace(linkStart, 15, "<link>");
			}
			size_t linkEnd = theNews.find("]]></link>");
			if (linkEnd != std::string::npos)
			{
				theNews.replace(linkEnd, 10, "</link>");
			}

			// Get indexes
			titleStart = theNews.find("<title>");
			descStart = theNews.find("<description>");
			linkStart = theNews.find("<link>");
			titleEnd = theNews.find("</title>");
			descEnd = theNews.find("</description>");
			linkEnd = theNews.find("</link>");

			if (titleStart != std::string::npos &&
				descStart != std::string::npos &&
				linkStart != std::string::npos &&
				titleEnd != std::string::npos &&
				descEnd != std::string::npos &&
				linkEnd != std::string::npos)
			{
				titleStart += 7;
				descStart += 13;
				linkStart += 6;
				std::string newsTitle = theNews.substr(titleStart, titleEnd - titleStart);
				std::string newsDesc = theNews.substr(descStart, descEnd - descStart);
				std::string newsLink = theNews.substr(linkStart, linkEnd - linkStart);
				LLStringUtil::trim(newsTitle);
				LLStringUtil::trim(newsDesc);
				LLStringUtil::trim(newsLink);
				reportToNearbyChat("[ " + newsTitle + " ] " + newsDesc + " [ " + newsLink + " ]");
			}
			else
			{
				reportToNearbyChat(LLTrans::getString("SLGridStatusInvalidMsg"));
				LL_WARNS("SLGridStatusResponder") << "Error - inner tag(s) missing" << LL_ENDL;
			}
		}
		else
		{
			reportToNearbyChat(LLTrans::getString("SLGridStatusInvalidMsg"));
			LL_WARNS("SLGridStatusResponder") << "Error - output without </item>" << LL_ENDL;
		}
	}
};
// </FS:PP>

void update_texture_fetch()
{
	LLAppViewer::getTextureCache()->update(1); // unpauses the texture cache thread
	LLAppViewer::getImageDecodeThread()->update(1); // unpauses the image thread
	LLAppViewer::getTextureFetch()->update(1); // unpauses the texture fetch thread
	gTextureList.updateImages(0.10f);
}

void set_flags_and_update_appearance()
{
	LLAppearanceMgr::instance().setAttachmentInvLinkEnable(true);
	LLAppearanceMgr::instance().updateAppearanceFromCOF(true, true, no_op);
}

// Returns false to skip other idle processing. Should only return
// true when all initialization done.
bool idle_startup()
{
	const F32 PRECACHING_DELAY = gSavedSettings.getF32("PrecachingDelay");
	static LLTimer timeout;

	static LLTimer login_time;

	// until this is encapsulated, this little hack for the
	// auth/transform loop will do.
	static F32 progress = 0.10f;

	static std::string auth_desc;
	static std::string auth_message;

// <FS:CR> Aurora Sim
	static U32 first_sim_size_x = 256;
	static U32 first_sim_size_y = 256;
// </FS:CR> Aurora Sim
	static LLVector3 initial_sun_direction(1.f, 0.f, 0.f);
	static LLVector3 agent_start_position_region(10.f, 10.f, 10.f);		// default for when no space server

	// last location by default
	static S32  agent_location_id = START_LOCATION_ID_LAST;

	static bool show_connect_box = true;

	//static bool stipend_since_login = false;

	// HACK: These are things from the main loop that usually aren't done
	// until initialization is complete, but need to be done here for things
	// to work.
	gIdleCallbacks.callFunctions();
	gViewerWindow->updateUI();
	LLMortician::updateClass();

	const std::string delims (" ");
	std::string system;
	int begIdx, endIdx;
	std::string osString = LLAppViewer::instance()->getOSInfo().getOSStringSimple();

	begIdx = osString.find_first_not_of (delims);
	endIdx = osString.find_first_of (delims, begIdx);
	system = osString.substr (begIdx, endIdx - begIdx);
	system += "Locale";

	LLStringUtil::setLocale (LLTrans::getString(system));

	//note: Removing this line will cause incorrect button size in the login screen. -- bao.
	gTextureList.updateImages(0.01f) ;

	if ( STATE_FIRST == LLStartUp::getStartupState() )
	{
		static bool first_call = true;
		if (first_call)
		{
			// Other phases get handled when startup state changes,
			// need to capture the initial state as well.
			LLStartUp::getPhases().startPhase(LLStartUp::getStartupStateString());
			first_call = false;
		}

		gViewerWindow->showCursor(); 
		gViewerWindow->getWindow()->setCursor(UI_CURSOR_WAIT);

		std::string beamsFolder(gDirUtilp->getExpandedFilename(LL_PATH_USER_SETTINGS, "beams",""));
		LLFile::mkdir(beamsFolder.c_str());
		
		std::string beamsColorsFolder(gDirUtilp->getExpandedFilename(LL_PATH_USER_SETTINGS, "beamsColors",""));
		LLFile::mkdir(beamsColorsFolder.c_str());


		/////////////////////////////////////////////////
		//
		// Initialize stuff that doesn't need data from simulators
		//
		std::string lastGPU = gSavedSettings.getString("LastGPUString");
		std::string thisGPU = LLFeatureManager::getInstance()->getGPUString();
		
// [RLVa:KB] - Checked: 2010-02-27 (RLVa-1.2.0a) | Modified: RLVa-0.2.1d
		if ( (gSavedSettings.controlExists(RLV_SETTING_MAIN)) && (gSavedSettings.getBOOL(RLV_SETTING_MAIN)) )
		{
			rlv_handler_t::setEnabled(TRUE);
		}
// [/RLVa:KB]

#if HAS_GROWL
		GrowlManager::initiateManager();
#endif

		// <FS:Ansariel> Store current font and skin for system info (FIRE-6806)
		gSavedSettings.setString("FSInternalFontSettingsFile", gSavedSettings.getString("FSFontSettingsFile"));
		gSavedSettings.setString("FSInternalSkinCurrent", gSavedSettings.getString("FSSkinCurrentReadableName"));
		gSavedSettings.setString("FSInternalSkinCurrentTheme", gSavedSettings.getString("FSSkinCurrentThemeReadableName"));
		// </FS:Ansariel>
		
		if (LLFeatureManager::getInstance()->isSafe())
		{
			LLNotificationsUtil::add("DisplaySetToSafe");
		}
		else if ((gSavedSettings.getS32("LastFeatureVersion") < LLFeatureManager::getInstance()->getVersion()) &&
				 (gSavedSettings.getS32("LastFeatureVersion") != 0))
		{
			LLNotificationsUtil::add("DisplaySetToRecommendedFeatureChange");
		}
		else if ( ! lastGPU.empty() && (lastGPU != thisGPU))
		{
			LLSD subs;
			subs["LAST_GPU"] = lastGPU;
			subs["THIS_GPU"] = thisGPU;
			LLNotificationsUtil::add("DisplaySetToRecommendedGPUChange", subs);
		}
		else if (!gViewerWindow->getInitAlert().empty())
		{
			LLNotificationsUtil::add(gViewerWindow->getInitAlert());
		}
			
		//-------------------------------------------------
		// Init the SOCKS 5 proxy if the user has configured
		// one. We need to do this early in case the user
		// is using SOCKS for HTTP so we get the login
		// screen and HTTP tables via SOCKS.
		//-------------------------------------------------
		LLStartUp::startLLProxy();

		gSavedSettings.setS32("LastFeatureVersion", LLFeatureManager::getInstance()->getVersion());
		gSavedSettings.setString("LastGPUString", thisGPU);

		// load dynamic GPU/feature tables from website (S3)
		LLFeatureManager::getInstance()->fetchHTTPTables();
		
		std::string xml_file = LLUI::locateSkin("xui_version.xml");
		LLXMLNodePtr root;
		bool xml_ok = false;
		if (LLXMLNode::parseFile(xml_file, root, NULL))
		{
			if( (root->hasName("xui_version") ) )
			{
				std::string value = root->getValue();
				F32 version = 0.0f;
				LLStringUtil::convertToF32(value, version);
				if (version >= 1.0f)
				{
					xml_ok = true;
				}
			}
		}
		if (!xml_ok)
		{
			// If XML is bad, there's a good possibility that notifications.xml is ALSO bad.
			// If that's so, then we'll get a fatal error on attempting to load it, 
			// which will display a nontranslatable error message that says so.
			// Otherwise, we'll display a reasonable error message that IS translatable.
			LLAppViewer::instance()->earlyExit("BadInstallation");
		}
		//
		// Statistics stuff
		//

		// Load autopilot and stats stuff
		gAgentPilot.load();

		//gErrorStream.setTime(gSavedSettings.getBOOL("LogTimestamps"));

		// Load the throttle settings
		gViewerThrottle.load();

		if (ll_init_ares() == NULL || !gAres->isInitialized())
		{
			std::string diagnostic = "Could not start address resolution system";
			LL_WARNS("AppInit") << diagnostic << LL_ENDL;
			LLAppViewer::instance()->earlyExit("LoginFailedNoNetwork", LLSD().with("DIAGNOSTIC", diagnostic));
		}
		
		//
		// Initialize messaging system
		//
		LL_DEBUGS("AppInit") << "Initializing messaging system..." << LL_ENDL;

		std::string message_template_path = gDirUtilp->getExpandedFilename(LL_PATH_APP_SETTINGS,"message_template.msg");

		LLFILE* found_template = NULL;
		found_template = LLFile::fopen(message_template_path, "r");		/* Flawfinder: ignore */
		
		#if LL_WINDOWS
			// On the windows dev builds, unpackaged, the message_template.msg 
			// file will be located in:
			// build-vc**/newview/<config>/app_settings
			if (!found_template)
			{
				message_template_path = gDirUtilp->getExpandedFilename(LL_PATH_EXECUTABLE, "app_settings", "message_template.msg");
				found_template = LLFile::fopen(message_template_path.c_str(), "r");		/* Flawfinder: ignore */
			}	
		#elif LL_DARWIN
			// On Mac dev builds, message_template.msg lives in:
			// indra/build-*/newview/<config>/Second Life/Contents/Resources/app_settings
			if (!found_template)
			{
				message_template_path =
					gDirUtilp->getExpandedFilename(LL_PATH_EXECUTABLE,
												   "../Resources/app_settings",
												   "message_template.msg");
				found_template = LLFile::fopen(message_template_path.c_str(), "r");		/* Flawfinder: ignore */
			}		
		#endif

		if (found_template)
		{
			fclose(found_template);

			U32 port = gSavedSettings.getU32("UserConnectionPort");

			if ((NET_USE_OS_ASSIGNED_PORT == port) &&   // if nothing specified on command line (-port)
			    (gSavedSettings.getBOOL("ConnectionPortEnabled")))
			  {
			    port = gSavedSettings.getU32("ConnectionPort");
			  }

			LLHTTPSender::setDefaultSender(new LLNullHTTPSender());

			// TODO parameterize 
			const F32 circuit_heartbeat_interval = 5;
			const F32 circuit_timeout = 100;

			const LLUseCircuitCodeResponder* responder = NULL;
			bool failure_is_fatal = true;
			
			if(!start_messaging_system(
				   message_template_path,
				   port,
				   LLVersionInfo::getMajor(),
				   LLVersionInfo::getMinor(),
				   LLVersionInfo::getPatch(),
				   FALSE,
				   std::string(),
				   responder,
				   failure_is_fatal,
				   circuit_heartbeat_interval,
				   circuit_timeout))
			{
				std::string diagnostic = llformat(" Error: %d", gMessageSystem->getErrorCode());
				LL_WARNS("AppInit") << diagnostic << LL_ENDL;
				LLAppViewer::instance()->earlyExit("LoginFailedNoNetwork", LLSD().with("DIAGNOSTIC", diagnostic));
			}

			#if LL_WINDOWS
				// On the windows dev builds, unpackaged, the message.xml file will 
				// be located in indra/build-vc**/newview/<config>/app_settings.
				std::string message_path = gDirUtilp->getExpandedFilename(LL_PATH_APP_SETTINGS,"message.xml");
							
				if (!LLFile::isfile(message_path.c_str())) 
				{
					LLMessageConfig::initClass("viewer", gDirUtilp->getExpandedFilename(LL_PATH_EXECUTABLE, "app_settings", ""));
				}
				else
				{
					LLMessageConfig::initClass("viewer", gDirUtilp->getExpandedFilename(LL_PATH_APP_SETTINGS, ""));
				}
			#else			
				LLMessageConfig::initClass("viewer", gDirUtilp->getExpandedFilename(LL_PATH_APP_SETTINGS, ""));
			#endif

		}
		else
		{
			LLAppViewer::instance()->earlyExit("MessageTemplateNotFound", LLSD().with("PATH", message_template_path));
		}

		if(gMessageSystem && gMessageSystem->isOK())
		{
			// Initialize all of the callbacks in case of bad message
			// system data
			LLMessageSystem* msg = gMessageSystem;
			msg->setExceptionFunc(MX_UNREGISTERED_MESSAGE,
								  invalid_message_callback,
								  NULL);
			msg->setExceptionFunc(MX_PACKET_TOO_SHORT,
								  invalid_message_callback,
								  NULL);

			// running off end of a packet is now valid in the case
			// when a reader has a newer message template than
			// the sender
			/*msg->setExceptionFunc(MX_RAN_OFF_END_OF_PACKET,
								  invalid_message_callback,
								  NULL);*/
			msg->setExceptionFunc(MX_WROTE_PAST_BUFFER_SIZE,
								  invalid_message_callback,
								  NULL);

			if (gSavedSettings.getBOOL("LogMessages"))
			{
				LL_DEBUGS("AppInit") << "Message logging activated!" << LL_ENDL;
				msg->startLogging();
			}

			// start the xfer system. by default, choke the downloads
			// a lot...
			const S32 VIEWER_MAX_XFER = 3;
			start_xfer_manager(gVFS);
			gXferManager->setMaxIncomingXfers(VIEWER_MAX_XFER);
			F32 xfer_throttle_bps = gSavedSettings.getF32("XferThrottle");
			if (xfer_throttle_bps > 1.f)
			{
				gXferManager->setUseAckThrottling(TRUE);
				gXferManager->setAckThrottleBPS(xfer_throttle_bps);
			}
			gAssetStorage = new LLViewerAssetStorage(msg, gXferManager, gVFS, gStaticVFS);


			F32 dropPercent = gSavedSettings.getF32("PacketDropPercentage");
			msg->mPacketRing.setDropPercentage(dropPercent);

            F32 inBandwidth = gSavedSettings.getF32("InBandwidth"); 
            F32 outBandwidth = gSavedSettings.getF32("OutBandwidth"); 
			if (inBandwidth != 0.f)
			{
				LL_DEBUGS("AppInit") << "Setting packetring incoming bandwidth to " << inBandwidth << LL_ENDL;
				msg->mPacketRing.setUseInThrottle(TRUE);
				msg->mPacketRing.setInBandwidth(inBandwidth);
			}
			if (outBandwidth != 0.f)
			{
				LL_DEBUGS("AppInit") << "Setting packetring outgoing bandwidth to " << outBandwidth << LL_ENDL;
				msg->mPacketRing.setUseOutThrottle(TRUE);
				msg->mPacketRing.setOutBandwidth(outBandwidth);
			}
		}

		LL_INFOS("AppInit") << "Message System Initialized." << LL_ENDL;

		// <FS:Techwolf Lupindo> load global xml data
		FSData::instance().startDownload();
		// </FS:Techwolf Lupindo>

// <AW: opensim>
		if(!gSavedSettings.getBOOL("GridListDownload"))
		{
			sGridListRequestReady = true;
		}
		else
		{
			std::string filename = gDirUtilp->getExpandedFilename(LL_PATH_USER_SETTINGS, "grids.remote.xml");

			llstat file_stat; //platform independent wrapper for stat
			time_t last_modified = 0;

			if(!LLFile::stat(filename, &file_stat))//exists
			{
				last_modified = file_stat.st_mtime;
			}

			std::string url = gSavedSettings.getString("GridListDownloadURL");
			LLHTTPClient::getIfModified(url, new GridListRequestResponder(), last_modified );
		}
#ifdef OPENSIM // <FS:AW optional opensim support>
		// Fetch grid infos as needed
		LLGridManager::getInstance()->initGrids();
		LLStartUp::setStartupState( STATE_FETCH_GRID_INFO );
// <FS:AW optional opensim support>
#else
		LLGridManager::getInstance()->initialize(std::string());
		// <FS:Techwolf Lupindo> fsdata support
		//LLStartUp::setStartupState( STATE_AUDIO_INIT );
		LLStartUp::setStartupState( STATE_FETCH_GRID_INFO );
		// </FS:Techwolf Lupindo>
#endif // OPENSIM 
// </FS:AW optional opensim support>
	}

	if (STATE_FETCH_GRID_INFO == LLStartUp::getStartupState())
	{
 // <FS:AW optional opensim support>
		static LLFrameTimer grid_timer;

		const F32 grid_time = grid_timer.getElapsedTimeF32();
		const F32 MAX_WAIT_TIME = 15.f;//don't wait forever

		if(grid_time > MAX_WAIT_TIME ||
#ifdef OPENSIM
			( sGridListRequestReady && LLGridManager::getInstance()->isReadyToLogin() &&
#endif 		// <FS:Techwolf Lupindo> fsdata support
		    FSData::instance().getFSDataDone())
#ifdef OPENSIM
						      )
#endif		// </FS:Techwolf Lupindo>
		{
			LLStartUp::setStartupState( STATE_AUDIO_INIT );
		}
		else
		{
			ms_sleep(1);
			return FALSE;
		}
// <FS:AW optional opensim support>
	}

	if (STATE_AUDIO_INIT == LLStartUp::getStartupState())
	{

		// parsing slurls depending on the grid obviously 
		// only works after we have a grid list
		// Anyway this belongs into the gridmanager as soon as 
		// it is cleaner
		
		if(!LLStartUp::getStartSLURLString().empty())
		{
			LLStartUp::setStartSLURL(LLStartUp::getStartSLURLString());
		}		
// </AW: opensim>

		//-------------------------------------------------
		// Init audio, which may be needed for prefs dialog
		// or audio cues in connection UI.
		//-------------------------------------------------

		if (FALSE == gSavedSettings.getBOOL("NoAudio"))
		{
			delete gAudiop;
			gAudiop = NULL;

#ifdef LL_FMODEX		
#if !LL_WINDOWS
			if (NULL == getenv("LL_BAD_FMODEX_DRIVER"))
#endif // !LL_WINDOWS
			{
				gAudiop = (LLAudioEngine *) new LLAudioEngine_FMODEX(gSavedSettings.getBOOL("FMODExProfilerEnable"));
			}
#endif

#ifdef LL_OPENAL
#if !LL_WINDOWS
			// if (NULL == getenv("LL_BAD_OPENAL_DRIVER"))
			if (!gAudiop && NULL == getenv("LL_BAD_OPENAL_DRIVER"))
#endif // !LL_WINDOWS
			{
				gAudiop = (LLAudioEngine *) new LLAudioEngine_OpenAL();
			}
#endif
            
			if (gAudiop)
			{
#if LL_WINDOWS
				// FMOD Ex on Windows needs the window handle to stop playing audio
				// when window is minimized. JC
				void* window_handle = (HWND)gViewerWindow->getPlatformWindow();
#else
				void* window_handle = NULL;
#endif
				bool init = gAudiop->init(kAUDIO_NUM_SOURCES, window_handle);
				if(init)
				{
					gAudiop->setMuted(TRUE);
				}
				else
				{
					LL_WARNS("AppInit") << "Unable to initialize audio engine" << LL_ENDL;
					delete gAudiop;
					gAudiop = NULL;
				}

				if (gAudiop)
				{
					// if the audio engine hasn't set up its own preferred handler for streaming audio then set up the generic streaming audio implementation which uses media plugins
					if (NULL == gAudiop->getStreamingAudioImpl())
					{
						LL_INFOS("AppInit") << "Using media plugins to render streaming audio" << LL_ENDL;
						gAudiop->setStreamingAudioImpl(new LLStreamingAudio_MediaPlugins());
					}
				}
			}
		}
		
		LL_INFOS("AppInit") << "Audio Engine Initialized." << LL_ENDL;
		
		if (LLTimer::knownBadTimer())
		{
			LL_WARNS("AppInit") << "Unreliable timers detected (may be bad PCI chipset)!!" << LL_ENDL;
		}

		//
		// Log on to system
		//
		if (gUserCredential.isNull())
		{
			gUserCredential = gLoginHandler.initializeLoginInfo();
		}
		// Previous initializeLoginInfo may have generated user credentials.  Re-check them.
		if (gUserCredential.isNull())
		{
			show_connect_box = TRUE;
		}
		else if (gSavedSettings.getBOOL("AutoLogin"))  
		{
			// <FS:Ansariel> Option to not save password if using login cmdline switch;
			//               gLoginHandler.initializeLoginInfo() sets AutoLogin to TRUE,
			//               so we end up here!
			//gRememberPassword = TRUE;
			//gSavedSettings.setBOOL("RememberPassword", TRUE);                                                      
			if (gSavedSettings.getBOOL("FSLoginDontSavePassword"))
			{
				gRememberPassword = FALSE;
			}
			else
			{
				gRememberPassword = TRUE;
				gSavedSettings.setBOOL("RememberPassword", TRUE);
			}
			// </FS:Ansariel>

			show_connect_box = false;    			
		}
		else 
		{
			gRememberPassword = gSavedSettings.getBOOL("RememberPassword");
			show_connect_box = TRUE;
		}
		// Go to the next startup state
		LLStartUp::setStartupState( STATE_BROWSER_INIT );
		return FALSE;
	}

	
	if (STATE_BROWSER_INIT == LLStartUp::getStartupState())
	{
		LL_DEBUGS("AppInit") << "STATE_BROWSER_INIT" << LL_ENDL;
		std::string msg = LLTrans::getString("LoginInitializingBrowser");
		set_startup_status(0.03f, msg.c_str(), gAgent.mMOTD.c_str());
		display_startup();
		// LLViewerMedia::initBrowser();
		LLStartUp::setStartupState( STATE_LOGIN_SHOW );
		return FALSE;
	}


	if (STATE_LOGIN_SHOW == LLStartUp::getStartupState())
	{
		LL_DEBUGS("AppInit") << "Initializing Window, show_connect_box = "
							 << show_connect_box << LL_ENDL;

		// if we've gone backwards in the login state machine, to this state where we show the UI
		// AND the debug setting to exit in this case is true, then go ahead and bail quickly
		if ( mLoginStatePastUI && gSavedSettings.getBOOL("QuitOnLoginActivated") )
		{
			LL_DEBUGS("AppInit") << "taking QuitOnLoginActivated exit" << LL_ENDL;
			// no requirement for notification here - just exit
			LLAppViewer::instance()->earlyExitNoNotify();
		}

		gViewerWindow->getWindow()->setCursor(UI_CURSOR_ARROW);

		// Login screen needs menus for preferences, but we can enter
		// this startup phase more than once.
		if (gLoginMenuBarView == NULL)
		{
			// <FS:Zi> Moved this to initBase() in llviewerwindow.cpp to get the edit menu set up
			//         before any text widget uses it
			// initialize_spellcheck_menu();
			// initialize_edit_menu();
			// </FS:Zi>
			display_startup();
			init_menus();
			display_startup();
		}

		if (show_connect_box)
		{
			LL_DEBUGS("AppInit") << "show_connect_box on" << LL_ENDL;
			// Load all the name information out of the login view
			// NOTE: Hits "Attempted getFields with no login view shown" warning, since we don't
			// show the login view until login_show() is called below.  
			if (gUserCredential.isNull())                                                                          
			{                                                  
				LL_DEBUGS("AppInit") << "loading credentials from gLoginHandler" << LL_ENDL;
				display_startup();
				gUserCredential = gSecAPIHandler->loadCredential(gSavedSettings.getString("UserLoginInfo"));
				display_startup();
			}     
			// Make sure the process dialog doesn't hide things
			display_startup();
			gViewerWindow->setShowProgress(FALSE, FALSE);
			display_startup();
			// Show the login dialog
			login_show();
			display_startup();
			// connect dialog is already shown, so fill in the names
			if (gUserCredential.notNull())
			{
// <FS:CR>
				//LLPanelLogin::setFields( gUserCredential, gRememberPassword);
				FSPanelLogin::setFields(gUserCredential);
// </FS:CR>
			}
			display_startup();
			// <FS:Ansariel> [FS Login Panel]
			//LLPanelLogin::giveFocus();
			FSPanelLogin::giveFocus();
			// </FS:Ansariel> [FS Login Panel]

			// MAINT-3231 Show first run dialog only for Desura viewer
			if (gSavedSettings.getString("sourceid") == "1208_desura")
			{
				if (gSavedSettings.getBOOL("FirstLoginThisInstall"))
				{
					LL_INFOS("AppInit") << "FirstLoginThisInstall, calling show_first_run_dialog()" << LL_ENDL;
				// <FS:CR> Don't show first run dialog, ever, at all.
				//	show_first_run_dialog();
				}
				else
				{
					LL_DEBUGS("AppInit") << "FirstLoginThisInstall off" << LL_ENDL;
				}
			}

			LLStartUp::setStartupState( STATE_LOGIN_WAIT );		// Wait for user input
		}
		else
		{
			LL_DEBUGS("AppInit") << "show_connect_box off, skipping to STATE_LOGIN_CLEANUP" << LL_ENDL;
			// skip directly to message template verification
			LLStartUp::setStartupState( STATE_LOGIN_CLEANUP );
		}

		display_startup();
		gViewerWindow->setNormalControlsVisible( FALSE );	
		display_startup();
		gLoginMenuBarView->setVisible( TRUE );
		display_startup();
		gLoginMenuBarView->setEnabled( TRUE );
		display_startup();
		
		LLNotificationsUI::LLScreenChannelBase* chat_channel = LLNotificationsUI::LLChannelManager::getInstance()->findChannelByID(LLUUID(gSavedSettings.getString("NearByChatChannelUUID")));
		if(chat_channel)
		{
			chat_channel->removeToastsFromChannel();
		}

		show_debug_menus();
		display_startup();

		// Hide the splash screen
		LLSplashScreen::hide();
		display_startup();
		// Push our window frontmost
		gViewerWindow->getWindow()->show();
		display_startup();

		// DEV-16927.  The following code removes errant keystrokes that happen while the window is being 
		// first made visible.
#ifdef _WIN32
		MSG msg;
		while( PeekMessage( &msg, /*All hWnds owned by this thread */ NULL, WM_KEYFIRST, WM_KEYLAST, PM_REMOVE ) )
		{ }
		display_startup();
#endif
		timeout.reset();
		return FALSE;
	}

	if (STATE_LOGIN_WAIT == LLStartUp::getStartupState())
	{
		// when we get to this state, we've already been past the login UI
		// (possiblely automatically) - flag this so we can test in the 
		// STATE_LOGIN_SHOW state if we've gone backwards
		mLoginStatePastUI = true;

		// Don't do anything.  Wait for the login view to call the login_callback,
		// which will push us to the next state.
		display_startup();
		// Sleep so we don't spin the CPU
		ms_sleep(1);
		return FALSE;
	}

	if (STATE_LOGIN_CLEANUP == LLStartUp::getStartupState())
	{
		// Post login screen, we should see if any settings have changed that may
		// require us to either start/stop or change the socks proxy. As various communications
		// past this point may require the proxy to be up.
		if (!LLStartUp::startLLProxy())
		{
			// Proxy start up failed, we should now bail the state machine
			// startLLProxy() will have reported an error to the user
			// already, so we just go back to the login screen. The user
			// could then change the preferences to fix the issue.

			LLStartUp::setStartupState(STATE_LOGIN_SHOW);
			return FALSE;
		}

		// reset the values that could have come in from a slurl
		// DEV-42215: Make sure they're not empty -- gUserCredential
		// might already have been set from gSavedSettings, and it's too bad
		// to overwrite valid values with empty strings.

		if (show_connect_box)
		{
			// TODO if not use viewer auth
			// Load all the name information out of the login view
			// <FS:Ansariel> [FS Login Panel]
			//LLPanelLogin::getFields(gUserCredential, gRememberPassword); 
			FSPanelLogin::getFields(gUserCredential, gRememberPassword); 
			// </FS:Ansariel> [FS Login Panel]
			// end TODO
	 
			// HACK: Try to make not jump on login
			gKeyboard->resetKeys();
		}

		// when we get to this state, we've already been past the login UI
		// (possiblely automatically) - flag this so we can test in the 
		// STATE_LOGIN_SHOW state if we've gone backwards
		mLoginStatePastUI = true;

		// save the credentials                                                                                        
		std::string userid = "unknown";                                                                                
		if(gUserCredential.notNull())                                                                                  
		{  
			userid = gUserCredential->userID();                                                                    
		}
		// <FS:Ansariel> Option to not save password if using login cmdline switch
		//gSavedSettings.setBOOL("RememberPassword", gRememberPassword);                                                 
		if (!gSavedSettings.getBOOL("FSLoginDontSavePassword"))
		{
			gSavedSettings.setBOOL("RememberPassword", gRememberPassword);
		}
		// </FS:Ansariel>
		LL_INFOS("AppInit") << "Attempting login as: " << userid << LL_ENDL;                                           
//		gDebugInfo["LoginName"] = userid;                                                                              
// [SL:KB] - Patch: Viewer-CrashReporting | Checked: 2010-11-16 (Catznip-2.6.0a) | Added: Catznip-2.4.0b
		if (gCrashSettings.getBOOL("CrashSubmitName"))
		{
			// Only include the agent name if the user consented
			gDebugInfo["LoginName"] = userid;                                                                              
		}
// [/SL:KB]

		// We don't save this version of the title because it'll
		//  be replaced later, we hope. -- TS
		size_t underscore_pos = userid.find_first_of('_');
		std::string display_id = userid.substr(0,underscore_pos);
		if ((underscore_pos != std::string::npos) &&
			(underscore_pos < userid.length()-1))
		{
			std::string id_last = userid.substr(underscore_pos+1);
			if (id_last.compare("Resident") != 0)
			{
				display_id = display_id + " " + id_last;
			}
		}
		gViewerWindow->setTitle(gWindowTitle+" - "+display_id);
         
		// create necessary directories
		// *FIX: these mkdir's should error check
// <FS:CR> Seperate user directories per grid on OS build
#ifdef OPENSIM
		std::string gridlabel = LLGridManager::getInstance()->getGridLabel();
		gDirUtilp->setLindenUserDir(userid, gridlabel);
#else
		gDirUtilp->setLindenUserDir(userid);
#endif // OPENSIM
// </FS:CR>
		LLFile::mkdir(gDirUtilp->getLindenUserDir());

		// As soon as directories are ready initialize notification storages
		LLPersistentNotificationStorage::getInstance()->initialize();
		LLDoNotDisturbNotificationStorage::getInstance()->initialize();

		// Set PerAccountSettingsFile to the default value.
		gSavedSettings.setString("PerAccountSettingsFile",
			gDirUtilp->getExpandedFilename(LL_PATH_PER_SL_ACCOUNT, 
				LLAppViewer::instance()->getSettingsFilename("Default", "PerAccount")));

		// Note: can't store warnings files per account because some come up before login
		
		// Overwrite default user settings with user settings								 
		LLAppViewer::instance()->loadSettingsFromDirectory("Account");

		// <FS:Ansariel> Restore bottom toolbar layout now he have the user settings
		LLLayoutStack* chat_bar_stack = gToolBarView->findChild<LLLayoutStack>("chat_bar_stack");
		if (chat_bar_stack)
		{
			chat_bar_stack->refreshFromSettings();
		}
		// </FS:Ansariel>

		// Convert 'LogInstantMessages' into 'KeepConversationLogTranscripts' for backward compatibility (CHUI-743).
		// <FS:CR> FIRE-11410 - Don't do this, handle it in settings restore and first run
		//LLControlVariablePtr logInstantMessagesControl = gSavedPerAccountSettings.getControl("LogInstantMessages");
		//if (logInstantMessagesControl.notNull())
		//{
		//	gSavedPerAccountSettings.setS32("KeepConversationLogTranscripts", logInstantMessagesControl->getValue() ? 2 : 1);
		//}

		// Need to set the LastLogoff time here if we don't have one.  LastLogoff is used for "Recent Items" calculation
		// and startup time is close enough if we don't have a real value.
		if (gSavedPerAccountSettings.getU32("LastLogoff") == 0)
		{
			gSavedPerAccountSettings.setU32("LastLogoff", time_corrected());
		}

		//Default the path if one isn't set.
		// *NOTE: unable to check variable differ from "InstantMessageLogPath" because it was
		// provided in pre 2.0 viewer. See EXT-6661
		if (gSavedPerAccountSettings.getString("InstantMessageLogPath").empty())
		{
			gDirUtilp->setChatLogsDir(gDirUtilp->getOSUserAppDir());
			gSavedPerAccountSettings.setString("InstantMessageLogPath", gDirUtilp->getChatLogsDir());
		}
		else
		{
			gDirUtilp->setChatLogsDir(gSavedPerAccountSettings.getString("InstantMessageLogPath"));		
		}
// <FS:CR> Seperate user directories per grid on OS build
#ifdef OPENSIM
		gDirUtilp->setPerAccountChatLogsDir(userid, gridlabel);
#else
		gDirUtilp->setPerAccountChatLogsDir(userid);
#endif // OPENSIM
// </FS:CR>		
		LLFile::mkdir(gDirUtilp->getChatLogsDir());
		LLFile::mkdir(gDirUtilp->getPerAccountChatLogsDir());

		// NaCl - Antispam
		NACLAntiSpamRegistry::instance();
		// NaCl End

		//good a place as any to create user windlight directories
		std::string user_windlight_path_name(gDirUtilp->getExpandedFilename( LL_PATH_USER_SETTINGS , "windlight", ""));
		LLFile::mkdir(user_windlight_path_name.c_str());		

		std::string user_windlight_skies_path_name(gDirUtilp->getExpandedFilename( LL_PATH_USER_SETTINGS , "windlight/skies", ""));
		LLFile::mkdir(user_windlight_skies_path_name.c_str());

		std::string user_windlight_water_path_name(gDirUtilp->getExpandedFilename( LL_PATH_USER_SETTINGS , "windlight/water", ""));
		LLFile::mkdir(user_windlight_water_path_name.c_str());

		std::string user_windlight_days_path_name(gDirUtilp->getExpandedFilename( LL_PATH_USER_SETTINGS , "windlight/days", ""));
		LLFile::mkdir(user_windlight_days_path_name.c_str());

		// <FS:WS> Initalize Account based asset_blacklist
		FSWSAssetBlacklist::getInstance()->init();

		// <FS:Techwolf Lupindo> load per grid data
		FSData::instance().downloadAgents();
		// </FS:Techwolf Lupindo>

		if (show_connect_box)
		{
			LLSLURL slurl;
			// WS: Close the Panel only, if we have DisableLoginScreens enabled. Else fade away.
			if(gSavedSettings.getBOOL("FSDisableLoginScreens"))
				// <FS:Ansariel> [FS Login Panel]
				//LLPanelLogin::closePanel();
				FSPanelLogin::closePanel();
				// </FS:Ansariel> [FS Login Panel]
		}

		
		// Load URL History File
		LLURLHistory::loadFile("url_history.xml");
		// Load location history 
		LLLocationHistory::getInstance()->load();

		// Load Avatars icons cache
		LLAvatarIconIDCache::getInstance()->load();
		
		// Load media plugin cookies
		LLViewerMedia::loadCookieFile();

		//-------------------------------------------------
		// Handle startup progress screen
		//-------------------------------------------------

		// on startup the user can request to go to their home,
		// their last location, or some URL "-url //sim/x/y[/z]"
		// All accounts have both a home and a last location, and we don't support
		// more locations than that.  Choose the appropriate one.  JC
// [RLVa:KB] - Checked: 2010-04-01 (RLVa-1.2.0c) | Modified: RLVa-0.2.1d
#ifndef RLV_EXTENSION_STARTLOCATION
		if (rlv_handler_t::isEnabled())
#else
		if ( (rlv_handler_t::isEnabled()) && (RlvSettings::getLoginLastLocation()) )
#endif // RLV_EXTENSION_STARTLOCATION
		{
			// Force login at the last location
			LLStartUp::setStartSLURL(LLSLURL(LLSLURL::SIM_LOCATION_LAST));
		}
// [/RLVa:KB]

		switch (LLStartUp::getStartSLURL().getType())
		  {
		  case LLSLURL::LOCATION:
		    agent_location_id = START_LOCATION_ID_URL;
		    break;
		  case LLSLURL::LAST_LOCATION:
		    agent_location_id = START_LOCATION_ID_LAST;
		    break;
		  default:
		    agent_location_id = START_LOCATION_ID_HOME;
		    break;
		  }

		gViewerWindow->getWindow()->setCursor(UI_CURSOR_WAIT);

		init_start_screen(agent_location_id);

		// Display the startup progress bar.
		gViewerWindow->setShowProgress(TRUE,!gSavedSettings.getBOOL("FSDisableLoginScreens"));
		gViewerWindow->setProgressCancelButtonVisible(TRUE, LLTrans::getString("Quit"));

		gViewerWindow->revealIntroPanel();

		// Ansariel: Update viewer help menu; Needed if logging
		//           in by autologin or on SL it would show
		//           the non-functional "About [CURRENT_GRID]"
		//           and "[CURRENT_GRID] Help" menu entries
		update_grid_help();

		// Poke the VFS, which could potentially block for a while if
		// Windows XP is acting up
		set_startup_status(0.07f, LLTrans::getString("LoginVerifyingCache"), LLStringUtil::null);
		display_startup();

		gVFS->pokeFiles();

		// <FS:Techwolf Lupindo> fsdata agents support
		//LLStartUp::setStartupState( STATE_LOGIN_AUTH_INIT );
		LLStartUp::setStartupState(STATE_AGENTS_WAIT);
		// </FS:Techwolf Lupindo>

		return FALSE;
	}

	// <FS:Techwolf Lupindo> fsdata support
	if (STATE_AGENTS_WAIT == LLStartUp::getStartupState())
	{
		static LLFrameTimer agents_timer;
		const F32 agents_time = agents_timer.getElapsedTimeF32();
		const F32 MAX_AGENTS_TIME = 15.f;

		if(agents_time > MAX_AGENTS_TIME || FSData::instance().getAgentsDone())
		{
			LLStartUp::setStartupState(STATE_LOGIN_AUTH_INIT);
		}
		else
		{
			ms_sleep(1);
			return FALSE;
		}
	}
	// </FS:Techwolf Lupindo>
	
	if(STATE_LOGIN_AUTH_INIT == LLStartUp::getStartupState())
	{
		gDebugInfo["GridName"] = LLGridManager::getInstance()->getGridId();

		// Update progress status and the display loop.
		auth_desc = LLTrans::getString("LoginInProgress");
		set_startup_status(progress, auth_desc, auth_message);
		progress += 0.02f;
		display_startup();

// <AW: crash report grid correctness>
		eLastExecEvent last_exec_event = gLastExecEvent;
		const std::string current_grid =LLGridManager::getInstance()->getGrid();
		const std::string last_grid = gSavedSettings.getString("LastConnectedGrid");
		if (!last_grid.empty() && last_grid != current_grid)
		{
			// don't report crashes on a different grid than the one connecting to,
			// since a bad OpenSim setup can crash the viewer a lot
			last_exec_event = LAST_EXEC_NORMAL;
		}
// </AW: crash report grid correctness>

		// Setting initial values...
		LLLoginInstance* login = LLLoginInstance::getInstance();
		login->setNotificationsInterface(LLNotifications::getInstance());

		login->setSerialNumber(LLAppViewer::instance()->getSerialNumber());
// <AW: crash report grid correctness>
//		login->setLastExecEvent(gLastExecEvent);
		login->setLastExecDuration(gLastExecDuration);
		login->setLastExecEvent(last_exec_event);
// </AW: crash report grid correctness>

		login->setUpdaterLauncher(boost::bind(&LLAppViewer::launchUpdater, LLAppViewer::instance()));

		// This call to LLLoginInstance::connect() starts the 
		// authentication process.
		login->connect(gUserCredential);
#ifdef OPENSIM // <FS:AW optional opensim support>
// <AW: opensim>
		LLGridManager::getInstance()->saveGridList();
// </AW: opensim>
#endif // OPENSIM // <FS:AW optional opensim support>
		LLStartUp::setStartupState( STATE_LOGIN_CURL_UNSTUCK );
		return FALSE;
	}

	if(STATE_LOGIN_CURL_UNSTUCK == LLStartUp::getStartupState())
	{
		// If we get here we have gotten past the potential stall
		// in curl, so take "may appear frozen" out of progress bar. JC
		auth_desc = LLTrans::getString("LoginInProgressNoFrozen");
		set_startup_status(progress, auth_desc, auth_message);

		LLStartUp::setStartupState( STATE_LOGIN_PROCESS_RESPONSE );
		return FALSE;
	}

	if(STATE_LOGIN_PROCESS_RESPONSE == LLStartUp::getStartupState()) 
	{
		// Generic failure message
		std::ostringstream emsg;
		emsg << LLTrans::getString("LoginFailed") << "\n";
		if(LLLoginInstance::getInstance()->authFailure())
		{
			LL_INFOS("LLStartup") << "Login failed, LLLoginInstance::getResponse(): "
			                      << LLLoginInstance::getInstance()->getResponse() << LL_ENDL;
			LLSD response = LLLoginInstance::getInstance()->getResponse();
			// Still have error conditions that may need some 
			// sort of handling - dig up specific message
			std::string reason_response = response["reason"];
			std::string message_response = response["message"];
			std::string message_id = response["message_id"];
			std::string message; // actual string to show the user

			if(!message_id.empty() && LLTrans::findString(message, message_id, response["message_args"]))
			{
				// message will be filled in with the template and arguments
			}
			else if(!message_response.empty())
			{
				// *HACK: "no_inventory_host" sent as the message itself.
				// Remove this clause when server is sending message_id as well.
				message = LLAgent::sTeleportErrorMessages[ message_response ];
			}

			if (message.empty())
			{
				// Fallback to server-supplied string; necessary since server
				// may add strings that this viewer is not yet aware of
				message = message_response;
			}

			emsg << message;


			if(reason_response == "key")
			{
				// Couldn't login because user/password is wrong
				// Clear the credential
				gUserCredential->clearAuthenticator();
			}

			if(reason_response == "update" 
				|| reason_response == "optional")
			{
				// In the case of a needed update, quit.
				// Its either downloading or declined.
				// If optional was skipped this case shouldn't 
				// be reached.
				LLLoginInstance::getInstance()->disconnect();
				LLAppViewer::instance()->forceQuit();
			}
			else 
			{
				if (reason_response != "tos") 
				{
					// Don't pop up a notification in the TOS case because
					// LLFloaterTOS::onCancel() already scolded the user.
					std::string error_code;
					if(response.has("errorcode"))
					{
						error_code = response["errorcode"].asString();
					}
					if ((reason_response == "CURLError") && 
						(error_code == "SSL_CACERT" || error_code == "SSL_PEER_CERTIFICATE") && 
						response.has("certificate"))
					{
						// This was a certificate error, so grab the certificate
						// and throw up the appropriate dialog.
						LLPointer<LLCertificate> certificate = gSecAPIHandler->getCertificate(response["certificate"]);
						if(certificate)
						{
							LLSD args = transform_cert_args(certificate);

							if(error_code == "SSL_CACERT")
							{
								// if we are handling an untrusted CA, throw up the dialog                             
								// with the 'trust this CA' button.                                                    
								LLNotificationsUtil::add("TrustCertificateError", args, response,
														trust_cert_done);
								
								show_connect_box = true;
							}
							else
							{
								// the certificate exception returns a unique string for each type of exception.       
								// we grab this string via the LLUserAuth object, and use that to grab the localized   
								// string.                                                                             
								args["REASON"] = LLTrans::getString(message_response);
								
								LLNotificationsUtil::add("GeneralCertificateError", args, response,
														 general_cert_done);
								
								reset_login();
								gSavedSettings.setBOOL("AutoLogin", FALSE);
								show_connect_box = true;
								
							}

						}
					}
					else 
					{
						// This wasn't a certificate error, so throw up the normal
						// notificatioin message.
						LLSD args;
						args["ERROR_MESSAGE"] = emsg.str();
						LL_INFOS("LLStartup") << "Notification: " << args << LL_ENDL;
						LLNotificationsUtil::add("ErrorMessage", args, LLSD(), login_alert_done);
					}
				}
				//setup map of datetime strings to codes and slt & local time offset from utc
				// *TODO: Does this need to be here?
				LLStringOps::setupDatetimeInfo (false);
				transition_back_to_login_panel(emsg.str());
				show_connect_box = true;
			}
		}
		else if(LLLoginInstance::getInstance()->authSuccess())
		{
// <FS:CR> Aurora Sim
			//if(process_login_success_response())
			if(process_login_success_response(first_sim_size_x,first_sim_size_y))
// </FS:CR> Aurora Sim
			{
// <AW: crash report grid correctness>
				const std::string current_grid = LLGridManager::getInstance()->getGrid();
				gSavedSettings.setString("LastConnectedGrid", current_grid);
// </AW: crash report grid correctness>

				// Pass the user information to the voice chat server interface.
				LLVoiceClient::getInstance()->userAuthorized(gUserCredential->userID(), gAgentID);
				// create the default proximal channel
				LLVoiceChannel::initClass();
				
				gSecAPIHandler->saveCredential(gUserCredential, gRememberPassword);
				LLStartUp::setStartupState( STATE_WORLD_INIT);
				LLTrace::get_frame_recording().reset();
			}
			else
			{
				LLSD args;
				args["ERROR_MESSAGE"] = emsg.str();
				LL_INFOS("LLStartup") << "Notification: " << args << LL_ENDL;
				LLNotificationsUtil::add("ErrorMessage", args, LLSD(), login_alert_done);
				transition_back_to_login_panel(emsg.str());
				show_connect_box = true;
				return FALSE;
			}
		}
		return FALSE;
	}

	//---------------------------------------------------------------------
	// World Init
	//---------------------------------------------------------------------
	if (STATE_WORLD_INIT == LLStartUp::getStartupState())
	{
		set_startup_status(0.30f, LLTrans::getString("LoginInitializingWorld"), gAgent.mMOTD);
		display_startup();
		// We should have an agent id by this point.
		llassert(!(gAgentID == LLUUID::null));

		// <FS:Ansariel> Force HTTP inventory enabled on Second Life
#ifdef OPENSIM
		if (LLGridManager::getInstance()->isInSecondLife())
#endif
		{
			gMenuBarView->getChild<LLMenuItemGL>("HTTP Textures")->setVisible(FALSE);
			gMenuBarView->getChild<LLMenuItemGL>("HTTP Inventory")->setVisible(FALSE);
		}
		// </FS:Ansariel>

		// Finish agent initialization.  (Requires gSavedSettings, builds camera)
		gAgent.init();
		display_startup();
		gAgentCamera.init();
		display_startup();
		set_underclothes_menu_options();
		display_startup();

		// Since we connected, save off the settings so the user doesn't have to
		// type the name/password again if we crash.
		gSavedSettings.saveToFile(gSavedSettings.getString("ClientSettingsFile"), TRUE);
		LLUIColorTable::instance().saveUserSettings();

		display_startup();

		//
		// Initialize classes w/graphics stuff.
		//
		gTextureList.doPrefetchImages();		
		display_startup();

		LLSurface::initClasses();
		display_startup();


		LLFace::initClass();
		display_startup();

		LLDrawable::initClass();
		display_startup();

		// init the shader managers
		LLPostProcess::initClass();
		display_startup();

		LLAvatarAppearance::initClass();
		display_startup();

		LLViewerObject::initVOClasses();
		display_startup();

		// Initialize all our tools.  Must be done after saved settings loaded.
		// NOTE: This also is where gToolMgr used to be instantiated before being turned into a singleton.
		LLToolMgr::getInstance()->initTools();
		display_startup();

		// Pre-load floaters, like the world map, that are slow to spawn
		// due to XML complexity.
		gViewerWindow->initWorldUI();
		
		display_startup();

		// This is where we used to initialize gWorldp. Original comment said:
		// World initialization must be done after above window init

		// User might have overridden far clip
		LLWorld::getInstance()->setLandFarClip(gAgentCamera.mDrawDistance);
		display_startup();
		// Before we create the first region, we need to set the agent's mOriginGlobal
		// This is necessary because creating objects before this is set will result in a
		// bad mPositionAgent cache.

		gAgent.initOriginGlobal(from_region_handle(gFirstSimHandle));
		display_startup();

// <FS:CR> Aurora Sim
		//LLWorld::getInstance()->addRegion(gFirstSimHandle, gFirstSim);
LLWorld::getInstance()->addRegion(gFirstSimHandle, gFirstSim, first_sim_size_x, first_sim_size_y);
// </FS:CR> Aurora Sim
		display_startup();

		LLViewerRegion *regionp = LLWorld::getInstance()->getRegionFromHandle(gFirstSimHandle);
		LL_INFOS("AppInit") << "Adding initial simulator " << regionp->getOriginGlobal() << LL_ENDL;
		
		LL_DEBUGS("CrossingCaps") << "Calling setSeedCapability from init_idle(). Seed cap == "
		<< gFirstSimSeedCap << LL_ENDL;
		regionp->setSeedCapability(gFirstSimSeedCap);
		LL_DEBUGS("AppInit") << "Waiting for seed grant ...." << LL_ENDL;
		display_startup();
		// Set agent's initial region to be the one we just created.
		gAgent.setRegion(regionp);
		display_startup();
		// Set agent's initial position, which will be read by LLVOAvatar when the avatar
		// object is created.  I think this must be done after setting the region.  JC
		gAgent.setPositionAgent(agent_start_position_region);

		display_startup();
		LLStartUp::initExperiences();

		display_startup();
		LLStartUp::setStartupState( STATE_MULTIMEDIA_INIT );
		
		LLConversationLog::getInstance();

		return FALSE;
	}


	//---------------------------------------------------------------------
	// Load QuickTime/GStreamer and other multimedia engines, can be slow.
	// Do it while we're waiting on the network for our seed capability. JC
	//---------------------------------------------------------------------
	if (STATE_MULTIMEDIA_INIT == LLStartUp::getStartupState())
	{
		LLStartUp::multimediaInit();
		LLStartUp::setStartupState( STATE_FONT_INIT );
		display_startup();
		return FALSE;
	}

	// Loading fonts takes several seconds
	if (STATE_FONT_INIT == LLStartUp::getStartupState())
	{
		LLStartUp::fontInit();
		LLStartUp::setStartupState( STATE_SEED_GRANTED_WAIT );
		display_startup();
		return FALSE;
	}

	//---------------------------------------------------------------------
	// Wait for Seed Cap Grant
	//---------------------------------------------------------------------
	if(STATE_SEED_GRANTED_WAIT == LLStartUp::getStartupState())
	{
		LLViewerRegion *regionp = LLWorld::getInstance()->getRegionFromHandle(gFirstSimHandle);
		if (regionp->capabilitiesReceived())
		{
			LLStartUp::setStartupState( STATE_SEED_CAP_GRANTED );
		}
		else
		{
			U32 num_retries = regionp->getNumSeedCapRetries();
			if (num_retries > 0)
			{
				LLStringUtil::format_map_t args;
				args["[NUMBER]"] = llformat("%d", num_retries + 1);
				set_startup_status(0.4f, LLTrans::getString("LoginRetrySeedCapGrant", args), gAgent.mMOTD.c_str());
			}
			else
			{
				set_startup_status(0.4f, LLTrans::getString("LoginRequestSeedCapGrant"), gAgent.mMOTD.c_str());
			}
		}
		display_startup();
		return FALSE;
	}


	//---------------------------------------------------------------------
	// Seed Capability Granted
	// no newMessage calls should happen before this point
	//---------------------------------------------------------------------
	if (STATE_SEED_CAP_GRANTED == LLStartUp::getStartupState())
	{
		display_startup();
		update_texture_fetch();
		display_startup();

		if ( gViewerWindow != NULL)
		{	// This isn't the first logon attempt, so show the UI
			gViewerWindow->setNormalControlsVisible( TRUE );
		}	
		gLoginMenuBarView->setVisible( FALSE );
		gLoginMenuBarView->setEnabled( FALSE );
		display_startup();

		// direct logging to the debug console's line buffer
		LLError::logToFixedBuffer(gDebugView->mDebugConsolep);
		display_startup();
		
		// set initial visibility of debug console
		gDebugView->mDebugConsolep->setVisible(gSavedSettings.getBOOL("ShowDebugConsole"));
		display_startup();

		//
		// Set message handlers
		//
		LL_INFOS("AppInit") << "Initializing communications..." << LL_ENDL;

		// register callbacks for messages. . . do this after initial handshake to make sure that we don't catch any unwanted
		register_viewer_callbacks(gMessageSystem);
		display_startup();

		// Debugging info parameters
		gMessageSystem->setMaxMessageTime( 0.5f );			// Spam if decoding all msgs takes more than 500 ms
		display_startup();

		#ifndef	LL_RELEASE_FOR_DOWNLOAD
			gMessageSystem->setTimeDecodes( TRUE );				// Time the decode of each msg
			gMessageSystem->setTimeDecodesSpamThreshold( 0.05f );  // Spam if a single msg takes over 50ms to decode
		#endif
		display_startup();

		gXferManager->registerCallbacks(gMessageSystem);
		display_startup();

		LLStartUp::initNameCache();
		display_startup();

		// update the voice settings *after* gCacheName initialization
		// so that we can construct voice UI that relies on the name cache
		LLVoiceClient::getInstance()->updateSettings();
		display_startup();

		// create a container's instance for start a controlling conversation windows
		// by the voice's events
		// <FS:Ansariel> [FS communication UI]
		//LLFloaterIMContainer::getInstance();
		FSFloaterIMContainer* floater_imcontainer = FSFloaterIMContainer::getInstance();
		floater_imcontainer->initTabs();

		// <FS:ND> FIRE-3066: Force creation or FSFLoaterContacts here, this way it will register with LLAvatarTracker early enough.
		// Otherwise it is only create if isChatMultriTab() == true and LLIMFloaterContainer::getInstance is called
		// Moved here from llfloaternearbyvchat.cpp by Zi, to make this work even if LogShowHistory is FALSE
		LLFloater *pContacts(FSFloaterContacts::getInstance());
		
		// Do something with pContacts so no overzealous optimizer optimzes our neat little call to FSFloaterContacts::getInstance() away.
		if( pContacts )
			LL_INFOS("AppInit") << "Constructed " <<  pContacts->getName() << LL_ENDL;
		// </FS:ND>

		// <FS:Ansariel> FIRE-8560/FIRE-8592: We neet to create the instance of the radar
		//               for the radar functions and the V2 friendlist here.
		//               This is because of the standalone group panels that will
		//               prevent doing this at login when receiving the agent group
		//               data update.
		LLFloaterSidePanelContainer::getPanel("people", "panel_people");
		FSRadar::instance();
		LL_INFOS("AppInit") << "Radar initialized" << LL_ENDL;
		// </FS:Ansariel>

		// <FS:Ansariel> Register check function for registrar enable checks
		gFSRegistrarUtils.setEnableCheckFunction(boost::bind(&FSCommon::checkIsActionEnabled, _1, _2));

		// <FS:Techwolf Lupindo> fsdata support
		FSData::instance().addAgents();
		// </FS:Techwolf Lupindo>

		// <FS:Ansariel> [FS communication UI]
		//gCacheName is required for nearby chat history loading
		//so I just moved nearby history loading a few states further
		if (gSavedPerAccountSettings.getBOOL("LogShowHistory"))
		{
			FSFloaterNearbyChat* nearby_chat = FSFloaterNearbyChat::getInstance();
			if (nearby_chat) nearby_chat->loadHistory();
		}
		display_startup();
		// </FS:Ansariel> [FS communication UI]

		// *Note: this is where gWorldMap used to be initialized.

		// register null callbacks for audio until the audio system is initialized
		gMessageSystem->setHandlerFuncFast(_PREHASH_SoundTrigger, null_message_callback, NULL);
		gMessageSystem->setHandlerFuncFast(_PREHASH_AttachedSound, null_message_callback, NULL);
		display_startup();

		//reset statistics
		LLViewerStats::instance().resetStats();

		display_startup();
		//
		// Set up region and surface defaults
		//


		// Sets up the parameters for the first simulator

		LL_DEBUGS("AppInit") << "Initializing camera..." << LL_ENDL;
		gFrameTime    = totalTime();
		F32Seconds last_time = gFrameTimeSeconds;
		gFrameTimeSeconds = (gFrameTime - gStartTime);

		gFrameIntervalSeconds = gFrameTimeSeconds - last_time;
		if (gFrameIntervalSeconds < 0.f)
		{
			gFrameIntervalSeconds = 0.f;
		}

		// Make sure agent knows correct aspect ratio
		// FOV limits depend upon aspect ratio so this needs to happen before initializing the FOV below
		LLViewerCamera::getInstance()->setViewHeightInPixels(gViewerWindow->getWorldViewHeightRaw());
		LLViewerCamera::getInstance()->setAspect(gViewerWindow->getWorldViewAspectRatio());
		// Initialize FOV
		LLViewerCamera::getInstance()->setDefaultFOV(gSavedSettings.getF32("CameraAngle")); 
		display_startup();

		// Move agent to starting location. The position handed to us by
		// the space server is in global coordinates, but the agent frame
		// is in region local coordinates. Therefore, we need to adjust
		// the coordinates handed to us to fit in the local region.

		gAgent.setPositionAgent(agent_start_position_region);
		gAgent.resetAxes(gAgentStartLookAt);
		gAgentCamera.stopCameraAnimation();
		gAgentCamera.resetCamera();
		display_startup();

		// Initialize global class data needed for surfaces (i.e. textures)
		LL_DEBUGS("AppInit") << "Initializing sky..." << LL_ENDL;
		// Initialize all of the viewer object classes for the first time (doing things like texture fetches.
		LLGLState::checkStates();
		LLGLState::checkTextureChannels();

		gSky.init(initial_sun_direction);

		LLGLState::checkStates();
		LLGLState::checkTextureChannels();

		display_startup();

		LL_DEBUGS("AppInit") << "Decoding images..." << LL_ENDL;
		// For all images pre-loaded into viewer cache, decode them.
		// Need to do this AFTER we init the sky
		const S32 DECODE_TIME_SEC = 2;
		for (int i = 0; i < DECODE_TIME_SEC; i++)
		{
			F32 frac = (F32)i / (F32)DECODE_TIME_SEC;
			set_startup_status(0.45f + frac*0.1f, LLTrans::getString("LoginDecodingImages"), gAgent.mMOTD);
			display_startup();
			gTextureList.decodeAllImages(1.f);
		}
		LLStartUp::setStartupState( STATE_WORLD_WAIT );

		display_startup();

		// JC - Do this as late as possible to increase likelihood Purify
		// will run.
		LLMessageSystem* msg = gMessageSystem;
		if (!msg->mOurCircuitCode)
		{
			LL_WARNS("AppInit") << "Attempting to connect to simulator with a zero circuit code!" << LL_ENDL;
		}

		gUseCircuitCallbackCalled = false;

		msg->enableCircuit(gFirstSim, TRUE);
		// now, use the circuit info to tell simulator about us!
		LL_INFOS("AppInit") << "viewer: UserLoginLocationReply() Enabling " << gFirstSim << " with code " << msg->mOurCircuitCode << LL_ENDL;
		msg->newMessageFast(_PREHASH_UseCircuitCode);
		msg->nextBlockFast(_PREHASH_CircuitCode);
		msg->addU32Fast(_PREHASH_Code, msg->mOurCircuitCode);
		msg->addUUIDFast(_PREHASH_SessionID, gAgent.getSessionID());
		msg->addUUIDFast(_PREHASH_ID, gAgent.getID());
		msg->sendReliable(
			gFirstSim,
			gSavedSettings.getS32("UseCircuitCodeMaxRetries"),
			FALSE,
			(F32Seconds)gSavedSettings.getF32("UseCircuitCodeTimeout"),
			use_circuit_callback,
			NULL);

		timeout.reset();
		display_startup();

		return FALSE;
	}

	//---------------------------------------------------------------------
	// World Wait
	//---------------------------------------------------------------------
	if(STATE_WORLD_WAIT == LLStartUp::getStartupState())
	{
		LL_DEBUGS("AppInit") << "Waiting for simulator ack...." << LL_ENDL;
		set_startup_status(0.59f, LLTrans::getString("LoginWaitingForRegionHandshake"), gAgent.mMOTD);
		if(gGotUseCircuitCodeAck)
		{
			LLStartUp::setStartupState( STATE_AGENT_SEND );
		}
		LLMessageSystem* msg = gMessageSystem;
		while (msg->checkAllMessages(gFrameCount, gServicePump))
		{
			display_startup();
		}
		msg->processAcks();
		display_startup();
		return FALSE;
	}

	//---------------------------------------------------------------------
	// Agent Send
	//---------------------------------------------------------------------
	if (STATE_AGENT_SEND == LLStartUp::getStartupState())
	{
		LL_DEBUGS("AppInit") << "Connecting to region..." << LL_ENDL;
		set_startup_status(0.60f, LLTrans::getString("LoginConnectingToRegion"), gAgent.mMOTD);
		display_startup();
		// register with the message system so it knows we're
		// expecting this message
		LLMessageSystem* msg = gMessageSystem;
		msg->setHandlerFuncFast(
			_PREHASH_AgentMovementComplete,
			process_agent_movement_complete);
		LLViewerRegion* regionp = gAgent.getRegion();
		if(regionp)
		{
			send_complete_agent_movement(regionp->getHost());
			gAssetStorage->setUpstream(regionp->getHost());
			gCacheName->setUpstream(regionp->getHost());
			msg->newMessageFast(_PREHASH_EconomyDataRequest);
			gAgent.sendReliableMessage();
		}
		display_startup();

		// Create login effect
		// But not on first login, because you can't see your avatar then
		if (!gAgent.isFirstLogin())
		{
			LLHUDEffectSpiral *effectp = (LLHUDEffectSpiral *)LLHUDManager::getInstance()->createViewerEffect(LLHUDObject::LL_HUD_EFFECT_POINT, TRUE);
			effectp->setPositionGlobal(gAgent.getPositionGlobal());
			effectp->setColor(LLColor4U(gAgent.getEffectColor()));
			LLHUDManager::getInstance()->sendEffects();
		}

		LLStartUp::setStartupState( STATE_AGENT_WAIT );		// Go to STATE_AGENT_WAIT

		timeout.reset();
		display_startup();
		return FALSE;
	}

	//---------------------------------------------------------------------
	// Agent Wait
	//---------------------------------------------------------------------
	if (STATE_AGENT_WAIT == LLStartUp::getStartupState())
	{
		LLMessageSystem* msg = gMessageSystem;
		while (msg->checkAllMessages(gFrameCount, gServicePump))
		{
			if (gAgentMovementCompleted)
			{
				// Sometimes we have more than one message in the
				// queue. break out of this loop and continue
				// processing. If we don't, then this could skip one
				// or more login steps.
				break;
			}
			else
			{
				LL_DEBUGS("AppInit") << "Awaiting AvatarInitComplete, got "
				<< msg->getMessageName() << LL_ENDL;
			}
			display_startup();
		}
		msg->processAcks();

		display_startup();

		if (gAgentMovementCompleted)
		{
			LLStartUp::setStartupState( STATE_INVENTORY_SEND );
		}
		display_startup();
		return FALSE;
	}

	//---------------------------------------------------------------------
	// Inventory Send
	//---------------------------------------------------------------------
	if (STATE_INVENTORY_SEND == LLStartUp::getStartupState())
	{
		// <FS:Ansariel> Moved before inventory creation. Otherwise the responses
		//               from the money balance request and mutelist request
		//               seem to get lost under certain conditions
		// request mute list
		LL_INFOS() << "Requesting Mute List" << LL_ENDL;
		LLMuteList::getInstance()->requestFromServer(gAgent.getID());
		display_startup();
		// Get L$ and ownership credit information
		LL_INFOS() << "Requesting Money Balance" << LL_ENDL;
		LLStatusBar::sendMoneyBalanceRequest();

		display_startup();

		// request all group information
		LL_INFOS("Agent_GroupData") << "GROUPDEBUG: Requesting Agent Data during startup" << LL_ENDL;
		gAgent.sendAgentDataUpdateRequest();
		display_startup();
		// </FS:Ansariel>

		display_startup();
		// Inform simulator of our language preference
		LLAgentLanguage::update();
		display_startup();
		// unpack thin inventory
		LLSD response = LLLoginInstance::getInstance()->getResponse();
		//bool dump_buffer = false;

		LLSD inv_lib_root = response["inventory-lib-root"];
		if(inv_lib_root.isDefined())
		{
			// should only be one
			LLSD id = inv_lib_root[0]["folder_id"];
			if(id.isDefined())
			{
				gInventory.setLibraryRootFolderID(id.asUUID());
			}
		}
		display_startup();
 		
		LLSD inv_lib_owner = response["inventory-lib-owner"];
		if(inv_lib_owner.isDefined())
		{
			// should only be one
			LLSD id = inv_lib_owner[0]["agent_id"];
			if(id.isDefined())
			{
				gInventory.setLibraryOwnerID( LLUUID(id.asUUID()));
			}
		}
		display_startup();

		LLSD inv_skel_lib = response["inventory-skel-lib"];
 		if(inv_skel_lib.isDefined() && gInventory.getLibraryOwnerID().notNull())
 		{
 			if(!gInventory.loadSkeleton(inv_skel_lib, gInventory.getLibraryOwnerID()))
 			{
 				LL_WARNS("AppInit") << "Problem loading inventory-skel-lib" << LL_ENDL;
 			}
 		}
		display_startup();

		LLSD inv_skeleton = response["inventory-skeleton"];
 		if(inv_skeleton.isDefined())
 		{
 			if(!gInventory.loadSkeleton(inv_skeleton, gAgent.getID()))
 			{
 				LL_WARNS("AppInit") << "Problem loading inventory-skel-targets" << LL_ENDL;
 			}
 		}
		display_startup();

		LLSD inv_basic = response["inventory-basic"];
 		if(inv_basic.isDefined())
 		{
			LL_INFOS() << "Basic inventory root folder id is " << inv_basic["folder_id"] << LL_ENDL;
 		}

		LLSD buddy_list = response["buddy-list"];
 		if(buddy_list.isDefined())
 		{
			LLAvatarTracker::buddy_map_t list;
			LLUUID agent_id;
			S32 has_rights = 0, given_rights = 0;
			for(LLSD::array_const_iterator it = buddy_list.beginArray(),
				end = buddy_list.endArray(); it != end; ++it)
			{
				LLSD buddy_id = (*it)["buddy_id"];
				if(buddy_id.isDefined())
				{
					agent_id = buddy_id.asUUID();
				}

				LLSD buddy_rights_has = (*it)["buddy_rights_has"];
				if(buddy_rights_has.isDefined())
				{
					has_rights = buddy_rights_has.asInteger();
				}

				LLSD buddy_rights_given = (*it)["buddy_rights_given"];
				if(buddy_rights_given.isDefined())
				{
					given_rights = buddy_rights_given.asInteger();
				}

				list[agent_id] = new LLRelationship(given_rights, has_rights, false);
			}
			LLAvatarTracker::instance().addBuddyList(list);
			display_startup();
 		}
		
		LGGContactSets::getInstance()->loadFromDisk();	// [FS:CR] Load contact sets

		bool show_hud = false;
		LLSD tutorial_setting = response["tutorial_setting"];
		if(tutorial_setting.isDefined())
		{
			for(LLSD::array_const_iterator it = tutorial_setting.beginArray(),
				end = tutorial_setting.endArray(); it != end; ++it)
			{
				LLSD tutorial_url = (*it)["tutorial_url"];
				if(tutorial_url.isDefined())
				{
					// Tutorial floater will append language code
					gSavedSettings.setString("TutorialURL", tutorial_url.asString());
				}
				
				// For Viewer 2.0 we are not using the web-based tutorial
				// If we reverse that decision, put this code back and use
				// login.cgi to send a different URL with content that matches
				// the Viewer 2.0 UI.
				//LLSD use_tutorial = (*it)["use_tutorial"];
				//if(use_tutorial.asString() == "true")
				//{
				//	show_hud = true;
				//}
			}
		}
		display_startup();

		// Either we want to show tutorial because this is the first login
		// to a Linden Help Island or the user quit with the tutorial
		// visible.  JC
		if (show_hud || gSavedSettings.getBOOL("ShowTutorial"))
		{
			LLFloaterReg::showInstance("hud", LLSD(), FALSE);
		}
		display_startup();

		LLSD event_notifications = response["event_notifications"];
		if(event_notifications.isDefined())
		{
			gEventNotifier.load(event_notifications);
		}
		display_startup();

		LLSD classified_categories = response["classified_categories"];
		if(classified_categories.isDefined())
		{
			LLClassifiedInfo::loadCategories(classified_categories);
		}
		display_startup();

		// This method MUST be called before gInventory.findCategoryUUIDForType because of 
		// gInventory.mIsAgentInvUsable is set to true in the gInventory.buildParentChildMap.
		gInventory.buildParentChildMap();
		gInventory.createCommonSystemCategories();

		// It's debatable whether this flag is a good idea - sets all
		// bits, and in general it isn't true that inventory
		// initialization generates all types of changes. Maybe add an
		// INITIALIZE mask bit instead?
		gInventory.addChangedMask(LLInventoryObserver::ALL, LLUUID::null);
		gInventory.notifyObservers();
		
		display_startup();

		//all categories loaded. lets create "My Favorites" category
		gInventory.findCategoryUUIDForType(LLFolderType::FT_FAVORITE,true);

		// set up callbacks
		LL_INFOS() << "Registering Callbacks" << LL_ENDL;
		LLMessageSystem* msg = gMessageSystem;
		LL_INFOS() << " Inventory" << LL_ENDL;
		LLInventoryModel::registerCallbacks(msg);
		LL_INFOS() << " AvatarTracker" << LL_ENDL;
		LLAvatarTracker::instance().registerCallbacks(msg);
		LL_INFOS() << " Landmark" << LL_ENDL;
		LLLandmark::registerCallbacks(msg);
		display_startup();

		// <FS:Ansariel> Moved before inventory creation. Otherwise the responses
		//               from the money balance request and mutelist request
		//               seem to get lost under certain conditions
		//// request mute list
		//LL_INFOS() << "Requesting Mute List" << LL_ENDL;
		//LLMuteList::getInstance()->requestFromServer(gAgent.getID());
		//display_startup();
		//// Get L$ and ownership credit information
		//LL_INFOS() << "Requesting Money Balance" << LL_ENDL;
		//LLStatusBar::sendMoneyBalanceRequest();
		//display_startup();
		//// request all group information
		//LL_INFOS() << "Requesting Agent Data" << LL_ENDL;
		//gAgent.sendAgentDataUpdateRequest();
		//display_startup();
		// </FS:Ansariel>
		// Create the inventory views
		LL_INFOS() << "Creating Inventory Views" << LL_ENDL;
		LLFloaterReg::getInstance("inventory");
		//display_startup();

// [RLVa:KB] - Checked: 2010-02-27 (RLVa-1.2.0a) | Added: RLVa-1.1.0f
		if (rlv_handler_t::isEnabled())
		{
			// Regularly process a select subset of retained commands during logon
			gIdleCallbacks.addFunction(RlvHandler::onIdleStartup, new LLTimer());
		}
// [/RLVa:KB]

		LLStartUp::setStartupState( STATE_MISC );
		display_startup();
		return FALSE;
	}


	//---------------------------------------------------------------------
	// Misc
	//---------------------------------------------------------------------
	if (STATE_MISC == LLStartUp::getStartupState())
	{
		// We have a region, and just did a big inventory download.
		// We can estimate the user's connection speed, and set their
		// max bandwidth accordingly.  JC
		if (gSavedSettings.getBOOL("FirstLoginThisInstall"))
		{
			// This is actually a pessimistic computation, because TCP may not have enough
			// time to ramp up on the (small) default inventory file to truly measure max
			// bandwidth. JC
			F64 rate_bps = LLLoginInstance::getInstance()->getLastTransferRateBPS();
			const F32 FAST_RATE_BPS = 600.f * 1024.f;
			const F32 FASTER_RATE_BPS = 750.f * 1024.f;
			F32 max_bandwidth = gViewerThrottle.getMaxBandwidth();
			if (rate_bps > FASTER_RATE_BPS
				&& rate_bps > max_bandwidth)
			{
				LL_DEBUGS("AppInit") << "Fast network connection, increasing max bandwidth to " 
					<< FASTER_RATE_BPS/1024.f 
					<< " kbps" << LL_ENDL;
				gViewerThrottle.setMaxBandwidth(FASTER_RATE_BPS / 1024.f);
			}
			else if (rate_bps > FAST_RATE_BPS
				&& rate_bps > max_bandwidth)
			{
				LL_DEBUGS("AppInit") << "Fast network connection, increasing max bandwidth to " 
					<< FAST_RATE_BPS/1024.f 
					<< " kbps" << LL_ENDL;
				gViewerThrottle.setMaxBandwidth(FAST_RATE_BPS / 1024.f);
			}

			if (gSavedSettings.getBOOL("ShowHelpOnFirstLogin"))
			{
				gSavedSettings.setBOOL("HelpFloaterOpen", TRUE);
			}

			// Set the show start location to true, now that the user has logged
			// on with this install.
			gSavedSettings.setBOOL("ShowStartLocation", TRUE);

			// Open Conversation floater on first login.
			LLFloaterReg::toggleInstanceOrBringToFront("im_container");

		}
		
		display_startup();
<<<<<<< HEAD
		
		// <FS:CR> Compatibility with old backups
		// Put gSavedPerAccountSettings here, put gSavedSettings in llappviewer.cpp
		// *TODO: Should we keep these around forever or just three release cycles?
		if (gSavedSettings.getBOOL("FSFirstRunAfterSettingsRestore"))
		{
			// Post-chui merge logging change
			if (gSavedPerAccountSettings.getBOOL("LogInstantMessages"))
				gSavedPerAccountSettings.setS32("KeepConversationLogTranscript", 2);
			else
				gSavedPerAccountSettings.setS32("KeepConversationLogTranscript", 0);
			
			//ok, we're done, set it back to false.
			gSavedSettings.setBOOL("FSFirstRunAfterSettingsRestore", FALSE);
		}
		display_startup();
		// </FS:CR>
=======
        
        // *TODO : Uncomment that line once the whole grid migrated to SLM and suppress it from LLAgent::handleTeleportFinished() (llagent.cpp)
        //check_merchant_status();

		display_startup();
>>>>>>> f155f400

		if (gSavedSettings.getBOOL("HelpFloaterOpen"))
		{
			// show default topic
			LLViewerHelp::instance().showTopic("");
		}

		display_startup();

		// We're successfully logged in.
		gSavedSettings.setBOOL("FirstLoginThisInstall", FALSE);

		LLFloaterReg::showInitialVisibleInstances();

		display_startup();

		// <FS:Ansariel> [FS Login Panel]
		// based on the comments, we've successfully logged in so we can delete the 'forced'
		// URL that the updater set in settings.ini (in a mostly paranoid fashion)
		std::string nextLoginLocation = gSavedSettings.getString( "NextLoginLocation" );
		if ( nextLoginLocation.length() )
		{
			// clear it
			gSavedSettings.setString( "NextLoginLocation", "" );

			// and make sure it's saved
			gSavedSettings.saveToFile( gSavedSettings.getString("ClientSettingsFile") , TRUE );
			LLUIColorTable::instance().saveUserSettings();
		};
		// </FS:Ansariel> [FS Login Panel]

		display_startup();
		// JC: Initializing audio requests many sounds for download.
		init_audio();
		display_startup();

		// JC: Initialize "active" gestures.  This may also trigger
		// many gesture downloads, if this is the user's first
		// time on this machine or -purge has been run.
		LLSD gesture_options 
			= LLLoginInstance::getInstance()->getResponse("gestures");
		if (gesture_options.isDefined())
		{
			LL_DEBUGS("AppInit") << "Gesture Manager loading " << gesture_options.size()
				<< LL_ENDL;
			uuid_vec_t item_ids;
			for(LLSD::array_const_iterator resp_it = gesture_options.beginArray(),
				end = gesture_options.endArray(); resp_it != end; ++resp_it)
			{
				// If the id is not specifed in the LLSD,
				// the LLSD operator[]() will return a null LLUUID. 
				LLUUID item_id = (*resp_it)["item_id"];
				LLUUID asset_id = (*resp_it)["asset_id"];

				if (item_id.notNull() && asset_id.notNull())
				{
					// Could schedule and delay these for later.
					const BOOL no_inform_server = FALSE;
					const BOOL no_deactivate_similar = FALSE;
					LLGestureMgr::instance().activateGestureWithAsset(item_id, asset_id,
										 no_inform_server,
										 no_deactivate_similar);
					// We need to fetch the inventory items for these gestures
					// so we have the names to populate the UI.
					item_ids.push_back(item_id);
				}
			}
			// no need to add gesture to inventory observer, it's already made in constructor 
			LLGestureMgr::instance().setFetchIDs(item_ids);
			LLGestureMgr::instance().startFetch();
		}
		gDisplaySwapBuffers = TRUE;
		display_startup();

		LLMessageSystem* msg = gMessageSystem;
		msg->setHandlerFuncFast(_PREHASH_SoundTrigger,				process_sound_trigger);
		msg->setHandlerFuncFast(_PREHASH_PreloadSound,				process_preload_sound);
		msg->setHandlerFuncFast(_PREHASH_AttachedSound,				process_attached_sound);
		msg->setHandlerFuncFast(_PREHASH_AttachedSoundGainChange,	process_attached_sound_gain_change);

		LL_DEBUGS("AppInit") << "Initialization complete" << LL_ENDL;

		LL_DEBUGS("SceneLoadTiming", "Start") << "Scene Load Started " << LL_ENDL;
		gRenderStartTime.reset();
		gForegroundTime.reset();

		// HACK: Inform simulator of window size.
		// Do this here so it's less likely to race with RegisterNewAgent.
		// TODO: Put this into RegisterNewAgent
		// JC - 7/20/2002
		gViewerWindow->sendShapeToSim();

		// The reason we show the alert is because we want to
		// reduce confusion for when you log in and your provided
		// location is not your expected location. So, if this is
		// your first login, then you do not have an expectation,
		// thus, do not show this alert.
		if (!gAgent.isFirstLogin())
		{
			LL_INFOS() << "gAgentStartLocation : " << gAgentStartLocation << LL_ENDL;
			LLSLURL start_slurl = LLStartUp::getStartSLURL();
			LL_DEBUGS("AppInit") << "start slurl "<<start_slurl.asString()<<LL_ENDL;
			
			if (((start_slurl.getType() == LLSLURL::LOCATION) && (gAgentStartLocation == "url")) ||
				((start_slurl.getType() == LLSLURL::LAST_LOCATION) && (gAgentStartLocation == "last")) ||
				((start_slurl.getType() == LLSLURL::HOME_LOCATION) && (gAgentStartLocation == "home")))
			{
				if (start_slurl.getType() == LLSLURL::LAST_LOCATION 
					&& gAgentStartLocation == "last" 
					&& gSavedSettings.getBOOL("RestoreCameraPosOnLogin"))
				{
					// restore old camera pos
					gAgentCamera.setFocusOnAvatar(FALSE, FALSE);
					gAgentCamera.setCameraPosAndFocusGlobal(gSavedSettings.getVector3d("CameraPosOnLogout"), gSavedSettings.getVector3d("FocusPosOnLogout"), LLUUID::null);
					BOOL limit_hit = FALSE;
					gAgentCamera.calcCameraPositionTargetGlobal(&limit_hit);
					if (limit_hit)
					{
						gAgentCamera.setFocusOnAvatar(TRUE, FALSE);
					}
					gAgentCamera.stopCameraAnimation();
				}
			}
			else
			{
				std::string msg;
				switch(start_slurl.getType())
				{
					case LLSLURL::LOCATION:
					{
						
						msg = "AvatarMovedDesired";
						break;
					}
					case LLSLURL::HOME_LOCATION:
					{
						msg = "AvatarMovedHome";
						break;
					}
					default:
					{
						msg = "AvatarMovedLast";
					}
				}
				LLNotificationsUtil::add(msg);
			}
		}

		display_startup();
        //DEV-17797.  get null folder.  Any items found here moved to Lost and Found
        LLInventoryModelBackgroundFetch::instance().findLostItems();
		display_startup();
		
		// <FS:CR> Load dynamic script library from xml
#ifdef OPENSIM
		if (LLGridManager::getInstance()->isInOpenSim())
		{
			if (!gScriptLibrary.loadLibrary(gDirUtilp->getExpandedFilename(LL_PATH_USER_SETTINGS, "scriptlibrary_ossl.xml")))
			{
				gScriptLibrary.loadLibrary(gDirUtilp->getExpandedFilename(LL_PATH_APP_SETTINGS, "scriptlibrary_ossl.xml"));
			}
		}
		if (LLGridManager::getInstance()->isInAuroraSim())
		{
			if (!gScriptLibrary.loadLibrary(gDirUtilp->getExpandedFilename(LL_PATH_USER_SETTINGS, "scriptlibrary_aa.xml")))
			{
				gScriptLibrary.loadLibrary(gDirUtilp->getExpandedFilename(LL_PATH_APP_SETTINGS, "scriptlibrary_aa.xml"));
			}
		}
#endif // OPENSIM
		display_startup();
		// </FS:CR>

		LLStartUp::setStartupState( STATE_PRECACHE );
		timeout.reset();
		return FALSE;
	}

	if (STATE_PRECACHE == LLStartUp::getStartupState())
	{
		display_startup();
		F32 timeout_frac = timeout.getElapsedTimeF32()/PRECACHING_DELAY;
		
		// We now have an inventory skeleton, so if this is a user's first
		// login, we can start setting up their clothing and avatar 
		// appearance.  This helps to avoid the generic "Ruth" avatar in
		// the orientation island tutorial experience. JC
		if (gAgent.isFirstLogin()
			&& !sInitialOutfit.empty()    // registration set up an outfit
			&& !sInitialOutfitGender.empty() // and a gender
			&& isAgentAvatarValid()	  // can't wear clothes without object
			&& !gAgent.isOutfitChosen()) // nothing already loading
		{
			// Start loading the wearables, textures, gestures
			LLStartUp::loadInitialOutfit( sInitialOutfit, sInitialOutfitGender );
		}
		// If not first login, we need to fetch COF contents and
		// compute appearance from that.
// <FS:Ansariel> [Legacy Bake]
		//if (isAgentAvatarValid() && !gAgent.isFirstLogin() && !gAgent.isOutfitChosen())
#ifdef OPENSIM
		if (LLGridManager::getInstance()->isInSecondLife() && isAgentAvatarValid() && !gAgent.isFirstLogin() && !gAgent.isOutfitChosen())
#else
		if (isAgentAvatarValid() && !gAgent.isFirstLogin() && !gAgent.isOutfitChosen())
#endif
// </FS:Ansariel> [Legacy Bake]
		{
			gAgentWearables.notifyLoadingStarted();
			gAgent.setOutfitChosen(TRUE);
			gAgentWearables.sendDummyAgentWearablesUpdate();
			callAfterCategoryFetch(LLAppearanceMgr::instance().getCOF(), set_flags_and_update_appearance);
		}

		display_startup();

		// wait precache-delay and for agent's avatar or a lot longer.
		if ((timeout_frac > 1.f) && isAgentAvatarValid())
		{
			LLStartUp::setStartupState( STATE_WEARABLES_WAIT );
		}
		else if (timeout_frac > 10.f) 
		{
			// If we exceed the wait above while isAgentAvatarValid is
			// not true yet, we will change startup state and
			// eventually (once avatar does get created) wind up at
			// the gender chooser. This should occur only in very
			// unusual circumstances, so set the timeout fairly high
			// to minimize mistaken hits here.
			LL_WARNS() << "Wait for valid avatar state exceeded " 
					<< timeout.getElapsedTimeF32() << " will invoke gender chooser" << LL_ENDL; 
			LLStartUp::setStartupState( STATE_WEARABLES_WAIT );
		}
		else
		{
			update_texture_fetch();
			set_startup_status(0.60f + 0.30f * timeout_frac,
				LLTrans::getString("LoginPrecaching"),
					gAgent.mMOTD.c_str());
			display_startup();
		}
		
		return TRUE;
	}

	if (STATE_WEARABLES_WAIT == LLStartUp::getStartupState())
	{
		static LLFrameTimer wearables_timer;

		const F32 wearables_time = wearables_timer.getElapsedTimeF32();
		static LLCachedControl<F32> max_wearables_time(gSavedSettings, "ClothingLoadingDelay");

		if (!gAgent.isOutfitChosen() && isAgentAvatarValid())
		{
			// No point in waiting for clothing, we don't even know
			// what outfit we want.  Pop up a gender chooser dialog to
			// ask and proceed to draw the world. JC
			//
			// *NOTE: We might hit this case even if we have an
			// initial outfit, but if the load hasn't started
			// already then something is wrong so fall back
			// to generic outfits. JC
			// <FS:Ansariel> Set CURRENT_GRID parameter
			//LLNotificationsUtil::add("WelcomeChooseSex", LLSD(), LLSD(),
			//	callback_choose_gender);
			LLSD args;
			args["CURRENT_GRID"] = LLGridManager::getInstance()->getGridLabel();
			LLNotificationsUtil::add("WelcomeChooseSex", args, LLSD(),
				callback_choose_gender);
			// </FS:Ansariel> Set CURRENT_GRID parameter
			LLStartUp::setStartupState( STATE_CLEANUP );
		}
		
		display_startup();

// <FS:Ansariel> [Legacy Bake]
		//if (gAgent.isOutfitChosen() && (wearables_time > max_wearables_time))
#ifdef OPENSIM
		if ((LLGridManager::getInstance()->isInSecondLife() && gAgent.isOutfitChosen() && (wearables_time > max_wearables_time)) ||
			(!LLGridManager::getInstance()->isInSecondLife() && (wearables_time > max_wearables_time)))
#else
		if (gAgent.isOutfitChosen() && (wearables_time > max_wearables_time))
#endif
// </FS:Ansariel> [Legacy Bake]
		{
			LLNotificationsUtil::add("ClothingLoading");
			record(LLStatViewer::LOADING_WEARABLES_LONG_DELAY, wearables_time);
			LLStartUp::setStartupState( STATE_CLEANUP );
		}
		else if (gAgent.isFirstLogin()
				&& isAgentAvatarValid()
				&& gAgentAvatarp->isFullyLoaded())
		{
			// wait for avatar to be completely loaded
			if (isAgentAvatarValid()
				&& gAgentAvatarp->isFullyLoaded())
			{
				LL_DEBUGS("Avatar") << "avatar fully loaded" << LL_ENDL;
				LLStartUp::setStartupState( STATE_CLEANUP );
				return TRUE;
			}
		}
		else
		{
			// OK to just get the wearables
			if ( gAgentWearables.areWearablesLoaded() )
			{
				// We have our clothing, proceed.
				LL_DEBUGS("Avatar") << "wearables loaded" << LL_ENDL;
				LLStartUp::setStartupState( STATE_CLEANUP );
				return TRUE;
			}

			// <FS:Ansariel> Can't fall through here, so return
			return TRUE;
		}
		//fall through this frame to STATE_CLEANUP
	}

	if (STATE_CLEANUP == LLStartUp::getStartupState())
	{
		set_startup_status(1.0, "", "");
		display_startup();

		// <FS:TT> Client LSL Bridge
		if (gSavedSettings.getBOOL("UseLSLBridge"))
		{
			FSLSLBridge::instance().initBridge();
		}
		// </FS:TT>

		// Let the map know about the inventory.
		LLFloaterWorldMap* floater_world_map = LLFloaterWorldMap::getInstance();
		if(floater_world_map)
		{
			floater_world_map->observeInventory(&gInventory);
			floater_world_map->observeFriends();
		}
		gViewerWindow->showCursor();
		gViewerWindow->getWindow()->resetBusyCount();
		gViewerWindow->getWindow()->setCursor(UI_CURSOR_ARROW);
		LL_DEBUGS("AppInit") << "Done releasing bitmap" << LL_ENDL;
		//gViewerWindow->revealIntroPanel();
		gViewerWindow->setStartupComplete(); 
		gViewerWindow->setProgressCancelButtonVisible(FALSE);
		display_startup();

		// We're not away from keyboard, even though login might have taken
		// a while. JC
		gAgent.clearAFK();

		// Have the agent start watching the friends list so we can update proxies
		gAgent.observeFriends();
		if (gSavedSettings.getBOOL("LoginAsGod"))
		{
			gAgent.requestEnterGodMode();
		}
		
		// Start automatic replay if the flag is set.
		if (gSavedSettings.getBOOL("StatsAutoRun") || gAgentPilot.getReplaySession())
		{
			LL_DEBUGS("AppInit") << "Starting automatic playback" << LL_ENDL;
			gAgentPilot.startPlayback();
		}

		show_debug_menus(); // Debug menu visiblity and First Use trigger
		
		// If we've got a startup URL, dispatch it
		//LLStartUp::dispatchURL();

		// Retrieve information about the land data
		// (just accessing this the first time will fetch it,
		// then the data is cached for the viewer's lifetime)
		LLProductInfoRequestManager::instance();
		
		// *FIX:Mani - What do I do here?
		// Need we really clear the Auth response data?
		// Clean up the userauth stuff.
		// LLUserAuth::getInstance()->reset();

		LLStartUp::setStartupState( STATE_STARTED );
		display_startup();

		// <FS:Ansariel> Draw Distance stepping; originally based on SpeedRez by Henri Beauchamp, licensed under LGPL
		if (gSavedSettings.getBOOL("FSRenderFarClipStepping"))
		{
			// progressive draw distance stepping if requested.
			F32 dist1 = gSavedSettings.getF32("RenderFarClip");
			F32 dist2 = gSavedSettings.getF32("FSSavedRenderFarClip");
			gSavedDrawDistance = (dist1 >= dist2 ? dist1 : dist2);
			gSavedSettings.setF32("FSSavedRenderFarClip", gSavedDrawDistance);
			gSavedSettings.setF32("RenderFarClip", 32.0f);
			gLastDrawDistanceStep = 32.0f;
		}
		// </FS:Ansariel>

		// Unmute audio if desired and setup volumes.
		// This is a not-uncommon crash site, so surround it with
		// LL_INFOS() output to aid diagnosis.
		LL_INFOS("AppInit") << "Doing first audio_update_volume..." << LL_ENDL;
		audio_update_volume();
		LL_INFOS("AppInit") << "Done first audio_update_volume." << LL_ENDL;

		// reset keyboard focus to sane state of pointing at world
		gFocusMgr.setKeyboardFocus(NULL);

		LLAppViewer::instance()->handleLoginComplete();

		LLAgentPicksInfo::getInstance()->requestNumberOfPicks();

		// <FS:Ansariel> [FS communication UI]
		FSFloaterIM::initIMFloater();
		// </FS:Ansariel> [FS communication UI]
		display_startup();

		llassert(LLPathfindingManager::getInstance() != NULL);
		LLPathfindingManager::getInstance()->initSystem();

		gAgentAvatarp->sendHoverHeight();

		// <FS:Techwolf Lupindo> FIRE-6643 Display MOTD when login screens are disabled
		if (gSavedSettings.getBOOL("FSDisableLoginScreens"))
		{
			reportToNearbyChat(gAgent.mMOTD);
		}
		// </FS:Techwolf Lupindo>
		// <FS:PP>
		if (gSavedSettings.getBOOL("AutoQueryGridStatus"))
		{
			LLHTTPClient::get(gSavedSettings.getString("AutoQueryGridStatusURL"), new SLGridStatusResponder());
		}
		// </FS:PP>

		return TRUE;
	}

	return TRUE;
}

//
// local function definition
//

void login_show()
{
	LL_INFOS("AppInit") << "Initializing Login Screen" << LL_ENDL;

	// Hide the toolbars: may happen to come back here if login fails after login agent but before login in region
	if (gToolBarView)
	{
		gToolBarView->setVisible(FALSE);
	}
	
	// <FS:Ansariel> [FS Login Panel]
	//LLPanelLogin::show(	gViewerWindow->getWindowRectScaled(), login_callback, NULL );
	FSPanelLogin::show(	gViewerWindow->getWindowRectScaled(), login_callback, NULL );
	// </FS:Ansariel> [FS Login Panel]
}

// Callback for when login screen is closed.  Option 0 = connect, option 1 = quit.
void login_callback(S32 option, void *userdata)
{
	const S32 CONNECT_OPTION = 0;
	const S32 QUIT_OPTION = 1;

	if (CONNECT_OPTION == option)
	{
		LLStartUp::setStartupState( STATE_LOGIN_CLEANUP );
		return;
	}
	else if (QUIT_OPTION == option) // *TODO: THIS CODE SEEMS TO BE UNREACHABLE!!!!! login_callback is never called with option equal to QUIT_OPTION
	{
		if (!gSavedSettings.getBOOL("RememberPassword"))
		{
			// turn off the setting and write out to disk
			gSavedSettings.saveToFile( gSavedSettings.getString("ClientSettingsFile") , TRUE );
			LLUIColorTable::instance().saveUserSettings();
		}

		// Next iteration through main loop should shut down the app cleanly.
		LLAppViewer::instance()->userQuit();
		
		if (LLAppViewer::instance()->quitRequested())
		{
			// <FS:Ansariel> [FS Login Panel]
			//LLPanelLogin::closePanel();
			FSPanelLogin::closePanel();
			// </FS:Ansariel> [FS Login Panel]
		}
		return;
	}
	else
	{
		LL_WARNS("AppInit") << "Unknown login button clicked" << LL_ENDL;
	}
}

// <FS:CR> Ditch the first run modal. Assume the user already has an account.
//void show_first_run_dialog()
//{
//	LLNotificationsUtil::add("FirstRun", LLSD(), LLSD(), first_run_dialog_callback);
//}

bool first_run_dialog_callback(const LLSD& notification, const LLSD& response)
{
	S32 option = LLNotificationsUtil::getSelectedOption(notification, response);
	if (0 == option)
	{
		LL_DEBUGS("AppInit") << "First run dialog cancelling" << LL_ENDL;
		LLWeb::loadURLExternal(LLTrans::getString("create_account_url") );
	}

	// <FS:Ansariel> [FS Login Panel]
	//LLPanelLogin::giveFocus();
	FSPanelLogin::giveFocus();
	// </FS:Ansariel> [FS Login Panel]
	return false;
}



void set_startup_status(const F32 frac, const std::string& string, const std::string& msg)
{
	gViewerWindow->setProgressPercent(frac*100);
	gViewerWindow->setProgressString(string);

	gViewerWindow->setProgressMessage(msg);
}

bool login_alert_status(const LLSD& notification, const LLSD& response)
{
	S32 option = LLNotificationsUtil::getSelectedOption(notification, response);
    // Buttons
    switch( option )
    {
        case 0:     // OK
            break;
      //  case 1:     // Help
      //      LLWeb::loadURL(LLNotifications::instance().getGlobalString("SUPPORT_URL") );
      //      break;
        case 2:     // Teleport
            // Restart the login process, starting at our home locaton
	  LLStartUp::setStartSLURL(LLSLURL(LLSLURL::SIM_LOCATION_HOME));
            LLStartUp::setStartupState( STATE_LOGIN_CLEANUP );
            break;
        default:
            LL_WARNS("AppInit") << "Missing case in login_alert_status switch" << LL_ENDL;
    }

	// <FS:Ansariel> [FS Login Panel]
	//LLPanelLogin::giveFocus();
	FSPanelLogin::giveFocus();
	// </FS:Ansariel> [FS Login Panel]
	return false;
}


void use_circuit_callback(void**, S32 result)
{
	// bail if we're quitting.
	if(LLApp::isExiting()) return;
	if( !gUseCircuitCallbackCalled )
	{
		gUseCircuitCallbackCalled = true;
		if (result)
		{
			// Make sure user knows something bad happened. JC
			LL_WARNS("AppInit") << "Backing up to login screen!" << LL_ENDL;
			LLNotificationsUtil::add("LoginPacketNeverReceived", LLSD(), LLSD(), login_alert_status);
			reset_login();
		}
		else
		{
			gGotUseCircuitCodeAck = true;
		}
	}
}

void register_viewer_callbacks(LLMessageSystem* msg)
{
	msg->setHandlerFuncFast(_PREHASH_LayerData,				process_layer_data );
	msg->setHandlerFuncFast(_PREHASH_ImageData,				LLViewerTextureList::receiveImageHeader );
	msg->setHandlerFuncFast(_PREHASH_ImagePacket,				LLViewerTextureList::receiveImagePacket );
	msg->setHandlerFuncFast(_PREHASH_ObjectUpdate,				process_object_update );
	msg->setHandlerFunc("ObjectUpdateCompressed",				process_compressed_object_update );
	msg->setHandlerFunc("ObjectUpdateCached",					process_cached_object_update );
	msg->setHandlerFuncFast(_PREHASH_ImprovedTerseObjectUpdate, process_terse_object_update_improved );
	msg->setHandlerFunc("SimStats",				process_sim_stats);
	msg->setHandlerFuncFast(_PREHASH_HealthMessage,			process_health_message );
	msg->setHandlerFuncFast(_PREHASH_EconomyData,				process_economy_data);
	msg->setHandlerFunc("RegionInfo", LLViewerRegion::processRegionInfo);

	msg->setHandlerFuncFast(_PREHASH_ChatFromSimulator,		process_chat_from_simulator);
	msg->setHandlerFuncFast(_PREHASH_KillObject,				process_kill_object,	NULL);
	msg->setHandlerFuncFast(_PREHASH_SimulatorViewerTimeMessage,	process_time_synch,		NULL);
	msg->setHandlerFuncFast(_PREHASH_EnableSimulator,			process_enable_simulator);
	msg->setHandlerFuncFast(_PREHASH_DisableSimulator,			process_disable_simulator);
	msg->setHandlerFuncFast(_PREHASH_KickUser,					process_kick_user,		NULL);

	msg->setHandlerFunc("CrossedRegion", process_crossed_region);
	msg->setHandlerFuncFast(_PREHASH_TeleportFinish, process_teleport_finish);

	msg->setHandlerFuncFast(_PREHASH_AlertMessage,             process_alert_message);
	msg->setHandlerFunc("AgentAlertMessage", process_agent_alert_message);
	msg->setHandlerFuncFast(_PREHASH_MeanCollisionAlert,             process_mean_collision_alert_message,  NULL);
	msg->setHandlerFunc("ViewerFrozenMessage",             process_frozen_message);

	msg->setHandlerFuncFast(_PREHASH_NameValuePair,			process_name_value);
	msg->setHandlerFuncFast(_PREHASH_RemoveNameValuePair,	process_remove_name_value);
	msg->setHandlerFuncFast(_PREHASH_AvatarAnimation,		process_avatar_animation);
	msg->setHandlerFuncFast(_PREHASH_AvatarAppearance,		process_avatar_appearance);
	// <FS:Ansariel> [Legacy Bake]
	msg->setHandlerFunc("AgentCachedTextureResponse",	LLAgent::processAgentCachedTextureResponse);
	msg->setHandlerFunc("RebakeAvatarTextures", LLVOAvatarSelf::processRebakeAvatarTextures);
	// </FS:Ansariel> [Legacy Bake]
	msg->setHandlerFuncFast(_PREHASH_CameraConstraint,		process_camera_constraint);
	msg->setHandlerFuncFast(_PREHASH_AvatarSitResponse,		process_avatar_sit_response);
	msg->setHandlerFunc("SetFollowCamProperties",			process_set_follow_cam_properties);
	msg->setHandlerFunc("ClearFollowCamProperties",			process_clear_follow_cam_properties);

	msg->setHandlerFuncFast(_PREHASH_ImprovedInstantMessage,	process_improved_im);
	msg->setHandlerFuncFast(_PREHASH_ScriptQuestion,			process_script_question);
	// <FS:Techwolf Lupindo> area search
	//msg->setHandlerFuncFast(_PREHASH_ObjectProperties,			LLSelectMgr::processObjectProperties, NULL);
	msg->setHandlerFuncFast(_PREHASH_ObjectProperties,			process_object_properties, NULL);
	// </FS:Techwolf Lupindo> area search
	// <FS:Ansariel> Anti spam
	//msg->setHandlerFuncFast(_PREHASH_ObjectPropertiesFamily,	LLSelectMgr::processObjectPropertiesFamily, NULL);
	msg->setHandlerFuncFast(_PREHASH_ObjectPropertiesFamily,	process_object_properties_family, NULL);
	// </FS:Ansariel>
	msg->setHandlerFunc("ForceObjectSelect", LLSelectMgr::processForceObjectSelect);

	msg->setHandlerFuncFast(_PREHASH_MoneyBalanceReply,		process_money_balance_reply,	NULL);
	msg->setHandlerFuncFast(_PREHASH_CoarseLocationUpdate,		LLWorld::processCoarseUpdate, NULL);
	msg->setHandlerFuncFast(_PREHASH_ReplyTaskInventory, 		LLViewerObject::processTaskInv,	NULL);
	msg->setHandlerFuncFast(_PREHASH_DerezContainer,			process_derez_container, NULL);
	msg->setHandlerFuncFast(_PREHASH_ScriptRunningReply,
						&LLLiveLSLEditor::processScriptRunningReply);

	msg->setHandlerFuncFast(_PREHASH_DeRezAck, process_derez_ack);

	msg->setHandlerFunc("LogoutReply", process_logout_reply);

	//msg->setHandlerFuncFast(_PREHASH_AddModifyAbility,
	//					&LLAgent::processAddModifyAbility);
	//msg->setHandlerFuncFast(_PREHASH_RemoveModifyAbility,
	//					&LLAgent::processRemoveModifyAbility);
	msg->setHandlerFuncFast(_PREHASH_AgentDataUpdate,
						&LLAgent::processAgentDataUpdate);
	msg->setHandlerFuncFast(_PREHASH_AgentGroupDataUpdate,
						&LLAgent::processAgentGroupDataUpdate);
	msg->setHandlerFunc("AgentDropGroup",
						&LLAgent::processAgentDropGroup);
	// land ownership messages
	msg->setHandlerFuncFast(_PREHASH_ParcelOverlay,
						LLViewerParcelMgr::processParcelOverlay);
	msg->setHandlerFuncFast(_PREHASH_ParcelProperties,
						LLViewerParcelMgr::processParcelProperties);
	msg->setHandlerFunc("ParcelAccessListReply",
		LLViewerParcelMgr::processParcelAccessListReply);
	msg->setHandlerFunc("ParcelDwellReply",
		LLViewerParcelMgr::processParcelDwellReply);

	msg->setHandlerFunc("AvatarPropertiesReply",
						&LLAvatarPropertiesProcessor::processAvatarPropertiesReply);
	msg->setHandlerFunc("AvatarInterestsReply",
						&LLAvatarPropertiesProcessor::processAvatarInterestsReply);
	msg->setHandlerFunc("AvatarGroupsReply",
						&LLAvatarPropertiesProcessor::processAvatarGroupsReply);
	// ratings deprecated
	//msg->setHandlerFuncFast(_PREHASH_AvatarStatisticsReply,
	//					LLPanelAvatar::processAvatarStatisticsReply);
	msg->setHandlerFunc("AvatarNotesReply",
						&LLAvatarPropertiesProcessor::processAvatarNotesReply);
	msg->setHandlerFunc("AvatarPicksReply",
						&LLAvatarPropertiesProcessor::processAvatarPicksReply);
 	msg->setHandlerFunc("AvatarClassifiedReply",
 						&LLAvatarPropertiesProcessor::processAvatarClassifiedsReply);

	msg->setHandlerFuncFast(_PREHASH_CreateGroupReply,
						LLGroupMgr::processCreateGroupReply);
	msg->setHandlerFuncFast(_PREHASH_JoinGroupReply,
						LLGroupMgr::processJoinGroupReply);
	msg->setHandlerFuncFast(_PREHASH_EjectGroupMemberReply,
						LLGroupMgr::processEjectGroupMemberReply);
	msg->setHandlerFuncFast(_PREHASH_LeaveGroupReply,
						LLGroupMgr::processLeaveGroupReply);
	msg->setHandlerFuncFast(_PREHASH_GroupProfileReply,
						LLGroupMgr::processGroupPropertiesReply);

	// ratings deprecated
	// msg->setHandlerFuncFast(_PREHASH_ReputationIndividualReply,
	//					LLFloaterRate::processReputationIndividualReply);

	// <FS:Ansariel> [Legacy Bake]
	msg->setHandlerFuncFast(_PREHASH_AgentWearablesUpdate, LLAgentWearables::processAgentInitialWearablesUpdate );

	msg->setHandlerFunc("ScriptControlChange",
						LLAgent::processScriptControlChange );

	msg->setHandlerFuncFast(_PREHASH_ViewerEffect, LLHUDManager::processViewerEffect);

	msg->setHandlerFuncFast(_PREHASH_GrantGodlikePowers, process_grant_godlike_powers);

	msg->setHandlerFuncFast(_PREHASH_GroupAccountSummaryReply,
							LLPanelGroupLandMoney::processGroupAccountSummaryReply);
	msg->setHandlerFuncFast(_PREHASH_GroupAccountDetailsReply,
							LLPanelGroupLandMoney::processGroupAccountDetailsReply);
	msg->setHandlerFuncFast(_PREHASH_GroupAccountTransactionsReply,
							LLPanelGroupLandMoney::processGroupAccountTransactionsReply);

	msg->setHandlerFuncFast(_PREHASH_UserInfoReply,
		process_user_info_reply);

	msg->setHandlerFunc("RegionHandshake", process_region_handshake, NULL);

	msg->setHandlerFunc("TeleportStart", process_teleport_start );
	msg->setHandlerFunc("TeleportProgress", process_teleport_progress);
	msg->setHandlerFunc("TeleportFailed", process_teleport_failed, NULL);
	msg->setHandlerFunc("TeleportLocal", process_teleport_local, NULL);

	msg->setHandlerFunc("ImageNotInDatabase", LLViewerTextureList::processImageNotInDatabase, NULL);

	msg->setHandlerFuncFast(_PREHASH_GroupMembersReply,
						LLGroupMgr::processGroupMembersReply);
	msg->setHandlerFunc("GroupRoleDataReply",
						LLGroupMgr::processGroupRoleDataReply);
	msg->setHandlerFunc("GroupRoleMembersReply",
						LLGroupMgr::processGroupRoleMembersReply);
	msg->setHandlerFunc("GroupTitlesReply",
						LLGroupMgr::processGroupTitlesReply);
	// Special handler as this message is sometimes used for group land.
	msg->setHandlerFunc("PlacesReply", process_places_reply);
	msg->setHandlerFunc("GroupNoticesListReply", LLPanelGroupNotices::processGroupNoticesListReply);

// <FS:CR> FIRE-6310 - Legacy search handlers
	msg->setHandlerFunc("DirPeopleReply", FSPanelSearchPeople::processSearchReply);
	msg->setHandlerFunc("DirPlacesReply", FSPanelSearchPlaces::processSearchReply);
	msg->setHandlerFunc("DirGroupsReply", FSPanelSearchGroups::processSearchReply);
	msg->setHandlerFunc("DirEventsReply", FSPanelSearchEvents::processSearchReply);
	msg->setHandlerFunc("DirLandReply",   FSPanelSearchLand::processSearchReply);
	msg->setHandlerFunc("DirClassifiedReply",  FSPanelSearchClassifieds::processSearchReply);
// </FS:CR> FIRE-6310
	msg->setHandlerFunc("AvatarPickerReply", LLFloaterAvatarPicker::processAvatarPickerReply);

	msg->setHandlerFunc("MapBlockReply", LLWorldMapMessage::processMapBlockReply);
	msg->setHandlerFunc("MapItemReply", LLWorldMapMessage::processMapItemReply);
	msg->setHandlerFunc("EventInfoReply", LLEventNotifier::processEventInfoReply);
	
	msg->setHandlerFunc("PickInfoReply", &LLAvatarPropertiesProcessor::processPickInfoReply);
//	msg->setHandlerFunc("ClassifiedInfoReply", LLPanelClassified::processClassifiedInfoReply);
	msg->setHandlerFunc("ClassifiedInfoReply", LLAvatarPropertiesProcessor::processClassifiedInfoReply);
	msg->setHandlerFunc("ParcelInfoReply", LLRemoteParcelInfoProcessor::processParcelInfoReply);
	msg->setHandlerFunc("ScriptDialog", process_script_dialog);
	msg->setHandlerFunc("LoadURL", process_load_url);
	msg->setHandlerFunc("ScriptTeleportRequest", process_script_teleport_request);
	msg->setHandlerFunc("EstateCovenantReply", process_covenant_reply);

	// calling cards
	msg->setHandlerFunc("OfferCallingCard", process_offer_callingcard);
	msg->setHandlerFunc("AcceptCallingCard", process_accept_callingcard);
	msg->setHandlerFunc("DeclineCallingCard", process_decline_callingcard);

	msg->setHandlerFunc("ParcelObjectOwnersReply", LLPanelLandObjects::processParcelObjectOwnersReply);

	msg->setHandlerFunc("InitiateDownload", process_initiate_download);
	msg->setHandlerFunc("LandStatReply", LLFloaterTopObjects::handle_land_reply);
	msg->setHandlerFunc("GenericMessage", process_generic_message);

	msg->setHandlerFuncFast(_PREHASH_FeatureDisabled, process_feature_disabled_message);
}

void asset_callback_nothing(LLVFS*, const LLUUID&, LLAssetType::EType, void*, S32)
{
	// nothing
}

const S32 OPT_CLOSED_WINDOW = -1;
const S32 OPT_MALE = 0;
const S32 OPT_FEMALE = 1;
const S32 OPT_TRUST_CERT = 0;
const S32 OPT_CANCEL_TRUST = 1;
	
bool callback_choose_gender(const LLSD& notification, const LLSD& response)
{
	
    // These defaults are returned from the server on login.  They are set in login.xml.                  
    // If no default is returned from the server, they are retrieved from settings.xml.                   
	
	S32 option = LLNotification::getSelectedOption(notification, response);
	switch(option)
	{
		case OPT_MALE:
			LLStartUp::loadInitialOutfit( gSavedSettings.getString("DefaultMaleAvatar"), "male" );
			break;
			
        case OPT_FEMALE:
        case OPT_CLOSED_WINDOW:
        default:
			LLStartUp::loadInitialOutfit( gSavedSettings.getString("DefaultFemaleAvatar"), "female" );
			break;
	}
	return false;
}

void LLStartUp::loadInitialOutfit( const std::string& outfit_folder_name,
								   const std::string& gender_name )
{
	LL_DEBUGS() << "starting" << LL_ENDL;

	// Not going through the processAgentInitialWearables path, so need to set this here.
	LLAppearanceMgr::instance().setAttachmentInvLinkEnable(true);
	// Initiate creation of COF, since we're also bypassing that.
	gInventory.findCategoryUUIDForType(LLFolderType::FT_CURRENT_OUTFIT);
	
	ESex gender;
	if (gender_name == "male")
	{
		LL_DEBUGS() << "male" << LL_ENDL;
		gender = SEX_MALE;
	}
	else
	{
		LL_DEBUGS() << "female" << LL_ENDL;
		gender = SEX_FEMALE;
	}

	if (!isAgentAvatarValid())
	{
		LL_WARNS() << "Trying to load an initial outfit for an invalid agent avatar" << LL_ENDL;
		return;
	}

	gAgentAvatarp->setSex(gender);

	// try to find the outfit - if not there, create some default
	// wearables.
	LLUUID cat_id = findDescendentCategoryIDByName(
		gInventory.getLibraryRootFolderID(),
		outfit_folder_name);
	if (cat_id.isNull())
	{
		LL_DEBUGS() << "standard wearables" << LL_ENDL;
		gAgentWearables.createStandardWearables();
	}
	else
	{
		// FIXME SH-3860 - this creates a race condition, where COF
		// changes (base outfit link added) after appearance update
		// request has been submitted.
		sWearablesLoadedCon = gAgentWearables.addLoadedCallback(LLStartUp::saveInitialOutfit);

		bool do_copy = true;
		bool do_append = false;
		LLViewerInventoryCategory *cat = gInventory.getCategory(cat_id);
		// Need to fetch cof contents before we can wear.
		callAfterCategoryFetch(LLAppearanceMgr::instance().getCOF(),
							   boost::bind(&LLAppearanceMgr::wearInventoryCategory, LLAppearanceMgr::getInstance(), cat, do_copy, do_append));
		LL_DEBUGS() << "initial outfit category id: " << cat_id << LL_ENDL;
	}

	gAgent.setOutfitChosen(TRUE);
// <FS:Ansariel> [Legacy Bake]
#ifdef OPENSIM
	if (LLGridManager::getInstance()->isInSecondLife())
#endif
// </FS:Ansariel> [Legacy Bake]
	gAgentWearables.sendDummyAgentWearablesUpdate();
}

//static
void LLStartUp::saveInitialOutfit()
{
	if (sInitialOutfit.empty()) {
		LL_DEBUGS() << "sInitialOutfit is empty" << LL_ENDL;
		return;
	}
	
	if (sWearablesLoadedCon.connected())
	{
		LL_DEBUGS("Avatar") << "sWearablesLoadedCon is connected, disconnecting" << LL_ENDL;
		sWearablesLoadedCon.disconnect();
	}
	LL_DEBUGS("Avatar") << "calling makeNewOutfitLinks( \"" << sInitialOutfit << "\" )" << LL_ENDL;
	LLAppearanceMgr::getInstance()->makeNewOutfitLinks(sInitialOutfit,false);
}

std::string& LLStartUp::getInitialOutfitName()
{
	return sInitialOutfit;
}

// Loads a bitmap to display during load
void init_start_screen(S32 location_id)
{
	if (gStartTexture.notNull())
	{
		gStartTexture = NULL;
		LL_INFOS("AppInit") << "re-initializing start screen" << LL_ENDL;
	}

	LL_DEBUGS("AppInit") << "Loading startup bitmap..." << LL_ENDL;

	std::string temp_str = gDirUtilp->getLindenUserDir() + gDirUtilp->getDirDelimiter();

	if ((S32)START_LOCATION_ID_LAST == location_id)
	{
		temp_str += SCREEN_LAST_FILENAME;
	}
	else
	{
		temp_str += SCREEN_HOME_FILENAME;
	}

	LLPointer<LLImageBMP> start_image_bmp = new LLImageBMP;
	
	// Turn off start screen to get around the occasional readback 
	// driver bug
	if(!gSavedSettings.getBOOL("UseStartScreen"))
	{
		LL_INFOS("AppInit")  << "Bitmap load disabled" << LL_ENDL;
		return;
	}
	else if(!start_image_bmp->load(temp_str) )
	{
		LL_WARNS("AppInit") << "Bitmap load failed" << LL_ENDL;
		gStartTexture = NULL;
	}
	else
	{
		gStartImageWidth = start_image_bmp->getWidth();
		gStartImageHeight = start_image_bmp->getHeight();

		LLPointer<LLImageRaw> raw = new LLImageRaw;
		if (!start_image_bmp->decode(raw, 0.0f))
		{
			LL_WARNS("AppInit") << "Bitmap decode failed" << LL_ENDL;
			gStartTexture = NULL;
		}
		else
		{
			raw->expandToPowerOfTwo();
			gStartTexture = LLViewerTextureManager::getLocalTexture(raw.get(), FALSE) ;
		}
	}

	if(gStartTexture.isNull())
	{
		gStartTexture = LLViewerTexture::sBlackImagep ;
		gStartImageWidth = gStartTexture->getWidth() ;
		gStartImageHeight = gStartTexture->getHeight() ;
	}
}


// frees the bitmap
void release_start_screen()
{
	LL_DEBUGS("AppInit") << "Releasing bitmap..." << LL_ENDL;
	gStartTexture = NULL;
}


// static
std::string LLStartUp::startupStateToString(EStartupState state)
{
#define RTNENUM(E) case E: return #E
	switch(state){
		RTNENUM( STATE_FIRST );
		RTNENUM( STATE_FETCH_GRID_INFO);
		RTNENUM( STATE_AUDIO_INIT);
		RTNENUM( STATE_BROWSER_INIT );
		RTNENUM( STATE_LOGIN_SHOW );
		RTNENUM( STATE_LOGIN_WAIT );
		RTNENUM( STATE_LOGIN_CLEANUP );
		RTNENUM( STATE_LOGIN_AUTH_INIT );
		RTNENUM( STATE_LOGIN_CURL_UNSTUCK );
		RTNENUM( STATE_LOGIN_PROCESS_RESPONSE );
		RTNENUM( STATE_WORLD_INIT );
		RTNENUM( STATE_MULTIMEDIA_INIT );
		RTNENUM( STATE_FONT_INIT );
		RTNENUM( STATE_SEED_GRANTED_WAIT );
		RTNENUM( STATE_SEED_CAP_GRANTED );
		RTNENUM( STATE_WORLD_WAIT );
		RTNENUM( STATE_AGENT_SEND );
		RTNENUM( STATE_AGENT_WAIT );
		RTNENUM( STATE_INVENTORY_SEND );
		RTNENUM( STATE_MISC );
		RTNENUM( STATE_PRECACHE );
		RTNENUM( STATE_WEARABLES_WAIT );
		RTNENUM( STATE_CLEANUP );
		RTNENUM( STATE_STARTED );
	default:
		return llformat("(state #%d)", state);
	}
#undef RTNENUM
}

// static
void LLStartUp::setStartupState( EStartupState state )
{
	LL_INFOS("AppInit") << "Startup state changing from " <<  
		getStartupStateString() << " to " <<  
		startupStateToString(state) << LL_ENDL;

	getPhases().stopPhase(getStartupStateString());
	gStartupState = state;
	getPhases().startPhase(getStartupStateString());

	postStartupState();
}

void LLStartUp::postStartupState()
{
	LLSD stateInfo;
	stateInfo["str"] = getStartupStateString();
	stateInfo["enum"] = gStartupState;
	sStateWatcher->post(stateInfo);
}


void reset_login()
{
	gAgentWearables.cleanup();
	gAgentCamera.cleanup();
	gAgent.cleanup();
	LLWorld::getInstance()->destroyClass();

	LLStartUp::setStartupState( STATE_LOGIN_SHOW );

	if ( gViewerWindow )
	{	// Hide menus and normal buttons
		gViewerWindow->setNormalControlsVisible( FALSE );
		gLoginMenuBarView->setVisible( TRUE );
		gLoginMenuBarView->setEnabled( TRUE );
	}

	// Hide any other stuff
	LLNotificationsUI::LLScreenChannelBase* chat_channel = LLNotificationsUI::LLChannelManager::getInstance()->findChannelByID(LLUUID(gSavedSettings.getString("NearByChatChannelUUID")));
	if(chat_channel)
	{
		chat_channel->removeToastsFromChannel();
	}
	LLFloaterReg::hideVisibleInstances();
}

//---------------------------------------------------------------------------

// Initialize all plug-ins except the web browser (which was initialized
// early, before the login screen). JC
void LLStartUp::multimediaInit()
{
	LL_DEBUGS("AppInit") << "Initializing Multimedia...." << LL_ENDL;
	std::string msg = LLTrans::getString("LoginInitializingMultimedia");
	set_startup_status(0.42f, msg.c_str(), gAgent.mMOTD.c_str());
	display_startup();

	// LLViewerMedia::initClass();
	LLViewerParcelMedia::initClass();

	// Also initialise the stream titles.
	new StreamTitleDisplay();
}

void LLStartUp::fontInit()
{
	LL_DEBUGS("AppInit") << "Initializing fonts...." << LL_ENDL;
	std::string msg = LLTrans::getString("LoginInitializingFonts");
	set_startup_status(0.45f, msg.c_str(), gAgent.mMOTD.c_str());
	display_startup();

	LLFontGL::loadDefaultFonts();
}

void LLStartUp::initNameCache()
{
	// Can be called multiple times
	if ( gCacheName ) return;

	gCacheName = new LLCacheName(gMessageSystem);
	gCacheName->addObserver(&callback_cache_name);
	gCacheName->localizeCacheName("waiting", LLTrans::getString("AvatarNameWaiting"));
	gCacheName->localizeCacheName("nobody", LLTrans::getString("AvatarNameNobody"));
	gCacheName->localizeCacheName("none", LLTrans::getString("GroupNameNone"));
	// Load stored cache if possible
	LLAppViewer::instance()->loadNameCache();

	// Start cache in not-running state until we figure out if we have
	// capabilities for display name lookup
	LLAvatarNameCache::initClass(false,gSavedSettings.getBOOL("UsePeopleAPI"));
	LLAvatarNameCache::setUseDisplayNames(gSavedSettings.getBOOL("UseDisplayNames"));
	LLAvatarNameCache::setUseUsernames(gSavedSettings.getBOOL("NameTagShowUsernames"));

	// <FS:CR> Legacy name/Username format
	LLAvatarName::setUseLegacyFormat(gSavedSettings.getBOOL("FSNameTagShowLegacyUsernames"));
	// <FS:CR> FIRE-6659: Legacy "Resident" name toggle
	LLAvatarName::setTrimResidentSurname(gSavedSettings.getBOOL("FSTrimLegacyNames"));
}


void LLStartUp::initExperiences()
{
	LLAppViewer::instance()->loadExperienceCache();
	LLExperienceCache::initClass();
	LLExperienceLog::instance().initialize();
}

void LLStartUp::cleanupNameCache()
{
	LLAvatarNameCache::cleanupClass();

	delete gCacheName;
	gCacheName = NULL;
}

bool LLStartUp::dispatchURL()
{
	// ok, if we've gotten this far and have a startup URL
    if (!getStartSLURL().isValid())
	{
	  return false;
	}
    if(getStartSLURL().getType() != LLSLURL::APP)
	{
	    
		// If we started with a location, but we're already
		// at that location, don't pop dialogs open.
		LLVector3 pos = gAgent.getPositionAgent();
		LLVector3 slurlpos = getStartSLURL().getPosition();
		F32 dx = pos.mV[VX] - slurlpos.mV[VX];
		F32 dy = pos.mV[VY] - slurlpos.mV[VY];
		const F32 SLOP = 2.f;	// meters

		if( getStartSLURL().getRegion() != gAgent.getRegion()->getName()
			|| (dx*dx > SLOP*SLOP)
			|| (dy*dy > SLOP*SLOP) )
		{
			LLURLDispatcher::dispatch(getStartSLURL().getSLURLString(), "clicked",
						  NULL, false);
		}
		return true;
	}
	return false;
}

void LLStartUp::setStartSLURL(const LLSLURL& slurl) 
{
  sStartSLURL = slurl;
  switch(slurl.getType())
    {
    case LLSLURL::HOME_LOCATION:
      {
		  gSavedSettings.setString("LoginLocation", LLSLURL::SIM_LOCATION_HOME);
	break;
      }
    case LLSLURL::LAST_LOCATION:
      {
	gSavedSettings.setString("LoginLocation", LLSLURL::SIM_LOCATION_LAST);
	break;
      }
    default:
			LLGridManager::getInstance()->setGridChoice(slurl.getGrid());
			break;
    }
}

// static
LLSLURL& LLStartUp::getStartSLURL()
{
	return sStartSLURL;
} 

/**
 * Read all proxy configuration settings and set up both the HTTP proxy and
 * SOCKS proxy as needed.
 *
 * Any errors that are encountered will result in showing the user a notification.
 * When an error is encountered,
 *
 * @return Returns true if setup was successful, false if an error was encountered.
 */
bool LLStartUp::startLLProxy()
{
	bool proxy_ok = true;
	std::string httpProxyType = gSavedSettings.getString("HttpProxyType");

	// Set up SOCKS proxy (if needed)
	if (gSavedSettings.getBOOL("Socks5ProxyEnabled"))
	{	
		// Determine and update LLProxy with the saved authentication system
		std::string auth_type = gSavedSettings.getString("Socks5AuthType");

		if (auth_type.compare("UserPass") == 0)
		{
			LLPointer<LLCredential> socks_cred = gSecAPIHandler->loadCredential("SOCKS5");
			std::string socks_user = socks_cred->getIdentifier()["username"].asString();
			std::string socks_password = socks_cred->getAuthenticator()["creds"].asString();

			bool ok = LLProxy::getInstance()->setAuthPassword(socks_user, socks_password);

			if (!ok)
			{
				LLNotificationsUtil::add("SOCKS_BAD_CREDS");
				proxy_ok = false;
			}
		}
		else if (auth_type.compare("None") == 0)
		{
			LLProxy::getInstance()->setAuthNone();
		}
		else
		{
			LL_WARNS("Proxy") << "Invalid SOCKS 5 authentication type."<< LL_ENDL;

			// Unknown or missing setting.
			gSavedSettings.setString("Socks5AuthType", "None");

			// Clear the SOCKS credentials.
			LLPointer<LLCredential> socks_cred = new LLCredential("SOCKS5");
			gSecAPIHandler->deleteCredential(socks_cred);

			LLProxy::getInstance()->setAuthNone();
		}

		if (proxy_ok)
		{
			// Start the proxy and check for errors
			// If status != SOCKS_OK, stopSOCKSProxy() will already have been called when startSOCKSProxy() returns.
			LLHost socks_host;
			socks_host.setHostByName(gSavedSettings.getString("Socks5ProxyHost"));
			socks_host.setPort(gSavedSettings.getU32("Socks5ProxyPort"));
			int status = LLProxy::getInstance()->startSOCKSProxy(socks_host);

			if (status != SOCKS_OK)
			{
				LLSD subs;
				subs["HOST"] = gSavedSettings.getString("Socks5ProxyHost");
				subs["PORT"] = (S32)gSavedSettings.getU32("Socks5ProxyPort");

				std::string error_string;

				switch(status)
				{
					case SOCKS_CONNECT_ERROR: // TCP Fail
						error_string = "SOCKS_CONNECT_ERROR";
						break;

					case SOCKS_NOT_PERMITTED: // SOCKS 5 server rule set refused connection
						error_string = "SOCKS_NOT_PERMITTED";
						break;

					case SOCKS_NOT_ACCEPTABLE: // Selected authentication is not acceptable to server
						error_string = "SOCKS_NOT_ACCEPTABLE";
						break;

					case SOCKS_AUTH_FAIL: // Authentication failed
						error_string = "SOCKS_AUTH_FAIL";
						break;

					case SOCKS_UDP_FWD_NOT_GRANTED: // UDP forward request failed
						error_string = "SOCKS_UDP_FWD_NOT_GRANTED";
						break;

					case SOCKS_HOST_CONNECT_FAILED: // Failed to open a TCP channel to the socks server
						error_string = "SOCKS_HOST_CONNECT_FAILED";
						break;

					case SOCKS_INVALID_HOST: // Improperly formatted host address or port.
						error_string = "SOCKS_INVALID_HOST";
						break;

					default:
						error_string = "SOCKS_UNKNOWN_STATUS"; // Something strange happened,
						LL_WARNS("Proxy") << "Unknown return from LLProxy::startProxy(): " << status << LL_ENDL;
						break;
				}

				LLNotificationsUtil::add(error_string, subs);
				proxy_ok = false;
			}
		}
	}
	else
	{
		LLProxy::getInstance()->stopSOCKSProxy(); // ensure no UDP proxy is running and it's all cleaned up
	}

	if (proxy_ok)
	{
		// Determine the HTTP proxy type (if any)
		if ((httpProxyType.compare("Web") == 0) && gSavedSettings.getBOOL("BrowserProxyEnabled"))
		{
			LLHost http_host;
			http_host.setHostByName(gSavedSettings.getString("BrowserProxyAddress"));
			http_host.setPort(gSavedSettings.getS32("BrowserProxyPort"));
			if (!LLProxy::getInstance()->enableHTTPProxy(http_host, LLPROXY_HTTP))
			{
				LLSD subs;
				subs["HOST"] = http_host.getIPString();
				subs["PORT"] = (S32)http_host.getPort();
				LLNotificationsUtil::add("PROXY_INVALID_HTTP_HOST", subs);
				proxy_ok = false;
			}
		}
		else if ((httpProxyType.compare("Socks") == 0) && gSavedSettings.getBOOL("Socks5ProxyEnabled"))
		{
			LLHost socks_host;
			socks_host.setHostByName(gSavedSettings.getString("Socks5ProxyHost"));
			socks_host.setPort(gSavedSettings.getU32("Socks5ProxyPort"));
			if (!LLProxy::getInstance()->enableHTTPProxy(socks_host, LLPROXY_SOCKS))
			{
				LLSD subs;
				subs["HOST"] = socks_host.getIPString();
				subs["PORT"] = (S32)socks_host.getPort();
				LLNotificationsUtil::add("PROXY_INVALID_SOCKS_HOST", subs);
				proxy_ok = false;
			}
		}
		else if (httpProxyType.compare("None") == 0)
		{
			LLProxy::getInstance()->disableHTTPProxy();
		}
		else
		{
			LL_WARNS("Proxy") << "Invalid other HTTP proxy configuration."<< LL_ENDL;

			// Set the missing or wrong configuration back to something valid.
			gSavedSettings.setString("HttpProxyType", "None");
			LLProxy::getInstance()->disableHTTPProxy();

			// Leave proxy_ok alone, since this isn't necessarily fatal.
		}
	}

	return proxy_ok;
}

bool login_alert_done(const LLSD& notification, const LLSD& response)
{
	// <FS:Ansariel> [FS Login Panel]
	//LLPanelLogin::giveFocus();
	FSPanelLogin::giveFocus();
	// </FS:Ansariel> [FS Login Panel]
	return false;
}

// parse the certificate information into args for the 
// certificate notifications
LLSD transform_cert_args(LLPointer<LLCertificate> cert)
{
	LLSD args = LLSD::emptyMap();
	std::string value;
	LLSD cert_info;
	cert->getLLSD(cert_info);
	// convert all of the elements in the cert into                                        
	// args for the xml dialog, so we have flexability to                                  
	// display various parts of the cert by only modifying                                 
	// the cert alert dialog xml.                                                          
	for(LLSD::map_iterator iter = cert_info.beginMap();
		iter != cert_info.endMap();
		iter++)
	{
		// key usage and extended key usage                                            
		// are actually arrays, and we want to format them as comma separated          
		// strings, so special case those.                                             
		LLSDSerialize::toXML(cert_info[iter->first], std::cout);
		if((iter->first== std::string(CERT_KEY_USAGE)) |
		   (iter->first == std::string(CERT_EXTENDED_KEY_USAGE)))
		{
			value = "";
			LLSD usage = cert_info[iter->first];
			for (LLSD::array_iterator usage_iter = usage.beginArray();
				 usage_iter != usage.endArray();
				 usage_iter++)
			{
				
				if(usage_iter != usage.beginArray())
				{
					value += ", ";
				}
				
				value += (*usage_iter).asString();
			}
			
		}
		else
		{
			value = iter->second.asString();
		}
		
		std::string name = iter->first;
		std::transform(name.begin(), name.end(), name.begin(),
					   (int(*)(int))toupper);
		args[name.c_str()] = value;
	}
	return args;
}


// when we handle a cert error, give focus back to the login panel
void general_cert_done(const LLSD& notification, const LLSD& response)
{
	LLStartUp::setStartupState( STATE_LOGIN_SHOW );			
	// <FS:Ansariel> [FS Login Panel]
	//LLPanelLogin::giveFocus();
	FSPanelLogin::giveFocus();
	// </FS:Ansariel> [FS Login Panel]
}

// check to see if the user wants to trust the cert.
// if they do, add it to the cert store and 
void trust_cert_done(const LLSD& notification, const LLSD& response)
{
	S32 option = LLNotification::getSelectedOption(notification, response);	
	switch(option)
	{
		case OPT_TRUST_CERT:
		{
			LLPointer<LLCertificate> cert = gSecAPIHandler->getCertificate(notification["payload"]["certificate"]);
			LLPointer<LLCertificateStore> store = gSecAPIHandler->getCertificateStore(gSavedSettings.getString("CertStore"));			
			store->add(cert);
			store->save();
			LLStartUp::setStartupState( STATE_LOGIN_CLEANUP );	
			break;
		}
		case OPT_CANCEL_TRUST:
			reset_login();
			gSavedSettings.setBOOL("AutoLogin", FALSE);			
			LLStartUp::setStartupState( STATE_LOGIN_SHOW );				
		default:
			// <FS:Ansariel> [FS Login Panel]
			//LLPanelLogin::giveFocus();
			FSPanelLogin::giveFocus();
			// </FS:Ansariel> [FS Login Panel]
			break;
	}

}

void apply_udp_blacklist(const std::string& csv)
{

	std::string::size_type start = 0;
	std::string::size_type comma = 0;
	do 
	{
		comma = csv.find(",", start);
		if (comma == std::string::npos)
		{
			comma = csv.length();
		}
		std::string item(csv, start, comma-start);

		LL_DEBUGS() << "udp_blacklist " << item << LL_ENDL;
		gMessageSystem->banUdpMessage(item);
		
		start = comma + 1;

	}
	while(comma < csv.length());
	
}

// <FS:CR> Aurora Sim
//bool process_login_success_response()
bool process_login_success_response(U32 &first_sim_size_x, U32 &first_sim_size_y)
// </FS:CR> Aurora Sim
{
	LLSD response = LLLoginInstance::getInstance()->getResponse();

	std::string text(response["udp_blacklist"]);
	if(!text.empty())
	{
		apply_udp_blacklist(text);
	}

	// unpack login data needed by the application
	text = response["agent_id"].asString();
	if(!text.empty()) gAgentID.set(text);
//	gDebugInfo["AgentID"] = text;
// [SL:KB] - Patch: Viewer-CrashReporting | Checked: 2010-11-16 (Catznip-2.6.0a) | Added: Catznip-2.4.0b
	if (gCrashSettings.getBOOL("CrashSubmitName"))
	{
		// Only include the agent UUID if the user consented
		gDebugInfo["AgentID"] = text;
	}
// [/SL:KB]
	
	// Agent id needed for parcel info request in LLUrlEntryParcel
	// to resolve parcel name.
	LLUrlEntryParcel::setAgentID(gAgentID);

	text = response["session_id"].asString();
	if(!text.empty()) gAgentSessionID.set(text);
//	gDebugInfo["SessionID"] = text;

	// Session id needed for parcel info request in LLUrlEntryParcel
	// to resolve parcel name.
	LLUrlEntryParcel::setSessionID(gAgentSessionID);
	
	text = response["secure_session_id"].asString();
	if(!text.empty()) gAgent.mSecureSessionID.set(text);

	// if the response contains a display name, use that,
	// otherwise if the response contains a first and/or last name,
	// use those.  Otherwise use the credential identifier

	gDisplayName = "";
	if (response.has("display_name"))
	{
		gDisplayName.assign(response["display_name"].asString());
		if(!gDisplayName.empty())
		{
			// Remove quotes from string.  Login.cgi sends these to force
			// names that look like numbers into strings.
			LLStringUtil::replaceChar(gDisplayName, '"', ' ');
			LLStringUtil::trim(gDisplayName);
		}
	}
	if(gDisplayName.empty())
	{
		if(response.has("first_name"))
		{
			gDisplayName.assign(response["first_name"].asString());
			LLStringUtil::replaceChar(gDisplayName, '"', ' ');
			LLStringUtil::trim(gDisplayName);
		}
		if(response.has("last_name"))
		{
			text.assign(response["last_name"].asString());
			LLStringUtil::replaceChar(text, '"', ' ');
			LLStringUtil::trim(text);
			if(!gDisplayName.empty())
			{
				gDisplayName += " ";
			}
			gDisplayName += text;
		}
	}
	if(gDisplayName.empty())
	{
		gDisplayName.assign(gUserCredential->asString());
	}

	// this is their actual ability to access content
	text = response["agent_access_max"].asString();
	if (!text.empty())
	{
		// agent_access can be 'A', 'M', and 'PG'.
		gAgent.setMaturity(text[0]);
		//<FS:TS> FIRE-8854: Set the preferred maturity here to the maximum
		//        in case the sim doesn't send it at login, like OpenSim 
		//        doesn't. If it does, it'll get overridden below.
		U32 preferredMaturity = (U32)LLAgent::convertTextToMaturity(text[0]);
		gSavedSettings.setU32("PreferredMaturity", preferredMaturity);
	}
	
	// this is the value of their preference setting for that content
	// which will always be <= agent_access_max
	text = response["agent_region_access"].asString();
	if (!text.empty())
	{
		U32 preferredMaturity = (U32)LLAgent::convertTextToMaturity(text[0]);
		gSavedSettings.setU32("PreferredMaturity", preferredMaturity);
	}

	text = response["start_location"].asString();
	if(!text.empty()) 
	{
		gAgentStartLocation.assign(text);
	}

	text = response["circuit_code"].asString();
	if(!text.empty())
	{
		gMessageSystem->mOurCircuitCode = strtoul(text.c_str(), NULL, 10);
	}
	std::string sim_ip_str = response["sim_ip"];
	std::string sim_port_str = response["sim_port"];
	if(!sim_ip_str.empty() && !sim_port_str.empty())
	{
		U32 sim_port = strtoul(sim_port_str.c_str(), NULL, 10);
		gFirstSim.set(sim_ip_str, sim_port);
		if (gFirstSim.isOk())
		{
			gMessageSystem->enableCircuit(gFirstSim, TRUE);
		}
	}
	std::string region_x_str = response["region_x"];
	std::string region_y_str = response["region_y"];
	if(!region_x_str.empty() && !region_y_str.empty())
	{
		U32 region_x = strtoul(region_x_str.c_str(), NULL, 10);
		U32 region_y = strtoul(region_y_str.c_str(), NULL, 10);
		gFirstSimHandle = to_region_handle(region_x, region_y);
	}
	
// <FS:CR> Aurora Sim
	text = response["region_size_x"].asString();
	if(!text.empty()) {
		first_sim_size_x = strtoul(text.c_str(), NULL, 10);
		LLViewerParcelMgr::getInstance()->init(first_sim_size_x);
	}

	//region Y size is currently unused, major refactoring required. - Patrick Sapinski (2/10/2011)
	text = response["region_size_y"].asString();
	if(!text.empty()) first_sim_size_y = strtoul(text.c_str(), NULL, 10);
// </FS:CR> Aurora Sim	
	const std::string look_at_str = response["look_at"];
	if (!look_at_str.empty())
	{
		size_t len = look_at_str.size();
		LLMemoryStream mstr((U8*)look_at_str.c_str(), len);
		LLSD sd = LLSDSerialize::fromNotation(mstr, len);
		gAgentStartLookAt = ll_vector3_from_sd(sd);
	}

	text = response["seed_capability"].asString();
	if (!text.empty()) gFirstSimSeedCap = text;
				
	text = response["seconds_since_epoch"].asString();
	if(!text.empty())
	{
		U32 server_utc_time = strtoul(text.c_str(), NULL, 10);
		if(server_utc_time)
		{
			time_t now = time(NULL);
			gUTCOffset = (server_utc_time - now);
		}
	}

	// this is the base used to construct help URLs
	text = response["help_url_format"].asString();
	if (!text.empty())
	{
		// replace the default help URL format
		gSavedSettings.setString("HelpURLFormat",text);
	}

	std::string home_location = response["home"];
	if(!home_location.empty())
	{
		size_t len = home_location.size();
		LLMemoryStream mstr((U8*)home_location.c_str(), len);
		LLSD sd = LLSDSerialize::fromNotation(mstr, len);
		S32 region_x = sd["region_handle"][0].asInteger();
		S32 region_y = sd["region_handle"][1].asInteger();
		U64 region_handle = to_region_handle(region_x, region_y);
		LLVector3 position = ll_vector3_from_sd(sd["position"]);
		gAgent.setHomePosRegion(region_handle, position);
	}

	// If MOTD has not been set by fsdata, fallback to LL MOTD
// <FS:CR> FIRE-8571, FIRE-9274
	if (gAgent.mMOTD.empty() || !LLGridManager::getInstance()->isInSLMain())
// </FS:CR>
	{
		gAgent.mMOTD.assign(response["message"]);
	}
	
	// <FS:Techwolf Lupindo> fsdata opensim MOTD support
#ifdef OPENSIM
	if (!LLGridManager::getInstance()->isInSLMain() && !FSData::instance().getOpenSimMOTD().empty())
	{
		gAgent.mMOTD.assign(FSData::instance().getOpenSimMOTD());
	}
#endif
	// </FS:Techwolf Lupindo>

	// Options...
	// Each 'option' is an array of submaps. 
	// It appears that we only ever use the first element of the array.
	LLUUID inv_root_folder_id = response["inventory-root"][0]["folder_id"];
	if(inv_root_folder_id.notNull())
	{
		gInventory.setRootFolderID(inv_root_folder_id);
		//gInventory.mock(gAgent.getInventoryRootID());
	}

	LLSD login_flags = response["login-flags"][0];
	if(login_flags.size())
	{
		std::string flag = login_flags["ever_logged_in"];
		if(!flag.empty())
		{
			gAgent.setFirstLogin((flag == "N") ? TRUE : FALSE);
		}

		/*  Flag is currently ignored by the viewer.
		flag = login_flags["stipend_since_login"];
		if(flag == "Y") 
		{
			stipend_since_login = true;
		}
		*/

		flag = login_flags["gendered"].asString();
		if(flag == "Y")
		{
			// We don't care about this flag anymore; now base whether
			// outfit is chosen on COF contents, initial outfit
			// requested and available, etc.

			//gAgent.setGenderChosen(TRUE);
			// <FS:Ansariel> [Legacy Bake]
#ifdef OPENSIM
			if (!LLGridManager::getInstance()->isInSecondLife())
			{
				gAgent.setOutfitChosen(TRUE);
			}
#endif
			// </FS:Ansariel> [Legacy Bake]
		}
		
		bool pacific_daylight_time = false;
		flag = login_flags["daylight_savings"].asString();
		if(flag == "Y")
		{
			pacific_daylight_time = (flag == "Y");
		}

		//setup map of datetime strings to codes and slt & local time offset from utc
		LLStringOps::setupDatetimeInfo(pacific_daylight_time);
	}

	// set up the voice configuration.  Ultimately, we should pass this up as part of each voice
	// channel if we need to move to multiple voice servers per grid.
	LLSD voice_config_info = response["voice-config"];
	if(voice_config_info.has("VoiceServerType"))
	{
		gSavedSettings.setString("VoiceServerType", voice_config_info["VoiceServerType"].asString()); 
	}

	// Request the map server url
	// Non-agni grids have a different default location.
	if (LLGridManager::getInstance()->isInSLBeta())
	{
		gSavedSettings.setString("MapServerURL", "http://test.map.secondlife.com.s3.amazonaws.com/");
	}
	std::string map_server_url = response["map-server-url"];
	if(!map_server_url.empty())
	{
		// We got an answer from the grid -> use that for map for the current session
		gSavedSettings.setString("CurrentMapServerURL", map_server_url); 
		LL_INFOS("LLStartup") << "map-server-url : we got an answer from the grid : " << map_server_url << LL_ENDL;
	}
	else
	{
		// No answer from the grid -> use the default setting for current session 
		map_server_url = gSavedSettings.getString("MapServerURL"); 
		gSavedSettings.setString("CurrentMapServerURL", map_server_url); 
		LL_INFOS("LLStartup") << "map-server-url : no map-server-url answer, we use the default setting for the map : " << map_server_url << LL_ENDL;
	}
	
// <FS:CR> FIRE-8063: Read Aurora web profile url from login data
#ifdef OPENSIM
	std::string web_profile_url = response["web_profile_url"];
	if(!web_profile_url.empty())
	{
		// We got an answer from the grid -> use that for map for the current session
		gSavedSettings.setString("WebProfileURL", web_profile_url); 
		LL_INFOS("LLStartup") << "web-profile-url : we got an answer from the grid : " << web_profile_url << LL_ENDL;
	}
	else
	{
		// No answer from the grid -> use the default setting for current session 
		web_profile_url = "https://my.secondlife.com/[AGENT_NAME]";
		gSavedSettings.setString("WebProfileURL", web_profile_url); 
		LL_INFOS("LLStartup") << "web-profile-url : no web_profile_url answer, we use the default setting for the web : " << web_profile_url << LL_ENDL;
	}
// <FS:CR> FIRE-10567 - Set classified fee, if it's available.
	if (response.has("classified_fee"))
	{
		S32 classified_fee = response["classified_fee"];
		LLGridManager::getInstance()->setClassifiedFee(classified_fee);
	}
	else
	{
		LLGridManager::getInstance()->setClassifiedFee(0);	// Free is a sensible default
	}
// <FS:CR> Set a parcel listing fee, if it's available
	if (response.has("directory_fee"))
	{
		S32 directory_fee = response["directory_fee"];
		LLGridManager::getInstance()->setDirectoryFee(directory_fee);
	}
	else
	{
		LLGridManager::getInstance()->setDirectoryFee(0);
	}
	#endif // OPENSIM
// </FS:CR>
	// Default male and female avatars allowing the user to choose their avatar on first login.
	// These may be passed up by SLE to allow choice of enterprise avatars instead of the standard
	// "new ruth."  Not to be confused with 'initial-outfit' below 
	LLSD newuser_config = response["newuser-config"][0];
	if(newuser_config.has("DefaultFemaleAvatar"))
	{
		gSavedSettings.setString("DefaultFemaleAvatar", newuser_config["DefaultFemaleAvatar"].asString()); 		
	}
	if(newuser_config.has("DefaultMaleAvatar"))
	{
		gSavedSettings.setString("DefaultMaleAvatar", newuser_config["DefaultMaleAvatar"].asString()); 		
	}
	
	// Initial outfit for the user.
	LLSD initial_outfit = response["initial-outfit"][0];
	if(initial_outfit.size())
	{
		std::string flag = initial_outfit["folder_name"];
		if(!flag.empty())
		{
			// Initial outfit is a folder in your inventory,
			// must be an exact folder-name match.
			sInitialOutfit = flag;
		}

		flag = initial_outfit["gender"].asString();
		if(!flag.empty())
		{
			sInitialOutfitGender = flag;
		}
	}

	LLSD global_textures = response["global-textures"][0];
	if(global_textures.size())
	{
		// Extract sun and moon texture IDs.  These are used
		// in the LLVOSky constructor, but I can't figure out
		// how to pass them in.  JC
		LLUUID id = global_textures["sun_texture_id"];
		if(id.notNull())
		{
			gSunTextureID = id;
		}

		id = global_textures["moon_texture_id"];
		if(id.notNull())
		{
			gMoonTextureID = id;
		}

	}

	// set the location of the Agent Appearance service, from which we can request
	// avatar baked textures if they are supported by the current region
	std::string agent_appearance_url = response["agent_appearance_service"];
	if (!agent_appearance_url.empty())
	{
		LLAppearanceMgr::instance().setAppearanceServiceURL(agent_appearance_url);
	}

	// Set the location of the snapshot sharing config endpoint
	// <FS:Ansariel> Debug setting doesn't exist anymore as of 14-09-2014
	//std::string snapshot_config_url = response["snapshot_config_url"];
	//if(!snapshot_config_url.empty())
	//{
	//	gSavedSettings.setString("SnapshotConfigURL", snapshot_config_url);
	//}
	// </FS:Ansariel>

	// Start the process of fetching the OpenID session cookie for this user login
	std::string openid_url = response["openid_url"];
	if(!openid_url.empty())
	{
		std::string openid_token = response["openid_token"];
		LLViewerMedia::openIDSetup(openid_url, openid_token);
	}
// <FS:AW  opensim max groups support>
//	if(response.has("max-agent-groups")) {		
//		std::string max_agent_groups(response["max-agent-groups"]);
	if(response.has("max-agent-groups") || response.has("max_groups"))
	{
		std::string max_agent_groups;
		response.has("max_groups") ?
			max_agent_groups = response["max_groups"].asString()
			: max_agent_groups = response["max-agent-groups"].asString();
// </FS:AW  opensim max groups support>

		gMaxAgentGroups = atoi(max_agent_groups.c_str());
		LL_INFOS("LLStartup") << "gMaxAgentGroups read from login.cgi: "
							  << gMaxAgentGroups << LL_ENDL;
	}
	else
	{
// [CR] FIRE-12229
#ifdef OPENSIM
		gMaxAgentGroups = 0;
		LL_INFOS("LLStartup") << "did not receive max-agent-groups. unlimited groups activated" << LL_ENDL;
#else
		gMaxAgentGroups = DEFAULT_MAX_AGENT_GROUPS;
		LL_INFOS("LLStartup") << "using gMaxAgentGroups default: "
							  << gMaxAgentGroups << LL_ENDL;
#endif
// [CR] FIRE-12229
	}

// <FS:AW opensim currency support>
	std::string currency = "L$";
#ifdef OPENSIM // <FS:AW optional opensim support>
	if(response.has("currency"))
	{
		currency = response["currency"].asString();
		LL_DEBUGS("OS_SETTINGS") << "currency " << currency << LL_ENDL;
	}
	else if (LLGridManager::getInstance()->isInOpenSim())
	{
		currency = "OS$";
		LL_DEBUGS("OS_SETTINGS") << "no currency in login response" << LL_ENDL;
	}
	Tea::setCurrency(currency);
// </FS:AW opensim currency support>

// <FS:AW  opensim destinations and avatar picker>
	if(response.has("avatar_picker_url"))
	{
		LL_DEBUGS("OS_SETTINGS") << "avatar_picker_url " << response["avatar_picker_url"] << LL_ENDL;
	}
	else if (LLGridManager::getInstance()->isInOpenSim())
	{
		LL_DEBUGS("OS_SETTINGS") << "no avatar_picker_url in login response" << LL_ENDL;
	}

	if(response.has("destination_guide_url"))
	{
		LL_DEBUGS("OS_SETTINGS") << "destination_guide_url " << response["destination_guide_url"] << LL_ENDL;
	}
	else if (LLGridManager::getInstance()->isInOpenSim())
	{
		LL_DEBUGS("OS_SETTINGS") << "no destination_guide_url in login response" << LL_ENDL;
	}
// </FS:AW  opensim destinations and avatar picker>
	
// <FS:CR> Legacy search killswitch!
	if (LLGridManager::getInstance()->isInOpenSim())
	{
		LLFloaterReg::add("search", "floater_fs_search.xml", (LLFloaterBuildFunc)&LLFloaterReg::build<FSFloaterSearch>);
	}
	else
#endif // OPENSIM
	{
		if (FSData::instance().enableLegacySearch())
		{
			LLFloaterReg::add("search", "floater_fs_search.xml", (LLFloaterBuildFunc)&LLFloaterReg::build<FSFloaterSearch>);
		}
		else
		{
			LLFloaterReg::add("search", "floater_search.xml", (LLFloaterBuildFunc)&LLFloaterReg::build<LLFloaterSearch>);
		}
	}
// </FS:CR>

	// <FS:Techwolf Lupindo> fsdata support
	if (FSData::instance().isAgentFlag(gAgentID, FSData::NO_USE))
	{
		gAgentID.setNull();
	}
	// </FS:Techwolf Lupindo>

	bool success = false;
	// JC: gesture loading done below, when we have an asset system
	// in place.  Don't delete/clear gUserCredentials until then.
	if(gAgentID.notNull()
	   && gAgentSessionID.notNull()
	   && gMessageSystem->mOurCircuitCode
	   && gFirstSim.isOk()
	   && gInventory.getRootFolderID().notNull())
	{
		success = true;
	}
    LLAppViewer* pApp = LLAppViewer::instance();
	pApp->writeDebugInfo();     //Write our static data now that we have username, session_id, etc.
	return success;
}

void transition_back_to_login_panel(const std::string& emsg)
{
	// Bounce back to the login screen.
	reset_login(); // calls LLStartUp::setStartupState( STATE_LOGIN_SHOW );
	gSavedSettings.setBOOL("AutoLogin", FALSE);
}
<|MERGE_RESOLUTION|>--- conflicted
+++ resolved
@@ -2428,8 +2428,12 @@
 		}
 		
 		display_startup();
-<<<<<<< HEAD
-		
+        
+        // *TODO : Uncomment that line once the whole grid migrated to SLM and suppress it from LLAgent::handleTeleportFinished() (llagent.cpp)
+        //check_merchant_status();
+
+		display_startup();
+
 		// <FS:CR> Compatibility with old backups
 		// Put gSavedPerAccountSettings here, put gSavedSettings in llappviewer.cpp
 		// *TODO: Should we keep these around forever or just three release cycles?
@@ -2446,13 +2450,6 @@
 		}
 		display_startup();
 		// </FS:CR>
-=======
-        
-        // *TODO : Uncomment that line once the whole grid migrated to SLM and suppress it from LLAgent::handleTeleportFinished() (llagent.cpp)
-        //check_merchant_status();
-
-		display_startup();
->>>>>>> f155f400
 
 		if (gSavedSettings.getBOOL("HelpFloaterOpen"))
 		{
