/** 
 * @file llstartup.cpp
 * @brief startup routines.
 *
 * $LicenseInfo:firstyear=2004&license=viewerlgpl$
 * Second Life Viewer Source Code
 * Copyright (C) 2010, Linden Research, Inc.
 * 
 * This library is free software; you can redistribute it and/or
 * modify it under the terms of the GNU Lesser General Public
 * License as published by the Free Software Foundation;
 * version 2.1 of the License only.
 * 
 * This library is distributed in the hope that it will be useful,
 * but WITHOUT ANY WARRANTY; without even the implied warranty of
 * MERCHANTABILITY or FITNESS FOR A PARTICULAR PURPOSE.  See the GNU
 * Lesser General Public License for more details.
 * 
 * You should have received a copy of the GNU Lesser General Public
 * License along with this library; if not, write to the Free Software
 * Foundation, Inc., 51 Franklin Street, Fifth Floor, Boston, MA  02110-1301  USA
 * 
 * Linden Research, Inc., 945 Battery Street, San Francisco, CA  94111  USA
 * $/LicenseInfo$
 */

#include "llviewerprecompiledheaders.h"

#include "llappviewer.h"
#include "llstartup.h"

#if LL_WINDOWS
#	include <process.h>		// _spawnl()
#else
#	include <sys/stat.h>		// mkdir()
#endif

#include "llviewermedia_streamingaudio.h"
#include "llaudioengine.h"

#ifdef LL_FMODEX
# include "llaudioengine_fmodex.h"
#endif

#ifdef LL_OPENAL
#include "llaudioengine_openal.h"
#endif

#include "llares.h"
#include "llavatarnamecache.h"
#include "lllandmark.h"
#include "llcachename.h"
#include "lldir.h"
#include "lldonotdisturbnotificationstorage.h"
#include "llerrorcontrol.h"
#include "llfloaterreg.h"
#include "llfocusmgr.h"
#include "llhttpsender.h"
// <FS:Ansariel> [FS communication UI]
//#include "llfloaterimsession.h"
#include "fsfloaterim.h"
// </FS:Ansariel> [FS communication UI]
#include "lllocationhistory.h"
#include "llimageworker.h"

#include "llloginflags.h"
#include "llmd5.h"
#include "llmemorystream.h"
#include "llmessageconfig.h"
#include "llmoveview.h"
#include "llfloaterimcontainer.h"
#include "llfloaterimnearbychat.h"
#include "llnotifications.h"
#include "llnotificationsutil.h"
#include "llpersistentnotificationstorage.h"
#include "llteleporthistory.h"
#include "llregionhandle.h"
#include "llsd.h"
#include "llsdserialize.h"
#include "llsdutil_math.h"
#include "llstring.h"
#include "lluserrelations.h"
#include "llversioninfo.h"
#include "llviewercontrol.h"
#include "llviewerhelp.h"
#include "llvfs.h"
#include "llxorcipher.h"	// saved password, MAC address
#include "llwindow.h"
#include "message.h"
#include "v3math.h"

#include "llagent.h"
#include "llagentcamera.h"
#include "llagentpicksinfo.h"
#include "llagentwearables.h"
#include "llagentpilot.h"
#include "llfloateravatarpicker.h"
#include "llcallbacklist.h"
#include "llcallingcard.h"
#include "llconsole.h"
#include "llcontainerview.h"
#include "llconversationlog.h"
#include "lldebugview.h"
#include "lldrawable.h"
#include "lleventnotifier.h"
#include "llface.h"
#include "llfeaturemanager.h"
//#include "llfirstuse.h"
#include "llfloaterhud.h"
#include "llfloaterland.h"
#include "llfloaterpreference.h"
#include "llfloatertopobjects.h"
#include "llfloaterworldmap.h"
#include "llgesturemgr.h"
#include "llgroupmgr.h"
#include "llhudeffecttrail.h"
#include "llhudmanager.h"
#include "llhttpclient.h"
#include "llimagebmp.h"
#include "llinventorybridge.h"
#include "llinventorymodel.h"
#include "llinventorymodelbackgroundfetch.h"
#include "llkeyboard.h"
#include "llloginhandler.h"			// gLoginHandler, SLURL support
#include "lllogininstance.h" // Host the login module.
#include "llpanellogin.h"
#include "llmutelist.h"
#include "llavatarpropertiesprocessor.h"
#include "llpanelclassified.h"
#include "llpanelpick.h"
#include "llpanelgrouplandmoney.h"
#include "llpanelgroupnotices.h"
#include "llpreview.h"
#include "llpreviewscript.h"
#include "llproxy.h"
#include "llproductinforequest.h"
#include "llselectmgr.h"
#include "llsky.h"
#include "llstatview.h"
#include "llstatusbar.h"		// sendMoneyBalanceRequest(), owns L$ balance
#include "llsurface.h"
#include "lltexturecache.h"
#include "lltexturefetch.h"
#include "lltoolmgr.h"
#include "lltrans.h"
#include "llui.h"
#include "llurldispatcher.h"
#include "llurlentry.h"
#include "llslurl.h"
#include "llurlhistory.h"
#include "llurlwhitelist.h"
#include "llvieweraudio.h"
#include "llviewerassetstorage.h"
#include "llviewercamera.h"
#include "llviewerdisplay.h"
#include "llviewergenericmessage.h"
#include "llviewergesture.h"
#include "llviewertexturelist.h"
#include "llviewermedia.h"
#include "llviewermenu.h"
#include "llviewermessage.h"
#include "llviewernetwork.h"
#include "llviewerobjectlist.h"
#include "llviewerparcelmedia.h"
#include "llviewerparcelmgr.h"
#include "llviewerregion.h"
#include "llviewerstats.h"
#include "llviewerthrottle.h"
#include "llviewerwindow.h"
#include "llvoavatar.h"
#include "llvoavatarself.h"
#include "llweb.h"
#include "llworld.h"
#include "llworldmapmessage.h"
#include "llxfermanager.h"
#include "pipeline.h"
#include "llappviewer.h"
#include "llfasttimerview.h"
#include "llfloatermap.h"
#include "llweb.h"
#include "llvoiceclient.h"
#include "llnamelistctrl.h"
#include "llnamebox.h"
#include "llnameeditor.h"
#include "llpostprocess.h"
#include "llwlparammanager.h"
#include "llwaterparammanager.h"
#include "llagentlanguage.h"
#include "llwearable.h"
#include "llinventorybridge.h"
#include "llappearancemgr.h"
#include "llavatariconctrl.h"
#include "llvoicechannel.h"
#include "llpathfindingmanager.h"

#include "lllogin.h"
#include "llevents.h"
#include "llstartuplistener.h"
#include "lltoolbarview.h"

#if LL_WINDOWS
#include "lldxhardware.h"
#endif

// Firestorm includes
#if HAS_GROWL
#include "growlmanager.h"
#endif

#include "fscommon.h"
#include "fsdata.h"
#include "fsfloatercontacts.h"
#include "fsfloaterimcontainer.h"
#include "fsfloaternearbychat.h"
#include "fsfloatersearch.h"
#include "fslslbridge.h"
#include "fsradar.h"
#include "fsregistrarutils.h"
#include "fsscriptlibrary.h"
#include "fswsassetblacklist.h"
#include "lggcontactsets.h"
#include "llfloatersearch.h"
#include "llfloatersidepanelcontainer.h"
#include "llnotificationmanager.h"
#include "NACLantispam.h"
#include "rlvhandler.h"
#include "streamtitledisplay.h"
#include "tea.h"

//
// exported globals
//
bool gAgentMovementCompleted = false;
S32  gMaxAgentGroups;

std::string SCREEN_HOME_FILENAME = "screen_home.bmp";
std::string SCREEN_LAST_FILENAME = "screen_last.bmp";

LLPointer<LLViewerTexture> gStartTexture;

//
// Imported globals
//
extern S32 gStartImageWidth;
extern S32 gStartImageHeight;
extern std::string gWindowTitle;

//
// local globals
//
static bool gGotUseCircuitCodeAck = false;
static std::string sInitialOutfit;
static std::string sInitialOutfitGender;	// "male" or "female"
static boost::signals2::connection sWearablesLoadedCon;

static bool gUseCircuitCallbackCalled = false;

EStartupState LLStartUp::gStartupState = STATE_FIRST;
LLSLURL LLStartUp::sStartSLURL;
std::string LLStartUp::sStartSLURLString;

static LLPointer<LLCredential> gUserCredential;
static std::string gDisplayName;
static BOOL gRememberPassword = TRUE;     

static U64 gFirstSimHandle = 0;
static LLHost gFirstSim;
static std::string gFirstSimSeedCap;
static LLVector3 gAgentStartLookAt(1.0f, 0.f, 0.f);
static std::string gAgentStartLocation = "safe";
static bool mLoginStatePastUI = false;

const S32 DEFAULT_MAX_AGENT_GROUPS = 25;

boost::scoped_ptr<LLEventPump> LLStartUp::sStateWatcher(new LLEventStream("StartupState"));
boost::scoped_ptr<LLStartupListener> LLStartUp::sListener(new LLStartupListener());
boost::scoped_ptr<LLViewerStats::PhaseMap> LLStartUp::sPhases(new LLViewerStats::PhaseMap);

//
// local function declaration
//

void login_show();
void login_callback(S32 option, void* userdata);
//void show_first_run_dialog();	// <FS:CR> Unused in Firestorm
bool first_run_dialog_callback(const LLSD& notification, const LLSD& response);
void set_startup_status(const F32 frac, const std::string& string, const std::string& msg);
bool login_alert_status(const LLSD& notification, const LLSD& response);
void login_packet_failed(void**, S32 result);
void use_circuit_callback(void**, S32 result);
void register_viewer_callbacks(LLMessageSystem* msg);
void asset_callback_nothing(LLVFS*, const LLUUID&, LLAssetType::EType, void*, S32);
bool callback_choose_gender(const LLSD& notification, const LLSD& response);
void init_start_screen(S32 location_id);
void release_start_screen();
void reset_login();
LLSD transform_cert_args(LLPointer<LLCertificate> cert);
void general_cert_done(const LLSD& notification, const LLSD& response);
void trust_cert_done(const LLSD& notification, const LLSD& response);
void apply_udp_blacklist(const std::string& csv);
// <FS:CR> Aurora Sim
//bool process_login_success_response();
bool process_login_success_response(U32 &first_sim_size_x, U32 &first_sim_size_y);
// </FS:CR> Aurora Sim
void transition_back_to_login_panel(const std::string& emsg);

void callback_cache_name(const LLUUID& id, const std::string& full_name, bool is_group)
{
	LLNameBox::refreshAll(id, full_name, is_group);
	LLNameEditor::refreshAll(id, full_name, is_group);
	
	// TODO: Actually be intelligent about the refresh.
	// For now, just brute force refresh the dialogs.
	dialog_refresh_all();
}

//
// exported functionality
//

//
// local classes
//

namespace
{
	class LLNullHTTPSender : public LLHTTPSender
	{
		virtual void send(const LLHost& host, 
						  const std::string& message, const LLSD& body, 
						  LLHTTPClient::ResponderPtr response) const
		{
			LL_WARNS("AppInit") << " attemped to send " << message << " to " << host
					<< " with null sender" << LL_ENDL;
		}
	};
}

// <AW: opensim>
static bool sGridListRequestReady = false;
class GridListRequestResponder : public LLHTTPClient::Responder
{
public:
	//If we get back a normal response, handle it here
	virtual void result(const LLSD& content)
	{
		std::string filename = gDirUtilp->getExpandedFilename(LL_PATH_USER_SETTINGS, "grids.remote.xml");

		llofstream out_file;
		out_file.open(filename);
		LLSDSerialize::toPrettyXML(content, out_file);
		out_file.close();
		llinfos << "GridListRequest: got new list." << llendl;
		sGridListRequestReady = true;
	}

	//If we get back an error (not found, etc...), handle it here
	virtual void error(U32 status, const std::string& reason)
	{
		sGridListRequestReady = true;
		if (304 == status)
		{
			LL_DEBUGS("GridManager") << "<- no error :P ... GridListRequest: List not modified since last session" << LL_ENDL;
		}
		else
			llwarns << "GridListRequest::error("<< status << ": " << reason << ")" << llendl;
	}
};
// </AW: opensim>

void update_texture_fetch()
{
	LLAppViewer::getTextureCache()->update(1); // unpauses the texture cache thread
	LLAppViewer::getImageDecodeThread()->update(1); // unpauses the image thread
	LLAppViewer::getTextureFetch()->update(1); // unpauses the texture fetch thread
	gTextureList.updateImages(0.10f);
}

// Returns false to skip other idle processing. Should only return
// true when all initialization done.
bool idle_startup()
{
	const F32 PRECACHING_DELAY = gSavedSettings.getF32("PrecachingDelay");
	static LLTimer timeout;

	static LLTimer login_time;

	// until this is encapsulated, this little hack for the
	// auth/transform loop will do.
	static F32 progress = 0.10f;

	static std::string auth_desc;
	static std::string auth_message;

// <FS:CR> Aurora Sim
	static U32 first_sim_size_x = 256;
	static U32 first_sim_size_y = 256;
// </FS:CR> Aurora Sim
	static LLVector3 initial_sun_direction(1.f, 0.f, 0.f);
	static LLVector3 agent_start_position_region(10.f, 10.f, 10.f);		// default for when no space server

	// last location by default
	static S32  agent_location_id = START_LOCATION_ID_LAST;

	static bool show_connect_box = true;

	//static bool stipend_since_login = false;

	// HACK: These are things from the main loop that usually aren't done
	// until initialization is complete, but need to be done here for things
	// to work.
	gIdleCallbacks.callFunctions();
	gViewerWindow->updateUI();
	LLMortician::updateClass();

	const std::string delims (" ");
	std::string system;
	int begIdx, endIdx;
	std::string osString = LLAppViewer::instance()->getOSInfo().getOSStringSimple();

	begIdx = osString.find_first_not_of (delims);
	endIdx = osString.find_first_of (delims, begIdx);
	system = osString.substr (begIdx, endIdx - begIdx);
	system += "Locale";

	LLStringUtil::setLocale (LLTrans::getString(system));

	//note: Removing this line will cause incorrect button size in the login screen. -- bao.
	gTextureList.updateImages(0.01f) ;

	if ( STATE_FIRST == LLStartUp::getStartupState() )
	{
		static bool first_call = true;
		if (first_call)
		{
			// Other phases get handled when startup state changes,
			// need to capture the initial state as well.
			LLStartUp::getPhases().startPhase(LLStartUp::getStartupStateString());
			first_call = false;
		}

		gViewerWindow->showCursor(); 
		gViewerWindow->getWindow()->setCursor(UI_CURSOR_WAIT);

		std::string beamsFolder(gDirUtilp->getExpandedFilename(LL_PATH_USER_SETTINGS, "beams",""));
		LLFile::mkdir(beamsFolder.c_str());
		
		std::string beamsColorsFolder(gDirUtilp->getExpandedFilename(LL_PATH_USER_SETTINGS, "beamsColors",""));
		LLFile::mkdir(beamsColorsFolder.c_str());


		/////////////////////////////////////////////////
		//
		// Initialize stuff that doesn't need data from simulators
		//
		std::string lastGPU = gSavedSettings.getString("LastGPUString");
		std::string thisGPU = LLFeatureManager::getInstance()->getGPUString();
		
// [RLVa:KB] - Checked: 2010-02-27 (RLVa-1.2.0a) | Modified: RLVa-0.2.1d
		if ( (gSavedSettings.controlExists(RLV_SETTING_MAIN)) && (gSavedSettings.getBOOL(RLV_SETTING_MAIN)) )
		{
			rlv_handler_t::setEnabled(TRUE);
		}
// [/RLVa:KB]

#if HAS_GROWL
		GrowlManager::InitiateManager();
#endif

		// <FS:Ansariel> Store current font and skin for system info (FIRE-6806)
		gSavedSettings.setString("FSInternalFontSettingsFile", gSavedSettings.getString("FSFontSettingsFile"));
		gSavedSettings.setString("FSInternalSkinCurrent", gSavedSettings.getString("FSSkinCurrentReadableName"));
		gSavedSettings.setString("FSInternalSkinCurrentTheme", gSavedSettings.getString("FSSkinCurrentThemeReadableName"));
		// </FS:Ansariel>
		
		if (LLFeatureManager::getInstance()->isSafe())
		{
			LLNotificationsUtil::add("DisplaySetToSafe");
		}
		else if ((gSavedSettings.getS32("LastFeatureVersion") < LLFeatureManager::getInstance()->getVersion()) &&
				 (gSavedSettings.getS32("LastFeatureVersion") != 0))
		{
			LLNotificationsUtil::add("DisplaySetToRecommendedFeatureChange");
		}
		else if ( ! lastGPU.empty() && (lastGPU != thisGPU))
		{
			LLSD subs;
			subs["LAST_GPU"] = lastGPU;
			subs["THIS_GPU"] = thisGPU;
			LLNotificationsUtil::add("DisplaySetToRecommendedGPUChange", subs);
		}
		else if (!gViewerWindow->getInitAlert().empty())
		{
			LLNotificationsUtil::add(gViewerWindow->getInitAlert());
		}
			
		//-------------------------------------------------
		// Init the SOCKS 5 proxy if the user has configured
		// one. We need to do this early in case the user
		// is using SOCKS for HTTP so we get the login
		// screen and HTTP tables via SOCKS.
		//-------------------------------------------------
		LLStartUp::startLLProxy();

		gSavedSettings.setS32("LastFeatureVersion", LLFeatureManager::getInstance()->getVersion());
		gSavedSettings.setString("LastGPUString", thisGPU);

		// load dynamic GPU/feature tables from website (S3)
		LLFeatureManager::getInstance()->fetchHTTPTables();
		
		std::string xml_file = LLUI::locateSkin("xui_version.xml");
		LLXMLNodePtr root;
		bool xml_ok = false;
		if (LLXMLNode::parseFile(xml_file, root, NULL))
		{
			if( (root->hasName("xui_version") ) )
			{
				std::string value = root->getValue();
				F32 version = 0.0f;
				LLStringUtil::convertToF32(value, version);
				if (version >= 1.0f)
				{
					xml_ok = true;
				}
			}
		}
		if (!xml_ok)
		{
			// If XML is bad, there's a good possibility that notifications.xml is ALSO bad.
			// If that's so, then we'll get a fatal error on attempting to load it, 
			// which will display a nontranslatable error message that says so.
			// Otherwise, we'll display a reasonable error message that IS translatable.
			LLAppViewer::instance()->earlyExit("BadInstallation");
		}
		//
		// Statistics stuff
		//

		// Load autopilot and stats stuff
		gAgentPilot.load();

		//gErrorStream.setTime(gSavedSettings.getBOOL("LogTimestamps"));

		// Load the throttle settings
		gViewerThrottle.load();

		if (ll_init_ares() == NULL || !gAres->isInitialized())
		{
			std::string diagnostic = "Could not start address resolution system";
			LL_WARNS("AppInit") << diagnostic << LL_ENDL;
			LLAppViewer::instance()->earlyExit("LoginFailedNoNetwork", LLSD().with("DIAGNOSTIC", diagnostic));
		}
		
		//
		// Initialize messaging system
		//
		LL_DEBUGS("AppInit") << "Initializing messaging system..." << LL_ENDL;

		std::string message_template_path = gDirUtilp->getExpandedFilename(LL_PATH_APP_SETTINGS,"message_template.msg");

		LLFILE* found_template = NULL;
		found_template = LLFile::fopen(message_template_path, "r");		/* Flawfinder: ignore */
		
		#if LL_WINDOWS
			// On the windows dev builds, unpackaged, the message_template.msg 
			// file will be located in:
			// build-vc**/newview/<config>/app_settings
			if (!found_template)
			{
				message_template_path = gDirUtilp->getExpandedFilename(LL_PATH_EXECUTABLE, "app_settings", "message_template.msg");
				found_template = LLFile::fopen(message_template_path.c_str(), "r");		/* Flawfinder: ignore */
			}	
		#elif LL_DARWIN
			// On Mac dev builds, message_template.msg lives in:
			// indra/build-*/newview/<config>/Second Life/Contents/Resources/app_settings
			if (!found_template)
			{
				message_template_path =
					gDirUtilp->getExpandedFilename(LL_PATH_EXECUTABLE,
												   "../Resources/app_settings",
												   "message_template.msg");
				found_template = LLFile::fopen(message_template_path.c_str(), "r");		/* Flawfinder: ignore */
			}		
		#endif

		if (found_template)
		{
			fclose(found_template);

			U32 port = gSavedSettings.getU32("UserConnectionPort");

			if ((NET_USE_OS_ASSIGNED_PORT == port) &&   // if nothing specified on command line (-port)
			    (gSavedSettings.getBOOL("ConnectionPortEnabled")))
			  {
			    port = gSavedSettings.getU32("ConnectionPort");
			  }

			LLHTTPSender::setDefaultSender(new LLNullHTTPSender());

			// TODO parameterize 
			const F32 circuit_heartbeat_interval = 5;
			const F32 circuit_timeout = 100;

			const LLUseCircuitCodeResponder* responder = NULL;
			bool failure_is_fatal = true;
			
			if(!start_messaging_system(
				   message_template_path,
				   port,
				   LLVersionInfo::getMajor(),
				   LLVersionInfo::getMinor(),
				   LLVersionInfo::getPatch(),
				   FALSE,
				   std::string(),
				   responder,
				   failure_is_fatal,
				   circuit_heartbeat_interval,
				   circuit_timeout))
			{
				std::string diagnostic = llformat(" Error: %d", gMessageSystem->getErrorCode());
				LL_WARNS("AppInit") << diagnostic << LL_ENDL;
				LLAppViewer::instance()->earlyExit("LoginFailedNoNetwork", LLSD().with("DIAGNOSTIC", diagnostic));
			}

			#if LL_WINDOWS
				// On the windows dev builds, unpackaged, the message.xml file will 
				// be located in indra/build-vc**/newview/<config>/app_settings.
				std::string message_path = gDirUtilp->getExpandedFilename(LL_PATH_APP_SETTINGS,"message.xml");
							
				if (!LLFile::isfile(message_path.c_str())) 
				{
					LLMessageConfig::initClass("viewer", gDirUtilp->getExpandedFilename(LL_PATH_EXECUTABLE, "app_settings", ""));
				}
				else
				{
					LLMessageConfig::initClass("viewer", gDirUtilp->getExpandedFilename(LL_PATH_APP_SETTINGS, ""));
				}
			#else			
				LLMessageConfig::initClass("viewer", gDirUtilp->getExpandedFilename(LL_PATH_APP_SETTINGS, ""));
			#endif

		}
		else
		{
			LLAppViewer::instance()->earlyExit("MessageTemplateNotFound", LLSD().with("PATH", message_template_path));
		}

		if(gMessageSystem && gMessageSystem->isOK())
		{
			// Initialize all of the callbacks in case of bad message
			// system data
			LLMessageSystem* msg = gMessageSystem;
			msg->setExceptionFunc(MX_UNREGISTERED_MESSAGE,
								  invalid_message_callback,
								  NULL);
			msg->setExceptionFunc(MX_PACKET_TOO_SHORT,
								  invalid_message_callback,
								  NULL);

			// running off end of a packet is now valid in the case
			// when a reader has a newer message template than
			// the sender
			/*msg->setExceptionFunc(MX_RAN_OFF_END_OF_PACKET,
								  invalid_message_callback,
								  NULL);*/
			msg->setExceptionFunc(MX_WROTE_PAST_BUFFER_SIZE,
								  invalid_message_callback,
								  NULL);

			if (gSavedSettings.getBOOL("LogMessages"))
			{
				LL_DEBUGS("AppInit") << "Message logging activated!" << LL_ENDL;
				msg->startLogging();
			}

			// start the xfer system. by default, choke the downloads
			// a lot...
			const S32 VIEWER_MAX_XFER = 3;
			start_xfer_manager(gVFS);
			gXferManager->setMaxIncomingXfers(VIEWER_MAX_XFER);
			F32 xfer_throttle_bps = gSavedSettings.getF32("XferThrottle");
			if (xfer_throttle_bps > 1.f)
			{
				gXferManager->setUseAckThrottling(TRUE);
				gXferManager->setAckThrottleBPS(xfer_throttle_bps);
			}
			gAssetStorage = new LLViewerAssetStorage(msg, gXferManager, gVFS, gStaticVFS);


			F32 dropPercent = gSavedSettings.getF32("PacketDropPercentage");
			msg->mPacketRing.setDropPercentage(dropPercent);

            F32 inBandwidth = gSavedSettings.getF32("InBandwidth"); 
            F32 outBandwidth = gSavedSettings.getF32("OutBandwidth"); 
			if (inBandwidth != 0.f)
			{
				LL_DEBUGS("AppInit") << "Setting packetring incoming bandwidth to " << inBandwidth << LL_ENDL;
				msg->mPacketRing.setUseInThrottle(TRUE);
				msg->mPacketRing.setInBandwidth(inBandwidth);
			}
			if (outBandwidth != 0.f)
			{
				LL_DEBUGS("AppInit") << "Setting packetring outgoing bandwidth to " << outBandwidth << LL_ENDL;
				msg->mPacketRing.setUseOutThrottle(TRUE);
				msg->mPacketRing.setOutBandwidth(outBandwidth);
			}
		}

		LL_INFOS("AppInit") << "Message System Initialized." << LL_ENDL;

		// <FS:Techwolf Lupindo> load global xml data
		FSData::instance().startDownload();
		// </FS:Techwolf Lupindo>

// <AW: opensim>
		if(!gSavedSettings.getBOOL("GridListDownload"))
		{
			sGridListRequestReady = true;
		}
		else
		{
			std::string filename = gDirUtilp->getExpandedFilename(LL_PATH_USER_SETTINGS, "grids.remote.xml");

			llstat file_stat; //platform independent wrapper for stat
			time_t last_modified = 0;

			if(!LLFile::stat(filename, &file_stat))//exists
			{
				last_modified = file_stat.st_mtime;
			}

			std::string url = gSavedSettings.getString("GridListDownloadURL");
			LLHTTPClient::getIfModified(url, new GridListRequestResponder(), last_modified );
		}
#ifdef OPENSIM // <FS:AW optional opensim support>
		// Fetch grid infos as needed
		LLGridManager::getInstance()->initGrids();
		LLStartUp::setStartupState( STATE_FETCH_GRID_INFO );
// <FS:AW optional opensim support>
#else
		LLGridManager::getInstance()->initialize(std::string());
		// <FS:Techwolf Lupindo> fsdata support
		//LLStartUp::setStartupState( STATE_AUDIO_INIT );
		LLStartUp::setStartupState( STATE_FETCH_GRID_INFO );
		// </FS:Techwolf Lupindo>
#endif // OPENSIM 
// </FS:AW optional opensim support>
	}

	if (STATE_FETCH_GRID_INFO == LLStartUp::getStartupState())
	{
 // <FS:AW optional opensim support>
		static LLFrameTimer grid_timer;

		const F32 grid_time = grid_timer.getElapsedTimeF32();
		const F32 MAX_WAIT_TIME = 15.f;//don't wait forever

		if(grid_time > MAX_WAIT_TIME ||
#ifdef OPENSIM
			( sGridListRequestReady && LLGridManager::getInstance()->isReadyToLogin() &&
#endif 		// <FS:Techwolf Lupindo> fsdata support
		    FSData::instance().getFSDataDone())
#ifdef OPENSIM
						      )
#endif		// </FS:Techwolf Lupindo>
		{
			LLStartUp::setStartupState( STATE_AUDIO_INIT );
		}
		else
		{
			ms_sleep(1);
			return FALSE;
		}
// <FS:AW optional opensim support>
	}

	if (STATE_AUDIO_INIT == LLStartUp::getStartupState())
	{

		// parsing slurls depending on the grid obviously 
		// only works after we have a grid list
		// Anyway this belongs into the gridmanager as soon as 
		// it is cleaner
		
		if(!LLStartUp::getStartSLURLString().empty())
		{
			LLStartUp::setStartSLURL(LLStartUp::getStartSLURLString());
		}		
// </AW: opensim>

		//-------------------------------------------------
		// Init audio, which may be needed for prefs dialog
		// or audio cues in connection UI.
		//-------------------------------------------------

		if (FALSE == gSavedSettings.getBOOL("NoAudio"))
		{
			gAudiop = NULL;

#ifdef LL_FMODEX		
			if (!gAudiop
#if !LL_WINDOWS
			    && NULL == getenv("LL_BAD_FMODEX_DRIVER")
#endif // !LL_WINDOWS
			    )
			{
				gAudiop = (LLAudioEngine *) new LLAudioEngine_FMODEX(gSavedSettings.getBOOL("FMODExProfilerEnable"));
			}
#endif

#ifdef LL_OPENAL
			if (!gAudiop
#if !LL_WINDOWS
			    && NULL == getenv("LL_BAD_OPENAL_DRIVER")
#endif // !LL_WINDOWS
			    )
			{
				gAudiop = (LLAudioEngine *) new LLAudioEngine_OpenAL();
			}
#endif
            
			if (gAudiop)
			{
#if LL_WINDOWS
				// FMOD Ex on Windows needs the window handle to stop playing audio
				// when window is minimized. JC
				void* window_handle = (HWND)gViewerWindow->getPlatformWindow();
#else
				void* window_handle = NULL;
#endif
				bool init = gAudiop->init(kAUDIO_NUM_SOURCES, window_handle);
				if(init)
				{
					gAudiop->setMuted(TRUE);
				}
				else
				{
					LL_WARNS("AppInit") << "Unable to initialize audio engine" << LL_ENDL;
					delete gAudiop;
					gAudiop = NULL;
				}

				if (gAudiop)
				{
					// if the audio engine hasn't set up its own preferred handler for streaming audio then set up the generic streaming audio implementation which uses media plugins
					if (NULL == gAudiop->getStreamingAudioImpl())
					{
						LL_INFOS("AppInit") << "Using media plugins to render streaming audio" << LL_ENDL;
						gAudiop->setStreamingAudioImpl(new LLStreamingAudio_MediaPlugins());
					}
				}
			}
		}
		
		LL_INFOS("AppInit") << "Audio Engine Initialized." << LL_ENDL;
		
		if (LLTimer::knownBadTimer())
		{
			LL_WARNS("AppInit") << "Unreliable timers detected (may be bad PCI chipset)!!" << LL_ENDL;
		}

		//
		// Log on to system
		//
		if (gUserCredential.isNull())
		{
			gUserCredential = gLoginHandler.initializeLoginInfo();
		}
		// Previous initializeLoginInfo may have generated user credentials.  Re-check them.
		if (gUserCredential.isNull())
		{
			show_connect_box = TRUE;
		}
		else if (gSavedSettings.getBOOL("AutoLogin"))  
		{
			// <FS:Ansariel> Option to not save password if using login cmdline switch;
			//               gLoginHandler.initializeLoginInfo() sets AutoLogin to TRUE,
			//               so we end up here!
			//gRememberPassword = TRUE;
			//gSavedSettings.setBOOL("RememberPassword", TRUE);                                                      
			if (gSavedSettings.getBOOL("FSLoginDontSavePassword"))
			{
				gRememberPassword = FALSE;
			}
			else
			{
				gRememberPassword = TRUE;
				gSavedSettings.setBOOL("RememberPassword", TRUE);
			}
			// </FS:Ansariel>

			show_connect_box = false;    			
		}
		else 
		{
			gRememberPassword = gSavedSettings.getBOOL("RememberPassword");
			show_connect_box = TRUE;
		}
		// Go to the next startup state
		LLStartUp::setStartupState( STATE_BROWSER_INIT );
		return FALSE;
	}

	
	if (STATE_BROWSER_INIT == LLStartUp::getStartupState())
	{
		LL_DEBUGS("AppInit") << "STATE_BROWSER_INIT" << LL_ENDL;
		std::string msg = LLTrans::getString("LoginInitializingBrowser");
		set_startup_status(0.03f, msg.c_str(), gAgent.mMOTD.c_str());
		display_startup();
		// LLViewerMedia::initBrowser();
		LLStartUp::setStartupState( STATE_LOGIN_SHOW );
		return FALSE;
	}


	if (STATE_LOGIN_SHOW == LLStartUp::getStartupState())
	{
		LL_DEBUGS("AppInit") << "Initializing Window, show_connect_box = "
							 << show_connect_box << LL_ENDL;

		// if we've gone backwards in the login state machine, to this state where we show the UI
		// AND the debug setting to exit in this case is true, then go ahead and bail quickly
		if ( mLoginStatePastUI && gSavedSettings.getBOOL("QuitOnLoginActivated") )
		{
			LL_DEBUGS("AppInit") << "taking QuitOnLoginActivated exit" << LL_ENDL;
			// no requirement for notification here - just exit
			LLAppViewer::instance()->earlyExitNoNotify();
		}

		gViewerWindow->getWindow()->setCursor(UI_CURSOR_ARROW);

		// Login screen needs menus for preferences, but we can enter
		// this startup phase more than once.
		if (gLoginMenuBarView == NULL)
		{
			// <FS:Zi> Moved this to initBase() in llviewerwindow.cpp to get the edit menu set up
			//         before any text widget uses it
			// initialize_spellcheck_menu();
			// initialize_edit_menu();
			// </FS:Zi>
			display_startup();
			init_menus();
			display_startup();
		}

		if (show_connect_box)
		{
			LL_DEBUGS("AppInit") << "show_connect_box on" << LL_ENDL;
			// Load all the name information out of the login view
			// NOTE: Hits "Attempted getFields with no login view shown" warning, since we don't
			// show the login view until login_show() is called below.  
			if (gUserCredential.isNull())                                                                          
			{                                                  
				LL_DEBUGS("AppInit") << "loading credentials from gLoginHandler" << LL_ENDL;
				display_startup();
				gUserCredential = gSecAPIHandler->loadCredential(gSavedSettings.getString("UserLoginInfo"));
				display_startup();
			}     
			// Make sure the process dialog doesn't hide things
			display_startup();
			gViewerWindow->setShowProgress(FALSE, FALSE);
			display_startup();
			// Show the login dialog
			login_show();
			display_startup();
			// connect dialog is already shown, so fill in the names
			if (gUserCredential.notNull())
			{
// <FS:CR>
				//LLPanelLogin::setFields( gUserCredential, gRememberPassword);
				LLPanelLogin::setFields(gUserCredential);
// </FS:CR>
			}
			display_startup();
			LLPanelLogin::giveFocus();

			// MAINT-3231 Show first run dialog only for Desura viewer
			if (gSavedSettings.getString("sourceid") == "1208_desura")
			{
				if (gSavedSettings.getBOOL("FirstLoginThisInstall"))
				{
					LL_INFOS("AppInit") << "FirstLoginThisInstall, calling show_first_run_dialog()" << LL_ENDL;
				// <FS:CR> Don't show first run dialog, ever, at all.
				//	show_first_run_dialog();
				}
				else
				{
					LL_DEBUGS("AppInit") << "FirstLoginThisInstall off" << LL_ENDL;
				}
			}

			LLStartUp::setStartupState( STATE_LOGIN_WAIT );		// Wait for user input
		}
		else
		{
			LL_DEBUGS("AppInit") << "show_connect_box off, skipping to STATE_LOGIN_CLEANUP" << LL_ENDL;
			// skip directly to message template verification
			LLStartUp::setStartupState( STATE_LOGIN_CLEANUP );
		}

		display_startup();
		gViewerWindow->setNormalControlsVisible( FALSE );	
		display_startup();
		gLoginMenuBarView->setVisible( TRUE );
		display_startup();
		gLoginMenuBarView->setEnabled( TRUE );
		display_startup();
		
		LLNotificationsUI::LLScreenChannelBase* chat_channel = LLNotificationsUI::LLChannelManager::getInstance()->findChannelByID(LLUUID(gSavedSettings.getString("NearByChatChannelUUID")));
		if(chat_channel)
		{
			chat_channel->removeToastsFromChannel();
		}

		show_debug_menus();
		display_startup();

		// Hide the splash screen
		LLSplashScreen::hide();
		display_startup();
		// Push our window frontmost
		gViewerWindow->getWindow()->show();
		display_startup();

		// DEV-16927.  The following code removes errant keystrokes that happen while the window is being 
		// first made visible.
#ifdef _WIN32
		MSG msg;
		while( PeekMessage( &msg, /*All hWnds owned by this thread */ NULL, WM_KEYFIRST, WM_KEYLAST, PM_REMOVE ) )
		{ }
		display_startup();
#endif
		timeout.reset();
		return FALSE;
	}

	if (STATE_LOGIN_WAIT == LLStartUp::getStartupState())
	{
		// when we get to this state, we've already been past the login UI
		// (possiblely automatically) - flag this so we can test in the 
		// STATE_LOGIN_SHOW state if we've gone backwards
		mLoginStatePastUI = true;

		// Don't do anything.  Wait for the login view to call the login_callback,
		// which will push us to the next state.
		display_startup();
		// Sleep so we don't spin the CPU
		ms_sleep(1);
		return FALSE;
	}

	if (STATE_LOGIN_CLEANUP == LLStartUp::getStartupState())
	{
		// Post login screen, we should see if any settings have changed that may
		// require us to either start/stop or change the socks proxy. As various communications
		// past this point may require the proxy to be up.
		if (!LLStartUp::startLLProxy())
		{
			// Proxy start up failed, we should now bail the state machine
			// startLLProxy() will have reported an error to the user
			// already, so we just go back to the login screen. The user
			// could then change the preferences to fix the issue.

			LLStartUp::setStartupState(STATE_LOGIN_SHOW);
			return FALSE;
		}

		// reset the values that could have come in from a slurl
		// DEV-42215: Make sure they're not empty -- gUserCredential
		// might already have been set from gSavedSettings, and it's too bad
		// to overwrite valid values with empty strings.

		if (show_connect_box)
		{
			// TODO if not use viewer auth
			// Load all the name information out of the login view
			LLPanelLogin::getFields(gUserCredential, gRememberPassword); 
			// end TODO
	 
			// HACK: Try to make not jump on login
			gKeyboard->resetKeys();
		}

		// when we get to this state, we've already been past the login UI
		// (possiblely automatically) - flag this so we can test in the 
		// STATE_LOGIN_SHOW state if we've gone backwards
		mLoginStatePastUI = true;

		// save the credentials                                                                                        
		std::string userid = "unknown";                                                                                
		if(gUserCredential.notNull())                                                                                  
		{  
			userid = gUserCredential->userID();                                                                    
		}
		// <FS:Ansariel> Option to not save password if using login cmdline switch
		//gSavedSettings.setBOOL("RememberPassword", gRememberPassword);                                                 
		if (!gSavedSettings.getBOOL("FSLoginDontSavePassword"))
		{
			gSavedSettings.setBOOL("RememberPassword", gRememberPassword);
		}
		// </FS:Ansariel>
		LL_INFOS("AppInit") << "Attempting login as: " << userid << LL_ENDL;                                           
//		gDebugInfo["LoginName"] = userid;                                                                              
// [SL:KB] - Patch: Viewer-CrashReporting | Checked: 2010-11-16 (Catznip-2.6.0a) | Added: Catznip-2.4.0b
		if (gCrashSettings.getBOOL("CrashSubmitName"))
		{
			// Only include the agent name if the user consented
			gDebugInfo["LoginName"] = userid;                                                                              
		}
// [/SL:KB]

		// We don't save this version of the title because it'll
		//  be replaced later, we hope. -- TS
		size_t underscore_pos = userid.find_first_of('_');
		std::string display_id = userid.substr(0,underscore_pos);
		if ((underscore_pos != std::string::npos) &&
			(underscore_pos < userid.length()-1))
		{
			std::string id_last = userid.substr(underscore_pos+1);
			if (id_last.compare("Resident") != 0)
			{
				display_id = display_id + " " + id_last;
			}
		}
		gViewerWindow->setTitle(gWindowTitle+" - "+display_id);
         
		// create necessary directories
		// *FIX: these mkdir's should error check
// <FS:CR> Seperate user directories per grid on OS build
#ifdef OPENSIM
		std::string gridlabel = LLGridManager::getInstance()->getGridLabel();
		gDirUtilp->setLindenUserDir(userid, gridlabel);
#else
		gDirUtilp->setLindenUserDir(userid);
#endif // OPENSIM
// </FS:CR>
		LLFile::mkdir(gDirUtilp->getLindenUserDir());

		// As soon as directories are ready initialize notification storages
		LLPersistentNotificationStorage::getInstance()->initialize();
		LLDoNotDisturbNotificationStorage::getInstance()->initialize();

		// Set PerAccountSettingsFile to the default value.
		gSavedSettings.setString("PerAccountSettingsFile",
			gDirUtilp->getExpandedFilename(LL_PATH_PER_SL_ACCOUNT, 
				LLAppViewer::instance()->getSettingsFilename("Default", "PerAccount")));

		// Note: can't store warnings files per account because some come up before login
		
		// Overwrite default user settings with user settings								 
		LLAppViewer::instance()->loadSettingsFromDirectory("Account");

		// Convert 'LogInstantMessages' into 'KeepConversationLogTranscripts' for backward compatibility (CHUI-743).
		// <FS:CR> FIRE-11410 - Don't do this, handle it in settings restore and first run
		//LLControlVariablePtr logInstantMessagesControl = gSavedPerAccountSettings.getControl("LogInstantMessages");
		//if (logInstantMessagesControl.notNull())
		//{
		//	gSavedPerAccountSettings.setS32("KeepConversationLogTranscripts", logInstantMessagesControl->getValue() ? 2 : 1);
		//}

		// Need to set the LastLogoff time here if we don't have one.  LastLogoff is used for "Recent Items" calculation
		// and startup time is close enough if we don't have a real value.
		if (gSavedPerAccountSettings.getU32("LastLogoff") == 0)
		{
			gSavedPerAccountSettings.setU32("LastLogoff", time_corrected());
		}

		//Default the path if one isn't set.
		// *NOTE: unable to check variable differ from "InstantMessageLogPath" because it was
		// provided in pre 2.0 viewer. See EXT-6661
		if (gSavedPerAccountSettings.getString("InstantMessageLogPath").empty())
		{
			gDirUtilp->setChatLogsDir(gDirUtilp->getOSUserAppDir());
			gSavedPerAccountSettings.setString("InstantMessageLogPath", gDirUtilp->getChatLogsDir());
		}
		else
		{
			gDirUtilp->setChatLogsDir(gSavedPerAccountSettings.getString("InstantMessageLogPath"));		
		}
// <FS:CR> Seperate user directories per grid on OS build
#ifdef OPENSIM
		gDirUtilp->setPerAccountChatLogsDir(userid, gridlabel);
#else
		gDirUtilp->setPerAccountChatLogsDir(userid);
#endif // OPENSIM
// </FS:CR>		
		LLFile::mkdir(gDirUtilp->getChatLogsDir());
		LLFile::mkdir(gDirUtilp->getPerAccountChatLogsDir());

		// NaCl - Antispam
		NACLAntiSpamRegistry::instance();
		// NaCl End

		//good a place as any to create user windlight directories
		std::string user_windlight_path_name(gDirUtilp->getExpandedFilename( LL_PATH_USER_SETTINGS , "windlight", ""));
		LLFile::mkdir(user_windlight_path_name.c_str());		

		std::string user_windlight_skies_path_name(gDirUtilp->getExpandedFilename( LL_PATH_USER_SETTINGS , "windlight/skies", ""));
		LLFile::mkdir(user_windlight_skies_path_name.c_str());

		std::string user_windlight_water_path_name(gDirUtilp->getExpandedFilename( LL_PATH_USER_SETTINGS , "windlight/water", ""));
		LLFile::mkdir(user_windlight_water_path_name.c_str());

		std::string user_windlight_days_path_name(gDirUtilp->getExpandedFilename( LL_PATH_USER_SETTINGS , "windlight/days", ""));
		LLFile::mkdir(user_windlight_days_path_name.c_str());

		// <FS:WS> Initalize Account based asset_blacklist
		FSWSAssetBlacklist::getInstance()->init();

		// <FS:Techwolf Lupindo> load per grid data
		FSData::instance().downloadAgents();
		// </FS:Techwolf Lupindo>

		if (show_connect_box)
		{
			LLSLURL slurl;
			// WS: Close the Panel only, if we have DisableLoginScreens enabled. Else fade away.
			if(gSavedSettings.getBOOL("FSDisableLoginScreens")) LLPanelLogin::closePanel();
		}

		
		// Load URL History File
		LLURLHistory::loadFile("url_history.xml");
		// Load location history 
		LLLocationHistory::getInstance()->load();

		// Load Avatars icons cache
		LLAvatarIconIDCache::getInstance()->load();
		
		// Load media plugin cookies
		LLViewerMedia::loadCookieFile();

		//-------------------------------------------------
		// Handle startup progress screen
		//-------------------------------------------------

		// on startup the user can request to go to their home,
		// their last location, or some URL "-url //sim/x/y[/z]"
		// All accounts have both a home and a last location, and we don't support
		// more locations than that.  Choose the appropriate one.  JC
// [RLVa:KB] - Checked: 2010-04-01 (RLVa-1.2.0c) | Modified: RLVa-0.2.1d
#ifndef RLV_EXTENSION_STARTLOCATION
		if (rlv_handler_t::isEnabled())
#else
		if ( (rlv_handler_t::isEnabled()) && (RlvSettings::getLoginLastLocation()) )
#endif // RLV_EXTENSION_STARTLOCATION
		{
			// Force login at the last location
			LLStartUp::setStartSLURL(LLSLURL(LLSLURL::SIM_LOCATION_LAST));
		}
// [/RLVa:KB]

		switch (LLStartUp::getStartSLURL().getType())
		  {
		  case LLSLURL::LOCATION:
		    agent_location_id = START_LOCATION_ID_URL;
		    break;
		  case LLSLURL::LAST_LOCATION:
		    agent_location_id = START_LOCATION_ID_LAST;
		    break;
		  default:
		    agent_location_id = START_LOCATION_ID_HOME;
		    break;
		  }

		gViewerWindow->getWindow()->setCursor(UI_CURSOR_WAIT);

		init_start_screen(agent_location_id);

		// Display the startup progress bar.
		gViewerWindow->setShowProgress(TRUE,!gSavedSettings.getBOOL("FSDisableLoginScreens"));
		gViewerWindow->setProgressCancelButtonVisible(TRUE, LLTrans::getString("Quit"));

		gViewerWindow->revealIntroPanel();

		// Ansariel: Update viewer help menu; Needed if logging
		//           in by autologin or on SL it would show
		//           the non-functional "About [CURRENT_GRID]"
		//           and "[CURRENT_GRID] Help" menu entries
		update_grid_help();

		// Poke the VFS, which could potentially block for a while if
		// Windows XP is acting up
		set_startup_status(0.07f, LLTrans::getString("LoginVerifyingCache"), LLStringUtil::null);
		display_startup();

		gVFS->pokeFiles();

		// <FS:Techwolf Lupindo> fsdata agents support
		//LLStartUp::setStartupState( STATE_LOGIN_AUTH_INIT );
		LLStartUp::setStartupState(STATE_AGENTS_WAIT);
		// </FS:Techwolf Lupindo>

		return FALSE;
	}

	// <FS:Techwolf Lupindo> fsdata support
	if (STATE_AGENTS_WAIT == LLStartUp::getStartupState())
	{
		static LLFrameTimer agents_timer;
		const F32 agents_time = agents_timer.getElapsedTimeF32();
		const F32 MAX_AGENTS_TIME = 15.f;

		if(agents_time > MAX_AGENTS_TIME || FSData::instance().getAgentsDone())
		{
			LLStartUp::setStartupState(STATE_LOGIN_AUTH_INIT);
		}
		else
		{
			ms_sleep(1);
			return FALSE;
		}
	}
	// </FS:Techwolf Lupindo>
	
	if(STATE_LOGIN_AUTH_INIT == LLStartUp::getStartupState())
	{
		gDebugInfo["GridName"] = LLGridManager::getInstance()->getGridId();

		// Update progress status and the display loop.
		auth_desc = LLTrans::getString("LoginInProgress");
		set_startup_status(progress, auth_desc, auth_message);
		progress += 0.02f;
		display_startup();

// <AW: crash report grid correctness>
		eLastExecEvent last_exec_event = gLastExecEvent;
		const std::string current_grid =LLGridManager::getInstance()->getGrid();
		const std::string last_grid = gSavedSettings.getString("LastConnectedGrid");
		if (!last_grid.empty() && last_grid != current_grid)
		{
			// don't report crashes on a different grid than the one connecting to,
			// since a bad OpenSim setup can crash the viewer a lot
			last_exec_event = LAST_EXEC_NORMAL;
		}
// </AW: crash report grid correctness>

		// Setting initial values...
		LLLoginInstance* login = LLLoginInstance::getInstance();
		login->setNotificationsInterface(LLNotifications::getInstance());

		login->setSerialNumber(LLAppViewer::instance()->getSerialNumber());
// <AW: crash report grid correctness>
//		login->setLastExecEvent(gLastExecEvent);
		login->setLastExecDuration(gLastExecDuration);
		login->setLastExecEvent(last_exec_event);
// </AW: crash report grid correctness>

		login->setUpdaterLauncher(boost::bind(&LLAppViewer::launchUpdater, LLAppViewer::instance()));

		// This call to LLLoginInstance::connect() starts the 
		// authentication process.
		login->connect(gUserCredential);
#ifdef OPENSIM // <FS:AW optional opensim support>
// <AW: opensim>
		LLGridManager::getInstance()->saveGridList();
// </AW: opensim>
#endif // OPENSIM // <FS:AW optional opensim support>
		LLStartUp::setStartupState( STATE_LOGIN_CURL_UNSTUCK );
		return FALSE;
	}

	if(STATE_LOGIN_CURL_UNSTUCK == LLStartUp::getStartupState())
	{
		// If we get here we have gotten past the potential stall
		// in curl, so take "may appear frozen" out of progress bar. JC
		auth_desc = LLTrans::getString("LoginInProgressNoFrozen");
		set_startup_status(progress, auth_desc, auth_message);

		LLStartUp::setStartupState( STATE_LOGIN_PROCESS_RESPONSE );
		return FALSE;
	}

	if(STATE_LOGIN_PROCESS_RESPONSE == LLStartUp::getStartupState()) 
	{
		// Generic failure message
		std::ostringstream emsg;
		emsg << LLTrans::getString("LoginFailed") << "\n";
		if(LLLoginInstance::getInstance()->authFailure())
		{
			LL_INFOS("LLStartup") << "Login failed, LLLoginInstance::getResponse(): "
			                      << LLLoginInstance::getInstance()->getResponse() << LL_ENDL;
			LLSD response = LLLoginInstance::getInstance()->getResponse();
			// Still have error conditions that may need some 
			// sort of handling - dig up specific message
			std::string reason_response = response["reason"];
			std::string message_response = response["message"];
			std::string message_id = response["message_id"];
			std::string message; // actual string to show the user

			if(!message_id.empty() && LLTrans::findString(message, message_id, response["message_args"]))
			{
				// message will be filled in with the template and arguments
			}
			else if(!message_response.empty())
			{
				// *HACK: "no_inventory_host" sent as the message itself.
				// Remove this clause when server is sending message_id as well.
				message = LLAgent::sTeleportErrorMessages[ message_response ];
			}

			if (message.empty())
			{
				// Fallback to server-supplied string; necessary since server
				// may add strings that this viewer is not yet aware of
				message = message_response;
			}

			emsg << message;


			if(reason_response == "key")
			{
				// Couldn't login because user/password is wrong
				// Clear the credential
				gUserCredential->clearAuthenticator();
			}

			if(reason_response == "update" 
				|| reason_response == "optional")
			{
				// In the case of a needed update, quit.
				// Its either downloading or declined.
				// If optional was skipped this case shouldn't 
				// be reached.
				LLLoginInstance::getInstance()->disconnect();
				LLAppViewer::instance()->forceQuit();
			}
			else 
			{
				if (reason_response != "tos") 
				{
					// Don't pop up a notification in the TOS case because
					// LLFloaterTOS::onCancel() already scolded the user.
					std::string error_code;
					if(response.has("errorcode"))
					{
						error_code = response["errorcode"].asString();
					}
					if ((reason_response == "CURLError") && 
						(error_code == "SSL_CACERT" || error_code == "SSL_PEER_CERTIFICATE") && 
						response.has("certificate"))
					{
						// This was a certificate error, so grab the certificate
						// and throw up the appropriate dialog.
						LLPointer<LLCertificate> certificate = gSecAPIHandler->getCertificate(response["certificate"]);
						if(certificate)
						{
							LLSD args = transform_cert_args(certificate);

							if(error_code == "SSL_CACERT")
							{
								// if we are handling an untrusted CA, throw up the dialog                             
								// with the 'trust this CA' button.                                                    
								LLNotificationsUtil::add("TrustCertificateError", args, response,
														trust_cert_done);
								
								show_connect_box = true;
							}
							else
							{
								// the certificate exception returns a unique string for each type of exception.       
								// we grab this string via the LLUserAuth object, and use that to grab the localized   
								// string.                                                                             
								args["REASON"] = LLTrans::getString(message_response);
								
								LLNotificationsUtil::add("GeneralCertificateError", args, response,
														 general_cert_done);
								
								reset_login();
								gSavedSettings.setBOOL("AutoLogin", FALSE);
								show_connect_box = true;
								
							}

						}
					}
					else 
					{
						// This wasn't a certificate error, so throw up the normal
						// notificatioin message.
						LLSD args;
						args["ERROR_MESSAGE"] = emsg.str();
						LL_INFOS("LLStartup") << "Notification: " << args << LL_ENDL;
						LLNotificationsUtil::add("ErrorMessage", args, LLSD(), login_alert_done);
					}
				}
				//setup map of datetime strings to codes and slt & local time offset from utc
				// *TODO: Does this need to be here?
				LLStringOps::setupDatetimeInfo (false);
				transition_back_to_login_panel(emsg.str());
				show_connect_box = true;
			}
		}
		else if(LLLoginInstance::getInstance()->authSuccess())
		{
// <FS:CR> Aurora Sim
			//if(process_login_success_response())
			if(process_login_success_response(first_sim_size_x,first_sim_size_y))
// </FS:CR> Aurora Sim
			{
// <AW: crash report grid correctness>
				const std::string current_grid = LLGridManager::getInstance()->getGrid();
				gSavedSettings.setString("LastConnectedGrid", current_grid);
// </AW: crash report grid correctness>

				// Pass the user information to the voice chat server interface.
				LLVoiceClient::getInstance()->userAuthorized(gUserCredential->userID(), gAgentID);
				// create the default proximal channel
				LLVoiceChannel::initClass();
				
				gSecAPIHandler->saveCredential(gUserCredential, gRememberPassword);
				LLStartUp::setStartupState( STATE_WORLD_INIT);
				LLTrace::get_frame_recording().reset();
			}
			else
			{
				LLSD args;
				args["ERROR_MESSAGE"] = emsg.str();
				LL_INFOS("LLStartup") << "Notification: " << args << LL_ENDL;
				LLNotificationsUtil::add("ErrorMessage", args, LLSD(), login_alert_done);
				transition_back_to_login_panel(emsg.str());
				show_connect_box = true;
				return FALSE;
			}
		}
		return FALSE;
	}

	//---------------------------------------------------------------------
	// World Init
	//---------------------------------------------------------------------
	if (STATE_WORLD_INIT == LLStartUp::getStartupState())
	{
		set_startup_status(0.30f, LLTrans::getString("LoginInitializingWorld"), gAgent.mMOTD);
		// <FS:Techwolf Lupindo> FIRE-6643 Display MOTD when login screens are disabled
		if(gSavedSettings.getBOOL("FSDisableLoginScreens"))
		{
			reportToNearbyChat(gAgent.mMOTD);
		}
		// </FS:Techwolf Lupindo>
		display_startup();
		// We should have an agent id by this point.
		llassert(!(gAgentID == LLUUID::null));

		// Finish agent initialization.  (Requires gSavedSettings, builds camera)
		gAgent.init();
		display_startup();
		gAgentCamera.init();
		display_startup();
		set_underclothes_menu_options();
		display_startup();

		// Since we connected, save off the settings so the user doesn't have to
		// type the name/password again if we crash.
		gSavedSettings.saveToFile(gSavedSettings.getString("ClientSettingsFile"), TRUE);
		LLUIColorTable::instance().saveUserSettings();

		display_startup();

		//
		// Initialize classes w/graphics stuff.
		//
		gTextureList.doPrefetchImages();		
		display_startup();

		LLSurface::initClasses();
		display_startup();


		LLFace::initClass();
		display_startup();

		LLDrawable::initClass();
		display_startup();

		// init the shader managers
		LLPostProcess::initClass();
		display_startup();

		LLAvatarAppearance::initClass();
		display_startup();

		LLViewerObject::initVOClasses();
		display_startup();

		// Initialize all our tools.  Must be done after saved settings loaded.
		// NOTE: This also is where gToolMgr used to be instantiated before being turned into a singleton.
		LLToolMgr::getInstance()->initTools();
		display_startup();

		// Pre-load floaters, like the world map, that are slow to spawn
		// due to XML complexity.
		gViewerWindow->initWorldUI();
		
		display_startup();

		// This is where we used to initialize gWorldp. Original comment said:
		// World initialization must be done after above window init

		// User might have overridden far clip
		LLWorld::getInstance()->setLandFarClip(gAgentCamera.mDrawDistance);
		display_startup();
		// Before we create the first region, we need to set the agent's mOriginGlobal
		// This is necessary because creating objects before this is set will result in a
		// bad mPositionAgent cache.

		gAgent.initOriginGlobal(from_region_handle(gFirstSimHandle));
		display_startup();

// <FS:CR> Aurora Sim
		//LLWorld::getInstance()->addRegion(gFirstSimHandle, gFirstSim);
LLWorld::getInstance()->addRegion(gFirstSimHandle, gFirstSim, first_sim_size_x, first_sim_size_y);
// </FS:CR> Aurora Sim
		display_startup();

		LLViewerRegion *regionp = LLWorld::getInstance()->getRegionFromHandle(gFirstSimHandle);
		LL_INFOS("AppInit") << "Adding initial simulator " << regionp->getOriginGlobal() << LL_ENDL;
		
		regionp->setSeedCapability(gFirstSimSeedCap);
		LL_DEBUGS("AppInit") << "Waiting for seed grant ...." << LL_ENDL;
		display_startup();
		// Set agent's initial region to be the one we just created.
		gAgent.setRegion(regionp);
		display_startup();
		// Set agent's initial position, which will be read by LLVOAvatar when the avatar
		// object is created.  I think this must be done after setting the region.  JC
		gAgent.setPositionAgent(agent_start_position_region);

		display_startup();
		LLStartUp::setStartupState( STATE_MULTIMEDIA_INIT );
		
		LLConversationLog::getInstance();

		return FALSE;
	}


	//---------------------------------------------------------------------
	// Load QuickTime/GStreamer and other multimedia engines, can be slow.
	// Do it while we're waiting on the network for our seed capability. JC
	//---------------------------------------------------------------------
	if (STATE_MULTIMEDIA_INIT == LLStartUp::getStartupState())
	{
		LLStartUp::multimediaInit();
		LLStartUp::setStartupState( STATE_FONT_INIT );
		display_startup();
		return FALSE;
	}

	// Loading fonts takes several seconds
	if (STATE_FONT_INIT == LLStartUp::getStartupState())
	{
		LLStartUp::fontInit();
		LLStartUp::setStartupState( STATE_SEED_GRANTED_WAIT );
		display_startup();
		return FALSE;
	}

	//---------------------------------------------------------------------
	// Wait for Seed Cap Grant
	//---------------------------------------------------------------------
	if(STATE_SEED_GRANTED_WAIT == LLStartUp::getStartupState())
	{
		LLViewerRegion *regionp = LLWorld::getInstance()->getRegionFromHandle(gFirstSimHandle);
		if (regionp->capabilitiesReceived())
		{
			LLStartUp::setStartupState( STATE_SEED_CAP_GRANTED );
		}
		else
		{
			U32 num_retries = regionp->getNumSeedCapRetries();
			if (num_retries > 0)
			{
				LLStringUtil::format_map_t args;
				args["[NUMBER]"] = llformat("%d", num_retries + 1);
				set_startup_status(0.4f, LLTrans::getString("LoginRetrySeedCapGrant", args), gAgent.mMOTD);
			}
			else
			{
				set_startup_status(0.4f, LLTrans::getString("LoginRequestSeedCapGrant"), gAgent.mMOTD);
			}
		}
		display_startup();
		return FALSE;
	}


	//---------------------------------------------------------------------
	// Seed Capability Granted
	// no newMessage calls should happen before this point
	//---------------------------------------------------------------------
	if (STATE_SEED_CAP_GRANTED == LLStartUp::getStartupState())
	{
		display_startup();
		update_texture_fetch();
		display_startup();

		if ( gViewerWindow != NULL)
		{	// This isn't the first logon attempt, so show the UI
			gViewerWindow->setNormalControlsVisible( TRUE );
		}	
		gLoginMenuBarView->setVisible( FALSE );
		gLoginMenuBarView->setEnabled( FALSE );
		display_startup();

		// direct logging to the debug console's line buffer
		LLError::logToFixedBuffer(gDebugView->mDebugConsolep);
		display_startup();
		
		// set initial visibility of debug console
		gDebugView->mDebugConsolep->setVisible(gSavedSettings.getBOOL("ShowDebugConsole"));
		display_startup();

		//
		// Set message handlers
		//
		LL_INFOS("AppInit") << "Initializing communications..." << LL_ENDL;

		// register callbacks for messages. . . do this after initial handshake to make sure that we don't catch any unwanted
		register_viewer_callbacks(gMessageSystem);
		display_startup();

		// Debugging info parameters
		gMessageSystem->setMaxMessageTime( 0.5f );			// Spam if decoding all msgs takes more than 500 ms
		display_startup();

		#ifndef	LL_RELEASE_FOR_DOWNLOAD
			gMessageSystem->setTimeDecodes( TRUE );				// Time the decode of each msg
			gMessageSystem->setTimeDecodesSpamThreshold( 0.05f );  // Spam if a single msg takes over 50ms to decode
		#endif
		display_startup();

		gXferManager->registerCallbacks(gMessageSystem);
		display_startup();

		LLStartUp::initNameCache();
		display_startup();

		// update the voice settings *after* gCacheName initialization
		// so that we can construct voice UI that relies on the name cache
		LLVoiceClient::getInstance()->updateSettings();
		display_startup();

		// create a container's instance for start a controlling conversation windows
		// by the voice's events
		// <FS:Ansariel> [FS communication UI]
		//LLFloaterIMContainer::getInstance();
		FSFloaterIMContainer* floater_imcontainer = FSFloaterIMContainer::getInstance();
		floater_imcontainer->initTabs();

		// <FS:ND> FIRE-3066: Force creation or FSFLoaterContacts here, this way it will register with LLAvatarTracker early enough.
		// Otherwise it is only create if isChatMultriTab() == true and LLIMFloaterContainer::getInstance is called
		// Moved here from llfloaternearbyvchat.cpp by Zi, to make this work even if LogShowHistory is FALSE
		LLFloater *pContacts(FSFloaterContacts::getInstance());
		
		// Do something with pContacts so no overzealous optimizer optimzes our neat little call to FSFloaterContacts::getInstance() away.
		if( pContacts )
			LL_INFOS("AppInit") << "Constructed " <<  pContacts->getName() << LL_ENDL;
		// </FS:ND>

		// <FS:Ansariel> FIRE-8560/FIRE-8592: We neet to create the instance of the radar
		//               for the radar functions and the V2 friendlist here.
		//               This is because of the standalone group panels that will
		//               prevent doing this at login when receiving the agent group
		//               data update.
		LLFloaterSidePanelContainer::getPanel("people", "panel_people");
		FSRadar::instance();
		LL_INFOS("AppInit") << "Radar initialized" << LL_ENDL;
		// </FS:Ansariel>

		// <FS:Ansariel> Register check function for registrar enable checks
		gFSRegistrarUtils.setEnableCheckFunction(boost::bind(&FSCommon::checkIsActionEnabled, _1, _2));

		// <FS:Techwolf Lupindo> fsdata support
		FSData::instance().addAgents();
		// </FS:Techwolf Lupindo>

		// <FS:Ansariel> [FS communication UI]
		//gCacheName is required for nearby chat history loading
		//so I just moved nearby history loading a few states further
		if (gSavedPerAccountSettings.getBOOL("LogShowHistory"))
		{
			FSFloaterNearbyChat* nearby_chat = FSFloaterNearbyChat::getInstance();
			if (nearby_chat) nearby_chat->loadHistory();
		}
		display_startup();
		// </FS:Ansariel> [FS communication UI]

		// *Note: this is where gWorldMap used to be initialized.

		// register null callbacks for audio until the audio system is initialized
		gMessageSystem->setHandlerFuncFast(_PREHASH_SoundTrigger, null_message_callback, NULL);
		gMessageSystem->setHandlerFuncFast(_PREHASH_AttachedSound, null_message_callback, NULL);
		display_startup();

		//reset statistics
		LLViewerStats::instance().resetStats();

		display_startup();
		//
		// Set up region and surface defaults
		//


		// Sets up the parameters for the first simulator

		LL_DEBUGS("AppInit") << "Initializing camera..." << LL_ENDL;
		gFrameTime    = totalTime();
		F32Seconds last_time = gFrameTimeSeconds;
		gFrameTimeSeconds = (gFrameTime - gStartTime);

		gFrameIntervalSeconds = gFrameTimeSeconds - last_time;
		if (gFrameIntervalSeconds < 0.f)
		{
			gFrameIntervalSeconds = 0.f;
		}

		// Make sure agent knows correct aspect ratio
		// FOV limits depend upon aspect ratio so this needs to happen before initializing the FOV below
		LLViewerCamera::getInstance()->setViewHeightInPixels(gViewerWindow->getWorldViewHeightRaw());
		LLViewerCamera::getInstance()->setAspect(gViewerWindow->getWorldViewAspectRatio());
		// Initialize FOV
		LLViewerCamera::getInstance()->setDefaultFOV(gSavedSettings.getF32("CameraAngle")); 
		display_startup();

		// Move agent to starting location. The position handed to us by
		// the space server is in global coordinates, but the agent frame
		// is in region local coordinates. Therefore, we need to adjust
		// the coordinates handed to us to fit in the local region.

		gAgent.setPositionAgent(agent_start_position_region);
		gAgent.resetAxes(gAgentStartLookAt);
		gAgentCamera.stopCameraAnimation();
		gAgentCamera.resetCamera();
		display_startup();

		// Initialize global class data needed for surfaces (i.e. textures)
		LL_DEBUGS("AppInit") << "Initializing sky..." << LL_ENDL;
		// Initialize all of the viewer object classes for the first time (doing things like texture fetches.
		LLGLState::checkStates();
		LLGLState::checkTextureChannels();

		gSky.init(initial_sun_direction);

		LLGLState::checkStates();
		LLGLState::checkTextureChannels();

		display_startup();

		LL_DEBUGS("AppInit") << "Decoding images..." << LL_ENDL;
		// For all images pre-loaded into viewer cache, decode them.
		// Need to do this AFTER we init the sky
		const S32 DECODE_TIME_SEC = 2;
		for (int i = 0; i < DECODE_TIME_SEC; i++)
		{
			F32 frac = (F32)i / (F32)DECODE_TIME_SEC;
			set_startup_status(0.45f + frac*0.1f, LLTrans::getString("LoginDecodingImages"), gAgent.mMOTD);
			display_startup();
			gTextureList.decodeAllImages(1.f);
		}
		LLStartUp::setStartupState( STATE_WORLD_WAIT );

		display_startup();

		// JC - Do this as late as possible to increase likelihood Purify
		// will run.
		LLMessageSystem* msg = gMessageSystem;
		if (!msg->mOurCircuitCode)
		{
			LL_WARNS("AppInit") << "Attempting to connect to simulator with a zero circuit code!" << LL_ENDL;
		}

		gUseCircuitCallbackCalled = false;

		msg->enableCircuit(gFirstSim, TRUE);
		// now, use the circuit info to tell simulator about us!
		LL_INFOS("AppInit") << "viewer: UserLoginLocationReply() Enabling " << gFirstSim << " with code " << msg->mOurCircuitCode << LL_ENDL;
		msg->newMessageFast(_PREHASH_UseCircuitCode);
		msg->nextBlockFast(_PREHASH_CircuitCode);
		msg->addU32Fast(_PREHASH_Code, msg->mOurCircuitCode);
		msg->addUUIDFast(_PREHASH_SessionID, gAgent.getSessionID());
		msg->addUUIDFast(_PREHASH_ID, gAgent.getID());
		msg->sendReliable(
			gFirstSim,
			gSavedSettings.getS32("UseCircuitCodeMaxRetries"),
			FALSE,
			(F32Seconds)gSavedSettings.getF32("UseCircuitCodeTimeout"),
			use_circuit_callback,
			NULL);

		timeout.reset();
		display_startup();

		return FALSE;
	}

	//---------------------------------------------------------------------
	// World Wait
	//---------------------------------------------------------------------
	if(STATE_WORLD_WAIT == LLStartUp::getStartupState())
	{
		LL_DEBUGS("AppInit") << "Waiting for simulator ack...." << LL_ENDL;
		set_startup_status(0.59f, LLTrans::getString("LoginWaitingForRegionHandshake"), gAgent.mMOTD);
		if(gGotUseCircuitCodeAck)
		{
			LLStartUp::setStartupState( STATE_AGENT_SEND );
		}
		LLMessageSystem* msg = gMessageSystem;
		while (msg->checkAllMessages(gFrameCount, gServicePump))
		{
			display_startup();
		}
		msg->processAcks();
		display_startup();
		return FALSE;
	}

	//---------------------------------------------------------------------
	// Agent Send
	//---------------------------------------------------------------------
	if (STATE_AGENT_SEND == LLStartUp::getStartupState())
	{
		LL_DEBUGS("AppInit") << "Connecting to region..." << LL_ENDL;
		set_startup_status(0.60f, LLTrans::getString("LoginConnectingToRegion"), gAgent.mMOTD);
		display_startup();
		// register with the message system so it knows we're
		// expecting this message
		LLMessageSystem* msg = gMessageSystem;
		msg->setHandlerFuncFast(
			_PREHASH_AgentMovementComplete,
			process_agent_movement_complete);
		LLViewerRegion* regionp = gAgent.getRegion();
		if(regionp)
		{
			send_complete_agent_movement(regionp->getHost());
			gAssetStorage->setUpstream(regionp->getHost());
			gCacheName->setUpstream(regionp->getHost());
			msg->newMessageFast(_PREHASH_EconomyDataRequest);
			gAgent.sendReliableMessage();
		}
		display_startup();

		// Create login effect
		// But not on first login, because you can't see your avatar then
		if (!gAgent.isFirstLogin())
		{
			LLHUDEffectSpiral *effectp = (LLHUDEffectSpiral *)LLHUDManager::getInstance()->createViewerEffect(LLHUDObject::LL_HUD_EFFECT_POINT, TRUE);
			effectp->setPositionGlobal(gAgent.getPositionGlobal());
			effectp->setColor(LLColor4U(gAgent.getEffectColor()));
			LLHUDManager::getInstance()->sendEffects();
		}

		LLStartUp::setStartupState( STATE_AGENT_WAIT );		// Go to STATE_AGENT_WAIT

		timeout.reset();
		display_startup();
		return FALSE;
	}

	//---------------------------------------------------------------------
	// Agent Wait
	//---------------------------------------------------------------------
	if (STATE_AGENT_WAIT == LLStartUp::getStartupState())
	{
		LLMessageSystem* msg = gMessageSystem;
		while (msg->checkAllMessages(gFrameCount, gServicePump))
		{
			if (gAgentMovementCompleted)
			{
				// Sometimes we have more than one message in the
				// queue. break out of this loop and continue
				// processing. If we don't, then this could skip one
				// or more login steps.
				break;
			}
			else
			{
				LL_DEBUGS("AppInit") << "Awaiting AvatarInitComplete, got "
				<< msg->getMessageName() << LL_ENDL;
			}
			display_startup();
		}
		msg->processAcks();

		display_startup();

		if (gAgentMovementCompleted)
		{
			LLStartUp::setStartupState( STATE_INVENTORY_SEND );
		}
		display_startup();
		return FALSE;
	}

	//---------------------------------------------------------------------
	// Inventory Send
	//---------------------------------------------------------------------
	if (STATE_INVENTORY_SEND == LLStartUp::getStartupState())
	{
		// <FS:Ansariel> Moved before inventory creation. Otherwise the responses
		//               from the money balance request and mutelist request
		//               seem to get lost under certain conditions
		// request mute list
		llinfos << "Requesting Mute List" << llendl;
		LLMuteList::getInstance()->requestFromServer(gAgent.getID());
		display_startup();
		// Get L$ and ownership credit information
		llinfos << "Requesting Money Balance" << llendl;
		LLStatusBar::sendMoneyBalanceRequest();

		display_startup();

		// request all group information
		LL_INFOS("Agent_GroupData") << "GROUPDEBUG: Requesting Agent Data during startup" << LL_ENDL;
		gAgent.sendAgentDataUpdateRequest();
		display_startup();
		// </FS:Ansariel>

		display_startup();
		// Inform simulator of our language preference
		LLAgentLanguage::update();
		display_startup();
		// unpack thin inventory
		LLSD response = LLLoginInstance::getInstance()->getResponse();
		//bool dump_buffer = false;

		LLSD inv_lib_root = response["inventory-lib-root"];
		if(inv_lib_root.isDefined())
		{
			// should only be one
			LLSD id = inv_lib_root[0]["folder_id"];
			if(id.isDefined())
			{
				gInventory.setLibraryRootFolderID(id.asUUID());
			}
		}
		display_startup();
 		
		LLSD inv_lib_owner = response["inventory-lib-owner"];
		if(inv_lib_owner.isDefined())
		{
			// should only be one
			LLSD id = inv_lib_owner[0]["agent_id"];
			if(id.isDefined())
			{
				gInventory.setLibraryOwnerID( LLUUID(id.asUUID()));
			}
		}
		display_startup();

		LLSD inv_skel_lib = response["inventory-skel-lib"];
 		if(inv_skel_lib.isDefined() && gInventory.getLibraryOwnerID().notNull())
 		{
 			if(!gInventory.loadSkeleton(inv_skel_lib, gInventory.getLibraryOwnerID()))
 			{
 				LL_WARNS("AppInit") << "Problem loading inventory-skel-lib" << LL_ENDL;
 			}
 		}
		display_startup();

		LLSD inv_skeleton = response["inventory-skeleton"];
 		if(inv_skeleton.isDefined())
 		{
 			if(!gInventory.loadSkeleton(inv_skeleton, gAgent.getID()))
 			{
 				LL_WARNS("AppInit") << "Problem loading inventory-skel-targets" << LL_ENDL;
 			}
 		}
		display_startup();

		LLSD inv_basic = response["inventory-basic"];
 		if(inv_basic.isDefined())
 		{
			LL_INFOS() << "Basic inventory root folder id is " << inv_basic["folder_id"] << LL_ENDL;
 		}

		LLSD buddy_list = response["buddy-list"];
 		if(buddy_list.isDefined())
 		{
			LLAvatarTracker::buddy_map_t list;
			LLUUID agent_id;
			S32 has_rights = 0, given_rights = 0;
			for(LLSD::array_const_iterator it = buddy_list.beginArray(),
				end = buddy_list.endArray(); it != end; ++it)
			{
				LLSD buddy_id = (*it)["buddy_id"];
				if(buddy_id.isDefined())
				{
					agent_id = buddy_id.asUUID();
				}

				LLSD buddy_rights_has = (*it)["buddy_rights_has"];
				if(buddy_rights_has.isDefined())
				{
					has_rights = buddy_rights_has.asInteger();
				}

				LLSD buddy_rights_given = (*it)["buddy_rights_given"];
				if(buddy_rights_given.isDefined())
				{
					given_rights = buddy_rights_given.asInteger();
				}

				list[agent_id] = new LLRelationship(given_rights, has_rights, false);
			}
			LLAvatarTracker::instance().addBuddyList(list);
			display_startup();
 		}
		
		LGGContactSets::getInstance()->loadFromDisk();	// [FS:CR] Load contact sets

		bool show_hud = false;
		LLSD tutorial_setting = response["tutorial_setting"];
		if(tutorial_setting.isDefined())
		{
			for(LLSD::array_const_iterator it = tutorial_setting.beginArray(),
				end = tutorial_setting.endArray(); it != end; ++it)
			{
				LLSD tutorial_url = (*it)["tutorial_url"];
				if(tutorial_url.isDefined())
				{
					// Tutorial floater will append language code
					gSavedSettings.setString("TutorialURL", tutorial_url.asString());
				}
				
				// For Viewer 2.0 we are not using the web-based tutorial
				// If we reverse that decision, put this code back and use
				// login.cgi to send a different URL with content that matches
				// the Viewer 2.0 UI.
				//LLSD use_tutorial = (*it)["use_tutorial"];
				//if(use_tutorial.asString() == "true")
				//{
				//	show_hud = true;
				//}
			}
		}
		display_startup();

		// Either we want to show tutorial because this is the first login
		// to a Linden Help Island or the user quit with the tutorial
		// visible.  JC
		if (show_hud || gSavedSettings.getBOOL("ShowTutorial"))
		{
			LLFloaterReg::showInstance("hud", LLSD(), FALSE);
		}
		display_startup();

		LLSD event_notifications = response["event_notifications"];
		if(event_notifications.isDefined())
		{
			gEventNotifier.load(event_notifications);
		}
		display_startup();

		LLSD classified_categories = response["classified_categories"];
		if(classified_categories.isDefined())
		{
			LLClassifiedInfo::loadCategories(classified_categories);
		}
		display_startup();

		// This method MUST be called before gInventory.findCategoryUUIDForType because of 
		// gInventory.mIsAgentInvUsable is set to true in the gInventory.buildParentChildMap.
		gInventory.buildParentChildMap();
		display_startup();

		//all categories loaded. lets create "My Favorites" category
		gInventory.findCategoryUUIDForType(LLFolderType::FT_FAVORITE,true);

		// set up callbacks
		LL_INFOS() << "Registering Callbacks" << LL_ENDL;
		LLMessageSystem* msg = gMessageSystem;
		LL_INFOS() << " Inventory" << LL_ENDL;
		LLInventoryModel::registerCallbacks(msg);
		LL_INFOS() << " AvatarTracker" << LL_ENDL;
		LLAvatarTracker::instance().registerCallbacks(msg);
		LL_INFOS() << " Landmark" << LL_ENDL;
		LLLandmark::registerCallbacks(msg);
		display_startup();

<<<<<<< HEAD
		// <FS:Ansariel> Moved before inventory creation. Otherwise the responses
		//               from the money balance request and mutelist request
		//               seem to get lost under certain conditions
		//// request mute list
		//llinfos << "Requesting Mute List" << llendl;
		//LLMuteList::getInstance()->requestFromServer(gAgent.getID());
		//display_startup();
		//// Get L$ and ownership credit information
		//llinfos << "Requesting Money Balance" << llendl;
		//LLStatusBar::sendMoneyBalanceRequest();

		//display_startup();
		//// request all group information
		//llinfos << "Requesting Agent Data" << llendl;
		//gAgent.sendAgentDataUpdateRequest();
		//display_startup();
		// </FS:Ansariel>

=======
		// request mute list
		LL_INFOS() << "Requesting Mute List" << LL_ENDL;
		LLMuteList::getInstance()->requestFromServer(gAgent.getID());
		display_startup();
		// Get L$ and ownership credit information
		LL_INFOS() << "Requesting Money Balance" << LL_ENDL;
		LLStatusBar::sendMoneyBalanceRequest();
		display_startup();
		// request all group information
		LL_INFOS() << "Requesting Agent Data" << LL_ENDL;
		gAgent.sendAgentDataUpdateRequest();
		display_startup();
>>>>>>> d0ef02c2
		// Create the inventory views
		LL_INFOS() << "Creating Inventory Views" << LL_ENDL;
		LLFloaterReg::getInstance("inventory");
		//display_startup();

// [RLVa:KB] - Checked: 2010-02-27 (RLVa-1.2.0a) | Added: RLVa-1.1.0f
		if (rlv_handler_t::isEnabled())
		{
			// Regularly process a select subset of retained commands during logon
			gIdleCallbacks.addFunction(RlvHandler::onIdleStartup, new LLTimer());
		}
// [/RLVa:KB]

		LLStartUp::setStartupState( STATE_MISC );
		display_startup();
		return FALSE;
	}


	//---------------------------------------------------------------------
	// Misc
	//---------------------------------------------------------------------
	if (STATE_MISC == LLStartUp::getStartupState())
	{
		// We have a region, and just did a big inventory download.
		// We can estimate the user's connection speed, and set their
		// max bandwidth accordingly.  JC
		if (gSavedSettings.getBOOL("FirstLoginThisInstall"))
		{
			// This is actually a pessimistic computation, because TCP may not have enough
			// time to ramp up on the (small) default inventory file to truly measure max
			// bandwidth. JC
			F64 rate_bps = LLLoginInstance::getInstance()->getLastTransferRateBPS();
			const F32 FAST_RATE_BPS = 600.f * 1024.f;
			const F32 FASTER_RATE_BPS = 750.f * 1024.f;
			F32 max_bandwidth = gViewerThrottle.getMaxBandwidth();
			if (rate_bps > FASTER_RATE_BPS
				&& rate_bps > max_bandwidth)
			{
				LL_DEBUGS("AppInit") << "Fast network connection, increasing max bandwidth to " 
					<< FASTER_RATE_BPS/1024.f 
					<< " kbps" << LL_ENDL;
				gViewerThrottle.setMaxBandwidth(FASTER_RATE_BPS / 1024.f);
			}
			else if (rate_bps > FAST_RATE_BPS
				&& rate_bps > max_bandwidth)
			{
				LL_DEBUGS("AppInit") << "Fast network connection, increasing max bandwidth to " 
					<< FAST_RATE_BPS/1024.f 
					<< " kbps" << LL_ENDL;
				gViewerThrottle.setMaxBandwidth(FAST_RATE_BPS / 1024.f);
			}

			if (gSavedSettings.getBOOL("ShowHelpOnFirstLogin"))
			{
				gSavedSettings.setBOOL("HelpFloaterOpen", TRUE);
			}

			// Set the show start location to true, now that the user has logged
			// on with this install.
			gSavedSettings.setBOOL("ShowStartLocation", TRUE);

			// Open Conversation floater on first login.
			LLFloaterReg::toggleInstanceOrBringToFront("im_container");

		}
		
		display_startup();
		
		// <FS:CR> Compatibility with old backups
		// Put gSavedPerAccountSettings here, put gSavedSettings in llappviewer.cpp
		// *TODO: Should we keep these around forever or just three release cycles?
		if (gSavedSettings.getBOOL("FSFirstRunAfterSettingsRestore"))
		{
			// Post-chui merge logging change
			if (gSavedPerAccountSettings.getBOOL("LogInstantMessages"))
				gSavedPerAccountSettings.setS32("KeepConversationLogTranscript", 2);
			else
				gSavedPerAccountSettings.setS32("KeepConversationLogTranscript", 0);
			
			//ok, we're done, set it back to false.
			gSavedSettings.setBOOL("FSFirstRunAfterSettingsRestore", FALSE);
		}
		display_startup();
		// </FS:CR>

		if (gSavedSettings.getBOOL("HelpFloaterOpen"))
		{
			// show default topic
			LLViewerHelp::instance().showTopic("");
		}

		display_startup();

		// We're successfully logged in.
		gSavedSettings.setBOOL("FirstLoginThisInstall", FALSE);

		LLFloaterReg::showInitialVisibleInstances();

		display_startup();

		// based on the comments, we've successfully logged in so we can delete the 'forced'
		// URL that the updater set in settings.ini (in a mostly paranoid fashion)
		std::string nextLoginLocation = gSavedSettings.getString( "NextLoginLocation" );
		if ( nextLoginLocation.length() )
		{
			// clear it
			gSavedSettings.setString( "NextLoginLocation", "" );

			// and make sure it's saved
			gSavedSettings.saveToFile( gSavedSettings.getString("ClientSettingsFile") , TRUE );
			LLUIColorTable::instance().saveUserSettings();
		};

		display_startup();
		// JC: Initializing audio requests many sounds for download.
		init_audio();
		display_startup();

		// JC: Initialize "active" gestures.  This may also trigger
		// many gesture downloads, if this is the user's first
		// time on this machine or -purge has been run.
		LLSD gesture_options 
			= LLLoginInstance::getInstance()->getResponse("gestures");
		if (gesture_options.isDefined())
		{
			LL_DEBUGS("AppInit") << "Gesture Manager loading " << gesture_options.size()
				<< LL_ENDL;
			uuid_vec_t item_ids;
			for(LLSD::array_const_iterator resp_it = gesture_options.beginArray(),
				end = gesture_options.endArray(); resp_it != end; ++resp_it)
			{
				// If the id is not specifed in the LLSD,
				// the LLSD operator[]() will return a null LLUUID. 
				LLUUID item_id = (*resp_it)["item_id"];
				LLUUID asset_id = (*resp_it)["asset_id"];

				if (item_id.notNull() && asset_id.notNull())
				{
					// Could schedule and delay these for later.
					const BOOL no_inform_server = FALSE;
					const BOOL no_deactivate_similar = FALSE;
					LLGestureMgr::instance().activateGestureWithAsset(item_id, asset_id,
										 no_inform_server,
										 no_deactivate_similar);
					// We need to fetch the inventory items for these gestures
					// so we have the names to populate the UI.
					item_ids.push_back(item_id);
				}
			}
			// no need to add gesture to inventory observer, it's already made in constructor 
			LLGestureMgr::instance().setFetchIDs(item_ids);
			LLGestureMgr::instance().startFetch();
		}
		gDisplaySwapBuffers = TRUE;
		display_startup();

		LLMessageSystem* msg = gMessageSystem;
		msg->setHandlerFuncFast(_PREHASH_SoundTrigger,				process_sound_trigger);
		msg->setHandlerFuncFast(_PREHASH_PreloadSound,				process_preload_sound);
		msg->setHandlerFuncFast(_PREHASH_AttachedSound,				process_attached_sound);
		msg->setHandlerFuncFast(_PREHASH_AttachedSoundGainChange,	process_attached_sound_gain_change);

		LL_DEBUGS("AppInit") << "Initialization complete" << LL_ENDL;

		LL_DEBUGS("SceneLoadTiming", "Start") << "Scene Load Started " << LL_ENDL;
		gRenderStartTime.reset();
		gForegroundTime.reset();

		// HACK: Inform simulator of window size.
		// Do this here so it's less likely to race with RegisterNewAgent.
		// TODO: Put this into RegisterNewAgent
		// JC - 7/20/2002
		gViewerWindow->sendShapeToSim();

		// The reason we show the alert is because we want to
		// reduce confusion for when you log in and your provided
		// location is not your expected location. So, if this is
		// your first login, then you do not have an expectation,
		// thus, do not show this alert.
		if (!gAgent.isFirstLogin())
		{
			LL_INFOS() << "gAgentStartLocation : " << gAgentStartLocation << LL_ENDL;
			LLSLURL start_slurl = LLStartUp::getStartSLURL();
			LL_DEBUGS("AppInit") << "start slurl "<<start_slurl.asString()<<LL_ENDL;
			
			if (((start_slurl.getType() == LLSLURL::LOCATION) && (gAgentStartLocation == "url")) ||
				((start_slurl.getType() == LLSLURL::LAST_LOCATION) && (gAgentStartLocation == "last")) ||
				((start_slurl.getType() == LLSLURL::HOME_LOCATION) && (gAgentStartLocation == "home")))
			{
				if (start_slurl.getType() == LLSLURL::LAST_LOCATION 
					&& gAgentStartLocation == "last" 
					&& gSavedSettings.getBOOL("RestoreCameraPosOnLogin"))
				{
					// restore old camera pos
					gAgentCamera.setFocusOnAvatar(FALSE, FALSE);
					gAgentCamera.setCameraPosAndFocusGlobal(gSavedSettings.getVector3d("CameraPosOnLogout"), gSavedSettings.getVector3d("FocusPosOnLogout"), LLUUID::null);
					BOOL limit_hit = FALSE;
					gAgentCamera.calcCameraPositionTargetGlobal(&limit_hit);
					if (limit_hit)
					{
						gAgentCamera.setFocusOnAvatar(TRUE, FALSE);
					}
					gAgentCamera.stopCameraAnimation();
				}
			}
			else
			{
				std::string msg;
				switch(start_slurl.getType())
				{
					case LLSLURL::LOCATION:
					{
						
						msg = "AvatarMovedDesired";
						break;
					}
					case LLSLURL::HOME_LOCATION:
					{
						msg = "AvatarMovedHome";
						break;
					}
					default:
					{
						msg = "AvatarMovedLast";
					}
				}
				LLNotificationsUtil::add(msg);
			}
		}

		display_startup();
        //DEV-17797.  get null folder.  Any items found here moved to Lost and Found
        LLInventoryModelBackgroundFetch::instance().findLostItems();
		display_startup();
		
		// <FS:CR> Load dynamic script library from xml
		if (!gScriptLibrary.loadLibrary(gDirUtilp->getExpandedFilename(LL_PATH_USER_SETTINGS, "scriptlibrary_lsl.xml")))
		{
			gScriptLibrary.loadLibrary(gDirUtilp->getExpandedFilename(LL_PATH_APP_SETTINGS, "scriptlibrary_lsl.xml"));
		}
#ifdef OPENSIM
		if (LLGridManager::getInstance()->isInOpenSim())
		{
			if (!gScriptLibrary.loadLibrary(gDirUtilp->getExpandedFilename(LL_PATH_USER_SETTINGS, "scriptlibrary_ossl.xml")))
			{
				gScriptLibrary.loadLibrary(gDirUtilp->getExpandedFilename(LL_PATH_APP_SETTINGS, "scriptlibrary_ossl.xml"));
			}
		}
		if (LLGridManager::getInstance()->isInAuroraSim())
		{
			if (!gScriptLibrary.loadLibrary(gDirUtilp->getExpandedFilename(LL_PATH_USER_SETTINGS, "scriptlibrary_aa.xml")))
			{
				gScriptLibrary.loadLibrary(gDirUtilp->getExpandedFilename(LL_PATH_APP_SETTINGS, "scriptlibrary_aa.xml"));
			}
		}
#endif // OPENSIM
		display_startup();
		// </FS:CR>

		LLStartUp::setStartupState( STATE_PRECACHE );
		timeout.reset();
		return FALSE;
	}

	if (STATE_PRECACHE == LLStartUp::getStartupState())
	{
		display_startup();
		F32 timeout_frac = timeout.getElapsedTimeF32()/PRECACHING_DELAY;

		// We now have an inventory skeleton, so if this is a user's first
		// login, we can start setting up their clothing and avatar 
		// appearance.  This helps to avoid the generic "Ruth" avatar in
		// the orientation island tutorial experience. JC
		if (gAgent.isFirstLogin()
			&& !sInitialOutfit.empty()    // registration set up an outfit
			&& !sInitialOutfitGender.empty() // and a gender
			&& isAgentAvatarValid()	  // can't wear clothes without object
			&& !gAgent.isGenderChosen() ) // nothing already loading
		{
			// Start loading the wearables, textures, gestures
			LLStartUp::loadInitialOutfit( sInitialOutfit, sInitialOutfitGender );
		}

		display_startup();

		// wait precache-delay and for agent's avatar or a lot longer.
		if(((timeout_frac > 1.f) && isAgentAvatarValid())
		   || (timeout_frac > 3.f))
		{
			LLStartUp::setStartupState( STATE_WEARABLES_WAIT );
		}
		else
		{
			update_texture_fetch();
			set_startup_status(0.60f + 0.30f * timeout_frac,
				LLTrans::getString("LoginPrecaching"),
					gAgent.mMOTD);
			display_startup();
		}
		
		return TRUE;
	}

	if (STATE_WEARABLES_WAIT == LLStartUp::getStartupState())
	{
		static LLFrameTimer wearables_timer;

		const F32 wearables_time = wearables_timer.getElapsedTimeF32();
		static LLCachedControl<F32> max_wearables_time(gSavedSettings, "ClothingLoadingDelay");

		display_startup();
		if (!gAgent.isGenderChosen() && isAgentAvatarValid())
		{
			// No point in waiting for clothing, we don't even
			// know what gender we are.  Pop a dialog to ask and
			// proceed to draw the world. JC
			//
			// *NOTE: We might hit this case even if we have an
			// initial outfit, but if the load hasn't started
			// already then something is wrong so fall back
			// to generic outfits. JC
			// <FS:Ansariel> Set CURRENT_GRID parameter
			//LLNotificationsUtil::add("WelcomeChooseSex", LLSD(), LLSD(),
			//	callback_choose_gender);
			LLSD args;
			args["CURRENT_GRID"] = LLGridManager::getInstance()->getGridLabel();
			LLNotificationsUtil::add("WelcomeChooseSex", args, LLSD(),
				callback_choose_gender);
			// </FS:Ansariel> Set CURRENT_GRID parameter
			LLStartUp::setStartupState( STATE_CLEANUP );
		}
		else if (wearables_time >= max_wearables_time())
		{
			LLNotificationsUtil::add("ClothingLoading");
			record(LLStatViewer::LOADING_WEARABLES_LONG_DELAY, wearables_time);
			LLStartUp::setStartupState( STATE_CLEANUP );
		}
		else if (gAgent.isFirstLogin()
				&& isAgentAvatarValid()
				&& gAgentAvatarp->isFullyLoaded())
		{
			// wait for avatar to be completely loaded
			//LL_INFOS() << "avatar fully loaded" << LL_ENDL;
			LLStartUp::setStartupState( STATE_CLEANUP );
		}
		// OK to just get the wearables
		else if (!gAgent.isFirstLogin() && gAgentWearables.areWearablesLoaded() )
		{
			// We have our clothing, proceed.
			//LL_INFOS() << "wearables loaded" << LL_ENDL;
			LLStartUp::setStartupState( STATE_CLEANUP );
		}
		else
		{
			display_startup();
			update_texture_fetch();
			display_startup();
			set_startup_status(0.9f + 0.1f * wearables_time / max_wearables_time(),
				LLTrans::getString("LoginDownloadingClothing").c_str(),
				gAgent.mMOTD.c_str());
			display_startup();
		}
		//fall through this frame to STATE_CLEANUP
	}

	if (STATE_CLEANUP == LLStartUp::getStartupState())
	{
		set_startup_status(1.0, "", "");
		display_startup();

		// <FS:TT> Client LSL Bridge
		if (gSavedSettings.getBOOL("UseLSLBridge"))
		{
			FSLSLBridge::instance().initBridge();
		}
		// </FS:TT>

		// Let the map know about the inventory.
		LLFloaterWorldMap* floater_world_map = LLFloaterWorldMap::getInstance();
		if(floater_world_map)
		{
			floater_world_map->observeInventory(&gInventory);
			floater_world_map->observeFriends();
		}
		gViewerWindow->showCursor();
		gViewerWindow->getWindow()->resetBusyCount();
		gViewerWindow->getWindow()->setCursor(UI_CURSOR_ARROW);
		LL_DEBUGS("AppInit") << "Done releasing bitmap" << LL_ENDL;
		//gViewerWindow->revealIntroPanel();
		gViewerWindow->setStartupComplete(); 
		gViewerWindow->setProgressCancelButtonVisible(FALSE);
		display_startup();

		// We're not away from keyboard, even though login might have taken
		// a while. JC
		gAgent.clearAFK();

		// Have the agent start watching the friends list so we can update proxies
		gAgent.observeFriends();
		if (gSavedSettings.getBOOL("LoginAsGod"))
		{
			gAgent.requestEnterGodMode();
		}
		
		// Start automatic replay if the flag is set.
		if (gSavedSettings.getBOOL("StatsAutoRun") || gAgentPilot.getReplaySession())
		{
			LL_DEBUGS("AppInit") << "Starting automatic playback" << LL_ENDL;
			gAgentPilot.startPlayback();
		}

		show_debug_menus(); // Debug menu visiblity and First Use trigger
		
		// If we've got a startup URL, dispatch it
		//LLStartUp::dispatchURL();

		// Retrieve information about the land data
		// (just accessing this the first time will fetch it,
		// then the data is cached for the viewer's lifetime)
		LLProductInfoRequestManager::instance();
		
		// *FIX:Mani - What do I do here?
		// Need we really clear the Auth response data?
		// Clean up the userauth stuff.
		// LLUserAuth::getInstance()->reset();

		LLStartUp::setStartupState( STATE_STARTED );
		display_startup();

		// <FS:Ansariel> Draw Distance stepping; originally based on SpeedRez by Henri Beauchamp, licensed under LGPL
		if (gSavedSettings.getBOOL("FSRenderFarClipStepping"))
		{
			// progressive draw distance stepping if requested.
			F32 dist1 = gSavedSettings.getF32("RenderFarClip");
			F32 dist2 = gSavedSettings.getF32("FSSavedRenderFarClip");
			gSavedDrawDistance = (dist1 >= dist2 ? dist1 : dist2);
			gSavedSettings.setF32("FSSavedRenderFarClip", gSavedDrawDistance);
			gSavedSettings.setF32("RenderFarClip", 32.0f);
			gLastDrawDistanceStep = 32.0f;
		}
		// </FS:Ansariel>

		// Unmute audio if desired and setup volumes.
		// This is a not-uncommon crash site, so surround it with
		// LL_INFOS() output to aid diagnosis.
		LL_INFOS("AppInit") << "Doing first audio_update_volume..." << LL_ENDL;
		audio_update_volume();
		LL_INFOS("AppInit") << "Done first audio_update_volume." << LL_ENDL;

		// reset keyboard focus to sane state of pointing at world
		gFocusMgr.setKeyboardFocus(NULL);

		LLAppViewer::instance()->handleLoginComplete();

		LLAgentPicksInfo::getInstance()->requestNumberOfPicks();

		// <FS:Ansariel> [FS communication UI]
		FSFloaterIM::initIMFloater();
		// </FS:Ansariel> [FS communication UI]
		display_startup();

		llassert(LLPathfindingManager::getInstance() != NULL);
		LLPathfindingManager::getInstance()->initSystem();

		return TRUE;
	}

	LL_WARNS("AppInit") << "Reached end of idle_startup for state " << LLStartUp::getStartupState() << LL_ENDL;
	return TRUE;
}

//
// local function definition
//

void login_show()
{
	LL_INFOS("AppInit") << "Initializing Login Screen" << LL_ENDL;

	// Hide the toolbars: may happen to come back here if login fails after login agent but before login in region
	if (gToolBarView)
	{
		gToolBarView->setVisible(FALSE);
	}
	
	LLPanelLogin::show(	gViewerWindow->getWindowRectScaled(), login_callback, NULL );

	// <FS:PP> "Did you know about Phoenix mode?" notification, showed once per installation
	if (!gSavedSettings.getBOOL("FSVintageLoginInfo"))
	{
		gSavedSettings.setBOOL("FSVintageLoginInfo", TRUE);
		LLNotificationsUtil::add("VintageLoginInfo");
	}

}

// Callback for when login screen is closed.  Option 0 = connect, option 1 = quit.
void login_callback(S32 option, void *userdata)
{
	const S32 CONNECT_OPTION = 0;
	const S32 QUIT_OPTION = 1;

	if (CONNECT_OPTION == option)
	{
		LLStartUp::setStartupState( STATE_LOGIN_CLEANUP );
		return;
	}
	else if (QUIT_OPTION == option) // *TODO: THIS CODE SEEMS TO BE UNREACHABLE!!!!! login_callback is never called with option equal to QUIT_OPTION
	{
		if (!gSavedSettings.getBOOL("RememberPassword"))
		{
			// turn off the setting and write out to disk
			gSavedSettings.saveToFile( gSavedSettings.getString("ClientSettingsFile") , TRUE );
			LLUIColorTable::instance().saveUserSettings();
		}

		// Next iteration through main loop should shut down the app cleanly.
		LLAppViewer::instance()->userQuit();
		
		if (LLAppViewer::instance()->quitRequested())
		{
			LLPanelLogin::closePanel();
		}
		return;
	}
	else
	{
		LL_WARNS("AppInit") << "Unknown login button clicked" << LL_ENDL;
	}
}

// <FS:CR> Ditch the first run modal. Assume the user already has an account.
//void show_first_run_dialog()
//{
//	LLNotificationsUtil::add("FirstRun", LLSD(), LLSD(), first_run_dialog_callback);
//}

bool first_run_dialog_callback(const LLSD& notification, const LLSD& response)
{
	S32 option = LLNotificationsUtil::getSelectedOption(notification, response);
	if (0 == option)
	{
		LL_DEBUGS("AppInit") << "First run dialog cancelling" << LL_ENDL;
		LLWeb::loadURLExternal(LLTrans::getString("create_account_url") );
	}

	LLPanelLogin::giveFocus();
	return false;
}



void set_startup_status(const F32 frac, const std::string& string, const std::string& msg)
{
	gViewerWindow->setProgressPercent(frac*100);
	gViewerWindow->setProgressString(string);

	gViewerWindow->setProgressMessage(msg);
}

bool login_alert_status(const LLSD& notification, const LLSD& response)
{
	S32 option = LLNotificationsUtil::getSelectedOption(notification, response);
    // Buttons
    switch( option )
    {
        case 0:     // OK
            break;
      //  case 1:     // Help
      //      LLWeb::loadURL(LLNotifications::instance().getGlobalString("SUPPORT_URL") );
      //      break;
        case 2:     // Teleport
            // Restart the login process, starting at our home locaton
	  LLStartUp::setStartSLURL(LLSLURL(LLSLURL::SIM_LOCATION_HOME));
            LLStartUp::setStartupState( STATE_LOGIN_CLEANUP );
            break;
        default:
            LL_WARNS("AppInit") << "Missing case in login_alert_status switch" << LL_ENDL;
    }

	LLPanelLogin::giveFocus();
	return false;
}


void use_circuit_callback(void**, S32 result)
{
	// bail if we're quitting.
	if(LLApp::isExiting()) return;
	if( !gUseCircuitCallbackCalled )
	{
		gUseCircuitCallbackCalled = true;
		if (result)
		{
			// Make sure user knows something bad happened. JC
			LL_WARNS("AppInit") << "Backing up to login screen!" << LL_ENDL;
			LLNotificationsUtil::add("LoginPacketNeverReceived", LLSD(), LLSD(), login_alert_status);
			reset_login();
		}
		else
		{
			gGotUseCircuitCodeAck = true;
		}
	}
}

void register_viewer_callbacks(LLMessageSystem* msg)
{
	msg->setHandlerFuncFast(_PREHASH_LayerData,				process_layer_data );
	msg->setHandlerFuncFast(_PREHASH_ImageData,				LLViewerTextureList::receiveImageHeader );
	msg->setHandlerFuncFast(_PREHASH_ImagePacket,				LLViewerTextureList::receiveImagePacket );
	msg->setHandlerFuncFast(_PREHASH_ObjectUpdate,				process_object_update );
	msg->setHandlerFunc("ObjectUpdateCompressed",				process_compressed_object_update );
	msg->setHandlerFunc("ObjectUpdateCached",					process_cached_object_update );
	msg->setHandlerFuncFast(_PREHASH_ImprovedTerseObjectUpdate, process_terse_object_update_improved );
	msg->setHandlerFunc("SimStats",				process_sim_stats);
	msg->setHandlerFuncFast(_PREHASH_HealthMessage,			process_health_message );
	msg->setHandlerFuncFast(_PREHASH_EconomyData,				process_economy_data);
	msg->setHandlerFunc("RegionInfo", LLViewerRegion::processRegionInfo);

	msg->setHandlerFuncFast(_PREHASH_ChatFromSimulator,		process_chat_from_simulator);
	msg->setHandlerFuncFast(_PREHASH_KillObject,				process_kill_object,	NULL);
	msg->setHandlerFuncFast(_PREHASH_SimulatorViewerTimeMessage,	process_time_synch,		NULL);
	msg->setHandlerFuncFast(_PREHASH_EnableSimulator,			process_enable_simulator);
	msg->setHandlerFuncFast(_PREHASH_DisableSimulator,			process_disable_simulator);
	msg->setHandlerFuncFast(_PREHASH_KickUser,					process_kick_user,		NULL);

	msg->setHandlerFunc("CrossedRegion", process_crossed_region);
	msg->setHandlerFuncFast(_PREHASH_TeleportFinish, process_teleport_finish);

	msg->setHandlerFuncFast(_PREHASH_AlertMessage,             process_alert_message);
	msg->setHandlerFunc("AgentAlertMessage", process_agent_alert_message);
	msg->setHandlerFuncFast(_PREHASH_MeanCollisionAlert,             process_mean_collision_alert_message,  NULL);
	msg->setHandlerFunc("ViewerFrozenMessage",             process_frozen_message);

	msg->setHandlerFuncFast(_PREHASH_NameValuePair,			process_name_value);
	msg->setHandlerFuncFast(_PREHASH_RemoveNameValuePair,	process_remove_name_value);
	msg->setHandlerFuncFast(_PREHASH_AvatarAnimation,		process_avatar_animation);
	msg->setHandlerFuncFast(_PREHASH_AvatarAppearance,		process_avatar_appearance);
	msg->setHandlerFunc("AgentCachedTextureResponse",	LLAgent::processAgentCachedTextureResponse);
	msg->setHandlerFunc("RebakeAvatarTextures", LLVOAvatarSelf::processRebakeAvatarTextures);
	msg->setHandlerFuncFast(_PREHASH_CameraConstraint,		process_camera_constraint);
	msg->setHandlerFuncFast(_PREHASH_AvatarSitResponse,		process_avatar_sit_response);
	msg->setHandlerFunc("SetFollowCamProperties",			process_set_follow_cam_properties);
	msg->setHandlerFunc("ClearFollowCamProperties",			process_clear_follow_cam_properties);

	msg->setHandlerFuncFast(_PREHASH_ImprovedInstantMessage,	process_improved_im);
	msg->setHandlerFuncFast(_PREHASH_ScriptQuestion,			process_script_question);
	// <FS:Techwolf Lupindo> area search
	//msg->setHandlerFuncFast(_PREHASH_ObjectProperties,			LLSelectMgr::processObjectProperties, NULL);
	msg->setHandlerFuncFast(_PREHASH_ObjectProperties,			process_object_properties, NULL);
	// </FS:Techwolf Lupindo> area search
	// <FS:Ansariel> Anti spam
	//msg->setHandlerFuncFast(_PREHASH_ObjectPropertiesFamily,	LLSelectMgr::processObjectPropertiesFamily, NULL);
	msg->setHandlerFuncFast(_PREHASH_ObjectPropertiesFamily,	process_object_properties_family, NULL);
	// </FS:Ansariel>
	msg->setHandlerFunc("ForceObjectSelect", LLSelectMgr::processForceObjectSelect);

	msg->setHandlerFuncFast(_PREHASH_MoneyBalanceReply,		process_money_balance_reply,	NULL);
	msg->setHandlerFuncFast(_PREHASH_CoarseLocationUpdate,		LLWorld::processCoarseUpdate, NULL);
	msg->setHandlerFuncFast(_PREHASH_ReplyTaskInventory, 		LLViewerObject::processTaskInv,	NULL);
	msg->setHandlerFuncFast(_PREHASH_DerezContainer,			process_derez_container, NULL);
	msg->setHandlerFuncFast(_PREHASH_ScriptRunningReply,
						&LLLiveLSLEditor::processScriptRunningReply);

	msg->setHandlerFuncFast(_PREHASH_DeRezAck, process_derez_ack);

	msg->setHandlerFunc("LogoutReply", process_logout_reply);

	//msg->setHandlerFuncFast(_PREHASH_AddModifyAbility,
	//					&LLAgent::processAddModifyAbility);
	//msg->setHandlerFuncFast(_PREHASH_RemoveModifyAbility,
	//					&LLAgent::processRemoveModifyAbility);
	msg->setHandlerFuncFast(_PREHASH_AgentDataUpdate,
						&LLAgent::processAgentDataUpdate);
	msg->setHandlerFuncFast(_PREHASH_AgentGroupDataUpdate,
						&LLAgent::processAgentGroupDataUpdate);
	msg->setHandlerFunc("AgentDropGroup",
						&LLAgent::processAgentDropGroup);
	// land ownership messages
	msg->setHandlerFuncFast(_PREHASH_ParcelOverlay,
						LLViewerParcelMgr::processParcelOverlay);
	msg->setHandlerFuncFast(_PREHASH_ParcelProperties,
						LLViewerParcelMgr::processParcelProperties);
	msg->setHandlerFunc("ParcelAccessListReply",
		LLViewerParcelMgr::processParcelAccessListReply);
	msg->setHandlerFunc("ParcelDwellReply",
		LLViewerParcelMgr::processParcelDwellReply);

	msg->setHandlerFunc("AvatarPropertiesReply",
						&LLAvatarPropertiesProcessor::processAvatarPropertiesReply);
	msg->setHandlerFunc("AvatarInterestsReply",
						&LLAvatarPropertiesProcessor::processAvatarInterestsReply);
	msg->setHandlerFunc("AvatarGroupsReply",
						&LLAvatarPropertiesProcessor::processAvatarGroupsReply);
	// ratings deprecated
	//msg->setHandlerFuncFast(_PREHASH_AvatarStatisticsReply,
	//					LLPanelAvatar::processAvatarStatisticsReply);
	msg->setHandlerFunc("AvatarNotesReply",
						&LLAvatarPropertiesProcessor::processAvatarNotesReply);
	msg->setHandlerFunc("AvatarPicksReply",
						&LLAvatarPropertiesProcessor::processAvatarPicksReply);
 	msg->setHandlerFunc("AvatarClassifiedReply",
 						&LLAvatarPropertiesProcessor::processAvatarClassifiedsReply);

	msg->setHandlerFuncFast(_PREHASH_CreateGroupReply,
						LLGroupMgr::processCreateGroupReply);
	msg->setHandlerFuncFast(_PREHASH_JoinGroupReply,
						LLGroupMgr::processJoinGroupReply);
	msg->setHandlerFuncFast(_PREHASH_EjectGroupMemberReply,
						LLGroupMgr::processEjectGroupMemberReply);
	msg->setHandlerFuncFast(_PREHASH_LeaveGroupReply,
						LLGroupMgr::processLeaveGroupReply);
	msg->setHandlerFuncFast(_PREHASH_GroupProfileReply,
						LLGroupMgr::processGroupPropertiesReply);

	// ratings deprecated
	// msg->setHandlerFuncFast(_PREHASH_ReputationIndividualReply,
	//					LLFloaterRate::processReputationIndividualReply);

	msg->setHandlerFuncFast(_PREHASH_AgentWearablesUpdate,
						LLAgentWearables::processAgentInitialWearablesUpdate );

	msg->setHandlerFunc("ScriptControlChange",
						LLAgent::processScriptControlChange );

	msg->setHandlerFuncFast(_PREHASH_ViewerEffect, LLHUDManager::processViewerEffect);

	msg->setHandlerFuncFast(_PREHASH_GrantGodlikePowers, process_grant_godlike_powers);

	msg->setHandlerFuncFast(_PREHASH_GroupAccountSummaryReply,
							LLPanelGroupLandMoney::processGroupAccountSummaryReply);
	msg->setHandlerFuncFast(_PREHASH_GroupAccountDetailsReply,
							LLPanelGroupLandMoney::processGroupAccountDetailsReply);
	msg->setHandlerFuncFast(_PREHASH_GroupAccountTransactionsReply,
							LLPanelGroupLandMoney::processGroupAccountTransactionsReply);

	msg->setHandlerFuncFast(_PREHASH_UserInfoReply,
		process_user_info_reply);

	msg->setHandlerFunc("RegionHandshake", process_region_handshake, NULL);

	msg->setHandlerFunc("TeleportStart", process_teleport_start );
	msg->setHandlerFunc("TeleportProgress", process_teleport_progress);
	msg->setHandlerFunc("TeleportFailed", process_teleport_failed, NULL);
	msg->setHandlerFunc("TeleportLocal", process_teleport_local, NULL);

	msg->setHandlerFunc("ImageNotInDatabase", LLViewerTextureList::processImageNotInDatabase, NULL);

	msg->setHandlerFuncFast(_PREHASH_GroupMembersReply,
						LLGroupMgr::processGroupMembersReply);
	msg->setHandlerFunc("GroupRoleDataReply",
						LLGroupMgr::processGroupRoleDataReply);
	msg->setHandlerFunc("GroupRoleMembersReply",
						LLGroupMgr::processGroupRoleMembersReply);
	msg->setHandlerFunc("GroupTitlesReply",
						LLGroupMgr::processGroupTitlesReply);
	// Special handler as this message is sometimes used for group land.
	msg->setHandlerFunc("PlacesReply", process_places_reply);
	msg->setHandlerFunc("GroupNoticesListReply", LLPanelGroupNotices::processGroupNoticesListReply);

// <FS:CR> FIRE-6310 - Legacy search handlers
	msg->setHandlerFunc("DirPeopleReply", FSPanelSearchPeople::processSearchReply);
	msg->setHandlerFunc("DirPlacesReply", FSPanelSearchPlaces::processSearchReply);
	msg->setHandlerFunc("DirGroupsReply", FSPanelSearchGroups::processSearchReply);
	msg->setHandlerFunc("DirEventsReply", FSPanelSearchEvents::processSearchReply);
	msg->setHandlerFunc("DirLandReply",   FSPanelSearchLand::processSearchReply);
	msg->setHandlerFunc("DirClassifiedReply",  FSPanelSearchClassifieds::processSearchReply);
// </FS:CR> FIRE-6310
	msg->setHandlerFunc("AvatarPickerReply", LLFloaterAvatarPicker::processAvatarPickerReply);

	msg->setHandlerFunc("MapBlockReply", LLWorldMapMessage::processMapBlockReply);
	msg->setHandlerFunc("MapItemReply", LLWorldMapMessage::processMapItemReply);
	msg->setHandlerFunc("EventInfoReply", LLEventNotifier::processEventInfoReply);
	
	msg->setHandlerFunc("PickInfoReply", &LLAvatarPropertiesProcessor::processPickInfoReply);
//	msg->setHandlerFunc("ClassifiedInfoReply", LLPanelClassified::processClassifiedInfoReply);
	msg->setHandlerFunc("ClassifiedInfoReply", LLAvatarPropertiesProcessor::processClassifiedInfoReply);
	msg->setHandlerFunc("ParcelInfoReply", LLRemoteParcelInfoProcessor::processParcelInfoReply);
	msg->setHandlerFunc("ScriptDialog", process_script_dialog);
	msg->setHandlerFunc("LoadURL", process_load_url);
	msg->setHandlerFunc("ScriptTeleportRequest", process_script_teleport_request);
	msg->setHandlerFunc("EstateCovenantReply", process_covenant_reply);

	// calling cards
	msg->setHandlerFunc("OfferCallingCard", process_offer_callingcard);
	msg->setHandlerFunc("AcceptCallingCard", process_accept_callingcard);
	msg->setHandlerFunc("DeclineCallingCard", process_decline_callingcard);

	msg->setHandlerFunc("ParcelObjectOwnersReply", LLPanelLandObjects::processParcelObjectOwnersReply);

	msg->setHandlerFunc("InitiateDownload", process_initiate_download);
	msg->setHandlerFunc("LandStatReply", LLFloaterTopObjects::handle_land_reply);
	msg->setHandlerFunc("GenericMessage", process_generic_message);

	msg->setHandlerFuncFast(_PREHASH_FeatureDisabled, process_feature_disabled_message);
}

void asset_callback_nothing(LLVFS*, const LLUUID&, LLAssetType::EType, void*, S32)
{
	// nothing
}

const S32 OPT_CLOSED_WINDOW = -1;
const S32 OPT_MALE = 0;
const S32 OPT_FEMALE = 1;
const S32 OPT_TRUST_CERT = 0;
const S32 OPT_CANCEL_TRUST = 1;
	
bool callback_choose_gender(const LLSD& notification, const LLSD& response)
{
	
    // These defaults are returned from the server on login.  They are set in login.xml.                  
    // If no default is returned from the server, they are retrieved from settings.xml.                   
	
	S32 option = LLNotification::getSelectedOption(notification, response);
	switch(option)
	{
		case OPT_MALE:
			LLStartUp::loadInitialOutfit( gSavedSettings.getString("DefaultMaleAvatar"), "male" );
			break;
			
        case OPT_FEMALE:
        case OPT_CLOSED_WINDOW:
        default:
			LLStartUp::loadInitialOutfit( gSavedSettings.getString("DefaultFemaleAvatar"), "female" );
			break;
	}
	return false;
}

void LLStartUp::loadInitialOutfit( const std::string& outfit_folder_name,
								   const std::string& gender_name )
{
	LL_DEBUGS() << "starting" << LL_ENDL;

	// Not going through the processAgentInitialWearables path, so need to set this here.
	LLAppearanceMgr::instance().setAttachmentInvLinkEnable(true);
	// Initiate creation of COF, since we're also bypassing that.
	gInventory.findCategoryUUIDForType(LLFolderType::FT_CURRENT_OUTFIT);
	
	ESex gender;
	if (gender_name == "male")
	{
		LL_DEBUGS() << "male" << LL_ENDL;
		gender = SEX_MALE;
	}
	else
	{
		LL_DEBUGS() << "female" << LL_ENDL;
		gender = SEX_FEMALE;
	}

	if (!isAgentAvatarValid())
	{
		LL_WARNS() << "Trying to load an initial outfit for an invalid agent avatar" << LL_ENDL;
		return;
	}

	gAgentAvatarp->setSex(gender);

	// try to find the outfit - if not there, create some default
	// wearables.
	LLUUID cat_id = findDescendentCategoryIDByName(
		gInventory.getLibraryRootFolderID(),
		outfit_folder_name);
	if (cat_id.isNull())
	{
		LL_DEBUGS() << "standard wearables" << LL_ENDL;
		gAgentWearables.createStandardWearables();
	}
	else
	{
		// FIXME SH-3860 - this creates a race condition, where COF
		// changes (base outfit link added) after appearance update
		// request has been submitted.
		sWearablesLoadedCon = gAgentWearables.addLoadedCallback(LLStartUp::saveInitialOutfit);

		bool do_copy = true;
		bool do_append = false;
		LLViewerInventoryCategory *cat = gInventory.getCategory(cat_id);
		// Need to fetch cof contents before we can wear.
		callAfterCategoryFetch(LLAppearanceMgr::instance().getCOF(),
							   boost::bind(&LLAppearanceMgr::wearInventoryCategory, LLAppearanceMgr::getInstance(), cat, do_copy, do_append));
		LL_DEBUGS() << "initial outfit category id: " << cat_id << LL_ENDL;
	}

	// This is really misnamed -- it means we have started loading
	// an outfit/shape that will give the avatar a gender eventually. JC
	gAgent.setGenderChosen(TRUE);
}

//static
void LLStartUp::saveInitialOutfit()
{
	if (sInitialOutfit.empty()) {
		LL_DEBUGS() << "sInitialOutfit is empty" << LL_ENDL;
		return;
	}
	
	if (sWearablesLoadedCon.connected())
	{
		LL_DEBUGS() << "sWearablesLoadedCon is connected, disconnecting" << LL_ENDL;
		sWearablesLoadedCon.disconnect();
	}
	LL_DEBUGS() << "calling makeNewOutfitLinks( \"" << sInitialOutfit << "\" )" << LL_ENDL;
	LLAppearanceMgr::getInstance()->makeNewOutfitLinks(sInitialOutfit,false);
}

std::string& LLStartUp::getInitialOutfitName()
{
	return sInitialOutfit;
}

// Loads a bitmap to display during load
void init_start_screen(S32 location_id)
{
	if (gStartTexture.notNull())
	{
		gStartTexture = NULL;
		LL_INFOS("AppInit") << "re-initializing start screen" << LL_ENDL;
	}

	LL_DEBUGS("AppInit") << "Loading startup bitmap..." << LL_ENDL;

	std::string temp_str = gDirUtilp->getLindenUserDir() + gDirUtilp->getDirDelimiter();

	if ((S32)START_LOCATION_ID_LAST == location_id)
	{
		temp_str += SCREEN_LAST_FILENAME;
	}
	else
	{
		temp_str += SCREEN_HOME_FILENAME;
	}

	LLPointer<LLImageBMP> start_image_bmp = new LLImageBMP;
	
	// Turn off start screen to get around the occasional readback 
	// driver bug
	if(!gSavedSettings.getBOOL("UseStartScreen"))
	{
		LL_INFOS("AppInit")  << "Bitmap load disabled" << LL_ENDL;
		return;
	}
	else if(!start_image_bmp->load(temp_str) )
	{
		LL_WARNS("AppInit") << "Bitmap load failed" << LL_ENDL;
		gStartTexture = NULL;
	}
	else
	{
		gStartImageWidth = start_image_bmp->getWidth();
		gStartImageHeight = start_image_bmp->getHeight();

		LLPointer<LLImageRaw> raw = new LLImageRaw;
		if (!start_image_bmp->decode(raw, 0.0f))
		{
			LL_WARNS("AppInit") << "Bitmap decode failed" << LL_ENDL;
			gStartTexture = NULL;
		}
		else
		{
			raw->expandToPowerOfTwo();
			gStartTexture = LLViewerTextureManager::getLocalTexture(raw.get(), FALSE) ;
		}
	}

	if(gStartTexture.isNull())
	{
		gStartTexture = LLViewerTexture::sBlackImagep ;
		gStartImageWidth = gStartTexture->getWidth() ;
		gStartImageHeight = gStartTexture->getHeight() ;
	}
}


// frees the bitmap
void release_start_screen()
{
	LL_DEBUGS("AppInit") << "Releasing bitmap..." << LL_ENDL;
	gStartTexture = NULL;
}


// static
std::string LLStartUp::startupStateToString(EStartupState state)
{
#define RTNENUM(E) case E: return #E
	switch(state){
		RTNENUM( STATE_FIRST );
		RTNENUM( STATE_FETCH_GRID_INFO);
		RTNENUM( STATE_AUDIO_INIT);
		RTNENUM( STATE_BROWSER_INIT );
		RTNENUM( STATE_LOGIN_SHOW );
		RTNENUM( STATE_LOGIN_WAIT );
		RTNENUM( STATE_LOGIN_CLEANUP );
		RTNENUM( STATE_LOGIN_AUTH_INIT );
		RTNENUM( STATE_LOGIN_CURL_UNSTUCK );
		RTNENUM( STATE_LOGIN_PROCESS_RESPONSE );
		RTNENUM( STATE_WORLD_INIT );
		RTNENUM( STATE_MULTIMEDIA_INIT );
		RTNENUM( STATE_FONT_INIT );
		RTNENUM( STATE_SEED_GRANTED_WAIT );
		RTNENUM( STATE_SEED_CAP_GRANTED );
		RTNENUM( STATE_WORLD_WAIT );
		RTNENUM( STATE_AGENT_SEND );
		RTNENUM( STATE_AGENT_WAIT );
		RTNENUM( STATE_INVENTORY_SEND );
		RTNENUM( STATE_MISC );
		RTNENUM( STATE_PRECACHE );
		RTNENUM( STATE_WEARABLES_WAIT );
		RTNENUM( STATE_CLEANUP );
		RTNENUM( STATE_STARTED );
	default:
		return llformat("(state #%d)", state);
	}
#undef RTNENUM
}

// static
void LLStartUp::setStartupState( EStartupState state )
{
	LL_INFOS("AppInit") << "Startup state changing from " <<  
		getStartupStateString() << " to " <<  
		startupStateToString(state) << LL_ENDL;

	getPhases().stopPhase(getStartupStateString());
	gStartupState = state;
	getPhases().startPhase(getStartupStateString());

	postStartupState();
}

void LLStartUp::postStartupState()
{
	LLSD stateInfo;
	stateInfo["str"] = getStartupStateString();
	stateInfo["enum"] = gStartupState;
	sStateWatcher->post(stateInfo);
}


void reset_login()
{
	gAgentWearables.cleanup();
	gAgentCamera.cleanup();
	gAgent.cleanup();
	LLWorld::getInstance()->destroyClass();

	LLStartUp::setStartupState( STATE_LOGIN_SHOW );

	if ( gViewerWindow )
	{	// Hide menus and normal buttons
		gViewerWindow->setNormalControlsVisible( FALSE );
		gLoginMenuBarView->setVisible( TRUE );
		gLoginMenuBarView->setEnabled( TRUE );
	}

	// Hide any other stuff
	LLNotificationsUI::LLScreenChannelBase* chat_channel = LLNotificationsUI::LLChannelManager::getInstance()->findChannelByID(LLUUID(gSavedSettings.getString("NearByChatChannelUUID")));
	if(chat_channel)
	{
		chat_channel->removeToastsFromChannel();
	}
	LLFloaterReg::hideVisibleInstances();
}

//---------------------------------------------------------------------------

// Initialize all plug-ins except the web browser (which was initialized
// early, before the login screen). JC
void LLStartUp::multimediaInit()
{
	LL_DEBUGS("AppInit") << "Initializing Multimedia...." << LL_ENDL;
	std::string msg = LLTrans::getString("LoginInitializingMultimedia");
	set_startup_status(0.42f, msg.c_str(), gAgent.mMOTD.c_str());
	display_startup();

	// LLViewerMedia::initClass();
	LLViewerParcelMedia::initClass();

	// Also initialise the stream titles.
	new StreamTitleDisplay();
}

void LLStartUp::fontInit()
{
	LL_DEBUGS("AppInit") << "Initializing fonts...." << LL_ENDL;
	std::string msg = LLTrans::getString("LoginInitializingFonts");
	set_startup_status(0.45f, msg.c_str(), gAgent.mMOTD.c_str());
	display_startup();

	LLFontGL::loadDefaultFonts();
}

void LLStartUp::initNameCache()
{
	// Can be called multiple times
	if ( gCacheName ) return;

	gCacheName = new LLCacheName(gMessageSystem);
	gCacheName->addObserver(&callback_cache_name);
	gCacheName->localizeCacheName("waiting", LLTrans::getString("AvatarNameWaiting"));
	gCacheName->localizeCacheName("nobody", LLTrans::getString("AvatarNameNobody"));
	gCacheName->localizeCacheName("none", LLTrans::getString("GroupNameNone"));
	// Load stored cache if possible
	LLAppViewer::instance()->loadNameCache();

	// Start cache in not-running state until we figure out if we have
	// capabilities for display name lookup
	LLAvatarNameCache::initClass(false,gSavedSettings.getBOOL("UsePeopleAPI"));
	LLAvatarNameCache::setUseDisplayNames(gSavedSettings.getBOOL("UseDisplayNames"));
	// <FS:Ansariel> FIRE-13073: Show username setting doesn't apply after relog
	LLAvatarNameCache::setUseUsernames(gSavedSettings.getBOOL("NameTagShowUsernames"));

	// <FS:CR> Legacy name/Username format
	LLAvatarName::setUseLegacyFormat(gSavedSettings.getBOOL("FSNameTagShowLegacyUsernames"));
	// <FS:CR> FIRE-6659: Legacy "Resident" name toggle
	LLAvatarName::setTrimResidentSurname(gSavedSettings.getBOOL("FSTrimLegacyNames"));
}

void LLStartUp::cleanupNameCache()
{
	LLAvatarNameCache::cleanupClass();

	delete gCacheName;
	gCacheName = NULL;
}

bool LLStartUp::dispatchURL()
{
	// ok, if we've gotten this far and have a startup URL
    if (!getStartSLURL().isValid())
	{
	  return false;
	}
    if(getStartSLURL().getType() != LLSLURL::APP)
	{
	    
		// If we started with a location, but we're already
		// at that location, don't pop dialogs open.
		LLVector3 pos = gAgent.getPositionAgent();
		LLVector3 slurlpos = getStartSLURL().getPosition();
		F32 dx = pos.mV[VX] - slurlpos.mV[VX];
		F32 dy = pos.mV[VY] - slurlpos.mV[VY];
		const F32 SLOP = 2.f;	// meters

		if( getStartSLURL().getRegion() != gAgent.getRegion()->getName()
			|| (dx*dx > SLOP*SLOP)
			|| (dy*dy > SLOP*SLOP) )
		{
			LLURLDispatcher::dispatch(getStartSLURL().getSLURLString(), "clicked",
						  NULL, false);
		}
		return true;
	}
	return false;
}

void LLStartUp::setStartSLURL(const LLSLURL& slurl) 
{
  sStartSLURL = slurl;
  switch(slurl.getType())
    {
    case LLSLURL::HOME_LOCATION:
      {
		  gSavedSettings.setString("LoginLocation", LLSLURL::SIM_LOCATION_HOME);
	break;
      }
    case LLSLURL::LAST_LOCATION:
      {
	gSavedSettings.setString("LoginLocation", LLSLURL::SIM_LOCATION_LAST);
	break;
      }
    default:
			LLGridManager::getInstance()->setGridChoice(slurl.getGrid());
			break;
    }
}

// static
LLSLURL& LLStartUp::getStartSLURL()
{
	return sStartSLURL;
} 

/**
 * Read all proxy configuration settings and set up both the HTTP proxy and
 * SOCKS proxy as needed.
 *
 * Any errors that are encountered will result in showing the user a notification.
 * When an error is encountered,
 *
 * @return Returns true if setup was successful, false if an error was encountered.
 */
bool LLStartUp::startLLProxy()
{
	bool proxy_ok = true;
	std::string httpProxyType = gSavedSettings.getString("HttpProxyType");

	// Set up SOCKS proxy (if needed)
	if (gSavedSettings.getBOOL("Socks5ProxyEnabled"))
	{	
		// Determine and update LLProxy with the saved authentication system
		std::string auth_type = gSavedSettings.getString("Socks5AuthType");

		if (auth_type.compare("UserPass") == 0)
		{
			LLPointer<LLCredential> socks_cred = gSecAPIHandler->loadCredential("SOCKS5");
			std::string socks_user = socks_cred->getIdentifier()["username"].asString();
			std::string socks_password = socks_cred->getAuthenticator()["creds"].asString();

			bool ok = LLProxy::getInstance()->setAuthPassword(socks_user, socks_password);

			if (!ok)
			{
				LLNotificationsUtil::add("SOCKS_BAD_CREDS");
				proxy_ok = false;
			}
		}
		else if (auth_type.compare("None") == 0)
		{
			LLProxy::getInstance()->setAuthNone();
		}
		else
		{
			LL_WARNS("Proxy") << "Invalid SOCKS 5 authentication type."<< LL_ENDL;

			// Unknown or missing setting.
			gSavedSettings.setString("Socks5AuthType", "None");

			// Clear the SOCKS credentials.
			LLPointer<LLCredential> socks_cred = new LLCredential("SOCKS5");
			gSecAPIHandler->deleteCredential(socks_cred);

			LLProxy::getInstance()->setAuthNone();
		}

		if (proxy_ok)
		{
			// Start the proxy and check for errors
			// If status != SOCKS_OK, stopSOCKSProxy() will already have been called when startSOCKSProxy() returns.
			LLHost socks_host;
			socks_host.setHostByName(gSavedSettings.getString("Socks5ProxyHost"));
			socks_host.setPort(gSavedSettings.getU32("Socks5ProxyPort"));
			int status = LLProxy::getInstance()->startSOCKSProxy(socks_host);

			if (status != SOCKS_OK)
			{
				LLSD subs;
				subs["HOST"] = gSavedSettings.getString("Socks5ProxyHost");
				subs["PORT"] = (S32)gSavedSettings.getU32("Socks5ProxyPort");

				std::string error_string;

				switch(status)
				{
					case SOCKS_CONNECT_ERROR: // TCP Fail
						error_string = "SOCKS_CONNECT_ERROR";
						break;

					case SOCKS_NOT_PERMITTED: // SOCKS 5 server rule set refused connection
						error_string = "SOCKS_NOT_PERMITTED";
						break;

					case SOCKS_NOT_ACCEPTABLE: // Selected authentication is not acceptable to server
						error_string = "SOCKS_NOT_ACCEPTABLE";
						break;

					case SOCKS_AUTH_FAIL: // Authentication failed
						error_string = "SOCKS_AUTH_FAIL";
						break;

					case SOCKS_UDP_FWD_NOT_GRANTED: // UDP forward request failed
						error_string = "SOCKS_UDP_FWD_NOT_GRANTED";
						break;

					case SOCKS_HOST_CONNECT_FAILED: // Failed to open a TCP channel to the socks server
						error_string = "SOCKS_HOST_CONNECT_FAILED";
						break;

					case SOCKS_INVALID_HOST: // Improperly formatted host address or port.
						error_string = "SOCKS_INVALID_HOST";
						break;

					default:
						error_string = "SOCKS_UNKNOWN_STATUS"; // Something strange happened,
						LL_WARNS("Proxy") << "Unknown return from LLProxy::startProxy(): " << status << LL_ENDL;
						break;
				}

				LLNotificationsUtil::add(error_string, subs);
				proxy_ok = false;
			}
		}
	}
	else
	{
		LLProxy::getInstance()->stopSOCKSProxy(); // ensure no UDP proxy is running and it's all cleaned up
	}

	if (proxy_ok)
	{
		// Determine the HTTP proxy type (if any)
		if ((httpProxyType.compare("Web") == 0) && gSavedSettings.getBOOL("BrowserProxyEnabled"))
		{
			LLHost http_host;
			http_host.setHostByName(gSavedSettings.getString("BrowserProxyAddress"));
			http_host.setPort(gSavedSettings.getS32("BrowserProxyPort"));
			if (!LLProxy::getInstance()->enableHTTPProxy(http_host, LLPROXY_HTTP))
			{
				LLSD subs;
				subs["HOST"] = http_host.getIPString();
				subs["PORT"] = (S32)http_host.getPort();
				LLNotificationsUtil::add("PROXY_INVALID_HTTP_HOST", subs);
				proxy_ok = false;
			}
		}
		else if ((httpProxyType.compare("Socks") == 0) && gSavedSettings.getBOOL("Socks5ProxyEnabled"))
		{
			LLHost socks_host;
			socks_host.setHostByName(gSavedSettings.getString("Socks5ProxyHost"));
			socks_host.setPort(gSavedSettings.getU32("Socks5ProxyPort"));
			if (!LLProxy::getInstance()->enableHTTPProxy(socks_host, LLPROXY_SOCKS))
			{
				LLSD subs;
				subs["HOST"] = socks_host.getIPString();
				subs["PORT"] = (S32)socks_host.getPort();
				LLNotificationsUtil::add("PROXY_INVALID_SOCKS_HOST", subs);
				proxy_ok = false;
			}
		}
		else if (httpProxyType.compare("None") == 0)
		{
			LLProxy::getInstance()->disableHTTPProxy();
		}
		else
		{
			LL_WARNS("Proxy") << "Invalid other HTTP proxy configuration."<< LL_ENDL;

			// Set the missing or wrong configuration back to something valid.
			gSavedSettings.setString("HttpProxyType", "None");
			LLProxy::getInstance()->disableHTTPProxy();

			// Leave proxy_ok alone, since this isn't necessarily fatal.
		}
	}

	return proxy_ok;
}

bool login_alert_done(const LLSD& notification, const LLSD& response)
{
	LLPanelLogin::giveFocus();
	return false;
}

// parse the certificate information into args for the 
// certificate notifications
LLSD transform_cert_args(LLPointer<LLCertificate> cert)
{
	LLSD args = LLSD::emptyMap();
	std::string value;
	LLSD cert_info;
	cert->getLLSD(cert_info);
	// convert all of the elements in the cert into                                        
	// args for the xml dialog, so we have flexability to                                  
	// display various parts of the cert by only modifying                                 
	// the cert alert dialog xml.                                                          
	for(LLSD::map_iterator iter = cert_info.beginMap();
		iter != cert_info.endMap();
		iter++)
	{
		// key usage and extended key usage                                            
		// are actually arrays, and we want to format them as comma separated          
		// strings, so special case those.                                             
		LLSDSerialize::toXML(cert_info[iter->first], std::cout);
		if((iter->first== std::string(CERT_KEY_USAGE)) |
		   (iter->first == std::string(CERT_EXTENDED_KEY_USAGE)))
		{
			value = "";
			LLSD usage = cert_info[iter->first];
			for (LLSD::array_iterator usage_iter = usage.beginArray();
				 usage_iter != usage.endArray();
				 usage_iter++)
			{
				
				if(usage_iter != usage.beginArray())
				{
					value += ", ";
				}
				
				value += (*usage_iter).asString();
			}
			
		}
		else
		{
			value = iter->second.asString();
		}
		
		std::string name = iter->first;
		std::transform(name.begin(), name.end(), name.begin(),
					   (int(*)(int))toupper);
		args[name.c_str()] = value;
	}
	return args;
}


// when we handle a cert error, give focus back to the login panel
void general_cert_done(const LLSD& notification, const LLSD& response)
{
	LLStartUp::setStartupState( STATE_LOGIN_SHOW );			
	LLPanelLogin::giveFocus();
}

// check to see if the user wants to trust the cert.
// if they do, add it to the cert store and 
void trust_cert_done(const LLSD& notification, const LLSD& response)
{
	S32 option = LLNotification::getSelectedOption(notification, response);	
	switch(option)
	{
		case OPT_TRUST_CERT:
		{
			LLPointer<LLCertificate> cert = gSecAPIHandler->getCertificate(notification["payload"]["certificate"]);
			LLPointer<LLCertificateStore> store = gSecAPIHandler->getCertificateStore(gSavedSettings.getString("CertStore"));			
			store->add(cert);
			store->save();
			LLStartUp::setStartupState( STATE_LOGIN_CLEANUP );	
			break;
		}
		case OPT_CANCEL_TRUST:
			reset_login();
			gSavedSettings.setBOOL("AutoLogin", FALSE);			
			LLStartUp::setStartupState( STATE_LOGIN_SHOW );				
		default:
			LLPanelLogin::giveFocus();
			break;
	}

}

void apply_udp_blacklist(const std::string& csv)
{

	std::string::size_type start = 0;
	std::string::size_type comma = 0;
	do 
	{
		comma = csv.find(",", start);
		if (comma == std::string::npos)
		{
			comma = csv.length();
		}
		std::string item(csv, start, comma-start);

		LL_DEBUGS() << "udp_blacklist " << item << LL_ENDL;
		gMessageSystem->banUdpMessage(item);
		
		start = comma + 1;

	}
	while(comma < csv.length());
	
}

// <FS:CR> Aurora Sim
//bool process_login_success_response()
bool process_login_success_response(U32 &first_sim_size_x, U32 &first_sim_size_y)
// </FS:CR> Aurora Sim
{
	LLSD response = LLLoginInstance::getInstance()->getResponse();

	std::string text(response["udp_blacklist"]);
	if(!text.empty())
	{
		apply_udp_blacklist(text);
	}

	// unpack login data needed by the application
	text = response["agent_id"].asString();
	if(!text.empty()) gAgentID.set(text);
//	gDebugInfo["AgentID"] = text;
// [SL:KB] - Patch: Viewer-CrashReporting | Checked: 2010-11-16 (Catznip-2.6.0a) | Added: Catznip-2.4.0b
	if (gCrashSettings.getBOOL("CrashSubmitName"))
	{
		// Only include the agent UUID if the user consented
		gDebugInfo["AgentID"] = text;
	}
// [/SL:KB]
	
	// Agent id needed for parcel info request in LLUrlEntryParcel
	// to resolve parcel name.
	LLUrlEntryParcel::setAgentID(gAgentID);

	text = response["session_id"].asString();
	if(!text.empty()) gAgentSessionID.set(text);
//	gDebugInfo["SessionID"] = text;

	// Session id needed for parcel info request in LLUrlEntryParcel
	// to resolve parcel name.
	LLUrlEntryParcel::setSessionID(gAgentSessionID);
	
	text = response["secure_session_id"].asString();
	if(!text.empty()) gAgent.mSecureSessionID.set(text);

	// if the response contains a display name, use that,
	// otherwise if the response contains a first and/or last name,
	// use those.  Otherwise use the credential identifier

	gDisplayName = "";
	if (response.has("display_name"))
	{
		gDisplayName.assign(response["display_name"].asString());
		if(!gDisplayName.empty())
		{
			// Remove quotes from string.  Login.cgi sends these to force
			// names that look like numbers into strings.
			LLStringUtil::replaceChar(gDisplayName, '"', ' ');
			LLStringUtil::trim(gDisplayName);
		}
	}
	if(gDisplayName.empty())
	{
		if(response.has("first_name"))
		{
			gDisplayName.assign(response["first_name"].asString());
			LLStringUtil::replaceChar(gDisplayName, '"', ' ');
			LLStringUtil::trim(gDisplayName);
		}
		if(response.has("last_name"))
		{
			text.assign(response["last_name"].asString());
			LLStringUtil::replaceChar(text, '"', ' ');
			LLStringUtil::trim(text);
			if(!gDisplayName.empty())
			{
				gDisplayName += " ";
			}
			gDisplayName += text;
		}
	}
	if(gDisplayName.empty())
	{
		gDisplayName.assign(gUserCredential->asString());
	}

	// this is their actual ability to access content
	text = response["agent_access_max"].asString();
	if (!text.empty())
	{
		// agent_access can be 'A', 'M', and 'PG'.
		gAgent.setMaturity(text[0]);
		//<FS:TS> FIRE-8854: Set the preferred maturity here to the maximum
		//        in case the sim doesn't send it at login, like OpenSim 
		//        doesn't. If it does, it'll get overridden below.
		U32 preferredMaturity = (U32)LLAgent::convertTextToMaturity(text[0]);
		gSavedSettings.setU32("PreferredMaturity", preferredMaturity);
	}
	
	// this is the value of their preference setting for that content
	// which will always be <= agent_access_max
	text = response["agent_region_access"].asString();
	if (!text.empty())
	{
		U32 preferredMaturity = (U32)LLAgent::convertTextToMaturity(text[0]);
		gSavedSettings.setU32("PreferredMaturity", preferredMaturity);
	}

	text = response["start_location"].asString();
	if(!text.empty()) 
	{
		gAgentStartLocation.assign(text);
	}

	text = response["circuit_code"].asString();
	if(!text.empty())
	{
		gMessageSystem->mOurCircuitCode = strtoul(text.c_str(), NULL, 10);
	}
	std::string sim_ip_str = response["sim_ip"];
	std::string sim_port_str = response["sim_port"];
	if(!sim_ip_str.empty() && !sim_port_str.empty())
	{
		U32 sim_port = strtoul(sim_port_str.c_str(), NULL, 10);
		gFirstSim.set(sim_ip_str, sim_port);
		if (gFirstSim.isOk())
		{
			gMessageSystem->enableCircuit(gFirstSim, TRUE);
		}
	}
	std::string region_x_str = response["region_x"];
	std::string region_y_str = response["region_y"];
	if(!region_x_str.empty() && !region_y_str.empty())
	{
		U32 region_x = strtoul(region_x_str.c_str(), NULL, 10);
		U32 region_y = strtoul(region_y_str.c_str(), NULL, 10);
		gFirstSimHandle = to_region_handle(region_x, region_y);
	}
	
// <FS:CR> Aurora Sim
	text = response["region_size_x"].asString();
	if(!text.empty()) {
		first_sim_size_x = strtoul(text.c_str(), NULL, 10);
		LLViewerParcelMgr::getInstance()->init(first_sim_size_x);
	}

	//region Y size is currently unused, major refactoring required. - Patrick Sapinski (2/10/2011)
	text = response["region_size_y"].asString();
	if(!text.empty()) first_sim_size_y = strtoul(text.c_str(), NULL, 10);
// </FS:CR> Aurora Sim	
	const std::string look_at_str = response["look_at"];
	if (!look_at_str.empty())
	{
		size_t len = look_at_str.size();
		LLMemoryStream mstr((U8*)look_at_str.c_str(), len);
		LLSD sd = LLSDSerialize::fromNotation(mstr, len);
		gAgentStartLookAt = ll_vector3_from_sd(sd);
	}

	text = response["seed_capability"].asString();
	if (!text.empty()) gFirstSimSeedCap = text;
				
	text = response["seconds_since_epoch"].asString();
	if(!text.empty())
	{
		U32 server_utc_time = strtoul(text.c_str(), NULL, 10);
		if(server_utc_time)
		{
			time_t now = time(NULL);
			gUTCOffset = (server_utc_time - now);
		}
	}

	// this is the base used to construct help URLs
	text = response["help_url_format"].asString();
	if (!text.empty())
	{
		// replace the default help URL format
		gSavedSettings.setString("HelpURLFormat",text);
	}

	std::string home_location = response["home"];
	if(!home_location.empty())
	{
		size_t len = home_location.size();
		LLMemoryStream mstr((U8*)home_location.c_str(), len);
		LLSD sd = LLSDSerialize::fromNotation(mstr, len);
		S32 region_x = sd["region_handle"][0].asInteger();
		S32 region_y = sd["region_handle"][1].asInteger();
		U64 region_handle = to_region_handle(region_x, region_y);
		LLVector3 position = ll_vector3_from_sd(sd["position"]);
		gAgent.setHomePosRegion(region_handle, position);
	}

	// If MOTD has not been set by fsdata, fallback to LL MOTD
// <FS:CR> FIRE-8571, FIRE-9274
	if (gAgent.mMOTD.empty() || !LLGridManager::getInstance()->isInSLMain())
// </FS:CR>
	{
		gAgent.mMOTD.assign(response["message"]);
	}
	
	// <FS:Techwolf Lupindo> fsdata opensim MOTD support
#ifdef OPENSIM
	if (!LLGridManager::getInstance()->isInSLMain() && !FSData::instance().getOpenSimMOTD().empty())
	{
		gAgent.mMOTD.assign(FSData::instance().getOpenSimMOTD());
	}
#endif
	// </FS:Techwolf Lupindo>

	// Options...
	// Each 'option' is an array of submaps. 
	// It appears that we only ever use the first element of the array.
	LLUUID inv_root_folder_id = response["inventory-root"][0]["folder_id"];
	if(inv_root_folder_id.notNull())
	{
		gInventory.setRootFolderID(inv_root_folder_id);
		//gInventory.mock(gAgent.getInventoryRootID());
	}

	LLSD login_flags = response["login-flags"][0];
	if(login_flags.size())
	{
		std::string flag = login_flags["ever_logged_in"];
		if(!flag.empty())
		{
			gAgent.setFirstLogin((flag == "N") ? TRUE : FALSE);
		}

		/*  Flag is currently ignored by the viewer.
		flag = login_flags["stipend_since_login"];
		if(flag == "Y") 
		{
			stipend_since_login = true;
		}
		*/

		flag = login_flags["gendered"].asString();
		if(flag == "Y")
		{
			gAgent.setGenderChosen(TRUE);
		}
		
		bool pacific_daylight_time = false;
		flag = login_flags["daylight_savings"].asString();
		if(flag == "Y")
		{
			pacific_daylight_time = (flag == "Y");
		}

		//setup map of datetime strings to codes and slt & local time offset from utc
		LLStringOps::setupDatetimeInfo(pacific_daylight_time);
	}

	// set up the voice configuration.  Ultimately, we should pass this up as part of each voice
	// channel if we need to move to multiple voice servers per grid.
	LLSD voice_config_info = response["voice-config"];
	if(voice_config_info.has("VoiceServerType"))
	{
		gSavedSettings.setString("VoiceServerType", voice_config_info["VoiceServerType"].asString()); 
	}

	// Request the map server url
	// Non-agni grids have a different default location.
	if (LLGridManager::getInstance()->isInSLBeta())
	{
		gSavedSettings.setString("MapServerURL", "http://test.map.secondlife.com.s3.amazonaws.com/");
	}
	std::string map_server_url = response["map-server-url"];
	if(!map_server_url.empty())
	{
		// We got an answer from the grid -> use that for map for the current session
		gSavedSettings.setString("CurrentMapServerURL", map_server_url); 
		LL_INFOS("LLStartup") << "map-server-url : we got an answer from the grid : " << map_server_url << LL_ENDL;
	}
	else
	{
		// No answer from the grid -> use the default setting for current session 
		map_server_url = gSavedSettings.getString("MapServerURL"); 
		gSavedSettings.setString("CurrentMapServerURL", map_server_url); 
		LL_INFOS("LLStartup") << "map-server-url : no map-server-url answer, we use the default setting for the map : " << map_server_url << LL_ENDL;
	}
	
// <FS:CR> FIRE-8063: Read Aurora web profile url from login data
#ifdef OPENSIM
	std::string web_profile_url = response["web_profile_url"];
	if(!web_profile_url.empty())
	{
		// We got an answer from the grid -> use that for map for the current session
		gSavedSettings.setString("WebProfileURL", web_profile_url); 
		LL_INFOS("LLStartup") << "web-profile-url : we got an answer from the grid : " << web_profile_url << LL_ENDL;
	}
	else
	{
		// No answer from the grid -> use the default setting for current session 
		web_profile_url = "https://my.secondlife.com/[AGENT_NAME]";
		gSavedSettings.setString("WebProfileURL", web_profile_url); 
		LL_INFOS("LLStartup") << "web-profile-url : no web_profile_url answer, we use the default setting for the web : " << web_profile_url << LL_ENDL;
	}
// <FS:CR> FIRE-10567 - Set classified fee, if it's available.
	if (response.has("classified_fee"))
	{
		S32 classified_fee = response["classified_fee"];
		LLGridManager::getInstance()->setClassifiedFee(classified_fee);
	}
	else
	{
		LLGridManager::getInstance()->setClassifiedFee(0);	// Free is a sensible default
	}
// <FS:CR> Set a parcel listing fee, if it's available
	if (response.has("directory_fee"))
	{
		S32 directory_fee = response["directory_fee"];
		LLGridManager::getInstance()->setDirectoryFee(directory_fee);
	}
	else
	{
		LLGridManager::getInstance()->setDirectoryFee(0);
	}
	#endif // OPENSIM
// </FS:CR>
	// Default male and female avatars allowing the user to choose their avatar on first login.
	// These may be passed up by SLE to allow choice of enterprise avatars instead of the standard
	// "new ruth."  Not to be confused with 'initial-outfit' below 
	LLSD newuser_config = response["newuser-config"][0];
	if(newuser_config.has("DefaultFemaleAvatar"))
	{
		gSavedSettings.setString("DefaultFemaleAvatar", newuser_config["DefaultFemaleAvatar"].asString()); 		
	}
	if(newuser_config.has("DefaultMaleAvatar"))
	{
		gSavedSettings.setString("DefaultMaleAvatar", newuser_config["DefaultMaleAvatar"].asString()); 		
	}
	
	// Initial outfit for the user.
	LLSD initial_outfit = response["initial-outfit"][0];
	if(initial_outfit.size())
	{
		std::string flag = initial_outfit["folder_name"];
		if(!flag.empty())
		{
			// Initial outfit is a folder in your inventory,
			// must be an exact folder-name match.
			sInitialOutfit = flag;
		}

		flag = initial_outfit["gender"].asString();
		if(!flag.empty())
		{
			sInitialOutfitGender = flag;
		}
	}

	LLSD global_textures = response["global-textures"][0];
	if(global_textures.size())
	{
		// Extract sun and moon texture IDs.  These are used
		// in the LLVOSky constructor, but I can't figure out
		// how to pass them in.  JC
		LLUUID id = global_textures["sun_texture_id"];
		if(id.notNull())
		{
			gSunTextureID = id;
		}

		id = global_textures["moon_texture_id"];
		if(id.notNull())
		{
			gMoonTextureID = id;
		}

	}

	// set the location of the Agent Appearance service, from which we can request
	// avatar baked textures if they are supported by the current region
	std::string agent_appearance_url = response["agent_appearance_service"];
	if (!agent_appearance_url.empty())
	{
		LLAppearanceMgr::instance().setAppearanceServiceURL(agent_appearance_url);
	}

	// Set the location of the snapshot sharing config endpoint
	std::string snapshot_config_url = response["snapshot_config_url"];
	if(!snapshot_config_url.empty())
	{
		gSavedSettings.setString("SnapshotConfigURL", snapshot_config_url);
	}

	// Start the process of fetching the OpenID session cookie for this user login
	std::string openid_url = response["openid_url"];
	if(!openid_url.empty())
	{
		std::string openid_token = response["openid_token"];
		LLViewerMedia::openIDSetup(openid_url, openid_token);
	}
// <FS:AW  opensim max groups support>
//	if(response.has("max-agent-groups")) {		
//		std::string max_agent_groups(response["max-agent-groups"]);
	if(response.has("max-agent-groups") || response.has("max_groups"))
	{
		std::string max_agent_groups;
		response.has("max_groups") ?
			max_agent_groups = response["max_groups"].asString()
			: max_agent_groups = response["max-agent-groups"].asString();
// </FS:AW  opensim max groups support>

		gMaxAgentGroups = atoi(max_agent_groups.c_str());
		LL_INFOS("LLStartup") << "gMaxAgentGroups read from login.cgi: "
							  << gMaxAgentGroups << LL_ENDL;
	}
	else
	{
// [CR] FIRE-12229
#ifdef OPENSIM
		gMaxAgentGroups = 0;
		LL_INFOS("LLStartup") << "did not receive max-agent-groups. unlimited groups activated" << LL_ENDL;
#else
		gMaxAgentGroups = DEFAULT_MAX_AGENT_GROUPS;
		LL_INFOS("LLStartup") << "using gMaxAgentGroups default: "
							  << gMaxAgentGroups << LL_ENDL;
#endif
// [CR] FIRE-12229
	}

// <FS:AW opensim currency support>
	std::string currency = "L$";
#ifdef OPENSIM // <FS:AW optional opensim support>
	if(response.has("currency"))
	{
		currency = response["currency"].asString();
		LL_DEBUGS("OS_SETTINGS") << "currency " << currency << llendl;
	}
	else if (LLGridManager::getInstance()->isInOpenSim())
	{
		currency = "OS$";
		LL_DEBUGS("OS_SETTINGS") << "no currency in login response" << llendl;
	}
	Tea::setCurrency(currency);
// </FS:AW opensim currency support>

// <FS:AW  opensim destinations and avatar picker>
	if(response.has("avatar_picker_url"))
	{
		LL_DEBUGS("OS_SETTINGS") << "avatar_picker_url " << response["avatar_picker_url"] << llendl;
	}
	else if (LLGridManager::getInstance()->isInOpenSim())
	{
		LL_DEBUGS("OS_SETTINGS") << "no avatar_picker_url in login response" << llendl;
	}

	if(response.has("destination_guide_url"))
	{
		LL_DEBUGS("OS_SETTINGS") << "destination_guide_url " << response["destination_guide_url"] << llendl;
	}
	else if (LLGridManager::getInstance()->isInOpenSim())
	{
		LL_DEBUGS("OS_SETTINGS") << "no destination_guide_url in login response" << llendl;
	}
// </FS:AW  opensim destinations and avatar picker>
	
// <FS:CR> Legacy search killswitch!
	if (LLGridManager::getInstance()->isInOpenSim())
	{
		LLFloaterReg::add("search", "floater_fs_search.xml", (LLFloaterBuildFunc)&LLFloaterReg::build<FSFloaterSearch>);
	}
	else
#endif // OPENSIM
	{
		if (FSData::instance().enableLegacySearch())
		{
			LLFloaterReg::add("search", "floater_fs_search.xml", (LLFloaterBuildFunc)&LLFloaterReg::build<FSFloaterSearch>);
		}
		else
		{
			LLFloaterReg::add("search", "floater_search.xml", (LLFloaterBuildFunc)&LLFloaterReg::build<LLFloaterSearch>);
		}
	}
// </FS:CR>

	// <FS:Techwolf Lupindo> fsdata support
	if (FSData::instance().isAgentFlag(gAgentID, FSData::NO_USE))
	{
		gAgentID.setNull();
	}
	// </FS:Techwolf Lupindo>

	bool success = false;
	// JC: gesture loading done below, when we have an asset system
	// in place.  Don't delete/clear gUserCredentials until then.
	if(gAgentID.notNull()
	   && gAgentSessionID.notNull()
	   && gMessageSystem->mOurCircuitCode
	   && gFirstSim.isOk()
	   && gInventory.getRootFolderID().notNull())
	{
		success = true;
	}
    LLAppViewer* pApp = LLAppViewer::instance();
	pApp->writeDebugInfo();     //Write our static data now that we have username, session_id, etc.
	return success;
}

void transition_back_to_login_panel(const std::string& emsg)
{
	// Bounce back to the login screen.
	reset_login(); // calls LLStartUp::setStartupState( STATE_LOGIN_SHOW );
	gSavedSettings.setBOOL("AutoLogin", FALSE);
}<|MERGE_RESOLUTION|>--- conflicted
+++ resolved
@@ -2180,39 +2180,22 @@
 		LLLandmark::registerCallbacks(msg);
 		display_startup();
 
-<<<<<<< HEAD
 		// <FS:Ansariel> Moved before inventory creation. Otherwise the responses
 		//               from the money balance request and mutelist request
 		//               seem to get lost under certain conditions
 		//// request mute list
-		//llinfos << "Requesting Mute List" << llendl;
+		//LL_INFOS() << "Requesting Mute List" << LL_ENDL;
 		//LLMuteList::getInstance()->requestFromServer(gAgent.getID());
 		//display_startup();
 		//// Get L$ and ownership credit information
-		//llinfos << "Requesting Money Balance" << llendl;
+		//LL_INFOS() << "Requesting Money Balance" << LL_ENDL;
 		//LLStatusBar::sendMoneyBalanceRequest();
-
 		//display_startup();
 		//// request all group information
-		//llinfos << "Requesting Agent Data" << llendl;
+		//LL_INFOS() << "Requesting Agent Data" << LL_ENDL;
 		//gAgent.sendAgentDataUpdateRequest();
 		//display_startup();
 		// </FS:Ansariel>
-
-=======
-		// request mute list
-		LL_INFOS() << "Requesting Mute List" << LL_ENDL;
-		LLMuteList::getInstance()->requestFromServer(gAgent.getID());
-		display_startup();
-		// Get L$ and ownership credit information
-		LL_INFOS() << "Requesting Money Balance" << LL_ENDL;
-		LLStatusBar::sendMoneyBalanceRequest();
-		display_startup();
-		// request all group information
-		LL_INFOS() << "Requesting Agent Data" << LL_ENDL;
-		gAgent.sendAgentDataUpdateRequest();
-		display_startup();
->>>>>>> d0ef02c2
 		// Create the inventory views
 		LL_INFOS() << "Creating Inventory Views" << LL_ENDL;
 		LLFloaterReg::getInstance("inventory");
