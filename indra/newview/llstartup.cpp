--- conflicted
+++ resolved
@@ -3140,7 +3140,8 @@
 
 		gAgentAvatarp->sendHoverHeight();
 
-<<<<<<< HEAD
+		LLUIUsage::instance().clear();
+
 		// <FS:Techwolf Lupindo> FIRE-6643 Display MOTD when login screens are disabled
 		if (gSavedSettings.getBOOL("FSDisableLoginScreens"))
 		{
@@ -3154,9 +3155,6 @@
 				downloadGridstatusComplete, [](const LLSD& data) { downloadGridstatusError(data, gSavedSettings.getString("AutoQueryGridStatusURL")); });
 		}
 		// </FS:PP>
-=======
-		LLUIUsage::instance().clear();
->>>>>>> 4bab66a4
 
 		return TRUE;
 	}
