--- conflicted
+++ resolved
@@ -4522,14 +4522,6 @@
 	}
 
 	// Request the map server url
-<<<<<<< HEAD
-	// Non-agni grids have a different default location.
-	if (LLGridManager::getInstance()->isInSLBeta())
-	{
-		gSavedSettings.setString("MapServerURL", "http://test.map.secondlife.com.s3.amazonaws.com/");
-	}
-=======
->>>>>>> 18428e76
 	std::string map_server_url = response["map-server-url"];
 	if(!map_server_url.empty())
 	{
