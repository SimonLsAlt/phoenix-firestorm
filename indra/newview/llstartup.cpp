--- conflicted
+++ resolved
@@ -370,12 +370,9 @@
 		//
 		// Initialize stuff that doesn't need data from simulators
 		//
-<<<<<<< HEAD
 		std::string lastGPU = gSavedSettings.getString("LastGPUString");
 		std::string thisGPU = LLFeatureManager::getInstance()->getGPUString();
 		
-=======
-
 // [RLVa:KB] - Checked: 2010-02-27 (RLVa-1.2.0a) | Modified: RLVa-0.2.1d
 		if ( (gSavedSettings.controlExists(RLV_SETTING_MAIN)) && (gSavedSettings.getBOOL(RLV_SETTING_MAIN)) )
 		{
@@ -383,7 +380,6 @@
 		}
 // [/RLVa:KB]
 
->>>>>>> 248f1704
 		if (LLFeatureManager::getInstance()->isSafe())
 		{
 			LLNotificationsUtil::add("DisplaySetToSafe");
