/** 
 * @file llstartup.cpp
 * @brief startup routines.
 *
 * $LicenseInfo:firstyear=2004&license=viewerlgpl$
 * Second Life Viewer Source Code
 * Copyright (C) 2010, Linden Research, Inc.
 * 
 * This library is free software; you can redistribute it and/or
 * modify it under the terms of the GNU Lesser General Public
 * License as published by the Free Software Foundation;
 * version 2.1 of the License only.
 * 
 * This library is distributed in the hope that it will be useful,
 * but WITHOUT ANY WARRANTY; without even the implied warranty of
 * MERCHANTABILITY or FITNESS FOR A PARTICULAR PURPOSE.  See the GNU
 * Lesser General Public License for more details.
 * 
 * You should have received a copy of the GNU Lesser General Public
 * License along with this library; if not, write to the Free Software
 * Foundation, Inc., 51 Franklin Street, Fifth Floor, Boston, MA  02110-1301  USA
 * 
 * Linden Research, Inc., 945 Battery Street, San Francisco, CA  94111  USA
 * $/LicenseInfo$
 */

#include "llviewerprecompiledheaders.h"

#include "llappviewer.h"
#include "llstartup.h"
#include "llcallstack.h"

#if LL_WINDOWS
#	include <process.h>		// _spawnl()
#else
#	include <sys/stat.h>		// mkdir()
#endif
#include <memory>                   // std::unique_ptr

#include "llviewermedia_streamingaudio.h"
#include "llaudioengine.h"

#ifdef LL_FMODSTUDIO
# include "llaudioengine_fmodstudio.h"
#endif

#ifdef LL_OPENAL
#include "llaudioengine_openal.h"
#endif

#include "llavatarnamecache.h"
#include "llexperiencecache.h"
#include "lllandmark.h"
#include "llcachename.h"
#include "lldir.h"
#include "lldonotdisturbnotificationstorage.h"
#include "llerrorcontrol.h"
#include "llfloaterreg.h"
#include "llfocusmgr.h"
#include "llfloatergridstatus.h"
#include "llfloaterimsession.h"
#include "lllocationhistory.h"
#include "llgltfmateriallist.h"
#include "llimageworker.h"

#include "llloginflags.h"
#include "llmd5.h"
#include "llmemorystream.h"
#include "llmessageconfig.h"
#include "llmoveview.h"
#include "llfloaterimcontainer.h"
#include "llfloaterimnearbychat.h"
#include "llnotifications.h"
#include "llnotificationsutil.h"
#include "llpersistentnotificationstorage.h"
#include "llpresetsmanager.h"
#include "llteleporthistory.h"
#include "llregionhandle.h"
#include "llsd.h"
#include "llsdserialize.h"
#include "llsdutil_math.h"
#include "llstring.h"
#include "lluserrelations.h"
#include "llversioninfo.h"
#include "llviewercontrol.h"
#include "llviewerhelp.h"
#include "llxorcipher.h"	// saved password, MAC address
#include "llwindow.h"
#include "message.h"
#include "v3math.h"

#include "llagent.h"
#include "llagentbenefits.h"
#include "llagentcamera.h"
#include "llagentpicksinfo.h"
#include "llagentwearables.h"
#include "llagentpilot.h"
#include "llfloateravatarpicker.h"
#include "llcallbacklist.h"
#include "llcallingcard.h"
#include "llclassifiedinfo.h"
#include "llconsole.h"
#include "llcontainerview.h"
#include "llconversationlog.h"
#include "lldebugview.h"
#include "lldrawable.h"
#include "lleventnotifier.h"
#include "llface.h"
#include "llfeaturemanager.h"
//#include "llfirstuse.h"
#include "llfloaterhud.h"
#include "llfloaterland.h"
#include "llfloatertopobjects.h"
#include "llfloaterworldmap.h"
#include "llgesturemgr.h"
#include "llgroupmgr.h"
#include "llhudeffecttrail.h"
#include "llhudmanager.h"
#include "llbufferstream.h" // <FS:PP> For SL Grid Status
#include "llimage.h"
#include "llinventorybridge.h"
#include "llinventorymodel.h"
#include "llinventorymodelbackgroundfetch.h"
#include "llkeyboard.h"
#include "llloginhandler.h"			// gLoginHandler, SLURL support
#include "lllogininstance.h" // Host the login module.
// <FS:Ansariel> [FS Login Panel]
//#include "llpanellogin.h"
#include "fspanellogin.h"
// <FS:Ansariel> [FS Login Panel]
#include "llmutelist.h"
#include "llavatarpropertiesprocessor.h"
#include "llpanelgrouplandmoney.h"
#include "llpanelgroupnotices.h"
#include "llparcel.h"
#include "llpreview.h"
#include "llpreviewscript.h"
#include "llproxy.h"
#include "llproductinforequest.h"
#include "llqueryflags.h"
#include "llsecapi.h"
#include "llselectmgr.h"
#include "llsky.h"
#include "llstatview.h"
#include "llstatusbar.h"		// sendMoneyBalanceRequest(), owns L$ balance
#include "llsurface.h"
#include "lltexturecache.h"
#include "lltexturefetch.h"
#include "lltoolmgr.h"
#include "lltrans.h"
#include "llui.h"
#include "lluiusage.h"
#include "llurldispatcher.h"
#include "llurlentry.h"
#include "llslurl.h"
#include "llurlhistory.h"
#include "llurlwhitelist.h"
#include "llvieweraudio.h"
#include "llviewerassetstorage.h"
#include "llviewercamera.h"
#include "llviewerdisplay.h"
#include "llviewergenericmessage.h"
#include "llviewergesture.h"
#include "llviewertexturelist.h"
#include "llviewermedia.h"
#include "llviewermenu.h"
#include "llviewermessage.h"
#include "llviewernetwork.h"
#include "llviewerobjectlist.h"
#include "llviewerparcelaskplay.h"
#include "llviewerparcelmedia.h"
#include "llviewerparcelmgr.h"
#include "llviewerregion.h"
#include "llviewerstats.h"
#include "llviewerstatsrecorder.h"
#include "llviewerthrottle.h"
#include "llviewerwindow.h"
#include "llvoavatar.h"
#include "llvoavatarself.h"
#include "llweb.h"
#include "llworld.h"
#include "llworldmapmessage.h"
#include "llxfermanager.h"
#include "pipeline.h"
#include "llappviewer.h"
#include "llfasttimerview.h"
#include "llfloatermap.h"
#include "llweb.h"
#include "llvoiceclient.h"
#include "llnamelistctrl.h"
#include "llnamebox.h"
#include "llnameeditor.h"
#include "llpostprocess.h"
#include "llagentlanguage.h"
#include "llwearable.h"
#include "llinventorybridge.h"
#include "llappearancemgr.h"
#include "llavatariconctrl.h"
#include "llvoicechannel.h"
#include "llpathfindingmanager.h"
#include "llremoteparcelrequest.h"
// [RLVa:KB] - Checked: RLVa-1.2.0
#include "rlvhandler.h"
// [/RLVa:KB]

#include "lllogin.h"
#include "llevents.h"
#include "llstartuplistener.h"
#include "lltoolbarview.h"
#include "llexperiencelog.h"
#include "llcleanup.h"

#include "llenvironment.h"

#include "llstacktrace.h"
#include "threadpool.h"
#include "llperfstats.h"


#if LL_WINDOWS
#include "lldxhardware.h"
#endif

// Firestorm includes
// <FS:Ansariel> [FS communication UI]
//#include "llfloaterimsession.h"
#include "fsfloaterim.h"
// </FS:Ansariel> [FS communication UI]
#include "growlmanager.h"

#include "fsassetblacklist.h"
#include "fsavatarrenderpersistence.h"
#include "fscommon.h"
#include "fscorehttputil.h"
#include "fsdata.h"
#include "fsfloatercontacts.h"
#include "fsfloaterimcontainer.h"
#include "fsfloaternearbychat.h"
#include "fsfloatersearch.h"
#include "fsfloaterstreamtitle.h"
#include "fsfloaterwearablefavorites.h"
#include "fslslbridge.h"
#include "fsradar.h"
#include "fsregistrarutils.h"
#include "fsscriptlibrary.h"
#include "lfsimfeaturehandler.h"
#include "lggcontactsets.h"
#include "llfloatersearch.h"
#include "llfloatersidepanelcontainer.h"
#include "llfriendcard.h"
#include "llnotificationmanager.h"
#include "llpresetsmanager.h"
#include "llprogressview.h"
#include "lltoolbarview.h"
#include "NACLantispam.h"
#include "streamtitledisplay.h"
#include "tea.h"

//
// exported globals
//
bool gAgentMovementCompleted = false;
S32  gMaxAgentGroups; // <FS:Ansariel> OpenSim legacy economy support

const std::string SCREEN_HOME_FILENAME = "screen_home%s.png";
const std::string SCREEN_LAST_FILENAME = "screen_last%s.png";

LLPointer<LLViewerTexture> gStartTexture;

//
// Imported globals
//
extern S32 gStartImageWidth;
extern S32 gStartImageHeight;
extern std::string gWindowTitle;

//
// local globals
//
static bool gGotUseCircuitCodeAck = false;
static std::string sInitialOutfit;
static std::string sInitialOutfitGender;	// "male" or "female"

static bool gUseCircuitCallbackCalled = false;

EStartupState LLStartUp::gStartupState = STATE_FIRST;
LLSLURL LLStartUp::sStartSLURL;
std::string LLStartUp::sStartSLURLString;

static LLPointer<LLCredential> gUserCredential;
static std::string gDisplayName;
static bool gRememberPassword = true;
static bool gRememberUser = true;

static U64 gFirstSimHandle = 0;
static LLHost gFirstSim;
static std::string gFirstSimSeedCap;
static LLVector3 gAgentStartLookAt(1.0f, 0.f, 0.f);
static std::string gAgentStartLocation = "safe";
static bool mLoginStatePastUI = false;
static bool mBenefitsSuccessfullyInit = false;

const F32 STATE_AGENT_WAIT_TIMEOUT = 240; //seconds
const S32 MAX_SEED_CAP_ATTEMPTS_BEFORE_ABORT = 4; // Give region 4 chances

std::unique_ptr<LLEventPump> LLStartUp::sStateWatcher(new LLEventStream("StartupState"));
std::unique_ptr<LLStartupListener> LLStartUp::sListener(new LLStartupListener());
std::unique_ptr<LLViewerStats::PhaseMap> LLStartUp::sPhases(new LLViewerStats::PhaseMap);

//
// local function declaration
//

void login_show();
void login_callback(S32 option, void* userdata);
void show_release_notes_if_required();
//void show_first_run_dialog();	// <FS:CR> Unused in Firestorm
bool first_run_dialog_callback(const LLSD& notification, const LLSD& response);
void set_startup_status(const F32 frac, const std::string& string, const std::string& msg);
bool login_alert_status(const LLSD& notification, const LLSD& response);
void use_circuit_callback(void**, S32 result);
void register_viewer_callbacks(LLMessageSystem* msg);
void asset_callback_nothing(const LLUUID&, LLAssetType::EType, void*, S32);
bool callback_choose_gender(const LLSD& notification, const LLSD& response);
void release_start_screen();
void reset_login();
LLSD transform_cert_args(LLPointer<LLCertificate> cert);
void general_cert_done(const LLSD& notification, const LLSD& response);
void trust_cert_done(const LLSD& notification, const LLSD& response);
void apply_udp_blacklist(const std::string& csv);
// <FS:CR> Aurora Sim
//bool process_login_success_response();
bool process_login_success_response(U32 &first_sim_size_x, U32 &first_sim_size_y);
// </FS:CR> Aurora Sim
void on_benefits_failed_callback(const LLSD& notification, const LLSD& response);
void transition_back_to_login_panel(const std::string& emsg);
// <FS:KC> FIRE-18250: Option to disable default eye movement
void update_static_eyes();
// </FS:KC> FIRE-18250

void callback_cache_name(const LLUUID& id, const std::string& full_name, bool is_group)
{
	LLNameBox::refreshAll(id, full_name, is_group);
	LLNameEditor::refreshAll(id, full_name, is_group);
	
	// TODO: Actually be intelligent about the refresh.
	// For now, just brute force refresh the dialogs.
	dialog_refresh_all();
}

//
// exported functionality
//

void pump_idle_startup_network(void)
{
    {
        LockMessageChecker lmc(gMessageSystem);
        while (lmc.checkAllMessages(gFrameCount, gServicePump))
        {
            display_startup();
        }
        lmc.processAcks();
    }
    display_startup();
}

//
// local classes
//
// <AW: opensim>
static bool sGridListRequestReady = false;
void downloadGridlistComplete( LLSD const &aData )
{
	LL_DEBUGS() << aData << LL_ENDL;
	
	LLSD header = aData[ LLCoreHttpUtil::HttpCoroutineAdapter::HTTP_RESULTS ][ LLCoreHttpUtil::HttpCoroutineAdapter::HTTP_RESULTS_HEADERS];

	LLDate lastModified;
	if (header.has("last-modified"))
	{
		lastModified.secondsSinceEpoch( FSCommon::secondsSinceEpochFromString( "%a, %d %b %Y %H:%M:%S %ZP", header["last-modified"].asString() ) );
	}

	LLSD data = aData;
	data.erase( LLCoreHttpUtil::HttpCoroutineAdapter::HTTP_RESULTS );
	
	std::string filename = gDirUtilp->getExpandedFilename(LL_PATH_USER_SETTINGS, "grids.remote.xml");

	llofstream out_file;
	out_file.open(filename.c_str());
	LLSDSerialize::toPrettyXML( data, out_file);
	out_file.close();
	LL_INFOS() << "GridListRequest: got new list." << LL_ENDL;
	sGridListRequestReady = true;
}

void downloadGridlistError( LLSD const &aData, std::string const &aURL )
{
	LLCore::HttpStatus status = LLCoreHttpUtil::HttpCoroutineAdapter::getStatusFromLLSD(aData);

	if (status.getType() == HTTP_NOT_MODIFIED)
	{
		LL_INFOS("fsdata") << "Didn't download grid list from " << aURL << " - no newer version available" << LL_ENDL;
	}
	else
	{
		LL_WARNS() << "Failed to download grid list from " << aURL << LL_ENDL;
	}

	sGridListRequestReady = true;
}

 void downloadGridstatusComplete(LLSD const &aData)
{
	LLSD header = aData[ LLCoreHttpUtil::HttpCoroutineAdapter::HTTP_RESULTS ][ LLCoreHttpUtil::HttpCoroutineAdapter::HTTP_RESULTS_HEADERS];
	const LLSD::Binary &rawData = aData[LLCoreHttpUtil::HttpCoroutineAdapter::HTTP_RESULTS_RAW].asBinary();

	if (rawData.size() == 0)
	{
		report_to_nearby_chat(LLTrans::getString("SLGridStatusInvalidMsg"));
		LL_WARNS("SLGridStatusResponder") << "Error - empty output" << LL_ENDL;
		return;
	}

	std::string fetchedNews;
	fetchedNews.assign( rawData.begin(), rawData.end() );

	size_t itemStart = fetchedNews.find("<item>");
	size_t itemEnd = fetchedNews.find("</item>");
	if (itemEnd != std::string::npos && itemStart != std::string::npos)
	{
		// Isolate latest news data
		itemStart += 6;
		std::string theNews = fetchedNews.substr(itemStart, itemEnd - itemStart);

		// Check for and remove CDATA characters if they're present
		size_t titleStart = theNews.find("<title><![CDATA[");
		if (titleStart != std::string::npos)
		{
			theNews.replace(titleStart, 16, "<title>");
		}
		size_t titleEnd = theNews.find("]]></title>");
		if (titleEnd != std::string::npos)
		{
			theNews.replace(titleEnd, 11, "</title>");
		}
		size_t descStart = theNews.find("<description><![CDATA[");
		if (descStart != std::string::npos)
		{
			theNews.replace(descStart, 22, "<description>");
		}
		size_t descEnd = theNews.find("]]></description>");
		if (descEnd != std::string::npos)
		{
			theNews.replace(descEnd, 17, "</description>");
		}
		size_t linkStart = theNews.find("<link><![CDATA[");
		if (linkStart != std::string::npos)
		{
			theNews.replace(linkStart, 15, "<link>");
		}
		size_t linkEnd = theNews.find("]]></link>");
		if (linkEnd != std::string::npos)
		{
			theNews.replace(linkEnd, 10, "</link>");
		}

		// Get indexes
		titleStart = theNews.find("<title>");
		descStart = theNews.find("<description>");
		linkStart = theNews.find("<link>");
		titleEnd = theNews.find("</title>");
		descEnd = theNews.find("</description>");
		linkEnd = theNews.find("</link>");

		if (titleStart != std::string::npos &&
			descStart != std::string::npos &&
			linkStart != std::string::npos &&
			titleEnd != std::string::npos &&
			descEnd != std::string::npos &&
			linkEnd != std::string::npos)
		{
			titleStart += 7;
			descStart += 13;
			linkStart += 6;
			std::string newsTitle = theNews.substr(titleStart, titleEnd - titleStart);
			std::string newsDesc = theNews.substr(descStart, descEnd - descStart);
			std::string newsLink = theNews.substr(linkStart, linkEnd - linkStart);
			LLStringUtil::trim(newsTitle);
			LLStringUtil::trim(newsDesc);
			LLStringUtil::trim(newsLink);
			report_to_nearby_chat("[ " + newsTitle + " ] " + newsDesc + " [ " + newsLink + " ]");
		}
		else
		{
			report_to_nearby_chat(LLTrans::getString("SLGridStatusInvalidMsg"));
			LL_WARNS("SLGridStatusResponder") << "Error - inner tag(s) missing" << LL_ENDL;
		}
	}
	else
	{
		report_to_nearby_chat(LLTrans::getString("SLGridStatusInvalidMsg"));
		LL_WARNS("SLGridStatusResponder") << "Error - output without </item>" << LL_ENDL;
	}
}

void downloadGridstatusError(LLSD const &aData, std::string const &aURL)
{
	LLCore::HttpStatus status = LLCoreHttpUtil::HttpCoroutineAdapter::getStatusFromLLSD(aData);
	LL_WARNS("SLGridStatusResponder") << "Error - status " << status.getType() << LL_ENDL;

	if (status.getType() == HTTP_INTERNAL_ERROR)
	{
		report_to_nearby_chat(LLTrans::getString("SLGridStatusTimedOut"));
	}
	else
	{
		LLStringUtil::format_map_t args;
		args["STATUS"] = llformat("%d", status.getType());
		report_to_nearby_chat(LLTrans::getString("SLGridStatusOtherError", args));
	}
}
// </FS:PP>

// <FS:Ansariel> Check for test build expiration
bool is_testbuild_expired()
{
#if TESTBUILD
	std::string datestr = __DATE__;

	std::istringstream iss_date(datestr);
	std::string str_month;
	S32 day;
	S32 year;
	S32 month = 1;
	iss_date >> str_month >> day >> year;

	if (str_month == "Jan") month = 1;
	else if (str_month == "Feb") month = 2;
	else if (str_month == "Mar") month = 3;
	else if (str_month == "Apr") month = 4;
	else if (str_month == "May") month = 5;
	else if (str_month == "Jun") month = 6;
	else if (str_month == "Jul") month = 7;
	else if (str_month == "Aug") month = 8;
	else if (str_month == "Sep") month = 9;
	else if (str_month == "Oct") month = 10;
	else if (str_month == "Nov") month = 11;
	else if (str_month == "Dec") month = 12;

	tm t = {0};
	t.tm_mon = month - 1;
	t.tm_mday = day;
	t.tm_year = year - 1900;
	t.tm_hour = 0;
	t.tm_min = 0;
	t.tm_sec = 0;

	time_t expiry_time = mktime(&t) + (S32(TESTBUILDPERIOD) + 1) * 24 * 60 * 60;
	time_t current_time = time(NULL);

	return current_time > expiry_time;
#else
	return false;
#endif
}
// </FS:Ansariel>

void update_texture_fetch()
{
	LLAppViewer::getTextureCache()->update(1); // unpauses the texture cache thread
	LLAppViewer::getImageDecodeThread()->update(1); // unpauses the image thread
	LLAppViewer::getTextureFetch()->update(1); // unpauses the texture fetch thread
	gTextureList.updateImages(0.10f);

    if (LLImageGLThread::sEnabledTextures)
    {
        std::shared_ptr<LL::WorkQueue> main_queue = LL::WorkQueue::getInstance("mainloop");
        main_queue->runFor(std::chrono::milliseconds(1));
    }
}

void set_flags_and_update_appearance()
{
	LLAppearanceMgr::instance().setAttachmentInvLinkEnable(true);
	LLAppearanceMgr::instance().updateAppearanceFromCOF(true, true, no_op);

    LLInventoryModelBackgroundFetch::instance().start();
}

// Returns false to skip other idle processing. Should only return
// true when all initialization done.
bool idle_startup()
{
	if (gViewerWindow == NULL)
	{
		// We expect window to be initialized
		LL_WARNS_ONCE() << "gViewerWindow is not initialized" << LL_ENDL;
		return false; // No world yet
	}

	const F32 PRECACHING_DELAY = gSavedSettings.getF32("PrecachingDelay");
	static LLTimer timeout;

	static LLTimer login_time;

	// until this is encapsulated, this little hack for the
	// auth/transform loop will do.
	static F32 progress = 0.10f;

	static std::string auth_desc;
	static std::string auth_message;

// <FS:CR> Aurora Sim
	static U32 first_sim_size_x = 256;
	static U32 first_sim_size_y = 256;
// </FS:CR> Aurora Sim
	static LLVector3 agent_start_position_region(10.f, 10.f, 10.f);		// default for when no space server

	// last location by default
	static S32  agent_location_id = START_LOCATION_ID_LAST;

	static bool show_connect_box = true;

	//static bool stipend_since_login = false;

	// HACK: These are things from the main loop that usually aren't done
	// until initialization is complete, but need to be done here for things
	// to work.
	gIdleCallbacks.callFunctions();
	gViewerWindow->updateUI();

	LLMortician::updateClass();

	const std::string delims (" ");
	std::string system;
	int begIdx, endIdx;
	std::string osString = LLOSInfo::instance().getOSStringSimple();

	begIdx = osString.find_first_not_of (delims);
	endIdx = osString.find_first_of (delims, begIdx);
	system = osString.substr (begIdx, endIdx - begIdx);
	system += "Locale";

	LLStringUtil::setLocale (LLTrans::getString(system));

	//note: Removing this line will cause incorrect button size in the login screen. -- bao.
	gTextureList.updateImages(0.01f) ;

	if ( STATE_FIRST == LLStartUp::getStartupState() )
	{
		static bool first_call = true;
		if (first_call)
		{
			// Other phases get handled when startup state changes,
			// need to capture the initial state as well.
			LLStartUp::getPhases().startPhase(LLStartUp::getStartupStateString());
			first_call = false;
		}

		gViewerWindow->showCursor(); 
		gViewerWindow->getWindow()->setCursor(UI_CURSOR_WAIT);

		std::string beamsFolder(gDirUtilp->getExpandedFilename(LL_PATH_USER_SETTINGS, "beams",""));
		LLFile::mkdir(beamsFolder.c_str());
		
		std::string beamsColorsFolder(gDirUtilp->getExpandedFilename(LL_PATH_USER_SETTINGS, "beamsColors",""));
		LLFile::mkdir(beamsColorsFolder.c_str());


		/////////////////////////////////////////////////
		//
		// Initialize stuff that doesn't need data from simulators
		//
		std::string lastGPU = gSavedSettings.getString("LastGPUString");
		std::string thisGPU = LLFeatureManager::getInstance()->getGPUString();

		GrowlManager::initiateManager(); // <FS> Growl support

		// <FS:Ansariel> Store current font and skin for system info (FIRE-6806)
		gSavedSettings.setString("FSInternalFontSettingsFile", gSavedSettings.getString("FSFontSettingsFile"));
		gSavedSettings.setString("FSInternalSkinCurrent", gSavedSettings.getString("FSSkinCurrentReadableName"));
		gSavedSettings.setString("FSInternalSkinCurrentTheme", gSavedSettings.getString("FSSkinCurrentThemeReadableName"));
		// </FS:Ansariel>

		// <FS:Ansariel> Notification not showing if hiding the UI
		gSavedSettings.setBOOL("FSInternalShowNavbarNavigationPanel", gSavedSettings.getBOOL("ShowNavbarNavigationPanel"));
		gSavedSettings.setBOOL("FSInternalShowNavbarFavoritesPanel", gSavedSettings.getBOOL("ShowNavbarFavoritesPanel"));
		// </FS:Ansariel>

		if (LLFeatureManager::getInstance()->isSafe())
		{
			LLNotificationsUtil::add("DisplaySetToSafe");
		}
		else if ((gSavedSettings.getS32("LastFeatureVersion") < LLFeatureManager::getInstance()->getVersion()) &&
				 (gSavedSettings.getS32("LastFeatureVersion") != 0))
		{
			LLNotificationsUtil::add("DisplaySetToRecommendedFeatureChange");
		}
		else if ( ! lastGPU.empty() && (lastGPU != thisGPU))
		{
			LLSD subs;
			subs["LAST_GPU"] = lastGPU;
			subs["THIS_GPU"] = thisGPU;
			LLNotificationsUtil::add("DisplaySetToRecommendedGPUChange", subs);
		}
		else if (!gViewerWindow->getInitAlert().empty())
		{
			LLNotificationsUtil::add(gViewerWindow->getInitAlert());
		}
			
		//-------------------------------------------------
		// Init the SOCKS 5 proxy if the user has configured
		// one. We need to do this early in case the user
		// is using SOCKS for HTTP so we get the login
		// screen and HTTP tables via SOCKS.
		//-------------------------------------------------
		LLStartUp::startLLProxy();

		gSavedSettings.setS32("LastFeatureVersion", LLFeatureManager::getInstance()->getVersion());
		gSavedSettings.setString("LastGPUString", thisGPU);

		std::string xml_file = LLUI::locateSkin("xui_version.xml");
		LLXMLNodePtr root;
		bool xml_ok = false;
		if (LLXMLNode::parseFile(xml_file, root, NULL))
		{
			if( (root->hasName("xui_version") ) )
			{
				std::string value = root->getValue();
				F32 version = 0.0f;
				LLStringUtil::convertToF32(value, version);
				if (version >= 1.0f)
				{
					xml_ok = true;
				}
			}
		}
		if (!xml_ok)
		{
			// If XML is bad, there's a good possibility that notifications.xml is ALSO bad.
			// If that's so, then we'll get a fatal error on attempting to load it, 
			// which will display a nontranslatable error message that says so.
			// Otherwise, we'll display a reasonable error message that IS translatable.
			LLAppViewer::instance()->earlyExit("BadInstallation");
		}
		//
		// Statistics stuff
		//

		// Load autopilot and stats stuff
		gAgentPilot.load();

		//gErrorStream.setTime(gSavedSettings.getBOOL("LogTimestamps"));

		// Load the throttle settings
		gViewerThrottle.load();

		//
		// Initialize messaging system
		//
		LL_DEBUGS("AppInit") << "Initializing messaging system..." << LL_ENDL;

		std::string message_template_path = gDirUtilp->getExpandedFilename(LL_PATH_APP_SETTINGS,"message_template.msg");

		LLFILE* found_template = NULL;
		found_template = LLFile::fopen(message_template_path, "r");		/* Flawfinder: ignore */
		
		#if LL_WINDOWS
			// On the windows dev builds, unpackaged, the message_template.msg 
			// file will be located in:
			// build-vc**/newview/<config>/app_settings
			if (!found_template)
			{
				message_template_path = gDirUtilp->getExpandedFilename(LL_PATH_EXECUTABLE, "app_settings", "message_template.msg");
				found_template = LLFile::fopen(message_template_path.c_str(), "r");		/* Flawfinder: ignore */
			}	
		#elif LL_DARWIN
			// On Mac dev builds, message_template.msg lives in:
			// indra/build-*/newview/<config>/Second Life/Contents/Resources/app_settings
			if (!found_template)
			{
				message_template_path =
					gDirUtilp->getExpandedFilename(LL_PATH_APP_SETTINGS,
												   "message_template.msg");
				found_template = LLFile::fopen(message_template_path.c_str(), "r");		/* Flawfinder: ignore */
			}		
		#endif

		if (found_template)
		{
			fclose(found_template);

			U32 port = gSavedSettings.getU32("UserConnectionPort");

			if ((NET_USE_OS_ASSIGNED_PORT == port) &&   // if nothing specified on command line (-port)
			    (gSavedSettings.getBOOL("ConnectionPortEnabled")))
			  {
			    port = gSavedSettings.getU32("ConnectionPort");
			  }

			// TODO parameterize 
			const F32 circuit_heartbeat_interval = 5;
			const F32 circuit_timeout = 100;

			const LLUseCircuitCodeResponder* responder = NULL;
			bool failure_is_fatal = true;
			
			if(!start_messaging_system(
				   message_template_path,
				   port,
				   LLVersionInfo::instance().getMajor(),
				   LLVersionInfo::instance().getMinor(),
				   LLVersionInfo::instance().getPatch(),
				   FALSE,
				   std::string(),
				   responder,
				   failure_is_fatal,
				   circuit_heartbeat_interval,
				   circuit_timeout))
			{
				std::string diagnostic = llformat(" Error: %d", gMessageSystem->getErrorCode());
				LL_WARNS("AppInit") << diagnostic << LL_ENDL;
				LLAppViewer::instance()->earlyExit("LoginFailedNoNetwork", LLSD().with("DIAGNOSTIC", diagnostic));
			}

			#if LL_WINDOWS
				// On the windows dev builds, unpackaged, the message.xml file will 
				// be located in indra/build-vc**/newview/<config>/app_settings.
				std::string message_path = gDirUtilp->getExpandedFilename(LL_PATH_APP_SETTINGS,"message.xml");
							
				if (!LLFile::isfile(message_path.c_str())) 
				{
					LLMessageConfig::initClass("viewer", gDirUtilp->getExpandedFilename(LL_PATH_EXECUTABLE, "app_settings", ""));
				}
				else
				{
					LLMessageConfig::initClass("viewer", gDirUtilp->getExpandedFilename(LL_PATH_APP_SETTINGS, ""));
				}
			#else			
				LLMessageConfig::initClass("viewer", gDirUtilp->getExpandedFilename(LL_PATH_APP_SETTINGS, ""));
			#endif

		}
		else
		{
			LLAppViewer::instance()->earlyExit("MessageTemplateNotFound", LLSD().with("PATH", message_template_path));
		}

		if(gMessageSystem && gMessageSystem->isOK())
		{
			// Initialize all of the callbacks in case of bad message
			// system data
			LLMessageSystem* msg = gMessageSystem;
			msg->setExceptionFunc(MX_UNREGISTERED_MESSAGE,
								  invalid_message_callback,
								  NULL);
			msg->setExceptionFunc(MX_PACKET_TOO_SHORT,
								  invalid_message_callback,
								  NULL);

			// running off end of a packet is now valid in the case
			// when a reader has a newer message template than
			// the sender
			/*msg->setExceptionFunc(MX_RAN_OFF_END_OF_PACKET,
								  invalid_message_callback,
								  NULL);*/
			msg->setExceptionFunc(MX_WROTE_PAST_BUFFER_SIZE,
								  invalid_message_callback,
								  NULL);

			if (gSavedSettings.getBOOL("LogMessages"))
			{
				LL_DEBUGS("AppInit") << "Message logging activated!" << LL_ENDL;
				msg->startLogging();
			}

			// start the xfer system. by default, choke the downloads
			// a lot...
			const S32 VIEWER_MAX_XFER = 3;
			start_xfer_manager();
			gXferManager->setMaxIncomingXfers(VIEWER_MAX_XFER);
			F32 xfer_throttle_bps = gSavedSettings.getF32("XferThrottle");
			if (xfer_throttle_bps > 1.f)
			{
				gXferManager->setUseAckThrottling(TRUE);
				gXferManager->setAckThrottleBPS(xfer_throttle_bps);
			}
			gAssetStorage = new LLViewerAssetStorage(msg, gXferManager);


			F32 dropPercent = gSavedSettings.getF32("PacketDropPercentage");
			msg->mPacketRing.setDropPercentage(dropPercent);

            F32 inBandwidth = gSavedSettings.getF32("InBandwidth"); 
            F32 outBandwidth = gSavedSettings.getF32("OutBandwidth"); 
			if (inBandwidth != 0.f)
			{
				LL_DEBUGS("AppInit") << "Setting packetring incoming bandwidth to " << inBandwidth << LL_ENDL;
				msg->mPacketRing.setUseInThrottle(TRUE);
				msg->mPacketRing.setInBandwidth(inBandwidth);
			}
			if (outBandwidth != 0.f)
			{
				LL_DEBUGS("AppInit") << "Setting packetring outgoing bandwidth to " << outBandwidth << LL_ENDL;
				msg->mPacketRing.setUseOutThrottle(TRUE);
				msg->mPacketRing.setOutBandwidth(outBandwidth);
			}
		}

		LL_INFOS("AppInit") << "Message System Initialized." << LL_ENDL;

		// <FS:Techwolf Lupindo> load global xml data
		FSData::instance().startDownload();
		// </FS:Techwolf Lupindo>

// <AW: opensim>
#ifndef SINGLEGRID
		if(!gSavedSettings.getBOOL("GridListDownload"))
		{
			sGridListRequestReady = true;
		}
		else
		{
			std::string filename = gDirUtilp->getExpandedFilename(LL_PATH_USER_SETTINGS, "grids.remote.xml");

			llstat file_stat; //platform independent wrapper for stat
			time_t last_modified = 0;

			if(!LLFile::stat(filename, &file_stat))//exists
			{
				last_modified = file_stat.st_mtime;
			}

			std::string url = gSavedSettings.getString("GridListDownloadURL");
			FSCoreHttpUtil::callbackHttpGet(url, last_modified, boost::bind(downloadGridlistComplete, _1), boost::bind(downloadGridlistError, _1, url));
		}
#else
		sGridListRequestReady = true;
#endif

#ifdef OPENSIM // <FS:AW optional opensim support>
		// Fetch grid infos as needed
		LLGridManager::getInstance()->initGrids();
		LLStartUp::setStartupState( STATE_FETCH_GRID_INFO );
// <FS:AW optional opensim support>
#else
		LLGridManager::getInstance()->initialize(std::string());
		// <FS:Techwolf Lupindo> fsdata support
		//LLStartUp::setStartupState( STATE_AUDIO_INIT );
		LLStartUp::setStartupState( STATE_FETCH_GRID_INFO );
		// </FS:Techwolf Lupindo>
#endif // OPENSIM 
// </FS:AW optional opensim support>
	}

	if (STATE_FETCH_GRID_INFO == LLStartUp::getStartupState())
	{
 // <FS:AW optional opensim support>
		static LLFrameTimer grid_timer;

		const F32 grid_time = grid_timer.getElapsedTimeF32();
		const F32 MAX_WAIT_TIME = 15.f;//don't wait forever

		if(grid_time > MAX_WAIT_TIME ||
#ifdef OPENSIM
			( sGridListRequestReady && LLGridManager::getInstance()->isReadyToLogin() &&
#endif 		// <FS:Techwolf Lupindo> fsdata support
		    FSData::instance().getFSDataDone())
#ifdef OPENSIM
						      )
#endif		// </FS:Techwolf Lupindo>
		{
			LLStartUp::setStartupState( STATE_AUDIO_INIT );
		}
		else
		{
			ms_sleep(1);
			return FALSE;
		}
// <FS:AW optional opensim support>
	}

	if (STATE_AUDIO_INIT == LLStartUp::getStartupState())
	{

		// parsing slurls depending on the grid obviously 
		// only works after we have a grid list
		// Anyway this belongs into the gridmanager as soon as 
		// it is cleaner
		
		if(!LLStartUp::getStartSLURLString().empty())
		{
			LLStartUp::setStartSLURL(LLStartUp::getStartSLURLString());
		}		
// </AW: opensim>

		//-------------------------------------------------
		// Init audio, which may be needed for prefs dialog
		// or audio cues in connection UI.
		//-------------------------------------------------

		if (FALSE == gSavedSettings.getBOOL("NoAudio"))
		{
			delete gAudiop;
			gAudiop = NULL;

#ifdef LL_FMODSTUDIO
#if !LL_WINDOWS
            if (NULL == getenv("LL_BAD_FMODSTUDIO_DRIVER"))
#endif // !LL_WINDOWS
            {
                gAudiop = (LLAudioEngine *) new LLAudioEngine_FMODSTUDIO(gSavedSettings.getBOOL("FMODProfilerEnable"), gSavedSettings.getU32("FMODResampleMethod"));
            }
#endif

#ifdef LL_OPENAL
#if !LL_WINDOWS
			// if (NULL == getenv("LL_BAD_OPENAL_DRIVER"))
			if (!gAudiop && NULL == getenv("LL_BAD_OPENAL_DRIVER"))
#endif // !LL_WINDOWS
			{
				gAudiop = (LLAudioEngine *) new LLAudioEngine_OpenAL();
			}
#endif
            
			if (gAudiop)
			{
#if LL_WINDOWS
				// FMOD Studio and FMOD Ex on Windows needs the window handle to stop playing audio
				// when window is minimized. JC
				void* window_handle = (HWND)gViewerWindow->getPlatformWindow();
#else
				void* window_handle = NULL;
#endif
				if (gAudiop->init(window_handle, LLAppViewer::instance()->getSecondLifeTitle()))
				{
					if (FALSE == gSavedSettings.getBOOL("UseMediaPluginsForStreamingAudio"))
					{
						LL_INFOS("AppInit") << "Using default impl to render streaming audio" << LL_ENDL;
						gAudiop->setStreamingAudioImpl(gAudiop->createDefaultStreamingAudioImpl());
					}

					// if the audio engine hasn't set up its own preferred handler for streaming audio
					// then set up the generic streaming audio implementation which uses media plugins
					if (NULL == gAudiop->getStreamingAudioImpl())
					{
						LL_INFOS("AppInit") << "Using media plugins to render streaming audio" << LL_ENDL;
						gAudiop->setStreamingAudioImpl(new LLStreamingAudio_MediaPlugins());
					}

					// <FS:Ansariel> Output device selection
					gAudiop->setDevice(LLUUID(gSavedSettings.getString("FSOutputDeviceUUID")));

					gAudiop->setMuted(TRUE);
				}
				else
				{
					LL_WARNS("AppInit") << "Unable to initialize audio engine" << LL_ENDL;
					delete gAudiop;
					gAudiop = NULL;
				}
			}
		}
		
		LL_INFOS("AppInit") << "Audio Engine Initialized." << LL_ENDL;
		
		if (LLTimer::knownBadTimer())
		{
			LL_WARNS("AppInit") << "Unreliable timers detected (may be bad PCI chipset)!!" << LL_ENDL;
		}

		//
		// Log on to system
		//
		if (gUserCredential.isNull())
		{
			gUserCredential = gLoginHandler.initializeLoginInfo();
		}
		// Previous initializeLoginInfo may have generated user credentials.  Re-check them.
		if (gUserCredential.isNull())
		{
			show_connect_box = TRUE;
		}
		else if (gSavedSettings.getBOOL("AutoLogin"))  
		{
			// Log into last account
			// <FS:Ansariel> Option to not save password if using login cmdline switch;
			//               gLoginHandler.initializeLoginInfo() sets AutoLogin to TRUE,
			//               so we end up here!
			//gRememberPassword = true;
			//gRememberUser = true;
			//gSavedSettings.setBOOL("RememberPassword", TRUE);                                                      
			//gRememberUser = gSavedSettings.getBOOL("RememberUser");
			if (gSavedSettings.getBOOL("FSLoginDontSavePassword"))
			{
				gRememberPassword = false;
			}
			else
			{
				gRememberPassword = true;
				gSavedSettings.setBOOL("RememberPassword", TRUE);
			}
			// </FS:Ansariel>

			show_connect_box = false;    			
		}
		// <FS:Ansariel> Handled via FSLoginDontSavePassword debug setting
		//else if (gSavedSettings.getLLSD("UserLoginInfo").size() == 3)
		//{
		//	// Console provided login&password
		//	gRememberPassword = gSavedSettings.getBOOL("RememberPassword");
		//	gRememberUser = gSavedSettings.getBOOL("RememberUser");
		//	show_connect_box = false;
		//}
		// </FS:Ansariel>
		else 
		{
			gRememberPassword = gSavedSettings.getBOOL("RememberPassword");
			gRememberUser = gSavedSettings.getBOOL("RememberUser");
			show_connect_box = TRUE;
		}

// [RLVa:KB] - Patch: RLVa-2.1.0
		if (gSavedSettings.get<bool>(RlvSettingNames::Main))
		{
			show_connect_box = TRUE;
		}
// [/RVA:KB]

		//setup map of datetime strings to codes and slt & local time offset from utc
		// *TODO: Does this need to be here?
		LLStringOps::setupDatetimeInfo(false);

		// <FS:Beq> [FIRE-22130] for LOD Factors > 4 reset to the detected dafault 
		if (gSavedSettings.getF32("RenderVolumeLODFactor") > 4.f)
		{
			bool feature_table_success = false;
			LLFeatureManager& feature_manager = LLFeatureManager::instance();
			U32 level = gSavedSettings.getU32("RenderQualityPerformance");
			if (feature_manager.isValidGraphicsLevel(level))
			{
				std::string level_name = feature_manager.getNameForGraphicsLevel(level);
				LLFeatureList* feature_list = feature_manager.findMask(level_name);
				if (feature_list)
				{
					F32 new_val = feature_list->getRecommendedValue("RenderVolumeLODFactor");
					if (new_val > 0.f && new_val <= 4.f)
					{
						feature_table_success = true;
						gSavedSettings.setF32("RenderVolumeLODFactor", new_val);
						LL_INFOS("AppInit") << "LOD Factor too high. Resetting to recommended value for graphics level '" << level_name << "': " << new_val << LL_ENDL;
					}
				}
			}

			if (!feature_table_success)
			{
				gSavedSettings.getControl("RenderVolumeLODFactor")->resetToDefault(true);
				if (gSavedSettings.getF32("RenderVolumeLODFactor") > 4.f)
				{
					gSavedSettings.setF32("RenderVolumeLODFactor", 2.f);
				}
				LL_INFOS("AppInit") << "LOD Factor too high. Resetting to recommended value for global default: " << gSavedSettings.getF32("RenderVolumeLODFactor") << LL_ENDL;
			}
		}
		// </FS:Beq>

		// Go to the next startup state
		LLStartUp::setStartupState( STATE_BROWSER_INIT );
		return FALSE;
	}

	
	if (STATE_BROWSER_INIT == LLStartUp::getStartupState())
	{
		LL_DEBUGS("AppInit") << "STATE_BROWSER_INIT" << LL_ENDL;
		std::string msg = LLTrans::getString("LoginInitializingBrowser");
		set_startup_status(0.03f, msg.c_str(), gAgent.mMOTD.c_str());
		display_startup();
		// LLViewerMedia::initBrowser();
		LLStartUp::setStartupState( STATE_LOGIN_SHOW );
		return FALSE;
	}


	if (STATE_LOGIN_SHOW == LLStartUp::getStartupState())
	{
		LL_DEBUGS("AppInit") << "Initializing Window, show_connect_box = "
							 << show_connect_box << LL_ENDL;

		// if we've gone backwards in the login state machine, to this state where we show the UI
		// AND the debug setting to exit in this case is true, then go ahead and bail quickly
		if ( mLoginStatePastUI && gSavedSettings.getBOOL("QuitOnLoginActivated") )
		{
			LL_DEBUGS("AppInit") << "taking QuitOnLoginActivated exit" << LL_ENDL;
			// no requirement for notification here - just exit
			LLAppViewer::instance()->earlyExitNoNotify();
		}

		gViewerWindow->getWindow()->setCursor(UI_CURSOR_ARROW);

		// Login screen needs menus for preferences, but we can enter
		// this startup phase more than once.
		if (gLoginMenuBarView == NULL)
		{
			// <FS:Zi> Moved this to initBase() in llviewerwindow.cpp to get the edit menu set up
			//         before any text widget uses it
			// initialize_spellcheck_menu();
			// </FS:Zi>
			init_menus();
		}
		show_release_notes_if_required();

		if (show_connect_box)
		{
			LL_DEBUGS("AppInit") << "show_connect_box on" << LL_ENDL;
			// Load all the name information out of the login view
			// NOTE: Hits "Attempted getFields with no login view shown" warning, since we don't
			// show the login view until login_show() is called below.  
			if (gUserCredential.isNull())                                                                          
			{                                                  
				LL_DEBUGS("AppInit") << "loading credentials from gLoginHandler" << LL_ENDL;
				gUserCredential = gLoginHandler.initializeLoginInfo();                 
			}     
			// Make sure the process dialog doesn't hide things
			gViewerWindow->setShowProgress(FALSE,FALSE);
			// Show the login dialog
			login_show();
			// connect dialog is already shown, so fill in the names
			// <FS:CR>
			//LLPanelLogin::populateFields( gUserCredential, gRememberUser, gRememberPassword);
			if (gUserCredential.notNull() && !FSPanelLogin::isCredentialSet())
			{
				FSPanelLogin::setFields(gUserCredential, true);
			}
			// </FS:CR>
			// <FS:Ansariel> [FS Login Panel]
			//LLPanelLogin::giveFocus();
			FSPanelLogin::giveFocus();
			// </FS:Ansariel> [FS Login Panel]

			// MAINT-3231 Show first run dialog only for Desura viewer
			if (gSavedSettings.getString("sourceid") == "1208_desura")
			{
				if (gSavedSettings.getBOOL("FirstLoginThisInstall"))
				{
					LL_INFOS("AppInit") << "FirstLoginThisInstall, calling show_first_run_dialog()" << LL_ENDL;
				// <FS:CR> Don't show first run dialog, ever, at all.
				//	show_first_run_dialog();
				}
				else
				{
					LL_DEBUGS("AppInit") << "FirstLoginThisInstall off" << LL_ENDL;
				}
			}
			display_startup();
			LLStartUp::setStartupState( STATE_LOGIN_WAIT );		// Wait for user input
		}
		else
		{
			LL_DEBUGS("AppInit") << "show_connect_box off, skipping to STATE_LOGIN_CLEANUP" << LL_ENDL;
			// skip directly to message template verification
			LLStartUp::setStartupState( STATE_LOGIN_CLEANUP );
		}

		gViewerWindow->setNormalControlsVisible( FALSE );	
		gLoginMenuBarView->setVisible( TRUE );
		gLoginMenuBarView->setEnabled( TRUE );
		
		LLNotificationsUI::LLScreenChannelBase* chat_channel = LLNotificationsUI::LLChannelManager::getInstance()->findChannelByID(LLUUID(gSavedSettings.getString("NearByChatChannelUUID")));
		if(chat_channel)
		{
			chat_channel->removeToastsFromChannel();
		}

		show_debug_menus();

		// Hide the splash screen
		LL_DEBUGS("AppInit") << "Hide the splash screen and show window" << LL_ENDL;
		LLSplashScreen::hide();
		// Push our window frontmost
		gViewerWindow->getWindow()->show();

		// DEV-16927.  The following code removes errant keystrokes that happen while the window is being 
		// first made visible.
#ifdef _WIN32
        LL_DEBUGS("AppInit") << "Processing PeekMessage" << LL_ENDL;
		MSG msg;
		while( PeekMessage( &msg, /*All hWnds owned by this thread */ NULL, WM_KEYFIRST, WM_KEYLAST, PM_REMOVE ) )
        {
        }
        LL_DEBUGS("AppInit") << "PeekMessage processed" << LL_ENDL;
#endif
        display_startup();
        timeout.reset();
		return FALSE;
	}

	if (STATE_LOGIN_WAIT == LLStartUp::getStartupState())
	{
		// when we get to this state, we've already been past the login UI
		// (possiblely automatically) - flag this so we can test in the 
		// STATE_LOGIN_SHOW state if we've gone backwards
		mLoginStatePastUI = true;

		// Don't do anything.  Wait for the login view to call the login_callback,
		// which will push us to the next state.

		// display() function will be the one to run display_startup()
		// Sleep so we don't spin the CPU
		ms_sleep(1);
		return FALSE;
	}

	if (STATE_LOGIN_CLEANUP == LLStartUp::getStartupState())
	{
		// <FS:Ansariel> Check for test build expiration
		if (is_testbuild_expired())
		{
			LL_INFOS() << "This test version has expired and cannot be used any further." << LL_ENDL;
			LLNotificationsUtil::add("TestversionExpired", LLSD(), LLSD(), login_alert_done);
			LLStartUp::setStartupState(STATE_LOGIN_CONFIRM_NOTIFICATON);
			show_connect_box = true;
			return FALSE;
		}
		// </FS:Ansariel>

		// <FS:Ansariel> Login block
		LLSD blocked = FSData::instance().allowedLogin();
		if (blocked.isMap()) //hack for testing for an empty LLSD
		{
			LLNotificationsUtil::add("BlockLoginInfo", blocked, LLSD(), login_alert_done);
			LLStartUp::setStartupState(STATE_LOGIN_CONFIRM_NOTIFICATON);
			show_connect_box = true;
			return FALSE;
		}
		// </FS:Ansariel>

		// Post login screen, we should see if any settings have changed that may
		// require us to either start/stop or change the socks proxy. As various communications
		// past this point may require the proxy to be up.
		if (!LLStartUp::startLLProxy())
		{
			// Proxy start up failed, we should now bail the state machine
			// startLLProxy() will have reported an error to the user
			// already, so we just go back to the login screen. The user
			// could then change the preferences to fix the issue.

			LLStartUp::setStartupState(STATE_LOGIN_SHOW);
			return FALSE;
		}

// [RLVa:KB] - Checked: RLVa-0.2.1
		if (gSavedSettings.get<bool>(RlvSettingNames::Main))
		{
			RlvHandler::setEnabled(true);
		}
// [/RLVa:KB]

		// reset the values that could have come in from a slurl
		// DEV-42215: Make sure they're not empty -- gUserCredential
		// might already have been set from gSavedSettings, and it's too bad
		// to overwrite valid values with empty strings.

		if (show_connect_box)
		{
			// TODO if not use viewer auth
			// Load all the name information out of the login view
			// <FS:Ansariel> [FS Login Panel]
			//LLPanelLogin::getFields(gUserCredential, gRememberUser, gRememberPassword);
			FSPanelLogin::getFields(gUserCredential, gRememberPassword); 
			// </FS:Ansariel> [FS Login Panel]
			// end TODO
	 
			// HACK: Try to make not jump on login
			gKeyboard->resetKeys();
		}

		// when we get to this state, we've already been past the login UI
		// (possiblely automatically) - flag this so we can test in the 
		// STATE_LOGIN_SHOW state if we've gone backwards
		mLoginStatePastUI = true;

		// save the credentials
		std::string userid = "unknown";
        if (gUserCredential.notNull())
        {
            userid = gUserCredential->userID();
            // <FS:Ansariel> [FS Login Panel]
            //if (gRememberUser)
            //{
            //    gSecAPIHandler->addToCredentialMap("login_list", gUserCredential, gRememberPassword);
            //    // Legacy viewers use this method to store user credentials, newer viewers
            //    // reuse it to be compatible and to remember last session
            //    gSecAPIHandler->saveCredential(gUserCredential, gRememberPassword);
            //}
            // </FS:Ansariel> [FS Login Panel]
        }
		// <FS:Ansariel> Option to not save password if using login cmdline switch
		//gSavedSettings.setBOOL("RememberPassword", gRememberPassword);                                                 
		//gSavedSettings.setBOOL("RememberUser", gRememberUser);
		if (!gSavedSettings.getBOOL("FSLoginDontSavePassword"))
		{
			gSavedSettings.setBOOL("RememberPassword", gRememberPassword);
		}
		// </FS:Ansariel>
		LL_INFOS("AppInit") << "Attempting login as: " << userid << LL_ENDL;                                           
//		gDebugInfo["LoginName"] = userid;                                                                              
// [SL:KB] - Patch: Viewer-CrashReporting | Checked: 2010-11-16 (Catznip-2.6.0a) | Added: Catznip-2.4.0b
		if (gCrashSettings.getBOOL("CrashSubmitName"))
		{
			// Only include the agent name if the user consented
			gDebugInfo["LoginName"] = userid;                                                                              
		}
// [/SL:KB]

		// We don't save this version of the title because it'll
		//  be replaced later, we hope. -- TS
		size_t underscore_pos = userid.find_first_of('_');
		std::string display_id = userid.substr(0,underscore_pos);
		if ((underscore_pos != std::string::npos) &&
			(underscore_pos < userid.length()-1))
		{
			std::string id_last = userid.substr(underscore_pos+1);
			if (id_last.compare("Resident") != 0)
			{
				display_id = display_id + " " + id_last;
			}
		}
		std::string window_title = gWindowTitle + " - " + display_id;
		LLStringUtil::truncate(window_title, 255);
		gViewerWindow->setTitle(window_title);

		// create necessary directories
		// *FIX: these mkdir's should error check
// <FS:CR> Seperate user directories per grid
		//gDirUtilp->setLindenUserDir(userid, gridlabel);
		std::string gridlabel = LLGridManager::getInstance()->getGridLabel();
		gDirUtilp->setLindenUserDir(userid, LLGridManager::getInstance()->getGridLabel());
// </FS:CR>
		LLFile::mkdir(gDirUtilp->getLindenUserDir());

		// As soon as directories are ready initialize notification storages
		if (!LLPersistentNotificationStorage::instanceExists())
		{
			// check existance since this part of code can be reached
			// twice due to login failures
			LLPersistentNotificationStorage::initParamSingleton();
			LLDoNotDisturbNotificationStorage::initParamSingleton();
		}
        else
        {
            // reinitialize paths in case user switched grids or accounts
            LLPersistentNotificationStorage::getInstance()->reset();
            LLDoNotDisturbNotificationStorage::getInstance()->reset();
        }

		// Set PerAccountSettingsFile to the default value.
		std::string settings_per_account = gDirUtilp->getExpandedFilename(LL_PATH_PER_SL_ACCOUNT, LLAppViewer::instance()->getSettingsFilename("Default", "PerAccount"));
		gSavedSettings.setString("PerAccountSettingsFile", settings_per_account);
		gDebugInfo["PerAccountSettingsFilename"] = settings_per_account;

		// Note: can't store warnings files per account because some come up before login
		
		// Overwrite default user settings with user settings								 
		LLAppViewer::instance()->loadSettingsFromDirectory("Account");

		// <FS:Ansariel> Restore bottom toolbar layout now he have the user settings
		LLLayoutStack* chat_bar_stack = gToolBarView->findChild<LLLayoutStack>("chat_bar_stack");
		if (chat_bar_stack)
		{
			chat_bar_stack->refreshFromSettings();
		}
		// </FS:Ansariel>

		// Convert 'LogInstantMessages' into 'KeepConversationLogTranscripts' for backward compatibility (CHUI-743).
		// <FS:CR> FIRE-11410 - Don't do this, handle it in settings restore and first run
		//LLControlVariablePtr logInstantMessagesControl = gSavedPerAccountSettings.getControl("LogInstantMessages");
		//if (logInstantMessagesControl.notNull())
		//{
		//	gSavedPerAccountSettings.setS32("KeepConversationLogTranscripts", logInstantMessagesControl->getValue() ? 2 : 1);
		//}

		// Need to set the LastLogoff time here if we don't have one.  LastLogoff is used for "Recent Items" calculation
		// and startup time is close enough if we don't have a real value.
		if (gSavedPerAccountSettings.getU32("LastLogoff") == 0)
		{
			gSavedPerAccountSettings.setU32("LastLogoff", time_corrected());
		}

		//Default the path if one isn't set.
		// *NOTE: unable to check variable differ from "InstantMessageLogPath" because it was
		// provided in pre 2.0 viewer. See EXT-6661
		if (gSavedPerAccountSettings.getString("InstantMessageLogPath").empty())
		{
			gDirUtilp->setChatLogsDir(gDirUtilp->getOSUserAppDir());
			gSavedPerAccountSettings.setString("InstantMessageLogPath", gDirUtilp->getChatLogsDir());
		}
		else
		{
			gDirUtilp->setChatLogsDir(gSavedPerAccountSettings.getString("InstantMessageLogPath"));		
		}
		// <FS:KC> FIRE-18247: Handle non-existent chat log location
		if (!gDirUtilp->fileExists(gSavedPerAccountSettings.getString("InstantMessageLogPath")))
		{
			gDirUtilp->setChatLogsDir(gDirUtilp->getOSUserAppDir());
			gSavedPerAccountSettings.setString("InstantMessageLogPath", gDirUtilp->getChatLogsDir());
		}
		// </FS:KC>

		// <FS:LO> FIRE-22853 Make snapshots to disk not remember path and filename if the user doesnt want them to.
		if (!gSavedPerAccountSettings.getBOOL("FSRememberSnapshotPathSessions"))
		{
			gSavedPerAccountSettings.setString("SnapshotBaseDir", gSavedPerAccountSettings.getControl("SnapshotBaseDir")->getDefault().asString());
			gSavedPerAccountSettings.setString("SnapshotBaseName", gSavedPerAccountSettings.getControl("SnapshotBaseName")->getDefault().asString());
		}
		// </FS:LO>
// <FS:CR> Seperate user directories per grid
		//gDirUtilp->setPerAccountChatLogsDir(userid);
		gDirUtilp->setPerAccountChatLogsDir(userid, gridlabel);
// </FS:CR>
		LLFile::mkdir(gDirUtilp->getChatLogsDir());
		LLFile::mkdir(gDirUtilp->getPerAccountChatLogsDir());

		// NaCl - Antispam
		NACLAntiSpamRegistry::instance();
		// NaCl End
		// <FS:Ansariel> Create user fonts directory
		std::string user_fonts_path_name(gDirUtilp->getExpandedFilename( LL_PATH_USER_SETTINGS , "fonts", ""));
		LLFile::mkdir(user_fonts_path_name.c_str());

		// <FS:WS> Initalize Account based asset_blacklist
<<<<<<< HEAD
		FSAssetBlacklist::getInstance()->init();
=======
		FSAssetBlacklist::instance();
>>>>>>> bb984bee

		// <FS:Techwolf Lupindo> load per grid data
		FSData::instance().downloadAgents();
		// </FS:Techwolf Lupindo>
		if (show_connect_box)
		{
			LLSLURL slurl;
			// WS: Close the Panel only, if we have DisableLoginScreens enabled. Else fade away.
			if(gSavedSettings.getBOOL("FSDisableLoginScreens"))
				// <FS:Ansariel> [FS Login Panel]
				//LLPanelLogin::closePanel();
				FSPanelLogin::closePanel();
				// </FS:Ansariel> [FS Login Panel]
		}

		
		// Load URL History File
		LLURLHistory::loadFile("url_history.xml");
		// Load location history 
		LLLocationHistory::getInstance()->load();

		// <FS:Ansariel> FIRE-10607: Avatar icon controls show wrong picture when switching between SL main/beta grid
		// Moved further down until we know what grid we are connecting to
		// Load Avatars icons cache
		//LLAvatarIconIDCache::getInstance()->load();
		// </FS:Ansariel>
		
		// <FS:Ansariel> [FS Persisted Avatar Render Settings]
		//LLRenderMuteList::getInstance()->loadFromFile();

		//-------------------------------------------------
		// Handle startup progress screen
		//-------------------------------------------------

		// on startup the user can request to go to their home,
		// their last location, or some URL "-url //sim/x/y[/z]"
		// All accounts have both a home and a last location, and we don't support
		// more locations than that.  Choose the appropriate one.  JC
// [RLVa:KB] - Checked: RLVa-0.2.1
		if ( (RlvHandler::isEnabled()) && (RlvSettings::getLoginLastLocation()) )
		{
			// Force login at the last location
			LLStartUp::setStartSLURL(LLSLURL(LLSLURL::SIM_LOCATION_LAST));
		}
// [/RLVa:KB]

		switch (LLStartUp::getStartSLURL().getType())
		  {
		  case LLSLURL::LOCATION:
		    agent_location_id = START_LOCATION_ID_URL;
		    break;
		  case LLSLURL::LAST_LOCATION:
		    agent_location_id = START_LOCATION_ID_LAST;
		    break;
		  default:
		    agent_location_id = START_LOCATION_ID_HOME;
		    break;
		  }

		gViewerWindow->getWindow()->setCursor(UI_CURSOR_WAIT);

		// Display the startup progress bar.
		gViewerWindow->initTextures(agent_location_id);
		gViewerWindow->setShowProgress(TRUE,!gSavedSettings.getBOOL("FSDisableLoginScreens"));
		gViewerWindow->setProgressCancelButtonVisible(TRUE, LLTrans::getString("Quit"));

		gViewerWindow->revealIntroPanel();

		// Ansariel: Update viewer help menu; Needed if logging
		//           in by autologin or on SL it would show
		//           the non-functional "About [CURRENT_GRID]"
		//           and "[CURRENT_GRID] Help" menu entries
		update_grid_help();

		// <FS:Techwolf Lupindo> fsdata agents support
		//LLStartUp::setStartupState( STATE_LOGIN_AUTH_INIT );
		LLStartUp::setStartupState(STATE_AGENTS_WAIT);
		// </FS:Techwolf Lupindo>

		return FALSE;
	}

	// <FS:Techwolf Lupindo> fsdata support
	if (STATE_AGENTS_WAIT == LLStartUp::getStartupState())
	{
		static LLFrameTimer agents_timer;
		const F32 agents_time = agents_timer.getElapsedTimeF32();
		const F32 MAX_AGENTS_TIME = 15.f;

		if(agents_time > MAX_AGENTS_TIME || FSData::instance().getAgentsDone())
		{
			LLStartUp::setStartupState(STATE_LOGIN_AUTH_INIT);
		}
		else
		{
			ms_sleep(1);
			return FALSE;
		}
	}
	// </FS:Techwolf Lupindo>
	
	if(STATE_LOGIN_AUTH_INIT == LLStartUp::getStartupState())
	{
		gDebugInfo["GridName"] = LLGridManager::getInstance()->getGridId();

		// Update progress status and the display loop.
		auth_desc = LLTrans::getString("LoginInProgress");
		set_startup_status(progress, auth_desc, auth_message);
		progress += 0.02f;
		display_startup();

// <AW: crash report grid correctness>
		eLastExecEvent last_exec_event = gLastExecEvent;
		const std::string current_grid = LLGridManager::getInstance()->getGrid();
		const std::string last_grid = gSavedSettings.getString("LastConnectedGrid");
		if (!last_grid.empty() && last_grid != current_grid)
		{
			// don't report crashes on a different grid than the one connecting to,
			// since a bad OpenSim setup can crash the viewer a lot
			last_exec_event = LAST_EXEC_NORMAL;
		}
		LLTrans::setDefaultArg("CURRENT_GRID", LLGridManager::getInstance()->getGridLabel());
// </AW: crash report grid correctness>

		// Setting initial values...
		LLLoginInstance* login = LLLoginInstance::getInstance();
		login->setNotificationsInterface(LLNotifications::getInstance());

		login->setSerialNumber(LLAppViewer::instance()->getSerialNumber());
// <AW: crash report grid correctness>
//		login->setLastExecEvent(gLastExecEvent);
		login->setLastExecDuration(gLastExecDuration);
		login->setLastExecEvent(last_exec_event);
// </AW: crash report grid correctness>


		// This call to LLLoginInstance::connect() starts the 
		// authentication process.
		login->connect(gUserCredential);
#if defined(OPENSIM) && !defined(SINGLEGRID) // <FS:AW optional opensim support>
// <AW: opensim>
		LLGridManager::getInstance()->saveGridList();
// </AW: opensim>
#endif // OPENSIM // <FS:AW optional opensim support>
		LLStartUp::setStartupState( STATE_LOGIN_CURL_UNSTUCK );
		return FALSE;
	}

	if(STATE_LOGIN_CURL_UNSTUCK == LLStartUp::getStartupState())
	{
		// If we get here we have gotten past the potential stall
		// in curl, so take "may appear frozen" out of progress bar. JC
		auth_desc = LLTrans::getString("LoginInProgressNoFrozen");
		set_startup_status(progress, auth_desc, auth_message);

		LLStartUp::setStartupState( STATE_LOGIN_PROCESS_RESPONSE );
		return FALSE;
	}

	if(STATE_LOGIN_PROCESS_RESPONSE == LLStartUp::getStartupState()) 
	{
		// Generic failure message
		std::ostringstream emsg;
		emsg << LLTrans::getString("LoginFailedHeader") << "\n";
		if(LLLoginInstance::getInstance()->authFailure())
		{
			LL_INFOS("LLStartup") << "Login failed, LLLoginInstance::getResponse(): "
			                      << LLLoginInstance::getInstance()->getResponse() << LL_ENDL;
			LLSD response = LLLoginInstance::getInstance()->getResponse();
			// Still have error conditions that may need some 
			// sort of handling - dig up specific message
			std::string reason_response = response["reason"];
			std::string message_response = response["message"];
			std::string message_id = response["message_id"];
			std::string message; // actual string to show the user

            bool localized_by_id = false;
            if(!message_id.empty())
            {
                LLSD message_args = response["message_args"];
                if (message_args.has("TIME")
                    && (message_id == "LoginFailedAcountSuspended"
                        || message_id == "LoginFailedAccountMaintenance"))
                {
                    LLDate date;
                    std::string time_string;
                    if (date.fromString(message_args["TIME"].asString()))
                    {
                        LLSD args;
                        args["datetime"] = (S32)date.secondsSinceEpoch();
                        LLTrans::findString(time_string, "LocalTime", args);
                    }
                    else
                    {
                        time_string = message_args["TIME"].asString() + " " + LLTrans::getString("PacificTime");
                    }

                    message_args["TIME"] = time_string;
                }
                // message will be filled in with the template and arguments
                if (LLTrans::findString(message, message_id, message_args))
                {
                    localized_by_id = true;
                }
            }

            if(!localized_by_id && !message_response.empty())
			{
				// *HACK: "no_inventory_host" sent as the message itself.
				// Remove this clause when server is sending message_id as well.
				message = LLAgent::sTeleportErrorMessages[ message_response ];
			}

			if (message.empty())
			{
				// Fallback to server-supplied string; necessary since server
				// may add strings that this viewer is not yet aware of
				message = message_response;
			}

			emsg << message;


			if(reason_response == "key")
			{
				// Couldn't login because user/password is wrong
				// Clear the credential
				gUserCredential->clearAuthenticator();
			}

			if(reason_response == "update" 
				|| reason_response == "optional")
			{
				// In the case of a needed update, quit.
				// Its either downloading or declined.
				// If optional was skipped this case shouldn't 
				// be reached.

				LL_INFOS("LLStartup") << "Forcing a quit due to update." << LL_ENDL;
				LLLoginInstance::getInstance()->disconnect();
				LLAppViewer::instance()->forceQuit();
			}
			else 
			{
				if (reason_response != "tos"  && reason_response != "mfa_challenge")
				{
					// Don't pop up a notification in the TOS or MFA cases because
					// the specialized floater has already scolded the user.
					std::string error_code;
					if(response.has("errorcode"))
					{
						error_code = response["errorcode"].asString();
					}
					if ((reason_response == "CURLError") && 
						(error_code == "SSL_CACERT" || error_code == "SSL_PEER_CERTIFICATE") && 
						response.has("certificate"))
					{
						// This was a certificate error, so grab the certificate
						// and throw up the appropriate dialog.
                        LLPointer<LLCertificate> certificate;
                        try
                        {
                            certificate = gSecAPIHandler->getCertificate(response["certificate"]);
                        }
                        catch (LLCertException &cert_exception)
                        {
                            LL_WARNS("LLStartup", "SECAPI") << "Caught " << cert_exception.what() << " certificate expception on getCertificate("<< response["certificate"] << ")" << LL_ENDL;
                            LLSD args;
                            args["REASON"] = LLTrans::getString(cert_exception.what());

                            LLNotificationsUtil::add("GeneralCertificateErrorShort", args, response,
                                general_cert_done);

                            reset_login();
                            gSavedSettings.setBOOL("AutoLogin", FALSE);
                            show_connect_box = true;
                        }
						if(certificate)
						{
							LLSD args = transform_cert_args(certificate);

							if(error_code == "SSL_CACERT")
							{
								// if we are handling an untrusted CA, throw up the dialog                             
								// with the 'trust this CA' button.                                                    
								LLNotificationsUtil::add("TrustCertificateError", args, response,
														trust_cert_done);
								
								// <FS:Ansariel> Not needed here - done below
								//show_connect_box = true;
							}
							else
							{
								// the certificate exception returns a unique string for each type of exception.       
								// we grab this string via the LLUserAuth object, and use that to grab the localized   
								// string.                                                                             
								args["REASON"] = LLTrans::getString(message_response);
								
								LLNotificationsUtil::add("GeneralCertificateError", args, response,
														 general_cert_done);
								
								// <FS:Ansariel> Not needed here - done below & in transition_back_to_login_panel()
								//reset_login();
								//gSavedSettings.setBOOL("AutoLogin", FALSE);
								//show_connect_box = true;
								// </FS:Ansariel>
								
							}

						}
					}
                    else if (reason_response == "BadType")
                    {
                        LLNotificationsUtil::add("LoginFailedToParse", LLSD(), LLSD(), login_alert_done);
                    }
					else if (!message.empty())
					{
						// This wasn't a certificate error, so throw up the normal
						// notificatioin message.
						LLSD args;
						args["ERROR_MESSAGE"] = emsg.str();
						LL_INFOS("LLStartup") << "Notification: " << args << LL_ENDL;
						LLNotificationsUtil::add("ErrorMessage", args, LLSD(), login_alert_done);
					}
				}
				// <FS:Ansariel> Wait for notification confirmation
				//transition_back_to_login_panel(emsg.str());
				LLStartUp::setStartupState(STATE_LOGIN_CONFIRM_NOTIFICATON);
				// </FS:Ansariel>
				show_connect_box = true;
			}
		}
		else if(LLLoginInstance::getInstance()->authSuccess())
		{
// <FS:CR> Aurora Sim
			//if(process_login_success_response())
			if(process_login_success_response(first_sim_size_x,first_sim_size_y))
// </FS:CR> Aurora Sim
			{
// <AW: crash report grid correctness>
				const std::string current_grid = LLGridManager::getInstance()->getGrid();
				gSavedSettings.setString("LastConnectedGrid", current_grid);
// </AW: crash report grid correctness>

				// Pass the user information to the voice chat server interface.
				LLVoiceClient::getInstance()->userAuthorized(gUserCredential->userID(), gAgentID);
				// create the default proximal channel
				LLVoiceChannel::initClass();
				
				if (gSavedSettings.getBOOL("FSRememberUsername"))
				{
					gSecAPIHandler->saveCredential(gUserCredential, gRememberPassword);
				}
				FSPanelLogin::clearPassword();
				LLStartUp::setStartupState( STATE_WORLD_INIT);
				LLTrace::get_frame_recording().reset();
			}
			else
			{
				LLSD args;
				args["ERROR_MESSAGE"] = emsg.str();
				LL_INFOS("LLStartup") << "Notification: " << args << LL_ENDL;
				LLNotificationsUtil::add("ErrorMessage", args, LLSD(), login_alert_done);
				// <FS:Ansariel> Wait for notification confirmation
				//transition_back_to_login_panel(emsg.str());
				LLStartUp::setStartupState(STATE_LOGIN_CONFIRM_NOTIFICATON);
				// </FS:Ansariel>
				show_connect_box = true;
				return FALSE;
			}
		}
		return FALSE;
	}

	// <FS:Ansariel> Wait for notification confirmation
	if (STATE_LOGIN_CONFIRM_NOTIFICATON == LLStartUp::getStartupState())
	{
		display_startup();
		gViewerWindow->getProgressView()->setVisible(FALSE);
		display_startup();
		ms_sleep(1);
		return FALSE;
	}
	// </FS:Ansariel>

	//---------------------------------------------------------------------
	// World Init
	//---------------------------------------------------------------------
	if (STATE_WORLD_INIT == LLStartUp::getStartupState())
	{
		set_startup_status(0.30f, LLTrans::getString("LoginInitializingWorld"), gAgent.mMOTD);
		display_startup();
		// We should have an agent id by this point.
		llassert(!(gAgentID == LLUUID::null));

		// <FS:Ansariel> Force HTTP inventory enabled on Second Life
#ifdef OPENSIM
		if (LLGridManager::getInstance()->isInSecondLife())
#endif
		{
			gMenuBarView->getChild<LLMenuItemGL>("HTTP Textures")->setVisible(FALSE);
			gMenuBarView->getChild<LLMenuItemGL>("HTTP Inventory")->setVisible(FALSE);
		}
		// </FS:Ansariel>

		// <FS:Ansariel> FIRE-10607: Avatar icon controls show wrong picture when switching between SL main/beta grid
		// Load Avatars icons cache - once we know the grid we are connecting to
		LLAvatarIconIDCache::getInstance()->load();
		// </FS:Ansariel>

		// <FS:Ansariel> Restore original LLMessageSystem HTTP options for OpenSim
		gMessageSystem->setIsInSecondLife(LLGridManager::getInstance()->isInSecondLife());

		// Finish agent initialization.  (Requires gSavedSettings, builds camera)
		gAgent.init();
		display_startup();
		gAgentCamera.init();
		display_startup();
		display_startup();

		// Since we connected, save off the settings so the user doesn't have to
		// type the name/password again if we crash.
		gSavedSettings.saveToFile(gSavedSettings.getString("ClientSettingsFile"), TRUE);
		LLUIColorTable::instance().saveUserSettings();

		display_startup();

		//
		// Initialize classes w/graphics stuff.
		//
		LLViewerStatsRecorder::instance(); // Since textures work in threads
		LLSurface::initClasses();
		display_startup();

		display_startup();

		LLDrawable::initClass();
		display_startup();

		// init the shader managers
		LLPostProcess::initClass();
		display_startup();

        LLAvatarAppearance::initClass("avatar_lad.xml","avatar_skeleton.xml");
		display_startup();

		LLViewerObject::initVOClasses();
		display_startup();

		// Initialize all our tools.  Must be done after saved settings loaded.
		// NOTE: This also is where gToolMgr used to be instantiated before being turned into a singleton.
		LLToolMgr::getInstance()->initTools();
		display_startup();

		// Pre-load floaters, like the world map, that are slow to spawn
		// due to XML complexity.
		gViewerWindow->initWorldUI();
		
		display_startup();

		// This is where we used to initialize gWorldp. Original comment said:
		// World initialization must be done after above window init

		// User might have overridden far clip
		LLWorld::getInstance()->setLandFarClip(gAgentCamera.mDrawDistance);
		display_startup();
		// Before we create the first region, we need to set the agent's mOriginGlobal
		// This is necessary because creating objects before this is set will result in a
		// bad mPositionAgent cache.

		gAgent.initOriginGlobal(from_region_handle(gFirstSimHandle));
		display_startup();

// <FS:CR> Aurora Sim
		//LLWorld::getInstance()->addRegion(gFirstSimHandle, gFirstSim);
		LLWorld::getInstance()->addRegion(gFirstSimHandle, gFirstSim, first_sim_size_x, first_sim_size_y);
// </FS:CR> Aurora Sim
		display_startup();

		LLViewerRegion *regionp = LLWorld::getInstance()->getRegionFromHandle(gFirstSimHandle);
		LL_INFOS("AppInit") << "Adding initial simulator " << regionp->getOriginGlobal() << LL_ENDL;
		
		LL_DEBUGS("CrossingCaps") << "Calling setSeedCapability from init_idle(). Seed cap == "
		<< gFirstSimSeedCap << LL_ENDL;
		regionp->setSeedCapability(gFirstSimSeedCap);
		LL_DEBUGS("AppInit") << "Waiting for seed grant ...." << LL_ENDL;
		display_startup();
		// Set agent's initial region to be the one we just created.
		gAgent.setRegion(regionp);
		display_startup();
		// Set agent's initial position, which will be read by LLVOAvatar when the avatar
		// object is created.  I think this must be done after setting the region.  JC
		gAgent.setPositionAgent(agent_start_position_region);

		display_startup();
		LLStartUp::initExperiences();

		display_startup();

		// If logging should be enebled, turns it on and loads history from disk
		// Note: does not happen on init of singleton because preferences can use
		// this instance without logging in
		LLConversationLog::getInstance()->initLoggingState();

		LLStartUp::setStartupState( STATE_MULTIMEDIA_INIT );

		return FALSE;
	}


	//---------------------------------------------------------------------
	// Load QuickTime/GStreamer and other multimedia engines, can be slow.
	// Do it while we're waiting on the network for our seed capability. JC
	//---------------------------------------------------------------------
	if (STATE_MULTIMEDIA_INIT == LLStartUp::getStartupState())
	{
		LLStartUp::multimediaInit();
		LLStartUp::setStartupState( STATE_FONT_INIT );
		display_startup();
		return FALSE;
	}

	// Loading fonts takes several seconds
	if (STATE_FONT_INIT == LLStartUp::getStartupState())
	{
		LLStartUp::fontInit();
		LLStartUp::setStartupState( STATE_SEED_GRANTED_WAIT );
		display_startup();
		return FALSE;
	}

	//---------------------------------------------------------------------
	// Wait for Seed Cap Grant
	//---------------------------------------------------------------------
	if(STATE_SEED_GRANTED_WAIT == LLStartUp::getStartupState())
	{
		LLViewerRegion *regionp = LLWorld::getInstance()->getRegionFromHandle(gFirstSimHandle);
		if (regionp->capabilitiesReceived())
		{
			LLStartUp::setStartupState( STATE_SEED_CAP_GRANTED );
		}
        else if (regionp->capabilitiesError())
        {
            LL_WARNS("AppInit") << "Failed to get capabilities. Backing up to login screen!" << LL_ENDL;
            if (gRememberPassword)
            {
                LLNotificationsUtil::add("LoginPacketNeverReceived", LLSD(), LLSD(), login_alert_status);
            }
            else
            {
                LLNotificationsUtil::add("LoginPacketNeverReceivedNoTP", LLSD(), LLSD(), login_alert_status);
            }
            reset_login();
        }
		else
		{
			U32 num_retries = regionp->getNumSeedCapRetries();
            if (num_retries > MAX_SEED_CAP_ATTEMPTS_BEFORE_ABORT)
            {
                LL_WARNS("AppInit") << "Failed to get capabilities. Backing up to login screen!" << LL_ENDL;
                if (gRememberPassword)
                {
                    LLNotificationsUtil::add("LoginPacketNeverReceived", LLSD(), LLSD(), login_alert_status);
                }
                else
                {
                    LLNotificationsUtil::add("LoginPacketNeverReceivedNoTP", LLSD(), LLSD(), login_alert_status);
                }
                reset_login();
            }
			else if (num_retries > 0)
			{
				LLStringUtil::format_map_t args;
				args["[NUMBER]"] = llformat("%d", num_retries + 1);
				set_startup_status(0.4f, LLTrans::getString("LoginRetrySeedCapGrant", args), gAgent.mMOTD.c_str());
			}
			else
			{
				set_startup_status(0.4f, LLTrans::getString("LoginRequestSeedCapGrant"), gAgent.mMOTD.c_str());
			}
		}
		display_startup();
		return FALSE;
	}


	//---------------------------------------------------------------------
	// Seed Capability Granted
	// no newMessage calls should happen before this point
	//---------------------------------------------------------------------
	if (STATE_SEED_CAP_GRANTED == LLStartUp::getStartupState())
	{
		display_startup();

        // These textures are not warrantied to be cached, so needs
        // to hapen with caps granted
        gTextureList.doPrefetchImages();

        // will init images, should be done with caps, but before gSky.init()
        LLEnvironment::getInstance()->initSingleton();

        display_startup();
		update_texture_fetch();
		display_startup();

		if ( gViewerWindow != NULL)
		{	// This isn't the first logon attempt, so show the UI
			gViewerWindow->setNormalControlsVisible( TRUE );
		}	
		gLoginMenuBarView->setVisible( FALSE );
		gLoginMenuBarView->setEnabled( FALSE );
		display_startup();

		// direct logging to the debug console's line buffer
		LLError::logToFixedBuffer(gDebugView->mDebugConsolep);
		display_startup();
		
		// set initial visibility of debug console
		gDebugView->mDebugConsolep->setVisible(gSavedSettings.getBOOL("ShowDebugConsole"));
		display_startup();

		//
		// Set message handlers
		//
		LL_INFOS("AppInit") << "Initializing communications..." << LL_ENDL;

		// register callbacks for messages. . . do this after initial handshake to make sure that we don't catch any unwanted
		register_viewer_callbacks(gMessageSystem);
		display_startup();

		// Debugging info parameters
		gMessageSystem->setMaxMessageTime( 0.5f );			// Spam if decoding all msgs takes more than 500 ms
		display_startup();

		#ifndef	LL_RELEASE_FOR_DOWNLOAD
			gMessageSystem->setTimeDecodes( TRUE );				// Time the decode of each msg
			gMessageSystem->setTimeDecodesSpamThreshold( 0.05f );  // Spam if a single msg takes over 50ms to decode
		#endif
		display_startup();

		gXferManager->registerCallbacks(gMessageSystem);
		display_startup();

		LLGLTFMaterialList::registerCallbacks();
		display_startup();

		LLStartUp::initNameCache();
		display_startup();

		// update the voice settings *after* gCacheName initialization
		// so that we can construct voice UI that relies on the name cache
		if (LLVoiceClient::instanceExists())
		{
			LLVoiceClient::getInstance()->updateSettings();
		}
		display_startup();

		// <FS:Ansariel> OpenSim support: Init with defaults - we get the OpenSimExtras later during login
		LFSimFeatureHandler::instance();

		// create a container's instance for start a controlling conversation windows
		// by the voice's events
		// <FS:Ansariel> [FS communication UI]
		//LLFloaterIMContainer::getInstance();
		FSFloaterIMContainer* floater_imcontainer = FSFloaterIMContainer::getInstance();
		floater_imcontainer->initTabs();

		if (gSavedSettings.getS32("ParcelMediaAutoPlayEnable") == 2)
		{
			LLViewerParcelAskPlay::getInstance()->loadSettings();
		}

		// <FS:ND> FIRE-3066: Force creation or FSFLoaterContacts here, this way it will register with LLAvatarTracker early enough.
		// Otherwise it is only create if isChatMultriTab() == true and LLIMFloaterContainer::getInstance is called
		// Moved here from llfloaternearbyvchat.cpp by Zi, to make this work even if LogShowHistory is FALSE
		LLFloater *pContacts(FSFloaterContacts::getInstance());

		// <FS:Ansariel> Load persisted avatar render settings
		FSAvatarRenderPersistence::instance().init();
		
		// Do something with pContacts so no overzealous optimizer optimzes our neat little call to FSFloaterContacts::getInstance() away.
		if( pContacts )
			LL_INFOS("AppInit") << "Constructed " <<  pContacts->getName() << LL_ENDL;
		// </FS:ND>

		// <FS:Ansariel> FIRE-8560/FIRE-8592: We neet to create the instance of the radar
		//               for the radar functions and the V2 friendlist here.
		//               This is because of the standalone group panels that will
		//               prevent doing this at login when receiving the agent group
		//               data update.
		LLFloaterSidePanelContainer::getPanel("people", "panel_people");
		FSRadar::instance();
		LL_INFOS("AppInit") << "Radar initialized" << LL_ENDL;
		// </FS:Ansariel>

		// <FS:Ansariel> Register check function for registrar enable checks
		gFSRegistrarUtils.setEnableCheckFunction(std::bind(&FSCommon::checkIsActionEnabled, std::placeholders::_1, std::placeholders::_2));

		// <FS:Techwolf Lupindo> fsdata support
		FSData::instance().addAgents();
		// </FS:Techwolf Lupindo>

		// <FS:Ansariel> [FS communication UI]
		//gCacheName is required for nearby chat history loading
		//so I just moved nearby history loading a few states further
		if (gSavedPerAccountSettings.getBOOL("LogShowHistory"))
		{
			FSFloaterNearbyChat* nearby_chat = FSFloaterNearbyChat::getInstance();
			if (nearby_chat) nearby_chat->loadHistory();
		}
		display_startup();
		// </FS:Ansariel> [FS communication UI]

		// <FS:KC> FIRE-18250: Option to disable default eye movement
		gAgent.addRegionChangedCallback(boost::bind(&update_static_eyes));
		update_static_eyes();
		// </FS:KC>


		gAgent.addRegionChangedCallback(boost::bind(&LLPerfStats::StatsRecorder::clearStats));

		// *Note: this is where gWorldMap used to be initialized.

		// register null callbacks for audio until the audio system is initialized
		gMessageSystem->setHandlerFuncFast(_PREHASH_SoundTrigger, null_message_callback, NULL);
		gMessageSystem->setHandlerFuncFast(_PREHASH_AttachedSound, null_message_callback, NULL);
		display_startup();

		//reset statistics
		LLViewerStats::instance().resetStats();

		display_startup();
		//
		// Set up region and surface defaults
		//


		// Sets up the parameters for the first simulator

		LL_DEBUGS("AppInit") << "Initializing camera..." << LL_ENDL;
		gFrameTime    = totalTime();
		F32Seconds last_time = gFrameTimeSeconds;
		gFrameTimeSeconds = (gFrameTime - gStartTime);

		gFrameIntervalSeconds = gFrameTimeSeconds - last_time;
		if (gFrameIntervalSeconds < 0.f)
		{
			gFrameIntervalSeconds = 0.f;
		}

		// Make sure agent knows correct aspect ratio
		// FOV limits depend upon aspect ratio so this needs to happen before initializing the FOV below
		LLViewerCamera::getInstance()->setViewHeightInPixels(gViewerWindow->getWorldViewHeightRaw());
		LLViewerCamera::getInstance()->setAspect(gViewerWindow->getWorldViewAspectRatio());
		// Initialize FOV
		LLViewerCamera::getInstance()->setDefaultFOV(gSavedSettings.getF32("CameraAngle")); 
		display_startup();

		// Move agent to starting location. The position handed to us by
		// the space server is in global coordinates, but the agent frame
		// is in region local coordinates. Therefore, we need to adjust
		// the coordinates handed to us to fit in the local region.

		gAgent.setPositionAgent(agent_start_position_region);
		gAgent.resetAxes(gAgentStartLookAt);
		gAgentCamera.stopCameraAnimation();
		gAgentCamera.resetCamera();
		display_startup();

		// Initialize global class data needed for surfaces (i.e. textures)
		LL_DEBUGS("AppInit") << "Initializing sky..." << LL_ENDL;
		// Initialize all of the viewer object classes for the first time (doing things like texture fetches.
		LLGLState::checkStates();

		gSky.init();

		LLGLState::checkStates();

		display_startup();

		LL_DEBUGS("AppInit") << "Decoding images..." << LL_ENDL;
		// For all images pre-loaded into viewer cache, init
        // priorities and fetching using decodeAllImages.
        // Most of the fetching and decoding likely to be done
        // by update_texture_fetch() later, while viewer waits.
        //
		// Need to do this AFTER we init the sky
		const S32 DECODE_TIME_SEC = 2;
		for (int i = 0; i < DECODE_TIME_SEC; i++)
		{
			F32 frac = (F32)i / (F32)DECODE_TIME_SEC;
			set_startup_status(0.45f + frac*0.1f, LLTrans::getString("LoginDecodingImages"), gAgent.mMOTD);
			display_startup();
			gTextureList.decodeAllImages(1.f);
		}
		LLStartUp::setStartupState( STATE_WORLD_WAIT );

		display_startup();

		// JC - Do this as late as possible to increase likelihood Purify
		// will run.
		LLMessageSystem* msg = gMessageSystem;
		if (!msg->mOurCircuitCode)
		{
			LL_WARNS("AppInit") << "Attempting to connect to simulator with a zero circuit code!" << LL_ENDL;
		}

		gUseCircuitCallbackCalled = false;

		msg->enableCircuit(gFirstSim, TRUE);
		// now, use the circuit info to tell simulator about us!
		LL_INFOS("AppInit") << "viewer: UserLoginLocationReply() Enabling " << gFirstSim << " with code " << msg->mOurCircuitCode << LL_ENDL;
		msg->newMessageFast(_PREHASH_UseCircuitCode);
		msg->nextBlockFast(_PREHASH_CircuitCode);
		msg->addU32Fast(_PREHASH_Code, msg->mOurCircuitCode);
		msg->addUUIDFast(_PREHASH_SessionID, gAgent.getSessionID());
		msg->addUUIDFast(_PREHASH_ID, gAgent.getID());
		msg->sendReliable(
			gFirstSim,
			gSavedSettings.getS32("UseCircuitCodeMaxRetries"),
			FALSE,
			(F32Seconds)gSavedSettings.getF32("UseCircuitCodeTimeout"),
			use_circuit_callback,
			NULL);

		timeout.reset();
		display_startup();

		return FALSE;
	}

	//---------------------------------------------------------------------
	// World Wait
	//---------------------------------------------------------------------
	if(STATE_WORLD_WAIT == LLStartUp::getStartupState())
	{
		LL_DEBUGS("AppInit") << "Waiting for simulator ack...." << LL_ENDL;
		set_startup_status(0.59f, LLTrans::getString("LoginWaitingForRegionHandshake"), gAgent.mMOTD);
		if(gGotUseCircuitCodeAck)
		{
			LLStartUp::setStartupState( STATE_AGENT_SEND );
		}
		pump_idle_startup_network();
		return FALSE;
	}

	//---------------------------------------------------------------------
	// Agent Send
	//---------------------------------------------------------------------
	if (STATE_AGENT_SEND == LLStartUp::getStartupState())
	{
		LL_DEBUGS("AppInit") << "Connecting to region..." << LL_ENDL;
		set_startup_status(0.60f, LLTrans::getString("LoginConnectingToRegion"), gAgent.mMOTD);
		display_startup();
		// register with the message system so it knows we're
		// expecting this message
		LLMessageSystem* msg = gMessageSystem;
		msg->setHandlerFuncFast(
			_PREHASH_AgentMovementComplete,
			process_agent_movement_complete);
		LLViewerRegion* regionp = gAgent.getRegion();
		if(regionp)
		{
			send_complete_agent_movement(regionp->getHost());
			gAssetStorage->setUpstream(regionp->getHost());
			gCacheName->setUpstream(regionp->getHost());
			// <FS:Ansariel> OpenSim legacy economy support
#ifdef OPENSIM
			if (!LLGridManager::instance().isInSecondLife())
			{
				msg->newMessageFast(_PREHASH_EconomyDataRequest);
				gAgent.sendReliableMessage();
			}
#endif
			// </FS:Ansariel>
		}
		display_startup();

		// Create login effect
		// But not on first login, because you can't see your avatar then
		if (!gAgent.isFirstLogin())
		{
			LLHUDEffectSpiral *effectp = (LLHUDEffectSpiral *)LLHUDManager::getInstance()->createViewerEffect(LLHUDObject::LL_HUD_EFFECT_POINT, TRUE);
			effectp->setPositionGlobal(gAgent.getPositionGlobal());
			effectp->setColor(LLColor4U(gAgent.getEffectColor()));
			LLHUDManager::getInstance()->sendEffects();
		}

		LLStartUp::setStartupState( STATE_AGENT_WAIT );		// Go to STATE_AGENT_WAIT

		timeout.reset();
		display_startup();
		return FALSE;
	}

	//---------------------------------------------------------------------
	// Agent Wait
	//---------------------------------------------------------------------
	if (STATE_AGENT_WAIT == LLStartUp::getStartupState())
	{
		{
			LockMessageChecker lmc(gMessageSystem);
			while (lmc.checkAllMessages(gFrameCount, gServicePump))
			{
				if (gAgentMovementCompleted)
				{
					// Sometimes we have more than one message in the
					// queue. break out of this loop and continue
					// processing. If we don't, then this could skip one
					// or more login steps.
					break;
				}
				else
				{
					LL_DEBUGS("AppInit") << "Awaiting AvatarInitComplete, got "
										 << gMessageSystem->getMessageName() << LL_ENDL;
				}
				display_startup();
			}
			lmc.processAcks();
		}

		display_startup();

		if (gAgentMovementCompleted)
		{
			LLStartUp::setStartupState( STATE_INVENTORY_SEND );
		}
		display_startup();

		if (!gAgentMovementCompleted && timeout.getElapsedTimeF32() > STATE_AGENT_WAIT_TIMEOUT)
		{
			LL_WARNS("AppInit") << "Backing up to login screen!" << LL_ENDL;
			if (gRememberPassword)
			{
				LLNotificationsUtil::add("LoginPacketNeverReceived", LLSD(), LLSD(), login_alert_status);
			}
			else
			{
				LLNotificationsUtil::add("LoginPacketNeverReceivedNoTP", LLSD(), LLSD(), login_alert_status);
			}
			reset_login();
		}
		return FALSE;
	}

	//---------------------------------------------------------------------
	// Inventory Send
	//---------------------------------------------------------------------
	if (STATE_INVENTORY_SEND == LLStartUp::getStartupState())
	{
		LL_PROFILE_ZONE_NAMED("State inventory send")
		display_startup();

        // request mute list
        LL_INFOS() << "Requesting Mute List" << LL_ENDL;
        LLMuteList::getInstance()->requestFromServer(gAgent.getID());

        // Get L$ and ownership credit information
        LL_INFOS() << "Requesting Money Balance" << LL_ENDL;
        LLStatusBar::sendMoneyBalanceRequest();

        display_startup();
		// <FS:Ansariel> Moved before inventory creation.
		// request all group information
		LL_INFOS("Agent_GroupData") << "GROUPDEBUG: Requesting Agent Data during startup" << LL_ENDL;
		gAgent.sendAgentDataUpdateRequest();
		display_startup();
		// </FS:Ansariel>
		// Inform simulator of our language preference
		LLAgentLanguage::update();

		display_startup();
		// unpack thin inventory
		LLSD response = LLLoginInstance::getInstance()->getResponse();
		//bool dump_buffer = false;

		LLSD inv_lib_root = response["inventory-lib-root"];
		if(inv_lib_root.isDefined())
		{
			// should only be one
			LLSD id = inv_lib_root[0]["folder_id"];
			if(id.isDefined())
			{
				gInventory.setLibraryRootFolderID(id.asUUID());
			}
		}
		display_startup();

		LLSD inv_lib_owner = response["inventory-lib-owner"];
		if(inv_lib_owner.isDefined())
		{
			// should only be one
			LLSD id = inv_lib_owner[0]["agent_id"];
			if(id.isDefined())
			{
				gInventory.setLibraryOwnerID(LLUUID(id.asUUID()));
			}
		}
		display_startup();
		LLStartUp::setStartupState(STATE_INVENTORY_SKEL);
		display_startup();
		return FALSE;
	}

    if (STATE_INVENTORY_SKEL == LLStartUp::getStartupState())
    {
        LL_PROFILE_ZONE_NAMED("State inventory load skeleton")

		LLSD response = LLLoginInstance::getInstance()->getResponse();

        LLSD inv_skel_lib = response["inventory-skel-lib"];
        if (inv_skel_lib.isDefined() && gInventory.getLibraryOwnerID().notNull())
        {
            LL_PROFILE_ZONE_NAMED("load library inv")
            if (!gInventory.loadSkeleton(inv_skel_lib, gInventory.getLibraryOwnerID()))
            {
                LL_WARNS("AppInit") << "Problem loading inventory-skel-lib" << LL_ENDL;
            }
        }
        display_startup();

        LLSD inv_skeleton = response["inventory-skeleton"];
        if (inv_skeleton.isDefined())
        {
            LL_PROFILE_ZONE_NAMED("load personal inv")
            if (!gInventory.loadSkeleton(inv_skeleton, gAgent.getID()))
            {
                LL_WARNS("AppInit") << "Problem loading inventory-skel-targets" << LL_ENDL;
            }
        }
        display_startup();
        LLStartUp::setStartupState(STATE_INVENTORY_SEND2);
        display_startup();
        return FALSE;
    }

    if (STATE_INVENTORY_SEND2 == LLStartUp::getStartupState())
    {
        LL_PROFILE_ZONE_NAMED("State inventory send2")

		LLSD response = LLLoginInstance::getInstance()->getResponse();

		LLSD inv_basic = response["inventory-basic"];
 		if(inv_basic.isDefined())
 		{
			LL_INFOS() << "Basic inventory root folder id is " << inv_basic["folder_id"] << LL_ENDL;
 		}

		LLSD buddy_list = response["buddy-list"];
 		if(buddy_list.isDefined())
 		{
			LLAvatarTracker::buddy_map_t list;
			// <FS:Ansariel> Reset on each iteration
			//LLUUID agent_id;
			//S32 has_rights = 0, given_rights = 0;
			// </FS:Ansariel>
			for(LLSD::array_const_iterator it = buddy_list.beginArray(),
				end = buddy_list.endArray(); it != end; ++it)
			{
				// <FS:Ansariel> Reset on each iteration
				LLUUID agent_id;
				S32 has_rights = 0, given_rights = 0;
				// </FS:Ansariel>

				LLSD buddy_id = (*it)["buddy_id"];
				if(buddy_id.isDefined())
				{
					agent_id = buddy_id.asUUID();
				}
				// <FS:Ansariel> Can't add "friends" that have no ID
				else continue;

				LLSD buddy_rights_has = (*it)["buddy_rights_has"];
				if(buddy_rights_has.isDefined())
				{
					has_rights = buddy_rights_has.asInteger();
				}

				LLSD buddy_rights_given = (*it)["buddy_rights_given"];
				if(buddy_rights_given.isDefined())
				{
					given_rights = buddy_rights_given.asInteger();
				}

				list[agent_id] = new LLRelationship(given_rights, has_rights, false);
			}
			LLAvatarTracker::instance().addBuddyList(list);
			display_startup();
 		}

		// <FS:Ansariel> Contact sets
		LGGContactSets* cs_instance = LGGContactSets::getInstance();
		cs_instance->loadFromDisk();
		LLAvatarNameCache::instance().setCustomNameCheckCallback(boost::bind(&LGGContactSets::checkCustomName, cs_instance, _1, _2, _3));
		// </FS:Ansariel>

		bool show_hud = false;
		LLSD tutorial_setting = response["tutorial_setting"];
		if(tutorial_setting.isDefined())
		{
			for(LLSD::array_const_iterator it = tutorial_setting.beginArray(),
				end = tutorial_setting.endArray(); it != end; ++it)
			{
				LLSD tutorial_url = (*it)["tutorial_url"];
				if(tutorial_url.isDefined())
				{
					// Tutorial floater will append language code
					gSavedSettings.setString("TutorialURL", tutorial_url.asString());
				}
				
				// For Viewer 2.0 we are not using the web-based tutorial
				// If we reverse that decision, put this code back and use
				// login.cgi to send a different URL with content that matches
				// the Viewer 2.0 UI.
				//LLSD use_tutorial = (*it)["use_tutorial"];
				//if(use_tutorial.asString() == "true")
				//{
				//	show_hud = true;
				//}
			}
		}
		display_startup();

		// Either we want to show tutorial because this is the first login
		// to a Linden Help Island or the user quit with the tutorial
		// visible.  JC
		if (show_hud || gSavedSettings.getBOOL("ShowTutorial"))
		{
			LLFloaterReg::showInstance("hud", LLSD(), FALSE);
		}
		display_startup();

		LLSD event_notifications = response["event_notifications"];
		if(event_notifications.isDefined())
		{
			gEventNotifier.load(event_notifications);
		}
		display_startup();

		LLSD classified_categories = response["classified_categories"];
		if(classified_categories.isDefined())
		{
			LLClassifiedInfo::loadCategories(classified_categories);
		}
		display_startup();

		// This method MUST be called before gInventory.findCategoryUUIDForType because of 
		// gInventory.mIsAgentInvUsable is set to true in the gInventory.buildParentChildMap.
		gInventory.buildParentChildMap();

		// If buildParentChildMap succeeded, inventory will now be in
		// a usable state and gInventory.isInventoryUsable() will be
		// true.

		// if inventory is unusable, show warning.
		if (!gInventory.isInventoryUsable())
		{
			LLNotificationsUtil::add("InventoryUnusable");
		}
		
        LLInventoryModelBackgroundFetch::instance().start();
		gInventory.createCommonSystemCategories();
        LLStartUp::setStartupState(STATE_INVENTORY_CALLBACKS );
        display_startup();

        return FALSE;
    }

    //---------------------------------------------------------------------
    // STATE_INVENTORY_CALLBACKS 
    //---------------------------------------------------------------------
    if (STATE_INVENTORY_CALLBACKS  == LLStartUp::getStartupState())
    {
        if (!LLInventoryModel::isSysFoldersReady())
        {
            display_startup();
            return FALSE;
        }
        LLInventoryModelBackgroundFetch::instance().start();
        LLUUID cof_id = gInventory.findCategoryUUIDForType(LLFolderType::FT_CURRENT_OUTFIT);
        LLViewerInventoryCategory* cof = gInventory.getCategory(cof_id);
        if (cof
            && cof->getVersion() == LLViewerInventoryCategory::VERSION_UNKNOWN)
        {
            // Special case, dupplicate request prevention.
            // Cof folder will be requested via FetchCOF
            // in appearance manager, prevent recursive fetch
            cof->setFetching(LLViewerInventoryCategory::FETCH_RECURSIVE);
        }


		// It's debatable whether this flag is a good idea - sets all
		// bits, and in general it isn't true that inventory
		// initialization generates all types of changes. Maybe add an
		// INITIALIZE mask bit instead?
		gInventory.addChangedMask(LLInventoryObserver::ALL, LLUUID::null);
		gInventory.notifyObservers();
		
		display_startup();

		// set up callbacks
		LL_INFOS() << "Registering Callbacks" << LL_ENDL;
		LLMessageSystem* msg = gMessageSystem;
		LL_INFOS() << " Inventory" << LL_ENDL;
		LLInventoryModel::registerCallbacks(msg);
		LL_INFOS() << " AvatarTracker" << LL_ENDL;
		LLAvatarTracker::instance().registerCallbacks(msg);
		LL_INFOS() << " Landmark" << LL_ENDL;
		LLLandmark::registerCallbacks(msg);
		display_startup();

		// <FS:Ansariel> Moved before inventory creation.
		//// request all group information
		//LL_INFOS() << "Requesting Agent Data" << LL_ENDL;
		//gAgent.sendAgentDataUpdateRequest();
		//display_startup();
		// </FS:Ansariel>
		// Create the inventory views
		LL_INFOS() << "Creating Inventory Views" << LL_ENDL;
		LLFloaterReg::getInstance("inventory");
		//display_startup();

// [RLVa:KB] - Checked: RLVa-1.1.0
		if (RlvHandler::isEnabled())
		{
			// Regularly process a select subset of retained commands during logon
			gIdleCallbacks.addFunction(RlvHandler::onIdleStartup, new LLTimer());
		}
// [/RLVa:KB]

		LLStartUp::setStartupState( STATE_MISC );
		display_startup();

		return FALSE;
	}


	//---------------------------------------------------------------------
	// Misc
	//---------------------------------------------------------------------
	if (STATE_MISC == LLStartUp::getStartupState())
	{
		// We have a region, and just did a big inventory download.
		// We can estimate the user's connection speed, and set their
		// max bandwidth accordingly.  JC
		if (gSavedSettings.getBOOL("FirstLoginThisInstall"))
		{
			// This is actually a pessimistic computation, because TCP may not have enough
			// time to ramp up on the (small) default inventory file to truly measure max
			// bandwidth. JC
			F64 rate_bps = LLLoginInstance::getInstance()->getLastTransferRateBPS();
			const F32 FAST_RATE_BPS = 600.f * 1024.f;
			const F32 FASTER_RATE_BPS = 750.f * 1024.f;
			F32 max_bandwidth = gViewerThrottle.getMaxBandwidth();
			if (rate_bps > FASTER_RATE_BPS
				&& rate_bps > max_bandwidth)
			{
				LL_DEBUGS("AppInit") << "Fast network connection, increasing max bandwidth to " 
					<< FASTER_RATE_BPS/1024.f 
					<< " kbps" << LL_ENDL;
				gViewerThrottle.setMaxBandwidth(FASTER_RATE_BPS / 1024.f);
			}
			else if (rate_bps > FAST_RATE_BPS
				&& rate_bps > max_bandwidth)
			{
				LL_DEBUGS("AppInit") << "Fast network connection, increasing max bandwidth to " 
					<< FAST_RATE_BPS/1024.f 
					<< " kbps" << LL_ENDL;
				gViewerThrottle.setMaxBandwidth(FAST_RATE_BPS / 1024.f);
			}

			if (gSavedSettings.getBOOL("ShowHelpOnFirstLogin"))
			{
				gSavedSettings.setBOOL("HelpFloaterOpen", TRUE);
			}

			// Set the show start location to true, now that the user has logged
			// on with this install.
			gSavedSettings.setBOOL("ShowStartLocation", TRUE);

			// <FS:Ansariel> [FS Communication UI]
			LLFloaterReg::toggleInstanceOrBringToFront("fs_im_container");
			// </FS:Ansariel> [FS Communication UI]

		}
		
		display_startup();

        // Load stored local environment if needed.
        LLEnvironment::instance().loadFromSettings();

        // *TODO : Uncomment that line once the whole grid migrated to SLM and suppress it from LLAgent::handleTeleportFinished() (llagent.cpp)
        //check_merchant_status();

		display_startup();

		// <FS:CR> Compatibility with old backups
		// Put gSavedPerAccountSettings here, put gSavedSettings in llappviewer.cpp
		// *TODO: Should we keep these around forever or just three release cycles?
		if (gSavedSettings.getBOOL("FSFirstRunAfterSettingsRestore"))
		{
			// Post-chui merge logging change
			if (gSavedPerAccountSettings.getBOOL("LogInstantMessages"))
				gSavedPerAccountSettings.setS32("KeepConversationLogTranscript", 2);
			else
				gSavedPerAccountSettings.setS32("KeepConversationLogTranscript", 0);
			
			//ok, we're done, set it back to false.
			gSavedSettings.setBOOL("FSFirstRunAfterSettingsRestore", FALSE);
		}
		display_startup();
		// </FS:CR>

		if (gSavedSettings.getBOOL("HelpFloaterOpen"))
		{
			// show default topic
			LLViewerHelp::instance().showTopic("");
		}

		display_startup();

		// We're successfully logged in.
		gSavedSettings.setBOOL("FirstLoginThisInstall", FALSE);

		LLFloaterReg::showInitialVisibleInstances();

		LLFloaterGridStatus::getInstance()->startGridStatusTimer();

		display_startup();

		// <FS:Ansariel> [FS Login Panel]
		// based on the comments, we've successfully logged in so we can delete the 'forced'
		// URL that the updater set in settings.ini (in a mostly paranoid fashion)
		std::string nextLoginLocation = gSavedSettings.getString( "NextLoginLocation" );
		if ( nextLoginLocation.length() )
		{
			// clear it
			gSavedSettings.setString( "NextLoginLocation", "" );

			// and make sure it's saved
			gSavedSettings.saveToFile( gSavedSettings.getString("ClientSettingsFile") , TRUE );
			LLUIColorTable::instance().saveUserSettings();
		};
		// </FS:Ansariel> [FS Login Panel]

		display_startup();
		// JC: Initializing audio requests many sounds for download.
		init_audio();
		display_startup();

		// JC: Initialize "active" gestures.  This may also trigger
		// many gesture downloads, if this is the user's first
		// time on this machine or -purge has been run.
		LLSD gesture_options 
			= LLLoginInstance::getInstance()->getResponse("gestures");
		if (gesture_options.isDefined())
		{
			LL_DEBUGS("AppInit") << "Gesture Manager loading " << gesture_options.size()
				<< LL_ENDL;
			uuid_vec_t item_ids;
			for(LLSD::array_const_iterator resp_it = gesture_options.beginArray(),
				end = gesture_options.endArray(); resp_it != end; ++resp_it)
			{
				// If the id is not specifed in the LLSD,
				// the LLSD operator[]() will return a null LLUUID. 
				LLUUID item_id = (*resp_it)["item_id"];
				LLUUID asset_id = (*resp_it)["asset_id"];

				if (item_id.notNull() && asset_id.notNull())
				{
					// Could schedule and delay these for later.
					const BOOL no_inform_server = FALSE;
					const BOOL no_deactivate_similar = FALSE;
					LLGestureMgr::instance().activateGestureWithAsset(item_id, asset_id,
										 no_inform_server,
										 no_deactivate_similar);
					// We need to fetch the inventory items for these gestures
					// so we have the names to populate the UI.
					item_ids.push_back(item_id);
				}
			}
			// no need to add gesture to inventory observer, it's already made in constructor 
			LLGestureMgr::instance().setFetchIDs(item_ids);
			LLGestureMgr::instance().startFetch();
		}
		gDisplaySwapBuffers = TRUE;
		display_startup();

		LLMessageSystem* msg = gMessageSystem;
		msg->setHandlerFuncFast(_PREHASH_SoundTrigger,				process_sound_trigger);
		msg->setHandlerFuncFast(_PREHASH_PreloadSound,				process_preload_sound);
		msg->setHandlerFuncFast(_PREHASH_AttachedSound,				process_attached_sound);
		msg->setHandlerFuncFast(_PREHASH_AttachedSoundGainChange,	process_attached_sound_gain_change);

		LL_DEBUGS("AppInit") << "Initialization complete" << LL_ENDL;

		LL_DEBUGS("SceneLoadTiming", "Start") << "Scene Load Started " << LL_ENDL;
		gRenderStartTime.reset();
		gForegroundTime.reset();

		// HACK: Inform simulator of window size.
		// Do this here so it's less likely to race with RegisterNewAgent.
		// TODO: Put this into RegisterNewAgent
		// JC - 7/20/2002
		gViewerWindow->sendShapeToSim();

		LLPresetsManager::getInstance()->createMissingDefault(PRESETS_CAMERA);

		// The reason we show the alert is because we want to
		// reduce confusion for when you log in and your provided
		// location is not your expected location. So, if this is
		// your first login, then you do not have an expectation,
		// thus, do not show this alert.
		if (!gAgent.isFirstLogin())
		{
			LL_INFOS() << "gAgentStartLocation : " << gAgentStartLocation << LL_ENDL;
			LLSLURL start_slurl = LLStartUp::getStartSLURL();
			LL_DEBUGS("AppInit") << "start slurl "<<start_slurl.asString()<<LL_ENDL;
			
			if (((start_slurl.getType() == LLSLURL::LOCATION) && (gAgentStartLocation == "url")) ||
				((start_slurl.getType() == LLSLURL::LAST_LOCATION) && (gAgentStartLocation == "last")) ||
				((start_slurl.getType() == LLSLURL::HOME_LOCATION) && (gAgentStartLocation == "home")))
			{
				if (start_slurl.getType() == LLSLURL::LAST_LOCATION 
					&& gAgentStartLocation == "last" 
					&& gSavedSettings.getBOOL("RestoreCameraPosOnLogin"))
				{
					// restore old camera pos
					gAgentCamera.setFocusOnAvatar(FALSE, FALSE);
					gAgentCamera.setCameraPosAndFocusGlobal(gSavedSettings.getVector3d("CameraPosOnLogout"), gSavedSettings.getVector3d("FocusPosOnLogout"), LLUUID::null);
					BOOL limit_hit = FALSE;
					gAgentCamera.calcCameraPositionTargetGlobal(&limit_hit);
					if (limit_hit)
					{
						gAgentCamera.setFocusOnAvatar(TRUE, FALSE);
					}
					gAgentCamera.stopCameraAnimation();
				}
			}
			else
			{
				std::string msg;
				switch(start_slurl.getType())
				{
					case LLSLURL::LOCATION:
					{
						
						msg = "AvatarMovedDesired";
						break;
					}
					case LLSLURL::HOME_LOCATION:
					{
						msg = "AvatarMovedHome";
						break;
					}
					default:
					{
						msg = "AvatarMovedLast";
					}
				}
				LLNotificationsUtil::add(msg);
			}
		}

		display_startup();
        //DEV-17797.  get null folder.  Any items found here moved to Lost and Found
        LLInventoryModelBackgroundFetch::instance().findLostItems();
		display_startup();
		
		// <FS:CR> Load dynamic script library from xml
#ifdef OPENSIM
		if (LLGridManager::getInstance()->isInOpenSim())
		{
			if (!gScriptLibrary.loadLibrary(gDirUtilp->getExpandedFilename(LL_PATH_USER_SETTINGS, "scriptlibrary_ossl.xml")))
			{
				gScriptLibrary.loadLibrary(gDirUtilp->getExpandedFilename(LL_PATH_APP_SETTINGS, "scriptlibrary_ossl.xml"));
			}
		}
		if (LLGridManager::getInstance()->isInAuroraSim())
		{
			if (!gScriptLibrary.loadLibrary(gDirUtilp->getExpandedFilename(LL_PATH_USER_SETTINGS, "scriptlibrary_aa.xml")))
			{
				gScriptLibrary.loadLibrary(gDirUtilp->getExpandedFilename(LL_PATH_APP_SETTINGS, "scriptlibrary_aa.xml"));
			}
		}
#endif // OPENSIM
		display_startup();
		// </FS:CR>

		LLStartUp::setStartupState( STATE_PRECACHE );
		timeout.reset();
		return FALSE;
	}

	if (STATE_PRECACHE == LLStartUp::getStartupState())
	{
		display_startup();
		F32 timeout_frac = timeout.getElapsedTimeF32()/PRECACHING_DELAY;
		
		// We now have an inventory skeleton, so if this is a user's first
		// login, we can start setting up their clothing and avatar 
		// appearance.  This helps to avoid the generic "Ruth" avatar in
		// the orientation island tutorial experience. JC
		if (gAgent.isFirstLogin()
			&& !sInitialOutfit.empty()    // registration set up an outfit
			&& !sInitialOutfitGender.empty() // and a gender
			&& isAgentAvatarValid()	  // can't wear clothes without object
			&& !gAgent.isOutfitChosen()) // nothing already loading
		{
			// Start loading the wearables, textures, gestures
			LLStartUp::loadInitialOutfit( sInitialOutfit, sInitialOutfitGender );
		}
		// If not first login, we need to fetch COF contents and
		// compute appearance from that.
		if (isAgentAvatarValid() && !gAgent.isFirstLogin() && !gAgent.isOutfitChosen())
		{
			gAgentWearables.notifyLoadingStarted();
			gAgent.setOutfitChosen(TRUE);
// <FS:Ansariel> [Legacy Bake]
			//gAgentWearables.sendDummyAgentWearablesUpdate();
			if (LLGridManager::getInstance()->isInSecondLife())
			{
				gAgentWearables.sendDummyAgentWearablesUpdate();
			}
// </FS:Ansariel> [Legacy Bake]
            callAfterCOFFetch(set_flags_and_update_appearance);
		}

		display_startup();

		// wait precache-delay and for agent's avatar or a lot longer.
		if ((timeout_frac > 1.f) && isAgentAvatarValid())
		{
			LLStartUp::setStartupState( STATE_WEARABLES_WAIT );
		}
		else if (timeout_frac > 10.f) 
		{
			// If we exceed the wait above while isAgentAvatarValid is
			// not true yet, we will change startup state and
			// eventually (once avatar does get created) wind up at
			// the gender chooser. This should occur only in very
			// unusual circumstances, so set the timeout fairly high
			// to minimize mistaken hits here.
			LL_WARNS() << "Wait for valid avatar state exceeded " 
					<< timeout.getElapsedTimeF32() << " will invoke gender chooser" << LL_ENDL; 
			LLStartUp::setStartupState( STATE_WEARABLES_WAIT );
		}
		else
		{
			update_texture_fetch();
			set_startup_status(0.60f + 0.30f * timeout_frac,
				LLTrans::getString("LoginPrecaching"),
					gAgent.mMOTD.c_str());
			display_startup();
		}
		
		return TRUE;
	}

	if (STATE_WEARABLES_WAIT == LLStartUp::getStartupState())
	{
		static LLFrameTimer wearables_timer;

		const F32 wearables_time = wearables_timer.getElapsedTimeF32();
		static LLCachedControl<F32> max_wearables_time(gSavedSettings, "ClothingLoadingDelay");

		if (!gAgent.isOutfitChosen() && isAgentAvatarValid())
		{
			// No point in waiting for clothing, we don't even know
			// what outfit we want.  Pop up a gender chooser dialog to
			// ask and proceed to draw the world. JC
			//
			// *NOTE: We might hit this case even if we have an
			// initial outfit, but if the load hasn't started
			// already then something is wrong so fall back
			// to generic outfits. JC
			LLNotificationsUtil::add("WelcomeChooseSex", LLSD(), LLSD(),
				callback_choose_gender);
			LLStartUp::setStartupState( STATE_CLEANUP );
		}
		
		display_startup();

		if (gAgent.isOutfitChosen() && (wearables_time > max_wearables_time))
		{
			if (gInventory.isInventoryUsable())
			{
				LLNotificationsUtil::add("ClothingLoading");
			}			
			record(LLStatViewer::LOADING_WEARABLES_LONG_DELAY, wearables_time);
			LLStartUp::setStartupState( STATE_CLEANUP );
		}
		else if (gAgent.isFirstLogin()
				&& isAgentAvatarValid()
				&& gAgentAvatarp->isFullyLoaded())
		{
			// wait for avatar to be completely loaded
			if (isAgentAvatarValid()
				&& gAgentAvatarp->isFullyLoaded())
			{
				LL_DEBUGS("Avatar") << "avatar fully loaded" << LL_ENDL;
				LLStartUp::setStartupState( STATE_CLEANUP );
				return TRUE;
			}
		}
		else
		{
			// OK to just get the wearables
			if ( gAgentWearables.areWearablesLoaded() )
			{
				// We have our clothing, proceed.
				LL_DEBUGS("Avatar") << "wearables loaded" << LL_ENDL;
				LLStartUp::setStartupState( STATE_CLEANUP );
				return TRUE;
			}

			// <FS:Ansariel> Can't fall through here, so return
			return TRUE;
		}
		//fall through this frame to STATE_CLEANUP
	}

	if (STATE_CLEANUP == LLStartUp::getStartupState())
	{
		set_startup_status(1.0, "", "");
		display_startup();

		if (!mBenefitsSuccessfullyInit)
		{
			LLNotificationsUtil::add("FailedToGetBenefits", LLSD(), LLSD(), boost::bind(on_benefits_failed_callback, _1, _2));
		}

		// <FS:TT> Client LSL Bridge
		if (gSavedSettings.getBOOL("UseLSLBridge"))
		{
			if (!FSLSLBridge::instance().getBridgeCreating())
			{
				FSLSLBridge::instance().initBridge();
			}
			else
			{
				LL_INFOS("FSLSLBridge") << "LSL bridge already getting created - skipping bridge init" << LL_ENDL;
			}
		}
		// </FS:TT>

		// <FS:Ansariel> Favorite Wearables
		FSFloaterWearableFavorites::initCategory();

		// <FS:Ansariel> Bypass the calling card sync-crap to create the agent's calling card
		if (!gSavedSettings.getBOOL("FSCreateCallingCards"))
		{
			LLFriendCardsManager::createAgentCallingCard();
		}

		// Let the map know about the inventory.
		LLFloaterWorldMap* floater_world_map = LLFloaterWorldMap::getInstance();
		if(floater_world_map)
		{
			floater_world_map->observeInventory(&gInventory);
			floater_world_map->observeFriends();
		}
		gViewerWindow->showCursor();
		gViewerWindow->getWindow()->resetBusyCount();
		gViewerWindow->getWindow()->setCursor(UI_CURSOR_ARROW);
		LL_DEBUGS("AppInit") << "Done releasing bitmap" << LL_ENDL;
		//gViewerWindow->revealIntroPanel();
		gViewerWindow->setStartupComplete(); 
		gViewerWindow->setProgressCancelButtonVisible(FALSE);
		display_startup();

		// We're not away from keyboard, even though login might have taken
		// a while. JC
		gAgent.clearAFK();

		// Have the agent start watching the friends list so we can update proxies
		gAgent.observeFriends();
		
		// Start automatic replay if the flag is set.
		if (gSavedSettings.getBOOL("StatsAutoRun") || gAgentPilot.getReplaySession())
		{
			LL_DEBUGS("AppInit") << "Starting automatic playback" << LL_ENDL;
			gAgentPilot.startPlayback();
		}

		show_debug_menus(); // Debug menu visiblity and First Use trigger
		
		// If we've got a startup URL, dispatch it
		//LLStartUp::dispatchURL();

		// Retrieve information about the land data
		// (just accessing this the first time will fetch it,
		// then the data is cached for the viewer's lifetime)
		LLProductInfoRequestManager::instance();
		
		// *FIX:Mani - What do I do here?
		// Need we really clear the Auth response data?
		// Clean up the userauth stuff.
		// LLUserAuth::getInstance()->reset();

		LLStartUp::setStartupState( STATE_STARTED );
		display_startup();

		// <FS:Ansariel> Draw Distance stepping; originally based on SpeedRez by Henri Beauchamp, licensed under LGPL
		if (gSavedSettings.getBOOL("FSRenderFarClipStepping"))
		{
			// progressive draw distance stepping if requested.
			LLPresetsManager::instance().setIsDrawDistanceSteppingActive(true);
			F32 dist1 = gSavedSettings.getF32("RenderFarClip");
			F32 dist2 = gSavedSettings.getF32("FSSavedRenderFarClip");
			gSavedDrawDistance = (dist1 >= dist2 ? dist1 : dist2);
			gSavedSettings.setF32("FSSavedRenderFarClip", gSavedDrawDistance);
			gSavedSettings.setF32("RenderFarClip", 32.0f);
			gLastDrawDistanceStep = 32.0f;
		}
		// </FS:Ansariel>

		// Unmute audio if desired and setup volumes.
		// This is a not-uncommon crash site, so surround it with
		// LL_INFOS() output to aid diagnosis.
		LL_INFOS("AppInit") << "Doing first audio_update_volume..." << LL_ENDL;
		audio_update_volume();
		LL_INFOS("AppInit") << "Done first audio_update_volume." << LL_ENDL;

		// reset keyboard focus to sane state of pointing at world
		gFocusMgr.setKeyboardFocus(NULL);

		LLAppViewer::instance()->handleLoginComplete();

		LLAgentPicksInfo::getInstance()->requestNumberOfPicks();

		// <FS:Ansariel> [FS communication UI]
		FSFloaterIM::initIMFloater();
		// </FS:Ansariel> [FS communication UI]
		display_startup();

		llassert(LLPathfindingManager::getInstance() != NULL);
		LLPathfindingManager::getInstance()->initSystem();

		gAgentAvatarp->sendHoverHeight();

		// look for parcels we own
		send_places_query(LLUUID::null,
			LLUUID::null,
			"",
			DFQ_AGENT_OWNED,
			LLParcel::C_ANY,
			"");

		LLUIUsage::instance().clear();

        LLPerfStats::StatsRecorder::setAutotuneInit();

		// <FS:Techwolf Lupindo> FIRE-6643 Display MOTD when login screens are disabled
		if (gSavedSettings.getBOOL("FSDisableLoginScreens"))
		{
			report_to_nearby_chat(gAgent.mMOTD);
		}
		// </FS:Techwolf Lupindo>
		// <FS:PP>
		if (gSavedSettings.getBOOL("AutoQueryGridStatus"))
		{
			FSCoreHttpUtil::callbackHttpGetRaw(gSavedSettings.getString("AutoQueryGridStatusURL"),
				downloadGridstatusComplete, [](const LLSD& data) { downloadGridstatusError(data, gSavedSettings.getString("AutoQueryGridStatusURL")); });
		}
		// </FS:PP>

		return TRUE;
	}

	return TRUE;
}

//
// local function definition
//

void login_show()
{
	LL_INFOS("AppInit") << "Initializing Login Screen" << LL_ENDL;

	// Hide the toolbars: may happen to come back here if login fails after login agent but before login in region
	if (gToolBarView)
	{
		gToolBarView->setVisible(FALSE);
	}
	
	// <FS:Ansariel> [FS Login Panel]
	//LLPanelLogin::show(	gViewerWindow->getWindowRectScaled(), login_callback, NULL );
	FSPanelLogin::show(	gViewerWindow->getWindowRectScaled(), login_callback, NULL );
	// </FS:Ansariel> [FS Login Panel]
}

// Callback for when login screen is closed.  Option 0 = connect, option 1 = quit.
void login_callback(S32 option, void *userdata)
{
	const S32 CONNECT_OPTION = 0;
	const S32 QUIT_OPTION = 1;

	if (CONNECT_OPTION == option)
	{
		LLStartUp::setStartupState( STATE_LOGIN_CLEANUP );
		return;
	}
	else if (QUIT_OPTION == option) // *TODO: THIS CODE SEEMS TO BE UNREACHABLE!!!!! login_callback is never called with option equal to QUIT_OPTION
	{
		if (!gSavedSettings.getBOOL("RememberPassword"))
		{
			// turn off the setting and write out to disk
			gSavedSettings.saveToFile( gSavedSettings.getString("ClientSettingsFile") , TRUE );
			LLUIColorTable::instance().saveUserSettings();
		}

		// Next iteration through main loop should shut down the app cleanly.
		LLAppViewer::instance()->userQuit();
		
		if (LLAppViewer::instance()->quitRequested())
		{
			// <FS:Ansariel> [FS Login Panel]
			//LLPanelLogin::closePanel();
			FSPanelLogin::closePanel();
			// </FS:Ansariel> [FS Login Panel]
		}
		return;
	}
	else
	{
		LL_WARNS("AppInit") << "Unknown login button clicked" << LL_ENDL;
	}
}

/**
* Check if user is running a new version of the viewer.
* Display the Release Notes if it's not overriden by the "UpdaterShowReleaseNotes" setting.
*/
void show_release_notes_if_required()
{
    static bool release_notes_shown = false;
    // We happen to know that instantiating LLVersionInfo implicitly
    // instantiates the LLEventMailDrop named "relnotes", which we (might) use
    // below. If viewer release notes stop working, might be because that
    // LLEventMailDrop got moved out of LLVersionInfo and hasn't yet been
    // instantiated.
    if (!release_notes_shown && (LLVersionInfo::instance().getChannelAndVersion() != gLastRunVersion)
        && LLVersionInfo::instance().getViewerMaturity() != LLVersionInfo::TEST_VIEWER // don't show Release Notes for the test builds
        && gSavedSettings.getBOOL("UpdaterShowReleaseNotes")
        && !gSavedSettings.getBOOL("FirstLoginThisInstall"))
    {

#if LL_RELEASE_FOR_DOWNLOAD
        if (!gSavedSettings.getBOOL("CmdLineSkipUpdater")
            && !LLAppViewer::instance()->isUpdaterMissing())
        {
            // Instantiate a "relnotes" listener which assumes any arriving event
            // is the release notes URL string. Since "relnotes" is an
            // LLEventMailDrop, this listener will be invoked whether or not the
            // URL has already been posted. If so, it will fire immediately;
            // otherwise it will fire whenever the URL is (later) posted. Either
            // way, it will display the release notes as soon as the URL becomes
            // available.
            LLEventPumps::instance().obtain("relnotes").listen(
                "showrelnotes",
                [](const LLSD& url) {
                LLWeb::loadURLInternal(url.asString());
                return false;
            });
        }
        else
#endif // LL_RELEASE_FOR_DOWNLOAD
        {
            LLSD info(LLAppViewer::instance()->getViewerInfo());
            LLWeb::loadURLInternal(info["VIEWER_RELEASE_NOTES_URL"]);
        }
        release_notes_shown = true;
    }
}

// <FS:CR> Ditch the first run modal. Assume the user already has an account.
//void show_first_run_dialog()
//{
//	LLNotificationsUtil::add("FirstRun", LLSD(), LLSD(), first_run_dialog_callback);
//}

bool first_run_dialog_callback(const LLSD& notification, const LLSD& response)
{
	S32 option = LLNotificationsUtil::getSelectedOption(notification, response);
	if (0 == option)
	{
		LL_DEBUGS("AppInit") << "First run dialog cancelling" << LL_ENDL;
		LLWeb::loadURLExternal(LLTrans::getString("create_account_url") );
	}

	// <FS:Ansariel> [FS Login Panel]
	//LLPanelLogin::giveFocus();
	FSPanelLogin::giveFocus();
	// </FS:Ansariel> [FS Login Panel]
	return false;
}



void set_startup_status(const F32 frac, const std::string& string, const std::string& msg)
{
	gViewerWindow->setProgressPercent(frac*100);
	gViewerWindow->setProgressString(string);

	gViewerWindow->setProgressMessage(msg);
}

bool login_alert_status(const LLSD& notification, const LLSD& response)
{
	S32 option = LLNotificationsUtil::getSelectedOption(notification, response);
    // Buttons
    switch( option )
    {
        case 0:     // OK
            break;
      //  case 1:     // Help
      //      LLWeb::loadURL(LLNotifications::instance().getGlobalString("SUPPORT_URL") );
      //      break;
        case 2:     // Teleport
            // Restart the login process, starting at our home locaton
	  LLStartUp::setStartSLURL(LLSLURL(LLSLURL::SIM_LOCATION_HOME));
            LLStartUp::setStartupState( STATE_LOGIN_CLEANUP );
            break;
        default:
            LL_WARNS("AppInit") << "Missing case in login_alert_status switch" << LL_ENDL;
    }

	// <FS:Ansariel> [FS Login Panel]
	//LLPanelLogin::giveFocus();
	FSPanelLogin::giveFocus();
	// </FS:Ansariel> [FS Login Panel]
	return false;
}


void use_circuit_callback(void**, S32 result)
{
	// bail if we're quitting.
	if(LLApp::isExiting()) return;
	if( !gUseCircuitCallbackCalled )
	{
		gUseCircuitCallbackCalled = true;
		if (result)
		{
			// Make sure user knows something bad happened. JC
			LL_WARNS("AppInit") << "Backing up to login screen!" << LL_ENDL;
			if (gRememberPassword)
			{
				LLNotificationsUtil::add("LoginPacketNeverReceived", LLSD(), LLSD(), login_alert_status);
			}
			else
			{
				LLNotificationsUtil::add("LoginPacketNeverReceivedNoTP", LLSD(), LLSD(), login_alert_status);
			}
			reset_login();
		}
		else
		{
			gGotUseCircuitCodeAck = true;
		}
	}
}

void register_viewer_callbacks(LLMessageSystem* msg)
{
	msg->setHandlerFuncFast(_PREHASH_LayerData,				process_layer_data );
	// <FS:Ansariel> OpenSim compatibility
	msg->setHandlerFuncFast(_PREHASH_ImageData,				LLViewerTextureList::receiveImageHeader );
	msg->setHandlerFuncFast(_PREHASH_ImagePacket,				LLViewerTextureList::receiveImagePacket );
	// </FS:Ansariel>
	msg->setHandlerFuncFast(_PREHASH_ObjectUpdate,				process_object_update );
	msg->setHandlerFunc("ObjectUpdateCompressed",				process_compressed_object_update );
	msg->setHandlerFunc("ObjectUpdateCached",					process_cached_object_update );
	msg->setHandlerFuncFast(_PREHASH_ImprovedTerseObjectUpdate, process_terse_object_update_improved );
	msg->setHandlerFunc("SimStats",				process_sim_stats);
	msg->setHandlerFuncFast(_PREHASH_HealthMessage,			process_health_message );
	msg->setHandlerFuncFast(_PREHASH_EconomyData,				process_economy_data);
	msg->setHandlerFunc("RegionInfo", LLViewerRegion::processRegionInfo);

	msg->setHandlerFuncFast(_PREHASH_ChatFromSimulator,		process_chat_from_simulator);
	msg->setHandlerFuncFast(_PREHASH_KillObject,				process_kill_object,	NULL);
	msg->setHandlerFuncFast(_PREHASH_SimulatorViewerTimeMessage,	process_time_synch,		NULL);
	msg->setHandlerFuncFast(_PREHASH_EnableSimulator,			process_enable_simulator);
	msg->setHandlerFuncFast(_PREHASH_DisableSimulator,			process_disable_simulator);
	msg->setHandlerFuncFast(_PREHASH_KickUser,					process_kick_user,		NULL);

	msg->setHandlerFunc("CrossedRegion", process_crossed_region);
	msg->setHandlerFuncFast(_PREHASH_TeleportFinish, process_teleport_finish);

	msg->setHandlerFuncFast(_PREHASH_AlertMessage,             process_alert_message);
	msg->setHandlerFunc("AgentAlertMessage", process_agent_alert_message);
	msg->setHandlerFuncFast(_PREHASH_MeanCollisionAlert,             process_mean_collision_alert_message,  NULL);
	msg->setHandlerFunc("ViewerFrozenMessage",             process_frozen_message);

	msg->setHandlerFuncFast(_PREHASH_NameValuePair,			process_name_value);
	msg->setHandlerFuncFast(_PREHASH_RemoveNameValuePair,	process_remove_name_value);
	msg->setHandlerFuncFast(_PREHASH_AvatarAnimation,		process_avatar_animation);
	msg->setHandlerFuncFast(_PREHASH_ObjectAnimation,		process_object_animation);
	msg->setHandlerFuncFast(_PREHASH_AvatarAppearance,		process_avatar_appearance);
	// <FS:Ansariel> [Legacy Bake]
	msg->setHandlerFunc("AgentCachedTextureResponse",	LLAgent::processAgentCachedTextureResponse);
	msg->setHandlerFunc("RebakeAvatarTextures", LLVOAvatarSelf::processRebakeAvatarTextures);
	// </FS:Ansariel> [Legacy Bake]
	msg->setHandlerFuncFast(_PREHASH_CameraConstraint,		process_camera_constraint);
	msg->setHandlerFuncFast(_PREHASH_AvatarSitResponse,		process_avatar_sit_response);
	msg->setHandlerFunc("SetFollowCamProperties",			process_set_follow_cam_properties);
	msg->setHandlerFunc("ClearFollowCamProperties",			process_clear_follow_cam_properties);

	msg->setHandlerFuncFast(_PREHASH_ImprovedInstantMessage,	process_improved_im);
	msg->setHandlerFuncFast(_PREHASH_ScriptQuestion,			process_script_question);
	// <FS:Techwolf Lupindo> area search
	//msg->setHandlerFuncFast(_PREHASH_ObjectProperties,			LLSelectMgr::processObjectProperties, NULL);
	msg->setHandlerFuncFast(_PREHASH_ObjectProperties,			process_object_properties, NULL);
	// </FS:Techwolf Lupindo> area search
	// <FS:Ansariel> Anti spam
	//msg->setHandlerFuncFast(_PREHASH_ObjectPropertiesFamily,	LLSelectMgr::processObjectPropertiesFamily, NULL);
	msg->setHandlerFuncFast(_PREHASH_ObjectPropertiesFamily,	process_object_properties_family, NULL);
	// </FS:Ansariel>
	msg->setHandlerFunc("ForceObjectSelect", LLSelectMgr::processForceObjectSelect);

	msg->setHandlerFuncFast(_PREHASH_MoneyBalanceReply,		process_money_balance_reply,	NULL);
	msg->setHandlerFuncFast(_PREHASH_CoarseLocationUpdate,		LLWorld::processCoarseUpdate, NULL);
	msg->setHandlerFuncFast(_PREHASH_ReplyTaskInventory, 		LLViewerObject::processTaskInv,	NULL);
	msg->setHandlerFuncFast(_PREHASH_DerezContainer,			process_derez_container, NULL);
	msg->setHandlerFuncFast(_PREHASH_ScriptRunningReply,
						&LLLiveLSLEditor::processScriptRunningReply);

	msg->setHandlerFuncFast(_PREHASH_DeRezAck, process_derez_ack);

	msg->setHandlerFunc("LogoutReply", process_logout_reply);

	//msg->setHandlerFuncFast(_PREHASH_AddModifyAbility,
	//					&LLAgent::processAddModifyAbility);
	//msg->setHandlerFuncFast(_PREHASH_RemoveModifyAbility,
	//					&LLAgent::processRemoveModifyAbility);
	msg->setHandlerFuncFast(_PREHASH_AgentDataUpdate,
						&LLAgent::processAgentDataUpdate);
	msg->setHandlerFuncFast(_PREHASH_AgentGroupDataUpdate,
						&LLAgent::processAgentGroupDataUpdate);
	msg->setHandlerFunc("AgentDropGroup",
						&LLAgent::processAgentDropGroup);
	// land ownership messages
	msg->setHandlerFuncFast(_PREHASH_ParcelOverlay,
						LLViewerParcelMgr::processParcelOverlay);
	msg->setHandlerFuncFast(_PREHASH_ParcelProperties,
						LLViewerParcelMgr::processParcelProperties);
	msg->setHandlerFunc("ParcelAccessListReply",
		LLViewerParcelMgr::processParcelAccessListReply);
	msg->setHandlerFunc("ParcelDwellReply",
		LLViewerParcelMgr::processParcelDwellReply);

	msg->setHandlerFunc("AvatarPropertiesReply",
						&LLAvatarPropertiesProcessor::processAvatarPropertiesReply);
	msg->setHandlerFunc("AvatarInterestsReply",
						&LLAvatarPropertiesProcessor::processAvatarInterestsReply);
	msg->setHandlerFunc("AvatarGroupsReply",
						&LLAvatarPropertiesProcessor::processAvatarGroupsReply);
	// ratings deprecated
	//msg->setHandlerFuncFast(_PREHASH_AvatarStatisticsReply,
	//					LLPanelAvatar::processAvatarStatisticsReply);
	msg->setHandlerFunc("AvatarNotesReply",
						&LLAvatarPropertiesProcessor::processAvatarNotesReply);
	msg->setHandlerFunc("AvatarPicksReply",
						&LLAvatarPropertiesProcessor::processAvatarPicksReply);
 	msg->setHandlerFunc("AvatarClassifiedReply",
 						&LLAvatarPropertiesProcessor::processAvatarClassifiedsReply);

	msg->setHandlerFuncFast(_PREHASH_CreateGroupReply,
						LLGroupMgr::processCreateGroupReply);
	msg->setHandlerFuncFast(_PREHASH_JoinGroupReply,
						LLGroupMgr::processJoinGroupReply);
	msg->setHandlerFuncFast(_PREHASH_EjectGroupMemberReply,
						LLGroupMgr::processEjectGroupMemberReply);
	msg->setHandlerFuncFast(_PREHASH_LeaveGroupReply,
						LLGroupMgr::processLeaveGroupReply);
	msg->setHandlerFuncFast(_PREHASH_GroupProfileReply,
						LLGroupMgr::processGroupPropertiesReply);

	// ratings deprecated
	// msg->setHandlerFuncFast(_PREHASH_ReputationIndividualReply,
	//					LLFloaterRate::processReputationIndividualReply);

	// <FS:Ansariel> [Legacy Bake]
	msg->setHandlerFuncFast(_PREHASH_AgentWearablesUpdate, LLAgentWearables::processAgentInitialWearablesUpdate );

	msg->setHandlerFunc("ScriptControlChange",
						LLAgent::processScriptControlChange );

	msg->setHandlerFuncFast(_PREHASH_ViewerEffect, LLHUDManager::processViewerEffect);

	msg->setHandlerFuncFast(_PREHASH_GrantGodlikePowers, process_grant_godlike_powers);

	msg->setHandlerFuncFast(_PREHASH_GroupAccountSummaryReply,
							LLPanelGroupLandMoney::processGroupAccountSummaryReply);
	msg->setHandlerFuncFast(_PREHASH_GroupAccountDetailsReply,
							LLPanelGroupLandMoney::processGroupAccountDetailsReply);
	msg->setHandlerFuncFast(_PREHASH_GroupAccountTransactionsReply,
							LLPanelGroupLandMoney::processGroupAccountTransactionsReply);

	msg->setHandlerFuncFast(_PREHASH_UserInfoReply,
		process_user_info_reply);

	msg->setHandlerFunc("RegionHandshake", process_region_handshake, NULL);

	msg->setHandlerFunc("TeleportStart", process_teleport_start );
	msg->setHandlerFunc("TeleportProgress", process_teleport_progress);
	msg->setHandlerFunc("TeleportFailed", process_teleport_failed, NULL);
	msg->setHandlerFunc("TeleportLocal", process_teleport_local, NULL);

	msg->setHandlerFunc("ImageNotInDatabase", LLViewerTextureList::processImageNotInDatabase, NULL);

	msg->setHandlerFuncFast(_PREHASH_GroupMembersReply,
						LLGroupMgr::processGroupMembersReply);
	msg->setHandlerFunc("GroupRoleDataReply",
						LLGroupMgr::processGroupRoleDataReply);
	msg->setHandlerFunc("GroupRoleMembersReply",
						LLGroupMgr::processGroupRoleMembersReply);
	msg->setHandlerFunc("GroupTitlesReply",
						LLGroupMgr::processGroupTitlesReply);
	// Special handler as this message is sometimes used for group land.
	msg->setHandlerFunc("PlacesReply", process_places_reply);
	msg->setHandlerFunc("GroupNoticesListReply", LLPanelGroupNotices::processGroupNoticesListReply);

// <FS:CR> FIRE-6310 - Legacy search handlers
	msg->setHandlerFunc("DirPeopleReply", FSPanelSearchPeople::processSearchReply);
	msg->setHandlerFunc("DirPlacesReply", FSPanelSearchPlaces::processSearchReply);
	msg->setHandlerFunc("DirGroupsReply", FSPanelSearchGroups::processSearchReply);
	msg->setHandlerFunc("DirEventsReply", FSPanelSearchEvents::processSearchReply);
	msg->setHandlerFunc("DirLandReply",   FSPanelSearchLand::processSearchReply);
	msg->setHandlerFunc("DirClassifiedReply",  FSPanelSearchClassifieds::processSearchReply);
// </FS:CR> FIRE-6310
	msg->setHandlerFunc("AvatarPickerReply", LLFloaterAvatarPicker::processAvatarPickerReply);

	msg->setHandlerFunc("MapBlockReply", LLWorldMapMessage::processMapBlockReply);
	msg->setHandlerFunc("MapItemReply", LLWorldMapMessage::processMapItemReply);
	msg->setHandlerFunc("EventInfoReply", LLEventNotifier::processEventInfoReply);
	
	msg->setHandlerFunc("PickInfoReply", &LLAvatarPropertiesProcessor::processPickInfoReply);
	msg->setHandlerFunc("ClassifiedInfoReply", LLAvatarPropertiesProcessor::processClassifiedInfoReply);
	msg->setHandlerFunc("ParcelInfoReply", LLRemoteParcelInfoProcessor::processParcelInfoReply);
	msg->setHandlerFunc("ScriptDialog", process_script_dialog);
	msg->setHandlerFunc("LoadURL", process_load_url);
	msg->setHandlerFunc("ScriptTeleportRequest", process_script_teleport_request);
	msg->setHandlerFunc("EstateCovenantReply", process_covenant_reply);

	// calling cards
	msg->setHandlerFunc("OfferCallingCard", process_offer_callingcard);
	msg->setHandlerFunc("AcceptCallingCard", process_accept_callingcard);
	msg->setHandlerFunc("DeclineCallingCard", process_decline_callingcard);

	msg->setHandlerFunc("ParcelObjectOwnersReply", LLPanelLandObjects::processParcelObjectOwnersReply);

	msg->setHandlerFunc("InitiateDownload", process_initiate_download);
	msg->setHandlerFunc("LandStatReply", LLFloaterTopObjects::handle_land_reply);
    msg->setHandlerFunc("GenericMessage", process_generic_message);
    msg->setHandlerFunc("GenericStreamingMessage", process_generic_streaming_message);
    msg->setHandlerFunc("LargeGenericMessage", process_large_generic_message);

	msg->setHandlerFuncFast(_PREHASH_FeatureDisabled, process_feature_disabled_message);
}

void asset_callback_nothing(const LLUUID&, LLAssetType::EType, void*, S32)
{
	// nothing
}

const S32 OPT_CLOSED_WINDOW = -1;
const S32 OPT_MALE = 0;
const S32 OPT_FEMALE = 1;
const S32 OPT_TRUST_CERT = 0;
const S32 OPT_CANCEL_TRUST = 1;
	
bool callback_choose_gender(const LLSD& notification, const LLSD& response)
{
	
    // These defaults are returned from the server on login.  They are set in login.xml.                  
    // If no default is returned from the server, they are retrieved from settings.xml.                   
	
	S32 option = LLNotification::getSelectedOption(notification, response);
	switch(option)
	{
		case OPT_MALE:
			LLStartUp::loadInitialOutfit( gSavedSettings.getString("DefaultMaleAvatar"), "male" );
			break;
			
        case OPT_FEMALE:
        case OPT_CLOSED_WINDOW:
        default:
			LLStartUp::loadInitialOutfit( gSavedSettings.getString("DefaultFemaleAvatar"), "female" );
			break;
	}
	return false;
}

std::string get_screen_filename(const std::string& pattern)
{
    // <FS:Ansariel> OpenSim support
    //if (LLGridManager::getInstance()->isInProductionGrid())
    if (LLGridManager::getInstance()->isInSLMain())
    // </FS:Ansariel>
    {
        return llformat(pattern.c_str(), "");
    }
    else
    {
        const std::string& grid_id_str = LLGridManager::getInstance()->getGridId();
        const std::string& grid_id_lower = utf8str_tolower(grid_id_str);
        std::string grid = "." + grid_id_lower;
        return llformat(pattern.c_str(), grid.c_str());
    }
}

//static
std::string LLStartUp::getScreenLastFilename()
{
    return get_screen_filename(SCREEN_LAST_FILENAME);
}

//static
std::string LLStartUp::getScreenHomeFilename()
{
    return get_screen_filename(SCREEN_HOME_FILENAME);
}

//static
void LLStartUp::loadInitialOutfit( const std::string& outfit_folder_name,
								   const std::string& gender_name )
{
	LL_DEBUGS() << "starting" << LL_ENDL;

	// Not going through the processAgentInitialWearables path, so need to set this here.
	LLAppearanceMgr::instance().setAttachmentInvLinkEnable(true);
	// Initiate creation of COF, since we're also bypassing that.
	gInventory.ensureCategoryForTypeExists(LLFolderType::FT_CURRENT_OUTFIT);
	
	ESex gender;
	if (gender_name == "male")
	{
		LL_DEBUGS() << "male" << LL_ENDL;
		gender = SEX_MALE;
	}
	else
	{
		LL_DEBUGS() << "female" << LL_ENDL;
		gender = SEX_FEMALE;
	}

	if (!isAgentAvatarValid())
	{
		LL_WARNS() << "Trying to load an initial outfit for an invalid agent avatar" << LL_ENDL;
		return;
	}

	gAgentAvatarp->setSex(gender);

	// try to find the requested outfit or folder

	// -- check for existing outfit in My Outfits
	bool do_copy = false;
	LLUUID cat_id = findDescendentCategoryIDByName(
		gInventory.findCategoryUUIDForType(LLFolderType::FT_MY_OUTFITS),
		outfit_folder_name);

	// -- check for existing folder in Library
	if (cat_id.isNull())
	{
		cat_id = findDescendentCategoryIDByName(
			gInventory.getLibraryRootFolderID(),
			outfit_folder_name);
		if (!cat_id.isNull())
		{
			do_copy = true;
		}
	}

	if (cat_id.isNull())
	{
		// -- final fallback: create standard wearables
		LL_DEBUGS() << "standard wearables" << LL_ENDL;
		gAgentWearables.createStandardWearables();
	}
	else
	{
		bool do_append = false;
		LLViewerInventoryCategory *cat = gInventory.getCategory(cat_id);
		// Need to fetch cof contents before we can wear.
        if (do_copy)
        {
            callAfterCOFFetch(boost::bind(&LLAppearanceMgr::wearInventoryCategory, LLAppearanceMgr::getInstance(), cat, do_copy, do_append));
        }
        else
        {
            callAfterCategoryLinksFetch(cat_id, boost::bind(&LLAppearanceMgr::wearInventoryCategory, LLAppearanceMgr::getInstance(), cat, do_copy, do_append));
        }
		LL_DEBUGS() << "initial outfit category id: " << cat_id << LL_ENDL;
	}

	gAgent.setOutfitChosen(TRUE);
// <FS:Ansariel> [Legacy Bake]
#ifdef OPENSIM
	if (LLGridManager::getInstance()->isInSecondLife())
#endif
// </FS:Ansariel> [Legacy Bake]
	gAgentWearables.sendDummyAgentWearablesUpdate();
}

std::string& LLStartUp::getInitialOutfitName()
{
	return sInitialOutfit;
}

std::string LLStartUp::getUserId()
{
    if (gUserCredential.isNull())
    {
        return "";
    }
    return gUserCredential->userID();
}


// frees the bitmap
void release_start_screen()
{
	LL_DEBUGS("AppInit") << "Releasing bitmap..." << LL_ENDL;
	gStartTexture = NULL;
}


// static
std::string LLStartUp::startupStateToString(EStartupState state)
{
#define RTNENUM(E) case E: return #E
	switch(state){
		RTNENUM( STATE_FIRST );
		RTNENUM( STATE_BROWSER_INIT );
		RTNENUM( STATE_LOGIN_SHOW );
		RTNENUM( STATE_LOGIN_WAIT );
		RTNENUM( STATE_LOGIN_CLEANUP );
		RTNENUM( STATE_LOGIN_AUTH_INIT );
		RTNENUM( STATE_LOGIN_CURL_UNSTUCK );
		RTNENUM( STATE_LOGIN_PROCESS_RESPONSE );
		RTNENUM( STATE_WORLD_INIT );
		RTNENUM( STATE_MULTIMEDIA_INIT );
		RTNENUM( STATE_FONT_INIT );
		RTNENUM( STATE_SEED_GRANTED_WAIT );
		RTNENUM( STATE_SEED_CAP_GRANTED );
		RTNENUM( STATE_WORLD_WAIT );
		RTNENUM( STATE_AGENT_SEND );
		RTNENUM( STATE_AGENT_WAIT );
		RTNENUM( STATE_INVENTORY_SEND );
        RTNENUM(STATE_INVENTORY_CALLBACKS );
		RTNENUM( STATE_MISC );
		RTNENUM( STATE_PRECACHE );
		RTNENUM( STATE_WEARABLES_WAIT );
		RTNENUM( STATE_CLEANUP );
		RTNENUM( STATE_STARTED );
		// <FS:Ansariel> Add FS-specific startup states
		RTNENUM( STATE_FETCH_GRID_INFO );
		RTNENUM( STATE_AUDIO_INIT);
		RTNENUM( STATE_AGENTS_WAIT );
		RTNENUM( STATE_LOGIN_CONFIRM_NOTIFICATON );
		// </FS:Ansariel>
	default:
		return llformat("(state #%d)", state);
	}
#undef RTNENUM
}

// static
void LLStartUp::setStartupState( EStartupState state )
{
	LL_INFOS("AppInit") << "Startup state changing from " <<  
		getStartupStateString() << " to " <<  
		startupStateToString(state) << LL_ENDL;

	getPhases().stopPhase(getStartupStateString());
	gStartupState = state;
	getPhases().startPhase(getStartupStateString());

	postStartupState();
}

void LLStartUp::postStartupState()
{
	LLSD stateInfo;
	stateInfo["str"] = getStartupStateString();
	stateInfo["enum"] = gStartupState;
	sStateWatcher->post(stateInfo);
	gDebugInfo["StartupState"] = getStartupStateString();
}


void reset_login()
{
	gAgentWearables.cleanup();
	gAgentCamera.cleanup();
	gAgent.cleanup();
    gSky.cleanup(); // mVOSkyp is an inworld object.
	LLWorld::getInstance()->resetClass();

	if ( gViewerWindow )
	{	// Hide menus and normal buttons
		gViewerWindow->setNormalControlsVisible( FALSE );
		gLoginMenuBarView->setVisible( TRUE );
		gLoginMenuBarView->setEnabled( TRUE );
	}

	// Hide any other stuff
	LLNotificationsUI::LLScreenChannelBase* chat_channel = LLNotificationsUI::LLChannelManager::getInstance()->findChannelByID(LLUUID(gSavedSettings.getString("NearByChatChannelUUID")));
	if(chat_channel)
	{
		chat_channel->removeToastsFromChannel();
	}
	LLFloaterReg::hideVisibleInstances();
    LLStartUp::setStartupState( STATE_BROWSER_INIT );

    if (LLVoiceClient::instanceExists())
    {
        LLVoiceClient::getInstance()->terminate();
    }

    // Clear any verified certs and verify them again on next login
    // to ensure cert matches server instead of just getting reused
    LLPointer<LLCertificateStore> store = gSecAPIHandler->getCertificateStore("");
    store->clearSertCache();
}

//---------------------------------------------------------------------------

// Initialize all plug-ins except the web browser (which was initialized
// early, before the login screen). JC
void LLStartUp::multimediaInit()
{
	LL_DEBUGS("AppInit") << "Initializing Multimedia...." << LL_ENDL;
	std::string msg = LLTrans::getString("LoginInitializingMultimedia");
	set_startup_status(0.42f, msg.c_str(), gAgent.mMOTD.c_str());
	display_startup();

	// Also initialise the stream titles.
	StreamTitleDisplay::instance();
	FSStreamTitleManager::instance();
}

void LLStartUp::fontInit()
{
	LL_DEBUGS("AppInit") << "Initializing fonts...." << LL_ENDL;
	std::string msg = LLTrans::getString("LoginInitializingFonts");
	set_startup_status(0.45f, msg.c_str(), gAgent.mMOTD.c_str());
	display_startup();

	LLFontGL::loadDefaultFonts();
}

void LLStartUp::initNameCache()
{
	// Can be called multiple times
	if ( gCacheName ) return;

	gCacheName = new LLCacheName(gMessageSystem);
	gCacheName->addObserver(&callback_cache_name);
	gCacheName->localizeCacheName("waiting", LLTrans::getString("AvatarNameWaiting"));
	gCacheName->localizeCacheName("nobody", LLTrans::getString("AvatarNameNobody"));
	gCacheName->localizeCacheName("none", LLTrans::getString("GroupNameNone"));
	// Load stored cache if possible
	LLAppViewer::instance()->loadNameCache();

	// Start cache in not-running state until we figure out if we have
	// capabilities for display name lookup
	LLAvatarNameCache* cache_inst = LLAvatarNameCache::getInstance();
	cache_inst->setUsePeopleAPI(gSavedSettings.getBOOL("UsePeopleAPI"));
	cache_inst->setUseDisplayNames(gSavedSettings.getBOOL("UseDisplayNames"));
	cache_inst->setUseUsernames(gSavedSettings.getBOOL("NameTagShowUsernames"));

	// <FS:CR> Legacy name/Username format
	LLAvatarName::setUseLegacyFormat(gSavedSettings.getBOOL("FSNameTagShowLegacyUsernames"));
	// <FS:CR> FIRE-6659: Legacy "Resident" name toggle
	LLAvatarName::setTrimResidentSurname(gSavedSettings.getBOOL("FSTrimLegacyNames"));
}


void LLStartUp::initExperiences()
{   
    // Should trigger loading the cache.
    LLExperienceCache::instance().setCapabilityQuery(
        boost::bind(&LLAgent::getRegionCapability, &gAgent, _1));

	LLExperienceLog::instance().initialize();
}

void LLStartUp::cleanupNameCache()
{
	delete gCacheName;
	gCacheName = NULL;
}

bool LLStartUp::dispatchURL()
{
	// ok, if we've gotten this far and have a startup URL
    if (!getStartSLURL().isValid())
	{
	  return false;
	}
    if(getStartSLURL().getType() != LLSLURL::APP)
	{
	    
		// If we started with a location, but we're already
		// at that location, don't pop dialogs open.
		LLVector3 pos = gAgent.getPositionAgent();
		LLVector3 slurlpos = getStartSLURL().getPosition();
		F32 dx = pos.mV[VX] - slurlpos.mV[VX];
		F32 dy = pos.mV[VY] - slurlpos.mV[VY];
		const F32 SLOP = 2.f;	// meters

		if( getStartSLURL().getRegion() != gAgent.getRegion()->getName()
			|| (dx*dx > SLOP*SLOP)
			|| (dy*dy > SLOP*SLOP) )
		{
			LLURLDispatcher::dispatch(getStartSLURL().getSLURLString(), LLCommandHandler::NAV_TYPE_CLICKED,
						  NULL, false);
		}
		return true;
	}
	return false;
}

void LLStartUp::setStartSLURL(const LLSLURL& slurl) 
{
  sStartSLURL = slurl;
  switch(slurl.getType())
    {
    case LLSLURL::HOME_LOCATION:
      {
		  gSavedSettings.setString("LoginLocation", LLSLURL::SIM_LOCATION_HOME);
	break;
      }
    case LLSLURL::LAST_LOCATION:
      {
	gSavedSettings.setString("LoginLocation", LLSLURL::SIM_LOCATION_LAST);
	break;
      }
	// <FS:Ansariel> Support adding grids via SLURL
#if OPENSIM && !SINGLEGRID
	case LLSLURL::APP:
		if (slurl.getAppCmd() == "gridmanager")
		{
			LLURLDispatcher::dispatch(getStartSLURL().getSLURLString(), "clicked", NULL, false);
			break;
		}
#endif
	// </FS:Ansariel>
    default:
			LLGridManager::getInstance()->setGridChoice(slurl.getGrid());
			break;
    }

  // <FS:Ansariel> FIRE-29994: Start location doesn't get updated when selection a destination from the login splash screen
  FSPanelLogin::onUpdateStartSLURL(sStartSLURL);
}

// static
LLSLURL& LLStartUp::getStartSLURL()
{
	return sStartSLURL;
} 

/**
 * Read all proxy configuration settings and set up both the HTTP proxy and
 * SOCKS proxy as needed.
 *
 * Any errors that are encountered will result in showing the user a notification.
 * When an error is encountered,
 *
 * @return Returns true if setup was successful, false if an error was encountered.
 */
bool LLStartUp::startLLProxy()
{
	bool proxy_ok = true;
	std::string httpProxyType = gSavedSettings.getString("HttpProxyType");

	// Set up SOCKS proxy (if needed)
	if (gSavedSettings.getBOOL("Socks5ProxyEnabled"))
	{	
		// Determine and update LLProxy with the saved authentication system
		std::string auth_type = gSavedSettings.getString("Socks5AuthType");

		if (auth_type.compare("UserPass") == 0)
		{
			LLPointer<LLCredential> socks_cred = gSecAPIHandler->loadCredential("SOCKS5");
			std::string socks_user = socks_cred->getIdentifier()["username"].asString();
			std::string socks_password = socks_cred->getAuthenticator()["creds"].asString();

			bool ok = LLProxy::getInstance()->setAuthPassword(socks_user, socks_password);

			if (!ok)
			{
				LLNotificationsUtil::add("SOCKS_BAD_CREDS");
				proxy_ok = false;
			}
		}
		else if (auth_type.compare("None") == 0)
		{
			LLProxy::getInstance()->setAuthNone();
		}
		else
		{
			LL_WARNS("Proxy") << "Invalid SOCKS 5 authentication type."<< LL_ENDL;

			// Unknown or missing setting.
			gSavedSettings.setString("Socks5AuthType", "None");

			// Clear the SOCKS credentials.
			LLPointer<LLCredential> socks_cred = new LLCredential("SOCKS5");
			gSecAPIHandler->deleteCredential(socks_cred);

			LLProxy::getInstance()->setAuthNone();
		}

		if (proxy_ok)
		{
			// Start the proxy and check for errors
			// If status != SOCKS_OK, stopSOCKSProxy() will already have been called when startSOCKSProxy() returns.
			LLHost socks_host;
			socks_host.setHostByName(gSavedSettings.getString("Socks5ProxyHost"));
			socks_host.setPort(gSavedSettings.getU32("Socks5ProxyPort"));
			int status = LLProxy::getInstance()->startSOCKSProxy(socks_host);

			if (status != SOCKS_OK)
			{
				LLSD subs;
				subs["HOST"] = gSavedSettings.getString("Socks5ProxyHost");
				subs["PORT"] = (S32)gSavedSettings.getU32("Socks5ProxyPort");

				std::string error_string;

				switch(status)
				{
					case SOCKS_CONNECT_ERROR: // TCP Fail
						error_string = "SOCKS_CONNECT_ERROR";
						break;

					case SOCKS_NOT_PERMITTED: // SOCKS 5 server rule set refused connection
						error_string = "SOCKS_NOT_PERMITTED";
						break;

					case SOCKS_NOT_ACCEPTABLE: // Selected authentication is not acceptable to server
						error_string = "SOCKS_NOT_ACCEPTABLE";
						break;

					case SOCKS_AUTH_FAIL: // Authentication failed
						error_string = "SOCKS_AUTH_FAIL";
						break;

					case SOCKS_UDP_FWD_NOT_GRANTED: // UDP forward request failed
						error_string = "SOCKS_UDP_FWD_NOT_GRANTED";
						break;

					case SOCKS_HOST_CONNECT_FAILED: // Failed to open a TCP channel to the socks server
						error_string = "SOCKS_HOST_CONNECT_FAILED";
						break;

					case SOCKS_INVALID_HOST: // Improperly formatted host address or port.
						error_string = "SOCKS_INVALID_HOST";
						break;

					default:
						error_string = "SOCKS_UNKNOWN_STATUS"; // Something strange happened,
						LL_WARNS("Proxy") << "Unknown return from LLProxy::startProxy(): " << status << LL_ENDL;
						break;
				}

				LLNotificationsUtil::add(error_string, subs);
				proxy_ok = false;
			}
		}
	}
	else
	{
		LLProxy::getInstance()->stopSOCKSProxy(); // ensure no UDP proxy is running and it's all cleaned up
	}

	if (proxy_ok)
	{
		// Determine the HTTP proxy type (if any)
		if ((httpProxyType.compare("Web") == 0) && gSavedSettings.getBOOL("BrowserProxyEnabled"))
		{
			LLHost http_host;
			http_host.setHostByName(gSavedSettings.getString("BrowserProxyAddress"));
			http_host.setPort(gSavedSettings.getS32("BrowserProxyPort"));
			if (!LLProxy::getInstance()->enableHTTPProxy(http_host, LLPROXY_HTTP))
			{
				LLSD subs;
				subs["HOST"] = http_host.getIPString();
				subs["PORT"] = (S32)http_host.getPort();
				LLNotificationsUtil::add("PROXY_INVALID_HTTP_HOST", subs);
				proxy_ok = false;
			}
		}
		else if ((httpProxyType.compare("Socks") == 0) && gSavedSettings.getBOOL("Socks5ProxyEnabled"))
		{
			LLHost socks_host;
			socks_host.setHostByName(gSavedSettings.getString("Socks5ProxyHost"));
			socks_host.setPort(gSavedSettings.getU32("Socks5ProxyPort"));
			if (!LLProxy::getInstance()->enableHTTPProxy(socks_host, LLPROXY_SOCKS))
			{
				LLSD subs;
				subs["HOST"] = socks_host.getIPString();
				subs["PORT"] = (S32)socks_host.getPort();
				LLNotificationsUtil::add("PROXY_INVALID_SOCKS_HOST", subs);
				proxy_ok = false;
			}
		}
		else if (httpProxyType.compare("None") == 0)
		{
			LLProxy::getInstance()->disableHTTPProxy();
		}
		else
		{
			LL_WARNS("Proxy") << "Invalid other HTTP proxy configuration: " << httpProxyType << LL_ENDL;

			// Set the missing or wrong configuration back to something valid.
			gSavedSettings.setString("HttpProxyType", "None");
			LLProxy::getInstance()->disableHTTPProxy();

			// Leave proxy_ok alone, since this isn't necessarily fatal.
		}
	}

	return proxy_ok;
}

bool login_alert_done(const LLSD& notification, const LLSD& response)
{
	// <FS:Ansariel> [FS Login Panel]
	//LLPanelLogin::giveFocus();
	transition_back_to_login_panel(std::string());
	// </FS:Ansariel> [FS Login Panel]
	return false;
}

// parse the certificate information into args for the 
// certificate notifications
LLSD transform_cert_args(LLPointer<LLCertificate> cert)
{
	LLSD args = LLSD::emptyMap();
	std::string value;
	LLSD cert_info;
	cert->getLLSD(cert_info);
	// convert all of the elements in the cert into                                        
	// args for the xml dialog, so we have flexability to                                  
	// display various parts of the cert by only modifying                                 
	// the cert alert dialog xml.                                                          
	for(LLSD::map_iterator iter = cert_info.beginMap();
		iter != cert_info.endMap();
		iter++)
	{
		// key usage and extended key usage                                            
		// are actually arrays, and we want to format them as comma separated          
		// strings, so special case those.                                             
		LLSDSerialize::toXML(cert_info[iter->first], std::cout);
		if((iter->first == std::string(CERT_KEY_USAGE)) ||
		   (iter->first == std::string(CERT_EXTENDED_KEY_USAGE)))
		{
			value = "";
			LLSD usage = cert_info[iter->first];
			for (LLSD::array_iterator usage_iter = usage.beginArray();
				 usage_iter != usage.endArray();
				 usage_iter++)
			{
				
				if(usage_iter != usage.beginArray())
				{
					value += ", ";
				}
				
				value += (*usage_iter).asString();
			}
			
		}
		else
		{
			value = iter->second.asString();
		}
		
		std::string name = iter->first;
		std::transform(name.begin(), name.end(), name.begin(),
					   (int(*)(int))toupper);
		args[name.c_str()] = value;
	}
	return args;
}


// when we handle a cert error, give focus back to the login panel
void general_cert_done(const LLSD& notification, const LLSD& response)
{
	// <FS:Ansariel> [FS Login Panel]
	//LLStartUp::setStartupState( STATE_LOGIN_SHOW );			
	//LLPanelLogin::giveFocus();
	transition_back_to_login_panel(std::string());
	// </FS:Ansariel> [FS Login Panel]
}

// check to see if the user wants to trust the cert.
// if they do, add it to the cert store and 
void trust_cert_done(const LLSD& notification, const LLSD& response)
{
	S32 option = LLNotification::getSelectedOption(notification, response);	
	switch(option)
	{
		case OPT_TRUST_CERT:
		{
			LLPointer<LLCertificate> cert = gSecAPIHandler->getCertificate(notification["payload"]["certificate"]);
			LLPointer<LLCertificateStore> store = gSecAPIHandler->getCertificateStore(gSavedSettings.getString("CertStore"));			
			store->add(cert);
			store->save();
			LLStartUp::setStartupState( STATE_LOGIN_CLEANUP );	
			break;
		}
		case OPT_CANCEL_TRUST:
			// <FS:Ansariel> That's what transition_back_to_login_panel is for and does!
			//reset_login();
			//gSavedSettings.setBOOL("AutoLogin", FALSE);			
			//LLStartUp::setStartupState( STATE_LOGIN_SHOW );				
			transition_back_to_login_panel(std::string());
			// </FS:Ansariel>
		default:
			// <FS:Ansariel> [FS Login Panel]
			//LLPanelLogin::giveFocus();
			transition_back_to_login_panel(std::string());
			// </FS:Ansariel> [FS Login Panel]
			break;
	}

}

void apply_udp_blacklist(const std::string& csv)
{

	std::string::size_type start = 0;
	std::string::size_type comma = 0;
	do 
	{
		comma = csv.find(",", start);
		if (comma == std::string::npos)
		{
			comma = csv.length();
		}
		std::string item(csv, start, comma-start);

		LL_DEBUGS() << "udp_blacklist " << item << LL_ENDL;
		gMessageSystem->banUdpMessage(item);
		
		start = comma + 1;

	}
	while(comma < csv.length());
	
}

void on_benefits_failed_callback(const LLSD& notification, const LLSD& response)
{
	LL_WARNS("Benefits") << "Failed to load benefits information" << LL_ENDL; 
}

bool init_benefits(LLSD& response)
{
	bool succ = true;

	std::string package_name = response["account_type"].asString();
	const LLSD& benefits_sd = response["account_level_benefits"];
	if (!LLAgentBenefitsMgr::init(package_name, benefits_sd) ||
		!LLAgentBenefitsMgr::initCurrent(package_name, benefits_sd))
	{
		succ = false;
	}
	else
	{
		LL_DEBUGS("Benefits") << "Initialized current benefits, level " << package_name << " from " << benefits_sd << LL_ENDL;
	}
	const LLSD& packages_sd = response["premium_packages"];
	for(LLSD::map_const_iterator package_iter = packages_sd.beginMap();
		package_iter != packages_sd.endMap();
		++package_iter)
	{
		std::string package_name = package_iter->first;
		const LLSD& benefits_sd = package_iter->second["benefits"];
		if (LLAgentBenefitsMgr::init(package_name, benefits_sd))
		{
			LL_DEBUGS("Benefits") << "Initialized benefits for package " << package_name << " from " << benefits_sd << LL_ENDL;
		}
		else
		{
			LL_WARNS("Benefits") << "Failed init for package " << package_name << " from " << benefits_sd << LL_ENDL;
			succ = false;
		}
	}

	if (!LLAgentBenefitsMgr::has("Base"))
	{
		LL_WARNS("Benefits") << "Benefits info did not include required package Base" << LL_ENDL;
		succ = false;
	}
	if (!LLAgentBenefitsMgr::has("Premium"))
	{
		LL_WARNS("Benefits") << "Benefits info did not include required package Premium" << LL_ENDL;
		succ = false;
	}

	return succ;
}

// <FS:CR> Aurora Sim
//bool process_login_success_response()
bool process_login_success_response(U32 &first_sim_size_x, U32 &first_sim_size_y)
// </FS:CR> Aurora Sim
{
	LLSD response = LLLoginInstance::getInstance()->getResponse();

	// <FS:Ansariel> OpenSim legacy economy support
	//mBenefitsSuccessfullyInit = init_benefits(response);
	if (LLGridManager::instance().isInSecondLife())
	{
		mBenefitsSuccessfullyInit = init_benefits(response);
	}
	else
	{
		mBenefitsSuccessfullyInit = true;
	}
	// </FS:Ansariel>

	std::string text(response["udp_blacklist"]);
	if(!text.empty())
	{
		apply_udp_blacklist(text);
	}

	// unpack login data needed by the application
	text = response["agent_id"].asString();
	if(!text.empty()) gAgentID.set(text);
//	gDebugInfo["AgentID"] = text;
// [SL:KB] - Patch: Viewer-CrashReporting | Checked: 2010-11-16 (Catznip-2.6.0a) | Added: Catznip-2.4.0b
	if (gCrashSettings.getBOOL("CrashSubmitName"))
	{
		// Only include the agent UUID if the user consented
		gDebugInfo["AgentID"] = text;
	}
// [/SL:KB]
	
	LLPerfStats::StatsRecorder::setEnabled(gSavedSettings.getBOOL("PerfStatsCaptureEnabled"));
	LLPerfStats::StatsRecorder::setFocusAv(gAgentID);

	// Agent id needed for parcel info request in LLUrlEntryParcel
	// to resolve parcel name.
	LLUrlEntryParcel::setAgentID(gAgentID);

	text = response["session_id"].asString();
	if(!text.empty()) gAgentSessionID.set(text);
//	gDebugInfo["SessionID"] = text;

	// Session id needed for parcel info request in LLUrlEntryParcel
	// to resolve parcel name.
	LLUrlEntryParcel::setSessionID(gAgentSessionID);
	
	text = response["secure_session_id"].asString();
	if(!text.empty()) gAgent.mSecureSessionID.set(text);

	// if the response contains a display name, use that,
	// otherwise if the response contains a first and/or last name,
	// use those.  Otherwise use the credential identifier

	gDisplayName = "";
	if (response.has("display_name"))
	{
		gDisplayName.assign(response["display_name"].asString());
		if(!gDisplayName.empty())
		{
			// Remove quotes from string.  Login.cgi sends these to force
			// names that look like numbers into strings.
			LLStringUtil::replaceChar(gDisplayName, '"', ' ');
			LLStringUtil::trim(gDisplayName);
		}
	}
	std::string first_name;
	if(response.has("first_name"))
	{
		first_name = response["first_name"].asString();
		LLStringUtil::replaceChar(first_name, '"', ' ');
		LLStringUtil::trim(first_name);
		gAgentUsername = first_name;
	}

	if(response.has("last_name") && !gAgentUsername.empty())
	{
		std::string last_name = response["last_name"].asString();
		if (last_name != "Resident")
		{
		    LLStringUtil::replaceChar(last_name, '"', ' ');
		    LLStringUtil::trim(last_name);
		    gAgentUsername = gAgentUsername + " " + last_name;
		}
	}

	if(gDisplayName.empty())
	{
		if(response.has("first_name"))
		{
			gDisplayName.assign(response["first_name"].asString());
			LLStringUtil::replaceChar(gDisplayName, '"', ' ');
			LLStringUtil::trim(gDisplayName);
		}
		if(response.has("last_name"))
		{
			text.assign(response["last_name"].asString());
			LLStringUtil::replaceChar(text, '"', ' ');
			LLStringUtil::trim(text);
			if(!gDisplayName.empty())
			{
				gDisplayName += " ";
			}
			gDisplayName += text;
		}
	}

	if(gDisplayName.empty())
	{
		gDisplayName.assign(gUserCredential->asString());
	}

	// this is their actual ability to access content
	text = response["agent_access_max"].asString();
	if (!text.empty())
	{
		// agent_access can be 'A', 'M', and 'PG'.
		gAgent.setMaturity(text[0]);
		//<FS:TS> FIRE-8854: Set the preferred maturity here to the maximum
		//        in case the sim doesn't send it at login, like OpenSim 
		//        doesn't. If it does, it'll get overridden below.
		U32 preferredMaturity = (U32)LLAgent::convertTextToMaturity(text[0]);
		gSavedSettings.setU32("PreferredMaturity", preferredMaturity);
	}
	
	// this is the value of their preference setting for that content
	// which will always be <= agent_access_max
	text = response["agent_region_access"].asString();
	if (!text.empty())
	{
		U32 preferredMaturity = (U32)LLAgent::convertTextToMaturity(text[0]);
		gSavedSettings.setU32("PreferredMaturity", preferredMaturity);
	}

	text = response["start_location"].asString();
	if(!text.empty()) 
	{
		gAgentStartLocation.assign(text);
	}

	text = response["circuit_code"].asString();
	if(!text.empty())
	{
		gMessageSystem->mOurCircuitCode = strtoul(text.c_str(), NULL, 10);
	}
	std::string sim_ip_str = response["sim_ip"];
	std::string sim_port_str = response["sim_port"];
	if(!sim_ip_str.empty() && !sim_port_str.empty())
	{
		U32 sim_port = strtoul(sim_port_str.c_str(), NULL, 10);
		gFirstSim.set(sim_ip_str, sim_port);
		if (gFirstSim.isOk())
		{
			gMessageSystem->enableCircuit(gFirstSim, TRUE);
		}
	}
	std::string region_x_str = response["region_x"];
	std::string region_y_str = response["region_y"];
	if(!region_x_str.empty() && !region_y_str.empty())
	{
		U32 region_x = strtoul(region_x_str.c_str(), NULL, 10);
		U32 region_y = strtoul(region_y_str.c_str(), NULL, 10);
		gFirstSimHandle = to_region_handle(region_x, region_y);
	}
	
// <FS:CR> Aurora Sim
	text = response["region_size_x"].asString();
	if(!text.empty()) {
		first_sim_size_x = strtoul(text.c_str(), NULL, 10);
		LLViewerParcelMgr::getInstance()->init(first_sim_size_x);
	}

	//region Y size is currently unused, major refactoring required. - Patrick Sapinski (2/10/2011)
	text = response["region_size_y"].asString();
	if(!text.empty()) first_sim_size_y = strtoul(text.c_str(), NULL, 10);
// </FS:CR> Aurora Sim	
	const std::string look_at_str = response["look_at"];
	if (!look_at_str.empty())
	{
		size_t len = look_at_str.size();
		LLMemoryStream mstr((U8*)look_at_str.c_str(), len);
		LLSD sd = LLSDSerialize::fromNotation(mstr, len);
		gAgentStartLookAt = ll_vector3_from_sd(sd);
	}

	text = response["seed_capability"].asString();
	if (!text.empty()) gFirstSimSeedCap = text;
				
	text = response["seconds_since_epoch"].asString();
	if(!text.empty())
	{
		U32 server_utc_time = strtoul(text.c_str(), NULL, 10);
		if(server_utc_time)
		{
			time_t now = time(NULL);
			gUTCOffset = (server_utc_time - now);

			// Print server timestamp
			LLSD substitution;
			substitution["datetime"] = (S32)server_utc_time;
			std::string timeStr = "[month, datetime, slt] [day, datetime, slt] [year, datetime, slt] [hour, datetime, slt]:[min, datetime, slt]:[second, datetime, slt]";
			LLStringUtil::format(timeStr, substitution);
			LL_INFOS("AppInit") << "Server SLT timestamp: " << timeStr << ". Server-viewer time offset before correction: " << gUTCOffset << "s" << LL_ENDL;
		}
	}

	// this is the base used to construct help URLs
	text = response["help_url_format"].asString();
	if (!text.empty())
	{
		// replace the default help URL format
		gSavedSettings.setString("HelpURLFormat",text);
	}

	std::string home_location = response["home"];
	if(!home_location.empty())
	{
		size_t len = home_location.size();
		LLMemoryStream mstr((U8*)home_location.c_str(), len);
		LLSD sd = LLSDSerialize::fromNotation(mstr, len);
		S32 region_x = sd["region_handle"][0].asInteger();
		S32 region_y = sd["region_handle"][1].asInteger();
		U64 region_handle = to_region_handle(region_x, region_y);
		LLVector3 position = ll_vector3_from_sd(sd["position"]);
		gAgent.setHomePosRegion(region_handle, position);
	}

	// If MOTD has not been set by fsdata, fallback to LL MOTD
// <FS:CR> FIRE-8571, FIRE-9274
	if (gAgent.mMOTD.empty() || !LLGridManager::getInstance()->isInSLMain())
// </FS:CR>
	{
		gAgent.mMOTD.assign(response["message"]);
	}
	
	// <FS:Techwolf Lupindo> fsdata opensim MOTD support
#ifdef OPENSIM
	if (LLGridManager::getInstance()->isInOpenSim() && !FSData::instance().getOpenSimMOTD().empty())
	{
		gAgent.mMOTD.assign(FSData::instance().getOpenSimMOTD());
	}
#endif
	// </FS:Techwolf Lupindo>

	// Options...
	// Each 'option' is an array of submaps. 
	// It appears that we only ever use the first element of the array.
	LLUUID inv_root_folder_id = response["inventory-root"][0]["folder_id"];
	if(inv_root_folder_id.notNull())
	{
		gInventory.setRootFolderID(inv_root_folder_id);
		//gInventory.mock(gAgent.getInventoryRootID());
	}

	LLSD login_flags = response["login-flags"][0];
	if(login_flags.size())
	{
		std::string flag = login_flags["ever_logged_in"];
		if(!flag.empty())
		{
			gAgent.setFirstLogin(flag == "N");
		}

		/*  Flag is currently ignored by the viewer.
		flag = login_flags["stipend_since_login"];
		if(flag == "Y") 
		{
			stipend_since_login = true;
		}
		*/

		flag = login_flags["gendered"].asString();
		if(flag == "Y")
		{
			// We don't care about this flag anymore; now base whether
			// outfit is chosen on COF contents, initial outfit
			// requested and available, etc.

			//gAgent.setGenderChosen(TRUE);
		}
		
		bool pacific_daylight_time = false;
		flag = login_flags["daylight_savings"].asString();
		if(flag == "Y")
		{
			pacific_daylight_time = (flag == "Y");
		}

		//setup map of datetime strings to codes and slt & local time offset from utc
		LLStringOps::setupDatetimeInfo(pacific_daylight_time);
	}

	// set up the voice configuration.  Ultimately, we should pass this up as part of each voice
	// channel if we need to move to multiple voice servers per grid.
	LLSD voice_config_info = response["voice-config"];
	if(voice_config_info.has("VoiceServerType"))
	{
		gSavedSettings.setString("VoiceServerType", voice_config_info["VoiceServerType"].asString()); 
	}

	// Request the map server url
	std::string map_server_url = response["map-server-url"];
	if(!map_server_url.empty())
	{
		// We got an answer from the grid -> use that for map for the current session
		gSavedSettings.setString("CurrentMapServerURL", map_server_url); 
		LL_INFOS("LLStartup") << "map-server-url : we got an answer from the grid : " << map_server_url << LL_ENDL;
	}
	else
	{
		// No answer from the grid -> use the default setting for current session 
		map_server_url = gSavedSettings.getString("MapServerURL"); 
		gSavedSettings.setString("CurrentMapServerURL", map_server_url); 
		LL_INFOS("LLStartup") << "map-server-url : no map-server-url answer, we use the default setting for the map : " << map_server_url << LL_ENDL;
	}
	
// <FS:CR> FIRE-8063: Read Aurora web profile url from login data
#ifdef OPENSIM
	std::string web_profile_url = response["web_profile_url"];
	if (!web_profile_url.empty())
	{
		// We got an answer from the grid -> use that for map for the current session
		LLGridManager::instance().setWebProfileUrl(web_profile_url);
		LL_INFOS("LLStartup") << "web-profile-url : we got an answer from the grid : " << web_profile_url << LL_ENDL;
	}
// <FS:CR> FIRE-10567 - Set classified fee, if it's available.
	if (response.has("classified_fee"))
	{
		S32 classified_fee = response["classified_fee"];
		LLGridManager::getInstance()->setClassifiedFee(classified_fee);
	}
	else
	{
		LLGridManager::getInstance()->setClassifiedFee(0);	// Free is a sensible default
	}
// <FS:CR> Set a parcel listing fee, if it's available
	if (response.has("directory_fee"))
	{
		S32 directory_fee = response["directory_fee"];
		LLGridManager::getInstance()->setDirectoryFee(directory_fee);
	}
	else
	{
		LLGridManager::getInstance()->setDirectoryFee(0);
	}
#endif // OPENSIM
// </FS:CR>
	// Default male and female avatars allowing the user to choose their avatar on first login.
	// These may be passed up by SLE to allow choice of enterprise avatars instead of the standard
	// "new ruth."  Not to be confused with 'initial-outfit' below 
	LLSD newuser_config = response["newuser-config"][0];
	if(newuser_config.has("DefaultFemaleAvatar"))
	{
		gSavedSettings.setString("DefaultFemaleAvatar", newuser_config["DefaultFemaleAvatar"].asString()); 		
	}
	if(newuser_config.has("DefaultMaleAvatar"))
	{
		gSavedSettings.setString("DefaultMaleAvatar", newuser_config["DefaultMaleAvatar"].asString()); 		
	}
	
	// Initial outfit for the user.
	LLSD initial_outfit = response["initial-outfit"][0];
	if(initial_outfit.size())
	{
		std::string flag = initial_outfit["folder_name"];
		if(!flag.empty())
		{
			// Initial outfit is a folder in your inventory,
			// must be an exact folder-name match.
			sInitialOutfit = flag;
		}

		flag = initial_outfit["gender"].asString();
		if(!flag.empty())
		{
			sInitialOutfitGender = flag;
		}
	}

	std::string fake_initial_outfit_name = gSavedSettings.getString("FakeInitialOutfitName");
	if (!fake_initial_outfit_name.empty())
	{
		gAgent.setFirstLogin(true);
		sInitialOutfit = fake_initial_outfit_name;
		if (sInitialOutfitGender.empty())
		{
			sInitialOutfitGender = "female"; // just guess, will get overridden when outfit is worn anyway.
		}

		LL_WARNS() << "Faking first-time login with initial outfit " << sInitialOutfit << LL_ENDL;
	}

	// set the location of the Agent Appearance service, from which we can request
	// avatar baked textures if they are supported by the current region
	std::string agent_appearance_url = response["agent_appearance_service"];
	if (!agent_appearance_url.empty())
	{
		LLAppearanceMgr::instance().setAppearanceServiceURL(agent_appearance_url);
	}

	// Set the location of the snapshot sharing config endpoint
	// <FS:Ansariel> Debug setting doesn't exist anymore as of 14-09-2014
	//std::string snapshot_config_url = response["snapshot_config_url"];
	//if(!snapshot_config_url.empty())
	//{
	//	gSavedSettings.setString("SnapshotConfigURL", snapshot_config_url);
	//}
	// </FS:Ansariel>

	// Start the process of fetching the OpenID session cookie for this user login
	std::string openid_url = response["openid_url"];
	if(!openid_url.empty())
	{
		std::string openid_token = response["openid_token"];
		LLViewerMedia::getInstance()->openIDSetup(openid_url, openid_token);
	}

	// Only save mfa_hash for future logins if the user wants their info remembered.
	if(response.has("mfa_hash")
       && gSavedSettings.getBOOL("RememberUser")
       && LLLoginInstance::getInstance()->saveMFA())
	{
		std::string grid(LLGridManager::getInstance()->getGridId());
		std::string user_id(gUserCredential->userID());
		gSecAPIHandler->addToProtectedMap("mfa_hash", grid, user_id, response["mfa_hash"]);
		// TODO(brad) - related to SL-17223 consider building a better interface that sync's automatically
		gSecAPIHandler->syncProtectedMap();
	}
    else if (!LLLoginInstance::getInstance()->saveMFA())
    {
        std::string grid(LLGridManager::getInstance()->getGridId());
        std::string user_id(gUserCredential->userID());
        gSecAPIHandler->removeFromProtectedMap("mfa_hash", grid, user_id);
        gSecAPIHandler->syncProtectedMap();
    }

	// <FS:Ansariel> OpenSim legacy economy support
#ifdef OPENSIM
	if (!LLGridManager::instance().isInSecondLife())
	{
		if (response.has("max-agent-groups") || response.has("max_groups"))
		{
			std::string max_agent_groups;
			response.has("max_groups") ?
				max_agent_groups = response["max_groups"].asString()
				: max_agent_groups = response["max-agent-groups"].asString();

			gMaxAgentGroups = atoi(max_agent_groups.c_str());
			LL_INFOS("LLStartup") << "gMaxAgentGroups read from login.cgi: "
				<< gMaxAgentGroups << LL_ENDL;
		}
		else
		{
			gMaxAgentGroups = 0;
			LL_INFOS("LLStartup") << "did not receive max-agent-groups. unlimited groups activated" << LL_ENDL;
		}
	}
#endif
	// </FS:Ansariel>

	// <COLOSI opensim multi-currency support>
	std::string prev_currency_symbol = Tea::getCurrency();
	// </COLOSI opensim multi-currency support>

// <FS:AW opensim currency support>
	std::string currency = "L$";
#ifdef OPENSIM // <FS:AW optional opensim support>
	if(response.has("currency"))
	{
		currency = response["currency"].asString();
		LL_DEBUGS("OS_SETTINGS") << "currency " << currency << LL_ENDL;
	}
	else if (LLGridManager::getInstance()->isInOpenSim())
	{
		currency = "OS$";
		LL_DEBUGS("OS_SETTINGS") << "no currency in login response" << LL_ENDL;
	}
	Tea::setCurrency(currency);
// </FS:AW opensim currency support>

	// <COLOSI  opensim multi-currency support>
	// Blank out the region currency which is set in in lfsimfeatureshandler
	Tea::setRegionCurrency(LLStringUtil::null);
	std::string new_currency_symbol = Tea::getCurrency();
	// If currency symbol has changed, update currency symbols where manually necessary.
	if (new_currency_symbol != prev_currency_symbol)
	{
		LFSimFeatureHandler::updateCurrencySymbols();
	}
	// </COLOSI opensim multi-currency support>

// <FS:AW  opensim destinations and avatar picker>
	if(response.has("avatar_picker_url"))
	{
		LL_DEBUGS("OS_SETTINGS") << "avatar_picker_url " << response["avatar_picker_url"] << LL_ENDL;
	}
	else if (LLGridManager::getInstance()->isInOpenSim())
	{
		LL_DEBUGS("OS_SETTINGS") << "no avatar_picker_url in login response" << LL_ENDL;
	}

	if(response.has("destination_guide_url"))
	{
		LL_DEBUGS("OS_SETTINGS") << "destination_guide_url " << response["destination_guide_url"] << LL_ENDL;
	}
	else if (LLGridManager::getInstance()->isInOpenSim())
	{
		LL_DEBUGS("OS_SETTINGS") << "no destination_guide_url in login response" << LL_ENDL;
	}
// </FS:AW  opensim destinations and avatar picker>
	
// <FS:CR> Legacy search killswitch!
	if (LLGridManager::getInstance()->isInOpenSim())
	{
		LLFloaterReg::add("search", "floater_fs_search.xml", (LLFloaterBuildFunc)&LLFloaterReg::build<FSFloaterSearch>);
	}
	else
#endif // OPENSIM
	{
		if (FSData::instance().enableLegacySearch())
		{
			LLFloaterReg::add("search", "floater_fs_search.xml", (LLFloaterBuildFunc)&LLFloaterReg::build<FSFloaterSearch>);
		}
		else
		{
			LLFloaterReg::add("search", "floater_search.xml", (LLFloaterBuildFunc)&LLFloaterReg::build<LLFloaterSearch>);
		}
	}
// </FS:CR>

	// <FS:Techwolf Lupindo> fsdata support
	if (FSData::instance().isAgentFlag(gAgentID, FSData::NO_USE))
	{
		gAgentID.setNull();
	}
	// </FS:Techwolf Lupindo>

	bool success = false;
	// JC: gesture loading done below, when we have an asset system
	// in place.  Don't delete/clear gUserCredentials until then.
	if(gAgentID.notNull()
	   && gAgentSessionID.notNull()
	   && gMessageSystem->mOurCircuitCode
	   && gFirstSim.isOk()
	   && gInventory.getRootFolderID().notNull())
	{
		success = true;
	}
    LLAppViewer* pApp = LLAppViewer::instance();
	pApp->writeDebugInfo();     //Write our static data now that we have username, session_id, etc.
	return success;
}

void transition_back_to_login_panel(const std::string& emsg)
{
	// Bounce back to the login screen.
	reset_login(); // calls LLStartUp::setStartupState( STATE_LOGIN_SHOW );
	gSavedSettings.setBOOL("AutoLogin", FALSE);
}

// <FS:KC> FIRE-18250: Option to disable default eye movement
//static
void update_static_eyes()
{
	if (gSavedPerAccountSettings.getBOOL("FSStaticEyes"))
	{
		LLUUID anim_id(gSavedSettings.getString("FSStaticEyesUUID"));
		gAgent.sendAnimationRequest(anim_id, ANIM_REQUEST_START);
	}
}
// </FS:KC><|MERGE_RESOLUTION|>--- conflicted
+++ resolved
@@ -1532,11 +1532,7 @@
 		LLFile::mkdir(user_fonts_path_name.c_str());
 
 		// <FS:WS> Initalize Account based asset_blacklist
-<<<<<<< HEAD
-		FSAssetBlacklist::getInstance()->init();
-=======
 		FSAssetBlacklist::instance();
->>>>>>> bb984bee
 
 		// <FS:Techwolf Lupindo> load per grid data
 		FSData::instance().downloadAgents();
