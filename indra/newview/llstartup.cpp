--- conflicted
+++ resolved
@@ -2173,7 +2173,6 @@
 			LLViewerParcelAskPlay::getInstance()->loadSettings();
 		}
 
-<<<<<<< HEAD
 		// <FS:ND> FIRE-3066: Force creation or FSFLoaterContacts here, this way it will register with LLAvatarTracker early enough.
 		// Otherwise it is only create if isChatMultriTab() == true and LLIMFloaterContainer::getInstance is called
 		// Moved here from llfloaternearbyvchat.cpp by Zi, to make this work even if LogShowHistory is FALSE
@@ -2221,8 +2220,6 @@
 		// </FS:KC>
 
 
-=======
->>>>>>> e7ba1753
 		gAgent.addRegionChangedCallback(boost::bind(&LLPerfStats::StatsRecorder::clearStats));
 
 		// *Note: this is where gWorldMap used to be initialized.
@@ -3090,21 +3087,14 @@
 
 	if (STATE_CLEANUP == LLStartUp::getStartupState())
 	{
-<<<<<<< HEAD
 		// <FS:Ansariel> Disable this in favor of FS performance floater customization
         //if (gAgent.isFirstLogin())
         //{
-        //    gSavedSettings.setBOOL("AutoFPS", TRUE);
+        //    gSavedSettings.setBOOL("AutoTuneLock", TRUE);
+        //    gSavedSettings.setBOOL("KeepAutoTuneLock", TRUE);
+        //    gSavedSettings.setBOOL("AutoTuneFPS", TRUE);
         //}
 		// </FS:Ansariel>
-=======
-        if (gAgent.isFirstLogin())
-        {
-            gSavedSettings.setBOOL("AutoTuneLock", TRUE);
-            gSavedSettings.setBOOL("KeepAutoTuneLock", TRUE);
-            gSavedSettings.setBOOL("AutoTuneFPS", TRUE);
-        }
->>>>>>> e7ba1753
         set_startup_status(1.0, "", "");
 		display_startup();
 
@@ -3232,7 +3222,8 @@
 
 		LLUIUsage::instance().clear();
 
-<<<<<<< HEAD
+        LLPerfStats::StatsRecorder::setAutotuneInit();
+
 		// <FS:Techwolf Lupindo> FIRE-6643 Display MOTD when login screens are disabled
 		if (gSavedSettings.getBOOL("FSDisableLoginScreens"))
 		{
@@ -3246,9 +3237,6 @@
 				downloadGridstatusComplete, [](const LLSD& data) { downloadGridstatusError(data, gSavedSettings.getString("AutoQueryGridStatusURL")); });
 		}
 		// </FS:PP>
-=======
-        LLPerfStats::StatsRecorder::setAutotuneInit();
->>>>>>> e7ba1753
 
 		return TRUE;
 	}
