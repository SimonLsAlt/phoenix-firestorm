--- conflicted
+++ resolved
@@ -236,22 +236,17 @@
 
 void LLAgentWearables::setAvatarObject(LLVOAvatarSelf *avatar)
 {
-<<<<<<< HEAD
-	llassert(avatar);
-	// <FS:Ansariel> [Legacy Bake]
+    llassert(avatar);
+    // <FS:Ansariel> [Legacy Bake]
 #ifdef OPENSIM
-	if (!LLGridManager::getInstance()->isInSecondLife())
-	{
-	avatar->outputRezTiming("Sending wearables request");
-	sendAgentWearablesRequest();
-	}
+    if (!LLGridManager::getInstance()->isInSecondLife())
+    {
+    avatar->outputRezTiming("Sending wearables request");
+    sendAgentWearablesRequest();
+    }
 #endif
-	// </FS:Ansariel> [Legacy Bake]
-	setAvatarAppearance(avatar);
-=======
-    llassert(avatar);
+    // </FS:Ansariel> [Legacy Bake]
     setAvatarAppearance(avatar);
->>>>>>> 38c2a5bd
 }
 
 /**
@@ -283,43 +278,28 @@
 
     gAgentWearables.addWearabletoAgentInventoryDone(mType, mIndex, inv_item, mWearable);
 
-<<<<<<< HEAD
-	// <FS:Ansariel> [Legacy Bake]
-	if (mTodo & CALL_UPDATE)
-	{
-		gAgentWearables.sendAgentWearablesUpdate();
-	}
-	if (mTodo & CALL_RECOVERDONE)
-	{
-		LLAppearanceMgr::instance().addCOFItemLink(inv_item);
-		gAgentWearables.recoverMissingWearableDone();
-	}
-	// </FS:Ansariel> [Legacy Bake]
-
-	/*
-	 * Do this for every one in the loop
-	 */
-	// <FS:Ansariel> [Legacy Bake]
-	if (mTodo & CALL_CREATESTANDARDDONE)
-	{
-		LLAppearanceMgr::instance().addCOFItemLink(inv_item);
-		gAgentWearables.createStandardWearablesDone(mType, mIndex);
-	}
-	// </FS:Ansariel> [Legacy Bake]
-	if (mTodo & CALL_MAKENEWOUTFITDONE)
-	{
-		gAgentWearables.makeNewOutfitDone(mType, mIndex);
-	}
-	if (mTodo & CALL_WEARITEM)
-	{
-		LLAppearanceMgr::instance().addCOFItemLink(inv_item, 
-			new LLUpdateAppearanceAndEditWearableOnDestroy(inv_item), mDescription);
-		editWearable(inv_item);
-	}
-=======
+    // <FS:Ansariel> [Legacy Bake]
+    if (mTodo & CALL_UPDATE)
+    {
+        gAgentWearables.sendAgentWearablesUpdate();
+    }
+    if (mTodo & CALL_RECOVERDONE)
+    {
+        LLAppearanceMgr::instance().addCOFItemLink(inv_item);
+        gAgentWearables.recoverMissingWearableDone();
+    }
+    // </FS:Ansariel> [Legacy Bake]
+
     /*
      * Do this for every one in the loop
      */
+    // <FS:Ansariel> [Legacy Bake]
+    if (mTodo & CALL_CREATESTANDARDDONE)
+    {
+        LLAppearanceMgr::instance().addCOFItemLink(inv_item);
+        gAgentWearables.createStandardWearablesDone(mType, mIndex);
+    }
+    // </FS:Ansariel> [Legacy Bake]
     if (mTodo & CALL_MAKENEWOUTFITDONE)
     {
         gAgentWearables.makeNewOutfitDone(mType, mIndex);
@@ -330,7 +310,6 @@
             new LLUpdateAppearanceAndEditWearableOnDestroy(inv_item), mDescription);
         editWearable(inv_item);
     }
->>>>>>> 38c2a5bd
 }
 
 void LLAgentWearables::addWearabletoAgentInventoryDone(const LLWearableType::EType type,
@@ -376,86 +355,10 @@
     gInventory.notifyObservers();
 }
 
-<<<<<<< HEAD
 // <FS:Ansariel> [Legacy Bake]
-//void LLAgentWearables::saveWearable(const LLWearableType::EType type, const U32 index, 
+//void LLAgentWearables::saveWearable(const LLWearableType::EType type, const U32 index,
 void LLAgentWearables::saveWearable(const LLWearableType::EType type, const U32 index, BOOL send_update,
 // </FS:Ansariel> [Legacy Bake]
-									const std::string new_name)
-{
-	LLViewerWearable* old_wearable = getViewerWearable(type, index);
-	if(!old_wearable) return;
-	bool name_changed = !new_name.empty() && (new_name != old_wearable->getName());
-	if (name_changed || old_wearable->isDirty() || old_wearable->isOldVersion())
-	{
-		LLUUID old_item_id = old_wearable->getItemID();
-		LLViewerWearable* new_wearable = LLWearableList::instance().createCopy(old_wearable);
-		new_wearable->setItemID(old_item_id); // should this be in LLViewerWearable::copyDataFrom()?
-		setWearable(type,index,new_wearable);
-
-		// old_wearable may still be referred to by other inventory items. Revert
-		// unsaved changes so other inventory items aren't affected by the changes
-		// that were just saved.
-		old_wearable->revertValues();
-
-		LLInventoryItem* item = gInventory.getItem(old_item_id);
-		if (item)
-		{
-			std::string item_name = item->getName();
-			if (name_changed)
-			{
-				LL_INFOS() << "saveWearable changing name from "  << item->getName() << " to " << new_name << LL_ENDL;
-				item_name = new_name;
-			}
-			// Update existing inventory item
-			LLPointer<LLViewerInventoryItem> template_item =
-				new LLViewerInventoryItem(item->getUUID(),
-										  item->getParentUUID(),
-										  item->getPermissions(),
-										  new_wearable->getAssetID(),
-										  new_wearable->getAssetType(),
-										  item->getInventoryType(),
-										  item_name,
-										  item->getDescription(),
-										  item->getSaleInfo(),
-										  item->getFlags(),
-										  item->getCreationDate());
-			template_item->setTransactionID(new_wearable->getTransactionID());
-			update_inventory_item(template_item, gAgentAvatarp->mEndCustomizeCallback);
-		}
-		else
-		{
-			// Add a new inventory item (shouldn't ever happen here)
-			U32 todo = AddWearableToAgentInventoryCallback::CALL_NONE;
-			// <FS:Ansariel> [Legacy Bake]
-			if (send_update)
-			{
-				todo |= AddWearableToAgentInventoryCallback::CALL_UPDATE;
-			}
-			// </FS:Ansariel> [Legacy Bake]
-			LLPointer<LLInventoryCallback> cb =
-				new AddWearableToAgentInventoryCallback(
-					LLPointer<LLRefCount>(NULL),
-					type,
-					index,
-					new_wearable,
-					todo);
-			addWearableToAgentInventory(cb, new_wearable);
-			return;
-		}
-
-		// <FS:Ansariel> [Legacy Bake]
-		//gAgentAvatarp->wearableUpdated(type);
-		gAgentAvatarp->wearableUpdated(type, TRUE);
-
-		if (send_update)
-		{
-			sendAgentWearablesUpdate();
-		}
-		// </FS:Ansariel> [Legacy Bake]
-	}
-=======
-void LLAgentWearables::saveWearable(const LLWearableType::EType type, const U32 index,
                                     const std::string new_name)
 {
     LLViewerWearable* old_wearable = getViewerWearable(type, index);
@@ -502,6 +405,12 @@
         {
             // Add a new inventory item (shouldn't ever happen here)
             U32 todo = AddWearableToAgentInventoryCallback::CALL_NONE;
+            // <FS:Ansariel> [Legacy Bake]
+            if (send_update)
+            {
+                todo |= AddWearableToAgentInventoryCallback::CALL_UPDATE;
+            }
+            // </FS:Ansariel> [Legacy Bake]
             LLPointer<LLInventoryCallback> cb =
                 new AddWearableToAgentInventoryCallback(
                     LLPointer<LLRefCount>(NULL),
@@ -513,9 +422,16 @@
             return;
         }
 
-        gAgentAvatarp->wearableUpdated(type);
-    }
->>>>>>> 38c2a5bd
+        // <FS:Ansariel> [Legacy Bake]
+        //gAgentAvatarp->wearableUpdated(type);
+        gAgentAvatarp->wearableUpdated(type, TRUE);
+
+        if (send_update)
+        {
+            sendAgentWearablesUpdate();
+        }
+        // </FS:Ansariel> [Legacy Bake]
+    }
 }
 
 void LLAgentWearables::saveWearableAs(const LLWearableType::EType type,
@@ -585,24 +501,15 @@
 
 void LLAgentWearables::revertWearable(const LLWearableType::EType type, const U32 index)
 {
-<<<<<<< HEAD
-	LLViewerWearable* wearable = getViewerWearable(type, index);
-	llassert(wearable);
-	if (wearable)
-	{
-		wearable->revertValues();
-	}
-
-	// <FS:Ansariel> [Legacy Bake]
-	gAgent.sendAgentSetAppearance();
-=======
     LLViewerWearable* wearable = getViewerWearable(type, index);
     llassert(wearable);
     if (wearable)
     {
         wearable->revertValues();
     }
->>>>>>> 38c2a5bd
+
+    // <FS:Ansariel> [Legacy Bake]
+    gAgent.sendAgentSetAppearance();
 }
 
 void LLAgentWearables::saveAllWearables()
@@ -612,60 +519,21 @@
     //  return;
     //}
 
-<<<<<<< HEAD
-	for (S32 i=0; i < LLWearableType::WT_COUNT; i++)
-	{
-		for (U32 j=0; j < getWearableCount((LLWearableType::EType)i); j++)
-			// <FS:Ansariel> [Legacy Bake]
-			//saveWearable((LLWearableType::EType)i, j);
-			saveWearable((LLWearableType::EType)i, j, FALSE);
-	}
-
-	// <FS:Ansariel> [Legacy Bake]
-	gAgent.sendAgentSetAppearance();
-=======
     for (S32 i=0; i < LLWearableType::WT_COUNT; i++)
     {
         for (U32 j=0; j < getWearableCount((LLWearableType::EType)i); j++)
-            saveWearable((LLWearableType::EType)i, j);
-    }
->>>>>>> 38c2a5bd
+            // <FS:Ansariel> [Legacy Bake]
+            //saveWearable((LLWearableType::EType)i, j);
+            saveWearable((LLWearableType::EType)i, j, FALSE);
+    }
+
+    // <FS:Ansariel> [Legacy Bake]
+    gAgent.sendAgentSetAppearance();
 }
 
 // Called when the user changes the name of a wearable inventory item that is currently being worn.
 void LLAgentWearables::setWearableName(const LLUUID& item_id, const std::string& new_name)
 {
-<<<<<<< HEAD
-	for (S32 i=0; i < LLWearableType::WT_COUNT; i++)
-	{
-		for (U32 j=0; j < getWearableCount((LLWearableType::EType)i); j++)
-		{
-			LLUUID curr_item_id = getWearableItemID((LLWearableType::EType)i,j);
-			if (curr_item_id == item_id)
-			{
-				LLViewerWearable* old_wearable = getViewerWearable((LLWearableType::EType)i,j);
-				llassert(old_wearable);
-				if (!old_wearable) continue;
-
-				std::string old_name = old_wearable->getName();
-				old_wearable->setName(new_name);
-				LLViewerWearable* new_wearable = LLWearableList::instance().createCopy(old_wearable);
-				new_wearable->setItemID(item_id);
-				LLInventoryItem* item = gInventory.getItem(item_id);
-				if (item)
-				{
-					new_wearable->setPermissions(item->getPermissions());
-				}
-				old_wearable->setName(old_name);
-
-				setWearable((LLWearableType::EType)i,j,new_wearable);
-				// <FS:Ansariel> [Legacy Bake]
-				sendAgentWearablesUpdate();
-				break;
-			}
-		}
-	}
-=======
     for (S32 i=0; i < LLWearableType::WT_COUNT; i++)
     {
         for (U32 j=0; j < getWearableCount((LLWearableType::EType)i); j++)
@@ -689,11 +557,12 @@
                 old_wearable->setName(old_name);
 
                 setWearable((LLWearableType::EType)i,j,new_wearable);
+                // <FS:Ansariel> [Legacy Bake]
+                sendAgentWearablesUpdate();
                 break;
             }
         }
     }
->>>>>>> 38c2a5bd
 }
 
 
@@ -829,47 +698,13 @@
 // virtual
 void LLAgentWearables::wearableUpdated(LLWearable *wearable, BOOL removed)
 {
-<<<<<<< HEAD
-	if (isAgentAvatarValid())
-	{
-		// <FS:Ansariel> [Legacy Bake]
-		//gAgentAvatarp->wearableUpdated(wearable->getType());
-		const BOOL upload_result = removed;
-		gAgentAvatarp->wearableUpdated(wearable->getType(), upload_result);
-		// </FS:Ansariel> [Legacy Bake]
-	}
-
-	LLWearableData::wearableUpdated(wearable, removed);
-
-	if (!removed)
-	{
-		LLViewerWearable* viewer_wearable = dynamic_cast<LLViewerWearable*>(wearable);
-		viewer_wearable->refreshName();
-
-		// Hack pt 2. If the wearable we just loaded has definition version 24,
-		// then force a re-save of this wearable after slamming the version number to 22.
-		// This number was incorrectly incremented for internal builds before release, and
-		// this fix will ensure that the affected wearables are re-saved with the right version number.
-		// the versions themselves are compatible. This code can be removed before release.
-		if( wearable->getDefinitionVersion() == 24 )
-		{
-			U32 index;
-			if (getWearableIndex(wearable,index))
-			{
-				LL_INFOS() << "forcing wearable type " << wearable->getType() << " to version 22 from 24" << LL_ENDL;
-				wearable->setDefinitionVersion(22);
-				// <FS:Ansariel> [Legacy Bake]
-				//saveWearable(wearable->getType(),index);
-				saveWearable(wearable->getType(),index, TRUE);
-			}
-		}
-
-		checkWearableAgainstInventory(viewer_wearable);
-	}
-=======
     if (isAgentAvatarValid())
     {
-        gAgentAvatarp->wearableUpdated(wearable->getType());
+        // <FS:Ansariel> [Legacy Bake]
+        //gAgentAvatarp->wearableUpdated(wearable->getType());
+        const BOOL upload_result = removed;
+        gAgentAvatarp->wearableUpdated(wearable->getType(), upload_result);
+        // </FS:Ansariel> [Legacy Bake]
     }
 
     LLWearableData::wearableUpdated(wearable, removed);
@@ -891,13 +726,14 @@
             {
                 LL_INFOS() << "forcing wearable type " << wearable->getType() << " to version 22 from 24" << LL_ENDL;
                 wearable->setDefinitionVersion(22);
-                saveWearable(wearable->getType(),index);
+                // <FS:Ansariel> [Legacy Bake]
+                //saveWearable(wearable->getType(),index);
+                saveWearable(wearable->getType(),index, TRUE);
             }
         }
 
         checkWearableAgainstInventory(viewer_wearable);
     }
->>>>>>> 38c2a5bd
 }
 
 const LLUUID LLAgentWearables::getWearableItemID(LLWearableType::EType type, U32 index) const
@@ -912,28 +748,28 @@
 // [RLVa:KB] - Checked: 2011-03-31 (RLVa-1.3.0)
 void LLAgentWearables::getWearableItemIDs(uuid_vec_t& idItems) const
 {
-	for (wearableentry_map_t::const_iterator itWearableType = mWearableDatas.begin(); 
-			itWearableType != mWearableDatas.end(); ++itWearableType)
-	{
-		getWearableItemIDs(itWearableType->first, idItems);
-	}
+    for (wearableentry_map_t::const_iterator itWearableType = mWearableDatas.begin();
+            itWearableType != mWearableDatas.end(); ++itWearableType)
+    {
+        getWearableItemIDs(itWearableType->first, idItems);
+    }
 }
 
 void LLAgentWearables::getWearableItemIDs(LLWearableType::EType eType, uuid_vec_t& idItems) const
 {
-	wearableentry_map_t::const_iterator itWearableType = mWearableDatas.find(eType);
-	if (mWearableDatas.end() != itWearableType)
-	{
-		for (wearableentry_vec_t::const_iterator itWearable = itWearableType->second.begin();
-				itWearable != itWearableType->second.end(); ++itWearable)
-		{
-			const LLViewerWearable* pWearable = dynamic_cast<LLViewerWearable*>(*itWearable);
-			if (pWearable)
-			{
-				idItems.push_back(pWearable->getItemID());
-			}
-		}
-	}
+    wearableentry_map_t::const_iterator itWearableType = mWearableDatas.find(eType);
+    if (mWearableDatas.end() != itWearableType)
+    {
+        for (wearableentry_vec_t::const_iterator itWearable = itWearableType->second.begin();
+                itWearable != itWearableType->second.end(); ++itWearable)
+        {
+            const LLViewerWearable* pWearable = dynamic_cast<LLViewerWearable*>(*itWearable);
+            if (pWearable)
+            {
+                idItems.push_back(pWearable->getItemID());
+            }
+        }
+    }
 }
 // [/RLVa:KB]
 
@@ -1216,48 +1052,6 @@
 // Called by removeWearable() and onRemoveWearableDialog() to actually do the removal.
 void LLAgentWearables::removeWearableFinal(const LLWearableType::EType type, bool do_remove_all, U32 index)
 {
-<<<<<<< HEAD
-	//LLAgentDumper dumper("removeWearable");
-	if (do_remove_all)
-	{
-		S32 max_entry = getWearableCount(type)-1;
-		for (S32 i=max_entry; i>=0; i--)
-		{
-			LLViewerWearable* old_wearable = getViewerWearable(type,i);
-			if (old_wearable)
-			{
-				eraseWearable(old_wearable);
-				// <FS:Ansariel> [Legacy Bake]
-				//old_wearable->removeFromAvatar();
-				old_wearable->removeFromAvatar(TRUE);
-			}
-		}
-//		clearWearableType(type);
-// [RLVa:KB] - Checked: 2010-05-14 (RLVa-1.2.0)
-		// The line above shouldn't be needed
-		RLV_VERIFY(0 == getWearableCount(type));
-// [/RLVa:KB]
-	}
-	else
-	{
-		LLViewerWearable* old_wearable = getViewerWearable(type, index);
-
-		if (old_wearable)
-		{
-			eraseWearable(old_wearable);
-			// <FS:Ansariel> [Legacy Bake]
-			//old_wearable->removeFromAvatar();
-			old_wearable->removeFromAvatar(TRUE);
-		}
-	}
-
-	// <FS:Ansariel> [Legacy Bake]
-	queryWearableCache();
-	updateServer();
-	// </FS:Ansariel> [Legacy Bake]
-
-	gInventory.notifyObservers();
-=======
     //LLAgentDumper dumper("removeWearable");
     if (do_remove_all)
     {
@@ -1268,10 +1062,16 @@
             if (old_wearable)
             {
                 eraseWearable(old_wearable);
-                old_wearable->removeFromAvatar();
-            }
-        }
-        clearWearableType(type);
+                // <FS:Ansariel> [Legacy Bake]
+                //old_wearable->removeFromAvatar();
+                old_wearable->removeFromAvatar(TRUE);
+            }
+        }
+//      clearWearableType(type);
+// [RLVa:KB] - Checked: 2010-05-14 (RLVa-1.2.0)
+        // The line above shouldn't be needed
+        RLV_VERIFY(0 == getWearableCount(type));
+// [/RLVa:KB]
     }
     else
     {
@@ -1280,202 +1080,22 @@
         if (old_wearable)
         {
             eraseWearable(old_wearable);
-            old_wearable->removeFromAvatar();
-        }
-    }
+            // <FS:Ansariel> [Legacy Bake]
+            //old_wearable->removeFromAvatar();
+            old_wearable->removeFromAvatar(TRUE);
+        }
+    }
+
+    // <FS:Ansariel> [Legacy Bake]
+    queryWearableCache();
+    updateServer();
+    // </FS:Ansariel> [Legacy Bake]
 
     gInventory.notifyObservers();
->>>>>>> 38c2a5bd
 }
 
 // Assumes existing wearables are not dirty.
 void LLAgentWearables::setWearableOutfit(const LLInventoryItem::item_array_t& items,
-<<<<<<< HEAD
-										 const std::vector< LLViewerWearable* >& wearables)
-{
-	LL_INFOS() << "setWearableOutfit() start" << LL_ENDL;
-
-	S32 count = wearables.size();
-	llassert(items.size() == count);
-
-	// Check for whether outfit already matches the one requested
-	S32 matched = 0, mismatched = 0;
-	const S32 arr_size = LLWearableType::WT_COUNT;
-	S32 type_counts[arr_size];
-	BOOL update_inventory = FALSE;
-	std::fill(type_counts,type_counts+arr_size,0);
-	for (S32 i = 0; i < count; i++)
-	{
-		LLViewerWearable* new_wearable = wearables[i];
-		LLPointer<LLInventoryItem> new_item = items[i];
-
-		const LLWearableType::EType type = new_wearable->getType();
-		//<FS:Beq> BOM fallback legacy opensim
-		if(!gAgent.getRegion()->bakesOnMeshEnabled())
-		{
-			if(type == LLWearableType::WT_UNIVERSAL)
-			{
-				LL_DEBUGS("Avatar") << "Universal wearable not supported on this region - ignoring." << LL_ENDL;
-				mismatched++;
-				continue;
-			}
-		}
-		//</FS:Beq>
-		if (type < 0 || type>=LLWearableType::WT_COUNT)
-		{
-			LL_WARNS() << "invalid type " << type << LL_ENDL;
-			mismatched++;
-			continue;
-		}
-		S32 index = type_counts[type];
-		type_counts[type]++;
-
-		LLViewerWearable *curr_wearable = dynamic_cast<LLViewerWearable*>(getWearable(type,index));
-		if (!new_wearable || !curr_wearable ||
-			new_wearable->getAssetID() != curr_wearable->getAssetID())
-		{
-			LL_DEBUGS("Avatar") << "mismatch, type " << type << " index " << index
-								<< " names " << (curr_wearable ? curr_wearable->getName() : "NONE")  << ","
-								<< " names " << (new_wearable ? new_wearable->getName() : "NONE")  << LL_ENDL;
-			mismatched++;
-			continue;
-		}
-
-		// Update only inventory in this case - ordering of wearables with the same asset id has no effect.
-		// Updating wearables in this case causes the two-alphas error in MAINT-4158.
-		// We should actually disallow wearing two wearables with the same asset id.
-		if (curr_wearable->getName() != new_item->getName() ||
-			curr_wearable->getItemID() != new_item->getUUID())
-		{
-			LL_DEBUGS("Avatar") << "mismatch on name or inventory id, names "
-								<< curr_wearable->getName() << " vs " << new_item->getName()
-								<< " item ids " << curr_wearable->getItemID() << " vs " << new_item->getUUID()
-								<< LL_ENDL;
-			update_inventory = TRUE;
-			continue;
-		}
-		// If we got here, everything matches.
-		matched++;
-	}
-	LL_DEBUGS("Avatar") << "matched " << matched << " mismatched " << mismatched << LL_ENDL;
-	for (S32 j=0; j<LLWearableType::WT_COUNT; j++)
-	{
-		LLWearableType::EType type = (LLWearableType::EType) j;
-		if (getWearableCount(type) != type_counts[j])
-		{
-			LL_DEBUGS("Avatar") << "count mismatch for type " << j << " current " << getWearableCount(j) << " requested " << type_counts[j] << LL_ENDL; 
-			mismatched++;
-		}
-	}
-	if (mismatched == 0 && !update_inventory)
-	{
-		LL_DEBUGS("Avatar") << "no changes, bailing out" << LL_ENDL;
-		notifyLoadingFinished();
-		return;
-	}
-
-	// updating inventory
-    LLWearableType* wearable_type_inst = LLWearableType::getInstance();
-
-	// TODO: Removed check for ensuring that teens don't remove undershirt and underwear. Handle later
-	// note: shirt is the first non-body part wearable item. Update if wearable order changes.
-	// This loop should remove all clothing, but not any body parts
-	for (S32 j = 0; j < (S32)LLWearableType::WT_COUNT; j++)
-	{
-		if (wearable_type_inst->getAssetType((LLWearableType::EType)j) == LLAssetType::AT_CLOTHING)
-		{
-			removeWearable((LLWearableType::EType)j, true, 0);
-		}
-	}
-
-	for (S32 i = 0; i < count; i++)
-	{
-		LLViewerWearable* new_wearable = wearables[i];
-		LLPointer<LLInventoryItem> new_item = items[i];
-
-		llassert(new_wearable);
-		if (new_wearable)
-		{
-			const LLWearableType::EType type = new_wearable->getType();
-
-			LLUUID old_wearable_id = new_wearable->getItemID();
-			new_wearable->setName(new_item->getName());
-			new_wearable->setItemID(new_item->getUUID());
-
-			if (wearable_type_inst->getAssetType(type) == LLAssetType::AT_BODYPART)
-			{
-				// exactly one wearable per body part
-				setWearable(type,0,new_wearable);
-				if (old_wearable_id.notNull())
-				{
-					// we changed id before setting wearable, update old item manually
-					// to complete the swap.
-					gInventory.addChangedMask(LLInventoryObserver::LABEL, old_wearable_id);
-				}
-			}
-			else
-			{
-				pushWearable(type,new_wearable);
-			}
-
-			const BOOL removed = FALSE;
-			wearableUpdated(new_wearable, removed);
-		}
-	}
-
-	gInventory.notifyObservers();
-
-	if (mismatched == 0)
-	{
-		LL_DEBUGS("Avatar") << "inventory updated, wearable assets not changed, bailing out" << LL_ENDL;
-		notifyLoadingFinished();
-		return;
-	}
-
-	// updating agent avatar
-
-	if (isAgentAvatarValid())
-	{
-		gAgentAvatarp->setCompositeUpdatesEnabled(TRUE);
-
-		// If we have not yet declouded, we may want to use
-		// baked texture UUIDs sent from the first objectUpdate message
-		// don't overwrite these. If we have already declouded, we've saved
-		// these ids as the last known good textures and can invalidate without
-		// re-clouding.
-		if (!gAgentAvatarp->getIsCloud())
-		{
-			gAgentAvatarp->invalidateAll();
-		}
-	}
-
-	// Start rendering & update the server
-	mWearablesLoaded = TRUE; 
-
-// [SL:KB] - Patch: Appearance-InitialWearablesLoadedCallback | Checked: 2010-09-22 (Catznip-2.2)
-	if (!mInitialWearablesLoaded)
-	{
-		mInitialWearablesLoaded = true;
-		mInitialWearablesLoadedSignal();
-	}
-// [/SL:KB]
-	notifyLoadingFinished();
-
-	// Copy wearable params to avatar.
-	gAgentAvatarp->writeWearablesToAvatar();
-
-	// Then update the avatar based on the copied params.
-	gAgentAvatarp->updateVisualParams();
-
-	// <FS:Ansariel> [Legacy Bake]
-	queryWearableCache();
-	updateServer();
-	// </FS:Ansariel> [Legacy Bake]
-
-	gAgentAvatarp->dumpAvatarTEs("setWearableOutfit");
-
-	LL_DEBUGS("Avatar") << "setWearableOutfit() end" << LL_ENDL;
-=======
                                          const std::vector< LLViewerWearable* >& wearables)
 {
     LL_INFOS() << "setWearableOutfit() start" << LL_ENDL;
@@ -1495,6 +1115,17 @@
         LLPointer<LLInventoryItem> new_item = items[i];
 
         const LLWearableType::EType type = new_wearable->getType();
+        //<FS:Beq> BOM fallback legacy opensim
+        if(!gAgent.getRegion()->bakesOnMeshEnabled())
+        {
+            if(type == LLWearableType::WT_UNIVERSAL)
+            {
+                LL_DEBUGS("Avatar") << "Universal wearable not supported on this region - ignoring." << LL_ENDL;
+                mismatched++;
+                continue;
+            }
+        }
+        //</FS:Beq>
         if (type < 0 || type>=LLWearableType::WT_COUNT)
         {
             LL_WARNS() << "invalid type " << type << LL_ENDL;
@@ -1626,6 +1257,13 @@
     // Start rendering & update the server
     mWearablesLoaded = TRUE;
 
+// [SL:KB] - Patch: Appearance-InitialWearablesLoadedCallback | Checked: 2010-09-22 (Catznip-2.2)
+    if (!mInitialWearablesLoaded)
+    {
+        mInitialWearablesLoaded = true;
+        mInitialWearablesLoadedSignal();
+    }
+// [/SL:KB]
     notifyLoadingFinished();
 
     // Copy wearable params to avatar.
@@ -1634,291 +1272,152 @@
     // Then update the avatar based on the copied params.
     gAgentAvatarp->updateVisualParams();
 
+    // <FS:Ansariel> [Legacy Bake]
+    queryWearableCache();
+    updateServer();
+    // </FS:Ansariel> [Legacy Bake]
+
     gAgentAvatarp->dumpAvatarTEs("setWearableOutfit");
 
     LL_DEBUGS("Avatar") << "setWearableOutfit() end" << LL_ENDL;
->>>>>>> 38c2a5bd
 }
 
 
 // User has picked "wear on avatar" from a menu.
-<<<<<<< HEAD
 //void LLAgentWearables::setWearableItem(LLInventoryItem* new_item, LLViewerWearable* new_wearable, bool do_append)
 //{
-//	//LLAgentDumper dumper("setWearableItem");
-//	if (isWearingItem(new_item->getUUID()))
-//	{
-//		LL_WARNS() << "wearable " << new_item->getUUID() << " is already worn" << LL_ENDL;
-//		return;
-//	}
-//	
-//	const LLWearableType::EType type = new_wearable->getType();
+//  //LLAgentDumper dumper("setWearableItem");
+//  if (isWearingItem(new_item->getUUID()))
+//  {
+//      LL_WARNS() << "wearable " << new_item->getUUID() << " is already worn" << LL_ENDL;
+//      return;
+//  }
 //
-//	if (!do_append)
-//	{
-//		// Remove old wearable, if any
-//		// MULTI_WEARABLE: hardwired to 0
-//		LLViewerWearable* old_wearable = getViewerWearable(type,0);
-//		if (old_wearable)
-//		{
-//			const LLUUID& old_item_id = old_wearable->getItemID();
-//			if ((old_wearable->getAssetID() == new_wearable->getAssetID()) &&
-//				(old_item_id == new_item->getUUID()))
-//			{
-//				LL_DEBUGS() << "No change to wearable asset and item: " << LLWearableType::getInstance()->getTypeName(type) << LL_ENDL;
-//				return;
-//			}
-//			
-//			if (old_wearable->isDirty())
-//			{
-//				// Bring up modal dialog: Save changes? Yes, No, Cancel
-//				LLSD payload;
-//				payload["item_id"] = new_item->getUUID();
-//				LLNotificationsUtil::add("WearableSave", LLSD(), payload, boost::bind(onSetWearableDialog, _1, _2, new_wearable));
-//				return;
-//			}
-//		}
-//	}
+//  const LLWearableType::EType type = new_wearable->getType();
 //
-//	setWearableFinal(new_item, new_wearable, do_append);
+//  if (!do_append)
+//  {
+//      // Remove old wearable, if any
+//      // MULTI_WEARABLE: hardwired to 0
+//      LLViewerWearable* old_wearable = getViewerWearable(type,0);
+//      if (old_wearable)
+//      {
+//          const LLUUID& old_item_id = old_wearable->getItemID();
+//          if ((old_wearable->getAssetID() == new_wearable->getAssetID()) &&
+//              (old_item_id == new_item->getUUID()))
+//          {
+//              LL_DEBUGS() << "No change to wearable asset and item: " << LLWearableType::getInstance()->getTypeName(type) << LL_ENDL;
+//              return;
+//          }
+//
+//          if (old_wearable->isDirty())
+//          {
+//              // Bring up modal dialog: Save changes? Yes, No, Cancel
+//              LLSD payload;
+//              payload["item_id"] = new_item->getUUID();
+//              LLNotificationsUtil::add("WearableSave", LLSD(), payload, boost::bind(onSetWearableDialog, _1, _2, new_wearable));
+//              return;
+//          }
+//      }
+//  }
+//
+//  setWearableFinal(new_item, new_wearable, do_append);
 //}
 
-// static 
+// static
 //bool LLAgentWearables::onSetWearableDialog(const LLSD& notification, const LLSD& response, LLViewerWearable* wearable)
 //{
-//	S32 option = LLNotificationsUtil::getSelectedOption(notification, response);
-//	LLInventoryItem* new_item = gInventory.getItem(notification["payload"]["item_id"].asUUID());
-//	U32 index;
-//	if (!gAgentWearables.getWearableIndex(wearable,index))
-//	{
-//		LL_WARNS() << "Wearable not found" << LL_ENDL;
-//		delete wearable;
-//		return false;
-//	}
-//	switch(option)
-//	{
-//		case 0:  // "Save"
-//			gAgentWearables.saveWearable(wearable->getType(),index);
-//			gAgentWearables.setWearableFinal(new_item, wearable);
-//			break;
+//  S32 option = LLNotificationsUtil::getSelectedOption(notification, response);
+//  LLInventoryItem* new_item = gInventory.getItem(notification["payload"]["item_id"].asUUID());
+//  U32 index;
+//  if (!gAgentWearables.getWearableIndex(wearable,index))
+//  {
+//      LL_WARNS() << "Wearable not found" << LL_ENDL;
+//      delete wearable;
+//      return false;
+//  }
+//  switch(option)
+//  {
+//      case 0:  // "Save"
+//          gAgentWearables.saveWearable(wearable->getType(),index);
+//          gAgentWearables.setWearableFinal(new_item, wearable);
+//          break;
 //
-//		case 1:  // "Don't Save"
-//			gAgentWearables.setWearableFinal(new_item, wearable);
-//			break;
+//      case 1:  // "Don't Save"
+//          gAgentWearables.setWearableFinal(new_item, wearable);
+//          break;
 //
-//		case 2: // "Cancel"
-//			break;
+//      case 2: // "Cancel"
+//          break;
 //
-//		default:
-//			llassert(0);
-//			break;
-//	}
+//      default:
+//          llassert(0);
+//          break;
+//  }
 //
-//	delete wearable;
-//	return false;
+//  delete wearable;
+//  return false;
 //}
 
 // Called from setWearableItem() and onSetWearableDialog() to actually set the wearable.
 // MULTI_WEARABLE: unify code after null objects are gone.
 //void LLAgentWearables::setWearableFinal(LLInventoryItem* new_item, LLViewerWearable* new_wearable, bool do_append)
 //{
-//	const LLWearableType::EType type = new_wearable->getType();
+//  const LLWearableType::EType type = new_wearable->getType();
 //
-//	if (do_append && getWearableItemID(type,0).notNull())
-//	{
-//		new_wearable->setItemID(new_item->getUUID());
-//		const bool trigger_updated = false;
-//		pushWearable(type, new_wearable, trigger_updated);
-//		LL_INFOS() << "Added additional wearable for type " << type
-//				<< " size is now " << getWearableCount(type) << LL_ENDL;
-//		checkWearableAgainstInventory(new_wearable);
-//	}
-//	else
-//	{
-//		// Replace the old wearable with a new one.
-//		llassert(new_item->getAssetUUID() == new_wearable->getAssetID());
+//  if (do_append && getWearableItemID(type,0).notNull())
+//  {
+//      new_wearable->setItemID(new_item->getUUID());
+//      const bool trigger_updated = false;
+//      pushWearable(type, new_wearable, trigger_updated);
+//      LL_INFOS() << "Added additional wearable for type " << type
+//              << " size is now " << getWearableCount(type) << LL_ENDL;
+//      checkWearableAgainstInventory(new_wearable);
+//  }
+//  else
+//  {
+//      // Replace the old wearable with a new one.
+//      llassert(new_item->getAssetUUID() == new_wearable->getAssetID());
 //
-//		LLViewerWearable *old_wearable = getViewerWearable(type,0);
-//		LLUUID old_item_id;
-//		if (old_wearable)
-//		{
-//			old_item_id = old_wearable->getItemID();
-//		}
-//		new_wearable->setItemID(new_item->getUUID());
-//		setWearable(type,0,new_wearable);
+//      LLViewerWearable *old_wearable = getViewerWearable(type,0);
+//      LLUUID old_item_id;
+//      if (old_wearable)
+//      {
+//          old_item_id = old_wearable->getItemID();
+//      }
+//      new_wearable->setItemID(new_item->getUUID());
+//      setWearable(type,0,new_wearable);
 //
-//		if (old_item_id.notNull())
-//		{
-//			gInventory.addChangedMask(LLInventoryObserver::LABEL, old_item_id);
-//			gInventory.notifyObservers();
-//		}
-//		LL_INFOS() << "Replaced current element 0 for type " << type
-//				<< " size is now " << getWearableCount(type) << LL_ENDL;
-//	}
+//      if (old_item_id.notNull())
+//      {
+//          gInventory.addChangedMask(LLInventoryObserver::LABEL, old_item_id);
+//          gInventory.notifyObservers();
+//      }
+//      LL_INFOS() << "Replaced current element 0 for type " << type
+//              << " size is now " << getWearableCount(type) << LL_ENDL;
+//  }
 //}
 
 // User has picked "remove from avatar" from a menu.
 // static
 //void LLAgentWearables::userRemoveWearable(const LLWearableType::EType &type, const U32 &index)
 //{
-//	if (!(type==LLWearableType::WT_SHAPE || type==LLWearableType::WT_SKIN || type==LLWearableType::WT_HAIR || type==LLWearableType::WT_EYES)) //&&
-//		//!((!gAgent.isTeen()) && (type==LLWearableType::WT_UNDERPANTS || type==LLWearableType::WT_UNDERSHIRT)))
-//	{
-//		gAgentWearables.removeWearable(type,false,index);
-//	}
+//  if (!(type==LLWearableType::WT_SHAPE || type==LLWearableType::WT_SKIN || type==LLWearableType::WT_HAIR || type==LLWearableType::WT_EYES)) //&&
+//      //!((!gAgent.isTeen()) && (type==LLWearableType::WT_UNDERPANTS || type==LLWearableType::WT_UNDERSHIRT)))
+//  {
+//      gAgentWearables.removeWearable(type,false,index);
+//  }
 //}
 
-//static 
+//static
 //void LLAgentWearables::userRemoveWearablesOfType(const LLWearableType::EType &type)
 //{
-//	if (!(type==LLWearableType::WT_SHAPE || type==LLWearableType::WT_SKIN || type==LLWearableType::WT_HAIR || type==LLWearableType::WT_EYES)) //&&
-//		//!((!gAgent.isTeen()) && (type==LLWearableType::WT_UNDERPANTS || type==LLWearableType::WT_UNDERSHIRT)))
-//	{
-//		gAgentWearables.removeWearable(type,true,0);
-//	}
+//  if (!(type==LLWearableType::WT_SHAPE || type==LLWearableType::WT_SKIN || type==LLWearableType::WT_HAIR || type==LLWearableType::WT_EYES)) //&&
+//      //!((!gAgent.isTeen()) && (type==LLWearableType::WT_UNDERPANTS || type==LLWearableType::WT_UNDERSHIRT)))
+//  {
+//      gAgentWearables.removeWearable(type,true,0);
+//  }
 //}
-=======
-void LLAgentWearables::setWearableItem(LLInventoryItem* new_item, LLViewerWearable* new_wearable, bool do_append)
-{
-    //LLAgentDumper dumper("setWearableItem");
-    if (isWearingItem(new_item->getUUID()))
-    {
-        LL_WARNS() << "wearable " << new_item->getUUID() << " is already worn" << LL_ENDL;
-        return;
-    }
-
-    const LLWearableType::EType type = new_wearable->getType();
-
-    if (!do_append)
-    {
-        // Remove old wearable, if any
-        // MULTI_WEARABLE: hardwired to 0
-        LLViewerWearable* old_wearable = getViewerWearable(type,0);
-        if (old_wearable)
-        {
-            const LLUUID& old_item_id = old_wearable->getItemID();
-            if ((old_wearable->getAssetID() == new_wearable->getAssetID()) &&
-                (old_item_id == new_item->getUUID()))
-            {
-                LL_DEBUGS() << "No change to wearable asset and item: " << LLWearableType::getInstance()->getTypeName(type) << LL_ENDL;
-                return;
-            }
-
-            if (old_wearable->isDirty())
-            {
-                // Bring up modal dialog: Save changes? Yes, No, Cancel
-                LLSD payload;
-                payload["item_id"] = new_item->getUUID();
-                LLNotificationsUtil::add("WearableSave", LLSD(), payload, boost::bind(onSetWearableDialog, _1, _2, new_wearable));
-                return;
-            }
-        }
-    }
-
-    setWearableFinal(new_item, new_wearable, do_append);
-}
-
-// static
-bool LLAgentWearables::onSetWearableDialog(const LLSD& notification, const LLSD& response, LLViewerWearable* wearable)
-{
-    S32 option = LLNotificationsUtil::getSelectedOption(notification, response);
-    LLInventoryItem* new_item = gInventory.getItem(notification["payload"]["item_id"].asUUID());
-    U32 index;
-    if (!gAgentWearables.getWearableIndex(wearable,index))
-    {
-        LL_WARNS() << "Wearable not found" << LL_ENDL;
-        delete wearable;
-        return false;
-    }
-    if (!new_item)
-    {
-        delete wearable;
-        return false;
-    }
-
-    switch(option)
-    {
-        case 0:  // "Save"
-            gAgentWearables.saveWearable(wearable->getType(),index);
-            gAgentWearables.setWearableFinal(new_item, wearable);
-            break;
-
-        case 1:  // "Don't Save"
-            gAgentWearables.setWearableFinal(new_item, wearable);
-            break;
-
-        case 2: // "Cancel"
-            break;
-
-        default:
-            llassert(0);
-            break;
-    }
-
-    delete wearable;
-    return false;
-}
-
-// Called from setWearableItem() and onSetWearableDialog() to actually set the wearable.
-// MULTI_WEARABLE: unify code after null objects are gone.
-void LLAgentWearables::setWearableFinal(LLInventoryItem* new_item, LLViewerWearable* new_wearable, bool do_append)
-{
-    const LLWearableType::EType type = new_wearable->getType();
-
-    if (do_append && getWearableItemID(type,0).notNull())
-    {
-        new_wearable->setItemID(new_item->getUUID());
-        const bool trigger_updated = false;
-        pushWearable(type, new_wearable, trigger_updated);
-        LL_INFOS() << "Added additional wearable for type " << type
-                << " size is now " << getWearableCount(type) << LL_ENDL;
-        checkWearableAgainstInventory(new_wearable);
-    }
-    else
-    {
-        // Replace the old wearable with a new one.
-        llassert(new_item->getAssetUUID() == new_wearable->getAssetID());
-
-        LLViewerWearable *old_wearable = getViewerWearable(type,0);
-        LLUUID old_item_id;
-        if (old_wearable)
-        {
-            old_item_id = old_wearable->getItemID();
-        }
-        new_wearable->setItemID(new_item->getUUID());
-        setWearable(type,0,new_wearable);
-
-        if (old_item_id.notNull())
-        {
-            gInventory.addChangedMask(LLInventoryObserver::LABEL, old_item_id);
-            gInventory.notifyObservers();
-        }
-        LL_INFOS() << "Replaced current element 0 for type " << type
-                << " size is now " << getWearableCount(type) << LL_ENDL;
-    }
-}
-
-// User has picked "remove from avatar" from a menu.
-// static
-void LLAgentWearables::userRemoveWearable(const LLWearableType::EType &type, const U32 &index)
-{
-    if (!(type==LLWearableType::WT_SHAPE || type==LLWearableType::WT_SKIN || type==LLWearableType::WT_HAIR || type==LLWearableType::WT_EYES)) //&&
-        //!((!gAgent.isTeen()) && (type==LLWearableType::WT_UNDERPANTS || type==LLWearableType::WT_UNDERSHIRT)))
-    {
-        gAgentWearables.removeWearable(type,false,index);
-    }
-}
-
-//static
-void LLAgentWearables::userRemoveWearablesOfType(const LLWearableType::EType &type)
-{
-    if (!(type==LLWearableType::WT_SHAPE || type==LLWearableType::WT_SKIN || type==LLWearableType::WT_HAIR || type==LLWearableType::WT_EYES)) //&&
-        //!((!gAgent.isTeen()) && (type==LLWearableType::WT_UNDERPANTS || type==LLWearableType::WT_UNDERSHIRT)))
-    {
-        gAgentWearables.removeWearable(type,true,0);
-    }
-}
->>>>>>> 38c2a5bd
 
 // Given a desired set of attachments, find what objects need to be
 // removed, and what additional inventory items need to be added.
@@ -2031,59 +1530,35 @@
 
 void LLAgentWearables::userRemoveMultipleAttachments(llvo_vec_t& objects_to_remove)
 {
-<<<<<<< HEAD
-	if (!isAgentAvatarValid()) return;
+    if (!isAgentAvatarValid()) return;
 
 // [RLVa:KB] - Checked: 2010-03-04 (RLVa-1.2.0)
-	// RELEASE-RLVa: [SL-3.4] Check our callers and verify that erasing elements from the passed vector won't break random things
-	if ( (rlv_handler_t::isEnabled()) && (gRlvAttachmentLocks.hasLockedAttachmentPoint(RLV_LOCK_REMOVE)) )
-	{
-		llvo_vec_t::iterator itObj = objects_to_remove.begin();
-		while (objects_to_remove.end() != itObj)
-		{
-			const LLViewerObject* pAttachObj = *itObj;
-			if (gRlvAttachmentLocks.isLockedAttachment(pAttachObj))
-			{
-				itObj = objects_to_remove.erase(itObj);
-
-				// Fall-back code: re-add the attachment if it got removed from COF somehow (compensates for possible bugs elsewhere)
-				bool fInCOF = LLAppearanceMgr::instance().isLinkedInCOF(pAttachObj->getAttachmentItemID());
-				RLV_ASSERT(fInCOF);
-				if (!fInCOF)
-				{
-					LLAppearanceMgr::instance().registerAttachment(pAttachObj->getAttachmentItemID());
-				}
-			}
-			else
-			{
-				++itObj;
-			}
-		}
-	}
+    // RELEASE-RLVa: [SL-3.4] Check our callers and verify that erasing elements from the passed vector won't break random things
+    if ( (rlv_handler_t::isEnabled()) && (gRlvAttachmentLocks.hasLockedAttachmentPoint(RLV_LOCK_REMOVE)) )
+    {
+        llvo_vec_t::iterator itObj = objects_to_remove.begin();
+        while (objects_to_remove.end() != itObj)
+        {
+            const LLViewerObject* pAttachObj = *itObj;
+            if (gRlvAttachmentLocks.isLockedAttachment(pAttachObj))
+            {
+                itObj = objects_to_remove.erase(itObj);
+
+                // Fall-back code: re-add the attachment if it got removed from COF somehow (compensates for possible bugs elsewhere)
+                bool fInCOF = LLAppearanceMgr::instance().isLinkedInCOF(pAttachObj->getAttachmentItemID());
+                RLV_ASSERT(fInCOF);
+                if (!fInCOF)
+                {
+                    LLAppearanceMgr::instance().registerAttachment(pAttachObj->getAttachmentItemID());
+                }
+            }
+            else
+            {
+                ++itObj;
+            }
+        }
+    }
 // [/RLVa:KB]
-
-	if (objects_to_remove.empty())
-		return;
-
-	LL_DEBUGS("Avatar") << "ATT [ObjectDetach] removing " << objects_to_remove.size() << " objects" << LL_ENDL;
-	gMessageSystem->newMessage("ObjectDetach");
-	gMessageSystem->nextBlockFast(_PREHASH_AgentData);
-	gMessageSystem->addUUIDFast(_PREHASH_AgentID, gAgent.getID());
-	gMessageSystem->addUUIDFast(_PREHASH_SessionID, gAgent.getSessionID());
-	
-	for (llvo_vec_t::iterator it = objects_to_remove.begin();
-		 it != objects_to_remove.end();
-		 ++it)
-	{
-		LLViewerObject *objectp = *it;
-		//gAgentAvatarp->resetJointPositionsOnDetach(objectp);
-		gMessageSystem->nextBlockFast(_PREHASH_ObjectData);
-		gMessageSystem->addU32Fast(_PREHASH_ObjectLocalID, objectp->getLocalID());
-		const LLUUID& item_id = objectp->getAttachmentItemID();
-		LLViewerInventoryItem *item = gInventory.getItem(item_id);
-		LL_DEBUGS("Avatar") << "ATT removing object, item is " << (item ? item->getName() : "UNKNOWN") << " " << item_id << LL_ENDL;
-=======
-    if (!isAgentAvatarValid()) return;
 
     if (objects_to_remove.empty())
         return;
@@ -2105,7 +1580,6 @@
         const LLUUID& item_id = objectp->getAttachmentItemID();
         LLViewerInventoryItem *item = gInventory.getItem(item_id);
         LL_DEBUGS("Avatar") << "ATT removing object, item is " << (item ? item->getName() : "UNKNOWN") << " " << item_id << LL_ENDL;
->>>>>>> 38c2a5bd
         LLAttachmentsMgr::instance().onDetachRequested(item_id);
     }
     gMessageSystem->sendReliable(gAgent.getRegionHost());
@@ -2129,7 +1603,7 @@
     }
 
 // [RLVa:KB] - Checked: 2011-05-22 (RLVa-1.3.1)
-	mInitialAttachmentsRequested = true;
+    mInitialAttachmentsRequested = true;
 // [/RLVa:KB]
 }
 
@@ -2166,22 +1640,6 @@
 //void LLAgentWearables::animateAllWearableParams(F32 delta)
 void LLAgentWearables::animateAllWearableParams(F32 delta, BOOL upload_bake)
 {
-<<<<<<< HEAD
-	for( S32 type = 0; type < LLWearableType::WT_COUNT; ++type )
-	{
-		for (S32 count = 0; count < (S32)getWearableCount((LLWearableType::EType)type); ++count)
-		{
-			LLViewerWearable *wearable = getViewerWearable((LLWearableType::EType)type,count);
-			llassert(wearable);
-			if (wearable)
-			{
-				// <FS:Ansariel> [Legacy Bake]
-				//wearable->animateParams(delta);
-				wearable->animateParams(delta, upload_bake);
-			}
-		}
-	}
-=======
     for( S32 type = 0; type < LLWearableType::WT_COUNT; ++type )
     {
         for (S32 count = 0; count < (S32)getWearableCount((LLWearableType::EType)type); ++count)
@@ -2190,11 +1648,12 @@
             llassert(wearable);
             if (wearable)
             {
-                wearable->animateParams(delta);
-            }
-        }
-    }
->>>>>>> 38c2a5bd
+                // <FS:Ansariel> [Legacy Bake]
+                //wearable->animateParams(delta);
+                wearable->animateParams(delta, upload_bake);
+            }
+        }
+    }
 }
 
 bool LLAgentWearables::moveWearable(const LLViewerInventoryItem* item, bool closer_to_body)
@@ -2375,7 +1834,7 @@
 // [SL:KB] - Patch: Appearance-InitialWearablesLoadedCallback | Checked: 2010-08-14 (Catznip-2.1)
 boost::signals2::connection LLAgentWearables::addInitialWearablesLoadedCallback(const loaded_callback_t& cb)
 {
-	return mInitialWearablesLoadedSignal.connect(cb);
+    return mInitialWearablesLoadedSignal.connect(cb);
 }
 // [/SL:KB]
 
@@ -2399,106 +1858,106 @@
 // wearables
 LLAgentWearables::createStandardWearablesAllDoneCallback::~createStandardWearablesAllDoneCallback()
 {
-	LL_INFOS() << "destructor - all done?" << LL_ENDL;
-	gAgentWearables.createStandardWearablesAllDone();
+    LL_INFOS() << "destructor - all done?" << LL_ENDL;
+    gAgentWearables.createStandardWearablesAllDone();
 }
 
 LLAgentWearables::sendAgentWearablesUpdateCallback::~sendAgentWearablesUpdateCallback()
 {
-	gAgentWearables.sendAgentWearablesUpdate();
+    gAgentWearables.sendAgentWearablesUpdate();
 }
 
 void LLAgentWearables::sendAgentWearablesUpdate()
 {
-	// First make sure that we have inventory items for each wearable
-	for (S32 type=0; type < LLWearableType::WT_COUNT; ++type)
-	{
-		for (U32 index=0; index < getWearableCount((LLWearableType::EType)type); ++index)
-		{
-			LLViewerWearable* wearable = getViewerWearable((LLWearableType::EType)type,index);
-			if (wearable)
-			{
-				if (wearable->getItemID().isNull())
-				{
-					LLPointer<LLInventoryCallback> cb =
-						new AddWearableToAgentInventoryCallback(
-							LLPointer<LLRefCount>(NULL),
-							(LLWearableType::EType)type,
-							index,
-							wearable,
-							AddWearableToAgentInventoryCallback::CALL_NONE);
-					addWearableToAgentInventory(cb, wearable);
-				}
-				else
-				{
-					gInventory.addChangedMask(LLInventoryObserver::LABEL,
-											  wearable->getItemID());
-				}
-			}
-		}
-	}
-
-	// Then make sure the inventory is in sync with the avatar.
-	gInventory.notifyObservers();
-
-	// Send the AgentIsNowWearing 
-	gMessageSystem->newMessageFast(_PREHASH_AgentIsNowWearing);
-
-	gMessageSystem->nextBlockFast(_PREHASH_AgentData);
-	gMessageSystem->addUUIDFast(_PREHASH_AgentID, gAgent.getID());
-	gMessageSystem->addUUIDFast(_PREHASH_SessionID, gAgent.getSessionID());
-
-	LL_DEBUGS() << "sendAgentWearablesUpdate()" << LL_ENDL;
-	// MULTI-WEARABLE: DEPRECATED: HACK: index to 0- server database tables don't support concept of multiwearables.
-	for (S32 type=0; type < LLWearableType::WT_COUNT; ++type)
-	{
-		gMessageSystem->nextBlockFast(_PREHASH_WearableData);
-
-		U8 type_u8 = (U8)type;
-		gMessageSystem->addU8Fast(_PREHASH_WearableType, type_u8);
-
-		LLViewerWearable* wearable = getViewerWearable((LLWearableType::EType)type, 0);
-		if (wearable)
-		{
-			//LL_INFOS() << "Sending wearable " << wearable->getName() << LL_ENDL;
-			LLUUID item_id = wearable->getItemID();
-			const LLViewerInventoryItem *item = gInventory.getItem(item_id);
-			if (item && item->getIsLinkType())
-			{
-				// Get the itemID that this item points to.  i.e. make sure
-				// we are storing baseitems, not their links, in the database.
-				item_id = item->getLinkedUUID();
-			}
-			gMessageSystem->addUUIDFast(_PREHASH_ItemID, item_id);			
-		}
-		else
-		{
-			//LL_INFOS() << "Not wearing wearable type " << LLWearableType::getInstance()->getTypeName((LLWearableType::EType)i) << LL_ENDL;
-			gMessageSystem->addUUIDFast(_PREHASH_ItemID, LLUUID::null);
-		}
-
-		LL_DEBUGS() << "       " << LLWearableType::getInstance()->getTypeLabel((LLWearableType::EType)type) << ": " << (wearable ? wearable->getAssetID() : LLUUID::null) << LL_ENDL;
-	}
-	gAgent.sendReliableMessage();
+    // First make sure that we have inventory items for each wearable
+    for (S32 type=0; type < LLWearableType::WT_COUNT; ++type)
+    {
+        for (U32 index=0; index < getWearableCount((LLWearableType::EType)type); ++index)
+        {
+            LLViewerWearable* wearable = getViewerWearable((LLWearableType::EType)type,index);
+            if (wearable)
+            {
+                if (wearable->getItemID().isNull())
+                {
+                    LLPointer<LLInventoryCallback> cb =
+                        new AddWearableToAgentInventoryCallback(
+                            LLPointer<LLRefCount>(NULL),
+                            (LLWearableType::EType)type,
+                            index,
+                            wearable,
+                            AddWearableToAgentInventoryCallback::CALL_NONE);
+                    addWearableToAgentInventory(cb, wearable);
+                }
+                else
+                {
+                    gInventory.addChangedMask(LLInventoryObserver::LABEL,
+                                              wearable->getItemID());
+                }
+            }
+        }
+    }
+
+    // Then make sure the inventory is in sync with the avatar.
+    gInventory.notifyObservers();
+
+    // Send the AgentIsNowWearing
+    gMessageSystem->newMessageFast(_PREHASH_AgentIsNowWearing);
+
+    gMessageSystem->nextBlockFast(_PREHASH_AgentData);
+    gMessageSystem->addUUIDFast(_PREHASH_AgentID, gAgent.getID());
+    gMessageSystem->addUUIDFast(_PREHASH_SessionID, gAgent.getSessionID());
+
+    LL_DEBUGS() << "sendAgentWearablesUpdate()" << LL_ENDL;
+    // MULTI-WEARABLE: DEPRECATED: HACK: index to 0- server database tables don't support concept of multiwearables.
+    for (S32 type=0; type < LLWearableType::WT_COUNT; ++type)
+    {
+        gMessageSystem->nextBlockFast(_PREHASH_WearableData);
+
+        U8 type_u8 = (U8)type;
+        gMessageSystem->addU8Fast(_PREHASH_WearableType, type_u8);
+
+        LLViewerWearable* wearable = getViewerWearable((LLWearableType::EType)type, 0);
+        if (wearable)
+        {
+            //LL_INFOS() << "Sending wearable " << wearable->getName() << LL_ENDL;
+            LLUUID item_id = wearable->getItemID();
+            const LLViewerInventoryItem *item = gInventory.getItem(item_id);
+            if (item && item->getIsLinkType())
+            {
+                // Get the itemID that this item points to.  i.e. make sure
+                // we are storing baseitems, not their links, in the database.
+                item_id = item->getLinkedUUID();
+            }
+            gMessageSystem->addUUIDFast(_PREHASH_ItemID, item_id);
+        }
+        else
+        {
+            //LL_INFOS() << "Not wearing wearable type " << LLWearableType::getInstance()->getTypeName((LLWearableType::EType)i) << LL_ENDL;
+            gMessageSystem->addUUIDFast(_PREHASH_ItemID, LLUUID::null);
+        }
+
+        LL_DEBUGS() << "       " << LLWearableType::getInstance()->getTypeLabel((LLWearableType::EType)type) << ": " << (wearable ? wearable->getAssetID() : LLUUID::null) << LL_ENDL;
+    }
+    gAgent.sendReliableMessage();
 }
 
 void LLAgentWearables::sendAgentWearablesRequest()
 {
-	gMessageSystem->newMessageFast(_PREHASH_AgentWearablesRequest);
-	gMessageSystem->nextBlockFast(_PREHASH_AgentData);
-	gMessageSystem->addUUIDFast(_PREHASH_AgentID, gAgent.getID());
-	gMessageSystem->addUUIDFast(_PREHASH_SessionID, gAgent.getSessionID());
-	gAgent.sendReliableMessage();
+    gMessageSystem->newMessageFast(_PREHASH_AgentWearablesRequest);
+    gMessageSystem->nextBlockFast(_PREHASH_AgentData);
+    gMessageSystem->addUUIDFast(_PREHASH_AgentID, gAgent.getID());
+    gMessageSystem->addUUIDFast(_PREHASH_SessionID, gAgent.getSessionID());
+    gAgent.sendReliableMessage();
 }
 
 BOOL LLAgentWearables::itemUpdatePending(const LLUUID& item_id) const
 {
-	return mItemsAwaitingWearableUpdate.find(item_id) != mItemsAwaitingWearableUpdate.end();
+    return mItemsAwaitingWearableUpdate.find(item_id) != mItemsAwaitingWearableUpdate.end();
 }
 
 U32 LLAgentWearables::itemUpdatePendingCount() const
 {
-	return mItemsAwaitingWearableUpdate.size();
+    return mItemsAwaitingWearableUpdate.size();
 }
 
 // MULTI-WEARABLE: DEPRECATED (see backwards compatibility)
@@ -2508,105 +1967,105 @@
 // we can remove/ignore this whole function. EXCEPT gAgentWearables.notifyLoadingStarted
 void LLAgentWearables::processAgentInitialWearablesUpdate(LLMessageSystem* mesgsys, void** user_data)
 {
-	// We should only receive this message a single time.  Ignore subsequent AgentWearablesUpdates
-	// that may result from AgentWearablesRequest having been sent more than once.
-	if (mInitialWearablesUpdateReceived)
-		return;
-
-	if (isAgentAvatarValid())
-	{
-		gAgentAvatarp->startPhase("process_initial_wearables_update");
-		gAgentAvatarp->outputRezTiming("Received initial wearables update");
-	}
-
-	// notify subscribers that wearables started loading. See EXT-7777
-	// *TODO: find more proper place to not be called from deprecated method.
-	// Seems such place is found: LLInitialWearablesFetch::processContents()
-	gAgentWearables.notifyLoadingStarted();
-
-	mInitialWearablesUpdateReceived = true;
-
-	LLUUID agent_id;
-	gMessageSystem->getUUIDFast(_PREHASH_AgentData, _PREHASH_AgentID, agent_id);
-
-	if (isAgentAvatarValid() && (agent_id == gAgentAvatarp->getID()))
-	{
-		gMessageSystem->getU32Fast(_PREHASH_AgentData, _PREHASH_SerialNum, gAgentQueryManager.mUpdateSerialNum);
-		
-		const S32 NUM_BODY_PARTS = 4;
-		S32 num_wearables = gMessageSystem->getNumberOfBlocksFast(_PREHASH_WearableData);
-		if (num_wearables < NUM_BODY_PARTS)
-		{
-			// Transitional state.  Avatars should always have at least their body parts (hair, eyes, shape and skin).
-			// The fact that they don't have any here (only a dummy is sent) implies that either:
-			// 1. This account existed before we had wearables
-			// 2. The database has gotten messed up
-			// 3. This is the account's first login (i.e. the wearables haven't been generated yet).
-			return;
-		}
-
-		// Get the UUID of the current outfit folder (will be created if it doesn't exist)
-		const LLUUID current_outfit_id = gInventory.findCategoryUUIDForType(LLFolderType::FT_CURRENT_OUTFIT);
-		LLInitialWearablesFetch* outfit = new LLInitialWearablesFetch(current_outfit_id);
-		
-		//LL_DEBUGS() << "processAgentInitialWearablesUpdate()" << LL_ENDL;
-		// Add wearables
-		// MULTI-WEARABLE: DEPRECATED: Message only supports one wearable per type, will be ignored in future.
-		gAgentWearables.mItemsAwaitingWearableUpdate.clear();
-		for (S32 i=0; i < num_wearables; i++)
-		{
-			// Parse initial wearables data from message system
-			U8 type_u8 = 0;
-			gMessageSystem->getU8Fast(_PREHASH_WearableData, _PREHASH_WearableType, type_u8, i);
-			if (type_u8 >= LLWearableType::WT_COUNT)
-			{
-				continue;
-			}
-			const LLWearableType::EType type = (LLWearableType::EType) type_u8;
-			
-			LLUUID item_id;
-			gMessageSystem->getUUIDFast(_PREHASH_WearableData, _PREHASH_ItemID, item_id, i);
-			
-			LLUUID asset_id;
-			gMessageSystem->getUUIDFast(_PREHASH_WearableData, _PREHASH_AssetID, asset_id, i);
-			if (asset_id.isNull())
-			{
-				LLViewerWearable::removeFromAvatar(type, FALSE);
-			}
-			else
-			{
-				LLAssetType::EType asset_type = LLWearableType::getInstance()->getAssetType(type);
-				if (asset_type == LLAssetType::AT_NONE)
-				{
-					continue;
-				}
-				
-				// MULTI-WEARABLE: DEPRECATED: this message only supports one wearable per type. Should be ignored in future versions
-				
-				// Store initial wearables data until we know whether we have the current outfit folder or need to use the data.
-				LLInitialWearablesFetch::InitialWearableData wearable_data(type, item_id, asset_id);
-				outfit->add(wearable_data);
-			}
-			
-			LL_DEBUGS() << "       " << LLWearableType::getInstance()->getTypeLabel(type) << LL_ENDL;
-		}
-		
-		// Get the complete information on the items in the inventory and set up an observer
-		// that will trigger when the complete information is fetched.
-		outfit->startFetch();
-		if(outfit->isFinished())
-		{
-			// everything is already here - call done.
-			outfit->done();
-		}
-		else
-		{
-			// it's all on it's way - add an observer, and the inventory
-			// will call done for us when everything is here.
-			gInventory.addObserver(outfit);
-		}
-		
-	}
+    // We should only receive this message a single time.  Ignore subsequent AgentWearablesUpdates
+    // that may result from AgentWearablesRequest having been sent more than once.
+    if (mInitialWearablesUpdateReceived)
+        return;
+
+    if (isAgentAvatarValid())
+    {
+        gAgentAvatarp->startPhase("process_initial_wearables_update");
+        gAgentAvatarp->outputRezTiming("Received initial wearables update");
+    }
+
+    // notify subscribers that wearables started loading. See EXT-7777
+    // *TODO: find more proper place to not be called from deprecated method.
+    // Seems such place is found: LLInitialWearablesFetch::processContents()
+    gAgentWearables.notifyLoadingStarted();
+
+    mInitialWearablesUpdateReceived = true;
+
+    LLUUID agent_id;
+    gMessageSystem->getUUIDFast(_PREHASH_AgentData, _PREHASH_AgentID, agent_id);
+
+    if (isAgentAvatarValid() && (agent_id == gAgentAvatarp->getID()))
+    {
+        gMessageSystem->getU32Fast(_PREHASH_AgentData, _PREHASH_SerialNum, gAgentQueryManager.mUpdateSerialNum);
+
+        const S32 NUM_BODY_PARTS = 4;
+        S32 num_wearables = gMessageSystem->getNumberOfBlocksFast(_PREHASH_WearableData);
+        if (num_wearables < NUM_BODY_PARTS)
+        {
+            // Transitional state.  Avatars should always have at least their body parts (hair, eyes, shape and skin).
+            // The fact that they don't have any here (only a dummy is sent) implies that either:
+            // 1. This account existed before we had wearables
+            // 2. The database has gotten messed up
+            // 3. This is the account's first login (i.e. the wearables haven't been generated yet).
+            return;
+        }
+
+        // Get the UUID of the current outfit folder (will be created if it doesn't exist)
+        const LLUUID current_outfit_id = gInventory.findCategoryUUIDForType(LLFolderType::FT_CURRENT_OUTFIT);
+        LLInitialWearablesFetch* outfit = new LLInitialWearablesFetch(current_outfit_id);
+
+        //LL_DEBUGS() << "processAgentInitialWearablesUpdate()" << LL_ENDL;
+        // Add wearables
+        // MULTI-WEARABLE: DEPRECATED: Message only supports one wearable per type, will be ignored in future.
+        gAgentWearables.mItemsAwaitingWearableUpdate.clear();
+        for (S32 i=0; i < num_wearables; i++)
+        {
+            // Parse initial wearables data from message system
+            U8 type_u8 = 0;
+            gMessageSystem->getU8Fast(_PREHASH_WearableData, _PREHASH_WearableType, type_u8, i);
+            if (type_u8 >= LLWearableType::WT_COUNT)
+            {
+                continue;
+            }
+            const LLWearableType::EType type = (LLWearableType::EType) type_u8;
+
+            LLUUID item_id;
+            gMessageSystem->getUUIDFast(_PREHASH_WearableData, _PREHASH_ItemID, item_id, i);
+
+            LLUUID asset_id;
+            gMessageSystem->getUUIDFast(_PREHASH_WearableData, _PREHASH_AssetID, asset_id, i);
+            if (asset_id.isNull())
+            {
+                LLViewerWearable::removeFromAvatar(type, FALSE);
+            }
+            else
+            {
+                LLAssetType::EType asset_type = LLWearableType::getInstance()->getAssetType(type);
+                if (asset_type == LLAssetType::AT_NONE)
+                {
+                    continue;
+                }
+
+                // MULTI-WEARABLE: DEPRECATED: this message only supports one wearable per type. Should be ignored in future versions
+
+                // Store initial wearables data until we know whether we have the current outfit folder or need to use the data.
+                LLInitialWearablesFetch::InitialWearableData wearable_data(type, item_id, asset_id);
+                outfit->add(wearable_data);
+            }
+
+            LL_DEBUGS() << "       " << LLWearableType::getInstance()->getTypeLabel(type) << LL_ENDL;
+        }
+
+        // Get the complete information on the items in the inventory and set up an observer
+        // that will trigger when the complete information is fetched.
+        outfit->startFetch();
+        if(outfit->isFinished())
+        {
+            // everything is already here - call done.
+            outfit->done();
+        }
+        else
+        {
+            // it's all on it's way - add an observer, and the inventory
+            // will call done for us when everything is here.
+            gInventory.addObserver(outfit);
+        }
+
+    }
 }
 
 // Normally, all wearables referred to "AgentWearablesUpdate" will correspond to actual assets in the
@@ -2614,151 +2073,151 @@
 // the user isn't left without a shape, for example.  (We can do that only after the inventory has loaded.)
 void LLAgentWearables::recoverMissingWearable(const LLWearableType::EType type, U32 index)
 {
-	// Try to recover by replacing missing wearable with a new one.
-	LLNotificationsUtil::add("ReplacedMissingWearable");
-	LL_DEBUGS() << "Wearable " << LLWearableType::getInstance()->getTypeLabel(type) << " could not be downloaded.  Replaced inventory item with default wearable." << LL_ENDL;
-	LLViewerWearable* new_wearable = LLWearableList::instance().createNewWearable(type, gAgentAvatarp);
-
-	setWearable(type,index,new_wearable);
-	//new_wearable->writeToAvatar(TRUE);
-
-	// Add a new one in the lost and found folder.
-	// (We used to overwrite the "not found" one, but that could potentially
-	// destory content.) JC
-	const LLUUID lost_and_found_id = gInventory.findCategoryUUIDForType(LLFolderType::FT_LOST_AND_FOUND);
-	LLPointer<LLInventoryCallback> cb =
-		new AddWearableToAgentInventoryCallback(
-			LLPointer<LLRefCount>(NULL),
-			type,
-			index,
-			new_wearable,
-			AddWearableToAgentInventoryCallback::CALL_RECOVERDONE);
-	addWearableToAgentInventory(cb, new_wearable, lost_and_found_id, TRUE);
+    // Try to recover by replacing missing wearable with a new one.
+    LLNotificationsUtil::add("ReplacedMissingWearable");
+    LL_DEBUGS() << "Wearable " << LLWearableType::getInstance()->getTypeLabel(type) << " could not be downloaded.  Replaced inventory item with default wearable." << LL_ENDL;
+    LLViewerWearable* new_wearable = LLWearableList::instance().createNewWearable(type, gAgentAvatarp);
+
+    setWearable(type,index,new_wearable);
+    //new_wearable->writeToAvatar(TRUE);
+
+    // Add a new one in the lost and found folder.
+    // (We used to overwrite the "not found" one, but that could potentially
+    // destory content.) JC
+    const LLUUID lost_and_found_id = gInventory.findCategoryUUIDForType(LLFolderType::FT_LOST_AND_FOUND);
+    LLPointer<LLInventoryCallback> cb =
+        new AddWearableToAgentInventoryCallback(
+            LLPointer<LLRefCount>(NULL),
+            type,
+            index,
+            new_wearable,
+            AddWearableToAgentInventoryCallback::CALL_RECOVERDONE);
+    addWearableToAgentInventory(cb, new_wearable, lost_and_found_id, TRUE);
 }
 
 void LLAgentWearables::recoverMissingWearableDone()
 {
-	// Have all the wearables that the avatar was wearing at log-in arrived or been fabricated?
-	updateWearablesLoaded();
-	if (areWearablesLoaded())
-	{
-		// Make sure that the server's idea of the avatar's wearables actually match the wearables.
-		gAgent.sendAgentSetAppearance();
-	}
-	else
-	{
-		gInventory.addChangedMask(LLInventoryObserver::LABEL, LLUUID::null);
-		gInventory.notifyObservers();
-	}
+    // Have all the wearables that the avatar was wearing at log-in arrived or been fabricated?
+    updateWearablesLoaded();
+    if (areWearablesLoaded())
+    {
+        // Make sure that the server's idea of the avatar's wearables actually match the wearables.
+        gAgent.sendAgentSetAppearance();
+    }
+    else
+    {
+        gInventory.addChangedMask(LLInventoryObserver::LABEL, LLUUID::null);
+        gInventory.notifyObservers();
+    }
 }
 
 void LLAgentWearables::createStandardWearablesDone(S32 type, U32 index)
 {
-	LL_INFOS() << "type " << type << " index " << index << LL_ENDL;
-
-	if (!isAgentAvatarValid()) return;
-	gAgentAvatarp->updateVisualParams();
+    LL_INFOS() << "type " << type << " index " << index << LL_ENDL;
+
+    if (!isAgentAvatarValid()) return;
+    gAgentAvatarp->updateVisualParams();
 }
 
 void LLAgentWearables::createStandardWearablesAllDone()
 {
-	// ... because sendAgentWearablesUpdate will notify inventory
-	// observers.
-	LL_INFOS() << "all done?" << LL_ENDL;
-
-	mWearablesLoaded = TRUE; 
-	notifyLoadingFinished();
-	
-	updateServer();
-
-	// Treat this as the first texture entry message, if none received yet
-	gAgentAvatarp->onFirstTEMessageReceived();
+    // ... because sendAgentWearablesUpdate will notify inventory
+    // observers.
+    LL_INFOS() << "all done?" << LL_ENDL;
+
+    mWearablesLoaded = TRUE;
+    notifyLoadingFinished();
+
+    updateServer();
+
+    // Treat this as the first texture entry message, if none received yet
+    gAgentAvatarp->onFirstTEMessageReceived();
 }
 
 void LLAgentWearables::queryWearableCache()
 {
-	if (!areWearablesLoaded() || (gAgent.getRegion() && gAgent.getRegion()->getCentralBakeVersion()))
-	{
-		return;
-	}
-
-	// Look up affected baked textures.
-	// If they exist:
-	//		disallow updates for affected layersets (until dataserver responds with cache request.)
-	//		If cache miss, turn updates back on and invalidate composite.
-	//		If cache hit, modify baked texture entries.
-	//
-	// Cache requests contain list of hashes for each baked texture entry.
-	// Response is list of valid baked texture assets. (same message)
-
-	gMessageSystem->newMessageFast(_PREHASH_AgentCachedTexture);
-	gMessageSystem->nextBlockFast(_PREHASH_AgentData);
-	gMessageSystem->addUUIDFast(_PREHASH_AgentID, gAgent.getID());
-	gMessageSystem->addUUIDFast(_PREHASH_SessionID, gAgent.getSessionID());
-	gMessageSystem->addS32Fast(_PREHASH_SerialNum, gAgentQueryManager.mWearablesCacheQueryID);
-
-	S32 num_queries = 0;
-	// <FS:Beq> BOM fallback for legacy opensim 
-	// for (U8 baked_index = 0; baked_index < BAKED_NUM_INDICES; baked_index++)
-	for (U8 baked_index = 0; baked_index < gAgentAvatarp->getNumBakes(); baked_index++)
-	// </FS:Beq>
-	{
-		LLUUID hash_id = computeBakedTextureHash((EBakedTextureIndex) baked_index);
-		if (hash_id.notNull())
-		{
-			num_queries++;
-			// *NOTE: make sure at least one request gets packed
-
-			ETextureIndex te_index = LLAvatarAppearance::getDictionary()->bakedToLocalTextureIndex((EBakedTextureIndex)baked_index);
-
-			//LL_INFOS() << "Requesting texture for hash " << hash << " in baked texture slot " << baked_index << LL_ENDL;
-			gMessageSystem->nextBlockFast(_PREHASH_WearableData);
-			gMessageSystem->addUUIDFast(_PREHASH_ID, hash_id);
-			gMessageSystem->addU8Fast(_PREHASH_TextureIndex, (U8)te_index);
-		}
-
-		gAgentQueryManager.mActiveCacheQueries[baked_index] = gAgentQueryManager.mWearablesCacheQueryID;
-	}
-	//VWR-22113: gAgent.getRegion() can return null if invalid, seen here on logout
-	if(gAgent.getRegion())
-	{
-		if (isAgentAvatarValid())
-		{
-			selfStartPhase("fetch_texture_cache_entries");
-			gAgentAvatarp->outputRezTiming("Fetching textures from cache");
-		}
-
-		LL_DEBUGS("Avatar") << gAgentAvatarp->avString() << "Requesting texture cache entry for " << num_queries << " baked textures" << LL_ENDL;
-		gMessageSystem->sendReliable(gAgent.getRegion()->getHost());
-		gAgentQueryManager.mNumPendingQueries++;
-		gAgentQueryManager.mWearablesCacheQueryID++;
-	}
+    if (!areWearablesLoaded() || (gAgent.getRegion() && gAgent.getRegion()->getCentralBakeVersion()))
+    {
+        return;
+    }
+
+    // Look up affected baked textures.
+    // If they exist:
+    //      disallow updates for affected layersets (until dataserver responds with cache request.)
+    //      If cache miss, turn updates back on and invalidate composite.
+    //      If cache hit, modify baked texture entries.
+    //
+    // Cache requests contain list of hashes for each baked texture entry.
+    // Response is list of valid baked texture assets. (same message)
+
+    gMessageSystem->newMessageFast(_PREHASH_AgentCachedTexture);
+    gMessageSystem->nextBlockFast(_PREHASH_AgentData);
+    gMessageSystem->addUUIDFast(_PREHASH_AgentID, gAgent.getID());
+    gMessageSystem->addUUIDFast(_PREHASH_SessionID, gAgent.getSessionID());
+    gMessageSystem->addS32Fast(_PREHASH_SerialNum, gAgentQueryManager.mWearablesCacheQueryID);
+
+    S32 num_queries = 0;
+    // <FS:Beq> BOM fallback for legacy opensim
+    // for (U8 baked_index = 0; baked_index < BAKED_NUM_INDICES; baked_index++)
+    for (U8 baked_index = 0; baked_index < gAgentAvatarp->getNumBakes(); baked_index++)
+    // </FS:Beq>
+    {
+        LLUUID hash_id = computeBakedTextureHash((EBakedTextureIndex) baked_index);
+        if (hash_id.notNull())
+        {
+            num_queries++;
+            // *NOTE: make sure at least one request gets packed
+
+            ETextureIndex te_index = LLAvatarAppearance::getDictionary()->bakedToLocalTextureIndex((EBakedTextureIndex)baked_index);
+
+            //LL_INFOS() << "Requesting texture for hash " << hash << " in baked texture slot " << baked_index << LL_ENDL;
+            gMessageSystem->nextBlockFast(_PREHASH_WearableData);
+            gMessageSystem->addUUIDFast(_PREHASH_ID, hash_id);
+            gMessageSystem->addU8Fast(_PREHASH_TextureIndex, (U8)te_index);
+        }
+
+        gAgentQueryManager.mActiveCacheQueries[baked_index] = gAgentQueryManager.mWearablesCacheQueryID;
+    }
+    //VWR-22113: gAgent.getRegion() can return null if invalid, seen here on logout
+    if(gAgent.getRegion())
+    {
+        if (isAgentAvatarValid())
+        {
+            selfStartPhase("fetch_texture_cache_entries");
+            gAgentAvatarp->outputRezTiming("Fetching textures from cache");
+        }
+
+        LL_DEBUGS("Avatar") << gAgentAvatarp->avString() << "Requesting texture cache entry for " << num_queries << " baked textures" << LL_ENDL;
+        gMessageSystem->sendReliable(gAgent.getRegion()->getHost());
+        gAgentQueryManager.mNumPendingQueries++;
+        gAgentQueryManager.mWearablesCacheQueryID++;
+    }
 }
 
 // virtual
 void LLAgentWearables::invalidateBakedTextureHash(LLMD5& hash) const
 {
-	// Add some garbage into the hash so that it becomes invalid.
-	if (isAgentAvatarValid())
-	{
-		hash.update((const unsigned char*)gAgentAvatarp->getID().mData, UUID_BYTES);
-	}
+    // Add some garbage into the hash so that it becomes invalid.
+    if (isAgentAvatarValid())
+    {
+        hash.update((const unsigned char*)gAgentAvatarp->getID().mData, UUID_BYTES);
+    }
 }
 
 // MULTI-WEARABLE: DEPRECATED: item pending count relies on old messages that don't support multi-wearables. do not trust to be accurate
 void LLAgentWearables::updateWearablesLoaded()
 {
-	mWearablesLoaded = (itemUpdatePendingCount()==0);
-	if (mWearablesLoaded)
-	{
-		notifyLoadingFinished();
-	}
+    mWearablesLoaded = (itemUpdatePendingCount()==0);
+    if (mWearablesLoaded)
+    {
+        notifyLoadingFinished();
+    }
 }
 
 void LLAgentWearables::updateServer()
 {
-	sendAgentWearablesUpdate();
-	gAgent.sendAgentSetAppearance();
+    sendAgentWearablesUpdate();
+    gAgent.sendAgentSetAppearance();
 }
 // </FS:Ansariel> [Legacy Bake]
 
