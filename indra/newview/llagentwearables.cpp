--- conflicted
+++ resolved
@@ -59,11 +59,7 @@
 LLAgentWearables gAgentWearables;
 
 BOOL LLAgentWearables::mInitialWearablesUpdateReceived = FALSE;
-<<<<<<< HEAD
-// [SL:KB] - Patch: Appearance-InitialWearablesLoadedCallback | Checked: 2010-08-14 (Catznip-3.0.0a) | Added: Catznip-2.1.1d
-=======
 // [SL:KB] - Patch: Appearance-InitialWearablesLoadedCallback | Checked: 2010-08-14 (Catznip-2.1)
->>>>>>> e1b95522
 bool LLAgentWearables::mInitialWearablesLoaded = false;
 // [/SL:KB]
 
@@ -784,21 +780,6 @@
 		getWearableItemIDs(itWearableType->first, idItems);
 	}
 }
-<<<<<<< HEAD
-// <FS:TM> removed for shunshine merge
-//void LLAgentWearables::getWearableItemIDs(LLWearableType::EType eType, uuid_vec_t& idItems) const
-//{
-//	wearableentry_map_t::const_iterator itWearableType = mWearableDatas.find(eType);
-//	if (mWearableDatas.end() != itWearableType)
-//	{
-//		for (wearableentry_vec_t::const_iterator itWearable = itWearableType->second.begin(), endWearable = itWearableType->second.end();
-//				itWearable != endWearable; ++itWearable)
-//		{
-//			idItems.push_back((*itWearable)->getItemID());
-//		}
-//	}
-//}
-=======
 
 void LLAgentWearables::getWearableItemIDs(LLWearableType::EType eType, uuid_vec_t& idItems) const
 {
@@ -816,7 +797,6 @@
 		}
 	}
 }
->>>>>>> e1b95522
 // [/RLVa:KB]
 
 const LLUUID LLAgentWearables::getWearableAssetID(LLWearableType::EType type, U32 index) const
@@ -1273,11 +1253,7 @@
 //		clearWearableType(type);
 // [RLVa:KB] - Checked: 2010-05-14 (RLVa-1.2.0g) | Added: RLVa-1.2.0g
 		// The line above shouldn't be needed and would cause issues if we block removing one of the wearables
-<<<<<<< HEAD
-		RLV_VERIFY( ((!rlv_handler_t::isEnabled()) || (!gRlvWearableLocks.hasLockedWearable(type))) ? mWearableDatas[type].empty() : true );
-=======
 		RLV_VERIFY( ((!rlv_handler_t::isEnabled()) || (!gRlvWearableLocks.hasLockedWearable(type))) ? 0 == getWearableCount(type) : true );
->>>>>>> e1b95522
 // [/RLVa:KB]
 	}
 	else
@@ -1423,11 +1399,7 @@
 	// Start rendering & update the server
 	mWearablesLoaded = TRUE; 
 	checkWearablesLoaded();
-<<<<<<< HEAD
-// [SL:KB] - Patch: Appearance-InitialWearablesLoadedCallback | Checked: 2010-09-22 (Catznip-3.0.0a) | Modified: Catznip-2.2.0a
-=======
 // [SL:KB] - Patch: Appearance-InitialWearablesLoadedCallback | Checked: 2010-09-22 (Catznip-2.2)
->>>>>>> e1b95522
 	if (!mInitialWearablesLoaded)
 	{
 		mInitialWearablesLoaded = true;
@@ -1666,13 +1638,8 @@
 // Combines userRemoveMulipleAttachments() and userAttachMultipleAttachments() logic to
 // get attachments into desired state with minimal number of adds/removes.
 //void LLAgentWearables::userUpdateAttachments(LLInventoryModel::item_array_t& obj_item_array)
-<<<<<<< HEAD
-// [SL:KB] - Patch: Appearance-SyncAttach | Checked: 2010-09-22 (Catznip-3.0.0a) | Added: Catznip-2.2.0a
-void LLAgentWearables::userUpdateAttachments(LLInventoryModel::item_array_t& obj_item_array, bool fAttachOnly)
-=======
 // [SL:KB] - Patch: Appearance-SyncAttach | Checked: 2010-09-22 (Catznip-2.2)
 void LLAgentWearables::userUpdateAttachments(LLInventoryModel::item_array_t& obj_item_array, bool attach_only)
->>>>>>> e1b95522
 // [/SL:KB]
 {
 	// Possible cases:
@@ -1739,13 +1706,8 @@
 
 	// Remove everything in objects_to_remove
 //	userRemoveMultipleAttachments(objects_to_remove);
-<<<<<<< HEAD
-// [SL:KB] - Patch: Appearance-SyncAttach | Checked: 2010-09-22 (Catznip-3.0.0a) | Added: Catznip-2.2.0a
-	if (!fAttachOnly)
-=======
 // [SL:KB] - Patch: Appearance-SyncAttach | Checked: 2010-09-22 (Catznip-2.2)
 	if (!attach_only)
->>>>>>> e1b95522
 	{
 		userRemoveMultipleAttachments(objects_to_remove);
 	}
@@ -2108,11 +2070,7 @@
 	return mCOFChangeInProgress;
 }
 
-<<<<<<< HEAD
-// [SL:KB] - Patch: Appearance-InitialWearablesLoadedCallback | Checked: 2010-08-14 (Catznip-3.0.0a) | Added: Catznip-2.1.1d
-=======
 // [SL:KB] - Patch: Appearance-InitialWearablesLoadedCallback | Checked: 2010-08-14 (Catznip-2.1)
->>>>>>> e1b95522
 boost::signals2::connection LLAgentWearables::addInitialWearablesLoadedCallback(loaded_callback_t cb)
 {
 	return mInitialWearablesLoadedSignal.connect(cb);
