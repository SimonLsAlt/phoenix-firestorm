--- conflicted
+++ resolved
@@ -1117,55 +1117,13 @@
 }
 
 
-<<<<<<< HEAD
-// User has picked "wear on avatar" from a menu.
-void LLAgentWearables::setWearableItem(LLInventoryItem* new_item, LLViewerWearable* new_wearable, bool do_append)
-{
-	//LLAgentDumper dumper("setWearableItem");
-	if (isWearingItem(new_item->getUUID()))
-	{
-		LL_WARNS() << "wearable " << new_item->getUUID() << " is already worn" << LL_ENDL;
-		return;
-	}
-	
-	const LLWearableType::EType type = new_wearable->getType();
-
-	if (!do_append)
-	{
-		// Remove old wearable, if any
-		// MULTI_WEARABLE: hardwired to 0
-		LLViewerWearable* old_wearable = getViewerWearable(type,0);
-		if (old_wearable)
-		{
-			const LLUUID& old_item_id = old_wearable->getItemID();
-			if ((old_wearable->getAssetID() == new_wearable->getAssetID()) &&
-				(old_item_id == new_item->getUUID()))
-			{
-				LL_DEBUGS() << "No change to wearable asset and item: " << LLWearableType::getTypeName(type) << LL_ENDL;
-				return;
-			}
-			
-			if (old_wearable->isDirty())
-			{
-				// Bring up modal dialog: Save changes? Yes, No, Cancel
-				LLSD payload;
-				payload["item_id"] = new_item->getUUID();
-				LLNotificationsUtil::add("WearableSave", LLSD(), payload, boost::bind(onSetWearableDialog, _1, _2, new_wearable));
-				return;
-			}
-		}
-	}
-
-	setWearableFinal(new_item, new_wearable, do_append);
-}
-=======
 //// User has picked "wear on avatar" from a menu.
 //void LLAgentWearables::setWearableItem(LLInventoryItem* new_item, LLViewerWearable* new_wearable, bool do_append)
 //{
 //	//LLAgentDumper dumper("setWearableItem");
 //	if (isWearingItem(new_item->getUUID()))
 //	{
-//		llwarns << "wearable " << new_item->getUUID() << " is already worn" << llendl;
+//		LL_WARNS() << "wearable " << new_item->getUUID() << " is already worn" << LL_ENDL;
 //		return;
 //	}
 //	
@@ -1182,7 +1140,7 @@
 //			if ((old_wearable->getAssetID() == new_wearable->getAssetID()) &&
 //				(old_item_id == new_item->getUUID()))
 //			{
-//				lldebugs << "No change to wearable asset and item: " << LLWearableType::getTypeName(type) << llendl;
+//				LL_DEBUGS() << "No change to wearable asset and item: " << LLWearableType::getTypeName(type) << LL_ENDL;
 //				return;
 //			}
 //			
@@ -1199,7 +1157,6 @@
 //
 //	setWearableFinal(new_item, new_wearable, do_append);
 //}
->>>>>>> 78d60025
 
 // static 
 bool LLAgentWearables::onSetWearableDialog(const LLSD& notification, const LLSD& response, LLViewerWearable* wearable)
@@ -1453,15 +1410,9 @@
 	if ( (rlv_handler_t::isEnabled()) && (sInitialAttachmentsRequested) && (gRlvAttachmentLocks.hasLockedAttachmentPoint(RLV_LOCK_ANY)) )
 	{
 		// Fall-back code: everything should really already have been pruned before we get this far
-		for (S32 idxItem = obj_item_array.count() - 1; idxItem >= 0; idxItem--)
-		{
-			const LLInventoryItem* pItem = obj_item_array.get(idxItem).get();
-			if (!gRlvAttachmentLocks.canAttach(pItem))
-			{
-				obj_item_array.remove(idxItem);
-				RLV_ASSERT(false);
-			}
-		}
+		LLInventoryModel::item_array_t::size_type cntAttach = obj_item_array.size();
+		obj_item_array.erase(std::remove_if(obj_item_array.begin(), obj_item_array.end(), RlvPredCanNotWearItem(RLV_WEAR)), obj_item_array.end());
+		RLV_ASSERT(cntAttach == obj_item_array.size());
 	}
 // [/RLVa:KB]
 
