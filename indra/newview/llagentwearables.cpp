--- conflicted
+++ resolved
@@ -71,12 +71,9 @@
 // [SL:KB] - Patch: Appearance-InitialWearablesLoadedCallback | Checked: 2010-08-14 (Catznip-2.1)
 bool LLAgentWearables::mInitialWearablesLoaded = false;
 // [/SL:KB]
-<<<<<<< HEAD
-=======
 // [RLVa:KB] - Checked: 2011-05-22 (RLVa-1.3.1)
 bool LLAgentWearables::mInitialAttachmentsRequested = false;
 // [/RLVa:KB]
->>>>>>> 88c4c832
 
 using namespace LLAvatarAppearanceDefines;
 
@@ -1228,10 +1225,7 @@
 
 	// Start rendering & update the server
 	mWearablesLoaded = TRUE; 
-<<<<<<< HEAD
-=======
-
->>>>>>> 88c4c832
+
 // [SL:KB] - Patch: Appearance-InitialWearablesLoadedCallback | Checked: 2010-09-22 (Catznip-2.2)
 	if (!mInitialWearablesLoaded)
 	{
@@ -1258,11 +1252,7 @@
 }
 
 
-<<<<<<< HEAD
-//// User has picked "wear on avatar" from a menu.
-=======
 // User has picked "wear on avatar" from a menu.
->>>>>>> 88c4c832
 //void LLAgentWearables::setWearableItem(LLInventoryItem* new_item, LLViewerWearable* new_wearable, bool do_append)
 //{
 //	//LLAgentDumper dumper("setWearableItem");
@@ -1340,49 +1330,6 @@
 
 // Called from setWearableItem() and onSetWearableDialog() to actually set the wearable.
 // MULTI_WEARABLE: unify code after null objects are gone.
-<<<<<<< HEAD
-void LLAgentWearables::setWearableFinal(LLInventoryItem* new_item, LLViewerWearable* new_wearable, bool do_append)
-{
-	const LLWearableType::EType type = new_wearable->getType();
-
-	if (do_append && getWearableItemID(type,0).notNull())
-	{
-		new_wearable->setItemID(new_item->getUUID());
-		const bool trigger_updated = false;
-		pushWearable(type, new_wearable, trigger_updated);
-		LL_INFOS() << "Added additional wearable for type " << type
-				<< " size is now " << getWearableCount(type) << LL_ENDL;
-		checkWearableAgainstInventory(new_wearable);
-	}
-	else
-	{
-		// Replace the old wearable with a new one.
-		llassert(new_item->getAssetUUID() == new_wearable->getAssetID());
-
-		LLViewerWearable *old_wearable = getViewerWearable(type,0);
-		LLUUID old_item_id;
-		if (old_wearable)
-		{
-			old_item_id = old_wearable->getItemID();
-		}
-		new_wearable->setItemID(new_item->getUUID());
-		setWearable(type,0,new_wearable);
-
-		if (old_item_id.notNull())
-		{
-			gInventory.addChangedMask(LLInventoryObserver::LABEL, old_item_id);
-			gInventory.notifyObservers();
-		}
-		LL_INFOS() << "Replaced current element 0 for type " << type
-				<< " size is now " << getWearableCount(type) << LL_ENDL;
-	}
-
-	// <FS:Ansariel> [Legacy Bake]
-	queryWearableCache();
-	updateServer();
-	// </FS:Ansariel> [Legacy Bake]
-}
-=======
 //void LLAgentWearables::setWearableFinal(LLInventoryItem* new_item, LLViewerWearable* new_wearable, bool do_append)
 //{
 //	const LLWearableType::EType type = new_wearable->getType();
@@ -1419,7 +1366,6 @@
 //				<< " size is now " << getWearableCount(type) << LL_ENDL;
 //	}
 //}
->>>>>>> 88c4c832
 
 // User has picked "remove from avatar" from a menu.
 // static
@@ -1801,11 +1747,7 @@
 }
 
 // [SL:KB] - Patch: Appearance-InitialWearablesLoadedCallback | Checked: 2010-08-14 (Catznip-2.1)
-<<<<<<< HEAD
-boost::signals2::connection LLAgentWearables::addInitialWearablesLoadedCallback(loaded_callback_t cb)
-=======
 boost::signals2::connection LLAgentWearables::addInitialWearablesLoadedCallback(const loaded_callback_t& cb)
->>>>>>> 88c4c832
 {
 	return mInitialWearablesLoadedSignal.connect(cb);
 }
