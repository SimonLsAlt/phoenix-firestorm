--- conflicted
+++ resolved
@@ -1283,7 +1283,6 @@
 
 
 // User has picked "wear on avatar" from a menu.
-<<<<<<< HEAD
 //void LLAgentWearables::setWearableItem(LLInventoryItem* new_item, LLViewerWearable* new_wearable, bool do_append)
 //{
 //	//LLAgentDumper dumper("setWearableItem");
@@ -1306,7 +1305,7 @@
 //			if ((old_wearable->getAssetID() == new_wearable->getAssetID()) &&
 //				(old_item_id == new_item->getUUID()))
 //			{
-//				LL_DEBUGS() << "No change to wearable asset and item: " << LLWearableType::getTypeName(type) << LL_ENDL;
+//				LL_DEBUGS() << "No change to wearable asset and item: " << LLWearableType::getInstance()->getTypeName(type) << LL_ENDL;
 //				return;
 //			}
 //			
@@ -1323,47 +1322,6 @@
 //
 //	setWearableFinal(new_item, new_wearable, do_append);
 //}
-=======
-void LLAgentWearables::setWearableItem(LLInventoryItem* new_item, LLViewerWearable* new_wearable, bool do_append)
-{
-	//LLAgentDumper dumper("setWearableItem");
-	if (isWearingItem(new_item->getUUID()))
-	{
-		LL_WARNS() << "wearable " << new_item->getUUID() << " is already worn" << LL_ENDL;
-		return;
-	}
-	
-	const LLWearableType::EType type = new_wearable->getType();
-
-	if (!do_append)
-	{
-		// Remove old wearable, if any
-		// MULTI_WEARABLE: hardwired to 0
-		LLViewerWearable* old_wearable = getViewerWearable(type,0);
-		if (old_wearable)
-		{
-			const LLUUID& old_item_id = old_wearable->getItemID();
-			if ((old_wearable->getAssetID() == new_wearable->getAssetID()) &&
-				(old_item_id == new_item->getUUID()))
-			{
-				LL_DEBUGS() << "No change to wearable asset and item: " << LLWearableType::getInstance()->getTypeName(type) << LL_ENDL;
-				return;
-			}
-			
-			if (old_wearable->isDirty())
-			{
-				// Bring up modal dialog: Save changes? Yes, No, Cancel
-				LLSD payload;
-				payload["item_id"] = new_item->getUUID();
-				LLNotificationsUtil::add("WearableSave", LLSD(), payload, boost::bind(onSetWearableDialog, _1, _2, new_wearable));
-				return;
-			}
-		}
-	}
-
-	setWearableFinal(new_item, new_wearable, do_append);
-}
->>>>>>> 92af5af7
 
 // static 
 //bool LLAgentWearables::onSetWearableDialog(const LLSD& notification, const LLSD& response, LLViewerWearable* wearable)
@@ -1948,11 +1906,11 @@
 		}
 		else
 		{
-			//LL_INFOS() << "Not wearing wearable type " << LLWearableType::getTypeName((LLWearableType::EType)i) << LL_ENDL;
+			//LL_INFOS() << "Not wearing wearable type " << LLWearableType::getInstance()->getTypeName((LLWearableType::EType)i) << LL_ENDL;
 			gMessageSystem->addUUIDFast(_PREHASH_ItemID, LLUUID::null);
 		}
 
-		LL_DEBUGS() << "       " << LLWearableType::getTypeLabel((LLWearableType::EType)type) << ": " << (wearable ? wearable->getAssetID() : LLUUID::null) << LL_ENDL;
+		LL_DEBUGS() << "       " << LLWearableType::getInstance()->getTypeLabel((LLWearableType::EType)type) << ": " << (wearable ? wearable->getAssetID() : LLUUID::null) << LL_ENDL;
 	}
 	gAgent.sendReliableMessage();
 }
@@ -2050,7 +2008,7 @@
 			}
 			else
 			{
-				LLAssetType::EType asset_type = LLWearableType::getAssetType(type);
+				LLAssetType::EType asset_type = LLWearableType::getInstance()->getAssetType(type);
 				if (asset_type == LLAssetType::AT_NONE)
 				{
 					continue;
@@ -2063,7 +2021,7 @@
 				outfit->add(wearable_data);
 			}
 			
-			LL_DEBUGS() << "       " << LLWearableType::getTypeLabel(type) << LL_ENDL;
+			LL_DEBUGS() << "       " << LLWearableType::getInstance()->getTypeLabel(type) << LL_ENDL;
 		}
 		
 		// Get the complete information on the items in the inventory and set up an observer
@@ -2091,7 +2049,7 @@
 {
 	// Try to recover by replacing missing wearable with a new one.
 	LLNotificationsUtil::add("ReplacedMissingWearable");
-	LL_DEBUGS() << "Wearable " << LLWearableType::getTypeLabel(type) << " could not be downloaded.  Replaced inventory item with default wearable." << LL_ENDL;
+	LL_DEBUGS() << "Wearable " << LLWearableType::getInstance()->getTypeLabel(type) << " could not be downloaded.  Replaced inventory item with default wearable." << LL_ENDL;
 	LLViewerWearable* new_wearable = LLWearableList::instance().createNewWearable(type, gAgentAvatarp);
 
 	setWearable(type,index,new_wearable);
