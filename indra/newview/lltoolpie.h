--- conflicted
+++ resolved
@@ -129,7 +129,7 @@
 	LLSafeHandle<LLObjectSelection> mLeftClickSelection;
 	BOOL				mClickActionBuyEnabled;
 	BOOL				mClickActionPayEnabled;
-<<<<<<< HEAD
+	LLFrameTimer mDoubleClickTimer;
 
 	// <FS:ND> Keep track of name resolutions we made and delete them if needed to avoid crashing if this instance dies.
 private:
@@ -139,9 +139,6 @@
 public:
 	~LLToolPie();
 	// </FS:ND>
-=======
-	LLFrameTimer mDoubleClickTimer;
->>>>>>> e349ad63
 };
 
 #endif