--- conflicted
+++ resolved
@@ -41,50 +41,6 @@
     LOG_CLASS(LLToolPie);
 public:
 
-<<<<<<< HEAD
-	// Virtual functions inherited from LLMouseHandler
-	virtual BOOL		handleAnyMouseClick(S32 x, S32 y, MASK mask, EMouseClickType clicktype, BOOL down) override;
-	virtual BOOL		handleMouseDown(S32 x, S32 y, MASK mask) override;
-	virtual BOOL		handleRightMouseDown(S32 x, S32 y, MASK mask) override;
-	virtual BOOL		handleMouseUp(S32 x, S32 y, MASK mask) override;
-	virtual BOOL		handleRightMouseUp(S32 x, S32 y, MASK mask) override;
-	virtual BOOL		handleHover(S32 x, S32 y, MASK mask) override;
-	virtual BOOL		handleDoubleClick(S32 x, S32 y, MASK mask) override;
-	BOOL				handleScrollWheelAny(S32 x, S32 y, S32 clicks_x, S32 clicks_y);
-	virtual BOOL		handleScrollWheel(S32 x, S32 y, S32 clicks) override;
-	virtual BOOL		handleScrollHWheel(S32 x, S32 y, S32 clicks) override;
-	virtual BOOL		handleToolTip(S32 x, S32 y, MASK mask) override;
-
-	virtual void		render() override;
-
-	virtual void		stopEditing() override;
-
-	virtual void		onMouseCaptureLost() override;
-	virtual void		handleSelect() override;
-	virtual void		handleDeselect() override;
-	virtual LLTool*		getOverrideTool(MASK mask) override;
-
-	LLPickInfo&			getPick() { return mPick; }
-// [RLVa:KB] - Checked: 2010-03-06 (RLVa-1.2.0c) | Added: RLVa-1.2.0a
-	LLPickInfo&			getHoverPick() { return mHoverPick; }
-// [/RLVa:KB]
-	U8					getClickAction() { return mClickAction; }
-	LLViewerObject*		getClickActionObject() { return mClickActionObject; }
-	LLObjectSelection*	getLeftClickSelection() { return (LLObjectSelection*)mLeftClickSelection; }
-	void 				resetSelection();
-	bool				walkToClickedLocation();
-	bool				teleportToClickedLocation();
-	void				stopClickToWalk();
-	
-	static void			selectionPropertiesReceived();
-
-	static void			showAvatarInspector(const LLUUID& avatar_id);
-	static void			showObjectInspector(const LLUUID& object_id);
-	static void			showObjectInspector(const LLUUID& object_id, const S32& object_face);
-	static void			playCurrentMedia(const LLPickInfo& info);
-	static void			VisitHomePage(const LLPickInfo& info);
-	
-=======
     // Virtual functions inherited from LLMouseHandler
     virtual BOOL        handleAnyMouseClick(S32 x, S32 y, MASK mask, EMouseClickType clicktype, BOOL down) override;
     virtual BOOL        handleMouseDown(S32 x, S32 y, MASK mask) override;
@@ -108,6 +64,9 @@
     virtual LLTool*     getOverrideTool(MASK mask) override;
 
     LLPickInfo&         getPick() { return mPick; }
+// [RLVa:KB] - Checked: 2010-03-06 (RLVa-1.2.0c) | Added: RLVa-1.2.0a
+    LLPickInfo&         getHoverPick() { return mHoverPick; }
+// [/RLVa:KB]
     U8                  getClickAction() { return mClickAction; }
     LLViewerObject*     getClickActionObject() { return mClickActionObject; }
     LLObjectSelection*  getLeftClickSelection() { return (LLObjectSelection*)mLeftClickSelection; }
@@ -124,7 +83,6 @@
     static void         playCurrentMedia(const LLPickInfo& info);
     static void         VisitHomePage(const LLPickInfo& info);
 
->>>>>>> 38c2a5bd
 private:
     BOOL outsideSlop        (S32 x, S32 y, S32 start_x, S32 start_y);
     BOOL handleLeftClickPick();
@@ -141,49 +99,13 @@
     BOOL handleTooltipLand(std::string line, std::string tooltip_msg);
     BOOL handleTooltipObject( LLViewerObject* hover_object, std::string line, std::string tooltip_msg);
 
-<<<<<<< HEAD
-	// <FS:ND> FIRE-10276; handleTooltipObject can be called during name resolution (LLAvatarNameCache), then hover_object can lon gbe destroyed and the pointer invalid.
-	// To circumvent this just pass the id and try to fetch the object from gObjectList.
+    // <FS:ND> FIRE-10276; handleTooltipObject can be called during name resolution (LLAvatarNameCache), then hover_object can lon gbe destroyed and the pointer invalid.
+    // To circumvent this just pass the id and try to fetch the object from gObjectList.
 
-	BOOL handleTooltipObjectById( LLUUID hoverObjectId, std::string line, std::string tooltip_msg);
+    BOOL handleTooltipObjectById( LLUUID hoverObjectId, std::string line, std::string tooltip_msg);
 
-	// </FS:ND>
+    // </FS:ND>
 
-	void steerCameraWithMouse(S32 x, S32 y);
-	void startCameraSteering();
-	void stopCameraSteering();
-	bool inCameraSteerMode();
-
-private:
-	bool				mMouseButtonDown;
-	bool				mMouseOutsideSlop;		// for this drag, has mouse moved outside slop region
-	S32					mMouseDownX;
-	S32					mMouseDownY;
-	S32					mMouseSteerX;
-	S32					mMouseSteerY;
-	LLPointer<LLHUDEffectBlob>	mAutoPilotDestination;
-	LLPointer<LLHUDEffectBlob>	mMouseSteerGrabPoint;
-	bool				mClockwise;			
-	LLUUID				mMediaMouseCaptureID;
-	LLPickInfo			mPick;
-	LLPickInfo			mHoverPick;
-	LLPickInfo			mSteerPick;
-	LLPointer<LLViewerObject> mClickActionObject;
-	U8					mClickAction;
-	LLSafeHandle<LLObjectSelection> mLeftClickSelection;
-	BOOL				mClickActionBuyEnabled;
-	BOOL				mClickActionPayEnabled;
-	LLFrameTimer mDoubleClickTimer;
-
-	// <FS:ND> Keep track of name resolutions we made and delete them if needed to avoid crashing if this instance dies.
-private:
-	typedef boost::signals2::connection tNamecacheConnection;
-	std::vector< tNamecacheConnection > mNamecacheConnections;
-
-public:
-	~LLToolPie();
-	// </FS:ND>
-=======
     void steerCameraWithMouse(S32 x, S32 y);
     void startCameraSteering();
     void stopCameraSteering();
@@ -209,7 +131,15 @@
     BOOL                mClickActionBuyEnabled;
     BOOL                mClickActionPayEnabled;
     LLFrameTimer mDoubleClickTimer;
->>>>>>> 38c2a5bd
+
+    // <FS:ND> Keep track of name resolutions we made and delete them if needed to avoid crashing if this instance dies.
+private:
+    typedef boost::signals2::connection tNamecacheConnection;
+    std::vector< tNamecacheConnection > mNamecacheConnections;
+
+public:
+    ~LLToolPie();
+    // </FS:ND>
 };
 
 #endif