--- conflicted
+++ resolved
@@ -608,8 +608,7 @@
 					S32_MAX, //max_chars
 					mMapScale, //max_pixels
 					NULL,
-<<<<<<< HEAD
-					TRUE); //use ellipses
+					true); //use ellipses
 
 				if (drawAdvancedRegionInfo)
 				{
@@ -640,7 +639,7 @@
 						S32_MAX, //max_chars
 						mMapScale, //max_pixels
 						NULL,
-						TRUE); //use ellipses
+						true); //use ellipses
 				}
 			}
 // <FS:CR> Show the grid coordinates (in units of regions)
@@ -651,9 +650,6 @@
 				coords << "(" << origin.mdV[VX] / REGION_WIDTH_METERS << "," << origin.mdV[VY] / REGION_WIDTH_METERS << ")";
 				font->renderUTF8(coords.str(), 0, llfloor(left + 3), llfloor(bottom + (drawAdvancedRegionInfo ? 30.f : 16.f)), LLColor4::white,
 								 LLFontGL::LEFT, LLFontGL::BASELINE, LLFontGL::NORMAL, LLFontGL::DROP_SHADOW);
-=======
-					true); //use ellipses
->>>>>>> 7704c263
 			}
 // </FS:CR>
 		}
@@ -686,13 +682,8 @@
 	{
 		drawTracking(pos_global,
 					 lerp(LLColor4::yellow, LLColor4::orange, 0.4f),
-<<<<<<< HEAD
-					 TRUE,
+					 true,
 					 sStringsMap["agent_position"].c_str(),
-=======
-					 true,
-					 "You are here",
->>>>>>> 7704c263
 					 "",
 					 LLFontGL::getFontSansSerifSmall()->getLineHeight()); // offset vertically by one line, to avoid overlap with target tracking
 	}
@@ -993,7 +984,6 @@
 	bool mature_enabled = gAgent.canAccessMature();
 	bool adult_enabled = gAgent.canAccessAdult();
 
-<<<<<<< HEAD
 	// Ansariel: Replaced slow calls to gSavedSettings with faster LLCachedControl
 	static LLCachedControl<bool> mapShowInfohubs(gSavedSettings, "MapShowInfohubs");
 	static LLCachedControl<bool> mapShowTelehubs(gSavedSettings, "MapShowTelehubs");
@@ -1006,10 +996,6 @@
 
 	// <FS:Ansariel> Performance tweak
 	LLWorldMap* world_map = LLWorldMap::getInstance();
-=======
-    bool show_mature = mature_enabled && gSavedSettings.getBOOL("ShowMatureEvents");
-	bool show_adult = adult_enabled && gSavedSettings.getBOOL("ShowAdultEvents");
->>>>>>> 7704c263
 
 	for (handle_list_t::iterator iter = mVisibleRegions.begin(); iter != mVisibleRegions.end(); ++iter)
 	{
