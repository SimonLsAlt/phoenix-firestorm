--- conflicted
+++ resolved
@@ -441,15 +441,8 @@
 	}
 #else
 	drawMipmap(width, height);
-<<<<<<< HEAD
 #endif //OPENSIM
 // </FS:CR> Aurora Sim
-
-	gGL.flush();
-
-	gGL.setColorMask(true, true);
-=======
->>>>>>> 2020201b
 
 	// Draw per sim overlayed information (names, mature, offline...)
 	// <FS:Ansariel> Performance tweak
@@ -526,35 +519,13 @@
 			gGL.end();
 			// </FS:Ansariel>
 		}
-<<<<<<< HEAD
-        // As part of the AO project, we no longer want to draw access indicators;
-		// it's too complicated to get all the rules straight and will only
-		// cause confusion.
-		/**********************
-        else if (!info->isPG() && gAgent.isTeen())
-		{
-			// If this is a mature region, and you are not, draw a line across it
-			gGL.blendFunc(LLRender::BF_DEST_ALPHA, LLRender::BF_ZERO);
-
-			gGL.getTexUnit(0)->unbind(LLTexUnit::TT_TEXTURE);
-			gGL.color3f(1.f, 0.f, 0.f);
-			gGL.begin(LLRender::LINES);
-				gGL.vertex2f(left, top);
-				gGL.vertex2f(right, bottom);
-				gGL.vertex2f(left, bottom);
-				gGL.vertex2f(right, top);
-			gGL.end();
-		}
-		 **********************/
 // <FS:CR> Aurora Sim
 #ifdef OPENSIM
 		else if ((mapShowLandForSale && (level <= DRAW_LANDFORSALE_THRESHOLD)) || LLGridManager::getInstance()->isInAuroraSim())
 #else
 		else if (mapShowLandForSale && (level <= DRAW_LANDFORSALE_THRESHOLD))
 #endif //OPENSIM
-=======
-        else if (gSavedSettings.getBOOL("MapShowLandForSale") && (level <= DRAW_LANDFORSALE_THRESHOLD))
->>>>>>> 2020201b
+
 		{
 			// Draw the overlay image "Land for Sale / Land for Auction"
 			LLViewerFetchedTexture* overlayimage = info->getLandForSaleImage();
