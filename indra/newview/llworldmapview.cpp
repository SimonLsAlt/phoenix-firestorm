--- conflicted
+++ resolved
@@ -461,21 +461,16 @@
 			if (overlayimage)
 			{
 				// Inform the fetch mechanism of the size we need
-<<<<<<< HEAD
 // <FS:CR> Aurora Sim
 				//S32 draw_size = llround(sMapScale);
-				//overlayimage->setKnownDrawSize(llround(draw_size * LLUI::sGLScaleFactor.mV[VX]), llround(draw_size * LLUI::sGLScaleFactor.mV[VY]));
+				//overlayimage->setKnownDrawSize(llround(draw_size * LLUI::getScaleFactor().mV[VX]), llround(draw_size * LLUI::getScaleFactor().mV[VY]));
 				S32 x_draw_size = llround(sMapScale);
 				S32 y_draw_size = llround(sMapScale);
 				x_draw_size *= (info->mSizeX / REGION_WIDTH_METERS);
 				y_draw_size *= (info->mSizeY / REGION_WIDTH_METERS);
 
-				overlayimage->setKnownDrawSize(llround(x_draw_size * LLUI::sGLScaleFactor.mV[VX]), llround(y_draw_size * LLUI::sGLScaleFactor.mV[VY]));
+				overlayimage->setKnownDrawSize(llround(x_draw_size * LLUI::getScaleFactor().mV[VX]), llround(y_draw_size * LLUI::getScaleFactor().mV[VY]));
 // </FS:CR> Aurora Sim
-=======
-				S32 draw_size = llround(sMapScale);
-				overlayimage->setKnownDrawSize(llround(draw_size * LLUI::getScaleFactor().mV[VX]), llround(draw_size * LLUI::getScaleFactor().mV[VY]));
->>>>>>> 8eef31e4
 				// Draw something whenever we have enough info
 				if (overlayimage->hasGLTexture())
 				{
