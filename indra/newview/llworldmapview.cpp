--- conflicted
+++ resolved
@@ -471,21 +471,14 @@
 
 		// Coordinates of the sim in pixels in the UI panel
 		// When the view isn't panned, 0,0 = center of rectangle
-<<<<<<< HEAD
-		F32 bottom =    sPanY + half_height + relative_y;
-		F32 left =      sPanX + half_width + relative_x;
-// <FS:CR> Aurora Sim
-		//F32 top =       bottom + sMapScale ;
-		//F32 right =     left + sMapScale ;
-		F32 top =		bottom+ (sMapScale * (info->mSizeY / REGION_WIDTH_METERS));
-		F32 right =		left  + (sMapScale * (info->mSizeX / REGION_WIDTH_METERS));
-// </FS:CR> Aurora Sim
-=======
 		F32 bottom =    mPanY + half_height + relative_y;
 		F32 left =      mPanX + half_width + relative_x;
-		F32 top =       bottom + mMapScale ;
-		F32 right =     left + mMapScale ;
->>>>>>> b5406352
+// <FS:CR> Aurora Sim
+		//F32 top =       bottom + mMapScale ;
+		//F32 right =     left + mMapScale ;
+		F32 top =		bottom+ (mMapScale * (info->mSizeY / REGION_WIDTH_METERS));
+		F32 right =		left  + (mMapScale * (info->mSizeX / REGION_WIDTH_METERS));
+// </FS:CR> Aurora Sim
 
 		// Discard if region is outside the screen rectangle (not visible on screen)
 		if ((top < 0.f)   || (bottom > height) ||
@@ -564,21 +557,16 @@
 			if (overlayimage)
 			{
 				// Inform the fetch mechanism of the size we need
-<<<<<<< HEAD
 // <FS:CR> Aurora Sim
-				//S32 draw_size = ll_round(sMapScale);
+				//S32 draw_size = ll_round(mMapScale);
 				//overlayimage->setKnownDrawSize(ll_round(draw_size * LLUI::getScaleFactor().mV[VX]), ll_round(draw_size * LLUI::getScaleFactor().mV[VY]));
-				S32 x_draw_size = ll_round(sMapScale);
-				S32 y_draw_size = ll_round(sMapScale);
+				S32 x_draw_size = ll_round(mMapScale);
+				S32 y_draw_size = ll_round(mMapScale);
 				x_draw_size *= (info->mSizeX / REGION_WIDTH_METERS);
 				y_draw_size *= (info->mSizeY / REGION_WIDTH_METERS);
 
 				overlayimage->setKnownDrawSize(ll_round(x_draw_size * LLUI::getScaleFactor().mV[VX]), ll_round(y_draw_size * LLUI::getScaleFactor().mV[VY]));
 // </FS:CR> Aurora Sim
-=======
-				S32 draw_size = ll_round(mMapScale);
-				overlayimage->setKnownDrawSize(ll_round(draw_size * LLUI::getScaleFactor().mV[VX]), ll_round(draw_size * LLUI::getScaleFactor().mV[VY]));
->>>>>>> b5406352
 				// Draw something whenever we have enough info
 				if (overlayimage->hasGLTexture())
 				{
@@ -674,7 +662,7 @@
 						LLColor4::white,
 						LLFontGL::LEFT, LLFontGL::BASELINE, LLFontGL::NORMAL, LLFontGL::DROP_SHADOW,
 						S32_MAX, //max_chars
-						sMapScale, //max_pixels
+						mMapScale, //max_pixels
 						NULL,
 						TRUE); //use ellipses
 				}
