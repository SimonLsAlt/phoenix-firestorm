--- conflicted
+++ resolved
@@ -493,16 +493,6 @@
             gGL.color4f(0.2f, 0.0f, 0.0f, 0.4f);
 
             gGL.getTexUnit(0)->unbind(LLTexUnit::TT_TEXTURE);
-<<<<<<< HEAD
-            // <FS:Ansariel> Remove QUADS rendering mode
-            //gGL.begin(LLRender::QUADS);
-            //  gGL.vertex2f(left, top);
-            //  gGL.vertex2f(left, bottom);
-            //  gGL.vertex2f(right, bottom);
-            //  gGL.vertex2f(right, top);
-            //gGL.end();
-=======
->>>>>>> d9da5bbb
             gGL.begin(LLRender::TRIANGLES);
             {
                 gGL.vertex2f(left, top);
@@ -514,7 +504,6 @@
                 gGL.vertex2f(right, top);
             }
             gGL.end();
-            // </FS:Ansariel>
         }
 // <FS:CR> Aurora Sim
 #ifdef OPENSIM
@@ -544,20 +533,6 @@
                 {
                     gGL.getTexUnit(0)->bind(overlayimage);
                     gGL.color4f(1.f, 1.f, 1.f, 1.f);
-<<<<<<< HEAD
-                    // <FS:Ansariel> Remove QUADS rendering mode
-                    //gGL.begin(LLRender::QUADS);
-                    //  gGL.texCoord2f(0.f, 1.f);
-                    //  gGL.vertex3f(left, top, -0.5f);
-                    //  gGL.texCoord2f(0.f, 0.f);
-                    //  gGL.vertex3f(left, bottom, -0.5f);
-                    //  gGL.texCoord2f(1.f, 0.f);
-                    //  gGL.vertex3f(right, bottom, -0.5f);
-                    //  gGL.texCoord2f(1.f, 1.f);
-                    //  gGL.vertex3f(right, top, -0.5f);
-                    //gGL.end();
-=======
->>>>>>> d9da5bbb
                     gGL.begin(LLRender::TRIANGLES);
                     {
                         gGL.texCoord2f(0.f, 1.f);
@@ -575,7 +550,6 @@
                         gGL.vertex3f(right, top, -0.5f);
                     }
                     gGL.end();
-                    // </FS:Ansariel>
                 }
             }
         }
@@ -867,20 +841,6 @@
 
                     gGL.color4f(1.f, 1.0f, 1.0f, 1.0f);
 
-<<<<<<< HEAD
-                    // <FS:Ansariel> Remove QUADS rendering mode
-                    //gGL.begin(LLRender::QUADS);
-                    //  gGL.texCoord2f(0.f, 1.f);
-                    //  gGL.vertex3f(left, top, 0.f);
-                    //  gGL.texCoord2f(0.f, 0.f);
-                    //  gGL.vertex3f(left, bottom, 0.f);
-                    //  gGL.texCoord2f(1.f, 0.f);
-                    //  gGL.vertex3f(right, bottom, 0.f);
-                    //  gGL.texCoord2f(1.f, 1.f);
-                    //  gGL.vertex3f(right, top, 0.f);
-                    //gGL.end();
-=======
->>>>>>> d9da5bbb
                     gGL.begin(LLRender::TRIANGLES);
                     {
                         gGL.texCoord2f(0.f, 1.f);
@@ -898,7 +858,6 @@
                         gGL.vertex3f(right, top, 0.f);
                     }
                     gGL.end();
-                    // </FS:Ansariel>
 #if DEBUG_DRAW_TILE
                     drawTileOutline(level, top, left, bottom, right);
 #endif // DEBUG_DRAW_TILE
