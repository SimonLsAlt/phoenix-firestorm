/** 
 * @file llworldmapview.cpp
 * @brief LLWorldMapView class implementation
 *
 * $LicenseInfo:firstyear=2001&license=viewerlgpl$
 * Second Life Viewer Source Code
 * Copyright (C) 2010, Linden Research, Inc.
 * 
 * This library is free software; you can redistribute it and/or
 * modify it under the terms of the GNU Lesser General Public
 * License as published by the Free Software Foundation;
 * version 2.1 of the License only.
 * 
 * This library is distributed in the hope that it will be useful,
 * but WITHOUT ANY WARRANTY; without even the implied warranty of
 * MERCHANTABILITY or FITNESS FOR A PARTICULAR PURPOSE.  See the GNU
 * Lesser General Public License for more details.
 * 
 * You should have received a copy of the GNU Lesser General Public
 * License along with this library; if not, write to the Free Software
 * Foundation, Inc., 51 Franklin Street, Fifth Floor, Boston, MA  02110-1301  USA
 * 
 * Linden Research, Inc., 945 Battery Street, San Francisco, CA  94111  USA
 * $/LicenseInfo$
 */

#include "llviewerprecompiledheaders.h"

#include "llworldmapview.h"

#include "indra_constants.h"
#include "llui.h"
#include "llmath.h"		// clampf()
#include "llregionhandle.h"
#include "lleventflags.h"
#include "llfloaterreg.h"
#include "llrender.h"
#include "lltooltip.h"

#include "llagent.h"
#include "llagentcamera.h"
#include "llcallingcard.h"
#include "llcommandhandler.h"
#include "llviewercontrol.h"
#include "llfloatermap.h"
#include "llfloaterworldmap.h"
#include "llfocusmgr.h"
#include "lllocalcliprect.h"
#include "lltextbox.h"
#include "lltextureview.h"
#include "lltracker.h"
#include "llviewercamera.h"
#include "llviewertexture.h"
#include "llviewertexturelist.h"
#include "llviewerregion.h"
#include "llviewerwindow.h"
#include "lltrans.h"
// [RLVa:KB] - Checked: 2010-04-19 (RLVa-1.2.0f)
#include "rlvactions.h"
#include "rlvcommon.h"
// [/RLVa:KB]
#include "llslurl.h"
#include "llurlaction.h"

#ifdef OPENSIM
#include "llviewernetwork.h"	// <FS:CR> Aurora Sim
#endif

#include "llglheaders.h"

// Basically a C++ implementation of the OCEAN_COLOR defined in mapstitcher.py 
// Please ensure consistency between those 2 files (TODO: would be better to get that color from an asset source...)
// # Constants
// OCEAN_COLOR = "#1D475F"
const F32 OCEAN_RED   = (F32)(0x1D)/255.f;
const F32 OCEAN_GREEN = (F32)(0x47)/255.f;
const F32 OCEAN_BLUE  = (F32)(0x5F)/255.f;

const F32 GODLY_TELEPORT_HEIGHT = 200.f;
const F32 BIG_DOT_RADIUS = 5.f;
BOOL LLWorldMapView::sHandledLastClick = FALSE;

LLUIImagePtr LLWorldMapView::sAvatarSmallImage = NULL;
LLUIImagePtr LLWorldMapView::sAvatarYouImage = NULL;
LLUIImagePtr LLWorldMapView::sAvatarYouLargeImage = NULL;
LLUIImagePtr LLWorldMapView::sAvatarLevelImage = NULL;
LLUIImagePtr LLWorldMapView::sAvatarAboveImage = NULL;
LLUIImagePtr LLWorldMapView::sAvatarBelowImage = NULL;
LLUIImagePtr LLWorldMapView::sAvatarUnknownImage = NULL;

LLUIImagePtr LLWorldMapView::sTelehubImage = NULL;
LLUIImagePtr LLWorldMapView::sInfohubImage = NULL;
LLUIImagePtr LLWorldMapView::sHomeImage = NULL;
LLUIImagePtr LLWorldMapView::sEventImage = NULL;
LLUIImagePtr LLWorldMapView::sEventMatureImage = NULL;
LLUIImagePtr LLWorldMapView::sEventAdultImage = NULL;

LLUIImagePtr LLWorldMapView::sTrackCircleImage = NULL;
LLUIImagePtr LLWorldMapView::sTrackArrowImage = NULL;

LLUIImagePtr LLWorldMapView::sClassifiedsImage = NULL;
LLUIImagePtr LLWorldMapView::sForSaleImage = NULL;
LLUIImagePtr LLWorldMapView::sForSaleAdultImage = NULL;

F32 LLWorldMapView::sPanX = 0.f;
F32 LLWorldMapView::sPanY = 0.f;
F32 LLWorldMapView::sTargetPanX = 0.f;
F32 LLWorldMapView::sTargetPanY = 0.f;
S32 LLWorldMapView::sTrackingArrowX = 0;
S32 LLWorldMapView::sTrackingArrowY = 0;
bool LLWorldMapView::sVisibleTilesLoaded = false;
F32 LLWorldMapView::sMapScale = 128.f;

std::map<std::string,std::string> LLWorldMapView::sStringsMap;

// Fetch and draw info thresholds
const F32 DRAW_TEXT_THRESHOLD = 96.f;		// Don't draw text under that resolution value (res = width region in meters)
const S32 DRAW_SIMINFO_THRESHOLD = 3;		// Max level for which we load or display sim level information (level in LLWorldMipmap sense)
const S32 DRAW_LANDFORSALE_THRESHOLD = 2;	// Max level for which we load or display land for sale picture data (level in LLWorldMipmap sense)

// When on, draw an outline for each mipmap tile gotten from S3
#define DEBUG_DRAW_TILE 0


void LLWorldMapView::initClass()
{
	sAvatarSmallImage =		LLUI::getUIImage("map_avatar_8.tga");
	sAvatarYouImage =		LLUI::getUIImage("map_avatar_16.tga");
	sAvatarYouLargeImage =	LLUI::getUIImage("map_avatar_you_32.tga");
	sAvatarLevelImage =		LLUI::getUIImage("map_avatar_32.tga");
	sAvatarAboveImage =		LLUI::getUIImage("map_avatar_above_32.tga");
	sAvatarBelowImage =		LLUI::getUIImage("map_avatar_below_32.tga");
	// <FS:Ansariel> Use our own, established indicator
	//sAvatarUnknownImage =	LLUI::getUIImage("map_avatar_unknown_32.tga");
	sAvatarUnknownImage =	LLUI::getUIImage("map_avatar_unknown.tga");

	sHomeImage =			LLUI::getUIImage("map_home.tga");
	sTelehubImage = 		LLUI::getUIImage("map_telehub.tga");
	sInfohubImage = 		LLUI::getUIImage("map_infohub.tga");
	sEventImage =			LLUI::getUIImage("Parcel_PG_Dark");
	sEventMatureImage =		LLUI::getUIImage("Parcel_M_Dark");
	// To Do: update the image resource for adult events.
	sEventAdultImage =		LLUI::getUIImage("Parcel_R_Dark");

	sTrackCircleImage =		LLUI::getUIImage("map_track_16.tga");
	sTrackArrowImage =		LLUI::getUIImage("direction_arrow.tga");
	sClassifiedsImage =		LLUI::getUIImage("icon_top_pick.tga");
	sForSaleImage =			LLUI::getUIImage("icon_for_sale.tga");
	// To Do: update the image resource for adult lands on sale.
	sForSaleAdultImage =    LLUI::getUIImage("icon_for_sale_adult.tga");
	
	sStringsMap["loading"] = LLTrans::getString("texture_loading");
	
	sStringsMap["offline"] = LLTrans::getString("worldmap_offline");
	// Missing translation for agent position
	sStringsMap["agent_position"] = LLTrans::getString("worldmap_agent_position");
}

// static
void LLWorldMapView::cleanupClass()
{
	sAvatarSmallImage = NULL;
	sAvatarYouImage = NULL;
	sAvatarYouLargeImage = NULL;
	sAvatarLevelImage = NULL;
	sAvatarAboveImage = NULL;
	sAvatarBelowImage = NULL;
	sAvatarUnknownImage = NULL;

	sTelehubImage = NULL;
	sInfohubImage = NULL;
	sHomeImage = NULL;
	sEventImage = NULL;
	sEventMatureImage = NULL;
	sEventAdultImage = NULL;

	sTrackCircleImage = NULL;
	sTrackArrowImage = NULL;
	sClassifiedsImage = NULL;
	sForSaleImage = NULL;
	sForSaleAdultImage = NULL;
}

LLWorldMapView::LLWorldMapView()
:	LLPanel(),
	mBackgroundColor( LLColor4( OCEAN_RED, OCEAN_GREEN, OCEAN_BLUE, 1.f ) ),
	mItemPicked(FALSE),
	mPanning( FALSE ),
	mMouseDownPanX( 0 ),
	mMouseDownPanY( 0 ),
	mMouseDownX( 0 ),
	mMouseDownY( 0 ),
	mSelectIDStart(0)
{
	//LL_INFOS("WorldMap") << "Creating the Map -> LLWorldMapView::LLWorldMapView()" << LL_ENDL;

	clearLastClick();
}

BOOL LLWorldMapView::postBuild()
{
	mTextBoxNorth = getChild<LLTextBox> ("floater_map_north");
	mTextBoxEast = getChild<LLTextBox> ("floater_map_east");
	mTextBoxWest = getChild<LLTextBox> ("floater_map_west");
	mTextBoxSouth = getChild<LLTextBox> ("floater_map_south");
	mTextBoxSouthEast = getChild<LLTextBox> ("floater_map_southeast");
	mTextBoxNorthEast = getChild<LLTextBox> ("floater_map_northeast");
	mTextBoxSouthWest = getChild<LLTextBox> ("floater_map_southwest");
	mTextBoxNorthWest = getChild<LLTextBox> ("floater_map_northwest");
	
	mTextBoxNorth->setText(getString("world_map_north"));
	mTextBoxEast->setText(getString ("world_map_east"));
	mTextBoxWest->setText(getString("world_map_west"));
	mTextBoxSouth->setText(getString ("world_map_south"));
	mTextBoxSouthEast ->setText(getString ("world_map_southeast"));
	mTextBoxNorthEast ->setText(getString ("world_map_northeast"));
	mTextBoxSouthWest->setText(getString ("world_map_southwest"));
	mTextBoxNorthWest ->setText(getString("world_map_northwest"));
	
	mTextBoxNorth->reshapeToFitText();
	mTextBoxEast->reshapeToFitText();
	mTextBoxWest->reshapeToFitText();
	mTextBoxSouth->reshapeToFitText();
	mTextBoxSouthEast ->reshapeToFitText();
	mTextBoxNorthEast ->reshapeToFitText();
	mTextBoxSouthWest->reshapeToFitText();
	mTextBoxNorthWest ->reshapeToFitText();

	return true;
}


LLWorldMapView::~LLWorldMapView()
{
	//LL_INFOS("WorldMap") << "Destroying the map -> LLWorldMapView::~LLWorldMapView()" << LL_ENDL;
	cleanupTextures();
}


// static
void LLWorldMapView::cleanupTextures()
{
}


// static
void LLWorldMapView::setScale( F32 scale )
{
	if (scale != sMapScale)
	{
		F32 old_scale = sMapScale;

		sMapScale = scale;
		if (sMapScale <= 0.f)
		{
			sMapScale = 0.1f;
		}

		F32 ratio = (scale / old_scale);
		sPanX *= ratio;
		sPanY *= ratio;
		sTargetPanX = sPanX;
		sTargetPanY = sPanY;
		sVisibleTilesLoaded = false;
	}
}


// static
void LLWorldMapView::translatePan( S32 delta_x, S32 delta_y )
{
	sPanX += delta_x;
	sPanY += delta_y;
	sTargetPanX = sPanX;
	sTargetPanY = sPanY;
	sVisibleTilesLoaded = false;
}


// static
void LLWorldMapView::setPan( S32 x, S32 y, BOOL snap )
{
	sTargetPanX = (F32)x;
	sTargetPanY = (F32)y;
	if (snap)
	{
		sPanX = sTargetPanX;
		sPanY = sTargetPanY;
	}
	sVisibleTilesLoaded = false;
}

bool LLWorldMapView::showRegionInfo()
{
	return (LLWorldMipmap::scaleToLevel(sMapScale) <= DRAW_SIMINFO_THRESHOLD ? true : false);
}

///////////////////////////////////////////////////////////////////////////////////
// HELPERS

BOOL is_agent_in_region(LLViewerRegion* region, LLSimInfo* info)
{
	return (region && info && info->isName(region->getName()));
}

///////////////////////////////////////////////////////////////////////////////////

void LLWorldMapView::draw()
{
	static LLUIColor map_track_color = LLUIColorTable::instance().getColor("MapTrackColor", LLColor4::white);
	
	// Ansariel: Replaced slow calls to gSavedSettings with faster LLCachedControl
	static LLCachedControl<bool> mapShowInfohubs(gSavedSettings, "MapShowInfohubs");
	static LLCachedControl<bool> mapShowTelehubs(gSavedSettings, "MapShowTelehubs");
	static LLCachedControl<bool> mapShowLandForSale(gSavedSettings, "MapShowLandForSale");
	static LLCachedControl<bool> mapShowEvents(gSavedSettings, "MapShowEvents");
	static LLCachedControl<bool> mapShowPeople(gSavedSettings, "MapShowPeople");
	static LLCachedControl<bool> showMatureEvents(gSavedSettings, "ShowMatureEvents");
	static LLCachedControl<bool> showAdultEvents(gSavedSettings, "ShowAdultEvents");
	static LLCachedControl<bool> drawAdvancedRegionInfo(gSavedSettings, "FSAdvancedWorldmapRegionInfo");
	static LLCachedControl<bool> sDrawRegionGridCoordinates(gSavedSettings, "FSShowRegionGridCoordinates", false);

	LLTextureView::clearDebugImages();

	F64 current_time = LLTimer::getElapsedSeconds();

	mVisibleRegions.clear();

	// animate pan if necessary
	sPanX = lerp(sPanX, sTargetPanX, LLSmoothInterpolation::getInterpolant(0.1f));
	sPanY = lerp(sPanY, sTargetPanY, LLSmoothInterpolation::getInterpolant(0.1f));

	const S32 width = getRect().getWidth();
	const S32 height = getRect().getHeight();
	const F32 half_width = F32(width) / 2.0f;
	const F32 half_height = F32(height) / 2.0f;
	LLVector3d camera_global = gAgentCamera.getCameraPositionGlobal();

	S32 level = LLWorldMipmap::scaleToLevel(sMapScale);

	LLLocalClipRect clip(getLocalRect());
	{
		gGL.getTexUnit(0)->unbind(LLTexUnit::TT_TEXTURE);

		gGL.matrixMode(LLRender::MM_MODELVIEW);

		// Clear the background alpha to 0
		gGL.flush();
		gGL.setColorMask(false, true);
		gGL.setAlphaRejectSettings(LLRender::CF_GREATER_EQUAL, 0.f);
		gGL.setSceneBlendType(LLRender::BT_REPLACE);
		gGL.color4f(0.0f, 0.0f, 0.0f, 0.0f);
		gl_rect_2d(0, height, width, 0);
	}

	gGL.flush();

	gGL.setAlphaRejectSettings(LLRender::CF_DEFAULT);
	gGL.setColorMask(true, true);

	// Draw the image tiles
// <FS:CR> Aurora Sim
#ifdef OPENSIM
	if(!LLGridManager::getInstance()->isInAuroraSim()) {
		drawMipmap(width, height);
	}
#else
	drawMipmap(width, height);
#endif //OPENSIM
// </FS:CR> Aurora Sim

	gGL.flush();

	gGL.setAlphaRejectSettings(LLRender::CF_DEFAULT);
	gGL.setColorMask(true, true);

	// Draw per sim overlayed information (names, mature, offline...)
	// <FS:Ansariel> Performance tweak
	//for (LLWorldMap::sim_info_map_t::const_iterator it = LLWorldMap::getInstance()->getRegionMap().begin();
	//	 it != LLWorldMap::getInstance()->getRegionMap().end(); ++it)
	LLWorldMap::sim_info_map_t::const_iterator end_it = LLWorldMap::instance().getRegionMap().end();
	for (LLWorldMap::sim_info_map_t::const_iterator it = LLWorldMap::instance().getRegionMap().begin();
		 it != end_it; ++it)
	// </FS:Ansariel>
	{
		U64 handle = it->first;
		LLSimInfo* info = it->second;

		LLVector3d origin_global = from_region_handle(handle);

		// Find x and y position relative to camera's center.
		LLVector3d rel_region_pos = origin_global - camera_global;
		F32 relative_x = (rel_region_pos.mdV[0] / REGION_WIDTH_METERS) * sMapScale;
		F32 relative_y = (rel_region_pos.mdV[1] / REGION_WIDTH_METERS) * sMapScale;

		// Coordinates of the sim in pixels in the UI panel
		// When the view isn't panned, 0,0 = center of rectangle
		F32 bottom =    sPanY + half_height + relative_y;
		F32 left =      sPanX + half_width + relative_x;
// <FS:CR> Aurora Sim
		//F32 top =       bottom + sMapScale ;
		//F32 right =     left + sMapScale ;
		F32 top =		bottom+ (sMapScale * (info->mSizeY / REGION_WIDTH_METERS));
		F32 right =		left  + (sMapScale * (info->mSizeX / REGION_WIDTH_METERS));
// </FS:CR> Aurora Sim

		// Discard if region is outside the screen rectangle (not visible on screen)
		if ((top < 0.f)   || (bottom > height) ||
			(right < 0.f) || (left > width)       )
		{
			// Drop the "land for sale" fetching priority since it's outside the view rectangle
			info->dropImagePriority();
			continue;
		}

		// This list is used by other methods to know which regions are indeed displayed on screen

		mVisibleRegions.push_back(handle);

		// Update the agent count for that region if we're not too zoomed out already
		if (level <= DRAW_SIMINFO_THRESHOLD)
		{
			info->updateAgentCount(current_time);
		}

		if (info->isDown())
		{
			// Draw a transparent red square over down sims
			gGL.blendFunc(LLRender::BF_DEST_ALPHA, LLRender::BF_SOURCE_ALPHA);
			gGL.color4f(0.2f, 0.0f, 0.0f, 0.4f);

			gGL.getTexUnit(0)->unbind(LLTexUnit::TT_TEXTURE);
			// <FS:Ansariel> Remove QUADS rendering mode
			//gGL.begin(LLRender::QUADS);
			//	gGL.vertex2f(left, top);
			//	gGL.vertex2f(left, bottom);
			//	gGL.vertex2f(right, bottom);
			//	gGL.vertex2f(right, top);
			//gGL.end();
			gGL.begin(LLRender::TRIANGLES);
			{
				gGL.vertex2f(left, top);
				gGL.vertex2f(left, bottom);
				gGL.vertex2f(right, bottom);

				gGL.vertex2f(left, top);
				gGL.vertex2f(right, bottom);
				gGL.vertex2f(right, top);
			}
			gGL.end();
			// </FS:Ansariel>
		}
        // As part of the AO project, we no longer want to draw access indicators;
		// it's too complicated to get all the rules straight and will only
		// cause confusion.
		/**********************
        else if (!info->isPG() && gAgent.isTeen())
		{
			// If this is a mature region, and you are not, draw a line across it
			gGL.blendFunc(LLRender::BF_DEST_ALPHA, LLRender::BF_ZERO);

			gGL.getTexUnit(0)->unbind(LLTexUnit::TT_TEXTURE);
			gGL.color3f(1.f, 0.f, 0.f);
			gGL.begin(LLRender::LINES);
				gGL.vertex2f(left, top);
				gGL.vertex2f(right, bottom);
				gGL.vertex2f(left, bottom);
				gGL.vertex2f(right, top);
			gGL.end();
		}
		 **********************/
// <FS:CR> Aurora Sim
#ifdef OPENSIM
		else if ((mapShowLandForSale && (level <= DRAW_LANDFORSALE_THRESHOLD)) || LLGridManager::getInstance()->isInAuroraSim())
#else
		else if (mapShowLandForSale && (level <= DRAW_LANDFORSALE_THRESHOLD))
#endif //OPENSIM
		{
			// Draw the overlay image "Land for Sale / Land for Auction"
			LLViewerFetchedTexture* overlayimage = info->getLandForSaleImage();
			if (overlayimage)
			{
				// Inform the fetch mechanism of the size we need
// <FS:CR> Aurora Sim
				//S32 draw_size = ll_round(sMapScale);
				//overlayimage->setKnownDrawSize(ll_round(draw_size * LLUI::getScaleFactor().mV[VX]), ll_round(draw_size * LLUI::getScaleFactor().mV[VY]));
				S32 x_draw_size = ll_round(sMapScale);
				S32 y_draw_size = ll_round(sMapScale);
				x_draw_size *= (info->mSizeX / REGION_WIDTH_METERS);
				y_draw_size *= (info->mSizeY / REGION_WIDTH_METERS);

				overlayimage->setKnownDrawSize(ll_round(x_draw_size * LLUI::getScaleFactor().mV[VX]), ll_round(y_draw_size * LLUI::getScaleFactor().mV[VY]));
// </FS:CR> Aurora Sim
				// Draw something whenever we have enough info
				if (overlayimage->hasGLTexture())
				{
					gGL.blendFunc(LLRender::BF_SOURCE_ALPHA, LLRender::BF_ONE_MINUS_SOURCE_ALPHA);	
					gGL.getTexUnit(0)->bind(overlayimage);
					gGL.color4f(1.f, 1.f, 1.f, 1.f);
					// <FS:Ansariel> Remove QUADS rendering mode
					//gGL.begin(LLRender::QUADS);
					//	gGL.texCoord2f(0.f, 1.f);
					//	gGL.vertex3f(left, top, -0.5f);
					//	gGL.texCoord2f(0.f, 0.f);
					//	gGL.vertex3f(left, bottom, -0.5f);
					//	gGL.texCoord2f(1.f, 0.f);
					//	gGL.vertex3f(right, bottom, -0.5f);
					//	gGL.texCoord2f(1.f, 1.f);
					//	gGL.vertex3f(right, top, -0.5f);
					//gGL.end();
					gGL.begin(LLRender::TRIANGLES);
					{
						gGL.texCoord2f(0.f, 1.f);
						gGL.vertex3f(left, top, -0.5f);
						gGL.texCoord2f(0.f, 0.f);
						gGL.vertex3f(left, bottom, -0.5f);
						gGL.texCoord2f(1.f, 0.f);
						gGL.vertex3f(right, bottom, -0.5f);

						gGL.texCoord2f(0.f, 1.f);
						gGL.vertex3f(left, top, -0.5f);
						gGL.texCoord2f(1.f, 0.f);
						gGL.vertex3f(right, bottom, -0.5f);
						gGL.texCoord2f(1.f, 1.f);
						gGL.vertex3f(right, top, -0.5f);
					}
					gGL.end();
					// </FS:Ansariel>
				}
			}
		}
		else
		{
			// If we're not displaying the "land for sale", drop its fetching priority
			info->dropImagePriority();
		}

		// Draw the region name in the lower left corner
		if (sMapScale >= DRAW_TEXT_THRESHOLD)
		{
			LLFontGL* font = LLFontGL::getFont(LLFontDescriptor("SansSerif", "Small", LLFontGL::BOLD));
			std::string mesg;
			{
				mesg = info->getName();
			}
//			if (!mesg.empty())
// [RLVa:KB] - Checked: 2012-02-08 (RLVa-1.4.5) | Added: RLVa-1.4.5
			if ( (!mesg.empty()) && (RlvActions::canShowLocation()) )
// [/RLVa:KB]
			{
				font->renderUTF8(
					mesg, 0,
					//llfloor(left + 3), llfloor(bottom + 2),
					llfloor(left + 3.f), llfloor(bottom + (drawAdvancedRegionInfo ? 16.f : 2.f)),
					LLColor4::white,
					LLFontGL::LEFT, LLFontGL::BASELINE, LLFontGL::NORMAL, LLFontGL::DROP_SHADOW,
					S32_MAX, //max_chars
					sMapScale, //max_pixels
					NULL,
					TRUE); //use ellipses

				if (drawAdvancedRegionInfo)
				{
					std::string advanced_info = "(";

					// Only show agent count when region is online
					if (!info->isDown())
					{
						S32 agent_count = info->getAgentCount();
						LLViewerRegion *region = gAgent.getRegion();
						if (region && region->getHandle() == info->getHandle())
						{
							++agent_count; // Bump by 1 if we're in this region
						}
						if (agent_count > 0)
						{
							advanced_info += llformat("%d - ", agent_count);
						}
					}
				
					advanced_info += llformat("%s)", info->getAccessString().c_str());

					font->renderUTF8(
						advanced_info, 0,
						llfloor(left + 3.f), llfloor(bottom + 2.f),
						LLColor4::white,
						LLFontGL::LEFT, LLFontGL::BASELINE, LLFontGL::NORMAL, LLFontGL::DROP_SHADOW,
						S32_MAX, //max_chars
						sMapScale, //max_pixels
						NULL,
						TRUE); //use ellipses
				}
			}
// <FS:CR> Show the grid coordinates (in units of regions)
			if (sDrawRegionGridCoordinates)
			{
				LLVector3d origin = info->getGlobalOrigin();
				std::ostringstream coords;
				coords << "(" << origin.mdV[VX] / REGION_WIDTH_METERS << "," << origin.mdV[VY] / REGION_WIDTH_METERS << ")";
				font->renderUTF8(coords.str(), 0, llfloor(left + 3), llfloor(bottom + (drawAdvancedRegionInfo ? 30.f : 16.f)), LLColor4::white,
								 LLFontGL::LEFT, LLFontGL::BASELINE, LLFontGL::NORMAL, LLFontGL::DROP_SHADOW);
			}
// </FS:CR>
		}
	}



	// Draw background rectangle
	LLGLSUIDefault gls_ui;
	{
		gGL.getTexUnit(0)->unbind(LLTexUnit::TT_TEXTURE);
		gGL.setAlphaRejectSettings(LLRender::CF_GREATER_EQUAL, 0.f);
		gGL.blendFunc(LLRender::BF_ONE_MINUS_DEST_ALPHA, LLRender::BF_DEST_ALPHA);
		gGL.color4fv( mBackgroundColor.mV );
		gl_rect_2d(0, height, width, 0);
	}

	gGL.setAlphaRejectSettings(LLRender::CF_DEFAULT);
	gGL.setSceneBlendType(LLRender::BT_ALPHA);

	// Draw item infos if we're not zoomed out too much and there's something to draw
	if ((level <= DRAW_SIMINFO_THRESHOLD) && (mapShowInfohubs || 
											  mapShowTelehubs ||
											  mapShowLandForSale || 
											  mapShowEvents || 
											  showMatureEvents ||
											  showAdultEvents))
	{
		drawItems();
	}

	// Draw the Home location (always)
	LLVector3d home;
	if (gAgent.getHomePosGlobal(&home))
	{
		drawImage(home, sHomeImage);
	}

	// Draw the current agent after all that other stuff.
	LLVector3d pos_global = gAgent.getPositionGlobal();
	drawImage(pos_global, sAvatarYouImage);

	LLVector3 pos_map = globalPosToView(pos_global);
	if (!pointInView(ll_round(pos_map.mV[VX]), ll_round(pos_map.mV[VY])))
	{
		drawTracking(pos_global,
					 lerp(LLColor4::yellow, LLColor4::orange, 0.4f),
					 TRUE,
					 sStringsMap["agent_position"].c_str(),
					 "",
					 LLFontGL::getFontSansSerifSmall()->getLineHeight()); // offset vertically by one line, to avoid overlap with target tracking
	}

	// Draw the current agent viewing angle
	drawFrustum();

	// Draw icons for the avatars in each region.
	// Drawn this after the current agent avatar so one can see nearby people
	if (mapShowPeople && (level <= DRAW_SIMINFO_THRESHOLD))
	{
		drawAgents();
	}

	// Always draw tracking information
	LLTracker::ETrackingStatus tracking_status = LLTracker::getTrackingStatus();
	if ( LLTracker::TRACKING_AVATAR == tracking_status )
	{
		drawTracking( LLAvatarTracker::instance().getGlobalPos(), map_track_color, TRUE, LLTracker::getLabel(), "" );
	}
	else if ( LLTracker::TRACKING_LANDMARK == tracking_status
			  || LLTracker::TRACKING_LOCATION == tracking_status )
	{
		// While fetching landmarks, will have 0,0,0 location for a while,
		// so don't draw. JC
		LLVector3d pos_global = LLTracker::getTrackedPositionGlobal();
		if (!pos_global.isExactlyZero())
		{
			drawTracking( pos_global, map_track_color, TRUE, LLTracker::getLabel(), LLTracker::getToolTip() );
		}
	}
	else if (LLWorldMap::getInstance()->isTracking())
	{
		if (LLWorldMap::getInstance()->isTrackingInvalidLocation())
		{
			// We know this location to be invalid, draw a blue circle
			LLColor4 loading_color(0.0, 0.5, 1.0, 1.0);
			drawTracking( LLWorldMap::getInstance()->getTrackedPositionGlobal(), loading_color, TRUE, getString("InvalidLocation"), "");
		}
		else
		{
			// We don't know yet what that location is, draw a throbing blue circle
			double value = fmod(current_time, 2);
			value = 0.5 + 0.5*cos(value * F_PI);
			LLColor4 loading_color(0.0, F32(value/2), F32(value), 1.0);
			drawTracking( LLWorldMap::getInstance()->getTrackedPositionGlobal(), loading_color, TRUE, getString("Loading"), "");
		}
	}


	// turn off the scissor
	LLGLDisable no_scissor(GL_SCISSOR_TEST);

	updateDirections();

	LLView::draw();

	// Get sim info for all sims in view
	updateVisibleBlocks();
} // end draw()


//virtual
void LLWorldMapView::setVisible(BOOL visible)
{
	LLPanel::setVisible(visible);
	if (!visible)
	{
		// Drop the download of tiles and images priority to nil if we hide the map
		LLWorldMap::getInstance()->dropImagePriorities();
	}
}

void LLWorldMapView::drawMipmap(S32 width, S32 height)
{
	// Compute the level of the mipmap to use for the current scale level
	S32 level = LLWorldMipmap::scaleToLevel(sMapScale);
	// Set the tile boost level so that unused tiles get to 0
	LLWorldMap::getInstance()->equalizeBoostLevels();

	// Render whatever we already have loaded if we haven't the current level
	// complete and use it as a background (scaled up or scaled down)
	if (!sVisibleTilesLoaded)
	{
		// Note: the (load = false) parameter avoids missing tiles to be fetched (i.e. we render what we have, no more)
		// Check all the lower res levels and render them in reverse order (worse to best)
		// We need to traverse all the levels as the user can zoom in very fast
		for (S32 l = LLWorldMipmap::MAP_LEVELS; l > level; l--)
		{
			drawMipmapLevel(width, height, l, false);
		}
		// Skip the current level, as we'll do it anyway here under...

		// Just go one level down in res as it can really get too much stuff 
		// when zooming out and too small to see anyway...
		if (level > 1)
		{
			drawMipmapLevel(width, height, level - 1, false);
		}
	}
	else
	{
		//LL_INFOS("WorldMap") << "Render complete, don't draw background..." << LL_ENDL;
	}

	// Render the current level
	sVisibleTilesLoaded = drawMipmapLevel(width, height, level);

	return;
}

// Return true if all the tiles required to render that level have been fetched or are truly missing
bool LLWorldMapView::drawMipmapLevel(S32 width, S32 height, S32 level, bool load)
{
	// Check input level
	llassert (level > 0);
	if (level <= 0)
		return false;

	// Count tiles hit and completed
	S32 completed_tiles = 0;
	S32 total_tiles = 0;

	// Size in meters (global) of each tile of that level
	S32 tile_width = LLWorldMipmap::MAP_TILE_SIZE * (1 << (level - 1));
	// Dimension of the screen in meter at that scale
	LLVector3d pos_SW = viewPosToGlobal(0, 0);
	LLVector3d pos_NE = viewPosToGlobal(width, height);
	// Add external band of tiles on the outskirt so to hit the partially displayed tiles right and top
	pos_NE[VX] += tile_width;
	pos_NE[VY] += tile_width;

	// Iterate through the tiles on screen: we just need to ask for one tile every tile_width meters
	LLWorldMap* world_map = LLWorldMap::getInstance(); // <FS:Ansariel> Performance tweak
	U32 grid_x, grid_y;
	for (F64 index_y = pos_SW[VY]; index_y < pos_NE[VY]; index_y += tile_width)
	{
		for (F64 index_x = pos_SW[VX]; index_x < pos_NE[VX]; index_x += tile_width)
		{
			// Compute the world coordinates of the current point
			LLVector3d pos_global(index_x, index_y, pos_SW[VZ]);
			// Convert to the mipmap level coordinates for that point (i.e. which tile to we hit)
			LLWorldMipmap::globalToMipmap(pos_global[VX], pos_global[VY], level, &grid_x, &grid_y);
			// Get the tile. Note: NULL means that the image does not exist (so it's considered "complete" as far as fetching is concerned)
			// <FS:Ansariel> Performance tweak
			//LLPointer<LLViewerFetchedTexture> simimage = LLWorldMap::getInstance()->getObjectsTile(grid_x, grid_y, level, load);
			LLPointer<LLViewerFetchedTexture> simimage = world_map->getObjectsTile(grid_x, grid_y, level, load);
			// </FS:Ansariel>
			if (simimage)
			{
				// Checks that the image has a valid texture
				if (simimage->hasGLTexture())
				{
					// Increment the number of completly fetched tiles
					completed_tiles++;

					// Convert those coordinates (SW corner of the mipmap tile) into world (meters) coordinates
					pos_global[VX] = grid_x * REGION_WIDTH_METERS;
					pos_global[VY] = grid_y * REGION_WIDTH_METERS;
					// Now to screen coordinates for SW corner of that tile
					LLVector3 pos_screen = globalPosToView (pos_global);
					F32 left   = pos_screen[VX];
					F32 bottom = pos_screen[VY];
					// Compute the NE corner coordinates of the tile now
					pos_global[VX] += tile_width;
					pos_global[VY] += tile_width;
					pos_screen = globalPosToView (pos_global);
					F32 right  = pos_screen[VX];
					F32 top    = pos_screen[VY];

					// Draw the tile
					LLGLSUIDefault gls_ui;
					gGL.getTexUnit(0)->bind(simimage.get());
					simimage->setAddressMode(LLTexUnit::TAM_CLAMP);

					gGL.setSceneBlendType(LLRender::BT_ALPHA);
					gGL.color4f(1.f, 1.0f, 1.0f, 1.0f);

					// <FS:Ansariel> Remove QUADS rendering mode
					//gGL.begin(LLRender::QUADS);
					//	gGL.texCoord2f(0.f, 1.f);
					//	gGL.vertex3f(left, top, 0.f);
					//	gGL.texCoord2f(0.f, 0.f);
					//	gGL.vertex3f(left, bottom, 0.f);
					//	gGL.texCoord2f(1.f, 0.f);
					//	gGL.vertex3f(right, bottom, 0.f);
					//	gGL.texCoord2f(1.f, 1.f);
					//	gGL.vertex3f(right, top, 0.f);
					//gGL.end();
					gGL.begin(LLRender::TRIANGLES);
					{
						gGL.texCoord2f(0.f, 1.f);
						gGL.vertex3f(left, top, 0.f);
						gGL.texCoord2f(0.f, 0.f);
						gGL.vertex3f(left, bottom, 0.f);
						gGL.texCoord2f(1.f, 0.f);
						gGL.vertex3f(right, bottom, 0.f);

						gGL.texCoord2f(0.f, 1.f);
						gGL.vertex3f(left, top, 0.f);
						gGL.texCoord2f(1.f, 0.f);
						gGL.vertex3f(right, bottom, 0.f);
						gGL.texCoord2f(1.f, 1.f);
						gGL.vertex3f(right, top, 0.f);
					}
					gGL.end();
					// </FS:Ansariel>
#if DEBUG_DRAW_TILE
					drawTileOutline(level, top, left, bottom, right);
#endif // DEBUG_DRAW_TILE
				}
				//else
				//{
				//	Waiting for a tile -> the level is not complete
				//	LL_INFOS("WorldMap") << "Unfetched tile. level = " << level << LL_ENDL;
				//}
			}
			else
			{
				// Unexistent tiles are counted as "completed"
				completed_tiles++;
			}
			// Increment the number of tiles in that level / screen
			total_tiles++;
		}
	}
	return (completed_tiles == total_tiles);
}

// Draw lines (rectangle outline and cross) to visualize the position of the tile
// Used for debug only
void LLWorldMapView::drawTileOutline(S32 level, F32 top, F32 left, F32 bottom, F32 right)
{
	gGL.blendFunc(LLRender::BF_DEST_ALPHA, LLRender::BF_ZERO);
	
	gGL.getTexUnit(0)->unbind(LLTexUnit::TT_TEXTURE);
	if (level == 1)
		gGL.color3f(1.f, 0.f, 0.f);		// red
	else if (level == 2)
		gGL.color3f(0.f, 1.f, 0.f);		// green
	else if (level == 3)
		gGL.color3f(0.f, 0.f, 1.f);		// blue
	else if (level == 4)
		gGL.color3f(1.f, 1.f, 0.f);		// yellow
	else if (level == 5)
		gGL.color3f(1.f, 0.f, 1.f);		// magenta
	else if (level == 6)
		gGL.color3f(0.f, 1.f, 1.f);		// cyan
	else if (level == 7)
		gGL.color3f(1.f, 1.f, 1.f);		// white
	else
		gGL.color3f(0.f, 0.f, 0.f);		// black
	gGL.begin(LLRender::LINE_STRIP);
		gGL.vertex2f(left, top);
		gGL.vertex2f(right, bottom);
		gGL.vertex2f(left, bottom);
		gGL.vertex2f(right, top);
		gGL.vertex2f(left, top);
		gGL.vertex2f(left, bottom);
		gGL.vertex2f(right, bottom);
		gGL.vertex2f(right, top);
	gGL.end();
}

void LLWorldMapView::drawGenericItems(const LLSimInfo::item_info_list_t& items, LLUIImagePtr image)
{
	LLSimInfo::item_info_list_t::const_iterator e;
	for (e = items.begin(); e != items.end(); ++e)
	{
		drawGenericItem(*e, image);
	}
}

void LLWorldMapView::drawGenericItem(const LLItemInfo& item, LLUIImagePtr image)
{
	drawImage(item.getGlobalPosition(), image);
}


void LLWorldMapView::drawImage(const LLVector3d& global_pos, LLUIImagePtr image, const LLColor4& color)
{
	LLVector3 pos_map = globalPosToView( global_pos );
	image->draw(ll_round(pos_map.mV[VX] - image->getWidth() /2.f),
				ll_round(pos_map.mV[VY] - image->getHeight()/2.f),
				color);
}

void LLWorldMapView::drawImageStack(const LLVector3d& global_pos, LLUIImagePtr image, U32 count, F32 offset, const LLColor4& color)
{
	LLVector3 pos_map = globalPosToView( global_pos );
	for(U32 i=0; i<count; i++)
	{
		image->draw(ll_round(pos_map.mV[VX] - image->getWidth() /2.f),
					ll_round(pos_map.mV[VY] - image->getHeight()/2.f + i*offset),
					color);
	}
}

void LLWorldMapView::drawItems()
{
	bool mature_enabled = gAgent.canAccessMature();
	bool adult_enabled = gAgent.canAccessAdult();

	// Ansariel: Replaced slow calls to gSavedSettings with faster LLCachedControl
	static LLCachedControl<bool> mapShowInfohubs(gSavedSettings, "MapShowInfohubs");
	static LLCachedControl<bool> mapShowTelehubs(gSavedSettings, "MapShowTelehubs");
	static LLCachedControl<bool> mapShowLandForSale(gSavedSettings, "MapShowLandForSale");
	static LLCachedControl<bool> mapShowEvents(gSavedSettings, "MapShowEvents");
	static LLCachedControl<bool> showMatureEvents(gSavedSettings, "ShowMatureEvents");
	static LLCachedControl<bool> showAdultEvents(gSavedSettings, "ShowAdultEvents");
    bool show_mature = mature_enabled && showMatureEvents;
	bool show_adult = adult_enabled && showAdultEvents;

	// <FS:Ansariel> Performance tweak
	LLWorldMap* world_map = LLWorldMap::getInstance();

	for (handle_list_t::iterator iter = mVisibleRegions.begin(); iter != mVisibleRegions.end(); ++iter)
	{
		U64 handle = *iter;
		// <FS:Ansariel> Performance tweak
		//LLSimInfo* info = LLWorldMap::getInstance()->simInfoFromHandle(handle);
		LLSimInfo* info = world_map->simInfoFromHandle(handle);
		// </FS:Ansariel>
		if ((info == NULL) || (info->isDown()))
		{
			continue;
		}
		// Infohubs
		if (mapShowInfohubs)
		{
			drawGenericItems(info->getInfoHub(), sInfohubImage);
		}
		// Telehubs
		if (mapShowTelehubs)
		{
			drawGenericItems(info->getTeleHub(), sTelehubImage);
		}
		// Land for sale
		if (mapShowLandForSale)
		{
			drawGenericItems(info->getLandForSale(), sForSaleImage);
			// for 1.23, we're showing normal land and adult land in the same UI; you don't
			// get a choice about which ones you want. If you're currently asking for adult
			// content and land you'll get the adult land.
			if (gAgent.canAccessAdult())
			{
				drawGenericItems(info->getLandForSaleAdult(), sForSaleAdultImage);
			}
		}
		// PG Events
		if (mapShowEvents)
		{
			drawGenericItems(info->getPGEvent(), sEventImage);
		}
		// Mature Events
		if (show_mature)
		{
			drawGenericItems(info->getMatureEvent(), sEventMatureImage);
		}
		// Adult Events
		if (show_adult)
		{
			drawGenericItems(info->getAdultEvent(), sEventAdultImage);
		}
	}
}

void LLWorldMapView::drawAgents()
{
	static LLUIColor map_avatar_color = LLUIColorTable::instance().getColor("MapAvatarColor", LLColor4::white);

	// <FS:Ansariel> Performance tweak
	LLWorldMap* world_map = LLWorldMap::getInstance();

	for (handle_list_t::iterator iter = mVisibleRegions.begin(); iter != mVisibleRegions.end(); ++iter)
	{
		U64 handle = *iter;
		// <FS:Ansariel> Performance tweak
		//LLSimInfo* siminfo = LLWorldMap::getInstance()->simInfoFromHandle(handle);
		LLSimInfo* siminfo = world_map->simInfoFromHandle(handle);
		// </FS:Ansariel>
		if ((siminfo == NULL) || (siminfo->isDown()))
		{
			continue;
		}
		LLSimInfo::item_info_list_t::const_iterator it = siminfo->getAgentLocation().begin();
		while (it != siminfo->getAgentLocation().end())
		{
			// Show Individual agents (or little stacks where real agents are)

			// Here's how we'd choose the color if info.mID were available but it's not being sent:
			// LLColor4 color = (agent_count == 1 && is_agent_friend(info.mID)) ? friend_color : avatar_color;
			drawImageStack(it->getGlobalPosition(), sAvatarSmallImage, it->getCount(), 3.f, map_avatar_color);
			++it;
		}
	}
}

void LLWorldMapView::drawFrustum()
{
	// Draw frustum
	F32 meters_to_pixels = sMapScale/ REGION_WIDTH_METERS;

	F32 horiz_fov = LLViewerCamera::getInstance()->getView() * LLViewerCamera::getInstance()->getAspect();
	F32 far_clip_meters = LLViewerCamera::getInstance()->getFar();
	F32 far_clip_pixels = far_clip_meters * meters_to_pixels;

	F32 half_width_meters = far_clip_meters * tan( horiz_fov / 2 );
	F32 half_width_pixels = half_width_meters * meters_to_pixels;
	
	// Compute the frustum coordinates. Take the UI scale into account.
    F32 ctr_x = ((getLocalRect().getWidth() * 0.5f + sPanX)  * LLUI::getScaleFactor().mV[VX]);
    F32 ctr_y = ((getLocalRect().getHeight() * 0.5f + sPanY) * LLUI::getScaleFactor().mV[VY]);
<<<<<<< HEAD

=======
>>>>>>> 293d1861

	gGL.getTexUnit(0)->unbind(LLTexUnit::TT_TEXTURE);

	// Since we don't rotate the map, we have to rotate the frustum.
	gGL.pushMatrix();
	{
		gGL.translatef( ctr_x, ctr_y, 0 );

		// Draw triangle with more alpha in far pixels to make it 
		// fade out in distance.
		gGL.begin( LLRender::TRIANGLES  );
		{
			// get camera look at and left axes
			LLVector3 at_axis = LLViewerCamera::instance().getAtAxis();
			LLVector3 left_axis = LLViewerCamera::instance().getLeftAxis();

			// grab components along XY plane
			LLVector2 cam_lookat(at_axis.mV[VX], at_axis.mV[VY]);
			LLVector2 cam_left(left_axis.mV[VX], left_axis.mV[VY]);

			// but, when looking near straight up or down...
			if (is_approx_zero(cam_lookat.magVecSquared()))
			{
				//...just fall back to looking down the x axis
				cam_lookat = LLVector2(1.f, 0.f); // x axis
				cam_left = LLVector2(0.f, 1.f); // y axis
			}

			// normalize to unit length
			cam_lookat.normVec();
			cam_left.normVec();

			gGL.color4f(1.f, 1.f, 1.f, 0.25f);
			gGL.vertex2f( 0, 0 );

			gGL.color4f(1.f, 1.f, 1.f, 0.02f);
			
			// use 2d camera vectors to render frustum triangle
			LLVector2 vert = cam_lookat * far_clip_pixels + cam_left * half_width_pixels;
			gGL.vertex2f(vert.mV[VX], vert.mV[VY]);

			vert = cam_lookat * far_clip_pixels - cam_left * half_width_pixels;
			gGL.vertex2f(vert.mV[VX], vert.mV[VY]);
		}
		gGL.end();
	}
	gGL.popMatrix();
}


LLVector3 LLWorldMapView::globalPosToView( const LLVector3d& global_pos )
{
	LLVector3d relative_pos_global = global_pos - gAgentCamera.getCameraPositionGlobal();
	LLVector3 pos_local;
	pos_local.setVec(relative_pos_global);  // convert to floats from doubles

	pos_local.mV[VX] *= sMapScale / REGION_WIDTH_METERS;
	pos_local.mV[VY] *= sMapScale / REGION_WIDTH_METERS;
	// leave Z component in meters


	pos_local.mV[VX] += getRect().getWidth() / 2 + sPanX;
	pos_local.mV[VY] += getRect().getHeight() / 2 + sPanY;

	return pos_local;
}


void LLWorldMapView::drawTracking(const LLVector3d& pos_global, const LLColor4& color, BOOL draw_arrow,
								  const std::string& label, const std::string& tooltip, S32 vert_offset )
{
	LLVector3 pos_local = globalPosToView( pos_global );
	S32 x = ll_round( pos_local.mV[VX] );
	S32 y = ll_round( pos_local.mV[VY] );
	LLFontGL* font = LLFontGL::getFontSansSerifSmall();
	S32 text_x = x;
	S32 text_y = (S32)(y - sTrackCircleImage->getHeight()/2 - font->getLineHeight());

	if(    x < 0 
		|| y < 0 
		|| x >= getRect().getWidth() 
		|| y >= getRect().getHeight() )
	{
		if (draw_arrow)
		{
			drawTrackingCircle( getRect(), x, y, color, 3, 15 );
			drawTrackingArrow( getRect(), x, y, color );
			text_x = sTrackingArrowX;
			text_y = sTrackingArrowY;
		}
	}
	else if (LLTracker::getTrackingStatus() == LLTracker::TRACKING_LOCATION &&
		LLTracker::getTrackedLocationType() != LLTracker::LOCATION_AVATAR && // Ansariel: For avatar tracking feature
		LLTracker::getTrackedLocationType() != LLTracker::LOCATION_NOTHING)
	{
		drawTrackingCircle( getRect(), x, y, color, 3, 15 );
	}
	else
	{
		drawImage(pos_global, sTrackCircleImage, color);
	}

	// clamp text position to on-screen
	const S32 TEXT_PADDING = DEFAULT_TRACKING_ARROW_SIZE + 2;
	S32 half_text_width = llfloor(font->getWidthF32(label) * 0.5f);
	text_x = llclamp(text_x, half_text_width + TEXT_PADDING, getRect().getWidth() - half_text_width - TEXT_PADDING);
	text_y = llclamp(text_y + vert_offset, TEXT_PADDING + vert_offset, getRect().getHeight() - font->getLineHeight() - TEXT_PADDING - vert_offset);

//	if (label != "")
// [RLVa:KB] - Checked: 2009-07-04 (RLVa-1.4.5) | Added: RLVa-1.0.0
	if ( (label != "") && (RlvActions::canShowLocation()) )
// [/RLVa:KB]
	{
		font->renderUTF8(
			label, 0,
			text_x, 
			text_y,
			LLColor4::white, LLFontGL::HCENTER,
			LLFontGL::BASELINE, LLFontGL::NORMAL, LLFontGL::DROP_SHADOW);

		if (tooltip != "")
		{
			text_y -= font->getLineHeight();

			font->renderUTF8(
				tooltip, 0,
				text_x, 
				text_y,
				LLColor4::white, LLFontGL::HCENTER,
				LLFontGL::BASELINE, LLFontGL::NORMAL, LLFontGL::DROP_SHADOW);
		}
	}
}

// If you change this, then you need to change LLTracker::getTrackedPositionGlobal() as well
LLVector3d LLWorldMapView::viewPosToGlobal( S32 x, S32 y )
{
	x -= llfloor((getRect().getWidth() / 2 + sPanX));
	y -= llfloor((getRect().getHeight() / 2 + sPanY));

	LLVector3 pos_local( (F32)x, (F32)y, 0.f );

	pos_local *= ( REGION_WIDTH_METERS / sMapScale );
	
	LLVector3d pos_global;
	pos_global.setVec( pos_local );
	pos_global += gAgentCamera.getCameraPositionGlobal();
	if(gAgent.isGodlike())
	{
		pos_global.mdV[VZ] = GODLY_TELEPORT_HEIGHT; // Godly height should always be 200.
	}
	else
	{
		pos_global.mdV[VZ] = gAgent.getPositionAgent().mV[VZ]; // Want agent's height, not camera's
	}

	return pos_global;
}


BOOL LLWorldMapView::handleToolTip( S32 x, S32 y, MASK mask )
{
	LLVector3d pos_global = viewPosToGlobal(x, y);
	U64 handle = to_region_handle(pos_global);
	std::string tooltip_msg;

	LLSimInfo* info = LLWorldMap::getInstance()->simInfoFromHandle(handle);
	if (info)
	{
		LLViewerRegion *region = gAgent.getRegion();

// [RLVa:KB] - Checked: 2010-04-19 (RLVa-1.4.5) | Modified: RLVa-1.4.5
		std::string message = llformat("%s (%s)", 
			(RlvActions::canShowLocation()) ? info->getName().c_str() : RlvStrings::getString(RLV_STRING_HIDDEN_REGION).c_str(), 
			info->getAccessString().c_str());
// [/RLVa:KB]
//		std::string message = llformat("%s (%s)", info->getName().c_str(), info->getAccessString().c_str());

		if (!info->isDown())
		{
			S32 agent_count = info->getAgentCount();			
			if (region && (region->getHandle() == handle))
			{
				++agent_count; // Bump by 1 if we're here
			}

			// We may not have an agent count when the map is really
			// zoomed out, so don't display anything about the count. JC
			if (agent_count > 0)
			{
				LLStringUtil::format_map_t string_args;
				string_args["[NUMBER]"] = llformat("%d", agent_count);
				message += '\n';
				message += getString((agent_count == 1 ? "world_map_person" : "world_map_people") , string_args);
			}
		}
		tooltip_msg.assign( message );

		// Optionally show region flags
		std::string region_flags = info->getFlagsString();

		if (!region_flags.empty())
		{
			tooltip_msg += '\n';
			tooltip_msg += region_flags;
		}
					
		const S32 SLOP = 9;
		S32 screen_x, screen_y;

		localPointToScreen(x, y, &screen_x, &screen_y);
		LLRect sticky_rect_screen;
		sticky_rect_screen.setCenterAndSize(screen_x, screen_y, SLOP, SLOP);

		LLToolTipMgr::instance().show(LLToolTip::Params()
			.message(tooltip_msg)
			.sticky_rect(sticky_rect_screen));
	}
	return TRUE;
}

// Pass relative Z of 0 to draw at same level.
// static
static void drawDot(F32 x_pixels, F32 y_pixels,
			 const LLColor4& color,
			 F32 relative_z,
			 F32 dot_radius,
			 LLUIImagePtr dot_image)
{
	const F32 HEIGHT_THRESHOLD = 7.f;

	if(-HEIGHT_THRESHOLD <= relative_z && relative_z <= HEIGHT_THRESHOLD)
	{
		dot_image->draw(ll_round(x_pixels) - dot_image->getWidth()/2,
						ll_round(y_pixels) - dot_image->getHeight()/2, 
						color);
	}
	else
	{
		// Draw V indicator for above or below
		// *TODO: Replace this vector drawing with icons
		
		F32 left =		x_pixels - dot_radius;
		F32 right =		x_pixels + dot_radius;
		F32 center = (left + right) * 0.5f;
		F32 top =		y_pixels + dot_radius;
		F32 bottom =	y_pixels - dot_radius;

		gGL.getTexUnit(0)->unbind(LLTexUnit::TT_TEXTURE);
		gGL.color4fv( color.mV );
		LLUI::setLineWidth(3.0f);
		F32 point = relative_z > HEIGHT_THRESHOLD ? top : bottom; // Y pos of the point of the V
		F32 back = relative_z > HEIGHT_THRESHOLD ? bottom : top; // Y pos of the ends of the V
		gGL.begin( LLRender::LINES );
			gGL.vertex2f(left, back);
			gGL.vertex2f(center, point);
			gGL.vertex2f(center, point);
			gGL.vertex2f(right, back);
		gGL.end();
		LLUI::setLineWidth(1.0f);
	}
}

// Pass relative Z of 0 to draw at same level.
// static
void LLWorldMapView::drawAvatar(F32 x_pixels, 
								F32 y_pixels,
								const LLColor4& color,
								F32 relative_z,
								F32 dot_radius,
								bool unknown_relative_z)
{
	const F32 HEIGHT_THRESHOLD = 7.f;
	LLUIImagePtr dot_image = sAvatarLevelImage;
	if (unknown_relative_z)
	{
		dot_image = sAvatarUnknownImage;
	}
	else
	{
		if(relative_z < -HEIGHT_THRESHOLD)
		{
			dot_image = sAvatarBelowImage; 
		}
		else if(relative_z > HEIGHT_THRESHOLD) 
		{ 
			dot_image = sAvatarAboveImage;
		}
	}
	S32 dot_width = ll_round(dot_radius * 2.f);
	dot_image->draw(ll_round(x_pixels - dot_radius),
					ll_round(y_pixels - dot_radius),
					dot_width,
					dot_width,
					color);
}

// Pass relative Z of 0 to draw at same level.
// static
void LLWorldMapView::drawTrackingDot( F32 x_pixels, 
									  F32 y_pixels,
									  const LLColor4& color,
									  F32 relative_z,
									  F32 dot_radius)
{
	drawDot(x_pixels, y_pixels, color, relative_z, dot_radius, sTrackCircleImage);
}


// Pass relative Z of 0 to draw at same level.
// static
void LLWorldMapView::drawIconName(F32 x_pixels, 
								  F32 y_pixels,
								  const LLColor4& color,
								  const std::string& first_line,
								  const std::string& second_line)
{
	const S32 VERT_PAD = 8;
	S32 text_x = ll_round(x_pixels);
	S32 text_y = ll_round(y_pixels
						 - BIG_DOT_RADIUS
						 - VERT_PAD);

	// render text
	LLFontGL::getFontSansSerif()->renderUTF8(first_line, 0,
		text_x,
		text_y,
		color,
		LLFontGL::HCENTER,
		LLFontGL::TOP,
		LLFontGL::NORMAL, 
		LLFontGL::DROP_SHADOW);

	text_y -= LLFontGL::getFontSansSerif()->getLineHeight();

	// render text
	LLFontGL::getFontSansSerif()->renderUTF8(second_line, 0,
		text_x,
		text_y,
		color,
		LLFontGL::HCENTER,
		LLFontGL::TOP,
		LLFontGL::NORMAL, 
		LLFontGL::DROP_SHADOW);
}


//static 
void LLWorldMapView::drawTrackingCircle( const LLRect& rect, S32 x, S32 y, const LLColor4& color, S32 min_thickness, S32 overlap )
{
	F32 start_theta = 0.f;
	F32 end_theta = F_TWO_PI;
	F32 x_delta = 0.f;
	F32 y_delta = 0.f;

	if (x < 0)
	{
		x_delta = 0.f - (F32)x;
		start_theta = F_PI + F_PI_BY_TWO;
		end_theta = F_TWO_PI + F_PI_BY_TWO;
	}
	else if (x > rect.getWidth())
	{
		x_delta = (F32)(x - rect.getWidth());
		start_theta = F_PI_BY_TWO;
		end_theta = F_PI + F_PI_BY_TWO;
	}

	if (y < 0)
	{
		y_delta = 0.f - (F32)y;
		if (x < 0)
		{
			start_theta = 0.f;
			end_theta = F_PI_BY_TWO;
		}
		else if (x > rect.getWidth())
		{
			start_theta = F_PI_BY_TWO;
			end_theta = F_PI;
		}
		else
		{
			start_theta = 0.f;
			end_theta = F_PI;
		}
	}
	else if (y > rect.getHeight())
	{
		y_delta = (F32)(y - rect.getHeight());
		if (x < 0)
		{
			start_theta = F_PI + F_PI_BY_TWO;
			end_theta = F_TWO_PI;
		}
		else if (x > rect.getWidth())
		{
			start_theta = F_PI;
			end_theta = F_PI + F_PI_BY_TWO;
		}
		else
		{
			start_theta = F_PI;
			end_theta = F_TWO_PI;
		}
	}

	F32 distance = sqrtf(x_delta * x_delta + y_delta * y_delta);

	distance = llmax(0.1f, distance);

	F32 outer_radius = distance + (1.f + (9.f * sqrtf(x_delta * y_delta) / distance)) * (F32)overlap;
	F32 inner_radius = outer_radius - (F32)min_thickness;
	
	F32 angle_adjust_x = asin(x_delta / outer_radius);
	F32 angle_adjust_y = asin(y_delta / outer_radius);

	if (angle_adjust_x)
	{
		if (angle_adjust_y)
		{
			F32 angle_adjust = llmin(angle_adjust_x, angle_adjust_y);
			start_theta += angle_adjust;
			end_theta -= angle_adjust;
		}
		else
		{
			start_theta += angle_adjust_x;
			end_theta -= angle_adjust_x;
		}
	}
	else if (angle_adjust_y)
	{
		start_theta += angle_adjust_y;
		end_theta -= angle_adjust_y;
	}

	gGL.matrixMode(LLRender::MM_MODELVIEW);
	gGL.pushMatrix();
	gGL.translatef((F32)x * LLUI::getScaleFactor().mV[VX], (F32)y * LLUI::getScaleFactor().mV[VY], 0.f);
	gl_washer_segment_2d(inner_radius, outer_radius, start_theta, end_theta, 40, color, color);
	gGL.popMatrix();

}

// static
void LLWorldMapView::drawTrackingArrow(const LLRect& rect, S32 x, S32 y, 
									   const LLColor4& color,
									   S32 arrow_size)
{
	F32 x_center = (F32)rect.getWidth() / 2.f;
	F32 y_center = (F32)rect.getHeight() / 2.f;

	F32 x_clamped = (F32)llclamp( x, 0, rect.getWidth() - arrow_size );
	F32 y_clamped = (F32)llclamp( y, 0, rect.getHeight() - arrow_size );

	F32 slope = (F32)(y - y_center) / (F32)(x - x_center);
	F32 window_ratio = (F32)rect.getHeight() / (F32)rect.getWidth();

	if (llabs(slope) > window_ratio && y_clamped != (F32)y)
	{
		// clamp by y 
		x_clamped = (y_clamped - y_center) / slope + x_center;
		// adjust for arrow size
		x_clamped  = llclamp(x_clamped , 0.f, (F32)(rect.getWidth() - arrow_size) );
	}
	else if (x_clamped != (F32)x)
	{
		// clamp by x
		y_clamped = (x_clamped - x_center) * slope + y_center;
		// adjust for arrow size 
		y_clamped = llclamp( y_clamped, 0.f, (F32)(rect.getHeight() - arrow_size) );
	}

	// *FIX: deal with non-square window properly.
	// I do not understand what this comment means -- is it actually
	// broken or is it correctly dealing with non-square
	// windows. Phoenix 2007-01-03.
	S32 half_arrow_size = (S32) (0.5f * arrow_size);

	F32 angle = atan2( y + half_arrow_size - y_center, x + half_arrow_size - x_center);

	sTrackingArrowX = llfloor(x_clamped);
	sTrackingArrowY = llfloor(y_clamped);

	gl_draw_scaled_rotated_image(
		sTrackingArrowX,
		sTrackingArrowY,
		arrow_size, arrow_size, 
		RAD_TO_DEG * angle, 
		sTrackArrowImage->getImage(), 
		color);
}

void LLWorldMapView::setDirectionPos( LLTextBox* text_box, F32 rotation )
{
	// Rotation is in radians.
	// Rotation of 0 means x = 1, y = 0 on the unit circle.


	F32 map_half_height = getRect().getHeight() * 0.5f;
	F32 map_half_width = getRect().getWidth() * 0.5f;
	F32 text_half_height = text_box->getRect().getHeight() * 0.5f;
	F32 text_half_width = text_box->getRect().getWidth() * 0.5f;
	F32 radius = llmin( map_half_height - text_half_height, map_half_width - text_half_width );

	text_box->setOrigin( 
		ll_round(map_half_width - text_half_width + radius * cos( rotation )),
		ll_round(map_half_height - text_half_height + radius * sin( rotation )) );
}


void LLWorldMapView::updateDirections()
{
	S32 width = getRect().getWidth();
	S32 height = getRect().getHeight();

	S32 text_height = mTextBoxNorth->getRect().getHeight();
	S32 text_width = mTextBoxNorth->getRect().getWidth();

	const S32 PAD = 2;
	S32 top = height - text_height - PAD;
	S32 left = PAD*2;
	S32 bottom = PAD;
	S32 right = width - text_width - PAD;
	S32 center_x = width/2 - text_width/2;
	S32 center_y = height/2 - text_height/2;

	mTextBoxNorth->setOrigin( center_x, top );
	mTextBoxEast->setOrigin( right, center_y );
	mTextBoxSouth->setOrigin( center_x, bottom );
	mTextBoxWest->setOrigin( left, center_y );

	// These have wider text boxes
	text_width = mTextBoxNorthWest->getRect().getWidth();
	right = width - text_width - PAD;

	mTextBoxNorthWest->setOrigin(left, top);
	mTextBoxNorthEast->setOrigin(right, top);
	mTextBoxSouthWest->setOrigin(left, bottom);
	mTextBoxSouthEast->setOrigin(right, bottom);

// 	S32 hint_width = mTextBoxScrollHint->getRect().getWidth();
// 	mTextBoxScrollHint->setOrigin( width - hint_width - text_width - 2 * PAD, 
// 			PAD * 2 + text_height );
}


void LLWorldMapView::reshape( S32 width, S32 height, BOOL called_from_parent )
{
	LLView::reshape( width, height, called_from_parent );
}

bool LLWorldMapView::checkItemHit(S32 x, S32 y, LLItemInfo& item, LLUUID* id, bool track)
{
	LLVector3 pos_view = globalPosToView(item.getGlobalPosition());
	S32 item_x = ll_round(pos_view.mV[VX]);
	S32 item_y = ll_round(pos_view.mV[VY]);

	if (x < item_x - BIG_DOT_RADIUS) return false;
	if (x > item_x + BIG_DOT_RADIUS) return false;
	if (y < item_y - BIG_DOT_RADIUS) return false;
	if (y > item_y + BIG_DOT_RADIUS) return false;

	LLSimInfo* sim_info = LLWorldMap::getInstance()->simInfoFromHandle(item.getRegionHandle());
	if (sim_info)
	{
		if (track)
		{
			gFloaterWorldMap->trackLocation(item.getGlobalPosition());
		}
	}

	if (track)
	{
		gFloaterWorldMap->trackGenericItem(item);
	}

//	item.setSelected(true);
	*id = item.getUUID();

	return true;
}

// Handle a click, which might be on a dot
void LLWorldMapView::handleClick(S32 x, S32 y, MASK mask,
								 S32* hit_type,
								 LLUUID* id)
{
	LLVector3d pos_global = viewPosToGlobal(x, y);

	// *HACK: Adjust Z values automatically for liaisons & gods so
	// we swoop down when they click on the map. Sadly, the P2P
	// branch does not pay attention to this value; however, the
	// Distributed Messaging branch honors it.
	if(gAgent.isGodlike())
	{
		pos_global.mdV[VZ] = 200.0;
	}

	*hit_type = 0; // hit nothing

	LLWorldMap::getInstance()->cancelTracking();

	S32 level = LLWorldMipmap::scaleToLevel(sMapScale);
	// If the zoom level is not too far out already, test hits
	if (level <= DRAW_SIMINFO_THRESHOLD)
	{
		bool show_mature = gAgent.canAccessMature() && gSavedSettings.getBOOL("ShowMatureEvents");
		bool show_adult = gAgent.canAccessAdult() && gSavedSettings.getBOOL("ShowAdultEvents");

		// Test hits if trackable data are displayed, otherwise, we don't even bother
		if (gSavedSettings.getBOOL("MapShowEvents") || show_mature || show_adult || gSavedSettings.getBOOL("MapShowLandForSale"))
		{
			// Iterate through the visible regions
			for (handle_list_t::iterator iter = mVisibleRegions.begin(); iter != mVisibleRegions.end(); ++iter)
			{
				U64 handle = *iter;
				LLSimInfo* siminfo = LLWorldMap::getInstance()->simInfoFromHandle(handle);
				if ((siminfo == NULL) || (siminfo->isDown()))
				{
					continue;
				}
				// If on screen check hits with the visible item lists
				if (gSavedSettings.getBOOL("MapShowEvents"))
				{
					LLSimInfo::item_info_list_t::const_iterator it = siminfo->getPGEvent().begin();
					while (it != siminfo->getPGEvent().end())
					{
						LLItemInfo event = *it;
						if (checkItemHit(x, y, event, id, false))
						{
							*hit_type = MAP_ITEM_PG_EVENT;
							mItemPicked = TRUE;
							gFloaterWorldMap->trackEvent(event);
							return;
						}
						++it;
					}
				}
				if (show_mature)
				{
					LLSimInfo::item_info_list_t::const_iterator it = siminfo->getMatureEvent().begin();
					while (it != siminfo->getMatureEvent().end())
					{
						LLItemInfo event = *it;
						if (checkItemHit(x, y, event, id, false))
						{
							*hit_type = MAP_ITEM_MATURE_EVENT;
							mItemPicked = TRUE;
							gFloaterWorldMap->trackEvent(event);
							return;
						}
						++it;
					}
				}
				if (show_adult)
				{
					LLSimInfo::item_info_list_t::const_iterator it = siminfo->getAdultEvent().begin();
					while (it != siminfo->getAdultEvent().end())
					{
						LLItemInfo event = *it;
						if (checkItemHit(x, y, event, id, false))
						{
							*hit_type = MAP_ITEM_ADULT_EVENT;
							mItemPicked = TRUE;
							gFloaterWorldMap->trackEvent(event);
							return;
						}
						++it;
					}
				}
				if (gSavedSettings.getBOOL("MapShowLandForSale"))
				{
					LLSimInfo::item_info_list_t::const_iterator it = siminfo->getLandForSale().begin();
					while (it != siminfo->getLandForSale().end())
					{
						LLItemInfo event = *it;
						if (checkItemHit(x, y, event, id, true))
						{
							*hit_type = MAP_ITEM_LAND_FOR_SALE;
							mItemPicked = TRUE;
							return;
						}
						++it;
					}
					// for 1.23, we're showing normal land and adult land in the same UI; you don't
					// get a choice about which ones you want. If you're currently asking for adult
					// content and land you'll get the adult land.
					if (gAgent.canAccessAdult())
					{
						LLSimInfo::item_info_list_t::const_iterator it = siminfo->getLandForSaleAdult().begin();
						while (it != siminfo->getLandForSaleAdult().end())
						{
							LLItemInfo event = *it;
							if (checkItemHit(x, y, event, id, true))
							{
								*hit_type = MAP_ITEM_LAND_FOR_SALE_ADULT;
								mItemPicked = TRUE;
								return;
							}
							++it;
						}
					}
				}
			}
		}
	}

	// If we get here, we haven't clicked on anything
	gFloaterWorldMap->trackLocation(pos_global);
	mItemPicked = FALSE;
	*id = LLUUID::null;
	return;
}


BOOL LLWorldMapView::handleMouseDown( S32 x, S32 y, MASK mask )
{
	gFocusMgr.setMouseCapture( this );

	mMouseDownPanX = ll_round(sPanX);
	mMouseDownPanY = ll_round(sPanY);
	mMouseDownX = x;
	mMouseDownY = y;
	sHandledLastClick = TRUE;
	return TRUE;
}

BOOL LLWorldMapView::handleMouseUp( S32 x, S32 y, MASK mask )
{
	if (hasMouseCapture())
	{
		if (mPanning)
		{
			// restore mouse cursor
			S32 local_x, local_y;
			local_x = mMouseDownX + llfloor(sPanX - mMouseDownPanX);
			local_y = mMouseDownY + llfloor(sPanY - mMouseDownPanY);
			LLRect clip_rect = getRect();
			clip_rect.stretch(-8);
			clip_rect.clipPointToRect(mMouseDownX, mMouseDownY, local_x, local_y);
			LLUI::setMousePositionLocal(this, local_x, local_y);

			// finish the pan
			mPanning = FALSE;
			
			mMouseDownX = 0;
			mMouseDownY = 0;
		}
		else
		{
			// ignore whether we hit an event or not
			S32 hit_type;
			LLUUID id;
			handleClick(x, y, mask, &hit_type, &id);
		}
		gViewerWindow->showCursor();
		gFocusMgr.setMouseCapture( NULL );
		return TRUE;
	}
	return FALSE;
}

void LLWorldMapView::updateVisibleBlocks()
{
	if (LLWorldMipmap::scaleToLevel(sMapScale) > DRAW_SIMINFO_THRESHOLD)
	{
		// If we're zoomed out too much, we just don't load all those sim info: too much!
		return;
	}

	// Load the blocks visible in the current World Map view

	// Get the World Map view coordinates and boundaries
	LLVector3d camera_global = gAgentCamera.getCameraPositionGlobal();
	const S32 width = getRect().getWidth();
	const S32 height = getRect().getHeight();
	const F32 half_width = F32(width) / 2.0f;
	const F32 half_height = F32(height) / 2.0f;

	// Compute center into sim grid coordinates
	S32 world_center_x = S32((-sPanX / sMapScale) + (camera_global.mdV[0] / REGION_WIDTH_METERS));
	S32 world_center_y = S32((-sPanY / sMapScale) + (camera_global.mdV[1] / REGION_WIDTH_METERS));

	// Compute the boundaries into sim grid coordinates
	S32 world_left   = world_center_x - S32(half_width  / sMapScale) - 1;
	S32 world_right  = world_center_x + S32(half_width  / sMapScale) + 1;
	S32 world_bottom = world_center_y - S32(half_height / sMapScale) - 1;
	S32 world_top    = world_center_y + S32(half_height / sMapScale) + 1;

	//LL_INFOS("WorldMap") << "LLWorldMapView::updateVisibleBlocks() : sMapScale = " << sMapScale << ", left = " << world_left << ", right = " << world_right << ", bottom  = " << world_bottom << ", top = " << world_top << LL_ENDL;
	LLWorldMap::getInstance()->updateRegions(world_left, world_bottom, world_right, world_top);
}

BOOL LLWorldMapView::handleHover( S32 x, S32 y, MASK mask )
{
	if (hasMouseCapture())
	{
		if (mPanning || llabs(x - mMouseDownX) > 1 || llabs(y - mMouseDownY) > 1)
		{
			// just started panning, so hide cursor
			if (!mPanning)
			{
				mPanning = TRUE;
				gViewerWindow->hideCursor();
			}

			F32 delta_x = (F32)(gViewerWindow->getCurrentMouseDX());
			F32 delta_y = (F32)(gViewerWindow->getCurrentMouseDY());

			// Set pan to value at start of drag + offset
			sPanX += delta_x;
			sPanY += delta_y;
			sTargetPanX = sPanX;
			sTargetPanY = sPanY;

			gViewerWindow->moveCursorToCenter();
		}

		// doesn't matter, cursor should be hidden
		gViewerWindow->setCursor(UI_CURSOR_CROSS );
		return TRUE;
	}
	else
	{
		// While we're waiting for data from the tracker, we're busy. JC
		LLVector3d pos_global = LLTracker::getTrackedPositionGlobal();
		if (LLTracker::isTracking(NULL)
			&& pos_global.isExactlyZero())
		{
			gViewerWindow->setCursor( UI_CURSOR_WAIT );
		}
		else
		{
			gViewerWindow->setCursor( UI_CURSOR_CROSS );
		}
		LL_DEBUGS("UserInput") << "hover handled by LLWorldMapView" << LL_ENDL;		
		return TRUE;
	}
}


BOOL LLWorldMapView::handleDoubleClick( S32 x, S32 y, MASK mask )
{
	if( sHandledLastClick )
	{
		S32 hit_type;
		LLUUID id;
		handleClick(x, y, mask, &hit_type, &id);

		switch (hit_type)
		{
		case MAP_ITEM_PG_EVENT:
		case MAP_ITEM_MATURE_EVENT:
		case MAP_ITEM_ADULT_EVENT:
			{
				LLFloaterReg::hideInstance("world_map");
				// This is an ungainly hack
				std::string uuid_str;
				S32 event_id;
				id.toString(uuid_str);
				uuid_str = uuid_str.substr(28);
				sscanf(uuid_str.c_str(), "%X", &event_id);
				// Invoke the event details floater if someone is clicking on an event.
				LLSD params(LLSD::emptyArray());
				params.append(event_id);
				LLCommandDispatcher::dispatch("event", params, LLSD(), NULL, "clicked", true);
				break;
			}
		case MAP_ITEM_LAND_FOR_SALE:
		case MAP_ITEM_LAND_FOR_SALE_ADULT:
			{
				// <FS:Ansariel> Show parcel details instead of search with possible useless result
				//LLVector3d pos_global = viewPosToGlobal(x, y);
				//std::string sim_name;
				//if (LLWorldMap::getInstance()->simNameFromPosGlobal(pos_global, sim_name))
				//{
				//	LLFloaterReg::hideInstance("world_map");
				//	LLFloaterReg::showInstance("search", LLSD().with("category", "land").with("query", sim_name));
				//}
				LLFloaterReg::hideInstance("world_map");
				LLUrlAction::executeSLURL(LLSLURL("parcel", id, "about").getSLURLString());
				// </FS:Ansariel>
				break;
			}
		case MAP_ITEM_CLASSIFIED:
			{
				LLFloaterReg::hideInstance("world_map");
				LLFloaterReg::showInstance("search", LLSD().with("category", "classifieds").with("query", id));
				break;
			}
		default:
			{
				if (LLWorldMap::getInstance()->isTracking())
				{
					LLWorldMap::getInstance()->setTrackingDoubleClick();
				}
				else
				{
					// Teleport if we got a valid location
					LLVector3d pos_global = viewPosToGlobal(x,y);
					LLSimInfo* sim_info = LLWorldMap::getInstance()->simInfoFromPosGlobal(pos_global);
					// <FS:Ansariel> Doubleclick teleport option for worldmap
					//if (sim_info && !sim_info->isDown())
					if (sim_info && !sim_info->isDown() && gSavedSettings.getBOOL("FSWorldMapDoubleclickTeleport"))
					{
						gAgent.teleportViaLocation( pos_global );
					}
				}
			}
		};

		return TRUE;
	}
	return FALSE;
}

<|MERGE_RESOLUTION|>--- conflicted
+++ resolved
@@ -1061,10 +1061,6 @@
 	// Compute the frustum coordinates. Take the UI scale into account.
     F32 ctr_x = ((getLocalRect().getWidth() * 0.5f + sPanX)  * LLUI::getScaleFactor().mV[VX]);
     F32 ctr_y = ((getLocalRect().getHeight() * 0.5f + sPanY) * LLUI::getScaleFactor().mV[VY]);
-<<<<<<< HEAD
-
-=======
->>>>>>> 293d1861
 
 	gGL.getTexUnit(0)->unbind(LLTexUnit::TT_TEXTURE);
 
