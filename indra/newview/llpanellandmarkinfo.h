/**
 * @file llpanellandmarkinfo.h
 * @brief Displays landmark info in Side Tray.
 *
 * $LicenseInfo:firstyear=2009&license=viewerlgpl$
 * Second Life Viewer Source Code
 * Copyright (C) 2010, Linden Research, Inc.
 *
 * This library is free software; you can redistribute it and/or
 * modify it under the terms of the GNU Lesser General Public
 * License as published by the Free Software Foundation;
 * version 2.1 of the License only.
 *
 * This library is distributed in the hope that it will be useful,
 * but WITHOUT ANY WARRANTY; without even the implied warranty of
 * MERCHANTABILITY or FITNESS FOR A PARTICULAR PURPOSE.  See the GNU
 * Lesser General Public License for more details.
 *
 * You should have received a copy of the GNU Lesser General Public
 * License along with this library; if not, write to the Free Software
 * Foundation, Inc., 51 Franklin Street, Fifth Floor, Boston, MA  02110-1301  USA
 *
 * Linden Research, Inc., 945 Battery Street, San Francisco, CA  94111  USA
 * $/LicenseInfo$
 */

#ifndef LL_LLPANELLANDMARKINFO_H
#define LL_LLPANELLANDMARKINFO_H

#include "llpanelplaceinfo.h"
#include "llinventorymodel.h"

class LLComboBox;
class LLLineEditor;
class LLTextEditor;

class LLPanelLandmarkInfo : public LLPanelPlaceInfo
{
public:
    LLPanelLandmarkInfo();
    /*virtual*/ ~LLPanelLandmarkInfo();

<<<<<<< HEAD
	/*virtual*/ bool postBuild();
=======
    /*virtual*/ BOOL postBuild();
>>>>>>> c06fb4e0

    /*virtual*/ void resetLocation();

    // If landmark doesn't exists, will create it at default folder
    /*virtual*/ void setInfoType(EInfoType type);

    // Sets CREATE_LANDMARK infotype and creates landmark at desired folder
    void setInfoAndCreateLandmark(const LLUUID& folder_id);

    /*virtual*/ void processParcelInfo(const LLParcelData& parcel_data);

    // Displays landmark owner, creator and creation date info.
    void displayItemInfo(const LLInventoryItem* pItem);

<<<<<<< HEAD
	void toggleLandmarkEditMode(bool enabled);
	void setCanEdit(bool enabled);
=======
    void toggleLandmarkEditMode(BOOL enabled);
    void setCanEdit(BOOL enabled);
>>>>>>> c06fb4e0

    const std::string& getLandmarkTitle() const;
    const std::string getLandmarkNotes() const;
    const LLUUID getLandmarkFolder() const;

<<<<<<< HEAD
	// Select current landmark folder in combobox.
	bool setLandmarkFolder(const LLUUID& id);
=======
    // Select current landmark folder in combobox.
    BOOL setLandmarkFolder(const LLUUID& id);
>>>>>>> c06fb4e0

    typedef std::vector<LLPointer<LLViewerInventoryCategory> > cat_array_t;
    static std::string getFullFolderName(const LLViewerInventoryCategory* cat);
    static void collectLandmarkFolders(LLInventoryModel::cat_array_t& cats);

private:
    // Create a landmark for the current location
    // in a folder specified by folder_id.
    // Expects title and description to be initialized
    void createLandmark(const LLUUID& folder_id);

    // If landmark doesn't exists, will create it at specified folder
    void setInfoType(EInfoType type, const LLUUID &folder_id);

    void populateFoldersList();

    LLTextBox*          mOwner;
    LLTextBox*          mCreator;
    LLTextBox*          mCreated;
    LLLineEditor*       mLandmarkTitle;
    LLLineEditor*       mLandmarkTitleEditor;
    LLTextEditor*       mNotesEditor;
    LLComboBox*         mFolderCombo;
};

class LLUpdateLandmarkParent : public LLInventoryCallback
{
public:
    LLUpdateLandmarkParent(LLPointer<LLViewerInventoryItem> item, LLUUID new_parent) :
        mItem(item),
        mNewParentId(new_parent)
    {};
    /* virtual */ void fire(const LLUUID& inv_item_id);

private:
    LLPointer<LLViewerInventoryItem> mItem;
    LLUUID mNewParentId;
};
#endif // LL_LLPANELLANDMARKINFO_H<|MERGE_RESOLUTION|>--- conflicted
+++ resolved
@@ -40,11 +40,7 @@
     LLPanelLandmarkInfo();
     /*virtual*/ ~LLPanelLandmarkInfo();
 
-<<<<<<< HEAD
-	/*virtual*/ bool postBuild();
-=======
-    /*virtual*/ BOOL postBuild();
->>>>>>> c06fb4e0
+    /*virtual*/ bool postBuild();
 
     /*virtual*/ void resetLocation();
 
@@ -59,25 +55,15 @@
     // Displays landmark owner, creator and creation date info.
     void displayItemInfo(const LLInventoryItem* pItem);
 
-<<<<<<< HEAD
-	void toggleLandmarkEditMode(bool enabled);
-	void setCanEdit(bool enabled);
-=======
-    void toggleLandmarkEditMode(BOOL enabled);
-    void setCanEdit(BOOL enabled);
->>>>>>> c06fb4e0
+    void toggleLandmarkEditMode(bool enabled);
+    void setCanEdit(bool enabled);
 
     const std::string& getLandmarkTitle() const;
     const std::string getLandmarkNotes() const;
     const LLUUID getLandmarkFolder() const;
 
-<<<<<<< HEAD
-	// Select current landmark folder in combobox.
-	bool setLandmarkFolder(const LLUUID& id);
-=======
     // Select current landmark folder in combobox.
-    BOOL setLandmarkFolder(const LLUUID& id);
->>>>>>> c06fb4e0
+    bool setLandmarkFolder(const LLUUID& id);
 
     typedef std::vector<LLPointer<LLViewerInventoryCategory> > cat_array_t;
     static std::string getFullFolderName(const LLViewerInventoryCategory* cat);
