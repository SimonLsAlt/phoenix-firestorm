--- conflicted
+++ resolved
@@ -51,11 +51,7 @@
 
     virtual ~LLNameBox();
 
-<<<<<<< HEAD
-	void setNameID(const LLUUID& name_id, bool is_group);
-=======
     void setNameID(const LLUUID& name_id, bool is_group);
->>>>>>> 1a8a5404
 
     void refresh(const LLUUID& id, const std::string& full_name, bool is_group);
 
@@ -66,24 +62,14 @@
 
     friend class LLUICtrlFactory;
 private:
-<<<<<<< HEAD
-	void setName(const std::string& name, bool is_group);
-=======
     void setName(const std::string& name, bool is_group);
->>>>>>> 1a8a5404
 
     static std::set<LLNameBox*> sInstances;
 
 private:
-<<<<<<< HEAD
-	LLUUID mNameID;
-	bool mLink;
-	std::string mInitialValue;
-=======
     LLUUID mNameID;
     bool mLink;
     std::string mInitialValue;
->>>>>>> 1a8a5404
 
 };
 
