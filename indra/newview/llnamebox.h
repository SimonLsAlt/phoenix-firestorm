--- conflicted
+++ resolved
@@ -51,11 +51,7 @@
 
     virtual ~LLNameBox();
 
-<<<<<<< HEAD
-	void setNameID(const LLUUID& name_id, bool is_group);
-=======
-    void setNameID(const LLUUID& name_id, BOOL is_group);
->>>>>>> c06fb4e0
+    void setNameID(const LLUUID& name_id, bool is_group);
 
     void refresh(const LLUUID& id, const std::string& full_name, bool is_group);
 
@@ -66,24 +62,14 @@
 
     friend class LLUICtrlFactory;
 private:
-<<<<<<< HEAD
-	void setName(const std::string& name, bool is_group);
-=======
-    void setName(const std::string& name, BOOL is_group);
->>>>>>> c06fb4e0
+    void setName(const std::string& name, bool is_group);
 
     static std::set<LLNameBox*> sInstances;
 
 private:
-<<<<<<< HEAD
-	LLUUID mNameID;
-	bool mLink;
-	std::string mInitialValue;
-=======
     LLUUID mNameID;
-    BOOL mLink;
+    bool mLink;
     std::string mInitialValue;
->>>>>>> c06fb4e0
 
 };
 
