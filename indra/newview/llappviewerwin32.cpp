/**
 * @file llappviewerwin32.cpp
 * @brief The LLAppViewerWin32 class definitions
 *
 * $LicenseInfo:firstyear=2007&license=viewerlgpl$
 * Second Life Viewer Source Code
 * Copyright (C) 2010, Linden Research, Inc.
 * 
 * This library is free software; you can redistribute it and/or
 * modify it under the terms of the GNU Lesser General Public
 * License as published by the Free Software Foundation;
 * version 2.1 of the License only.
 * 
 * This library is distributed in the hope that it will be useful,
 * but WITHOUT ANY WARRANTY; without even the implied warranty of
 * MERCHANTABILITY or FITNESS FOR A PARTICULAR PURPOSE.  See the GNU
 * Lesser General Public License for more details.
 * 
 * You should have received a copy of the GNU Lesser General Public
 * License along with this library; if not, write to the Free Software
 * Foundation, Inc., 51 Franklin Street, Fifth Floor, Boston, MA  02110-1301  USA
 * 
 * Linden Research, Inc., 945 Battery Street, San Francisco, CA  94111  USA
 * $/LicenseInfo$
 */ 

#include "llviewerprecompiledheaders.h"

#ifdef INCLUDE_VLD
#define VLD_FORCE_ENABLE 1
#include "vld.h"
#endif
#include "llwin32headers.h"

#include "llwindowwin32.h" // *FIX: for setting gIconResource.

#include "llappviewerwin32.h"

#include "llgl.h"
#include "res/resource.h" // *FIX: for setting gIconResource.

#include <fcntl.h>		//_O_APPEND
#include <io.h>			//_open_osfhandle()
#include <WERAPI.H>		// for WerAddExcludedApplication()
#include <process.h>	// _spawnl()
#include <tchar.h>		// For TCHAR support

#include "llviewercontrol.h"
#include "lldxhardware.h"

#include "nvapi/nvapi.h"
#include "nvapi/NvApiDriverSettings.h"

#include <stdlib.h>

#include "llweb.h"

#include "llviewernetwork.h"
#include "llmd5.h"
#include "llfindlocale.h"

#include "llcommandlineparser.h"
#include "lltrans.h"

#ifndef LL_RELEASE_FOR_DOWNLOAD
#include "llwindebug.h"
#endif

#include "stringize.h"
#include "lldir.h"
#include "llerrorcontrol.h"

#include <fstream>
#include <exception>

// Bugsplat (http://bugsplat.com) crash reporting tool
#ifdef LL_BUGSPLAT
#include "BugSplat.h"
#include "json/reader.h"                 // JsonCpp
#include "llagent.h"                // for agent location
#include "llviewerregion.h"
#include "llvoavatarself.h"         // for agent name
#pragma optimize( "", off )

namespace FS
{
    std::wstring LogfileIn;
    std::wstring LogfileOut;
    std::wstring DumpFile;
}

namespace
{
    // MiniDmpSender's constructor is defined to accept __wchar_t* instead of
    // plain wchar_t*. That said, wunder() returns std::basic_string<__wchar_t>,
    // NOT plain __wchar_t*, despite the apparent convenience. Calling
    // wunder(something).c_str() as an argument expression is fine: that
    // std::basic_string instance will survive until the function returns.
    // Calling c_str() on a std::basic_string local to wunder() would be
    // Undefined Behavior: we'd be left with a pointer into a destroyed
    // std::basic_string instance. But we can do that with a macro...
    #define WCSTR(string) wunder(string).c_str()

    // It would be nice if, when wchar_t is the same as __wchar_t, this whole
    // function would optimize away. However, we use it only for the arguments
    // to the BugSplat API -- a handful of calls.
    inline std::basic_string<__wchar_t> wunder(const std::wstring& str)
    {
        return { str.begin(), str.end() };
    }

    // when what we have in hand is a std::string, convert from UTF-8 using
    // specific wstringize() overload
    inline std::basic_string<__wchar_t> wunder(const std::string& str)
    {
        return wunder(wstringize(str));
    }

    // Irritatingly, MiniDmpSender::setCallback() is defined to accept a
    // classic-C function pointer instead of an arbitrary C++ callable. If it
    // did accept a modern callable, we could pass a lambda that binds our
    // MiniDmpSender pointer. As things stand, though, we must define an
    // actual function and store the pointer statically.
    static MiniDmpSender *sBugSplatSender = nullptr;

    bool bugsplatSendLog(UINT nCode, LPVOID lpVal1, LPVOID lpVal2)
    {
        if (nCode == MDSCB_EXCEPTIONCODE)
        {
            // <FS:ND> Save dump and log into unique crash dymp folder 
            __wchar_t aBuffer[1024] = {};
            sBugSplatSender->getMinidumpPath(aBuffer, _countof(aBuffer));
            std::wstring strPath{ (wchar_t*)aBuffer };
            ::CopyFileW(strPath.c_str(), FS::DumpFile.c_str(), FALSE);
            ::CopyFileW(FS::LogfileIn.c_str(), FS::LogfileOut.c_str(), FALSE);
            // </FS:ND>

            // second instance does not have own log files
            if (!LLAppViewer::instance()->isSecondInstance())
            {
                // <FS:ND> We don't send log files
                // sBugSplatSender->sendAdditionalFile(
                //     WCSTR(LLError::logFileName()));
                // </FS:ND>

                sBugSplatSender->sendAdditionalFile(
                    WCSTR(*LLAppViewer::instance()->getStaticDebugFile()));
                }

            // sBugSplatSender->sendAdditionalFile(
            //   WCSTR(gDirUtilp->getExpandedFilename(LL_PATH_USER_SETTINGS, "settings.xml")));
            if (gCrashSettings.getBOOL("CrashSubmitSettings"))
                sBugSplatSender->sendAdditionalFile(  WCSTR(gDirUtilp->getExpandedFilename(LL_PATH_USER_SETTINGS, "settings.xml")));

            // We don't have an email address for any user. Hijack this
            // metadata field for the platform identifier.
            // sBugSplatSender->setDefaultUserEmail(
            //    WCSTR(STRINGIZE(LLOSInfo::instance().getOSStringSimple() << " ("
            //                    << ADDRESS_SIZE << "-bit)")));

            // <FS:ND> Add which flavor of FS generated an error
            std::string flavor = "hvk";
#ifdef OPENSIM
            flavor = "oss";
#endif
            sBugSplatSender->setDefaultUserEmail( WCSTR(STRINGIZE(LLOSInfo::instance().getOSStringSimple() << " ("  << ADDRESS_SIZE << "-bit, flavor " << flavor <<")")));
            // </FS:ND>

            //<FS:ND/> Clear out username first, as we get some crashes that has the OS set as username, let's see if this fixes it. Use Crash.Linden as a usr can never have a "Linden"
			// name and on the other hand a Linden will not likely ever crash on Firestom.
            sBugSplatSender->setDefaultUserName( WCSTR("Crash.Linden") );

            if (gAgentAvatarp)
            {
                // <FS:ND> Only send avatar name if enabled via prefs
                if (gCrashSettings.getBOOL("CrashSubmitName"))
                // </FS:ND>
                {
                    // user name, when we have it
                    sBugSplatSender->setDefaultUserName(WCSTR(gAgentAvatarp->getFullname()));
                // <FS:ND> Only send avatar name if enabled via prefs
                }
                // </FS:ND>

                //<FS:Ansariel> Only include if sending settings file
                //sBugSplatSender->sendAdditionalFile(
                //    WCSTR(gDirUtilp->getExpandedFilename(LL_PATH_PER_SL_ACCOUNT, "settings_per_account.xml")));
                if (gCrashSettings.getBOOL("CrashSubmitSettings"))
                {
                    sBugSplatSender->sendAdditionalFile(
                        WCSTR(gDirUtilp->getExpandedFilename(LL_PATH_PER_SL_ACCOUNT, "settings_per_account.xml")));
                }
                // <FS:Ansariel>
            }

            // LL_ERRS message, when there is one
            sBugSplatSender->setDefaultUserDescription(WCSTR(LLError::getFatalMessage()));

            if (gAgent.getRegion())
            {
                // region location, when we have it
                LLVector3 loc = gAgent.getPositionAgent();
                sBugSplatSender->resetAppIdentifier(
                    WCSTR(STRINGIZE(gAgent.getRegion()->getName()
                                    << '/' << loc.mV[0]
                                    << '/' << loc.mV[1]
                                    << '/' << loc.mV[2])));
            }
        } // MDSCB_EXCEPTIONCODE

        return false;
    }
}
#endif // LL_BUGSPLAT

namespace
{
    void (*gOldTerminateHandler)() = NULL;
}

static void exceptionTerminateHandler()
{
	// reinstall default terminate() handler in case we re-terminate.
	if (gOldTerminateHandler) std::set_terminate(gOldTerminateHandler);
	// treat this like a regular viewer crash, with nice stacktrace etc.
    long *null_ptr;
    null_ptr = 0;
    *null_ptr = 0xDEADBEEF; //Force an exception that will trigger breakpad.

	// we've probably been killed-off before now, but...
	gOldTerminateHandler(); // call old terminate() handler
}

LONG WINAPI catchallCrashHandler(EXCEPTION_POINTERS * /*ExceptionInfo*/)
{
	LL_WARNS() << "Hit last ditch-effort attempt to catch crash." << LL_ENDL;
	exceptionTerminateHandler();
	return 0;
}

// *FIX:Mani - This hack is to fix a linker issue with libndofdev.lib
// The lib was compiled under VS2005 - in VS2003 we need to remap assert
#ifdef LL_DEBUG
#ifdef LL_MSVC7 
extern "C" {
    void _wassert(const wchar_t * _Message, const wchar_t *_File, unsigned _Line)
    {
        LL_ERRS() << _Message << LL_ENDL;
    }
}
#endif
#endif

const std::string LLAppViewerWin32::sWindowClass = "Second Life";

/*
    This function is used to print to the command line a text message 
    describing the nvapi error and quits
*/
void nvapi_error(NvAPI_Status status)
{
    NvAPI_ShortString szDesc = {0};
	NvAPI_GetErrorMessage(status, szDesc);
	LL_WARNS() << szDesc << LL_ENDL;

	//should always trigger when asserts are enabled
	//llassert(status == NVAPI_OK);
}

// Create app mutex creates a unique global windows object. 
// If the object can be created it returns true, otherwise
// it returns false. The false result can be used to determine 
// if another instance of a second life app (this vers. or later)
// is running.
// *NOTE: Do not use this method to run a single instance of the app.
// This is intended to help debug problems with the cross-platform 
// locked file method used for that purpose.
bool create_app_mutex()
{
	bool result = true;
	LPCWSTR unique_mutex_name = L"SecondLifeAppMutex";
	HANDLE hMutex;
	hMutex = CreateMutex(NULL, TRUE, unique_mutex_name); 
	if(GetLastError() == ERROR_ALREADY_EXISTS) 
	{     
		result = false;
	}
	return result;
}

void ll_nvapi_init(NvDRSSessionHandle hSession)
{
	// (2) load all the system settings into the session
	NvAPI_Status status = NvAPI_DRS_LoadSettings(hSession);
	if (status != NVAPI_OK) 
	{
		nvapi_error(status);
		return;
	}

	NvAPI_UnicodeString profile_name;
	std::string app_name = LLTrans::getString("APP_NAME");
	llutf16string w_app_name = utf8str_to_utf16str(app_name);
	wsprintf(profile_name, L"%s", w_app_name.c_str());
	// <FS:Ansariel> FIRE-16667 / BUG-9906: Viewer messing up the global NVIDIA driver profile
	//status = NvAPI_DRS_SetCurrentGlobalProfile(hSession, profile_name);
	//if (status != NVAPI_OK)
	//{
	//	nvapi_error(status);
	//	return;
	//}

	//// (3) Obtain the current profile. 
	//NvDRSProfileHandle hProfile = 0;
	//status = NvAPI_DRS_GetCurrentGlobalProfile(hSession, &hProfile);
	//if (status != NVAPI_OK) 
	//{
	//	nvapi_error(status);
	//	return;
	//}

	NvDRSProfileHandle hProfile = 0;
	// Check if we already have a Firestorm profile
	status = NvAPI_DRS_FindProfileByName(hSession, profile_name, &hProfile);
	if (status != NVAPI_OK && status != NVAPI_PROFILE_NOT_FOUND)
	{
		nvapi_error(status);
		return;
	}
	else if (status == NVAPI_PROFILE_NOT_FOUND)
	{
		// Don't have a Firestorm profile yet - create one
		LL_INFOS() << "Creating Firestorm profile for NVIDIA driver" << LL_ENDL;

		NVDRS_PROFILE profileInfo;
		profileInfo.version = NVDRS_PROFILE_VER;
		profileInfo.isPredefined = 0;
		wsprintf(profileInfo.profileName, L"%s", w_app_name.c_str());

		status = NvAPI_DRS_CreateProfile(hSession, &profileInfo, &hProfile);
		if (status != NVAPI_OK)
		{
			nvapi_error(status);
			return;
		}
	}

	// Check if current exe is part of the profile
	std::string exe_name = gDirUtilp->getExecutableFilename();
	NVDRS_APPLICATION profile_application;
	profile_application.version = NVDRS_APPLICATION_VER;

	llutf16string w_exe_name = utf8str_to_utf16str(exe_name);
	NvAPI_UnicodeString profile_app_name;
	wsprintf(profile_app_name, L"%s", w_exe_name.c_str());

	status = NvAPI_DRS_GetApplicationInfo(hSession, hProfile, profile_app_name, &profile_application);
	if (status != NVAPI_OK && status != NVAPI_EXECUTABLE_NOT_FOUND)
	{
		nvapi_error(status);
		return;
	}
	else if (status == NVAPI_EXECUTABLE_NOT_FOUND)
	{
		LL_INFOS() << "Creating application for " << exe_name << " for NVIDIA driver" << LL_ENDL;

		// Add this exe to the profile
		NVDRS_APPLICATION application;
		application.version = NVDRS_APPLICATION_VER;
		application.isPredefined = 0;
		wsprintf(application.appName, L"%s", w_exe_name.c_str());
		wsprintf(application.userFriendlyName, L"%s", w_exe_name.c_str());
		wsprintf(application.launcher, L"%s", w_exe_name.c_str());
		wsprintf(application.fileInFolder, L"%s", "");

		status = NvAPI_DRS_CreateApplication(hSession, hProfile, &application);
		if (status != NVAPI_OK)
		{
			nvapi_error(status);
			return;
		}

		// Save application in case we added one
		status = NvAPI_DRS_SaveSettings(hSession);
		if (status != NVAPI_OK) 
		{
			nvapi_error(status);
			return;
		}
	}
	// </FS:Ansariel>

	// load settings for querying 
	status = NvAPI_DRS_LoadSettings(hSession);
	if (status != NVAPI_OK)
	{
		nvapi_error(status);
		return;
	}

	//get the preferred power management mode for Second Life
	NVDRS_SETTING drsSetting = {0};
	drsSetting.version = NVDRS_SETTING_VER;
	status = NvAPI_DRS_GetSetting(hSession, hProfile, PREFERRED_PSTATE_ID, &drsSetting);
	if (status == NVAPI_SETTING_NOT_FOUND)
	{ //only override if the user hasn't specifically set this setting
		// (4) Specify that we want the VSYNC disabled setting
		// first we fill the NVDRS_SETTING struct, then we call the function
		drsSetting.version = NVDRS_SETTING_VER;
		drsSetting.settingId = PREFERRED_PSTATE_ID;
		drsSetting.settingType = NVDRS_DWORD_TYPE;
		drsSetting.u32CurrentValue = PREFERRED_PSTATE_PREFER_MAX;
		status = NvAPI_DRS_SetSetting(hSession, hProfile, &drsSetting);
		if (status != NVAPI_OK) 
		{
			nvapi_error(status);
			return;
		}

        // (5) Now we apply (or save) our changes to the system
        status = NvAPI_DRS_SaveSettings(hSession);
        if (status != NVAPI_OK) 
        {
            nvapi_error(status);
            return;
        }
	}
	else if (status != NVAPI_OK)
	{
		nvapi_error(status);
		return;
	}
}

//#define DEBUGGING_SEH_FILTER 1
#if DEBUGGING_SEH_FILTER
#	define WINMAIN DebuggingWinMain
#else
#	define WINMAIN wWinMain
#endif

int APIENTRY WINMAIN(HINSTANCE hInstance,
                     HINSTANCE hPrevInstance,
                     PWSTR     pCmdLine,
                     int       nCmdShow)
{
    // Call Tracy first thing to have it allocate memory
    // https://github.com/wolfpld/tracy/issues/196
    LL_PROFILER_FRAME_END;
    LL_PROFILER_SET_THREAD_NAME("App");

	const S32 MAX_HEAPS = 255;
	DWORD heap_enable_lfh_error[MAX_HEAPS];
	S32 num_heaps = 0;
	
	// <FS:Ansariel> Set via manifest
	//LLWindowWin32::setDPIAwareness();

#if WINDOWS_CRT_MEM_CHECKS && !INCLUDE_VLD
	_CrtSetDbgFlag ( _CRTDBG_ALLOC_MEM_DF | _CRTDBG_LEAK_CHECK_DF ); // dump memory leaks on exit
#elif 0
	// Experimental - enable the low fragmentation heap
	// This results in a 2-3x improvement in opening a new Inventory window (which uses a large numebr of allocations)
	// Note: This won't work when running from the debugger unless the _NO_DEBUG_HEAP environment variable is set to 1

	// Enable to get mem debugging within visual studio.
#if LL_DEBUG
	_CrtSetDbgFlag(_CRTDBG_ALLOC_MEM_DF | _CRTDBG_LEAK_CHECK_DF);
#else
	_CrtSetDbgFlag(0); // default, just making explicit
	
	ULONG ulEnableLFH = 2;
	HANDLE* hHeaps = new HANDLE[MAX_HEAPS];
	num_heaps = GetProcessHeaps(MAX_HEAPS, hHeaps);
	for(S32 i = 0; i < num_heaps; i++)
	{
		bool success = HeapSetInformation(hHeaps[i], HeapCompatibilityInformation, &ulEnableLFH, sizeof(ulEnableLFH));
		if (success)
			heap_enable_lfh_error[i] = 0;
		else
			heap_enable_lfh_error[i] = GetLastError();
	}
#endif
#endif
	
	// *FIX: global
	gIconResource = MAKEINTRESOURCE(IDI_LL_ICON);

	LLAppViewerWin32* viewer_app_ptr = new LLAppViewerWin32(ll_convert_wide_to_string(pCmdLine).c_str());

	gOldTerminateHandler = std::set_terminate(exceptionTerminateHandler);

	viewer_app_ptr->setErrorHandler(LLAppViewer::handleViewerCrash);

	// Set a debug info flag to indicate if multiple instances are running.
	bool found_other_instance = !create_app_mutex();
	gDebugInfo["FoundOtherInstanceAtStartup"] = LLSD::Boolean(found_other_instance);

	bool ok = viewer_app_ptr->init();
	if(!ok)
	{
		LL_WARNS() << "Application init failed." << LL_ENDL;
		return -1;
	}
	
	NvAPI_Status status;
    
	// Initialize NVAPI
	status = NvAPI_Initialize();
	NvDRSSessionHandle hSession = 0;

    if (status == NVAPI_OK) 
	{
		// Create the session handle to access driver settings
		status = NvAPI_DRS_CreateSession(&hSession);
		if (status != NVAPI_OK) 
		{
			nvapi_error(status);
		}
		else
		{
			//override driver setting as needed
			ll_nvapi_init(hSession);
		}
	}

	// Have to wait until after logging is initialized to display LFH info
	if (num_heaps > 0)
	{
		LL_INFOS() << "Attempted to enable LFH for " << num_heaps << " heaps." << LL_ENDL;
		for(S32 i = 0; i < num_heaps; i++)
		{
			if (heap_enable_lfh_error[i])
			{
				LL_INFOS() << "  Failed to enable LFH for heap: " << i << " Error: " << heap_enable_lfh_error[i] << LL_ENDL;
			}
		}
	}
	
	// Run the application main loop
	while (! viewer_app_ptr->frame()) 
	{}

	if (!LLApp::isError())
	{
		//
		// We don't want to do cleanup here if the error handler got called -
		// the assumption is that the error handler is responsible for doing
		// app cleanup if there was a problem.
		//
#if WINDOWS_CRT_MEM_CHECKS
		LL_INFOS() << "CRT Checking memory:" << LL_ENDL;
		if (!_CrtCheckMemory())
		{
			LL_WARNS() << "_CrtCheckMemory() failed at prior to cleanup!" << LL_ENDL;
		}
		else
		{
			LL_INFOS() << " No corruption detected." << LL_ENDL;
		}
#endif

		gGLActive = TRUE;

		viewer_app_ptr->cleanup();

#if WINDOWS_CRT_MEM_CHECKS
		LL_INFOS() << "CRT Checking memory:" << LL_ENDL;
		if (!_CrtCheckMemory())
		{
			LL_WARNS() << "_CrtCheckMemory() failed after cleanup!" << LL_ENDL;
		}
		else
		{
			LL_INFOS() << " No corruption detected." << LL_ENDL;
		}
#endif

	}
	delete viewer_app_ptr;
	viewer_app_ptr = NULL;

	// (NVAPI) (6) We clean up. This is analogous to doing a free()
	if (hSession)
	{
		NvAPI_DRS_DestroySession(hSession);
		hSession = 0;
	}
	
	return 0;
}

#if DEBUGGING_SEH_FILTER
// The compiler doesn't like it when you use __try/__except blocks
// in a method that uses object destructors. Go figure.
// This winmain just calls the real winmain inside __try.
// The __except calls our exception filter function. For debugging purposes.
int APIENTRY wWinMain(HINSTANCE hInstance,
                     HINSTANCE hPrevInstance,
                     PWSTR     lpCmdLine,
                     int       nCmdShow)
{
    __try
    {
        WINMAIN(hInstance, hPrevInstance, lpCmdLine, nCmdShow);
    }
    __except( viewer_windows_exception_handler( GetExceptionInformation() ) )
    {
        _tprintf( _T("Exception handled.\n") );
    }
}
#endif

void LLAppViewerWin32::disableWinErrorReporting()
{
	std::string executable_name = gDirUtilp->getExecutableFilename();

	if( S_OK == WerAddExcludedApplication( utf8str_to_utf16str(executable_name).c_str(), FALSE ) )
	{
		LL_INFOS() << "WerAddExcludedApplication() succeeded for " << executable_name << LL_ENDL;
	}
	else
	{
		LL_INFOS() << "WerAddExcludedApplication() failed for " << executable_name << LL_ENDL;
	}
}

const S32 MAX_CONSOLE_LINES = 7500;
// Only defined in newer SDKs than we currently use
#ifndef ENABLE_VIRTUAL_TERMINAL_PROCESSING
#define ENABLE_VIRTUAL_TERMINAL_PROCESSING 4
#endif

namespace {

void set_stream(const char* desc, FILE* fp, DWORD handle_id, const char* name, const char* mode="w");

bool create_console()
{
    // allocate a console for this app
    const bool isConsoleAllocated = AllocConsole();

    if (isConsoleAllocated)
    {
        // set the screen buffer to be big enough to let us scroll text
        CONSOLE_SCREEN_BUFFER_INFO coninfo;
        GetConsoleScreenBufferInfo(GetStdHandle(STD_OUTPUT_HANDLE), &coninfo);
        coninfo.dwSize.Y = MAX_CONSOLE_LINES;
        SetConsoleScreenBufferSize(GetStdHandle(STD_OUTPUT_HANDLE), coninfo.dwSize);

        // redirect unbuffered STDOUT to the console
        set_stream("stdout", stdout, STD_OUTPUT_HANDLE, "CONOUT$");
        // redirect unbuffered STDERR to the console
        set_stream("stderr", stderr, STD_ERROR_HANDLE, "CONOUT$");
        // redirect unbuffered STDIN to the console
        // Don't bother: our console is solely for log output. We never read stdin.
//      set_stream("stdin", stdin, STD_INPUT_HANDLE, "CONIN$", "r");
    }

    return isConsoleAllocated;
}

void set_stream(const char* desc, FILE* fp, DWORD handle_id, const char* name, const char* mode)
{
    // SL-13528: This code used to be based on
    // http://dslweb.nwnexus.com/~ast/dload/guicon.htm
    // (referenced in https://stackoverflow.com/a/191880).
    // But one of the comments on that StackOverflow answer points out that
    // assigning to *stdout or *stderr "probably doesn't even work with the
    // Universal CRT that was introduced in 2015," suggesting freopen_s()
    // instead. Code below is based on https://stackoverflow.com/a/55875595.
    auto std_handle = GetStdHandle(handle_id);
    if (std_handle == INVALID_HANDLE_VALUE)
    {
        LL_WARNS() << "create_console() failed to get " << desc << " handle" << LL_ENDL;
    }
    else
    {
        if (mode == std::string("w"))
        {
            // Enable color processing on Windows 10 console windows.
            DWORD dwMode = 0;
            GetConsoleMode(std_handle, &dwMode);
            dwMode |= ENABLE_VIRTUAL_TERMINAL_PROCESSING;
            SetConsoleMode(std_handle, dwMode);
        }
        // Redirect the passed fp to the console.
        FILE* ignore;
        if (freopen_s(&ignore, name, mode, fp) == 0)
        {
            // use unbuffered I/O
            setvbuf( fp, NULL, _IONBF, 0 );
        }
    }
}

} // anonymous namespace

LLAppViewerWin32::LLAppViewerWin32(const char* cmd_line) :
	mCmdLine(cmd_line),
	mIsConsoleAllocated(false)
{
}

LLAppViewerWin32::~LLAppViewerWin32()
{
}

// <FS:ND> Check if %TEMP% is defined and accessible (see FIRE-29623, sometimes BugSplat has problems to access TEMP, try to find out why)
static void checkTemp()
{
	char *pTemp{ getenv("TEMP") };
	if (!pTemp)
	{
		LL_WARNS() << "%TEMP% is not set" << LL_ENDL;
	}
	else
	{
		LL_INFOS() << "%TEMP%: " << pTemp << LL_ENDL;
		DWORD dwAttr = ::GetFileAttributesA(pTemp);
		DWORD dwLE = ::GetLastError();
		if (dwAttr == INVALID_FILE_ATTRIBUTES)
		{
			LL_WARNS() << "%TEMP%: " << pTemp << " GetFileAttributesA failed, last error: " << dwLE << LL_ENDL;
		}
		else if (0 == (dwAttr & FILE_ATTRIBUTE_DIRECTORY))
		{
			LL_WARNS() << "%TEMP%: " << pTemp << " is not a directory" << LL_ENDL;
		}
		else
		{
			LLUUID id = LLUUID::generateNewID();
			std::string strFile{ pTemp };
			if (strFile[strFile.size() - 1] != '/' && strFile[strFile.size() - 1] != '\\')
				strFile += "\\";

			strFile += id.asString();
			FILE *fp = fopen(strFile.c_str(), "w");
			if (!fp)
			{
				LL_WARNS() << "%TEMP%: " << pTemp << " cannot create file " << strFile << LL_ENDL;
			}
			else
			{
				fclose(fp);
				remove(strFile.c_str());
				LL_INFOS() << "%TEMP%: " << pTemp << " successfully created file " << strFile << LL_ENDL;
			}
		}
	}
}
// </FS:ND>

bool LLAppViewerWin32::init()
{
	bool success{ false }; // <FS:ND/> For BugSplat we need to call base::init() early on or there's no access to settings.
	// Platform specific initialization.

	// Turn off Windows Error Reporting
	// (Don't send our data to Microsoft--at least until we are Logo approved and have a way
	// of getting the data back from them.)
	//
	LL_INFOS() << "Turning off Windows error reporting." << LL_ENDL;
	disableWinErrorReporting();

#ifndef LL_RELEASE_FOR_DOWNLOAD
	// Merely requesting the LLSingleton instance initializes it.
	LLWinDebug::instance();
#endif

#if LL_SEND_CRASH_REPORTS
#if ! defined(LL_BUGSPLAT)
#pragma message("Building without BugSplat")

#else // LL_BUGSPLAT
#pragma message("Building with BugSplat")
	// <FS:ND> Pre BugSplat dance, make sure settings are valid, query crash behavior and then set up Bugsplat accordingly"
    //if (!isSecondInstance())
    //{
    //    // Cleanup previous session
    //    std::string log_file = gDirUtilp->getExpandedFilename(LL_PATH_LOGS, "bugsplat.log");
    //    LLFile::remove(log_file, ENOENT);
    //}

	success = LLAppViewer::init();
	if (!success)
		return false;

	checkTemp(); // Always do and log this, no matter if using Bugsplat or not

	// Save those early so we don't have to deal with the dynamic memory during in process crash handling.
	FS::LogfileIn = ll_convert_string_to_wide(gDirUtilp->getExpandedFilename(LL_PATH_LOGS, "Firestorm.log"));
	FS::LogfileOut = ll_convert_string_to_wide(gDirUtilp->getExpandedFilename(LL_PATH_DUMP, "Firestorm.log"));
	FS::DumpFile = ll_convert_string_to_wide(gDirUtilp->getExpandedFilename(LL_PATH_DUMP, "Firestorm.dmp"));

	S32 nCrashSubmitBehavior = gCrashSettings.getS32("CrashSubmitBehavior");
	// Don't ever send? bail out!
	if (nCrashSubmitBehavior == 2 /*CRASH_BEHAVIOR_NEVER_SEND*/)
		return success;

	DWORD dwAsk{ MDSF_NONINTERACTIVE };
	if (nCrashSubmitBehavior == 0 /*CRASH_BEHAVIOR_ASK*/)
		dwAsk = 0;
	// </FS:ND>
	
	std::string build_data_fname(
		gDirUtilp->getExpandedFilename(LL_PATH_EXECUTABLE, "build_data.json"));
	// Use llifstream instead of std::ifstream because LL_PATH_EXECUTABLE
	// could contain non-ASCII characters, which std::ifstream doesn't handle.
	llifstream inf(build_data_fname.c_str());
	if (! inf.is_open())
	{
		LL_WARNS("BUGSPLAT") << "Can't initialize BugSplat, can't read '" << build_data_fname
				   << "'" << LL_ENDL;
	}
	else
	{
		Json::Reader reader;
		Json::Value build_data;
		if (! reader.parse(inf, build_data, false)) // don't collect comments
		{
			// gah, the typo is baked into Json::Reader API
			LL_WARNS("BUGSPLAT") << "Can't initialize BugSplat, can't parse '" << build_data_fname
					   << "': " << reader.getFormatedErrorMessages() << LL_ENDL;
		}
		else
		{
			Json::Value BugSplat_DB = build_data["BugSplat DB"];
			if (! BugSplat_DB)
			{
				LL_WARNS("BUGSPLAT") << "Can't initialize BugSplat, no 'BugSplat DB' entry in '"
						   << build_data_fname << "'" << LL_ENDL;
			}
			else
			{
				// Got BugSplat_DB, onward!
				std::wstring version_string(WSTRINGIZE(LL_VIEWER_VERSION_MAJOR << '.' <<
													   LL_VIEWER_VERSION_MINOR << '.' <<
													   LL_VIEWER_VERSION_PATCH << '.' <<
													   LL_VIEWER_VERSION_BUILD));

<<<<<<< HEAD
				// <FS:ND> Set up Bugsplat to ask or always send
                //DWORD dwFlags = MDSF_NONINTERACTIVE | // automatically submit report without prompting
                //                MDSF_PREVENTHIJACKING; // disallow swiping Exception filter
                DWORD dwFlags = dwAsk |
                                MDSF_PREVENTHIJACKING; // disallow swiping Exception filter
				// </FS:ND>

                //bool needs_log_file = !isSecondInstance() && debugLoggingEnabled("BUGSPLAT");
                //if (needs_log_file)
                //{
                //    // Startup only!
                //    LL_INFOS("BUGSPLAT") << "Engaged BugSplat logging to bugsplat.log" << LL_ENDL;
                //    dwFlags |= MDSF_LOGFILE | MDSF_LOG_VERBOSE;
                //}
=======
				DWORD dwFlags = MDSF_NONINTERACTIVE | // automatically submit report without prompting
								MDSF_PREVENTHIJACKING; // disallow swiping Exception filter

				bool needs_log_file = !isSecondInstance();
				LL_DEBUGS("BUGSPLAT");
				if (needs_log_file)
				{
					// Startup only!
					LL_INFOS("BUGSPLAT") << "Engaged BugSplat logging to bugsplat.log" << LL_ENDL;
					dwFlags |= MDSF_LOGFILE | MDSF_LOG_VERBOSE;
				}
				LL_ENDL;
>>>>>>> 572d313b

				// have to convert normal wide strings to strings of __wchar_t
				sBugSplatSender = new MiniDmpSender(
					WCSTR(BugSplat_DB.asString()),
					WCSTR(LL_TO_WSTRING(LL_VIEWER_CHANNEL)),
					WCSTR(version_string),
					nullptr,              // szAppIdentifier -- set later
					dwFlags);

				sBugSplatSender->setCallback(bugsplatSendLog);

<<<<<<< HEAD
                //if (needs_log_file)
                //{
                //    // Log file will be created in %TEMP%, but it will be moved into logs folder in case of crash
                //    std::string log_file = gDirUtilp->getExpandedFilename(LL_PATH_LOGS, "bugsplat.log");
                //    sBugSplatSender->setLogFilePath(WCSTR(log_file));
                //}
=======
				LL_DEBUGS("BUGSPLAT");
				if (needs_log_file)
				{
					// Log file will be created in %TEMP%, but it will be moved into logs folder in case of crash
					std::string log_file = gDirUtilp->getExpandedFilename(LL_PATH_LOGS, "bugsplat.log");
					sBugSplatSender->setLogFilePath(WCSTR(log_file));
				}
				LL_ENDL;
>>>>>>> 572d313b

				// engage stringize() overload that converts from wstring
				LL_INFOS("BUGSPLAT") << "Engaged BugSplat(" << LL_TO_STRING(LL_VIEWER_CHANNEL)
						   << ' ' << stringize(version_string) << ')' << LL_ENDL;
			} // got BugSplat_DB
		} // parsed build_data.json
	} // opened build_data.json

#endif // LL_BUGSPLAT
#endif // LL_SEND_CRASH_REPORTS

	// <FS:ND> base::init() was potentially called earlier.
	// bool success = LLAppViewer::init();
	// </FS:ND>

	if( !success )
		success = LLAppViewer::init();

    return success;
}

bool LLAppViewerWin32::cleanup()
{
	bool result = LLAppViewer::cleanup();

	gDXHardware.cleanup();

	if (mIsConsoleAllocated)
	{
		FreeConsole();
		mIsConsoleAllocated = false;
	}

	return result;
}

void LLAppViewerWin32::reportCrashToBugsplat(void* pExcepInfo)
{
#if defined(LL_BUGSPLAT)
    if (sBugSplatSender)
    {
        sBugSplatSender->createReport((EXCEPTION_POINTERS*)pExcepInfo);
    }
#endif // LL_BUGSPLAT
}

void LLAppViewerWin32::initLoggingAndGetLastDuration()
{
	LLAppViewer::initLoggingAndGetLastDuration();
}

void LLAppViewerWin32::initConsole()
{
	// pop up debug console
	mIsConsoleAllocated = create_console();
	return LLAppViewer::initConsole();
}

void write_debug_dx(const char* str)
{
	std::string value = gDebugInfo["DXInfo"].asString();
	value += str;
	gDebugInfo["DXInfo"] = value;
}

void write_debug_dx(const std::string& str)
{
	write_debug_dx(str.c_str());
}

bool LLAppViewerWin32::initHardwareTest()
{
	//
	// Do driver verification and initialization based on DirectX
	// hardware polling and driver versions
	//
	if (/*TRUE == gSavedSettings.getBOOL("ProbeHardwareOnStartup") &&*/ FALSE == gSavedSettings.getBOOL("NoHardwareProbe")) // <FS:Ansariel> FIRE-20378 / FIRE-20382: Breaks memory detection an 4K monitor workaround
	{
		// per DEV-11631 - disable hardware probing for everything
		// but vram.
		BOOL vram_only = TRUE;

		LLSplashScreen::update(LLTrans::getString("StartupDetectingHardware"));

		LL_DEBUGS("AppInit") << "Attempting to poll DirectX for hardware info" << LL_ENDL;
		gDXHardware.setWriteDebugFunc(write_debug_dx);
		// <FS:Ansariel> FIRE-15891: Add option to disable WMI check in case of problems
		//BOOL probe_ok = gDXHardware.getInfo(vram_only);
		BOOL probe_ok = gDXHardware.getInfo(vram_only, gSavedSettings.getBOOL("FSDisableWMIProbing"));
		// </FS:Ansariel>

		if (!probe_ok
			&& gWarningSettings.getBOOL("AboutDirectX9"))
		{
			LL_WARNS("AppInit") << "DirectX probe failed, alerting user." << LL_ENDL;

			// Warn them that runnin without DirectX 9 will
			// not allow us to tell them about driver issues
			std::ostringstream msg;
			msg << LLTrans::getString ("MBNoDirectX");
			S32 button = OSMessageBox(
				msg.str(),
				LLTrans::getString("MBWarning"),
				OSMB_YESNO);
			if (OSBTN_NO== button)
			{
				LL_INFOS("AppInit") << "User quitting after failed DirectX 9 detection" << LL_ENDL;
				LLWeb::loadURLExternal("http://www.firestormviewer.org/support", false);
				return false;
			}
			gWarningSettings.setBOOL("AboutDirectX9", FALSE);
		}
		LL_DEBUGS("AppInit") << "Done polling DirectX for hardware info" << LL_ENDL;

		// Only probe once after installation
		gSavedSettings.setBOOL("ProbeHardwareOnStartup", FALSE);

		// Disable so debugger can work
		std::string splash_msg;
		LLStringUtil::format_map_t args;
		args["[APP_NAME]"] = LLAppViewer::instance()->getSecondLifeTitle();
		args["[CURRENT_GRID]"] = LLGridManager::getInstance()->getGridLabel();
		splash_msg = LLTrans::getString("StartupLoading", args);

		LLSplashScreen::update(splash_msg);
	}

	if (!restoreErrorTrap())
	{
		LL_WARNS("AppInit") << " Someone took over my exception handler (post hardware probe)!" << LL_ENDL;
	}

	if (gGLManager.mVRAM == 0)
	{
		// <FS:Ansariel> FIRE-12671: Force VRAM if DirectX detection is broken
		S32 forced_video_memory;
		if ((forced_video_memory = gSavedSettings.getS32("FSForcedVideoMemory")) > 0)
		{
			LL_INFOS("AppInit") << "Forcing VRAM to " << forced_video_memory << " MB" << LL_ENDL;
			gGLManager.mVRAM = forced_video_memory;
		}
		else
		// </FS:Ansariel>
		gGLManager.mVRAM = gDXHardware.getVRAM();
	}

	LL_INFOS("AppInit") << "Detected VRAM: " << gGLManager.mVRAM << LL_ENDL;

	return true;
}

bool LLAppViewerWin32::initParseCommandLine(LLCommandLineParser& clp)
{
	if (!clp.parseCommandLineString(mCmdLine))
	{
		return false;
	}

	// Find the system language.
	FL_Locale *locale = NULL;
	FL_Success success = FL_FindLocale(&locale, FL_MESSAGES);
	if (success != 0)
	{
		if (success >= 2 && locale->lang) // confident!
		{
			LL_INFOS("AppInit") << "Language: " << ll_safe_string(locale->lang) << LL_ENDL;
			LL_INFOS("AppInit") << "Location: " << ll_safe_string(locale->country) << LL_ENDL;
			LL_INFOS("AppInit") << "Variant: " << ll_safe_string(locale->variant) << LL_ENDL;
			LLControlVariable* c = gSavedSettings.getControl("SystemLanguage");
			if(c)
			{
				c->setValue(std::string(locale->lang), false);
			}
		}
	}
	FL_FreeLocale(&locale);

	return true;
}

bool LLAppViewerWin32::beingDebugged()
{
    return IsDebuggerPresent();
}

bool LLAppViewerWin32::restoreErrorTrap()
{	
	return true; // we don't check for handler collisions on windows, so just say they're ok
}

//virtual
bool LLAppViewerWin32::sendURLToOtherInstance(const std::string& url)
{
	wchar_t window_class[256]; /* Flawfinder: ignore */   // Assume max length < 255 chars.
	mbstowcs(window_class, sWindowClass.c_str(), 255);
	window_class[255] = 0;
	// Use the class instead of the window name.
	HWND other_window = FindWindow(window_class, NULL);

	if (other_window != NULL)
	{
		LL_DEBUGS() << "Found other window with the name '" << getWindowTitle() << "'" << LL_ENDL;
		COPYDATASTRUCT cds;
		const S32 SLURL_MESSAGE_TYPE = 0;
		cds.dwData = SLURL_MESSAGE_TYPE;
		cds.cbData = url.length() + 1;
		cds.lpData = (void*)url.c_str();

		LRESULT msg_result = SendMessage(other_window, WM_COPYDATA, NULL, (LPARAM)&cds);
		LL_DEBUGS() << "SendMessage(WM_COPYDATA) to other window '" 
				 << getWindowTitle() << "' returned " << msg_result << LL_ENDL;
		return true;
	}
	return false;
}


std::string LLAppViewerWin32::generateSerialNumber()
{
	char serial_md5[MD5HEX_STR_SIZE];		// Flawfinder: ignore
	serial_md5[0] = 0;

	DWORD serial = 0;
	DWORD flags = 0;
	BOOL success = GetVolumeInformation(
			L"C:\\",
			NULL,		// volume name buffer
			0,			// volume name buffer size
			&serial,	// volume serial
			NULL,		// max component length
			&flags,		// file system flags
			NULL,		// file system name buffer
			0);			// file system name buffer size
	if (success)
	{
		LLMD5 md5;
		md5.update( (unsigned char*)&serial, sizeof(DWORD));
		md5.finalize();
		md5.hex_digest(serial_md5);
	}
	else
	{
		LL_WARNS() << "GetVolumeInformation failed" << LL_ENDL;
	}
	return serial_md5;
}

// <FS:ND> Thread to purge old texture cache in the background.
// The cache dir will be search for directories named *.old_texturecache, then each of this directories
// will be deleted.
// The thread will be started each time the viewer starts, just in case there is directories so huge,
// the user quit the viewer before the old cache was fully cleared.
void deleteFilesInDirectory( std::wstring aDir )
{
	if( aDir == L"." || aDir == L".." || aDir.empty() )
		return;

	if( aDir[ aDir.size() -1 ] != '\\' || aDir[ aDir.size() -1 ] != '/' )
		aDir += L"\\";

	WIN32_FIND_DATA oFindData;
	HANDLE hFindHandle = ::FindFirstFile( (aDir + L"*.*").c_str(), &oFindData );

	if( INVALID_HANDLE_VALUE == hFindHandle )
		return;

	do
	{
		if( ! (oFindData.dwFileAttributes & FILE_ATTRIBUTE_DIRECTORY ) )
		{
			std::wstring strFile = aDir + oFindData.cFileName;
			if( oFindData.dwFileAttributes & FILE_ATTRIBUTE_READONLY )
				::SetFileAttributes( strFile.c_str(), FILE_ATTRIBUTE_NORMAL );

			::DeleteFile( ( aDir + oFindData.cFileName ).c_str() );
		}
	} while( ::FindNextFile( hFindHandle, &oFindData ) );

	::FindClose( hFindHandle );
}

void deleteCacheDirectory( std::wstring aDir )
{
	if( aDir == L"." || aDir == L".." || aDir.empty() )
		return;

	if( aDir[ aDir.size() -1 ] != '\\' || aDir[ aDir.size() -1 ] != '/' )
		aDir += L"\\";

	wchar_t aCacheDirs[] = L"0123456789abcdef";

	for( int i = 0; i < _countof( aCacheDirs ); ++i )
	{
		deleteFilesInDirectory( aDir + aCacheDirs[i] );
		::RemoveDirectory( (aDir + aCacheDirs[i]).c_str() );
	}

	deleteFilesInDirectory( aDir );
	::RemoveDirectory( aDir.c_str() );
}

DWORD WINAPI purgeThread( LPVOID lpParameter )
{
	wchar_t *pDir = reinterpret_cast< wchar_t* >( lpParameter );
	if( !pDir )
		return 0;

	std::wstring strPath = pDir;
	free( pDir );

	if( strPath.empty() )
		return 0;

	if( strPath[ strPath.size() -1 ] != '\\' || strPath[ strPath.size() -1 ] != '/' )
		strPath += L"\\";

	WIN32_FIND_DATA oFindData;
	HANDLE hFindHandle = ::FindFirstFile( ( strPath + L"*.old_texturecache" ).c_str(), &oFindData );

	std::vector< std::wstring > vctDirs;

	if( INVALID_HANDLE_VALUE == hFindHandle )
		return 0;

	do
	{
		if( oFindData.dwFileAttributes & FILE_ATTRIBUTE_DIRECTORY )
			vctDirs.push_back( strPath + oFindData.cFileName );
	} while( ::FindNextFile( hFindHandle, &oFindData ) );

	::FindClose( hFindHandle );

	for( auto dir : vctDirs )
	{
		LL_INFOS("CachePurge") << "Removing an old cache" << LL_ENDL;
		deleteCacheDirectory( dir );
	}

	return 0;
}

void LLAppViewerWin32::startCachePurge()
{
	if( isSecondInstance() )
		return;

	std::wstring strCacheDir = wstringize( gDirUtilp->getExpandedFilename( LL_PATH_CACHE, "" ) );

	HANDLE hThread = CreateThread( nullptr, 0, purgeThread, _wcsdup( strCacheDir.c_str() ), 0, nullptr );

	if( !hThread )
	{
		LL_WARNS("CachePurge") << "CreateThread failed: "  << GetLastError() << LL_ENDL;
	}
	else
		SetThreadPriority( hThread, THREAD_MODE_BACKGROUND_BEGIN );
}
// </FS:ND><|MERGE_RESOLUTION|>--- conflicted
+++ resolved
@@ -839,35 +839,22 @@
 													   LL_VIEWER_VERSION_PATCH << '.' <<
 													   LL_VIEWER_VERSION_BUILD));
 
-<<<<<<< HEAD
 				// <FS:ND> Set up Bugsplat to ask or always send
-                //DWORD dwFlags = MDSF_NONINTERACTIVE | // automatically submit report without prompting
-                //                MDSF_PREVENTHIJACKING; // disallow swiping Exception filter
-                DWORD dwFlags = dwAsk |
-                                MDSF_PREVENTHIJACKING; // disallow swiping Exception filter
+				//DWORD dwFlags = MDSF_NONINTERACTIVE | // automatically submit report without prompting
+				//				MDSF_PREVENTHIJACKING; // disallow swiping Exception filter
+				DWORD dwFlags = dwAsk |
+								MDSF_PREVENTHIJACKING; // disallow swiping Exception filter
 				// </FS:ND>
 
-                //bool needs_log_file = !isSecondInstance() && debugLoggingEnabled("BUGSPLAT");
-                //if (needs_log_file)
-                //{
-                //    // Startup only!
-                //    LL_INFOS("BUGSPLAT") << "Engaged BugSplat logging to bugsplat.log" << LL_ENDL;
-                //    dwFlags |= MDSF_LOGFILE | MDSF_LOG_VERBOSE;
-                //}
-=======
-				DWORD dwFlags = MDSF_NONINTERACTIVE | // automatically submit report without prompting
-								MDSF_PREVENTHIJACKING; // disallow swiping Exception filter
-
-				bool needs_log_file = !isSecondInstance();
-				LL_DEBUGS("BUGSPLAT");
-				if (needs_log_file)
-				{
-					// Startup only!
-					LL_INFOS("BUGSPLAT") << "Engaged BugSplat logging to bugsplat.log" << LL_ENDL;
-					dwFlags |= MDSF_LOGFILE | MDSF_LOG_VERBOSE;
-				}
-				LL_ENDL;
->>>>>>> 572d313b
+				//bool needs_log_file = !isSecondInstance();
+				//LL_DEBUGS("BUGSPLAT");
+				//if (needs_log_file)
+				//{
+				//	// Startup only!
+				//	LL_INFOS("BUGSPLAT") << "Engaged BugSplat logging to bugsplat.log" << LL_ENDL;
+				//	dwFlags |= MDSF_LOGFILE | MDSF_LOG_VERBOSE;
+				//}
+				//LL_ENDL;
 
 				// have to convert normal wide strings to strings of __wchar_t
 				sBugSplatSender = new MiniDmpSender(
@@ -879,23 +866,14 @@
 
 				sBugSplatSender->setCallback(bugsplatSendLog);
 
-<<<<<<< HEAD
-                //if (needs_log_file)
-                //{
-                //    // Log file will be created in %TEMP%, but it will be moved into logs folder in case of crash
-                //    std::string log_file = gDirUtilp->getExpandedFilename(LL_PATH_LOGS, "bugsplat.log");
-                //    sBugSplatSender->setLogFilePath(WCSTR(log_file));
-                //}
-=======
-				LL_DEBUGS("BUGSPLAT");
-				if (needs_log_file)
-				{
-					// Log file will be created in %TEMP%, but it will be moved into logs folder in case of crash
-					std::string log_file = gDirUtilp->getExpandedFilename(LL_PATH_LOGS, "bugsplat.log");
-					sBugSplatSender->setLogFilePath(WCSTR(log_file));
-				}
-				LL_ENDL;
->>>>>>> 572d313b
+				//LL_DEBUGS("BUGSPLAT");
+				//if (needs_log_file)
+				//{
+				//	// Log file will be created in %TEMP%, but it will be moved into logs folder in case of crash
+				//	std::string log_file = gDirUtilp->getExpandedFilename(LL_PATH_LOGS, "bugsplat.log");
+				//	sBugSplatSender->setLogFilePath(WCSTR(log_file));
+				//}
+				//LL_ENDL;
 
 				// engage stringize() overload that converts from wstring
 				LL_INFOS("BUGSPLAT") << "Engaged BugSplat(" << LL_TO_STRING(LL_VIEWER_CHANNEL)
