/**
 * @file llappviewerwin32.cpp
 * @brief The LLAppViewerWin32 class definitions
 *
 * $LicenseInfo:firstyear=2007&license=viewerlgpl$
 * Second Life Viewer Source Code
 * Copyright (C) 2010, Linden Research, Inc.
 *
 * This library is free software; you can redistribute it and/or
 * modify it under the terms of the GNU Lesser General Public
 * License as published by the Free Software Foundation;
 * version 2.1 of the License only.
 *
 * This library is distributed in the hope that it will be useful,
 * but WITHOUT ANY WARRANTY; without even the implied warranty of
 * MERCHANTABILITY or FITNESS FOR A PARTICULAR PURPOSE.  See the GNU
 * Lesser General Public License for more details.
 *
 * You should have received a copy of the GNU Lesser General Public
 * License along with this library; if not, write to the Free Software
 * Foundation, Inc., 51 Franklin Street, Fifth Floor, Boston, MA  02110-1301  USA
 *
 * Linden Research, Inc., 945 Battery Street, San Francisco, CA  94111  USA
 * $/LicenseInfo$
 */

#include "llviewerprecompiledheaders.h"

#ifdef INCLUDE_VLD
#define VLD_FORCE_ENABLE 1
#include "vld.h"
#endif
#include "llwin32headers.h"

#include "llwindowwin32.h" // *FIX: for setting gIconResource.

#include "llappviewerwin32.h"

#include "llgl.h"
#include "res/resource.h" // *FIX: for setting gIconResource.

#include <fcntl.h>      //_O_APPEND
#include <io.h>         //_open_osfhandle()
#include <WERAPI.H>     // for WerAddExcludedApplication()
#include <process.h>    // _spawnl()
#include <tchar.h>      // For TCHAR support

#include "llviewercontrol.h"
#include "lldxhardware.h"

#include "nvapi/nvapi.h"
#include "nvapi/NvApiDriverSettings.h"

#include <stdlib.h>

#include "llweb.h"

#include "llviewernetwork.h"
#include "llmd5.h"
#include "llfindlocale.h"

#include "llcommandlineparser.h"
#include "lltrans.h"

#ifndef LL_RELEASE_FOR_DOWNLOAD
#include "llwindebug.h"
#endif

#include "stringize.h"
#include "lldir.h"
#include "llerrorcontrol.h"

#include <fstream>
#include <exception>

// Bugsplat (http://bugsplat.com) crash reporting tool
#ifdef LL_BUGSPLAT
#include "BugSplat.h"
#include "boost/json.hpp"                 // Boost.Json
#include "llagent.h"                // for agent location
#include "llviewerregion.h"
#include "llvoavatarself.h"         // for agent name
#pragma optimize( "", off )

namespace FS
{
    std::wstring LogfileIn;
    std::wstring LogfileOut;
    std::wstring DumpFile;
}

namespace
{
    // MiniDmpSender's constructor is defined to accept __wchar_t* instead of
    // plain wchar_t*. That said, wunder() returns std::basic_string<__wchar_t>,
    // NOT plain __wchar_t*, despite the apparent convenience. Calling
    // wunder(something).c_str() as an argument expression is fine: that
    // std::basic_string instance will survive until the function returns.
    // Calling c_str() on a std::basic_string local to wunder() would be
    // Undefined Behavior: we'd be left with a pointer into a destroyed
    // std::basic_string instance. But we can do that with a macro...
    #define WCSTR(string) wunder(string).c_str()

    // It would be nice if, when wchar_t is the same as __wchar_t, this whole
    // function would optimize away. However, we use it only for the arguments
    // to the BugSplat API -- a handful of calls.
    inline std::basic_string<__wchar_t> wunder(const std::wstring& str)
    {
        return { str.begin(), str.end() };
    }

    // when what we have in hand is a std::string, convert from UTF-8 using
    // specific wstringize() overload
    inline std::basic_string<__wchar_t> wunder(const std::string& str)
    {
        return wunder(wstringize(str));
    }

    // Irritatingly, MiniDmpSender::setCallback() is defined to accept a
    // classic-C function pointer instead of an arbitrary C++ callable. If it
    // did accept a modern callable, we could pass a lambda that binds our
    // MiniDmpSender pointer. As things stand, though, we must define an
    // actual function and store the pointer statically.
    static MiniDmpSender *sBugSplatSender = nullptr;

    bool bugsplatSendLog(UINT nCode, LPVOID lpVal1, LPVOID lpVal2)
    {
        if (nCode == MDSCB_EXCEPTIONCODE)
        {
            // <FS:ND> Save dump and log into unique crash dymp folder
            __wchar_t aBuffer[1024] = {};
            sBugSplatSender->getMinidumpPath(aBuffer, _countof(aBuffer));
            std::wstring strPath{ (wchar_t*)aBuffer };
            ::CopyFileW(strPath.c_str(), FS::DumpFile.c_str(), FALSE);
            ::CopyFileW(FS::LogfileIn.c_str(), FS::LogfileOut.c_str(), FALSE);
            // </FS:ND>

            // second instance does not have own log files
            if (!LLAppViewer::instance()->isSecondInstance())
            {
                // <FS:ND> We don't send log files
                // sBugSplatSender->sendAdditionalFile(
                //     WCSTR(LLError::logFileName()));
                // </FS:ND>

                sBugSplatSender->sendAdditionalFile(
                    WCSTR(*LLAppViewer::instance()->getStaticDebugFile()));
                }

            // sBugSplatSender->sendAdditionalFile(
            //   WCSTR(gDirUtilp->getExpandedFilename(LL_PATH_USER_SETTINGS, "settings.xml")));
            if (gCrashSettings.getBOOL("CrashSubmitSettings"))
                sBugSplatSender->sendAdditionalFile(  WCSTR(gDirUtilp->getExpandedFilename(LL_PATH_USER_SETTINGS, "settings.xml")));

            // We don't have an email address for any user. Hijack this
            // metadata field for the platform identifier.
            // sBugSplatSender->setDefaultUserEmail(
            //    WCSTR(STRINGIZE(LLOSInfo::instance().getOSStringSimple() << " ("
            //                    << ADDRESS_SIZE << "-bit)")));

            // <FS:ND> Add which flavor of FS generated an error
            std::string flavor = "hvk";
#ifdef OPENSIM
            flavor = "oss";
#endif
            sBugSplatSender->setDefaultUserEmail( WCSTR(STRINGIZE(LLOSInfo::instance().getOSStringSimple() << " ("  << ADDRESS_SIZE << "-bit, flavor " << flavor <<")")));
            // </FS:ND>

            //<FS:ND/> Clear out username first, as we get some crashes that has the OS set as username, let's see if this fixes it. Use Crash.Linden as a usr can never have a "Linden"
            // name and on the other hand a Linden will not likely ever crash on Firestom.
            sBugSplatSender->setDefaultUserName( WCSTR("Crash.Linden") );

            if (gAgentAvatarp)
            {
                // <FS:ND> Only send avatar name if enabled via prefs
                if (gCrashSettings.getBOOL("CrashSubmitName"))
                // </FS:ND>
                {
                    // user name, when we have it
                    sBugSplatSender->setDefaultUserName(WCSTR(gAgentAvatarp->getFullname()));
                // <FS:ND> Only send avatar name if enabled via prefs
                }
                // </FS:ND>

                //<FS:Ansariel> Only include if sending settings file
                //sBugSplatSender->sendAdditionalFile(
                //    WCSTR(gDirUtilp->getExpandedFilename(LL_PATH_PER_SL_ACCOUNT, "settings_per_account.xml")));
                if (gCrashSettings.getBOOL("CrashSubmitSettings"))
                {
                    sBugSplatSender->sendAdditionalFile(
                        WCSTR(gDirUtilp->getExpandedFilename(LL_PATH_PER_SL_ACCOUNT, "settings_per_account.xml")));
                }
                // <FS:Ansariel>
            }

            // LL_ERRS message, when there is one
            sBugSplatSender->setDefaultUserDescription(WCSTR(LLError::getFatalMessage()));

            if (gAgent.getRegion())
            {
                // region location, when we have it
                LLVector3 loc = gAgent.getPositionAgent();
                sBugSplatSender->resetAppIdentifier(
                    WCSTR(STRINGIZE(gAgent.getRegion()->getName()
                                    << '/' << loc.mV[0]
                                    << '/' << loc.mV[1]
                                    << '/' << loc.mV[2])));
            }
        } // MDSCB_EXCEPTIONCODE

        return false;
    }
}
#endif // LL_BUGSPLAT

namespace
{
    void (*gOldTerminateHandler)() = NULL;
}

static void exceptionTerminateHandler()
{
    // reinstall default terminate() handler in case we re-terminate.
    if (gOldTerminateHandler) std::set_terminate(gOldTerminateHandler);
    // treat this like a regular viewer crash, with nice stacktrace etc.
    long *null_ptr;
    null_ptr = 0;
    *null_ptr = 0xDEADBEEF; //Force an exception that will trigger breakpad.

    // we've probably been killed-off before now, but...
    gOldTerminateHandler(); // call old terminate() handler
}

LONG WINAPI catchallCrashHandler(EXCEPTION_POINTERS * /*ExceptionInfo*/)
{
    LL_WARNS() << "Hit last ditch-effort attempt to catch crash." << LL_ENDL;
    exceptionTerminateHandler();
    return 0;
}

// *FIX:Mani - This hack is to fix a linker issue with libndofdev.lib
// The lib was compiled under VS2005 - in VS2003 we need to remap assert
#ifdef LL_DEBUG
#ifdef LL_MSVC7
extern "C" {
    void _wassert(const wchar_t * _Message, const wchar_t *_File, unsigned _Line)
    {
        LL_ERRS() << _Message << LL_ENDL;
    }
}
#endif
#endif

const std::string LLAppViewerWin32::sWindowClass = "Second Life";

/*
    This function is used to print to the command line a text message
    describing the nvapi error and quits
*/
void nvapi_error(NvAPI_Status status)
{
    NvAPI_ShortString szDesc = {0};
    NvAPI_GetErrorMessage(status, szDesc);
    LL_WARNS() << szDesc << LL_ENDL;

    //should always trigger when asserts are enabled
    //llassert(status == NVAPI_OK);
}

// Create app mutex creates a unique global windows object.
// If the object can be created it returns true, otherwise
// it returns false. The false result can be used to determine
// if another instance of a second life app (this vers. or later)
// is running.
// *NOTE: Do not use this method to run a single instance of the app.
// This is intended to help debug problems with the cross-platform
// locked file method used for that purpose.
bool create_app_mutex()
{
    bool result = true;
    LPCWSTR unique_mutex_name = L"SecondLifeAppMutex";
    HANDLE hMutex;
    hMutex = CreateMutex(NULL, TRUE, unique_mutex_name);
    if(GetLastError() == ERROR_ALREADY_EXISTS)
    {
        result = false;
    }
    return result;
}

void ll_nvapi_init(NvDRSSessionHandle hSession)
{
    // (2) load all the system settings into the session
    NvAPI_Status status = NvAPI_DRS_LoadSettings(hSession);
    if (status != NVAPI_OK)
    {
        nvapi_error(status);
        return;
    }

    NvAPI_UnicodeString profile_name;
    std::string app_name = LLTrans::getString("APP_NAME");
    llutf16string w_app_name = utf8str_to_utf16str(app_name);
    wsprintf(profile_name, L"%s", w_app_name.c_str());
    NvDRSProfileHandle hProfile = 0;
    // (3) Check if we already have an application profile for the viewer
    status = NvAPI_DRS_FindProfileByName(hSession, profile_name, &hProfile);
    if (status != NVAPI_OK && status != NVAPI_PROFILE_NOT_FOUND)
    {
        nvapi_error(status);
        return;
    }
    else if (status == NVAPI_PROFILE_NOT_FOUND)
    {
        // Don't have an application profile yet - create one
        LL_INFOS() << "Creating NVIDIA application profile" << LL_ENDL;

        NVDRS_PROFILE profileInfo;
        profileInfo.version = NVDRS_PROFILE_VER;
        profileInfo.isPredefined = 0;
        wsprintf(profileInfo.profileName, L"%s", w_app_name.c_str());

        status = NvAPI_DRS_CreateProfile(hSession, &profileInfo, &hProfile);
        if (status != NVAPI_OK)
        {
            nvapi_error(status);
            return;
        }
    }

    // (4) Check if current exe is part of the profile
    std::string exe_name = gDirUtilp->getExecutableFilename();
    NVDRS_APPLICATION profile_application;
    profile_application.version = NVDRS_APPLICATION_VER;

    llutf16string w_exe_name = utf8str_to_utf16str(exe_name);
    NvAPI_UnicodeString profile_app_name;
    wsprintf(profile_app_name, L"%s", w_exe_name.c_str());

    status = NvAPI_DRS_GetApplicationInfo(hSession, hProfile, profile_app_name, &profile_application);
    if (status != NVAPI_OK && status != NVAPI_EXECUTABLE_NOT_FOUND)
    {
        nvapi_error(status);
        return;
    }
    else if (status == NVAPI_EXECUTABLE_NOT_FOUND)
    {
        LL_INFOS() << "Creating application for " << exe_name << " for NVIDIA application profile" << LL_ENDL;

        // Add this exe to the profile
        NVDRS_APPLICATION application;
        application.version = NVDRS_APPLICATION_VER;
        application.isPredefined = 0;
        wsprintf(application.appName, L"%s", w_exe_name.c_str());
        wsprintf(application.userFriendlyName, L"%s", w_exe_name.c_str());
        wsprintf(application.launcher, L"%s", w_exe_name.c_str());
        wsprintf(application.fileInFolder, L"%s", "");

        status = NvAPI_DRS_CreateApplication(hSession, hProfile, &application);
        if (status != NVAPI_OK)
        {
            nvapi_error(status);
            return;
        }

        // Save application in case we added one
        status = NvAPI_DRS_SaveSettings(hSession);
        if (status != NVAPI_OK)
        {
            nvapi_error(status);
            return;
        }
    }

    // load settings for querying
    status = NvAPI_DRS_LoadSettings(hSession);
    if (status != NVAPI_OK)
    {
        nvapi_error(status);
        return;
    }

    //get the preferred power management mode for Second Life
    NVDRS_SETTING drsSetting = {0};
    drsSetting.version = NVDRS_SETTING_VER;
    status = NvAPI_DRS_GetSetting(hSession, hProfile, PREFERRED_PSTATE_ID, &drsSetting);
    if (status == NVAPI_SETTING_NOT_FOUND)
    { //only override if the user hasn't specifically set this setting
        // (5) Specify that we want to enable maximum performance setting
        // first we fill the NVDRS_SETTING struct, then we call the function
        drsSetting.version = NVDRS_SETTING_VER;
        drsSetting.settingId = PREFERRED_PSTATE_ID;
        drsSetting.settingType = NVDRS_DWORD_TYPE;
        drsSetting.u32CurrentValue = PREFERRED_PSTATE_PREFER_MAX;
        status = NvAPI_DRS_SetSetting(hSession, hProfile, &drsSetting);
        if (status != NVAPI_OK)
        {
            nvapi_error(status);
            return;
        }

        // (6) Now we apply (or save) our changes to the system
        status = NvAPI_DRS_SaveSettings(hSession);
        if (status != NVAPI_OK)
        {
            nvapi_error(status);
            return;
        }
    }
    else if (status != NVAPI_OK)
    {
        nvapi_error(status);
        return;
    }

    // enable Threaded Optimization instead of letting the driver decide
    status = NvAPI_DRS_GetSetting(hSession, hProfile, OGL_THREAD_CONTROL_ID, &drsSetting);
    if (status == NVAPI_SETTING_NOT_FOUND || (status == NVAPI_OK && drsSetting.u32CurrentValue != OGL_THREAD_CONTROL_ENABLE))
    {
        drsSetting.version = NVDRS_SETTING_VER;
        drsSetting.settingId = OGL_THREAD_CONTROL_ID;
        drsSetting.settingType = NVDRS_DWORD_TYPE;
        drsSetting.u32CurrentValue = OGL_THREAD_CONTROL_ENABLE;
        status = NvAPI_DRS_SetSetting(hSession, hProfile, &drsSetting);
        if (status != NVAPI_OK)
        {
            nvapi_error(status);
            return;
        }

        // Now we apply (or save) our changes to the system
        status = NvAPI_DRS_SaveSettings(hSession);
        if (status != NVAPI_OK)
        {
            nvapi_error(status);
            return;
        }
    }
    else if (status != NVAPI_OK)
    {
        nvapi_error(status);
        return;
    }
}

//#define DEBUGGING_SEH_FILTER 1
#if DEBUGGING_SEH_FILTER
#   define WINMAIN DebuggingWinMain
#else
#   define WINMAIN wWinMain
#endif

int APIENTRY WINMAIN(HINSTANCE hInstance,
                     HINSTANCE hPrevInstance,
                     PWSTR     pCmdLine,
                     int       nCmdShow)
{
    // Call Tracy first thing to have it allocate memory
    // https://github.com/wolfpld/tracy/issues/196
    LL_PROFILER_FRAME_END;
    LL_PROFILER_SET_THREAD_NAME("App");

    const S32 MAX_HEAPS = 255;
    DWORD heap_enable_lfh_error[MAX_HEAPS];
    S32 num_heaps = 0;

    // <FS:Ansariel> Set via manifest
    //LLWindowWin32::setDPIAwareness();

#if WINDOWS_CRT_MEM_CHECKS && !INCLUDE_VLD
    _CrtSetDbgFlag ( _CRTDBG_ALLOC_MEM_DF | _CRTDBG_LEAK_CHECK_DF ); // dump memory leaks on exit
#elif 0
    // Experimental - enable the low fragmentation heap
    // This results in a 2-3x improvement in opening a new Inventory window (which uses a large numebr of allocations)
    // Note: This won't work when running from the debugger unless the _NO_DEBUG_HEAP environment variable is set to 1

    // Enable to get mem debugging within visual studio.
#if LL_DEBUG
    _CrtSetDbgFlag(_CRTDBG_ALLOC_MEM_DF | _CRTDBG_LEAK_CHECK_DF);
#else
    _CrtSetDbgFlag(0); // default, just making explicit

    ULONG ulEnableLFH = 2;
    HANDLE* hHeaps = new HANDLE[MAX_HEAPS];
    num_heaps = GetProcessHeaps(MAX_HEAPS, hHeaps);
    for(S32 i = 0; i < num_heaps; i++)
    {
        bool success = HeapSetInformation(hHeaps[i], HeapCompatibilityInformation, &ulEnableLFH, sizeof(ulEnableLFH));
        if (success)
            heap_enable_lfh_error[i] = 0;
        else
            heap_enable_lfh_error[i] = GetLastError();
    }
#endif
#endif

    // *FIX: global
    gIconResource = MAKEINTRESOURCE(IDI_LL_ICON);

    LLAppViewerWin32* viewer_app_ptr = new LLAppViewerWin32(ll_convert_wide_to_string(pCmdLine).c_str());

    gOldTerminateHandler = std::set_terminate(exceptionTerminateHandler);

    // Set a debug info flag to indicate if multiple instances are running.
    bool found_other_instance = !create_app_mutex();
    gDebugInfo["FoundOtherInstanceAtStartup"] = LLSD::Boolean(found_other_instance);

    bool ok = viewer_app_ptr->init();
    if(!ok)
    {
        LL_WARNS() << "Application init failed." << LL_ENDL;
        return -1;
    }

    NvDRSSessionHandle hSession = 0;
    static LLCachedControl<bool> use_nv_api(gSavedSettings, "NvAPICreateApplicationProfile", true);
    if (use_nv_api)
    {
        NvAPI_Status status;

        // Initialize NVAPI
        status = NvAPI_Initialize();

        if (status == NVAPI_OK)
        {
            // Create the session handle to access driver settings
            status = NvAPI_DRS_CreateSession(&hSession);
            if (status != NVAPI_OK)
            {
                nvapi_error(status);
            }
            else
            {
                //override driver setting as needed
                ll_nvapi_init(hSession);
            }
        }
    }

    // Have to wait until after logging is initialized to display LFH info
    if (num_heaps > 0)
    {
        LL_INFOS() << "Attempted to enable LFH for " << num_heaps << " heaps." << LL_ENDL;
        for(S32 i = 0; i < num_heaps; i++)
        {
            if (heap_enable_lfh_error[i])
            {
                LL_INFOS() << "  Failed to enable LFH for heap: " << i << " Error: " << heap_enable_lfh_error[i] << LL_ENDL;
            }
        }
    }

    // Run the application main loop
    while (! viewer_app_ptr->frame())
    {}

    if (!LLApp::isError())
    {
        //
        // We don't want to do cleanup here if the error handler got called -
        // the assumption is that the error handler is responsible for doing
        // app cleanup if there was a problem.
        //
#if WINDOWS_CRT_MEM_CHECKS
        LL_INFOS() << "CRT Checking memory:" << LL_ENDL;
        if (!_CrtCheckMemory())
        {
            LL_WARNS() << "_CrtCheckMemory() failed at prior to cleanup!" << LL_ENDL;
        }
        else
        {
            LL_INFOS() << " No corruption detected." << LL_ENDL;
        }
#endif

        gGLActive = true;

        viewer_app_ptr->cleanup();

#if WINDOWS_CRT_MEM_CHECKS
        LL_INFOS() << "CRT Checking memory:" << LL_ENDL;
        if (!_CrtCheckMemory())
        {
            LL_WARNS() << "_CrtCheckMemory() failed after cleanup!" << LL_ENDL;
        }
        else
        {
            LL_INFOS() << " No corruption detected." << LL_ENDL;
        }
#endif

    }
    delete viewer_app_ptr;
    viewer_app_ptr = NULL;

    // (NVAPI) (6) We clean up. This is analogous to doing a free()
    if (hSession)
    {
        NvAPI_DRS_DestroySession(hSession);
        hSession = 0;
    }

    return 0;
}

#if DEBUGGING_SEH_FILTER
// The compiler doesn't like it when you use __try/__except blocks
// in a method that uses object destructors. Go figure.
// This winmain just calls the real winmain inside __try.
// The __except calls our exception filter function. For debugging purposes.
int APIENTRY wWinMain(HINSTANCE hInstance,
                     HINSTANCE hPrevInstance,
                     PWSTR     lpCmdLine,
                     int       nCmdShow)
{
    __try
    {
        WINMAIN(hInstance, hPrevInstance, lpCmdLine, nCmdShow);
    }
    __except( viewer_windows_exception_handler( GetExceptionInformation() ) )
    {
        _tprintf( _T("Exception handled.\n") );
    }
}
#endif

void LLAppViewerWin32::disableWinErrorReporting()
{
    std::string executable_name = gDirUtilp->getExecutableFilename();

    if( S_OK == WerAddExcludedApplication( utf8str_to_utf16str(executable_name).c_str(), FALSE ) )
    {
        LL_INFOS() << "WerAddExcludedApplication() succeeded for " << executable_name << LL_ENDL;
    }
    else
    {
        LL_INFOS() << "WerAddExcludedApplication() failed for " << executable_name << LL_ENDL;
    }
}

const S32 MAX_CONSOLE_LINES = 7500;
// Only defined in newer SDKs than we currently use
#ifndef ENABLE_VIRTUAL_TERMINAL_PROCESSING
#define ENABLE_VIRTUAL_TERMINAL_PROCESSING 4
#endif

namespace {

void set_stream(const char* desc, FILE* fp, DWORD handle_id, const char* name, const char* mode="w");

bool create_console()
{
    // allocate a console for this app
    const bool isConsoleAllocated = AllocConsole();

    if (isConsoleAllocated)
    {
        // set the screen buffer to be big enough to let us scroll text
        CONSOLE_SCREEN_BUFFER_INFO coninfo;
        GetConsoleScreenBufferInfo(GetStdHandle(STD_OUTPUT_HANDLE), &coninfo);
        coninfo.dwSize.Y = MAX_CONSOLE_LINES;
        SetConsoleScreenBufferSize(GetStdHandle(STD_OUTPUT_HANDLE), coninfo.dwSize);

        // redirect unbuffered STDOUT to the console
        set_stream("stdout", stdout, STD_OUTPUT_HANDLE, "CONOUT$");
        // redirect unbuffered STDERR to the console
        set_stream("stderr", stderr, STD_ERROR_HANDLE, "CONOUT$");
        // redirect unbuffered STDIN to the console
        // Don't bother: our console is solely for log output. We never read stdin.
//      set_stream("stdin", stdin, STD_INPUT_HANDLE, "CONIN$", "r");
    }

    return isConsoleAllocated;
}

void set_stream(const char* desc, FILE* fp, DWORD handle_id, const char* name, const char* mode)
{
    // SL-13528: This code used to be based on
    // http://dslweb.nwnexus.com/~ast/dload/guicon.htm
    // (referenced in https://stackoverflow.com/a/191880).
    // But one of the comments on that StackOverflow answer points out that
    // assigning to *stdout or *stderr "probably doesn't even work with the
    // Universal CRT that was introduced in 2015," suggesting freopen_s()
    // instead. Code below is based on https://stackoverflow.com/a/55875595.
    auto std_handle = GetStdHandle(handle_id);
    if (std_handle == INVALID_HANDLE_VALUE)
    {
        LL_WARNS() << "create_console() failed to get " << desc << " handle" << LL_ENDL;
    }
    else
    {
        if (mode == std::string("w"))
        {
            // Enable color processing on Windows 10 console windows.
            DWORD dwMode = 0;
            GetConsoleMode(std_handle, &dwMode);
            dwMode |= ENABLE_VIRTUAL_TERMINAL_PROCESSING;
            SetConsoleMode(std_handle, dwMode);
        }
        // Redirect the passed fp to the console.
        FILE* ignore;
        if (freopen_s(&ignore, name, mode, fp) == 0)
        {
            // use unbuffered I/O
            setvbuf( fp, NULL, _IONBF, 0 );
        }
    }
}

} // anonymous namespace

LLAppViewerWin32::LLAppViewerWin32(const char* cmd_line) :
    mCmdLine(cmd_line),
    mIsConsoleAllocated(false)
{
}

LLAppViewerWin32::~LLAppViewerWin32()
{
}

// <FS:ND> Check if %TEMP% is defined and accessible (see FIRE-29623, sometimes BugSplat has problems to access TEMP, try to find out why)
static void checkTemp()
{
    char *pTemp{ getenv("TEMP") };
    if (!pTemp)
    {
        LL_WARNS() << "%TEMP% is not set" << LL_ENDL;
    }
    else
    {
        LL_INFOS() << "%TEMP%: " << pTemp << LL_ENDL;
        DWORD dwAttr = ::GetFileAttributesA(pTemp);
        DWORD dwLE = ::GetLastError();
        if (dwAttr == INVALID_FILE_ATTRIBUTES)
        {
            LL_WARNS() << "%TEMP%: " << pTemp << " GetFileAttributesA failed, last error: " << dwLE << LL_ENDL;
        }
        else if (0 == (dwAttr & FILE_ATTRIBUTE_DIRECTORY))
        {
            LL_WARNS() << "%TEMP%: " << pTemp << " is not a directory" << LL_ENDL;
        }
        else
        {
            LLUUID id = LLUUID::generateNewID();
            std::string strFile{ pTemp };
            if (strFile[strFile.size() - 1] != '/' && strFile[strFile.size() - 1] != '\\')
                strFile += "\\";

            strFile += id.asString();
            FILE *fp = fopen(strFile.c_str(), "w");
            if (!fp)
            {
                LL_WARNS() << "%TEMP%: " << pTemp << " cannot create file " << strFile << LL_ENDL;
            }
            else
            {
                fclose(fp);
                remove(strFile.c_str());
                LL_INFOS() << "%TEMP%: " << pTemp << " successfully created file " << strFile << LL_ENDL;
            }
        }
    }
}
// </FS:ND>

bool LLAppViewerWin32::init()
{
    bool success{ false }; // <FS:ND/> For BugSplat we need to call base::init() early on or there's no access to settings.
    // Platform specific initialization.

    // Turn off Windows Error Reporting
    // (Don't send our data to Microsoft--at least until we are Logo approved and have a way
    // of getting the data back from them.)
    //
    LL_INFOS() << "Turning off Windows error reporting." << LL_ENDL;
    disableWinErrorReporting();

#ifndef LL_RELEASE_FOR_DOWNLOAD
    // Merely requesting the LLSingleton instance initializes it.
    LLWinDebug::instance();
#endif

#if LL_SEND_CRASH_REPORTS
#if ! defined(LL_BUGSPLAT)
#pragma message("Building without BugSplat")

#else // LL_BUGSPLAT
#pragma message("Building with BugSplat")
    // <FS:ND> Pre BugSplat dance, make sure settings are valid, query crash behavior and then set up Bugsplat accordingly"
    //if (!isSecondInstance())
    //{
    //    // Cleanup previous session
    //    std::string log_file = gDirUtilp->getExpandedFilename(LL_PATH_LOGS, "bugsplat.log");
    //    LLFile::remove(log_file, ENOENT);
    //}

    // Win7 is no longer supported
    bool is_win_7_or_below = LLOSInfo::getInstance()->mMajorVer <= 6 && LLOSInfo::getInstance()->mMajorVer <= 1;

    if (!is_win_7_or_below)
    {
        success = LLAppViewer::init();
        if (!success)
            return false;

        checkTemp(); // Always do and log this, no matter if using Bugsplat or not

        // Save those early so we don't have to deal with the dynamic memory during in process crash handling.
        FS::LogfileIn = ll_convert_string_to_wide(gDirUtilp->getExpandedFilename(LL_PATH_LOGS, "Firestorm.log"));
        FS::LogfileOut = ll_convert_string_to_wide(gDirUtilp->getExpandedFilename(LL_PATH_DUMP, "Firestorm.log"));
        FS::DumpFile = ll_convert_string_to_wide(gDirUtilp->getExpandedFilename(LL_PATH_DUMP, "Firestorm.dmp"));

        S32 nCrashSubmitBehavior = gCrashSettings.getS32("CrashSubmitBehavior");
        // Don't ever send? bail out!
        if (nCrashSubmitBehavior == 2 /*CRASH_BEHAVIOR_NEVER_SEND*/)
            return success;

        DWORD dwAsk{ MDSF_NONINTERACTIVE };
        if (nCrashSubmitBehavior == 0 /*CRASH_BEHAVIOR_ASK*/)
            dwAsk = 0;
        // </FS:ND>

        std::string build_data_fname(
            gDirUtilp->getExpandedFilename(LL_PATH_EXECUTABLE, "build_data.json"));
        // Use llifstream instead of std::ifstream because LL_PATH_EXECUTABLE
        // could contain non-ASCII characters, which std::ifstream doesn't handle.
        llifstream inf(build_data_fname.c_str());
        if (! inf.is_open())
        {
            LL_WARNS("BUGSPLAT") << "Can't initialize BugSplat, can't read '" << build_data_fname
                       << "'" << LL_ENDL;
        }
        else
        {
<<<<<<< HEAD
            Json::Reader reader;
            Json::Value build_data;
            if (! reader.parse(inf, build_data, false)) // don't collect comments
            {
                // gah, the typo is baked into Json::Reader API
                LL_WARNS("BUGSPLAT") << "Can't initialize BugSplat, can't parse '" << build_data_fname
                           << "': " << reader.getFormatedErrorMessages() << LL_ENDL;
            }
            else
            {
                Json::Value BugSplat_DB = build_data["BugSplat DB"];
                if (! BugSplat_DB)
=======
            boost::json::error_code ec;
            boost::json::value build_data = boost::json::parse(inf, ec);
            if(ec.failed())
            {
                // gah, the typo is baked into Json::Reader API
                LL_WARNS("BUGSPLAT") << "Can't initialize BugSplat, can't parse '" << build_data_fname
                    << "': " << ec.what() << LL_ENDL;
            }
            else
            {
                if (!build_data.is_object() || !build_data.as_object().contains("BugSplat DB"))
>>>>>>> 050d2fef
                {
                    LL_WARNS("BUGSPLAT") << "Can't initialize BugSplat, no 'BugSplat DB' entry in '"
                               << build_data_fname << "'" << LL_ENDL;
                }
                else
                {
                    boost::json::value BugSplat_DB = build_data.at("BugSplat DB");

                    // Got BugSplat_DB, onward!
                    std::wstring version_string(WSTRINGIZE(LL_VIEWER_VERSION_MAJOR << '.' <<
                                                           LL_VIEWER_VERSION_MINOR << '.' <<
                                                           LL_VIEWER_VERSION_PATCH << '.' <<
                                                           LL_VIEWER_VERSION_BUILD));

                    // <FS:ND> Set up Bugsplat to ask or always send
                    //DWORD dwFlags = MDSF_NONINTERACTIVE | // automatically submit report without prompting
                    //                MDSF_PREVENTHIJACKING; // disallow swiping Exception filter
                    DWORD dwFlags = dwAsk |
                                    MDSF_PREVENTHIJACKING; // disallow swiping Exception filter
                    // </FS:ND>

                    //bool needs_log_file = !isSecondInstance() && debugLoggingEnabled("BUGSPLAT");
                    //LL_DEBUGS("BUGSPLAT");
                    //if (needs_log_file)
                    //{
                    //    // Startup only!
                    //    LL_INFOS("BUGSPLAT") << "Engaged BugSplat logging to bugsplat.log" << LL_ENDL;
                    //    dwFlags |= MDSF_LOGFILE | MDSF_LOG_VERBOSE;
                    //}
                    //LL_ENDL;

                    // have to convert normal wide strings to strings of __wchar_t
                    sBugSplatSender = new MiniDmpSender(
                        WCSTR(boost::json::value_to<std::string>(BugSplat_DB)),
                        WCSTR(LL_TO_WSTRING(LL_VIEWER_CHANNEL)),
                        WCSTR(version_string),
                        nullptr,              // szAppIdentifier -- set later
                        dwFlags);

                    sBugSplatSender->setCallback(bugsplatSendLog);

                    //LL_DEBUGS("BUGSPLAT");
                    //if (needs_log_file)
                    //{
                    //    // Log file will be created in %TEMP%, but it will be moved into logs folder in case of crash
                    //    std::string log_file = gDirUtilp->getExpandedFilename(LL_PATH_LOGS, "bugsplat.log");
                    //    sBugSplatSender->setLogFilePath(WCSTR(log_file));
                    //}
                    //LL_ENDL;

                    // engage stringize() overload that converts from wstring
                    LL_INFOS("BUGSPLAT") << "Engaged BugSplat(" << LL_TO_STRING(LL_VIEWER_CHANNEL)
                               << ' ' << stringize(version_string) << ')' << LL_ENDL;
                } // got BugSplat_DB
            } // parsed build_data.json
        } // opened build_data.json
    } // !is_win_7_or_below

#endif // LL_BUGSPLAT
#endif // LL_SEND_CRASH_REPORTS

    // <FS:ND> base::init() was potentially called earlier.
    // bool success = LLAppViewer::init();
    // </FS:ND>

    if( !success )
        success = LLAppViewer::init();

    return success;
}

bool LLAppViewerWin32::cleanup()
{
    bool result = LLAppViewer::cleanup();

    gDXHardware.cleanup();

    if (mIsConsoleAllocated)
    {
        FreeConsole();
        mIsConsoleAllocated = false;
    }

    return result;
}

void LLAppViewerWin32::reportCrashToBugsplat(void* pExcepInfo)
{
#if defined(LL_BUGSPLAT)
    if (sBugSplatSender)
    {
        sBugSplatSender->createReport((EXCEPTION_POINTERS*)pExcepInfo);
    }
#endif // LL_BUGSPLAT
}

void LLAppViewerWin32::initLoggingAndGetLastDuration()
{
    LLAppViewer::initLoggingAndGetLastDuration();
}

void LLAppViewerWin32::initConsole()
{
    // pop up debug console
    mIsConsoleAllocated = create_console();
    return LLAppViewer::initConsole();
}

void write_debug_dx(const char* str)
{
    std::string value = gDebugInfo["DXInfo"].asString();
    value += str;
    gDebugInfo["DXInfo"] = value;
}

void write_debug_dx(const std::string& str)
{
    write_debug_dx(str.c_str());
}

bool LLAppViewerWin32::initHardwareTest()
{
    //
    // Do driver verification and initialization based on DirectX
    // hardware polling and driver versions
    //
<<<<<<< HEAD
    if (/*TRUE == gSavedSettings.getBOOL("ProbeHardwareOnStartup") &&*/ FALSE == gSavedSettings.getBOOL("NoHardwareProbe")) // <FS:Ansariel> FIRE-20378 / FIRE-20382: Breaks memory detection an 4K monitor workaround
=======
    if (/*true == gSavedSettings.getBOOL("ProbeHardwareOnStartup") &&*/ false == gSavedSettings.getBOOL("NoHardwareProbe")) // <FS:Ansariel> FIRE-20378 / FIRE-20382: Breaks memory detection an 4K monitor workaround
>>>>>>> 050d2fef
    {
        // per DEV-11631 - disable hardware probing for everything
        // but vram.
        bool vram_only = true;

        LLSplashScreen::update(LLTrans::getString("StartupDetectingHardware"));

        LL_DEBUGS("AppInit") << "Attempting to poll DirectX for hardware info" << LL_ENDL;
        gDXHardware.setWriteDebugFunc(write_debug_dx);
        // <FS:Ansariel> FIRE-15891: Add option to disable WMI check in case of problems
<<<<<<< HEAD
        //BOOL probe_ok = gDXHardware.getInfo(vram_only);
        BOOL probe_ok = gDXHardware.getInfo(vram_only, gSavedSettings.getBOOL("FSDisableWMIProbing"));
=======
        //bool probe_ok = gDXHardware.getInfo(vram_only);
        bool probe_ok = gDXHardware.getInfo(vram_only, gSavedSettings.getBOOL("FSDisableWMIProbing"));
>>>>>>> 050d2fef
        // </FS:Ansariel>

        if (!probe_ok
            && gWarningSettings.getBOOL("AboutDirectX9"))
        {
            LL_WARNS("AppInit") << "DirectX probe failed, alerting user." << LL_ENDL;

            // Warn them that runnin without DirectX 9 will
            // not allow us to tell them about driver issues
            std::ostringstream msg;
            msg << LLTrans::getString ("MBNoDirectX");
            S32 button = OSMessageBox(
                msg.str(),
                LLTrans::getString("MBWarning"),
                OSMB_YESNO);
            if (OSBTN_NO== button)
            {
                LL_INFOS("AppInit") << "User quitting after failed DirectX 9 detection" << LL_ENDL;
                LLWeb::loadURLExternal("http://www.firestormviewer.org/support", false);
                return false;
            }
            gWarningSettings.setBOOL("AboutDirectX9", false);
        }
        LL_DEBUGS("AppInit") << "Done polling DirectX for hardware info" << LL_ENDL;

        // Only probe once after installation
        gSavedSettings.setBOOL("ProbeHardwareOnStartup", false);

        // Disable so debugger can work
        std::string splash_msg;
        LLStringUtil::format_map_t args;
        args["[APP_NAME]"] = LLAppViewer::instance()->getSecondLifeTitle();
        args["[CURRENT_GRID]"] = LLGridManager::getInstance()->getGridLabel();
        splash_msg = LLTrans::getString("StartupLoading", args);

        LLSplashScreen::update(splash_msg);
    }

    if (!restoreErrorTrap())
    {
        LL_WARNS("AppInit") << " Someone took over my exception handler (post hardware probe)!" << LL_ENDL;
    }

    if (gGLManager.mVRAM == 0)
    {
        // <FS:Beq> Allow the user to override the VRAM detection
        if ( gSavedSettings.getBOOL("FSOverrideVRAMDetection") )
        {
            S32 forced_video_memory = gSavedSettings.getS32("FSForcedVideoMemory");
            if ( forced_video_memory > 0 )
            {
                LL_INFOS("AppInit") << "Forcing VRAM to " << forced_video_memory*1024 << " MB" << LL_ENDL;
                gGLManager.mVRAM = forced_video_memory*1024;
            }
        }
        else
        // </FS:Beq>
        gGLManager.mVRAM = gDXHardware.getVRAM();
    }

    LL_INFOS("AppInit") << "Detected VRAM: " << gGLManager.mVRAM << LL_ENDL;

    return true;
}

bool LLAppViewerWin32::initParseCommandLine(LLCommandLineParser& clp)
{
    if (!clp.parseCommandLineString(mCmdLine))
    {
        return false;
    }

    // Find the system language.
    FL_Locale *locale = NULL;
    FL_Success success = FL_FindLocale(&locale, FL_MESSAGES);
    if (success != 0)
    {
        if (success >= 2 && locale->lang) // confident!
        {
            LL_INFOS("AppInit") << "Language: " << ll_safe_string(locale->lang) << LL_ENDL;
            LL_INFOS("AppInit") << "Location: " << ll_safe_string(locale->country) << LL_ENDL;
            LL_INFOS("AppInit") << "Variant: " << ll_safe_string(locale->variant) << LL_ENDL;
            LLControlVariable* c = gSavedSettings.getControl("SystemLanguage");
            if(c)
            {
                c->setValue(std::string(locale->lang), false);
            }
        }
    }
    FL_FreeLocale(&locale);

    return true;
}

bool LLAppViewerWin32::beingDebugged()
{
    return IsDebuggerPresent();
}

bool LLAppViewerWin32::restoreErrorTrap()
{
    return true; // we don't check for handler collisions on windows, so just say they're ok
}

//virtual
bool LLAppViewerWin32::sendURLToOtherInstance(const std::string& url)
{
    wchar_t window_class[256]; /* Flawfinder: ignore */   // Assume max length < 255 chars.
    mbstowcs(window_class, sWindowClass.c_str(), 255);
    window_class[255] = 0;
    // Use the class instead of the window name.
    HWND other_window = FindWindow(window_class, NULL);

    if (other_window != NULL)
    {
        LL_DEBUGS() << "Found other window with the name '" << getWindowTitle() << "'" << LL_ENDL;
        COPYDATASTRUCT cds;
        const S32 SLURL_MESSAGE_TYPE = 0;
        cds.dwData = SLURL_MESSAGE_TYPE;
        cds.cbData = static_cast<DWORD>(url.length()) + 1;
        cds.lpData = (void*)url.c_str();

        LRESULT msg_result = SendMessage(other_window, WM_COPYDATA, NULL, (LPARAM)&cds);
        LL_DEBUGS() << "SendMessage(WM_COPYDATA) to other window '"
                 << getWindowTitle() << "' returned " << msg_result << LL_ENDL;
        return true;
    }
    return false;
}


std::string LLAppViewerWin32::generateSerialNumber()
{
    char serial_md5[MD5HEX_STR_SIZE];       // Flawfinder: ignore
    serial_md5[0] = 0;

    DWORD serial = 0;
    DWORD flags = 0;
    BOOL success = GetVolumeInformation(
            L"C:\\",
            NULL,       // volume name buffer
            0,          // volume name buffer size
            &serial,    // volume serial
            NULL,       // max component length
            &flags,     // file system flags
            NULL,       // file system name buffer
            0);         // file system name buffer size
    if (success)
    {
        LLMD5 md5;
        md5.update( (unsigned char*)&serial, sizeof(DWORD));
        md5.finalize();
        md5.hex_digest(serial_md5);
    }
    else
    {
        LL_WARNS() << "GetVolumeInformation failed" << LL_ENDL;
    }
    return serial_md5;
}

// <FS:ND> Thread to purge old texture cache in the background.
// The cache dir will be search for directories named *.old_texturecache, then each of this directories
// will be deleted.
// The thread will be started each time the viewer starts, just in case there is directories so huge,
// the user quit the viewer before the old cache was fully cleared.
void deleteFilesInDirectory( std::wstring aDir )
{
    if( aDir == L"." || aDir == L".." || aDir.empty() )
        return;

    if( aDir[ aDir.size() -1 ] != '\\' || aDir[ aDir.size() -1 ] != '/' )
        aDir += L"\\";

    WIN32_FIND_DATA oFindData;
    HANDLE hFindHandle = ::FindFirstFile( (aDir + L"*.*").c_str(), &oFindData );

    if( INVALID_HANDLE_VALUE == hFindHandle )
        return;

    do
    {
        if( ! (oFindData.dwFileAttributes & FILE_ATTRIBUTE_DIRECTORY ) )
        {
            std::wstring strFile = aDir + oFindData.cFileName;
            if( oFindData.dwFileAttributes & FILE_ATTRIBUTE_READONLY )
                ::SetFileAttributes( strFile.c_str(), FILE_ATTRIBUTE_NORMAL );

            ::DeleteFile( ( aDir + oFindData.cFileName ).c_str() );
        }
    } while( ::FindNextFile( hFindHandle, &oFindData ) );

    ::FindClose( hFindHandle );
}

void deleteCacheDirectory( std::wstring aDir )
{
    if( aDir == L"." || aDir == L".." || aDir.empty() )
        return;

    if( aDir[ aDir.size() -1 ] != '\\' || aDir[ aDir.size() -1 ] != '/' )
        aDir += L"\\";

    wchar_t aCacheDirs[] = L"0123456789abcdef";

    for( int i = 0; i < _countof( aCacheDirs ); ++i )
    {
        deleteFilesInDirectory( aDir + aCacheDirs[i] );
        ::RemoveDirectory( (aDir + aCacheDirs[i]).c_str() );
    }

    deleteFilesInDirectory( aDir );
    ::RemoveDirectory( aDir.c_str() );
}

DWORD WINAPI purgeThread( LPVOID lpParameter )
{
    wchar_t *pDir = reinterpret_cast< wchar_t* >( lpParameter );
    if( !pDir )
        return 0;

    std::wstring strPath = pDir;
    free( pDir );

    if( strPath.empty() )
        return 0;

    if( strPath[ strPath.size() -1 ] != '\\' || strPath[ strPath.size() -1 ] != '/' )
        strPath += L"\\";

    WIN32_FIND_DATA oFindData;
    HANDLE hFindHandle = ::FindFirstFile( ( strPath + L"*.old_texturecache" ).c_str(), &oFindData );

    std::vector< std::wstring > vctDirs;

    if( INVALID_HANDLE_VALUE == hFindHandle )
        return 0;

    do
    {
        if( oFindData.dwFileAttributes & FILE_ATTRIBUTE_DIRECTORY )
            vctDirs.push_back( strPath + oFindData.cFileName );
    } while( ::FindNextFile( hFindHandle, &oFindData ) );

    ::FindClose( hFindHandle );

    for( auto dir : vctDirs )
    {
        LL_INFOS("LLDiskCache") << "Removing an old cache" << LL_ENDL; // <FS:Beq/> consistent tagging to help searching log files
        deleteCacheDirectory( dir );
    }

    return 0;
}

void LLAppViewerWin32::startCachePurge()
{
    if( isSecondInstance() )
        return;

    std::wstring strCacheDir = wstringize( gDirUtilp->getExpandedFilename( LL_PATH_CACHE, "" ) );

    HANDLE hThread = CreateThread( nullptr, 0, purgeThread, _wcsdup( strCacheDir.c_str() ), 0, nullptr );

    if( !hThread )
    {
        LL_WARNS("LLDiskCache") << "CreateThread failed: "  << GetLastError() << LL_ENDL; // <FS:Beq/> consistent tagging to help searching log files
    }
    else
        SetThreadPriority( hThread, THREAD_MODE_BACKGROUND_BEGIN );
}
// </FS:ND><|MERGE_RESOLUTION|>--- conflicted
+++ resolved
@@ -833,20 +833,6 @@
         }
         else
         {
-<<<<<<< HEAD
-            Json::Reader reader;
-            Json::Value build_data;
-            if (! reader.parse(inf, build_data, false)) // don't collect comments
-            {
-                // gah, the typo is baked into Json::Reader API
-                LL_WARNS("BUGSPLAT") << "Can't initialize BugSplat, can't parse '" << build_data_fname
-                           << "': " << reader.getFormatedErrorMessages() << LL_ENDL;
-            }
-            else
-            {
-                Json::Value BugSplat_DB = build_data["BugSplat DB"];
-                if (! BugSplat_DB)
-=======
             boost::json::error_code ec;
             boost::json::value build_data = boost::json::parse(inf, ec);
             if(ec.failed())
@@ -858,7 +844,6 @@
             else
             {
                 if (!build_data.is_object() || !build_data.as_object().contains("BugSplat DB"))
->>>>>>> 050d2fef
                 {
                     LL_WARNS("BUGSPLAT") << "Can't initialize BugSplat, no 'BugSplat DB' entry in '"
                                << build_data_fname << "'" << LL_ENDL;
@@ -985,11 +970,7 @@
     // Do driver verification and initialization based on DirectX
     // hardware polling and driver versions
     //
-<<<<<<< HEAD
-    if (/*TRUE == gSavedSettings.getBOOL("ProbeHardwareOnStartup") &&*/ FALSE == gSavedSettings.getBOOL("NoHardwareProbe")) // <FS:Ansariel> FIRE-20378 / FIRE-20382: Breaks memory detection an 4K monitor workaround
-=======
     if (/*true == gSavedSettings.getBOOL("ProbeHardwareOnStartup") &&*/ false == gSavedSettings.getBOOL("NoHardwareProbe")) // <FS:Ansariel> FIRE-20378 / FIRE-20382: Breaks memory detection an 4K monitor workaround
->>>>>>> 050d2fef
     {
         // per DEV-11631 - disable hardware probing for everything
         // but vram.
@@ -1000,13 +981,8 @@
         LL_DEBUGS("AppInit") << "Attempting to poll DirectX for hardware info" << LL_ENDL;
         gDXHardware.setWriteDebugFunc(write_debug_dx);
         // <FS:Ansariel> FIRE-15891: Add option to disable WMI check in case of problems
-<<<<<<< HEAD
-        //BOOL probe_ok = gDXHardware.getInfo(vram_only);
-        BOOL probe_ok = gDXHardware.getInfo(vram_only, gSavedSettings.getBOOL("FSDisableWMIProbing"));
-=======
         //bool probe_ok = gDXHardware.getInfo(vram_only);
         bool probe_ok = gDXHardware.getInfo(vram_only, gSavedSettings.getBOOL("FSDisableWMIProbing"));
->>>>>>> 050d2fef
         // </FS:Ansariel>
 
         if (!probe_ok
