--- conflicted
+++ resolved
@@ -141,15 +141,6 @@
             ::CopyFileW(FS::LogfileIn.c_str(), FS::LogfileOut.c_str(), FALSE);
             // </FS:ND>
 
-<<<<<<< HEAD
-            // send the main viewer log file
-            // widen to wstring, convert to __wchar_t, then pass c_str()
-            
-            // <FS:ND> We don't send log files
-            // sBugSplatSender->sendAdditionalFile(
-            //     WCSTR(LLError::logFileName()));
-            // </FS:ND>
-=======
             // second instance does not have own log files
             if (!LLAppViewer::instance()->isSecondInstance())
             {
@@ -157,13 +148,12 @@
                 // widen to wstring, convert to __wchar_t, then pass c_str()
                 // <FS:ND> We don't send log files
                 // sBugSplatSender->sendAdditionalFile(
-                //     WCSTR(gDirUtilp->getExpandedFilename(LL_PATH_LOGS, "SecondLife.log")));
+                //     WCSTR(LLError::logFileName()));
                 // </FS:ND>
 
                 sBugSplatSender->sendAdditionalFile(
                     WCSTR(*LLAppViewer::instance()->getStaticDebugFile()));
                 }
->>>>>>> a810200c
 
             // sBugSplatSender->sendAdditionalFile(
             //   WCSTR(gDirUtilp->getExpandedFilename(LL_PATH_USER_SETTINGS, "settings.xml")));
