/**
 * @file llappviewerwin32.cpp
 * @brief The LLAppViewerWin32 class definitions
 *
 * $LicenseInfo:firstyear=2007&license=viewerlgpl$
 * Second Life Viewer Source Code
 * Copyright (C) 2010, Linden Research, Inc.
 * 
 * This library is free software; you can redistribute it and/or
 * modify it under the terms of the GNU Lesser General Public
 * License as published by the Free Software Foundation;
 * version 2.1 of the License only.
 * 
 * This library is distributed in the hope that it will be useful,
 * but WITHOUT ANY WARRANTY; without even the implied warranty of
 * MERCHANTABILITY or FITNESS FOR A PARTICULAR PURPOSE.  See the GNU
 * Lesser General Public License for more details.
 * 
 * You should have received a copy of the GNU Lesser General Public
 * License along with this library; if not, write to the Free Software
 * Foundation, Inc., 51 Franklin Street, Fifth Floor, Boston, MA  02110-1301  USA
 * 
 * Linden Research, Inc., 945 Battery Street, San Francisco, CA  94111  USA
 * $/LicenseInfo$
 */ 

#include "llviewerprecompiledheaders.h"

#ifdef INCLUDE_VLD
#define VLD_FORCE_ENABLE 1
#include "vld.h"
#endif
#include "llwin32headers.h"

#include "llwindowwin32.h" // *FIX: for setting gIconResource.

#include "llappviewerwin32.h"

#include "llgl.h"
#include "res/resource.h" // *FIX: for setting gIconResource.

#include <fcntl.h>		//_O_APPEND
#include <io.h>			//_open_osfhandle()
#include <WERAPI.H>		// for WerAddExcludedApplication()
#include <process.h>	// _spawnl()
#include <tchar.h>		// For TCHAR support

#include "llviewercontrol.h"
#include "lldxhardware.h"

#include "nvapi/nvapi.h"
#include "nvapi/NvApiDriverSettings.h"

#include <stdlib.h>

#include "llweb.h"

#include "llviewernetwork.h"
#include "llmd5.h"
#include "llfindlocale.h"

#include "llcommandlineparser.h"
#include "lltrans.h"

#ifndef LL_RELEASE_FOR_DOWNLOAD
#include "llwindebug.h"
#endif

#include "stringize.h"
#include "lldir.h"
#include "llerrorcontrol.h"

#include <fstream>
#include <exception>

// Bugsplat (http://bugsplat.com) crash reporting tool
#ifdef LL_BUGSPLAT
#include "BugSplat.h"

#if LL_USESYSTEMLIBS
#include "jsoncpp/reader.h" // JSON
#else
#include "json/reader.h" // JSON
#endif

#include "llagent.h"                // for agent location
#include "llviewerregion.h"
#include "llvoavatarself.h"         // for agent name

namespace
{
    // MiniDmpSender's constructor is defined to accept __wchar_t* instead of
    // plain wchar_t*. That said, wunder() returns std::basic_string<__wchar_t>,
    // NOT plain __wchar_t*, despite the apparent convenience. Calling
    // wunder(something).c_str() as an argument expression is fine: that
    // std::basic_string instance will survive until the function returns.
    // Calling c_str() on a std::basic_string local to wunder() would be
    // Undefined Behavior: we'd be left with a pointer into a destroyed
    // std::basic_string instance. But we can do that with a macro...
    #define WCSTR(string) wunder(string).c_str()

    // It would be nice if, when wchar_t is the same as __wchar_t, this whole
    // function would optimize away. However, we use it only for the arguments
    // to the BugSplat API -- a handful of calls.
    inline std::basic_string<__wchar_t> wunder(const std::wstring& str)
    {
        return { str.begin(), str.end() };
    }

    // when what we have in hand is a std::string, convert from UTF-8 using
    // specific wstringize() overload
    inline std::basic_string<__wchar_t> wunder(const std::string& str)
    {
        return wunder(wstringize(str));
    }

    // Irritatingly, MiniDmpSender::setCallback() is defined to accept a
    // classic-C function pointer instead of an arbitrary C++ callable. If it
    // did accept a modern callable, we could pass a lambda that binds our
    // MiniDmpSender pointer. As things stand, though, we must define an
    // actual function and store the pointer statically.
    static MiniDmpSender *sBugSplatSender = nullptr;

    bool bugsplatSendLog(UINT nCode, LPVOID lpVal1, LPVOID lpVal2)
    {
        if (nCode == MDSCB_EXCEPTIONCODE)
        {
            // send the main viewer log file
            // widen to wstring, convert to __wchar_t, then pass c_str()
            
            // <FS:ND> We don't send log files
            // sBugSplatSender->sendAdditionalFile(
            //     WCSTR(gDirUtilp->getExpandedFilename(LL_PATH_LOGS, "SecondLife.log")));
            // </FS:ND>

            // sBugSplatSender->sendAdditionalFile(
            //   WCSTR(gDirUtilp->getExpandedFilename(LL_PATH_USER_SETTINGS, "settings.xml")));

            if (gCrashSettings.getBOOL("CrashSubmitSettings"))
                sBugSplatSender->sendAdditionalFile(  WCSTR(gDirUtilp->getExpandedFilename(LL_PATH_USER_SETTINGS, "settings.xml")));


            sBugSplatSender->sendAdditionalFile(
                WCSTR(*LLAppViewer::instance()->getStaticDebugFile()));

            // We don't have an email address for any user. Hijack this
            // metadata field for the platform identifier.
            // sBugSplatSender->setDefaultUserEmail(
            //    WCSTR(STRINGIZE(LLOSInfo::instance().getOSStringSimple() << " ("
            //                    << ADDRESS_SIZE << "-bit)")));

            // <FS:ND> Add which flavor of FS generated an error
            std::string flavor = "hvk";
#ifdef OPENSIM
            flavor = "oss";
#endif
            sBugSplatSender->setDefaultUserEmail( WCSTR(STRINGIZE(LLOSInfo::instance().getOSStringSimple() << " ("  << ADDRESS_SIZE << "-bit, flavor " << flavor <<")")));
            // </FS:ND>

            // <FS:ND> Only send avatar name if enabled via prefs
            if (gCrashSettings.getBOOL("CrashSubmitName"))
            {
<<<<<<< HEAD
            // </FS:ND>
                if (gAgentAvatarp)
                {
                    // user name, when we have it
                    sBugSplatSender->setDefaultUserName(WCSTR(gAgentAvatarp->getFullname()));
                }
            // <FS:ND> Only send avatar name if enabled via prefs
=======
                // user name, when we have it
                sBugSplatSender->setDefaultUserName(WCSTR(gAgentAvatarp->getFullname()));

                sBugSplatSender->sendAdditionalFile(
                    WCSTR(gDirUtilp->getExpandedFilename(LL_PATH_PER_SL_ACCOUNT, "settings_per_account.xml")));
>>>>>>> 3053f624
            }
            // </FS:ND>
            
            // LL_ERRS message, when there is one
            sBugSplatSender->setDefaultUserDescription(WCSTR(LLError::getFatalMessage()));

            if (gAgent.getRegion())
            {
                // region location, when we have it
                LLVector3 loc = gAgent.getPositionAgent();
                sBugSplatSender->resetAppIdentifier(
                    WCSTR(STRINGIZE(gAgent.getRegion()->getName()
                                    << '/' << loc.mV[0]
                                    << '/' << loc.mV[1]
                                    << '/' << loc.mV[2])));
            }
        } // MDSCB_EXCEPTIONCODE

        return false;
    }
}
#endif // LL_BUGSPLAT

namespace
{
    void (*gOldTerminateHandler)() = NULL;
}

static void exceptionTerminateHandler()
{
	// reinstall default terminate() handler in case we re-terminate.
	if (gOldTerminateHandler) std::set_terminate(gOldTerminateHandler);
	// treat this like a regular viewer crash, with nice stacktrace etc.
    long *null_ptr;
    null_ptr = 0;
    *null_ptr = 0xDEADBEEF; //Force an exception that will trigger breakpad.
	//LLAppViewer::handleViewerCrash();
	// we've probably been killed-off before now, but...
	gOldTerminateHandler(); // call old terminate() handler
}

LONG WINAPI catchallCrashHandler(EXCEPTION_POINTERS * /*ExceptionInfo*/)
{
	LL_WARNS() << "Hit last ditch-effort attempt to catch crash." << LL_ENDL;
	exceptionTerminateHandler();
	return 0;
}

// *FIX:Mani - This hack is to fix a linker issue with libndofdev.lib
// The lib was compiled under VS2005 - in VS2003 we need to remap assert
#ifdef LL_DEBUG
#ifdef LL_MSVC7 
extern "C" {
    void _wassert(const wchar_t * _Message, const wchar_t *_File, unsigned _Line)
    {
        LL_ERRS() << _Message << LL_ENDL;
    }
}
#endif
#endif

const std::string LLAppViewerWin32::sWindowClass = "Second Life";

/*
    This function is used to print to the command line a text message 
    describing the nvapi error and quits
*/
void nvapi_error(NvAPI_Status status)
{
    NvAPI_ShortString szDesc = {0};
	NvAPI_GetErrorMessage(status, szDesc);
	LL_WARNS() << szDesc << LL_ENDL;

	//should always trigger when asserts are enabled
	//llassert(status == NVAPI_OK);
}

// Create app mutex creates a unique global windows object. 
// If the object can be created it returns true, otherwise
// it returns false. The false result can be used to determine 
// if another instance of a second life app (this vers. or later)
// is running.
// *NOTE: Do not use this method to run a single instance of the app.
// This is intended to help debug problems with the cross-platform 
// locked file method used for that purpose.
bool create_app_mutex()
{
	bool result = true;
	LPCWSTR unique_mutex_name = L"SecondLifeAppMutex";
	HANDLE hMutex;
	hMutex = CreateMutex(NULL, TRUE, unique_mutex_name); 
	if(GetLastError() == ERROR_ALREADY_EXISTS) 
	{     
		result = false;
	}
	return result;
}

void ll_nvapi_init(NvDRSSessionHandle hSession)
{
	// (2) load all the system settings into the session
	NvAPI_Status status = NvAPI_DRS_LoadSettings(hSession);
	if (status != NVAPI_OK) 
	{
		nvapi_error(status);
		return;
	}

	NvAPI_UnicodeString profile_name;
	std::string app_name = LLTrans::getString("APP_NAME");
	llutf16string w_app_name = utf8str_to_utf16str(app_name);
	wsprintf(profile_name, L"%s", w_app_name.c_str());
	// <FS:Ansariel> FIRE-16667 / BUG-9906: Viewer messing up the global NVIDIA driver profile
	//status = NvAPI_DRS_SetCurrentGlobalProfile(hSession, profile_name);
	//if (status != NVAPI_OK)
	//{
	//	nvapi_error(status);
	//	return;
	//}

	//// (3) Obtain the current profile. 
	//NvDRSProfileHandle hProfile = 0;
	//status = NvAPI_DRS_GetCurrentGlobalProfile(hSession, &hProfile);
	//if (status != NVAPI_OK) 
	//{
	//	nvapi_error(status);
	//	return;
	//}

	NvDRSProfileHandle hProfile = 0;
	// Check if we already have a Firestorm profile
	status = NvAPI_DRS_FindProfileByName(hSession, profile_name, &hProfile);
	if (status != NVAPI_OK && status != NVAPI_PROFILE_NOT_FOUND)
	{
		nvapi_error(status);
		return;
	}
	else if (status == NVAPI_PROFILE_NOT_FOUND)
	{
		// Don't have a Firestorm profile yet - create one
		LL_INFOS() << "Creating Firestorm profile for NVIDIA driver" << LL_ENDL;

		NVDRS_PROFILE profileInfo;
		profileInfo.version = NVDRS_PROFILE_VER;
		profileInfo.isPredefined = 0;
		wsprintf(profileInfo.profileName, L"%s", w_app_name.c_str());

		status = NvAPI_DRS_CreateProfile(hSession, &profileInfo, &hProfile);
		if (status != NVAPI_OK)
		{
			nvapi_error(status);
			return;
		}
	}

	// Check if current exe is part of the profile
	std::string exe_name = gDirUtilp->getExecutableFilename();
	NVDRS_APPLICATION profile_application;
	profile_application.version = NVDRS_APPLICATION_VER;

	llutf16string w_exe_name = utf8str_to_utf16str(exe_name);
	NvAPI_UnicodeString profile_app_name;
	wsprintf(profile_app_name, L"%s", w_exe_name.c_str());

	status = NvAPI_DRS_GetApplicationInfo(hSession, hProfile, profile_app_name, &profile_application);
	if (status != NVAPI_OK && status != NVAPI_EXECUTABLE_NOT_FOUND)
	{
		nvapi_error(status);
		return;
	}
	else if (status == NVAPI_EXECUTABLE_NOT_FOUND)
	{
		LL_INFOS() << "Creating application for " << exe_name << " for NVIDIA driver" << LL_ENDL;

		// Add this exe to the profile
		NVDRS_APPLICATION application;
		application.version = NVDRS_APPLICATION_VER;
		application.isPredefined = 0;
		wsprintf(application.appName, L"%s", w_exe_name.c_str());
		wsprintf(application.userFriendlyName, L"%s", w_exe_name.c_str());
		wsprintf(application.launcher, L"%s", w_exe_name.c_str());
		wsprintf(application.fileInFolder, L"%s", "");

		status = NvAPI_DRS_CreateApplication(hSession, hProfile, &application);
		if (status != NVAPI_OK)
		{
			nvapi_error(status);
			return;
		}

		// Save application in case we added one
		status = NvAPI_DRS_SaveSettings(hSession);
		if (status != NVAPI_OK) 
		{
			nvapi_error(status);
			return;
		}
	}
	// </FS:Ansariel>

	// load settings for querying 
	status = NvAPI_DRS_LoadSettings(hSession);
	if (status != NVAPI_OK)
	{
		nvapi_error(status);
		return;
	}

	//get the preferred power management mode for Second Life
	NVDRS_SETTING drsSetting = {0};
	drsSetting.version = NVDRS_SETTING_VER;
	status = NvAPI_DRS_GetSetting(hSession, hProfile, PREFERRED_PSTATE_ID, &drsSetting);
	if (status == NVAPI_SETTING_NOT_FOUND)
	{ //only override if the user hasn't specifically set this setting
		// (4) Specify that we want the VSYNC disabled setting
		// first we fill the NVDRS_SETTING struct, then we call the function
		drsSetting.version = NVDRS_SETTING_VER;
		drsSetting.settingId = PREFERRED_PSTATE_ID;
		drsSetting.settingType = NVDRS_DWORD_TYPE;
		drsSetting.u32CurrentValue = PREFERRED_PSTATE_PREFER_MAX;
		status = NvAPI_DRS_SetSetting(hSession, hProfile, &drsSetting);
		if (status != NVAPI_OK) 
		{
			nvapi_error(status);
			return;
		}

        // (5) Now we apply (or save) our changes to the system
        status = NvAPI_DRS_SaveSettings(hSession);
        if (status != NVAPI_OK) 
        {
            nvapi_error(status);
            return;
        }
	}
	else if (status != NVAPI_OK)
	{
		nvapi_error(status);
		return;
	}
}

//#define DEBUGGING_SEH_FILTER 1
#if DEBUGGING_SEH_FILTER
#	define WINMAIN DebuggingWinMain
#else
#	define WINMAIN wWinMain
#endif

int APIENTRY WINMAIN(HINSTANCE hInstance,
                     HINSTANCE hPrevInstance,
                     PWSTR     pCmdLine,
                     int       nCmdShow)
{
	const S32 MAX_HEAPS = 255;
	DWORD heap_enable_lfh_error[MAX_HEAPS];
	S32 num_heaps = 0;
	
	// <FS:Ansariel> Set via manifest
	//LLWindowWin32::setDPIAwareness();

#if WINDOWS_CRT_MEM_CHECKS && !INCLUDE_VLD
	_CrtSetDbgFlag ( _CRTDBG_ALLOC_MEM_DF | _CRTDBG_LEAK_CHECK_DF ); // dump memory leaks on exit
#elif 0
	// Experimental - enable the low fragmentation heap
	// This results in a 2-3x improvement in opening a new Inventory window (which uses a large numebr of allocations)
	// Note: This won't work when running from the debugger unless the _NO_DEBUG_HEAP environment variable is set to 1

	// Enable to get mem debugging within visual studio.
#if LL_DEBUG
	_CrtSetDbgFlag(_CRTDBG_ALLOC_MEM_DF | _CRTDBG_LEAK_CHECK_DF);
#else
	_CrtSetDbgFlag(0); // default, just making explicit
	
	ULONG ulEnableLFH = 2;
	HANDLE* hHeaps = new HANDLE[MAX_HEAPS];
	num_heaps = GetProcessHeaps(MAX_HEAPS, hHeaps);
	for(S32 i = 0; i < num_heaps; i++)
	{
		bool success = HeapSetInformation(hHeaps[i], HeapCompatibilityInformation, &ulEnableLFH, sizeof(ulEnableLFH));
		if (success)
			heap_enable_lfh_error[i] = 0;
		else
			heap_enable_lfh_error[i] = GetLastError();
	}
#endif
#endif
	
	// *FIX: global
	gIconResource = MAKEINTRESOURCE(IDI_LL_ICON);

	LLAppViewerWin32* viewer_app_ptr = new LLAppViewerWin32(ll_convert_wide_to_string(pCmdLine).c_str());

	gOldTerminateHandler = std::set_terminate(exceptionTerminateHandler);

	viewer_app_ptr->setErrorHandler(LLAppViewer::handleViewerCrash);

#if LL_SEND_CRASH_REPORTS 
	// ::SetUnhandledExceptionFilter(catchallCrashHandler); 
#endif

	// Set a debug info flag to indicate if multiple instances are running.
	bool found_other_instance = !create_app_mutex();
	gDebugInfo["FoundOtherInstanceAtStartup"] = LLSD::Boolean(found_other_instance);

	bool ok = viewer_app_ptr->init();
	if(!ok)
	{
		LL_WARNS() << "Application init failed." << LL_ENDL;
		return -1;
	}
	
	NvAPI_Status status;
    
	// Initialize NVAPI
	status = NvAPI_Initialize();
	NvDRSSessionHandle hSession = 0;

    if (status == NVAPI_OK) 
	{
		// Create the session handle to access driver settings
		status = NvAPI_DRS_CreateSession(&hSession);
		if (status != NVAPI_OK) 
		{
			nvapi_error(status);
		}
		else
		{
			//override driver setting as needed
			ll_nvapi_init(hSession);
		}
	}

	// Have to wait until after logging is initialized to display LFH info
	if (num_heaps > 0)
	{
		LL_INFOS() << "Attempted to enable LFH for " << num_heaps << " heaps." << LL_ENDL;
		for(S32 i = 0; i < num_heaps; i++)
		{
			if (heap_enable_lfh_error[i])
			{
				LL_INFOS() << "  Failed to enable LFH for heap: " << i << " Error: " << heap_enable_lfh_error[i] << LL_ENDL;
			}
		}
	}
	
	// Run the application main loop
	while (! viewer_app_ptr->frame()) 
	{}

	if (!LLApp::isError())
	{
		//
		// We don't want to do cleanup here if the error handler got called -
		// the assumption is that the error handler is responsible for doing
		// app cleanup if there was a problem.
		//
#if WINDOWS_CRT_MEM_CHECKS
		LL_INFOS() << "CRT Checking memory:" << LL_ENDL;
		if (!_CrtCheckMemory())
		{
			LL_WARNS() << "_CrtCheckMemory() failed at prior to cleanup!" << LL_ENDL;
		}
		else
		{
			LL_INFOS() << " No corruption detected." << LL_ENDL;
		}
#endif

		gGLActive = TRUE;

		viewer_app_ptr->cleanup();

#if WINDOWS_CRT_MEM_CHECKS
		LL_INFOS() << "CRT Checking memory:" << LL_ENDL;
		if (!_CrtCheckMemory())
		{
			LL_WARNS() << "_CrtCheckMemory() failed after cleanup!" << LL_ENDL;
		}
		else
		{
			LL_INFOS() << " No corruption detected." << LL_ENDL;
		}
#endif

	}
	delete viewer_app_ptr;
	viewer_app_ptr = NULL;

	// (NVAPI) (6) We clean up. This is analogous to doing a free()
	if (hSession)
	{
		NvAPI_DRS_DestroySession(hSession);
		hSession = 0;
	}
	
	return 0;
}

#if DEBUGGING_SEH_FILTER
// The compiler doesn't like it when you use __try/__except blocks
// in a method that uses object destructors. Go figure.
// This winmain just calls the real winmain inside __try.
// The __except calls our exception filter function. For debugging purposes.
int APIENTRY wWinMain(HINSTANCE hInstance,
                     HINSTANCE hPrevInstance,
                     PWSTR     lpCmdLine,
                     int       nCmdShow)
{
    __try
    {
        WINMAIN(hInstance, hPrevInstance, lpCmdLine, nCmdShow);
    }
    __except( viewer_windows_exception_handler( GetExceptionInformation() ) )
    {
        _tprintf( _T("Exception handled.\n") );
    }
}
#endif

void LLAppViewerWin32::disableWinErrorReporting()
{
	std::string executable_name = gDirUtilp->getExecutableFilename();

	if( S_OK == WerAddExcludedApplication( utf8str_to_utf16str(executable_name).c_str(), FALSE ) )
	{
		LL_INFOS() << "WerAddExcludedApplication() succeeded for " << executable_name << LL_ENDL;
	}
	else
	{
		LL_INFOS() << "WerAddExcludedApplication() failed for " << executable_name << LL_ENDL;
	}
}

const S32 MAX_CONSOLE_LINES = 500;

static bool create_console()
{
	int h_con_handle;
	long l_std_handle;

	CONSOLE_SCREEN_BUFFER_INFO coninfo;
	FILE *fp;

	// allocate a console for this app
	const bool isConsoleAllocated = AllocConsole();

	// set the screen buffer to be big enough to let us scroll text
	GetConsoleScreenBufferInfo(GetStdHandle(STD_OUTPUT_HANDLE), &coninfo);
	coninfo.dwSize.Y = MAX_CONSOLE_LINES;
	SetConsoleScreenBufferSize(GetStdHandle(STD_OUTPUT_HANDLE), coninfo.dwSize);

	// redirect unbuffered STDOUT to the console
	l_std_handle = (long)GetStdHandle(STD_OUTPUT_HANDLE);
	h_con_handle = _open_osfhandle(l_std_handle, _O_TEXT);
	if (h_con_handle == -1)
	{
		LL_WARNS() << "create_console() failed to open stdout handle" << LL_ENDL;
	}
	else
	{
		fp = _fdopen( h_con_handle, "w" );
		*stdout = *fp;
		setvbuf( stdout, NULL, _IONBF, 0 );
	}

	// redirect unbuffered STDIN to the console
	l_std_handle = (long)GetStdHandle(STD_INPUT_HANDLE);
	h_con_handle = _open_osfhandle(l_std_handle, _O_TEXT);
	if (h_con_handle == -1)
	{
		LL_WARNS() << "create_console() failed to open stdin handle" << LL_ENDL;
	}
	else
	{
		fp = _fdopen( h_con_handle, "r" );
		*stdin = *fp;
		setvbuf( stdin, NULL, _IONBF, 0 );
	}

	// redirect unbuffered STDERR to the console
	l_std_handle = (long)GetStdHandle(STD_ERROR_HANDLE);
	h_con_handle = _open_osfhandle(l_std_handle, _O_TEXT);
	if (h_con_handle == -1)
	{
		LL_WARNS() << "create_console() failed to open stderr handle" << LL_ENDL;
	}
	else
	{
		fp = _fdopen( h_con_handle, "w" );
		*stderr = *fp;
		setvbuf( stderr, NULL, _IONBF, 0 );
	}

    return isConsoleAllocated;
}

LLAppViewerWin32::LLAppViewerWin32(const char* cmd_line) :
	mCmdLine(cmd_line),
	mIsConsoleAllocated(false)
{
}

LLAppViewerWin32::~LLAppViewerWin32()
{
}

bool LLAppViewerWin32::init()
{
	// Platform specific initialization.
	
	// Turn off Windows Error Reporting
	// (Don't send our data to Microsoft--at least until we are Logo approved and have a way
	// of getting the data back from them.)
	//
	LL_INFOS() << "Turning off Windows error reporting." << LL_ENDL;
	disableWinErrorReporting();

#ifndef LL_RELEASE_FOR_DOWNLOAD
	// Merely requesting the LLSingleton instance initializes it.
	LLWinDebug::instance();
#endif

#if LL_SEND_CRASH_REPORTS
#if ! defined(LL_BUGSPLAT)
#pragma message("Building without BugSplat")

	LLAppViewer* pApp = LLAppViewer::instance();
	pApp->initCrashReporting();

#else // LL_BUGSPLAT
#pragma message("Building with BugSplat")

	std::string build_data_fname(
		gDirUtilp->getExpandedFilename(LL_PATH_EXECUTABLE, "build_data.json"));
	// Use llifstream instead of std::ifstream because LL_PATH_EXECUTABLE
	// could contain non-ASCII characters, which std::ifstream doesn't handle.
	llifstream inf(build_data_fname.c_str());
	if (! inf.is_open())
	{
		LL_WARNS() << "Can't initialize BugSplat, can't read '" << build_data_fname
				   << "'" << LL_ENDL;
	}
	else
	{
		Json::Reader reader;
		Json::Value build_data;
		if (! reader.parse(inf, build_data, false)) // don't collect comments
		{
			// gah, the typo is baked into Json::Reader API
			LL_WARNS() << "Can't initialize BugSplat, can't parse '" << build_data_fname
					   << "': " << reader.getFormatedErrorMessages() << LL_ENDL;
		}
		else
		{
			Json::Value BugSplat_DB = build_data["BugSplat DB"];
			if (! BugSplat_DB)
			{
				LL_WARNS() << "Can't initialize BugSplat, no 'BugSplat DB' entry in '"
						   << build_data_fname << "'" << LL_ENDL;
			}
			else
			{
				// Got BugSplat_DB, onward!
				std::wstring version_string(WSTRINGIZE(LL_VIEWER_VERSION_MAJOR << '.' <<
													   LL_VIEWER_VERSION_MINOR << '.' <<
													   LL_VIEWER_VERSION_PATCH << '.' <<
													   LL_VIEWER_VERSION_BUILD));

				// have to convert normal wide strings to strings of __wchar_t
				sBugSplatSender = new MiniDmpSender(
					WCSTR(BugSplat_DB.asString()),
					WCSTR(LL_TO_WSTRING(LL_VIEWER_CHANNEL)),
					WCSTR(version_string),
					nullptr,              // szAppIdentifier -- set later
					MDSF_NONINTERACTIVE | // automatically submit report without prompting
					MDSF_PREVENTHIJACKING); // disallow swiping Exception filter
				sBugSplatSender->setCallback(bugsplatSendLog);

				// engage stringize() overload that converts from wstring
				LL_INFOS() << "Engaged BugSplat(" << LL_TO_STRING(LL_VIEWER_CHANNEL)
						   << ' ' << stringize(version_string) << ')' << LL_ENDL;
			} // got BugSplat_DB
		} // parsed build_data.json
	} // opened build_data.json

#endif // LL_BUGSPLAT
#endif // LL_SEND_CRASH_REPORTS

	bool success = LLAppViewer::init();

    return success;
}

bool LLAppViewerWin32::cleanup()
{
	bool result = LLAppViewer::cleanup();

	gDXHardware.cleanup();

	if (mIsConsoleAllocated)
	{
		FreeConsole();
		mIsConsoleAllocated = false;
	}

	return result;
}

void LLAppViewerWin32::initLoggingAndGetLastDuration()
{
	LLAppViewer::initLoggingAndGetLastDuration();
}

void LLAppViewerWin32::initConsole()
{
	// pop up debug console
	mIsConsoleAllocated = create_console();
	return LLAppViewer::initConsole();
}

void write_debug_dx(const char* str)
{
	std::string value = gDebugInfo["DXInfo"].asString();
	value += str;
	gDebugInfo["DXInfo"] = value;
}

void write_debug_dx(const std::string& str)
{
	write_debug_dx(str.c_str());
}

bool LLAppViewerWin32::initHardwareTest()
{
	//
	// Do driver verification and initialization based on DirectX
	// hardware polling and driver versions
	//
	if (/*TRUE == gSavedSettings.getBOOL("ProbeHardwareOnStartup") &&*/ FALSE == gSavedSettings.getBOOL("NoHardwareProbe")) // <FS:Ansariel> FIRE-20378 / FIRE-20382: Breaks memory detection an 4K monitor workaround
	{
		// per DEV-11631 - disable hardware probing for everything
		// but vram.
		BOOL vram_only = TRUE;

		LLSplashScreen::update(LLTrans::getString("StartupDetectingHardware"));

		LL_DEBUGS("AppInit") << "Attempting to poll DirectX for hardware info" << LL_ENDL;
		gDXHardware.setWriteDebugFunc(write_debug_dx);
		// <FS:Ansariel> FIRE-15891: Add option to disable WMI check in case of problems
		//BOOL probe_ok = gDXHardware.getInfo(vram_only);
		BOOL probe_ok = gDXHardware.getInfo(vram_only, gSavedSettings.getBOOL("FSDisableWMIProbing"));
		// </FS:Ansariel>

		if (!probe_ok
			&& gWarningSettings.getBOOL("AboutDirectX9"))
		{
			LL_WARNS("AppInit") << "DirectX probe failed, alerting user." << LL_ENDL;

			// Warn them that runnin without DirectX 9 will
			// not allow us to tell them about driver issues
			std::ostringstream msg;
			msg << LLTrans::getString ("MBNoDirectX");
			S32 button = OSMessageBox(
				msg.str(),
				LLTrans::getString("MBWarning"),
				OSMB_YESNO);
			if (OSBTN_NO== button)
			{
				LL_INFOS("AppInit") << "User quitting after failed DirectX 9 detection" << LL_ENDL;
				LLWeb::loadURLExternal("http://www.firestormviewer.org/support", false);
				return false;
			}
			gWarningSettings.setBOOL("AboutDirectX9", FALSE);
		}
		LL_DEBUGS("AppInit") << "Done polling DirectX for hardware info" << LL_ENDL;

		// Only probe once after installation
		gSavedSettings.setBOOL("ProbeHardwareOnStartup", FALSE);

		// Disable so debugger can work
		std::string splash_msg;
		LLStringUtil::format_map_t args;
		args["[APP_NAME]"] = LLAppViewer::instance()->getSecondLifeTitle();
		args["[CURRENT_GRID]"] = LLGridManager::getInstance()->getGridLabel();
		splash_msg = LLTrans::getString("StartupLoading", args);

		LLSplashScreen::update(splash_msg);
	}

	if (!restoreErrorTrap())
	{
		LL_WARNS("AppInit") << " Someone took over my exception handler (post hardware probe)!" << LL_ENDL;
	}

	if (gGLManager.mVRAM == 0)
	{
		// <FS:Ansariel> FIRE-12671: Force VRAM if DirectX detection is broken
		S32 forced_video_memory;
		if ((forced_video_memory = gSavedSettings.getS32("FSForcedVideoMemory")) > 0)
		{
			LL_INFOS("AppInit") << "Forcing VRAM to " << forced_video_memory << " MB" << LL_ENDL;
			gGLManager.mVRAM = forced_video_memory;
		}
		else
		// </FS:Ansariel>
		gGLManager.mVRAM = gDXHardware.getVRAM();
	}

	LL_INFOS("AppInit") << "Detected VRAM: " << gGLManager.mVRAM << LL_ENDL;

	return true;
}

bool LLAppViewerWin32::initParseCommandLine(LLCommandLineParser& clp)
{
	if (!clp.parseCommandLineString(mCmdLine))
	{
		return false;
	}

	// Find the system language.
	FL_Locale *locale = NULL;
	FL_Success success = FL_FindLocale(&locale, FL_MESSAGES);
	if (success != 0)
	{
		if (success >= 2 && locale->lang) // confident!
		{
			LL_INFOS("AppInit") << "Language: " << ll_safe_string(locale->lang) << LL_ENDL;
			LL_INFOS("AppInit") << "Location: " << ll_safe_string(locale->country) << LL_ENDL;
			LL_INFOS("AppInit") << "Variant: " << ll_safe_string(locale->variant) << LL_ENDL;
			LLControlVariable* c = gSavedSettings.getControl("SystemLanguage");
			if(c)
			{
				c->setValue(std::string(locale->lang), false);
			}
		}
	}
	FL_FreeLocale(&locale);

	return true;
}

bool LLAppViewerWin32::beingDebugged()
{
    return IsDebuggerPresent();
}

bool LLAppViewerWin32::restoreErrorTrap()
{	
	return true;
	//return LLWinDebug::checkExceptionHandler();
}

void LLAppViewerWin32::initCrashReporting(bool reportFreeze)
{
	if (isSecondInstance()) return; //BUG-5707 do not start another crash reporter for second instance.

	const char* logger_name = "win_crash_logger.exe";
	std::string exe_path = gDirUtilp->getExecutableDir();
	exe_path += gDirUtilp->getDirDelimiter();
	exe_path += logger_name;

    std::string logdir = gDirUtilp->getExpandedFilename(LL_PATH_DUMP, "");
    std::string appname = gDirUtilp->getExecutableFilename();

	S32 slen = logdir.length() -1;
	S32 end = slen;
	while (logdir.at(end) == '/' || logdir.at(end) == '\\') end--;
	
	if (slen !=end)
	{
		logdir = logdir.substr(0,end+1);
	}
	//std::string arg_str = "\"" + exe_path + "\" -dumpdir \"" + logdir + "\" -procname \"" + appname + "\" -pid " + stringize(LLApp::getPid());
	//_spawnl(_P_NOWAIT, exe_path.c_str(), arg_str.c_str(), NULL);
	std::string arg_str =  "\"" + exe_path + "\" -dumpdir \"" + logdir + "\" -procname \"" + appname + "\" -pid " + stringize(LLApp::getPid()); 

	STARTUPINFO startInfo={sizeof(startInfo)};
	PROCESS_INFORMATION processInfo;

	std::wstring exe_wstr;
	exe_wstr = utf8str_to_utf16str(exe_path);

	std::wstring arg_wstr;
	arg_wstr = utf8str_to_utf16str(arg_str);

	LL_INFOS("CrashReport") << "Creating crash reporter process " << exe_path << " with params: " << arg_str << LL_ENDL;
    if(CreateProcess(exe_wstr.c_str(),     
                     &arg_wstr[0],                 // Application arguments
                     0,
                     0,
                     FALSE,
                     CREATE_DEFAULT_ERROR_MODE,
                     0,
                     0,                              // Working directory
                     &startInfo,
                     &processInfo) == FALSE)
      // Could not start application -> call 'GetLastError()'
	{
        LL_WARNS("CrashReport") << "CreateProcess failed " << GetLastError() << LL_ENDL;
        return;
    }
}

//virtual
bool LLAppViewerWin32::sendURLToOtherInstance(const std::string& url)
{
	wchar_t window_class[256]; /* Flawfinder: ignore */   // Assume max length < 255 chars.
	mbstowcs(window_class, sWindowClass.c_str(), 255);
	window_class[255] = 0;
	// Use the class instead of the window name.
	HWND other_window = FindWindow(window_class, NULL);

	if (other_window != NULL)
	{
		LL_DEBUGS() << "Found other window with the name '" << getWindowTitle() << "'" << LL_ENDL;
		COPYDATASTRUCT cds;
		const S32 SLURL_MESSAGE_TYPE = 0;
		cds.dwData = SLURL_MESSAGE_TYPE;
		cds.cbData = url.length() + 1;
		cds.lpData = (void*)url.c_str();

		LRESULT msg_result = SendMessage(other_window, WM_COPYDATA, NULL, (LPARAM)&cds);
		LL_DEBUGS() << "SendMessage(WM_COPYDATA) to other window '" 
				 << getWindowTitle() << "' returned " << msg_result << LL_ENDL;
		return true;
	}
	return false;
}


std::string LLAppViewerWin32::generateSerialNumber()
{
	char serial_md5[MD5HEX_STR_SIZE];		// Flawfinder: ignore
	serial_md5[0] = 0;

	DWORD serial = 0;
	DWORD flags = 0;
	BOOL success = GetVolumeInformation(
			L"C:\\",
			NULL,		// volume name buffer
			0,			// volume name buffer size
			&serial,	// volume serial
			NULL,		// max component length
			&flags,		// file system flags
			NULL,		// file system name buffer
			0);			// file system name buffer size
	if (success)
	{
		LLMD5 md5;
		md5.update( (unsigned char*)&serial, sizeof(DWORD));
		md5.finalize();
		md5.hex_digest(serial_md5);
	}
	else
	{
		LL_WARNS() << "GetVolumeInformation failed" << LL_ENDL;
	}
	return serial_md5;
}

// <FS:ND> Thread to purge old texture cache in the background.
// The cache dir will be search for directories named *.old_texturecache, then each of this directories
// will be deleted.
// The thread will be started each time the viewer starts, just in case there is directories so huge,
// the user quit the viewer before the old cache was fully cleared.
void deleteFilesInDirectory( std::wstring aDir )
{
	if( aDir == L"." || aDir == L".." || aDir.empty() )
		return;

	if( aDir[ aDir.size() -1 ] != '\\' || aDir[ aDir.size() -1 ] != '/' )
		aDir += L"\\";

	WIN32_FIND_DATA oFindData;
	HANDLE hFindHandle = ::FindFirstFile( (aDir + L"*.*").c_str(), &oFindData );

	if( INVALID_HANDLE_VALUE == hFindHandle )
		return;

	do
	{
		if( ! (oFindData.dwFileAttributes & FILE_ATTRIBUTE_DIRECTORY ) )
		{
			std::wstring strFile = aDir + oFindData.cFileName;
			if( oFindData.dwFileAttributes & FILE_ATTRIBUTE_READONLY )
				::SetFileAttributes( strFile.c_str(), FILE_ATTRIBUTE_NORMAL );

			::DeleteFile( ( aDir + oFindData.cFileName ).c_str() );
		}
	} while( ::FindNextFile( hFindHandle, &oFindData ) );

	::FindClose( hFindHandle );
}

void deleteCacheDirectory( std::wstring aDir )
{
	if( aDir == L"." || aDir == L".." || aDir.empty() )
		return;

	if( aDir[ aDir.size() -1 ] != '\\' || aDir[ aDir.size() -1 ] != '/' )
		aDir += L"\\";

	wchar_t aCacheDirs[] = L"0123456789abcdef";

	for( int i = 0; i < _countof( aCacheDirs ); ++i )
	{
		deleteFilesInDirectory( aDir + aCacheDirs[i] );
		::RemoveDirectory( (aDir + aCacheDirs[i]).c_str() );
	}

	deleteFilesInDirectory( aDir );
	::RemoveDirectory( aDir.c_str() );
}

DWORD WINAPI purgeThread( LPVOID lpParameter )
{
	wchar_t *pDir = reinterpret_cast< wchar_t* >( lpParameter );
	if( !pDir )
		return 0;

	std::wstring strPath = pDir;
	free( pDir );

	if( strPath.empty() )
		return 0;

	if( strPath[ strPath.size() -1 ] != '\\' || strPath[ strPath.size() -1 ] != '/' )
		strPath += L"\\";

	WIN32_FIND_DATA oFindData;
	HANDLE hFindHandle = ::FindFirstFile( ( strPath + L"*.old_texturecache" ).c_str(), &oFindData );

	std::vector< std::wstring > vctDirs;

	if( INVALID_HANDLE_VALUE == hFindHandle )
		return 0;

	do
	{
		if( oFindData.dwFileAttributes & FILE_ATTRIBUTE_DIRECTORY )
			vctDirs.push_back( strPath + oFindData.cFileName );
	} while( ::FindNextFile( hFindHandle, &oFindData ) );

	::FindClose( hFindHandle );

	for( auto dir : vctDirs )
		deleteCacheDirectory( dir );

	return 0;
}

void LLAppViewerWin32::startCachePurge()
{
	if( isSecondInstance() )
		return;

	std::wstring strCacheDir = wstringize( gDirUtilp->getExpandedFilename( LL_PATH_CACHE, "" ) );

	HANDLE hThread = CreateThread( nullptr, 0, purgeThread, _wcsdup( strCacheDir.c_str() ), 0, nullptr );

	if( !hThread )
	{
		LL_WARNS("CachePurge") << "CreateThread failed: "  << GetLastError() << LL_ENDL;
	}
	else
		SetThreadPriority( hThread, THREAD_MODE_BACKGROUND_BEGIN );
}
// </FS:ND><|MERGE_RESOLUTION|>--- conflicted
+++ resolved
@@ -160,21 +160,16 @@
             // <FS:ND> Only send avatar name if enabled via prefs
             if (gCrashSettings.getBOOL("CrashSubmitName"))
             {
-<<<<<<< HEAD
             // </FS:ND>
                 if (gAgentAvatarp)
                 {
                     // user name, when we have it
                     sBugSplatSender->setDefaultUserName(WCSTR(gAgentAvatarp->getFullname()));
+
+                    sBugSplatSender->sendAdditionalFile(
+                        WCSTR(gDirUtilp->getExpandedFilename(LL_PATH_PER_SL_ACCOUNT, "settings_per_account.xml")));
                 }
             // <FS:ND> Only send avatar name if enabled via prefs
-=======
-                // user name, when we have it
-                sBugSplatSender->setDefaultUserName(WCSTR(gAgentAvatarp->getFullname()));
-
-                sBugSplatSender->sendAdditionalFile(
-                    WCSTR(gDirUtilp->getExpandedFilename(LL_PATH_PER_SL_ACCOUNT, "settings_per_account.xml")));
->>>>>>> 3053f624
             }
             // </FS:ND>
             
