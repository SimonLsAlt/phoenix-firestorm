/**
 * @file fsnearbychatvoicemonitor.cpp
 * @brief Nearby chat bar with integrated nearby voice monitor
 *
 * $LicenseInfo:firstyear=2012&license=viewerlgpl$
 * Copyright (c) 2012 Ansariel Hiller @ Second Life
 *
 * This library is free software; you can redistribute it and/or
 * modify it under the terms of the GNU Lesser General Public
 * License as published by the Free Software Foundation;
 * version 2.1 of the License only.
 *
 * This library is distributed in the hope that it will be useful,
 * but WITHOUT ANY WARRANTY; without even the implied warranty of
 * MERCHANTABILITY or FITNESS FOR A PARTICULAR PURPOSE.  See the GNU
 * Lesser General Public License for more details.
 *
 * You should have received a copy of the GNU Lesser General Public
 * License along with this library; if not, write to the Free Software
 * Foundation, Inc., 51 Franklin Street, Fifth Floor, Boston, MA  02110-1301  USA
 *
 * The Phoenix Firestorm Project, Inc., 1831 Oakwood Drive, Fairmont, Minnesota 56031-3225 USA
 * http://www.firestormviewer.org
 * $/LicenseInfo$
 */

#include "llviewerprecompiledheaders.h"

#include "fsnearbychatvoicemonitor.h"
#include "llvoiceclient.h"

static LLDefaultChildRegistry::Register<FSNearbyChatVoiceControl> r("fs_nearby_chat_voice_monitor");

FSNearbyChatVoiceControl::Params::Params() :
    voice_monitor_padding("voice_monitor_padding"),
    nearby_voice_monitor("nearby_voice_monitor")
{}

FSNearbyChatVoiceControl::FSNearbyChatVoiceControl(const FSNearbyChatVoiceControl::Params& p) :
    FSNearbyChatControl(p),
    mVoiceMonitor(NULL),
    mOriginalTextpadLeft(p.text_pad_left),
    mOriginalTextpadRight(p.text_pad_right),
    mVoiceMonitorPadding(p.voice_monitor_padding),
    mVoiceMonitorVisible(p.nearby_voice_monitor.visible)
{
    S32 vm_top = p.nearby_voice_monitor.top_pad + p.nearby_voice_monitor.rect.height;
    S32 vm_right = p.rect.right - p.rect.left;
    S32 vm_left = p.rect.right - p.rect.left - p.nearby_voice_monitor.rect.width;
    LLRect vm_rect(vm_left, vm_top, vm_right, p.nearby_voice_monitor.top_pad);

    NearbyVoiceMonitor::Params voice_monitor_params(p.nearby_voice_monitor);
    voice_monitor_params.rect(vm_rect);

    mVoiceMonitor = LLUICtrlFactory::create<NearbyVoiceMonitor>(voice_monitor_params);
    addChild(mVoiceMonitor);
}

void FSNearbyChatVoiceControl::draw()
{
<<<<<<< HEAD
	LLVoiceClient* voice_client = LLVoiceClient::getInstance();
	bool new_visibility_status = (voice_client->voiceEnabled() && voice_client->isVoiceWorking());
	if (mVoiceMonitorVisible != new_visibility_status)
	{
		mVoiceMonitorVisible = new_visibility_status;
		if (mVoiceMonitorVisible)
		{
			setTextPadding(mOriginalTextpadLeft, mOriginalTextpadRight + mVoiceMonitor->getRect().getWidth() + mVoiceMonitorPadding);
			mVoiceMonitor->setVisible(true);
		}
		else
		{
			setTextPadding(mOriginalTextpadLeft, mOriginalTextpadRight);
			mVoiceMonitor->setVisible(false);
		}
	}
	FSNearbyChatControl::draw();
=======
    LLVoiceClient* voice_client = LLVoiceClient::getInstance();
    bool new_visibility_status = (voice_client->voiceEnabled() && voice_client->isVoiceWorking());
    if (mVoiceMonitorVisible != new_visibility_status)
    {
        mVoiceMonitorVisible = new_visibility_status;
        if (mVoiceMonitorVisible)
        {
            setTextPadding(mOriginalTextpadLeft, mOriginalTextpadRight + mVoiceMonitor->getRect().getWidth() + mVoiceMonitorPadding);
            mVoiceMonitor->setVisible(TRUE);
        }
        else
        {
            setTextPadding(mOriginalTextpadLeft, mOriginalTextpadRight);
            mVoiceMonitor->setVisible(FALSE);
        }
    }
    FSNearbyChatControl::draw();
>>>>>>> c06fb4e0
}<|MERGE_RESOLUTION|>--- conflicted
+++ resolved
@@ -58,25 +58,6 @@
 
 void FSNearbyChatVoiceControl::draw()
 {
-<<<<<<< HEAD
-	LLVoiceClient* voice_client = LLVoiceClient::getInstance();
-	bool new_visibility_status = (voice_client->voiceEnabled() && voice_client->isVoiceWorking());
-	if (mVoiceMonitorVisible != new_visibility_status)
-	{
-		mVoiceMonitorVisible = new_visibility_status;
-		if (mVoiceMonitorVisible)
-		{
-			setTextPadding(mOriginalTextpadLeft, mOriginalTextpadRight + mVoiceMonitor->getRect().getWidth() + mVoiceMonitorPadding);
-			mVoiceMonitor->setVisible(true);
-		}
-		else
-		{
-			setTextPadding(mOriginalTextpadLeft, mOriginalTextpadRight);
-			mVoiceMonitor->setVisible(false);
-		}
-	}
-	FSNearbyChatControl::draw();
-=======
     LLVoiceClient* voice_client = LLVoiceClient::getInstance();
     bool new_visibility_status = (voice_client->voiceEnabled() && voice_client->isVoiceWorking());
     if (mVoiceMonitorVisible != new_visibility_status)
@@ -85,14 +66,13 @@
         if (mVoiceMonitorVisible)
         {
             setTextPadding(mOriginalTextpadLeft, mOriginalTextpadRight + mVoiceMonitor->getRect().getWidth() + mVoiceMonitorPadding);
-            mVoiceMonitor->setVisible(TRUE);
+            mVoiceMonitor->setVisible(true);
         }
         else
         {
             setTextPadding(mOriginalTextpadLeft, mOriginalTextpadRight);
-            mVoiceMonitor->setVisible(FALSE);
+            mVoiceMonitor->setVisible(false);
         }
     }
     FSNearbyChatControl::draw();
->>>>>>> c06fb4e0
 }