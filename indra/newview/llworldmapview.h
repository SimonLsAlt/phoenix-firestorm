/**
 * @file llworldmapview.h
 * @brief LLWorldMapView class header file
 *
 * $LicenseInfo:firstyear=2001&license=viewerlgpl$
 * Second Life Viewer Source Code
 * Copyright (C) 2010, Linden Research, Inc.
 *
 * This library is free software; you can redistribute it and/or
 * modify it under the terms of the GNU Lesser General Public
 * License as published by the Free Software Foundation;
 * version 2.1 of the License only.
 *
 * This library is distributed in the hope that it will be useful,
 * but WITHOUT ANY WARRANTY; without even the implied warranty of
 * MERCHANTABILITY or FITNESS FOR A PARTICULAR PURPOSE.  See the GNU
 * Lesser General Public License for more details.
 *
 * You should have received a copy of the GNU Lesser General Public
 * License along with this library; if not, write to the Free Software
 * Foundation, Inc., 51 Franklin Street, Fifth Floor, Boston, MA  02110-1301  USA
 *
 * Linden Research, Inc., 945 Battery Street, San Francisco, CA  94111  USA
 * $/LicenseInfo$
 */

// View of the global map of the world

// The data (model) for the global map (a singleton, unique to the application instance) is
// in LLWorldMap and is typically accessed using LLWorldMap::getInstance()

#ifndef LL_LLWORLDMAPVIEW_H
#define LL_LLWORLDMAPVIEW_H

#include "llpanel.h"
#include "llworldmap.h"
#include "v4color.h"

const S32 DEFAULT_TRACKING_ARROW_SIZE = 16;

class LLUUID;
class LLVector3d;
class LLVector3;
class LLTextBox;


class LLWorldMapView : public LLPanel
{
public:
<<<<<<< HEAD
	static void initClass();
	static void cleanupClass();

	LLWorldMapView();
	virtual ~LLWorldMapView();
	
	virtual bool	postBuild();
	
	virtual void	reshape(S32 width, S32 height, bool called_from_parent = true );
	virtual void	setVisible(bool visible);

	virtual bool	handleMouseDown(S32 x, S32 y, MASK mask);
	virtual bool	handleMouseUp(S32 x, S32 y, MASK mask);
	virtual bool	handleDoubleClick( S32 x, S32 y, MASK mask );
	virtual bool	handleHover( S32 x, S32 y, MASK mask );
	virtual bool	handleToolTip( S32 x, S32 y, MASK mask);

	bool			checkItemHit(S32 x, S32 y, LLItemInfo& item, LLUUID* id, bool track);
	void			handleClick(S32 x, S32 y, MASK mask, S32* hit_type, LLUUID* id);
=======
    static void initClass();
    static void cleanupClass();

    LLWorldMapView();
    virtual ~LLWorldMapView();

    virtual BOOL    postBuild();

    virtual void    reshape(S32 width, S32 height, BOOL called_from_parent = TRUE );
    virtual void    setVisible(BOOL visible);

    virtual BOOL    handleMouseDown(S32 x, S32 y, MASK mask);
    virtual BOOL    handleMouseUp(S32 x, S32 y, MASK mask);
    virtual BOOL    handleDoubleClick( S32 x, S32 y, MASK mask );
    virtual BOOL    handleHover( S32 x, S32 y, MASK mask );
    virtual BOOL    handleToolTip( S32 x, S32 y, MASK mask);

    bool            checkItemHit(S32 x, S32 y, LLItemInfo& item, LLUUID* id, bool track);
    void            handleClick(S32 x, S32 y, MASK mask, S32* hit_type, LLUUID* id);
>>>>>>> e1623bb2

    // Scale, aka zoom, is shared across all instances! (i.e. Terrain and Objects maps are always registered)
    // Zoom is used for UI and will interpolate the map scale over multiple frames.
    void zoom(F32 zoom);
    void zoomWithPivot(F32 zoom, S32 x, S32 y);
    F32 getZoom();
    // Scale is a linear scaling factor of in-world coordinates
    F32 getScale();
    // setScaleSetting/getScaleSetting are for the default map setting on login
    static void setScaleSetting(F32 scaleSetting);
    static F32 getScaleSetting();
    // Pan is in pixels relative to the center of the map.
<<<<<<< HEAD
	void translatePan( S32 delta_x, S32 delta_y );
    void setPan( S32 x, S32 y, bool snap = true );
    void setPanWithInterpTime(S32 x, S32 y, bool snap, F32 interp_time);
	// Return true if the current scale level is above the threshold for accessing region info
    bool showRegionInfo();

	LLVector3		globalPosToView(const LLVector3d& global_pos);
	LLVector3d		viewPosToGlobal(S32 x,S32 y);

	virtual void	draw();
	void			drawGenericItems(const LLSimInfo::item_info_list_t& items, LLUIImagePtr image);
	void			drawGenericItem(const LLItemInfo& item, LLUIImagePtr image);
	void			drawImage(const LLVector3d& global_pos, LLUIImagePtr image, const LLColor4& color = LLColor4::white);
	void			drawImageStack(const LLVector3d& global_pos, LLUIImagePtr image, U32 count, F32 offset, const LLColor4& color);
	void			drawAgents();
	void			drawItems();
	void			drawFrustum();
	void			drawMipmap(S32 width, S32 height);
	bool			drawMipmapLevel(S32 width, S32 height, S32 level, bool load = true);

	static void		cleanupTextures();

	// Draw the tracking indicator, doing the right thing if it's outside
	// the view area.
	void			drawTracking( const LLVector3d& pos_global, const LLColor4& color, bool draw_arrow = true,
								  const std::string& label = std::string(), const std::string& tooltip = std::string(),
								  S32 vert_offset = 0);
	static void		drawTrackingArrow(const LLRect& view_rect, S32 x, S32 y, 
									  const LLColor4& color,
									  S32 arrow_size = DEFAULT_TRACKING_ARROW_SIZE);
	static void		drawTrackingDot(F32 x_pixels, 
									F32 y_pixels, 
									const LLColor4& color,
									F32 relative_z = 0.f,
									F32 dot_radius = 5.f);

	static void		drawTrackingCircle( const LLRect& rect, S32 x, S32 y, 
										const LLColor4& color, 
										S32 min_thickness, 
										S32 overlap );
	static void		drawAvatar(	F32 x_pixels, 
								F32 y_pixels, 
								const LLColor4& color,
								F32 relative_z = 0.f,
								F32 dot_radius = 3.f,
								bool reached_max_z = false);
	static void		drawIconName(F32 x_pixels, 
									F32 y_pixels, 
									const LLColor4& color,
									const std::string& first_line,
									const std::string& second_line);

	// Prevents accidental double clicks
	static void		clearLastClick() { sHandledLastClick = false; }

	// if the view changes, download additional sim info as needed
	void			updateVisibleBlocks();
=======
    void translatePan( S32 delta_x, S32 delta_y );
    void setPan( S32 x, S32 y, BOOL snap = TRUE );
    void setPanWithInterpTime(S32 x, S32 y, BOOL snap, F32 interp_time);
    // Return true if the current scale level is above the threshold for accessing region info
    bool showRegionInfo();

    LLVector3       globalPosToView(const LLVector3d& global_pos);
    LLVector3d      viewPosToGlobal(S32 x,S32 y);

    virtual void    draw();
    void            drawGenericItems(const LLSimInfo::item_info_list_t& items, LLUIImagePtr image);
    void            drawGenericItem(const LLItemInfo& item, LLUIImagePtr image);
    void            drawImage(const LLVector3d& global_pos, LLUIImagePtr image, const LLColor4& color = LLColor4::white);
    void            drawImageStack(const LLVector3d& global_pos, LLUIImagePtr image, U32 count, F32 offset, const LLColor4& color);
    void            drawAgents();
    void            drawItems();
    void            drawFrustum();
    void            drawMipmap(S32 width, S32 height);
    bool            drawMipmapLevel(S32 width, S32 height, S32 level, bool load = true);

    static void     cleanupTextures();

    // Draw the tracking indicator, doing the right thing if it's outside
    // the view area.
    void            drawTracking( const LLVector3d& pos_global, const LLColor4& color, BOOL draw_arrow = TRUE,
                                  const std::string& label = std::string(), const std::string& tooltip = std::string(),
                                  S32 vert_offset = 0);
    static void     drawTrackingArrow(const LLRect& view_rect, S32 x, S32 y,
                                      const LLColor4& color,
                                      S32 arrow_size = DEFAULT_TRACKING_ARROW_SIZE);
    static void     drawTrackingDot(F32 x_pixels,
                                    F32 y_pixels,
                                    const LLColor4& color,
                                    F32 relative_z = 0.f,
                                    F32 dot_radius = 5.f);

    static void     drawTrackingCircle( const LLRect& rect, S32 x, S32 y,
                                        const LLColor4& color,
                                        S32 min_thickness,
                                        S32 overlap );
    static void     drawAvatar( F32 x_pixels,
                                F32 y_pixels,
                                const LLColor4& color,
                                F32 relative_z = 0.f,
                                F32 dot_radius = 3.f,
                                bool reached_max_z = false);
    static void     drawIconName(F32 x_pixels,
                                    F32 y_pixels,
                                    const LLColor4& color,
                                    const std::string& first_line,
                                    const std::string& second_line);

    // Prevents accidental double clicks
    static void     clearLastClick() { sHandledLastClick = FALSE; }

    // if the view changes, download additional sim info as needed
    void            updateVisibleBlocks();
>>>>>>> e1623bb2

protected:
    void            setDirectionPos( LLTextBox* text_box, F32 rotation );
    void            updateDirections();

public:
<<<<<<< HEAD
	LLColor4		mBackgroundColor;

	static LLUIImagePtr	sAvatarSmallImage;
	static LLUIImagePtr	sAvatarYouImage;
	static LLUIImagePtr	sAvatarYouLargeImage;
	static LLUIImagePtr	sAvatarLevelImage;
	static LLUIImagePtr	sAvatarAboveImage;
	static LLUIImagePtr	sAvatarBelowImage;
	static LLUIImagePtr	sAvatarUnknownImage;

	static LLUIImagePtr	sTelehubImage;
	static LLUIImagePtr	sInfohubImage;
	static LLUIImagePtr	sHomeImage;
	static LLUIImagePtr	sEventImage;
	static LLUIImagePtr	sEventMatureImage;
	static LLUIImagePtr	sEventAdultImage;
	static LLUIImagePtr	sTrackCircleImage;
	static LLUIImagePtr	sTrackArrowImage;
	static LLUIImagePtr	sClassifiedsImage;
	static LLUIImagePtr	sForSaleImage;
	static LLUIImagePtr	sForSaleAdultImage;

	bool			mItemPicked;
=======
    LLColor4        mBackgroundColor;

    static LLUIImagePtr sAvatarSmallImage;
    static LLUIImagePtr sAvatarYouImage;
    static LLUIImagePtr sAvatarYouLargeImage;
    static LLUIImagePtr sAvatarLevelImage;
    static LLUIImagePtr sAvatarAboveImage;
    static LLUIImagePtr sAvatarBelowImage;
    static LLUIImagePtr sAvatarUnknownImage;

    static LLUIImagePtr sTelehubImage;
    static LLUIImagePtr sInfohubImage;
    static LLUIImagePtr sHomeImage;
    static LLUIImagePtr sEventImage;
    static LLUIImagePtr sEventMatureImage;
    static LLUIImagePtr sEventAdultImage;
    static LLUIImagePtr sTrackCircleImage;
    static LLUIImagePtr sTrackArrowImage;
    static LLUIImagePtr sClassifiedsImage;
    static LLUIImagePtr sForSaleImage;
    static LLUIImagePtr sForSaleAdultImage;

    BOOL            mItemPicked;
>>>>>>> e1623bb2

    F32 mPanX; // in pixels
    F32 mPanY; // in pixels
    F32 mTargetPanX; // in pixels
    F32 mTargetPanY; // in pixels
    static S32      sTrackingArrowX;
    static S32      sTrackingArrowY;
    static bool     sVisibleTilesLoaded;

<<<<<<< HEAD
	// Are we mid-pan from a user drag?
	bool			mPanning;
	S32				mMouseDownPanX;		// value at start of drag
	S32				mMouseDownPanY;		// value at start of drag
	S32				mMouseDownX;
	S32				mMouseDownY;
=======
    // Are we mid-pan from a user drag?
    BOOL            mPanning;
    S32             mMouseDownPanX;     // value at start of drag
    S32             mMouseDownPanY;     // value at start of drag
    S32             mMouseDownX;
    S32             mMouseDownY;
>>>>>>> e1623bb2

    LLTextBox*      mTextBoxEast;
    LLTextBox*      mTextBoxNorth;
    LLTextBox*      mTextBoxWest;
    LLTextBox*      mTextBoxSouth;

    LLTextBox*      mTextBoxSouthEast;
    LLTextBox*      mTextBoxNorthEast;
    LLTextBox*      mTextBoxNorthWest;
    LLTextBox*      mTextBoxSouthWest;
    LLTextBox*      mTextBoxScrollHint;

<<<<<<< HEAD
	static bool		sHandledLastClick;
	S32				mSelectIDStart;
=======
    static BOOL     sHandledLastClick;
    S32             mSelectIDStart;
>>>>>>> e1623bb2

    // Keep the list of regions that are displayed on screen. Avoids iterating through the whole region map after draw().
    typedef std::vector<U64> handle_list_t;
    handle_list_t mVisibleRegions; // set every frame

    static std::map<std::string,std::string> sStringsMap;

private:
    void drawTileOutline(S32 level, F32 top, F32 left, F32 bottom, F32 right);

    void setScale(F32 scale, bool snap = true);

    static F32 scaleFromZoom(F32 zoom);
    static F32 zoomFromScale(F32 scale);

    F32 mMapScale;
    F32 mTargetMapScale;
    static F32 sMapScaleSetting;
    static LLVector2 sZoomPivot;
    static LLFrameTimer sZoomTimer;

    F32 mMapIterpTime;
};

#endif<|MERGE_RESOLUTION|>--- conflicted
+++ resolved
@@ -1,342 +1,220 @@
-/**
- * @file llworldmapview.h
- * @brief LLWorldMapView class header file
- *
- * $LicenseInfo:firstyear=2001&license=viewerlgpl$
- * Second Life Viewer Source Code
- * Copyright (C) 2010, Linden Research, Inc.
- *
- * This library is free software; you can redistribute it and/or
- * modify it under the terms of the GNU Lesser General Public
- * License as published by the Free Software Foundation;
- * version 2.1 of the License only.
- *
- * This library is distributed in the hope that it will be useful,
- * but WITHOUT ANY WARRANTY; without even the implied warranty of
- * MERCHANTABILITY or FITNESS FOR A PARTICULAR PURPOSE.  See the GNU
- * Lesser General Public License for more details.
- *
- * You should have received a copy of the GNU Lesser General Public
- * License along with this library; if not, write to the Free Software
- * Foundation, Inc., 51 Franklin Street, Fifth Floor, Boston, MA  02110-1301  USA
- *
- * Linden Research, Inc., 945 Battery Street, San Francisco, CA  94111  USA
- * $/LicenseInfo$
- */
-
-// View of the global map of the world
-
-// The data (model) for the global map (a singleton, unique to the application instance) is
-// in LLWorldMap and is typically accessed using LLWorldMap::getInstance()
-
-#ifndef LL_LLWORLDMAPVIEW_H
-#define LL_LLWORLDMAPVIEW_H
-
-#include "llpanel.h"
-#include "llworldmap.h"
-#include "v4color.h"
-
-const S32 DEFAULT_TRACKING_ARROW_SIZE = 16;
-
-class LLUUID;
-class LLVector3d;
-class LLVector3;
-class LLTextBox;
-
-
-class LLWorldMapView : public LLPanel
-{
-public:
-<<<<<<< HEAD
-	static void initClass();
-	static void cleanupClass();
-
-	LLWorldMapView();
-	virtual ~LLWorldMapView();
-	
-	virtual bool	postBuild();
-	
-	virtual void	reshape(S32 width, S32 height, bool called_from_parent = true );
-	virtual void	setVisible(bool visible);
-
-	virtual bool	handleMouseDown(S32 x, S32 y, MASK mask);
-	virtual bool	handleMouseUp(S32 x, S32 y, MASK mask);
-	virtual bool	handleDoubleClick( S32 x, S32 y, MASK mask );
-	virtual bool	handleHover( S32 x, S32 y, MASK mask );
-	virtual bool	handleToolTip( S32 x, S32 y, MASK mask);
-
-	bool			checkItemHit(S32 x, S32 y, LLItemInfo& item, LLUUID* id, bool track);
-	void			handleClick(S32 x, S32 y, MASK mask, S32* hit_type, LLUUID* id);
-=======
-    static void initClass();
-    static void cleanupClass();
-
-    LLWorldMapView();
-    virtual ~LLWorldMapView();
-
-    virtual BOOL    postBuild();
-
-    virtual void    reshape(S32 width, S32 height, BOOL called_from_parent = TRUE );
-    virtual void    setVisible(BOOL visible);
-
-    virtual BOOL    handleMouseDown(S32 x, S32 y, MASK mask);
-    virtual BOOL    handleMouseUp(S32 x, S32 y, MASK mask);
-    virtual BOOL    handleDoubleClick( S32 x, S32 y, MASK mask );
-    virtual BOOL    handleHover( S32 x, S32 y, MASK mask );
-    virtual BOOL    handleToolTip( S32 x, S32 y, MASK mask);
-
-    bool            checkItemHit(S32 x, S32 y, LLItemInfo& item, LLUUID* id, bool track);
-    void            handleClick(S32 x, S32 y, MASK mask, S32* hit_type, LLUUID* id);
->>>>>>> e1623bb2
-
-    // Scale, aka zoom, is shared across all instances! (i.e. Terrain and Objects maps are always registered)
-    // Zoom is used for UI and will interpolate the map scale over multiple frames.
-    void zoom(F32 zoom);
-    void zoomWithPivot(F32 zoom, S32 x, S32 y);
-    F32 getZoom();
-    // Scale is a linear scaling factor of in-world coordinates
-    F32 getScale();
-    // setScaleSetting/getScaleSetting are for the default map setting on login
-    static void setScaleSetting(F32 scaleSetting);
-    static F32 getScaleSetting();
-    // Pan is in pixels relative to the center of the map.
-<<<<<<< HEAD
-	void translatePan( S32 delta_x, S32 delta_y );
-    void setPan( S32 x, S32 y, bool snap = true );
-    void setPanWithInterpTime(S32 x, S32 y, bool snap, F32 interp_time);
-	// Return true if the current scale level is above the threshold for accessing region info
-    bool showRegionInfo();
-
-	LLVector3		globalPosToView(const LLVector3d& global_pos);
-	LLVector3d		viewPosToGlobal(S32 x,S32 y);
-
-	virtual void	draw();
-	void			drawGenericItems(const LLSimInfo::item_info_list_t& items, LLUIImagePtr image);
-	void			drawGenericItem(const LLItemInfo& item, LLUIImagePtr image);
-	void			drawImage(const LLVector3d& global_pos, LLUIImagePtr image, const LLColor4& color = LLColor4::white);
-	void			drawImageStack(const LLVector3d& global_pos, LLUIImagePtr image, U32 count, F32 offset, const LLColor4& color);
-	void			drawAgents();
-	void			drawItems();
-	void			drawFrustum();
-	void			drawMipmap(S32 width, S32 height);
-	bool			drawMipmapLevel(S32 width, S32 height, S32 level, bool load = true);
-
-	static void		cleanupTextures();
-
-	// Draw the tracking indicator, doing the right thing if it's outside
-	// the view area.
-	void			drawTracking( const LLVector3d& pos_global, const LLColor4& color, bool draw_arrow = true,
-								  const std::string& label = std::string(), const std::string& tooltip = std::string(),
-								  S32 vert_offset = 0);
-	static void		drawTrackingArrow(const LLRect& view_rect, S32 x, S32 y, 
-									  const LLColor4& color,
-									  S32 arrow_size = DEFAULT_TRACKING_ARROW_SIZE);
-	static void		drawTrackingDot(F32 x_pixels, 
-									F32 y_pixels, 
-									const LLColor4& color,
-									F32 relative_z = 0.f,
-									F32 dot_radius = 5.f);
-
-	static void		drawTrackingCircle( const LLRect& rect, S32 x, S32 y, 
-										const LLColor4& color, 
-										S32 min_thickness, 
-										S32 overlap );
-	static void		drawAvatar(	F32 x_pixels, 
-								F32 y_pixels, 
-								const LLColor4& color,
-								F32 relative_z = 0.f,
-								F32 dot_radius = 3.f,
-								bool reached_max_z = false);
-	static void		drawIconName(F32 x_pixels, 
-									F32 y_pixels, 
-									const LLColor4& color,
-									const std::string& first_line,
-									const std::string& second_line);
-
-	// Prevents accidental double clicks
-	static void		clearLastClick() { sHandledLastClick = false; }
-
-	// if the view changes, download additional sim info as needed
-	void			updateVisibleBlocks();
-=======
-    void translatePan( S32 delta_x, S32 delta_y );
-    void setPan( S32 x, S32 y, BOOL snap = TRUE );
-    void setPanWithInterpTime(S32 x, S32 y, BOOL snap, F32 interp_time);
-    // Return true if the current scale level is above the threshold for accessing region info
-    bool showRegionInfo();
-
-    LLVector3       globalPosToView(const LLVector3d& global_pos);
-    LLVector3d      viewPosToGlobal(S32 x,S32 y);
-
-    virtual void    draw();
-    void            drawGenericItems(const LLSimInfo::item_info_list_t& items, LLUIImagePtr image);
-    void            drawGenericItem(const LLItemInfo& item, LLUIImagePtr image);
-    void            drawImage(const LLVector3d& global_pos, LLUIImagePtr image, const LLColor4& color = LLColor4::white);
-    void            drawImageStack(const LLVector3d& global_pos, LLUIImagePtr image, U32 count, F32 offset, const LLColor4& color);
-    void            drawAgents();
-    void            drawItems();
-    void            drawFrustum();
-    void            drawMipmap(S32 width, S32 height);
-    bool            drawMipmapLevel(S32 width, S32 height, S32 level, bool load = true);
-
-    static void     cleanupTextures();
-
-    // Draw the tracking indicator, doing the right thing if it's outside
-    // the view area.
-    void            drawTracking( const LLVector3d& pos_global, const LLColor4& color, BOOL draw_arrow = TRUE,
-                                  const std::string& label = std::string(), const std::string& tooltip = std::string(),
-                                  S32 vert_offset = 0);
-    static void     drawTrackingArrow(const LLRect& view_rect, S32 x, S32 y,
-                                      const LLColor4& color,
-                                      S32 arrow_size = DEFAULT_TRACKING_ARROW_SIZE);
-    static void     drawTrackingDot(F32 x_pixels,
-                                    F32 y_pixels,
-                                    const LLColor4& color,
-                                    F32 relative_z = 0.f,
-                                    F32 dot_radius = 5.f);
-
-    static void     drawTrackingCircle( const LLRect& rect, S32 x, S32 y,
-                                        const LLColor4& color,
-                                        S32 min_thickness,
-                                        S32 overlap );
-    static void     drawAvatar( F32 x_pixels,
-                                F32 y_pixels,
-                                const LLColor4& color,
-                                F32 relative_z = 0.f,
-                                F32 dot_radius = 3.f,
-                                bool reached_max_z = false);
-    static void     drawIconName(F32 x_pixels,
-                                    F32 y_pixels,
-                                    const LLColor4& color,
-                                    const std::string& first_line,
-                                    const std::string& second_line);
-
-    // Prevents accidental double clicks
-    static void     clearLastClick() { sHandledLastClick = FALSE; }
-
-    // if the view changes, download additional sim info as needed
-    void            updateVisibleBlocks();
->>>>>>> e1623bb2
-
-protected:
-    void            setDirectionPos( LLTextBox* text_box, F32 rotation );
-    void            updateDirections();
-
-public:
-<<<<<<< HEAD
-	LLColor4		mBackgroundColor;
-
-	static LLUIImagePtr	sAvatarSmallImage;
-	static LLUIImagePtr	sAvatarYouImage;
-	static LLUIImagePtr	sAvatarYouLargeImage;
-	static LLUIImagePtr	sAvatarLevelImage;
-	static LLUIImagePtr	sAvatarAboveImage;
-	static LLUIImagePtr	sAvatarBelowImage;
-	static LLUIImagePtr	sAvatarUnknownImage;
-
-	static LLUIImagePtr	sTelehubImage;
-	static LLUIImagePtr	sInfohubImage;
-	static LLUIImagePtr	sHomeImage;
-	static LLUIImagePtr	sEventImage;
-	static LLUIImagePtr	sEventMatureImage;
-	static LLUIImagePtr	sEventAdultImage;
-	static LLUIImagePtr	sTrackCircleImage;
-	static LLUIImagePtr	sTrackArrowImage;
-	static LLUIImagePtr	sClassifiedsImage;
-	static LLUIImagePtr	sForSaleImage;
-	static LLUIImagePtr	sForSaleAdultImage;
-
-	bool			mItemPicked;
-=======
-    LLColor4        mBackgroundColor;
-
-    static LLUIImagePtr sAvatarSmallImage;
-    static LLUIImagePtr sAvatarYouImage;
-    static LLUIImagePtr sAvatarYouLargeImage;
-    static LLUIImagePtr sAvatarLevelImage;
-    static LLUIImagePtr sAvatarAboveImage;
-    static LLUIImagePtr sAvatarBelowImage;
-    static LLUIImagePtr sAvatarUnknownImage;
-
-    static LLUIImagePtr sTelehubImage;
-    static LLUIImagePtr sInfohubImage;
-    static LLUIImagePtr sHomeImage;
-    static LLUIImagePtr sEventImage;
-    static LLUIImagePtr sEventMatureImage;
-    static LLUIImagePtr sEventAdultImage;
-    static LLUIImagePtr sTrackCircleImage;
-    static LLUIImagePtr sTrackArrowImage;
-    static LLUIImagePtr sClassifiedsImage;
-    static LLUIImagePtr sForSaleImage;
-    static LLUIImagePtr sForSaleAdultImage;
-
-    BOOL            mItemPicked;
->>>>>>> e1623bb2
-
-    F32 mPanX; // in pixels
-    F32 mPanY; // in pixels
-    F32 mTargetPanX; // in pixels
-    F32 mTargetPanY; // in pixels
-    static S32      sTrackingArrowX;
-    static S32      sTrackingArrowY;
-    static bool     sVisibleTilesLoaded;
-
-<<<<<<< HEAD
-	// Are we mid-pan from a user drag?
-	bool			mPanning;
-	S32				mMouseDownPanX;		// value at start of drag
-	S32				mMouseDownPanY;		// value at start of drag
-	S32				mMouseDownX;
-	S32				mMouseDownY;
-=======
-    // Are we mid-pan from a user drag?
-    BOOL            mPanning;
-    S32             mMouseDownPanX;     // value at start of drag
-    S32             mMouseDownPanY;     // value at start of drag
-    S32             mMouseDownX;
-    S32             mMouseDownY;
->>>>>>> e1623bb2
-
-    LLTextBox*      mTextBoxEast;
-    LLTextBox*      mTextBoxNorth;
-    LLTextBox*      mTextBoxWest;
-    LLTextBox*      mTextBoxSouth;
-
-    LLTextBox*      mTextBoxSouthEast;
-    LLTextBox*      mTextBoxNorthEast;
-    LLTextBox*      mTextBoxNorthWest;
-    LLTextBox*      mTextBoxSouthWest;
-    LLTextBox*      mTextBoxScrollHint;
-
-<<<<<<< HEAD
-	static bool		sHandledLastClick;
-	S32				mSelectIDStart;
-=======
-    static BOOL     sHandledLastClick;
-    S32             mSelectIDStart;
->>>>>>> e1623bb2
-
-    // Keep the list of regions that are displayed on screen. Avoids iterating through the whole region map after draw().
-    typedef std::vector<U64> handle_list_t;
-    handle_list_t mVisibleRegions; // set every frame
-
-    static std::map<std::string,std::string> sStringsMap;
-
-private:
-    void drawTileOutline(S32 level, F32 top, F32 left, F32 bottom, F32 right);
-
-    void setScale(F32 scale, bool snap = true);
-
-    static F32 scaleFromZoom(F32 zoom);
-    static F32 zoomFromScale(F32 scale);
-
-    F32 mMapScale;
-    F32 mTargetMapScale;
-    static F32 sMapScaleSetting;
-    static LLVector2 sZoomPivot;
-    static LLFrameTimer sZoomTimer;
-
-    F32 mMapIterpTime;
-};
-
-#endif+/**
+ * @file llworldmapview.h
+ * @brief LLWorldMapView class header file
+ *
+ * $LicenseInfo:firstyear=2001&license=viewerlgpl$
+ * Second Life Viewer Source Code
+ * Copyright (C) 2010, Linden Research, Inc.
+ *
+ * This library is free software; you can redistribute it and/or
+ * modify it under the terms of the GNU Lesser General Public
+ * License as published by the Free Software Foundation;
+ * version 2.1 of the License only.
+ *
+ * This library is distributed in the hope that it will be useful,
+ * but WITHOUT ANY WARRANTY; without even the implied warranty of
+ * MERCHANTABILITY or FITNESS FOR A PARTICULAR PURPOSE.  See the GNU
+ * Lesser General Public License for more details.
+ *
+ * You should have received a copy of the GNU Lesser General Public
+ * License along with this library; if not, write to the Free Software
+ * Foundation, Inc., 51 Franklin Street, Fifth Floor, Boston, MA  02110-1301  USA
+ *
+ * Linden Research, Inc., 945 Battery Street, San Francisco, CA  94111  USA
+ * $/LicenseInfo$
+ */
+
+// View of the global map of the world
+
+// The data (model) for the global map (a singleton, unique to the application instance) is
+// in LLWorldMap and is typically accessed using LLWorldMap::getInstance()
+
+#ifndef LL_LLWORLDMAPVIEW_H
+#define LL_LLWORLDMAPVIEW_H
+
+#include "llpanel.h"
+#include "llworldmap.h"
+#include "v4color.h"
+
+const S32 DEFAULT_TRACKING_ARROW_SIZE = 16;
+
+class LLUUID;
+class LLVector3d;
+class LLVector3;
+class LLTextBox;
+
+
+class LLWorldMapView : public LLPanel
+{
+public:
+    static void initClass();
+    static void cleanupClass();
+
+    LLWorldMapView();
+    virtual ~LLWorldMapView();
+
+    virtual bool    postBuild();
+
+    virtual void    reshape(S32 width, S32 height, bool called_from_parent = true );
+    virtual void    setVisible(bool visible);
+
+    virtual bool    handleMouseDown(S32 x, S32 y, MASK mask);
+    virtual bool    handleMouseUp(S32 x, S32 y, MASK mask);
+    virtual bool    handleDoubleClick( S32 x, S32 y, MASK mask );
+    virtual bool    handleHover( S32 x, S32 y, MASK mask );
+    virtual bool    handleToolTip( S32 x, S32 y, MASK mask);
+
+    bool            checkItemHit(S32 x, S32 y, LLItemInfo& item, LLUUID* id, bool track);
+    void            handleClick(S32 x, S32 y, MASK mask, S32* hit_type, LLUUID* id);
+
+    // Scale, aka zoom, is shared across all instances! (i.e. Terrain and Objects maps are always registered)
+    // Zoom is used for UI and will interpolate the map scale over multiple frames.
+    void zoom(F32 zoom);
+    void zoomWithPivot(F32 zoom, S32 x, S32 y);
+    F32 getZoom();
+    // Scale is a linear scaling factor of in-world coordinates
+    F32 getScale();
+    // setScaleSetting/getScaleSetting are for the default map setting on login
+    static void setScaleSetting(F32 scaleSetting);
+    static F32 getScaleSetting();
+    // Pan is in pixels relative to the center of the map.
+    void translatePan( S32 delta_x, S32 delta_y );
+    void setPan( S32 x, S32 y, bool snap = true );
+    void setPanWithInterpTime(S32 x, S32 y, bool snap, F32 interp_time);
+    // Return true if the current scale level is above the threshold for accessing region info
+    bool showRegionInfo();
+
+    LLVector3       globalPosToView(const LLVector3d& global_pos);
+    LLVector3d      viewPosToGlobal(S32 x,S32 y);
+
+    virtual void    draw();
+    void            drawGenericItems(const LLSimInfo::item_info_list_t& items, LLUIImagePtr image);
+    void            drawGenericItem(const LLItemInfo& item, LLUIImagePtr image);
+    void            drawImage(const LLVector3d& global_pos, LLUIImagePtr image, const LLColor4& color = LLColor4::white);
+    void            drawImageStack(const LLVector3d& global_pos, LLUIImagePtr image, U32 count, F32 offset, const LLColor4& color);
+    void            drawAgents();
+    void            drawItems();
+    void            drawFrustum();
+    void            drawMipmap(S32 width, S32 height);
+    bool            drawMipmapLevel(S32 width, S32 height, S32 level, bool load = true);
+
+    static void     cleanupTextures();
+
+    // Draw the tracking indicator, doing the right thing if it's outside
+    // the view area.
+    void            drawTracking( const LLVector3d& pos_global, const LLColor4& color, bool draw_arrow = true,
+                                  const std::string& label = std::string(), const std::string& tooltip = std::string(),
+                                  S32 vert_offset = 0);
+    static void     drawTrackingArrow(const LLRect& view_rect, S32 x, S32 y,
+                                      const LLColor4& color,
+                                      S32 arrow_size = DEFAULT_TRACKING_ARROW_SIZE);
+    static void     drawTrackingDot(F32 x_pixels,
+                                    F32 y_pixels,
+                                    const LLColor4& color,
+                                    F32 relative_z = 0.f,
+                                    F32 dot_radius = 5.f);
+
+    static void     drawTrackingCircle( const LLRect& rect, S32 x, S32 y,
+                                        const LLColor4& color,
+                                        S32 min_thickness,
+                                        S32 overlap );
+    static void     drawAvatar( F32 x_pixels,
+                                F32 y_pixels,
+                                const LLColor4& color,
+                                F32 relative_z = 0.f,
+                                F32 dot_radius = 3.f,
+                                bool reached_max_z = false);
+    static void     drawIconName(F32 x_pixels,
+                                    F32 y_pixels,
+                                    const LLColor4& color,
+                                    const std::string& first_line,
+                                    const std::string& second_line);
+
+    // Prevents accidental double clicks
+    static void     clearLastClick() { sHandledLastClick = false; }
+
+    // if the view changes, download additional sim info as needed
+    void            updateVisibleBlocks();
+
+protected:
+    void            setDirectionPos( LLTextBox* text_box, F32 rotation );
+    void            updateDirections();
+
+public:
+    LLColor4        mBackgroundColor;
+
+    static LLUIImagePtr sAvatarSmallImage;
+    static LLUIImagePtr sAvatarYouImage;
+    static LLUIImagePtr sAvatarYouLargeImage;
+    static LLUIImagePtr sAvatarLevelImage;
+    static LLUIImagePtr sAvatarAboveImage;
+    static LLUIImagePtr sAvatarBelowImage;
+    static LLUIImagePtr sAvatarUnknownImage;
+
+    static LLUIImagePtr sTelehubImage;
+    static LLUIImagePtr sInfohubImage;
+    static LLUIImagePtr sHomeImage;
+    static LLUIImagePtr sEventImage;
+    static LLUIImagePtr sEventMatureImage;
+    static LLUIImagePtr sEventAdultImage;
+    static LLUIImagePtr sTrackCircleImage;
+    static LLUIImagePtr sTrackArrowImage;
+    static LLUIImagePtr sClassifiedsImage;
+    static LLUIImagePtr sForSaleImage;
+    static LLUIImagePtr sForSaleAdultImage;
+
+    bool            mItemPicked;
+
+    F32 mPanX; // in pixels
+    F32 mPanY; // in pixels
+    F32 mTargetPanX; // in pixels
+    F32 mTargetPanY; // in pixels
+    static S32      sTrackingArrowX;
+    static S32      sTrackingArrowY;
+    static bool     sVisibleTilesLoaded;
+
+    // Are we mid-pan from a user drag?
+    bool            mPanning;
+    S32             mMouseDownPanX;     // value at start of drag
+    S32             mMouseDownPanY;     // value at start of drag
+    S32             mMouseDownX;
+    S32             mMouseDownY;
+
+    LLTextBox*      mTextBoxEast;
+    LLTextBox*      mTextBoxNorth;
+    LLTextBox*      mTextBoxWest;
+    LLTextBox*      mTextBoxSouth;
+
+    LLTextBox*      mTextBoxSouthEast;
+    LLTextBox*      mTextBoxNorthEast;
+    LLTextBox*      mTextBoxNorthWest;
+    LLTextBox*      mTextBoxSouthWest;
+    LLTextBox*      mTextBoxScrollHint;
+
+    static bool     sHandledLastClick;
+    S32             mSelectIDStart;
+
+    // Keep the list of regions that are displayed on screen. Avoids iterating through the whole region map after draw().
+    typedef std::vector<U64> handle_list_t;
+    handle_list_t mVisibleRegions; // set every frame
+
+    static std::map<std::string,std::string> sStringsMap;
+
+private:
+    void drawTileOutline(S32 level, F32 top, F32 left, F32 bottom, F32 right);
+
+    void setScale(F32 scale, bool snap = true);
+
+    static F32 scaleFromZoom(F32 zoom);
+    static F32 zoomFromScale(F32 scale);
+
+    F32 mMapScale;
+    F32 mTargetMapScale;
+    static F32 sMapScaleSetting;
+    static LLVector2 sZoomPivot;
+    static LLFrameTimer sZoomTimer;
+
+    F32 mMapIterpTime;
+};
+
+#endif