/** 
 * @file llscrollingpanelparam.cpp
 * @brief UI panel for a list of visual param panels
 *
 * $LicenseInfo:firstyear=2009&license=viewerlgpl$
 * Second Life Viewer Source Code
 * Copyright (C) 2010, Linden Research, Inc.
 * 
 * This library is free software; you can redistribute it and/or
 * modify it under the terms of the GNU Lesser General Public
 * License as published by the Free Software Foundation;
 * version 2.1 of the License only.
 * 
 * This library is distributed in the hope that it will be useful,
 * but WITHOUT ANY WARRANTY; without even the implied warranty of
 * MERCHANTABILITY or FITNESS FOR A PARTICULAR PURPOSE.  See the GNU
 * Lesser General Public License for more details.
 * 
 * You should have received a copy of the GNU Lesser General Public
 * License along with this library; if not, write to the Free Software
 * Foundation, Inc., 51 Franklin Street, Fifth Floor, Boston, MA  02110-1301  USA
 * 
 * Linden Research, Inc., 945 Battery Street, San Francisco, CA  94111  USA
 * $/LicenseInfo$
 */

#include "llviewerprecompiledheaders.h"

#include "llscrollingpanelparam.h"
#include "llviewerjointmesh.h"
#include "llviewervisualparam.h"
#include "llwearable.h"
#include "llviewervisualparam.h"
#include "lltoolmorph.h"
#include "lltrans.h"
#include "llbutton.h"
#include "llsliderctrl.h"
#include "llagent.h"
#include "llviewborder.h"
#include "llvoavatarself.h"

// Constants for LLPanelVisualParam
const F32 LLScrollingPanelParam::PARAM_STEP_TIME_THRESHOLD = 0.25f;

const S32 LLScrollingPanelParam::PARAM_HINT_WIDTH = 128;
const S32 LLScrollingPanelParam::PARAM_HINT_HEIGHT = 128;

// LLScrollingPanelParam
//static
S32 LLScrollingPanelParam::sUpdateDelayFrames = 0;

LLScrollingPanelParam::LLScrollingPanelParam( const LLPanel::Params& panel_params,
					      LLViewerJointMesh* mesh, LLViewerVisualParam* param, bool allow_modify, LLWearable* wearable, LLJoint* jointp, bool use_hints )
    : LLScrollingPanelParamBase( panel_params, mesh, param, allow_modify, wearable, jointp, use_hints)
{
    mLessBtn = getChild<LLButton>("less");
    mMoreBtn = getChild<LLButton>("more");
    mLeftBorder = getChild<LLViewBorder>("left_border");
    mRightBorder = getChild<LLViewBorder>("right_border");
    mMinParamText = getChild<LLUICtrl>("min param text");
    mMaxParamText = getChild<LLUICtrl>("max param text");

    // *HACK To avoid hard coding texture position, lets use border's position for texture. 
	static LLUICachedControl<S32> slider_ctrl_height ("UISliderctrlHeight", 0);
	S32 pos_x = mLeftBorder->getRect().mLeft + mLeftBorder->getBorderWidth();
	S32 pos_y = mLeftBorder->getRect().mBottom + mLeftBorder->getBorderWidth();
	F32 min_weight = param->getMinWeight();
	F32 max_weight = param->getMaxWeight();

	mHintMin = new LLVisualParamHint( pos_x, pos_y, PARAM_HINT_WIDTH, PARAM_HINT_HEIGHT, mesh, (LLViewerVisualParam*) wearable->getVisualParam(param->getID()), wearable,  min_weight, jointp);
	pos_x = mRightBorder->getRect().mLeft + mLeftBorder->getBorderWidth();
	mHintMax = new LLVisualParamHint( pos_x, pos_y, PARAM_HINT_WIDTH, PARAM_HINT_HEIGHT, mesh, (LLViewerVisualParam*) wearable->getVisualParam(param->getID()), wearable, max_weight, jointp );
	
	mHintMin->setAllowsUpdates( false );
	mHintMax->setAllowsUpdates( false );

    mMinParamText->setValue(LLTrans::getString(param->getMinDisplayName()));
    mMaxParamText->setValue(LLTrans::getString(param->getMaxDisplayName()));

    mLessBtn->setMouseDownCallback(LLScrollingPanelParam::onHintMinMouseDown, this);
    mLessBtn->setMouseUpCallback(LLScrollingPanelParam::onHintMinMouseUp, this);
    mLessBtn->setHeldDownCallback(LLScrollingPanelParam::onHintMinHeldDown, this);
    mLessBtn->setHeldDownDelay(PARAM_STEP_TIME_THRESHOLD);

    mMoreBtn->setMouseDownCallback(LLScrollingPanelParam::onHintMaxMouseDown, this);
    mMoreBtn->setMouseUpCallback(LLScrollingPanelParam::onHintMaxMouseUp, this);
    mMoreBtn->setHeldDownCallback(LLScrollingPanelParam::onHintMaxHeldDown, this);
    mMoreBtn->setHeldDownDelay(PARAM_STEP_TIME_THRESHOLD);

	setVisible(false);
	setBorderVisible( false );
}

LLScrollingPanelParam::~LLScrollingPanelParam()
{
}
void LLScrollingPanelParam::updatePanel(bool allow_modify)
{
	if (!mWearable)
	{
		// not editing a wearable just now, no update necessary
		return;
	}
	LLScrollingPanelParamBase::updatePanel(allow_modify);

	mHintMin->requestUpdate( sUpdateDelayFrames++ );
	mHintMax->requestUpdate( sUpdateDelayFrames++ );
    mLessBtn->setEnabled(mAllowModify);
    mMoreBtn->setEnabled(mAllowModify);
}

void LLScrollingPanelParam::setVisible( bool visible )
{
	if( getVisible() != visible )
	{
		LLPanel::setVisible( visible );
		if (mHintMin)
			mHintMin->setAllowsUpdates( visible );
		if (mHintMax)
			mHintMax->setAllowsUpdates( visible );

		if( visible )
		{
			if (mHintMin)
				mHintMin->setUpdateDelayFrames( sUpdateDelayFrames++ );
			if (mHintMax)
				mHintMax->setUpdateDelayFrames( sUpdateDelayFrames++ );
		}
	}
}

void LLScrollingPanelParam::draw()
{
	if( !mWearable )
	{
		return;
	}
	
    mLessBtn->setVisible( mHintMin->getVisible());
    mMoreBtn->setVisible( mHintMax->getVisible());

	// hide borders if texture has been loaded
    mLeftBorder->setVisible( !mHintMin->getVisible());
    mRightBorder->setVisible( !mHintMax->getVisible());

	// Draw all the children except for the labels
<<<<<<< HEAD
	getChildView("min param text")->setVisible( false );
	getChildView("max param text")->setVisible( false );
=======
    mMinParamText->setVisible( false );
    mMaxParamText->setVisible( false );
>>>>>>> 71ed1983
	LLPanel::draw();
	
	// If we're in a focused floater, don't apply the floater's alpha to visual param hint,
	// making its behavior similar to texture controls'.
	F32 alpha = getTransparencyType() == TT_ACTIVE ? 1.0f : getCurrentTransparency();

	// Draw the hints over the "less" and "more" buttons.
	gGL.pushUIMatrix();
	{
		const LLRect& r = mHintMin->getRect();
		gGL.translateUI((F32)r.mLeft, (F32)r.mBottom, 0.f);
		mHintMin->draw(alpha);
	}
	gGL.popUIMatrix();

	gGL.pushUIMatrix();
	{
		const LLRect& r = mHintMax->getRect();
		gGL.translateUI((F32)r.mLeft, (F32)r.mBottom, 0.f);
		mHintMax->draw(alpha);
	}
	gGL.popUIMatrix();


	// Draw labels on top of the buttons
<<<<<<< HEAD
	getChildView("min param text")->setVisible( true );
	drawChild(getChild<LLView>("min param text"));

	getChildView("max param text")->setVisible( true );
	drawChild(getChild<LLView>("max param text"));
=======
    mMinParamText->setVisible( true );
	drawChild(mMinParamText);

    mMaxParamText->setVisible( true );
	drawChild(mMaxParamText);
>>>>>>> 71ed1983
}

// static
void LLScrollingPanelParam::onSliderMouseDown(LLUICtrl* ctrl, void* userdata)
{
}

// static
void LLScrollingPanelParam::onSliderMouseUp(LLUICtrl* ctrl, void* userdata)
{
	LLScrollingPanelParam* self = (LLScrollingPanelParam*) userdata;
	LLVisualParamHint::requestHintUpdates( self->mHintMin, self->mHintMax );
}

// static
void LLScrollingPanelParam::onHintMinMouseDown( void* userdata )
{
	LLScrollingPanelParam* self = (LLScrollingPanelParam*) userdata;
	self->onHintMouseDown( self->mHintMin );
}

// static
void LLScrollingPanelParam::onHintMaxMouseDown( void* userdata )
{
	LLScrollingPanelParam* self = (LLScrollingPanelParam*) userdata;
	self->onHintMouseDown( self->mHintMax );
}


void LLScrollingPanelParam::onHintMouseDown( LLVisualParamHint* hint )
{
	// morph towards this result
	F32 current_weight = mWearable->getVisualParamWeight( hint->getVisualParam()->getID() );

	// if we have maxed out on this morph, we shouldn't be able to click it
	if( hint->getVisualParamWeight() != current_weight )
	{
		mMouseDownTimer.reset();
		mLastHeldTime = 0.f;
	}
}

// static
void LLScrollingPanelParam::onHintMinHeldDown( void* userdata )
{
	LLScrollingPanelParam* self = (LLScrollingPanelParam*) userdata;
	self->onHintHeldDown( self->mHintMin );
}

// static
void LLScrollingPanelParam::onHintMaxHeldDown( void* userdata )
{
	LLScrollingPanelParam* self = (LLScrollingPanelParam*) userdata;
	self->onHintHeldDown( self->mHintMax );
}
	
void LLScrollingPanelParam::onHintHeldDown( LLVisualParamHint* hint )
{
	F32 current_weight = mWearable->getVisualParamWeight( hint->getVisualParam()->getID() );

	if (current_weight != hint->getVisualParamWeight() )
	{
		const F32 FULL_BLEND_TIME = 2.f;
		F32 elapsed_time = mMouseDownTimer.getElapsedTimeF32() - mLastHeldTime;
		mLastHeldTime += elapsed_time;

		F32 new_weight;
		if (current_weight > hint->getVisualParamWeight() )
		{
			new_weight = current_weight - (elapsed_time / FULL_BLEND_TIME);
		}
		else
		{
			new_weight = current_weight + (elapsed_time / FULL_BLEND_TIME);
		}

		// Make sure we're not taking the slider out of bounds
		// (this is where some simple UI limits are stored)
		F32 new_percent = weightToPercent(new_weight);
		LLSliderCtrl* slider = getChild<LLSliderCtrl>("param slider");
		if (slider)
		{
			if (slider->getMinValue() < new_percent
				&& new_percent < slider->getMaxValue())
			{
				// <FS:Ansariel> [Legacy Bake]
				//mWearable->setVisualParamWeight( hint->getVisualParam()->getID(), new_weight);
				mWearable->setVisualParamWeight( hint->getVisualParam()->getID(), new_weight, false);
				mWearable->writeToAvatar(gAgentAvatarp);
				gAgentAvatarp->updateVisualParams();

				slider->setValue( weightToPercent( new_weight ) );
			}
		}
	}
}

// static
void LLScrollingPanelParam::onHintMinMouseUp( void* userdata )
{
	LLScrollingPanelParam* self = (LLScrollingPanelParam*) userdata;

	F32 elapsed_time = self->mMouseDownTimer.getElapsedTimeF32();

	LLVisualParamHint* hint = self->mHintMin;

	if (elapsed_time < PARAM_STEP_TIME_THRESHOLD)
	{
		// step in direction
		F32 current_weight = self->mWearable->getVisualParamWeight( hint->getVisualParam()->getID() );
		F32 range = self->mHintMax->getVisualParamWeight() - self->mHintMin->getVisualParamWeight();
		// step a fraction in the negative directiona
		F32 new_weight = current_weight - (range / 10.f);
		F32 new_percent = self->weightToPercent(new_weight);
		LLSliderCtrl* slider = self->getChild<LLSliderCtrl>("param slider");
		if (slider)
		{
			if (slider->getMinValue() < new_percent
				&& new_percent < slider->getMaxValue())
			{
				// <FS:Ansariel> [Legacy Bake]
				//self->mWearable->setVisualParamWeight(hint->getVisualParam()->getID(), new_weight);
				self->mWearable->setVisualParamWeight(hint->getVisualParam()->getID(), new_weight, false);
				self->mWearable->writeToAvatar(gAgentAvatarp);
				slider->setValue( self->weightToPercent( new_weight ) );
			}
		}
	}

	LLVisualParamHint::requestHintUpdates( self->mHintMin, self->mHintMax );
}

void LLScrollingPanelParam::onHintMaxMouseUp( void* userdata )
{
	LLScrollingPanelParam* self = (LLScrollingPanelParam*) userdata;

	F32 elapsed_time = self->mMouseDownTimer.getElapsedTimeF32();

	if (isAgentAvatarValid())
	{
		LLVisualParamHint* hint = self->mHintMax;

		if (elapsed_time < PARAM_STEP_TIME_THRESHOLD)
		{
			// step in direction
			F32 current_weight = self->mWearable->getVisualParamWeight( hint->getVisualParam()->getID() );
			F32 range = self->mHintMax->getVisualParamWeight() - self->mHintMin->getVisualParamWeight();
			// step a fraction in the negative direction
			F32 new_weight = current_weight + (range / 10.f);
			F32 new_percent = self->weightToPercent(new_weight);
			LLSliderCtrl* slider = self->getChild<LLSliderCtrl>("param slider");
			if (slider)
			{
				if (slider->getMinValue() < new_percent
					&& new_percent < slider->getMaxValue())
				{
					// <FS:Ansariel> [Legacy Bake]
					//self->mWearable->setVisualParamWeight(hint->getVisualParam()->getID(), new_weight);
					self->mWearable->setVisualParamWeight(hint->getVisualParam()->getID(), new_weight, false);
					self->mWearable->writeToAvatar(gAgentAvatarp);
					slider->setValue( self->weightToPercent( new_weight ) );
				}
			}
		}
	}

	LLVisualParamHint::requestHintUpdates( self->mHintMin, self->mHintMax );
}


F32 LLScrollingPanelParam::weightToPercent( F32 weight )
{
	LLViewerVisualParam* param = mParam;
	return (weight - param->getMinWeight()) /  (param->getMaxWeight() - param->getMinWeight()) * 100.f;
}

F32 LLScrollingPanelParam::percentToWeight( F32 percent )
{
	LLViewerVisualParam* param = mParam;
	return percent / 100.f * (param->getMaxWeight() - param->getMinWeight()) + param->getMinWeight();
}<|MERGE_RESOLUTION|>--- conflicted
+++ resolved
@@ -144,13 +144,8 @@
     mRightBorder->setVisible( !mHintMax->getVisible());
 
 	// Draw all the children except for the labels
-<<<<<<< HEAD
-	getChildView("min param text")->setVisible( false );
-	getChildView("max param text")->setVisible( false );
-=======
     mMinParamText->setVisible( false );
     mMaxParamText->setVisible( false );
->>>>>>> 71ed1983
 	LLPanel::draw();
 	
 	// If we're in a focused floater, don't apply the floater's alpha to visual param hint,
@@ -176,19 +171,11 @@
 
 
 	// Draw labels on top of the buttons
-<<<<<<< HEAD
-	getChildView("min param text")->setVisible( true );
-	drawChild(getChild<LLView>("min param text"));
-
-	getChildView("max param text")->setVisible( true );
-	drawChild(getChild<LLView>("max param text"));
-=======
     mMinParamText->setVisible( true );
 	drawChild(mMinParamText);
 
     mMaxParamText->setVisible( true );
 	drawChild(mMaxParamText);
->>>>>>> 71ed1983
 }
 
 // static
