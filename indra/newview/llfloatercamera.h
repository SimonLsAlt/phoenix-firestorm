--- conflicted
+++ resolved
@@ -97,11 +97,7 @@
     // <FS:Ansariel> Optional small camera floater
     static LLFloaterCamera* findSmallInstance();
 
-<<<<<<< HEAD
-	/*virtual*/ bool postBuild();
-=======
-    /*virtual*/ BOOL postBuild();
->>>>>>> c06fb4e0
+    /*virtual*/ bool postBuild();
 
     F32 getCurrentTransparency();
 
@@ -134,25 +130,14 @@
     // <FS:Ansariel> Phototools support
     void switchViews(ECameraControlMode mode);
 
-<<<<<<< HEAD
-	// set to true when free camera mode is selected in modes list
-	// remains true until preset camera mode is chosen, or pan button is clicked, or escape pressed
-	static bool sFreeCamera;
-	static bool sAppearanceEditing;
-	bool mClosed;
-	ECameraControlMode mPrevMode;
-	ECameraControlMode mCurrMode;
-	std::map<ECameraControlMode, LLButton*> mMode2Button;
-=======
     // set to true when free camera mode is selected in modes list
     // remains true until preset camera mode is chosen, or pan button is clicked, or escape pressed
     static bool sFreeCamera;
     static bool sAppearanceEditing;
-    BOOL mClosed;
+    bool mClosed;
     ECameraControlMode mPrevMode;
     ECameraControlMode mCurrMode;
     std::map<ECameraControlMode, LLButton*> mMode2Button;
->>>>>>> c06fb4e0
 
     LLPanel* mControls { nullptr };
     LLPanel* mViewerCameraInfo { nullptr };
@@ -172,24 +157,6 @@
     : public LLPanel
 {
 public:
-<<<<<<< HEAD
-	struct Params :	public LLInitParam::Block<Params, LLPanel::Params>
-	{
-		Optional<LLIconCtrl::Params> icon_over;
-		Optional<LLIconCtrl::Params> icon_selected;
-		Optional<LLIconCtrl::Params> picture;
-		Optional<LLIconCtrl::Params> selected_picture;
-
-		Optional<LLTextBox::Params> text;
-		Optional<CommitCallbackParam> mousedown_callback;
-		Params();
-	};
-	/*virtual*/ bool postBuild();
-	/** setting on/off background icon to indicate selected state */
-	/*virtual*/ void setValue(const LLSD& value);
-	// sends commit signal
-	void onAnyMouseClick();
-=======
     struct Params : public LLInitParam::Block<Params, LLPanel::Params>
     {
         Optional<LLIconCtrl::Params> icon_over;
@@ -201,12 +168,11 @@
         Optional<CommitCallbackParam> mousedown_callback;
         Params();
     };
-    /*virtual*/ BOOL postBuild();
+    /*virtual*/ bool postBuild();
     /** setting on/off background icon to indicate selected state */
     /*virtual*/ void setValue(const LLSD& value);
     // sends commit signal
     void onAnyMouseClick();
->>>>>>> c06fb4e0
 protected:
     friend class LLUICtrlFactory;
     LLPanelCameraItem(const Params&);
