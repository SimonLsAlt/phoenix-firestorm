/**
 * @file llfloatermarketplacelistings.h
 * @brief Implementation of the marketplace listings floater and panels
 * @author merov@lindenlab.com
 *
 * $LicenseInfo:firstyear=2001&license=viewerlgpl$
 * Second Life Viewer Source Code
 * Copyright (C) 2010, Linden Research, Inc.
 *
 * This library is free software; you can redistribute it and/or
 * modify it under the terms of the GNU Lesser General Public
 * License as published by the Free Software Foundation;
 * version 2.1 of the License only.
 *
 * This library is distributed in the hope that it will be useful,
 * but WITHOUT ANY WARRANTY; without even the implied warranty of
 * ABILITY or FITNESS FOR A PARTICULAR PURPOSE.  See the GNU
 * Lesser General Public License for more details.
 *
 * You should have received a copy of the GNU Lesser General Public
 * License along with this library; if not, write to the Free Software
 * Foundation, Inc., 51 Franklin Street, Fifth Floor, Boston, MA  02110-1301  USA
 *
 * Linden Research, Inc., 945 Battery Street, San Francisco, CA  94111  USA
 * $/LicenseInfo$
 */

#ifndef LL_LLFLOATERMARKETPLACELISTINGS_H
#define LL_LLFLOATERMARKETPLACELISTINGS_H

#include "llfloater.h"
#include "llinventoryfilter.h"
#include "llinventorypanel.h"
#include "llnotificationptr.h"
#include "llmodaldialog.h"
#include "llmultifloater.h"
#include "lltexteditor.h"

class LLInventoryCategoriesObserver;
class LLInventoryCategoryAddedObserver;
class LLTextBox;
class LLView;
class LLFilterEditor;

class LLFloaterMarketplaceListings;

//~~~~~~~~~~~~~~~~~~~~~~~~~~~~~~~~~~~~~~~~~~~~~~~~~~~~~~~~~~~~~~~~~~~~~~~~~~~~~
// Class LLPanelMarketplaceListings
//~~~~~~~~~~~~~~~~~~~~~~~~~~~~~~~~~~~~~~~~~~~~~~~~~~~~~~~~~~~~~~~~~~~~~~~~~~~~~

class LLPanelMarketplaceListings : public LLPanel
{
public:
    LLPanelMarketplaceListings();
<<<<<<< HEAD
	bool postBuild();
	bool handleDragAndDrop(S32 x, S32 y, MASK mask, bool drop,
						   EDragAndDropType cargo_type,
						   void* cargo_data,
						   EAcceptance* accept,
						   std::string& tooltip_msg);
	void draw();
	LLFolderView* getRootFolder() { return mRootFolder; }
=======
    bool postBuild();
    bool handleDragAndDrop(S32 x, S32 y, MASK mask, bool drop,
                           EDragAndDropType cargo_type,
                           void* cargo_data,
                           EAcceptance* accept,
                           std::string& tooltip_msg);
    void draw();
    LLFolderView* getRootFolder() { return mRootFolder; }
>>>>>>> 1a8a5404
    bool allowDropOnRoot();

    void buildAllPanels();

private:
    LLInventoryPanel* buildInventoryPanel(const std::string& childname, const std::string& filename);

    // UI callbacks
    void onViewSortMenuItemClicked(const LLSD& userdata);
    bool onViewSortMenuItemCheck(const LLSD& userdata);
    void onAddButtonClicked();
    void onAuditButtonClicked();
<<<<<<< HEAD
	void onSelectionChange(LLInventoryPanel *panel, const std::deque<LLFolderViewItem*>& items, bool user_action);
=======
    void onSelectionChange(LLInventoryPanel *panel, const std::deque<LLFolderViewItem*>& items, bool user_action);
>>>>>>> 1a8a5404
    void onTabChange();
    void onFilterEdit(const std::string& search_string);

    void setSortOrder(U32 sort_order);

    LLFolderView*     mRootFolder;
    LLButton*         mAuditBtn;
    LLFilterEditor*   mFilterEditor;
    std::string       mFilterSubString;
    bool              mFilterListingFoldersOnly;
    U32               mSortOrder;
};

//~~~~~~~~~~~~~~~~~~~~~~~~~~~~~~~~~~~~~~~~~~~~~~~~~~~~~~~~~~~~~~~~~~~~~~~~~~~~~
// Class LLFloaterMarketplaceListings
//~~~~~~~~~~~~~~~~~~~~~~~~~~~~~~~~~~~~~~~~~~~~~~~~~~~~~~~~~~~~~~~~~~~~~~~~~~~~~

class LLFloaterMarketplaceListings : public LLFloater
{
public:
<<<<<<< HEAD
	LLFloaterMarketplaceListings(const LLSD& key);
	~LLFloaterMarketplaceListings();
	
	void initializeMarketPlace();
    
	// virtuals
	bool postBuild();
	bool handleDragAndDrop(S32 x, S32 y, MASK mask, bool drop,
						   EDragAndDropType cargo_type,
						   void* cargo_data,
						   EAcceptance* accept,
						   std::string& tooltip_msg);
	
	void showNotification(const LLNotificationPtr& notification);
    
	bool handleHover(S32 x, S32 y, MASK mask);
	void onMouseLeave(S32 x, S32 y, MASK mask);
	// <FS:Ansariel> CTRL-F focusses local search editor
	/*virtual*/ bool handleKeyHere(KEY key, MASK mask);
	/*virtual*/ bool hasAccelerators() const { return true; }
	// </FS:Ansariel>
    
=======
    LLFloaterMarketplaceListings(const LLSD& key);
    ~LLFloaterMarketplaceListings();

    void initializeMarketPlace();

    // virtuals
    bool postBuild();
    bool handleDragAndDrop(S32 x, S32 y, MASK mask, bool drop,
                           EDragAndDropType cargo_type,
                           void* cargo_data,
                           EAcceptance* accept,
                           std::string& tooltip_msg);

    void showNotification(const LLNotificationPtr& notification);

    bool handleHover(S32 x, S32 y, MASK mask);
    void onMouseLeave(S32 x, S32 y, MASK mask);
    // <FS:Ansariel> CTRL-F focusses local search editor
    /*virtual*/ bool handleKeyHere(KEY key, MASK mask);
    /*virtual*/ bool hasAccelerators() const { return true; }
    // </FS:Ansariel>

>>>>>>> 1a8a5404
protected:
    void setRootFolder();
    void setPanels();
    bool fetchContents();

    void setStatusString(const std::string& statusString);

    void onClose(bool app_quitting);
    void onOpen(const LLSD& key);
    void onFocusReceived();
    void onChanged();

    bool isAccepted(EAcceptance accept);

    void updateView();

private:
    S32 getFolderCount();

    LLInventoryCategoriesObserver *     mCategoriesObserver;
    LLInventoryCategoryAddedObserver *  mCategoryAddedObserver;

    LLTextBox *     mInventoryStatus;
    LLView *        mInventoryInitializationInProgress;
    LLView *        mInventoryPlaceholder;
    LLTextBox *     mInventoryText;
    LLTextBox *     mInventoryTitle;

    LLUUID          mRootFolderId;
    bool            mRootFolderCreating;
    LLPanelMarketplaceListings * mPanelListings;
    bool            mPanelListingsSet;
};

//-----------------------------------------------------------------------------
// LLFloaterAssociateListing
//-----------------------------------------------------------------------------
class LLFloaterAssociateListing : public LLFloater
{
    friend class LLFloaterReg;
public:
<<<<<<< HEAD
	virtual bool postBuild();
	virtual bool handleKeyHere(KEY key, MASK mask);
    
	static LLFloaterAssociateListing* show(const LLUUID& folder_id);
    
private:
	LLFloaterAssociateListing(const LLSD& key);
	virtual ~LLFloaterAssociateListing();
    
	// UI Callbacks
	void apply(bool user_confirm = true);
	void cancel();
=======
    virtual bool postBuild();
    virtual bool handleKeyHere(KEY key, MASK mask);

    static LLFloaterAssociateListing* show(const LLUUID& folder_id);

private:
    LLFloaterAssociateListing(const LLSD& key);
    virtual ~LLFloaterAssociateListing();

    // UI Callbacks
    void apply(bool user_confirm = true);
    void cancel();
>>>>>>> 1a8a5404
    void callback_apply(const LLSD& notification, const LLSD& response);

    LLUUID mUUID;
};

//-----------------------------------------------------------------------------
// LLFloaterMarketplaceValidation
//-----------------------------------------------------------------------------
// Note: The key is the UUID of the folder to validate. Validates the whole
// marketplace listings content if UUID is null.
// Note: For the moment, we just display the validation text. Eventually, we should
// get the validation triggered on the server and display the html report.
// *TODO : morph into an html/text window using the pattern in llfloatertos

class LLFloaterMarketplaceValidation : public LLFloater
{
public:
<<<<<<< HEAD
	LLFloaterMarketplaceValidation(const LLSD& key);
	virtual ~LLFloaterMarketplaceValidation();
    
	virtual bool postBuild();
	virtual void draw();
	virtual void onOpen(const LLSD& key);
    
=======
    LLFloaterMarketplaceValidation(const LLSD& key);
    virtual ~LLFloaterMarketplaceValidation();

    virtual bool postBuild();
    virtual void draw();
    virtual void onOpen(const LLSD& key);

>>>>>>> 1a8a5404
    void clearMessages();
    void appendMessage(std::string& message, S32 depth, LLError::ELevel log_level);
    static void onOK( void* userdata );

private:
    struct Message {
        LLError::ELevel mErrorLevel;
        std::string mMessage;
    };
    typedef std::vector<Message> message_list_t;

    void handleCurrentListing();

    message_list_t mCurrentListingMessages;
    LLError::ELevel mCurrentListingErrorLevel;

    message_list_t mMessages;

    LLTextEditor*   mEditor;
};

//-----------------------------------------------------------------------------
// LLFloaterItemProperties
//-----------------------------------------------------------------------------

class LLFloaterItemProperties : public LLFloater
{
public:
<<<<<<< HEAD
	LLFloaterItemProperties(const LLSD& key);
	virtual ~LLFloaterItemProperties();
    
	bool postBuild();
	virtual void onOpen(const LLSD& key);
    
=======
    LLFloaterItemProperties(const LLSD& key);
    virtual ~LLFloaterItemProperties();

    bool postBuild();
    virtual void onOpen(const LLSD& key);

>>>>>>> 1a8a5404
private:
};

class LLMultiItemProperties : public LLMultiFloater
{
public:
    LLMultiItemProperties(const LLSD& key);
};

#endif // LL_LLFLOATERMARKETPLACELISTINGS_H<|MERGE_RESOLUTION|>--- conflicted
+++ resolved
@@ -52,16 +52,6 @@
 {
 public:
     LLPanelMarketplaceListings();
-<<<<<<< HEAD
-	bool postBuild();
-	bool handleDragAndDrop(S32 x, S32 y, MASK mask, bool drop,
-						   EDragAndDropType cargo_type,
-						   void* cargo_data,
-						   EAcceptance* accept,
-						   std::string& tooltip_msg);
-	void draw();
-	LLFolderView* getRootFolder() { return mRootFolder; }
-=======
     bool postBuild();
     bool handleDragAndDrop(S32 x, S32 y, MASK mask, bool drop,
                            EDragAndDropType cargo_type,
@@ -70,7 +60,6 @@
                            std::string& tooltip_msg);
     void draw();
     LLFolderView* getRootFolder() { return mRootFolder; }
->>>>>>> 1a8a5404
     bool allowDropOnRoot();
 
     void buildAllPanels();
@@ -83,11 +72,7 @@
     bool onViewSortMenuItemCheck(const LLSD& userdata);
     void onAddButtonClicked();
     void onAuditButtonClicked();
-<<<<<<< HEAD
-	void onSelectionChange(LLInventoryPanel *panel, const std::deque<LLFolderViewItem*>& items, bool user_action);
-=======
     void onSelectionChange(LLInventoryPanel *panel, const std::deque<LLFolderViewItem*>& items, bool user_action);
->>>>>>> 1a8a5404
     void onTabChange();
     void onFilterEdit(const std::string& search_string);
 
@@ -108,30 +93,6 @@
 class LLFloaterMarketplaceListings : public LLFloater
 {
 public:
-<<<<<<< HEAD
-	LLFloaterMarketplaceListings(const LLSD& key);
-	~LLFloaterMarketplaceListings();
-	
-	void initializeMarketPlace();
-    
-	// virtuals
-	bool postBuild();
-	bool handleDragAndDrop(S32 x, S32 y, MASK mask, bool drop,
-						   EDragAndDropType cargo_type,
-						   void* cargo_data,
-						   EAcceptance* accept,
-						   std::string& tooltip_msg);
-	
-	void showNotification(const LLNotificationPtr& notification);
-    
-	bool handleHover(S32 x, S32 y, MASK mask);
-	void onMouseLeave(S32 x, S32 y, MASK mask);
-	// <FS:Ansariel> CTRL-F focusses local search editor
-	/*virtual*/ bool handleKeyHere(KEY key, MASK mask);
-	/*virtual*/ bool hasAccelerators() const { return true; }
-	// </FS:Ansariel>
-    
-=======
     LLFloaterMarketplaceListings(const LLSD& key);
     ~LLFloaterMarketplaceListings();
 
@@ -154,7 +115,6 @@
     /*virtual*/ bool hasAccelerators() const { return true; }
     // </FS:Ansariel>
 
->>>>>>> 1a8a5404
 protected:
     void setRootFolder();
     void setPanels();
@@ -196,20 +156,6 @@
 {
     friend class LLFloaterReg;
 public:
-<<<<<<< HEAD
-	virtual bool postBuild();
-	virtual bool handleKeyHere(KEY key, MASK mask);
-    
-	static LLFloaterAssociateListing* show(const LLUUID& folder_id);
-    
-private:
-	LLFloaterAssociateListing(const LLSD& key);
-	virtual ~LLFloaterAssociateListing();
-    
-	// UI Callbacks
-	void apply(bool user_confirm = true);
-	void cancel();
-=======
     virtual bool postBuild();
     virtual bool handleKeyHere(KEY key, MASK mask);
 
@@ -222,7 +168,6 @@
     // UI Callbacks
     void apply(bool user_confirm = true);
     void cancel();
->>>>>>> 1a8a5404
     void callback_apply(const LLSD& notification, const LLSD& response);
 
     LLUUID mUUID;
@@ -240,15 +185,6 @@
 class LLFloaterMarketplaceValidation : public LLFloater
 {
 public:
-<<<<<<< HEAD
-	LLFloaterMarketplaceValidation(const LLSD& key);
-	virtual ~LLFloaterMarketplaceValidation();
-    
-	virtual bool postBuild();
-	virtual void draw();
-	virtual void onOpen(const LLSD& key);
-    
-=======
     LLFloaterMarketplaceValidation(const LLSD& key);
     virtual ~LLFloaterMarketplaceValidation();
 
@@ -256,7 +192,6 @@
     virtual void draw();
     virtual void onOpen(const LLSD& key);
 
->>>>>>> 1a8a5404
     void clearMessages();
     void appendMessage(std::string& message, S32 depth, LLError::ELevel log_level);
     static void onOK( void* userdata );
@@ -285,21 +220,12 @@
 class LLFloaterItemProperties : public LLFloater
 {
 public:
-<<<<<<< HEAD
-	LLFloaterItemProperties(const LLSD& key);
-	virtual ~LLFloaterItemProperties();
-    
-	bool postBuild();
-	virtual void onOpen(const LLSD& key);
-    
-=======
     LLFloaterItemProperties(const LLSD& key);
     virtual ~LLFloaterItemProperties();
 
     bool postBuild();
     virtual void onOpen(const LLSD& key);
 
->>>>>>> 1a8a5404
 private:
 };
 
