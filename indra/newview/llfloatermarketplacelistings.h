/**
 * @file llfloatermarketplacelistings.h
 * @brief Implementation of the marketplace listings floater and panels
 * @author merov@lindenlab.com
 *
 * $LicenseInfo:firstyear=2001&license=viewerlgpl$
 * Second Life Viewer Source Code
 * Copyright (C) 2010, Linden Research, Inc.
 *
 * This library is free software; you can redistribute it and/or
 * modify it under the terms of the GNU Lesser General Public
 * License as published by the Free Software Foundation;
 * version 2.1 of the License only.
 *
 * This library is distributed in the hope that it will be useful,
 * but WITHOUT ANY WARRANTY; without even the implied warranty of
 * ABILITY or FITNESS FOR A PARTICULAR PURPOSE.  See the GNU
 * Lesser General Public License for more details.
 *
 * You should have received a copy of the GNU Lesser General Public
 * License along with this library; if not, write to the Free Software
 * Foundation, Inc., 51 Franklin Street, Fifth Floor, Boston, MA  02110-1301  USA
 *
 * Linden Research, Inc., 945 Battery Street, San Francisco, CA  94111  USA
 * $/LicenseInfo$
 */

#ifndef LL_LLFLOATERMARKETPLACELISTINGS_H
#define LL_LLFLOATERMARKETPLACELISTINGS_H

#include "llfloater.h"
#include "llinventoryfilter.h"
#include "llinventorypanel.h"
#include "llnotificationptr.h"
#include "llmodaldialog.h"
#include "llmultifloater.h"
#include "lltexteditor.h"

class LLInventoryCategoriesObserver;
class LLInventoryCategoryAddedObserver;
class LLTextBox;
class LLView;
class LLFilterEditor;

class LLFloaterMarketplaceListings;

//~~~~~~~~~~~~~~~~~~~~~~~~~~~~~~~~~~~~~~~~~~~~~~~~~~~~~~~~~~~~~~~~~~~~~~~~~~~~~
// Class LLPanelMarketplaceListings
//~~~~~~~~~~~~~~~~~~~~~~~~~~~~~~~~~~~~~~~~~~~~~~~~~~~~~~~~~~~~~~~~~~~~~~~~~~~~~

class LLPanelMarketplaceListings : public LLPanel
{
public:
    LLPanelMarketplaceListings();
    bool postBuild();
    bool handleDragAndDrop(S32 x, S32 y, MASK mask, bool drop,
                           EDragAndDropType cargo_type,
                           void* cargo_data,
                           EAcceptance* accept,
                           std::string& tooltip_msg);
    void draw();
    LLFolderView* getRootFolder() { return mRootFolder; }
    bool allowDropOnRoot();

    void buildAllPanels();

private:
    LLInventoryPanel* buildInventoryPanel(const std::string& childname, const std::string& filename);

    // UI callbacks
    void onViewSortMenuItemClicked(const LLSD& userdata);
    bool onViewSortMenuItemCheck(const LLSD& userdata);
    void onAddButtonClicked();
    void onAuditButtonClicked();
    void onSelectionChange(LLInventoryPanel *panel, const std::deque<LLFolderViewItem*>& items, bool user_action);
    void onTabChange();
    void onFilterEdit(const std::string& search_string);

    void setSortOrder(U32 sort_order);

    LLFolderView*     mRootFolder;
    LLButton*         mAuditBtn;
    LLFilterEditor*   mFilterEditor;
    std::string       mFilterSubString;
    bool              mFilterListingFoldersOnly;
    U32               mSortOrder;
};

//~~~~~~~~~~~~~~~~~~~~~~~~~~~~~~~~~~~~~~~~~~~~~~~~~~~~~~~~~~~~~~~~~~~~~~~~~~~~~
// Class LLFloaterMarketplaceListings
//~~~~~~~~~~~~~~~~~~~~~~~~~~~~~~~~~~~~~~~~~~~~~~~~~~~~~~~~~~~~~~~~~~~~~~~~~~~~~

class LLFloaterMarketplaceListings : public LLFloater
{
public:
    LLFloaterMarketplaceListings(const LLSD& key);
    ~LLFloaterMarketplaceListings();

    void initializeMarketPlace();

    // virtuals
    bool postBuild();
    bool handleDragAndDrop(S32 x, S32 y, MASK mask, bool drop,
                           EDragAndDropType cargo_type,
                           void* cargo_data,
                           EAcceptance* accept,
                           std::string& tooltip_msg);

    void showNotification(const LLNotificationPtr& notification);

    bool handleHover(S32 x, S32 y, MASK mask);
    void onMouseLeave(S32 x, S32 y, MASK mask);
    // <FS:Ansariel> CTRL-F focusses local search editor
<<<<<<< HEAD
    /*virtual*/ BOOL handleKeyHere(KEY key, MASK mask);
=======
    /*virtual*/ bool handleKeyHere(KEY key, MASK mask);
>>>>>>> 050d2fef
    /*virtual*/ bool hasAccelerators() const { return true; }
    // </FS:Ansariel>

protected:
    void setRootFolder();
    void setPanels();
    bool fetchContents();

    void setStatusString(const std::string& statusString);

    void onClose(bool app_quitting);
    void onOpen(const LLSD& key);
    void onFocusReceived();
    void onChanged();

    bool isAccepted(EAcceptance accept);

    void updateView();

private:
    S32 getFolderCount();

    LLInventoryCategoriesObserver *     mCategoriesObserver;
    LLInventoryCategoryAddedObserver *  mCategoryAddedObserver;

    LLTextBox *     mInventoryStatus;
    LLView *        mInventoryInitializationInProgress;
    LLView *        mInventoryPlaceholder;
    LLTextBox *     mInventoryText;
    LLTextBox *     mInventoryTitle;

    LLUUID          mRootFolderId;
    bool            mRootFolderCreating;
    LLPanelMarketplaceListings * mPanelListings;
    bool            mPanelListingsSet;
};

//-----------------------------------------------------------------------------
// LLFloaterAssociateListing
//-----------------------------------------------------------------------------
class LLFloaterAssociateListing : public LLFloater
{
    friend class LLFloaterReg;
public:
    virtual bool postBuild();
    virtual bool handleKeyHere(KEY key, MASK mask);

    static LLFloaterAssociateListing* show(const LLUUID& folder_id);

private:
    LLFloaterAssociateListing(const LLSD& key);
    virtual ~LLFloaterAssociateListing();

    // UI Callbacks
    void apply(bool user_confirm = true);
    void cancel();
    void callback_apply(const LLSD& notification, const LLSD& response);

    LLUUID mUUID;
};

//-----------------------------------------------------------------------------
// LLFloaterMarketplaceValidation
//-----------------------------------------------------------------------------
// Note: The key is the UUID of the folder to validate. Validates the whole
// marketplace listings content if UUID is null.
// Note: For the moment, we just display the validation text. Eventually, we should
// get the validation triggered on the server and display the html report.
// *TODO : morph into an html/text window using the pattern in llfloatertos

class LLFloaterMarketplaceValidation : public LLFloater
{
public:
    LLFloaterMarketplaceValidation(const LLSD& key);
    virtual ~LLFloaterMarketplaceValidation();

    virtual bool postBuild();
    virtual void draw();
    virtual void onOpen(const LLSD& key);

    void clearMessages();
    void appendMessage(std::string& message, S32 depth, LLError::ELevel log_level);
    static void onOK( void* userdata );

private:
    struct Message {
        LLError::ELevel mErrorLevel;
        std::string mMessage;
    };
    typedef std::vector<Message> message_list_t;

    void handleCurrentListing();

    message_list_t mCurrentListingMessages;
    LLError::ELevel mCurrentListingErrorLevel;

    message_list_t mMessages;

    LLTextEditor*   mEditor;
};

//-----------------------------------------------------------------------------
// LLFloaterItemProperties
//-----------------------------------------------------------------------------

class LLFloaterItemProperties : public LLFloater
{
public:
    LLFloaterItemProperties(const LLSD& key);
    virtual ~LLFloaterItemProperties();

    bool postBuild();
    virtual void onOpen(const LLSD& key);

private:
};

class LLMultiItemProperties : public LLMultiFloater
{
public:
    LLMultiItemProperties(const LLSD& key);
};

#endif // LL_LLFLOATERMARKETPLACELISTINGS_H<|MERGE_RESOLUTION|>--- conflicted
+++ resolved
@@ -111,11 +111,7 @@
     bool handleHover(S32 x, S32 y, MASK mask);
     void onMouseLeave(S32 x, S32 y, MASK mask);
     // <FS:Ansariel> CTRL-F focusses local search editor
-<<<<<<< HEAD
-    /*virtual*/ BOOL handleKeyHere(KEY key, MASK mask);
-=======
     /*virtual*/ bool handleKeyHere(KEY key, MASK mask);
->>>>>>> 050d2fef
     /*virtual*/ bool hasAccelerators() const { return true; }
     // </FS:Ansariel>
 
