--- conflicted
+++ resolved
@@ -93,30 +93,6 @@
 class LLFloaterMarketplaceListings : public LLFloater
 {
 public:
-<<<<<<< HEAD
-	LLFloaterMarketplaceListings(const LLSD& key);
-	~LLFloaterMarketplaceListings();
-	
-	void initializeMarketPlace();
-    
-	// virtuals
-	BOOL postBuild();
-	BOOL handleDragAndDrop(S32 x, S32 y, MASK mask, BOOL drop,
-						   EDragAndDropType cargo_type,
-						   void* cargo_data,
-						   EAcceptance* accept,
-						   std::string& tooltip_msg);
-	
-	void showNotification(const LLNotificationPtr& notification);
-    
-	BOOL handleHover(S32 x, S32 y, MASK mask);
-	void onMouseLeave(S32 x, S32 y, MASK mask);
-	// <FS:Ansariel> CTRL-F focusses local search editor
-	/*virtual*/ BOOL handleKeyHere(KEY key, MASK mask);
-	/*virtual*/ bool hasAccelerators() const { return true; }
-	// </FS:Ansariel>
-    
-=======
     LLFloaterMarketplaceListings(const LLSD& key);
     ~LLFloaterMarketplaceListings();
 
@@ -134,8 +110,11 @@
 
     BOOL handleHover(S32 x, S32 y, MASK mask);
     void onMouseLeave(S32 x, S32 y, MASK mask);
-
->>>>>>> 38c2a5bd
+    // <FS:Ansariel> CTRL-F focusses local search editor
+    /*virtual*/ BOOL handleKeyHere(KEY key, MASK mask);
+    /*virtual*/ bool hasAccelerators() const { return true; }
+    // </FS:Ansariel>
+
 protected:
     void setRootFolder();
     void setPanels();
