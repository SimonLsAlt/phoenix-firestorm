--- conflicted
+++ resolved
@@ -125,18 +125,14 @@
 						if (gSavedSettings.getBOOL("ParcelMediaAutoPlayEnable"))
 						{
 							// and last but not least, only play when autoplay is enabled
-<<<<<<< HEAD
 							if (gSavedSettings.getBOOL("MediaEnableFilter"))
 							{
-								LLViewerParcelMedia::filterMediaUrl(this_parcel);
+								LLViewerParcelMedia::getInstance()->filterMediaUrl(this_parcel);
 							}
 							else  
 							{
-								LLViewerParcelMedia::play(this_parcel);
+								LLViewerParcelMedia::getInstance()->play(this_parcel);
 							}
-=======
-							LLViewerParcelMedia::getInstance()->play(this_parcel);
->>>>>>> af5c5562
 						}
 					}
 
