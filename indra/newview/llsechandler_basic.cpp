--- conflicted
+++ resolved
@@ -577,31 +577,20 @@
     int loaded = 0;
     int rejected = 0;
 
-<<<<<<< HEAD
-	// scan the PEM file extracting each certificate
-	if (LLFile::isfile(filename))
-	{
-	// <FS:ND> Do not use BIO_new(BIO_s_file())/BIO_read_filename. This will fail if filename is an UTF8 encoded unicode path. Instead
-	// use BIO_new_file. BIO_new_file handles UTF8 encoded filenames gracefully.
+    // scan the PEM file extracting each certificate
+    if (LLFile::isfile(filename))
+    {
+    // <FS:ND> Do not use BIO_new(BIO_s_file())/BIO_read_filename. This will fail if filename is an UTF8 encoded unicode path. Instead
+    // use BIO_new_file. BIO_new_file handles UTF8 encoded filenames gracefully.
 
         //BIO* file_bio = BIO_new(BIO_s_file());
         BIO *file_bio( BIO_new_file( filename.c_str(), "rt" ) );
-	// </FS:ND>
+    // </FS:ND>
 
         if(file_bio)
         {
             // if (BIO_read_filename(file_bio, filename.c_str()) > 0) // <FS:ND/>
-            {	
-=======
-    // scan the PEM file extracting each certificate
-    if (LLFile::isfile(filename))
-    {
-        BIO* file_bio = BIO_new(BIO_s_file());
-        if(file_bio)
-        {
-            if (BIO_read_filename(file_bio, filename.c_str()) > 0)
-            {
->>>>>>> 38c2a5bd
+            {
                 X509 *cert_x509 = NULL;
                 while((PEM_read_bio_X509(file_bio, &cert_x509, 0, NULL)) &&
                       (cert_x509 != NULL))
@@ -1265,7 +1254,7 @@
                             << LL_ENDL;
         mTrustedCertCache[skeyid] = std::pair<LLDate, LLDate>(from_time, to_time);
     }
-    LL_DEBUGS("SECAPI") << "Valid ? cert for " << validation_params[CERT_HOSTNAME].asString() << " found in cert store" << LL_ENDL;	
+    LL_DEBUGS("SECAPI") << "Valid ? cert for " << validation_params[CERT_HOSTNAME].asString() << " found in cert store" << LL_ENDL;
 }
 
 
@@ -1290,50 +1279,6 @@
 
 void LLSecAPIBasicHandler::init()
 {
-<<<<<<< HEAD
-	mProtectedDataMap = LLSD::emptyMap();
-	if (mProtectedDataFilename.length() == 0)
-	{
-		mProtectedDataFilename = gDirUtilp->getExpandedFilename(LL_PATH_USER_SETTINGS,
-															"bin_conf.dat");
-		mLegacyPasswordPath = gDirUtilp->getExpandedFilename(LL_PATH_USER_SETTINGS, "password.dat");
-	
-		// <FS:Testy> Duplicate line
-		//mProtectedDataFilename = gDirUtilp->getExpandedFilename(LL_PATH_USER_SETTINGS,
-		//													"bin_conf.dat");
-		std::string store_file = gDirUtilp->getExpandedFilename(LL_PATH_USER_SETTINGS,
-														"CA.pem");
-		
-		
-		LL_INFOS("SECAPI") << "Loading user certificate store from " << store_file << LL_ENDL;
-		mStore = new LLBasicCertificateStore(store_file);
-		
-		// grab the application ca-bundle.crt file that contains the well-known certs shipped
-		// with the product
-		std::string ca_file_path = gDirUtilp->getCAFile();
-		LL_INFOS("SECAPI") << "Loading application certificate store from " << ca_file_path << LL_ENDL;
-		LLPointer<LLBasicCertificateStore> app_ca_store = new LLBasicCertificateStore(ca_file_path);
-		
-		// push the applicate CA files into the store, therefore adding any new CA certs that 
-		// updated
-		for(LLCertificateVector::iterator i = app_ca_store->begin();
-			i != app_ca_store->end();
-			i++)
-		{
-			mStore->add(*i);
-		}
-		
-	}
-	_readProtectedData(); // initialize mProtectedDataMap
-						  // may throw LLProtectedDataException if saved datamap is not decryptable
-}
-LLSecAPIBasicHandler::~LLSecAPIBasicHandler()
-{
-	// SA: no reason to write to data store during destruction. In particular this implies erasing all credentials
-	// if the viewer was previously unable to decode the existing file, which would happen if the network interface changed, for instance.
-	//
-	//_writeProtectedData();
-=======
     mProtectedDataMap = LLSD::emptyMap();
     if (mProtectedDataFilename.length() == 0)
     {
@@ -1341,8 +1286,9 @@
                                                             "bin_conf.dat");
         mLegacyPasswordPath = gDirUtilp->getExpandedFilename(LL_PATH_USER_SETTINGS, "password.dat");
 
-        mProtectedDataFilename = gDirUtilp->getExpandedFilename(LL_PATH_USER_SETTINGS,
-                                                            "bin_conf.dat");
+        // <FS:Testy> Duplicate line
+        //mProtectedDataFilename = gDirUtilp->getExpandedFilename(LL_PATH_USER_SETTINGS,
+        //                                                  "bin_conf.dat");
         std::string store_file = gDirUtilp->getExpandedFilename(LL_PATH_USER_SETTINGS,
                                                         "CA.pem");
 
@@ -1371,8 +1317,10 @@
 }
 LLSecAPIBasicHandler::~LLSecAPIBasicHandler()
 {
-    _writeProtectedData();
->>>>>>> 38c2a5bd
+    // SA: no reason to write to data store during destruction. In particular this implies erasing all credentials
+    // if the viewer was previously unable to decode the existing file, which would happen if the network interface changed, for instance.
+    //
+    //_writeProtectedData();
 }
 
 void LLSecAPIBasicHandler::_readProtectedData(unsigned char *unique_id, U32 id_len)
@@ -1680,76 +1628,21 @@
 }
 //
 // Create a credential object from an identifier and authenticator.  credentials are
-<<<<<<< HEAD
 // per credential name (was: grid).
 LLPointer<LLCredential> LLSecAPIBasicHandler::createCredential(const std::string& credName,
-															   const LLSD& identifier, 
-															   const LLSD& authenticator)
-{
-	LLPointer<LLSecAPIBasicCredential> result = new LLSecAPIBasicCredential(credName);
-	result->setCredentialData(identifier, authenticator);
-	return result;
-=======
-// per grid.
-LLPointer<LLCredential> LLSecAPIBasicHandler::createCredential(const std::string& grid,
                                                                const LLSD& identifier,
                                                                const LLSD& authenticator)
 {
-    LLPointer<LLSecAPIBasicCredential> result = new LLSecAPIBasicCredential(grid);
+    LLPointer<LLSecAPIBasicCredential> result = new LLSecAPIBasicCredential(credName);
     result->setCredentialData(identifier, authenticator);
     return result;
->>>>>>> 38c2a5bd
 }
 
 // Load a credential from default credential store, given the credential name
 LLPointer<LLCredential> LLSecAPIBasicHandler::loadCredential(const std::string& credName)
 {
-<<<<<<< HEAD
-	LLSD credential = getProtectedData(DEFAULT_CREDENTIAL_STORAGE, credName);
-	LLPointer<LLSecAPIBasicCredential> result = new LLSecAPIBasicCredential(credName);
-	if(credential.isMap() && 
-	   credential.has("identifier"))
-	{
-
-		LLSD identifier = credential["identifier"];
-		LLSD authenticator;
-		if (credential.has("authenticator"))
-		{
-			authenticator = credential["authenticator"];
-		}
-		result->setCredentialData(identifier, authenticator);
-	}
-	else
-	{
-		// credential was not in protected storage, so pull the credential
-		// from the legacy store.
-		std::string first_name = gSavedSettings.getString("FirstName");
-		std::string last_name = gSavedSettings.getString("LastName");
-		
-		if ((first_name != "") &&
-			(last_name != ""))
-		{
-			LLSD identifier = LLSD::emptyMap();
-			LLSD authenticator;
-			identifier["type"] = "agent";
-			identifier["first_name"] = first_name;
-			identifier["last_name"] = last_name;
-			
-			std::string legacy_password = _legacyLoadPassword();
-			if (legacy_password.length() > 0)
-			{
-				authenticator = LLSD::emptyMap();
-				authenticator["type"] = "hash";
-				authenticator["algorithm"] = "md5";
-				authenticator["secret"] = legacy_password;
-			}
-			result->setCredentialData(identifier, authenticator);
-		}		
-	}
-	return result;
-=======
-    LLSD credential = getProtectedData(DEFAULT_CREDENTIAL_STORAGE, grid);
-    LLPointer<LLSecAPIBasicCredential> result = new LLSecAPIBasicCredential(grid);
+    LLSD credential = getProtectedData(DEFAULT_CREDENTIAL_STORAGE, credName);
+    LLPointer<LLSecAPIBasicCredential> result = new LLSecAPIBasicCredential(credName);
     if(credential.isMap() &&
        credential.has("identifier"))
     {
@@ -1790,54 +1683,32 @@
         }
     }
     return result;
->>>>>>> 38c2a5bd
 }
 
 // Save the credential to the credential store.  Save the authenticator also if requested.
 // That feature is used to implement the 'remember password' functionality.
 void LLSecAPIBasicHandler::saveCredential(LLPointer<LLCredential> cred, bool save_authenticator)
 {
-<<<<<<< HEAD
-	LLSD credential = LLSD::emptyMap();
-	credential["identifier"] = cred->getIdentifier(); 
-	if (save_authenticator) 
-	{
-		credential["authenticator"] = cred->getAuthenticator();
-	}
-	LL_DEBUGS("SECAPI") << "Saving Credential " << cred->getCredentialName() << ":" << cred->userID() << " " << save_authenticator << LL_ENDL;
-	setProtectedData(DEFAULT_CREDENTIAL_STORAGE, cred->getCredentialName(), credential);
-	//*TODO: If we're saving Agni credentials, should we write the
-	// credentials to the legacy password.dat/etc?
-	_writeProtectedData();
-=======
     LLSD credential = LLSD::emptyMap();
     credential["identifier"] = cred->getIdentifier();
     if (save_authenticator)
     {
         credential["authenticator"] = cred->getAuthenticator();
     }
-    LL_DEBUGS("SECAPI") << "Saving Credential " << cred->getGrid() << ":" << cred->userID() << " " << save_authenticator << LL_ENDL;
-    setProtectedData(DEFAULT_CREDENTIAL_STORAGE, cred->getGrid(), credential);
+    LL_DEBUGS("SECAPI") << "Saving Credential " << cred->getCredentialName() << ":" << cred->userID() << " " << save_authenticator << LL_ENDL;
+    setProtectedData(DEFAULT_CREDENTIAL_STORAGE, cred->getCredentialName(), credential);
     //*TODO: If we're saving Agni credentials, should we write the
     // credentials to the legacy password.dat/etc?
     _writeProtectedData();
->>>>>>> 38c2a5bd
 }
 
 // Remove a credential from the credential store.
 void LLSecAPIBasicHandler::deleteCredential(LLPointer<LLCredential> cred)
 {
-<<<<<<< HEAD
-	LLSD undefVal;
-	deleteProtectedData(DEFAULT_CREDENTIAL_STORAGE, cred->getCredentialName());
-	cred->setCredentialData(undefVal, undefVal);
-	_writeProtectedData();
-=======
     LLSD undefVal;
-    deleteProtectedData(DEFAULT_CREDENTIAL_STORAGE, cred->getGrid());
+    deleteProtectedData(DEFAULT_CREDENTIAL_STORAGE, cred->getCredentialName());
     cred->setCredentialData(undefVal, undefVal);
     _writeProtectedData();
->>>>>>> 38c2a5bd
 }
 
 // has map of credentials declared as specific storage
@@ -1979,27 +1850,23 @@
     _writeProtectedData();
 }
 
-<<<<<<< HEAD
 // List saved logins
 std::vector<std::string> LLSecAPIBasicHandler::listCredentials()
 {
-	if (mProtectedDataMap.has(DEFAULT_CREDENTIAL_STORAGE) && mProtectedDataMap[DEFAULT_CREDENTIAL_STORAGE].isMap())
-	{
-		std::vector<std::string> logins(mProtectedDataMap[DEFAULT_CREDENTIAL_STORAGE].size());
-		int i = 0;
-		for (LLSD::map_const_iterator it = mProtectedDataMap[DEFAULT_CREDENTIAL_STORAGE].beginMap(); it !=  mProtectedDataMap[DEFAULT_CREDENTIAL_STORAGE].endMap(); ++it)
-		{
-			logins[i++] = it->first;
-		}
-		return logins;
-	}
-	else return std::vector<std::string>();
-}
-
-// load the legacy hash for agni, and decrypt it given the 
-=======
+    if (mProtectedDataMap.has(DEFAULT_CREDENTIAL_STORAGE) && mProtectedDataMap[DEFAULT_CREDENTIAL_STORAGE].isMap())
+    {
+        std::vector<std::string> logins(mProtectedDataMap[DEFAULT_CREDENTIAL_STORAGE].size());
+        int i = 0;
+        for (LLSD::map_const_iterator it = mProtectedDataMap[DEFAULT_CREDENTIAL_STORAGE].beginMap(); it !=  mProtectedDataMap[DEFAULT_CREDENTIAL_STORAGE].endMap(); ++it)
+        {
+            logins[i++] = it->first;
+        }
+        return logins;
+    }
+    else return std::vector<std::string>();
+}
+
 // load the legacy hash for agni, and decrypt it given the
->>>>>>> 38c2a5bd
 // mac address
 std::string LLSecAPIBasicHandler::_legacyLoadPassword()
 {
@@ -2031,29 +1898,9 @@
 // return an identifier for the user
 std::string LLSecAPIBasicCredential::userID() const
 {
-<<<<<<< HEAD
-	if (!mIdentifier.isMap())
-	{
-		return mCredentialName + "(null)";
-	}
-	else if ((std::string)mIdentifier["type"] == "agent")
-	{
-		std::string id = (std::string)mIdentifier["first_name"] + "_" + (std::string)mIdentifier["last_name"];
-		LLStringUtil::toLower(id);
-		return id;
-	}
-	else if ((std::string)mIdentifier["type"] == "account")
-	{
-		std::string id = (std::string)mIdentifier["account_name"];
-		LLStringUtil::toLower(id);
-		return id;
-	}
-
-	return "unknown";
-=======
     if (!mIdentifier.isMap())
     {
-        return mGrid + "(null)";
+        return mCredentialName + "(null)";
     }
     else if ((std::string)mIdentifier["type"] == "agent")
     {
@@ -2069,43 +1916,25 @@
     }
 
     return "unknown";
->>>>>>> 38c2a5bd
 }
 
 // return a printable user identifier
 std::string LLSecAPIBasicCredential::asString() const
 {
-<<<<<<< HEAD
-	if (!mIdentifier.isMap())
-	{
-		return mCredentialName + ":(null)";
-	}
-	else if ((std::string)mIdentifier["type"] == "agent")
-	{
-		return mCredentialName + ":" + (std::string)mIdentifier["first_name"] + " " + (std::string)mIdentifier["last_name"];
-	}
-	else if ((std::string)mIdentifier["type"] == "account")
-	{
-		return mCredentialName + ":" + (std::string)mIdentifier["account_name"];
-	}
-
-	return mCredentialName + ":(unknown type)";
-=======
     if (!mIdentifier.isMap())
     {
-        return mGrid + ":(null)";
+        return mCredentialName + ":(null)";
     }
     else if ((std::string)mIdentifier["type"] == "agent")
     {
-        return mGrid + ":" + (std::string)mIdentifier["first_name"] + " " + (std::string)mIdentifier["last_name"];
+        return mCredentialName + ":" + (std::string)mIdentifier["first_name"] + " " + (std::string)mIdentifier["last_name"];
     }
     else if ((std::string)mIdentifier["type"] == "account")
     {
-        return mGrid + ":" + (std::string)mIdentifier["account_name"];
-    }
-
-    return mGrid + ":(unknown type)";
->>>>>>> 38c2a5bd
+        return mCredentialName + ":" + (std::string)mIdentifier["account_name"];
+    }
+
+    return mCredentialName + ":(unknown type)";
 }
 
 
