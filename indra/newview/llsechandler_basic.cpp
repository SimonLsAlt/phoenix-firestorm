/** 
 * @file llsechandler_basic.cpp
 * @brief Security API for services such as certificate handling
 * secure local storage, etc.
 *
 * $LicenseInfo:firstyear=2003&license=viewerlgpl$
 * Second Life Viewer Source Code
 * Copyright (C) 2010, Linden Research, Inc.
 * 
 * This library is free software; you can redistribute it and/or
 * modify it under the terms of the GNU Lesser General Public
 * License as published by the Free Software Foundation;
 * version 2.1 of the License only.
 * 
 * This library is distributed in the hope that it will be useful,
 * but WITHOUT ANY WARRANTY; without even the implied warranty of
 * MERCHANTABILITY or FITNESS FOR A PARTICULAR PURPOSE.  See the GNU
 * Lesser General Public License for more details.
 * 
 * You should have received a copy of the GNU Lesser General Public
 * License along with this library; if not, write to the Free Software
 * Foundation, Inc., 51 Franklin Street, Fifth Floor, Boston, MA  02110-1301  USA
 * 
 * Linden Research, Inc., 945 Battery Street, San Francisco, CA  94111  USA
 * $/LicenseInfo$
 */


#include "llviewerprecompiledheaders.h"
#include "llsecapi.h"
#include "llsechandler_basic.h"
#include "llsdserialize.h"
#include "llviewernetwork.h"
#include "llxorcipher.h"
#include "llfile.h"
#include "lldir.h"
#include "llviewercontrol.h"
#include "llexception.h"
#include "stringize.h"
#include <vector>
#include <ios>
#include <openssl/ossl_typ.h>
#include <openssl/x509.h>
#include <openssl/x509v3.h>
#include <openssl/pem.h>
#include <openssl/asn1.h>
#include <openssl/rand.h>
#include <openssl/err.h>
#include <iostream>
#include <iomanip>
#include <time.h>
#include "llmachineid.h"



// 128 bits of salt data...
#define STORE_SALT_SIZE 16 
#define BUFFER_READ_SIZE 256
std::string cert_string_from_asn1_string(ASN1_STRING* value);
std::string cert_string_from_octet_string(ASN1_OCTET_STRING* value);

LLSD _basic_constraints_ext(X509* cert);
LLSD _key_usage_ext(X509* cert);
LLSD _ext_key_usage_ext(X509* cert);
LLSD _subject_key_identifier_ext(X509 *cert);
LLSD _authority_key_identifier_ext(X509* cert);

LLBasicCertificate::LLBasicCertificate(const std::string& pem_cert) 
{
	
	// BIO_new_mem_buf returns a read only bio, but takes a void* which isn't const
	// so we need to cast it.
	BIO * pem_bio = BIO_new_mem_buf((void*)pem_cert.c_str(), pem_cert.length());
	if(pem_bio == NULL)
	{
		LL_WARNS("SECAPI") << "Could not allocate an openssl memory BIO." << LL_ENDL;
		LLTHROW(LLInvalidCertificate(this));
	}
	mCert = NULL;
	PEM_read_bio_X509(pem_bio, &mCert, 0, NULL);
	BIO_free(pem_bio);
	if (!mCert)
	{
		LLTHROW(LLInvalidCertificate(this));
	}
}


LLBasicCertificate::LLBasicCertificate(X509* pCert) 
{
	if (!pCert || !pCert->cert_info)
	{
		LLTHROW(LLInvalidCertificate(this));
	}	
	mCert = X509_dup(pCert);
}

LLBasicCertificate::~LLBasicCertificate() 
{
	if(mCert)
	{
		X509_free(mCert);
	}
}

//
// retrieve the pem using the openssl functionality
std::string LLBasicCertificate::getPem() const
{ 
	char * pem_bio_chars = NULL;
	// a BIO is the equivalent of a 'std::stream', and
	// can be a file, mem stream, whatever.  Grab a memory based
	// BIO for the result
	BIO *pem_bio = BIO_new(BIO_s_mem());
	if (!pem_bio)
	{
		LL_WARNS("SECAPI") << "Could not allocate an openssl memory BIO." << LL_ENDL;		
		return std::string();
	}
	PEM_write_bio_X509(pem_bio, mCert);
	int length = BIO_get_mem_data(pem_bio, &pem_bio_chars);
	std::string result = std::string(pem_bio_chars, length);
	BIO_free(pem_bio);
	return result;
}

// get the DER encoding for the cert
// DER is a binary encoding format for certs...
std::vector<U8> LLBasicCertificate::getBinary() const
{ 
	U8 * der_bio_data = NULL;
	// get a memory bio 
	BIO *der_bio = BIO_new(BIO_s_mem());
	if (!der_bio)
	{
		LL_WARNS("SECAPI") << "Could not allocate an openssl memory BIO." << LL_ENDL;			
		return std::vector<U8>();
	}
	i2d_X509_bio(der_bio, mCert);
	int length = BIO_get_mem_data(der_bio, &der_bio_data);
	std::vector<U8> result(length);
	// vectors are guranteed to be a contiguous chunk of memory.
	memcpy(&result[0], der_bio_data,  length);
	BIO_free(der_bio);
	return result;
}


void LLBasicCertificate::getLLSD(LLSD &llsd)
{
	if (mLLSDInfo.isUndefined())
	{
		_initLLSD();
	}
	llsd = mLLSDInfo;
}

// Initialize the LLSD info for the certificate
LLSD& LLBasicCertificate::_initLLSD()
{ 

	// call the various helpers to build the LLSD
	mLLSDInfo[CERT_SUBJECT_NAME] = cert_name_from_X509_NAME(X509_get_subject_name(mCert));
	mLLSDInfo[CERT_ISSUER_NAME] = cert_name_from_X509_NAME(X509_get_issuer_name(mCert));
	mLLSDInfo[CERT_SUBJECT_NAME_STRING] = cert_string_name_from_X509_NAME(X509_get_subject_name(mCert));
	mLLSDInfo[CERT_ISSUER_NAME_STRING] = cert_string_name_from_X509_NAME(X509_get_issuer_name(mCert));
	ASN1_INTEGER *sn = X509_get_serialNumber(mCert);
	if (sn != NULL)
	{
		mLLSDInfo[CERT_SERIAL_NUMBER] = cert_string_from_asn1_integer(sn);
	}
	
	mLLSDInfo[CERT_VALID_TO] = cert_date_from_asn1_time(X509_get_notAfter(mCert));
	mLLSDInfo[CERT_VALID_FROM] = cert_date_from_asn1_time(X509_get_notBefore(mCert));
	mLLSDInfo[CERT_SHA1_DIGEST] = cert_get_digest("sha1", mCert);
	mLLSDInfo[CERT_MD5_DIGEST] = cert_get_digest("md5", mCert);
	// add the known extensions
	mLLSDInfo[CERT_BASIC_CONSTRAINTS] = _basic_constraints_ext(mCert);
	mLLSDInfo[CERT_KEY_USAGE] = _key_usage_ext(mCert);
	mLLSDInfo[CERT_EXTENDED_KEY_USAGE] = _ext_key_usage_ext(mCert);
	mLLSDInfo[CERT_SUBJECT_KEY_IDENTFIER] = _subject_key_identifier_ext(mCert);
	mLLSDInfo[CERT_AUTHORITY_KEY_IDENTIFIER] = _authority_key_identifier_ext(mCert);
	return mLLSDInfo; 
}

// Retrieve the basic constraints info
LLSD _basic_constraints_ext(X509* cert)
{
	LLSD result;
	BASIC_CONSTRAINTS *bs = (BASIC_CONSTRAINTS *)X509_get_ext_d2i(cert, NID_basic_constraints, NULL, NULL);
	if(bs)
	{
		result = LLSD::emptyMap();
		// Determines whether the cert can be used as a CA
		result[CERT_BASIC_CONSTRAINTS_CA] = (bool)bs->ca;
	
		if(bs->pathlen) 
		{
			// the pathlen determines how deep a certificate chain can be from
			// this CA
			if((bs->pathlen->type == V_ASN1_NEG_INTEGER)
			   || !bs->ca) 
			{
				result[CERT_BASIC_CONSTRAINTS_PATHLEN] = 0;
			} 
			else 
			{
				result[CERT_BASIC_CONSTRAINTS_PATHLEN] = (int)ASN1_INTEGER_get(bs->pathlen);
			}
		}

		BASIC_CONSTRAINTS_free( bs );
	}
	return result;
}

// retrieve the key usage, which specifies how the cert can be used.
// 
LLSD _key_usage_ext(X509* cert)
{
	LLSD result;
	ASN1_STRING *usage_str = (ASN1_STRING *)X509_get_ext_d2i(cert, NID_key_usage, NULL, NULL);
	if(usage_str)
	{
		result = LLSD::emptyArray();
		long usage = 0;
		if(usage_str->length > 0) 
		{
			usage = usage_str->data[0];
			if(usage_str->length > 1)
			{
				usage |= usage_str->data[1] << 8;
			}
		}
		ASN1_STRING_free(usage_str);
		if(usage)
		{
			if(usage & KU_DIGITAL_SIGNATURE) result.append(LLSD((std::string)CERT_KU_DIGITAL_SIGNATURE));
			if(usage & KU_NON_REPUDIATION) result.append(LLSD((std::string)CERT_KU_NON_REPUDIATION));
			if(usage & KU_KEY_ENCIPHERMENT) result.append(LLSD((std::string)CERT_KU_KEY_ENCIPHERMENT));
			if(usage & KU_DATA_ENCIPHERMENT) result.append(LLSD((std::string)CERT_KU_DATA_ENCIPHERMENT));
			if(usage & KU_KEY_AGREEMENT) result.append(LLSD((std::string)CERT_KU_KEY_AGREEMENT));
			if(usage & KU_KEY_CERT_SIGN) result.append(LLSD((std::string)CERT_KU_CERT_SIGN));			
			if(usage & KU_CRL_SIGN) result.append(LLSD((std::string)CERT_KU_CRL_SIGN));	
			if(usage & KU_ENCIPHER_ONLY) result.append(LLSD((std::string)CERT_KU_ENCIPHER_ONLY));				
			if(usage & KU_DECIPHER_ONLY) result.append(LLSD((std::string)CERT_KU_DECIPHER_ONLY));		
		}
	}
	return result;
}

// retrieve the extended key usage for the cert
LLSD _ext_key_usage_ext(X509* cert)
{
	LLSD result;
	EXTENDED_KEY_USAGE *eku = (EXTENDED_KEY_USAGE *)X509_get_ext_d2i(cert, NID_ext_key_usage, NULL, NULL);
	if(eku)
	{
		result = LLSD::emptyArray();
		while(sk_ASN1_OBJECT_num(eku))
		{
			ASN1_OBJECT *usage = sk_ASN1_OBJECT_pop(eku);
			if(usage)
			{
				int nid = OBJ_obj2nid(usage);
				if (nid)
				{
					std::string sn = OBJ_nid2sn(nid);
					result.append(sn);
				}
				ASN1_OBJECT_free(usage);
			}
		}

		EXTENDED_KEY_USAGE_free( eku );
	}
	return result;
}

// retrieve the subject key identifier of the cert
LLSD _subject_key_identifier_ext(X509 *cert)
{
	LLSD result;
	ASN1_OCTET_STRING *skeyid = (ASN1_OCTET_STRING *)X509_get_ext_d2i(cert, NID_subject_key_identifier, NULL, NULL);
	if(skeyid)
	{
		result = cert_string_from_octet_string(skeyid);

		ASN1_OCTET_STRING_free( skeyid );
	}
	return result;
}

// retrieve the authority key identifier of the cert
LLSD _authority_key_identifier_ext(X509* cert)
{
	LLSD result;
	AUTHORITY_KEYID *akeyid = (AUTHORITY_KEYID *)X509_get_ext_d2i(cert, NID_authority_key_identifier, NULL, NULL);
	if(akeyid)
	{
		result = LLSD::emptyMap();
		if(akeyid->keyid)
		{
			result[CERT_AUTHORITY_KEY_IDENTIFIER_ID] = cert_string_from_octet_string(akeyid->keyid);
		}
		if(akeyid->serial)
		{
			result[CERT_AUTHORITY_KEY_IDENTIFIER_SERIAL] = cert_string_from_asn1_integer(akeyid->serial);
		}	


		AUTHORITY_KEYID_free( akeyid );
	}
	
	// we ignore the issuer name in the authority key identifier, we check the issue name via
	// the the issuer name entry in the cert.
	

	return result;
}

// retrieve an openssl x509 object,
// which must be freed by X509_free
X509* LLBasicCertificate::getOpenSSLX509() const
{ 
	return X509_dup(mCert); 
}  

// generate a single string containing the subject or issuer
// name of the cert.
std::string cert_string_name_from_X509_NAME(X509_NAME* name)
{
	char * name_bio_chars = NULL;
	// get a memory bio
	BIO *name_bio = BIO_new(BIO_s_mem());
	// stream the name into the bio.  The name will be in the 'short name' format
	X509_NAME_print_ex(name_bio, name, 0, XN_FLAG_RFC2253);
	int length = BIO_get_mem_data(name_bio, &name_bio_chars);
	std::string result = std::string(name_bio_chars, length);
	BIO_free(name_bio);
	return result;
}

// generate an LLSD from a certificate name (issuer or subject name).  
// the name will be strings indexed by the 'long form'
LLSD cert_name_from_X509_NAME(X509_NAME* name)
{
	LLSD result = LLSD::emptyMap();
	int name_entries = X509_NAME_entry_count(name);
	for (int entry_index=0; entry_index < name_entries; entry_index++) 
	{
		char buffer[32];
		X509_NAME_ENTRY *entry = X509_NAME_get_entry(name, entry_index);
		
		std::string name_value = std::string((const char*)M_ASN1_STRING_data(X509_NAME_ENTRY_get_data(entry)), 
											 M_ASN1_STRING_length(X509_NAME_ENTRY_get_data(entry)));

		ASN1_OBJECT* name_obj = X509_NAME_ENTRY_get_object(entry);		
		OBJ_obj2txt(buffer, sizeof(buffer), name_obj, 0);
		std::string obj_buffer_str = std::string(buffer);
		result[obj_buffer_str] = name_value;
	}
	
	return result;
}

// Generate a string from an ASN1 integer.  ASN1 Integers are
// bignums, so they can be 'infinitely' long, therefore we
// cannot simply use a conversion to U64 or something.
// We retrieve as a readable string for UI

std::string cert_string_from_asn1_integer(ASN1_INTEGER* value)
{
	std::string result;
	BIGNUM *bn = ASN1_INTEGER_to_BN(value, NULL);
	if(bn)
	{
		char * ascii_bn = BN_bn2hex(bn);

		if(ascii_bn)
		{
			result = ascii_bn;
			OPENSSL_free(ascii_bn);
		}
		BN_free(bn);
	}
	return result;
}

// Generate a string from an OCTET string.
// we retrieve as a 

std::string cert_string_from_octet_string(ASN1_OCTET_STRING* value)
{
	
	std::stringstream result;
	result << std::hex << std::setprecision(2);
	for (int i=0; i < value->length; i++)
	{
		if (i != 0) 
		{
			result << ":";
		}
		result  << std::setfill('0') << std::setw(2) << (int)value->data[i];
	}
	return result.str();
}

// Generate a string from an ASN1 integer.  ASN1 Integers are
// bignums, so they can be 'infinitely' long, therefore we
// cannot simply use a conversion to U64 or something.
// We retrieve as a readable string for UI

std::string cert_string_from_asn1_string(ASN1_STRING* value)
{
	char * string_bio_chars = NULL;
	std::string result;
	// get a memory bio
	BIO *string_bio = BIO_new(BIO_s_mem());
	if(!string_bio)
	{
		// stream the name into the bio.  The name will be in the 'short name' format
		ASN1_STRING_print_ex(string_bio, value, ASN1_STRFLGS_RFC2253);
		int length = BIO_get_mem_data(string_bio, &string_bio_chars);
		result = std::string(string_bio_chars, length);
		BIO_free(string_bio);
	}
	else
	{
		LL_WARNS("SECAPI") << "Could not allocate an openssl memory BIO." << LL_ENDL;
	}
	
	return result;
}

// retrieve a date structure from an ASN1 time, for 
// validity checking.
LLDate cert_date_from_asn1_time(ASN1_TIME* asn1_time)
{
	
	struct tm timestruct = {0};
	int i = asn1_time->length;
	
	if (i < 10)
	{
		return LLDate();
	}	
	// convert the date from the ASN1 time (which is a string in ZULU time), to
	// a timeval.
	timestruct.tm_year = (asn1_time->data[0]-'0') * 10 + (asn1_time->data[1]-'0');
	
	/* Deal with Year 2000 */
	if (timestruct.tm_year < 70)
		timestruct.tm_year += 100;
	
	timestruct.tm_mon = (asn1_time->data[2]-'0') * 10 + (asn1_time->data[3]-'0') - 1;
	timestruct.tm_mday = (asn1_time->data[4]-'0') * 10 + (asn1_time->data[5]-'0');
	timestruct.tm_hour = (asn1_time->data[6]-'0') * 10 + (asn1_time->data[7]-'0');
	timestruct.tm_min = (asn1_time->data[8]-'0') * 10 + (asn1_time->data[9]-'0');
	timestruct.tm_sec = (asn1_time->data[10]-'0') * 10 + (asn1_time->data[11]-'0');

#if LL_WINDOWS
	return LLDate((F64)_mkgmtime(&timestruct));
#else // LL_WINDOWS
	return LLDate((F64)timegm(&timestruct));
#endif // LL_WINDOWS
}

													   
// Generate a string containing a digest.  The digest time is 'ssh1' or
// 'md5', and the resulting string is of the form "aa:12:5c:' and so on
std::string cert_get_digest(const std::string& digest_type, X509 *cert)
{
	unsigned char digest_data[BUFFER_READ_SIZE];
	unsigned int len = sizeof(digest_data);
	std::stringstream result;
	const EVP_MD* digest = NULL;
	// we could use EVP_get_digestbyname, but that requires initializer code which
	// would require us to complicate things by plumbing it into the system.
	if (digest_type == "md5")
	{
		digest = EVP_md5();
	}
	else if (digest_type == "sha1")
	{
		digest = EVP_sha1();
	}
	else
	{
		return std::string();
	}

	X509_digest(cert, digest, digest_data, &len);
	result << std::hex << std::setprecision(2);
	for (unsigned int i=0; i < len; i++)
	{
		if (i != 0) 
		{
			result << ":";
		}
		result  << std::setfill('0') << std::setw(2) << (int)digest_data[i];
	}
	return result.str();
}


// class LLBasicCertificateVector
// This class represents a list of certificates, implemented by a vector of certificate pointers.
// it contains implementations of the virtual functions for iterators, search, add, remove, etc.
//

//  Find a certificate in the list.
// It will find a cert that has minimally the params listed, with the values being the same
LLBasicCertificateVector::iterator LLBasicCertificateVector::find(const LLSD& params)
{
	BOOL found = FALSE;
	// loop through the entire vector comparing the values in the certs
	// against those passed in via the params.
	// params should be a map.  Only the items specified in the map will be
	// checked, but they must match exactly, even if they're maps or arrays.
	
	for(iterator cert = begin();
		cert != end();
		cert++)
	{

		found= TRUE;
		LLSD cert_info;
		(*cert)->getLLSD(cert_info);
			for (LLSD::map_const_iterator param = params.beginMap();
			 param != params.endMap();
			 param++)
		{

			if (!cert_info.has((std::string)param->first) || 
				(!valueCompareLLSD(cert_info[(std::string)param->first], param->second)))
			{
				found = FALSE;
				break;
			}
		}
		if (found)
		{
			return (cert);
		}
	}
	return end();
}

// Insert a certificate into the store.  If the certificate already 
// exists in the store, nothing is done.
void  LLBasicCertificateVector::insert(iterator _iter, 
				       LLPointer<LLCertificate> cert)
{
	LLSD cert_info;
	cert->getLLSD(cert_info);
	if (cert_info.isMap() && cert_info.has(CERT_SHA1_DIGEST))
	{
		LLSD existing_cert_info = LLSD::emptyMap();
		existing_cert_info[CERT_MD5_DIGEST] = cert_info[CERT_MD5_DIGEST];
		if(find(existing_cert_info) == end())
		{
			BasicIteratorImpl *basic_iter = dynamic_cast<BasicIteratorImpl*>(_iter.mImpl.get());
			llassert(basic_iter);
			if (basic_iter)
			{
				mCerts.insert(basic_iter->mIter, cert);
			}
		}
	}
}

// remove a certificate from the store
LLPointer<LLCertificate> LLBasicCertificateVector::erase(iterator _iter)
{
	
	if (_iter != end())
	{
		BasicIteratorImpl *basic_iter = dynamic_cast<BasicIteratorImpl*>(_iter.mImpl.get());
		LLPointer<LLCertificate> result = (*_iter);
		mCerts.erase(basic_iter->mIter);
		return result;
	}
	return NULL;
}


//
// LLBasicCertificateStore
// This class represents a store of CA certificates.  The basic implementation
// uses a crt file such as the ca-bundle.crt in the existing SL implementation.
LLBasicCertificateStore::LLBasicCertificateStore(const std::string& filename)
{
	mFilename = filename;
	load_from_file(filename);
}

void LLBasicCertificateStore::load_from_file(const std::string& filename)
{
    int loaded = 0;

	// scan the PEM file extracting each certificate
<<<<<<< HEAD
	if (!LLFile::isfile(filename))
	{
		return;
	}
	
	// <FS:ND> Do not use BIO_new(BIO_s_file())/BIO_read_filename. This will fail if filename is an UTF8 encoded unicode path. Instead
	// use BIO_new_file. BIO_new_file handles UTF8 encoded filenames gracefully.

	// BIO* file_bio = BIO_new(BIO_s_file());
	BIO *file_bio( BIO_new_file( filename.c_str(), "rt" ) );
	// </FS:ND>

	if(file_bio)
	{
		// if (BIO_read_filename(file_bio, filename.c_str()) > 0) // <FS:ND/>
		{	
			X509 *cert_x509 = NULL;
			while((PEM_read_bio_X509(file_bio, &cert_x509, 0, NULL)) && 
				  (cert_x509 != NULL))
			{
				try
				{
					add(new LLBasicCertificate(cert_x509));
				}
				catch (...)
				{
=======
	if (LLFile::isfile(filename))
	{
        BIO* file_bio = BIO_new(BIO_s_file());
        if(file_bio)
        {
            if (BIO_read_filename(file_bio, filename.c_str()) > 0)
            {	
                X509 *cert_x509 = NULL;
                while((PEM_read_bio_X509(file_bio, &cert_x509, 0, NULL)) && 
                      (cert_x509 != NULL))
                {
                    try
                    {
                        add(new LLBasicCertificate(cert_x509));
                        loaded++;
                    }
                    catch (...)
                    {
>>>>>>> 3494eb79
					LOG_UNHANDLED_EXCEPTION("creating certificate from the certificate store file");
                    }
                    X509_free(cert_x509);
                    cert_x509 = NULL;
                }
                BIO_free(file_bio);
            }
            else
            {
                LL_WARNS("SECAPI") << "BIO read failed for " << filename << LL_ENDL;
            }

            LL_INFOS("SECAPI") << "loaded " << loaded << " certificates from " << filename << LL_ENDL;
        }
        else
        {
            LL_WARNS("SECAPI") << "Could not allocate a file BIO" << LL_ENDL;
        }
    }
    else
    {
        // since the user certificate store may not be there, this is not a warning
        LL_INFOS("SECAPI") << "Certificate store not found at " << filename << LL_ENDL;
    }
}


LLBasicCertificateStore::~LLBasicCertificateStore()
{
}


// persist the store
void LLBasicCertificateStore::save()
{
	llofstream file_store(mFilename.c_str(), std::ios_base::binary);
	if(!file_store.fail())
	{
		for(iterator cert = begin();
			cert != end();
			cert++)
		{
			std::string pem = (*cert)->getPem();
			if(!pem.empty())
			{
				file_store << (*cert)->getPem() << std::endl;
			}
		}
		file_store.close();
	}
	else
	{
		LL_WARNS("SECAPI") << "Could not open certificate store " << mFilename << "for save" << LL_ENDL;
	}
}

// return the store id
std::string LLBasicCertificateStore::storeId() const
{
	// this is the basic handler which uses the ca-bundle.crt store,
	// so we ignore this.
	return std::string("");
}


//
// LLBasicCertificateChain
// This class represents a chain of certs, each cert being signed by the next cert
// in the chain.  Certs must be properly signed by the parent
LLBasicCertificateChain::LLBasicCertificateChain(const X509_STORE_CTX* store)
{

	// we're passed in a context, which contains a cert, and a blob of untrusted
	// certificates which compose the chain.
	if((store == NULL) || (store->cert == NULL))
	{
		LL_WARNS("SECAPI") << "An invalid store context was passed in when trying to create a certificate chain" << LL_ENDL;
		return;
	}
	// grab the child cert
	LLPointer<LLCertificate> current = new LLBasicCertificate(store->cert);

	add(current);
	if(store->untrusted != NULL)
	{
		// if there are other certs in the chain, we build up a vector
		// of untrusted certs so we can search for the parents of each
		// consecutive cert.
		LLBasicCertificateVector untrusted_certs;
		for(int i = 0; i < sk_X509_num(store->untrusted); i++)
		{
			LLPointer<LLCertificate> cert = new LLBasicCertificate(sk_X509_value(store->untrusted, i));
			untrusted_certs.add(cert);

		}		
		while(untrusted_certs.size() > 0)
		{
			LLSD find_data = LLSD::emptyMap();
			LLSD cert_data;
			current->getLLSD(cert_data);
			// we simply build the chain via subject/issuer name as the
			// client should not have passed in multiple CA's with the same 
			// subject name.  If they did, it'll come out in the wash during
			// validation.
			find_data[CERT_SUBJECT_NAME_STRING] = cert_data[CERT_ISSUER_NAME_STRING]; 
			LLBasicCertificateVector::iterator issuer = untrusted_certs.find(find_data);
			if (issuer != untrusted_certs.end())
			{
				current = untrusted_certs.erase(issuer);
				add(current);
			}
			else
			{
				break;
			}
		}
	}
}


// subdomain wildcard specifiers can be divided into 3 parts
// the part before the first *, the part after the first * but before
// the second *, and the part after the second *.
// It then iterates over the second for each place in the string
// that it matches.  ie if the subdomain was testfoofoobar, and
// the wildcard was test*foo*bar, it would match test, then
// recursively match foofoobar and foobar

bool _cert_subdomain_wildcard_match(const std::string& subdomain,
									const std::string& wildcard)
{
	// split wildcard into the portion before the *, and the portion after

	int wildcard_pos = wildcard.find_first_of('*');	
	// check the case where there is no wildcard.
	if(wildcard_pos == wildcard.npos)
	{
		return (subdomain == wildcard);
	}
	
	// we need to match the first part of the subdomain string up to the wildcard
	// position
	if(subdomain.substr(0, wildcard_pos) != wildcard.substr(0, wildcard_pos))
	{
		// the first portions of the strings didn't match
		return FALSE;
	}
	
	// as the portion of the wildcard string before the * matched, we need to check the
	// portion afterwards.  Grab that portion.
	std::string new_wildcard_string = wildcard.substr( wildcard_pos+1, wildcard.npos);
	if(new_wildcard_string.empty())
	{
		// we had nothing after the *, so it's an automatic match
		return TRUE;
	}
	
	// grab the portion of the remaining wildcard string before the next '*'.  We need to find this
	// within the remaining subdomain string. and then recursively check.
	std::string new_wildcard_match_string = new_wildcard_string.substr(0, new_wildcard_string.find_first_of('*'));
	
	// grab the portion of the subdomain after the part that matched the initial wildcard portion
	std::string new_subdomain = subdomain.substr(wildcard_pos, subdomain.npos);
	
	// iterate through the current subdomain, finding instances of the match string.
	int sub_pos = new_subdomain.find_first_of(new_wildcard_match_string);
	while(sub_pos != std::string::npos)
	{
		new_subdomain = new_subdomain.substr(sub_pos, std::string::npos);
		if(_cert_subdomain_wildcard_match(new_subdomain, new_wildcard_string))
		{
			return TRUE;
		}
		sub_pos = new_subdomain.find_first_of(new_wildcard_match_string, 1);


	}
	// didn't find any instances of the match string that worked in the subdomain, so fail.
	return FALSE;
}


// RFC2459 does not address wildcards as part of it's name matching
// specification, and there is no RFC specifying wildcard matching,
// RFC2818 does a few statements about wildcard matching, but is very 
// general.  Generally, wildcard matching is per implementation, although
// it's pretty similar.
// in our case, we use the '*' wildcard character only, within each
// subdomain.  The hostname and the CN specification should have the
// same number of subdomains.
// We then iterate that algorithm over each subdomain.
bool _cert_hostname_wildcard_match(const std::string& hostname, const std::string& common_name)
{
	std::string new_hostname = hostname;
	std::string new_cn = common_name;
	
	// find the last '.' in the hostname and the match name.
	int subdomain_pos = new_hostname.find_last_of('.');
	int subcn_pos = new_cn.find_last_of('.');
	
	// if the last char is a '.', strip it
	if(subdomain_pos == (new_hostname.length()-1))
	{
		new_hostname = new_hostname.substr(0, subdomain_pos);
		subdomain_pos = new_hostname.find_last_of('.');
	}
	if(subcn_pos == (new_cn.length()-1))
	{
		new_cn = new_cn.substr(0, subcn_pos);
		subcn_pos = new_cn.find_last_of('.');
	}	

	// Check to see if there are any further '.' in the string.  
	while((subcn_pos != std::string::npos) && (subdomain_pos != std::string::npos))
	{
		// snip out last subdomain in both the match string and the hostname
		// The last bit for 'my.current.host.com' would be 'com'  
		std::string cn_part = new_cn.substr(subcn_pos+1, std::string::npos);
		std::string hostname_part = new_hostname.substr(subdomain_pos+1, std::string::npos);
		
		if(!_cert_subdomain_wildcard_match(new_hostname.substr(subdomain_pos+1, std::string::npos),
										   cn_part))
		{
			return FALSE;
		}
		new_hostname = new_hostname.substr(0, subdomain_pos);
		new_cn = new_cn.substr(0, subcn_pos);
		subdomain_pos = new_hostname.find_last_of('.');
		subcn_pos = new_cn.find_last_of('.');
	}	
	// check to see if the most significant portion of the common name is '*'.  If so, we can
	// simply return success as child domains are also matched.
	if(new_cn == "*")
	{
		// if it's just a '*' we support all child domains as well, so '*.
		return TRUE;
	}
	
	return _cert_subdomain_wildcard_match(new_hostname, new_cn);

}

// validate that the LLSD array in llsd_set contains the llsd_value 
bool _LLSDArrayIncludesValue(const LLSD& llsd_set, LLSD llsd_value)
{
	for(LLSD::array_const_iterator set_value = llsd_set.beginArray();
		set_value != llsd_set.endArray();
		set_value++)
	{
		if(valueCompareLLSD((*set_value), llsd_value))
		{
			return TRUE;
		}
	}
	return FALSE;
}

void _validateCert(int validation_policy,
				  LLPointer<LLCertificate> cert,
				  const LLSD& validation_params,
				  int depth)
{

	LLSD current_cert_info;
	cert->getLLSD(current_cert_info);		
	// check basic properties exist in the cert
	if(!current_cert_info.has(CERT_SUBJECT_NAME) || !current_cert_info.has(CERT_SUBJECT_NAME_STRING))
	{
		LLTHROW(LLCertException(cert, "Cert doesn't have a Subject Name"));
	}
	
	if(!current_cert_info.has(CERT_ISSUER_NAME_STRING))
	{
		LLTHROW(LLCertException(cert, "Cert doesn't have an Issuer Name"));
	}
	
	// check basic properties exist in the cert
	if(!current_cert_info.has(CERT_VALID_FROM) || !current_cert_info.has(CERT_VALID_TO))
	{
		LLTHROW(LLCertException(cert, "Cert doesn't have an expiration period"));
	}
	if (!current_cert_info.has(CERT_SHA1_DIGEST))
	{
		LLTHROW(LLCertException(cert, "No SHA1 digest"));
	}

	if (validation_policy & VALIDATION_POLICY_TIME)
	{

		LLDate validation_date(time(NULL));
		if(validation_params.has(CERT_VALIDATION_DATE))
		{
			validation_date = validation_params[CERT_VALIDATION_DATE];
		}
		
		if((validation_date < current_cert_info[CERT_VALID_FROM].asDate()) ||
		   (validation_date > current_cert_info[CERT_VALID_TO].asDate()))
		{
			LLTHROW(LLCertValidationExpirationException(cert, validation_date));
		}
	}
	if (validation_policy & VALIDATION_POLICY_SSL_KU)
	{
		if (current_cert_info.has(CERT_KEY_USAGE) && current_cert_info[CERT_KEY_USAGE].isArray() &&
			(!(_LLSDArrayIncludesValue(current_cert_info[CERT_KEY_USAGE], 
									   LLSD((std::string)CERT_KU_DIGITAL_SIGNATURE))) ||
			!(_LLSDArrayIncludesValue(current_cert_info[CERT_KEY_USAGE], 
									  LLSD((std::string)CERT_KU_KEY_ENCIPHERMENT)))))
		{
			LLTHROW(LLCertKeyUsageValidationException(cert));
		}
		// only validate EKU if the cert has it
		if(current_cert_info.has(CERT_EXTENDED_KEY_USAGE) && current_cert_info[CERT_EXTENDED_KEY_USAGE].isArray() &&	   
		   (!_LLSDArrayIncludesValue(current_cert_info[CERT_EXTENDED_KEY_USAGE], 
									LLSD((std::string)CERT_EKU_SERVER_AUTH))))
		{
			LLTHROW(LLCertKeyUsageValidationException(cert));
		}
	}
	if (validation_policy & VALIDATION_POLICY_CA_KU)
	{
		if (current_cert_info.has(CERT_KEY_USAGE) && current_cert_info[CERT_KEY_USAGE].isArray() &&
			(!_LLSDArrayIncludesValue(current_cert_info[CERT_KEY_USAGE], 
									   (std::string)CERT_KU_CERT_SIGN)))
			{
				LLTHROW(LLCertKeyUsageValidationException(cert));
			}
	}
	
	// validate basic constraints
	if ((validation_policy & VALIDATION_POLICY_CA_BASIC_CONSTRAINTS) &&
		current_cert_info.has(CERT_BASIC_CONSTRAINTS) && 
		current_cert_info[CERT_BASIC_CONSTRAINTS].isMap())
	{
		if(!current_cert_info[CERT_BASIC_CONSTRAINTS].has(CERT_BASIC_CONSTRAINTS_CA) ||
		   !current_cert_info[CERT_BASIC_CONSTRAINTS][CERT_BASIC_CONSTRAINTS_CA])
		{
				LLTHROW(LLCertBasicConstraintsValidationException(cert));
		}
		if (current_cert_info[CERT_BASIC_CONSTRAINTS].has(CERT_BASIC_CONSTRAINTS_PATHLEN) &&
			((current_cert_info[CERT_BASIC_CONSTRAINTS][CERT_BASIC_CONSTRAINTS_PATHLEN].asInteger() != 0) &&
			 (depth > current_cert_info[CERT_BASIC_CONSTRAINTS][CERT_BASIC_CONSTRAINTS_PATHLEN].asInteger())))
		{
			LLTHROW(LLCertBasicConstraintsValidationException(cert));
		}
	}
}

bool _verify_signature(LLPointer<LLCertificate> parent, 
					   LLPointer<LLCertificate> child)
{
	bool verify_result = FALSE; 
	LLSD cert1, cert2;
	parent->getLLSD(cert1);
	child->getLLSD(cert2);
	X509 *signing_cert = parent->getOpenSSLX509();
	X509 *child_cert = child->getOpenSSLX509();
	if((signing_cert != NULL) && (child_cert != NULL))
	{
		EVP_PKEY *pkey = X509_get_pubkey(signing_cert);
		
		
		if(pkey)
		{
			int verify_code = X509_verify(child_cert, pkey);
			verify_result = ( verify_code > 0);
			EVP_PKEY_free(pkey);
		}
		else
		{
			LL_WARNS("SECAPI") << "Could not validate the cert chain signature, as the public key of the signing cert could not be retrieved" << LL_ENDL;
		}

	}
	else
	{
		LL_WARNS("SECAPI") << "Signature verification failed as there are no certs in the chain" << LL_ENDL;
	}
	if(child_cert)
	{
		X509_free(child_cert);
	}
	if(signing_cert)
	{
		X509_free(signing_cert);
	}
	return verify_result;
}


// validate the certificate chain against a store.
// There are many aspects of cert validatioin policy involved in
// trust validation.  The policies in this validation algorithm include
// * Hostname matching for SSL certs
// * Expiration time matching
// * Signature validation
// * Chain trust (is the cert chain trusted against the store)
// * Basic constraints
// * key usage and extended key usage
// TODO: We should add 'authority key identifier' for chaining.
// This algorithm doesn't simply validate the chain by itself
// and verify the last cert is in the certificate store, or points
// to a cert in the store.  It validates whether any cert in the chain
// is trusted in the store, even if it's not the last one.
void LLBasicCertificateStore::validate(int validation_policy,
									   LLPointer<LLCertificateChain> cert_chain,
									   const LLSD& validation_params)
{
	// If --no-verify-ssl-cert was passed on the command line, stop right now.
	if (gSavedSettings.getBOOL("NoVerifySSLCert"))
    {
        LL_WARNS_ONCE("SECAPI") << "All Certificate validation disabled; viewer operation is insecure" << LL_ENDL;
        return;
    }

	if(cert_chain->size() < 1)
	{
		LLTHROW(LLCertException(NULL, "No certs in chain"));
	}
	iterator current_cert = cert_chain->begin();
	LLSD 	current_cert_info;
	LLSD validation_date;
	if (validation_params.has(CERT_VALIDATION_DATE))
	{
		validation_date = validation_params[CERT_VALIDATION_DATE];
	}

	if (validation_policy & VALIDATION_POLICY_HOSTNAME)
	{
		(*current_cert)->getLLSD(current_cert_info);
		if(!validation_params.has(CERT_HOSTNAME))
		{
			LLTHROW(LLCertException((*current_cert), "No hostname passed in for validation"));
		}
		if(!current_cert_info.has(CERT_SUBJECT_NAME) || !current_cert_info[CERT_SUBJECT_NAME].has(CERT_NAME_CN))
		{
			LLTHROW(LLInvalidCertificate((*current_cert)));
		}
		
		LL_DEBUGS("SECAPI") << "Validating the hostname " << validation_params[CERT_HOSTNAME].asString() << 
		     "against the cert CN " << current_cert_info[CERT_SUBJECT_NAME][CERT_NAME_CN].asString() << LL_ENDL;
		if(!_cert_hostname_wildcard_match(validation_params[CERT_HOSTNAME].asString(),
										  current_cert_info[CERT_SUBJECT_NAME][CERT_NAME_CN].asString()))
		{
			throw LLCertValidationHostnameException(validation_params[CERT_HOSTNAME].asString(),
													(*current_cert));
		}
	}

	// check the cache of already validated certs
	X509* cert_x509 = (*current_cert)->getOpenSSLX509();
	if(!cert_x509)
	{
		LLTHROW(LLInvalidCertificate((*current_cert)));
	}
	std::string sha1_hash((const char *)cert_x509->sha1_hash, SHA_DIGEST_LENGTH);
	X509_free( cert_x509 );
	cert_x509 = NULL;
	t_cert_cache::iterator cache_entry = mTrustedCertCache.find(sha1_hash);
	if(cache_entry != mTrustedCertCache.end())
	{
		// this cert is in the cache, so validate the time.
		if (validation_policy & VALIDATION_POLICY_TIME)
		{
			LLDate validation_date(time(NULL));
			if(validation_params.has(CERT_VALIDATION_DATE))
			{
				validation_date = validation_params[CERT_VALIDATION_DATE];
			}
			
			if((validation_date < cache_entry->second.first) ||
			   (validation_date > cache_entry->second.second))
			{
				LLTHROW(LLCertValidationExpirationException((*current_cert), validation_date));
			}
		}
		// successfully found in cache
		LL_DEBUGS("SECAPI") << "Valid cert for " << validation_params[CERT_HOSTNAME].asString() << " found in cache" << LL_ENDL;
		return;
	}
	if(current_cert_info.isUndefined())
	{
		(*current_cert)->getLLSD(current_cert_info);
	}
	LLDate from_time = current_cert_info[CERT_VALID_FROM].asDate();
	LLDate to_time = current_cert_info[CERT_VALID_TO].asDate();
	int depth = 0;
	LLPointer<LLCertificate> previous_cert;
	// loop through the cert chain, validating the current cert against the next one.
	while(current_cert != cert_chain->end())
	{
		
		int local_validation_policy = validation_policy;
		if(current_cert == cert_chain->begin())
		{
			// for the child cert, we don't validate CA stuff
			local_validation_policy &= ~(VALIDATION_POLICY_CA_KU | 
										 VALIDATION_POLICY_CA_BASIC_CONSTRAINTS);
		}
		else
		{
			// for non-child certs, we don't validate SSL Key usage
			local_validation_policy &= ~VALIDATION_POLICY_SSL_KU;				
			if(!_verify_signature((*current_cert),
								  previous_cert))
			{
			   LLTHROW(LLCertValidationInvalidSignatureException(previous_cert));
			}
		}
		_validateCert(local_validation_policy,
					  (*current_cert),
					  validation_params,
					  depth);
		
		// look for a CA in the CA store that may belong to this chain.
		LLSD cert_search_params = LLSD::emptyMap();		
		// is the cert itself in the store?
		cert_search_params[CERT_SHA1_DIGEST] = current_cert_info[CERT_SHA1_DIGEST];
		LLCertificateStore::iterator found_store_cert = find(cert_search_params);
		if(found_store_cert != end())
		{
			mTrustedCertCache[sha1_hash] = std::pair<LLDate, LLDate>(from_time, to_time);
            LL_DEBUGS("SECAPI") << "Valid cert for " << validation_params[CERT_HOSTNAME].asString() << " found in cert store" << LL_ENDL;	
			return;
		}
		
		// is the parent in the cert store?
			
		cert_search_params = LLSD::emptyMap();
		cert_search_params[CERT_SUBJECT_NAME_STRING] = current_cert_info[CERT_ISSUER_NAME_STRING];
		if (current_cert_info.has(CERT_AUTHORITY_KEY_IDENTIFIER))
		{
			LLSD cert_aki = current_cert_info[CERT_AUTHORITY_KEY_IDENTIFIER];
			if(cert_aki.has(CERT_AUTHORITY_KEY_IDENTIFIER_ID))
			{
				cert_search_params[CERT_SUBJECT_KEY_IDENTFIER] = cert_aki[CERT_AUTHORITY_KEY_IDENTIFIER_ID];
			}
			if(cert_aki.has(CERT_AUTHORITY_KEY_IDENTIFIER_SERIAL))
			{
				cert_search_params[CERT_SERIAL_NUMBER] = cert_aki[CERT_AUTHORITY_KEY_IDENTIFIER_SERIAL];
			}
		}
		found_store_cert = find(cert_search_params);
		
		if(found_store_cert != end())
		{
			// validate the store cert against the depth
			_validateCert(validation_policy & VALIDATION_POLICY_CA_BASIC_CONSTRAINTS,
						  (*found_store_cert),
						  LLSD(),
						  depth);
			
			// verify the signature of the CA
			if(!_verify_signature((*found_store_cert),
								  (*current_cert)))
			{
				LLTHROW(LLCertValidationInvalidSignatureException(*current_cert));
			}			
			// successfully validated.
			mTrustedCertCache[sha1_hash] = std::pair<LLDate, LLDate>(from_time, to_time);		
            LL_DEBUGS("SECAPI") << "Valid CA cert for " << validation_params[CERT_HOSTNAME].asString() << " found in cert store" << LL_ENDL;	
			return;
		}
		previous_cert = (*current_cert);
		current_cert++;
		depth++;
		if(current_cert != cert_chain->end())
		{
			(*current_cert)->getLLSD(current_cert_info);
		}
	}
	if (validation_policy & VALIDATION_POLICY_TRUSTED)
	{
		// we reached the end without finding a trusted cert.
		LLTHROW(LLCertValidationTrustException((*cert_chain)[cert_chain->size()-1]));

	}
    LL_DEBUGS("SECAPI") << "Valid ? cert for " << validation_params[CERT_HOSTNAME].asString() << " found in cert store" << LL_ENDL;	
	mTrustedCertCache[sha1_hash] = std::pair<LLDate, LLDate>(from_time, to_time);	
}


// LLSecAPIBasicHandler Class
// Interface handler class for the various security storage handlers.

// We read the file on construction, and write it on destruction.  This
// means multiple processes cannot modify the datastore.
LLSecAPIBasicHandler::LLSecAPIBasicHandler(const std::string& protected_data_file,
										   const std::string& legacy_password_path)
{
	mProtectedDataFilename = protected_data_file;
	mProtectedDataMap = LLSD::emptyMap();
	mLegacyPasswordPath = legacy_password_path;

}

LLSecAPIBasicHandler::LLSecAPIBasicHandler()
{
}


void LLSecAPIBasicHandler::init()
{
	mProtectedDataMap = LLSD::emptyMap();
	if (mProtectedDataFilename.length() == 0)
	{
		mProtectedDataFilename = gDirUtilp->getExpandedFilename(LL_PATH_USER_SETTINGS,
															"bin_conf.dat");
		mLegacyPasswordPath = gDirUtilp->getExpandedFilename(LL_PATH_USER_SETTINGS, "password.dat");
	
		mProtectedDataFilename = gDirUtilp->getExpandedFilename(LL_PATH_USER_SETTINGS,
															"bin_conf.dat");	
		std::string store_file = gDirUtilp->getExpandedFilename(LL_PATH_USER_SETTINGS,
														"CA.pem");
		
		
		LL_INFOS("SECAPI") << "Loading user certificate store from " << store_file << LL_ENDL;
		mStore = new LLBasicCertificateStore(store_file);
		
		// grab the application ca-bundle.crt file that contains the well-known certs shipped
		// with the product
		std::string ca_file_path = gDirUtilp->getExpandedFilename(LL_PATH_APP_SETTINGS, "ca-bundle.crt");
		LL_INFOS("SECAPI") << "Loading application certificate store from " << ca_file_path << LL_ENDL;
		LLPointer<LLBasicCertificateStore> app_ca_store = new LLBasicCertificateStore(ca_file_path);
		
		// push the applicate CA files into the store, therefore adding any new CA certs that 
		// updated
		for(LLCertificateVector::iterator i = app_ca_store->begin();
			i != app_ca_store->end();
			i++)
		{
			mStore->add(*i);
		}
		
	}
	_readProtectedData(); // initialize mProtectedDataMap
						  // may throw LLProtectedDataException if saved datamap is not decryptable
}
LLSecAPIBasicHandler::~LLSecAPIBasicHandler()
{
	// SA: no reason to write to data store during destruction. In particular this implies erasing all credentials
	// if the viewer was previously unable to decode the existing file, which would happen if the network interface changed, for instance.
	//
	//_writeProtectedData();
}

void LLSecAPIBasicHandler::_readProtectedData()
{	
	// attempt to load the file into our map
	LLPointer<LLSDParser> parser = new LLSDXMLParser();
	llifstream protected_data_stream(mProtectedDataFilename.c_str(), 
									llifstream::binary);

	if (!protected_data_stream.fail()) {
		U8 salt[STORE_SALT_SIZE];
		U8 buffer[BUFFER_READ_SIZE];
		U8 decrypted_buffer[BUFFER_READ_SIZE];
		int decrypted_length;	
		unsigned char unique_id[MAC_ADDRESS_BYTES];
        LLMachineID::getUniqueID(unique_id, sizeof(unique_id));
		LLXORCipher cipher(unique_id, sizeof(unique_id));

		// read in the salt and key
		protected_data_stream.read((char *)salt, STORE_SALT_SIZE);
		if (protected_data_stream.gcount() < STORE_SALT_SIZE)
		{
			LLTHROW(LLProtectedDataException("Config file too short."));
		}

		cipher.decrypt(salt, STORE_SALT_SIZE);		

		// totally lame.  As we're not using the OS level protected data, we need to
		// at least obfuscate the data.  We do this by using a salt stored at the head of the file
		// to encrypt the data, therefore obfuscating it from someone using simple existing tools.
		// We do include the MAC address as part of the obfuscation, which would require an
		// attacker to get the MAC address as well as the protected store, which improves things
		// somewhat.  It would be better to use the password, but as this store
		// will be used to store the SL password when the user decides to have SL remember it, 
		// so we can't use that.  OS-dependent store implementations will use the OS password/storage 
		// mechanisms and are considered to be more secure.
		// We've a strong intent to move to OS dependent protected data stores.
		

		// read in the rest of the file.
		EVP_CIPHER_CTX ctx;
		EVP_CIPHER_CTX_init(&ctx);
		EVP_DecryptInit(&ctx, EVP_rc4(), salt, NULL);
		// allocate memory:
		std::string decrypted_data;	
		
		while(protected_data_stream.good()) {
			// read data as a block:
			protected_data_stream.read((char *)buffer, BUFFER_READ_SIZE);
			
			EVP_DecryptUpdate(&ctx, decrypted_buffer, &decrypted_length, 
							  buffer, protected_data_stream.gcount());
			decrypted_data.append((const char *)decrypted_buffer, protected_data_stream.gcount());
		}
		
		// RC4 is a stream cipher, so we don't bother to EVP_DecryptFinal, as there is
		// no block padding.
		EVP_CIPHER_CTX_cleanup(&ctx);
		std::istringstream parse_stream(decrypted_data);
		if (parser->parse(parse_stream, mProtectedDataMap, 
						  LLSDSerialize::SIZE_UNLIMITED) == LLSDParser::PARSE_FAILURE)
		{
			LLTHROW(LLProtectedDataException("Config file cannot be decrypted."));
		}
	}
}

void LLSecAPIBasicHandler::_writeProtectedData()
{	
	std::ostringstream formatted_data_ostream;
	U8 salt[STORE_SALT_SIZE];
	U8 buffer[BUFFER_READ_SIZE];
	U8 encrypted_buffer[BUFFER_READ_SIZE];

	
	if(mProtectedDataMap.isUndefined())
	{
		LLFile::remove(mProtectedDataFilename);
		return;
	}
	// create a string with the formatted data.
	LLSDSerialize::toXML(mProtectedDataMap, formatted_data_ostream);
	std::istringstream formatted_data_istream(formatted_data_ostream.str());
	// generate the seed
	RAND_bytes(salt, STORE_SALT_SIZE);

	
	// write to a temp file so we don't clobber the initial file if there is
	// an error.
	std::string tmp_filename = mProtectedDataFilename + ".tmp";
	
	llofstream protected_data_stream(tmp_filename.c_str(), 
                                     std::ios_base::binary);
	try
	{
		
		EVP_CIPHER_CTX ctx;
		EVP_CIPHER_CTX_init(&ctx);
		EVP_EncryptInit(&ctx, EVP_rc4(), salt, NULL);
		unsigned char unique_id[MAC_ADDRESS_BYTES];
        LLMachineID::getUniqueID(unique_id, sizeof(unique_id));
		LLXORCipher cipher(unique_id, sizeof(unique_id));
		cipher.encrypt(salt, STORE_SALT_SIZE);
		protected_data_stream.write((const char *)salt, STORE_SALT_SIZE);

		while (formatted_data_istream.good())
		{
			formatted_data_istream.read((char *)buffer, BUFFER_READ_SIZE);
			if(formatted_data_istream.gcount() == 0)
			{
				break;
			}
			int encrypted_length;
			EVP_EncryptUpdate(&ctx, encrypted_buffer, &encrypted_length, 
						  buffer, formatted_data_istream.gcount());
			protected_data_stream.write((const char *)encrypted_buffer, encrypted_length);
		}
		
		// no EVP_EncrypteFinal, as this is a stream cipher
		EVP_CIPHER_CTX_cleanup(&ctx);

		protected_data_stream.close();
	}
	catch (...)
	{
		LOG_UNHANDLED_EXCEPTION("LLProtectedDataException(Error writing Protected Data Store)");
		// it's good practice to clean up any secure information on error
		// (even though this file isn't really secure.  Perhaps in the future
		// it may be, however.
		LLFile::remove(tmp_filename);

		// EXP-1825 crash in LLSecAPIBasicHandler::_writeProtectedData()
		// Decided throwing an exception here was overkill until we figure out why this happens
		//LLTHROW(LLProtectedDataException("Error writing Protected Data Store"));
	}

	try
	{
		// move the temporary file to the specified file location.
		if(((	(LLFile::isfile(mProtectedDataFilename) != 0)
			 && (LLFile::remove(mProtectedDataFilename) != 0)))
		   || (LLFile::rename(tmp_filename, mProtectedDataFilename)))
		{
			LL_WARNS() << "LLProtectedDataException(Could not overwrite protected data store)" << LL_ENDL;
			LLFile::remove(tmp_filename);

			// EXP-1825 crash in LLSecAPIBasicHandler::_writeProtectedData()
			// Decided throwing an exception here was overkill until we figure out why this happens
			//LLTHROW(LLProtectedDataException("Could not overwrite protected data store"));
		}
	}
	catch (...)
	{
		LOG_UNHANDLED_EXCEPTION(STRINGIZE("renaming '" << tmp_filename << "' to '"
										  << mProtectedDataFilename << "'"));
		// it's good practice to clean up any secure information on error
		// (even though this file isn't really secure.  Perhaps in the future
		// it may be, however).
		LLFile::remove(tmp_filename);

		//crash in LLSecAPIBasicHandler::_writeProtectedData()
		// Decided throwing an exception here was overkill until we figure out why this happens
		//LLTHROW(LLProtectedDataException("Error writing Protected Data Store"));
	}
}

// instantiate a certificate from a pem string
LLPointer<LLCertificate> LLSecAPIBasicHandler::getCertificate(const std::string& pem_cert)
{
	LLPointer<LLCertificate> result = new LLBasicCertificate(pem_cert);
	return result;
}
		

		
// instiate a certificate from an openssl X509 structure
LLPointer<LLCertificate> LLSecAPIBasicHandler::getCertificate(X509* openssl_cert)
{
	LLPointer<LLCertificate> result = new LLBasicCertificate(openssl_cert);
	return result;		
}
		
// instantiate a chain from an X509_STORE_CTX
LLPointer<LLCertificateChain> LLSecAPIBasicHandler::getCertificateChain(const X509_STORE_CTX* chain)
{
	LLPointer<LLCertificateChain> result = new LLBasicCertificateChain(chain);
	return result;
}
		
// instantiate a cert store given it's id.  if a persisted version
// exists, it'll be loaded.  If not, one will be created (but not
// persisted)
LLPointer<LLCertificateStore> LLSecAPIBasicHandler::getCertificateStore(const std::string& store_id)
{
	return mStore;
}
		
// retrieve protected data
LLSD LLSecAPIBasicHandler::getProtectedData(const std::string& data_type,
											const std::string& data_id)
{

	if (mProtectedDataMap.has(data_type) && 
		mProtectedDataMap[data_type].isMap() && 
		mProtectedDataMap[data_type].has(data_id))
	{
		return mProtectedDataMap[data_type][data_id];
	}
																				
	return LLSD();
}

void LLSecAPIBasicHandler::deleteProtectedData(const std::string& data_type,
											   const std::string& data_id)
{
	if (mProtectedDataMap.has(data_type) &&
		mProtectedDataMap[data_type].isMap() &&
		mProtectedDataMap[data_type].has(data_id))
		{
			mProtectedDataMap[data_type].erase(data_id);
		}
}


//
// persist data in a protected store
//
void LLSecAPIBasicHandler::setProtectedData(const std::string& data_type,
											const std::string& data_id,
											const LLSD& data)
{
	if (!mProtectedDataMap.has(data_type) || !mProtectedDataMap[data_type].isMap()) {
		mProtectedDataMap[data_type] = LLSD::emptyMap();
	}
	
	mProtectedDataMap[data_type][data_id] = data; 
}

//
// Create a credential object from an identifier and authenticator.  credentials are
// per credential name (was: grid).
LLPointer<LLCredential> LLSecAPIBasicHandler::createCredential(const std::string& credName,
															   const LLSD& identifier, 
															   const LLSD& authenticator)
{
	LLPointer<LLSecAPIBasicCredential> result = new LLSecAPIBasicCredential(credName);
	result->setCredentialData(identifier, authenticator);
	return result;
}

// Load a credential from the credential store, given the credential name
LLPointer<LLCredential> LLSecAPIBasicHandler::loadCredential(const std::string& credName)
{
	LLSD credential = getProtectedData("credential", credName);
	LLPointer<LLSecAPIBasicCredential> result = new LLSecAPIBasicCredential(credName);
	if(credential.isMap() && 
	   credential.has("identifier"))
	{

		LLSD identifier = credential["identifier"];
		LLSD authenticator;
		if (credential.has("authenticator"))
		{
			authenticator = credential["authenticator"];
		}
		result->setCredentialData(identifier, authenticator);
	}
	else
	{
		// credential was not in protected storage, so pull the credential
		// from the legacy store.
		std::string first_name = gSavedSettings.getString("FirstName");
		std::string last_name = gSavedSettings.getString("LastName");
		
		if ((first_name != "") &&
			(last_name != ""))
		{
			LLSD identifier = LLSD::emptyMap();
			LLSD authenticator;
			identifier["type"] = "agent";
			identifier["first_name"] = first_name;
			identifier["last_name"] = last_name;
			
			std::string legacy_password = _legacyLoadPassword();
			if (legacy_password.length() > 0)
			{
				authenticator = LLSD::emptyMap();
				authenticator["type"] = "hash";
				authenticator["algorithm"] = "md5";
				authenticator["secret"] = legacy_password;
			}
			result->setCredentialData(identifier, authenticator);
		}		
	}
	return result;
}

// Save the credential to the credential store.  Save the authenticator also if requested.
// That feature is used to implement the 'remember password' functionality.
void LLSecAPIBasicHandler::saveCredential(LLPointer<LLCredential> cred, bool save_authenticator)
{
	LLSD credential = LLSD::emptyMap();
	credential["identifier"] = cred->getIdentifier(); 
	if (save_authenticator) 
	{
		credential["authenticator"] = cred->getAuthenticator();
	}
	LL_DEBUGS("SECAPI") << "Saving Credential " << cred->getCredentialName() << ":" << cred->userID() << " " << save_authenticator << LL_ENDL;
	setProtectedData("credential", cred->getCredentialName(), credential);
	//*TODO: If we're saving Agni credentials, should we write the
	// credentials to the legacy password.dat/etc?
	_writeProtectedData();
}

// Remove a credential from the credential store.
void LLSecAPIBasicHandler::deleteCredential(LLPointer<LLCredential> cred)
{
	LLSD undefVal;
	deleteProtectedData("credential", cred->getCredentialName());
	cred->setCredentialData(undefVal, undefVal);
	_writeProtectedData();
}

// List saved logins
std::vector<std::string> LLSecAPIBasicHandler::listCredentials()
{
	if (mProtectedDataMap.has("credential") && mProtectedDataMap["credential"].isMap())
	{
		std::vector<std::string> logins(mProtectedDataMap["credential"].size());
		int i = 0;
		for (LLSD::map_const_iterator it = mProtectedDataMap["credential"].beginMap(); it !=  mProtectedDataMap["credential"].endMap(); ++it)
		{
			logins[i++] = it->first;
		}
		return logins;
	}
	else return std::vector<std::string>();
}

// load the legacy hash for agni, and decrypt it given the 
// mac address
std::string LLSecAPIBasicHandler::_legacyLoadPassword()
{
	const S32 HASHED_LENGTH = 32;	
	std::vector<U8> buffer(HASHED_LENGTH);
	llifstream password_file(mLegacyPasswordPath.c_str(), llifstream::binary);
	
	if(password_file.fail())
	{
		return std::string("");
	}
	
	password_file.read((char*)&buffer[0], buffer.size());
	if(password_file.gcount() != buffer.size())
	{
		return std::string("");
	}
	
	// Decipher with MAC address
	unsigned char unique_id[MAC_ADDRESS_BYTES];
    LLMachineID::getUniqueID(unique_id, sizeof(unique_id));
	LLXORCipher cipher(unique_id, sizeof(unique_id));
	cipher.decrypt(&buffer[0], buffer.size());
	
	return std::string((const char*)&buffer[0], buffer.size());
}


// return an identifier for the user
std::string LLSecAPIBasicCredential::userID() const
{
	if (!mIdentifier.isMap())
	{
		return mCredentialName + "(null)";
	}
	else if ((std::string)mIdentifier["type"] == "agent")
	{
		return  (std::string)mIdentifier["first_name"] + "_" + (std::string)mIdentifier["last_name"];
	}
	else if ((std::string)mIdentifier["type"] == "account")
	{
		return (std::string)mIdentifier["account_name"];
	}

	return "unknown";

}

// return a printable user identifier
std::string LLSecAPIBasicCredential::asString() const
{
	if (!mIdentifier.isMap())
	{
		return mCredentialName + ":(null)";
	}
	else if ((std::string)mIdentifier["type"] == "agent")
	{
		return mCredentialName + ":" + (std::string)mIdentifier["first_name"] + " " + (std::string)mIdentifier["last_name"];
	}
	else if ((std::string)mIdentifier["type"] == "account")
	{
		return mCredentialName + ":" + (std::string)mIdentifier["account_name"];
	}

	return mCredentialName + ":(unknown type)";
}


bool valueCompareLLSD(const LLSD& lhs, const LLSD& rhs)
{
	if (lhs.type() != rhs.type())
	{
		return FALSE;
	}
    if (lhs.isMap())
	{
		// iterate through the map, verifying the right hand side has all of the
		// values that the left hand side has.
		for (LLSD::map_const_iterator litt = lhs.beginMap();
			 litt != lhs.endMap();
			 litt++)
		{
			if (!rhs.has(litt->first))
			{
				return FALSE;
			}
		}
		
		// Now validate that the left hand side has everything the
		// right hand side has, and that the values are equal.
		for (LLSD::map_const_iterator ritt = rhs.beginMap();
			 ritt != rhs.endMap();
			 ritt++)
		{
			if (!lhs.has(ritt->first))
			{
				return FALSE;
			}
			if (!valueCompareLLSD(lhs[ritt->first], ritt->second))
			{
				return FALSE;
			}
		}
		return TRUE;
	}
    else if (lhs.isArray())
	{
		LLSD::array_const_iterator ritt = rhs.beginArray();
		// iterate through the array, comparing
		for (LLSD::array_const_iterator litt = lhs.beginArray();
			 litt != lhs.endArray();
			 litt++)
		{
			if (!valueCompareLLSD(*ritt, *litt))
			{
				return FALSE;
			}
			ritt++;
		}
		
		return (ritt == rhs.endArray());
	}
    else
	{
		// simple type, compare as string
		return (lhs.asString() == rhs.asString());
	}
	
}<|MERGE_RESOLUTION|>--- conflicted
+++ resolved
@@ -600,40 +600,18 @@
     int loaded = 0;
 
 	// scan the PEM file extracting each certificate
-<<<<<<< HEAD
-	if (!LLFile::isfile(filename))
-	{
-		return;
-	}
-	
+	if (LLFile::isfile(filename))
+	{
 	// <FS:ND> Do not use BIO_new(BIO_s_file())/BIO_read_filename. This will fail if filename is an UTF8 encoded unicode path. Instead
 	// use BIO_new_file. BIO_new_file handles UTF8 encoded filenames gracefully.
 
-	// BIO* file_bio = BIO_new(BIO_s_file());
-	BIO *file_bio( BIO_new_file( filename.c_str(), "rt" ) );
+        //BIO* file_bio = BIO_new(BIO_s_file());
+        BIO *file_bio( BIO_new_file( filename.c_str(), "rt" ) );
 	// </FS:ND>
 
-	if(file_bio)
-	{
-		// if (BIO_read_filename(file_bio, filename.c_str()) > 0) // <FS:ND/>
-		{	
-			X509 *cert_x509 = NULL;
-			while((PEM_read_bio_X509(file_bio, &cert_x509, 0, NULL)) && 
-				  (cert_x509 != NULL))
-			{
-				try
-				{
-					add(new LLBasicCertificate(cert_x509));
-				}
-				catch (...)
-				{
-=======
-	if (LLFile::isfile(filename))
-	{
-        BIO* file_bio = BIO_new(BIO_s_file());
         if(file_bio)
         {
-            if (BIO_read_filename(file_bio, filename.c_str()) > 0)
+            // if (BIO_read_filename(file_bio, filename.c_str()) > 0) // <FS:ND/>
             {	
                 X509 *cert_x509 = NULL;
                 while((PEM_read_bio_X509(file_bio, &cert_x509, 0, NULL)) && 
@@ -646,7 +624,6 @@
                     }
                     catch (...)
                     {
->>>>>>> 3494eb79
 					LOG_UNHANDLED_EXCEPTION("creating certificate from the certificate store file");
                     }
                     X509_free(cert_x509);
@@ -654,10 +631,12 @@
                 }
                 BIO_free(file_bio);
             }
-            else
-            {
-                LL_WARNS("SECAPI") << "BIO read failed for " << filename << LL_ENDL;
-            }
+            // <FS:Ansariel> Not needed because of Nicky's change
+            //else
+            //{
+            //    LL_WARNS("SECAPI") << "BIO read failed for " << filename << LL_ENDL;
+            //}
+            // </FS:Ansariel>
 
             LL_INFOS("SECAPI") << "loaded " << loaded << " certificates from " << filename << LL_ENDL;
         }
