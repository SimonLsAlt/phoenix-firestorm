/**
 * @file llsechandler_basic.cpp
 * @brief Security API for services such as certificate handling
 * secure local storage, etc.
 *
 * $LicenseInfo:firstyear=2003&license=viewerlgpl$
 * Second Life Viewer Source Code
 * Copyright (C) 2010, Linden Research, Inc.
 *
 * This library is free software; you can redistribute it and/or
 * modify it under the terms of the GNU Lesser General Public
 * License as published by the Free Software Foundation;
 * version 2.1 of the License only.
 *
 * This library is distributed in the hope that it will be useful,
 * but WITHOUT ANY WARRANTY; without even the implied warranty of
 * MERCHANTABILITY or FITNESS FOR A PARTICULAR PURPOSE.  See the GNU
 * Lesser General Public License for more details.
 *
 * You should have received a copy of the GNU Lesser General Public
 * License along with this library; if not, write to the Free Software
 * Foundation, Inc., 51 Franklin Street, Fifth Floor, Boston, MA  02110-1301  USA
 *
 * Linden Research, Inc., 945 Battery Street, San Francisco, CA  94111  USA
 * $/LicenseInfo$
 */


#include "llviewerprecompiledheaders.h"
#include "llsecapi.h"
#include "llsechandler_basic.h"
#include "llsdserialize.h"
#include "llviewernetwork.h"
#include "llxorcipher.h"
#include "llfile.h"
#include "lldir.h"
#include "llviewercontrol.h"
#include "llexception.h"
#include "stringize.h"
#include <vector>
#include <ios>
#include <openssl/ossl_typ.h>
#include <openssl/x509.h>
#include <openssl/x509v3.h>
#include <openssl/pem.h>
#include <openssl/asn1.h>
#include <openssl/rand.h>
#include <openssl/err.h>
#include <iostream>
#include <iomanip>
#include <time.h>
#include "llmachineid.h"


static const std::string DEFAULT_CREDENTIAL_STORAGE = "credential";

// 128 bits of salt data...
#define STORE_SALT_SIZE 16
#define BUFFER_READ_SIZE 256
std::string cert_string_from_asn1_string(ASN1_STRING* value);
std::string cert_string_from_octet_string(ASN1_OCTET_STRING* value);

LLSD _basic_constraints_ext(X509* cert);
LLSD _key_usage_ext(X509* cert);
LLSD _ext_key_usage_ext(X509* cert);
std::string _subject_key_identifier(X509 *cert);
LLSD _authority_key_identifier(X509* cert);
void _validateCert(int validation_policy,
                   LLPointer<LLCertificate> cert,
                   const LLSD& validation_params,
                   int depth);

LLBasicCertificate::LLBasicCertificate(const std::string& pem_cert,
                                       const LLSD* validation_params)
{
    // BIO_new_mem_buf returns a read only bio, but takes a void* which isn't const
    // so we need to cast it.
    BIO * pem_bio = BIO_new_mem_buf((void*)pem_cert.c_str(), pem_cert.length());
    if(pem_bio == NULL)
    {
        LL_WARNS("SECAPI") << "Could not allocate an openssl memory BIO." << LL_ENDL;
        LLTHROW(LLAllocationCertException(LLSD::emptyMap()));
    }
    mCert = NULL;
    PEM_read_bio_X509(pem_bio, &mCert, 0, NULL);
    BIO_free(pem_bio);
    if (!mCert)
    {
        LL_WARNS("SECAPI") << "Could not decode certificate to x509." << LL_ENDL;
        LLTHROW(LLInvalidCertificate(LLSD::emptyMap()));
    }
}


LLBasicCertificate::LLBasicCertificate(X509* pCert,
                                       const LLSD* validation_params)
{
    if (!pCert)
    {
        LLTHROW(LLInvalidCertificate(LLSD::emptyMap()));
    }
    mCert = X509_dup(pCert);
    // it is tempting to run _validateCert here, but doing so causes problems
    // the trick is figuring out which aspects to validate. TBD
}

LLBasicCertificate::~LLBasicCertificate()
{
    if(mCert)
    {
        X509_free(mCert);
        mCert = NULL;
    }
}

//
// retrieve the pem using the openssl functionality
std::string LLBasicCertificate::getPem() const
{
    char * pem_bio_chars = NULL;
    // a BIO is the equivalent of a 'std::stream', and
    // can be a file, mem stream, whatever.  Grab a memory based
    // BIO for the result
    BIO *pem_bio = BIO_new(BIO_s_mem());
    if (!pem_bio)
    {
        LL_WARNS("SECAPI") << "Could not allocate an openssl memory BIO." << LL_ENDL;
        return std::string();
    }
    PEM_write_bio_X509(pem_bio, mCert);
    int length = BIO_get_mem_data(pem_bio, &pem_bio_chars);
    std::string result = std::string(pem_bio_chars, length);
    BIO_free(pem_bio);
    return result;
}

// get the DER encoding for the cert
// DER is a binary encoding format for certs...
std::vector<U8> LLBasicCertificate::getBinary() const
{
    U8 * der_bio_data = NULL;
    // get a memory bio
    BIO *der_bio = BIO_new(BIO_s_mem());
    if (!der_bio)
    {
        LL_WARNS("SECAPI") << "Could not allocate an openssl memory BIO." << LL_ENDL;
        return std::vector<U8>();
    }
    i2d_X509_bio(der_bio, mCert);
    int length = BIO_get_mem_data(der_bio, &der_bio_data);
    std::vector<U8> result(length);
    // vectors are guranteed to be a contiguous chunk of memory.
    memcpy(&result[0], der_bio_data,  length);
    BIO_free(der_bio);
    return result;
}


void LLBasicCertificate::getLLSD(LLSD &llsd)
{
    if (mLLSDInfo.isUndefined())
    {
        _initLLSD();
    }
    llsd = mLLSDInfo;
}

// Initialize the LLSD info for the certificate
LLSD& LLBasicCertificate::_initLLSD()
{

    // call the various helpers to build the LLSD
    mLLSDInfo[CERT_SUBJECT_NAME] = cert_name_from_X509_NAME(X509_get_subject_name(mCert));
    mLLSDInfo[CERT_ISSUER_NAME] = cert_name_from_X509_NAME(X509_get_issuer_name(mCert));
    mLLSDInfo[CERT_SUBJECT_NAME_STRING] = cert_string_name_from_X509_NAME(X509_get_subject_name(mCert));
    mLLSDInfo[CERT_ISSUER_NAME_STRING] = cert_string_name_from_X509_NAME(X509_get_issuer_name(mCert));
    ASN1_INTEGER *sn = X509_get_serialNumber(mCert);
    if (sn != NULL)
    {
        mLLSDInfo[CERT_SERIAL_NUMBER] = cert_string_from_asn1_integer(sn);
    }

    mLLSDInfo[CERT_VALID_TO] = cert_date_from_asn1_time(X509_get_notAfter(mCert));
    mLLSDInfo[CERT_VALID_FROM] = cert_date_from_asn1_time(X509_get_notBefore(mCert));
    // add the known extensions
    mLLSDInfo[CERT_BASIC_CONSTRAINTS] = _basic_constraints_ext(mCert);
    mLLSDInfo[CERT_KEY_USAGE] = _key_usage_ext(mCert);
    mLLSDInfo[CERT_EXTENDED_KEY_USAGE] = _ext_key_usage_ext(mCert);
    mLLSDInfo[CERT_SUBJECT_KEY_IDENTFIER] = _subject_key_identifier(mCert);
    mLLSDInfo[CERT_AUTHORITY_KEY_IDENTIFIER] = _authority_key_identifier(mCert);
    return mLLSDInfo;
}

// Retrieve the basic constraints info
LLSD _basic_constraints_ext(X509* cert)
{
    LLSD result;
    BASIC_CONSTRAINTS *bs = (BASIC_CONSTRAINTS *)X509_get_ext_d2i(cert, NID_basic_constraints, NULL, NULL);
    if(bs)
    {
        result = LLSD::emptyMap();
        // Determines whether the cert can be used as a CA
        result[CERT_BASIC_CONSTRAINTS_CA] = (bool)bs->ca;

        if(bs->pathlen)
        {
            // the pathlen determines how deep a certificate chain can be from
            // this CA
            if((bs->pathlen->type == V_ASN1_NEG_INTEGER)
               || !bs->ca)
            {
                result[CERT_BASIC_CONSTRAINTS_PATHLEN] = 0;
            }
            else
            {
                result[CERT_BASIC_CONSTRAINTS_PATHLEN] = (int)ASN1_INTEGER_get(bs->pathlen);
            }
        }

        BASIC_CONSTRAINTS_free( bs );
    }
    return result;
}

// retrieve the key usage, which specifies how the cert can be used.
//
LLSD _key_usage_ext(X509* cert)
{
    LLSD result;
    ASN1_STRING *usage_str = (ASN1_STRING *)X509_get_ext_d2i(cert, NID_key_usage, NULL, NULL);
    if(usage_str)
    {
        result = LLSD::emptyArray();
        long usage = 0;
        if(usage_str->length > 0)
        {
            usage = usage_str->data[0];
            if(usage_str->length > 1)
            {
                usage |= usage_str->data[1] << 8;
            }
        }
        ASN1_STRING_free(usage_str);
        if(usage)
        {
            if(usage & KU_DIGITAL_SIGNATURE) result.append(LLSD((std::string)CERT_KU_DIGITAL_SIGNATURE));
            if(usage & KU_NON_REPUDIATION) result.append(LLSD((std::string)CERT_KU_NON_REPUDIATION));
            if(usage & KU_KEY_ENCIPHERMENT) result.append(LLSD((std::string)CERT_KU_KEY_ENCIPHERMENT));
            if(usage & KU_DATA_ENCIPHERMENT) result.append(LLSD((std::string)CERT_KU_DATA_ENCIPHERMENT));
            if(usage & KU_KEY_AGREEMENT) result.append(LLSD((std::string)CERT_KU_KEY_AGREEMENT));
            if(usage & KU_KEY_CERT_SIGN) result.append(LLSD((std::string)CERT_KU_CERT_SIGN));
            if(usage & KU_CRL_SIGN) result.append(LLSD((std::string)CERT_KU_CRL_SIGN));
            if(usage & KU_ENCIPHER_ONLY) result.append(LLSD((std::string)CERT_KU_ENCIPHER_ONLY));
            if(usage & KU_DECIPHER_ONLY) result.append(LLSD((std::string)CERT_KU_DECIPHER_ONLY));
        }
    }
    return result;
}

// retrieve the extended key usage for the cert
LLSD _ext_key_usage_ext(X509* cert)
{
    LLSD result;
    EXTENDED_KEY_USAGE *eku = (EXTENDED_KEY_USAGE *)X509_get_ext_d2i(cert, NID_ext_key_usage, NULL, NULL);
    if(eku)
    {
        result = LLSD::emptyArray();
        while(sk_ASN1_OBJECT_num(eku))
        {
            ASN1_OBJECT *usage = sk_ASN1_OBJECT_pop(eku);
            if(usage)
            {
                int nid = OBJ_obj2nid(usage);
                if (nid)
                {
                    std::string sn = OBJ_nid2sn(nid);
                    result.append(sn);
                }
                ASN1_OBJECT_free(usage);
            }
        }

        EXTENDED_KEY_USAGE_free( eku );
    }
    return result;
}

// retrieve the subject key identifier of the cert
std::string _subject_key_identifier(X509 *cert)
{
    std::string result;
    ASN1_OCTET_STRING *skeyid = (ASN1_OCTET_STRING *)X509_get_ext_d2i(cert, NID_subject_key_identifier, NULL, NULL);
    if(skeyid)
    {
        result = cert_string_from_octet_string(skeyid);
        ASN1_OCTET_STRING_free( skeyid );
    }
    return result;
}

// retrieve the authority key identifier of the cert
LLSD _authority_key_identifier(X509* cert)
{
    LLSD result;
    AUTHORITY_KEYID *akeyid = (AUTHORITY_KEYID *)X509_get_ext_d2i(cert, NID_authority_key_identifier, NULL, NULL);
    if(akeyid)
    {
        result = LLSD::emptyMap();
        if(akeyid->keyid)
        {
            result[CERT_AUTHORITY_KEY_IDENTIFIER_ID] = cert_string_from_octet_string(akeyid->keyid);
        }
        if(akeyid->serial)
        {
            result[CERT_AUTHORITY_KEY_IDENTIFIER_SERIAL] = cert_string_from_asn1_integer(akeyid->serial);
        }

        AUTHORITY_KEYID_free( akeyid );
    }
    // we ignore the issuer name in the authority key identifier, we check the issue name via
    // the the issuer name entry in the cert.
    return result;
}

// retrieve an openssl x509 object,
// which must be freed by X509_free
X509* LLBasicCertificate::getOpenSSLX509() const
{
    return X509_dup(mCert);
}

// generate a single string containing the subject or issuer
// name of the cert.
std::string cert_string_name_from_X509_NAME(X509_NAME* name)
{
    char * name_bio_chars = NULL;
    // get a memory bio
    BIO *name_bio = BIO_new(BIO_s_mem());
    // stream the name into the bio.  The name will be in the 'short name' format
    X509_NAME_print_ex(name_bio, name, 0, XN_FLAG_RFC2253);
    int length = BIO_get_mem_data(name_bio, &name_bio_chars);
    std::string result = std::string(name_bio_chars, length);
    BIO_free(name_bio);
    return result;
}

// generate an LLSD from a certificate name (issuer or subject name).
// the name will be strings indexed by the 'long form'
LLSD cert_name_from_X509_NAME(X509_NAME* name)
{
    LLSD result = LLSD::emptyMap();
    int name_entries = X509_NAME_entry_count(name);
    for (int entry_index=0; entry_index < name_entries; entry_index++)
    {
        char buffer[32];
        X509_NAME_ENTRY *entry = X509_NAME_get_entry(name, entry_index);

        std::string name_value = std::string((const char*)ASN1_STRING_get0_data(X509_NAME_ENTRY_get_data(entry)),
                                             ASN1_STRING_length(X509_NAME_ENTRY_get_data(entry)));

        ASN1_OBJECT* name_obj = X509_NAME_ENTRY_get_object(entry);
        OBJ_obj2txt(buffer, sizeof(buffer), name_obj, 0);
        std::string obj_buffer_str = std::string(buffer);
        result[obj_buffer_str] = name_value;
    }

    return result;
}

// Generate a string from an ASN1 integer.  ASN1 Integers are
// bignums, so they can be 'infinitely' long, therefore we
// cannot simply use a conversion to U64 or something.
// We retrieve as a readable string for UI

std::string cert_string_from_asn1_integer(ASN1_INTEGER* value)
{
    std::string result;
    BIGNUM *bn = ASN1_INTEGER_to_BN(value, NULL);
    if(bn)
    {
        char * ascii_bn = BN_bn2hex(bn);

        if(ascii_bn)
        {
            result = ascii_bn;
            OPENSSL_free(ascii_bn);
        }
        BN_free(bn);
    }
    return result;
}

// Generate a string from an OCTET string.
// we retrieve as a

std::string cert_string_from_octet_string(ASN1_OCTET_STRING* value)
{

    std::stringstream result;
    result << std::hex << std::setprecision(2);
    for (int i=0; i < value->length; i++)
    {
        if (i != 0)
        {
            result << ":";
        }
        result  << std::setfill('0') << std::setw(2) << (int)value->data[i];
    }
    return result.str();
}

// Generate a string from an ASN1 integer.  ASN1 Integers are
// bignums, so they can be 'infinitely' long, therefore we
// cannot simply use a conversion to U64 or something.
// We retrieve as a readable string for UI

std::string cert_string_from_asn1_string(ASN1_STRING* value)
{
    char * string_bio_chars = NULL;
    std::string result;
    // get a memory bio
    BIO *string_bio = BIO_new(BIO_s_mem());
    if(!string_bio)
    {
        // stream the name into the bio.  The name will be in the 'short name' format
        ASN1_STRING_print_ex(string_bio, value, ASN1_STRFLGS_RFC2253);
        int length = BIO_get_mem_data(string_bio, &string_bio_chars);
        result = std::string(string_bio_chars, length);
        BIO_free(string_bio);
    }
    else
    {
        LL_WARNS("SECAPI") << "Could not allocate an openssl memory BIO." << LL_ENDL;
    }

    return result;
}

// retrieve a date structure from an ASN1 time, for
// validity checking.
LLDate cert_date_from_asn1_time(ASN1_TIME* asn1_time)
{

    struct tm timestruct = {0};
    int i = asn1_time->length;

    if (i < 10)
    {
        return LLDate();
    }
    // convert the date from the ASN1 time (which is a string in ZULU time), to
    // a timeval.
    timestruct.tm_year = (asn1_time->data[0]-'0') * 10 + (asn1_time->data[1]-'0');

    /* Deal with Year 2000 */
    if (timestruct.tm_year < 70)
        timestruct.tm_year += 100;

    timestruct.tm_mon = (asn1_time->data[2]-'0') * 10 + (asn1_time->data[3]-'0') - 1;
    timestruct.tm_mday = (asn1_time->data[4]-'0') * 10 + (asn1_time->data[5]-'0');
    timestruct.tm_hour = (asn1_time->data[6]-'0') * 10 + (asn1_time->data[7]-'0');
    timestruct.tm_min = (asn1_time->data[8]-'0') * 10 + (asn1_time->data[9]-'0');
    timestruct.tm_sec = (asn1_time->data[10]-'0') * 10 + (asn1_time->data[11]-'0');

#if LL_WINDOWS
    return LLDate((F64)_mkgmtime(&timestruct));
#else // LL_WINDOWS
    return LLDate((F64)timegm(&timestruct));
#endif // LL_WINDOWS
}

// class LLBasicCertificateVector
// This class represents a list of certificates, implemented by a vector of certificate pointers.
// it contains implementations of the virtual functions for iterators, search, add, remove, etc.
//

//  Find a certificate in the list.
// It will find a cert that has minimally the params listed, with the values being the same
LLBasicCertificateVector::iterator LLBasicCertificateVector::find(const LLSD& params)
{
    // loop through the entire vector comparing the values in the certs
    // against those passed in via the params.
    // params should be a map.  Only the items specified in the map will be
    // checked, but they must match exactly, even if they're maps or arrays.
    bool found = false;
    iterator cert = begin();
    while ( !found && cert != end() )
    {
        found = true;
        LLSD cert_info;
        (*cert)->getLLSD(cert_info);
        for (LLSD::map_const_iterator param = params.beginMap();
             found && param != params.endMap();
             param++)
        {
            if (   !cert_info.has((std::string)param->first)
                || !valueCompareLLSD(cert_info[(std::string)param->first], param->second))
            {
                found = false;
            }
        }
        if (!found)
        {
            cert++;
        }
    }
    return cert;
}

// Insert a certificate into the store.  If the certificate already
// exists in the store, nothing is done.
void  LLBasicCertificateVector::insert(iterator _iter,
                       LLPointer<LLCertificate> cert)
{
    LLSD cert_info;
    cert->getLLSD(cert_info);
    if (cert_info.isMap() && cert_info.has(CERT_SUBJECT_KEY_IDENTFIER))
    {
        LLSD existing_cert_info = LLSD::emptyMap();
        existing_cert_info[CERT_SUBJECT_KEY_IDENTFIER] = cert_info[CERT_SUBJECT_KEY_IDENTFIER];
        if(find(existing_cert_info) == end())
        {
            BasicIteratorImpl *basic_iter = dynamic_cast<BasicIteratorImpl*>(_iter.mImpl.get());
            if (basic_iter)
            {
                mCerts.insert(basic_iter->mIter, cert);
            }
            else
            {
                LL_WARNS("SECAPI") << "Invalid certificate postion vector"
                                   << LL_ENDL;
            }
        }
        else
        {
            LL_DEBUGS("SECAPI") << "Certificate already in vector: "
                                << "'" << cert_info << "'"
                                << LL_ENDL;
        }

    }
    else
    {
        LL_WARNS("SECAPI") << "Certificate does not have Subject Key Identifier; not inserted: "
                           << "'" << cert_info << "'"
                           << LL_ENDL;
    }
}

// remove a certificate from the store
LLPointer<LLCertificate> LLBasicCertificateVector::erase(iterator _iter)
{

    if (_iter != end())
    {
        BasicIteratorImpl *basic_iter = dynamic_cast<BasicIteratorImpl*>(_iter.mImpl.get());
        LLPointer<LLCertificate> result = (*_iter);
        mCerts.erase(basic_iter->mIter);
        return result;
    }
    return NULL;
}


//
// LLBasicCertificateStore
// This class represents a store of CA certificates.  The basic implementation
// uses a crt file such as the ca-bundle.crt in the existing SL implementation.
LLBasicCertificateStore::LLBasicCertificateStore(const std::string& filename)
{
    mFilename = filename;
    load_from_file(filename);
}

void LLBasicCertificateStore::load_from_file(const std::string& filename)
{
    int loaded = 0;
    int rejected = 0;

    // scan the PEM file extracting each certificate
    if (LLFile::isfile(filename))
    {
    // <FS:ND> Do not use BIO_new(BIO_s_file())/BIO_read_filename. This will fail if filename is an UTF8 encoded unicode path. Instead
    // use BIO_new_file. BIO_new_file handles UTF8 encoded filenames gracefully.

        //BIO* file_bio = BIO_new(BIO_s_file());
        BIO *file_bio( BIO_new_file( filename.c_str(), "rt" ) );
    // </FS:ND>

        if(file_bio)
        {
            // if (BIO_read_filename(file_bio, filename.c_str()) > 0) // <FS:ND/>
            {
                X509 *cert_x509 = NULL;
                while((PEM_read_bio_X509(file_bio, &cert_x509, 0, NULL)) &&
                      (cert_x509 != NULL))
                {
                    try
                    {
                        LLPointer<LLBasicCertificate> new_cert(new LLBasicCertificate(cert_x509));
                        LLSD validation_params;
                        _validateCert(VALIDATION_POLICY_TIME,
                                      new_cert,
                                      validation_params,
                                      0);
                        add(new_cert);
                        LL_DEBUGS("SECAPI") << "Loaded valid cert for "
                                            << "Name '" << cert_string_name_from_X509_NAME(X509_get_subject_name(cert_x509)) << "'";
                        std::string skeyid(_subject_key_identifier(cert_x509));
                        LL_CONT << " Id '" << skeyid << "'"
                                << LL_ENDL;
                        loaded++;
                    }
                    catch (LLCertException& cert_exception)
                    {
                        LLSD cert_info(cert_exception.getCertData());
                        LL_DEBUGS("SECAPI_BADCERT","SECAPI") << "invalid certificate (" << cert_exception.what() << "): " << cert_info << LL_ENDL;
                        rejected++;
                    }
                    catch (...)
                    {
                        LOG_UNHANDLED_EXCEPTION("creating certificate from the certificate store file");
                        rejected++;
                    }
                    X509_free(cert_x509);
                    cert_x509 = NULL;
                }
                BIO_free(file_bio);
            }
            // <FS:Ansariel> Not needed because of Nicky's change
            //else
            //{
            //    LL_WARNS("SECAPI") << "BIO read failed for " << filename << LL_ENDL;
            //}
            // </FS:Ansariel>

            LL_INFOS("SECAPI") << "loaded " << loaded << " good certificates (rejected " << rejected << ") from " << filename << LL_ENDL;
        }
        else
        {
            LL_WARNS("SECAPI") << "Could not allocate a file BIO" << LL_ENDL;
        }
    }
    else
    {
        // since the user certificate store may not be there, this is not a warning
        LL_INFOS("SECAPI") << "Certificate store not found at " << filename << LL_ENDL;
    }
}


LLBasicCertificateStore::~LLBasicCertificateStore()
{
}


// persist the store
void LLBasicCertificateStore::save()
{
    llofstream file_store(mFilename.c_str(), std::ios_base::binary);
    if(!file_store.fail())
    {
        for(iterator cert = begin();
            cert != end();
            cert++)
        {
            std::string pem = (*cert)->getPem();
            if(!pem.empty())
            {
                file_store << (*cert)->getPem() << std::endl;
            }
        }
        file_store.close();
    }
    else
    {
        LL_WARNS("SECAPI") << "Could not open certificate store " << mFilename << "for save" << LL_ENDL;
    }
}

// return the store id
std::string LLBasicCertificateStore::storeId() const
{
    // this is the basic handler which uses the ca-bundle.crt store,
    // so we ignore this.
    return std::string("");
}


//
// LLBasicCertificateChain
// This class represents a chain of certs, each cert being signed by the next cert
// in the chain.  Certs must be properly signed by the parent
LLBasicCertificateChain::LLBasicCertificateChain(X509_STORE_CTX* store)
{

    // we're passed in a context, which contains a cert, and a blob of untrusted
    // certificates which compose the chain.
    if((store == NULL) || X509_STORE_CTX_get0_cert(store) == NULL)
    {
        LL_WARNS("SECAPI") << "An invalid store context was passed in when trying to create a certificate chain" << LL_ENDL;
        return;
    }
    // grab the child cert
    LLPointer<LLCertificate> current = new LLBasicCertificate(X509_STORE_CTX_get0_cert(store));

    add(current);
    if(X509_STORE_CTX_get0_untrusted(store) != NULL)
    {
        // if there are other certs in the chain, we build up a vector
        // of untrusted certs so we can search for the parents of each
        // consecutive cert.
        LLBasicCertificateVector untrusted_certs;
        for(int i = 0; i < sk_X509_num(X509_STORE_CTX_get0_untrusted(store)); i++)
        {
            LLPointer<LLCertificate> cert = new LLBasicCertificate(sk_X509_value(X509_STORE_CTX_get0_untrusted(store), i));
            untrusted_certs.add(cert);

        }
        while(untrusted_certs.size() > 0)
        {
            LLSD find_data = LLSD::emptyMap();
            LLSD cert_data;
            current->getLLSD(cert_data);
            // we simply build the chain via subject/issuer name as the
            // client should not have passed in multiple CA's with the same
            // subject name.  If they did, it'll come out in the wash during
            // validation.
            find_data[CERT_SUBJECT_NAME_STRING] = cert_data[CERT_ISSUER_NAME_STRING];
            LLBasicCertificateVector::iterator issuer = untrusted_certs.find(find_data);
            if (issuer != untrusted_certs.end())
            {
                current = untrusted_certs.erase(issuer);
                add(current);
            }
            else
            {
                break;
            }
        }
    }
}


// subdomain wildcard specifiers can be divided into 3 parts
// the part before the first *, the part after the first * but before
// the second *, and the part after the second *.
// It then iterates over the second for each place in the string
// that it matches.  ie if the subdomain was testfoofoobar, and
// the wildcard was test*foo*bar, it would match test, then
// recursively match foofoobar and foobar

bool _cert_subdomain_wildcard_match(const std::string& subdomain,
<<<<<<< HEAD
									const std::string& wildcard)
{
	// split wildcard into the portion before the *, and the portion after

	int wildcard_pos = wildcard.find_first_of('*');	
	// check the case where there is no wildcard.
	if(wildcard_pos == wildcard.npos)
	{
		return (subdomain == wildcard);
	}
	
	// we need to match the first part of the subdomain string up to the wildcard
	// position
	if(subdomain.substr(0, wildcard_pos) != wildcard.substr(0, wildcard_pos))
	{
		// the first portions of the strings didn't match
		return false;
	}
	
	// as the portion of the wildcard string before the * matched, we need to check the
	// portion afterwards.  Grab that portion.
	std::string new_wildcard_string = wildcard.substr( wildcard_pos+1, wildcard.npos);
	if(new_wildcard_string.empty())
	{
		// we had nothing after the *, so it's an automatic match
		return true;
	}
	
	// grab the portion of the remaining wildcard string before the next '*'.  We need to find this
	// within the remaining subdomain string. and then recursively check.
	std::string new_wildcard_match_string = new_wildcard_string.substr(0, new_wildcard_string.find_first_of('*'));
	
	// grab the portion of the subdomain after the part that matched the initial wildcard portion
	std::string new_subdomain = subdomain.substr(wildcard_pos, subdomain.npos);
	
	// iterate through the current subdomain, finding instances of the match string.
	int sub_pos = new_subdomain.find_first_of(new_wildcard_match_string);
	while(sub_pos != std::string::npos)
	{
		new_subdomain = new_subdomain.substr(sub_pos, std::string::npos);
		if(_cert_subdomain_wildcard_match(new_subdomain, new_wildcard_string))
		{
			return true;
		}
		sub_pos = new_subdomain.find_first_of(new_wildcard_match_string, 1);


	}
	// didn't find any instances of the match string that worked in the subdomain, so fail.
	return false;
=======
                                    const std::string& wildcard)
{
    // split wildcard into the portion before the *, and the portion after

    int wildcard_pos = wildcard.find_first_of('*');
    // check the case where there is no wildcard.
    if(wildcard_pos == wildcard.npos)
    {
        return (subdomain == wildcard);
    }

    // we need to match the first part of the subdomain string up to the wildcard
    // position
    if(subdomain.substr(0, wildcard_pos) != wildcard.substr(0, wildcard_pos))
    {
        // the first portions of the strings didn't match
        return FALSE;
    }

    // as the portion of the wildcard string before the * matched, we need to check the
    // portion afterwards.  Grab that portion.
    std::string new_wildcard_string = wildcard.substr( wildcard_pos+1, wildcard.npos);
    if(new_wildcard_string.empty())
    {
        // we had nothing after the *, so it's an automatic match
        return TRUE;
    }

    // grab the portion of the remaining wildcard string before the next '*'.  We need to find this
    // within the remaining subdomain string. and then recursively check.
    std::string new_wildcard_match_string = new_wildcard_string.substr(0, new_wildcard_string.find_first_of('*'));

    // grab the portion of the subdomain after the part that matched the initial wildcard portion
    std::string new_subdomain = subdomain.substr(wildcard_pos, subdomain.npos);

    // iterate through the current subdomain, finding instances of the match string.
    int sub_pos = new_subdomain.find_first_of(new_wildcard_match_string);
    while(sub_pos != std::string::npos)
    {
        new_subdomain = new_subdomain.substr(sub_pos, std::string::npos);
        if(_cert_subdomain_wildcard_match(new_subdomain, new_wildcard_string))
        {
            return TRUE;
        }
        sub_pos = new_subdomain.find_first_of(new_wildcard_match_string, 1);


    }
    // didn't find any instances of the match string that worked in the subdomain, so fail.
    return FALSE;
>>>>>>> c06fb4e0
}


// RFC2459 does not address wildcards as part of it's name matching
// specification, and there is no RFC specifying wildcard matching,
// RFC2818 does a few statements about wildcard matching, but is very
// general.  Generally, wildcard matching is per implementation, although
// it's pretty similar.
// in our case, we use the '*' wildcard character only, within each
// subdomain.  The hostname and the CN specification should have the
// same number of subdomains.
// We then iterate that algorithm over each subdomain.
bool _cert_hostname_wildcard_match(const std::string& hostname, const std::string& common_name)
{
<<<<<<< HEAD
	std::string new_hostname = hostname;
	std::string new_cn = common_name;
	
	// find the last '.' in the hostname and the match name.
	int subdomain_pos = new_hostname.find_last_of('.');
	int subcn_pos = new_cn.find_last_of('.');
	
	// if the last char is a '.', strip it
	if(subdomain_pos == (new_hostname.length()-1))
	{
		new_hostname = new_hostname.substr(0, subdomain_pos);
		subdomain_pos = new_hostname.find_last_of('.');
	}
	if(subcn_pos == (new_cn.length()-1))
	{
		new_cn = new_cn.substr(0, subcn_pos);
		subcn_pos = new_cn.find_last_of('.');
	}	

	// Check to see if there are any further '.' in the string.  
	while((subcn_pos != std::string::npos) && (subdomain_pos != std::string::npos))
	{
		// snip out last subdomain in both the match string and the hostname
		// The last bit for 'my.current.host.com' would be 'com'  
		std::string cn_part = new_cn.substr(subcn_pos+1, std::string::npos);
		std::string hostname_part = new_hostname.substr(subdomain_pos+1, std::string::npos);
		
		if(!_cert_subdomain_wildcard_match(new_hostname.substr(subdomain_pos+1, std::string::npos),
										   cn_part))
		{
			return false;
		}
		new_hostname = new_hostname.substr(0, subdomain_pos);
		new_cn = new_cn.substr(0, subcn_pos);
		subdomain_pos = new_hostname.find_last_of('.');
		subcn_pos = new_cn.find_last_of('.');
	}	
	// check to see if the most significant portion of the common name is '*'.  If so, we can
	// simply return success as child domains are also matched.
	if(new_cn == "*")
	{
		// if it's just a '*' we support all child domains as well, so '*.
		return true;
	}
	
	return _cert_subdomain_wildcard_match(new_hostname, new_cn);

}

// validate that the LLSD array in llsd_set contains the llsd_value 
bool _LLSDArrayIncludesValue(const LLSD& llsd_set, LLSD llsd_value)
{
	for(LLSD::array_const_iterator set_value = llsd_set.beginArray();
		set_value != llsd_set.endArray();
		set_value++)
	{
		if(valueCompareLLSD((*set_value), llsd_value))
		{
			return true;
		}
	}
	return false;
=======
    std::string new_hostname = hostname;
    std::string new_cn = common_name;

    // find the last '.' in the hostname and the match name.
    int subdomain_pos = new_hostname.find_last_of('.');
    int subcn_pos = new_cn.find_last_of('.');

    // if the last char is a '.', strip it
    if(subdomain_pos == (new_hostname.length()-1))
    {
        new_hostname = new_hostname.substr(0, subdomain_pos);
        subdomain_pos = new_hostname.find_last_of('.');
    }
    if(subcn_pos == (new_cn.length()-1))
    {
        new_cn = new_cn.substr(0, subcn_pos);
        subcn_pos = new_cn.find_last_of('.');
    }

    // Check to see if there are any further '.' in the string.
    while((subcn_pos != std::string::npos) && (subdomain_pos != std::string::npos))
    {
        // snip out last subdomain in both the match string and the hostname
        // The last bit for 'my.current.host.com' would be 'com'
        std::string cn_part = new_cn.substr(subcn_pos+1, std::string::npos);
        std::string hostname_part = new_hostname.substr(subdomain_pos+1, std::string::npos);

        if(!_cert_subdomain_wildcard_match(new_hostname.substr(subdomain_pos+1, std::string::npos),
                                           cn_part))
        {
            return FALSE;
        }
        new_hostname = new_hostname.substr(0, subdomain_pos);
        new_cn = new_cn.substr(0, subcn_pos);
        subdomain_pos = new_hostname.find_last_of('.');
        subcn_pos = new_cn.find_last_of('.');
    }
    // check to see if the most significant portion of the common name is '*'.  If so, we can
    // simply return success as child domains are also matched.
    if(new_cn == "*")
    {
        // if it's just a '*' we support all child domains as well, so '*.
        return TRUE;
    }

    return _cert_subdomain_wildcard_match(new_hostname, new_cn);

}

// validate that the LLSD array in llsd_set contains the llsd_value
bool _LLSDArrayIncludesValue(const LLSD& llsd_set, LLSD llsd_value)
{
    for(LLSD::array_const_iterator set_value = llsd_set.beginArray();
        set_value != llsd_set.endArray();
        set_value++)
    {
        if(valueCompareLLSD((*set_value), llsd_value))
        {
            return TRUE;
        }
    }
    return FALSE;
>>>>>>> c06fb4e0
}

void _validateCert(int validation_policy,
                  LLPointer<LLCertificate> cert,
                  const LLSD& validation_params,
                  int depth)
{
    LLSD current_cert_info;
    cert->getLLSD(current_cert_info);
    // check basic properties exist in the cert
    if(!current_cert_info.has(CERT_SUBJECT_NAME) || !current_cert_info.has(CERT_SUBJECT_NAME_STRING))
    {
        LLTHROW(LLCertException(current_cert_info, "Cert doesn't have a Subject Name"));
    }

    if(!current_cert_info.has(CERT_ISSUER_NAME_STRING))
    {
        LLTHROW(LLCertException(current_cert_info, "Cert doesn't have an Issuer Name"));
    }

    // check basic properties exist in the cert
    if(!current_cert_info.has(CERT_VALID_FROM) || !current_cert_info.has(CERT_VALID_TO))
    {
        LLTHROW(LLCertException(current_cert_info, "Cert doesn't have an expiration period"));
    }
    if (!current_cert_info.has(CERT_SUBJECT_KEY_IDENTFIER))
    {
        LLTHROW(LLCertException(current_cert_info, "Cert doesn't have a Subject Key Id"));
    }

    if (validation_policy & VALIDATION_POLICY_TIME)
    {
        LLDate validation_date(time(NULL));
        if(validation_params.has(CERT_VALIDATION_DATE))
        {
            validation_date = validation_params[CERT_VALIDATION_DATE];
        }

        if((validation_date < current_cert_info[CERT_VALID_FROM].asDate()) ||
           (validation_date > current_cert_info[CERT_VALID_TO].asDate()))
        {
            LLTHROW(LLCertValidationExpirationException(current_cert_info, validation_date));
        }
    }
    if (validation_policy & VALIDATION_POLICY_SSL_KU)
    {
        // This stanza of code was changed 2021-06-09 as per details in SL-15370.
        // Brief summary: a renewed certificate from Akamai only contains the
        // 'Digital Signature' field and not the 'Key Encipherment' one. This code
        // used to look for both and throw an exception at startup (ignored) and
        // (for example) when buying L$ in the Viewer (fails with a UI message
        // and an entry in the Viewer log). This modified code removes the second
        // check for the 'Key Encipherment' field. If Akamai can provide a
        // replacement certificate that has both fields, then this modified code
        // will not be required.
        if (current_cert_info.has(CERT_KEY_USAGE) && current_cert_info[CERT_KEY_USAGE].isArray() &&
            !(_LLSDArrayIncludesValue(current_cert_info[CERT_KEY_USAGE],
                                       LLSD((std::string)CERT_KU_DIGITAL_SIGNATURE)))
            )
        {
            LLTHROW(LLCertKeyUsageValidationException(current_cert_info));
        }
        // only validate EKU if the cert has it
        if(current_cert_info.has(CERT_EXTENDED_KEY_USAGE)
           && current_cert_info[CERT_EXTENDED_KEY_USAGE].isArray()
           && (!_LLSDArrayIncludesValue(current_cert_info[CERT_EXTENDED_KEY_USAGE],
                                         LLSD((std::string)CERT_EKU_TLS_SERVER_AUTH)))
           && (!_LLSDArrayIncludesValue(current_cert_info[CERT_EXTENDED_KEY_USAGE],
                                         LLSD((std::string)CERT_EKU_SERVER_AUTH)))
           )
<<<<<<< HEAD
		{
			LLTHROW(LLCertKeyUsageValidationException(current_cert_info));
		}
	}
	if (validation_policy & VALIDATION_POLICY_CA_KU)
	{
		if (current_cert_info.has(CERT_KEY_USAGE) && current_cert_info[CERT_KEY_USAGE].isArray() &&
			(!_LLSDArrayIncludesValue(current_cert_info[CERT_KEY_USAGE], 
									   (std::string)CERT_KU_CERT_SIGN)))
			{
				LLTHROW(LLCertKeyUsageValidationException(current_cert_info));
			}
	}
	
	// validate basic constraints
	if ((validation_policy & VALIDATION_POLICY_CA_BASIC_CONSTRAINTS) &&
		current_cert_info.has(CERT_BASIC_CONSTRAINTS) && 
		current_cert_info[CERT_BASIC_CONSTRAINTS].isMap())
	{
		if(!current_cert_info[CERT_BASIC_CONSTRAINTS].has(CERT_BASIC_CONSTRAINTS_CA) ||
		   !current_cert_info[CERT_BASIC_CONSTRAINTS][CERT_BASIC_CONSTRAINTS_CA])
		{
				LLTHROW(LLCertBasicConstraintsValidationException(current_cert_info));
		}
		if (current_cert_info[CERT_BASIC_CONSTRAINTS].has(CERT_BASIC_CONSTRAINTS_PATHLEN) &&
			((current_cert_info[CERT_BASIC_CONSTRAINTS][CERT_BASIC_CONSTRAINTS_PATHLEN].asInteger() != 0) &&
			 (depth > current_cert_info[CERT_BASIC_CONSTRAINTS][CERT_BASIC_CONSTRAINTS_PATHLEN].asInteger())))
		{
			LLTHROW(LLCertBasicConstraintsValidationException(current_cert_info));
		}
	}
}

bool _verify_signature(LLPointer<LLCertificate> parent, 
					   LLPointer<LLCertificate> child)
{
	bool verify_result = false; 
	LLSD cert1, cert2;
	parent->getLLSD(cert1);
	child->getLLSD(cert2);
	X509 *signing_cert = parent->getOpenSSLX509();
	X509 *child_cert = child->getOpenSSLX509();
	if((signing_cert != NULL) && (child_cert != NULL))
	{
		EVP_PKEY *pkey = X509_get_pubkey(signing_cert);
		
		
		if(pkey)
		{
			int verify_code = X509_verify(child_cert, pkey);
			verify_result = ( verify_code > 0);
			EVP_PKEY_free(pkey);
		}
		else
		{
			LL_WARNS("SECAPI") << "Could not validate the cert chain signature, as the public key of the signing cert could not be retrieved" << LL_ENDL;
		}

	}
	else
	{
		LL_WARNS("SECAPI") << "Signature verification failed as there are no certs in the chain" << LL_ENDL;
	}
	if(child_cert)
	{
		X509_free(child_cert);
	}
	if(signing_cert)
	{
		X509_free(signing_cert);
	}
	return verify_result;
=======
        {
            LLTHROW(LLCertKeyUsageValidationException(current_cert_info));
        }
    }
    if (validation_policy & VALIDATION_POLICY_CA_KU)
    {
        if (current_cert_info.has(CERT_KEY_USAGE) && current_cert_info[CERT_KEY_USAGE].isArray() &&
            (!_LLSDArrayIncludesValue(current_cert_info[CERT_KEY_USAGE],
                                       (std::string)CERT_KU_CERT_SIGN)))
            {
                LLTHROW(LLCertKeyUsageValidationException(current_cert_info));
            }
    }

    // validate basic constraints
    if ((validation_policy & VALIDATION_POLICY_CA_BASIC_CONSTRAINTS) &&
        current_cert_info.has(CERT_BASIC_CONSTRAINTS) &&
        current_cert_info[CERT_BASIC_CONSTRAINTS].isMap())
    {
        if(!current_cert_info[CERT_BASIC_CONSTRAINTS].has(CERT_BASIC_CONSTRAINTS_CA) ||
           !current_cert_info[CERT_BASIC_CONSTRAINTS][CERT_BASIC_CONSTRAINTS_CA])
        {
                LLTHROW(LLCertBasicConstraintsValidationException(current_cert_info));
        }
        if (current_cert_info[CERT_BASIC_CONSTRAINTS].has(CERT_BASIC_CONSTRAINTS_PATHLEN) &&
            ((current_cert_info[CERT_BASIC_CONSTRAINTS][CERT_BASIC_CONSTRAINTS_PATHLEN].asInteger() != 0) &&
             (depth > current_cert_info[CERT_BASIC_CONSTRAINTS][CERT_BASIC_CONSTRAINTS_PATHLEN].asInteger())))
        {
            LLTHROW(LLCertBasicConstraintsValidationException(current_cert_info));
        }
    }
}

bool _verify_signature(LLPointer<LLCertificate> parent,
                       LLPointer<LLCertificate> child)
{
    bool verify_result = FALSE;
    LLSD cert1, cert2;
    parent->getLLSD(cert1);
    child->getLLSD(cert2);
    X509 *signing_cert = parent->getOpenSSLX509();
    X509 *child_cert = child->getOpenSSLX509();
    if((signing_cert != NULL) && (child_cert != NULL))
    {
        EVP_PKEY *pkey = X509_get_pubkey(signing_cert);


        if(pkey)
        {
            int verify_code = X509_verify(child_cert, pkey);
            verify_result = ( verify_code > 0);
            EVP_PKEY_free(pkey);
        }
        else
        {
            LL_WARNS("SECAPI") << "Could not validate the cert chain signature, as the public key of the signing cert could not be retrieved" << LL_ENDL;
        }

    }
    else
    {
        LL_WARNS("SECAPI") << "Signature verification failed as there are no certs in the chain" << LL_ENDL;
    }
    if(child_cert)
    {
        X509_free(child_cert);
    }
    if(signing_cert)
    {
        X509_free(signing_cert);
    }
    return verify_result;
>>>>>>> c06fb4e0
}


// validate the certificate chain against a store.
// There are many aspects of cert validatioin policy involved in
// trust validation.  The policies in this validation algorithm include
// * Hostname matching for SSL certs
// * Expiration time matching
// * Signature validation
// * Chain trust (is the cert chain trusted against the store)
// * Basic constraints
// * key usage and extended key usage
// TODO: We should add 'authority key identifier' for chaining.
// This algorithm doesn't simply validate the chain by itself
// and verify the last cert is in the certificate store, or points
// to a cert in the store.  It validates whether any cert in the chain
// is trusted in the store, even if it's not the last one.
void LLBasicCertificateStore::validate(int validation_policy,
                                       LLPointer<LLCertificateChain> cert_chain,
                                       const LLSD& validation_params)
{
    // If --no-verify-ssl-cert was passed on the command line, stop right now.
    if (gSavedSettings.getBOOL("NoVerifySSLCert"))
    {
        LL_WARNS_ONCE("SECAPI") << "All Certificate validation disabled; viewer operation is insecure" << LL_ENDL;
        return;
    }

    if(cert_chain->size() < 1)
    {
        LLTHROW(LLCertException(LLSD::emptyMap(), "No certs in chain"));
    }
    iterator current_cert = cert_chain->begin();
    LLSD validation_date;
    if (validation_params.has(CERT_VALIDATION_DATE))
    {
        validation_date = validation_params[CERT_VALIDATION_DATE];
    }

    // get LLSD info from the cert to throw in any exception
    LLSD    current_cert_info;
    (*current_cert)->getLLSD(current_cert_info);

    if (validation_policy & VALIDATION_POLICY_HOSTNAME)
    {
        if(!validation_params.has(CERT_HOSTNAME))
        {
            LLTHROW(LLCertException(current_cert_info, "No hostname passed in for validation"));
        }
        if(!current_cert_info.has(CERT_SUBJECT_NAME) || !current_cert_info[CERT_SUBJECT_NAME].has(CERT_NAME_CN))
        {
            LLTHROW(LLInvalidCertificate(current_cert_info));
        }

        LL_DEBUGS("SECAPI") << "Validating the hostname " << validation_params[CERT_HOSTNAME].asString() <<
             "against the cert CN " << current_cert_info[CERT_SUBJECT_NAME][CERT_NAME_CN].asString() << LL_ENDL;
        if(!_cert_hostname_wildcard_match(validation_params[CERT_HOSTNAME].asString(),
                                          current_cert_info[CERT_SUBJECT_NAME][CERT_NAME_CN].asString()))
        {
            throw LLCertValidationHostnameException(validation_params[CERT_HOSTNAME].asString(),
                                                    current_cert_info);
        }
    }

    // check the cache of already validated certs
    X509* cert_x509 = (*current_cert)->getOpenSSLX509();
    if(!cert_x509)
    {
        LLTHROW(LLInvalidCertificate(current_cert_info));
    }

    std::string subject_name(cert_string_name_from_X509_NAME(X509_get_subject_name(cert_x509)));
    std::string skeyid(_subject_key_identifier(cert_x509));

    LL_DEBUGS("SECAPI") << "attempting to validate cert "
                        << " for '" << (validation_params.has(CERT_HOSTNAME) ? validation_params[CERT_HOSTNAME].asString() : "(unknown hostname)") << "'"
                        << " as subject name '" << subject_name << "'"
                        << " subject key id '" << skeyid << "'"
                        << LL_ENDL;

    X509_free( cert_x509 );
    cert_x509 = NULL;
    if (skeyid.empty())
    {
        LLTHROW(LLCertException(current_cert_info, "No Subject Key Id"));
    }

    t_cert_cache::iterator cache_entry = mTrustedCertCache.find(skeyid);
    if(cache_entry != mTrustedCertCache.end())
    {
        // this cert is in the cache, so validate the time.
        if (validation_policy & VALIDATION_POLICY_TIME)
        {
            LLDate validation_date;
            if(validation_params.has(CERT_VALIDATION_DATE))
            {
                validation_date = validation_params[CERT_VALIDATION_DATE];
            }
            else
            {
                validation_date = LLDate(time(NULL)); // current time
            }

            if((validation_date < cache_entry->second.first) ||
               (validation_date > cache_entry->second.second))
            {
                LLTHROW(LLCertValidationExpirationException(current_cert_info, validation_date));
            }
        }
        // successfully found in cache
        LL_DEBUGS("SECAPI") << "Valid cert for '" << validation_params[CERT_HOSTNAME].asString() << "'"
                            << " skeyid '" << skeyid << "'"
                            << " found in cache"
                            << LL_ENDL;
        return;
    }
    if(current_cert_info.isUndefined())
    {
        (*current_cert)->getLLSD(current_cert_info);
    }
    LLDate from_time = current_cert_info[CERT_VALID_FROM].asDate();
    LLDate to_time = current_cert_info[CERT_VALID_TO].asDate();
    int depth = 0;
    LLPointer<LLCertificate> previous_cert;
    // loop through the cert chain, validating the current cert against the next one.
    while(current_cert != cert_chain->end())
    {
        int local_validation_policy = validation_policy;
        if(current_cert == cert_chain->begin())
        {
            // for the child cert, we don't validate CA stuff
            local_validation_policy &= ~(VALIDATION_POLICY_CA_KU |
                                         VALIDATION_POLICY_CA_BASIC_CONSTRAINTS);
        }
        else
        {
            // for non-child certs, we don't validate SSL Key usage
            local_validation_policy &= ~VALIDATION_POLICY_SSL_KU;
            if(!_verify_signature((*current_cert),
                                  previous_cert))
            {
                LLSD previous_cert_info;
                previous_cert->getLLSD(previous_cert_info);
                LLTHROW(LLCertValidationInvalidSignatureException(previous_cert_info));
            }
        }
        _validateCert(local_validation_policy,
                      (*current_cert),
                      validation_params,
                      depth);

        // look for a CA in the CA store that may belong to this chain.
        LLSD cert_search_params = LLSD::emptyMap();
        // is the cert itself in the store?
        cert_search_params[CERT_SUBJECT_KEY_IDENTFIER] = current_cert_info[CERT_SUBJECT_KEY_IDENTFIER];
        LLCertificateStore::iterator found_store_cert = find(cert_search_params);
        if(found_store_cert != end())
        {
            mTrustedCertCache[skeyid] = std::pair<LLDate, LLDate>(from_time, to_time);
            LL_DEBUGS("SECAPI") << "Valid cert "
                                << " for '" << (validation_params.has(CERT_HOSTNAME) ? validation_params[CERT_HOSTNAME].asString() : "(unknown hostname)") << "'";
            X509* cert_x509 = (*found_store_cert)->getOpenSSLX509();
            std::string found_cert_subject_name(cert_string_name_from_X509_NAME(X509_get_subject_name(cert_x509)));
            X509_free(cert_x509);
            LL_CONT << " as '" << found_cert_subject_name << "'"
                    << " skeyid '" << current_cert_info[CERT_SUBJECT_KEY_IDENTFIER].asString() << "'"
                    << " found in cert store"
                    << LL_ENDL;
            return;
        }

        // is the parent in the cert store?

        cert_search_params = LLSD::emptyMap();
        cert_search_params[CERT_SUBJECT_NAME_STRING] = current_cert_info[CERT_ISSUER_NAME_STRING];
        if (current_cert_info.has(CERT_AUTHORITY_KEY_IDENTIFIER))
        {
            LLSD cert_aki = current_cert_info[CERT_AUTHORITY_KEY_IDENTIFIER];
            if(cert_aki.has(CERT_AUTHORITY_KEY_IDENTIFIER_ID))
            {
                cert_search_params[CERT_SUBJECT_KEY_IDENTFIER] = cert_aki[CERT_AUTHORITY_KEY_IDENTIFIER_ID];
            }
            if(cert_aki.has(CERT_AUTHORITY_KEY_IDENTIFIER_SERIAL))
            {
                cert_search_params[CERT_SERIAL_NUMBER] = cert_aki[CERT_AUTHORITY_KEY_IDENTIFIER_SERIAL];
            }
        }
        found_store_cert = find(cert_search_params);

        if(found_store_cert != end())
        {
            // validate the store cert against the depth
            _validateCert(validation_policy & VALIDATION_POLICY_CA_BASIC_CONSTRAINTS,
                          (*found_store_cert),
                          LLSD(),
                          depth);

            // verify the signature of the CA
            if(!_verify_signature((*found_store_cert),
                                  (*current_cert)))
            {
                LLTHROW(LLCertValidationInvalidSignatureException(current_cert_info));
            }
            // successfully validated.
            mTrustedCertCache[skeyid] = std::pair<LLDate, LLDate>(from_time, to_time);
            LL_DEBUGS("SECAPI") << "Verified and cached cert for '" << validation_params[CERT_HOSTNAME].asString() << "'"
                                << " as '" << subject_name << "'"
                                << " id '" << skeyid << "'"
                                << " using CA '" << cert_search_params[CERT_SUBJECT_NAME_STRING] << "'"
                                << " with id '" <<  cert_search_params[CERT_SUBJECT_KEY_IDENTFIER].asString() << "' found in cert store"
                                << LL_ENDL;
            return;
        }
        previous_cert = (*current_cert);
        current_cert++;
        depth++;
        if(current_cert != cert_chain->end())
        {
            (*current_cert)->getLLSD(current_cert_info);
        }
    }
    if (validation_policy & VALIDATION_POLICY_TRUSTED)
    {
        // we reached the end without finding a trusted cert.
        LLSD last_cert_info;
        ((*cert_chain)[cert_chain->size()-1])->getLLSD(last_cert_info);
        LLTHROW(LLCertValidationTrustException(last_cert_info));
    }
    else
    {
        LL_DEBUGS("SECAPI") << "! Caching untrusted cert for '" << subject_name << "'"
                            << " skeyid '" << skeyid << "' in cert store because ! VALIDATION_POLICY_TRUSTED"
                            << LL_ENDL;
        mTrustedCertCache[skeyid] = std::pair<LLDate, LLDate>(from_time, to_time);
    }
    LL_DEBUGS("SECAPI") << "Valid ? cert for " << validation_params[CERT_HOSTNAME].asString() << " found in cert store" << LL_ENDL;
}


// LLSecAPIBasicHandler Class
// Interface handler class for the various security storage handlers.

// We read the file on construction, and write it on destruction.  This
// means multiple processes cannot modify the datastore.
LLSecAPIBasicHandler::LLSecAPIBasicHandler(const std::string& protected_data_file,
                                           const std::string& legacy_password_path)
{
    mProtectedDataFilename = protected_data_file;
    mProtectedDataMap = LLSD::emptyMap();
    mLegacyPasswordPath = legacy_password_path;

}

LLSecAPIBasicHandler::LLSecAPIBasicHandler()
{
}


void LLSecAPIBasicHandler::init()
{
    mProtectedDataMap = LLSD::emptyMap();
    if (mProtectedDataFilename.length() == 0)
    {
        mProtectedDataFilename = gDirUtilp->getExpandedFilename(LL_PATH_USER_SETTINGS,
                                                            "bin_conf.dat");
        mLegacyPasswordPath = gDirUtilp->getExpandedFilename(LL_PATH_USER_SETTINGS, "password.dat");

        // <FS:Testy> Duplicate line
        //mProtectedDataFilename = gDirUtilp->getExpandedFilename(LL_PATH_USER_SETTINGS,
        //                                                  "bin_conf.dat");
        std::string store_file = gDirUtilp->getExpandedFilename(LL_PATH_USER_SETTINGS,
                                                        "CA.pem");


        LL_INFOS("SECAPI") << "Loading user certificate store from " << store_file << LL_ENDL;
        mStore = new LLBasicCertificateStore(store_file);

        // grab the application ca-bundle.crt file that contains the well-known certs shipped
        // with the product
        std::string ca_file_path = gDirUtilp->getCAFile();
        LL_INFOS("SECAPI") << "Loading application certificate store from " << ca_file_path << LL_ENDL;
        LLPointer<LLBasicCertificateStore> app_ca_store = new LLBasicCertificateStore(ca_file_path);

        // push the applicate CA files into the store, therefore adding any new CA certs that
        // updated
        for(LLCertificateVector::iterator i = app_ca_store->begin();
            i != app_ca_store->end();
            i++)
        {
            mStore->add(*i);
        }

    }
    _readProtectedData(); // initialize mProtectedDataMap
                          // may throw LLProtectedDataException if saved datamap is not decryptable
}
LLSecAPIBasicHandler::~LLSecAPIBasicHandler()
{
    // SA: no reason to write to data store during destruction. In particular this implies erasing all credentials
    // if the viewer was previously unable to decode the existing file, which would happen if the network interface changed, for instance.
    //
    //_writeProtectedData();
}

void LLSecAPIBasicHandler::_readProtectedData(unsigned char *unique_id, U32 id_len)
{
    // attempt to load the file into our map
    LLPointer<LLSDParser> parser = new LLSDXMLParser();
    llifstream protected_data_stream(mProtectedDataFilename.c_str(),
                                    llifstream::binary);

    if (!protected_data_stream.fail()) {
        U8 salt[STORE_SALT_SIZE];
        U8 buffer[BUFFER_READ_SIZE];
        U8 decrypted_buffer[BUFFER_READ_SIZE];
        int decrypted_length;
        LLXORCipher cipher(unique_id, id_len);

        // read in the salt and key
        protected_data_stream.read((char *)salt, STORE_SALT_SIZE);
        if (protected_data_stream.gcount() < STORE_SALT_SIZE)
        {
            LLTHROW(LLProtectedDataException("Config file too short."));
        }

        cipher.decrypt(salt, STORE_SALT_SIZE);

        // totally lame.  As we're not using the OS level protected data, we need to
        // at least obfuscate the data.  We do this by using a salt stored at the head of the file
        // to encrypt the data, therefore obfuscating it from someone using simple existing tools.
        // We do include the MAC address as part of the obfuscation, which would require an
        // attacker to get the MAC address as well as the protected store, which improves things
        // somewhat.  It would be better to use the password, but as this store
        // will be used to store the SL password when the user decides to have SL remember it,
        // so we can't use that.  OS-dependent store implementations will use the OS password/storage
        // mechanisms and are considered to be more secure.
        // We've a strong intent to move to OS dependent protected data stores.


        // read in the rest of the file.
        EVP_CIPHER_CTX *ctx = EVP_CIPHER_CTX_new();
        // todo: ctx error handling

        EVP_DecryptInit(ctx, EVP_rc4(), salt, NULL);
        // allocate memory:
        std::string decrypted_data;

        while(protected_data_stream.good()) {
            // read data as a block:
            protected_data_stream.read((char *)buffer, BUFFER_READ_SIZE);

            EVP_DecryptUpdate(ctx, decrypted_buffer, &decrypted_length,
                              buffer, protected_data_stream.gcount());
            decrypted_data.append((const char *)decrypted_buffer, protected_data_stream.gcount());
        }

        // RC4 is a stream cipher, so we don't bother to EVP_DecryptFinal, as there is
        // no block padding.
        EVP_CIPHER_CTX_free(ctx);
        std::istringstream parse_stream(decrypted_data);
        if (parser->parse(parse_stream, mProtectedDataMap,
                          LLSDSerialize::SIZE_UNLIMITED) == LLSDParser::PARSE_FAILURE)
        {
            LLTHROW(LLProtectedDataException("Config file cannot be decrypted."));
        }
    }
}

void LLSecAPIBasicHandler::_readProtectedData()
{
    unsigned char unique_id[MAC_ADDRESS_BYTES];
    try
    {
        // try default id
        LLMachineID::getUniqueID(unique_id, sizeof(unique_id));
        _readProtectedData(unique_id, sizeof(unique_id));
    }
    catch(LLProtectedDataException&)
    {
        // try with legacy id, it will return false if it is identical to getUniqueID
        // or if it is not assigned/not in use
        if (LLMachineID::getLegacyID(unique_id, sizeof(unique_id)))
        {
            _readProtectedData(unique_id, sizeof(unique_id));
        }
        else
        {
            throw;
        }
    }
}

void LLSecAPIBasicHandler::_writeProtectedData()
{
    std::ostringstream formatted_data_ostream;
    U8 salt[STORE_SALT_SIZE];
    U8 buffer[BUFFER_READ_SIZE];
    U8 encrypted_buffer[BUFFER_READ_SIZE];


    if(mProtectedDataMap.isUndefined())
    {
        LLFile::remove(mProtectedDataFilename);
        return;
    }
    // create a string with the formatted data.
    LLSDSerialize::toXML(mProtectedDataMap, formatted_data_ostream);
    std::istringstream formatted_data_istream(formatted_data_ostream.str());
    // generate the seed
    RAND_bytes(salt, STORE_SALT_SIZE);


    // write to a temp file so we don't clobber the initial file if there is
    // an error.
    std::string tmp_filename = mProtectedDataFilename + ".tmp";

    llofstream protected_data_stream(tmp_filename.c_str(),
                                     std::ios_base::binary);
    EVP_CIPHER_CTX *ctx = NULL;
    try
    {

        ctx = EVP_CIPHER_CTX_new();
        // todo: ctx error handling

        EVP_EncryptInit(ctx, EVP_rc4(), salt, NULL);
        unsigned char unique_id[MAC_ADDRESS_BYTES];
        LLMachineID::getUniqueID(unique_id, sizeof(unique_id));
        LLXORCipher cipher(unique_id, sizeof(unique_id));
        cipher.encrypt(salt, STORE_SALT_SIZE);
        protected_data_stream.write((const char *)salt, STORE_SALT_SIZE);

        while (formatted_data_istream.good())
        {
            formatted_data_istream.read((char *)buffer, BUFFER_READ_SIZE);
            if(formatted_data_istream.gcount() == 0)
            {
                break;
            }
            int encrypted_length;
            EVP_EncryptUpdate(ctx, encrypted_buffer, &encrypted_length,
                          buffer, formatted_data_istream.gcount());
            protected_data_stream.write((const char *)encrypted_buffer, encrypted_length);
        }

        // no EVP_EncrypteFinal, as this is a stream cipher
        EVP_CIPHER_CTX_free(ctx);

        protected_data_stream.close();
    }
    catch (...)
    {
        LOG_UNHANDLED_EXCEPTION("LLProtectedDataException(Error writing Protected Data Store)");
        // it's good practice to clean up any secure information on error
        // (even though this file isn't really secure.  Perhaps in the future
        // it may be, however.
        LLFile::remove(tmp_filename);

        if (ctx)
        {
            EVP_CIPHER_CTX_free(ctx);
        }

        // EXP-1825 crash in LLSecAPIBasicHandler::_writeProtectedData()
        // Decided throwing an exception here was overkill until we figure out why this happens
        //LLTHROW(LLProtectedDataException("Error writing Protected Data Store"));
    }

    try
    {
        // move the temporary file to the specified file location.
        if(((   (LLFile::isfile(mProtectedDataFilename) != 0)
             && (LLFile::remove(mProtectedDataFilename) != 0)))
           || (LLFile::rename(tmp_filename, mProtectedDataFilename)))
        {
            LL_WARNS() << "LLProtectedDataException(Could not overwrite protected data store)" << LL_ENDL;
            LLFile::remove(tmp_filename);

            // EXP-1825 crash in LLSecAPIBasicHandler::_writeProtectedData()
            // Decided throwing an exception here was overkill until we figure out why this happens
            //LLTHROW(LLProtectedDataException("Could not overwrite protected data store"));
        }
    }
    catch (...)
    {
        LOG_UNHANDLED_EXCEPTION(STRINGIZE("renaming '" << tmp_filename << "' to '"
                                          << mProtectedDataFilename << "'"));
        // it's good practice to clean up any secure information on error
        // (even though this file isn't really secure.  Perhaps in the future
        // it may be, however).
        LLFile::remove(tmp_filename);

        //crash in LLSecAPIBasicHandler::_writeProtectedData()
        // Decided throwing an exception here was overkill until we figure out why this happens
        //LLTHROW(LLProtectedDataException("Error writing Protected Data Store"));
    }
}

// instantiate a certificate from a pem string
LLPointer<LLCertificate> LLSecAPIBasicHandler::getCertificate(const std::string& pem_cert)
{
    LLPointer<LLCertificate> result = new LLBasicCertificate(pem_cert);
    return result;
}



// instiate a certificate from an openssl X509 structure
LLPointer<LLCertificate> LLSecAPIBasicHandler::getCertificate(X509* openssl_cert)
{
    LLPointer<LLCertificate> result = new LLBasicCertificate(openssl_cert);
    return result;
}

// instantiate a chain from an X509_STORE_CTX
LLPointer<LLCertificateChain> LLSecAPIBasicHandler::getCertificateChain(X509_STORE_CTX* chain)
{
    LLPointer<LLCertificateChain> result = new LLBasicCertificateChain(chain);
    return result;
}

// instantiate a cert store given it's id.  if a persisted version
// exists, it'll be loaded.  If not, one will be created (but not
// persisted)
LLPointer<LLCertificateStore> LLSecAPIBasicHandler::getCertificateStore(const std::string& store_id)
{
    return mStore;
}

// retrieve protected data
LLSD LLSecAPIBasicHandler::getProtectedData(const std::string& data_type,
                                            const std::string& data_id)
{

    if (mProtectedDataMap.has(data_type) &&
        mProtectedDataMap[data_type].isMap() &&
        mProtectedDataMap[data_type].has(data_id))
    {
        return mProtectedDataMap[data_type][data_id];
    }

    return LLSD();
}

void LLSecAPIBasicHandler::deleteProtectedData(const std::string& data_type,
                                               const std::string& data_id)
{
    if (mProtectedDataMap.has(data_type) &&
        mProtectedDataMap[data_type].isMap() &&
        mProtectedDataMap[data_type].has(data_id))
        {
            mProtectedDataMap[data_type].erase(data_id);
        }
}


//
// persist data in a protected store
//
void LLSecAPIBasicHandler::setProtectedData(const std::string& data_type,
                                            const std::string& data_id,
                                            const LLSD& data)
{
    if (!mProtectedDataMap.has(data_type) || !mProtectedDataMap[data_type].isMap()) {
        mProtectedDataMap[data_type] = LLSD::emptyMap();
    }

    mProtectedDataMap[data_type][data_id] = data;
}

// persist data in a protected store's map
void LLSecAPIBasicHandler::addToProtectedMap(const std::string& data_type,
                                             const std::string& data_id,
                                             const std::string& map_elem,
                                             const LLSD& data)
{
    if (!mProtectedDataMap.has(data_type) || !mProtectedDataMap[data_type].isMap()) {
        mProtectedDataMap[data_type] = LLSD::emptyMap();
    }

    if (!mProtectedDataMap[data_type].has(data_id) || !mProtectedDataMap[data_type][data_id].isMap()) {
        mProtectedDataMap[data_type][data_id] = LLSD::emptyMap();
    }

    mProtectedDataMap[data_type][data_id][map_elem] = data;
}

// remove data from protected store's map
void LLSecAPIBasicHandler::removeFromProtectedMap(const std::string& data_type,
                                                  const std::string& data_id,
                                                  const std::string& map_elem)
{
    if (mProtectedDataMap.has(data_type) &&
        mProtectedDataMap[data_type].isMap() &&
        mProtectedDataMap[data_type].has(data_id) &&
        mProtectedDataMap[data_type][data_id].isMap() &&
        mProtectedDataMap[data_type][data_id].has(map_elem))
    {
        mProtectedDataMap[data_type][data_id].erase(map_elem);
    }
}

void LLSecAPIBasicHandler::syncProtectedMap()
{
    // TODO - consider unifing these functions
    _writeProtectedData();
}
//
// Create a credential object from an identifier and authenticator.  credentials are
// per credential name (was: grid).
LLPointer<LLCredential> LLSecAPIBasicHandler::createCredential(const std::string& credName,
                                                               const LLSD& identifier,
                                                               const LLSD& authenticator)
{
    LLPointer<LLSecAPIBasicCredential> result = new LLSecAPIBasicCredential(credName);
    result->setCredentialData(identifier, authenticator);
    return result;
}

// Load a credential from default credential store, given the credential name
LLPointer<LLCredential> LLSecAPIBasicHandler::loadCredential(const std::string& credName)
{
    LLSD credential = getProtectedData(DEFAULT_CREDENTIAL_STORAGE, credName);
    LLPointer<LLSecAPIBasicCredential> result = new LLSecAPIBasicCredential(credName);
    if(credential.isMap() &&
       credential.has("identifier"))
    {

        LLSD identifier = credential["identifier"];
        LLSD authenticator;
        if (credential.has("authenticator"))
        {
            authenticator = credential["authenticator"];
        }
        result->setCredentialData(identifier, authenticator);
    }
    else
    {
        // credential was not in protected storage, so pull the credential
        // from the legacy store.
        std::string first_name = gSavedSettings.getString("FirstName");
        std::string last_name = gSavedSettings.getString("LastName");

        if ((first_name != "") &&
            (last_name != ""))
        {
            LLSD identifier = LLSD::emptyMap();
            LLSD authenticator;
            identifier["type"] = "agent";
            identifier["first_name"] = first_name;
            identifier["last_name"] = last_name;

            std::string legacy_password = _legacyLoadPassword();
            if (legacy_password.length() > 0)
            {
                authenticator = LLSD::emptyMap();
                authenticator["type"] = "hash";
                authenticator["algorithm"] = "md5";
                authenticator["secret"] = legacy_password;
            }
            result->setCredentialData(identifier, authenticator);
        }
    }
    return result;
}

// Save the credential to the credential store.  Save the authenticator also if requested.
// That feature is used to implement the 'remember password' functionality.
void LLSecAPIBasicHandler::saveCredential(LLPointer<LLCredential> cred, bool save_authenticator)
{
    LLSD credential = LLSD::emptyMap();
    credential["identifier"] = cred->getIdentifier();
    if (save_authenticator)
    {
        credential["authenticator"] = cred->getAuthenticator();
    }
    LL_DEBUGS("SECAPI") << "Saving Credential " << cred->getCredentialName() << ":" << cred->userID() << " " << save_authenticator << LL_ENDL;
    setProtectedData(DEFAULT_CREDENTIAL_STORAGE, cred->getCredentialName(), credential);
    //*TODO: If we're saving Agni credentials, should we write the
    // credentials to the legacy password.dat/etc?
    _writeProtectedData();
}

// Remove a credential from the credential store.
void LLSecAPIBasicHandler::deleteCredential(LLPointer<LLCredential> cred)
{
    LLSD undefVal;
    deleteProtectedData(DEFAULT_CREDENTIAL_STORAGE, cred->getCredentialName());
    cred->setCredentialData(undefVal, undefVal);
    _writeProtectedData();
}

// has map of credentials declared as specific storage
bool LLSecAPIBasicHandler::hasCredentialMap(const std::string& storage, const std::string& grid)
{
    if (storage == DEFAULT_CREDENTIAL_STORAGE)
    {
        LL_ERRS() << "Storing maps in default, single-items storage is not allowed" << LL_ENDL;
    }

    LLSD credential = getProtectedData(storage, grid);

    return credential.isMap();
}

// returns true if map is empty or does not exist
bool LLSecAPIBasicHandler::emptyCredentialMap(const std::string& storage, const std::string& grid)
{
    if (storage == DEFAULT_CREDENTIAL_STORAGE)
    {
        LL_ERRS() << "Storing maps in default, single-items storage is not allowed" << LL_ENDL;
    }

    LLSD credential = getProtectedData(storage, grid);

    return !credential.isMap() || credential.size() == 0;
}

// Load map of credentials from specified credential store, given the grid
void LLSecAPIBasicHandler::loadCredentialMap(const std::string& storage, const std::string& grid, credential_map_t& credential_map)
{
    if (storage == DEFAULT_CREDENTIAL_STORAGE)
    {
        LL_ERRS() << "Storing maps in default, single-items storage is not allowed" << LL_ENDL;
    }

    LLSD credential = getProtectedData(storage, grid);
    if (credential.isMap())
    {
        LLSD::map_const_iterator crd_it = credential.beginMap();
        for (; crd_it != credential.endMap(); crd_it++)
        {
            LLSD::String name = crd_it->first;
            const LLSD &link_map = crd_it->second;
            LLPointer<LLSecAPIBasicCredential> result = new LLSecAPIBasicCredential(grid);
            if (link_map.has("identifier"))
            {
                LLSD identifier = link_map["identifier"];
                LLSD authenticator;
                if (link_map.has("authenticator"))
                {
                    authenticator = link_map["authenticator"];
                }
                result->setCredentialData(identifier, authenticator);
            }
            credential_map[name] = result;
        }
    }
}

LLPointer<LLCredential> LLSecAPIBasicHandler::loadFromCredentialMap(const std::string& storage, const std::string& grid, const std::string& userkey)
{
    if (storage == DEFAULT_CREDENTIAL_STORAGE)
    {
        LL_ERRS() << "Storing maps in default, single-items storage is not allowed" << LL_ENDL;
    }

    LLPointer<LLSecAPIBasicCredential> result = new LLSecAPIBasicCredential(grid);

    LLSD credential = getProtectedData(storage, grid);
    if (credential.isMap() && credential.has(userkey) && credential[userkey].has("identifier"))
    {
        LLSD identifier = credential[userkey]["identifier"];
        LLSD authenticator;
        if (credential[userkey].has("authenticator"))
        {
            authenticator = credential[userkey]["authenticator"];
        }
        result->setCredentialData(identifier, authenticator);
    }

    return result;
}

// add item to map of credentials from specific storage
void LLSecAPIBasicHandler::addToCredentialMap(const std::string& storage, LLPointer<LLCredential> cred, bool save_authenticator)
{
    if (storage == DEFAULT_CREDENTIAL_STORAGE)
    {
        LL_ERRS() << "Storing maps in default, single-items storage is not allowed" << LL_ENDL;
    }

    std::string user_id = cred->userID();
    LLSD credential = LLSD::emptyMap();
    credential["identifier"] = cred->getIdentifier();
    if (save_authenticator)
    {
        credential["authenticator"] = cred->getAuthenticator();
    }
    LL_DEBUGS("SECAPI") << "Saving Credential " << cred->getCredentialName() << ":" << cred->userID() << " " << save_authenticator << LL_ENDL;
    addToProtectedMap(storage, cred->getCredentialName(), user_id, credential);

    _writeProtectedData();
}

// remove item from map of credentials from specific storage
void LLSecAPIBasicHandler::removeFromCredentialMap(const std::string& storage, LLPointer<LLCredential> cred)
{
    if (storage == DEFAULT_CREDENTIAL_STORAGE)
    {
        LL_ERRS() << "Storing maps in default, single-items storage is not allowed" << LL_ENDL;
    }

    LLSD undefVal;
    removeFromProtectedMap(storage, cred->getCredentialName(), cred->userID());
    cred->setCredentialData(undefVal, undefVal);
    _writeProtectedData();
}

// remove item from map of credentials from specific storage
void LLSecAPIBasicHandler::removeFromCredentialMap(const std::string& storage, const std::string& grid, const std::string& userkey)
{
    if (storage == DEFAULT_CREDENTIAL_STORAGE)
    {
        LL_ERRS() << "Storing maps in default, single-items storage is not allowed" << LL_ENDL;
    }

    LLSD undefVal;
    LLPointer<LLCredential> cred = loadFromCredentialMap(storage, grid, userkey);
    removeFromProtectedMap(storage, grid, userkey);
    cred->setCredentialData(undefVal, undefVal);
    _writeProtectedData();
}

// remove item from map of credentials from specific storage
void LLSecAPIBasicHandler::removeCredentialMap(const std::string& storage, const std::string& grid)
{
    deleteProtectedData(storage, grid);
    _writeProtectedData();
}

// List saved logins
std::vector<std::string> LLSecAPIBasicHandler::listCredentials()
{
    if (mProtectedDataMap.has(DEFAULT_CREDENTIAL_STORAGE) && mProtectedDataMap[DEFAULT_CREDENTIAL_STORAGE].isMap())
    {
        std::vector<std::string> logins(mProtectedDataMap[DEFAULT_CREDENTIAL_STORAGE].size());
        int i = 0;
        for (LLSD::map_const_iterator it = mProtectedDataMap[DEFAULT_CREDENTIAL_STORAGE].beginMap(); it !=  mProtectedDataMap[DEFAULT_CREDENTIAL_STORAGE].endMap(); ++it)
        {
            logins[i++] = it->first;
        }
        return logins;
    }
    else return std::vector<std::string>();
}

// load the legacy hash for agni, and decrypt it given the
// mac address
std::string LLSecAPIBasicHandler::_legacyLoadPassword()
{
    const S32 HASHED_LENGTH = 32;
    std::vector<U8> buffer(HASHED_LENGTH);
    llifstream password_file(mLegacyPasswordPath.c_str(), llifstream::binary);

    if(password_file.fail())
    {
        return std::string("");
    }

    password_file.read((char*)&buffer[0], buffer.size());
    if(password_file.gcount() != buffer.size())
    {
        return std::string("");
    }

    // Decipher with MAC address
    unsigned char unique_id[MAC_ADDRESS_BYTES];
    LLMachineID::getUniqueID(unique_id, sizeof(unique_id));
    LLXORCipher cipher(unique_id, sizeof(unique_id));
    cipher.decrypt(&buffer[0], buffer.size());

    return std::string((const char*)&buffer[0], buffer.size());
}


// return an identifier for the user
std::string LLSecAPIBasicCredential::userID() const
{
    if (!mIdentifier.isMap())
    {
        return mCredentialName + "(null)";
    }
    else if ((std::string)mIdentifier["type"] == "agent")
    {
        std::string id = (std::string)mIdentifier["first_name"] + "_" + (std::string)mIdentifier["last_name"];
        LLStringUtil::toLower(id);
        return id;
    }
    else if ((std::string)mIdentifier["type"] == "account")
    {
        std::string id = (std::string)mIdentifier["account_name"];
        LLStringUtil::toLower(id);
        return id;
    }

    return "unknown";
}

// return a printable user identifier
std::string LLSecAPIBasicCredential::asString() const
{
    if (!mIdentifier.isMap())
    {
        return mCredentialName + ":(null)";
    }
    else if ((std::string)mIdentifier["type"] == "agent")
    {
        return mCredentialName + ":" + (std::string)mIdentifier["first_name"] + " " + (std::string)mIdentifier["last_name"];
    }
    else if ((std::string)mIdentifier["type"] == "account")
    {
        return mCredentialName + ":" + (std::string)mIdentifier["account_name"];
    }

    return mCredentialName + ":(unknown type)";
}


bool valueCompareLLSD(const LLSD& lhs, const LLSD& rhs)
{
<<<<<<< HEAD
	if (lhs.type() != rhs.type())
	{
		return false;
	}
    if (lhs.isMap())
	{
		// iterate through the map, verifying the right hand side has all of the
		// values that the left hand side has.
		for (LLSD::map_const_iterator litt = lhs.beginMap();
			 litt != lhs.endMap();
			 litt++)
		{
			if (!rhs.has(litt->first))
			{
				return false;
			}
		}
		
		// Now validate that the left hand side has everything the
		// right hand side has, and that the values are equal.
		for (LLSD::map_const_iterator ritt = rhs.beginMap();
			 ritt != rhs.endMap();
			 ritt++)
		{
			if (!lhs.has(ritt->first))
			{
				return false;
			}
			if (!valueCompareLLSD(lhs[ritt->first], ritt->second))
			{
				return false;
			}
		}
		return true;
	}
    else if (lhs.isArray())
	{
		LLSD::array_const_iterator ritt = rhs.beginArray();
		// iterate through the array, comparing
		for (LLSD::array_const_iterator litt = lhs.beginArray();
			 litt != lhs.endArray();
			 litt++)
		{
			if (!valueCompareLLSD(*ritt, *litt))
			{
				return false;
			}
			ritt++;
		}
		
		return (ritt == rhs.endArray());
	}
=======
    if (lhs.type() != rhs.type())
    {
        return FALSE;
    }
    if (lhs.isMap())
    {
        // iterate through the map, verifying the right hand side has all of the
        // values that the left hand side has.
        for (LLSD::map_const_iterator litt = lhs.beginMap();
             litt != lhs.endMap();
             litt++)
        {
            if (!rhs.has(litt->first))
            {
                return FALSE;
            }
        }

        // Now validate that the left hand side has everything the
        // right hand side has, and that the values are equal.
        for (LLSD::map_const_iterator ritt = rhs.beginMap();
             ritt != rhs.endMap();
             ritt++)
        {
            if (!lhs.has(ritt->first))
            {
                return FALSE;
            }
            if (!valueCompareLLSD(lhs[ritt->first], ritt->second))
            {
                return FALSE;
            }
        }
        return TRUE;
    }
    else if (lhs.isArray())
    {
        LLSD::array_const_iterator ritt = rhs.beginArray();
        // iterate through the array, comparing
        for (LLSD::array_const_iterator litt = lhs.beginArray();
             litt != lhs.endArray();
             litt++)
        {
            if (!valueCompareLLSD(*ritt, *litt))
            {
                return FALSE;
            }
            ritt++;
        }

        return (ritt == rhs.endArray());
    }
>>>>>>> c06fb4e0
    else
    {
        // simple type, compare as string
        return (lhs.asString() == rhs.asString());
    }

}<|MERGE_RESOLUTION|>--- conflicted
+++ resolved
@@ -751,58 +751,6 @@
 // recursively match foofoobar and foobar
 
 bool _cert_subdomain_wildcard_match(const std::string& subdomain,
-<<<<<<< HEAD
-									const std::string& wildcard)
-{
-	// split wildcard into the portion before the *, and the portion after
-
-	int wildcard_pos = wildcard.find_first_of('*');	
-	// check the case where there is no wildcard.
-	if(wildcard_pos == wildcard.npos)
-	{
-		return (subdomain == wildcard);
-	}
-	
-	// we need to match the first part of the subdomain string up to the wildcard
-	// position
-	if(subdomain.substr(0, wildcard_pos) != wildcard.substr(0, wildcard_pos))
-	{
-		// the first portions of the strings didn't match
-		return false;
-	}
-	
-	// as the portion of the wildcard string before the * matched, we need to check the
-	// portion afterwards.  Grab that portion.
-	std::string new_wildcard_string = wildcard.substr( wildcard_pos+1, wildcard.npos);
-	if(new_wildcard_string.empty())
-	{
-		// we had nothing after the *, so it's an automatic match
-		return true;
-	}
-	
-	// grab the portion of the remaining wildcard string before the next '*'.  We need to find this
-	// within the remaining subdomain string. and then recursively check.
-	std::string new_wildcard_match_string = new_wildcard_string.substr(0, new_wildcard_string.find_first_of('*'));
-	
-	// grab the portion of the subdomain after the part that matched the initial wildcard portion
-	std::string new_subdomain = subdomain.substr(wildcard_pos, subdomain.npos);
-	
-	// iterate through the current subdomain, finding instances of the match string.
-	int sub_pos = new_subdomain.find_first_of(new_wildcard_match_string);
-	while(sub_pos != std::string::npos)
-	{
-		new_subdomain = new_subdomain.substr(sub_pos, std::string::npos);
-		if(_cert_subdomain_wildcard_match(new_subdomain, new_wildcard_string))
-		{
-			return true;
-		}
-		sub_pos = new_subdomain.find_first_of(new_wildcard_match_string, 1);
-
-
-	}
-	// didn't find any instances of the match string that worked in the subdomain, so fail.
-	return false;
-=======
                                     const std::string& wildcard)
 {
     // split wildcard into the portion before the *, and the portion after
@@ -819,7 +767,7 @@
     if(subdomain.substr(0, wildcard_pos) != wildcard.substr(0, wildcard_pos))
     {
         // the first portions of the strings didn't match
-        return FALSE;
+        return false;
     }
 
     // as the portion of the wildcard string before the * matched, we need to check the
@@ -828,7 +776,7 @@
     if(new_wildcard_string.empty())
     {
         // we had nothing after the *, so it's an automatic match
-        return TRUE;
+        return true;
     }
 
     // grab the portion of the remaining wildcard string before the next '*'.  We need to find this
@@ -845,15 +793,14 @@
         new_subdomain = new_subdomain.substr(sub_pos, std::string::npos);
         if(_cert_subdomain_wildcard_match(new_subdomain, new_wildcard_string))
         {
-            return TRUE;
+            return true;
         }
         sub_pos = new_subdomain.find_first_of(new_wildcard_match_string, 1);
 
 
     }
     // didn't find any instances of the match string that worked in the subdomain, so fail.
-    return FALSE;
->>>>>>> c06fb4e0
+    return false;
 }
 
 
@@ -868,70 +815,6 @@
 // We then iterate that algorithm over each subdomain.
 bool _cert_hostname_wildcard_match(const std::string& hostname, const std::string& common_name)
 {
-<<<<<<< HEAD
-	std::string new_hostname = hostname;
-	std::string new_cn = common_name;
-	
-	// find the last '.' in the hostname and the match name.
-	int subdomain_pos = new_hostname.find_last_of('.');
-	int subcn_pos = new_cn.find_last_of('.');
-	
-	// if the last char is a '.', strip it
-	if(subdomain_pos == (new_hostname.length()-1))
-	{
-		new_hostname = new_hostname.substr(0, subdomain_pos);
-		subdomain_pos = new_hostname.find_last_of('.');
-	}
-	if(subcn_pos == (new_cn.length()-1))
-	{
-		new_cn = new_cn.substr(0, subcn_pos);
-		subcn_pos = new_cn.find_last_of('.');
-	}	
-
-	// Check to see if there are any further '.' in the string.  
-	while((subcn_pos != std::string::npos) && (subdomain_pos != std::string::npos))
-	{
-		// snip out last subdomain in both the match string and the hostname
-		// The last bit for 'my.current.host.com' would be 'com'  
-		std::string cn_part = new_cn.substr(subcn_pos+1, std::string::npos);
-		std::string hostname_part = new_hostname.substr(subdomain_pos+1, std::string::npos);
-		
-		if(!_cert_subdomain_wildcard_match(new_hostname.substr(subdomain_pos+1, std::string::npos),
-										   cn_part))
-		{
-			return false;
-		}
-		new_hostname = new_hostname.substr(0, subdomain_pos);
-		new_cn = new_cn.substr(0, subcn_pos);
-		subdomain_pos = new_hostname.find_last_of('.');
-		subcn_pos = new_cn.find_last_of('.');
-	}	
-	// check to see if the most significant portion of the common name is '*'.  If so, we can
-	// simply return success as child domains are also matched.
-	if(new_cn == "*")
-	{
-		// if it's just a '*' we support all child domains as well, so '*.
-		return true;
-	}
-	
-	return _cert_subdomain_wildcard_match(new_hostname, new_cn);
-
-}
-
-// validate that the LLSD array in llsd_set contains the llsd_value 
-bool _LLSDArrayIncludesValue(const LLSD& llsd_set, LLSD llsd_value)
-{
-	for(LLSD::array_const_iterator set_value = llsd_set.beginArray();
-		set_value != llsd_set.endArray();
-		set_value++)
-	{
-		if(valueCompareLLSD((*set_value), llsd_value))
-		{
-			return true;
-		}
-	}
-	return false;
-=======
     std::string new_hostname = hostname;
     std::string new_cn = common_name;
 
@@ -962,7 +845,7 @@
         if(!_cert_subdomain_wildcard_match(new_hostname.substr(subdomain_pos+1, std::string::npos),
                                            cn_part))
         {
-            return FALSE;
+            return false;
         }
         new_hostname = new_hostname.substr(0, subdomain_pos);
         new_cn = new_cn.substr(0, subcn_pos);
@@ -974,7 +857,7 @@
     if(new_cn == "*")
     {
         // if it's just a '*' we support all child domains as well, so '*.
-        return TRUE;
+        return true;
     }
 
     return _cert_subdomain_wildcard_match(new_hostname, new_cn);
@@ -990,11 +873,10 @@
     {
         if(valueCompareLLSD((*set_value), llsd_value))
         {
-            return TRUE;
-        }
-    }
-    return FALSE;
->>>>>>> c06fb4e0
+            return true;
+        }
+    }
+    return false;
 }
 
 void _validateCert(int validation_policy,
@@ -1065,80 +947,6 @@
            && (!_LLSDArrayIncludesValue(current_cert_info[CERT_EXTENDED_KEY_USAGE],
                                          LLSD((std::string)CERT_EKU_SERVER_AUTH)))
            )
-<<<<<<< HEAD
-		{
-			LLTHROW(LLCertKeyUsageValidationException(current_cert_info));
-		}
-	}
-	if (validation_policy & VALIDATION_POLICY_CA_KU)
-	{
-		if (current_cert_info.has(CERT_KEY_USAGE) && current_cert_info[CERT_KEY_USAGE].isArray() &&
-			(!_LLSDArrayIncludesValue(current_cert_info[CERT_KEY_USAGE], 
-									   (std::string)CERT_KU_CERT_SIGN)))
-			{
-				LLTHROW(LLCertKeyUsageValidationException(current_cert_info));
-			}
-	}
-	
-	// validate basic constraints
-	if ((validation_policy & VALIDATION_POLICY_CA_BASIC_CONSTRAINTS) &&
-		current_cert_info.has(CERT_BASIC_CONSTRAINTS) && 
-		current_cert_info[CERT_BASIC_CONSTRAINTS].isMap())
-	{
-		if(!current_cert_info[CERT_BASIC_CONSTRAINTS].has(CERT_BASIC_CONSTRAINTS_CA) ||
-		   !current_cert_info[CERT_BASIC_CONSTRAINTS][CERT_BASIC_CONSTRAINTS_CA])
-		{
-				LLTHROW(LLCertBasicConstraintsValidationException(current_cert_info));
-		}
-		if (current_cert_info[CERT_BASIC_CONSTRAINTS].has(CERT_BASIC_CONSTRAINTS_PATHLEN) &&
-			((current_cert_info[CERT_BASIC_CONSTRAINTS][CERT_BASIC_CONSTRAINTS_PATHLEN].asInteger() != 0) &&
-			 (depth > current_cert_info[CERT_BASIC_CONSTRAINTS][CERT_BASIC_CONSTRAINTS_PATHLEN].asInteger())))
-		{
-			LLTHROW(LLCertBasicConstraintsValidationException(current_cert_info));
-		}
-	}
-}
-
-bool _verify_signature(LLPointer<LLCertificate> parent, 
-					   LLPointer<LLCertificate> child)
-{
-	bool verify_result = false; 
-	LLSD cert1, cert2;
-	parent->getLLSD(cert1);
-	child->getLLSD(cert2);
-	X509 *signing_cert = parent->getOpenSSLX509();
-	X509 *child_cert = child->getOpenSSLX509();
-	if((signing_cert != NULL) && (child_cert != NULL))
-	{
-		EVP_PKEY *pkey = X509_get_pubkey(signing_cert);
-		
-		
-		if(pkey)
-		{
-			int verify_code = X509_verify(child_cert, pkey);
-			verify_result = ( verify_code > 0);
-			EVP_PKEY_free(pkey);
-		}
-		else
-		{
-			LL_WARNS("SECAPI") << "Could not validate the cert chain signature, as the public key of the signing cert could not be retrieved" << LL_ENDL;
-		}
-
-	}
-	else
-	{
-		LL_WARNS("SECAPI") << "Signature verification failed as there are no certs in the chain" << LL_ENDL;
-	}
-	if(child_cert)
-	{
-		X509_free(child_cert);
-	}
-	if(signing_cert)
-	{
-		X509_free(signing_cert);
-	}
-	return verify_result;
-=======
         {
             LLTHROW(LLCertKeyUsageValidationException(current_cert_info));
         }
@@ -1175,7 +983,7 @@
 bool _verify_signature(LLPointer<LLCertificate> parent,
                        LLPointer<LLCertificate> child)
 {
-    bool verify_result = FALSE;
+    bool verify_result = false;
     LLSD cert1, cert2;
     parent->getLLSD(cert1);
     child->getLLSD(cert2);
@@ -1211,7 +1019,6 @@
         X509_free(signing_cert);
     }
     return verify_result;
->>>>>>> c06fb4e0
 }
 
 
@@ -2133,63 +1940,9 @@
 
 bool valueCompareLLSD(const LLSD& lhs, const LLSD& rhs)
 {
-<<<<<<< HEAD
-	if (lhs.type() != rhs.type())
-	{
-		return false;
-	}
-    if (lhs.isMap())
-	{
-		// iterate through the map, verifying the right hand side has all of the
-		// values that the left hand side has.
-		for (LLSD::map_const_iterator litt = lhs.beginMap();
-			 litt != lhs.endMap();
-			 litt++)
-		{
-			if (!rhs.has(litt->first))
-			{
-				return false;
-			}
-		}
-		
-		// Now validate that the left hand side has everything the
-		// right hand side has, and that the values are equal.
-		for (LLSD::map_const_iterator ritt = rhs.beginMap();
-			 ritt != rhs.endMap();
-			 ritt++)
-		{
-			if (!lhs.has(ritt->first))
-			{
-				return false;
-			}
-			if (!valueCompareLLSD(lhs[ritt->first], ritt->second))
-			{
-				return false;
-			}
-		}
-		return true;
-	}
-    else if (lhs.isArray())
-	{
-		LLSD::array_const_iterator ritt = rhs.beginArray();
-		// iterate through the array, comparing
-		for (LLSD::array_const_iterator litt = lhs.beginArray();
-			 litt != lhs.endArray();
-			 litt++)
-		{
-			if (!valueCompareLLSD(*ritt, *litt))
-			{
-				return false;
-			}
-			ritt++;
-		}
-		
-		return (ritt == rhs.endArray());
-	}
-=======
     if (lhs.type() != rhs.type())
     {
-        return FALSE;
+        return false;
     }
     if (lhs.isMap())
     {
@@ -2201,7 +1954,7 @@
         {
             if (!rhs.has(litt->first))
             {
-                return FALSE;
+                return false;
             }
         }
 
@@ -2213,14 +1966,14 @@
         {
             if (!lhs.has(ritt->first))
             {
-                return FALSE;
+                return false;
             }
             if (!valueCompareLLSD(lhs[ritt->first], ritt->second))
             {
-                return FALSE;
-            }
-        }
-        return TRUE;
+                return false;
+            }
+        }
+        return true;
     }
     else if (lhs.isArray())
     {
@@ -2232,14 +1985,13 @@
         {
             if (!valueCompareLLSD(*ritt, *litt))
             {
-                return FALSE;
+                return false;
             }
             ritt++;
         }
 
         return (ritt == rhs.endArray());
     }
->>>>>>> c06fb4e0
     else
     {
         // simple type, compare as string
