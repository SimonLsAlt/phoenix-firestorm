--- conflicted
+++ resolved
@@ -55,35 +55,6 @@
     LOG_CLASS(LLPanelSnapshotPostcard);
 
 public:
-<<<<<<< HEAD
-	LLPanelSnapshotPostcard();
-	/*virtual*/ ~LLPanelSnapshotPostcard(); // <FS:Ansariel> Store settings at logout
-	/*virtual*/ bool postBuild();
-	/*virtual*/ void onOpen(const LLSD& key);
-	/*virtual*/ S32	notify(const LLSD& info); // <FS:Ansariel> For OpenSim compatibility
-
-private:
-	/*virtual*/ std::string getWidthSpinnerName() const		{ return "postcard_snapshot_width"; }
-	/*virtual*/ std::string getHeightSpinnerName() const	{ return "postcard_snapshot_height"; }
-	/*virtual*/ std::string getAspectRatioCBName() const	{ return "postcard_keep_aspect_check"; }
-	/*virtual*/ std::string getImageSizeComboName() const	{ return "postcard_size_combo"; }
-	/*virtual*/ std::string getImageSizePanelName() const	{ return "postcard_image_size_lp"; }
-	/*virtual*/ LLSnapshotModel::ESnapshotFormat getImageFormat() const { return LLSnapshotModel::SNAPSHOT_FORMAT_JPEG; }
-	/*virtual*/ LLSnapshotModel::ESnapshotType getSnapshotType();
-	/*virtual*/ void updateControls(const LLSD& info);
-
-	bool missingSubjMsgAlertCallback(const LLSD& notification, const LLSD& response);
-	static void sendPostcardFinished(LLSD result);
-	void sendPostcard();
-
-	void onMsgFormFocusRecieved();
-	void onFormatComboCommit(LLUICtrl* ctrl);
-	void onQualitySliderCommit(LLUICtrl* ctrl);
-	void onSend();
-
-	bool mHasFirstMsgFocus;
-	std::string mAgentEmail; // <FS:Ansariel> For OpenSim compatibility
-=======
     LLPanelSnapshotPostcard();
     /*virtual*/ ~LLPanelSnapshotPostcard(); // <FS:Ansariel> Store settings at logout
     /*virtual*/ bool postBuild();
@@ -111,7 +82,6 @@
 
     bool mHasFirstMsgFocus;
     std::string mAgentEmail; // <FS:Ansariel> For OpenSim compatibility
->>>>>>> 1a8a5404
 };
 
 static LLPanelInjector<LLPanelSnapshotPostcard> panel_class("llpanelsnapshotpostcard");
@@ -132,11 +102,7 @@
 
     getChild<LLUICtrl>("to_form")->setFocus(true);
 
-<<<<<<< HEAD
-	getChild<LLUICtrl>("to_form")->setFocus(true);
-=======
     getChild<LLUICtrl>("image_quality_slider")->setCommitCallback(boost::bind(&LLPanelSnapshotPostcard::onQualitySliderCommit, this, _1));
->>>>>>> 1a8a5404
 
     // <FS:Ansariel> Store settings at logout
     getImageSizeComboBox()->setCurrentByIndex(gSavedSettings.getS32("LastSnapshotToEmailResolution"));
@@ -144,41 +110,12 @@
     getHeightSpinner()->setValue(gSavedSettings.getS32("LastSnapshotToEmailHeight"));
     // </FS:Ansariel>
 
-<<<<<<< HEAD
-	// <FS:Ansariel> Store settings at logout
-	getImageSizeComboBox()->setCurrentByIndex(gSavedSettings.getS32("LastSnapshotToEmailResolution"));
-	getWidthSpinner()->setValue(gSavedSettings.getS32("LastSnapshotToEmailWidth"));
-	getHeightSpinner()->setValue(gSavedSettings.getS32("LastSnapshotToEmailHeight"));
-	// </FS:Ansariel>
-
-	return LLPanelSnapshot::postBuild();
-=======
     return LLPanelSnapshot::postBuild();
->>>>>>> 1a8a5404
 }
 
 // virtual
 void LLPanelSnapshotPostcard::onOpen(const LLSD& key)
 {
-<<<<<<< HEAD
-	LLUICtrl* name_form = getChild<LLUICtrl>("name_form");
-	if (name_form && name_form->getValue().asString().empty())
-	{
-		std::string name_string;
-		LLAgentUI::buildFullname(name_string);
-		getChild<LLUICtrl>("name_form")->setValue(LLSD(name_string));
-	}
-
-	// <FS:Ansariel> For OpenSim compatibility
-	// pick up the user's up-to-date email address
-	if (mAgentEmail.empty())
-	{
-		gAgent.sendAgentUserInfoRequest();
-	}
-	// </FS:Ansariel>
-
-	LLPanelSnapshot::onOpen(key);
-=======
     LLUICtrl* name_form = getChild<LLUICtrl>("name_form");
     if (name_form && name_form->getValue().asString().empty())
     {
@@ -196,27 +133,12 @@
     // </FS:Ansariel>
 
     LLPanelSnapshot::onOpen(key);
->>>>>>> 1a8a5404
 }
 
 // <FS:Ansariel> For OpenSim compatibility
 // virtual
 S32 LLPanelSnapshotPostcard::notify(const LLSD& info)
 {
-<<<<<<< HEAD
-	if (!info.has("agent-email"))
-	{
-		llassert(info.has("agent-email"));
-		return 0;
-	}
-
-	if (mAgentEmail.empty())
-	{
-		mAgentEmail = info["agent-email"].asString();
-	}
-
-	return 1;
-=======
     if (!info.has("agent-email"))
     {
         llassert(info.has("agent-email"));
@@ -229,7 +151,6 @@
     }
 
     return 1;
->>>>>>> 1a8a5404
 }
 // </FS:Ansariel>
 
@@ -341,36 +262,6 @@
 
 void LLPanelSnapshotPostcard::onSend()
 {
-<<<<<<< HEAD
-	// Validate input.
-	std::string to(getChild<LLUICtrl>("to_form")->getValue().asString());
-
-	boost::regex email_format("[A-Za-z0-9.%+-_]+@[A-Za-z0-9.-]+\\.[A-Za-z]{2,}(,[ \t]*[A-Za-z0-9.%+-_]+@[A-Za-z0-9.-]+\\.[A-Za-z]{2,})*");
-
-	if (to.empty() || !ll_regex_match(to, email_format))
-	{
-		LLNotificationsUtil::add("PromptRecipientEmail");
-		return;
-	}
-
-	// <FS:Ansariel> For OpenSim compatibility
-	if (!LLGridManager::instance().isInSecondLife() && (mAgentEmail.empty() || !ll_regex_match(mAgentEmail, email_format)))
-	{
-		LLNotificationsUtil::add("PromptSelfEmail");
-		return;
-	}
-	// </FS:Ansariel>
-
-	std::string subject(getChild<LLUICtrl>("subject_form")->getValue().asString());
-	if(subject.empty() || !mHasFirstMsgFocus)
-	{
-		LLNotificationsUtil::add("PromptMissingSubjMsg", LLSD(), LLSD(), boost::bind(&LLPanelSnapshotPostcard::missingSubjMsgAlertCallback, this, _1, _2));
-		return;
-	}
-
-	// Send postcard.
-	sendPostcard();
-=======
     // Validate input.
     std::string to(getChild<LLUICtrl>("to_form")->getValue().asString());
 
@@ -399,7 +290,6 @@
 
     // Send postcard.
     sendPostcard();
->>>>>>> 1a8a5404
 }
 
 LLSnapshotModel::ESnapshotType LLPanelSnapshotPostcard::getSnapshotType()
@@ -410,14 +300,8 @@
 // <FS:Ansariel> Store settings at logout
 LLPanelSnapshotPostcard::~LLPanelSnapshotPostcard()
 {
-<<<<<<< HEAD
-	gSavedSettings.setS32("LastSnapshotToEmailResolution", getImageSizeComboBox()->getCurrentIndex());
-	gSavedSettings.setS32("LastSnapshotToEmailWidth", getTypedPreviewWidth());
-	gSavedSettings.setS32("LastSnapshotToEmailHeight", getTypedPreviewHeight());
-=======
     gSavedSettings.setS32("LastSnapshotToEmailResolution", getImageSizeComboBox()->getCurrentIndex());
     gSavedSettings.setS32("LastSnapshotToEmailWidth", getTypedPreviewWidth());
     gSavedSettings.setS32("LastSnapshotToEmailHeight", getTypedPreviewHeight());
->>>>>>> 1a8a5404
 }
 // </FS:Ansariel>