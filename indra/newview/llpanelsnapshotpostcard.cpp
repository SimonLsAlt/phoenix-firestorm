/** 
 * @file llpanelsnapshotpostcard.cpp
 * @brief Postcard sending panel.
 *
 * $LicenseInfo:firstyear=2011&license=viewerlgpl$
 * Second Life Viewer Source Code
 * Copyright (C) 2011, Linden Research, Inc.
 * 
 * This library is free software; you can redistribute it and/or
 * modify it under the terms of the GNU Lesser General Public
 * License as published by the Free Software Foundation;
 * version 2.1 of the License only.
 * 
 * This library is distributed in the hope that it will be useful,
 * but WITHOUT ANY WARRANTY; without even the implied warranty of
 * MERCHANTABILITY or FITNESS FOR A PARTICULAR PURPOSE.  See the GNU
 * Lesser General Public License for more details.
 * 
 * You should have received a copy of the GNU Lesser General Public
 * License along with this library; if not, write to the Free Software
 * Foundation, Inc., 51 Franklin Street, Fifth Floor, Boston, MA  02110-1301  USA
 * 
 * Linden Research, Inc., 945 Battery Street, San Francisco, CA  94111  USA
 * $/LicenseInfo$
 */

#include "llviewerprecompiledheaders.h"

#include "llcombobox.h"
#include "llnotificationsutil.h"
#include "llsidetraypanelcontainer.h"
#include "llsliderctrl.h"
#include "llspinctrl.h"
#include "lltexteditor.h"

#include "llagent.h"
#include "llagentui.h"
#include "llfloatersnapshot.h" // FIXME: replace with a snapshot storage model
#include "llpanelsnapshot.h"
#include "llpostcard.h"
#include "llregex.h"
#include "llsnapshotlivepreview.h"
#include "llviewercontrol.h" // gSavedSettings
#include "llviewerwindow.h"
#include "llviewerregion.h"

#include "llviewernetwork.h"

/**
 * Sends postcard via email.
 */
class LLPanelSnapshotPostcard
:	public LLPanelSnapshot
{
	LOG_CLASS(LLPanelSnapshotPostcard);

public:
	LLPanelSnapshotPostcard();
<<<<<<< HEAD
	/*virtual*/ ~LLPanelSnapshotPostcard(); // <FS:Ansariel> Store settings at logout
	/*virtual*/ BOOL postBuild();
=======
	/*virtual*/ bool postBuild();
>>>>>>> 0fb52bd3
	/*virtual*/ void onOpen(const LLSD& key);
	/*virtual*/ S32	notify(const LLSD& info); // <FS:Ansariel> For OpenSim compatibility

private:
	/*virtual*/ std::string getWidthSpinnerName() const		{ return "postcard_snapshot_width"; }
	/*virtual*/ std::string getHeightSpinnerName() const	{ return "postcard_snapshot_height"; }
	/*virtual*/ std::string getAspectRatioCBName() const	{ return "postcard_keep_aspect_check"; }
	/*virtual*/ std::string getImageSizeComboName() const	{ return "postcard_size_combo"; }
	/*virtual*/ std::string getImageSizePanelName() const	{ return "postcard_image_size_lp"; }
	/*virtual*/ LLSnapshotModel::ESnapshotFormat getImageFormat() const { return LLSnapshotModel::SNAPSHOT_FORMAT_JPEG; }
	/*virtual*/ LLSnapshotModel::ESnapshotType getSnapshotType();
	/*virtual*/ void updateControls(const LLSD& info);

	bool missingSubjMsgAlertCallback(const LLSD& notification, const LLSD& response);
	static void sendPostcardFinished(LLSD result);
	void sendPostcard();

	void onMsgFormFocusRecieved();
	void onFormatComboCommit(LLUICtrl* ctrl);
	void onQualitySliderCommit(LLUICtrl* ctrl);
	void onSend();

	bool mHasFirstMsgFocus;
	std::string mAgentEmail; // <FS:Ansariel> For OpenSim compatibility
};

static LLPanelInjector<LLPanelSnapshotPostcard> panel_class("llpanelsnapshotpostcard");

LLPanelSnapshotPostcard::LLPanelSnapshotPostcard()
:	mHasFirstMsgFocus(false)
{
	mCommitCallbackRegistrar.add("Postcard.Send",		boost::bind(&LLPanelSnapshotPostcard::onSend,	this));
	mCommitCallbackRegistrar.add("Postcard.Cancel",		boost::bind(&LLPanelSnapshotPostcard::cancel,	this));

}

// virtual
bool LLPanelSnapshotPostcard::postBuild()
{
	// For the first time a user focuses to .the msg box, all text will be selected.
	getChild<LLUICtrl>("msg_form")->setFocusChangedCallback(boost::bind(&LLPanelSnapshotPostcard::onMsgFormFocusRecieved, this));

	getChild<LLUICtrl>("to_form")->setFocus(true);

	getChild<LLUICtrl>("image_quality_slider")->setCommitCallback(boost::bind(&LLPanelSnapshotPostcard::onQualitySliderCommit, this, _1));

	// <FS:Ansariel> Store settings at logout
	getImageSizeComboBox()->setCurrentByIndex(gSavedSettings.getS32("LastSnapshotToEmailResolution"));
	getWidthSpinner()->setValue(gSavedSettings.getS32("LastSnapshotToEmailWidth"));
	getHeightSpinner()->setValue(gSavedSettings.getS32("LastSnapshotToEmailHeight"));
	// </FS:Ansariel>

	return LLPanelSnapshot::postBuild();
}

// virtual
void LLPanelSnapshotPostcard::onOpen(const LLSD& key)
{
	LLUICtrl* name_form = getChild<LLUICtrl>("name_form");
	if (name_form && name_form->getValue().asString().empty())
	{
		std::string name_string;
		LLAgentUI::buildFullname(name_string);
		getChild<LLUICtrl>("name_form")->setValue(LLSD(name_string));
	}

	// <FS:Ansariel> For OpenSim compatibility
	// pick up the user's up-to-date email address
	if (mAgentEmail.empty())
	{
		gAgent.sendAgentUserInfoRequest();
	}
	// </FS:Ansariel>

	LLPanelSnapshot::onOpen(key);
}

// <FS:Ansariel> For OpenSim compatibility
// virtual
S32 LLPanelSnapshotPostcard::notify(const LLSD& info)
{
	if (!info.has("agent-email"))
	{
		llassert(info.has("agent-email"));
		return 0;
	}

	if (mAgentEmail.empty())
	{
		mAgentEmail = info["agent-email"].asString();
	}

	return 1;
}
// </FS:Ansariel>

// virtual
void LLPanelSnapshotPostcard::updateControls(const LLSD& info)
{
	getChild<LLUICtrl>("image_quality_slider")->setValue(gSavedSettings.getS32("SnapshotQuality"));
	updateImageQualityLevel();

	const bool have_snapshot = info.has("have-snapshot") ? info["have-snapshot"].asBoolean() : true;
	getChild<LLUICtrl>("send_btn")->setEnabled(have_snapshot);
}

bool LLPanelSnapshotPostcard::missingSubjMsgAlertCallback(const LLSD& notification, const LLSD& response)
{
	S32 option = LLNotificationsUtil::getSelectedOption(notification, response);
	if(0 == option)
	{
		// User clicked OK
		if((getChild<LLUICtrl>("subject_form")->getValue().asString()).empty())
		{
			// Stuff the subject back into the form.
			getChild<LLUICtrl>("subject_form")->setValue(getString("default_subject"));
		}

		if (!mHasFirstMsgFocus)
		{
			// The user never switched focus to the message window.
			// Using the default string.
			getChild<LLUICtrl>("msg_form")->setValue(getString("default_message"));
		}

		sendPostcard();
	}
	return false;
}


void LLPanelSnapshotPostcard::sendPostcardFinished(LLSD result)
{
    LL_WARNS() << result << LL_ENDL;

    std::string state = result["state"].asString();

    LLPostCard::reportPostResult((state == "complete"));
}


void LLPanelSnapshotPostcard::sendPostcard()
{
    if (!gAgent.getRegion()) return;

    // upload the image
    std::string url = gAgent.getRegion()->getCapability("SendPostcard");
    if (!url.empty())
    {
        LLResourceUploadInfo::ptr_t uploadInfo(std::make_shared<LLPostcardUploadInfo>(
            mAgentEmail, // <FS:Ansariel> For OpenSim compatibility; LLResourceUploadInfo will omit this in case of SL
            getChild<LLUICtrl>("name_form")->getValue().asString(),
            getChild<LLUICtrl>("to_form")->getValue().asString(),
            getChild<LLUICtrl>("subject_form")->getValue().asString(),
            getChild<LLUICtrl>("msg_form")->getValue().asString(),
            mSnapshotFloater->getPosTakenGlobal(),
            mSnapshotFloater->getImageData(),
            [](LLUUID, LLUUID, LLUUID, LLSD response) {
                LLPanelSnapshotPostcard::sendPostcardFinished(response);
            }));

        LLViewerAssetUpload::EnqueueInventoryUpload(url, uploadInfo);
    }
    else
    {
        LL_WARNS() << "Postcards unavailable in this region." << LL_ENDL;
    }


    // Give user feedback of the event.
    gViewerWindow->playSnapshotAnimAndSound();

    mSnapshotFloater->postSave();
}

void LLPanelSnapshotPostcard::onMsgFormFocusRecieved()
{
	LLTextEditor* msg_form = getChild<LLTextEditor>("msg_form");
	if (msg_form->hasFocus() && !mHasFirstMsgFocus)
	{
		mHasFirstMsgFocus = true;
		msg_form->setText(LLStringUtil::null);
	}
}

void LLPanelSnapshotPostcard::onFormatComboCommit(LLUICtrl* ctrl)
{
	// will call updateControls()
	LLFloaterSnapshot::getInstance()->notify(LLSD().with("image-format-change", true));
}

void LLPanelSnapshotPostcard::onQualitySliderCommit(LLUICtrl* ctrl)
{
	updateImageQualityLevel();

	LLSliderCtrl* slider = (LLSliderCtrl*)ctrl;
	S32 quality_val = llfloor((F32)slider->getValue().asReal());
	LLSD info;
	info["image-quality-change"] = quality_val;
	LLFloaterSnapshot::getInstance()->notify(info); // updates the "SnapshotQuality" setting
}

void LLPanelSnapshotPostcard::onSend()
{
	// Validate input.
	std::string to(getChild<LLUICtrl>("to_form")->getValue().asString());

	boost::regex email_format("[A-Za-z0-9.%+-_]+@[A-Za-z0-9.-]+\\.[A-Za-z]{2,}(,[ \t]*[A-Za-z0-9.%+-_]+@[A-Za-z0-9.-]+\\.[A-Za-z]{2,})*");

	if (to.empty() || !ll_regex_match(to, email_format))
	{
		LLNotificationsUtil::add("PromptRecipientEmail");
		return;
	}

	// <FS:Ansariel> For OpenSim compatibility
	if (!LLGridManager::instance().isInSecondLife() && (mAgentEmail.empty() || !ll_regex_match(mAgentEmail, email_format)))
	{
		LLNotificationsUtil::add("PromptSelfEmail");
		return;
	}
	// </FS:Ansariel>

	std::string subject(getChild<LLUICtrl>("subject_form")->getValue().asString());
	if(subject.empty() || !mHasFirstMsgFocus)
	{
		LLNotificationsUtil::add("PromptMissingSubjMsg", LLSD(), LLSD(), boost::bind(&LLPanelSnapshotPostcard::missingSubjMsgAlertCallback, this, _1, _2));
		return;
	}

	// Send postcard.
	sendPostcard();
}

LLSnapshotModel::ESnapshotType LLPanelSnapshotPostcard::getSnapshotType()
{
    return LLSnapshotModel::SNAPSHOT_POSTCARD;
}

// <FS:Ansariel> Store settings at logout
LLPanelSnapshotPostcard::~LLPanelSnapshotPostcard()
{
	gSavedSettings.setS32("LastSnapshotToEmailResolution", getImageSizeComboBox()->getCurrentIndex());
	gSavedSettings.setS32("LastSnapshotToEmailWidth", getTypedPreviewWidth());
	gSavedSettings.setS32("LastSnapshotToEmailHeight", getTypedPreviewHeight());
}
// </FS:Ansariel><|MERGE_RESOLUTION|>--- conflicted
+++ resolved
@@ -56,12 +56,8 @@
 
 public:
 	LLPanelSnapshotPostcard();
-<<<<<<< HEAD
 	/*virtual*/ ~LLPanelSnapshotPostcard(); // <FS:Ansariel> Store settings at logout
-	/*virtual*/ BOOL postBuild();
-=======
 	/*virtual*/ bool postBuild();
->>>>>>> 0fb52bd3
 	/*virtual*/ void onOpen(const LLSD& key);
 	/*virtual*/ S32	notify(const LLSD& info); // <FS:Ansariel> For OpenSim compatibility
 
