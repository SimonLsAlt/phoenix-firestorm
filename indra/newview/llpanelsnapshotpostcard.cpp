--- conflicted
+++ resolved
@@ -1,263 +1,253 @@
-/**
- * @file llpanelsnapshotpostcard.cpp
- * @brief Postcard sending panel.
- *
- * $LicenseInfo:firstyear=2011&license=viewerlgpl$
- * Second Life Viewer Source Code
- * Copyright (C) 2011, Linden Research, Inc.
- *
- * This library is free software; you can redistribute it and/or
- * modify it under the terms of the GNU Lesser General Public
- * License as published by the Free Software Foundation;
- * version 2.1 of the License only.
- *
- * This library is distributed in the hope that it will be useful,
- * but WITHOUT ANY WARRANTY; without even the implied warranty of
- * MERCHANTABILITY or FITNESS FOR A PARTICULAR PURPOSE.  See the GNU
- * Lesser General Public License for more details.
- *
- * You should have received a copy of the GNU Lesser General Public
- * License along with this library; if not, write to the Free Software
- * Foundation, Inc., 51 Franklin Street, Fifth Floor, Boston, MA  02110-1301  USA
- *
- * Linden Research, Inc., 945 Battery Street, San Francisco, CA  94111  USA
- * $/LicenseInfo$
- */
-
-#include "llviewerprecompiledheaders.h"
-
-#include "llcombobox.h"
-#include "llnotificationsutil.h"
-#include "llsidetraypanelcontainer.h"
-#include "llsliderctrl.h"
-#include "llspinctrl.h"
-#include "lltexteditor.h"
-
-#include "llagent.h"
-#include "llagentui.h"
-#include "llfloatersnapshot.h" // FIXME: replace with a snapshot storage model
-#include "llpanelsnapshot.h"
-#include "llpostcard.h"
-#include "llregex.h"
-#include "llsnapshotlivepreview.h"
-#include "llviewercontrol.h" // gSavedSettings
-#include "llviewerwindow.h"
-#include "llviewerregion.h"
-
-#include <boost/regex.hpp>
-
-/**
- * Sends postcard via email.
- */
-class LLPanelSnapshotPostcard
-:   public LLPanelSnapshot
-{
-    LOG_CLASS(LLPanelSnapshotPostcard);
-
-public:
-<<<<<<< HEAD
-	LLPanelSnapshotPostcard();
-	/*virtual*/ bool postBuild();
-	/*virtual*/ void onOpen(const LLSD& key);
-=======
-    LLPanelSnapshotPostcard();
-    /*virtual*/ BOOL postBuild();
-    /*virtual*/ void onOpen(const LLSD& key);
->>>>>>> e1623bb2
-
-private:
-    /*virtual*/ std::string getWidthSpinnerName() const     { return "postcard_snapshot_width"; }
-    /*virtual*/ std::string getHeightSpinnerName() const    { return "postcard_snapshot_height"; }
-    /*virtual*/ std::string getAspectRatioCBName() const    { return "postcard_keep_aspect_check"; }
-    /*virtual*/ std::string getImageSizeComboName() const   { return "postcard_size_combo"; }
-    /*virtual*/ std::string getImageSizePanelName() const   { return "postcard_image_size_lp"; }
-    /*virtual*/ LLSnapshotModel::ESnapshotFormat getImageFormat() const { return LLSnapshotModel::SNAPSHOT_FORMAT_JPEG; }
-    /*virtual*/ LLSnapshotModel::ESnapshotType getSnapshotType();
-    /*virtual*/ void updateControls(const LLSD& info);
-
-    bool missingSubjMsgAlertCallback(const LLSD& notification, const LLSD& response);
-    static void sendPostcardFinished(LLSD result);
-    void sendPostcard();
-
-    void onMsgFormFocusRecieved();
-    void onFormatComboCommit(LLUICtrl* ctrl);
-    void onQualitySliderCommit(LLUICtrl* ctrl);
-    void onSend();
-
-    bool mHasFirstMsgFocus;
-};
-
-static LLPanelInjector<LLPanelSnapshotPostcard> panel_class("llpanelsnapshotpostcard");
-
-LLPanelSnapshotPostcard::LLPanelSnapshotPostcard()
-:   mHasFirstMsgFocus(false)
-{
-    mCommitCallbackRegistrar.add("Postcard.Send",       boost::bind(&LLPanelSnapshotPostcard::onSend,   this));
-    mCommitCallbackRegistrar.add("Postcard.Cancel",     boost::bind(&LLPanelSnapshotPostcard::cancel,   this));
-
-}
-
-// virtual
-bool LLPanelSnapshotPostcard::postBuild()
-{
-    // For the first time a user focuses to .the msg box, all text will be selected.
-    getChild<LLUICtrl>("msg_form")->setFocusChangedCallback(boost::bind(&LLPanelSnapshotPostcard::onMsgFormFocusRecieved, this));
-
-<<<<<<< HEAD
-	getChild<LLUICtrl>("to_form")->setFocus(true);
-=======
-    getChild<LLUICtrl>("to_form")->setFocus(TRUE);
->>>>>>> e1623bb2
-
-    getChild<LLUICtrl>("image_quality_slider")->setCommitCallback(boost::bind(&LLPanelSnapshotPostcard::onQualitySliderCommit, this, _1));
-
-    return LLPanelSnapshot::postBuild();
-}
-
-// virtual
-void LLPanelSnapshotPostcard::onOpen(const LLSD& key)
-{
-    LLUICtrl* name_form = getChild<LLUICtrl>("name_form");
-    if (name_form && name_form->getValue().asString().empty())
-    {
-        std::string name_string;
-        LLAgentUI::buildFullname(name_string);
-        getChild<LLUICtrl>("name_form")->setValue(LLSD(name_string));
-    }
-
-    LLPanelSnapshot::onOpen(key);
-}
-
-// virtual
-void LLPanelSnapshotPostcard::updateControls(const LLSD& info)
-{
-    getChild<LLUICtrl>("image_quality_slider")->setValue(gSavedSettings.getS32("SnapshotQuality"));
-    updateImageQualityLevel();
-
-    const bool have_snapshot = info.has("have-snapshot") ? info["have-snapshot"].asBoolean() : true;
-    getChild<LLUICtrl>("send_btn")->setEnabled(have_snapshot);
-}
-
-bool LLPanelSnapshotPostcard::missingSubjMsgAlertCallback(const LLSD& notification, const LLSD& response)
-{
-    S32 option = LLNotificationsUtil::getSelectedOption(notification, response);
-    if(0 == option)
-    {
-        // User clicked OK
-        if((getChild<LLUICtrl>("subject_form")->getValue().asString()).empty())
-        {
-            // Stuff the subject back into the form.
-            getChild<LLUICtrl>("subject_form")->setValue(getString("default_subject"));
-        }
-
-        if (!mHasFirstMsgFocus)
-        {
-            // The user never switched focus to the message window.
-            // Using the default string.
-            getChild<LLUICtrl>("msg_form")->setValue(getString("default_message"));
-        }
-
-        sendPostcard();
-    }
-    return false;
-}
-
-
-void LLPanelSnapshotPostcard::sendPostcardFinished(LLSD result)
-{
-    LL_WARNS() << result << LL_ENDL;
-
-    std::string state = result["state"].asString();
-
-    LLPostCard::reportPostResult((state == "complete"));
-}
-
-
-void LLPanelSnapshotPostcard::sendPostcard()
-{
-    if (!gAgent.getRegion()) return;
-
-    // upload the image
-    std::string url = gAgent.getRegion()->getCapability("SendPostcard");
-    if (!url.empty())
-    {
-        LLResourceUploadInfo::ptr_t uploadInfo(std::make_shared<LLPostcardUploadInfo>(
-            getChild<LLUICtrl>("name_form")->getValue().asString(),
-            getChild<LLUICtrl>("to_form")->getValue().asString(),
-            getChild<LLUICtrl>("subject_form")->getValue().asString(),
-            getChild<LLUICtrl>("msg_form")->getValue().asString(),
-            mSnapshotFloater->getPosTakenGlobal(),
-            mSnapshotFloater->getImageData(),
-            [](LLUUID, LLUUID, LLUUID, LLSD response) {
-                LLPanelSnapshotPostcard::sendPostcardFinished(response);
-            }));
-
-        LLViewerAssetUpload::EnqueueInventoryUpload(url, uploadInfo);
-    }
-    else
-    {
-        LL_WARNS() << "Postcards unavailable in this region." << LL_ENDL;
-    }
-
-
-    // Give user feedback of the event.
-    gViewerWindow->playSnapshotAnimAndSound();
-
-    mSnapshotFloater->postSave();
-}
-
-void LLPanelSnapshotPostcard::onMsgFormFocusRecieved()
-{
-    LLTextEditor* msg_form = getChild<LLTextEditor>("msg_form");
-    if (msg_form->hasFocus() && !mHasFirstMsgFocus)
-    {
-        mHasFirstMsgFocus = true;
-        msg_form->setText(LLStringUtil::null);
-    }
-}
-
-void LLPanelSnapshotPostcard::onFormatComboCommit(LLUICtrl* ctrl)
-{
-    // will call updateControls()
-    LLFloaterSnapshot::getInstance()->notify(LLSD().with("image-format-change", true));
-}
-
-void LLPanelSnapshotPostcard::onQualitySliderCommit(LLUICtrl* ctrl)
-{
-    updateImageQualityLevel();
-
-    LLSliderCtrl* slider = (LLSliderCtrl*)ctrl;
-    S32 quality_val = llfloor((F32)slider->getValue().asReal());
-    LLSD info;
-    info["image-quality-change"] = quality_val;
-    LLFloaterSnapshot::getInstance()->notify(info); // updates the "SnapshotQuality" setting
-}
-
-void LLPanelSnapshotPostcard::onSend()
-{
-    // Validate input.
-    std::string to(getChild<LLUICtrl>("to_form")->getValue().asString());
-
-    boost::regex email_format("[A-Za-z0-9.%+-_]+@[A-Za-z0-9.-]+\\.[A-Za-z]{2,}(,[ \t]*[A-Za-z0-9.%+-_]+@[A-Za-z0-9.-]+\\.[A-Za-z]{2,})*");
-
-    if (to.empty() || !ll_regex_match(to, email_format))
-    {
-        LLNotificationsUtil::add("PromptRecipientEmail");
-        return;
-    }
-
-    std::string subject(getChild<LLUICtrl>("subject_form")->getValue().asString());
-    if(subject.empty() || !mHasFirstMsgFocus)
-    {
-        LLNotificationsUtil::add("PromptMissingSubjMsg", LLSD(), LLSD(), boost::bind(&LLPanelSnapshotPostcard::missingSubjMsgAlertCallback, this, _1, _2));
-        return;
-    }
-
-    // Send postcard.
-    sendPostcard();
-}
-
-LLSnapshotModel::ESnapshotType LLPanelSnapshotPostcard::getSnapshotType()
-{
-    return LLSnapshotModel::SNAPSHOT_POSTCARD;
-}+/**
+ * @file llpanelsnapshotpostcard.cpp
+ * @brief Postcard sending panel.
+ *
+ * $LicenseInfo:firstyear=2011&license=viewerlgpl$
+ * Second Life Viewer Source Code
+ * Copyright (C) 2011, Linden Research, Inc.
+ *
+ * This library is free software; you can redistribute it and/or
+ * modify it under the terms of the GNU Lesser General Public
+ * License as published by the Free Software Foundation;
+ * version 2.1 of the License only.
+ *
+ * This library is distributed in the hope that it will be useful,
+ * but WITHOUT ANY WARRANTY; without even the implied warranty of
+ * MERCHANTABILITY or FITNESS FOR A PARTICULAR PURPOSE.  See the GNU
+ * Lesser General Public License for more details.
+ *
+ * You should have received a copy of the GNU Lesser General Public
+ * License along with this library; if not, write to the Free Software
+ * Foundation, Inc., 51 Franklin Street, Fifth Floor, Boston, MA  02110-1301  USA
+ *
+ * Linden Research, Inc., 945 Battery Street, San Francisco, CA  94111  USA
+ * $/LicenseInfo$
+ */
+
+#include "llviewerprecompiledheaders.h"
+
+#include "llcombobox.h"
+#include "llnotificationsutil.h"
+#include "llsidetraypanelcontainer.h"
+#include "llsliderctrl.h"
+#include "llspinctrl.h"
+#include "lltexteditor.h"
+
+#include "llagent.h"
+#include "llagentui.h"
+#include "llfloatersnapshot.h" // FIXME: replace with a snapshot storage model
+#include "llpanelsnapshot.h"
+#include "llpostcard.h"
+#include "llregex.h"
+#include "llsnapshotlivepreview.h"
+#include "llviewercontrol.h" // gSavedSettings
+#include "llviewerwindow.h"
+#include "llviewerregion.h"
+
+#include <boost/regex.hpp>
+
+/**
+ * Sends postcard via email.
+ */
+class LLPanelSnapshotPostcard
+:   public LLPanelSnapshot
+{
+    LOG_CLASS(LLPanelSnapshotPostcard);
+
+public:
+    LLPanelSnapshotPostcard();
+    /*virtual*/ bool postBuild();
+    /*virtual*/ void onOpen(const LLSD& key);
+
+private:
+    /*virtual*/ std::string getWidthSpinnerName() const     { return "postcard_snapshot_width"; }
+    /*virtual*/ std::string getHeightSpinnerName() const    { return "postcard_snapshot_height"; }
+    /*virtual*/ std::string getAspectRatioCBName() const    { return "postcard_keep_aspect_check"; }
+    /*virtual*/ std::string getImageSizeComboName() const   { return "postcard_size_combo"; }
+    /*virtual*/ std::string getImageSizePanelName() const   { return "postcard_image_size_lp"; }
+    /*virtual*/ LLSnapshotModel::ESnapshotFormat getImageFormat() const { return LLSnapshotModel::SNAPSHOT_FORMAT_JPEG; }
+    /*virtual*/ LLSnapshotModel::ESnapshotType getSnapshotType();
+    /*virtual*/ void updateControls(const LLSD& info);
+
+    bool missingSubjMsgAlertCallback(const LLSD& notification, const LLSD& response);
+    static void sendPostcardFinished(LLSD result);
+    void sendPostcard();
+
+    void onMsgFormFocusRecieved();
+    void onFormatComboCommit(LLUICtrl* ctrl);
+    void onQualitySliderCommit(LLUICtrl* ctrl);
+    void onSend();
+
+    bool mHasFirstMsgFocus;
+};
+
+static LLPanelInjector<LLPanelSnapshotPostcard> panel_class("llpanelsnapshotpostcard");
+
+LLPanelSnapshotPostcard::LLPanelSnapshotPostcard()
+:   mHasFirstMsgFocus(false)
+{
+    mCommitCallbackRegistrar.add("Postcard.Send",       boost::bind(&LLPanelSnapshotPostcard::onSend,   this));
+    mCommitCallbackRegistrar.add("Postcard.Cancel",     boost::bind(&LLPanelSnapshotPostcard::cancel,   this));
+
+}
+
+// virtual
+bool LLPanelSnapshotPostcard::postBuild()
+{
+    // For the first time a user focuses to .the msg box, all text will be selected.
+    getChild<LLUICtrl>("msg_form")->setFocusChangedCallback(boost::bind(&LLPanelSnapshotPostcard::onMsgFormFocusRecieved, this));
+
+    getChild<LLUICtrl>("to_form")->setFocus(true);
+
+    getChild<LLUICtrl>("image_quality_slider")->setCommitCallback(boost::bind(&LLPanelSnapshotPostcard::onQualitySliderCommit, this, _1));
+
+    return LLPanelSnapshot::postBuild();
+}
+
+// virtual
+void LLPanelSnapshotPostcard::onOpen(const LLSD& key)
+{
+    LLUICtrl* name_form = getChild<LLUICtrl>("name_form");
+    if (name_form && name_form->getValue().asString().empty())
+    {
+        std::string name_string;
+        LLAgentUI::buildFullname(name_string);
+        getChild<LLUICtrl>("name_form")->setValue(LLSD(name_string));
+    }
+
+    LLPanelSnapshot::onOpen(key);
+}
+
+// virtual
+void LLPanelSnapshotPostcard::updateControls(const LLSD& info)
+{
+    getChild<LLUICtrl>("image_quality_slider")->setValue(gSavedSettings.getS32("SnapshotQuality"));
+    updateImageQualityLevel();
+
+    const bool have_snapshot = info.has("have-snapshot") ? info["have-snapshot"].asBoolean() : true;
+    getChild<LLUICtrl>("send_btn")->setEnabled(have_snapshot);
+}
+
+bool LLPanelSnapshotPostcard::missingSubjMsgAlertCallback(const LLSD& notification, const LLSD& response)
+{
+    S32 option = LLNotificationsUtil::getSelectedOption(notification, response);
+    if(0 == option)
+    {
+        // User clicked OK
+        if((getChild<LLUICtrl>("subject_form")->getValue().asString()).empty())
+        {
+            // Stuff the subject back into the form.
+            getChild<LLUICtrl>("subject_form")->setValue(getString("default_subject"));
+        }
+
+        if (!mHasFirstMsgFocus)
+        {
+            // The user never switched focus to the message window.
+            // Using the default string.
+            getChild<LLUICtrl>("msg_form")->setValue(getString("default_message"));
+        }
+
+        sendPostcard();
+    }
+    return false;
+}
+
+
+void LLPanelSnapshotPostcard::sendPostcardFinished(LLSD result)
+{
+    LL_WARNS() << result << LL_ENDL;
+
+    std::string state = result["state"].asString();
+
+    LLPostCard::reportPostResult((state == "complete"));
+}
+
+
+void LLPanelSnapshotPostcard::sendPostcard()
+{
+    if (!gAgent.getRegion()) return;
+
+    // upload the image
+    std::string url = gAgent.getRegion()->getCapability("SendPostcard");
+    if (!url.empty())
+    {
+        LLResourceUploadInfo::ptr_t uploadInfo(std::make_shared<LLPostcardUploadInfo>(
+            getChild<LLUICtrl>("name_form")->getValue().asString(),
+            getChild<LLUICtrl>("to_form")->getValue().asString(),
+            getChild<LLUICtrl>("subject_form")->getValue().asString(),
+            getChild<LLUICtrl>("msg_form")->getValue().asString(),
+            mSnapshotFloater->getPosTakenGlobal(),
+            mSnapshotFloater->getImageData(),
+            [](LLUUID, LLUUID, LLUUID, LLSD response) {
+                LLPanelSnapshotPostcard::sendPostcardFinished(response);
+            }));
+
+        LLViewerAssetUpload::EnqueueInventoryUpload(url, uploadInfo);
+    }
+    else
+    {
+        LL_WARNS() << "Postcards unavailable in this region." << LL_ENDL;
+    }
+
+
+    // Give user feedback of the event.
+    gViewerWindow->playSnapshotAnimAndSound();
+
+    mSnapshotFloater->postSave();
+}
+
+void LLPanelSnapshotPostcard::onMsgFormFocusRecieved()
+{
+    LLTextEditor* msg_form = getChild<LLTextEditor>("msg_form");
+    if (msg_form->hasFocus() && !mHasFirstMsgFocus)
+    {
+        mHasFirstMsgFocus = true;
+        msg_form->setText(LLStringUtil::null);
+    }
+}
+
+void LLPanelSnapshotPostcard::onFormatComboCommit(LLUICtrl* ctrl)
+{
+    // will call updateControls()
+    LLFloaterSnapshot::getInstance()->notify(LLSD().with("image-format-change", true));
+}
+
+void LLPanelSnapshotPostcard::onQualitySliderCommit(LLUICtrl* ctrl)
+{
+    updateImageQualityLevel();
+
+    LLSliderCtrl* slider = (LLSliderCtrl*)ctrl;
+    S32 quality_val = llfloor((F32)slider->getValue().asReal());
+    LLSD info;
+    info["image-quality-change"] = quality_val;
+    LLFloaterSnapshot::getInstance()->notify(info); // updates the "SnapshotQuality" setting
+}
+
+void LLPanelSnapshotPostcard::onSend()
+{
+    // Validate input.
+    std::string to(getChild<LLUICtrl>("to_form")->getValue().asString());
+
+    boost::regex email_format("[A-Za-z0-9.%+-_]+@[A-Za-z0-9.-]+\\.[A-Za-z]{2,}(,[ \t]*[A-Za-z0-9.%+-_]+@[A-Za-z0-9.-]+\\.[A-Za-z]{2,})*");
+
+    if (to.empty() || !ll_regex_match(to, email_format))
+    {
+        LLNotificationsUtil::add("PromptRecipientEmail");
+        return;
+    }
+
+    std::string subject(getChild<LLUICtrl>("subject_form")->getValue().asString());
+    if(subject.empty() || !mHasFirstMsgFocus)
+    {
+        LLNotificationsUtil::add("PromptMissingSubjMsg", LLSD(), LLSD(), boost::bind(&LLPanelSnapshotPostcard::missingSubjMsgAlertCallback, this, _1, _2));
+        return;
+    }
+
+    // Send postcard.
+    sendPostcard();
+}
+
+LLSnapshotModel::ESnapshotType LLPanelSnapshotPostcard::getSnapshotType()
+{
+    return LLSnapshotModel::SNAPSHOT_POSTCARD;
+}