--- conflicted
+++ resolved
@@ -507,75 +507,13 @@
 
 void LLViewerParcelMedia::processParcelMediaUpdate( LLMessageSystem *msg)
 {
-<<<<<<< HEAD
-	LLUUID media_id;
-	std::string media_url;
-	std::string media_type;
-	S32 media_width = 0;
-	S32 media_height = 0;
-	U8 media_auto_scale = 0;
-	U8 media_loop = 0;
-
-	msg->getUUID( "DataBlock", "MediaID", media_id );
-	char media_url_buffer[257];
-	msg->getString( "DataBlock", "MediaURL", 255, media_url_buffer );
-	media_url = media_url_buffer;
-	msg->getU8("DataBlock", "MediaAutoScale", media_auto_scale);
-
-	if (msg->has("DataBlockExtended")) // do we have the extended data?
-	{
-		char media_type_buffer[257];
-		msg->getString("DataBlockExtended", "MediaType", 255, media_type_buffer);
-		media_type = media_type_buffer;
-		msg->getU8("DataBlockExtended", "MediaLoop", media_loop);
-		msg->getS32("DataBlockExtended", "MediaWidth", media_width);
-		msg->getS32("DataBlockExtended", "MediaHeight", media_height);
-	}
-
-	LLParcel *parcel = LLViewerParcelMgr::getInstance()->getAgentParcel();
-	if (parcel)
-	{
-		bool same = ((parcel->getMediaURL() == media_url) &&
-					 (parcel->getMediaType() == media_type) &&
-					 (parcel->getMediaID() == media_id) &&
-					 (parcel->getMediaWidth() == media_width) &&
-					 (parcel->getMediaHeight() == media_height) &&
-					 (parcel->getMediaAutoScale() == media_auto_scale) &&
-					 (parcel->getMediaLoop() == media_loop));
-
-		if (!same)
-		{
-			// temporarily store these new values in the parcel
-			parcel->setMediaURL(media_url);
-			parcel->setMediaType(media_type);
-			parcel->setMediaID(media_id);
-			parcel->setMediaWidth(media_width);
-			parcel->setMediaHeight(media_height);
-			parcel->setMediaAutoScale(media_auto_scale);
-			parcel->setMediaLoop(media_loop);
-
-			if (mMediaImpl.notNull())
-			{
-				if (gSavedSettings.getBOOL("MediaEnableFilter"))
-				{
-					LL_INFOS() << "Parcel media changed. Filtering media URL." << LL_ENDL;
-					filterMediaUrl(parcel);
-				}
-				else
-				{
-					play(parcel);
-				}
-			}
-		}
-	}
-=======
     LLUUID media_id;
     std::string media_url;
     std::string media_type;
     S32 media_width = 0;
     S32 media_height = 0;
-    U8 media_auto_scale = FALSE;
-    U8 media_loop = FALSE;
+    U8 media_auto_scale = 0;
+    U8 media_loop = 0;
 
     msg->getUUID( "DataBlock", "MediaID", media_id );
     char media_url_buffer[257];
@@ -594,16 +532,15 @@
     }
 
     LLParcel *parcel = LLViewerParcelMgr::getInstance()->getAgentParcel();
-    BOOL same = FALSE;
     if (parcel)
     {
-        same = ((parcel->getMediaURL() == media_url) &&
-                (parcel->getMediaType() == media_type) &&
-                (parcel->getMediaID() == media_id) &&
-                (parcel->getMediaWidth() == media_width) &&
-                (parcel->getMediaHeight() == media_height) &&
-                (parcel->getMediaAutoScale() == media_auto_scale) &&
-                (parcel->getMediaLoop() == media_loop));
+        bool same = ((parcel->getMediaURL() == media_url) &&
+                     (parcel->getMediaType() == media_type) &&
+                     (parcel->getMediaID() == media_id) &&
+                     (parcel->getMediaWidth() == media_width) &&
+                     (parcel->getMediaHeight() == media_height) &&
+                     (parcel->getMediaAutoScale() == media_auto_scale) &&
+                     (parcel->getMediaLoop() == media_loop));
 
         if (!same)
         {
@@ -630,7 +567,6 @@
             }
         }
     }
->>>>>>> c06fb4e0
 }
 // Static
 /////////////////////////////////////////////////////////////////////////////////////////
@@ -799,36 +735,12 @@
 
 bool callback_play_media(const LLSD& notification, const LLSD& response, LLParcel* parcel)
 {
-<<<<<<< HEAD
-	S32 option = LLNotificationsUtil::getSelectedOption(notification, response);
-	if ((option == 0) || (option == 1))
-	{
-		if (option == 1)
-		{
-			gSavedSettings.setBOOL("AudioStreamingVideo", true);
-		}
-		if (gSavedSettings.getBOOL("MediaEnableFilter"))
-		{
-			LLViewerParcelMedia::getInstance()->filterMediaUrl(parcel);
-		}
-		else
-		{
-			LLViewerParcelMedia::getInstance()->play(parcel);
-		}
-	}
-	else // option == 2
-	{
-		gSavedSettings.setBOOL("AudioStreamingVideo", false);
-	}
-	gWarningSettings.setBOOL("FirstStreamingVideo", false);
-	return false;
-=======
     S32 option = LLNotificationsUtil::getSelectedOption(notification, response);
     if ((option == 0) || (option == 1))
     {
         if (option == 1)
         {
-            gSavedSettings.setBOOL("AudioStreamingVideo", TRUE);
+            gSavedSettings.setBOOL("AudioStreamingVideo", true);
         }
         if (gSavedSettings.getBOOL("MediaEnableFilter"))
         {
@@ -841,42 +753,26 @@
     }
     else // option == 2
     {
-        gSavedSettings.setBOOL("AudioStreamingVideo", FALSE);
-    }
-    gWarningSettings.setBOOL("FirstStreamingVideo", FALSE);
+        gSavedSettings.setBOOL("AudioStreamingVideo", false);
+    }
+    gWarningSettings.setBOOL("FirstStreamingVideo", false);
     return false;
->>>>>>> c06fb4e0
 }
 
 bool callback_enable_media_filter(const LLSD& notification, const LLSD& response, LLParcel* parcel)
 {
-<<<<<<< HEAD
-	S32 option = LLNotificationsUtil::getSelectedOption(notification, response);
-	gWarningSettings.setBOOL("FirstMediaFilter", false);
-	if (option == 0)
-	{
-		LLViewerParcelMedia::getInstance()->filterMediaUrl(parcel);
-	}
-	else // option == 1
-	{
-		gSavedSettings.setBOOL("MediaEnableFilter", false);
-		LLViewerParcelMedia::getInstance()->play(parcel);
-	}
-	return false;
-=======
     S32 option = LLNotificationsUtil::getSelectedOption(notification, response);
-    gWarningSettings.setBOOL("FirstMediaFilter", FALSE);
+    gWarningSettings.setBOOL("FirstMediaFilter", false);
     if (option == 0)
     {
         LLViewerParcelMedia::getInstance()->filterMediaUrl(parcel);
     }
     else // option == 1
     {
-        gSavedSettings.setBOOL("MediaEnableFilter", FALSE);
+        gSavedSettings.setBOOL("MediaEnableFilter", false);
         LLViewerParcelMedia::getInstance()->play(parcel);
     }
     return false;
->>>>>>> c06fb4e0
 }
 
 void LLViewerParcelMedia::filterMediaUrl(LLParcel* parcel)
@@ -1278,39 +1174,21 @@
 
 bool callback_enable_audio_filter(const LLSD& notification, const LLSD& response, std::string media_url)
 {
-<<<<<<< HEAD
-	S32 option = LLNotificationsUtil::getSelectedOption(notification, response);
-	gWarningSettings.setBOOL("FirstMediaFilter", false);
-	if (option == 0)
-	{
-		LLViewerParcelMedia::getInstance()->filterAudioUrl(media_url);
-	}
-	else // option == 1
-	{
-		gSavedSettings.setBOOL("MediaEnableFilter", false);
-		if (gAudiop)
-		{
-			LLViewerAudio::getInstance()->startInternetStreamWithAutoFade(media_url);
-		}
-	}
-	return false;
-=======
     S32 option = LLNotificationsUtil::getSelectedOption(notification, response);
-    gWarningSettings.setBOOL("FirstMediaFilter", FALSE);
+    gWarningSettings.setBOOL("FirstMediaFilter", false);
     if (option == 0)
     {
         LLViewerParcelMedia::getInstance()->filterAudioUrl(media_url);
     }
     else // option == 1
     {
-        gSavedSettings.setBOOL("MediaEnableFilter", FALSE);
+        gSavedSettings.setBOOL("MediaEnableFilter", false);
         if (gAudiop)
         {
             LLViewerAudio::getInstance()->startInternetStreamWithAutoFade(media_url);
         }
     }
     return false;
->>>>>>> c06fb4e0
 }
 
 void LLViewerParcelMedia::filterAudioUrl(std::string media_url)
