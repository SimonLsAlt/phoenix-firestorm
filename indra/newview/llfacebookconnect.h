--- conflicted
+++ resolved
@@ -75,14 +75,9 @@
 	void storeContent(const LLSD& content);
     const LLSD& getContent() const;
     
-<<<<<<< HEAD
-    void setConnectionState(EConnectionState connection_state) { mConnectionState = connection_state; }
-    EConnectionState getConnectionState() { return mConnectionState; }
-    bool isConnected() { return (mConnectionState == FB_CONNECTED); }
-=======
     void setConnectionState(EConnectionState connection_state);
 	bool isConnected() { return ((mConnectionState == FB_CONNECTED) || (mConnectionState == FB_POSTING)); }
->>>>>>> b070533b
+    EConnectionState getConnectionState() { return mConnectionState; }
     S32  generation() { return mGeneration; }
     
     void openFacebookWeb(std::string url);
