/**
 * @file llmoveview.cpp
 * @brief Container for movement buttons like forward, left, fly
 *
 * $LicenseInfo:firstyear=2001&license=viewerlgpl$
 * Second Life Viewer Source Code
 * Copyright (C) 2010, Linden Research, Inc.
 *
 * This library is free software; you can redistribute it and/or
 * modify it under the terms of the GNU Lesser General Public
 * License as published by the Free Software Foundation;
 * version 2.1 of the License only.
 *
 * This library is distributed in the hope that it will be useful,
 * but WITHOUT ANY WARRANTY; without even the implied warranty of
 * MERCHANTABILITY or FITNESS FOR A PARTICULAR PURPOSE.  See the GNU
 * Lesser General Public License for more details.
 *
 * You should have received a copy of the GNU Lesser General Public
 * License along with this library; if not, write to the Free Software
 * Foundation, Inc., 51 Franklin Street, Fifth Floor, Boston, MA  02110-1301  USA
 *
 * Linden Research, Inc., 945 Battery Street, San Francisco, CA  94111  USA
 * $/LicenseInfo$
 */

#include "llviewerprecompiledheaders.h"

#include "llmoveview.h"

// Library includes
#include "indra_constants.h"
#include "llparcel.h"

// Viewer includes

#include "llagent.h"
#include "llagentcamera.h"
#include "llvoavatarself.h" // to check gAgentAvatarp->isSitting()
#include "llbutton.h"
#include "llfirstuse.h"
#include "llfloaterreg.h"
#include "llhints.h"
#include "lljoystickbutton.h"
#include "lluictrlfactory.h"
#include "llviewerwindow.h"
#include "llviewercontrol.h"
#include "llselectmgr.h"
#include "lltoolbarview.h"
#include "llviewerparcelmgr.h"
#include "llviewerregion.h"
#include "lltooltip.h"
// [RLVa:KB] - Checked: 2010-03-07 (RLVa-1.2.0c)
#include "rlvactions.h"
// [/RLVa:KB]

//
// Constants
//

const F32 MOVE_BUTTON_DELAY = 0.0f;
const F32 YAW_NUDGE_RATE = 0.05f;   // fraction of normal speed
const F32 NUDGE_TIME = 0.25f;       // in seconds

//
// Member functions
//

// protected
LLFloaterMove::LLFloaterMove(const LLSD& key)
:   LLFloater(key),
    mForwardButton(NULL),
    mBackwardButton(NULL),
    mTurnLeftButton(NULL),
    mTurnRightButton(NULL),
    mMoveUpButton(NULL),
    mMoveDownButton(NULL),
    mModeActionsPanel(NULL),
    mCurrentMode(MM_WALK)
{
}

LLFloaterMove::~LLFloaterMove()
{
<<<<<<< HEAD
	// Ensure LLPanelStandStopFlying panel is not among floater's children. See EXT-8458.
	setVisible(false);
=======
    // Ensure LLPanelStandStopFlying panel is not among floater's children. See EXT-8458.
    setVisible(false);
>>>>>>> 1a8a5404

    // Otherwise it can be destroyed and static pointer in LLPanelStandStopFlying::getInstance() will become invalid.
    // Such situation was possible when LLFloaterReg returns "dead" instance of floater.
    // Should not happen after LLFloater::destroy was modified to remove "dead" instances from LLFloaterReg.
}

// virtual
bool LLFloaterMove::postBuild()
{
<<<<<<< HEAD
	// <FS:Ansariel> Customizable floater transparency
	//updateTransparency(TT_ACTIVE); // force using active floater transparency (STORM-730)
	
	// Code that implements floater buttons toggling when user moves via keyboard is located in LLAgent::propagate()
=======
    // <FS:Ansariel> Customizable floater transparency
    //updateTransparency(TT_ACTIVE); // force using active floater transparency (STORM-730)
>>>>>>> 1a8a5404

    // Code that implements floater buttons toggling when user moves via keyboard is located in LLAgent::propagate()

    mForwardButton = getChild<LLJoystickAgentTurn>("forward btn");
    mForwardButton->setHeldDownDelay(MOVE_BUTTON_DELAY);

    mBackwardButton = getChild<LLJoystickAgentTurn>("backward btn");
    mBackwardButton->setHeldDownDelay(MOVE_BUTTON_DELAY);

    mSlideLeftButton = getChild<LLJoystickAgentSlide>("move left btn");
    mSlideLeftButton->setHeldDownDelay(MOVE_BUTTON_DELAY);

    mSlideRightButton = getChild<LLJoystickAgentSlide>("move right btn");
    mSlideRightButton->setHeldDownDelay(MOVE_BUTTON_DELAY);

    mTurnLeftButton = getChild<LLButton>("turn left btn");
    mTurnLeftButton->setHeldDownDelay(MOVE_BUTTON_DELAY);
    mTurnLeftButton->setHeldDownCallback(boost::bind(&LLFloaterMove::turnLeft, this));
    mTurnRightButton = getChild<LLButton>("turn right btn");
    mTurnRightButton->setHeldDownDelay(MOVE_BUTTON_DELAY);
    mTurnRightButton->setHeldDownCallback(boost::bind(&LLFloaterMove::turnRight, this));

    mMoveUpButton = getChild<LLButton>("move up btn");
    mMoveUpButton->setHeldDownDelay(MOVE_BUTTON_DELAY);
    mMoveUpButton->setHeldDownCallback(boost::bind(&LLFloaterMove::moveUp, this));

    mMoveDownButton = getChild<LLButton>("move down btn");
    mMoveDownButton->setHeldDownDelay(MOVE_BUTTON_DELAY);
    mMoveDownButton->setHeldDownCallback(boost::bind(&LLFloaterMove::moveDown, this));


    mModeActionsPanel = getChild<LLPanel>("panel_modes");

    LLButton* btn;
    btn = getChild<LLButton>("mode_walk_btn");
    btn->setCommitCallback(boost::bind(&LLFloaterMove::onWalkButtonClick, this));

    btn = getChild<LLButton>("mode_run_btn");
    btn->setCommitCallback(boost::bind(&LLFloaterMove::onRunButtonClick, this));

    btn = getChild<LLButton>("mode_fly_btn");
    btn->setCommitCallback(boost::bind(&LLFloaterMove::onFlyButtonClick, this));

    initModeTooltips();

    initModeButtonMap();

<<<<<<< HEAD
//	gAgent.addParcelChangedCallback(LLFloaterMove::sUpdateFlyingStatus);
// [RLVa:KB] - Checked: 2011-05-27 (RLVa-1.4.0a) | Added: RLVa-1.4.0a
	gAgent.addParcelChangedCallback(LLFloaterMove::sUpdateMovementStatus);
// [/RLVa:KB]

	return true;
=======
    initMovementMode();

//  gAgent.addParcelChangedCallback(LLFloaterMove::sUpdateFlyingStatus);
// [RLVa:KB] - Checked: 2011-05-27 (RLVa-1.4.0a) | Added: RLVa-1.4.0a
    gAgent.addParcelChangedCallback(LLFloaterMove::sUpdateMovementStatus);
// [/RLVa:KB]

    return true;
>>>>>>> 1a8a5404
}

// *NOTE: we assume that setVisible() is called on floater close.
// virtual
void LLFloaterMove::setVisible(bool visible)
{
<<<<<<< HEAD
	// Do nothing with Stand/Stop Flying panel in excessive calls of this method.
	if (getVisible() == visible)
	{
		LLFloater::setVisible(visible);
		return;
	}

	if (visible)
	{
		LLFirstUse::notMoving(false);
		// Attach the Stand/Stop Flying panel.
		LLPanelStandStopFlying* ssf_panel = LLPanelStandStopFlying::getInstance();
		ssf_panel->reparent(this);
		const LLRect& mode_actions_rect = mModeActionsPanel->getRect();
		ssf_panel->setOrigin(mode_actions_rect.mLeft, mode_actions_rect.mBottom);
	}
	else
	{
		// Detach the Stand/Stop Flying panel.
		LLPanelStandStopFlying::getInstance()->reparent(NULL);
	}

	LLFloater::setVisible(visible);
}

// static 
F32 LLFloaterMove::getYawRate( F32 time )
{
	if( time < NUDGE_TIME )
	{
		F32 rate = YAW_NUDGE_RATE + time * (1 - YAW_NUDGE_RATE)/ NUDGE_TIME;
		return rate;
	}
	else
	{
		return 1.f;
	}
}


// static 
void LLFloaterMove::setFlyingMode(bool fly)
{
	LLFloaterMove* instance = LLFloaterReg::findTypedInstance<LLFloaterMove>("moveview");
	if (instance)
	{
		instance->setFlyingModeImpl(fly);
		LLVOAvatarSelf* avatar_object = gAgentAvatarp;
		bool is_sitting = avatar_object
			&& (avatar_object->getRegion() != NULL)
			&& (!avatar_object->isDead())
			&& avatar_object->isSitting();
		instance->showModeButtons(!fly && !is_sitting);
	}
	if (fly)
	{
		LLPanelStandStopFlying::setStandStopFlyingMode(LLPanelStandStopFlying::SSFM_STOP_FLYING);
	}
	else
	{
		LLPanelStandStopFlying::clearStandStopFlyingMode(LLPanelStandStopFlying::SSFM_STOP_FLYING);
	}
=======
    // Do nothing with Stand/Stop Flying panel in excessive calls of this method.
    if (getVisible() == visible)
    {
        LLFloater::setVisible(visible);
        return;
    }

    if (visible)
    {
        LLFirstUse::notMoving(false);
        // Attach the Stand/Stop Flying panel.
        LLPanelStandStopFlying* ssf_panel = LLPanelStandStopFlying::getInstance();
        ssf_panel->reparent(this);
        const LLRect& mode_actions_rect = mModeActionsPanel->getRect();
        ssf_panel->setOrigin(mode_actions_rect.mLeft, mode_actions_rect.mBottom);
    }
    else
    {
        // Detach the Stand/Stop Flying panel.
        LLPanelStandStopFlying::getInstance()->reparent(NULL);
    }

    LLFloater::setVisible(visible);
}

// static
F32 LLFloaterMove::getYawRate( F32 time )
{
    if( time < NUDGE_TIME )
    {
        F32 rate = YAW_NUDGE_RATE + time * (1 - YAW_NUDGE_RATE)/ NUDGE_TIME;
        return rate;
    }
    else
    {
        return 1.f;
    }
}


// static
void LLFloaterMove::setFlyingMode(bool fly)
{
    LLFloaterMove* instance = LLFloaterReg::findTypedInstance<LLFloaterMove>("moveview");
    if (instance)
    {
        instance->setFlyingModeImpl(fly);
        LLVOAvatarSelf* avatar_object = gAgentAvatarp;
        bool is_sitting = avatar_object
            && (avatar_object->getRegion() != NULL)
            && (!avatar_object->isDead())
            && avatar_object->isSitting();
        instance->showModeButtons(!fly && !is_sitting);
    }
    if (fly)
    {
        LLPanelStandStopFlying::setStandStopFlyingMode(LLPanelStandStopFlying::SSFM_STOP_FLYING);
    }
    else
    {
        LLPanelStandStopFlying::clearStandStopFlyingMode(LLPanelStandStopFlying::SSFM_STOP_FLYING);
    }
>>>>>>> 1a8a5404
}
//static
void LLFloaterMove::setAlwaysRunMode(bool run)
{
    LLFloaterMove* instance = LLFloaterReg::findTypedInstance<LLFloaterMove>("moveview");
    if (instance)
    {
        instance->setAlwaysRunModeImpl(run);
    }
}

void LLFloaterMove::setFlyingModeImpl(bool fly)
{
    updateButtonsWithMovementMode(fly ? MM_FLY : (gAgent.getAlwaysRun() ? MM_RUN : MM_WALK));
}

void LLFloaterMove::setAlwaysRunModeImpl(bool run)
{
    if (!gAgent.getFlying())
    {
        updateButtonsWithMovementMode(run ? MM_RUN : MM_WALK);
    }
}

//static
void LLFloaterMove::setSittingMode(bool bSitting)
{
<<<<<<< HEAD
	if (bSitting)
	{
		LLPanelStandStopFlying::setStandStopFlyingMode(LLPanelStandStopFlying::SSFM_STAND);
	}
	else
	{
		LLPanelStandStopFlying::clearStandStopFlyingMode(LLPanelStandStopFlying::SSFM_STAND);

		// show "Stop Flying" button if needed. EXT-871
		if (gAgent.getFlying())
		{
			LLPanelStandStopFlying::setStandStopFlyingMode(LLPanelStandStopFlying::SSFM_STOP_FLYING);
		}
	}
	enableInstance();
}

// protected 
=======
    if (bSitting)
    {
        LLPanelStandStopFlying::setStandStopFlyingMode(LLPanelStandStopFlying::SSFM_STAND);
    }
    else
    {
        LLPanelStandStopFlying::clearStandStopFlyingMode(LLPanelStandStopFlying::SSFM_STAND);

        // show "Stop Flying" button if needed. EXT-871
        if (gAgent.getFlying())
        {
            LLPanelStandStopFlying::setStandStopFlyingMode(LLPanelStandStopFlying::SSFM_STOP_FLYING);
        }
    }
    enableInstance();
}

// protected
>>>>>>> 1a8a5404
void LLFloaterMove::turnLeft()
{
    F32 time = mTurnLeftButton->getHeldDownTime();
    gAgent.moveYaw( getYawRate( time ) );
}

// protected
void LLFloaterMove::turnRight()
{
    F32 time = mTurnRightButton->getHeldDownTime();
    gAgent.moveYaw( -getYawRate( time ) );
}

// protected
void LLFloaterMove::moveUp()
{
    // Jumps or flys up, depending on fly state
    gAgent.moveUp(1);
}

// protected
void LLFloaterMove::moveDown()
{
    // Crouches or flys down, depending on fly state
    gAgent.moveUp(-1);
}

//////////////////////////////////////////////////////////////////////////
// Private Section:
//////////////////////////////////////////////////////////////////////////

void LLFloaterMove::onWalkButtonClick()
{
    setMovementMode(MM_WALK);
}
void LLFloaterMove::onRunButtonClick()
{
    setMovementMode(MM_RUN);
}
void LLFloaterMove::onFlyButtonClick()
{
    setMovementMode(MM_FLY);
}

void LLFloaterMove::setMovementMode(const EMovementMode mode)
{
<<<<<<< HEAD
	mCurrentMode = mode;

	if(MM_FLY == mode)
	{
		LLAgent::toggleFlying();
	}
	else
	{
		gAgent.setFlying(false);
	}

	// attempts to set avatar flying can not set it real flying in some cases.
	// For ex. when avatar fell down & is standing up.
	// So, no need to continue processing FLY mode. See EXT-1079
	if (MM_FLY == mode && !gAgent.getFlying())
	{
		return;
	}

	switch (mode)
	{
	case MM_RUN:
		gAgent.setAlwaysRun();
//		gAgent.setRunning();
		break;
	case MM_WALK:
		gAgent.clearAlwaysRun();
//		gAgent.clearRunning();
		break;
	default:
		//do nothing for other modes (MM_FLY)
		break;
	}
	// tell the simulator.
//	gAgent.sendWalkRun(gAgent.getAlwaysRun());
//	
//	updateButtonsWithMovementMode(mode);
//
//	bool bHideModeButtons = MM_FLY == mode
//		|| (isAgentAvatarValid() && gAgentAvatarp->isSitting());
// [RLVa:KB] - Checked: 2011-05-11 (RLVa-1.3.0i) | Added: RLVa-1.3.0i
	// Running may have been restricted so update walk-vs-run from the agent's actual running state
	if ( (MM_WALK == mode) || (MM_RUN == mode) )
		mCurrentMode = (gAgent.getRunning()) ? MM_RUN : MM_WALK;

	updateButtonsWithMovementMode(mCurrentMode);

	bool bHideModeButtons = (MM_FLY == mCurrentMode) || (isAgentAvatarValid() && gAgentAvatarp->isSitting());
// [/RLVa:KB]

	showModeButtons(!bHideModeButtons);
=======
    mCurrentMode = mode;

    if(MM_FLY == mode)
    {
        LLAgent::toggleFlying();
    }
    else
    {
        gAgent.setFlying(false);
    }

    // attempts to set avatar flying can not set it real flying in some cases.
    // For ex. when avatar fell down & is standing up.
    // So, no need to continue processing FLY mode. See EXT-1079
    if (MM_FLY == mode && !gAgent.getFlying())
    {
        return;
    }

    switch (mode)
    {
    case MM_RUN:
        gAgent.setAlwaysRun();
//      gAgent.setRunning();
        break;
    case MM_WALK:
        gAgent.clearAlwaysRun();
//      gAgent.clearRunning();
        break;
    default:
        //do nothing for other modes (MM_FLY)
        break;
    }
    // tell the simulator.
//  gAgent.sendWalkRun(gAgent.getAlwaysRun());
//
//  updateButtonsWithMovementMode(mode);
//
//  bool bHideModeButtons = MM_FLY == mode
//      || (isAgentAvatarValid() && gAgentAvatarp->isSitting());
// [RLVa:KB] - Checked: 2011-05-11 (RLVa-1.3.0i) | Added: RLVa-1.3.0i
    // Running may have been restricted so update walk-vs-run from the agent's actual running state
    if ( (MM_WALK == mode) || (MM_RUN == mode) )
        mCurrentMode = (gAgent.getRunning()) ? MM_RUN : MM_WALK;

    updateButtonsWithMovementMode(mCurrentMode);

    bool bHideModeButtons = (MM_FLY == mCurrentMode) || (isAgentAvatarValid() && gAgentAvatarp->isSitting());
// [/RLVa:KB]

    showModeButtons(!bHideModeButtons);
>>>>>>> 1a8a5404

}

void LLFloaterMove::updateButtonsWithMovementMode(const EMovementMode newMode)
{
    setModeTooltip(newMode);
    setModeButtonToggleState(newMode);
    setModeTitle(newMode);
}

void LLFloaterMove::initModeTooltips()
{
    control_tooltip_map_t walkTipMap;
    walkTipMap.insert(std::make_pair(mForwardButton, getString("walk_forward_tooltip")));
    walkTipMap.insert(std::make_pair(mBackwardButton, getString("walk_back_tooltip")));
    walkTipMap.insert(std::make_pair(mSlideLeftButton, getString("walk_left_tooltip")));
    walkTipMap.insert(std::make_pair(mSlideRightButton, getString("walk_right_tooltip")));
    walkTipMap.insert(std::make_pair(mMoveUpButton, getString("jump_tooltip")));
    walkTipMap.insert(std::make_pair(mMoveDownButton, getString("crouch_tooltip")));
    mModeControlTooltipsMap[MM_WALK] = walkTipMap;

    control_tooltip_map_t runTipMap;
    runTipMap.insert(std::make_pair(mForwardButton, getString("run_forward_tooltip")));
    runTipMap.insert(std::make_pair(mBackwardButton, getString("run_back_tooltip")));
    runTipMap.insert(std::make_pair(mSlideLeftButton, getString("run_left_tooltip")));
    runTipMap.insert(std::make_pair(mSlideRightButton, getString("run_right_tooltip")));
    runTipMap.insert(std::make_pair(mMoveUpButton, getString("jump_tooltip")));
    runTipMap.insert(std::make_pair(mMoveDownButton, getString("crouch_tooltip")));
    mModeControlTooltipsMap[MM_RUN] = runTipMap;

    control_tooltip_map_t flyTipMap;
    flyTipMap.insert(std::make_pair(mForwardButton, getString("fly_forward_tooltip")));
    flyTipMap.insert(std::make_pair(mBackwardButton, getString("fly_back_tooltip")));
    flyTipMap.insert(std::make_pair(mSlideLeftButton, getString("fly_left_tooltip")));
    flyTipMap.insert(std::make_pair(mSlideRightButton, getString("fly_right_tooltip")));
    flyTipMap.insert(std::make_pair(mMoveUpButton, getString("fly_up_tooltip")));
    flyTipMap.insert(std::make_pair(mMoveDownButton, getString("fly_down_tooltip")));
    mModeControlTooltipsMap[MM_FLY] = flyTipMap;

    setModeTooltip(MM_WALK);
}

void LLFloaterMove::initModeButtonMap()
{
    mModeControlButtonMap[MM_WALK] = getChild<LLButton>("mode_walk_btn");
    mModeControlButtonMap[MM_RUN] = getChild<LLButton>("mode_run_btn");
    mModeControlButtonMap[MM_FLY] = getChild<LLButton>("mode_fly_btn");
}

void LLFloaterMove::initMovementMode()
{
    EMovementMode initMovementMode = gAgent.getAlwaysRun() ? MM_RUN : MM_WALK;
    if (gAgent.getFlying())
    {
        initMovementMode = MM_FLY;
    }

    mCurrentMode = initMovementMode;
    bool hide_mode_buttons = (MM_FLY == mCurrentMode) || (isAgentAvatarValid() && gAgentAvatarp->isSitting());

    updateButtonsWithMovementMode(mCurrentMode);
    showModeButtons(!hide_mode_buttons);
}

void LLFloaterMove::setModeTooltip(const EMovementMode mode)
{
    llassert_always(mModeControlTooltipsMap.end() != mModeControlTooltipsMap.find(mode));
    control_tooltip_map_t controlsTipMap = mModeControlTooltipsMap[mode];
    control_tooltip_map_t::const_iterator it = controlsTipMap.begin();
    for (; it != controlsTipMap.end(); ++it)
    {
        LLView* ctrl = it->first;
        std::string tooltip = it->second;
        ctrl->setToolTip(tooltip);
    }
}

void LLFloaterMove::setModeTitle(const EMovementMode mode)
{
    std::string title;
    switch(mode)
    {
    case MM_WALK:
        title = getString("walk_title");
        break;
    case MM_RUN:
        title = getString("run_title");
        break;
    case MM_FLY:
        title = getString("fly_title");
        break;
    default:
        // title should be provided for all modes
        llassert(false);
        break;
    }
    setTitle(title);
}

//static
//void LLFloaterMove::sUpdateFlyingStatus()
//{
<<<<<<< HEAD
//	LLFloaterMove *floater = LLFloaterReg::findTypedInstance<LLFloaterMove>("moveview");
//	if (floater) floater->mModeControlButtonMap[MM_FLY]->setEnabled(gAgent.canFly());
//	
=======
//  LLFloaterMove *floater = LLFloaterReg::findTypedInstance<LLFloaterMove>("moveview");
//  if (floater) floater->mModeControlButtonMap[MM_FLY]->setEnabled(gAgent.canFly());
//
>>>>>>> 1a8a5404
//}
// [RLVa:KB] - Checked: 2011-05-27 (RLVa-1.4.0a) | Added: RLVa-1.4.0a
void LLFloaterMove::sUpdateMovementStatus()
{
<<<<<<< HEAD
	LLFloaterMove* pFloater = LLFloaterReg::findTypedInstance<LLFloaterMove>("moveview");
	if (pFloater)
	{
		pFloater->mModeControlButtonMap[MM_RUN]->setEnabled(!RlvActions::hasBehaviour(RLV_BHVR_ALWAYSRUN));
		pFloater->mModeControlButtonMap[MM_FLY]->setEnabled(gAgent.canFly());
	}
=======
    LLFloaterMove* pFloater = LLFloaterReg::findTypedInstance<LLFloaterMove>("moveview");
    if (pFloater)
    {
        pFloater->mModeControlButtonMap[MM_RUN]->setEnabled(!RlvActions::hasBehaviour(RLV_BHVR_ALWAYSRUN));
        pFloater->mModeControlButtonMap[MM_FLY]->setEnabled(gAgent.canFly());
    }
>>>>>>> 1a8a5404
}
// [/RLVa:KB]

void LLFloaterMove::showModeButtons(bool bShow)
{
    if (mModeActionsPanel->getVisible() == bShow)
        return;
    mModeActionsPanel->setVisible(bShow);
}

//static
void LLFloaterMove::enableInstance()
{
<<<<<<< HEAD
	LLFloaterMove* instance = LLFloaterReg::findTypedInstance<LLFloaterMove>("moveview");
	if (instance)
	{
		if (gAgent.getFlying())
		{
			instance->showModeButtons(false);
		}
		else
		{
=======
    LLFloaterMove* instance = LLFloaterReg::findTypedInstance<LLFloaterMove>("moveview");
    if (instance)
    {
        if (gAgent.getFlying())
        {
            instance->showModeButtons(false);
        }
        else
        {
>>>>>>> 1a8a5404
            instance->showModeButtons(isAgentAvatarValid() && !gAgentAvatarp->isSitting());
        }
    }
}

void LLFloaterMove::onOpen(const LLSD& key)
{
<<<<<<< HEAD
	if (gAgent.getFlying())
	{
		setFlyingMode(true);
		showModeButtons(false);
	}

	if (isAgentAvatarValid() && gAgentAvatarp->isSitting())
	{
		setSittingMode(true);
		showModeButtons(false);
	}

//	sUpdateFlyingStatus();
// [RLVa:KB] - Checked: 2011-05-27 (RLVa-1.4.0a) | Added: RLVa-1.4.0a
	sUpdateMovementStatus();
=======
    if (gAgent.getFlying())
    {
        setFlyingMode(true);
        showModeButtons(false);
    }

    if (isAgentAvatarValid() && gAgentAvatarp->isSitting())
    {
        setSittingMode(true);
        showModeButtons(false);
    }

//  sUpdateFlyingStatus();
// [RLVa:KB] - Checked: 2011-05-27 (RLVa-1.4.0a) | Added: RLVa-1.4.0a
    sUpdateMovementStatus();
>>>>>>> 1a8a5404
// [/RLVa:KB]
}

void LLFloaterMove::setModeButtonToggleState(const EMovementMode mode)
{
    llassert_always(mModeControlButtonMap.end() != mModeControlButtonMap.find(mode));

<<<<<<< HEAD
	mode_control_button_map_t::const_iterator it = mModeControlButtonMap.begin();
	for (; it != mModeControlButtonMap.end(); ++it)
	{
		it->second->setToggleState(false);
	}

	mModeControlButtonMap[mode]->setToggleState(true);
=======
    mode_control_button_map_t::const_iterator it = mModeControlButtonMap.begin();
    for (; it != mModeControlButtonMap.end(); ++it)
    {
        it->second->setToggleState(false);
    }

    mModeControlButtonMap[mode]->setToggleState(true);
>>>>>>> 1a8a5404
}

// <FS:Ansariel> Customizable floater transparency
F32 LLFloaterMove::getCurrentTransparency()
{
<<<<<<< HEAD
	static LLCachedControl<F32> camera_opacity(gSavedSettings, "CameraOpacity");
	return camera_opacity();
=======
    static LLCachedControl<F32> camera_opacity(gSavedSettings, "CameraOpacity");
    return camera_opacity();
>>>>>>> 1a8a5404
}
// </FS:Ansariel>


/************************************************************************/
/*                        LLPanelStandStopFlying                        */
/************************************************************************/
LLPanelStandStopFlying::LLPanelStandStopFlying() :
    mStandButton(NULL),
    mStopFlyingButton(NULL),
    mAttached(false)
{
    // make sure we have the only instance of this class
    static bool b = true;
    llassert_always(b);
    b=false;
}

// static
LLPanelStandStopFlying* LLPanelStandStopFlying::getInstance()
{
    static LLPanelStandStopFlying* panel = getStandStopFlyingPanel();
    return panel;
}

//static
void LLPanelStandStopFlying::setStandStopFlyingMode(EStandStopFlyingMode mode)
{
<<<<<<< HEAD
	LLPanelStandStopFlying* panel = getInstance();

	if (mode == SSFM_FLYCAM)
	{
		panel->mFlycamButton->setVisible(true);
	}
	else
	{
		if (mode == SSFM_STAND)
		{
			LLFirstUse::sit();
			LLFirstUse::notMoving(false);
		}
		panel->mStandButton->setVisible(SSFM_STAND == mode);
		panel->mStopFlyingButton->setVisible(SSFM_STOP_FLYING == mode);
	}
	//visibility of it should be updated after updating visibility of the buttons
	panel->setVisible(true);
=======
    LLPanelStandStopFlying* panel = getInstance();

    if (mode == SSFM_FLYCAM)
    {
        panel->mFlycamButton->setVisible(true);
    }
    else
    {
        if (mode == SSFM_STAND)
        {
            LLFirstUse::sit();
            LLFirstUse::notMoving(false);
        }
        panel->mStandButton->setVisible(SSFM_STAND == mode);
        panel->mStopFlyingButton->setVisible(SSFM_STOP_FLYING == mode);
    }
    //visibility of it should be updated after updating visibility of the buttons
    panel->setVisible(true);
>>>>>>> 1a8a5404
}

//static
void LLPanelStandStopFlying::clearStandStopFlyingMode(EStandStopFlyingMode mode)
{
<<<<<<< HEAD
	LLPanelStandStopFlying* panel = getInstance();
	switch(mode) {
	case SSFM_STAND:
		panel->mStandButton->setVisible(false);
		break;
	case SSFM_STOP_FLYING:
		panel->mStopFlyingButton->setVisible(false);
		break;
	case SSFM_FLYCAM:
		panel->mFlycamButton->setVisible(false);
		panel->setFocus(false);
		break;
	default:
		LL_ERRS() << "Unexpected EStandStopFlyingMode is passed: " << mode << LL_ENDL;
	}
=======
    LLPanelStandStopFlying* panel = getInstance();
    switch(mode) {
    case SSFM_STAND:
        panel->mStandButton->setVisible(false);
        break;
    case SSFM_STOP_FLYING:
        panel->mStopFlyingButton->setVisible(false);
        break;
    case SSFM_FLYCAM:
        panel->mFlycamButton->setVisible(false);
        panel->setFocus(false);
        break;
    default:
        LL_ERRS() << "Unexpected EStandStopFlyingMode is passed: " << mode << LL_ENDL;
    }
>>>>>>> 1a8a5404

}

bool LLPanelStandStopFlying::postBuild()
{
<<<<<<< HEAD
	mStandButton = getChild<LLButton>("stand_btn");
	mStandButton->setCommitCallback(boost::bind(&LLPanelStandStopFlying::onStandButtonClick, this));
	mStandButton->setCommitCallback(boost::bind(&LLFloaterMove::enableInstance));
	mStandButton->setVisible(false);
	LLHints::getInstance()->registerHintTarget("stand_btn", mStandButton->getHandle());
	
	mStopFlyingButton = getChild<LLButton>("stop_fly_btn");
	//mStopFlyingButton->setCommitCallback(boost::bind(&LLFloaterMove::setFlyingMode, false));
	mStopFlyingButton->setCommitCallback(boost::bind(&LLPanelStandStopFlying::onStopFlyingButtonClick, this));
	mStopFlyingButton->setVisible(false);

	gViewerWindow->setOnWorldViewRectUpdated(boost::bind(&LLPanelStandStopFlying::updatePosition, this));
	
	mFlycamButton = getChild<LLButton>("flycam_btn");
	mFlycamButton->setVisible(false);

	return true;
=======
    mStandButton = getChild<LLButton>("stand_btn");
    mStandButton->setCommitCallback(boost::bind(&LLPanelStandStopFlying::onStandButtonClick, this));
    mStandButton->setCommitCallback(boost::bind(&LLFloaterMove::enableInstance));
    mStandButton->setVisible(false);
    LLHints::getInstance()->registerHintTarget("stand_btn", mStandButton->getHandle());

    mStopFlyingButton = getChild<LLButton>("stop_fly_btn");
    //mStopFlyingButton->setCommitCallback(boost::bind(&LLFloaterMove::setFlyingMode, false));
    mStopFlyingButton->setCommitCallback(boost::bind(&LLPanelStandStopFlying::onStopFlyingButtonClick, this));
    mStopFlyingButton->setVisible(false);

    gViewerWindow->setOnWorldViewRectUpdated(boost::bind(&LLPanelStandStopFlying::updatePosition, this));

    mFlycamButton = getChild<LLButton>("flycam_btn");
    mFlycamButton->setVisible(false);

    return true;
>>>>>>> 1a8a5404
}

//virtual
void LLPanelStandStopFlying::setVisible(bool visible)
{
<<<<<<< HEAD
	//we dont need to show the panel if these buttons are not activated
	// <FS:Ansariel> Stand/Fly button not showing if sitting/flying in mouselook with FSShowInterfaceInMouselook = true
	//if (gAgentCamera.getCameraMode() == CAMERA_MODE_MOUSELOOK) visible = false;
	if (gAgentCamera.getCameraMode() == CAMERA_MODE_MOUSELOOK && !gSavedSettings.getBOOL("FSShowInterfaceInMouselook")) visible = false;
	// </FS:Ansariel>
=======
    //we dont need to show the panel if these buttons are not activated
    // <FS:Ansariel> Stand/Fly button not showing if sitting/flying in mouselook with FSShowInterfaceInMouselook = true
    //if (gAgentCamera.getCameraMode() == CAMERA_MODE_MOUSELOOK) visible = false;
    if (gAgentCamera.getCameraMode() == CAMERA_MODE_MOUSELOOK && !gSavedSettings.getBOOL("FSShowInterfaceInMouselook")) visible = false;
    // </FS:Ansariel>
>>>>>>> 1a8a5404

    if (visible)
    {
        updatePosition();
    }

    // do not change parent visibility in case panel is attached into Move Floater: EXT-3632, EXT-4646
    if (!mAttached)
    {
        //change visibility of parent layout_panel to animate in/out. EXT-2504
        if (getParent()) getParent()->setVisible(visible);
    }

    // also change own visibility to avoid displaying the panel in mouselook (broken when EXT-2504 was implemented).
    // See EXT-4718.
    LLPanel::setVisible(visible);
}

bool LLPanelStandStopFlying::handleToolTip(S32 x, S32 y, MASK mask)
{
    LLToolTipMgr::instance().unblockToolTips();

    if (mStandButton->getVisible())
    {
        LLToolTipMgr::instance().show(mStandButton->getToolTip());
    }
    else if (mStopFlyingButton->getVisible())
    {
        LLToolTipMgr::instance().show(mStopFlyingButton->getToolTip());
    }

    return LLPanel::handleToolTip(x, y, mask);
}

void LLPanelStandStopFlying::reparent(LLFloaterMove* move_view)
{
<<<<<<< HEAD
	LLPanel* parent = dynamic_cast<LLPanel*>(getParent());
	if (!parent)
	{
		LL_WARNS() << "Stand/stop flying panel parent is unset, already attached?: " << mAttached << ", new parent: " << (move_view == NULL ? "NULL" : "Move Floater") << LL_ENDL;
		return;
	}

	if (move_view != NULL)
	{
		llassert(move_view != parent); // sanity check
	
		// Save our original container.
		if (!mOriginalParent.get())
			mOriginalParent = parent->getHandle();

		// Attach to movement controls.
		parent->removeChild(this);
		// <FS:Ansariel> FIRE-9636: Resizable movement controls (for all skins except Starlight/CUI)
		//move_view->addChild(this);
		LLView* modes_container = move_view->findChildView("modes_container");
		if (modes_container)
		{
			modes_container->addChild(this);
		}
		else
		{
			move_view->addChild(this);
		}
		// </FS:Ansariel>
		// Origin must be set by movement controls.
		mAttached = true;
	}
	else
	{
		if (!mOriginalParent.get())
		{
			LL_WARNS() << "Original parent of the stand / stop flying panel not found" << LL_ENDL;
			return;
		}

		// Detach from movement controls. 
		parent->removeChild(this);
		mOriginalParent.get()->addChild(this);
		// update parent with self visibility (it is changed in setVisible()). EXT-4743
		mOriginalParent.get()->setVisible(getVisible());

		mAttached = false;
		updatePosition(); // don't defer until next draw() to avoid flicker
	}

	// <FS:Zi> Make sure to resize the panel to fit the new parent. Important for
	//         proper layouting of the buttons. Skins should adapt the parent container.
	if(getParent())
		reshape(getParent()->getRect().getWidth(),getParent()->getRect().getHeight(), false);
	// </FS:Zi>
=======
    LLPanel* parent = dynamic_cast<LLPanel*>(getParent());
    if (!parent)
    {
        LL_WARNS() << "Stand/stop flying panel parent is unset, already attached?: " << mAttached << ", new parent: " << (move_view == NULL ? "NULL" : "Move Floater") << LL_ENDL;
        return;
    }

    if (move_view != NULL)
    {
        llassert(move_view != parent); // sanity check

        // Save our original container.
        if (!mOriginalParent.get())
            mOriginalParent = parent->getHandle();

        // Attach to movement controls.
        parent->removeChild(this);
        // <FS:Ansariel> FIRE-9636: Resizable movement controls (for all skins except Starlight/CUI)
        //move_view->addChild(this);
        LLView* modes_container = move_view->findChildView("modes_container");
        if (modes_container)
        {
            modes_container->addChild(this);
        }
        else
        {
            move_view->addChild(this);
        }
        // </FS:Ansariel>
        // Origin must be set by movement controls.
        mAttached = true;
    }
    else
    {
        if (!mOriginalParent.get())
        {
            LL_WARNS() << "Original parent of the stand / stop flying panel not found" << LL_ENDL;
            return;
        }

        // Detach from movement controls.
        parent->removeChild(this);
        mOriginalParent.get()->addChild(this);
        // update parent with self visibility (it is changed in setVisible()). EXT-4743
        mOriginalParent.get()->setVisible(getVisible());

        mAttached = false;
        updatePosition(); // don't defer until next draw() to avoid flicker
    }

    // <FS:Zi> Make sure to resize the panel to fit the new parent. Important for
    //         proper layouting of the buttons. Skins should adapt the parent container.
    if(getParent())
        reshape(getParent()->getRect().getWidth(),getParent()->getRect().getHeight(), false);
    // </FS:Zi>
>>>>>>> 1a8a5404
}

//////////////////////////////////////////////////////////////////////////
// Private Section
//////////////////////////////////////////////////////////////////////////

//static
LLPanelStandStopFlying* LLPanelStandStopFlying::getStandStopFlyingPanel()
{
    LLPanelStandStopFlying* panel = new LLPanelStandStopFlying();
    panel->buildFromFile("panel_stand_stop_flying.xml");

<<<<<<< HEAD
	panel->setVisible(false);
	//LLUI::getInstance()->getRootView()->addChild(panel);
=======
    panel->setVisible(false);
    //LLUI::getInstance()->getRootView()->addChild(panel);
>>>>>>> 1a8a5404

    LL_INFOS() << "Build LLPanelStandStopFlying panel" << LL_ENDL;

    panel->updatePosition();
    return panel;
}

void LLPanelStandStopFlying::onStandButtonClick()
{
// [RLVa:KB] - Checked: 2010-03-07 (RLVa-1.2.0c) | Added: RLVa-1.2.0a
<<<<<<< HEAD
	if ( (!RlvActions::isRlvEnabled()) || (RlvActions::canStand()) )
	{
		LLFirstUse::sit(false);

		LLSelectMgr::getInstance()->deselectAllForStandingUp();
		gAgent.setControlFlags(AGENT_CONTROL_STAND_UP);
	}
// [/RLVa:KB]
//	LLSelectMgr::getInstance()->deselectAllForStandingUp();
//	gAgent.setControlFlags(AGENT_CONTROL_STAND_UP);

	setFocus(false); 
=======
    if ( (!RlvActions::isRlvEnabled()) || (RlvActions::canStand()) )
    {
        LLFirstUse::sit(false);

        LLSelectMgr::getInstance()->deselectAllForStandingUp();
        gAgent.setControlFlags(AGENT_CONTROL_STAND_UP);
    }
// [/RLVa:KB]
//  LLSelectMgr::getInstance()->deselectAllForStandingUp();
//  gAgent.setControlFlags(AGENT_CONTROL_STAND_UP);

    setFocus(false);
>>>>>>> 1a8a5404
}

void LLPanelStandStopFlying::onStopFlyingButtonClick()
{
<<<<<<< HEAD
	gAgent.setFlying(false);

	setFocus(false); // EXT-482
=======
    gAgent.setFlying(false);

    setFocus(false); // EXT-482
>>>>>>> 1a8a5404
}

/**
 * Updates position of the Stand & Stop Flying panel to be center aligned with Move button.
 */
void LLPanelStandStopFlying::updatePosition()
{
// <FS:Zi> Keep the Stand & Stop Flying panel always in the same position,
<<<<<<< HEAD
//	if (mAttached) return;
//
//	S32 bottom_tb_center = 0;
//	if (LLToolBar* toolbar_bottom = gToolBarView->getToolbar(LLToolBarEnums::TOOLBAR_BOTTOM))
//	{
//		y_pos = toolbar_bottom->getRect().getHeight();
//		bottom_tb_center = toolbar_bottom->getRect().getCenterX();
//	}
//
//	S32 left_tb_width = 0;
//	if (LLToolBar* toolbar_left = gToolBarView->getToolbar(LLToolBarEnums::TOOLBAR_LEFT))
//	{
//		left_tb_width = toolbar_left->getRect().getWidth();
//	}
//
//	if (gToolBarView != NULL && gToolBarView->getToolbar(LLToolBarEnums::TOOLBAR_LEFT)->hasButtons())
//	{
//		S32 x_pos = bottom_tb_center - getRect().getWidth() / 2 - left_tb_width;
//		setOrigin( x_pos, 0);
//	}
//	else 
//	{
//		S32 x_pos = bottom_tb_center - getRect().getWidth() / 2;
//		setOrigin( x_pos, 0);
//	}
=======
//  if (mAttached) return;
//
//  S32 bottom_tb_center = 0;
//  if (LLToolBar* toolbar_bottom = gToolBarView->getToolbar(LLToolBarEnums::TOOLBAR_BOTTOM))
//  {
//      y_pos = toolbar_bottom->getRect().getHeight();
//      bottom_tb_center = toolbar_bottom->getRect().getCenterX();
//  }
//
//  S32 left_tb_width = 0;
//  if (LLToolBar* toolbar_left = gToolBarView->getToolbar(LLToolBarEnums::TOOLBAR_LEFT))
//  {
//      left_tb_width = toolbar_left->getRect().getWidth();
//  }
//
//  if (gToolBarView != NULL && gToolBarView->getToolbar(LLToolBarEnums::TOOLBAR_LEFT)->hasButtons())
//  {
//      S32 x_pos = bottom_tb_center - getRect().getWidth() / 2 - left_tb_width;
//      setOrigin( x_pos, 0);
//  }
//  else
//  {
//      S32 x_pos = bottom_tb_center - getRect().getWidth() / 2;
//      setOrigin( x_pos, 0);
//  }
>>>>>>> 1a8a5404
// </FS:Zi>
}

// EOF<|MERGE_RESOLUTION|>--- conflicted
+++ resolved
@@ -82,13 +82,8 @@
 
 LLFloaterMove::~LLFloaterMove()
 {
-<<<<<<< HEAD
-	// Ensure LLPanelStandStopFlying panel is not among floater's children. See EXT-8458.
-	setVisible(false);
-=======
     // Ensure LLPanelStandStopFlying panel is not among floater's children. See EXT-8458.
     setVisible(false);
->>>>>>> 1a8a5404
 
     // Otherwise it can be destroyed and static pointer in LLPanelStandStopFlying::getInstance() will become invalid.
     // Such situation was possible when LLFloaterReg returns "dead" instance of floater.
@@ -98,15 +93,8 @@
 // virtual
 bool LLFloaterMove::postBuild()
 {
-<<<<<<< HEAD
-	// <FS:Ansariel> Customizable floater transparency
-	//updateTransparency(TT_ACTIVE); // force using active floater transparency (STORM-730)
-	
-	// Code that implements floater buttons toggling when user moves via keyboard is located in LLAgent::propagate()
-=======
     // <FS:Ansariel> Customizable floater transparency
     //updateTransparency(TT_ACTIVE); // force using active floater transparency (STORM-730)
->>>>>>> 1a8a5404
 
     // Code that implements floater buttons toggling when user moves via keyboard is located in LLAgent::propagate()
 
@@ -154,14 +142,6 @@
 
     initModeButtonMap();
 
-<<<<<<< HEAD
-//	gAgent.addParcelChangedCallback(LLFloaterMove::sUpdateFlyingStatus);
-// [RLVa:KB] - Checked: 2011-05-27 (RLVa-1.4.0a) | Added: RLVa-1.4.0a
-	gAgent.addParcelChangedCallback(LLFloaterMove::sUpdateMovementStatus);
-// [/RLVa:KB]
-
-	return true;
-=======
     initMovementMode();
 
 //  gAgent.addParcelChangedCallback(LLFloaterMove::sUpdateFlyingStatus);
@@ -170,77 +150,12 @@
 // [/RLVa:KB]
 
     return true;
->>>>>>> 1a8a5404
 }
 
 // *NOTE: we assume that setVisible() is called on floater close.
 // virtual
 void LLFloaterMove::setVisible(bool visible)
 {
-<<<<<<< HEAD
-	// Do nothing with Stand/Stop Flying panel in excessive calls of this method.
-	if (getVisible() == visible)
-	{
-		LLFloater::setVisible(visible);
-		return;
-	}
-
-	if (visible)
-	{
-		LLFirstUse::notMoving(false);
-		// Attach the Stand/Stop Flying panel.
-		LLPanelStandStopFlying* ssf_panel = LLPanelStandStopFlying::getInstance();
-		ssf_panel->reparent(this);
-		const LLRect& mode_actions_rect = mModeActionsPanel->getRect();
-		ssf_panel->setOrigin(mode_actions_rect.mLeft, mode_actions_rect.mBottom);
-	}
-	else
-	{
-		// Detach the Stand/Stop Flying panel.
-		LLPanelStandStopFlying::getInstance()->reparent(NULL);
-	}
-
-	LLFloater::setVisible(visible);
-}
-
-// static 
-F32 LLFloaterMove::getYawRate( F32 time )
-{
-	if( time < NUDGE_TIME )
-	{
-		F32 rate = YAW_NUDGE_RATE + time * (1 - YAW_NUDGE_RATE)/ NUDGE_TIME;
-		return rate;
-	}
-	else
-	{
-		return 1.f;
-	}
-}
-
-
-// static 
-void LLFloaterMove::setFlyingMode(bool fly)
-{
-	LLFloaterMove* instance = LLFloaterReg::findTypedInstance<LLFloaterMove>("moveview");
-	if (instance)
-	{
-		instance->setFlyingModeImpl(fly);
-		LLVOAvatarSelf* avatar_object = gAgentAvatarp;
-		bool is_sitting = avatar_object
-			&& (avatar_object->getRegion() != NULL)
-			&& (!avatar_object->isDead())
-			&& avatar_object->isSitting();
-		instance->showModeButtons(!fly && !is_sitting);
-	}
-	if (fly)
-	{
-		LLPanelStandStopFlying::setStandStopFlyingMode(LLPanelStandStopFlying::SSFM_STOP_FLYING);
-	}
-	else
-	{
-		LLPanelStandStopFlying::clearStandStopFlyingMode(LLPanelStandStopFlying::SSFM_STOP_FLYING);
-	}
-=======
     // Do nothing with Stand/Stop Flying panel in excessive calls of this method.
     if (getVisible() == visible)
     {
@@ -303,7 +218,6 @@
     {
         LLPanelStandStopFlying::clearStandStopFlyingMode(LLPanelStandStopFlying::SSFM_STOP_FLYING);
     }
->>>>>>> 1a8a5404
 }
 //static
 void LLFloaterMove::setAlwaysRunMode(bool run)
@@ -331,26 +245,6 @@
 //static
 void LLFloaterMove::setSittingMode(bool bSitting)
 {
-<<<<<<< HEAD
-	if (bSitting)
-	{
-		LLPanelStandStopFlying::setStandStopFlyingMode(LLPanelStandStopFlying::SSFM_STAND);
-	}
-	else
-	{
-		LLPanelStandStopFlying::clearStandStopFlyingMode(LLPanelStandStopFlying::SSFM_STAND);
-
-		// show "Stop Flying" button if needed. EXT-871
-		if (gAgent.getFlying())
-		{
-			LLPanelStandStopFlying::setStandStopFlyingMode(LLPanelStandStopFlying::SSFM_STOP_FLYING);
-		}
-	}
-	enableInstance();
-}
-
-// protected 
-=======
     if (bSitting)
     {
         LLPanelStandStopFlying::setStandStopFlyingMode(LLPanelStandStopFlying::SSFM_STAND);
@@ -369,7 +263,6 @@
 }
 
 // protected
->>>>>>> 1a8a5404
 void LLFloaterMove::turnLeft()
 {
     F32 time = mTurnLeftButton->getHeldDownTime();
@@ -416,59 +309,6 @@
 
 void LLFloaterMove::setMovementMode(const EMovementMode mode)
 {
-<<<<<<< HEAD
-	mCurrentMode = mode;
-
-	if(MM_FLY == mode)
-	{
-		LLAgent::toggleFlying();
-	}
-	else
-	{
-		gAgent.setFlying(false);
-	}
-
-	// attempts to set avatar flying can not set it real flying in some cases.
-	// For ex. when avatar fell down & is standing up.
-	// So, no need to continue processing FLY mode. See EXT-1079
-	if (MM_FLY == mode && !gAgent.getFlying())
-	{
-		return;
-	}
-
-	switch (mode)
-	{
-	case MM_RUN:
-		gAgent.setAlwaysRun();
-//		gAgent.setRunning();
-		break;
-	case MM_WALK:
-		gAgent.clearAlwaysRun();
-//		gAgent.clearRunning();
-		break;
-	default:
-		//do nothing for other modes (MM_FLY)
-		break;
-	}
-	// tell the simulator.
-//	gAgent.sendWalkRun(gAgent.getAlwaysRun());
-//	
-//	updateButtonsWithMovementMode(mode);
-//
-//	bool bHideModeButtons = MM_FLY == mode
-//		|| (isAgentAvatarValid() && gAgentAvatarp->isSitting());
-// [RLVa:KB] - Checked: 2011-05-11 (RLVa-1.3.0i) | Added: RLVa-1.3.0i
-	// Running may have been restricted so update walk-vs-run from the agent's actual running state
-	if ( (MM_WALK == mode) || (MM_RUN == mode) )
-		mCurrentMode = (gAgent.getRunning()) ? MM_RUN : MM_WALK;
-
-	updateButtonsWithMovementMode(mCurrentMode);
-
-	bool bHideModeButtons = (MM_FLY == mCurrentMode) || (isAgentAvatarValid() && gAgentAvatarp->isSitting());
-// [/RLVa:KB]
-
-	showModeButtons(!bHideModeButtons);
-=======
     mCurrentMode = mode;
 
     if(MM_FLY == mode)
@@ -520,7 +360,6 @@
 // [/RLVa:KB]
 
     showModeButtons(!bHideModeButtons);
->>>>>>> 1a8a5404
 
 }
 
@@ -623,34 +462,19 @@
 //static
 //void LLFloaterMove::sUpdateFlyingStatus()
 //{
-<<<<<<< HEAD
-//	LLFloaterMove *floater = LLFloaterReg::findTypedInstance<LLFloaterMove>("moveview");
-//	if (floater) floater->mModeControlButtonMap[MM_FLY]->setEnabled(gAgent.canFly());
-//	
-=======
 //  LLFloaterMove *floater = LLFloaterReg::findTypedInstance<LLFloaterMove>("moveview");
 //  if (floater) floater->mModeControlButtonMap[MM_FLY]->setEnabled(gAgent.canFly());
 //
->>>>>>> 1a8a5404
 //}
 // [RLVa:KB] - Checked: 2011-05-27 (RLVa-1.4.0a) | Added: RLVa-1.4.0a
 void LLFloaterMove::sUpdateMovementStatus()
 {
-<<<<<<< HEAD
-	LLFloaterMove* pFloater = LLFloaterReg::findTypedInstance<LLFloaterMove>("moveview");
-	if (pFloater)
-	{
-		pFloater->mModeControlButtonMap[MM_RUN]->setEnabled(!RlvActions::hasBehaviour(RLV_BHVR_ALWAYSRUN));
-		pFloater->mModeControlButtonMap[MM_FLY]->setEnabled(gAgent.canFly());
-	}
-=======
     LLFloaterMove* pFloater = LLFloaterReg::findTypedInstance<LLFloaterMove>("moveview");
     if (pFloater)
     {
         pFloater->mModeControlButtonMap[MM_RUN]->setEnabled(!RlvActions::hasBehaviour(RLV_BHVR_ALWAYSRUN));
         pFloater->mModeControlButtonMap[MM_FLY]->setEnabled(gAgent.canFly());
     }
->>>>>>> 1a8a5404
 }
 // [/RLVa:KB]
 
@@ -664,17 +488,6 @@
 //static
 void LLFloaterMove::enableInstance()
 {
-<<<<<<< HEAD
-	LLFloaterMove* instance = LLFloaterReg::findTypedInstance<LLFloaterMove>("moveview");
-	if (instance)
-	{
-		if (gAgent.getFlying())
-		{
-			instance->showModeButtons(false);
-		}
-		else
-		{
-=======
     LLFloaterMove* instance = LLFloaterReg::findTypedInstance<LLFloaterMove>("moveview");
     if (instance)
     {
@@ -684,7 +497,6 @@
         }
         else
         {
->>>>>>> 1a8a5404
             instance->showModeButtons(isAgentAvatarValid() && !gAgentAvatarp->isSitting());
         }
     }
@@ -692,23 +504,6 @@
 
 void LLFloaterMove::onOpen(const LLSD& key)
 {
-<<<<<<< HEAD
-	if (gAgent.getFlying())
-	{
-		setFlyingMode(true);
-		showModeButtons(false);
-	}
-
-	if (isAgentAvatarValid() && gAgentAvatarp->isSitting())
-	{
-		setSittingMode(true);
-		showModeButtons(false);
-	}
-
-//	sUpdateFlyingStatus();
-// [RLVa:KB] - Checked: 2011-05-27 (RLVa-1.4.0a) | Added: RLVa-1.4.0a
-	sUpdateMovementStatus();
-=======
     if (gAgent.getFlying())
     {
         setFlyingMode(true);
@@ -724,7 +519,6 @@
 //  sUpdateFlyingStatus();
 // [RLVa:KB] - Checked: 2011-05-27 (RLVa-1.4.0a) | Added: RLVa-1.4.0a
     sUpdateMovementStatus();
->>>>>>> 1a8a5404
 // [/RLVa:KB]
 }
 
@@ -732,15 +526,6 @@
 {
     llassert_always(mModeControlButtonMap.end() != mModeControlButtonMap.find(mode));
 
-<<<<<<< HEAD
-	mode_control_button_map_t::const_iterator it = mModeControlButtonMap.begin();
-	for (; it != mModeControlButtonMap.end(); ++it)
-	{
-		it->second->setToggleState(false);
-	}
-
-	mModeControlButtonMap[mode]->setToggleState(true);
-=======
     mode_control_button_map_t::const_iterator it = mModeControlButtonMap.begin();
     for (; it != mModeControlButtonMap.end(); ++it)
     {
@@ -748,19 +533,13 @@
     }
 
     mModeControlButtonMap[mode]->setToggleState(true);
->>>>>>> 1a8a5404
 }
 
 // <FS:Ansariel> Customizable floater transparency
 F32 LLFloaterMove::getCurrentTransparency()
 {
-<<<<<<< HEAD
-	static LLCachedControl<F32> camera_opacity(gSavedSettings, "CameraOpacity");
-	return camera_opacity();
-=======
     static LLCachedControl<F32> camera_opacity(gSavedSettings, "CameraOpacity");
     return camera_opacity();
->>>>>>> 1a8a5404
 }
 // </FS:Ansariel>
 
@@ -789,26 +568,6 @@
 //static
 void LLPanelStandStopFlying::setStandStopFlyingMode(EStandStopFlyingMode mode)
 {
-<<<<<<< HEAD
-	LLPanelStandStopFlying* panel = getInstance();
-
-	if (mode == SSFM_FLYCAM)
-	{
-		panel->mFlycamButton->setVisible(true);
-	}
-	else
-	{
-		if (mode == SSFM_STAND)
-		{
-			LLFirstUse::sit();
-			LLFirstUse::notMoving(false);
-		}
-		panel->mStandButton->setVisible(SSFM_STAND == mode);
-		panel->mStopFlyingButton->setVisible(SSFM_STOP_FLYING == mode);
-	}
-	//visibility of it should be updated after updating visibility of the buttons
-	panel->setVisible(true);
-=======
     LLPanelStandStopFlying* panel = getInstance();
 
     if (mode == SSFM_FLYCAM)
@@ -827,29 +586,11 @@
     }
     //visibility of it should be updated after updating visibility of the buttons
     panel->setVisible(true);
->>>>>>> 1a8a5404
 }
 
 //static
 void LLPanelStandStopFlying::clearStandStopFlyingMode(EStandStopFlyingMode mode)
 {
-<<<<<<< HEAD
-	LLPanelStandStopFlying* panel = getInstance();
-	switch(mode) {
-	case SSFM_STAND:
-		panel->mStandButton->setVisible(false);
-		break;
-	case SSFM_STOP_FLYING:
-		panel->mStopFlyingButton->setVisible(false);
-		break;
-	case SSFM_FLYCAM:
-		panel->mFlycamButton->setVisible(false);
-		panel->setFocus(false);
-		break;
-	default:
-		LL_ERRS() << "Unexpected EStandStopFlyingMode is passed: " << mode << LL_ENDL;
-	}
-=======
     LLPanelStandStopFlying* panel = getInstance();
     switch(mode) {
     case SSFM_STAND:
@@ -865,31 +606,11 @@
     default:
         LL_ERRS() << "Unexpected EStandStopFlyingMode is passed: " << mode << LL_ENDL;
     }
->>>>>>> 1a8a5404
 
 }
 
 bool LLPanelStandStopFlying::postBuild()
 {
-<<<<<<< HEAD
-	mStandButton = getChild<LLButton>("stand_btn");
-	mStandButton->setCommitCallback(boost::bind(&LLPanelStandStopFlying::onStandButtonClick, this));
-	mStandButton->setCommitCallback(boost::bind(&LLFloaterMove::enableInstance));
-	mStandButton->setVisible(false);
-	LLHints::getInstance()->registerHintTarget("stand_btn", mStandButton->getHandle());
-	
-	mStopFlyingButton = getChild<LLButton>("stop_fly_btn");
-	//mStopFlyingButton->setCommitCallback(boost::bind(&LLFloaterMove::setFlyingMode, false));
-	mStopFlyingButton->setCommitCallback(boost::bind(&LLPanelStandStopFlying::onStopFlyingButtonClick, this));
-	mStopFlyingButton->setVisible(false);
-
-	gViewerWindow->setOnWorldViewRectUpdated(boost::bind(&LLPanelStandStopFlying::updatePosition, this));
-	
-	mFlycamButton = getChild<LLButton>("flycam_btn");
-	mFlycamButton->setVisible(false);
-
-	return true;
-=======
     mStandButton = getChild<LLButton>("stand_btn");
     mStandButton->setCommitCallback(boost::bind(&LLPanelStandStopFlying::onStandButtonClick, this));
     mStandButton->setCommitCallback(boost::bind(&LLFloaterMove::enableInstance));
@@ -907,25 +628,16 @@
     mFlycamButton->setVisible(false);
 
     return true;
->>>>>>> 1a8a5404
 }
 
 //virtual
 void LLPanelStandStopFlying::setVisible(bool visible)
 {
-<<<<<<< HEAD
-	//we dont need to show the panel if these buttons are not activated
-	// <FS:Ansariel> Stand/Fly button not showing if sitting/flying in mouselook with FSShowInterfaceInMouselook = true
-	//if (gAgentCamera.getCameraMode() == CAMERA_MODE_MOUSELOOK) visible = false;
-	if (gAgentCamera.getCameraMode() == CAMERA_MODE_MOUSELOOK && !gSavedSettings.getBOOL("FSShowInterfaceInMouselook")) visible = false;
-	// </FS:Ansariel>
-=======
     //we dont need to show the panel if these buttons are not activated
     // <FS:Ansariel> Stand/Fly button not showing if sitting/flying in mouselook with FSShowInterfaceInMouselook = true
     //if (gAgentCamera.getCameraMode() == CAMERA_MODE_MOUSELOOK) visible = false;
     if (gAgentCamera.getCameraMode() == CAMERA_MODE_MOUSELOOK && !gSavedSettings.getBOOL("FSShowInterfaceInMouselook")) visible = false;
     // </FS:Ansariel>
->>>>>>> 1a8a5404
 
     if (visible)
     {
@@ -962,63 +674,6 @@
 
 void LLPanelStandStopFlying::reparent(LLFloaterMove* move_view)
 {
-<<<<<<< HEAD
-	LLPanel* parent = dynamic_cast<LLPanel*>(getParent());
-	if (!parent)
-	{
-		LL_WARNS() << "Stand/stop flying panel parent is unset, already attached?: " << mAttached << ", new parent: " << (move_view == NULL ? "NULL" : "Move Floater") << LL_ENDL;
-		return;
-	}
-
-	if (move_view != NULL)
-	{
-		llassert(move_view != parent); // sanity check
-	
-		// Save our original container.
-		if (!mOriginalParent.get())
-			mOriginalParent = parent->getHandle();
-
-		// Attach to movement controls.
-		parent->removeChild(this);
-		// <FS:Ansariel> FIRE-9636: Resizable movement controls (for all skins except Starlight/CUI)
-		//move_view->addChild(this);
-		LLView* modes_container = move_view->findChildView("modes_container");
-		if (modes_container)
-		{
-			modes_container->addChild(this);
-		}
-		else
-		{
-			move_view->addChild(this);
-		}
-		// </FS:Ansariel>
-		// Origin must be set by movement controls.
-		mAttached = true;
-	}
-	else
-	{
-		if (!mOriginalParent.get())
-		{
-			LL_WARNS() << "Original parent of the stand / stop flying panel not found" << LL_ENDL;
-			return;
-		}
-
-		// Detach from movement controls. 
-		parent->removeChild(this);
-		mOriginalParent.get()->addChild(this);
-		// update parent with self visibility (it is changed in setVisible()). EXT-4743
-		mOriginalParent.get()->setVisible(getVisible());
-
-		mAttached = false;
-		updatePosition(); // don't defer until next draw() to avoid flicker
-	}
-
-	// <FS:Zi> Make sure to resize the panel to fit the new parent. Important for
-	//         proper layouting of the buttons. Skins should adapt the parent container.
-	if(getParent())
-		reshape(getParent()->getRect().getWidth(),getParent()->getRect().getHeight(), false);
-	// </FS:Zi>
-=======
     LLPanel* parent = dynamic_cast<LLPanel*>(getParent());
     if (!parent)
     {
@@ -1074,7 +729,6 @@
     if(getParent())
         reshape(getParent()->getRect().getWidth(),getParent()->getRect().getHeight(), false);
     // </FS:Zi>
->>>>>>> 1a8a5404
 }
 
 //////////////////////////////////////////////////////////////////////////
@@ -1087,13 +741,8 @@
     LLPanelStandStopFlying* panel = new LLPanelStandStopFlying();
     panel->buildFromFile("panel_stand_stop_flying.xml");
 
-<<<<<<< HEAD
-	panel->setVisible(false);
-	//LLUI::getInstance()->getRootView()->addChild(panel);
-=======
     panel->setVisible(false);
     //LLUI::getInstance()->getRootView()->addChild(panel);
->>>>>>> 1a8a5404
 
     LL_INFOS() << "Build LLPanelStandStopFlying panel" << LL_ENDL;
 
@@ -1104,20 +753,6 @@
 void LLPanelStandStopFlying::onStandButtonClick()
 {
 // [RLVa:KB] - Checked: 2010-03-07 (RLVa-1.2.0c) | Added: RLVa-1.2.0a
-<<<<<<< HEAD
-	if ( (!RlvActions::isRlvEnabled()) || (RlvActions::canStand()) )
-	{
-		LLFirstUse::sit(false);
-
-		LLSelectMgr::getInstance()->deselectAllForStandingUp();
-		gAgent.setControlFlags(AGENT_CONTROL_STAND_UP);
-	}
-// [/RLVa:KB]
-//	LLSelectMgr::getInstance()->deselectAllForStandingUp();
-//	gAgent.setControlFlags(AGENT_CONTROL_STAND_UP);
-
-	setFocus(false); 
-=======
     if ( (!RlvActions::isRlvEnabled()) || (RlvActions::canStand()) )
     {
         LLFirstUse::sit(false);
@@ -1130,20 +765,13 @@
 //  gAgent.setControlFlags(AGENT_CONTROL_STAND_UP);
 
     setFocus(false);
->>>>>>> 1a8a5404
 }
 
 void LLPanelStandStopFlying::onStopFlyingButtonClick()
 {
-<<<<<<< HEAD
-	gAgent.setFlying(false);
-
-	setFocus(false); // EXT-482
-=======
     gAgent.setFlying(false);
 
     setFocus(false); // EXT-482
->>>>>>> 1a8a5404
 }
 
 /**
@@ -1152,33 +780,6 @@
 void LLPanelStandStopFlying::updatePosition()
 {
 // <FS:Zi> Keep the Stand & Stop Flying panel always in the same position,
-<<<<<<< HEAD
-//	if (mAttached) return;
-//
-//	S32 bottom_tb_center = 0;
-//	if (LLToolBar* toolbar_bottom = gToolBarView->getToolbar(LLToolBarEnums::TOOLBAR_BOTTOM))
-//	{
-//		y_pos = toolbar_bottom->getRect().getHeight();
-//		bottom_tb_center = toolbar_bottom->getRect().getCenterX();
-//	}
-//
-//	S32 left_tb_width = 0;
-//	if (LLToolBar* toolbar_left = gToolBarView->getToolbar(LLToolBarEnums::TOOLBAR_LEFT))
-//	{
-//		left_tb_width = toolbar_left->getRect().getWidth();
-//	}
-//
-//	if (gToolBarView != NULL && gToolBarView->getToolbar(LLToolBarEnums::TOOLBAR_LEFT)->hasButtons())
-//	{
-//		S32 x_pos = bottom_tb_center - getRect().getWidth() / 2 - left_tb_width;
-//		setOrigin( x_pos, 0);
-//	}
-//	else 
-//	{
-//		S32 x_pos = bottom_tb_center - getRect().getWidth() / 2;
-//		setOrigin( x_pos, 0);
-//	}
-=======
 //  if (mAttached) return;
 //
 //  S32 bottom_tb_center = 0;
@@ -1204,7 +805,6 @@
 //      S32 x_pos = bottom_tb_center - getRect().getWidth() / 2;
 //      setOrigin( x_pos, 0);
 //  }
->>>>>>> 1a8a5404
 // </FS:Zi>
 }
 
