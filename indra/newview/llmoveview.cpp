/**
 * @file llmoveview.cpp
 * @brief Container for movement buttons like forward, left, fly
 *
 * $LicenseInfo:firstyear=2001&license=viewerlgpl$
 * Second Life Viewer Source Code
 * Copyright (C) 2010, Linden Research, Inc.
 *
 * This library is free software; you can redistribute it and/or
 * modify it under the terms of the GNU Lesser General Public
 * License as published by the Free Software Foundation;
 * version 2.1 of the License only.
 *
 * This library is distributed in the hope that it will be useful,
 * but WITHOUT ANY WARRANTY; without even the implied warranty of
 * MERCHANTABILITY or FITNESS FOR A PARTICULAR PURPOSE.  See the GNU
 * Lesser General Public License for more details.
 *
 * You should have received a copy of the GNU Lesser General Public
 * License along with this library; if not, write to the Free Software
 * Foundation, Inc., 51 Franklin Street, Fifth Floor, Boston, MA  02110-1301  USA
 *
 * Linden Research, Inc., 945 Battery Street, San Francisco, CA  94111  USA
 * $/LicenseInfo$
 */

#include "llviewerprecompiledheaders.h"

#include "llmoveview.h"

// Library includes
#include "indra_constants.h"
#include "llparcel.h"

// Viewer includes

#include "llagent.h"
#include "llagentcamera.h"
#include "llvoavatarself.h" // to check gAgentAvatarp->isSitting()
#include "llbutton.h"
#include "llfirstuse.h"
#include "llfloaterreg.h"
#include "llhints.h"
#include "lljoystickbutton.h"
#include "lluictrlfactory.h"
#include "llviewerwindow.h"
#include "llviewercontrol.h"
#include "llselectmgr.h"
#include "lltoolbarview.h"
#include "llviewerparcelmgr.h"
#include "llviewerregion.h"
#include "lltooltip.h"
// [RLVa:KB] - Checked: 2010-03-07 (RLVa-1.2.0c)
#include "rlvactions.h"
// [/RLVa:KB]

//
// Constants
//

const F32 MOVE_BUTTON_DELAY = 0.0f;
const F32 YAW_NUDGE_RATE = 0.05f;   // fraction of normal speed
const F32 NUDGE_TIME = 0.25f;       // in seconds

//
// Member functions
//

// protected
LLFloaterMove::LLFloaterMove(const LLSD& key)
:   LLFloater(key),
    mForwardButton(NULL),
    mBackwardButton(NULL),
    mTurnLeftButton(NULL),
    mTurnRightButton(NULL),
    mMoveUpButton(NULL),
    mMoveDownButton(NULL),
    mModeActionsPanel(NULL),
    mCurrentMode(MM_WALK)
{
}

LLFloaterMove::~LLFloaterMove()
{
    // Ensure LLPanelStandStopFlying panel is not among floater's children. See EXT-8458.
    setVisible(FALSE);

    // Otherwise it can be destroyed and static pointer in LLPanelStandStopFlying::getInstance() will become invalid.
    // Such situation was possible when LLFloaterReg returns "dead" instance of floater.
    // Should not happen after LLFloater::destroy was modified to remove "dead" instances from LLFloaterReg.
}

// virtual
BOOL LLFloaterMove::postBuild()
{
<<<<<<< HEAD
	// <FS:Ansariel> Customizable floater transparency
	//updateTransparency(TT_ACTIVE); // force using active floater transparency (STORM-730)
	
	// Code that implements floater buttons toggling when user moves via keyboard is located in LLAgent::propagate()
=======
    updateTransparency(TT_ACTIVE); // force using active floater transparency (STORM-730)

    // Code that implements floater buttons toggling when user moves via keyboard is located in LLAgent::propagate()
>>>>>>> 38c2a5bd

    mForwardButton = getChild<LLJoystickAgentTurn>("forward btn");
    mForwardButton->setHeldDownDelay(MOVE_BUTTON_DELAY);

    mBackwardButton = getChild<LLJoystickAgentTurn>("backward btn");
    mBackwardButton->setHeldDownDelay(MOVE_BUTTON_DELAY);

    mSlideLeftButton = getChild<LLJoystickAgentSlide>("move left btn");
    mSlideLeftButton->setHeldDownDelay(MOVE_BUTTON_DELAY);

    mSlideRightButton = getChild<LLJoystickAgentSlide>("move right btn");
    mSlideRightButton->setHeldDownDelay(MOVE_BUTTON_DELAY);

    mTurnLeftButton = getChild<LLButton>("turn left btn");
    mTurnLeftButton->setHeldDownDelay(MOVE_BUTTON_DELAY);
    mTurnLeftButton->setHeldDownCallback(boost::bind(&LLFloaterMove::turnLeft, this));
    mTurnRightButton = getChild<LLButton>("turn right btn");
    mTurnRightButton->setHeldDownDelay(MOVE_BUTTON_DELAY);
    mTurnRightButton->setHeldDownCallback(boost::bind(&LLFloaterMove::turnRight, this));

    mMoveUpButton = getChild<LLButton>("move up btn");
    mMoveUpButton->setHeldDownDelay(MOVE_BUTTON_DELAY);
    mMoveUpButton->setHeldDownCallback(boost::bind(&LLFloaterMove::moveUp, this));

    mMoveDownButton = getChild<LLButton>("move down btn");
    mMoveDownButton->setHeldDownDelay(MOVE_BUTTON_DELAY);
    mMoveDownButton->setHeldDownCallback(boost::bind(&LLFloaterMove::moveDown, this));


    mModeActionsPanel = getChild<LLPanel>("panel_modes");

    LLButton* btn;
    btn = getChild<LLButton>("mode_walk_btn");
    btn->setCommitCallback(boost::bind(&LLFloaterMove::onWalkButtonClick, this));

    btn = getChild<LLButton>("mode_run_btn");
    btn->setCommitCallback(boost::bind(&LLFloaterMove::onRunButtonClick, this));

    btn = getChild<LLButton>("mode_fly_btn");
    btn->setCommitCallback(boost::bind(&LLFloaterMove::onFlyButtonClick, this));

    initModeTooltips();

    initModeButtonMap();

    initMovementMode();

<<<<<<< HEAD
//	gAgent.addParcelChangedCallback(LLFloaterMove::sUpdateFlyingStatus);
// [RLVa:KB] - Checked: 2011-05-27 (RLVa-1.4.0a) | Added: RLVa-1.4.0a
	gAgent.addParcelChangedCallback(LLFloaterMove::sUpdateMovementStatus);
// [/RLVa:KB]
=======
    gAgent.addParcelChangedCallback(LLFloaterMove::sUpdateFlyingStatus);
>>>>>>> 38c2a5bd

    return TRUE;
}

// *NOTE: we assume that setVisible() is called on floater close.
// virtual
void LLFloaterMove::setVisible(BOOL visible)
{
    // Do nothing with Stand/Stop Flying panel in excessive calls of this method.
    if (getVisible() == visible)
    {
        LLFloater::setVisible(visible);
        return;
    }

    if (visible)
    {
        LLFirstUse::notMoving(false);
        // Attach the Stand/Stop Flying panel.
        LLPanelStandStopFlying* ssf_panel = LLPanelStandStopFlying::getInstance();
        ssf_panel->reparent(this);
        const LLRect& mode_actions_rect = mModeActionsPanel->getRect();
        ssf_panel->setOrigin(mode_actions_rect.mLeft, mode_actions_rect.mBottom);
    }
    else
    {
        // Detach the Stand/Stop Flying panel.
        LLPanelStandStopFlying::getInstance()->reparent(NULL);
    }

    LLFloater::setVisible(visible);
}

// static
F32 LLFloaterMove::getYawRate( F32 time )
{
    if( time < NUDGE_TIME )
    {
        F32 rate = YAW_NUDGE_RATE + time * (1 - YAW_NUDGE_RATE)/ NUDGE_TIME;
        return rate;
    }
    else
    {
        return 1.f;
    }
}


// static
void LLFloaterMove::setFlyingMode(BOOL fly)
{
    LLFloaterMove* instance = LLFloaterReg::findTypedInstance<LLFloaterMove>("moveview");
    if (instance)
    {
        instance->setFlyingModeImpl(fly);
        LLVOAvatarSelf* avatar_object = gAgentAvatarp;
        bool is_sitting = avatar_object
            && (avatar_object->getRegion() != NULL)
            && (!avatar_object->isDead())
            && avatar_object->isSitting();
        instance->showModeButtons(!fly && !is_sitting);
    }
    if (fly)
    {
        LLPanelStandStopFlying::setStandStopFlyingMode(LLPanelStandStopFlying::SSFM_STOP_FLYING);
    }
    else
    {
        LLPanelStandStopFlying::clearStandStopFlyingMode(LLPanelStandStopFlying::SSFM_STOP_FLYING);
    }
}
//static
void LLFloaterMove::setAlwaysRunMode(bool run)
{
    LLFloaterMove* instance = LLFloaterReg::findTypedInstance<LLFloaterMove>("moveview");
    if (instance)
    {
        instance->setAlwaysRunModeImpl(run);
    }
}

void LLFloaterMove::setFlyingModeImpl(BOOL fly)
{
    updateButtonsWithMovementMode(fly ? MM_FLY : (gAgent.getAlwaysRun() ? MM_RUN : MM_WALK));
}

void LLFloaterMove::setAlwaysRunModeImpl(bool run)
{
    if (!gAgent.getFlying())
    {
        updateButtonsWithMovementMode(run ? MM_RUN : MM_WALK);
    }
}

//static
void LLFloaterMove::setSittingMode(BOOL bSitting)
{
    if (bSitting)
    {
        LLPanelStandStopFlying::setStandStopFlyingMode(LLPanelStandStopFlying::SSFM_STAND);
    }
    else
    {
        LLPanelStandStopFlying::clearStandStopFlyingMode(LLPanelStandStopFlying::SSFM_STAND);

        // show "Stop Flying" button if needed. EXT-871
        if (gAgent.getFlying())
        {
            LLPanelStandStopFlying::setStandStopFlyingMode(LLPanelStandStopFlying::SSFM_STOP_FLYING);
        }
    }
    enableInstance();
}

// protected
void LLFloaterMove::turnLeft()
{
    F32 time = mTurnLeftButton->getHeldDownTime();
    gAgent.moveYaw( getYawRate( time ) );
}

// protected
void LLFloaterMove::turnRight()
{
    F32 time = mTurnRightButton->getHeldDownTime();
    gAgent.moveYaw( -getYawRate( time ) );
}

// protected
void LLFloaterMove::moveUp()
{
    // Jumps or flys up, depending on fly state
    gAgent.moveUp(1);
}

// protected
void LLFloaterMove::moveDown()
{
    // Crouches or flys down, depending on fly state
    gAgent.moveUp(-1);
}

//////////////////////////////////////////////////////////////////////////
// Private Section:
//////////////////////////////////////////////////////////////////////////

void LLFloaterMove::onWalkButtonClick()
{
    setMovementMode(MM_WALK);
}
void LLFloaterMove::onRunButtonClick()
{
    setMovementMode(MM_RUN);
}
void LLFloaterMove::onFlyButtonClick()
{
    setMovementMode(MM_FLY);
}

void LLFloaterMove::setMovementMode(const EMovementMode mode)
{
<<<<<<< HEAD
	mCurrentMode = mode;

	if(MM_FLY == mode)
	{
		LLAgent::toggleFlying();
	}
	else
	{
		gAgent.setFlying(FALSE);
	}

	// attempts to set avatar flying can not set it real flying in some cases.
	// For ex. when avatar fell down & is standing up.
	// So, no need to continue processing FLY mode. See EXT-1079
	if (MM_FLY == mode && !gAgent.getFlying())
	{
		return;
	}

	switch (mode)
	{
	case MM_RUN:
		gAgent.setAlwaysRun();
//		gAgent.setRunning();
		break;
	case MM_WALK:
		gAgent.clearAlwaysRun();
//		gAgent.clearRunning();
		break;
	default:
		//do nothing for other modes (MM_FLY)
		break;
	}
	// tell the simulator.
//	gAgent.sendWalkRun(gAgent.getAlwaysRun());
//	
//	updateButtonsWithMovementMode(mode);
//
//	bool bHideModeButtons = MM_FLY == mode
//		|| (isAgentAvatarValid() && gAgentAvatarp->isSitting());
// [RLVa:KB] - Checked: 2011-05-11 (RLVa-1.3.0i) | Added: RLVa-1.3.0i
	// Running may have been restricted so update walk-vs-run from the agent's actual running state
	if ( (MM_WALK == mode) || (MM_RUN == mode) )
		mCurrentMode = (gAgent.getRunning()) ? MM_RUN : MM_WALK;

	updateButtonsWithMovementMode(mCurrentMode);

	bool bHideModeButtons = (MM_FLY == mCurrentMode) || (isAgentAvatarValid() && gAgentAvatarp->isSitting());
// [/RLVa:KB]

	showModeButtons(!bHideModeButtons);
=======
    mCurrentMode = mode;

    if(MM_FLY == mode)
    {
        LLAgent::toggleFlying();
    }
    else
    {
        gAgent.setFlying(FALSE);
    }

    // attempts to set avatar flying can not set it real flying in some cases.
    // For ex. when avatar fell down & is standing up.
    // So, no need to continue processing FLY mode. See EXT-1079
    if (MM_FLY == mode && !gAgent.getFlying())
    {
        return;
    }

    switch (mode)
    {
    case MM_RUN:
        gAgent.setAlwaysRun();
        gAgent.setRunning();
        break;
    case MM_WALK:
        gAgent.clearAlwaysRun();
        gAgent.clearRunning();
        break;
    default:
        //do nothing for other modes (MM_FLY)
        break;
    }
    // tell the simulator.
    gAgent.sendWalkRun(gAgent.getAlwaysRun());

    updateButtonsWithMovementMode(mode);

    bool bHideModeButtons = MM_FLY == mode
        || (isAgentAvatarValid() && gAgentAvatarp->isSitting());

    showModeButtons(!bHideModeButtons);
>>>>>>> 38c2a5bd

}

void LLFloaterMove::updateButtonsWithMovementMode(const EMovementMode newMode)
{
    setModeTooltip(newMode);
    setModeButtonToggleState(newMode);
    setModeTitle(newMode);
}

void LLFloaterMove::initModeTooltips()
{
    control_tooltip_map_t walkTipMap;
    walkTipMap.insert(std::make_pair(mForwardButton, getString("walk_forward_tooltip")));
    walkTipMap.insert(std::make_pair(mBackwardButton, getString("walk_back_tooltip")));
    walkTipMap.insert(std::make_pair(mSlideLeftButton, getString("walk_left_tooltip")));
    walkTipMap.insert(std::make_pair(mSlideRightButton, getString("walk_right_tooltip")));
    walkTipMap.insert(std::make_pair(mMoveUpButton, getString("jump_tooltip")));
    walkTipMap.insert(std::make_pair(mMoveDownButton, getString("crouch_tooltip")));
    mModeControlTooltipsMap[MM_WALK] = walkTipMap;

    control_tooltip_map_t runTipMap;
    runTipMap.insert(std::make_pair(mForwardButton, getString("run_forward_tooltip")));
    runTipMap.insert(std::make_pair(mBackwardButton, getString("run_back_tooltip")));
    runTipMap.insert(std::make_pair(mSlideLeftButton, getString("run_left_tooltip")));
    runTipMap.insert(std::make_pair(mSlideRightButton, getString("run_right_tooltip")));
    runTipMap.insert(std::make_pair(mMoveUpButton, getString("jump_tooltip")));
    runTipMap.insert(std::make_pair(mMoveDownButton, getString("crouch_tooltip")));
    mModeControlTooltipsMap[MM_RUN] = runTipMap;

    control_tooltip_map_t flyTipMap;
    flyTipMap.insert(std::make_pair(mForwardButton, getString("fly_forward_tooltip")));
    flyTipMap.insert(std::make_pair(mBackwardButton, getString("fly_back_tooltip")));
    flyTipMap.insert(std::make_pair(mSlideLeftButton, getString("fly_left_tooltip")));
    flyTipMap.insert(std::make_pair(mSlideRightButton, getString("fly_right_tooltip")));
    flyTipMap.insert(std::make_pair(mMoveUpButton, getString("fly_up_tooltip")));
    flyTipMap.insert(std::make_pair(mMoveDownButton, getString("fly_down_tooltip")));
    mModeControlTooltipsMap[MM_FLY] = flyTipMap;

    setModeTooltip(MM_WALK);
}

void LLFloaterMove::initModeButtonMap()
{
    mModeControlButtonMap[MM_WALK] = getChild<LLButton>("mode_walk_btn");
    mModeControlButtonMap[MM_RUN] = getChild<LLButton>("mode_run_btn");
    mModeControlButtonMap[MM_FLY] = getChild<LLButton>("mode_fly_btn");
}

void LLFloaterMove::initMovementMode()
{
    EMovementMode initMovementMode = gAgent.getAlwaysRun() ? MM_RUN : MM_WALK;
    if (gAgent.getFlying())
    {
        initMovementMode = MM_FLY;
    }

    mCurrentMode = initMovementMode;
    bool hide_mode_buttons = (MM_FLY == mCurrentMode) || (isAgentAvatarValid() && gAgentAvatarp->isSitting());

    updateButtonsWithMovementMode(mCurrentMode);
    showModeButtons(!hide_mode_buttons);
}

void LLFloaterMove::setModeTooltip(const EMovementMode mode)
{
    llassert_always(mModeControlTooltipsMap.end() != mModeControlTooltipsMap.find(mode));
    control_tooltip_map_t controlsTipMap = mModeControlTooltipsMap[mode];
    control_tooltip_map_t::const_iterator it = controlsTipMap.begin();
    for (; it != controlsTipMap.end(); ++it)
    {
        LLView* ctrl = it->first;
        std::string tooltip = it->second;
        ctrl->setToolTip(tooltip);
    }
}

void LLFloaterMove::setModeTitle(const EMovementMode mode)
{
    std::string title;
    switch(mode)
    {
    case MM_WALK:
        title = getString("walk_title");
        break;
    case MM_RUN:
        title = getString("run_title");
        break;
    case MM_FLY:
        title = getString("fly_title");
        break;
    default:
        // title should be provided for all modes
        llassert(false);
        break;
    }
    setTitle(title);
}

//static
//void LLFloaterMove::sUpdateFlyingStatus()
//{
//	LLFloaterMove *floater = LLFloaterReg::findTypedInstance<LLFloaterMove>("moveview");
//	if (floater) floater->mModeControlButtonMap[MM_FLY]->setEnabled(gAgent.canFly());
//	
//}
// [RLVa:KB] - Checked: 2011-05-27 (RLVa-1.4.0a) | Added: RLVa-1.4.0a
void LLFloaterMove::sUpdateMovementStatus()
{
<<<<<<< HEAD
	LLFloaterMove* pFloater = LLFloaterReg::findTypedInstance<LLFloaterMove>("moveview");
	if (pFloater)
	{
		pFloater->mModeControlButtonMap[MM_RUN]->setEnabled(!RlvActions::hasBehaviour(RLV_BHVR_ALWAYSRUN));
		pFloater->mModeControlButtonMap[MM_FLY]->setEnabled(gAgent.canFly());
	}
=======
    LLFloaterMove *floater = LLFloaterReg::findTypedInstance<LLFloaterMove>("moveview");
    if (floater) floater->mModeControlButtonMap[MM_FLY]->setEnabled(gAgent.canFly());

>>>>>>> 38c2a5bd
}
// [/RLVa:KB]

void LLFloaterMove::showModeButtons(BOOL bShow)
{
    if (mModeActionsPanel->getVisible() == bShow)
        return;
    mModeActionsPanel->setVisible(bShow);
}

//static
void LLFloaterMove::enableInstance()
{
    LLFloaterMove* instance = LLFloaterReg::findTypedInstance<LLFloaterMove>("moveview");
    if (instance)
    {
        if (gAgent.getFlying())
        {
            instance->showModeButtons(FALSE);
        }
        else
        {
            instance->showModeButtons(isAgentAvatarValid() && !gAgentAvatarp->isSitting());
        }
    }
}

void LLFloaterMove::onOpen(const LLSD& key)
{
    if (gAgent.getFlying())
    {
        setFlyingMode(TRUE);
        showModeButtons(FALSE);
    }

    if (isAgentAvatarValid() && gAgentAvatarp->isSitting())
    {
        setSittingMode(TRUE);
        showModeButtons(FALSE);
    }

<<<<<<< HEAD
//	sUpdateFlyingStatus();
// [RLVa:KB] - Checked: 2011-05-27 (RLVa-1.4.0a) | Added: RLVa-1.4.0a
	sUpdateMovementStatus();
// [/RLVa:KB]
=======
    sUpdateFlyingStatus();
>>>>>>> 38c2a5bd
}

void LLFloaterMove::setModeButtonToggleState(const EMovementMode mode)
{
    llassert_always(mModeControlButtonMap.end() != mModeControlButtonMap.find(mode));

    mode_control_button_map_t::const_iterator it = mModeControlButtonMap.begin();
    for (; it != mModeControlButtonMap.end(); ++it)
    {
        it->second->setToggleState(FALSE);
    }

    mModeControlButtonMap[mode]->setToggleState(TRUE);
}

// <FS:Ansariel> Customizable floater transparency
F32 LLFloaterMove::getCurrentTransparency()
{
	static LLCachedControl<F32> camera_opacity(gSavedSettings, "CameraOpacity");
	return camera_opacity();
}
// </FS:Ansariel>


/************************************************************************/
/*                        LLPanelStandStopFlying                        */
/************************************************************************/
LLPanelStandStopFlying::LLPanelStandStopFlying() :
    mStandButton(NULL),
    mStopFlyingButton(NULL),
    mAttached(false)
{
    // make sure we have the only instance of this class
    static bool b = true;
    llassert_always(b);
    b=false;
}

// static
LLPanelStandStopFlying* LLPanelStandStopFlying::getInstance()
{
    static LLPanelStandStopFlying* panel = getStandStopFlyingPanel();
    return panel;
}

//static
void LLPanelStandStopFlying::setStandStopFlyingMode(EStandStopFlyingMode mode)
{
    LLPanelStandStopFlying* panel = getInstance();

<<<<<<< HEAD
	if (mode == SSFM_FLYCAM)
	{
		panel->mFlycamButton->setVisible(TRUE);
	}
	else
	{
		if (mode == SSFM_STAND)
		{
			LLFirstUse::sit();
			LLFirstUse::notMoving(false);
		}
		panel->mStandButton->setVisible(SSFM_STAND == mode);
		panel->mStopFlyingButton->setVisible(SSFM_STOP_FLYING == mode);
	}
	//visibility of it should be updated after updating visibility of the buttons
	panel->setVisible(TRUE);
=======
    if (mode == SSFM_STAND)
    {
        LLFirstUse::sit();
        LLFirstUse::notMoving(false);
    }
    panel->mStandButton->setVisible(SSFM_STAND == mode);
    panel->mStopFlyingButton->setVisible(SSFM_STOP_FLYING == mode);

    //visibility of it should be updated after updating visibility of the buttons
    panel->setVisible(TRUE);
>>>>>>> 38c2a5bd
}

//static
void LLPanelStandStopFlying::clearStandStopFlyingMode(EStandStopFlyingMode mode)
{
<<<<<<< HEAD
	LLPanelStandStopFlying* panel = getInstance();
	switch(mode) {
	case SSFM_STAND:
		panel->mStandButton->setVisible(FALSE);
		break;
	case SSFM_STOP_FLYING:
		panel->mStopFlyingButton->setVisible(FALSE);
		break;
	case SSFM_FLYCAM:
		panel->mFlycamButton->setVisible(FALSE);
		panel->setFocus(FALSE);
		break;
	default:
		LL_ERRS() << "Unexpected EStandStopFlyingMode is passed: " << mode << LL_ENDL;
	}
=======
    LLPanelStandStopFlying* panel = getInstance();
    switch(mode) {
    case SSFM_STAND:
        panel->mStandButton->setVisible(FALSE);
        break;
    case SSFM_STOP_FLYING:
        panel->mStopFlyingButton->setVisible(FALSE);
        break;
    default:
        LL_ERRS() << "Unexpected EStandStopFlyingMode is passed: " << mode << LL_ENDL;
    }
>>>>>>> 38c2a5bd

}

BOOL LLPanelStandStopFlying::postBuild()
{
    mStandButton = getChild<LLButton>("stand_btn");
    mStandButton->setCommitCallback(boost::bind(&LLPanelStandStopFlying::onStandButtonClick, this));
    mStandButton->setCommitCallback(boost::bind(&LLFloaterMove::enableInstance));
    mStandButton->setVisible(FALSE);
    LLHints::getInstance()->registerHintTarget("stand_btn", mStandButton->getHandle());

    mStopFlyingButton = getChild<LLButton>("stop_fly_btn");
    //mStopFlyingButton->setCommitCallback(boost::bind(&LLFloaterMove::setFlyingMode, FALSE));
    mStopFlyingButton->setCommitCallback(boost::bind(&LLPanelStandStopFlying::onStopFlyingButtonClick, this));
    mStopFlyingButton->setVisible(FALSE);

    gViewerWindow->setOnWorldViewRectUpdated(boost::bind(&LLPanelStandStopFlying::updatePosition, this));

<<<<<<< HEAD
	gViewerWindow->setOnWorldViewRectUpdated(boost::bind(&LLPanelStandStopFlying::updatePosition, this));
	
	mFlycamButton = getChild<LLButton>("flycam_btn");
	mFlycamButton->setVisible(FALSE);

	return TRUE;
=======
    return TRUE;
>>>>>>> 38c2a5bd
}

//virtual
void LLPanelStandStopFlying::setVisible(BOOL visible)
{
<<<<<<< HEAD
	//we dont need to show the panel if these buttons are not activated
	// <FS:Ansariel> Stand/Fly button not showing if sitting/flying in mouselook with FSShowInterfaceInMouselook = TRUE
	//if (gAgentCamera.getCameraMode() == CAMERA_MODE_MOUSELOOK) visible = false;
	if (gAgentCamera.getCameraMode() == CAMERA_MODE_MOUSELOOK && !gSavedSettings.getBOOL("FSShowInterfaceInMouselook")) visible = false;
	// </FS:Ansariel>
=======
    //we dont need to show the panel if these buttons are not activated
    if (gAgentCamera.getCameraMode() == CAMERA_MODE_MOUSELOOK) visible = false;
>>>>>>> 38c2a5bd

    if (visible)
    {
        updatePosition();
    }

    // do not change parent visibility in case panel is attached into Move Floater: EXT-3632, EXT-4646
    if (!mAttached)
    {
        //change visibility of parent layout_panel to animate in/out. EXT-2504
        if (getParent()) getParent()->setVisible(visible);
    }

    // also change own visibility to avoid displaying the panel in mouselook (broken when EXT-2504 was implemented).
    // See EXT-4718.
    LLPanel::setVisible(visible);
}

BOOL LLPanelStandStopFlying::handleToolTip(S32 x, S32 y, MASK mask)
{
    LLToolTipMgr::instance().unblockToolTips();

    if (mStandButton->getVisible())
    {
        LLToolTipMgr::instance().show(mStandButton->getToolTip());
    }
    else if (mStopFlyingButton->getVisible())
    {
        LLToolTipMgr::instance().show(mStopFlyingButton->getToolTip());
    }

    return LLPanel::handleToolTip(x, y, mask);
}

void LLPanelStandStopFlying::reparent(LLFloaterMove* move_view)
{
<<<<<<< HEAD
	LLPanel* parent = dynamic_cast<LLPanel*>(getParent());
	if (!parent)
	{
		LL_WARNS() << "Stand/stop flying panel parent is unset, already attached?: " << mAttached << ", new parent: " << (move_view == NULL ? "NULL" : "Move Floater") << LL_ENDL;
		return;
	}

	if (move_view != NULL)
	{
		llassert(move_view != parent); // sanity check
	
		// Save our original container.
		if (!mOriginalParent.get())
			mOriginalParent = parent->getHandle();

		// Attach to movement controls.
		parent->removeChild(this);
		// <FS:Ansariel> FIRE-9636: Resizable movement controls (for all skins except Starlight/CUI)
		//move_view->addChild(this);
		LLView* modes_container = move_view->findChildView("modes_container");
		if (modes_container)
		{
			modes_container->addChild(this);
		}
		else
		{
			move_view->addChild(this);
		}
		// </FS:Ansariel>
		// Origin must be set by movement controls.
		mAttached = true;
	}
	else
	{
		if (!mOriginalParent.get())
		{
			LL_WARNS() << "Original parent of the stand / stop flying panel not found" << LL_ENDL;
			return;
		}

		// Detach from movement controls. 
		parent->removeChild(this);
		mOriginalParent.get()->addChild(this);
		// update parent with self visibility (it is changed in setVisible()). EXT-4743
		mOriginalParent.get()->setVisible(getVisible());

		mAttached = false;
		updatePosition(); // don't defer until next draw() to avoid flicker
	}

	// <FS:Zi> Make sure to resize the panel to fit the new parent. Important for
	//         proper layouting of the buttons. Skins should adapt the parent container.
	if(getParent())
		reshape(getParent()->getRect().getWidth(),getParent()->getRect().getHeight(),FALSE);
	// </FS:Zi>
=======
    LLPanel* parent = dynamic_cast<LLPanel*>(getParent());
    if (!parent)
    {
        LL_WARNS() << "Stand/stop flying panel parent is unset, already attached?: " << mAttached << ", new parent: " << (move_view == NULL ? "NULL" : "Move Floater") << LL_ENDL;
        return;
    }

    if (move_view != NULL)
    {
        llassert(move_view != parent); // sanity check

        // Save our original container.
        if (!mOriginalParent.get())
            mOriginalParent = parent->getHandle();

        // Attach to movement controls.
        parent->removeChild(this);
        move_view->addChild(this);
        // Origin must be set by movement controls.
        mAttached = true;
    }
    else
    {
        if (!mOriginalParent.get())
        {
            LL_WARNS() << "Original parent of the stand / stop flying panel not found" << LL_ENDL;
            return;
        }

        // Detach from movement controls.
        parent->removeChild(this);
        mOriginalParent.get()->addChild(this);
        // update parent with self visibility (it is changed in setVisible()). EXT-4743
        mOriginalParent.get()->setVisible(getVisible());

        mAttached = false;
        updatePosition(); // don't defer until next draw() to avoid flicker
    }
>>>>>>> 38c2a5bd
}

//////////////////////////////////////////////////////////////////////////
// Private Section
//////////////////////////////////////////////////////////////////////////

//static
LLPanelStandStopFlying* LLPanelStandStopFlying::getStandStopFlyingPanel()
{
    LLPanelStandStopFlying* panel = new LLPanelStandStopFlying();
    panel->buildFromFile("panel_stand_stop_flying.xml");

    panel->setVisible(FALSE);
    //LLUI::getInstance()->getRootView()->addChild(panel);

    LL_INFOS() << "Build LLPanelStandStopFlying panel" << LL_ENDL;

    panel->updatePosition();
    return panel;
}

void LLPanelStandStopFlying::onStandButtonClick()
{
<<<<<<< HEAD
// [RLVa:KB] - Checked: 2010-03-07 (RLVa-1.2.0c) | Added: RLVa-1.2.0a
	if ( (!RlvActions::isRlvEnabled()) || (RlvActions::canStand()) )
	{
		LLFirstUse::sit(false);

		LLSelectMgr::getInstance()->deselectAllForStandingUp();
		gAgent.setControlFlags(AGENT_CONTROL_STAND_UP);
	}
// [/RLVa:KB]
//	LLSelectMgr::getInstance()->deselectAllForStandingUp();
//	gAgent.setControlFlags(AGENT_CONTROL_STAND_UP);
=======
    LLFirstUse::sit(false);

    LLSelectMgr::getInstance()->deselectAllForStandingUp();
    gAgent.setControlFlags(AGENT_CONTROL_STAND_UP);
>>>>>>> 38c2a5bd

    setFocus(FALSE);
}

void LLPanelStandStopFlying::onStopFlyingButtonClick()
{
    gAgent.setFlying(FALSE);

    setFocus(FALSE); // EXT-482
}

/**
 * Updates position of the Stand & Stop Flying panel to be center aligned with Move button.
 */
void LLPanelStandStopFlying::updatePosition()
{
<<<<<<< HEAD
// <FS:Zi> Keep the Stand & Stop Flying panel always in the same position,
//	if (mAttached) return;
//
//	S32 bottom_tb_center = 0;
//	if (LLToolBar* toolbar_bottom = gToolBarView->getToolbar(LLToolBarEnums::TOOLBAR_BOTTOM))
//	{
//		y_pos = toolbar_bottom->getRect().getHeight();
//		bottom_tb_center = toolbar_bottom->getRect().getCenterX();
//	}
//
//	S32 left_tb_width = 0;
//	if (LLToolBar* toolbar_left = gToolBarView->getToolbar(LLToolBarEnums::TOOLBAR_LEFT))
//	{
//		left_tb_width = toolbar_left->getRect().getWidth();
//	}
//
//	if (gToolBarView != NULL && gToolBarView->getToolbar(LLToolBarEnums::TOOLBAR_LEFT)->hasButtons())
//	{
//		S32 x_pos = bottom_tb_center - getRect().getWidth() / 2 - left_tb_width;
//		setOrigin( x_pos, 0);
//	}
//	else 
//	{
//		S32 x_pos = bottom_tb_center - getRect().getWidth() / 2;
//		setOrigin( x_pos, 0);
//	}
// </FS:Zi>
=======
    if (mAttached) return;

    S32 bottom_tb_center = 0;
    if (LLToolBar* toolbar_bottom = gToolBarView->getToolbar(LLToolBarEnums::TOOLBAR_BOTTOM))
    {
        bottom_tb_center = toolbar_bottom->getRect().getCenterX();
    }

    S32 left_tb_width = 0;
    if (LLToolBar* toolbar_left = gToolBarView->getToolbar(LLToolBarEnums::TOOLBAR_LEFT))
    {
        left_tb_width = toolbar_left->getRect().getWidth();
    }

    if (gToolBarView != NULL && gToolBarView->getToolbar(LLToolBarEnums::TOOLBAR_LEFT)->hasButtons())
    {
        S32 x_pos = bottom_tb_center - getRect().getWidth() / 2 - left_tb_width;
        setOrigin( x_pos, 0);
    }
    else
    {
        S32 x_pos = bottom_tb_center - getRect().getWidth() / 2;
        setOrigin( x_pos, 0);
    }
>>>>>>> 38c2a5bd
}

// EOF<|MERGE_RESOLUTION|>--- conflicted
+++ resolved
@@ -93,16 +93,10 @@
 // virtual
 BOOL LLFloaterMove::postBuild()
 {
-<<<<<<< HEAD
-	// <FS:Ansariel> Customizable floater transparency
-	//updateTransparency(TT_ACTIVE); // force using active floater transparency (STORM-730)
-	
-	// Code that implements floater buttons toggling when user moves via keyboard is located in LLAgent::propagate()
-=======
-    updateTransparency(TT_ACTIVE); // force using active floater transparency (STORM-730)
+    // <FS:Ansariel> Customizable floater transparency
+    //updateTransparency(TT_ACTIVE); // force using active floater transparency (STORM-730)
 
     // Code that implements floater buttons toggling when user moves via keyboard is located in LLAgent::propagate()
->>>>>>> 38c2a5bd
 
     mForwardButton = getChild<LLJoystickAgentTurn>("forward btn");
     mForwardButton->setHeldDownDelay(MOVE_BUTTON_DELAY);
@@ -150,14 +144,10 @@
 
     initMovementMode();
 
-<<<<<<< HEAD
-//	gAgent.addParcelChangedCallback(LLFloaterMove::sUpdateFlyingStatus);
+//  gAgent.addParcelChangedCallback(LLFloaterMove::sUpdateFlyingStatus);
 // [RLVa:KB] - Checked: 2011-05-27 (RLVa-1.4.0a) | Added: RLVa-1.4.0a
-	gAgent.addParcelChangedCallback(LLFloaterMove::sUpdateMovementStatus);
+    gAgent.addParcelChangedCallback(LLFloaterMove::sUpdateMovementStatus);
 // [/RLVa:KB]
-=======
-    gAgent.addParcelChangedCallback(LLFloaterMove::sUpdateFlyingStatus);
->>>>>>> 38c2a5bd
 
     return TRUE;
 }
@@ -319,59 +309,6 @@
 
 void LLFloaterMove::setMovementMode(const EMovementMode mode)
 {
-<<<<<<< HEAD
-	mCurrentMode = mode;
-
-	if(MM_FLY == mode)
-	{
-		LLAgent::toggleFlying();
-	}
-	else
-	{
-		gAgent.setFlying(FALSE);
-	}
-
-	// attempts to set avatar flying can not set it real flying in some cases.
-	// For ex. when avatar fell down & is standing up.
-	// So, no need to continue processing FLY mode. See EXT-1079
-	if (MM_FLY == mode && !gAgent.getFlying())
-	{
-		return;
-	}
-
-	switch (mode)
-	{
-	case MM_RUN:
-		gAgent.setAlwaysRun();
-//		gAgent.setRunning();
-		break;
-	case MM_WALK:
-		gAgent.clearAlwaysRun();
-//		gAgent.clearRunning();
-		break;
-	default:
-		//do nothing for other modes (MM_FLY)
-		break;
-	}
-	// tell the simulator.
-//	gAgent.sendWalkRun(gAgent.getAlwaysRun());
-//	
-//	updateButtonsWithMovementMode(mode);
-//
-//	bool bHideModeButtons = MM_FLY == mode
-//		|| (isAgentAvatarValid() && gAgentAvatarp->isSitting());
-// [RLVa:KB] - Checked: 2011-05-11 (RLVa-1.3.0i) | Added: RLVa-1.3.0i
-	// Running may have been restricted so update walk-vs-run from the agent's actual running state
-	if ( (MM_WALK == mode) || (MM_RUN == mode) )
-		mCurrentMode = (gAgent.getRunning()) ? MM_RUN : MM_WALK;
-
-	updateButtonsWithMovementMode(mCurrentMode);
-
-	bool bHideModeButtons = (MM_FLY == mCurrentMode) || (isAgentAvatarValid() && gAgentAvatarp->isSitting());
-// [/RLVa:KB]
-
-	showModeButtons(!bHideModeButtons);
-=======
     mCurrentMode = mode;
 
     if(MM_FLY == mode)
@@ -395,26 +332,34 @@
     {
     case MM_RUN:
         gAgent.setAlwaysRun();
-        gAgent.setRunning();
+//      gAgent.setRunning();
         break;
     case MM_WALK:
         gAgent.clearAlwaysRun();
-        gAgent.clearRunning();
+//      gAgent.clearRunning();
         break;
     default:
         //do nothing for other modes (MM_FLY)
         break;
     }
     // tell the simulator.
-    gAgent.sendWalkRun(gAgent.getAlwaysRun());
-
-    updateButtonsWithMovementMode(mode);
-
-    bool bHideModeButtons = MM_FLY == mode
-        || (isAgentAvatarValid() && gAgentAvatarp->isSitting());
+//  gAgent.sendWalkRun(gAgent.getAlwaysRun());
+//
+//  updateButtonsWithMovementMode(mode);
+//
+//  bool bHideModeButtons = MM_FLY == mode
+//      || (isAgentAvatarValid() && gAgentAvatarp->isSitting());
+// [RLVa:KB] - Checked: 2011-05-11 (RLVa-1.3.0i) | Added: RLVa-1.3.0i
+    // Running may have been restricted so update walk-vs-run from the agent's actual running state
+    if ( (MM_WALK == mode) || (MM_RUN == mode) )
+        mCurrentMode = (gAgent.getRunning()) ? MM_RUN : MM_WALK;
+
+    updateButtonsWithMovementMode(mCurrentMode);
+
+    bool bHideModeButtons = (MM_FLY == mCurrentMode) || (isAgentAvatarValid() && gAgentAvatarp->isSitting());
+// [/RLVa:KB]
 
     showModeButtons(!bHideModeButtons);
->>>>>>> 38c2a5bd
 
 }
 
@@ -517,25 +462,19 @@
 //static
 //void LLFloaterMove::sUpdateFlyingStatus()
 //{
-//	LLFloaterMove *floater = LLFloaterReg::findTypedInstance<LLFloaterMove>("moveview");
-//	if (floater) floater->mModeControlButtonMap[MM_FLY]->setEnabled(gAgent.canFly());
-//	
+//  LLFloaterMove *floater = LLFloaterReg::findTypedInstance<LLFloaterMove>("moveview");
+//  if (floater) floater->mModeControlButtonMap[MM_FLY]->setEnabled(gAgent.canFly());
+//
 //}
 // [RLVa:KB] - Checked: 2011-05-27 (RLVa-1.4.0a) | Added: RLVa-1.4.0a
 void LLFloaterMove::sUpdateMovementStatus()
 {
-<<<<<<< HEAD
-	LLFloaterMove* pFloater = LLFloaterReg::findTypedInstance<LLFloaterMove>("moveview");
-	if (pFloater)
-	{
-		pFloater->mModeControlButtonMap[MM_RUN]->setEnabled(!RlvActions::hasBehaviour(RLV_BHVR_ALWAYSRUN));
-		pFloater->mModeControlButtonMap[MM_FLY]->setEnabled(gAgent.canFly());
-	}
-=======
-    LLFloaterMove *floater = LLFloaterReg::findTypedInstance<LLFloaterMove>("moveview");
-    if (floater) floater->mModeControlButtonMap[MM_FLY]->setEnabled(gAgent.canFly());
-
->>>>>>> 38c2a5bd
+    LLFloaterMove* pFloater = LLFloaterReg::findTypedInstance<LLFloaterMove>("moveview");
+    if (pFloater)
+    {
+        pFloater->mModeControlButtonMap[MM_RUN]->setEnabled(!RlvActions::hasBehaviour(RLV_BHVR_ALWAYSRUN));
+        pFloater->mModeControlButtonMap[MM_FLY]->setEnabled(gAgent.canFly());
+    }
 }
 // [/RLVa:KB]
 
@@ -577,14 +516,10 @@
         showModeButtons(FALSE);
     }
 
-<<<<<<< HEAD
-//	sUpdateFlyingStatus();
+//  sUpdateFlyingStatus();
 // [RLVa:KB] - Checked: 2011-05-27 (RLVa-1.4.0a) | Added: RLVa-1.4.0a
-	sUpdateMovementStatus();
+    sUpdateMovementStatus();
 // [/RLVa:KB]
-=======
-    sUpdateFlyingStatus();
->>>>>>> 38c2a5bd
 }
 
 void LLFloaterMove::setModeButtonToggleState(const EMovementMode mode)
@@ -603,8 +538,8 @@
 // <FS:Ansariel> Customizable floater transparency
 F32 LLFloaterMove::getCurrentTransparency()
 {
-	static LLCachedControl<F32> camera_opacity(gSavedSettings, "CameraOpacity");
-	return camera_opacity();
+    static LLCachedControl<F32> camera_opacity(gSavedSettings, "CameraOpacity");
+    return camera_opacity();
 }
 // </FS:Ansariel>
 
@@ -635,57 +570,27 @@
 {
     LLPanelStandStopFlying* panel = getInstance();
 
-<<<<<<< HEAD
-	if (mode == SSFM_FLYCAM)
-	{
-		panel->mFlycamButton->setVisible(TRUE);
-	}
-	else
-	{
-		if (mode == SSFM_STAND)
-		{
-			LLFirstUse::sit();
-			LLFirstUse::notMoving(false);
-		}
-		panel->mStandButton->setVisible(SSFM_STAND == mode);
-		panel->mStopFlyingButton->setVisible(SSFM_STOP_FLYING == mode);
-	}
-	//visibility of it should be updated after updating visibility of the buttons
-	panel->setVisible(TRUE);
-=======
-    if (mode == SSFM_STAND)
-    {
-        LLFirstUse::sit();
-        LLFirstUse::notMoving(false);
-    }
-    panel->mStandButton->setVisible(SSFM_STAND == mode);
-    panel->mStopFlyingButton->setVisible(SSFM_STOP_FLYING == mode);
-
+    if (mode == SSFM_FLYCAM)
+    {
+        panel->mFlycamButton->setVisible(TRUE);
+    }
+    else
+    {
+        if (mode == SSFM_STAND)
+        {
+            LLFirstUse::sit();
+            LLFirstUse::notMoving(false);
+        }
+        panel->mStandButton->setVisible(SSFM_STAND == mode);
+        panel->mStopFlyingButton->setVisible(SSFM_STOP_FLYING == mode);
+    }
     //visibility of it should be updated after updating visibility of the buttons
     panel->setVisible(TRUE);
->>>>>>> 38c2a5bd
 }
 
 //static
 void LLPanelStandStopFlying::clearStandStopFlyingMode(EStandStopFlyingMode mode)
 {
-<<<<<<< HEAD
-	LLPanelStandStopFlying* panel = getInstance();
-	switch(mode) {
-	case SSFM_STAND:
-		panel->mStandButton->setVisible(FALSE);
-		break;
-	case SSFM_STOP_FLYING:
-		panel->mStopFlyingButton->setVisible(FALSE);
-		break;
-	case SSFM_FLYCAM:
-		panel->mFlycamButton->setVisible(FALSE);
-		panel->setFocus(FALSE);
-		break;
-	default:
-		LL_ERRS() << "Unexpected EStandStopFlyingMode is passed: " << mode << LL_ENDL;
-	}
-=======
     LLPanelStandStopFlying* panel = getInstance();
     switch(mode) {
     case SSFM_STAND:
@@ -694,10 +599,13 @@
     case SSFM_STOP_FLYING:
         panel->mStopFlyingButton->setVisible(FALSE);
         break;
+    case SSFM_FLYCAM:
+        panel->mFlycamButton->setVisible(FALSE);
+        panel->setFocus(FALSE);
+        break;
     default:
         LL_ERRS() << "Unexpected EStandStopFlyingMode is passed: " << mode << LL_ENDL;
     }
->>>>>>> 38c2a5bd
 
 }
 
@@ -716,31 +624,20 @@
 
     gViewerWindow->setOnWorldViewRectUpdated(boost::bind(&LLPanelStandStopFlying::updatePosition, this));
 
-<<<<<<< HEAD
-	gViewerWindow->setOnWorldViewRectUpdated(boost::bind(&LLPanelStandStopFlying::updatePosition, this));
-	
-	mFlycamButton = getChild<LLButton>("flycam_btn");
-	mFlycamButton->setVisible(FALSE);
-
-	return TRUE;
-=======
+    mFlycamButton = getChild<LLButton>("flycam_btn");
+    mFlycamButton->setVisible(FALSE);
+
     return TRUE;
->>>>>>> 38c2a5bd
 }
 
 //virtual
 void LLPanelStandStopFlying::setVisible(BOOL visible)
 {
-<<<<<<< HEAD
-	//we dont need to show the panel if these buttons are not activated
-	// <FS:Ansariel> Stand/Fly button not showing if sitting/flying in mouselook with FSShowInterfaceInMouselook = TRUE
-	//if (gAgentCamera.getCameraMode() == CAMERA_MODE_MOUSELOOK) visible = false;
-	if (gAgentCamera.getCameraMode() == CAMERA_MODE_MOUSELOOK && !gSavedSettings.getBOOL("FSShowInterfaceInMouselook")) visible = false;
-	// </FS:Ansariel>
-=======
     //we dont need to show the panel if these buttons are not activated
-    if (gAgentCamera.getCameraMode() == CAMERA_MODE_MOUSELOOK) visible = false;
->>>>>>> 38c2a5bd
+    // <FS:Ansariel> Stand/Fly button not showing if sitting/flying in mouselook with FSShowInterfaceInMouselook = TRUE
+    //if (gAgentCamera.getCameraMode() == CAMERA_MODE_MOUSELOOK) visible = false;
+    if (gAgentCamera.getCameraMode() == CAMERA_MODE_MOUSELOOK && !gSavedSettings.getBOOL("FSShowInterfaceInMouselook")) visible = false;
+    // </FS:Ansariel>
 
     if (visible)
     {
@@ -777,63 +674,6 @@
 
 void LLPanelStandStopFlying::reparent(LLFloaterMove* move_view)
 {
-<<<<<<< HEAD
-	LLPanel* parent = dynamic_cast<LLPanel*>(getParent());
-	if (!parent)
-	{
-		LL_WARNS() << "Stand/stop flying panel parent is unset, already attached?: " << mAttached << ", new parent: " << (move_view == NULL ? "NULL" : "Move Floater") << LL_ENDL;
-		return;
-	}
-
-	if (move_view != NULL)
-	{
-		llassert(move_view != parent); // sanity check
-	
-		// Save our original container.
-		if (!mOriginalParent.get())
-			mOriginalParent = parent->getHandle();
-
-		// Attach to movement controls.
-		parent->removeChild(this);
-		// <FS:Ansariel> FIRE-9636: Resizable movement controls (for all skins except Starlight/CUI)
-		//move_view->addChild(this);
-		LLView* modes_container = move_view->findChildView("modes_container");
-		if (modes_container)
-		{
-			modes_container->addChild(this);
-		}
-		else
-		{
-			move_view->addChild(this);
-		}
-		// </FS:Ansariel>
-		// Origin must be set by movement controls.
-		mAttached = true;
-	}
-	else
-	{
-		if (!mOriginalParent.get())
-		{
-			LL_WARNS() << "Original parent of the stand / stop flying panel not found" << LL_ENDL;
-			return;
-		}
-
-		// Detach from movement controls. 
-		parent->removeChild(this);
-		mOriginalParent.get()->addChild(this);
-		// update parent with self visibility (it is changed in setVisible()). EXT-4743
-		mOriginalParent.get()->setVisible(getVisible());
-
-		mAttached = false;
-		updatePosition(); // don't defer until next draw() to avoid flicker
-	}
-
-	// <FS:Zi> Make sure to resize the panel to fit the new parent. Important for
-	//         proper layouting of the buttons. Skins should adapt the parent container.
-	if(getParent())
-		reshape(getParent()->getRect().getWidth(),getParent()->getRect().getHeight(),FALSE);
-	// </FS:Zi>
-=======
     LLPanel* parent = dynamic_cast<LLPanel*>(getParent());
     if (!parent)
     {
@@ -851,7 +691,18 @@
 
         // Attach to movement controls.
         parent->removeChild(this);
-        move_view->addChild(this);
+        // <FS:Ansariel> FIRE-9636: Resizable movement controls (for all skins except Starlight/CUI)
+        //move_view->addChild(this);
+        LLView* modes_container = move_view->findChildView("modes_container");
+        if (modes_container)
+        {
+            modes_container->addChild(this);
+        }
+        else
+        {
+            move_view->addChild(this);
+        }
+        // </FS:Ansariel>
         // Origin must be set by movement controls.
         mAttached = true;
     }
@@ -872,7 +723,12 @@
         mAttached = false;
         updatePosition(); // don't defer until next draw() to avoid flicker
     }
->>>>>>> 38c2a5bd
+
+    // <FS:Zi> Make sure to resize the panel to fit the new parent. Important for
+    //         proper layouting of the buttons. Skins should adapt the parent container.
+    if(getParent())
+        reshape(getParent()->getRect().getWidth(),getParent()->getRect().getHeight(),FALSE);
+    // </FS:Zi>
 }
 
 //////////////////////////////////////////////////////////////////////////
@@ -896,24 +752,17 @@
 
 void LLPanelStandStopFlying::onStandButtonClick()
 {
-<<<<<<< HEAD
 // [RLVa:KB] - Checked: 2010-03-07 (RLVa-1.2.0c) | Added: RLVa-1.2.0a
-	if ( (!RlvActions::isRlvEnabled()) || (RlvActions::canStand()) )
-	{
-		LLFirstUse::sit(false);
-
-		LLSelectMgr::getInstance()->deselectAllForStandingUp();
-		gAgent.setControlFlags(AGENT_CONTROL_STAND_UP);
-	}
+    if ( (!RlvActions::isRlvEnabled()) || (RlvActions::canStand()) )
+    {
+        LLFirstUse::sit(false);
+
+        LLSelectMgr::getInstance()->deselectAllForStandingUp();
+        gAgent.setControlFlags(AGENT_CONTROL_STAND_UP);
+    }
 // [/RLVa:KB]
-//	LLSelectMgr::getInstance()->deselectAllForStandingUp();
-//	gAgent.setControlFlags(AGENT_CONTROL_STAND_UP);
-=======
-    LLFirstUse::sit(false);
-
-    LLSelectMgr::getInstance()->deselectAllForStandingUp();
-    gAgent.setControlFlags(AGENT_CONTROL_STAND_UP);
->>>>>>> 38c2a5bd
+//  LLSelectMgr::getInstance()->deselectAllForStandingUp();
+//  gAgent.setControlFlags(AGENT_CONTROL_STAND_UP);
 
     setFocus(FALSE);
 }
@@ -930,60 +779,33 @@
  */
 void LLPanelStandStopFlying::updatePosition()
 {
-<<<<<<< HEAD
 // <FS:Zi> Keep the Stand & Stop Flying panel always in the same position,
-//	if (mAttached) return;
-//
-//	S32 bottom_tb_center = 0;
-//	if (LLToolBar* toolbar_bottom = gToolBarView->getToolbar(LLToolBarEnums::TOOLBAR_BOTTOM))
-//	{
-//		y_pos = toolbar_bottom->getRect().getHeight();
-//		bottom_tb_center = toolbar_bottom->getRect().getCenterX();
-//	}
-//
-//	S32 left_tb_width = 0;
-//	if (LLToolBar* toolbar_left = gToolBarView->getToolbar(LLToolBarEnums::TOOLBAR_LEFT))
-//	{
-//		left_tb_width = toolbar_left->getRect().getWidth();
-//	}
-//
-//	if (gToolBarView != NULL && gToolBarView->getToolbar(LLToolBarEnums::TOOLBAR_LEFT)->hasButtons())
-//	{
-//		S32 x_pos = bottom_tb_center - getRect().getWidth() / 2 - left_tb_width;
-//		setOrigin( x_pos, 0);
-//	}
-//	else 
-//	{
-//		S32 x_pos = bottom_tb_center - getRect().getWidth() / 2;
-//		setOrigin( x_pos, 0);
-//	}
+//  if (mAttached) return;
+//
+//  S32 bottom_tb_center = 0;
+//  if (LLToolBar* toolbar_bottom = gToolBarView->getToolbar(LLToolBarEnums::TOOLBAR_BOTTOM))
+//  {
+//      y_pos = toolbar_bottom->getRect().getHeight();
+//      bottom_tb_center = toolbar_bottom->getRect().getCenterX();
+//  }
+//
+//  S32 left_tb_width = 0;
+//  if (LLToolBar* toolbar_left = gToolBarView->getToolbar(LLToolBarEnums::TOOLBAR_LEFT))
+//  {
+//      left_tb_width = toolbar_left->getRect().getWidth();
+//  }
+//
+//  if (gToolBarView != NULL && gToolBarView->getToolbar(LLToolBarEnums::TOOLBAR_LEFT)->hasButtons())
+//  {
+//      S32 x_pos = bottom_tb_center - getRect().getWidth() / 2 - left_tb_width;
+//      setOrigin( x_pos, 0);
+//  }
+//  else
+//  {
+//      S32 x_pos = bottom_tb_center - getRect().getWidth() / 2;
+//      setOrigin( x_pos, 0);
+//  }
 // </FS:Zi>
-=======
-    if (mAttached) return;
-
-    S32 bottom_tb_center = 0;
-    if (LLToolBar* toolbar_bottom = gToolBarView->getToolbar(LLToolBarEnums::TOOLBAR_BOTTOM))
-    {
-        bottom_tb_center = toolbar_bottom->getRect().getCenterX();
-    }
-
-    S32 left_tb_width = 0;
-    if (LLToolBar* toolbar_left = gToolBarView->getToolbar(LLToolBarEnums::TOOLBAR_LEFT))
-    {
-        left_tb_width = toolbar_left->getRect().getWidth();
-    }
-
-    if (gToolBarView != NULL && gToolBarView->getToolbar(LLToolBarEnums::TOOLBAR_LEFT)->hasButtons())
-    {
-        S32 x_pos = bottom_tb_center - getRect().getWidth() / 2 - left_tb_width;
-        setOrigin( x_pos, 0);
-    }
-    else
-    {
-        S32 x_pos = bottom_tb_center - getRect().getWidth() / 2;
-        setOrigin( x_pos, 0);
-    }
->>>>>>> 38c2a5bd
 }
 
 // EOF