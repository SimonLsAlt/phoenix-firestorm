--- conflicted
+++ resolved
@@ -82,13 +82,8 @@
 
 LLFloaterMove::~LLFloaterMove()
 {
-<<<<<<< HEAD
-	// Ensure LLPanelStandStopFlying panel is not among floater's children. See EXT-8458.
-	setVisible(false);
-=======
     // Ensure LLPanelStandStopFlying panel is not among floater's children. See EXT-8458.
-    setVisible(FALSE);
->>>>>>> c06fb4e0
+    setVisible(false);
 
     // Otherwise it can be destroyed and static pointer in LLPanelStandStopFlying::getInstance() will become invalid.
     // Such situation was possible when LLFloaterReg returns "dead" instance of floater.
@@ -154,11 +149,7 @@
     gAgent.addParcelChangedCallback(LLFloaterMove::sUpdateMovementStatus);
 // [/RLVa:KB]
 
-<<<<<<< HEAD
-	return true;
-=======
-    return TRUE;
->>>>>>> c06fb4e0
+    return true;
 }
 
 // *NOTE: we assume that setVisible() is called on floater close.
@@ -205,13 +196,8 @@
 }
 
 
-<<<<<<< HEAD
-// static 
+// static
 void LLFloaterMove::setFlyingMode(bool fly)
-=======
-// static
-void LLFloaterMove::setFlyingMode(BOOL fly)
->>>>>>> c06fb4e0
 {
     LLFloaterMove* instance = LLFloaterReg::findTypedInstance<LLFloaterMove>("moveview");
     if (instance)
@@ -323,45 +309,6 @@
 
 void LLFloaterMove::setMovementMode(const EMovementMode mode)
 {
-<<<<<<< HEAD
-	mCurrentMode = mode;
-
-	if(MM_FLY == mode)
-	{
-		LLAgent::toggleFlying();
-	}
-	else
-	{
-		gAgent.setFlying(false);
-	}
-
-	// attempts to set avatar flying can not set it real flying in some cases.
-	// For ex. when avatar fell down & is standing up.
-	// So, no need to continue processing FLY mode. See EXT-1079
-	if (MM_FLY == mode && !gAgent.getFlying())
-	{
-		return;
-	}
-
-	switch (mode)
-	{
-	case MM_RUN:
-		gAgent.setAlwaysRun();
-//		gAgent.setRunning();
-		break;
-	case MM_WALK:
-		gAgent.clearAlwaysRun();
-//		gAgent.clearRunning();
-		break;
-	default:
-		//do nothing for other modes (MM_FLY)
-		break;
-	}
-	// tell the simulator.
-//	gAgent.sendWalkRun(gAgent.getAlwaysRun());
-//	
-//	updateButtonsWithMovementMode(mode);
-=======
     mCurrentMode = mode;
 
     if(MM_FLY == mode)
@@ -370,7 +317,7 @@
     }
     else
     {
-        gAgent.setFlying(FALSE);
+        gAgent.setFlying(false);
     }
 
     // attempts to set avatar flying can not set it real flying in some cases.
@@ -399,7 +346,6 @@
 //  gAgent.sendWalkRun(gAgent.getAlwaysRun());
 //
 //  updateButtonsWithMovementMode(mode);
->>>>>>> c06fb4e0
 //
 //  bool bHideModeButtons = MM_FLY == mode
 //      || (isAgentAvatarValid() && gAgentAvatarp->isSitting());
@@ -542,27 +488,15 @@
 //static
 void LLFloaterMove::enableInstance()
 {
-<<<<<<< HEAD
-	LLFloaterMove* instance = LLFloaterReg::findTypedInstance<LLFloaterMove>("moveview");
-	if (instance)
-	{
-		if (gAgent.getFlying())
-		{
-			instance->showModeButtons(false);
-		}
-		else
-		{
-=======
     LLFloaterMove* instance = LLFloaterReg::findTypedInstance<LLFloaterMove>("moveview");
     if (instance)
     {
         if (gAgent.getFlying())
         {
-            instance->showModeButtons(FALSE);
+            instance->showModeButtons(false);
         }
         else
         {
->>>>>>> c06fb4e0
             instance->showModeButtons(isAgentAvatarValid() && !gAgentAvatarp->isSitting());
         }
     }
@@ -570,31 +504,17 @@
 
 void LLFloaterMove::onOpen(const LLSD& key)
 {
-<<<<<<< HEAD
-	if (gAgent.getFlying())
-	{
-		setFlyingMode(true);
-		showModeButtons(false);
-	}
-
-	if (isAgentAvatarValid() && gAgentAvatarp->isSitting())
-	{
-		setSittingMode(true);
-		showModeButtons(false);
-	}
-=======
     if (gAgent.getFlying())
     {
-        setFlyingMode(TRUE);
-        showModeButtons(FALSE);
+        setFlyingMode(true);
+        showModeButtons(false);
     }
 
     if (isAgentAvatarValid() && gAgentAvatarp->isSitting())
     {
-        setSittingMode(TRUE);
-        showModeButtons(FALSE);
-    }
->>>>>>> c06fb4e0
+        setSittingMode(true);
+        showModeButtons(false);
+    }
 
 //  sUpdateFlyingStatus();
 // [RLVa:KB] - Checked: 2011-05-27 (RLVa-1.4.0a) | Added: RLVa-1.4.0a
@@ -606,23 +526,13 @@
 {
     llassert_always(mModeControlButtonMap.end() != mModeControlButtonMap.find(mode));
 
-<<<<<<< HEAD
-	mode_control_button_map_t::const_iterator it = mModeControlButtonMap.begin();
-	for (; it != mModeControlButtonMap.end(); ++it)
-	{
-		it->second->setToggleState(false);
-	}
-
-	mModeControlButtonMap[mode]->setToggleState(true);
-=======
     mode_control_button_map_t::const_iterator it = mModeControlButtonMap.begin();
     for (; it != mModeControlButtonMap.end(); ++it)
     {
-        it->second->setToggleState(FALSE);
-    }
-
-    mModeControlButtonMap[mode]->setToggleState(TRUE);
->>>>>>> c06fb4e0
+        it->second->setToggleState(false);
+    }
+
+    mModeControlButtonMap[mode]->setToggleState(true);
 }
 
 // <FS:Ansariel> Customizable floater transparency
@@ -658,31 +568,11 @@
 //static
 void LLPanelStandStopFlying::setStandStopFlyingMode(EStandStopFlyingMode mode)
 {
-<<<<<<< HEAD
-	LLPanelStandStopFlying* panel = getInstance();
-
-	if (mode == SSFM_FLYCAM)
-	{
-		panel->mFlycamButton->setVisible(true);
-	}
-	else
-	{
-		if (mode == SSFM_STAND)
-		{
-			LLFirstUse::sit();
-			LLFirstUse::notMoving(false);
-		}
-		panel->mStandButton->setVisible(SSFM_STAND == mode);
-		panel->mStopFlyingButton->setVisible(SSFM_STOP_FLYING == mode);
-	}
-	//visibility of it should be updated after updating visibility of the buttons
-	panel->setVisible(true);
-=======
     LLPanelStandStopFlying* panel = getInstance();
 
     if (mode == SSFM_FLYCAM)
     {
-        panel->mFlycamButton->setVisible(TRUE);
+        panel->mFlycamButton->setVisible(true);
     }
     else
     {
@@ -695,106 +585,59 @@
         panel->mStopFlyingButton->setVisible(SSFM_STOP_FLYING == mode);
     }
     //visibility of it should be updated after updating visibility of the buttons
-    panel->setVisible(TRUE);
->>>>>>> c06fb4e0
+    panel->setVisible(true);
 }
 
 //static
 void LLPanelStandStopFlying::clearStandStopFlyingMode(EStandStopFlyingMode mode)
 {
-<<<<<<< HEAD
-	LLPanelStandStopFlying* panel = getInstance();
-	switch(mode) {
-	case SSFM_STAND:
-		panel->mStandButton->setVisible(false);
-		break;
-	case SSFM_STOP_FLYING:
-		panel->mStopFlyingButton->setVisible(false);
-		break;
-	case SSFM_FLYCAM:
-		panel->mFlycamButton->setVisible(false);
-		panel->setFocus(false);
-		break;
-	default:
-		LL_ERRS() << "Unexpected EStandStopFlyingMode is passed: " << mode << LL_ENDL;
-	}
-=======
     LLPanelStandStopFlying* panel = getInstance();
     switch(mode) {
     case SSFM_STAND:
-        panel->mStandButton->setVisible(FALSE);
+        panel->mStandButton->setVisible(false);
         break;
     case SSFM_STOP_FLYING:
-        panel->mStopFlyingButton->setVisible(FALSE);
+        panel->mStopFlyingButton->setVisible(false);
         break;
     case SSFM_FLYCAM:
-        panel->mFlycamButton->setVisible(FALSE);
-        panel->setFocus(FALSE);
+        panel->mFlycamButton->setVisible(false);
+        panel->setFocus(false);
         break;
     default:
         LL_ERRS() << "Unexpected EStandStopFlyingMode is passed: " << mode << LL_ENDL;
     }
->>>>>>> c06fb4e0
 
 }
 
 bool LLPanelStandStopFlying::postBuild()
 {
-<<<<<<< HEAD
-	mStandButton = getChild<LLButton>("stand_btn");
-	mStandButton->setCommitCallback(boost::bind(&LLPanelStandStopFlying::onStandButtonClick, this));
-	mStandButton->setCommitCallback(boost::bind(&LLFloaterMove::enableInstance));
-	mStandButton->setVisible(false);
-	LLHints::getInstance()->registerHintTarget("stand_btn", mStandButton->getHandle());
-	
-	mStopFlyingButton = getChild<LLButton>("stop_fly_btn");
-	//mStopFlyingButton->setCommitCallback(boost::bind(&LLFloaterMove::setFlyingMode, false));
-	mStopFlyingButton->setCommitCallback(boost::bind(&LLPanelStandStopFlying::onStopFlyingButtonClick, this));
-	mStopFlyingButton->setVisible(false);
-
-	gViewerWindow->setOnWorldViewRectUpdated(boost::bind(&LLPanelStandStopFlying::updatePosition, this));
-	
-	mFlycamButton = getChild<LLButton>("flycam_btn");
-	mFlycamButton->setVisible(false);
-
-	return true;
-=======
     mStandButton = getChild<LLButton>("stand_btn");
     mStandButton->setCommitCallback(boost::bind(&LLPanelStandStopFlying::onStandButtonClick, this));
     mStandButton->setCommitCallback(boost::bind(&LLFloaterMove::enableInstance));
-    mStandButton->setVisible(FALSE);
+    mStandButton->setVisible(false);
     LLHints::getInstance()->registerHintTarget("stand_btn", mStandButton->getHandle());
 
     mStopFlyingButton = getChild<LLButton>("stop_fly_btn");
-    //mStopFlyingButton->setCommitCallback(boost::bind(&LLFloaterMove::setFlyingMode, FALSE));
+    //mStopFlyingButton->setCommitCallback(boost::bind(&LLFloaterMove::setFlyingMode, false));
     mStopFlyingButton->setCommitCallback(boost::bind(&LLPanelStandStopFlying::onStopFlyingButtonClick, this));
-    mStopFlyingButton->setVisible(FALSE);
+    mStopFlyingButton->setVisible(false);
 
     gViewerWindow->setOnWorldViewRectUpdated(boost::bind(&LLPanelStandStopFlying::updatePosition, this));
 
     mFlycamButton = getChild<LLButton>("flycam_btn");
-    mFlycamButton->setVisible(FALSE);
-
-    return TRUE;
->>>>>>> c06fb4e0
+    mFlycamButton->setVisible(false);
+
+    return true;
 }
 
 //virtual
 void LLPanelStandStopFlying::setVisible(bool visible)
 {
-<<<<<<< HEAD
-	//we dont need to show the panel if these buttons are not activated
-	// <FS:Ansariel> Stand/Fly button not showing if sitting/flying in mouselook with FSShowInterfaceInMouselook = true
-	//if (gAgentCamera.getCameraMode() == CAMERA_MODE_MOUSELOOK) visible = false;
-	if (gAgentCamera.getCameraMode() == CAMERA_MODE_MOUSELOOK && !gSavedSettings.getBOOL("FSShowInterfaceInMouselook")) visible = false;
-	// </FS:Ansariel>
-=======
     //we dont need to show the panel if these buttons are not activated
-    // <FS:Ansariel> Stand/Fly button not showing if sitting/flying in mouselook with FSShowInterfaceInMouselook = TRUE
+    // <FS:Ansariel> Stand/Fly button not showing if sitting/flying in mouselook with FSShowInterfaceInMouselook = true
     //if (gAgentCamera.getCameraMode() == CAMERA_MODE_MOUSELOOK) visible = false;
     if (gAgentCamera.getCameraMode() == CAMERA_MODE_MOUSELOOK && !gSavedSettings.getBOOL("FSShowInterfaceInMouselook")) visible = false;
     // </FS:Ansariel>
->>>>>>> c06fb4e0
 
     if (visible)
     {
@@ -831,63 +674,6 @@
 
 void LLPanelStandStopFlying::reparent(LLFloaterMove* move_view)
 {
-<<<<<<< HEAD
-	LLPanel* parent = dynamic_cast<LLPanel*>(getParent());
-	if (!parent)
-	{
-		LL_WARNS() << "Stand/stop flying panel parent is unset, already attached?: " << mAttached << ", new parent: " << (move_view == NULL ? "NULL" : "Move Floater") << LL_ENDL;
-		return;
-	}
-
-	if (move_view != NULL)
-	{
-		llassert(move_view != parent); // sanity check
-	
-		// Save our original container.
-		if (!mOriginalParent.get())
-			mOriginalParent = parent->getHandle();
-
-		// Attach to movement controls.
-		parent->removeChild(this);
-		// <FS:Ansariel> FIRE-9636: Resizable movement controls (for all skins except Starlight/CUI)
-		//move_view->addChild(this);
-		LLView* modes_container = move_view->findChildView("modes_container");
-		if (modes_container)
-		{
-			modes_container->addChild(this);
-		}
-		else
-		{
-			move_view->addChild(this);
-		}
-		// </FS:Ansariel>
-		// Origin must be set by movement controls.
-		mAttached = true;
-	}
-	else
-	{
-		if (!mOriginalParent.get())
-		{
-			LL_WARNS() << "Original parent of the stand / stop flying panel not found" << LL_ENDL;
-			return;
-		}
-
-		// Detach from movement controls. 
-		parent->removeChild(this);
-		mOriginalParent.get()->addChild(this);
-		// update parent with self visibility (it is changed in setVisible()). EXT-4743
-		mOriginalParent.get()->setVisible(getVisible());
-
-		mAttached = false;
-		updatePosition(); // don't defer until next draw() to avoid flicker
-	}
-
-	// <FS:Zi> Make sure to resize the panel to fit the new parent. Important for
-	//         proper layouting of the buttons. Skins should adapt the parent container.
-	if(getParent())
-		reshape(getParent()->getRect().getWidth(),getParent()->getRect().getHeight(), false);
-	// </FS:Zi>
-=======
     LLPanel* parent = dynamic_cast<LLPanel*>(getParent());
     if (!parent)
     {
@@ -941,9 +727,8 @@
     // <FS:Zi> Make sure to resize the panel to fit the new parent. Important for
     //         proper layouting of the buttons. Skins should adapt the parent container.
     if(getParent())
-        reshape(getParent()->getRect().getWidth(),getParent()->getRect().getHeight(),FALSE);
+        reshape(getParent()->getRect().getWidth(),getParent()->getRect().getHeight(), false);
     // </FS:Zi>
->>>>>>> c06fb4e0
 }
 
 //////////////////////////////////////////////////////////////////////////
@@ -956,13 +741,8 @@
     LLPanelStandStopFlying* panel = new LLPanelStandStopFlying();
     panel->buildFromFile("panel_stand_stop_flying.xml");
 
-<<<<<<< HEAD
-	panel->setVisible(false);
-	//LLUI::getInstance()->getRootView()->addChild(panel);
-=======
-    panel->setVisible(FALSE);
+    panel->setVisible(false);
     //LLUI::getInstance()->getRootView()->addChild(panel);
->>>>>>> c06fb4e0
 
     LL_INFOS() << "Build LLPanelStandStopFlying panel" << LL_ENDL;
 
@@ -984,24 +764,14 @@
 //  LLSelectMgr::getInstance()->deselectAllForStandingUp();
 //  gAgent.setControlFlags(AGENT_CONTROL_STAND_UP);
 
-<<<<<<< HEAD
-	setFocus(false); 
-=======
-    setFocus(FALSE);
->>>>>>> c06fb4e0
+    setFocus(false);
 }
 
 void LLPanelStandStopFlying::onStopFlyingButtonClick()
 {
-<<<<<<< HEAD
-	gAgent.setFlying(false);
-
-	setFocus(false); // EXT-482
-=======
-    gAgent.setFlying(FALSE);
-
-    setFocus(FALSE); // EXT-482
->>>>>>> c06fb4e0
+    gAgent.setFlying(false);
+
+    setFocus(false); // EXT-482
 }
 
 /**
