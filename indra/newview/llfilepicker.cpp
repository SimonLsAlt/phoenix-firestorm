/** 
 * @file llfilepicker.cpp
 * @brief OS-specific file picker
 *
 * $LicenseInfo:firstyear=2001&license=viewerlgpl$
 * Second Life Viewer Source Code
 * Copyright (C) 2010, Linden Research, Inc.
 * 
 * This library is free software; you can redistribute it and/or
 * modify it under the terms of the GNU Lesser General Public
 * License as published by the Free Software Foundation;
 * version 2.1 of the License only.
 * 
 * This library is distributed in the hope that it will be useful,
 * but WITHOUT ANY WARRANTY; without even the implied warranty of
 * MERCHANTABILITY or FITNESS FOR A PARTICULAR PURPOSE.  See the GNU
 * Lesser General Public License for more details.
 * 
 * You should have received a copy of the GNU Lesser General Public
 * License along with this library; if not, write to the Free Software
 * Foundation, Inc., 51 Franklin Street, Fifth Floor, Boston, MA  02110-1301  USA
 * 
 * Linden Research, Inc., 945 Battery Street, San Francisco, CA  94111  USA
 * $/LicenseInfo$
 */

#include "llviewerprecompiledheaders.h"

#include "llfilepicker.h"
#include "llworld.h"
#include "llviewerwindow.h"
#include "llkeyboard.h"
#include "lldir.h"
#include "llframetimer.h"
#include "lltrans.h"
#include "llviewercontrol.h"
#include "llwindow.h"	// beforeDialog()

#undef LL_GTK
#if LL_SDL
#include "llwindowsdl.h" // for some X/GTK utils to help with filepickers
#endif // LL_SDL

#ifdef LL_FLTK
  #include "FL/Fl.H"
  #include "FL/Fl_Native_File_Chooser.H"
#endif

#if LL_LINUX
#include "llhttpconstants.h"    // file picker uses some of thes constants on Linux
#endif

//
// Globals
//

LLFilePicker LLFilePicker::sInstance;

#if LL_WINDOWS
#define SOUND_FILTER L"Sounds (*.wav)\0*.wav\0"
#define IMAGE_FILTER L"Images (*.tga; *.bmp; *.jpg; *.jpeg; *.png)\0*.tga;*.bmp;*.jpg;*.jpeg;*.png\0"
#define ANIM_FILTER L"Animations (*.bvh; *.anim)\0*.bvh;*.anim\0"
#define COLLADA_FILTER L"Scene (*.dae)\0*.dae\0"
#define GLTF_FILTER L"glTF (*.gltf; *.glb)\0*.gltf;*.glb\0"
#define XML_FILTER L"XML files (*.xml)\0*.xml\0"
#define SLOBJECT_FILTER L"Objects (*.slobject)\0*.slobject\0"
#define RAW_FILTER L"RAW files (*.raw)\0*.raw\0"
#define MODEL_FILTER L"Model files (*.dae)\0*.dae\0"
#define MATERIAL_FILTER L"GLTF Files (*.gltf; *.glb)\0*.gltf;*.glb\0"
#define MATERIAL_TEXTURES_FILTER L"GLTF Import (*.gltf; *.glb; *.tga; *.bmp; *.jpg; *.jpeg; *.png)\0*.gltf;*.glb;*.tga;*.bmp;*.jpg;*.jpeg;*.png\0"
#define SCRIPT_FILTER L"Script files (*.lsl)\0*.lsl\0"
#define DICTIONARY_FILTER L"Dictionary files (*.dic; *.xcu)\0*.dic;*.xcu\0"
// <FS:CR> Import filter
//#define IMPORT_FILTER L"Import (*.oxp; *.hpa)\0*.oxp;*.hpa\0"
#define IMPORT_FILTER L"Import (*.oxp)\0*.oxp\0"
// </FS:CR>
#define EXE_FILTER L"Programs (*.exe)\0*.exe\0" // <FS:LO> fix file picker EXE filtering
#endif

#ifdef LL_DARWIN
#include "llfilepicker_mac.h"
//#include <boost/algorithm/string/predicate.hpp>
#endif

//
// Implementation
//
LLFilePicker::LLFilePicker()
	: mCurrentFile(0),
	  mLocked(false)

{
	reset();

#if LL_WINDOWS
	mOFN.lStructSize = sizeof(OPENFILENAMEW);
	mOFN.hwndOwner = NULL;  // Set later
	mOFN.hInstance = NULL;
	mOFN.lpstrCustomFilter = NULL;
	mOFN.nMaxCustFilter = 0;
	mOFN.lpstrFile = NULL;							// set in open and close
	mOFN.nMaxFile = LL_MAX_PATH;
	mOFN.lpstrFileTitle = NULL;
	mOFN.nMaxFileTitle = 0;
	mOFN.lpstrInitialDir = NULL;
	mOFN.lpstrTitle = NULL;
	mOFN.Flags = 0;									// set in open and close
	mOFN.nFileOffset = 0;
	mOFN.nFileExtension = 0;
	mOFN.lpstrDefExt = NULL;
	mOFN.lCustData = 0L;
	mOFN.lpfnHook = NULL;
	mOFN.lpTemplateName = NULL;
	mFilesW[0] = '\0';
#elif LL_DARWIN
	mPickOptions = 0;
#endif

}

LLFilePicker::~LLFilePicker()
{
	// nothing
}

// utility function to check if access to local file system via file browser 
// is enabled and if not, tidy up and indicate we're not allowed to do this.
bool LLFilePicker::check_local_file_access_enabled()
{
	// if local file browsing is turned off, return without opening dialog
	bool local_file_system_browsing_enabled = gSavedSettings.getBOOL("LocalFileSystemBrowsingEnabled");
	if ( ! local_file_system_browsing_enabled )
	{
		mFiles.clear();
		return false;
	}

	return true;
}

const std::string LLFilePicker::getFirstFile()
{
	mCurrentFile = 0;
	return getNextFile();
}

const std::string LLFilePicker::getNextFile()
{
	if (mCurrentFile >= getFileCount())
	{
		mLocked = false;
		return std::string();
	}
	else
	{
		return mFiles[mCurrentFile++];
	}
}

const std::string LLFilePicker::getCurFile()
{
	if (mCurrentFile >= getFileCount())
	{
		mLocked = false;
		return std::string();
	}
	else
	{
		return mFiles[mCurrentFile];
	}
}

void LLFilePicker::reset()
{
	mLocked = false;
	mFiles.clear();
	mCurrentFile = 0;
}

#if LL_WINDOWS

bool LLFilePicker::setupFilter(ELoadFilter filter)
{
	bool res = true;
	switch (filter)
	{
    case FFLOAD_ALL:
		// <FS:LO> fix file picker EXE filtering
		mOFN.lpstrFilter = L"All Files (*.*)\0*.*\0" \
		SOUND_FILTER \
		IMAGE_FILTER \
		ANIM_FILTER \
		MATERIAL_FILTER \
		L"\0";
		break;
	case FFLOAD_EXE:
		// <FS:LO> fix file picker EXE filtering
		/*mOFN.lpstrFilter = L"All Files (*.*)\0*.*\0" \
		SOUND_FILTER \
		IMAGE_FILTER \
		ANIM_FILTER \*/
		mOFN.lpstrFilter = EXE_FILTER \
			L"\0";
		break;
	case FFLOAD_WAV:
		mOFN.lpstrFilter = SOUND_FILTER \
			L"\0";
		break;
	case FFLOAD_IMAGE:
		mOFN.lpstrFilter = IMAGE_FILTER \
			L"\0";
		break;
	case FFLOAD_ANIM:
		mOFN.lpstrFilter = ANIM_FILTER \
			L"\0";
		break;
	case FFLOAD_GLTF:
		mOFN.lpstrFilter = GLTF_FILTER \
			L"\0";
		break;
	case FFLOAD_COLLADA:
		mOFN.lpstrFilter = COLLADA_FILTER \
			L"\0";
		break;
	case FFLOAD_XML:
		mOFN.lpstrFilter = XML_FILTER \
			L"\0";
		break;
	case FFLOAD_SLOBJECT:
		mOFN.lpstrFilter = SLOBJECT_FILTER \
			L"\0";
		break;
	case FFLOAD_RAW:
		mOFN.lpstrFilter = RAW_FILTER \
			L"\0";
		break;
	case FFLOAD_MODEL:
		mOFN.lpstrFilter = MODEL_FILTER \
			L"\0";
		break;
    case FFLOAD_MATERIAL:
        mOFN.lpstrFilter = MATERIAL_FILTER \
            L"\0";
        break;
    case FFLOAD_MATERIAL_TEXTURE:
        mOFN.lpstrFilter = MATERIAL_TEXTURES_FILTER \
            MATERIAL_FILTER \
            IMAGE_FILTER \
            L"\0";
        break;
	case FFLOAD_SCRIPT:
		mOFN.lpstrFilter = SCRIPT_FILTER \
			L"\0";
		break;
	case FFLOAD_DICTIONARY:
		mOFN.lpstrFilter = DICTIONARY_FILTER \
			L"\0";
		break;
// <FS:CR> Import filter
	case FFLOAD_IMPORT:
		mOFN.lpstrFilter = IMPORT_FILTER \
			L"\0";
		break;
// </FS:CR>
	default:
		res = false;
		break;
	}
	return res;
}

bool LLFilePicker::getOpenFile(ELoadFilter filter, bool blocking)
{
	if( mLocked )
	{
		return false;
	}
	bool success = false;

	// if local file browsing is turned off, return without opening dialog
	if ( check_local_file_access_enabled() == false )
	{
		return false;
	}

	// don't provide default file selection
	mFilesW[0] = '\0';

	mOFN.hwndOwner = (HWND)gViewerWindow->getPlatformWindow();
	mOFN.lpstrFile = mFilesW;
	mOFN.nMaxFile = SINGLE_FILENAME_BUFFER_SIZE;
	mOFN.Flags = OFN_HIDEREADONLY | OFN_FILEMUSTEXIST | OFN_NOCHANGEDIR ;
	mOFN.nFilterIndex = 1;

	setupFilter(filter);
	
	if (blocking)
	{
		// Modal, so pause agent
		send_agent_pause();
	}

	reset();
	
	// NOTA BENE: hitting the file dialog triggers a window focus event, destroying the selection manager!!
	success = GetOpenFileName(&mOFN);
	if (success)
	{
		std::string filename = utf16str_to_utf8str(llutf16string(mFilesW));
		mFiles.push_back(filename);
	}

	if (blocking)
	{
		send_agent_resume();
		// Account for the fact that the app has been stalled.
		LLFrameTimer::updateFrameTime();
	}
	
	return success;
}

bool LLFilePicker::getOpenFileModeless(ELoadFilter filter,
                                       void (*callback)(bool, std::vector<std::string> &, void*),
                                       void *userdata)
{
    // not supposed to be used yet, use LLFilePickerThread
    LL_ERRS() << "NOT IMPLEMENTED" << LL_ENDL;
    return false;
}

bool LLFilePicker::getMultipleOpenFiles(ELoadFilter filter, bool blocking)
{
	if( mLocked )
	{
		return false;
	}
	bool success = false;

	// if local file browsing is turned off, return without opening dialog
	if ( check_local_file_access_enabled() == false )
	{
		return false;
	}

	// don't provide default file selection
	mFilesW[0] = '\0';

	mOFN.hwndOwner = (HWND)gViewerWindow->getPlatformWindow();
	mOFN.lpstrFile = mFilesW;
	mOFN.nFilterIndex = 1;
	mOFN.nMaxFile = FILENAME_BUFFER_SIZE;
	mOFN.Flags = OFN_HIDEREADONLY | OFN_FILEMUSTEXIST | OFN_NOCHANGEDIR |
		OFN_EXPLORER | OFN_ALLOWMULTISELECT;

	setupFilter(filter);

	reset();

	if (blocking)
	{
		// Modal, so pause agent
		send_agent_pause();
	}

	// NOTA BENE: hitting the file dialog triggers a window focus event, destroying the selection manager!!
	success = GetOpenFileName(&mOFN); // pauses until ok or cancel.
	if( success )
	{
		// The getopenfilename api doesn't tell us if we got more than
		// one file, so we have to test manually by checking string
		// lengths.
		if( wcslen(mOFN.lpstrFile) > mOFN.nFileOffset )	/*Flawfinder: ignore*/
		{
			std::string filename = utf16str_to_utf8str(llutf16string(mFilesW));
			mFiles.push_back(filename);
		}
		else
		{
			mLocked = true;
			WCHAR* tptrw = mFilesW;
			std::string dirname;
			while(1)
			{
				if (*tptrw == 0 && *(tptrw+1) == 0) // double '\0'
					break;
				if (*tptrw == 0)
					tptrw++; // shouldn't happen?
				std::string filename = utf16str_to_utf8str(llutf16string(tptrw));
				if (dirname.empty())
					dirname = filename + "\\";
				else
					mFiles.push_back(dirname + filename);
				tptrw += wcslen(tptrw);
			}
		}
	}

	if (blocking)
	{
		send_agent_resume();
	}

	// Account for the fact that the app has been stalled.
	LLFrameTimer::updateFrameTime();
	return success;
}

bool LLFilePicker::getMultipleOpenFilesModeless(ELoadFilter filter,
                                                void (*callback)(bool, std::vector<std::string> &, void*),
                                                void *userdata )
{
    // not supposed to be used yet, use LLFilePickerThread
    LL_ERRS() << "NOT IMPLEMENTED" << LL_ENDL;
    return false;
}

bool LLFilePicker::getSaveFile(ESaveFilter filter, const std::string& filename, bool blocking)
{
	if( mLocked )
	{
		return false;
	}
	bool success = false;

	// if local file browsing is turned off, return without opening dialog
	if ( check_local_file_access_enabled() == false )
	{
		return false;
	}

	mOFN.lpstrFile = mFilesW;
	if (!filename.empty())
	{
		llutf16string tstring = utf8str_to_utf16str(filename);
		wcsncpy(mFilesW, tstring.c_str(), FILENAME_BUFFER_SIZE);	}	/*Flawfinder: ignore*/
	else
	{
		mFilesW[0] = '\0';
	}
	mOFN.hwndOwner = (HWND)gViewerWindow->getPlatformWindow();

	switch( filter )
	{
	case FFSAVE_ALL:
		mOFN.lpstrDefExt = NULL;
		mOFN.lpstrFilter =
			L"All Files (*.*)\0*.*\0" \
			L"WAV Sounds (*.wav)\0*.wav\0" \
			L"Targa, Bitmap Images (*.tga; *.bmp)\0*.tga;*.bmp\0" \
			L"\0";
		break;
	case FFSAVE_WAV:
		if (filename.empty())
		{
			wcsncpy( mFilesW,L"untitled.wav", FILENAME_BUFFER_SIZE);	/*Flawfinder: ignore*/
		}
		mOFN.lpstrDefExt = L"wav";
		mOFN.lpstrFilter =
			L"WAV Sounds (*.wav)\0*.wav\0" \
			L"\0";
		break;
	case FFSAVE_TGA:
		if (filename.empty())
		{
			wcsncpy( mFilesW,L"untitled.tga", FILENAME_BUFFER_SIZE);	/*Flawfinder: ignore*/
		}
		mOFN.lpstrDefExt = L"tga";
		mOFN.lpstrFilter =
			L"Targa Images (*.tga)\0*.tga\0" \
			L"\0";
		break;
	case FFSAVE_BMP:
		if (filename.empty())
		{
			wcsncpy( mFilesW,L"untitled.bmp", FILENAME_BUFFER_SIZE);	/*Flawfinder: ignore*/
		}
		mOFN.lpstrDefExt = L"bmp";
		mOFN.lpstrFilter =
			L"Bitmap Images (*.bmp)\0*.bmp\0" \
			L"\0";
		break;
	case FFSAVE_PNG:
		if (filename.empty())
		{
			wcsncpy( mFilesW,L"untitled.png", FILENAME_BUFFER_SIZE);	/*Flawfinder: ignore*/
		}
		mOFN.lpstrDefExt = L"png";
		mOFN.lpstrFilter =
			L"PNG Images (*.png)\0*.png\0" \
			L"\0";
		break;
	case FFSAVE_TGAPNG:
		if (filename.empty())
		{
			wcsncpy( mFilesW,L"untitled.png", FILENAME_BUFFER_SIZE);	/*Flawfinder: ignore*/
			//PNG by default
		}
		mOFN.lpstrDefExt = L"png";
		mOFN.lpstrFilter =
			L"PNG Images (*.png)\0*.png\0" \
			L"Targa Images (*.tga)\0*.tga\0" \
			L"\0";
		break;
		
	case FFSAVE_JPEG:
		if (filename.empty())
		{
			wcsncpy( mFilesW,L"untitled.jpeg", FILENAME_BUFFER_SIZE);	/*Flawfinder: ignore*/
		}
		mOFN.lpstrDefExt = L"jpg";
		mOFN.lpstrFilter =
			L"JPEG Images (*.jpg *.jpeg)\0*.jpg;*.jpeg\0" \
			L"\0";
		break;
	case FFSAVE_AVI:
		if (filename.empty())
		{
			wcsncpy( mFilesW,L"untitled.avi", FILENAME_BUFFER_SIZE);	/*Flawfinder: ignore*/
		}
		mOFN.lpstrDefExt = L"avi";
		mOFN.lpstrFilter =
			L"AVI Movie File (*.avi)\0*.avi\0" \
			L"\0";
		break;
	case FFSAVE_ANIM:
		if (filename.empty())
		{
			wcsncpy( mFilesW,L"untitled.xaf", FILENAME_BUFFER_SIZE);	/*Flawfinder: ignore*/
		}
		mOFN.lpstrDefExt = L"xaf";
		mOFN.lpstrFilter =
			L"XAF Anim File (*.xaf)\0*.xaf\0" \
			L"\0";
		break;
	case FFSAVE_GLTF:
		if (filename.empty())
		{
			wcsncpy( mFilesW,L"untitled.glb", FILENAME_BUFFER_SIZE);	/*Flawfinder: ignore*/
		}
		mOFN.lpstrDefExt = L"glb";
		mOFN.lpstrFilter =
			L"glTF Asset File (*.gltf *.glb)\0*.gltf;*.glb\0" \
			L"\0";
		break;
	case FFSAVE_XML:
		if (filename.empty())
		{
			wcsncpy( mFilesW,L"untitled.xml", FILENAME_BUFFER_SIZE);	/*Flawfinder: ignore*/
		}

		mOFN.lpstrDefExt = L"xml";
		mOFN.lpstrFilter =
			L"XML File (*.xml)\0*.xml\0" \
			L"\0";
		break;
	case FFSAVE_COLLADA:
		if (filename.empty())
		{
			wcsncpy( mFilesW,L"untitled.dae", FILENAME_BUFFER_SIZE);	/*Flawfinder: ignore*/
		}
		mOFN.lpstrDefExt = L"dae";
		mOFN.lpstrFilter =
			L"COLLADA File (*.dae)\0*.dae\0" \
			L"\0";
		break;
	case FFSAVE_RAW:
		if (filename.empty())
		{
			wcsncpy( mFilesW,L"untitled.raw", FILENAME_BUFFER_SIZE);	/*Flawfinder: ignore*/
		}
		mOFN.lpstrDefExt = L"raw";
		mOFN.lpstrFilter =	RAW_FILTER \
							L"\0";
		break;
	case FFSAVE_J2C:
		if (filename.empty())
		{
			wcsncpy( mFilesW,L"untitled.j2c", FILENAME_BUFFER_SIZE);
		}
		mOFN.lpstrDefExt = L"j2c";
		mOFN.lpstrFilter =
			L"Compressed Images (*.j2c)\0*.j2c\0" \
			L"\0";
		break;
	case FFSAVE_SCRIPT:
		if (filename.empty())
		{
			wcsncpy( mFilesW,L"untitled.lsl", FILENAME_BUFFER_SIZE);
		}
		mOFN.lpstrDefExt = L"txt";
		mOFN.lpstrFilter = L"LSL Files (*.lsl)\0*.lsl\0" L"\0";
		break;
			
// <Firestorm>
	case FFSAVE_BEAM:
		if (filename.empty())
		{
			wcsncpy( mFilesW,L"untitled.xml", FILENAME_BUFFER_SIZE);	/*Flawfinder: ignore*/
		}
		mOFN.lpstrDefExt = L"xml";
		mOFN.lpstrFilter =
			L"XML File (*.xml)\0*.xml\0" \
			L"\0";
		break;
	case FFSAVE_EXPORT:
		if (filename.empty())
		{
			wcsncpy( mFilesW,L"untitled.oxp", FILENAME_BUFFER_SIZE);
		}
		mOFN.lpstrDefExt = L"oxp";
		mOFN.lpstrFilter = L"OXP Backup Files (*.oxp)\0*.oxp\0" L"\0";
		break;
	case FFSAVE_CSV:
		if (filename.empty())
		{
			wcsncpy( mFilesW, L"untitled.csv", FILENAME_BUFFER_SIZE);
		}
		mOFN.lpstrDefExt = L".csv";
		mOFN.lpstrFilter =
		L"Comma seperated values (*.csv)\0*.csv\0" \
		L"\0";
		break;
// </Firestorm>
	default:
		return false;
	}

 
	mOFN.nMaxFile = SINGLE_FILENAME_BUFFER_SIZE;
	mOFN.Flags = OFN_OVERWRITEPROMPT | OFN_NOCHANGEDIR | OFN_PATHMUSTEXIST;

	reset();

	if (blocking)
	{
		// Modal, so pause agent
		send_agent_pause();
	}

	{
		// NOTA BENE: hitting the file dialog triggers a window focus event, destroying the selection manager!!
		try
		{
			success = GetSaveFileName(&mOFN);
			if (success)
			{
				std::string filename = utf16str_to_utf8str(llutf16string(mFilesW));
				mFiles.push_back(filename);
			}
		}
		catch (...)
		{
			LOG_UNHANDLED_EXCEPTION("");
		}
		gKeyboard->resetKeys();
	}

	if (blocking)
	{
		send_agent_resume();
	}

	// Account for the fact that the app has been stalled.
	LLFrameTimer::updateFrameTime();
	return success;
}

bool LLFilePicker::getSaveFileModeless(ESaveFilter filter,
                                       const std::string& filename,
                                       void (*callback)(bool, std::string&, void*),
                                       void *userdata)
{
    // not supposed to be used yet, use LLFilePickerThread
    LL_ERRS() << "NOT IMPLEMENTED" << LL_ENDL;
    return false;
}

#elif LL_DARWIN

std::unique_ptr<std::vector<std::string>> LLFilePicker::navOpenFilterProc(ELoadFilter filter) //(AEDesc *theItem, void *info, void *callBackUD, NavFilterModes filterMode)
{
    std::unique_ptr<std::vector<std::string>> allowedv(new std::vector< std::string >);
    switch(filter)
    {
        case FFLOAD_ALL:
            allowedv->push_back("wav");
            allowedv->push_back("bvh");
            allowedv->push_back("anim");
            allowedv->push_back("dae");
            allowedv->push_back("raw");
            allowedv->push_back("lsl");
            allowedv->push_back("dic");
            allowedv->push_back("xcu");
            allowedv->push_back("gif");
            allowedv->push_back("gltf");
            allowedv->push_back("glb");
            allowedv->push_back("xml");
            // <FS:CR> Import filter
            allowedv->push_back("oxp");
            //allowedv->push_back("hpa");
            // </FS:CR>
        case FFLOAD_IMAGE:
            allowedv->push_back("jpg");
            allowedv->push_back("jpeg");
            allowedv->push_back("bmp");
            allowedv->push_back("tga");
            allowedv->push_back("bmpf");
            allowedv->push_back("tpic");
            allowedv->push_back("png");
            break;
        case FFLOAD_EXE:
            allowedv->push_back("app");
            allowedv->push_back("exe");
            break;
        case FFLOAD_WAV:
            allowedv->push_back("wav");
            break;
        case FFLOAD_ANIM:
            allowedv->push_back("bvh");
            allowedv->push_back("anim");
            break;
        case FFLOAD_GLTF:
        case FFLOAD_MATERIAL:
            allowedv->push_back("gltf");
            allowedv->push_back("glb");
            break;
        case FFLOAD_MODEL:
        case FFLOAD_COLLADA:
            allowedv->push_back("dae");
            break;
        case FFLOAD_XML:
            allowedv->push_back("xml");
            break;
        case FFLOAD_RAW:
            allowedv->push_back("raw");
            break;
        case FFLOAD_SCRIPT:
            allowedv->push_back("lsl");
            break;
        case FFLOAD_DICTIONARY:
            allowedv->push_back("dic");
            allowedv->push_back("xcu");
            break;
        case FFLOAD_DIRECTORY:
            break;
	// <FS:CR> Import filter
	case FFLOAD_IMPORT:
            allowedv->push_back("oxp");
            //allowedv->push_back("hpa");
	    break;
	// </FS:CR>
        default:
            LL_WARNS() << "Unsupported format." << LL_ENDL;
    }

	return allowedv;
}

bool	LLFilePicker::doNavChooseDialog(ELoadFilter filter)
{
	// if local file browsing is turned off, return without opening dialog
	if ( check_local_file_access_enabled() == false )
	{
		return false;
	}
    
	gViewerWindow->getWindow()->beforeDialog();
    
    std::unique_ptr<std::vector<std::string>> allowed_types = navOpenFilterProc(filter);
    
    std::unique_ptr<std::vector<std::string>> filev  = doLoadDialog(allowed_types.get(),
                                                    mPickOptions);

	gViewerWindow->getWindow()->afterDialog();


    if (filev && filev->size() > 0)
    {
        mFiles.insert(mFiles.end(), filev->begin(), filev->end());
        return true;
    }
	
	return false;
}

bool    LLFilePicker::doNavChooseDialogModeless(ELoadFilter filter,
                                                void (*callback)(bool, std::vector<std::string> &,void*),
                                                void *userdata)
{
    // if local file browsing is turned off, return without opening dialog
    if ( check_local_file_access_enabled() == false )
    {
        return false;
    }
    
    std::unique_ptr<std::vector<std::string>> allowed_types=navOpenFilterProc(filter);
    
    doLoadDialogModeless(allowed_types.get(),
                                                    mPickOptions,
                                                    callback,
                                                    userdata);
    
    return true;
}

void set_nav_save_data(LLFilePicker::ESaveFilter filter, std::string &extension, std::string &type, std::string &creator)
{
    switch (filter)
    {
        case LLFilePicker::FFSAVE_WAV:
            type = "WAVE";
            creator = "TVOD";
            extension = "wav";
            break;
        case LLFilePicker::FFSAVE_TGA:
            type = "TPIC";
            creator = "prvw";
            extension = "tga";
            break;
        case LLFilePicker::FFSAVE_TGAPNG:
            type = "PNG";
            creator = "prvw";
            extension = "png,tga";
            break;
        case LLFilePicker::FFSAVE_BMP:
            type = "BMPf";
            creator = "prvw";
            extension = "bmp";
            break;
        case LLFilePicker::FFSAVE_JPEG:
            type = "JPEG";
            creator = "prvw";
            extension = "jpeg";
            break;
        case LLFilePicker::FFSAVE_PNG:
            type = "PNG ";
            creator = "prvw";
            extension = "png";
            break;
        case LLFilePicker::FFSAVE_AVI:
            type = "\?\?\?\?";
            creator = "\?\?\?\?";
            extension = "mov";
            break;

        case LLFilePicker::FFSAVE_ANIM:
            type = "\?\?\?\?";
            creator = "\?\?\?\?";
            extension = "xaf";
            break;
        case LLFilePicker::FFSAVE_GLTF:
            type = "\?\?\?\?";
            creator = "\?\?\?\?";
            extension = "glb";
            break;

        // <FS:TS> Compile fix
        //case LLFilePicker::FFSAVE_XML:
        //    type = "\?\?\?\?";
        //    creator = "\?\?\?\?";
        //    extension = "xml";
        //    break;
        // </FS:TS> Compile fix
        
        case LLFilePicker::FFSAVE_RAW:
            type = "\?\?\?\?";
            creator = "\?\?\?\?";
            extension = "raw";
            break;

        case LLFilePicker::FFSAVE_J2C:
            type = "\?\?\?\?";
            creator = "prvw";
            extension = "j2c";
            break;
        
        case LLFilePicker::FFSAVE_SCRIPT:
            type = "LSL ";
            creator = "\?\?\?\?";
            extension = "lsl";
            break;

        // <FS:CR> Export filter
        case LLFilePicker::FFSAVE_EXPORT:
            type = "OXP ";
            creator = "\?\?\?\?";
            extension = "oxp";
            break;
        case LLFilePicker::FFSAVE_COLLADA:
            type = "DAE ";
            creator = "\?\?\?\?";
            extension = "dae";
            break;
        // <FS:CR> CSV Filter
        case LLFilePicker::FFSAVE_CSV:
            type = "CSV ";
            creator = "\?\?\?\?";
            extension = "csv";
            break;
        // </FS:CR>
        case LLFilePicker::FFSAVE_BEAM:
        case LLFilePicker::FFSAVE_XML:
            type = "XML ";
            creator = "\?\?\?\?";
            extension = "xml";
            break;
        
        case LLFilePicker::FFSAVE_ALL:
        default:
            type = "\?\?\?\?";
            creator = "\?\?\?\?";
            extension = "";
            break;
    }
}

bool	LLFilePicker::doNavSaveDialog(ESaveFilter filter, const std::string& filename)
{
	// Setup the type, creator, and extension
    std::string		extension, type, creator;
    
    set_nav_save_data(filter, extension, type, creator);
	
    std::string namestring = filename;
    if (namestring.empty()) namestring="Untitled";
    
	gViewerWindow->getWindow()->beforeDialog();

	// Run the dialog
    std::unique_ptr<std::string> filev = doSaveDialog(&namestring, 
                 &type,
                 &creator,
                 &extension,
                 mPickOptions);

	gViewerWindow->getWindow()->afterDialog();

	if ( filev && !filev->empty() )
	{
        mFiles.push_back(*filev);
		return true;
    }
	
	return false;
}

bool    LLFilePicker::doNavSaveDialogModeless(ESaveFilter filter,
                                              const std::string& filename,
                                              void (*callback)(bool, std::string&, void*),
                                              void *userdata)
{
    // Setup the type, creator, and extension
    std::string        extension, type, creator;
    
    set_nav_save_data(filter, extension, type, creator);
    
    std::string namestring = filename;
    if (namestring.empty()) namestring="Untitled";

    // Run the dialog
    doSaveDialogModeless(&namestring,
                 &type,
                 &creator,
                 &extension,
                 mPickOptions,
                 callback,
                 userdata);
    return true;
}

bool LLFilePicker::getOpenFile(ELoadFilter filter, bool blocking)
{
	if( mLocked )
		return false;

	bool success = false;

	// if local file browsing is turned off, return without opening dialog
	if ( check_local_file_access_enabled() == false )
	{
		return false;
	}

	reset();
	
    mPickOptions &= ~F_MULTIPLE;
    mPickOptions |= F_FILE;
 
    if (filter == FFLOAD_DIRECTORY) //This should only be called from lldirpicker. 
    {

        mPickOptions |= ( F_NAV_SUPPORT | F_DIRECTORY );
        mPickOptions &= ~F_FILE;
    }

	if (filter == FFLOAD_ALL)	// allow application bundles etc. to be traversed; important for DEV-16869, but generally useful
	{
        mPickOptions |= F_NAV_SUPPORT;
	}
	
	if (blocking) // always true for linux/mac
	{
		// Modal, so pause agent
		send_agent_pause();
	}


	success = doNavChooseDialog(filter);
		
	if (success)
	{
		if (!getFileCount())
			success = false;
	}

	if (blocking)
	{
		send_agent_resume();
		// Account for the fact that the app has been stalled.
		LLFrameTimer::updateFrameTime();
	}

	return success;
}


bool LLFilePicker::getOpenFileModeless(ELoadFilter filter,
                                       void (*callback)(bool, std::vector<std::string> &, void*),
                                       void *userdata)
{
    if( mLocked )
        return false;

    // if local file browsing is turned off, return without opening dialog
    if ( check_local_file_access_enabled() == false )
    {
        return false;
    }

    reset();
    
    mPickOptions &= ~F_MULTIPLE;
    mPickOptions |= F_FILE;
 
    if (filter == FFLOAD_DIRECTORY) //This should only be called from lldirpicker.
    {

        mPickOptions |= ( F_NAV_SUPPORT | F_DIRECTORY );
        mPickOptions &= ~F_FILE;
    }

    if (filter == FFLOAD_ALL)    // allow application bundles etc. to be traversed; important for DEV-16869, but generally useful
    {
        mPickOptions |= F_NAV_SUPPORT;
    }

    return doNavChooseDialogModeless(filter, callback, userdata);
}

bool LLFilePicker::getMultipleOpenFiles(ELoadFilter filter, bool blocking)
{
	if( mLocked )
		return false;

	// if local file browsing is turned off, return without opening dialog
	if ( check_local_file_access_enabled() == false )
	{
		return false;
	}
    
    bool success = false;

	reset();
    
    mPickOptions |= F_FILE;

    mPickOptions |= F_MULTIPLE;

	if (blocking) // always true for linux/mac
	{
		// Modal, so pause agent
		send_agent_pause();
	}

	success = doNavChooseDialog(filter);

	if (blocking)
	{
		send_agent_resume();
	}

	if (success)
	{
		if (!getFileCount())
			success = false;
		if (getFileCount() > 1)
			mLocked = true;
	}

	// Account for the fact that the app has been stalled.
	LLFrameTimer::updateFrameTime();
	return success;
}


bool LLFilePicker::getMultipleOpenFilesModeless(ELoadFilter filter,
                                                void (*callback)(bool, std::vector<std::string> &, void*),
                                                void *userdata )
{
    if( mLocked )
        return false;

    // if local file browsing is turned off, return without opening dialog
    if ( check_local_file_access_enabled() == false )
    {
        return false;
    }

    reset();
    
    mPickOptions |= F_FILE;

    mPickOptions |= F_MULTIPLE;

    return doNavChooseDialogModeless(filter, callback, userdata);
}

bool LLFilePicker::getSaveFile(ESaveFilter filter, const std::string& filename, bool blocking)
{

	if( mLocked )
		return false;
	bool success = false;

	// if local file browsing is turned off, return without opening dialog
	if ( check_local_file_access_enabled() == false )
	{
		return false;
	}

	reset();
	
    mPickOptions &= ~F_MULTIPLE;

	if (blocking)
	{
		// Modal, so pause agent
		send_agent_pause();
	}

    success = doNavSaveDialog(filter, filename);

    if (success)
	{
		if (!getFileCount())
			success = false;
	}

	if (blocking)
	{
		send_agent_resume();
	}

	// Account for the fact that the app has been stalled.
	LLFrameTimer::updateFrameTime();
	return success;
}

bool LLFilePicker::getSaveFileModeless(ESaveFilter filter,
                                       const std::string& filename,
                                       void (*callback)(bool, std::string&, void*),
                                       void *userdata)
{
    if( mLocked )
        return false;
    
    // if local file browsing is turned off, return without opening dialog
    if ( check_local_file_access_enabled() == false )
    {
        return false;
    }

    reset();
    
    mPickOptions &= ~F_MULTIPLE;

    return doNavSaveDialogModeless(filter, filename, callback, userdata);
}
//END LL_DARWIN

#elif LL_LINUX

# if LL_GTK

// static
void LLFilePicker::add_to_selectedfiles(gpointer data, gpointer user_data)
{
	// We need to run g_filename_to_utf8 in the user's locale
	std::string saved_locale(setlocale(LC_ALL, NULL));
	setlocale(LC_ALL, "");

	LLFilePicker* picker = (LLFilePicker*) user_data;
	GError *error = NULL;
	gchar* filename_utf8 = g_filename_to_utf8((gchar*)data,
						  -1, NULL, NULL, &error);
	if (error)
	{
		// *FIXME.
		// This condition should really be notified to the user, e.g.
		// through a message box.  Just logging it is inappropriate.
		
		// g_filename_display_name is ideal, but >= glib 2.6, so:
		// a hand-rolled hacky makeASCII which disallows control chars
		std::string display_name;
		for (const gchar *str = (const gchar *)data; *str; str++)
		{
			display_name += (char)((*str >= 0x20 && *str <= 0x7E) ? *str : '?');
		}
		LL_WARNS() << "g_filename_to_utf8 failed on \"" << display_name << "\": " << error->message << LL_ENDL;
	}

	if (filename_utf8)
	{
		picker->mFiles.push_back(std::string(filename_utf8));
		LL_DEBUGS() << "ADDED FILE " << filename_utf8 << LL_ENDL;
		g_free(filename_utf8);
	}

	setlocale(LC_ALL, saved_locale.c_str());
}

// static
void LLFilePicker::chooser_responder(GtkWidget *widget, gint response, gpointer user_data)
{
	LLFilePicker* picker = (LLFilePicker*)user_data;

	LL_DEBUGS() << "GTK DIALOG RESPONSE " << response << LL_ENDL;

	if (response == GTK_RESPONSE_ACCEPT)
	{
		GSList *file_list = gtk_file_chooser_get_filenames(GTK_FILE_CHOOSER(widget));
		g_slist_foreach(file_list, (GFunc)add_to_selectedfiles, user_data);
		g_slist_foreach(file_list, (GFunc)g_free, NULL);
		g_slist_free (file_list);
	}

	// let's save the extension of the last added file(considering current filter)
	GtkFileFilter *gfilter = gtk_file_chooser_get_filter(GTK_FILE_CHOOSER(widget));
	if(gfilter)
	{
		std::string filter = gtk_file_filter_get_name(gfilter);

		if(filter == LLTrans::getString("png_image_files"))
		{
			picker->mCurrentExtension = ".png";
		}
		else if(filter == LLTrans::getString("targa_image_files"))
		{
			picker->mCurrentExtension = ".tga";
		}
	}

	// set the default path for this usage context.
	const char* cur_folder = gtk_file_chooser_get_current_folder(GTK_FILE_CHOOSER(widget));
	if (cur_folder != NULL)
	{
		// <FS> FIRE-14924: Remember last used directory
		//picker->mContextToPathMap[picker->mCurContextName] = cur_folder;
		if (picker->mCurContextName == "openfile")
		{
			gSavedSettings.setString("FSFilePickerOpenDirectory", cur_folder);
		}
		else if (picker->mCurContextName == "savefile")
		{
			gSavedSettings.setString("FSFilePickerSaveDirectory", cur_folder);
		}
		// </FS>
	}

	gtk_widget_destroy(widget);
	gtk_main_quit();
}


GtkWindow* LLFilePicker::buildFilePicker(bool is_save, bool is_folder, std::string context)
{
#ifndef LL_MESA_HEADLESS
	if (LLWindowSDL::ll_try_gtk_init())
	{
		GtkWidget *win = NULL;
		GtkFileChooserAction pickertype =
			is_save?
			(is_folder?
			 GTK_FILE_CHOOSER_ACTION_CREATE_FOLDER :
			 GTK_FILE_CHOOSER_ACTION_SAVE) :
			(is_folder?
			 GTK_FILE_CHOOSER_ACTION_SELECT_FOLDER :
			 GTK_FILE_CHOOSER_ACTION_OPEN);

		win = gtk_file_chooser_dialog_new(NULL, NULL,
						  pickertype,
						  GTK_STOCK_CANCEL,
						   GTK_RESPONSE_CANCEL,
						  is_folder ?
						  GTK_STOCK_APPLY :
						  (is_save ? 
						   GTK_STOCK_SAVE :
						   GTK_STOCK_OPEN),
						   GTK_RESPONSE_ACCEPT,
						  (gchar *)NULL);
		mCurContextName = context;

		// get the default path for this usage context if it's been
		// seen before.
		// <FS> FIRE-14924: Remember last used directory
		//std::map<std::string,std::string>::iterator
		//	this_path = mContextToPathMap.find(context);
		//if (this_path != mContextToPathMap.end())
		//{
		//	gtk_file_chooser_set_current_folder
		//		(GTK_FILE_CHOOSER(win),
		//		 this_path->second.c_str());
		//}
		std::string this_path = "";
		
		if (context == "openfile")
		{
			this_path = gSavedSettings.getString("FSFilePickerOpenDirectory");
		}
		else if (context == "savefile")
		{
			this_path = gSavedSettings.getString("FSFilePickerSaveDirectory");
		}

		if (!this_path.empty())
		{
			gtk_file_chooser_set_current_folder
				(GTK_FILE_CHOOSER(win),
				 this_path.c_str());
		}
		// </FS>

#  if LL_X11
		// Make GTK tell the window manager to associate this
		// dialog with our non-GTK raw X11 window, which should try
		// to keep it on top etc.
		Window XWindowID = LLWindowSDL::get_SDL_XWindowID();
		if (None != XWindowID)
		{
			gtk_widget_realize(GTK_WIDGET(win)); // so we can get its gdkwin
			GdkWindow *gdkwin = gdk_window_foreign_new(XWindowID);
			gdk_window_set_transient_for(GTK_WIDGET(win)->window,
						     gdkwin);
		}
		else
		{
			LL_WARNS() << "Hmm, couldn't get xwid to use for transient." << LL_ENDL;
		}
#  endif //LL_X11

		g_signal_connect (GTK_FILE_CHOOSER(win),
				  "response",
				  G_CALLBACK(LLFilePicker::chooser_responder),
				  this);

		gtk_window_set_modal(GTK_WINDOW(win), TRUE);

		/* GTK 2.6: if (is_folder)
			gtk_file_chooser_set_show_hidden(GTK_FILE_CHOOSER(win),
			TRUE); */

		return GTK_WINDOW(win);
	}
	else
	{
		return NULL;
	}
#else
	return NULL;
#endif //LL_MESA_HEADLESS
}

static void add_common_filters_to_gtkchooser(GtkFileFilter *gfilter,
					     GtkWindow *picker,
					     std::string filtername)
{	
	gtk_file_filter_set_name(gfilter, filtername.c_str());
	gtk_file_chooser_add_filter(GTK_FILE_CHOOSER(picker),
				    gfilter);
	GtkFileFilter *allfilter = gtk_file_filter_new();
	gtk_file_filter_add_pattern(allfilter, "*");
	gtk_file_filter_set_name(allfilter, LLTrans::getString("all_files").c_str());
	gtk_file_chooser_add_filter(GTK_FILE_CHOOSER(picker), allfilter);
	gtk_file_chooser_set_filter(GTK_FILE_CHOOSER(picker), gfilter);
}

static std::string add_simple_pattern_filter_to_gtkchooser(GtkWindow *picker,
							   std::string pattern,
							   std::string filtername)
{
	GtkFileFilter *gfilter = gtk_file_filter_new();
	gtk_file_filter_add_pattern(gfilter, pattern.c_str());
	add_common_filters_to_gtkchooser(gfilter, picker, filtername);
	return filtername;
}

static std::string add_simple_mime_filter_to_gtkchooser(GtkWindow *picker,
							std::string mime,
							std::string filtername)
{
	GtkFileFilter *gfilter = gtk_file_filter_new();
	gtk_file_filter_add_mime_type(gfilter, mime.c_str());
	add_common_filters_to_gtkchooser(gfilter, picker, filtername);
	return filtername;
}

static std::string add_wav_filter_to_gtkchooser(GtkWindow *picker)
{
	return add_simple_mime_filter_to_gtkchooser(picker,  "audio/x-wav",
						    LLTrans::getString("sound_files") + " (*.wav)");
}

static std::string add_anim_filter_to_gtkchooser(GtkWindow *picker)
{
	GtkFileFilter *gfilter = gtk_file_filter_new();
	gtk_file_filter_add_pattern(gfilter, "*.bvh");
	gtk_file_filter_add_pattern(gfilter, "*.anim");
	std::string filtername = LLTrans::getString("animation_files") + " (*.bvh; *.anim)";
	add_common_filters_to_gtkchooser(gfilter, picker, filtername);
	return filtername;
}

static std::string add_xml_filter_to_gtkchooser(GtkWindow *picker)
{
	return add_simple_pattern_filter_to_gtkchooser(picker,  "*.xml",
												   LLTrans::getString("xml_file") + " (*.xml)");
}

static std::string add_collada_filter_to_gtkchooser(GtkWindow *picker)
{
	return add_simple_pattern_filter_to_gtkchooser(picker,  "*.dae",
						       LLTrans::getString("collada_files") + " (*.dae)");
}

static std::string add_imageload_filter_to_gtkchooser(GtkWindow *picker)
{
	GtkFileFilter *gfilter = gtk_file_filter_new();
	gtk_file_filter_add_pattern(gfilter, "*.tga");
	gtk_file_filter_add_mime_type(gfilter, HTTP_CONTENT_IMAGE_JPEG.c_str());
	gtk_file_filter_add_mime_type(gfilter, HTTP_CONTENT_IMAGE_PNG.c_str());
	gtk_file_filter_add_mime_type(gfilter, HTTP_CONTENT_IMAGE_BMP.c_str());
	std::string filtername = LLTrans::getString("image_files") + " (*.tga; *.bmp; *.jpg; *.png)";
	add_common_filters_to_gtkchooser(gfilter, picker, filtername);
	return filtername;
}
 
static std::string add_script_filter_to_gtkchooser(GtkWindow *picker)
{
	return add_simple_mime_filter_to_gtkchooser(picker,  HTTP_CONTENT_TEXT_PLAIN,
							LLTrans::getString("script_files") + " (*.lsl)");
}

static std::string add_dictionary_filter_to_gtkchooser(GtkWindow *picker)
{
	return add_simple_mime_filter_to_gtkchooser(picker, HTTP_CONTENT_TEXT_PLAIN,
							LLTrans::getString("dictionary_files") + " (*.dic; *.xcu)");
}

// <FS:CR> GTK Import/Export filters
static std::string add_import_filter_to_gtkchooser(GtkWindow *picker)
{
	GtkFileFilter *gfilter = gtk_file_filter_new();
	gtk_file_filter_add_pattern(gfilter, "*.oxp");
	std::string filtername = LLTrans::getString("backup_files") + " (*.oxp)";
	//gtk_file_filter_add_pattern(gfilter, "*.hpa");
	//std::string filtername = LLTrans::getString("backup_files") + " (*.oxp; *.hpa)";
	add_common_filters_to_gtkchooser(gfilter, picker, filtername);
	return filtername;
}
// </FS:CR>

static std::string add_save_texture_filter_to_gtkchooser(GtkWindow *picker)
{
	GtkFileFilter *gfilter_tga = gtk_file_filter_new();
	GtkFileFilter *gfilter_png = gtk_file_filter_new();

	gtk_file_filter_add_pattern(gfilter_tga, "*.tga");
	gtk_file_filter_add_mime_type(gfilter_png, "image/png");
	std::string caption = LLTrans::getString("save_texture_image_files") + " (*.tga; *.png)";
	gtk_file_filter_set_name(gfilter_tga, LLTrans::getString("targa_image_files").c_str());
	gtk_file_filter_set_name(gfilter_png, LLTrans::getString("png_image_files").c_str());

	gtk_file_chooser_add_filter(GTK_FILE_CHOOSER(picker),
					gfilter_png);
	gtk_file_chooser_add_filter(GTK_FILE_CHOOSER(picker),
					gfilter_tga);
	return caption;
}

bool LLFilePicker::getSaveFile( ESaveFilter filter, const std::string& filename, bool blocking )
{
	bool rtn = false;

	// if local file browsing is turned off, return without opening dialog
	if ( check_local_file_access_enabled() == false )
	{
		return false;
	}

	gViewerWindow->getWindow()->beforeDialog();

	reset();
	
	GtkWindow* picker = buildFilePicker(true, false, "savefile");

	if (picker)
	{
		std::string suggest_name = "untitled";
		std::string suggest_ext = "";
		std::string caption = LLTrans::getString("save_file_verb") + " ";
		switch (filter)
		{
		case FFSAVE_WAV:
			caption += add_wav_filter_to_gtkchooser(picker);
			suggest_ext = ".wav";
			break;
		case FFSAVE_TGA:
			caption += add_simple_pattern_filter_to_gtkchooser
				(picker, "*.tga", LLTrans::getString("targa_image_files") + " (*.tga)");
			suggest_ext = ".tga";
			break;
		case FFSAVE_BMP:
			caption += add_simple_mime_filter_to_gtkchooser
				(picker, HTTP_CONTENT_IMAGE_BMP, LLTrans::getString("bitmap_image_files") + " (*.bmp)");
			suggest_ext = ".bmp";
			break;
		case FFSAVE_PNG:
			caption += add_simple_mime_filter_to_gtkchooser
				(picker, "image/png", LLTrans::getString("png_image_files") + " (*.png)");
			suggest_ext = ".png";
			break;
		case FFSAVE_TGAPNG:
			caption += add_save_texture_filter_to_gtkchooser(picker);
			suggest_ext = ".png";
			break;
		case FFSAVE_AVI:
			caption += add_simple_mime_filter_to_gtkchooser
				(picker, "video/x-msvideo",
				 LLTrans::getString("avi_movie_file") + " (*.avi)");
			suggest_ext = ".avi";
			break;
		case FFSAVE_ANIM:
			caption += add_simple_pattern_filter_to_gtkchooser
				(picker, "*.xaf", LLTrans::getString("xaf_animation_file") + " (*.xaf)");
			suggest_ext = ".xaf";
			break;
		case FFSAVE_XML:
			caption += add_simple_pattern_filter_to_gtkchooser
				(picker, "*.xml", LLTrans::getString("xml_file") + " (*.xml)");
			suggest_ext = ".xml";
			break;
		case FFSAVE_RAW:
			caption += add_simple_pattern_filter_to_gtkchooser
				(picker, "*.raw", LLTrans::getString("raw_file") + " (*.raw)");
			suggest_ext = ".raw";
			break;
		case FFSAVE_J2C:
			// *TODO: Should this be 'image/j2c' ?
			caption += add_simple_mime_filter_to_gtkchooser
				(picker, "images/jp2",
				 LLTrans::getString("compressed_image_files") + " (*.j2c)");
			suggest_ext = ".j2c";
			break;
		case FFSAVE_SCRIPT:
			caption += add_script_filter_to_gtkchooser(picker);
			suggest_ext = ".lsl";
			break;
// <FS:CR> Export filter
		case FFSAVE_EXPORT:
			caption += add_simple_pattern_filter_to_gtkchooser
				(picker, "*.oxp", LLTrans::getString("backup_files") + " (*.oxp)");
			break;
		case FFSAVE_COLLADA:
			caption += add_simple_pattern_filter_to_gtkchooser
				(picker, "*.dae", LLTrans::getString("collada_files") + " (*.dae)");
			break;
		// [FS:CR] FIRE-12276
		case FFSAVE_CSV:
			caption += add_simple_pattern_filter_to_gtkchooser
				(picker, "*.csv", LLTrans::getString("csv_files") + " (*.csv)");
// </FS:CR>
		default:;
			break;
		}
		
		gtk_window_set_title(GTK_WINDOW(picker), caption.c_str());

		if (filename.empty())
		{
			suggest_name += suggest_ext;

			gtk_file_chooser_set_current_name
				(GTK_FILE_CHOOSER(picker),
				 suggest_name.c_str());
		}
		else
		{
			gtk_file_chooser_set_current_name
				(GTK_FILE_CHOOSER(picker), filename.c_str());
		}

		gtk_widget_show_all(GTK_WIDGET(picker));

		gtk_main();

		rtn = (getFileCount() == 1);

		if(rtn && filter == FFSAVE_TGAPNG)
		{
			std::string selected_file = mFiles.back();
			mFiles.pop_back();
			mFiles.push_back(selected_file + mCurrentExtension);
		}
	}

	gViewerWindow->getWindow()->afterDialog();

	return rtn;
}

bool LLFilePicker::getOpenFile( ELoadFilter filter, bool blocking )
{
	bool rtn = false;

	// if local file browsing is turned off, return without opening dialog
	if ( check_local_file_access_enabled() == false )
	{
		return false;
	}

	gViewerWindow->getWindow()->beforeDialog();

	reset();
	
	GtkWindow* picker = buildFilePicker(false, false, "openfile");

	if (picker)
	{
		std::string caption = LLTrans::getString("load_file_verb") + " ";
		std::string filtername = "";
		switch (filter)
		{
		case FFLOAD_WAV:
			filtername = add_wav_filter_to_gtkchooser(picker);
			break;
		case FFLOAD_ANIM:
			filtername = add_anim_filter_to_gtkchooser(picker);
			break;
		case FFLOAD_XML:
			filtername = add_xml_filter_to_gtkchooser(picker);
			break;
        case FFLOAD_GLTF:
            filtername = dead_code_should_blow_up_here(picker);
            break;
        case FFLOAD_COLLADA:
            filtername = add_collada_filter_to_gtkchooser(picker);
            break;
        case FFLOAD_IMAGE:
			filtername = add_imageload_filter_to_gtkchooser(picker);
			break;
		case FFLOAD_SCRIPT:
			filtername = add_script_filter_to_gtkchooser(picker);
			break;
		case FFLOAD_DICTIONARY:
			filtername = add_dictionary_filter_to_gtkchooser(picker);
			break;
// <FS:CR> Import filter
		case FFLOAD_IMPORT:
			filtername = add_import_filter_to_gtkchooser(picker);
			break;
// </FS:CR>
		default:;
			break;
		}

		caption += filtername;
		
		gtk_window_set_title(GTK_WINDOW(picker), caption.c_str());

		gtk_widget_show_all(GTK_WIDGET(picker));
		gtk_main();

		rtn = (getFileCount() == 1);
	}

	gViewerWindow->getWindow()->afterDialog();

	return rtn;
}

bool LLFilePicker::getMultipleOpenFiles( ELoadFilter filter, bool blocking)
{
	bool rtn = false;

	// if local file browsing is turned off, return without opening dialog
	if ( check_local_file_access_enabled() == false )
	{
		return false;
	}

	gViewerWindow->getWindow()->beforeDialog();

	reset();
	
	GtkWindow* picker = buildFilePicker(false, false, "openfile");

	if (picker)
	{
		gtk_file_chooser_set_select_multiple (GTK_FILE_CHOOSER(picker),
						      TRUE);

		gtk_window_set_title(GTK_WINDOW(picker), LLTrans::getString("load_files").c_str());

		gtk_widget_show_all(GTK_WIDGET(picker));
		gtk_main();
		rtn = !mFiles.empty();
	}

	gViewerWindow->getWindow()->afterDialog();

	return rtn;
}

#elif LL_FLTK

BOOL LLFilePicker::getOpenFileModeless(ELoadFilter filter,
                                       void (*callback)(bool, std::vector<std::string> &, void*),
                                       void *userdata)
{
    // not supposed to be used yet, use LLFilePickerThread
    LL_ERRS() << "NOT IMPLEMENTED" << LL_ENDL;
    return FALSE;
}


BOOL LLFilePicker::getMultipleOpenFilesModeless(ELoadFilter filter,
                                                void (*callback)(bool, std::vector<std::string> &, void*),
                                                void *userdata )
{
    // not supposed to be used yet, use LLFilePickerThread
    LL_ERRS() << "NOT IMPLEMENTED" << LL_ENDL;
    return FALSE;
}

BOOL LLFilePicker::getSaveFileModeless(ESaveFilter filter,
                                       const std::string& filename,
                                       void (*callback)(bool, std::string&, void*),
                                       void *userdata)
{
    // not supposed to be used yet, use LLFilePickerThread
    LL_ERRS() << "NOT IMPLEMENTED" << LL_ENDL;
    return FALSE;
}

BOOL LLFilePicker::getSaveFile( ESaveFilter filter, const std::string& filename, bool blocking )
{
	return openFileDialog( filter, blocking, eSaveFile );
}

BOOL LLFilePicker::getOpenFile( ELoadFilter filter, bool blocking )
{
	return openFileDialog( filter, blocking, eOpenFile );
}

BOOL LLFilePicker::getMultipleOpenFiles( ELoadFilter filter, bool blocking)
{
	return openFileDialog( filter, blocking, eOpenMultiple );
}

bool LLFilePicker::openFileDialog( int32_t filter, bool blocking, EType aType )
{
	if ( check_local_file_access_enabled() == false )
		return false;

	gViewerWindow->getWindow()->beforeDialog();
	reset();
	Fl_Native_File_Chooser::Type flType = Fl_Native_File_Chooser::BROWSE_FILE;

	if( aType == eOpenMultiple )
		flType = Fl_Native_File_Chooser::BROWSE_MULTI_FILE; 
	else if( aType == eSaveFile )
		flType = Fl_Native_File_Chooser::BROWSE_SAVE_FILE; 

	Fl_Native_File_Chooser flDlg;

	std::string file_dialog_title;
	std::string file_dialog_filter;

	if (aType == EType::eSaveFile)
	{
		std::string file_type("all_files");

		switch ((ESaveFilter) filter)
		{
			case FFSAVE_ALL:
				break;
			case FFSAVE_TGA:
				file_type = "targa_image_files";
				file_dialog_filter = "*.tga";
				break;
			case FFSAVE_BMP:
				file_type = "bitmap_image_files";
				file_dialog_filter = "*.bmp";
				break;
			case FFSAVE_AVI:
				file_type = "avi_movie_file";
				file_dialog_filter = "*.avi";
				break;
			case FFSAVE_ANIM:
				file_type = "xaf_animation_file";
				file_dialog_filter = "*.xaf";
				break;
			case FFSAVE_XML:
				file_type = "xml_file";
				file_dialog_filter = "*.xml";
				break;
			case FFSAVE_COLLADA:
				file_type = "collada_files";
				file_dialog_filter = "*.dae";
				break;
			case FFSAVE_RAW:
				file_type = "raw_file";
				file_dialog_filter = "*.raw";
				break;
			case FFSAVE_J2C:
				file_type = "compressed_image_files";
				file_dialog_filter = "*.j2c";
				break;
			case FFSAVE_PNG:
				file_type = "png_image_files";
				file_dialog_filter = "*.png";
				break;
			case FFSAVE_JPEG:
				file_type = "jpeg_image_files";
				file_dialog_filter = "*.{jpg,jpeg}";
				break;
			case FFSAVE_SCRIPT:
				file_type = "script_files";
				file_dialog_filter = "*.lsl";
				break;
			case FFSAVE_TGAPNG:
				file_type = "save_texture_image_files";
				file_dialog_filter = "*.{tga,png}";
				break;
			case FFSAVE_WAV:
				file_type = "sound_files";
				file_dialog_filter = "*.wav";
				break;

			// <FS:Zi> Handle all enums in a switch, or you make GCC unhappy
			case FFSAVE_GLTF:
				file_type = "gltf_files";
				file_dialog_filter = "*.{gltf,glb}";
				break;
			// </FS:Zi>

			// Firestorm additions
			case FFSAVE_BEAM:
				file_type = "xml_file";
				file_dialog_filter = "*.xml";
				break;
			case FFSAVE_EXPORT:
				file_type = "backup_files";
				file_dialog_filter = "*.oxp";
				break;
			case FFSAVE_CSV:
				file_type = "csv_files";
				file_dialog_filter = "*.csv";
				break;

#ifdef _CORY_TESTING
			case FFSAVE_GEOMETRY:
				// no file type translation for this, so using the default "all_files" for now
				file_dialog_filter = "*.slg";
				break;
#endif
		}

		// can't say I like this combining of verb+type, it might not work too well in all languages -Zi
		file_dialog_title = LLTrans::getString("save_file_verb") + " " + LLTrans::getString(file_type);
		file_dialog_filter = LLTrans::getString(file_type) + " \t" + file_dialog_filter;
	}
	else
	{
		std::string file_type("all_files");

		switch ((ELoadFilter) filter)
		{
			case FFLOAD_ALL:
				break;
			case FFLOAD_WAV:
				file_type = "sound_files";
				file_dialog_filter = "*.wav";
				break;
			case FFLOAD_IMAGE:
				file_type = "image_files";
				file_dialog_filter = "*.{tga,bmp,jpg,jpeg,png}";
				break;
			case FFLOAD_ANIM:
				file_type = "animation_files";
				file_dialog_filter = "*.{bvh,anim}";
				break;
			case FFLOAD_XML:
				file_type = "xml_file";
				file_dialog_filter = "*.xml";
				break;
			case FFLOAD_SLOBJECT:
				file_type = "xml_file";
				file_dialog_filter = "*.slobject";
				break;
			case FFLOAD_RAW:
				file_type = "raw_file";
				file_dialog_filter = "*.raw";
				break;
			case FFLOAD_MODEL:
			case FFLOAD_COLLADA:
				file_type = "collada_files";
				file_dialog_filter = "*.dae";
				break;
			case FFLOAD_SCRIPT:
				file_type = "script_files";
				file_dialog_filter = "*.lsl";
				break;
			case FFLOAD_DICTIONARY:
				file_type = "dictionary_files";
				file_dialog_filter = "*.{dic,xcu}";
				break;
			case FFLOAD_DIRECTORY:
				file_type = "choose_the_directory";
				break;
			case FFLOAD_EXE:
				file_type = "executable_files";
				break;

			// <FS:Zi> Handle all enums in a switch, or you make GCC unhappy
			case FFLOAD_GLTF:
				file_type = "gltf_files";
				file_dialog_filter = "*.{gltf,glb}";
				break;
			case FFLOAD_MATERIAL:
				file_type = "material_files";
				file_dialog_filter = "*.{gltf,glb}";
				break;
			case FFLOAD_MATERIAL_TEXTURE:
				file_type = "material_texture_files";
				file_dialog_filter = "*.{gltf,glb,tga,bmp,jpg,jpeg,png}";
				break;
			// </FS:Zi>

			// Firestorm additions
			case FFLOAD_IMPORT:
				file_type = "backup_files";
				file_dialog_filter = "*.oxp";
				break;

#ifdef _CORY_TESTING
			case FFLOAD_GEOMETRY:
				// no file type translation for this, so using the default "all_files" for now
				file_dialog_filter = "*.slg";
				break;
#endif
		}

		if (aType == EType::eOpenMultiple)
		{
			file_dialog_title = LLTrans::getString("load_files");
		}
		else
		{
			// can't say I like this combining of verb+type, it might not work too well in all languages -Zi
			file_dialog_title = LLTrans::getString("load_file_verb") + " " + LLTrans::getString(file_type);
			file_dialog_filter = LLTrans::getString(file_type) + " \t" + file_dialog_filter;
		}
	}

	flDlg.title(file_dialog_title.c_str());
	flDlg.type(flType);

	if (!file_dialog_filter.empty())
	{
		flDlg.filter(file_dialog_filter.c_str());
	}

	int res = flDlg.show();
	gViewerWindow->getWindow()->afterDialog();

	if( res == 0 )
	{
		int32_t count = flDlg.count();
		if( count < 0 )
			count = 0;
		for( int32_t i = 0; i < count; ++i )
		{
			char const *pFile = flDlg.filename(i);
			if( pFile && strlen(pFile) > 0 )
				mFiles.push_back( pFile  );
		}
	}
	else if( res == -1 )
	{
		LL_WARNS() << "FLTK failed: " <<  flDlg.errmsg() << LL_ENDL;
	}

	return mFiles.empty()?FALSE:TRUE;
}

# else // LL_GTK

// Hacky stubs designed to facilitate fake getSaveFile and getOpenFile with
// static results, when we don't have a real filepicker.

bool LLFilePicker::getSaveFile( ESaveFilter filter, const std::string& filename, bool blocking )
{
	// if local file browsing is turned off, return without opening dialog
	// (Even though this is a stub, I think we still should not return anything at all)
	if ( check_local_file_access_enabled() == false )
	{
		return false;
	}

	reset();
	
	LL_INFOS() << "getSaveFile suggested filename is [" << filename
		<< "]" << LL_ENDL;
	if (!filename.empty())
	{
		mFiles.push_back(gDirUtilp->getLindenUserDir() + gDirUtilp->getDirDelimiter() + filename);
		return true;
	}
	return false;
}

bool LLFilePicker::getSaveFileModeless(ESaveFilter filter,
                                       const std::string& filename,
                                       void (*callback)(bool, std::string&, void*),
                                       void *userdata)
{
    LL_ERRS() << "NOT IMPLEMENTED" << LL_ENDL;
    return false;
}

bool LLFilePicker::getOpenFile( ELoadFilter filter, bool blocking )
{
	// if local file browsing is turned off, return without opening dialog
	// (Even though this is a stub, I think we still should not return anything at all)
	if ( check_local_file_access_enabled() == false )
	{
		return false;
	}

	reset();
	
	// HACK: Static filenames for 'open' until we implement filepicker
	std::string filename = gDirUtilp->getLindenUserDir() + gDirUtilp->getDirDelimiter() + "upload";
	switch (filter)
	{
	case FFLOAD_WAV: filename += ".wav"; break;
	case FFLOAD_IMAGE: filename += ".tga"; break;
	case FFLOAD_ANIM: filename += ".bvh"; break;
	default: break;
	}
	mFiles.push_back(filename);
	LL_INFOS() << "getOpenFile: Will try to open file: " << filename << LL_ENDL;
	return true;
}

bool LLFilePicker::getOpenFileModeless(ELoadFilter filter,
                                       void (*callback)(bool, std::vector<std::string> &, void*),
                                       void *userdata)
{
    LL_ERRS() << "NOT IMPLEMENTED" << LL_ENDL;
    return false;
}

bool LLFilePicker::getMultipleOpenFiles( ELoadFilter filter, bool blocking)
{
	// if local file browsing is turned off, return without opening dialog
	// (Even though this is a stub, I think we still should not return anything at all)
	if ( check_local_file_access_enabled() == false )
	{
		return false;
	}

	reset();
	return false;
}

bool LLFilePicker::getMultipleOpenFilesModeless(ELoadFilter filter,
                                                void (*callback)(bool, std::vector<std::string> &, void*),
                                                void *userdata )
{
    LL_ERRS() << "NOT IMPLEMENTED" << LL_ENDL;
    return false;
}

#endif // LL_GTK

#else // not implemented

<<<<<<< HEAD
BOOL LLFilePicker::getSaveFile( ESaveFilter filter, const std::string& filename, bool blockin )
=======
bool LLFilePicker::getSaveFile( ESaveFilter filter, const std::string& filename )
>>>>>>> 7704c263
{
	reset();	
	return false;
}

bool LLFilePicker::getOpenFile( ELoadFilter filter )
{
	reset();
	return false;
}

bool LLFilePicker::getMultipleOpenFiles( ELoadFilter filter, bool blocking)
{
	reset();
	return false;
}

#endif // LL_LINUX<|MERGE_RESOLUTION|>--- conflicted
+++ resolved
@@ -1734,46 +1734,46 @@
 
 #elif LL_FLTK
 
-BOOL LLFilePicker::getOpenFileModeless(ELoadFilter filter,
+bool LLFilePicker::getOpenFileModeless(ELoadFilter filter,
                                        void (*callback)(bool, std::vector<std::string> &, void*),
                                        void *userdata)
 {
     // not supposed to be used yet, use LLFilePickerThread
     LL_ERRS() << "NOT IMPLEMENTED" << LL_ENDL;
-    return FALSE;
-}
-
-
-BOOL LLFilePicker::getMultipleOpenFilesModeless(ELoadFilter filter,
+    return false;
+}
+
+
+bool LLFilePicker::getMultipleOpenFilesModeless(ELoadFilter filter,
                                                 void (*callback)(bool, std::vector<std::string> &, void*),
                                                 void *userdata )
 {
     // not supposed to be used yet, use LLFilePickerThread
     LL_ERRS() << "NOT IMPLEMENTED" << LL_ENDL;
-    return FALSE;
-}
-
-BOOL LLFilePicker::getSaveFileModeless(ESaveFilter filter,
+    return false;
+}
+
+bool LLFilePicker::getSaveFileModeless(ESaveFilter filter,
                                        const std::string& filename,
                                        void (*callback)(bool, std::string&, void*),
                                        void *userdata)
 {
     // not supposed to be used yet, use LLFilePickerThread
     LL_ERRS() << "NOT IMPLEMENTED" << LL_ENDL;
-    return FALSE;
-}
-
-BOOL LLFilePicker::getSaveFile( ESaveFilter filter, const std::string& filename, bool blocking )
+    return false;
+}
+
+bool LLFilePicker::getSaveFile( ESaveFilter filter, const std::string& filename, bool blocking )
 {
 	return openFileDialog( filter, blocking, eSaveFile );
 }
 
-BOOL LLFilePicker::getOpenFile( ELoadFilter filter, bool blocking )
+bool LLFilePicker::getOpenFile( ELoadFilter filter, bool blocking )
 {
 	return openFileDialog( filter, blocking, eOpenFile );
 }
 
-BOOL LLFilePicker::getMultipleOpenFiles( ELoadFilter filter, bool blocking)
+bool LLFilePicker::getMultipleOpenFiles( ELoadFilter filter, bool blocking)
 {
 	return openFileDialog( filter, blocking, eOpenMultiple );
 }
@@ -2012,7 +2012,7 @@
 		LL_WARNS() << "FLTK failed: " <<  flDlg.errmsg() << LL_ENDL;
 	}
 
-	return mFiles.empty()?FALSE:TRUE;
+	return mFiles.empty() ? false : true;
 }
 
 # else // LL_GTK
@@ -2108,11 +2108,7 @@
 
 #else // not implemented
 
-<<<<<<< HEAD
-BOOL LLFilePicker::getSaveFile( ESaveFilter filter, const std::string& filename, bool blockin )
-=======
-bool LLFilePicker::getSaveFile( ESaveFilter filter, const std::string& filename )
->>>>>>> 7704c263
+bool LLFilePicker::getSaveFile( ESaveFilter filter, const std::string& filename, bool blocking )
 {
 	reset();	
 	return false;
