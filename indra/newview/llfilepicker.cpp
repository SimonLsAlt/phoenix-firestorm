--- conflicted
+++ resolved
@@ -730,12 +730,10 @@
             allowedv->push_back("gltf");
             allowedv->push_back("glb");
             break;
-<<<<<<< HEAD
-        case FFLOAD_MODEL:
-=======
         case FFLOAD_HDRI:
             allowedv->push_back("exr");
->>>>>>> c1bde757
+            break;
+        case FFLOAD_MODEL:
         case FFLOAD_COLLADA:
             allowedv->push_back("dae");
             break;
@@ -754,12 +752,12 @@
             break;
         case FFLOAD_DIRECTORY:
             break;
-	// <FS:CR> Import filter
-	case FFLOAD_IMPORT:
+        // <FS:CR> Import filter
+        case FFLOAD_IMPORT:
             allowedv->push_back("oxp");
             //allowedv->push_back("hpa");
-	    break;
-	// </FS:CR>
+            break;
+        // </FS:CR>
         default:
             LL_WARNS() << "Unsupported format." << LL_ENDL;
     }
@@ -1962,6 +1960,10 @@
 				file_type = "material_files";
 				file_dialog_filter = "*.{gltf,glb}";
 				break;
+			case FFLOAD_HDRI:
+				file_type = "hdri_files";
+				file_dialog_filter = "*.{exr}";
+				break;
 			case FFLOAD_MATERIAL_TEXTURE:
 				file_type = "material_texture_files";
 				file_dialog_filter = "*.{gltf,glb,tga,bmp,jpg,jpeg,png}";
