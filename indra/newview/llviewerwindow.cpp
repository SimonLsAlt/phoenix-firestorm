--- conflicted
+++ resolved
@@ -1932,13 +1932,8 @@
     mCursorHidden(false),
     mResDirty(false),
     mStatesDirty(false),
-<<<<<<< HEAD
-    mCurrResolutionIndex(0),
     mProgressView(NULL),
     mProgressViewMini(NULL)
-=======
-    mProgressView(NULL)
->>>>>>> e32f6426
 {
     // gKeyboard is still NULL, so it doesn't do LLWindowListener any good to
     // pass its value right now. Instead, pass it a nullary function that
