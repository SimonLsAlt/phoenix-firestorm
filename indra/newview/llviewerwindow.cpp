--- conflicted
+++ resolved
@@ -926,8 +926,10 @@
 		}
 		
 		// <FS:ND> Report amount of failed texture buffer allocations if any.
-		if( LLImageBase::getAllocationErrors() )
-			addText( xpos, ypos, llformat( "# textures discarded due to insufficient memory %ld", LLImageBase::getAllocationErrors() ) );
+		if (LLImageBase::getAllocationErrors())
+		{
+			addText(xpos, ypos, llformat("# textures discarded due to insufficient memory %ld", LLImageBase::getAllocationErrors()));
+		}
 		// </FS:ND>
 	}
 
@@ -2671,9 +2673,8 @@
 		gStatusBar->setEnabled( visible );	
 	}
 	
-<<<<<<< HEAD
 	// <FS:Zi> Is done inside XUI now, using visibility_control
-	//LLNavigationBar* navbarp = LLUI::getRootView()->findChild<LLNavigationBar>("navigation_bar");
+	//LLNavigationBar* navbarp = LLUI::getInstance()->getRootView()->findChild<LLNavigationBar>("navigation_bar");
 	//if (navbarp)
 	//{
 	//	// when it's time to show navigation bar we need to ensure that the user wants to see it
@@ -2681,15 +2682,6 @@
 	//	navbarp->setVisible( visible && gSavedSettings.getBOOL("ShowNavbarNavigationPanel") );
 	//}
 	// </FS:Zi>
-=======
-	LLNavigationBar* navbarp = LLUI::getInstance()->getRootView()->findChild<LLNavigationBar>("navigation_bar");
-	if (navbarp)
-	{
-		// when it's time to show navigation bar we need to ensure that the user wants to see it
-		// i.e. ShowNavbarNavigationPanel option is true
-		navbarp->setVisible( visible && gSavedSettings.getBOOL("ShowNavbarNavigationPanel") );
-	}
->>>>>>> af5c5562
 }
 
 void LLViewerWindow::setMenuBackgroundColor(bool god_mode, bool dev_grid)
