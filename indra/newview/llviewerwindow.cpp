--- conflicted
+++ resolved
@@ -325,10 +325,7 @@
 //    #  decimal digits
 //
 // This is similar to printf("%+.4f") except positive numbers are NOT cluttered with a leading '+' sign.
-<<<<<<< HEAD
 // NOTE: This does NOT null terminate the output
-=======
->>>>>>> 7449f4b6
 void normalized_float_to_string(const float x, char *out_str)
 {
     static const unsigned char DECIMAL_BCD2[] =
@@ -353,10 +350,6 @@
     int d10 = rem % 100; rem /= 100;
     int d32 = rem % 100; rem /= 100;
 
-<<<<<<< HEAD
-=======
-    out_str[7] = 0;
->>>>>>> 7449f4b6
     out_str[6] = '0' + ((DECIMAL_BCD2[ d10 ] >> 0) & 0xF);
     out_str[5] = '0' + ((DECIMAL_BCD2[ d10 ] >> 4) & 0xF);
     out_str[4] = '0' + ((DECIMAL_BCD2[ d32 ] >> 0) & 0xF);
@@ -367,7 +360,6 @@
 }
 
 // normalized float
-<<<<<<< HEAD
 //    printf("%-.4f    %-.4f    %-.4f")
 // Params:
 //   float  &matrix_row[4]
@@ -411,18 +403,6 @@
     sprintf(out_buffer+12,format[flag_1],fabsf(temp_1)); out_buffer[12+8] = ' '; \
     sprintf(out_buffer+23,format[flag_2],fabsf(temp_2)); out_buffer[23+8] =  0 ; \
 }
-=======
-#define MATRIX_ROW_N32_TO_STR( matrix_row, i )            \
-    normalized_float_to_string( matrix_row[i+0], x_str ); \
-    normalized_float_to_string( matrix_row[i+1], y_str ); \
-    normalized_float_to_string( matrix_row[i+2], z_str );
-
-// regular float
-#define MATRIX_ROW_F32_TO_STR( matrix_row, i )  \
-    sprintf(x_str, "%-9.2f", matrix_row[i+0] ); \
-    sprintf(y_str, "%-9.2f", matrix_row[i+1] ); \
-    sprintf(z_str, "%-9.2f", matrix_row[i+2] );
->>>>>>> 7449f4b6
 
 ////////////////////////////////////////////////////////////////////////////
 //
@@ -837,7 +817,6 @@
 		}
 		if (gSavedSettings.getBOOL("DebugShowRenderMatrices"))
 		{
-<<<<<<< HEAD
 			char camera_lines[8][32];
 			memset(camera_lines, ' ', sizeof(camera_lines));
 
@@ -848,35 +827,15 @@
 			MATRIX_ROW_N32_TO_STR(gGLProjection,  8,camera_lines[6]); addText(xpos, ypos, std::string(camera_lines[6])); ypos += y_inc;
 			MATRIX_ROW_N32_TO_STR(gGLProjection,  4,camera_lines[5]); addText(xpos, ypos, std::string(camera_lines[5])); ypos += y_inc; mBackRectCamera1.mTop    = ypos + 2;
 			MATRIX_ROW_N32_TO_STR(gGLProjection,  0,camera_lines[4]); addText(xpos, ypos, std::string(camera_lines[4])); ypos += y_inc; mBackRectCamera2.mBottom = ypos + 2;
-=======
-			char x_str[16];
-			char y_str[16];
-			char z_str[16];
-
-			// Projection last column is always <0,0,-1,0>
-			// Projection last row is <0,0,x>
-			mBackRectCamera1.mBottom = ypos - y_inc;
-			MATRIX_ROW_N32_TO_STR(gGLProjection, 12); addText(xpos, ypos, llformat("%s    %s    %s", x_str, y_str, z_str)); ypos += y_inc;
-			MATRIX_ROW_N32_TO_STR(gGLProjection,  8); addText(xpos, ypos, llformat("%s    %s    %s", x_str, y_str, z_str)); ypos += y_inc;
-			MATRIX_ROW_N32_TO_STR(gGLProjection,  4); addText(xpos, ypos, llformat("%s    %s    %s", x_str, y_str, z_str)); ypos += y_inc; mBackRectCamera1.mTop    = ypos;
-			MATRIX_ROW_N32_TO_STR(gGLProjection,  0); addText(xpos, ypos, llformat("%s    %s    %s", x_str, y_str, z_str)); ypos += y_inc; mBackRectCamera2.mBottom = ypos;
->>>>>>> 7449f4b6
 
 			addText(xpos, ypos, "Projection Matrix");
 			ypos += y_inc;
 
 			// View last column is always <0,0,0,1>
-<<<<<<< HEAD
 			MATRIX_ROW_F32_TO_STR(gGLModelView, 12,camera_lines[3]); addText(xpos, ypos, std::string(camera_lines[3])); ypos += y_inc;
 			MATRIX_ROW_N32_TO_STR(gGLModelView,  8,camera_lines[2]); addText(xpos, ypos, std::string(camera_lines[2])); ypos += y_inc;
 			MATRIX_ROW_N32_TO_STR(gGLModelView,  4,camera_lines[1]); addText(xpos, ypos, std::string(camera_lines[1])); ypos += y_inc; mBackRectCamera2.mTop = ypos + 2;
 			MATRIX_ROW_N32_TO_STR(gGLModelView,  0,camera_lines[0]); addText(xpos, ypos, std::string(camera_lines[0])); ypos += y_inc;
-=======
-			MATRIX_ROW_F32_TO_STR(gGLModelView, 12); addText(xpos, ypos, llformat("%s  ""%s  ""%s", x_str, y_str, z_str)); ypos += y_inc;
-			MATRIX_ROW_N32_TO_STR(gGLModelView,  8); addText(xpos, ypos, llformat("%s    %s    %s", x_str, y_str, z_str)); ypos += y_inc;
-			MATRIX_ROW_N32_TO_STR(gGLModelView,  4); addText(xpos, ypos, llformat("%s    %s    %s", x_str, y_str, z_str)); ypos += y_inc; mBackRectCamera2.mTop = ypos;
-			MATRIX_ROW_N32_TO_STR(gGLModelView,  0); addText(xpos, ypos, llformat("%s    %s    %s", x_str, y_str, z_str)); ypos += y_inc;
->>>>>>> 7449f4b6
 
 			addText(xpos, ypos, "View Matrix");
 			ypos += y_inc;
