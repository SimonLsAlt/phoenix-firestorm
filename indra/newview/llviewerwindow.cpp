--- conflicted
+++ resolved
@@ -283,7 +283,7 @@
 	struct Line
 	{
 		Line(const std::string& in_text, S32 in_x, S32 in_y) : text(in_text), x(in_x), y(in_y) {}
-		std::string text; 
+		std::string text;
 		S32 x,y;
 	};
 
@@ -1554,24 +1554,17 @@
 	mWindowListener.reset(new LLWindowListener(this, boost::lambda::var(gKeyboard)));
 	mViewerWindowListener.reset(new LLViewerWindowListener(this));
 
-<<<<<<< HEAD
 	mAlertsChannel.reset(new LLNotificationChannel("VW_alerts", "Visible", LLNotificationFilters::filterBy<std::string>(&LLNotification::getType, "alert")));
 	mModalAlertsChannel.reset(new LLNotificationChannel("VW_alertmodal", "Visible", LLNotificationFilters::filterBy<std::string>(&LLNotification::getType, "alertmodal")));
 
 	mAlertsChannel->connectChanged(&LLViewerWindow::onAlert);
 	mModalAlertsChannel->connectChanged(&LLViewerWindow::onAlert);
-	LLNotifications::instance().setIgnoreAllNotifications(gSavedSettings.getBOOL("IgnoreAllNotifications"));
-	llinfos << "NOTE: ALL NOTIFICATIONS THAT OCCUR WILL GET ADDED TO IGNORE LIST FOR LATER RUNS." << llendl;
-=======
-	LLNotifications::instance().getChannel("VW_alerts")->connectChanged(&LLViewerWindow::onAlert);
-	LLNotifications::instance().getChannel("VW_alertmodal")->connectChanged(&LLViewerWindow::onAlert);
 	bool ignore = gSavedSettings.getBOOL("IgnoreAllNotifications");
 	LLNotifications::instance().setIgnoreAllNotifications(ignore);
 	if (ignore)
 	{
-		llinfos << "NOTE: ALL NOTIFICATIONS THAT OCCUR WILL GET ADDED TO IGNORE LIST FOR LATER RUNS." << llendl;
-	}
->>>>>>> 8a3384ad
+	llinfos << "NOTE: ALL NOTIFICATIONS THAT OCCUR WILL GET ADDED TO IGNORE LIST FOR LATER RUNS." << llendl;
+	}
 
 	// Default to application directory.
 	LLViewerWindow::sSnapshotBaseName = "Snapshot";
@@ -2515,37 +2508,37 @@
 		if (nearby_chat)
 		{
 			LLChatEntry* chat_editor = nearby_chat->getChatBox();
-
-			// arrow keys move avatar while chatting hack
-			if (chat_editor && chat_editor->hasFocus())
-			{
-				// If text field is empty, there's no point in trying to move
-				// cursor with arrow keys, so allow movement
-				if (chat_editor->getText().empty()
-					|| gSavedSettings.getBOOL("ArrowKeysAlwaysMove"))
+		
+		// arrow keys move avatar while chatting hack
+		if (chat_editor && chat_editor->hasFocus())
+		{
+			// If text field is empty, there's no point in trying to move
+			// cursor with arrow keys, so allow movement
+			if (chat_editor->getText().empty() 
+				|| gSavedSettings.getBOOL("ArrowKeysAlwaysMove"))
+			{
+				// let Control-Up and Control-Down through for chat line history,
+				if (!(key == KEY_UP && mask == MASK_CONTROL)
+					&& !(key == KEY_DOWN && mask == MASK_CONTROL))
 				{
-					// let Control-Up and Control-Down through for chat line history,
-					if (!(key == KEY_UP && mask == MASK_CONTROL)
-						&& !(key == KEY_DOWN && mask == MASK_CONTROL))
+					switch(key)
 					{
-						switch(key)
-						{
-						case KEY_LEFT:
-						case KEY_RIGHT:
-						case KEY_UP:
-						case KEY_DOWN:
-						case KEY_PAGE_UP:
-						case KEY_PAGE_DOWN:
-						case KEY_HOME:
-							// when chatbar is empty or ArrowKeysAlwaysMove set,
-							// pass arrow keys on to avatar...
-							return FALSE;
-						default:
-							break;
-						}
+					case KEY_LEFT:
+					case KEY_RIGHT:
+					case KEY_UP:
+					case KEY_DOWN:
+					case KEY_PAGE_UP:
+					case KEY_PAGE_DOWN:
+					case KEY_HOME:
+						// when chatbar is empty or ArrowKeysAlwaysMove set,
+						// pass arrow keys on to avatar...
+						return FALSE;
+					default:
+						break;
 					}
 				}
 			}
+		}
 		}
 
 		if (keyboard_focus->handleKey(key, mask, FALSE))
@@ -2575,7 +2568,7 @@
 	// If "Pressing letter keys starts local chat" option is selected, we are not in mouselook, 
 	// no view has keyboard focus, this is a printable character key (and no modifier key is 
 	// pressed except shift), then give focus to nearby chat (STORM-560)
-	if ( gSavedSettings.getS32("LetterKeysFocusChatBar") && !gAgentCamera.cameraMouselook() &&
+	if ( gSavedSettings.getS32("LetterKeysFocusChatBar") && !gAgentCamera.cameraMouselook() && 
 		!keyboard_focus && key < 0x80 && (mask == MASK_NONE || mask == MASK_SHIFT) )
 	{
 		// Initialize nearby chat if it's missing
