--- conflicted
+++ resolved
@@ -1847,7 +1847,6 @@
 	LLCoordScreen scr;
     mWindow->getSize(&scr);
 
-<<<<<<< HEAD
 	// <FS:Ansariel> Settings don't exist anymore as of 28-11-2017
   //  if(p.fullscreen && ( scr.mX!=p.width || scr.mY!=p.height))
   //  {
@@ -1856,26 +1855,17 @@
 		//gSavedSettings.setS32("FullScreenHeight",scr.mY);
   //  }
 	// </FS:Ansariel>
-
-=======
-    if(p.fullscreen && ( scr.mX!=p.width || scr.mY!=p.height))
-    {
-		LL_WARNS() << "Fullscreen has forced us in to a different resolution now using "<<scr.mX<<" x "<<scr.mY<<LL_ENDL;
-		gSavedSettings.setS32("FullScreenWidth",scr.mX);
-		gSavedSettings.setS32("FullScreenHeight",scr.mY);
-    }
-
 #if LL_DARWIN
 	F32 system_scale_factor = 1.f;
 #else
->>>>>>> 986567a6
 	F32 system_scale_factor = mWindow->getSystemUISize();
 	if (system_scale_factor < MIN_UI_SCALE || system_scale_factor > MAX_UI_SCALE)
 	{
 		// reset to default;
 		system_scale_factor = 1.f;
 	}
-<<<<<<< HEAD
+#endif
+
 	// <FS:Ansariel> FIRE-20416: Option for automatic UI scaling
 	//if (p.first_run || gSavedSettings.getF32("LastSystemUIScaleFactor") != system_scale_factor)
 #if !LL_WINDOWS
@@ -1883,11 +1873,6 @@
 #endif
 	if (gSavedSettings.getBOOL("FSEnableAutomaticUIScaling") && (p.first_run || gSavedSettings.getF32("LastSystemUIScaleFactor") != system_scale_factor))
 	// </FS:Ansariel>
-=======
-#endif
-
-	if (p.first_run || gSavedSettings.getF32("LastSystemUIScaleFactor") != system_scale_factor)
->>>>>>> 986567a6
 	{
 		mSystemUIScaleFactorChanged = !p.first_run;
 		gSavedSettings.setF32("LastSystemUIScaleFactor", system_scale_factor);
