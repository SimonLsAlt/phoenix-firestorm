/**
 * @file llviewerwindow.cpp
 * @brief Implementation of the LLViewerWindow class.
 *
 * $LicenseInfo:firstyear=2001&license=viewerlgpl$
 * Second Life Viewer Source Code
 * Copyright (C) 2010, Linden Research, Inc.
 *
 * This library is free software; you can redistribute it and/or
 * modify it under the terms of the GNU Lesser General Public
 * License as published by the Free Software Foundation;
 * version 2.1 of the License only.
 *
 * This library is distributed in the hope that it will be useful,
 * but WITHOUT ANY WARRANTY; without even the implied warranty of
 * MERCHANTABILITY or FITNESS FOR A PARTICULAR PURPOSE.  See the GNU
 * Lesser General Public License for more details.
 *
 * You should have received a copy of the GNU Lesser General Public
 * License along with this library; if not, write to the Free Software
 * Foundation, Inc., 51 Franklin Street, Fifth Floor, Boston, MA  02110-1301  USA
 *
 * Linden Research, Inc., 945 Battery Street, San Francisco, CA  94111  USA
 * $/LicenseInfo$
 */

#include "llviewerprecompiledheaders.h"
#include "llviewerwindow.h"


// system library includes
#include <stdio.h>
#include <iostream>
#include <fstream>
#include <algorithm>
#include <boost/filesystem.hpp>
#include <boost/lambda/core.hpp>
#include <boost/regex.hpp>

#include "llagent.h"
#include "llagentcamera.h"
#include "llcommandhandler.h"
#include "llcommunicationchannel.h"
#include "llfloaterreg.h"
#include "llhudicon.h"
#include "llmeshrepository.h"
#include "llnotificationhandler.h"
#include "llpanellogin.h"
#include "llsetkeybinddialog.h"
#include "llviewerinput.h"
#include "llviewermenu.h"

#include "llviewquery.h"
#include "llxmltree.h"
#include "llslurl.h"
#include "llrender.h"

#include "stringize.h"

//
// TODO: Many of these includes are unnecessary.  Remove them.
//

// linden library includes
#include "llaudioengine.h"      // mute on minimize
#include "llchatentry.h"
#include "indra_constants.h"
#include "llassetstorage.h"
#include "llerrorcontrol.h"
#include "llfontgl.h"
#include "llmousehandler.h"
#include "llrect.h"
#include "llsky.h"
#include "llstring.h"
#include "llui.h"
#include "lluuid.h"
#include "llview.h"
#include "llxfermanager.h"
#include "message.h"
#include "object_flags.h"
#include "lltimer.h"
#include "llviewermenu.h"
#include "lltooltip.h"
#include "llmediaentry.h"
#include "llurldispatcher.h"
#include "raytrace.h"

// newview includes
#include "llagent.h"
#include "llbox.h"
#include "llchicletbar.h"
#include "llconsole.h"
#include "llviewercontrol.h"
#include "llcylinder.h"
#include "lldebugview.h"
#include "lldir.h"
#include "lldrawable.h"
#include "lldrawpoolalpha.h"
#include "lldrawpoolbump.h"
#include "lldrawpoolwater.h"
#include "llmaniptranslate.h"
#include "llface.h"
#include "llfeaturemanager.h"
#include "llfilepicker.h"
#include "llfirstuse.h"
#include "llfloater.h"
#include "llfloaterbuyland.h"
#include "llfloatercamera.h"
#include "llfloaterland.h"
#include "llfloaterinspect.h"
#include "llfloatermap.h"
#include "llfloaternamedesc.h"
#include "llfloaterpreference.h"
#include "llfloatersnapshot.h"
#include "llfloatertools.h"
#include "llfloaterworldmap.h"
#include "llfocusmgr.h"
#include "llfontfreetype.h"
#include "llgesturemgr.h"
#include "llglheaders.h"
#include "lltooltip.h"
#include "llhudmanager.h"
#include "llhudobject.h"
#include "llhudview.h"
#include "llimage.h"
#include "llimagej2c.h"
#include "llimageworker.h"
#include "llkeyboard.h"
#include "lllineeditor.h"
#include "llmenugl.h"
#include "llmenuoptionpathfindingrebakenavmesh.h"
#include "llmodaldialog.h"
#include "llmorphview.h"
#include "llmoveview.h"
#include "llnavigationbar.h"
#include "llnotificationhandler.h"
#include "llpaneltopinfobar.h"
#include "llpopupview.h"
#include "llpreviewtexture.h"
#include "llprogressview.h"
#include "llresmgr.h"
#include "llselectmgr.h"
#include "llrootview.h"
#include "llrendersphere.h"
#include "llstartup.h"
#include "llstatusbar.h"
#include "llstatview.h"
#include "llsurface.h"
#include "llsurfacepatch.h"
#include "lltexlayer.h"
#include "lltextbox.h"
#include "lltexturecache.h"
#include "lltexturefetch.h"
#include "lltextureview.h"
#include "lltoast.h"
#include "lltool.h"
#include "lltoolbarview.h"
#include "lltoolcomp.h"
#include "lltooldraganddrop.h"
#include "lltoolface.h"
#include "lltoolfocus.h"
#include "lltoolgrab.h"
#include "lltoolmgr.h"
#include "lltoolmorph.h"
#include "lltoolpie.h"
#include "lltoolselectland.h"
#include "lltrans.h"
#include "lluictrlfactory.h"
#include "llurldispatcher.h"        // SLURL from other app instance
#include "llversioninfo.h"
#include "llvieweraudio.h"
#include "llviewercamera.h"
#include "llviewergesture.h"
#include "llviewertexturelist.h"
#include "llviewerinventory.h"
#include "llviewerinput.h"
#include "llviewermedia.h"
#include "llviewermediafocus.h"
#include "llviewermenu.h"
#include "llviewermessage.h"
#include "llviewerobjectlist.h"
#include "llviewerparcelmgr.h"
#include "llviewerregion.h"
#include "llviewershadermgr.h"
#include "llviewerstats.h"
#include "llvoavatarself.h"
#include "llvopartgroup.h"
#include "llvovolume.h"
#include "llworld.h"
#include "llworldmapview.h"
#include "pipeline.h"
#include "llappviewer.h"
#include "llviewerdisplay.h"
#include "llspatialpartition.h"
#include "llviewerjoystick.h"
#include "llviewermenufile.h" // LLFilePickerReplyThread
#include "llviewernetwork.h"
#include "llpostprocess.h"
#include "llfloaterimnearbychat.h"
#include "llagentui.h"
#include "llwearablelist.h"

#include "llviewereventrecorder.h"

#include "llnotifications.h"
#include "llnotificationsutil.h"
#include "llnotificationmanager.h"

#include "llfloaternotificationsconsole.h"

#include "llwindowlistener.h"
#include "llviewerwindowlistener.h"
#include "llpaneltopinfobar.h"
#include "llcleanup.h"

#if LL_WINDOWS
#include <tchar.h> // For Unicode conversion methods
#include "llwindowwin32.h" // For AltGr handling
#endif

//
// Globals
//
void render_ui(F32 zoom_factor = 1.f, int subfield = 0);
void swap();

extern bool gDebugClicks;
extern bool gDisplaySwapBuffers;
extern bool gDepthDirty;
extern bool gResizeScreenTexture;
extern bool gCubeSnapshot;
extern bool gSnapshotNoPost;

LLViewerWindow  *gViewerWindow = NULL;

LLFrameTimer    gAwayTimer;
LLFrameTimer    gAwayTriggerTimer;

bool            gShowOverlayTitle = false;

LLViewerObject*  gDebugRaycastObject = NULL;
LLVOPartGroup* gDebugRaycastParticle = NULL;
LLVector4a       gDebugRaycastIntersection;
LLVector4a      gDebugRaycastParticleIntersection;
LLVector2        gDebugRaycastTexCoord;
LLVector4a       gDebugRaycastNormal;
LLVector4a       gDebugRaycastTangent;
S32             gDebugRaycastFaceHit;
S32             gDebugRaycastGLTFNodeHit;
S32             gDebugRaycastGLTFPrimitiveHit;
LLVector4a       gDebugRaycastStart;
LLVector4a       gDebugRaycastEnd;

// HUD display lines in lower right
bool                gDisplayWindInfo = false;
bool                gDisplayCameraPos = false;
bool                gDisplayFOV = false;
bool                gDisplayBadge = false;

static const U8 NO_FACE = 255;
bool gQuietSnapshot = false;

// Minimum value for UIScaleFactor, also defined in preferences, ui_scale_slider
static const F32 MIN_UI_SCALE = 0.75f;
// 4.0 in preferences, but win10 supports larger scaling and value is used more as
// sanity check, so leaving space for larger values from DPI updates.
static const F32 MAX_UI_SCALE = 7.0f;
static const F32 MIN_DISPLAY_SCALE = 0.75f;

static const char KEY_MOUSELOOK = 'M';

static LLCachedControl<std::string> sSnapshotBaseName(LLCachedControl<std::string>(gSavedPerAccountSettings, "SnapshotBaseName", "Snapshot"));
static LLCachedControl<std::string> sSnapshotDir(LLCachedControl<std::string>(gSavedPerAccountSettings, "SnapshotBaseDir", ""));

LLTrace::SampleStatHandle<> LLViewerWindow::sMouseVelocityStat("Mouse Velocity");


class RecordToChatConsoleRecorder : public LLError::Recorder
{
public:
    virtual void recordMessage(LLError::ELevel level,
                                const std::string& message)
    {
        //FIXME: this is NOT thread safe, and will do bad things when a warning is issued from a non-UI thread

        // only log warnings to chat console
        //if (level == LLError::LEVEL_WARN)
        //{
            //LLFloaterChat* chat_floater = LLFloaterReg::findTypedInstance<LLFloaterChat>("chat");
            //if (chat_floater && gSavedSettings.getBOOL("WarningsAsChat"))
            //{
            //  LLChat chat;
            //  chat.mText = message;
            //  chat.mSourceType = CHAT_SOURCE_SYSTEM;

            //  chat_floater->addChat(chat, false, false);
            //}
        //}
    }
};

class RecordToChatConsole : public LLSingleton<RecordToChatConsole>
{
    LLSINGLETON(RecordToChatConsole);
public:
    void startRecorder() { LLError::addRecorder(mRecorder); }
    void stopRecorder() { LLError::removeRecorder(mRecorder); }

private:
    LLError::RecorderPtr mRecorder;
};

RecordToChatConsole::RecordToChatConsole():
    mRecorder(new RecordToChatConsoleRecorder())
{
    mRecorder->showTags(false);
    mRecorder->showLocation(false);
    mRecorder->showMultiline(true);
}

////////////////////////////////////////////////////////////////////////////
//
// Print Utility
//

// Convert a normalized float (-1.0 <= x <= +1.0) to a fixed 1.4 format string:
//
//    s#.####
//
// Where:
//    s  sign character; space if x is positiv, minus if negative
//    #  decimal digits
//
// This is similar to printf("%+.4f") except positive numbers are NOT cluttered with a leading '+' sign.
// NOTE: This does NOT null terminate the output
void normalized_float_to_string(const float x, char *out_str)
{
    static const unsigned char DECIMAL_BCD2[] =
    {
        0x00, 0x01, 0x02, 0x03, 0x04, 0x05, 0x06, 0x07, 0x08, 0x09,
        0x10, 0x11, 0x12, 0x13, 0x14, 0x15, 0x16, 0x17, 0x18, 0x19,
        0x20, 0x21, 0x22, 0x23, 0x24, 0x25, 0x26, 0x27, 0x28, 0x29,
        0x30, 0x31, 0x32, 0x33, 0x34, 0x35, 0x36, 0x37, 0x38, 0x39,
        0x40, 0x41, 0x42, 0x43, 0x44, 0x45, 0x46, 0x47, 0x48, 0x49,
        0x50, 0x51, 0x52, 0x53, 0x54, 0x55, 0x56, 0x57, 0x58, 0x59,
        0x60, 0x61, 0x62, 0x63, 0x64, 0x65, 0x66, 0x67, 0x68, 0x69,
        0x70, 0x71, 0x72, 0x73, 0x74, 0x75, 0x76, 0x77, 0x78, 0x79,
        0x80, 0x81, 0x82, 0x83, 0x84, 0x85, 0x86, 0x87, 0x88, 0x89,
        0x90, 0x91, 0x92, 0x93, 0x94, 0x95, 0x96, 0x97, 0x98, 0x99
    };

    int neg = (x < 0);
    int rem = neg
            ? (int)(x * -10000.)
            : (int)(x *  10000.);

    int d10 = rem % 100; rem /= 100;
    int d32 = rem % 100; rem /= 100;

    out_str[6] = '0' + ((DECIMAL_BCD2[ d10 ] >> 0) & 0xF);
    out_str[5] = '0' + ((DECIMAL_BCD2[ d10 ] >> 4) & 0xF);
    out_str[4] = '0' + ((DECIMAL_BCD2[ d32 ] >> 0) & 0xF);
    out_str[3] = '0' + ((DECIMAL_BCD2[ d32 ] >> 4) & 0xF);
    out_str[2] = '.';
    out_str[1] = '0' + (rem & 1);
    out_str[0] = " -"[neg]; // Could always show '+' for positive but this clutters up the common case
}

// normalized float
//    printf("%-.4f    %-.4f    %-.4f")
// Params:
//   float  &matrix_row[4]
//   int    matrix_cell_index
//   string out_buffer (size 32)
// Note: The buffer is assumed to be pre-filled with spaces
#define MATRIX_ROW_N32_TO_STR(matrix_row, i, out_buffer)          \
    normalized_float_to_string(matrix_row[i+0], out_buffer +  0); \
    normalized_float_to_string(matrix_row[i+1], out_buffer + 11); \
    normalized_float_to_string(matrix_row[i+2], out_buffer + 22); \
    out_buffer[31] = 0;


// regular float
//    sprintf(buffer, "%-8.2f  %-8.2f  %-8.2f", matrix_row[i+0], matrix_row[i+1], matrix_row[i+2]);
// Params:
//   float  &matrix_row[4]
//   int    matrix_cell_index
//   char   out_buffer[32]
// Note: The buffer is assumed to be pre-filled with spaces
#define MATRIX_ROW_F32_TO_STR(matrix_row, i, out_buffer) {                       \
    static const char *format[3] = {                                             \
        "%-8.2f"  ,  /* 0 */                                                     \
        ">  99K  ",  /* 1 */                                                     \
        "< -99K  "   /* 2 */                                                     \
    };                                                                           \
                                                                                 \
    F32 temp_0 = matrix_row[i+0];                                                \
    F32 temp_1 = matrix_row[i+1];                                                \
    F32 temp_2 = matrix_row[i+2];                                                \
                                                                                 \
    U8 flag_0 = (((U8)(temp_0 < -99999.99)) << 1) | ((U8)(temp_0 > 99999.99));   \
    U8 flag_1 = (((U8)(temp_1 < -99999.99)) << 1) | ((U8)(temp_1 > 99999.99));   \
    U8 flag_2 = (((U8)(temp_2 < -99999.99)) << 1) | ((U8)(temp_2 > 99999.99));   \
                                                                                 \
    if (temp_0 < 0.f) out_buffer[ 0] = '-';                                      \
    if (temp_1 < 0.f) out_buffer[11] = '-';                                      \
    if (temp_2 < 0.f) out_buffer[22] = '-';                                      \
                                                                                 \
    sprintf(out_buffer+ 1,format[flag_0],fabsf(temp_0)); out_buffer[ 1+8] = ' '; \
    sprintf(out_buffer+12,format[flag_1],fabsf(temp_1)); out_buffer[12+8] = ' '; \
    sprintf(out_buffer+23,format[flag_2],fabsf(temp_2)); out_buffer[23+8] =  0 ; \
}

////////////////////////////////////////////////////////////////////////////
//
// LLDebugText
//

static LLTrace::BlockTimerStatHandle FTM_DISPLAY_DEBUG_TEXT("Display Debug Text");

class LLDebugText
{
private:
    struct Line
    {
        Line(const std::string& in_text, S32 in_x, S32 in_y) : text(in_text), x(in_x), y(in_y) {}
        std::string text;
        S32 x,y;
    };

    LLViewerWindow *mWindow;

    typedef std::vector<Line> line_list_t;
    line_list_t mLineList;
    LLColor4 mTextColor;

    LLColor4 mBackColor;
    LLRect mBackRectCamera1;
    LLRect mBackRectCamera2;

    void addText(S32 x, S32 y, const std::string &text)
    {
        mLineList.push_back(Line(text, x, y));
    }

    void clearText() { mLineList.clear(); }

public:
    LLDebugText(LLViewerWindow* window) : mWindow(window) {}

    void update()
    {
        if (!gPipeline.hasRenderDebugFeatureMask(LLPipeline::RENDER_DEBUG_FEATURE_UI))
        {
            clearText();
            return;
        }

        static LLCachedControl<bool> log_texture_traffic(gSavedSettings,"LogTextureNetworkTraffic", false) ;

        std::string wind_vel_text;
        std::string wind_vector_text;
        std::string rwind_vel_text;
        std::string rwind_vector_text;
        std::string audio_text;

        static const std::string beacon_particle = LLTrans::getString("BeaconParticle");
        static const std::string beacon_physical = LLTrans::getString("BeaconPhysical");
        static const std::string beacon_scripted = LLTrans::getString("BeaconScripted");
        static const std::string beacon_scripted_touch = LLTrans::getString("BeaconScriptedTouch");
        static const std::string beacon_sound = LLTrans::getString("BeaconSound");
        static const std::string beacon_media = LLTrans::getString("BeaconMedia");
        static const std::string beacon_sun = LLTrans::getString("BeaconSun");
        static const std::string beacon_moon = LLTrans::getString("BeaconMoon");
        static const std::string particle_hiding = LLTrans::getString("ParticleHiding");

        // Draw the statistics in a light gray
        // and in a thin font
        mTextColor = LLColor4( 0.86f, 0.86f, 0.86f, 1.f );

        // Draw stuff growing up from right lower corner of screen
        S32 x_right = mWindow->getWorldViewWidthScaled();
        S32 xpos = x_right - 400;
        xpos = llmax(xpos, 0);
        S32 ypos = 64;
        const S32 y_inc = 20;

        // Camera matrix text is hard to see again a white background
        // Add a dark background underneath the matrices for readability (contrast)
        mBackRectCamera1.mLeft   = xpos;
        mBackRectCamera1.mRight  = x_right;
        mBackRectCamera1.mTop    = -1;
        mBackRectCamera1.mBottom = -1;
        mBackRectCamera2 = mBackRectCamera1;

        mBackColor = LLUIColorTable::instance().getColor( "MenuDefaultBgColor" );

        clearText();

        if (gSavedSettings.getBOOL("DebugShowTime"))
        {
            F32 time = gFrameTimeSeconds;
            S32 hours = (S32)(time / (60*60));
            S32 mins = (S32)((time - hours*(60*60)) / 60);
            S32 secs = (S32)((time - hours*(60*60) - mins*60));
            addText(xpos, ypos, llformat("Time: %d:%02d:%02d", hours,mins,secs)); ypos += y_inc;
        }

        if (gSavedSettings.getBOOL("DebugShowMemory"))
        {
            addText(xpos, ypos,
                    STRINGIZE("Memory: " << (LLMemory::getCurrentRSS() / 1024) << " (KB)"));
            ypos += y_inc;
        }

        if (gDisplayCameraPos)
        {
            std::string camera_view_text;
            std::string camera_center_text;
            std::string agent_view_text;
            std::string agent_left_text;
            std::string agent_center_text;
            std::string agent_root_center_text;

            LLVector3d tvector; // Temporary vector to hold data for printing.

            // Update camera center, camera view, wind info every other frame
            tvector = gAgent.getPositionGlobal();
            agent_center_text = llformat("AgentCenter  %f %f %f",
                                         (F32)(tvector.mdV[VX]), (F32)(tvector.mdV[VY]), (F32)(tvector.mdV[VZ]));

            if (isAgentAvatarValid())
            {
                tvector = gAgent.getPosGlobalFromAgent(gAgentAvatarp->mRoot->getWorldPosition());
                agent_root_center_text = llformat("AgentRootCenter %f %f %f",
                                                  (F32)(tvector.mdV[VX]), (F32)(tvector.mdV[VY]), (F32)(tvector.mdV[VZ]));
            }
            else
            {
                agent_root_center_text = "---";
            }


            tvector = LLVector4(gAgent.getFrameAgent().getAtAxis());
            agent_view_text = llformat("AgentAtAxis  %f %f %f",
                                       (F32)(tvector.mdV[VX]), (F32)(tvector.mdV[VY]), (F32)(tvector.mdV[VZ]));

            tvector = LLVector4(gAgent.getFrameAgent().getLeftAxis());
            agent_left_text = llformat("AgentLeftAxis  %f %f %f",
                                       (F32)(tvector.mdV[VX]), (F32)(tvector.mdV[VY]), (F32)(tvector.mdV[VZ]));

            tvector = gAgentCamera.getCameraPositionGlobal();
            camera_center_text = llformat("CameraCenter %f %f %f",
                                          (F32)(tvector.mdV[VX]), (F32)(tvector.mdV[VY]), (F32)(tvector.mdV[VZ]));

            tvector = LLVector4(LLViewerCamera::getInstance()->getAtAxis());
            camera_view_text = llformat("CameraAtAxis    %f %f %f",
                                        (F32)(tvector.mdV[VX]), (F32)(tvector.mdV[VY]), (F32)(tvector.mdV[VZ]));

            addText(xpos, ypos, agent_center_text);  ypos += y_inc;
            addText(xpos, ypos, agent_root_center_text);  ypos += y_inc;
            addText(xpos, ypos, agent_view_text);  ypos += y_inc;
            addText(xpos, ypos, agent_left_text);  ypos += y_inc;
            addText(xpos, ypos, camera_center_text);  ypos += y_inc;
            addText(xpos, ypos, camera_view_text);  ypos += y_inc;
        }

        if (gDisplayWindInfo)
        {
            wind_vel_text = llformat("Wind velocity %.2f m/s", gWindVec.magVec());
            wind_vector_text = llformat("Wind vector   %.2f %.2f %.2f", gWindVec.mV[0], gWindVec.mV[1], gWindVec.mV[2]);
            rwind_vel_text = llformat("RWind vel %.2f m/s", gRelativeWindVec.magVec());
            rwind_vector_text = llformat("RWind vec   %.2f %.2f %.2f", gRelativeWindVec.mV[0], gRelativeWindVec.mV[1], gRelativeWindVec.mV[2]);

            addText(xpos, ypos, wind_vel_text);  ypos += y_inc;
            addText(xpos, ypos, wind_vector_text);  ypos += y_inc;
            addText(xpos, ypos, rwind_vel_text);  ypos += y_inc;
            addText(xpos, ypos, rwind_vector_text);  ypos += y_inc;
        }
        if (gDisplayWindInfo)
        {
            audio_text = llformat("Audio for wind: %d", gAudiop ? gAudiop->isWindEnabled() : -1);
            addText(xpos, ypos, audio_text);  ypos += y_inc;
        }
        if (gDisplayFOV)
        {
            addText(xpos, ypos, llformat("FOV: %2.1f deg", RAD_TO_DEG * LLViewerCamera::getInstance()->getView()));
            ypos += y_inc;
        }
        if (gDisplayBadge)
        {
            addText(xpos, ypos+(y_inc/2), llformat("Hippos!", RAD_TO_DEG * LLViewerCamera::getInstance()->getView()));
            ypos += y_inc * 2;
        }

        /*if (LLViewerJoystick::getInstance()->getOverrideCamera())
        {
            addText(xpos + 200, ypos, llformat("Flycam"));
            ypos += y_inc;
        }*/

        if (gSavedSettings.getBOOL("DebugShowRenderInfo"))
        {
            LLTrace::Recording& last_frame_recording = LLTrace::get_frame_recording().getLastRecording();

            //show streaming cost/triangle count of known prims in current region OR selection
            {
                F32 cost = 0.f;
                S32 count = 0;
                S32 vcount = 0;
                S32 object_count = 0;
                S32 total_bytes = 0;
                S32 visible_bytes = 0;

                const char* label = "Region";
                if (LLSelectMgr::getInstance()->getSelection()->getObjectCount() == 0)
                { //region
                    LLViewerRegion* region = gAgent.getRegion();
                    if (region)
                    {
                        for (S32 i = 0; i < gObjectList.getNumObjects(); ++i)
                        {
                            LLViewerObject* object = gObjectList.getObject(i);
                            if (object &&
                                object->getRegion() == region &&
                                object->getVolume())
                            {
                                object_count++;
                                S32 bytes = 0;
                                S32 visible = 0;
                                cost += object->getStreamingCost();
                                LLMeshCostData costs;
                                if (object->getCostData(costs))
                                {
                                    bytes = costs.getSizeTotal();
                                    visible = costs.getSizeByLOD(object->getLOD());
                                }

                                S32 vt = 0;
                                count += object->getTriangleCount(&vt);
                                vcount += vt;
                                total_bytes += bytes;
                                visible_bytes += visible;
                            }
                        }
                    }
                }
                else
                {
                    label = "Selection";
                    cost = LLSelectMgr::getInstance()->getSelection()->getSelectedObjectStreamingCost(&total_bytes, &visible_bytes);
                    count = LLSelectMgr::getInstance()->getSelection()->getSelectedObjectTriangleCount(&vcount);
                    object_count = LLSelectMgr::getInstance()->getSelection()->getObjectCount();
                }

                addText(xpos,ypos, llformat("%s streaming cost: %.1f", label, cost));
                ypos += y_inc;

                addText(xpos, ypos, llformat("    %.3f KTris, %.3f KVerts, %.1f/%.1f KB, %d objects",
                                        count/1000.f, vcount/1000.f, visible_bytes/1024.f, total_bytes/1024.f, object_count));
                ypos += y_inc;

            }

            addText(xpos, ypos, llformat("%d Texture Binds", LLImageGL::sBindCount));
            ypos += y_inc;

            addText(xpos, ypos, llformat("%d Unique Textures", LLImageGL::sUniqueCount));
            ypos += y_inc;

            addText(xpos, ypos, llformat("%d Render Calls", (U32)last_frame_recording.getSampleCount(LLPipeline::sStatBatchSize)));
            ypos += y_inc;

            addText(xpos, ypos, llformat("%d/%d Objects Active", gObjectList.getNumActiveObjects(), gObjectList.getNumObjects()));
            ypos += y_inc;

            addText(xpos, ypos, llformat("%d Matrix Ops", gPipeline.mMatrixOpCount));
            ypos += y_inc;

            addText(xpos, ypos, llformat("%d Texture Matrix Ops", gPipeline.mTextureMatrixOps));
            ypos += y_inc;

            gPipeline.mTextureMatrixOps = 0;
            gPipeline.mMatrixOpCount = 0;

            if (last_frame_recording.getSampleCount(LLPipeline::sStatBatchSize) > 0)
            {
                addText(xpos, ypos, llformat("Batch min/max/mean: %d/%d/%d", (U32)last_frame_recording.getMin(LLPipeline::sStatBatchSize), (U32)last_frame_recording.getMax(LLPipeline::sStatBatchSize), (U32)last_frame_recording.getMean(LLPipeline::sStatBatchSize)));
            }
            ypos += y_inc;

            addText(xpos, ypos, llformat("UI Verts/Calls: %d/%d", LLRender::sUIVerts, LLRender::sUICalls));
            LLRender::sUICalls = LLRender::sUIVerts = 0;
            ypos += y_inc;

            addText(xpos,ypos, llformat("%d/%d Nodes visible", gPipeline.mNumVisibleNodes, LLSpatialGroup::sNodeCount));

            ypos += y_inc;

            if (!LLOcclusionCullingGroup::sPendingQueries.empty())
            {
                addText(xpos,ypos, llformat("%d Queries pending", LLOcclusionCullingGroup::sPendingQueries.size()));
                ypos += y_inc;
            }


            addText(xpos,ypos, llformat("%d Avatars visible", LLVOAvatar::sNumVisibleAvatars));

            ypos += y_inc;

            addText(xpos,ypos, llformat("%d Lights visible", LLPipeline::sVisibleLightCount));

            ypos += y_inc;

            if (gMeshRepo.meshRezEnabled())
            {
                addText(xpos, ypos, llformat("%.3f MB Mesh Data Received", LLMeshRepository::sBytesReceived/(1024.f*1024.f)));

                ypos += y_inc;

                addText(xpos, ypos, llformat("%d/%d Mesh HTTP Requests/Retries", LLMeshRepository::sHTTPRequestCount,
                    LLMeshRepository::sHTTPRetryCount));
                ypos += y_inc;

                addText(xpos, ypos, llformat("%d/%d Mesh LOD Pending/Processing", LLMeshRepository::sLODPending, LLMeshRepository::sLODProcessing));
                ypos += y_inc;

                addText(xpos, ypos, llformat("%.3f/%.3f MB Mesh Cache Read/Write ", LLMeshRepository::sCacheBytesRead/(1024.f*1024.f), LLMeshRepository::sCacheBytesWritten/(1024.f*1024.f)));
                ypos += y_inc;

                addText(xpos, ypos, llformat("%.3f/%.3f MB Mesh Skins/Decompositions Memory", LLMeshRepository::sCacheBytesSkins / (1024.f*1024.f), LLMeshRepository::sCacheBytesDecomps / (1024.f*1024.f)));
                ypos += y_inc;

                addText(xpos, ypos, llformat("%.3f MB Mesh Headers Memory", LLMeshRepository::sCacheBytesHeaders / (1024.f*1024.f)));

                ypos += y_inc;
            }

            gPipeline.mNumVisibleNodes = LLPipeline::sVisibleLightCount = 0;
        }
        if (gSavedSettings.getBOOL("DebugShowAvatarRenderInfo"))
        {
            std::map<std::string, LLVOAvatar*> sorted_avs;

            std::vector<LLCharacter*>::iterator sort_iter = LLCharacter::sInstances.begin();
            while (sort_iter != LLCharacter::sInstances.end())
            {
                LLVOAvatar* avatar = dynamic_cast<LLVOAvatar*>(*sort_iter);
                if (avatar &&
                    !avatar->isDead())                      // Not dead yet
                {
                    // Stuff into a sorted map so the display is ordered
                    sorted_avs[avatar->getFullname()] = avatar;
                }
                sort_iter++;
            }

            std::string trunc_name;
            std::map<std::string, LLVOAvatar*>::reverse_iterator av_iter = sorted_avs.rbegin();     // Put "A" at the top
            while (av_iter != sorted_avs.rend())
            {
                LLVOAvatar* avatar = av_iter->second;

                avatar->calculateUpdateRenderComplexity(); // Make sure the numbers are up-to-date

                trunc_name = utf8str_truncate(avatar->getFullname(), 16);
                addText(xpos, ypos, llformat("%s : %s, complexity %d, area %.2f",
                    trunc_name.c_str(),
                    LLVOAvatar::rezStatusToString(avatar->getRezzedStatus()).c_str(),
                    avatar->getVisualComplexity(),
                    avatar->getAttachmentSurfaceArea()));
                ypos += y_inc;
                av_iter++;
            }
        }
        if (gSavedSettings.getBOOL("DebugShowRenderMatrices"))
        {
            char camera_lines[8][32];
            memset(camera_lines, ' ', sizeof(camera_lines));

            // Projection last column is always <0,0,-1.0001,0>
            // Projection last row is always <0,0,-0.2>
            mBackRectCamera1.mBottom = ypos - y_inc + 2;
            MATRIX_ROW_N32_TO_STR(gGLProjection, 12,camera_lines[7]); addText(xpos, ypos, std::string(camera_lines[7])); ypos += y_inc;
            MATRIX_ROW_N32_TO_STR(gGLProjection,  8,camera_lines[6]); addText(xpos, ypos, std::string(camera_lines[6])); ypos += y_inc;
            MATRIX_ROW_N32_TO_STR(gGLProjection,  4,camera_lines[5]); addText(xpos, ypos, std::string(camera_lines[5])); ypos += y_inc; mBackRectCamera1.mTop    = ypos + 2;
            MATRIX_ROW_N32_TO_STR(gGLProjection,  0,camera_lines[4]); addText(xpos, ypos, std::string(camera_lines[4])); ypos += y_inc; mBackRectCamera2.mBottom = ypos + 2;

            addText(xpos, ypos, "Projection Matrix");
            ypos += y_inc;

            // View last column is always <0,0,0,1>
            MATRIX_ROW_F32_TO_STR(gGLModelView, 12,camera_lines[3]); addText(xpos, ypos, std::string(camera_lines[3])); ypos += y_inc;
            MATRIX_ROW_N32_TO_STR(gGLModelView,  8,camera_lines[2]); addText(xpos, ypos, std::string(camera_lines[2])); ypos += y_inc;
            MATRIX_ROW_N32_TO_STR(gGLModelView,  4,camera_lines[1]); addText(xpos, ypos, std::string(camera_lines[1])); ypos += y_inc; mBackRectCamera2.mTop = ypos + 2;
            MATRIX_ROW_N32_TO_STR(gGLModelView,  0,camera_lines[0]); addText(xpos, ypos, std::string(camera_lines[0])); ypos += y_inc;

            addText(xpos, ypos, "View Matrix");
            ypos += y_inc;
        }
        // disable use of glReadPixels which messes up nVidia nSight graphics debugging
        if (gSavedSettings.getBOOL("DebugShowColor") && !LLRender::sNsightDebugSupport)
        {
            U8 color[4];
            LLCoordGL coord = gViewerWindow->getCurrentMouse();

            // Convert x,y to raw pixel coords
            S32 x_raw = llround(coord.mX * gViewerWindow->getWindowWidthRaw() / (F32) gViewerWindow->getWindowWidthScaled());
            S32 y_raw = llround(coord.mY * gViewerWindow->getWindowHeightRaw() / (F32) gViewerWindow->getWindowHeightScaled());

            glReadPixels(x_raw, y_raw, 1, 1, GL_RGBA, GL_UNSIGNED_BYTE, color);
            addText(xpos, ypos, llformat("Pixel <%1d, %1d> R:%1d G:%1d B:%1d A:%1d", x_raw, y_raw, color[0], color[1], color[2], color[3]));
            ypos += y_inc;
        }

        // only display these messages if we are actually rendering beacons at this moment
        if (LLPipeline::getRenderBeacons() && LLFloaterReg::instanceVisible("beacons"))
        {
            if (LLPipeline::getRenderMOAPBeacons())
            {
                addText(xpos, ypos, "Viewing media beacons (white)");
                ypos += y_inc;
            }

            if (LLPipeline::toggleRenderTypeControlNegated(LLPipeline::RENDER_TYPE_PARTICLES))
            {
                addText(xpos, ypos, particle_hiding);
                ypos += y_inc;
            }

            if (LLPipeline::getRenderParticleBeacons())
            {
                addText(xpos, ypos, "Viewing particle beacons (blue)");
                ypos += y_inc;
            }

            if (LLPipeline::getRenderSoundBeacons())
            {
                addText(xpos, ypos, "Viewing sound beacons (yellow)");
                ypos += y_inc;
            }

            if (LLPipeline::getRenderScriptedBeacons())
            {
                addText(xpos, ypos, beacon_scripted);
                ypos += y_inc;
            }
            else
                if (LLPipeline::getRenderScriptedTouchBeacons())
                {
                    addText(xpos, ypos, beacon_scripted_touch);
                    ypos += y_inc;
                }

            if (LLPipeline::getRenderPhysicalBeacons())
            {
                addText(xpos, ypos, "Viewing physical object beacons (green)");
                ypos += y_inc;
            }
        }

        static LLUICachedControl<bool> show_sun_beacon("sunbeacon", false);
        static LLUICachedControl<bool> show_moon_beacon("moonbeacon", false);

        if (show_sun_beacon)
        {
            addText(xpos, ypos, beacon_sun);
            ypos += y_inc;
        }
        if (show_moon_beacon)
        {
            addText(xpos, ypos, beacon_moon);
            ypos += y_inc;
        }

        if(log_texture_traffic)
        {
            U32 old_y = ypos ;
            for(S32 i = LLViewerTexture::BOOST_NONE; i < LLViewerTexture::MAX_GL_IMAGE_CATEGORY; i++)
            {
                if(gTotalTextureBytesPerBoostLevel[i] > (S32Bytes)0)
                {
                    addText(xpos, ypos, llformat("Boost_Level %d:  %.3f MB", i, F32Megabytes(gTotalTextureBytesPerBoostLevel[i]).value()));
                    ypos += y_inc;
                }
            }
            if(ypos != old_y)
            {
                addText(xpos, ypos, "Network traffic for textures:");
                ypos += y_inc;
            }
        }

        if (gSavedSettings.getBOOL("DebugShowTextureInfo"))
        {
            LLViewerObject* objectp = NULL ;

            LLSelectNode* nodep = LLSelectMgr::instance().getHoverNode();
            if (nodep)
            {
                objectp = nodep->getObject();
            }

            if (objectp && !objectp->isDead())
            {
                S32 num_faces = objectp->mDrawable->getNumFaces() ;
                std::set<LLViewerFetchedTexture*> tex_list;

                for(S32 i = 0 ; i < num_faces; i++)
                {
                    LLFace* facep = objectp->mDrawable->getFace(i) ;
                    if(facep)
                    {
                        LLViewerFetchedTexture* tex = dynamic_cast<LLViewerFetchedTexture*>(facep->getTexture()) ;
                        if(tex)
                        {
                            if(tex_list.find(tex) != tex_list.end())
                            {
                                continue ; //already displayed.
                            }
                            tex_list.insert(tex);

                            std::string uuid_str;
                            tex->getID().toString(uuid_str);
                            uuid_str = uuid_str.substr(0,7);

                            addText(xpos, ypos, llformat("ID: %s v_size: %.3f", uuid_str.c_str(), tex->getMaxVirtualSize()));
                            ypos += y_inc;

                            addText(xpos, ypos, llformat("discard level: %d desired level: %d Missing: %s", tex->getDiscardLevel(),
                                tex->getDesiredDiscardLevel(), tex->isMissingAsset() ? "Y" : "N"));
                            ypos += y_inc;
                        }
                    }
                }
            }
        }
    }

    void draw()
    {
        LL_RECORD_BLOCK_TIME(FTM_DISPLAY_DEBUG_TEXT);

        // Camera matrix text is hard to see again a white background
        // Add a dark background underneath the matrices for readability (contrast)
        if (mBackRectCamera1.mTop >= 0)
        {
            mBackColor.setAlpha( 0.75f );
            gl_rect_2d(mBackRectCamera1, mBackColor, true);

            mBackColor.setAlpha( 0.66f );
            gl_rect_2d(mBackRectCamera2, mBackColor, true);
        }

        for (line_list_t::iterator iter = mLineList.begin();
             iter != mLineList.end(); ++iter)
        {
            const Line& line = *iter;
            LLFontGL::getFontMonospace()->renderUTF8(line.text, 0, (F32)line.x, (F32)line.y, mTextColor,
                    LLFontGL::LEFT, LLFontGL::TOP, LLFontGL::NORMAL, LLFontGL::NO_SHADOW);
        }
    }

};

void LLViewerWindow::updateDebugText()
{
    mDebugText->update();
}

////////////////////////////////////////////////////////////////////////////
//
// LLViewerWindow
//

LLViewerWindow::Params::Params()
:   title("title"),
    name("name"),
    x("x"),
    y("y"),
    width("width"),
    height("height"),
    min_width("min_width"),
    min_height("min_height"),
    fullscreen("fullscreen", false),
    ignore_pixel_depth("ignore_pixel_depth", false)
{}


void LLViewerWindow::handlePieMenu(S32 x, S32 y, MASK mask)
{
    if (CAMERA_MODE_CUSTOMIZE_AVATAR != gAgentCamera.getCameraMode() && LLToolMgr::getInstance()->getCurrentTool() != LLToolPie::getInstance() && gAgent.isInitialized())
    {
        // If the current tool didn't process the click, we should show
        // the pie menu.  This can be done by passing the event to the pie
        // menu tool.
        LLToolPie::getInstance()->handleRightMouseDown(x, y, mask);
    }
}

bool LLViewerWindow::handleAnyMouseClick(LLWindow *window, LLCoordGL pos, MASK mask, EMouseClickType clicktype, bool down, bool& is_toolmgr_action)
{
    const char* buttonname = "";
    const char* buttonstatestr = "";
    S32 x = pos.mX;
    S32 y = pos.mY;
    x = ll_round((F32)x / mDisplayScale.mV[VX]);
    y = ll_round((F32)y / mDisplayScale.mV[VY]);

    // Handle non-consuming global keybindings, like voice
    gViewerInput.handleGlobalBindsMouse(clicktype, mask, down);

    // only send mouse clicks to UI if UI is visible
    if(gPipeline.hasRenderDebugFeatureMask(LLPipeline::RENDER_DEBUG_FEATURE_UI))
    {

        if (down)
        {
            buttonstatestr = "down" ;
        }
        else
        {
            buttonstatestr = "up" ;
        }

        switch (clicktype)
        {
        case CLICK_LEFT:
            mLeftMouseDown = down;
            buttonname = "Left";
            break;
        case CLICK_RIGHT:
            mRightMouseDown = down;
            buttonname = "Right";
            break;
        case CLICK_MIDDLE:
            mMiddleMouseDown = down;
            buttonname = "Middle";
            break;
        case CLICK_DOUBLELEFT:
            mLeftMouseDown = down;
            buttonname = "Left Double Click";
            break;
        case CLICK_BUTTON4:
            buttonname = "Button 4";
            break;
        case CLICK_BUTTON5:
            buttonname = "Button 5";
            break;
        default:
            break; // COUNT and NONE
        }

        LLView::sMouseHandlerMessage.clear();

        if (gMenuBarView)
        {
            // stop ALT-key access to menu
            gMenuBarView->resetMenuTrigger();
        }

        if (gDebugClicks)
        {
            LL_INFOS() << "ViewerWindow " << buttonname << " mouse " << buttonstatestr << " at " << x << "," << y << LL_ENDL;
        }

        // Make sure we get a corresponding mouseup event, even if the mouse leaves the window
        if (down)
            mWindow->captureMouse();
        else
            mWindow->releaseMouse();

        // Indicate mouse was active
        LLUI::getInstance()->resetMouseIdleTimer();

        // Don't let the user move the mouse out of the window until mouse up.
        if( LLToolMgr::getInstance()->getCurrentTool()->clipMouseWhenDown() )
        {
            mWindow->setMouseClipping(down);
        }

        LLMouseHandler* mouse_captor = gFocusMgr.getMouseCapture();
        if( mouse_captor )
        {
            S32 local_x;
            S32 local_y;
            mouse_captor->screenPointToLocal( x, y, &local_x, &local_y );
            if (LLView::sDebugMouseHandling)
            {
                LL_INFOS() << buttonname << " Mouse " << buttonstatestr << " handled by captor " << mouse_captor->getName() << LL_ENDL;
            }

            bool r = mouse_captor->handleAnyMouseClick(local_x, local_y, mask, clicktype, down);
            if (r) {

                LL_DEBUGS() << "LLViewerWindow::handleAnyMouseClick viewer with mousecaptor calling updatemouseeventinfo - local_x|global x  "<< local_x << " " << x  << "local/global y " << local_y << " " << y << LL_ENDL;

                LLViewerEventRecorder::instance().setMouseGlobalCoords(x,y);
                LLViewerEventRecorder::instance().logMouseEvent(std::string(buttonstatestr),std::string(buttonname));

            }
            else if (down && clicktype == CLICK_RIGHT)
            {
                handlePieMenu(x, y, mask);
                r = true;
            }
            return r;
        }

        // Mark the click as handled and return if we aren't within the root view to avoid spurious bugs
        if( !mRootView->pointInView(x, y) )
        {
            return true;
        }
        // Give the UI views a chance to process the click

        bool r= mRootView->handleAnyMouseClick(x, y, mask, clicktype, down) ;
        if (r)
        {

            LL_DEBUGS() << "LLViewerWindow::handleAnyMouseClick calling updatemouseeventinfo - global x  "<< " " << x   << "global y " << y  << "buttonstate: " << buttonstatestr << " buttonname " << buttonname << LL_ENDL;

            LLViewerEventRecorder::instance().setMouseGlobalCoords(x,y);

            // Clear local coords - this was a click on root window so these are not needed
            // By not including them, this allows the test skeleton generation tool to be smarter when generating code
            // the code generator can be smarter because when local coords are present it can try the xui path with local coords
            // and fallback to global coordinates only if needed.
            // The drawback to this approach is sometimes a valid xui path will appear to work fine, but NOT interact with the UI element
            // (VITA support not implemented yet or not visible to VITA due to widget further up xui path not being visible to VITA)
            // For this reason it's best to provide hints where possible here by leaving out local coordinates
            LLViewerEventRecorder::instance().setMouseLocalCoords(-1,-1);
            LLViewerEventRecorder::instance().logMouseEvent(buttonstatestr,buttonname);

            if (LLView::sDebugMouseHandling)
            {
                LL_INFOS() << buttonname << " Mouse " << buttonstatestr << " " << LLViewerEventRecorder::instance().get_xui()   << LL_ENDL;
            }
            return true;
        } else if (LLView::sDebugMouseHandling)
            {
                LL_INFOS() << buttonname << " Mouse " << buttonstatestr << " not handled by view" << LL_ENDL;
            }
    }

    // Do not allow tool manager to handle mouseclicks if we have disconnected
    if(!gDisconnected && LLToolMgr::getInstance()->getCurrentTool()->handleAnyMouseClick( x, y, mask, clicktype, down ) )
    {
        LLViewerEventRecorder::instance().clear_xui();
        is_toolmgr_action = true;
        return true;
    }

    if (down && clicktype == CLICK_RIGHT)
    {
        handlePieMenu(x, y, mask);
        return true;
    }

    // If we got this far on a down-click, it wasn't handled.
    // Up-clicks, though, are always handled as far as the OS is concerned.
    bool default_rtn = !down;
    return default_rtn;
}

bool LLViewerWindow::handleMouseDown(LLWindow *window,  LLCoordGL pos, MASK mask)
{
    mAllowMouseDragging = false;
    if (!mMouseDownTimer.getStarted())
    {
        mMouseDownTimer.start();
    }
    else
    {
        mMouseDownTimer.reset();
    }
    bool down = true;
    //handleMouse() loops back to LLViewerWindow::handleAnyMouseClick
    return gViewerInput.handleMouse(window, pos, mask, CLICK_LEFT, down);
}

bool LLViewerWindow::handleDoubleClick(LLWindow *window,  LLCoordGL pos, MASK mask)
{
    // try handling as a double-click first, then a single-click if that
    // wasn't handled.
    bool down = true;
    if (gViewerInput.handleMouse(window, pos, mask, CLICK_DOUBLELEFT, down))
    {
        return true;
    }
    return handleMouseDown(window, pos, mask);
}

bool LLViewerWindow::handleMouseUp(LLWindow *window,  LLCoordGL pos, MASK mask)
{
    if (mMouseDownTimer.getStarted())
    {
        mMouseDownTimer.stop();
    }
    bool down = false;
    return gViewerInput.handleMouse(window, pos, mask, CLICK_LEFT, down);
}
bool LLViewerWindow::handleRightMouseDown(LLWindow *window,  LLCoordGL pos, MASK mask)
{
    bool down = true;
    return gViewerInput.handleMouse(window, pos, mask, CLICK_RIGHT, down);
}

bool LLViewerWindow::handleRightMouseUp(LLWindow *window,  LLCoordGL pos, MASK mask)
{
    bool down = false;
    return gViewerInput.handleMouse(window, pos, mask, CLICK_RIGHT, down);
}

bool LLViewerWindow::handleMiddleMouseDown(LLWindow *window,  LLCoordGL pos, MASK mask)
{
    bool down = true;
    gViewerInput.handleMouse(window, pos, mask, CLICK_MIDDLE, down);

    // Always handled as far as the OS is concerned.
    return true;
}

LLWindowCallbacks::DragNDropResult LLViewerWindow::handleDragNDrop( LLWindow *window, LLCoordGL pos, MASK mask, LLWindowCallbacks::DragNDropAction action, std::string data)
{
    LLWindowCallbacks::DragNDropResult result = LLWindowCallbacks::DND_NONE;

    const bool prim_media_dnd_enabled = gSavedSettings.getBOOL("PrimMediaDragNDrop");
    const bool slurl_dnd_enabled = gSavedSettings.getBOOL("SLURLDragNDrop");

    if ( prim_media_dnd_enabled || slurl_dnd_enabled )
    {
        switch(action)
        {
            // Much of the handling for these two cases is the same.
            case LLWindowCallbacks::DNDA_TRACK:
            case LLWindowCallbacks::DNDA_DROPPED:
            case LLWindowCallbacks::DNDA_START_TRACKING:
            {
                bool drop = (LLWindowCallbacks::DNDA_DROPPED == action);

                if (slurl_dnd_enabled)
                {
                    LLSLURL dropped_slurl(data);
                    if(dropped_slurl.isSpatial())
                    {
                        if (drop)
                        {
                            LLURLDispatcher::dispatch( dropped_slurl.getSLURLString(), LLCommandHandler::NAV_TYPE_CLICKED, NULL, true );
                            return LLWindowCallbacks::DND_MOVE;
                        }
                        return LLWindowCallbacks::DND_COPY;
                    }
                }

                if (prim_media_dnd_enabled)
                {
                    LLPickInfo pick_info = pickImmediate( pos.mX, pos.mY,
                                                          true /* pick_transparent */,
                                                          false /* pick_rigged */);

                    S32 object_face = pick_info.mObjectFace;
                    std::string url = data;

                    LL_DEBUGS() << "Object: picked at " << pos.mX << ", " << pos.mY << " - face = " << object_face << " - URL = " << url << LL_ENDL;

                    LLVOVolume *obj = dynamic_cast<LLVOVolume*>(static_cast<LLViewerObject*>(pick_info.getObject()));

                    if (obj && !obj->getRegion()->getCapability("ObjectMedia").empty())
                    {
                        LLTextureEntry *te = obj->getTE(object_face);

                        // can modify URL if we can modify the object or we have navigate permissions
                        bool allow_modify_url = obj->permModify() || obj->hasMediaPermission( te->getMediaData(), LLVOVolume::MEDIA_PERM_INTERACT );

                        if (te && allow_modify_url )
                        {
                            if (drop)
                            {
                                // object does NOT have media already
                                if ( ! te->hasMedia() )
                                {
                                    // we are allowed to modify the object
                                    if ( obj->permModify() )
                                    {
                                        // Create new media entry
                                        LLSD media_data;
                                        // XXX Should we really do Home URL too?
                                        media_data[LLMediaEntry::HOME_URL_KEY] = url;
                                        media_data[LLMediaEntry::CURRENT_URL_KEY] = url;
                                        media_data[LLMediaEntry::AUTO_PLAY_KEY] = true;
                                        obj->syncMediaData(object_face, media_data, true, true);
                                        // XXX This shouldn't be necessary, should it ?!?
                                        if (obj->getMediaImpl(object_face))
                                            obj->getMediaImpl(object_face)->navigateReload();
                                        obj->sendMediaDataUpdate();

                                        result = LLWindowCallbacks::DND_COPY;
                                    }
                                }
                                else
                                // object HAS media already
                                {
                                    // URL passes the whitelist
                                    if (te->getMediaData()->checkCandidateUrl( url ) )
                                    {
                                        // just navigate to the URL
                                        if (obj->getMediaImpl(object_face))
                                        {
                                            obj->getMediaImpl(object_face)->navigateTo(url);
                                        }
                                        else
                                        {
                                            // This is very strange.  Navigation should
                                            // happen via the Impl, but we don't have one.
                                            // This sends it to the server, which /should/
                                            // trigger us getting it.  Hopefully.
                                            LLSD media_data;
                                            media_data[LLMediaEntry::CURRENT_URL_KEY] = url;
                                            obj->syncMediaData(object_face, media_data, true, true);
                                            obj->sendMediaDataUpdate();
                                        }
                                        result = LLWindowCallbacks::DND_LINK;

                                    }
                                }
                                LLSelectMgr::getInstance()->unhighlightObjectOnly(mDragHoveredObject);
                                mDragHoveredObject = NULL;

                            }
                            else
                            {
                                // Check the whitelist, if there's media (otherwise just show it)
                                if (te->getMediaData() == NULL || te->getMediaData()->checkCandidateUrl(url))
                                {
                                    if ( obj != mDragHoveredObject)
                                    {
                                        // Highlight the dragged object
                                        LLSelectMgr::getInstance()->unhighlightObjectOnly(mDragHoveredObject);
                                        mDragHoveredObject = obj;
                                        LLSelectMgr::getInstance()->highlightObjectOnly(mDragHoveredObject);
                                    }
                                    result = (! te->hasMedia()) ? LLWindowCallbacks::DND_COPY : LLWindowCallbacks::DND_LINK;

                                }
                            }
                        }
                    }
                }
            }
            break;

            case LLWindowCallbacks::DNDA_STOP_TRACKING:
                // The cleanup case below will make sure things are unhilighted if necessary.
            break;
        }

        if (prim_media_dnd_enabled &&
            result == LLWindowCallbacks::DND_NONE && !mDragHoveredObject.isNull())
        {
            LLSelectMgr::getInstance()->unhighlightObjectOnly(mDragHoveredObject);
            mDragHoveredObject = NULL;
        }
    }

    return result;
}

bool LLViewerWindow::handleMiddleMouseUp(LLWindow *window,  LLCoordGL pos, MASK mask)
{
    bool down = false;
    gViewerInput.handleMouse(window, pos, mask, CLICK_MIDDLE, down);

    // Always handled as far as the OS is concerned.
    return true;
}

bool LLViewerWindow::handleOtherMouse(LLWindow *window, LLCoordGL pos, MASK mask, S32 button, bool down)
{
    switch (button)
    {
    case 4:
        gViewerInput.handleMouse(window, pos, mask, CLICK_BUTTON4, down);
        break;
    case 5:
        gViewerInput.handleMouse(window, pos, mask, CLICK_BUTTON5, down);
        break;
    default:
        break;
    }

    // Always handled as far as the OS is concerned.
    return true;
}

bool LLViewerWindow::handleOtherMouseDown(LLWindow *window, LLCoordGL pos, MASK mask, S32 button)
{
    return handleOtherMouse(window, pos, mask, button, true);
}

bool LLViewerWindow::handleOtherMouseUp(LLWindow *window, LLCoordGL pos, MASK mask, S32 button)
{
    return handleOtherMouse(window, pos, mask, button, false);
}

// WARNING: this is potentially called multiple times per frame
void LLViewerWindow::handleMouseMove(LLWindow *window,  LLCoordGL pos, MASK mask)
{
    S32 x = pos.mX;
    S32 y = pos.mY;

    x = ll_round((F32)x / mDisplayScale.mV[VX]);
    y = ll_round((F32)y / mDisplayScale.mV[VY]);

    mMouseInWindow = true;

    // Save mouse point for access during idle() and display()

    LLCoordGL mouse_point(x, y);

    if (mouse_point != mCurrentMousePoint)
    {
        LLUI::getInstance()->resetMouseIdleTimer();
    }

    saveLastMouse(mouse_point);

    mWindow->showCursorFromMouseMove();

    if (gAwayTimer.getElapsedTimeF32() > LLAgent::MIN_AFK_TIME
        && !gDisconnected)
    {
        gAgent.clearAFK();
    }
}

void LLViewerWindow::handleMouseDragged(LLWindow *window,  LLCoordGL pos, MASK mask)
{
    if (mMouseDownTimer.getStarted())
    {
        if (mMouseDownTimer.getElapsedTimeF32() > 0.1)
        {
            mAllowMouseDragging = true;
            mMouseDownTimer.stop();
        }
    }
    if(mAllowMouseDragging || !LLToolCamera::getInstance()->hasMouseCapture())
    {
        handleMouseMove(window, pos, mask);
    }
}

void LLViewerWindow::handleMouseLeave(LLWindow *window)
{
    // Note: we won't get this if we have captured the mouse.
    llassert( gFocusMgr.getMouseCapture() == NULL );
    mMouseInWindow = false;
    LLToolTipMgr::instance().blockToolTips();
}

bool LLViewerWindow::handleCloseRequest(LLWindow *window)
{
    // User has indicated they want to close, but we may need to ask
    // about modified documents.
    LLAppViewer::instance()->userQuit();
    // Don't quit immediately
    return false;
}

void LLViewerWindow::handleQuit(LLWindow *window)
{
    if (gNonInteractive)
    {
        LLAppViewer::instance()->requestQuit();
    }
    else
    {
        LL_INFOS() << "Window forced quit" << LL_ENDL;
        LLAppViewer::instance()->forceQuit();
    }
}

void LLViewerWindow::handleResize(LLWindow *window,  S32 width,  S32 height)
{
    reshape(width, height);
    mResDirty = true;
}

// The top-level window has gained focus (e.g. via ALT-TAB)
void LLViewerWindow::handleFocus(LLWindow *window)
{
    gFocusMgr.setAppHasFocus(true);
    LLModalDialog::onAppFocusGained();

    gAgent.onAppFocusGained();
    LLToolMgr::getInstance()->onAppFocusGained();

    // See if we're coming in with modifier keys held down
    if (gKeyboard)
    {
        gKeyboard->resetMaskKeys();
    }

    // resume foreground running timer
    // since we artifically limit framerate when not frontmost
    gForegroundTime.unpause();
}

// The top-level window has lost focus (e.g. via ALT-TAB)
void LLViewerWindow::handleFocusLost(LLWindow *window)
{
    gFocusMgr.setAppHasFocus(false);
    //LLModalDialog::onAppFocusLost();
    LLToolMgr::getInstance()->onAppFocusLost();
    gFocusMgr.setMouseCapture( NULL );

    if (gMenuBarView)
    {
        // stop ALT-key access to menu
        gMenuBarView->resetMenuTrigger();
    }

    // restore mouse cursor
    showCursor();
    getWindow()->setMouseClipping(false);

    // If losing focus while keys are down, handle them as
    // an 'up' to correctly release states, then reset states
    if (gKeyboard)
    {
        gKeyboard->resetKeyDownAndHandle();
        gKeyboard->resetKeys();
    }

    // pause timer that tracks total foreground running time
    gForegroundTime.pause();
}


bool LLViewerWindow::handleTranslatedKeyDown(KEY key,  MASK mask, bool repeated)
{
    // Handle non-consuming global keybindings, like voice
    // Never affects event processing.
    gViewerInput.handleGlobalBindsKeyDown(key, mask);

    if (gAwayTimer.getElapsedTimeF32() > LLAgent::MIN_AFK_TIME)
    {
        gAgent.clearAFK();
    }

    // *NOTE: We want to interpret KEY_RETURN later when it arrives as
    // a Unicode char, not as a keydown.  Otherwise when client frame
    // rate is really low, hitting return sends your chat text before
    // it's all entered/processed.
    if (key == KEY_RETURN && mask == MASK_NONE)
    {
        // RIDER: although, at times some of the controlls (in particular the CEF viewer
        // would like to know about the KEYDOWN for an enter key... so ask and pass it along.
        LLFocusableElement* keyboard_focus = gFocusMgr.getKeyboardFocus();
        if (keyboard_focus && !keyboard_focus->wantsReturnKey())
            return false;
    }

    // remaps, handles ignored cases and returns back to viewer window.
    return gViewerInput.handleKey(key, mask, repeated);
}

bool LLViewerWindow::handleTranslatedKeyUp(KEY key,  MASK mask)
{
    // Handle non-consuming global keybindings, like voice
    // Never affects event processing.
    gViewerInput.handleGlobalBindsKeyUp(key, mask);

    // Let the inspect tool code check for ALT key to set LLToolSelectRect active instead LLToolCamera
    LLToolCompInspect * tool_inspectp = LLToolCompInspect::getInstance();
    if (LLToolMgr::getInstance()->getCurrentTool() == tool_inspectp)
    {
        tool_inspectp->keyUp(key, mask);
    }

    return gViewerInput.handleKeyUp(key, mask);
}

void LLViewerWindow::handleScanKey(KEY key, bool key_down, bool key_up, bool key_level)
{
    LLViewerJoystick::getInstance()->setCameraNeedsUpdate(true);
    gViewerInput.scanKey(key, key_down, key_up, key_level);
    return; // Be clear this function returns nothing
}




bool LLViewerWindow::handleActivate(LLWindow *window, bool activated)
{
    if (activated)
    {
        mActive = true;
        send_agent_resume();
        gAgent.clearAFK();

        // Unmute audio
        audio_update_volume();
    }
    else
    {
        mActive = false;

        // if the user has chosen to go Away automatically after some time, then go Away when minimizing
        if (gSavedSettings.getS32("AFKTimeout"))
        {
            gAgent.setAFK();
        }

        // SL-53351: Make sure we're not in mouselook when minimised, to prevent control issues
        if (gAgentCamera.getCameraMode() == CAMERA_MODE_MOUSELOOK)
        {
            gAgentCamera.changeCameraToDefault();
        }

        send_agent_pause();

        // Mute audio
        audio_update_volume();
    }
    return true;
}

bool LLViewerWindow::handleActivateApp(LLWindow *window, bool activating)
{
    //if (!activating) gAgentCamera.changeCameraToDefault();

    LLViewerJoystick::getInstance()->setNeedsReset(true);
    return false;
}


void LLViewerWindow::handleMenuSelect(LLWindow *window,  S32 menu_item)
{
}


bool LLViewerWindow::handlePaint(LLWindow *window,  S32 x,  S32 y, S32 width,  S32 height)
{
    // *TODO: Enable similar information output for other platforms?  DK 2011-02-18
#if LL_WINDOWS
    if (gHeadlessClient)
    {
        HWND window_handle = (HWND)window->getPlatformWindow();
        PAINTSTRUCT ps;
        HDC hdc;

        RECT wnd_rect;
        wnd_rect.left = 0;
        wnd_rect.top = 0;
        wnd_rect.bottom = 200;
        wnd_rect.right = 500;

        hdc = BeginPaint(window_handle, &ps);
        //SetBKColor(hdc, RGB(255, 255, 255));
        FillRect(hdc, &wnd_rect, CreateSolidBrush(RGB(255, 255, 255)));

        std::string temp_str;
        LLTrace::Recording& recording = LLViewerStats::instance().getRecording();
        temp_str = llformat( "FPS %3.1f Phy FPS %2.1f Time Dil %1.3f",      /* Flawfinder: ignore */
                recording.getPerSec(LLStatViewer::FPS), //mFPSStat.getMeanPerSec(),
                recording.getLastValue(LLStatViewer::SIM_PHYSICS_FPS),
                recording.getLastValue(LLStatViewer::SIM_TIME_DILATION));
        int len = static_cast<int>(temp_str.length());
        TextOutA(hdc, 0, 0, temp_str.c_str(), len);


        LLVector3d pos_global = gAgent.getPositionGlobal();
        temp_str = llformat( "Avatar pos %6.1lf %6.1lf %6.1lf", pos_global.mdV[0], pos_global.mdV[1], pos_global.mdV[2]);
        len = static_cast<S32>(temp_str.length());
        TextOutA(hdc, 0, 25, temp_str.c_str(), len);

        TextOutA(hdc, 0, 50, "Set \"HeadlessClient FALSE\" in settings.ini file to reenable", 61);
        EndPaint(window_handle, &ps);
        return true;
    }
#endif
    return false;
}


void LLViewerWindow::handleScrollWheel(LLWindow *window,  S32 clicks)
{
    handleScrollWheel( clicks );
}

void LLViewerWindow::handleScrollHWheel(LLWindow *window,  S32 clicks)
{
    handleScrollHWheel(clicks);
}

void LLViewerWindow::handleWindowBlock(LLWindow *window)
{
    send_agent_pause();
}

void LLViewerWindow::handleWindowUnblock(LLWindow *window)
{
    send_agent_resume();
}

void LLViewerWindow::handleDataCopy(LLWindow *window, S32 data_type, void *data)
{
    const S32 SLURL_MESSAGE_TYPE = 0;
    switch (data_type)
    {
    case SLURL_MESSAGE_TYPE:
        // received URL
        std::string url = (const char*)data;
        LLMediaCtrl* web = NULL;
        const bool trusted_browser = false;
        // don't treat slapps coming from external browsers as "clicks" as this would bypass throttling
        if (LLURLDispatcher::dispatch(url, LLCommandHandler::NAV_TYPE_EXTERNAL, web, trusted_browser))
        {
            // bring window to foreground, as it has just been "launched" from a URL
            mWindow->bringToFront();
        }
        break;
    }
}

bool LLViewerWindow::handleTimerEvent(LLWindow *window)
{
    //TODO: just call this every frame from gatherInput instead of using a convoluted 30fps timer callback
    if (LLViewerJoystick::getInstance()->getOverrideCamera())
    {
        LLViewerJoystick::getInstance()->updateStatus();
        return true;
    }
    return false;
}

bool LLViewerWindow::handleDeviceChange(LLWindow *window)
{
    // give a chance to use a joystick after startup (hot-plugging)
    if (!LLViewerJoystick::getInstance()->isJoystickInitialized() )
    {
        LLViewerJoystick::getInstance()->init(true);
        return true;
    }
    return false;
}

bool LLViewerWindow::handleDPIChanged(LLWindow *window, F32 ui_scale_factor, S32 window_width, S32 window_height)
{
    if (ui_scale_factor >= MIN_UI_SCALE && ui_scale_factor <= MAX_UI_SCALE)
    {
        LLViewerWindow::reshape(window_width, window_height);
        mResDirty = true;
        return true;
    }
    else
    {
        LL_WARNS() << "DPI change caused UI scale to go out of bounds: " << ui_scale_factor << LL_ENDL;
        return false;
    }
}

bool LLViewerWindow::handleWindowDidChangeScreen(LLWindow *window)
{
    LLCoordScreen window_rect;
    mWindow->getSize(&window_rect);
    reshape(window_rect.mX, window_rect.mY);
    return true;
}

void LLViewerWindow::handlePingWatchdog(LLWindow *window, const char * msg)
{
    LLAppViewer::instance()->pingMainloopTimeout(msg);
}


void LLViewerWindow::handleResumeWatchdog(LLWindow *window)
{
    LLAppViewer::instance()->resumeMainloopTimeout();
}

void LLViewerWindow::handlePauseWatchdog(LLWindow *window)
{
    LLAppViewer::instance()->pauseMainloopTimeout();
}

//virtual
std::string LLViewerWindow::translateString(const char* tag)
{
    return LLTrans::getString( std::string(tag) );
}

//virtual
std::string LLViewerWindow::translateString(const char* tag,
        const std::map<std::string, std::string>& args)
{
    // LLTrans uses a special subclass of std::string for format maps,
    // but we must use std::map<> in these callbacks, otherwise we create
    // a dependency between LLWindow and LLFormatMapString.  So copy the data.
    LLStringUtil::format_map_t args_copy;
    std::map<std::string,std::string>::const_iterator it = args.begin();
    for ( ; it != args.end(); ++it)
    {
        args_copy[it->first] = it->second;
    }
    return LLTrans::getString( std::string(tag), args_copy);
}

//
// Classes
//
LLViewerWindow::LLViewerWindow(const Params& p)
:   mWindow(NULL),
    mActive(true),
    mUIVisible(true),
    mWindowRectRaw(0, p.height, p.width, 0),
    mWindowRectScaled(0, p.height, p.width, 0),
    mWorldViewRectRaw(0, p.height, p.width, 0),
    mLeftMouseDown(false),
    mMiddleMouseDown(false),
    mRightMouseDown(false),
    mMouseInWindow( false ),
    mAllowMouseDragging(true),
    mMouseDownTimer(),
    mLastMask( MASK_NONE ),
    mToolStored( NULL ),
    mHideCursorPermanent( false ),
    mCursorHidden(false),
    mIgnoreActivate( false ),
    mResDirty(false),
    mStatesDirty(false),
    mCurrResolutionIndex(0),
    mProgressView(NULL)
{
    // gKeyboard is still NULL, so it doesn't do LLWindowListener any good to
    // pass its value right now. Instead, pass it a nullary function that
    // will, when we later need it, return the value of gKeyboard.
    // boost::lambda::var() constructs such a functor on the fly.
    mWindowListener.reset(new LLWindowListener(this, boost::lambda::var(gKeyboard)));
    mViewerWindowListener.reset(new LLViewerWindowListener(this));

    mSystemChannel.reset(new LLNotificationChannel("System", "Visible", LLNotificationFilters::includeEverything));
    mCommunicationChannel.reset(new LLCommunicationChannel("Communication", "Visible"));
    mAlertsChannel.reset(new LLNotificationsUI::LLViewerAlertHandler("VW_alerts", "alert"));
    mModalAlertsChannel.reset(new LLNotificationsUI::LLViewerAlertHandler("VW_alertmodal", "alertmodal"));

    bool ignore = gSavedSettings.getBOOL("IgnoreAllNotifications");
    LLNotifications::instance().setIgnoreAllNotifications(ignore);
    if (ignore)
    {
    LL_INFOS() << "NOTE: ALL NOTIFICATIONS THAT OCCUR WILL GET ADDED TO IGNORE LIST FOR LATER RUNS." << LL_ENDL;
    }


    /*
    LLWindowCallbacks* callbacks,
    const std::string& title, const std::string& name, S32 x, S32 y, S32 width, S32 height, U32 flags,
    bool fullscreen,
    bool clearBg,
    bool disable_vsync,
    bool ignore_pixel_depth,
    U32 fsaa_samples)
    */
    // create window

    U32 max_core_count = gSavedSettings.getU32("EmulateCoreCount");
    F32 max_gl_version = gSavedSettings.getF32("RenderMaxOpenGLVersion");

    LLControlVariable* vram_control = gSavedSettings.getControl("RenderMaxVRAMBudget");
    U32 max_vram = vram_control->getValue().asInteger();
    mMaxVRAMControlConnection = vram_control->getSignal()->connect(
        [this](LLControlVariable* control, const LLSD& new_val, const LLSD& old_val)
        {
            if (mWindow) mWindow->setMaxVRAMMegabytes(new_val.asInteger());
        });


    mWindow = LLWindowManager::createWindow(this,
        p.title, p.name, p.x, p.y, p.width, p.height, 0,
        p.fullscreen,
        gHeadlessClient,
        gSavedSettings.getBOOL("RenderVSyncEnable"),
        !gHeadlessClient,
        p.ignore_pixel_depth,
        0,
        max_core_count,
        max_vram,
        max_gl_version); //don't use window level anti-aliasing

    if (NULL == mWindow)
    {
        LLSplashScreen::update(LLTrans::getString("StartupRequireDriverUpdate"));

        LL_WARNS("Window") << "Failed to create window, to be shutting Down, be sure your graphics driver is updated." << LL_ENDL ;

        ms_sleep(5000) ; //wait for 5 seconds.

        LLSplashScreen::update(LLTrans::getString("ShuttingDown"));
#if LL_LINUX
        LL_WARNS() << "Unable to create window, be sure screen is set at 32-bit color and your graphics driver is configured correctly.  See README-linux.txt for further information."
                << LL_ENDL;
#else
        LL_WARNS("Window") << "Unable to create window, be sure screen is set at 32-bit color in Control Panels->Display->Settings"
                << LL_ENDL;
#endif
        LLAppViewer::instance()->fastQuit(1);
    }
    else if (!LLViewerShaderMgr::sInitialized)
    {
        //immediately initialize shaders
        LLViewerShaderMgr::sInitialized = true;
        LLViewerShaderMgr::instance()->setShaders();
    }

    if (!LLAppViewer::instance()->restoreErrorTrap())
    {
        // this always happens, so downgrading it to INFO
        LL_INFOS("Window") << " Someone took over my signal/exception handler (post createWindow; normal)" << LL_ENDL;
    }

    const bool do_not_enforce = false;
    mWindow->setMinSize(p.min_width, p.min_height, do_not_enforce);  // root view not set
    LLCoordScreen scr;
    mWindow->getSize(&scr);

    // Reset UI scale factor on first run if OS's display scaling is not 100%
    if (gSavedSettings.getBOOL("ResetUIScaleOnFirstRun"))
    {
        if (mWindow->getSystemUISize() != 1.f)
        {
            gSavedSettings.setF32("UIScaleFactor", 1.f);
        }
        gSavedSettings.setBOOL("ResetUIScaleOnFirstRun", false);
    }

    // Get the real window rect the window was created with (since there are various OS-dependent reasons why
    // the size of a window or fullscreen context may have been adjusted slightly...)
    F32 ui_scale_factor = llclamp(gSavedSettings.getF32("UIScaleFactor") * mWindow->getSystemUISize(), MIN_UI_SCALE, MAX_UI_SCALE);

    mDisplayScale.setVec(llmax(1.f / mWindow->getPixelAspectRatio(), 1.f), llmax(mWindow->getPixelAspectRatio(), 1.f));
    mDisplayScale *= ui_scale_factor;
    LLUI::setScaleFactor(mDisplayScale);

    {
        LLCoordWindow size;
        mWindow->getSize(&size);
        mWindowRectRaw.set(0, size.mY, size.mX, 0);
        mWindowRectScaled.set(0, ll_round((F32)size.mY / mDisplayScale.mV[VY]), ll_round((F32)size.mX / mDisplayScale.mV[VX]), 0);
    }

    LLFontManager::initClass();
    // Init font system, load default fonts and generate basic glyphs
    // currently it takes aprox. 0.5 sec and we would load these fonts anyway
    // before login screen.
    LLFontGL::initClass( gSavedSettings.getF32("FontScreenDPI"),
        mDisplayScale.mV[VX],
        mDisplayScale.mV[VY],
        gDirUtilp->getAppRODataDir());

    //
    // We want to set this stuff up BEFORE we initialize the pipeline, so we can turn off
    // stuff like AGP if we think that it'll crash the viewer.
    //
    LL_DEBUGS("Window") << "Loading feature tables." << LL_ENDL;

    // Initialize OpenGL Renderer
    LLVertexBuffer::initClass(mWindow);
    LL_INFOS("RenderInit") << "LLVertexBuffer initialization done." << LL_ENDL ;
    if (!gGL.init(true))
    {
        LLError::LLUserWarningMsg::show(LLTrans::getString("MBVideoDrvErr"));
        LL_ERRS() << "gGL not initialized" << LL_ENDL;
    }

    if (LLFeatureManager::getInstance()->isSafe()
        || (gSavedSettings.getS32("LastFeatureVersion") != LLFeatureManager::getInstance()->getVersion())
        || (gSavedSettings.getString("LastGPUString") != LLFeatureManager::getInstance()->getGPUString())
        || (gSavedSettings.getBOOL("ProbeHardwareOnStartup")))
    {
        LLFeatureManager::getInstance()->applyRecommendedSettings();
        gSavedSettings.setBOOL("ProbeHardwareOnStartup", false);
    }

    // If we crashed while initializng GL stuff last time, disable certain features
    if (gSavedSettings.getBOOL("RenderInitError"))
    {
        mInitAlert = "DisplaySettingsNoShaders";
        LLFeatureManager::getInstance()->setGraphicsLevel(0, false);
        gSavedSettings.setU32("RenderQualityPerformance", 0);
    }

    // Init the image list.  Must happen after GL is initialized and before the images that
    // LLViewerWindow needs are requested, as well as before LLViewerMedia starts updating images.
    LLImageGL::initClass(mWindow, LLViewerTexture::MAX_GL_IMAGE_CATEGORY, false, gSavedSettings.getBOOL("RenderGLMultiThreadedTextures"), gSavedSettings.getBOOL("RenderGLMultiThreadedMedia"));
    gTextureList.init();
    LLViewerTextureManager::init() ;
    gBumpImageList.init();

    // Create container for all sub-views
    LLView::Params rvp;
    rvp.name("root");
    rvp.rect(mWindowRectScaled);
    rvp.mouse_opaque(false);
    rvp.follows.flags(FOLLOWS_NONE);
    mRootView = LLUICtrlFactory::create<LLRootView>(rvp);
    LLUI::getInstance()->setRootView(mRootView);

    // Make avatar head look forward at start
    mCurrentMousePoint.mX = getWindowWidthScaled() / 2;
    mCurrentMousePoint.mY = getWindowHeightScaled() / 2;

    gShowOverlayTitle = gSavedSettings.getBOOL("ShowOverlayTitle");
    mOverlayTitle = gSavedSettings.getString("OverlayTitle");
    // Can't have spaces in settings.ini strings, so use underscores instead and convert them.
    LLStringUtil::replaceChar(mOverlayTitle, '_', ' ');

    mDebugText = new LLDebugText(this);

    mWorldViewRectScaled = calcScaledRect(mWorldViewRectRaw, mDisplayScale);
}

std::string LLViewerWindow::getLastSnapshotDir()
{
    return sSnapshotDir;
}

void LLViewerWindow::initGLDefaults()
{
    // RN: Need this for translation and stretch manip.
    gBox.prerender();
}

struct MainPanel : public LLPanel
{
};

void LLViewerWindow::initBase()
{
    S32 height = getWindowHeightScaled();
    S32 width = getWindowWidthScaled();

    LLRect full_window(0, height, width, 0);

    ////////////////////
    //
    // Set the gamma
    //

    F32 gamma = gSavedSettings.getF32("RenderGamma");
    if (gamma != 0.0f)
    {
        getWindow()->setGamma(gamma);
    }

    // Create global views

    // Login screen and main_view.xml need edit menus for preferences and browser
    LL_DEBUGS("AppInit") << "initializing edit menu" << LL_ENDL;
    initialize_edit_menu();

    LLFontGL::loadCommonFonts();

    // Create the floater view at the start so that other views can add children to it.
    // (But wait to add it as a child of the root view so that it will be in front of the
    // other views.)
    MainPanel* main_view = new MainPanel();
    if (!main_view->buildFromFile("main_view.xml"))
    {
        LL_ERRS() << "Failed to initialize viewer: Viewer couldn't process file main_view.xml, "
                << "if this problem happens again, please validate your installation." << LL_ENDL;
    }
    main_view->setShape(full_window);
    getRootView()->addChild(main_view);

    // placeholder widget that controls where "world" is rendered
    mWorldViewPlaceholder = main_view->getChildView("world_view_rect")->getHandle();
    mPopupView = main_view->getChild<LLPopupView>("popup_holder");
    mHintHolder = main_view->getChild<LLView>("hint_holder")->getHandle();
    mLoginPanelHolder = main_view->getChild<LLView>("login_panel_holder")->getHandle();

    // Create the toolbar view
    // Get a pointer to the toolbar view holder
    LLPanel* panel_holder = main_view->getChild<LLPanel>("toolbar_view_holder");
    // Load the toolbar view from file
    gToolBarView = LLUICtrlFactory::getInstance()->createFromFile<LLToolBarView>("panel_toolbar_view.xml", panel_holder, LLDefaultChildRegistry::instance());
    if (!gToolBarView)
    {
        LL_ERRS() << "Failed to initialize viewer: Viewer couldn't process file panel_toolbar_view.xml, "
                << "if this problem happens again, please validate your installation." << LL_ENDL;
    }
    gToolBarView->setShape(panel_holder->getLocalRect());
    // Hide the toolbars for the moment: we'll make them visible after logging in world (see LLViewerWindow::initWorldUI())
    gToolBarView->setVisible(false);

    // Constrain floaters to inside the menu and status bar regions.
    gFloaterView = main_view->getChild<LLFloaterView>("Floater View");
    for (S32 i = 0; i < LLToolBarEnums::TOOLBAR_COUNT; ++i)
    {
        LLToolBar * toolbarp = gToolBarView->getToolbar((LLToolBarEnums::EToolBarLocation)i);
        if (toolbarp)
        {
            toolbarp->getCenterLayoutPanel()->setReshapeCallback(boost::bind(&LLFloaterView::setToolbarRect, gFloaterView, _1, _2));
        }
    }
    gFloaterView->setFloaterSnapView(main_view->getChild<LLView>("floater_snap_region")->getHandle());
    gSnapshotFloaterView = main_view->getChild<LLSnapshotFloaterView>("Snapshot Floater View");

    const F32 CHAT_PERSIST_TIME = 20.f;

    // Console
    llassert( !gConsole );
    LLConsole::Params cp;
    cp.name("console");
    cp.max_lines(gSavedSettings.getS32("ConsoleBufferSize"));
    cp.rect(getChatConsoleRect());
    cp.persist_time(CHAT_PERSIST_TIME);
    cp.font_size_index(gSavedSettings.getS32("ChatFontSize"));
    cp.follows.flags(FOLLOWS_LEFT | FOLLOWS_RIGHT | FOLLOWS_BOTTOM);
    gConsole = LLUICtrlFactory::create<LLConsole>(cp);
    getRootView()->addChild(gConsole);

    // optionally forward warnings to chat console/chat floater
    // for qa runs and dev builds
#if  !LL_RELEASE_FOR_DOWNLOAD
    RecordToChatConsole::getInstance()->startRecorder();
#else
    if(gSavedSettings.getBOOL("QAMode"))
    {
        RecordToChatConsole::getInstance()->startRecorder();
    }
#endif

    gDebugView = getRootView()->getChild<LLDebugView>("DebugView");
    gDebugView->init();
    gToolTipView = getRootView()->getChild<LLToolTipView>("tooltip view");

    // Initialize do not disturb response message when logged in
    LLAppViewer::instance()->setOnLoginCompletedCallback(boost::bind(&LLFloaterPreference::initDoNotDisturbResponse));

    // Add the progress bar view (startup view), which overrides everything
    mProgressView = getRootView()->findChild<LLProgressView>("progress_view");
    setShowProgress(false);
    setProgressCancelButtonVisible(false);

    gMenuHolder = getRootView()->getChild<LLViewerMenuHolderGL>("Menu Holder");
    LLMenuGL::sMenuContainer = gMenuHolder;
}

void LLViewerWindow::initWorldUI()
{
    if (gNonInteractive)
    {
        gIMMgr = LLIMMgr::getInstance();
        LLNavigationBar::getInstance();
        gFloaterView->pushVisibleAll(false);
        return;
    }

    S32 height = mRootView->getRect().getHeight();
    S32 width = mRootView->getRect().getWidth();
    LLRect full_window(0, height, width, 0);


    gIMMgr = LLIMMgr::getInstance();

    //getRootView()->sendChildToFront(gFloaterView);
    //getRootView()->sendChildToFront(gSnapshotFloaterView);

    if (!gNonInteractive)
    {
        LLPanel* chiclet_container = getRootView()->getChild<LLPanel>("chiclet_container");
        LLChicletBar* chiclet_bar = LLChicletBar::getInstance();
        chiclet_bar->setShape(chiclet_container->getLocalRect());
        chiclet_bar->setFollowsAll();
        chiclet_container->addChild(chiclet_bar);
        chiclet_container->setVisible(true);
    }

    LLRect morph_view_rect = full_window;
    morph_view_rect.stretch( -STATUS_BAR_HEIGHT );
    morph_view_rect.mTop = full_window.mTop - 32;
    LLMorphView::Params mvp;
    mvp.name("MorphView");
    mvp.rect(morph_view_rect);
    mvp.visible(false);
    gMorphView = LLUICtrlFactory::create<LLMorphView>(mvp);
    getRootView()->addChild(gMorphView);

    LLWorldMapView::initClass();

    // Force gFloaterWorldMap to initialize
    LLFloaterReg::getInstance("world_map");

    // Force gFloaterTools to initialize
    LLFloaterReg::getInstance("build");

    LLNavigationBar* navbar = LLNavigationBar::getInstance();
    if (!gStatusBar)
    {
        // Status bar
        LLPanel* status_bar_container = getRootView()->getChild<LLPanel>("status_bar_container");
        gStatusBar = new LLStatusBar(status_bar_container->getLocalRect());
        gStatusBar->setFollows(FOLLOWS_LEFT | FOLLOWS_TOP | FOLLOWS_RIGHT);
        gStatusBar->setShape(status_bar_container->getLocalRect());
        // sync bg color with menu bar
        gStatusBar->setBackgroundColor(gMenuBarView->getBackgroundColor().get());
        // add InBack so that gStatusBar won't be drawn over menu
        status_bar_container->addChildInBack(gStatusBar, 2/*tab order, after menu*/);
        status_bar_container->setVisible(true);

        // Navigation bar
        LLView* nav_bar_container = getRootView()->getChild<LLView>("nav_bar_container");

        navbar->setShape(nav_bar_container->getLocalRect());
        navbar->setBackgroundColor(gMenuBarView->getBackgroundColor().get());
        nav_bar_container->addChild(navbar);
        nav_bar_container->setVisible(true);
    }
    else
    {
        LLPanel* status_bar_container = getRootView()->getChild<LLPanel>("status_bar_container");
        LLView* nav_bar_container = getRootView()->getChild<LLView>("nav_bar_container");
        status_bar_container->setVisible(true);
        nav_bar_container->setVisible(true);
    }

    if (!gSavedSettings.getBOOL("ShowNavbarNavigationPanel"))
    {
        navbar->setVisible(false);
    }
    else
    {
        reshapeStatusBarContainer();
    }


    // Top Info bar
    LLPanel* topinfo_bar_container = getRootView()->getChild<LLPanel>("topinfo_bar_container");
    LLPanelTopInfoBar* topinfo_bar = LLPanelTopInfoBar::getInstance();

    topinfo_bar->setShape(topinfo_bar_container->getLocalRect());

    topinfo_bar_container->addChild(topinfo_bar);
    topinfo_bar_container->setVisible(true);

    if (!gSavedSettings.getBOOL("ShowMiniLocationPanel"))
    {
        topinfo_bar->setVisible(false);
    }

    if ( gHUDView == NULL )
    {
        LLRect hud_rect = full_window;
        hud_rect.mBottom += 50;
        if (gMenuBarView && gMenuBarView->isInVisibleChain())
        {
            hud_rect.mTop -= gMenuBarView->getRect().getHeight();
        }
        gHUDView = new LLHUDView(hud_rect);
        getRootView()->addChild(gHUDView);
        getRootView()->sendChildToBack(gHUDView);
    }

    LLPanel* panel_ssf_container = getRootView()->getChild<LLPanel>("state_management_buttons_container");

    LLPanelStandStopFlying* panel_stand_stop_flying = LLPanelStandStopFlying::getInstance();
    panel_ssf_container->addChild(panel_stand_stop_flying);

    LLPanelHideBeacon* panel_hide_beacon = LLPanelHideBeacon::getInstance();
    panel_ssf_container->addChild(panel_hide_beacon);

    panel_ssf_container->setVisible(true);

    LLMenuOptionPathfindingRebakeNavmesh::getInstance()->initialize();

    // Load and make the toolbars visible
    // Note: we need to load the toolbars only *after* the user is logged in and IW
    if (gToolBarView)
    {
        gToolBarView->loadToolbars();
        gToolBarView->setVisible(true);
    }

    if (!gNonInteractive)
    {
        LLMediaCtrl* destinations = LLFloaterReg::getInstance("destinations")->getChild<LLMediaCtrl>("destination_guide_contents");
        if (destinations)
        {
            destinations->setErrorPageURL(gSavedSettings.getString("GenericErrorPageURL"));
            std::string url = gSavedSettings.getString("DestinationGuideURL");
            url = LLWeb::expandURLSubstitutions(url, LLSD());
            destinations->navigateTo(url, HTTP_CONTENT_TEXT_HTML);
        }
        LLMediaCtrl* avatar_picker = LLFloaterReg::getInstance("avatar")->findChild<LLMediaCtrl>("avatar_picker_contents");
        if (avatar_picker)
        {
            avatar_picker->setErrorPageURL(gSavedSettings.getString("GenericErrorPageURL"));
            std::string url = gSavedSettings.getString("AvatarPickerURL");
            url = LLWeb::expandURLSubstitutions(url, LLSD());
            avatar_picker->navigateTo(url, HTTP_CONTENT_TEXT_HTML);
        }
    }
}

// Destroy the UI
void LLViewerWindow::shutdownViews()
{
    // clean up warning logger
    RecordToChatConsole::getInstance()->stopRecorder();
    LL_INFOS() << "Warning logger is cleaned." << LL_ENDL ;

    gFocusMgr.unlockFocus();
    gFocusMgr.setMouseCapture(NULL);
    gFocusMgr.setKeyboardFocus(NULL);
    gFocusMgr.setTopCtrl(NULL);
    if (mWindow)
    {
        mWindow->allowLanguageTextInput(NULL, false);
    }

    delete mDebugText;
    mDebugText = NULL;

    LL_INFOS() << "DebugText deleted." << LL_ENDL ;

    // Cleanup global views
    if (gMorphView)
    {
        gMorphView->setVisible(false);
    }
    LL_INFOS() << "Global views cleaned." << LL_ENDL ;

    LLNotificationsUI::LLToast::cleanupToasts();
    LL_INFOS() << "Leftover toast cleaned up." << LL_ENDL;

    // DEV-40930: Clear sModalStack. Otherwise, any LLModalDialog left open
    // will crump with LL_ERRS.
    LLModalDialog::shutdownModals();
    LL_INFOS() << "LLModalDialog shut down." << LL_ENDL;

    // destroy the nav bar, not currently part of gViewerWindow
    // *TODO: Make LLNavigationBar part of gViewerWindow
    LLNavigationBar::deleteSingleton();
    LL_INFOS() << "LLNavigationBar destroyed." << LL_ENDL ;

    // destroy menus after instantiating navbar above, as it needs
    // access to gMenuHolder
    cleanup_menus();
    LL_INFOS() << "menus destroyed." << LL_ENDL ;

    view_listener_t::cleanup();
    LL_INFOS() << "view listeners destroyed." << LL_ENDL ;

    // Clean up pointers that are going to be invalid. (todo: check sMenuContainer)
    mProgressView = NULL;
    mPopupView = NULL;

    // Delete all child views.
    delete mRootView;
    mRootView = NULL;
    LL_INFOS() << "RootView deleted." << LL_ENDL ;

    LLMenuOptionPathfindingRebakeNavmesh::getInstance()->quit();

    // Automatically deleted as children of mRootView.  Fix the globals.
    gStatusBar = NULL;
    gIMMgr = NULL;
    gToolTipView = NULL;

    gToolBarView = NULL;
    gFloaterView = NULL;
    gMorphView = NULL;

    gHUDView = NULL;
}

void LLViewerWindow::shutdownGL()
{
    //--------------------------------------------------------
    // Shutdown GL cleanly.  Order is very important here.
    //--------------------------------------------------------
    LLFontGL::destroyDefaultFonts();
    SUBSYSTEM_CLEANUP(LLFontManager);
    stop_glerror();

    gSky.cleanup();
    stop_glerror();

    LL_INFOS() << "Cleaning up pipeline" << LL_ENDL;
    gPipeline.cleanup();
    stop_glerror();

    //MUST clean up pipeline before cleaning up wearables
    LL_INFOS() << "Cleaning up wearables" << LL_ENDL;
    LLWearableList::instance().cleanup() ;

    gTextureList.shutdown();
    stop_glerror();

    gBumpImageList.shutdown();
    stop_glerror();

    LLWorldMapView::cleanupTextures();

    LLViewerTextureManager::cleanup() ;
    SUBSYSTEM_CLEANUP(LLImageGL) ;

    LL_INFOS() << "All textures and llimagegl images are destroyed!" << LL_ENDL ;

    LL_INFOS() << "Cleaning up select manager" << LL_ENDL;
    LLSelectMgr::getInstance()->cleanup();

    LL_INFOS() << "Stopping GL during shutdown" << LL_ENDL;
    stopGL(false);
    stop_glerror();

    gGL.shutdown();

    SUBSYSTEM_CLEANUP(LLVertexBuffer);

    LL_INFOS() << "LLVertexBuffer cleaned." << LL_ENDL ;
}

// shutdownViews() and shutdownGL() need to be called first
LLViewerWindow::~LLViewerWindow()
{
    LL_INFOS() << "Destroying Window" << LL_ENDL;
    destroyWindow();

    delete mDebugText;
    mDebugText = NULL;

    if (LLViewerShaderMgr::sInitialized)
    {
        LLViewerShaderMgr::releaseInstance();
        LLViewerShaderMgr::sInitialized = false;
    }

    mMaxVRAMControlConnection.disconnect();
}


void LLViewerWindow::setCursor( ECursorType c )
{
    mWindow->setCursor( c );
}

void LLViewerWindow::showCursor()
{
    mWindow->showCursor();

    mCursorHidden = false;
}

void LLViewerWindow::hideCursor()
{
    // And hide the cursor
    mWindow->hideCursor();

    mCursorHidden = true;
}

void LLViewerWindow::sendShapeToSim()
{
    LLMessageSystem* msg = gMessageSystem;
    if(!msg) return;
    msg->newMessageFast(_PREHASH_AgentHeightWidth);
    msg->nextBlockFast(_PREHASH_AgentData);
    msg->addUUIDFast(_PREHASH_AgentID, gAgent.getID());
    msg->addUUIDFast(_PREHASH_SessionID, gAgent.getSessionID());
    msg->addU32Fast(_PREHASH_CircuitCode, gMessageSystem->mOurCircuitCode);
    msg->nextBlockFast(_PREHASH_HeightWidthBlock);
    msg->addU32Fast(_PREHASH_GenCounter, 0);
    U16 height16 = (U16) mWorldViewRectRaw.getHeight();
    U16 width16 = (U16) mWorldViewRectRaw.getWidth();
    msg->addU16Fast(_PREHASH_Height, height16);
    msg->addU16Fast(_PREHASH_Width, width16);
    gAgent.sendReliableMessage();
}

// Must be called after window is created to set up agent
// camera variables and UI variables.
void LLViewerWindow::reshape(S32 width, S32 height)
{
    // Destroying the window at quit time generates spurious
    // reshape messages.  We don't care about these, and we
    // don't want to send messages because the message system
    // may have been destructed.
    if (!LLApp::isExiting())
    {
        gWindowResized = true;

        // update our window rectangle
        mWindowRectRaw.mRight = mWindowRectRaw.mLeft + width;
        mWindowRectRaw.mTop = mWindowRectRaw.mBottom + height;

        //glViewport(0, 0, width, height );

        LLViewerCamera * camera = LLViewerCamera::getInstance(); // simpleton, might not exist
        if (height > 0 && camera)
        {
            camera->setViewHeightInPixels( mWorldViewRectRaw.getHeight() );
            camera->setAspect( getWorldViewAspectRatio() );
        }

        calcDisplayScale();

        bool display_scale_changed = mDisplayScale != LLUI::getScaleFactor();
        LLUI::setScaleFactor(mDisplayScale);

        // update our window rectangle
        mWindowRectScaled.mRight = mWindowRectScaled.mLeft + ll_round((F32)width / mDisplayScale.mV[VX]);
        mWindowRectScaled.mTop = mWindowRectScaled.mBottom + ll_round((F32)height / mDisplayScale.mV[VY]);

        setup2DViewport();

        // Inform lower views of the change
        // round up when converting coordinates to make sure there are no gaps at edge of window
        LLView::sForceReshape = display_scale_changed;
        mRootView->reshape(llceil((F32)width / mDisplayScale.mV[VX]), llceil((F32)height / mDisplayScale.mV[VY]));
        if (display_scale_changed)
        {
            // Needs only a 'scale change' update, everything else gets handled by LLLayoutStack::updateClass()
            LLPanelLogin::reshapePanel();
        }
        LLView::sForceReshape = false;

        // clear font width caches
        if (display_scale_changed)
        {
            LLHUDObject::reshapeAll();
        }

        sendShapeToSim();

        // store new settings for the mode we are in, regardless
        bool maximized = mWindow->getMaximized();
        gSavedSettings.setBOOL("WindowMaximized", maximized);

        if (!maximized)
        {
            U32 min_window_width=gSavedSettings.getU32("MinWindowWidth");
            U32 min_window_height=gSavedSettings.getU32("MinWindowHeight");
            // tell the OS specific window code about min window size
            mWindow->setMinSize(min_window_width, min_window_height);

            LLCoordScreen window_rect;
            if (!gNonInteractive && mWindow->getSize(&window_rect))
            {
            // Only save size if not maximized
                gSavedSettings.setU32("WindowWidth", window_rect.mX);
                gSavedSettings.setU32("WindowHeight", window_rect.mY);
            }
        }

        sample(LLStatViewer::WINDOW_WIDTH, width);
        sample(LLStatViewer::WINDOW_HEIGHT, height);

        LLLayoutStack::updateClass();
    }
}


// Hide normal UI when a logon fails
void LLViewerWindow::setNormalControlsVisible( bool visible )
{
    if(LLChicletBar::instanceExists())
    {
        LLChicletBar::getInstance()->setVisible(visible);
        LLChicletBar::getInstance()->setEnabled(visible);
    }

    if ( gMenuBarView )
    {
        gMenuBarView->setVisible( visible );
        gMenuBarView->setEnabled( visible );

        // ...and set the menu color appropriately.
        setMenuBackgroundColor(gAgent.getGodLevel() > GOD_NOT,
            LLGridManager::getInstance()->isInProductionGrid());
    }

    if ( gStatusBar )
    {
        gStatusBar->setVisible( visible );
        gStatusBar->setEnabled( visible );
    }

    LLNavigationBar* navbarp = LLUI::getInstance()->getRootView()->findChild<LLNavigationBar>("navigation_bar");
    if (navbarp)
    {
        // when it's time to show navigation bar we need to ensure that the user wants to see it
        // i.e. ShowNavbarNavigationPanel option is true
        navbarp->setVisible( visible && gSavedSettings.getBOOL("ShowNavbarNavigationPanel") );
    }
}

void LLViewerWindow::setMenuBackgroundColor(bool god_mode, bool dev_grid)
{
    LLSD args;
    LLColor4 new_bg_color;

    // god more important than project, proj more important than grid
    if ( god_mode )
    {
        if ( LLGridManager::getInstance()->isInProductionGrid() )
        {
            new_bg_color = LLUIColorTable::instance().getColor( "MenuBarGodBgColor" );
        }
        else
        {
            new_bg_color = LLUIColorTable::instance().getColor( "MenuNonProductionGodBgColor" );
        }
    }
    else
    {
        switch (LLVersionInfo::instance().getViewerMaturity())
        {
        case LLVersionInfo::TEST_VIEWER:
            new_bg_color = LLUIColorTable::instance().getColor( "MenuBarTestBgColor" );
            break;

        case LLVersionInfo::PROJECT_VIEWER:
            new_bg_color = LLUIColorTable::instance().getColor( "MenuBarProjectBgColor" );
            break;

        case LLVersionInfo::BETA_VIEWER:
            new_bg_color = LLUIColorTable::instance().getColor( "MenuBarBetaBgColor" );
            break;

        case LLVersionInfo::RELEASE_VIEWER:
            if(!LLGridManager::getInstance()->isInProductionGrid())
            {
                new_bg_color = LLUIColorTable::instance().getColor( "MenuNonProductionBgColor" );
            }
            else
            {
                new_bg_color = LLUIColorTable::instance().getColor( "MenuBarBgColor" );
            }
            break;
        }
    }

    if(gMenuBarView)
    {
        gMenuBarView->setBackgroundColor( new_bg_color );
    }

    if(gStatusBar)
    {
        gStatusBar->setBackgroundColor( new_bg_color );
    }
}

void LLViewerWindow::drawDebugText()
{
    gUIProgram.bind();
    gGL.color4f(1,1,1,1);
    gGL.pushMatrix();
    gGL.pushUIMatrix();
    {
        // scale view by UI global scale factor and aspect ratio correction factor
        gGL.scaleUI(mDisplayScale.mV[VX], mDisplayScale.mV[VY], 1.f);
        mDebugText->draw();
    }
    gGL.popUIMatrix();
    gGL.popMatrix();

    gGL.flush();
    gUIProgram.unbind();
}

void LLViewerWindow::draw()
{

//#if LL_DEBUG
    LLView::sIsDrawing = true;
//#endif
    stop_glerror();

    LLUI::setLineWidth(1.f);

    LLUI::setLineWidth(1.f);
    // Reset any left-over transforms
    gGL.matrixMode(LLRender::MM_MODELVIEW);

    gGL.loadIdentity();

    //S32 screen_x, screen_y;

    if (!gSavedSettings.getBOOL("RenderUIBuffer"))
    {
        LLView::sDirtyRect = getWindowRectScaled();
    }

    // HACK for timecode debugging
    if (gSavedSettings.getBOOL("DisplayTimecode"))
    {
        // draw timecode block
        std::string text;

        gGL.loadIdentity();

        microsecondsToTimecodeString(gFrameTime,text);
        const LLFontGL* font = LLFontGL::getFontSansSerif();
        font->renderUTF8(text, 0,
                        ll_round((getWindowWidthScaled()/2)-100.f),
                        ll_round((getWindowHeightScaled()-60.f)),
            LLColor4( 1.f, 1.f, 1.f, 1.f ),
            LLFontGL::LEFT, LLFontGL::TOP);
    }

    // Draw all nested UI views.
    // No translation needed, this view is glued to 0,0

    gUIProgram.bind();
    gGL.color4f(1, 1, 1, 1);

    gGL.pushMatrix();
    LLUI::pushMatrix();
    {

        // scale view by UI global scale factor and aspect ratio correction factor
        gGL.scaleUI(mDisplayScale.mV[VX], mDisplayScale.mV[VY], 1.f);

        LLVector2 old_scale_factor = LLUI::getScaleFactor();
        // apply camera zoom transform (for high res screenshots)
        F32 zoom_factor = LLViewerCamera::getInstance()->getZoomFactor();
        S16 sub_region = LLViewerCamera::getInstance()->getZoomSubRegion();
        if (zoom_factor > 1.f)
        {
            //decompose subregion number to x and y values
            int pos_y = sub_region / llceil(zoom_factor);
            int pos_x = sub_region - (pos_y*llceil(zoom_factor));
            // offset for this tile
            gGL.translatef((F32)getWindowWidthScaled() * -(F32)pos_x,
                        (F32)getWindowHeightScaled() * -(F32)pos_y,
                        0.f);
            gGL.scalef(zoom_factor, zoom_factor, 1.f);
            LLUI::getScaleFactor() *= zoom_factor;
        }

        // Draw tool specific overlay on world
        LLToolMgr::getInstance()->getCurrentTool()->draw();

        if( gAgentCamera.cameraMouselook() || LLFloaterCamera::inFreeCameraMode() )
        {
            drawMouselookInstructions();
            stop_glerror();
        }

        // Draw all nested UI views.
        // No translation needed, this view is glued to 0,0
        mRootView->draw();

        if (LLView::sDebugRects)
        {
            gToolTipView->drawStickyRect();
        }

        // Draw optional on-top-of-everyone view
        LLUICtrl* top_ctrl = gFocusMgr.getTopCtrl();
        if (top_ctrl && top_ctrl->getVisible())
        {
            S32 screen_x, screen_y;
            top_ctrl->localPointToScreen(0, 0, &screen_x, &screen_y);

            gGL.matrixMode(LLRender::MM_MODELVIEW);
            LLUI::pushMatrix();
            LLUI::translate( (F32) screen_x, (F32) screen_y);
            top_ctrl->draw();
            LLUI::popMatrix();
        }


        if( gShowOverlayTitle && !mOverlayTitle.empty() )
        {
            // Used for special titles such as "Second Life - Special E3 2003 Beta"
            const S32 DIST_FROM_TOP = 20;
            LLFontGL::getFontSansSerifBig()->renderUTF8(
                mOverlayTitle, 0,
                ll_round( getWindowWidthScaled() * 0.5f),
                getWindowHeightScaled() - DIST_FROM_TOP,
                LLColor4(1, 1, 1, 0.4f),
                LLFontGL::HCENTER, LLFontGL::TOP);
        }

        LLUI::setScaleFactor(old_scale_factor);
    }
    LLUI::popMatrix();
    gGL.popMatrix();

    gUIProgram.unbind();

    LLView::sIsDrawing = false;
}

// Takes a single keyup event, usually when UI is visible
bool LLViewerWindow::handleKeyUp(KEY key, MASK mask)
{
    if (LLSetKeyBindDialog::recordKey(key, mask, false))
    {
        LL_DEBUGS() << "KeyUp handled by LLSetKeyBindDialog" << LL_ENDL;
        LLViewerEventRecorder::instance().logKeyEvent(key, mask);
        return true;
    }

    LLFocusableElement* keyboard_focus = gFocusMgr.getKeyboardFocus();

    if (keyboard_focus
        && !(mask & (MASK_CONTROL | MASK_ALT))
        && !gFocusMgr.getKeystrokesOnly())
    {
        // We have keyboard focus, and it's not an accelerator
        if (keyboard_focus && keyboard_focus->wantsKeyUpKeyDown())
        {
            return keyboard_focus->handleKeyUp(key, mask, false);
        }
        else if (key < 0x80)
        {
            // Not a special key, so likely (we hope) to generate a character.  Let it fall through to character handler first.
            return (gFocusMgr.getKeyboardFocus() != NULL);
        }
    }

    if (keyboard_focus)
    {
        if (keyboard_focus->handleKeyUp(key, mask, false))
        {
            LL_DEBUGS() << "LLviewerWindow::handleKeyUp - in 'traverse up' - no loops seen... just called keyboard_focus->handleKeyUp an it returned true" << LL_ENDL;
            LLViewerEventRecorder::instance().logKeyEvent(key, mask);
            return true;
        }
        else {
            LL_DEBUGS() << "LLviewerWindow::handleKeyUp - in 'traverse up' - no loops seen... just called keyboard_focus->handleKeyUp an it returned false" << LL_ENDL;
        }
    }

    // Try for a new-format gesture
    if (LLGestureMgr::instance().triggerGestureRelease(key, mask))
    {
        LL_DEBUGS() << "LLviewerWindow::handleKey new gesture release feature" << LL_ENDL;
        LLViewerEventRecorder::instance().logKeyEvent(key,mask);
        return true;
    }
    //Old format gestures do not support this, so no need to implement it.

    // don't pass keys on to world when something in ui has focus
    return gFocusMgr.childHasKeyboardFocus(mRootView)
        || LLMenuGL::getKeyboardMode()
        || (gMenuBarView && gMenuBarView->getHighlightedItem() && gMenuBarView->getHighlightedItem()->isActive());
}

// Takes a single keydown event, usually when UI is visible
bool LLViewerWindow::handleKey(KEY key, MASK mask)
{
    // hide tooltips on keypress
    LLToolTipMgr::instance().blockToolTips();

    // Menus get handled on key down instead of key up
    // so keybindings have to be recorded before that
    if (LLSetKeyBindDialog::recordKey(key, mask, true))
    {
        LL_DEBUGS() << "Key handled by LLSetKeyBindDialog" << LL_ENDL;
        LLViewerEventRecorder::instance().logKeyEvent(key,mask);
        return true;
    }

    LLFocusableElement* keyboard_focus = gFocusMgr.getKeyboardFocus();

    if (keyboard_focus
        && !gFocusMgr.getKeystrokesOnly())
    {
        //Most things should fall through, but mouselook is an exception,
        //don't switch to mouselook if any floater has focus
        if ((key == KEY_MOUSELOOK) && !(mask & (MASK_CONTROL | MASK_ALT)))
        {
            return true;
        }

        LLUICtrl* cur_focus = dynamic_cast<LLUICtrl*>(keyboard_focus);
        if (cur_focus && cur_focus->acceptsTextInput())
        {
#ifdef LL_WINDOWS
            // On windows Alt Gr key generates additional Ctrl event, as result handling situations
            // like 'AltGr + D' will result in 'Alt+Ctrl+D'. If it results in WM_CHAR, don't let it
            // pass into menu or it will trigger 'develop' menu assigned to this combination on top
            // of character handling.
            // Alt Gr can be additionally modified by Shift
            const MASK alt_gr = MASK_CONTROL | MASK_ALT;
            LLWindowWin32 *window = static_cast<LLWindowWin32*>(mWindow);
            U32 raw_key = window->getRawWParam();
            if ((mask & alt_gr) != 0
                && ((raw_key >= 0x30 && raw_key <= 0x5A) //0-9, plus normal chartacters
                    || (raw_key >= 0xBA && raw_key <= 0xE4)) // Misc/OEM characters that can be covered by AltGr, ex: -, =, ~
                && (GetKeyState(VK_RMENU) & 0x8000) != 0
                && (GetKeyState(VK_RCONTROL) & 0x8000) == 0) // ensure right control is not pressed, only left one
            {
                // Alt Gr key is represented as right alt and left control.
                // Any alt+ctrl combination is treated as Alt Gr by TranslateMessage() and
                // will generate a WM_CHAR message, but here we only treat virtual Alt Graph
                // key by checking if this specific combination has unicode char.
                //
                // I decided to handle only virtual RAlt+LCtrl==AltGr combination to minimize
                // impact on menu, but the right way might be to handle all Alt+Ctrl calls.

                BYTE keyboard_state[256];
                if (GetKeyboardState(keyboard_state))
                {
                    const int char_count = 6;
                    wchar_t chars[char_count];
                    HKL layout = GetKeyboardLayout(0);
                    // ToUnicodeEx changes buffer state on OS below Win10, which is undesirable,
                    // but since we already did a TranslateMessage() in gatherInput(), this
                    // should have no negative effect
                    // ToUnicodeEx works with virtual key codes
                    int res = ToUnicodeEx(raw_key, 0, keyboard_state, chars, char_count, 1 << 2 /*do not modify buffer flag*/, layout);
                    if (res == 1 && chars[0] >= 0x20)
                    {
                        // Let it fall through to character handler and get a WM_CHAR.
                        return true;
                    }
                }
            }
#endif

            if (!(mask & (MASK_CONTROL | MASK_ALT)))
            {
                // We have keyboard focus, and it's not an accelerator
                if (keyboard_focus && keyboard_focus->wantsKeyUpKeyDown())
                {
                    return keyboard_focus->handleKey(key, mask, false);
                }
                else if (key < 0x80)
                {
                    // Not a special key, so likely (we hope) to generate a character.  Let it fall through to character handler first.
                    return true;
                }
            }
        }
    }

    // let menus handle navigation keys for navigation
    if ((gMenuBarView && gMenuBarView->handleKey(key, mask, true))
        ||(gLoginMenuBarView && gLoginMenuBarView->handleKey(key, mask, true))
        ||(gMenuHolder && gMenuHolder->handleKey(key, mask, true)))
    {
        LL_DEBUGS() << "LLviewerWindow::handleKey handle nav keys for nav" << LL_ENDL;
        LLViewerEventRecorder::instance().logKeyEvent(key,mask);
        return true;
    }


    // give menus a chance to handle modified (Ctrl, Alt) shortcut keys before current focus
    // as long as focus isn't locked
    if (mask & (MASK_CONTROL | MASK_ALT) && !gFocusMgr.focusLocked())
    {
        // Check the current floater's menu first, if it has one.
        if (gFocusMgr.keyboardFocusHasAccelerators()
            && keyboard_focus
            && keyboard_focus->handleKey(key,mask,false))
        {
            LLViewerEventRecorder::instance().logKeyEvent(key,mask);
            return true;
        }

        if (gAgent.isInitialized()
            && (gAgent.getTeleportState() == LLAgent::TELEPORT_NONE || gAgent.getTeleportState() == LLAgent::TELEPORT_LOCAL)
            && gMenuBarView
            && gMenuBarView->handleAcceleratorKey(key, mask))
        {
            LLViewerEventRecorder::instance().logKeyEvent(key, mask);
            return true;
        }

        if (gLoginMenuBarView && gLoginMenuBarView->handleAcceleratorKey(key, mask))
        {
            LLViewerEventRecorder::instance().logKeyEvent(key,mask);
            return true;
        }
    }

    // give floaters first chance to handle TAB key
    // so frontmost floater gets focus
    // if nothing has focus, go to first or last UI element as appropriate
    if (key == KEY_TAB && (mask & MASK_CONTROL || keyboard_focus == NULL))
    {
        LL_WARNS() << "LLviewerWindow::handleKey give floaters first chance at tab key " << LL_ENDL;
        if (gMenuHolder) gMenuHolder->hideMenus();

        // if CTRL-tabbing (and not just TAB with no focus), go into window cycle mode
        gFloaterView->setCycleMode((mask & MASK_CONTROL) != 0);

        // do CTRL-TAB and CTRL-SHIFT-TAB logic
        if (mask & MASK_SHIFT)
        {
            mRootView->focusPrevRoot();
        }
        else
        {
            mRootView->focusNextRoot();
        }
        LLViewerEventRecorder::instance().logKeyEvent(key,mask);
        return true;
    }
    // hidden edit menu for cut/copy/paste
    if (gEditMenu && gEditMenu->handleAcceleratorKey(key, mask))
    {
        LLViewerEventRecorder::instance().logKeyEvent(key,mask);
        return true;
    }

    LLFloater* focused_floaterp = gFloaterView->getFocusedFloater();
    std::string focusedFloaterName = (focused_floaterp ? focused_floaterp->getInstanceName() : "");

    if( keyboard_focus )
    {
        if ((focusedFloaterName == "nearby_chat") || (focusedFloaterName == "im_container") || (focusedFloaterName == "impanel"))
        {
            if (gSavedSettings.getBOOL("ArrowKeysAlwaysMove"))
            {
                // let Control-Up and Control-Down through for chat line history,
                if (!(key == KEY_UP && mask == MASK_CONTROL)
                    && !(key == KEY_DOWN && mask == MASK_CONTROL)
                    && !(key == KEY_UP && mask == MASK_ALT)
                    && !(key == KEY_DOWN && mask == MASK_ALT))
                {
                    switch(key)
                    {
                    case KEY_LEFT:
                    case KEY_RIGHT:
                    case KEY_UP:
                    case KEY_DOWN:
                    case KEY_PAGE_UP:
                    case KEY_PAGE_DOWN:
                    case KEY_HOME:
                    case KEY_END:
                        // when chatbar is empty or ArrowKeysAlwaysMove set,
                        // pass arrow keys on to avatar...
                        return false;
                    default:
                        break;
                    }
                }
        }
        }

        if (keyboard_focus->handleKey(key, mask, false))
        {

            LL_DEBUGS() << "LLviewerWindow::handleKey - in 'traverse up' - no loops seen... just called keyboard_focus->handleKey an it returned true" << LL_ENDL;
            LLViewerEventRecorder::instance().logKeyEvent(key,mask);
            return true;
        } else {
            LL_DEBUGS() << "LLviewerWindow::handleKey - in 'traverse up' - no loops seen... just called keyboard_focus->handleKey an it returned false" << LL_ENDL;
        }
    }

    if( LLToolMgr::getInstance()->getCurrentTool()->handleKey(key, mask) )
    {
        LL_DEBUGS() << "LLviewerWindow::handleKey toolbar handling?" << LL_ENDL;
        LLViewerEventRecorder::instance().logKeyEvent(key,mask);
        return true;
    }

    // Try for a new-format gesture
    if (LLGestureMgr::instance().triggerGesture(key, mask))
    {
        LL_DEBUGS() << "LLviewerWindow::handleKey new gesture feature" << LL_ENDL;
        LLViewerEventRecorder::instance().logKeyEvent(key,mask);
        return true;
    }

    // See if this is a gesture trigger.  If so, eat the key and
    // don't pass it down to the menus.
    if (gGestureList.trigger(key, mask))
    {
        LL_DEBUGS() << "LLviewerWindow::handleKey check gesture trigger" << LL_ENDL;
        LLViewerEventRecorder::instance().logKeyEvent(key,mask);
        return true;
    }

    // If "Pressing letter keys starts local chat" option is selected, we are not in mouselook,
    // no view has keyboard focus, this is a printable character key (and no modifier key is
    // pressed except shift), then give focus to nearby chat (STORM-560)
    if ( LLStartUp::getStartupState() >= STATE_STARTED &&
        gSavedSettings.getS32("LetterKeysFocusChatBar") && !gAgentCamera.cameraMouselook() &&
        !keyboard_focus && key < 0x80 && (mask == MASK_NONE || mask == MASK_SHIFT) )
    {
        // Initialize nearby chat if it's missing
        LLFloaterIMNearbyChat* nearby_chat = LLFloaterReg::findTypedInstance<LLFloaterIMNearbyChat>("nearby_chat");
        if (!nearby_chat)
        {
            LLSD name("im_container");
            LLFloaterReg::toggleInstanceOrBringToFront(name);
        }

        LLChatEntry* chat_editor = LLFloaterReg::findTypedInstance<LLFloaterIMNearbyChat>("nearby_chat")->getChatBox();
        if (chat_editor)
        {
            // passing NULL here, character will be added later when it is handled by character handler.
            nearby_chat->startChat(NULL);
            return true;
        }
    }

    // give menus a chance to handle unmodified accelerator keys
    if (gAgent.isInitialized()
        && (gAgent.getTeleportState() == LLAgent::TELEPORT_NONE || gAgent.getTeleportState() == LLAgent::TELEPORT_LOCAL)
        && gMenuBarView
        && gMenuBarView->handleAcceleratorKey(key, mask))
    {
        LLViewerEventRecorder::instance().logKeyEvent(key, mask);
        return true;
    }

    if (gLoginMenuBarView && gLoginMenuBarView->handleAcceleratorKey(key, mask))
    {
        return true;
    }

    // don't pass keys on to world when something in ui has focus
    return gFocusMgr.childHasKeyboardFocus(mRootView)
        || LLMenuGL::getKeyboardMode()
        || (gMenuBarView && gMenuBarView->getHighlightedItem() && gMenuBarView->getHighlightedItem()->isActive());
}


bool LLViewerWindow::handleUnicodeChar(llwchar uni_char, MASK mask)
{
    // HACK:  We delay processing of return keys until they arrive as a Unicode char,
    // so that if you're typing chat text at low frame rate, we don't send the chat
    // until all keystrokes have been entered. JC
    // HACK: Numeric keypad <enter> on Mac is Unicode 3
    // HACK: Control-M on Windows is Unicode 13
    if ((uni_char == 13 && mask != MASK_CONTROL)
        || (uni_char == 3 && mask == MASK_NONE) )
    {
        if (mask != MASK_ALT)
        {
            // remaps, handles ignored cases and returns back to viewer window.
            return gViewerInput.handleKey(KEY_RETURN, mask, gKeyboard->getKeyRepeated(KEY_RETURN));
        }
    }

    // let menus handle navigation (jump) keys
    if (gMenuBarView && gMenuBarView->handleUnicodeChar(uni_char, true))
    {
        return true;
    }

    // Traverses up the hierarchy
    LLFocusableElement* keyboard_focus = gFocusMgr.getKeyboardFocus();
    if( keyboard_focus )
    {
        if (keyboard_focus->handleUnicodeChar(uni_char, false))
        {
            return true;
        }

        return true;
    }

    return false;
}


void LLViewerWindow::handleScrollWheel(S32 clicks)
{
    LLUI::getInstance()->resetMouseIdleTimer();

    LLMouseHandler* mouse_captor = gFocusMgr.getMouseCapture();
    if( mouse_captor )
    {
        S32 local_x;
        S32 local_y;
        mouse_captor->screenPointToLocal( mCurrentMousePoint.mX, mCurrentMousePoint.mY, &local_x, &local_y );
        mouse_captor->handleScrollWheel(local_x, local_y, clicks);
        if (LLView::sDebugMouseHandling)
        {
            LL_INFOS() << "Scroll Wheel handled by captor " << mouse_captor->getName() << LL_ENDL;
        }
        return;
    }

    LLUICtrl* top_ctrl = gFocusMgr.getTopCtrl();
    if (top_ctrl)
    {
        S32 local_x;
        S32 local_y;
        top_ctrl->screenPointToLocal( mCurrentMousePoint.mX, mCurrentMousePoint.mY, &local_x, &local_y );
        if (top_ctrl->handleScrollWheel(local_x, local_y, clicks)) return;
    }

    if (mRootView->handleScrollWheel(mCurrentMousePoint.mX, mCurrentMousePoint.mY, clicks) )
    {
        if (LLView::sDebugMouseHandling)
        {
            LL_INFOS() << "Scroll Wheel" << LLView::sMouseHandlerMessage << LL_ENDL;
        }
        return;
    }
    else if (LLView::sDebugMouseHandling)
    {
        LL_INFOS() << "Scroll Wheel not handled by view" << LL_ENDL;
    }

    // Zoom the camera in and out behavior

    if(top_ctrl == 0
        && getWorldViewRectScaled().pointInRect(mCurrentMousePoint.mX, mCurrentMousePoint.mY)
        && gAgentCamera.isInitialized())
        gAgentCamera.handleScrollWheel(clicks);

    return;
}

void LLViewerWindow::handleScrollHWheel(S32 clicks)
{
    if (LLAppViewer::instance()->quitRequested())
    {
        return;
    }

    LLUI::getInstance()->resetMouseIdleTimer();

    LLMouseHandler* mouse_captor = gFocusMgr.getMouseCapture();
    if (mouse_captor)
    {
        S32 local_x;
        S32 local_y;
        mouse_captor->screenPointToLocal(mCurrentMousePoint.mX, mCurrentMousePoint.mY, &local_x, &local_y);
        mouse_captor->handleScrollHWheel(local_x, local_y, clicks);
        if (LLView::sDebugMouseHandling)
        {
            LL_INFOS() << "Scroll Horizontal Wheel handled by captor " << mouse_captor->getName() << LL_ENDL;
        }
        return;
    }

    LLUICtrl* top_ctrl = gFocusMgr.getTopCtrl();
    if (top_ctrl)
    {
        S32 local_x;
        S32 local_y;
        top_ctrl->screenPointToLocal(mCurrentMousePoint.mX, mCurrentMousePoint.mY, &local_x, &local_y);
        if (top_ctrl->handleScrollHWheel(local_x, local_y, clicks)) return;
    }

    if (mRootView->handleScrollHWheel(mCurrentMousePoint.mX, mCurrentMousePoint.mY, clicks))
    {
        if (LLView::sDebugMouseHandling)
        {
            LL_INFOS() << "Scroll Horizontal Wheel" << LLView::sMouseHandlerMessage << LL_ENDL;
        }
        return;
    }
    else if (LLView::sDebugMouseHandling)
    {
        LL_INFOS() << "Scroll Horizontal Wheel not handled by view" << LL_ENDL;
    }

    return;
}

void LLViewerWindow::addPopup(LLView* popup)
{
    if (mPopupView)
    {
        mPopupView->addPopup(popup);
    }
}

void LLViewerWindow::removePopup(LLView* popup)
{
    if (mPopupView)
    {
        mPopupView->removePopup(popup);
    }
}

void LLViewerWindow::clearPopups()
{
    if (mPopupView)
    {
        mPopupView->clearPopups();
    }
}

void LLViewerWindow::moveCursorToCenter()
{
    if (! gSavedSettings.getBOOL("DisableMouseWarp"))
    {
        S32 x = getWorldViewWidthScaled() / 2;
        S32 y = getWorldViewHeightScaled() / 2;

        LLUI::getInstance()->setMousePositionScreen(x, y);

        //on a forced move, all deltas get zeroed out to prevent jumping
        mCurrentMousePoint.set(x,y);
        mLastMousePoint.set(x,y);
        mCurrentMouseDelta.set(0,0);
    }
}


//////////////////////////////////////////////////////////////////////
//
// Hover handlers
//

void append_xui_tooltip(LLView* viewp, LLToolTip::Params& params)
{
    if (viewp)
    {
        if (!params.styled_message.empty())
        {
            params.styled_message.add().text("\n---------\n");
        }
        LLView::root_to_view_iterator_t end_tooltip_it = viewp->endRootToView();
        // NOTE: we skip "root" since it is assumed
        for (LLView::root_to_view_iterator_t tooltip_it = ++viewp->beginRootToView();
            tooltip_it != end_tooltip_it;
            ++tooltip_it)
        {
            LLView* viewp = *tooltip_it;

            params.styled_message.add().text(viewp->getName());

            LLPanel* panelp = dynamic_cast<LLPanel*>(viewp);
            if (panelp && !panelp->getXMLFilename().empty())
            {
                params.styled_message.add()
                    .text("(" + panelp->getXMLFilename() + ")")
                    .style.color(LLColor4(0.7f, 0.7f, 1.f, 1.f));
            }
            params.styled_message.add().text("/");
        }
    }
}

static LLTrace::BlockTimerStatHandle ftm("Update UI");

// Update UI based on stored mouse position from mouse-move
// event processing.
void LLViewerWindow::updateUI()
{
    LL_PROFILE_ZONE_SCOPED_CATEGORY_UI; //LL_RECORD_BLOCK_TIME(ftm);

    static std::string last_handle_msg;

    if (gLoggedInTime.getStarted())
    {
        const F32 DESTINATION_GUIDE_HINT_TIMEOUT = 1200.f;
        const F32 SIDE_PANEL_HINT_TIMEOUT = 300.f;
        if (gLoggedInTime.getElapsedTimeF32() > DESTINATION_GUIDE_HINT_TIMEOUT)
        {
            LLFirstUse::notUsingDestinationGuide();
        }
        if (gLoggedInTime.getElapsedTimeF32() > SIDE_PANEL_HINT_TIMEOUT)
        {
            LLFirstUse::notUsingSidePanel();
        }
    }

    LLConsole::updateClass();

    // animate layout stacks so we have up to date rect for world view
    LLLayoutStack::updateClass();

    // use full window for world view when not rendering UI
    bool world_view_uses_full_window = gAgentCamera.cameraMouselook() || !gPipeline.hasRenderDebugFeatureMask(LLPipeline::RENDER_DEBUG_FEATURE_UI);
    updateWorldViewRect(world_view_uses_full_window);

    LLView::sMouseHandlerMessage.clear();

    S32 x = mCurrentMousePoint.mX;
    S32 y = mCurrentMousePoint.mY;

    MASK    mask = gKeyboard->currentMask(true);

    if (gPipeline.hasRenderDebugMask(LLPipeline::RENDER_DEBUG_RAYCAST))
    {
<<<<<<< HEAD
        gDebugRaycastFaceHit = -1;
        gDebugRaycastObject = cursorIntersect(-1, -1, 512.f, NULL, -1, false, false, true, false,
=======
        gDebugRaycastFaceHit = gDebugRaycastGLTFNodeHit = gDebugRaycastGLTFPrimitiveHit = -1;
        gDebugRaycastObject = cursorIntersect(-1, -1, 512.f, NULL, -1, FALSE, FALSE, TRUE, FALSE,
>>>>>>> a73773bc
                                              &gDebugRaycastFaceHit,
                                              &gDebugRaycastGLTFNodeHit,
                                              &gDebugRaycastGLTFPrimitiveHit,
                                              &gDebugRaycastIntersection,
                                              &gDebugRaycastTexCoord,
                                              &gDebugRaycastNormal,
                                              &gDebugRaycastTangent,
                                              &gDebugRaycastStart,
                                              &gDebugRaycastEnd);

        gDebugRaycastParticle = gPipeline.lineSegmentIntersectParticle(gDebugRaycastStart, gDebugRaycastEnd, &gDebugRaycastParticleIntersection, NULL);
    }

    updateMouseDelta();
    updateKeyboardFocus();

    bool handled = false;

    LLUICtrl* top_ctrl = gFocusMgr.getTopCtrl();
    LLMouseHandler* mouse_captor = gFocusMgr.getMouseCapture();
    LLView* captor_view = dynamic_cast<LLView*>(mouse_captor);

    //FIXME: only include captor and captor's ancestors if mouse is truly over them --RN

    //build set of views containing mouse cursor by traversing UI hierarchy and testing
    //screen rect against mouse cursor
    view_handle_set_t mouse_hover_set;

    // constraint mouse enter events to children of mouse captor
    LLView* root_view = captor_view;

    // if mouse captor doesn't exist or isn't a LLView
    // then allow mouse enter events on entire UI hierarchy
    if (!root_view)
    {
        root_view = mRootView;
    }

    static LLCachedControl<bool> dump_menu_holder(gSavedSettings, "DumpMenuHolderSize", false);
    if (dump_menu_holder)
    {
        static bool init = false;
        static LLFrameTimer child_count_timer;
        static std::vector <std::string> child_vec;
        if (!init)
        {
            child_count_timer.resetWithExpiry(5.f);
            init = true;
        }
        if (child_count_timer.hasExpired())
        {
            LL_INFOS() << "gMenuHolder child count: " << gMenuHolder->getChildCount() << LL_ENDL;
            std::vector<std::string> local_child_vec;
            LLView::child_list_t child_list = *gMenuHolder->getChildList();
            for (auto child : child_list)
            {
                local_child_vec.emplace_back(child->getName());
            }
            if (!local_child_vec.empty() && local_child_vec != child_vec)
            {
                std::vector<std::string> out_vec;
                std::sort(local_child_vec.begin(), local_child_vec.end());
                std::sort(child_vec.begin(), child_vec.end());
                std::set_difference(child_vec.begin(), child_vec.end(), local_child_vec.begin(), local_child_vec.end(), std::inserter(out_vec, out_vec.begin()));
                if (!out_vec.empty())
                {
                    LL_INFOS() << "gMenuHolder removal diff size: '"<<out_vec.size() <<"' begin_child_diff";
                    for (auto str : out_vec)
                    {
                        LL_CONT << " : " << str;
                    }
                    LL_CONT << " : end_child_diff" << LL_ENDL;
                }

                out_vec.clear();
                std::set_difference(local_child_vec.begin(), local_child_vec.end(), child_vec.begin(), child_vec.end(), std::inserter(out_vec, out_vec.begin()));
                if (!out_vec.empty())
                {
                    LL_INFOS() << "gMenuHolder addition diff size: '" << out_vec.size() << "' begin_child_diff";
                    for (auto str : out_vec)
                    {
                        LL_CONT << " : " << str;
                    }
                    LL_CONT << " : end_child_diff" << LL_ENDL;
                }
                child_vec.swap(local_child_vec);
            }
            child_count_timer.resetWithExpiry(5.f);
        }
    }

    // only update mouse hover set when UI is visible (since we shouldn't send hover events to invisible UI
    if (gPipeline.hasRenderDebugFeatureMask(LLPipeline::RENDER_DEBUG_FEATURE_UI))
    {
        // include all ancestors of captor_view as automatically having mouse
        if (captor_view)
        {
            LLView* captor_parent_view = captor_view->getParent();
            while(captor_parent_view)
            {
                mouse_hover_set.insert(captor_parent_view->getHandle());
                captor_parent_view = captor_parent_view->getParent();
            }
        }

        // aggregate visible views that contain mouse cursor in display order
        LLPopupView::popup_list_t popups = mPopupView->getCurrentPopups();

        for(LLPopupView::popup_list_t::iterator popup_it = popups.begin(); popup_it != popups.end(); ++popup_it)
        {
            LLView* popup = popup_it->get();
            if (popup && popup->calcScreenBoundingRect().pointInRect(x, y))
            {
                // iterator over contents of top_ctrl, and throw into mouse_hover_set
                for (LLView::tree_iterator_t it = popup->beginTreeDFS();
                    it != popup->endTreeDFS();
                    ++it)
                {
                    LLView* viewp = *it;
                    if (viewp->getVisible()
                        && viewp->calcScreenBoundingRect().pointInRect(x, y))
                    {
                        // we have a view that contains the mouse, add it to the set
                        mouse_hover_set.insert(viewp->getHandle());
                    }
                    else
                    {
                        // skip this view and all of its children
                        it.skipDescendants();
                    }
                }
            }
        }

        // while the top_ctrl contains the mouse cursor, only it and its descendants will receive onMouseEnter events
        if (top_ctrl && top_ctrl->calcScreenBoundingRect().pointInRect(x, y))
        {
            // iterator over contents of top_ctrl, and throw into mouse_hover_set
            for (LLView::tree_iterator_t it = top_ctrl->beginTreeDFS();
                it != top_ctrl->endTreeDFS();
                ++it)
            {
                LLView* viewp = *it;
                if (viewp->getVisible()
                    && viewp->calcScreenBoundingRect().pointInRect(x, y))
                {
                    // we have a view that contains the mouse, add it to the set
                    mouse_hover_set.insert(viewp->getHandle());
                }
                else
                {
                    // skip this view and all of its children
                    it.skipDescendants();
                }
            }
        }
        else
        {
            // walk UI tree in depth-first order
            for (LLView::tree_iterator_t it = root_view->beginTreeDFS();
                it != root_view->endTreeDFS();
                ++it)
            {
                LLView* viewp = *it;
                // calculating the screen rect involves traversing the parent, so this is less than optimal
                if (viewp->getVisible()
                    && viewp->calcScreenBoundingRect().pointInRect(x, y))
                {

                    // if this view is mouse opaque, nothing behind it should be in mouse_hover_set
                    if (viewp->getMouseOpaque())
                    {
                        // constrain further iteration to children of this widget
                        it = viewp->beginTreeDFS();
                    }

                    // we have a view that contains the mouse, add it to the set
                    mouse_hover_set.insert(viewp->getHandle());
                }
                else
                {
                    // skip this view and all of its children
                    it.skipDescendants();
                }
            }
        }
    }

    typedef std::vector<LLHandle<LLView> > view_handle_list_t;

    // call onMouseEnter() on all views which contain the mouse cursor but did not before
    view_handle_list_t mouse_enter_views;
    std::set_difference(mouse_hover_set.begin(), mouse_hover_set.end(),
                        mMouseHoverViews.begin(), mMouseHoverViews.end(),
                        std::back_inserter(mouse_enter_views));
    for (view_handle_list_t::iterator it = mouse_enter_views.begin();
        it != mouse_enter_views.end();
        ++it)
    {
        LLView* viewp = it->get();
        if (viewp)
        {
            LLRect view_screen_rect = viewp->calcScreenRect();
            viewp->onMouseEnter(x - view_screen_rect.mLeft, y - view_screen_rect.mBottom, mask);
        }
    }

    // call onMouseLeave() on all views which no longer contain the mouse cursor
    view_handle_list_t mouse_leave_views;
    std::set_difference(mMouseHoverViews.begin(), mMouseHoverViews.end(),
                        mouse_hover_set.begin(), mouse_hover_set.end(),
                        std::back_inserter(mouse_leave_views));
    for (view_handle_list_t::iterator it = mouse_leave_views.begin();
        it != mouse_leave_views.end();
        ++it)
    {
        LLView* viewp = it->get();
        if (viewp)
        {
            LLRect view_screen_rect = viewp->calcScreenRect();
            viewp->onMouseLeave(x - view_screen_rect.mLeft, y - view_screen_rect.mBottom, mask);
        }
    }

    // store resulting hover set for next frame
    swap(mMouseHoverViews, mouse_hover_set);

    // only handle hover events when UI is enabled
    if (gPipeline.hasRenderDebugFeatureMask(LLPipeline::RENDER_DEBUG_FEATURE_UI))
    {

        if( mouse_captor )
        {
            // Pass hover events to object capturing mouse events.
            S32 local_x;
            S32 local_y;
            mouse_captor->screenPointToLocal( x, y, &local_x, &local_y );
            handled = mouse_captor->handleHover(local_x, local_y, mask);
            if (LLView::sDebugMouseHandling)
            {
                LL_INFOS() << "Hover handled by captor " << mouse_captor->getName() << LL_ENDL;
            }

            if( !handled )
            {
                LL_DEBUGS("UserInput") << "hover not handled by mouse captor" << LL_ENDL;
            }
        }
        else
        {
            if (top_ctrl)
            {
                S32 local_x, local_y;
                top_ctrl->screenPointToLocal( x, y, &local_x, &local_y );
                handled = top_ctrl->pointInView(local_x, local_y) && top_ctrl->handleHover(local_x, local_y, mask);
            }

            if ( !handled )
            {
                // x and y are from last time mouse was in window
                // mMouseInWindow tracks *actual* mouse location
                if (mMouseInWindow && mRootView->handleHover(x, y, mask) )
                {
                    if (LLView::sDebugMouseHandling && LLView::sMouseHandlerMessage != last_handle_msg)
                    {
                        last_handle_msg = LLView::sMouseHandlerMessage;
                        LL_INFOS() << "Hover" << LLView::sMouseHandlerMessage << LL_ENDL;
                    }
                    handled = true;
                }
                else if (LLView::sDebugMouseHandling)
                {
                    if (last_handle_msg != LLStringUtil::null)
                    {
                        last_handle_msg.clear();
                        LL_INFOS() << "Hover not handled by view" << LL_ENDL;
                    }
                }
            }

            if (!handled)
            {
                LLTool *tool = LLToolMgr::getInstance()->getCurrentTool();

                if(mMouseInWindow && tool)
                {
                    handled = tool->handleHover(x, y, mask);
                }
            }
        }

        // Show a new tool tip (or update one that is already shown)
        bool tool_tip_handled = false;
        std::string tool_tip_msg;
        if( handled
            && !mWindow->isCursorHidden())
        {
            LLRect screen_sticky_rect = mRootView->getLocalRect();
            S32 local_x, local_y;

            static LLCachedControl<bool> debug_show_xui_names(gSavedSettings, "DebugShowXUINames", 0);
            if (debug_show_xui_names)
            {
                LLToolTip::Params params;

                LLView* tooltip_view = mRootView;
                LLView::tree_iterator_t end_it = mRootView->endTreeDFS();
                for (LLView::tree_iterator_t it = mRootView->beginTreeDFS(); it != end_it; ++it)
                {
                    LLView* viewp = *it;
                    LLRect screen_rect;
                    viewp->localRectToScreen(viewp->getLocalRect(), &screen_rect);
                    if (!(viewp->getVisible()
                         && screen_rect.pointInRect(x, y)))
                    {
                        it.skipDescendants();
                    }
                    // only report xui names for LLUICtrls,
                    // and blacklist the various containers we don't care about
                    else if (dynamic_cast<LLUICtrl*>(viewp)
                            && viewp != gMenuHolder
                            && viewp != gFloaterView
                            && viewp != gConsole)
                    {
                        if (dynamic_cast<LLFloater*>(viewp))
                        {
                            // constrain search to descendants of this (frontmost) floater
                            // by resetting iterator
                            it = viewp->beginTreeDFS();
                        }

                        // if we are in a new part of the tree (not a descendent of current tooltip_view)
                        // then push the results for tooltip_view and start with a new potential view
                        // NOTE: this emulates visiting only the leaf nodes that meet our criteria
                        if (!viewp->hasAncestor(tooltip_view))
                        {
                            append_xui_tooltip(tooltip_view, params);
                            screen_sticky_rect.intersectWith(tooltip_view->calcScreenRect());
                        }
                        tooltip_view = viewp;
                    }
                }

                append_xui_tooltip(tooltip_view, params);
                params.styled_message.add().text("\n");

                screen_sticky_rect.intersectWith(tooltip_view->calcScreenRect());

                params.sticky_rect = screen_sticky_rect;
                params.max_width = 400;

                LLToolTipMgr::instance().show(params);
            }
            // if there is a mouse captor, nothing else gets a tooltip
            else if (mouse_captor)
            {
                mouse_captor->screenPointToLocal(x, y, &local_x, &local_y);
                tool_tip_handled = mouse_captor->handleToolTip(local_x, local_y, mask);
            }
            else
            {
                // next is top_ctrl
                if (!tool_tip_handled && top_ctrl)
                {
                    top_ctrl->screenPointToLocal(x, y, &local_x, &local_y);
                    tool_tip_handled = top_ctrl->handleToolTip(local_x, local_y, mask );
                }

                if (!tool_tip_handled)
                {
                    local_x = x; local_y = y;
                    tool_tip_handled = mRootView->handleToolTip(local_x, local_y, mask );
                }

                LLTool* current_tool = LLToolMgr::getInstance()->getCurrentTool();
                if (!tool_tip_handled && current_tool)
                {
                    current_tool->screenPointToLocal(x, y, &local_x, &local_y);
                    tool_tip_handled = current_tool->handleToolTip(local_x, local_y, mask );
                }
            }
        }
    }
    else
    {   // just have tools handle hover when UI is turned off
        LLTool *tool = LLToolMgr::getInstance()->getCurrentTool();

        if(mMouseInWindow && tool)
        {
            handled = tool->handleHover(x, y, mask);
        }
    }

    updateLayout();

    mLastMousePoint = mCurrentMousePoint;

    // cleanup unused selections when no modal dialogs are open
    if (LLModalDialog::activeCount() == 0)
    {
        LLViewerParcelMgr::getInstance()->deselectUnused();
    }

    if (LLModalDialog::activeCount() == 0)
    {
        LLSelectMgr::getInstance()->deselectUnused();
    }
}


void LLViewerWindow::updateLayout()
{
    LLTool* tool = LLToolMgr::getInstance()->getCurrentTool();
    if (gFloaterTools != NULL
        && tool != NULL
        && tool != gToolNull
        && tool != LLToolCompInspect::getInstance()
        && tool != LLToolDragAndDrop::getInstance()
        && !gSavedSettings.getBOOL("FreezeTime"))
    {
        // Suppress the toolbox view if our source tool was the pie tool,
        // and we've overridden to something else.
        bool suppress_toolbox =
            (LLToolMgr::getInstance()->getBaseTool() == LLToolPie::getInstance()) &&
            (LLToolMgr::getInstance()->getCurrentTool() != LLToolPie::getInstance());

        LLMouseHandler *captor = gFocusMgr.getMouseCapture();
        // With the null, inspect, or drag and drop tool, don't muck
        // with visibility.

        if (gFloaterTools->isMinimized()
            ||  (tool != LLToolPie::getInstance()                       // not default tool
                && tool != LLToolCompGun::getInstance()                 // not coming out of mouselook
                && !suppress_toolbox                                    // not override in third person
                && LLToolMgr::getInstance()->getCurrentToolset()->isShowFloaterTools()
                && (!captor || dynamic_cast<LLView*>(captor) != NULL)))                     // not dragging
        {
            // Force floater tools to be visible (unless minimized)
            if (!gFloaterTools->getVisible())
            {
                gFloaterTools->openFloater();
            }
            // Update the location of the blue box tool popup
            LLCoordGL select_center_screen;
            MASK    mask = gKeyboard->currentMask(true);
            gFloaterTools->updatePopup( select_center_screen, mask );
        }
        else
        {
            gFloaterTools->setVisible(false);
        }
        //gMenuBarView->setItemVisible("BuildTools", gFloaterTools->getVisible());
    }

    // Always update console
    if(gConsole)
    {
        LLRect console_rect = getChatConsoleRect();
        gConsole->reshape(console_rect.getWidth(), console_rect.getHeight());
        gConsole->setRect(console_rect);
    }
}

void LLViewerWindow::updateMouseDelta()
{
#if LL_WINDOWS
    LLCoordCommon delta;
    mWindow->getCursorDelta(&delta);
    S32 dx = delta.mX;
    S32 dy = delta.mY;
#else
    S32 dx = lltrunc((F32) (mCurrentMousePoint.mX - mLastMousePoint.mX) * LLUI::getScaleFactor().mV[VX]);
    S32 dy = lltrunc((F32) (mCurrentMousePoint.mY - mLastMousePoint.mY) * LLUI::getScaleFactor().mV[VY]);
#endif

    //RN: fix for asynchronous notification of mouse leaving window not working
    LLCoordWindow mouse_pos;
    mWindow->getCursorPosition(&mouse_pos);
    if (mouse_pos.mX < 0 ||
        mouse_pos.mY < 0 ||
        mouse_pos.mX > mWindowRectRaw.getWidth() ||
        mouse_pos.mY > mWindowRectRaw.getHeight())
    {
        mMouseInWindow = false;
    }
    else
    {
        mMouseInWindow = true;
    }

    LLVector2 mouse_vel;

    if (gSavedSettings.getBOOL("MouseSmooth"))
    {
        static F32 fdx = 0.f;
        static F32 fdy = 0.f;

        F32 amount = 16.f;
        fdx = fdx + ((F32) dx - fdx) * llmin(gFrameIntervalSeconds.value()*amount,1.f);
        fdy = fdy + ((F32) dy - fdy) * llmin(gFrameIntervalSeconds.value()*amount,1.f);

        mCurrentMouseDelta.set(ll_round(fdx), ll_round(fdy));
        mouse_vel.setVec(fdx,fdy);
    }
    else
    {
        mCurrentMouseDelta.set(dx, dy);
        mouse_vel.setVec((F32) dx, (F32) dy);
    }

    sample(sMouseVelocityStat, mouse_vel.magVec());
}

void LLViewerWindow::updateKeyboardFocus()
{
    if (!gPipeline.hasRenderDebugFeatureMask(LLPipeline::RENDER_DEBUG_FEATURE_UI))
    {
        gFocusMgr.setKeyboardFocus(NULL);
    }

    // clean up current focus
    LLUICtrl* cur_focus = dynamic_cast<LLUICtrl*>(gFocusMgr.getKeyboardFocus());
    if (cur_focus)
    {
        if (!cur_focus->isInVisibleChain() || !cur_focus->isInEnabledChain())
        {
            // don't release focus, just reassign so that if being given
            // to a sibling won't call onFocusLost on all the ancestors
            // gFocusMgr.releaseFocusIfNeeded(cur_focus);

            LLUICtrl* parent = cur_focus->getParentUICtrl();
            const LLUICtrl* focus_root = cur_focus->findRootMostFocusRoot();
            bool new_focus_found = false;
            while(parent)
            {
                if (parent->isCtrl()
                    && (parent->hasTabStop() || parent == focus_root)
                    && !parent->getIsChrome()
                    && parent->isInVisibleChain()
                    && parent->isInEnabledChain())
                {
                    if (!parent->focusFirstItem())
                    {
                        parent->setFocus(true);
                    }
                    new_focus_found = true;
                    break;
                }
                parent = parent->getParentUICtrl();
            }

            // if we didn't find a better place to put focus, just release it
            // hasFocus() will return true if and only if we didn't touch focus since we
            // are only moving focus higher in the hierarchy
            if (!new_focus_found)
            {
                cur_focus->setFocus(false);
            }
        }
        else if (cur_focus->isFocusRoot())
        {
            // focus roots keep trying to delegate focus to their first valid descendant
            // this assumes that focus roots are not valid focus holders on their own
            cur_focus->focusFirstItem();
        }
    }

    // last ditch force of edit menu to selection manager
    if (LLEditMenuHandler::gEditMenuHandler == NULL && LLSelectMgr::getInstance()->getSelection()->getObjectCount())
    {
        LLEditMenuHandler::gEditMenuHandler = LLSelectMgr::getInstance();
    }

    if (gFloaterView->getCycleMode())
    {
        // sync all floaters with their focus state
        gFloaterView->highlightFocusedFloater();
        gSnapshotFloaterView->highlightFocusedFloater();
        MASK    mask = gKeyboard->currentMask(true);
        if ((mask & MASK_CONTROL) == 0)
        {
            // control key no longer held down, finish cycle mode
            gFloaterView->setCycleMode(false);

            gFloaterView->syncFloaterTabOrder();
        }
        else
        {
            // user holding down CTRL, don't update tab order of floaters
        }
    }
    else
    {
        // update focused floater
        gFloaterView->highlightFocusedFloater();
        gSnapshotFloaterView->highlightFocusedFloater();
        // make sure floater visible order is in sync with tab order
        gFloaterView->syncFloaterTabOrder();
    }
}

static LLTrace::BlockTimerStatHandle FTM_UPDATE_WORLD_VIEW("Update World View");
void LLViewerWindow::updateWorldViewRect(bool use_full_window)
{
    LL_RECORD_BLOCK_TIME(FTM_UPDATE_WORLD_VIEW);

    // start off using whole window to render world
    LLRect new_world_rect = mWindowRectRaw;

    if (!use_full_window && mWorldViewPlaceholder.get())
    {
        new_world_rect = mWorldViewPlaceholder.get()->calcScreenRect();
        // clamp to at least a 1x1 rect so we don't try to allocate zero width gl buffers
        new_world_rect.mTop = llmax(new_world_rect.mTop, new_world_rect.mBottom + 1);
        new_world_rect.mRight = llmax(new_world_rect.mRight, new_world_rect.mLeft + 1);

        new_world_rect.mLeft = ll_round((F32)new_world_rect.mLeft * mDisplayScale.mV[VX]);
        new_world_rect.mRight = ll_round((F32)new_world_rect.mRight * mDisplayScale.mV[VX]);
        new_world_rect.mBottom = ll_round((F32)new_world_rect.mBottom * mDisplayScale.mV[VY]);
        new_world_rect.mTop = ll_round((F32)new_world_rect.mTop * mDisplayScale.mV[VY]);
    }

    if (mWorldViewRectRaw != new_world_rect)
    {
        mWorldViewRectRaw = new_world_rect;
        gResizeScreenTexture = true;
        LLViewerCamera::getInstance()->setViewHeightInPixels( mWorldViewRectRaw.getHeight() );
        LLViewerCamera::getInstance()->setAspect( getWorldViewAspectRatio() );

        LLRect old_world_rect_scaled = mWorldViewRectScaled;
        mWorldViewRectScaled = calcScaledRect(mWorldViewRectRaw, mDisplayScale);

        // sending a signal with a new WorldView rect
        mOnWorldViewRectUpdated(old_world_rect_scaled, mWorldViewRectScaled);
    }
}

void LLViewerWindow::saveLastMouse(const LLCoordGL &point)
{
    // Store last mouse location.
    // If mouse leaves window, pretend last point was on edge of window

    if (point.mX < 0)
    {
        mCurrentMousePoint.mX = 0;
    }
    else if (point.mX > getWindowWidthScaled())
    {
        mCurrentMousePoint.mX = getWindowWidthScaled();
    }
    else
    {
        mCurrentMousePoint.mX = point.mX;
    }

    if (point.mY < 0)
    {
        mCurrentMousePoint.mY = 0;
    }
    else if (point.mY > getWindowHeightScaled() )
    {
        mCurrentMousePoint.mY = getWindowHeightScaled();
    }
    else
    {
        mCurrentMousePoint.mY = point.mY;
    }
}


// Draws the selection outlines for the currently selected objects
// Must be called after displayObjects is called, which sets the mGLName parameter
// NOTE: This function gets called 3 times:
//  render_ui_3d:           false, false, true
//  render_hud_elements:    false, false, false
void LLViewerWindow::renderSelections( bool for_gl_pick, bool pick_parcel_walls, bool for_hud )
{
    LLObjectSelectionHandle selection = LLSelectMgr::getInstance()->getSelection();

    if (!for_hud && !for_gl_pick)
    {
        // Call this once and only once
        LLSelectMgr::getInstance()->updateSilhouettes();
    }

    // Draw fence around land selections
    if (for_gl_pick)
    {
        if (pick_parcel_walls)
        {
            LLViewerParcelMgr::getInstance()->renderParcelCollision();
        }
    }
    else if (( for_hud && selection->getSelectType() == SELECT_TYPE_HUD) ||
             (!for_hud && selection->getSelectType() != SELECT_TYPE_HUD))
    {
        LLSelectMgr::getInstance()->renderSilhouettes(for_hud);

        stop_glerror();

        // setup HUD render
        if (selection->getSelectType() == SELECT_TYPE_HUD && LLSelectMgr::getInstance()->getSelection()->getObjectCount())
        {
            LLBBox hud_bbox = gAgentAvatarp->getHUDBBox();

            // set up transform to encompass bounding box of HUD
            gGL.matrixMode(LLRender::MM_PROJECTION);
            gGL.pushMatrix();
            gGL.loadIdentity();
            F32 depth = llmax(1.f, hud_bbox.getExtentLocal().mV[VX] * 1.1f);
            gGL.ortho(-0.5f * LLViewerCamera::getInstance()->getAspect(), 0.5f * LLViewerCamera::getInstance()->getAspect(), -0.5f, 0.5f, 0.f, depth);

            gGL.matrixMode(LLRender::MM_MODELVIEW);
            gGL.pushMatrix();
            gGL.loadIdentity();
            gGL.loadMatrix(OGL_TO_CFR_ROTATION);        // Load Cory's favorite reference frame
            gGL.translatef(-hud_bbox.getCenterLocal().mV[VX] + (depth *0.5f), 0.f, 0.f);
        }

        // Render light for editing
        if (LLSelectMgr::sRenderLightRadius && LLToolMgr::getInstance()->inEdit())
        {
            gGL.getTexUnit(0)->unbind(LLTexUnit::TT_TEXTURE);
            LLGLEnable gls_blend(GL_BLEND);
            LLGLEnable gls_cull(GL_CULL_FACE);
            LLGLDepthTest gls_depth(GL_TRUE, GL_FALSE);
            gGL.matrixMode(LLRender::MM_MODELVIEW);
            gGL.pushMatrix();
            if (selection->getSelectType() == SELECT_TYPE_HUD)
            {
                F32 zoom = gAgentCamera.mHUDCurZoom;
                gGL.scalef(zoom, zoom, zoom);
            }

            struct f : public LLSelectedObjectFunctor
            {
                virtual bool apply(LLViewerObject* object)
                {
                    LLDrawable* drawable = object->mDrawable;
                    if (drawable && drawable->isLight())
                    {
                        LLVOVolume* vovolume = drawable->getVOVolume();
                        gGL.pushMatrix();

                        LLVector3 center = drawable->getPositionAgent();
                        gGL.translatef(center[0], center[1], center[2]);
                        F32 scale = vovolume->getLightRadius();
                        gGL.scalef(scale, scale, scale);

                        LLColor4 color(vovolume->getLightSRGBColor(), .5f);
                        gGL.color4fv(color.mV);

                        //F32 pixel_area = 100000.f;
                        // Render Outside
                        gSphere.render();

                        // Render Inside
                        glCullFace(GL_FRONT);
                        gSphere.render();
                        glCullFace(GL_BACK);

                        gGL.popMatrix();
                    }
                    return true;
                }
            } func;
            LLSelectMgr::getInstance()->getSelection()->applyToObjects(&func);

            gGL.popMatrix();
        }

        // NOTE: The average position for the axis arrows of the selected objects should
        // not be recalculated at this time.  If they are, then group rotations will break.

        // Draw arrows at average center of all selected objects
        LLTool* tool = LLToolMgr::getInstance()->getCurrentTool();
        if (tool)
        {
            if(tool->isAlwaysRendered())
            {
                tool->render();
            }
            else
            {
                if( !LLSelectMgr::getInstance()->getSelection()->isEmpty() )
                {
                    bool all_selected_objects_move;
                    bool all_selected_objects_modify;
                    // Note: This might be costly to do on each frame and when a lot of objects are selected
                    // we might be better off with some kind of memory for selection and/or states, consider
                    // optimizing, perhaps even some kind of selection generation at level of LLSelectMgr to
                    // make whole viewer benefit.
                    LLSelectMgr::getInstance()->selectGetEditMoveLinksetPermissions(all_selected_objects_move, all_selected_objects_modify);

                    bool draw_handles = true;

                    if (tool == LLToolCompTranslate::getInstance() && !all_selected_objects_move && !LLSelectMgr::getInstance()->isMovableAvatarSelected())
                    {
                        draw_handles = false;
                    }

                    if (tool == LLToolCompRotate::getInstance() && !all_selected_objects_move && !LLSelectMgr::getInstance()->isMovableAvatarSelected())
                    {
                        draw_handles = false;
                    }

                    if ( !all_selected_objects_modify && tool == LLToolCompScale::getInstance() )
                    {
                        draw_handles = false;
                    }

                    if( draw_handles )
                    {
                        tool->render();
                    }
                }
            }
            if (selection->getSelectType() == SELECT_TYPE_HUD && selection->getObjectCount())
            {
                gGL.matrixMode(LLRender::MM_PROJECTION);
                gGL.popMatrix();

                gGL.matrixMode(LLRender::MM_MODELVIEW);
                gGL.popMatrix();
                stop_glerror();
            }
        }
    }
}

// Return a point near the clicked object representative of the place the object was clicked.
LLVector3d LLViewerWindow::clickPointInWorldGlobal(S32 x, S32 y_from_bot, LLViewerObject* clicked_object) const
{
    // create a normalized vector pointing from the camera center into the
    // world at the location of the mouse click
    LLVector3 mouse_direction_global = mouseDirectionGlobal( x, y_from_bot );

    LLVector3d relative_object = clicked_object->getPositionGlobal() - gAgentCamera.getCameraPositionGlobal();

    // make mouse vector as long as object vector, so it touchs a point near
    // where the user clicked on the object
    mouse_direction_global *= (F32) relative_object.magVec();

    LLVector3d new_pos;
    new_pos.setVec(mouse_direction_global);
    // transform mouse vector back to world coords
    new_pos += gAgentCamera.getCameraPositionGlobal();

    return new_pos;
}


bool LLViewerWindow::clickPointOnSurfaceGlobal(const S32 x, const S32 y, LLViewerObject *objectp, LLVector3d &point_global) const
{
    bool intersect = false;

//  U8 shape = objectp->mPrimitiveCode & LL_PCODE_BASE_MASK;
    if (!intersect)
    {
        point_global = clickPointInWorldGlobal(x, y, objectp);
        LL_INFOS() << "approx intersection at " <<  (objectp->getPositionGlobal() - point_global) << LL_ENDL;
    }
    else
    {
        LL_INFOS() << "good intersection at " <<  (objectp->getPositionGlobal() - point_global) << LL_ENDL;
    }

    return intersect;
}

void LLViewerWindow::pickAsync( S32 x,
                                S32 y_from_bot,
                                MASK mask,
                                void (*callback)(const LLPickInfo& info),
                                bool pick_transparent,
                                bool pick_rigged,
                                bool pick_unselectable,
                                bool pick_reflection_probes)
{
    // "Show Debug Alpha" means no object actually transparent
    bool in_build_mode = LLFloaterReg::instanceVisible("build");
    if (LLDrawPoolAlpha::sShowDebugAlpha
        || (in_build_mode && gSavedSettings.getBOOL("SelectInvisibleObjects")))
    {
        pick_transparent = true;
    }

    LLPickInfo pick_info(LLCoordGL(x, y_from_bot), mask, pick_transparent, pick_rigged, false, pick_reflection_probes, pick_unselectable, true, callback);
    schedulePick(pick_info);
}

void LLViewerWindow::schedulePick(LLPickInfo& pick_info)
{
    if (mPicks.size() >= 1024 || mWindow->getMinimized())
    { //something went wrong, picks are being scheduled but not processed

        if (pick_info.mPickCallback)
        {
            pick_info.mPickCallback(pick_info);
        }

        return;
    }
    mPicks.push_back(pick_info);

    // delay further event processing until we receive results of pick
    // only do this for async picks so that handleMouseUp won't be called
    // until the pick triggered in handleMouseDown has been processed, for example
    mWindow->delayInputProcessing();
}


void LLViewerWindow::performPick()
{
    if (!mPicks.empty())
    {
        std::vector<LLPickInfo>::iterator pick_it;
        for (pick_it = mPicks.begin(); pick_it != mPicks.end(); ++pick_it)
        {
            pick_it->fetchResults();
        }

        mLastPick = mPicks.back();
        mPicks.clear();
    }
}

void LLViewerWindow::returnEmptyPicks()
{
    std::vector<LLPickInfo>::iterator pick_it;
    for (pick_it = mPicks.begin(); pick_it != mPicks.end(); ++pick_it)
    {
        mLastPick = *pick_it;
        // just trigger callback with empty results
        if (pick_it->mPickCallback)
        {
            pick_it->mPickCallback(*pick_it);
        }
    }
    mPicks.clear();
}

// Performs the GL object/land pick.
LLPickInfo LLViewerWindow::pickImmediate(S32 x, S32 y_from_bot, bool pick_transparent, bool pick_rigged, bool pick_particle, bool pick_unselectable, bool pick_reflection_probe)
{
    bool in_build_mode = LLFloaterReg::instanceVisible("build");
    if ((in_build_mode && gSavedSettings.getBOOL("SelectInvisibleObjects")) || LLDrawPoolAlpha::sShowDebugAlpha)
    {
        // build mode allows interaction with all transparent objects
        // "Show Debug Alpha" means no object actually transparent
        pick_transparent = true;
    }

    // shortcut queueing in mPicks and just update mLastPick in place
    MASK    key_mask = gKeyboard->currentMask(true);
    mLastPick = LLPickInfo(LLCoordGL(x, y_from_bot), key_mask, pick_transparent, pick_rigged, pick_particle, pick_reflection_probe, true, false, NULL);
    mLastPick.fetchResults();

    return mLastPick;
}

LLHUDIcon* LLViewerWindow::cursorIntersectIcon(S32 mouse_x, S32 mouse_y, F32 depth,
                                           LLVector4a* intersection)
{
    S32 x = mouse_x;
    S32 y = mouse_y;

    if ((mouse_x == -1) && (mouse_y == -1)) // use current mouse position
    {
        x = getCurrentMouseX();
        y = getCurrentMouseY();
    }

    // world coordinates of mouse
    // VECTORIZE THIS
    LLVector3 mouse_direction_global = mouseDirectionGlobal(x,y);
    LLVector3 mouse_point_global = LLViewerCamera::getInstance()->getOrigin();
    LLVector3 mouse_world_start = mouse_point_global;
    LLVector3 mouse_world_end   = mouse_point_global + mouse_direction_global * depth;

    LLVector4a start, end;
    start.load3(mouse_world_start.mV);
    end.load3(mouse_world_end.mV);

    return LLHUDIcon::lineSegmentIntersectAll(start, end, intersection);
}

LLViewerObject* LLViewerWindow::cursorIntersect(S32 mouse_x, S32 mouse_y, F32 depth,
                                                LLViewerObject *this_object,
                                                S32 this_face,
                                                bool pick_transparent,
                                                bool pick_rigged,
                                                bool pick_unselectable,
                                                bool pick_reflection_probe,
                                                S32* face_hit,
                                                S32* gltf_node_hit,
                                                S32* gltf_primitive_hit,
                                                LLVector4a *intersection,
                                                LLVector2 *uv,
                                                LLVector4a *normal,
                                                LLVector4a *tangent,
                                                LLVector4a* start,
                                                LLVector4a* end)
{
    S32 x = mouse_x;
    S32 y = mouse_y;

    if ((mouse_x == -1) && (mouse_y == -1)) // use current mouse position
    {
        x = getCurrentMouseX();
        y = getCurrentMouseY();
    }

    // HUD coordinates of mouse
    LLVector3 mouse_point_hud = mousePointHUD(x, y);
    LLVector3 mouse_hud_start = mouse_point_hud - LLVector3(depth, 0, 0);
    LLVector3 mouse_hud_end   = mouse_point_hud + LLVector3(depth, 0, 0);

    // world coordinates of mouse
    LLVector3 mouse_direction_global = mouseDirectionGlobal(x,y);
    LLVector3 mouse_point_global = LLViewerCamera::getInstance()->getOrigin();

    //get near clip plane
    LLVector3 n = LLViewerCamera::getInstance()->getAtAxis();
    LLVector3 p = mouse_point_global + n * LLViewerCamera::getInstance()->getNear();

    //project mouse point onto plane
    LLVector3 pos;
    line_plane(mouse_point_global, mouse_direction_global, p, n, pos);
    mouse_point_global = pos;

    LLVector3 mouse_world_start = mouse_point_global;
    LLVector3 mouse_world_end   = mouse_point_global + mouse_direction_global * depth;

    if (!LLViewerJoystick::getInstance()->getOverrideCamera())
    { //always set raycast intersection to mouse_world_end unless
        //flycam is on (for DoF effect)
        gDebugRaycastIntersection.load3(mouse_world_end.mV);
    }

    LLVector4a mw_start;
    mw_start.load3(mouse_world_start.mV);
    LLVector4a mw_end;
    mw_end.load3(mouse_world_end.mV);

    LLVector4a mh_start;
    mh_start.load3(mouse_hud_start.mV);
    LLVector4a mh_end;
    mh_end.load3(mouse_hud_end.mV);

    if (start)
    {
        *start = mw_start;
    }

    if (end)
    {
        *end = mw_end;
    }

    LLViewerObject* found = NULL;

    if (this_object)  // check only this object
    {
        if (this_object->isHUDAttachment()) // is a HUD object?
        {
            if (this_object->lineSegmentIntersect(mh_start, mh_end, this_face, pick_transparent, pick_rigged, pick_unselectable,
                                                  face_hit, intersection, uv, normal, tangent))
            {
                found = this_object;
            }
        }
        else // is a world object
        {
            if ((pick_reflection_probe || !this_object->isReflectionProbe())
                && this_object->lineSegmentIntersect(mw_start, mw_end, this_face, pick_transparent, pick_rigged, pick_unselectable,
                                                  face_hit, intersection, uv, normal, tangent))
            {
                found = this_object;
            }
        }
    }
    else // check ALL objects
    {
        found = gPipeline.lineSegmentIntersectInHUD(mh_start, mh_end, pick_transparent,
                                                    face_hit, intersection, uv, normal, tangent);

        if (!found) // if not found in HUD, look in world:
        {
            found = gPipeline.lineSegmentIntersectInWorld(mw_start, mw_end, pick_transparent, pick_rigged, pick_unselectable, pick_reflection_probe,
                                                          face_hit, gltf_node_hit, gltf_primitive_hit, intersection, uv, normal, tangent);
            if (found && !pick_transparent)
            {
                gDebugRaycastIntersection = *intersection;
            }
        }
    }

    return found;
}

// Returns unit vector relative to camera
// indicating direction of point on screen x,y
LLVector3 LLViewerWindow::mouseDirectionGlobal(const S32 x, const S32 y) const
{
    // find vertical field of view
    F32         fov = LLViewerCamera::getInstance()->getView();

    // find world view center in scaled ui coordinates
    F32         center_x = getWorldViewRectScaled().getCenterX();
    F32         center_y = getWorldViewRectScaled().getCenterY();

    // calculate pixel distance to screen
    F32         distance = ((F32)getWorldViewHeightScaled() * 0.5f) / (tan(fov / 2.f));

    // calculate click point relative to middle of screen
    F32         click_x = x - center_x;
    F32         click_y = y - center_y;

    // compute mouse vector
    LLVector3   mouse_vector =  distance * LLViewerCamera::getInstance()->getAtAxis()
                                - click_x * LLViewerCamera::getInstance()->getLeftAxis()
                                + click_y * LLViewerCamera::getInstance()->getUpAxis();

    mouse_vector.normVec();

    return mouse_vector;
}

LLVector3 LLViewerWindow::mousePointHUD(const S32 x, const S32 y) const
{
    // find screen resolution
    S32         height = getWorldViewHeightScaled();

    // find world view center
    F32         center_x = getWorldViewRectScaled().getCenterX();
    F32         center_y = getWorldViewRectScaled().getCenterY();

    // remap with uniform scale (1/height) so that top is -0.5, bottom is +0.5
    F32 hud_x = -((F32)x - center_x)  / height;
    F32 hud_y = ((F32)y - center_y) / height;

    return LLVector3(0.f, hud_x/gAgentCamera.mHUDCurZoom, hud_y/gAgentCamera.mHUDCurZoom);
}

// Returns unit vector relative to camera in camera space
// indicating direction of point on screen x,y
LLVector3 LLViewerWindow::mouseDirectionCamera(const S32 x, const S32 y) const
{
    // find vertical field of view
    F32         fov_height = LLViewerCamera::getInstance()->getView();
    F32         fov_width = fov_height * LLViewerCamera::getInstance()->getAspect();

    // find screen resolution
    S32         height = getWorldViewHeightScaled();
    S32         width = getWorldViewWidthScaled();

    // find world view center
    F32         center_x = getWorldViewRectScaled().getCenterX();
    F32         center_y = getWorldViewRectScaled().getCenterY();

    // calculate click point relative to middle of screen
    F32         click_x = (((F32)x - center_x) / (F32)width) * fov_width * -1.f;
    F32         click_y = (((F32)y - center_y) / (F32)height) * fov_height;

    // compute mouse vector
    LLVector3   mouse_vector =  LLVector3(0.f, 0.f, -1.f);
    LLQuaternion mouse_rotate;
    mouse_rotate.setQuat(click_y, click_x, 0.f);

    mouse_vector = mouse_vector * mouse_rotate;
    // project to z = -1 plane;
    mouse_vector = mouse_vector * (-1.f / mouse_vector.mV[VZ]);

    return mouse_vector;
}



bool LLViewerWindow::mousePointOnPlaneGlobal(LLVector3d& point, const S32 x, const S32 y,
                                        const LLVector3d &plane_point_global,
                                        const LLVector3 &plane_normal_global)
{
    LLVector3d  mouse_direction_global_d;

    mouse_direction_global_d.setVec(mouseDirectionGlobal(x,y));
    LLVector3d  plane_normal_global_d;
    plane_normal_global_d.setVec(plane_normal_global);
    F64 plane_mouse_dot = (plane_normal_global_d * mouse_direction_global_d);
    LLVector3d plane_origin_camera_rel = plane_point_global - gAgentCamera.getCameraPositionGlobal();
    F64 mouse_look_at_scale = (plane_normal_global_d * plane_origin_camera_rel)
                                / plane_mouse_dot;
    if (llabs(plane_mouse_dot) < 0.00001)
    {
        // if mouse is parallel to plane, return closest point on line through plane origin
        // that is parallel to camera plane by scaling mouse direction vector
        // by distance to plane origin, modulated by deviation of mouse direction from plane origin
        LLVector3d plane_origin_dir = plane_origin_camera_rel;
        plane_origin_dir.normVec();

        mouse_look_at_scale = plane_origin_camera_rel.magVec() / (plane_origin_dir * mouse_direction_global_d);
    }

    point = gAgentCamera.getCameraPositionGlobal() + mouse_look_at_scale * mouse_direction_global_d;

    return mouse_look_at_scale > 0.0;
}


// Returns global position
bool LLViewerWindow::mousePointOnLandGlobal(const S32 x, const S32 y, LLVector3d *land_position_global, bool ignore_distance)
{
    LLVector3       mouse_direction_global = mouseDirectionGlobal(x,y);
    F32             mouse_dir_scale;
    bool            hit_land = false;
    LLViewerRegion  *regionp;
    F32         land_z;
    const F32   FIRST_PASS_STEP = 1.0f;     // meters
    const F32   SECOND_PASS_STEP = 0.1f;    // meters
    const F32   draw_distance = ignore_distance ? MAX_FAR_CLIP : gAgentCamera.mDrawDistance;
    LLVector3d  camera_pos_global;

    camera_pos_global = gAgentCamera.getCameraPositionGlobal();
    LLVector3d      probe_point_global;
    LLVector3       probe_point_region;

    // walk forwards to find the point
    for (mouse_dir_scale = FIRST_PASS_STEP; mouse_dir_scale < draw_distance; mouse_dir_scale += FIRST_PASS_STEP)
    {
        LLVector3d mouse_direction_global_d;
        mouse_direction_global_d.setVec(mouse_direction_global * mouse_dir_scale);
        probe_point_global = camera_pos_global + mouse_direction_global_d;

        regionp = LLWorld::getInstance()->resolveRegionGlobal(probe_point_region, probe_point_global);

        if (!regionp)
        {
            // ...we're outside the world somehow
            continue;
        }

        S32 i = (S32) (probe_point_region.mV[VX]/regionp->getLand().getMetersPerGrid());
        S32 j = (S32) (probe_point_region.mV[VY]/regionp->getLand().getMetersPerGrid());
        S32 grids_per_edge = (S32) regionp->getLand().mGridsPerEdge;
        if ((i >= grids_per_edge) || (j >= grids_per_edge))
        {
            //LL_INFOS() << "LLViewerWindow::mousePointOnLand probe_point is out of region" << LL_ENDL;
            continue;
        }

        land_z = regionp->getLand().resolveHeightRegion(probe_point_region);

        //LL_INFOS() << "mousePointOnLand initial z " << land_z << LL_ENDL;

        if (probe_point_region.mV[VZ] < land_z)
        {
            // ...just went under land

            // cout << "under land at " << probe_point << " scale " << mouse_vec_scale << endl;

            hit_land = true;
            break;
        }
    }


    if (hit_land)
    {
        // Don't go more than one step beyond where we stopped above.
        // This can't just be "mouse_vec_scale" because floating point error
        // will stop the loop before the last increment.... X - 1.0 + 0.1 + 0.1 + ... + 0.1 != X
        F32 stop_mouse_dir_scale = mouse_dir_scale + FIRST_PASS_STEP;

        // take a step backwards, then walk forwards again to refine position
        for ( mouse_dir_scale -= FIRST_PASS_STEP; mouse_dir_scale <= stop_mouse_dir_scale; mouse_dir_scale += SECOND_PASS_STEP)
        {
            LLVector3d mouse_direction_global_d;
            mouse_direction_global_d.setVec(mouse_direction_global * mouse_dir_scale);
            probe_point_global = camera_pos_global + mouse_direction_global_d;

            regionp = LLWorld::getInstance()->resolveRegionGlobal(probe_point_region, probe_point_global);

            if (!regionp)
            {
                // ...we're outside the world somehow
                continue;
            }

            /*
            i = (S32) (local_probe_point.mV[VX]/regionp->getLand().getMetersPerGrid());
            j = (S32) (local_probe_point.mV[VY]/regionp->getLand().getMetersPerGrid());
            if ((i >= regionp->getLand().mGridsPerEdge) || (j >= regionp->getLand().mGridsPerEdge))
            {
                // LL_INFOS() << "LLViewerWindow::mousePointOnLand probe_point is out of region" << LL_ENDL;
                continue;
            }
            land_z = regionp->getLand().mSurfaceZ[ i + j * (regionp->getLand().mGridsPerEdge) ];
            */

            land_z = regionp->getLand().resolveHeightRegion(probe_point_region);

            //LL_INFOS() << "mousePointOnLand refine z " << land_z << LL_ENDL;

            if (probe_point_region.mV[VZ] < land_z)
            {
                // ...just went under land again

                *land_position_global = probe_point_global;
                return true;
            }
        }
    }

    return false;
}

// Saves an image to the harddrive as "SnapshotX" where X >= 1.
void LLViewerWindow::saveImageNumbered(LLImageFormatted *image, bool force_picker, const snapshot_saved_signal_t::slot_type& success_cb, const snapshot_saved_signal_t::slot_type& failure_cb)
{
    if (!image)
    {
        LL_WARNS() << "No image to save" << LL_ENDL;
        return;
    }
    std::string extension("." + image->getExtension());
    LLImageFormatted* formatted_image = image;
    // Get a base file location if needed.
    if (force_picker || !isSnapshotLocSet())
    {
        std::string proposed_name(sSnapshotBaseName);

        // getSaveFile will append an appropriate extension to the proposed name, based on the ESaveFilter constant passed in.
        LLFilePicker::ESaveFilter pick_type;

        if (extension == ".j2c")
            pick_type = LLFilePicker::FFSAVE_J2C;
        else if (extension == ".bmp")
            pick_type = LLFilePicker::FFSAVE_BMP;
        else if (extension == ".jpg")
            pick_type = LLFilePicker::FFSAVE_JPEG;
        else if (extension == ".png")
            pick_type = LLFilePicker::FFSAVE_PNG;
        else if (extension == ".tga")
            pick_type = LLFilePicker::FFSAVE_TGA;
        else
            pick_type = LLFilePicker::FFSAVE_ALL;

        LLFilePickerReplyThread::startPicker(boost::bind(&LLViewerWindow::onDirectorySelected, this, _1, formatted_image, success_cb, failure_cb), pick_type, proposed_name,
                                        boost::bind(&LLViewerWindow::onSelectionFailure, this, failure_cb));
    }
    else
    {
        saveImageLocal(formatted_image, success_cb, failure_cb);
    }
}

void LLViewerWindow::onDirectorySelected(const std::vector<std::string>& filenames, LLImageFormatted *image, const snapshot_saved_signal_t::slot_type& success_cb, const snapshot_saved_signal_t::slot_type& failure_cb)
{
    // Copy the directory + file name
    std::string filepath = filenames[0];

    gSavedPerAccountSettings.setString("SnapshotBaseName", gDirUtilp->getBaseFileName(filepath, true));
    gSavedPerAccountSettings.setString("SnapshotBaseDir", gDirUtilp->getDirName(filepath));
    saveImageLocal(image, success_cb, failure_cb);
}

void LLViewerWindow::onSelectionFailure(const snapshot_saved_signal_t::slot_type& failure_cb)
{
    failure_cb();
}


void LLViewerWindow::saveImageLocal(LLImageFormatted *image, const snapshot_saved_signal_t::slot_type& success_cb, const snapshot_saved_signal_t::slot_type& failure_cb)
{
    std::string lastSnapshotDir = LLViewerWindow::getLastSnapshotDir();
    if (lastSnapshotDir.empty())
    {
        failure_cb();
        return;
    }

// Check if there is enough free space to save snapshot
#ifdef LL_WINDOWS
    boost::filesystem::path b_path(utf8str_to_utf16str(lastSnapshotDir));
#else
    boost::filesystem::path b_path(lastSnapshotDir);
#endif
    if (!boost::filesystem::is_directory(b_path))
    {
        LLSD args;
        args["PATH"] = lastSnapshotDir;
        LLNotificationsUtil::add("SnapshotToLocalDirNotExist", args);
        resetSnapshotLoc();
        failure_cb();
        return;
    }
    boost::filesystem::space_info b_space = boost::filesystem::space(b_path);
    if (b_space.free < image->getDataSize())
    {
        LLSD args;
        args["PATH"] = lastSnapshotDir;

        std::string needM_bytes_string;
        LLResMgr::getInstance()->getIntegerString(needM_bytes_string, (image->getDataSize()) >> 10);
        args["NEED_MEMORY"] = needM_bytes_string;

        std::string freeM_bytes_string;
        LLResMgr::getInstance()->getIntegerString(freeM_bytes_string, (b_space.free) >> 10);
        args["FREE_MEMORY"] = freeM_bytes_string;

        LLNotificationsUtil::add("SnapshotToComputerFailed", args);

        failure_cb();
    }

    // Look for an unused file name
    bool is_snapshot_name_loc_set = isSnapshotLocSet();
    std::string filepath;
    S32 i = 1;
    S32 err = 0;
    std::string extension("." + image->getExtension());
    do
    {
        filepath = sSnapshotDir;
        filepath += gDirUtilp->getDirDelimiter();
        filepath += sSnapshotBaseName;

        if (is_snapshot_name_loc_set)
        {
            filepath += llformat("_%.3d",i);
        }

        filepath += extension;

        llstat stat_info;
        err = LLFile::stat( filepath, &stat_info );
        i++;
    }
    while( -1 != err  // Search until the file is not found (i.e., stat() gives an error).
            && is_snapshot_name_loc_set); // Or stop if we are rewriting.

    LL_INFOS() << "Saving snapshot to " << filepath << LL_ENDL;
    if (image->save(filepath))
    {
        playSnapshotAnimAndSound();
        success_cb();
    }
    else
    {
        failure_cb();
    }
}

void LLViewerWindow::resetSnapshotLoc()
{
    gSavedPerAccountSettings.setString("SnapshotBaseDir", std::string());
}

// static
void LLViewerWindow::movieSize(S32 new_width, S32 new_height)
{
    LLCoordWindow size;
    LLCoordWindow new_size(new_width, new_height);
    gViewerWindow->getWindow()->getSize(&size);
    if ( size != new_size )
    {
        gViewerWindow->getWindow()->setSize(new_size);
    }
}

bool LLViewerWindow::saveSnapshot(const std::string& filepath, S32 image_width, S32 image_height, bool show_ui, bool show_hud, bool do_rebuild, LLSnapshotModel::ESnapshotLayerType type, LLSnapshotModel::ESnapshotFormat format)
{
    LL_INFOS() << "Saving snapshot to: " << filepath << LL_ENDL;

    LLPointer<LLImageRaw> raw = new LLImageRaw;
    bool success = rawSnapshot(raw, image_width, image_height, true, false, show_ui, show_hud, do_rebuild);

    if (success)
    {
        U8 image_codec = IMG_CODEC_BMP;
        switch (format)
        {
        case LLSnapshotModel::SNAPSHOT_FORMAT_PNG:
            image_codec = IMG_CODEC_PNG;
            break;
        case LLSnapshotModel::SNAPSHOT_FORMAT_JPEG:
            image_codec = IMG_CODEC_JPEG;
            break;
        default:
            image_codec = IMG_CODEC_BMP;
            break;
        }

        LLPointer<LLImageFormatted> formated_image = LLImageFormatted::createFromType(image_codec);
        success = formated_image->encode(raw, 0.0f);
        if (success)
        {
            success = formated_image->save(filepath);
        }
        else
        {
            LL_WARNS() << "Unable to encode snapshot of format " << format << LL_ENDL;
        }
    }
    else
    {
        LL_WARNS() << "Unable to capture raw snapshot" << LL_ENDL;
    }

    return success;
}


void LLViewerWindow::playSnapshotAnimAndSound()
{
    if (gSavedSettings.getBOOL("QuietSnapshotsToDisk"))
    {
        return;
    }
    gAgent.sendAnimationRequest(ANIM_AGENT_SNAPSHOT, ANIM_REQUEST_START);
    send_sound_trigger(LLUUID(gSavedSettings.getString("UISndSnapshot")), 1.0f);
}

bool LLViewerWindow::isSnapshotLocSet() const
{
    std::string snapshot_dir = sSnapshotDir;
    return !snapshot_dir.empty();
}

void LLViewerWindow::resetSnapshotLoc() const
{
    gSavedPerAccountSettings.setString("SnapshotBaseDir", std::string());
}

bool LLViewerWindow::thumbnailSnapshot(LLImageRaw *raw, S32 preview_width, S32 preview_height, bool show_ui, bool show_hud, bool do_rebuild, bool no_post, LLSnapshotModel::ESnapshotLayerType type)
{
    return rawSnapshot(raw, preview_width, preview_height, false, false, show_ui, show_hud, do_rebuild, no_post, type);
}

// Saves the image from the screen to a raw image
// Since the required size might be bigger than the available screen, this method rerenders the scene in parts (called subimages) and copy
// the results over to the final raw image.
bool LLViewerWindow::rawSnapshot(LLImageRaw *raw, S32 image_width, S32 image_height,
    bool keep_window_aspect, bool is_texture, bool show_ui, bool show_hud, bool do_rebuild, bool no_post, LLSnapshotModel::ESnapshotLayerType type, S32 max_size)
{
    if (!raw)
    {
        return false;
    }

    //check if there is enough memory for the snapshot image
    if(image_width * image_height > (1 << 22)) //if snapshot image is larger than 2K by 2K
    {
        if(!LLMemory::tryToAlloc(NULL, image_width * image_height * 3))
        {
            LL_WARNS() << "No enough memory to take the snapshot with size (w : h): " << image_width << " : " << image_height << LL_ENDL ;
            return false ; //there is no enough memory for taking this snapshot.
        }
    }

    // PRE SNAPSHOT
    gSnapshotNoPost = no_post;
    gDisplaySwapBuffers = false;

    glClear(GL_DEPTH_BUFFER_BIT | GL_COLOR_BUFFER_BIT); // stencil buffer is deprecated | GL_STENCIL_BUFFER_BIT);
    setCursor(UI_CURSOR_WAIT);

    // Hide all the UI widgets first and draw a frame
    bool prev_draw_ui = gPipeline.hasRenderDebugFeatureMask(LLPipeline::RENDER_DEBUG_FEATURE_UI);

    if ( prev_draw_ui != show_ui)
    {
        LLPipeline::toggleRenderDebugFeature(LLPipeline::RENDER_DEBUG_FEATURE_UI);
    }

    bool hide_hud = !show_hud && LLPipeline::sShowHUDAttachments;
    if (hide_hud)
    {
        LLPipeline::sShowHUDAttachments = false;
    }

    // if not showing ui, use full window to render world view
    updateWorldViewRect(!show_ui);

    // Copy screen to a buffer
    // crop sides or top and bottom, if taking a snapshot of different aspect ratio
    // from window
    LLRect window_rect = show_ui ? getWindowRectRaw() : getWorldViewRectRaw();

    S32 snapshot_width  = window_rect.getWidth();
    S32 snapshot_height = window_rect.getHeight();
    // SNAPSHOT
    S32 window_width  = snapshot_width;
    S32 window_height = snapshot_height;

    // Note: Scaling of the UI is currently *not* supported so we limit the output size if UI is requested
    if (show_ui)
    {
        // If the user wants the UI, limit the output size to the available screen size
        image_width  = llmin(image_width, window_width);
        image_height = llmin(image_height, window_height);
    }

    S32 original_width = 0;
    S32 original_height = 0;
    bool reset_deferred = false;

    LLRenderTarget scratch_space;

    F32 scale_factor = 1.0f ;
    if (!keep_window_aspect || (image_width > window_width) || (image_height > window_height))
    {
        if ((image_width <= gGLManager.mGLMaxTextureSize && image_height <= gGLManager.mGLMaxTextureSize) &&
            (image_width > window_width || image_height > window_height) && LLPipeline::sRenderDeferred && !show_ui)
        {
            U32 color_fmt = type == LLSnapshotModel::SNAPSHOT_TYPE_DEPTH ? GL_DEPTH_COMPONENT : GL_RGBA;
            if (scratch_space.allocate(image_width, image_height, color_fmt, true))
            {
                original_width = gPipeline.mRT->deferredScreen.getWidth();
                original_height = gPipeline.mRT->deferredScreen.getHeight();

                if (gPipeline.allocateScreenBuffer(image_width, image_height))
                {
                    window_width = image_width;
                    window_height = image_height;
                    snapshot_width = image_width;
                    snapshot_height = image_height;
                    reset_deferred = true;
                    mWorldViewRectRaw.set(0, image_height, image_width, 0);
                    LLViewerCamera::getInstance()->setViewHeightInPixels( mWorldViewRectRaw.getHeight() );
                    LLViewerCamera::getInstance()->setAspect( getWorldViewAspectRatio() );
                    scratch_space.bindTarget();
                }
                else
                {
                    scratch_space.release();
                    gPipeline.allocateScreenBuffer(original_width, original_height);
                }
            }
        }

        if (!reset_deferred)
        {
            // if image cropping or need to enlarge the scene, compute a scale_factor
            F32 ratio = llmin( (F32)window_width / image_width , (F32)window_height / image_height) ;
            snapshot_width  = (S32)(ratio * image_width) ;
            snapshot_height = (S32)(ratio * image_height) ;
            scale_factor = llmax(1.0f, 1.0f / ratio) ;
        }
    }

    if (show_ui && scale_factor > 1.f)
    {
        // Note: we should never get there...
        LL_WARNS() << "over scaling UI not supported." << LL_ENDL;
    }

    S32 buffer_x_offset = llfloor(((window_width  - snapshot_width)  * scale_factor) / 2.f);
    S32 buffer_y_offset = llfloor(((window_height - snapshot_height) * scale_factor) / 2.f);

    S32 image_buffer_x = llfloor(snapshot_width  * scale_factor) ;
    S32 image_buffer_y = llfloor(snapshot_height * scale_factor) ;

    if ((image_buffer_x > max_size) || (image_buffer_y > max_size)) // boundary check to avoid memory overflow
    {
        scale_factor *= llmin((F32)max_size / image_buffer_x, (F32)max_size / image_buffer_y) ;
        image_buffer_x = llfloor(snapshot_width  * scale_factor) ;
        image_buffer_y = llfloor(snapshot_height * scale_factor) ;
    }

    LLImageDataLock lock(raw);

    if ((image_buffer_x > 0) && (image_buffer_y > 0))
    {
        raw->resize(image_buffer_x, image_buffer_y, 3);
    }
    else
    {
        return false;
    }

    if (raw->isBufferInvalid())
    {
        return false;
    }

    bool high_res = scale_factor >= 2.f; // Font scaling is slow, only do so if rez is much higher
    if (high_res && show_ui)
    {
        // Note: we should never get there...
        LL_WARNS() << "High res UI snapshot not supported. " << LL_ENDL;
        /*send_agent_pause();
        //rescale fonts
        initFonts(scale_factor);
        LLHUDObject::reshapeAll();*/
    }

    S32 output_buffer_offset_y = 0;

    F32 depth_conversion_factor_1 = (LLViewerCamera::getInstance()->getFar() + LLViewerCamera::getInstance()->getNear()) / (2.f * LLViewerCamera::getInstance()->getFar() * LLViewerCamera::getInstance()->getNear());
    F32 depth_conversion_factor_2 = (LLViewerCamera::getInstance()->getFar() - LLViewerCamera::getInstance()->getNear()) / (2.f * LLViewerCamera::getInstance()->getFar() * LLViewerCamera::getInstance()->getNear());

    // Subimages are in fact partial rendering of the final view. This happens when the final view is bigger than the screen.
    // In most common cases, scale_factor is 1 and there's no more than 1 iteration on x and y
    for (int subimage_y = 0; subimage_y < scale_factor; ++subimage_y)
    {
        S32 subimage_y_offset = llclamp(buffer_y_offset - (subimage_y * window_height), 0, window_height);;
        // handle fractional columns
        U32 read_height = llmax(0, (window_height - subimage_y_offset) -
            llmax(0, (window_height * (subimage_y + 1)) - (buffer_y_offset + raw->getHeight())));

        S32 output_buffer_offset_x = 0;
        for (int subimage_x = 0; subimage_x < scale_factor; ++subimage_x)
        {
            gDisplaySwapBuffers = false;
            gDepthDirty = true;

            S32 subimage_x_offset = llclamp(buffer_x_offset - (subimage_x * window_width), 0, window_width);
            // handle fractional rows
            U32 read_width = llmax(0, (window_width - subimage_x_offset) -
                                    llmax(0, (window_width * (subimage_x + 1)) - (buffer_x_offset + raw->getWidth())));

            // Skip rendering and sampling altogether if either width or height is degenerated to 0 (common in cropping cases)
            if (read_width && read_height)
            {
                const U32 subfield = subimage_x+(subimage_y*llceil(scale_factor));
                display(do_rebuild, scale_factor, subfield, true);

                if (!LLPipeline::sRenderDeferred)
                {
                    // Required for showing the GUI in snapshots and performing bloom composite overlay
                    // Call even if show_ui is false
                    render_ui(scale_factor, subfield);
                    swap();
                }

                for (U32 out_y = 0; out_y < read_height ; out_y++)
                {
                    S32 output_buffer_offset = (
                                                (out_y * (raw->getWidth())) // ...plus iterated y...
                                                + (window_width * subimage_x) // ...plus subimage start in x...
                                                + (raw->getWidth() * window_height * subimage_y) // ...plus subimage start in y...
                                                - output_buffer_offset_x // ...minus buffer padding x...
                                                - (output_buffer_offset_y * (raw->getWidth()))  // ...minus buffer padding y...
                                                ) * raw->getComponents();

                    // Ping the watchdog thread every 100 lines to keep us alive (arbitrary number, feel free to change)
                    if (out_y % 100 == 0)
                    {
                        LLAppViewer::instance()->pingMainloopTimeout("LLViewerWindow::rawSnapshot");
                    }
                    // disable use of glReadPixels when doing nVidia nSight graphics debugging
                    if (!LLRender::sNsightDebugSupport)
                    {
                        if (type == LLSnapshotModel::SNAPSHOT_TYPE_COLOR)
                        {
                            glReadPixels(
                                     subimage_x_offset, out_y + subimage_y_offset,
                                     read_width, 1,
                                     GL_RGB, GL_UNSIGNED_BYTE,
                                     raw->getData() + output_buffer_offset
                                     );
                        }
                        else // LLSnapshotModel::SNAPSHOT_TYPE_DEPTH
                        {
                            LLPointer<LLImageRaw> depth_line_buffer = new LLImageRaw(read_width, 1, sizeof(GL_FLOAT)); // need to store floating point values
                            glReadPixels(
                                         subimage_x_offset, out_y + subimage_y_offset,
                                         read_width, 1,
                                         GL_DEPTH_COMPONENT, GL_FLOAT,
                                         depth_line_buffer->getData()// current output pixel is beginning of buffer...
                                         );

                            for (S32 i = 0; i < (S32)read_width; i++)
                            {
                                F32 depth_float = *(F32*)(depth_line_buffer->getData() + (i * sizeof(F32)));

                                F32 linear_depth_float = 1.f / (depth_conversion_factor_1 - (depth_float * depth_conversion_factor_2));
                                U8 depth_byte = F32_to_U8(linear_depth_float, LLViewerCamera::getInstance()->getNear(), LLViewerCamera::getInstance()->getFar());
                                // write converted scanline out to result image
                                for (S32 j = 0; j < raw->getComponents(); j++)
                                {
                                    *(raw->getData() + output_buffer_offset + (i * raw->getComponents()) + j) = depth_byte;
                                }
                            }
                        }
                    }
                }
            }
            output_buffer_offset_x += subimage_x_offset;
            stop_glerror();
        }
        output_buffer_offset_y += subimage_y_offset;
    }

    gDisplaySwapBuffers = false;
    gSnapshotNoPost = false;
    gDepthDirty = true;

    // POST SNAPSHOT
    if (!gPipeline.hasRenderDebugFeatureMask(LLPipeline::RENDER_DEBUG_FEATURE_UI))
    {
        LLPipeline::toggleRenderDebugFeature(LLPipeline::RENDER_DEBUG_FEATURE_UI);
    }

    if (hide_hud)
    {
        LLPipeline::sShowHUDAttachments = true;
    }

    /*if (high_res)
    {
        initFonts(1.f);
        LLHUDObject::reshapeAll();
    }*/

    // Pre-pad image to number of pixels such that the line length is a multiple of 4 bytes (for BMP encoding)
    // Note: this formula depends on the number of components being 3.  Not obvious, but it's correct.
    image_width += (image_width * 3) % 4;

    bool ret = true ;
    // Resize image
    if(llabs(image_width - image_buffer_x) > 4 || llabs(image_height - image_buffer_y) > 4)
    {
        ret = raw->scale( image_width, image_height );
    }
    else if(image_width != image_buffer_x || image_height != image_buffer_y)
    {
        ret = raw->scale( image_width, image_height, false );
    }

    setCursor(UI_CURSOR_ARROW);

    if (do_rebuild)
    {
        // If we had to do a rebuild, that means that the lists of drawables to be rendered
        // was empty before we started.
        // Need to reset these, otherwise we call state sort on it again when render gets called the next time
        // and we stand a good chance of crashing on rebuild because the render drawable arrays have multiple copies of
        // objects on them.
        gPipeline.resetDrawOrders();
    }

    if (reset_deferred)
    {
        mWorldViewRectRaw = window_rect;
        LLViewerCamera::getInstance()->setViewHeightInPixels( mWorldViewRectRaw.getHeight() );
        LLViewerCamera::getInstance()->setAspect( getWorldViewAspectRatio() );
        scratch_space.flush();
        scratch_space.release();
        gPipeline.allocateScreenBuffer(original_width, original_height);

    }

    if (high_res)
    {
        send_agent_resume();
    }

    return ret;
}

bool LLViewerWindow::simpleSnapshot(LLImageRaw* raw, S32 image_width, S32 image_height, const int num_render_passes)
{
    LL_PROFILE_ZONE_SCOPED_CATEGORY_APP;
    gDisplaySwapBuffers = false;

    glClear(GL_DEPTH_BUFFER_BIT | GL_COLOR_BUFFER_BIT); // stencil buffer is deprecated | GL_STENCIL_BUFFER_BIT);
    setCursor(UI_CURSOR_WAIT);

    bool prev_draw_ui = gPipeline.hasRenderDebugFeatureMask(LLPipeline::RENDER_DEBUG_FEATURE_UI);
    if (prev_draw_ui)
    {
        LLPipeline::toggleRenderDebugFeature(LLPipeline::RENDER_DEBUG_FEATURE_UI);
    }

    bool hide_hud = LLPipeline::sShowHUDAttachments;
    if (hide_hud)
    {
        LLPipeline::sShowHUDAttachments = false;
    }

    LLRect window_rect = getWorldViewRectRaw();

    S32 original_width = LLPipeline::sRenderDeferred ? gPipeline.mRT->deferredScreen.getWidth() : gViewerWindow->getWorldViewWidthRaw();
    S32 original_height = LLPipeline::sRenderDeferred ? gPipeline.mRT->deferredScreen.getHeight() : gViewerWindow->getWorldViewHeightRaw();

    LLRenderTarget scratch_space;
    U32 color_fmt = GL_RGBA;
    if (scratch_space.allocate(image_width, image_height, color_fmt, true))
    {
        if (gPipeline.allocateScreenBuffer(image_width, image_height))
        {
            mWorldViewRectRaw.set(0, image_height, image_width, 0);

            scratch_space.bindTarget();
        }
        else
        {
            scratch_space.release();
            gPipeline.allocateScreenBuffer(original_width, original_height);
        }
    }

    // we render the scene more than once since this helps
    // greatly with the objects not being drawn in the
    // snapshot when they are drawn in the scene. This is
    // evident when you set this value via the debug setting
    // called 360CaptureNumRenderPasses to 1. The theory is
    // that the missing objects are caused by the sUseOcclusion
    // property in pipeline but that the use in pipeline.cpp
    // lags by a frame or two so rendering more than once
    // appears to help a lot.
    for (int i = 0; i < num_render_passes; ++i)
    {
        // turning this flag off here prohibits the screen swap
        // to present the new page to the viewer - this stops
        // the black flash in between captures when the number
        // of render passes is more than 1. We need to also
        // set it here because code in LLViewerDisplay resets
        // it to true each time.
        gDisplaySwapBuffers = false;

        // actually render the scene
        const U32 subfield = 0;
        const bool do_rebuild = true;
        const F32 zoom = 1.0;
        const bool for_snapshot = true;
        display(do_rebuild, zoom, subfield, for_snapshot);
    }

    LLImageDataSharedLock lock(raw);

    glReadPixels(
        0, 0,
        image_width,
        image_height,
        GL_RGB, GL_UNSIGNED_BYTE,
        raw->getData()
    );
    stop_glerror();

    gDisplaySwapBuffers = false;
    gDepthDirty = true;

    if (!gPipeline.hasRenderDebugFeatureMask(LLPipeline::RENDER_DEBUG_FEATURE_UI))
    {
        if (prev_draw_ui)
        {
            LLPipeline::toggleRenderDebugFeature(LLPipeline::RENDER_DEBUG_FEATURE_UI);
        }
    }

    if (hide_hud)
    {
        LLPipeline::sShowHUDAttachments = true;
    }

    setCursor(UI_CURSOR_ARROW);

    gPipeline.resetDrawOrders();
    mWorldViewRectRaw = window_rect;
    scratch_space.flush();
    scratch_space.release();
    gPipeline.allocateScreenBuffer(original_width, original_height);

    return true;
}

void display_cube_face();

<<<<<<< HEAD
bool LLViewerWindow::cubeSnapshot(const LLVector3& origin, LLCubeMapArray* cubearray, S32 cubeIndex, S32 face, F32 near_clip, bool dynamic_render)
=======
BOOL LLViewerWindow::cubeSnapshot(const LLVector3& origin, LLCubeMapArray* cubearray, S32 cubeIndex, S32 face, F32 near_clip, bool dynamic_render, bool useCustomClipPlane, LLPlane clipPlane)
>>>>>>> a73773bc
{
    // NOTE: implementation derived from LLFloater360Capture::capture360Images() and simpleSnapshot
    LL_PROFILE_ZONE_SCOPED_CATEGORY_APP;
    LL_PROFILE_GPU_ZONE("cubeSnapshot");
    llassert(LLPipeline::sRenderDeferred);
    llassert(!gCubeSnapshot); //assert a snapshot isn't already in progress

    U32 res = gPipeline.mRT->deferredScreen.getWidth();

    //llassert(res <= gPipeline.mRT->deferredScreen.getWidth());
    //llassert(res <= gPipeline.mRT->deferredScreen.getHeight());

    // save current view/camera settings so we can restore them afterwards
    S32 old_occlusion = LLPipeline::sUseOcclusion;

    // set new parameters specific to the 360 requirements
    LLPipeline::sUseOcclusion = 0;
    LLViewerCamera* camera = LLViewerCamera::getInstance();

    LLViewerCamera saved_camera = LLViewerCamera::instance();
    glh::matrix4f saved_proj = get_current_projection();
    glh::matrix4f saved_mod = get_current_modelview();

    // camera constants for the square, cube map capture image
    camera->setAspect(1.0); // must set aspect ratio first to avoid undesirable clamping of vertical FoV
    camera->setViewNoBroadcast(F_PI_BY_TWO);
    camera->yaw(0.0);
    camera->setOrigin(origin);
    camera->setNear(near_clip);

    LLPlane previousClipPlane;

    if (useCustomClipPlane)
    {
        previousClipPlane = camera->getUserClipPlane();
        camera->setUserClipPlane(clipPlane);
    }

    glClear(GL_DEPTH_BUFFER_BIT | GL_COLOR_BUFFER_BIT); // stencil buffer is deprecated | GL_STENCIL_BUFFER_BIT);

    U32 dynamic_render_types[] = {
        LLPipeline::RENDER_TYPE_AVATAR,
        LLPipeline::RENDER_TYPE_CONTROL_AV,
        LLPipeline::RENDER_TYPE_PARTICLES
    };
    constexpr U32 dynamic_render_type_count = sizeof(dynamic_render_types) / sizeof(U32);
    bool prev_dynamic_render_type[dynamic_render_type_count];


    if (!dynamic_render)
    {
        for (int i = 0; i < dynamic_render_type_count; ++i)
        {
            prev_dynamic_render_type[i] = gPipeline.hasRenderType(dynamic_render_types[i]);
            if (prev_dynamic_render_type[i])
            {
                gPipeline.toggleRenderType(dynamic_render_types[i]);
            }
        }
    }

    bool prev_draw_ui = gPipeline.hasRenderDebugFeatureMask(LLPipeline::RENDER_DEBUG_FEATURE_UI);
    if (prev_draw_ui)
    {
        LLPipeline::toggleRenderDebugFeature(LLPipeline::RENDER_DEBUG_FEATURE_UI);
    }

    bool hide_hud = LLPipeline::sShowHUDAttachments;
    if (hide_hud)
    {
        LLPipeline::sShowHUDAttachments = false;
    }
    LLRect window_rect = getWorldViewRectRaw();

    mWorldViewRectRaw.set(0, res, res, 0);

    // these are the 6 directions we will point the camera, see LLCubeMapArray::sTargets
    LLVector3 look_dirs[6] = {
        LLVector3(1, 0, 0),
        LLVector3(-1, 0, 0),
        LLVector3(0, 1, 0),
        LLVector3(0, -1, 0),
        LLVector3(0, 0, 1),
        LLVector3(0, 0, -1)
    };

    LLVector3 look_upvecs[6] = {
        LLVector3(0, -1, 0),
        LLVector3(0, -1, 0),
        LLVector3(0, 0, 1),
        LLVector3(0, 0, -1),
        LLVector3(0, -1, 0),
        LLVector3(0, -1, 0)
    };

    // for each of six sides of cubemap
    //for (int i = 0; i < 6; ++i)
    int i = face;
    {
        // set up camera to look in each direction
        camera->lookDir(look_dirs[i], look_upvecs[i]);

        // turning this flag off here prohibits the screen swap
        // to present the new page to the viewer - this stops
        // the black flash in between captures when the number
        // of render passes is more than 1. We need to also
        // set it here because code in LLViewerDisplay resets
        // it to true each time.
        gDisplaySwapBuffers = false;

        // actually render the scene
        gCubeSnapshot = true;
        display_cube_face();
        gCubeSnapshot = false;
    }

    gDisplaySwapBuffers = true;

    if (!gPipeline.hasRenderDebugFeatureMask(LLPipeline::RENDER_DEBUG_FEATURE_UI))
    {
        if (prev_draw_ui)
        {
            LLPipeline::toggleRenderDebugFeature(LLPipeline::RENDER_DEBUG_FEATURE_UI);
        }
    }

    if (!dynamic_render)
    {
        for (int i = 0; i < dynamic_render_type_count; ++i)
        {
            if (prev_dynamic_render_type[i])
            {
                gPipeline.toggleRenderType(dynamic_render_types[i]);
            }
        }
    }

    if (hide_hud)
    {
        LLPipeline::sShowHUDAttachments = true;
    }

    gPipeline.resetDrawOrders();
    mWorldViewRectRaw = window_rect;

    if (useCustomClipPlane)
    {
        camera->setUserClipPlane(previousClipPlane);
    }

    // restore original view/camera/avatar settings settings
    *camera = saved_camera;
    set_current_modelview(saved_mod);
    set_current_projection(saved_proj);
    setup3DViewport();
    LLPipeline::sUseOcclusion = old_occlusion;

    // ====================================================
    return true;
}

void LLViewerWindow::destroyWindow()
{
    if (mWindow)
    {
        LLWindowManager::destroyWindow(mWindow);
    }
    mWindow = NULL;
}


void LLViewerWindow::drawMouselookInstructions()
{
    // Draw instructions for mouselook ("Press ESC to return to World View" partially transparent at the bottom of the screen.)
    const std::string instructions = LLTrans::getString("LeaveMouselook");
    const LLFontGL* font = LLFontGL::getFont(LLFontDescriptor("SansSerif", "Large", LLFontGL::BOLD));

    //to be on top of Bottom bar when it is opened
    const S32 INSTRUCTIONS_PAD = 50;

    font->renderUTF8(
        instructions, 0,
        getWorldViewRectScaled().getCenterX(),
        getWorldViewRectScaled().mBottom + INSTRUCTIONS_PAD,
        LLColor4( 1.0f, 1.0f, 1.0f, 0.5f ),
        LLFontGL::HCENTER, LLFontGL::TOP,
        LLFontGL::NORMAL,LLFontGL::DROP_SHADOW);
}

void* LLViewerWindow::getPlatformWindow() const
{
    return mWindow->getPlatformWindow();
}

void* LLViewerWindow::getMediaWindow()  const
{
    return mWindow->getMediaWindow();
}

void LLViewerWindow::focusClient()      const
{
    return mWindow->focusClient();
}

LLRootView* LLViewerWindow::getRootView() const
{
    return mRootView;
}

LLRect LLViewerWindow::getWorldViewRectScaled() const
{
    return mWorldViewRectScaled;
}

S32 LLViewerWindow::getWorldViewHeightScaled() const
{
    return mWorldViewRectScaled.getHeight();
}

S32 LLViewerWindow::getWorldViewWidthScaled() const
{
    return mWorldViewRectScaled.getWidth();
}


S32 LLViewerWindow::getWorldViewHeightRaw() const
{
    return mWorldViewRectRaw.getHeight();
}

S32 LLViewerWindow::getWorldViewWidthRaw() const
{
    return mWorldViewRectRaw.getWidth();
}

S32 LLViewerWindow::getWindowHeightScaled() const
{
    return mWindowRectScaled.getHeight();
}

S32 LLViewerWindow::getWindowWidthScaled() const
{
    return mWindowRectScaled.getWidth();
}

S32 LLViewerWindow::getWindowHeightRaw()    const
{
    return mWindowRectRaw.getHeight();
}

S32 LLViewerWindow::getWindowWidthRaw() const
{
    return mWindowRectRaw.getWidth();
}

void LLViewerWindow::setup2DRender()
{
    // setup ortho camera
    gl_state_for_2d(mWindowRectRaw.getWidth(), mWindowRectRaw.getHeight());
    setup2DViewport();
}

void LLViewerWindow::setup2DViewport(S32 x_offset, S32 y_offset)
{
    gGLViewport[0] = mWindowRectRaw.mLeft + x_offset;
    gGLViewport[1] = mWindowRectRaw.mBottom + y_offset;
    gGLViewport[2] = mWindowRectRaw.getWidth();
    gGLViewport[3] = mWindowRectRaw.getHeight();
    glViewport(gGLViewport[0], gGLViewport[1], gGLViewport[2], gGLViewport[3]);
}


void LLViewerWindow::setup3DRender()
{
    // setup perspective camera
    LLViewerCamera::getInstance()->setPerspective(NOT_FOR_SELECTION, mWorldViewRectRaw.mLeft, mWorldViewRectRaw.mBottom,  mWorldViewRectRaw.getWidth(), mWorldViewRectRaw.getHeight(), false, LLViewerCamera::getInstance()->getNear(), MAX_FAR_CLIP*2.f);
    setup3DViewport();
}

void LLViewerWindow::setup3DViewport(S32 x_offset, S32 y_offset)
{
    LL_PROFILE_ZONE_SCOPED_CATEGORY_UI
    gGLViewport[0] = mWorldViewRectRaw.mLeft + x_offset;
    gGLViewport[1] = mWorldViewRectRaw.mBottom + y_offset;
    gGLViewport[2] = mWorldViewRectRaw.getWidth();
    gGLViewport[3] = mWorldViewRectRaw.getHeight();
    glViewport(gGLViewport[0], gGLViewport[1], gGLViewport[2], gGLViewport[3]);
}

void LLViewerWindow::revealIntroPanel()
{
    if (mProgressView)
    {
        mProgressView->revealIntroPanel();
    }
}

void LLViewerWindow::initTextures(S32 location_id)
{
    if (mProgressView)
    {
        mProgressView->initTextures(location_id, LLGridManager::getInstance()->isInProductionGrid());
    }
}

void LLViewerWindow::setShowProgress(const bool show)
{
    if (mProgressView)
    {
        mProgressView->setVisible(show);
    }
}

void LLViewerWindow::setStartupComplete()
{
    if (mProgressView)
    {
        mProgressView->setStartupComplete();
    }
}

bool LLViewerWindow::getShowProgress() const
{
    return (mProgressView && mProgressView->getVisible());
}

void LLViewerWindow::setProgressString(const std::string& string)
{
    if (mProgressView)
    {
        mProgressView->setText(string);
    }
}

void LLViewerWindow::setProgressMessage(const std::string& msg)
{
    if(mProgressView)
    {
        mProgressView->setMessage(msg);
    }
}

void LLViewerWindow::setProgressPercent(const F32 percent)
{
    if (mProgressView)
    {
        mProgressView->setPercent(percent);
    }
}

void LLViewerWindow::setProgressCancelButtonVisible( bool b, const std::string& label )
{
    if (mProgressView)
    {
        mProgressView->setCancelButtonVisible( b, label );
    }
}

LLProgressView *LLViewerWindow::getProgressView() const
{
    return mProgressView;
}

void LLViewerWindow::dumpState()
{
    LL_INFOS() << "LLViewerWindow Active " << S32(mActive) << LL_ENDL;
    LL_INFOS() << "mWindow visible " << S32(mWindow->getVisible())
        << " minimized " << S32(mWindow->getMinimized())
        << LL_ENDL;
}

void LLViewerWindow::stopGL(bool save_state)
{
    //Note: --bao
    //if not necessary, do not change the order of the function calls in this function.
    //if change something, make sure it will not break anything.
    //especially be careful to put anything behind gTextureList.destroyGL(save_state);
    if (!gGLManager.mIsDisabled)
    {
        LL_INFOS() << "Shutting down GL..." << LL_ENDL;

        // Pause texture decode threads (will get unpaused during main loop)
        LLAppViewer::getTextureCache()->pause();
        LLAppViewer::getTextureFetch()->pause();

        gSky.destroyGL();
        stop_glerror();

        LLManipTranslate::destroyGL() ;
        stop_glerror();

        gBumpImageList.destroyGL();
        stop_glerror();

        LLFontGL::destroyAllGL();
        stop_glerror();

        LLVOAvatar::destroyGL();
        stop_glerror();

        LLVOPartGroup::destroyGL();

        LLViewerDynamicTexture::destroyGL();
        stop_glerror();

        if (gPipeline.isInit())
        {
            gPipeline.destroyGL();
        }

        gBox.cleanupGL();

        if(gPostProcess)
        {
            gPostProcess->invalidate();
        }

        gTextureList.destroyGL(save_state);
        stop_glerror();

        gGLManager.mIsDisabled = true;
        stop_glerror();

        //unload shader's
        while (LLGLSLShader::sInstances.size())
        {
            LLGLSLShader* shader = *(LLGLSLShader::sInstances.begin());
            shader->unload();
        }
    }
}

void LLViewerWindow::restoreGL(const std::string& progress_message)
{
    //Note: --bao
    //if not necessary, do not change the order of the function calls in this function.
    //if change something, make sure it will not break anything.
    //especially, be careful to put something before gTextureList.restoreGL();
    if (gGLManager.mIsDisabled)
    {
        LL_INFOS() << "Restoring GL..." << LL_ENDL;
        gGLManager.mIsDisabled = false;

        initGLDefaults();
        LLGLState::restoreGL();

        gTextureList.restoreGL();

        // for future support of non-square pixels, and fonts that are properly stretched
        //LLFontGL::destroyDefaultFonts();
        initFonts();

        gSky.restoreGL();
        gPipeline.restoreGL();
        LLManipTranslate::restoreGL();

        gBumpImageList.restoreGL();
        LLViewerDynamicTexture::restoreGL();
        LLVOAvatar::restoreGL();
        LLVOPartGroup::restoreGL();

        gResizeScreenTexture = true;
        gWindowResized = true;

        if (isAgentAvatarValid() && gAgentAvatarp->isEditingAppearance())
        {
            LLVisualParamHint::requestHintUpdates();
        }

        if (!progress_message.empty())
        {
            gRestoreGLTimer.reset();
            gRestoreGL = true;
            setShowProgress(true);
            setProgressString(progress_message);
        }
        LL_INFOS() << "...Restoring GL done" << LL_ENDL;
        if(!LLAppViewer::instance()->restoreErrorTrap())
        {
            LL_WARNS() << " Someone took over my signal/exception handler (post restoreGL)!" << LL_ENDL;
        }

    }
}

void LLViewerWindow::initFonts(F32 zoom_factor)
{
    LLFontGL::destroyAllGL();
    // Initialize with possibly different zoom factor

    LLFontManager::initClass();

    LLFontGL::initClass( gSavedSettings.getF32("FontScreenDPI"),
                                mDisplayScale.mV[VX] * zoom_factor,
                                mDisplayScale.mV[VY] * zoom_factor,
                                gDirUtilp->getAppRODataDir());
}

void LLViewerWindow::requestResolutionUpdate()
{
    mResDirty = true;
}

static LLTrace::BlockTimerStatHandle FTM_WINDOW_CHECK_SETTINGS("Window Settings");

void LLViewerWindow::checkSettings()
{
    LL_RECORD_BLOCK_TIME(FTM_WINDOW_CHECK_SETTINGS);
    if (mStatesDirty)
    {
        gGL.refreshState();
        LLViewerShaderMgr::instance()->setShaders();
        mStatesDirty = false;
    }

    // We want to update the resolution AFTER the states getting refreshed not before.
    if (mResDirty)
    {
        reshape(getWindowWidthRaw(), getWindowHeightRaw());
        mResDirty = false;
    }
}

void LLViewerWindow::restartDisplay(bool show_progress_bar)
{
    LL_INFOS() << "Restaring GL" << LL_ENDL;
    stopGL();
    if (show_progress_bar)
    {
        restoreGL(LLTrans::getString("ProgressChangingResolution"));
    }
    else
    {
        restoreGL();
    }
}

bool LLViewerWindow::changeDisplaySettings(LLCoordScreen size, bool enable_vsync, bool show_progress_bar)
{
    //bool was_maximized = gSavedSettings.getBOOL("WindowMaximized");

    //gResizeScreenTexture = true;


    //U32 fsaa = gSavedSettings.getU32("RenderFSAASamples");
    //U32 old_fsaa = mWindow->getFSAASamples();

    // if not maximized, use the request size
    if (!mWindow->getMaximized())
    {
        mWindow->setSize(size);
    }

    //if (fsaa == old_fsaa)
    {
        return true;
    }

/*

    // Close floaters that don't handle settings change
    LLFloaterReg::hideInstance("snapshot");

    bool result_first_try = false;
    bool result_second_try = false;

    LLFocusableElement* keyboard_focus = gFocusMgr.getKeyboardFocus();
    send_agent_pause();
    LL_INFOS() << "Stopping GL during changeDisplaySettings" << LL_ENDL;
    stopGL();
    mIgnoreActivate = true;
    LLCoordScreen old_size;
    LLCoordScreen old_pos;
    mWindow->getSize(&old_size);

    //mWindow->setFSAASamples(fsaa);

    result_first_try = mWindow->switchContext(false, size, disable_vsync);
    if (!result_first_try)
    {
        // try to switch back
        //mWindow->setFSAASamples(old_fsaa);
        result_second_try = mWindow->switchContext(false, old_size, disable_vsync);

        if (!result_second_try)
        {
            // we are stuck...try once again with a minimal resolution?
            send_agent_resume();
            mIgnoreActivate = false;
            return false;
        }
    }
    send_agent_resume();

    LL_INFOS() << "Restoring GL during resolution change" << LL_ENDL;
    if (show_progress_bar)
    {
        restoreGL(LLTrans::getString("ProgressChangingResolution"));
    }
    else
    {
        restoreGL();
    }

    if (!result_first_try)
    {
        LLSD args;
        args["RESX"] = llformat("%d",size.mX);
        args["RESY"] = llformat("%d",size.mY);
        LLNotificationsUtil::add("ResolutionSwitchFail", args);
        size = old_size; // for reshape below
    }

    bool success = result_first_try || result_second_try;

    if (success)
    {
        // maximize window if was maximized, else reposition
        if (was_maximized)
        {
            mWindow->maximize();
        }
        else
        {
            S32 windowX = gSavedSettings.getS32("WindowX");
            S32 windowY = gSavedSettings.getS32("WindowY");

            mWindow->setPosition(LLCoordScreen ( windowX, windowY ) );
        }
    }

    mIgnoreActivate = false;
    gFocusMgr.setKeyboardFocus(keyboard_focus);

    return success;

    */
}

F32 LLViewerWindow::getWorldViewAspectRatio() const
{
    F32 world_aspect = (F32)mWorldViewRectRaw.getWidth() / (F32)mWorldViewRectRaw.getHeight();
    return world_aspect;
}

void LLViewerWindow::calcDisplayScale()
{
    F32 ui_scale_factor = llclamp(gSavedSettings.getF32("UIScaleFactor") * mWindow->getSystemUISize(), MIN_UI_SCALE, MAX_UI_SCALE);
    LLVector2 display_scale;
    display_scale.setVec(llmax(1.f / mWindow->getPixelAspectRatio(), 1.f), llmax(mWindow->getPixelAspectRatio(), 1.f));
    display_scale *= ui_scale_factor;

    // limit minimum display scale
    if (display_scale.mV[VX] < MIN_DISPLAY_SCALE || display_scale.mV[VY] < MIN_DISPLAY_SCALE)
    {
        display_scale *= MIN_DISPLAY_SCALE / llmin(display_scale.mV[VX], display_scale.mV[VY]);
    }

    if (display_scale != mDisplayScale)
    {
        LL_INFOS() << "Setting display scale to " << display_scale << " for ui scale: " << ui_scale_factor << LL_ENDL;

        mDisplayScale = display_scale;
        // Init default fonts
        initFonts();
    }
}

//static
LLRect  LLViewerWindow::calcScaledRect(const LLRect & rect, const LLVector2& display_scale)
{
    LLRect res = rect;
    res.mLeft = ll_round((F32)res.mLeft / display_scale.mV[VX]);
    res.mRight = ll_round((F32)res.mRight / display_scale.mV[VX]);
    res.mBottom = ll_round((F32)res.mBottom / display_scale.mV[VY]);
    res.mTop = ll_round((F32)res.mTop / display_scale.mV[VY]);

    return res;
}

S32 LLViewerWindow::getChatConsoleBottomPad()
{
    S32 offset = 0;

    if(gToolBarView)
        offset += gToolBarView->getBottomToolbar()->getRect().getHeight();

    return offset;
}

LLRect LLViewerWindow::getChatConsoleRect()
{
    LLRect full_window(0, getWindowHeightScaled(), getWindowWidthScaled(), 0);
    LLRect console_rect = full_window;

    const S32 CONSOLE_PADDING_TOP = 24;
    const S32 CONSOLE_PADDING_LEFT = 24;
    const S32 CONSOLE_PADDING_RIGHT = 10;

    console_rect.mTop    -= CONSOLE_PADDING_TOP;
    console_rect.mBottom += getChatConsoleBottomPad();

    console_rect.mLeft   += CONSOLE_PADDING_LEFT;

    static const bool CHAT_FULL_WIDTH = gSavedSettings.getBOOL("ChatFullWidth");

    if (CHAT_FULL_WIDTH)
    {
        console_rect.mRight -= CONSOLE_PADDING_RIGHT;
    }
    else
    {
        // Make console rect somewhat narrow so having inventory open is
        // less of a problem.
        console_rect.mRight  = console_rect.mLeft + 2 * getWindowWidthScaled() / 3;
    }

    return console_rect;
}

void LLViewerWindow::reshapeStatusBarContainer()
{
    LLPanel* status_bar_container = getRootView()->getChild<LLPanel>("status_bar_container");
    LLView* nav_bar_container = getRootView()->getChild<LLView>("nav_bar_container");

    S32 new_height = status_bar_container->getRect().getHeight();
    S32 new_width = status_bar_container->getRect().getWidth();

    if (gSavedSettings.getBOOL("ShowNavbarNavigationPanel"))
    {
        // Navigation bar is outside visible area, expand status_bar_container to show it
        new_height += nav_bar_container->getRect().getHeight();
    }
    else
    {
        // collapse status_bar_container
        new_height -= nav_bar_container->getRect().getHeight();
    }
    status_bar_container->reshape(new_width, new_height, true);
}

void LLViewerWindow::resetStatusBarContainer()
{
    LLNavigationBar* navbar = LLNavigationBar::getInstance();
    if (gSavedSettings.getBOOL("ShowNavbarNavigationPanel") || navbar->getVisible())
    {
        // was previously showing navigation bar
        LLView* nav_bar_container = getRootView()->getChild<LLView>("nav_bar_container");
        LLPanel* status_bar_container = getRootView()->getChild<LLPanel>("status_bar_container");
        S32 new_height = status_bar_container->getRect().getHeight();
        S32 new_width = status_bar_container->getRect().getWidth();
        new_height -= nav_bar_container->getRect().getHeight();
        status_bar_container->reshape(new_width, new_height, true);
    }
}
//----------------------------------------------------------------------------


void LLViewerWindow::setUIVisibility(bool visible)
{
    mUIVisible = visible;

    if (!visible)
    {
        gAgentCamera.changeCameraToThirdPerson(false);
        gFloaterView->hideAllFloaters();
    }
    else
    {
        gFloaterView->showHiddenFloaters();
    }

    if (gToolBarView)
    {
        gToolBarView->setToolBarsVisible(visible);
    }

    LLNavigationBar::getInstance()->setVisible(visible ? gSavedSettings.getBOOL("ShowNavbarNavigationPanel") : false);
    LLPanelTopInfoBar::getInstance()->setVisible(visible? gSavedSettings.getBOOL("ShowMiniLocationPanel") : false);
    mRootView->getChildView("status_bar_container")->setVisible(visible);
}

bool LLViewerWindow::getUIVisibility()
{
    return mUIVisible;
}

////////////////////////////////////////////////////////////////////////////
//
// LLPickInfo
//
LLPickInfo::LLPickInfo()
    : mKeyMask(MASK_NONE),
      mPickCallback(NULL),
      mPickType(PICK_INVALID),
      mWantSurfaceInfo(false),
      mObjectFace(-1),
      mUVCoords(-1.f, -1.f),
      mSTCoords(-1.f, -1.f),
      mXYCoords(-1, -1),
      mIntersection(),
      mNormal(),
      mTangent(),
      mBinormal(),
      mHUDIcon(NULL),
      mPickTransparent(false),
      mPickRigged(false),
      mPickParticle(false)
{
}

LLPickInfo::LLPickInfo(const LLCoordGL& mouse_pos,
    MASK keyboard_mask,
    bool pick_transparent,
    bool pick_rigged,
    bool pick_particle,
    bool pick_reflection_probe,
    bool pick_uv_coords,
    bool pick_unselectable,
    void (*pick_callback)(const LLPickInfo& pick_info))
    : mMousePt(mouse_pos),
    mKeyMask(keyboard_mask),
    mPickCallback(pick_callback),
    mPickType(PICK_INVALID),
    mWantSurfaceInfo(pick_uv_coords),
    mObjectFace(-1),
    mUVCoords(-1.f, -1.f),
    mSTCoords(-1.f, -1.f),
    mXYCoords(-1, -1),
    mNormal(),
    mTangent(),
    mBinormal(),
    mHUDIcon(NULL),
    mPickTransparent(pick_transparent),
    mPickRigged(pick_rigged),
    mPickParticle(pick_particle),
    mPickReflectionProbe(pick_reflection_probe),
      mPickUnselectable(pick_unselectable)
{
}

void LLPickInfo::fetchResults()
{
    S32 face_hit = -1;

    LLVector4a intersection, normal;
    LLVector4a tangent;

    LLVector2 uv;

    LLHUDIcon* hit_icon = gViewerWindow->cursorIntersectIcon(mMousePt.mX, mMousePt.mY, 512.f, &intersection);

    LLVector4a origin;
    origin.load3(LLViewerCamera::getInstance()->getOrigin().mV);
    F32 icon_dist = 0.f;
    LLVector4a start;
    LLVector4a end;
    LLVector4a particle_end;

    if (hit_icon)
    {
        LLVector4a delta;
        delta.setSub(intersection, origin);
        icon_dist = delta.getLength3().getF32();
    }

    LLViewerObject* hit_object = gViewerWindow->cursorIntersect(mMousePt.mX, mMousePt.mY, 512.f,
                                    nullptr, -1, mPickTransparent, mPickRigged, mPickUnselectable, mPickReflectionProbe, &face_hit, &mGLTFNodeIndex, &mGLTFPrimitiveIndex,
                                &intersection, &uv, &normal, &tangent, &start, &end);

    mPickPt = mMousePt;

    U32 te_offset = face_hit > -1 ? face_hit : 0;

    if (mPickParticle)
    { //get the end point of line segement to use for particle raycast
        if (hit_object)
        {
            particle_end = intersection;
        }
        else
        {
            particle_end = end;
        }
    }

    LLViewerObject* objectp = hit_object;


    LLVector4a delta;
    delta.setSub(origin, intersection);

    if (hit_icon &&
        (!objectp ||
        icon_dist < delta.getLength3().getF32()))
    {
        // was this name referring to a hud icon?
        mHUDIcon = hit_icon;
        mPickType = PICK_ICON;
        mPosGlobal = mHUDIcon->getPositionGlobal();

    }
    else if (objectp)
    {
        if( objectp->getPCode() == LLViewerObject::LL_VO_SURFACE_PATCH )
        {
            // Hit land
            mPickType = PICK_LAND;
            mObjectID.setNull(); // land has no id

            // put global position into land_pos
            LLVector3d land_pos;
            if (!gViewerWindow->mousePointOnLandGlobal(mPickPt.mX, mPickPt.mY, &land_pos, mPickUnselectable))
            {
                // The selected point is beyond the draw distance or is otherwise
                // not selectable. Return before calling mPickCallback().
                return;
            }

            // Fudge the land focus a little bit above ground.
            mPosGlobal = land_pos + LLVector3d::z_axis * 0.1f;
        }
        else
        {
            if(isFlora(objectp))
            {
                mPickType = PICK_FLORA;
            }
            else
            {
                mPickType = PICK_OBJECT;
            }

            LLVector3 v_intersection(intersection.getF32ptr());

            mObjectOffset = gAgentCamera.calcFocusOffset(objectp, v_intersection, mPickPt.mX, mPickPt.mY);
            mObjectID = objectp->mID;
            mObjectFace = (te_offset == NO_FACE) ? -1 : (S32)te_offset;



            mPosGlobal = gAgent.getPosGlobalFromAgent(v_intersection);

            if (mWantSurfaceInfo)
            {
                getSurfaceInfo();
            }
        }
    }

    if (mPickParticle)
    { //search for closest particle to click origin out to intersection point
        S32 part_face = -1;

        LLVOPartGroup* group = gPipeline.lineSegmentIntersectParticle(start, particle_end, NULL, &part_face);
        if (group)
        {
            mParticleOwnerID = group->getPartOwner(part_face);
            mParticleSourceID = group->getPartSource(part_face);
        }
    }

    if (mPickCallback)
    {
        mPickCallback(*this);
    }
}

LLPointer<LLViewerObject> LLPickInfo::getObject() const
{
    return gObjectList.findObject( mObjectID );
}

void LLPickInfo::updateXYCoords()
{
    if (mObjectFace > -1)
    {
        const LLTextureEntry* tep = getObject()->getTE(mObjectFace);
        LLPointer<LLViewerTexture> imagep = LLViewerTextureManager::getFetchedTexture(tep->getID());
        if(mUVCoords.mV[VX] >= 0.f && mUVCoords.mV[VY] >= 0.f && imagep.notNull())
        {
            mXYCoords.mX = ll_round(mUVCoords.mV[VX] * (F32)imagep->getWidth());
            mXYCoords.mY = ll_round((1.f - mUVCoords.mV[VY]) * (F32)imagep->getHeight());
        }
    }
}

void LLPickInfo::getSurfaceInfo()
{
    // set values to uninitialized - this is what we return if no intersection is found
    mObjectFace   = -1;
    mUVCoords     = LLVector2(-1, -1);
    mSTCoords     = LLVector2(-1, -1);
    mXYCoords     = LLCoordScreen(-1, -1);
    mIntersection = LLVector3(0,0,0);
    mNormal       = LLVector3(0,0,0);
    mBinormal     = LLVector3(0,0,0);
    mTangent      = LLVector4(0,0,0,0);

    LLVector4a tangent;
    LLVector4a intersection;
    LLVector4a normal;

    tangent.clear();
    normal.clear();
    intersection.clear();

    LLViewerObject* objectp = getObject();

    if (objectp)
    {
        if (gViewerWindow->cursorIntersect(ll_round((F32)mMousePt.mX), ll_round((F32)mMousePt.mY), 1024.f,
                                           objectp, -1, mPickTransparent, mPickRigged, mPickUnselectable, mPickReflectionProbe,
                                           &mObjectFace,
                                           &mGLTFNodeIndex,
                                           &mGLTFPrimitiveIndex,
                                           &intersection,
                                           &mSTCoords,
                                           &normal,
                                           &tangent))
        {
            // if we succeeded with the intersect above, compute the texture coordinates:

            if (objectp->mDrawable.notNull() && mObjectFace > -1)
            {
                LLFace* facep = objectp->mDrawable->getFace(mObjectFace);
                if (facep)
                {
                    mUVCoords = facep->surfaceToTexture(mSTCoords, intersection, normal);
            }
            }

            mIntersection.set(intersection.getF32ptr());
            mNormal.set(normal.getF32ptr());
            mTangent.set(tangent.getF32ptr());

            //extrapoloate binormal from normal and tangent

            LLVector4a binormal;
            binormal.setCross3(normal, tangent);
            binormal.mul(tangent.getF32ptr()[3]);

            mBinormal.set(binormal.getF32ptr());

            mBinormal.normalize();
            mNormal.normalize();
            mTangent.normalize();

            // and XY coords:
            updateXYCoords();

        }
    }
}

//static
bool LLPickInfo::isFlora(LLViewerObject* object)
{
    if (!object) return false;

    LLPCode pcode = object->getPCode();

    if( (LL_PCODE_LEGACY_GRASS == pcode)
        || (LL_PCODE_LEGACY_TREE == pcode)
        || (LL_PCODE_TREE_NEW == pcode))
    {
        return true;
    }
    return false;
}<|MERGE_RESOLUTION|>--- conflicted
+++ resolved
@@ -3382,13 +3382,8 @@
 
     if (gPipeline.hasRenderDebugMask(LLPipeline::RENDER_DEBUG_RAYCAST))
     {
-<<<<<<< HEAD
-        gDebugRaycastFaceHit = -1;
+        gDebugRaycastFaceHit = gDebugRaycastGLTFNodeHit = gDebugRaycastGLTFPrimitiveHit = -1;
         gDebugRaycastObject = cursorIntersect(-1, -1, 512.f, NULL, -1, false, false, true, false,
-=======
-        gDebugRaycastFaceHit = gDebugRaycastGLTFNodeHit = gDebugRaycastGLTFPrimitiveHit = -1;
-        gDebugRaycastObject = cursorIntersect(-1, -1, 512.f, NULL, -1, FALSE, FALSE, TRUE, FALSE,
->>>>>>> a73773bc
                                               &gDebugRaycastFaceHit,
                                               &gDebugRaycastGLTFNodeHit,
                                               &gDebugRaycastGLTFPrimitiveHit,
@@ -5360,11 +5355,7 @@
 
 void display_cube_face();
 
-<<<<<<< HEAD
-bool LLViewerWindow::cubeSnapshot(const LLVector3& origin, LLCubeMapArray* cubearray, S32 cubeIndex, S32 face, F32 near_clip, bool dynamic_render)
-=======
-BOOL LLViewerWindow::cubeSnapshot(const LLVector3& origin, LLCubeMapArray* cubearray, S32 cubeIndex, S32 face, F32 near_clip, bool dynamic_render, bool useCustomClipPlane, LLPlane clipPlane)
->>>>>>> a73773bc
+bool LLViewerWindow::cubeSnapshot(const LLVector3& origin, LLCubeMapArray* cubearray, S32 cubeIndex, S32 face, F32 near_clip, bool dynamic_render, bool useCustomClipPlane, LLPlane clipPlane)
 {
     // NOTE: implementation derived from LLFloater360Capture::capture360Images() and simpleSnapshot
     LL_PROFILE_ZONE_SCOPED_CATEGORY_APP;
