--- conflicted
+++ resolved
@@ -1935,9 +1935,9 @@
 	panel_ssf_container->addChild(panel_stand_stop_flying);
 
 	panel_ssf_container->setVisible(TRUE);
+
+	LLMenuOptionPathfindingRebakeNavmesh::getInstance()->initialize();
 	
-	LLMenuOptionPathfindingRebakeNavmesh::getInstance()->initialize();
-
 	// Load and make the toolbars visible
 	// Note: we need to load the toolbars only *after* the user is logged in and IW
 	if (gToolBarView)
@@ -4275,20 +4275,11 @@
 
 		if (!reset_deferred)
 		{
-<<<<<<< HEAD
-			// if image cropping or need to enlarge the scene, compute a scale_factor
-			F32 ratio = llmin( (F32)window_width / image_width , (F32)window_height / image_height) ;
-			snapshot_width  = (S32)(ratio * image_width) ;
-			snapshot_height = (S32)(ratio * image_height) ;
-			scale_factor = llmax(1.0f, 1.0f / ratio) ;
-		}
-=======
 		// if image cropping or need to enlarge the scene, compute a scale_factor
 		F32 ratio = llmin( (F32)window_width / image_width , (F32)window_height / image_height) ;
 		snapshot_width  = (S32)(ratio * image_width) ;
 		snapshot_height = (S32)(ratio * image_height) ;
 		scale_factor = llmax(1.0f, 1.0f / ratio) ;
->>>>>>> 7dbb8860
 	}
 	}
 	
@@ -4491,7 +4482,7 @@
 	{
 		send_agent_resume();
 	}
-	
+
 	return ret;
 }
 
