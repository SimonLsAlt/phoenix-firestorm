/** 
 * @file llviewerwindow.cpp
 * @brief Implementation of the LLViewerWindow class.
 *
 * $LicenseInfo:firstyear=2001&license=viewerlgpl$
 * Second Life Viewer Source Code
 * Copyright (C) 2010, Linden Research, Inc.
 * 
 * This library is free software; you can redistribute it and/or
 * modify it under the terms of the GNU Lesser General Public
 * License as published by the Free Software Foundation;
 * version 2.1 of the License only.
 * 
 * This library is distributed in the hope that it will be useful,
 * but WITHOUT ANY WARRANTY; without even the implied warranty of
 * MERCHANTABILITY or FITNESS FOR A PARTICULAR PURPOSE.  See the GNU
 * Lesser General Public License for more details.
 * 
 * You should have received a copy of the GNU Lesser General Public
 * License along with this library; if not, write to the Free Software
 * Foundation, Inc., 51 Franklin Street, Fifth Floor, Boston, MA  02110-1301  USA
 * 
 * Linden Research, Inc., 945 Battery Street, San Francisco, CA  94111  USA
 * $/LicenseInfo$
 */

#include "llviewerprecompiledheaders.h"
#include "llviewerwindow.h"


// system library includes
#include <stdio.h>
#include <iostream>
#include <fstream>
#include <algorithm>
#include <boost/filesystem.hpp>
#include <boost/lambda/core.hpp>
#include <boost/regex.hpp>

#include "llagent.h"
#include "llagentcamera.h"
#include "llcommunicationchannel.h"
#include "llfloaterreg.h"
#include "llhudicon.h"
#include "llmeshrepository.h"
#include "llnotificationhandler.h"
#include "llpanellogin.h"
#include "llsetkeybinddialog.h"
#include "llviewerinput.h"
#include "llviewermenu.h"
//<FS:Beq> physics display changes
#include "llspatialpartition.h"
#include "llphysicsshapebuilderutil.h"
#include "llvolumemgr.h"
//</FS:Beq>

#include "llviewquery.h"
#include "llxmltree.h"
#include "llslurl.h"
#include "llrender.h"

#include "stringize.h"

//
// TODO: Many of these includes are unnecessary.  Remove them.
//

// linden library includes
#include "llaudioengine.h"		// mute on minimize
#include "llchatentry.h"
#include "indra_constants.h"
#include "llassetstorage.h"
#include "llerrorcontrol.h"
#include "llfontgl.h"
#include "llmousehandler.h"
#include "llrect.h"
#include "llsky.h"
#include "llstring.h"
#include "llui.h"
#include "lluuid.h"
#include "llview.h"
#include "llxfermanager.h"
#include "message.h"
#include "object_flags.h"
#include "lltimer.h"
#include "llviewermenu.h"
#include "lltooltip.h"
#include "llmediaentry.h"
#include "llurldispatcher.h"
#include "raytrace.h"

// newview includes
#include "fscommon.h"
#include "llagent.h"
#include "llbox.h"
#include "llchicletbar.h"
#include "llconsole.h"
#include "llviewercontrol.h"
#include "llcylinder.h"
#include "lldebugview.h"
#include "lldir.h"
#include "lldrawable.h"
#include "lldrawpoolalpha.h"
#include "lldrawpoolbump.h"
#include "lldrawpoolwater.h"
#include "llmaniptranslate.h"
#include "llface.h"
#include "llfeaturemanager.h"
#include "llfilepicker.h"
#include "llfirstuse.h"
#include "llfloater.h"
#include "llfloaterbuyland.h"
#include "llfloatercamera.h"
#include "llfloaterland.h"
#include "llfloaterinspect.h"
#include "llfloatermap.h"
#include "llfloaternamedesc.h"
#include "llfloaterpreference.h"
#include "llfloatersnapshot.h"
#include "llfloatertools.h"
#include "llfloaterworldmap.h"
#include "llfocusmgr.h"
#include "llfontfreetype.h"
#include "llgesturemgr.h"
#include "llglheaders.h"
#include "lltooltip.h"
#include "llhudmanager.h"
#include "llhudobject.h"
#include "llhudview.h"
#include "llimage.h"
#include "llimagej2c.h"
#include "llimageworker.h"
#include "llkeyboard.h"
#include "lllineeditor.h"
#include "lllogininstance.h"
#include "llmenugl.h"
#include "llmenuoptionpathfindingrebakenavmesh.h"
#include "llmodaldialog.h"
#include "llmorphview.h"
#include "llmoveview.h"
#include "llnavigationbar.h"
#include "llnotificationhandler.h"
// <FS:Zi> We don't use the mini location panel in Firestorm
// #include "llpaneltopinfobar.h"
#include "llpopupview.h"
#include "llpreviewtexture.h"
#include "llprogressview.h"
#include "llresmgr.h"
#include "llselectmgr.h"
#include "llrootview.h"
#include "llrendersphere.h"
#include "llstartup.h"
#include "llstatusbar.h"
#include "llstatview.h"
#include "llsurface.h"
#include "llsurfacepatch.h"
#include "lltexlayer.h"
#include "lltextbox.h"
#include "lltexturecache.h"
#include "lltexturefetch.h"
#include "lltextureview.h"
#include "lltoast.h"
#include "lltool.h"
#include "lltoolbarview.h"
#include "lltoolcomp.h"
#include "lltooldraganddrop.h"
#include "lltoolface.h"
#include "lltoolfocus.h"
#include "lltoolgrab.h"
#include "lltoolmgr.h"
#include "lltoolmorph.h"
#include "lltoolpie.h"
#include "lltoolselectland.h"
#include "lltrans.h"
#include "lluictrlfactory.h"
#include "llurldispatcher.h"		// SLURL from other app instance
#include "llversioninfo.h"
#include "llvieweraudio.h"
#include "llviewercamera.h"
#include "llviewergesture.h"
#include "llviewertexturelist.h"
#include "llviewerinventory.h"
#include "llviewerinput.h"
#include "llviewermedia.h"
#include "llviewermediafocus.h"
#include "llviewermenu.h"
#include "llviewermessage.h"
#include "llviewerobjectlist.h"
#include "llviewerparcelmgr.h"
#include "llviewerregion.h"
#include "llviewershadermgr.h"
#include "llviewerstats.h"
#include "llvoavatarself.h"
#include "llvopartgroup.h"
#include "llvovolume.h"
#include "llworld.h"
#include "llworldmapview.h"
#include "pipeline.h"
#include "llappviewer.h"
#include "llviewerdisplay.h"
#include "llspatialpartition.h"
#include "llviewerjoystick.h"
#include "llviewermenufile.h" // LLFilePickerReplyThread
#include "llviewernetwork.h"
#include "llpostprocess.h"
// <FS:Ansariel> [FS communication UI]
//#include "llfloaterimnearbychat.h"
// </FS:Ansariel> [FS communication UI]
#include "llagentui.h"
#include "llwearablelist.h"

#include "llviewereventrecorder.h"

#include "llnotifications.h"
#include "llnotificationsutil.h"
#include "llnotificationmanager.h"

#include "llfloaternotificationsconsole.h"

// <FS:Ansariel> [FS communication UI]
#include "fsfloaternearbychat.h"
#include "fsnearbychathub.h"
// </FS:Ansariel> [FS communication UI]
#include "llwindowlistener.h"
#include "llviewerwindowlistener.h"
#include "llpaneltopinfobar.h"
#include "llcleanup.h"
#include "llimview.h"
#include "llviewermenufile.h"

// [RLVa:KB] - Checked: 2010-03-31 (RLVa-1.2.0c)
#include "rlvactions.h"
#include "rlveffects.h"
#include "rlvhandler.h"
// [/RLVa:KB]

#if LL_WINDOWS
#include <tchar.h> // For Unicode conversion methods
#include "llwindowwin32.h" // For AltGr handling
#endif

#include "utilitybar.h"		// <FS:Zi> Support for the classic V1 style buttons in some skins
#include "exopostprocess.h"	// <FS:Ansariel> Exodus Vignette
#include "llnetmap.h"
#include "lggcontactsets.h"
#include "fspanellogin.h"

#include "lltracerecording.h"

//
// Globals
//
void render_ui(F32 zoom_factor = 1.f, int subfield = 0);
void swap();

extern BOOL gDebugClicks;
extern BOOL gDisplaySwapBuffers;
extern BOOL gDepthDirty;
extern BOOL gResizeScreenTexture;
extern BOOL gCubeSnapshot;

LLViewerWindow	*gViewerWindow = NULL;

LLFrameTimer	gAwayTimer;
LLFrameTimer	gAwayTriggerTimer;

BOOL			gShowOverlayTitle = FALSE;

LLViewerObject*  gDebugRaycastObject = NULL;
LLVOPartGroup* gDebugRaycastParticle = NULL;
LLVector4a       gDebugRaycastIntersection;
LLVector4a		gDebugRaycastParticleIntersection;
LLVector2        gDebugRaycastTexCoord;
LLVector4a       gDebugRaycastNormal;
LLVector4a       gDebugRaycastTangent;
S32				gDebugRaycastFaceHit;
LLVector4a		 gDebugRaycastStart;
LLVector4a		 gDebugRaycastEnd;

// HUD display lines in lower right
BOOL				gDisplayWindInfo = FALSE;
BOOL				gDisplayCameraPos = FALSE;
BOOL				gDisplayFOV = FALSE;

static const U8 NO_FACE = 255;
BOOL gQuietSnapshot = FALSE;

const F32 MIN_AFK_TIME = 6.f; // minimum time after setting away state before coming back

// Minimum value for UIScaleFactor, also defined in preferences, ui_scale_slider
static const F32 MIN_UI_SCALE = 0.75f;
// 4.0 in preferences, but win10 supports larger scaling and value is used more as
// sanity check, so leaving space for larger values from DPI updates.
static const F32 MAX_UI_SCALE = 7.0f;
static const F32 MIN_DISPLAY_SCALE = 0.75f;

static LLCachedControl<std::string>	sSnapshotBaseName(LLCachedControl<std::string>(gSavedPerAccountSettings, "SnapshotBaseName", "Snapshot"));
static LLCachedControl<std::string>	sSnapshotDir(LLCachedControl<std::string>(gSavedPerAccountSettings, "SnapshotBaseDir", ""));

LLTrace::SampleStatHandle<> LLViewerWindow::sMouseVelocityStat("Mouse Velocity");

class RecordToChatConsoleRecorder : public LLError::Recorder
{
public:
	virtual void recordMessage(LLError::ELevel level,
								const std::string& message)
	{
		//FIXME: this is NOT thread safe, and will do bad things when a warning is issued from a non-UI thread

		// only log warnings to chat console
		//if (level == LLError::LEVEL_WARN)
		//{
			//LLFloaterChat* chat_floater = LLFloaterReg::findTypedInstance<LLFloaterChat>("chat");
			//if (chat_floater && gSavedSettings.getBOOL("WarningsAsChat"))
			//{
			//	LLChat chat;
			//	chat.mText = message;
			//	chat.mSourceType = CHAT_SOURCE_SYSTEM;

			//	chat_floater->addChat(chat, FALSE, FALSE);
			//}
		//}
	}
};

class RecordToChatConsole : public LLSingleton<RecordToChatConsole>
{
	LLSINGLETON(RecordToChatConsole);
public:
	void startRecorder() { LLError::addRecorder(mRecorder); }
	void stopRecorder() { LLError::removeRecorder(mRecorder); }

private:
	LLError::RecorderPtr mRecorder;
};

RecordToChatConsole::RecordToChatConsole():
	mRecorder(new RecordToChatConsoleRecorder())
{
    mRecorder->showTags(false);
    mRecorder->showLocation(false);
    mRecorder->showMultiline(true);
}

////////////////////////////////////////////////////////////////////////////
//
// Print Utility
//

// Convert a normalized float (-1.0 <= x <= +1.0) to a fixed 1.4 format string:
//
//    s#.####
//
// Where:
//    s  sign character; space if x is positiv, minus if negative
//    #  decimal digits
//
// This is similar to printf("%+.4f") except positive numbers are NOT cluttered with a leading '+' sign.
// NOTE: This does NOT null terminate the output
void normalized_float_to_string(const float x, char *out_str)
{
    static const unsigned char DECIMAL_BCD2[] =
    {
        0x00, 0x01, 0x02, 0x03, 0x04, 0x05, 0x06, 0x07, 0x08, 0x09,
        0x10, 0x11, 0x12, 0x13, 0x14, 0x15, 0x16, 0x17, 0x18, 0x19,
        0x20, 0x21, 0x22, 0x23, 0x24, 0x25, 0x26, 0x27, 0x28, 0x29,
        0x30, 0x31, 0x32, 0x33, 0x34, 0x35, 0x36, 0x37, 0x38, 0x39,
        0x40, 0x41, 0x42, 0x43, 0x44, 0x45, 0x46, 0x47, 0x48, 0x49,
        0x50, 0x51, 0x52, 0x53, 0x54, 0x55, 0x56, 0x57, 0x58, 0x59,
        0x60, 0x61, 0x62, 0x63, 0x64, 0x65, 0x66, 0x67, 0x68, 0x69,
        0x70, 0x71, 0x72, 0x73, 0x74, 0x75, 0x76, 0x77, 0x78, 0x79,
        0x80, 0x81, 0x82, 0x83, 0x84, 0x85, 0x86, 0x87, 0x88, 0x89,
        0x90, 0x91, 0x92, 0x93, 0x94, 0x95, 0x96, 0x97, 0x98, 0x99
    };

    int neg = (x < 0);
    int rem = neg
            ? (int)(x * -10000.)
            : (int)(x *  10000.);

    int d10 = rem % 100; rem /= 100;
    int d32 = rem % 100; rem /= 100;

    out_str[6] = '0' + ((DECIMAL_BCD2[ d10 ] >> 0) & 0xF);
    out_str[5] = '0' + ((DECIMAL_BCD2[ d10 ] >> 4) & 0xF);
    out_str[4] = '0' + ((DECIMAL_BCD2[ d32 ] >> 0) & 0xF);
    out_str[3] = '0' + ((DECIMAL_BCD2[ d32 ] >> 4) & 0xF);
    out_str[2] = '.';
    out_str[1] = '0' + (rem & 1);
    out_str[0] = " -"[neg]; // Could always show '+' for positive but this clutters up the common case
}

// normalized float
//    printf("%-.4f    %-.4f    %-.4f")
// Params:
//   float  &matrix_row[4]
//   int    matrix_cell_index
//   string out_buffer (size 32)
// Note: The buffer is assumed to be pre-filled with spaces
#define MATRIX_ROW_N32_TO_STR(matrix_row, i, out_buffer)          \
    normalized_float_to_string(matrix_row[i+0], out_buffer +  0); \
    normalized_float_to_string(matrix_row[i+1], out_buffer + 11); \
    normalized_float_to_string(matrix_row[i+2], out_buffer + 22); \
    out_buffer[31] = 0;


// regular float
//    sprintf(buffer, "%-8.2f  %-8.2f  %-8.2f", matrix_row[i+0], matrix_row[i+1], matrix_row[i+2]);
// Params:
//   float  &matrix_row[4]
//   int    matrix_cell_index
//   char   out_buffer[32]
// Note: The buffer is assumed to be pre-filled with spaces
#define MATRIX_ROW_F32_TO_STR(matrix_row, i, out_buffer) {                       \
    static const char *format[3] = {                                             \
        "%-8.2f"  ,  /* 0 */                                                     \
        ">  99K  ",  /* 1 */                                                     \
        "< -99K  "   /* 2 */                                                     \
    };                                                                           \
                                                                                 \
    F32 temp_0 = matrix_row[i+0];                                                \
    F32 temp_1 = matrix_row[i+1];                                                \
    F32 temp_2 = matrix_row[i+2];                                                \
                                                                                 \
    U8 flag_0 = (((U8)(temp_0 < -99999.99)) << 1) | ((U8)(temp_0 > 99999.99));   \
    U8 flag_1 = (((U8)(temp_1 < -99999.99)) << 1) | ((U8)(temp_1 > 99999.99));   \
    U8 flag_2 = (((U8)(temp_2 < -99999.99)) << 1) | ((U8)(temp_2 > 99999.99));   \
                                                                                 \
    if (temp_0 < 0.f) out_buffer[ 0] = '-';                                      \
    if (temp_1 < 0.f) out_buffer[11] = '-';                                      \
    if (temp_2 < 0.f) out_buffer[22] = '-';                                      \
                                                                                 \
    sprintf(out_buffer+ 1,format[flag_0],fabsf(temp_0)); out_buffer[ 1+8] = ' '; \
    sprintf(out_buffer+12,format[flag_1],fabsf(temp_1)); out_buffer[12+8] = ' '; \
    sprintf(out_buffer+23,format[flag_2],fabsf(temp_2)); out_buffer[23+8] =  0 ; \
}

////////////////////////////////////////////////////////////////////////////
//
// LLDebugText
//

static LLTrace::BlockTimerStatHandle FTM_DISPLAY_DEBUG_TEXT("Display Debug Text");

class LLDebugText
{
private:
	struct Line
	{
		Line(const std::string& in_text, S32 in_x, S32 in_y) : text(in_text), x(in_x), y(in_y) {}
		std::string text;
		S32 x,y;
	};

	LLViewerWindow *mWindow;
	
	typedef std::vector<Line> line_list_t;
	line_list_t mLineList;
	LLColor4 mTextColor;

	LLColor4 mBackColor;
	LLRect mBackRectCamera1;
	LLRect mBackRectCamera2;

	void addText(S32 x, S32 y, const std::string &text) 
	{
		mLineList.push_back(Line(text, x, y));
	}
	
public:
	LLDebugText(LLViewerWindow* window) : mWindow(window) {}

	void clearText() { mLineList.clear(); }

	void update()
	{
		if (!gPipeline.hasRenderDebugFeatureMask(LLPipeline::RENDER_DEBUG_FEATURE_UI))
		{
			clearText();
			return;
		}

		static LLCachedControl<bool> log_texture_traffic(gSavedSettings,"LogTextureNetworkTraffic", false) ;

		std::string wind_vel_text;
		std::string wind_vector_text;
		std::string rwind_vel_text;
		std::string rwind_vector_text;
		std::string audio_text;

		static const std::string beacon_particle = LLTrans::getString("BeaconParticle");
		static const std::string beacon_physical = LLTrans::getString("BeaconPhysical");
		static const std::string beacon_scripted = LLTrans::getString("BeaconScripted");
		static const std::string beacon_scripted_touch = LLTrans::getString("BeaconScriptedTouch");
		static const std::string beacon_sound = LLTrans::getString("BeaconSound");
		static const std::string beacon_media = LLTrans::getString("BeaconMedia");
		static const std::string beacon_sun = LLTrans::getString("BeaconSun");
		static const std::string beacon_moon = LLTrans::getString("BeaconMoon");
		static const std::string particle_hiding = LLTrans::getString("ParticleHiding");
		static const std::string movelock_enabled = LLTrans::getString("MovelockEnabled"); // <FS:PP> FIRE-29880: Movelock

		// Draw the statistics in a light gray
		// and in a thin font
		mTextColor = LLColor4( 0.86f, 0.86f, 0.86f, 1.f );

		// Draw stuff growing up from right lower corner of screen
		S32 x_right = mWindow->getWorldViewWidthScaled();
		S32 xpos = x_right - 400;
		xpos = llmax(xpos, 0);
		S32 ypos = 64;
		const S32 y_inc = 20;

		// Camera matrix text is hard to see again a white background
		// Add a dark background underneath the matrices for readability (contrast)
		mBackRectCamera1.mLeft   = xpos;
		mBackRectCamera1.mRight  = x_right;
		mBackRectCamera1.mTop    = -1;
		mBackRectCamera1.mBottom = -1;
		mBackRectCamera2 = mBackRectCamera1;

		mBackColor = LLUIColorTable::instance().getColor( "MenuDefaultBgColor" );

		clearText();
		
		//if (gSavedSettings.getBOOL("DebugShowTime"))
		static LLCachedControl<bool> debugShowTime(gSavedSettings, "DebugShowTime");
		if (debugShowTime)
		{
			{
			const U32 y_inc2 = 15;
				// <FS:Ansariel> FIRE-9746: Show FPS with DebugShowTime
				addText(xpos, ypos, llformat("FPS: %3.1f", LLTrace::get_frame_recording().getPeriodMeanPerSec(LLStatViewer::FPS))); ypos += y_inc2;
				
				// </FS:Ansariel>
				LLFrameTimer& timer = gTextureTimer;
				F32 time = timer.getElapsedTimeF32();
				S32 hours = (S32)(time / (60*60));
				S32 mins = (S32)((time - hours*(60*60)) / 60);
				S32 secs = (S32)((time - hours*(60*60) - mins*60));
				addText(xpos, ypos, llformat("Texture: %d:%02d:%02d", hours,mins,secs)); ypos += y_inc2;
			}
			
			{
			F32 time = gFrameTimeSeconds;
			S32 hours = (S32)(time / (60*60));
			S32 mins = (S32)((time - hours*(60*60)) / 60);
			S32 secs = (S32)((time - hours*(60*60) - mins*60));
			addText(xpos, ypos, llformat("Time: %d:%02d:%02d", hours,mins,secs)); ypos += y_inc;
		}
		}
		
		//if (gSavedSettings.getBOOL("DebugShowMemory"))
		static LLCachedControl<bool> debugShowMemory(gSavedSettings, "DebugShowMemory");
		if (debugShowMemory)
		{
			addText(xpos, ypos,
					STRINGIZE("Memory: " << (LLMemory::getCurrentRSS() / 1024) << " (KB)"));
			ypos += y_inc;
		}

		if (gDisplayCameraPos)
		{
			std::string camera_view_text;
			std::string camera_center_text;
			std::string agent_view_text;
			std::string agent_left_text;
			std::string agent_center_text;
			std::string agent_root_center_text;

			LLVector3d tvector; // Temporary vector to hold data for printing.

			// Update camera center, camera view, wind info every other frame
			tvector = gAgent.getPositionGlobal();
			agent_center_text = llformat("AgentCenter  %f %f %f",
										 (F32)(tvector.mdV[VX]), (F32)(tvector.mdV[VY]), (F32)(tvector.mdV[VZ]));

			if (isAgentAvatarValid())
			{
				tvector = gAgent.getPosGlobalFromAgent(gAgentAvatarp->mRoot->getWorldPosition());
				agent_root_center_text = llformat("AgentRootCenter %f %f %f",
												  (F32)(tvector.mdV[VX]), (F32)(tvector.mdV[VY]), (F32)(tvector.mdV[VZ]));
			}
			else
			{
				agent_root_center_text = "---";
			}


			tvector = LLVector4(gAgent.getFrameAgent().getAtAxis());
			agent_view_text = llformat("AgentAtAxis  %f %f %f",
									   (F32)(tvector.mdV[VX]), (F32)(tvector.mdV[VY]), (F32)(tvector.mdV[VZ]));

			tvector = LLVector4(gAgent.getFrameAgent().getLeftAxis());
			agent_left_text = llformat("AgentLeftAxis  %f %f %f",
									   (F32)(tvector.mdV[VX]), (F32)(tvector.mdV[VY]), (F32)(tvector.mdV[VZ]));

			tvector = gAgentCamera.getCameraPositionGlobal();
			camera_center_text = llformat("CameraCenter %f %f %f",
										  (F32)(tvector.mdV[VX]), (F32)(tvector.mdV[VY]), (F32)(tvector.mdV[VZ]));

			tvector = LLVector4(LLViewerCamera::getInstance()->getAtAxis());
			camera_view_text = llformat("CameraAtAxis    %f %f %f",
										(F32)(tvector.mdV[VX]), (F32)(tvector.mdV[VY]), (F32)(tvector.mdV[VZ]));
		
// [RLVa:KB] - @showloc
			if (!RlvActions::canShowLocation())
			{
				agent_center_text = RlvStrings::getString(RlvStringKeys::Hidden::Generic);
				agent_root_center_text = RlvStrings::getString(RlvStringKeys::Hidden::Generic);
				camera_center_text = RlvStrings::getString(RlvStringKeys::Hidden::Generic);
			}
// [/RLVa:KB]

			addText(xpos, ypos, agent_center_text);  ypos += y_inc;
			addText(xpos, ypos, agent_root_center_text);  ypos += y_inc;
			addText(xpos, ypos, agent_view_text);  ypos += y_inc;
			addText(xpos, ypos, agent_left_text);  ypos += y_inc;
			addText(xpos, ypos, camera_center_text);  ypos += y_inc;
			addText(xpos, ypos, camera_view_text);  ypos += y_inc;
		}

		if (gDisplayWindInfo)
		{
			wind_vel_text = llformat("Wind velocity %.2f m/s", gWindVec.magVec());
			wind_vector_text = llformat("Wind vector   %.2f %.2f %.2f", gWindVec.mV[0], gWindVec.mV[1], gWindVec.mV[2]);
			rwind_vel_text = llformat("RWind vel %.2f m/s", gRelativeWindVec.magVec());
			rwind_vector_text = llformat("RWind vec   %.2f %.2f %.2f", gRelativeWindVec.mV[0], gRelativeWindVec.mV[1], gRelativeWindVec.mV[2]);

			addText(xpos, ypos, wind_vel_text);  ypos += y_inc;
			addText(xpos, ypos, wind_vector_text);  ypos += y_inc;
			addText(xpos, ypos, rwind_vel_text);  ypos += y_inc;
			addText(xpos, ypos, rwind_vector_text);  ypos += y_inc;
		}
		if (gDisplayWindInfo)
		{
			audio_text = llformat("Audio for wind: %d", gAudiop ? gAudiop->isWindEnabled() : -1);
			addText(xpos, ypos, audio_text);  ypos += y_inc;
		}
		if (gDisplayFOV)
		{
			addText(xpos, ypos, llformat("FOV: %2.1f deg", RAD_TO_DEG * LLViewerCamera::getInstance()->getView()));
			ypos += y_inc;
		}
		
		/*if (LLViewerJoystick::getInstance()->getOverrideCamera())
		{
			addText(xpos + 200, ypos, llformat("Flycam"));
			ypos += y_inc;
		}*/
		
		//if (gSavedSettings.getBOOL("DebugShowRenderInfo"))
		static LLCachedControl<bool> debugShowRenderInfo(gSavedSettings, "DebugShowRenderInfo");
		if (debugShowRenderInfo)
		{
			LLTrace::Recording& last_frame_recording = LLTrace::get_frame_recording().getLastRecording();

			if (gGLManager.mHasATIMemInfo)
			{
				S32 meminfo[4];
				glGetIntegerv(GL_TEXTURE_FREE_MEMORY_ATI, meminfo);

				addText(xpos, ypos, llformat("%.2f MB Texture Memory Free", meminfo[0]/1024.f));
				ypos += y_inc;

				if (gGLManager.mHasVertexBufferObject)
				{
					glGetIntegerv(GL_VBO_FREE_MEMORY_ATI, meminfo);
					addText(xpos, ypos, llformat("%.2f MB VBO Memory Free", meminfo[0]/1024.f));
					ypos += y_inc;
				}
			}
			else if (gGLManager.mHasNVXMemInfo)
			{
				S32 free_memory;
				glGetIntegerv(GL_GPU_MEMORY_INFO_CURRENT_AVAILABLE_VIDMEM_NVX, &free_memory);
				addText(xpos, ypos, llformat("%.2f MB Video Memory Free", free_memory/1024.f));
				ypos += y_inc;
			}

			//show streaming cost/triangle count of known prims in current region OR selection
			{
				F32 cost = 0.f;
				S32 count = 0;
				S32 vcount = 0;
				S32 object_count = 0;
				S32 total_bytes = 0;
				S32 visible_bytes = 0;

				const char* label = "Region";
				if (LLSelectMgr::getInstance()->getSelection()->getObjectCount() == 0)
				{ //region
					LLViewerRegion* region = gAgent.getRegion();
					if (region)
					{
						for (U32 i = 0; i < gObjectList.getNumObjects(); ++i)
						{
							LLViewerObject* object = gObjectList.getObject(i);
							if (object && 
								object->getRegion() == region &&
								object->getVolume())
							{
								object_count++;
								S32 bytes = 0;	
								S32 visible = 0;
								cost += object->getStreamingCost();
                                LLMeshCostData costs;
                                if (object->getCostData(costs))
                                {
                                    bytes = costs.getSizeTotal();
                                    visible = costs.getSizeByLOD(object->getLOD());
                                }

								S32 vt = 0;
								count += object->getTriangleCount(&vt);
								vcount += vt;
								total_bytes += bytes;
								visible_bytes += visible;
							}
						}
					}
				}
				else
				{
					label = "Selection";
					cost = LLSelectMgr::getInstance()->getSelection()->getSelectedObjectStreamingCost(&total_bytes, &visible_bytes);
					count = LLSelectMgr::getInstance()->getSelection()->getSelectedObjectTriangleCount(&vcount);
					object_count = LLSelectMgr::getInstance()->getSelection()->getObjectCount();
				}
					
				addText(xpos,ypos, llformat("%s streaming cost: %.1f", label, cost));
				ypos += y_inc;

				addText(xpos, ypos, llformat("    %.3f KTris, %.3f KVerts, %.1f/%.1f KB, %d objects",
										count/1000.f, vcount/1000.f, visible_bytes/1024.f, total_bytes/1024.f, object_count));
				ypos += y_inc;
			
			}

			addText(xpos, ypos, llformat("%d MB Index Data (%d MB Pooled, %d KIndices)", LLVertexBuffer::sAllocatedIndexBytes/(1024*1024), LLVBOPool::sIndexBytesPooled/(1024*1024), LLVertexBuffer::sIndexCount/1024));
			ypos += y_inc;

			addText(xpos, ypos, llformat("%d MB Vertex Data (%d MB Pooled, %d KVerts)", LLVertexBuffer::sAllocatedBytes/(1024*1024), LLVBOPool::sBytesPooled/(1024*1024), LLVertexBuffer::sVertexCount/1024));
			ypos += y_inc;

			addText(xpos, ypos, llformat("%d Vertex Buffers", LLVertexBuffer::sGLCount));
			ypos += y_inc;

			addText(xpos, ypos, llformat("%d Mapped Buffers", LLVertexBuffer::sMappedCount));
			ypos += y_inc;

			addText(xpos, ypos, llformat("%d Vertex Buffer Binds", LLVertexBuffer::sBindCount));
			ypos += y_inc;

			addText(xpos, ypos, llformat("%d Vertex Buffer Sets", LLVertexBuffer::sSetCount));
			ypos += y_inc;

			addText(xpos, ypos, llformat("%d Texture Binds", LLImageGL::sBindCount));
			ypos += y_inc;

			addText(xpos, ypos, llformat("%d Unique Textures", LLImageGL::sUniqueCount));
			ypos += y_inc;

			addText(xpos, ypos, llformat("%d Render Calls", (U32)last_frame_recording.getSampleCount(LLPipeline::sStatBatchSize)));
            ypos += y_inc;

			addText(xpos, ypos, llformat("%d/%d Objects Active", gObjectList.getNumActiveObjects(), gObjectList.getNumObjects()));
			ypos += y_inc;

			addText(xpos, ypos, llformat("%d Matrix Ops", gPipeline.mMatrixOpCount));
			ypos += y_inc;

			addText(xpos, ypos, llformat("%d Texture Matrix Ops", gPipeline.mTextureMatrixOps));
			ypos += y_inc;

			gPipeline.mTextureMatrixOps = 0;
			gPipeline.mMatrixOpCount = 0;

 			if (last_frame_recording.getSampleCount(LLPipeline::sStatBatchSize) > 0)
			{
                addText(xpos, ypos, llformat("Batch min/max/mean: %d/%d/%d", (U32)last_frame_recording.getMin(LLPipeline::sStatBatchSize), (U32)last_frame_recording.getMax(LLPipeline::sStatBatchSize), (U32)last_frame_recording.getMean(LLPipeline::sStatBatchSize)));
			}
            ypos += y_inc;

			addText(xpos, ypos, llformat("UI Verts/Calls: %d/%d", LLRender::sUIVerts, LLRender::sUICalls));
			LLRender::sUICalls = LLRender::sUIVerts = 0;
			ypos += y_inc;

			addText(xpos,ypos, llformat("%d/%d Nodes visible", gPipeline.mNumVisibleNodes, LLSpatialGroup::sNodeCount));
			
			ypos += y_inc;

			if (!LLOcclusionCullingGroup::sPendingQueries.empty())
			{
				addText(xpos,ypos, llformat("%d Queries pending", LLOcclusionCullingGroup::sPendingQueries.size()));
				ypos += y_inc;
			}


			addText(xpos,ypos, llformat("%d Avatars visible", LLVOAvatar::sNumVisibleAvatars));
			
			ypos += y_inc;

			addText(xpos,ypos, llformat("%d Lights visible", LLPipeline::sVisibleLightCount));
			
			ypos += y_inc;

			if (gMeshRepo.meshRezEnabled())
			{
				addText(xpos, ypos, llformat("%.3f MB Mesh Data Received", LLMeshRepository::sBytesReceived/(1024.f*1024.f)));
				
				ypos += y_inc;
				
				addText(xpos, ypos, llformat("%d/%d Mesh HTTP Requests/Retries", LLMeshRepository::sHTTPRequestCount,
					LLMeshRepository::sHTTPRetryCount));
				ypos += y_inc;

				addText(xpos, ypos, llformat("%d/%d Mesh LOD Pending/Processing", LLMeshRepository::sLODPending, LLMeshRepository::sLODProcessing));
				ypos += y_inc;

				// <FS:Ansariel> Mesh debugging
				addText(xpos, ypos, llformat("%d Mesh Active LOD Requests", LLMeshRepoThread::sActiveLODRequests));
				ypos += y_inc;
				// </FS:Ansariel>

				addText(xpos, ypos, llformat("%.3f/%.3f MB Mesh Cache Read/Write ", LLMeshRepository::sCacheBytesRead/(1024.f*1024.f), LLMeshRepository::sCacheBytesWritten/(1024.f*1024.f)));

				ypos += y_inc;
			}

			LLVertexBuffer::sBindCount = LLImageGL::sBindCount = 
				LLVertexBuffer::sSetCount = LLImageGL::sUniqueCount = 
				gPipeline.mNumVisibleNodes = LLPipeline::sVisibleLightCount = 0;
		}
		static LLCachedControl<bool> sDebugShowAvatarRenderInfo(gSavedSettings, "DebugShowAvatarRenderInfo");
		if (sDebugShowAvatarRenderInfo)
		{
			std::map<std::string, LLVOAvatar*> sorted_avs;
			
			std::vector<LLCharacter*>::iterator sort_iter = LLCharacter::sInstances.begin();
			while (sort_iter != LLCharacter::sInstances.end())
			{
				LLVOAvatar* avatar = dynamic_cast<LLVOAvatar*>(*sort_iter);
				if (avatar &&
					!avatar->isDead())						// Not dead yet
				{
					// Stuff into a sorted map so the display is ordered
					sorted_avs[avatar->getFullname()] = avatar;
				}
				sort_iter++;
			}

			std::string trunc_name;
			std::map<std::string, LLVOAvatar*>::reverse_iterator av_iter = sorted_avs.rbegin();		// Put "A" at the top
			while (av_iter != sorted_avs.rend())
			{
				LLVOAvatar* avatar = av_iter->second;

				avatar->calculateUpdateRenderComplexity(); // Make sure the numbers are up-to-date

				trunc_name = utf8str_truncate(avatar->getFullname(), 16);
				addText(xpos, ypos, llformat("%s : %s, complexity %d, area %.2f",
					trunc_name.c_str(),
                    LLVOAvatar::rezStatusToString(avatar->getRezzedStatus()).c_str(),
					avatar->getVisualComplexity(),
					avatar->getAttachmentSurfaceArea()));
				ypos += y_inc;
				av_iter++;
			}
		}

		//if (gSavedSettings.getBOOL("DebugShowRenderMatrices"))
		static LLCachedControl<bool> debugShowRenderMatrices(gSavedSettings, "DebugShowRenderMatrices");
		if (debugShowRenderMatrices)
		{
			char camera_lines[8][32];
			memset(camera_lines, ' ', sizeof(camera_lines));

			// Projection last column is always <0,0,-1.0001,0>
			// Projection last row is always <0,0,-0.2>
			mBackRectCamera1.mBottom = ypos - y_inc + 2;
			MATRIX_ROW_N32_TO_STR(gGLProjection, 12,camera_lines[7]); addText(xpos, ypos, std::string(camera_lines[7])); ypos += y_inc;
			MATRIX_ROW_N32_TO_STR(gGLProjection,  8,camera_lines[6]); addText(xpos, ypos, std::string(camera_lines[6])); ypos += y_inc;
			MATRIX_ROW_N32_TO_STR(gGLProjection,  4,camera_lines[5]); addText(xpos, ypos, std::string(camera_lines[5])); ypos += y_inc; mBackRectCamera1.mTop    = ypos + 2;
			MATRIX_ROW_N32_TO_STR(gGLProjection,  0,camera_lines[4]); addText(xpos, ypos, std::string(camera_lines[4])); ypos += y_inc; mBackRectCamera2.mBottom = ypos + 2;

			addText(xpos, ypos, "Projection Matrix");
			ypos += y_inc;

			// View last column is always <0,0,0,1>
			MATRIX_ROW_F32_TO_STR(gGLModelView, 12,camera_lines[3]); addText(xpos, ypos, std::string(camera_lines[3])); ypos += y_inc;
			MATRIX_ROW_N32_TO_STR(gGLModelView,  8,camera_lines[2]); addText(xpos, ypos, std::string(camera_lines[2])); ypos += y_inc;
			MATRIX_ROW_N32_TO_STR(gGLModelView,  4,camera_lines[1]); addText(xpos, ypos, std::string(camera_lines[1])); ypos += y_inc; mBackRectCamera2.mTop = ypos + 2;
			MATRIX_ROW_N32_TO_STR(gGLModelView,  0,camera_lines[0]); addText(xpos, ypos, std::string(camera_lines[0])); ypos += y_inc;

			addText(xpos, ypos, "View Matrix");
			ypos += y_inc;
		}
		// disable use of glReadPixels which messes up nVidia nSight graphics debugging
        //<FS:AO improve use of controls with radiogroups>
        //if (gSavedSettings.getBOOL("DebugShowColor") && !LLRender::sNsightDebugSupport)
        static LLCachedControl<S32> debugShowColor(gSavedSettings, "DebugShowColor");
        //</FS:AO>
        if (debugShowColor && !LLRender::sNsightDebugSupport)
        {
            U8 color[4];
            LLCoordGL coord = gViewerWindow->getCurrentMouse();

            // Convert x,y to raw pixel coords
            S32 x_raw = llround(coord.mX * gViewerWindow->getWindowWidthRaw() / (F32) gViewerWindow->getWindowWidthScaled());
            S32 y_raw = llround(coord.mY * gViewerWindow->getWindowHeightRaw() / (F32) gViewerWindow->getWindowHeightScaled());
            
            glReadPixels(x_raw, y_raw, 1, 1, GL_RGBA, GL_UNSIGNED_BYTE, color);
            addText(xpos, ypos, llformat("Pixel <%1d, %1d> R:%1d G:%1d B:%1d A:%1d", x_raw, y_raw, color[0], color[1], color[2], color[3]));
            ypos += y_inc;
        }

		// <FS:PP> FIRE-29880: Movelock
		static LLCachedControl<bool> fsRenderMovelockState(gSavedPerAccountSettings, "UseMoveLock");
		static LLCachedControl<bool> fsRenderMovelockText(gSavedPerAccountSettings, "MoveLockInfoVisibleOnScreen");
		if (fsRenderMovelockState && fsRenderMovelockText)
		{
			addText(xpos, ypos, movelock_enabled);
			ypos += y_inc;
		}
		// </FS:PP>

		// <FS:LO> pull the text saying if particles are hidden out from beacons
		if (LLPipeline::toggleRenderTypeControlNegated(LLPipeline::RENDER_TYPE_PARTICLES))
		{
			addText(xpos, ypos, particle_hiding);
			ypos += y_inc;
		}
		// </FS:LO>

		// only display these messages if we are actually rendering beacons at this moment
		// <FS:LO> Always show the beacon text regardless if the floater is visible
		// <FS:Ansa> ...and if we want to see it
		//if (LLPipeline::getRenderBeacons() && LLFloaterReg::instanceVisible("beacons"))
		static LLCachedControl<bool> fsRenderBeaconText(gSavedSettings, "FSRenderBeaconText");
		if (LLPipeline::getRenderBeacons() && fsRenderBeaconText)
		// </FS:Ansa>
		{
			if (LLPipeline::getRenderMOAPBeacons())
			{
				// <FS:Ansariel> Localization fix for render beacon info (FIRE-7216)
				//addText(xpos, ypos, "Viewing media beacons (white)");
				addText(xpos, ypos, beacon_media);
				ypos += y_inc;
			}

			// <FS:LO> pull the text saying if particles are hidden out from beacons
			/*if (LLPipeline::toggleRenderTypeControlNegated(LLPipeline::RENDER_TYPE_PARTICLES))
			{
				addText(xpos, ypos, particle_hiding);
				ypos += y_inc;
			}*/
			// </FS:LO>

			if (LLPipeline::getRenderParticleBeacons())
			{
				// <FS:Ansariel> Localization fix for render beacon info (FIRE-7216)
				//addText(xpos, ypos, "Viewing particle beacons (blue)");
				addText(xpos, ypos, beacon_particle);
				ypos += y_inc;
			}

			if (LLPipeline::getRenderSoundBeacons())
			{
				// <FS:Ansariel> Localization fix for render beacon info (FIRE-7216)
				//addText(xpos, ypos, "Viewing sound beacons (yellow)");
				addText(xpos, ypos, beacon_sound);
				ypos += y_inc;
			}

			if (LLPipeline::getRenderScriptedBeacons())
			{
				addText(xpos, ypos, beacon_scripted);
				ypos += y_inc;
			}
			else
				if (LLPipeline::getRenderScriptedTouchBeacons())
				{
					addText(xpos, ypos, beacon_scripted_touch);
					ypos += y_inc;
				}

			if (LLPipeline::getRenderPhysicalBeacons())
			{
				// <FS:Ansariel> Localization fix for render beacon info (FIRE-7216)
				//addText(xpos, ypos, "Viewing physical object beacons (green)");
				addText(xpos, ypos, beacon_physical);
				ypos += y_inc;
			}
		}

		static LLUICachedControl<bool> show_sun_beacon("sunbeacon", false);
		static LLUICachedControl<bool> show_moon_beacon("moonbeacon", false);

		if (show_sun_beacon)
		{
			addText(xpos, ypos, beacon_sun);
			ypos += y_inc;
		}
		if (show_moon_beacon)
		{
			addText(xpos, ypos, beacon_moon);
			ypos += y_inc;
		}

		if(log_texture_traffic)
		{	
			U32 old_y = ypos ;
			for(S32 i = LLViewerTexture::BOOST_NONE; i < LLViewerTexture::MAX_GL_IMAGE_CATEGORY; i++)
			{
				if(gTotalTextureBytesPerBoostLevel[i] > (S32Bytes)0)
				{
					addText(xpos, ypos, llformat("Boost_Level %d:  %.3f MB", i, F32Megabytes(gTotalTextureBytesPerBoostLevel[i]).value()));
					ypos += y_inc;
				}
			}
			if(ypos != old_y)
			{
				addText(xpos, ypos, "Network traffic for textures:");
				ypos += y_inc;
			}
		}				

		//if (gSavedSettings.getBOOL("DebugShowTextureInfo"))
		static LLCachedControl<bool> debugShowTextureInfo(gSavedSettings, "DebugShowTextureInfo");
		if (debugShowTextureInfo)
		{
			LLViewerObject* objectp = NULL ;
			
			LLSelectNode* nodep = LLSelectMgr::instance().getHoverNode();
			if (nodep)
			{
				objectp = nodep->getObject();
			}

			if (objectp && !objectp->isDead())
			{
				S32 num_faces = objectp->mDrawable->getNumFaces() ;
				std::set<LLViewerFetchedTexture*> tex_list;

				for(S32 i = 0 ; i < num_faces; i++)
				{
					LLFace* facep = objectp->mDrawable->getFace(i) ;
					if(facep)
					{						
						LLViewerFetchedTexture* tex = dynamic_cast<LLViewerFetchedTexture*>(facep->getTexture()) ;
						if(tex)
						{
							if(tex_list.find(tex) != tex_list.end())
							{
								continue ; //already displayed.
							}
							tex_list.insert(tex);

							std::string uuid_str;
							tex->getID().toString(uuid_str);
							uuid_str = uuid_str.substr(0,7);

							addText(xpos, ypos, llformat("ID: %s v_size: %.3f", uuid_str.c_str(), tex->getMaxVirtualSize()));
							ypos += y_inc;

							addText(xpos, ypos, llformat("discard level: %d desired level: %d Missing: %s", tex->getDiscardLevel(), 
								tex->getDesiredDiscardLevel(), tex->isMissingAsset() ? "Y" : "N"));
							ypos += y_inc;
						}
					}
				}
			}
		}
		
		// <FS:ND> Report amount of failed texture buffer allocations if any.
		if (LLImageBase::getAllocationErrors())
		{
			addText(xpos, ypos, llformat("# textures discarded due to insufficient memory %ld", LLImageBase::getAllocationErrors()));
		}
		// </FS:ND>
	}

	void draw()
	{
		LL_RECORD_BLOCK_TIME(FTM_DISPLAY_DEBUG_TEXT);

		// Camera matrix text is hard to see again a white background
		// Add a dark background underneath the matrices for readability (contrast)
		if (mBackRectCamera1.mTop >= 0)
		{
			mBackColor.setAlpha( 0.75f );
			gl_rect_2d(mBackRectCamera1, mBackColor, true);

			mBackColor.setAlpha( 0.66f );
			gl_rect_2d(mBackRectCamera2, mBackColor, true);
		}

		for (line_list_t::iterator iter = mLineList.begin();
			 iter != mLineList.end(); ++iter)
		{
			const Line& line = *iter;
			LLFontGL::getFontMonospace()->renderUTF8(line.text, 0, (F32)line.x, (F32)line.y, mTextColor,
											 LLFontGL::LEFT, LLFontGL::TOP,
											 LLFontGL::NORMAL, LLFontGL::NO_SHADOW, S32_MAX, S32_MAX, NULL, FALSE);
		}
	}

};

void LLViewerWindow::updateDebugText()
{
	mDebugText->update();
}

////////////////////////////////////////////////////////////////////////////
//
// LLViewerWindow
//

LLViewerWindow::Params::Params()
:	title("title"),
	name("name"),
	x("x"),
	y("y"),
	width("width"),
	height("height"),
	min_width("min_width"),
	min_height("min_height"),
	fullscreen("fullscreen", false),
	ignore_pixel_depth("ignore_pixel_depth", false)
{}


void LLViewerWindow::handlePieMenu(S32 x, S32 y, MASK mask)
{
    if (CAMERA_MODE_CUSTOMIZE_AVATAR != gAgentCamera.getCameraMode() && LLToolMgr::getInstance()->getCurrentTool() != LLToolPie::getInstance() && gAgent.isInitialized())
    {
        // If the current tool didn't process the click, we should show
        // the pie menu.  This can be done by passing the event to the pie
        // menu tool.
        LLToolPie::getInstance()->handleRightMouseDown(x, y, mask);
    }
}

BOOL LLViewerWindow::handleAnyMouseClick(LLWindow *window, LLCoordGL pos, MASK mask, EMouseClickType clicktype, BOOL down)
{
	const char* buttonname = "";
	const char* buttonstatestr = "";
	S32 x = pos.mX;
	S32 y = pos.mY;
	x = ll_round((F32)x / mDisplayScale.mV[VX]);
	y = ll_round((F32)y / mDisplayScale.mV[VY]);

    // Handle non-consuming global keybindings, like voice 
    gViewerInput.handleGlobalBindsMouse(clicktype, mask, down);

	// only send mouse clicks to UI if UI is visible
	if(gPipeline.hasRenderDebugFeatureMask(LLPipeline::RENDER_DEBUG_FEATURE_UI))
	{	

		if (down)
		{
			buttonstatestr = "down" ;
		}
		else
		{
			buttonstatestr = "up" ;
		}
		
		switch (clicktype)
		{
		case CLICK_LEFT:
			mLeftMouseDown = down;
			buttonname = "Left";
			break;
		case CLICK_RIGHT:
			mRightMouseDown = down;
			buttonname = "Right";
			break;
		case CLICK_MIDDLE:
			mMiddleMouseDown = down;
			buttonname = "Middle";
			break;
		case CLICK_DOUBLELEFT:
			mLeftMouseDown = down;
			buttonname = "Left Double Click";
			break;
		case CLICK_BUTTON4:
			buttonname = "Button 4";
			break;
		case CLICK_BUTTON5:
			buttonname = "Button 5";
			break;
		default:
			break; // COUNT and NONE
		}
		
		LLView::sMouseHandlerMessage.clear();

		if (gMenuBarView)
		{
			// stop ALT-key access to menu
			gMenuBarView->resetMenuTrigger();
		}

		if (gDebugClicks)
		{	
			LL_INFOS() << "ViewerWindow " << buttonname << " mouse " << buttonstatestr << " at " << x << "," << y << LL_ENDL;
		}

		// Make sure we get a corresponding mouseup event, even if the mouse leaves the window
		if (down)
			mWindow->captureMouse();
		else
			mWindow->releaseMouse();

		// Indicate mouse was active
		LLUI::getInstance()->resetMouseIdleTimer();

		// Don't let the user move the mouse out of the window until mouse up.
		if( LLToolMgr::getInstance()->getCurrentTool()->clipMouseWhenDown() )
		{
			mWindow->setMouseClipping(down);
		}

		LLMouseHandler* mouse_captor = gFocusMgr.getMouseCapture();
		if( mouse_captor )
		{
			S32 local_x;
			S32 local_y;
			mouse_captor->screenPointToLocal( x, y, &local_x, &local_y );
			if (LLView::sDebugMouseHandling)
			{
				LL_INFOS() << buttonname << " Mouse " << buttonstatestr << " handled by captor " << mouse_captor->getName() << LL_ENDL;
			}

			BOOL r = mouse_captor->handleAnyMouseClick(local_x, local_y, mask, clicktype, down); 
			if (r) {

				LL_DEBUGS() << "LLViewerWindow::handleAnyMouseClick viewer with mousecaptor calling updatemouseeventinfo - local_x|global x  "<< local_x << " " << x  << "local/global y " << local_y << " " << y << LL_ENDL;

				LLViewerEventRecorder::instance().setMouseGlobalCoords(x,y);
				LLViewerEventRecorder::instance().logMouseEvent(std::string(buttonstatestr),std::string(buttonname)); 

			}
			else if (down && clicktype == CLICK_RIGHT)
			{
				handlePieMenu(x, y, mask);
				r = TRUE;
			}
			return r;
		}

		// Mark the click as handled and return if we aren't within the root view to avoid spurious bugs
		if( !mRootView->pointInView(x, y) )
		{
			return TRUE;
		}
		// Give the UI views a chance to process the click

		BOOL r= mRootView->handleAnyMouseClick(x, y, mask, clicktype, down) ;
		if (r) 
		{

			LL_DEBUGS() << "LLViewerWindow::handleAnyMouseClick calling updatemouseeventinfo - global x  "<< " " << x	<< "global y " << y	 << "buttonstate: " << buttonstatestr << " buttonname " << buttonname << LL_ENDL;

			LLViewerEventRecorder::instance().setMouseGlobalCoords(x,y);

			// Clear local coords - this was a click on root window so these are not needed
			// By not including them, this allows the test skeleton generation tool to be smarter when generating code
			// the code generator can be smarter because when local coords are present it can try the xui path with local coords
			// and fallback to global coordinates only if needed. 
			// The drawback to this approach is sometimes a valid xui path will appear to work fine, but NOT interact with the UI element
			// (VITA support not implemented yet or not visible to VITA due to widget further up xui path not being visible to VITA)
			// For this reason it's best to provide hints where possible here by leaving out local coordinates
			LLViewerEventRecorder::instance().setMouseLocalCoords(-1,-1);
			LLViewerEventRecorder::instance().logMouseEvent(buttonstatestr,buttonname); 

			if (LLView::sDebugMouseHandling)
			{
				LL_INFOS() << buttonname << " Mouse " << buttonstatestr << " " << LLViewerEventRecorder::instance().get_xui()	<< LL_ENDL;
			} 
			return TRUE;
		} else if (LLView::sDebugMouseHandling)
			{
				LL_INFOS() << buttonname << " Mouse " << buttonstatestr << " not handled by view" << LL_ENDL;
			}
	}

	// Do not allow tool manager to handle mouseclicks if we have disconnected	
	if(!gDisconnected && LLToolMgr::getInstance()->getCurrentTool()->handleAnyMouseClick( x, y, mask, clicktype, down ) )
	{
		LLViewerEventRecorder::instance().clear_xui(); 
		return TRUE;
	}

	if (down && clicktype == CLICK_RIGHT)
	{
		handlePieMenu(x, y, mask);
		return TRUE;
	}

	// If we got this far on a down-click, it wasn't handled.
	// Up-clicks, though, are always handled as far as the OS is concerned.
	BOOL default_rtn = !down;
	return default_rtn;
}

BOOL LLViewerWindow::handleMouseDown(LLWindow *window,  LLCoordGL pos, MASK mask)
{
    mAllowMouseDragging = FALSE;
    if (!mMouseDownTimer.getStarted())
    {
        mMouseDownTimer.start();
    }
    else
    {
        mMouseDownTimer.reset();
    }    
    BOOL down = TRUE;
    //handleMouse() loops back to LLViewerWindow::handleAnyMouseClick
    return gViewerInput.handleMouse(window, pos, mask, CLICK_LEFT, down);
}

BOOL LLViewerWindow::handleDoubleClick(LLWindow *window,  LLCoordGL pos, MASK mask)
{
	// try handling as a double-click first, then a single-click if that
	// wasn't handled.
	BOOL down = TRUE;
	if (gViewerInput.handleMouse(window, pos, mask, CLICK_DOUBLELEFT, down))
	{
		return TRUE;
	}
	return handleMouseDown(window, pos, mask);
}

BOOL LLViewerWindow::handleMouseUp(LLWindow *window,  LLCoordGL pos, MASK mask)
{
    if (mMouseDownTimer.getStarted())
    {
        mMouseDownTimer.stop();
    }
    BOOL down = FALSE;
    return gViewerInput.handleMouse(window, pos, mask, CLICK_LEFT, down);
}
BOOL LLViewerWindow::handleRightMouseDown(LLWindow *window,  LLCoordGL pos, MASK mask)
{
	BOOL down = TRUE;
	return gViewerInput.handleMouse(window, pos, mask, CLICK_RIGHT, down);
}

BOOL LLViewerWindow::handleRightMouseUp(LLWindow *window,  LLCoordGL pos, MASK mask)
{
	BOOL down = FALSE;
 	return gViewerInput.handleMouse(window, pos, mask, CLICK_RIGHT, down);
}

BOOL LLViewerWindow::handleMiddleMouseDown(LLWindow *window,  LLCoordGL pos, MASK mask)
{
	BOOL down = TRUE;
 	gViewerInput.handleMouse(window, pos, mask, CLICK_MIDDLE, down);
  
  	// Always handled as far as the OS is concerned.
	return TRUE;
}

LLWindowCallbacks::DragNDropResult LLViewerWindow::handleDragNDrop( LLWindow *window, LLCoordGL pos, MASK mask, LLWindowCallbacks::DragNDropAction action, std::string data)
{
	LLWindowCallbacks::DragNDropResult result = LLWindowCallbacks::DND_NONE;

	const bool prim_media_dnd_enabled = gSavedSettings.getBOOL("PrimMediaDragNDrop");
	const bool slurl_dnd_enabled = gSavedSettings.getBOOL("SLURLDragNDrop");
	
	if ( prim_media_dnd_enabled || slurl_dnd_enabled )
	{
		switch(action)
		{
			// Much of the handling for these two cases is the same.
			case LLWindowCallbacks::DNDA_TRACK:
			case LLWindowCallbacks::DNDA_DROPPED:
			case LLWindowCallbacks::DNDA_START_TRACKING:
			{
				bool drop = (LLWindowCallbacks::DNDA_DROPPED == action);
					
				if (slurl_dnd_enabled)
				{
					LLSLURL dropped_slurl(data);
					if(dropped_slurl.isSpatial())
					{
						if (drop)
						{
							LLURLDispatcher::dispatch( dropped_slurl.getSLURLString(), "clicked", NULL, true );
							return LLWindowCallbacks::DND_MOVE;
						}
						return LLWindowCallbacks::DND_COPY;
					}
				}

				if (prim_media_dnd_enabled)
				{
					LLPickInfo pick_info = pickImmediate( pos.mX, pos.mY,
                                                          TRUE /* pick_transparent */, 
                                                          FALSE /* pick_rigged */);

					LLUUID object_id = pick_info.getObjectID();
					S32 object_face = pick_info.mObjectFace;
					std::string url = data;

					LL_DEBUGS() << "Object: picked at " << pos.mX << ", " << pos.mY << " - face = " << object_face << " - URL = " << url << LL_ENDL;

					LLVOVolume *obj = dynamic_cast<LLVOVolume*>(static_cast<LLViewerObject*>(pick_info.getObject()));
				
					if (obj && !obj->getRegion()->getCapability("ObjectMedia").empty())
					{
						LLTextureEntry *te = obj->getTE(object_face);

						// can modify URL if we can modify the object or we have navigate permissions
						bool allow_modify_url = obj->permModify() || (te && obj->hasMediaPermission( te->getMediaData(), LLVOVolume::MEDIA_PERM_INTERACT ));

						if (te && allow_modify_url )
						{
							if (drop)
							{
								// object does NOT have media already
								if ( ! te->hasMedia() )
								{
									// we are allowed to modify the object
									if ( obj->permModify() )
									{
										// Create new media entry
										LLSD media_data;
										// XXX Should we really do Home URL too?
										media_data[LLMediaEntry::HOME_URL_KEY] = url;
										media_data[LLMediaEntry::CURRENT_URL_KEY] = url;
										media_data[LLMediaEntry::AUTO_PLAY_KEY] = true;
										obj->syncMediaData(object_face, media_data, true, true);
										// XXX This shouldn't be necessary, should it ?!?
										if (obj->getMediaImpl(object_face))
											obj->getMediaImpl(object_face)->navigateReload();
										obj->sendMediaDataUpdate();

										result = LLWindowCallbacks::DND_COPY;
									}
								}
								else 
								// object HAS media already
								{
									// URL passes the whitelist
									if (te->getMediaData()->checkCandidateUrl( url ) )
									{
										// just navigate to the URL
										if (obj->getMediaImpl(object_face))
										{
											obj->getMediaImpl(object_face)->navigateTo(url);
										}
										else 
										{
											// This is very strange.  Navigation should
											// happen via the Impl, but we don't have one.
											// This sends it to the server, which /should/
											// trigger us getting it.  Hopefully.
											LLSD media_data;
											media_data[LLMediaEntry::CURRENT_URL_KEY] = url;
											obj->syncMediaData(object_face, media_data, true, true);
											obj->sendMediaDataUpdate();
										}
										result = LLWindowCallbacks::DND_LINK;
										
									}
								}
								LLSelectMgr::getInstance()->unhighlightObjectOnly(mDragHoveredObject);
								mDragHoveredObject = NULL;
							
							}
							else 
							{
								// Check the whitelist, if there's media (otherwise just show it)
								if (te->getMediaData() == NULL || te->getMediaData()->checkCandidateUrl(url))
								{
									if ( obj != mDragHoveredObject)
									{
										// Highlight the dragged object
										LLSelectMgr::getInstance()->unhighlightObjectOnly(mDragHoveredObject);
										mDragHoveredObject = obj;
										LLSelectMgr::getInstance()->highlightObjectOnly(mDragHoveredObject);
									}
									result = (! te->hasMedia()) ? LLWindowCallbacks::DND_COPY : LLWindowCallbacks::DND_LINK;

								}
							}
						}
					}
				}
			}
			break;
			
			case LLWindowCallbacks::DNDA_STOP_TRACKING:
				// The cleanup case below will make sure things are unhilighted if necessary.
			break;
		}

		if (prim_media_dnd_enabled &&
			result == LLWindowCallbacks::DND_NONE && !mDragHoveredObject.isNull())
		{
			LLSelectMgr::getInstance()->unhighlightObjectOnly(mDragHoveredObject);
			mDragHoveredObject = NULL;
		}
	}
	
	return result;
}

BOOL LLViewerWindow::handleMiddleMouseUp(LLWindow *window,  LLCoordGL pos, MASK mask)
{
	BOOL down = FALSE;
 	gViewerInput.handleMouse(window, pos, mask, CLICK_MIDDLE, down);
  
  	// Always handled as far as the OS is concerned.
	return TRUE;
}

BOOL LLViewerWindow::handleOtherMouse(LLWindow *window, LLCoordGL pos, MASK mask, S32 button, bool down)
{
    switch (button)
    {
    case 4:
        gViewerInput.handleMouse(window, pos, mask, CLICK_BUTTON4, down);
        break;
    case 5:
        gViewerInput.handleMouse(window, pos, mask, CLICK_BUTTON5, down);
        break;
    default:
        break;
    }

    // Always handled as far as the OS is concerned.
    return TRUE;
}

BOOL LLViewerWindow::handleOtherMouseDown(LLWindow *window, LLCoordGL pos, MASK mask, S32 button)
{
    return handleOtherMouse(window, pos, mask, button, TRUE);
}

BOOL LLViewerWindow::handleOtherMouseUp(LLWindow *window, LLCoordGL pos, MASK mask, S32 button)
{
    return handleOtherMouse(window, pos, mask, button, FALSE);
}

// WARNING: this is potentially called multiple times per frame
void LLViewerWindow::handleMouseMove(LLWindow *window,  LLCoordGL pos, MASK mask)
{
	S32 x = pos.mX;
	S32 y = pos.mY;

	x = ll_round((F32)x / mDisplayScale.mV[VX]);
	y = ll_round((F32)y / mDisplayScale.mV[VY]);

	mMouseInWindow = TRUE;

	// Save mouse point for access during idle() and display()

	LLCoordGL mouse_point(x, y);

	if (mouse_point != mCurrentMousePoint)
	{
		LLUI::getInstance()->resetMouseIdleTimer();
	}

	saveLastMouse(mouse_point);

	mWindow->showCursorFromMouseMove();

	if (gAwayTimer.getElapsedTimeF32() > LLAgent::MIN_AFK_TIME
		&& !gDisconnected)
	{
		gAgent.clearAFK();
	}
}

void LLViewerWindow::handleMouseDragged(LLWindow *window,  LLCoordGL pos, MASK mask)
{
    if (mMouseDownTimer.getStarted())
    {
        if (mMouseDownTimer.getElapsedTimeF32() > 0.1)
        {
            mAllowMouseDragging = TRUE;
            mMouseDownTimer.stop();
        }
    }
    if(mAllowMouseDragging || !LLToolCamera::getInstance()->hasMouseCapture())
    {
        handleMouseMove(window, pos, mask);
    }
}

void LLViewerWindow::handleMouseLeave(LLWindow *window)
{
	// Note: we won't get this if we have captured the mouse.
	llassert( gFocusMgr.getMouseCapture() == NULL );
	mMouseInWindow = FALSE;
	LLToolTipMgr::instance().blockToolTips();
}

BOOL LLViewerWindow::handleCloseRequest(LLWindow *window)
{
	// User has indicated they want to close, but we may need to ask
	// about modified documents.
	LLAppViewer::instance()->userQuit();
	// Don't quit immediately
	return FALSE;
}

void LLViewerWindow::handleQuit(LLWindow *window)
{
	if (gNonInteractive)
	{
		LLAppViewer::instance()->requestQuit();
	}
	else
	{
		LL_INFOS() << "Window forced quit" << LL_ENDL;
		LLAppViewer::instance()->forceQuit();
	}
}

void LLViewerWindow::handleResize(LLWindow *window,  S32 width,  S32 height)
{
	reshape(width, height);
	mResDirty = true;
}

// The top-level window has gained focus (e.g. via ALT-TAB)
void LLViewerWindow::handleFocus(LLWindow *window)
{
	gFocusMgr.setAppHasFocus(TRUE);
	LLModalDialog::onAppFocusGained();

	gAgent.onAppFocusGained();
	LLToolMgr::getInstance()->onAppFocusGained();

	// See if we're coming in with modifier keys held down
	if (gKeyboard)
	{
		gKeyboard->resetMaskKeys();
	}

	// resume foreground running timer
	// since we artifically limit framerate when not frontmost
	gForegroundTime.unpause();
}

// The top-level window has lost focus (e.g. via ALT-TAB)
void LLViewerWindow::handleFocusLost(LLWindow *window)
{
	gFocusMgr.setAppHasFocus(FALSE);
	//LLModalDialog::onAppFocusLost();
	LLToolMgr::getInstance()->onAppFocusLost();
	gFocusMgr.setMouseCapture( NULL );

	if (gMenuBarView)
	{
		// stop ALT-key access to menu
		gMenuBarView->resetMenuTrigger();
	}

	// restore mouse cursor
	showCursor();
	getWindow()->setMouseClipping(FALSE);

	// If losing focus while keys are down, reset them.
	if (gKeyboard)
	{
		gKeyboard->resetKeys();
	}

	// pause timer that tracks total foreground running time
	gForegroundTime.pause();
}


BOOL LLViewerWindow::handleTranslatedKeyDown(KEY key,  MASK mask, BOOL repeated)
{
    // Handle non-consuming global keybindings, like voice 
    // Never affects event processing.
    gViewerInput.handleGlobalBindsKeyDown(key, mask);

	if (gAwayTimer.getElapsedTimeF32() > LLAgent::MIN_AFK_TIME)
	{
		gAgent.clearAFK();
	}

	// *NOTE: We want to interpret KEY_RETURN later when it arrives as
	// a Unicode char, not as a keydown.  Otherwise when client frame
	// rate is really low, hitting return sends your chat text before
	// it's all entered/processed.
	if (key == KEY_RETURN && mask == MASK_NONE)
	{
        // RIDER: although, at times some of the controlls (in particular the CEF viewer
        // would like to know about the KEYDOWN for an enter key... so ask and pass it along.
        LLFocusableElement* keyboard_focus = gFocusMgr.getKeyboardFocus();
        if (keyboard_focus && !keyboard_focus->wantsReturnKey())
    		return FALSE;
	}

    // remaps, handles ignored cases and returns back to viewer window.
    return gViewerInput.handleKey(key, mask, repeated);
}

BOOL LLViewerWindow::handleTranslatedKeyUp(KEY key,  MASK mask)
{
    // Handle non-consuming global keybindings, like voice 
    // Never affects event processing.
    gViewerInput.handleGlobalBindsKeyUp(key, mask);

	// Let the inspect tool code check for ALT key to set LLToolSelectRect active instead LLToolCamera
	LLToolCompInspect * tool_inspectp = LLToolCompInspect::getInstance();
	if (LLToolMgr::getInstance()->getCurrentTool() == tool_inspectp)
	{
		tool_inspectp->keyUp(key, mask);
	}

	return gViewerInput.handleKeyUp(key, mask);
}

void LLViewerWindow::handleScanKey(KEY key, BOOL key_down, BOOL key_up, BOOL key_level)
{
	LLViewerJoystick::getInstance()->setCameraNeedsUpdate(true);
	gViewerInput.scanKey(key, key_down, key_up, key_level);
	return; // Be clear this function returns nothing
}




BOOL LLViewerWindow::handleActivate(LLWindow *window, BOOL activated)
{
	if (activated)
	{
		mActive = true;
		send_agent_resume();
		gAgent.clearAFK();
		
		// Unmute audio
		audio_update_volume();
	}
	else
	{
		mActive = false;
				
		// if the user has chosen to go Away automatically after some time, then go Away when minimizing
		if (gSavedSettings.getS32("AFKTimeout"))
		{
			gAgent.setAFK();
		}
		
		// SL-53351: Make sure we're not in mouselook when minimised, to prevent control issues
		if (gAgentCamera.getCameraMode() == CAMERA_MODE_MOUSELOOK)
		{
			gAgentCamera.changeCameraToDefault();
		}
		
		send_agent_pause();
	
		// Mute audio
		audio_update_volume();
	}
	return TRUE;
}

BOOL LLViewerWindow::handleActivateApp(LLWindow *window, BOOL activating)
{
	//if (!activating) gAgentCamera.changeCameraToDefault();

	LLViewerJoystick::getInstance()->setNeedsReset(true);
	return FALSE;
}


void LLViewerWindow::handleMenuSelect(LLWindow *window,  S32 menu_item)
{
}


BOOL LLViewerWindow::handlePaint(LLWindow *window,  S32 x,  S32 y, S32 width,  S32 height)
{
	// *TODO: Enable similar information output for other platforms?  DK 2011-02-18
#if LL_WINDOWS
	if (gHeadlessClient)
	{
		HWND window_handle = (HWND)window->getPlatformWindow();
		PAINTSTRUCT ps; 
		HDC hdc; 
 
		RECT wnd_rect;
		wnd_rect.left = 0;
		wnd_rect.top = 0;
		wnd_rect.bottom = 200;
		wnd_rect.right = 500;

		hdc = BeginPaint(window_handle, &ps); 
		//SetBKColor(hdc, RGB(255, 255, 255));
		FillRect(hdc, &wnd_rect, CreateSolidBrush(RGB(255, 255, 255)));

		std::string temp_str;
		LLTrace::Recording& recording = LLViewerStats::instance().getRecording();
		temp_str = llformat( "FPS %3.1f Phy FPS %2.1f Time Dil %1.3f",		/* Flawfinder: ignore */
				recording.getPerSec(LLStatViewer::FPS), //mFPSStat.getMeanPerSec(),
				recording.getLastValue(LLStatViewer::SIM_PHYSICS_FPS), 
				recording.getLastValue(LLStatViewer::SIM_TIME_DILATION));
		S32 len = temp_str.length();
		TextOutA(hdc, 0, 0, temp_str.c_str(), len); 


		LLVector3d pos_global = gAgent.getPositionGlobal();
		temp_str = llformat( "Avatar pos %6.1lf %6.1lf %6.1lf", pos_global.mdV[0], pos_global.mdV[1], pos_global.mdV[2]);
		len = temp_str.length();
		TextOutA(hdc, 0, 25, temp_str.c_str(), len); 

		TextOutA(hdc, 0, 50, "Set \"HeadlessClient FALSE\" in settings.ini file to reenable", 61);
		EndPaint(window_handle, &ps); 
		return TRUE;
	}
#endif
	return FALSE;
}


void LLViewerWindow::handleScrollWheel(LLWindow *window,  S32 clicks)
{
	handleScrollWheel( clicks );
}

void LLViewerWindow::handleScrollHWheel(LLWindow *window,  S32 clicks)
{
	handleScrollHWheel(clicks);
}

void LLViewerWindow::handleWindowBlock(LLWindow *window)
{
	send_agent_pause();
}

void LLViewerWindow::handleWindowUnblock(LLWindow *window)
{
	send_agent_resume();
}

void LLViewerWindow::handleDataCopy(LLWindow *window, S32 data_type, void *data)
{
	const S32 SLURL_MESSAGE_TYPE = 0;
	switch (data_type)
	{
	case SLURL_MESSAGE_TYPE:
		// received URL
		std::string url = (const char*)data;
		LLMediaCtrl* web = NULL;
		const bool trusted_browser = false;
		// don't treat slapps coming from external browsers as "clicks" as this would bypass throttling
		if (LLURLDispatcher::dispatch(url, "", web, trusted_browser))
		{
			// bring window to foreground, as it has just been "launched" from a URL
			mWindow->bringToFront();
		}
		break;
	}
}

BOOL LLViewerWindow::handleTimerEvent(LLWindow *window)
{
    //TODO: just call this every frame from gatherInput instead of using a convoluted 30fps timer callback
	if (LLViewerJoystick::getInstance()->getOverrideCamera())
	{
		LLViewerJoystick::getInstance()->updateStatus();
		return TRUE;
	}
	return FALSE;
}

BOOL LLViewerWindow::handleDeviceChange(LLWindow *window)
{
	// give a chance to use a joystick after startup (hot-plugging)
	if (!LLViewerJoystick::getInstance()->isJoystickInitialized() )
	{
		LLViewerJoystick::getInstance()->init(true);
		return TRUE;
	}
	return FALSE;
}

BOOL LLViewerWindow::handleDPIChanged(LLWindow *window, F32 ui_scale_factor, S32 window_width, S32 window_height)
{
    if (ui_scale_factor >= MIN_UI_SCALE && ui_scale_factor <= MAX_UI_SCALE)
    {
        LLViewerWindow::reshape(window_width, window_height);
        mResDirty = true;
        return TRUE;
    }
    else
    {
        LL_WARNS() << "DPI change caused UI scale to go out of bounds: " << ui_scale_factor << LL_ENDL;
        return FALSE;
    }
}

BOOL LLViewerWindow::handleWindowDidChangeScreen(LLWindow *window)
{
	LLCoordScreen window_rect;
	mWindow->getSize(&window_rect);
	reshape(window_rect.mX, window_rect.mY);
	return TRUE;
}

void LLViewerWindow::handlePingWatchdog(LLWindow *window, const char * msg)
{
	LLAppViewer::instance()->pingMainloopTimeout(msg);
}


void LLViewerWindow::handleResumeWatchdog(LLWindow *window)
{
	LLAppViewer::instance()->resumeMainloopTimeout();
}

void LLViewerWindow::handlePauseWatchdog(LLWindow *window)
{
	LLAppViewer::instance()->pauseMainloopTimeout();
}

//virtual
std::string LLViewerWindow::translateString(const char* tag)
{
	return LLTrans::getString( std::string(tag) );
}

//virtual
std::string LLViewerWindow::translateString(const char* tag,
		const std::map<std::string, std::string>& args)
{
	// LLTrans uses a special subclass of std::string for format maps,
	// but we must use std::map<> in these callbacks, otherwise we create
	// a dependency between LLWindow and LLFormatMapString.  So copy the data.
	LLStringUtil::format_map_t args_copy;
	std::map<std::string,std::string>::const_iterator it = args.begin();
	for ( ; it != args.end(); ++it)
	{
		args_copy[it->first] = it->second;
	}
	return LLTrans::getString( std::string(tag), args_copy);
}

//
// Classes
//
LLViewerWindow::LLViewerWindow(const Params& p)
:	mWindow(NULL),
	mActive(true),
	mUIVisible(true),
	mWindowRectRaw(0, p.height, p.width, 0),
	mWindowRectScaled(0, p.height, p.width, 0),
	mWorldViewRectRaw(0, p.height, p.width, 0),
	mLeftMouseDown(FALSE),
	mMiddleMouseDown(FALSE),
	mRightMouseDown(FALSE),
	mMouseInWindow( FALSE ),
    mAllowMouseDragging(TRUE),
    mMouseDownTimer(),
	mLastMask( MASK_NONE ),
	mToolStored( NULL ),
	mHideCursorPermanent( FALSE ),
	mCursorHidden(FALSE),
	mIgnoreActivate( FALSE ),
	mResDirty(false),
	mStatesDirty(false),
	mCurrResolutionIndex(0),
	mProgressView(NULL),
	mProgressViewMini(NULL)
{
	// gKeyboard is still NULL, so it doesn't do LLWindowListener any good to
	// pass its value right now. Instead, pass it a nullary function that
	// will, when we later need it, return the value of gKeyboard.
	// boost::lambda::var() constructs such a functor on the fly.
	mWindowListener.reset(new LLWindowListener(this, boost::lambda::var(gKeyboard)));
	mViewerWindowListener.reset(new LLViewerWindowListener(this));

	mSystemChannel.reset(new LLNotificationChannel("System", "Visible", LLNotificationFilters::includeEverything));
	mCommunicationChannel.reset(new LLCommunicationChannel("Communication", "Visible"));
	mAlertsChannel.reset(new LLNotificationsUI::LLViewerAlertHandler("VW_alerts", "alert"));
	mModalAlertsChannel.reset(new LLNotificationsUI::LLViewerAlertHandler("VW_alertmodal", "alertmodal"));

	bool ignore = gSavedSettings.getBOOL("IgnoreAllNotifications");
	LLNotifications::instance().setIgnoreAllNotifications(ignore);
	if (ignore)
	{
	LL_INFOS() << "NOTE: ALL NOTIFICATIONS THAT OCCUR WILL GET ADDED TO IGNORE LIST FOR LATER RUNS." << LL_ENDL;
	}


	BOOL useLegacyCursors = gSavedSettings.getBOOL("FSUseLegacyCursors");//<FS:LO> Legacy cursor setting from main program

	/*
	LLWindowCallbacks* callbacks,
	const std::string& title, const std::string& name, S32 x, S32 y, S32 width, S32 height, U32 flags,
	BOOL fullscreen, 
	BOOL clearBg,
	BOOL disable_vsync,
	BOOL ignore_pixel_depth,
	U32 fsaa_samples)
	*/
	// create window
    mWindow = LLWindowManager::createWindow(this,
		p.title, p.name, p.x, p.y, p.width, p.height, 0,
		p.fullscreen, 
		gHeadlessClient,
		gSavedSettings.getBOOL("RenderVSyncEnable"),
		!gHeadlessClient,
		p.ignore_pixel_depth,
<<<<<<< HEAD
		//gSavedSettings.getBOOL("RenderDeferred") ? 0 : gSavedSettings.getU32("RenderFSAASamples")); //don't use window level anti-aliasing if FBOs are enabled
		gSavedSettings.getBOOL("RenderDeferred") ? 0 : gSavedSettings.getU32("RenderFSAASamples"), //don't use window level anti-aliasing if FBOs are enabled
		useLegacyCursors); // <FS:LO> Legacy cursor setting from main program
=======
		0); //don't use window level anti-aliasing
>>>>>>> e408fb9f

	if (NULL == mWindow)
	{
		LLSplashScreen::update(LLTrans::getString("StartupRequireDriverUpdate"));
	
		LL_WARNS("Window") << "Failed to create window, to be shutting Down, be sure your graphics driver is updated." << LL_ENDL ;

		ms_sleep(5000) ; //wait for 5 seconds.

		LLSplashScreen::update(LLTrans::getString("ShuttingDown"));
#if LL_LINUX
		LL_WARNS() << "Unable to create window, be sure screen is set at 32-bit color and your graphics driver is configured correctly.  See README-linux.txt for further information."
				<< LL_ENDL;
#else
		LL_WARNS("Window") << "Unable to create window, be sure screen is set at 32-bit color in Control Panels->Display->Settings"
				<< LL_ENDL;
#endif
        LLAppViewer::instance()->fastQuit(1);
	}
    else if (!LLViewerShaderMgr::sInitialized)
    {
        //immediately initialize shaders
        LLViewerShaderMgr::sInitialized = TRUE;
        LLViewerShaderMgr::instance()->setShaders();
    }
	
	if (!LLAppViewer::instance()->restoreErrorTrap())
	{
        // this always happens, so downgrading it to INFO
		LL_INFOS("Window") << " Someone took over my signal/exception handler (post createWindow; normal)" << LL_ENDL;
	}

	const bool do_not_enforce = false;
	mWindow->setMinSize(p.min_width, p.min_height, do_not_enforce);  // root view not set 
	LLCoordScreen scr;
    mWindow->getSize(&scr);

    // Reset UI scale factor on first run if OS's display scaling is not 100%
    if (gSavedSettings.getBOOL("ResetUIScaleOnFirstRun"))
    {
        if (mWindow->getSystemUISize() != 1.f)
        {
            gSavedSettings.setF32("UIScaleFactor", 1.f);
        }
        gSavedSettings.setBOOL("ResetUIScaleOnFirstRun", FALSE);
    }

	// Get the real window rect the window was created with (since there are various OS-dependent reasons why
	// the size of a window or fullscreen context may have been adjusted slightly...)
	F32 ui_scale_factor = llclamp(gSavedSettings.getF32("UIScaleFactor") * mWindow->getSystemUISize(), MIN_UI_SCALE, MAX_UI_SCALE);
	
	mDisplayScale.setVec(llmax(1.f / mWindow->getPixelAspectRatio(), 1.f), llmax(mWindow->getPixelAspectRatio(), 1.f));
	mDisplayScale *= ui_scale_factor;
	LLUI::setScaleFactor(mDisplayScale);

	{
		LLCoordWindow size;
		mWindow->getSize(&size);
		mWindowRectRaw.set(0, size.mY, size.mX, 0);
		mWindowRectScaled.set(0, ll_round((F32)size.mY / mDisplayScale.mV[VY]), ll_round((F32)size.mX / mDisplayScale.mV[VX]), 0);
	}
	
	LLFontManager::initClass();
	// Init font system, load default fonts and generate basic glyphs
	// currently it takes aprox. 0.5 sec and we would load these fonts anyway
	// before login screen.
	LLFontGL::initClass( gSavedSettings.getF32("FontScreenDPI"),
		mDisplayScale.mV[VX],
		mDisplayScale.mV[VY],
		gDirUtilp->getAppRODataDir(),
		gSavedSettings.getString("FSFontSettingsFile"),
		gSavedSettings.getF32("FSFontSizeAdjustment"));


	//
	// We want to set this stuff up BEFORE we initialize the pipeline, so we can turn off
	// stuff like AGP if we think that it'll crash the viewer.
	//
	LL_DEBUGS("Window") << "Loading feature tables." << LL_ENDL;

	// Initialize OpenGL Renderer
	if (!LLFeatureManager::getInstance()->isFeatureAvailable("RenderVBOEnable") ||
		!gGLManager.mHasVertexBufferObject)
	{
		gSavedSettings.setBOOL("RenderVBOEnable", FALSE);
	}
	LLVertexBuffer::initClass(gSavedSettings.getBOOL("RenderVBOEnable"), gSavedSettings.getBOOL("RenderVBOMappingDisable"));
	LL_INFOS("RenderInit") << "LLVertexBuffer initialization done." << LL_ENDL ;
	gGL.init(true);
	// <FS:Ansariel> Exodus vignette
	exoPostProcess::getInstance(); // Make sure we've created one of these

	if (LLFeatureManager::getInstance()->isSafe()
		|| (gSavedSettings.getS32("LastFeatureVersion") != LLFeatureManager::getInstance()->getVersion())
		|| (gSavedSettings.getString("LastGPUString") != LLFeatureManager::getInstance()->getGPUString())
		|| (gSavedSettings.getBOOL("ProbeHardwareOnStartup")))
	{
		LLFeatureManager::getInstance()->applyRecommendedSettings();
		gSavedSettings.setBOOL("ProbeHardwareOnStartup", FALSE);
	}
	
	// If we crashed while initializng GL stuff last time, disable certain features
	if (gSavedSettings.getBOOL("RenderInitError"))
	{
		mInitAlert = "DisplaySettingsNoShaders";
		LLFeatureManager::getInstance()->setGraphicsLevel(0, false);
		gSavedSettings.setU32("RenderQualityPerformance", 0);		
	}

	// <FS:Ansariel> Texture memory management
	// On 64bit builds, allow up to 1GB texture memory on cards with 2GB video
	// memory and up to 2GB texture memory on cards with 4GB video memory. Check
	// is performed against a lower limit as not exactly 2 or 4GB might not be
	// returned.
#if ADDRESS_SIZE == 64
	LL_INFOS() << "GLManager detected " << gGLManager.mVRAM << " MB VRAM" << LL_ENDL;

	if (gGLManager.mVRAM > 3584)
	{
		gMaxVideoRam = S32Megabytes(2048);
		LL_INFOS() << "At least 4 GB video memory detected - increasing max video ram for textures to 2048 MB" << LL_ENDL;
	}
	else if (gGLManager.mVRAM > 1536)
	{
		gMaxVideoRam = S32Megabytes(1024);
		LL_INFOS() << "At least 2 GB video memory detected - increasing max video ram for textures to 1024 MB" << LL_ENDL;
	}
	else if (gGLManager.mVRAM > 768)
	{
		gMaxVideoRam = S32Megabytes(768);
		LL_INFOS() << "At least 1 GB video memory detected - increasing max video ram for textures to 768 MB" << LL_ENDL;
	}
#endif
	// </FS:Ansariel>

	// <FS:Ansariel> Max texture resolution
#if ADDRESS_SIZE == 64
	if (gSavedSettings.getBOOL("FSRestrictMaxTextureSize"))
	{
		DESIRED_NORMAL_TEXTURE_SIZE = (U32)LLViewerFetchedTexture::MAX_IMAGE_SIZE_DEFAULT / 2;
	}
#else
	gSavedSettings.setBOOL("FSRestrictMaxTextureSize", TRUE);
#endif
	LL_INFOS() << "Maximum fetched texture size: " << DESIRED_NORMAL_TEXTURE_SIZE << "px" << LL_ENDL;
	// </FS:Ansariel>
		
	// Init the image list.  Must happen after GL is initialized and before the images that
	// LLViewerWindow needs are requested.
    LLImageGL::initClass(mWindow, LLViewerTexture::MAX_GL_IMAGE_CATEGORY, false, gSavedSettings.getBOOL("RenderGLMultiThreaded"));
	gTextureList.init();
	LLViewerTextureManager::init() ;
	gBumpImageList.init();
	
    // Create container for all sub-views
	LLView::Params rvp;
	rvp.name("root");
	rvp.rect(mWindowRectScaled);
	rvp.mouse_opaque(false);
	rvp.follows.flags(FOLLOWS_NONE);
	mRootView = LLUICtrlFactory::create<LLRootView>(rvp);
	LLUI::getInstance()->setRootView(mRootView);

	// Make avatar head look forward at start
	mCurrentMousePoint.mX = getWindowWidthScaled() / 2;
	mCurrentMousePoint.mY = getWindowHeightScaled() / 2;

	gShowOverlayTitle = gSavedSettings.getBOOL("ShowOverlayTitle");
	mOverlayTitle = gSavedSettings.getString("OverlayTitle");
	// Can't have spaces in settings.ini strings, so use underscores instead and convert them.
	LLStringUtil::replaceChar(mOverlayTitle, '_', ' ');

	mDebugText = new LLDebugText(this);

	mWorldViewRectScaled = calcScaledRect(mWorldViewRectRaw, mDisplayScale);
}

std::string LLViewerWindow::getLastSnapshotDir()
{
    return sSnapshotDir;
}

void LLViewerWindow::initGLDefaults()
{
	// RN: Need this for translation and stretch manip.
	gBox.prerender();
}

struct MainPanel : public LLPanel
{
};

void LLViewerWindow::initBase()
{
	S32 height = getWindowHeightScaled();
	S32 width = getWindowWidthScaled();

	LLRect full_window(0, height, width, 0);

	////////////////////
	//
	// Set the gamma
	//

	F32 gamma = gSavedSettings.getF32("RenderGamma");
	if (gamma != 0.0f)
	{
		getWindow()->setGamma(gamma);
	}

	// Create global views

	// Login screen and main_view.xml need edit menus for preferences and browser
	LL_DEBUGS("AppInit") << "initializing edit menu" << LL_ENDL;
	initialize_edit_menu();
	initialize_spellcheck_menu(); // <FS:Zi> Set up edit menu here to get the spellcheck callbacks assigned before anyone uses them

    LLFontGL::loadCommonFonts();

	// <FS:Ansariel> Move console further down in the view hierarchy to not float in front of floaters!
	// Console
	llassert( !gConsole );
	LLConsole::Params cp;
	cp.name("console");
	cp.max_lines(gSavedSettings.getS32("ConsoleBufferSize"));
	cp.rect(getChatConsoleRect());
	cp.parse_urls(true); // <FS:Ansariel> Enable URL parsing for the chat console
	cp.background_image("Rounded_Square"); // <FS:Ansariel> Configurable background for different console types
	cp.session_support(true); // <FS:Ansariel> Session support
	cp.persist_time(gSavedSettings.getF32("ChatPersistTime"));
	cp.font_size_index(gSavedSettings.getS32("ChatConsoleFontSize"));
	cp.follows.flags(FOLLOWS_LEFT | FOLLOWS_RIGHT | FOLLOWS_BOTTOM);
	gConsole = LLUICtrlFactory::create<LLConsole>(cp);
	getRootView()->addChild(gConsole);
	// </FS:Ansariel>

	//<FS:KC> Centralize a some of these volume panel callbacks
	initialize_volume_controls_callbacks();
	//</FS:KC>

	// Create the floater view at the start so that other views can add children to it. 
	// (But wait to add it as a child of the root view so that it will be in front of the 
	// other views.)
	MainPanel* main_view = new MainPanel();
	if (!main_view->buildFromFile("main_view.xml"))
	{
		LL_ERRS() << "Failed to initialize viewer: Viewer couldn't process file main_view.xml, "
				<< "if this problem happens again, please validate your installation." << LL_ENDL;
	}
	main_view->setShape(full_window);
	getRootView()->addChild(main_view);

	// <FS:Zi> Moved this from the end of this function up here, so all context menus
	//         created right after this get the correct parent assigned.
	gMenuHolder = getRootView()->getChild<LLViewerMenuHolderGL>("Menu Holder");
	LLMenuGL::sMenuContainer = gMenuHolder;
	// </FS:Zi>

	// placeholder widget that controls where "world" is rendered
	mWorldViewPlaceholder = main_view->getChildView("world_view_rect")->getHandle();
	mPopupView = main_view->getChild<LLPopupView>("popup_holder");
	mHintHolder = main_view->getChild<LLView>("hint_holder")->getHandle();
	mLoginPanelHolder = main_view->getChild<LLView>("login_panel_holder")->getHandle();

	// Create the toolbar view
	// Get a pointer to the toolbar view holder
	LLPanel* panel_holder = main_view->getChild<LLPanel>("toolbar_view_holder");
	// Load the toolbar view from file 
	gToolBarView = LLUICtrlFactory::getInstance()->createFromFile<LLToolBarView>("panel_toolbar_view.xml", panel_holder, LLDefaultChildRegistry::instance());
	if (!gToolBarView)
	{
		LL_ERRS() << "Failed to initialize viewer: Viewer couldn't process file panel_toolbar_view.xml, "
				<< "if this problem happens again, please validate your installation." << LL_ENDL;
	}
	gToolBarView->setShape(panel_holder->getLocalRect());
	// Hide the toolbars for the moment: we'll make them visible after logging in world (see LLViewerWindow::initWorldUI())
	gToolBarView->setVisible(FALSE);

	// <FS:Zi> initialize the utility bar (classic V1 style buttons next to the chat bar)
	UtilityBar::instance().init();

	// Constrain floaters to inside the menu and status bar regions.
	gFloaterView = main_view->getChild<LLFloaterView>("Floater View");
	for (S32 i = 0; i < LLToolBarEnums::TOOLBAR_COUNT; ++i)
	{
		LLToolBar * toolbarp = gToolBarView->getToolbar((LLToolBarEnums::EToolBarLocation)i);
		if (toolbarp)
		{
			toolbarp->getCenterLayoutPanel()->setReshapeCallback(boost::bind(&LLFloaterView::setToolbarRect, gFloaterView, _1, _2));
		}
	}
	gFloaterView->setFloaterSnapView(main_view->getChild<LLView>("floater_snap_region")->getHandle());
	gSnapshotFloaterView = main_view->getChild<LLSnapshotFloaterView>("Snapshot Floater View");

	// <FS:Ansariel> Prevent floaters being dragged under main chat bar
	LLLayoutPanel* chatbar_panel = dynamic_cast<LLLayoutPanel*>(gToolBarView->getChildView("default_chat_bar")->getParent());
	if (chatbar_panel)
	{
		chatbar_panel->setReshapePanelCallback(boost::bind(&LLFloaterView::setMainChatbarRect, gFloaterView, _1, _2));
		gFloaterView->setMainChatbarRect(chatbar_panel, chatbar_panel->getRect());
	}

	// Utility bar on legacy skins
	LLLayoutPanel* legacy_chat_panel = LLUI::getInstance()->getRootView()->findChild<LLLayoutPanel>("chat_panel");
	if (legacy_chat_panel)
	{
		legacy_chat_panel->setReshapePanelCallback(boost::bind(&LLFloaterView::setUtilityBarRect, gFloaterView, _1, _2));
		gFloaterView->setUtilityBarRect(legacy_chat_panel, legacy_chat_panel->getRect());
	}
	// </FS:Ansariel>

	// optionally forward warnings to chat console/chat floater
	// for qa runs and dev builds
#if  !LL_RELEASE_FOR_DOWNLOAD
	RecordToChatConsole::getInstance()->startRecorder();
#else
	if(gSavedSettings.getBOOL("QAMode"))
	{
		RecordToChatConsole::getInstance()->startRecorder();
	}
#endif

	gDebugView = getRootView()->getChild<LLDebugView>("DebugView");
	gDebugView->init();
	gToolTipView = getRootView()->getChild<LLToolTipView>("tooltip view");

	// Initialize do not disturb response message when logged in
	LLAppViewer::instance()->setOnLoginCompletedCallback(boost::bind(&LLFloaterPreference::initDoNotDisturbResponse));

	// Add the progress bar view (startup view), which overrides everything
	mProgressView = getRootView()->findChild<LLProgressView>("progress_view");
	mProgressViewMini = getRootView()->findChild<LLProgressViewMini>("progress_view_mini");

	setShowProgress(FALSE,FALSE);
	setProgressCancelButtonVisible(FALSE);

	if(mProgressViewMini)
		mProgressViewMini->setVisible(FALSE);
	// <FS:Zi> Moved this to the top right after creation of main_view.xml, so all context menus
	//         created right after that get the correct parent assigned.
	// gMenuHolder = getRootView()->getChild<LLViewerMenuHolderGL>("Menu Holder");
	// LLMenuGL::sMenuContainer = gMenuHolder;
	// </FS:Zi>
}

void LLViewerWindow::initWorldUI()
{
	if (gNonInteractive)
	{
		gIMMgr = LLIMMgr::getInstance();
		LLNavigationBar::getInstance();
		gFloaterView->pushVisibleAll(FALSE);
		return;
	}
	
	S32 height = mRootView->getRect().getHeight();
	S32 width = mRootView->getRect().getWidth();
	LLRect full_window(0, height, width, 0);


	gIMMgr = LLIMMgr::getInstance();

	//getRootView()->sendChildToFront(gFloaterView);
	//getRootView()->sendChildToFront(gSnapshotFloaterView);

	if (!gNonInteractive)
	{
		// <FS:Ansariel> Group notices, IMs and chiclets position
		//LLPanel* chiclet_container = getRootView()->getChild<LLPanel>("chiclet_container");
		LLPanel* chiclet_container;
		if (gSavedSettings.getBOOL("InternalShowGroupNoticesTopRight"))
		{
			chiclet_container = getRootView()->getChild<LLPanel>("chiclet_container");
			getRootView()->getChildView("chiclet_container_bottom")->setVisible(FALSE);
		}
		else
		{
			getRootView()->getChildView("chiclet_container")->setVisible(FALSE);
			chiclet_container = getRootView()->getChild<LLPanel>("chiclet_container_bottom");
		}
		// </FS:Ansariel> Group notices, IMs and chiclets position
		LLChicletBar* chiclet_bar = LLChicletBar::getInstance();
		chiclet_bar->setShape(chiclet_container->getLocalRect());
		chiclet_bar->setFollowsAll();
		chiclet_container->addChild(chiclet_bar);
		chiclet_container->setVisible(TRUE);
	}

	LLRect morph_view_rect = full_window;
	morph_view_rect.stretch( -STATUS_BAR_HEIGHT );
	morph_view_rect.mTop = full_window.mTop - 32;
	LLMorphView::Params mvp;
	mvp.name("MorphView");
	mvp.rect(morph_view_rect);
	mvp.visible(false);
	gMorphView = LLUICtrlFactory::create<LLMorphView>(mvp);
	getRootView()->addChild(gMorphView);

	LLWorldMapView::initClass();
	
	// Force gFloaterWorldMap to initialize
	LLFloaterReg::getInstance("world_map");

	// Force gFloaterTools to initialize
	LLFloaterReg::getInstance("build");


	// Status bar
	LLPanel* status_bar_container = getRootView()->getChild<LLPanel>("status_bar_container");
	gStatusBar = new LLStatusBar(status_bar_container->getLocalRect());
	gStatusBar->setFollowsAll();
	gStatusBar->setShape(status_bar_container->getLocalRect());
	// sync bg color with menu bar
	gStatusBar->setBackgroundColor( gMenuBarView->getBackgroundColor().get() );
    // add InBack so that gStatusBar won't be drawn over menu
	status_bar_container->addChildInBack(gStatusBar);
	status_bar_container->setVisible(TRUE);

	// <FS:Zi> Make navigation bar part of the UI
	// // Navigation bar
	// LLPanel* nav_bar_container = getRootView()->getChild<LLPanel>("topinfo_bar_container");

	// LLNavigationBar* navbar = LLNavigationBar::getInstance();
	// navbar->setShape(nav_bar_container->getLocalRect());
	// navbar->setBackgroundColor(gMenuBarView->getBackgroundColor().get());
	// nav_bar_container->addChild(navbar);
	// nav_bar_container->setVisible(TRUE);

	// if (!gSavedSettings.getBOOL("ShowNavbarNavigationPanel"))
	// {
	//		navbar->setVisible(FALSE);
	// 	}

	// Force navigation bar to initialize
	LLNavigationBar::getInstance();
	// set navbar container visible which is initially hidden on the login screen,
	// the real visibility of navbar and favorites bar is done via visibility control -Zi
	LLNavigationBar::instance().getView()->setVisible(TRUE);
	// </FS:Zi>

	if (!gSavedSettings.getBOOL("ShowMenuBarLocation"))
	{
		gStatusBar->childSetVisible("parcel_info_panel",FALSE);
	}
	

	// <FS:Zi> We don't have the mini location bar, so no topinfo_bar required
	// // Top Info bar
	// LLPanel* topinfo_bar_container = getRootView()->getChild<LLPanel>("topinfo_bar_container");
	// LLPanelTopInfoBar* topinfo_bar = LLPanelTopInfoBar::getInstance();

	// topinfo_bar->setShape(topinfo_bar_container->getLocalRect());

	// topinfo_bar_container->addChild(topinfo_bar);
	// topinfo_bar_container->setVisible(TRUE);

	// if (!gSavedSettings.getBOOL("ShowMiniLocationPanel"))
	// {
	// 	topinfo_bar->setVisible(FALSE);
	// }
	// </FS:Zi>

	if ( gHUDView == NULL )
	{
		LLRect hud_rect = full_window;
		hud_rect.mBottom += 50;
		if (gMenuBarView && gMenuBarView->isInVisibleChain())
		{
			hud_rect.mTop -= gMenuBarView->getRect().getHeight();
		}
		gHUDView = new LLHUDView(hud_rect);
		getRootView()->addChild(gHUDView);
		getRootView()->sendChildToBack(gHUDView);
	}

	LLPanel* panel_ssf_container = getRootView()->getChild<LLPanel>("state_management_buttons_container");

	LLPanelStandStopFlying* panel_stand_stop_flying	= LLPanelStandStopFlying::getInstance();
	panel_ssf_container->addChild(panel_stand_stop_flying);

	// <FS:Ansariel> Leave this out for now until somebody wants to adjust the panel_toolbar_view.xml files...
	//LLPanelHideBeacon* panel_hide_beacon = LLPanelHideBeacon::getInstance();
	//panel_ssf_container->addChild(panel_hide_beacon);

	panel_ssf_container->setVisible(TRUE);

	LLMenuOptionPathfindingRebakeNavmesh::getInstance()->initialize();

	// Load and make the toolbars visible
	// Note: we need to load the toolbars only *after* the user is logged in and IW
	if (gToolBarView)
	{
		if (gSavedSettings.getBOOL("ResetToolbarSettings"))
		{
			gToolBarView->loadDefaultToolbars();
			gSavedSettings.setBOOL("ResetToolbarSettings",FALSE);
		}
		else
		{
			gToolBarView->loadToolbars();
		}
		gToolBarView->setVisible(TRUE);
	}

	if (!gNonInteractive)
	{
		// <FS:AW  opensim destinations and avatar picker>
		// LLMediaCtrl* destinations = LLFloaterReg::getInstance("destinations")->getChild<LLMediaCtrl>("destination_guide_contents");
		// if (destinations)
		// {
		// 	destinations->setErrorPageURL(gSavedSettings.getString("GenericErrorPageURL"));
		// 	std::string url = gSavedSettings.getString("DestinationGuideURL");
		// 	url = LLWeb::expandURLSubstitutions(url, LLSD());
		// 	destinations->navigateTo(url, "text/html");
		// }
		// LLMediaCtrl* avatar_picker = LLFloaterReg::getInstance("avatar")->findChild<LLMediaCtrl>("avatar_picker_contents");
		// if (avatar_picker)
		// {
		// 	avatar_picker->setErrorPageURL(gSavedSettings.getString("GenericErrorPageURL"));
		// 	std::string url = gSavedSettings.getString("AvatarPickerURL");
		// 	url = LLWeb::expandURLSubstitutions(url, LLSD());
		// 	avatar_picker->navigateTo(url, "text/html");
		// }
		std::string destination_guide_url;
#ifdef OPENSIM // <FS:AW optional opensim support>
		if (LLGridManager::getInstance()->isInOpenSim())
		{
			if (LLLoginInstance::getInstance()->hasResponse("destination_guide_url"))
			{
				destination_guide_url = LLLoginInstance::getInstance()->getResponse("destination_guide_url").asString();
			}
		}
		else
#endif // OPENSIM  // <FS:AW optional opensim support>
		{
			destination_guide_url = gSavedSettings.getString("DestinationGuideURL");
		}

		if(!destination_guide_url.empty())
		{	
			LLMediaCtrl* destinations = LLFloaterReg::getInstance("destinations")->getChild<LLMediaCtrl>("destination_guide_contents");
			if (destinations)
			{
				destinations->setErrorPageURL(gSavedSettings.getString("GenericErrorPageURL"));
				destination_guide_url = LLWeb::expandURLSubstitutions(destination_guide_url, LLSD());
				LL_DEBUGS("WebApi") << "3 DestinationGuideURL \"" << destination_guide_url << "\"" << LL_ENDL;
				destinations->navigateTo(destination_guide_url, HTTP_CONTENT_TEXT_HTML);
			}
		}

		std::string avatar_picker_url;
#ifdef OPENSIM // <FS:AW optional opensim support>
		if (LLGridManager::getInstance()->isInOpenSim())
		{
			if (LLLoginInstance::getInstance()->hasResponse("avatar_picker_url"))
			{
				avatar_picker_url = LLLoginInstance::getInstance()->getResponse("avatar_picker_url").asString();
			}
		}
		else
#endif // OPENSIM  // <FS:AW optional opensim support>
		{
			avatar_picker_url = gSavedSettings.getString("AvatarPickerURL");
		}

		if(!avatar_picker_url.empty())
		{	
			LLMediaCtrl* avatar_picker = LLFloaterReg::getInstance("avatar")->findChild<LLMediaCtrl>("avatar_picker_contents");
			if (avatar_picker)
			{
				avatar_picker->setErrorPageURL(gSavedSettings.getString("GenericErrorPageURL"));
				avatar_picker_url = LLWeb::expandURLSubstitutions(avatar_picker_url, LLSD());
				LL_DEBUGS("WebApi") << "AvatarPickerURL \"" << avatar_picker_url << "\"" << LL_ENDL;
				avatar_picker->navigateTo(avatar_picker_url, HTTP_CONTENT_TEXT_HTML);
			}
		}
		// </FS:AW  opensim destinations and avatar picker>
	}

	// <FS:Zi> Autohide main chat bar if applicable
	BOOL visible=!gSavedSettings.getBOOL("AutohideChatBar");

	FSNearbyChat::instance().showDefaultChatBar(visible);
	gSavedSettings.setBOOL("MainChatbarVisible",visible);
	// </FS:Zi>
}

// Destroy the UI
void LLViewerWindow::shutdownViews()
{
	// clean up warning logger
	RecordToChatConsole::getInstance()->stopRecorder();
	LL_INFOS() << "Warning logger is cleaned." << LL_ENDL ;

	gFocusMgr.unlockFocus();
	gFocusMgr.setMouseCapture(NULL);
	gFocusMgr.setKeyboardFocus(NULL);
	gFocusMgr.setTopCtrl(NULL);
	if (mWindow)
	{
		mWindow->allowLanguageTextInput(NULL, FALSE);
	}

	delete mDebugText;
	mDebugText = NULL;
	
	LL_INFOS() << "DebugText deleted." << LL_ENDL ;

	// Cleanup global views
	if (gMorphView)
	{
		gMorphView->setVisible(FALSE);
	}
	LL_INFOS() << "Global views cleaned." << LL_ENDL ;

	LLNotificationsUI::LLToast::cleanupToasts();
	LL_INFOS() << "Leftover toast cleaned up." << LL_ENDL;

	// DEV-40930: Clear sModalStack. Otherwise, any LLModalDialog left open
	// will crump with LL_ERRS.
	LLModalDialog::shutdownModals();
	LL_INFOS() << "LLModalDialog shut down." << LL_ENDL; 

	// destroy the nav bar, not currently part of gViewerWindow
	// *TODO: Make LLNavigationBar part of gViewerWindow
	LLNavigationBar::deleteSingleton();
	LL_INFOS() << "LLNavigationBar destroyed." << LL_ENDL ;
	
	// destroy menus after instantiating navbar above, as it needs
	// access to gMenuHolder
	cleanup_menus();
	LL_INFOS() << "menus destroyed." << LL_ENDL ;

	view_listener_t::cleanup();
	LL_INFOS() << "view listeners destroyed." << LL_ENDL ;

	// Clean up pointers that are going to be invalid. (todo: check sMenuContainer)
	mProgressView = NULL;
	mPopupView = NULL;

	// Delete all child views.
	delete mRootView;
	mRootView = NULL;
	LL_INFOS() << "RootView deleted." << LL_ENDL ;
	
	LLMenuOptionPathfindingRebakeNavmesh::getInstance()->quit();

	// Automatically deleted as children of mRootView.  Fix the globals.
	gStatusBar = NULL;
	gIMMgr = NULL;
	gToolTipView = NULL;

	gToolBarView = NULL;
	gFloaterView = NULL;
	gMorphView = NULL;

	gHUDView = NULL;
}

void LLViewerWindow::shutdownGL()
{
	//--------------------------------------------------------
	// Shutdown GL cleanly.  Order is very important here.
	//--------------------------------------------------------
	LLFontGL::destroyDefaultFonts();
	SUBSYSTEM_CLEANUP(LLFontManager);
	stop_glerror();

	gSky.cleanup();
	stop_glerror();

	LL_INFOS() << "Cleaning up pipeline" << LL_ENDL;
	gPipeline.cleanup();
	stop_glerror();

	//MUST clean up pipeline before cleaning up wearables
	LL_INFOS() << "Cleaning up wearables" << LL_ENDL;
	LLWearableList::instance().cleanup() ;

	gTextureList.shutdown();
	stop_glerror();

	gBumpImageList.shutdown();
	stop_glerror();

	LLWorldMapView::cleanupTextures();

	LLViewerTextureManager::cleanup() ;
	SUBSYSTEM_CLEANUP(LLImageGL) ;
    
	LL_INFOS() << "All textures and llimagegl images are destroyed!" << LL_ENDL ;

	LL_INFOS() << "Cleaning up select manager" << LL_ENDL;
	LLSelectMgr::getInstance()->cleanup();	

	LL_INFOS() << "Stopping GL during shutdown" << LL_ENDL;
	stopGL(FALSE);
	stop_glerror();

	gGL.shutdown();
	
	// <FS:Ansariel> Exodus vignette
	// This must die before LLVertexBuffer does
	exoPostProcess::deleteSingleton();
	// </FS:Ansariel> Exodus vignette

	SUBSYSTEM_CLEANUP(LLVertexBuffer);

	LL_INFOS() << "LLVertexBuffer cleaned." << LL_ENDL ;
}

// shutdownViews() and shutdownGL() need to be called first
LLViewerWindow::~LLViewerWindow()
{
	LL_INFOS() << "Destroying Window" << LL_ENDL;
	destroyWindow();

	delete mDebugText;
	mDebugText = NULL;

	if (LLViewerShaderMgr::sInitialized)
	{
		LLViewerShaderMgr::releaseInstance();
		LLViewerShaderMgr::sInitialized = FALSE;
	}
}


void LLViewerWindow::setCursor( ECursorType c )
{
	mWindow->setCursor( c );
}

void LLViewerWindow::showCursor()
{
	mWindow->showCursor();
	
	mCursorHidden = FALSE;
}

void LLViewerWindow::hideCursor()
{
	// And hide the cursor
	mWindow->hideCursor();

	mCursorHidden = TRUE;
}

void LLViewerWindow::sendShapeToSim()
{
	LLMessageSystem* msg = gMessageSystem;
	if(!msg) return;
	msg->newMessageFast(_PREHASH_AgentHeightWidth);
	msg->nextBlockFast(_PREHASH_AgentData);
	msg->addUUIDFast(_PREHASH_AgentID, gAgent.getID());
	msg->addUUIDFast(_PREHASH_SessionID, gAgent.getSessionID());
	msg->addU32Fast(_PREHASH_CircuitCode, gMessageSystem->mOurCircuitCode);
	msg->nextBlockFast(_PREHASH_HeightWidthBlock);
	msg->addU32Fast(_PREHASH_GenCounter, 0);
	U16 height16 = (U16) mWorldViewRectRaw.getHeight();
	U16 width16 = (U16) mWorldViewRectRaw.getWidth();
	msg->addU16Fast(_PREHASH_Height, height16);
	msg->addU16Fast(_PREHASH_Width, width16);
	gAgent.sendReliableMessage();
}

// Must be called after window is created to set up agent
// camera variables and UI variables.
void LLViewerWindow::reshape(S32 width, S32 height)
{
	// Destroying the window at quit time generates spurious
	// reshape messages.  We don't care about these, and we
	// don't want to send messages because the message system
	// may have been destructed.
	if (!LLApp::isExiting())
	{
		gWindowResized = TRUE;

		// update our window rectangle
		mWindowRectRaw.mRight = mWindowRectRaw.mLeft + width;
		mWindowRectRaw.mTop = mWindowRectRaw.mBottom + height;

		//glViewport(0, 0, width, height );

		if (height > 0)
		{ 
			LLViewerCamera::getInstance()->setViewHeightInPixels( mWorldViewRectRaw.getHeight() );
			LLViewerCamera::getInstance()->setAspect( getWorldViewAspectRatio() );
		}

		calcDisplayScale();
	
		BOOL display_scale_changed = mDisplayScale != LLUI::getScaleFactor();
		LLUI::setScaleFactor(mDisplayScale);

		// update our window rectangle
		mWindowRectScaled.mRight = mWindowRectScaled.mLeft + ll_round((F32)width / mDisplayScale.mV[VX]);
		mWindowRectScaled.mTop = mWindowRectScaled.mBottom + ll_round((F32)height / mDisplayScale.mV[VY]);

		setup2DViewport();

		// Inform lower views of the change
		// round up when converting coordinates to make sure there are no gaps at edge of window
		LLView::sForceReshape = display_scale_changed;
		mRootView->reshape(llceil((F32)width / mDisplayScale.mV[VX]), llceil((F32)height / mDisplayScale.mV[VY]));
        if (display_scale_changed)
        {
            // Needs only a 'scale change' update, everything else gets handled by LLLayoutStack::updateClass()
            // <FS:Ansariel> [FS Login Panel]
            //LLPanelLogin::reshapePanel();
            FSPanelLogin::reshapePanel();
            // </FS:Ansariel> [FS Login Panel]
        }
		LLView::sForceReshape = FALSE;

		// clear font width caches
		if (display_scale_changed)
		{
			LLHUDObject::reshapeAll();
		}

		sendShapeToSim();

		// store new settings for the mode we are in, regardless
		BOOL maximized = mWindow->getMaximized();
		gSavedSettings.setBOOL("WindowMaximized", maximized);

//<FS:KC - fix for EXP-1777/EXP-1832>
        LLCoordScreen window_size;
		if (!maximized
			&& mWindow->getSize(&window_size))
//		if (!maximized)
//</FS:KC - fix for EXP-1777/EXP-1832>
		{
			U32 min_window_width=gSavedSettings.getU32("MinWindowWidth");
			U32 min_window_height=gSavedSettings.getU32("MinWindowHeight");
			// tell the OS specific window code about min window size
			mWindow->setMinSize(min_window_width, min_window_height);

			LLCoordScreen window_rect;
			if (!gNonInteractive && mWindow->getSize(&window_rect))
			{
			// Only save size if not maximized
				gSavedSettings.setU32("WindowWidth", window_rect.mX);
				gSavedSettings.setU32("WindowHeight", window_rect.mY);
			}
		}

		sample(LLStatViewer::WINDOW_WIDTH, width);
		sample(LLStatViewer::WINDOW_HEIGHT, height);

		LLLayoutStack::updateClass();
	}
}


// Hide normal UI when a logon fails
void LLViewerWindow::setNormalControlsVisible( BOOL visible )
{
	if(LLChicletBar::instanceExists())
	{
		LLChicletBar::getInstance()->setVisible(visible);
		LLChicletBar::getInstance()->setEnabled(visible);
	}

	if ( gMenuBarView )
	{
		gMenuBarView->setVisible( visible );
		gMenuBarView->setEnabled( visible );

		// ...and set the menu color appropriately.
		setMenuBackgroundColor(gAgent.getGodLevel() > GOD_NOT, 
			!LLGridManager::getInstance()->isInSLBeta());
	}
        
	if ( gStatusBar )
	{
		gStatusBar->setVisible( visible );	
		gStatusBar->setEnabled( visible );	
	}
	
	// <FS:Zi> Is done inside XUI now, using visibility_control
	//LLNavigationBar* navbarp = LLUI::getInstance()->getRootView()->findChild<LLNavigationBar>("navigation_bar");
	//if (navbarp)
	//{
	//	// when it's time to show navigation bar we need to ensure that the user wants to see it
	//	// i.e. ShowNavbarNavigationPanel option is true
	//	navbarp->setVisible( visible && gSavedSettings.getBOOL("ShowNavbarNavigationPanel") );
	//}
	// </FS:Zi>
}

void LLViewerWindow::setMenuBackgroundColor(bool god_mode, bool dev_grid)
{
    LLSD args;
    LLColor4 new_bg_color;

	// god more important than project, proj more important than grid
    if ( god_mode ) 
    {
		//if ( LLGridManager::getInstance()->isInProductionGrid() ) <FS:TM> use our grid code and not LL's
		if ( !LLGridManager::getInstance()->isInSLBeta() )
		{
			new_bg_color = LLUIColorTable::instance().getColor( "MenuBarGodBgColor" );
		}
		else
		{
			new_bg_color = LLUIColorTable::instance().getColor( "MenuNonProductionGodBgColor" );
		}
    }
    else
	{
		// <FS:Ansariel> Don't care about viewer maturity
        //switch (LLVersionInfo::instance().getViewerMaturity())
        //{
        //case LLVersionInfo::TEST_VIEWER:
        //    new_bg_color = LLUIColorTable::instance().getColor( "MenuBarTestBgColor" );
        //    break;

        //case LLVersionInfo::PROJECT_VIEWER:
        //    new_bg_color = LLUIColorTable::instance().getColor( "MenuBarProjectBgColor" );
        //    break;
        //    
        //case LLVersionInfo::BETA_VIEWER:
        //    new_bg_color = LLUIColorTable::instance().getColor( "MenuBarBetaBgColor" );
        //    break;
        //    
        //case LLVersionInfo::RELEASE_VIEWER:
        //    if(!LLGridManager::getInstance()->isInProductionGrid())
        //    {
        //        new_bg_color = LLUIColorTable::instance().getColor( "MenuNonProductionBgColor" );
        //    }
        //    else 
        //    {
        //        new_bg_color = LLUIColorTable::instance().getColor( "MenuBarBgColor" );
        //    }
        //    break;
        //}
		if (LLGridManager::getInstance()->isInSLBeta())
		{
			new_bg_color = LLUIColorTable::instance().getColor( "MenuNonProductionBgColor" );
		}
		else 
		{
			new_bg_color = LLUIColorTable::instance().getColor( "MenuBarBgColor" );
		}
		// </FS:Ansariel>
    }
    
    if(gMenuBarView)
    {
        gMenuBarView->setBackgroundColor( new_bg_color );
    }

    if(gStatusBar)
    {
        gStatusBar->setBackgroundColor( new_bg_color );
    }
}

void LLViewerWindow::drawDebugText()
{
	gGL.color4f(1,1,1,1);
	gGL.pushMatrix();
	gGL.pushUIMatrix();
	gUIProgram.bind();
	{
		// scale view by UI global scale factor and aspect ratio correction factor
		gGL.scaleUI(mDisplayScale.mV[VX], mDisplayScale.mV[VY], 1.f);
		mDebugText->draw();
	}
	gGL.popUIMatrix();
	gGL.popMatrix();

	gGL.flush();
	gUIProgram.unbind();
}

void LLViewerWindow::draw()
{
	
//#if LL_DEBUG
	LLView::sIsDrawing = TRUE;
//#endif
	stop_glerror();
	
	LLUI::setLineWidth(1.f);

	// Reset any left-over transforms
	gGL.matrixMode(LLRender::MM_MODELVIEW);
	
	gGL.loadIdentity();

	//S32 screen_x, screen_y;

	//if (!gSavedSettings.getBOOL("RenderUIBuffer"))
	static LLCachedControl<bool> renderUIBuffer(gSavedSettings, "RenderUIBuffer");
	if (!renderUIBuffer)
	{
		LLView::sDirtyRect = getWindowRectScaled();
	}

	// HACK for timecode debugging
	//if (gSavedSettings.getBOOL("DisplayTimecode"))
	static LLCachedControl<bool> displayTimecode(gSavedSettings, "DisplayTimecode");
	if (displayTimecode)
	{
		// draw timecode block
		std::string text;

		gGL.loadIdentity();

		microsecondsToTimecodeString(gFrameTime,text);
		const LLFontGL* font = LLFontGL::getFontSansSerif();
		font->renderUTF8(text, 0,
						ll_round((getWindowWidthScaled()/2)-100.f),
						ll_round((getWindowHeightScaled()-60.f)),
			LLColor4( 1.f, 1.f, 1.f, 1.f ),
			LLFontGL::LEFT, LLFontGL::TOP);
	}

	// Draw all nested UI views.
	// No translation needed, this view is glued to 0,0

	gUIProgram.bind();

	gGL.pushMatrix();
	LLUI::pushMatrix();
	{
		// <FS:Ansariel> Factor out instance() call
		LLViewerCamera& camera = LLViewerCamera::instance();

		// scale view by UI global scale factor and aspect ratio correction factor
		gGL.scaleUI(mDisplayScale.mV[VX], mDisplayScale.mV[VY], 1.f);

		LLVector2 old_scale_factor = LLUI::getScaleFactor();
		// apply camera zoom transform (for high res screenshots)
		F32 zoom_factor = camera.getZoomFactor(); // <FS:Ansariel> Factor out instance() call
		S16 sub_region = camera.getZoomSubRegion(); // <FS:Ansariel> Factor out instance() call
		if (zoom_factor > 1.f)
		{
			//decompose subregion number to x and y values
			int pos_y = sub_region / llceil(zoom_factor);
			int pos_x = sub_region - (pos_y*llceil(zoom_factor));
			// offset for this tile
			gGL.translatef((F32)getWindowWidthScaled() * -(F32)pos_x, 
						(F32)getWindowHeightScaled() * -(F32)pos_y, 
						0.f);
			gGL.scalef(zoom_factor, zoom_factor, 1.f);
			LLUI::getScaleFactor() *= zoom_factor;
		}

		// Draw tool specific overlay on world
		LLToolMgr::getInstance()->getCurrentTool()->draw();

		// <exodus> Draw HUD stuff.
		bool inMouselook = gAgentCamera.cameraMouselook();
		static LLCachedControl<bool> fsMouselookCombatFeatures(gSavedSettings, "FSMouselookCombatFeatures", true);
		if (inMouselook && fsMouselookCombatFeatures)
		{
			S32 windowWidth = gViewerWindow->getWorldViewRectScaled().getWidth();
			S32 windowHeight = gViewerWindow->getWorldViewRectScaled().getHeight();

			static const std::string unknown_agent = LLTrans::getString("Mouselook_Unknown_Avatar");
			static LLUIColor map_avatar_color = LLUIColorTable::instance().getColor("MapAvatarColor", LLColor4::white);
			static LLCachedControl<F32> renderIFFRange(gSavedSettings, "ExodusMouselookIFFRange", 380.f);
			static LLCachedControl<bool> renderIFF(gSavedSettings, "ExodusMouselookIFF", true);
			static LLUICachedControl<F32> userPresetX("ExodusMouselookTextOffsetX", 0.f);
			static LLUICachedControl<F32> userPresetY("ExodusMouselookTextOffsetY", -150.f);
			static LLUICachedControl<U32> userPresetHAlign("ExodusMouselookTextHAlign", 2);

			LLVector3d myPosition = gAgentCamera.getCameraPositionGlobal();
			LLQuaternion myRotation = camera.getQuaternion();

			myRotation.set(-myRotation.mQ[VX], -myRotation.mQ[VY], -myRotation.mQ[VZ], myRotation.mQ[VW]);

			uuid_vec_t avatars;
			std::vector<LLVector3d> positions;
			LLWorld::getInstance()->getAvatars(&avatars, &positions, gAgent.getPositionGlobal(), renderIFFRange);
	
			bool crosshairRendered = false;

			S32 length = avatars.size();
			if (length)
			{
				LGGContactSets& contact_sets = LGGContactSets::instance();

				for (S32 i = 0; i < length; i++)
				{
					LLUUID& targetKey = avatars[i];
					if (targetKey == gAgentID)
					{
						continue;
					}

					LLVector3d targetPosition = positions[i];
					if (targetPosition.isNull())
					{
						continue;
					}

					LLColor4 targetColor = map_avatar_color.get();
					targetColor = contact_sets.colorize(targetKey, targetColor, LGG_CS_MINIMAP);

					//color based on contact sets prefs
					contact_sets.hasFriendColorThatShouldShow(targetKey, LGG_CS_MINIMAP, targetColor);

					LLColor4 mark_color;
					if (LLNetMap::getAvatarMarkColor(targetKey, mark_color))
					{
						targetColor = mark_color;
					}

					if (renderIFF)
					{
						LLTracker::instance()->drawMarker(targetPosition, targetColor, true);
					}

					if (inMouselook && !crosshairRendered && !gRlvHandler.hasBehaviour(RLV_BHVR_SHOWNAMES))
					{
						LLVector3d magicVector = (targetPosition - myPosition) * myRotation;
						magicVector.setVec(-magicVector.mdV[VY], magicVector.mdV[VZ], magicVector.mdV[VX]);

						if (magicVector.mdV[VX] > -0.75 && magicVector.mdV[VX] < 0.75 && magicVector.mdV[VZ] > 0.0 && magicVector.mdV[VY] > -1.5 && magicVector.mdV[VY] < 1.5) // Do not fuck with these, cheater. :(
						{
							LLAvatarName avatarName;
							std::string targetName = unknown_agent;
							if (LLAvatarNameCache::get(targetKey, &avatarName))
							{
								targetName = avatarName.getCompleteName();
							}

							LLFontGL::getFontSansSerifBold()->renderUTF8(
								llformat("%s, %.2fm", targetName.c_str(), (targetPosition - myPosition).magVec()),
								0, (windowWidth / 2.f) + userPresetX, (windowHeight / 2.f) + userPresetY, targetColor,
								(LLFontGL::HAlign)((S32)userPresetHAlign), LLFontGL::TOP, LLFontGL::BOLD, LLFontGL::DROP_SHADOW_SOFT
							);

							crosshairRendered = true;
						}
					}

					if (!renderIFF && inMouselook && crosshairRendered)
					{
						break;
					}
				}
			}
		}
		// </exodus>

        // Only show Mouselookinstructions if FSShowMouselookInstruction is TRUE
		static LLCachedControl<bool> fsShowMouselookInstructions(gSavedSettings, "FSShowMouselookInstructions");
		if( fsShowMouselookInstructions && (gAgentCamera.cameraMouselook() || LLFloaterCamera::inFreeCameraMode()) )
		{
			drawMouselookInstructions();
			stop_glerror();
		}

		// Draw all nested UI views.
		// No translation needed, this view is glued to 0,0
		mRootView->draw();

		if (LLView::sDebugRects)
		{
			gToolTipView->drawStickyRect();
		}

		// Draw optional on-top-of-everyone view
		LLUICtrl* top_ctrl = gFocusMgr.getTopCtrl();
		if (top_ctrl && top_ctrl->getVisible())
		{
			S32 screen_x, screen_y;
			top_ctrl->localPointToScreen(0, 0, &screen_x, &screen_y);

			gGL.matrixMode(LLRender::MM_MODELVIEW);
			LLUI::pushMatrix();
			LLUI::translate( (F32) screen_x, (F32) screen_y);
			top_ctrl->draw();	
			LLUI::popMatrix();
		}


		if( gShowOverlayTitle && !mOverlayTitle.empty() )
		{
			// Used for special titles such as "Second Life - Special E3 2003 Beta"
			const S32 DIST_FROM_TOP = 20;
			LLFontGL::getFontSansSerifBig()->renderUTF8(
				mOverlayTitle, 0,
				ll_round( getWindowWidthScaled() * 0.5f),
				getWindowHeightScaled() - DIST_FROM_TOP,
				LLColor4(1, 1, 1, 0.4f),
				LLFontGL::HCENTER, LLFontGL::TOP);
		}

		LLUI::setScaleFactor(old_scale_factor);
	}
	LLUI::popMatrix();
	gGL.popMatrix();

	gUIProgram.unbind();

	LLView::sIsDrawing = FALSE;
}

// <FS:TT> Window Title Access
void LLViewerWindow::setTitle(const std::string& win_title)
{
	mWindow->setTitle(win_title);
}
// </FS:TT>

// Takes a single keyup event, usually when UI is visible
BOOL LLViewerWindow::handleKeyUp(KEY key, MASK mask)
{
    if (LLSetKeyBindDialog::recordKey(key, mask, FALSE))
    {
        LL_DEBUGS() << "KeyUp handled by LLSetKeyBindDialog" << LL_ENDL;
        LLViewerEventRecorder::instance().logKeyEvent(key, mask);
        return TRUE;
    }

    LLFocusableElement* keyboard_focus = gFocusMgr.getKeyboardFocus();

    if (keyboard_focus
		&& !(mask & (MASK_CONTROL | MASK_ALT))
		&& !gFocusMgr.getKeystrokesOnly())
	{
		// We have keyboard focus, and it's not an accelerator
        if (keyboard_focus && keyboard_focus->wantsKeyUpKeyDown())
        {
            return keyboard_focus->handleKeyUp(key, mask, FALSE);
        }
        else if (key < 0x80)
		{
			// Not a special key, so likely (we hope) to generate a character.  Let it fall through to character handler first.
			return (gFocusMgr.getKeyboardFocus() != NULL);
		}
	}

	if (keyboard_focus)
	{
		if (keyboard_focus->handleKeyUp(key, mask, FALSE))
		{
			LL_DEBUGS() << "LLviewerWindow::handleKeyUp - in 'traverse up' - no loops seen... just called keyboard_focus->handleKeyUp an it returned true" << LL_ENDL;
			LLViewerEventRecorder::instance().logKeyEvent(key, mask);
			return TRUE;
		}
		else {
			LL_DEBUGS() << "LLviewerWindow::handleKeyUp - in 'traverse up' - no loops seen... just called keyboard_focus->handleKeyUp an it returned FALSE" << LL_ENDL;
		}
	}

	// don't pass keys on to world when something in ui has focus
	return gFocusMgr.childHasKeyboardFocus(mRootView)
		|| LLMenuGL::getKeyboardMode()
		|| (gMenuBarView && gMenuBarView->getHighlightedItem() && gMenuBarView->getHighlightedItem()->isActive());
}

// Takes a single keydown event, usually when UI is visible
BOOL LLViewerWindow::handleKey(KEY key, MASK mask)
{
	// hide tooltips on keypress
	LLToolTipMgr::instance().blockToolTips();

    // Menus get handled on key down instead of key up
    // so keybindings have to be recorded before that
    if (LLSetKeyBindDialog::recordKey(key, mask, TRUE))
    {
        LL_DEBUGS() << "Key handled by LLSetKeyBindDialog" << LL_ENDL;
        LLViewerEventRecorder::instance().logKeyEvent(key,mask);
        return TRUE;
    }

    LLFocusableElement* keyboard_focus = gFocusMgr.getKeyboardFocus();
    
    if (keyboard_focus
        && !gFocusMgr.getKeystrokesOnly())
    {
        // <FS:Ansariel> FIRE-31551: This causes aggressive switching into mouselook while any floater has focus
        //LLUICtrl* cur_focus = dynamic_cast<LLUICtrl*>(keyboard_focus);
        //if (cur_focus && cur_focus->acceptsTextInput())
        {
#ifdef LL_WINDOWS
            // On windows Alt Gr key generates additional Ctrl event, as result handling situations
            // like 'AltGr + D' will result in 'Alt+Ctrl+D'. If it results in WM_CHAR, don't let it
            // pass into menu or it will trigger 'develop' menu assigned to this combination on top
            // of character handling.
            // Alt Gr can be additionally modified by Shift
            const MASK alt_gr = MASK_CONTROL | MASK_ALT;
            LLWindowWin32 *window = static_cast<LLWindowWin32*>(mWindow);
            U32 raw_key = window->getRawWParam();
            if ((mask & alt_gr) != 0
                && ((raw_key >= 0x30 && raw_key <= 0x5A) //0-9, plus normal chartacters
                    || (raw_key >= 0xBA && raw_key <= 0xE4)) // Misc/OEM characters that can be covered by AltGr, ex: -, =, ~
                && (GetKeyState(VK_RMENU) & 0x8000) != 0
                && (GetKeyState(VK_RCONTROL) & 0x8000) == 0) // ensure right control is not pressed, only left one
            {
                // Alt Gr key is represented as right alt and left control.
                // Any alt+ctrl combination is treated as Alt Gr by TranslateMessage() and
                // will generate a WM_CHAR message, but here we only treat virtual Alt Graph
                // key by checking if this specific combination has unicode char.
                //
                // I decided to handle only virtual RAlt+LCtrl==AltGr combination to minimize
                // impact on menu, but the right way might be to handle all Alt+Ctrl calls.

                BYTE keyboard_state[256];
                if (GetKeyboardState(keyboard_state))
                {
                    const int char_count = 6;
                    wchar_t chars[char_count];
                    HKL layout = GetKeyboardLayout(0);
                    // ToUnicodeEx changes buffer state on OS below Win10, which is undesirable,
                    // but since we already did a TranslateMessage() in gatherInput(), this
                    // should have no negative effect
                    // ToUnicodeEx works with virtual key codes
                    int res = ToUnicodeEx(raw_key, 0, keyboard_state, chars, char_count, 1 << 2 /*do not modify buffer flag*/, layout);
                    if (res == 1 && chars[0] >= 0x20)
                    {
                        // Let it fall through to character handler and get a WM_CHAR.
                        return TRUE;
                    }
                }
            }
#endif

            if (!(mask & (MASK_CONTROL | MASK_ALT)))
            {
                // We have keyboard focus, and it's not an accelerator
                if (keyboard_focus && keyboard_focus->wantsKeyUpKeyDown())
                {
                    return keyboard_focus->handleKey(key, mask, FALSE);
                }
                else if (key < 0x80)
                {
                    // Not a special key, so likely (we hope) to generate a character.  Let it fall through to character handler first.
                    return TRUE;
                }
            }
        }
    }

	// let menus handle navigation keys for navigation
	if ((gMenuBarView && gMenuBarView->handleKey(key, mask, TRUE))
		||(gLoginMenuBarView && gLoginMenuBarView->handleKey(key, mask, TRUE))
		||(gMenuHolder && gMenuHolder->handleKey(key, mask, TRUE)))
	{
		LL_DEBUGS() << "LLviewerWindow::handleKey handle nav keys for nav" << LL_ENDL;
		LLViewerEventRecorder::instance().logKeyEvent(key,mask);
		return TRUE;
	}


	// give menus a chance to handle modified (Ctrl, Alt) shortcut keys before current focus 
	// as long as focus isn't locked
	if (mask & (MASK_CONTROL | MASK_ALT) && !gFocusMgr.focusLocked())
	{
		// Check the current floater's menu first, if it has one.
		if (gFocusMgr.keyboardFocusHasAccelerators()
			&& keyboard_focus 
			&& keyboard_focus->handleKey(key,mask,FALSE))
		{
			LLViewerEventRecorder::instance().logKeyEvent(key,mask);
			return TRUE;
		}

		if (gAgent.isInitialized()
			&& (gAgent.getTeleportState() == LLAgent::TELEPORT_NONE || gAgent.getTeleportState() == LLAgent::TELEPORT_LOCAL)
			&& gMenuBarView
			&& gMenuBarView->handleAcceleratorKey(key, mask))
		{
			LLViewerEventRecorder::instance().logKeyEvent(key, mask);
			return TRUE;
		}

		if (gLoginMenuBarView && gLoginMenuBarView->handleAcceleratorKey(key, mask))
		{
			LLViewerEventRecorder::instance().logKeyEvent(key,mask);
			return TRUE;
		}
	}

	// give floaters first chance to handle TAB key
	// so frontmost floater gets focus
	// if nothing has focus, go to first or last UI element as appropriate
    if (key == KEY_TAB && (mask & MASK_CONTROL || keyboard_focus == NULL))
	{
		LL_WARNS() << "LLviewerWindow::handleKey give floaters first chance at tab key " << LL_ENDL;
		if (gMenuHolder) gMenuHolder->hideMenus();

		// if CTRL-tabbing (and not just TAB with no focus), go into window cycle mode
		gFloaterView->setCycleMode((mask & MASK_CONTROL) != 0);

		// do CTRL-TAB and CTRL-SHIFT-TAB logic
		if (mask & MASK_SHIFT)
		{
			mRootView->focusPrevRoot();
		}
		else
		{
			mRootView->focusNextRoot();
		}
		LLViewerEventRecorder::instance().logKeyEvent(key,mask);
		return TRUE;
	}
	// hidden edit menu for cut/copy/paste
	if (gEditMenu && gEditMenu->handleAcceleratorKey(key, mask))
	{
		LLViewerEventRecorder::instance().logKeyEvent(key,mask);
		return TRUE;
	}

	LLFloater* focused_floaterp = gFloaterView->getFocusedFloater();
	std::string focusedFloaterName = (focused_floaterp ? focused_floaterp->getInstanceName() : "");

	if( keyboard_focus )
	{
		// <FS:Ansariel> [FS Communication UI]
		//if ((focusedFloaterName == "nearby_chat") || (focusedFloaterName == "im_container") || (focusedFloaterName == "impanel"))
		//{
		//	if (gSavedSettings.getBOOL("ArrowKeysAlwaysMove"))
		//	{
		//		// let Control-Up and Control-Down through for chat line history,
		//		if (!(key == KEY_UP && mask == MASK_CONTROL)
		//			&& !(key == KEY_DOWN && mask == MASK_CONTROL)
		//			&& !(key == KEY_UP && mask == MASK_ALT)
		//			&& !(key == KEY_DOWN && mask == MASK_ALT))
		//		{
		//			switch(key)
		//			{
		//			case KEY_LEFT:
		//			case KEY_RIGHT:
		//			case KEY_UP:
		//			case KEY_DOWN:
		//			case KEY_PAGE_UP:
		//			case KEY_PAGE_DOWN:
		//			case KEY_HOME:
		//				// when chatbar is empty or ArrowKeysAlwaysMove set,
		//				// pass arrow keys on to avatar...
		//				return FALSE;
		//			default:
		//				break;
		//			}
		//		}
		//	}
		if(FSNearbyChat::instance().defaultChatBarHasFocus() &&
		   (FSNearbyChat::instance().defaultChatBarIsIdle() ||
		    gSavedSettings.getBOOL("ArrowKeysAlwaysMove")))
		{
			// let Control-Up and Control-Down through for chat line history,
			//<FS:TS> Control-Right and Control-Left too for chat line editing
			if (!(key == KEY_UP && mask == MASK_CONTROL)
				&& !(key == KEY_DOWN && mask == MASK_CONTROL)
				&& !(key == KEY_LEFT && mask == MASK_CONTROL)
				&& !(key == KEY_RIGHT && mask == MASK_CONTROL))
			{
				switch (key)
				{
					case KEY_LEFT:
					case KEY_RIGHT:
					case KEY_UP:
					case KEY_DOWN:
					case KEY_PAGE_UP:
					case KEY_PAGE_DOWN:
					case KEY_HOME:
						// when chatbar is empty or ArrowKeysAlwaysMove set,
						// pass arrow keys on to avatar...
						return FALSE;
					default:
						break;
				}
			}
		}
		// </FS:Ansariel> [FS Communication UI]

		if (keyboard_focus->handleKey(key, mask, FALSE))
		{

			LL_DEBUGS() << "LLviewerWindow::handleKey - in 'traverse up' - no loops seen... just called keyboard_focus->handleKey an it returned true" << LL_ENDL;
			LLViewerEventRecorder::instance().logKeyEvent(key,mask); 
			return TRUE;
		} else {
			LL_DEBUGS() << "LLviewerWindow::handleKey - in 'traverse up' - no loops seen... just called keyboard_focus->handleKey an it returned FALSE" << LL_ENDL;
		}
	}

	if( LLToolMgr::getInstance()->getCurrentTool()->handleKey(key, mask) )
	{
		LL_DEBUGS() << "LLviewerWindow::handleKey toolbar handling?" << LL_ENDL;
		LLViewerEventRecorder::instance().logKeyEvent(key,mask);
		return TRUE;
	}

	// Try for a new-format gesture
	if (LLGestureMgr::instance().triggerGesture(key, mask))
	{
		LL_DEBUGS() << "LLviewerWindow::handleKey new gesture feature" << LL_ENDL;
		LLViewerEventRecorder::instance().logKeyEvent(key,mask);
		return TRUE;
	}

	// See if this is a gesture trigger.  If so, eat the key and
	// don't pass it down to the menus.
	if (gGestureList.trigger(key, mask))
	{
		LL_DEBUGS() << "LLviewerWindow::handleKey check gesture trigger" << LL_ENDL;
		LLViewerEventRecorder::instance().logKeyEvent(key,mask);
		return TRUE;
	}

	// If "Pressing letter keys starts local chat" option is selected, we are not in mouselook, 
	// no view has keyboard focus, this is a printable character key (and no modifier key is 
	// pressed except shift), then give focus to nearby chat (STORM-560)

	// <FS:Ansariel> [FS Communication UI]
	// -- Also removed !gAgentCamera.cameraMouselook() because of FIRE-10906; Pressing letter keys SHOULD move focus to chat when this option is enabled, regardless of being in mouselook or not
	// -- The need to press Enter key while being in mouselook mode every time to say a sentence is not too coherent with user's expectation, if he/she checked "starts local chat"
	// -- Also check for KEY_DIVIDE as we remapped VK_OEM_2 to KEY_DIVIDE in LLKeyboardWin32 to fix starting gestures
	//if ( LLStartUp::getStartupState() >= STATE_STARTED && 
	//	gSavedSettings.getS32("LetterKeysFocusChatBar") && !gAgentCamera.cameraMouselook() && 
	//	!keyboard_focus && key < 0x80 && (mask == MASK_NONE || mask == MASK_SHIFT) )
	//{
	//	// Initialize nearby chat if it's missing
	//	LLFloaterIMNearbyChat* nearby_chat = LLFloaterReg::findTypedInstance<LLFloaterIMNearbyChat>("nearby_chat");
	//	if (!nearby_chat)
	//	{	
	//		LLSD name("im_container");
	//		LLFloaterReg::toggleInstanceOrBringToFront(name);
	//	}

	//	LLChatEntry* chat_editor = LLFloaterReg::findTypedInstance<LLFloaterIMNearbyChat>("nearby_chat")->getChatBox();
	//	if (chat_editor)
	//	{
	//		// passing NULL here, character will be added later when it is handled by character handler.
	//		nearby_chat->startChat(NULL);
	//		return TRUE;
	//	}
	//}

	static LLCachedControl<bool> LetterKeysAffectsMovementNotFocusChatBar(gSavedSettings, "LetterKeysAffectsMovementNotFocusChatBar");
	static LLCachedControl<bool> fsLetterKeysFocusNearbyChatBar(gSavedSettings, "FSLetterKeysFocusNearbyChatBar");
	static LLCachedControl<bool> fsNearbyChatbar(gSavedSettings, "FSNearbyChatbar");
	if ( !LetterKeysAffectsMovementNotFocusChatBar && 
#if LL_WINDOWS
		!keyboard_focus && ((key < 0x80 && (mask == MASK_NONE || mask == MASK_SHIFT)) || (key == KEY_DIVIDE && mask == MASK_SHIFT)) )
#else
		!keyboard_focus && key < 0x80 && (mask == MASK_NONE || mask == MASK_SHIFT) )
#endif
	{
		FSFloaterNearbyChat* nearby_chat = FSFloaterNearbyChat::findInstance();
		if (fsLetterKeysFocusNearbyChatBar && fsNearbyChatbar && nearby_chat && nearby_chat->getVisible())
		{
			nearby_chat->setFocus(TRUE);
		}
		else
		{
			FSNearbyChat::instance().showDefaultChatBar(TRUE);
		}
		return TRUE;
	}
	// </FS:Ansariel> [FS Communication UI]

	// give menus a chance to handle unmodified accelerator keys
	if (gAgent.isInitialized()
		&& (gAgent.getTeleportState() == LLAgent::TELEPORT_NONE || gAgent.getTeleportState() == LLAgent::TELEPORT_LOCAL)
		&& gMenuBarView
		&& gMenuBarView->handleAcceleratorKey(key, mask))
	{
		LLViewerEventRecorder::instance().logKeyEvent(key, mask);
		return TRUE;
	}

	if (gLoginMenuBarView && gLoginMenuBarView->handleAcceleratorKey(key, mask))
	{
		return TRUE;
	}

	// don't pass keys on to world when something in ui has focus
	return gFocusMgr.childHasKeyboardFocus(mRootView) 
		|| LLMenuGL::getKeyboardMode() 
		|| (gMenuBarView && gMenuBarView->getHighlightedItem() && gMenuBarView->getHighlightedItem()->isActive());
}


BOOL LLViewerWindow::handleUnicodeChar(llwchar uni_char, MASK mask)
{
	// HACK:  We delay processing of return keys until they arrive as a Unicode char,
	// so that if you're typing chat text at low frame rate, we don't send the chat
	// until all keystrokes have been entered. JC
	// HACK: Numeric keypad <enter> on Mac is Unicode 3
	// HACK: Control-M on Windows is Unicode 13
	if ((uni_char == 13 && mask != MASK_CONTROL)
	    || (uni_char == 3 && mask == MASK_NONE) )
	{
		if (mask != MASK_ALT)
		{
			// remaps, handles ignored cases and returns back to viewer window.
			return gViewerInput.handleKey(KEY_RETURN, mask, gKeyboard->getKeyRepeated(KEY_RETURN));
		}
	}

	// let menus handle navigation (jump) keys
	if (gMenuBarView && gMenuBarView->handleUnicodeChar(uni_char, TRUE))
	{
		return TRUE;
	}

	// Traverses up the hierarchy
	LLFocusableElement* keyboard_focus = gFocusMgr.getKeyboardFocus();
	if( keyboard_focus )
	{
		if (keyboard_focus->handleUnicodeChar(uni_char, FALSE))
		{
			return TRUE;
		}

        return TRUE;
	}

	return FALSE;
}


void LLViewerWindow::handleScrollWheel(S32 clicks)
{
	LLUI::getInstance()->resetMouseIdleTimer();
	
	LLMouseHandler* mouse_captor = gFocusMgr.getMouseCapture();
	if( mouse_captor )
	{
		S32 local_x;
		S32 local_y;
		mouse_captor->screenPointToLocal( mCurrentMousePoint.mX, mCurrentMousePoint.mY, &local_x, &local_y );
		mouse_captor->handleScrollWheel(local_x, local_y, clicks);
		if (LLView::sDebugMouseHandling)
		{
			LL_INFOS() << "Scroll Wheel handled by captor " << mouse_captor->getName() << LL_ENDL;
		}
		return;
	}

	LLUICtrl* top_ctrl = gFocusMgr.getTopCtrl();
	if (top_ctrl)
	{
		S32 local_x;
		S32 local_y;
		top_ctrl->screenPointToLocal( mCurrentMousePoint.mX, mCurrentMousePoint.mY, &local_x, &local_y );
		if (top_ctrl->handleScrollWheel(local_x, local_y, clicks)) return;
	}

	if (mRootView->handleScrollWheel(mCurrentMousePoint.mX, mCurrentMousePoint.mY, clicks) )
	{
		if (LLView::sDebugMouseHandling)
		{
			LL_INFOS() << "Scroll Wheel" << LLView::sMouseHandlerMessage << LL_ENDL;
		}
		return;
	}
	else if (LLView::sDebugMouseHandling)
	{
		LL_INFOS() << "Scroll Wheel not handled by view" << LL_ENDL;
	}

	// Zoom the camera in and out behavior

	if(top_ctrl == 0 
		&& getWorldViewRectScaled().pointInRect(mCurrentMousePoint.mX, mCurrentMousePoint.mY) 
		&& gAgentCamera.isInitialized())
		gAgentCamera.handleScrollWheel(clicks);

	return;
}

void LLViewerWindow::handleScrollHWheel(S32 clicks)
{
    if (LLAppViewer::instance()->quitRequested())
    {
        return;
    }
    
    LLUI::getInstance()->resetMouseIdleTimer();

    LLMouseHandler* mouse_captor = gFocusMgr.getMouseCapture();
    if (mouse_captor)
    {
        S32 local_x;
        S32 local_y;
        mouse_captor->screenPointToLocal(mCurrentMousePoint.mX, mCurrentMousePoint.mY, &local_x, &local_y);
        mouse_captor->handleScrollHWheel(local_x, local_y, clicks);
        if (LLView::sDebugMouseHandling)
        {
            LL_INFOS() << "Scroll Horizontal Wheel handled by captor " << mouse_captor->getName() << LL_ENDL;
        }
        return;
    }

    LLUICtrl* top_ctrl = gFocusMgr.getTopCtrl();
    if (top_ctrl)
    {
        S32 local_x;
        S32 local_y;
        top_ctrl->screenPointToLocal(mCurrentMousePoint.mX, mCurrentMousePoint.mY, &local_x, &local_y);
        if (top_ctrl->handleScrollHWheel(local_x, local_y, clicks)) return;
    }

    if (mRootView->handleScrollHWheel(mCurrentMousePoint.mX, mCurrentMousePoint.mY, clicks))
    {
        if (LLView::sDebugMouseHandling)
        {
            LL_INFOS() << "Scroll Horizontal Wheel" << LLView::sMouseHandlerMessage << LL_ENDL;
        }
        return;
    }
    else if (LLView::sDebugMouseHandling)
    {
        LL_INFOS() << "Scroll Horizontal Wheel not handled by view" << LL_ENDL;
    }

    return;
}

void LLViewerWindow::addPopup(LLView* popup)
{
	if (mPopupView)
	{
		mPopupView->addPopup(popup);
	}
}

void LLViewerWindow::removePopup(LLView* popup)
{
	if (mPopupView)
	{
		mPopupView->removePopup(popup);
	}
}

void LLViewerWindow::clearPopups()
{
	if (mPopupView)
	{
		mPopupView->clearPopups();
	}
}

void LLViewerWindow::moveCursorToCenter()
{
	if (! gSavedSettings.getBOOL("DisableMouseWarp"))
	{
		S32 x = getWorldViewWidthScaled() / 2;
		S32 y = getWorldViewHeightScaled() / 2;
	
		LLUI::getInstance()->setMousePositionScreen(x, y);
		
		//on a forced move, all deltas get zeroed out to prevent jumping
		mCurrentMousePoint.set(x,y);
		mLastMousePoint.set(x,y);
		mCurrentMouseDelta.set(0,0);	
	}
}


//////////////////////////////////////////////////////////////////////
//
// Hover handlers
//

void append_xui_tooltip(LLView* viewp, LLToolTip::Params& params)
{
	if (viewp) 
	{
		if (!params.styled_message.empty())
		{
			params.styled_message.add().text("\n---------\n"); 
		}
		LLView::root_to_view_iterator_t end_tooltip_it = viewp->endRootToView();
		// NOTE: we skip "root" since it is assumed
		for (LLView::root_to_view_iterator_t tooltip_it = ++viewp->beginRootToView();
			tooltip_it != end_tooltip_it;
			++tooltip_it)
		{
			LLView* viewp = *tooltip_it;
		
			params.styled_message.add().text(viewp->getName());

			LLPanel* panelp = dynamic_cast<LLPanel*>(viewp);
			if (panelp && !panelp->getXMLFilename().empty())
			{
				params.styled_message.add()
					.text("(" + panelp->getXMLFilename() + ")")
					//<FS:KC> Define in colors.xml instead
//					 .style.color(LLColor4(0.7f, 0.7f, 1.f, 1.f));
					.style.color(LLUIColorTable::instance().getColor("XUITooltipFileName"));
			}
			params.styled_message.add().text("/");
		}
	}
}

static LLTrace::BlockTimerStatHandle ftm("Update UI");

// Update UI based on stored mouse position from mouse-move
// event processing.
void LLViewerWindow::updateUI()
{
	LL_PROFILE_ZONE_SCOPED_CATEGORY_UI; //LL_RECORD_BLOCK_TIME(ftm);

	static std::string last_handle_msg;

	// <FS:Ansariel> We don't show the hints anyway, so needless to check here
	//if (gLoggedInTime.getStarted())
	//{
	//	if (gLoggedInTime.getElapsedTimeF32() > gSavedSettings.getF32("DestinationGuideHintTimeout"))
	//	{
	//		LLFirstUse::notUsingDestinationGuide();
	//	}
	//	if (gLoggedInTime.getElapsedTimeF32() > gSavedSettings.getF32("SidePanelHintTimeout"))
	//	{
	//		LLFirstUse::notUsingSidePanel();
	//	}
	//}
	// </FS:Ansariel>

	LLConsole::updateClass();

	// animate layout stacks so we have up to date rect for world view
	LLLayoutStack::updateClass();

	// use full window for world view when not rendering UI
	bool world_view_uses_full_window = gAgentCamera.cameraMouselook() || !gPipeline.hasRenderDebugFeatureMask(LLPipeline::RENDER_DEBUG_FEATURE_UI);
	updateWorldViewRect(world_view_uses_full_window);

	LLView::sMouseHandlerMessage.clear();

	S32 x = mCurrentMousePoint.mX;
	S32 y = mCurrentMousePoint.mY;

	MASK	mask = gKeyboard->currentMask(TRUE);

	if (gPipeline.hasRenderDebugMask(LLPipeline::RENDER_DEBUG_RAYCAST))
	{
		gDebugRaycastFaceHit = -1;
		gDebugRaycastObject = cursorIntersect(-1, -1, 512.f, NULL, -1, FALSE, FALSE, TRUE,
											  &gDebugRaycastFaceHit,
											  &gDebugRaycastIntersection,
											  &gDebugRaycastTexCoord,
											  &gDebugRaycastNormal,
											  &gDebugRaycastTangent,
											  &gDebugRaycastStart,
											  &gDebugRaycastEnd);
		gDebugRaycastParticle = gPipeline.lineSegmentIntersectParticle(gDebugRaycastStart, gDebugRaycastEnd, &gDebugRaycastParticleIntersection, NULL);
	}

	updateMouseDelta();
	updateKeyboardFocus();

	BOOL handled = FALSE;

	LLUICtrl* top_ctrl = gFocusMgr.getTopCtrl();
	LLMouseHandler* mouse_captor = gFocusMgr.getMouseCapture();
	LLView* captor_view = dynamic_cast<LLView*>(mouse_captor);

	//FIXME: only include captor and captor's ancestors if mouse is truly over them --RN

	//build set of views containing mouse cursor by traversing UI hierarchy and testing 
	//screen rect against mouse cursor
	view_handle_set_t mouse_hover_set;

	// constraint mouse enter events to children of mouse captor
	LLView* root_view = captor_view;

	// if mouse captor doesn't exist or isn't a LLView
	// then allow mouse enter events on entire UI hierarchy
	if (!root_view)
	{
		root_view = mRootView;
	}

	// only update mouse hover set when UI is visible (since we shouldn't send hover events to invisible UI
	if (gPipeline.hasRenderDebugFeatureMask(LLPipeline::RENDER_DEBUG_FEATURE_UI))
	{
		// include all ancestors of captor_view as automatically having mouse
		if (captor_view)
		{
			LLView* captor_parent_view = captor_view->getParent();
			while(captor_parent_view)
			{
				mouse_hover_set.insert(captor_parent_view->getHandle());
				captor_parent_view = captor_parent_view->getParent();
			}
		}

		// aggregate visible views that contain mouse cursor in display order
		LLPopupView::popup_list_t popups = mPopupView->getCurrentPopups();

		for(LLPopupView::popup_list_t::iterator popup_it = popups.begin(); popup_it != popups.end(); ++popup_it)
		{
			LLView* popup = popup_it->get();
			if (popup && popup->calcScreenBoundingRect().pointInRect(x, y))
			{
				// iterator over contents of top_ctrl, and throw into mouse_hover_set
				for (LLView::tree_iterator_t it = popup->beginTreeDFS();
					it != popup->endTreeDFS();
					++it)
				{
					LLView* viewp = *it;
					if (viewp->getVisible()
						&& viewp->calcScreenBoundingRect().pointInRect(x, y))
					{
						// we have a view that contains the mouse, add it to the set
						mouse_hover_set.insert(viewp->getHandle());
					}
					else
					{
						// skip this view and all of its children
						it.skipDescendants();
					}
				}
			}
		}

		// while the top_ctrl contains the mouse cursor, only it and its descendants will receive onMouseEnter events
		if (top_ctrl && top_ctrl->calcScreenBoundingRect().pointInRect(x, y))
		{
			// iterator over contents of top_ctrl, and throw into mouse_hover_set
			for (LLView::tree_iterator_t it = top_ctrl->beginTreeDFS();
				it != top_ctrl->endTreeDFS();
				++it)
			{
				LLView* viewp = *it;
				if (viewp->getVisible()
					&& viewp->calcScreenBoundingRect().pointInRect(x, y))
				{
					// we have a view that contains the mouse, add it to the set
					mouse_hover_set.insert(viewp->getHandle());
				}
				else
				{
					// skip this view and all of its children
					it.skipDescendants();
				}
			}
		}
		else
		{
			// walk UI tree in depth-first order
			for (LLView::tree_iterator_t it = root_view->beginTreeDFS();
				it != root_view->endTreeDFS();
				++it)
			{
				LLView* viewp = *it;
				// calculating the screen rect involves traversing the parent, so this is less than optimal
				if (viewp->getVisible()
					&& viewp->calcScreenBoundingRect().pointInRect(x, y))
				{

					// if this view is mouse opaque, nothing behind it should be in mouse_hover_set
					if (viewp->getMouseOpaque())
					{
						// constrain further iteration to children of this widget
						it = viewp->beginTreeDFS();
					}
		
					// we have a view that contains the mouse, add it to the set
					mouse_hover_set.insert(viewp->getHandle());
				}
				else
				{
					// skip this view and all of its children
					it.skipDescendants();
				}
			}
		}
	}

	typedef std::vector<LLHandle<LLView> > view_handle_list_t;

	// call onMouseEnter() on all views which contain the mouse cursor but did not before
	view_handle_list_t mouse_enter_views;
	std::set_difference(mouse_hover_set.begin(), mouse_hover_set.end(),
						mMouseHoverViews.begin(), mMouseHoverViews.end(),
						std::back_inserter(mouse_enter_views));
	for (view_handle_list_t::iterator it = mouse_enter_views.begin();
		it != mouse_enter_views.end();
		++it)
	{
		LLView* viewp = it->get();
		if (viewp)
		{
			LLRect view_screen_rect = viewp->calcScreenRect();
			viewp->onMouseEnter(x - view_screen_rect.mLeft, y - view_screen_rect.mBottom, mask);
		}
	}

	// call onMouseLeave() on all views which no longer contain the mouse cursor
	view_handle_list_t mouse_leave_views;
	std::set_difference(mMouseHoverViews.begin(), mMouseHoverViews.end(),
						mouse_hover_set.begin(), mouse_hover_set.end(),
						std::back_inserter(mouse_leave_views));
	for (view_handle_list_t::iterator it = mouse_leave_views.begin();
		it != mouse_leave_views.end();
		++it)
	{
		LLView* viewp = it->get();
		if (viewp)
		{
			LLRect view_screen_rect = viewp->calcScreenRect();
			viewp->onMouseLeave(x - view_screen_rect.mLeft, y - view_screen_rect.mBottom, mask);
		}
	}

	// store resulting hover set for next frame
	swap(mMouseHoverViews, mouse_hover_set);

	// only handle hover events when UI is enabled
	if (gPipeline.hasRenderDebugFeatureMask(LLPipeline::RENDER_DEBUG_FEATURE_UI))
	{	

		if( mouse_captor )
		{
			// Pass hover events to object capturing mouse events.
			S32 local_x;
			S32 local_y; 
			mouse_captor->screenPointToLocal( x, y, &local_x, &local_y );
			handled = mouse_captor->handleHover(local_x, local_y, mask);
			if (LLView::sDebugMouseHandling)
			{
				LL_INFOS() << "Hover handled by captor " << mouse_captor->getName() << LL_ENDL;
			}

			if( !handled )
			{
				LL_DEBUGS("UserInput") << "hover not handled by mouse captor" << LL_ENDL;
			}
		}
		else
		{
			if (top_ctrl)
			{
				S32 local_x, local_y;
				top_ctrl->screenPointToLocal( x, y, &local_x, &local_y );
				handled = top_ctrl->pointInView(local_x, local_y) && top_ctrl->handleHover(local_x, local_y, mask);
			}

			if ( !handled )
			{
				// x and y are from last time mouse was in window
				// mMouseInWindow tracks *actual* mouse location
				if (mMouseInWindow && mRootView->handleHover(x, y, mask) )
				{
					if (LLView::sDebugMouseHandling && LLView::sMouseHandlerMessage != last_handle_msg)
					{
						last_handle_msg = LLView::sMouseHandlerMessage;
						LL_INFOS() << "Hover" << LLView::sMouseHandlerMessage << LL_ENDL;
					}
					handled = TRUE;
				}
				else if (LLView::sDebugMouseHandling)
				{
					if (last_handle_msg != LLStringUtil::null)
					{
						last_handle_msg.clear();
						LL_INFOS() << "Hover not handled by view" << LL_ENDL;
					}
				}
			}
		
			if (!handled)
			{
				LLTool *tool = LLToolMgr::getInstance()->getCurrentTool();

				if(mMouseInWindow && tool)
				{
					handled = tool->handleHover(x, y, mask);
				}
			}
		}

		// Show a new tool tip (or update one that is already shown)
		BOOL tool_tip_handled = FALSE;
		std::string tool_tip_msg;
		if( handled 
			&& !mWindow->isCursorHidden())
		{
			LLRect screen_sticky_rect = mRootView->getLocalRect();
			S32 local_x, local_y;

			static LLCachedControl<bool> debug_show_xui_names(gSavedSettings, "DebugShowXUINames", 0);
			if (debug_show_xui_names)
			{
				LLToolTip::Params params;

				LLView* tooltip_view = mRootView;
				LLView::tree_iterator_t end_it = mRootView->endTreeDFS();
				for (LLView::tree_iterator_t it = mRootView->beginTreeDFS(); it != end_it; ++it)
				{
					LLView* viewp = *it;
					LLRect screen_rect;
					viewp->localRectToScreen(viewp->getLocalRect(), &screen_rect);
					if (!(viewp->getVisible()
						 && screen_rect.pointInRect(x, y)))
					{
						it.skipDescendants();
					}
					// only report xui names for LLUICtrls, 
					// and blacklist the various containers we don't care about
					else if (dynamic_cast<LLUICtrl*>(viewp) 
							&& viewp != gMenuHolder
							&& viewp != gFloaterView
							&& viewp != gConsole) 
					{
						if (dynamic_cast<LLFloater*>(viewp))
						{
							// constrain search to descendants of this (frontmost) floater
							// by resetting iterator
							it = viewp->beginTreeDFS();
						}

						// if we are in a new part of the tree (not a descendent of current tooltip_view)
						// then push the results for tooltip_view and start with a new potential view
						// NOTE: this emulates visiting only the leaf nodes that meet our criteria
						if (!viewp->hasAncestor(tooltip_view))
						{
							append_xui_tooltip(tooltip_view, params);
							screen_sticky_rect.intersectWith(tooltip_view->calcScreenRect());
						}
						tooltip_view = viewp;
					}
				}

				append_xui_tooltip(tooltip_view, params);
				params.styled_message.add().text("\n");

				screen_sticky_rect.intersectWith(tooltip_view->calcScreenRect());
				
				params.sticky_rect = screen_sticky_rect;
				params.max_width = 400;

				LLToolTipMgr::instance().show(params);
			}
			// if there is a mouse captor, nothing else gets a tooltip
			else if (mouse_captor)
			{
				mouse_captor->screenPointToLocal(x, y, &local_x, &local_y);
				tool_tip_handled = mouse_captor->handleToolTip(local_x, local_y, mask);
			}
			else 
			{
				// next is top_ctrl
				if (!tool_tip_handled && top_ctrl)
				{
					top_ctrl->screenPointToLocal(x, y, &local_x, &local_y);
					tool_tip_handled = top_ctrl->handleToolTip(local_x, local_y, mask );
				}
				
				if (!tool_tip_handled)
				{
					local_x = x; local_y = y;
					tool_tip_handled = mRootView->handleToolTip(local_x, local_y, mask );
				}

				LLTool* current_tool = LLToolMgr::getInstance()->getCurrentTool();
				if (!tool_tip_handled && current_tool)
				{
					current_tool->screenPointToLocal(x, y, &local_x, &local_y);
					tool_tip_handled = current_tool->handleToolTip(local_x, local_y, mask );
				}
			}
		}		
	}
	else
	{	// just have tools handle hover when UI is turned off
		LLTool *tool = LLToolMgr::getInstance()->getCurrentTool();

		if(mMouseInWindow && tool)
		{
			handled = tool->handleHover(x, y, mask);
		}
	}

	updateLayout();

	mLastMousePoint = mCurrentMousePoint;

	// cleanup unused selections when no modal dialogs are open
	if (LLModalDialog::activeCount() == 0)
	{
		LLViewerParcelMgr::getInstance()->deselectUnused();
	}

	if (LLModalDialog::activeCount() == 0)
	{
		LLSelectMgr::getInstance()->deselectUnused();
	}
}


void LLViewerWindow::updateLayout()
{
	LLTool* tool = LLToolMgr::getInstance()->getCurrentTool();
	if (gFloaterTools != NULL
		&& tool != NULL
		&& tool != gToolNull  
		&& tool != LLToolCompInspect::getInstance() 
		&& tool != LLToolDragAndDrop::getInstance() 
		&& !gSavedSettings.getBOOL("FreezeTime"))
	{ 
		// Suppress the toolbox view if our source tool was the pie tool,
		// and we've overridden to something else.
		bool suppress_toolbox = 
			(LLToolMgr::getInstance()->getBaseTool() == LLToolPie::getInstance()) &&
			(LLToolMgr::getInstance()->getCurrentTool() != LLToolPie::getInstance());

		LLMouseHandler *captor = gFocusMgr.getMouseCapture();
		// With the null, inspect, or drag and drop tool, don't muck
		// with visibility.

		if (gFloaterTools->isMinimized()
			||	(tool != LLToolPie::getInstance()						// not default tool
				&& tool != LLToolCompGun::getInstance()					// not coming out of mouselook
				&& !suppress_toolbox									// not override in third person
				&& LLToolMgr::getInstance()->getCurrentToolset()->isShowFloaterTools()
				&& (!captor || dynamic_cast<LLView*>(captor) != NULL)))						// not dragging
		{
			// Force floater tools to be visible (unless minimized)
			if (!gFloaterTools->getVisible())
			{
				gFloaterTools->openFloater();
			}
			// Update the location of the blue box tool popup
			LLCoordGL select_center_screen;
			MASK	mask = gKeyboard->currentMask(TRUE);
			gFloaterTools->updatePopup( select_center_screen, mask );
		}
		else
		{
			gFloaterTools->setVisible(FALSE);
		}
		//gMenuBarView->setItemVisible("BuildTools", gFloaterTools->getVisible());
	}

	// Always update console
	if(gConsole)
	{
		LLRect console_rect = getChatConsoleRect();
		gConsole->reshape(console_rect.getWidth(), console_rect.getHeight());
		gConsole->setRect(console_rect);
	}
}

void LLViewerWindow::updateMouseDelta()
{
#if LL_WINDOWS
    LLCoordCommon delta; 
    mWindow->getCursorDelta(&delta);
    S32 dx = delta.mX;
    S32 dy = delta.mY;
#else
	S32 dx = lltrunc((F32) (mCurrentMousePoint.mX - mLastMousePoint.mX) * LLUI::getScaleFactor().mV[VX]);
	S32 dy = lltrunc((F32) (mCurrentMousePoint.mY - mLastMousePoint.mY) * LLUI::getScaleFactor().mV[VY]);
#endif

	//RN: fix for asynchronous notification of mouse leaving window not working
	LLCoordWindow mouse_pos;
	mWindow->getCursorPosition(&mouse_pos);
	if (mouse_pos.mX < 0 || 
		mouse_pos.mY < 0 ||
		mouse_pos.mX > mWindowRectRaw.getWidth() ||
		mouse_pos.mY > mWindowRectRaw.getHeight())
	{
		mMouseInWindow = FALSE;
	}
	else
	{
		mMouseInWindow = TRUE;
	}

	LLVector2 mouse_vel; 

	//if (gSavedSettings.getBOOL("MouseSmooth"))
	static LLCachedControl<bool> mouseSmooth(gSavedSettings, "MouseSmooth");
	if (mouseSmooth)
	{
		static F32 fdx = 0.f;
		static F32 fdy = 0.f;

		F32 amount = 16.f;
		fdx = fdx + ((F32) dx - fdx) * llmin(gFrameIntervalSeconds.value()*amount,1.f);
		fdy = fdy + ((F32) dy - fdy) * llmin(gFrameIntervalSeconds.value()*amount,1.f);

		mCurrentMouseDelta.set(ll_round(fdx), ll_round(fdy));
		mouse_vel.setVec(fdx,fdy);
	}
	else
	{
		mCurrentMouseDelta.set(dx, dy);
		mouse_vel.setVec((F32) dx, (F32) dy);
	}
    
	sample(sMouseVelocityStat, mouse_vel.magVec());
}

void LLViewerWindow::updateKeyboardFocus()
{
	if (!gPipeline.hasRenderDebugFeatureMask(LLPipeline::RENDER_DEBUG_FEATURE_UI))
	{
		gFocusMgr.setKeyboardFocus(NULL);
	}

	// clean up current focus
	LLUICtrl* cur_focus = dynamic_cast<LLUICtrl*>(gFocusMgr.getKeyboardFocus());
	if (cur_focus)
	{
		if (!cur_focus->isInVisibleChain() || !cur_focus->isInEnabledChain())
		{
            // don't release focus, just reassign so that if being given
            // to a sibling won't call onFocusLost on all the ancestors
			// gFocusMgr.releaseFocusIfNeeded(cur_focus);

			LLUICtrl* parent = cur_focus->getParentUICtrl();
			const LLUICtrl* focus_root = cur_focus->findRootMostFocusRoot();
			bool new_focus_found = false;
			while(parent)
			{
				if (parent->isCtrl() 
					&& (parent->hasTabStop() || parent == focus_root) 
					&& !parent->getIsChrome() 
					&& parent->isInVisibleChain() 
					&& parent->isInEnabledChain())
				{
					if (!parent->focusFirstItem())
					{
						parent->setFocus(TRUE);
					}
					new_focus_found = true;
					break;
				}
				parent = parent->getParentUICtrl();
			}

			// if we didn't find a better place to put focus, just release it
			// hasFocus() will return true if and only if we didn't touch focus since we
			// are only moving focus higher in the hierarchy
			if (!new_focus_found)
			{
				cur_focus->setFocus(FALSE);
			}
		}
		else if (cur_focus->isFocusRoot())
		{
			// focus roots keep trying to delegate focus to their first valid descendant
			// this assumes that focus roots are not valid focus holders on their own
			cur_focus->focusFirstItem();
		}
	}

	// last ditch force of edit menu to selection manager
	if (LLEditMenuHandler::gEditMenuHandler == NULL && LLSelectMgr::getInstance()->getSelection()->getObjectCount())
	{
		LLEditMenuHandler::gEditMenuHandler = LLSelectMgr::getInstance();
	}

	if (gFloaterView->getCycleMode())
	{
		// sync all floaters with their focus state
		gFloaterView->highlightFocusedFloater();
		gSnapshotFloaterView->highlightFocusedFloater();
		MASK	mask = gKeyboard->currentMask(TRUE);
		if ((mask & MASK_CONTROL) == 0)
		{
			// control key no longer held down, finish cycle mode
			gFloaterView->setCycleMode(FALSE);

			gFloaterView->syncFloaterTabOrder();
		}
		else
		{
			// user holding down CTRL, don't update tab order of floaters
		}
	}
	else
	{
		// update focused floater
		gFloaterView->highlightFocusedFloater();
		gSnapshotFloaterView->highlightFocusedFloater();
		// make sure floater visible order is in sync with tab order
		gFloaterView->syncFloaterTabOrder();
	}
}

static LLTrace::BlockTimerStatHandle FTM_UPDATE_WORLD_VIEW("Update World View");
void LLViewerWindow::updateWorldViewRect(bool use_full_window)
{
	LL_RECORD_BLOCK_TIME(FTM_UPDATE_WORLD_VIEW);

	// start off using whole window to render world
	LLRect new_world_rect = mWindowRectRaw;

	if (use_full_window == false && mWorldViewPlaceholder.get())
	{
		new_world_rect = mWorldViewPlaceholder.get()->calcScreenRect();
		// clamp to at least a 1x1 rect so we don't try to allocate zero width gl buffers
		new_world_rect.mTop = llmax(new_world_rect.mTop, new_world_rect.mBottom + 1);
		new_world_rect.mRight = llmax(new_world_rect.mRight, new_world_rect.mLeft + 1);

		new_world_rect.mLeft = ll_round((F32)new_world_rect.mLeft * mDisplayScale.mV[VX]);
		new_world_rect.mRight = ll_round((F32)new_world_rect.mRight * mDisplayScale.mV[VX]);
		new_world_rect.mBottom = ll_round((F32)new_world_rect.mBottom * mDisplayScale.mV[VY]);
		new_world_rect.mTop = ll_round((F32)new_world_rect.mTop * mDisplayScale.mV[VY]);
	}

	if (mWorldViewRectRaw != new_world_rect)
	{
		mWorldViewRectRaw = new_world_rect;
		gResizeScreenTexture = TRUE;
		LLViewerCamera::getInstance()->setViewHeightInPixels( mWorldViewRectRaw.getHeight() );
		LLViewerCamera::getInstance()->setAspect( getWorldViewAspectRatio() );

		LLRect old_world_rect_scaled = mWorldViewRectScaled;
		mWorldViewRectScaled = calcScaledRect(mWorldViewRectRaw, mDisplayScale);

		// sending a signal with a new WorldView rect
		mOnWorldViewRectUpdated(old_world_rect_scaled, mWorldViewRectScaled);
	}
}

void LLViewerWindow::saveLastMouse(const LLCoordGL &point)
{
	// Store last mouse location.
	// If mouse leaves window, pretend last point was on edge of window

	if (point.mX < 0)
	{
		mCurrentMousePoint.mX = 0;
	}
	else if (point.mX > getWindowWidthScaled())
	{
		mCurrentMousePoint.mX = getWindowWidthScaled();
	}
	else
	{
		mCurrentMousePoint.mX = point.mX;
	}

	if (point.mY < 0)
	{
		mCurrentMousePoint.mY = 0;
	}
	else if (point.mY > getWindowHeightScaled() )
	{
		mCurrentMousePoint.mY = getWindowHeightScaled();
	}
	else
	{
		mCurrentMousePoint.mY = point.mY;
	}
}

// <FS:Beq> Changes to add physics view support into edit mode
//pragma region FSShowPhysicsInEditMode

const float offset_units = 3.0;
const float offset_factor = -3.0;

// decorator for renderMeshBaseHull from llspatialpartition. but with our own offsets to avoid glitching.
void renderMeshBaseHullPhysics(LLVOVolume* volume, U32 data_mask, LLColor4& color, LLColor4& line_color)
{
			LLGLEnable offset(GL_POLYGON_OFFSET_FILL);
			glPolygonMode(GL_FRONT_AND_BACK, GL_FILL);
			glPolygonOffset(offset_factor, offset_units);
			gGL.diffuseColor4fv(color.mV);
			renderMeshBaseHull(volume, data_mask, color, line_color);
}

// decorator for render_hull from llspatialpartition. but with our own offsets to avoid glitching.
void renderHullPhysics(LLModel::PhysicsMesh& mesh, const LLColor4& color, const LLColor4& line_color)
{
	LLGLEnable offset(GL_POLYGON_OFFSET_FILL);
	glPolygonMode(GL_FRONT_AND_BACK, GL_FILL); 
	glPolygonOffset(offset_factor, offset_units);
	render_hull(mesh, color, line_color);
}

// Draw a physics shape with the edges highlighted in 'line_color'
void renderMeshPhysicsTriangles(const LLColor4& color, const LLColor4& line_color, LLVolume* vol, LLModel::Decomposition * decomp)
{
// Not required here, we already disable this in the outer scope
//	LLGLDisable multisample(LLPipeline::RenderFSAASamples > 0 ? GL_MULTISAMPLE_ARB : 0);

	LLGLSLShader* shader = LLGLSLShader::sCurBoundShaderPtr;

	if (shader)
	{
		gDebugProgram.bind();
	}

	gGL.matrixMode(LLRender::MM_MODELVIEW);
	gGL.pushMatrix();
	// scope for the RAII for the depth test on hidden geometry
	{
		// This draw section covers the hidden geometry

		gGL.blendFunc(LLRender::BF_SOURCE_COLOR, LLRender::BF_ONE);
		LLGLDepthTest gls_depth(GL_TRUE, GL_FALSE, GL_GEQUAL);
		if (shader)
		{
			{
				LLGLEnable offset(GL_POLYGON_OFFSET_FILL);
				glPolygonOffset(offset_factor, offset_units);
				gGL.diffuseColor4fv(color.mV);
				//decomp has physics mesh, render that mesh
				glPolygonMode(GL_FRONT_AND_BACK, GL_FILL);
				LLVertexBuffer::drawArrays(LLRender::TRIANGLES, decomp->mPhysicsShapeMesh.mPositions);
			}
			{
				LLGLEnable offset(GL_POLYGON_OFFSET_LINE);
				glPolygonMode(GL_FRONT_AND_BACK, GL_LINE);
				glPolygonOffset(offset_factor, offset_units);
				gGL.diffuseColor4fv(line_color.mV);
				LLVertexBuffer::drawArrays(LLRender::TRIANGLES, decomp->mPhysicsShapeMesh.mPositions);
			}
		}
		else
		{
			gGL.flush();
			{
				glPolygonMode(GL_FRONT_AND_BACK, GL_FILL);
				gGL.diffuseColor4fv(color.mV);
				//decomp has physics mesh, render that mesh
				LLVertexBuffer::drawArrays(LLRender::TRIANGLES, decomp->mPhysicsShapeMesh.mPositions);
				glPolygonMode(GL_FRONT_AND_BACK, GL_LINE);
				gGL.diffuseColor4fv(line_color.mV);
				LLVertexBuffer::drawArrays(LLRender::TRIANGLES, decomp->mPhysicsShapeMesh.mPositions);
			}
		}
	}//End depth test for hidden geometry
//	gGL.flush();
	gGL.setSceneBlendType(LLRender::BT_ALPHA);

	if (shader)
	{
		{
			gGL.diffuseColor4fv(color.mV);
			LLGLEnable offset(GL_POLYGON_OFFSET_FILL);
			glPolygonMode(GL_FRONT_AND_BACK, GL_FILL);
			glPolygonOffset(offset_factor, offset_units);
			gGL.setLineWidth(1.f); // <FS> Line width OGL core profile fix by Rye Mutt
			LLVertexBuffer::drawArrays(LLRender::TRIANGLES, decomp->mPhysicsShapeMesh.mPositions);
		}
		{
			gGL.diffuseColor4fv(line_color.mV);
			LLGLEnable offset(GL_POLYGON_OFFSET_LINE);
			glPolygonMode(GL_FRONT_AND_BACK, GL_LINE);
			glPolygonOffset(offset_factor, offset_units);
			gGL.setLineWidth(3.f); // <FS> Line width OGL core profile fix by Rye Mutt
			LLVertexBuffer::drawArrays(LLRender::TRIANGLES, decomp->mPhysicsShapeMesh.mPositions);
		}
	}
	else
	{
		gGL.flush();
		{
			glPolygonMode(GL_FRONT_AND_BACK, GL_FILL);
			gGL.diffuseColor4fv(color.mV);
			//decomp has physics mesh, render that mesh
			LLVertexBuffer::drawArrays(LLRender::TRIANGLES, decomp->mPhysicsShapeMesh.mPositions);
			glPolygonMode(GL_FRONT_AND_BACK, GL_LINE);
			gGL.diffuseColor4fv(line_color.mV);
			gGL.setLineWidth(3.f); // <FS> Line width OGL core profile fix by Rye Mutt
			LLVertexBuffer::drawArrays(LLRender::TRIANGLES, decomp->mPhysicsShapeMesh.mPositions);
		}
	}

	gGL.setLineWidth(1.f); // <FS> Line width OGL core profile fix by Rye Mutt
	glPolygonMode(GL_FRONT_AND_BACK, GL_FILL);
	gGL.popMatrix();

	//restore the previous shader
	if (shader)
	{
		shader->bind();
	}
}

void renderNonMeshHullPhysics(LLVOVolume* vovolume, LLVolume* volume, LLColor4 color, LLColor4 line_color, LLVector3 center, LLVector3 size)
{
	LLVolumeParams volume_params = volume->getParams();
	S32 detail = get_physics_detail(volume_params, vovolume->getScale());

	LLVolume* phys_volume = LLPrimitive::sVolumeManager->refVolume(volume_params, detail);

	if (!phys_volume->mHullPoints)
	{ //build convex hull
		std::vector<LLVector3> pos;
		std::vector<U16> index;

		S32 index_offset = 0;
		// Build a vector of vertices in the visible LOD model determined by 'detail' 
		for (S32 i = 0; i < phys_volume->getNumVolumeFaces(); ++i)
		{
			const LLVolumeFace& face = phys_volume->getVolumeFace(i);
			if (index_offset + face.mNumVertices > 65535)
			{
				continue;
			}

			for (S32 j = 0; j < face.mNumVertices; ++j)
			{
				pos.push_back(LLVector3(face.mPositions[j].getF32ptr()));
			}

			for (S32 j = 0; j < face.mNumIndices; ++j)
			{
				index.push_back(face.mIndices[j] + index_offset);
			}

			index_offset += face.mNumVertices;
		}
		// use the array of vertices to construct a single hull based 
		if (!pos.empty() && !index.empty() && LLConvexDecomposition::getInstance()) // ND: FIRE-3427
		{
			LLCDMeshData mesh;
			mesh.mIndexBase = &index[0];
			mesh.mVertexBase = pos[0].mV;
			mesh.mNumVertices = pos.size();
			mesh.mVertexStrideBytes = 12;
			mesh.mIndexStrideBytes = 6;
			mesh.mIndexType = LLCDMeshData::INT_16;

			mesh.mNumTriangles = index.size() / 3;

			LLCDMeshData res;
			LLCDResult retval;
			if ((retval = LLConvexDecomposition::getInstance()->generateSingleHullMeshFromMesh(&mesh, &res)))
			{
				LL_WARNS() << "ConvexDecomp Failed (generateSingleHullMeshFromMesh): " << retval << LL_ENDL;
			}

			//copy res into phys_volume
			phys_volume->mHullPoints = (LLVector4a*)ll_aligned_malloc_16(sizeof(LLVector4a)*res.mNumVertices);
			phys_volume->mNumHullPoints = res.mNumVertices;

			S32 idx_size = (res.mNumTriangles * 3 * 2 + 0xF) & ~0xF;
			phys_volume->mHullIndices = (U16*)ll_aligned_malloc_16(idx_size);
			phys_volume->mNumHullIndices = res.mNumTriangles * 3;

			const F32* v = res.mVertexBase;

			for (S32 i = 0; i < res.mNumVertices; ++i)
			{
				F32* p = (F32*)((U8*)v + i*res.mVertexStrideBytes);
				phys_volume->mHullPoints[i].load3(p);
			}

			if (res.mIndexType == LLCDMeshData::INT_16)
			{
				for (S32 i = 0; i < res.mNumTriangles; ++i)
				{
					U16* idx = (U16*)(((U8*)res.mIndexBase) + i*res.mIndexStrideBytes);

					phys_volume->mHullIndices[i * 3 + 0] = idx[0];
					phys_volume->mHullIndices[i * 3 + 1] = idx[1];
					phys_volume->mHullIndices[i * 3 + 2] = idx[2];
				}
			}
			else
			{
				for (S32 i = 0; i < res.mNumTriangles; ++i)
				{
					U32* idx = (U32*)(((U8*)res.mIndexBase) + i*res.mIndexStrideBytes);

					phys_volume->mHullIndices[i * 3 + 0] = (U16)idx[0];
					phys_volume->mHullIndices[i * 3 + 1] = (U16)idx[1];
					phys_volume->mHullIndices[i * 3 + 2] = (U16)idx[2];
				}
			}
		}
	}
	//pragma endregion Build the mesh data for a convex hull for a PRIM that is explcitly in CONVEX_HULL mode
	// Now that we've got the hulldecomp let's draw it

	// <FS:Ansariel> Crash fix due to invalid calls to drawElements by Drake Arconis
	//if (phys_volume->mHullPoints)
	if (phys_volume->mHullPoints && phys_volume->mHullIndices && phys_volume->mNumHullPoints > 0 && phys_volume->mNumHullIndices > 0)
		//pragma region ConvexPrimDrawHull
		// </FS:Ansariel>
	{
		//render hull
		// TODO: (BEQ) Find out why is this not a call to render_hull? it probably could be if the data is in the right form

		glPolygonMode(GL_FRONT_AND_BACK, GL_LINE);

		gGL.diffuseColor4fv(line_color.mV);
		LLVertexBuffer::unbind();

		llassert(LLGLSLShader::sCurBoundShader != 0);

		LLVertexBuffer::drawElements(LLRender::TRIANGLES, phys_volume->mHullPoints, NULL, phys_volume->mNumHullIndices, phys_volume->mHullIndices);

		gGL.diffuseColor4fv(color.mV);
		glPolygonMode(GL_FRONT_AND_BACK, GL_FILL);
		LLVertexBuffer::drawElements(LLRender::TRIANGLES, phys_volume->mHullPoints, NULL, phys_volume->mNumHullIndices, phys_volume->mHullIndices);
	}
	else
	{
		// if we don't have a physics convex model then draw a magenta box
		gGL.diffuseColor4f(1, 0, 1, 1);
		drawBoxOutline(center, size);
	}
	//pragma endregion
	LLPrimitive::sVolumeManager->unrefVolume(phys_volume);
}

void renderOnePhysicsShape(LLViewerObject* objectp)
{
	// sanity check this we have a drawable.
	LLDrawable* drawable = objectp->mDrawable;

	if (!drawable)
	{
		return;
	}

	// this is an attached HUD so let's just return.
	if (objectp->isHUDAttachment())
	{
		return;
	}

	LLVOVolume* vovolume = drawable->getVOVolume();

	// phsyics_type is the user selected prim property (None, Prim, Convex)
	U8 physics_type = vovolume->getPhysicsShapeType();

	// If no physics is set to NONE or we're flexi just return
	if (physics_type == LLViewerObject::PHYSICS_SHAPE_NONE || vovolume->isFlexible())
	{
		return;
	}
	// Get the shape details for this object
	LLVolume *volume = vovolume->getVolume();
	LLVolumeParams volume_params = volume->getParams();

	// setup a volume instance to hold the physics shape
	LLPhysicsVolumeParams physics_params(volume_params,
		physics_type == LLViewerObject::PHYSICS_SHAPE_CONVEX_HULL);

	// Set physics_spec to cache the info about the physics shape of our volume.
	LLPhysicsShapeBuilderUtil::PhysicsShapeSpecification physics_spec;
	LLUUID mesh_id;
	LLModel::Decomposition* decomp = nullptr;
	bool hasConvexDecomp = FALSE;

	// If we are a mesh and the mesh has a hul decomp (is analysed) then set hasDecomp to true
	if (vovolume->isMesh()){
		mesh_id = volume_params.getSculptID();
		decomp = gMeshRepo.getDecomposition(mesh_id);
		if (decomp && !decomp->mHull.empty()){ hasConvexDecomp = TRUE; }
	}

	LLPhysicsShapeBuilderUtil::determinePhysicsShape(physics_params, vovolume->getScale(), hasConvexDecomp, physics_spec);

	U32 physicsShapeType = physics_spec.getType();
	/*
	Primitive types
	BOX,
	SPHERE,
	CYLINDER,

	USER_CONVEX,	User specified they wanted the convex hull of the volume
	PRIM_CONVEX,	Either a volume that is inherently convex but not a primitive type, or a shape
	with dimensions such that will convexify it anyway.

	SCULPT,			Special case for traditional sculpts--they are the convex hull of a single particular set of volume params

	USER_MESH,		A user mesh. May or may not contain a convex decomposition.
	PRIM_MESH,		A non-convex volume which we have to represent accurately

	INVALID
	*/

	// This is a link set. The models need an additional transform to modelview
	if (drawable->isActive())
	{
		gGL.loadMatrix(gGLModelView);
		gGL.multMatrix((F32*)objectp->getRenderMatrix().mMatrix);
	}

	gGL.multMatrix((F32*)vovolume->getRelativeXform().mMatrix);

//pragma region PhysicsRenderSettings
	LLColor4 color;

	static LLCachedControl<F32> threshold(gSavedSettings,"ObjectCostHighThreshold");
	static LLCachedControl<LLColor4> low(gSavedSettings,"ObjectCostLowColor");
	static LLCachedControl<LLColor4> mid(gSavedSettings,"ObjectCostMidColor");
	static LLCachedControl<LLColor4> high(gSavedSettings,"ObjectCostHighColor");
	static LLCachedControl<bool> usePhysicsCostOnly(gSavedSettings, "UsePhysicsCostOnly");

	F32 cost = usePhysicsCostOnly ? vovolume->getPhysicsCost() : vovolume->getObjectCost();

	F32 normalizedCost = 1.f - exp(-(cost / threshold));
	if (normalizedCost <= 0.5f)
	{
		color = lerp(low, mid, 2.f * normalizedCost);
	}
	else
	{
		color = lerp(mid, high, 2.f * (normalizedCost - 0.5f));
	}

	LLColor4 line_color = color*0.5f;
//pragma endregion Setup various values from Settings 


	U32 data_mask = LLVertexBuffer::MAP_VERTEX;

	// These two are used to draw the "error" boxes
	LLVector3 center(0, 0, 0);
	LLVector3 size(0.25f, 0.25f, 0.25f);

	if (physicsShapeType == LLPhysicsShapeBuilderUtil::PhysicsShapeSpecification::USER_MESH)
	{
		// USER_MESH,		A user mesh. May or may not contain a convex decomposition.
		// do we have a Mesh physics loaded yet?
		if (decomp)
		{
			if (hasConvexDecomp) // analysed mesh - we will build a mesh  representation and cache it in the mMesh vector
			{
				// This Model contains a hull based physics. This equates to "analysed" mesh physics in the uploader.
				if (decomp->mMesh.empty())
				{
					// build a mesh representation of the hulls (does nothing if Havok not present)
					gMeshRepo.buildPhysicsMesh(*decomp);
				}

				for (U32 i = 0; i < decomp->mMesh.size(); ++i)
				{
					renderHullPhysics(decomp->mMesh[i], color, line_color);
				}
			}
			else if (!decomp->mPhysicsShapeMesh.empty())
			{
				// This model has triangular mesh (non-analysed)
				renderMeshPhysicsTriangles(color, line_color, volume, decomp);
			}
			else
			{
				//no mesh or decomposition, render base hull
				renderMeshBaseHullPhysics(vovolume, data_mask, color, line_color);

				if (decomp->mPhysicsShapeMesh.empty())
				{
					//attempt to fetch physics shape mesh if available
					gMeshRepo.fetchPhysicsShape(mesh_id);
				}
			}
		}
		else
		{
			// No physics when expected, probably Havok broken/missing or asset still downloading
			// all else fails then ORANGE wireframe box.
			// This typically means you are running without Havok
			gGL.diffuseColor3f(1, 1, 0);
			drawBoxOutline(center, size);
		}
	}
	else if (physicsShapeType == LLPhysicsShapeBuilderUtil::PhysicsShapeSpecification::USER_CONVEX ||
		physicsShapeType == LLPhysicsShapeBuilderUtil::PhysicsShapeSpecification::PRIM_CONVEX)
	{
		// the owner of the object has selected convex, or we have forced it convex for other reasons
		if (vovolume->isMesh())
		{
			renderMeshBaseHullPhysics(vovolume, data_mask, color, line_color);
		}
		else
		{
			renderNonMeshHullPhysics(vovolume, volume, color, line_color, center, size);
		}
	}
	// vvvv Physics shape is a Havok primitive, either box, sphere or cylinder (object must be a prim)
	else if (physicsShapeType == LLPhysicsShapeBuilderUtil::PhysicsShapeSpecification::BOX)
	{
		LLGLEnable offset(GL_POLYGON_OFFSET_FILL);
		glPolygonMode(GL_FRONT_AND_BACK, GL_FILL);
		glPolygonOffset(offset_factor, offset_units);
		LLVector3 center = physics_spec.getCenter();
		LLVector3 scale = physics_spec.getScale();
		LLVector3 vscale = vovolume->getScale()*2.f;
		scale.set(scale[0] / vscale[0], scale[1] / vscale[1], scale[2] / vscale[2]);

		gGL.diffuseColor4fv(color.mV);
		drawBox(center, scale);
	}
	else if (physicsShapeType == LLPhysicsShapeBuilderUtil::PhysicsShapeSpecification::SPHERE)
	{
		LLGLEnable offset(GL_POLYGON_OFFSET_FILL);
		glPolygonMode(GL_FRONT_AND_BACK, GL_FILL);
		glPolygonOffset(offset_factor, offset_units);

		LLVolumeParams volume_params;
		volume_params.setType(LL_PCODE_PROFILE_CIRCLE_HALF, LL_PCODE_PATH_CIRCLE);
		volume_params.setBeginAndEndS(0.f, 1.f);
		volume_params.setBeginAndEndT(0.f, 1.f);
		volume_params.setRatio(1, 1);
		volume_params.setShear(0, 0);
		LLVolume* sphere = LLPrimitive::sVolumeManager->refVolume(volume_params, 3);

		gGL.diffuseColor4fv(color.mV);
		pushVerts(sphere);
		LLPrimitive::sVolumeManager->unrefVolume(sphere);
	}
	else if (physicsShapeType == LLPhysicsShapeBuilderUtil::PhysicsShapeSpecification::CYLINDER)
	{
		LLGLEnable offset(GL_POLYGON_OFFSET_FILL);
		glPolygonMode(GL_FRONT_AND_BACK, GL_FILL);
		glPolygonOffset(offset_factor, offset_units);

		LLVolumeParams volume_params;
		volume_params.setType(LL_PCODE_PROFILE_CIRCLE, LL_PCODE_PATH_LINE);
		volume_params.setBeginAndEndS(0.f, 1.f);
		volume_params.setBeginAndEndT(0.f, 1.f);
		volume_params.setRatio(1, 1);
		volume_params.setShear(0, 0);
		LLVolume* cylinder = LLPrimitive::sVolumeManager->refVolume(volume_params, 3);

		gGL.diffuseColor4fv(color.mV);
		pushVerts(cylinder);
		LLPrimitive::sVolumeManager->unrefVolume(cylinder);
	}
	else if (physicsShapeType == LLPhysicsShapeBuilderUtil::PhysicsShapeSpecification::PRIM_MESH)
	//PhysicsShapePrimTriangles - Physics shape for this prim is triangular mesh (typically when prim is cut/hollow etc)
	{
		LLVolumeParams volume_params = volume->getParams();
		// TODO: (Beq) refactor? detail is reused, we ought to be able to pull this out in a wider scope.
		S32 detail = get_physics_detail(volume_params, vovolume->getScale());
		LLVolume* phys_volume = LLPrimitive::sVolumeManager->refVolume(volume_params, detail);

		// TODO: (BEQ) We ought to be able to use a common draw call here too?
		glPolygonOffset(offset_factor, offset_units);

		{
			LLGLEnable offset(GL_POLYGON_OFFSET_LINE);
			glPolygonMode(GL_FRONT_AND_BACK, GL_LINE);

			gGL.diffuseColor4fv(line_color.mV);
			pushVerts(phys_volume); // draw the outlines
		}
		{
			LLGLEnable offset(GL_POLYGON_OFFSET_FILL);
			gGL.diffuseColor4fv(color.mV);
			glPolygonMode(GL_FRONT_AND_BACK, GL_FILL);
			pushVerts(phys_volume); // draw the filled boxes
		}
		LLPrimitive::sVolumeManager->unrefVolume(phys_volume);
	}
	else if (physicsShapeType == LLPhysicsShapeBuilderUtil::PhysicsShapeSpecification::PRIM_CONVEX)
	// PhysicsShapePrimConvex - Physics shape for prim is inherently convex or convexified due to scale
	{
		LLVolumeParams volume_params = volume->getParams();
		S32 detail = get_physics_detail(volume_params, vovolume->getScale());

		LLVolume* phys_volume = LLPrimitive::sVolumeManager->refVolume(volume_params, detail);

		if (phys_volume->mHullPoints && phys_volume->mHullIndices)
			// We have the hull details so just draw them
		{
			// TODO: (Beq) refactor this!! yet another flavour of drawing the same crap. Can we ratioanlise the arguments
			// <FS:Ansariel> Use a vbo for the static LLVertexBuffer::drawArray/Element functions; by Drake Arconis/Shyotl Kuhr
			//glPolygonMode(GL_FRONT_AND_BACK, GL_LINE);
			//llassert(LLGLSLShader::sCurBoundShader != 0);
			//LLVertexBuffer::unbind();
			//glVertexPointer(3, GL_FLOAT, 16, phys_volume->mHullPoints);
			//gGL.diffuseColor4fv(line_color.mV);
			//gGL.syncMatrices();
			//glDrawElements(GL_TRIANGLES, phys_volume->mNumHullIndices, GL_UNSIGNED_SHORT, phys_volume->mHullIndices);

			//gGL.diffuseColor4fv(color.mV);
			//glPolygonMode(GL_FRONT_AND_BACK, GL_FILL);
			//glDrawElements(GL_TRIANGLES, phys_volume->mNumHullIndices, GL_UNSIGNED_SHORT, phys_volume->mHullIndices);
			gGL.diffuseColor4fv(line_color.mV);
			glPolygonMode(GL_FRONT_AND_BACK, GL_LINE);
			LLVertexBuffer::drawElements(LLRender::TRIANGLES, phys_volume->mHullPoints, NULL, phys_volume->mNumHullIndices, phys_volume->mHullIndices);

			gGL.diffuseColor4fv(color.mV);
			glPolygonMode(GL_FRONT_AND_BACK, GL_FILL);
			LLVertexBuffer::drawElements(LLRender::TRIANGLES, phys_volume->mHullPoints, NULL, phys_volume->mNumHullIndices, phys_volume->mHullIndices);
			// </FS:Ansariel>
		}
		else
		{
			// The hull data has not been computed yet (it may never be if havok is not installed) draw a magenta box and request it to be built
			// TODO: can we cache the fact Havok is not installed and speed all this up by not bothering?
			gGL.diffuseColor3f(1, 0, 1);
			drawBoxOutline(center, size);
			gMeshRepo.buildHull(volume_params, detail);
		}
		LLPrimitive::sVolumeManager->unrefVolume(phys_volume);
	}
	// PhysicsShapeSculpt - Sculpts are not supported at present (what happened to "you must render something"?)
	else if (physicsShapeType == LLPhysicsShapeBuilderUtil::PhysicsShapeSpecification::SCULPT)
	{
		//TODO: implement sculpted prim physics display
	}
	else
	{
		LL_ERRS() << "Unhandled type" << LL_ENDL;
	}

}
// End Firestorm additions that add the ability to visualise the physics shape in edit mode.
//</FS:Beq> Physics display in edit mode changes

// Draws the selection outlines for the currently selected objects
// Must be called after displayObjects is called, which sets the mGLName parameter
// NOTE: This function gets called 3 times:
//  render_ui_3d: 			FALSE, FALSE, TRUE
//  render_hud_elements:	FALSE, FALSE, FALSE
void LLViewerWindow::renderSelections( BOOL for_gl_pick, BOOL pick_parcel_walls, BOOL for_hud )
{
	LLObjectSelectionHandle selection = LLSelectMgr::getInstance()->getSelection();

	if (!for_hud && !for_gl_pick)
	{
		// Call this once and only once
		LLSelectMgr::getInstance()->updateSilhouettes();
	}
	
	// Draw fence around land selections
	if (for_gl_pick)
	{
		if (pick_parcel_walls)
		{
			LLViewerParcelMgr::getInstance()->renderParcelCollision();
		}
	}
	else if (( for_hud && selection->getSelectType() == SELECT_TYPE_HUD) ||
			 (!for_hud && selection->getSelectType() != SELECT_TYPE_HUD))
	{		
		LLSelectMgr::getInstance()->renderSilhouettes(for_hud);
		
		stop_glerror();
		
		// <FS:Beq> Additions to display/tools in edit mode
		if (LLToolMgr::getInstance()->inEdit() && selection->getSelectType() != SELECT_TYPE_HUD)
		{
			static LLCachedControl<S32> showSpecificLOD(gSavedSettings, "ShowSpecificLODInEdit");
			static LLCachedControl<bool> showPhysicsShapeInEdit(gSavedSettings, "ShowPhysicsShapeInEdit");

			if (-1 != showSpecificLOD) // Note -1 is disabled [no force] so 0 = lowest 1= low etc. 
			{
				struct f : public LLSelectedObjectFunctor
				{
					virtual bool apply(LLViewerObject* object)
					{
						if (object->getPCode() == LL_PCODE_VOLUME)
						{
							LLVOVolume* vol = static_cast<LLVOVolume*>(object);
							if (vol->isMesh())
							{
								vol->forceLOD(showSpecificLOD);
							}
						}
						return true;
					}
				} func;
				LLSelectMgr::getInstance()->getSelection()->applyToObjects(&func);
			}

			if (showPhysicsShapeInEdit)
			{
				// setup opengl common parameters before we iterate over each object
				gGL.pushMatrix();
				//Need to because crash on ATI 3800 (and similar cards) MAINT-5018 
				LLGLDisable multisample(LLPipeline::RenderFSAASamples > 0 ? GL_MULTISAMPLE_ARB : 0);
				LLGLSLShader* shader = LLGLSLShader::sCurBoundShaderPtr;
				if (shader)
				{
					gDebugProgram.bind();
				}
				gGL.getTexUnit(0)->unbind(LLTexUnit::TT_TEXTURE); // no textures needed
				glClearColor(0, 0, 0, 0); // bg black
				gGL.setColorMask(true, true); // write color and alpha info
				gGL.color4f(1.f, 1.f, 1.f, 0.5);
				gGL.matrixMode(LLRender::MM_MODELVIEW);
				LLGLEnable gls_blend(GL_BLEND);
				LLGLEnable gls_cull(GL_CULL_FACE);
				LLGLDepthTest gls_depth(GL_TRUE, GL_FALSE);

				struct f : public LLSelectedObjectFunctor
				{
					virtual bool apply(LLViewerObject* object)
					{
						renderOnePhysicsShape(object);
						return true;
					}
				} func;
				LLSelectMgr::getInstance()->getSelection()->applyToObjects(&func);
				// Restore the original shader program
				if (shader)
				{
					shader->bind();
				}

				gGL.popMatrix();
			}
		}
		// </FS:Beq>

		// setup HUD render
		if (selection->getSelectType() == SELECT_TYPE_HUD && LLSelectMgr::getInstance()->getSelection()->getObjectCount())
		{
			LLBBox hud_bbox = gAgentAvatarp->getHUDBBox();

			// set up transform to encompass bounding box of HUD
			gGL.matrixMode(LLRender::MM_PROJECTION);
			gGL.pushMatrix();
			gGL.loadIdentity();
			F32 depth = llmax(1.f, hud_bbox.getExtentLocal().mV[VX] * 1.1f);
			gGL.ortho(-0.5f * LLViewerCamera::getInstance()->getAspect(), 0.5f * LLViewerCamera::getInstance()->getAspect(), -0.5f, 0.5f, 0.f, depth);
			
			gGL.matrixMode(LLRender::MM_MODELVIEW);
			gGL.pushMatrix();
			gGL.loadIdentity();
			gGL.loadMatrix(OGL_TO_CFR_ROTATION);		// Load Cory's favorite reference frame
			gGL.translatef(-hud_bbox.getCenterLocal().mV[VX] + (depth *0.5f), 0.f, 0.f);
		}

		// Render light for editing
		if (LLSelectMgr::sRenderLightRadius && LLToolMgr::getInstance()->inEdit())
		{
			gGL.getTexUnit(0)->unbind(LLTexUnit::TT_TEXTURE);
			LLGLEnable gls_blend(GL_BLEND);
			LLGLEnable gls_cull(GL_CULL_FACE);
			LLGLDepthTest gls_depth(GL_TRUE, GL_FALSE);
			gGL.matrixMode(LLRender::MM_MODELVIEW);
			gGL.pushMatrix();
			if (selection->getSelectType() == SELECT_TYPE_HUD)
			{
				F32 zoom = gAgentCamera.mHUDCurZoom;
				gGL.scalef(zoom, zoom, zoom);
			}

			struct f : public LLSelectedObjectFunctor
			{
				virtual bool apply(LLViewerObject* object)
				{
					LLDrawable* drawable = object->mDrawable;
					if (drawable && drawable->isLight())
					{
						LLVOVolume* vovolume = drawable->getVOVolume();
						gGL.pushMatrix();

						LLVector3 center = drawable->getPositionAgent();
						gGL.translatef(center[0], center[1], center[2]);
						F32 scale = vovolume->getLightRadius();
						gGL.scalef(scale, scale, scale);

						LLColor4 color(vovolume->getLightSRGBColor(), .5f);
						gGL.color4fv(color.mV);
					
						//F32 pixel_area = 100000.f;
						// Render Outside
						gSphere.render();

						// Render Inside
						glCullFace(GL_FRONT);
						gSphere.render();
						glCullFace(GL_BACK);
					
						gGL.popMatrix();
					}
					return true;
				}
			} func;
			LLSelectMgr::getInstance()->getSelection()->applyToObjects(&func);
			
			gGL.popMatrix();
		}				
		
		// NOTE: The average position for the axis arrows of the selected objects should
		// not be recalculated at this time.  If they are, then group rotations will break.

		// Draw arrows at average center of all selected objects
		LLTool* tool = LLToolMgr::getInstance()->getCurrentTool();
		if (tool)
		{
			if(tool->isAlwaysRendered())
			{
				tool->render();
			}
			else
			{
				if( !LLSelectMgr::getInstance()->getSelection()->isEmpty() )
				{
					bool all_selected_objects_move;
					bool all_selected_objects_modify;
					// Note: This might be costly to do on each frame and when a lot of objects are selected
					// we might be better off with some kind of memory for selection and/or states, consider
					// optimizing, perhaps even some kind of selection generation at level of LLSelectMgr to
					// make whole viewer benefit.
					LLSelectMgr::getInstance()->selectGetEditMoveLinksetPermissions(all_selected_objects_move, all_selected_objects_modify);

					BOOL draw_handles = TRUE;

					if (tool == LLToolCompTranslate::getInstance() && !all_selected_objects_move && !LLSelectMgr::getInstance()->isMovableAvatarSelected())
					{
						draw_handles = FALSE;
					}

					if (tool == LLToolCompRotate::getInstance() && !all_selected_objects_move && !LLSelectMgr::getInstance()->isMovableAvatarSelected())
					{
						draw_handles = FALSE;
					}

					if ( !all_selected_objects_modify && tool == LLToolCompScale::getInstance() )
					{
						draw_handles = FALSE;
					}
				
					if( draw_handles )
					{
						tool->render();
					}
				}
			}
			if (selection->getSelectType() == SELECT_TYPE_HUD && selection->getObjectCount())
			{
				gGL.matrixMode(LLRender::MM_PROJECTION);
				gGL.popMatrix();

				gGL.matrixMode(LLRender::MM_MODELVIEW);
				gGL.popMatrix();
				stop_glerror();
			}
		}
	}
}

// Return a point near the clicked object representative of the place the object was clicked.
LLVector3d LLViewerWindow::clickPointInWorldGlobal(S32 x, S32 y_from_bot, LLViewerObject* clicked_object) const
{
	// create a normalized vector pointing from the camera center into the 
	// world at the location of the mouse click
	LLVector3 mouse_direction_global = mouseDirectionGlobal( x, y_from_bot );

	LLVector3d relative_object = clicked_object->getPositionGlobal() - gAgentCamera.getCameraPositionGlobal();

	// make mouse vector as long as object vector, so it touchs a point near
	// where the user clicked on the object
	mouse_direction_global *= (F32) relative_object.magVec();

	LLVector3d new_pos;
	new_pos.setVec(mouse_direction_global);
	// transform mouse vector back to world coords
	new_pos += gAgentCamera.getCameraPositionGlobal();

	return new_pos;
}


BOOL LLViewerWindow::clickPointOnSurfaceGlobal(const S32 x, const S32 y, LLViewerObject *objectp, LLVector3d &point_global) const
{
	BOOL intersect = FALSE;

//	U8 shape = objectp->mPrimitiveCode & LL_PCODE_BASE_MASK;
	if (!intersect)
	{
		point_global = clickPointInWorldGlobal(x, y, objectp);
		LL_INFOS() << "approx intersection at " <<  (objectp->getPositionGlobal() - point_global) << LL_ENDL;
	}
	else
	{
		LL_INFOS() << "good intersection at " <<  (objectp->getPositionGlobal() - point_global) << LL_ENDL;
	}

	return intersect;
}

void LLViewerWindow::pickAsync( S32 x,
								S32 y_from_bot,
								MASK mask,
								void (*callback)(const LLPickInfo& info),
								BOOL pick_transparent,
								BOOL pick_rigged,
								BOOL pick_unselectable)
{
	// "Show Debug Alpha" means no object actually transparent
    BOOL in_build_mode = LLFloaterReg::instanceVisible("build");
    if (LLDrawPoolAlpha::sShowDebugAlpha)
    {
        pick_transparent = TRUE;
    }
    else if (in_build_mode && !gSavedSettings.getBOOL("SelectInvisibleObjects"))
    {
        pick_transparent = FALSE;
    }

	LLPickInfo pick_info(LLCoordGL(x, y_from_bot), mask, pick_transparent, pick_rigged, FALSE, TRUE, pick_unselectable, callback);
	schedulePick(pick_info);
}

void LLViewerWindow::schedulePick(LLPickInfo& pick_info)
{
	if (mPicks.size() >= 1024 || mWindow->getMinimized())
	{ //something went wrong, picks are being scheduled but not processed
		
		if (pick_info.mPickCallback)
		{
			pick_info.mPickCallback(pick_info);
		}
	
		return;
	}
	mPicks.push_back(pick_info);
	
	// delay further event processing until we receive results of pick
	// only do this for async picks so that handleMouseUp won't be called
	// until the pick triggered in handleMouseDown has been processed, for example
	mWindow->delayInputProcessing();
}


void LLViewerWindow::performPick()
{
	if (!mPicks.empty())
	{
		std::vector<LLPickInfo>::iterator pick_it;
		for (pick_it = mPicks.begin(); pick_it != mPicks.end(); ++pick_it)
		{
			pick_it->fetchResults();
		}

		mLastPick = mPicks.back();
		mPicks.clear();
	}
}

void LLViewerWindow::returnEmptyPicks()
{
	std::vector<LLPickInfo>::iterator pick_it;
	for (pick_it = mPicks.begin(); pick_it != mPicks.end(); ++pick_it)
	{
		mLastPick = *pick_it;
		// just trigger callback with empty results
		if (pick_it->mPickCallback)
		{
			pick_it->mPickCallback(*pick_it);
		}
	}
	mPicks.clear();
}

// Performs the GL object/land pick.
LLPickInfo LLViewerWindow::pickImmediate(S32 x, S32 y_from_bot, BOOL pick_transparent, BOOL pick_rigged, BOOL pick_particle, BOOL pick_unselectable)
{
	BOOL in_build_mode = LLFloaterReg::instanceVisible("build");
	if ((in_build_mode && gSavedSettings.getBOOL("SelectInvisibleObjects")) || LLDrawPoolAlpha::sShowDebugAlpha)
	{
		// build mode allows interaction with all transparent objects
		// "Show Debug Alpha" means no object actually transparent
		pick_transparent = TRUE;
	}
	
	// shortcut queueing in mPicks and just update mLastPick in place
	MASK	key_mask = gKeyboard->currentMask(TRUE);
	mLastPick = LLPickInfo(LLCoordGL(x, y_from_bot), key_mask, pick_transparent, pick_rigged, pick_particle, TRUE, FALSE, NULL);
	mLastPick.fetchResults();

	return mLastPick;
}

LLHUDIcon* LLViewerWindow::cursorIntersectIcon(S32 mouse_x, S32 mouse_y, F32 depth,
										   LLVector4a* intersection)
{
	S32 x = mouse_x;
	S32 y = mouse_y;

	if ((mouse_x == -1) && (mouse_y == -1)) // use current mouse position
	{
		x = getCurrentMouseX();
		y = getCurrentMouseY();
	}

	// world coordinates of mouse
	// VECTORIZE THIS
	LLVector3 mouse_direction_global = mouseDirectionGlobal(x,y);
	LLVector3 mouse_point_global = LLViewerCamera::getInstance()->getOrigin();
	LLVector3 mouse_world_start = mouse_point_global;
	LLVector3 mouse_world_end   = mouse_point_global + mouse_direction_global * depth;

	LLVector4a start, end;
	start.load3(mouse_world_start.mV);
	end.load3(mouse_world_end.mV);
	
	return LLHUDIcon::lineSegmentIntersectAll(start, end, intersection);
}

LLViewerObject* LLViewerWindow::cursorIntersect(S32 mouse_x, S32 mouse_y, F32 depth,
												LLViewerObject *this_object,
												S32 this_face,
												BOOL pick_transparent,
												BOOL pick_rigged,
                                                BOOL pick_unselectable,
												S32* face_hit,
												LLVector4a *intersection,
												LLVector2 *uv,
												LLVector4a *normal,
												LLVector4a *tangent,
												LLVector4a* start,
												LLVector4a* end)
{
	S32 x = mouse_x;
	S32 y = mouse_y;

	if ((mouse_x == -1) && (mouse_y == -1)) // use current mouse position
	{
		x = getCurrentMouseX();
		y = getCurrentMouseY();
	}

	// HUD coordinates of mouse
	LLVector3 mouse_point_hud = mousePointHUD(x, y);
	LLVector3 mouse_hud_start = mouse_point_hud - LLVector3(depth, 0, 0);
	LLVector3 mouse_hud_end   = mouse_point_hud + LLVector3(depth, 0, 0);
	
	// world coordinates of mouse
	LLVector3 mouse_direction_global = mouseDirectionGlobal(x,y);
	LLVector3 mouse_point_global = LLViewerCamera::getInstance()->getOrigin();
	
	//get near clip plane
	LLVector3 n = LLViewerCamera::getInstance()->getAtAxis();
	LLVector3 p = mouse_point_global + n * LLViewerCamera::getInstance()->getNear();

	//project mouse point onto plane
	LLVector3 pos;
	line_plane(mouse_point_global, mouse_direction_global, p, n, pos);
	mouse_point_global = pos;

	LLVector3 mouse_world_start = mouse_point_global;
	LLVector3 mouse_world_end   = mouse_point_global + mouse_direction_global * depth;

	if (!LLViewerJoystick::getInstance()->getOverrideCamera() && !gPipeline.FSFocusPointFollowsPointer) // <FS:Beq> FIRE-16728 Add free aim mouse and focus lock
	{ //always set raycast intersection to mouse_world_end unless
		//flycam is on (for DoF effect)
		gDebugRaycastIntersection.load3(mouse_world_end.mV);
	}

	LLVector4a mw_start;
	mw_start.load3(mouse_world_start.mV);
	LLVector4a mw_end;
	mw_end.load3(mouse_world_end.mV);

	LLVector4a mh_start;
	mh_start.load3(mouse_hud_start.mV);
	LLVector4a mh_end;
	mh_end.load3(mouse_hud_end.mV);

	if (start)
	{
		*start = mw_start;
	}

	if (end)
	{
		*end = mw_end;
	}

	LLViewerObject* found = NULL;

	if (this_object)  // check only this object
	{
		if (this_object->isHUDAttachment()) // is a HUD object?
		{
			if (this_object->lineSegmentIntersect(mh_start, mh_end, this_face, pick_transparent, pick_rigged, pick_unselectable,
												  face_hit, intersection, uv, normal, tangent))
			{
				found = this_object;
			}
		}
		else // is a world object
		{
			if (this_object->lineSegmentIntersect(mw_start, mw_end, this_face, pick_transparent, pick_rigged, pick_unselectable,
												  face_hit, intersection, uv, normal, tangent))
			{
				found = this_object;
			}
		}
	}
	else // check ALL objects
	{
		found = gPipeline.lineSegmentIntersectInHUD(mh_start, mh_end, pick_transparent,
													face_hit, intersection, uv, normal, tangent);

// [RLVa:KB] - Checked: 2010-03-31 (RLVa-1.2.0c) | Modified: RLVa-1.2.0c
		if ( (rlv_handler_t::isEnabled()) && (found) &&
			 (LLToolCamera::getInstance()->hasMouseCapture()) && (gKeyboard->currentMask(TRUE) & MASK_ALT) )
		{
			found = NULL;
		}
// [/RLVa:KB]
		if (!found) // if not found in HUD, look in world:
		{
			found = gPipeline.lineSegmentIntersectInWorld(mw_start, mw_end, pick_transparent, pick_rigged, pick_unselectable,
														  face_hit, intersection, uv, normal, tangent);
			if (found && !pick_transparent)
			{
				gDebugRaycastIntersection = *intersection;
			}
		}

// [RLVa:KB] - Checked: RLVa-1.2.0
		if ( (found) && ((gTeleportDisplay) || ((rlv_handler_t::isEnabled()) && (gRlvHandler.hasBehaviour(RLV_BHVR_INTERACT)))) )
		{
			// Allow picking if:
			//   - the drag-and-drop tool is active (allows inventory offers)
			//   - the camera tool is active
			//   - the pie tool is active *and* we picked our own avie (allows "mouse steering" and the self pie menu)
			LLTool* pCurTool = LLToolMgr::getInstance()->getCurrentTool();
			if ( (LLToolDragAndDrop::getInstance() != pCurTool) && 
			     (!LLToolCamera::getInstance()->hasMouseCapture()) &&
			     ((LLToolPie::getInstance() != pCurTool) || (gAgent.getID() != found->getID())) )
			{
				found = NULL;
			}
		}
// [/RLVa:KB]
	}

	return found;
}

// Returns unit vector relative to camera
// indicating direction of point on screen x,y
LLVector3 LLViewerWindow::mouseDirectionGlobal(const S32 x, const S32 y) const
{
	// find vertical field of view
	F32			fov = LLViewerCamera::getInstance()->getView();

	// find world view center in scaled ui coordinates
	F32			center_x = getWorldViewRectScaled().getCenterX();
	F32			center_y = getWorldViewRectScaled().getCenterY();

	// calculate pixel distance to screen
	F32			distance = ((F32)getWorldViewHeightScaled() * 0.5f) / (tan(fov / 2.f));

	// calculate click point relative to middle of screen
	F32			click_x = x - center_x;
	F32			click_y = y - center_y;

	// compute mouse vector
	LLVector3	mouse_vector =	distance * LLViewerCamera::getInstance()->getAtAxis()
								- click_x * LLViewerCamera::getInstance()->getLeftAxis()
								+ click_y * LLViewerCamera::getInstance()->getUpAxis();

	mouse_vector.normVec();

	return mouse_vector;
}

LLVector3 LLViewerWindow::mousePointHUD(const S32 x, const S32 y) const
{
	// find screen resolution
	S32			height = getWorldViewHeightScaled();

	// find world view center
	F32			center_x = getWorldViewRectScaled().getCenterX();
	F32			center_y = getWorldViewRectScaled().getCenterY();

	// remap with uniform scale (1/height) so that top is -0.5, bottom is +0.5
	F32 hud_x = -((F32)x - center_x)  / height;
	F32 hud_y = ((F32)y - center_y) / height;

	return LLVector3(0.f, hud_x/gAgentCamera.mHUDCurZoom, hud_y/gAgentCamera.mHUDCurZoom);
}

// Returns unit vector relative to camera in camera space
// indicating direction of point on screen x,y
LLVector3 LLViewerWindow::mouseDirectionCamera(const S32 x, const S32 y) const
{
	// find vertical field of view
	F32			fov_height = LLViewerCamera::getInstance()->getView();
	F32			fov_width = fov_height * LLViewerCamera::getInstance()->getAspect();

	// find screen resolution
	S32			height = getWorldViewHeightScaled();
	S32			width = getWorldViewWidthScaled();

	// find world view center
	F32			center_x = getWorldViewRectScaled().getCenterX();
	F32			center_y = getWorldViewRectScaled().getCenterY();

	// calculate click point relative to middle of screen
	F32			click_x = (((F32)x - center_x) / (F32)width) * fov_width * -1.f;
	F32			click_y = (((F32)y - center_y) / (F32)height) * fov_height;

	// compute mouse vector
	LLVector3	mouse_vector =	LLVector3(0.f, 0.f, -1.f);
	LLQuaternion mouse_rotate;
	mouse_rotate.setQuat(click_y, click_x, 0.f);

	mouse_vector = mouse_vector * mouse_rotate;
	// project to z = -1 plane;
	mouse_vector = mouse_vector * (-1.f / mouse_vector.mV[VZ]);

	return mouse_vector;
}



BOOL LLViewerWindow::mousePointOnPlaneGlobal(LLVector3d& point, const S32 x, const S32 y, 
										const LLVector3d &plane_point_global, 
										const LLVector3 &plane_normal_global)
{
	LLVector3d	mouse_direction_global_d;

	mouse_direction_global_d.setVec(mouseDirectionGlobal(x,y));
	LLVector3d	plane_normal_global_d;
	plane_normal_global_d.setVec(plane_normal_global);
	F64 plane_mouse_dot = (plane_normal_global_d * mouse_direction_global_d);
	LLVector3d plane_origin_camera_rel = plane_point_global - gAgentCamera.getCameraPositionGlobal();
	F64	mouse_look_at_scale = (plane_normal_global_d * plane_origin_camera_rel)
								/ plane_mouse_dot;
	if (llabs(plane_mouse_dot) < 0.00001)
	{
		// if mouse is parallel to plane, return closest point on line through plane origin
		// that is parallel to camera plane by scaling mouse direction vector
		// by distance to plane origin, modulated by deviation of mouse direction from plane origin
		LLVector3d plane_origin_dir = plane_origin_camera_rel;
		plane_origin_dir.normVec();
		
		mouse_look_at_scale = plane_origin_camera_rel.magVec() / (plane_origin_dir * mouse_direction_global_d);
	}

	point = gAgentCamera.getCameraPositionGlobal() + mouse_look_at_scale * mouse_direction_global_d;

	return mouse_look_at_scale > 0.0;
}


// Returns global position
BOOL LLViewerWindow::mousePointOnLandGlobal(const S32 x, const S32 y, LLVector3d *land_position_global, BOOL ignore_distance)
{
	LLVector3		mouse_direction_global = mouseDirectionGlobal(x,y);
	F32				mouse_dir_scale;
	BOOL			hit_land = FALSE;
	LLViewerRegion	*regionp;
	F32			land_z;
	const F32	FIRST_PASS_STEP = 1.0f;		// meters
	const F32	SECOND_PASS_STEP = 0.1f;	// meters
	const F32	draw_distance = ignore_distance ? MAX_FAR_CLIP : gAgentCamera.mDrawDistance;
	LLVector3d	camera_pos_global;

	camera_pos_global = gAgentCamera.getCameraPositionGlobal();
	LLVector3d		probe_point_global;
	LLVector3		probe_point_region;

	// walk forwards to find the point
	for (mouse_dir_scale = FIRST_PASS_STEP; mouse_dir_scale < draw_distance; mouse_dir_scale += FIRST_PASS_STEP)
	{
		LLVector3d mouse_direction_global_d;
		mouse_direction_global_d.setVec(mouse_direction_global * mouse_dir_scale);
		probe_point_global = camera_pos_global + mouse_direction_global_d;

		regionp = LLWorld::getInstance()->resolveRegionGlobal(probe_point_region, probe_point_global);

		if (!regionp)
		{
			// ...we're outside the world somehow
			continue;
		}

		S32 i = (S32) (probe_point_region.mV[VX]/regionp->getLand().getMetersPerGrid());
		S32 j = (S32) (probe_point_region.mV[VY]/regionp->getLand().getMetersPerGrid());
		S32 grids_per_edge = (S32) regionp->getLand().mGridsPerEdge;
		if ((i >= grids_per_edge) || (j >= grids_per_edge))
		{
			//LL_INFOS() << "LLViewerWindow::mousePointOnLand probe_point is out of region" << LL_ENDL;
			continue;
		}

		land_z = regionp->getLand().resolveHeightRegion(probe_point_region);

		//LL_INFOS() << "mousePointOnLand initial z " << land_z << LL_ENDL;

		if (probe_point_region.mV[VZ] < land_z)
		{
			// ...just went under land

			// cout << "under land at " << probe_point << " scale " << mouse_vec_scale << endl;

			hit_land = TRUE;
			break;
		}
	}


	if (hit_land)
	{
		// Don't go more than one step beyond where we stopped above.
		// This can't just be "mouse_vec_scale" because floating point error
		// will stop the loop before the last increment.... X - 1.0 + 0.1 + 0.1 + ... + 0.1 != X
		F32 stop_mouse_dir_scale = mouse_dir_scale + FIRST_PASS_STEP;

		// take a step backwards, then walk forwards again to refine position
		for ( mouse_dir_scale -= FIRST_PASS_STEP; mouse_dir_scale <= stop_mouse_dir_scale; mouse_dir_scale += SECOND_PASS_STEP)
		{
			LLVector3d mouse_direction_global_d;
			mouse_direction_global_d.setVec(mouse_direction_global * mouse_dir_scale);
			probe_point_global = camera_pos_global + mouse_direction_global_d;

			regionp = LLWorld::getInstance()->resolveRegionGlobal(probe_point_region, probe_point_global);

			if (!regionp)
			{
				// ...we're outside the world somehow
				continue;
			}

			/*
			i = (S32) (local_probe_point.mV[VX]/regionp->getLand().getMetersPerGrid());
			j = (S32) (local_probe_point.mV[VY]/regionp->getLand().getMetersPerGrid());
			if ((i >= regionp->getLand().mGridsPerEdge) || (j >= regionp->getLand().mGridsPerEdge))
			{
				// LL_INFOS() << "LLViewerWindow::mousePointOnLand probe_point is out of region" << LL_ENDL;
				continue;
			}
			land_z = regionp->getLand().mSurfaceZ[ i + j * (regionp->getLand().mGridsPerEdge) ];
			*/

			land_z = regionp->getLand().resolveHeightRegion(probe_point_region);

			//LL_INFOS() << "mousePointOnLand refine z " << land_z << LL_ENDL;

			if (probe_point_region.mV[VZ] < land_z)
			{
				// ...just went under land again

				*land_position_global = probe_point_global;
				return TRUE;
			}
		}
	}

	return FALSE;
}

// Saves an image to the harddrive as "SnapshotX" where X >= 1.
void LLViewerWindow::saveImageNumbered(LLImageFormatted *image, BOOL force_picker, const snapshot_saved_signal_t::slot_type& success_cb, const snapshot_saved_signal_t::slot_type& failure_cb)
{
	if (!image)
	{
		LL_WARNS() << "No image to save" << LL_ENDL;
		return;
	}
	std::string extension("." + image->getExtension());
	LLImageFormatted* formatted_image = image;
	// Get a base file location if needed.
	if (force_picker || !isSnapshotLocSet())
	{
		std::string proposed_name(sSnapshotBaseName);

		// getSaveFile will append an appropriate extension to the proposed name, based on the ESaveFilter constant passed in.
		LLFilePicker::ESaveFilter pick_type;

		if (extension == ".j2c")
			pick_type = LLFilePicker::FFSAVE_J2C;
		else if (extension == ".bmp")
			pick_type = LLFilePicker::FFSAVE_BMP;
		else if (extension == ".jpg")
			pick_type = LLFilePicker::FFSAVE_JPEG;
		else if (extension == ".png")
			pick_type = LLFilePicker::FFSAVE_PNG;
		else if (extension == ".tga")
			pick_type = LLFilePicker::FFSAVE_TGA;
		else
			pick_type = LLFilePicker::FFSAVE_ALL;

		(new LLFilePickerReplyThread(boost::bind(&LLViewerWindow::onDirectorySelected, this, _1, formatted_image, success_cb, failure_cb), pick_type, proposed_name,
										boost::bind(&LLViewerWindow::onSelectionFailure, this, failure_cb)))->getFile();
	}
	else
	{
		saveImageLocal(formatted_image, success_cb, failure_cb);
	}	
}

void LLViewerWindow::onDirectorySelected(const std::vector<std::string>& filenames, LLImageFormatted *image, const snapshot_saved_signal_t::slot_type& success_cb, const snapshot_saved_signal_t::slot_type& failure_cb)
{
	// Copy the directory + file name
	std::string filepath = filenames[0];

	gSavedPerAccountSettings.setString("SnapshotBaseName", gDirUtilp->getBaseFileName(filepath, true));
	gSavedPerAccountSettings.setString("SnapshotBaseDir", gDirUtilp->getDirName(filepath));
	saveImageLocal(image, success_cb, failure_cb);
}

void LLViewerWindow::onSelectionFailure(const snapshot_saved_signal_t::slot_type& failure_cb)
{
	failure_cb();
}


void LLViewerWindow::saveImageLocal(LLImageFormatted *image, const snapshot_saved_signal_t::slot_type& success_cb, const snapshot_saved_signal_t::slot_type& failure_cb)
{
	std::string lastSnapshotDir = LLViewerWindow::getLastSnapshotDir();
	if (lastSnapshotDir.empty())
	{
		failure_cb();
		return;
	}

// Check if there is enough free space to save snapshot
#ifdef LL_WINDOWS
	boost::filesystem::path b_path(utf8str_to_utf16str(lastSnapshotDir));
#else
	boost::filesystem::path b_path(lastSnapshotDir);
#endif
	if (!boost::filesystem::is_directory(b_path))
	{
		LLSD args;
		args["PATH"] = lastSnapshotDir;
		LLNotificationsUtil::add("SnapshotToLocalDirNotExist", args);
		resetSnapshotLoc();
		failure_cb();
		return;
	}
	boost::filesystem::space_info b_space = boost::filesystem::space(b_path);
	if (b_space.free < image->getDataSize())
	{
		LLSD args;
		args["PATH"] = lastSnapshotDir;

		std::string needM_bytes_string;
		LLResMgr::getInstance()->getIntegerString(needM_bytes_string, (image->getDataSize()) >> 10);
		args["NEED_MEMORY"] = needM_bytes_string;

		std::string freeM_bytes_string;
		LLResMgr::getInstance()->getIntegerString(freeM_bytes_string, (b_space.free) >> 10);
		args["FREE_MEMORY"] = freeM_bytes_string;

		LLNotificationsUtil::add("SnapshotToComputerFailed", args);

		failure_cb();
	}
	
	// Look for an unused file name
	BOOL is_snapshot_name_loc_set = isSnapshotLocSet();
	std::string filepath;
	S32 i = 1;
	S32 err = 0;
	std::string extension("." + image->getExtension());
	do
	{
		filepath = sSnapshotDir;
		filepath += gDirUtilp->getDirDelimiter();
		filepath += sSnapshotBaseName;

		if (is_snapshot_name_loc_set)
		{
			filepath += llformat("_%.3d",i);
		}		

		filepath += extension;

		llstat stat_info;
		err = LLFile::stat( filepath, &stat_info );
		i++;
	}
	while( -1 != err  // Search until the file is not found (i.e., stat() gives an error).
			&& is_snapshot_name_loc_set); // Or stop if we are rewriting.

	LL_INFOS() << "Saving snapshot to " << filepath << LL_ENDL;
	if (image->save(filepath))
	{
		playSnapshotAnimAndSound();
		if (gSavedSettings.getBOOL("FSLogSnapshotsToLocal"))
		{
			LLStringUtil::format_map_t args;
			args["FILENAME"] = filepath;
			report_to_nearby_chat(LLTrans::getString("SnapshotSavedToDisk", args));
		}
		success_cb();
	}
	else
	{
		failure_cb();
	}
}

void LLViewerWindow::resetSnapshotLoc()
{
	gSavedPerAccountSettings.setString("SnapshotBaseDir", std::string());
}

// static
void LLViewerWindow::movieSize(S32 new_width, S32 new_height)
{
	// <FS:TS> FIRE-6182: Set Window Size sets random size each time
	// Don't use LLCoordWindow, since the chosen resolution winds up
	// with position dependent numbers added each time. Instead, we use
	// LLCoordScreen, which avoids this. Fix from Niran's Viewer.
	// LLCoordWindow size;
	// LLCoordWindow new_size(new_width, new_height);
	// gViewerWindow->getWindow()->getSize(&size);
	// if ( size != new_size )
	// {
	//	gViewerWindow->getWindow()->setSize(new_size.convert());
	// }
	U32 nChromeW(0), nChromeH(0);
	gViewerWindow->getWindow()->getWindowChrome( nChromeW, nChromeH );

	LLCoordScreen new_size;
	new_size.mX = new_width + nChromeW;
	new_size.mY = new_height + nChromeH;
	gViewerWindow->getWindow()->setSize(new_size);
	// </FS:TS>

}

BOOL LLViewerWindow::saveSnapshot(const std::string& filepath, S32 image_width, S32 image_height, BOOL show_ui, BOOL show_hud, BOOL do_rebuild, LLSnapshotModel::ESnapshotLayerType type, LLSnapshotModel::ESnapshotFormat format)
{
    LL_INFOS() << "Saving snapshot to: " << filepath << LL_ENDL;

    LLPointer<LLImageRaw> raw = new LLImageRaw;
    BOOL success = rawSnapshot(raw, image_width, image_height, TRUE, FALSE, show_ui, show_hud, do_rebuild);

    if (success)
    {
        U8 image_codec = IMG_CODEC_BMP;
        switch (format)
        {
        case LLSnapshotModel::SNAPSHOT_FORMAT_PNG:
            image_codec = IMG_CODEC_PNG;
            break;
        case LLSnapshotModel::SNAPSHOT_FORMAT_JPEG:
            image_codec = IMG_CODEC_JPEG;
            break;
        default:
            image_codec = IMG_CODEC_BMP;
            break;
        }

        LLPointer<LLImageFormatted> formated_image = LLImageFormatted::createFromType(image_codec);
        success = formated_image->encode(raw, 0.0f);
        if (success)
        {
            success = formated_image->save(filepath);
        }
        else
        {
            LL_WARNS() << "Unable to encode snapshot of format " << format << LL_ENDL;
        }
    }
    else
    {
        LL_WARNS() << "Unable to capture raw snapshot" << LL_ENDL;
    }

    return success;
}


void LLViewerWindow::playSnapshotAnimAndSound()
{
	// <FS:PP> FIRE-8190: Preview function for "UI Sounds" Panel
	// if (gSavedSettings.getBOOL("QuietSnapshotsToDisk"))
	if (gSavedSettings.getBOOL("PlayModeUISndSnapshot"))
	// </FS:PP> FIRE-8190: Preview function for "UI Sounds" Panel
	{
		return;
	}
	gAgent.sendAnimationRequest(ANIM_AGENT_SNAPSHOT, ANIM_REQUEST_START);
	send_sound_trigger(LLUUID(gSavedSettings.getString("UISndSnapshot")), 1.0f);
}

BOOL LLViewerWindow::isSnapshotLocSet() const
{
	std::string snapshot_dir = sSnapshotDir;
	return !snapshot_dir.empty();
}

void LLViewerWindow::resetSnapshotLoc() const
{
	gSavedPerAccountSettings.setString("SnapshotBaseDir", std::string());
}

BOOL LLViewerWindow::thumbnailSnapshot(LLImageRaw *raw, S32 preview_width, S32 preview_height, BOOL show_ui, BOOL show_hud, BOOL do_rebuild, LLSnapshotModel::ESnapshotLayerType type)
{
	return rawSnapshot(raw, preview_width, preview_height, FALSE, FALSE, show_ui, show_hud, do_rebuild, type);
}

// Saves the image from the screen to a raw image
// Since the required size might be bigger than the available screen, this method rerenders the scene in parts (called subimages) and copy
// the results over to the final raw image.
BOOL LLViewerWindow::rawSnapshot(LLImageRaw *raw, S32 image_width, S32 image_height, 
    BOOL keep_window_aspect, BOOL is_texture, BOOL show_ui, BOOL show_hud, BOOL do_rebuild, LLSnapshotModel::ESnapshotLayerType type, S32 max_size)
{
	if (!raw)
	{
		return FALSE;
	}
	//check if there is enough memory for the snapshot image
	if(image_width * image_height > (1 << 22)) //if snapshot image is larger than 2K by 2K
	{
		if(!LLMemory::tryToAlloc(NULL, image_width * image_height * 3))
		{
			LL_WARNS() << "No enough memory to take the snapshot with size (w : h): " << image_width << " : " << image_height << LL_ENDL ;
			return FALSE ; //there is no enough memory for taking this snapshot.
		}
	}

	// PRE SNAPSHOT
	gDisplaySwapBuffers = FALSE;
	    
	glClear(GL_DEPTH_BUFFER_BIT | GL_COLOR_BUFFER_BIT | GL_STENCIL_BUFFER_BIT);
	setCursor(UI_CURSOR_WAIT);

	// Hide all the UI widgets first and draw a frame
	BOOL prev_draw_ui = gPipeline.hasRenderDebugFeatureMask(LLPipeline::RENDER_DEBUG_FEATURE_UI) ? TRUE : FALSE;

	if ( prev_draw_ui != show_ui)
	{
		LLPipeline::toggleRenderDebugFeature(LLPipeline::RENDER_DEBUG_FEATURE_UI);
	}

    BOOL hide_hud = !show_hud && LLPipeline::sShowHUDAttachments;
	if (hide_hud)
	{
		LLPipeline::sShowHUDAttachments = FALSE;
	}

	// if not showing ui, use full window to render world view
	updateWorldViewRect(!show_ui);

	// Copy screen to a buffer
	// crop sides or top and bottom, if taking a snapshot of different aspect ratio
	// from window
	LLRect window_rect = show_ui ? getWindowRectRaw() : getWorldViewRectRaw(); 

	S32 snapshot_width  = window_rect.getWidth();
	S32 snapshot_height = window_rect.getHeight();
	// SNAPSHOT
	S32 window_width  = snapshot_width;
	S32 window_height = snapshot_height;
	
	// Note: Scaling of the UI is currently *not* supported so we limit the output size if UI is requested
	if (show_ui)
	{
		// If the user wants the UI, limit the output size to the available screen size
		image_width  = llmin(image_width, window_width);
		image_height = llmin(image_height, window_height);
		
		// <FS:CR> Hide currency balance in snapshots
		if (gStatusBar)
		{
			gStatusBar->showBalance((bool)gSavedSettings.getBOOL("FSShowCurrencyBalanceInSnapshots"));
		}
	}

	S32 original_width = 0;
	S32 original_height = 0;
	bool reset_deferred = false;

	LLRenderTarget scratch_space;

	F32 scale_factor = 1.0f ;
	if (!keep_window_aspect || (image_width > window_width) || (image_height > window_height))
	{	
		if ((image_width <= gGLManager.mGLMaxTextureSize && image_height <= gGLManager.mGLMaxTextureSize) && 
			(image_width > window_width || image_height > window_height) && LLPipeline::sRenderDeferred && !show_ui)
		{
			// <FS:Ansariel> FIRE-15667: 24bit depth maps
			//U32 color_fmt = type == LLSnapshotModel::SNAPSHOT_TYPE_DEPTH ? GL_DEPTH_COMPONENT : GL_RGBA;
			U32 color_fmt = (type == LLSnapshotModel::SNAPSHOT_TYPE_DEPTH || type == LLSnapshotModel::SNAPSHOT_TYPE_DEPTH24) ? GL_DEPTH_COMPONENT : GL_RGBA;
			// </FS:Ansariel>
			if (scratch_space.allocate(image_width, image_height, color_fmt, true, true))
			{
				original_width = gPipeline.mRT->deferredScreen.getWidth();
				original_height = gPipeline.mRT->deferredScreen.getHeight();

				if (gPipeline.allocateScreenBuffer(image_width, image_height))
				{
					window_width = image_width;
					window_height = image_height;
					snapshot_width = image_width;
					snapshot_height = image_height;
					reset_deferred = true;
					mWorldViewRectRaw.set(0, image_height, image_width, 0);
					LLViewerCamera::getInstance()->setViewHeightInPixels( mWorldViewRectRaw.getHeight() );
					LLViewerCamera::getInstance()->setAspect( getWorldViewAspectRatio() );
					scratch_space.bindTarget();
				}
				else
				{
					scratch_space.release();
					gPipeline.allocateScreenBuffer(original_width, original_height);
				}
			}
		}

		if (!reset_deferred)
		{
			// if image cropping or need to enlarge the scene, compute a scale_factor
			F32 ratio = llmin( (F32)window_width / image_width , (F32)window_height / image_height) ;
			snapshot_width  = (S32)(ratio * image_width) ;
			snapshot_height = (S32)(ratio * image_height) ;
			scale_factor = llmax(1.0f, 1.0f / ratio) ;
		}
	}
	
	if (show_ui && scale_factor > 1.f)
	{
		// Note: we should never get there...
		LL_WARNS() << "over scaling UI not supported." << LL_ENDL;
	}

	S32 buffer_x_offset = llfloor(((window_width  - snapshot_width)  * scale_factor) / 2.f);
	S32 buffer_y_offset = llfloor(((window_height - snapshot_height) * scale_factor) / 2.f);

	S32 image_buffer_x = llfloor(snapshot_width  * scale_factor) ;
	S32 image_buffer_y = llfloor(snapshot_height * scale_factor) ;

	if ((image_buffer_x > max_size) || (image_buffer_y > max_size)) // boundary check to avoid memory overflow
	{
		scale_factor *= llmin((F32)max_size / image_buffer_x, (F32)max_size / image_buffer_y) ;
		image_buffer_x = llfloor(snapshot_width  * scale_factor) ;
		image_buffer_y = llfloor(snapshot_height * scale_factor) ;
	}
	if ((image_buffer_x > 0) && (image_buffer_y > 0))
	{
		raw->resize(image_buffer_x, image_buffer_y, 3);
	}
	else
	{
		gStatusBar->showBalance(true);	// <FS:CR> Hide currency balance in snapshots
		return FALSE ;
	}
	if (raw->isBufferInvalid())
	{
		gStatusBar->showBalance(true);	// <FS:CR> Hide currency balance in snapshots
		return FALSE ;
	}

	BOOL high_res = scale_factor >= 2.f; // Font scaling is slow, only do so if rez is much higher
	if (high_res && show_ui)
	{
		// Note: we should never get there...
		LL_WARNS() << "High res UI snapshot not supported. " << LL_ENDL;
		/*send_agent_pause();
		//rescale fonts
		initFonts(scale_factor);
		LLHUDObject::reshapeAll();*/
	}

	S32 output_buffer_offset_y = 0;

	F32 depth_conversion_factor_1 = (LLViewerCamera::getInstance()->getFar() + LLViewerCamera::getInstance()->getNear()) / (2.f * LLViewerCamera::getInstance()->getFar() * LLViewerCamera::getInstance()->getNear());
	F32 depth_conversion_factor_2 = (LLViewerCamera::getInstance()->getFar() - LLViewerCamera::getInstance()->getNear()) / (2.f * LLViewerCamera::getInstance()->getFar() * LLViewerCamera::getInstance()->getNear());

	// Subimages are in fact partial rendering of the final view. This happens when the final view is bigger than the screen.
	// In most common cases, scale_factor is 1 and there's no more than 1 iteration on x and y
	for (int subimage_y = 0; subimage_y < scale_factor; ++subimage_y)
	{
		S32 subimage_y_offset = llclamp(buffer_y_offset - (subimage_y * window_height), 0, window_height);;
		// handle fractional columns
		U32 read_height = llmax(0, (window_height - subimage_y_offset) -
			llmax(0, (window_height * (subimage_y + 1)) - (buffer_y_offset + raw->getHeight())));

		S32 output_buffer_offset_x = 0;
		for (int subimage_x = 0; subimage_x < scale_factor; ++subimage_x)
		{
			gDisplaySwapBuffers = FALSE;
			gDepthDirty = TRUE;

			S32 subimage_x_offset = llclamp(buffer_x_offset - (subimage_x * window_width), 0, window_width);
			// handle fractional rows
			U32 read_width = llmax(0, (window_width - subimage_x_offset) -
									llmax(0, (window_width * (subimage_x + 1)) - (buffer_x_offset + raw->getWidth())));
			
			// Skip rendering and sampling altogether if either width or height is degenerated to 0 (common in cropping cases)
			if (read_width && read_height)
			{
				const U32 subfield = subimage_x+(subimage_y*llceil(scale_factor));
				display(do_rebuild, scale_factor, subfield, TRUE);
				
				if (!LLPipeline::sRenderDeferred)
				{
					// Required for showing the GUI in snapshots and performing bloom composite overlay
					// Call even if show_ui is FALSE
					render_ui(scale_factor, subfield);
					swap();
				}
				
				for (U32 out_y = 0; out_y < read_height ; out_y++)
				{
					S32 output_buffer_offset = ( 
												(out_y * (raw->getWidth())) // ...plus iterated y...
												+ (window_width * subimage_x) // ...plus subimage start in x...
												+ (raw->getWidth() * window_height * subimage_y) // ...plus subimage start in y...
												- output_buffer_offset_x // ...minus buffer padding x...
												- (output_buffer_offset_y * (raw->getWidth()))  // ...minus buffer padding y...
												) * raw->getComponents();
				
					// Ping the watchdog thread every 100 lines to keep us alive (arbitrary number, feel free to change)
					if (out_y % 100 == 0)
					{
						LLAppViewer::instance()->pingMainloopTimeout("LLViewerWindow::rawSnapshot");
					}
					// disable use of glReadPixels when doing nVidia nSight graphics debugging
					if (!LLRender::sNsightDebugSupport)
					{
						if (type == LLSnapshotModel::SNAPSHOT_TYPE_COLOR)
						{
							glReadPixels(
									 subimage_x_offset, out_y + subimage_y_offset,
									 read_width, 1,
									 GL_RGB, GL_UNSIGNED_BYTE,
									 raw->getData() + output_buffer_offset
									 );
						}
						// <FS:Ansariel> FIRE-15667: 24bit depth maps
						else if (type == LLSnapshotModel::SNAPSHOT_TYPE_DEPTH24)
						{
							LLPointer<LLImageRaw> depth_line_buffer = new LLImageRaw(read_width, 1, sizeof(GLfloat)); // need to store floating point values
							glReadPixels(
										 subimage_x_offset, out_y + subimage_y_offset,
										 read_width, 1,
										 GL_DEPTH_COMPONENT, GL_FLOAT,
										 depth_line_buffer->getData()// current output pixel is beginning of buffer...
										 );

							for (S32 i = 0; i < (S32)read_width; i++)
							{
								F32 depth_float = *(F32*)(depth_line_buffer->getData() + (i * sizeof(F32)));
					
								F32 linear_depth_float = 1.f / (depth_conversion_factor_1 - (depth_float * depth_conversion_factor_2));
								U32 RGB24 = F32_to_U32(linear_depth_float, LLViewerCamera::getInstance()->getNear(), LLViewerCamera::getInstance()->getFar());
								//A max value of 16777215 for RGB24 evaluates to black when it shold be white.  The clamp assures that the divisions do not somehow become >=256.
								U8 depth_byteR = (U8)(llclamp(llfloor(RGB24 / 65536.f), 0, 255));
								U8 depth_byteG = (U8)(llclamp(llfloor((RGB24 - depth_byteR * 65536) / 256.f), 0, 255));
								U8 depth_byteB = (U8)(llclamp((RGB24 - depth_byteR * 65536 - depth_byteG * 256), 0u, 255u));
								// write converted scanline out to result image
								*(raw->getData() + output_buffer_offset + (i * raw->getComponents())) = depth_byteR;
								*(raw->getData() + output_buffer_offset + (i * raw->getComponents()) + 1) = depth_byteG;
								*(raw->getData() + output_buffer_offset + (i * raw->getComponents()) + 2) = depth_byteB;
								for (S32 j = 3; j < raw->getComponents(); j++)
								{
									*(raw->getData() + output_buffer_offset + (i * raw->getComponents()) + j) = depth_byteR;
								}
							}
						}
						// </FS:Ansariel>
						else // LLSnapshotModel::SNAPSHOT_TYPE_DEPTH
						{
							// <FS> Fix buffer creation using the wrong type
							//LLPointer<LLImageRaw> depth_line_buffer = new LLImageRaw(read_width, 1, sizeof(GL_FLOAT)); // need to store floating point values
							LLPointer<LLImageRaw> depth_line_buffer = new LLImageRaw(read_width, 1, sizeof(GLfloat)); // need to store floating point values
							// </FS>
							glReadPixels(
										 subimage_x_offset, out_y + subimage_y_offset,
										 read_width, 1,
										 GL_DEPTH_COMPONENT, GL_FLOAT,
										 depth_line_buffer->getData()// current output pixel is beginning of buffer...
										 );

							for (S32 i = 0; i < (S32)read_width; i++)
							{
								F32 depth_float = *(F32*)(depth_line_buffer->getData() + (i * sizeof(F32)));
					
								F32 linear_depth_float = 1.f / (depth_conversion_factor_1 - (depth_float * depth_conversion_factor_2));
								U8 depth_byte = F32_to_U8(linear_depth_float, LLViewerCamera::getInstance()->getNear(), LLViewerCamera::getInstance()->getFar());
								// write converted scanline out to result image
								for (S32 j = 0; j < raw->getComponents(); j++)
								{
									*(raw->getData() + output_buffer_offset + (i * raw->getComponents()) + j) = depth_byte;
								}
							}
						}
					}
				}
			}
			output_buffer_offset_x += subimage_x_offset;
			stop_glerror();
		}
		output_buffer_offset_y += subimage_y_offset;
	}

	gDisplaySwapBuffers = FALSE;
	gDepthDirty = TRUE;

	// POST SNAPSHOT
	if (!gPipeline.hasRenderDebugFeatureMask(LLPipeline::RENDER_DEBUG_FEATURE_UI))
	{
		LLPipeline::toggleRenderDebugFeature(LLPipeline::RENDER_DEBUG_FEATURE_UI);
	}

	if (hide_hud)
	{
		LLPipeline::sShowHUDAttachments = TRUE;
	}

	/*if (high_res)
	{
		initFonts(1.f);
		LLHUDObject::reshapeAll();
	}*/

	// Pre-pad image to number of pixels such that the line length is a multiple of 4 bytes (for BMP encoding)
	// Note: this formula depends on the number of components being 3.  Not obvious, but it's correct.	
	image_width += (image_width * 3) % 4;

	BOOL ret = TRUE ;
	// Resize image
	if(llabs(image_width - image_buffer_x) > 4 || llabs(image_height - image_buffer_y) > 4)
	{
		ret = raw->scale( image_width, image_height );  
	}
	else if(image_width != image_buffer_x || image_height != image_buffer_y)
	{
		ret = raw->scale( image_width, image_height, FALSE );  
	}
	

	setCursor(UI_CURSOR_ARROW);

	if (do_rebuild)
	{
		// If we had to do a rebuild, that means that the lists of drawables to be rendered
		// was empty before we started.
		// Need to reset these, otherwise we call state sort on it again when render gets called the next time
		// and we stand a good chance of crashing on rebuild because the render drawable arrays have multiple copies of
		// objects on them.
		gPipeline.resetDrawOrders();
	}

	if (reset_deferred)
	{
		mWorldViewRectRaw = window_rect;
		LLViewerCamera::getInstance()->setViewHeightInPixels( mWorldViewRectRaw.getHeight() );
		LLViewerCamera::getInstance()->setAspect( getWorldViewAspectRatio() );
		scratch_space.flush();
		scratch_space.release();
		gPipeline.allocateScreenBuffer(original_width, original_height);
		
	}

	if (high_res)
	{
		send_agent_resume();
	}
	
	// <FS:CR> Hide currency balance in snapshots
	if (gStatusBar)
	{
		gStatusBar->showBalance(true);
	}
	
	return ret;
}

BOOL LLViewerWindow::simpleSnapshot(LLImageRaw* raw, S32 image_width, S32 image_height, const int num_render_passes)
{
    LL_PROFILE_ZONE_SCOPED_CATEGORY_APP;
    gDisplaySwapBuffers = FALSE;

    glClear(GL_DEPTH_BUFFER_BIT | GL_COLOR_BUFFER_BIT | GL_STENCIL_BUFFER_BIT);
    setCursor(UI_CURSOR_WAIT);

    BOOL prev_draw_ui = gPipeline.hasRenderDebugFeatureMask(LLPipeline::RENDER_DEBUG_FEATURE_UI) ? TRUE : FALSE;
    if (prev_draw_ui != false)
    {
        LLPipeline::toggleRenderDebugFeature(LLPipeline::RENDER_DEBUG_FEATURE_UI);
    }

    LLPipeline::sShowHUDAttachments = FALSE;
    LLRect window_rect = getWorldViewRectRaw();

    S32 original_width = LLPipeline::sRenderDeferred ? gPipeline.mRT->deferredScreen.getWidth() : gViewerWindow->getWorldViewWidthRaw();
    S32 original_height = LLPipeline::sRenderDeferred ? gPipeline.mRT->deferredScreen.getHeight() : gViewerWindow->getWorldViewHeightRaw();

    LLRenderTarget scratch_space;
    U32 color_fmt = GL_RGBA;
    const bool use_depth_buffer = true;
    const bool use_stencil_buffer = true;
    if (scratch_space.allocate(image_width, image_height, color_fmt, use_depth_buffer, use_stencil_buffer))
    {
        if (gPipeline.allocateScreenBuffer(image_width, image_height))
        {
            mWorldViewRectRaw.set(0, image_height, image_width, 0);

            scratch_space.bindTarget();
        }
        else
        {
            scratch_space.release();
            gPipeline.allocateScreenBuffer(original_width, original_height);
        }
    }

    // we render the scene more than once since this helps
    // greatly with the objects not being drawn in the 
    // snapshot when they are drawn in the scene. This is 
    // evident when you set this value via the debug setting
    // called 360CaptureNumRenderPasses to 1. The theory is
    // that the missing objects are caused by the sUseOcclusion
    // property in pipeline but that the use in pipeline.cpp
    // lags by a frame or two so rendering more than once
    // appears to help a lot.
    for (int i = 0; i < num_render_passes; ++i)
    {
        // turning this flag off here prohibits the screen swap
        // to present the new page to the viewer - this stops
        // the black flash in between captures when the number
        // of render passes is more than 1. We need to also
        // set it here because code in LLViewerDisplay resets
        // it to TRUE each time.
        gDisplaySwapBuffers = FALSE;

        // actually render the scene
        const U32 subfield = 0;
        const bool do_rebuild = true;
        const F32 zoom = 1.0;
        const bool for_snapshot = TRUE;
        display(do_rebuild, zoom, subfield, for_snapshot);
    }

    glReadPixels(
        0, 0,
        image_width,
        image_height,
        GL_RGB, GL_UNSIGNED_BYTE,
        raw->getData()
    );
    stop_glerror();

    gDisplaySwapBuffers = FALSE;
    gDepthDirty = TRUE;

    if (!gPipeline.hasRenderDebugFeatureMask(LLPipeline::RENDER_DEBUG_FEATURE_UI))
    {
        if (prev_draw_ui != false)
        {
            LLPipeline::toggleRenderDebugFeature(LLPipeline::RENDER_DEBUG_FEATURE_UI);
        }
    }

    LLPipeline::sShowHUDAttachments = TRUE;

    setCursor(UI_CURSOR_ARROW);

    gPipeline.resetDrawOrders();
    mWorldViewRectRaw = window_rect;
    scratch_space.flush();
    scratch_space.release();
    gPipeline.allocateScreenBuffer(original_width, original_height);

    return true;
}

void display_cube_face();

BOOL LLViewerWindow::cubeSnapshot(const LLVector3& origin, LLCubeMapArray* cubearray, S32 cubeIndex, S32 face, F32 near_clip, bool dynamic_render)
{
    // NOTE: implementation derived from LLFloater360Capture::capture360Images() and simpleSnapshot
    LL_PROFILE_ZONE_SCOPED_CATEGORY_APP;
    LL_PROFILE_GPU_ZONE("cubeSnapshot");
    llassert(LLPipeline::sRenderDeferred);
    llassert(!gCubeSnapshot); //assert a snapshot isn't already in progress
    
    U32 res = LLRenderTarget::sCurResX;

    llassert(res <= gPipeline.mRT->deferredScreen.getWidth());
    llassert(res <= gPipeline.mRT->deferredScreen.getHeight());

    // save current view/camera settings so we can restore them afterwards
    S32 old_occlusion = LLPipeline::sUseOcclusion;

    // set new parameters specific to the 360 requirements
    LLPipeline::sUseOcclusion = 0;
    LLViewerCamera* camera = LLViewerCamera::getInstance();
    
    LLViewerCamera saved_camera = LLViewerCamera::instance();
    glh::matrix4f saved_proj = get_current_projection();
    glh::matrix4f saved_mod = get_current_modelview();

    // camera constants for the square, cube map capture image
    camera->setAspect(1.0); // must set aspect ratio first to avoid undesirable clamping of vertical FoV
    camera->setView(F_PI_BY_TWO);
    camera->yaw(0.0);
    camera->setOrigin(origin);
    camera->setNear(near_clip);

    glClear(GL_DEPTH_BUFFER_BIT | GL_COLOR_BUFFER_BIT | GL_STENCIL_BUFFER_BIT);
    
    U32 dynamic_render_types[] = {
        LLPipeline::RENDER_TYPE_AVATAR,
        LLPipeline::RENDER_TYPE_CONTROL_AV,
        LLPipeline::RENDER_TYPE_PARTICLES
    };
    constexpr U32 dynamic_render_type_count = sizeof(dynamic_render_types) / sizeof(U32);
    bool prev_dynamic_render_type[dynamic_render_type_count];

    
    if (!dynamic_render)
    {
        for (int i = 0; i < dynamic_render_type_count; ++i)
        {
            prev_dynamic_render_type[i] = gPipeline.hasRenderType(dynamic_render_types[i]);
            if (prev_dynamic_render_type[i])
            {
                gPipeline.toggleRenderType(dynamic_render_types[i]);
            }
        }
    }

    BOOL prev_draw_ui = gPipeline.hasRenderDebugFeatureMask(LLPipeline::RENDER_DEBUG_FEATURE_UI) ? TRUE : FALSE;
    if (prev_draw_ui != false)
    {
        LLPipeline::toggleRenderDebugFeature(LLPipeline::RENDER_DEBUG_FEATURE_UI);
    }
    
    LLPipeline::sShowHUDAttachments = FALSE;
    LLRect window_rect = getWorldViewRectRaw();

    mWorldViewRectRaw.set(0, res, res, 0);

    // these are the 6 directions we will point the camera, see LLCubeMapArray::sTargets
    LLVector3 look_dirs[6] = {
        LLVector3(1, 0, 0),
        LLVector3(-1, 0, 0),
        LLVector3(0, 1, 0),
        LLVector3(0, -1, 0),
        LLVector3(0, 0, 1),
        LLVector3(0, 0, -1)
    };

    LLVector3 look_upvecs[6] = {
        LLVector3(0, -1, 0),
        LLVector3(0, -1, 0),
        LLVector3(0, 0, 1),
        LLVector3(0, 0, -1),
        LLVector3(0, -1, 0),
        LLVector3(0, -1, 0)
    };

    // for each of six sides of cubemap
    //for (int i = 0; i < 6; ++i)
    int i = face;
    {
        // set up camera to look in each direction
        camera->lookDir(look_dirs[i], look_upvecs[i]);

        // turning this flag off here prohibits the screen swap
        // to present the new page to the viewer - this stops
        // the black flash in between captures when the number
        // of render passes is more than 1. We need to also
        // set it here because code in LLViewerDisplay resets
        // it to TRUE each time.
        gDisplaySwapBuffers = FALSE;

        // actually render the scene
        gCubeSnapshot = TRUE;
        display_cube_face();
        gCubeSnapshot = FALSE;
    }

    gDisplaySwapBuffers = TRUE;

    if (!gPipeline.hasRenderDebugFeatureMask(LLPipeline::RENDER_DEBUG_FEATURE_UI))
    {
        if (prev_draw_ui != false)
        {
            LLPipeline::toggleRenderDebugFeature(LLPipeline::RENDER_DEBUG_FEATURE_UI);
        }
    }

    if (!dynamic_render)
    {
        for (int i = 0; i < dynamic_render_type_count; ++i)
        {
            if (prev_dynamic_render_type[i])
            {
                gPipeline.toggleRenderType(dynamic_render_types[i]);
            }
        }
    }

    LLPipeline::sShowHUDAttachments = TRUE;

    gPipeline.resetDrawOrders();
    mWorldViewRectRaw = window_rect;
    
    // restore original view/camera/avatar settings settings
    *camera = saved_camera;
    set_current_modelview(saved_mod);
    set_current_projection(saved_proj);
    LLPipeline::sUseOcclusion = old_occlusion;

    // ====================================================
    return true;
}

void LLViewerWindow::destroyWindow()
{
	if (mWindow)
	{
		LLWindowManager::destroyWindow(mWindow);
	}
	mWindow = NULL;
}


void LLViewerWindow::drawMouselookInstructions()
{
	// Draw instructions for mouselook ("Press ESC to return to World View" partially transparent at the bottom of the screen.)
	const std::string instructions = LLTrans::getString("LeaveMouselook");
	const LLFontGL* font = LLFontGL::getFont(LLFontDescriptor("SansSerif", "Large", LLFontGL::BOLD));
	
	//to be on top of Bottom bar when it is opened
	const S32 INSTRUCTIONS_PAD = 50;

	font->renderUTF8( 
		instructions, 0,
		getWorldViewRectScaled().getCenterX(),
		getWorldViewRectScaled().mBottom + INSTRUCTIONS_PAD,
		LLColor4( 1.0f, 1.0f, 1.0f, 0.5f ),
		LLFontGL::HCENTER, LLFontGL::TOP,
		LLFontGL::NORMAL,LLFontGL::DROP_SHADOW);
}

void* LLViewerWindow::getPlatformWindow() const
{
	return mWindow->getPlatformWindow();
}

void* LLViewerWindow::getMediaWindow() 	const
{
	return mWindow->getMediaWindow();
}

void LLViewerWindow::focusClient()		const
{
	return mWindow->focusClient();
}

LLRootView*	LLViewerWindow::getRootView() const
{
	return mRootView;
}

LLRect LLViewerWindow::getWorldViewRectScaled() const
{
	return mWorldViewRectScaled;
}

S32 LLViewerWindow::getWorldViewHeightScaled() const
{
	return mWorldViewRectScaled.getHeight();
}

S32 LLViewerWindow::getWorldViewWidthScaled() const
{
	return mWorldViewRectScaled.getWidth();
}


S32 LLViewerWindow::getWorldViewHeightRaw() const
{
	return mWorldViewRectRaw.getHeight(); 
}

S32 LLViewerWindow::getWorldViewWidthRaw() const
{
	return mWorldViewRectRaw.getWidth(); 
}

S32	LLViewerWindow::getWindowHeightScaled()	const 	
{ 
	return mWindowRectScaled.getHeight(); 
}

S32	LLViewerWindow::getWindowWidthScaled() const 	
{ 
	return mWindowRectScaled.getWidth(); 
}

S32	LLViewerWindow::getWindowHeightRaw()	const 	
{ 
	return mWindowRectRaw.getHeight(); 
}

S32	LLViewerWindow::getWindowWidthRaw() const 	
{ 
	return mWindowRectRaw.getWidth(); 
}

void LLViewerWindow::setup2DRender()
{
	// setup ortho camera
	gl_state_for_2d(mWindowRectRaw.getWidth(), mWindowRectRaw.getHeight());
	setup2DViewport();
}

void LLViewerWindow::setup2DViewport(S32 x_offset, S32 y_offset)
{
	gGLViewport[0] = mWindowRectRaw.mLeft + x_offset;
	gGLViewport[1] = mWindowRectRaw.mBottom + y_offset;
	gGLViewport[2] = mWindowRectRaw.getWidth();
	gGLViewport[3] = mWindowRectRaw.getHeight();
	glViewport(gGLViewport[0], gGLViewport[1], gGLViewport[2], gGLViewport[3]);
}


void LLViewerWindow::setup3DRender()
{
	// setup perspective camera
	LLViewerCamera::getInstance()->setPerspective(NOT_FOR_SELECTION, mWorldViewRectRaw.mLeft, mWorldViewRectRaw.mBottom,  mWorldViewRectRaw.getWidth(), mWorldViewRectRaw.getHeight(), FALSE, LLViewerCamera::getInstance()->getNear(), MAX_FAR_CLIP*2.f);
	setup3DViewport();
}

void LLViewerWindow::setup3DViewport(S32 x_offset, S32 y_offset)
{
	LL_PROFILE_ZONE_SCOPED_CATEGORY_UI
	gGLViewport[0] = mWorldViewRectRaw.mLeft + x_offset;
	gGLViewport[1] = mWorldViewRectRaw.mBottom + y_offset;
	gGLViewport[2] = mWorldViewRectRaw.getWidth();
	gGLViewport[3] = mWorldViewRectRaw.getHeight();
	glViewport(gGLViewport[0], gGLViewport[1], gGLViewport[2], gGLViewport[3]);
}

void LLViewerWindow::revealIntroPanel()
{
	if (mProgressView)
	{
		mProgressView->revealIntroPanel();
	}
}

void LLViewerWindow::initTextures(S32 location_id)
{
    if (mProgressView)
    {
        // <FS:Ansariel> OpenSim support
        //mProgressView->initTextures(location_id, LLGridManager::getInstance()->isInProductionGrid());
        mProgressView->initTextures(location_id, LLGridManager::getInstance()->isInSLMain());
        // </FS:Ansariel>
    }
}

void LLViewerWindow::setShowProgress(const BOOL show, BOOL fullscreen)
{
	if(show)
	{
		if(fullscreen)
		{
			if(mProgressView)
				mProgressView->fade(TRUE);
		}
		else
		{
			if(mProgressViewMini)
				mProgressViewMini->setVisible(TRUE);
		}
	}
	else
	{
		if(mProgressView && mProgressView->getVisible())
			mProgressView->fade(FALSE);

		if(mProgressViewMini)
			mProgressViewMini->setVisible(FALSE);
	}
}

void LLViewerWindow::setStartupComplete()
{
	if (mProgressView)
	{
		mProgressView->setStartupComplete();
	}
}

BOOL LLViewerWindow::getShowProgress() const
{
	return (mProgressView && mProgressView->getVisible());
}

void LLViewerWindow::setProgressString(const std::string& string)
{
	if (mProgressView)
	{
		mProgressView->setText(string);
	}

	if (mProgressViewMini)
	{
		mProgressViewMini->setText(string);
	}
}

void LLViewerWindow::setProgressMessage(const std::string& msg)
{
	if(mProgressView)
	{
		mProgressView->setMessage(msg);
	}
}

void LLViewerWindow::setProgressPercent(const F32 percent)
{
	if (mProgressView)
	{
		mProgressView->setPercent(percent);
	}

	if (mProgressViewMini)
	{
		mProgressViewMini->setPercent(percent);
	}
}

void LLViewerWindow::setProgressCancelButtonVisible( BOOL b, const std::string& label )
{
	if (mProgressView)
	{
		mProgressView->setCancelButtonVisible( b, label );
	}

	if (mProgressViewMini)
	{
		mProgressViewMini->setCancelButtonVisible( b, label );
	}
}

LLProgressView *LLViewerWindow::getProgressView() const
{
	return mProgressView;
}

void LLViewerWindow::dumpState()
{
	LL_INFOS() << "LLViewerWindow Active " << S32(mActive) << LL_ENDL;
	LL_INFOS() << "mWindow visible " << S32(mWindow->getVisible())
		<< " minimized " << S32(mWindow->getMinimized())
		<< LL_ENDL;
}

void LLViewerWindow::stopGL(BOOL save_state)
{
	//Note: --bao
	//if not necessary, do not change the order of the function calls in this function.
	//if change something, make sure it will not break anything.
	//especially be careful to put anything behind gTextureList.destroyGL(save_state);
	if (!gGLManager.mIsDisabled)
	{
		LL_INFOS() << "Shutting down GL..." << LL_ENDL;

		// Pause texture decode threads (will get unpaused during main loop)
		LLAppViewer::getTextureCache()->pause();
		LLAppViewer::getImageDecodeThread()->pause();
		LLAppViewer::getTextureFetch()->pause();
				
		gSky.destroyGL();
		stop_glerror();		

		LLManipTranslate::destroyGL() ;
		stop_glerror();		

		gBumpImageList.destroyGL();
		stop_glerror();

		LLFontGL::destroyAllGL();
		stop_glerror();

		LLVOAvatar::destroyGL();
		stop_glerror();

		LLVOPartGroup::destroyGL();

		LLViewerDynamicTexture::destroyGL();
		stop_glerror();

		if (gPipeline.isInit())
		{
			gPipeline.destroyGL();
		}
		
		gBox.cleanupGL();
		
		if(gPostProcess)
		{
			gPostProcess->invalidate();
		}

		gTextureList.destroyGL(save_state);
		stop_glerror();
		
		gGLManager.mIsDisabled = TRUE;
		stop_glerror();

		//unload shader's
		while (LLGLSLShader::sInstances.size())
		{
			LLGLSLShader* shader = *(LLGLSLShader::sInstances.begin());
			shader->unload();
		}
		
		LL_INFOS() << "Remaining allocated texture memory: " << LLImageGL::sGlobalTextureMemory.value() << " bytes" << LL_ENDL;
	}
}

void LLViewerWindow::restoreGL(const std::string& progress_message)
{
	//Note: --bao
	//if not necessary, do not change the order of the function calls in this function.
	//if change something, make sure it will not break anything. 
	//especially, be careful to put something before gTextureList.restoreGL();
	if (gGLManager.mIsDisabled)
	{
		LL_INFOS() << "Restoring GL..." << LL_ENDL;
		gGLManager.mIsDisabled = FALSE;
		
		initGLDefaults();
		LLGLState::restoreGL();
		
		gTextureList.restoreGL();
		
		// for future support of non-square pixels, and fonts that are properly stretched
		//LLFontGL::destroyDefaultFonts();
		initFonts();
				
		gSky.restoreGL();
		gPipeline.restoreGL();
		LLDrawPoolWater::restoreGL();
		LLManipTranslate::restoreGL();
		
		gBumpImageList.restoreGL();
		LLViewerDynamicTexture::restoreGL();
		LLVOAvatar::restoreGL();
		LLVOPartGroup::restoreGL();
		
		gResizeScreenTexture = TRUE;
		gWindowResized = TRUE;

		if (isAgentAvatarValid() && gAgentAvatarp->isEditingAppearance())
		{
			LLVisualParamHint::requestHintUpdates();
		}

		if (!progress_message.empty())
		{
			gRestoreGLTimer.reset();
			gRestoreGL = TRUE;
			setShowProgress(TRUE,TRUE);
			setProgressString(progress_message);
		}
		LL_INFOS() << "...Restoring GL done" << LL_ENDL;
		if(!LLAppViewer::instance()->restoreErrorTrap())
		{
			LL_WARNS() << " Someone took over my signal/exception handler (post restoreGL)!" << LL_ENDL;
		}

	}
}

void LLViewerWindow::initFonts(F32 zoom_factor)
{
	LLFontGL::destroyAllGL();
	// Initialize with possibly different zoom factor

	LLFontManager::initClass();

	LLFontGL::initClass( gSavedSettings.getF32("FontScreenDPI"),
								mDisplayScale.mV[VX] * zoom_factor,
								mDisplayScale.mV[VY] * zoom_factor,
								gDirUtilp->getAppRODataDir(),
								gSavedSettings.getString("FSFontSettingsFile"),
								gSavedSettings.getF32("FSFontSizeAdjustment"));
}

void LLViewerWindow::requestResolutionUpdate()
{
	mResDirty = true;
}

static LLTrace::BlockTimerStatHandle FTM_WINDOW_CHECK_SETTINGS("Window Settings");

void LLViewerWindow::checkSettings()
{
	LL_RECORD_BLOCK_TIME(FTM_WINDOW_CHECK_SETTINGS);
	if (mStatesDirty)
	{
		gGL.refreshState();
		LLViewerShaderMgr::instance()->setShaders();
		mStatesDirty = false;
	}
	
	// We want to update the resolution AFTER the states getting refreshed not before.
	if (mResDirty)
	{
		reshape(getWindowWidthRaw(), getWindowHeightRaw());
		mResDirty = false;
	}	
}

void LLViewerWindow::restartDisplay(BOOL show_progress_bar)
{
	LL_INFOS() << "Restaring GL" << LL_ENDL;
	stopGL();
	if (show_progress_bar)
	{
		restoreGL(LLTrans::getString("ProgressChangingResolution"));
	}
	else
	{
		restoreGL();
	}
}

BOOL LLViewerWindow::changeDisplaySettings(LLCoordScreen size, BOOL enable_vsync, BOOL show_progress_bar)
{
	//BOOL was_maximized = gSavedSettings.getBOOL("WindowMaximized");

	//gResizeScreenTexture = TRUE;


	//U32 fsaa = gSavedSettings.getU32("RenderFSAASamples");
	//U32 old_fsaa = mWindow->getFSAASamples();

	// if not maximized, use the request size
	if (!mWindow->getMaximized())
	{
		mWindow->setSize(size);
	}

	//if (fsaa == old_fsaa)
	{
		return TRUE;
	}

/*

	// Close floaters that don't handle settings change
	LLFloaterReg::hideInstance("snapshot");
	
	BOOL result_first_try = FALSE;
	BOOL result_second_try = FALSE;

	LLFocusableElement* keyboard_focus = gFocusMgr.getKeyboardFocus();
	send_agent_pause();
	LL_INFOS() << "Stopping GL during changeDisplaySettings" << LL_ENDL;
	stopGL();
	mIgnoreActivate = TRUE;
	LLCoordScreen old_size;
	LLCoordScreen old_pos;
	mWindow->getSize(&old_size);

	//mWindow->setFSAASamples(fsaa);

	result_first_try = mWindow->switchContext(false, size, disable_vsync);
	if (!result_first_try)
	{
		// try to switch back
		//mWindow->setFSAASamples(old_fsaa);
		result_second_try = mWindow->switchContext(false, old_size, disable_vsync);

		if (!result_second_try)
		{
			// we are stuck...try once again with a minimal resolution?
			send_agent_resume();
			mIgnoreActivate = FALSE;
			return FALSE;
		}
	}
	send_agent_resume();

	LL_INFOS() << "Restoring GL during resolution change" << LL_ENDL;
	if (show_progress_bar)
	{
		restoreGL(LLTrans::getString("ProgressChangingResolution"));
	}
	else
	{
		restoreGL();
	}

	if (!result_first_try)
	{
		LLSD args;
		args["RESX"] = llformat("%d",size.mX);
		args["RESY"] = llformat("%d",size.mY);
		LLNotificationsUtil::add("ResolutionSwitchFail", args);
		size = old_size; // for reshape below
	}

	BOOL success = result_first_try || result_second_try;

	if (success)
	{
		// maximize window if was maximized, else reposition
		if (was_maximized)
		{
			mWindow->maximize();
		}
		else
		{
			S32 windowX = gSavedSettings.getS32("WindowX");
			S32 windowY = gSavedSettings.getS32("WindowY");

			mWindow->setPosition(LLCoordScreen ( windowX, windowY ) );
		}
	}

	mIgnoreActivate = FALSE;
	gFocusMgr.setKeyboardFocus(keyboard_focus);
	
	return success;

	*/
}

F32	LLViewerWindow::getWorldViewAspectRatio() const
{
	F32 world_aspect = (F32)mWorldViewRectRaw.getWidth() / (F32)mWorldViewRectRaw.getHeight();
	return world_aspect;
}

void LLViewerWindow::calcDisplayScale()
{
	F32 ui_scale_factor = llclamp(gSavedSettings.getF32("UIScaleFactor") * mWindow->getSystemUISize(), MIN_UI_SCALE, MAX_UI_SCALE);
	LLVector2 display_scale;
	display_scale.setVec(llmax(1.f / mWindow->getPixelAspectRatio(), 1.f), llmax(mWindow->getPixelAspectRatio(), 1.f));
	display_scale *= ui_scale_factor;

	// limit minimum display scale
	if (display_scale.mV[VX] < MIN_DISPLAY_SCALE || display_scale.mV[VY] < MIN_DISPLAY_SCALE)
	{
		display_scale *= MIN_DISPLAY_SCALE / llmin(display_scale.mV[VX], display_scale.mV[VY]);
	}
	
	if (display_scale != mDisplayScale)
	{
		LL_INFOS() << "Setting display scale to " << display_scale << " for ui scale: " << ui_scale_factor << LL_ENDL;

		mDisplayScale = display_scale;
		// Init default fonts
		initFonts();
	}
}

//static
LLRect 	LLViewerWindow::calcScaledRect(const LLRect & rect, const LLVector2& display_scale)
{
	LLRect res = rect;
	res.mLeft = ll_round((F32)res.mLeft / display_scale.mV[VX]);
	res.mRight = ll_round((F32)res.mRight / display_scale.mV[VX]);
	res.mBottom = ll_round((F32)res.mBottom / display_scale.mV[VY]);
	res.mTop = ll_round((F32)res.mTop / display_scale.mV[VY]);

	return res;
}

S32 LLViewerWindow::getChatConsoleBottomPad()
{
	S32 offset = 0;

	if(gToolBarView)
	{
		// <FS:KC> Tie console to legacy snap edge when possible
		static LLUICachedControl<bool> legacy_snap ("FSLegacyEdgeSnap", false);
		if (legacy_snap)
		{
			LLRect snap_rect = gFloaterView->getSnapRect();
			offset = snap_rect.mBottom;
		}// </FS:KC> Tie console to legacy snap edge when possible
		else
		{
			// FS:Ansariel This gets called every frame, so don't call getChild/findChild every time!
			offset += gToolBarView->getBottomToolbar()->getRect().getHeight();
			LLView* chat_stack = gToolBarView->getBottomChatStack();
			if (chat_stack)
			{
				offset = chat_stack->getRect().getHeight();
			}
		}
	}
	// </FS:Ansariel>

	return offset;
}

LLRect LLViewerWindow::getChatConsoleRect()
{
	LLRect full_window(0, getWindowHeightScaled(), getWindowWidthScaled(), 0);
	LLRect console_rect = full_window;

	const S32 CONSOLE_PADDING_TOP = 24;
	const S32 CONSOLE_PADDING_LEFT = 24;
	const S32 CONSOLE_PADDING_RIGHT = 10;

	console_rect.mTop    -= CONSOLE_PADDING_TOP;
	console_rect.mBottom += getChatConsoleBottomPad();

	console_rect.mLeft   += CONSOLE_PADDING_LEFT; 

	// <FS:Ansariel> This also works without relog!
	static LLCachedControl<bool> chatFullWidth(gSavedSettings, "ChatFullWidth");
	if (chatFullWidth)
	// </FS:Ansariel>
	{
		console_rect.mRight -= CONSOLE_PADDING_RIGHT;
	}
	else
	{
		// Make console rect somewhat narrow so having inventory open is
		// less of a problem.

		//AO, Have console reuse/respect the desired nearby popup width set in NearbyToastWidth
		//console_rect.mRight  = console_rect.mLeft + 2 * getWindowWidthScaled() / 3;
		static LLCachedControl<S32> nearbyToastWidth(gSavedSettings, "NearbyToastWidth");
		F32 percentage = nearbyToastWidth / 100.0;
		console_rect.mRight = S32((console_rect.mRight - CONSOLE_PADDING_RIGHT ) * percentage);
		//</AO>
	}

	// <FS:Ansariel> Push the chat console out of the way of the vertical toolbars
	if (gToolBarView)
	{
		// <FS:KC> Tie console to legacy snap edge when possible
		static LLUICachedControl<bool> legacy_snap ("FSLegacyEdgeSnap", false);
		if (legacy_snap)
		{
			LLRect snap_rect = gFloaterView->getSnapRect();
			if (console_rect.mRight > snap_rect.mRight)
			{
				console_rect.mRight = snap_rect.mRight;
			}

			if (console_rect.mLeft < snap_rect.mLeft)
			{
				console_rect.mLeft = snap_rect.mLeft;
			}
		}// </FS:KC> Tie console to legacy snap edge when possible
		else
		{
			LLToolBar* toolbar_left = gToolBarView->getToolbar(LLToolBarEnums::TOOLBAR_LEFT);
			if (toolbar_left && toolbar_left->hasButtons())
			{
				console_rect.mLeft += toolbar_left->getRect().getWidth();
			}

			LLToolBar* toolbar_right = gToolBarView->getToolbar(LLToolBarEnums::TOOLBAR_RIGHT);
			LLRect toolbar_right_screen_rect;
			toolbar_right->localRectToScreen(toolbar_right->getRect(), &toolbar_right_screen_rect);
			if (toolbar_right && toolbar_right->hasButtons() && console_rect.mRight >= toolbar_right_screen_rect.mLeft)
			{
				console_rect.mRight -= toolbar_right->getRect().getWidth();
			}
		}
	}
	// </FS:Ansariel>

	return console_rect;
}
//----------------------------------------------------------------------------


void LLViewerWindow::setUIVisibility(bool visible)
{
	mUIVisible = visible;

	if (!visible)
	{
		gAgentCamera.changeCameraToThirdPerson(FALSE);
		gFloaterView->hideAllFloaters();
	}
	else
	{
		gFloaterView->showHiddenFloaters();
	}

	if (gToolBarView)
	{
		gToolBarView->setToolBarsVisible(visible);
	}

	// <FS:Ansariel> Notification not showing if hiding the UI
	FSNearbyChat::instance().showDefaultChatBar(visible && !gSavedSettings.getBOOL("AutohideChatBar"));
	gSavedSettings.setBOOL("FSInternalShowNavbarNavigationPanel", visible && gSavedSettings.getBOOL("ShowNavbarNavigationPanel"));
	gSavedSettings.setBOOL("FSInternalShowNavbarFavoritesPanel", visible && gSavedSettings.getBOOL("ShowNavbarFavoritesPanel"));
	mRootView->getChildView("chiclet_container")->setVisible(visible && gSavedSettings.getBOOL("InternalShowGroupNoticesTopRight"));
	mRootView->getChildView("chiclet_container_bottom")->setVisible(visible && !gSavedSettings.getBOOL("InternalShowGroupNoticesTopRight"));
	// </FS:Ansariel>

	// <FS:Zi> Is done inside XUI now, using visibility_control
	//LLNavigationBar::getInstance()->setVisible(visible ? gSavedSettings.getBOOL("ShowNavbarNavigationPanel") : FALSE);
	// <FS:Zi> We don't use the mini location panel in Firestorm
	// LLPanelTopInfoBar::getInstance()->setVisible(visible? gSavedSettings.getBOOL("ShowMiniLocationPanel") : FALSE);
	mRootView->getChildView("status_bar_container")->setVisible(visible);

	// <FS:Zi> hide utility bar if we are on a skin that uses it, e.g. Vintage
	LLView* utilityBarStack = mRootView->findChildView("chat_bar_utility_bar_stack");
	if (utilityBarStack)
	{
		utilityBarStack->setVisible(visible);
	}
	// </FS:Zi>
}

bool LLViewerWindow::getUIVisibility()
{
	return mUIVisible;
}

////////////////////////////////////////////////////////////////////////////
//
// LLPickInfo
//
LLPickInfo::LLPickInfo()
	: mKeyMask(MASK_NONE),
	  mPickCallback(NULL),
	  mPickType(PICK_INVALID),
	  mWantSurfaceInfo(FALSE),
	  mObjectFace(-1),
	  mUVCoords(-1.f, -1.f),
	  mSTCoords(-1.f, -1.f),
	  mXYCoords(-1, -1),
	  mIntersection(),
	  mNormal(),
	  mTangent(),
	  mBinormal(),
	  mHUDIcon(NULL),
	  mPickTransparent(FALSE),
	  mPickRigged(FALSE),
	  mPickParticle(FALSE)
{
}

LLPickInfo::LLPickInfo(const LLCoordGL& mouse_pos, 
		       MASK keyboard_mask, 
		       BOOL pick_transparent,
			   BOOL pick_rigged,
			   BOOL pick_particle,
		       BOOL pick_uv_coords,
			   BOOL pick_unselectable,
		       void (*pick_callback)(const LLPickInfo& pick_info))
	: mMousePt(mouse_pos),
	  mKeyMask(keyboard_mask),
	  mPickCallback(pick_callback),
	  mPickType(PICK_INVALID),
	  mWantSurfaceInfo(pick_uv_coords),
	  mObjectFace(-1),
	  mUVCoords(-1.f, -1.f),
	  mSTCoords(-1.f, -1.f),
	  mXYCoords(-1, -1),
	  mNormal(),
	  mTangent(),
	  mBinormal(),
	  mHUDIcon(NULL),
	  mPickTransparent(pick_transparent),
	  mPickRigged(pick_rigged),
	  mPickParticle(pick_particle),
	  mPickUnselectable(pick_unselectable)
{
}

void LLPickInfo::fetchResults()
{

	S32 face_hit = -1;
	LLVector4a intersection, normal;
	LLVector4a tangent;

	LLVector2 uv;

	LLHUDIcon* hit_icon = gViewerWindow->cursorIntersectIcon(mMousePt.mX, mMousePt.mY, 512.f, &intersection);
	
	LLVector4a origin;
	origin.load3(LLViewerCamera::getInstance()->getOrigin().mV);
	F32 icon_dist = 0.f;
	LLVector4a start;
	LLVector4a end;
	LLVector4a particle_end;

	if (hit_icon)
	{
		LLVector4a delta;
		delta.setSub(intersection, origin);
		icon_dist = delta.getLength3().getF32();
	}
	LLViewerObject* hit_object = gViewerWindow->cursorIntersect(mMousePt.mX, mMousePt.mY, 512.f,
									NULL, -1, mPickTransparent, mPickRigged, mPickUnselectable, &face_hit,
									&intersection, &uv, &normal, &tangent, &start, &end);
	
	mPickPt = mMousePt;

// [RLVa:KB] - Checked: RLVa-2.2 (@setoverlay)
	if ( (RlvActions::hasBehaviour(RLV_BHVR_SETOVERLAY)) && (hit_object) && (!hit_object->isHUDAttachment()) )
	{
		std::list<RlvOverlayEffect*> effects;
		LLVfxManager::instance().getEffects<RlvOverlayEffect>(effects);
		for (const RlvOverlayEffect* pEffect : effects)
		{
			if (pEffect->getEnabled() && pEffect->hitTest(mMousePt))
			{
				hit_object = nullptr;
				break;
			}
		}
	}
// [/RLVa:KB]

	U32 te_offset = face_hit > -1 ? face_hit : 0;

	if (mPickParticle)
	{ //get the end point of line segement to use for particle raycast
		if (hit_object)
		{
			particle_end = intersection;
		}
		else
		{
			particle_end = end;
		}
	}

	LLViewerObject* objectp = hit_object;


	LLVector4a delta;
	delta.setSub(origin, intersection);

	if (hit_icon && 
		(!objectp || 
		icon_dist < delta.getLength3().getF32()))
	{
		// was this name referring to a hud icon?
		mHUDIcon = hit_icon;
		mPickType = PICK_ICON;
		mPosGlobal = mHUDIcon->getPositionGlobal();

	}
	else if (objectp)
	{
		if( objectp->getPCode() == LLViewerObject::LL_VO_SURFACE_PATCH )
		{
			// Hit land
			mPickType = PICK_LAND;
			mObjectID.setNull(); // land has no id

			// put global position into land_pos
			LLVector3d land_pos;
			if (!gViewerWindow->mousePointOnLandGlobal(mPickPt.mX, mPickPt.mY, &land_pos, mPickUnselectable))
			{
				// The selected point is beyond the draw distance or is otherwise 
				// not selectable. Return before calling mPickCallback().
				return;
			}

			// Fudge the land focus a little bit above ground.
			mPosGlobal = land_pos + LLVector3d::z_axis * 0.1f;
		}
		else
		{
			if(isFlora(objectp))
			{
				mPickType = PICK_FLORA;
			}
			else
			{
				mPickType = PICK_OBJECT;
			}

			LLVector3 v_intersection(intersection.getF32ptr());

			mObjectOffset = gAgentCamera.calcFocusOffset(objectp, v_intersection, mPickPt.mX, mPickPt.mY);
			mObjectID = objectp->mID;
			mObjectFace = (te_offset == NO_FACE) ? -1 : (S32)te_offset;

			

			mPosGlobal = gAgent.getPosGlobalFromAgent(v_intersection);
			
			if (mWantSurfaceInfo)
			{
				getSurfaceInfo();
			}
		}
	}
	
	if (mPickParticle)
	{ //search for closest particle to click origin out to intersection point
		S32 part_face = -1;

		LLVOPartGroup* group = gPipeline.lineSegmentIntersectParticle(start, particle_end, NULL, &part_face);
		if (group)
		{
			mParticleOwnerID = group->getPartOwner(part_face);
			mParticleSourceID = group->getPartSource(part_face);
		}
	}

	if (mPickCallback)
	{
		mPickCallback(*this);
	}
}

LLPointer<LLViewerObject> LLPickInfo::getObject() const
{
	return gObjectList.findObject( mObjectID );
}

void LLPickInfo::updateXYCoords()
{
	if (mObjectFace > -1)
	{
		const LLTextureEntry &tep = getObject()->getTEref(mObjectFace);
		LLPointer<LLViewerTexture> imagep = LLViewerTextureManager::getFetchedTexture(tep.getID());
		if(mUVCoords.mV[VX] >= 0.f && mUVCoords.mV[VY] >= 0.f && imagep.notNull())
		{
			mXYCoords.mX = ll_round(mUVCoords.mV[VX] * (F32)imagep->getWidth());
			mXYCoords.mY = ll_round((1.f - mUVCoords.mV[VY]) * (F32)imagep->getHeight());
		}
	}
}

void LLPickInfo::getSurfaceInfo()
{
	// set values to uninitialized - this is what we return if no intersection is found
	mObjectFace   = -1;
	mUVCoords     = LLVector2(-1, -1);
	mSTCoords     = LLVector2(-1, -1);
	mXYCoords	  = LLCoordScreen(-1, -1);
	mIntersection = LLVector3(0,0,0);
	mNormal       = LLVector3(0,0,0);
	mBinormal     = LLVector3(0,0,0);
	mTangent	  = LLVector4(0,0,0,0);
	
	LLVector4a tangent;
	LLVector4a intersection;
	LLVector4a normal;

	tangent.clear();
	normal.clear();
	intersection.clear();
	
	LLViewerObject* objectp = getObject();

	if (objectp)
	{
		if (gViewerWindow->cursorIntersect(ll_round((F32)mMousePt.mX), ll_round((F32)mMousePt.mY), 1024.f,
										   objectp, -1, mPickTransparent, mPickRigged, mPickUnselectable,
										   &mObjectFace,
										   &intersection,
										   &mSTCoords,
										   &normal,
										   &tangent))
		{
			// if we succeeded with the intersect above, compute the texture coordinates:

			if (objectp->mDrawable.notNull() && mObjectFace > -1)
			{
				LLFace* facep = objectp->mDrawable->getFace(mObjectFace);
				if (facep)
				{
					mUVCoords = facep->surfaceToTexture(mSTCoords, intersection, normal);
			}
			}

			mIntersection.set(intersection.getF32ptr());
			mNormal.set(normal.getF32ptr());
			mTangent.set(tangent.getF32ptr());

			//extrapoloate binormal from normal and tangent
			
			LLVector4a binormal;
			binormal.setCross3(normal, tangent);
			binormal.mul(tangent.getF32ptr()[3]);

			mBinormal.set(binormal.getF32ptr());

			mBinormal.normalize();
			mNormal.normalize();
			mTangent.normalize();

			// and XY coords:
			updateXYCoords();
			
		}
	}
}

//static 
bool LLPickInfo::isFlora(LLViewerObject* object)
{
	if (!object) return false;

	LLPCode pcode = object->getPCode();

	if( (LL_PCODE_LEGACY_GRASS == pcode) 
		|| (LL_PCODE_LEGACY_TREE == pcode) 
		|| (LL_PCODE_TREE_NEW == pcode))
	{
		return true;
	}
	return false;
}<|MERGE_RESOLUTION|>--- conflicted
+++ resolved
@@ -2015,13 +2015,9 @@
 		gSavedSettings.getBOOL("RenderVSyncEnable"),
 		!gHeadlessClient,
 		p.ignore_pixel_depth,
-<<<<<<< HEAD
-		//gSavedSettings.getBOOL("RenderDeferred") ? 0 : gSavedSettings.getU32("RenderFSAASamples")); //don't use window level anti-aliasing if FBOs are enabled
-		gSavedSettings.getBOOL("RenderDeferred") ? 0 : gSavedSettings.getU32("RenderFSAASamples"), //don't use window level anti-aliasing if FBOs are enabled
+		//0); //don't use window level anti-aliasing
+		0, //don't use window level anti-aliasing
 		useLegacyCursors); // <FS:LO> Legacy cursor setting from main program
-=======
-		0); //don't use window level anti-aliasing
->>>>>>> e408fb9f
 
 	if (NULL == mWindow)
 	{
