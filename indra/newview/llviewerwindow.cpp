/** 
 * @file llviewerwindow.cpp
 * @brief Implementation of the LLViewerWindow class.
 *
 * $LicenseInfo:firstyear=2001&license=viewergpl$
 * 
 * Copyright (c) 2001-2009, Linden Research, Inc.
 * 
 * Second Life Viewer Source Code
 * The source code in this file ("Source Code") is provided by Linden Lab
 * to you under the terms of the GNU General Public License, version 2.0
 * ("GPL"), unless you have obtained a separate licensing agreement
 * ("Other License"), formally executed by you and Linden Lab.  Terms of
 * the GPL can be found in doc/GPL-license.txt in this distribution, or
 * online at http://secondlifegrid.net/programs/open_source/licensing/gplv2
 * 
 * There are special exceptions to the terms and conditions of the GPL as
 * it is applied to this Source Code. View the full text of the exception
 * in the file doc/FLOSS-exception.txt in this software distribution, or
 * online at
 * http://secondlifegrid.net/programs/open_source/licensing/flossexception
 * 
 * By copying, modifying or distributing this software, you acknowledge
 * that you have read and understood your obligations described above,
 * and agree to abide by those obligations.
 * 
 * ALL LINDEN LAB SOURCE CODE IS PROVIDED "AS IS." LINDEN LAB MAKES NO
 * WARRANTIES, EXPRESS, IMPLIED OR OTHERWISE, REGARDING ITS ACCURACY,
 * COMPLETENESS OR PERFORMANCE.
 * $/LicenseInfo$
 */

#include "llviewerprecompiledheaders.h"
#include "llviewerwindow.h"

#if LL_WINDOWS
#pragma warning (disable : 4355) // 'this' used in initializer list: yes, intentionally
#endif

// system library includes
#include <stdio.h>
#include <iostream>
#include <fstream>
#include <algorithm>

#include "llagent.h"
#include "llagentcamera.h"
#include "llfloaterreg.h"
#include "llmeshrepository.h"
#include "llpanellogin.h"
#include "llviewerkeyboard.h"
#include "llviewermenu.h"

#include "llviewquery.h"
#include "llxmltree.h"
#include "llslurl.h"
//#include "llviewercamera.h"
#include "llrender.h"

#include "llvoiceclient.h"	// for push-to-talk button handling

//
// TODO: Many of these includes are unnecessary.  Remove them.
//

// linden library includes
#include "llaudioengine.h"		// mute on minimize
#include "indra_constants.h"
#include "llassetstorage.h"
#include "llerrorcontrol.h"
#include "llfontgl.h"
#include "llmousehandler.h"
#include "llrect.h"
#include "llsky.h"
#include "llstring.h"
#include "llui.h"
#include "lluuid.h"
#include "llview.h"
#include "llxfermanager.h"
#include "message.h"
#include "object_flags.h"
#include "lltimer.h"
#include "timing.h"
#include "llviewermenu.h"
#include "lltooltip.h"
#include "llmediaentry.h"
#include "llurldispatcher.h"

// newview includes
#include "llagent.h"
#include "llbox.h"
#include "llconsole.h"
#include "llviewercontrol.h"
#include "llcylinder.h"
#include "lldebugview.h"
#include "lldir.h"
#include "lldrawable.h"
#include "lldrawpoolalpha.h"
#include "lldrawpoolbump.h"
#include "lldrawpoolwater.h"
#include "llmaniptranslate.h"
#include "llface.h"
#include "llfeaturemanager.h"
#include "llfilepicker.h"
#include "llfloater.h"
#include "llfloaterbuildoptions.h"
#include "llfloaterbuyland.h"
#include "llfloatercamera.h"
#include "llfloaterland.h"
#include "llfloaterinspect.h"
#include "llfloatermap.h"
#include "llfloaternamedesc.h"
#include "llfloaterpreference.h"
#include "llfloatersnapshot.h"
#include "llfloatertools.h"
#include "llfloaterworldmap.h"
#include "llfocusmgr.h"
#include "llfontfreetype.h"
#include "llgesturemgr.h"
#include "llglheaders.h"
#include "lltooltip.h"
#include "llhudmanager.h"
#include "llhudview.h"
#include "llimagebmp.h"
#include "llimagej2c.h"
#include "llimageworker.h"
#include "llkeyboard.h"
#include "lllineeditor.h"
#include "llmenugl.h"
#include "llmodaldialog.h"
#include "llmorphview.h"
#include "llmoveview.h"
#include "llnavigationbar.h"
#include "llpopupview.h"
#include "llpreviewtexture.h"
#include "llprogressview.h"
#include "llresmgr.h"
#include "llsidetray.h"
#include "llselectmgr.h"
#include "llrootview.h"
#include "llrendersphere.h"
#include "llstartup.h"
#include "llstatusbar.h"
#include "llstatview.h"
#include "llsurface.h"
#include "llsurfacepatch.h"
#include "lltexlayer.h"
#include "lltextbox.h"
#include "lltexturecache.h"
#include "lltexturefetch.h"
#include "lltextureview.h"
#include "lltool.h"
#include "lltoolcomp.h"
#include "lltooldraganddrop.h"
#include "lltoolface.h"
#include "lltoolfocus.h"
#include "lltoolgrab.h"
#include "lltoolmgr.h"
#include "lltoolmorph.h"
#include "lltoolpie.h"
#include "lltoolselectland.h"
#include "lltrans.h"
#include "lluictrlfactory.h"
#include "llurldispatcher.h"		// SLURL from other app instance
#include "llvieweraudio.h"
#include "llviewercamera.h"
#include "llviewergesture.h"
#include "llviewertexturelist.h"
#include "llviewerinventory.h"
#include "llviewerkeyboard.h"
#include "llviewermedia.h"
#include "llviewermediafocus.h"
#include "llviewermenu.h"
#include "llviewermessage.h"
#include "llviewerobjectlist.h"
#include "llviewerparcelmgr.h"
#include "llviewerregion.h"
#include "llviewershadermgr.h"
#include "llviewerstats.h"
#include "llvoavatarself.h"
#include "llvovolume.h"
#include "llworld.h"
#include "llworldmapview.h"
#include "pipeline.h"
#include "llappviewer.h"
#include "llviewerdisplay.h"
#include "llspatialpartition.h"
#include "llviewerjoystick.h"
#include "llviewernetwork.h"
#include "llpostprocess.h"
#include "llbottomtray.h"
#include "llnearbychatbar.h"
#include "llagentui.h"
#include "llwearablelist.h"

#include "llnotifications.h"
#include "llnotificationsutil.h"
#include "llnotificationmanager.h"

#include "llfloaternotificationsconsole.h"

#include "llnearbychat.h"
#include "llviewerwindowlistener.h"
#include "llpaneltopinfobar.h"

#if LL_WINDOWS
#include <tchar.h> // For Unicode conversion methods
#endif

//
// Globals
//
void render_ui(F32 zoom_factor = 1.f, int subfield = 0);

extern BOOL gDebugClicks;
extern BOOL gDisplaySwapBuffers;
extern BOOL gDepthDirty;
extern BOOL gResizeScreenTexture;

LLViewerWindow	*gViewerWindow = NULL;

LLFrameTimer	gAwayTimer;
LLFrameTimer	gAwayTriggerTimer;

BOOL			gShowOverlayTitle = FALSE;

LLViewerObject*  gDebugRaycastObject = NULL;
LLVector3       gDebugRaycastIntersection;
LLVector2       gDebugRaycastTexCoord;
LLVector3       gDebugRaycastNormal;
LLVector3       gDebugRaycastBinormal;
S32				gDebugRaycastFaceHit;
LLVector3		gDebugRaycastStart;
LLVector3		gDebugRaycastEnd;

// HUD display lines in lower right
BOOL				gDisplayWindInfo = FALSE;
BOOL				gDisplayCameraPos = FALSE;
BOOL				gDisplayFOV = FALSE;
BOOL				gDisplayBadge = FALSE;

S32 CHAT_BAR_HEIGHT = 28; 
S32 OVERLAY_BAR_HEIGHT = 20;

const U8 NO_FACE = 255;
BOOL gQuietSnapshot = FALSE;

const F32 MIN_AFK_TIME = 2.f; // minimum time after setting away state before coming back
const F32 MAX_FAST_FRAME_TIME = 0.5f;
const F32 FAST_FRAME_INCREMENT = 0.1f;

const F32 MIN_DISPLAY_SCALE = 0.75f;

std::string	LLViewerWindow::sSnapshotBaseName;
std::string	LLViewerWindow::sSnapshotDir;

std::string	LLViewerWindow::sMovieBaseName;

class RecordToChatConsole : public LLError::Recorder, public LLSingleton<RecordToChatConsole>
{
public:
	virtual void recordMessage(LLError::ELevel level,
								const std::string& message)
	{
		//FIXME: this is NOT thread safe, and will do bad things when a warning is issued from a non-UI thread

		// only log warnings to chat console
		//if (level == LLError::LEVEL_WARN)
		//{
			//LLFloaterChat* chat_floater = LLFloaterReg::findTypedInstance<LLFloaterChat>("chat");
			//if (chat_floater && gSavedSettings.getBOOL("WarningsAsChat"))
			//{
			//	LLChat chat;
			//	chat.mText = message;
			//	chat.mSourceType = CHAT_SOURCE_SYSTEM;

			//	chat_floater->addChat(chat, FALSE, FALSE);
			//}
		//}
	}
};

////////////////////////////////////////////////////////////////////////////
//
// LLDebugText
//

class LLDebugText
{
private:
	struct Line
	{
		Line(const std::string& in_text, S32 in_x, S32 in_y) : text(in_text), x(in_x), y(in_y) {}
		std::string text;
		S32 x,y;
	};

	LLViewerWindow *mWindow;
	
	typedef std::vector<Line> line_list_t;
	line_list_t mLineList;
	LLColor4 mTextColor;
	
public:
	LLDebugText(LLViewerWindow* window) : mWindow(window) {}
	
	void addText(S32 x, S32 y, const std::string &text) 
	{
		mLineList.push_back(Line(text, x, y));
	}

	void update()
	{
		std::string wind_vel_text;
		std::string wind_vector_text;
		std::string rwind_vel_text;
		std::string rwind_vector_text;
		std::string audio_text;

		// Draw the statistics in a light gray
		// and in a thin font
		mTextColor = LLColor4( 0.86f, 0.86f, 0.86f, 1.f );

		// Draw stuff growing up from right lower corner of screen
		U32 xpos = mWindow->getWorldViewWidthScaled() - 350;
		U32 ypos = 64;
		const U32 y_inc = 20;

		if (gSavedSettings.getBOOL("DebugShowTime"))
		{
			const U32 y_inc2 = 15;
			for (std::map<S32,LLFrameTimer>::reverse_iterator iter = gDebugTimers.rbegin();
				 iter != gDebugTimers.rend(); ++iter)
			{
				S32 idx = iter->first;
				LLFrameTimer& timer = iter->second;
				F32 time = timer.getElapsedTimeF32();
				S32 hours = (S32)(time / (60*60));
				S32 mins = (S32)((time - hours*(60*60)) / 60);
				S32 secs = (S32)((time - hours*(60*60) - mins*60));
				std::string label = gDebugTimerLabel[idx];
				if (label.empty()) label = llformat("Debug: %d", idx);
				addText(xpos, ypos, llformat(" %s: %d:%02d:%02d", label.c_str(), hours,mins,secs)); ypos += y_inc2;
			}
			
			F32 time = gFrameTimeSeconds;
			S32 hours = (S32)(time / (60*60));
			S32 mins = (S32)((time - hours*(60*60)) / 60);
			S32 secs = (S32)((time - hours*(60*60) - mins*60));
			addText(xpos, ypos, llformat("Time: %d:%02d:%02d", hours,mins,secs)); ypos += y_inc;
		}
		
		if (gDisplayCameraPos)
		{
			std::string camera_view_text;
			std::string camera_center_text;
			std::string agent_view_text;
			std::string agent_left_text;
			std::string agent_center_text;
			std::string agent_root_center_text;

			LLVector3d tvector; // Temporary vector to hold data for printing.

			// Update camera center, camera view, wind info every other frame
			tvector = gAgent.getPositionGlobal();
			agent_center_text = llformat("AgentCenter  %f %f %f",
										 (F32)(tvector.mdV[VX]), (F32)(tvector.mdV[VY]), (F32)(tvector.mdV[VZ]));

			if (isAgentAvatarValid())
			{
				tvector = gAgent.getPosGlobalFromAgent(gAgentAvatarp->mRoot.getWorldPosition());
				agent_root_center_text = llformat("AgentRootCenter %f %f %f",
												  (F32)(tvector.mdV[VX]), (F32)(tvector.mdV[VY]), (F32)(tvector.mdV[VZ]));
			}
			else
			{
				agent_root_center_text = "---";
			}


			tvector = LLVector4(gAgent.getFrameAgent().getAtAxis());
			agent_view_text = llformat("AgentAtAxis  %f %f %f",
									   (F32)(tvector.mdV[VX]), (F32)(tvector.mdV[VY]), (F32)(tvector.mdV[VZ]));

			tvector = LLVector4(gAgent.getFrameAgent().getLeftAxis());
			agent_left_text = llformat("AgentLeftAxis  %f %f %f",
									   (F32)(tvector.mdV[VX]), (F32)(tvector.mdV[VY]), (F32)(tvector.mdV[VZ]));

			tvector = gAgentCamera.getCameraPositionGlobal();
			camera_center_text = llformat("CameraCenter %f %f %f",
										  (F32)(tvector.mdV[VX]), (F32)(tvector.mdV[VY]), (F32)(tvector.mdV[VZ]));

			tvector = LLVector4(LLViewerCamera::getInstance()->getAtAxis());
			camera_view_text = llformat("CameraAtAxis    %f %f %f",
										(F32)(tvector.mdV[VX]), (F32)(tvector.mdV[VY]), (F32)(tvector.mdV[VZ]));
		
			addText(xpos, ypos, agent_center_text);  ypos += y_inc;
			addText(xpos, ypos, agent_root_center_text);  ypos += y_inc;
			addText(xpos, ypos, agent_view_text);  ypos += y_inc;
			addText(xpos, ypos, agent_left_text);  ypos += y_inc;
			addText(xpos, ypos, camera_center_text);  ypos += y_inc;
			addText(xpos, ypos, camera_view_text);  ypos += y_inc;
		}

		if (gDisplayWindInfo)
		{
			wind_vel_text = llformat("Wind velocity %.2f m/s", gWindVec.magVec());
			wind_vector_text = llformat("Wind vector   %.2f %.2f %.2f", gWindVec.mV[0], gWindVec.mV[1], gWindVec.mV[2]);
			rwind_vel_text = llformat("RWind vel %.2f m/s", gRelativeWindVec.magVec());
			rwind_vector_text = llformat("RWind vec   %.2f %.2f %.2f", gRelativeWindVec.mV[0], gRelativeWindVec.mV[1], gRelativeWindVec.mV[2]);

			addText(xpos, ypos, wind_vel_text);  ypos += y_inc;
			addText(xpos, ypos, wind_vector_text);  ypos += y_inc;
			addText(xpos, ypos, rwind_vel_text);  ypos += y_inc;
			addText(xpos, ypos, rwind_vector_text);  ypos += y_inc;
		}
		if (gDisplayWindInfo)
		{
			if (gAudiop)
			{
				audio_text= llformat("Audio for wind: %d", gAudiop->isWindEnabled());
			}
			addText(xpos, ypos, audio_text);  ypos += y_inc;
		}
		if (gDisplayFOV)
		{
			addText(xpos, ypos, llformat("FOV: %2.1f deg", RAD_TO_DEG * LLViewerCamera::getInstance()->getView()));
			ypos += y_inc;
		}
		if (gDisplayBadge)
		{
			addText(xpos, ypos+(y_inc/2), llformat("Hippos!", RAD_TO_DEG * LLViewerCamera::getInstance()->getView()));
			ypos += y_inc * 2;
		}
		
		/*if (LLViewerJoystick::getInstance()->getOverrideCamera())
		{
			addText(xpos + 200, ypos, llformat("Flycam"));
			ypos += y_inc;
		}*/
		
		if (gSavedSettings.getBOOL("DebugShowRenderInfo"))
		{
			if (gPipeline.getUseVertexShaders() == 0)
			{
				addText(xpos, ypos, "Shaders Disabled");
				ypos += y_inc;
			}
			addText(xpos, ypos, llformat("%d MB Vertex Data", LLVertexBuffer::sAllocatedBytes/(1024*1024)));
			ypos += y_inc;

			addText(xpos, ypos, llformat("%d Vertex Buffers", LLVertexBuffer::sGLCount));
			ypos += y_inc;

			addText(xpos, ypos, llformat("%d Mapped Buffers", LLVertexBuffer::sMappedCount));
			ypos += y_inc;

			addText(xpos, ypos, llformat("%d Vertex Buffer Binds", LLVertexBuffer::sBindCount));
			ypos += y_inc;

			addText(xpos, ypos, llformat("%d Vertex Buffer Sets", LLVertexBuffer::sSetCount));
			ypos += y_inc;

			addText(xpos, ypos, llformat("%d Texture Binds", LLImageGL::sBindCount));
			ypos += y_inc;

			addText(xpos, ypos, llformat("%d Unique Textures", LLImageGL::sUniqueCount));
			ypos += y_inc;

			addText(xpos, ypos, llformat("%d Render Calls", gPipeline.mBatchCount));
            ypos += y_inc;

			addText(xpos, ypos, llformat("%d Matrix Ops", gPipeline.mMatrixOpCount));
			ypos += y_inc;

			addText(xpos, ypos, llformat("%d Texture Matrix Ops", gPipeline.mTextureMatrixOps));
			ypos += y_inc;

			gPipeline.mTextureMatrixOps = 0;
			gPipeline.mMatrixOpCount = 0;

			if (gPipeline.mBatchCount > 0)
			{
				addText(xpos, ypos, llformat("Batch min/max/mean: %d/%d/%d", gPipeline.mMinBatchSize, gPipeline.mMaxBatchSize, 
					gPipeline.mTrianglesDrawn/gPipeline.mBatchCount));

				gPipeline.mMinBatchSize = gPipeline.mMaxBatchSize;
				gPipeline.mMaxBatchSize = 0;
				gPipeline.mBatchCount = 0;
			}
            ypos += y_inc;

			addText(xpos, ypos, llformat("UI Verts/Calls: %d/%d", LLRender::sUIVerts, LLRender::sUICalls));
			LLRender::sUICalls = LLRender::sUIVerts = 0;
			ypos += y_inc;

			addText(xpos,ypos, llformat("%d/%d Nodes visible", gPipeline.mNumVisibleNodes, LLSpatialGroup::sNodeCount));
			
			ypos += y_inc;


			addText(xpos,ypos, llformat("%d Avatars visible", LLVOAvatar::sNumVisibleAvatars));
			
			ypos += y_inc;

			addText(xpos,ypos, llformat("%d Lights visible", LLPipeline::sVisibleLightCount));
			
			ypos += y_inc;

			addText(xpos, ypos, llformat("%.3f MB Mesh Data Received", LLMeshRepository::sBytesReceived/(1024.f*1024.f)));
			
			ypos += y_inc;
			
			addText(xpos, ypos, llformat("%d/%d Mesh HTTP Requests/Retries", LLMeshRepository::sHTTPRequestCount,
				LLMeshRepository::sHTTPRetryCount));
			
			ypos += y_inc;

			addText(xpos, ypos, llformat("%.3f/%.3f MB Mesh Cache Read/Write ", LLMeshRepository::sCacheBytesRead/(1024.f*1024.f), LLMeshRepository::sCacheBytesWritten/(1024.f*1024.f)));

			ypos += y_inc;

			LLVertexBuffer::sBindCount = LLImageGL::sBindCount = 
				LLVertexBuffer::sSetCount = LLImageGL::sUniqueCount = 
				gPipeline.mNumVisibleNodes = LLPipeline::sVisibleLightCount = 0;
		}
		if (gSavedSettings.getBOOL("DebugShowRenderMatrices"))
		{
			addText(xpos, ypos, llformat("%.4f    .%4f    %.4f    %.4f", gGLProjection[12], gGLProjection[13], gGLProjection[14], gGLProjection[15]));
			ypos += y_inc;

			addText(xpos, ypos, llformat("%.4f    .%4f    %.4f    %.4f", gGLProjection[8], gGLProjection[9], gGLProjection[10], gGLProjection[11]));
			ypos += y_inc;

			addText(xpos, ypos, llformat("%.4f    .%4f    %.4f    %.4f", gGLProjection[4], gGLProjection[5], gGLProjection[6], gGLProjection[7]));
			ypos += y_inc;

			addText(xpos, ypos, llformat("%.4f    .%4f    %.4f    %.4f", gGLProjection[0], gGLProjection[1], gGLProjection[2], gGLProjection[3]));
			ypos += y_inc;

			addText(xpos, ypos, "Projection Matrix");
			ypos += y_inc;


			addText(xpos, ypos, llformat("%.4f    .%4f    %.4f    %.4f", gGLModelView[12], gGLModelView[13], gGLModelView[14], gGLModelView[15]));
			ypos += y_inc;

			addText(xpos, ypos, llformat("%.4f    .%4f    %.4f    %.4f", gGLModelView[8], gGLModelView[9], gGLModelView[10], gGLModelView[11]));
			ypos += y_inc;

			addText(xpos, ypos, llformat("%.4f    .%4f    %.4f    %.4f", gGLModelView[4], gGLModelView[5], gGLModelView[6], gGLModelView[7]));
			ypos += y_inc;

			addText(xpos, ypos, llformat("%.4f    .%4f    %.4f    %.4f", gGLModelView[0], gGLModelView[1], gGLModelView[2], gGLModelView[3]));
			ypos += y_inc;

			addText(xpos, ypos, "View Matrix");
			ypos += y_inc;
		}
		if (gSavedSettings.getBOOL("DebugShowColor"))
		{
			U8 color[4];
			LLCoordGL coord = gViewerWindow->getCurrentMouse();
			glReadPixels(coord.mX, coord.mY, 1,1,GL_RGBA, GL_UNSIGNED_BYTE, color);
			addText(xpos, ypos, llformat("%d %d %d %d", color[0], color[1], color[2], color[3]));
			ypos += y_inc;
		}
		// only display these messages if we are actually rendering beacons at this moment
		if (LLPipeline::getRenderBeacons(NULL) && LLFloaterReg::instanceVisible("beacons"))
		{
			if (LLPipeline::getRenderParticleBeacons(NULL))
			{
				addText(xpos, ypos, "Viewing particle beacons (blue)");
				ypos += y_inc;
			}
			if (LLPipeline::toggleRenderTypeControlNegated((void*)LLPipeline::RENDER_TYPE_PARTICLES))
			{
				addText(xpos, ypos, "Hiding particles");
				ypos += y_inc;
			}
			if (LLPipeline::getRenderPhysicalBeacons(NULL))
			{
				addText(xpos, ypos, "Viewing physical object beacons (green)");
				ypos += y_inc;
			}
			if (LLPipeline::getRenderScriptedBeacons(NULL))
			{
				addText(xpos, ypos, "Viewing scripted object beacons (red)");
				ypos += y_inc;
			}
			else
				if (LLPipeline::getRenderScriptedTouchBeacons(NULL))
				{
					addText(xpos, ypos, "Viewing scripted object with touch function beacons (red)");
					ypos += y_inc;
				}
			if (LLPipeline::getRenderSoundBeacons(NULL))
			{
				addText(xpos, ypos, "Viewing sound beacons (yellow)");
				ypos += y_inc;
			}
		}


		if (gSavedSettings.getBOOL("DebugShowUploadCost"))
		{
#if LL_MESH_ENABLED
			addText(xpos, ypos, llformat("       Meshes: L$%d", gPipeline.mDebugMeshUploadCost));
			ypos += y_inc/2;
#endif
			addText(xpos, ypos, llformat("    Sculpties: L$%d", gPipeline.mDebugSculptUploadCost));
			ypos += y_inc/2;
			addText(xpos, ypos, llformat("     Textures: L$%d", gPipeline.mDebugTextureUploadCost));
			ypos += y_inc/2;
			addText(xpos, ypos, "Upload Cost: ");
						
			ypos += y_inc;
		}

#if LL_MESH_ENABLED
		//temporary hack to give feedback on mesh upload progress
		if (!gMeshRepo.mUploads.empty())
		{
			for (std::vector<LLMeshUploadThread*>::iterator iter = gMeshRepo.mUploads.begin(); 
				iter != gMeshRepo.mUploads.end(); ++iter)
			{
				LLMeshUploadThread* thread = *iter;

				addText(xpos, ypos, llformat("Mesh Upload -- price quote: %d:%d | upload: %d:%d | create: %d", 
								thread->mPendingConfirmations, thread->mUploadQ.size()+thread->mTextureQ.size(),
								thread->mPendingUploads, thread->mConfirmedQ.size()+thread->mConfirmedTextureQ.size(),
								thread->mInstanceQ.size()));
				ypos += y_inc;
			}
		}

		S32 pending = (S32) gMeshRepo.mPendingRequests.size();
		S32 header = (S32) gMeshRepo.mThread->mHeaderReqQ.size();
		S32 lod = (S32) gMeshRepo.mThread->mLODReqQ.size();

		if (pending + header + lod + LLMeshRepoThread::sActiveHeaderRequests + LLMeshRepoThread::sActiveLODRequests != 0)
		{
			addText(xpos, ypos, llformat ("Mesh Queue - %d pending (%d:%d header | %d:%d LOD)", 
												pending,
												LLMeshRepoThread::sActiveHeaderRequests, header,
												LLMeshRepoThread::sActiveLODRequests, lod));

			ypos += y_inc;
		}
#endif
	}

	void draw()
	{
		for (line_list_t::iterator iter = mLineList.begin();
			 iter != mLineList.end(); ++iter)
		{
			const Line& line = *iter;
			LLFontGL::getFontMonospace()->renderUTF8(line.text, 0, (F32)line.x, (F32)line.y, mTextColor,
											 LLFontGL::LEFT, LLFontGL::TOP,
											 LLFontGL::NORMAL, LLFontGL::NO_SHADOW, S32_MAX, S32_MAX, NULL, FALSE);
		}
		mLineList.clear();
	}

};

void LLViewerWindow::updateDebugText()
{
	mDebugText->update();
}

////////////////////////////////////////////////////////////////////////////
//
// LLViewerWindow
//

BOOL LLViewerWindow::handleAnyMouseClick(LLWindow *window,  LLCoordGL pos, MASK mask, LLMouseHandler::EClickType clicktype, BOOL down)
{
	const char* buttonname = "";
	const char* buttonstatestr = "";
	S32 x = pos.mX;
	S32 y = pos.mY;
	x = llround((F32)x / mDisplayScale.mV[VX]);
	y = llround((F32)y / mDisplayScale.mV[VY]);

	// only send mouse clicks to UI if UI is visible
	if(gPipeline.hasRenderDebugFeatureMask(LLPipeline::RENDER_DEBUG_FEATURE_UI))
	{	

		if (down)
		{
			buttonstatestr = "down" ;
		}
		else
		{
			buttonstatestr = "up" ;
		}
		
		switch (clicktype)
		{
		case LLMouseHandler::CLICK_LEFT:
			mLeftMouseDown = down;
			buttonname = "Left";
			break;
		case LLMouseHandler::CLICK_RIGHT:
			mRightMouseDown = down;
			buttonname = "Right";
			break;
		case LLMouseHandler::CLICK_MIDDLE:
			mMiddleMouseDown = down;
			buttonname = "Middle";
			break;
		case LLMouseHandler::CLICK_DOUBLELEFT:
			mLeftMouseDown = down;
			buttonname = "Left Double Click";
			break;
		}
		
		LLView::sMouseHandlerMessage.clear();

		if (gMenuBarView)
		{
			// stop ALT-key access to menu
			gMenuBarView->resetMenuTrigger();
		}

		if (gDebugClicks)
		{	
			llinfos << "ViewerWindow " << buttonname << " mouse " << buttonstatestr << " at " << x << "," << y << llendl;
		}

		// Make sure we get a corresponding mouseup event, even if the mouse leaves the window
		if (down)
			mWindow->captureMouse();
		else
			mWindow->releaseMouse();

		// Indicate mouse was active
		LLUI::resetMouseIdleTimer();

		// Don't let the user move the mouse out of the window until mouse up.
		if( LLToolMgr::getInstance()->getCurrentTool()->clipMouseWhenDown() )
		{
			mWindow->setMouseClipping(down);
		}

		LLMouseHandler* mouse_captor = gFocusMgr.getMouseCapture();
		if( mouse_captor )
		{
			S32 local_x;
			S32 local_y;
			mouse_captor->screenPointToLocal( x, y, &local_x, &local_y );
			if (LLView::sDebugMouseHandling)
			{
				llinfos << buttonname << " Mouse " << buttonstatestr << " handled by captor " << mouse_captor->getName() << llendl;
			}
			return mouse_captor->handleAnyMouseClick(local_x, local_y, mask, clicktype, down);
		}

		// Topmost view gets a chance before the hierarchy
		//LLUICtrl* top_ctrl = gFocusMgr.getTopCtrl();
		//if (top_ctrl)
		//{
		//	S32 local_x, local_y;
		//	top_ctrl->screenPointToLocal( x, y, &local_x, &local_y );
		//		if (top_ctrl->pointInView(local_x, local_y))
		//		{
		//			return top_ctrl->handleAnyMouseClick(local_x, local_y, mask, clicktype, down)	;
		//		}
		//		else
		//		{
		//		if (down)
		//		{
		//			gFocusMgr.setTopCtrl(NULL);
		//		}
		//	}
		//}

		// Give the UI views a chance to process the click
		if( mRootView->handleAnyMouseClick(x, y, mask, clicktype, down) )
		{
			if (LLView::sDebugMouseHandling)
			{
				llinfos << buttonname << " Mouse " << buttonstatestr << " " << LLView::sMouseHandlerMessage << llendl;
			}
			return TRUE;
		}
		else if (LLView::sDebugMouseHandling)
		{
			llinfos << buttonname << " Mouse " << buttonstatestr << " not handled by view" << llendl;
		}
	}

	// Do not allow tool manager to handle mouseclicks if we have disconnected	
	if(!gDisconnected && LLToolMgr::getInstance()->getCurrentTool()->handleAnyMouseClick( x, y, mask, clicktype, down ) )
	{
		return TRUE;
	}
	

	// If we got this far on a down-click, it wasn't handled.
	// Up-clicks, though, are always handled as far as the OS is concerned.
	BOOL default_rtn = !down;
	return default_rtn;
}

BOOL LLViewerWindow::handleMouseDown(LLWindow *window,  LLCoordGL pos, MASK mask)
{
	BOOL down = TRUE;
	return handleAnyMouseClick(window,pos,mask,LLMouseHandler::CLICK_LEFT,down);
}

BOOL LLViewerWindow::handleDoubleClick(LLWindow *window,  LLCoordGL pos, MASK mask)
{
	// try handling as a double-click first, then a single-click if that
	// wasn't handled.
	BOOL down = TRUE;
	if (handleAnyMouseClick(window, pos, mask,
				LLMouseHandler::CLICK_DOUBLELEFT, down))
	{
		return TRUE;
	}
	return handleMouseDown(window, pos, mask);
}

BOOL LLViewerWindow::handleMouseUp(LLWindow *window,  LLCoordGL pos, MASK mask)
{
	BOOL down = FALSE;
	return handleAnyMouseClick(window,pos,mask,LLMouseHandler::CLICK_LEFT,down);
}


BOOL LLViewerWindow::handleRightMouseDown(LLWindow *window,  LLCoordGL pos, MASK mask)
{
	S32 x = pos.mX;
	S32 y = pos.mY;
	x = llround((F32)x / mDisplayScale.mV[VX]);
	y = llround((F32)y / mDisplayScale.mV[VY]);

	BOOL down = TRUE;
	BOOL handle = handleAnyMouseClick(window,pos,mask,LLMouseHandler::CLICK_RIGHT,down);
	if (handle)
		return handle;

	// *HACK: this should be rolled into the composite tool logic, not
	// hardcoded at the top level.
	if (CAMERA_MODE_CUSTOMIZE_AVATAR != gAgentCamera.getCameraMode() && LLToolMgr::getInstance()->getCurrentTool() != LLToolPie::getInstance())
	{
		// If the current tool didn't process the click, we should show
		// the pie menu.  This can be done by passing the event to the pie
		// menu tool.
		LLToolPie::getInstance()->handleRightMouseDown(x, y, mask);
		// show_context_menu( x, y, mask );
	}

	return TRUE;
}

BOOL LLViewerWindow::handleRightMouseUp(LLWindow *window,  LLCoordGL pos, MASK mask)
{
	BOOL down = FALSE;
 	return handleAnyMouseClick(window,pos,mask,LLMouseHandler::CLICK_RIGHT,down);
}

BOOL LLViewerWindow::handleMiddleMouseDown(LLWindow *window,  LLCoordGL pos, MASK mask)
{
	BOOL down = TRUE;
	LLVoiceClient::getInstance()->middleMouseState(true);
 	handleAnyMouseClick(window,pos,mask,LLMouseHandler::CLICK_MIDDLE,down);
  
  	// Always handled as far as the OS is concerned.
	return TRUE;
}

LLWindowCallbacks::DragNDropResult LLViewerWindow::handleDragNDrop( LLWindow *window, LLCoordGL pos, MASK mask, LLWindowCallbacks::DragNDropAction action, std::string data)
{
	LLWindowCallbacks::DragNDropResult result = LLWindowCallbacks::DND_NONE;

	const bool prim_media_dnd_enabled = gSavedSettings.getBOOL("PrimMediaDragNDrop");
	const bool slurl_dnd_enabled = gSavedSettings.getBOOL("SLURLDragNDrop");
	
	if ( prim_media_dnd_enabled || slurl_dnd_enabled )
	{
		switch(action)
		{
			// Much of the handling for these two cases is the same.
			case LLWindowCallbacks::DNDA_TRACK:
			case LLWindowCallbacks::DNDA_DROPPED:
			case LLWindowCallbacks::DNDA_START_TRACKING:
			{
				bool drop = (LLWindowCallbacks::DNDA_DROPPED == action);
					
				if (slurl_dnd_enabled)
				{
					LLSLURL dropped_slurl(data);
					if(dropped_slurl.isSpatial())
					{
						if (drop)
						{
							LLURLDispatcher::dispatch( dropped_slurl.getSLURLString(), NULL, true );
							return LLWindowCallbacks::DND_MOVE;
						}
						return LLWindowCallbacks::DND_COPY;
					}
				}

				if (prim_media_dnd_enabled)
				{
					LLPickInfo pick_info = pickImmediate( pos.mX, pos.mY,  TRUE /*BOOL pick_transparent*/ );

					LLUUID object_id = pick_info.getObjectID();
					S32 object_face = pick_info.mObjectFace;
					std::string url = data;

					lldebugs << "Object: picked at " << pos.mX << ", " << pos.mY << " - face = " << object_face << " - URL = " << url << llendl;

					LLVOVolume *obj = dynamic_cast<LLVOVolume*>(static_cast<LLViewerObject*>(pick_info.getObject()));
				
					if (obj && !obj->getRegion()->getCapability("ObjectMedia").empty())
					{
						LLTextureEntry *te = obj->getTE(object_face);

						// can modify URL if we can modify the object or we have navigate permissions
						bool allow_modify_url = obj->permModify() || obj->hasMediaPermission( te->getMediaData(), LLVOVolume::MEDIA_PERM_INTERACT );

						if (te && allow_modify_url )
						{
							if (drop)
							{
								// object does NOT have media already
								if ( ! te->hasMedia() )
								{
									// we are allowed to modify the object
									if ( obj->permModify() )
									{
										// Create new media entry
										LLSD media_data;
										// XXX Should we really do Home URL too?
										media_data[LLMediaEntry::HOME_URL_KEY] = url;
										media_data[LLMediaEntry::CURRENT_URL_KEY] = url;
										media_data[LLMediaEntry::AUTO_PLAY_KEY] = true;
										obj->syncMediaData(object_face, media_data, true, true);
										// XXX This shouldn't be necessary, should it ?!?
										if (obj->getMediaImpl(object_face))
											obj->getMediaImpl(object_face)->navigateReload();
										obj->sendMediaDataUpdate();

										result = LLWindowCallbacks::DND_COPY;
									}
								}
								else 
								// object HAS media already
								{
									// URL passes the whitelist
									if (te->getMediaData()->checkCandidateUrl( url ) )
									{
										// just navigate to the URL
										if (obj->getMediaImpl(object_face))
										{
											obj->getMediaImpl(object_face)->navigateTo(url);
										}
										else 
										{
											// This is very strange.  Navigation should
											// happen via the Impl, but we don't have one.
											// This sends it to the server, which /should/
											// trigger us getting it.  Hopefully.
											LLSD media_data;
											media_data[LLMediaEntry::CURRENT_URL_KEY] = url;
											obj->syncMediaData(object_face, media_data, true, true);
											obj->sendMediaDataUpdate();
										}
										result = LLWindowCallbacks::DND_LINK;
										
									}
								}
								LLSelectMgr::getInstance()->unhighlightObjectOnly(mDragHoveredObject);
								mDragHoveredObject = NULL;
							
							}
							else 
							{
								// Check the whitelist, if there's media (otherwise just show it)
								if (te->getMediaData() == NULL || te->getMediaData()->checkCandidateUrl(url))
								{
									if ( obj != mDragHoveredObject)
									{
										// Highlight the dragged object
										LLSelectMgr::getInstance()->unhighlightObjectOnly(mDragHoveredObject);
										mDragHoveredObject = obj;
										LLSelectMgr::getInstance()->highlightObjectOnly(mDragHoveredObject);
									}
									result = (! te->hasMedia()) ? LLWindowCallbacks::DND_COPY : LLWindowCallbacks::DND_LINK;

								}
							}
						}
					}
				}
			}
			break;
			
			case LLWindowCallbacks::DNDA_STOP_TRACKING:
				// The cleanup case below will make sure things are unhilighted if necessary.
			break;
		}

		if (prim_media_dnd_enabled &&
			result == LLWindowCallbacks::DND_NONE && !mDragHoveredObject.isNull())
		{
			LLSelectMgr::getInstance()->unhighlightObjectOnly(mDragHoveredObject);
			mDragHoveredObject = NULL;
		}
	}
	
	return result;
}
  
BOOL LLViewerWindow::handleMiddleMouseUp(LLWindow *window,  LLCoordGL pos, MASK mask)
{
	BOOL down = FALSE;
	LLVoiceClient::getInstance()->middleMouseState(false);
 	handleAnyMouseClick(window,pos,mask,LLMouseHandler::CLICK_MIDDLE,down);
  
  	// Always handled as far as the OS is concerned.
	return TRUE;
}

// WARNING: this is potentially called multiple times per frame
void LLViewerWindow::handleMouseMove(LLWindow *window,  LLCoordGL pos, MASK mask)
{
	S32 x = pos.mX;
	S32 y = pos.mY;

	x = llround((F32)x / mDisplayScale.mV[VX]);
	y = llround((F32)y / mDisplayScale.mV[VY]);

	mMouseInWindow = TRUE;

	// Save mouse point for access during idle() and display()

	LLCoordGL mouse_point(x, y);

	if (mouse_point != mCurrentMousePoint)
	{
		LLUI::resetMouseIdleTimer();
	}

	saveLastMouse(mouse_point);

	mWindow->showCursorFromMouseMove();

	if (gAwayTimer.getElapsedTimeF32() > MIN_AFK_TIME)
	{
		gAgent.clearAFK();
	}
}

void LLViewerWindow::handleMouseLeave(LLWindow *window)
{
	// Note: we won't get this if we have captured the mouse.
	llassert( gFocusMgr.getMouseCapture() == NULL );
	mMouseInWindow = FALSE;
	LLToolTipMgr::instance().blockToolTips();
}

BOOL LLViewerWindow::handleCloseRequest(LLWindow *window)
{
	// User has indicated they want to close, but we may need to ask
	// about modified documents.
	LLAppViewer::instance()->userQuit();
	// Don't quit immediately
	return FALSE;
}

void LLViewerWindow::handleQuit(LLWindow *window)
{
	LLAppViewer::instance()->forceQuit();
}

void LLViewerWindow::handleResize(LLWindow *window,  S32 width,  S32 height)
{
	reshape(width, height);
	mResDirty = true;
}

// The top-level window has gained focus (e.g. via ALT-TAB)
void LLViewerWindow::handleFocus(LLWindow *window)
{
	gFocusMgr.setAppHasFocus(TRUE);
	LLModalDialog::onAppFocusGained();

	gAgent.onAppFocusGained();
	LLToolMgr::getInstance()->onAppFocusGained();

	// See if we're coming in with modifier keys held down
	if (gKeyboard)
	{
		gKeyboard->resetMaskKeys();
	}

	// resume foreground running timer
	// since we artifically limit framerate when not frontmost
	gForegroundTime.unpause();
}

// The top-level window has lost focus (e.g. via ALT-TAB)
void LLViewerWindow::handleFocusLost(LLWindow *window)
{
	gFocusMgr.setAppHasFocus(FALSE);
	//LLModalDialog::onAppFocusLost();
	LLToolMgr::getInstance()->onAppFocusLost();
	gFocusMgr.setMouseCapture( NULL );

	if (gMenuBarView)
	{
		// stop ALT-key access to menu
		gMenuBarView->resetMenuTrigger();
	}

	// restore mouse cursor
	showCursor();
	getWindow()->setMouseClipping(FALSE);

	// If losing focus while keys are down, reset them.
	if (gKeyboard)
	{
		gKeyboard->resetKeys();
	}

	// pause timer that tracks total foreground running time
	gForegroundTime.pause();
}


BOOL LLViewerWindow::handleTranslatedKeyDown(KEY key,  MASK mask, BOOL repeated)
{
	// Let the voice chat code check for its PTT key.  Note that this never affects event processing.
	LLVoiceClient::getInstance()->keyDown(key, mask);
	
	if (gAwayTimer.getElapsedTimeF32() > MIN_AFK_TIME)
	{
		gAgent.clearAFK();
	}

	// *NOTE: We want to interpret KEY_RETURN later when it arrives as
	// a Unicode char, not as a keydown.  Otherwise when client frame
	// rate is really low, hitting return sends your chat text before
	// it's all entered/processed.
	if (key == KEY_RETURN && mask == MASK_NONE)
	{
		return FALSE;
	}

	return gViewerKeyboard.handleKey(key, mask, repeated);
}

BOOL LLViewerWindow::handleTranslatedKeyUp(KEY key,  MASK mask)
{
	// Let the voice chat code check for its PTT key.  Note that this never affects event processing.
	LLVoiceClient::getInstance()->keyUp(key, mask);

	return FALSE;
}


void LLViewerWindow::handleScanKey(KEY key, BOOL key_down, BOOL key_up, BOOL key_level)
{
	LLViewerJoystick::getInstance()->setCameraNeedsUpdate(true);
	return gViewerKeyboard.scanKey(key, key_down, key_up, key_level);
}




BOOL LLViewerWindow::handleActivate(LLWindow *window, BOOL activated)
{
	if (activated)
	{
		mActive = TRUE;
		send_agent_resume();
		gAgent.clearAFK();
		
		// Unmute audio
		audio_update_volume();
	}
	else
	{
		mActive = FALSE;
				
		if (gSavedSettings.getS32("AFKTimeout"))
		{
			gAgent.setAFK();
		}
		
		// SL-53351: Make sure we're not in mouselook when minimised, to prevent control issues
		if (gAgentCamera.getCameraMode() == CAMERA_MODE_MOUSELOOK)
		{
			gAgentCamera.changeCameraToDefault();
		}
		
		send_agent_pause();
	
		// Mute audio
		audio_update_volume();
	}
	return TRUE;
}

BOOL LLViewerWindow::handleActivateApp(LLWindow *window, BOOL activating)
{
	//if (!activating) gAgentCamera.changeCameraToDefault();

	LLViewerJoystick::getInstance()->setNeedsReset(true);
	return FALSE;
}


void LLViewerWindow::handleMenuSelect(LLWindow *window,  S32 menu_item)
{
}


BOOL LLViewerWindow::handlePaint(LLWindow *window,  S32 x,  S32 y, S32 width,  S32 height)
{
#if LL_WINDOWS
	if (gNoRender)
	{
		HWND window_handle = (HWND)window->getPlatformWindow();
		PAINTSTRUCT ps; 
		HDC hdc; 
 
		RECT wnd_rect;
		wnd_rect.left = 0;
		wnd_rect.top = 0;
		wnd_rect.bottom = 200;
		wnd_rect.right = 500;

		hdc = BeginPaint(window_handle, &ps); 
		//SetBKColor(hdc, RGB(255, 255, 255));
		FillRect(hdc, &wnd_rect, CreateSolidBrush(RGB(255, 255, 255)));

		std::string name_str;
		LLAgentUI::buildName(name_str);

		std::string temp_str;
		temp_str = llformat( "%s FPS %3.1f Phy FPS %2.1f Time Dil %1.3f",		/* Flawfinder: ignore */
				name_str.c_str(),
				LLViewerStats::getInstance()->mFPSStat.getMeanPerSec(),
				LLViewerStats::getInstance()->mSimPhysicsFPS.getPrev(0),
				LLViewerStats::getInstance()->mSimTimeDilation.getPrev(0));
		S32 len = temp_str.length();
		TextOutA(hdc, 0, 0, temp_str.c_str(), len); 


		LLVector3d pos_global = gAgent.getPositionGlobal();
		temp_str = llformat( "Avatar pos %6.1lf %6.1lf %6.1lf", pos_global.mdV[0], pos_global.mdV[1], pos_global.mdV[2]);
		len = temp_str.length();
		TextOutA(hdc, 0, 25, temp_str.c_str(), len); 

		TextOutA(hdc, 0, 50, "Set \"DisableRendering FALSE\" in settings.ini file to reenable", 61);
		EndPaint(window_handle, &ps); 
		return TRUE;
	}
#endif
	return FALSE;
}


void LLViewerWindow::handleScrollWheel(LLWindow *window,  S32 clicks)
{
	handleScrollWheel( clicks );
}

void LLViewerWindow::handleWindowBlock(LLWindow *window)
{
	send_agent_pause();
}

void LLViewerWindow::handleWindowUnblock(LLWindow *window)
{
	send_agent_resume();
}

void LLViewerWindow::handleDataCopy(LLWindow *window, S32 data_type, void *data)
{
	const S32 SLURL_MESSAGE_TYPE = 0;
	switch (data_type)
	{
	case SLURL_MESSAGE_TYPE:
		// received URL
		std::string url = (const char*)data;
		LLMediaCtrl* web = NULL;
		const bool trusted_browser = false;
		if (LLURLDispatcher::dispatch(url, web, trusted_browser))
		{
			// bring window to foreground, as it has just been "launched" from a URL
			mWindow->bringToFront();
		}
		break;
	}
}

BOOL LLViewerWindow::handleTimerEvent(LLWindow *window)
{
	if (LLViewerJoystick::getInstance()->getOverrideCamera())
	{
		LLViewerJoystick::getInstance()->updateStatus();
		return TRUE;
	}
	return FALSE;
}

BOOL LLViewerWindow::handleDeviceChange(LLWindow *window)
{
	// give a chance to use a joystick after startup (hot-plugging)
	if (!LLViewerJoystick::getInstance()->isJoystickInitialized() )
	{
		LLViewerJoystick::getInstance()->init(true);
		return TRUE;
	}
	return FALSE;
}

void LLViewerWindow::handlePingWatchdog(LLWindow *window, const char * msg)
{
	LLAppViewer::instance()->pingMainloopTimeout(msg);
}


void LLViewerWindow::handleResumeWatchdog(LLWindow *window)
{
	LLAppViewer::instance()->resumeMainloopTimeout();
}

void LLViewerWindow::handlePauseWatchdog(LLWindow *window)
{
	LLAppViewer::instance()->pauseMainloopTimeout();
}

//virtual
std::string LLViewerWindow::translateString(const char* tag)
{
	return LLTrans::getString( std::string(tag) );
}

//virtual
std::string LLViewerWindow::translateString(const char* tag,
		const std::map<std::string, std::string>& args)
{
	// LLTrans uses a special subclass of std::string for format maps,
	// but we must use std::map<> in these callbacks, otherwise we create
	// a dependency between LLWindow and LLFormatMapString.  So copy the data.
	LLStringUtil::format_map_t args_copy;
	std::map<std::string,std::string>::const_iterator it = args.begin();
	for ( ; it != args.end(); ++it)
	{
		args_copy[it->first] = it->second;
	}
	return LLTrans::getString( std::string(tag), args_copy);
}

//
// Classes
//
LLViewerWindow::LLViewerWindow(
	const std::string& title, const std::string& name,
	S32 x, S32 y,
	S32 width, S32 height,
	BOOL fullscreen, BOOL ignore_pixel_depth) // fullscreen is no longer used
	:
	mWindow(NULL),
	mActive(TRUE),
	mWindowRectRaw(0, height, width, 0),
	mWindowRectScaled(0, height, width, 0),
	mWorldViewRectRaw(0, height, width, 0),
	mLeftMouseDown(FALSE),
	mMiddleMouseDown(FALSE),
	mRightMouseDown(FALSE),
	mMouseInWindow( FALSE ),
	mLastMask( MASK_NONE ),
	mToolStored( NULL ),
	mHideCursorPermanent( FALSE ),
	mCursorHidden(FALSE),
	mIgnoreActivate( FALSE ),
	mResDirty(false),
	mStatesDirty(false),
	mCurrResolutionIndex(0),
    mViewerWindowListener(new LLViewerWindowListener(this)),
	mProgressView(NULL)
{
	LLNotificationChannel::buildChannel("VW_alerts", "Visible", LLNotificationFilters::filterBy<std::string>(&LLNotification::getType, "alert"));
	LLNotificationChannel::buildChannel("VW_alertmodal", "Visible", LLNotificationFilters::filterBy<std::string>(&LLNotification::getType, "alertmodal"));

	LLNotifications::instance().getChannel("VW_alerts")->connectChanged(&LLViewerWindow::onAlert);
	LLNotifications::instance().getChannel("VW_alertmodal")->connectChanged(&LLViewerWindow::onAlert);
	LLNotifications::instance().setIgnoreAllNotifications(gSavedSettings.getBOOL("IgnoreAllNotifications"));
	llinfos << "NOTE: ALL NOTIFICATIONS THAT OCCUR WILL GET ADDED TO IGNORE LIST FOR LATER RUNS." << llendl;

	// Default to application directory.
	LLViewerWindow::sSnapshotBaseName = "Snapshot";
	LLViewerWindow::sMovieBaseName = "SLmovie";
	resetSnapshotLoc();

	// create window
	mWindow = LLWindowManager::createWindow(this,
		title, name, x, y, width, height, 0,
		fullscreen, 
		gNoRender,
		gSavedSettings.getBOOL("DisableVerticalSync"),
		!gNoRender,
		ignore_pixel_depth,
		0); //gSavedSettings.getU32("RenderFSAASamples"));

	if (!LLAppViewer::instance()->restoreErrorTrap())
	{
		LL_WARNS("Window") << " Someone took over my signal/exception handler (post createWindow)!" << LL_ENDL;
	}


	if (NULL == mWindow)
	{
		LLSplashScreen::update(LLTrans::getString("ShuttingDown"));
#if LL_LINUX || LL_SOLARIS
		llwarns << "Unable to create window, be sure screen is set at 32-bit color and your graphics driver is configured correctly.  See README-linux.txt or README-solaris.txt for further information."
				<< llendl;
#else
		LL_WARNS("Window") << "Unable to create window, be sure screen is set at 32-bit color in Control Panels->Display->Settings"
				<< LL_ENDL;
#endif
        LLAppViewer::instance()->forceExit(1);
	}
	
	// Get the real window rect the window was created with (since there are various OS-dependent reasons why
	// the size of a window or fullscreen context may have been adjusted slightly...)
	F32 ui_scale_factor = gSavedSettings.getF32("UIScaleFactor");
	
	mDisplayScale.setVec(llmax(1.f / mWindow->getPixelAspectRatio(), 1.f), llmax(mWindow->getPixelAspectRatio(), 1.f));
	mDisplayScale *= ui_scale_factor;
	LLUI::setScaleFactor(mDisplayScale);

	{
		LLCoordWindow size;
		mWindow->getSize(&size);
		mWindowRectRaw.set(0, size.mY, size.mX, 0);
		mWindowRectScaled.set(0, llround((F32)size.mY / mDisplayScale.mV[VY]), llround((F32)size.mX / mDisplayScale.mV[VX]), 0);
	}
	
	LLFontManager::initClass();

	//
	// We want to set this stuff up BEFORE we initialize the pipeline, so we can turn off
	// stuff like AGP if we think that it'll crash the viewer.
	//
	LL_DEBUGS("Window") << "Loading feature tables." << LL_ENDL;

	LLFeatureManager::getInstance()->init();

	// Initialize OpenGL Renderer
	if (!LLFeatureManager::getInstance()->isFeatureAvailable("RenderVBOEnable") ||
		!gGLManager.mHasVertexBufferObject)
	{
		gSavedSettings.setBOOL("RenderVBOEnable", FALSE);
	}
	LLVertexBuffer::initClass(gSavedSettings.getBOOL("RenderVBOEnable"));

	if (LLFeatureManager::getInstance()->isSafe()
		|| (gSavedSettings.getS32("LastFeatureVersion") != LLFeatureManager::getInstance()->getVersion())
		|| (gSavedSettings.getS32("LastGPUClass") != LLFeatureManager::getInstance()->getGPUClass())
		|| (gSavedSettings.getBOOL("ProbeHardwareOnStartup")))
	{
		LLFeatureManager::getInstance()->applyRecommendedSettings();
		gSavedSettings.setBOOL("ProbeHardwareOnStartup", FALSE);
	}

	// If we crashed while initializng GL stuff last time, disable certain features
	if (gSavedSettings.getBOOL("RenderInitError"))
	{
		mInitAlert = "DisplaySettingsNoShaders";
		LLFeatureManager::getInstance()->setGraphicsLevel(0, false);
		gSavedSettings.setU32("RenderQualityPerformance", 0);		
	}
		
	// Init the image list.  Must happen after GL is initialized and before the images that
	// LLViewerWindow needs are requested.
	LLImageGL::initClass(LLViewerTexture::MAX_GL_IMAGE_CATEGORY) ;
	gTextureList.init();
	LLViewerTextureManager::init() ;
	gBumpImageList.init();
	
	// Init font system, but don't actually load the fonts yet
	// because our window isn't onscreen and they take several
	// seconds to parse.
	LLFontGL::initClass( gSavedSettings.getF32("FontScreenDPI"),
								mDisplayScale.mV[VX],
								mDisplayScale.mV[VY],
								gDirUtilp->getAppRODataDir(),
								LLUI::getXUIPaths());
	
	// Create container for all sub-views
	LLView::Params rvp;
	rvp.name("root");
	rvp.rect(mWindowRectScaled);
	rvp.mouse_opaque(false);
	rvp.follows.flags(FOLLOWS_NONE);
	mRootView = LLUICtrlFactory::create<LLRootView>(rvp);
	LLUI::setRootView(mRootView);

	// Make avatar head look forward at start
	mCurrentMousePoint.mX = getWindowWidthScaled() / 2;
	mCurrentMousePoint.mY = getWindowHeightScaled() / 2;

	gShowOverlayTitle = gSavedSettings.getBOOL("ShowOverlayTitle");
	mOverlayTitle = gSavedSettings.getString("OverlayTitle");
	// Can't have spaces in settings.ini strings, so use underscores instead and convert them.
	LLStringUtil::replaceChar(mOverlayTitle, '_', ' ');

	// sync the keyboard's setting with the saved setting
	gSavedSettings.getControl("NumpadControl")->firePropertyChanged();

	mDebugText = new LLDebugText(this);

	mWorldViewRectScaled = calcScaledRect(mWorldViewRectRaw, mDisplayScale);
}

void LLViewerWindow::initGLDefaults()
{
	gGL.setSceneBlendType(LLRender::BT_ALPHA);
	glColorMaterial( GL_FRONT_AND_BACK, GL_AMBIENT_AND_DIFFUSE );

	F32 ambient[4] = {0.f,0.f,0.f,0.f };
	F32 diffuse[4] = {1.f,1.f,1.f,1.f };
	glMaterialfv(GL_FRONT_AND_BACK,GL_AMBIENT,ambient);
	glMaterialfv(GL_FRONT_AND_BACK,GL_DIFFUSE,diffuse);
	
	glPixelStorei(GL_PACK_ALIGNMENT,1);
	glPixelStorei(GL_UNPACK_ALIGNMENT,1);

	gGL.getTexUnit(0)->enable(LLTexUnit::TT_TEXTURE);

	// lights for objects
	glShadeModel( GL_SMOOTH );

	glLightModelfv(GL_LIGHT_MODEL_AMBIENT, ambient);
	
	gGL.getTexUnit(0)->setTextureBlendType(LLTexUnit::TB_MULT);

	glCullFace(GL_BACK);

	// RN: Need this for translation and stretch manip.
	gCone.prerender();
	gBox.prerender();
	gSphere.prerender();
	gCylinder.prerender();
}

struct MainPanel : public LLPanel
{
};

void LLViewerWindow::initBase()
{
	S32 height = getWindowHeightScaled();
	S32 width = getWindowWidthScaled();

	LLRect full_window(0, height, width, 0);

	////////////////////
	//
	// Set the gamma
	//

	F32 gamma = gSavedSettings.getF32("RenderGamma");
	if (gamma != 0.0f)
	{
		getWindow()->setGamma(gamma);
	}

	// Create global views

	// Create the floater view at the start so that other views can add children to it. 
	// (But wait to add it as a child of the root view so that it will be in front of the 
	// other views.)
	MainPanel* main_view = new MainPanel();
	LLUICtrlFactory::instance().buildPanel(main_view, "main_view.xml");
	main_view->setShape(full_window);
	getRootView()->addChild(main_view);

	// placeholder widget that controls where "world" is rendered
	mWorldViewPlaceholder = main_view->getChildView("world_view_rect")->getHandle();
	mNonSideTrayView = main_view->getChildView("non_side_tray_view")->getHandle();
	mFloaterViewHolder = main_view->getChildView("floater_view_holder")->getHandle();
	mPopupView = main_view->getChild<LLPopupView>("popup_holder");

	// Constrain floaters to inside the menu and status bar regions.
	gFloaterView = main_view->getChild<LLFloaterView>("Floater View");
	gSnapshotFloaterView = main_view->getChild<LLSnapshotFloaterView>("Snapshot Floater View");
	

	// Console
	llassert( !gConsole );
	LLConsole::Params cp;
	cp.name("console");
	cp.max_lines(gSavedSettings.getS32("ConsoleBufferSize"));
	cp.rect(getChatConsoleRect());
	cp.persist_time(gSavedSettings.getF32("ChatPersistTime"));
	cp.font_size_index(gSavedSettings.getS32("ChatFontSize"));
	cp.follows.flags(FOLLOWS_LEFT | FOLLOWS_RIGHT | FOLLOWS_BOTTOM);
	gConsole = LLUICtrlFactory::create<LLConsole>(cp);
	getRootView()->addChild(gConsole);

	// optionally forward warnings to chat console/chat floater
	// for qa runs and dev builds
#if  !LL_RELEASE_FOR_DOWNLOAD
	LLError::addRecorder(RecordToChatConsole::getInstance());
#else
	if(gSavedSettings.getBOOL("QAMode"))
	{
		LLError::addRecorder(RecordToChatConsole::getInstance());
	}
#endif

	gDebugView = getRootView()->getChild<LLDebugView>("DebugView");
	gDebugView->init();
	gToolTipView = getRootView()->getChild<LLToolTipView>("tooltip view");

	// Initialize busy response message when logged in
	LLAppViewer::instance()->setOnLoginCompletedCallback(boost::bind(&LLFloaterPreference::initBusyResponse));

	// Add the progress bar view (startup view), which overrides everything
	mProgressView = getRootView()->getChild<LLProgressView>("progress_view");
	setShowProgress(FALSE);
	setProgressCancelButtonVisible(FALSE);

	gMenuHolder = getRootView()->getChild<LLViewerMenuHolderGL>("Menu Holder");

	LLMenuGL::sMenuContainer = gMenuHolder;

}

void LLViewerWindow::initWorldUI()
{
	S32 height = mRootView->getRect().getHeight();
	S32 width = mRootView->getRect().getWidth();
	LLRect full_window(0, height, width, 0);


	gIMMgr = LLIMMgr::getInstance();

	//getRootView()->sendChildToFront(gFloaterView);
	//getRootView()->sendChildToFront(gSnapshotFloaterView);

	// new bottom panel
	LLPanel* bottom_tray_container = getRootView()->getChild<LLPanel>("bottom_tray_container");
	LLBottomTray* bottom_tray = LLBottomTray::getInstance();
	bottom_tray->setShape(bottom_tray_container->getLocalRect());
	bottom_tray->setFollowsAll();
	bottom_tray_container->addChild(bottom_tray);
	bottom_tray_container->setVisible(TRUE);

	LLRect morph_view_rect = full_window;
	morph_view_rect.stretch( -STATUS_BAR_HEIGHT );
	morph_view_rect.mTop = full_window.mTop - 32;
	LLMorphView::Params mvp;
	mvp.name("MorphView");
	mvp.rect(morph_view_rect);
	mvp.visible(false);
	gMorphView = LLUICtrlFactory::create<LLMorphView>(mvp);
	getRootView()->addChild(gMorphView);

	LLWorldMapView::initClass();
	
	// Force gFloaterWorldMap to initialize
	LLFloaterReg::getInstance("world_map");

	// Force gFloaterTools to initialize
	LLFloaterReg::getInstance("build");
	LLFloaterReg::hideInstance("build");

	// Status bar
	LLPanel* status_bar_container = getRootView()->getChild<LLPanel>("status_bar_container");
	gStatusBar = new LLStatusBar(status_bar_container->getLocalRect());
	gStatusBar->setFollowsAll();
	gStatusBar->setShape(status_bar_container->getLocalRect());
	// sync bg color with menu bar
	gStatusBar->setBackgroundColor( gMenuBarView->getBackgroundColor().get() );
	status_bar_container->addChild(gStatusBar);
	status_bar_container->setVisible(TRUE);

	// Navigation bar
	LLPanel* nav_bar_container = getRootView()->getChild<LLPanel>("nav_bar_container");

	LLNavigationBar* navbar = LLNavigationBar::getInstance();
	navbar->setShape(nav_bar_container->getLocalRect());
	navbar->setBackgroundColor(gMenuBarView->getBackgroundColor().get());
	nav_bar_container->addChild(navbar);
	nav_bar_container->setVisible(TRUE);
	
	if (!gSavedSettings.getBOOL("ShowNavbarNavigationPanel"))
	{
		navbar->showNavigationPanel(FALSE);
	}

	if (!gSavedSettings.getBOOL("ShowNavbarFavoritesPanel"))
	{
		navbar->showFavoritesPanel(FALSE);
	}

	// Top Info bar
	LLPanel* topinfo_bar_container = getRootView()->getChild<LLPanel>("topinfo_bar_container");
	LLPanelTopInfoBar* topinfo_bar = LLPanelTopInfoBar::getInstance();

	topinfo_bar->setShape(topinfo_bar_container->getLocalRect());

	topinfo_bar_container->addChild(topinfo_bar);
	topinfo_bar_container->setVisible(TRUE);

	if (!gSavedSettings.getBOOL("ShowMiniLocationPanel"))
	{
		topinfo_bar->setVisible(FALSE);
	}

	if ( gHUDView == NULL )
	{
		LLRect hud_rect = full_window;
		hud_rect.mBottom += 50;
		if (gMenuBarView)
		{
			hud_rect.mTop -= gMenuBarView->getRect().getHeight();
		}
		gHUDView = new LLHUDView(hud_rect);
		// put behind everything else in the UI
		getRootView()->addChildInBack(gHUDView);
	}

	LLPanel* panel_ssf_container = getRootView()->getChild<LLPanel>("stand_stop_flying_container");
	LLPanelStandStopFlying* panel_stand_stop_flying	= LLPanelStandStopFlying::getInstance();
	panel_ssf_container->addChild(panel_stand_stop_flying);
	panel_ssf_container->setVisible(TRUE);

	// put sidetray in container
	LLPanel* side_tray_container = getRootView()->getChild<LLPanel>("side_tray_container");
	LLSideTray* sidetrayp = LLSideTray::getInstance();
	sidetrayp->setShape(side_tray_container->getLocalRect());
	// don't follow right edge to avoid spurious resizes, since we are using a fixed width layout
	sidetrayp->setFollows(FOLLOWS_LEFT|FOLLOWS_TOP|FOLLOWS_BOTTOM);
	side_tray_container->addChild(sidetrayp);
	side_tray_container->setVisible(FALSE);
	
	// put sidetray buttons in their own panel
	LLPanel* buttons_panel = sidetrayp->getButtonsPanel();
	LLPanel* buttons_panel_container = getRootView()->getChild<LLPanel>("side_bar_tabs");
	buttons_panel->setShape(buttons_panel_container->getLocalRect());
	buttons_panel->setFollowsAll();
	buttons_panel_container->addChild(buttons_panel);
}

// Destroy the UI
void LLViewerWindow::shutdownViews()
{
	// clean up warning logger
	LLError::removeRecorder(RecordToChatConsole::getInstance());

	delete mDebugText;
	mDebugText = NULL;
	
	// Cleanup global views
	if (gMorphView)
	{
		gMorphView->setVisible(FALSE);
	}

	// DEV-40930: Clear sModalStack. Otherwise, any LLModalDialog left open
	// will crump with LL_ERRS.
	LLModalDialog::shutdownModals();
	
	// destroy the nav bar, not currently part of gViewerWindow
	// *TODO: Make LLNavigationBar part of gViewerWindow
	delete LLNavigationBar::getInstance();

	// destroy menus after instantiating navbar above, as it needs
	// access to gMenuHolder
	cleanup_menus();

	// Delete all child views.
	delete mRootView;
	mRootView = NULL;

	// Automatically deleted as children of mRootView.  Fix the globals.
	gStatusBar = NULL;
	gIMMgr = NULL;
	gToolTipView = NULL;

	gFloaterView = NULL;
	gMorphView = NULL;

	gHUDView = NULL;
}

void LLViewerWindow::shutdownGL()
{
	//--------------------------------------------------------
	// Shutdown GL cleanly.  Order is very important here.
	//--------------------------------------------------------
	LLFontGL::destroyDefaultFonts();
	LLFontManager::cleanupClass();
	stop_glerror();

	gSky.cleanup();
	stop_glerror();

	LLWearableList::instance().cleanup() ;

	gTextureList.shutdown();
	stop_glerror();

	gBumpImageList.shutdown();
	stop_glerror();

	LLWorldMapView::cleanupTextures();

	llinfos << "Cleaning up pipeline" << llendl;
	gPipeline.cleanup();
	stop_glerror();

	LLViewerTextureManager::cleanup() ;
	LLImageGL::cleanupClass() ;

	llinfos << "All textures and llimagegl images are destroyed!" << llendl ;

	llinfos << "Cleaning up select manager" << llendl;
	LLSelectMgr::getInstance()->cleanup();

	LLVertexBuffer::cleanupClass();

	llinfos << "Stopping GL during shutdown" << llendl;
	if (!gNoRender)
	{
		stopGL(FALSE);
		stop_glerror();
	}

	gGL.shutdown();
}

// shutdownViews() and shutdownGL() need to be called first
LLViewerWindow::~LLViewerWindow()
{
	llinfos << "Destroying Window" << llendl;
	destroyWindow();

	delete mDebugText;
	mDebugText = NULL;
}


void LLViewerWindow::setCursor( ECursorType c )
{
	mWindow->setCursor( c );
}

void LLViewerWindow::showCursor()
{
	mWindow->showCursor();
	
	mCursorHidden = FALSE;
}

void LLViewerWindow::hideCursor()
{
	// And hide the cursor
	mWindow->hideCursor();

	mCursorHidden = TRUE;
}

void LLViewerWindow::sendShapeToSim()
{
	LLMessageSystem* msg = gMessageSystem;
	if(!msg) return;
	msg->newMessageFast(_PREHASH_AgentHeightWidth);
	msg->nextBlockFast(_PREHASH_AgentData);
	msg->addUUIDFast(_PREHASH_AgentID, gAgent.getID());
	msg->addUUIDFast(_PREHASH_SessionID, gAgent.getSessionID());
	msg->addU32Fast(_PREHASH_CircuitCode, gMessageSystem->mOurCircuitCode);
	msg->nextBlockFast(_PREHASH_HeightWidthBlock);
	msg->addU32Fast(_PREHASH_GenCounter, 0);
	U16 height16 = (U16) mWorldViewRectRaw.getHeight();
	U16 width16 = (U16) mWorldViewRectRaw.getWidth();
	msg->addU16Fast(_PREHASH_Height, height16);
	msg->addU16Fast(_PREHASH_Width, width16);
	gAgent.sendReliableMessage();
}

// Must be called after window is created to set up agent
// camera variables and UI variables.
void LLViewerWindow::reshape(S32 width, S32 height)
{
	// Destroying the window at quit time generates spurious
	// reshape messages.  We don't care about these, and we
	// don't want to send messages because the message system
	// may have been destructed.
	if (!LLApp::isExiting())
	{
		if (gNoRender)
		{
			return;
		}

		// update our window rectangle
		mWindowRectRaw.mRight = mWindowRectRaw.mLeft + width;
		mWindowRectRaw.mTop = mWindowRectRaw.mBottom + height;

		//glViewport(0, 0, width, height );

		if (height > 0)
		{ 
			LLViewerCamera::getInstance()->setViewHeightInPixels( mWorldViewRectRaw.getHeight() );
			LLViewerCamera::getInstance()->setAspect( getWorldViewAspectRatio() );
		}

		calcDisplayScale();
	
		BOOL display_scale_changed = mDisplayScale != LLUI::sGLScaleFactor;
		LLUI::setScaleFactor(mDisplayScale);

		// update our window rectangle
		mWindowRectScaled.mRight = mWindowRectScaled.mLeft + llround((F32)width / mDisplayScale.mV[VX]);
		mWindowRectScaled.mTop = mWindowRectScaled.mBottom + llround((F32)height / mDisplayScale.mV[VY]);

		setup2DViewport();

		// Inform lower views of the change
		// round up when converting coordinates to make sure there are no gaps at edge of window
		LLView::sForceReshape = display_scale_changed;
		mRootView->reshape(llceil((F32)width / mDisplayScale.mV[VX]), llceil((F32)height / mDisplayScale.mV[VY]));
		LLView::sForceReshape = FALSE;

		// clear font width caches
		if (display_scale_changed)
		{
			LLHUDText::reshape();
		}

		sendShapeToSim();

		// store new settings for the mode we are in, regardless
		// Only save size if not maximized
		BOOL maximized = mWindow->getMaximized();
		gSavedSettings.setBOOL("WindowMaximized", maximized);

		LLCoordScreen window_size;
		if (!maximized
			&& mWindow->getSize(&window_size))
		{
			gSavedSettings.setS32("WindowWidth", window_size.mX);
			gSavedSettings.setS32("WindowHeight", window_size.mY);
		}

		LLViewerStats::getInstance()->setStat(LLViewerStats::ST_WINDOW_WIDTH, (F64)width);
		LLViewerStats::getInstance()->setStat(LLViewerStats::ST_WINDOW_HEIGHT, (F64)height);
	}
}


// Hide normal UI when a logon fails
void LLViewerWindow::setNormalControlsVisible( BOOL visible )
{
	if(LLBottomTray::instanceExists())
	{
		LLBottomTray::getInstance()->setVisible(visible);
		LLBottomTray::getInstance()->setEnabled(visible);
	}

	if ( gMenuBarView )
	{
		gMenuBarView->setVisible( visible );
		gMenuBarView->setEnabled( visible );

		// ...and set the menu color appropriately.
		setMenuBackgroundColor(gAgent.getGodLevel() > GOD_NOT, 
			LLGridManager::getInstance()->isInProductionGrid());
	}
        
	if ( gStatusBar )
	{
		gStatusBar->setVisible( visible );	
		gStatusBar->setEnabled( visible );	
	}
	
	LLNavigationBar* navbarp = LLUI::getRootView()->findChild<LLNavigationBar>("navigation_bar");
	if (navbarp)
	{
		navbarp->setVisible( visible );
	}
}

void LLViewerWindow::setMenuBackgroundColor(bool god_mode, bool dev_grid)
{
    LLSD args;
    LLColor4 new_bg_color;

    if(god_mode && LLGridManager::getInstance()->isInProductionGrid())
    {
        new_bg_color = LLUIColorTable::instance().getColor( "MenuBarGodBgColor" );
    }
    else if(god_mode && !LLGridManager::getInstance()->isInProductionGrid())
    {
        new_bg_color = LLUIColorTable::instance().getColor( "MenuNonProductionGodBgColor" );
    }
    else if(!god_mode && !LLGridManager::getInstance()->isInProductionGrid())
    {
        new_bg_color = LLUIColorTable::instance().getColor( "MenuNonProductionBgColor" );
    }
    else 
    {
        new_bg_color = LLUIColorTable::instance().getColor( "MenuBarBgColor" );
    }

    if(gMenuBarView)
    {
        gMenuBarView->setBackgroundColor( new_bg_color );
    }

    if(gStatusBar)
    {
        gStatusBar->setBackgroundColor( new_bg_color );
    }
}

void LLViewerWindow::drawDebugText()
{
	gGL.color4f(1,1,1,1);
	gGL.pushMatrix();
	gGL.pushUIMatrix();
	{
		// scale view by UI global scale factor and aspect ratio correction factor
		gGL.scaleUI(mDisplayScale.mV[VX], mDisplayScale.mV[VY], 1.f);
		mDebugText->draw();
	}
	gGL.popUIMatrix();
	gGL.popMatrix();

	gGL.flush();
}

void LLViewerWindow::draw()
{
	
//#if LL_DEBUG
	LLView::sIsDrawing = TRUE;
//#endif
	stop_glerror();
	
	LLUI::setLineWidth(1.f);

	LLUI::setLineWidth(1.f);
	// Reset any left-over transforms
	glMatrixMode(GL_MODELVIEW);
	
	glLoadIdentity();

	//S32 screen_x, screen_y;

	if (!gSavedSettings.getBOOL("RenderUIBuffer"))
	{
		LLUI::sDirtyRect = getWindowRectScaled();
	}

	// HACK for timecode debugging
	if (gSavedSettings.getBOOL("DisplayTimecode"))
	{
		// draw timecode block
		std::string text;

		glLoadIdentity();

		microsecondsToTimecodeString(gFrameTime,text);
		const LLFontGL* font = LLFontGL::getFontSansSerif();
		font->renderUTF8(text, 0,
						llround((getWindowWidthScaled()/2)-100.f),
						llround((getWindowHeightScaled()-60.f)),
			LLColor4( 1.f, 1.f, 1.f, 1.f ),
			LLFontGL::LEFT, LLFontGL::TOP);
	}

	// Draw all nested UI views.
	// No translation needed, this view is glued to 0,0

	gGL.pushMatrix();
	LLUI::pushMatrix();
	{
		
		// scale view by UI global scale factor and aspect ratio correction factor
		gGL.scaleUI(mDisplayScale.mV[VX], mDisplayScale.mV[VY], 1.f);

		LLVector2 old_scale_factor = LLUI::sGLScaleFactor;
		// apply camera zoom transform (for high res screenshots)
		F32 zoom_factor = LLViewerCamera::getInstance()->getZoomFactor();
		S16 sub_region = LLViewerCamera::getInstance()->getZoomSubRegion();
		if (zoom_factor > 1.f)
		{
			//decompose subregion number to x and y values
			int pos_y = sub_region / llceil(zoom_factor);
			int pos_x = sub_region - (pos_y*llceil(zoom_factor));
			// offset for this tile
			glTranslatef((F32)getWindowWidthScaled() * -(F32)pos_x, 
						(F32)getWindowHeightScaled() * -(F32)pos_y, 
						0.f);
			glScalef(zoom_factor, zoom_factor, 1.f);
			LLUI::sGLScaleFactor *= zoom_factor;
		}

		// Draw tool specific overlay on world
		LLToolMgr::getInstance()->getCurrentTool()->draw();

		if( gAgentCamera.cameraMouselook() || LLFloaterCamera::inFreeCameraMode() )
		{
			drawMouselookInstructions();
			stop_glerror();
		}

		// Draw all nested UI views.
		// No translation needed, this view is glued to 0,0
		mRootView->draw();

		if (LLView::sDebugRects)
		{
			gToolTipView->drawStickyRect();
		}

		// Draw optional on-top-of-everyone view
		LLUICtrl* top_ctrl = gFocusMgr.getTopCtrl();
		if (top_ctrl && top_ctrl->getVisible())
		{
			S32 screen_x, screen_y;
			top_ctrl->localPointToScreen(0, 0, &screen_x, &screen_y);

			glMatrixMode(GL_MODELVIEW);
			LLUI::pushMatrix();
			LLUI::translate( (F32) screen_x, (F32) screen_y, 0.f);
			top_ctrl->draw();	
			LLUI::popMatrix();
		}


		if( gShowOverlayTitle && !mOverlayTitle.empty() )
		{
			// Used for special titles such as "Second Life - Special E3 2003 Beta"
			const S32 DIST_FROM_TOP = 20;
			LLFontGL::getFontSansSerifBig()->renderUTF8(
				mOverlayTitle, 0,
				llround( getWindowWidthScaled() * 0.5f),
				getWindowHeightScaled() - DIST_FROM_TOP,
				LLColor4(1, 1, 1, 0.4f),
				LLFontGL::HCENTER, LLFontGL::TOP);
		}

		LLUI::sGLScaleFactor = old_scale_factor;
	}
	LLUI::popMatrix();
	gGL.popMatrix();

//#if LL_DEBUG
	LLView::sIsDrawing = FALSE;
//#endif
}

// Takes a single keydown event, usually when UI is visible
BOOL LLViewerWindow::handleKey(KEY key, MASK mask)
{
	// hide tooltips on keypress
	LLToolTipMgr::instance().blockToolTips();

	if (gFocusMgr.getKeyboardFocus() 
		&& !(mask & (MASK_CONTROL | MASK_ALT))
		&& !gFocusMgr.getKeystrokesOnly())
	{
		// We have keyboard focus, and it's not an accelerator
		if (key < 0x80)
		{
			// Not a special key, so likely (we hope) to generate a character.  Let it fall through to character handler first.
			return (gFocusMgr.getKeyboardFocus() != NULL);
		}
	}

	// let menus handle navigation keys for navigation
	if ((gMenuBarView && gMenuBarView->handleKey(key, mask, TRUE))
		||(gLoginMenuBarView && gLoginMenuBarView->handleKey(key, mask, TRUE))
		||(gMenuHolder && gMenuHolder->handleKey(key, mask, TRUE)))
	{
		return TRUE;
	}

	// give menus a chance to handle modified (Ctrl, Alt) shortcut keys before current focus 
	// as long as focus isn't locked
	if (mask & (MASK_CONTROL | MASK_ALT) && !gFocusMgr.focusLocked())
	{
		if ((gMenuBarView && gMenuBarView->handleAcceleratorKey(key, mask))
			||(gLoginMenuBarView && gLoginMenuBarView->handleAcceleratorKey(key, mask)))
		{
			return TRUE;
		}
	}

	// give floaters first chance to handle TAB key
	// so frontmost floater gets focus
	// if nothing has focus, go to first or last UI element as appropriate
	if (key == KEY_TAB && (mask & MASK_CONTROL || gFocusMgr.getKeyboardFocus() == NULL))
	{
		if (gMenuHolder) gMenuHolder->hideMenus();

		// if CTRL-tabbing (and not just TAB with no focus), go into window cycle mode
		gFloaterView->setCycleMode((mask & MASK_CONTROL) != 0);

		// do CTRL-TAB and CTRL-SHIFT-TAB logic
		if (mask & MASK_SHIFT)
		{
			mRootView->focusPrevRoot();
		}
		else
		{
			mRootView->focusNextRoot();
		}
		return TRUE;
	}
	// hidden edit menu for cut/copy/paste
	if (gEditMenu && gEditMenu->handleAcceleratorKey(key, mask))
	{
		return TRUE;
	}

	// Traverses up the hierarchy
	LLFocusableElement* keyboard_focus = gFocusMgr.getKeyboardFocus();
	if( keyboard_focus )
	{
		LLLineEditor* chat_editor = LLBottomTray::instanceExists() ? LLBottomTray::getInstance()->getNearbyChatBar()->getChatBox() : NULL;
		// arrow keys move avatar while chatting hack
		if (chat_editor && chat_editor->hasFocus())
		{
			// If text field is empty, there's no point in trying to move
			// cursor with arrow keys, so allow movement
			if (chat_editor->getText().empty() 
				|| gSavedSettings.getBOOL("ArrowKeysAlwaysMove"))
			{
				// let Control-Up and Control-Down through for chat line history,
				if (!(key == KEY_UP && mask == MASK_CONTROL)
					&& !(key == KEY_DOWN && mask == MASK_CONTROL))
				{
					switch(key)
					{
					case KEY_LEFT:
					case KEY_RIGHT:
					case KEY_UP:
					case KEY_DOWN:
					case KEY_PAGE_UP:
					case KEY_PAGE_DOWN:
					case KEY_HOME:
						// when chatbar is empty or ArrowKeysAlwaysMove set,
						// pass arrow keys on to avatar...
						return FALSE;
					default:
						break;
					}
				}
			}
		}

		if (keyboard_focus->handleKey(key, mask, FALSE))
		{
			return TRUE;
		}
	}

	if( LLToolMgr::getInstance()->getCurrentTool()->handleKey(key, mask) )
	{
		return TRUE;
	}

	// Try for a new-format gesture
	if (LLGestureMgr::instance().triggerGesture(key, mask))
	{
		return TRUE;
	}

	// See if this is a gesture trigger.  If so, eat the key and
	// don't pass it down to the menus.
	if (gGestureList.trigger(key, mask))
	{
		return TRUE;
	}


	// give menus a chance to handle unmodified accelerator keys
	if ((gMenuBarView && gMenuBarView->handleAcceleratorKey(key, mask))
		||(gLoginMenuBarView && gLoginMenuBarView->handleAcceleratorKey(key, mask)))
	{
		return TRUE;
	}

	// don't pass keys on to world when something in ui has focus
	return gFocusMgr.childHasKeyboardFocus(mRootView) 
		|| LLMenuGL::getKeyboardMode() 
		|| (gMenuBarView && gMenuBarView->getHighlightedItem() && gMenuBarView->getHighlightedItem()->isActive());
}


BOOL LLViewerWindow::handleUnicodeChar(llwchar uni_char, MASK mask)
{
	// HACK:  We delay processing of return keys until they arrive as a Unicode char,
	// so that if you're typing chat text at low frame rate, we don't send the chat
	// until all keystrokes have been entered. JC
	// HACK: Numeric keypad <enter> on Mac is Unicode 3
	// HACK: Control-M on Windows is Unicode 13
	if ((uni_char == 13 && mask != MASK_CONTROL)
		|| (uni_char == 3 && mask == MASK_NONE))
	{
		return gViewerKeyboard.handleKey(KEY_RETURN, mask, gKeyboard->getKeyRepeated(KEY_RETURN));
	}

	// let menus handle navigation (jump) keys
	if (gMenuBarView && gMenuBarView->handleUnicodeChar(uni_char, TRUE))
	{
		return TRUE;
	}

	// Traverses up the hierarchy
	LLFocusableElement* keyboard_focus = gFocusMgr.getKeyboardFocus();
	if( keyboard_focus )
	{
		if (keyboard_focus->handleUnicodeChar(uni_char, FALSE))
		{
			return TRUE;
		}

		//// Topmost view gets a chance before the hierarchy
		//LLUICtrl* top_ctrl = gFocusMgr.getTopCtrl();
		//if (top_ctrl && top_ctrl->handleUnicodeChar( uni_char, FALSE ) )
		//{
		//	return TRUE;
		//}

		return TRUE;
	}

	return FALSE;
}


void LLViewerWindow::handleScrollWheel(S32 clicks)
{
	LLView::sMouseHandlerMessage.clear();

	LLUI::resetMouseIdleTimer();
	
	LLMouseHandler* mouse_captor = gFocusMgr.getMouseCapture();
	if( mouse_captor )
	{
		S32 local_x;
		S32 local_y;
		mouse_captor->screenPointToLocal( mCurrentMousePoint.mX, mCurrentMousePoint.mY, &local_x, &local_y );
		mouse_captor->handleScrollWheel(local_x, local_y, clicks);
		if (LLView::sDebugMouseHandling)
		{
			llinfos << "Scroll Wheel handled by captor " << mouse_captor->getName() << llendl;
		}
		return;
	}

	LLUICtrl* top_ctrl = gFocusMgr.getTopCtrl();
	if (top_ctrl)
	{
		S32 local_x;
		S32 local_y;
		top_ctrl->screenPointToLocal( mCurrentMousePoint.mX, mCurrentMousePoint.mY, &local_x, &local_y );
		if (top_ctrl->handleScrollWheel(local_x, local_y, clicks)) return;
	}

	if (mRootView->handleScrollWheel(mCurrentMousePoint.mX, mCurrentMousePoint.mY, clicks) )
	{
		if (LLView::sDebugMouseHandling)
		{
			llinfos << "Scroll Wheel" << LLView::sMouseHandlerMessage << llendl;
		}
		return;
	}
	else if (LLView::sDebugMouseHandling)
	{
		llinfos << "Scroll Wheel not handled by view" << llendl;
	}

	// Zoom the camera in and out behavior

	if(top_ctrl == 0 
		&& getWorldViewRectScaled().pointInRect(mCurrentMousePoint.mX, mCurrentMousePoint.mY) 
		&& gAgentCamera.isInitialized())
		gAgentCamera.handleScrollWheel(clicks);

	return;
}

void LLViewerWindow::addPopup(LLView* popup)
{
	if (mPopupView)
	{
		mPopupView->addPopup(popup);
	}
}

void LLViewerWindow::removePopup(LLView* popup)
{
	if (mPopupView)
	{
		mPopupView->removePopup(popup);
	}
}

void LLViewerWindow::clearPopups()
{
	if (mPopupView)
	{
		mPopupView->clearPopups();
	}
}

void LLViewerWindow::moveCursorToCenter()
{
	if (! gSavedSettings.getBOOL("DisableMouseWarp"))
	{
		S32 x = getWorldViewWidthScaled() / 2;
		S32 y = getWorldViewHeightScaled() / 2;
	
		//on a forced move, all deltas get zeroed out to prevent jumping
		mCurrentMousePoint.set(x,y);
		mLastMousePoint.set(x,y);
		mCurrentMouseDelta.set(0,0);	

		LLUI::setMousePositionScreen(x, y);	
	}
}


//////////////////////////////////////////////////////////////////////
//
// Hover handlers
//

void append_xui_tooltip(LLView* viewp, LLToolTip::Params& params)
{
	if (viewp) 
	{
		if (!params.styled_message().empty())
		{
			params.styled_message.add().text("\n---------\n"); 
		}
		LLView::root_to_view_iterator_t end_tooltip_it = viewp->endRootToView();
		// NOTE: we skip "root" since it is assumed
		for (LLView::root_to_view_iterator_t tooltip_it = ++viewp->beginRootToView();
			tooltip_it != end_tooltip_it;
			++tooltip_it)
		{
			LLView* viewp = *tooltip_it;
		
			params.styled_message.add().text(viewp->getName());

			LLPanel* panelp = dynamic_cast<LLPanel*>(viewp);
			if (panelp && !panelp->getXMLFilename().empty())
			{
				params.styled_message.add()
					.text("(" + panelp->getXMLFilename() + ")")
					.style.color(LLColor4(0.7f, 0.7f, 1.f, 1.f));
			}
			params.styled_message.add().text("/");
		}
	}
}

// Update UI based on stored mouse position from mouse-move
// event processing.
void LLViewerWindow::updateUI()
{
	static LLFastTimer::DeclareTimer ftm("Update UI");
	LLFastTimer t(ftm);

	static std::string last_handle_msg;

	LLConsole::updateClass();

	// animate layout stacks so we have up to date rect for world view
	LLLayoutStack::updateClass();

	// use full window for world view when not rendering UI
	bool world_view_uses_full_window = gAgentCamera.cameraMouselook() || !gPipeline.hasRenderDebugFeatureMask(LLPipeline::RENDER_DEBUG_FEATURE_UI);
	updateWorldViewRect(world_view_uses_full_window);

	LLView::sMouseHandlerMessage.clear();

	S32 x = mCurrentMousePoint.mX;
	S32 y = mCurrentMousePoint.mY;
	MASK mask = gKeyboard->currentMask(TRUE);

	if (gNoRender)
	{
		return;
	}

	if (gPipeline.hasRenderDebugMask(LLPipeline::RENDER_DEBUG_RAYCAST))
	{
		gDebugRaycastFaceHit = -1;
		gDebugRaycastObject = cursorIntersect(-1, -1, 512.f, NULL, -1, FALSE,
											  &gDebugRaycastFaceHit,
											  &gDebugRaycastIntersection,
											  &gDebugRaycastTexCoord,
											  &gDebugRaycastNormal,
											  &gDebugRaycastBinormal,
											  &gDebugRaycastStart,
											  &gDebugRaycastEnd);
	}

	updateMouseDelta();
	updateKeyboardFocus();

	BOOL handled = FALSE;

	BOOL handled_by_top_ctrl = FALSE;
	LLUICtrl* top_ctrl = gFocusMgr.getTopCtrl();
	LLMouseHandler* mouse_captor = gFocusMgr.getMouseCapture();
	LLView* captor_view = dynamic_cast<LLView*>(mouse_captor);

	//FIXME: only include captor and captor's ancestors if mouse is truly over them --RN

	//build set of views containing mouse cursor by traversing UI hierarchy and testing 
	//screen rect against mouse cursor
	view_handle_set_t mouse_hover_set;

	// constraint mouse enter events to children of mouse captor
	LLView* root_view = captor_view;

	// if mouse captor doesn't exist or isn't a LLView
	// then allow mouse enter events on entire UI hierarchy
	if (!root_view)
	{
		root_view = mRootView;
	}

	// only update mouse hover set when UI is visible (since we shouldn't send hover events to invisible UI
	if (gPipeline.hasRenderDebugFeatureMask(LLPipeline::RENDER_DEBUG_FEATURE_UI))
	{
		// aggregate visible views that contain mouse cursor in display order
		LLPopupView::popup_list_t popups = mPopupView->getCurrentPopups();

		for(LLPopupView::popup_list_t::iterator popup_it = popups.begin(); popup_it != popups.end(); ++popup_it)
		{
			LLView* popup = popup_it->get();
			if (popup && popup->calcScreenBoundingRect().pointInRect(x, y))
			{
				// iterator over contents of top_ctrl, and throw into mouse_hover_set
				for (LLView::tree_iterator_t it = popup->beginTreeDFS();
					it != popup->endTreeDFS();
					++it)
				{
					LLView* viewp = *it;
					if (viewp->getVisible()
						&& viewp->calcScreenBoundingRect().pointInRect(x, y))
					{
						// we have a view that contains the mouse, add it to the set
						mouse_hover_set.insert(viewp->getHandle());
					}
					else
					{
						// skip this view and all of its children
						it.skipDescendants();
					}
				}
			}
		}

		// while the top_ctrl contains the mouse cursor, only it and its descendants will receive onMouseEnter events
		if (top_ctrl && top_ctrl->calcScreenBoundingRect().pointInRect(x, y))
		{
			// iterator over contents of top_ctrl, and throw into mouse_hover_set
			for (LLView::tree_iterator_t it = top_ctrl->beginTreeDFS();
				it != top_ctrl->endTreeDFS();
				++it)
			{
				LLView* viewp = *it;
				if (viewp->getVisible()
					&& viewp->calcScreenBoundingRect().pointInRect(x, y))
				{
					// we have a view that contains the mouse, add it to the set
					mouse_hover_set.insert(viewp->getHandle());
				}
				else
				{
					// skip this view and all of its children
					it.skipDescendants();
				}
			}
		}
		else
		{
			// walk UI tree in depth-first order
			for (LLView::tree_iterator_t it = root_view->beginTreeDFS();
				it != root_view->endTreeDFS();
				++it)
			{
				LLView* viewp = *it;
				// calculating the screen rect involves traversing the parent, so this is less than optimal
				if (viewp->getVisible()
					&& viewp->calcScreenBoundingRect().pointInRect(x, y))
				{

					// if this view is mouse opaque, nothing behind it should be in mouse_hover_set
					if (viewp->getMouseOpaque())
					{
						// constrain further iteration to children of this widget
						it = viewp->beginTreeDFS();
					}
		
					// we have a view that contains the mouse, add it to the set
					mouse_hover_set.insert(viewp->getHandle());
				}
				else
				{
					// skip this view and all of its children
					it.skipDescendants();
				}
			}
		}
	}

	typedef std::vector<LLHandle<LLView> > view_handle_list_t;

	// call onMouseEnter() on all views which contain the mouse cursor but did not before
	view_handle_list_t mouse_enter_views;
	std::set_difference(mouse_hover_set.begin(), mouse_hover_set.end(),
						mMouseHoverViews.begin(), mMouseHoverViews.end(),
						std::back_inserter(mouse_enter_views));
	for (view_handle_list_t::iterator it = mouse_enter_views.begin();
		it != mouse_enter_views.end();
		++it)
	{
		LLView* viewp = it->get();
		if (viewp)
		{
			LLRect view_screen_rect = viewp->calcScreenRect();
			viewp->onMouseEnter(x - view_screen_rect.mLeft, y - view_screen_rect.mBottom, mask);
		}
	}

	// call onMouseLeave() on all views which no longer contain the mouse cursor
	view_handle_list_t mouse_leave_views;
	std::set_difference(mMouseHoverViews.begin(), mMouseHoverViews.end(),
						mouse_hover_set.begin(), mouse_hover_set.end(),
						std::back_inserter(mouse_leave_views));
	for (view_handle_list_t::iterator it = mouse_leave_views.begin();
		it != mouse_leave_views.end();
		++it)
	{
		LLView* viewp = it->get();
		if (viewp)
		{
			LLRect view_screen_rect = viewp->calcScreenRect();
			viewp->onMouseLeave(x - view_screen_rect.mLeft, y - view_screen_rect.mBottom, mask);
		}
	}

	// store resulting hover set for next frame
	swap(mMouseHoverViews, mouse_hover_set);

	// only handle hover events when UI is enabled
	if (gPipeline.hasRenderDebugFeatureMask(LLPipeline::RENDER_DEBUG_FEATURE_UI))
	{	

		if( mouse_captor )
		{
			// Pass hover events to object capturing mouse events.
			S32 local_x;
			S32 local_y; 
			mouse_captor->screenPointToLocal( x, y, &local_x, &local_y );
			handled = mouse_captor->handleHover(local_x, local_y, mask);
			if (LLView::sDebugMouseHandling)
			{
				llinfos << "Hover handled by captor " << mouse_captor->getName() << llendl;
			}

			if( !handled )
			{
				lldebugst(LLERR_USER_INPUT) << "hover not handled by mouse captor" << llendl;
			}
		}
		else
		{
			if (top_ctrl)
			{
				S32 local_x, local_y;
				top_ctrl->screenPointToLocal( x, y, &local_x, &local_y );
				handled = top_ctrl->pointInView(local_x, local_y) && top_ctrl->handleHover(local_x, local_y, mask);
				handled_by_top_ctrl = TRUE;
			}

			if ( !handled )
			{
				// x and y are from last time mouse was in window
				// mMouseInWindow tracks *actual* mouse location
				if (mMouseInWindow && mRootView->handleHover(x, y, mask) )
				{
					if (LLView::sDebugMouseHandling && LLView::sMouseHandlerMessage != last_handle_msg)
					{
						last_handle_msg = LLView::sMouseHandlerMessage;
						llinfos << "Hover" << LLView::sMouseHandlerMessage << llendl;
					}
					handled = TRUE;
				}
				else if (LLView::sDebugMouseHandling)
				{
					if (last_handle_msg != LLStringUtil::null)
					{
						last_handle_msg.clear();
						llinfos << "Hover not handled by view" << llendl;
					}
				}
			}
		
			if (!handled)
			{
				LLTool *tool = LLToolMgr::getInstance()->getCurrentTool();

				if(mMouseInWindow && tool)
				{
					handled = tool->handleHover(x, y, mask);
				}
			}
		}

		// Show a new tool tip (or update one that is already shown)
		BOOL tool_tip_handled = FALSE;
		std::string tool_tip_msg;
		if( handled 
			&& !mWindow->isCursorHidden())
		{
			LLRect screen_sticky_rect = mRootView->getLocalRect();
			S32 local_x, local_y;

			if (gSavedSettings.getBOOL("DebugShowXUINames"))
			{
				LLToolTip::Params params;

				LLView* tooltip_view = mRootView;
				LLView::tree_iterator_t end_it = mRootView->endTreeDFS();
				for (LLView::tree_iterator_t it = mRootView->beginTreeDFS(); it != end_it; ++it)
				{
					LLView* viewp = *it;
					LLRect screen_rect;
					viewp->localRectToScreen(viewp->getLocalRect(), &screen_rect);
					if (!(viewp->getVisible()
						 && screen_rect.pointInRect(x, y)))
					{
						it.skipDescendants();
					}
					// only report xui names for LLUICtrls, 
					// and blacklist the various containers we don't care about
					else if (dynamic_cast<LLUICtrl*>(viewp) 
							&& viewp != gMenuHolder
							&& viewp != gFloaterView
							&& viewp != gConsole) 
					{
						if (dynamic_cast<LLFloater*>(viewp))
						{
							// constrain search to descendants of this (frontmost) floater
							// by resetting iterator
							it = viewp->beginTreeDFS();
						}

						// if we are in a new part of the tree (not a descendent of current tooltip_view)
						// then push the results for tooltip_view and start with a new potential view
						// NOTE: this emulates visiting only the leaf nodes that meet our criteria
						if (!viewp->hasAncestor(tooltip_view))
						{
							append_xui_tooltip(tooltip_view, params);
							screen_sticky_rect.intersectWith(tooltip_view->calcScreenRect());
						}
						tooltip_view = viewp;
					}
				}

				append_xui_tooltip(tooltip_view, params);
				screen_sticky_rect.intersectWith(tooltip_view->calcScreenRect());
				
				params.sticky_rect = screen_sticky_rect;
				params.max_width = 400;

				LLToolTipMgr::instance().show(params);
			}
			// if there is a mouse captor, nothing else gets a tooltip
			else if (mouse_captor)
			{
				mouse_captor->screenPointToLocal(x, y, &local_x, &local_y);
				tool_tip_handled = mouse_captor->handleToolTip(local_x, local_y, mask);
			}
			else 
			{
				// next is top_ctrl
				if (!tool_tip_handled && top_ctrl)
				{
					top_ctrl->screenPointToLocal(x, y, &local_x, &local_y);
					tool_tip_handled = top_ctrl->handleToolTip(local_x, local_y, mask );
				}
				
				if (!tool_tip_handled)
				{
					local_x = x; local_y = y;
					tool_tip_handled = mRootView->handleToolTip(local_x, local_y, mask );
				}

				LLTool* current_tool = LLToolMgr::getInstance()->getCurrentTool();
				if (!tool_tip_handled && current_tool)
				{
					current_tool->screenPointToLocal(x, y, &local_x, &local_y);
					tool_tip_handled = current_tool->handleToolTip(local_x, local_y, mask );
				}
			}
		}		
	}
	else
	{	// just have tools handle hover when UI is turned off
		LLTool *tool = LLToolMgr::getInstance()->getCurrentTool();

		if(mMouseInWindow && tool)
		{
			handled = tool->handleHover(x, y, mask);
		}
	}

	updateLayout();

	mLastMousePoint = mCurrentMousePoint;

	// cleanup unused selections when no modal dialogs are open
	if (LLModalDialog::activeCount() == 0)
	{
		LLViewerParcelMgr::getInstance()->deselectUnused();
	}

	if (LLModalDialog::activeCount() == 0)
	{
		LLSelectMgr::getInstance()->deselectUnused();
	}
}


void LLViewerWindow::updateLayout()
{
	LLTool* tool = LLToolMgr::getInstance()->getCurrentTool();
	if (gFloaterTools != NULL
		&& tool != NULL
		&& tool != gToolNull  
		&& tool != LLToolCompInspect::getInstance() 
		&& tool != LLToolDragAndDrop::getInstance() 
		&& !gSavedSettings.getBOOL("FreezeTime"))
	{ 
		// Suppress the toolbox view if our source tool was the pie tool,
		// and we've overridden to something else.
		bool suppress_toolbox = 
			(LLToolMgr::getInstance()->getBaseTool() == LLToolPie::getInstance()) &&
			(LLToolMgr::getInstance()->getCurrentTool() != LLToolPie::getInstance());

		LLMouseHandler *captor = gFocusMgr.getMouseCapture();
		// With the null, inspect, or drag and drop tool, don't muck
		// with visibility.

		if (gFloaterTools->isMinimized()
			||	(tool != LLToolPie::getInstance()						// not default tool
				&& tool != LLToolCompGun::getInstance()					// not coming out of mouselook
				&& !suppress_toolbox									// not override in third person
				&& LLToolMgr::getInstance()->getCurrentToolset() != gFaceEditToolset	// not special mode
				&& LLToolMgr::getInstance()->getCurrentToolset() != gMouselookToolset
				&& (!captor || dynamic_cast<LLView*>(captor) != NULL)))						// not dragging
		{
			// Force floater tools to be visible (unless minimized)
			if (!gFloaterTools->getVisible())
			{
				gFloaterTools->openFloater();
			}
			// Update the location of the blue box tool popup
			LLCoordGL select_center_screen;
			gFloaterTools->updatePopup( select_center_screen, gKeyboard->currentMask(TRUE) );
		}
		else
		{
			gFloaterTools->setVisible(FALSE);
		}
		//gMenuBarView->setItemVisible("BuildTools", gFloaterTools->getVisible());
	}

	// Always update console
	if(gConsole)
	{
		LLRect console_rect = getChatConsoleRect();
		gConsole->reshape(console_rect.getWidth(), console_rect.getHeight());
		gConsole->setRect(console_rect);
	}
}

void LLViewerWindow::updateMouseDelta()
{
	S32 dx = lltrunc((F32) (mCurrentMousePoint.mX - mLastMousePoint.mX) * LLUI::sGLScaleFactor.mV[VX]);
	S32 dy = lltrunc((F32) (mCurrentMousePoint.mY - mLastMousePoint.mY) * LLUI::sGLScaleFactor.mV[VY]);

	//RN: fix for asynchronous notification of mouse leaving window not working
	LLCoordWindow mouse_pos;
	mWindow->getCursorPosition(&mouse_pos);
	if (mouse_pos.mX < 0 || 
		mouse_pos.mY < 0 ||
		mouse_pos.mX > mWindowRectRaw.getWidth() ||
		mouse_pos.mY > mWindowRectRaw.getHeight())
	{
		mMouseInWindow = FALSE;
	}
	else
	{
		mMouseInWindow = TRUE;
	}

	LLVector2 mouse_vel; 

	if (gSavedSettings.getBOOL("MouseSmooth"))
	{
		static F32 fdx = 0.f;
		static F32 fdy = 0.f;

		F32 amount = 16.f;
		fdx = fdx + ((F32) dx - fdx) * llmin(gFrameIntervalSeconds*amount,1.f);
		fdy = fdy + ((F32) dy - fdy) * llmin(gFrameIntervalSeconds*amount,1.f);

		mCurrentMouseDelta.set(llround(fdx), llround(fdy));
		mouse_vel.setVec(fdx,fdy);
	}
	else
	{
		mCurrentMouseDelta.set(dx, dy);
		mouse_vel.setVec((F32) dx, (F32) dy);
	}
    
	mMouseVelocityStat.addValue(mouse_vel.magVec());
}

void LLViewerWindow::updateKeyboardFocus()
{
	if (!gPipeline.hasRenderDebugFeatureMask(LLPipeline::RENDER_DEBUG_FEATURE_UI))
	{
		gFocusMgr.setKeyboardFocus(NULL);
	}

	// clean up current focus
	LLUICtrl* cur_focus = dynamic_cast<LLUICtrl*>(gFocusMgr.getKeyboardFocus());
	if (cur_focus)
	{
		if (!cur_focus->isInVisibleChain() || !cur_focus->isInEnabledChain())
		{
            // don't release focus, just reassign so that if being given
            // to a sibling won't call onFocusLost on all the ancestors
			// gFocusMgr.releaseFocusIfNeeded(cur_focus);

			LLUICtrl* parent = cur_focus->getParentUICtrl();
			const LLUICtrl* focus_root = cur_focus->findRootMostFocusRoot();
			while(parent)
			{
				if (parent->isCtrl() && 
					(parent->hasTabStop() || parent == focus_root) && 
					!parent->getIsChrome() && 
					parent->isInVisibleChain() && 
					parent->isInEnabledChain())
				{
					if (!parent->focusFirstItem())
					{
						parent->setFocus(TRUE);
					}
					break;
				}
				parent = parent->getParentUICtrl();
			}

			// if we didn't find a better place to put focus, just release it
			// hasFocus() will return true if and only if we didn't touch focus since we
			// are only moving focus higher in the hierarchy
			if (cur_focus->hasFocus())
			{
				cur_focus->setFocus(FALSE);
			}
		}
		else if (cur_focus->isFocusRoot())
		{
			// focus roots keep trying to delegate focus to their first valid descendant
			// this assumes that focus roots are not valid focus holders on their own
			cur_focus->focusFirstItem();
		}
	}

	// last ditch force of edit menu to selection manager
	if (LLEditMenuHandler::gEditMenuHandler == NULL && LLSelectMgr::getInstance()->getSelection()->getObjectCount())
	{
		LLEditMenuHandler::gEditMenuHandler = LLSelectMgr::getInstance();
	}

	if (gFloaterView->getCycleMode())
	{
		// sync all floaters with their focus state
		gFloaterView->highlightFocusedFloater();
		gSnapshotFloaterView->highlightFocusedFloater();
		if ((gKeyboard->currentMask(TRUE) & MASK_CONTROL) == 0)
		{
			// control key no longer held down, finish cycle mode
			gFloaterView->setCycleMode(FALSE);

			gFloaterView->syncFloaterTabOrder();
		}
		else
		{
			// user holding down CTRL, don't update tab order of floaters
		}
	}
	else
	{
		// update focused floater
		gFloaterView->highlightFocusedFloater();
		gSnapshotFloaterView->highlightFocusedFloater();
		// make sure floater visible order is in sync with tab order
		gFloaterView->syncFloaterTabOrder();
	}

	if(LLSideTray::instanceCreated())//just getInstance will create sidetray. we don't want this
		LLSideTray::getInstance()->highlightFocused();
}

static LLFastTimer::DeclareTimer FTM_UPDATE_WORLD_VIEW("Update World View");
void LLViewerWindow::updateWorldViewRect(bool use_full_window)
{
	LLFastTimer ft(FTM_UPDATE_WORLD_VIEW);

	// start off using whole window to render world
	LLRect new_world_rect = mWindowRectRaw;

	if (use_full_window == false && mWorldViewPlaceholder.get())
	{
		new_world_rect = mWorldViewPlaceholder.get()->calcScreenRect();
		// clamp to at least a 1x1 rect so we don't try to allocate zero width gl buffers
		new_world_rect.mTop = llmax(new_world_rect.mTop, new_world_rect.mBottom + 1);
		new_world_rect.mRight = llmax(new_world_rect.mRight, new_world_rect.mLeft + 1);

		new_world_rect.mLeft = llround((F32)new_world_rect.mLeft * mDisplayScale.mV[VX]);
		new_world_rect.mRight = llround((F32)new_world_rect.mRight * mDisplayScale.mV[VX]);
		new_world_rect.mBottom = llround((F32)new_world_rect.mBottom * mDisplayScale.mV[VY]);
		new_world_rect.mTop = llround((F32)new_world_rect.mTop * mDisplayScale.mV[VY]);
	}

	if (gSavedSettings.getBOOL("SidebarCameraMovement") == FALSE)
	{
		// use right edge of window, ignoring sidebar
		new_world_rect.mRight = mWindowRectRaw.mRight;
	}

	if (mWorldViewRectRaw != new_world_rect)
	{
		mWorldViewRectRaw = new_world_rect;
		gResizeScreenTexture = TRUE;
		LLViewerCamera::getInstance()->setViewHeightInPixels( mWorldViewRectRaw.getHeight() );
		LLViewerCamera::getInstance()->setAspect( getWorldViewAspectRatio() );

		LLRect old_world_rect_scaled = mWorldViewRectScaled;
		mWorldViewRectScaled = calcScaledRect(mWorldViewRectRaw, mDisplayScale);

		// sending a signal with a new WorldView rect
		mOnWorldViewRectUpdated(old_world_rect_scaled, mWorldViewRectScaled);
	}
}

void LLViewerWindow::saveLastMouse(const LLCoordGL &point)
{
	// Store last mouse location.
	// If mouse leaves window, pretend last point was on edge of window
	if (point.mX < 0)
	{
		mCurrentMousePoint.mX = 0;
	}
	else if (point.mX > getWindowWidthScaled())
	{
		mCurrentMousePoint.mX = getWindowWidthScaled();
	}
	else
	{
		mCurrentMousePoint.mX = point.mX;
	}

	if (point.mY < 0)
	{
		mCurrentMousePoint.mY = 0;
	}
	else if (point.mY > getWindowHeightScaled() )
	{
		mCurrentMousePoint.mY = getWindowHeightScaled();
	}
	else
	{
		mCurrentMousePoint.mY = point.mY;
	}
}


// Draws the selection outlines for the currently selected objects
// Must be called after displayObjects is called, which sets the mGLName parameter
// NOTE: This function gets called 3 times:
//  render_ui_3d: 			FALSE, FALSE, TRUE
//  render_hud_elements:	FALSE, FALSE, FALSE
void LLViewerWindow::renderSelections( BOOL for_gl_pick, BOOL pick_parcel_walls, BOOL for_hud )
{
	LLObjectSelectionHandle selection = LLSelectMgr::getInstance()->getSelection();

	if (!for_hud && !for_gl_pick)
	{
		// Call this once and only once
		LLSelectMgr::getInstance()->updateSilhouettes();
	}
	
	// Draw fence around land selections
	if (for_gl_pick)
	{
		if (pick_parcel_walls)
		{
			LLViewerParcelMgr::getInstance()->renderParcelCollision();
		}
	}
	else if (( for_hud && selection->getSelectType() == SELECT_TYPE_HUD) ||
			 (!for_hud && selection->getSelectType() != SELECT_TYPE_HUD))
	{		
		LLSelectMgr::getInstance()->renderSilhouettes(for_hud);
		
		stop_glerror();

		// setup HUD render
		if (selection->getSelectType() == SELECT_TYPE_HUD && LLSelectMgr::getInstance()->getSelection()->getObjectCount())
		{
			LLBBox hud_bbox = gAgentAvatarp->getHUDBBox();

			// set up transform to encompass bounding box of HUD
			glMatrixMode(GL_PROJECTION);
			glPushMatrix();
			glLoadIdentity();
			F32 depth = llmax(1.f, hud_bbox.getExtentLocal().mV[VX] * 1.1f);
			glOrtho(-0.5f * LLViewerCamera::getInstance()->getAspect(), 0.5f * LLViewerCamera::getInstance()->getAspect(), -0.5f, 0.5f, 0.f, depth);
			
			glMatrixMode(GL_MODELVIEW);
			glPushMatrix();
			glLoadIdentity();
			glLoadMatrixf(OGL_TO_CFR_ROTATION);		// Load Cory's favorite reference frame
			glTranslatef(-hud_bbox.getCenterLocal().mV[VX] + (depth *0.5f), 0.f, 0.f);
		}

		// Render light for editing
		if (LLSelectMgr::sRenderLightRadius && LLToolMgr::getInstance()->inEdit())
		{
			gGL.getTexUnit(0)->unbind(LLTexUnit::TT_TEXTURE);
			LLGLEnable gls_blend(GL_BLEND);
			LLGLEnable gls_cull(GL_CULL_FACE);
			LLGLDepthTest gls_depth(GL_TRUE, GL_FALSE);
			glMatrixMode(GL_MODELVIEW);
			glPushMatrix();
			if (selection->getSelectType() == SELECT_TYPE_HUD)
			{
				F32 zoom = gAgentCamera.mHUDCurZoom;
				glScalef(zoom, zoom, zoom);
			}

			struct f : public LLSelectedObjectFunctor
			{
				virtual bool apply(LLViewerObject* object)
				{
					LLDrawable* drawable = object->mDrawable;
					if (drawable && drawable->isLight())
					{
						LLVOVolume* vovolume = drawable->getVOVolume();
						glPushMatrix();

						LLVector3 center = drawable->getPositionAgent();
						glTranslatef(center[0], center[1], center[2]);
						F32 scale = vovolume->getLightRadius();
						glScalef(scale, scale, scale);

						LLColor4 color(vovolume->getLightColor(), .5f);
						glColor4fv(color.mV);
					
						F32 pixel_area = 100000.f;
						// Render Outside
						gSphere.render(pixel_area);

						// Render Inside
						glCullFace(GL_FRONT);
						gSphere.render(pixel_area);
						glCullFace(GL_BACK);
					
						glPopMatrix();
					}
					return true;
				}
			} func;
			LLSelectMgr::getInstance()->getSelection()->applyToObjects(&func);
			
			glPopMatrix();
		}				
		
		// NOTE: The average position for the axis arrows of the selected objects should
		// not be recalculated at this time.  If they are, then group rotations will break.

		// Draw arrows at average center of all selected objects
		LLTool* tool = LLToolMgr::getInstance()->getCurrentTool();
		if (tool)
		{
			if(tool->isAlwaysRendered())
			{
				tool->render();
			}
			else
			{
				if( !LLSelectMgr::getInstance()->getSelection()->isEmpty() )
				{
					BOOL moveable_object_selected = FALSE;
					BOOL all_selected_objects_move = TRUE;
					BOOL all_selected_objects_modify = TRUE;
					BOOL selecting_linked_set = !gSavedSettings.getBOOL("EditLinkedParts");

					for (LLObjectSelection::iterator iter = LLSelectMgr::getInstance()->getSelection()->begin();
						 iter != LLSelectMgr::getInstance()->getSelection()->end(); iter++)
					{
						LLSelectNode* nodep = *iter;
						LLViewerObject* object = nodep->getObject();
						BOOL this_object_movable = FALSE;
						if (object->permMove() && (object->permModify() || selecting_linked_set))
						{
							moveable_object_selected = TRUE;
							this_object_movable = TRUE;
						}
						all_selected_objects_move = all_selected_objects_move && this_object_movable;
						all_selected_objects_modify = all_selected_objects_modify && object->permModify();
					}

					BOOL draw_handles = TRUE;

					if (tool == LLToolCompTranslate::getInstance() && (!moveable_object_selected || !all_selected_objects_move))
					{
						draw_handles = FALSE;
					}

					if (tool == LLToolCompRotate::getInstance() && (!moveable_object_selected || !all_selected_objects_move))
					{
						draw_handles = FALSE;
					}

					if ( !all_selected_objects_modify && tool == LLToolCompScale::getInstance() )
					{
						draw_handles = FALSE;
					}
				
					if( draw_handles )
					{
						tool->render();
					}
				}
			}
			if (selection->getSelectType() == SELECT_TYPE_HUD && selection->getObjectCount())
			{
				glMatrixMode(GL_PROJECTION);
				glPopMatrix();

				glMatrixMode(GL_MODELVIEW);
				glPopMatrix();
				stop_glerror();
			}
		}
	}
}

// Return a point near the clicked object representative of the place the object was clicked.
LLVector3d LLViewerWindow::clickPointInWorldGlobal(S32 x, S32 y_from_bot, LLViewerObject* clicked_object) const
{
	// create a normalized vector pointing from the camera center into the 
	// world at the location of the mouse click
	LLVector3 mouse_direction_global = mouseDirectionGlobal( x, y_from_bot );

	LLVector3d relative_object = clicked_object->getPositionGlobal() - gAgentCamera.getCameraPositionGlobal();

	// make mouse vector as long as object vector, so it touchs a point near
	// where the user clicked on the object
	mouse_direction_global *= (F32) relative_object.magVec();

	LLVector3d new_pos;
	new_pos.setVec(mouse_direction_global);
	// transform mouse vector back to world coords
	new_pos += gAgentCamera.getCameraPositionGlobal();

	return new_pos;
}


BOOL LLViewerWindow::clickPointOnSurfaceGlobal(const S32 x, const S32 y, LLViewerObject *objectp, LLVector3d &point_global) const
{
	BOOL intersect = FALSE;

//	U8 shape = objectp->mPrimitiveCode & LL_PCODE_BASE_MASK;
	if (!intersect)
	{
		point_global = clickPointInWorldGlobal(x, y, objectp);
		llinfos << "approx intersection at " <<  (objectp->getPositionGlobal() - point_global) << llendl;
	}
	else
	{
		llinfos << "good intersection at " <<  (objectp->getPositionGlobal() - point_global) << llendl;
	}

	return intersect;
}

void LLViewerWindow::pickAsync(S32 x, S32 y_from_bot, MASK mask, void (*callback)(const LLPickInfo& info), BOOL pick_transparent)
{
	if (gNoRender)
	{
		return;
	}
	
	BOOL in_build_mode = LLFloaterReg::instanceVisible("build");
	if (in_build_mode || LLDrawPoolAlpha::sShowDebugAlpha)
	{
		// build mode allows interaction with all transparent objects
		// "Show Debug Alpha" means no object actually transparent
		pick_transparent = TRUE;
	}

	LLPickInfo pick_info(LLCoordGL(x, y_from_bot), mask, pick_transparent, TRUE, callback);
	schedulePick(pick_info);
}

void LLViewerWindow::schedulePick(LLPickInfo& pick_info)
{
	if (mPicks.size() >= 1024 || mWindow->getMinimized())
	{ //something went wrong, picks are being scheduled but not processed
		
		if (pick_info.mPickCallback)
		{
			pick_info.mPickCallback(pick_info);
		}
	
		return;
	}
	mPicks.push_back(pick_info);
	
	// delay further event processing until we receive results of pick
	// only do this for async picks so that handleMouseUp won't be called
	// until the pick triggered in handleMouseDown has been processed, for example
	mWindow->delayInputProcessing();
}


void LLViewerWindow::performPick()
{
	if (gNoRender)
	{
		return;
	}

	if (!mPicks.empty())
	{
		std::vector<LLPickInfo>::iterator pick_it;
		for (pick_it = mPicks.begin(); pick_it != mPicks.end(); ++pick_it)
		{
			pick_it->fetchResults();
		}

		mLastPick = mPicks.back();
		mPicks.clear();
	}
}

void LLViewerWindow::returnEmptyPicks()
{
	std::vector<LLPickInfo>::iterator pick_it;
	for (pick_it = mPicks.begin(); pick_it != mPicks.end(); ++pick_it)
	{
		mLastPick = *pick_it;
		// just trigger callback with empty results
		if (pick_it->mPickCallback)
		{
			pick_it->mPickCallback(*pick_it);
		}
	}
	mPicks.clear();
}

// Performs the GL object/land pick.
LLPickInfo LLViewerWindow::pickImmediate(S32 x, S32 y_from_bot,  BOOL pick_transparent)
{
	if (gNoRender)
	{
		return LLPickInfo();
	}

	BOOL in_build_mode = LLFloaterReg::instanceVisible("build");
	if (in_build_mode || LLDrawPoolAlpha::sShowDebugAlpha)
	{
		// build mode allows interaction with all transparent objects
		// "Show Debug Alpha" means no object actually transparent
		pick_transparent = TRUE;
	}

	// shortcut queueing in mPicks and just update mLastPick in place
	mLastPick = LLPickInfo(LLCoordGL(x, y_from_bot), gKeyboard->currentMask(TRUE), pick_transparent, TRUE, NULL);
	mLastPick.fetchResults();

	return mLastPick;
}

LLHUDIcon* LLViewerWindow::cursorIntersectIcon(S32 mouse_x, S32 mouse_y, F32 depth,
										   LLVector3* intersection)
{
	S32 x = mouse_x;
	S32 y = mouse_y;

	if ((mouse_x == -1) && (mouse_y == -1)) // use current mouse position
	{
		x = getCurrentMouseX();
		y = getCurrentMouseY();
	}

	// world coordinates of mouse
	LLVector3 mouse_direction_global = mouseDirectionGlobal(x,y);
	LLVector3 mouse_point_global = LLViewerCamera::getInstance()->getOrigin();
	LLVector3 mouse_world_start = mouse_point_global;
	LLVector3 mouse_world_end   = mouse_point_global + mouse_direction_global * depth;

	return LLHUDIcon::lineSegmentIntersectAll(mouse_world_start, mouse_world_end, intersection);

	
}

LLViewerObject* LLViewerWindow::cursorIntersect(S32 mouse_x, S32 mouse_y, F32 depth,
												LLViewerObject *this_object,
												S32 this_face,
												BOOL pick_transparent,
												S32* face_hit,
												LLVector3 *intersection,
												LLVector2 *uv,
												LLVector3 *normal,
												LLVector3 *binormal,
												LLVector3* start,
												LLVector3* end)
{
	S32 x = mouse_x;
	S32 y = mouse_y;

	if ((mouse_x == -1) && (mouse_y == -1)) // use current mouse position
	{
		x = getCurrentMouseX();
		y = getCurrentMouseY();
	}

	// HUD coordinates of mouse
	LLVector3 mouse_point_hud = mousePointHUD(x, y);
	LLVector3 mouse_hud_start = mouse_point_hud - LLVector3(depth, 0, 0);
	LLVector3 mouse_hud_end   = mouse_point_hud + LLVector3(depth, 0, 0);
	
	// world coordinates of mouse
	LLVector3 mouse_direction_global = mouseDirectionGlobal(x,y);
	LLVector3 mouse_point_global = LLViewerCamera::getInstance()->getOrigin();
	
	//get near clip plane
	LLVector3 n = LLViewerCamera::getInstance()->getAtAxis();
	LLVector3 p = mouse_point_global + n * LLViewerCamera::getInstance()->getNear();

	//project mouse point onto plane
	LLVector3 pos;
	line_plane(mouse_point_global, mouse_direction_global, p, n, pos);
	mouse_point_global = pos;

	LLVector3 mouse_world_start = mouse_point_global;
	LLVector3 mouse_world_end   = mouse_point_global + mouse_direction_global * depth;

	if (start)
	{
		*start = mouse_world_start;
	}

	if (end)
	{
		*end = mouse_world_end;
	}

	LLViewerObject* found = NULL;

	if (this_object)  // check only this object
	{
		if (this_object->isHUDAttachment()) // is a HUD object?
		{
			if (this_object->lineSegmentIntersect(mouse_hud_start, mouse_hud_end, this_face, pick_transparent,
												  face_hit, intersection, uv, normal, binormal))
			{
				found = this_object;
			}
			}
		
		else // is a world object
		{
			if (this_object->lineSegmentIntersect(mouse_world_start, mouse_world_end, this_face, pick_transparent,
												  face_hit, intersection, uv, normal, binormal))
			{
				found = this_object;
			}
			}
			}

	else // check ALL objects
			{
		found = gPipeline.lineSegmentIntersectInHUD(mouse_hud_start, mouse_hud_end, pick_transparent,
													face_hit, intersection, uv, normal, binormal);

		if (!found) // if not found in HUD, look in world:

			{
			found = gPipeline.lineSegmentIntersectInWorld(mouse_world_start, mouse_world_end, pick_transparent,
														  face_hit, intersection, uv, normal, binormal);
			}

	}

	return found;
}

// Returns unit vector relative to camera
// indicating direction of point on screen x,y
LLVector3 LLViewerWindow::mouseDirectionGlobal(const S32 x, const S32 y) const
{
	// find vertical field of view
	F32			fov = LLViewerCamera::getInstance()->getView();

	// find world view center in scaled ui coordinates
	F32			center_x = getWorldViewRectScaled().getCenterX();
	F32			center_y = getWorldViewRectScaled().getCenterY();

	// calculate pixel distance to screen
	F32			distance = ((F32)getWorldViewHeightScaled() * 0.5f) / (tan(fov / 2.f));

	// calculate click point relative to middle of screen
	F32			click_x = x - center_x;
	F32			click_y = y - center_y;

	// compute mouse vector
	LLVector3	mouse_vector =	distance * LLViewerCamera::getInstance()->getAtAxis()
								- click_x * LLViewerCamera::getInstance()->getLeftAxis()
								+ click_y * LLViewerCamera::getInstance()->getUpAxis();

	mouse_vector.normVec();

	return mouse_vector;
}

LLVector3 LLViewerWindow::mousePointHUD(const S32 x, const S32 y) const
{
	// find screen resolution
	S32			height = getWorldViewHeightScaled();

	// find world view center
	F32			center_x = getWorldViewRectScaled().getCenterX();
	F32			center_y = getWorldViewRectScaled().getCenterY();

	// remap with uniform scale (1/height) so that top is -0.5, bottom is +0.5
	F32 hud_x = -((F32)x - center_x)  / height;
	F32 hud_y = ((F32)y - center_y) / height;

	return LLVector3(0.f, hud_x/gAgentCamera.mHUDCurZoom, hud_y/gAgentCamera.mHUDCurZoom);
}

// Returns unit vector relative to camera in camera space
// indicating direction of point on screen x,y
LLVector3 LLViewerWindow::mouseDirectionCamera(const S32 x, const S32 y) const
{
	// find vertical field of view
	F32			fov_height = LLViewerCamera::getInstance()->getView();
	F32			fov_width = fov_height * LLViewerCamera::getInstance()->getAspect();

	// find screen resolution
	S32			height = getWorldViewHeightScaled();
	S32			width = getWorldViewWidthScaled();

	// find world view center
	F32			center_x = getWorldViewRectScaled().getCenterX();
	F32			center_y = getWorldViewRectScaled().getCenterY();

	// calculate click point relative to middle of screen
	F32			click_x = (((F32)x - center_x) / (F32)width) * fov_width * -1.f;
	F32			click_y = (((F32)y - center_y) / (F32)height) * fov_height;

	// compute mouse vector
	LLVector3	mouse_vector =	LLVector3(0.f, 0.f, -1.f);
	LLQuaternion mouse_rotate;
	mouse_rotate.setQuat(click_y, click_x, 0.f);

	mouse_vector = mouse_vector * mouse_rotate;
	// project to z = -1 plane;
	mouse_vector = mouse_vector * (-1.f / mouse_vector.mV[VZ]);

	return mouse_vector;
}



BOOL LLViewerWindow::mousePointOnPlaneGlobal(LLVector3d& point, const S32 x, const S32 y, 
										const LLVector3d &plane_point_global, 
										const LLVector3 &plane_normal_global)
{
	LLVector3d	mouse_direction_global_d;

	mouse_direction_global_d.setVec(mouseDirectionGlobal(x,y));
	LLVector3d	plane_normal_global_d;
	plane_normal_global_d.setVec(plane_normal_global);
	F64 plane_mouse_dot = (plane_normal_global_d * mouse_direction_global_d);
	LLVector3d plane_origin_camera_rel = plane_point_global - gAgentCamera.getCameraPositionGlobal();
	F64	mouse_look_at_scale = (plane_normal_global_d * plane_origin_camera_rel)
								/ plane_mouse_dot;
	if (llabs(plane_mouse_dot) < 0.00001)
	{
		// if mouse is parallel to plane, return closest point on line through plane origin
		// that is parallel to camera plane by scaling mouse direction vector
		// by distance to plane origin, modulated by deviation of mouse direction from plane origin
		LLVector3d plane_origin_dir = plane_origin_camera_rel;
		plane_origin_dir.normVec();
		
		mouse_look_at_scale = plane_origin_camera_rel.magVec() / (plane_origin_dir * mouse_direction_global_d);
	}

	point = gAgentCamera.getCameraPositionGlobal() + mouse_look_at_scale * mouse_direction_global_d;

	return mouse_look_at_scale > 0.0;
}


// Returns global position
BOOL LLViewerWindow::mousePointOnLandGlobal(const S32 x, const S32 y, LLVector3d *land_position_global)
{
	LLVector3		mouse_direction_global = mouseDirectionGlobal(x,y);
	F32				mouse_dir_scale;
	BOOL			hit_land = FALSE;
	LLViewerRegion	*regionp;
	F32			land_z;
	const F32	FIRST_PASS_STEP = 1.0f;		// meters
	const F32	SECOND_PASS_STEP = 0.1f;	// meters
	LLVector3d	camera_pos_global;

	camera_pos_global = gAgentCamera.getCameraPositionGlobal();
	LLVector3d		probe_point_global;
	LLVector3		probe_point_region;

	// walk forwards to find the point
	for (mouse_dir_scale = FIRST_PASS_STEP; mouse_dir_scale < gAgentCamera.mDrawDistance; mouse_dir_scale += FIRST_PASS_STEP)
	{
		LLVector3d mouse_direction_global_d;
		mouse_direction_global_d.setVec(mouse_direction_global * mouse_dir_scale);
		probe_point_global = camera_pos_global + mouse_direction_global_d;

		regionp = LLWorld::getInstance()->resolveRegionGlobal(probe_point_region, probe_point_global);

		if (!regionp)
		{
			// ...we're outside the world somehow
			continue;
		}

		S32 i = (S32) (probe_point_region.mV[VX]/regionp->getLand().getMetersPerGrid());
		S32 j = (S32) (probe_point_region.mV[VY]/regionp->getLand().getMetersPerGrid());
		S32 grids_per_edge = (S32) regionp->getLand().mGridsPerEdge;
		if ((i >= grids_per_edge) || (j >= grids_per_edge))
		{
			//llinfos << "LLViewerWindow::mousePointOnLand probe_point is out of region" << llendl;
			continue;
		}

		land_z = regionp->getLand().resolveHeightRegion(probe_point_region);

		//llinfos << "mousePointOnLand initial z " << land_z << llendl;

		if (probe_point_region.mV[VZ] < land_z)
		{
			// ...just went under land

			// cout << "under land at " << probe_point << " scale " << mouse_vec_scale << endl;

			hit_land = TRUE;
			break;
		}
	}


	if (hit_land)
	{
		// Don't go more than one step beyond where we stopped above.
		// This can't just be "mouse_vec_scale" because floating point error
		// will stop the loop before the last increment.... X - 1.0 + 0.1 + 0.1 + ... + 0.1 != X
		F32 stop_mouse_dir_scale = mouse_dir_scale + FIRST_PASS_STEP;

		// take a step backwards, then walk forwards again to refine position
		for ( mouse_dir_scale -= FIRST_PASS_STEP; mouse_dir_scale <= stop_mouse_dir_scale; mouse_dir_scale += SECOND_PASS_STEP)
		{
			LLVector3d mouse_direction_global_d;
			mouse_direction_global_d.setVec(mouse_direction_global * mouse_dir_scale);
			probe_point_global = camera_pos_global + mouse_direction_global_d;

			regionp = LLWorld::getInstance()->resolveRegionGlobal(probe_point_region, probe_point_global);

			if (!regionp)
			{
				// ...we're outside the world somehow
				continue;
			}

			/*
			i = (S32) (local_probe_point.mV[VX]/regionp->getLand().getMetersPerGrid());
			j = (S32) (local_probe_point.mV[VY]/regionp->getLand().getMetersPerGrid());
			if ((i >= regionp->getLand().mGridsPerEdge) || (j >= regionp->getLand().mGridsPerEdge))
			{
				// llinfos << "LLViewerWindow::mousePointOnLand probe_point is out of region" << llendl;
				continue;
			}
			land_z = regionp->getLand().mSurfaceZ[ i + j * (regionp->getLand().mGridsPerEdge) ];
			*/

			land_z = regionp->getLand().resolveHeightRegion(probe_point_region);

			//llinfos << "mousePointOnLand refine z " << land_z << llendl;

			if (probe_point_region.mV[VZ] < land_z)
			{
				// ...just went under land again

				*land_position_global = probe_point_global;
				return TRUE;
			}
		}
	}

	return FALSE;
}

// Saves an image to the harddrive as "SnapshotX" where X >= 1.
BOOL LLViewerWindow::saveImageNumbered(LLImageFormatted *image)
{
	if (!image)
	{
		return FALSE;
	}

	LLFilePicker::ESaveFilter pick_type;
	std::string extension("." + image->getExtension());
	if (extension == ".j2c")
		pick_type = LLFilePicker::FFSAVE_J2C;
	else if (extension == ".bmp")
		pick_type = LLFilePicker::FFSAVE_BMP;
	else if (extension == ".jpg")
		pick_type = LLFilePicker::FFSAVE_JPEG;
	else if (extension == ".png")
		pick_type = LLFilePicker::FFSAVE_PNG;
	else if (extension == ".tga")
		pick_type = LLFilePicker::FFSAVE_TGA;
	else
		pick_type = LLFilePicker::FFSAVE_ALL; // ???
	
	// Get a base file location if needed.
	if ( ! isSnapshotLocSet())		
	{
		std::string proposed_name( sSnapshotBaseName );

		// getSaveFile will append an appropriate extension to the proposed name, based on the ESaveFilter constant passed in.

		// pick a directory in which to save
		LLFilePicker& picker = LLFilePicker::instance();
		if (!picker.getSaveFile(pick_type, proposed_name))
		{
			// Clicked cancel
			return FALSE;
		}

		// Copy the directory + file name
		std::string filepath = picker.getFirstFile();

		LLViewerWindow::sSnapshotBaseName = gDirUtilp->getBaseFileName(filepath, true);
		LLViewerWindow::sSnapshotDir = gDirUtilp->getDirName(filepath);
	}

	// Look for an unused file name
	std::string filepath;
	S32 i = 1;
	S32 err = 0;

	do
	{
		filepath = sSnapshotDir;
		filepath += gDirUtilp->getDirDelimiter();
		filepath += sSnapshotBaseName;
		filepath += llformat("_%.3d",i);
		filepath += extension;

		llstat stat_info;
		err = LLFile::stat( filepath, &stat_info );
		i++;
	}
	while( -1 != err );  // search until the file is not found (i.e., stat() gives an error).

	return image->save(filepath);
}

void LLViewerWindow::resetSnapshotLoc()
{
	sSnapshotDir.clear();
}

static S32 BORDERHEIGHT = 0;
static S32 BORDERWIDTH = 0;

// static
void LLViewerWindow::movieSize(S32 new_width, S32 new_height)
{
	LLCoordScreen size;
	gViewerWindow->mWindow->getSize(&size);
	if (  (size.mX != new_width + BORDERWIDTH)
		||(size.mY != new_height + BORDERHEIGHT))
	{
		// use actual display dimensions, not virtual UI dimensions
		S32 x = gViewerWindow->getWindowWidthRaw();
		S32 y = gViewerWindow->getWindowHeightRaw();
		BORDERWIDTH = size.mX - x;
		BORDERHEIGHT = size.mY- y;
		LLCoordScreen new_size(new_width + BORDERWIDTH, 
							   new_height + BORDERHEIGHT);
		gViewerWindow->mWindow->setSize(new_size);
	}
}

BOOL LLViewerWindow::saveSnapshot( const std::string& filepath, S32 image_width, S32 image_height, BOOL show_ui, BOOL do_rebuild, ESnapshotType type)
{
	llinfos << "Saving snapshot to: " << filepath << llendl;

	LLPointer<LLImageRaw> raw = new LLImageRaw;
	BOOL success = rawSnapshot(raw, image_width, image_height, TRUE, FALSE, show_ui, do_rebuild);

	if (success)
	{
		LLPointer<LLImageBMP> bmp_image = new LLImageBMP;
		success = bmp_image->encode(raw, 0.0f);
		if( success )
		{
			success = bmp_image->save(filepath);
		}
		else
		{
			llwarns << "Unable to encode bmp snapshot" << llendl;
		}
	}
	else
	{
		llwarns << "Unable to capture raw snapshot" << llendl;
	}

	return success;
}


void LLViewerWindow::playSnapshotAnimAndSound()
{
	if (gSavedSettings.getBOOL("QuietSnapshotsToDisk"))
	{
		return;
	}
	gAgent.sendAnimationRequest(ANIM_AGENT_SNAPSHOT, ANIM_REQUEST_START);
	send_sound_trigger(LLUUID(gSavedSettings.getString("UISndSnapshot")), 1.0f);
}

BOOL LLViewerWindow::thumbnailSnapshot(LLImageRaw *raw, S32 preview_width, S32 preview_height, BOOL show_ui, BOOL do_rebuild, ESnapshotType type)
{
	return rawSnapshot(raw, preview_width, preview_height, FALSE, FALSE, show_ui, do_rebuild, type);
}

// Saves the image from the screen to the specified filename and path.
BOOL LLViewerWindow::rawSnapshot(LLImageRaw *raw, S32 image_width, S32 image_height, 
								 BOOL keep_window_aspect, BOOL is_texture, BOOL show_ui, BOOL do_rebuild, ESnapshotType type, S32 max_size)
{
	if (!raw)
	{
		return FALSE;
	}

	// PRE SNAPSHOT
	gDisplaySwapBuffers = FALSE;
	
	glClear(GL_DEPTH_BUFFER_BIT | GL_COLOR_BUFFER_BIT | GL_STENCIL_BUFFER_BIT);
	setCursor(UI_CURSOR_WAIT);

	// Hide all the UI widgets first and draw a frame
	BOOL prev_draw_ui = gPipeline.hasRenderDebugFeatureMask(LLPipeline::RENDER_DEBUG_FEATURE_UI);

	if ( prev_draw_ui != show_ui)
	{
		LLPipeline::toggleRenderDebugFeature((void*)LLPipeline::RENDER_DEBUG_FEATURE_UI);
	}

	BOOL hide_hud = !gSavedSettings.getBOOL("RenderHUDInSnapshot") && LLPipeline::sShowHUDAttachments;
	if (hide_hud)
	{
		LLPipeline::sShowHUDAttachments = FALSE;
	}

	// Copy screen to a buffer
	// crop sides or top and bottom, if taking a snapshot of different aspect ratio
	// from window
	S32 snapshot_width = mWindowRectRaw.getWidth();
	S32 snapshot_height =  mWindowRectRaw.getHeight();
	// SNAPSHOT
	S32 window_width = mWindowRectRaw.getWidth();
	S32 window_height = mWindowRectRaw.getHeight();	
	LLRect window_rect = mWindowRectRaw;
	BOOL use_fbo = FALSE;

	LLRenderTarget target;
	F32 scale_factor = 1.0f ;
	if(!keep_window_aspect) //image cropping
	{		
		F32 ratio = llmin( (F32)window_width / image_width , (F32)window_height / image_height) ;
		snapshot_width = (S32)(ratio * image_width) ;
		snapshot_height = (S32)(ratio * image_height) ;
		scale_factor = llmax(1.0f, 1.0f / ratio) ;
	}
	else //the scene(window) proportion needs to be maintained.
	{
		if(image_width > window_width || image_height > window_height) //need to enlarge the scene
		{
			if (!LLPipeline::sRenderDeferred && gGLManager.mHasFramebufferObject && !show_ui)
			{
				GLint max_size = 0;
				glGetIntegerv(GL_MAX_RENDERBUFFER_SIZE_EXT, &max_size);
		
				if (image_width <= max_size && image_height <= max_size) //re-project the scene
				{
					use_fbo = TRUE;
					
					snapshot_width = image_width;
					snapshot_height = image_height;
					target.allocate(snapshot_width, snapshot_height, GL_RGBA, TRUE, TRUE, LLTexUnit::TT_RECT_TEXTURE, TRUE);
					window_width = snapshot_width;
					window_height = snapshot_height;
					scale_factor = 1.f;
					mWindowRectRaw.set(0, snapshot_height, snapshot_width, 0);
					target.bindTarget();			
				}
			}

			if(!use_fbo) //no re-projection, so tiling the scene
			{
				F32 ratio = llmin( (F32)window_width / image_width , (F32)window_height / image_height) ;
				snapshot_width = (S32)(ratio * image_width) ;
				snapshot_height = (S32)(ratio * image_height) ;
				scale_factor = llmax(1.0f, 1.0f / ratio) ;	
			}
		}
		//else: keep the current scene scale, re-scale it if necessary after reading out.
	}
	
	// if not showing ui, use full window to render world view
	updateWorldViewRect(!show_ui);

	S32 buffer_x_offset = llfloor(((window_width - snapshot_width) * scale_factor) / 2.f);
	S32 buffer_y_offset = llfloor(((window_height - snapshot_height) * scale_factor) / 2.f);

	S32 image_buffer_x = llfloor(snapshot_width*scale_factor) ;
	S32 image_buffer_y = llfloor(snapshot_height *scale_factor) ;
	if(image_buffer_x > max_size || image_buffer_y > max_size) //boundary check to avoid memory overflow
	{
		scale_factor *= llmin((F32)max_size / image_buffer_x, (F32)max_size / image_buffer_y) ;
		image_buffer_x = llfloor(snapshot_width*scale_factor) ;
		image_buffer_y = llfloor(snapshot_height *scale_factor) ;
	}
	raw->resize(image_buffer_x, image_buffer_y, 3);
	if(raw->isBufferInvalid())
	{
		return FALSE ;
	}

	BOOL high_res = scale_factor >= 2.f; // Font scaling is slow, only do so if rez is much higher
	if (high_res)
	{
		send_agent_pause();
		//rescale fonts
		initFonts(scale_factor);
		LLHUDText::reshape();
	}

	S32 output_buffer_offset_y = 0;

	F32 depth_conversion_factor_1 = (LLViewerCamera::getInstance()->getFar() + LLViewerCamera::getInstance()->getNear()) / (2.f * LLViewerCamera::getInstance()->getFar() * LLViewerCamera::getInstance()->getNear());
	F32 depth_conversion_factor_2 = (LLViewerCamera::getInstance()->getFar() - LLViewerCamera::getInstance()->getNear()) / (2.f * LLViewerCamera::getInstance()->getFar() * LLViewerCamera::getInstance()->getNear());

	gObjectList.generatePickList(*LLViewerCamera::getInstance());

	for (int subimage_y = 0; subimage_y < scale_factor; ++subimage_y)
	{
		S32 subimage_y_offset = llclamp(buffer_y_offset - (subimage_y * window_height), 0, window_height);;
		// handle fractional columns
		U32 read_height = llmax(0, (window_height - subimage_y_offset) -
			llmax(0, (window_height * (subimage_y + 1)) - (buffer_y_offset + raw->getHeight())));

		S32 output_buffer_offset_x = 0;
		for (int subimage_x = 0; subimage_x < scale_factor; ++subimage_x)
		{
			gDisplaySwapBuffers = FALSE;
			gDepthDirty = TRUE;
			if (type == SNAPSHOT_TYPE_OBJECT_ID)
			{
				glClearColor(0.f, 0.f, 0.f, 0.f);
				glClear(GL_DEPTH_BUFFER_BIT | GL_COLOR_BUFFER_BIT | GL_STENCIL_BUFFER_BIT);

				LLViewerCamera::getInstance()->setZoomParameters(scale_factor, subimage_x+(subimage_y*llceil(scale_factor)));
				setup3DRender();
				gObjectList.renderPickList(gViewerWindow->getWindowRectScaled(), FALSE, FALSE);
			}
			else
			{
				const U32 subfield = subimage_x+(subimage_y*llceil(scale_factor));

				if (LLPipeline::sRenderDeferred)
				{
					display(do_rebuild, scale_factor, subfield, FALSE);
				}
				else
				{
					display(do_rebuild, scale_factor, subfield, TRUE);
					// Required for showing the GUI in snapshots?  See DEV-16350 for details. JC
					render_ui(scale_factor, subfield);
				}
			}

			S32 subimage_x_offset = llclamp(buffer_x_offset - (subimage_x * window_width), 0, window_width);
			// handle fractional rows
			U32 read_width = llmax(0, (window_width - subimage_x_offset) -
									llmax(0, (window_width * (subimage_x + 1)) - (buffer_x_offset + raw->getWidth())));
			for(U32 out_y = 0; out_y < read_height ; out_y++)
			{
				S32 output_buffer_offset = ( 
							(out_y * (raw->getWidth())) // ...plus iterated y...
							+ (window_width * subimage_x) // ...plus subimage start in x...
							+ (raw->getWidth() * window_height * subimage_y) // ...plus subimage start in y...
							- output_buffer_offset_x // ...minus buffer padding x...
							- (output_buffer_offset_y * (raw->getWidth()))  // ...minus buffer padding y...
						) * raw->getComponents();
				
				// Ping the wathdog thread every 100 lines to keep us alive (arbitrary number, feel free to change)
				if (out_y % 100 == 0)
				{
					LLAppViewer::instance()->pingMainloopTimeout("LLViewerWindow::rawSnapshot");
				}
				
				if (type == SNAPSHOT_TYPE_OBJECT_ID || type == SNAPSHOT_TYPE_COLOR)
				{
					glReadPixels(
						subimage_x_offset, out_y + subimage_y_offset,
						read_width, 1,
						GL_RGB, GL_UNSIGNED_BYTE,
						raw->getData() + output_buffer_offset
					);
				}
				else // SNAPSHOT_TYPE_DEPTH
				{
					LLPointer<LLImageRaw> depth_line_buffer = new LLImageRaw(read_width, 1, sizeof(GL_FLOAT)); // need to store floating point values
					glReadPixels(
						subimage_x_offset, out_y + subimage_y_offset,
						read_width, 1,
						GL_DEPTH_COMPONENT, GL_FLOAT,
						depth_line_buffer->getData()// current output pixel is beginning of buffer...
					);

					for (S32 i = 0; i < (S32)read_width; i++)
					{
						F32 depth_float = *(F32*)(depth_line_buffer->getData() + (i * sizeof(F32)));
					
						F32 linear_depth_float = 1.f / (depth_conversion_factor_1 - (depth_float * depth_conversion_factor_2));
						U8 depth_byte = F32_to_U8(linear_depth_float, LLViewerCamera::getInstance()->getNear(), LLViewerCamera::getInstance()->getFar());
						//write converted scanline out to result image
						for(S32 j = 0; j < raw->getComponents(); j++)
						{
							*(raw->getData() + output_buffer_offset + (i * raw->getComponents()) + j) = depth_byte;
						}
					}
				}
			}
			output_buffer_offset_x += subimage_x_offset;
			stop_glerror();
		}
		output_buffer_offset_y += subimage_y_offset;
	}

	if (use_fbo)
	{
		mWindowRectRaw = window_rect;
		target.flush();
		glBindFramebufferEXT(GL_FRAMEBUFFER_EXT, 0);
	}
	gDisplaySwapBuffers = FALSE;
	gDepthDirty = TRUE;

	// POST SNAPSHOT
	if (!gPipeline.hasRenderDebugFeatureMask(LLPipeline::RENDER_DEBUG_FEATURE_UI))
	{
		LLPipeline::toggleRenderDebugFeature((void*)LLPipeline::RENDER_DEBUG_FEATURE_UI);
	}

	if (hide_hud)
	{
		LLPipeline::sShowHUDAttachments = TRUE;
	}

	if (high_res)
	{
		initFonts(1.f);
		LLHUDText::reshape();
	}

	// Pre-pad image to number of pixels such that the line length is a multiple of 4 bytes (for BMP encoding)
	// Note: this formula depends on the number of components being 3.  Not obvious, but it's correct.	
	image_width += (image_width * 3) % 4;

	BOOL ret = TRUE ;
	// Resize image
	if(llabs(image_width - image_buffer_x) > 4 || llabs(image_height - image_buffer_y) > 4)
	{
		ret = raw->scale( image_width, image_height );  
	}
	else if(image_width != image_buffer_x || image_height != image_buffer_y)
	{
		ret = raw->scale( image_width, image_height, FALSE );  
	}
	

	setCursor(UI_CURSOR_ARROW);

	if (do_rebuild)
	{
		// If we had to do a rebuild, that means that the lists of drawables to be rendered
		// was empty before we started.
		// Need to reset these, otherwise we call state sort on it again when render gets called the next time
		// and we stand a good chance of crashing on rebuild because the render drawable arrays have multiple copies of
		// objects on them.
		gPipeline.resetDrawOrders();
	}

	if (high_res)
	{
		send_agent_resume();
	}

	return ret;
}

void LLViewerWindow::destroyWindow()
{
	if (mWindow)
	{
		LLWindowManager::destroyWindow(mWindow);
	}
	mWindow = NULL;
}


void LLViewerWindow::drawMouselookInstructions()
{
	// Draw instructions for mouselook ("Press ESC to return to World View" partially transparent at the bottom of the screen.)
	const std::string instructions = LLTrans::getString("LeaveMouselook");
	const LLFontGL* font = LLFontGL::getFont(LLFontDescriptor("SansSerif", "Large", LLFontGL::BOLD));
	
	//to be on top of Bottom bar when it is opened
	const S32 INSTRUCTIONS_PAD = 50;

	font->renderUTF8( 
		instructions, 0,
		getWorldViewRectScaled().getCenterX(),
		getWorldViewRectScaled().mBottom + INSTRUCTIONS_PAD,
		LLColor4( 1.0f, 1.0f, 1.0f, 0.5f ),
		LLFontGL::HCENTER, LLFontGL::TOP,
		LLFontGL::NORMAL,LLFontGL::DROP_SHADOW);
}

void* LLViewerWindow::getPlatformWindow() const
{
	return mWindow->getPlatformWindow();
}

void* LLViewerWindow::getMediaWindow() 	const
{
	return mWindow->getMediaWindow();
}

void LLViewerWindow::focusClient()		const
{
	return mWindow->focusClient();
}

LLRootView*	LLViewerWindow::getRootView() const
{
	return mRootView;
}

LLRect LLViewerWindow::getWorldViewRectScaled() const
{
	return mWorldViewRectScaled;
}

S32 LLViewerWindow::getWorldViewHeightScaled() const
{
	return mWorldViewRectScaled.getHeight();
}

S32 LLViewerWindow::getWorldViewWidthScaled() const
{
	return mWorldViewRectScaled.getWidth();
}


S32 LLViewerWindow::getWorldViewHeightRaw() const
{
	return mWorldViewRectRaw.getHeight(); 
}

S32 LLViewerWindow::getWorldViewWidthRaw() const
{
	return mWorldViewRectRaw.getWidth(); 
}

S32	LLViewerWindow::getWindowHeightScaled()	const 	
{ 
	return mWindowRectScaled.getHeight(); 
}

S32	LLViewerWindow::getWindowWidthScaled() const 	
{ 
	return mWindowRectScaled.getWidth(); 
}

S32	LLViewerWindow::getWindowHeightRaw()	const 	
{ 
	return mWindowRectRaw.getHeight(); 
}

S32	LLViewerWindow::getWindowWidthRaw() const 	
{ 
	return mWindowRectRaw.getWidth(); 
}

void LLViewerWindow::setup2DRender()
{
	// setup ortho camera
	gl_state_for_2d(mWindowRectRaw.getWidth(), mWindowRectRaw.getHeight());
	setup2DViewport();
}

void LLViewerWindow::setup2DViewport(S32 x_offset, S32 y_offset)
{
	gGLViewport[0] = mWindowRectRaw.mLeft + x_offset;
	gGLViewport[1] = mWindowRectRaw.mBottom + y_offset;
	gGLViewport[2] = mWindowRectRaw.getWidth();
	gGLViewport[3] = mWindowRectRaw.getHeight();
	glViewport(gGLViewport[0], gGLViewport[1], gGLViewport[2], gGLViewport[3]);
}


void LLViewerWindow::setup3DRender()
{
	// setup perspective camera
	LLViewerCamera::getInstance()->setPerspective(NOT_FOR_SELECTION, mWorldViewRectRaw.mLeft, mWorldViewRectRaw.mBottom,  mWorldViewRectRaw.getWidth(), mWorldViewRectRaw.getHeight(), FALSE, LLViewerCamera::getInstance()->getNear(), MAX_FAR_CLIP*2.f);
	setup3DViewport();
}

void LLViewerWindow::setup3DViewport(S32 x_offset, S32 y_offset)
{
	if (LLRenderTarget::getCurrentBoundTarget() != NULL)
	{
		// don't use translation component of mWorldViewRectRaw, as we are already in a properly sized render target
		gGLViewport[0] = x_offset;
		gGLViewport[1] = y_offset;
	}
	else
	{
		gGLViewport[0] = mWorldViewRectRaw.mLeft + x_offset;
		gGLViewport[1] = mWorldViewRectRaw.mBottom + y_offset;
	}
	gGLViewport[2] = mWorldViewRectRaw.getWidth();
	gGLViewport[3] = mWorldViewRectRaw.getHeight();
	glViewport(gGLViewport[0], gGLViewport[1], gGLViewport[2], gGLViewport[3]);
}

void LLViewerWindow::setShowProgress(const BOOL show)
{
	if (mProgressView)
	{
		mProgressView->setVisible(show);
	}
}

BOOL LLViewerWindow::getShowProgress() const
{
	return (mProgressView && mProgressView->getVisible());
}

void LLViewerWindow::moveProgressViewToFront()
{
	if( mProgressView && mRootView )
	{
		mRootView->sendChildToFront(mProgressView);
	}
}

void LLViewerWindow::setProgressString(const std::string& string)
{
	if (mProgressView)
	{
		mProgressView->setText(string);
	}
}

void LLViewerWindow::setProgressMessage(const std::string& msg)
{
	if(mProgressView)
	{
		mProgressView->setMessage(msg);
	}
}

void LLViewerWindow::setProgressPercent(const F32 percent)
{
	if (mProgressView)
	{
		mProgressView->setPercent(percent);
	}
}

void LLViewerWindow::setProgressCancelButtonVisible( BOOL b, const std::string& label )
{
	if (mProgressView)
	{
		mProgressView->setCancelButtonVisible( b, label );
	}
}


LLProgressView *LLViewerWindow::getProgressView() const
{
	return mProgressView;
}

void LLViewerWindow::dumpState()
{
	llinfos << "LLViewerWindow Active " << S32(mActive) << llendl;
	llinfos << "mWindow visible " << S32(mWindow->getVisible())
		<< " minimized " << S32(mWindow->getMinimized())
		<< llendl;
}

void LLViewerWindow::stopGL(BOOL save_state)
{
	//Note: --bao
	//if not necessary, do not change the order of the function calls in this function.
	//if change something, make sure it will not break anything.
	//especially be careful to put anything behind gTextureList.destroyGL(save_state);
	if (!gGLManager.mIsDisabled)
	{
		llinfos << "Shutting down GL..." << llendl;

		// Pause texture decode threads (will get unpaused during main loop)
		LLAppViewer::getTextureCache()->pause();
		LLAppViewer::getImageDecodeThread()->pause();
		LLAppViewer::getTextureFetch()->pause();
				
		gSky.destroyGL();
		stop_glerror();		

		LLManipTranslate::destroyGL() ;
		stop_glerror();		

		gBumpImageList.destroyGL();
		stop_glerror();

		LLFontGL::destroyAllGL();
		stop_glerror();

		LLVOAvatar::destroyGL();
		stop_glerror();

		LLViewerDynamicTexture::destroyGL();
		stop_glerror();

		if (gPipeline.isInit())
		{
			gPipeline.destroyGL();
		}
		
		gCone.cleanupGL();
		gBox.cleanupGL();
		gSphere.cleanupGL();
		gCylinder.cleanupGL();
		
		if(gPostProcess)
		{
			gPostProcess->invalidate();
		}

		gTextureList.destroyGL(save_state);
		stop_glerror();
		
		gGLManager.mIsDisabled = TRUE;
		stop_glerror();
		
		llinfos << "Remaining allocated texture memory: " << LLImageGL::sGlobalTextureMemoryInBytes << " bytes" << llendl;
	}
}

void LLViewerWindow::restoreGL(const std::string& progress_message)
{
	//Note: --bao
	//if not necessary, do not change the order of the function calls in this function.
	//if change something, make sure it will not break anything. 
	//especially, be careful to put something before gTextureList.restoreGL();
	if (gGLManager.mIsDisabled)
	{
		llinfos << "Restoring GL..." << llendl;
		gGLManager.mIsDisabled = FALSE;
		
		initGLDefaults();
		LLGLState::restoreGL();
		
		gTextureList.restoreGL();
		
		// for future support of non-square pixels, and fonts that are properly stretched
		//LLFontGL::destroyDefaultFonts();
		initFonts();
				
		gSky.restoreGL();
		gPipeline.restoreGL();
		LLDrawPoolWater::restoreGL();
		LLManipTranslate::restoreGL();
		
		gBumpImageList.restoreGL();
		LLViewerDynamicTexture::restoreGL();
		LLVOAvatar::restoreGL();
		
		gResizeScreenTexture = TRUE;

		if (isAgentAvatarValid() && !gAgentAvatarp->isUsingBakedTextures())
		{
			LLVisualParamHint::requestHintUpdates();
		}

		if (!progress_message.empty())
		{
			gRestoreGLTimer.reset();
			gRestoreGL = TRUE;
			setShowProgress(TRUE);
			setProgressString(progress_message);
		}
		llinfos << "...Restoring GL done" << llendl;
		if(!LLAppViewer::instance()->restoreErrorTrap())
		{
			llwarns << " Someone took over my signal/exception handler (post restoreGL)!" << llendl;
		}

	}
}

void LLViewerWindow::initFonts(F32 zoom_factor)
{
	LLFontGL::destroyAllGL();
	// Initialize with possibly different zoom factor
	LLFontGL::initClass( gSavedSettings.getF32("FontScreenDPI"),
								mDisplayScale.mV[VX] * zoom_factor,
								mDisplayScale.mV[VY] * zoom_factor,
								gDirUtilp->getAppRODataDir(),
								LLUI::getXUIPaths());
	// Force font reloads, which can be very slow
	LLFontGL::loadDefaultFonts();
}

void LLViewerWindow::requestResolutionUpdate()
{
	mResDirty = true;
}

void LLViewerWindow::checkSettings()
{
	if (mStatesDirty)
	{
		gGL.refreshState();
		LLViewerShaderMgr::instance()->setShaders();
		mStatesDirty = false;
	}
	
	// We want to update the resolution AFTER the states getting refreshed not before.
	if (mResDirty)
	{
		reshape(getWindowWidthRaw(), getWindowHeightRaw());
		mResDirty = false;
	}	
}

void LLViewerWindow::restartDisplay(BOOL show_progress_bar)
{
	llinfos << "Restaring GL" << llendl;
	stopGL();
	if (show_progress_bar)
	{
		restoreGL(LLTrans::getString("ProgressChangingResolution"));
	}
	else
	{
		restoreGL();
	}
}

BOOL LLViewerWindow::changeDisplaySettings(LLCoordScreen size, BOOL disable_vsync, BOOL show_progress_bar)
{
	//BOOL was_maximized = gSavedSettings.getBOOL("WindowMaximized");

	//gResizeScreenTexture = TRUE;

<<<<<<< HEAD
=======

>>>>>>> 77119586
	//U32 fsaa = gSavedSettings.getU32("RenderFSAASamples");
	//U32 old_fsaa = mWindow->getFSAASamples();

	// if not maximized, use the request size
	if (!mWindow->getMaximized())
	{
		mWindow->setSize(size);
	}

	//if (fsaa == old_fsaa)
	{
		return TRUE;
	}

/*

	// Close floaters that don't handle settings change
	LLFloaterReg::hideInstance("snapshot");
	
	BOOL result_first_try = FALSE;
	BOOL result_second_try = FALSE;

	LLFocusableElement* keyboard_focus = gFocusMgr.getKeyboardFocus();
	send_agent_pause();
	llinfos << "Stopping GL during changeDisplaySettings" << llendl;
	stopGL();
	mIgnoreActivate = TRUE;
	LLCoordScreen old_size;
	LLCoordScreen old_pos;
	mWindow->getSize(&old_size);

	//mWindow->setFSAASamples(fsaa);

	result_first_try = mWindow->switchContext(false, size, disable_vsync);
	if (!result_first_try)
	{
		// try to switch back
		//mWindow->setFSAASamples(old_fsaa);
		result_second_try = mWindow->switchContext(false, old_size, disable_vsync);

		if (!result_second_try)
		{
			// we are stuck...try once again with a minimal resolution?
			send_agent_resume();
			mIgnoreActivate = FALSE;
			return FALSE;
		}
	}
	send_agent_resume();

	llinfos << "Restoring GL during resolution change" << llendl;
	if (show_progress_bar)
	{
		restoreGL(LLTrans::getString("ProgressChangingResolution"));
	}
	else
	{
		restoreGL();
	}

	if (!result_first_try)
	{
		LLSD args;
		args["RESX"] = llformat("%d",size.mX);
		args["RESY"] = llformat("%d",size.mY);
		LLNotificationsUtil::add("ResolutionSwitchFail", args);
		size = old_size; // for reshape below
	}

	BOOL success = result_first_try || result_second_try;

	if (success)
	{
		// maximize window if was maximized, else reposition
		if (was_maximized)
		{
			mWindow->maximize();
		}
		else
		{
			S32 windowX = gSavedSettings.getS32("WindowX");
			S32 windowY = gSavedSettings.getS32("WindowY");

			mWindow->setPosition(LLCoordScreen ( windowX, windowY ) );
		}
	}

	mIgnoreActivate = FALSE;
	gFocusMgr.setKeyboardFocus(keyboard_focus);
	
	return success;

	*/
}

F32	LLViewerWindow::getWorldViewAspectRatio() const
{
	F32 world_aspect = (F32)mWorldViewRectRaw.getWidth() / (F32)mWorldViewRectRaw.getHeight();
	return world_aspect;
}

void LLViewerWindow::calcDisplayScale()
{
	F32 ui_scale_factor = gSavedSettings.getF32("UIScaleFactor");
	LLVector2 display_scale;
	display_scale.setVec(llmax(1.f / mWindow->getPixelAspectRatio(), 1.f), llmax(mWindow->getPixelAspectRatio(), 1.f));
	display_scale *= ui_scale_factor;

	// limit minimum display scale
	if (display_scale.mV[VX] < MIN_DISPLAY_SCALE || display_scale.mV[VY] < MIN_DISPLAY_SCALE)
	{
		display_scale *= MIN_DISPLAY_SCALE / llmin(display_scale.mV[VX], display_scale.mV[VY]);
	}
	
	if (display_scale != mDisplayScale)
	{
		llinfos << "Setting display scale to " << display_scale << llendl;

		mDisplayScale = display_scale;
		// Init default fonts
		initFonts();
	}
}

//static
LLRect 	LLViewerWindow::calcScaledRect(const LLRect & rect, const LLVector2& display_scale)
{
	LLRect res = rect;
	res.mLeft = llround((F32)res.mLeft / display_scale.mV[VX]);
	res.mRight = llround((F32)res.mRight / display_scale.mV[VX]);
	res.mBottom = llround((F32)res.mBottom / display_scale.mV[VY]);
	res.mTop = llround((F32)res.mTop / display_scale.mV[VY]);

	return res;
}

S32 LLViewerWindow::getChatConsoleBottomPad()
{
	S32 offset = 0;

	if(LLBottomTray::instanceExists())
		offset += LLBottomTray::getInstance()->getRect().getHeight();

	return offset;
}

LLRect LLViewerWindow::getChatConsoleRect()
{
	LLRect full_window(0, getWindowHeightScaled(), getWindowWidthScaled(), 0);
	LLRect console_rect = full_window;

	const S32 CONSOLE_PADDING_TOP = 24;
	const S32 CONSOLE_PADDING_LEFT = 24;
	const S32 CONSOLE_PADDING_RIGHT = 10;

	console_rect.mTop    -= CONSOLE_PADDING_TOP;
	console_rect.mBottom += getChatConsoleBottomPad();

	console_rect.mLeft   += CONSOLE_PADDING_LEFT; 

	static const BOOL CHAT_FULL_WIDTH = gSavedSettings.getBOOL("ChatFullWidth");

	if (CHAT_FULL_WIDTH)
	{
		console_rect.mRight -= CONSOLE_PADDING_RIGHT;
	}
	else
	{
		// Make console rect somewhat narrow so having inventory open is
		// less of a problem.
		console_rect.mRight  = console_rect.mLeft + 2 * getWindowWidthScaled() / 3;
	}

	return console_rect;
}
//----------------------------------------------------------------------------


//static 
bool LLViewerWindow::onAlert(const LLSD& notify)
{
	LLNotificationPtr notification = LLNotifications::instance().find(notify["id"].asUUID());

	if (gNoRender)
	{
		llinfos << "Alert: " << notification->getName() << llendl;
		notification->respond(LLSD::emptyMap());
		LLNotifications::instance().cancel(notification);
		return false;
	}

	// If we're in mouselook, the mouse is hidden and so the user can't click 
	// the dialog buttons.  In that case, change to First Person instead.
	if( gAgentCamera.cameraMouselook() )
	{
		gAgentCamera.changeCameraToDefault();
	}
	return false;
}

////////////////////////////////////////////////////////////////////////////
//
// LLPickInfo
//
LLPickInfo::LLPickInfo()
	: mKeyMask(MASK_NONE),
	  mPickCallback(NULL),
	  mPickType(PICK_INVALID),
	  mWantSurfaceInfo(FALSE),
	  mObjectFace(-1),
	  mUVCoords(-1.f, -1.f),
	  mSTCoords(-1.f, -1.f),
	  mXYCoords(-1, -1),
	  mIntersection(),
	  mNormal(),
	  mBinormal(),
	  mHUDIcon(NULL),
	  mPickTransparent(FALSE)
{
}

LLPickInfo::LLPickInfo(const LLCoordGL& mouse_pos, 
		       MASK keyboard_mask, 
		       BOOL pick_transparent,
		       BOOL pick_uv_coords,
		       void (*pick_callback)(const LLPickInfo& pick_info))
	: mMousePt(mouse_pos),
	  mKeyMask(keyboard_mask),
	  mPickCallback(pick_callback),
	  mPickType(PICK_INVALID),
	  mWantSurfaceInfo(pick_uv_coords),
	  mObjectFace(-1),
	  mUVCoords(-1.f, -1.f),
	  mSTCoords(-1.f, -1.f),
	  mXYCoords(-1, -1),
	  mNormal(),
	  mBinormal(),
	  mHUDIcon(NULL),
	  mPickTransparent(pick_transparent)
{
}

void LLPickInfo::fetchResults()
{

	S32 face_hit = -1;
	LLVector3 intersection, normal, binormal;
	LLVector2 uv;

	LLHUDIcon* hit_icon = gViewerWindow->cursorIntersectIcon(mMousePt.mX, mMousePt.mY, 512.f, &intersection);
	
	F32 icon_dist = 0.f;
	if (hit_icon)
	{
		icon_dist = (LLViewerCamera::getInstance()->getOrigin()-intersection).magVec();
	}
	LLViewerObject* hit_object = gViewerWindow->cursorIntersect(mMousePt.mX, mMousePt.mY, 512.f,
									NULL, -1, mPickTransparent, &face_hit,
									&intersection, &uv, &normal, &binormal);
	
	mPickPt = mMousePt;

	U32 te_offset = face_hit > -1 ? face_hit : 0;

	//unproject relative clicked coordinate from window coordinate using GL
	
	LLViewerObject* objectp = hit_object;

	if (hit_icon && 
		(!objectp || 
		icon_dist < (LLViewerCamera::getInstance()->getOrigin()-intersection).magVec()))
	{
		// was this name referring to a hud icon?
		mHUDIcon = hit_icon;
		mPickType = PICK_ICON;
		mPosGlobal = mHUDIcon->getPositionGlobal();
	}
	else if (objectp)
	{
		if( objectp->getPCode() == LLViewerObject::LL_VO_SURFACE_PATCH )
		{
			// Hit land
			mPickType = PICK_LAND;
			mObjectID.setNull(); // land has no id

			// put global position into land_pos
			LLVector3d land_pos;
			if (!gViewerWindow->mousePointOnLandGlobal(mPickPt.mX, mPickPt.mY, &land_pos))
			{
				// The selected point is beyond the draw distance or is otherwise 
				// not selectable. Return before calling mPickCallback().
				return;
			}

			// Fudge the land focus a little bit above ground.
			mPosGlobal = land_pos + LLVector3d::z_axis * 0.1f;
		}
		else
		{
			if(isFlora(objectp))
			{
				mPickType = PICK_FLORA;
			}
			else
			{
				mPickType = PICK_OBJECT;
			}
			mObjectOffset = gAgentCamera.calcFocusOffset(objectp, intersection, mPickPt.mX, mPickPt.mY);
			mObjectID = objectp->mID;
			mObjectFace = (te_offset == NO_FACE) ? -1 : (S32)te_offset;

			mPosGlobal = gAgent.getPosGlobalFromAgent(intersection);
			
			if (mWantSurfaceInfo)
			{
				getSurfaceInfo();
			}
		}
	}
	
	if (mPickCallback)
	{
		mPickCallback(*this);
	}
}

LLPointer<LLViewerObject> LLPickInfo::getObject() const
{
	return gObjectList.findObject( mObjectID );
}

void LLPickInfo::updateXYCoords()
{
	if (mObjectFace > -1)
	{
		const LLTextureEntry* tep = getObject()->getTE(mObjectFace);
		LLPointer<LLViewerTexture> imagep = LLViewerTextureManager::getFetchedTexture(tep->getID());
		if(mUVCoords.mV[VX] >= 0.f && mUVCoords.mV[VY] >= 0.f && imagep.notNull())
		{
			mXYCoords.mX = llround(mUVCoords.mV[VX] * (F32)imagep->getWidth());
			mXYCoords.mY = llround((1.f - mUVCoords.mV[VY]) * (F32)imagep->getHeight());
		}
	}
}

void LLPickInfo::getSurfaceInfo()
{
	// set values to uninitialized - this is what we return if no intersection is found
	mObjectFace   = -1;
	mUVCoords     = LLVector2(-1, -1);
	mSTCoords     = LLVector2(-1, -1);
	mXYCoords	  = LLCoordScreen(-1, -1);
	mIntersection = LLVector3(0,0,0);
	mNormal       = LLVector3(0,0,0);
	mBinormal     = LLVector3(0,0,0);
	
	LLViewerObject* objectp = getObject();

	if (objectp)
	{
		if (gViewerWindow->cursorIntersect(llround((F32)mMousePt.mX), llround((F32)mMousePt.mY), 1024.f,
										   objectp, -1, mPickTransparent,
										   &mObjectFace,
										   &mIntersection,
										   &mSTCoords,
										   &mNormal,
										   &mBinormal))
		{
			// if we succeeded with the intersect above, compute the texture coordinates:

			if (objectp->mDrawable.notNull() && mObjectFace > -1)
			{
				LLFace* facep = objectp->mDrawable->getFace(mObjectFace);

				mUVCoords = facep->surfaceToTexture(mSTCoords, mIntersection, mNormal);
			}

			// and XY coords:
			updateXYCoords();
			
		}
	}
}


/* code to get UV via a special UV render - removed in lieu of raycast method
LLVector2 LLPickInfo::pickUV()
{
	LLVector2 result(-1.f, -1.f);

	LLViewerObject* objectp = getObject();
	if (!objectp)
	{
		return result;
	}

	if (mObjectFace > -1 &&
		objectp->mDrawable.notNull() && objectp->getPCode() == LL_PCODE_VOLUME &&
		mObjectFace < objectp->mDrawable->getNumFaces())
	{
		S32 scaled_x = llround((F32)mPickPt.mX * gViewerWindow->getDisplayScale().mV[VX]);
		S32 scaled_y = llround((F32)mPickPt.mY * gViewerWindow->getDisplayScale().mV[VY]);
		const S32 UV_PICK_WIDTH = 5;
		const S32 UV_PICK_HALF_WIDTH = (UV_PICK_WIDTH - 1) / 2;
		U8 uv_pick_buffer[UV_PICK_WIDTH * UV_PICK_WIDTH * 4];
		LLFace* facep = objectp->mDrawable->getFace(mObjectFace);
		if (facep)
		{
			LLGLState scissor_state(GL_SCISSOR_TEST);
			scissor_state.enable();
			LLViewerCamera::getInstance()->setPerspective(FOR_SELECTION, scaled_x - UV_PICK_HALF_WIDTH, scaled_y - UV_PICK_HALF_WIDTH, UV_PICK_WIDTH, UV_PICK_WIDTH, FALSE);
			//glViewport(scaled_x - UV_PICK_HALF_WIDTH, scaled_y - UV_PICK_HALF_WIDTH, UV_PICK_WIDTH, UV_PICK_WIDTH);
			glScissor(scaled_x - UV_PICK_HALF_WIDTH, scaled_y - UV_PICK_HALF_WIDTH, UV_PICK_WIDTH, UV_PICK_WIDTH);

			glClear(GL_DEPTH_BUFFER_BIT);

			facep->renderSelectedUV();

			glReadPixels(scaled_x - UV_PICK_HALF_WIDTH, scaled_y - UV_PICK_HALF_WIDTH, UV_PICK_WIDTH, UV_PICK_WIDTH, GL_RGBA, GL_UNSIGNED_BYTE, uv_pick_buffer);
			U8* center_pixel = &uv_pick_buffer[4 * ((UV_PICK_WIDTH * UV_PICK_HALF_WIDTH) + UV_PICK_HALF_WIDTH + 1)];

			result.mV[VX] = (F32)((center_pixel[VGREEN] & 0xf) + (16.f * center_pixel[VRED])) / 4095.f;
			result.mV[VY] = (F32)((center_pixel[VGREEN] >> 4) + (16.f * center_pixel[VBLUE])) / 4095.f;
		}
	}

	return result;
} */


//static 
bool LLPickInfo::isFlora(LLViewerObject* object)
{
	if (!object) return false;

	LLPCode pcode = object->getPCode();

	if( (LL_PCODE_LEGACY_GRASS == pcode) 
		|| (LL_PCODE_LEGACY_TREE == pcode) 
		|| (LL_PCODE_TREE_NEW == pcode))
	{
		return true;
	}
	return false;
}<|MERGE_RESOLUTION|>--- conflicted
+++ resolved
@@ -4531,10 +4531,7 @@
 
 	//gResizeScreenTexture = TRUE;
 
-<<<<<<< HEAD
-=======
-
->>>>>>> 77119586
+
 	//U32 fsaa = gSavedSettings.getU32("RenderFSAASamples");
 	//U32 old_fsaa = mWindow->getFSAASamples();
 
