/** 
 * @file llviewerwindow.cpp
 * @brief Implementation of the LLViewerWindow class.
 *
 * $LicenseInfo:firstyear=2001&license=viewerlgpl$
 * Second Life Viewer Source Code
 * Copyright (C) 2010, Linden Research, Inc.
 * 
 * This library is free software; you can redistribute it and/or
 * modify it under the terms of the GNU Lesser General Public
 * License as published by the Free Software Foundation;
 * version 2.1 of the License only.
 * 
 * This library is distributed in the hope that it will be useful,
 * but WITHOUT ANY WARRANTY; without even the implied warranty of
 * MERCHANTABILITY or FITNESS FOR A PARTICULAR PURPOSE.  See the GNU
 * Lesser General Public License for more details.
 * 
 * You should have received a copy of the GNU Lesser General Public
 * License along with this library; if not, write to the Free Software
 * Foundation, Inc., 51 Franklin Street, Fifth Floor, Boston, MA  02110-1301  USA
 * 
 * Linden Research, Inc., 945 Battery Street, San Francisco, CA  94111  USA
 * $/LicenseInfo$
 */

#include "llviewerprecompiledheaders.h"
#include "llviewerwindow.h"


// system library includes
#include <stdio.h>
#include <iostream>
#include <fstream>
#include <algorithm>
#include <boost/filesystem.hpp>
#include <boost/lambda/core.hpp>
#include <boost/regex.hpp>

#include "llagent.h"
#include "llagentcamera.h"
#include "llcommunicationchannel.h"
#include "llfloaterreg.h"
#include "llhudicon.h"
#include "llmeshrepository.h"
#include "llnotificationhandler.h"
#include "llpanellogin.h"
#include "llsetkeybinddialog.h"
#include "llviewerinput.h"
#include "llviewermenu.h"
//<FS:Beq> physics display changes
#include "llspatialpartition.h"
#include "llphysicsshapebuilderutil.h"
#include "llvolumemgr.h"
//</FS:Beq>

#include "llviewquery.h"
#include "llxmltree.h"
#include "llslurl.h"
#include "llrender.h"

#include "stringize.h"

//
// TODO: Many of these includes are unnecessary.  Remove them.
//

// linden library includes
#include "llaudioengine.h"		// mute on minimize
#include "llchatentry.h"
#include "indra_constants.h"
#include "llassetstorage.h"
#include "llerrorcontrol.h"
#include "llfontgl.h"
#include "llmousehandler.h"
#include "llrect.h"
#include "llsky.h"
#include "llstring.h"
#include "llui.h"
#include "lluuid.h"
#include "llview.h"
#include "llxfermanager.h"
#include "message.h"
#include "object_flags.h"
#include "lltimer.h"
#include "llviewermenu.h"
#include "lltooltip.h"
#include "llmediaentry.h"
#include "llurldispatcher.h"
#include "raytrace.h"

// newview includes
#include "fscommon.h"
#include "llagent.h"
#include "llbox.h"
#include "llchicletbar.h"
#include "llconsole.h"
#include "llviewercontrol.h"
#include "llcylinder.h"
#include "lldebugview.h"
#include "lldir.h"
#include "lldrawable.h"
#include "lldrawpoolalpha.h"
#include "lldrawpoolbump.h"
#include "lldrawpoolwater.h"
#include "llmaniptranslate.h"
#include "llface.h"
#include "llfeaturemanager.h"
#include "llfilepicker.h"
#include "llfirstuse.h"
#include "llfloater.h"
#include "llfloaterbuyland.h"
#include "llfloatercamera.h"
#include "llfloaterland.h"
#include "llfloaterinspect.h"
#include "llfloatermap.h"
#include "llfloaternamedesc.h"
#include "llfloaterpreference.h"
#include "llfloatersnapshot.h"
#include "llfloatertools.h"
#include "llfloaterworldmap.h"
#include "llfocusmgr.h"
#include "llfontfreetype.h"
#include "llgesturemgr.h"
#include "llglheaders.h"
#include "lltooltip.h"
#include "llhudmanager.h"
#include "llhudobject.h"
#include "llhudview.h"
#include "llimage.h"
#include "llimagej2c.h"
#include "llimageworker.h"
#include "llkeyboard.h"
#include "lllineeditor.h"
#include "lllogininstance.h"
#include "llmenugl.h"
#include "llmenuoptionpathfindingrebakenavmesh.h"
#include "llmodaldialog.h"
#include "llmorphview.h"
#include "llmoveview.h"
#include "llnavigationbar.h"
#include "llnotificationhandler.h"
// <FS:Zi> We don't use the mini location panel in Firestorm
// #include "llpaneltopinfobar.h"
#include "llpopupview.h"
#include "llpreviewtexture.h"
#include "llprogressview.h"
#include "llresmgr.h"
#include "llselectmgr.h"
#include "llrootview.h"
#include "llrendersphere.h"
#include "llstartup.h"
#include "llstatusbar.h"
#include "llstatview.h"
#include "llsurface.h"
#include "llsurfacepatch.h"
#include "lltexlayer.h"
#include "lltextbox.h"
#include "lltexturecache.h"
#include "lltexturefetch.h"
#include "lltextureview.h"
#include "lltoast.h"
#include "lltool.h"
#include "lltoolbarview.h"
#include "lltoolcomp.h"
#include "lltooldraganddrop.h"
#include "lltoolface.h"
#include "lltoolfocus.h"
#include "lltoolgrab.h"
#include "lltoolmgr.h"
#include "lltoolmorph.h"
#include "lltoolpie.h"
#include "lltoolselectland.h"
#include "lltrans.h"
#include "lluictrlfactory.h"
#include "llurldispatcher.h"		// SLURL from other app instance
#include "llversioninfo.h"
#include "llvieweraudio.h"
#include "llviewercamera.h"
#include "llviewergesture.h"
#include "llviewertexturelist.h"
#include "llviewerinventory.h"
#include "llviewerinput.h"
#include "llviewermedia.h"
#include "llviewermediafocus.h"
#include "llviewermenu.h"
#include "llviewermessage.h"
#include "llviewerobjectlist.h"
#include "llviewerparcelmgr.h"
#include "llviewerregion.h"
#include "llviewershadermgr.h"
#include "llviewerstats.h"
#include "llvoavatarself.h"
#include "llvopartgroup.h"
#include "llvovolume.h"
#include "llworld.h"
#include "llworldmapview.h"
#include "pipeline.h"
#include "llappviewer.h"
#include "llviewerdisplay.h"
#include "llspatialpartition.h"
#include "llviewerjoystick.h"
#include "llviewermenufile.h" // LLFilePickerReplyThread
#include "llviewernetwork.h"
#include "llpostprocess.h"
// <FS:Ansariel> [FS communication UI]
//#include "llfloaterimnearbychat.h"
// </FS:Ansariel> [FS communication UI]
#include "llagentui.h"
#include "llwearablelist.h"

#include "llviewereventrecorder.h"

#include "llnotifications.h"
#include "llnotificationsutil.h"
#include "llnotificationmanager.h"

#include "llfloaternotificationsconsole.h"

// <FS:Ansariel> [FS communication UI]
#include "fsfloaternearbychat.h"
#include "fsnearbychathub.h"
// </FS:Ansariel> [FS communication UI]
#include "llwindowlistener.h"
#include "llviewerwindowlistener.h"
#include "llpaneltopinfobar.h"
#include "llcleanup.h"
#include "llimview.h"
#include "llviewermenufile.h"

// [RLVa:KB] - Checked: 2010-03-31 (RLVa-1.2.0c)
#include "rlvactions.h"
#include "rlveffects.h"
#include "rlvhandler.h"
// [/RLVa:KB]

#if LL_WINDOWS
#include <tchar.h> // For Unicode conversion methods
#include "llwindowwin32.h" // For AltGr handling
#endif

#include "utilitybar.h"		// <FS:Zi> Support for the classic V1 style buttons in some skins
#include "exopostprocess.h"	// <FS:Ansariel> Exodus Vignette
#include "llnetmap.h"
#include "lggcontactsets.h"
#include "fspanellogin.h"

#include "lltracerecording.h"

//
// Globals
//
void render_ui(F32 zoom_factor = 1.f, int subfield = 0);
void swap();

extern BOOL gDebugClicks;
extern BOOL gDisplaySwapBuffers;
extern BOOL gDepthDirty;
extern BOOL gResizeScreenTexture;

LLViewerWindow	*gViewerWindow = NULL;

LLFrameTimer	gAwayTimer;
LLFrameTimer	gAwayTriggerTimer;

BOOL			gShowOverlayTitle = FALSE;

LLViewerObject*  gDebugRaycastObject = NULL;
LLVOPartGroup* gDebugRaycastParticle = NULL;
LLVector4a       gDebugRaycastIntersection;
LLVector4a		gDebugRaycastParticleIntersection;
LLVector2        gDebugRaycastTexCoord;
LLVector4a       gDebugRaycastNormal;
LLVector4a       gDebugRaycastTangent;
S32				gDebugRaycastFaceHit;
LLVector4a		 gDebugRaycastStart;
LLVector4a		 gDebugRaycastEnd;

// HUD display lines in lower right
BOOL				gDisplayWindInfo = FALSE;
BOOL				gDisplayCameraPos = FALSE;
BOOL				gDisplayFOV = FALSE;

static const U8 NO_FACE = 255;
BOOL gQuietSnapshot = FALSE;

const F32 MIN_AFK_TIME = 6.f; // minimum time after setting away state before coming back

// Minimum value for UIScaleFactor, also defined in preferences, ui_scale_slider
static const F32 MIN_UI_SCALE = 0.75f;
// 4.0 in preferences, but win10 supports larger scaling and value is used more as
// sanity check, so leaving space for larger values from DPI updates.
static const F32 MAX_UI_SCALE = 7.0f;
static const F32 MIN_DISPLAY_SCALE = 0.75f;

// <FS:Ansariel> FIRE-31852: Now it aggressively executes gestures within focussed floaters...
//static const char KEY_MOUSELOOK = 'M';

static LLCachedControl<std::string>	sSnapshotBaseName(LLCachedControl<std::string>(gSavedPerAccountSettings, "SnapshotBaseName", "Snapshot"));
static LLCachedControl<std::string>	sSnapshotDir(LLCachedControl<std::string>(gSavedPerAccountSettings, "SnapshotBaseDir", ""));

LLTrace::SampleStatHandle<> LLViewerWindow::sMouseVelocityStat("Mouse Velocity");

class RecordToChatConsoleRecorder : public LLError::Recorder
{
public:
	virtual void recordMessage(LLError::ELevel level,
								const std::string& message)
	{
		//FIXME: this is NOT thread safe, and will do bad things when a warning is issued from a non-UI thread

		// only log warnings to chat console
		//if (level == LLError::LEVEL_WARN)
		//{
			//LLFloaterChat* chat_floater = LLFloaterReg::findTypedInstance<LLFloaterChat>("chat");
			//if (chat_floater && gSavedSettings.getBOOL("WarningsAsChat"))
			//{
			//	LLChat chat;
			//	chat.mText = message;
			//	chat.mSourceType = CHAT_SOURCE_SYSTEM;

			//	chat_floater->addChat(chat, FALSE, FALSE);
			//}
		//}
	}
};

class RecordToChatConsole : public LLSingleton<RecordToChatConsole>
{
	LLSINGLETON(RecordToChatConsole);
public:
	void startRecorder() { LLError::addRecorder(mRecorder); }
	void stopRecorder() { LLError::removeRecorder(mRecorder); }

private:
	LLError::RecorderPtr mRecorder;
};

RecordToChatConsole::RecordToChatConsole():
	mRecorder(new RecordToChatConsoleRecorder())
{
    mRecorder->showTags(false);
    mRecorder->showLocation(false);
    mRecorder->showMultiline(true);
}

////////////////////////////////////////////////////////////////////////////
//
// Print Utility
//

// Convert a normalized float (-1.0 <= x <= +1.0) to a fixed 1.4 format string:
//
//    s#.####
//
// Where:
//    s  sign character; space if x is positiv, minus if negative
//    #  decimal digits
//
// This is similar to printf("%+.4f") except positive numbers are NOT cluttered with a leading '+' sign.
// NOTE: This does NOT null terminate the output
void normalized_float_to_string(const float x, char *out_str)
{
    static const unsigned char DECIMAL_BCD2[] =
    {
        0x00, 0x01, 0x02, 0x03, 0x04, 0x05, 0x06, 0x07, 0x08, 0x09,
        0x10, 0x11, 0x12, 0x13, 0x14, 0x15, 0x16, 0x17, 0x18, 0x19,
        0x20, 0x21, 0x22, 0x23, 0x24, 0x25, 0x26, 0x27, 0x28, 0x29,
        0x30, 0x31, 0x32, 0x33, 0x34, 0x35, 0x36, 0x37, 0x38, 0x39,
        0x40, 0x41, 0x42, 0x43, 0x44, 0x45, 0x46, 0x47, 0x48, 0x49,
        0x50, 0x51, 0x52, 0x53, 0x54, 0x55, 0x56, 0x57, 0x58, 0x59,
        0x60, 0x61, 0x62, 0x63, 0x64, 0x65, 0x66, 0x67, 0x68, 0x69,
        0x70, 0x71, 0x72, 0x73, 0x74, 0x75, 0x76, 0x77, 0x78, 0x79,
        0x80, 0x81, 0x82, 0x83, 0x84, 0x85, 0x86, 0x87, 0x88, 0x89,
        0x90, 0x91, 0x92, 0x93, 0x94, 0x95, 0x96, 0x97, 0x98, 0x99
    };

    int neg = (x < 0);
    int rem = neg
            ? (int)(x * -10000.)
            : (int)(x *  10000.);

    int d10 = rem % 100; rem /= 100;
    int d32 = rem % 100; rem /= 100;

    out_str[6] = '0' + ((DECIMAL_BCD2[ d10 ] >> 0) & 0xF);
    out_str[5] = '0' + ((DECIMAL_BCD2[ d10 ] >> 4) & 0xF);
    out_str[4] = '0' + ((DECIMAL_BCD2[ d32 ] >> 0) & 0xF);
    out_str[3] = '0' + ((DECIMAL_BCD2[ d32 ] >> 4) & 0xF);
    out_str[2] = '.';
    out_str[1] = '0' + (rem & 1);
    out_str[0] = " -"[neg]; // Could always show '+' for positive but this clutters up the common case
}

// normalized float
//    printf("%-.4f    %-.4f    %-.4f")
// Params:
//   float  &matrix_row[4]
//   int    matrix_cell_index
//   string out_buffer (size 32)
// Note: The buffer is assumed to be pre-filled with spaces
#define MATRIX_ROW_N32_TO_STR(matrix_row, i, out_buffer)          \
    normalized_float_to_string(matrix_row[i+0], out_buffer +  0); \
    normalized_float_to_string(matrix_row[i+1], out_buffer + 11); \
    normalized_float_to_string(matrix_row[i+2], out_buffer + 22); \
    out_buffer[31] = 0;


// regular float
//    sprintf(buffer, "%-8.2f  %-8.2f  %-8.2f", matrix_row[i+0], matrix_row[i+1], matrix_row[i+2]);
// Params:
//   float  &matrix_row[4]
//   int    matrix_cell_index
//   char   out_buffer[32]
// Note: The buffer is assumed to be pre-filled with spaces
#define MATRIX_ROW_F32_TO_STR(matrix_row, i, out_buffer) {                       \
    static const char *format[3] = {                                             \
        "%-8.2f"  ,  /* 0 */                                                     \
        ">  99K  ",  /* 1 */                                                     \
        "< -99K  "   /* 2 */                                                     \
    };                                                                           \
                                                                                 \
    F32 temp_0 = matrix_row[i+0];                                                \
    F32 temp_1 = matrix_row[i+1];                                                \
    F32 temp_2 = matrix_row[i+2];                                                \
                                                                                 \
    U8 flag_0 = (((U8)(temp_0 < -99999.99)) << 1) | ((U8)(temp_0 > 99999.99));   \
    U8 flag_1 = (((U8)(temp_1 < -99999.99)) << 1) | ((U8)(temp_1 > 99999.99));   \
    U8 flag_2 = (((U8)(temp_2 < -99999.99)) << 1) | ((U8)(temp_2 > 99999.99));   \
                                                                                 \
    if (temp_0 < 0.f) out_buffer[ 0] = '-';                                      \
    if (temp_1 < 0.f) out_buffer[11] = '-';                                      \
    if (temp_2 < 0.f) out_buffer[22] = '-';                                      \
                                                                                 \
    sprintf(out_buffer+ 1,format[flag_0],fabsf(temp_0)); out_buffer[ 1+8] = ' '; \
    sprintf(out_buffer+12,format[flag_1],fabsf(temp_1)); out_buffer[12+8] = ' '; \
    sprintf(out_buffer+23,format[flag_2],fabsf(temp_2)); out_buffer[23+8] =  0 ; \
}

////////////////////////////////////////////////////////////////////////////
//
// LLDebugText
//

static LLTrace::BlockTimerStatHandle FTM_DISPLAY_DEBUG_TEXT("Display Debug Text");

class LLDebugText
{
private:
	struct Line
	{
		Line(const std::string& in_text, S32 in_x, S32 in_y) : text(in_text), x(in_x), y(in_y) {}
		std::string text;
		S32 x,y;
	};

	LLViewerWindow *mWindow;
	
	typedef std::vector<Line> line_list_t;
	line_list_t mLineList;
	LLColor4 mTextColor;

	LLColor4 mBackColor;
	LLRect mBackRectCamera1;
	LLRect mBackRectCamera2;

	void addText(S32 x, S32 y, const std::string &text) 
	{
		mLineList.push_back(Line(text, x, y));
	}
	
public:
	LLDebugText(LLViewerWindow* window) : mWindow(window) {}

	void clearText() { mLineList.clear(); }

	void update()
	{
		if (!gPipeline.hasRenderDebugFeatureMask(LLPipeline::RENDER_DEBUG_FEATURE_UI))
		{
			clearText();
			return;
		}

		static LLCachedControl<bool> log_texture_traffic(gSavedSettings,"LogTextureNetworkTraffic", false) ;

		std::string wind_vel_text;
		std::string wind_vector_text;
		std::string rwind_vel_text;
		std::string rwind_vector_text;
		std::string audio_text;

		static const std::string beacon_particle = LLTrans::getString("BeaconParticle");
		static const std::string beacon_physical = LLTrans::getString("BeaconPhysical");
		static const std::string beacon_scripted = LLTrans::getString("BeaconScripted");
		static const std::string beacon_scripted_touch = LLTrans::getString("BeaconScriptedTouch");
		static const std::string beacon_sound = LLTrans::getString("BeaconSound");
		static const std::string beacon_media = LLTrans::getString("BeaconMedia");
		static const std::string beacon_sun = LLTrans::getString("BeaconSun");
		static const std::string beacon_moon = LLTrans::getString("BeaconMoon");
		static const std::string particle_hiding = LLTrans::getString("ParticleHiding");
		static const std::string movelock_enabled = LLTrans::getString("MovelockEnabled"); // <FS:PP> FIRE-29880: Movelock

		// Draw the statistics in a light gray
		// and in a thin font
		mTextColor = LLColor4( 0.86f, 0.86f, 0.86f, 1.f );

		// Draw stuff growing up from right lower corner of screen
		S32 x_right = mWindow->getWorldViewWidthScaled();
		S32 xpos = x_right - 400;
		xpos = llmax(xpos, 0);
		S32 ypos = 64;
		const S32 y_inc = 20;

		// Camera matrix text is hard to see again a white background
		// Add a dark background underneath the matrices for readability (contrast)
		mBackRectCamera1.mLeft   = xpos;
		mBackRectCamera1.mRight  = x_right;
		mBackRectCamera1.mTop    = -1;
		mBackRectCamera1.mBottom = -1;
		mBackRectCamera2 = mBackRectCamera1;

		mBackColor = LLUIColorTable::instance().getColor( "MenuDefaultBgColor" );

		clearText();
		
		//if (gSavedSettings.getBOOL("DebugShowTime"))
		static LLCachedControl<bool> debugShowTime(gSavedSettings, "DebugShowTime");
		if (debugShowTime)
		{
			{
			const U32 y_inc2 = 15;
				// <FS:Ansariel> FIRE-9746: Show FPS with DebugShowTime
				addText(xpos, ypos, llformat("FPS: %3.1f", LLTrace::get_frame_recording().getPeriodMeanPerSec(LLStatViewer::FPS))); ypos += y_inc2;
				
				// </FS:Ansariel>
				LLFrameTimer& timer = gTextureTimer;
				F32 time = timer.getElapsedTimeF32();
				S32 hours = (S32)(time / (60*60));
				S32 mins = (S32)((time - hours*(60*60)) / 60);
				S32 secs = (S32)((time - hours*(60*60) - mins*60));
				addText(xpos, ypos, llformat("Texture: %d:%02d:%02d", hours,mins,secs)); ypos += y_inc2;
			}
			
			{
			F32 time = gFrameTimeSeconds;
			S32 hours = (S32)(time / (60*60));
			S32 mins = (S32)((time - hours*(60*60)) / 60);
			S32 secs = (S32)((time - hours*(60*60) - mins*60));
			addText(xpos, ypos, llformat("Time: %d:%02d:%02d", hours,mins,secs)); ypos += y_inc;
		}
		}
		
		//if (gSavedSettings.getBOOL("DebugShowMemory"))
		static LLCachedControl<bool> debugShowMemory(gSavedSettings, "DebugShowMemory");
		if (debugShowMemory)
		{
			addText(xpos, ypos,
					STRINGIZE("Memory: " << (LLMemory::getCurrentRSS() / 1024) << " (KB)"));
			ypos += y_inc;
		}

		if (gDisplayCameraPos)
		{
			std::string camera_view_text;
			std::string camera_center_text;
			std::string agent_view_text;
			std::string agent_left_text;
			std::string agent_center_text;
			std::string agent_root_center_text;

			LLVector3d tvector; // Temporary vector to hold data for printing.

			// Update camera center, camera view, wind info every other frame
			tvector = gAgent.getPositionGlobal();
			agent_center_text = llformat("AgentCenter  %f %f %f",
										 (F32)(tvector.mdV[VX]), (F32)(tvector.mdV[VY]), (F32)(tvector.mdV[VZ]));

			if (isAgentAvatarValid())
			{
				tvector = gAgent.getPosGlobalFromAgent(gAgentAvatarp->mRoot->getWorldPosition());
				agent_root_center_text = llformat("AgentRootCenter %f %f %f",
												  (F32)(tvector.mdV[VX]), (F32)(tvector.mdV[VY]), (F32)(tvector.mdV[VZ]));
			}
			else
			{
				agent_root_center_text = "---";
			}


			tvector = LLVector4(gAgent.getFrameAgent().getAtAxis());
			agent_view_text = llformat("AgentAtAxis  %f %f %f",
									   (F32)(tvector.mdV[VX]), (F32)(tvector.mdV[VY]), (F32)(tvector.mdV[VZ]));

			tvector = LLVector4(gAgent.getFrameAgent().getLeftAxis());
			agent_left_text = llformat("AgentLeftAxis  %f %f %f",
									   (F32)(tvector.mdV[VX]), (F32)(tvector.mdV[VY]), (F32)(tvector.mdV[VZ]));

			tvector = gAgentCamera.getCameraPositionGlobal();
			camera_center_text = llformat("CameraCenter %f %f %f",
										  (F32)(tvector.mdV[VX]), (F32)(tvector.mdV[VY]), (F32)(tvector.mdV[VZ]));

			tvector = LLVector4(LLViewerCamera::getInstance()->getAtAxis());
			camera_view_text = llformat("CameraAtAxis    %f %f %f",
										(F32)(tvector.mdV[VX]), (F32)(tvector.mdV[VY]), (F32)(tvector.mdV[VZ]));
		
// [RLVa:KB] - @showloc
			if (!RlvActions::canShowLocation())
			{
				agent_center_text = RlvStrings::getString(RlvStringKeys::Hidden::Generic);
				agent_root_center_text = RlvStrings::getString(RlvStringKeys::Hidden::Generic);
				camera_center_text = RlvStrings::getString(RlvStringKeys::Hidden::Generic);
			}
// [/RLVa:KB]

			addText(xpos, ypos, agent_center_text);  ypos += y_inc;
			addText(xpos, ypos, agent_root_center_text);  ypos += y_inc;
			addText(xpos, ypos, agent_view_text);  ypos += y_inc;
			addText(xpos, ypos, agent_left_text);  ypos += y_inc;
			addText(xpos, ypos, camera_center_text);  ypos += y_inc;
			addText(xpos, ypos, camera_view_text);  ypos += y_inc;
		}

		if (gDisplayWindInfo)
		{
			wind_vel_text = llformat("Wind velocity %.2f m/s", gWindVec.magVec());
			wind_vector_text = llformat("Wind vector   %.2f %.2f %.2f", gWindVec.mV[0], gWindVec.mV[1], gWindVec.mV[2]);
			rwind_vel_text = llformat("RWind vel %.2f m/s", gRelativeWindVec.magVec());
			rwind_vector_text = llformat("RWind vec   %.2f %.2f %.2f", gRelativeWindVec.mV[0], gRelativeWindVec.mV[1], gRelativeWindVec.mV[2]);

			addText(xpos, ypos, wind_vel_text);  ypos += y_inc;
			addText(xpos, ypos, wind_vector_text);  ypos += y_inc;
			addText(xpos, ypos, rwind_vel_text);  ypos += y_inc;
			addText(xpos, ypos, rwind_vector_text);  ypos += y_inc;
		}
		if (gDisplayWindInfo)
		{
			audio_text = llformat("Audio for wind: %d", gAudiop ? gAudiop->isWindEnabled() : -1);
			addText(xpos, ypos, audio_text);  ypos += y_inc;
		}
		if (gDisplayFOV)
		{
			addText(xpos, ypos, llformat("FOV: %2.1f deg", RAD_TO_DEG * LLViewerCamera::getInstance()->getView()));
			ypos += y_inc;
		}
		
		/*if (LLViewerJoystick::getInstance()->getOverrideCamera())
		{
			addText(xpos + 200, ypos, llformat("Flycam"));
			ypos += y_inc;
		}*/
		
		//if (gSavedSettings.getBOOL("DebugShowRenderInfo"))
		static LLCachedControl<bool> debugShowRenderInfo(gSavedSettings, "DebugShowRenderInfo");
		if (debugShowRenderInfo)
		{
			LLTrace::Recording& last_frame_recording = LLTrace::get_frame_recording().getLastRecording();

			if (gGLManager.mHasATIMemInfo)
			{
				S32 meminfo[4];
				glGetIntegerv(GL_TEXTURE_FREE_MEMORY_ATI, meminfo);

				addText(xpos, ypos, llformat("%.2f MB Texture Memory Free", meminfo[0]/1024.f));
				ypos += y_inc;

				if (gGLManager.mHasVertexBufferObject)
				{
					glGetIntegerv(GL_VBO_FREE_MEMORY_ATI, meminfo);
					addText(xpos, ypos, llformat("%.2f MB VBO Memory Free", meminfo[0]/1024.f));
					ypos += y_inc;
				}
			}
			else if (gGLManager.mHasNVXMemInfo)
			{
				S32 free_memory;
				glGetIntegerv(GL_GPU_MEMORY_INFO_CURRENT_AVAILABLE_VIDMEM_NVX, &free_memory);
				addText(xpos, ypos, llformat("%.2f MB Video Memory Free", free_memory/1024.f));
				ypos += y_inc;
			}

			//show streaming cost/triangle count of known prims in current region OR selection
			{
				F32 cost = 0.f;
				S32 count = 0;
				S32 vcount = 0;
				S32 object_count = 0;
				S32 total_bytes = 0;
				S32 visible_bytes = 0;

				const char* label = "Region";
				if (LLSelectMgr::getInstance()->getSelection()->getObjectCount() == 0)
				{ //region
					LLViewerRegion* region = gAgent.getRegion();
					if (region)
					{
						for (U32 i = 0; i < gObjectList.getNumObjects(); ++i)
						{
							LLViewerObject* object = gObjectList.getObject(i);
							if (object && 
								object->getRegion() == region &&
								object->getVolume())
							{
								object_count++;
								S32 bytes = 0;	
								S32 visible = 0;
								cost += object->getStreamingCost();
                                LLMeshCostData costs;
                                if (object->getCostData(costs))
                                {
                                    bytes = costs.getSizeTotal();
                                    visible = costs.getSizeByLOD(object->getLOD());
                                }

								S32 vt = 0;
								count += object->getTriangleCount(&vt);
								vcount += vt;
								total_bytes += bytes;
								visible_bytes += visible;
							}
						}
					}
				}
				else
				{
					label = "Selection";
					cost = LLSelectMgr::getInstance()->getSelection()->getSelectedObjectStreamingCost(&total_bytes, &visible_bytes);
					count = LLSelectMgr::getInstance()->getSelection()->getSelectedObjectTriangleCount(&vcount);
					object_count = LLSelectMgr::getInstance()->getSelection()->getObjectCount();
				}
					
				addText(xpos,ypos, llformat("%s streaming cost: %.1f", label, cost));
				ypos += y_inc;

				addText(xpos, ypos, llformat("    %.3f KTris, %.3f KVerts, %.1f/%.1f KB, %d objects",
										count/1000.f, vcount/1000.f, visible_bytes/1024.f, total_bytes/1024.f, object_count));
				ypos += y_inc;
			
			}

			addText(xpos, ypos, llformat("%d MB Index Data (%d MB Pooled, %d KIndices)", LLVertexBuffer::sAllocatedIndexBytes/(1024*1024), LLVBOPool::sIndexBytesPooled/(1024*1024), LLVertexBuffer::sIndexCount/1024));
			ypos += y_inc;

			addText(xpos, ypos, llformat("%d MB Vertex Data (%d MB Pooled, %d KVerts)", LLVertexBuffer::sAllocatedBytes/(1024*1024), LLVBOPool::sBytesPooled/(1024*1024), LLVertexBuffer::sVertexCount/1024));
			ypos += y_inc;

			addText(xpos, ypos, llformat("%d Vertex Buffers", LLVertexBuffer::sGLCount));
			ypos += y_inc;

			addText(xpos, ypos, llformat("%d Mapped Buffers", LLVertexBuffer::sMappedCount));
			ypos += y_inc;

			addText(xpos, ypos, llformat("%d Vertex Buffer Binds", LLVertexBuffer::sBindCount));
			ypos += y_inc;

			addText(xpos, ypos, llformat("%d Vertex Buffer Sets", LLVertexBuffer::sSetCount));
			ypos += y_inc;

			addText(xpos, ypos, llformat("%d Texture Binds", LLImageGL::sBindCount));
			ypos += y_inc;

			addText(xpos, ypos, llformat("%d Unique Textures", LLImageGL::sUniqueCount));
			ypos += y_inc;

			addText(xpos, ypos, llformat("%d Render Calls", (U32)last_frame_recording.getSampleCount(LLPipeline::sStatBatchSize)));
            ypos += y_inc;

			addText(xpos, ypos, llformat("%d/%d Objects Active", gObjectList.getNumActiveObjects(), gObjectList.getNumObjects()));
			ypos += y_inc;

			addText(xpos, ypos, llformat("%d Matrix Ops", gPipeline.mMatrixOpCount));
			ypos += y_inc;

			addText(xpos, ypos, llformat("%d Texture Matrix Ops", gPipeline.mTextureMatrixOps));
			ypos += y_inc;

			gPipeline.mTextureMatrixOps = 0;
			gPipeline.mMatrixOpCount = 0;

 			if (last_frame_recording.getSampleCount(LLPipeline::sStatBatchSize) > 0)
			{
                addText(xpos, ypos, llformat("Batch min/max/mean: %d/%d/%d", (U32)last_frame_recording.getMin(LLPipeline::sStatBatchSize), (U32)last_frame_recording.getMax(LLPipeline::sStatBatchSize), (U32)last_frame_recording.getMean(LLPipeline::sStatBatchSize)));
			}
            ypos += y_inc;

			addText(xpos, ypos, llformat("UI Verts/Calls: %d/%d", LLRender::sUIVerts, LLRender::sUICalls));
			LLRender::sUICalls = LLRender::sUIVerts = 0;
			ypos += y_inc;

			addText(xpos,ypos, llformat("%d/%d Nodes visible", gPipeline.mNumVisibleNodes, LLSpatialGroup::sNodeCount));
			
			ypos += y_inc;

			if (!LLOcclusionCullingGroup::sPendingQueries.empty())
			{
				addText(xpos,ypos, llformat("%d Queries pending", LLOcclusionCullingGroup::sPendingQueries.size()));
				ypos += y_inc;
			}


			addText(xpos,ypos, llformat("%d Avatars visible", LLVOAvatar::sNumVisibleAvatars));
			
			ypos += y_inc;

			addText(xpos,ypos, llformat("%d Lights visible", LLPipeline::sVisibleLightCount));
			
			ypos += y_inc;

			if (gMeshRepo.meshRezEnabled())
			{
				addText(xpos, ypos, llformat("%.3f MB Mesh Data Received", LLMeshRepository::sBytesReceived/(1024.f*1024.f)));
				
				ypos += y_inc;
				
				addText(xpos, ypos, llformat("%d/%d Mesh HTTP Requests/Retries", LLMeshRepository::sHTTPRequestCount,
					LLMeshRepository::sHTTPRetryCount));
				ypos += y_inc;

				addText(xpos, ypos, llformat("%d/%d Mesh LOD Pending/Processing", LLMeshRepository::sLODPending, LLMeshRepository::sLODProcessing));
				ypos += y_inc;

				// <FS:Ansariel> Mesh debugging
				addText(xpos, ypos, llformat("%d Mesh Active LOD Requests", LLMeshRepoThread::sActiveLODRequests));
				ypos += y_inc;
				// </FS:Ansariel>

				addText(xpos, ypos, llformat("%.3f/%.3f MB Mesh Cache Read/Write ", LLMeshRepository::sCacheBytesRead/(1024.f*1024.f), LLMeshRepository::sCacheBytesWritten/(1024.f*1024.f)));

				ypos += y_inc;
			}

			LLVertexBuffer::sBindCount = LLImageGL::sBindCount = 
				LLVertexBuffer::sSetCount = LLImageGL::sUniqueCount = 
				gPipeline.mNumVisibleNodes = LLPipeline::sVisibleLightCount = 0;
		}
		static LLCachedControl<bool> sDebugShowAvatarRenderInfo(gSavedSettings, "DebugShowAvatarRenderInfo");
		if (sDebugShowAvatarRenderInfo)
		{
			std::map<std::string, LLVOAvatar*> sorted_avs;
			
			std::vector<LLCharacter*>::iterator sort_iter = LLCharacter::sInstances.begin();
			while (sort_iter != LLCharacter::sInstances.end())
			{
				LLVOAvatar* avatar = dynamic_cast<LLVOAvatar*>(*sort_iter);
				if (avatar &&
					!avatar->isDead())						// Not dead yet
				{
					// Stuff into a sorted map so the display is ordered
					sorted_avs[avatar->getFullname()] = avatar;
				}
				sort_iter++;
			}

			std::string trunc_name;
			std::map<std::string, LLVOAvatar*>::reverse_iterator av_iter = sorted_avs.rbegin();		// Put "A" at the top
			while (av_iter != sorted_avs.rend())
			{
				LLVOAvatar* avatar = av_iter->second;

				avatar->calculateUpdateRenderComplexity(); // Make sure the numbers are up-to-date

				trunc_name = utf8str_truncate(avatar->getFullname(), 16);
				addText(xpos, ypos, llformat("%s : %s, complexity %d, area %.2f",
					trunc_name.c_str(),
                    LLVOAvatar::rezStatusToString(avatar->getRezzedStatus()).c_str(),
					avatar->getVisualComplexity(),
					avatar->getAttachmentSurfaceArea()));
				ypos += y_inc;
				av_iter++;
			}
		}

		//if (gSavedSettings.getBOOL("DebugShowRenderMatrices"))
		static LLCachedControl<bool> debugShowRenderMatrices(gSavedSettings, "DebugShowRenderMatrices");
		if (debugShowRenderMatrices)
		{
			char camera_lines[8][32];
			memset(camera_lines, ' ', sizeof(camera_lines));

			// Projection last column is always <0,0,-1.0001,0>
			// Projection last row is always <0,0,-0.2>
			mBackRectCamera1.mBottom = ypos - y_inc + 2;
			MATRIX_ROW_N32_TO_STR(gGLProjection, 12,camera_lines[7]); addText(xpos, ypos, std::string(camera_lines[7])); ypos += y_inc;
			MATRIX_ROW_N32_TO_STR(gGLProjection,  8,camera_lines[6]); addText(xpos, ypos, std::string(camera_lines[6])); ypos += y_inc;
			MATRIX_ROW_N32_TO_STR(gGLProjection,  4,camera_lines[5]); addText(xpos, ypos, std::string(camera_lines[5])); ypos += y_inc; mBackRectCamera1.mTop    = ypos + 2;
			MATRIX_ROW_N32_TO_STR(gGLProjection,  0,camera_lines[4]); addText(xpos, ypos, std::string(camera_lines[4])); ypos += y_inc; mBackRectCamera2.mBottom = ypos + 2;

			addText(xpos, ypos, "Projection Matrix");
			ypos += y_inc;

			// View last column is always <0,0,0,1>
			MATRIX_ROW_F32_TO_STR(gGLModelView, 12,camera_lines[3]); addText(xpos, ypos, std::string(camera_lines[3])); ypos += y_inc;
			MATRIX_ROW_N32_TO_STR(gGLModelView,  8,camera_lines[2]); addText(xpos, ypos, std::string(camera_lines[2])); ypos += y_inc;
			MATRIX_ROW_N32_TO_STR(gGLModelView,  4,camera_lines[1]); addText(xpos, ypos, std::string(camera_lines[1])); ypos += y_inc; mBackRectCamera2.mTop = ypos + 2;
			MATRIX_ROW_N32_TO_STR(gGLModelView,  0,camera_lines[0]); addText(xpos, ypos, std::string(camera_lines[0])); ypos += y_inc;

			addText(xpos, ypos, "View Matrix");
			ypos += y_inc;
		}
		// disable use of glReadPixels which messes up nVidia nSight graphics debugging
        //<FS:AO improve use of controls with radiogroups>
        //if (gSavedSettings.getBOOL("DebugShowColor") && !LLRender::sNsightDebugSupport)
        static LLCachedControl<S32> debugShowColor(gSavedSettings, "DebugShowColor");
        //</FS:AO>
        if (debugShowColor && !LLRender::sNsightDebugSupport)
        {
            U8 color[4];
            LLCoordGL coord = gViewerWindow->getCurrentMouse();

            // Convert x,y to raw pixel coords
            S32 x_raw = llround(coord.mX * gViewerWindow->getWindowWidthRaw() / (F32) gViewerWindow->getWindowWidthScaled());
            S32 y_raw = llround(coord.mY * gViewerWindow->getWindowHeightRaw() / (F32) gViewerWindow->getWindowHeightScaled());
            
            glReadPixels(x_raw, y_raw, 1, 1, GL_RGBA, GL_UNSIGNED_BYTE, color);
            addText(xpos, ypos, llformat("Pixel <%1d, %1d> R:%1d G:%1d B:%1d A:%1d", x_raw, y_raw, color[0], color[1], color[2], color[3]));
            ypos += y_inc;
        }

		// <FS:PP> FIRE-29880: Movelock
		static LLCachedControl<bool> fsRenderMovelockState(gSavedPerAccountSettings, "UseMoveLock");
		static LLCachedControl<bool> fsRenderMovelockText(gSavedPerAccountSettings, "MoveLockInfoVisibleOnScreen");
		if (fsRenderMovelockState && fsRenderMovelockText)
		{
			addText(xpos, ypos, movelock_enabled);
			ypos += y_inc;
		}
		// </FS:PP>

		// <FS:LO> pull the text saying if particles are hidden out from beacons
		if (LLPipeline::toggleRenderTypeControlNegated(LLPipeline::RENDER_TYPE_PARTICLES))
		{
			addText(xpos, ypos, particle_hiding);
			ypos += y_inc;
		}
		// </FS:LO>

		// only display these messages if we are actually rendering beacons at this moment
		// <FS:LO> Always show the beacon text regardless if the floater is visible
		// <FS:Ansa> ...and if we want to see it
		//if (LLPipeline::getRenderBeacons() && LLFloaterReg::instanceVisible("beacons"))
		static LLCachedControl<bool> fsRenderBeaconText(gSavedSettings, "FSRenderBeaconText");
		if (LLPipeline::getRenderBeacons() && fsRenderBeaconText)
		// </FS:Ansa>
		{
			if (LLPipeline::getRenderMOAPBeacons())
			{
				// <FS:Ansariel> Localization fix for render beacon info (FIRE-7216)
				//addText(xpos, ypos, "Viewing media beacons (white)");
				addText(xpos, ypos, beacon_media);
				ypos += y_inc;
			}

			// <FS:LO> pull the text saying if particles are hidden out from beacons
			/*if (LLPipeline::toggleRenderTypeControlNegated(LLPipeline::RENDER_TYPE_PARTICLES))
			{
				addText(xpos, ypos, particle_hiding);
				ypos += y_inc;
			}*/
			// </FS:LO>

			if (LLPipeline::getRenderParticleBeacons())
			{
				// <FS:Ansariel> Localization fix for render beacon info (FIRE-7216)
				//addText(xpos, ypos, "Viewing particle beacons (blue)");
				addText(xpos, ypos, beacon_particle);
				ypos += y_inc;
			}

			if (LLPipeline::getRenderSoundBeacons())
			{
				// <FS:Ansariel> Localization fix for render beacon info (FIRE-7216)
				//addText(xpos, ypos, "Viewing sound beacons (yellow)");
				addText(xpos, ypos, beacon_sound);
				ypos += y_inc;
			}

			if (LLPipeline::getRenderScriptedBeacons())
			{
				addText(xpos, ypos, beacon_scripted);
				ypos += y_inc;
			}
			else
				if (LLPipeline::getRenderScriptedTouchBeacons())
				{
					addText(xpos, ypos, beacon_scripted_touch);
					ypos += y_inc;
				}

			if (LLPipeline::getRenderPhysicalBeacons())
			{
				// <FS:Ansariel> Localization fix for render beacon info (FIRE-7216)
				//addText(xpos, ypos, "Viewing physical object beacons (green)");
				addText(xpos, ypos, beacon_physical);
				ypos += y_inc;
			}
		}

		static LLUICachedControl<bool> show_sun_beacon("sunbeacon", false);
		static LLUICachedControl<bool> show_moon_beacon("moonbeacon", false);

		if (show_sun_beacon)
		{
			addText(xpos, ypos, beacon_sun);
			ypos += y_inc;
		}
		if (show_moon_beacon)
		{
			addText(xpos, ypos, beacon_moon);
			ypos += y_inc;
		}

		if(log_texture_traffic)
		{	
			U32 old_y = ypos ;
			for(S32 i = LLViewerTexture::BOOST_NONE; i < LLViewerTexture::MAX_GL_IMAGE_CATEGORY; i++)
			{
				if(gTotalTextureBytesPerBoostLevel[i] > (S32Bytes)0)
				{
					addText(xpos, ypos, llformat("Boost_Level %d:  %.3f MB", i, F32Megabytes(gTotalTextureBytesPerBoostLevel[i]).value()));
					ypos += y_inc;
				}
			}
			if(ypos != old_y)
			{
				addText(xpos, ypos, "Network traffic for textures:");
				ypos += y_inc;
			}
		}				

		//if (gSavedSettings.getBOOL("DebugShowTextureInfo"))
		static LLCachedControl<bool> debugShowTextureInfo(gSavedSettings, "DebugShowTextureInfo");
		if (debugShowTextureInfo)
		{
			LLViewerObject* objectp = NULL ;
			
			LLSelectNode* nodep = LLSelectMgr::instance().getHoverNode();
			if (nodep)
			{
				objectp = nodep->getObject();
			}

			if (objectp && !objectp->isDead())
			{
				S32 num_faces = objectp->mDrawable->getNumFaces() ;
				std::set<LLViewerFetchedTexture*> tex_list;

				for(S32 i = 0 ; i < num_faces; i++)
				{
					LLFace* facep = objectp->mDrawable->getFace(i) ;
					if(facep)
					{						
						LLViewerFetchedTexture* tex = dynamic_cast<LLViewerFetchedTexture*>(facep->getTexture()) ;
						if(tex)
						{
							if(tex_list.find(tex) != tex_list.end())
							{
								continue ; //already displayed.
							}
							tex_list.insert(tex);

							std::string uuid_str;
							tex->getID().toString(uuid_str);
							uuid_str = uuid_str.substr(0,7);

							addText(xpos, ypos, llformat("ID: %s v_size: %.3f", uuid_str.c_str(), tex->getMaxVirtualSize()));
							ypos += y_inc;

							addText(xpos, ypos, llformat("discard level: %d desired level: %d Missing: %s", tex->getDiscardLevel(), 
								tex->getDesiredDiscardLevel(), tex->isMissingAsset() ? "Y" : "N"));
							ypos += y_inc;
						}
					}
				}
			}
		}
		
		// <FS:ND> Report amount of failed texture buffer allocations if any.
		if (LLImageBase::getAllocationErrors())
		{
			addText(xpos, ypos, llformat("# textures discarded due to insufficient memory %ld", LLImageBase::getAllocationErrors()));
		}
		// </FS:ND>
	}

	void draw()
	{
		LL_RECORD_BLOCK_TIME(FTM_DISPLAY_DEBUG_TEXT);

		// Camera matrix text is hard to see again a white background
		// Add a dark background underneath the matrices for readability (contrast)
		if (mBackRectCamera1.mTop >= 0)
		{
			mBackColor.setAlpha( 0.75f );
			gl_rect_2d(mBackRectCamera1, mBackColor, true);

			mBackColor.setAlpha( 0.66f );
			gl_rect_2d(mBackRectCamera2, mBackColor, true);
		}

		for (line_list_t::iterator iter = mLineList.begin();
			 iter != mLineList.end(); ++iter)
		{
			const Line& line = *iter;
			LLFontGL::getFontMonospace()->renderUTF8(line.text, 0, (F32)line.x, (F32)line.y, mTextColor,
											 LLFontGL::LEFT, LLFontGL::TOP,
											 LLFontGL::NORMAL, LLFontGL::NO_SHADOW, S32_MAX, S32_MAX, NULL, FALSE);
		}
	}

};

void LLViewerWindow::updateDebugText()
{
	mDebugText->update();
}

////////////////////////////////////////////////////////////////////////////
//
// LLViewerWindow
//

LLViewerWindow::Params::Params()
:	title("title"),
	name("name"),
	x("x"),
	y("y"),
	width("width"),
	height("height"),
	min_width("min_width"),
	min_height("min_height"),
	fullscreen("fullscreen", false),
	ignore_pixel_depth("ignore_pixel_depth", false)
{}


void LLViewerWindow::handlePieMenu(S32 x, S32 y, MASK mask)
{
    if (CAMERA_MODE_CUSTOMIZE_AVATAR != gAgentCamera.getCameraMode() && LLToolMgr::getInstance()->getCurrentTool() != LLToolPie::getInstance() && gAgent.isInitialized())
    {
        // If the current tool didn't process the click, we should show
        // the pie menu.  This can be done by passing the event to the pie
        // menu tool.
        LLToolPie::getInstance()->handleRightMouseDown(x, y, mask);
    }
}

BOOL LLViewerWindow::handleAnyMouseClick(LLWindow *window, LLCoordGL pos, MASK mask, EMouseClickType clicktype, BOOL down)
{
	const char* buttonname = "";
	const char* buttonstatestr = "";
	S32 x = pos.mX;
	S32 y = pos.mY;
	x = ll_round((F32)x / mDisplayScale.mV[VX]);
	y = ll_round((F32)y / mDisplayScale.mV[VY]);

    // Handle non-consuming global keybindings, like voice 
    gViewerInput.handleGlobalBindsMouse(clicktype, mask, down);

	// only send mouse clicks to UI if UI is visible
	if(gPipeline.hasRenderDebugFeatureMask(LLPipeline::RENDER_DEBUG_FEATURE_UI))
	{	

		if (down)
		{
			buttonstatestr = "down" ;
		}
		else
		{
			buttonstatestr = "up" ;
		}
		
		switch (clicktype)
		{
		case CLICK_LEFT:
			mLeftMouseDown = down;
			buttonname = "Left";
			break;
		case CLICK_RIGHT:
			mRightMouseDown = down;
			buttonname = "Right";
			break;
		case CLICK_MIDDLE:
			mMiddleMouseDown = down;
			buttonname = "Middle";
			break;
		case CLICK_DOUBLELEFT:
			mLeftMouseDown = down;
			buttonname = "Left Double Click";
			break;
		case CLICK_BUTTON4:
			buttonname = "Button 4";
			break;
		case CLICK_BUTTON5:
			buttonname = "Button 5";
			break;
		default:
			break; // COUNT and NONE
		}
		
		LLView::sMouseHandlerMessage.clear();

		if (gMenuBarView)
		{
			// stop ALT-key access to menu
			gMenuBarView->resetMenuTrigger();
		}

		if (gDebugClicks)
		{	
			LL_INFOS() << "ViewerWindow " << buttonname << " mouse " << buttonstatestr << " at " << x << "," << y << LL_ENDL;
		}

		// Make sure we get a corresponding mouseup event, even if the mouse leaves the window
		if (down)
			mWindow->captureMouse();
		else
			mWindow->releaseMouse();

		// Indicate mouse was active
		LLUI::getInstance()->resetMouseIdleTimer();

		// Don't let the user move the mouse out of the window until mouse up.
		if( LLToolMgr::getInstance()->getCurrentTool()->clipMouseWhenDown() )
		{
			mWindow->setMouseClipping(down);
		}

		LLMouseHandler* mouse_captor = gFocusMgr.getMouseCapture();
		if( mouse_captor )
		{
			S32 local_x;
			S32 local_y;
			mouse_captor->screenPointToLocal( x, y, &local_x, &local_y );
			if (LLView::sDebugMouseHandling)
			{
				LL_INFOS() << buttonname << " Mouse " << buttonstatestr << " handled by captor " << mouse_captor->getName() << LL_ENDL;
			}

			BOOL r = mouse_captor->handleAnyMouseClick(local_x, local_y, mask, clicktype, down); 
			if (r) {

				LL_DEBUGS() << "LLViewerWindow::handleAnyMouseClick viewer with mousecaptor calling updatemouseeventinfo - local_x|global x  "<< local_x << " " << x  << "local/global y " << local_y << " " << y << LL_ENDL;

				LLViewerEventRecorder::instance().setMouseGlobalCoords(x,y);
				LLViewerEventRecorder::instance().logMouseEvent(std::string(buttonstatestr),std::string(buttonname)); 

			}
			else if (down && clicktype == CLICK_RIGHT)
			{
				handlePieMenu(x, y, mask);
				r = TRUE;
			}
			return r;
		}

		// Mark the click as handled and return if we aren't within the root view to avoid spurious bugs
		if( !mRootView->pointInView(x, y) )
		{
			return TRUE;
		}
		// Give the UI views a chance to process the click

		BOOL r= mRootView->handleAnyMouseClick(x, y, mask, clicktype, down) ;
		if (r) 
		{

			LL_DEBUGS() << "LLViewerWindow::handleAnyMouseClick calling updatemouseeventinfo - global x  "<< " " << x	<< "global y " << y	 << "buttonstate: " << buttonstatestr << " buttonname " << buttonname << LL_ENDL;

			LLViewerEventRecorder::instance().setMouseGlobalCoords(x,y);

			// Clear local coords - this was a click on root window so these are not needed
			// By not including them, this allows the test skeleton generation tool to be smarter when generating code
			// the code generator can be smarter because when local coords are present it can try the xui path with local coords
			// and fallback to global coordinates only if needed. 
			// The drawback to this approach is sometimes a valid xui path will appear to work fine, but NOT interact with the UI element
			// (VITA support not implemented yet or not visible to VITA due to widget further up xui path not being visible to VITA)
			// For this reason it's best to provide hints where possible here by leaving out local coordinates
			LLViewerEventRecorder::instance().setMouseLocalCoords(-1,-1);
			LLViewerEventRecorder::instance().logMouseEvent(buttonstatestr,buttonname); 

			if (LLView::sDebugMouseHandling)
			{
				LL_INFOS() << buttonname << " Mouse " << buttonstatestr << " " << LLViewerEventRecorder::instance().get_xui()	<< LL_ENDL;
			} 
			return TRUE;
		} else if (LLView::sDebugMouseHandling)
			{
				LL_INFOS() << buttonname << " Mouse " << buttonstatestr << " not handled by view" << LL_ENDL;
			}
	}

	// Do not allow tool manager to handle mouseclicks if we have disconnected	
	if(!gDisconnected && LLToolMgr::getInstance()->getCurrentTool()->handleAnyMouseClick( x, y, mask, clicktype, down ) )
	{
		LLViewerEventRecorder::instance().clear_xui(); 
		return TRUE;
	}

	if (down && clicktype == CLICK_RIGHT)
	{
		handlePieMenu(x, y, mask);
		return TRUE;
	}

	// If we got this far on a down-click, it wasn't handled.
	// Up-clicks, though, are always handled as far as the OS is concerned.
	BOOL default_rtn = !down;
	return default_rtn;
}

BOOL LLViewerWindow::handleMouseDown(LLWindow *window,  LLCoordGL pos, MASK mask)
{
    mAllowMouseDragging = FALSE;
    if (!mMouseDownTimer.getStarted())
    {
        mMouseDownTimer.start();
    }
    else
    {
        mMouseDownTimer.reset();
    }    
    BOOL down = TRUE;
    //handleMouse() loops back to LLViewerWindow::handleAnyMouseClick
    return gViewerInput.handleMouse(window, pos, mask, CLICK_LEFT, down);
}

BOOL LLViewerWindow::handleDoubleClick(LLWindow *window,  LLCoordGL pos, MASK mask)
{
	// try handling as a double-click first, then a single-click if that
	// wasn't handled.
	BOOL down = TRUE;
	if (gViewerInput.handleMouse(window, pos, mask, CLICK_DOUBLELEFT, down))
	{
		return TRUE;
	}
	return handleMouseDown(window, pos, mask);
}

BOOL LLViewerWindow::handleMouseUp(LLWindow *window,  LLCoordGL pos, MASK mask)
{
    if (mMouseDownTimer.getStarted())
    {
        mMouseDownTimer.stop();
    }
    BOOL down = FALSE;
    return gViewerInput.handleMouse(window, pos, mask, CLICK_LEFT, down);
}
BOOL LLViewerWindow::handleRightMouseDown(LLWindow *window,  LLCoordGL pos, MASK mask)
{
	BOOL down = TRUE;
	return gViewerInput.handleMouse(window, pos, mask, CLICK_RIGHT, down);
}

BOOL LLViewerWindow::handleRightMouseUp(LLWindow *window,  LLCoordGL pos, MASK mask)
{
	BOOL down = FALSE;
 	return gViewerInput.handleMouse(window, pos, mask, CLICK_RIGHT, down);
}

BOOL LLViewerWindow::handleMiddleMouseDown(LLWindow *window,  LLCoordGL pos, MASK mask)
{
	BOOL down = TRUE;
 	gViewerInput.handleMouse(window, pos, mask, CLICK_MIDDLE, down);
  
  	// Always handled as far as the OS is concerned.
	return TRUE;
}

LLWindowCallbacks::DragNDropResult LLViewerWindow::handleDragNDrop( LLWindow *window, LLCoordGL pos, MASK mask, LLWindowCallbacks::DragNDropAction action, std::string data)
{
	LLWindowCallbacks::DragNDropResult result = LLWindowCallbacks::DND_NONE;

	const bool prim_media_dnd_enabled = gSavedSettings.getBOOL("PrimMediaDragNDrop");
	const bool slurl_dnd_enabled = gSavedSettings.getBOOL("SLURLDragNDrop");
	
	if ( prim_media_dnd_enabled || slurl_dnd_enabled )
	{
		switch(action)
		{
			// Much of the handling for these two cases is the same.
			case LLWindowCallbacks::DNDA_TRACK:
			case LLWindowCallbacks::DNDA_DROPPED:
			case LLWindowCallbacks::DNDA_START_TRACKING:
			{
				bool drop = (LLWindowCallbacks::DNDA_DROPPED == action);
					
				if (slurl_dnd_enabled)
				{
					LLSLURL dropped_slurl(data);
					if(dropped_slurl.isSpatial())
					{
						if (drop)
						{
							LLURLDispatcher::dispatch( dropped_slurl.getSLURLString(), "clicked", NULL, true );
							return LLWindowCallbacks::DND_MOVE;
						}
						return LLWindowCallbacks::DND_COPY;
					}
				}

				if (prim_media_dnd_enabled)
				{
					LLPickInfo pick_info = pickImmediate( pos.mX, pos.mY,
                                                          TRUE /* pick_transparent */, 
                                                          FALSE /* pick_rigged */);

					LLUUID object_id = pick_info.getObjectID();
					S32 object_face = pick_info.mObjectFace;
					std::string url = data;

					LL_DEBUGS() << "Object: picked at " << pos.mX << ", " << pos.mY << " - face = " << object_face << " - URL = " << url << LL_ENDL;

					LLVOVolume *obj = dynamic_cast<LLVOVolume*>(static_cast<LLViewerObject*>(pick_info.getObject()));
				
					if (obj && !obj->getRegion()->getCapability("ObjectMedia").empty())
					{
						LLTextureEntry *te = obj->getTE(object_face);

						// can modify URL if we can modify the object or we have navigate permissions
						bool allow_modify_url = obj->permModify() || (te && obj->hasMediaPermission( te->getMediaData(), LLVOVolume::MEDIA_PERM_INTERACT ));

						if (te && allow_modify_url )
						{
							if (drop)
							{
								// object does NOT have media already
								if ( ! te->hasMedia() )
								{
									// we are allowed to modify the object
									if ( obj->permModify() )
									{
										// Create new media entry
										LLSD media_data;
										// XXX Should we really do Home URL too?
										media_data[LLMediaEntry::HOME_URL_KEY] = url;
										media_data[LLMediaEntry::CURRENT_URL_KEY] = url;
										media_data[LLMediaEntry::AUTO_PLAY_KEY] = true;
										obj->syncMediaData(object_face, media_data, true, true);
										// XXX This shouldn't be necessary, should it ?!?
										if (obj->getMediaImpl(object_face))
											obj->getMediaImpl(object_face)->navigateReload();
										obj->sendMediaDataUpdate();

										result = LLWindowCallbacks::DND_COPY;
									}
								}
								else 
								// object HAS media already
								{
									// URL passes the whitelist
									if (te->getMediaData()->checkCandidateUrl( url ) )
									{
										// just navigate to the URL
										if (obj->getMediaImpl(object_face))
										{
											obj->getMediaImpl(object_face)->navigateTo(url);
										}
										else 
										{
											// This is very strange.  Navigation should
											// happen via the Impl, but we don't have one.
											// This sends it to the server, which /should/
											// trigger us getting it.  Hopefully.
											LLSD media_data;
											media_data[LLMediaEntry::CURRENT_URL_KEY] = url;
											obj->syncMediaData(object_face, media_data, true, true);
											obj->sendMediaDataUpdate();
										}
										result = LLWindowCallbacks::DND_LINK;
										
									}
								}
								LLSelectMgr::getInstance()->unhighlightObjectOnly(mDragHoveredObject);
								mDragHoveredObject = NULL;
							
							}
							else 
							{
								// Check the whitelist, if there's media (otherwise just show it)
								if (te->getMediaData() == NULL || te->getMediaData()->checkCandidateUrl(url))
								{
									if ( obj != mDragHoveredObject)
									{
										// Highlight the dragged object
										LLSelectMgr::getInstance()->unhighlightObjectOnly(mDragHoveredObject);
										mDragHoveredObject = obj;
										LLSelectMgr::getInstance()->highlightObjectOnly(mDragHoveredObject);
									}
									result = (! te->hasMedia()) ? LLWindowCallbacks::DND_COPY : LLWindowCallbacks::DND_LINK;

								}
							}
						}
					}
				}
			}
			break;
			
			case LLWindowCallbacks::DNDA_STOP_TRACKING:
				// The cleanup case below will make sure things are unhilighted if necessary.
			break;
		}

		if (prim_media_dnd_enabled &&
			result == LLWindowCallbacks::DND_NONE && !mDragHoveredObject.isNull())
		{
			LLSelectMgr::getInstance()->unhighlightObjectOnly(mDragHoveredObject);
			mDragHoveredObject = NULL;
		}
	}
	
	return result;
}

BOOL LLViewerWindow::handleMiddleMouseUp(LLWindow *window,  LLCoordGL pos, MASK mask)
{
	BOOL down = FALSE;
 	gViewerInput.handleMouse(window, pos, mask, CLICK_MIDDLE, down);
  
  	// Always handled as far as the OS is concerned.
	return TRUE;
}

BOOL LLViewerWindow::handleOtherMouse(LLWindow *window, LLCoordGL pos, MASK mask, S32 button, bool down)
{
    switch (button)
    {
    case 4:
        gViewerInput.handleMouse(window, pos, mask, CLICK_BUTTON4, down);
        break;
    case 5:
        gViewerInput.handleMouse(window, pos, mask, CLICK_BUTTON5, down);
        break;
    default:
        break;
    }

    // Always handled as far as the OS is concerned.
    return TRUE;
}

BOOL LLViewerWindow::handleOtherMouseDown(LLWindow *window, LLCoordGL pos, MASK mask, S32 button)
{
    return handleOtherMouse(window, pos, mask, button, TRUE);
}

BOOL LLViewerWindow::handleOtherMouseUp(LLWindow *window, LLCoordGL pos, MASK mask, S32 button)
{
    return handleOtherMouse(window, pos, mask, button, FALSE);
}

// WARNING: this is potentially called multiple times per frame
void LLViewerWindow::handleMouseMove(LLWindow *window,  LLCoordGL pos, MASK mask)
{
	S32 x = pos.mX;
	S32 y = pos.mY;

	x = ll_round((F32)x / mDisplayScale.mV[VX]);
	y = ll_round((F32)y / mDisplayScale.mV[VY]);

	mMouseInWindow = TRUE;

	// Save mouse point for access during idle() and display()

	LLCoordGL mouse_point(x, y);

	if (mouse_point != mCurrentMousePoint)
	{
		LLUI::getInstance()->resetMouseIdleTimer();
	}

	saveLastMouse(mouse_point);

	mWindow->showCursorFromMouseMove();

	if (gAwayTimer.getElapsedTimeF32() > LLAgent::MIN_AFK_TIME
		&& !gDisconnected)
	{
		gAgent.clearAFK();
	}
}

void LLViewerWindow::handleMouseDragged(LLWindow *window,  LLCoordGL pos, MASK mask)
{
    if (mMouseDownTimer.getStarted())
    {
        if (mMouseDownTimer.getElapsedTimeF32() > 0.1)
        {
            mAllowMouseDragging = TRUE;
            mMouseDownTimer.stop();
        }
    }
    if(mAllowMouseDragging || !LLToolCamera::getInstance()->hasMouseCapture())
    {
        handleMouseMove(window, pos, mask);
    }
}

void LLViewerWindow::handleMouseLeave(LLWindow *window)
{
	// Note: we won't get this if we have captured the mouse.
	llassert( gFocusMgr.getMouseCapture() == NULL );
	mMouseInWindow = FALSE;
	LLToolTipMgr::instance().blockToolTips();
}

BOOL LLViewerWindow::handleCloseRequest(LLWindow *window)
{
	// User has indicated they want to close, but we may need to ask
	// about modified documents.
	LLAppViewer::instance()->userQuit();
	// Don't quit immediately
	return FALSE;
}

void LLViewerWindow::handleQuit(LLWindow *window)
{
	if (gNonInteractive)
	{
		LLAppViewer::instance()->requestQuit();
	}
	else
	{
		LL_INFOS() << "Window forced quit" << LL_ENDL;
		LLAppViewer::instance()->forceQuit();
	}
}

void LLViewerWindow::handleResize(LLWindow *window,  S32 width,  S32 height)
{
	reshape(width, height);
	mResDirty = true;
}

// The top-level window has gained focus (e.g. via ALT-TAB)
void LLViewerWindow::handleFocus(LLWindow *window)
{
	gFocusMgr.setAppHasFocus(TRUE);
	LLModalDialog::onAppFocusGained();

	gAgent.onAppFocusGained();
	LLToolMgr::getInstance()->onAppFocusGained();

	// See if we're coming in with modifier keys held down
	if (gKeyboard)
	{
		gKeyboard->resetMaskKeys();
	}

	// resume foreground running timer
	// since we artifically limit framerate when not frontmost
	gForegroundTime.unpause();
}

// The top-level window has lost focus (e.g. via ALT-TAB)
void LLViewerWindow::handleFocusLost(LLWindow *window)
{
	gFocusMgr.setAppHasFocus(FALSE);
	//LLModalDialog::onAppFocusLost();
	LLToolMgr::getInstance()->onAppFocusLost();
	gFocusMgr.setMouseCapture( NULL );

	if (gMenuBarView)
	{
		// stop ALT-key access to menu
		gMenuBarView->resetMenuTrigger();
	}

	// restore mouse cursor
	showCursor();
	getWindow()->setMouseClipping(FALSE);

	// If losing focus while keys are down, reset them.
	if (gKeyboard)
	{
		gKeyboard->resetKeys();
	}

	// pause timer that tracks total foreground running time
	gForegroundTime.pause();
}


BOOL LLViewerWindow::handleTranslatedKeyDown(KEY key,  MASK mask, BOOL repeated)
{
    // Handle non-consuming global keybindings, like voice 
    // Never affects event processing.
    gViewerInput.handleGlobalBindsKeyDown(key, mask);

	if (gAwayTimer.getElapsedTimeF32() > LLAgent::MIN_AFK_TIME)
	{
		gAgent.clearAFK();
	}

	// *NOTE: We want to interpret KEY_RETURN later when it arrives as
	// a Unicode char, not as a keydown.  Otherwise when client frame
	// rate is really low, hitting return sends your chat text before
	// it's all entered/processed.
	if (key == KEY_RETURN && mask == MASK_NONE)
	{
        // RIDER: although, at times some of the controlls (in particular the CEF viewer
        // would like to know about the KEYDOWN for an enter key... so ask and pass it along.
        LLFocusableElement* keyboard_focus = gFocusMgr.getKeyboardFocus();
        if (keyboard_focus && !keyboard_focus->wantsReturnKey())
    		return FALSE;
	}

    // remaps, handles ignored cases and returns back to viewer window.
    return gViewerInput.handleKey(key, mask, repeated);
}

BOOL LLViewerWindow::handleTranslatedKeyUp(KEY key,  MASK mask)
{
    // Handle non-consuming global keybindings, like voice 
    // Never affects event processing.
    gViewerInput.handleGlobalBindsKeyUp(key, mask);

	// Let the inspect tool code check for ALT key to set LLToolSelectRect active instead LLToolCamera
	LLToolCompInspect * tool_inspectp = LLToolCompInspect::getInstance();
	if (LLToolMgr::getInstance()->getCurrentTool() == tool_inspectp)
	{
		tool_inspectp->keyUp(key, mask);
	}

	return gViewerInput.handleKeyUp(key, mask);
}

void LLViewerWindow::handleScanKey(KEY key, BOOL key_down, BOOL key_up, BOOL key_level)
{
	LLViewerJoystick::getInstance()->setCameraNeedsUpdate(true);
	gViewerInput.scanKey(key, key_down, key_up, key_level);
	return; // Be clear this function returns nothing
}




BOOL LLViewerWindow::handleActivate(LLWindow *window, BOOL activated)
{
	if (activated)
	{
		mActive = true;
		send_agent_resume();
		gAgent.clearAFK();
		
		// Unmute audio
		audio_update_volume();
	}
	else
	{
		mActive = false;
				
		// if the user has chosen to go Away automatically after some time, then go Away when minimizing
		if (gSavedSettings.getS32("AFKTimeout"))
		{
			gAgent.setAFK();
		}
		
		// SL-53351: Make sure we're not in mouselook when minimised, to prevent control issues
		if (gAgentCamera.getCameraMode() == CAMERA_MODE_MOUSELOOK)
		{
			gAgentCamera.changeCameraToDefault();
		}
		
		send_agent_pause();
	
		// Mute audio
		audio_update_volume();
	}
	return TRUE;
}

BOOL LLViewerWindow::handleActivateApp(LLWindow *window, BOOL activating)
{
	//if (!activating) gAgentCamera.changeCameraToDefault();

	LLViewerJoystick::getInstance()->setNeedsReset(true);
	return FALSE;
}


void LLViewerWindow::handleMenuSelect(LLWindow *window,  S32 menu_item)
{
}


BOOL LLViewerWindow::handlePaint(LLWindow *window,  S32 x,  S32 y, S32 width,  S32 height)
{
	// *TODO: Enable similar information output for other platforms?  DK 2011-02-18
#if LL_WINDOWS
	if (gHeadlessClient)
	{
		HWND window_handle = (HWND)window->getPlatformWindow();
		PAINTSTRUCT ps; 
		HDC hdc; 
 
		RECT wnd_rect;
		wnd_rect.left = 0;
		wnd_rect.top = 0;
		wnd_rect.bottom = 200;
		wnd_rect.right = 500;

		hdc = BeginPaint(window_handle, &ps); 
		//SetBKColor(hdc, RGB(255, 255, 255));
		FillRect(hdc, &wnd_rect, CreateSolidBrush(RGB(255, 255, 255)));

		std::string temp_str;
		LLTrace::Recording& recording = LLViewerStats::instance().getRecording();
		temp_str = llformat( "FPS %3.1f Phy FPS %2.1f Time Dil %1.3f",		/* Flawfinder: ignore */
				recording.getPerSec(LLStatViewer::FPS), //mFPSStat.getMeanPerSec(),
				recording.getLastValue(LLStatViewer::SIM_PHYSICS_FPS), 
				recording.getLastValue(LLStatViewer::SIM_TIME_DILATION));
		S32 len = temp_str.length();
		TextOutA(hdc, 0, 0, temp_str.c_str(), len); 


		LLVector3d pos_global = gAgent.getPositionGlobal();
		temp_str = llformat( "Avatar pos %6.1lf %6.1lf %6.1lf", pos_global.mdV[0], pos_global.mdV[1], pos_global.mdV[2]);
		len = temp_str.length();
		TextOutA(hdc, 0, 25, temp_str.c_str(), len); 

		TextOutA(hdc, 0, 50, "Set \"HeadlessClient FALSE\" in settings.ini file to reenable", 61);
		EndPaint(window_handle, &ps); 
		return TRUE;
	}
#endif
	return FALSE;
}


void LLViewerWindow::handleScrollWheel(LLWindow *window,  S32 clicks)
{
	handleScrollWheel( clicks );
}

void LLViewerWindow::handleScrollHWheel(LLWindow *window,  S32 clicks)
{
	handleScrollHWheel(clicks);
}

void LLViewerWindow::handleWindowBlock(LLWindow *window)
{
	send_agent_pause();
}

void LLViewerWindow::handleWindowUnblock(LLWindow *window)
{
	send_agent_resume();
}

void LLViewerWindow::handleDataCopy(LLWindow *window, S32 data_type, void *data)
{
	const S32 SLURL_MESSAGE_TYPE = 0;
	switch (data_type)
	{
	case SLURL_MESSAGE_TYPE:
		// received URL
		std::string url = (const char*)data;
		LLMediaCtrl* web = NULL;
		const bool trusted_browser = false;
		// don't treat slapps coming from external browsers as "clicks" as this would bypass throttling
		if (LLURLDispatcher::dispatch(url, "", web, trusted_browser))
		{
			// bring window to foreground, as it has just been "launched" from a URL
			mWindow->bringToFront();
		}
		break;
	}
}

BOOL LLViewerWindow::handleTimerEvent(LLWindow *window)
{
    //TODO: just call this every frame from gatherInput instead of using a convoluted 30fps timer callback
	if (LLViewerJoystick::getInstance()->getOverrideCamera())
	{
		LLViewerJoystick::getInstance()->updateStatus();
		return TRUE;
	}
	return FALSE;
}

BOOL LLViewerWindow::handleDeviceChange(LLWindow *window)
{
	// give a chance to use a joystick after startup (hot-plugging)
	if (!LLViewerJoystick::getInstance()->isJoystickInitialized() )
	{
		LLViewerJoystick::getInstance()->init(true);
		return TRUE;
	}
	return FALSE;
}

BOOL LLViewerWindow::handleDPIChanged(LLWindow *window, F32 ui_scale_factor, S32 window_width, S32 window_height)
{
    if (ui_scale_factor >= MIN_UI_SCALE && ui_scale_factor <= MAX_UI_SCALE)
    {
        LLViewerWindow::reshape(window_width, window_height);
        mResDirty = true;
        return TRUE;
    }
    else
    {
        LL_WARNS() << "DPI change caused UI scale to go out of bounds: " << ui_scale_factor << LL_ENDL;
        return FALSE;
    }
}

BOOL LLViewerWindow::handleWindowDidChangeScreen(LLWindow *window)
{
	LLCoordScreen window_rect;
	mWindow->getSize(&window_rect);
	reshape(window_rect.mX, window_rect.mY);
	return TRUE;
}

void LLViewerWindow::handlePingWatchdog(LLWindow *window, const char * msg)
{
	LLAppViewer::instance()->pingMainloopTimeout(msg);
}


void LLViewerWindow::handleResumeWatchdog(LLWindow *window)
{
	LLAppViewer::instance()->resumeMainloopTimeout();
}

void LLViewerWindow::handlePauseWatchdog(LLWindow *window)
{
	LLAppViewer::instance()->pauseMainloopTimeout();
}

//virtual
std::string LLViewerWindow::translateString(const char* tag)
{
	return LLTrans::getString( std::string(tag) );
}

//virtual
std::string LLViewerWindow::translateString(const char* tag,
		const std::map<std::string, std::string>& args)
{
	// LLTrans uses a special subclass of std::string for format maps,
	// but we must use std::map<> in these callbacks, otherwise we create
	// a dependency between LLWindow and LLFormatMapString.  So copy the data.
	LLStringUtil::format_map_t args_copy;
	std::map<std::string,std::string>::const_iterator it = args.begin();
	for ( ; it != args.end(); ++it)
	{
		args_copy[it->first] = it->second;
	}
	return LLTrans::getString( std::string(tag), args_copy);
}

//
// Classes
//
LLViewerWindow::LLViewerWindow(const Params& p)
:	mWindow(NULL),
	mActive(true),
	mUIVisible(true),
	mWindowRectRaw(0, p.height, p.width, 0),
	mWindowRectScaled(0, p.height, p.width, 0),
	mWorldViewRectRaw(0, p.height, p.width, 0),
	mLeftMouseDown(FALSE),
	mMiddleMouseDown(FALSE),
	mRightMouseDown(FALSE),
	mMouseInWindow( FALSE ),
    mAllowMouseDragging(TRUE),
    mMouseDownTimer(),
	mLastMask( MASK_NONE ),
	mToolStored( NULL ),
	mHideCursorPermanent( FALSE ),
	mCursorHidden(FALSE),
	mIgnoreActivate( FALSE ),
	mResDirty(false),
	mStatesDirty(false),
	mCurrResolutionIndex(0),
	mProgressView(NULL),
	mProgressViewMini(NULL)
{
	// gKeyboard is still NULL, so it doesn't do LLWindowListener any good to
	// pass its value right now. Instead, pass it a nullary function that
	// will, when we later need it, return the value of gKeyboard.
	// boost::lambda::var() constructs such a functor on the fly.
	mWindowListener.reset(new LLWindowListener(this, boost::lambda::var(gKeyboard)));
	mViewerWindowListener.reset(new LLViewerWindowListener(this));

	mSystemChannel.reset(new LLNotificationChannel("System", "Visible", LLNotificationFilters::includeEverything));
	mCommunicationChannel.reset(new LLCommunicationChannel("Communication", "Visible"));
	mAlertsChannel.reset(new LLNotificationsUI::LLViewerAlertHandler("VW_alerts", "alert"));
	mModalAlertsChannel.reset(new LLNotificationsUI::LLViewerAlertHandler("VW_alertmodal", "alertmodal"));

	bool ignore = gSavedSettings.getBOOL("IgnoreAllNotifications");
	LLNotifications::instance().setIgnoreAllNotifications(ignore);
	if (ignore)
	{
	LL_INFOS() << "NOTE: ALL NOTIFICATIONS THAT OCCUR WILL GET ADDED TO IGNORE LIST FOR LATER RUNS." << LL_ENDL;
	}


	BOOL useLegacyCursors = gSavedSettings.getBOOL("FSUseLegacyCursors");//<FS:LO> Legacy cursor setting from main program

	/*
	LLWindowCallbacks* callbacks,
	const std::string& title, const std::string& name, S32 x, S32 y, S32 width, S32 height, U32 flags,
	BOOL fullscreen, 
	BOOL clearBg,
	BOOL disable_vsync,
	BOOL ignore_pixel_depth,
	U32 fsaa_samples)
	*/
	// create window
    mWindow = LLWindowManager::createWindow(this,
		p.title, p.name, p.x, p.y, p.width, p.height, 0,
		p.fullscreen, 
		gHeadlessClient,
		gSavedSettings.getBOOL("RenderVSyncEnable"),
		!gHeadlessClient,
		p.ignore_pixel_depth,
		//gSavedSettings.getBOOL("RenderDeferred") ? 0 : gSavedSettings.getU32("RenderFSAASamples")); //don't use window level anti-aliasing if FBOs are enabled
		gSavedSettings.getBOOL("RenderDeferred") ? 0 : gSavedSettings.getU32("RenderFSAASamples"), //don't use window level anti-aliasing if FBOs are enabled
		useLegacyCursors); // <FS:LO> Legacy cursor setting from main program

	if (NULL == mWindow)
	{
		LLSplashScreen::update(LLTrans::getString("StartupRequireDriverUpdate"));
	
		LL_WARNS("Window") << "Failed to create window, to be shutting Down, be sure your graphics driver is updated." << LL_ENDL ;

		ms_sleep(5000) ; //wait for 5 seconds.

		LLSplashScreen::update(LLTrans::getString("ShuttingDown"));
#if LL_LINUX
		LL_WARNS() << "Unable to create window, be sure screen is set at 32-bit color and your graphics driver is configured correctly.  See README-linux.txt for further information."
				<< LL_ENDL;
#else
		LL_WARNS("Window") << "Unable to create window, be sure screen is set at 32-bit color in Control Panels->Display->Settings"
				<< LL_ENDL;
#endif
        LLAppViewer::instance()->fastQuit(1);
	}
    else if (!LLViewerShaderMgr::sInitialized)
    {
        //immediately initialize shaders
        LLViewerShaderMgr::sInitialized = TRUE;
        LLViewerShaderMgr::instance()->setShaders();
    }
	
	if (!LLAppViewer::instance()->restoreErrorTrap())
	{
        // this always happens, so downgrading it to INFO
		LL_INFOS("Window") << " Someone took over my signal/exception handler (post createWindow; normal)" << LL_ENDL;
	}

	const bool do_not_enforce = false;
	mWindow->setMinSize(p.min_width, p.min_height, do_not_enforce);  // root view not set 
	LLCoordScreen scr;
    mWindow->getSize(&scr);

    // Reset UI scale factor on first run if OS's display scaling is not 100%
    if (gSavedSettings.getBOOL("ResetUIScaleOnFirstRun"))
    {
        if (mWindow->getSystemUISize() != 1.f)
        {
            gSavedSettings.setF32("UIScaleFactor", 1.f);
        }
        gSavedSettings.setBOOL("ResetUIScaleOnFirstRun", FALSE);
    }

	// Get the real window rect the window was created with (since there are various OS-dependent reasons why
	// the size of a window or fullscreen context may have been adjusted slightly...)
	F32 ui_scale_factor = llclamp(gSavedSettings.getF32("UIScaleFactor") * mWindow->getSystemUISize(), MIN_UI_SCALE, MAX_UI_SCALE);
	
	mDisplayScale.setVec(llmax(1.f / mWindow->getPixelAspectRatio(), 1.f), llmax(mWindow->getPixelAspectRatio(), 1.f));
	mDisplayScale *= ui_scale_factor;
	LLUI::setScaleFactor(mDisplayScale);

	{
		LLCoordWindow size;
		mWindow->getSize(&size);
		mWindowRectRaw.set(0, size.mY, size.mX, 0);
		mWindowRectScaled.set(0, ll_round((F32)size.mY / mDisplayScale.mV[VY]), ll_round((F32)size.mX / mDisplayScale.mV[VX]), 0);
	}
	
	LLFontManager::initClass();
	// Init font system, load default fonts and generate basic glyphs
	// currently it takes aprox. 0.5 sec and we would load these fonts anyway
	// before login screen.
	LLFontGL::initClass( gSavedSettings.getF32("FontScreenDPI"),
		mDisplayScale.mV[VX],
		mDisplayScale.mV[VY],
		gDirUtilp->getAppRODataDir(),
		gSavedSettings.getString("FSFontSettingsFile"),
		gSavedSettings.getF32("FSFontSizeAdjustment"));


	//
	// We want to set this stuff up BEFORE we initialize the pipeline, so we can turn off
	// stuff like AGP if we think that it'll crash the viewer.
	//
	LL_DEBUGS("Window") << "Loading feature tables." << LL_ENDL;

	// Initialize OpenGL Renderer
	if (!LLFeatureManager::getInstance()->isFeatureAvailable("RenderVBOEnable") ||
		!gGLManager.mHasVertexBufferObject)
	{
		gSavedSettings.setBOOL("RenderVBOEnable", FALSE);
	}
	LLVertexBuffer::initClass(gSavedSettings.getBOOL("RenderVBOEnable"), gSavedSettings.getBOOL("RenderVBOMappingDisable"));
	LL_INFOS("RenderInit") << "LLVertexBuffer initialization done." << LL_ENDL ;
	gGL.init(true);
	// <FS:Ansariel> Exodus vignette
	exoPostProcess::getInstance(); // Make sure we've created one of these

	if (LLFeatureManager::getInstance()->isSafe()
		|| (gSavedSettings.getS32("LastFeatureVersion") != LLFeatureManager::getInstance()->getVersion())
		|| (gSavedSettings.getString("LastGPUString") != LLFeatureManager::getInstance()->getGPUString())
		|| (gSavedSettings.getBOOL("ProbeHardwareOnStartup")))
	{
		LLFeatureManager::getInstance()->applyRecommendedSettings();
		gSavedSettings.setBOOL("ProbeHardwareOnStartup", FALSE);
	}
	
	// If we crashed while initializng GL stuff last time, disable certain features
	if (gSavedSettings.getBOOL("RenderInitError"))
	{
		mInitAlert = "DisplaySettingsNoShaders";
		LLFeatureManager::getInstance()->setGraphicsLevel(0, false);
		gSavedSettings.setU32("RenderQualityPerformance", 0);		
	}

	// <FS:Ansariel> Texture memory management
	// On 64bit builds, allow up to 1GB texture memory on cards with 2GB video
	// memory and up to 2GB texture memory on cards with 4GB video memory. Check
	// is performed against a lower limit as not exactly 2 or 4GB might not be
	// returned.
#if ADDRESS_SIZE == 64
	LL_INFOS() << "GLManager detected " << gGLManager.mVRAM << " MB VRAM" << LL_ENDL;

	if (gGLManager.mVRAM > 3584)
	{
		gMaxVideoRam = S32Megabytes(2048);
		LL_INFOS() << "At least 4 GB video memory detected - increasing max video ram for textures to 2048 MB" << LL_ENDL;
	}
	else if (gGLManager.mVRAM > 1536)
	{
		gMaxVideoRam = S32Megabytes(1024);
		LL_INFOS() << "At least 2 GB video memory detected - increasing max video ram for textures to 1024 MB" << LL_ENDL;
	}
	else if (gGLManager.mVRAM > 768)
	{
		gMaxVideoRam = S32Megabytes(768);
		LL_INFOS() << "At least 1 GB video memory detected - increasing max video ram for textures to 768 MB" << LL_ENDL;
	}
#endif
	// </FS:Ansariel>

	// <FS:Ansariel> Max texture resolution
#if ADDRESS_SIZE == 64
	if (gSavedSettings.getBOOL("FSRestrictMaxTextureSize"))
	{
		DESIRED_NORMAL_TEXTURE_SIZE = (U32)LLViewerFetchedTexture::MAX_IMAGE_SIZE_DEFAULT / 2;
	}
#else
	gSavedSettings.setBOOL("FSRestrictMaxTextureSize", TRUE);
#endif
	LL_INFOS() << "Maximum fetched texture size: " << DESIRED_NORMAL_TEXTURE_SIZE << "px" << LL_ENDL;
	// </FS:Ansariel>
		
	// Init the image list.  Must happen after GL is initialized and before the images that
	// LLViewerWindow needs are requested.
    LLImageGL::initClass(mWindow, LLViewerTexture::MAX_GL_IMAGE_CATEGORY, false, gSavedSettings.getBOOL("RenderGLMultiThreaded"));
	gTextureList.init();
	LLViewerTextureManager::init() ;
	gBumpImageList.init();
	
    // Create container for all sub-views
	LLView::Params rvp;
	rvp.name("root");
	rvp.rect(mWindowRectScaled);
	rvp.mouse_opaque(false);
	rvp.follows.flags(FOLLOWS_NONE);
	mRootView = LLUICtrlFactory::create<LLRootView>(rvp);
	LLUI::getInstance()->setRootView(mRootView);

	// Make avatar head look forward at start
	mCurrentMousePoint.mX = getWindowWidthScaled() / 2;
	mCurrentMousePoint.mY = getWindowHeightScaled() / 2;

	gShowOverlayTitle = gSavedSettings.getBOOL("ShowOverlayTitle");
	mOverlayTitle = gSavedSettings.getString("OverlayTitle");
	// Can't have spaces in settings.ini strings, so use underscores instead and convert them.
	LLStringUtil::replaceChar(mOverlayTitle, '_', ' ');

	mDebugText = new LLDebugText(this);

	mWorldViewRectScaled = calcScaledRect(mWorldViewRectRaw, mDisplayScale);
}

std::string LLViewerWindow::getLastSnapshotDir()
{
    return sSnapshotDir;
}

void LLViewerWindow::initGLDefaults()
{
	// RN: Need this for translation and stretch manip.
	gBox.prerender();
}

struct MainPanel : public LLPanel
{
};

void LLViewerWindow::initBase()
{
	S32 height = getWindowHeightScaled();
	S32 width = getWindowWidthScaled();

	LLRect full_window(0, height, width, 0);

	////////////////////
	//
	// Set the gamma
	//

	F32 gamma = gSavedSettings.getF32("RenderGamma");
	if (gamma != 0.0f)
	{
		getWindow()->setGamma(gamma);
	}

	// Create global views

	// Login screen and main_view.xml need edit menus for preferences and browser
	LL_DEBUGS("AppInit") << "initializing edit menu" << LL_ENDL;
	initialize_edit_menu();
	initialize_spellcheck_menu(); // <FS:Zi> Set up edit menu here to get the spellcheck callbacks assigned before anyone uses them

    LLFontGL::loadCommonFonts();

	// <FS:Ansariel> Move console further down in the view hierarchy to not float in front of floaters!
	// Console
	llassert( !gConsole );
	LLConsole::Params cp;
	cp.name("console");
	cp.max_lines(gSavedSettings.getS32("ConsoleBufferSize"));
	cp.rect(getChatConsoleRect());
	cp.parse_urls(true); // <FS:Ansariel> Enable URL parsing for the chat console
	cp.background_image("Rounded_Square"); // <FS:Ansariel> Configurable background for different console types
	cp.session_support(true); // <FS:Ansariel> Session support
	cp.persist_time(gSavedSettings.getF32("ChatPersistTime"));
	cp.font_size_index(gSavedSettings.getS32("ChatConsoleFontSize"));
	cp.follows.flags(FOLLOWS_LEFT | FOLLOWS_RIGHT | FOLLOWS_BOTTOM);
	gConsole = LLUICtrlFactory::create<LLConsole>(cp);
	getRootView()->addChild(gConsole);
	// </FS:Ansariel>

	//<FS:KC> Centralize a some of these volume panel callbacks
	initialize_volume_controls_callbacks();
	//</FS:KC>

	// Create the floater view at the start so that other views can add children to it. 
	// (But wait to add it as a child of the root view so that it will be in front of the 
	// other views.)
	MainPanel* main_view = new MainPanel();
	if (!main_view->buildFromFile("main_view.xml"))
	{
		LL_ERRS() << "Failed to initialize viewer: Viewer couldn't process file main_view.xml, "
				<< "if this problem happens again, please validate your installation." << LL_ENDL;
	}
	main_view->setShape(full_window);
	getRootView()->addChild(main_view);

	// <FS:Zi> Moved this from the end of this function up here, so all context menus
	//         created right after this get the correct parent assigned.
	gMenuHolder = getRootView()->getChild<LLViewerMenuHolderGL>("Menu Holder");
	LLMenuGL::sMenuContainer = gMenuHolder;
	// </FS:Zi>

	// placeholder widget that controls where "world" is rendered
	mWorldViewPlaceholder = main_view->getChildView("world_view_rect")->getHandle();
	mPopupView = main_view->getChild<LLPopupView>("popup_holder");
	mHintHolder = main_view->getChild<LLView>("hint_holder")->getHandle();
	mLoginPanelHolder = main_view->getChild<LLView>("login_panel_holder")->getHandle();

	// Create the toolbar view
	// Get a pointer to the toolbar view holder
	LLPanel* panel_holder = main_view->getChild<LLPanel>("toolbar_view_holder");
	// Load the toolbar view from file 
	gToolBarView = LLUICtrlFactory::getInstance()->createFromFile<LLToolBarView>("panel_toolbar_view.xml", panel_holder, LLDefaultChildRegistry::instance());
	if (!gToolBarView)
	{
		LL_ERRS() << "Failed to initialize viewer: Viewer couldn't process file panel_toolbar_view.xml, "
				<< "if this problem happens again, please validate your installation." << LL_ENDL;
	}
	gToolBarView->setShape(panel_holder->getLocalRect());
	// Hide the toolbars for the moment: we'll make them visible after logging in world (see LLViewerWindow::initWorldUI())
	gToolBarView->setVisible(FALSE);

	// <FS:Zi> initialize the utility bar (classic V1 style buttons next to the chat bar)
	UtilityBar::instance().init();

	// Constrain floaters to inside the menu and status bar regions.
	gFloaterView = main_view->getChild<LLFloaterView>("Floater View");
	for (S32 i = 0; i < LLToolBarEnums::TOOLBAR_COUNT; ++i)
	{
		LLToolBar * toolbarp = gToolBarView->getToolbar((LLToolBarEnums::EToolBarLocation)i);
		if (toolbarp)
		{
			toolbarp->getCenterLayoutPanel()->setReshapeCallback(boost::bind(&LLFloaterView::setToolbarRect, gFloaterView, _1, _2));
		}
	}
	gFloaterView->setFloaterSnapView(main_view->getChild<LLView>("floater_snap_region")->getHandle());
	gSnapshotFloaterView = main_view->getChild<LLSnapshotFloaterView>("Snapshot Floater View");

	// <FS:Ansariel> Prevent floaters being dragged under main chat bar
	LLLayoutPanel* chatbar_panel = dynamic_cast<LLLayoutPanel*>(gToolBarView->getChildView("default_chat_bar")->getParent());
	if (chatbar_panel)
	{
		chatbar_panel->setReshapePanelCallback(boost::bind(&LLFloaterView::setMainChatbarRect, gFloaterView, _1, _2));
		gFloaterView->setMainChatbarRect(chatbar_panel, chatbar_panel->getRect());
	}

	// Utility bar on legacy skins
	LLLayoutPanel* legacy_chat_panel = LLUI::getInstance()->getRootView()->findChild<LLLayoutPanel>("chat_panel");
	if (legacy_chat_panel)
	{
		legacy_chat_panel->setReshapePanelCallback(boost::bind(&LLFloaterView::setUtilityBarRect, gFloaterView, _1, _2));
		gFloaterView->setUtilityBarRect(legacy_chat_panel, legacy_chat_panel->getRect());
	}
	// </FS:Ansariel>

	// optionally forward warnings to chat console/chat floater
	// for qa runs and dev builds
#if  !LL_RELEASE_FOR_DOWNLOAD
	RecordToChatConsole::getInstance()->startRecorder();
#else
	if(gSavedSettings.getBOOL("QAMode"))
	{
		RecordToChatConsole::getInstance()->startRecorder();
	}
#endif

	gDebugView = getRootView()->getChild<LLDebugView>("DebugView");
	gDebugView->init();
	gToolTipView = getRootView()->getChild<LLToolTipView>("tooltip view");

	// Initialize do not disturb response message when logged in
	LLAppViewer::instance()->setOnLoginCompletedCallback(boost::bind(&LLFloaterPreference::initDoNotDisturbResponse));

	// Add the progress bar view (startup view), which overrides everything
	mProgressView = getRootView()->findChild<LLProgressView>("progress_view");
	mProgressViewMini = getRootView()->findChild<LLProgressViewMini>("progress_view_mini");

	setShowProgress(FALSE,FALSE);
	setProgressCancelButtonVisible(FALSE);

	if(mProgressViewMini)
		mProgressViewMini->setVisible(FALSE);
	// <FS:Zi> Moved this to the top right after creation of main_view.xml, so all context menus
	//         created right after that get the correct parent assigned.
	// gMenuHolder = getRootView()->getChild<LLViewerMenuHolderGL>("Menu Holder");
	// LLMenuGL::sMenuContainer = gMenuHolder;
	// </FS:Zi>
}

void LLViewerWindow::initWorldUI()
{
	if (gNonInteractive)
	{
		gIMMgr = LLIMMgr::getInstance();
		LLNavigationBar::getInstance();
		gFloaterView->pushVisibleAll(FALSE);
		return;
	}
	
	S32 height = mRootView->getRect().getHeight();
	S32 width = mRootView->getRect().getWidth();
	LLRect full_window(0, height, width, 0);


	gIMMgr = LLIMMgr::getInstance();

	//getRootView()->sendChildToFront(gFloaterView);
	//getRootView()->sendChildToFront(gSnapshotFloaterView);

	if (!gNonInteractive)
	{
		// <FS:Ansariel> Group notices, IMs and chiclets position
		//LLPanel* chiclet_container = getRootView()->getChild<LLPanel>("chiclet_container");
		LLPanel* chiclet_container;
		if (gSavedSettings.getBOOL("InternalShowGroupNoticesTopRight"))
		{
			chiclet_container = getRootView()->getChild<LLPanel>("chiclet_container");
			getRootView()->getChildView("chiclet_container_bottom")->setVisible(FALSE);
		}
		else
		{
			getRootView()->getChildView("chiclet_container")->setVisible(FALSE);
			chiclet_container = getRootView()->getChild<LLPanel>("chiclet_container_bottom");
		}
		// </FS:Ansariel> Group notices, IMs and chiclets position
		LLChicletBar* chiclet_bar = LLChicletBar::getInstance();
		chiclet_bar->setShape(chiclet_container->getLocalRect());
		chiclet_bar->setFollowsAll();
		chiclet_container->addChild(chiclet_bar);
		chiclet_container->setVisible(TRUE);
	}

	LLRect morph_view_rect = full_window;
	morph_view_rect.stretch( -STATUS_BAR_HEIGHT );
	morph_view_rect.mTop = full_window.mTop - 32;
	LLMorphView::Params mvp;
	mvp.name("MorphView");
	mvp.rect(morph_view_rect);
	mvp.visible(false);
	gMorphView = LLUICtrlFactory::create<LLMorphView>(mvp);
	getRootView()->addChild(gMorphView);

	LLWorldMapView::initClass();
	
	// Force gFloaterWorldMap to initialize
	LLFloaterReg::getInstance("world_map");

	// Force gFloaterTools to initialize
	LLFloaterReg::getInstance("build");

	// Status bar
	LLPanel* status_bar_container = getRootView()->getChild<LLPanel>("status_bar_container");
	gStatusBar = new LLStatusBar(status_bar_container->getLocalRect());
	// <FS:Ansariel> Undo weird LL messing around with main view
	//gStatusBar->setFollows(FOLLOWS_LEFT | FOLLOWS_TOP | FOLLOWS_RIGHT);
	gStatusBar->setFollowsAll();
	gStatusBar->setShape(status_bar_container->getLocalRect());
	// sync bg color with menu bar
	gStatusBar->setBackgroundColor( gMenuBarView->getBackgroundColor().get() );
    // add InBack so that gStatusBar won't be drawn over menu
	// <FS:Ansariel> Undo weird LL messing around with main view
    //status_bar_container->addChildInBack(gStatusBar, 2/*tab order, after menu*/);
    status_bar_container->addChildInBack(gStatusBar);
    status_bar_container->setVisible(TRUE);

	// <FS:Zi> Make navigation bar part of the UI
	// // Navigation bar
	// LLView* nav_bar_container = getRootView()->getChild<LLView>("nav_bar_container");

	// LLNavigationBar* navbar = LLNavigationBar::getInstance();
	// navbar->setShape(nav_bar_container->getLocalRect());
	// navbar->setBackgroundColor(gMenuBarView->getBackgroundColor().get());
	// nav_bar_container->addChild(navbar);
	// nav_bar_container->setVisible(TRUE);

<<<<<<< HEAD
    //// Navigation bar is outside visible area, expand status_bar_container to show it
    //S32 new_height = nav_bar_container->getRect().getHeight() + status_bar_container->getRect().getHeight();
    //S32 new_width = status_bar_container->getRect().getWidth();
    //status_bar_container->reshape(new_width, new_height, TRUE);

	// if (!gSavedSettings.getBOOL("ShowNavbarNavigationPanel"))
	// {
	//		navbar->setVisible(FALSE);
	// 	}

	// Force navigation bar to initialize
	LLNavigationBar::getInstance();
	// set navbar container visible which is initially hidden on the login screen,
	// the real visibility of navbar and favorites bar is done via visibility control -Zi
	LLNavigationBar::instance().getView()->setVisible(TRUE);
	// </FS:Zi>

	if (!gSavedSettings.getBOOL("ShowMenuBarLocation"))
=======

	if (!gSavedSettings.getBOOL("ShowNavbarNavigationPanel"))
>>>>>>> eaf86980
	{
		gStatusBar->childSetVisible("parcel_info_panel",FALSE);
	}
<<<<<<< HEAD
	
=======
    else
    {
        reshapeStatusBarContainer();
    }

>>>>>>> eaf86980

	// <FS:Zi> We don't have the mini location bar, so no topinfo_bar required
	// // Top Info bar
	// LLPanel* topinfo_bar_container = getRootView()->getChild<LLPanel>("topinfo_bar_container");
	// LLPanelTopInfoBar* topinfo_bar = LLPanelTopInfoBar::getInstance();

	// topinfo_bar->setShape(topinfo_bar_container->getLocalRect());

	// topinfo_bar_container->addChild(topinfo_bar);
	// topinfo_bar_container->setVisible(TRUE);

	// if (!gSavedSettings.getBOOL("ShowMiniLocationPanel"))
	// {
	// 	topinfo_bar->setVisible(FALSE);
	// }
	// </FS:Zi>

	if ( gHUDView == NULL )
	{
		LLRect hud_rect = full_window;
		hud_rect.mBottom += 50;
		if (gMenuBarView && gMenuBarView->isInVisibleChain())
		{
			hud_rect.mTop -= gMenuBarView->getRect().getHeight();
		}
		gHUDView = new LLHUDView(hud_rect);
		getRootView()->addChild(gHUDView);
		getRootView()->sendChildToBack(gHUDView);
	}

	LLPanel* panel_ssf_container = getRootView()->getChild<LLPanel>("state_management_buttons_container");

	LLPanelStandStopFlying* panel_stand_stop_flying	= LLPanelStandStopFlying::getInstance();
	panel_ssf_container->addChild(panel_stand_stop_flying);

	// <FS:Ansariel> Leave this out for now until somebody wants to adjust the panel_toolbar_view.xml files...
	//LLPanelHideBeacon* panel_hide_beacon = LLPanelHideBeacon::getInstance();
	//panel_ssf_container->addChild(panel_hide_beacon);

	panel_ssf_container->setVisible(TRUE);

	LLMenuOptionPathfindingRebakeNavmesh::getInstance()->initialize();

	// Load and make the toolbars visible
	// Note: we need to load the toolbars only *after* the user is logged in and IW
	if (gToolBarView)
	{
		if (gSavedSettings.getBOOL("ResetToolbarSettings"))
		{
			gToolBarView->loadDefaultToolbars();
			gSavedSettings.setBOOL("ResetToolbarSettings",FALSE);
		}
		else
		{
			gToolBarView->loadToolbars();
		}
		gToolBarView->setVisible(TRUE);
	}

	if (!gNonInteractive)
	{
		// <FS:AW  opensim destinations and avatar picker>
		// LLMediaCtrl* destinations = LLFloaterReg::getInstance("destinations")->getChild<LLMediaCtrl>("destination_guide_contents");
		// if (destinations)
		// {
		// 	destinations->setErrorPageURL(gSavedSettings.getString("GenericErrorPageURL"));
		// 	std::string url = gSavedSettings.getString("DestinationGuideURL");
		// 	url = LLWeb::expandURLSubstitutions(url, LLSD());
		// 	destinations->navigateTo(url, "text/html");
		// }
		// LLMediaCtrl* avatar_picker = LLFloaterReg::getInstance("avatar")->findChild<LLMediaCtrl>("avatar_picker_contents");
		// if (avatar_picker)
		// {
		// 	avatar_picker->setErrorPageURL(gSavedSettings.getString("GenericErrorPageURL"));
		// 	std::string url = gSavedSettings.getString("AvatarPickerURL");
		// 	url = LLWeb::expandURLSubstitutions(url, LLSD());
		// 	avatar_picker->navigateTo(url, "text/html");
		// }
		std::string destination_guide_url;
#ifdef OPENSIM // <FS:AW optional opensim support>
		if (LLGridManager::getInstance()->isInOpenSim())
		{
			if (LLLoginInstance::getInstance()->hasResponse("destination_guide_url"))
			{
				destination_guide_url = LLLoginInstance::getInstance()->getResponse("destination_guide_url").asString();
			}
		}
		else
#endif // OPENSIM  // <FS:AW optional opensim support>
		{
			destination_guide_url = gSavedSettings.getString("DestinationGuideURL");
		}

		if(!destination_guide_url.empty())
		{	
			LLMediaCtrl* destinations = LLFloaterReg::getInstance("destinations")->getChild<LLMediaCtrl>("destination_guide_contents");
			if (destinations)
			{
				destinations->setErrorPageURL(gSavedSettings.getString("GenericErrorPageURL"));
				destination_guide_url = LLWeb::expandURLSubstitutions(destination_guide_url, LLSD());
				LL_DEBUGS("WebApi") << "3 DestinationGuideURL \"" << destination_guide_url << "\"" << LL_ENDL;
				destinations->navigateTo(destination_guide_url, HTTP_CONTENT_TEXT_HTML);
			}
		}

		std::string avatar_picker_url;
#ifdef OPENSIM // <FS:AW optional opensim support>
		if (LLGridManager::getInstance()->isInOpenSim())
		{
			if (LLLoginInstance::getInstance()->hasResponse("avatar_picker_url"))
			{
				avatar_picker_url = LLLoginInstance::getInstance()->getResponse("avatar_picker_url").asString();
			}
		}
		else
#endif // OPENSIM  // <FS:AW optional opensim support>
		{
			avatar_picker_url = gSavedSettings.getString("AvatarPickerURL");
		}

		if(!avatar_picker_url.empty())
		{	
			LLMediaCtrl* avatar_picker = LLFloaterReg::getInstance("avatar")->findChild<LLMediaCtrl>("avatar_picker_contents");
			if (avatar_picker)
			{
				avatar_picker->setErrorPageURL(gSavedSettings.getString("GenericErrorPageURL"));
				avatar_picker_url = LLWeb::expandURLSubstitutions(avatar_picker_url, LLSD());
				LL_DEBUGS("WebApi") << "AvatarPickerURL \"" << avatar_picker_url << "\"" << LL_ENDL;
				avatar_picker->navigateTo(avatar_picker_url, HTTP_CONTENT_TEXT_HTML);
			}
		}
		// </FS:AW  opensim destinations and avatar picker>
	}

	// <FS:Zi> Autohide main chat bar if applicable
	BOOL visible=!gSavedSettings.getBOOL("AutohideChatBar");

	FSNearbyChat::instance().showDefaultChatBar(visible);
	gSavedSettings.setBOOL("MainChatbarVisible",visible);
	// </FS:Zi>
}

// Destroy the UI
void LLViewerWindow::shutdownViews()
{
	// clean up warning logger
	RecordToChatConsole::getInstance()->stopRecorder();
	LL_INFOS() << "Warning logger is cleaned." << LL_ENDL ;

	gFocusMgr.unlockFocus();
	gFocusMgr.setMouseCapture(NULL);
	gFocusMgr.setKeyboardFocus(NULL);
	gFocusMgr.setTopCtrl(NULL);
	if (mWindow)
	{
		mWindow->allowLanguageTextInput(NULL, FALSE);
	}

	delete mDebugText;
	mDebugText = NULL;
	
	LL_INFOS() << "DebugText deleted." << LL_ENDL ;

	// Cleanup global views
	if (gMorphView)
	{
		gMorphView->setVisible(FALSE);
	}
	LL_INFOS() << "Global views cleaned." << LL_ENDL ;

	LLNotificationsUI::LLToast::cleanupToasts();
	LL_INFOS() << "Leftover toast cleaned up." << LL_ENDL;

	// DEV-40930: Clear sModalStack. Otherwise, any LLModalDialog left open
	// will crump with LL_ERRS.
	LLModalDialog::shutdownModals();
	LL_INFOS() << "LLModalDialog shut down." << LL_ENDL; 

	// destroy the nav bar, not currently part of gViewerWindow
	// *TODO: Make LLNavigationBar part of gViewerWindow
	LLNavigationBar::deleteSingleton();
	LL_INFOS() << "LLNavigationBar destroyed." << LL_ENDL ;
	
	// destroy menus after instantiating navbar above, as it needs
	// access to gMenuHolder
	cleanup_menus();
	LL_INFOS() << "menus destroyed." << LL_ENDL ;

	view_listener_t::cleanup();
	LL_INFOS() << "view listeners destroyed." << LL_ENDL ;

	// Clean up pointers that are going to be invalid. (todo: check sMenuContainer)
	mProgressView = NULL;
	mPopupView = NULL;

	// Delete all child views.
	delete mRootView;
	mRootView = NULL;
	LL_INFOS() << "RootView deleted." << LL_ENDL ;
	
	LLMenuOptionPathfindingRebakeNavmesh::getInstance()->quit();

	// Automatically deleted as children of mRootView.  Fix the globals.
	gStatusBar = NULL;
	gIMMgr = NULL;
	gToolTipView = NULL;

	gToolBarView = NULL;
	gFloaterView = NULL;
	gMorphView = NULL;

	gHUDView = NULL;
}

void LLViewerWindow::shutdownGL()
{
	//--------------------------------------------------------
	// Shutdown GL cleanly.  Order is very important here.
	//--------------------------------------------------------
	LLFontGL::destroyDefaultFonts();
	SUBSYSTEM_CLEANUP(LLFontManager);
	stop_glerror();

	gSky.cleanup();
	stop_glerror();

	LL_INFOS() << "Cleaning up pipeline" << LL_ENDL;
	gPipeline.cleanup();
	stop_glerror();

	//MUST clean up pipeline before cleaning up wearables
	LL_INFOS() << "Cleaning up wearables" << LL_ENDL;
	LLWearableList::instance().cleanup() ;

	gTextureList.shutdown();
	stop_glerror();

	gBumpImageList.shutdown();
	stop_glerror();

	LLWorldMapView::cleanupTextures();

	LLViewerTextureManager::cleanup() ;
	SUBSYSTEM_CLEANUP(LLImageGL) ;
    
	LL_INFOS() << "All textures and llimagegl images are destroyed!" << LL_ENDL ;

	LL_INFOS() << "Cleaning up select manager" << LL_ENDL;
	LLSelectMgr::getInstance()->cleanup();	

	LL_INFOS() << "Stopping GL during shutdown" << LL_ENDL;
	stopGL(FALSE);
	stop_glerror();

	gGL.shutdown();
	
	// <FS:Ansariel> Exodus vignette
	// This must die before LLVertexBuffer does
	exoPostProcess::deleteSingleton();
	// </FS:Ansariel> Exodus vignette

	SUBSYSTEM_CLEANUP(LLVertexBuffer);

	LL_INFOS() << "LLVertexBuffer cleaned." << LL_ENDL ;
}

// shutdownViews() and shutdownGL() need to be called first
LLViewerWindow::~LLViewerWindow()
{
	LL_INFOS() << "Destroying Window" << LL_ENDL;
	destroyWindow();

	delete mDebugText;
	mDebugText = NULL;

	if (LLViewerShaderMgr::sInitialized)
	{
		LLViewerShaderMgr::releaseInstance();
		LLViewerShaderMgr::sInitialized = FALSE;
	}
}


void LLViewerWindow::setCursor( ECursorType c )
{
	mWindow->setCursor( c );
}

void LLViewerWindow::showCursor()
{
	mWindow->showCursor();
	
	mCursorHidden = FALSE;
}

void LLViewerWindow::hideCursor()
{
	// And hide the cursor
	mWindow->hideCursor();

	mCursorHidden = TRUE;
}

void LLViewerWindow::sendShapeToSim()
{
	LLMessageSystem* msg = gMessageSystem;
	if(!msg) return;
	msg->newMessageFast(_PREHASH_AgentHeightWidth);
	msg->nextBlockFast(_PREHASH_AgentData);
	msg->addUUIDFast(_PREHASH_AgentID, gAgent.getID());
	msg->addUUIDFast(_PREHASH_SessionID, gAgent.getSessionID());
	msg->addU32Fast(_PREHASH_CircuitCode, gMessageSystem->mOurCircuitCode);
	msg->nextBlockFast(_PREHASH_HeightWidthBlock);
	msg->addU32Fast(_PREHASH_GenCounter, 0);
	U16 height16 = (U16) mWorldViewRectRaw.getHeight();
	U16 width16 = (U16) mWorldViewRectRaw.getWidth();
	msg->addU16Fast(_PREHASH_Height, height16);
	msg->addU16Fast(_PREHASH_Width, width16);
	gAgent.sendReliableMessage();
}

// Must be called after window is created to set up agent
// camera variables and UI variables.
void LLViewerWindow::reshape(S32 width, S32 height)
{
	// Destroying the window at quit time generates spurious
	// reshape messages.  We don't care about these, and we
	// don't want to send messages because the message system
	// may have been destructed.
	if (!LLApp::isExiting())
	{
		gWindowResized = TRUE;

		// update our window rectangle
		mWindowRectRaw.mRight = mWindowRectRaw.mLeft + width;
		mWindowRectRaw.mTop = mWindowRectRaw.mBottom + height;

		//glViewport(0, 0, width, height );

		if (height > 0)
		{ 
			LLViewerCamera::getInstance()->setViewHeightInPixels( mWorldViewRectRaw.getHeight() );
			LLViewerCamera::getInstance()->setAspect( getWorldViewAspectRatio() );
		}

		calcDisplayScale();
	
		BOOL display_scale_changed = mDisplayScale != LLUI::getScaleFactor();
		LLUI::setScaleFactor(mDisplayScale);

		// update our window rectangle
		mWindowRectScaled.mRight = mWindowRectScaled.mLeft + ll_round((F32)width / mDisplayScale.mV[VX]);
		mWindowRectScaled.mTop = mWindowRectScaled.mBottom + ll_round((F32)height / mDisplayScale.mV[VY]);

		setup2DViewport();

		// Inform lower views of the change
		// round up when converting coordinates to make sure there are no gaps at edge of window
		LLView::sForceReshape = display_scale_changed;
		mRootView->reshape(llceil((F32)width / mDisplayScale.mV[VX]), llceil((F32)height / mDisplayScale.mV[VY]));
        if (display_scale_changed)
        {
            // Needs only a 'scale change' update, everything else gets handled by LLLayoutStack::updateClass()
            // <FS:Ansariel> [FS Login Panel]
            //LLPanelLogin::reshapePanel();
            FSPanelLogin::reshapePanel();
            // </FS:Ansariel> [FS Login Panel]
        }
		LLView::sForceReshape = FALSE;

		// clear font width caches
		if (display_scale_changed)
		{
			LLHUDObject::reshapeAll();
		}

		sendShapeToSim();

		// store new settings for the mode we are in, regardless
		BOOL maximized = mWindow->getMaximized();
		gSavedSettings.setBOOL("WindowMaximized", maximized);

//<FS:KC - fix for EXP-1777/EXP-1832>
        LLCoordScreen window_size;
		if (!maximized
			&& mWindow->getSize(&window_size))
//		if (!maximized)
//</FS:KC - fix for EXP-1777/EXP-1832>
		{
			U32 min_window_width=gSavedSettings.getU32("MinWindowWidth");
			U32 min_window_height=gSavedSettings.getU32("MinWindowHeight");
			// tell the OS specific window code about min window size
			mWindow->setMinSize(min_window_width, min_window_height);

			LLCoordScreen window_rect;
			if (!gNonInteractive && mWindow->getSize(&window_rect))
			{
			// Only save size if not maximized
				gSavedSettings.setU32("WindowWidth", window_rect.mX);
				gSavedSettings.setU32("WindowHeight", window_rect.mY);
			}
		}

		sample(LLStatViewer::WINDOW_WIDTH, width);
		sample(LLStatViewer::WINDOW_HEIGHT, height);

		LLLayoutStack::updateClass();
	}
}


// Hide normal UI when a logon fails
void LLViewerWindow::setNormalControlsVisible( BOOL visible )
{
	if(LLChicletBar::instanceExists())
	{
		LLChicletBar::getInstance()->setVisible(visible);
		LLChicletBar::getInstance()->setEnabled(visible);
	}

	if ( gMenuBarView )
	{
		gMenuBarView->setVisible( visible );
		gMenuBarView->setEnabled( visible );

		// ...and set the menu color appropriately.
		setMenuBackgroundColor(gAgent.getGodLevel() > GOD_NOT, 
			!LLGridManager::getInstance()->isInSLBeta());
	}
        
	if ( gStatusBar )
	{
		gStatusBar->setVisible( visible );	
		gStatusBar->setEnabled( visible );	
	}
	
	// <FS:Zi> Is done inside XUI now, using visibility_control
	//LLNavigationBar* navbarp = LLUI::getInstance()->getRootView()->findChild<LLNavigationBar>("navigation_bar");
	//if (navbarp)
	//{
	//	// when it's time to show navigation bar we need to ensure that the user wants to see it
	//	// i.e. ShowNavbarNavigationPanel option is true
	//	navbarp->setVisible( visible && gSavedSettings.getBOOL("ShowNavbarNavigationPanel") );
	//}
	// </FS:Zi>
}

void LLViewerWindow::setMenuBackgroundColor(bool god_mode, bool dev_grid)
{
    LLSD args;
    LLColor4 new_bg_color;

	// god more important than project, proj more important than grid
    if ( god_mode ) 
    {
		//if ( LLGridManager::getInstance()->isInProductionGrid() ) <FS:TM> use our grid code and not LL's
		if ( !LLGridManager::getInstance()->isInSLBeta() )
		{
			new_bg_color = LLUIColorTable::instance().getColor( "MenuBarGodBgColor" );
		}
		else
		{
			new_bg_color = LLUIColorTable::instance().getColor( "MenuNonProductionGodBgColor" );
		}
    }
    else
	{
		// <FS:Ansariel> Don't care about viewer maturity
        //switch (LLVersionInfo::instance().getViewerMaturity())
        //{
        //case LLVersionInfo::TEST_VIEWER:
        //    new_bg_color = LLUIColorTable::instance().getColor( "MenuBarTestBgColor" );
        //    break;

        //case LLVersionInfo::PROJECT_VIEWER:
        //    new_bg_color = LLUIColorTable::instance().getColor( "MenuBarProjectBgColor" );
        //    break;
        //    
        //case LLVersionInfo::BETA_VIEWER:
        //    new_bg_color = LLUIColorTable::instance().getColor( "MenuBarBetaBgColor" );
        //    break;
        //    
        //case LLVersionInfo::RELEASE_VIEWER:
        //    if(!LLGridManager::getInstance()->isInProductionGrid())
        //    {
        //        new_bg_color = LLUIColorTable::instance().getColor( "MenuNonProductionBgColor" );
        //    }
        //    else 
        //    {
        //        new_bg_color = LLUIColorTable::instance().getColor( "MenuBarBgColor" );
        //    }
        //    break;
        //}
		if (LLGridManager::getInstance()->isInSLBeta())
		{
			new_bg_color = LLUIColorTable::instance().getColor( "MenuNonProductionBgColor" );
		}
		else 
		{
			new_bg_color = LLUIColorTable::instance().getColor( "MenuBarBgColor" );
		}
		// </FS:Ansariel>
    }
    
    if(gMenuBarView)
    {
        gMenuBarView->setBackgroundColor( new_bg_color );
    }

    if(gStatusBar)
    {
        gStatusBar->setBackgroundColor( new_bg_color );
    }
}

void LLViewerWindow::drawDebugText()
{
	gGL.color4f(1,1,1,1);
	gGL.pushMatrix();
	gGL.pushUIMatrix();
	gUIProgram.bind();
	{
		// scale view by UI global scale factor and aspect ratio correction factor
		gGL.scaleUI(mDisplayScale.mV[VX], mDisplayScale.mV[VY], 1.f);
		mDebugText->draw();
	}
	gGL.popUIMatrix();
	gGL.popMatrix();

	gGL.flush();
	gUIProgram.unbind();
}

void LLViewerWindow::draw()
{
	
//#if LL_DEBUG
	LLView::sIsDrawing = TRUE;
//#endif
	stop_glerror();
	
	LLUI::setLineWidth(1.f);

	// Reset any left-over transforms
	gGL.matrixMode(LLRender::MM_MODELVIEW);
	
	gGL.loadIdentity();

	//S32 screen_x, screen_y;

	//if (!gSavedSettings.getBOOL("RenderUIBuffer"))
	static LLCachedControl<bool> renderUIBuffer(gSavedSettings, "RenderUIBuffer");
	if (!renderUIBuffer)
	{
		LLView::sDirtyRect = getWindowRectScaled();
	}

	// HACK for timecode debugging
	//if (gSavedSettings.getBOOL("DisplayTimecode"))
	static LLCachedControl<bool> displayTimecode(gSavedSettings, "DisplayTimecode");
	if (displayTimecode)
	{
		// draw timecode block
		std::string text;

		gGL.loadIdentity();

		microsecondsToTimecodeString(gFrameTime,text);
		const LLFontGL* font = LLFontGL::getFontSansSerif();
		font->renderUTF8(text, 0,
						ll_round((getWindowWidthScaled()/2)-100.f),
						ll_round((getWindowHeightScaled()-60.f)),
			LLColor4( 1.f, 1.f, 1.f, 1.f ),
			LLFontGL::LEFT, LLFontGL::TOP);
	}

	// Draw all nested UI views.
	// No translation needed, this view is glued to 0,0

	gUIProgram.bind();

	gGL.pushMatrix();
	LLUI::pushMatrix();
	{
		// <FS:Ansariel> Factor out instance() call
		LLViewerCamera& camera = LLViewerCamera::instance();

		// scale view by UI global scale factor and aspect ratio correction factor
		gGL.scaleUI(mDisplayScale.mV[VX], mDisplayScale.mV[VY], 1.f);

		LLVector2 old_scale_factor = LLUI::getScaleFactor();
		// apply camera zoom transform (for high res screenshots)
		F32 zoom_factor = camera.getZoomFactor(); // <FS:Ansariel> Factor out instance() call
		S16 sub_region = camera.getZoomSubRegion(); // <FS:Ansariel> Factor out instance() call
		if (zoom_factor > 1.f)
		{
			//decompose subregion number to x and y values
			int pos_y = sub_region / llceil(zoom_factor);
			int pos_x = sub_region - (pos_y*llceil(zoom_factor));
			// offset for this tile
			gGL.translatef((F32)getWindowWidthScaled() * -(F32)pos_x, 
						(F32)getWindowHeightScaled() * -(F32)pos_y, 
						0.f);
			gGL.scalef(zoom_factor, zoom_factor, 1.f);
			LLUI::getScaleFactor() *= zoom_factor;
		}

		// Draw tool specific overlay on world
		LLToolMgr::getInstance()->getCurrentTool()->draw();

		// <exodus> Draw HUD stuff.
		bool inMouselook = gAgentCamera.cameraMouselook();
		static LLCachedControl<bool> fsMouselookCombatFeatures(gSavedSettings, "FSMouselookCombatFeatures", true);
		if (inMouselook && fsMouselookCombatFeatures)
		{
			S32 windowWidth = gViewerWindow->getWorldViewRectScaled().getWidth();
			S32 windowHeight = gViewerWindow->getWorldViewRectScaled().getHeight();

			static const std::string unknown_agent = LLTrans::getString("Mouselook_Unknown_Avatar");
			static LLUIColor map_avatar_color = LLUIColorTable::instance().getColor("MapAvatarColor", LLColor4::white);
			static LLCachedControl<F32> renderIFFRange(gSavedSettings, "ExodusMouselookIFFRange", 380.f);
			static LLCachedControl<bool> renderIFF(gSavedSettings, "ExodusMouselookIFF", true);
			static LLUICachedControl<F32> userPresetX("ExodusMouselookTextOffsetX", 0.f);
			static LLUICachedControl<F32> userPresetY("ExodusMouselookTextOffsetY", -150.f);
			static LLUICachedControl<U32> userPresetHAlign("ExodusMouselookTextHAlign", 2);

			LLVector3d myPosition = gAgentCamera.getCameraPositionGlobal();
			LLQuaternion myRotation = camera.getQuaternion();

			myRotation.set(-myRotation.mQ[VX], -myRotation.mQ[VY], -myRotation.mQ[VZ], myRotation.mQ[VW]);

			uuid_vec_t avatars;
			std::vector<LLVector3d> positions;
			LLWorld::getInstance()->getAvatars(&avatars, &positions, gAgent.getPositionGlobal(), renderIFFRange);
	
			bool crosshairRendered = false;

			S32 length = avatars.size();
			if (length)
			{
				LGGContactSets& contact_sets = LGGContactSets::instance();

				for (S32 i = 0; i < length; i++)
				{
					LLUUID& targetKey = avatars[i];
					if (targetKey == gAgentID)
					{
						continue;
					}

					LLVector3d targetPosition = positions[i];
					if (targetPosition.isNull())
					{
						continue;
					}

					LLColor4 targetColor = map_avatar_color.get();
					targetColor = contact_sets.colorize(targetKey, targetColor, LGG_CS_MINIMAP);

					//color based on contact sets prefs
					contact_sets.hasFriendColorThatShouldShow(targetKey, LGG_CS_MINIMAP, targetColor);

					LLColor4 mark_color;
					if (LLNetMap::getAvatarMarkColor(targetKey, mark_color))
					{
						targetColor = mark_color;
					}

					if (renderIFF)
					{
						LLTracker::instance()->drawMarker(targetPosition, targetColor, true);
					}

					if (inMouselook && !crosshairRendered && !gRlvHandler.hasBehaviour(RLV_BHVR_SHOWNAMES))
					{
						LLVector3d magicVector = (targetPosition - myPosition) * myRotation;
						magicVector.setVec(-magicVector.mdV[VY], magicVector.mdV[VZ], magicVector.mdV[VX]);

						if (magicVector.mdV[VX] > -0.75 && magicVector.mdV[VX] < 0.75 && magicVector.mdV[VZ] > 0.0 && magicVector.mdV[VY] > -1.5 && magicVector.mdV[VY] < 1.5) // Do not fuck with these, cheater. :(
						{
							LLAvatarName avatarName;
							std::string targetName = unknown_agent;
							if (LLAvatarNameCache::get(targetKey, &avatarName))
							{
								targetName = avatarName.getCompleteName();
							}

							LLFontGL::getFontSansSerifBold()->renderUTF8(
								llformat("%s, %.2fm", targetName.c_str(), (targetPosition - myPosition).magVec()),
								0, (windowWidth / 2.f) + userPresetX, (windowHeight / 2.f) + userPresetY, targetColor,
								(LLFontGL::HAlign)((S32)userPresetHAlign), LLFontGL::TOP, LLFontGL::BOLD, LLFontGL::DROP_SHADOW_SOFT
							);

							crosshairRendered = true;
						}
					}

					if (!renderIFF && inMouselook && crosshairRendered)
					{
						break;
					}
				}
			}
		}
		// </exodus>

        // Only show Mouselookinstructions if FSShowMouselookInstruction is TRUE
		static LLCachedControl<bool> fsShowMouselookInstructions(gSavedSettings, "FSShowMouselookInstructions");
		if( fsShowMouselookInstructions && (gAgentCamera.cameraMouselook() || LLFloaterCamera::inFreeCameraMode()) )
		{
			drawMouselookInstructions();
			stop_glerror();
		}

		// Draw all nested UI views.
		// No translation needed, this view is glued to 0,0
		mRootView->draw();

		if (LLView::sDebugRects)
		{
			gToolTipView->drawStickyRect();
		}

		// Draw optional on-top-of-everyone view
		LLUICtrl* top_ctrl = gFocusMgr.getTopCtrl();
		if (top_ctrl && top_ctrl->getVisible())
		{
			S32 screen_x, screen_y;
			top_ctrl->localPointToScreen(0, 0, &screen_x, &screen_y);

			gGL.matrixMode(LLRender::MM_MODELVIEW);
			LLUI::pushMatrix();
			LLUI::translate( (F32) screen_x, (F32) screen_y);
			top_ctrl->draw();	
			LLUI::popMatrix();
		}


		if( gShowOverlayTitle && !mOverlayTitle.empty() )
		{
			// Used for special titles such as "Second Life - Special E3 2003 Beta"
			const S32 DIST_FROM_TOP = 20;
			LLFontGL::getFontSansSerifBig()->renderUTF8(
				mOverlayTitle, 0,
				ll_round( getWindowWidthScaled() * 0.5f),
				getWindowHeightScaled() - DIST_FROM_TOP,
				LLColor4(1, 1, 1, 0.4f),
				LLFontGL::HCENTER, LLFontGL::TOP);
		}

		LLUI::setScaleFactor(old_scale_factor);
	}
	LLUI::popMatrix();
	gGL.popMatrix();

	gUIProgram.unbind();

	LLView::sIsDrawing = FALSE;
}

// <FS:TT> Window Title Access
void LLViewerWindow::setTitle(const std::string& win_title)
{
	mWindow->setTitle(win_title);
}
// </FS:TT>

// Takes a single keyup event, usually when UI is visible
BOOL LLViewerWindow::handleKeyUp(KEY key, MASK mask)
{
    if (LLSetKeyBindDialog::recordKey(key, mask, FALSE))
    {
        LL_DEBUGS() << "KeyUp handled by LLSetKeyBindDialog" << LL_ENDL;
        LLViewerEventRecorder::instance().logKeyEvent(key, mask);
        return TRUE;
    }

    LLFocusableElement* keyboard_focus = gFocusMgr.getKeyboardFocus();

    if (keyboard_focus
		&& !(mask & (MASK_CONTROL | MASK_ALT))
		&& !gFocusMgr.getKeystrokesOnly())
	{
		// We have keyboard focus, and it's not an accelerator
        if (keyboard_focus && keyboard_focus->wantsKeyUpKeyDown())
        {
            return keyboard_focus->handleKeyUp(key, mask, FALSE);
        }
        else if (key < 0x80)
		{
			// Not a special key, so likely (we hope) to generate a character.  Let it fall through to character handler first.
			return (gFocusMgr.getKeyboardFocus() != NULL);
		}
	}

	if (keyboard_focus)
	{
		if (keyboard_focus->handleKeyUp(key, mask, FALSE))
		{
			LL_DEBUGS() << "LLviewerWindow::handleKeyUp - in 'traverse up' - no loops seen... just called keyboard_focus->handleKeyUp an it returned true" << LL_ENDL;
			LLViewerEventRecorder::instance().logKeyEvent(key, mask);
			return TRUE;
		}
		else {
			LL_DEBUGS() << "LLviewerWindow::handleKeyUp - in 'traverse up' - no loops seen... just called keyboard_focus->handleKeyUp an it returned FALSE" << LL_ENDL;
		}
	}

	// don't pass keys on to world when something in ui has focus
	return gFocusMgr.childHasKeyboardFocus(mRootView)
		|| LLMenuGL::getKeyboardMode()
		|| (gMenuBarView && gMenuBarView->getHighlightedItem() && gMenuBarView->getHighlightedItem()->isActive());
}

// Takes a single keydown event, usually when UI is visible
BOOL LLViewerWindow::handleKey(KEY key, MASK mask)
{
	// hide tooltips on keypress
	LLToolTipMgr::instance().blockToolTips();

    // Menus get handled on key down instead of key up
    // so keybindings have to be recorded before that
    if (LLSetKeyBindDialog::recordKey(key, mask, TRUE))
    {
        LL_DEBUGS() << "Key handled by LLSetKeyBindDialog" << LL_ENDL;
        LLViewerEventRecorder::instance().logKeyEvent(key,mask);
        return TRUE;
    }

    LLFocusableElement* keyboard_focus = gFocusMgr.getKeyboardFocus();
    
    if (keyboard_focus
        && !gFocusMgr.getKeystrokesOnly())
    {
        //Most things should fall through, but mouselook is an exception,
        //don't switch to mouselook if any floater has focus
        // <FS:Ansariel> FIRE-31852: Now it aggressively executes gestures within focussed floaters...
        //if ((key == KEY_MOUSELOOK) && !(mask & (MASK_CONTROL | MASK_ALT)))
        //{
        //    return TRUE;
        //}

        //LLUICtrl* cur_focus = dynamic_cast<LLUICtrl*>(keyboard_focus);
        //if (cur_focus && cur_focus->acceptsTextInput())
        // </FS:Ansariel>
        {
#ifdef LL_WINDOWS
            // On windows Alt Gr key generates additional Ctrl event, as result handling situations
            // like 'AltGr + D' will result in 'Alt+Ctrl+D'. If it results in WM_CHAR, don't let it
            // pass into menu or it will trigger 'develop' menu assigned to this combination on top
            // of character handling.
            // Alt Gr can be additionally modified by Shift
            const MASK alt_gr = MASK_CONTROL | MASK_ALT;
            LLWindowWin32 *window = static_cast<LLWindowWin32*>(mWindow);
            U32 raw_key = window->getRawWParam();
            if ((mask & alt_gr) != 0
                && ((raw_key >= 0x30 && raw_key <= 0x5A) //0-9, plus normal chartacters
                    || (raw_key >= 0xBA && raw_key <= 0xE4)) // Misc/OEM characters that can be covered by AltGr, ex: -, =, ~
                && (GetKeyState(VK_RMENU) & 0x8000) != 0
                && (GetKeyState(VK_RCONTROL) & 0x8000) == 0) // ensure right control is not pressed, only left one
            {
                // Alt Gr key is represented as right alt and left control.
                // Any alt+ctrl combination is treated as Alt Gr by TranslateMessage() and
                // will generate a WM_CHAR message, but here we only treat virtual Alt Graph
                // key by checking if this specific combination has unicode char.
                //
                // I decided to handle only virtual RAlt+LCtrl==AltGr combination to minimize
                // impact on menu, but the right way might be to handle all Alt+Ctrl calls.

                BYTE keyboard_state[256];
                if (GetKeyboardState(keyboard_state))
                {
                    const int char_count = 6;
                    wchar_t chars[char_count];
                    HKL layout = GetKeyboardLayout(0);
                    // ToUnicodeEx changes buffer state on OS below Win10, which is undesirable,
                    // but since we already did a TranslateMessage() in gatherInput(), this
                    // should have no negative effect
                    // ToUnicodeEx works with virtual key codes
                    int res = ToUnicodeEx(raw_key, 0, keyboard_state, chars, char_count, 1 << 2 /*do not modify buffer flag*/, layout);
                    if (res == 1 && chars[0] >= 0x20)
                    {
                        // Let it fall through to character handler and get a WM_CHAR.
                        return TRUE;
                    }
                }
            }
#endif

            if (!(mask & (MASK_CONTROL | MASK_ALT)))
            {
                // We have keyboard focus, and it's not an accelerator
                if (keyboard_focus && keyboard_focus->wantsKeyUpKeyDown())
                {
                    return keyboard_focus->handleKey(key, mask, FALSE);
                }
                else if (key < 0x80)
                {
                    // Not a special key, so likely (we hope) to generate a character.  Let it fall through to character handler first.
                    return TRUE;
                }
            }
        }
    }

	// let menus handle navigation keys for navigation
	if ((gMenuBarView && gMenuBarView->handleKey(key, mask, TRUE))
		||(gLoginMenuBarView && gLoginMenuBarView->handleKey(key, mask, TRUE))
		||(gMenuHolder && gMenuHolder->handleKey(key, mask, TRUE)))
	{
		LL_DEBUGS() << "LLviewerWindow::handleKey handle nav keys for nav" << LL_ENDL;
		LLViewerEventRecorder::instance().logKeyEvent(key,mask);
		return TRUE;
	}


	// give menus a chance to handle modified (Ctrl, Alt) shortcut keys before current focus 
	// as long as focus isn't locked
	if (mask & (MASK_CONTROL | MASK_ALT) && !gFocusMgr.focusLocked())
	{
		// Check the current floater's menu first, if it has one.
		if (gFocusMgr.keyboardFocusHasAccelerators()
			&& keyboard_focus 
			&& keyboard_focus->handleKey(key,mask,FALSE))
		{
			LLViewerEventRecorder::instance().logKeyEvent(key,mask);
			return TRUE;
		}

		if (gAgent.isInitialized()
			&& (gAgent.getTeleportState() == LLAgent::TELEPORT_NONE || gAgent.getTeleportState() == LLAgent::TELEPORT_LOCAL)
			&& gMenuBarView
			&& gMenuBarView->handleAcceleratorKey(key, mask))
		{
			LLViewerEventRecorder::instance().logKeyEvent(key, mask);
			return TRUE;
		}

		if (gLoginMenuBarView && gLoginMenuBarView->handleAcceleratorKey(key, mask))
		{
			LLViewerEventRecorder::instance().logKeyEvent(key,mask);
			return TRUE;
		}
	}

	// give floaters first chance to handle TAB key
	// so frontmost floater gets focus
	// if nothing has focus, go to first or last UI element as appropriate
    if (key == KEY_TAB && (mask & MASK_CONTROL || keyboard_focus == NULL))
	{
		LL_WARNS() << "LLviewerWindow::handleKey give floaters first chance at tab key " << LL_ENDL;
		if (gMenuHolder) gMenuHolder->hideMenus();

		// if CTRL-tabbing (and not just TAB with no focus), go into window cycle mode
		gFloaterView->setCycleMode((mask & MASK_CONTROL) != 0);

		// do CTRL-TAB and CTRL-SHIFT-TAB logic
		if (mask & MASK_SHIFT)
		{
			mRootView->focusPrevRoot();
		}
		else
		{
			mRootView->focusNextRoot();
		}
		LLViewerEventRecorder::instance().logKeyEvent(key,mask);
		return TRUE;
	}
	// hidden edit menu for cut/copy/paste
	if (gEditMenu && gEditMenu->handleAcceleratorKey(key, mask))
	{
		LLViewerEventRecorder::instance().logKeyEvent(key,mask);
		return TRUE;
	}

	LLFloater* focused_floaterp = gFloaterView->getFocusedFloater();
	std::string focusedFloaterName = (focused_floaterp ? focused_floaterp->getInstanceName() : "");

	if( keyboard_focus )
	{
		// <FS:Ansariel> [FS Communication UI]
		//if ((focusedFloaterName == "nearby_chat") || (focusedFloaterName == "im_container") || (focusedFloaterName == "impanel"))
		//{
		//	if (gSavedSettings.getBOOL("ArrowKeysAlwaysMove"))
		//	{
		//		// let Control-Up and Control-Down through for chat line history,
		//		if (!(key == KEY_UP && mask == MASK_CONTROL)
		//			&& !(key == KEY_DOWN && mask == MASK_CONTROL)
		//			&& !(key == KEY_UP && mask == MASK_ALT)
		//			&& !(key == KEY_DOWN && mask == MASK_ALT))
		//		{
		//			switch(key)
		//			{
		//			case KEY_LEFT:
		//			case KEY_RIGHT:
		//			case KEY_UP:
		//			case KEY_DOWN:
		//			case KEY_PAGE_UP:
		//			case KEY_PAGE_DOWN:
		//			case KEY_HOME:
		//				// when chatbar is empty or ArrowKeysAlwaysMove set,
		//				// pass arrow keys on to avatar...
		//				return FALSE;
		//			default:
		//				break;
		//			}
		//		}
		//	}
		if(FSNearbyChat::instance().defaultChatBarHasFocus() &&
		   (FSNearbyChat::instance().defaultChatBarIsIdle() ||
		    gSavedSettings.getBOOL("ArrowKeysAlwaysMove")))
		{
			// let Control-Up and Control-Down through for chat line history,
			//<FS:TS> Control-Right and Control-Left too for chat line editing
			if (!(key == KEY_UP && mask == MASK_CONTROL)
				&& !(key == KEY_DOWN && mask == MASK_CONTROL)
				&& !(key == KEY_LEFT && mask == MASK_CONTROL)
				&& !(key == KEY_RIGHT && mask == MASK_CONTROL))
			{
				switch (key)
				{
					case KEY_LEFT:
					case KEY_RIGHT:
					case KEY_UP:
					case KEY_DOWN:
					case KEY_PAGE_UP:
					case KEY_PAGE_DOWN:
					case KEY_HOME:
						// when chatbar is empty or ArrowKeysAlwaysMove set,
						// pass arrow keys on to avatar...
						return FALSE;
					default:
						break;
				}
			}
		}
		// </FS:Ansariel> [FS Communication UI]

		if (keyboard_focus->handleKey(key, mask, FALSE))
		{

			LL_DEBUGS() << "LLviewerWindow::handleKey - in 'traverse up' - no loops seen... just called keyboard_focus->handleKey an it returned true" << LL_ENDL;
			LLViewerEventRecorder::instance().logKeyEvent(key,mask); 
			return TRUE;
		} else {
			LL_DEBUGS() << "LLviewerWindow::handleKey - in 'traverse up' - no loops seen... just called keyboard_focus->handleKey an it returned FALSE" << LL_ENDL;
		}
	}

	if( LLToolMgr::getInstance()->getCurrentTool()->handleKey(key, mask) )
	{
		LL_DEBUGS() << "LLviewerWindow::handleKey toolbar handling?" << LL_ENDL;
		LLViewerEventRecorder::instance().logKeyEvent(key,mask);
		return TRUE;
	}

	// Try for a new-format gesture
	if (LLGestureMgr::instance().triggerGesture(key, mask))
	{
		LL_DEBUGS() << "LLviewerWindow::handleKey new gesture feature" << LL_ENDL;
		LLViewerEventRecorder::instance().logKeyEvent(key,mask);
		return TRUE;
	}

	// See if this is a gesture trigger.  If so, eat the key and
	// don't pass it down to the menus.
	if (gGestureList.trigger(key, mask))
	{
		LL_DEBUGS() << "LLviewerWindow::handleKey check gesture trigger" << LL_ENDL;
		LLViewerEventRecorder::instance().logKeyEvent(key,mask);
		return TRUE;
	}

	// If "Pressing letter keys starts local chat" option is selected, we are not in mouselook, 
	// no view has keyboard focus, this is a printable character key (and no modifier key is 
	// pressed except shift), then give focus to nearby chat (STORM-560)

	// <FS:Ansariel> [FS Communication UI]
	// -- Also removed !gAgentCamera.cameraMouselook() because of FIRE-10906; Pressing letter keys SHOULD move focus to chat when this option is enabled, regardless of being in mouselook or not
	// -- The need to press Enter key while being in mouselook mode every time to say a sentence is not too coherent with user's expectation, if he/she checked "starts local chat"
	// -- Also check for KEY_DIVIDE as we remapped VK_OEM_2 to KEY_DIVIDE in LLKeyboardWin32 to fix starting gestures
	//if ( LLStartUp::getStartupState() >= STATE_STARTED && 
	//	gSavedSettings.getS32("LetterKeysFocusChatBar") && !gAgentCamera.cameraMouselook() && 
	//	!keyboard_focus && key < 0x80 && (mask == MASK_NONE || mask == MASK_SHIFT) )
	//{
	//	// Initialize nearby chat if it's missing
	//	LLFloaterIMNearbyChat* nearby_chat = LLFloaterReg::findTypedInstance<LLFloaterIMNearbyChat>("nearby_chat");
	//	if (!nearby_chat)
	//	{	
	//		LLSD name("im_container");
	//		LLFloaterReg::toggleInstanceOrBringToFront(name);
	//	}

	//	LLChatEntry* chat_editor = LLFloaterReg::findTypedInstance<LLFloaterIMNearbyChat>("nearby_chat")->getChatBox();
	//	if (chat_editor)
	//	{
	//		// passing NULL here, character will be added later when it is handled by character handler.
	//		nearby_chat->startChat(NULL);
	//		return TRUE;
	//	}
	//}

	static LLCachedControl<bool> LetterKeysAffectsMovementNotFocusChatBar(gSavedSettings, "LetterKeysAffectsMovementNotFocusChatBar");
	static LLCachedControl<bool> fsLetterKeysFocusNearbyChatBar(gSavedSettings, "FSLetterKeysFocusNearbyChatBar");
	static LLCachedControl<bool> fsNearbyChatbar(gSavedSettings, "FSNearbyChatbar");
	if ( !LetterKeysAffectsMovementNotFocusChatBar && 
#if LL_WINDOWS
		!keyboard_focus && ((key < 0x80 && (mask == MASK_NONE || mask == MASK_SHIFT)) || (key == KEY_DIVIDE && mask == MASK_SHIFT)) )
#else
		!keyboard_focus && key < 0x80 && (mask == MASK_NONE || mask == MASK_SHIFT) )
#endif
	{
		FSFloaterNearbyChat* nearby_chat = FSFloaterNearbyChat::findInstance();
		if (fsLetterKeysFocusNearbyChatBar && fsNearbyChatbar && nearby_chat && nearby_chat->getVisible())
		{
			nearby_chat->setFocus(TRUE);
		}
		else
		{
			FSNearbyChat::instance().showDefaultChatBar(TRUE);
		}
		return TRUE;
	}
	// </FS:Ansariel> [FS Communication UI]

	// give menus a chance to handle unmodified accelerator keys
	if (gAgent.isInitialized()
		&& (gAgent.getTeleportState() == LLAgent::TELEPORT_NONE || gAgent.getTeleportState() == LLAgent::TELEPORT_LOCAL)
		&& gMenuBarView
		&& gMenuBarView->handleAcceleratorKey(key, mask))
	{
		LLViewerEventRecorder::instance().logKeyEvent(key, mask);
		return TRUE;
	}

	if (gLoginMenuBarView && gLoginMenuBarView->handleAcceleratorKey(key, mask))
	{
		return TRUE;
	}

	// don't pass keys on to world when something in ui has focus
	return gFocusMgr.childHasKeyboardFocus(mRootView) 
		|| LLMenuGL::getKeyboardMode() 
		|| (gMenuBarView && gMenuBarView->getHighlightedItem() && gMenuBarView->getHighlightedItem()->isActive());
}


BOOL LLViewerWindow::handleUnicodeChar(llwchar uni_char, MASK mask)
{
	// HACK:  We delay processing of return keys until they arrive as a Unicode char,
	// so that if you're typing chat text at low frame rate, we don't send the chat
	// until all keystrokes have been entered. JC
	// HACK: Numeric keypad <enter> on Mac is Unicode 3
	// HACK: Control-M on Windows is Unicode 13
	if ((uni_char == 13 && mask != MASK_CONTROL)
	    || (uni_char == 3 && mask == MASK_NONE) )
	{
		if (mask != MASK_ALT)
		{
			// remaps, handles ignored cases and returns back to viewer window.
			return gViewerInput.handleKey(KEY_RETURN, mask, gKeyboard->getKeyRepeated(KEY_RETURN));
		}
	}

	// let menus handle navigation (jump) keys
	if (gMenuBarView && gMenuBarView->handleUnicodeChar(uni_char, TRUE))
	{
		return TRUE;
	}

	// Traverses up the hierarchy
	LLFocusableElement* keyboard_focus = gFocusMgr.getKeyboardFocus();
	if( keyboard_focus )
	{
		if (keyboard_focus->handleUnicodeChar(uni_char, FALSE))
		{
			return TRUE;
		}

        return TRUE;
	}

	return FALSE;
}


void LLViewerWindow::handleScrollWheel(S32 clicks)
{
	LLUI::getInstance()->resetMouseIdleTimer();
	
	LLMouseHandler* mouse_captor = gFocusMgr.getMouseCapture();
	if( mouse_captor )
	{
		S32 local_x;
		S32 local_y;
		mouse_captor->screenPointToLocal( mCurrentMousePoint.mX, mCurrentMousePoint.mY, &local_x, &local_y );
		mouse_captor->handleScrollWheel(local_x, local_y, clicks);
		if (LLView::sDebugMouseHandling)
		{
			LL_INFOS() << "Scroll Wheel handled by captor " << mouse_captor->getName() << LL_ENDL;
		}
		return;
	}

	LLUICtrl* top_ctrl = gFocusMgr.getTopCtrl();
	if (top_ctrl)
	{
		S32 local_x;
		S32 local_y;
		top_ctrl->screenPointToLocal( mCurrentMousePoint.mX, mCurrentMousePoint.mY, &local_x, &local_y );
		if (top_ctrl->handleScrollWheel(local_x, local_y, clicks)) return;
	}

	if (mRootView->handleScrollWheel(mCurrentMousePoint.mX, mCurrentMousePoint.mY, clicks) )
	{
		if (LLView::sDebugMouseHandling)
		{
			LL_INFOS() << "Scroll Wheel" << LLView::sMouseHandlerMessage << LL_ENDL;
		}
		return;
	}
	else if (LLView::sDebugMouseHandling)
	{
		LL_INFOS() << "Scroll Wheel not handled by view" << LL_ENDL;
	}

	// Zoom the camera in and out behavior

	if(top_ctrl == 0 
		&& getWorldViewRectScaled().pointInRect(mCurrentMousePoint.mX, mCurrentMousePoint.mY) 
		&& gAgentCamera.isInitialized())
		gAgentCamera.handleScrollWheel(clicks);

	return;
}

void LLViewerWindow::handleScrollHWheel(S32 clicks)
{
    if (LLAppViewer::instance()->quitRequested())
    {
        return;
    }
    
    LLUI::getInstance()->resetMouseIdleTimer();

    LLMouseHandler* mouse_captor = gFocusMgr.getMouseCapture();
    if (mouse_captor)
    {
        S32 local_x;
        S32 local_y;
        mouse_captor->screenPointToLocal(mCurrentMousePoint.mX, mCurrentMousePoint.mY, &local_x, &local_y);
        mouse_captor->handleScrollHWheel(local_x, local_y, clicks);
        if (LLView::sDebugMouseHandling)
        {
            LL_INFOS() << "Scroll Horizontal Wheel handled by captor " << mouse_captor->getName() << LL_ENDL;
        }
        return;
    }

    LLUICtrl* top_ctrl = gFocusMgr.getTopCtrl();
    if (top_ctrl)
    {
        S32 local_x;
        S32 local_y;
        top_ctrl->screenPointToLocal(mCurrentMousePoint.mX, mCurrentMousePoint.mY, &local_x, &local_y);
        if (top_ctrl->handleScrollHWheel(local_x, local_y, clicks)) return;
    }

    if (mRootView->handleScrollHWheel(mCurrentMousePoint.mX, mCurrentMousePoint.mY, clicks))
    {
        if (LLView::sDebugMouseHandling)
        {
            LL_INFOS() << "Scroll Horizontal Wheel" << LLView::sMouseHandlerMessage << LL_ENDL;
        }
        return;
    }
    else if (LLView::sDebugMouseHandling)
    {
        LL_INFOS() << "Scroll Horizontal Wheel not handled by view" << LL_ENDL;
    }

    return;
}

void LLViewerWindow::addPopup(LLView* popup)
{
	if (mPopupView)
	{
		mPopupView->addPopup(popup);
	}
}

void LLViewerWindow::removePopup(LLView* popup)
{
	if (mPopupView)
	{
		mPopupView->removePopup(popup);
	}
}

void LLViewerWindow::clearPopups()
{
	if (mPopupView)
	{
		mPopupView->clearPopups();
	}
}

void LLViewerWindow::moveCursorToCenter()
{
	if (! gSavedSettings.getBOOL("DisableMouseWarp"))
	{
		S32 x = getWorldViewWidthScaled() / 2;
		S32 y = getWorldViewHeightScaled() / 2;
	
		LLUI::getInstance()->setMousePositionScreen(x, y);
		
		//on a forced move, all deltas get zeroed out to prevent jumping
		mCurrentMousePoint.set(x,y);
		mLastMousePoint.set(x,y);
		mCurrentMouseDelta.set(0,0);	
	}
}


//////////////////////////////////////////////////////////////////////
//
// Hover handlers
//

void append_xui_tooltip(LLView* viewp, LLToolTip::Params& params)
{
	if (viewp) 
	{
		if (!params.styled_message.empty())
		{
			params.styled_message.add().text("\n---------\n"); 
		}
		LLView::root_to_view_iterator_t end_tooltip_it = viewp->endRootToView();
		// NOTE: we skip "root" since it is assumed
		for (LLView::root_to_view_iterator_t tooltip_it = ++viewp->beginRootToView();
			tooltip_it != end_tooltip_it;
			++tooltip_it)
		{
			LLView* viewp = *tooltip_it;
		
			params.styled_message.add().text(viewp->getName());

			LLPanel* panelp = dynamic_cast<LLPanel*>(viewp);
			if (panelp && !panelp->getXMLFilename().empty())
			{
				params.styled_message.add()
					.text("(" + panelp->getXMLFilename() + ")")
					//<FS:KC> Define in colors.xml instead
//					 .style.color(LLColor4(0.7f, 0.7f, 1.f, 1.f));
					.style.color(LLUIColorTable::instance().getColor("XUITooltipFileName"));
			}
			params.styled_message.add().text("/");
		}
	}
}

static LLTrace::BlockTimerStatHandle ftm("Update UI");

// Update UI based on stored mouse position from mouse-move
// event processing.
void LLViewerWindow::updateUI()
{
	LL_PROFILE_ZONE_SCOPED_CATEGORY_UI; //LL_RECORD_BLOCK_TIME(ftm);

	static std::string last_handle_msg;

	// <FS:Ansariel> We don't show the hints anyway, so needless to check here
	//if (gLoggedInTime.getStarted())
	//{
	//	if (gLoggedInTime.getElapsedTimeF32() > gSavedSettings.getF32("DestinationGuideHintTimeout"))
	//	{
	//		LLFirstUse::notUsingDestinationGuide();
	//	}
	//	if (gLoggedInTime.getElapsedTimeF32() > gSavedSettings.getF32("SidePanelHintTimeout"))
	//	{
	//		LLFirstUse::notUsingSidePanel();
	//	}
	//}
	// </FS:Ansariel>

	LLConsole::updateClass();

	// animate layout stacks so we have up to date rect for world view
	LLLayoutStack::updateClass();

	// use full window for world view when not rendering UI
	bool world_view_uses_full_window = gAgentCamera.cameraMouselook() || !gPipeline.hasRenderDebugFeatureMask(LLPipeline::RENDER_DEBUG_FEATURE_UI);
	updateWorldViewRect(world_view_uses_full_window);

	LLView::sMouseHandlerMessage.clear();

	S32 x = mCurrentMousePoint.mX;
	S32 y = mCurrentMousePoint.mY;

	MASK	mask = gKeyboard->currentMask(TRUE);

	if (gPipeline.hasRenderDebugMask(LLPipeline::RENDER_DEBUG_RAYCAST))
	{
		gDebugRaycastFaceHit = -1;
		gDebugRaycastObject = cursorIntersect(-1, -1, 512.f, NULL, -1, FALSE, FALSE,
											  &gDebugRaycastFaceHit,
											  &gDebugRaycastIntersection,
											  &gDebugRaycastTexCoord,
											  &gDebugRaycastNormal,
											  &gDebugRaycastTangent,
											  &gDebugRaycastStart,
											  &gDebugRaycastEnd);
		gDebugRaycastParticle = gPipeline.lineSegmentIntersectParticle(gDebugRaycastStart, gDebugRaycastEnd, &gDebugRaycastParticleIntersection, NULL);
	}

	updateMouseDelta();
	updateKeyboardFocus();

	BOOL handled = FALSE;

	LLUICtrl* top_ctrl = gFocusMgr.getTopCtrl();
	LLMouseHandler* mouse_captor = gFocusMgr.getMouseCapture();
	LLView* captor_view = dynamic_cast<LLView*>(mouse_captor);

	//FIXME: only include captor and captor's ancestors if mouse is truly over them --RN

	//build set of views containing mouse cursor by traversing UI hierarchy and testing 
	//screen rect against mouse cursor
	view_handle_set_t mouse_hover_set;

	// constraint mouse enter events to children of mouse captor
	LLView* root_view = captor_view;

	// if mouse captor doesn't exist or isn't a LLView
	// then allow mouse enter events on entire UI hierarchy
	if (!root_view)
	{
		root_view = mRootView;
	}

	// only update mouse hover set when UI is visible (since we shouldn't send hover events to invisible UI
	if (gPipeline.hasRenderDebugFeatureMask(LLPipeline::RENDER_DEBUG_FEATURE_UI))
	{
		// include all ancestors of captor_view as automatically having mouse
		if (captor_view)
		{
			LLView* captor_parent_view = captor_view->getParent();
			while(captor_parent_view)
			{
				mouse_hover_set.insert(captor_parent_view->getHandle());
				captor_parent_view = captor_parent_view->getParent();
			}
		}

		// aggregate visible views that contain mouse cursor in display order
		LLPopupView::popup_list_t popups = mPopupView->getCurrentPopups();

		for(LLPopupView::popup_list_t::iterator popup_it = popups.begin(); popup_it != popups.end(); ++popup_it)
		{
			LLView* popup = popup_it->get();
			if (popup && popup->calcScreenBoundingRect().pointInRect(x, y))
			{
				// iterator over contents of top_ctrl, and throw into mouse_hover_set
				for (LLView::tree_iterator_t it = popup->beginTreeDFS();
					it != popup->endTreeDFS();
					++it)
				{
					LLView* viewp = *it;
					if (viewp->getVisible()
						&& viewp->calcScreenBoundingRect().pointInRect(x, y))
					{
						// we have a view that contains the mouse, add it to the set
						mouse_hover_set.insert(viewp->getHandle());
					}
					else
					{
						// skip this view and all of its children
						it.skipDescendants();
					}
				}
			}
		}

		// while the top_ctrl contains the mouse cursor, only it and its descendants will receive onMouseEnter events
		if (top_ctrl && top_ctrl->calcScreenBoundingRect().pointInRect(x, y))
		{
			// iterator over contents of top_ctrl, and throw into mouse_hover_set
			for (LLView::tree_iterator_t it = top_ctrl->beginTreeDFS();
				it != top_ctrl->endTreeDFS();
				++it)
			{
				LLView* viewp = *it;
				if (viewp->getVisible()
					&& viewp->calcScreenBoundingRect().pointInRect(x, y))
				{
					// we have a view that contains the mouse, add it to the set
					mouse_hover_set.insert(viewp->getHandle());
				}
				else
				{
					// skip this view and all of its children
					it.skipDescendants();
				}
			}
		}
		else
		{
			// walk UI tree in depth-first order
			for (LLView::tree_iterator_t it = root_view->beginTreeDFS();
				it != root_view->endTreeDFS();
				++it)
			{
				LLView* viewp = *it;
				// calculating the screen rect involves traversing the parent, so this is less than optimal
				if (viewp->getVisible()
					&& viewp->calcScreenBoundingRect().pointInRect(x, y))
				{

					// if this view is mouse opaque, nothing behind it should be in mouse_hover_set
					if (viewp->getMouseOpaque())
					{
						// constrain further iteration to children of this widget
						it = viewp->beginTreeDFS();
					}
		
					// we have a view that contains the mouse, add it to the set
					mouse_hover_set.insert(viewp->getHandle());
				}
				else
				{
					// skip this view and all of its children
					it.skipDescendants();
				}
			}
		}
	}

	typedef std::vector<LLHandle<LLView> > view_handle_list_t;

	// call onMouseEnter() on all views which contain the mouse cursor but did not before
	view_handle_list_t mouse_enter_views;
	std::set_difference(mouse_hover_set.begin(), mouse_hover_set.end(),
						mMouseHoverViews.begin(), mMouseHoverViews.end(),
						std::back_inserter(mouse_enter_views));
	for (view_handle_list_t::iterator it = mouse_enter_views.begin();
		it != mouse_enter_views.end();
		++it)
	{
		LLView* viewp = it->get();
		if (viewp)
		{
			LLRect view_screen_rect = viewp->calcScreenRect();
			viewp->onMouseEnter(x - view_screen_rect.mLeft, y - view_screen_rect.mBottom, mask);
		}
	}

	// call onMouseLeave() on all views which no longer contain the mouse cursor
	view_handle_list_t mouse_leave_views;
	std::set_difference(mMouseHoverViews.begin(), mMouseHoverViews.end(),
						mouse_hover_set.begin(), mouse_hover_set.end(),
						std::back_inserter(mouse_leave_views));
	for (view_handle_list_t::iterator it = mouse_leave_views.begin();
		it != mouse_leave_views.end();
		++it)
	{
		LLView* viewp = it->get();
		if (viewp)
		{
			LLRect view_screen_rect = viewp->calcScreenRect();
			viewp->onMouseLeave(x - view_screen_rect.mLeft, y - view_screen_rect.mBottom, mask);
		}
	}

	// store resulting hover set for next frame
	swap(mMouseHoverViews, mouse_hover_set);

	// only handle hover events when UI is enabled
	if (gPipeline.hasRenderDebugFeatureMask(LLPipeline::RENDER_DEBUG_FEATURE_UI))
	{	

		if( mouse_captor )
		{
			// Pass hover events to object capturing mouse events.
			S32 local_x;
			S32 local_y; 
			mouse_captor->screenPointToLocal( x, y, &local_x, &local_y );
			handled = mouse_captor->handleHover(local_x, local_y, mask);
			if (LLView::sDebugMouseHandling)
			{
				LL_INFOS() << "Hover handled by captor " << mouse_captor->getName() << LL_ENDL;
			}

			if( !handled )
			{
				LL_DEBUGS("UserInput") << "hover not handled by mouse captor" << LL_ENDL;
			}
		}
		else
		{
			if (top_ctrl)
			{
				S32 local_x, local_y;
				top_ctrl->screenPointToLocal( x, y, &local_x, &local_y );
				handled = top_ctrl->pointInView(local_x, local_y) && top_ctrl->handleHover(local_x, local_y, mask);
			}

			if ( !handled )
			{
				// x and y are from last time mouse was in window
				// mMouseInWindow tracks *actual* mouse location
				if (mMouseInWindow && mRootView->handleHover(x, y, mask) )
				{
					if (LLView::sDebugMouseHandling && LLView::sMouseHandlerMessage != last_handle_msg)
					{
						last_handle_msg = LLView::sMouseHandlerMessage;
						LL_INFOS() << "Hover" << LLView::sMouseHandlerMessage << LL_ENDL;
					}
					handled = TRUE;
				}
				else if (LLView::sDebugMouseHandling)
				{
					if (last_handle_msg != LLStringUtil::null)
					{
						last_handle_msg.clear();
						LL_INFOS() << "Hover not handled by view" << LL_ENDL;
					}
				}
			}
		
			if (!handled)
			{
				LLTool *tool = LLToolMgr::getInstance()->getCurrentTool();

				if(mMouseInWindow && tool)
				{
					handled = tool->handleHover(x, y, mask);
				}
			}
		}

		// Show a new tool tip (or update one that is already shown)
		BOOL tool_tip_handled = FALSE;
		std::string tool_tip_msg;
		if( handled 
			&& !mWindow->isCursorHidden())
		{
			LLRect screen_sticky_rect = mRootView->getLocalRect();
			S32 local_x, local_y;

			static LLCachedControl<bool> debug_show_xui_names(gSavedSettings, "DebugShowXUINames", 0);
			if (debug_show_xui_names)
			{
				LLToolTip::Params params;

				LLView* tooltip_view = mRootView;
				LLView::tree_iterator_t end_it = mRootView->endTreeDFS();
				for (LLView::tree_iterator_t it = mRootView->beginTreeDFS(); it != end_it; ++it)
				{
					LLView* viewp = *it;
					LLRect screen_rect;
					viewp->localRectToScreen(viewp->getLocalRect(), &screen_rect);
					if (!(viewp->getVisible()
						 && screen_rect.pointInRect(x, y)))
					{
						it.skipDescendants();
					}
					// only report xui names for LLUICtrls, 
					// and blacklist the various containers we don't care about
					else if (dynamic_cast<LLUICtrl*>(viewp) 
							&& viewp != gMenuHolder
							&& viewp != gFloaterView
							&& viewp != gConsole) 
					{
						if (dynamic_cast<LLFloater*>(viewp))
						{
							// constrain search to descendants of this (frontmost) floater
							// by resetting iterator
							it = viewp->beginTreeDFS();
						}

						// if we are in a new part of the tree (not a descendent of current tooltip_view)
						// then push the results for tooltip_view and start with a new potential view
						// NOTE: this emulates visiting only the leaf nodes that meet our criteria
						if (!viewp->hasAncestor(tooltip_view))
						{
							append_xui_tooltip(tooltip_view, params);
							screen_sticky_rect.intersectWith(tooltip_view->calcScreenRect());
						}
						tooltip_view = viewp;
					}
				}

				append_xui_tooltip(tooltip_view, params);
				params.styled_message.add().text("\n");

				screen_sticky_rect.intersectWith(tooltip_view->calcScreenRect());
				
				params.sticky_rect = screen_sticky_rect;
				params.max_width = 400;

				LLToolTipMgr::instance().show(params);
			}
			// if there is a mouse captor, nothing else gets a tooltip
			else if (mouse_captor)
			{
				mouse_captor->screenPointToLocal(x, y, &local_x, &local_y);
				tool_tip_handled = mouse_captor->handleToolTip(local_x, local_y, mask);
			}
			else 
			{
				// next is top_ctrl
				if (!tool_tip_handled && top_ctrl)
				{
					top_ctrl->screenPointToLocal(x, y, &local_x, &local_y);
					tool_tip_handled = top_ctrl->handleToolTip(local_x, local_y, mask );
				}
				
				if (!tool_tip_handled)
				{
					local_x = x; local_y = y;
					tool_tip_handled = mRootView->handleToolTip(local_x, local_y, mask );
				}

				LLTool* current_tool = LLToolMgr::getInstance()->getCurrentTool();
				if (!tool_tip_handled && current_tool)
				{
					current_tool->screenPointToLocal(x, y, &local_x, &local_y);
					tool_tip_handled = current_tool->handleToolTip(local_x, local_y, mask );
				}
			}
		}		
	}
	else
	{	// just have tools handle hover when UI is turned off
		LLTool *tool = LLToolMgr::getInstance()->getCurrentTool();

		if(mMouseInWindow && tool)
		{
			handled = tool->handleHover(x, y, mask);
		}
	}

	updateLayout();

	mLastMousePoint = mCurrentMousePoint;

	// cleanup unused selections when no modal dialogs are open
	if (LLModalDialog::activeCount() == 0)
	{
		LLViewerParcelMgr::getInstance()->deselectUnused();
	}

	if (LLModalDialog::activeCount() == 0)
	{
		LLSelectMgr::getInstance()->deselectUnused();
	}
}


void LLViewerWindow::updateLayout()
{
	LLTool* tool = LLToolMgr::getInstance()->getCurrentTool();
	if (gFloaterTools != NULL
		&& tool != NULL
		&& tool != gToolNull  
		&& tool != LLToolCompInspect::getInstance() 
		&& tool != LLToolDragAndDrop::getInstance() 
		&& !gSavedSettings.getBOOL("FreezeTime"))
	{ 
		// Suppress the toolbox view if our source tool was the pie tool,
		// and we've overridden to something else.
		bool suppress_toolbox = 
			(LLToolMgr::getInstance()->getBaseTool() == LLToolPie::getInstance()) &&
			(LLToolMgr::getInstance()->getCurrentTool() != LLToolPie::getInstance());

		LLMouseHandler *captor = gFocusMgr.getMouseCapture();
		// With the null, inspect, or drag and drop tool, don't muck
		// with visibility.

		if (gFloaterTools->isMinimized()
			||	(tool != LLToolPie::getInstance()						// not default tool
				&& tool != LLToolCompGun::getInstance()					// not coming out of mouselook
				&& !suppress_toolbox									// not override in third person
				&& LLToolMgr::getInstance()->getCurrentToolset()->isShowFloaterTools()
				&& (!captor || dynamic_cast<LLView*>(captor) != NULL)))						// not dragging
		{
			// Force floater tools to be visible (unless minimized)
			if (!gFloaterTools->getVisible())
			{
				gFloaterTools->openFloater();
			}
			// Update the location of the blue box tool popup
			LLCoordGL select_center_screen;
			MASK	mask = gKeyboard->currentMask(TRUE);
			gFloaterTools->updatePopup( select_center_screen, mask );
		}
		else
		{
			gFloaterTools->setVisible(FALSE);
		}
		//gMenuBarView->setItemVisible("BuildTools", gFloaterTools->getVisible());
	}

	// Always update console
	if(gConsole)
	{
		LLRect console_rect = getChatConsoleRect();
		gConsole->reshape(console_rect.getWidth(), console_rect.getHeight());
		gConsole->setRect(console_rect);
	}
}

void LLViewerWindow::updateMouseDelta()
{
#if LL_WINDOWS
    LLCoordCommon delta; 
    mWindow->getCursorDelta(&delta);
    S32 dx = delta.mX;
    S32 dy = delta.mY;
#else
	S32 dx = lltrunc((F32) (mCurrentMousePoint.mX - mLastMousePoint.mX) * LLUI::getScaleFactor().mV[VX]);
	S32 dy = lltrunc((F32) (mCurrentMousePoint.mY - mLastMousePoint.mY) * LLUI::getScaleFactor().mV[VY]);
#endif

	//RN: fix for asynchronous notification of mouse leaving window not working
	LLCoordWindow mouse_pos;
	mWindow->getCursorPosition(&mouse_pos);
	if (mouse_pos.mX < 0 || 
		mouse_pos.mY < 0 ||
		mouse_pos.mX > mWindowRectRaw.getWidth() ||
		mouse_pos.mY > mWindowRectRaw.getHeight())
	{
		mMouseInWindow = FALSE;
	}
	else
	{
		mMouseInWindow = TRUE;
	}

	LLVector2 mouse_vel; 

	//if (gSavedSettings.getBOOL("MouseSmooth"))
	static LLCachedControl<bool> mouseSmooth(gSavedSettings, "MouseSmooth");
	if (mouseSmooth)
	{
		static F32 fdx = 0.f;
		static F32 fdy = 0.f;

		F32 amount = 16.f;
		fdx = fdx + ((F32) dx - fdx) * llmin(gFrameIntervalSeconds.value()*amount,1.f);
		fdy = fdy + ((F32) dy - fdy) * llmin(gFrameIntervalSeconds.value()*amount,1.f);

		mCurrentMouseDelta.set(ll_round(fdx), ll_round(fdy));
		mouse_vel.setVec(fdx,fdy);
	}
	else
	{
		mCurrentMouseDelta.set(dx, dy);
		mouse_vel.setVec((F32) dx, (F32) dy);
	}
    
	sample(sMouseVelocityStat, mouse_vel.magVec());
}

void LLViewerWindow::updateKeyboardFocus()
{
	if (!gPipeline.hasRenderDebugFeatureMask(LLPipeline::RENDER_DEBUG_FEATURE_UI))
	{
		gFocusMgr.setKeyboardFocus(NULL);
	}

	// clean up current focus
	LLUICtrl* cur_focus = dynamic_cast<LLUICtrl*>(gFocusMgr.getKeyboardFocus());
	if (cur_focus)
	{
		if (!cur_focus->isInVisibleChain() || !cur_focus->isInEnabledChain())
		{
            // don't release focus, just reassign so that if being given
            // to a sibling won't call onFocusLost on all the ancestors
			// gFocusMgr.releaseFocusIfNeeded(cur_focus);

			LLUICtrl* parent = cur_focus->getParentUICtrl();
			const LLUICtrl* focus_root = cur_focus->findRootMostFocusRoot();
			bool new_focus_found = false;
			while(parent)
			{
				if (parent->isCtrl() 
					&& (parent->hasTabStop() || parent == focus_root) 
					&& !parent->getIsChrome() 
					&& parent->isInVisibleChain() 
					&& parent->isInEnabledChain())
				{
					if (!parent->focusFirstItem())
					{
						parent->setFocus(TRUE);
					}
					new_focus_found = true;
					break;
				}
				parent = parent->getParentUICtrl();
			}

			// if we didn't find a better place to put focus, just release it
			// hasFocus() will return true if and only if we didn't touch focus since we
			// are only moving focus higher in the hierarchy
			if (!new_focus_found)
			{
				cur_focus->setFocus(FALSE);
			}
		}
		else if (cur_focus->isFocusRoot())
		{
			// focus roots keep trying to delegate focus to their first valid descendant
			// this assumes that focus roots are not valid focus holders on their own
			cur_focus->focusFirstItem();
		}
	}

	// last ditch force of edit menu to selection manager
	if (LLEditMenuHandler::gEditMenuHandler == NULL && LLSelectMgr::getInstance()->getSelection()->getObjectCount())
	{
		LLEditMenuHandler::gEditMenuHandler = LLSelectMgr::getInstance();
	}

	if (gFloaterView->getCycleMode())
	{
		// sync all floaters with their focus state
		gFloaterView->highlightFocusedFloater();
		gSnapshotFloaterView->highlightFocusedFloater();
		MASK	mask = gKeyboard->currentMask(TRUE);
		if ((mask & MASK_CONTROL) == 0)
		{
			// control key no longer held down, finish cycle mode
			gFloaterView->setCycleMode(FALSE);

			gFloaterView->syncFloaterTabOrder();
		}
		else
		{
			// user holding down CTRL, don't update tab order of floaters
		}
	}
	else
	{
		// update focused floater
		gFloaterView->highlightFocusedFloater();
		gSnapshotFloaterView->highlightFocusedFloater();
		// make sure floater visible order is in sync with tab order
		gFloaterView->syncFloaterTabOrder();
	}
}

static LLTrace::BlockTimerStatHandle FTM_UPDATE_WORLD_VIEW("Update World View");
void LLViewerWindow::updateWorldViewRect(bool use_full_window)
{
	LL_RECORD_BLOCK_TIME(FTM_UPDATE_WORLD_VIEW);

	// start off using whole window to render world
	LLRect new_world_rect = mWindowRectRaw;

	if (use_full_window == false && mWorldViewPlaceholder.get())
	{
		new_world_rect = mWorldViewPlaceholder.get()->calcScreenRect();
		// clamp to at least a 1x1 rect so we don't try to allocate zero width gl buffers
		new_world_rect.mTop = llmax(new_world_rect.mTop, new_world_rect.mBottom + 1);
		new_world_rect.mRight = llmax(new_world_rect.mRight, new_world_rect.mLeft + 1);

		new_world_rect.mLeft = ll_round((F32)new_world_rect.mLeft * mDisplayScale.mV[VX]);
		new_world_rect.mRight = ll_round((F32)new_world_rect.mRight * mDisplayScale.mV[VX]);
		new_world_rect.mBottom = ll_round((F32)new_world_rect.mBottom * mDisplayScale.mV[VY]);
		new_world_rect.mTop = ll_round((F32)new_world_rect.mTop * mDisplayScale.mV[VY]);
	}

	if (mWorldViewRectRaw != new_world_rect)
	{
		mWorldViewRectRaw = new_world_rect;
		gResizeScreenTexture = TRUE;
		LLViewerCamera::getInstance()->setViewHeightInPixels( mWorldViewRectRaw.getHeight() );
		LLViewerCamera::getInstance()->setAspect( getWorldViewAspectRatio() );

		LLRect old_world_rect_scaled = mWorldViewRectScaled;
		mWorldViewRectScaled = calcScaledRect(mWorldViewRectRaw, mDisplayScale);

		// sending a signal with a new WorldView rect
		mOnWorldViewRectUpdated(old_world_rect_scaled, mWorldViewRectScaled);
	}
}

void LLViewerWindow::saveLastMouse(const LLCoordGL &point)
{
	// Store last mouse location.
	// If mouse leaves window, pretend last point was on edge of window

	if (point.mX < 0)
	{
		mCurrentMousePoint.mX = 0;
	}
	else if (point.mX > getWindowWidthScaled())
	{
		mCurrentMousePoint.mX = getWindowWidthScaled();
	}
	else
	{
		mCurrentMousePoint.mX = point.mX;
	}

	if (point.mY < 0)
	{
		mCurrentMousePoint.mY = 0;
	}
	else if (point.mY > getWindowHeightScaled() )
	{
		mCurrentMousePoint.mY = getWindowHeightScaled();
	}
	else
	{
		mCurrentMousePoint.mY = point.mY;
	}
}

// <FS:Beq> Changes to add physics view support into edit mode
//pragma region FSShowPhysicsInEditMode

const float offset_units = 3.0;
const float offset_factor = -3.0;

// decorator for renderMeshBaseHull from llspatialpartition. but with our own offsets to avoid glitching.
void renderMeshBaseHullPhysics(LLVOVolume* volume, U32 data_mask, LLColor4& color, LLColor4& line_color)
{
			LLGLEnable offset(GL_POLYGON_OFFSET_FILL);
			glPolygonMode(GL_FRONT_AND_BACK, GL_FILL);
			glPolygonOffset(offset_factor, offset_units);
			gGL.diffuseColor4fv(color.mV);
			renderMeshBaseHull(volume, data_mask, color, line_color);
}

// decorator for render_hull from llspatialpartition. but with our own offsets to avoid glitching.
void renderHullPhysics(LLModel::PhysicsMesh& mesh, const LLColor4& color, const LLColor4& line_color)
{
	LLGLEnable offset(GL_POLYGON_OFFSET_FILL);
	glPolygonMode(GL_FRONT_AND_BACK, GL_FILL); 
	glPolygonOffset(offset_factor, offset_units);
	render_hull(mesh, color, line_color);
}

// Draw a physics shape with the edges highlighted in 'line_color'
void renderMeshPhysicsTriangles(const LLColor4& color, const LLColor4& line_color, LLVolume* vol, LLModel::Decomposition * decomp)
{
// Not required here, we already disable this in the outer scope
//	LLGLDisable multisample(LLPipeline::RenderFSAASamples > 0 ? GL_MULTISAMPLE_ARB : 0);

	LLGLSLShader* shader = LLGLSLShader::sCurBoundShaderPtr;

	if (shader)
	{
		gDebugProgram.bind();
	}

	gGL.matrixMode(LLRender::MM_MODELVIEW);
	gGL.pushMatrix();
	// scope for the RAII for the depth test on hidden geometry
	{
		// This draw section covers the hidden geometry

		gGL.blendFunc(LLRender::BF_SOURCE_COLOR, LLRender::BF_ONE);
		LLGLDepthTest gls_depth(GL_TRUE, GL_FALSE, GL_GEQUAL);
		if (shader)
		{
			{
				LLGLEnable offset(GL_POLYGON_OFFSET_FILL);
				glPolygonOffset(offset_factor, offset_units);
				gGL.diffuseColor4fv(color.mV);
				//decomp has physics mesh, render that mesh
				glPolygonMode(GL_FRONT_AND_BACK, GL_FILL);
				LLVertexBuffer::drawArrays(LLRender::TRIANGLES, decomp->mPhysicsShapeMesh.mPositions);
			}
			{
				LLGLEnable offset(GL_POLYGON_OFFSET_LINE);
				glPolygonMode(GL_FRONT_AND_BACK, GL_LINE);
				glPolygonOffset(offset_factor, offset_units);
				gGL.diffuseColor4fv(line_color.mV);
				LLVertexBuffer::drawArrays(LLRender::TRIANGLES, decomp->mPhysicsShapeMesh.mPositions);
			}
		}
		else
		{
			gGL.flush();
			{
				glPolygonMode(GL_FRONT_AND_BACK, GL_FILL);
				gGL.diffuseColor4fv(color.mV);
				//decomp has physics mesh, render that mesh
				LLVertexBuffer::drawArrays(LLRender::TRIANGLES, decomp->mPhysicsShapeMesh.mPositions);
				glPolygonMode(GL_FRONT_AND_BACK, GL_LINE);
				gGL.diffuseColor4fv(line_color.mV);
				LLVertexBuffer::drawArrays(LLRender::TRIANGLES, decomp->mPhysicsShapeMesh.mPositions);
			}
		}
	}//End depth test for hidden geometry
//	gGL.flush();
	gGL.setSceneBlendType(LLRender::BT_ALPHA);

	if (shader)
	{
		{
			gGL.diffuseColor4fv(color.mV);
			LLGLEnable offset(GL_POLYGON_OFFSET_FILL);
			glPolygonMode(GL_FRONT_AND_BACK, GL_FILL);
			glPolygonOffset(offset_factor, offset_units);
			gGL.setLineWidth(1.f); // <FS> Line width OGL core profile fix by Rye Mutt
			LLVertexBuffer::drawArrays(LLRender::TRIANGLES, decomp->mPhysicsShapeMesh.mPositions);
		}
		{
			gGL.diffuseColor4fv(line_color.mV);
			LLGLEnable offset(GL_POLYGON_OFFSET_LINE);
			glPolygonMode(GL_FRONT_AND_BACK, GL_LINE);
			glPolygonOffset(offset_factor, offset_units);
			gGL.setLineWidth(3.f); // <FS> Line width OGL core profile fix by Rye Mutt
			LLVertexBuffer::drawArrays(LLRender::TRIANGLES, decomp->mPhysicsShapeMesh.mPositions);
		}
	}
	else
	{
		gGL.flush();
		{
			glPolygonMode(GL_FRONT_AND_BACK, GL_FILL);
			gGL.diffuseColor4fv(color.mV);
			//decomp has physics mesh, render that mesh
			LLVertexBuffer::drawArrays(LLRender::TRIANGLES, decomp->mPhysicsShapeMesh.mPositions);
			glPolygonMode(GL_FRONT_AND_BACK, GL_LINE);
			gGL.diffuseColor4fv(line_color.mV);
			gGL.setLineWidth(3.f); // <FS> Line width OGL core profile fix by Rye Mutt
			LLVertexBuffer::drawArrays(LLRender::TRIANGLES, decomp->mPhysicsShapeMesh.mPositions);
		}
	}

	gGL.setLineWidth(1.f); // <FS> Line width OGL core profile fix by Rye Mutt
	glPolygonMode(GL_FRONT_AND_BACK, GL_FILL);
	gGL.popMatrix();

	//restore the previous shader
	if (shader)
	{
		shader->bind();
	}
}

void renderNonMeshHullPhysics(LLVOVolume* vovolume, LLVolume* volume, LLColor4 color, LLColor4 line_color, LLVector3 center, LLVector3 size)
{
	LLVolumeParams volume_params = volume->getParams();
	S32 detail = get_physics_detail(volume_params, vovolume->getScale());

	LLVolume* phys_volume = LLPrimitive::sVolumeManager->refVolume(volume_params, detail);

	if (!phys_volume->mHullPoints)
	{ //build convex hull
		std::vector<LLVector3> pos;
		std::vector<U16> index;

		S32 index_offset = 0;
		// Build a vector of vertices in the visible LOD model determined by 'detail' 
		for (S32 i = 0; i < phys_volume->getNumVolumeFaces(); ++i)
		{
			const LLVolumeFace& face = phys_volume->getVolumeFace(i);
			if (index_offset + face.mNumVertices > 65535)
			{
				continue;
			}

			for (S32 j = 0; j < face.mNumVertices; ++j)
			{
				pos.push_back(LLVector3(face.mPositions[j].getF32ptr()));
			}

			for (S32 j = 0; j < face.mNumIndices; ++j)
			{
				index.push_back(face.mIndices[j] + index_offset);
			}

			index_offset += face.mNumVertices;
		}
		// use the array of vertices to construct a single hull based 
		if (!pos.empty() && !index.empty() && LLConvexDecomposition::getInstance()) // ND: FIRE-3427
		{
			LLCDMeshData mesh;
			mesh.mIndexBase = &index[0];
			mesh.mVertexBase = pos[0].mV;
			mesh.mNumVertices = pos.size();
			mesh.mVertexStrideBytes = 12;
			mesh.mIndexStrideBytes = 6;
			mesh.mIndexType = LLCDMeshData::INT_16;

			mesh.mNumTriangles = index.size() / 3;

			LLCDMeshData res;
			LLCDResult retval;
			if ((retval = LLConvexDecomposition::getInstance()->generateSingleHullMeshFromMesh(&mesh, &res)))
			{
				LL_WARNS() << "ConvexDecomp Failed (generateSingleHullMeshFromMesh): " << retval << LL_ENDL;
			}

			//copy res into phys_volume
			phys_volume->mHullPoints = (LLVector4a*)ll_aligned_malloc_16(sizeof(LLVector4a)*res.mNumVertices);
			phys_volume->mNumHullPoints = res.mNumVertices;

			S32 idx_size = (res.mNumTriangles * 3 * 2 + 0xF) & ~0xF;
			phys_volume->mHullIndices = (U16*)ll_aligned_malloc_16(idx_size);
			phys_volume->mNumHullIndices = res.mNumTriangles * 3;

			const F32* v = res.mVertexBase;

			for (S32 i = 0; i < res.mNumVertices; ++i)
			{
				F32* p = (F32*)((U8*)v + i*res.mVertexStrideBytes);
				phys_volume->mHullPoints[i].load3(p);
			}

			if (res.mIndexType == LLCDMeshData::INT_16)
			{
				for (S32 i = 0; i < res.mNumTriangles; ++i)
				{
					U16* idx = (U16*)(((U8*)res.mIndexBase) + i*res.mIndexStrideBytes);

					phys_volume->mHullIndices[i * 3 + 0] = idx[0];
					phys_volume->mHullIndices[i * 3 + 1] = idx[1];
					phys_volume->mHullIndices[i * 3 + 2] = idx[2];
				}
			}
			else
			{
				for (S32 i = 0; i < res.mNumTriangles; ++i)
				{
					U32* idx = (U32*)(((U8*)res.mIndexBase) + i*res.mIndexStrideBytes);

					phys_volume->mHullIndices[i * 3 + 0] = (U16)idx[0];
					phys_volume->mHullIndices[i * 3 + 1] = (U16)idx[1];
					phys_volume->mHullIndices[i * 3 + 2] = (U16)idx[2];
				}
			}
		}
	}
	//pragma endregion Build the mesh data for a convex hull for a PRIM that is explcitly in CONVEX_HULL mode
	// Now that we've got the hulldecomp let's draw it

	// <FS:Ansariel> Crash fix due to invalid calls to drawElements by Drake Arconis
	//if (phys_volume->mHullPoints)
	if (phys_volume->mHullPoints && phys_volume->mHullIndices && phys_volume->mNumHullPoints > 0 && phys_volume->mNumHullIndices > 0)
		//pragma region ConvexPrimDrawHull
		// </FS:Ansariel>
	{
		//render hull
		// TODO: (BEQ) Find out why is this not a call to render_hull? it probably could be if the data is in the right form

		glPolygonMode(GL_FRONT_AND_BACK, GL_LINE);

		gGL.diffuseColor4fv(line_color.mV);
		LLVertexBuffer::unbind();

		llassert(LLGLSLShader::sCurBoundShader != 0);

		LLVertexBuffer::drawElements(LLRender::TRIANGLES, phys_volume->mHullPoints, NULL, phys_volume->mNumHullIndices, phys_volume->mHullIndices);

		gGL.diffuseColor4fv(color.mV);
		glPolygonMode(GL_FRONT_AND_BACK, GL_FILL);
		LLVertexBuffer::drawElements(LLRender::TRIANGLES, phys_volume->mHullPoints, NULL, phys_volume->mNumHullIndices, phys_volume->mHullIndices);
	}
	else
	{
		// if we don't have a physics convex model then draw a magenta box
		gGL.diffuseColor4f(1, 0, 1, 1);
		drawBoxOutline(center, size);
	}
	//pragma endregion
	LLPrimitive::sVolumeManager->unrefVolume(phys_volume);
}

void renderOnePhysicsShape(LLViewerObject* objectp)
{
	// sanity check this we have a drawable.
	LLDrawable* drawable = objectp->mDrawable;

	if (!drawable)
	{
		return;
	}

	// this is an attached HUD so let's just return.
	if (objectp->isHUDAttachment())
	{
		return;
	}

	LLVOVolume* vovolume = drawable->getVOVolume();

	// phsyics_type is the user selected prim property (None, Prim, Convex)
	U8 physics_type = vovolume->getPhysicsShapeType();

	// If no physics is set to NONE or we're flexi just return
	if (physics_type == LLViewerObject::PHYSICS_SHAPE_NONE || vovolume->isFlexible())
	{
		return;
	}
	// Get the shape details for this object
	LLVolume *volume = vovolume->getVolume();
	LLVolumeParams volume_params = volume->getParams();

	// setup a volume instance to hold the physics shape
	LLPhysicsVolumeParams physics_params(volume_params,
		physics_type == LLViewerObject::PHYSICS_SHAPE_CONVEX_HULL);

	// Set physics_spec to cache the info about the physics shape of our volume.
	LLPhysicsShapeBuilderUtil::PhysicsShapeSpecification physics_spec;
	LLUUID mesh_id;
	LLModel::Decomposition* decomp = nullptr;
	bool hasConvexDecomp = FALSE;

	// If we are a mesh and the mesh has a hul decomp (is analysed) then set hasDecomp to true
	if (vovolume->isMesh()){
		mesh_id = volume_params.getSculptID();
		decomp = gMeshRepo.getDecomposition(mesh_id);
		if (decomp && !decomp->mHull.empty()){ hasConvexDecomp = TRUE; }
	}

	LLPhysicsShapeBuilderUtil::determinePhysicsShape(physics_params, vovolume->getScale(), hasConvexDecomp, physics_spec);

	U32 physicsShapeType = physics_spec.getType();
	/*
	Primitive types
	BOX,
	SPHERE,
	CYLINDER,

	USER_CONVEX,	User specified they wanted the convex hull of the volume
	PRIM_CONVEX,	Either a volume that is inherently convex but not a primitive type, or a shape
	with dimensions such that will convexify it anyway.

	SCULPT,			Special case for traditional sculpts--they are the convex hull of a single particular set of volume params

	USER_MESH,		A user mesh. May or may not contain a convex decomposition.
	PRIM_MESH,		A non-convex volume which we have to represent accurately

	INVALID
	*/

	// This is a link set. The models need an additional transform to modelview
	if (drawable->isActive())
	{
		gGL.loadMatrix(gGLModelView);
		gGL.multMatrix((F32*)objectp->getRenderMatrix().mMatrix);
	}

	gGL.multMatrix((F32*)vovolume->getRelativeXform().mMatrix);

//pragma region PhysicsRenderSettings
	LLColor4 color;

	static LLCachedControl<F32> threshold(gSavedSettings,"ObjectCostHighThreshold");
	static LLCachedControl<LLColor4> low(gSavedSettings,"ObjectCostLowColor");
	static LLCachedControl<LLColor4> mid(gSavedSettings,"ObjectCostMidColor");
	static LLCachedControl<LLColor4> high(gSavedSettings,"ObjectCostHighColor");
	static LLCachedControl<bool> usePhysicsCostOnly(gSavedSettings, "UsePhysicsCostOnly");

	F32 cost = usePhysicsCostOnly ? vovolume->getPhysicsCost() : vovolume->getObjectCost();

	F32 normalizedCost = 1.f - exp(-(cost / threshold));
	if (normalizedCost <= 0.5f)
	{
		color = lerp(low, mid, 2.f * normalizedCost);
	}
	else
	{
		color = lerp(mid, high, 2.f * (normalizedCost - 0.5f));
	}

	LLColor4 line_color = color*0.5f;
//pragma endregion Setup various values from Settings 


	U32 data_mask = LLVertexBuffer::MAP_VERTEX;

	// These two are used to draw the "error" boxes
	LLVector3 center(0, 0, 0);
	LLVector3 size(0.25f, 0.25f, 0.25f);

	if (physicsShapeType == LLPhysicsShapeBuilderUtil::PhysicsShapeSpecification::USER_MESH)
	{
		// USER_MESH,		A user mesh. May or may not contain a convex decomposition.
		// do we have a Mesh physics loaded yet?
		if (decomp)
		{
			if (hasConvexDecomp) // analysed mesh - we will build a mesh  representation and cache it in the mMesh vector
			{
				// This Model contains a hull based physics. This equates to "analysed" mesh physics in the uploader.
				if (decomp->mMesh.empty())
				{
					// build a mesh representation of the hulls (does nothing if Havok not present)
					gMeshRepo.buildPhysicsMesh(*decomp);
				}

				for (U32 i = 0; i < decomp->mMesh.size(); ++i)
				{
					renderHullPhysics(decomp->mMesh[i], color, line_color);
				}
			}
			else if (!decomp->mPhysicsShapeMesh.empty())
			{
				// This model has triangular mesh (non-analysed)
				renderMeshPhysicsTriangles(color, line_color, volume, decomp);
			}
			else
			{
				//no mesh or decomposition, render base hull
				renderMeshBaseHullPhysics(vovolume, data_mask, color, line_color);

				if (decomp->mPhysicsShapeMesh.empty())
				{
					//attempt to fetch physics shape mesh if available
					gMeshRepo.fetchPhysicsShape(mesh_id);
				}
			}
		}
		else
		{
			// No physics when expected, probably Havok broken/missing or asset still downloading
			// all else fails then ORANGE wireframe box.
			// This typically means you are running without Havok
			gGL.diffuseColor3f(1, 1, 0);
			drawBoxOutline(center, size);
		}
	}
	else if (physicsShapeType == LLPhysicsShapeBuilderUtil::PhysicsShapeSpecification::USER_CONVEX ||
		physicsShapeType == LLPhysicsShapeBuilderUtil::PhysicsShapeSpecification::PRIM_CONVEX)
	{
		// the owner of the object has selected convex, or we have forced it convex for other reasons
		if (vovolume->isMesh())
		{
			renderMeshBaseHullPhysics(vovolume, data_mask, color, line_color);
		}
		else
		{
			renderNonMeshHullPhysics(vovolume, volume, color, line_color, center, size);
		}
	}
	// vvvv Physics shape is a Havok primitive, either box, sphere or cylinder (object must be a prim)
	else if (physicsShapeType == LLPhysicsShapeBuilderUtil::PhysicsShapeSpecification::BOX)
	{
		LLGLEnable offset(GL_POLYGON_OFFSET_FILL);
		glPolygonMode(GL_FRONT_AND_BACK, GL_FILL);
		glPolygonOffset(offset_factor, offset_units);
		LLVector3 center = physics_spec.getCenter();
		LLVector3 scale = physics_spec.getScale();
		LLVector3 vscale = vovolume->getScale()*2.f;
		scale.set(scale[0] / vscale[0], scale[1] / vscale[1], scale[2] / vscale[2]);

		gGL.diffuseColor4fv(color.mV);
		drawBox(center, scale);
	}
	else if (physicsShapeType == LLPhysicsShapeBuilderUtil::PhysicsShapeSpecification::SPHERE)
	{
		LLGLEnable offset(GL_POLYGON_OFFSET_FILL);
		glPolygonMode(GL_FRONT_AND_BACK, GL_FILL);
		glPolygonOffset(offset_factor, offset_units);

		LLVolumeParams volume_params;
		volume_params.setType(LL_PCODE_PROFILE_CIRCLE_HALF, LL_PCODE_PATH_CIRCLE);
		volume_params.setBeginAndEndS(0.f, 1.f);
		volume_params.setBeginAndEndT(0.f, 1.f);
		volume_params.setRatio(1, 1);
		volume_params.setShear(0, 0);
		LLVolume* sphere = LLPrimitive::sVolumeManager->refVolume(volume_params, 3);

		gGL.diffuseColor4fv(color.mV);
		pushVerts(sphere);
		LLPrimitive::sVolumeManager->unrefVolume(sphere);
	}
	else if (physicsShapeType == LLPhysicsShapeBuilderUtil::PhysicsShapeSpecification::CYLINDER)
	{
		LLGLEnable offset(GL_POLYGON_OFFSET_FILL);
		glPolygonMode(GL_FRONT_AND_BACK, GL_FILL);
		glPolygonOffset(offset_factor, offset_units);

		LLVolumeParams volume_params;
		volume_params.setType(LL_PCODE_PROFILE_CIRCLE, LL_PCODE_PATH_LINE);
		volume_params.setBeginAndEndS(0.f, 1.f);
		volume_params.setBeginAndEndT(0.f, 1.f);
		volume_params.setRatio(1, 1);
		volume_params.setShear(0, 0);
		LLVolume* cylinder = LLPrimitive::sVolumeManager->refVolume(volume_params, 3);

		gGL.diffuseColor4fv(color.mV);
		pushVerts(cylinder);
		LLPrimitive::sVolumeManager->unrefVolume(cylinder);
	}
	else if (physicsShapeType == LLPhysicsShapeBuilderUtil::PhysicsShapeSpecification::PRIM_MESH)
	//PhysicsShapePrimTriangles - Physics shape for this prim is triangular mesh (typically when prim is cut/hollow etc)
	{
		LLVolumeParams volume_params = volume->getParams();
		// TODO: (Beq) refactor? detail is reused, we ought to be able to pull this out in a wider scope.
		S32 detail = get_physics_detail(volume_params, vovolume->getScale());
		LLVolume* phys_volume = LLPrimitive::sVolumeManager->refVolume(volume_params, detail);

		// TODO: (BEQ) We ought to be able to use a common draw call here too?
		glPolygonOffset(offset_factor, offset_units);

		{
			LLGLEnable offset(GL_POLYGON_OFFSET_LINE);
			glPolygonMode(GL_FRONT_AND_BACK, GL_LINE);

			gGL.diffuseColor4fv(line_color.mV);
			pushVerts(phys_volume); // draw the outlines
		}
		{
			LLGLEnable offset(GL_POLYGON_OFFSET_FILL);
			gGL.diffuseColor4fv(color.mV);
			glPolygonMode(GL_FRONT_AND_BACK, GL_FILL);
			pushVerts(phys_volume); // draw the filled boxes
		}
		LLPrimitive::sVolumeManager->unrefVolume(phys_volume);
	}
	else if (physicsShapeType == LLPhysicsShapeBuilderUtil::PhysicsShapeSpecification::PRIM_CONVEX)
	// PhysicsShapePrimConvex - Physics shape for prim is inherently convex or convexified due to scale
	{
		LLVolumeParams volume_params = volume->getParams();
		S32 detail = get_physics_detail(volume_params, vovolume->getScale());

		LLVolume* phys_volume = LLPrimitive::sVolumeManager->refVolume(volume_params, detail);

		if (phys_volume->mHullPoints && phys_volume->mHullIndices)
			// We have the hull details so just draw them
		{
			// TODO: (Beq) refactor this!! yet another flavour of drawing the same crap. Can we ratioanlise the arguments
			// <FS:Ansariel> Use a vbo for the static LLVertexBuffer::drawArray/Element functions; by Drake Arconis/Shyotl Kuhr
			//glPolygonMode(GL_FRONT_AND_BACK, GL_LINE);
			//llassert(LLGLSLShader::sCurBoundShader != 0);
			//LLVertexBuffer::unbind();
			//glVertexPointer(3, GL_FLOAT, 16, phys_volume->mHullPoints);
			//gGL.diffuseColor4fv(line_color.mV);
			//gGL.syncMatrices();
			//glDrawElements(GL_TRIANGLES, phys_volume->mNumHullIndices, GL_UNSIGNED_SHORT, phys_volume->mHullIndices);

			//gGL.diffuseColor4fv(color.mV);
			//glPolygonMode(GL_FRONT_AND_BACK, GL_FILL);
			//glDrawElements(GL_TRIANGLES, phys_volume->mNumHullIndices, GL_UNSIGNED_SHORT, phys_volume->mHullIndices);
			gGL.diffuseColor4fv(line_color.mV);
			glPolygonMode(GL_FRONT_AND_BACK, GL_LINE);
			LLVertexBuffer::drawElements(LLRender::TRIANGLES, phys_volume->mHullPoints, NULL, phys_volume->mNumHullIndices, phys_volume->mHullIndices);

			gGL.diffuseColor4fv(color.mV);
			glPolygonMode(GL_FRONT_AND_BACK, GL_FILL);
			LLVertexBuffer::drawElements(LLRender::TRIANGLES, phys_volume->mHullPoints, NULL, phys_volume->mNumHullIndices, phys_volume->mHullIndices);
			// </FS:Ansariel>
		}
		else
		{
			// The hull data has not been computed yet (it may never be if havok is not installed) draw a magenta box and request it to be built
			// TODO: can we cache the fact Havok is not installed and speed all this up by not bothering?
			gGL.diffuseColor3f(1, 0, 1);
			drawBoxOutline(center, size);
			gMeshRepo.buildHull(volume_params, detail);
		}
		LLPrimitive::sVolumeManager->unrefVolume(phys_volume);
	}
	// PhysicsShapeSculpt - Sculpts are not supported at present (what happened to "you must render something"?)
	else if (physicsShapeType == LLPhysicsShapeBuilderUtil::PhysicsShapeSpecification::SCULPT)
	{
		//TODO: implement sculpted prim physics display
	}
	else
	{
		LL_ERRS() << "Unhandled type" << LL_ENDL;
	}

}
// End Firestorm additions that add the ability to visualise the physics shape in edit mode.
//</FS:Beq> Physics display in edit mode changes

// Draws the selection outlines for the currently selected objects
// Must be called after displayObjects is called, which sets the mGLName parameter
// NOTE: This function gets called 3 times:
//  render_ui_3d: 			FALSE, FALSE, TRUE
//  render_hud_elements:	FALSE, FALSE, FALSE
void LLViewerWindow::renderSelections( BOOL for_gl_pick, BOOL pick_parcel_walls, BOOL for_hud )
{
	LLObjectSelectionHandle selection = LLSelectMgr::getInstance()->getSelection();

	if (!for_hud && !for_gl_pick)
	{
		// Call this once and only once
		LLSelectMgr::getInstance()->updateSilhouettes();
	}
	
	// Draw fence around land selections
	if (for_gl_pick)
	{
		if (pick_parcel_walls)
		{
			LLViewerParcelMgr::getInstance()->renderParcelCollision();
		}
	}
	else if (( for_hud && selection->getSelectType() == SELECT_TYPE_HUD) ||
			 (!for_hud && selection->getSelectType() != SELECT_TYPE_HUD))
	{		
		LLSelectMgr::getInstance()->renderSilhouettes(for_hud);
		
		stop_glerror();
		
		// <FS:Beq> Additions to display/tools in edit mode
		if (LLToolMgr::getInstance()->inEdit() && selection->getSelectType() != SELECT_TYPE_HUD)
		{
			static LLCachedControl<S32> showSpecificLOD(gSavedSettings, "ShowSpecificLODInEdit");
			static LLCachedControl<bool> showPhysicsShapeInEdit(gSavedSettings, "ShowPhysicsShapeInEdit");

			if (-1 != showSpecificLOD) // Note -1 is disabled [no force] so 0 = lowest 1= low etc. 
			{
				struct f : public LLSelectedObjectFunctor
				{
					virtual bool apply(LLViewerObject* object)
					{
						if (object->getPCode() == LL_PCODE_VOLUME)
						{
							LLVOVolume* vol = static_cast<LLVOVolume*>(object);
							if (vol->isMesh())
							{
								vol->forceLOD(showSpecificLOD);
							}
						}
						return true;
					}
				} func;
				LLSelectMgr::getInstance()->getSelection()->applyToObjects(&func);
			}

			if (showPhysicsShapeInEdit)
			{
				// setup opengl common parameters before we iterate over each object
				gGL.pushMatrix();
				//Need to because crash on ATI 3800 (and similar cards) MAINT-5018 
				LLGLDisable multisample(LLPipeline::RenderFSAASamples > 0 ? GL_MULTISAMPLE_ARB : 0);
				LLGLSLShader* shader = LLGLSLShader::sCurBoundShaderPtr;
				if (shader)
				{
					gDebugProgram.bind();
				}
				gGL.getTexUnit(0)->unbind(LLTexUnit::TT_TEXTURE); // no textures needed
				glClearColor(0, 0, 0, 0); // bg black
				gGL.setColorMask(true, true); // write color and alpha info
				gGL.color4f(1.f, 1.f, 1.f, 0.5);
				gGL.matrixMode(LLRender::MM_MODELVIEW);
				LLGLEnable gls_blend(GL_BLEND);
				LLGLEnable gls_cull(GL_CULL_FACE);
				LLGLDepthTest gls_depth(GL_TRUE, GL_FALSE);

				struct f : public LLSelectedObjectFunctor
				{
					virtual bool apply(LLViewerObject* object)
					{
						renderOnePhysicsShape(object);
						return true;
					}
				} func;
				LLSelectMgr::getInstance()->getSelection()->applyToObjects(&func);
				// Restore the original shader program
				if (shader)
				{
					shader->bind();
				}

				gGL.popMatrix();
			}
		}
		// </FS:Beq>

		// setup HUD render
		if (selection->getSelectType() == SELECT_TYPE_HUD && LLSelectMgr::getInstance()->getSelection()->getObjectCount())
		{
			LLBBox hud_bbox = gAgentAvatarp->getHUDBBox();

			// set up transform to encompass bounding box of HUD
			gGL.matrixMode(LLRender::MM_PROJECTION);
			gGL.pushMatrix();
			gGL.loadIdentity();
			F32 depth = llmax(1.f, hud_bbox.getExtentLocal().mV[VX] * 1.1f);
			gGL.ortho(-0.5f * LLViewerCamera::getInstance()->getAspect(), 0.5f * LLViewerCamera::getInstance()->getAspect(), -0.5f, 0.5f, 0.f, depth);
			
			gGL.matrixMode(LLRender::MM_MODELVIEW);
			gGL.pushMatrix();
			gGL.loadIdentity();
			gGL.loadMatrix(OGL_TO_CFR_ROTATION);		// Load Cory's favorite reference frame
			gGL.translatef(-hud_bbox.getCenterLocal().mV[VX] + (depth *0.5f), 0.f, 0.f);
		}

		// Render light for editing
		if (LLSelectMgr::sRenderLightRadius && LLToolMgr::getInstance()->inEdit())
		{
			gGL.getTexUnit(0)->unbind(LLTexUnit::TT_TEXTURE);
			LLGLEnable gls_blend(GL_BLEND);
			LLGLEnable gls_cull(GL_CULL_FACE);
			LLGLDepthTest gls_depth(GL_TRUE, GL_FALSE);
			gGL.matrixMode(LLRender::MM_MODELVIEW);
			gGL.pushMatrix();
			if (selection->getSelectType() == SELECT_TYPE_HUD)
			{
				F32 zoom = gAgentCamera.mHUDCurZoom;
				gGL.scalef(zoom, zoom, zoom);
			}

			struct f : public LLSelectedObjectFunctor
			{
				virtual bool apply(LLViewerObject* object)
				{
					LLDrawable* drawable = object->mDrawable;
					if (drawable && drawable->isLight())
					{
						LLVOVolume* vovolume = drawable->getVOVolume();
						gGL.pushMatrix();

						LLVector3 center = drawable->getPositionAgent();
						gGL.translatef(center[0], center[1], center[2]);
						F32 scale = vovolume->getLightRadius();
						gGL.scalef(scale, scale, scale);

						LLColor4 color(vovolume->getLightSRGBColor(), .5f);
						gGL.color4fv(color.mV);
					
						//F32 pixel_area = 100000.f;
						// Render Outside
						gSphere.render();

						// Render Inside
						glCullFace(GL_FRONT);
						gSphere.render();
						glCullFace(GL_BACK);
					
						gGL.popMatrix();
					}
					return true;
				}
			} func;
			LLSelectMgr::getInstance()->getSelection()->applyToObjects(&func);
			
			gGL.popMatrix();
		}				
		
		// NOTE: The average position for the axis arrows of the selected objects should
		// not be recalculated at this time.  If they are, then group rotations will break.

		// Draw arrows at average center of all selected objects
		LLTool* tool = LLToolMgr::getInstance()->getCurrentTool();
		if (tool)
		{
			if(tool->isAlwaysRendered())
			{
				tool->render();
			}
			else
			{
				if( !LLSelectMgr::getInstance()->getSelection()->isEmpty() )
				{
					bool all_selected_objects_move;
					bool all_selected_objects_modify;
					// Note: This might be costly to do on each frame and when a lot of objects are selected
					// we might be better off with some kind of memory for selection and/or states, consider
					// optimizing, perhaps even some kind of selection generation at level of LLSelectMgr to
					// make whole viewer benefit.
					LLSelectMgr::getInstance()->selectGetEditMoveLinksetPermissions(all_selected_objects_move, all_selected_objects_modify);

					BOOL draw_handles = TRUE;

					if (tool == LLToolCompTranslate::getInstance() && !all_selected_objects_move && !LLSelectMgr::getInstance()->isMovableAvatarSelected())
					{
						draw_handles = FALSE;
					}

					if (tool == LLToolCompRotate::getInstance() && !all_selected_objects_move && !LLSelectMgr::getInstance()->isMovableAvatarSelected())
					{
						draw_handles = FALSE;
					}

					if ( !all_selected_objects_modify && tool == LLToolCompScale::getInstance() )
					{
						draw_handles = FALSE;
					}
				
					if( draw_handles )
					{
						tool->render();
					}
				}
			}
			if (selection->getSelectType() == SELECT_TYPE_HUD && selection->getObjectCount())
			{
				gGL.matrixMode(LLRender::MM_PROJECTION);
				gGL.popMatrix();

				gGL.matrixMode(LLRender::MM_MODELVIEW);
				gGL.popMatrix();
				stop_glerror();
			}
		}
	}
}

// Return a point near the clicked object representative of the place the object was clicked.
LLVector3d LLViewerWindow::clickPointInWorldGlobal(S32 x, S32 y_from_bot, LLViewerObject* clicked_object) const
{
	// create a normalized vector pointing from the camera center into the 
	// world at the location of the mouse click
	LLVector3 mouse_direction_global = mouseDirectionGlobal( x, y_from_bot );

	LLVector3d relative_object = clicked_object->getPositionGlobal() - gAgentCamera.getCameraPositionGlobal();

	// make mouse vector as long as object vector, so it touchs a point near
	// where the user clicked on the object
	mouse_direction_global *= (F32) relative_object.magVec();

	LLVector3d new_pos;
	new_pos.setVec(mouse_direction_global);
	// transform mouse vector back to world coords
	new_pos += gAgentCamera.getCameraPositionGlobal();

	return new_pos;
}


BOOL LLViewerWindow::clickPointOnSurfaceGlobal(const S32 x, const S32 y, LLViewerObject *objectp, LLVector3d &point_global) const
{
	BOOL intersect = FALSE;

//	U8 shape = objectp->mPrimitiveCode & LL_PCODE_BASE_MASK;
	if (!intersect)
	{
		point_global = clickPointInWorldGlobal(x, y, objectp);
		LL_INFOS() << "approx intersection at " <<  (objectp->getPositionGlobal() - point_global) << LL_ENDL;
	}
	else
	{
		LL_INFOS() << "good intersection at " <<  (objectp->getPositionGlobal() - point_global) << LL_ENDL;
	}

	return intersect;
}

void LLViewerWindow::pickAsync( S32 x,
								S32 y_from_bot,
								MASK mask,
								void (*callback)(const LLPickInfo& info),
								BOOL pick_transparent,
								BOOL pick_rigged,
								BOOL pick_unselectable)
{
	BOOL in_build_mode = LLFloaterReg::instanceVisible("build");
	if (in_build_mode || LLDrawPoolAlpha::sShowDebugAlpha)
	{
		// build mode allows interaction with all transparent objects
		// "Show Debug Alpha" means no object actually transparent
		pick_transparent = TRUE;
	}

	LLPickInfo pick_info(LLCoordGL(x, y_from_bot), mask, pick_transparent, pick_rigged, FALSE, TRUE, pick_unselectable, callback);
	schedulePick(pick_info);
}

void LLViewerWindow::schedulePick(LLPickInfo& pick_info)
{
	if (mPicks.size() >= 1024 || mWindow->getMinimized())
	{ //something went wrong, picks are being scheduled but not processed
		
		if (pick_info.mPickCallback)
		{
			pick_info.mPickCallback(pick_info);
		}
	
		return;
	}
	mPicks.push_back(pick_info);
	
	// delay further event processing until we receive results of pick
	// only do this for async picks so that handleMouseUp won't be called
	// until the pick triggered in handleMouseDown has been processed, for example
	mWindow->delayInputProcessing();
}


void LLViewerWindow::performPick()
{
	if (!mPicks.empty())
	{
		std::vector<LLPickInfo>::iterator pick_it;
		for (pick_it = mPicks.begin(); pick_it != mPicks.end(); ++pick_it)
		{
			pick_it->fetchResults();
		}

		mLastPick = mPicks.back();
		mPicks.clear();
	}
}

void LLViewerWindow::returnEmptyPicks()
{
	std::vector<LLPickInfo>::iterator pick_it;
	for (pick_it = mPicks.begin(); pick_it != mPicks.end(); ++pick_it)
	{
		mLastPick = *pick_it;
		// just trigger callback with empty results
		if (pick_it->mPickCallback)
		{
			pick_it->mPickCallback(*pick_it);
		}
	}
	mPicks.clear();
}

// Performs the GL object/land pick.
LLPickInfo LLViewerWindow::pickImmediate(S32 x, S32 y_from_bot, BOOL pick_transparent, BOOL pick_rigged, BOOL pick_particle)
{
	BOOL in_build_mode = LLFloaterReg::instanceVisible("build");
	if (in_build_mode || LLDrawPoolAlpha::sShowDebugAlpha)
	{
		// build mode allows interaction with all transparent objects
		// "Show Debug Alpha" means no object actually transparent
		pick_transparent = TRUE;
	}
	
	// shortcut queueing in mPicks and just update mLastPick in place
	MASK	key_mask = gKeyboard->currentMask(TRUE);
	mLastPick = LLPickInfo(LLCoordGL(x, y_from_bot), key_mask, pick_transparent, pick_rigged, pick_particle, TRUE, FALSE, NULL);
	mLastPick.fetchResults();

	return mLastPick;
}

LLHUDIcon* LLViewerWindow::cursorIntersectIcon(S32 mouse_x, S32 mouse_y, F32 depth,
										   LLVector4a* intersection)
{
	S32 x = mouse_x;
	S32 y = mouse_y;

	if ((mouse_x == -1) && (mouse_y == -1)) // use current mouse position
	{
		x = getCurrentMouseX();
		y = getCurrentMouseY();
	}

	// world coordinates of mouse
	// VECTORIZE THIS
	LLVector3 mouse_direction_global = mouseDirectionGlobal(x,y);
	LLVector3 mouse_point_global = LLViewerCamera::getInstance()->getOrigin();
	LLVector3 mouse_world_start = mouse_point_global;
	LLVector3 mouse_world_end   = mouse_point_global + mouse_direction_global * depth;

	LLVector4a start, end;
	start.load3(mouse_world_start.mV);
	end.load3(mouse_world_end.mV);
	
	return LLHUDIcon::lineSegmentIntersectAll(start, end, intersection);
}

LLViewerObject* LLViewerWindow::cursorIntersect(S32 mouse_x, S32 mouse_y, F32 depth,
												LLViewerObject *this_object,
												S32 this_face,
												BOOL pick_transparent,
												BOOL pick_rigged,
												S32* face_hit,
												LLVector4a *intersection,
												LLVector2 *uv,
												LLVector4a *normal,
												LLVector4a *tangent,
												LLVector4a* start,
												LLVector4a* end)
{
	S32 x = mouse_x;
	S32 y = mouse_y;

	if ((mouse_x == -1) && (mouse_y == -1)) // use current mouse position
	{
		x = getCurrentMouseX();
		y = getCurrentMouseY();
	}

	// HUD coordinates of mouse
	LLVector3 mouse_point_hud = mousePointHUD(x, y);
	LLVector3 mouse_hud_start = mouse_point_hud - LLVector3(depth, 0, 0);
	LLVector3 mouse_hud_end   = mouse_point_hud + LLVector3(depth, 0, 0);
	
	// world coordinates of mouse
	LLVector3 mouse_direction_global = mouseDirectionGlobal(x,y);
	LLVector3 mouse_point_global = LLViewerCamera::getInstance()->getOrigin();
	
	//get near clip plane
	LLVector3 n = LLViewerCamera::getInstance()->getAtAxis();
	LLVector3 p = mouse_point_global + n * LLViewerCamera::getInstance()->getNear();

	//project mouse point onto plane
	LLVector3 pos;
	line_plane(mouse_point_global, mouse_direction_global, p, n, pos);
	mouse_point_global = pos;

	LLVector3 mouse_world_start = mouse_point_global;
	LLVector3 mouse_world_end   = mouse_point_global + mouse_direction_global * depth;

	if (!LLViewerJoystick::getInstance()->getOverrideCamera() && !gPipeline.FSFocusPointFollowsPointer) // <FS:Beq> FIRE-16728 Add free aim mouse and focus lock
	{ //always set raycast intersection to mouse_world_end unless
		//flycam is on (for DoF effect)
		gDebugRaycastIntersection.load3(mouse_world_end.mV);
	}

	LLVector4a mw_start;
	mw_start.load3(mouse_world_start.mV);
	LLVector4a mw_end;
	mw_end.load3(mouse_world_end.mV);

	LLVector4a mh_start;
	mh_start.load3(mouse_hud_start.mV);
	LLVector4a mh_end;
	mh_end.load3(mouse_hud_end.mV);

	if (start)
	{
		*start = mw_start;
	}

	if (end)
	{
		*end = mw_end;
	}

	LLViewerObject* found = NULL;

	if (this_object)  // check only this object
	{
		if (this_object->isHUDAttachment()) // is a HUD object?
		{
			if (this_object->lineSegmentIntersect(mh_start, mh_end, this_face, pick_transparent, pick_rigged,
												  face_hit, intersection, uv, normal, tangent))
			{
				found = this_object;
			}
		}
		else // is a world object
		{
			if (this_object->lineSegmentIntersect(mw_start, mw_end, this_face, pick_transparent, pick_rigged,
												  face_hit, intersection, uv, normal, tangent))
			{
				found = this_object;
			}
		}
	}
	else // check ALL objects
	{
		found = gPipeline.lineSegmentIntersectInHUD(mh_start, mh_end, pick_transparent,
													face_hit, intersection, uv, normal, tangent);

// [RLVa:KB] - Checked: 2010-03-31 (RLVa-1.2.0c) | Modified: RLVa-1.2.0c
		if ( (rlv_handler_t::isEnabled()) && (found) &&
			 (LLToolCamera::getInstance()->hasMouseCapture()) && (gKeyboard->currentMask(TRUE) & MASK_ALT) )
		{
			found = NULL;
		}
// [/RLVa:KB]
		if (!found) // if not found in HUD, look in world:
		{
			found = gPipeline.lineSegmentIntersectInWorld(mw_start, mw_end, pick_transparent, pick_rigged,
														  face_hit, intersection, uv, normal, tangent);
			if (found && !pick_transparent)
			{
				gDebugRaycastIntersection = *intersection;
			}
		}

// [RLVa:KB] - Checked: RLVa-1.2.0
		if ( (found) && ((gTeleportDisplay) || ((rlv_handler_t::isEnabled()) && (gRlvHandler.hasBehaviour(RLV_BHVR_INTERACT)))) )
		{
			// Allow picking if:
			//   - the drag-and-drop tool is active (allows inventory offers)
			//   - the camera tool is active
			//   - the pie tool is active *and* we picked our own avie (allows "mouse steering" and the self pie menu)
			LLTool* pCurTool = LLToolMgr::getInstance()->getCurrentTool();
			if ( (LLToolDragAndDrop::getInstance() != pCurTool) && 
			     (!LLToolCamera::getInstance()->hasMouseCapture()) &&
			     ((LLToolPie::getInstance() != pCurTool) || (gAgent.getID() != found->getID())) )
			{
				found = NULL;
			}
		}
// [/RLVa:KB]
	}

	return found;
}

// Returns unit vector relative to camera
// indicating direction of point on screen x,y
LLVector3 LLViewerWindow::mouseDirectionGlobal(const S32 x, const S32 y) const
{
	// find vertical field of view
	F32			fov = LLViewerCamera::getInstance()->getView();

	// find world view center in scaled ui coordinates
	F32			center_x = getWorldViewRectScaled().getCenterX();
	F32			center_y = getWorldViewRectScaled().getCenterY();

	// calculate pixel distance to screen
	F32			distance = ((F32)getWorldViewHeightScaled() * 0.5f) / (tan(fov / 2.f));

	// calculate click point relative to middle of screen
	F32			click_x = x - center_x;
	F32			click_y = y - center_y;

	// compute mouse vector
	LLVector3	mouse_vector =	distance * LLViewerCamera::getInstance()->getAtAxis()
								- click_x * LLViewerCamera::getInstance()->getLeftAxis()
								+ click_y * LLViewerCamera::getInstance()->getUpAxis();

	mouse_vector.normVec();

	return mouse_vector;
}

LLVector3 LLViewerWindow::mousePointHUD(const S32 x, const S32 y) const
{
	// find screen resolution
	S32			height = getWorldViewHeightScaled();

	// find world view center
	F32			center_x = getWorldViewRectScaled().getCenterX();
	F32			center_y = getWorldViewRectScaled().getCenterY();

	// remap with uniform scale (1/height) so that top is -0.5, bottom is +0.5
	F32 hud_x = -((F32)x - center_x)  / height;
	F32 hud_y = ((F32)y - center_y) / height;

	return LLVector3(0.f, hud_x/gAgentCamera.mHUDCurZoom, hud_y/gAgentCamera.mHUDCurZoom);
}

// Returns unit vector relative to camera in camera space
// indicating direction of point on screen x,y
LLVector3 LLViewerWindow::mouseDirectionCamera(const S32 x, const S32 y) const
{
	// find vertical field of view
	F32			fov_height = LLViewerCamera::getInstance()->getView();
	F32			fov_width = fov_height * LLViewerCamera::getInstance()->getAspect();

	// find screen resolution
	S32			height = getWorldViewHeightScaled();
	S32			width = getWorldViewWidthScaled();

	// find world view center
	F32			center_x = getWorldViewRectScaled().getCenterX();
	F32			center_y = getWorldViewRectScaled().getCenterY();

	// calculate click point relative to middle of screen
	F32			click_x = (((F32)x - center_x) / (F32)width) * fov_width * -1.f;
	F32			click_y = (((F32)y - center_y) / (F32)height) * fov_height;

	// compute mouse vector
	LLVector3	mouse_vector =	LLVector3(0.f, 0.f, -1.f);
	LLQuaternion mouse_rotate;
	mouse_rotate.setQuat(click_y, click_x, 0.f);

	mouse_vector = mouse_vector * mouse_rotate;
	// project to z = -1 plane;
	mouse_vector = mouse_vector * (-1.f / mouse_vector.mV[VZ]);

	return mouse_vector;
}



BOOL LLViewerWindow::mousePointOnPlaneGlobal(LLVector3d& point, const S32 x, const S32 y, 
										const LLVector3d &plane_point_global, 
										const LLVector3 &plane_normal_global)
{
	LLVector3d	mouse_direction_global_d;

	mouse_direction_global_d.setVec(mouseDirectionGlobal(x,y));
	LLVector3d	plane_normal_global_d;
	plane_normal_global_d.setVec(plane_normal_global);
	F64 plane_mouse_dot = (plane_normal_global_d * mouse_direction_global_d);
	LLVector3d plane_origin_camera_rel = plane_point_global - gAgentCamera.getCameraPositionGlobal();
	F64	mouse_look_at_scale = (plane_normal_global_d * plane_origin_camera_rel)
								/ plane_mouse_dot;
	if (llabs(plane_mouse_dot) < 0.00001)
	{
		// if mouse is parallel to plane, return closest point on line through plane origin
		// that is parallel to camera plane by scaling mouse direction vector
		// by distance to plane origin, modulated by deviation of mouse direction from plane origin
		LLVector3d plane_origin_dir = plane_origin_camera_rel;
		plane_origin_dir.normVec();
		
		mouse_look_at_scale = plane_origin_camera_rel.magVec() / (plane_origin_dir * mouse_direction_global_d);
	}

	point = gAgentCamera.getCameraPositionGlobal() + mouse_look_at_scale * mouse_direction_global_d;

	return mouse_look_at_scale > 0.0;
}


// Returns global position
BOOL LLViewerWindow::mousePointOnLandGlobal(const S32 x, const S32 y, LLVector3d *land_position_global, BOOL ignore_distance)
{
	LLVector3		mouse_direction_global = mouseDirectionGlobal(x,y);
	F32				mouse_dir_scale;
	BOOL			hit_land = FALSE;
	LLViewerRegion	*regionp;
	F32			land_z;
	const F32	FIRST_PASS_STEP = 1.0f;		// meters
	const F32	SECOND_PASS_STEP = 0.1f;	// meters
	const F32	draw_distance = ignore_distance ? MAX_FAR_CLIP : gAgentCamera.mDrawDistance;
	LLVector3d	camera_pos_global;

	camera_pos_global = gAgentCamera.getCameraPositionGlobal();
	LLVector3d		probe_point_global;
	LLVector3		probe_point_region;

	// walk forwards to find the point
	for (mouse_dir_scale = FIRST_PASS_STEP; mouse_dir_scale < draw_distance; mouse_dir_scale += FIRST_PASS_STEP)
	{
		LLVector3d mouse_direction_global_d;
		mouse_direction_global_d.setVec(mouse_direction_global * mouse_dir_scale);
		probe_point_global = camera_pos_global + mouse_direction_global_d;

		regionp = LLWorld::getInstance()->resolveRegionGlobal(probe_point_region, probe_point_global);

		if (!regionp)
		{
			// ...we're outside the world somehow
			continue;
		}

		S32 i = (S32) (probe_point_region.mV[VX]/regionp->getLand().getMetersPerGrid());
		S32 j = (S32) (probe_point_region.mV[VY]/regionp->getLand().getMetersPerGrid());
		S32 grids_per_edge = (S32) regionp->getLand().mGridsPerEdge;
		if ((i >= grids_per_edge) || (j >= grids_per_edge))
		{
			//LL_INFOS() << "LLViewerWindow::mousePointOnLand probe_point is out of region" << LL_ENDL;
			continue;
		}

		land_z = regionp->getLand().resolveHeightRegion(probe_point_region);

		//LL_INFOS() << "mousePointOnLand initial z " << land_z << LL_ENDL;

		if (probe_point_region.mV[VZ] < land_z)
		{
			// ...just went under land

			// cout << "under land at " << probe_point << " scale " << mouse_vec_scale << endl;

			hit_land = TRUE;
			break;
		}
	}


	if (hit_land)
	{
		// Don't go more than one step beyond where we stopped above.
		// This can't just be "mouse_vec_scale" because floating point error
		// will stop the loop before the last increment.... X - 1.0 + 0.1 + 0.1 + ... + 0.1 != X
		F32 stop_mouse_dir_scale = mouse_dir_scale + FIRST_PASS_STEP;

		// take a step backwards, then walk forwards again to refine position
		for ( mouse_dir_scale -= FIRST_PASS_STEP; mouse_dir_scale <= stop_mouse_dir_scale; mouse_dir_scale += SECOND_PASS_STEP)
		{
			LLVector3d mouse_direction_global_d;
			mouse_direction_global_d.setVec(mouse_direction_global * mouse_dir_scale);
			probe_point_global = camera_pos_global + mouse_direction_global_d;

			regionp = LLWorld::getInstance()->resolveRegionGlobal(probe_point_region, probe_point_global);

			if (!regionp)
			{
				// ...we're outside the world somehow
				continue;
			}

			/*
			i = (S32) (local_probe_point.mV[VX]/regionp->getLand().getMetersPerGrid());
			j = (S32) (local_probe_point.mV[VY]/regionp->getLand().getMetersPerGrid());
			if ((i >= regionp->getLand().mGridsPerEdge) || (j >= regionp->getLand().mGridsPerEdge))
			{
				// LL_INFOS() << "LLViewerWindow::mousePointOnLand probe_point is out of region" << LL_ENDL;
				continue;
			}
			land_z = regionp->getLand().mSurfaceZ[ i + j * (regionp->getLand().mGridsPerEdge) ];
			*/

			land_z = regionp->getLand().resolveHeightRegion(probe_point_region);

			//LL_INFOS() << "mousePointOnLand refine z " << land_z << LL_ENDL;

			if (probe_point_region.mV[VZ] < land_z)
			{
				// ...just went under land again

				*land_position_global = probe_point_global;
				return TRUE;
			}
		}
	}

	return FALSE;
}

// Saves an image to the harddrive as "SnapshotX" where X >= 1.
void LLViewerWindow::saveImageNumbered(LLImageFormatted *image, BOOL force_picker, const snapshot_saved_signal_t::slot_type& success_cb, const snapshot_saved_signal_t::slot_type& failure_cb)
{
	if (!image)
	{
		LL_WARNS() << "No image to save" << LL_ENDL;
		return;
	}
	std::string extension("." + image->getExtension());
	LLImageFormatted* formatted_image = image;
	// Get a base file location if needed.
	if (force_picker || !isSnapshotLocSet())
	{
		std::string proposed_name(sSnapshotBaseName);

		// getSaveFile will append an appropriate extension to the proposed name, based on the ESaveFilter constant passed in.
		LLFilePicker::ESaveFilter pick_type;

		if (extension == ".j2c")
			pick_type = LLFilePicker::FFSAVE_J2C;
		else if (extension == ".bmp")
			pick_type = LLFilePicker::FFSAVE_BMP;
		else if (extension == ".jpg")
			pick_type = LLFilePicker::FFSAVE_JPEG;
		else if (extension == ".png")
			pick_type = LLFilePicker::FFSAVE_PNG;
		else if (extension == ".tga")
			pick_type = LLFilePicker::FFSAVE_TGA;
		else
			pick_type = LLFilePicker::FFSAVE_ALL;

		(new LLFilePickerReplyThread(boost::bind(&LLViewerWindow::onDirectorySelected, this, _1, formatted_image, success_cb, failure_cb), pick_type, proposed_name,
										boost::bind(&LLViewerWindow::onSelectionFailure, this, failure_cb)))->getFile();
	}
	else
	{
		saveImageLocal(formatted_image, success_cb, failure_cb);
	}	
}

void LLViewerWindow::onDirectorySelected(const std::vector<std::string>& filenames, LLImageFormatted *image, const snapshot_saved_signal_t::slot_type& success_cb, const snapshot_saved_signal_t::slot_type& failure_cb)
{
	// Copy the directory + file name
	std::string filepath = filenames[0];

	gSavedPerAccountSettings.setString("SnapshotBaseName", gDirUtilp->getBaseFileName(filepath, true));
	gSavedPerAccountSettings.setString("SnapshotBaseDir", gDirUtilp->getDirName(filepath));
	saveImageLocal(image, success_cb, failure_cb);
}

void LLViewerWindow::onSelectionFailure(const snapshot_saved_signal_t::slot_type& failure_cb)
{
	failure_cb();
}


void LLViewerWindow::saveImageLocal(LLImageFormatted *image, const snapshot_saved_signal_t::slot_type& success_cb, const snapshot_saved_signal_t::slot_type& failure_cb)
{
	std::string lastSnapshotDir = LLViewerWindow::getLastSnapshotDir();
	if (lastSnapshotDir.empty())
	{
		failure_cb();
		return;
	}

// Check if there is enough free space to save snapshot
#ifdef LL_WINDOWS
	boost::filesystem::path b_path(utf8str_to_utf16str(lastSnapshotDir));
#else
	boost::filesystem::path b_path(lastSnapshotDir);
#endif
	if (!boost::filesystem::is_directory(b_path))
	{
		LLSD args;
		args["PATH"] = lastSnapshotDir;
		LLNotificationsUtil::add("SnapshotToLocalDirNotExist", args);
		resetSnapshotLoc();
		failure_cb();
		return;
	}
	boost::filesystem::space_info b_space = boost::filesystem::space(b_path);
	if (b_space.free < image->getDataSize())
	{
		LLSD args;
		args["PATH"] = lastSnapshotDir;

		std::string needM_bytes_string;
		LLResMgr::getInstance()->getIntegerString(needM_bytes_string, (image->getDataSize()) >> 10);
		args["NEED_MEMORY"] = needM_bytes_string;

		std::string freeM_bytes_string;
		LLResMgr::getInstance()->getIntegerString(freeM_bytes_string, (b_space.free) >> 10);
		args["FREE_MEMORY"] = freeM_bytes_string;

		LLNotificationsUtil::add("SnapshotToComputerFailed", args);

		failure_cb();
	}
	
	// Look for an unused file name
	BOOL is_snapshot_name_loc_set = isSnapshotLocSet();
	std::string filepath;
	S32 i = 1;
	S32 err = 0;
	std::string extension("." + image->getExtension());
	do
	{
		filepath = sSnapshotDir;
		filepath += gDirUtilp->getDirDelimiter();
		filepath += sSnapshotBaseName;

		if (is_snapshot_name_loc_set)
		{
			filepath += llformat("_%.3d",i);
		}		

		filepath += extension;

		llstat stat_info;
		err = LLFile::stat( filepath, &stat_info );
		i++;
	}
	while( -1 != err  // Search until the file is not found (i.e., stat() gives an error).
			&& is_snapshot_name_loc_set); // Or stop if we are rewriting.

	LL_INFOS() << "Saving snapshot to " << filepath << LL_ENDL;
	if (image->save(filepath))
	{
		playSnapshotAnimAndSound();
		if (gSavedSettings.getBOOL("FSLogSnapshotsToLocal"))
		{
			LLStringUtil::format_map_t args;
			args["FILENAME"] = filepath;
			report_to_nearby_chat(LLTrans::getString("SnapshotSavedToDisk", args));
		}
		success_cb();
	}
	else
	{
		failure_cb();
	}
}

void LLViewerWindow::resetSnapshotLoc()
{
	gSavedPerAccountSettings.setString("SnapshotBaseDir", std::string());
}

// static
void LLViewerWindow::movieSize(S32 new_width, S32 new_height)
{
	// <FS:TS> FIRE-6182: Set Window Size sets random size each time
	// Don't use LLCoordWindow, since the chosen resolution winds up
	// with position dependent numbers added each time. Instead, we use
	// LLCoordScreen, which avoids this. Fix from Niran's Viewer.
	// LLCoordWindow size;
	// LLCoordWindow new_size(new_width, new_height);
	// gViewerWindow->getWindow()->getSize(&size);
	// if ( size != new_size )
	// {
	//	gViewerWindow->getWindow()->setSize(new_size.convert());
	// }
	U32 nChromeW(0), nChromeH(0);
	gViewerWindow->getWindow()->getWindowChrome( nChromeW, nChromeH );

	LLCoordScreen new_size;
	new_size.mX = new_width + nChromeW;
	new_size.mY = new_height + nChromeH;
	gViewerWindow->getWindow()->setSize(new_size);
	// </FS:TS>

}

BOOL LLViewerWindow::saveSnapshot(const std::string& filepath, S32 image_width, S32 image_height, BOOL show_ui, BOOL show_hud, BOOL do_rebuild, LLSnapshotModel::ESnapshotLayerType type, LLSnapshotModel::ESnapshotFormat format)
{
    LL_INFOS() << "Saving snapshot to: " << filepath << LL_ENDL;

    LLPointer<LLImageRaw> raw = new LLImageRaw;
    BOOL success = rawSnapshot(raw, image_width, image_height, TRUE, FALSE, show_ui, show_hud, do_rebuild);

    if (success)
    {
        U8 image_codec = IMG_CODEC_BMP;
        switch (format)
        {
        case LLSnapshotModel::SNAPSHOT_FORMAT_PNG:
            image_codec = IMG_CODEC_PNG;
            break;
        case LLSnapshotModel::SNAPSHOT_FORMAT_JPEG:
            image_codec = IMG_CODEC_JPEG;
            break;
        default:
            image_codec = IMG_CODEC_BMP;
            break;
        }

        LLPointer<LLImageFormatted> formated_image = LLImageFormatted::createFromType(image_codec);
        success = formated_image->encode(raw, 0.0f);
        if (success)
        {
            success = formated_image->save(filepath);
        }
        else
        {
            LL_WARNS() << "Unable to encode snapshot of format " << format << LL_ENDL;
        }
    }
    else
    {
        LL_WARNS() << "Unable to capture raw snapshot" << LL_ENDL;
    }

    return success;
}


void LLViewerWindow::playSnapshotAnimAndSound()
{
	// <FS:PP> FIRE-8190: Preview function for "UI Sounds" Panel
	// if (gSavedSettings.getBOOL("QuietSnapshotsToDisk"))
	if (gSavedSettings.getBOOL("PlayModeUISndSnapshot"))
	// </FS:PP> FIRE-8190: Preview function for "UI Sounds" Panel
	{
		return;
	}
	gAgent.sendAnimationRequest(ANIM_AGENT_SNAPSHOT, ANIM_REQUEST_START);
	send_sound_trigger(LLUUID(gSavedSettings.getString("UISndSnapshot")), 1.0f);
}

BOOL LLViewerWindow::isSnapshotLocSet() const
{
	std::string snapshot_dir = sSnapshotDir;
	return !snapshot_dir.empty();
}

void LLViewerWindow::resetSnapshotLoc() const
{
	gSavedPerAccountSettings.setString("SnapshotBaseDir", std::string());
}

BOOL LLViewerWindow::thumbnailSnapshot(LLImageRaw *raw, S32 preview_width, S32 preview_height, BOOL show_ui, BOOL show_hud, BOOL do_rebuild, LLSnapshotModel::ESnapshotLayerType type)
{
	return rawSnapshot(raw, preview_width, preview_height, FALSE, FALSE, show_ui, show_hud, do_rebuild, type);
}

// Saves the image from the screen to a raw image
// Since the required size might be bigger than the available screen, this method rerenders the scene in parts (called subimages) and copy
// the results over to the final raw image.
BOOL LLViewerWindow::rawSnapshot(LLImageRaw *raw, S32 image_width, S32 image_height, 
    BOOL keep_window_aspect, BOOL is_texture, BOOL show_ui, BOOL show_hud, BOOL do_rebuild, LLSnapshotModel::ESnapshotLayerType type, S32 max_size)
{
	if (!raw)
	{
		return FALSE;
	}
	//check if there is enough memory for the snapshot image
	if(image_width * image_height > (1 << 22)) //if snapshot image is larger than 2K by 2K
	{
		if(!LLMemory::tryToAlloc(NULL, image_width * image_height * 3))
		{
			LL_WARNS() << "No enough memory to take the snapshot with size (w : h): " << image_width << " : " << image_height << LL_ENDL ;
			return FALSE ; //there is no enough memory for taking this snapshot.
		}
	}

	// PRE SNAPSHOT
	gDisplaySwapBuffers = FALSE;
	    
	glClear(GL_DEPTH_BUFFER_BIT | GL_COLOR_BUFFER_BIT | GL_STENCIL_BUFFER_BIT);
	setCursor(UI_CURSOR_WAIT);

	// Hide all the UI widgets first and draw a frame
	BOOL prev_draw_ui = gPipeline.hasRenderDebugFeatureMask(LLPipeline::RENDER_DEBUG_FEATURE_UI) ? TRUE : FALSE;

	if ( prev_draw_ui != show_ui)
	{
		LLPipeline::toggleRenderDebugFeature(LLPipeline::RENDER_DEBUG_FEATURE_UI);
	}

    BOOL hide_hud = !show_hud && LLPipeline::sShowHUDAttachments;
	if (hide_hud)
	{
		LLPipeline::sShowHUDAttachments = FALSE;
	}

	// if not showing ui, use full window to render world view
	updateWorldViewRect(!show_ui);

	// Copy screen to a buffer
	// crop sides or top and bottom, if taking a snapshot of different aspect ratio
	// from window
	LLRect window_rect = show_ui ? getWindowRectRaw() : getWorldViewRectRaw(); 

	S32 snapshot_width  = window_rect.getWidth();
	S32 snapshot_height = window_rect.getHeight();
	// SNAPSHOT
	S32 window_width  = snapshot_width;
	S32 window_height = snapshot_height;
	
	// Note: Scaling of the UI is currently *not* supported so we limit the output size if UI is requested
	if (show_ui)
	{
		// If the user wants the UI, limit the output size to the available screen size
		image_width  = llmin(image_width, window_width);
		image_height = llmin(image_height, window_height);
		
		// <FS:CR> Hide currency balance in snapshots
		if (gStatusBar)
		{
			gStatusBar->showBalance((bool)gSavedSettings.getBOOL("FSShowCurrencyBalanceInSnapshots"));
		}
	}

	S32 original_width = 0;
	S32 original_height = 0;
	bool reset_deferred = false;

	LLRenderTarget scratch_space;

	F32 scale_factor = 1.0f ;
	if (!keep_window_aspect || (image_width > window_width) || (image_height > window_height))
	{	
		if ((image_width <= gGLManager.mGLMaxTextureSize && image_height <= gGLManager.mGLMaxTextureSize) && 
			(image_width > window_width || image_height > window_height) && LLPipeline::sRenderDeferred && !show_ui)
		{
			// <FS:Ansariel> FIRE-15667: 24bit depth maps
			//U32 color_fmt = type == LLSnapshotModel::SNAPSHOT_TYPE_DEPTH ? GL_DEPTH_COMPONENT : GL_RGBA;
			U32 color_fmt = (type == LLSnapshotModel::SNAPSHOT_TYPE_DEPTH || type == LLSnapshotModel::SNAPSHOT_TYPE_DEPTH24) ? GL_DEPTH_COMPONENT : GL_RGBA;
			// </FS:Ansariel>
			if (scratch_space.allocate(image_width, image_height, color_fmt, true, true))
			{
				original_width = gPipeline.mDeferredScreen.getWidth();
				original_height = gPipeline.mDeferredScreen.getHeight();

				if (gPipeline.allocateScreenBuffer(image_width, image_height))
				{
					window_width = image_width;
					window_height = image_height;
					snapshot_width = image_width;
					snapshot_height = image_height;
					reset_deferred = true;
					mWorldViewRectRaw.set(0, image_height, image_width, 0);
					LLViewerCamera::getInstance()->setViewHeightInPixels( mWorldViewRectRaw.getHeight() );
					LLViewerCamera::getInstance()->setAspect( getWorldViewAspectRatio() );
					scratch_space.bindTarget();
				}
				else
				{
					scratch_space.release();
					gPipeline.allocateScreenBuffer(original_width, original_height);
				}
			}
		}

		if (!reset_deferred)
		{
			// if image cropping or need to enlarge the scene, compute a scale_factor
			F32 ratio = llmin( (F32)window_width / image_width , (F32)window_height / image_height) ;
			snapshot_width  = (S32)(ratio * image_width) ;
			snapshot_height = (S32)(ratio * image_height) ;
			scale_factor = llmax(1.0f, 1.0f / ratio) ;
		}
	}
	
	if (show_ui && scale_factor > 1.f)
	{
		// Note: we should never get there...
		LL_WARNS() << "over scaling UI not supported." << LL_ENDL;
	}

	S32 buffer_x_offset = llfloor(((window_width  - snapshot_width)  * scale_factor) / 2.f);
	S32 buffer_y_offset = llfloor(((window_height - snapshot_height) * scale_factor) / 2.f);

	S32 image_buffer_x = llfloor(snapshot_width  * scale_factor) ;
	S32 image_buffer_y = llfloor(snapshot_height * scale_factor) ;

	if ((image_buffer_x > max_size) || (image_buffer_y > max_size)) // boundary check to avoid memory overflow
	{
		scale_factor *= llmin((F32)max_size / image_buffer_x, (F32)max_size / image_buffer_y) ;
		image_buffer_x = llfloor(snapshot_width  * scale_factor) ;
		image_buffer_y = llfloor(snapshot_height * scale_factor) ;
	}
	if ((image_buffer_x > 0) && (image_buffer_y > 0))
	{
		raw->resize(image_buffer_x, image_buffer_y, 3);
	}
	else
	{
		gStatusBar->showBalance(true);	// <FS:CR> Hide currency balance in snapshots
		return FALSE ;
	}
	if (raw->isBufferInvalid())
	{
		gStatusBar->showBalance(true);	// <FS:CR> Hide currency balance in snapshots
		return FALSE ;
	}

	BOOL high_res = scale_factor >= 2.f; // Font scaling is slow, only do so if rez is much higher
	if (high_res && show_ui)
	{
		// Note: we should never get there...
		LL_WARNS() << "High res UI snapshot not supported. " << LL_ENDL;
		/*send_agent_pause();
		//rescale fonts
		initFonts(scale_factor);
		LLHUDObject::reshapeAll();*/
	}

	S32 output_buffer_offset_y = 0;

	F32 depth_conversion_factor_1 = (LLViewerCamera::getInstance()->getFar() + LLViewerCamera::getInstance()->getNear()) / (2.f * LLViewerCamera::getInstance()->getFar() * LLViewerCamera::getInstance()->getNear());
	F32 depth_conversion_factor_2 = (LLViewerCamera::getInstance()->getFar() - LLViewerCamera::getInstance()->getNear()) / (2.f * LLViewerCamera::getInstance()->getFar() * LLViewerCamera::getInstance()->getNear());

	gObjectList.generatePickList(*LLViewerCamera::getInstance());

	// Subimages are in fact partial rendering of the final view. This happens when the final view is bigger than the screen.
	// In most common cases, scale_factor is 1 and there's no more than 1 iteration on x and y
	for (int subimage_y = 0; subimage_y < scale_factor; ++subimage_y)
	{
		S32 subimage_y_offset = llclamp(buffer_y_offset - (subimage_y * window_height), 0, window_height);;
		// handle fractional columns
		U32 read_height = llmax(0, (window_height - subimage_y_offset) -
			llmax(0, (window_height * (subimage_y + 1)) - (buffer_y_offset + raw->getHeight())));

		S32 output_buffer_offset_x = 0;
		for (int subimage_x = 0; subimage_x < scale_factor; ++subimage_x)
		{
			gDisplaySwapBuffers = FALSE;
			gDepthDirty = TRUE;

			S32 subimage_x_offset = llclamp(buffer_x_offset - (subimage_x * window_width), 0, window_width);
			// handle fractional rows
			U32 read_width = llmax(0, (window_width - subimage_x_offset) -
									llmax(0, (window_width * (subimage_x + 1)) - (buffer_x_offset + raw->getWidth())));
			
			// Skip rendering and sampling altogether if either width or height is degenerated to 0 (common in cropping cases)
			if (read_width && read_height)
			{
				const U32 subfield = subimage_x+(subimage_y*llceil(scale_factor));
				display(do_rebuild, scale_factor, subfield, TRUE);
				
				if (!LLPipeline::sRenderDeferred)
				{
					// Required for showing the GUI in snapshots and performing bloom composite overlay
					// Call even if show_ui is FALSE
					render_ui(scale_factor, subfield);
					swap();
				}
				
				for (U32 out_y = 0; out_y < read_height ; out_y++)
				{
					S32 output_buffer_offset = ( 
												(out_y * (raw->getWidth())) // ...plus iterated y...
												+ (window_width * subimage_x) // ...plus subimage start in x...
												+ (raw->getWidth() * window_height * subimage_y) // ...plus subimage start in y...
												- output_buffer_offset_x // ...minus buffer padding x...
												- (output_buffer_offset_y * (raw->getWidth()))  // ...minus buffer padding y...
												) * raw->getComponents();
				
					// Ping the watchdog thread every 100 lines to keep us alive (arbitrary number, feel free to change)
					if (out_y % 100 == 0)
					{
						LLAppViewer::instance()->pingMainloopTimeout("LLViewerWindow::rawSnapshot");
					}
					// disable use of glReadPixels when doing nVidia nSight graphics debugging
					if (!LLRender::sNsightDebugSupport)
					{
						if (type == LLSnapshotModel::SNAPSHOT_TYPE_COLOR)
						{
							glReadPixels(
									 subimage_x_offset, out_y + subimage_y_offset,
									 read_width, 1,
									 GL_RGB, GL_UNSIGNED_BYTE,
									 raw->getData() + output_buffer_offset
									 );
						}
						// <FS:Ansariel> FIRE-15667: 24bit depth maps
						else if (type == LLSnapshotModel::SNAPSHOT_TYPE_DEPTH24)
						{
							LLPointer<LLImageRaw> depth_line_buffer = new LLImageRaw(read_width, 1, sizeof(GLfloat)); // need to store floating point values
							glReadPixels(
										 subimage_x_offset, out_y + subimage_y_offset,
										 read_width, 1,
										 GL_DEPTH_COMPONENT, GL_FLOAT,
										 depth_line_buffer->getData()// current output pixel is beginning of buffer...
										 );

							for (S32 i = 0; i < (S32)read_width; i++)
							{
								F32 depth_float = *(F32*)(depth_line_buffer->getData() + (i * sizeof(F32)));
					
								F32 linear_depth_float = 1.f / (depth_conversion_factor_1 - (depth_float * depth_conversion_factor_2));
								U32 RGB24 = F32_to_U32(linear_depth_float, LLViewerCamera::getInstance()->getNear(), LLViewerCamera::getInstance()->getFar());
								//A max value of 16777215 for RGB24 evaluates to black when it shold be white.  The clamp assures that the divisions do not somehow become >=256.
								U8 depth_byteR = (U8)(llclamp(llfloor(RGB24 / 65536.f), 0, 255));
								U8 depth_byteG = (U8)(llclamp(llfloor((RGB24 - depth_byteR * 65536) / 256.f), 0, 255));
								U8 depth_byteB = (U8)(llclamp((RGB24 - depth_byteR * 65536 - depth_byteG * 256), 0u, 255u));
								// write converted scanline out to result image
								*(raw->getData() + output_buffer_offset + (i * raw->getComponents())) = depth_byteR;
								*(raw->getData() + output_buffer_offset + (i * raw->getComponents()) + 1) = depth_byteG;
								*(raw->getData() + output_buffer_offset + (i * raw->getComponents()) + 2) = depth_byteB;
								for (S32 j = 3; j < raw->getComponents(); j++)
								{
									*(raw->getData() + output_buffer_offset + (i * raw->getComponents()) + j) = depth_byteR;
								}
							}
						}
						// </FS:Ansariel>
						else // LLSnapshotModel::SNAPSHOT_TYPE_DEPTH
						{
							// <FS> Fix buffer creation using the wrong type
							//LLPointer<LLImageRaw> depth_line_buffer = new LLImageRaw(read_width, 1, sizeof(GL_FLOAT)); // need to store floating point values
							LLPointer<LLImageRaw> depth_line_buffer = new LLImageRaw(read_width, 1, sizeof(GLfloat)); // need to store floating point values
							// </FS>
							glReadPixels(
										 subimage_x_offset, out_y + subimage_y_offset,
										 read_width, 1,
										 GL_DEPTH_COMPONENT, GL_FLOAT,
										 depth_line_buffer->getData()// current output pixel is beginning of buffer...
										 );

							for (S32 i = 0; i < (S32)read_width; i++)
							{
								F32 depth_float = *(F32*)(depth_line_buffer->getData() + (i * sizeof(F32)));
					
								F32 linear_depth_float = 1.f / (depth_conversion_factor_1 - (depth_float * depth_conversion_factor_2));
								U8 depth_byte = F32_to_U8(linear_depth_float, LLViewerCamera::getInstance()->getNear(), LLViewerCamera::getInstance()->getFar());
								// write converted scanline out to result image
								for (S32 j = 0; j < raw->getComponents(); j++)
								{
									*(raw->getData() + output_buffer_offset + (i * raw->getComponents()) + j) = depth_byte;
								}
							}
						}
					}
				}
			}
			output_buffer_offset_x += subimage_x_offset;
			stop_glerror();
		}
		output_buffer_offset_y += subimage_y_offset;
	}

	gDisplaySwapBuffers = FALSE;
	gDepthDirty = TRUE;

	// POST SNAPSHOT
	if (!gPipeline.hasRenderDebugFeatureMask(LLPipeline::RENDER_DEBUG_FEATURE_UI))
	{
		LLPipeline::toggleRenderDebugFeature(LLPipeline::RENDER_DEBUG_FEATURE_UI);
	}

	if (hide_hud)
	{
		LLPipeline::sShowHUDAttachments = TRUE;
	}

	/*if (high_res)
	{
		initFonts(1.f);
		LLHUDObject::reshapeAll();
	}*/

	// Pre-pad image to number of pixels such that the line length is a multiple of 4 bytes (for BMP encoding)
	// Note: this formula depends on the number of components being 3.  Not obvious, but it's correct.	
	image_width += (image_width * 3) % 4;

	BOOL ret = TRUE ;
	// Resize image
	if(llabs(image_width - image_buffer_x) > 4 || llabs(image_height - image_buffer_y) > 4)
	{
		ret = raw->scale( image_width, image_height );  
	}
	else if(image_width != image_buffer_x || image_height != image_buffer_y)
	{
		ret = raw->scale( image_width, image_height, FALSE );  
	}
	

	setCursor(UI_CURSOR_ARROW);

	if (do_rebuild)
	{
		// If we had to do a rebuild, that means that the lists of drawables to be rendered
		// was empty before we started.
		// Need to reset these, otherwise we call state sort on it again when render gets called the next time
		// and we stand a good chance of crashing on rebuild because the render drawable arrays have multiple copies of
		// objects on them.
		gPipeline.resetDrawOrders();
	}

	if (reset_deferred)
	{
		mWorldViewRectRaw = window_rect;
		LLViewerCamera::getInstance()->setViewHeightInPixels( mWorldViewRectRaw.getHeight() );
		LLViewerCamera::getInstance()->setAspect( getWorldViewAspectRatio() );
		scratch_space.flush();
		scratch_space.release();
		gPipeline.allocateScreenBuffer(original_width, original_height);
		
	}

	if (high_res)
	{
		send_agent_resume();
	}
	
	// <FS:CR> Hide currency balance in snapshots
	if (gStatusBar)
	{
		gStatusBar->showBalance(true);
	}
	
	return ret;
}

BOOL LLViewerWindow::simpleSnapshot(LLImageRaw* raw, S32 image_width, S32 image_height, const int num_render_passes)
{
    gDisplaySwapBuffers = FALSE;

    glClear(GL_DEPTH_BUFFER_BIT | GL_COLOR_BUFFER_BIT | GL_STENCIL_BUFFER_BIT);
    setCursor(UI_CURSOR_WAIT);

    BOOL prev_draw_ui = gPipeline.hasRenderDebugFeatureMask(LLPipeline::RENDER_DEBUG_FEATURE_UI) ? TRUE : FALSE;
    if (prev_draw_ui != false)
    {
        LLPipeline::toggleRenderDebugFeature(LLPipeline::RENDER_DEBUG_FEATURE_UI);
    }

    LLPipeline::sShowHUDAttachments = FALSE;
    LLRect window_rect = getWorldViewRectRaw();

    S32 original_width = LLPipeline::sRenderDeferred ? gPipeline.mDeferredScreen.getWidth() : gViewerWindow->getWorldViewWidthRaw();
    S32 original_height = LLPipeline::sRenderDeferred ? gPipeline.mDeferredScreen.getHeight() : gViewerWindow->getWorldViewHeightRaw();

    LLRenderTarget scratch_space;
    U32 color_fmt = GL_RGBA;
    const bool use_depth_buffer = true;
    const bool use_stencil_buffer = true;
    if (scratch_space.allocate(image_width, image_height, color_fmt, use_depth_buffer, use_stencil_buffer))
    {
        if (gPipeline.allocateScreenBuffer(image_width, image_height))
        {
            mWorldViewRectRaw.set(0, image_height, image_width, 0);

            scratch_space.bindTarget();
        }
        else
        {
            scratch_space.release();
            gPipeline.allocateScreenBuffer(original_width, original_height);
        }
    }

    // we render the scene more than once since this helps
    // greatly with the objects not being drawn in the 
    // snapshot when they are drawn in the scene. This is 
    // evident when you set this value via the debug setting
    // called 360CaptureNumRenderPasses to 1. The theory is
    // that the missing objects are caused by the sUseOcclusion
    // property in pipeline but that the use in pipeline.cpp
    // lags by a frame or two so rendering more than once
    // appears to help a lot.
    for (int i = 0; i < num_render_passes; ++i)
    {
        // turning this flag off here prohibits the screen swap
        // to present the new page to the viewer - this stops
        // the black flash in between captures when the number
        // of render passes is more than 1. We need to also
        // set it here because code in LLViewerDisplay resets
        // it to TRUE each time.
        gDisplaySwapBuffers = FALSE;

        // actually render the scene
        const U32 subfield = 0;
        const bool do_rebuild = true;
        const F32 zoom = 1.0;
        const bool for_snapshot = TRUE;
        display(do_rebuild, zoom, subfield, for_snapshot);
    }

    glReadPixels(
        0, 0,
        image_width,
        image_height,
        GL_RGB, GL_UNSIGNED_BYTE,
        raw->getData()
    );
    stop_glerror();

    gDisplaySwapBuffers = FALSE;
    gDepthDirty = TRUE;

    if (!gPipeline.hasRenderDebugFeatureMask(LLPipeline::RENDER_DEBUG_FEATURE_UI))
    {
        if (prev_draw_ui != false)
        {
            LLPipeline::toggleRenderDebugFeature(LLPipeline::RENDER_DEBUG_FEATURE_UI);
        }
    }

    LLPipeline::sShowHUDAttachments = TRUE;

    setCursor(UI_CURSOR_ARROW);

    gPipeline.resetDrawOrders();
    mWorldViewRectRaw = window_rect;
    scratch_space.flush();
    scratch_space.release();
    gPipeline.allocateScreenBuffer(original_width, original_height);

    return true;
}

void LLViewerWindow::destroyWindow()
{
	if (mWindow)
	{
		LLWindowManager::destroyWindow(mWindow);
	}
	mWindow = NULL;
}


void LLViewerWindow::drawMouselookInstructions()
{
	// Draw instructions for mouselook ("Press ESC to return to World View" partially transparent at the bottom of the screen.)
	const std::string instructions = LLTrans::getString("LeaveMouselook");
	const LLFontGL* font = LLFontGL::getFont(LLFontDescriptor("SansSerif", "Large", LLFontGL::BOLD));
	
	//to be on top of Bottom bar when it is opened
	const S32 INSTRUCTIONS_PAD = 50;

	font->renderUTF8( 
		instructions, 0,
		getWorldViewRectScaled().getCenterX(),
		getWorldViewRectScaled().mBottom + INSTRUCTIONS_PAD,
		LLColor4( 1.0f, 1.0f, 1.0f, 0.5f ),
		LLFontGL::HCENTER, LLFontGL::TOP,
		LLFontGL::NORMAL,LLFontGL::DROP_SHADOW);
}

void* LLViewerWindow::getPlatformWindow() const
{
	return mWindow->getPlatformWindow();
}

void* LLViewerWindow::getMediaWindow() 	const
{
	return mWindow->getMediaWindow();
}

void LLViewerWindow::focusClient()		const
{
	return mWindow->focusClient();
}

LLRootView*	LLViewerWindow::getRootView() const
{
	return mRootView;
}

LLRect LLViewerWindow::getWorldViewRectScaled() const
{
	return mWorldViewRectScaled;
}

S32 LLViewerWindow::getWorldViewHeightScaled() const
{
	return mWorldViewRectScaled.getHeight();
}

S32 LLViewerWindow::getWorldViewWidthScaled() const
{
	return mWorldViewRectScaled.getWidth();
}


S32 LLViewerWindow::getWorldViewHeightRaw() const
{
	return mWorldViewRectRaw.getHeight(); 
}

S32 LLViewerWindow::getWorldViewWidthRaw() const
{
	return mWorldViewRectRaw.getWidth(); 
}

S32	LLViewerWindow::getWindowHeightScaled()	const 	
{ 
	return mWindowRectScaled.getHeight(); 
}

S32	LLViewerWindow::getWindowWidthScaled() const 	
{ 
	return mWindowRectScaled.getWidth(); 
}

S32	LLViewerWindow::getWindowHeightRaw()	const 	
{ 
	return mWindowRectRaw.getHeight(); 
}

S32	LLViewerWindow::getWindowWidthRaw() const 	
{ 
	return mWindowRectRaw.getWidth(); 
}

void LLViewerWindow::setup2DRender()
{
	// setup ortho camera
	gl_state_for_2d(mWindowRectRaw.getWidth(), mWindowRectRaw.getHeight());
	setup2DViewport();
}

void LLViewerWindow::setup2DViewport(S32 x_offset, S32 y_offset)
{
	gGLViewport[0] = mWindowRectRaw.mLeft + x_offset;
	gGLViewport[1] = mWindowRectRaw.mBottom + y_offset;
	gGLViewport[2] = mWindowRectRaw.getWidth();
	gGLViewport[3] = mWindowRectRaw.getHeight();
	glViewport(gGLViewport[0], gGLViewport[1], gGLViewport[2], gGLViewport[3]);
}


void LLViewerWindow::setup3DRender()
{
	// setup perspective camera
	LLViewerCamera::getInstance()->setPerspective(NOT_FOR_SELECTION, mWorldViewRectRaw.mLeft, mWorldViewRectRaw.mBottom,  mWorldViewRectRaw.getWidth(), mWorldViewRectRaw.getHeight(), FALSE, LLViewerCamera::getInstance()->getNear(), MAX_FAR_CLIP*2.f);
	setup3DViewport();
}

void LLViewerWindow::setup3DViewport(S32 x_offset, S32 y_offset)
{
	LL_PROFILE_ZONE_SCOPED_CATEGORY_UI
	gGLViewport[0] = mWorldViewRectRaw.mLeft + x_offset;
	gGLViewport[1] = mWorldViewRectRaw.mBottom + y_offset;
	gGLViewport[2] = mWorldViewRectRaw.getWidth();
	gGLViewport[3] = mWorldViewRectRaw.getHeight();
	glViewport(gGLViewport[0], gGLViewport[1], gGLViewport[2], gGLViewport[3]);
}

void LLViewerWindow::revealIntroPanel()
{
	if (mProgressView)
	{
		mProgressView->revealIntroPanel();
	}
}

void LLViewerWindow::initTextures(S32 location_id)
{
    if (mProgressView)
    {
        // <FS:Ansariel> OpenSim support
        //mProgressView->initTextures(location_id, LLGridManager::getInstance()->isInProductionGrid());
        mProgressView->initTextures(location_id, LLGridManager::getInstance()->isInSLMain());
        // </FS:Ansariel>
    }
}

void LLViewerWindow::setShowProgress(const BOOL show, BOOL fullscreen)
{
	if(show)
	{
		if(fullscreen)
		{
			if(mProgressView)
				mProgressView->fade(TRUE);
		}
		else
		{
			if(mProgressViewMini)
				mProgressViewMini->setVisible(TRUE);
		}
	}
	else
	{
		if(mProgressView && mProgressView->getVisible())
			mProgressView->fade(FALSE);

		if(mProgressViewMini)
			mProgressViewMini->setVisible(FALSE);
	}
}

void LLViewerWindow::setStartupComplete()
{
	if (mProgressView)
	{
		mProgressView->setStartupComplete();
	}
}

BOOL LLViewerWindow::getShowProgress() const
{
	return (mProgressView && mProgressView->getVisible());
}

void LLViewerWindow::setProgressString(const std::string& string)
{
	if (mProgressView)
	{
		mProgressView->setText(string);
	}

	if (mProgressViewMini)
	{
		mProgressViewMini->setText(string);
	}
}

void LLViewerWindow::setProgressMessage(const std::string& msg)
{
	if(mProgressView)
	{
		mProgressView->setMessage(msg);
	}
}

void LLViewerWindow::setProgressPercent(const F32 percent)
{
	if (mProgressView)
	{
		mProgressView->setPercent(percent);
	}

	if (mProgressViewMini)
	{
		mProgressViewMini->setPercent(percent);
	}
}

void LLViewerWindow::setProgressCancelButtonVisible( BOOL b, const std::string& label )
{
	if (mProgressView)
	{
		mProgressView->setCancelButtonVisible( b, label );
	}

	if (mProgressViewMini)
	{
		mProgressViewMini->setCancelButtonVisible( b, label );
	}
}

LLProgressView *LLViewerWindow::getProgressView() const
{
	return mProgressView;
}

void LLViewerWindow::dumpState()
{
	LL_INFOS() << "LLViewerWindow Active " << S32(mActive) << LL_ENDL;
	LL_INFOS() << "mWindow visible " << S32(mWindow->getVisible())
		<< " minimized " << S32(mWindow->getMinimized())
		<< LL_ENDL;
}

void LLViewerWindow::stopGL(BOOL save_state)
{
	//Note: --bao
	//if not necessary, do not change the order of the function calls in this function.
	//if change something, make sure it will not break anything.
	//especially be careful to put anything behind gTextureList.destroyGL(save_state);
	if (!gGLManager.mIsDisabled)
	{
		LL_INFOS() << "Shutting down GL..." << LL_ENDL;

		// Pause texture decode threads (will get unpaused during main loop)
		LLAppViewer::getTextureCache()->pause();
		LLAppViewer::getImageDecodeThread()->pause();
		LLAppViewer::getTextureFetch()->pause();
				
		gSky.destroyGL();
		stop_glerror();		

		LLManipTranslate::destroyGL() ;
		stop_glerror();		

		gBumpImageList.destroyGL();
		stop_glerror();

		LLFontGL::destroyAllGL();
		stop_glerror();

		LLVOAvatar::destroyGL();
		stop_glerror();

		LLVOPartGroup::destroyGL();

		LLViewerDynamicTexture::destroyGL();
		stop_glerror();

		if (gPipeline.isInit())
		{
			gPipeline.destroyGL();
		}
		
		gBox.cleanupGL();
		
		if(gPostProcess)
		{
			gPostProcess->invalidate();
		}

		gTextureList.destroyGL(save_state);
		stop_glerror();
		
		gGLManager.mIsDisabled = TRUE;
		stop_glerror();

		//unload shader's
		while (LLGLSLShader::sInstances.size())
		{
			LLGLSLShader* shader = *(LLGLSLShader::sInstances.begin());
			shader->unload();
		}
		
		LL_INFOS() << "Remaining allocated texture memory: " << LLImageGL::sGlobalTextureMemory.value() << " bytes" << LL_ENDL;
	}
}

void LLViewerWindow::restoreGL(const std::string& progress_message)
{
	//Note: --bao
	//if not necessary, do not change the order of the function calls in this function.
	//if change something, make sure it will not break anything. 
	//especially, be careful to put something before gTextureList.restoreGL();
	if (gGLManager.mIsDisabled)
	{
		LL_INFOS() << "Restoring GL..." << LL_ENDL;
		gGLManager.mIsDisabled = FALSE;
		
		initGLDefaults();
		LLGLState::restoreGL();
		
		gTextureList.restoreGL();
		
		// for future support of non-square pixels, and fonts that are properly stretched
		//LLFontGL::destroyDefaultFonts();
		initFonts();
				
		gSky.restoreGL();
		gPipeline.restoreGL();
		LLDrawPoolWater::restoreGL();
		LLManipTranslate::restoreGL();
		
		gBumpImageList.restoreGL();
		LLViewerDynamicTexture::restoreGL();
		LLVOAvatar::restoreGL();
		LLVOPartGroup::restoreGL();
		
		gResizeScreenTexture = TRUE;
		gWindowResized = TRUE;

		if (isAgentAvatarValid() && gAgentAvatarp->isEditingAppearance())
		{
			LLVisualParamHint::requestHintUpdates();
		}

		if (!progress_message.empty())
		{
			gRestoreGLTimer.reset();
			gRestoreGL = TRUE;
			setShowProgress(TRUE,TRUE);
			setProgressString(progress_message);
		}
		LL_INFOS() << "...Restoring GL done" << LL_ENDL;
		if(!LLAppViewer::instance()->restoreErrorTrap())
		{
			LL_WARNS() << " Someone took over my signal/exception handler (post restoreGL)!" << LL_ENDL;
		}

	}
}

void LLViewerWindow::initFonts(F32 zoom_factor)
{
	LLFontGL::destroyAllGL();
	// Initialize with possibly different zoom factor

	LLFontManager::initClass();

	LLFontGL::initClass( gSavedSettings.getF32("FontScreenDPI"),
								mDisplayScale.mV[VX] * zoom_factor,
								mDisplayScale.mV[VY] * zoom_factor,
								gDirUtilp->getAppRODataDir(),
								gSavedSettings.getString("FSFontSettingsFile"),
								gSavedSettings.getF32("FSFontSizeAdjustment"));
}

void LLViewerWindow::requestResolutionUpdate()
{
	mResDirty = true;
}

static LLTrace::BlockTimerStatHandle FTM_WINDOW_CHECK_SETTINGS("Window Settings");

void LLViewerWindow::checkSettings()
{
	LL_RECORD_BLOCK_TIME(FTM_WINDOW_CHECK_SETTINGS);
	if (mStatesDirty)
	{
		gGL.refreshState();
		LLViewerShaderMgr::instance()->setShaders();
		mStatesDirty = false;
	}
	
	// We want to update the resolution AFTER the states getting refreshed not before.
	if (mResDirty)
	{
		reshape(getWindowWidthRaw(), getWindowHeightRaw());
		mResDirty = false;
	}	
}

void LLViewerWindow::restartDisplay(BOOL show_progress_bar)
{
	LL_INFOS() << "Restaring GL" << LL_ENDL;
	stopGL();
	if (show_progress_bar)
	{
		restoreGL(LLTrans::getString("ProgressChangingResolution"));
	}
	else
	{
		restoreGL();
	}
}

BOOL LLViewerWindow::changeDisplaySettings(LLCoordScreen size, BOOL enable_vsync, BOOL show_progress_bar)
{
	//BOOL was_maximized = gSavedSettings.getBOOL("WindowMaximized");

	//gResizeScreenTexture = TRUE;


	//U32 fsaa = gSavedSettings.getU32("RenderFSAASamples");
	//U32 old_fsaa = mWindow->getFSAASamples();

	// if not maximized, use the request size
	if (!mWindow->getMaximized())
	{
		mWindow->setSize(size);
	}

	//if (fsaa == old_fsaa)
	{
		return TRUE;
	}

/*

	// Close floaters that don't handle settings change
	LLFloaterReg::hideInstance("snapshot");
	
	BOOL result_first_try = FALSE;
	BOOL result_second_try = FALSE;

	LLFocusableElement* keyboard_focus = gFocusMgr.getKeyboardFocus();
	send_agent_pause();
	LL_INFOS() << "Stopping GL during changeDisplaySettings" << LL_ENDL;
	stopGL();
	mIgnoreActivate = TRUE;
	LLCoordScreen old_size;
	LLCoordScreen old_pos;
	mWindow->getSize(&old_size);

	//mWindow->setFSAASamples(fsaa);

	result_first_try = mWindow->switchContext(false, size, disable_vsync);
	if (!result_first_try)
	{
		// try to switch back
		//mWindow->setFSAASamples(old_fsaa);
		result_second_try = mWindow->switchContext(false, old_size, disable_vsync);

		if (!result_second_try)
		{
			// we are stuck...try once again with a minimal resolution?
			send_agent_resume();
			mIgnoreActivate = FALSE;
			return FALSE;
		}
	}
	send_agent_resume();

	LL_INFOS() << "Restoring GL during resolution change" << LL_ENDL;
	if (show_progress_bar)
	{
		restoreGL(LLTrans::getString("ProgressChangingResolution"));
	}
	else
	{
		restoreGL();
	}

	if (!result_first_try)
	{
		LLSD args;
		args["RESX"] = llformat("%d",size.mX);
		args["RESY"] = llformat("%d",size.mY);
		LLNotificationsUtil::add("ResolutionSwitchFail", args);
		size = old_size; // for reshape below
	}

	BOOL success = result_first_try || result_second_try;

	if (success)
	{
		// maximize window if was maximized, else reposition
		if (was_maximized)
		{
			mWindow->maximize();
		}
		else
		{
			S32 windowX = gSavedSettings.getS32("WindowX");
			S32 windowY = gSavedSettings.getS32("WindowY");

			mWindow->setPosition(LLCoordScreen ( windowX, windowY ) );
		}
	}

	mIgnoreActivate = FALSE;
	gFocusMgr.setKeyboardFocus(keyboard_focus);
	
	return success;

	*/
}

F32	LLViewerWindow::getWorldViewAspectRatio() const
{
	F32 world_aspect = (F32)mWorldViewRectRaw.getWidth() / (F32)mWorldViewRectRaw.getHeight();
	return world_aspect;
}

void LLViewerWindow::calcDisplayScale()
{
	F32 ui_scale_factor = llclamp(gSavedSettings.getF32("UIScaleFactor") * mWindow->getSystemUISize(), MIN_UI_SCALE, MAX_UI_SCALE);
	LLVector2 display_scale;
	display_scale.setVec(llmax(1.f / mWindow->getPixelAspectRatio(), 1.f), llmax(mWindow->getPixelAspectRatio(), 1.f));
	display_scale *= ui_scale_factor;

	// limit minimum display scale
	if (display_scale.mV[VX] < MIN_DISPLAY_SCALE || display_scale.mV[VY] < MIN_DISPLAY_SCALE)
	{
		display_scale *= MIN_DISPLAY_SCALE / llmin(display_scale.mV[VX], display_scale.mV[VY]);
	}
	
	if (display_scale != mDisplayScale)
	{
		LL_INFOS() << "Setting display scale to " << display_scale << " for ui scale: " << ui_scale_factor << LL_ENDL;

		mDisplayScale = display_scale;
		// Init default fonts
		initFonts();
	}
}

//static
LLRect 	LLViewerWindow::calcScaledRect(const LLRect & rect, const LLVector2& display_scale)
{
	LLRect res = rect;
	res.mLeft = ll_round((F32)res.mLeft / display_scale.mV[VX]);
	res.mRight = ll_round((F32)res.mRight / display_scale.mV[VX]);
	res.mBottom = ll_round((F32)res.mBottom / display_scale.mV[VY]);
	res.mTop = ll_round((F32)res.mTop / display_scale.mV[VY]);

	return res;
}

S32 LLViewerWindow::getChatConsoleBottomPad()
{
	S32 offset = 0;

	if(gToolBarView)
	{
		// <FS:KC> Tie console to legacy snap edge when possible
		static LLUICachedControl<bool> legacy_snap ("FSLegacyEdgeSnap", false);
		if (legacy_snap)
		{
			LLRect snap_rect = gFloaterView->getSnapRect();
			offset = snap_rect.mBottom;
		}// </FS:KC> Tie console to legacy snap edge when possible
		else
		{
			// FS:Ansariel This gets called every frame, so don't call getChild/findChild every time!
			offset += gToolBarView->getBottomToolbar()->getRect().getHeight();
			LLView* chat_stack = gToolBarView->getBottomChatStack();
			if (chat_stack)
			{
				offset = chat_stack->getRect().getHeight();
			}
		}
	}
	// </FS:Ansariel>

	return offset;
}

LLRect LLViewerWindow::getChatConsoleRect()
{
	LLRect full_window(0, getWindowHeightScaled(), getWindowWidthScaled(), 0);
	LLRect console_rect = full_window;

	const S32 CONSOLE_PADDING_TOP = 24;
	const S32 CONSOLE_PADDING_LEFT = 24;
	const S32 CONSOLE_PADDING_RIGHT = 10;

	console_rect.mTop    -= CONSOLE_PADDING_TOP;
	console_rect.mBottom += getChatConsoleBottomPad();

	console_rect.mLeft   += CONSOLE_PADDING_LEFT; 

	// <FS:Ansariel> This also works without relog!
	static LLCachedControl<bool> chatFullWidth(gSavedSettings, "ChatFullWidth");
	if (chatFullWidth)
	// </FS:Ansariel>
	{
		console_rect.mRight -= CONSOLE_PADDING_RIGHT;
	}
	else
	{
		// Make console rect somewhat narrow so having inventory open is
		// less of a problem.

		//AO, Have console reuse/respect the desired nearby popup width set in NearbyToastWidth
		//console_rect.mRight  = console_rect.mLeft + 2 * getWindowWidthScaled() / 3;
		static LLCachedControl<S32> nearbyToastWidth(gSavedSettings, "NearbyToastWidth");
		F32 percentage = nearbyToastWidth / 100.0;
		console_rect.mRight = S32((console_rect.mRight - CONSOLE_PADDING_RIGHT ) * percentage);
		//</AO>
	}

	// <FS:Ansariel> Push the chat console out of the way of the vertical toolbars
	if (gToolBarView)
	{
		// <FS:KC> Tie console to legacy snap edge when possible
		static LLUICachedControl<bool> legacy_snap ("FSLegacyEdgeSnap", false);
		if (legacy_snap)
		{
			LLRect snap_rect = gFloaterView->getSnapRect();
			if (console_rect.mRight > snap_rect.mRight)
			{
				console_rect.mRight = snap_rect.mRight;
			}

			if (console_rect.mLeft < snap_rect.mLeft)
			{
				console_rect.mLeft = snap_rect.mLeft;
			}
		}// </FS:KC> Tie console to legacy snap edge when possible
		else
		{
			LLToolBar* toolbar_left = gToolBarView->getToolbar(LLToolBarEnums::TOOLBAR_LEFT);
			if (toolbar_left && toolbar_left->hasButtons())
			{
				console_rect.mLeft += toolbar_left->getRect().getWidth();
			}

			LLToolBar* toolbar_right = gToolBarView->getToolbar(LLToolBarEnums::TOOLBAR_RIGHT);
			LLRect toolbar_right_screen_rect;
			toolbar_right->localRectToScreen(toolbar_right->getRect(), &toolbar_right_screen_rect);
			if (toolbar_right && toolbar_right->hasButtons() && console_rect.mRight >= toolbar_right_screen_rect.mLeft)
			{
				console_rect.mRight -= toolbar_right->getRect().getWidth();
			}
		}
	}
	// </FS:Ansariel>

	return console_rect;
}

void LLViewerWindow::reshapeStatusBarContainer()
{
    LLPanel* status_bar_container = getRootView()->getChild<LLPanel>("status_bar_container");
    LLView* nav_bar_container = getRootView()->getChild<LLView>("nav_bar_container");

    S32 new_height = status_bar_container->getRect().getHeight();
    S32 new_width = status_bar_container->getRect().getWidth();

    if (gSavedSettings.getBOOL("ShowNavbarNavigationPanel"))
    {
        // Navigation bar is outside visible area, expand status_bar_container to show it
        new_height += nav_bar_container->getRect().getHeight();
    }
    else
    {
        // collapse status_bar_container
        new_height -= nav_bar_container->getRect().getHeight();
    }
    status_bar_container->reshape(new_width, new_height, TRUE);
}
//----------------------------------------------------------------------------


void LLViewerWindow::setUIVisibility(bool visible)
{
	mUIVisible = visible;

	if (!visible)
	{
		gAgentCamera.changeCameraToThirdPerson(FALSE);
		gFloaterView->hideAllFloaters();
	}
	else
	{
		gFloaterView->showHiddenFloaters();
	}

	if (gToolBarView)
	{
		gToolBarView->setToolBarsVisible(visible);
	}

	// <FS:Ansariel> Notification not showing if hiding the UI
	FSNearbyChat::instance().showDefaultChatBar(visible && !gSavedSettings.getBOOL("AutohideChatBar"));
	gSavedSettings.setBOOL("FSInternalShowNavbarNavigationPanel", visible && gSavedSettings.getBOOL("ShowNavbarNavigationPanel"));
	gSavedSettings.setBOOL("FSInternalShowNavbarFavoritesPanel", visible && gSavedSettings.getBOOL("ShowNavbarFavoritesPanel"));
	mRootView->getChildView("chiclet_container")->setVisible(visible && gSavedSettings.getBOOL("InternalShowGroupNoticesTopRight"));
	mRootView->getChildView("chiclet_container_bottom")->setVisible(visible && !gSavedSettings.getBOOL("InternalShowGroupNoticesTopRight"));
	// </FS:Ansariel>

	// <FS:Zi> Is done inside XUI now, using visibility_control
	//LLNavigationBar::getInstance()->setVisible(visible ? gSavedSettings.getBOOL("ShowNavbarNavigationPanel") : FALSE);
	// <FS:Zi> We don't use the mini location panel in Firestorm
	// LLPanelTopInfoBar::getInstance()->setVisible(visible? gSavedSettings.getBOOL("ShowMiniLocationPanel") : FALSE);
	mRootView->getChildView("status_bar_container")->setVisible(visible);

	// <FS:Zi> hide utility bar if we are on a skin that uses it, e.g. Vintage
	LLView* utilityBarStack = mRootView->findChildView("chat_bar_utility_bar_stack");
	if (utilityBarStack)
	{
		utilityBarStack->setVisible(visible);
	}
	// </FS:Zi>
}

bool LLViewerWindow::getUIVisibility()
{
	return mUIVisible;
}

////////////////////////////////////////////////////////////////////////////
//
// LLPickInfo
//
LLPickInfo::LLPickInfo()
	: mKeyMask(MASK_NONE),
	  mPickCallback(NULL),
	  mPickType(PICK_INVALID),
	  mWantSurfaceInfo(FALSE),
	  mObjectFace(-1),
	  mUVCoords(-1.f, -1.f),
	  mSTCoords(-1.f, -1.f),
	  mXYCoords(-1, -1),
	  mIntersection(),
	  mNormal(),
	  mTangent(),
	  mBinormal(),
	  mHUDIcon(NULL),
	  mPickTransparent(FALSE),
	  mPickRigged(FALSE),
	  mPickParticle(FALSE)
{
}

LLPickInfo::LLPickInfo(const LLCoordGL& mouse_pos, 
		       MASK keyboard_mask, 
		       BOOL pick_transparent,
			   BOOL pick_rigged,
			   BOOL pick_particle,
		       BOOL pick_uv_coords,
			   BOOL pick_unselectable,
		       void (*pick_callback)(const LLPickInfo& pick_info))
	: mMousePt(mouse_pos),
	  mKeyMask(keyboard_mask),
	  mPickCallback(pick_callback),
	  mPickType(PICK_INVALID),
	  mWantSurfaceInfo(pick_uv_coords),
	  mObjectFace(-1),
	  mUVCoords(-1.f, -1.f),
	  mSTCoords(-1.f, -1.f),
	  mXYCoords(-1, -1),
	  mNormal(),
	  mTangent(),
	  mBinormal(),
	  mHUDIcon(NULL),
	  mPickTransparent(pick_transparent),
	  mPickRigged(pick_rigged),
	  mPickParticle(pick_particle),
	  mPickUnselectable(pick_unselectable)
{
}

void LLPickInfo::fetchResults()
{

	S32 face_hit = -1;
	LLVector4a intersection, normal;
	LLVector4a tangent;

	LLVector2 uv;

	LLHUDIcon* hit_icon = gViewerWindow->cursorIntersectIcon(mMousePt.mX, mMousePt.mY, 512.f, &intersection);
	
	LLVector4a origin;
	origin.load3(LLViewerCamera::getInstance()->getOrigin().mV);
	F32 icon_dist = 0.f;
	LLVector4a start;
	LLVector4a end;
	LLVector4a particle_end;

	if (hit_icon)
	{
		LLVector4a delta;
		delta.setSub(intersection, origin);
		icon_dist = delta.getLength3().getF32();
	}
	LLViewerObject* hit_object = gViewerWindow->cursorIntersect(mMousePt.mX, mMousePt.mY, 512.f,
									NULL, -1, mPickTransparent, mPickRigged, &face_hit,
									&intersection, &uv, &normal, &tangent, &start, &end);
	
	mPickPt = mMousePt;

// [RLVa:KB] - Checked: RLVa-2.2 (@setoverlay)
	if ( (RlvActions::hasBehaviour(RLV_BHVR_SETOVERLAY)) && (hit_object) && (!hit_object->isHUDAttachment()) )
	{
		std::list<RlvOverlayEffect*> effects;
		LLVfxManager::instance().getEffects<RlvOverlayEffect>(effects);
		for (const RlvOverlayEffect* pEffect : effects)
		{
			if (pEffect->getEnabled() && pEffect->hitTest(mMousePt))
			{
				hit_object = nullptr;
				break;
			}
		}
	}
// [/RLVa:KB]

	U32 te_offset = face_hit > -1 ? face_hit : 0;

	if (mPickParticle)
	{ //get the end point of line segement to use for particle raycast
		if (hit_object)
		{
			particle_end = intersection;
		}
		else
		{
			particle_end = end;
		}
	}

	LLViewerObject* objectp = hit_object;


	LLVector4a delta;
	delta.setSub(origin, intersection);

	if (hit_icon && 
		(!objectp || 
		icon_dist < delta.getLength3().getF32()))
	{
		// was this name referring to a hud icon?
		mHUDIcon = hit_icon;
		mPickType = PICK_ICON;
		mPosGlobal = mHUDIcon->getPositionGlobal();

	}
	else if (objectp)
	{
		if( objectp->getPCode() == LLViewerObject::LL_VO_SURFACE_PATCH )
		{
			// Hit land
			mPickType = PICK_LAND;
			mObjectID.setNull(); // land has no id

			// put global position into land_pos
			LLVector3d land_pos;
			if (!gViewerWindow->mousePointOnLandGlobal(mPickPt.mX, mPickPt.mY, &land_pos, mPickUnselectable))
			{
				// The selected point is beyond the draw distance or is otherwise 
				// not selectable. Return before calling mPickCallback().
				return;
			}

			// Fudge the land focus a little bit above ground.
			mPosGlobal = land_pos + LLVector3d::z_axis * 0.1f;
		}
		else
		{
			if(isFlora(objectp))
			{
				mPickType = PICK_FLORA;
			}
			else
			{
				mPickType = PICK_OBJECT;
			}

			LLVector3 v_intersection(intersection.getF32ptr());

			mObjectOffset = gAgentCamera.calcFocusOffset(objectp, v_intersection, mPickPt.mX, mPickPt.mY);
			mObjectID = objectp->mID;
			mObjectFace = (te_offset == NO_FACE) ? -1 : (S32)te_offset;

			

			mPosGlobal = gAgent.getPosGlobalFromAgent(v_intersection);
			
			if (mWantSurfaceInfo)
			{
				getSurfaceInfo();
			}
		}
	}
	
	if (mPickParticle)
	{ //search for closest particle to click origin out to intersection point
		S32 part_face = -1;

		LLVOPartGroup* group = gPipeline.lineSegmentIntersectParticle(start, particle_end, NULL, &part_face);
		if (group)
		{
			mParticleOwnerID = group->getPartOwner(part_face);
			mParticleSourceID = group->getPartSource(part_face);
		}
	}

	if (mPickCallback)
	{
		mPickCallback(*this);
	}
}

LLPointer<LLViewerObject> LLPickInfo::getObject() const
{
	return gObjectList.findObject( mObjectID );
}

void LLPickInfo::updateXYCoords()
{
	if (mObjectFace > -1)
	{
		const LLTextureEntry &tep = getObject()->getTEref(mObjectFace);
		LLPointer<LLViewerTexture> imagep = LLViewerTextureManager::getFetchedTexture(tep.getID());
		if(mUVCoords.mV[VX] >= 0.f && mUVCoords.mV[VY] >= 0.f && imagep.notNull())
		{
			mXYCoords.mX = ll_round(mUVCoords.mV[VX] * (F32)imagep->getWidth());
			mXYCoords.mY = ll_round((1.f - mUVCoords.mV[VY]) * (F32)imagep->getHeight());
		}
	}
}

void LLPickInfo::getSurfaceInfo()
{
	// set values to uninitialized - this is what we return if no intersection is found
	mObjectFace   = -1;
	mUVCoords     = LLVector2(-1, -1);
	mSTCoords     = LLVector2(-1, -1);
	mXYCoords	  = LLCoordScreen(-1, -1);
	mIntersection = LLVector3(0,0,0);
	mNormal       = LLVector3(0,0,0);
	mBinormal     = LLVector3(0,0,0);
	mTangent	  = LLVector4(0,0,0,0);
	
	LLVector4a tangent;
	LLVector4a intersection;
	LLVector4a normal;

	tangent.clear();
	normal.clear();
	intersection.clear();
	
	LLViewerObject* objectp = getObject();

	if (objectp)
	{
		if (gViewerWindow->cursorIntersect(ll_round((F32)mMousePt.mX), ll_round((F32)mMousePt.mY), 1024.f,
										   objectp, -1, mPickTransparent, mPickRigged,
										   &mObjectFace,
										   &intersection,
										   &mSTCoords,
										   &normal,
										   &tangent))
		{
			// if we succeeded with the intersect above, compute the texture coordinates:

			if (objectp->mDrawable.notNull() && mObjectFace > -1)
			{
				LLFace* facep = objectp->mDrawable->getFace(mObjectFace);
				if (facep)
				{
					mUVCoords = facep->surfaceToTexture(mSTCoords, intersection, normal);
			}
			}

			mIntersection.set(intersection.getF32ptr());
			mNormal.set(normal.getF32ptr());
			mTangent.set(tangent.getF32ptr());

			//extrapoloate binormal from normal and tangent
			
			LLVector4a binormal;
			binormal.setCross3(normal, tangent);
			binormal.mul(tangent.getF32ptr()[3]);

			mBinormal.set(binormal.getF32ptr());

			mBinormal.normalize();
			mNormal.normalize();
			mTangent.normalize();

			// and XY coords:
			updateXYCoords();
			
		}
	}
}

//static 
bool LLPickInfo::isFlora(LLViewerObject* object)
{
	if (!object) return false;

	LLPCode pcode = object->getPCode();

	if( (LL_PCODE_LEGACY_GRASS == pcode) 
		|| (LL_PCODE_LEGACY_TREE == pcode) 
		|| (LL_PCODE_TREE_NEW == pcode))
	{
		return true;
	}
	return false;
}<|MERGE_RESOLUTION|>--- conflicted
+++ resolved
@@ -2451,16 +2451,14 @@
 	// nav_bar_container->addChild(navbar);
 	// nav_bar_container->setVisible(TRUE);
 
-<<<<<<< HEAD
-    //// Navigation bar is outside visible area, expand status_bar_container to show it
-    //S32 new_height = nav_bar_container->getRect().getHeight() + status_bar_container->getRect().getHeight();
-    //S32 new_width = status_bar_container->getRect().getWidth();
-    //status_bar_container->reshape(new_width, new_height, TRUE);
-
 	// if (!gSavedSettings.getBOOL("ShowNavbarNavigationPanel"))
 	// {
 	//		navbar->setVisible(FALSE);
 	// 	}
+    // else
+    // {
+    //    reshapeStatusBarContainer();
+    //}
 
 	// Force navigation bar to initialize
 	LLNavigationBar::getInstance();
@@ -2470,22 +2468,10 @@
 	// </FS:Zi>
 
 	if (!gSavedSettings.getBOOL("ShowMenuBarLocation"))
-=======
-
-	if (!gSavedSettings.getBOOL("ShowNavbarNavigationPanel"))
->>>>>>> eaf86980
 	{
 		gStatusBar->childSetVisible("parcel_info_panel",FALSE);
 	}
-<<<<<<< HEAD
 	
-=======
-    else
-    {
-        reshapeStatusBarContainer();
-    }
-
->>>>>>> eaf86980
 
 	// <FS:Zi> We don't have the mini location bar, so no topinfo_bar required
 	// // Top Info bar
