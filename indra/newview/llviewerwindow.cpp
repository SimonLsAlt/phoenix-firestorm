--- conflicted
+++ resolved
@@ -3369,13 +3369,8 @@
 
 	if (gPipeline.hasRenderDebugMask(LLPipeline::RENDER_DEBUG_RAYCAST))
 	{
-<<<<<<< HEAD
 		gDebugRaycastFaceHit = gDebugRaycastGLTFNodeHit = gDebugRaycastGLTFPrimitiveHit = -1;
-		gDebugRaycastObject = cursorIntersect(-1, -1, 512.f, NULL, -1, FALSE, FALSE, TRUE, FALSE,
-=======
-		gDebugRaycastFaceHit = -1;
 		gDebugRaycastObject = cursorIntersect(-1, -1, 512.f, NULL, -1, false, false, true, false,
->>>>>>> 7d87e41b
 											  &gDebugRaycastFaceHit,
                                               &gDebugRaycastGLTFNodeHit,
                                               &gDebugRaycastGLTFPrimitiveHit,
@@ -5347,11 +5342,7 @@
 
 void display_cube_face();
 
-<<<<<<< HEAD
-BOOL LLViewerWindow::cubeSnapshot(const LLVector3& origin, LLCubeMapArray* cubearray, S32 cubeIndex, S32 face, F32 near_clip, bool dynamic_render, bool useCustomClipPlane, LLPlane clipPlane)
-=======
-bool LLViewerWindow::cubeSnapshot(const LLVector3& origin, LLCubeMapArray* cubearray, S32 cubeIndex, S32 face, F32 near_clip, bool dynamic_render)
->>>>>>> 7d87e41b
+bool LLViewerWindow::cubeSnapshot(const LLVector3& origin, LLCubeMapArray* cubearray, S32 cubeIndex, S32 face, F32 near_clip, bool dynamic_render, bool useCustomClipPlane, LLPlane clipPlane)
 {
     // NOTE: implementation derived from LLFloater360Capture::capture360Images() and simpleSnapshot
     LL_PROFILE_ZONE_SCOPED_CATEGORY_APP;
