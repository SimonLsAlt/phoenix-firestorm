/**
 * @file llviewerwindow.cpp
 * @brief Implementation of the LLViewerWindow class.
 *
 * $LicenseInfo:firstyear=2001&license=viewerlgpl$
 * Second Life Viewer Source Code
 * Copyright (C) 2010, Linden Research, Inc.
 *
 * This library is free software; you can redistribute it and/or
 * modify it under the terms of the GNU Lesser General Public
 * License as published by the Free Software Foundation;
 * version 2.1 of the License only.
 *
 * This library is distributed in the hope that it will be useful,
 * but WITHOUT ANY WARRANTY; without even the implied warranty of
 * MERCHANTABILITY or FITNESS FOR A PARTICULAR PURPOSE.  See the GNU
 * Lesser General Public License for more details.
 *
 * You should have received a copy of the GNU Lesser General Public
 * License along with this library; if not, write to the Free Software
 * Foundation, Inc., 51 Franklin Street, Fifth Floor, Boston, MA  02110-1301  USA
 *
 * Linden Research, Inc., 945 Battery Street, San Francisco, CA  94111  USA
 * $/LicenseInfo$
 */

#include "llviewerprecompiledheaders.h"
#include "llviewerwindow.h"


// system library includes
#include <stdio.h>
#include <iostream>
#include <fstream>
#include <algorithm>
#include <boost/filesystem.hpp>
#include <boost/lambda/core.hpp>
#include <boost/regex.hpp>

#include "llagent.h"
#include "llagentcamera.h"
#include "llcommandhandler.h"
#include "llcommunicationchannel.h"
#include "llfloaterreg.h"
#include "llhudicon.h"
#include "llmeshrepository.h"
#include "llnotificationhandler.h"
#include "llpanellogin.h"
#include "llsetkeybinddialog.h"
#include "llviewerinput.h"
#include "llviewermenu.h"
//<FS:Beq> physics display changes
#include "llspatialpartition.h"
#include "llphysicsshapebuilderutil.h"
#include "llvolumemgr.h"
//</FS:Beq>

#include "llviewquery.h"
#include "llxmltree.h"
#include "llslurl.h"
#include "llrender.h"

#include "stringize.h"

//
// TODO: Many of these includes are unnecessary.  Remove them.
//

// linden library includes
#include "llaudioengine.h"      // mute on minimize
#include "llchatentry.h"
#include "indra_constants.h"
#include "llassetstorage.h"
#include "llerrorcontrol.h"
#include "llfontgl.h"
#include "llmousehandler.h"
#include "llrect.h"
#include "llsky.h"
#include "llstring.h"
#include "llui.h"
#include "lluuid.h"
#include "llview.h"
#include "llxfermanager.h"
#include "message.h"
#include "object_flags.h"
#include "lltimer.h"
#include "llviewermenu.h"
#include "lltooltip.h"
#include "llmediaentry.h"
#include "llurldispatcher.h"
#include "raytrace.h"

// newview includes
#include "fscommon.h"
#include "llagent.h"
#include "llbox.h"
#include "llchicletbar.h"
#include "llconsole.h"
#include "llviewercontrol.h"
#include "llcylinder.h"
#include "lldebugview.h"
#include "lldir.h"
#include "lldrawable.h"
#include "lldrawpoolalpha.h"
#include "lldrawpoolbump.h"
#include "lldrawpoolwater.h"
#include "llmaniptranslate.h"
#include "llface.h"
#include "llfeaturemanager.h"
#include "llfilepicker.h"
#include "llfirstuse.h"
#include "llfloater.h"
#include "llfloaterbuyland.h"
#include "llfloatercamera.h"
#include "llfloaterland.h"
#include "llfloaterinspect.h"
#include "llfloatermap.h"
#include "llfloaternamedesc.h"
#include "llfloaterpreference.h"
#include "llfloatersnapshot.h"
#include "llfloatertools.h"
#include "llfloaterworldmap.h"
#include "llfocusmgr.h"
#include "llfontfreetype.h"
#include "llgesturemgr.h"
#include "llglheaders.h"
#include "lltooltip.h"
#include "llhudmanager.h"
#include "llhudobject.h"
#include "llhudview.h"
#include "llimage.h"
#include "llimagej2c.h"
#include "llimageworker.h"
#include "llkeyboard.h"
#include "lllineeditor.h"
#include "lllogininstance.h"
#include "llmenugl.h"
#include "llmenuoptionpathfindingrebakenavmesh.h"
#include "llmodaldialog.h"
#include "llmorphview.h"
#include "llmoveview.h"
#include "llnavigationbar.h"
#include "llnotificationhandler.h"
// <FS:Zi> We don't use the mini location panel in Firestorm
// #include "llpaneltopinfobar.h"
#include "llpopupview.h"
#include "llpreviewtexture.h"
#include "llprogressview.h"
#include "llresmgr.h"
#include "llselectmgr.h"
#include "llrootview.h"
#include "llrendersphere.h"
#include "llstartup.h"
#include "llstatusbar.h"
#include "llstatview.h"
#include "llsurface.h"
#include "llsurfacepatch.h"
#include "lltexlayer.h"
#include "lltextbox.h"
#include "lltexturecache.h"
#include "lltexturefetch.h"
#include "lltextureview.h"
#include "lltoast.h"
#include "lltool.h"
#include "lltoolbarview.h"
#include "lltoolcomp.h"
#include "lltooldraganddrop.h"
#include "lltoolface.h"
#include "lltoolfocus.h"
#include "lltoolgrab.h"
#include "lltoolmgr.h"
#include "lltoolmorph.h"
#include "lltoolpie.h"
#include "lltoolselectland.h"
#include "lltrans.h"
#include "lluictrlfactory.h"
#include "llurldispatcher.h"        // SLURL from other app instance
#include "llversioninfo.h"
#include "llvieweraudio.h"
#include "llviewercamera.h"
#include "llviewergesture.h"
#include "llviewertexturelist.h"
#include "llviewerinventory.h"
#include "llviewerinput.h"
#include "llviewermedia.h"
#include "llviewermediafocus.h"
#include "llviewermenu.h"
#include "llviewermessage.h"
#include "llviewerobjectlist.h"
#include "llviewerparcelmgr.h"
#include "llviewerregion.h"
#include "llviewershadermgr.h"
#include "llviewerstats.h"
#include "llvoavatarself.h"
#include "llvopartgroup.h"
#include "llvovolume.h"
#include "llworld.h"
#include "llworldmapview.h"
#include "pipeline.h"
#include "llappviewer.h"
#include "llviewerdisplay.h"
#include "llspatialpartition.h"
#include "llviewerjoystick.h"
#include "llviewermenufile.h" // LLFilePickerReplyThread
#include "llviewernetwork.h"
#include "llpostprocess.h"
// <FS:Ansariel> [FS communication UI]
//#include "llfloaterimnearbychat.h"
// </FS:Ansariel> [FS communication UI]
#include "llagentui.h"
#include "llwearablelist.h"

#include "llviewereventrecorder.h"

#include "llnotifications.h"
#include "llnotificationsutil.h"
#include "llnotificationmanager.h"

#include "llfloaternotificationsconsole.h"

// <FS:Ansariel> [FS communication UI]
#include "fsfloaternearbychat.h"
#include "fsnearbychathub.h"
// </FS:Ansariel> [FS communication UI]
#include "llwindowlistener.h"
#include "llviewerwindowlistener.h"
// <FS:Zi> We don't use the mini location panel in Firestorm
// #include "llpaneltopinfobar.h"
#include "llcleanup.h"
#include "llimview.h"
#include "llviewermenufile.h"

// [RLVa:KB] - Checked: 2010-03-31 (RLVa-1.2.0c)
#include "rlvactions.h"
#include "rlveffects.h"
#include "rlvhandler.h"
// [/RLVa:KB]

#if LL_WINDOWS
#include <tchar.h> // For Unicode conversion methods
#include "llwindowwin32.h" // For AltGr handling
#endif

#include "utilitybar.h"     // <FS:Zi> Support for the classic V1 style buttons in some skins
#include "llnetmap.h"
#include "lggcontactsets.h"
#include "fspanellogin.h"

#include "lltracerecording.h"

//
// Globals
//
void render_ui(F32 zoom_factor = 1.f, int subfield = 0);
void swap();

extern bool gDebugClicks;
extern bool gDisplaySwapBuffers;
extern bool gDepthDirty;
extern bool gResizeScreenTexture;
extern bool gCubeSnapshot;
extern bool gSnapshotNoPost;

LLViewerWindow  *gViewerWindow = NULL;

LLFrameTimer    gAwayTimer;
LLFrameTimer    gAwayTriggerTimer;

bool            gShowOverlayTitle = false;

LLViewerObject*  gDebugRaycastObject = NULL;
LLVOPartGroup* gDebugRaycastParticle = NULL;
LLVector4a       gDebugRaycastIntersection;
LLVector4a      gDebugRaycastParticleIntersection;
LLVector2        gDebugRaycastTexCoord;
LLVector4a       gDebugRaycastNormal;
LLVector4a       gDebugRaycastTangent;
S32             gDebugRaycastFaceHit;
S32             gDebugRaycastGLTFNodeHit;
S32             gDebugRaycastGLTFPrimitiveHit;
LLVector4a       gDebugRaycastStart;
LLVector4a       gDebugRaycastEnd;

// HUD display lines in lower right
bool                gDisplayWindInfo = false;
bool                gDisplayCameraPos = false;
bool                gDisplayFOV = false;

static const U8 NO_FACE = 255;
bool gQuietSnapshot = false;

const F32 MIN_AFK_TIME = 6.f; // minimum time after setting away state before coming back

// Minimum value for UIScaleFactor, also defined in preferences, ui_scale_slider
static const F32 MIN_UI_SCALE = 0.75f;
// 4.0 in preferences, but win10 supports larger scaling and value is used more as
// sanity check, so leaving space for larger values from DPI updates.
static const F32 MAX_UI_SCALE = 7.0f;
static const F32 MIN_DISPLAY_SCALE = 0.75f;

// <FS:Ansariel> FIRE-31852: Now it aggressively executes gestures within focussed floaters...
//static const char KEY_MOUSELOOK = 'M';

static LLCachedControl<std::string> sSnapshotBaseName(LLCachedControl<std::string>(gSavedPerAccountSettings, "SnapshotBaseName", "Snapshot"));
static LLCachedControl<std::string> sSnapshotDir(LLCachedControl<std::string>(gSavedPerAccountSettings, "SnapshotBaseDir", ""));

LLTrace::SampleStatHandle<> LLViewerWindow::sMouseVelocityStat("Mouse Velocity");

class RecordToChatConsoleRecorder : public LLError::Recorder
{
public:
    virtual void recordMessage(LLError::ELevel level,
                                const std::string& message)
    {
        //FIXME: this is NOT thread safe, and will do bad things when a warning is issued from a non-UI thread

        // only log warnings to chat console
        //if (level == LLError::LEVEL_WARN)
        //{
            //LLFloaterChat* chat_floater = LLFloaterReg::findTypedInstance<LLFloaterChat>("chat");
            //if (chat_floater && gSavedSettings.getBOOL("WarningsAsChat"))
            //{
            //  LLChat chat;
            //  chat.mText = message;
            //  chat.mSourceType = CHAT_SOURCE_SYSTEM;

            //  chat_floater->addChat(chat, false, false);
            //}
        //}
    }
};

class RecordToChatConsole : public LLSingleton<RecordToChatConsole>
{
    LLSINGLETON(RecordToChatConsole);
public:
    void startRecorder() { LLError::addRecorder(mRecorder); }
    void stopRecorder() { LLError::removeRecorder(mRecorder); }

private:
    LLError::RecorderPtr mRecorder;
};

RecordToChatConsole::RecordToChatConsole():
    mRecorder(new RecordToChatConsoleRecorder())
{
    mRecorder->showTags(false);
    mRecorder->showLocation(false);
    mRecorder->showMultiline(true);
}

////////////////////////////////////////////////////////////////////////////
//
// Print Utility
//

// Convert a normalized float (-1.0 <= x <= +1.0) to a fixed 1.4 format string:
//
//    s#.####
//
// Where:
//    s  sign character; space if x is positiv, minus if negative
//    #  decimal digits
//
// This is similar to printf("%+.4f") except positive numbers are NOT cluttered with a leading '+' sign.
// NOTE: This does NOT null terminate the output
void normalized_float_to_string(const float x, char *out_str)
{
    static const unsigned char DECIMAL_BCD2[] =
    {
        0x00, 0x01, 0x02, 0x03, 0x04, 0x05, 0x06, 0x07, 0x08, 0x09,
        0x10, 0x11, 0x12, 0x13, 0x14, 0x15, 0x16, 0x17, 0x18, 0x19,
        0x20, 0x21, 0x22, 0x23, 0x24, 0x25, 0x26, 0x27, 0x28, 0x29,
        0x30, 0x31, 0x32, 0x33, 0x34, 0x35, 0x36, 0x37, 0x38, 0x39,
        0x40, 0x41, 0x42, 0x43, 0x44, 0x45, 0x46, 0x47, 0x48, 0x49,
        0x50, 0x51, 0x52, 0x53, 0x54, 0x55, 0x56, 0x57, 0x58, 0x59,
        0x60, 0x61, 0x62, 0x63, 0x64, 0x65, 0x66, 0x67, 0x68, 0x69,
        0x70, 0x71, 0x72, 0x73, 0x74, 0x75, 0x76, 0x77, 0x78, 0x79,
        0x80, 0x81, 0x82, 0x83, 0x84, 0x85, 0x86, 0x87, 0x88, 0x89,
        0x90, 0x91, 0x92, 0x93, 0x94, 0x95, 0x96, 0x97, 0x98, 0x99
    };

    int neg = (x < 0);
    int rem = neg
            ? (int)(x * -10000.)
            : (int)(x *  10000.);

    int d10 = rem % 100; rem /= 100;
    int d32 = rem % 100; rem /= 100;

    out_str[6] = '0' + ((DECIMAL_BCD2[ d10 ] >> 0) & 0xF);
    out_str[5] = '0' + ((DECIMAL_BCD2[ d10 ] >> 4) & 0xF);
    out_str[4] = '0' + ((DECIMAL_BCD2[ d32 ] >> 0) & 0xF);
    out_str[3] = '0' + ((DECIMAL_BCD2[ d32 ] >> 4) & 0xF);
    out_str[2] = '.';
    out_str[1] = '0' + (rem & 1);
    out_str[0] = " -"[neg]; // Could always show '+' for positive but this clutters up the common case
}

// normalized float
//    printf("%-.4f    %-.4f    %-.4f")
// Params:
//   float  &matrix_row[4]
//   int    matrix_cell_index
//   string out_buffer (size 32)
// Note: The buffer is assumed to be pre-filled with spaces
#define MATRIX_ROW_N32_TO_STR(matrix_row, i, out_buffer)          \
    normalized_float_to_string(matrix_row[i+0], out_buffer +  0); \
    normalized_float_to_string(matrix_row[i+1], out_buffer + 11); \
    normalized_float_to_string(matrix_row[i+2], out_buffer + 22); \
    out_buffer[31] = 0;


// regular float
//    sprintf(buffer, "%-8.2f  %-8.2f  %-8.2f", matrix_row[i+0], matrix_row[i+1], matrix_row[i+2]);
// Params:
//   float  &matrix_row[4]
//   int    matrix_cell_index
//   char   out_buffer[32]
// Note: The buffer is assumed to be pre-filled with spaces
#define MATRIX_ROW_F32_TO_STR(matrix_row, i, out_buffer) {                       \
    static const char *format[3] = {                                             \
        "%-8.2f"  ,  /* 0 */                                                     \
        ">  99K  ",  /* 1 */                                                     \
        "< -99K  "   /* 2 */                                                     \
    };                                                                           \
                                                                                 \
    F32 temp_0 = matrix_row[i+0];                                                \
    F32 temp_1 = matrix_row[i+1];                                                \
    F32 temp_2 = matrix_row[i+2];                                                \
                                                                                 \
    U8 flag_0 = (((U8)(temp_0 < -99999.99)) << 1) | ((U8)(temp_0 > 99999.99));   \
    U8 flag_1 = (((U8)(temp_1 < -99999.99)) << 1) | ((U8)(temp_1 > 99999.99));   \
    U8 flag_2 = (((U8)(temp_2 < -99999.99)) << 1) | ((U8)(temp_2 > 99999.99));   \
                                                                                 \
    if (temp_0 < 0.f) out_buffer[ 0] = '-';                                      \
    if (temp_1 < 0.f) out_buffer[11] = '-';                                      \
    if (temp_2 < 0.f) out_buffer[22] = '-';                                      \
                                                                                 \
    sprintf(out_buffer+ 1,format[flag_0],fabsf(temp_0)); out_buffer[ 1+8] = ' '; \
    sprintf(out_buffer+12,format[flag_1],fabsf(temp_1)); out_buffer[12+8] = ' '; \
    sprintf(out_buffer+23,format[flag_2],fabsf(temp_2)); out_buffer[23+8] =  0 ; \
}

////////////////////////////////////////////////////////////////////////////
//
// LLDebugText
//

static LLTrace::BlockTimerStatHandle FTM_DISPLAY_DEBUG_TEXT("Display Debug Text");

class LLDebugText
{
private:
    struct Line
    {
        Line(const std::string& in_text, S32 in_x, S32 in_y) : text(in_text), x(in_x), y(in_y) {}
        std::string text;
        S32 x,y;
    };

    LLViewerWindow *mWindow;

    typedef std::vector<Line> line_list_t;
    line_list_t mLineList;
    LLColor4 mTextColor;

    LLColor4 mBackColor;
    LLRect mBackRectCamera1;
    LLRect mBackRectCamera2;

    void addText(S32 x, S32 y, const std::string &text)
    {
        mLineList.push_back(Line(text, x, y));
    }

public:
    LLDebugText(LLViewerWindow* window) : mWindow(window) {}

    void clearText() { mLineList.clear(); }

    void update()
    {
        if (!gPipeline.hasRenderDebugFeatureMask(LLPipeline::RENDER_DEBUG_FEATURE_UI))
        {
            clearText();
            return;
        }

        static LLCachedControl<bool> log_texture_traffic(gSavedSettings,"LogTextureNetworkTraffic", false) ;

        std::string wind_vel_text;
        std::string wind_vector_text;
        std::string rwind_vel_text;
        std::string rwind_vector_text;
        std::string audio_text;

        static const std::string beacon_particle = LLTrans::getString("BeaconParticle");
        static const std::string beacon_physical = LLTrans::getString("BeaconPhysical");
        static const std::string beacon_scripted = LLTrans::getString("BeaconScripted");
        static const std::string beacon_scripted_touch = LLTrans::getString("BeaconScriptedTouch");
        static const std::string beacon_sound = LLTrans::getString("BeaconSound");
        static const std::string beacon_media = LLTrans::getString("BeaconMedia");
        static const std::string beacon_sun = LLTrans::getString("BeaconSun");
        static const std::string beacon_moon = LLTrans::getString("BeaconMoon");
        static const std::string particle_hiding = LLTrans::getString("ParticleHiding");
        static const std::string movelock_enabled = LLTrans::getString("MovelockEnabled"); // <FS:PP> FIRE-29880: Movelock

        // Draw the statistics in a light gray
        // and in a thin font
        mTextColor = LLColor4( 0.86f, 0.86f, 0.86f, 1.f );

        // Draw stuff growing up from right lower corner of screen
        S32 x_right = mWindow->getWorldViewWidthScaled();
        S32 xpos = x_right - 400;
        xpos = llmax(xpos, 0);
        S32 ypos = 64;
        const S32 y_inc = 20;

        // Camera matrix text is hard to see again a white background
        // Add a dark background underneath the matrices for readability (contrast)
        mBackRectCamera1.mLeft   = xpos;
        mBackRectCamera1.mRight  = x_right;
        mBackRectCamera1.mTop    = -1;
        mBackRectCamera1.mBottom = -1;
        mBackRectCamera2 = mBackRectCamera1;

        mBackColor = LLUIColorTable::instance().getColor( "MenuDefaultBgColor" );

        clearText();

        //if (gSavedSettings.getBOOL("DebugShowTime"))
        static LLCachedControl<bool> debugShowTime(gSavedSettings, "DebugShowTime");
        if (debugShowTime)
        {
            // <FS:Ansariel> FIRE-9746: Show FPS with DebugShowTime
            {
                const U32 y_inc2 = 15;
                addText(xpos, ypos, llformat("FPS: %3.1f", LLTrace::get_frame_recording().getPeriodMeanPerSec(LLStatViewer::FPS))); ypos += y_inc2;
            }
            // </FS:Ansariel>

            F32 time = gFrameTimeSeconds;
            S32 hours = (S32)(time / (60*60));
            S32 mins = (S32)((time - hours*(60*60)) / 60);
            S32 secs = (S32)((time - hours*(60*60) - mins*60));
            addText(xpos, ypos, llformat("Time: %d:%02d:%02d", hours,mins,secs)); ypos += y_inc;
        }

        //if (gSavedSettings.getBOOL("DebugShowMemory"))
        static LLCachedControl<bool> debugShowMemory(gSavedSettings, "DebugShowMemory");
        if (debugShowMemory)
        {
            addText(xpos, ypos,
                    STRINGIZE("Memory: " << (LLMemory::getCurrentRSS() / 1024) << " (KB)"));
            ypos += y_inc;
        }

        if (gDisplayCameraPos)
        {
            std::string camera_view_text;
            std::string camera_center_text;
            std::string agent_view_text;
            std::string agent_left_text;
            std::string agent_center_text;
            std::string agent_root_center_text;

            LLVector3d tvector; // Temporary vector to hold data for printing.

            // Update camera center, camera view, wind info every other frame
            tvector = gAgent.getPositionGlobal();
            agent_center_text = llformat("AgentCenter  %f %f %f",
                                         (F32)(tvector.mdV[VX]), (F32)(tvector.mdV[VY]), (F32)(tvector.mdV[VZ]));

            if (isAgentAvatarValid())
            {
                tvector = gAgent.getPosGlobalFromAgent(gAgentAvatarp->mRoot->getWorldPosition());
                agent_root_center_text = llformat("AgentRootCenter %f %f %f",
                                                  (F32)(tvector.mdV[VX]), (F32)(tvector.mdV[VY]), (F32)(tvector.mdV[VZ]));
            }
            else
            {
                agent_root_center_text = "---";
            }


            tvector = LLVector4(gAgent.getFrameAgent().getAtAxis());
            agent_view_text = llformat("AgentAtAxis  %f %f %f",
                                       (F32)(tvector.mdV[VX]), (F32)(tvector.mdV[VY]), (F32)(tvector.mdV[VZ]));

            tvector = LLVector4(gAgent.getFrameAgent().getLeftAxis());
            agent_left_text = llformat("AgentLeftAxis  %f %f %f",
                                       (F32)(tvector.mdV[VX]), (F32)(tvector.mdV[VY]), (F32)(tvector.mdV[VZ]));

            tvector = gAgentCamera.getCameraPositionGlobal();
            camera_center_text = llformat("CameraCenter %f %f %f",
                                          (F32)(tvector.mdV[VX]), (F32)(tvector.mdV[VY]), (F32)(tvector.mdV[VZ]));

            tvector = LLVector4(LLViewerCamera::getInstance()->getAtAxis());
            camera_view_text = llformat("CameraAtAxis    %f %f %f",
                                        (F32)(tvector.mdV[VX]), (F32)(tvector.mdV[VY]), (F32)(tvector.mdV[VZ]));

// [RLVa:KB] - @showloc
            if (!RlvActions::canShowLocation())
            {
                agent_center_text = RlvStrings::getString(RlvStringKeys::Hidden::Generic);
                agent_root_center_text = RlvStrings::getString(RlvStringKeys::Hidden::Generic);
                camera_center_text = RlvStrings::getString(RlvStringKeys::Hidden::Generic);
            }
// [/RLVa:KB]

            addText(xpos, ypos, agent_center_text);  ypos += y_inc;
            addText(xpos, ypos, agent_root_center_text);  ypos += y_inc;
            addText(xpos, ypos, agent_view_text);  ypos += y_inc;
            addText(xpos, ypos, agent_left_text);  ypos += y_inc;
            addText(xpos, ypos, camera_center_text);  ypos += y_inc;
            addText(xpos, ypos, camera_view_text);  ypos += y_inc;
        }

        if (gDisplayWindInfo)
        {
            wind_vel_text = llformat("Wind velocity %.2f m/s", gWindVec.magVec());
            wind_vector_text = llformat("Wind vector   %.2f %.2f %.2f", gWindVec.mV[0], gWindVec.mV[1], gWindVec.mV[2]);
            rwind_vel_text = llformat("RWind vel %.2f m/s", gRelativeWindVec.magVec());
            rwind_vector_text = llformat("RWind vec   %.2f %.2f %.2f", gRelativeWindVec.mV[0], gRelativeWindVec.mV[1], gRelativeWindVec.mV[2]);

            addText(xpos, ypos, wind_vel_text);  ypos += y_inc;
            addText(xpos, ypos, wind_vector_text);  ypos += y_inc;
            addText(xpos, ypos, rwind_vel_text);  ypos += y_inc;
            addText(xpos, ypos, rwind_vector_text);  ypos += y_inc;
        }
        if (gDisplayWindInfo)
        {
            audio_text = llformat("Audio for wind: %d", gAudiop ? gAudiop->isWindEnabled() : -1);
            addText(xpos, ypos, audio_text);  ypos += y_inc;
        }
        if (gDisplayFOV)
        {
            addText(xpos, ypos, llformat("FOV: %2.1f deg", RAD_TO_DEG * LLViewerCamera::getInstance()->getView()));
            ypos += y_inc;
        }

        /*if (LLViewerJoystick::getInstance()->getOverrideCamera())
        {
            addText(xpos + 200, ypos, llformat("Flycam"));
            ypos += y_inc;
        }*/

        //if (gSavedSettings.getBOOL("DebugShowRenderInfo"))
        static LLCachedControl<bool> debugShowRenderInfo(gSavedSettings, "DebugShowRenderInfo");
        if (debugShowRenderInfo)
        {
            LLTrace::Recording& last_frame_recording = LLTrace::get_frame_recording().getLastRecording();

            //show streaming cost/triangle count of known prims in current region OR selection
            {
                F32 cost = 0.f;
                S32 count = 0;
                S32 vcount = 0;
                S32 object_count = 0;
                S32 total_bytes = 0;
                S32 visible_bytes = 0;

                const char* label = "Region";
                if (LLSelectMgr::getInstance()->getSelection()->getObjectCount() == 0)
                { //region
                    LLViewerRegion* region = gAgent.getRegion();
                    if (region)
                    {
                        for (S32 i = 0; i < gObjectList.getNumObjects(); ++i)
                        {
                            LLViewerObject* object = gObjectList.getObject(i);
                            if (object &&
                                object->getRegion() == region &&
                                object->getVolume())
                            {
                                object_count++;
                                S32 bytes = 0;
                                S32 visible = 0;
                                cost += object->getStreamingCost();
                                LLMeshCostData costs;
                                if (object->getCostData(costs))
                                {
                                    bytes = costs.getSizeTotal();
                                    visible = costs.getSizeByLOD(object->getLOD());
                                }

                                S32 vt = 0;
                                count += object->getTriangleCount(&vt);
                                vcount += vt;
                                total_bytes += bytes;
                                visible_bytes += visible;
                            }
                        }
                    }
                }
                else
                {
                    label = "Selection";
                    cost = LLSelectMgr::getInstance()->getSelection()->getSelectedObjectStreamingCost(&total_bytes, &visible_bytes);
                    count = LLSelectMgr::getInstance()->getSelection()->getSelectedObjectTriangleCount(&vcount);
                    object_count = LLSelectMgr::getInstance()->getSelection()->getObjectCount();
                }

                addText(xpos,ypos, llformat("%s streaming cost: %.1f", label, cost));
                ypos += y_inc;

                addText(xpos, ypos, llformat("    %.3f KTris, %.3f KVerts, %.1f/%.1f KB, %d objects",
                                        count/1000.f, vcount/1000.f, visible_bytes/1024.f, total_bytes/1024.f, object_count));
                ypos += y_inc;

            }

            addText(xpos, ypos, llformat("%d Texture Binds", LLImageGL::sBindCount));
            ypos += y_inc;

            addText(xpos, ypos, llformat("%d Unique Textures", LLImageGL::sUniqueCount));
            ypos += y_inc;

            addText(xpos, ypos, llformat("%d Render Calls", (U32)last_frame_recording.getSampleCount(LLPipeline::sStatBatchSize)));
            ypos += y_inc;

            addText(xpos, ypos, llformat("%d/%d Objects Active", gObjectList.getNumActiveObjects(), gObjectList.getNumObjects()));
            ypos += y_inc;

            addText(xpos, ypos, llformat("%d Matrix Ops", gPipeline.mMatrixOpCount));
            ypos += y_inc;

            addText(xpos, ypos, llformat("%d Texture Matrix Ops", gPipeline.mTextureMatrixOps));
            ypos += y_inc;

            gPipeline.mTextureMatrixOps = 0;
            gPipeline.mMatrixOpCount = 0;

            if (last_frame_recording.getSampleCount(LLPipeline::sStatBatchSize) > 0)
            {
                addText(xpos, ypos, llformat("Batch min/max/mean: %d/%d/%d", (U32)last_frame_recording.getMin(LLPipeline::sStatBatchSize), (U32)last_frame_recording.getMax(LLPipeline::sStatBatchSize), (U32)last_frame_recording.getMean(LLPipeline::sStatBatchSize)));
            }
            ypos += y_inc;

            addText(xpos, ypos, llformat("UI Verts/Calls: %d/%d", LLRender::sUIVerts, LLRender::sUICalls));
            LLRender::sUICalls = LLRender::sUIVerts = 0;
            ypos += y_inc;

            addText(xpos,ypos, llformat("%d/%d Nodes visible", gPipeline.mNumVisibleNodes, LLSpatialGroup::sNodeCount));

            ypos += y_inc;

            if (!LLOcclusionCullingGroup::sPendingQueries.empty())
            {
                addText(xpos,ypos, llformat("%d Queries pending", LLOcclusionCullingGroup::sPendingQueries.size()));
                ypos += y_inc;
            }


            addText(xpos,ypos, llformat("%d Avatars visible", LLVOAvatar::sNumVisibleAvatars));

            ypos += y_inc;

            addText(xpos,ypos, llformat("%d Lights visible", LLPipeline::sVisibleLightCount));

            ypos += y_inc;

            if (gMeshRepo.meshRezEnabled())
            {
                addText(xpos, ypos, llformat("%.3f MB Mesh Data Received", LLMeshRepository::sBytesReceived/(1024.f*1024.f)));

                ypos += y_inc;

                addText(xpos, ypos, llformat("%d/%d Mesh HTTP Requests/Retries", LLMeshRepository::sHTTPRequestCount,
                    LLMeshRepository::sHTTPRetryCount));
                ypos += y_inc;

                addText(xpos, ypos, llformat("%d/%d Mesh LOD Pending/Processing", LLMeshRepository::sLODPending, LLMeshRepository::sLODProcessing));
                ypos += y_inc;

                // <FS:Ansariel> Mesh debugging
                addText(xpos, ypos, llformat("%d Mesh Active LOD Requests", LLMeshRepoThread::sActiveLODRequests));
                ypos += y_inc;
                // </FS:Ansariel>

                addText(xpos, ypos, llformat("%.3f/%.3f MB Mesh Cache Read/Write ", LLMeshRepository::sCacheBytesRead/(1024.f*1024.f), LLMeshRepository::sCacheBytesWritten/(1024.f*1024.f)));
                ypos += y_inc;

                addText(xpos, ypos, llformat("%.3f/%.3f MB Mesh Skins/Decompositions Memory", LLMeshRepository::sCacheBytesSkins / (1024.f*1024.f), LLMeshRepository::sCacheBytesDecomps / (1024.f*1024.f)));
                ypos += y_inc;

                addText(xpos, ypos, llformat("%.3f MB Mesh Headers Memory", LLMeshRepository::sCacheBytesHeaders / (1024.f*1024.f)));

                ypos += y_inc;
            }

            // <FS:Beq> FIRE-32311 - Only show particle text when showing render debug info (relocate pre-existing change by Liny)
            if (LLPipeline::toggleRenderTypeControlNegated(LLPipeline::RENDER_TYPE_PARTICLES))
            {
                addText(xpos, ypos, particle_hiding);
                ypos += y_inc;
            }
            // </FS:Beq>
            gPipeline.mNumVisibleNodes = LLPipeline::sVisibleLightCount = 0;
        }
        static LLCachedControl<bool> sDebugShowAvatarRenderInfo(gSavedSettings, "DebugShowAvatarRenderInfo");
        if (sDebugShowAvatarRenderInfo)
        {
            std::map<std::string, LLVOAvatar*> sorted_avs;
            {
                for (LLCharacter* character : LLCharacter::sInstances)
                {
                    LLVOAvatar* avatar = (LLVOAvatar*)character;
                    if (!avatar->isDead()) // Not dead yet
                    {
                        // Stuff into a sorted map so the display is ordered
                        sorted_avs[avatar->getFullname()] = avatar;
                    }
                }
            }

            std::string trunc_name;
            std::map<std::string, LLVOAvatar*>::reverse_iterator av_iter = sorted_avs.rbegin();     // Put "A" at the top
            while (av_iter != sorted_avs.rend())
            {
                LLVOAvatar* avatar = av_iter->second;

                avatar->calculateUpdateRenderComplexity(); // Make sure the numbers are up-to-date

                trunc_name = utf8str_truncate(avatar->getFullname(), 16);
                addText(xpos, ypos, llformat("%s : %s, complexity %d, area %.2f",
                    trunc_name.c_str(),
                    LLVOAvatar::rezStatusToString(avatar->getRezzedStatus()).c_str(),
                    avatar->getVisualComplexity(),
                    avatar->getAttachmentSurfaceArea()));
                ypos += y_inc;
                av_iter++;
            }
        }

        //if (gSavedSettings.getBOOL("DebugShowRenderMatrices"))
        static LLCachedControl<bool> debugShowRenderMatrices(gSavedSettings, "DebugShowRenderMatrices");
        if (debugShowRenderMatrices)
        {
            char camera_lines[8][32];
            memset(camera_lines, ' ', sizeof(camera_lines));

            // Projection last column is always <0,0,-1.0001,0>
            // Projection last row is always <0,0,-0.2>
            mBackRectCamera1.mBottom = ypos - y_inc + 2;
            MATRIX_ROW_N32_TO_STR(gGLProjection, 12,camera_lines[7]); addText(xpos, ypos, std::string(camera_lines[7])); ypos += y_inc;
            MATRIX_ROW_N32_TO_STR(gGLProjection,  8,camera_lines[6]); addText(xpos, ypos, std::string(camera_lines[6])); ypos += y_inc;
            MATRIX_ROW_N32_TO_STR(gGLProjection,  4,camera_lines[5]); addText(xpos, ypos, std::string(camera_lines[5])); ypos += y_inc; mBackRectCamera1.mTop    = ypos + 2;
            MATRIX_ROW_N32_TO_STR(gGLProjection,  0,camera_lines[4]); addText(xpos, ypos, std::string(camera_lines[4])); ypos += y_inc; mBackRectCamera2.mBottom = ypos + 2;

            addText(xpos, ypos, "Projection Matrix");
            ypos += y_inc;

            // View last column is always <0,0,0,1>
            MATRIX_ROW_F32_TO_STR(gGLModelView, 12,camera_lines[3]); addText(xpos, ypos, std::string(camera_lines[3])); ypos += y_inc;
            MATRIX_ROW_N32_TO_STR(gGLModelView,  8,camera_lines[2]); addText(xpos, ypos, std::string(camera_lines[2])); ypos += y_inc;
            MATRIX_ROW_N32_TO_STR(gGLModelView,  4,camera_lines[1]); addText(xpos, ypos, std::string(camera_lines[1])); ypos += y_inc; mBackRectCamera2.mTop = ypos + 2;
            MATRIX_ROW_N32_TO_STR(gGLModelView,  0,camera_lines[0]); addText(xpos, ypos, std::string(camera_lines[0])); ypos += y_inc;

            addText(xpos, ypos, "View Matrix");
            ypos += y_inc;
        }
        // disable use of glReadPixels which messes up nVidia nSight graphics debugging
        //<FS:AO improve use of controls with radiogroups>
        //if (gSavedSettings.getBOOL("DebugShowColor") && !LLRender::sNsightDebugSupport)
        static LLCachedControl<S32> debugShowColor(gSavedSettings, "DebugShowColor");
        //</FS:AO>
        if (debugShowColor && !LLRender::sNsightDebugSupport)
        {
            U8 color[4];
            LLCoordGL coord = gViewerWindow->getCurrentMouse();

            // Convert x,y to raw pixel coords
            S32 x_raw = (S32)llround(coord.mX * gViewerWindow->getWindowWidthRaw() / (F32) gViewerWindow->getWindowWidthScaled());
            S32 y_raw = (S32)llround(coord.mY * gViewerWindow->getWindowHeightRaw() / (F32) gViewerWindow->getWindowHeightScaled());

            glReadPixels(x_raw, y_raw, 1, 1, GL_RGBA, GL_UNSIGNED_BYTE, color);
            addText(xpos, ypos, llformat("Pixel <%1d, %1d> R:%1d G:%1d B:%1d A:%1d", x_raw, y_raw, color[0], color[1], color[2], color[3]));
            ypos += y_inc;
        }

        // <FS:PP> FIRE-29880: Movelock
        static LLCachedControl<bool> fsRenderMovelockState(gSavedPerAccountSettings, "UseMoveLock");
        static LLCachedControl<bool> fsRenderMovelockText(gSavedPerAccountSettings, "MoveLockInfoVisibleOnScreen");
        if (fsRenderMovelockState && fsRenderMovelockText)
        {
            addText(xpos, ypos, movelock_enabled);
            ypos += y_inc;
        }
        // </FS:PP>

        // only display these messages if we are actually rendering beacons at this moment
        // <FS:LO> Always show the beacon text regardless if the floater is visible
        // <FS:Ansa> ...and if we want to see it
        //if (LLPipeline::getRenderBeacons() && LLFloaterReg::instanceVisible("beacons"))
        static LLCachedControl<bool> fsRenderBeaconText(gSavedSettings, "FSRenderBeaconText");
        if (LLPipeline::getRenderBeacons() && fsRenderBeaconText)
        // </FS:Ansa>
        {
            if (LLPipeline::getRenderMOAPBeacons())
            {
                // <FS:Ansariel> Localization fix for render beacon info (FIRE-7216)
                //addText(xpos, ypos, "Viewing media beacons (white)");
                addText(xpos, ypos, beacon_media);
                ypos += y_inc;
            }

            // <FS:LO> pull the text saying if particles are hidden out from beacons
            /*if (LLPipeline::toggleRenderTypeControlNegated(LLPipeline::RENDER_TYPE_PARTICLES))
            {
                addText(xpos, ypos, particle_hiding);
                ypos += y_inc;
            }*/
            // </FS:LO>

            if (LLPipeline::getRenderParticleBeacons())
            {
                // <FS:Ansariel> Localization fix for render beacon info (FIRE-7216)
                //addText(xpos, ypos, "Viewing particle beacons (blue)");
                addText(xpos, ypos, beacon_particle);
                ypos += y_inc;
            }

            if (LLPipeline::getRenderSoundBeacons())
            {
                // <FS:Ansariel> Localization fix for render beacon info (FIRE-7216)
                //addText(xpos, ypos, "Viewing sound beacons (yellow)");
                addText(xpos, ypos, beacon_sound);
                ypos += y_inc;
            }

            if (LLPipeline::getRenderScriptedBeacons())
            {
                addText(xpos, ypos, beacon_scripted);
                ypos += y_inc;
            }
            else
                if (LLPipeline::getRenderScriptedTouchBeacons())
                {
                    addText(xpos, ypos, beacon_scripted_touch);
                    ypos += y_inc;
                }

            if (LLPipeline::getRenderPhysicalBeacons())
            {
                // <FS:Ansariel> Localization fix for render beacon info (FIRE-7216)
                //addText(xpos, ypos, "Viewing physical object beacons (green)");
                addText(xpos, ypos, beacon_physical);
                ypos += y_inc;
            }
        }

        static LLUICachedControl<bool> show_sun_beacon("sunbeacon", false);
        static LLUICachedControl<bool> show_moon_beacon("moonbeacon", false);

        if (show_sun_beacon)
        {
            addText(xpos, ypos, beacon_sun);
            ypos += y_inc;
        }
        if (show_moon_beacon)
        {
            addText(xpos, ypos, beacon_moon);
            ypos += y_inc;
        }

        if(log_texture_traffic)
        {
            U32 old_y = ypos ;
            for(S32 i = LLViewerTexture::BOOST_NONE; i < LLViewerTexture::MAX_GL_IMAGE_CATEGORY; i++)
            {
                if(gTotalTextureBytesPerBoostLevel[i] > (S32Bytes)0)
                {
                    addText(xpos, ypos, llformat("Boost_Level %d:  %.3f MB", i, F32Megabytes(gTotalTextureBytesPerBoostLevel[i]).value()));
                    ypos += y_inc;
                }
            }
            if(ypos != old_y)
            {
                addText(xpos, ypos, "Network traffic for textures:");
                ypos += y_inc;
            }
        }

        //if (gSavedSettings.getBOOL("DebugShowTextureInfo"))
        static LLCachedControl<bool> debugShowTextureInfo(gSavedSettings, "DebugShowTextureInfo");
        if (debugShowTextureInfo)
        {
            LLViewerObject* objectp = NULL ;

            LLSelectNode* nodep = LLSelectMgr::instance().getHoverNode();
            if (nodep)
            {
                objectp = nodep->getObject();
            }

            if (objectp && !objectp->isDead())
            {
                S32 num_faces = objectp->mDrawable->getNumFaces() ;
                std::set<LLViewerFetchedTexture*> tex_list;

                for(S32 i = 0 ; i < num_faces; i++)
                {
                    LLFace* facep = objectp->mDrawable->getFace(i) ;
                    if(facep)
                    {
                        LLViewerFetchedTexture* tex = dynamic_cast<LLViewerFetchedTexture*>(facep->getTexture()) ;
                        if(tex)
                        {
                            if(tex_list.find(tex) != tex_list.end())
                            {
                                continue ; //already displayed.
                            }
                            tex_list.insert(tex);

                            std::string uuid_str;
                            tex->getID().toString(uuid_str);
                            uuid_str = uuid_str.substr(0,7);

                            addText(xpos, ypos, llformat("ID: %s v_size: %.3f", uuid_str.c_str(), tex->getMaxVirtualSize()));
                            ypos += y_inc;

                            addText(xpos, ypos, llformat("discard level: %d desired level: %d Missing: %s", tex->getDiscardLevel(),
                                tex->getDesiredDiscardLevel(), tex->isMissingAsset() ? "Y" : "N"));
                            ypos += y_inc;
                        }
                    }
                }
            }
        }

        // <FS:ND> Report amount of failed texture buffer allocations if any.
        if (LLImageBase::getAllocationErrors())
        {
            addText(xpos, ypos, llformat("# textures discarded due to insufficient memory %ld", LLImageBase::getAllocationErrors()));
        }
        // </FS:ND>
    }

    void draw()
    {
        LL_RECORD_BLOCK_TIME(FTM_DISPLAY_DEBUG_TEXT);

        // Camera matrix text is hard to see again a white background
        // Add a dark background underneath the matrices for readability (contrast)
        if (mBackRectCamera1.mTop >= 0)
        {
            mBackColor.setAlpha( 0.75f );
            gl_rect_2d(mBackRectCamera1, mBackColor, true);

            mBackColor.setAlpha( 0.66f );
            gl_rect_2d(mBackRectCamera2, mBackColor, true);
        }

        for (line_list_t::iterator iter = mLineList.begin();
             iter != mLineList.end(); ++iter)
        {
            const Line& line = *iter;
            LLFontGL::getFontMonospace()->renderUTF8(line.text, 0, (F32)line.x, (F32)line.y, mTextColor,
                    LLFontGL::LEFT, LLFontGL::TOP, LLFontGL::NORMAL, LLFontGL::NO_SHADOW);
        }
    }

};

void LLViewerWindow::updateDebugText()
{
    mDebugText->update();
}

////////////////////////////////////////////////////////////////////////////
//
// LLViewerWindow
//

LLViewerWindow::Params::Params()
:   title("title"),
    name("name"),
    x("x"),
    y("y"),
    width("width"),
    height("height"),
    min_width("min_width"),
    min_height("min_height"),
    fullscreen("fullscreen", false),
    ignore_pixel_depth("ignore_pixel_depth", false)
{}


void LLViewerWindow::handlePieMenu(S32 x, S32 y, MASK mask)
{
    if (CAMERA_MODE_CUSTOMIZE_AVATAR != gAgentCamera.getCameraMode() && LLToolMgr::getInstance()->getCurrentTool() != LLToolPie::getInstance() && gAgent.isInitialized())
    {
        // If the current tool didn't process the click, we should show
        // the pie menu.  This can be done by passing the event to the pie
        // menu tool.
        LLToolPie::getInstance()->handleRightMouseDown(x, y, mask);
    }
}

bool LLViewerWindow::handleAnyMouseClick(LLWindow *window, LLCoordGL pos, MASK mask, EMouseClickType clicktype, bool down, bool& is_toolmgr_action)
{
    const char* buttonname = "";
    const char* buttonstatestr = "";
    S32 x = pos.mX;
    S32 y = pos.mY;
    x = ll_round((F32)x / mDisplayScale.mV[VX]);
    y = ll_round((F32)y / mDisplayScale.mV[VY]);

    // Handle non-consuming global keybindings, like voice
    gViewerInput.handleGlobalBindsMouse(clicktype, mask, down);

    // only send mouse clicks to UI if UI is visible
    if(gPipeline.hasRenderDebugFeatureMask(LLPipeline::RENDER_DEBUG_FEATURE_UI))
    {

        if (down)
        {
            buttonstatestr = "down" ;
        }
        else
        {
            buttonstatestr = "up" ;
        }

        switch (clicktype)
        {
        case CLICK_LEFT:
            mLeftMouseDown = down;
            buttonname = "Left";
            break;
        case CLICK_RIGHT:
            mRightMouseDown = down;
            buttonname = "Right";
            break;
        case CLICK_MIDDLE:
            mMiddleMouseDown = down;
            buttonname = "Middle";
            break;
        case CLICK_DOUBLELEFT:
            mLeftMouseDown = down;
            buttonname = "Left Double Click";
            break;
        case CLICK_BUTTON4:
            buttonname = "Button 4";
            break;
        case CLICK_BUTTON5:
            buttonname = "Button 5";
            break;
        default:
            break; // COUNT and NONE
        }

        LLView::sMouseHandlerMessage.clear();

        if (gMenuBarView)
        {
            // stop ALT-key access to menu
            gMenuBarView->resetMenuTrigger();
        }

        if (gDebugClicks)
        {
            LL_INFOS() << "ViewerWindow " << buttonname << " mouse " << buttonstatestr << " at " << x << "," << y << LL_ENDL;
        }

        // Make sure we get a corresponding mouseup event, even if the mouse leaves the window
        if (down)
            mWindow->captureMouse();
        else
            mWindow->releaseMouse();

        // Indicate mouse was active
        LLUI::getInstance()->resetMouseIdleTimer();

        // Don't let the user move the mouse out of the window until mouse up.
        if( LLToolMgr::getInstance()->getCurrentTool()->clipMouseWhenDown() )
        {
            mWindow->setMouseClipping(down);
        }

        LLMouseHandler* mouse_captor = gFocusMgr.getMouseCapture();
        if( mouse_captor )
        {
            S32 local_x;
            S32 local_y;
            mouse_captor->screenPointToLocal( x, y, &local_x, &local_y );
            if (LLView::sDebugMouseHandling)
            {
                LL_INFOS() << buttonname << " Mouse " << buttonstatestr << " handled by captor " << mouse_captor->getName() << LL_ENDL;
            }

            bool r = mouse_captor->handleAnyMouseClick(local_x, local_y, mask, clicktype, down);
            if (r) {

                LL_DEBUGS() << "LLViewerWindow::handleAnyMouseClick viewer with mousecaptor calling updatemouseeventinfo - local_x|global x  "<< local_x << " " << x  << "local/global y " << local_y << " " << y << LL_ENDL;

                LLViewerEventRecorder::instance().setMouseGlobalCoords(x,y);
                LLViewerEventRecorder::instance().logMouseEvent(std::string(buttonstatestr),std::string(buttonname));

            }
            else if (down && clicktype == CLICK_RIGHT)
            {
                handlePieMenu(x, y, mask);
                r = true;
            }
            return r;
        }

        // Mark the click as handled and return if we aren't within the root view to avoid spurious bugs
        if( !mRootView->pointInView(x, y) )
        {
            return true;
        }
        // Give the UI views a chance to process the click

        bool r= mRootView->handleAnyMouseClick(x, y, mask, clicktype, down) ;
        if (r)
        {

            LL_DEBUGS() << "LLViewerWindow::handleAnyMouseClick calling updatemouseeventinfo - global x  "<< " " << x   << "global y " << y  << "buttonstate: " << buttonstatestr << " buttonname " << buttonname << LL_ENDL;

            LLViewerEventRecorder::instance().setMouseGlobalCoords(x,y);

            // Clear local coords - this was a click on root window so these are not needed
            // By not including them, this allows the test skeleton generation tool to be smarter when generating code
            // the code generator can be smarter because when local coords are present it can try the xui path with local coords
            // and fallback to global coordinates only if needed.
            // The drawback to this approach is sometimes a valid xui path will appear to work fine, but NOT interact with the UI element
            // (VITA support not implemented yet or not visible to VITA due to widget further up xui path not being visible to VITA)
            // For this reason it's best to provide hints where possible here by leaving out local coordinates
            LLViewerEventRecorder::instance().setMouseLocalCoords(-1,-1);
            LLViewerEventRecorder::instance().logMouseEvent(buttonstatestr,buttonname);

            if (LLView::sDebugMouseHandling)
            {
                LL_INFOS() << buttonname << " Mouse " << buttonstatestr << " " << LLViewerEventRecorder::instance().get_xui()   << LL_ENDL;
            }
            return true;
        } else if (LLView::sDebugMouseHandling)
            {
                LL_INFOS() << buttonname << " Mouse " << buttonstatestr << " not handled by view" << LL_ENDL;
            }
    }

    // Do not allow tool manager to handle mouseclicks if we have disconnected
    if(!gDisconnected && LLToolMgr::getInstance()->getCurrentTool()->handleAnyMouseClick( x, y, mask, clicktype, down ) )
    {
        LLViewerEventRecorder::instance().clear_xui();
        is_toolmgr_action = true;
        return true;
    }

    if (down && clicktype == CLICK_RIGHT)
    {
        handlePieMenu(x, y, mask);
        return true;
    }

    // If we got this far on a down-click, it wasn't handled.
    // Up-clicks, though, are always handled as far as the OS is concerned.
    bool default_rtn = !down;
    return default_rtn;
}

bool LLViewerWindow::handleMouseDown(LLWindow *window,  LLCoordGL pos, MASK mask)
{
    mAllowMouseDragging = false;
    if (!mMouseDownTimer.getStarted())
    {
        mMouseDownTimer.start();
    }
    else
    {
        mMouseDownTimer.reset();
    }
    bool down = true;
    //handleMouse() loops back to LLViewerWindow::handleAnyMouseClick
    return gViewerInput.handleMouse(window, pos, mask, CLICK_LEFT, down);
}

bool LLViewerWindow::handleDoubleClick(LLWindow *window,  LLCoordGL pos, MASK mask)
{
    // try handling as a double-click first, then a single-click if that
    // wasn't handled.
    bool down = true;
    if (gViewerInput.handleMouse(window, pos, mask, CLICK_DOUBLELEFT, down))
    {
        return true;
    }
    return handleMouseDown(window, pos, mask);
}

bool LLViewerWindow::handleMouseUp(LLWindow *window,  LLCoordGL pos, MASK mask)
{
    if (mMouseDownTimer.getStarted())
    {
        mMouseDownTimer.stop();
    }
    bool down = false;
    return gViewerInput.handleMouse(window, pos, mask, CLICK_LEFT, down);
}
bool LLViewerWindow::handleRightMouseDown(LLWindow *window,  LLCoordGL pos, MASK mask)
{
    bool down = true;
    return gViewerInput.handleMouse(window, pos, mask, CLICK_RIGHT, down);
}

bool LLViewerWindow::handleRightMouseUp(LLWindow *window,  LLCoordGL pos, MASK mask)
{
    bool down = false;
    return gViewerInput.handleMouse(window, pos, mask, CLICK_RIGHT, down);
}

bool LLViewerWindow::handleMiddleMouseDown(LLWindow *window,  LLCoordGL pos, MASK mask)
{
    bool down = true;
    gViewerInput.handleMouse(window, pos, mask, CLICK_MIDDLE, down);

    // Always handled as far as the OS is concerned.
    return true;
}

LLWindowCallbacks::DragNDropResult LLViewerWindow::handleDragNDrop( LLWindow *window, LLCoordGL pos, MASK mask, LLWindowCallbacks::DragNDropAction action, std::string data)
{
    LLWindowCallbacks::DragNDropResult result = LLWindowCallbacks::DND_NONE;

    const bool prim_media_dnd_enabled = gSavedSettings.getBOOL("PrimMediaDragNDrop");
    const bool slurl_dnd_enabled = gSavedSettings.getBOOL("SLURLDragNDrop");

    if ( prim_media_dnd_enabled || slurl_dnd_enabled )
    {
        switch(action)
        {
            // Much of the handling for these two cases is the same.
            case LLWindowCallbacks::DNDA_TRACK:
            case LLWindowCallbacks::DNDA_DROPPED:
            case LLWindowCallbacks::DNDA_START_TRACKING:
            {
                bool drop = (LLWindowCallbacks::DNDA_DROPPED == action);

                if (slurl_dnd_enabled)
                {
                    LLSLURL dropped_slurl(data);
                    if(dropped_slurl.isSpatial())
                    {
                        if (drop)
                        {
                            LLURLDispatcher::dispatch( dropped_slurl.getSLURLString(), LLCommandHandler::NAV_TYPE_CLICKED, NULL, true );
                            return LLWindowCallbacks::DND_MOVE;
                        }
                        return LLWindowCallbacks::DND_COPY;
                    }
                }

                if (prim_media_dnd_enabled)
                {
                    LLPickInfo pick_info = pickImmediate( pos.mX, pos.mY,
                                                          true /* pick_transparent */,
                                                          false /* pick_rigged */);

                    S32 object_face = pick_info.mObjectFace;
                    std::string url = data;

                    LL_DEBUGS() << "Object: picked at " << pos.mX << ", " << pos.mY << " - face = " << object_face << " - URL = " << url << LL_ENDL;

                    LLVOVolume *obj = dynamic_cast<LLVOVolume*>(static_cast<LLViewerObject*>(pick_info.getObject()));

                    if (obj && !obj->getRegion()->getCapability("ObjectMedia").empty())
                    {
                        LLTextureEntry *te = obj->getTE(object_face);

                        // can modify URL if we can modify the object or we have navigate permissions
                        bool allow_modify_url = obj->permModify() || (te && obj->hasMediaPermission( te->getMediaData(), LLVOVolume::MEDIA_PERM_INTERACT ));

                        if (te && allow_modify_url )
                        {
                            if (drop)
                            {
                                // object does NOT have media already
                                if ( ! te->hasMedia() )
                                {
                                    // we are allowed to modify the object
                                    if ( obj->permModify() )
                                    {
                                        // Create new media entry
                                        LLSD media_data;
                                        // XXX Should we really do Home URL too?
                                        media_data[LLMediaEntry::HOME_URL_KEY] = url;
                                        media_data[LLMediaEntry::CURRENT_URL_KEY] = url;
                                        media_data[LLMediaEntry::AUTO_PLAY_KEY] = true;
                                        obj->syncMediaData(object_face, media_data, true, true);
                                        // XXX This shouldn't be necessary, should it ?!?
                                        if (obj->getMediaImpl(object_face))
                                            obj->getMediaImpl(object_face)->navigateReload();
                                        obj->sendMediaDataUpdate();

                                        result = LLWindowCallbacks::DND_COPY;
                                    }
                                }
                                else
                                // object HAS media already
                                {
                                    // URL passes the whitelist
                                    if (te->getMediaData()->checkCandidateUrl( url ) )
                                    {
                                        // just navigate to the URL
                                        if (obj->getMediaImpl(object_face))
                                        {
                                            obj->getMediaImpl(object_face)->navigateTo(url);
                                        }
                                        else
                                        {
                                            // This is very strange.  Navigation should
                                            // happen via the Impl, but we don't have one.
                                            // This sends it to the server, which /should/
                                            // trigger us getting it.  Hopefully.
                                            LLSD media_data;
                                            media_data[LLMediaEntry::CURRENT_URL_KEY] = url;
                                            obj->syncMediaData(object_face, media_data, true, true);
                                            obj->sendMediaDataUpdate();
                                        }
                                        result = LLWindowCallbacks::DND_LINK;

                                    }
                                }
                                LLSelectMgr::getInstance()->unhighlightObjectOnly(mDragHoveredObject);
                                mDragHoveredObject = NULL;

                            }
                            else
                            {
                                // Check the whitelist, if there's media (otherwise just show it)
                                if (te->getMediaData() == NULL || te->getMediaData()->checkCandidateUrl(url))
                                {
                                    if ( obj != mDragHoveredObject)
                                    {
                                        // Highlight the dragged object
                                        LLSelectMgr::getInstance()->unhighlightObjectOnly(mDragHoveredObject);
                                        mDragHoveredObject = obj;
                                        LLSelectMgr::getInstance()->highlightObjectOnly(mDragHoveredObject);
                                    }
                                    result = (! te->hasMedia()) ? LLWindowCallbacks::DND_COPY : LLWindowCallbacks::DND_LINK;

                                }
                            }
                        }
                    }
                }
            }
            break;

            case LLWindowCallbacks::DNDA_STOP_TRACKING:
                // The cleanup case below will make sure things are unhilighted if necessary.
            break;
        }

        if (prim_media_dnd_enabled &&
            result == LLWindowCallbacks::DND_NONE && !mDragHoveredObject.isNull())
        {
            LLSelectMgr::getInstance()->unhighlightObjectOnly(mDragHoveredObject);
            mDragHoveredObject = NULL;
        }
    }

    return result;
}

bool LLViewerWindow::handleMiddleMouseUp(LLWindow *window,  LLCoordGL pos, MASK mask)
{
    bool down = false;
    gViewerInput.handleMouse(window, pos, mask, CLICK_MIDDLE, down);

    // Always handled as far as the OS is concerned.
    return true;
}

bool LLViewerWindow::handleOtherMouse(LLWindow *window, LLCoordGL pos, MASK mask, S32 button, bool down)
{
    switch (button)
    {
    case 4:
        gViewerInput.handleMouse(window, pos, mask, CLICK_BUTTON4, down);
        break;
    case 5:
        gViewerInput.handleMouse(window, pos, mask, CLICK_BUTTON5, down);
        break;
    default:
        break;
    }

    // Always handled as far as the OS is concerned.
    return true;
}

bool LLViewerWindow::handleOtherMouseDown(LLWindow *window, LLCoordGL pos, MASK mask, S32 button)
{
    return handleOtherMouse(window, pos, mask, button, true);
}

bool LLViewerWindow::handleOtherMouseUp(LLWindow *window, LLCoordGL pos, MASK mask, S32 button)
{
    return handleOtherMouse(window, pos, mask, button, false);
}

// WARNING: this is potentially called multiple times per frame
void LLViewerWindow::handleMouseMove(LLWindow *window,  LLCoordGL pos, MASK mask)
{
    S32 x = pos.mX;
    S32 y = pos.mY;

    x = ll_round((F32)x / mDisplayScale.mV[VX]);
    y = ll_round((F32)y / mDisplayScale.mV[VY]);

    mMouseInWindow = true;

    // Save mouse point for access during idle() and display()

    LLCoordGL mouse_point(x, y);

    if (mouse_point != mCurrentMousePoint)
    {
        LLUI::getInstance()->resetMouseIdleTimer();
    }

    saveLastMouse(mouse_point);

    mWindow->showCursorFromMouseMove();

    if (gAwayTimer.getElapsedTimeF32() > LLAgent::MIN_AFK_TIME
        && !gDisconnected)
    {
        gAgent.clearAFK();
    }
}

void LLViewerWindow::handleMouseDragged(LLWindow *window,  LLCoordGL pos, MASK mask)
{
    if (mMouseDownTimer.getStarted())
    {
        if (mMouseDownTimer.getElapsedTimeF32() > 0.1)
        {
            mAllowMouseDragging = true;
            mMouseDownTimer.stop();
        }
    }
    if(mAllowMouseDragging || !LLToolCamera::getInstance()->hasMouseCapture())
    {
        handleMouseMove(window, pos, mask);
    }
}

void LLViewerWindow::handleMouseLeave(LLWindow *window)
{
    // Note: we won't get this if we have captured the mouse.
    llassert( gFocusMgr.getMouseCapture() == NULL );
    mMouseInWindow = false;
    LLToolTipMgr::instance().blockToolTips();
}

bool LLViewerWindow::handleCloseRequest(LLWindow *window)
{
    // User has indicated they want to close, but we may need to ask
    // about modified documents.
    LLAppViewer::instance()->userQuit();
    // Don't quit immediately
    return false;
}

void LLViewerWindow::handleQuit(LLWindow *window)
{
    if (gNonInteractive)
    {
        LLAppViewer::instance()->requestQuit();
    }
    else
    {
        LL_INFOS() << "Window forced quit" << LL_ENDL;
        LLAppViewer::instance()->forceQuit();
    }
}

void LLViewerWindow::handleResize(LLWindow *window,  S32 width,  S32 height)
{
    reshape(width, height);
    mResDirty = true;
}

// The top-level window has gained focus (e.g. via ALT-TAB)
void LLViewerWindow::handleFocus(LLWindow *window)
{
    gFocusMgr.setAppHasFocus(true);
    LLModalDialog::onAppFocusGained();

    gAgent.onAppFocusGained();
    LLToolMgr::getInstance()->onAppFocusGained();

    // See if we're coming in with modifier keys held down
    if (gKeyboard)
    {
        gKeyboard->resetMaskKeys();
    }

    // resume foreground running timer
    // since we artifically limit framerate when not frontmost
    gForegroundTime.unpause();
}

// The top-level window has lost focus (e.g. via ALT-TAB)
void LLViewerWindow::handleFocusLost(LLWindow *window)
{
    gFocusMgr.setAppHasFocus(false);
    //LLModalDialog::onAppFocusLost();
    LLToolMgr::getInstance()->onAppFocusLost();
    gFocusMgr.setMouseCapture( NULL );

    if (gMenuBarView)
    {
        // stop ALT-key access to menu
        gMenuBarView->resetMenuTrigger();
    }

    // restore mouse cursor
    showCursor();
    getWindow()->setMouseClipping(false);

    // If losing focus while keys are down, handle them as
    // an 'up' to correctly release states, then reset states
    if (gKeyboard)
    {
        gKeyboard->resetKeyDownAndHandle();
        gKeyboard->resetKeys();
    }

    // pause timer that tracks total foreground running time
    gForegroundTime.pause();
}


bool LLViewerWindow::handleTranslatedKeyDown(KEY key,  MASK mask, bool repeated)
{
    // Handle non-consuming global keybindings, like voice
    // Never affects event processing.
    gViewerInput.handleGlobalBindsKeyDown(key, mask);

    if (gAwayTimer.getElapsedTimeF32() > LLAgent::MIN_AFK_TIME)
    {
        gAgent.clearAFK();
    }

    // *NOTE: We want to interpret KEY_RETURN later when it arrives as
    // a Unicode char, not as a keydown.  Otherwise when client frame
    // rate is really low, hitting return sends your chat text before
    // it's all entered/processed.
    if (key == KEY_RETURN && mask == MASK_NONE)
    {
        // RIDER: although, at times some of the controlls (in particular the CEF viewer
        // would like to know about the KEYDOWN for an enter key... so ask and pass it along.
        LLFocusableElement* keyboard_focus = gFocusMgr.getKeyboardFocus();
        if (keyboard_focus && !keyboard_focus->wantsReturnKey())
            return false;
    }

    // remaps, handles ignored cases and returns back to viewer window.
    return gViewerInput.handleKey(key, mask, repeated);
}

bool LLViewerWindow::handleTranslatedKeyUp(KEY key,  MASK mask)
{
    // Handle non-consuming global keybindings, like voice
    // Never affects event processing.
    gViewerInput.handleGlobalBindsKeyUp(key, mask);

    // Let the inspect tool code check for ALT key to set LLToolSelectRect active instead LLToolCamera
    LLToolCompInspect * tool_inspectp = LLToolCompInspect::getInstance();
    if (LLToolMgr::getInstance()->getCurrentTool() == tool_inspectp)
    {
        tool_inspectp->keyUp(key, mask);
    }

    return gViewerInput.handleKeyUp(key, mask);
}

void LLViewerWindow::handleScanKey(KEY key, bool key_down, bool key_up, bool key_level)
{
    LLViewerJoystick::getInstance()->setCameraNeedsUpdate(true);
    gViewerInput.scanKey(key, key_down, key_up, key_level);
    return; // Be clear this function returns nothing
}




bool LLViewerWindow::handleActivate(LLWindow *window, bool activated)
{
    if (activated)
    {
        mActive = true;
        send_agent_resume();
        gAgent.clearAFK();

        // Unmute audio
        audio_update_volume();
    }
    else
    {
        mActive = false;

        // if the user has chosen to go Away automatically after some time, then go Away when minimizing
        if (gSavedSettings.getS32("AFKTimeout"))
        {
            gAgent.setAFK();
        }

        // SL-53351: Make sure we're not in mouselook when minimised, to prevent control issues
        if (gAgentCamera.getCameraMode() == CAMERA_MODE_MOUSELOOK)
        {
            gAgentCamera.changeCameraToDefault();
        }

        send_agent_pause();

        // Mute audio
        audio_update_volume();
    }
    return true;
}

bool LLViewerWindow::handleActivateApp(LLWindow *window, bool activating)
{
    //if (!activating) gAgentCamera.changeCameraToDefault();

    LLViewerJoystick::getInstance()->setNeedsReset(true);
    return false;
}


void LLViewerWindow::handleMenuSelect(LLWindow *window,  S32 menu_item)
{
}


bool LLViewerWindow::handlePaint(LLWindow *window,  S32 x,  S32 y, S32 width,  S32 height)
{
    // *TODO: Enable similar information output for other platforms?  DK 2011-02-18
#if LL_WINDOWS
    if (gHeadlessClient)
    {
        HWND window_handle = (HWND)window->getPlatformWindow();
        PAINTSTRUCT ps;
        HDC hdc;

        RECT wnd_rect;
        wnd_rect.left = 0;
        wnd_rect.top = 0;
        wnd_rect.bottom = 200;
        wnd_rect.right = 500;

        hdc = BeginPaint(window_handle, &ps);
        //SetBKColor(hdc, RGB(255, 255, 255));
        FillRect(hdc, &wnd_rect, CreateSolidBrush(RGB(255, 255, 255)));

        std::string temp_str;
        LLTrace::Recording& recording = LLViewerStats::instance().getRecording();
        temp_str = llformat( "FPS %3.1f Phy FPS %2.1f Time Dil %1.3f",      /* Flawfinder: ignore */
                recording.getPerSec(LLStatViewer::FPS), //mFPSStat.getMeanPerSec(),
                recording.getLastValue(LLStatViewer::SIM_PHYSICS_FPS),
                recording.getLastValue(LLStatViewer::SIM_TIME_DILATION));
        int len = static_cast<int>(temp_str.length());
        TextOutA(hdc, 0, 0, temp_str.c_str(), len);


        LLVector3d pos_global = gAgent.getPositionGlobal();
        temp_str = llformat( "Avatar pos %6.1lf %6.1lf %6.1lf", pos_global.mdV[0], pos_global.mdV[1], pos_global.mdV[2]);
        len = static_cast<S32>(temp_str.length());
        TextOutA(hdc, 0, 25, temp_str.c_str(), len);

        TextOutA(hdc, 0, 50, "Set \"HeadlessClient FALSE\" in settings.ini file to reenable", 61);
        EndPaint(window_handle, &ps);
        return true;
    }
#endif
    return false;
}


void LLViewerWindow::handleScrollWheel(LLWindow *window,  S32 clicks)
{
    handleScrollWheel( clicks );
}

void LLViewerWindow::handleScrollHWheel(LLWindow *window,  S32 clicks)
{
    handleScrollHWheel(clicks);
}

void LLViewerWindow::handleWindowBlock(LLWindow *window)
{
    send_agent_pause();
}

void LLViewerWindow::handleWindowUnblock(LLWindow *window)
{
    send_agent_resume();
}

void LLViewerWindow::handleDataCopy(LLWindow *window, S32 data_type, void *data)
{
    const S32 SLURL_MESSAGE_TYPE = 0;
    switch (data_type)
    {
    case SLURL_MESSAGE_TYPE:
        // received URL
        std::string url = (const char*)data;
        LLMediaCtrl* web = NULL;
        const bool trusted_browser = false;
        // don't treat slapps coming from external browsers as "clicks" as this would bypass throttling
        if (LLURLDispatcher::dispatch(url, LLCommandHandler::NAV_TYPE_EXTERNAL, web, trusted_browser))
        {
            // bring window to foreground, as it has just been "launched" from a URL
            mWindow->bringToFront();
        }
        break;
    }
}

bool LLViewerWindow::handleTimerEvent(LLWindow *window)
{
    //TODO: just call this every frame from gatherInput instead of using a convoluted 30fps timer callback
    if (LLViewerJoystick::getInstance()->getOverrideCamera())
    {
        LLViewerJoystick::getInstance()->updateStatus();
        return true;
    }
    return false;
}

bool LLViewerWindow::handleDeviceChange(LLWindow *window)
{
    // give a chance to use a joystick after startup (hot-plugging)
    if (!LLViewerJoystick::getInstance()->isJoystickInitialized() )
    {
        LLViewerJoystick::getInstance()->init(true);
        return true;
    }
    return false;
}

bool LLViewerWindow::handleDPIChanged(LLWindow *window, F32 ui_scale_factor, S32 window_width, S32 window_height)
{
    if (ui_scale_factor >= MIN_UI_SCALE && ui_scale_factor <= MAX_UI_SCALE)
    {
        LLViewerWindow::reshape(window_width, window_height);
        mResDirty = true;
        return true;
    }
    else
    {
        LL_WARNS() << "DPI change caused UI scale to go out of bounds: " << ui_scale_factor << LL_ENDL;
        return false;
    }
}

bool LLViewerWindow::handleWindowDidChangeScreen(LLWindow *window)
{
    LLCoordScreen window_rect;
    mWindow->getSize(&window_rect);
    reshape(window_rect.mX, window_rect.mY);
    return true;
}

void LLViewerWindow::handlePingWatchdog(LLWindow *window, const char * msg)
{
    LLAppViewer::instance()->pingMainloopTimeout(msg);
}


void LLViewerWindow::handleResumeWatchdog(LLWindow *window)
{
    LLAppViewer::instance()->resumeMainloopTimeout();
}

void LLViewerWindow::handlePauseWatchdog(LLWindow *window)
{
    LLAppViewer::instance()->pauseMainloopTimeout();
}

//virtual
std::string LLViewerWindow::translateString(const char* tag)
{
    return LLTrans::getString( std::string(tag) );
}

//virtual
std::string LLViewerWindow::translateString(const char* tag,
        const std::map<std::string, std::string>& args)
{
    // LLTrans uses a special subclass of std::string for format maps,
    // but we must use std::map<> in these callbacks, otherwise we create
    // a dependency between LLWindow and LLFormatMapString.  So copy the data.
    LLStringUtil::format_map_t args_copy;
    std::map<std::string,std::string>::const_iterator it = args.begin();
    for ( ; it != args.end(); ++it)
    {
        args_copy[it->first] = it->second;
    }
    return LLTrans::getString( std::string(tag), args_copy);
}

//
// Classes
//
LLViewerWindow::LLViewerWindow(const Params& p)
:   mWindow(NULL),
    mActive(true),
    mUIVisible(true),
    mWindowRectRaw(0, p.height, p.width, 0),
    mWindowRectScaled(0, p.height, p.width, 0),
    mWorldViewRectRaw(0, p.height, p.width, 0),
    mLeftMouseDown(false),
    mMiddleMouseDown(false),
    mRightMouseDown(false),
    mMouseInWindow( false ),
    mAllowMouseDragging(true),
    mMouseDownTimer(),
    mLastMask( MASK_NONE ),
    mToolStored( NULL ),
    mHideCursorPermanent( false ),
    mCursorHidden(false),
    mResDirty(false),
    mStatesDirty(false),
    mProgressView(NULL),
    mProgressViewMini(NULL)
{
    // gKeyboard is still NULL, so it doesn't do LLWindowListener any good to
    // pass its value right now. Instead, pass it a nullary function that
    // will, when we later need it, return the value of gKeyboard.
    // boost::lambda::var() constructs such a functor on the fly.
    mWindowListener.reset(new LLWindowListener(this, boost::lambda::var(gKeyboard)));
    mViewerWindowListener.reset(new LLViewerWindowListener(this));

    mSystemChannel.reset(new LLNotificationChannel("System", "Visible", LLNotificationFilters::includeEverything));
    mCommunicationChannel.reset(new LLCommunicationChannel("Communication", "Visible"));
    mAlertsChannel.reset(new LLNotificationsUI::LLViewerAlertHandler("VW_alerts", "alert"));
    mModalAlertsChannel.reset(new LLNotificationsUI::LLViewerAlertHandler("VW_alertmodal", "alertmodal"));

    bool ignore = gSavedSettings.getBOOL("IgnoreAllNotifications");
    LLNotifications::instance().setIgnoreAllNotifications(ignore);
    if (ignore)
    {
    LL_INFOS() << "NOTE: ALL NOTIFICATIONS THAT OCCUR WILL GET ADDED TO IGNORE LIST FOR LATER RUNS." << LL_ENDL;
    }


    bool useLegacyCursors = gSavedSettings.getBOOL("FSUseLegacyCursors");//<FS:LO> Legacy cursor setting from main program

    /*
    LLWindowCallbacks* callbacks,
    const std::string& title, const std::string& name, S32 x, S32 y, S32 width, S32 height, U32 flags,
    bool fullscreen,
    bool clearBg,
    bool disable_vsync,
    bool ignore_pixel_depth,
    U32 fsaa_samples)
    */
    // create window

    U32 max_core_count = gSavedSettings.getU32("EmulateCoreCount");
    F32 max_gl_version = gSavedSettings.getF32("RenderMaxOpenGLVersion");

    mWindow = LLWindowManager::createWindow(this,
        p.title, p.name, p.x, p.y, p.width, p.height, 0,
        p.fullscreen,
        gHeadlessClient,
        gSavedSettings.getBOOL("RenderVSyncEnable"),
        !gHeadlessClient,
        p.ignore_pixel_depth,
        0,
        max_core_count,
        max_gl_version, //don't use window level anti-aliasing
        useLegacyCursors); // <FS:LO> Legacy cursor setting from main program

    if (NULL == mWindow)
    {
        LLSplashScreen::update(LLTrans::getString("StartupRequireDriverUpdate"));

        LL_WARNS("Window") << "Failed to create window, to be shutting Down, be sure your graphics driver is updated." << LL_ENDL ;

        ms_sleep(5000) ; //wait for 5 seconds.

        LLSplashScreen::update(LLTrans::getString("ShuttingDown"));
#if LL_LINUX
        LL_WARNS() << "Unable to create window, be sure screen is set at 32-bit color and your graphics driver is configured correctly.  See README-linux.txt for further information."
                << LL_ENDL;
#else
        LL_WARNS("Window") << "Unable to create window, be sure screen is set at 32-bit color in Control Panels->Display->Settings"
                << LL_ENDL;
#endif
        LLAppViewer::instance()->fastQuit(1);
    }
    else if (!LLViewerShaderMgr::sInitialized)
    {
        //immediately initialize shaders
        LLViewerShaderMgr::sInitialized = true;
        LLViewerShaderMgr::instance()->setShaders();
    }

    if (!LLAppViewer::instance()->restoreErrorTrap())
    {
        // this always happens, so downgrading it to INFO
        LL_INFOS("Window") << " Someone took over my signal/exception handler (post createWindow; normal)" << LL_ENDL;
    }

    const bool do_not_enforce = false;
    mWindow->setMinSize(p.min_width, p.min_height, do_not_enforce);  // root view not set
    LLCoordScreen scr;
    mWindow->getSize(&scr);

    // Reset UI scale factor on first run if OS's display scaling is not 100%
    if (gSavedSettings.getBOOL("ResetUIScaleOnFirstRun"))
    {
        if (mWindow->getSystemUISize() != 1.f)
        {
            gSavedSettings.setF32("UIScaleFactor", 1.f);
        }
        gSavedSettings.setBOOL("ResetUIScaleOnFirstRun", false);
    }

    // Get the real window rect the window was created with (since there are various OS-dependent reasons why
    // the size of a window or fullscreen context may have been adjusted slightly...)
    F32 ui_scale_factor = llclamp(gSavedSettings.getF32("UIScaleFactor") * mWindow->getSystemUISize(), MIN_UI_SCALE, MAX_UI_SCALE);

    mDisplayScale.setVec(llmax(1.f / mWindow->getPixelAspectRatio(), 1.f), llmax(mWindow->getPixelAspectRatio(), 1.f));
    mDisplayScale *= ui_scale_factor;
    LLUI::setScaleFactor(mDisplayScale);

    {
        LLCoordWindow size;
        mWindow->getSize(&size);
        mWindowRectRaw.set(0, size.mY, size.mX, 0);
        mWindowRectScaled.set(0, ll_round((F32)size.mY / mDisplayScale.mV[VY]), ll_round((F32)size.mX / mDisplayScale.mV[VX]), 0);
    }

    LLFontManager::initClass();
    // Init font system, load default fonts and generate basic glyphs
    // currently it takes aprox. 0.5 sec and we would load these fonts anyway
    // before login screen.
    LLFontGL::initClass( gSavedSettings.getF32("FontScreenDPI"),
        mDisplayScale.mV[VX],
        mDisplayScale.mV[VY],
        gDirUtilp->getAppRODataDir(),
        gSavedSettings.getString("FSFontSettingsFile"),
        gSavedSettings.getF32("FSFontSizeAdjustment"));


    //
    // We want to set this stuff up BEFORE we initialize the pipeline, so we can turn off
    // stuff like AGP if we think that it'll crash the viewer.
    //
    LL_DEBUGS("Window") << "Loading feature tables." << LL_ENDL;

    // Initialize OpenGL Renderer
    LLVertexBuffer::initClass(mWindow);
    LL_INFOS("RenderInit") << "LLVertexBuffer initialization done." << LL_ENDL ;
    if (!gGL.init(true))
    {
        LLError::LLUserWarningMsg::show(LLTrans::getString("MBVideoDrvErr"));
        LL_ERRS() << "gGL not initialized" << LL_ENDL;
    }
    // <FS:Ansariel> Exodus vignette

    if (LLFeatureManager::getInstance()->isSafe()
        || (gSavedSettings.getS32("LastFeatureVersion") != LLFeatureManager::getInstance()->getVersion())
        || (gSavedSettings.getString("LastGPUString") != LLFeatureManager::getInstance()->getGPUString())
        || (gSavedSettings.getBOOL("ProbeHardwareOnStartup")))
    {
        LLFeatureManager::getInstance()->applyRecommendedSettings();
        gSavedSettings.setBOOL("ProbeHardwareOnStartup", false);
    }

    // If we crashed while initializng GL stuff last time, disable certain features
    if (gSavedSettings.getBOOL("RenderInitError"))
    {
        mInitAlert = "DisplaySettingsNoShaders";
        LLFeatureManager::getInstance()->setGraphicsLevel(0, false);
        gSavedSettings.setU32("RenderQualityPerformance", 0);
    }

    // <FS:Ansariel> Max texture resolution / Zi: changed this to accept pixel values so we are independent from maximum texture size
    if (gSavedSettings.getBOOL("FSRestrictMaxTextureSize"))
    {
        // fallback value if no matching pixel size is found (i.e. someone fiddled with the debugs)
        DESIRED_NORMAL_TEXTURE_SIZE = 512;

        // clamp pixels between 512 and half the current maximum texture size
        U32 pixels = llclamp(gSavedSettings.getU32("FSRestrictMaxTexturePixels"), 512, (U32)LLViewerFetchedTexture::MAX_IMAGE_SIZE_DEFAULT / 2);

        // check pixel value against powers of 2 up to (not including) current maximum texture size
        U32 pow_of_2 =  512;
        while(pow_of_2 < (U32)LLViewerFetchedTexture::MAX_IMAGE_SIZE_DEFAULT)
        {
            // power of 2 matches, save it
            if (pixels == pow_of_2)
            {
                DESIRED_NORMAL_TEXTURE_SIZE = pixels;
                break;
            }

            // next power of 2
            pow_of_2 <<= 1;
        }
    }
    LL_INFOS() << "Maximum fetched texture size: " << DESIRED_NORMAL_TEXTURE_SIZE << "px" << LL_ENDL;
    // </FS:Ansariel>

    // Init the image list.  Must happen after GL is initialized and before the images that
    // LLViewerWindow needs are requested, as well as before LLViewerMedia starts updating images.
    LLImageGL::initClass(mWindow, LLViewerTexture::MAX_GL_IMAGE_CATEGORY, false, gSavedSettings.getBOOL("RenderGLMultiThreadedTextures"), gSavedSettings.getBOOL("RenderGLMultiThreadedMedia"));
    gTextureList.init();
    LLViewerTextureManager::init() ;
    gBumpImageList.init();

    // Create container for all sub-views
    LLView::Params rvp;
    rvp.name("root");
    rvp.rect(mWindowRectScaled);
    rvp.mouse_opaque(false);
    rvp.follows.flags(FOLLOWS_NONE);
    mRootView = LLUICtrlFactory::create<LLRootView>(rvp);
    LLUI::getInstance()->setRootView(mRootView);

    // Make avatar head look forward at start
    mCurrentMousePoint.mX = getWindowWidthScaled() / 2;
    mCurrentMousePoint.mY = getWindowHeightScaled() / 2;

    gShowOverlayTitle = gSavedSettings.getBOOL("ShowOverlayTitle");
    mOverlayTitle = gSavedSettings.getString("OverlayTitle");
    // Can't have spaces in settings.ini strings, so use underscores instead and convert them.
    LLStringUtil::replaceChar(mOverlayTitle, '_', ' ');

    mDebugText = new LLDebugText(this);

    mWorldViewRectScaled = calcScaledRect(mWorldViewRectRaw, mDisplayScale);
}

std::string LLViewerWindow::getLastSnapshotDir()
{
    return sSnapshotDir;
}

void LLViewerWindow::initGLDefaults()
{
    // RN: Need this for translation and stretch manip.
    gBox.prerender();
}

struct MainPanel : public LLPanel
{
};

void LLViewerWindow::initBase()
{
    S32 height = getWindowHeightScaled();
    S32 width = getWindowWidthScaled();

    LLRect full_window(0, height, width, 0);

    ////////////////////
    //
    // Set the gamma
    //

    F32 gamma = gSavedSettings.getF32("RenderGamma");
    if (gamma != 0.0f)
    {
        getWindow()->setGamma(gamma);
    }

    // Create global views

    // Login screen and main_view.xml need edit menus for preferences and browser
    LL_DEBUGS("AppInit") << "initializing edit menu" << LL_ENDL;
    initialize_edit_menu();
    initialize_spellcheck_menu(); // <FS:Zi> Set up edit menu here to get the spellcheck callbacks assigned before anyone uses them

    LLFontGL::loadCommonFonts();

    // <FS:Ansariel> Move console further down in the view hierarchy to not float in front of floaters!
    // Console
    llassert( !gConsole );
    LLConsole::Params cp;
    cp.name("console");
    cp.max_lines(gSavedSettings.getS32("ConsoleBufferSize"));
    cp.rect(getChatConsoleRect());
    cp.parse_urls(true); // <FS:Ansariel> Enable URL parsing for the chat console
    cp.background_image("Rounded_Square"); // <FS:Ansariel> Configurable background for different console types
    cp.session_support(true); // <FS:Ansariel> Session support
    cp.persist_time(gSavedSettings.getF32("ChatPersistTime"));
    cp.font_size_index(gSavedSettings.getS32("ChatConsoleFontSize"));
    cp.follows.flags(FOLLOWS_LEFT | FOLLOWS_RIGHT | FOLLOWS_BOTTOM);
    gConsole = LLUICtrlFactory::create<LLConsole>(cp);
    getRootView()->addChild(gConsole);
    // </FS:Ansariel>

    //<FS:KC> Centralize a some of these volume panel callbacks
    initialize_volume_controls_callbacks();
    //</FS:KC>

    // Create the floater view at the start so that other views can add children to it.
    // (But wait to add it as a child of the root view so that it will be in front of the
    // other views.)
    MainPanel* main_view = new MainPanel();
    if (!main_view->buildFromFile("main_view.xml"))
    {
        LL_ERRS() << "Failed to initialize viewer: Viewer couldn't process file main_view.xml, "
                << "if this problem happens again, please validate your installation." << LL_ENDL;
    }
    main_view->setShape(full_window);
    getRootView()->addChild(main_view);

    // <FS:Zi> Moved this from the end of this function up here, so all context menus
    //         created right after this get the correct parent assigned.
    gMenuHolder = getRootView()->getChild<LLViewerMenuHolderGL>("Menu Holder");
    LLMenuGL::sMenuContainer = gMenuHolder;
    // </FS:Zi>

    // placeholder widget that controls where "world" is rendered
    mWorldViewPlaceholder = main_view->getChildView("world_view_rect")->getHandle();
    mPopupView = main_view->getChild<LLPopupView>("popup_holder");
    mHintHolder = main_view->getChild<LLView>("hint_holder")->getHandle();
    mLoginPanelHolder = main_view->getChild<LLView>("login_panel_holder")->getHandle();
    mStatusBarContainer = main_view->getChild<LLPanel>("status_bar_container");
    mNavBarContainer = mStatusBarContainer->getChild<LLView>("nav_bar_container");
    mTopInfoContainer = main_view->getChild<LLPanel>("topinfo_bar_container");

    // Create the toolbar view
    // Get a pointer to the toolbar view holder
    LLPanel* panel_holder = main_view->getChild<LLPanel>("toolbar_view_holder");
    // Load the toolbar view from file
    gToolBarView = LLUICtrlFactory::getInstance()->createFromFile<LLToolBarView>("panel_toolbar_view.xml", panel_holder, LLDefaultChildRegistry::instance());
    if (!gToolBarView)
    {
        LL_ERRS() << "Failed to initialize viewer: Viewer couldn't process file panel_toolbar_view.xml, "
                << "if this problem happens again, please validate your installation." << LL_ENDL;
    }
    gToolBarView->setShape(panel_holder->getLocalRect());
    // Hide the toolbars for the moment: we'll make them visible after logging in world (see LLViewerWindow::initWorldUI())
    gToolBarView->setVisible(false);

<<<<<<< HEAD
    // <FS:Zi> initialize the utility bar (classic V1 style buttons next to the chat bar)
    UtilityBar::instance().init();

=======
    mFloaterSnapRegion = gToolBarView->getChild<LLView>("floater_snap_region");
    mChicletContainer = gToolBarView->getChild<LLPanel>("chiclet_container");
>>>>>>> 8f658804
    // Constrain floaters to inside the menu and status bar regions.
    gFloaterView = main_view->getChild<LLFloaterView>("Floater View");
    for (S32 i = 0; i < LLToolBarEnums::TOOLBAR_COUNT; ++i)
    {
        LLToolBar * toolbarp = gToolBarView->getToolbar((LLToolBarEnums::EToolBarLocation)i);
        if (toolbarp)
        {
            toolbarp->getCenterLayoutPanel()->setReshapeCallback(boost::bind(&LLFloaterView::setToolbarRect, gFloaterView, _1, _2));
        }
    }
    gFloaterView->setFloaterSnapView(mFloaterSnapRegion->getHandle());
    gSnapshotFloaterView = main_view->getChild<LLSnapshotFloaterView>("Snapshot Floater View");

    // <FS:Ansariel> Prevent floaters being dragged under main chat bar
    LLLayoutPanel* chatbar_panel = dynamic_cast<LLLayoutPanel*>(gToolBarView->getChildView("default_chat_bar")->getParent());
    if (chatbar_panel)
    {
        chatbar_panel->setReshapePanelCallback(boost::bind(&LLFloaterView::setMainChatbarRect, gFloaterView, _1, _2));
        gFloaterView->setMainChatbarRect(chatbar_panel, chatbar_panel->getRect());
    }

    // Utility bar on legacy skins
    LLLayoutPanel* legacy_chat_panel = LLUI::getInstance()->getRootView()->findChild<LLLayoutPanel>("chat_panel");
    if (legacy_chat_panel)
    {
        legacy_chat_panel->setReshapePanelCallback(boost::bind(&LLFloaterView::setUtilityBarRect, gFloaterView, _1, _2));
        gFloaterView->setUtilityBarRect(legacy_chat_panel, legacy_chat_panel->getRect());
    }
    // </FS:Ansariel>

    // optionally forward warnings to chat console/chat floater
    // for qa runs and dev builds
#if  !LL_RELEASE_FOR_DOWNLOAD
    RecordToChatConsole::getInstance()->startRecorder();
#else
    if(gSavedSettings.getBOOL("QAMode"))
    {
        RecordToChatConsole::getInstance()->startRecorder();
    }
#endif

    gDebugView = getRootView()->getChild<LLDebugView>("DebugView");
    gDebugView->init();
    gToolTipView = getRootView()->getChild<LLToolTipView>("tooltip view");

    // Initialize do not disturb response message when logged in
    LLAppViewer::instance()->setOnLoginCompletedCallback(boost::bind(&LLFloaterPreference::initDoNotDisturbResponse));

    // Add the progress bar view (startup view), which overrides everything
    mProgressView = getRootView()->findChild<LLProgressView>("progress_view");
    mProgressViewMini = getRootView()->findChild<LLProgressViewMini>("progress_view_mini");

    setShowProgress(false,false);
    setProgressCancelButtonVisible(false);

    if(mProgressViewMini)
        mProgressViewMini->setVisible(false);
    // <FS:Zi> Moved this to the top right after creation of main_view.xml, so all context menus
    //         created right after that get the correct parent assigned.
    // gMenuHolder = getRootView()->getChild<LLViewerMenuHolderGL>("Menu Holder");
    // LLMenuGL::sMenuContainer = gMenuHolder;
    // </FS:Zi>
}

void LLViewerWindow::initWorldUI()
{
    if (gNonInteractive)
    {
        gIMMgr = LLIMMgr::getInstance();
        LLNavigationBar::getInstance();
        gFloaterView->pushVisibleAll(false);
        return;
    }

    S32 height = mRootView->getRect().getHeight();
    S32 width = mRootView->getRect().getWidth();
    LLRect full_window(0, height, width, 0);


    gIMMgr = LLIMMgr::getInstance();

    //getRootView()->sendChildToFront(gFloaterView);
    //getRootView()->sendChildToFront(gSnapshotFloaterView);

    if (!gNonInteractive)
    {
<<<<<<< HEAD
        // <FS:Ansariel> Group notices, IMs and chiclets position
        //LLPanel* chiclet_container = getRootView()->getChild<LLPanel>("chiclet_container");
        LLPanel* chiclet_container;
        if (gSavedSettings.getBOOL("InternalShowGroupNoticesTopRight"))
        {
            chiclet_container = getRootView()->getChild<LLPanel>("chiclet_container");
            getRootView()->getChildView("chiclet_container_bottom")->setVisible(false);
        }
        else
        {
            getRootView()->getChildView("chiclet_container")->setVisible(false);
            chiclet_container = getRootView()->getChild<LLPanel>("chiclet_container_bottom");
        }
        // </FS:Ansariel> Group notices, IMs and chiclets position
=======
>>>>>>> 8f658804
        LLChicletBar* chiclet_bar = LLChicletBar::getInstance();
        chiclet_bar->setShape(mChicletContainer->getLocalRect());
        chiclet_bar->setFollowsAll();
        mChicletContainer->addChild(chiclet_bar);
        mChicletContainer->setVisible(true);
    }

    LLRect morph_view_rect = full_window;
    morph_view_rect.stretch( -STATUS_BAR_HEIGHT );
    morph_view_rect.mTop = full_window.mTop - 32;
    LLMorphView::Params mvp;
    mvp.name("MorphView");
    mvp.rect(morph_view_rect);
    mvp.visible(false);
    gMorphView = LLUICtrlFactory::create<LLMorphView>(mvp);
    getRootView()->addChild(gMorphView);

    LLWorldMapView::initClass();

    // Force gFloaterWorldMap to initialize
    LLFloaterReg::getInstance("world_map");

    // Force gFloaterTools to initialize
    LLFloaterReg::getInstance("build");

<<<<<<< HEAD
    // <FS:Ansariel> Improved menu and navigation bar
    //LLNavigationBar* navbar = LLNavigationBar::getInstance();
    //if (!gStatusBar)
    //{
    //    // Status bar
    //    LLPanel* status_bar_container = getRootView()->getChild<LLPanel>("status_bar_container");
    //    gStatusBar = new LLStatusBar(status_bar_container->getLocalRect());
    //    gStatusBar->setFollows(FOLLOWS_LEFT | FOLLOWS_TOP | FOLLOWS_RIGHT);
    //    gStatusBar->setShape(status_bar_container->getLocalRect());
    //    // sync bg color with menu bar
    //    gStatusBar->setBackgroundColor(gMenuBarView->getBackgroundColor());
    //    // add InBack so that gStatusBar won't be drawn over menu
    //    status_bar_container->addChildInBack(gStatusBar, 2/*tab order, after menu*/);
    //    status_bar_container->setVisible(true);

    //    // Navigation bar
    //    LLView* nav_bar_container = getRootView()->getChild<LLView>("nav_bar_container");

    //    navbar->setShape(nav_bar_container->getLocalRect());
    //    navbar->setBackgroundColor(gMenuBarView->getBackgroundColor());
    //    nav_bar_container->addChild(navbar);
    //    nav_bar_container->setVisible(true);
    //}
    //else
    //{
    //    LLPanel* status_bar_container = getRootView()->getChild<LLPanel>("status_bar_container");
    //    LLView* nav_bar_container = getRootView()->getChild<LLView>("nav_bar_container");
    //    status_bar_container->setVisible(true);
    //    nav_bar_container->setVisible(true);
    //}

    //if (!gSavedSettings.getBOOL("ShowNavbarNavigationPanel"))
    //{
    //    navbar->setVisible(false);
    //}
    //else
    //{
    //    reshapeStatusBarContainer();
    //}
    // Status bar
    LLPanel* status_bar_container = getRootView()->getChild<LLPanel>("status_bar_container");
    gStatusBar = new LLStatusBar(status_bar_container->getLocalRect());
    gStatusBar->setFollowsAll();
    gStatusBar->setShape(status_bar_container->getLocalRect());
    // sync bg color with menu bar
    gStatusBar->setBackgroundColor(gMenuBarView->getBackgroundColor().get());
    status_bar_container->addChildInBack(gStatusBar);
    status_bar_container->setVisible(true);

    LLNavigationBar::getInstance();
    // set navbar container visible which is initially hidden on the login screen,
    // the real visibility of navbar and favorites bar is done via visibility control -Zi
    LLNavigationBar::instance().getView()->setVisible(true);
=======
    LLNavigationBar* navbar = LLNavigationBar::getInstance();
    if (!gStatusBar)
    {
        // Status bar
        gStatusBar = new LLStatusBar(mStatusBarContainer->getLocalRect());
        gStatusBar->setFollows(FOLLOWS_LEFT | FOLLOWS_TOP | FOLLOWS_RIGHT);
        gStatusBar->setShape(mStatusBarContainer->getLocalRect());
        // sync bg color with menu bar
        gStatusBar->setBackgroundColor(gMenuBarView->getBackgroundColor());
        // add InBack so that gStatusBar won't be drawn over menu
        mStatusBarContainer->addChildInBack(gStatusBar, 2/*tab order, after menu*/);
        mStatusBarContainer->setVisible(true);

        // Navigation bar
        navbar->setShape(mNavBarContainer->getLocalRect());
        navbar->setBackgroundColor(gMenuBarView->getBackgroundColor());
        mNavBarContainer->addChild(navbar);
        mNavBarContainer->setVisible(true);
    }
    else
    {
        mStatusBarContainer->setVisible(true);
        mNavBarContainer->setVisible(true);
    }
>>>>>>> 8f658804

    if (!gSavedSettings.getBOOL("ShowMenuBarLocation"))
    {
        gStatusBar->childSetVisible("parcel_info_panel", false);
    }
    // </FS:Ansariel>

    // <FS:Zi> We don't have the mini location bar, so no topinfo_bar required
    // // Top Info bar
    // LLPanel* topinfo_bar_container = getRootView()->getChild<LLPanel>("topinfo_bar_container");
    // LLPanelTopInfoBar* topinfo_bar = LLPanelTopInfoBar::getInstance();

<<<<<<< HEAD
    // topinfo_bar->setShape(topinfo_bar_container->getLocalRect());

    // topinfo_bar_container->addChild(topinfo_bar);
    // topinfo_bar_container->setVisible(true);
=======
    // Top Info bar
    LLPanelTopInfoBar* topinfo_bar = LLPanelTopInfoBar::getInstance();
    topinfo_bar->setShape(mTopInfoContainer->getLocalRect());

    mTopInfoContainer->addChild(topinfo_bar);
    mTopInfoContainer->setVisible(true);
>>>>>>> 8f658804

    // if (!gSavedSettings.getBOOL("ShowMiniLocationPanel"))
    // {
    //  topinfo_bar->setVisible(false);
    // }
    // </FS:Zi>

    if ( gHUDView == NULL )
    {
        LLRect hud_rect = full_window;
        hud_rect.mBottom += 50;
        if (gMenuBarView && gMenuBarView->isInVisibleChain())
        {
            hud_rect.mTop -= gMenuBarView->getRect().getHeight();
        }
        gHUDView = new LLHUDView(hud_rect);
        getRootView()->addChild(gHUDView);
        getRootView()->sendChildToBack(gHUDView);
    }

    LLPanel* panel_ssf_container = gToolBarView->getChild<LLPanel>("state_management_buttons_container");

    LLPanelStandStopFlying* panel_stand_stop_flying = LLPanelStandStopFlying::getInstance();
    panel_ssf_container->addChild(panel_stand_stop_flying);

    // <FS:Ansariel> Leave this out for now until somebody wants to adjust the panel_toolbar_view.xml files...
    //LLPanelHideBeacon* panel_hide_beacon = LLPanelHideBeacon::getInstance();
    //panel_ssf_container->addChild(panel_hide_beacon);

    panel_ssf_container->setVisible(true);

    LLMenuOptionPathfindingRebakeNavmesh::getInstance()->initialize();

    // Load and make the toolbars visible
    // Note: we need to load the toolbars only *after* the user is logged in and IW
    if (gToolBarView)
    {
        if (gSavedSettings.getBOOL("ResetToolbarSettings"))
        {
            gToolBarView->loadDefaultToolbars();
            gSavedSettings.setBOOL("ResetToolbarSettings", false);
        }
        else
        {
            gToolBarView->loadToolbars();
        }
        gToolBarView->setVisible(true);
    }

    if (!gNonInteractive)
    {
        // <FS:AW  opensim destinations and avatar picker>
        // LLMediaCtrl* destinations = LLFloaterReg::getInstance("destinations")->getChild<LLMediaCtrl>("destination_guide_contents");
        // if (destinations)
        // {
        //  destinations->setErrorPageURL(gSavedSettings.getString("GenericErrorPageURL"));
        //  std::string url = gSavedSettings.getString("DestinationGuideURL");
        //  url = LLWeb::expandURLSubstitutions(url, LLSD());
        //  destinations->navigateTo(url, "text/html");
        // }
        // LLMediaCtrl* avatar_picker = LLFloaterReg::getInstance("avatar")->findChild<LLMediaCtrl>("avatar_picker_contents");
        // if (avatar_picker)
        // {
        //  avatar_picker->setErrorPageURL(gSavedSettings.getString("GenericErrorPageURL"));
        //  std::string url = gSavedSettings.getString("AvatarPickerURL");
        //  url = LLWeb::expandURLSubstitutions(url, LLSD());
        //  avatar_picker->navigateTo(url, "text/html");
        // }
        std::string destination_guide_url;
#ifdef OPENSIM // <FS:AW optional opensim support>
        if (LLGridManager::getInstance()->isInOpenSim())
        {
            if (LLLoginInstance::getInstance()->hasResponse("destination_guide_url"))
            {
                destination_guide_url = LLLoginInstance::getInstance()->getResponse("destination_guide_url").asString();
            }
        }
        else
#endif // OPENSIM  // <FS:AW optional opensim support>
        {
            destination_guide_url = gSavedSettings.getString("DestinationGuideURL");
        }

        if(!destination_guide_url.empty())
        {
            LLMediaCtrl* destinations = LLFloaterReg::getInstance("destinations")->getChild<LLMediaCtrl>("destination_guide_contents");
            if (destinations)
            {
                destinations->setErrorPageURL(gSavedSettings.getString("GenericErrorPageURL"));
                destination_guide_url = LLWeb::expandURLSubstitutions(destination_guide_url, LLSD());
                LL_DEBUGS("WebApi") << "3 DestinationGuideURL \"" << destination_guide_url << "\"" << LL_ENDL;
                destinations->navigateTo(destination_guide_url, HTTP_CONTENT_TEXT_HTML);
            }
        }

        std::string avatar_picker_url;
#ifdef OPENSIM // <FS:AW optional opensim support>
        if (LLGridManager::getInstance()->isInOpenSim())
        {
            if (LLLoginInstance::getInstance()->hasResponse("avatar_picker_url"))
            {
                avatar_picker_url = LLLoginInstance::getInstance()->getResponse("avatar_picker_url").asString();
            }
        }
        else
#endif // OPENSIM  // <FS:AW optional opensim support>
        {
            avatar_picker_url = gSavedSettings.getString("AvatarPickerURL");
        }

        if(!avatar_picker_url.empty())
        {
            LLMediaCtrl* avatar_picker = LLFloaterReg::getInstance("avatar")->findChild<LLMediaCtrl>("avatar_picker_contents");
            if (avatar_picker)
            {
                avatar_picker->setErrorPageURL(gSavedSettings.getString("GenericErrorPageURL"));
                avatar_picker_url = LLWeb::expandURLSubstitutions(avatar_picker_url, LLSD());
                LL_DEBUGS("WebApi") << "AvatarPickerURL \"" << avatar_picker_url << "\"" << LL_ENDL;
                avatar_picker->navigateTo(avatar_picker_url, HTTP_CONTENT_TEXT_HTML);
            }
        }
        // </FS:AW  opensim destinations and avatar picker>
    }

    // <FS:Zi> Autohide main chat bar if applicable
    bool visible = !gSavedSettings.getBOOL("AutohideChatBar");

    FSNearbyChat::instance().showDefaultChatBar(visible);
    gSavedSettings.setBOOL("MainChatbarVisible",visible);
    // </FS:Zi>
}

// Destroy the UI
void LLViewerWindow::shutdownViews()
{
    // clean up warning logger
    RecordToChatConsole::getInstance()->stopRecorder();
    LL_INFOS() << "Warning logger is cleaned." << LL_ENDL ;

    gFocusMgr.unlockFocus();
    gFocusMgr.setMouseCapture(NULL);
    gFocusMgr.setKeyboardFocus(NULL);
    gFocusMgr.setTopCtrl(NULL);
    if (mWindow)
    {
        mWindow->allowLanguageTextInput(NULL, false);
    }

    delete mDebugText;
    mDebugText = NULL;

    LL_INFOS() << "DebugText deleted." << LL_ENDL ;

    // Cleanup global views
    if (gMorphView)
    {
        gMorphView->setVisible(false);
    }
    LL_INFOS() << "Global views cleaned." << LL_ENDL ;

    LLNotificationsUI::LLToast::cleanupToasts();
    LL_INFOS() << "Leftover toast cleaned up." << LL_ENDL;

    // DEV-40930: Clear sModalStack. Otherwise, any LLModalDialog left open
    // will crump with LL_ERRS.
    LLModalDialog::shutdownModals();
    LL_INFOS() << "LLModalDialog shut down." << LL_ENDL;

    // destroy the nav bar, not currently part of gViewerWindow
    // *TODO: Make LLNavigationBar part of gViewerWindow
    LLNavigationBar::deleteSingleton();
    LL_INFOS() << "LLNavigationBar destroyed." << LL_ENDL ;

    // destroy menus after instantiating navbar above, as it needs
    // access to gMenuHolder
    cleanup_menus();
    LL_INFOS() << "menus destroyed." << LL_ENDL ;

    view_listener_t::cleanup();
    LL_INFOS() << "view listeners destroyed." << LL_ENDL ;

    // Clean up pointers that are going to be invalid. (todo: check sMenuContainer)
    mProgressView = NULL;
    mPopupView = NULL;

    // Delete all child views.
    delete mRootView;
    mRootView = NULL;
    LL_INFOS() << "RootView deleted." << LL_ENDL ;

    LLMenuOptionPathfindingRebakeNavmesh::getInstance()->quit();

    // Automatically deleted as children of mRootView.  Fix the globals.
    gStatusBar = NULL;
    gIMMgr = NULL;
    gToolTipView = NULL;

    gToolBarView = NULL;
    gFloaterView = NULL;
    gMorphView = NULL;

    gHUDView = NULL;
}

void LLViewerWindow::shutdownGL()
{
    //--------------------------------------------------------
    // Shutdown GL cleanly.  Order is very important here.
    //--------------------------------------------------------
    LLFontGL::destroyDefaultFonts();
    SUBSYSTEM_CLEANUP(LLFontManager);
    stop_glerror();

    gSky.cleanup();
    stop_glerror();

    LL_INFOS() << "Cleaning up pipeline" << LL_ENDL;
    gPipeline.cleanup();
    stop_glerror();

    //MUST clean up pipeline before cleaning up wearables
    LL_INFOS() << "Cleaning up wearables" << LL_ENDL;
    LLWearableList::instance().cleanup() ;

    gTextureList.shutdown();
    stop_glerror();

    gBumpImageList.shutdown();
    stop_glerror();

    LLWorldMapView::cleanupTextures();

    LLViewerTextureManager::cleanup() ;
    SUBSYSTEM_CLEANUP(LLImageGL) ;

    LL_INFOS() << "All textures and llimagegl images are destroyed!" << LL_ENDL ;

    LL_INFOS() << "Cleaning up select manager" << LL_ENDL;
    LLSelectMgr::getInstance()->cleanup();

    LL_INFOS() << "Stopping GL during shutdown" << LL_ENDL;
    stopGL();
    stop_glerror();

    gGL.shutdown();

    SUBSYSTEM_CLEANUP(LLVertexBuffer);

    LL_INFOS() << "LLVertexBuffer cleaned." << LL_ENDL ;
}

// shutdownViews() and shutdownGL() need to be called first
LLViewerWindow::~LLViewerWindow()
{
    LL_INFOS() << "Destroying Window" << LL_ENDL;
    destroyWindow();

    delete mDebugText;
    mDebugText = NULL;

    if (LLViewerShaderMgr::sInitialized)
    {
        LLViewerShaderMgr::releaseInstance();
        LLViewerShaderMgr::sInitialized = false;
    }
}


void LLViewerWindow::setCursor( ECursorType c )
{
    mWindow->setCursor( c );
}

void LLViewerWindow::showCursor()
{
    mWindow->showCursor();

    mCursorHidden = false;
}

void LLViewerWindow::hideCursor()
{
    // And hide the cursor
    mWindow->hideCursor();

    mCursorHidden = true;
}

void LLViewerWindow::sendShapeToSim()
{
    LLMessageSystem* msg = gMessageSystem;
    if(!msg) return;
    msg->newMessageFast(_PREHASH_AgentHeightWidth);
    msg->nextBlockFast(_PREHASH_AgentData);
    msg->addUUIDFast(_PREHASH_AgentID, gAgent.getID());
    msg->addUUIDFast(_PREHASH_SessionID, gAgent.getSessionID());
    msg->addU32Fast(_PREHASH_CircuitCode, gMessageSystem->mOurCircuitCode);
    msg->nextBlockFast(_PREHASH_HeightWidthBlock);
    msg->addU32Fast(_PREHASH_GenCounter, 0);
    U16 height16 = (U16) mWorldViewRectRaw.getHeight();
    U16 width16 = (U16) mWorldViewRectRaw.getWidth();
    msg->addU16Fast(_PREHASH_Height, height16);
    msg->addU16Fast(_PREHASH_Width, width16);
    gAgent.sendReliableMessage();
}

// Must be called after window is created to set up agent
// camera variables and UI variables.
void LLViewerWindow::reshape(S32 width, S32 height)
{
    // Destroying the window at quit time generates spurious
    // reshape messages.  We don't care about these, and we
    // don't want to send messages because the message system
    // may have been destructed.
    if (!LLApp::isExiting())
    {
        gWindowResized = true;

        // update our window rectangle
        mWindowRectRaw.mRight = mWindowRectRaw.mLeft + width;
        mWindowRectRaw.mTop = mWindowRectRaw.mBottom + height;

        //glViewport(0, 0, width, height );

        LLViewerCamera * camera = LLViewerCamera::getInstance(); // simpleton, might not exist
        if (height > 0 && camera)
        {
            camera->setViewHeightInPixels( mWorldViewRectRaw.getHeight() );
            camera->setAspect( getWorldViewAspectRatio() );
        }

        calcDisplayScale();

        bool display_scale_changed = mDisplayScale != LLUI::getScaleFactor();
        LLUI::setScaleFactor(mDisplayScale);

        // update our window rectangle
        mWindowRectScaled.mRight = mWindowRectScaled.mLeft + ll_round((F32)width / mDisplayScale.mV[VX]);
        mWindowRectScaled.mTop = mWindowRectScaled.mBottom + ll_round((F32)height / mDisplayScale.mV[VY]);

        setup2DViewport();

        // Inform lower views of the change
        // round up when converting coordinates to make sure there are no gaps at edge of window
        LLView::sForceReshape = display_scale_changed;
        mRootView->reshape(llceil((F32)width / mDisplayScale.mV[VX]), llceil((F32)height / mDisplayScale.mV[VY]));
        if (display_scale_changed)
        {
            // Needs only a 'scale change' update, everything else gets handled by LLLayoutStack::updateClass()
            // <FS:Ansariel> [FS Login Panel]
            //LLPanelLogin::reshapePanel();
            FSPanelLogin::reshapePanel();
            // </FS:Ansariel> [FS Login Panel]
        }
        LLView::sForceReshape = false;

        // clear font width caches
        if (display_scale_changed)
        {
            LLHUDObject::reshapeAll();
        }

        sendShapeToSim();

        // store new settings for the mode we are in, regardless
        bool maximized = mWindow->getMaximized();
        gSavedSettings.setBOOL("WindowMaximized", maximized);

//<FS:KC - fix for EXP-1777/EXP-1832>
        LLCoordScreen window_size;
        if (!maximized
            && mWindow->getSize(&window_size))
//      if (!maximized)
//</FS:KC - fix for EXP-1777/EXP-1832>
        {
            U32 min_window_width=gSavedSettings.getU32("MinWindowWidth");
            U32 min_window_height=gSavedSettings.getU32("MinWindowHeight");
            // tell the OS specific window code about min window size
            mWindow->setMinSize(min_window_width, min_window_height);

            LLCoordScreen window_rect;
            if (!gNonInteractive && mWindow->getSize(&window_rect))
            {
            // Only save size if not maximized
                gSavedSettings.setU32("WindowWidth", window_rect.mX);
                gSavedSettings.setU32("WindowHeight", window_rect.mY);
            }
        }

        sample(LLStatViewer::WINDOW_WIDTH, width);
        sample(LLStatViewer::WINDOW_HEIGHT, height);

        LLLayoutStack::updateClass();
    }
}


// Hide normal UI when a logon fails
void LLViewerWindow::setNormalControlsVisible( bool visible )
{
    if(LLChicletBar::instanceExists())
    {
        LLChicletBar::getInstance()->setVisible(visible);
        LLChicletBar::getInstance()->setEnabled(visible);
    }

    if ( gMenuBarView )
    {
        gMenuBarView->setVisible( visible );
        gMenuBarView->setEnabled( visible );

        // ...and set the menu color appropriately.
        setMenuBackgroundColor(gAgent.getGodLevel() > GOD_NOT,
            !LLGridManager::getInstance()->isInSLBeta());
    }

    if ( gStatusBar )
    {
        gStatusBar->setVisible( visible );
        gStatusBar->setEnabled( visible );
    }

<<<<<<< HEAD
    // <FS:Zi> Is done inside XUI now, using visibility_control
    //LLNavigationBar* navbarp = LLUI::getInstance()->getRootView()->findChild<LLNavigationBar>("navigation_bar");
    //if (navbarp)
    //{
    //  // when it's time to show navigation bar we need to ensure that the user wants to see it
    //  // i.e. ShowNavbarNavigationPanel option is true
    //  navbarp->setVisible( visible && gSavedSettings.getBOOL("ShowNavbarNavigationPanel") );
    //}
    // </FS:Zi>
=======
    if (mNavBarContainer)
    {
        // when it's time to show navigation bar we need to ensure that the user wants to see it
        // i.e. ShowNavbarNavigationPanel option is true
        mNavBarContainer->setVisible( visible && gSavedSettings.getBOOL("ShowNavbarNavigationPanel") );
    }
>>>>>>> 8f658804
}

void LLViewerWindow::setMenuBackgroundColor(bool god_mode, bool dev_grid)
{
    LLSD args;
    LLUIColor new_bg_color;

    // god more important than project, proj more important than grid
    if ( god_mode )
    {
        //if ( LLGridManager::getInstance()->isInProductionGrid() ) <FS:TM> use our grid code and not LL's
        if ( !LLGridManager::getInstance()->isInSLBeta() )
        {
            new_bg_color = LLUIColorTable::instance().getColor( "MenuBarGodBgColor" );
        }
        else
        {
            new_bg_color = LLUIColorTable::instance().getColor( "MenuNonProductionGodBgColor" );
        }
    }
    else
    {
        // <FS:Ansariel> Don't care about viewer maturity
        //switch (LLVersionInfo::instance().getViewerMaturity())
        //{
        //case LLVersionInfo::TEST_VIEWER:
        //    new_bg_color = LLUIColorTable::instance().getColor( "MenuBarTestBgColor" );
        //    break;

        //case LLVersionInfo::PROJECT_VIEWER:
        //    new_bg_color = LLUIColorTable::instance().getColor( "MenuBarProjectBgColor" );
        //    break;
        //
        //case LLVersionInfo::BETA_VIEWER:
        //    new_bg_color = LLUIColorTable::instance().getColor( "MenuBarBetaBgColor" );
        //    break;
        //
        //case LLVersionInfo::RELEASE_VIEWER:
        //    if(!LLGridManager::getInstance()->isInProductionGrid())
        //    {
        //        new_bg_color = LLUIColorTable::instance().getColor( "MenuNonProductionBgColor" );
        //    }
        //    else
        //    {
        //        new_bg_color = LLUIColorTable::instance().getColor( "MenuBarBgColor" );
        //    }
        //    break;
        //}
        if (LLGridManager::getInstance()->isInSLBeta())
        {
            new_bg_color = LLUIColorTable::instance().getColor( "MenuNonProductionBgColor" );
        }
        else
        {
            new_bg_color = LLUIColorTable::instance().getColor( "MenuBarBgColor" );
        }
        // </FS:Ansariel>
    }

    if(gMenuBarView)
    {
        gMenuBarView->setBackgroundColor( new_bg_color );
    }

    if(gStatusBar)
    {
        gStatusBar->setBackgroundColor( new_bg_color );
    }
}

void LLViewerWindow::drawDebugText()
{
    gUIProgram.bind();
    gGL.color4f(1,1,1,1);
    gGL.pushMatrix();
    gGL.pushUIMatrix();
    {
        // scale view by UI global scale factor and aspect ratio correction factor
        gGL.scaleUI(mDisplayScale.mV[VX], mDisplayScale.mV[VY], 1.f);
        mDebugText->draw();
    }
    gGL.popUIMatrix();
    gGL.popMatrix();

    gGL.flush();
    gUIProgram.unbind();
}

void LLViewerWindow::draw()
{

//#if LL_DEBUG
    LLView::sIsDrawing = true;
//#endif
    stop_glerror();

    LLUI::setLineWidth(1.f);

    // Reset any left-over transforms
    gGL.matrixMode(LLRender::MM_MODELVIEW);

    gGL.loadIdentity();

    //S32 screen_x, screen_y;

    if (!LLPipeline::RenderUIBuffer)
    {
        LLView::sDirtyRect = getWindowRectScaled();
    }

    // HACK for timecode debugging
    //if (gSavedSettings.getBOOL("DisplayTimecode"))
    static LLCachedControl<bool> displayTimecode(gSavedSettings, "DisplayTimecode");
    if (displayTimecode)
    {
        // draw timecode block
        std::string text;

        gGL.loadIdentity();

        microsecondsToTimecodeString(gFrameTime,text);
        const LLFontGL* font = LLFontGL::getFontSansSerif();
        font->renderUTF8(text, 0,
                        ll_round((getWindowWidthScaled()/2)-100.f),
                        ll_round((getWindowHeightScaled()-60.f)),
            LLColor4( 1.f, 1.f, 1.f, 1.f ),
            LLFontGL::LEFT, LLFontGL::TOP);
    }

    // Draw all nested UI views.
    // No translation needed, this view is glued to 0,0

    gUIProgram.bind();
    gGL.color4f(1, 1, 1, 1);

    gGL.pushMatrix();
    LLUI::pushMatrix();
    {
        // <FS:Ansariel> Factor out instance() call
        LLViewerCamera& camera = LLViewerCamera::instance();

        // scale view by UI global scale factor and aspect ratio correction factor
        gGL.scaleUI(mDisplayScale.mV[VX], mDisplayScale.mV[VY], 1.f);

        LLVector2 old_scale_factor = LLUI::getScaleFactor();
        // apply camera zoom transform (for high res screenshots)
        F32 zoom_factor = camera.getZoomFactor(); // <FS:Ansariel> Factor out instance() call
        S16 sub_region = camera.getZoomSubRegion(); // <FS:Ansariel> Factor out instance() call
        if (zoom_factor > 1.f)
        {
            //decompose subregion number to x and y values
            int pos_y = sub_region / llceil(zoom_factor);
            int pos_x = sub_region - (pos_y*llceil(zoom_factor));
            // offset for this tile
            gGL.translatef((F32)getWindowWidthScaled() * -(F32)pos_x,
                        (F32)getWindowHeightScaled() * -(F32)pos_y,
                        0.f);
            gGL.scalef(zoom_factor, zoom_factor, 1.f);
            LLUI::getScaleFactor() *= zoom_factor;
        }

        // Draw tool specific overlay on world
        LLToolMgr::getInstance()->getCurrentTool()->draw();

        // <exodus> Draw HUD stuff.
        bool inMouselook = gAgentCamera.cameraMouselook();
        static LLCachedControl<bool> fsMouselookCombatFeatures(gSavedSettings, "FSMouselookCombatFeatures", true);
        if (inMouselook && fsMouselookCombatFeatures)
        {
            S32 windowWidth = gViewerWindow->getWorldViewRectScaled().getWidth();
            S32 windowHeight = gViewerWindow->getWorldViewRectScaled().getHeight();

            static const std::string unknown_agent = LLTrans::getString("Mouselook_Unknown_Avatar");
            static LLUIColor map_avatar_color = LLUIColorTable::instance().getColor("MapAvatarColor", LLColor4::white);
            static LLCachedControl<F32> renderIFFRange(gSavedSettings, "ExodusMouselookIFFRange", 380.f);
            static LLCachedControl<bool> renderIFF(gSavedSettings, "ExodusMouselookIFF", true);
            static LLUICachedControl<F32> userPresetX("ExodusMouselookTextOffsetX", 0.f);
            static LLUICachedControl<F32> userPresetY("ExodusMouselookTextOffsetY", -150.f);
            static LLUICachedControl<U32> userPresetHAlign("ExodusMouselookTextHAlign", 2);

            LLVector3d myPosition = gAgentCamera.getCameraPositionGlobal();
            LLQuaternion myRotation = camera.getQuaternion();

            myRotation.set(-myRotation.mQ[VX], -myRotation.mQ[VY], -myRotation.mQ[VZ], myRotation.mQ[VW]);

            uuid_vec_t avatars;
            std::vector<LLVector3d> positions;
            LLWorld::getInstance()->getAvatars(&avatars, &positions, gAgent.getPositionGlobal(), renderIFFRange);

            bool crosshairRendered = false;

            auto length = avatars.size();
            if (length > 0)
            {
                LGGContactSets& contact_sets = LGGContactSets::instance();

                for (size_t i = 0; i < length; i++)
                {
                    LLUUID& targetKey = avatars[i];
                    if (targetKey == gAgentID)
                    {
                        continue;
                    }

                    LLVector3d targetPosition = positions[i];
                    if (targetPosition.isNull())
                    {
                        continue;
                    }

                    LLColor4 targetColor = map_avatar_color.get();
                    targetColor = contact_sets.colorize(targetKey, targetColor, ContactSetType::MINIMAP);

                    //color based on contact sets prefs
                    contact_sets.hasFriendColorThatShouldShow(targetKey, ContactSetType::MINIMAP, targetColor);

                    LLColor4 mark_color;
                    if (LLNetMap::getAvatarMarkColor(targetKey, mark_color))
                    {
                        targetColor = mark_color;
                    }

                    if (renderIFF)
                    {
                        LLTracker::instance()->drawMarker(targetPosition, targetColor, true);
                    }

                    if (inMouselook && !crosshairRendered && !gRlvHandler.hasBehaviour(RLV_BHVR_SHOWNAMES))
                    {
                        LLVector3d magicVector = (targetPosition - myPosition) * myRotation;
                        magicVector.setVec(-magicVector.mdV[VY], magicVector.mdV[VZ], magicVector.mdV[VX]);

                        if (magicVector.mdV[VX] > -0.75 && magicVector.mdV[VX] < 0.75 && magicVector.mdV[VZ] > 0.0 && magicVector.mdV[VY] > -1.5 && magicVector.mdV[VY] < 1.5) // Do not fuck with these, cheater. :(
                        {
                            LLAvatarName avatarName;
                            std::string targetName = unknown_agent;
                            if (LLAvatarNameCache::get(targetKey, &avatarName))
                            {
                                targetName = avatarName.getCompleteName();
                            }

                            LLFontGL::getFontSansSerifBold()->renderUTF8(
                                llformat("%s, %.2fm", targetName.c_str(), (targetPosition - myPosition).magVec()),
                                0, (windowWidth / 2.f) + userPresetX, (windowHeight / 2.f) + userPresetY, targetColor,
                                (LLFontGL::HAlign)((S32)userPresetHAlign), LLFontGL::TOP, LLFontGL::BOLD, LLFontGL::DROP_SHADOW_SOFT
                            );

                            crosshairRendered = true;
                        }
                    }

                    if (!renderIFF && inMouselook && crosshairRendered)
                    {
                        break;
                    }
                }
            }
        }
        // </exodus>

        // Only show Mouselookinstructions if FSShowMouselookInstruction is true
        static LLCachedControl<bool> fsShowMouselookInstructions(gSavedSettings, "FSShowMouselookInstructions");
        if( fsShowMouselookInstructions && (gAgentCamera.cameraMouselook() || LLFloaterCamera::inFreeCameraMode()) )
        {
            drawMouselookInstructions();
            stop_glerror();
        }

        // Draw all nested UI views.
        // No translation needed, this view is glued to 0,0
        mRootView->draw();

        if (LLView::sDebugRects)
        {
            gToolTipView->drawStickyRect();
        }

        // Draw optional on-top-of-everyone view
        LLUICtrl* top_ctrl = gFocusMgr.getTopCtrl();
        if (top_ctrl && top_ctrl->getVisible())
        {
            S32 screen_x, screen_y;
            top_ctrl->localPointToScreen(0, 0, &screen_x, &screen_y);

            gGL.matrixMode(LLRender::MM_MODELVIEW);
            LLUI::pushMatrix();
            LLUI::translate( (F32) screen_x, (F32) screen_y);
            top_ctrl->draw();
            LLUI::popMatrix();
        }


        if( gShowOverlayTitle && !mOverlayTitle.empty() )
        {
            // Used for special titles such as "Second Life - Special E3 2003 Beta"
            const S32 DIST_FROM_TOP = 20;
            LLFontGL::getFontSansSerifBig()->renderUTF8(
                mOverlayTitle, 0,
                ll_round( getWindowWidthScaled() * 0.5f),
                getWindowHeightScaled() - DIST_FROM_TOP,
                LLColor4(1, 1, 1, 0.4f),
                LLFontGL::HCENTER, LLFontGL::TOP);
        }

        LLUI::setScaleFactor(old_scale_factor);
    }
    LLUI::popMatrix();
    gGL.popMatrix();

    gUIProgram.unbind();

    LLView::sIsDrawing = false;
}

// <FS:TT> Window Title Access
void LLViewerWindow::setTitle(const std::string& win_title)
{
    mWindow->setTitle(win_title);
}
// </FS:TT>

// Takes a single keyup event, usually when UI is visible
bool LLViewerWindow::handleKeyUp(KEY key, MASK mask)
{
    if (LLSetKeyBindDialog::recordKey(key, mask, false))
    {
        LL_DEBUGS() << "KeyUp handled by LLSetKeyBindDialog" << LL_ENDL;
        LLViewerEventRecorder::instance().logKeyEvent(key, mask);
        return true;
    }

    LLFocusableElement* keyboard_focus = gFocusMgr.getKeyboardFocus();

    if (keyboard_focus
        && !(mask & (MASK_CONTROL | MASK_ALT))
        && !gFocusMgr.getKeystrokesOnly())
    {
        // We have keyboard focus, and it's not an accelerator
        if (keyboard_focus && keyboard_focus->wantsKeyUpKeyDown())
        {
            return keyboard_focus->handleKeyUp(key, mask, false);
        }
        else if (key < 0x80)
        {
            // Not a special key, so likely (we hope) to generate a character.  Let it fall through to character handler first.
            return (gFocusMgr.getKeyboardFocus() != NULL);
        }
    }

    if (keyboard_focus)
    {
        if (keyboard_focus->handleKeyUp(key, mask, false))
        {
            LL_DEBUGS() << "LLviewerWindow::handleKeyUp - in 'traverse up' - no loops seen... just called keyboard_focus->handleKeyUp an it returned true" << LL_ENDL;
            LLViewerEventRecorder::instance().logKeyEvent(key, mask);
            return true;
        }
        else {
            LL_DEBUGS() << "LLviewerWindow::handleKeyUp - in 'traverse up' - no loops seen... just called keyboard_focus->handleKeyUp an it returned false" << LL_ENDL;
        }
    }

    // Try for a new-format gesture
    if (LLGestureMgr::instance().triggerGestureRelease(key, mask))
    {
        LL_DEBUGS() << "LLviewerWindow::handleKey new gesture release feature" << LL_ENDL;
        LLViewerEventRecorder::instance().logKeyEvent(key,mask);
        return true;
    }
    //Old format gestures do not support this, so no need to implement it.

    // don't pass keys on to world when something in ui has focus
    return gFocusMgr.childHasKeyboardFocus(mRootView)
        || LLMenuGL::getKeyboardMode()
        || (gMenuBarView && gMenuBarView->getHighlightedItem() && gMenuBarView->getHighlightedItem()->isActive());
}

// Takes a single keydown event, usually when UI is visible
bool LLViewerWindow::handleKey(KEY key, MASK mask)
{
    // hide tooltips on keypress
    LLToolTipMgr::instance().blockToolTips();

    // Menus get handled on key down instead of key up
    // so keybindings have to be recorded before that
    if (LLSetKeyBindDialog::recordKey(key, mask, true))
    {
        LL_DEBUGS() << "Key handled by LLSetKeyBindDialog" << LL_ENDL;
        LLViewerEventRecorder::instance().logKeyEvent(key,mask);
        return true;
    }

    LLFocusableElement* keyboard_focus = gFocusMgr.getKeyboardFocus();

    if (keyboard_focus
        && !gFocusMgr.getKeystrokesOnly())
    {
        //Most things should fall through, but mouselook is an exception,
        //don't switch to mouselook if any floater has focus
        // <FS:Ansariel> FIRE-31852: Now it aggressively executes gestures within focussed floaters...
        //if ((key == KEY_MOUSELOOK) && !(mask & (MASK_CONTROL | MASK_ALT)))
        //{
        //    return true;
        //}

        //LLUICtrl* cur_focus = dynamic_cast<LLUICtrl*>(keyboard_focus);
        //if (cur_focus && cur_focus->acceptsTextInput())
        // </FS:Ansariel>
        {
#ifdef LL_WINDOWS
            // On windows Alt Gr key generates additional Ctrl event, as result handling situations
            // like 'AltGr + D' will result in 'Alt+Ctrl+D'. If it results in WM_CHAR, don't let it
            // pass into menu or it will trigger 'develop' menu assigned to this combination on top
            // of character handling.
            // Alt Gr can be additionally modified by Shift
            const MASK alt_gr = MASK_CONTROL | MASK_ALT;
            LLWindowWin32 *window = static_cast<LLWindowWin32*>(mWindow);
            U32 raw_key = window->getRawWParam();
            if ((mask & alt_gr) != 0
                && ((raw_key >= 0x30 && raw_key <= 0x5A) //0-9, plus normal chartacters
                    || (raw_key >= 0xBA && raw_key <= 0xE4)) // Misc/OEM characters that can be covered by AltGr, ex: -, =, ~
                && (GetKeyState(VK_RMENU) & 0x8000) != 0
                && (GetKeyState(VK_RCONTROL) & 0x8000) == 0) // ensure right control is not pressed, only left one
            {
                // Alt Gr key is represented as right alt and left control.
                // Any alt+ctrl combination is treated as Alt Gr by TranslateMessage() and
                // will generate a WM_CHAR message, but here we only treat virtual Alt Graph
                // key by checking if this specific combination has unicode char.
                //
                // I decided to handle only virtual RAlt+LCtrl==AltGr combination to minimize
                // impact on menu, but the right way might be to handle all Alt+Ctrl calls.

                BYTE keyboard_state[256];
                if (GetKeyboardState(keyboard_state))
                {
                    const int char_count = 6;
                    wchar_t chars[char_count];
                    HKL layout = GetKeyboardLayout(0);
                    // ToUnicodeEx changes buffer state on OS below Win10, which is undesirable,
                    // but since we already did a TranslateMessage() in gatherInput(), this
                    // should have no negative effect
                    // ToUnicodeEx works with virtual key codes
                    int res = ToUnicodeEx(raw_key, 0, keyboard_state, chars, char_count, 1 << 2 /*do not modify buffer flag*/, layout);
                    if (res == 1 && chars[0] >= 0x20)
                    {
                        // Let it fall through to character handler and get a WM_CHAR.
                        return true;
                    }
                }
            }
#endif

            if (!(mask & (MASK_CONTROL | MASK_ALT)))
            {
                // We have keyboard focus, and it's not an accelerator
                if (keyboard_focus && keyboard_focus->wantsKeyUpKeyDown())
                {
                    return keyboard_focus->handleKey(key, mask, false);
                }
                else if (key < 0x80)
                {
                    // Not a special key, so likely (we hope) to generate a character.  Let it fall through to character handler first.
                    return true;
                }
            }
        }
    }

    // let menus handle navigation keys for navigation
    if ((gMenuBarView && gMenuBarView->handleKey(key, mask, true))
        ||(gLoginMenuBarView && gLoginMenuBarView->handleKey(key, mask, true))
        ||(gMenuHolder && gMenuHolder->handleKey(key, mask, true)))
    {
        LL_DEBUGS() << "LLviewerWindow::handleKey handle nav keys for nav" << LL_ENDL;
        LLViewerEventRecorder::instance().logKeyEvent(key,mask);
        return true;
    }


    // give menus a chance to handle modified (Ctrl, Alt) shortcut keys before current focus
    // as long as focus isn't locked
    if (mask & (MASK_CONTROL | MASK_ALT) && !gFocusMgr.focusLocked())
    {
        // Check the current floater's menu first, if it has one.
        if (gFocusMgr.keyboardFocusHasAccelerators()
            && keyboard_focus
            && keyboard_focus->handleKey(key,mask,false))
        {
            LLViewerEventRecorder::instance().logKeyEvent(key,mask);
            return true;
        }

        if (gAgent.isInitialized()
            && (gAgent.getTeleportState() == LLAgent::TELEPORT_NONE || gAgent.getTeleportState() == LLAgent::TELEPORT_LOCAL)
            && gMenuBarView
            && gMenuBarView->handleAcceleratorKey(key, mask))
        {
            LLViewerEventRecorder::instance().logKeyEvent(key, mask);
            return true;
        }

        if (gLoginMenuBarView && gLoginMenuBarView->handleAcceleratorKey(key, mask))
        {
            LLViewerEventRecorder::instance().logKeyEvent(key,mask);
            return true;
        }
    }

    // give floaters first chance to handle TAB key
    // so frontmost floater gets focus
    // if nothing has focus, go to first or last UI element as appropriate
    if (key == KEY_TAB && (mask & MASK_CONTROL || keyboard_focus == NULL))
    {
        LL_WARNS() << "LLviewerWindow::handleKey give floaters first chance at tab key " << LL_ENDL;
        if (gMenuHolder) gMenuHolder->hideMenus();

        // if CTRL-tabbing (and not just TAB with no focus), go into window cycle mode
        gFloaterView->setCycleMode((mask & MASK_CONTROL) != 0);

        // do CTRL-TAB and CTRL-SHIFT-TAB logic
        if (mask & MASK_SHIFT)
        {
            mRootView->focusPrevRoot();
        }
        else
        {
            mRootView->focusNextRoot();
        }
        LLViewerEventRecorder::instance().logKeyEvent(key,mask);
        return true;
    }
    // hidden edit menu for cut/copy/paste
    if (gEditMenu && gEditMenu->handleAcceleratorKey(key, mask))
    {
        LLViewerEventRecorder::instance().logKeyEvent(key,mask);
        return true;
    }

    LLFloater* focused_floaterp = gFloaterView->getFocusedFloater();
    std::string focusedFloaterName = (focused_floaterp ? focused_floaterp->getInstanceName() : "");

    if( keyboard_focus )
    {
        // <FS:Ansariel> [FS Communication UI]
        //if ((focusedFloaterName == "nearby_chat") || (focusedFloaterName == "im_container") || (focusedFloaterName == "impanel"))
        //{
        //  if (gSavedSettings.getBOOL("ArrowKeysAlwaysMove"))
        //  {
        //      // let Control-Up and Control-Down through for chat line history,
        //      if (!(key == KEY_UP && mask == MASK_CONTROL)
        //          && !(key == KEY_DOWN && mask == MASK_CONTROL)
        //          && !(key == KEY_UP && mask == MASK_ALT)
        //          && !(key == KEY_DOWN && mask == MASK_ALT))
        //      {
        //          switch(key)
        //          {
        //          case KEY_LEFT:
        //          case KEY_RIGHT:
        //          case KEY_UP:
        //          case KEY_DOWN:
        //          case KEY_PAGE_UP:
        //          case KEY_PAGE_DOWN:
        //          case KEY_HOME:
        //              // when chatbar is empty or ArrowKeysAlwaysMove set,
        //              // pass arrow keys on to avatar...
        //              return false;
        //          default:
        //              break;
        //          }
        //      }
        //  }
        if(FSNearbyChat::instance().defaultChatBarHasFocus() &&
           (FSNearbyChat::instance().defaultChatBarIsIdle() ||
            gSavedSettings.getBOOL("ArrowKeysAlwaysMove")))
        {
            // let Control-Up and Control-Down through for chat line history,
            //<FS:TS> Control-Right and Control-Left too for chat line editing
            if (!(key == KEY_UP && mask == MASK_CONTROL)
                && !(key == KEY_DOWN && mask == MASK_CONTROL)
                && !(key == KEY_LEFT && mask == MASK_CONTROL)
                && !(key == KEY_RIGHT && mask == MASK_CONTROL))
            {
                switch (key)
                {
                    case KEY_LEFT:
                    case KEY_RIGHT:
                    case KEY_UP:
                    case KEY_DOWN:
                    case KEY_PAGE_UP:
                    case KEY_PAGE_DOWN:
                    case KEY_HOME:
                    case KEY_END:
                        // when chatbar is empty or ArrowKeysAlwaysMove set,
                        // pass arrow keys on to avatar...
                        return false;
                    default:
                        break;
                }
            }
        }
        // </FS:Ansariel> [FS Communication UI]

        if (keyboard_focus->handleKey(key, mask, false))
        {

            LL_DEBUGS() << "LLviewerWindow::handleKey - in 'traverse up' - no loops seen... just called keyboard_focus->handleKey an it returned true" << LL_ENDL;
            LLViewerEventRecorder::instance().logKeyEvent(key,mask);
            return true;
        } else {
            LL_DEBUGS() << "LLviewerWindow::handleKey - in 'traverse up' - no loops seen... just called keyboard_focus->handleKey an it returned false" << LL_ENDL;
        }
    }

    if( LLToolMgr::getInstance()->getCurrentTool()->handleKey(key, mask) )
    {
        LL_DEBUGS() << "LLviewerWindow::handleKey toolbar handling?" << LL_ENDL;
        LLViewerEventRecorder::instance().logKeyEvent(key,mask);
        return true;
    }

    // Try for a new-format gesture
    if (LLGestureMgr::instance().triggerGesture(key, mask))
    {
        LL_DEBUGS() << "LLviewerWindow::handleKey new gesture feature" << LL_ENDL;
        LLViewerEventRecorder::instance().logKeyEvent(key,mask);
        return true;
    }

    // See if this is a gesture trigger.  If so, eat the key and
    // don't pass it down to the menus.
    if (gGestureList.trigger(key, mask))
    {
        LL_DEBUGS() << "LLviewerWindow::handleKey check gesture trigger" << LL_ENDL;
        LLViewerEventRecorder::instance().logKeyEvent(key,mask);
        return true;
    }

    // If "Pressing letter keys starts local chat" option is selected, we are not in mouselook,
    // no view has keyboard focus, this is a printable character key (and no modifier key is
    // pressed except shift), then give focus to nearby chat (STORM-560)

    // <FS:Ansariel> [FS Communication UI]
    // -- Also removed !gAgentCamera.cameraMouselook() because of FIRE-10906; Pressing letter keys SHOULD move focus to chat when this option is enabled, regardless of being in mouselook or not
    // -- The need to press Enter key while being in mouselook mode every time to say a sentence is not too coherent with user's expectation, if he/she checked "starts local chat"
    // -- Also check for KEY_DIVIDE as we remapped VK_OEM_2 to KEY_DIVIDE in LLKeyboardWin32 to fix starting gestures
    //if ( LLStartUp::getStartupState() >= STATE_STARTED &&
    //  gSavedSettings.getS32("LetterKeysFocusChatBar") && !gAgentCamera.cameraMouselook() &&
    //  !keyboard_focus && key < 0x80 && (mask == MASK_NONE || mask == MASK_SHIFT) )
    //{
    //  // Initialize nearby chat if it's missing
    //  LLFloaterIMNearbyChat* nearby_chat = LLFloaterReg::findTypedInstance<LLFloaterIMNearbyChat>("nearby_chat");
    //  if (!nearby_chat)
    //  {
    //      LLSD name("im_container");
    //      LLFloaterReg::toggleInstanceOrBringToFront(name);
    //  }

    //  LLChatEntry* chat_editor = LLFloaterReg::findTypedInstance<LLFloaterIMNearbyChat>("nearby_chat")->getChatBox();
    //  if (chat_editor)
    //  {
    //      // passing NULL here, character will be added later when it is handled by character handler.
    //      nearby_chat->startChat(NULL);
    //      return true;
    //  }
    //}

    static LLCachedControl<bool> LetterKeysAffectsMovementNotFocusChatBar(gSavedSettings, "LetterKeysAffectsMovementNotFocusChatBar");
    static LLCachedControl<bool> fsLetterKeysFocusNearbyChatBar(gSavedSettings, "FSLetterKeysFocusNearbyChatBar");
    static LLCachedControl<bool> fsNearbyChatbar(gSavedSettings, "FSNearbyChatbar");
    if ( !LetterKeysAffectsMovementNotFocusChatBar &&
#if LL_WINDOWS
        !keyboard_focus && ((key < 0x80 && (mask == MASK_NONE || mask == MASK_SHIFT)) || (key == KEY_DIVIDE && mask == MASK_SHIFT)) )
#else
        !keyboard_focus && key < 0x80 && (mask == MASK_NONE || mask == MASK_SHIFT) )
#endif
    {
        FSFloaterNearbyChat* nearby_chat = FSFloaterNearbyChat::findInstance();
        if (fsLetterKeysFocusNearbyChatBar && fsNearbyChatbar && nearby_chat && nearby_chat->getVisible())
        {
            nearby_chat->setFocus(true);
        }
        else
        {
            FSNearbyChat::instance().showDefaultChatBar(true);
        }
        return true;
    }
    // </FS:Ansariel> [FS Communication UI]

    // give menus a chance to handle unmodified accelerator keys
    if (gAgent.isInitialized()
        && (gAgent.getTeleportState() == LLAgent::TELEPORT_NONE || gAgent.getTeleportState() == LLAgent::TELEPORT_LOCAL)
        && gMenuBarView
        && gMenuBarView->handleAcceleratorKey(key, mask))
    {
        LLViewerEventRecorder::instance().logKeyEvent(key, mask);
        return true;
    }

    if (gLoginMenuBarView && gLoginMenuBarView->handleAcceleratorKey(key, mask))
    {
        return true;
    }

    // don't pass keys on to world when something in ui has focus
    return gFocusMgr.childHasKeyboardFocus(mRootView)
        || LLMenuGL::getKeyboardMode()
        || (gMenuBarView && gMenuBarView->getHighlightedItem() && gMenuBarView->getHighlightedItem()->isActive());
}


bool LLViewerWindow::handleUnicodeChar(llwchar uni_char, MASK mask)
{
    // HACK:  We delay processing of return keys until they arrive as a Unicode char,
    // so that if you're typing chat text at low frame rate, we don't send the chat
    // until all keystrokes have been entered. JC
    // HACK: Numeric keypad <enter> on Mac is Unicode 3
    // HACK: Control-M on Windows is Unicode 13
    if ((uni_char == 13 && mask != MASK_CONTROL)
        || (uni_char == 3 && mask == MASK_NONE) )
    {
        if (mask != MASK_ALT)
        {
            // remaps, handles ignored cases and returns back to viewer window.
            return gViewerInput.handleKey(KEY_RETURN, mask, gKeyboard->getKeyRepeated(KEY_RETURN));
        }
    }

    // let menus handle navigation (jump) keys
    if (gMenuBarView && gMenuBarView->handleUnicodeChar(uni_char, true))
    {
        return true;
    }

    // Traverses up the hierarchy
    LLFocusableElement* keyboard_focus = gFocusMgr.getKeyboardFocus();
    if( keyboard_focus )
    {
        if (keyboard_focus->handleUnicodeChar(uni_char, false))
        {
            return true;
        }

        return true;
    }

    return false;
}


void LLViewerWindow::handleScrollWheel(S32 clicks)
{
    LLUI::getInstance()->resetMouseIdleTimer();

    LLMouseHandler* mouse_captor = gFocusMgr.getMouseCapture();
    if( mouse_captor )
    {
        S32 local_x;
        S32 local_y;
        mouse_captor->screenPointToLocal( mCurrentMousePoint.mX, mCurrentMousePoint.mY, &local_x, &local_y );
        mouse_captor->handleScrollWheel(local_x, local_y, clicks);
        if (LLView::sDebugMouseHandling)
        {
            LL_INFOS() << "Scroll Wheel handled by captor " << mouse_captor->getName() << LL_ENDL;
        }
        return;
    }

    LLUICtrl* top_ctrl = gFocusMgr.getTopCtrl();
    if (top_ctrl)
    {
        S32 local_x;
        S32 local_y;
        top_ctrl->screenPointToLocal( mCurrentMousePoint.mX, mCurrentMousePoint.mY, &local_x, &local_y );
        if (top_ctrl->handleScrollWheel(local_x, local_y, clicks)) return;
    }

    if (mRootView->handleScrollWheel(mCurrentMousePoint.mX, mCurrentMousePoint.mY, clicks) )
    {
        if (LLView::sDebugMouseHandling)
        {
            LL_INFOS() << "Scroll Wheel" << LLView::sMouseHandlerMessage << LL_ENDL;
        }
        return;
    }
    else if (LLView::sDebugMouseHandling)
    {
        LL_INFOS() << "Scroll Wheel not handled by view" << LL_ENDL;
    }

    // Zoom the camera in and out behavior

    if(top_ctrl == 0
        && getWorldViewRectScaled().pointInRect(mCurrentMousePoint.mX, mCurrentMousePoint.mY)
        && gAgentCamera.isInitialized())
        gAgentCamera.handleScrollWheel(clicks);

    return;
}

void LLViewerWindow::handleScrollHWheel(S32 clicks)
{
    if (LLAppViewer::instance()->quitRequested())
    {
        return;
    }

    LLUI::getInstance()->resetMouseIdleTimer();

    LLMouseHandler* mouse_captor = gFocusMgr.getMouseCapture();
    if (mouse_captor)
    {
        S32 local_x;
        S32 local_y;
        mouse_captor->screenPointToLocal(mCurrentMousePoint.mX, mCurrentMousePoint.mY, &local_x, &local_y);
        mouse_captor->handleScrollHWheel(local_x, local_y, clicks);
        if (LLView::sDebugMouseHandling)
        {
            LL_INFOS() << "Scroll Horizontal Wheel handled by captor " << mouse_captor->getName() << LL_ENDL;
        }
        return;
    }

    LLUICtrl* top_ctrl = gFocusMgr.getTopCtrl();
    if (top_ctrl)
    {
        S32 local_x;
        S32 local_y;
        top_ctrl->screenPointToLocal(mCurrentMousePoint.mX, mCurrentMousePoint.mY, &local_x, &local_y);
        if (top_ctrl->handleScrollHWheel(local_x, local_y, clicks)) return;
    }

    if (mRootView->handleScrollHWheel(mCurrentMousePoint.mX, mCurrentMousePoint.mY, clicks))
    {
        if (LLView::sDebugMouseHandling)
        {
            LL_INFOS() << "Scroll Horizontal Wheel" << LLView::sMouseHandlerMessage << LL_ENDL;
        }
        return;
    }
    else if (LLView::sDebugMouseHandling)
    {
        LL_INFOS() << "Scroll Horizontal Wheel not handled by view" << LL_ENDL;
    }

    return;
}

void LLViewerWindow::addPopup(LLView* popup)
{
    if (mPopupView)
    {
        mPopupView->addPopup(popup);
    }
}

void LLViewerWindow::removePopup(LLView* popup)
{
    if (mPopupView)
    {
        mPopupView->removePopup(popup);
    }
}

void LLViewerWindow::clearPopups()
{
    if (mPopupView)
    {
        mPopupView->clearPopups();
    }
}

void LLViewerWindow::moveCursorToCenter()
{
    if (! gSavedSettings.getBOOL("DisableMouseWarp"))
    {
        S32 x = getWorldViewWidthScaled() / 2;
        S32 y = getWorldViewHeightScaled() / 2;

        LLUI::getInstance()->setMousePositionScreen(x, y);

        //on a forced move, all deltas get zeroed out to prevent jumping
        mCurrentMousePoint.set(x,y);
        mLastMousePoint.set(x,y);
        mCurrentMouseDelta.set(0,0);
    }
}


//////////////////////////////////////////////////////////////////////
//
// Hover handlers
//

void append_xui_tooltip(LLView* viewp, LLToolTip::Params& params)
{
    if (viewp)
    {
        if (!params.styled_message.empty())
        {
            params.styled_message.add().text("\n---------\n");
        }
        LLView::root_to_view_iterator_t end_tooltip_it = viewp->endRootToView();
        // NOTE: we skip "root" since it is assumed
        for (LLView::root_to_view_iterator_t tooltip_it = ++viewp->beginRootToView();
            tooltip_it != end_tooltip_it;
            ++tooltip_it)
        {
            LLView* viewp = *tooltip_it;

            params.styled_message.add().text(viewp->getName());

            LLPanel* panelp = dynamic_cast<LLPanel*>(viewp);
            if (panelp && !panelp->getXMLFilename().empty())
            {
                params.styled_message.add()
                    .text("(" + panelp->getXMLFilename() + ")")
                    //<FS:KC> Define in colors.xml instead
//                   .style.color(LLColor4(0.7f, 0.7f, 1.f, 1.f));
                    .style.color(LLUIColorTable::instance().getColor("XUITooltipFileName"));
            }
            params.styled_message.add().text("/");
        }
    }
}

static LLTrace::BlockTimerStatHandle ftm("Update UI");

// Update UI based on stored mouse position from mouse-move
// event processing.
void LLViewerWindow::updateUI()
{
    LL_PROFILE_ZONE_SCOPED_CATEGORY_UI; //LL_RECORD_BLOCK_TIME(ftm);

    static std::string last_handle_msg;

    // <FS:Ansariel> We don't show the hints anyway, so needless to check here
    //if (gLoggedInTime.getStarted())
    //{
    //    const F32 DESTINATION_GUIDE_HINT_TIMEOUT = 1200.f;
    //    const F32 SIDE_PANEL_HINT_TIMEOUT = 300.f;
    //  if (gLoggedInTime.getElapsedTimeF32() > DESTINATION_GUIDE_HINT_TIMEOUT)
    //  {
    //      LLFirstUse::notUsingDestinationGuide();
    //  }
    //  if (gLoggedInTime.getElapsedTimeF32() > SIDE_PANEL_HINT_TIMEOUT)
    //  {
    //      LLFirstUse::notUsingSidePanel();
    //  }
    //}
    // </FS:Ansariel>

    LLConsole::updateClass();

    // animate layout stacks so we have up to date rect for world view
    LLLayoutStack::updateClass();

    // use full window for world view when not rendering UI
    bool world_view_uses_full_window = gAgentCamera.cameraMouselook() || !gPipeline.hasRenderDebugFeatureMask(LLPipeline::RENDER_DEBUG_FEATURE_UI);
    updateWorldViewRect(world_view_uses_full_window);

    LLView::sMouseHandlerMessage.clear();

    S32 x = mCurrentMousePoint.mX;
    S32 y = mCurrentMousePoint.mY;

    MASK    mask = gKeyboard->currentMask(true);

    if (gPipeline.hasRenderDebugMask(LLPipeline::RENDER_DEBUG_RAYCAST))
    {
        gDebugRaycastFaceHit = gDebugRaycastGLTFNodeHit = gDebugRaycastGLTFPrimitiveHit = -1;
        gDebugRaycastObject = cursorIntersect(-1, -1, 512.f, NULL, -1, false, false, true, false,
                                              &gDebugRaycastFaceHit,
                                              &gDebugRaycastGLTFNodeHit,
                                              &gDebugRaycastGLTFPrimitiveHit,
                                              &gDebugRaycastIntersection,
                                              &gDebugRaycastTexCoord,
                                              &gDebugRaycastNormal,
                                              &gDebugRaycastTangent,
                                              &gDebugRaycastStart,
                                              &gDebugRaycastEnd);
        gDebugRaycastParticle = gPipeline.lineSegmentIntersectParticle(gDebugRaycastStart, gDebugRaycastEnd, &gDebugRaycastParticleIntersection, NULL);
    }

    updateMouseDelta();
    updateKeyboardFocus();

    bool handled = false;

    LLUICtrl* top_ctrl = gFocusMgr.getTopCtrl();
    LLMouseHandler* mouse_captor = gFocusMgr.getMouseCapture();
    LLView* captor_view = dynamic_cast<LLView*>(mouse_captor);

    //FIXME: only include captor and captor's ancestors if mouse is truly over them --RN

    //build set of views containing mouse cursor by traversing UI hierarchy and testing
    //screen rect against mouse cursor
    view_handle_set_t mouse_hover_set;

    // constraint mouse enter events to children of mouse captor
    LLView* root_view = captor_view;

    // if mouse captor doesn't exist or isn't a LLView
    // then allow mouse enter events on entire UI hierarchy
    if (!root_view)
    {
        root_view = mRootView;
    }

    static LLCachedControl<bool> dump_menu_holder(gSavedSettings, "DumpMenuHolderSize", false);
    if (dump_menu_holder)
    {
        static bool init = false;
        static LLFrameTimer child_count_timer;
        static std::vector <std::string> child_vec;
        if (!init)
        {
            child_count_timer.resetWithExpiry(5.f);
            init = true;
        }
        if (child_count_timer.hasExpired())
        {
            LL_INFOS() << "gMenuHolder child count: " << gMenuHolder->getChildCount() << LL_ENDL;
            std::vector<std::string> local_child_vec;
            LLView::child_list_t child_list = *gMenuHolder->getChildList();
            for (auto child : child_list)
            {
                local_child_vec.emplace_back(child->getName());
            }
            if (!local_child_vec.empty() && local_child_vec != child_vec)
            {
                std::vector<std::string> out_vec;
                std::sort(local_child_vec.begin(), local_child_vec.end());
                std::sort(child_vec.begin(), child_vec.end());
                std::set_difference(child_vec.begin(), child_vec.end(), local_child_vec.begin(), local_child_vec.end(), std::inserter(out_vec, out_vec.begin()));
                if (!out_vec.empty())
                {
                    LL_INFOS() << "gMenuHolder removal diff size: '"<<out_vec.size() <<"' begin_child_diff";
                    for (auto str : out_vec)
                    {
                        LL_CONT << " : " << str;
                    }
                    LL_CONT << " : end_child_diff" << LL_ENDL;
                }

                out_vec.clear();
                std::set_difference(local_child_vec.begin(), local_child_vec.end(), child_vec.begin(), child_vec.end(), std::inserter(out_vec, out_vec.begin()));
                if (!out_vec.empty())
                {
                    LL_INFOS() << "gMenuHolder addition diff size: '" << out_vec.size() << "' begin_child_diff";
                    for (auto str : out_vec)
                    {
                        LL_CONT << " : " << str;
                    }
                    LL_CONT << " : end_child_diff" << LL_ENDL;
                }
                child_vec.swap(local_child_vec);
            }
            child_count_timer.resetWithExpiry(5.f);
        }
    }

    // only update mouse hover set when UI is visible (since we shouldn't send hover events to invisible UI
    if (gPipeline.hasRenderDebugFeatureMask(LLPipeline::RENDER_DEBUG_FEATURE_UI))
    {
        // include all ancestors of captor_view as automatically having mouse
        if (captor_view)
        {
            LLView* captor_parent_view = captor_view->getParent();
            while(captor_parent_view)
            {
                mouse_hover_set.insert(captor_parent_view->getHandle());
                captor_parent_view = captor_parent_view->getParent();
            }
        }

        // aggregate visible views that contain mouse cursor in display order
        LLPopupView::popup_list_t popups = mPopupView->getCurrentPopups();

        for(LLPopupView::popup_list_t::iterator popup_it = popups.begin(); popup_it != popups.end(); ++popup_it)
        {
            LLView* popup = popup_it->get();
            if (popup && popup->calcScreenBoundingRect().pointInRect(x, y))
            {
                // iterator over contents of top_ctrl, and throw into mouse_hover_set
                for (LLView::tree_iterator_t it = popup->beginTreeDFS();
                    it != popup->endTreeDFS();
                    ++it)
                {
                    LLView* viewp = *it;
                    if (viewp->getVisible()
                        && viewp->calcScreenBoundingRect().pointInRect(x, y))
                    {
                        // we have a view that contains the mouse, add it to the set
                        mouse_hover_set.insert(viewp->getHandle());
                    }
                    else
                    {
                        // skip this view and all of its children
                        it.skipDescendants();
                    }
                }
            }
        }

        // while the top_ctrl contains the mouse cursor, only it and its descendants will receive onMouseEnter events
        if (top_ctrl && top_ctrl->calcScreenBoundingRect().pointInRect(x, y))
        {
            // iterator over contents of top_ctrl, and throw into mouse_hover_set
            for (LLView::tree_iterator_t it = top_ctrl->beginTreeDFS();
                it != top_ctrl->endTreeDFS();
                ++it)
            {
                LLView* viewp = *it;
                if (viewp->getVisible()
                    && viewp->calcScreenBoundingRect().pointInRect(x, y))
                {
                    // we have a view that contains the mouse, add it to the set
                    mouse_hover_set.insert(viewp->getHandle());
                }
                else
                {
                    // skip this view and all of its children
                    it.skipDescendants();
                }
            }
        }
        else
        {
            // walk UI tree in depth-first order
            for (LLView::tree_iterator_t it = root_view->beginTreeDFS();
                it != root_view->endTreeDFS();
                ++it)
            {
                LLView* viewp = *it;
                // calculating the screen rect involves traversing the parent, so this is less than optimal
                if (viewp->getVisible()
                    && viewp->calcScreenBoundingRect().pointInRect(x, y))
                {

                    // if this view is mouse opaque, nothing behind it should be in mouse_hover_set
                    if (viewp->getMouseOpaque())
                    {
                        // constrain further iteration to children of this widget
                        it = viewp->beginTreeDFS();
                    }

                    // we have a view that contains the mouse, add it to the set
                    mouse_hover_set.insert(viewp->getHandle());
                }
                else
                {
                    // skip this view and all of its children
                    it.skipDescendants();
                }
            }
        }
    }

    typedef std::vector<LLHandle<LLView> > view_handle_list_t;

    // call onMouseEnter() on all views which contain the mouse cursor but did not before
    view_handle_list_t mouse_enter_views;
    std::set_difference(mouse_hover_set.begin(), mouse_hover_set.end(),
                        mMouseHoverViews.begin(), mMouseHoverViews.end(),
                        std::back_inserter(mouse_enter_views));
    for (view_handle_list_t::iterator it = mouse_enter_views.begin();
        it != mouse_enter_views.end();
        ++it)
    {
        LLView* viewp = it->get();
        if (viewp)
        {
            LLRect view_screen_rect = viewp->calcScreenRect();
            viewp->onMouseEnter(x - view_screen_rect.mLeft, y - view_screen_rect.mBottom, mask);
        }
    }

    // call onMouseLeave() on all views which no longer contain the mouse cursor
    view_handle_list_t mouse_leave_views;
    std::set_difference(mMouseHoverViews.begin(), mMouseHoverViews.end(),
                        mouse_hover_set.begin(), mouse_hover_set.end(),
                        std::back_inserter(mouse_leave_views));
    for (view_handle_list_t::iterator it = mouse_leave_views.begin();
        it != mouse_leave_views.end();
        ++it)
    {
        LLView* viewp = it->get();
        if (viewp)
        {
            LLRect view_screen_rect = viewp->calcScreenRect();
            viewp->onMouseLeave(x - view_screen_rect.mLeft, y - view_screen_rect.mBottom, mask);
        }
    }

    // store resulting hover set for next frame
    swap(mMouseHoverViews, mouse_hover_set);

    // only handle hover events when UI is enabled
    if (gPipeline.hasRenderDebugFeatureMask(LLPipeline::RENDER_DEBUG_FEATURE_UI))
    {

        if( mouse_captor )
        {
            // Pass hover events to object capturing mouse events.
            S32 local_x;
            S32 local_y;
            mouse_captor->screenPointToLocal( x, y, &local_x, &local_y );
            handled = mouse_captor->handleHover(local_x, local_y, mask);
            if (LLView::sDebugMouseHandling)
            {
                LL_INFOS() << "Hover handled by captor " << mouse_captor->getName() << LL_ENDL;
            }

            if( !handled )
            {
                LL_DEBUGS("UserInput") << "hover not handled by mouse captor" << LL_ENDL;
            }
        }
        else
        {
            if (top_ctrl)
            {
                S32 local_x, local_y;
                top_ctrl->screenPointToLocal( x, y, &local_x, &local_y );
                handled = top_ctrl->pointInView(local_x, local_y) && top_ctrl->handleHover(local_x, local_y, mask);
            }

            if ( !handled )
            {
                // x and y are from last time mouse was in window
                // mMouseInWindow tracks *actual* mouse location
                if (mMouseInWindow && mRootView->handleHover(x, y, mask) )
                {
                    if (LLView::sDebugMouseHandling && LLView::sMouseHandlerMessage != last_handle_msg)
                    {
                        last_handle_msg = LLView::sMouseHandlerMessage;
                        LL_INFOS() << "Hover" << LLView::sMouseHandlerMessage << LL_ENDL;
                    }
                    handled = true;
                }
                else if (LLView::sDebugMouseHandling)
                {
                    if (last_handle_msg != LLStringUtil::null)
                    {
                        last_handle_msg.clear();
                        LL_INFOS() << "Hover not handled by view" << LL_ENDL;
                    }
                }
            }

            if (!handled)
            {
                LLTool *tool = LLToolMgr::getInstance()->getCurrentTool();

                if(mMouseInWindow && tool)
                {
                    handled = tool->handleHover(x, y, mask);
                }
            }
        }

        // Show a new tool tip (or update one that is already shown)
        bool tool_tip_handled = false;
        std::string tool_tip_msg;
        if( handled
            && !mWindow->isCursorHidden())
        {
            LLRect screen_sticky_rect = mRootView->getLocalRect();
            S32 local_x, local_y;

            static LLCachedControl<bool> debug_show_xui_names(gSavedSettings, "DebugShowXUINames", 0);
            if (debug_show_xui_names)
            {
                LLToolTip::Params params;

                LLView* tooltip_view = mRootView;
                LLView::tree_iterator_t end_it = mRootView->endTreeDFS();
                for (LLView::tree_iterator_t it = mRootView->beginTreeDFS(); it != end_it; ++it)
                {
                    LLView* viewp = *it;
                    LLRect screen_rect;
                    viewp->localRectToScreen(viewp->getLocalRect(), &screen_rect);
                    if (!(viewp->getVisible()
                         && screen_rect.pointInRect(x, y)))
                    {
                        it.skipDescendants();
                    }
                    // only report xui names for LLUICtrls,
                    // and blacklist the various containers we don't care about
                    else if (dynamic_cast<LLUICtrl*>(viewp)
                            && viewp != gMenuHolder
                            && viewp != gFloaterView
                            && viewp != gConsole)
                    {
                        if (dynamic_cast<LLFloater*>(viewp))
                        {
                            // constrain search to descendants of this (frontmost) floater
                            // by resetting iterator
                            it = viewp->beginTreeDFS();
                        }

                        // if we are in a new part of the tree (not a descendent of current tooltip_view)
                        // then push the results for tooltip_view and start with a new potential view
                        // NOTE: this emulates visiting only the leaf nodes that meet our criteria
                        if (!viewp->hasAncestor(tooltip_view))
                        {
                            append_xui_tooltip(tooltip_view, params);
                            screen_sticky_rect.intersectWith(tooltip_view->calcScreenRect());
                        }
                        tooltip_view = viewp;
                    }
                }

                append_xui_tooltip(tooltip_view, params);
                params.styled_message.add().text("\n");

                screen_sticky_rect.intersectWith(tooltip_view->calcScreenRect());

                params.sticky_rect = screen_sticky_rect;
                params.max_width = 400;

                LLToolTipMgr::instance().show(params);
            }
            // if there is a mouse captor, nothing else gets a tooltip
            else if (mouse_captor)
            {
                mouse_captor->screenPointToLocal(x, y, &local_x, &local_y);
                tool_tip_handled = mouse_captor->handleToolTip(local_x, local_y, mask);
            }
            else
            {
                // next is top_ctrl
                if (!tool_tip_handled && top_ctrl)
                {
                    top_ctrl->screenPointToLocal(x, y, &local_x, &local_y);
                    tool_tip_handled = top_ctrl->handleToolTip(local_x, local_y, mask );
                }

                if (!tool_tip_handled)
                {
                    local_x = x; local_y = y;
                    tool_tip_handled = mRootView->handleToolTip(local_x, local_y, mask );
                }

                LLTool* current_tool = LLToolMgr::getInstance()->getCurrentTool();
                if (!tool_tip_handled && current_tool)
                {
                    current_tool->screenPointToLocal(x, y, &local_x, &local_y);
                    tool_tip_handled = current_tool->handleToolTip(local_x, local_y, mask );
                }
            }
        }
    }
    else
    {   // just have tools handle hover when UI is turned off
        LLTool *tool = LLToolMgr::getInstance()->getCurrentTool();

        if(mMouseInWindow && tool)
        {
            handled = tool->handleHover(x, y, mask);
        }
    }

    updateLayout();

    mLastMousePoint = mCurrentMousePoint;

    // cleanup unused selections when no modal dialogs are open
    if (LLModalDialog::activeCount() == 0)
    {
        LLViewerParcelMgr::getInstance()->deselectUnused();
    }

    if (LLModalDialog::activeCount() == 0)
    {
        LLSelectMgr::getInstance()->deselectUnused();
    }
}


void LLViewerWindow::updateLayout()
{
    LLTool* tool = LLToolMgr::getInstance()->getCurrentTool();
    if (gFloaterTools != NULL
        && tool != NULL
        && tool != gToolNull
        && tool != LLToolCompInspect::getInstance()
        && tool != LLToolDragAndDrop::getInstance()
        && !gSavedSettings.getBOOL("FreezeTime"))
    {
        // Suppress the toolbox view if our source tool was the pie tool,
        // and we've overridden to something else.
        bool suppress_toolbox =
            (LLToolMgr::getInstance()->getBaseTool() == LLToolPie::getInstance()) &&
            (LLToolMgr::getInstance()->getCurrentTool() != LLToolPie::getInstance());

        LLMouseHandler *captor = gFocusMgr.getMouseCapture();
        // With the null, inspect, or drag and drop tool, don't muck
        // with visibility.

        if (gFloaterTools->isMinimized()
            ||  (tool != LLToolPie::getInstance()                       // not default tool
                && tool != LLToolCompGun::getInstance()                 // not coming out of mouselook
                && !suppress_toolbox                                    // not override in third person
                && LLToolMgr::getInstance()->getCurrentToolset()->isShowFloaterTools()
                && (!captor || dynamic_cast<LLView*>(captor) != NULL)))                     // not dragging
        {
            // Force floater tools to be visible (unless minimized)
            if (!gFloaterTools->getVisible())
            {
                gFloaterTools->openFloater();
            }
            // Update the location of the blue box tool popup
            LLCoordGL select_center_screen;
            MASK    mask = gKeyboard->currentMask(true);
            gFloaterTools->updatePopup( select_center_screen, mask );
        }
        else
        {
            gFloaterTools->setVisible(false);
        }
        //gMenuBarView->setItemVisible("BuildTools", gFloaterTools->getVisible());
    }

    // Always update console
    if(gConsole)
    {
        LLRect console_rect = getChatConsoleRect();
        gConsole->reshape(console_rect.getWidth(), console_rect.getHeight());
        gConsole->setRect(console_rect);
    }
}

void LLViewerWindow::updateMouseDelta()
{
#if LL_WINDOWS
    LLCoordCommon delta;
    mWindow->getCursorDelta(&delta);
    S32 dx = delta.mX;
    S32 dy = delta.mY;
#else
    S32 dx = lltrunc((F32) (mCurrentMousePoint.mX - mLastMousePoint.mX) * LLUI::getScaleFactor().mV[VX]);
    S32 dy = lltrunc((F32) (mCurrentMousePoint.mY - mLastMousePoint.mY) * LLUI::getScaleFactor().mV[VY]);
#endif

    //RN: fix for asynchronous notification of mouse leaving window not working
    LLCoordWindow mouse_pos;
    mWindow->getCursorPosition(&mouse_pos);
    if (mouse_pos.mX < 0 ||
        mouse_pos.mY < 0 ||
        mouse_pos.mX > mWindowRectRaw.getWidth() ||
        mouse_pos.mY > mWindowRectRaw.getHeight())
    {
        mMouseInWindow = false;
    }
    else
    {
        mMouseInWindow = true;
    }

    LLVector2 mouse_vel;

    //if (gSavedSettings.getBOOL("MouseSmooth"))
    static LLCachedControl<bool> mouseSmooth(gSavedSettings, "MouseSmooth");
    if (mouseSmooth)
    {
        static F32 fdx = 0.f;
        static F32 fdy = 0.f;

        F32 amount = 16.f;
        fdx = fdx + ((F32) dx - fdx) * llmin(gFrameIntervalSeconds.value()*amount,1.f);
        fdy = fdy + ((F32) dy - fdy) * llmin(gFrameIntervalSeconds.value()*amount,1.f);

        mCurrentMouseDelta.set(ll_round(fdx), ll_round(fdy));
        mouse_vel.setVec(fdx,fdy);
    }
    else
    {
        mCurrentMouseDelta.set(dx, dy);
        mouse_vel.setVec((F32) dx, (F32) dy);
    }

    sample(sMouseVelocityStat, mouse_vel.magVec());
}

void LLViewerWindow::updateKeyboardFocus()
{
    if (!gPipeline.hasRenderDebugFeatureMask(LLPipeline::RENDER_DEBUG_FEATURE_UI))
    {
        gFocusMgr.setKeyboardFocus(NULL);
    }

    // clean up current focus
    LLUICtrl* cur_focus = dynamic_cast<LLUICtrl*>(gFocusMgr.getKeyboardFocus());
    if (cur_focus)
    {
        if (!cur_focus->isInVisibleChain() || !cur_focus->isInEnabledChain())
        {
            // don't release focus, just reassign so that if being given
            // to a sibling won't call onFocusLost on all the ancestors
            // gFocusMgr.releaseFocusIfNeeded(cur_focus);

            LLUICtrl* parent = cur_focus->getParentUICtrl();
            const LLUICtrl* focus_root = cur_focus->findRootMostFocusRoot();
            bool new_focus_found = false;
            while(parent)
            {
                if (parent->isCtrl()
                    && (parent->hasTabStop() || parent == focus_root)
                    && !parent->getIsChrome()
                    && parent->isInVisibleChain()
                    && parent->isInEnabledChain())
                {
                    if (!parent->focusFirstItem())
                    {
                        parent->setFocus(true);
                    }
                    new_focus_found = true;
                    break;
                }
                parent = parent->getParentUICtrl();
            }

            // if we didn't find a better place to put focus, just release it
            // hasFocus() will return true if and only if we didn't touch focus since we
            // are only moving focus higher in the hierarchy
            if (!new_focus_found)
            {
                cur_focus->setFocus(false);
            }
        }
        else if (cur_focus->isFocusRoot())
        {
            // focus roots keep trying to delegate focus to their first valid descendant
            // this assumes that focus roots are not valid focus holders on their own
            cur_focus->focusFirstItem();
        }
    }

    // last ditch force of edit menu to selection manager
    if (LLEditMenuHandler::gEditMenuHandler == NULL && LLSelectMgr::getInstance()->getSelection()->getObjectCount())
    {
        LLEditMenuHandler::gEditMenuHandler = LLSelectMgr::getInstance();
    }

    if (gFloaterView->getCycleMode())
    {
        // sync all floaters with their focus state
        gFloaterView->highlightFocusedFloater();
        gSnapshotFloaterView->highlightFocusedFloater();
        MASK    mask = gKeyboard->currentMask(true);
        if ((mask & MASK_CONTROL) == 0)
        {
            // control key no longer held down, finish cycle mode
            gFloaterView->setCycleMode(false);

            gFloaterView->syncFloaterTabOrder();
        }
        else
        {
            // user holding down CTRL, don't update tab order of floaters
        }
    }
    else
    {
        // update focused floater
        gFloaterView->highlightFocusedFloater();
        gSnapshotFloaterView->highlightFocusedFloater();
        // make sure floater visible order is in sync with tab order
        gFloaterView->syncFloaterTabOrder();
    }
}

static LLTrace::BlockTimerStatHandle FTM_UPDATE_WORLD_VIEW("Update World View");
void LLViewerWindow::updateWorldViewRect(bool use_full_window)
{
    LL_RECORD_BLOCK_TIME(FTM_UPDATE_WORLD_VIEW);

    // start off using whole window to render world
    LLRect new_world_rect = mWindowRectRaw;

    if (!use_full_window && mWorldViewPlaceholder.get())
    {
        new_world_rect = mWorldViewPlaceholder.get()->calcScreenRect();
        // clamp to at least a 1x1 rect so we don't try to allocate zero width gl buffers
        new_world_rect.mTop = llmax(new_world_rect.mTop, new_world_rect.mBottom + 1);
        new_world_rect.mRight = llmax(new_world_rect.mRight, new_world_rect.mLeft + 1);

        new_world_rect.mLeft = ll_round((F32)new_world_rect.mLeft * mDisplayScale.mV[VX]);
        new_world_rect.mRight = ll_round((F32)new_world_rect.mRight * mDisplayScale.mV[VX]);
        new_world_rect.mBottom = ll_round((F32)new_world_rect.mBottom * mDisplayScale.mV[VY]);
        new_world_rect.mTop = ll_round((F32)new_world_rect.mTop * mDisplayScale.mV[VY]);
    }

    if (mWorldViewRectRaw != new_world_rect)
    {
        mWorldViewRectRaw = new_world_rect;
        gResizeScreenTexture = true;
        LLViewerCamera::getInstance()->setViewHeightInPixels( mWorldViewRectRaw.getHeight() );
        LLViewerCamera::getInstance()->setAspect( getWorldViewAspectRatio() );

        LLRect old_world_rect_scaled = mWorldViewRectScaled;
        mWorldViewRectScaled = calcScaledRect(mWorldViewRectRaw, mDisplayScale);

        // sending a signal with a new WorldView rect
        mOnWorldViewRectUpdated(old_world_rect_scaled, mWorldViewRectScaled);
    }
}

void LLViewerWindow::saveLastMouse(const LLCoordGL &point)
{
    // Store last mouse location.
    // If mouse leaves window, pretend last point was on edge of window

    if (point.mX < 0)
    {
        mCurrentMousePoint.mX = 0;
    }
    else if (point.mX > getWindowWidthScaled())
    {
        mCurrentMousePoint.mX = getWindowWidthScaled();
    }
    else
    {
        mCurrentMousePoint.mX = point.mX;
    }

    if (point.mY < 0)
    {
        mCurrentMousePoint.mY = 0;
    }
    else if (point.mY > getWindowHeightScaled() )
    {
        mCurrentMousePoint.mY = getWindowHeightScaled();
    }
    else
    {
        mCurrentMousePoint.mY = point.mY;
    }
}

// <FS:Beq> Changes to add physics view support into edit mode
//pragma region FSShowPhysicsInEditMode

const float offset_units = 3.0;
const float offset_factor = -3.0;

// decorator for renderMeshBaseHull from llspatialpartition. but with our own offsets to avoid glitching.
void renderMeshBaseHullPhysics(LLVOVolume* volume, U32 data_mask, LLColor4& color, LLColor4& line_color)
{
            LLGLEnable offset(GL_POLYGON_OFFSET_FILL);
            glPolygonMode(GL_FRONT_AND_BACK, GL_FILL);
            glPolygonOffset(offset_factor, offset_units);
            gGL.diffuseColor4fv(color.mV);
            renderMeshBaseHullWithOutline(volume, data_mask, color, line_color);
}


void renderHullPhysics(LLModel::PhysicsMesh& mesh, const LLColor4& color, const LLColor4& line_color)
{
    LLGLEnable offset(GL_POLYGON_OFFSET_FILL);
    glPolygonMode(GL_FRONT_AND_BACK, GL_FILL);
    glPolygonOffset(offset_factor, offset_units);
    render_hull_with_outline(mesh, color, line_color);
}

// Draw a physics shape with the edges highlighted in 'line_color'
void renderMeshPhysicsTriangles(const LLColor4& color, const LLColor4& line_color, LLVolume* vol, LLModel::Decomposition * decomp)
{
// Not required here, we already disable this in the outer scope
//  LLGLDisable multisample(LLPipeline::RenderFSAASamples > 0 ? GL_MULTISAMPLE_ARB : 0);

    LLGLSLShader* shader = LLGLSLShader::sCurBoundShaderPtr;

    if (shader)
    {
        gDebugProgram.bind();
    }

    gGL.matrixMode(LLRender::MM_MODELVIEW);
    gGL.pushMatrix();
    // scope for the RAII for the depth test on hidden geometry
    {
        // This draw section covers the hidden geometry

        gGL.blendFunc(LLRender::BF_SOURCE_COLOR, LLRender::BF_ONE);
        LLGLDepthTest gls_depth(GL_TRUE, GL_FALSE, GL_GEQUAL);
        if (shader)
        {
            {
                LLGLEnable offset(GL_POLYGON_OFFSET_FILL);
                glPolygonOffset(offset_factor, offset_units);
                gGL.diffuseColor4fv(color.mV);
                //decomp has physics mesh, render that mesh
                glPolygonMode(GL_FRONT_AND_BACK, GL_FILL);
                LLVertexBuffer::drawArrays(LLRender::TRIANGLES, decomp->mPhysicsShapeMesh.mPositions);
            }
            {
                LLGLEnable offset(GL_POLYGON_OFFSET_LINE);
                glPolygonMode(GL_FRONT_AND_BACK, GL_LINE);
                glPolygonOffset(offset_factor, offset_units);
                gGL.diffuseColor4fv(line_color.mV);
                LLVertexBuffer::drawArrays(LLRender::TRIANGLES, decomp->mPhysicsShapeMesh.mPositions);
            }
        }
        else
        {
            gGL.flush();
            {
                glPolygonMode(GL_FRONT_AND_BACK, GL_FILL);
                gGL.diffuseColor4fv(color.mV);
                //decomp has physics mesh, render that mesh
                LLVertexBuffer::drawArrays(LLRender::TRIANGLES, decomp->mPhysicsShapeMesh.mPositions);
                glPolygonMode(GL_FRONT_AND_BACK, GL_LINE);
                gGL.diffuseColor4fv(line_color.mV);
                LLVertexBuffer::drawArrays(LLRender::TRIANGLES, decomp->mPhysicsShapeMesh.mPositions);
            }
        }
    }//End depth test for hidden geometry
//  gGL.flush();
    gGL.setSceneBlendType(LLRender::BT_ALPHA);

    if (shader)
    {
        {
            gGL.diffuseColor4fv(color.mV);
            LLGLEnable offset(GL_POLYGON_OFFSET_FILL);
            glPolygonMode(GL_FRONT_AND_BACK, GL_FILL);
            glPolygonOffset(offset_factor, offset_units);
            gGL.setLineWidth(1.f); // <FS> Line width OGL core profile fix by Rye Mutt
            LLVertexBuffer::drawArrays(LLRender::TRIANGLES, decomp->mPhysicsShapeMesh.mPositions);
        }
        {
            gGL.diffuseColor4fv(line_color.mV);
            LLGLEnable offset(GL_POLYGON_OFFSET_LINE);
            glPolygonMode(GL_FRONT_AND_BACK, GL_LINE);
            glPolygonOffset(offset_factor, offset_units);
            gGL.setLineWidth(3.f); // <FS> Line width OGL core profile fix by Rye Mutt
            LLVertexBuffer::drawArrays(LLRender::TRIANGLES, decomp->mPhysicsShapeMesh.mPositions);
        }
    }
    else
    {
        gGL.flush();
        {
            glPolygonMode(GL_FRONT_AND_BACK, GL_FILL);
            gGL.diffuseColor4fv(color.mV);
            //decomp has physics mesh, render that mesh
            LLVertexBuffer::drawArrays(LLRender::TRIANGLES, decomp->mPhysicsShapeMesh.mPositions);
            glPolygonMode(GL_FRONT_AND_BACK, GL_LINE);
            gGL.diffuseColor4fv(line_color.mV);
            gGL.setLineWidth(3.f); // <FS> Line width OGL core profile fix by Rye Mutt
            LLVertexBuffer::drawArrays(LLRender::TRIANGLES, decomp->mPhysicsShapeMesh.mPositions);
        }
    }

    gGL.setLineWidth(1.f); // <FS> Line width OGL core profile fix by Rye Mutt
    glPolygonMode(GL_FRONT_AND_BACK, GL_FILL);
    gGL.popMatrix();

    //restore the previous shader
    if (shader)
    {
        shader->bind();
    }
}

void renderNonMeshHullPhysics(LLVOVolume* vovolume, LLVolume* volume, LLColor4 color, LLColor4 line_color, LLVector3 center, LLVector3 size)
{
    LLVolumeParams volume_params = volume->getParams();
    S32 detail = get_physics_detail(volume_params, vovolume->getScale());

    LLVolume* phys_volume = LLPrimitive::sVolumeManager->refVolume(volume_params, detail);

    if (!phys_volume->mHullPoints)
    { //build convex hull
        std::vector<LLVector3> pos;
        std::vector<U16> index;

        S32 index_offset = 0;
        // Build a vector of vertices in the visible LOD model determined by 'detail'
        for (S32 i = 0; i < phys_volume->getNumVolumeFaces(); ++i)
        {
            const LLVolumeFace& face = phys_volume->getVolumeFace(i);
            if (index_offset + face.mNumVertices > 65535)
            {
                continue;
            }

            for (S32 j = 0; j < face.mNumVertices; ++j)
            {
                pos.push_back(LLVector3(face.mPositions[j].getF32ptr()));
            }

            for (S32 j = 0; j < face.mNumIndices; ++j)
            {
                index.push_back(face.mIndices[j] + index_offset);
            }

            index_offset += face.mNumVertices;
        }
        // use the array of vertices to construct a single hull based
        if (!pos.empty() && !index.empty() && LLConvexDecomposition::getInstance()) // ND: FIRE-3427
        {
            LLCDMeshData mesh;
            mesh.mIndexBase = &index[0];
            mesh.mVertexBase = pos[0].mV;
            mesh.mNumVertices = static_cast<int>(pos.size());
            mesh.mVertexStrideBytes = 12;
            mesh.mIndexStrideBytes = 6;
            mesh.mIndexType = LLCDMeshData::INT_16;

            mesh.mNumTriangles = static_cast<int>(index.size()) / 3;

            LLCDMeshData res;
            LLCDResult retval;
            if ((retval = LLConvexDecomposition::getInstance()->generateSingleHullMeshFromMesh(&mesh, &res)))
            {
                LL_WARNS() << "ConvexDecomp Failed (generateSingleHullMeshFromMesh): " << retval << LL_ENDL;
            }

            //copy res into phys_volume
            phys_volume->mHullPoints = (LLVector4a*)ll_aligned_malloc_16(sizeof(LLVector4a)*res.mNumVertices);
            phys_volume->mNumHullPoints = res.mNumVertices;

            S32 idx_size = (res.mNumTriangles * 3 * 2 + 0xF) & ~0xF;
            phys_volume->mHullIndices = (U16*)ll_aligned_malloc_16(idx_size);
            phys_volume->mNumHullIndices = res.mNumTriangles * 3;

            const F32* v = res.mVertexBase;

            for (S32 i = 0; i < res.mNumVertices; ++i)
            {
                F32* p = (F32*)((U8*)v + i*res.mVertexStrideBytes);
                phys_volume->mHullPoints[i].load3(p);
            }

            if (res.mIndexType == LLCDMeshData::INT_16)
            {
                for (S32 i = 0; i < res.mNumTriangles; ++i)
                {
                    U16* idx = (U16*)(((U8*)res.mIndexBase) + i*res.mIndexStrideBytes);

                    phys_volume->mHullIndices[i * 3 + 0] = idx[0];
                    phys_volume->mHullIndices[i * 3 + 1] = idx[1];
                    phys_volume->mHullIndices[i * 3 + 2] = idx[2];
                }
            }
            else
            {
                for (S32 i = 0; i < res.mNumTriangles; ++i)
                {
                    U32* idx = (U32*)(((U8*)res.mIndexBase) + i*res.mIndexStrideBytes);

                    phys_volume->mHullIndices[i * 3 + 0] = (U16)idx[0];
                    phys_volume->mHullIndices[i * 3 + 1] = (U16)idx[1];
                    phys_volume->mHullIndices[i * 3 + 2] = (U16)idx[2];
                }
            }
        }
    }
    //pragma endregion Build the mesh data for a convex hull for a PRIM that is explcitly in CONVEX_HULL mode
    // Now that we've got the hulldecomp let's draw it

    // <FS:Ansariel> Crash fix due to invalid calls to drawElements by Drake Arconis
    //if (phys_volume->mHullPoints)
    if (phys_volume->mHullPoints && phys_volume->mHullIndices && phys_volume->mNumHullPoints > 0 && phys_volume->mNumHullIndices > 0)
        //pragma region ConvexPrimDrawHull
        // </FS:Ansariel>
    {
        //render hull
        // TODO: (BEQ) Find out why is this not a call to render_hull? it probably could be if the data is in the right form

        glPolygonMode(GL_FRONT_AND_BACK, GL_LINE);

        gGL.diffuseColor4fv(line_color.mV);
        LLVertexBuffer::unbind();

        llassert(LLGLSLShader::sCurBoundShader != 0);

        LLVertexBuffer::drawElements(LLRender::TRIANGLES, phys_volume->mHullPoints, NULL, phys_volume->mNumHullIndices, phys_volume->mHullIndices);

        gGL.diffuseColor4fv(color.mV);
        glPolygonMode(GL_FRONT_AND_BACK, GL_FILL);
        LLVertexBuffer::drawElements(LLRender::TRIANGLES, phys_volume->mHullPoints, NULL, phys_volume->mNumHullIndices, phys_volume->mHullIndices);
    }
    else
    {
        // if we don't have a physics convex model then draw a magenta box
        gGL.diffuseColor4f(1, 0, 1, 1);
        drawBoxOutline(center, size);
    }
    //pragma endregion
    LLPrimitive::sVolumeManager->unrefVolume(phys_volume);
}

void renderOnePhysicsShape(LLViewerObject* objectp)
{
    // sanity check this we have a drawable.
    LLDrawable* drawable = objectp->mDrawable;

    if (!drawable)
    {
        return;
    }

    // this is an attached HUD so let's just return.
    if (objectp->isHUDAttachment())
    {
        return;
    }

    LLVOVolume* vovolume = drawable->getVOVolume();

    // phsyics_type is the user selected prim property (None, Prim, Convex)
    U8 physics_type = vovolume->getPhysicsShapeType();

    // If no physics is set to NONE or we're flexi just return
    if (physics_type == LLViewerObject::PHYSICS_SHAPE_NONE || vovolume->isFlexible())
    {
        return;
    }
    // Get the shape details for this object
    LLVolume *volume = vovolume->getVolume();
    LLVolumeParams volume_params = volume->getParams();

    // setup a volume instance to hold the physics shape
    LLPhysicsVolumeParams physics_params(volume_params,
        physics_type == LLViewerObject::PHYSICS_SHAPE_CONVEX_HULL);

    // Set physics_spec to cache the info about the physics shape of our volume.
    LLPhysicsShapeBuilderUtil::PhysicsShapeSpecification physics_spec;
    LLUUID mesh_id;
    LLModel::Decomposition* decomp = nullptr;
    bool hasConvexDecomp = false;

    // If we are a mesh and the mesh has a hul decomp (is analysed) then set hasDecomp to true
    if (vovolume->isMesh()){
        mesh_id = volume_params.getSculptID();
        decomp = gMeshRepo.getDecomposition(mesh_id);
        if (decomp && !decomp->mHull.empty()){ hasConvexDecomp = true; }
    }

    LLPhysicsShapeBuilderUtil::determinePhysicsShape(physics_params, vovolume->getScale(), hasConvexDecomp, physics_spec);

    U32 physicsShapeType = physics_spec.getType();
    /*
    Primitive types
    BOX,
    SPHERE,
    CYLINDER,

    USER_CONVEX,    User specified they wanted the convex hull of the volume
    PRIM_CONVEX,    Either a volume that is inherently convex but not a primitive type, or a shape
    with dimensions such that will convexify it anyway.

    SCULPT,         Special case for traditional sculpts--they are the convex hull of a single particular set of volume params

    USER_MESH,      A user mesh. May or may not contain a convex decomposition.
    PRIM_MESH,      A non-convex volume which we have to represent accurately

    INVALID
    */

    // This is a link set. The models need an additional transform to modelview
    if (drawable->isActive())
    {
        gGL.loadMatrix(gGLModelView);
        gGL.multMatrix((F32*)objectp->getRenderMatrix().mMatrix);
    }

    gGL.multMatrix((F32*)vovolume->getRelativeXform().mMatrix);

//pragma region PhysicsRenderSettings
    LLColor4 color;

    static LLCachedControl<F32> threshold(gSavedSettings,"ObjectCostHighThreshold");
    static LLCachedControl<LLColor4> low(gSavedSettings,"ObjectCostLowColor");
    static LLCachedControl<LLColor4> mid(gSavedSettings,"ObjectCostMidColor");
    static LLCachedControl<LLColor4> high(gSavedSettings,"ObjectCostHighColor");
    static LLCachedControl<bool> usePhysicsCostOnly(gSavedSettings, "UsePhysicsCostOnly");

    F32 cost = usePhysicsCostOnly ? vovolume->getPhysicsCost() : vovolume->getObjectCost();

    F32 normalizedCost = 1.f - exp(-(cost / threshold));
    if (normalizedCost <= 0.5f)
    {
        color = lerp(low, mid, 2.f * normalizedCost);
    }
    else
    {
        color = lerp(mid, high, 2.f * (normalizedCost - 0.5f));
    }

    LLColor4 line_color = color*0.5f;
//pragma endregion Setup various values from Settings


    U32 data_mask = LLVertexBuffer::MAP_VERTEX;

    // These two are used to draw the "error" boxes
    LLVector3 center(0, 0, 0);
    LLVector3 size(0.25f, 0.25f, 0.25f);

    if (physicsShapeType == LLPhysicsShapeBuilderUtil::PhysicsShapeSpecification::USER_MESH)
    {
        // USER_MESH,       A user mesh. May or may not contain a convex decomposition.
        // do we have a Mesh physics loaded yet?
        if (decomp)
        {
            if (hasConvexDecomp) // analysed mesh - we will build a mesh  representation and cache it in the mMesh vector
            {
                // This Model contains a hull based physics. This equates to "analysed" mesh physics in the uploader.
                if (decomp->mMesh.empty())
                {
                    // build a mesh representation of the hulls (does nothing if Havok not present)
                    gMeshRepo.buildPhysicsMesh(*decomp);
                }

                for (U32 i = 0; i < decomp->mMesh.size(); ++i)
                {
                    renderHullPhysics(decomp->mMesh[i], color, line_color);
                }
            }
            else if (!decomp->mPhysicsShapeMesh.empty())
            {
                // This model has triangular mesh (non-analysed)
                renderMeshPhysicsTriangles(color, line_color, volume, decomp);
            }
            else
            {
                //no mesh or decomposition, render base hull
                renderMeshBaseHullPhysics(vovolume, data_mask, color, line_color);

                if (decomp->mPhysicsShapeMesh.empty())
                {
                    //attempt to fetch physics shape mesh if available
                    gMeshRepo.fetchPhysicsShape(mesh_id);
                }
            }
        }
        else
        {
            // No physics when expected, probably Havok broken/missing or asset still downloading
            // all else fails then ORANGE wireframe box.
            // This typically means you are running without Havok
            gGL.diffuseColor3f(1, 1, 0);
            drawBoxOutline(center, size);
        }
    }
    else if (physicsShapeType == LLPhysicsShapeBuilderUtil::PhysicsShapeSpecification::USER_CONVEX ||
        physicsShapeType == LLPhysicsShapeBuilderUtil::PhysicsShapeSpecification::PRIM_CONVEX)
    {
        // the owner of the object has selected convex, or we have forced it convex for other reasons
        if (vovolume->isMesh())
        {
            renderMeshBaseHullPhysics(vovolume, data_mask, color, line_color);
        }
        else
        {
            renderNonMeshHullPhysics(vovolume, volume, color, line_color, center, size);
        }
    }
    // vvvv Physics shape is a Havok primitive, either box, sphere or cylinder (object must be a prim)
    else if (physicsShapeType == LLPhysicsShapeBuilderUtil::PhysicsShapeSpecification::BOX)
    {
        LLGLEnable offset(GL_POLYGON_OFFSET_FILL);
        glPolygonMode(GL_FRONT_AND_BACK, GL_FILL);
        glPolygonOffset(offset_factor, offset_units);
        LLVector3 center = physics_spec.getCenter();
        LLVector3 scale = physics_spec.getScale();
        LLVector3 vscale = vovolume->getScale()*2.f;
        scale.set(scale[0] / vscale[0], scale[1] / vscale[1], scale[2] / vscale[2]);

        gGL.diffuseColor4fv(color.mV);
        drawBox(center, scale);
    }
    else if (physicsShapeType == LLPhysicsShapeBuilderUtil::PhysicsShapeSpecification::SPHERE)
    {
        LLGLEnable offset(GL_POLYGON_OFFSET_FILL);
        glPolygonMode(GL_FRONT_AND_BACK, GL_FILL);
        glPolygonOffset(offset_factor, offset_units);

        LLVolumeParams volume_params;
        volume_params.setType(LL_PCODE_PROFILE_CIRCLE_HALF, LL_PCODE_PATH_CIRCLE);
        volume_params.setBeginAndEndS(0.f, 1.f);
        volume_params.setBeginAndEndT(0.f, 1.f);
        volume_params.setRatio(1, 1);
        volume_params.setShear(0, 0);
        LLVolume* sphere = LLPrimitive::sVolumeManager->refVolume(volume_params, 3);

        gGL.diffuseColor4fv(color.mV);
        pushVerts(sphere);
        LLPrimitive::sVolumeManager->unrefVolume(sphere);
    }
    else if (physicsShapeType == LLPhysicsShapeBuilderUtil::PhysicsShapeSpecification::CYLINDER)
    {
        LLGLEnable offset(GL_POLYGON_OFFSET_FILL);
        glPolygonMode(GL_FRONT_AND_BACK, GL_FILL);
        glPolygonOffset(offset_factor, offset_units);

        LLVolumeParams volume_params;
        volume_params.setType(LL_PCODE_PROFILE_CIRCLE, LL_PCODE_PATH_LINE);
        volume_params.setBeginAndEndS(0.f, 1.f);
        volume_params.setBeginAndEndT(0.f, 1.f);
        volume_params.setRatio(1, 1);
        volume_params.setShear(0, 0);
        LLVolume* cylinder = LLPrimitive::sVolumeManager->refVolume(volume_params, 3);

        gGL.diffuseColor4fv(color.mV);
        pushVerts(cylinder);
        LLPrimitive::sVolumeManager->unrefVolume(cylinder);
    }
    else if (physicsShapeType == LLPhysicsShapeBuilderUtil::PhysicsShapeSpecification::PRIM_MESH)
    //PhysicsShapePrimTriangles - Physics shape for this prim is triangular mesh (typically when prim is cut/hollow etc)
    {
        LLVolumeParams volume_params = volume->getParams();
        // TODO: (Beq) refactor? detail is reused, we ought to be able to pull this out in a wider scope.
        S32 detail = get_physics_detail(volume_params, vovolume->getScale());
        LLVolume* phys_volume = LLPrimitive::sVolumeManager->refVolume(volume_params, detail);

        // TODO: (BEQ) We ought to be able to use a common draw call here too?
        glPolygonOffset(offset_factor, offset_units);

        {
            LLGLEnable offset(GL_POLYGON_OFFSET_LINE);
            glPolygonMode(GL_FRONT_AND_BACK, GL_LINE);

            gGL.diffuseColor4fv(line_color.mV);
            pushVerts(phys_volume); // draw the outlines
        }
        {
            LLGLEnable offset(GL_POLYGON_OFFSET_FILL);
            gGL.diffuseColor4fv(color.mV);
            glPolygonMode(GL_FRONT_AND_BACK, GL_FILL);
            pushVerts(phys_volume); // draw the filled boxes
        }
        LLPrimitive::sVolumeManager->unrefVolume(phys_volume);
    }
    else if (physicsShapeType == LLPhysicsShapeBuilderUtil::PhysicsShapeSpecification::PRIM_CONVEX)
    // PhysicsShapePrimConvex - Physics shape for prim is inherently convex or convexified due to scale
    {
        LLVolumeParams volume_params = volume->getParams();
        S32 detail = get_physics_detail(volume_params, vovolume->getScale());

        LLVolume* phys_volume = LLPrimitive::sVolumeManager->refVolume(volume_params, detail);

        if (phys_volume->mHullPoints && phys_volume->mHullIndices)
            // We have the hull details so just draw them
        {
            // TODO: (Beq) refactor this!! yet another flavour of drawing the same crap. Can we ratioanlise the arguments
            // <FS:Ansariel> Use a vbo for the static LLVertexBuffer::drawArray/Element functions; by Drake Arconis/Shyotl Kuhr
            //glPolygonMode(GL_FRONT_AND_BACK, GL_LINE);
            //llassert(LLGLSLShader::sCurBoundShader != 0);
            //LLVertexBuffer::unbind();
            //glVertexPointer(3, GL_FLOAT, 16, phys_volume->mHullPoints);
            //gGL.diffuseColor4fv(line_color.mV);
            //gGL.syncMatrices();
            //glDrawElements(GL_TRIANGLES, phys_volume->mNumHullIndices, GL_UNSIGNED_SHORT, phys_volume->mHullIndices);

            //gGL.diffuseColor4fv(color.mV);
            //glPolygonMode(GL_FRONT_AND_BACK, GL_FILL);
            //glDrawElements(GL_TRIANGLES, phys_volume->mNumHullIndices, GL_UNSIGNED_SHORT, phys_volume->mHullIndices);
            gGL.diffuseColor4fv(line_color.mV);
            glPolygonMode(GL_FRONT_AND_BACK, GL_LINE);
            LLVertexBuffer::drawElements(LLRender::TRIANGLES, phys_volume->mHullPoints, NULL, phys_volume->mNumHullIndices, phys_volume->mHullIndices);

            gGL.diffuseColor4fv(color.mV);
            glPolygonMode(GL_FRONT_AND_BACK, GL_FILL);
            LLVertexBuffer::drawElements(LLRender::TRIANGLES, phys_volume->mHullPoints, NULL, phys_volume->mNumHullIndices, phys_volume->mHullIndices);
            // </FS:Ansariel>
        }
        else
        {
            // The hull data has not been computed yet (it may never be if havok is not installed) draw a magenta box and request it to be built
            // TODO: can we cache the fact Havok is not installed and speed all this up by not bothering?
            gGL.diffuseColor3f(1, 0, 1);
            drawBoxOutline(center, size);
            gMeshRepo.buildHull(volume_params, detail);
        }
        LLPrimitive::sVolumeManager->unrefVolume(phys_volume);
    }
    // PhysicsShapeSculpt - Sculpts are not supported at present (what happened to "you must render something"?)
    else if (physicsShapeType == LLPhysicsShapeBuilderUtil::PhysicsShapeSpecification::SCULPT)
    {
        //TODO: implement sculpted prim physics display
    }
    else
    {
        LL_ERRS() << "Unhandled type" << LL_ENDL;
    }

}
// End Firestorm additions that add the ability to visualise the physics shape in edit mode.
//</FS:Beq> Physics display in edit mode changes


// Draws the selection outlines for the currently selected objects
// Must be called after displayObjects is called, which sets the mGLName parameter
// NOTE: This function gets called 3 times:
//  render_ui_3d:           false, false, true
//  render_hud_elements:    false, false, false
void LLViewerWindow::renderSelections( bool for_gl_pick, bool pick_parcel_walls, bool for_hud )
{
    LLObjectSelectionHandle selection = LLSelectMgr::getInstance()->getSelection();

    if (!for_hud && !for_gl_pick)
    {
        // Call this once and only once
        LLSelectMgr::getInstance()->updateSilhouettes();
    }

    // Draw fence around land selections
    if (for_gl_pick)
    {
        if (pick_parcel_walls)
        {
            LLViewerParcelMgr::getInstance()->renderParcelCollision();
        }
    }
    else if (( for_hud && selection->getSelectType() == SELECT_TYPE_HUD) ||
             (!for_hud && selection->getSelectType() != SELECT_TYPE_HUD))
    {
        LLSelectMgr::getInstance()->renderSilhouettes(for_hud);

        stop_glerror();

        // <FS:Beq> Additions to display/tools in edit mode
        if (LLToolMgr::getInstance()->inEdit() && selection->getSelectType() != SELECT_TYPE_HUD)
        {
            static LLCachedControl<S32> showSpecificLOD(gSavedSettings, "ShowSpecificLODInEdit");
            static LLCachedControl<bool> showPhysicsShapeInEdit(gSavedSettings, "ShowPhysicsShapeInEdit");

            if (-1 != showSpecificLOD) // Note -1 is disabled [no force] so 0 = lowest 1= low etc.
            {
                struct f : public LLSelectedObjectFunctor
                {
                    virtual bool apply(LLViewerObject* object)
                    {
                        if (object->getPCode() == LL_PCODE_VOLUME)
                        {
                            LLVOVolume* vol = static_cast<LLVOVolume*>(object);
                            if (vol->isMesh())
                            {
                                vol->forceLOD(showSpecificLOD);
                            }
                        }
                        return true;
                    }
                } func;
                LLSelectMgr::getInstance()->getSelection()->applyToObjects(&func);
            }

            if (showPhysicsShapeInEdit)
            {
                // setup opengl common parameters before we iterate over each object
                gGL.pushMatrix();
                //Need to because crash on ATI 3800 (and similar cards) MAINT-5018
                LLGLDisable multisample(LLPipeline::RenderFSAASamples > 0 ? GL_MULTISAMPLE_ARB : 0);
                LLGLSLShader* shader = LLGLSLShader::sCurBoundShaderPtr;
                if (shader)
                {
                    gDebugProgram.bind();
                }
                gGL.getTexUnit(0)->unbind(LLTexUnit::TT_TEXTURE); // no textures needed
                glClearColor(0, 0, 0, 0); // bg black
                gGL.setColorMask(true, true); // write color and alpha info
                gGL.color4f(1.f, 1.f, 1.f, 0.5);
                gGL.matrixMode(LLRender::MM_MODELVIEW);
                LLGLEnable gls_blend(GL_BLEND);
                LLGLEnable gls_cull(GL_CULL_FACE);
                LLGLDepthTest gls_depth(GL_TRUE, GL_FALSE);

                struct f : public LLSelectedObjectFunctor
                {
                    virtual bool apply(LLViewerObject* object)
                    {
                        renderOnePhysicsShape(object);
                        return true;
                    }
                } func;
                LLSelectMgr::getInstance()->getSelection()->applyToObjects(&func);
                // Restore the original shader program
                if (shader)
                {
                    shader->bind();
                }

                gGL.popMatrix();
            }
        }
        // </FS:Beq>

        // setup HUD render
        if (selection->getSelectType() == SELECT_TYPE_HUD && LLSelectMgr::getInstance()->getSelection()->getObjectCount())
        {
            LLBBox hud_bbox = gAgentAvatarp->getHUDBBox();

            // set up transform to encompass bounding box of HUD
            gGL.matrixMode(LLRender::MM_PROJECTION);
            gGL.pushMatrix();
            gGL.loadIdentity();
            F32 depth = llmax(1.f, hud_bbox.getExtentLocal().mV[VX] * 1.1f);
            gGL.ortho(-0.5f * LLViewerCamera::getInstance()->getAspect(), 0.5f * LLViewerCamera::getInstance()->getAspect(), -0.5f, 0.5f, 0.f, depth);

            gGL.matrixMode(LLRender::MM_MODELVIEW);
            gGL.pushMatrix();
            gGL.loadIdentity();
            gGL.loadMatrix(OGL_TO_CFR_ROTATION);        // Load Cory's favorite reference frame
            gGL.translatef(-hud_bbox.getCenterLocal().mV[VX] + (depth *0.5f), 0.f, 0.f);
        }

        // Render light for editing
        if (LLSelectMgr::sRenderLightRadius && LLToolMgr::getInstance()->inEdit())
        {
            gGL.getTexUnit(0)->unbind(LLTexUnit::TT_TEXTURE);
            LLGLEnable gls_blend(GL_BLEND);
            LLGLEnable gls_cull(GL_CULL_FACE);
            LLGLDepthTest gls_depth(GL_TRUE, GL_FALSE);
            gGL.matrixMode(LLRender::MM_MODELVIEW);
            gGL.pushMatrix();
            if (selection->getSelectType() == SELECT_TYPE_HUD)
            {
                F32 zoom = gAgentCamera.mHUDCurZoom;
                gGL.scalef(zoom, zoom, zoom);
            }

            struct f : public LLSelectedObjectFunctor
            {
                virtual bool apply(LLViewerObject* object)
                {
                    LLDrawable* drawable = object->mDrawable;
                    if (drawable && drawable->isLight())
                    {
                        LLVOVolume* vovolume = drawable->getVOVolume();
                        gGL.pushMatrix();

                        LLVector3 center = drawable->getPositionAgent();
                        gGL.translatef(center[0], center[1], center[2]);
                        F32 scale = vovolume->getLightRadius();
                        gGL.scalef(scale, scale, scale);

                        LLColor4 color(vovolume->getLightSRGBColor(), .5f);
                        gGL.color4fv(color.mV);

                        //F32 pixel_area = 100000.f;
                        // Render Outside
                        gSphere.render();

                        // Render Inside
                        glCullFace(GL_FRONT);
                        gSphere.render();
                        glCullFace(GL_BACK);

                        gGL.popMatrix();
                    }
                    return true;
                }
            } func;
            LLSelectMgr::getInstance()->getSelection()->applyToObjects(&func);

            gGL.popMatrix();
        }

        // NOTE: The average position for the axis arrows of the selected objects should
        // not be recalculated at this time.  If they are, then group rotations will break.

        // Draw arrows at average center of all selected objects
        LLTool* tool = LLToolMgr::getInstance()->getCurrentTool();
        if (tool)
        {
            if(tool->isAlwaysRendered())
            {
                tool->render();
            }
            else
            {
                if( !LLSelectMgr::getInstance()->getSelection()->isEmpty() )
                {
                    bool all_selected_objects_move;
                    bool all_selected_objects_modify;
                    // Note: This might be costly to do on each frame and when a lot of objects are selected
                    // we might be better off with some kind of memory for selection and/or states, consider
                    // optimizing, perhaps even some kind of selection generation at level of LLSelectMgr to
                    // make whole viewer benefit.
                    LLSelectMgr::getInstance()->selectGetEditMoveLinksetPermissions(all_selected_objects_move, all_selected_objects_modify);

                    bool draw_handles = true;

                    if (tool == LLToolCompTranslate::getInstance() && !all_selected_objects_move && !LLSelectMgr::getInstance()->isMovableAvatarSelected())
                    {
                        draw_handles = false;
                    }

                    if (tool == LLToolCompRotate::getInstance() && !all_selected_objects_move && !LLSelectMgr::getInstance()->isMovableAvatarSelected())
                    {
                        draw_handles = false;
                    }

                    if ( !all_selected_objects_modify && tool == LLToolCompScale::getInstance() )
                    {
                        draw_handles = false;
                    }

                    if( draw_handles )
                    {
                        tool->render();
                    }
                }
            }
        }

        // un-setup HUD render
        if (selection->getSelectType() == SELECT_TYPE_HUD && selection->getObjectCount())
        {
            gGL.matrixMode(LLRender::MM_PROJECTION);
            gGL.popMatrix();

            gGL.matrixMode(LLRender::MM_MODELVIEW);
            gGL.popMatrix();
            stop_glerror();
        }
    }
}

// Return a point near the clicked object representative of the place the object was clicked.
LLVector3d LLViewerWindow::clickPointInWorldGlobal(S32 x, S32 y_from_bot, LLViewerObject* clicked_object) const
{
    // create a normalized vector pointing from the camera center into the
    // world at the location of the mouse click
    LLVector3 mouse_direction_global = mouseDirectionGlobal( x, y_from_bot );

    LLVector3d relative_object = clicked_object->getPositionGlobal() - gAgentCamera.getCameraPositionGlobal();

    // make mouse vector as long as object vector, so it touchs a point near
    // where the user clicked on the object
    mouse_direction_global *= (F32) relative_object.magVec();

    LLVector3d new_pos;
    new_pos.setVec(mouse_direction_global);
    // transform mouse vector back to world coords
    new_pos += gAgentCamera.getCameraPositionGlobal();

    return new_pos;
}


bool LLViewerWindow::clickPointOnSurfaceGlobal(const S32 x, const S32 y, LLViewerObject *objectp, LLVector3d &point_global) const
{
    bool intersect = false;

//  U8 shape = objectp->mPrimitiveCode & LL_PCODE_BASE_MASK;
    if (!intersect)
    {
        point_global = clickPointInWorldGlobal(x, y, objectp);
        LL_INFOS() << "approx intersection at " <<  (objectp->getPositionGlobal() - point_global) << LL_ENDL;
    }
    else
    {
        LL_INFOS() << "good intersection at " <<  (objectp->getPositionGlobal() - point_global) << LL_ENDL;
    }

    return intersect;
}

void LLViewerWindow::pickAsync( S32 x,
                                S32 y_from_bot,
                                MASK mask,
                                void (*callback)(const LLPickInfo& info),
                                bool pick_transparent,
                                bool pick_rigged,
                                bool pick_unselectable,
                                bool pick_reflection_probes)
{
    // "Show Debug Alpha" means no object actually transparent
    bool in_build_mode = LLFloaterReg::instanceVisible("build");
    if (LLDrawPoolAlpha::sShowDebugAlpha
        || (in_build_mode && gSavedSettings.getBOOL("SelectInvisibleObjects")))
    {
        pick_transparent = true;
    }

    LLPickInfo pick_info(LLCoordGL(x, y_from_bot), mask, pick_transparent, pick_rigged, false, pick_reflection_probes, pick_unselectable, true, callback);
    schedulePick(pick_info);
}

void LLViewerWindow::schedulePick(LLPickInfo& pick_info)
{
    if (mPicks.size() >= 1024 || mWindow->getMinimized())
    { //something went wrong, picks are being scheduled but not processed

        if (pick_info.mPickCallback)
        {
            pick_info.mPickCallback(pick_info);
        }

        return;
    }
    mPicks.push_back(pick_info);

    // delay further event processing until we receive results of pick
    // only do this for async picks so that handleMouseUp won't be called
    // until the pick triggered in handleMouseDown has been processed, for example
    mWindow->delayInputProcessing();
}


void LLViewerWindow::performPick()
{
    if (!mPicks.empty())
    {
        std::vector<LLPickInfo>::iterator pick_it;
        for (pick_it = mPicks.begin(); pick_it != mPicks.end(); ++pick_it)
        {
            pick_it->fetchResults();
        }

        mLastPick = mPicks.back();
        mPicks.clear();
    }
}

void LLViewerWindow::returnEmptyPicks()
{
    std::vector<LLPickInfo>::iterator pick_it;
    for (pick_it = mPicks.begin(); pick_it != mPicks.end(); ++pick_it)
    {
        mLastPick = *pick_it;
        // just trigger callback with empty results
        if (pick_it->mPickCallback)
        {
            pick_it->mPickCallback(*pick_it);
        }
    }
    mPicks.clear();
}

// Performs the GL object/land pick.
LLPickInfo LLViewerWindow::pickImmediate(S32 x, S32 y_from_bot, bool pick_transparent, bool pick_rigged, bool pick_particle, bool pick_unselectable, bool pick_reflection_probe)
{
    bool in_build_mode = LLFloaterReg::instanceVisible("build");
    if ((in_build_mode && gSavedSettings.getBOOL("SelectInvisibleObjects")) || LLDrawPoolAlpha::sShowDebugAlpha)
    {
        // build mode allows interaction with all transparent objects
        // "Show Debug Alpha" means no object actually transparent
        pick_transparent = true;
    }

    // shortcut queueing in mPicks and just update mLastPick in place
    MASK    key_mask = gKeyboard->currentMask(true);
    mLastPick = LLPickInfo(LLCoordGL(x, y_from_bot), key_mask, pick_transparent, pick_rigged, pick_particle, pick_reflection_probe, true, false, NULL);
    mLastPick.fetchResults();

    return mLastPick;
}

LLHUDIcon* LLViewerWindow::cursorIntersectIcon(S32 mouse_x, S32 mouse_y, F32 depth,
                                           LLVector4a* intersection)
{
    S32 x = mouse_x;
    S32 y = mouse_y;

    if ((mouse_x == -1) && (mouse_y == -1)) // use current mouse position
    {
        x = getCurrentMouseX();
        y = getCurrentMouseY();
    }

    // world coordinates of mouse
    // VECTORIZE THIS
    LLVector3 mouse_direction_global = mouseDirectionGlobal(x,y);
    LLVector3 mouse_point_global = LLViewerCamera::getInstance()->getOrigin();
    LLVector3 mouse_world_start = mouse_point_global;
    LLVector3 mouse_world_end   = mouse_point_global + mouse_direction_global * depth;

    LLVector4a start, end;
    start.load3(mouse_world_start.mV);
    end.load3(mouse_world_end.mV);

    return LLHUDIcon::lineSegmentIntersectAll(start, end, intersection);
}

LLViewerObject* LLViewerWindow::cursorIntersect(S32 mouse_x, S32 mouse_y, F32 depth,
                                                LLViewerObject *this_object,
                                                S32 this_face,
                                                bool pick_transparent,
                                                bool pick_rigged,
                                                bool pick_unselectable,
                                                bool pick_reflection_probe,
                                                S32* face_hit,
                                                S32* gltf_node_hit,
                                                S32* gltf_primitive_hit,
                                                LLVector4a *intersection,
                                                LLVector2 *uv,
                                                LLVector4a *normal,
                                                LLVector4a *tangent,
                                                LLVector4a* start,
                                                LLVector4a* end)
{
    S32 x = mouse_x;
    S32 y = mouse_y;

    if ((mouse_x == -1) && (mouse_y == -1)) // use current mouse position
    {
        x = getCurrentMouseX();
        y = getCurrentMouseY();
    }

    // HUD coordinates of mouse
    LLVector3 mouse_point_hud = mousePointHUD(x, y);
    LLVector3 mouse_hud_start = mouse_point_hud - LLVector3(depth, 0, 0);
    LLVector3 mouse_hud_end   = mouse_point_hud + LLVector3(depth, 0, 0);

    // world coordinates of mouse
    LLVector3 mouse_direction_global = mouseDirectionGlobal(x,y);
    LLVector3 mouse_point_global = LLViewerCamera::getInstance()->getOrigin();

    //get near clip plane
    LLVector3 n = LLViewerCamera::getInstance()->getAtAxis();
    LLVector3 p = mouse_point_global + n * LLViewerCamera::getInstance()->getNear();

    //project mouse point onto plane
    LLVector3 pos;
    line_plane(mouse_point_global, mouse_direction_global, p, n, pos);
    mouse_point_global = pos;

    LLVector3 mouse_world_start = mouse_point_global;
    LLVector3 mouse_world_end   = mouse_point_global + mouse_direction_global * depth;

    if (!LLViewerJoystick::getInstance()->getOverrideCamera() && !gPipeline.FSFocusPointFollowsPointer) // <FS:Beq> FIRE-16728 Add free aim mouse and focus lock
    { //always set raycast intersection to mouse_world_end unless
        //flycam is on (for DoF effect)
        gDebugRaycastIntersection.load3(mouse_world_end.mV);
    }

    LLVector4a mw_start;
    mw_start.load3(mouse_world_start.mV);
    LLVector4a mw_end;
    mw_end.load3(mouse_world_end.mV);

    LLVector4a mh_start;
    mh_start.load3(mouse_hud_start.mV);
    LLVector4a mh_end;
    mh_end.load3(mouse_hud_end.mV);

    if (start)
    {
        *start = mw_start;
    }

    if (end)
    {
        *end = mw_end;
    }

    LLViewerObject* found = NULL;

    if (this_object)  // check only this object
    {
        if (this_object->isHUDAttachment()) // is a HUD object?
        {
            if (this_object->lineSegmentIntersect(mh_start, mh_end, this_face, pick_transparent, pick_rigged, pick_unselectable,
                                                  face_hit, intersection, uv, normal, tangent))
            {
                found = this_object;
            }
        }
        else // is a world object
        {
            if ((pick_reflection_probe || !this_object->isReflectionProbe())
                && this_object->lineSegmentIntersect(mw_start, mw_end, this_face, pick_transparent, pick_rigged, pick_unselectable,
                                                  face_hit, intersection, uv, normal, tangent))
            {
                found = this_object;
            }
        }
    }
    else // check ALL objects
    {
        found = gPipeline.lineSegmentIntersectInHUD(mh_start, mh_end, pick_transparent,
                                                    face_hit, intersection, uv, normal, tangent);

// [RLVa:KB] - Checked: 2010-03-31 (RLVa-1.2.0c) | Modified: RLVa-1.2.0c
        if ( (rlv_handler_t::isEnabled()) && (found) &&
             (LLToolCamera::getInstance()->hasMouseCapture()) && (gKeyboard->currentMask(true) & MASK_ALT) )
        {
            found = NULL;
        }
// [/RLVa:KB]
        if (!found) // if not found in HUD, look in world:
        {
            found = gPipeline.lineSegmentIntersectInWorld(mw_start, mw_end, pick_transparent, pick_rigged, pick_unselectable, pick_reflection_probe,
                                                          face_hit, gltf_node_hit, gltf_primitive_hit, intersection, uv, normal, tangent);
            if (found && !pick_transparent)
            {
                gDebugRaycastIntersection = *intersection;
            }
        }

// [RLVa:KB] - Checked: RLVa-1.2.0
        if ( (found) && ((gTeleportDisplay) || ((rlv_handler_t::isEnabled()) && (gRlvHandler.hasBehaviour(RLV_BHVR_INTERACT)))) )
        {
            // Allow picking if:
            //   - the drag-and-drop tool is active (allows inventory offers)
            //   - the camera tool is active
            //   - the pie tool is active *and* we picked our own avie (allows "mouse steering" and the self pie menu)
            LLTool* pCurTool = LLToolMgr::getInstance()->getCurrentTool();
            if ( (LLToolDragAndDrop::getInstance() != pCurTool) &&
                 (!LLToolCamera::getInstance()->hasMouseCapture()) &&
                 ((LLToolPie::getInstance() != pCurTool) || (gAgent.getID() != found->getID())) )
            {
                found = NULL;
            }
        }
// [/RLVa:KB]
    }

    return found;
}

// Returns unit vector relative to camera
// indicating direction of point on screen x,y
LLVector3 LLViewerWindow::mouseDirectionGlobal(const S32 x, const S32 y) const
{
    // find vertical field of view
    F32         fov = LLViewerCamera::getInstance()->getView();

    // find world view center in scaled ui coordinates
    F32         center_x = (F32)getWorldViewRectScaled().getCenterX();
    F32         center_y = (F32)getWorldViewRectScaled().getCenterY();

    // calculate pixel distance to screen
    F32         distance = ((F32)getWorldViewHeightScaled() * 0.5f) / (tan(fov / 2.f));

    // calculate click point relative to middle of screen
    F32         click_x = x - center_x;
    F32         click_y = y - center_y;

    // compute mouse vector
    LLVector3   mouse_vector =  distance * LLViewerCamera::getInstance()->getAtAxis()
                                - click_x * LLViewerCamera::getInstance()->getLeftAxis()
                                + click_y * LLViewerCamera::getInstance()->getUpAxis();

    mouse_vector.normVec();

    return mouse_vector;
}

LLVector3 LLViewerWindow::mousePointHUD(const S32 x, const S32 y) const
{
    // find screen resolution
    S32         height = getWorldViewHeightScaled();

    // find world view center
    F32         center_x = (F32)getWorldViewRectScaled().getCenterX();
    F32         center_y = (F32)getWorldViewRectScaled().getCenterY();

    // remap with uniform scale (1/height) so that top is -0.5, bottom is +0.5
    F32 hud_x = -((F32)x - center_x)  / height;
    F32 hud_y = ((F32)y - center_y) / height;

    return LLVector3(0.f, hud_x/gAgentCamera.mHUDCurZoom, hud_y/gAgentCamera.mHUDCurZoom);
}

// Returns unit vector relative to camera in camera space
// indicating direction of point on screen x,y
LLVector3 LLViewerWindow::mouseDirectionCamera(const S32 x, const S32 y) const
{
    // find vertical field of view
    F32         fov_height = LLViewerCamera::getInstance()->getView();
    F32         fov_width = fov_height * LLViewerCamera::getInstance()->getAspect();

    // find screen resolution
    S32         height = getWorldViewHeightScaled();
    S32         width = getWorldViewWidthScaled();

    // find world view center
    F32         center_x = (F32)getWorldViewRectScaled().getCenterX();
    F32         center_y = (F32)getWorldViewRectScaled().getCenterY();

    // calculate click point relative to middle of screen
    F32         click_x = (((F32)x - center_x) / (F32)width) * fov_width * -1.f;
    F32         click_y = (((F32)y - center_y) / (F32)height) * fov_height;

    // compute mouse vector
    LLVector3   mouse_vector =  LLVector3(0.f, 0.f, -1.f);
    LLQuaternion mouse_rotate;
    mouse_rotate.setQuat(click_y, click_x, 0.f);

    mouse_vector = mouse_vector * mouse_rotate;
    // project to z = -1 plane;
    mouse_vector = mouse_vector * (-1.f / mouse_vector.mV[VZ]);

    return mouse_vector;
}



bool LLViewerWindow::mousePointOnPlaneGlobal(LLVector3d& point, const S32 x, const S32 y,
                                        const LLVector3d &plane_point_global,
                                        const LLVector3 &plane_normal_global)
{
    LLVector3d  mouse_direction_global_d;

    mouse_direction_global_d.setVec(mouseDirectionGlobal(x,y));
    LLVector3d  plane_normal_global_d;
    plane_normal_global_d.setVec(plane_normal_global);
    F64 plane_mouse_dot = (plane_normal_global_d * mouse_direction_global_d);
    LLVector3d plane_origin_camera_rel = plane_point_global - gAgentCamera.getCameraPositionGlobal();
    F64 mouse_look_at_scale = (plane_normal_global_d * plane_origin_camera_rel)
                                / plane_mouse_dot;
    if (llabs(plane_mouse_dot) < 0.00001)
    {
        // if mouse is parallel to plane, return closest point on line through plane origin
        // that is parallel to camera plane by scaling mouse direction vector
        // by distance to plane origin, modulated by deviation of mouse direction from plane origin
        LLVector3d plane_origin_dir = plane_origin_camera_rel;
        plane_origin_dir.normVec();

        mouse_look_at_scale = plane_origin_camera_rel.magVec() / (plane_origin_dir * mouse_direction_global_d);
    }

    point = gAgentCamera.getCameraPositionGlobal() + mouse_look_at_scale * mouse_direction_global_d;

    return mouse_look_at_scale > 0.0;
}


// Returns global position
bool LLViewerWindow::mousePointOnLandGlobal(const S32 x, const S32 y, LLVector3d *land_position_global, bool ignore_distance)
{
    LLVector3       mouse_direction_global = mouseDirectionGlobal(x,y);
    F32             mouse_dir_scale;
    bool            hit_land = false;
    LLViewerRegion  *regionp;
    F32         land_z;
    const F32   FIRST_PASS_STEP = 1.0f;     // meters
    const F32   SECOND_PASS_STEP = 0.1f;    // meters
    const F32   draw_distance = ignore_distance ? MAX_FAR_CLIP : gAgentCamera.mDrawDistance;
    LLVector3d  camera_pos_global;

    camera_pos_global = gAgentCamera.getCameraPositionGlobal();
    LLVector3d      probe_point_global;
    LLVector3       probe_point_region;

    // walk forwards to find the point
    for (mouse_dir_scale = FIRST_PASS_STEP; mouse_dir_scale < draw_distance; mouse_dir_scale += FIRST_PASS_STEP)
    {
        LLVector3d mouse_direction_global_d;
        mouse_direction_global_d.setVec(mouse_direction_global * mouse_dir_scale);
        probe_point_global = camera_pos_global + mouse_direction_global_d;

        regionp = LLWorld::getInstance()->resolveRegionGlobal(probe_point_region, probe_point_global);

        if (!regionp)
        {
            // ...we're outside the world somehow
            continue;
        }

        S32 i = (S32) (probe_point_region.mV[VX]/regionp->getLand().getMetersPerGrid());
        S32 j = (S32) (probe_point_region.mV[VY]/regionp->getLand().getMetersPerGrid());
        S32 grids_per_edge = (S32) regionp->getLand().mGridsPerEdge;
        if ((i >= grids_per_edge) || (j >= grids_per_edge))
        {
            //LL_INFOS() << "LLViewerWindow::mousePointOnLand probe_point is out of region" << LL_ENDL;
            continue;
        }

        land_z = regionp->getLand().resolveHeightRegion(probe_point_region);

        //LL_INFOS() << "mousePointOnLand initial z " << land_z << LL_ENDL;

        if (probe_point_region.mV[VZ] < land_z)
        {
            // ...just went under land

            // cout << "under land at " << probe_point << " scale " << mouse_vec_scale << endl;

            hit_land = true;
            break;
        }
    }


    if (hit_land)
    {
        // Don't go more than one step beyond where we stopped above.
        // This can't just be "mouse_vec_scale" because floating point error
        // will stop the loop before the last increment.... X - 1.0 + 0.1 + 0.1 + ... + 0.1 != X
        F32 stop_mouse_dir_scale = mouse_dir_scale + FIRST_PASS_STEP;

        // take a step backwards, then walk forwards again to refine position
        for ( mouse_dir_scale -= FIRST_PASS_STEP; mouse_dir_scale <= stop_mouse_dir_scale; mouse_dir_scale += SECOND_PASS_STEP)
        {
            LLVector3d mouse_direction_global_d;
            mouse_direction_global_d.setVec(mouse_direction_global * mouse_dir_scale);
            probe_point_global = camera_pos_global + mouse_direction_global_d;

            regionp = LLWorld::getInstance()->resolveRegionGlobal(probe_point_region, probe_point_global);

            if (!regionp)
            {
                // ...we're outside the world somehow
                continue;
            }

            /*
            i = (S32) (local_probe_point.mV[VX]/regionp->getLand().getMetersPerGrid());
            j = (S32) (local_probe_point.mV[VY]/regionp->getLand().getMetersPerGrid());
            if ((i >= regionp->getLand().mGridsPerEdge) || (j >= regionp->getLand().mGridsPerEdge))
            {
                // LL_INFOS() << "LLViewerWindow::mousePointOnLand probe_point is out of region" << LL_ENDL;
                continue;
            }
            land_z = regionp->getLand().mSurfaceZ[ i + j * (regionp->getLand().mGridsPerEdge) ];
            */

            land_z = regionp->getLand().resolveHeightRegion(probe_point_region);

            //LL_INFOS() << "mousePointOnLand refine z " << land_z << LL_ENDL;

            if (probe_point_region.mV[VZ] < land_z)
            {
                // ...just went under land again

                *land_position_global = probe_point_global;
                return true;
            }
        }
    }

    return false;
}

// Saves an image to the harddrive as "SnapshotX" where X >= 1.
void LLViewerWindow::saveImageNumbered(LLImageFormatted *image, bool force_picker, const snapshot_saved_signal_t::slot_type& success_cb, const snapshot_saved_signal_t::slot_type& failure_cb)
{
    if (!image)
    {
        LL_WARNS() << "No image to save" << LL_ENDL;
        return;
    }
    std::string extension("." + image->getExtension());
    LLImageFormatted* formatted_image = image;
    // Get a base file location if needed.
    if (force_picker || !isSnapshotLocSet())
    {
        std::string proposed_name(sSnapshotBaseName);

        // getSaveFile will append an appropriate extension to the proposed name, based on the ESaveFilter constant passed in.
        LLFilePicker::ESaveFilter pick_type;

        if (extension == ".j2c")
            pick_type = LLFilePicker::FFSAVE_J2C;
        else if (extension == ".bmp")
            pick_type = LLFilePicker::FFSAVE_BMP;
        else if (extension == ".jpg")
            pick_type = LLFilePicker::FFSAVE_JPEG;
        else if (extension == ".png")
            pick_type = LLFilePicker::FFSAVE_PNG;
        else if (extension == ".tga")
            pick_type = LLFilePicker::FFSAVE_TGA;
        else
            pick_type = LLFilePicker::FFSAVE_ALL;

        LLFilePickerReplyThread::startPicker(boost::bind(&LLViewerWindow::onDirectorySelected, this, _1, formatted_image, success_cb, failure_cb), pick_type, proposed_name,
                                        boost::bind(&LLViewerWindow::onSelectionFailure, this, failure_cb));
    }
    else
    {
        saveImageLocal(formatted_image, success_cb, failure_cb);
    }
}

void LLViewerWindow::onDirectorySelected(const std::vector<std::string>& filenames, LLImageFormatted *image, const snapshot_saved_signal_t::slot_type& success_cb, const snapshot_saved_signal_t::slot_type& failure_cb)
{
    // Copy the directory + file name
    std::string filepath = filenames[0];

    gSavedPerAccountSettings.setString("SnapshotBaseName", gDirUtilp->getBaseFileName(filepath, true));
    gSavedPerAccountSettings.setString("SnapshotBaseDir", gDirUtilp->getDirName(filepath));
    saveImageLocal(image, success_cb, failure_cb);
}

void LLViewerWindow::onSelectionFailure(const snapshot_saved_signal_t::slot_type& failure_cb)
{
    failure_cb();
}


void LLViewerWindow::saveImageLocal(LLImageFormatted *image, const snapshot_saved_signal_t::slot_type& success_cb, const snapshot_saved_signal_t::slot_type& failure_cb)
{
    std::string lastSnapshotDir = LLViewerWindow::getLastSnapshotDir();
    if (lastSnapshotDir.empty())
    {
        failure_cb();
        return;
    }

// Check if there is enough free space to save snapshot
#ifdef LL_WINDOWS
    boost::filesystem::path b_path(utf8str_to_utf16str(lastSnapshotDir));
#else
    boost::filesystem::path b_path(lastSnapshotDir);
#endif
    if (!boost::filesystem::is_directory(b_path))
    {
        LLSD args;
        args["PATH"] = lastSnapshotDir;
        LLNotificationsUtil::add("SnapshotToLocalDirNotExist", args);
        resetSnapshotLoc();
        failure_cb();
        return;
    }
    boost::filesystem::space_info b_space = boost::filesystem::space(b_path);
    if (b_space.free < image->getDataSize())
    {
        LLSD args;
        args["PATH"] = lastSnapshotDir;

        std::string needM_bytes_string;
        LLResMgr::getInstance()->getIntegerString(needM_bytes_string, (image->getDataSize()) >> 10);
        args["NEED_MEMORY"] = needM_bytes_string;

        std::string freeM_bytes_string;
        LLResMgr::getInstance()->getIntegerString(freeM_bytes_string, (S32)(b_space.free >> 10));
        args["FREE_MEMORY"] = freeM_bytes_string;

        LLNotificationsUtil::add("SnapshotToComputerFailed", args);

        failure_cb();
    }

    // Look for an unused file name
    bool is_snapshot_name_loc_set = isSnapshotLocSet();
    std::string filepath;
    S32 i = 1;
    S32 err = 0;
    std::string extension("." + image->getExtension());
    do
    {
        filepath = sSnapshotDir;
        filepath += gDirUtilp->getDirDelimiter();
        filepath += sSnapshotBaseName;

        if (is_snapshot_name_loc_set)
        {
            filepath += llformat("_%.3d",i);
        }

        filepath += extension;

        llstat stat_info;
        err = LLFile::stat( filepath, &stat_info );
        i++;
    }
    while( -1 != err  // Search until the file is not found (i.e., stat() gives an error).
            && is_snapshot_name_loc_set); // Or stop if we are rewriting.

    LL_INFOS() << "Saving snapshot to " << filepath << LL_ENDL;
    if (image->save(filepath))
    {
        playSnapshotAnimAndSound();
        if (gSavedSettings.getBOOL("FSLogSnapshotsToLocal"))
        {
            LLStringUtil::format_map_t args;
            args["FILENAME"] = filepath;
            report_to_nearby_chat(LLTrans::getString("SnapshotSavedToDisk", args));
        }
        success_cb();
    }
    else
    {
        failure_cb();
    }
}

void LLViewerWindow::resetSnapshotLoc()
{
    gSavedPerAccountSettings.setString("SnapshotBaseDir", std::string());
}

// static
void LLViewerWindow::movieSize(S32 new_width, S32 new_height)
{
    // <FS:TS> FIRE-6182: Set Window Size sets random size each time
    // Don't use LLCoordWindow, since the chosen resolution winds up
    // with position dependent numbers added each time. Instead, we use
    // LLCoordScreen, which avoids this. Fix from Niran's Viewer.
    // LLCoordWindow size;
    // LLCoordWindow new_size(new_width, new_height);
    // gViewerWindow->getWindow()->getSize(&size);
    // if ( size != new_size )
    // {
    //  gViewerWindow->getWindow()->setSize(new_size.convert());
    // }
    U32 nChromeW(0), nChromeH(0);
    gViewerWindow->getWindow()->getWindowChrome( nChromeW, nChromeH );

    LLCoordScreen new_size;
    new_size.mX = new_width + nChromeW;
    new_size.mY = new_height + nChromeH;
    gViewerWindow->getWindow()->setSize(new_size);
    // </FS:TS>

}

bool LLViewerWindow::saveSnapshot(const std::string& filepath, S32 image_width, S32 image_height, bool show_ui, bool show_hud, bool do_rebuild, LLSnapshotModel::ESnapshotLayerType type, LLSnapshotModel::ESnapshotFormat format)
{
    LL_INFOS() << "Saving snapshot to: " << filepath << LL_ENDL;

    LLPointer<LLImageRaw> raw = new LLImageRaw;
    bool success = rawSnapshot(raw, image_width, image_height, true, false, show_ui, show_hud, do_rebuild);

    if (success)
    {
        U8 image_codec = IMG_CODEC_BMP;
        switch (format)
        {
        case LLSnapshotModel::SNAPSHOT_FORMAT_PNG:
            image_codec = IMG_CODEC_PNG;
            break;
        case LLSnapshotModel::SNAPSHOT_FORMAT_JPEG:
            image_codec = IMG_CODEC_JPEG;
            break;
        default:
            image_codec = IMG_CODEC_BMP;
            break;
        }

        LLPointer<LLImageFormatted> formated_image = LLImageFormatted::createFromType(image_codec);
        success = formated_image->encode(raw, 0.0f);
        if (success)
        {
            success = formated_image->save(filepath);
        }
        else
        {
            LL_WARNS() << "Unable to encode snapshot of format " << format << LL_ENDL;
        }
    }
    else
    {
        LL_WARNS() << "Unable to capture raw snapshot" << LL_ENDL;
    }

    return success;
}


void LLViewerWindow::playSnapshotAnimAndSound()
{
    // <FS:PP> FIRE-8190: Preview function for "UI Sounds" Panel
    // if (gSavedSettings.getBOOL("QuietSnapshotsToDisk"))
    if (gSavedSettings.getBOOL("PlayModeUISndSnapshot"))
    // </FS:PP> FIRE-8190: Preview function for "UI Sounds" Panel
    {
        return;
    }
    gAgent.sendAnimationRequest(ANIM_AGENT_SNAPSHOT, ANIM_REQUEST_START);
    send_sound_trigger(LLUUID(gSavedSettings.getString("UISndSnapshot")), 1.0f);
}

bool LLViewerWindow::isSnapshotLocSet() const
{
    std::string snapshot_dir = sSnapshotDir;
    return !snapshot_dir.empty();
}

void LLViewerWindow::resetSnapshotLoc() const
{
    gSavedPerAccountSettings.setString("SnapshotBaseDir", std::string());
}

bool LLViewerWindow::thumbnailSnapshot(LLImageRaw *raw, S32 preview_width, S32 preview_height, bool show_ui, bool show_hud, bool do_rebuild, bool no_post, LLSnapshotModel::ESnapshotLayerType type)
{
    return rawSnapshot(raw, preview_width, preview_height, false, false, show_ui, show_hud, do_rebuild, no_post, type);
}

// Saves the image from the screen to a raw image
// Since the required size might be bigger than the available screen, this method rerenders the scene in parts (called subimages) and copy
// the results over to the final raw image.
bool LLViewerWindow::rawSnapshot(LLImageRaw *raw, S32 image_width, S32 image_height,
    bool keep_window_aspect, bool is_texture, bool show_ui, bool show_hud, bool do_rebuild, bool no_post, LLSnapshotModel::ESnapshotLayerType type, S32 max_size)
{
    if (!raw)
    {
        return false;
    }

    //check if there is enough memory for the snapshot image
    if(image_width * image_height > (1 << 22)) //if snapshot image is larger than 2K by 2K
    {
        if(!LLMemory::tryToAlloc(NULL, image_width * image_height * 3))
        {
            LL_WARNS() << "No enough memory to take the snapshot with size (w : h): " << image_width << " : " << image_height << LL_ENDL ;
            return false ; //there is no enough memory for taking this snapshot.
        }
    }

    // PRE SNAPSHOT
    gSnapshotNoPost = no_post;
    gDisplaySwapBuffers = false;

    glClear(GL_DEPTH_BUFFER_BIT | GL_COLOR_BUFFER_BIT); // stencil buffer is deprecated | GL_STENCIL_BUFFER_BIT);
    setCursor(UI_CURSOR_WAIT);

    // Hide all the UI widgets first and draw a frame
    bool prev_draw_ui = gPipeline.hasRenderDebugFeatureMask(LLPipeline::RENDER_DEBUG_FEATURE_UI);

    if ( prev_draw_ui != show_ui)
    {
        LLPipeline::toggleRenderDebugFeature(LLPipeline::RENDER_DEBUG_FEATURE_UI);
    }

    bool hide_hud = !show_hud && LLPipeline::sShowHUDAttachments;
    if (hide_hud)
    {
        LLPipeline::sShowHUDAttachments = false;
    }

    // if not showing ui, use full window to render world view
    updateWorldViewRect(!show_ui);

    // Copy screen to a buffer
    // crop sides or top and bottom, if taking a snapshot of different aspect ratio
    // from window
    LLRect window_rect = show_ui ? getWindowRectRaw() : getWorldViewRectRaw();

    S32 snapshot_width  = window_rect.getWidth();
    S32 snapshot_height = window_rect.getHeight();
    // SNAPSHOT
    S32 window_width  = snapshot_width;
    S32 window_height = snapshot_height;

    // Note: Scaling of the UI is currently *not* supported so we limit the output size if UI is requested
    if (show_ui)
    {
        // If the user wants the UI, limit the output size to the available screen size
        image_width  = llmin(image_width, window_width);
        image_height = llmin(image_height, window_height);

        // <FS:CR> Hide currency balance in snapshots
        if (gStatusBar)
        {
            gStatusBar->showBalance((bool)gSavedSettings.getBOOL("FSShowCurrencyBalanceInSnapshots"));
        }
    }

    S32 original_width = 0;
    S32 original_height = 0;
    bool reset_deferred = false;

    LLRenderTarget scratch_space;

    F32 scale_factor = 1.0f ;
    if (!keep_window_aspect || (image_width > window_width) || (image_height > window_height))
    {
        if ((image_width <= gGLManager.mGLMaxTextureSize && image_height <= gGLManager.mGLMaxTextureSize) &&
            (image_width > window_width || image_height > window_height) && LLPipeline::sRenderDeferred && !show_ui)
        {
            // <FS:Ansariel> FIRE-15667: 24bit depth maps
            //U32 color_fmt = type == LLSnapshotModel::SNAPSHOT_TYPE_DEPTH ? GL_DEPTH_COMPONENT : GL_RGBA;
            U32 color_fmt = (type == LLSnapshotModel::SNAPSHOT_TYPE_DEPTH || type == LLSnapshotModel::SNAPSHOT_TYPE_DEPTH24) ? GL_DEPTH_COMPONENT : GL_RGBA;
            // </FS:Ansariel>
            if (scratch_space.allocate(image_width, image_height, color_fmt, true))
            {
                original_width = gPipeline.mRT->deferredScreen.getWidth();
                original_height = gPipeline.mRT->deferredScreen.getHeight();

                if (gPipeline.allocateScreenBuffer(image_width, image_height))
                {
                    window_width = image_width;
                    window_height = image_height;
                    snapshot_width = image_width;
                    snapshot_height = image_height;
                    reset_deferred = true;
                    mWorldViewRectRaw.set(0, image_height, image_width, 0);
                    LLViewerCamera::getInstance()->setViewHeightInPixels( mWorldViewRectRaw.getHeight() );
                    LLViewerCamera::getInstance()->setAspect( getWorldViewAspectRatio() );
                    scratch_space.bindTarget();
                }
                else
                {
                    scratch_space.release();
                    gPipeline.allocateScreenBuffer(original_width, original_height);
                }
            }
        }

        if (!reset_deferred)
        {
            // if image cropping or need to enlarge the scene, compute a scale_factor
            F32 ratio = llmin( (F32)window_width / image_width , (F32)window_height / image_height) ;
            snapshot_width  = (S32)(ratio * image_width) ;
            snapshot_height = (S32)(ratio * image_height) ;
            scale_factor = llmax(1.0f, 1.0f / ratio) ;
        }
    }

    if (show_ui && scale_factor > 1.f)
    {
        // Note: we should never get there...
        LL_WARNS() << "over scaling UI not supported." << LL_ENDL;
    }

    S32 buffer_x_offset = llfloor(((window_width  - snapshot_width)  * scale_factor) / 2.f);
    S32 buffer_y_offset = llfloor(((window_height - snapshot_height) * scale_factor) / 2.f);

    S32 image_buffer_x = llfloor(snapshot_width  * scale_factor) ;
    S32 image_buffer_y = llfloor(snapshot_height * scale_factor) ;

    if ((image_buffer_x > max_size) || (image_buffer_y > max_size)) // boundary check to avoid memory overflow
    {
        scale_factor *= llmin((F32)max_size / image_buffer_x, (F32)max_size / image_buffer_y) ;
        image_buffer_x = llfloor(snapshot_width  * scale_factor) ;
        image_buffer_y = llfloor(snapshot_height * scale_factor) ;
    }

    LLImageDataLock lock(raw);

    if ((image_buffer_x > 0) && (image_buffer_y > 0))
    {
        raw->resize(image_buffer_x, image_buffer_y, 3);
    }
    else
    {
        gStatusBar->showBalance(true);  // <FS:CR> Hide currency balance in snapshots
        return false;
    }

    if (raw->isBufferInvalid())
    {
        gStatusBar->showBalance(true);  // <FS:CR> Hide currency balance in snapshots
        return false;
    }

    bool high_res = scale_factor >= 2.f; // Font scaling is slow, only do so if rez is much higher
    if (high_res && show_ui)
    {
        // Note: we should never get there...
        LL_WARNS() << "High res UI snapshot not supported. " << LL_ENDL;
        /*send_agent_pause();
        //rescale fonts
        initFonts(scale_factor);
        LLHUDObject::reshapeAll();*/
    }

    S32 output_buffer_offset_y = 0;

    F32 depth_conversion_factor_1 = (LLViewerCamera::getInstance()->getFar() + LLViewerCamera::getInstance()->getNear()) / (2.f * LLViewerCamera::getInstance()->getFar() * LLViewerCamera::getInstance()->getNear());
    F32 depth_conversion_factor_2 = (LLViewerCamera::getInstance()->getFar() - LLViewerCamera::getInstance()->getNear()) / (2.f * LLViewerCamera::getInstance()->getFar() * LLViewerCamera::getInstance()->getNear());

    // Subimages are in fact partial rendering of the final view. This happens when the final view is bigger than the screen.
    // In most common cases, scale_factor is 1 and there's no more than 1 iteration on x and y
    for (int subimage_y = 0; subimage_y < scale_factor; ++subimage_y)
    {
        S32 subimage_y_offset = llclamp(buffer_y_offset - (subimage_y * window_height), 0, window_height);;
        // handle fractional columns
        U32 read_height = llmax(0, (window_height - subimage_y_offset) -
            llmax(0, (window_height * (subimage_y + 1)) - (buffer_y_offset + raw->getHeight())));

        S32 output_buffer_offset_x = 0;
        for (int subimage_x = 0; subimage_x < scale_factor; ++subimage_x)
        {
            gDisplaySwapBuffers = false;
            gDepthDirty = true;

            S32 subimage_x_offset = llclamp(buffer_x_offset - (subimage_x * window_width), 0, window_width);
            // handle fractional rows
            U32 read_width = llmax(0, (window_width - subimage_x_offset) -
                                    llmax(0, (window_width * (subimage_x + 1)) - (buffer_x_offset + raw->getWidth())));

            // Skip rendering and sampling altogether if either width or height is degenerated to 0 (common in cropping cases)
            if (read_width && read_height)
            {
                const U32 subfield = subimage_x+(subimage_y*llceil(scale_factor));
                display(do_rebuild, scale_factor, subfield, true);

                if (!LLPipeline::sRenderDeferred)
                {
                    // Required for showing the GUI in snapshots and performing bloom composite overlay
                    // Call even if show_ui is false
                    render_ui(scale_factor, subfield);
                    swap();
                }

                for (U32 out_y = 0; out_y < read_height ; out_y++)
                {
                    S32 output_buffer_offset = (
                                                (out_y * (raw->getWidth())) // ...plus iterated y...
                                                + (window_width * subimage_x) // ...plus subimage start in x...
                                                + (raw->getWidth() * window_height * subimage_y) // ...plus subimage start in y...
                                                - output_buffer_offset_x // ...minus buffer padding x...
                                                - (output_buffer_offset_y * (raw->getWidth()))  // ...minus buffer padding y...
                                                ) * raw->getComponents();

                    // Ping the watchdog thread every 100 lines to keep us alive (arbitrary number, feel free to change)
                    if (out_y % 100 == 0)
                    {
                        LLAppViewer::instance()->pingMainloopTimeout("LLViewerWindow::rawSnapshot");
                    }
                    // disable use of glReadPixels when doing nVidia nSight graphics debugging
                    if (!LLRender::sNsightDebugSupport)
                    {
                        if (type == LLSnapshotModel::SNAPSHOT_TYPE_COLOR)
                        {
                            glReadPixels(
                                     subimage_x_offset, out_y + subimage_y_offset,
                                     read_width, 1,
                                     GL_RGB, GL_UNSIGNED_BYTE,
                                     raw->getData() + output_buffer_offset
                                     );
                        }
                        // <FS:Ansariel> FIRE-15667: 24bit depth maps
                        else if (type == LLSnapshotModel::SNAPSHOT_TYPE_DEPTH24)
                        {
                            LLPointer<LLImageRaw> depth_line_buffer = new LLImageRaw(read_width, 1, sizeof(GLfloat)); // need to store floating point values
                            glReadPixels(
                                         subimage_x_offset, out_y + subimage_y_offset,
                                         read_width, 1,
                                         GL_DEPTH_COMPONENT, GL_FLOAT,
                                         depth_line_buffer->getData()// current output pixel is beginning of buffer...
                                         );

                            for (S32 i = 0; i < (S32)read_width; i++)
                            {
                                F32 depth_float = *(F32*)(depth_line_buffer->getData() + (i * sizeof(F32)));

                                F32 linear_depth_float = 1.f / (depth_conversion_factor_1 - (depth_float * depth_conversion_factor_2));
                                U32 RGB24 = F32_to_U32(linear_depth_float, LLViewerCamera::getInstance()->getNear(), LLViewerCamera::getInstance()->getFar());
                                //A max value of 16777215 for RGB24 evaluates to black when it shold be white.  The clamp assures that the divisions do not somehow become >=256.
                                U8 depth_byteR = (U8)(llclamp(llfloor(RGB24 / 65536.f), 0, 255));
                                U8 depth_byteG = (U8)(llclamp(llfloor((RGB24 - depth_byteR * 65536) / 256.f), 0, 255));
                                U8 depth_byteB = (U8)(llclamp((RGB24 - depth_byteR * 65536 - depth_byteG * 256), 0u, 255u));
                                // write converted scanline out to result image
                                *(raw->getData() + output_buffer_offset + (i * raw->getComponents())) = depth_byteR;
                                *(raw->getData() + output_buffer_offset + (i * raw->getComponents()) + 1) = depth_byteG;
                                *(raw->getData() + output_buffer_offset + (i * raw->getComponents()) + 2) = depth_byteB;
                                for (S32 j = 3; j < raw->getComponents(); j++)
                                {
                                    *(raw->getData() + output_buffer_offset + (i * raw->getComponents()) + j) = depth_byteR;
                                }
                            }
                        }
                        // </FS:Ansariel>
                        else // LLSnapshotModel::SNAPSHOT_TYPE_DEPTH
                        {
                            // <FS> Fix buffer creation using the wrong type
                            //LLPointer<LLImageRaw> depth_line_buffer = new LLImageRaw(read_width, 1, sizeof(GL_FLOAT)); // need to store floating point values
                            LLPointer<LLImageRaw> depth_line_buffer = new LLImageRaw(read_width, 1, sizeof(GLfloat)); // need to store floating point values
                            // </FS>
                            glReadPixels(
                                         subimage_x_offset, out_y + subimage_y_offset,
                                         read_width, 1,
                                         GL_DEPTH_COMPONENT, GL_FLOAT,
                                         depth_line_buffer->getData()// current output pixel is beginning of buffer...
                                         );

                            for (S32 i = 0; i < (S32)read_width; i++)
                            {
                                F32 depth_float = *(F32*)(depth_line_buffer->getData() + (i * sizeof(F32)));

                                F32 linear_depth_float = 1.f / (depth_conversion_factor_1 - (depth_float * depth_conversion_factor_2));
                                U8 depth_byte = F32_to_U8(linear_depth_float, LLViewerCamera::getInstance()->getNear(), LLViewerCamera::getInstance()->getFar());
                                // write converted scanline out to result image
                                for (S32 j = 0; j < raw->getComponents(); j++)
                                {
                                    *(raw->getData() + output_buffer_offset + (i * raw->getComponents()) + j) = depth_byte;
                                }
                            }
                        }
                    }
                }
            }
            output_buffer_offset_x += subimage_x_offset;
            stop_glerror();
        }
        output_buffer_offset_y += subimage_y_offset;
    }

    gDisplaySwapBuffers = false;
    gSnapshotNoPost = false;
    gDepthDirty = true;

    // POST SNAPSHOT
    if (!gPipeline.hasRenderDebugFeatureMask(LLPipeline::RENDER_DEBUG_FEATURE_UI))
    {
        LLPipeline::toggleRenderDebugFeature(LLPipeline::RENDER_DEBUG_FEATURE_UI);
    }

    if (hide_hud)
    {
        LLPipeline::sShowHUDAttachments = true;
    }

    /*if (high_res)
    {
        initFonts(1.f);
        LLHUDObject::reshapeAll();
    }*/

    // Pre-pad image to number of pixels such that the line length is a multiple of 4 bytes (for BMP encoding)
    // Note: this formula depends on the number of components being 3.  Not obvious, but it's correct.
    image_width += (image_width * 3) % 4;

    bool ret = true ;
    // Resize image
    if(llabs(image_width - image_buffer_x) > 4 || llabs(image_height - image_buffer_y) > 4)
    {
        ret = raw->scale( image_width, image_height );
    }
    else if(image_width != image_buffer_x || image_height != image_buffer_y)
    {
        ret = raw->scale( image_width, image_height, false );
    }

    setCursor(UI_CURSOR_ARROW);

    if (do_rebuild)
    {
        // If we had to do a rebuild, that means that the lists of drawables to be rendered
        // was empty before we started.
        // Need to reset these, otherwise we call state sort on it again when render gets called the next time
        // and we stand a good chance of crashing on rebuild because the render drawable arrays have multiple copies of
        // objects on them.
        gPipeline.resetDrawOrders();
    }

    if (reset_deferred)
    {
        mWorldViewRectRaw = window_rect;
        LLViewerCamera::getInstance()->setViewHeightInPixels( mWorldViewRectRaw.getHeight() );
        LLViewerCamera::getInstance()->setAspect( getWorldViewAspectRatio() );
        scratch_space.flush();
        scratch_space.release();
        gPipeline.allocateScreenBuffer(original_width, original_height);

    }

    if (high_res)
    {
        send_agent_resume();
    }

    // <FS:CR> Hide currency balance in snapshots
    if (gStatusBar)
    {
        gStatusBar->showBalance(true);
    }

    return ret;
}

bool LLViewerWindow::simpleSnapshot(LLImageRaw* raw, S32 image_width, S32 image_height, const int num_render_passes)
{
    LL_PROFILE_ZONE_SCOPED_CATEGORY_APP;
    gDisplaySwapBuffers = false;

    glClear(GL_DEPTH_BUFFER_BIT | GL_COLOR_BUFFER_BIT); // stencil buffer is deprecated | GL_STENCIL_BUFFER_BIT);
    setCursor(UI_CURSOR_WAIT);

    bool prev_draw_ui = gPipeline.hasRenderDebugFeatureMask(LLPipeline::RENDER_DEBUG_FEATURE_UI);
    if (prev_draw_ui)
    {
        LLPipeline::toggleRenderDebugFeature(LLPipeline::RENDER_DEBUG_FEATURE_UI);
    }

    bool hide_hud = LLPipeline::sShowHUDAttachments;
    if (hide_hud)
    {
        LLPipeline::sShowHUDAttachments = false;
    }

    LLRect window_rect = getWorldViewRectRaw();

    S32 original_width = LLPipeline::sRenderDeferred ? gPipeline.mRT->deferredScreen.getWidth() : gViewerWindow->getWorldViewWidthRaw();
    S32 original_height = LLPipeline::sRenderDeferred ? gPipeline.mRT->deferredScreen.getHeight() : gViewerWindow->getWorldViewHeightRaw();

    LLRenderTarget scratch_space;
    U32 color_fmt = GL_RGBA;
    if (scratch_space.allocate(image_width, image_height, color_fmt, true))
    {
        if (gPipeline.allocateScreenBuffer(image_width, image_height))
        {
            mWorldViewRectRaw.set(0, image_height, image_width, 0);

            scratch_space.bindTarget();
        }
        else
        {
            scratch_space.release();
            gPipeline.allocateScreenBuffer(original_width, original_height);
        }
    }

    // we render the scene more than once since this helps
    // greatly with the objects not being drawn in the
    // snapshot when they are drawn in the scene. This is
    // evident when you set this value via the debug setting
    // called 360CaptureNumRenderPasses to 1. The theory is
    // that the missing objects are caused by the sUseOcclusion
    // property in pipeline but that the use in pipeline.cpp
    // lags by a frame or two so rendering more than once
    // appears to help a lot.
    for (int i = 0; i < num_render_passes; ++i)
    {
        // turning this flag off here prohibits the screen swap
        // to present the new page to the viewer - this stops
        // the black flash in between captures when the number
        // of render passes is more than 1. We need to also
        // set it here because code in LLViewerDisplay resets
        // it to true each time.
        gDisplaySwapBuffers = false;

        // actually render the scene
        const U32 subfield = 0;
        const bool do_rebuild = true;
        const F32 zoom = 1.0;
        const bool for_snapshot = true;
        display(do_rebuild, zoom, subfield, for_snapshot);
    }

    LLImageDataSharedLock lock(raw);

    glReadPixels(
        0, 0,
        image_width,
        image_height,
        GL_RGB, GL_UNSIGNED_BYTE,
        raw->getData()
    );
    stop_glerror();

    gDisplaySwapBuffers = false;
    gDepthDirty = true;

    if (!gPipeline.hasRenderDebugFeatureMask(LLPipeline::RENDER_DEBUG_FEATURE_UI))
    {
        if (prev_draw_ui)
        {
            LLPipeline::toggleRenderDebugFeature(LLPipeline::RENDER_DEBUG_FEATURE_UI);
        }
    }

    if (hide_hud)
    {
        LLPipeline::sShowHUDAttachments = true;
    }

    setCursor(UI_CURSOR_ARROW);

    gPipeline.resetDrawOrders();
    mWorldViewRectRaw = window_rect;
    scratch_space.flush();
    scratch_space.release();
    gPipeline.allocateScreenBuffer(original_width, original_height);

    return true;
}

void display_cube_face();

bool LLViewerWindow::cubeSnapshot(const LLVector3& origin, LLCubeMapArray* cubearray, S32 cubeIndex, S32 face, F32 near_clip, bool dynamic_render, bool useCustomClipPlane, LLPlane clipPlane)
{
    // NOTE: implementation derived from LLFloater360Capture::capture360Images() and simpleSnapshot
    LL_PROFILE_ZONE_SCOPED_CATEGORY_APP;
    LL_PROFILE_GPU_ZONE("cubeSnapshot");
    llassert(LLPipeline::sRenderDeferred);
    llassert(!gCubeSnapshot); //assert a snapshot isn't already in progress

    U32 res = gPipeline.mRT->deferredScreen.getWidth();

    //llassert(res <= gPipeline.mRT->deferredScreen.getWidth());
    //llassert(res <= gPipeline.mRT->deferredScreen.getHeight());

    // save current view/camera settings so we can restore them afterwards
    S32 old_occlusion = LLPipeline::sUseOcclusion;

    // set new parameters specific to the 360 requirements
    LLPipeline::sUseOcclusion = 0;
    LLViewerCamera* camera = LLViewerCamera::getInstance();

    LLViewerCamera saved_camera = LLViewerCamera::instance();
    glh::matrix4f saved_proj = get_current_projection();
    glh::matrix4f saved_mod = get_current_modelview();

    camera->disconnectCameraAngleSignal();  // <FS:Zi> disconnect the "CameraAngle" changed signal

    // camera constants for the square, cube map capture image
    camera->setAspect(1.0); // must set aspect ratio first to avoid undesirable clamping of vertical FoV
    camera->setViewNoBroadcast(F_PI_BY_TWO);
    camera->yaw(0.0);
    camera->setOrigin(origin);
    camera->setNear(near_clip);

    LLPlane previousClipPlane;

    if (useCustomClipPlane)
    {
        previousClipPlane = camera->getUserClipPlane();
        camera->setUserClipPlane(clipPlane);
    }

    glClear(GL_DEPTH_BUFFER_BIT | GL_COLOR_BUFFER_BIT); // stencil buffer is deprecated | GL_STENCIL_BUFFER_BIT);

    U32 dynamic_render_types[] = {
        LLPipeline::RENDER_TYPE_AVATAR,
        LLPipeline::RENDER_TYPE_CONTROL_AV,
        LLPipeline::RENDER_TYPE_PARTICLES
    };
    constexpr U32 dynamic_render_type_count = sizeof(dynamic_render_types) / sizeof(U32);
    bool prev_dynamic_render_type[dynamic_render_type_count];


    if (!dynamic_render)
    {
        for (int i = 0; i < dynamic_render_type_count; ++i)
        {
            prev_dynamic_render_type[i] = gPipeline.hasRenderType(dynamic_render_types[i]);
            if (prev_dynamic_render_type[i])
            {
                gPipeline.toggleRenderType(dynamic_render_types[i]);
            }
        }
    }

    bool prev_draw_ui = gPipeline.hasRenderDebugFeatureMask(LLPipeline::RENDER_DEBUG_FEATURE_UI);
    if (prev_draw_ui)
    {
        LLPipeline::toggleRenderDebugFeature(LLPipeline::RENDER_DEBUG_FEATURE_UI);
    }

    bool hide_hud = LLPipeline::sShowHUDAttachments;
    if (hide_hud)
    {
        LLPipeline::sShowHUDAttachments = false;
    }
    LLRect window_rect = getWorldViewRectRaw();

    mWorldViewRectRaw.set(0, res, res, 0);

    // these are the 6 directions we will point the camera, see LLCubeMapArray::sTargets
    LLVector3 look_dirs[6] = {
        LLVector3(1, 0, 0),
        LLVector3(-1, 0, 0),
        LLVector3(0, 1, 0),
        LLVector3(0, -1, 0),
        LLVector3(0, 0, 1),
        LLVector3(0, 0, -1)
    };

    LLVector3 look_upvecs[6] = {
        LLVector3(0, -1, 0),
        LLVector3(0, -1, 0),
        LLVector3(0, 0, 1),
        LLVector3(0, 0, -1),
        LLVector3(0, -1, 0),
        LLVector3(0, -1, 0)
    };

    // for each of six sides of cubemap
    //for (int i = 0; i < 6; ++i)
    int i = face;
    {
        // set up camera to look in each direction
        camera->lookDir(look_dirs[i], look_upvecs[i]);

        // turning this flag off here prohibits the screen swap
        // to present the new page to the viewer - this stops
        // the black flash in between captures when the number
        // of render passes is more than 1. We need to also
        // set it here because code in LLViewerDisplay resets
        // it to true each time.
        gDisplaySwapBuffers = false;

        // actually render the scene
        gCubeSnapshot = true;
        display_cube_face();
        gCubeSnapshot = false;
    }

    gDisplaySwapBuffers = true;

    if (!gPipeline.hasRenderDebugFeatureMask(LLPipeline::RENDER_DEBUG_FEATURE_UI))
    {
        if (prev_draw_ui)
        {
            LLPipeline::toggleRenderDebugFeature(LLPipeline::RENDER_DEBUG_FEATURE_UI);
        }
    }

    if (!dynamic_render)
    {
        for (int i = 0; i < dynamic_render_type_count; ++i)
        {
            if (prev_dynamic_render_type[i])
            {
                gPipeline.toggleRenderType(dynamic_render_types[i]);
            }
        }
    }

    if (hide_hud)
    {
        LLPipeline::sShowHUDAttachments = true;
    }

    gPipeline.resetDrawOrders();
    mWorldViewRectRaw = window_rect;

    if (useCustomClipPlane)
    {
        camera->setUserClipPlane(previousClipPlane);
    }

    // restore original view/camera/avatar settings settings
    *camera = saved_camera;
    set_current_modelview(saved_mod);
    set_current_projection(saved_proj);
    setup3DViewport();
    LLPipeline::sUseOcclusion = old_occlusion;

    camera->connectCameraAngleSignal();    // <FS:Zi> reconnect the "CameraAngle" changed signal so mouselook zoom keeps working

    // ====================================================
    return true;
}

void LLViewerWindow::destroyWindow()
{
    if (mWindow)
    {
        LLWindowManager::destroyWindow(mWindow);
    }
    mWindow = NULL;
}


void LLViewerWindow::drawMouselookInstructions()
{
    // Draw instructions for mouselook ("Press ESC to return to World View" partially transparent at the bottom of the screen.)
    const std::string instructions = LLTrans::getString("LeaveMouselook");
    const LLFontGL* font = LLFontGL::getFont(LLFontDescriptor("SansSerif", "Large", LLFontGL::BOLD));

    //to be on top of Bottom bar when it is opened
    const S32 INSTRUCTIONS_PAD = 50;

    font->renderUTF8(
        instructions, 0,
        getWorldViewRectScaled().getCenterX(),
        getWorldViewRectScaled().mBottom + INSTRUCTIONS_PAD,
        LLColor4( 1.0f, 1.0f, 1.0f, 0.5f ),
        LLFontGL::HCENTER, LLFontGL::TOP,
        LLFontGL::NORMAL,LLFontGL::DROP_SHADOW);
}

void* LLViewerWindow::getPlatformWindow() const
{
    return mWindow->getPlatformWindow();
}

void* LLViewerWindow::getMediaWindow()  const
{
    return mWindow->getMediaWindow();
}

void LLViewerWindow::focusClient()      const
{
    return mWindow->focusClient();
}

LLRootView* LLViewerWindow::getRootView() const
{
    return mRootView;
}

LLRect LLViewerWindow::getWorldViewRectScaled() const
{
    return mWorldViewRectScaled;
}

S32 LLViewerWindow::getWorldViewHeightScaled() const
{
    return mWorldViewRectScaled.getHeight();
}

S32 LLViewerWindow::getWorldViewWidthScaled() const
{
    return mWorldViewRectScaled.getWidth();
}


S32 LLViewerWindow::getWorldViewHeightRaw() const
{
    return mWorldViewRectRaw.getHeight();
}

S32 LLViewerWindow::getWorldViewWidthRaw() const
{
    return mWorldViewRectRaw.getWidth();
}

S32 LLViewerWindow::getWindowHeightScaled() const
{
    return mWindowRectScaled.getHeight();
}

S32 LLViewerWindow::getWindowWidthScaled() const
{
    return mWindowRectScaled.getWidth();
}

S32 LLViewerWindow::getWindowHeightRaw()    const
{
    return mWindowRectRaw.getHeight();
}

S32 LLViewerWindow::getWindowWidthRaw() const
{
    return mWindowRectRaw.getWidth();
}

void LLViewerWindow::setup2DRender()
{
    // setup ortho camera
    gl_state_for_2d(mWindowRectRaw.getWidth(), mWindowRectRaw.getHeight());
    setup2DViewport();
}

void LLViewerWindow::setup2DViewport(S32 x_offset, S32 y_offset)
{
    gGLViewport[0] = mWindowRectRaw.mLeft + x_offset;
    gGLViewport[1] = mWindowRectRaw.mBottom + y_offset;
    gGLViewport[2] = mWindowRectRaw.getWidth();
    gGLViewport[3] = mWindowRectRaw.getHeight();
    glViewport(gGLViewport[0], gGLViewport[1], gGLViewport[2], gGLViewport[3]);
}


void LLViewerWindow::setup3DRender()
{
    // setup perspective camera
    LLViewerCamera::getInstance()->setPerspective(NOT_FOR_SELECTION, mWorldViewRectRaw.mLeft, mWorldViewRectRaw.mBottom,  mWorldViewRectRaw.getWidth(), mWorldViewRectRaw.getHeight(), false, LLViewerCamera::getInstance()->getNear(), MAX_FAR_CLIP*2.f);
    setup3DViewport();
}

void LLViewerWindow::setup3DViewport(S32 x_offset, S32 y_offset)
{
    LL_PROFILE_ZONE_SCOPED_CATEGORY_UI;
    gGLViewport[0] = mWorldViewRectRaw.mLeft + x_offset;
    gGLViewport[1] = mWorldViewRectRaw.mBottom + y_offset;
    gGLViewport[2] = mWorldViewRectRaw.getWidth();
    gGLViewport[3] = mWorldViewRectRaw.getHeight();
    glViewport(gGLViewport[0], gGLViewport[1], gGLViewport[2], gGLViewport[3]);
}

void LLViewerWindow::revealIntroPanel()
{
    if (mProgressView)
    {
        mProgressView->revealIntroPanel();
    }
}

void LLViewerWindow::initTextures(S32 location_id)
{
    if (mProgressView)
    {
        // <FS:Ansariel> OpenSim support
        //mProgressView->initTextures(location_id, LLGridManager::getInstance()->isInProductionGrid());
        mProgressView->initTextures(location_id, LLGridManager::getInstance()->isInSLMain());
        // </FS:Ansariel>
    }
}

void LLViewerWindow::setShowProgress(const bool show, bool fullscreen)
{
    if(show)
    {
        if(fullscreen)
        {
            if(mProgressView)
                mProgressView->fade(true);
        }
        else
        {
            if(mProgressViewMini)
                mProgressViewMini->setVisible(true);
        }
    }
    else
    {
        if(mProgressView && mProgressView->getVisible())
            mProgressView->fade(false);

        if(mProgressViewMini)
            mProgressViewMini->setVisible(false);
    }
}

void LLViewerWindow::setStartupComplete()
{
    if (mProgressView)
    {
        mProgressView->setStartupComplete();
    }

#if LL_SDL2
    // FIRE-32559: For some reason aftrer login vsync always acts as if it's disabled, so
    // the flag will get set again here after the 3D view is set up -Zi
    getWindow()->toggleVSync(gSavedSettings.getBOOL("RenderVSyncEnable"));
#endif
}

bool LLViewerWindow::getShowProgress() const
{
    return (mProgressView && mProgressView->getVisible());
}

void LLViewerWindow::setProgressString(const std::string& string)
{
    if (mProgressView)
    {
        mProgressView->setText(string);
    }

    if (mProgressViewMini)
    {
        mProgressViewMini->setText(string);
    }
}

void LLViewerWindow::setProgressMessage(const std::string& msg)
{
    if(mProgressView)
    {
        mProgressView->setMessage(msg);
    }
}

void LLViewerWindow::setProgressPercent(const F32 percent)
{
    if (mProgressView)
    {
        mProgressView->setPercent(percent);
    }

    if (mProgressViewMini)
    {
        mProgressViewMini->setPercent(percent);
    }
}

void LLViewerWindow::setProgressCancelButtonVisible( bool b, const std::string& label )
{
    if (mProgressView)
    {
        mProgressView->setCancelButtonVisible( b, label );
    }

    if (mProgressViewMini)
    {
        mProgressViewMini->setCancelButtonVisible( b, label );
    }
}

LLProgressView *LLViewerWindow::getProgressView() const
{
    return mProgressView;
}

void LLViewerWindow::dumpState()
{
    LL_INFOS() << "LLViewerWindow Active " << S32(mActive) << LL_ENDL;
    LL_INFOS() << "mWindow visible " << S32(mWindow->getVisible())
        << " minimized " << S32(mWindow->getMinimized())
        << LL_ENDL;
}

void LLViewerWindow::stopGL()
{
    //Note: --bao
    //if not necessary, do not change the order of the function calls in this function.
    //if change something, make sure it will not break anything.
    //especially be careful to put anything behind gTextureList.destroyGL(save_state);
    if (!gGLManager.mIsDisabled)
    {
        LL_INFOS() << "Shutting down GL..." << LL_ENDL;

        // Pause texture decode threads (will get unpaused during main loop)
        LLAppViewer::getTextureCache()->pause();
        LLAppViewer::getTextureFetch()->pause();

        gSky.destroyGL();
        stop_glerror();

        LLManipTranslate::destroyGL() ;
        stop_glerror();

        gBumpImageList.destroyGL();
        stop_glerror();

        LLFontGL::destroyAllGL();
        stop_glerror();

        LLVOAvatar::destroyGL();
        stop_glerror();

        LLVOPartGroup::destroyGL();

        LLViewerDynamicTexture::destroyGL();
        stop_glerror();

        if (gPipeline.isInit())
        {
            gPipeline.destroyGL();
        }

        gBox.cleanupGL();

        if(gPostProcess)
        {
            gPostProcess->invalidate();
        }

        gTextureList.destroyGL();
        stop_glerror();

        gGLManager.mIsDisabled = true;
        stop_glerror();

        //unload shader's
        while (LLGLSLShader::sInstances.size())
        {
            LLGLSLShader* shader = *(LLGLSLShader::sInstances.begin());
            shader->unload();
        }
    }
}

void LLViewerWindow::restoreGL(const std::string& progress_message)
{
    llassert(false);
    // DEPRECATED -- this is left over from when we would completely destroy and restore a GL context
    // when switching from windowed to fullscreen.  None of this machinery has been exercised in years
    // and is unreliable.  If we ever *do* have another use case where completely unloading and reloading
    // everthing is necessary, requiring a viewer restart for that operation is a fine thing to do.
    // -- davep


    //Note: --bao
    //if not necessary, do not change the order of the function calls in this function.
    //if change something, make sure it will not break anything.
    //especially, be careful to put something before gTextureList.restoreGL();
    if (gGLManager.mIsDisabled)
    {
        LL_INFOS() << "Restoring GL..." << LL_ENDL;
        gGLManager.mIsDisabled = false;

        initGLDefaults();
        LLGLState::restoreGL();

        // for future support of non-square pixels, and fonts that are properly stretched
        //LLFontGL::destroyDefaultFonts();
        initFonts();

        gSky.restoreGL();
        gPipeline.restoreGL();
        LLManipTranslate::restoreGL();

        gBumpImageList.restoreGL();
        LLViewerDynamicTexture::restoreGL();
        LLVOAvatar::restoreGL();
        LLVOPartGroup::restoreGL();

        gResizeScreenTexture = true;
        gWindowResized = true;

        if (isAgentAvatarValid() && gAgentAvatarp->isEditingAppearance())
        {
            LLVisualParamHint::requestHintUpdates();
        }

        if (!progress_message.empty())
        {
            gRestoreGLTimer.reset();
            gRestoreGL = true;
            setShowProgress(true,true);
            setProgressString(progress_message);
        }
        LL_INFOS() << "...Restoring GL done" << LL_ENDL;
        if(!LLAppViewer::instance()->restoreErrorTrap())
        {
            LL_WARNS() << " Someone took over my signal/exception handler (post restoreGL)!" << LL_ENDL;
        }

    }
}

void LLViewerWindow::initFonts(F32 zoom_factor)
{
    LLFontGL::destroyAllGL();
    // Initialize with possibly different zoom factor

    LLFontManager::initClass();

    LLFontGL::initClass( gSavedSettings.getF32("FontScreenDPI"),
                                mDisplayScale.mV[VX] * zoom_factor,
                                mDisplayScale.mV[VY] * zoom_factor,
                                gDirUtilp->getAppRODataDir(),
                                gSavedSettings.getString("FSFontSettingsFile"),
                                gSavedSettings.getF32("FSFontSizeAdjustment"));
}

void LLViewerWindow::requestResolutionUpdate()
{
    mResDirty = true;
}

static LLTrace::BlockTimerStatHandle FTM_WINDOW_CHECK_SETTINGS("Window Settings");

void LLViewerWindow::checkSettings()
{
    LL_RECORD_BLOCK_TIME(FTM_WINDOW_CHECK_SETTINGS);
    if (mStatesDirty)
    {
        gGL.refreshState();
        LLViewerShaderMgr::instance()->setShaders();
        mStatesDirty = false;
    }

    // We want to update the resolution AFTER the states getting refreshed not before.
    if (mResDirty)
    {
        reshape(getWindowWidthRaw(), getWindowHeightRaw());
        mResDirty = false;
    }
}

F32 LLViewerWindow::getWorldViewAspectRatio() const
{
    F32 world_aspect = (F32)mWorldViewRectRaw.getWidth() / (F32)mWorldViewRectRaw.getHeight();
    return world_aspect;
}

void LLViewerWindow::calcDisplayScale()
{
    F32 ui_scale_factor = llclamp(gSavedSettings.getF32("UIScaleFactor") * mWindow->getSystemUISize(), MIN_UI_SCALE, MAX_UI_SCALE);
    LLVector2 display_scale;
    display_scale.setVec(llmax(1.f / mWindow->getPixelAspectRatio(), 1.f), llmax(mWindow->getPixelAspectRatio(), 1.f));
    display_scale *= ui_scale_factor;

    // limit minimum display scale
    if (display_scale.mV[VX] < MIN_DISPLAY_SCALE || display_scale.mV[VY] < MIN_DISPLAY_SCALE)
    {
        display_scale *= MIN_DISPLAY_SCALE / llmin(display_scale.mV[VX], display_scale.mV[VY]);
    }

    if (display_scale != mDisplayScale)
    {
        LL_INFOS() << "Setting display scale to " << display_scale << " for ui scale: " << ui_scale_factor << LL_ENDL;

        mDisplayScale = display_scale;
        // Init default fonts
        initFonts();
    }
}

//static
LLRect  LLViewerWindow::calcScaledRect(const LLRect & rect, const LLVector2& display_scale)
{
    LLRect res = rect;
    res.mLeft = ll_round((F32)res.mLeft / display_scale.mV[VX]);
    res.mRight = ll_round((F32)res.mRight / display_scale.mV[VX]);
    res.mBottom = ll_round((F32)res.mBottom / display_scale.mV[VY]);
    res.mTop = ll_round((F32)res.mTop / display_scale.mV[VY]);

    return res;
}

S32 LLViewerWindow::getChatConsoleBottomPad()
{
    S32 offset = 0;

    if(gToolBarView)
    {
        // <FS:KC> Tie console to legacy snap edge when possible
        static LLUICachedControl<bool> legacy_snap ("FSLegacyEdgeSnap", false);
        if (legacy_snap)
        {
            LLRect snap_rect = gFloaterView->getSnapRect();
            offset = snap_rect.mBottom;
        }// </FS:KC> Tie console to legacy snap edge when possible
        else
        {
            // FS:Ansariel This gets called every frame, so don't call getChild/findChild every time!
            offset += gToolBarView->getBottomToolbar()->getRect().getHeight();
            LLView* chat_stack = gToolBarView->getBottomChatStack();
            if (chat_stack)
            {
                offset = chat_stack->getRect().getHeight();
            }
        }
    }
    // </FS:Ansariel>

    return offset;
}

LLRect LLViewerWindow::getChatConsoleRect()
{
    LLRect full_window(0, getWindowHeightScaled(), getWindowWidthScaled(), 0);
    LLRect console_rect = full_window;

    const S32 CONSOLE_PADDING_TOP = 24;
    const S32 CONSOLE_PADDING_LEFT = 24;
    const S32 CONSOLE_PADDING_RIGHT = 10;

    console_rect.mTop    -= CONSOLE_PADDING_TOP;
    console_rect.mBottom += getChatConsoleBottomPad();

    console_rect.mLeft   += CONSOLE_PADDING_LEFT;

    // <FS:Ansariel> This also works without relog!
    static LLCachedControl<bool> chatFullWidth(gSavedSettings, "ChatFullWidth");
    if (chatFullWidth)
    // </FS:Ansariel>
    {
        console_rect.mRight -= CONSOLE_PADDING_RIGHT;
    }
    else
    {
        // Make console rect somewhat narrow so having inventory open is
        // less of a problem.

        //AO, Have console reuse/respect the desired nearby popup width set in NearbyToastWidth
        //console_rect.mRight  = console_rect.mLeft + 2 * getWindowWidthScaled() / 3;
        static LLCachedControl<S32> nearbyToastWidth(gSavedSettings, "NearbyToastWidth");
        F32 percentage = nearbyToastWidth / 100.0f;
        console_rect.mRight = S32((console_rect.mRight - CONSOLE_PADDING_RIGHT ) * percentage);
        //</AO>
    }

    // <FS:Ansariel> Push the chat console out of the way of the vertical toolbars
    if (gToolBarView)
    {
        // <FS:KC> Tie console to legacy snap edge when possible
        static LLUICachedControl<bool> legacy_snap ("FSLegacyEdgeSnap", false);
        if (legacy_snap)
        {
            LLRect snap_rect = gFloaterView->getSnapRect();
            if (console_rect.mRight > snap_rect.mRight)
            {
                console_rect.mRight = snap_rect.mRight;
            }

            if (console_rect.mLeft < snap_rect.mLeft)
            {
                console_rect.mLeft = snap_rect.mLeft;
            }
        }// </FS:KC> Tie console to legacy snap edge when possible
        else
        {
            LLToolBar* toolbar_left = gToolBarView->getToolbar(LLToolBarEnums::TOOLBAR_LEFT);
            if (toolbar_left && toolbar_left->hasButtons())
            {
                console_rect.mLeft += toolbar_left->getRect().getWidth();
            }

            LLToolBar* toolbar_right = gToolBarView->getToolbar(LLToolBarEnums::TOOLBAR_RIGHT);
            LLRect toolbar_right_screen_rect;
            toolbar_right->localRectToScreen(toolbar_right->getRect(), &toolbar_right_screen_rect);
            if (toolbar_right && toolbar_right->hasButtons() && console_rect.mRight >= toolbar_right_screen_rect.mLeft)
            {
                console_rect.mRight -= toolbar_right->getRect().getWidth();
            }
        }
    }
    // </FS:Ansariel>

    return console_rect;
}

void LLViewerWindow::reshapeStatusBarContainer()
{
    S32 new_height = mStatusBarContainer->getRect().getHeight();
    S32 new_width = mStatusBarContainer->getRect().getWidth();

    if (gSavedSettings.getBOOL("ShowNavbarNavigationPanel"))
    {
        // Navigation bar is outside visible area, expand status_bar_container to show it
        new_height += mNavBarContainer->getRect().getHeight();
    }
    else
    {
        // collapse status_bar_container
        new_height -= mNavBarContainer->getRect().getHeight();
    }
    mStatusBarContainer->reshape(new_width, new_height, true);
}

<<<<<<< HEAD
// <FS:Ansariel> Improved menu and navigation bar
//void LLViewerWindow::resetStatusBarContainer()
//{
//    LLNavigationBar* navbar = LLNavigationBar::getInstance();
//    if (gSavedSettings.getBOOL("ShowNavbarNavigationPanel") || navbar->getVisible())
//    {
//        // was previously showing navigation bar
//        LLView* nav_bar_container = getRootView()->getChild<LLView>("nav_bar_container");
//        LLPanel* status_bar_container = getRootView()->getChild<LLPanel>("status_bar_container");
//        S32 new_height = status_bar_container->getRect().getHeight();
//        S32 new_width = status_bar_container->getRect().getWidth();
//        new_height -= nav_bar_container->getRect().getHeight();
//        status_bar_container->reshape(new_width, new_height, true);
//    }
//}
// </FS:Ansariel>
=======
void LLViewerWindow::resetStatusBarContainer()
{
    LLNavigationBar* navbar = LLNavigationBar::getInstance();
    if (gSavedSettings.getBOOL("ShowNavbarNavigationPanel") || navbar->getVisible())
    {
        // was previously showing navigation bar
        S32 new_height = mStatusBarContainer->getRect().getHeight();
        S32 new_width = mStatusBarContainer->getRect().getWidth();
        new_height -= mNavBarContainer->getRect().getHeight();
        mStatusBarContainer->reshape(new_width, new_height, true);
    }
}
>>>>>>> 8f658804
//----------------------------------------------------------------------------


void LLViewerWindow::setUIVisibility(bool visible)
{
    mUIVisible = visible;

    if (!visible)
    {
        gAgentCamera.changeCameraToThirdPerson(false);
        gFloaterView->hideAllFloaters();
    }
    else
    {
        gFloaterView->showHiddenFloaters();
    }

    if (gToolBarView)
    {
        gToolBarView->setToolBarsVisible(visible);
    }

<<<<<<< HEAD
    // <FS:Ansariel> Notification not showing if hiding the UI
    FSNearbyChat::instance().showDefaultChatBar(visible && !gSavedSettings.getBOOL("AutohideChatBar"));
    gSavedSettings.setBOOL("FSInternalShowNavbarNavigationPanel", visible && gSavedSettings.getBOOL("ShowNavbarNavigationPanel"));
    gSavedSettings.setBOOL("FSInternalShowNavbarFavoritesPanel", visible && gSavedSettings.getBOOL("ShowNavbarFavoritesPanel"));
    mRootView->getChildView("chiclet_container")->setVisible(visible && gSavedSettings.getBOOL("InternalShowGroupNoticesTopRight"));
    mRootView->getChildView("chiclet_container_bottom")->setVisible(visible && !gSavedSettings.getBOOL("InternalShowGroupNoticesTopRight"));
    // </FS:Ansariel>

    // <FS:Zi> Is done inside XUI now, using visibility_control
    //LLNavigationBar::getInstance()->setVisible(visible ? gSavedSettings.getBOOL("ShowNavbarNavigationPanel") : false);
    // <FS:Zi> We don't use the mini location panel in Firestorm
    // LLPanelTopInfoBar::getInstance()->setVisible(visible? gSavedSettings.getBOOL("ShowMiniLocationPanel") : false);
    mRootView->getChildView("status_bar_container")->setVisible(visible);

    // <FS:Zi> hide utility bar if we are on a skin that uses it, e.g. Vintage
    LLView* utilityBarStack = mRootView->findChildView("chat_bar_utility_bar_stack");
    if (utilityBarStack)
    {
        utilityBarStack->setVisible(visible);
    }
    // </FS:Zi>
=======
    LLNavigationBar::getInstance()->setVisible(visible ? gSavedSettings.getBOOL("ShowNavbarNavigationPanel") : false);
    LLPanelTopInfoBar::getInstance()->setVisible(visible? gSavedSettings.getBOOL("ShowMiniLocationPanel") : false);
    mStatusBarContainer->setVisible(visible);
>>>>>>> 8f658804
}

bool LLViewerWindow::getUIVisibility()
{
    return mUIVisible;
}

////////////////////////////////////////////////////////////////////////////
//
// LLPickInfo
//
LLPickInfo::LLPickInfo()
    : mKeyMask(MASK_NONE),
      mPickCallback(NULL),
      mPickType(PICK_INVALID),
      mWantSurfaceInfo(false),
      mObjectFace(-1),
      mUVCoords(-1.f, -1.f),
      mSTCoords(-1.f, -1.f),
      mXYCoords(-1, -1),
      mIntersection(),
      mNormal(),
      mTangent(),
      mBinormal(),
      mHUDIcon(NULL),
      mPickTransparent(false),
      mPickRigged(false),
      mPickParticle(false)
{
}

LLPickInfo::LLPickInfo(const LLCoordGL& mouse_pos,
    MASK keyboard_mask,
    bool pick_transparent,
    bool pick_rigged,
    bool pick_particle,
    bool pick_reflection_probe,
    bool pick_uv_coords,
    bool pick_unselectable,
    void (*pick_callback)(const LLPickInfo& pick_info))
    : mMousePt(mouse_pos),
    mKeyMask(keyboard_mask),
    mPickCallback(pick_callback),
    mPickType(PICK_INVALID),
    mWantSurfaceInfo(pick_uv_coords),
    mObjectFace(-1),
    mUVCoords(-1.f, -1.f),
    mSTCoords(-1.f, -1.f),
    mXYCoords(-1, -1),
    mNormal(),
    mTangent(),
    mBinormal(),
    mHUDIcon(NULL),
    mPickTransparent(pick_transparent),
    mPickRigged(pick_rigged),
    mPickParticle(pick_particle),
    mPickReflectionProbe(pick_reflection_probe),
      mPickUnselectable(pick_unselectable)
{
}

void LLPickInfo::fetchResults()
{
    S32 face_hit = -1;

    LLVector4a intersection, normal;
    LLVector4a tangent;

    LLVector2 uv;

    LLHUDIcon* hit_icon = gViewerWindow->cursorIntersectIcon(mMousePt.mX, mMousePt.mY, 512.f, &intersection);

    LLVector4a origin;
    origin.load3(LLViewerCamera::getInstance()->getOrigin().mV);
    F32 icon_dist = 0.f;
    LLVector4a start;
    LLVector4a end;
    LLVector4a particle_end;

    if (hit_icon)
    {
        LLVector4a delta;
        delta.setSub(intersection, origin);
        icon_dist = delta.getLength3().getF32();
    }
    LLViewerObject* hit_object = gViewerWindow->cursorIntersect(mMousePt.mX, mMousePt.mY, 512.f,
                                    nullptr, -1, mPickTransparent, mPickRigged, mPickUnselectable, mPickReflectionProbe, &face_hit, &mGLTFNodeIndex, &mGLTFPrimitiveIndex,
                                &intersection, &uv, &normal, &tangent, &start, &end);

    mPickPt = mMousePt;

// [RLVa:KB] - Checked: RLVa-2.2 (@setoverlay)
    if ( (RlvActions::hasBehaviour(RLV_BHVR_SETOVERLAY)) && (hit_object) && (!hit_object->isHUDAttachment()) )
    {
        std::list<RlvOverlayEffect*> effects;
        LLVfxManager::instance().getEffects<RlvOverlayEffect>(effects);
        for (const RlvOverlayEffect* pEffect : effects)
        {
            if (pEffect->getEnabled() && pEffect->hitTest(mMousePt))
            {
                hit_object = nullptr;
                break;
            }
        }
    }
// [/RLVa:KB]

    U32 te_offset = face_hit > -1 ? face_hit : 0;

    if (mPickParticle)
    { //get the end point of line segement to use for particle raycast
        if (hit_object)
        {
            particle_end = intersection;
        }
        else
        {
            particle_end = end;
        }
    }

    LLViewerObject* objectp = hit_object;


    LLVector4a delta;
    delta.setSub(origin, intersection);

    if (hit_icon &&
        (!objectp ||
        icon_dist < delta.getLength3().getF32()))
    {
        // was this name referring to a hud icon?
        mHUDIcon = hit_icon;
        mPickType = PICK_ICON;
        mPosGlobal = mHUDIcon->getPositionGlobal();

    }
    else if (objectp)
    {
        if( objectp->getPCode() == LLViewerObject::LL_VO_SURFACE_PATCH )
        {
            // Hit land
            mPickType = PICK_LAND;
            mObjectID.setNull(); // land has no id

            // put global position into land_pos
            LLVector3d land_pos;
            if (!gViewerWindow->mousePointOnLandGlobal(mPickPt.mX, mPickPt.mY, &land_pos, mPickUnselectable))
            {
                // The selected point is beyond the draw distance or is otherwise
                // not selectable. Return before calling mPickCallback().
                return;
            }

            // Fudge the land focus a little bit above ground.
            mPosGlobal = land_pos + LLVector3d::z_axis * 0.1f;
        }
        else
        {
            if(isFlora(objectp))
            {
                mPickType = PICK_FLORA;
            }
            else
            {
                mPickType = PICK_OBJECT;
            }

            LLVector3 v_intersection(intersection.getF32ptr());

            mObjectOffset = gAgentCamera.calcFocusOffset(objectp, v_intersection, mPickPt.mX, mPickPt.mY);
            mObjectID = objectp->mID;
            mObjectFace = (te_offset == NO_FACE) ? -1 : (S32)te_offset;



            mPosGlobal = gAgent.getPosGlobalFromAgent(v_intersection);

            if (mWantSurfaceInfo)
            {
                getSurfaceInfo();
            }
        }
    }

    if (mPickParticle)
    { //search for closest particle to click origin out to intersection point
        S32 part_face = -1;

        LLVOPartGroup* group = gPipeline.lineSegmentIntersectParticle(start, particle_end, NULL, &part_face);
        if (group)
        {
            mParticleOwnerID = group->getPartOwner(part_face);
            mParticleSourceID = group->getPartSource(part_face);
        }
    }

    if (mPickCallback)
    {
        mPickCallback(*this);
    }
}

LLPointer<LLViewerObject> LLPickInfo::getObject() const
{
    return gObjectList.findObject( mObjectID );
}

void LLPickInfo::updateXYCoords()
{
    if (mObjectFace > -1)
    {
        const LLTextureEntry &tep = getObject()->getTEref(mObjectFace);
        LLPointer<LLViewerTexture> imagep = LLViewerTextureManager::getFetchedTexture(tep.getID());
        if(mUVCoords.mV[VX] >= 0.f && mUVCoords.mV[VY] >= 0.f && imagep.notNull())
        {
            mXYCoords.mX = ll_round(mUVCoords.mV[VX] * (F32)imagep->getWidth());
            mXYCoords.mY = ll_round((1.f - mUVCoords.mV[VY]) * (F32)imagep->getHeight());
        }
    }
}

void LLPickInfo::getSurfaceInfo()
{
    // set values to uninitialized - this is what we return if no intersection is found
    mObjectFace   = -1;
    mUVCoords     = LLVector2(-1, -1);
    mSTCoords     = LLVector2(-1, -1);
    mXYCoords     = LLCoordScreen(-1, -1);
    mIntersection = LLVector3(0,0,0);
    mNormal       = LLVector3(0,0,0);
    mBinormal     = LLVector3(0,0,0);
    mTangent      = LLVector4(0,0,0,0);

    LLVector4a tangent;
    LLVector4a intersection;
    LLVector4a normal;

    tangent.clear();
    normal.clear();
    intersection.clear();

    LLViewerObject* objectp = getObject();

    if (objectp)
    {
        if (gViewerWindow->cursorIntersect(ll_round((F32)mMousePt.mX), ll_round((F32)mMousePt.mY), 1024.f,
                                           objectp, -1, mPickTransparent, mPickRigged, mPickUnselectable, mPickReflectionProbe,
                                           &mObjectFace,
                                           &mGLTFNodeIndex,
                                           &mGLTFPrimitiveIndex,
                                           &intersection,
                                           &mSTCoords,
                                           &normal,
                                           &tangent))
        {
            // if we succeeded with the intersect above, compute the texture coordinates:

            if (objectp->mDrawable.notNull() && mObjectFace > -1)
            {
                LLFace* facep = objectp->mDrawable->getFace(mObjectFace);
                if (facep)
                {
                    mUVCoords = facep->surfaceToTexture(mSTCoords, intersection, normal);
            }
            }

            mIntersection.set(intersection.getF32ptr());
            mNormal.set(normal.getF32ptr());
            mTangent.set(tangent.getF32ptr());

            //extrapoloate binormal from normal and tangent

            LLVector4a binormal;
            binormal.setCross3(normal, tangent);
            binormal.mul(tangent.getF32ptr()[3]);

            mBinormal.set(binormal.getF32ptr());

            mBinormal.normalize();
            mNormal.normalize();
            mTangent.normalize();

            // and XY coords:
            updateXYCoords();

        }
    }
}

//static
bool LLPickInfo::isFlora(LLViewerObject* object)
{
    if (!object) return false;

    LLPCode pcode = object->getPCode();

    if( (LL_PCODE_LEGACY_GRASS == pcode)
        || (LL_PCODE_LEGACY_TREE == pcode)
        || (LL_PCODE_TREE_NEW == pcode))
    {
        return true;
    }
    return false;
}<|MERGE_RESOLUTION|>--- conflicted
+++ resolved
@@ -2231,8 +2231,9 @@
     mHintHolder = main_view->getChild<LLView>("hint_holder")->getHandle();
     mLoginPanelHolder = main_view->getChild<LLView>("login_panel_holder")->getHandle();
     mStatusBarContainer = main_view->getChild<LLPanel>("status_bar_container");
-    mNavBarContainer = mStatusBarContainer->getChild<LLView>("nav_bar_container");
-    mTopInfoContainer = main_view->getChild<LLPanel>("topinfo_bar_container");
+    // <FS:Ansariel> Improved menu and navigation bar
+    //mNavBarContainer = mStatusBarContainer->getChild<LLView>("nav_bar_container");
+    //mTopInfoContainer = main_view->getChild<LLPanel>("topinfo_bar_container");
 
     // Create the toolbar view
     // Get a pointer to the toolbar view holder
@@ -2248,14 +2249,23 @@
     // Hide the toolbars for the moment: we'll make them visible after logging in world (see LLViewerWindow::initWorldUI())
     gToolBarView->setVisible(false);
 
-<<<<<<< HEAD
+    mFloaterSnapRegion = gToolBarView->getChild<LLView>("floater_snap_region");
+    // <FS:Ansariel> Group notices, IMs and chiclets position
+    //mChicletContainer = gToolBarView->getChild<LLPanel>("chiclet_container");
+    if (gSavedSettings.getBOOL("InternalShowGroupNoticesTopRight"))
+    {
+        mChicletContainer = gToolBarView->getChild<LLPanel>("chiclet_container");
+        gToolBarView->getChildView("chiclet_container_bottom")->setVisible(false);
+    }
+    else
+    {
+        gToolBarView->getChildView("chiclet_container")->setVisible(false);
+        mChicletContainer = gToolBarView->getChild<LLPanel>("chiclet_container_bottom");
+    }
+    // </FS:Ansariel>
     // <FS:Zi> initialize the utility bar (classic V1 style buttons next to the chat bar)
     UtilityBar::instance().init();
 
-=======
-    mFloaterSnapRegion = gToolBarView->getChild<LLView>("floater_snap_region");
-    mChicletContainer = gToolBarView->getChild<LLPanel>("chiclet_container");
->>>>>>> 8f658804
     // Constrain floaters to inside the menu and status bar regions.
     gFloaterView = main_view->getChild<LLFloaterView>("Floater View");
     for (S32 i = 0; i < LLToolBarEnums::TOOLBAR_COUNT; ++i)
@@ -2342,23 +2352,6 @@
 
     if (!gNonInteractive)
     {
-<<<<<<< HEAD
-        // <FS:Ansariel> Group notices, IMs and chiclets position
-        //LLPanel* chiclet_container = getRootView()->getChild<LLPanel>("chiclet_container");
-        LLPanel* chiclet_container;
-        if (gSavedSettings.getBOOL("InternalShowGroupNoticesTopRight"))
-        {
-            chiclet_container = getRootView()->getChild<LLPanel>("chiclet_container");
-            getRootView()->getChildView("chiclet_container_bottom")->setVisible(false);
-        }
-        else
-        {
-            getRootView()->getChildView("chiclet_container")->setVisible(false);
-            chiclet_container = getRootView()->getChild<LLPanel>("chiclet_container_bottom");
-        }
-        // </FS:Ansariel> Group notices, IMs and chiclets position
-=======
->>>>>>> 8f658804
         LLChicletBar* chiclet_bar = LLChicletBar::getInstance();
         chiclet_bar->setShape(mChicletContainer->getLocalRect());
         chiclet_bar->setFollowsAll();
@@ -2384,36 +2377,32 @@
     // Force gFloaterTools to initialize
     LLFloaterReg::getInstance("build");
 
-<<<<<<< HEAD
     // <FS:Ansariel> Improved menu and navigation bar
     //LLNavigationBar* navbar = LLNavigationBar::getInstance();
     //if (!gStatusBar)
     //{
     //    // Status bar
-    //    LLPanel* status_bar_container = getRootView()->getChild<LLPanel>("status_bar_container");
     //    gStatusBar = new LLStatusBar(status_bar_container->getLocalRect());
     //    gStatusBar->setFollows(FOLLOWS_LEFT | FOLLOWS_TOP | FOLLOWS_RIGHT);
     //    gStatusBar->setShape(status_bar_container->getLocalRect());
     //    // sync bg color with menu bar
     //    gStatusBar->setBackgroundColor(gMenuBarView->getBackgroundColor());
     //    // add InBack so that gStatusBar won't be drawn over menu
-    //    status_bar_container->addChildInBack(gStatusBar, 2/*tab order, after menu*/);
-    //    status_bar_container->setVisible(true);
+    //    mStatusBarContainer->addChildInBack(gStatusBar, 2/*tab order, after menu*/);
+    //    mStatusBarContainer->setVisible(true);
 
     //    // Navigation bar
     //    LLView* nav_bar_container = getRootView()->getChild<LLView>("nav_bar_container");
 
     //    navbar->setShape(nav_bar_container->getLocalRect());
     //    navbar->setBackgroundColor(gMenuBarView->getBackgroundColor());
-    //    nav_bar_container->addChild(navbar);
-    //    nav_bar_container->setVisible(true);
+    //    mNavBarContainer->addChild(navbar);
+    //    mNavBarContainer->setVisible(true);
     //}
     //else
     //{
-    //    LLPanel* status_bar_container = getRootView()->getChild<LLPanel>("status_bar_container");
-    //    LLView* nav_bar_container = getRootView()->getChild<LLView>("nav_bar_container");
-    //    status_bar_container->setVisible(true);
-    //    nav_bar_container->setVisible(true);
+    //    mStatusBarContainerr_container->setVisible(true);
+    //    mNavBarContainer->setVisible(true);
     //}
 
     //if (!gSavedSettings.getBOOL("ShowNavbarNavigationPanel"))
@@ -2438,32 +2427,6 @@
     // set navbar container visible which is initially hidden on the login screen,
     // the real visibility of navbar and favorites bar is done via visibility control -Zi
     LLNavigationBar::instance().getView()->setVisible(true);
-=======
-    LLNavigationBar* navbar = LLNavigationBar::getInstance();
-    if (!gStatusBar)
-    {
-        // Status bar
-        gStatusBar = new LLStatusBar(mStatusBarContainer->getLocalRect());
-        gStatusBar->setFollows(FOLLOWS_LEFT | FOLLOWS_TOP | FOLLOWS_RIGHT);
-        gStatusBar->setShape(mStatusBarContainer->getLocalRect());
-        // sync bg color with menu bar
-        gStatusBar->setBackgroundColor(gMenuBarView->getBackgroundColor());
-        // add InBack so that gStatusBar won't be drawn over menu
-        mStatusBarContainer->addChildInBack(gStatusBar, 2/*tab order, after menu*/);
-        mStatusBarContainer->setVisible(true);
-
-        // Navigation bar
-        navbar->setShape(mNavBarContainer->getLocalRect());
-        navbar->setBackgroundColor(gMenuBarView->getBackgroundColor());
-        mNavBarContainer->addChild(navbar);
-        mNavBarContainer->setVisible(true);
-    }
-    else
-    {
-        mStatusBarContainer->setVisible(true);
-        mNavBarContainer->setVisible(true);
-    }
->>>>>>> 8f658804
 
     if (!gSavedSettings.getBOOL("ShowMenuBarLocation"))
     {
@@ -2473,22 +2436,12 @@
 
     // <FS:Zi> We don't have the mini location bar, so no topinfo_bar required
     // // Top Info bar
-    // LLPanel* topinfo_bar_container = getRootView()->getChild<LLPanel>("topinfo_bar_container");
     // LLPanelTopInfoBar* topinfo_bar = LLPanelTopInfoBar::getInstance();
 
-<<<<<<< HEAD
-    // topinfo_bar->setShape(topinfo_bar_container->getLocalRect());
-
-    // topinfo_bar_container->addChild(topinfo_bar);
-    // topinfo_bar_container->setVisible(true);
-=======
-    // Top Info bar
-    LLPanelTopInfoBar* topinfo_bar = LLPanelTopInfoBar::getInstance();
-    topinfo_bar->setShape(mTopInfoContainer->getLocalRect());
-
-    mTopInfoContainer->addChild(topinfo_bar);
-    mTopInfoContainer->setVisible(true);
->>>>>>> 8f658804
+    // topinfo_bar->setShape(mTopInfoContainer->getLocalRect());
+
+    // mTopInfoContainer->addChild(topinfo_bar);
+    // mTopInfoContainer->setVisible(true);
 
     // if (!gSavedSettings.getBOOL("ShowMiniLocationPanel"))
     // {
@@ -2911,24 +2864,14 @@
         gStatusBar->setEnabled( visible );
     }
 
-<<<<<<< HEAD
     // <FS:Zi> Is done inside XUI now, using visibility_control
-    //LLNavigationBar* navbarp = LLUI::getInstance()->getRootView()->findChild<LLNavigationBar>("navigation_bar");
-    //if (navbarp)
+    //if (mNavBarContainer)
     //{
     //  // when it's time to show navigation bar we need to ensure that the user wants to see it
     //  // i.e. ShowNavbarNavigationPanel option is true
-    //  navbarp->setVisible( visible && gSavedSettings.getBOOL("ShowNavbarNavigationPanel") );
+    //  mNavBarContainer->setVisible( visible && gSavedSettings.getBOOL("ShowNavbarNavigationPanel") );
     //}
     // </FS:Zi>
-=======
-    if (mNavBarContainer)
-    {
-        // when it's time to show navigation bar we need to ensure that the user wants to see it
-        // i.e. ShowNavbarNavigationPanel option is true
-        mNavBarContainer->setVisible( visible && gSavedSettings.getBOOL("ShowNavbarNavigationPanel") );
-    }
->>>>>>> 8f658804
 }
 
 void LLViewerWindow::setMenuBackgroundColor(bool god_mode, bool dev_grid)
@@ -7315,55 +7258,38 @@
     return console_rect;
 }
 
-void LLViewerWindow::reshapeStatusBarContainer()
-{
-    S32 new_height = mStatusBarContainer->getRect().getHeight();
-    S32 new_width = mStatusBarContainer->getRect().getWidth();
-
-    if (gSavedSettings.getBOOL("ShowNavbarNavigationPanel"))
-    {
-        // Navigation bar is outside visible area, expand status_bar_container to show it
-        new_height += mNavBarContainer->getRect().getHeight();
-    }
-    else
-    {
-        // collapse status_bar_container
-        new_height -= mNavBarContainer->getRect().getHeight();
-    }
-    mStatusBarContainer->reshape(new_width, new_height, true);
-}
-
-<<<<<<< HEAD
 // <FS:Ansariel> Improved menu and navigation bar
+//void LLViewerWindow::reshapeStatusBarContainer()
+//{
+//    S32 new_height = mStatusBarContainer->getRect().getHeight();
+//    S32 new_width = mStatusBarContainer->getRect().getWidth();
+//
+//    if (gSavedSettings.getBOOL("ShowNavbarNavigationPanel"))
+//    {
+//        // Navigation bar is outside visible area, expand status_bar_container to show it
+//        new_height += mNavBarContainer->getRect().getHeight();
+//    }
+//    else
+//    {
+//        // collapse status_bar_container
+//        new_height -= mNavBarContainer->getRect().getHeight();
+//    }
+//    mStatusBarContainer->reshape(new_width, new_height, true);
+//}
+
 //void LLViewerWindow::resetStatusBarContainer()
 //{
 //    LLNavigationBar* navbar = LLNavigationBar::getInstance();
 //    if (gSavedSettings.getBOOL("ShowNavbarNavigationPanel") || navbar->getVisible())
 //    {
 //        // was previously showing navigation bar
-//        LLView* nav_bar_container = getRootView()->getChild<LLView>("nav_bar_container");
-//        LLPanel* status_bar_container = getRootView()->getChild<LLPanel>("status_bar_container");
-//        S32 new_height = status_bar_container->getRect().getHeight();
-//        S32 new_width = status_bar_container->getRect().getWidth();
-//        new_height -= nav_bar_container->getRect().getHeight();
-//        status_bar_container->reshape(new_width, new_height, true);
+//        S32 new_height = mStatusBarContainer->getRect().getHeight();
+//        S32 new_width = mStatusBarContainer->getRect().getWidth();
+//        new_height -= mNavBarContainer->getRect().getHeight();
+//        mStatusBarContainer->reshape(new_width, new_height, true);
 //    }
 //}
 // </FS:Ansariel>
-=======
-void LLViewerWindow::resetStatusBarContainer()
-{
-    LLNavigationBar* navbar = LLNavigationBar::getInstance();
-    if (gSavedSettings.getBOOL("ShowNavbarNavigationPanel") || navbar->getVisible())
-    {
-        // was previously showing navigation bar
-        S32 new_height = mStatusBarContainer->getRect().getHeight();
-        S32 new_width = mStatusBarContainer->getRect().getWidth();
-        new_height -= mNavBarContainer->getRect().getHeight();
-        mStatusBarContainer->reshape(new_width, new_height, true);
-    }
-}
->>>>>>> 8f658804
 //----------------------------------------------------------------------------
 
 
@@ -7386,7 +7312,6 @@
         gToolBarView->setToolBarsVisible(visible);
     }
 
-<<<<<<< HEAD
     // <FS:Ansariel> Notification not showing if hiding the UI
     FSNearbyChat::instance().showDefaultChatBar(visible && !gSavedSettings.getBOOL("AutohideChatBar"));
     gSavedSettings.setBOOL("FSInternalShowNavbarNavigationPanel", visible && gSavedSettings.getBOOL("ShowNavbarNavigationPanel"));
@@ -7399,7 +7324,7 @@
     //LLNavigationBar::getInstance()->setVisible(visible ? gSavedSettings.getBOOL("ShowNavbarNavigationPanel") : false);
     // <FS:Zi> We don't use the mini location panel in Firestorm
     // LLPanelTopInfoBar::getInstance()->setVisible(visible? gSavedSettings.getBOOL("ShowMiniLocationPanel") : false);
-    mRootView->getChildView("status_bar_container")->setVisible(visible);
+    mStatusBarContainer->setVisible(visible);
 
     // <FS:Zi> hide utility bar if we are on a skin that uses it, e.g. Vintage
     LLView* utilityBarStack = mRootView->findChildView("chat_bar_utility_bar_stack");
@@ -7408,11 +7333,6 @@
         utilityBarStack->setVisible(visible);
     }
     // </FS:Zi>
-=======
-    LLNavigationBar::getInstance()->setVisible(visible ? gSavedSettings.getBOOL("ShowNavbarNavigationPanel") : false);
-    LLPanelTopInfoBar::getInstance()->setVisible(visible? gSavedSettings.getBOOL("ShowMiniLocationPanel") : false);
-    mStatusBarContainer->setVisible(visible);
->>>>>>> 8f658804
 }
 
 bool LLViewerWindow::getUIVisibility()
