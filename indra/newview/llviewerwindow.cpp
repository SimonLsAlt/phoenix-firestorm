/** 
 * @file llviewerwindow.cpp
 * @brief Implementation of the LLViewerWindow class.
 *
 * $LicenseInfo:firstyear=2001&license=viewerlgpl$
 * Second Life Viewer Source Code
 * Copyright (C) 2010, Linden Research, Inc.
 * 
 * This library is free software; you can redistribute it and/or
 * modify it under the terms of the GNU Lesser General Public
 * License as published by the Free Software Foundation;
 * version 2.1 of the License only.
 * 
 * This library is distributed in the hope that it will be useful,
 * but WITHOUT ANY WARRANTY; without even the implied warranty of
 * MERCHANTABILITY or FITNESS FOR A PARTICULAR PURPOSE.  See the GNU
 * Lesser General Public License for more details.
 * 
 * You should have received a copy of the GNU Lesser General Public
 * License along with this library; if not, write to the Free Software
 * Foundation, Inc., 51 Franklin Street, Fifth Floor, Boston, MA  02110-1301  USA
 * 
 * Linden Research, Inc., 945 Battery Street, San Francisco, CA  94111  USA
 * $/LicenseInfo$
 */

#include "llviewerprecompiledheaders.h"
#include "llviewerwindow.h"


// system library includes
#include <stdio.h>
#include <iostream>
#include <fstream>
#include <algorithm>
#include <boost/filesystem.hpp>
#include <boost/lambda/core.hpp>
#include <boost/regex.hpp>

#include "llagent.h"
#include "llagentcamera.h"
#include "llcommunicationchannel.h"
#include "llfloaterreg.h"
#include "llhudicon.h"
#include "llmeshrepository.h"
#include "llnotificationhandler.h"
#include "llpanellogin.h"
#include "llsetkeybinddialog.h"
#include "llviewerinput.h"
#include "llviewermenu.h"
//<FS:Beq> physics display changes
#include "llspatialpartition.h"
#include "llphysicsshapebuilderutil.h"
#include "llvolumemgr.h"
//</FS:Beq>

#include "llviewquery.h"
#include "llxmltree.h"
#include "llslurl.h"
#include "llrender.h"

#include "stringize.h"

//
// TODO: Many of these includes are unnecessary.  Remove them.
//

// linden library includes
#include "llaudioengine.h"		// mute on minimize
#include "llchatentry.h"
#include "indra_constants.h"
#include "llassetstorage.h"
#include "llerrorcontrol.h"
#include "llfontgl.h"
#include "llmousehandler.h"
#include "llrect.h"
#include "llsky.h"
#include "llstring.h"
#include "llui.h"
#include "lluuid.h"
#include "llview.h"
#include "llxfermanager.h"
#include "message.h"
#include "object_flags.h"
#include "lltimer.h"
#include "llviewermenu.h"
#include "lltooltip.h"
#include "llmediaentry.h"
#include "llurldispatcher.h"
#include "raytrace.h"

// newview includes
#include "fscommon.h"
#include "llagent.h"
#include "llbox.h"
#include "llchicletbar.h"
#include "llconsole.h"
#include "llviewercontrol.h"
#include "llcylinder.h"
#include "lldebugview.h"
#include "lldir.h"
#include "lldrawable.h"
#include "lldrawpoolalpha.h"
#include "lldrawpoolbump.h"
#include "lldrawpoolwater.h"
#include "llmaniptranslate.h"
#include "llface.h"
#include "llfeaturemanager.h"
#include "llfilepicker.h"
#include "llfirstuse.h"
#include "llfloater.h"
#include "llfloaterbuyland.h"
#include "llfloatercamera.h"
#include "llfloaterland.h"
#include "llfloaterinspect.h"
#include "llfloatermap.h"
#include "llfloaternamedesc.h"
#include "llfloaterpreference.h"
#include "llfloatersnapshot.h"
#include "llfloatertools.h"
#include "llfloaterworldmap.h"
#include "llfocusmgr.h"
#include "llfontfreetype.h"
#include "llgesturemgr.h"
#include "llglheaders.h"
#include "lltooltip.h"
#include "llhudmanager.h"
#include "llhudobject.h"
#include "llhudview.h"
#include "llimage.h"
#include "llimagej2c.h"
#include "llimageworker.h"
#include "llkeyboard.h"
#include "lllineeditor.h"
#include "lllogininstance.h"
#include "llmenugl.h"
#include "llmenuoptionpathfindingrebakenavmesh.h"
#include "llmodaldialog.h"
#include "llmorphview.h"
#include "llmoveview.h"
#include "llnavigationbar.h"
#include "llnotificationhandler.h"
// <FS:Zi> We don't use the mini location panel in Firestorm
// #include "llpaneltopinfobar.h"
#include "llpopupview.h"
#include "llpreviewtexture.h"
#include "llprogressview.h"
#include "llresmgr.h"
#include "llselectmgr.h"
#include "llrootview.h"
#include "llrendersphere.h"
#include "llstartup.h"
#include "llstatusbar.h"
#include "llstatview.h"
#include "llsurface.h"
#include "llsurfacepatch.h"
#include "lltexlayer.h"
#include "lltextbox.h"
#include "lltexturecache.h"
#include "lltexturefetch.h"
#include "lltextureview.h"
#include "lltoast.h"
#include "lltool.h"
#include "lltoolbarview.h"
#include "lltoolcomp.h"
#include "lltooldraganddrop.h"
#include "lltoolface.h"
#include "lltoolfocus.h"
#include "lltoolgrab.h"
#include "lltoolmgr.h"
#include "lltoolmorph.h"
#include "lltoolpie.h"
#include "lltoolselectland.h"
#include "lltrans.h"
#include "lluictrlfactory.h"
#include "llurldispatcher.h"		// SLURL from other app instance
#include "llversioninfo.h"
#include "llvieweraudio.h"
#include "llviewercamera.h"
#include "llviewergesture.h"
#include "llviewertexturelist.h"
#include "llviewerinventory.h"
#include "llviewerinput.h"
#include "llviewermedia.h"
#include "llviewermediafocus.h"
#include "llviewermenu.h"
#include "llviewermessage.h"
#include "llviewerobjectlist.h"
#include "llviewerparcelmgr.h"
#include "llviewerregion.h"
#include "llviewershadermgr.h"
#include "llviewerstats.h"
#include "llvoavatarself.h"
#include "llvopartgroup.h"
#include "llvovolume.h"
#include "llworld.h"
#include "llworldmapview.h"
#include "pipeline.h"
#include "llappviewer.h"
#include "llviewerdisplay.h"
#include "llspatialpartition.h"
#include "llviewerjoystick.h"
#include "llviewermenufile.h" // LLFilePickerReplyThread
#include "llviewernetwork.h"
#include "llpostprocess.h"
// <FS:Ansariel> [FS communication UI]
//#include "llfloaterimnearbychat.h"
// </FS:Ansariel> [FS communication UI]
#include "llagentui.h"
#include "llwearablelist.h"

#include "llviewereventrecorder.h"

#include "llnotifications.h"
#include "llnotificationsutil.h"
#include "llnotificationmanager.h"

#include "llfloaternotificationsconsole.h"

// <FS:Ansariel> [FS communication UI]
#include "fsfloaternearbychat.h"
#include "fsnearbychathub.h"
// </FS:Ansariel> [FS communication UI]
#include "llwindowlistener.h"
#include "llviewerwindowlistener.h"
#include "llpaneltopinfobar.h"
#include "llcleanup.h"
#include "llimview.h"
#include "llviewermenufile.h"

// [RLVa:KB] - Checked: 2010-03-31 (RLVa-1.2.0c)
#include "rlvactions.h"
#include "rlveffects.h"
#include "rlvhandler.h"
// [/RLVa:KB]

#if LL_WINDOWS
#include <tchar.h> // For Unicode conversion methods
#include "llwindowwin32.h" // For AltGr handling
#endif

#include "utilitybar.h"		// <FS:Zi> Support for the classic V1 style buttons in some skins
#include "exopostprocess.h"	// <FS:Ansariel> Exodus Vignette
#include "llnetmap.h"
#include "lggcontactsets.h"
#include "fspanellogin.h"

#include "lltracerecording.h"

//
// Globals
//
void render_ui(F32 zoom_factor = 1.f, int subfield = 0);
void swap();

extern BOOL gDebugClicks;
extern BOOL gDisplaySwapBuffers;
extern BOOL gDepthDirty;
extern BOOL gResizeScreenTexture;
extern BOOL gCubeSnapshot;

LLViewerWindow	*gViewerWindow = NULL;

LLFrameTimer	gAwayTimer;
LLFrameTimer	gAwayTriggerTimer;

BOOL			gShowOverlayTitle = FALSE;

LLViewerObject*  gDebugRaycastObject = NULL;
LLVOPartGroup* gDebugRaycastParticle = NULL;
LLVector4a       gDebugRaycastIntersection;
LLVector4a		gDebugRaycastParticleIntersection;
LLVector2        gDebugRaycastTexCoord;
LLVector4a       gDebugRaycastNormal;
LLVector4a       gDebugRaycastTangent;
S32				gDebugRaycastFaceHit;
LLVector4a		 gDebugRaycastStart;
LLVector4a		 gDebugRaycastEnd;

// HUD display lines in lower right
BOOL				gDisplayWindInfo = FALSE;
BOOL				gDisplayCameraPos = FALSE;
BOOL				gDisplayFOV = FALSE;

static const U8 NO_FACE = 255;
BOOL gQuietSnapshot = FALSE;

const F32 MIN_AFK_TIME = 6.f; // minimum time after setting away state before coming back

// Minimum value for UIScaleFactor, also defined in preferences, ui_scale_slider
static const F32 MIN_UI_SCALE = 0.75f;
// 4.0 in preferences, but win10 supports larger scaling and value is used more as
// sanity check, so leaving space for larger values from DPI updates.
static const F32 MAX_UI_SCALE = 7.0f;
static const F32 MIN_DISPLAY_SCALE = 0.75f;

// <FS:Ansariel> FIRE-31852: Now it aggressively executes gestures within focussed floaters...
//static const char KEY_MOUSELOOK = 'M';

static LLCachedControl<std::string>	sSnapshotBaseName(LLCachedControl<std::string>(gSavedPerAccountSettings, "SnapshotBaseName", "Snapshot"));
static LLCachedControl<std::string>	sSnapshotDir(LLCachedControl<std::string>(gSavedPerAccountSettings, "SnapshotBaseDir", ""));

LLTrace::SampleStatHandle<> LLViewerWindow::sMouseVelocityStat("Mouse Velocity");

class RecordToChatConsoleRecorder : public LLError::Recorder
{
public:
	virtual void recordMessage(LLError::ELevel level,
								const std::string& message)
	{
		//FIXME: this is NOT thread safe, and will do bad things when a warning is issued from a non-UI thread

		// only log warnings to chat console
		//if (level == LLError::LEVEL_WARN)
		//{
			//LLFloaterChat* chat_floater = LLFloaterReg::findTypedInstance<LLFloaterChat>("chat");
			//if (chat_floater && gSavedSettings.getBOOL("WarningsAsChat"))
			//{
			//	LLChat chat;
			//	chat.mText = message;
			//	chat.mSourceType = CHAT_SOURCE_SYSTEM;

			//	chat_floater->addChat(chat, FALSE, FALSE);
			//}
		//}
	}
};

class RecordToChatConsole : public LLSingleton<RecordToChatConsole>
{
	LLSINGLETON(RecordToChatConsole);
public:
	void startRecorder() { LLError::addRecorder(mRecorder); }
	void stopRecorder() { LLError::removeRecorder(mRecorder); }

private:
	LLError::RecorderPtr mRecorder;
};

RecordToChatConsole::RecordToChatConsole():
	mRecorder(new RecordToChatConsoleRecorder())
{
    mRecorder->showTags(false);
    mRecorder->showLocation(false);
    mRecorder->showMultiline(true);
}

////////////////////////////////////////////////////////////////////////////
//
// Print Utility
//

// Convert a normalized float (-1.0 <= x <= +1.0) to a fixed 1.4 format string:
//
//    s#.####
//
// Where:
//    s  sign character; space if x is positiv, minus if negative
//    #  decimal digits
//
// This is similar to printf("%+.4f") except positive numbers are NOT cluttered with a leading '+' sign.
// NOTE: This does NOT null terminate the output
void normalized_float_to_string(const float x, char *out_str)
{
    static const unsigned char DECIMAL_BCD2[] =
    {
        0x00, 0x01, 0x02, 0x03, 0x04, 0x05, 0x06, 0x07, 0x08, 0x09,
        0x10, 0x11, 0x12, 0x13, 0x14, 0x15, 0x16, 0x17, 0x18, 0x19,
        0x20, 0x21, 0x22, 0x23, 0x24, 0x25, 0x26, 0x27, 0x28, 0x29,
        0x30, 0x31, 0x32, 0x33, 0x34, 0x35, 0x36, 0x37, 0x38, 0x39,
        0x40, 0x41, 0x42, 0x43, 0x44, 0x45, 0x46, 0x47, 0x48, 0x49,
        0x50, 0x51, 0x52, 0x53, 0x54, 0x55, 0x56, 0x57, 0x58, 0x59,
        0x60, 0x61, 0x62, 0x63, 0x64, 0x65, 0x66, 0x67, 0x68, 0x69,
        0x70, 0x71, 0x72, 0x73, 0x74, 0x75, 0x76, 0x77, 0x78, 0x79,
        0x80, 0x81, 0x82, 0x83, 0x84, 0x85, 0x86, 0x87, 0x88, 0x89,
        0x90, 0x91, 0x92, 0x93, 0x94, 0x95, 0x96, 0x97, 0x98, 0x99
    };

    int neg = (x < 0);
    int rem = neg
            ? (int)(x * -10000.)
            : (int)(x *  10000.);

    int d10 = rem % 100; rem /= 100;
    int d32 = rem % 100; rem /= 100;

    out_str[6] = '0' + ((DECIMAL_BCD2[ d10 ] >> 0) & 0xF);
    out_str[5] = '0' + ((DECIMAL_BCD2[ d10 ] >> 4) & 0xF);
    out_str[4] = '0' + ((DECIMAL_BCD2[ d32 ] >> 0) & 0xF);
    out_str[3] = '0' + ((DECIMAL_BCD2[ d32 ] >> 4) & 0xF);
    out_str[2] = '.';
    out_str[1] = '0' + (rem & 1);
    out_str[0] = " -"[neg]; // Could always show '+' for positive but this clutters up the common case
}

// normalized float
//    printf("%-.4f    %-.4f    %-.4f")
// Params:
//   float  &matrix_row[4]
//   int    matrix_cell_index
//   string out_buffer (size 32)
// Note: The buffer is assumed to be pre-filled with spaces
#define MATRIX_ROW_N32_TO_STR(matrix_row, i, out_buffer)          \
    normalized_float_to_string(matrix_row[i+0], out_buffer +  0); \
    normalized_float_to_string(matrix_row[i+1], out_buffer + 11); \
    normalized_float_to_string(matrix_row[i+2], out_buffer + 22); \
    out_buffer[31] = 0;


// regular float
//    sprintf(buffer, "%-8.2f  %-8.2f  %-8.2f", matrix_row[i+0], matrix_row[i+1], matrix_row[i+2]);
// Params:
//   float  &matrix_row[4]
//   int    matrix_cell_index
//   char   out_buffer[32]
// Note: The buffer is assumed to be pre-filled with spaces
#define MATRIX_ROW_F32_TO_STR(matrix_row, i, out_buffer) {                       \
    static const char *format[3] = {                                             \
        "%-8.2f"  ,  /* 0 */                                                     \
        ">  99K  ",  /* 1 */                                                     \
        "< -99K  "   /* 2 */                                                     \
    };                                                                           \
                                                                                 \
    F32 temp_0 = matrix_row[i+0];                                                \
    F32 temp_1 = matrix_row[i+1];                                                \
    F32 temp_2 = matrix_row[i+2];                                                \
                                                                                 \
    U8 flag_0 = (((U8)(temp_0 < -99999.99)) << 1) | ((U8)(temp_0 > 99999.99));   \
    U8 flag_1 = (((U8)(temp_1 < -99999.99)) << 1) | ((U8)(temp_1 > 99999.99));   \
    U8 flag_2 = (((U8)(temp_2 < -99999.99)) << 1) | ((U8)(temp_2 > 99999.99));   \
                                                                                 \
    if (temp_0 < 0.f) out_buffer[ 0] = '-';                                      \
    if (temp_1 < 0.f) out_buffer[11] = '-';                                      \
    if (temp_2 < 0.f) out_buffer[22] = '-';                                      \
                                                                                 \
    sprintf(out_buffer+ 1,format[flag_0],fabsf(temp_0)); out_buffer[ 1+8] = ' '; \
    sprintf(out_buffer+12,format[flag_1],fabsf(temp_1)); out_buffer[12+8] = ' '; \
    sprintf(out_buffer+23,format[flag_2],fabsf(temp_2)); out_buffer[23+8] =  0 ; \
}

////////////////////////////////////////////////////////////////////////////
//
// LLDebugText
//

static LLTrace::BlockTimerStatHandle FTM_DISPLAY_DEBUG_TEXT("Display Debug Text");

class LLDebugText
{
private:
	struct Line
	{
		Line(const std::string& in_text, S32 in_x, S32 in_y) : text(in_text), x(in_x), y(in_y) {}
		std::string text;
		S32 x,y;
	};

	LLViewerWindow *mWindow;
	
	typedef std::vector<Line> line_list_t;
	line_list_t mLineList;
	LLColor4 mTextColor;

	LLColor4 mBackColor;
	LLRect mBackRectCamera1;
	LLRect mBackRectCamera2;

	void addText(S32 x, S32 y, const std::string &text) 
	{
		mLineList.push_back(Line(text, x, y));
	}
	
public:
	LLDebugText(LLViewerWindow* window) : mWindow(window) {}

	void clearText() { mLineList.clear(); }

	void update()
	{
		if (!gPipeline.hasRenderDebugFeatureMask(LLPipeline::RENDER_DEBUG_FEATURE_UI))
		{
			clearText();
			return;
		}

		static LLCachedControl<bool> log_texture_traffic(gSavedSettings,"LogTextureNetworkTraffic", false) ;

		std::string wind_vel_text;
		std::string wind_vector_text;
		std::string rwind_vel_text;
		std::string rwind_vector_text;
		std::string audio_text;

		static const std::string beacon_particle = LLTrans::getString("BeaconParticle");
		static const std::string beacon_physical = LLTrans::getString("BeaconPhysical");
		static const std::string beacon_scripted = LLTrans::getString("BeaconScripted");
		static const std::string beacon_scripted_touch = LLTrans::getString("BeaconScriptedTouch");
		static const std::string beacon_sound = LLTrans::getString("BeaconSound");
		static const std::string beacon_media = LLTrans::getString("BeaconMedia");
		static const std::string beacon_sun = LLTrans::getString("BeaconSun");
		static const std::string beacon_moon = LLTrans::getString("BeaconMoon");
		static const std::string particle_hiding = LLTrans::getString("ParticleHiding");
		static const std::string movelock_enabled = LLTrans::getString("MovelockEnabled"); // <FS:PP> FIRE-29880: Movelock

		// Draw the statistics in a light gray
		// and in a thin font
		mTextColor = LLColor4( 0.86f, 0.86f, 0.86f, 1.f );

		// Draw stuff growing up from right lower corner of screen
		S32 x_right = mWindow->getWorldViewWidthScaled();
		S32 xpos = x_right - 400;
		xpos = llmax(xpos, 0);
		S32 ypos = 64;
		const S32 y_inc = 20;

		// Camera matrix text is hard to see again a white background
		// Add a dark background underneath the matrices for readability (contrast)
		mBackRectCamera1.mLeft   = xpos;
		mBackRectCamera1.mRight  = x_right;
		mBackRectCamera1.mTop    = -1;
		mBackRectCamera1.mBottom = -1;
		mBackRectCamera2 = mBackRectCamera1;

		mBackColor = LLUIColorTable::instance().getColor( "MenuDefaultBgColor" );

		clearText();
		
		//if (gSavedSettings.getBOOL("DebugShowTime"))
		static LLCachedControl<bool> debugShowTime(gSavedSettings, "DebugShowTime");
		if (debugShowTime)
		{
			// <FS:Ansariel> FIRE-9746: Show FPS with DebugShowTime
			{
				const U32 y_inc2 = 15;
				addText(xpos, ypos, llformat("FPS: %3.1f", LLTrace::get_frame_recording().getPeriodMeanPerSec(LLStatViewer::FPS))); ypos += y_inc2;
			}
			// </FS:Ansariel>

			F32 time = gFrameTimeSeconds;
			S32 hours = (S32)(time / (60*60));
			S32 mins = (S32)((time - hours*(60*60)) / 60);
			S32 secs = (S32)((time - hours*(60*60) - mins*60));
			addText(xpos, ypos, llformat("Time: %d:%02d:%02d", hours,mins,secs)); ypos += y_inc;
		}
		
		//if (gSavedSettings.getBOOL("DebugShowMemory"))
		static LLCachedControl<bool> debugShowMemory(gSavedSettings, "DebugShowMemory");
		if (debugShowMemory)
		{
			addText(xpos, ypos,
					STRINGIZE("Memory: " << (LLMemory::getCurrentRSS() / 1024) << " (KB)"));
			ypos += y_inc;
		}

		if (gDisplayCameraPos)
		{
			std::string camera_view_text;
			std::string camera_center_text;
			std::string agent_view_text;
			std::string agent_left_text;
			std::string agent_center_text;
			std::string agent_root_center_text;

			LLVector3d tvector; // Temporary vector to hold data for printing.

			// Update camera center, camera view, wind info every other frame
			tvector = gAgent.getPositionGlobal();
			agent_center_text = llformat("AgentCenter  %f %f %f",
										 (F32)(tvector.mdV[VX]), (F32)(tvector.mdV[VY]), (F32)(tvector.mdV[VZ]));

			if (isAgentAvatarValid())
			{
				tvector = gAgent.getPosGlobalFromAgent(gAgentAvatarp->mRoot->getWorldPosition());
				agent_root_center_text = llformat("AgentRootCenter %f %f %f",
												  (F32)(tvector.mdV[VX]), (F32)(tvector.mdV[VY]), (F32)(tvector.mdV[VZ]));
			}
			else
			{
				agent_root_center_text = "---";
			}


			tvector = LLVector4(gAgent.getFrameAgent().getAtAxis());
			agent_view_text = llformat("AgentAtAxis  %f %f %f",
									   (F32)(tvector.mdV[VX]), (F32)(tvector.mdV[VY]), (F32)(tvector.mdV[VZ]));

			tvector = LLVector4(gAgent.getFrameAgent().getLeftAxis());
			agent_left_text = llformat("AgentLeftAxis  %f %f %f",
									   (F32)(tvector.mdV[VX]), (F32)(tvector.mdV[VY]), (F32)(tvector.mdV[VZ]));

			tvector = gAgentCamera.getCameraPositionGlobal();
			camera_center_text = llformat("CameraCenter %f %f %f",
										  (F32)(tvector.mdV[VX]), (F32)(tvector.mdV[VY]), (F32)(tvector.mdV[VZ]));

			tvector = LLVector4(LLViewerCamera::getInstance()->getAtAxis());
			camera_view_text = llformat("CameraAtAxis    %f %f %f",
										(F32)(tvector.mdV[VX]), (F32)(tvector.mdV[VY]), (F32)(tvector.mdV[VZ]));
		
// [RLVa:KB] - @showloc
			if (!RlvActions::canShowLocation())
			{
				agent_center_text = RlvStrings::getString(RlvStringKeys::Hidden::Generic);
				agent_root_center_text = RlvStrings::getString(RlvStringKeys::Hidden::Generic);
				camera_center_text = RlvStrings::getString(RlvStringKeys::Hidden::Generic);
			}
// [/RLVa:KB]

			addText(xpos, ypos, agent_center_text);  ypos += y_inc;
			addText(xpos, ypos, agent_root_center_text);  ypos += y_inc;
			addText(xpos, ypos, agent_view_text);  ypos += y_inc;
			addText(xpos, ypos, agent_left_text);  ypos += y_inc;
			addText(xpos, ypos, camera_center_text);  ypos += y_inc;
			addText(xpos, ypos, camera_view_text);  ypos += y_inc;
		}

		if (gDisplayWindInfo)
		{
			wind_vel_text = llformat("Wind velocity %.2f m/s", gWindVec.magVec());
			wind_vector_text = llformat("Wind vector   %.2f %.2f %.2f", gWindVec.mV[0], gWindVec.mV[1], gWindVec.mV[2]);
			rwind_vel_text = llformat("RWind vel %.2f m/s", gRelativeWindVec.magVec());
			rwind_vector_text = llformat("RWind vec   %.2f %.2f %.2f", gRelativeWindVec.mV[0], gRelativeWindVec.mV[1], gRelativeWindVec.mV[2]);

			addText(xpos, ypos, wind_vel_text);  ypos += y_inc;
			addText(xpos, ypos, wind_vector_text);  ypos += y_inc;
			addText(xpos, ypos, rwind_vel_text);  ypos += y_inc;
			addText(xpos, ypos, rwind_vector_text);  ypos += y_inc;
		}
		if (gDisplayWindInfo)
		{
			audio_text = llformat("Audio for wind: %d", gAudiop ? gAudiop->isWindEnabled() : -1);
			addText(xpos, ypos, audio_text);  ypos += y_inc;
		}
		if (gDisplayFOV)
		{
			addText(xpos, ypos, llformat("FOV: %2.1f deg", RAD_TO_DEG * LLViewerCamera::getInstance()->getView()));
			ypos += y_inc;
		}
		
		/*if (LLViewerJoystick::getInstance()->getOverrideCamera())
		{
			addText(xpos + 200, ypos, llformat("Flycam"));
			ypos += y_inc;
		}*/
		
		//if (gSavedSettings.getBOOL("DebugShowRenderInfo"))
		static LLCachedControl<bool> debugShowRenderInfo(gSavedSettings, "DebugShowRenderInfo");
		if (debugShowRenderInfo)
		{
			LLTrace::Recording& last_frame_recording = LLTrace::get_frame_recording().getLastRecording();

			//show streaming cost/triangle count of known prims in current region OR selection
			{
				F32 cost = 0.f;
				S32 count = 0;
				S32 vcount = 0;
				S32 object_count = 0;
				S32 total_bytes = 0;
				S32 visible_bytes = 0;

				const char* label = "Region";
				if (LLSelectMgr::getInstance()->getSelection()->getObjectCount() == 0)
				{ //region
					LLViewerRegion* region = gAgent.getRegion();
					if (region)
					{
						for (U32 i = 0; i < gObjectList.getNumObjects(); ++i)
						{
							LLViewerObject* object = gObjectList.getObject(i);
							if (object && 
								object->getRegion() == region &&
								object->getVolume())
							{
								object_count++;
								S32 bytes = 0;	
								S32 visible = 0;
								cost += object->getStreamingCost();
                                LLMeshCostData costs;
                                if (object->getCostData(costs))
                                {
                                    bytes = costs.getSizeTotal();
                                    visible = costs.getSizeByLOD(object->getLOD());
                                }

								S32 vt = 0;
								count += object->getTriangleCount(&vt);
								vcount += vt;
								total_bytes += bytes;
								visible_bytes += visible;
							}
						}
					}
				}
				else
				{
					label = "Selection";
					cost = LLSelectMgr::getInstance()->getSelection()->getSelectedObjectStreamingCost(&total_bytes, &visible_bytes);
					count = LLSelectMgr::getInstance()->getSelection()->getSelectedObjectTriangleCount(&vcount);
					object_count = LLSelectMgr::getInstance()->getSelection()->getObjectCount();
				}
					
				addText(xpos,ypos, llformat("%s streaming cost: %.1f", label, cost));
				ypos += y_inc;

				addText(xpos, ypos, llformat("    %.3f KTris, %.3f KVerts, %.1f/%.1f KB, %d objects",
										count/1000.f, vcount/1000.f, visible_bytes/1024.f, total_bytes/1024.f, object_count));
				ypos += y_inc;
			
			}

			addText(xpos, ypos, llformat("%d MB Index Data (%d MB Pooled, %d KIndices)", LLVertexBuffer::sAllocatedIndexBytes/(1024*1024), LLVBOPool::sIndexBytesPooled/(1024*1024), LLVertexBuffer::sIndexCount/1024));
			ypos += y_inc;

			addText(xpos, ypos, llformat("%d MB Vertex Data (%d MB Pooled, %d KVerts)", LLVertexBuffer::sAllocatedBytes/(1024*1024), LLVBOPool::sBytesPooled/(1024*1024), LLVertexBuffer::sVertexCount/1024));
			ypos += y_inc;

			addText(xpos, ypos, llformat("%d Vertex Buffers", LLVertexBuffer::sGLCount));
			ypos += y_inc;

			addText(xpos, ypos, llformat("%d Mapped Buffers", LLVertexBuffer::sMappedCount));
			ypos += y_inc;

			addText(xpos, ypos, llformat("%d Vertex Buffer Binds", LLVertexBuffer::sBindCount));
			ypos += y_inc;

			addText(xpos, ypos, llformat("%d Vertex Buffer Sets", LLVertexBuffer::sSetCount));
			ypos += y_inc;

			addText(xpos, ypos, llformat("%d Texture Binds", LLImageGL::sBindCount));
			ypos += y_inc;

			addText(xpos, ypos, llformat("%d Unique Textures", LLImageGL::sUniqueCount));
			ypos += y_inc;

			addText(xpos, ypos, llformat("%d Render Calls", (U32)last_frame_recording.getSampleCount(LLPipeline::sStatBatchSize)));
            ypos += y_inc;

			addText(xpos, ypos, llformat("%d/%d Objects Active", gObjectList.getNumActiveObjects(), gObjectList.getNumObjects()));
			ypos += y_inc;

			addText(xpos, ypos, llformat("%d Matrix Ops", gPipeline.mMatrixOpCount));
			ypos += y_inc;

			addText(xpos, ypos, llformat("%d Texture Matrix Ops", gPipeline.mTextureMatrixOps));
			ypos += y_inc;

			gPipeline.mTextureMatrixOps = 0;
			gPipeline.mMatrixOpCount = 0;

 			if (last_frame_recording.getSampleCount(LLPipeline::sStatBatchSize) > 0)
			{
                addText(xpos, ypos, llformat("Batch min/max/mean: %d/%d/%d", (U32)last_frame_recording.getMin(LLPipeline::sStatBatchSize), (U32)last_frame_recording.getMax(LLPipeline::sStatBatchSize), (U32)last_frame_recording.getMean(LLPipeline::sStatBatchSize)));
			}
            ypos += y_inc;

			addText(xpos, ypos, llformat("UI Verts/Calls: %d/%d", LLRender::sUIVerts, LLRender::sUICalls));
			LLRender::sUICalls = LLRender::sUIVerts = 0;
			ypos += y_inc;

			addText(xpos,ypos, llformat("%d/%d Nodes visible", gPipeline.mNumVisibleNodes, LLSpatialGroup::sNodeCount));
			
			ypos += y_inc;

			if (!LLOcclusionCullingGroup::sPendingQueries.empty())
			{
				addText(xpos,ypos, llformat("%d Queries pending", LLOcclusionCullingGroup::sPendingQueries.size()));
				ypos += y_inc;
			}


			addText(xpos,ypos, llformat("%d Avatars visible", LLVOAvatar::sNumVisibleAvatars));
			
			ypos += y_inc;

			addText(xpos,ypos, llformat("%d Lights visible", LLPipeline::sVisibleLightCount));
			
			ypos += y_inc;

			if (gMeshRepo.meshRezEnabled())
			{
				addText(xpos, ypos, llformat("%.3f MB Mesh Data Received", LLMeshRepository::sBytesReceived/(1024.f*1024.f)));
				
				ypos += y_inc;
				
				addText(xpos, ypos, llformat("%d/%d Mesh HTTP Requests/Retries", LLMeshRepository::sHTTPRequestCount,
					LLMeshRepository::sHTTPRetryCount));
				ypos += y_inc;

				addText(xpos, ypos, llformat("%d/%d Mesh LOD Pending/Processing", LLMeshRepository::sLODPending, LLMeshRepository::sLODProcessing));
				ypos += y_inc;

				// <FS:Ansariel> Mesh debugging
				addText(xpos, ypos, llformat("%d Mesh Active LOD Requests", LLMeshRepoThread::sActiveLODRequests));
				ypos += y_inc;
				// </FS:Ansariel>

				addText(xpos, ypos, llformat("%.3f/%.3f MB Mesh Cache Read/Write ", LLMeshRepository::sCacheBytesRead/(1024.f*1024.f), LLMeshRepository::sCacheBytesWritten/(1024.f*1024.f)));
                ypos += y_inc;

                addText(xpos, ypos, llformat("%.3f/%.3f MB Mesh Skins/Decompositions Memory", LLMeshRepository::sCacheBytesSkins / (1024.f*1024.f), LLMeshRepository::sCacheBytesDecomps / (1024.f*1024.f)));
                ypos += y_inc;

                addText(xpos, ypos, llformat("%.3f MB Mesh Headers Memory", LLMeshRepository::sCacheBytesHeaders / (1024.f*1024.f)));

				ypos += y_inc;
			}

			LLVertexBuffer::sBindCount = LLImageGL::sBindCount = 
				LLVertexBuffer::sSetCount = LLImageGL::sUniqueCount = 
				gPipeline.mNumVisibleNodes = LLPipeline::sVisibleLightCount = 0;
		}
		static LLCachedControl<bool> sDebugShowAvatarRenderInfo(gSavedSettings, "DebugShowAvatarRenderInfo");
		if (sDebugShowAvatarRenderInfo)
		{
			std::map<std::string, LLVOAvatar*> sorted_avs;
			
			std::vector<LLCharacter*>::iterator sort_iter = LLCharacter::sInstances.begin();
			while (sort_iter != LLCharacter::sInstances.end())
			{
				LLVOAvatar* avatar = dynamic_cast<LLVOAvatar*>(*sort_iter);
				if (avatar &&
					!avatar->isDead())						// Not dead yet
				{
					// Stuff into a sorted map so the display is ordered
					sorted_avs[avatar->getFullname()] = avatar;
				}
				sort_iter++;
			}

			std::string trunc_name;
			std::map<std::string, LLVOAvatar*>::reverse_iterator av_iter = sorted_avs.rbegin();		// Put "A" at the top
			while (av_iter != sorted_avs.rend())
			{
				LLVOAvatar* avatar = av_iter->second;

				avatar->calculateUpdateRenderComplexity(); // Make sure the numbers are up-to-date

				trunc_name = utf8str_truncate(avatar->getFullname(), 16);
				addText(xpos, ypos, llformat("%s : %s, complexity %d, area %.2f",
					trunc_name.c_str(),
                    LLVOAvatar::rezStatusToString(avatar->getRezzedStatus()).c_str(),
					avatar->getVisualComplexity(),
					avatar->getAttachmentSurfaceArea()));
				ypos += y_inc;
				av_iter++;
			}
		}

		//if (gSavedSettings.getBOOL("DebugShowRenderMatrices"))
		static LLCachedControl<bool> debugShowRenderMatrices(gSavedSettings, "DebugShowRenderMatrices");
		if (debugShowRenderMatrices)
		{
			char camera_lines[8][32];
			memset(camera_lines, ' ', sizeof(camera_lines));

			// Projection last column is always <0,0,-1.0001,0>
			// Projection last row is always <0,0,-0.2>
			mBackRectCamera1.mBottom = ypos - y_inc + 2;
			MATRIX_ROW_N32_TO_STR(gGLProjection, 12,camera_lines[7]); addText(xpos, ypos, std::string(camera_lines[7])); ypos += y_inc;
			MATRIX_ROW_N32_TO_STR(gGLProjection,  8,camera_lines[6]); addText(xpos, ypos, std::string(camera_lines[6])); ypos += y_inc;
			MATRIX_ROW_N32_TO_STR(gGLProjection,  4,camera_lines[5]); addText(xpos, ypos, std::string(camera_lines[5])); ypos += y_inc; mBackRectCamera1.mTop    = ypos + 2;
			MATRIX_ROW_N32_TO_STR(gGLProjection,  0,camera_lines[4]); addText(xpos, ypos, std::string(camera_lines[4])); ypos += y_inc; mBackRectCamera2.mBottom = ypos + 2;

			addText(xpos, ypos, "Projection Matrix");
			ypos += y_inc;

			// View last column is always <0,0,0,1>
			MATRIX_ROW_F32_TO_STR(gGLModelView, 12,camera_lines[3]); addText(xpos, ypos, std::string(camera_lines[3])); ypos += y_inc;
			MATRIX_ROW_N32_TO_STR(gGLModelView,  8,camera_lines[2]); addText(xpos, ypos, std::string(camera_lines[2])); ypos += y_inc;
			MATRIX_ROW_N32_TO_STR(gGLModelView,  4,camera_lines[1]); addText(xpos, ypos, std::string(camera_lines[1])); ypos += y_inc; mBackRectCamera2.mTop = ypos + 2;
			MATRIX_ROW_N32_TO_STR(gGLModelView,  0,camera_lines[0]); addText(xpos, ypos, std::string(camera_lines[0])); ypos += y_inc;

			addText(xpos, ypos, "View Matrix");
			ypos += y_inc;
		}
		// disable use of glReadPixels which messes up nVidia nSight graphics debugging
        //<FS:AO improve use of controls with radiogroups>
        //if (gSavedSettings.getBOOL("DebugShowColor") && !LLRender::sNsightDebugSupport)
        static LLCachedControl<S32> debugShowColor(gSavedSettings, "DebugShowColor");
        //</FS:AO>
        if (debugShowColor && !LLRender::sNsightDebugSupport)
        {
            U8 color[4];
            LLCoordGL coord = gViewerWindow->getCurrentMouse();

            // Convert x,y to raw pixel coords
            S32 x_raw = llround(coord.mX * gViewerWindow->getWindowWidthRaw() / (F32) gViewerWindow->getWindowWidthScaled());
            S32 y_raw = llround(coord.mY * gViewerWindow->getWindowHeightRaw() / (F32) gViewerWindow->getWindowHeightScaled());
            
            glReadPixels(x_raw, y_raw, 1, 1, GL_RGBA, GL_UNSIGNED_BYTE, color);
            addText(xpos, ypos, llformat("Pixel <%1d, %1d> R:%1d G:%1d B:%1d A:%1d", x_raw, y_raw, color[0], color[1], color[2], color[3]));
            ypos += y_inc;
        }

		// <FS:PP> FIRE-29880: Movelock
		static LLCachedControl<bool> fsRenderMovelockState(gSavedPerAccountSettings, "UseMoveLock");
		static LLCachedControl<bool> fsRenderMovelockText(gSavedPerAccountSettings, "MoveLockInfoVisibleOnScreen");
		if (fsRenderMovelockState && fsRenderMovelockText)
		{
			addText(xpos, ypos, movelock_enabled);
			ypos += y_inc;
		}
		// </FS:PP>

		// <FS:LO> pull the text saying if particles are hidden out from beacons
		if (LLPipeline::toggleRenderTypeControlNegated(LLPipeline::RENDER_TYPE_PARTICLES))
		{
			addText(xpos, ypos, particle_hiding);
			ypos += y_inc;
		}
		// </FS:LO>

		// only display these messages if we are actually rendering beacons at this moment
		// <FS:LO> Always show the beacon text regardless if the floater is visible
		// <FS:Ansa> ...and if we want to see it
		//if (LLPipeline::getRenderBeacons() && LLFloaterReg::instanceVisible("beacons"))
		static LLCachedControl<bool> fsRenderBeaconText(gSavedSettings, "FSRenderBeaconText");
		if (LLPipeline::getRenderBeacons() && fsRenderBeaconText)
		// </FS:Ansa>
		{
			if (LLPipeline::getRenderMOAPBeacons())
			{
				// <FS:Ansariel> Localization fix for render beacon info (FIRE-7216)
				//addText(xpos, ypos, "Viewing media beacons (white)");
				addText(xpos, ypos, beacon_media);
				ypos += y_inc;
			}

			// <FS:LO> pull the text saying if particles are hidden out from beacons
			/*if (LLPipeline::toggleRenderTypeControlNegated(LLPipeline::RENDER_TYPE_PARTICLES))
			{
				addText(xpos, ypos, particle_hiding);
				ypos += y_inc;
			}*/
			// </FS:LO>

			if (LLPipeline::getRenderParticleBeacons())
			{
				// <FS:Ansariel> Localization fix for render beacon info (FIRE-7216)
				//addText(xpos, ypos, "Viewing particle beacons (blue)");
				addText(xpos, ypos, beacon_particle);
				ypos += y_inc;
			}

			if (LLPipeline::getRenderSoundBeacons())
			{
				// <FS:Ansariel> Localization fix for render beacon info (FIRE-7216)
				//addText(xpos, ypos, "Viewing sound beacons (yellow)");
				addText(xpos, ypos, beacon_sound);
				ypos += y_inc;
			}

			if (LLPipeline::getRenderScriptedBeacons())
			{
				addText(xpos, ypos, beacon_scripted);
				ypos += y_inc;
			}
			else
				if (LLPipeline::getRenderScriptedTouchBeacons())
				{
					addText(xpos, ypos, beacon_scripted_touch);
					ypos += y_inc;
				}

			if (LLPipeline::getRenderPhysicalBeacons())
			{
				// <FS:Ansariel> Localization fix for render beacon info (FIRE-7216)
				//addText(xpos, ypos, "Viewing physical object beacons (green)");
				addText(xpos, ypos, beacon_physical);
				ypos += y_inc;
			}
		}

		static LLUICachedControl<bool> show_sun_beacon("sunbeacon", false);
		static LLUICachedControl<bool> show_moon_beacon("moonbeacon", false);

		if (show_sun_beacon)
		{
			addText(xpos, ypos, beacon_sun);
			ypos += y_inc;
		}
		if (show_moon_beacon)
		{
			addText(xpos, ypos, beacon_moon);
			ypos += y_inc;
		}

		if(log_texture_traffic)
		{	
			U32 old_y = ypos ;
			for(S32 i = LLViewerTexture::BOOST_NONE; i < LLViewerTexture::MAX_GL_IMAGE_CATEGORY; i++)
			{
				if(gTotalTextureBytesPerBoostLevel[i] > (S32Bytes)0)
				{
					addText(xpos, ypos, llformat("Boost_Level %d:  %.3f MB", i, F32Megabytes(gTotalTextureBytesPerBoostLevel[i]).value()));
					ypos += y_inc;
				}
			}
			if(ypos != old_y)
			{
				addText(xpos, ypos, "Network traffic for textures:");
				ypos += y_inc;
			}
		}				

		//if (gSavedSettings.getBOOL("DebugShowTextureInfo"))
		static LLCachedControl<bool> debugShowTextureInfo(gSavedSettings, "DebugShowTextureInfo");
		if (debugShowTextureInfo)
		{
			LLViewerObject* objectp = NULL ;
			
			LLSelectNode* nodep = LLSelectMgr::instance().getHoverNode();
			if (nodep)
			{
				objectp = nodep->getObject();
			}

			if (objectp && !objectp->isDead())
			{
				S32 num_faces = objectp->mDrawable->getNumFaces() ;
				std::set<LLViewerFetchedTexture*> tex_list;

				for(S32 i = 0 ; i < num_faces; i++)
				{
					LLFace* facep = objectp->mDrawable->getFace(i) ;
					if(facep)
					{						
						LLViewerFetchedTexture* tex = dynamic_cast<LLViewerFetchedTexture*>(facep->getTexture()) ;
						if(tex)
						{
							if(tex_list.find(tex) != tex_list.end())
							{
								continue ; //already displayed.
							}
							tex_list.insert(tex);

							std::string uuid_str;
							tex->getID().toString(uuid_str);
							uuid_str = uuid_str.substr(0,7);

							addText(xpos, ypos, llformat("ID: %s v_size: %.3f", uuid_str.c_str(), tex->getMaxVirtualSize()));
							ypos += y_inc;

							addText(xpos, ypos, llformat("discard level: %d desired level: %d Missing: %s", tex->getDiscardLevel(), 
								tex->getDesiredDiscardLevel(), tex->isMissingAsset() ? "Y" : "N"));
							ypos += y_inc;
						}
					}
				}
			}
		}
		
		// <FS:ND> Report amount of failed texture buffer allocations if any.
		if (LLImageBase::getAllocationErrors())
		{
			addText(xpos, ypos, llformat("# textures discarded due to insufficient memory %ld", LLImageBase::getAllocationErrors()));
		}
		// </FS:ND>
	}

	void draw()
	{
		LL_RECORD_BLOCK_TIME(FTM_DISPLAY_DEBUG_TEXT);

		// Camera matrix text is hard to see again a white background
		// Add a dark background underneath the matrices for readability (contrast)
		if (mBackRectCamera1.mTop >= 0)
		{
			mBackColor.setAlpha( 0.75f );
			gl_rect_2d(mBackRectCamera1, mBackColor, true);

			mBackColor.setAlpha( 0.66f );
			gl_rect_2d(mBackRectCamera2, mBackColor, true);
		}

		for (line_list_t::iterator iter = mLineList.begin();
			 iter != mLineList.end(); ++iter)
		{
			const Line& line = *iter;
			LLFontGL::getFontMonospace()->renderUTF8(line.text, 0, (F32)line.x, (F32)line.y, mTextColor,
											 LLFontGL::LEFT, LLFontGL::TOP,
											 LLFontGL::NORMAL, LLFontGL::NO_SHADOW, S32_MAX, S32_MAX, NULL, FALSE);
		}
	}

};

void LLViewerWindow::updateDebugText()
{
	mDebugText->update();
}

////////////////////////////////////////////////////////////////////////////
//
// LLViewerWindow
//

LLViewerWindow::Params::Params()
:	title("title"),
	name("name"),
	x("x"),
	y("y"),
	width("width"),
	height("height"),
	min_width("min_width"),
	min_height("min_height"),
	fullscreen("fullscreen", false),
	ignore_pixel_depth("ignore_pixel_depth", false)
{}


void LLViewerWindow::handlePieMenu(S32 x, S32 y, MASK mask)
{
    if (CAMERA_MODE_CUSTOMIZE_AVATAR != gAgentCamera.getCameraMode() && LLToolMgr::getInstance()->getCurrentTool() != LLToolPie::getInstance() && gAgent.isInitialized())
    {
        // If the current tool didn't process the click, we should show
        // the pie menu.  This can be done by passing the event to the pie
        // menu tool.
        LLToolPie::getInstance()->handleRightMouseDown(x, y, mask);
    }
}

BOOL LLViewerWindow::handleAnyMouseClick(LLWindow *window, LLCoordGL pos, MASK mask, EMouseClickType clicktype, BOOL down)
{
	const char* buttonname = "";
	const char* buttonstatestr = "";
	S32 x = pos.mX;
	S32 y = pos.mY;
	x = ll_round((F32)x / mDisplayScale.mV[VX]);
	y = ll_round((F32)y / mDisplayScale.mV[VY]);

    // Handle non-consuming global keybindings, like voice 
    gViewerInput.handleGlobalBindsMouse(clicktype, mask, down);

	// only send mouse clicks to UI if UI is visible
	if(gPipeline.hasRenderDebugFeatureMask(LLPipeline::RENDER_DEBUG_FEATURE_UI))
	{	

		if (down)
		{
			buttonstatestr = "down" ;
		}
		else
		{
			buttonstatestr = "up" ;
		}
		
		switch (clicktype)
		{
		case CLICK_LEFT:
			mLeftMouseDown = down;
			buttonname = "Left";
			break;
		case CLICK_RIGHT:
			mRightMouseDown = down;
			buttonname = "Right";
			break;
		case CLICK_MIDDLE:
			mMiddleMouseDown = down;
			buttonname = "Middle";
			break;
		case CLICK_DOUBLELEFT:
			mLeftMouseDown = down;
			buttonname = "Left Double Click";
			break;
		case CLICK_BUTTON4:
			buttonname = "Button 4";
			break;
		case CLICK_BUTTON5:
			buttonname = "Button 5";
			break;
		default:
			break; // COUNT and NONE
		}
		
		LLView::sMouseHandlerMessage.clear();

		if (gMenuBarView)
		{
			// stop ALT-key access to menu
			gMenuBarView->resetMenuTrigger();
		}

		if (gDebugClicks)
		{	
			LL_INFOS() << "ViewerWindow " << buttonname << " mouse " << buttonstatestr << " at " << x << "," << y << LL_ENDL;
		}

		// Make sure we get a corresponding mouseup event, even if the mouse leaves the window
		if (down)
			mWindow->captureMouse();
		else
			mWindow->releaseMouse();

		// Indicate mouse was active
		LLUI::getInstance()->resetMouseIdleTimer();

		// Don't let the user move the mouse out of the window until mouse up.
		if( LLToolMgr::getInstance()->getCurrentTool()->clipMouseWhenDown() )
		{
			mWindow->setMouseClipping(down);
		}

		LLMouseHandler* mouse_captor = gFocusMgr.getMouseCapture();
		if( mouse_captor )
		{
			S32 local_x;
			S32 local_y;
			mouse_captor->screenPointToLocal( x, y, &local_x, &local_y );
			if (LLView::sDebugMouseHandling)
			{
				LL_INFOS() << buttonname << " Mouse " << buttonstatestr << " handled by captor " << mouse_captor->getName() << LL_ENDL;
			}

			BOOL r = mouse_captor->handleAnyMouseClick(local_x, local_y, mask, clicktype, down); 
			if (r) {

				LL_DEBUGS() << "LLViewerWindow::handleAnyMouseClick viewer with mousecaptor calling updatemouseeventinfo - local_x|global x  "<< local_x << " " << x  << "local/global y " << local_y << " " << y << LL_ENDL;

				LLViewerEventRecorder::instance().setMouseGlobalCoords(x,y);
				LLViewerEventRecorder::instance().logMouseEvent(std::string(buttonstatestr),std::string(buttonname)); 

			}
			else if (down && clicktype == CLICK_RIGHT)
			{
				handlePieMenu(x, y, mask);
				r = TRUE;
			}
			return r;
		}

		// Mark the click as handled and return if we aren't within the root view to avoid spurious bugs
		if( !mRootView->pointInView(x, y) )
		{
			return TRUE;
		}
		// Give the UI views a chance to process the click

		BOOL r= mRootView->handleAnyMouseClick(x, y, mask, clicktype, down) ;
		if (r) 
		{

			LL_DEBUGS() << "LLViewerWindow::handleAnyMouseClick calling updatemouseeventinfo - global x  "<< " " << x	<< "global y " << y	 << "buttonstate: " << buttonstatestr << " buttonname " << buttonname << LL_ENDL;

			LLViewerEventRecorder::instance().setMouseGlobalCoords(x,y);

			// Clear local coords - this was a click on root window so these are not needed
			// By not including them, this allows the test skeleton generation tool to be smarter when generating code
			// the code generator can be smarter because when local coords are present it can try the xui path with local coords
			// and fallback to global coordinates only if needed. 
			// The drawback to this approach is sometimes a valid xui path will appear to work fine, but NOT interact with the UI element
			// (VITA support not implemented yet or not visible to VITA due to widget further up xui path not being visible to VITA)
			// For this reason it's best to provide hints where possible here by leaving out local coordinates
			LLViewerEventRecorder::instance().setMouseLocalCoords(-1,-1);
			LLViewerEventRecorder::instance().logMouseEvent(buttonstatestr,buttonname); 

			if (LLView::sDebugMouseHandling)
			{
				LL_INFOS() << buttonname << " Mouse " << buttonstatestr << " " << LLViewerEventRecorder::instance().get_xui()	<< LL_ENDL;
			} 
			return TRUE;
		} else if (LLView::sDebugMouseHandling)
			{
				LL_INFOS() << buttonname << " Mouse " << buttonstatestr << " not handled by view" << LL_ENDL;
			}
	}

	// Do not allow tool manager to handle mouseclicks if we have disconnected	
	if(!gDisconnected && LLToolMgr::getInstance()->getCurrentTool()->handleAnyMouseClick( x, y, mask, clicktype, down ) )
	{
		LLViewerEventRecorder::instance().clear_xui(); 
		return TRUE;
	}

	if (down && clicktype == CLICK_RIGHT)
	{
		handlePieMenu(x, y, mask);
		return TRUE;
	}

	// If we got this far on a down-click, it wasn't handled.
	// Up-clicks, though, are always handled as far as the OS is concerned.
	BOOL default_rtn = !down;
	return default_rtn;
}

BOOL LLViewerWindow::handleMouseDown(LLWindow *window,  LLCoordGL pos, MASK mask)
{
    mAllowMouseDragging = FALSE;
    if (!mMouseDownTimer.getStarted())
    {
        mMouseDownTimer.start();
    }
    else
    {
        mMouseDownTimer.reset();
    }    
    BOOL down = TRUE;
    //handleMouse() loops back to LLViewerWindow::handleAnyMouseClick
    return gViewerInput.handleMouse(window, pos, mask, CLICK_LEFT, down);
}

BOOL LLViewerWindow::handleDoubleClick(LLWindow *window,  LLCoordGL pos, MASK mask)
{
	// try handling as a double-click first, then a single-click if that
	// wasn't handled.
	BOOL down = TRUE;
	if (gViewerInput.handleMouse(window, pos, mask, CLICK_DOUBLELEFT, down))
	{
		return TRUE;
	}
	return handleMouseDown(window, pos, mask);
}

BOOL LLViewerWindow::handleMouseUp(LLWindow *window,  LLCoordGL pos, MASK mask)
{
    if (mMouseDownTimer.getStarted())
    {
        mMouseDownTimer.stop();
    }
    BOOL down = FALSE;
    return gViewerInput.handleMouse(window, pos, mask, CLICK_LEFT, down);
}
BOOL LLViewerWindow::handleRightMouseDown(LLWindow *window,  LLCoordGL pos, MASK mask)
{
	BOOL down = TRUE;
	return gViewerInput.handleMouse(window, pos, mask, CLICK_RIGHT, down);
}

BOOL LLViewerWindow::handleRightMouseUp(LLWindow *window,  LLCoordGL pos, MASK mask)
{
	BOOL down = FALSE;
 	return gViewerInput.handleMouse(window, pos, mask, CLICK_RIGHT, down);
}

BOOL LLViewerWindow::handleMiddleMouseDown(LLWindow *window,  LLCoordGL pos, MASK mask)
{
	BOOL down = TRUE;
 	gViewerInput.handleMouse(window, pos, mask, CLICK_MIDDLE, down);
  
  	// Always handled as far as the OS is concerned.
	return TRUE;
}

LLWindowCallbacks::DragNDropResult LLViewerWindow::handleDragNDrop( LLWindow *window, LLCoordGL pos, MASK mask, LLWindowCallbacks::DragNDropAction action, std::string data)
{
	LLWindowCallbacks::DragNDropResult result = LLWindowCallbacks::DND_NONE;

	const bool prim_media_dnd_enabled = gSavedSettings.getBOOL("PrimMediaDragNDrop");
	const bool slurl_dnd_enabled = gSavedSettings.getBOOL("SLURLDragNDrop");
	
	if ( prim_media_dnd_enabled || slurl_dnd_enabled )
	{
		switch(action)
		{
			// Much of the handling for these two cases is the same.
			case LLWindowCallbacks::DNDA_TRACK:
			case LLWindowCallbacks::DNDA_DROPPED:
			case LLWindowCallbacks::DNDA_START_TRACKING:
			{
				bool drop = (LLWindowCallbacks::DNDA_DROPPED == action);
					
				if (slurl_dnd_enabled)
				{
					LLSLURL dropped_slurl(data);
					if(dropped_slurl.isSpatial())
					{
						if (drop)
						{
							LLURLDispatcher::dispatch( dropped_slurl.getSLURLString(), "clicked", NULL, true );
							return LLWindowCallbacks::DND_MOVE;
						}
						return LLWindowCallbacks::DND_COPY;
					}
				}

				if (prim_media_dnd_enabled)
				{
					LLPickInfo pick_info = pickImmediate( pos.mX, pos.mY,
                                                          TRUE /* pick_transparent */, 
                                                          FALSE /* pick_rigged */);

					LLUUID object_id = pick_info.getObjectID();
					S32 object_face = pick_info.mObjectFace;
					std::string url = data;

					LL_DEBUGS() << "Object: picked at " << pos.mX << ", " << pos.mY << " - face = " << object_face << " - URL = " << url << LL_ENDL;

					LLVOVolume *obj = dynamic_cast<LLVOVolume*>(static_cast<LLViewerObject*>(pick_info.getObject()));
				
					if (obj && !obj->getRegion()->getCapability("ObjectMedia").empty())
					{
						LLTextureEntry *te = obj->getTE(object_face);

						// can modify URL if we can modify the object or we have navigate permissions
						bool allow_modify_url = obj->permModify() || (te && obj->hasMediaPermission( te->getMediaData(), LLVOVolume::MEDIA_PERM_INTERACT ));

						if (te && allow_modify_url )
						{
							if (drop)
							{
								// object does NOT have media already
								if ( ! te->hasMedia() )
								{
									// we are allowed to modify the object
									if ( obj->permModify() )
									{
										// Create new media entry
										LLSD media_data;
										// XXX Should we really do Home URL too?
										media_data[LLMediaEntry::HOME_URL_KEY] = url;
										media_data[LLMediaEntry::CURRENT_URL_KEY] = url;
										media_data[LLMediaEntry::AUTO_PLAY_KEY] = true;
										obj->syncMediaData(object_face, media_data, true, true);
										// XXX This shouldn't be necessary, should it ?!?
										if (obj->getMediaImpl(object_face))
											obj->getMediaImpl(object_face)->navigateReload();
										obj->sendMediaDataUpdate();

										result = LLWindowCallbacks::DND_COPY;
									}
								}
								else 
								// object HAS media already
								{
									// URL passes the whitelist
									if (te->getMediaData()->checkCandidateUrl( url ) )
									{
										// just navigate to the URL
										if (obj->getMediaImpl(object_face))
										{
											obj->getMediaImpl(object_face)->navigateTo(url);
										}
										else 
										{
											// This is very strange.  Navigation should
											// happen via the Impl, but we don't have one.
											// This sends it to the server, which /should/
											// trigger us getting it.  Hopefully.
											LLSD media_data;
											media_data[LLMediaEntry::CURRENT_URL_KEY] = url;
											obj->syncMediaData(object_face, media_data, true, true);
											obj->sendMediaDataUpdate();
										}
										result = LLWindowCallbacks::DND_LINK;
										
									}
								}
								LLSelectMgr::getInstance()->unhighlightObjectOnly(mDragHoveredObject);
								mDragHoveredObject = NULL;
							
							}
							else 
							{
								// Check the whitelist, if there's media (otherwise just show it)
								if (te->getMediaData() == NULL || te->getMediaData()->checkCandidateUrl(url))
								{
									if ( obj != mDragHoveredObject)
									{
										// Highlight the dragged object
										LLSelectMgr::getInstance()->unhighlightObjectOnly(mDragHoveredObject);
										mDragHoveredObject = obj;
										LLSelectMgr::getInstance()->highlightObjectOnly(mDragHoveredObject);
									}
									result = (! te->hasMedia()) ? LLWindowCallbacks::DND_COPY : LLWindowCallbacks::DND_LINK;

								}
							}
						}
					}
				}
			}
			break;
			
			case LLWindowCallbacks::DNDA_STOP_TRACKING:
				// The cleanup case below will make sure things are unhilighted if necessary.
			break;
		}

		if (prim_media_dnd_enabled &&
			result == LLWindowCallbacks::DND_NONE && !mDragHoveredObject.isNull())
		{
			LLSelectMgr::getInstance()->unhighlightObjectOnly(mDragHoveredObject);
			mDragHoveredObject = NULL;
		}
	}
	
	return result;
}

BOOL LLViewerWindow::handleMiddleMouseUp(LLWindow *window,  LLCoordGL pos, MASK mask)
{
	BOOL down = FALSE;
 	gViewerInput.handleMouse(window, pos, mask, CLICK_MIDDLE, down);
  
  	// Always handled as far as the OS is concerned.
	return TRUE;
}

BOOL LLViewerWindow::handleOtherMouse(LLWindow *window, LLCoordGL pos, MASK mask, S32 button, bool down)
{
    switch (button)
    {
    case 4:
        gViewerInput.handleMouse(window, pos, mask, CLICK_BUTTON4, down);
        break;
    case 5:
        gViewerInput.handleMouse(window, pos, mask, CLICK_BUTTON5, down);
        break;
    default:
        break;
    }

    // Always handled as far as the OS is concerned.
    return TRUE;
}

BOOL LLViewerWindow::handleOtherMouseDown(LLWindow *window, LLCoordGL pos, MASK mask, S32 button)
{
    return handleOtherMouse(window, pos, mask, button, TRUE);
}

BOOL LLViewerWindow::handleOtherMouseUp(LLWindow *window, LLCoordGL pos, MASK mask, S32 button)
{
    return handleOtherMouse(window, pos, mask, button, FALSE);
}

// WARNING: this is potentially called multiple times per frame
void LLViewerWindow::handleMouseMove(LLWindow *window,  LLCoordGL pos, MASK mask)
{
	S32 x = pos.mX;
	S32 y = pos.mY;

	x = ll_round((F32)x / mDisplayScale.mV[VX]);
	y = ll_round((F32)y / mDisplayScale.mV[VY]);

	mMouseInWindow = TRUE;

	// Save mouse point for access during idle() and display()

	LLCoordGL mouse_point(x, y);

	if (mouse_point != mCurrentMousePoint)
	{
		LLUI::getInstance()->resetMouseIdleTimer();
	}

	saveLastMouse(mouse_point);

	mWindow->showCursorFromMouseMove();

	if (gAwayTimer.getElapsedTimeF32() > LLAgent::MIN_AFK_TIME
		&& !gDisconnected)
	{
		gAgent.clearAFK();
	}
}

void LLViewerWindow::handleMouseDragged(LLWindow *window,  LLCoordGL pos, MASK mask)
{
    if (mMouseDownTimer.getStarted())
    {
        if (mMouseDownTimer.getElapsedTimeF32() > 0.1)
        {
            mAllowMouseDragging = TRUE;
            mMouseDownTimer.stop();
        }
    }
    if(mAllowMouseDragging || !LLToolCamera::getInstance()->hasMouseCapture())
    {
        handleMouseMove(window, pos, mask);
    }
}

void LLViewerWindow::handleMouseLeave(LLWindow *window)
{
	// Note: we won't get this if we have captured the mouse.
	llassert( gFocusMgr.getMouseCapture() == NULL );
	mMouseInWindow = FALSE;
	LLToolTipMgr::instance().blockToolTips();
}

BOOL LLViewerWindow::handleCloseRequest(LLWindow *window)
{
	// User has indicated they want to close, but we may need to ask
	// about modified documents.
	LLAppViewer::instance()->userQuit();
	// Don't quit immediately
	return FALSE;
}

void LLViewerWindow::handleQuit(LLWindow *window)
{
	if (gNonInteractive)
	{
		LLAppViewer::instance()->requestQuit();
	}
	else
	{
		LL_INFOS() << "Window forced quit" << LL_ENDL;
		LLAppViewer::instance()->forceQuit();
	}
}

void LLViewerWindow::handleResize(LLWindow *window,  S32 width,  S32 height)
{
	reshape(width, height);
	mResDirty = true;
}

// The top-level window has gained focus (e.g. via ALT-TAB)
void LLViewerWindow::handleFocus(LLWindow *window)
{
	gFocusMgr.setAppHasFocus(TRUE);
	LLModalDialog::onAppFocusGained();

	gAgent.onAppFocusGained();
	LLToolMgr::getInstance()->onAppFocusGained();

	// See if we're coming in with modifier keys held down
	if (gKeyboard)
	{
		gKeyboard->resetMaskKeys();
	}

	// resume foreground running timer
	// since we artifically limit framerate when not frontmost
	gForegroundTime.unpause();
}

// The top-level window has lost focus (e.g. via ALT-TAB)
void LLViewerWindow::handleFocusLost(LLWindow *window)
{
	gFocusMgr.setAppHasFocus(FALSE);
	//LLModalDialog::onAppFocusLost();
	LLToolMgr::getInstance()->onAppFocusLost();
	gFocusMgr.setMouseCapture( NULL );

	if (gMenuBarView)
	{
		// stop ALT-key access to menu
		gMenuBarView->resetMenuTrigger();
	}

	// restore mouse cursor
	showCursor();
	getWindow()->setMouseClipping(FALSE);

	// If losing focus while keys are down, handle them as
    // an 'up' to correctly release states, then reset states
	if (gKeyboard)
	{
        gKeyboard->resetKeyDownAndHandle();
		gKeyboard->resetKeys();
	}

	// pause timer that tracks total foreground running time
	gForegroundTime.pause();
}


BOOL LLViewerWindow::handleTranslatedKeyDown(KEY key,  MASK mask, BOOL repeated)
{
    // Handle non-consuming global keybindings, like voice 
    // Never affects event processing.
    gViewerInput.handleGlobalBindsKeyDown(key, mask);

	if (gAwayTimer.getElapsedTimeF32() > LLAgent::MIN_AFK_TIME)
	{
		gAgent.clearAFK();
	}

	// *NOTE: We want to interpret KEY_RETURN later when it arrives as
	// a Unicode char, not as a keydown.  Otherwise when client frame
	// rate is really low, hitting return sends your chat text before
	// it's all entered/processed.
	if (key == KEY_RETURN && mask == MASK_NONE)
	{
        // RIDER: although, at times some of the controlls (in particular the CEF viewer
        // would like to know about the KEYDOWN for an enter key... so ask and pass it along.
        LLFocusableElement* keyboard_focus = gFocusMgr.getKeyboardFocus();
        if (keyboard_focus && !keyboard_focus->wantsReturnKey())
    		return FALSE;
	}

    // remaps, handles ignored cases and returns back to viewer window.
    return gViewerInput.handleKey(key, mask, repeated);
}

BOOL LLViewerWindow::handleTranslatedKeyUp(KEY key,  MASK mask)
{
    // Handle non-consuming global keybindings, like voice 
    // Never affects event processing.
    gViewerInput.handleGlobalBindsKeyUp(key, mask);

	// Let the inspect tool code check for ALT key to set LLToolSelectRect active instead LLToolCamera
	LLToolCompInspect * tool_inspectp = LLToolCompInspect::getInstance();
	if (LLToolMgr::getInstance()->getCurrentTool() == tool_inspectp)
	{
		tool_inspectp->keyUp(key, mask);
	}

	return gViewerInput.handleKeyUp(key, mask);
}

void LLViewerWindow::handleScanKey(KEY key, BOOL key_down, BOOL key_up, BOOL key_level)
{
	LLViewerJoystick::getInstance()->setCameraNeedsUpdate(true);
	gViewerInput.scanKey(key, key_down, key_up, key_level);
	return; // Be clear this function returns nothing
}




BOOL LLViewerWindow::handleActivate(LLWindow *window, BOOL activated)
{
	if (activated)
	{
		mActive = true;
		send_agent_resume();
		gAgent.clearAFK();
		
		// Unmute audio
		audio_update_volume();
	}
	else
	{
		mActive = false;
				
		// if the user has chosen to go Away automatically after some time, then go Away when minimizing
		if (gSavedSettings.getS32("AFKTimeout"))
		{
			gAgent.setAFK();
		}
		
		// SL-53351: Make sure we're not in mouselook when minimised, to prevent control issues
		if (gAgentCamera.getCameraMode() == CAMERA_MODE_MOUSELOOK)
		{
			gAgentCamera.changeCameraToDefault();
		}
		
		send_agent_pause();
	
		// Mute audio
		audio_update_volume();
	}
	return TRUE;
}

BOOL LLViewerWindow::handleActivateApp(LLWindow *window, BOOL activating)
{
	//if (!activating) gAgentCamera.changeCameraToDefault();

	LLViewerJoystick::getInstance()->setNeedsReset(true);
	return FALSE;
}


void LLViewerWindow::handleMenuSelect(LLWindow *window,  S32 menu_item)
{
}


BOOL LLViewerWindow::handlePaint(LLWindow *window,  S32 x,  S32 y, S32 width,  S32 height)
{
	// *TODO: Enable similar information output for other platforms?  DK 2011-02-18
#if LL_WINDOWS
	if (gHeadlessClient)
	{
		HWND window_handle = (HWND)window->getPlatformWindow();
		PAINTSTRUCT ps; 
		HDC hdc; 
 
		RECT wnd_rect;
		wnd_rect.left = 0;
		wnd_rect.top = 0;
		wnd_rect.bottom = 200;
		wnd_rect.right = 500;

		hdc = BeginPaint(window_handle, &ps); 
		//SetBKColor(hdc, RGB(255, 255, 255));
		FillRect(hdc, &wnd_rect, CreateSolidBrush(RGB(255, 255, 255)));

		std::string temp_str;
		LLTrace::Recording& recording = LLViewerStats::instance().getRecording();
		temp_str = llformat( "FPS %3.1f Phy FPS %2.1f Time Dil %1.3f",		/* Flawfinder: ignore */
				recording.getPerSec(LLStatViewer::FPS), //mFPSStat.getMeanPerSec(),
				recording.getLastValue(LLStatViewer::SIM_PHYSICS_FPS), 
				recording.getLastValue(LLStatViewer::SIM_TIME_DILATION));
		S32 len = temp_str.length();
		TextOutA(hdc, 0, 0, temp_str.c_str(), len); 


		LLVector3d pos_global = gAgent.getPositionGlobal();
		temp_str = llformat( "Avatar pos %6.1lf %6.1lf %6.1lf", pos_global.mdV[0], pos_global.mdV[1], pos_global.mdV[2]);
		len = temp_str.length();
		TextOutA(hdc, 0, 25, temp_str.c_str(), len); 

		TextOutA(hdc, 0, 50, "Set \"HeadlessClient FALSE\" in settings.ini file to reenable", 61);
		EndPaint(window_handle, &ps); 
		return TRUE;
	}
#endif
	return FALSE;
}


void LLViewerWindow::handleScrollWheel(LLWindow *window,  S32 clicks)
{
	handleScrollWheel( clicks );
}

void LLViewerWindow::handleScrollHWheel(LLWindow *window,  S32 clicks)
{
	handleScrollHWheel(clicks);
}

void LLViewerWindow::handleWindowBlock(LLWindow *window)
{
	send_agent_pause();
}

void LLViewerWindow::handleWindowUnblock(LLWindow *window)
{
	send_agent_resume();
}

void LLViewerWindow::handleDataCopy(LLWindow *window, S32 data_type, void *data)
{
	const S32 SLURL_MESSAGE_TYPE = 0;
	switch (data_type)
	{
	case SLURL_MESSAGE_TYPE:
		// received URL
		std::string url = (const char*)data;
		LLMediaCtrl* web = NULL;
		const bool trusted_browser = false;
		// don't treat slapps coming from external browsers as "clicks" as this would bypass throttling
		if (LLURLDispatcher::dispatch(url, "", web, trusted_browser))
		{
			// bring window to foreground, as it has just been "launched" from a URL
			mWindow->bringToFront();
		}
		break;
	}
}

BOOL LLViewerWindow::handleTimerEvent(LLWindow *window)
{
    //TODO: just call this every frame from gatherInput instead of using a convoluted 30fps timer callback
	if (LLViewerJoystick::getInstance()->getOverrideCamera())
	{
		LLViewerJoystick::getInstance()->updateStatus();
		return TRUE;
	}
	return FALSE;
}

BOOL LLViewerWindow::handleDeviceChange(LLWindow *window)
{
	// give a chance to use a joystick after startup (hot-plugging)
	if (!LLViewerJoystick::getInstance()->isJoystickInitialized() )
	{
		LLViewerJoystick::getInstance()->init(true);
		return TRUE;
	}
	return FALSE;
}

BOOL LLViewerWindow::handleDPIChanged(LLWindow *window, F32 ui_scale_factor, S32 window_width, S32 window_height)
{
    if (ui_scale_factor >= MIN_UI_SCALE && ui_scale_factor <= MAX_UI_SCALE)
    {
        LLViewerWindow::reshape(window_width, window_height);
        mResDirty = true;
        return TRUE;
    }
    else
    {
        LL_WARNS() << "DPI change caused UI scale to go out of bounds: " << ui_scale_factor << LL_ENDL;
        return FALSE;
    }
}

BOOL LLViewerWindow::handleWindowDidChangeScreen(LLWindow *window)
{
	LLCoordScreen window_rect;
	mWindow->getSize(&window_rect);
	reshape(window_rect.mX, window_rect.mY);
	return TRUE;
}

void LLViewerWindow::handlePingWatchdog(LLWindow *window, const char * msg)
{
	LLAppViewer::instance()->pingMainloopTimeout(msg);
}


void LLViewerWindow::handleResumeWatchdog(LLWindow *window)
{
	LLAppViewer::instance()->resumeMainloopTimeout();
}

void LLViewerWindow::handlePauseWatchdog(LLWindow *window)
{
	LLAppViewer::instance()->pauseMainloopTimeout();
}

//virtual
std::string LLViewerWindow::translateString(const char* tag)
{
	return LLTrans::getString( std::string(tag) );
}

//virtual
std::string LLViewerWindow::translateString(const char* tag,
		const std::map<std::string, std::string>& args)
{
	// LLTrans uses a special subclass of std::string for format maps,
	// but we must use std::map<> in these callbacks, otherwise we create
	// a dependency between LLWindow and LLFormatMapString.  So copy the data.
	LLStringUtil::format_map_t args_copy;
	std::map<std::string,std::string>::const_iterator it = args.begin();
	for ( ; it != args.end(); ++it)
	{
		args_copy[it->first] = it->second;
	}
	return LLTrans::getString( std::string(tag), args_copy);
}

//
// Classes
//
LLViewerWindow::LLViewerWindow(const Params& p)
:	mWindow(NULL),
	mActive(true),
	mUIVisible(true),
	mWindowRectRaw(0, p.height, p.width, 0),
	mWindowRectScaled(0, p.height, p.width, 0),
	mWorldViewRectRaw(0, p.height, p.width, 0),
	mLeftMouseDown(FALSE),
	mMiddleMouseDown(FALSE),
	mRightMouseDown(FALSE),
	mMouseInWindow( FALSE ),
    mAllowMouseDragging(TRUE),
    mMouseDownTimer(),
	mLastMask( MASK_NONE ),
	mToolStored( NULL ),
	mHideCursorPermanent( FALSE ),
	mCursorHidden(FALSE),
	mIgnoreActivate( FALSE ),
	mResDirty(false),
	mStatesDirty(false),
	mCurrResolutionIndex(0),
	mProgressView(NULL),
	mProgressViewMini(NULL)
{
	// gKeyboard is still NULL, so it doesn't do LLWindowListener any good to
	// pass its value right now. Instead, pass it a nullary function that
	// will, when we later need it, return the value of gKeyboard.
	// boost::lambda::var() constructs such a functor on the fly.
	mWindowListener.reset(new LLWindowListener(this, boost::lambda::var(gKeyboard)));
	mViewerWindowListener.reset(new LLViewerWindowListener(this));

	mSystemChannel.reset(new LLNotificationChannel("System", "Visible", LLNotificationFilters::includeEverything));
	mCommunicationChannel.reset(new LLCommunicationChannel("Communication", "Visible"));
	mAlertsChannel.reset(new LLNotificationsUI::LLViewerAlertHandler("VW_alerts", "alert"));
	mModalAlertsChannel.reset(new LLNotificationsUI::LLViewerAlertHandler("VW_alertmodal", "alertmodal"));

	bool ignore = gSavedSettings.getBOOL("IgnoreAllNotifications");
	LLNotifications::instance().setIgnoreAllNotifications(ignore);
	if (ignore)
	{
	LL_INFOS() << "NOTE: ALL NOTIFICATIONS THAT OCCUR WILL GET ADDED TO IGNORE LIST FOR LATER RUNS." << LL_ENDL;
	}


	BOOL useLegacyCursors = gSavedSettings.getBOOL("FSUseLegacyCursors");//<FS:LO> Legacy cursor setting from main program

	/*
	LLWindowCallbacks* callbacks,
	const std::string& title, const std::string& name, S32 x, S32 y, S32 width, S32 height, U32 flags,
	BOOL fullscreen, 
	BOOL clearBg,
	BOOL disable_vsync,
	BOOL ignore_pixel_depth,
	U32 fsaa_samples)
	*/
	// create window
    mWindow = LLWindowManager::createWindow(this,
		p.title, p.name, p.x, p.y, p.width, p.height, 0,
		p.fullscreen, 
		gHeadlessClient,
		gSavedSettings.getBOOL("RenderVSyncEnable"),
		!gHeadlessClient,
		p.ignore_pixel_depth,
		//0); //don't use window level anti-aliasing
		0, //don't use window level anti-aliasing
		useLegacyCursors); // <FS:LO> Legacy cursor setting from main program

	if (NULL == mWindow)
	{
		LLSplashScreen::update(LLTrans::getString("StartupRequireDriverUpdate"));
	
		LL_WARNS("Window") << "Failed to create window, to be shutting Down, be sure your graphics driver is updated." << LL_ENDL ;

		ms_sleep(5000) ; //wait for 5 seconds.

		LLSplashScreen::update(LLTrans::getString("ShuttingDown"));
#if LL_LINUX
		LL_WARNS() << "Unable to create window, be sure screen is set at 32-bit color and your graphics driver is configured correctly.  See README-linux.txt for further information."
				<< LL_ENDL;
#else
		LL_WARNS("Window") << "Unable to create window, be sure screen is set at 32-bit color in Control Panels->Display->Settings"
				<< LL_ENDL;
#endif
        LLAppViewer::instance()->fastQuit(1);
	}
    else if (!LLViewerShaderMgr::sInitialized)
    {
        //immediately initialize shaders
        LLViewerShaderMgr::sInitialized = TRUE;
        LLViewerShaderMgr::instance()->setShaders();
    }
	
	if (!LLAppViewer::instance()->restoreErrorTrap())
	{
        // this always happens, so downgrading it to INFO
		LL_INFOS("Window") << " Someone took over my signal/exception handler (post createWindow; normal)" << LL_ENDL;
	}

	const bool do_not_enforce = false;
	mWindow->setMinSize(p.min_width, p.min_height, do_not_enforce);  // root view not set 
	LLCoordScreen scr;
    mWindow->getSize(&scr);

    // Reset UI scale factor on first run if OS's display scaling is not 100%
    if (gSavedSettings.getBOOL("ResetUIScaleOnFirstRun"))
    {
        if (mWindow->getSystemUISize() != 1.f)
        {
            gSavedSettings.setF32("UIScaleFactor", 1.f);
        }
        gSavedSettings.setBOOL("ResetUIScaleOnFirstRun", FALSE);
    }

	// Get the real window rect the window was created with (since there are various OS-dependent reasons why
	// the size of a window or fullscreen context may have been adjusted slightly...)
	F32 ui_scale_factor = llclamp(gSavedSettings.getF32("UIScaleFactor") * mWindow->getSystemUISize(), MIN_UI_SCALE, MAX_UI_SCALE);
	
	mDisplayScale.setVec(llmax(1.f / mWindow->getPixelAspectRatio(), 1.f), llmax(mWindow->getPixelAspectRatio(), 1.f));
	mDisplayScale *= ui_scale_factor;
	LLUI::setScaleFactor(mDisplayScale);

	{
		LLCoordWindow size;
		mWindow->getSize(&size);
		mWindowRectRaw.set(0, size.mY, size.mX, 0);
		mWindowRectScaled.set(0, ll_round((F32)size.mY / mDisplayScale.mV[VY]), ll_round((F32)size.mX / mDisplayScale.mV[VX]), 0);
	}
	
	LLFontManager::initClass();
	// Init font system, load default fonts and generate basic glyphs
	// currently it takes aprox. 0.5 sec and we would load these fonts anyway
	// before login screen.
	LLFontGL::initClass( gSavedSettings.getF32("FontScreenDPI"),
		mDisplayScale.mV[VX],
		mDisplayScale.mV[VY],
		gDirUtilp->getAppRODataDir(),
		gSavedSettings.getString("FSFontSettingsFile"),
		gSavedSettings.getF32("FSFontSizeAdjustment"));


	//
	// We want to set this stuff up BEFORE we initialize the pipeline, so we can turn off
	// stuff like AGP if we think that it'll crash the viewer.
	//
	LL_DEBUGS("Window") << "Loading feature tables." << LL_ENDL;

	// Initialize OpenGL Renderer
	LLVertexBuffer::initClass(gSavedSettings.getBOOL("RenderVBOEnable"), gSavedSettings.getBOOL("RenderVBOMappingDisable"));
	LL_INFOS("RenderInit") << "LLVertexBuffer initialization done." << LL_ENDL ;
	gGL.init(true);
	// <FS:Ansariel> Exodus vignette
	exoPostProcess::getInstance(); // Make sure we've created one of these

	if (LLFeatureManager::getInstance()->isSafe()
		|| (gSavedSettings.getS32("LastFeatureVersion") != LLFeatureManager::getInstance()->getVersion())
		|| (gSavedSettings.getString("LastGPUString") != LLFeatureManager::getInstance()->getGPUString())
		|| (gSavedSettings.getBOOL("ProbeHardwareOnStartup")))
	{
		LLFeatureManager::getInstance()->applyRecommendedSettings();
		gSavedSettings.setBOOL("ProbeHardwareOnStartup", FALSE);
	}
<<<<<<< HEAD
	
=======

>>>>>>> c467d8f0
	// If we crashed while initializng GL stuff last time, disable certain features
	if (gSavedSettings.getBOOL("RenderInitError"))
	{
		mInitAlert = "DisplaySettingsNoShaders";
		LLFeatureManager::getInstance()->setGraphicsLevel(0, false);
		gSavedSettings.setU32("RenderQualityPerformance", 0);		
	}

	// <FS:Ansariel> Texture memory management
	// On 64bit builds, allow up to 1GB texture memory on cards with 2GB video
	// memory and up to 2GB texture memory on cards with 4GB video memory. Check
	// is performed against a lower limit as not exactly 2 or 4GB might not be
	// returned.
#if ADDRESS_SIZE == 64
	LL_INFOS() << "GLManager detected " << gGLManager.mVRAM << " MB VRAM" << LL_ENDL;

	if (gGLManager.mVRAM > 3584)
	{
		gMaxVideoRam = S32Megabytes(2048);
		LL_INFOS() << "At least 4 GB video memory detected - increasing max video ram for textures to 2048 MB" << LL_ENDL;
	}
	else if (gGLManager.mVRAM > 1536)
	{
		gMaxVideoRam = S32Megabytes(1024);
		LL_INFOS() << "At least 2 GB video memory detected - increasing max video ram for textures to 1024 MB" << LL_ENDL;
	}
	else if (gGLManager.mVRAM > 768)
	{
		gMaxVideoRam = S32Megabytes(768);
		LL_INFOS() << "At least 1 GB video memory detected - increasing max video ram for textures to 768 MB" << LL_ENDL;
	}
#endif
	// </FS:Ansariel>

	// <FS:Ansariel> Max texture resolution
#if ADDRESS_SIZE == 64
	if (gSavedSettings.getBOOL("FSRestrictMaxTextureSize"))
	{
		DESIRED_NORMAL_TEXTURE_SIZE = (U32)LLViewerFetchedTexture::MAX_IMAGE_SIZE_DEFAULT / 2;
	}
#else
	gSavedSettings.setBOOL("FSRestrictMaxTextureSize", TRUE);
#endif
	LL_INFOS() << "Maximum fetched texture size: " << DESIRED_NORMAL_TEXTURE_SIZE << "px" << LL_ENDL;
	// </FS:Ansariel>
		
	// Init the image list.  Must happen after GL is initialized and before the images that
	// LLViewerWindow needs are requested.
    LLImageGL::initClass(mWindow, LLViewerTexture::MAX_GL_IMAGE_CATEGORY, false, gSavedSettings.getBOOL("RenderGLMultiThreaded"));
	gTextureList.init();
	LLViewerTextureManager::init() ;
	gBumpImageList.init();
	
    // Create container for all sub-views
	LLView::Params rvp;
	rvp.name("root");
	rvp.rect(mWindowRectScaled);
	rvp.mouse_opaque(false);
	rvp.follows.flags(FOLLOWS_NONE);
	mRootView = LLUICtrlFactory::create<LLRootView>(rvp);
	LLUI::getInstance()->setRootView(mRootView);

	// Make avatar head look forward at start
	mCurrentMousePoint.mX = getWindowWidthScaled() / 2;
	mCurrentMousePoint.mY = getWindowHeightScaled() / 2;

	gShowOverlayTitle = gSavedSettings.getBOOL("ShowOverlayTitle");
	mOverlayTitle = gSavedSettings.getString("OverlayTitle");
	// Can't have spaces in settings.ini strings, so use underscores instead and convert them.
	LLStringUtil::replaceChar(mOverlayTitle, '_', ' ');

	mDebugText = new LLDebugText(this);

	mWorldViewRectScaled = calcScaledRect(mWorldViewRectRaw, mDisplayScale);
}

std::string LLViewerWindow::getLastSnapshotDir()
{
    return sSnapshotDir;
}

void LLViewerWindow::initGLDefaults()
{
	// RN: Need this for translation and stretch manip.
	gBox.prerender();
}

struct MainPanel : public LLPanel
{
};

void LLViewerWindow::initBase()
{
	S32 height = getWindowHeightScaled();
	S32 width = getWindowWidthScaled();

	LLRect full_window(0, height, width, 0);

	////////////////////
	//
	// Set the gamma
	//

	F32 gamma = gSavedSettings.getF32("RenderGamma");
	if (gamma != 0.0f)
	{
		getWindow()->setGamma(gamma);
	}

	// Create global views

	// Login screen and main_view.xml need edit menus for preferences and browser
	LL_DEBUGS("AppInit") << "initializing edit menu" << LL_ENDL;
	initialize_edit_menu();
	initialize_spellcheck_menu(); // <FS:Zi> Set up edit menu here to get the spellcheck callbacks assigned before anyone uses them

    LLFontGL::loadCommonFonts();

	// <FS:Ansariel> Move console further down in the view hierarchy to not float in front of floaters!
	// Console
	llassert( !gConsole );
	LLConsole::Params cp;
	cp.name("console");
	cp.max_lines(gSavedSettings.getS32("ConsoleBufferSize"));
	cp.rect(getChatConsoleRect());
	cp.parse_urls(true); // <FS:Ansariel> Enable URL parsing for the chat console
	cp.background_image("Rounded_Square"); // <FS:Ansariel> Configurable background for different console types
	cp.session_support(true); // <FS:Ansariel> Session support
	cp.persist_time(gSavedSettings.getF32("ChatPersistTime"));
	cp.font_size_index(gSavedSettings.getS32("ChatConsoleFontSize"));
	cp.follows.flags(FOLLOWS_LEFT | FOLLOWS_RIGHT | FOLLOWS_BOTTOM);
	gConsole = LLUICtrlFactory::create<LLConsole>(cp);
	getRootView()->addChild(gConsole);
	// </FS:Ansariel>

	//<FS:KC> Centralize a some of these volume panel callbacks
	initialize_volume_controls_callbacks();
	//</FS:KC>

	// Create the floater view at the start so that other views can add children to it. 
	// (But wait to add it as a child of the root view so that it will be in front of the 
	// other views.)
	MainPanel* main_view = new MainPanel();
	if (!main_view->buildFromFile("main_view.xml"))
	{
		LL_ERRS() << "Failed to initialize viewer: Viewer couldn't process file main_view.xml, "
				<< "if this problem happens again, please validate your installation." << LL_ENDL;
	}
	main_view->setShape(full_window);
	getRootView()->addChild(main_view);

	// <FS:Zi> Moved this from the end of this function up here, so all context menus
	//         created right after this get the correct parent assigned.
	gMenuHolder = getRootView()->getChild<LLViewerMenuHolderGL>("Menu Holder");
	LLMenuGL::sMenuContainer = gMenuHolder;
	// </FS:Zi>

	// placeholder widget that controls where "world" is rendered
	mWorldViewPlaceholder = main_view->getChildView("world_view_rect")->getHandle();
	mPopupView = main_view->getChild<LLPopupView>("popup_holder");
	mHintHolder = main_view->getChild<LLView>("hint_holder")->getHandle();
	mLoginPanelHolder = main_view->getChild<LLView>("login_panel_holder")->getHandle();

	// Create the toolbar view
	// Get a pointer to the toolbar view holder
	LLPanel* panel_holder = main_view->getChild<LLPanel>("toolbar_view_holder");
	// Load the toolbar view from file 
	gToolBarView = LLUICtrlFactory::getInstance()->createFromFile<LLToolBarView>("panel_toolbar_view.xml", panel_holder, LLDefaultChildRegistry::instance());
	if (!gToolBarView)
	{
		LL_ERRS() << "Failed to initialize viewer: Viewer couldn't process file panel_toolbar_view.xml, "
				<< "if this problem happens again, please validate your installation." << LL_ENDL;
	}
	gToolBarView->setShape(panel_holder->getLocalRect());
	// Hide the toolbars for the moment: we'll make them visible after logging in world (see LLViewerWindow::initWorldUI())
	gToolBarView->setVisible(FALSE);

	// <FS:Zi> initialize the utility bar (classic V1 style buttons next to the chat bar)
	UtilityBar::instance().init();

	// Constrain floaters to inside the menu and status bar regions.
	gFloaterView = main_view->getChild<LLFloaterView>("Floater View");
	for (S32 i = 0; i < LLToolBarEnums::TOOLBAR_COUNT; ++i)
	{
		LLToolBar * toolbarp = gToolBarView->getToolbar((LLToolBarEnums::EToolBarLocation)i);
		if (toolbarp)
		{
			toolbarp->getCenterLayoutPanel()->setReshapeCallback(boost::bind(&LLFloaterView::setToolbarRect, gFloaterView, _1, _2));
		}
	}
	gFloaterView->setFloaterSnapView(main_view->getChild<LLView>("floater_snap_region")->getHandle());
	gSnapshotFloaterView = main_view->getChild<LLSnapshotFloaterView>("Snapshot Floater View");

	// <FS:Ansariel> Prevent floaters being dragged under main chat bar
	LLLayoutPanel* chatbar_panel = dynamic_cast<LLLayoutPanel*>(gToolBarView->getChildView("default_chat_bar")->getParent());
	if (chatbar_panel)
	{
		chatbar_panel->setReshapePanelCallback(boost::bind(&LLFloaterView::setMainChatbarRect, gFloaterView, _1, _2));
		gFloaterView->setMainChatbarRect(chatbar_panel, chatbar_panel->getRect());
	}

	// Utility bar on legacy skins
	LLLayoutPanel* legacy_chat_panel = LLUI::getInstance()->getRootView()->findChild<LLLayoutPanel>("chat_panel");
	if (legacy_chat_panel)
	{
		legacy_chat_panel->setReshapePanelCallback(boost::bind(&LLFloaterView::setUtilityBarRect, gFloaterView, _1, _2));
		gFloaterView->setUtilityBarRect(legacy_chat_panel, legacy_chat_panel->getRect());
	}
	// </FS:Ansariel>

	// optionally forward warnings to chat console/chat floater
	// for qa runs and dev builds
#if  !LL_RELEASE_FOR_DOWNLOAD
	RecordToChatConsole::getInstance()->startRecorder();
#else
	if(gSavedSettings.getBOOL("QAMode"))
	{
		RecordToChatConsole::getInstance()->startRecorder();
	}
#endif

	gDebugView = getRootView()->getChild<LLDebugView>("DebugView");
	gDebugView->init();
	gToolTipView = getRootView()->getChild<LLToolTipView>("tooltip view");

	// Initialize do not disturb response message when logged in
	LLAppViewer::instance()->setOnLoginCompletedCallback(boost::bind(&LLFloaterPreference::initDoNotDisturbResponse));

	// Add the progress bar view (startup view), which overrides everything
	mProgressView = getRootView()->findChild<LLProgressView>("progress_view");
	mProgressViewMini = getRootView()->findChild<LLProgressViewMini>("progress_view_mini");

	setShowProgress(FALSE,FALSE);
	setProgressCancelButtonVisible(FALSE);

	if(mProgressViewMini)
		mProgressViewMini->setVisible(FALSE);
	// <FS:Zi> Moved this to the top right after creation of main_view.xml, so all context menus
	//         created right after that get the correct parent assigned.
	// gMenuHolder = getRootView()->getChild<LLViewerMenuHolderGL>("Menu Holder");
	// LLMenuGL::sMenuContainer = gMenuHolder;
	// </FS:Zi>
}

void LLViewerWindow::initWorldUI()
{
	if (gNonInteractive)
	{
		gIMMgr = LLIMMgr::getInstance();
		LLNavigationBar::getInstance();
		gFloaterView->pushVisibleAll(FALSE);
		return;
	}
	
	S32 height = mRootView->getRect().getHeight();
	S32 width = mRootView->getRect().getWidth();
	LLRect full_window(0, height, width, 0);


	gIMMgr = LLIMMgr::getInstance();

	//getRootView()->sendChildToFront(gFloaterView);
	//getRootView()->sendChildToFront(gSnapshotFloaterView);

	if (!gNonInteractive)
	{
		// <FS:Ansariel> Group notices, IMs and chiclets position
		//LLPanel* chiclet_container = getRootView()->getChild<LLPanel>("chiclet_container");
		LLPanel* chiclet_container;
		if (gSavedSettings.getBOOL("InternalShowGroupNoticesTopRight"))
		{
			chiclet_container = getRootView()->getChild<LLPanel>("chiclet_container");
			getRootView()->getChildView("chiclet_container_bottom")->setVisible(FALSE);
		}
		else
		{
			getRootView()->getChildView("chiclet_container")->setVisible(FALSE);
			chiclet_container = getRootView()->getChild<LLPanel>("chiclet_container_bottom");
		}
		// </FS:Ansariel> Group notices, IMs and chiclets position
		LLChicletBar* chiclet_bar = LLChicletBar::getInstance();
		chiclet_bar->setShape(chiclet_container->getLocalRect());
		chiclet_bar->setFollowsAll();
		chiclet_container->addChild(chiclet_bar);
		chiclet_container->setVisible(TRUE);
	}

	LLRect morph_view_rect = full_window;
	morph_view_rect.stretch( -STATUS_BAR_HEIGHT );
	morph_view_rect.mTop = full_window.mTop - 32;
	LLMorphView::Params mvp;
	mvp.name("MorphView");
	mvp.rect(morph_view_rect);
	mvp.visible(false);
	gMorphView = LLUICtrlFactory::create<LLMorphView>(mvp);
	getRootView()->addChild(gMorphView);

	LLWorldMapView::initClass();
	
	// Force gFloaterWorldMap to initialize
	LLFloaterReg::getInstance("world_map");

	// Force gFloaterTools to initialize
	LLFloaterReg::getInstance("build");


	// Status bar
	LLPanel* status_bar_container = getRootView()->getChild<LLPanel>("status_bar_container");
	gStatusBar = new LLStatusBar(status_bar_container->getLocalRect());
	gStatusBar->setFollowsAll();
	gStatusBar->setShape(status_bar_container->getLocalRect());
	// sync bg color with menu bar
	gStatusBar->setBackgroundColor( gMenuBarView->getBackgroundColor().get() );
    // add InBack so that gStatusBar won't be drawn over menu
	status_bar_container->addChildInBack(gStatusBar);
	status_bar_container->setVisible(TRUE);

	// <FS:Zi> Make navigation bar part of the UI
	// // Navigation bar
	// LLPanel* nav_bar_container = getRootView()->getChild<LLPanel>("topinfo_bar_container");

	// LLNavigationBar* navbar = LLNavigationBar::getInstance();
	// navbar->setShape(nav_bar_container->getLocalRect());
	// navbar->setBackgroundColor(gMenuBarView->getBackgroundColor().get());
	// nav_bar_container->addChild(navbar);
	// nav_bar_container->setVisible(TRUE);

	// if (!gSavedSettings.getBOOL("ShowNavbarNavigationPanel"))
	// {
	//		navbar->setVisible(FALSE);
	// 	}

	// Force navigation bar to initialize
	LLNavigationBar::getInstance();
	// set navbar container visible which is initially hidden on the login screen,
	// the real visibility of navbar and favorites bar is done via visibility control -Zi
	LLNavigationBar::instance().getView()->setVisible(TRUE);
	// </FS:Zi>

	if (!gSavedSettings.getBOOL("ShowMenuBarLocation"))
	{
		gStatusBar->childSetVisible("parcel_info_panel",FALSE);
	}
	

	// <FS:Zi> We don't have the mini location bar, so no topinfo_bar required
	// // Top Info bar
	// LLPanel* topinfo_bar_container = getRootView()->getChild<LLPanel>("topinfo_bar_container");
	// LLPanelTopInfoBar* topinfo_bar = LLPanelTopInfoBar::getInstance();

	// topinfo_bar->setShape(topinfo_bar_container->getLocalRect());

	// topinfo_bar_container->addChild(topinfo_bar);
	// topinfo_bar_container->setVisible(TRUE);

	// if (!gSavedSettings.getBOOL("ShowMiniLocationPanel"))
	// {
	// 	topinfo_bar->setVisible(FALSE);
	// }
	// </FS:Zi>

	if ( gHUDView == NULL )
	{
		LLRect hud_rect = full_window;
		hud_rect.mBottom += 50;
		if (gMenuBarView && gMenuBarView->isInVisibleChain())
		{
			hud_rect.mTop -= gMenuBarView->getRect().getHeight();
		}
		gHUDView = new LLHUDView(hud_rect);
		getRootView()->addChild(gHUDView);
		getRootView()->sendChildToBack(gHUDView);
	}

	LLPanel* panel_ssf_container = getRootView()->getChild<LLPanel>("state_management_buttons_container");

	LLPanelStandStopFlying* panel_stand_stop_flying	= LLPanelStandStopFlying::getInstance();
	panel_ssf_container->addChild(panel_stand_stop_flying);

	// <FS:Ansariel> Leave this out for now until somebody wants to adjust the panel_toolbar_view.xml files...
	//LLPanelHideBeacon* panel_hide_beacon = LLPanelHideBeacon::getInstance();
	//panel_ssf_container->addChild(panel_hide_beacon);

	panel_ssf_container->setVisible(TRUE);

	LLMenuOptionPathfindingRebakeNavmesh::getInstance()->initialize();

	// Load and make the toolbars visible
	// Note: we need to load the toolbars only *after* the user is logged in and IW
	if (gToolBarView)
	{
		if (gSavedSettings.getBOOL("ResetToolbarSettings"))
		{
			gToolBarView->loadDefaultToolbars();
			gSavedSettings.setBOOL("ResetToolbarSettings",FALSE);
		}
		else
		{
			gToolBarView->loadToolbars();
		}
		gToolBarView->setVisible(TRUE);
	}

	if (!gNonInteractive)
	{
		// <FS:AW  opensim destinations and avatar picker>
		// LLMediaCtrl* destinations = LLFloaterReg::getInstance("destinations")->getChild<LLMediaCtrl>("destination_guide_contents");
		// if (destinations)
		// {
		// 	destinations->setErrorPageURL(gSavedSettings.getString("GenericErrorPageURL"));
		// 	std::string url = gSavedSettings.getString("DestinationGuideURL");
		// 	url = LLWeb::expandURLSubstitutions(url, LLSD());
		// 	destinations->navigateTo(url, "text/html");
		// }
		// LLMediaCtrl* avatar_picker = LLFloaterReg::getInstance("avatar")->findChild<LLMediaCtrl>("avatar_picker_contents");
		// if (avatar_picker)
		// {
		// 	avatar_picker->setErrorPageURL(gSavedSettings.getString("GenericErrorPageURL"));
		// 	std::string url = gSavedSettings.getString("AvatarPickerURL");
		// 	url = LLWeb::expandURLSubstitutions(url, LLSD());
		// 	avatar_picker->navigateTo(url, "text/html");
		// }
		std::string destination_guide_url;
#ifdef OPENSIM // <FS:AW optional opensim support>
		if (LLGridManager::getInstance()->isInOpenSim())
		{
			if (LLLoginInstance::getInstance()->hasResponse("destination_guide_url"))
			{
				destination_guide_url = LLLoginInstance::getInstance()->getResponse("destination_guide_url").asString();
			}
		}
		else
#endif // OPENSIM  // <FS:AW optional opensim support>
		{
			destination_guide_url = gSavedSettings.getString("DestinationGuideURL");
		}

		if(!destination_guide_url.empty())
		{	
			LLMediaCtrl* destinations = LLFloaterReg::getInstance("destinations")->getChild<LLMediaCtrl>("destination_guide_contents");
			if (destinations)
			{
				destinations->setErrorPageURL(gSavedSettings.getString("GenericErrorPageURL"));
				destination_guide_url = LLWeb::expandURLSubstitutions(destination_guide_url, LLSD());
				LL_DEBUGS("WebApi") << "3 DestinationGuideURL \"" << destination_guide_url << "\"" << LL_ENDL;
				destinations->navigateTo(destination_guide_url, HTTP_CONTENT_TEXT_HTML);
			}
		}

		std::string avatar_picker_url;
#ifdef OPENSIM // <FS:AW optional opensim support>
		if (LLGridManager::getInstance()->isInOpenSim())
		{
			if (LLLoginInstance::getInstance()->hasResponse("avatar_picker_url"))
			{
				avatar_picker_url = LLLoginInstance::getInstance()->getResponse("avatar_picker_url").asString();
			}
		}
		else
#endif // OPENSIM  // <FS:AW optional opensim support>
		{
			avatar_picker_url = gSavedSettings.getString("AvatarPickerURL");
		}

		if(!avatar_picker_url.empty())
		{	
			LLMediaCtrl* avatar_picker = LLFloaterReg::getInstance("avatar")->findChild<LLMediaCtrl>("avatar_picker_contents");
			if (avatar_picker)
			{
				avatar_picker->setErrorPageURL(gSavedSettings.getString("GenericErrorPageURL"));
				avatar_picker_url = LLWeb::expandURLSubstitutions(avatar_picker_url, LLSD());
				LL_DEBUGS("WebApi") << "AvatarPickerURL \"" << avatar_picker_url << "\"" << LL_ENDL;
				avatar_picker->navigateTo(avatar_picker_url, HTTP_CONTENT_TEXT_HTML);
			}
		}
		// </FS:AW  opensim destinations and avatar picker>
	}

	// <FS:Zi> Autohide main chat bar if applicable
	BOOL visible=!gSavedSettings.getBOOL("AutohideChatBar");

	FSNearbyChat::instance().showDefaultChatBar(visible);
	gSavedSettings.setBOOL("MainChatbarVisible",visible);
	// </FS:Zi>
}

// Destroy the UI
void LLViewerWindow::shutdownViews()
{
	// clean up warning logger
	RecordToChatConsole::getInstance()->stopRecorder();
	LL_INFOS() << "Warning logger is cleaned." << LL_ENDL ;

	gFocusMgr.unlockFocus();
	gFocusMgr.setMouseCapture(NULL);
	gFocusMgr.setKeyboardFocus(NULL);
	gFocusMgr.setTopCtrl(NULL);
	if (mWindow)
	{
		mWindow->allowLanguageTextInput(NULL, FALSE);
	}

	delete mDebugText;
	mDebugText = NULL;
	
	LL_INFOS() << "DebugText deleted." << LL_ENDL ;

	// Cleanup global views
	if (gMorphView)
	{
		gMorphView->setVisible(FALSE);
	}
	LL_INFOS() << "Global views cleaned." << LL_ENDL ;

	LLNotificationsUI::LLToast::cleanupToasts();
	LL_INFOS() << "Leftover toast cleaned up." << LL_ENDL;

	// DEV-40930: Clear sModalStack. Otherwise, any LLModalDialog left open
	// will crump with LL_ERRS.
	LLModalDialog::shutdownModals();
	LL_INFOS() << "LLModalDialog shut down." << LL_ENDL; 

	// destroy the nav bar, not currently part of gViewerWindow
	// *TODO: Make LLNavigationBar part of gViewerWindow
	LLNavigationBar::deleteSingleton();
	LL_INFOS() << "LLNavigationBar destroyed." << LL_ENDL ;
	
	// destroy menus after instantiating navbar above, as it needs
	// access to gMenuHolder
	cleanup_menus();
	LL_INFOS() << "menus destroyed." << LL_ENDL ;

	view_listener_t::cleanup();
	LL_INFOS() << "view listeners destroyed." << LL_ENDL ;

	// Clean up pointers that are going to be invalid. (todo: check sMenuContainer)
	mProgressView = NULL;
	mPopupView = NULL;

	// Delete all child views.
	delete mRootView;
	mRootView = NULL;
	LL_INFOS() << "RootView deleted." << LL_ENDL ;
	
	LLMenuOptionPathfindingRebakeNavmesh::getInstance()->quit();

	// Automatically deleted as children of mRootView.  Fix the globals.
	gStatusBar = NULL;
	gIMMgr = NULL;
	gToolTipView = NULL;

	gToolBarView = NULL;
	gFloaterView = NULL;
	gMorphView = NULL;

	gHUDView = NULL;
}

void LLViewerWindow::shutdownGL()
{
	//--------------------------------------------------------
	// Shutdown GL cleanly.  Order is very important here.
	//--------------------------------------------------------
	LLFontGL::destroyDefaultFonts();
	SUBSYSTEM_CLEANUP(LLFontManager);
	stop_glerror();

	gSky.cleanup();
	stop_glerror();

	LL_INFOS() << "Cleaning up pipeline" << LL_ENDL;
	gPipeline.cleanup();
	stop_glerror();

	//MUST clean up pipeline before cleaning up wearables
	LL_INFOS() << "Cleaning up wearables" << LL_ENDL;
	LLWearableList::instance().cleanup() ;

	gTextureList.shutdown();
	stop_glerror();

	gBumpImageList.shutdown();
	stop_glerror();

	LLWorldMapView::cleanupTextures();

	LLViewerTextureManager::cleanup() ;
	SUBSYSTEM_CLEANUP(LLImageGL) ;
    
	LL_INFOS() << "All textures and llimagegl images are destroyed!" << LL_ENDL ;

	LL_INFOS() << "Cleaning up select manager" << LL_ENDL;
	LLSelectMgr::getInstance()->cleanup();	

	LL_INFOS() << "Stopping GL during shutdown" << LL_ENDL;
	stopGL(FALSE);
	stop_glerror();

	gGL.shutdown();
	
	// <FS:Ansariel> Exodus vignette
	// This must die before LLVertexBuffer does
	exoPostProcess::deleteSingleton();
	// </FS:Ansariel> Exodus vignette

	SUBSYSTEM_CLEANUP(LLVertexBuffer);

	LL_INFOS() << "LLVertexBuffer cleaned." << LL_ENDL ;
}

// shutdownViews() and shutdownGL() need to be called first
LLViewerWindow::~LLViewerWindow()
{
	LL_INFOS() << "Destroying Window" << LL_ENDL;
	destroyWindow();

	delete mDebugText;
	mDebugText = NULL;

	if (LLViewerShaderMgr::sInitialized)
	{
		LLViewerShaderMgr::releaseInstance();
		LLViewerShaderMgr::sInitialized = FALSE;
	}
}


void LLViewerWindow::setCursor( ECursorType c )
{
	mWindow->setCursor( c );
}

void LLViewerWindow::showCursor()
{
	mWindow->showCursor();
	
	mCursorHidden = FALSE;
}

void LLViewerWindow::hideCursor()
{
	// And hide the cursor
	mWindow->hideCursor();

	mCursorHidden = TRUE;
}

void LLViewerWindow::sendShapeToSim()
{
	LLMessageSystem* msg = gMessageSystem;
	if(!msg) return;
	msg->newMessageFast(_PREHASH_AgentHeightWidth);
	msg->nextBlockFast(_PREHASH_AgentData);
	msg->addUUIDFast(_PREHASH_AgentID, gAgent.getID());
	msg->addUUIDFast(_PREHASH_SessionID, gAgent.getSessionID());
	msg->addU32Fast(_PREHASH_CircuitCode, gMessageSystem->mOurCircuitCode);
	msg->nextBlockFast(_PREHASH_HeightWidthBlock);
	msg->addU32Fast(_PREHASH_GenCounter, 0);
	U16 height16 = (U16) mWorldViewRectRaw.getHeight();
	U16 width16 = (U16) mWorldViewRectRaw.getWidth();
	msg->addU16Fast(_PREHASH_Height, height16);
	msg->addU16Fast(_PREHASH_Width, width16);
	gAgent.sendReliableMessage();
}

// Must be called after window is created to set up agent
// camera variables and UI variables.
void LLViewerWindow::reshape(S32 width, S32 height)
{
	// Destroying the window at quit time generates spurious
	// reshape messages.  We don't care about these, and we
	// don't want to send messages because the message system
	// may have been destructed.
	if (!LLApp::isExiting())
	{
		gWindowResized = TRUE;

		// update our window rectangle
		mWindowRectRaw.mRight = mWindowRectRaw.mLeft + width;
		mWindowRectRaw.mTop = mWindowRectRaw.mBottom + height;

		//glViewport(0, 0, width, height );

		if (height > 0)
		{ 
			LLViewerCamera::getInstance()->setViewHeightInPixels( mWorldViewRectRaw.getHeight() );
			LLViewerCamera::getInstance()->setAspect( getWorldViewAspectRatio() );
		}

		calcDisplayScale();
	
		BOOL display_scale_changed = mDisplayScale != LLUI::getScaleFactor();
		LLUI::setScaleFactor(mDisplayScale);

		// update our window rectangle
		mWindowRectScaled.mRight = mWindowRectScaled.mLeft + ll_round((F32)width / mDisplayScale.mV[VX]);
		mWindowRectScaled.mTop = mWindowRectScaled.mBottom + ll_round((F32)height / mDisplayScale.mV[VY]);

		setup2DViewport();

		// Inform lower views of the change
		// round up when converting coordinates to make sure there are no gaps at edge of window
		LLView::sForceReshape = display_scale_changed;
		mRootView->reshape(llceil((F32)width / mDisplayScale.mV[VX]), llceil((F32)height / mDisplayScale.mV[VY]));
        if (display_scale_changed)
        {
            // Needs only a 'scale change' update, everything else gets handled by LLLayoutStack::updateClass()
            // <FS:Ansariel> [FS Login Panel]
            //LLPanelLogin::reshapePanel();
            FSPanelLogin::reshapePanel();
            // </FS:Ansariel> [FS Login Panel]
        }
		LLView::sForceReshape = FALSE;

		// clear font width caches
		if (display_scale_changed)
		{
			LLHUDObject::reshapeAll();
		}

		sendShapeToSim();

		// store new settings for the mode we are in, regardless
		BOOL maximized = mWindow->getMaximized();
		gSavedSettings.setBOOL("WindowMaximized", maximized);

//<FS:KC - fix for EXP-1777/EXP-1832>
        LLCoordScreen window_size;
		if (!maximized
			&& mWindow->getSize(&window_size))
//		if (!maximized)
//</FS:KC - fix for EXP-1777/EXP-1832>
		{
			U32 min_window_width=gSavedSettings.getU32("MinWindowWidth");
			U32 min_window_height=gSavedSettings.getU32("MinWindowHeight");
			// tell the OS specific window code about min window size
			mWindow->setMinSize(min_window_width, min_window_height);

			LLCoordScreen window_rect;
			if (!gNonInteractive && mWindow->getSize(&window_rect))
			{
			// Only save size if not maximized
				gSavedSettings.setU32("WindowWidth", window_rect.mX);
				gSavedSettings.setU32("WindowHeight", window_rect.mY);
			}
		}

		sample(LLStatViewer::WINDOW_WIDTH, width);
		sample(LLStatViewer::WINDOW_HEIGHT, height);

		LLLayoutStack::updateClass();
	}
}


// Hide normal UI when a logon fails
void LLViewerWindow::setNormalControlsVisible( BOOL visible )
{
	if(LLChicletBar::instanceExists())
	{
		LLChicletBar::getInstance()->setVisible(visible);
		LLChicletBar::getInstance()->setEnabled(visible);
	}

	if ( gMenuBarView )
	{
		gMenuBarView->setVisible( visible );
		gMenuBarView->setEnabled( visible );

		// ...and set the menu color appropriately.
		setMenuBackgroundColor(gAgent.getGodLevel() > GOD_NOT, 
			!LLGridManager::getInstance()->isInSLBeta());
	}
        
	if ( gStatusBar )
	{
		gStatusBar->setVisible( visible );	
		gStatusBar->setEnabled( visible );	
	}
	
	// <FS:Zi> Is done inside XUI now, using visibility_control
	//LLNavigationBar* navbarp = LLUI::getInstance()->getRootView()->findChild<LLNavigationBar>("navigation_bar");
	//if (navbarp)
	//{
	//	// when it's time to show navigation bar we need to ensure that the user wants to see it
	//	// i.e. ShowNavbarNavigationPanel option is true
	//	navbarp->setVisible( visible && gSavedSettings.getBOOL("ShowNavbarNavigationPanel") );
	//}
	// </FS:Zi>
}

void LLViewerWindow::setMenuBackgroundColor(bool god_mode, bool dev_grid)
{
    LLSD args;
    LLColor4 new_bg_color;

	// god more important than project, proj more important than grid
    if ( god_mode ) 
    {
		//if ( LLGridManager::getInstance()->isInProductionGrid() ) <FS:TM> use our grid code and not LL's
		if ( !LLGridManager::getInstance()->isInSLBeta() )
		{
			new_bg_color = LLUIColorTable::instance().getColor( "MenuBarGodBgColor" );
		}
		else
		{
			new_bg_color = LLUIColorTable::instance().getColor( "MenuNonProductionGodBgColor" );
		}
    }
    else
	{
		// <FS:Ansariel> Don't care about viewer maturity
        //switch (LLVersionInfo::instance().getViewerMaturity())
        //{
        //case LLVersionInfo::TEST_VIEWER:
        //    new_bg_color = LLUIColorTable::instance().getColor( "MenuBarTestBgColor" );
        //    break;

        //case LLVersionInfo::PROJECT_VIEWER:
        //    new_bg_color = LLUIColorTable::instance().getColor( "MenuBarProjectBgColor" );
        //    break;
        //    
        //case LLVersionInfo::BETA_VIEWER:
        //    new_bg_color = LLUIColorTable::instance().getColor( "MenuBarBetaBgColor" );
        //    break;
        //    
        //case LLVersionInfo::RELEASE_VIEWER:
        //    if(!LLGridManager::getInstance()->isInProductionGrid())
        //    {
        //        new_bg_color = LLUIColorTable::instance().getColor( "MenuNonProductionBgColor" );
        //    }
        //    else 
        //    {
        //        new_bg_color = LLUIColorTable::instance().getColor( "MenuBarBgColor" );
        //    }
        //    break;
        //}
		if (LLGridManager::getInstance()->isInSLBeta())
		{
			new_bg_color = LLUIColorTable::instance().getColor( "MenuNonProductionBgColor" );
		}
		else 
		{
			new_bg_color = LLUIColorTable::instance().getColor( "MenuBarBgColor" );
		}
		// </FS:Ansariel>
    }
    
    if(gMenuBarView)
    {
        gMenuBarView->setBackgroundColor( new_bg_color );
    }

    if(gStatusBar)
    {
        gStatusBar->setBackgroundColor( new_bg_color );
    }
}

void LLViewerWindow::drawDebugText()
{
	gGL.color4f(1,1,1,1);
	gGL.pushMatrix();
	gGL.pushUIMatrix();
	gUIProgram.bind();
	{
		// scale view by UI global scale factor and aspect ratio correction factor
		gGL.scaleUI(mDisplayScale.mV[VX], mDisplayScale.mV[VY], 1.f);
		mDebugText->draw();
	}
	gGL.popUIMatrix();
	gGL.popMatrix();

	gGL.flush();
	gUIProgram.unbind();
}

void LLViewerWindow::draw()
{
	
//#if LL_DEBUG
	LLView::sIsDrawing = TRUE;
//#endif
	stop_glerror();
	
	LLUI::setLineWidth(1.f);

	// Reset any left-over transforms
	gGL.matrixMode(LLRender::MM_MODELVIEW);
	
	gGL.loadIdentity();

	//S32 screen_x, screen_y;

	//if (!gSavedSettings.getBOOL("RenderUIBuffer"))
	static LLCachedControl<bool> renderUIBuffer(gSavedSettings, "RenderUIBuffer");
	if (!renderUIBuffer)
	{
		LLView::sDirtyRect = getWindowRectScaled();
	}

	// HACK for timecode debugging
	//if (gSavedSettings.getBOOL("DisplayTimecode"))
	static LLCachedControl<bool> displayTimecode(gSavedSettings, "DisplayTimecode");
	if (displayTimecode)
	{
		// draw timecode block
		std::string text;

		gGL.loadIdentity();

		microsecondsToTimecodeString(gFrameTime,text);
		const LLFontGL* font = LLFontGL::getFontSansSerif();
		font->renderUTF8(text, 0,
						ll_round((getWindowWidthScaled()/2)-100.f),
						ll_round((getWindowHeightScaled()-60.f)),
			LLColor4( 1.f, 1.f, 1.f, 1.f ),
			LLFontGL::LEFT, LLFontGL::TOP);
	}

	// Draw all nested UI views.
	// No translation needed, this view is glued to 0,0

	gUIProgram.bind();

	gGL.pushMatrix();
	LLUI::pushMatrix();
	{
		// <FS:Ansariel> Factor out instance() call
		LLViewerCamera& camera = LLViewerCamera::instance();

		// scale view by UI global scale factor and aspect ratio correction factor
		gGL.scaleUI(mDisplayScale.mV[VX], mDisplayScale.mV[VY], 1.f);

		LLVector2 old_scale_factor = LLUI::getScaleFactor();
		// apply camera zoom transform (for high res screenshots)
		F32 zoom_factor = camera.getZoomFactor(); // <FS:Ansariel> Factor out instance() call
		S16 sub_region = camera.getZoomSubRegion(); // <FS:Ansariel> Factor out instance() call
		if (zoom_factor > 1.f)
		{
			//decompose subregion number to x and y values
			int pos_y = sub_region / llceil(zoom_factor);
			int pos_x = sub_region - (pos_y*llceil(zoom_factor));
			// offset for this tile
			gGL.translatef((F32)getWindowWidthScaled() * -(F32)pos_x, 
						(F32)getWindowHeightScaled() * -(F32)pos_y, 
						0.f);
			gGL.scalef(zoom_factor, zoom_factor, 1.f);
			LLUI::getScaleFactor() *= zoom_factor;
		}

		// Draw tool specific overlay on world
		LLToolMgr::getInstance()->getCurrentTool()->draw();

		// <exodus> Draw HUD stuff.
		bool inMouselook = gAgentCamera.cameraMouselook();
		static LLCachedControl<bool> fsMouselookCombatFeatures(gSavedSettings, "FSMouselookCombatFeatures", true);
		if (inMouselook && fsMouselookCombatFeatures)
		{
			S32 windowWidth = gViewerWindow->getWorldViewRectScaled().getWidth();
			S32 windowHeight = gViewerWindow->getWorldViewRectScaled().getHeight();

			static const std::string unknown_agent = LLTrans::getString("Mouselook_Unknown_Avatar");
			static LLUIColor map_avatar_color = LLUIColorTable::instance().getColor("MapAvatarColor", LLColor4::white);
			static LLCachedControl<F32> renderIFFRange(gSavedSettings, "ExodusMouselookIFFRange", 380.f);
			static LLCachedControl<bool> renderIFF(gSavedSettings, "ExodusMouselookIFF", true);
			static LLUICachedControl<F32> userPresetX("ExodusMouselookTextOffsetX", 0.f);
			static LLUICachedControl<F32> userPresetY("ExodusMouselookTextOffsetY", -150.f);
			static LLUICachedControl<U32> userPresetHAlign("ExodusMouselookTextHAlign", 2);

			LLVector3d myPosition = gAgentCamera.getCameraPositionGlobal();
			LLQuaternion myRotation = camera.getQuaternion();

			myRotation.set(-myRotation.mQ[VX], -myRotation.mQ[VY], -myRotation.mQ[VZ], myRotation.mQ[VW]);

			uuid_vec_t avatars;
			std::vector<LLVector3d> positions;
			LLWorld::getInstance()->getAvatars(&avatars, &positions, gAgent.getPositionGlobal(), renderIFFRange);
	
			bool crosshairRendered = false;

			S32 length = avatars.size();
			if (length)
			{
				LGGContactSets& contact_sets = LGGContactSets::instance();

				for (S32 i = 0; i < length; i++)
				{
					LLUUID& targetKey = avatars[i];
					if (targetKey == gAgentID)
					{
						continue;
					}

					LLVector3d targetPosition = positions[i];
					if (targetPosition.isNull())
					{
						continue;
					}

					LLColor4 targetColor = map_avatar_color.get();
					targetColor = contact_sets.colorize(targetKey, targetColor, LGG_CS_MINIMAP);

					//color based on contact sets prefs
					contact_sets.hasFriendColorThatShouldShow(targetKey, LGG_CS_MINIMAP, targetColor);

					LLColor4 mark_color;
					if (LLNetMap::getAvatarMarkColor(targetKey, mark_color))
					{
						targetColor = mark_color;
					}

					if (renderIFF)
					{
						LLTracker::instance()->drawMarker(targetPosition, targetColor, true);
					}

					if (inMouselook && !crosshairRendered && !gRlvHandler.hasBehaviour(RLV_BHVR_SHOWNAMES))
					{
						LLVector3d magicVector = (targetPosition - myPosition) * myRotation;
						magicVector.setVec(-magicVector.mdV[VY], magicVector.mdV[VZ], magicVector.mdV[VX]);

						if (magicVector.mdV[VX] > -0.75 && magicVector.mdV[VX] < 0.75 && magicVector.mdV[VZ] > 0.0 && magicVector.mdV[VY] > -1.5 && magicVector.mdV[VY] < 1.5) // Do not fuck with these, cheater. :(
						{
							LLAvatarName avatarName;
							std::string targetName = unknown_agent;
							if (LLAvatarNameCache::get(targetKey, &avatarName))
							{
								targetName = avatarName.getCompleteName();
							}

							LLFontGL::getFontSansSerifBold()->renderUTF8(
								llformat("%s, %.2fm", targetName.c_str(), (targetPosition - myPosition).magVec()),
								0, (windowWidth / 2.f) + userPresetX, (windowHeight / 2.f) + userPresetY, targetColor,
								(LLFontGL::HAlign)((S32)userPresetHAlign), LLFontGL::TOP, LLFontGL::BOLD, LLFontGL::DROP_SHADOW_SOFT
							);

							crosshairRendered = true;
						}
					}

					if (!renderIFF && inMouselook && crosshairRendered)
					{
						break;
					}
				}
			}
		}
		// </exodus>

        // Only show Mouselookinstructions if FSShowMouselookInstruction is TRUE
		static LLCachedControl<bool> fsShowMouselookInstructions(gSavedSettings, "FSShowMouselookInstructions");
		if( fsShowMouselookInstructions && (gAgentCamera.cameraMouselook() || LLFloaterCamera::inFreeCameraMode()) )
		{
			drawMouselookInstructions();
			stop_glerror();
		}

		// Draw all nested UI views.
		// No translation needed, this view is glued to 0,0
		mRootView->draw();

		if (LLView::sDebugRects)
		{
			gToolTipView->drawStickyRect();
		}

		// Draw optional on-top-of-everyone view
		LLUICtrl* top_ctrl = gFocusMgr.getTopCtrl();
		if (top_ctrl && top_ctrl->getVisible())
		{
			S32 screen_x, screen_y;
			top_ctrl->localPointToScreen(0, 0, &screen_x, &screen_y);

			gGL.matrixMode(LLRender::MM_MODELVIEW);
			LLUI::pushMatrix();
			LLUI::translate( (F32) screen_x, (F32) screen_y);
			top_ctrl->draw();	
			LLUI::popMatrix();
		}


		if( gShowOverlayTitle && !mOverlayTitle.empty() )
		{
			// Used for special titles such as "Second Life - Special E3 2003 Beta"
			const S32 DIST_FROM_TOP = 20;
			LLFontGL::getFontSansSerifBig()->renderUTF8(
				mOverlayTitle, 0,
				ll_round( getWindowWidthScaled() * 0.5f),
				getWindowHeightScaled() - DIST_FROM_TOP,
				LLColor4(1, 1, 1, 0.4f),
				LLFontGL::HCENTER, LLFontGL::TOP);
		}

		LLUI::setScaleFactor(old_scale_factor);
	}
	LLUI::popMatrix();
	gGL.popMatrix();

	gUIProgram.unbind();

	LLView::sIsDrawing = FALSE;
}

// <FS:TT> Window Title Access
void LLViewerWindow::setTitle(const std::string& win_title)
{
	mWindow->setTitle(win_title);
}
// </FS:TT>

// Takes a single keyup event, usually when UI is visible
BOOL LLViewerWindow::handleKeyUp(KEY key, MASK mask)
{
    if (LLSetKeyBindDialog::recordKey(key, mask, FALSE))
    {
        LL_DEBUGS() << "KeyUp handled by LLSetKeyBindDialog" << LL_ENDL;
        LLViewerEventRecorder::instance().logKeyEvent(key, mask);
        return TRUE;
    }

    LLFocusableElement* keyboard_focus = gFocusMgr.getKeyboardFocus();

    if (keyboard_focus
		&& !(mask & (MASK_CONTROL | MASK_ALT))
		&& !gFocusMgr.getKeystrokesOnly())
	{
		// We have keyboard focus, and it's not an accelerator
        if (keyboard_focus && keyboard_focus->wantsKeyUpKeyDown())
        {
            return keyboard_focus->handleKeyUp(key, mask, FALSE);
        }
        else if (key < 0x80)
		{
			// Not a special key, so likely (we hope) to generate a character.  Let it fall through to character handler first.
			return (gFocusMgr.getKeyboardFocus() != NULL);
		}
	}

	if (keyboard_focus)
	{
		if (keyboard_focus->handleKeyUp(key, mask, FALSE))
		{
			LL_DEBUGS() << "LLviewerWindow::handleKeyUp - in 'traverse up' - no loops seen... just called keyboard_focus->handleKeyUp an it returned true" << LL_ENDL;
			LLViewerEventRecorder::instance().logKeyEvent(key, mask);
			return TRUE;
		}
		else {
			LL_DEBUGS() << "LLviewerWindow::handleKeyUp - in 'traverse up' - no loops seen... just called keyboard_focus->handleKeyUp an it returned FALSE" << LL_ENDL;
		}
	}

	// don't pass keys on to world when something in ui has focus
	return gFocusMgr.childHasKeyboardFocus(mRootView)
		|| LLMenuGL::getKeyboardMode()
		|| (gMenuBarView && gMenuBarView->getHighlightedItem() && gMenuBarView->getHighlightedItem()->isActive());
}

// Takes a single keydown event, usually when UI is visible
BOOL LLViewerWindow::handleKey(KEY key, MASK mask)
{
	// hide tooltips on keypress
	LLToolTipMgr::instance().blockToolTips();

    // Menus get handled on key down instead of key up
    // so keybindings have to be recorded before that
    if (LLSetKeyBindDialog::recordKey(key, mask, TRUE))
    {
        LL_DEBUGS() << "Key handled by LLSetKeyBindDialog" << LL_ENDL;
        LLViewerEventRecorder::instance().logKeyEvent(key,mask);
        return TRUE;
    }

    LLFocusableElement* keyboard_focus = gFocusMgr.getKeyboardFocus();
    
    if (keyboard_focus
        && !gFocusMgr.getKeystrokesOnly())
    {
        //Most things should fall through, but mouselook is an exception,
        //don't switch to mouselook if any floater has focus
        // <FS:Ansariel> FIRE-31852: Now it aggressively executes gestures within focussed floaters...
        //if ((key == KEY_MOUSELOOK) && !(mask & (MASK_CONTROL | MASK_ALT)))
        //{
        //    return TRUE;
        //}

        //LLUICtrl* cur_focus = dynamic_cast<LLUICtrl*>(keyboard_focus);
        //if (cur_focus && cur_focus->acceptsTextInput())
        // </FS:Ansariel>
        {
#ifdef LL_WINDOWS
            // On windows Alt Gr key generates additional Ctrl event, as result handling situations
            // like 'AltGr + D' will result in 'Alt+Ctrl+D'. If it results in WM_CHAR, don't let it
            // pass into menu or it will trigger 'develop' menu assigned to this combination on top
            // of character handling.
            // Alt Gr can be additionally modified by Shift
            const MASK alt_gr = MASK_CONTROL | MASK_ALT;
            LLWindowWin32 *window = static_cast<LLWindowWin32*>(mWindow);
            U32 raw_key = window->getRawWParam();
            if ((mask & alt_gr) != 0
                && ((raw_key >= 0x30 && raw_key <= 0x5A) //0-9, plus normal chartacters
                    || (raw_key >= 0xBA && raw_key <= 0xE4)) // Misc/OEM characters that can be covered by AltGr, ex: -, =, ~
                && (GetKeyState(VK_RMENU) & 0x8000) != 0
                && (GetKeyState(VK_RCONTROL) & 0x8000) == 0) // ensure right control is not pressed, only left one
            {
                // Alt Gr key is represented as right alt and left control.
                // Any alt+ctrl combination is treated as Alt Gr by TranslateMessage() and
                // will generate a WM_CHAR message, but here we only treat virtual Alt Graph
                // key by checking if this specific combination has unicode char.
                //
                // I decided to handle only virtual RAlt+LCtrl==AltGr combination to minimize
                // impact on menu, but the right way might be to handle all Alt+Ctrl calls.

                BYTE keyboard_state[256];
                if (GetKeyboardState(keyboard_state))
                {
                    const int char_count = 6;
                    wchar_t chars[char_count];
                    HKL layout = GetKeyboardLayout(0);
                    // ToUnicodeEx changes buffer state on OS below Win10, which is undesirable,
                    // but since we already did a TranslateMessage() in gatherInput(), this
                    // should have no negative effect
                    // ToUnicodeEx works with virtual key codes
                    int res = ToUnicodeEx(raw_key, 0, keyboard_state, chars, char_count, 1 << 2 /*do not modify buffer flag*/, layout);
                    if (res == 1 && chars[0] >= 0x20)
                    {
                        // Let it fall through to character handler and get a WM_CHAR.
                        return TRUE;
                    }
                }
            }
#endif

            if (!(mask & (MASK_CONTROL | MASK_ALT)))
            {
                // We have keyboard focus, and it's not an accelerator
                if (keyboard_focus && keyboard_focus->wantsKeyUpKeyDown())
                {
                    return keyboard_focus->handleKey(key, mask, FALSE);
                }
                else if (key < 0x80)
                {
                    // Not a special key, so likely (we hope) to generate a character.  Let it fall through to character handler first.
                    return TRUE;
                }
            }
        }
    }

	// let menus handle navigation keys for navigation
	if ((gMenuBarView && gMenuBarView->handleKey(key, mask, TRUE))
		||(gLoginMenuBarView && gLoginMenuBarView->handleKey(key, mask, TRUE))
		||(gMenuHolder && gMenuHolder->handleKey(key, mask, TRUE)))
	{
		LL_DEBUGS() << "LLviewerWindow::handleKey handle nav keys for nav" << LL_ENDL;
		LLViewerEventRecorder::instance().logKeyEvent(key,mask);
		return TRUE;
	}


	// give menus a chance to handle modified (Ctrl, Alt) shortcut keys before current focus 
	// as long as focus isn't locked
	if (mask & (MASK_CONTROL | MASK_ALT) && !gFocusMgr.focusLocked())
	{
		// Check the current floater's menu first, if it has one.
		if (gFocusMgr.keyboardFocusHasAccelerators()
			&& keyboard_focus 
			&& keyboard_focus->handleKey(key,mask,FALSE))
		{
			LLViewerEventRecorder::instance().logKeyEvent(key,mask);
			return TRUE;
		}

		if (gAgent.isInitialized()
			&& (gAgent.getTeleportState() == LLAgent::TELEPORT_NONE || gAgent.getTeleportState() == LLAgent::TELEPORT_LOCAL)
			&& gMenuBarView
			&& gMenuBarView->handleAcceleratorKey(key, mask))
		{
			LLViewerEventRecorder::instance().logKeyEvent(key, mask);
			return TRUE;
		}

		if (gLoginMenuBarView && gLoginMenuBarView->handleAcceleratorKey(key, mask))
		{
			LLViewerEventRecorder::instance().logKeyEvent(key,mask);
			return TRUE;
		}
	}

	// give floaters first chance to handle TAB key
	// so frontmost floater gets focus
	// if nothing has focus, go to first or last UI element as appropriate
    if (key == KEY_TAB && (mask & MASK_CONTROL || keyboard_focus == NULL))
	{
		LL_WARNS() << "LLviewerWindow::handleKey give floaters first chance at tab key " << LL_ENDL;
		if (gMenuHolder) gMenuHolder->hideMenus();

		// if CTRL-tabbing (and not just TAB with no focus), go into window cycle mode
		gFloaterView->setCycleMode((mask & MASK_CONTROL) != 0);

		// do CTRL-TAB and CTRL-SHIFT-TAB logic
		if (mask & MASK_SHIFT)
		{
			mRootView->focusPrevRoot();
		}
		else
		{
			mRootView->focusNextRoot();
		}
		LLViewerEventRecorder::instance().logKeyEvent(key,mask);
		return TRUE;
	}
	// hidden edit menu for cut/copy/paste
	if (gEditMenu && gEditMenu->handleAcceleratorKey(key, mask))
	{
		LLViewerEventRecorder::instance().logKeyEvent(key,mask);
		return TRUE;
	}

	LLFloater* focused_floaterp = gFloaterView->getFocusedFloater();
	std::string focusedFloaterName = (focused_floaterp ? focused_floaterp->getInstanceName() : "");

	if( keyboard_focus )
	{
		// <FS:Ansariel> [FS Communication UI]
		//if ((focusedFloaterName == "nearby_chat") || (focusedFloaterName == "im_container") || (focusedFloaterName == "impanel"))
		//{
		//	if (gSavedSettings.getBOOL("ArrowKeysAlwaysMove"))
		//	{
		//		// let Control-Up and Control-Down through for chat line history,
		//		if (!(key == KEY_UP && mask == MASK_CONTROL)
		//			&& !(key == KEY_DOWN && mask == MASK_CONTROL)
		//			&& !(key == KEY_UP && mask == MASK_ALT)
		//			&& !(key == KEY_DOWN && mask == MASK_ALT))
		//		{
		//			switch(key)
		//			{
		//			case KEY_LEFT:
		//			case KEY_RIGHT:
		//			case KEY_UP:
		//			case KEY_DOWN:
		//			case KEY_PAGE_UP:
		//			case KEY_PAGE_DOWN:
		//			case KEY_HOME:
		//				// when chatbar is empty or ArrowKeysAlwaysMove set,
		//				// pass arrow keys on to avatar...
		//				return FALSE;
		//			default:
		//				break;
		//			}
		//		}
		//	}
		if(FSNearbyChat::instance().defaultChatBarHasFocus() &&
		   (FSNearbyChat::instance().defaultChatBarIsIdle() ||
		    gSavedSettings.getBOOL("ArrowKeysAlwaysMove")))
		{
			// let Control-Up and Control-Down through for chat line history,
			//<FS:TS> Control-Right and Control-Left too for chat line editing
			if (!(key == KEY_UP && mask == MASK_CONTROL)
				&& !(key == KEY_DOWN && mask == MASK_CONTROL)
				&& !(key == KEY_LEFT && mask == MASK_CONTROL)
				&& !(key == KEY_RIGHT && mask == MASK_CONTROL))
			{
				switch (key)
				{
					case KEY_LEFT:
					case KEY_RIGHT:
					case KEY_UP:
					case KEY_DOWN:
					case KEY_PAGE_UP:
					case KEY_PAGE_DOWN:
					case KEY_HOME:
						// when chatbar is empty or ArrowKeysAlwaysMove set,
						// pass arrow keys on to avatar...
						return FALSE;
					default:
						break;
				}
			}
		}
		// </FS:Ansariel> [FS Communication UI]

		if (keyboard_focus->handleKey(key, mask, FALSE))
		{

			LL_DEBUGS() << "LLviewerWindow::handleKey - in 'traverse up' - no loops seen... just called keyboard_focus->handleKey an it returned true" << LL_ENDL;
			LLViewerEventRecorder::instance().logKeyEvent(key,mask); 
			return TRUE;
		} else {
			LL_DEBUGS() << "LLviewerWindow::handleKey - in 'traverse up' - no loops seen... just called keyboard_focus->handleKey an it returned FALSE" << LL_ENDL;
		}
	}

	if( LLToolMgr::getInstance()->getCurrentTool()->handleKey(key, mask) )
	{
		LL_DEBUGS() << "LLviewerWindow::handleKey toolbar handling?" << LL_ENDL;
		LLViewerEventRecorder::instance().logKeyEvent(key,mask);
		return TRUE;
	}

	// Try for a new-format gesture
	if (LLGestureMgr::instance().triggerGesture(key, mask))
	{
		LL_DEBUGS() << "LLviewerWindow::handleKey new gesture feature" << LL_ENDL;
		LLViewerEventRecorder::instance().logKeyEvent(key,mask);
		return TRUE;
	}

	// See if this is a gesture trigger.  If so, eat the key and
	// don't pass it down to the menus.
	if (gGestureList.trigger(key, mask))
	{
		LL_DEBUGS() << "LLviewerWindow::handleKey check gesture trigger" << LL_ENDL;
		LLViewerEventRecorder::instance().logKeyEvent(key,mask);
		return TRUE;
	}

	// If "Pressing letter keys starts local chat" option is selected, we are not in mouselook, 
	// no view has keyboard focus, this is a printable character key (and no modifier key is 
	// pressed except shift), then give focus to nearby chat (STORM-560)

	// <FS:Ansariel> [FS Communication UI]
	// -- Also removed !gAgentCamera.cameraMouselook() because of FIRE-10906; Pressing letter keys SHOULD move focus to chat when this option is enabled, regardless of being in mouselook or not
	// -- The need to press Enter key while being in mouselook mode every time to say a sentence is not too coherent with user's expectation, if he/she checked "starts local chat"
	// -- Also check for KEY_DIVIDE as we remapped VK_OEM_2 to KEY_DIVIDE in LLKeyboardWin32 to fix starting gestures
	//if ( LLStartUp::getStartupState() >= STATE_STARTED && 
	//	gSavedSettings.getS32("LetterKeysFocusChatBar") && !gAgentCamera.cameraMouselook() && 
	//	!keyboard_focus && key < 0x80 && (mask == MASK_NONE || mask == MASK_SHIFT) )
	//{
	//	// Initialize nearby chat if it's missing
	//	LLFloaterIMNearbyChat* nearby_chat = LLFloaterReg::findTypedInstance<LLFloaterIMNearbyChat>("nearby_chat");
	//	if (!nearby_chat)
	//	{	
	//		LLSD name("im_container");
	//		LLFloaterReg::toggleInstanceOrBringToFront(name);
	//	}

	//	LLChatEntry* chat_editor = LLFloaterReg::findTypedInstance<LLFloaterIMNearbyChat>("nearby_chat")->getChatBox();
	//	if (chat_editor)
	//	{
	//		// passing NULL here, character will be added later when it is handled by character handler.
	//		nearby_chat->startChat(NULL);
	//		return TRUE;
	//	}
	//}

	static LLCachedControl<bool> LetterKeysAffectsMovementNotFocusChatBar(gSavedSettings, "LetterKeysAffectsMovementNotFocusChatBar");
	static LLCachedControl<bool> fsLetterKeysFocusNearbyChatBar(gSavedSettings, "FSLetterKeysFocusNearbyChatBar");
	static LLCachedControl<bool> fsNearbyChatbar(gSavedSettings, "FSNearbyChatbar");
	if ( !LetterKeysAffectsMovementNotFocusChatBar && 
#if LL_WINDOWS
		!keyboard_focus && ((key < 0x80 && (mask == MASK_NONE || mask == MASK_SHIFT)) || (key == KEY_DIVIDE && mask == MASK_SHIFT)) )
#else
		!keyboard_focus && key < 0x80 && (mask == MASK_NONE || mask == MASK_SHIFT) )
#endif
	{
		FSFloaterNearbyChat* nearby_chat = FSFloaterNearbyChat::findInstance();
		if (fsLetterKeysFocusNearbyChatBar && fsNearbyChatbar && nearby_chat && nearby_chat->getVisible())
		{
			nearby_chat->setFocus(TRUE);
		}
		else
		{
			FSNearbyChat::instance().showDefaultChatBar(TRUE);
		}
		return TRUE;
	}
	// </FS:Ansariel> [FS Communication UI]

	// give menus a chance to handle unmodified accelerator keys
	if (gAgent.isInitialized()
		&& (gAgent.getTeleportState() == LLAgent::TELEPORT_NONE || gAgent.getTeleportState() == LLAgent::TELEPORT_LOCAL)
		&& gMenuBarView
		&& gMenuBarView->handleAcceleratorKey(key, mask))
	{
		LLViewerEventRecorder::instance().logKeyEvent(key, mask);
		return TRUE;
	}

	if (gLoginMenuBarView && gLoginMenuBarView->handleAcceleratorKey(key, mask))
	{
		return TRUE;
	}

	// don't pass keys on to world when something in ui has focus
	return gFocusMgr.childHasKeyboardFocus(mRootView) 
		|| LLMenuGL::getKeyboardMode() 
		|| (gMenuBarView && gMenuBarView->getHighlightedItem() && gMenuBarView->getHighlightedItem()->isActive());
}


BOOL LLViewerWindow::handleUnicodeChar(llwchar uni_char, MASK mask)
{
	// HACK:  We delay processing of return keys until they arrive as a Unicode char,
	// so that if you're typing chat text at low frame rate, we don't send the chat
	// until all keystrokes have been entered. JC
	// HACK: Numeric keypad <enter> on Mac is Unicode 3
	// HACK: Control-M on Windows is Unicode 13
	if ((uni_char == 13 && mask != MASK_CONTROL)
	    || (uni_char == 3 && mask == MASK_NONE) )
	{
		if (mask != MASK_ALT)
		{
			// remaps, handles ignored cases and returns back to viewer window.
			return gViewerInput.handleKey(KEY_RETURN, mask, gKeyboard->getKeyRepeated(KEY_RETURN));
		}
	}

	// let menus handle navigation (jump) keys
	if (gMenuBarView && gMenuBarView->handleUnicodeChar(uni_char, TRUE))
	{
		return TRUE;
	}

	// Traverses up the hierarchy
	LLFocusableElement* keyboard_focus = gFocusMgr.getKeyboardFocus();
	if( keyboard_focus )
	{
		if (keyboard_focus->handleUnicodeChar(uni_char, FALSE))
		{
			return TRUE;
		}

        return TRUE;
	}

	return FALSE;
}


void LLViewerWindow::handleScrollWheel(S32 clicks)
{
	LLUI::getInstance()->resetMouseIdleTimer();
	
	LLMouseHandler* mouse_captor = gFocusMgr.getMouseCapture();
	if( mouse_captor )
	{
		S32 local_x;
		S32 local_y;
		mouse_captor->screenPointToLocal( mCurrentMousePoint.mX, mCurrentMousePoint.mY, &local_x, &local_y );
		mouse_captor->handleScrollWheel(local_x, local_y, clicks);
		if (LLView::sDebugMouseHandling)
		{
			LL_INFOS() << "Scroll Wheel handled by captor " << mouse_captor->getName() << LL_ENDL;
		}
		return;
	}

	LLUICtrl* top_ctrl = gFocusMgr.getTopCtrl();
	if (top_ctrl)
	{
		S32 local_x;
		S32 local_y;
		top_ctrl->screenPointToLocal( mCurrentMousePoint.mX, mCurrentMousePoint.mY, &local_x, &local_y );
		if (top_ctrl->handleScrollWheel(local_x, local_y, clicks)) return;
	}

	if (mRootView->handleScrollWheel(mCurrentMousePoint.mX, mCurrentMousePoint.mY, clicks) )
	{
		if (LLView::sDebugMouseHandling)
		{
			LL_INFOS() << "Scroll Wheel" << LLView::sMouseHandlerMessage << LL_ENDL;
		}
		return;
	}
	else if (LLView::sDebugMouseHandling)
	{
		LL_INFOS() << "Scroll Wheel not handled by view" << LL_ENDL;
	}

	// Zoom the camera in and out behavior

	if(top_ctrl == 0 
		&& getWorldViewRectScaled().pointInRect(mCurrentMousePoint.mX, mCurrentMousePoint.mY) 
		&& gAgentCamera.isInitialized())
		gAgentCamera.handleScrollWheel(clicks);

	return;
}

void LLViewerWindow::handleScrollHWheel(S32 clicks)
{
    if (LLAppViewer::instance()->quitRequested())
    {
        return;
    }
    
    LLUI::getInstance()->resetMouseIdleTimer();

    LLMouseHandler* mouse_captor = gFocusMgr.getMouseCapture();
    if (mouse_captor)
    {
        S32 local_x;
        S32 local_y;
        mouse_captor->screenPointToLocal(mCurrentMousePoint.mX, mCurrentMousePoint.mY, &local_x, &local_y);
        mouse_captor->handleScrollHWheel(local_x, local_y, clicks);
        if (LLView::sDebugMouseHandling)
        {
            LL_INFOS() << "Scroll Horizontal Wheel handled by captor " << mouse_captor->getName() << LL_ENDL;
        }
        return;
    }

    LLUICtrl* top_ctrl = gFocusMgr.getTopCtrl();
    if (top_ctrl)
    {
        S32 local_x;
        S32 local_y;
        top_ctrl->screenPointToLocal(mCurrentMousePoint.mX, mCurrentMousePoint.mY, &local_x, &local_y);
        if (top_ctrl->handleScrollHWheel(local_x, local_y, clicks)) return;
    }

    if (mRootView->handleScrollHWheel(mCurrentMousePoint.mX, mCurrentMousePoint.mY, clicks))
    {
        if (LLView::sDebugMouseHandling)
        {
            LL_INFOS() << "Scroll Horizontal Wheel" << LLView::sMouseHandlerMessage << LL_ENDL;
        }
        return;
    }
    else if (LLView::sDebugMouseHandling)
    {
        LL_INFOS() << "Scroll Horizontal Wheel not handled by view" << LL_ENDL;
    }

    return;
}

void LLViewerWindow::addPopup(LLView* popup)
{
	if (mPopupView)
	{
		mPopupView->addPopup(popup);
	}
}

void LLViewerWindow::removePopup(LLView* popup)
{
	if (mPopupView)
	{
		mPopupView->removePopup(popup);
	}
}

void LLViewerWindow::clearPopups()
{
	if (mPopupView)
	{
		mPopupView->clearPopups();
	}
}

void LLViewerWindow::moveCursorToCenter()
{
	if (! gSavedSettings.getBOOL("DisableMouseWarp"))
	{
		S32 x = getWorldViewWidthScaled() / 2;
		S32 y = getWorldViewHeightScaled() / 2;
	
		LLUI::getInstance()->setMousePositionScreen(x, y);
		
		//on a forced move, all deltas get zeroed out to prevent jumping
		mCurrentMousePoint.set(x,y);
		mLastMousePoint.set(x,y);
		mCurrentMouseDelta.set(0,0);	
	}
}


//////////////////////////////////////////////////////////////////////
//
// Hover handlers
//

void append_xui_tooltip(LLView* viewp, LLToolTip::Params& params)
{
	if (viewp) 
	{
		if (!params.styled_message.empty())
		{
			params.styled_message.add().text("\n---------\n"); 
		}
		LLView::root_to_view_iterator_t end_tooltip_it = viewp->endRootToView();
		// NOTE: we skip "root" since it is assumed
		for (LLView::root_to_view_iterator_t tooltip_it = ++viewp->beginRootToView();
			tooltip_it != end_tooltip_it;
			++tooltip_it)
		{
			LLView* viewp = *tooltip_it;
		
			params.styled_message.add().text(viewp->getName());

			LLPanel* panelp = dynamic_cast<LLPanel*>(viewp);
			if (panelp && !panelp->getXMLFilename().empty())
			{
				params.styled_message.add()
					.text("(" + panelp->getXMLFilename() + ")")
					//<FS:KC> Define in colors.xml instead
//					 .style.color(LLColor4(0.7f, 0.7f, 1.f, 1.f));
					.style.color(LLUIColorTable::instance().getColor("XUITooltipFileName"));
			}
			params.styled_message.add().text("/");
		}
	}
}

static LLTrace::BlockTimerStatHandle ftm("Update UI");

// Update UI based on stored mouse position from mouse-move
// event processing.
void LLViewerWindow::updateUI()
{
	LL_PROFILE_ZONE_SCOPED_CATEGORY_UI; //LL_RECORD_BLOCK_TIME(ftm);

	static std::string last_handle_msg;

	// <FS:Ansariel> We don't show the hints anyway, so needless to check here
	//if (gLoggedInTime.getStarted())
	//{
	//	if (gLoggedInTime.getElapsedTimeF32() > gSavedSettings.getF32("DestinationGuideHintTimeout"))
	//	{
	//		LLFirstUse::notUsingDestinationGuide();
	//	}
	//	if (gLoggedInTime.getElapsedTimeF32() > gSavedSettings.getF32("SidePanelHintTimeout"))
	//	{
	//		LLFirstUse::notUsingSidePanel();
	//	}
	//}
	// </FS:Ansariel>

	LLConsole::updateClass();

	// animate layout stacks so we have up to date rect for world view
	LLLayoutStack::updateClass();

	// use full window for world view when not rendering UI
	bool world_view_uses_full_window = gAgentCamera.cameraMouselook() || !gPipeline.hasRenderDebugFeatureMask(LLPipeline::RENDER_DEBUG_FEATURE_UI);
	updateWorldViewRect(world_view_uses_full_window);

	LLView::sMouseHandlerMessage.clear();

	S32 x = mCurrentMousePoint.mX;
	S32 y = mCurrentMousePoint.mY;

	MASK	mask = gKeyboard->currentMask(TRUE);

	if (gPipeline.hasRenderDebugMask(LLPipeline::RENDER_DEBUG_RAYCAST))
	{
		gDebugRaycastFaceHit = -1;
		gDebugRaycastObject = cursorIntersect(-1, -1, 512.f, NULL, -1, FALSE, FALSE, TRUE,
											  &gDebugRaycastFaceHit,
											  &gDebugRaycastIntersection,
											  &gDebugRaycastTexCoord,
											  &gDebugRaycastNormal,
											  &gDebugRaycastTangent,
											  &gDebugRaycastStart,
											  &gDebugRaycastEnd);
		gDebugRaycastParticle = gPipeline.lineSegmentIntersectParticle(gDebugRaycastStart, gDebugRaycastEnd, &gDebugRaycastParticleIntersection, NULL);
	}

	updateMouseDelta();
	updateKeyboardFocus();

	BOOL handled = FALSE;

	LLUICtrl* top_ctrl = gFocusMgr.getTopCtrl();
	LLMouseHandler* mouse_captor = gFocusMgr.getMouseCapture();
	LLView* captor_view = dynamic_cast<LLView*>(mouse_captor);

	//FIXME: only include captor and captor's ancestors if mouse is truly over them --RN

	//build set of views containing mouse cursor by traversing UI hierarchy and testing 
	//screen rect against mouse cursor
	view_handle_set_t mouse_hover_set;

	// constraint mouse enter events to children of mouse captor
	LLView* root_view = captor_view;

	// if mouse captor doesn't exist or isn't a LLView
	// then allow mouse enter events on entire UI hierarchy
	if (!root_view)
	{
		root_view = mRootView;
	}

	// only update mouse hover set when UI is visible (since we shouldn't send hover events to invisible UI
	if (gPipeline.hasRenderDebugFeatureMask(LLPipeline::RENDER_DEBUG_FEATURE_UI))
	{
		// include all ancestors of captor_view as automatically having mouse
		if (captor_view)
		{
			LLView* captor_parent_view = captor_view->getParent();
			while(captor_parent_view)
			{
				mouse_hover_set.insert(captor_parent_view->getHandle());
				captor_parent_view = captor_parent_view->getParent();
			}
		}

		// aggregate visible views that contain mouse cursor in display order
		LLPopupView::popup_list_t popups = mPopupView->getCurrentPopups();

		for(LLPopupView::popup_list_t::iterator popup_it = popups.begin(); popup_it != popups.end(); ++popup_it)
		{
			LLView* popup = popup_it->get();
			if (popup && popup->calcScreenBoundingRect().pointInRect(x, y))
			{
				// iterator over contents of top_ctrl, and throw into mouse_hover_set
				for (LLView::tree_iterator_t it = popup->beginTreeDFS();
					it != popup->endTreeDFS();
					++it)
				{
					LLView* viewp = *it;
					if (viewp->getVisible()
						&& viewp->calcScreenBoundingRect().pointInRect(x, y))
					{
						// we have a view that contains the mouse, add it to the set
						mouse_hover_set.insert(viewp->getHandle());
					}
					else
					{
						// skip this view and all of its children
						it.skipDescendants();
					}
				}
			}
		}

		// while the top_ctrl contains the mouse cursor, only it and its descendants will receive onMouseEnter events
		if (top_ctrl && top_ctrl->calcScreenBoundingRect().pointInRect(x, y))
		{
			// iterator over contents of top_ctrl, and throw into mouse_hover_set
			for (LLView::tree_iterator_t it = top_ctrl->beginTreeDFS();
				it != top_ctrl->endTreeDFS();
				++it)
			{
				LLView* viewp = *it;
				if (viewp->getVisible()
					&& viewp->calcScreenBoundingRect().pointInRect(x, y))
				{
					// we have a view that contains the mouse, add it to the set
					mouse_hover_set.insert(viewp->getHandle());
				}
				else
				{
					// skip this view and all of its children
					it.skipDescendants();
				}
			}
		}
		else
		{
			// walk UI tree in depth-first order
			for (LLView::tree_iterator_t it = root_view->beginTreeDFS();
				it != root_view->endTreeDFS();
				++it)
			{
				LLView* viewp = *it;
				// calculating the screen rect involves traversing the parent, so this is less than optimal
				if (viewp->getVisible()
					&& viewp->calcScreenBoundingRect().pointInRect(x, y))
				{

					// if this view is mouse opaque, nothing behind it should be in mouse_hover_set
					if (viewp->getMouseOpaque())
					{
						// constrain further iteration to children of this widget
						it = viewp->beginTreeDFS();
					}
		
					// we have a view that contains the mouse, add it to the set
					mouse_hover_set.insert(viewp->getHandle());
				}
				else
				{
					// skip this view and all of its children
					it.skipDescendants();
				}
			}
		}
	}

	typedef std::vector<LLHandle<LLView> > view_handle_list_t;

	// call onMouseEnter() on all views which contain the mouse cursor but did not before
	view_handle_list_t mouse_enter_views;
	std::set_difference(mouse_hover_set.begin(), mouse_hover_set.end(),
						mMouseHoverViews.begin(), mMouseHoverViews.end(),
						std::back_inserter(mouse_enter_views));
	for (view_handle_list_t::iterator it = mouse_enter_views.begin();
		it != mouse_enter_views.end();
		++it)
	{
		LLView* viewp = it->get();
		if (viewp)
		{
			LLRect view_screen_rect = viewp->calcScreenRect();
			viewp->onMouseEnter(x - view_screen_rect.mLeft, y - view_screen_rect.mBottom, mask);
		}
	}

	// call onMouseLeave() on all views which no longer contain the mouse cursor
	view_handle_list_t mouse_leave_views;
	std::set_difference(mMouseHoverViews.begin(), mMouseHoverViews.end(),
						mouse_hover_set.begin(), mouse_hover_set.end(),
						std::back_inserter(mouse_leave_views));
	for (view_handle_list_t::iterator it = mouse_leave_views.begin();
		it != mouse_leave_views.end();
		++it)
	{
		LLView* viewp = it->get();
		if (viewp)
		{
			LLRect view_screen_rect = viewp->calcScreenRect();
			viewp->onMouseLeave(x - view_screen_rect.mLeft, y - view_screen_rect.mBottom, mask);
		}
	}

	// store resulting hover set for next frame
	swap(mMouseHoverViews, mouse_hover_set);

	// only handle hover events when UI is enabled
	if (gPipeline.hasRenderDebugFeatureMask(LLPipeline::RENDER_DEBUG_FEATURE_UI))
	{	

		if( mouse_captor )
		{
			// Pass hover events to object capturing mouse events.
			S32 local_x;
			S32 local_y; 
			mouse_captor->screenPointToLocal( x, y, &local_x, &local_y );
			handled = mouse_captor->handleHover(local_x, local_y, mask);
			if (LLView::sDebugMouseHandling)
			{
				LL_INFOS() << "Hover handled by captor " << mouse_captor->getName() << LL_ENDL;
			}

			if( !handled )
			{
				LL_DEBUGS("UserInput") << "hover not handled by mouse captor" << LL_ENDL;
			}
		}
		else
		{
			if (top_ctrl)
			{
				S32 local_x, local_y;
				top_ctrl->screenPointToLocal( x, y, &local_x, &local_y );
				handled = top_ctrl->pointInView(local_x, local_y) && top_ctrl->handleHover(local_x, local_y, mask);
			}

			if ( !handled )
			{
				// x and y are from last time mouse was in window
				// mMouseInWindow tracks *actual* mouse location
				if (mMouseInWindow && mRootView->handleHover(x, y, mask) )
				{
					if (LLView::sDebugMouseHandling && LLView::sMouseHandlerMessage != last_handle_msg)
					{
						last_handle_msg = LLView::sMouseHandlerMessage;
						LL_INFOS() << "Hover" << LLView::sMouseHandlerMessage << LL_ENDL;
					}
					handled = TRUE;
				}
				else if (LLView::sDebugMouseHandling)
				{
					if (last_handle_msg != LLStringUtil::null)
					{
						last_handle_msg.clear();
						LL_INFOS() << "Hover not handled by view" << LL_ENDL;
					}
				}
			}
		
			if (!handled)
			{
				LLTool *tool = LLToolMgr::getInstance()->getCurrentTool();

				if(mMouseInWindow && tool)
				{
					handled = tool->handleHover(x, y, mask);
				}
			}
		}

		// Show a new tool tip (or update one that is already shown)
		BOOL tool_tip_handled = FALSE;
		std::string tool_tip_msg;
		if( handled 
			&& !mWindow->isCursorHidden())
		{
			LLRect screen_sticky_rect = mRootView->getLocalRect();
			S32 local_x, local_y;

			static LLCachedControl<bool> debug_show_xui_names(gSavedSettings, "DebugShowXUINames", 0);
			if (debug_show_xui_names)
			{
				LLToolTip::Params params;

				LLView* tooltip_view = mRootView;
				LLView::tree_iterator_t end_it = mRootView->endTreeDFS();
				for (LLView::tree_iterator_t it = mRootView->beginTreeDFS(); it != end_it; ++it)
				{
					LLView* viewp = *it;
					LLRect screen_rect;
					viewp->localRectToScreen(viewp->getLocalRect(), &screen_rect);
					if (!(viewp->getVisible()
						 && screen_rect.pointInRect(x, y)))
					{
						it.skipDescendants();
					}
					// only report xui names for LLUICtrls, 
					// and blacklist the various containers we don't care about
					else if (dynamic_cast<LLUICtrl*>(viewp) 
							&& viewp != gMenuHolder
							&& viewp != gFloaterView
							&& viewp != gConsole) 
					{
						if (dynamic_cast<LLFloater*>(viewp))
						{
							// constrain search to descendants of this (frontmost) floater
							// by resetting iterator
							it = viewp->beginTreeDFS();
						}

						// if we are in a new part of the tree (not a descendent of current tooltip_view)
						// then push the results for tooltip_view and start with a new potential view
						// NOTE: this emulates visiting only the leaf nodes that meet our criteria
						if (!viewp->hasAncestor(tooltip_view))
						{
							append_xui_tooltip(tooltip_view, params);
							screen_sticky_rect.intersectWith(tooltip_view->calcScreenRect());
						}
						tooltip_view = viewp;
					}
				}

				append_xui_tooltip(tooltip_view, params);
				params.styled_message.add().text("\n");

				screen_sticky_rect.intersectWith(tooltip_view->calcScreenRect());
				
				params.sticky_rect = screen_sticky_rect;
				params.max_width = 400;

				LLToolTipMgr::instance().show(params);
			}
			// if there is a mouse captor, nothing else gets a tooltip
			else if (mouse_captor)
			{
				mouse_captor->screenPointToLocal(x, y, &local_x, &local_y);
				tool_tip_handled = mouse_captor->handleToolTip(local_x, local_y, mask);
			}
			else 
			{
				// next is top_ctrl
				if (!tool_tip_handled && top_ctrl)
				{
					top_ctrl->screenPointToLocal(x, y, &local_x, &local_y);
					tool_tip_handled = top_ctrl->handleToolTip(local_x, local_y, mask );
				}
				
				if (!tool_tip_handled)
				{
					local_x = x; local_y = y;
					tool_tip_handled = mRootView->handleToolTip(local_x, local_y, mask );
				}

				LLTool* current_tool = LLToolMgr::getInstance()->getCurrentTool();
				if (!tool_tip_handled && current_tool)
				{
					current_tool->screenPointToLocal(x, y, &local_x, &local_y);
					tool_tip_handled = current_tool->handleToolTip(local_x, local_y, mask );
				}
			}
		}		
	}
	else
	{	// just have tools handle hover when UI is turned off
		LLTool *tool = LLToolMgr::getInstance()->getCurrentTool();

		if(mMouseInWindow && tool)
		{
			handled = tool->handleHover(x, y, mask);
		}
	}

	updateLayout();

	mLastMousePoint = mCurrentMousePoint;

	// cleanup unused selections when no modal dialogs are open
	if (LLModalDialog::activeCount() == 0)
	{
		LLViewerParcelMgr::getInstance()->deselectUnused();
	}

	if (LLModalDialog::activeCount() == 0)
	{
		LLSelectMgr::getInstance()->deselectUnused();
	}
}


void LLViewerWindow::updateLayout()
{
	LLTool* tool = LLToolMgr::getInstance()->getCurrentTool();
	if (gFloaterTools != NULL
		&& tool != NULL
		&& tool != gToolNull  
		&& tool != LLToolCompInspect::getInstance() 
		&& tool != LLToolDragAndDrop::getInstance() 
		&& !gSavedSettings.getBOOL("FreezeTime"))
	{ 
		// Suppress the toolbox view if our source tool was the pie tool,
		// and we've overridden to something else.
		bool suppress_toolbox = 
			(LLToolMgr::getInstance()->getBaseTool() == LLToolPie::getInstance()) &&
			(LLToolMgr::getInstance()->getCurrentTool() != LLToolPie::getInstance());

		LLMouseHandler *captor = gFocusMgr.getMouseCapture();
		// With the null, inspect, or drag and drop tool, don't muck
		// with visibility.

		if (gFloaterTools->isMinimized()
			||	(tool != LLToolPie::getInstance()						// not default tool
				&& tool != LLToolCompGun::getInstance()					// not coming out of mouselook
				&& !suppress_toolbox									// not override in third person
				&& LLToolMgr::getInstance()->getCurrentToolset()->isShowFloaterTools()
				&& (!captor || dynamic_cast<LLView*>(captor) != NULL)))						// not dragging
		{
			// Force floater tools to be visible (unless minimized)
			if (!gFloaterTools->getVisible())
			{
				gFloaterTools->openFloater();
			}
			// Update the location of the blue box tool popup
			LLCoordGL select_center_screen;
			MASK	mask = gKeyboard->currentMask(TRUE);
			gFloaterTools->updatePopup( select_center_screen, mask );
		}
		else
		{
			gFloaterTools->setVisible(FALSE);
		}
		//gMenuBarView->setItemVisible("BuildTools", gFloaterTools->getVisible());
	}

	// Always update console
	if(gConsole)
	{
		LLRect console_rect = getChatConsoleRect();
		gConsole->reshape(console_rect.getWidth(), console_rect.getHeight());
		gConsole->setRect(console_rect);
	}
}

void LLViewerWindow::updateMouseDelta()
{
#if LL_WINDOWS
    LLCoordCommon delta; 
    mWindow->getCursorDelta(&delta);
    S32 dx = delta.mX;
    S32 dy = delta.mY;
#else
	S32 dx = lltrunc((F32) (mCurrentMousePoint.mX - mLastMousePoint.mX) * LLUI::getScaleFactor().mV[VX]);
	S32 dy = lltrunc((F32) (mCurrentMousePoint.mY - mLastMousePoint.mY) * LLUI::getScaleFactor().mV[VY]);
#endif

	//RN: fix for asynchronous notification of mouse leaving window not working
	LLCoordWindow mouse_pos;
	mWindow->getCursorPosition(&mouse_pos);
	if (mouse_pos.mX < 0 || 
		mouse_pos.mY < 0 ||
		mouse_pos.mX > mWindowRectRaw.getWidth() ||
		mouse_pos.mY > mWindowRectRaw.getHeight())
	{
		mMouseInWindow = FALSE;
	}
	else
	{
		mMouseInWindow = TRUE;
	}

	LLVector2 mouse_vel; 

	//if (gSavedSettings.getBOOL("MouseSmooth"))
	static LLCachedControl<bool> mouseSmooth(gSavedSettings, "MouseSmooth");
	if (mouseSmooth)
	{
		static F32 fdx = 0.f;
		static F32 fdy = 0.f;

		F32 amount = 16.f;
		fdx = fdx + ((F32) dx - fdx) * llmin(gFrameIntervalSeconds.value()*amount,1.f);
		fdy = fdy + ((F32) dy - fdy) * llmin(gFrameIntervalSeconds.value()*amount,1.f);

		mCurrentMouseDelta.set(ll_round(fdx), ll_round(fdy));
		mouse_vel.setVec(fdx,fdy);
	}
	else
	{
		mCurrentMouseDelta.set(dx, dy);
		mouse_vel.setVec((F32) dx, (F32) dy);
	}
    
	sample(sMouseVelocityStat, mouse_vel.magVec());
}

void LLViewerWindow::updateKeyboardFocus()
{
	if (!gPipeline.hasRenderDebugFeatureMask(LLPipeline::RENDER_DEBUG_FEATURE_UI))
	{
		gFocusMgr.setKeyboardFocus(NULL);
	}

	// clean up current focus
	LLUICtrl* cur_focus = dynamic_cast<LLUICtrl*>(gFocusMgr.getKeyboardFocus());
	if (cur_focus)
	{
		if (!cur_focus->isInVisibleChain() || !cur_focus->isInEnabledChain())
		{
            // don't release focus, just reassign so that if being given
            // to a sibling won't call onFocusLost on all the ancestors
			// gFocusMgr.releaseFocusIfNeeded(cur_focus);

			LLUICtrl* parent = cur_focus->getParentUICtrl();
			const LLUICtrl* focus_root = cur_focus->findRootMostFocusRoot();
			bool new_focus_found = false;
			while(parent)
			{
				if (parent->isCtrl() 
					&& (parent->hasTabStop() || parent == focus_root) 
					&& !parent->getIsChrome() 
					&& parent->isInVisibleChain() 
					&& parent->isInEnabledChain())
				{
					if (!parent->focusFirstItem())
					{
						parent->setFocus(TRUE);
					}
					new_focus_found = true;
					break;
				}
				parent = parent->getParentUICtrl();
			}

			// if we didn't find a better place to put focus, just release it
			// hasFocus() will return true if and only if we didn't touch focus since we
			// are only moving focus higher in the hierarchy
			if (!new_focus_found)
			{
				cur_focus->setFocus(FALSE);
			}
		}
		else if (cur_focus->isFocusRoot())
		{
			// focus roots keep trying to delegate focus to their first valid descendant
			// this assumes that focus roots are not valid focus holders on their own
			cur_focus->focusFirstItem();
		}
	}

	// last ditch force of edit menu to selection manager
	if (LLEditMenuHandler::gEditMenuHandler == NULL && LLSelectMgr::getInstance()->getSelection()->getObjectCount())
	{
		LLEditMenuHandler::gEditMenuHandler = LLSelectMgr::getInstance();
	}

	if (gFloaterView->getCycleMode())
	{
		// sync all floaters with their focus state
		gFloaterView->highlightFocusedFloater();
		gSnapshotFloaterView->highlightFocusedFloater();
		MASK	mask = gKeyboard->currentMask(TRUE);
		if ((mask & MASK_CONTROL) == 0)
		{
			// control key no longer held down, finish cycle mode
			gFloaterView->setCycleMode(FALSE);

			gFloaterView->syncFloaterTabOrder();
		}
		else
		{
			// user holding down CTRL, don't update tab order of floaters
		}
	}
	else
	{
		// update focused floater
		gFloaterView->highlightFocusedFloater();
		gSnapshotFloaterView->highlightFocusedFloater();
		// make sure floater visible order is in sync with tab order
		gFloaterView->syncFloaterTabOrder();
	}
}

static LLTrace::BlockTimerStatHandle FTM_UPDATE_WORLD_VIEW("Update World View");
void LLViewerWindow::updateWorldViewRect(bool use_full_window)
{
	LL_RECORD_BLOCK_TIME(FTM_UPDATE_WORLD_VIEW);

	// start off using whole window to render world
	LLRect new_world_rect = mWindowRectRaw;

	if (use_full_window == false && mWorldViewPlaceholder.get())
	{
		new_world_rect = mWorldViewPlaceholder.get()->calcScreenRect();
		// clamp to at least a 1x1 rect so we don't try to allocate zero width gl buffers
		new_world_rect.mTop = llmax(new_world_rect.mTop, new_world_rect.mBottom + 1);
		new_world_rect.mRight = llmax(new_world_rect.mRight, new_world_rect.mLeft + 1);

		new_world_rect.mLeft = ll_round((F32)new_world_rect.mLeft * mDisplayScale.mV[VX]);
		new_world_rect.mRight = ll_round((F32)new_world_rect.mRight * mDisplayScale.mV[VX]);
		new_world_rect.mBottom = ll_round((F32)new_world_rect.mBottom * mDisplayScale.mV[VY]);
		new_world_rect.mTop = ll_round((F32)new_world_rect.mTop * mDisplayScale.mV[VY]);
	}

	if (mWorldViewRectRaw != new_world_rect)
	{
		mWorldViewRectRaw = new_world_rect;
		gResizeScreenTexture = TRUE;
		LLViewerCamera::getInstance()->setViewHeightInPixels( mWorldViewRectRaw.getHeight() );
		LLViewerCamera::getInstance()->setAspect( getWorldViewAspectRatio() );

		LLRect old_world_rect_scaled = mWorldViewRectScaled;
		mWorldViewRectScaled = calcScaledRect(mWorldViewRectRaw, mDisplayScale);

		// sending a signal with a new WorldView rect
		mOnWorldViewRectUpdated(old_world_rect_scaled, mWorldViewRectScaled);
	}
}

void LLViewerWindow::saveLastMouse(const LLCoordGL &point)
{
	// Store last mouse location.
	// If mouse leaves window, pretend last point was on edge of window

	if (point.mX < 0)
	{
		mCurrentMousePoint.mX = 0;
	}
	else if (point.mX > getWindowWidthScaled())
	{
		mCurrentMousePoint.mX = getWindowWidthScaled();
	}
	else
	{
		mCurrentMousePoint.mX = point.mX;
	}

	if (point.mY < 0)
	{
		mCurrentMousePoint.mY = 0;
	}
	else if (point.mY > getWindowHeightScaled() )
	{
		mCurrentMousePoint.mY = getWindowHeightScaled();
	}
	else
	{
		mCurrentMousePoint.mY = point.mY;
	}
}

// <FS:Beq> Changes to add physics view support into edit mode
//pragma region FSShowPhysicsInEditMode

const float offset_units = 3.0;
const float offset_factor = -3.0;

// decorator for renderMeshBaseHull from llspatialpartition. but with our own offsets to avoid glitching.
void renderMeshBaseHullPhysics(LLVOVolume* volume, U32 data_mask, LLColor4& color, LLColor4& line_color)
{
			LLGLEnable offset(GL_POLYGON_OFFSET_FILL);
			glPolygonMode(GL_FRONT_AND_BACK, GL_FILL);
			glPolygonOffset(offset_factor, offset_units);
			gGL.diffuseColor4fv(color.mV);
			renderMeshBaseHull(volume, data_mask, color, line_color);
}

// decorator for render_hull from llspatialpartition. but with our own offsets to avoid glitching.
void renderHullPhysics(LLModel::PhysicsMesh& mesh, const LLColor4& color, const LLColor4& line_color)
{
	LLGLEnable offset(GL_POLYGON_OFFSET_FILL);
	glPolygonMode(GL_FRONT_AND_BACK, GL_FILL); 
	glPolygonOffset(offset_factor, offset_units);
	render_hull(mesh, color, line_color);
}

// Draw a physics shape with the edges highlighted in 'line_color'
void renderMeshPhysicsTriangles(const LLColor4& color, const LLColor4& line_color, LLVolume* vol, LLModel::Decomposition * decomp)
{
// Not required here, we already disable this in the outer scope
//	LLGLDisable multisample(LLPipeline::RenderFSAASamples > 0 ? GL_MULTISAMPLE_ARB : 0);

	LLGLSLShader* shader = LLGLSLShader::sCurBoundShaderPtr;

	if (shader)
	{
		gDebugProgram.bind();
	}

	gGL.matrixMode(LLRender::MM_MODELVIEW);
	gGL.pushMatrix();
	// scope for the RAII for the depth test on hidden geometry
	{
		// This draw section covers the hidden geometry

		gGL.blendFunc(LLRender::BF_SOURCE_COLOR, LLRender::BF_ONE);
		LLGLDepthTest gls_depth(GL_TRUE, GL_FALSE, GL_GEQUAL);
		if (shader)
		{
			{
				LLGLEnable offset(GL_POLYGON_OFFSET_FILL);
				glPolygonOffset(offset_factor, offset_units);
				gGL.diffuseColor4fv(color.mV);
				//decomp has physics mesh, render that mesh
				glPolygonMode(GL_FRONT_AND_BACK, GL_FILL);
				LLVertexBuffer::drawArrays(LLRender::TRIANGLES, decomp->mPhysicsShapeMesh.mPositions);
			}
			{
				LLGLEnable offset(GL_POLYGON_OFFSET_LINE);
				glPolygonMode(GL_FRONT_AND_BACK, GL_LINE);
				glPolygonOffset(offset_factor, offset_units);
				gGL.diffuseColor4fv(line_color.mV);
				LLVertexBuffer::drawArrays(LLRender::TRIANGLES, decomp->mPhysicsShapeMesh.mPositions);
			}
		}
		else
		{
			gGL.flush();
			{
				glPolygonMode(GL_FRONT_AND_BACK, GL_FILL);
				gGL.diffuseColor4fv(color.mV);
				//decomp has physics mesh, render that mesh
				LLVertexBuffer::drawArrays(LLRender::TRIANGLES, decomp->mPhysicsShapeMesh.mPositions);
				glPolygonMode(GL_FRONT_AND_BACK, GL_LINE);
				gGL.diffuseColor4fv(line_color.mV);
				LLVertexBuffer::drawArrays(LLRender::TRIANGLES, decomp->mPhysicsShapeMesh.mPositions);
			}
		}
	}//End depth test for hidden geometry
//	gGL.flush();
	gGL.setSceneBlendType(LLRender::BT_ALPHA);

	if (shader)
	{
		{
			gGL.diffuseColor4fv(color.mV);
			LLGLEnable offset(GL_POLYGON_OFFSET_FILL);
			glPolygonMode(GL_FRONT_AND_BACK, GL_FILL);
			glPolygonOffset(offset_factor, offset_units);
			gGL.setLineWidth(1.f); // <FS> Line width OGL core profile fix by Rye Mutt
			LLVertexBuffer::drawArrays(LLRender::TRIANGLES, decomp->mPhysicsShapeMesh.mPositions);
		}
		{
			gGL.diffuseColor4fv(line_color.mV);
			LLGLEnable offset(GL_POLYGON_OFFSET_LINE);
			glPolygonMode(GL_FRONT_AND_BACK, GL_LINE);
			glPolygonOffset(offset_factor, offset_units);
			gGL.setLineWidth(3.f); // <FS> Line width OGL core profile fix by Rye Mutt
			LLVertexBuffer::drawArrays(LLRender::TRIANGLES, decomp->mPhysicsShapeMesh.mPositions);
		}
	}
	else
	{
		gGL.flush();
		{
			glPolygonMode(GL_FRONT_AND_BACK, GL_FILL);
			gGL.diffuseColor4fv(color.mV);
			//decomp has physics mesh, render that mesh
			LLVertexBuffer::drawArrays(LLRender::TRIANGLES, decomp->mPhysicsShapeMesh.mPositions);
			glPolygonMode(GL_FRONT_AND_BACK, GL_LINE);
			gGL.diffuseColor4fv(line_color.mV);
			gGL.setLineWidth(3.f); // <FS> Line width OGL core profile fix by Rye Mutt
			LLVertexBuffer::drawArrays(LLRender::TRIANGLES, decomp->mPhysicsShapeMesh.mPositions);
		}
	}

	gGL.setLineWidth(1.f); // <FS> Line width OGL core profile fix by Rye Mutt
	glPolygonMode(GL_FRONT_AND_BACK, GL_FILL);
	gGL.popMatrix();

	//restore the previous shader
	if (shader)
	{
		shader->bind();
	}
}

void renderNonMeshHullPhysics(LLVOVolume* vovolume, LLVolume* volume, LLColor4 color, LLColor4 line_color, LLVector3 center, LLVector3 size)
{
	LLVolumeParams volume_params = volume->getParams();
	S32 detail = get_physics_detail(volume_params, vovolume->getScale());

	LLVolume* phys_volume = LLPrimitive::sVolumeManager->refVolume(volume_params, detail);

	if (!phys_volume->mHullPoints)
	{ //build convex hull
		std::vector<LLVector3> pos;
		std::vector<U16> index;

		S32 index_offset = 0;
		// Build a vector of vertices in the visible LOD model determined by 'detail' 
		for (S32 i = 0; i < phys_volume->getNumVolumeFaces(); ++i)
		{
			const LLVolumeFace& face = phys_volume->getVolumeFace(i);
			if (index_offset + face.mNumVertices > 65535)
			{
				continue;
			}

			for (S32 j = 0; j < face.mNumVertices; ++j)
			{
				pos.push_back(LLVector3(face.mPositions[j].getF32ptr()));
			}

			for (S32 j = 0; j < face.mNumIndices; ++j)
			{
				index.push_back(face.mIndices[j] + index_offset);
			}

			index_offset += face.mNumVertices;
		}
		// use the array of vertices to construct a single hull based 
		if (!pos.empty() && !index.empty() && LLConvexDecomposition::getInstance()) // ND: FIRE-3427
		{
			LLCDMeshData mesh;
			mesh.mIndexBase = &index[0];
			mesh.mVertexBase = pos[0].mV;
			mesh.mNumVertices = pos.size();
			mesh.mVertexStrideBytes = 12;
			mesh.mIndexStrideBytes = 6;
			mesh.mIndexType = LLCDMeshData::INT_16;

			mesh.mNumTriangles = index.size() / 3;

			LLCDMeshData res;
			LLCDResult retval;
			if ((retval = LLConvexDecomposition::getInstance()->generateSingleHullMeshFromMesh(&mesh, &res)))
			{
				LL_WARNS() << "ConvexDecomp Failed (generateSingleHullMeshFromMesh): " << retval << LL_ENDL;
			}

			//copy res into phys_volume
			phys_volume->mHullPoints = (LLVector4a*)ll_aligned_malloc_16(sizeof(LLVector4a)*res.mNumVertices);
			phys_volume->mNumHullPoints = res.mNumVertices;

			S32 idx_size = (res.mNumTriangles * 3 * 2 + 0xF) & ~0xF;
			phys_volume->mHullIndices = (U16*)ll_aligned_malloc_16(idx_size);
			phys_volume->mNumHullIndices = res.mNumTriangles * 3;

			const F32* v = res.mVertexBase;

			for (S32 i = 0; i < res.mNumVertices; ++i)
			{
				F32* p = (F32*)((U8*)v + i*res.mVertexStrideBytes);
				phys_volume->mHullPoints[i].load3(p);
			}

			if (res.mIndexType == LLCDMeshData::INT_16)
			{
				for (S32 i = 0; i < res.mNumTriangles; ++i)
				{
					U16* idx = (U16*)(((U8*)res.mIndexBase) + i*res.mIndexStrideBytes);

					phys_volume->mHullIndices[i * 3 + 0] = idx[0];
					phys_volume->mHullIndices[i * 3 + 1] = idx[1];
					phys_volume->mHullIndices[i * 3 + 2] = idx[2];
				}
			}
			else
			{
				for (S32 i = 0; i < res.mNumTriangles; ++i)
				{
					U32* idx = (U32*)(((U8*)res.mIndexBase) + i*res.mIndexStrideBytes);

					phys_volume->mHullIndices[i * 3 + 0] = (U16)idx[0];
					phys_volume->mHullIndices[i * 3 + 1] = (U16)idx[1];
					phys_volume->mHullIndices[i * 3 + 2] = (U16)idx[2];
				}
			}
		}
	}
	//pragma endregion Build the mesh data for a convex hull for a PRIM that is explcitly in CONVEX_HULL mode
	// Now that we've got the hulldecomp let's draw it

	// <FS:Ansariel> Crash fix due to invalid calls to drawElements by Drake Arconis
	//if (phys_volume->mHullPoints)
	if (phys_volume->mHullPoints && phys_volume->mHullIndices && phys_volume->mNumHullPoints > 0 && phys_volume->mNumHullIndices > 0)
		//pragma region ConvexPrimDrawHull
		// </FS:Ansariel>
	{
		//render hull
		// TODO: (BEQ) Find out why is this not a call to render_hull? it probably could be if the data is in the right form

		glPolygonMode(GL_FRONT_AND_BACK, GL_LINE);

		gGL.diffuseColor4fv(line_color.mV);
		LLVertexBuffer::unbind();

		llassert(LLGLSLShader::sCurBoundShader != 0);

		LLVertexBuffer::drawElements(LLRender::TRIANGLES, phys_volume->mHullPoints, NULL, phys_volume->mNumHullIndices, phys_volume->mHullIndices);

		gGL.diffuseColor4fv(color.mV);
		glPolygonMode(GL_FRONT_AND_BACK, GL_FILL);
		LLVertexBuffer::drawElements(LLRender::TRIANGLES, phys_volume->mHullPoints, NULL, phys_volume->mNumHullIndices, phys_volume->mHullIndices);
	}
	else
	{
		// if we don't have a physics convex model then draw a magenta box
		gGL.diffuseColor4f(1, 0, 1, 1);
		drawBoxOutline(center, size);
	}
	//pragma endregion
	LLPrimitive::sVolumeManager->unrefVolume(phys_volume);
}

void renderOnePhysicsShape(LLViewerObject* objectp)
{
	// sanity check this we have a drawable.
	LLDrawable* drawable = objectp->mDrawable;

	if (!drawable)
	{
		return;
	}

	// this is an attached HUD so let's just return.
	if (objectp->isHUDAttachment())
	{
		return;
	}

	LLVOVolume* vovolume = drawable->getVOVolume();

	// phsyics_type is the user selected prim property (None, Prim, Convex)
	U8 physics_type = vovolume->getPhysicsShapeType();

	// If no physics is set to NONE or we're flexi just return
	if (physics_type == LLViewerObject::PHYSICS_SHAPE_NONE || vovolume->isFlexible())
	{
		return;
	}
	// Get the shape details for this object
	LLVolume *volume = vovolume->getVolume();
	LLVolumeParams volume_params = volume->getParams();

	// setup a volume instance to hold the physics shape
	LLPhysicsVolumeParams physics_params(volume_params,
		physics_type == LLViewerObject::PHYSICS_SHAPE_CONVEX_HULL);

	// Set physics_spec to cache the info about the physics shape of our volume.
	LLPhysicsShapeBuilderUtil::PhysicsShapeSpecification physics_spec;
	LLUUID mesh_id;
	LLModel::Decomposition* decomp = nullptr;
	bool hasConvexDecomp = FALSE;

	// If we are a mesh and the mesh has a hul decomp (is analysed) then set hasDecomp to true
	if (vovolume->isMesh()){
		mesh_id = volume_params.getSculptID();
		decomp = gMeshRepo.getDecomposition(mesh_id);
		if (decomp && !decomp->mHull.empty()){ hasConvexDecomp = TRUE; }
	}

	LLPhysicsShapeBuilderUtil::determinePhysicsShape(physics_params, vovolume->getScale(), hasConvexDecomp, physics_spec);

	U32 physicsShapeType = physics_spec.getType();
	/*
	Primitive types
	BOX,
	SPHERE,
	CYLINDER,

	USER_CONVEX,	User specified they wanted the convex hull of the volume
	PRIM_CONVEX,	Either a volume that is inherently convex but not a primitive type, or a shape
	with dimensions such that will convexify it anyway.

	SCULPT,			Special case for traditional sculpts--they are the convex hull of a single particular set of volume params

	USER_MESH,		A user mesh. May or may not contain a convex decomposition.
	PRIM_MESH,		A non-convex volume which we have to represent accurately

	INVALID
	*/

	// This is a link set. The models need an additional transform to modelview
	if (drawable->isActive())
	{
		gGL.loadMatrix(gGLModelView);
		gGL.multMatrix((F32*)objectp->getRenderMatrix().mMatrix);
	}

	gGL.multMatrix((F32*)vovolume->getRelativeXform().mMatrix);

//pragma region PhysicsRenderSettings
	LLColor4 color;

	static LLCachedControl<F32> threshold(gSavedSettings,"ObjectCostHighThreshold");
	static LLCachedControl<LLColor4> low(gSavedSettings,"ObjectCostLowColor");
	static LLCachedControl<LLColor4> mid(gSavedSettings,"ObjectCostMidColor");
	static LLCachedControl<LLColor4> high(gSavedSettings,"ObjectCostHighColor");
	static LLCachedControl<bool> usePhysicsCostOnly(gSavedSettings, "UsePhysicsCostOnly");

	F32 cost = usePhysicsCostOnly ? vovolume->getPhysicsCost() : vovolume->getObjectCost();

	F32 normalizedCost = 1.f - exp(-(cost / threshold));
	if (normalizedCost <= 0.5f)
	{
		color = lerp(low, mid, 2.f * normalizedCost);
	}
	else
	{
		color = lerp(mid, high, 2.f * (normalizedCost - 0.5f));
	}

	LLColor4 line_color = color*0.5f;
//pragma endregion Setup various values from Settings 


	U32 data_mask = LLVertexBuffer::MAP_VERTEX;

	// These two are used to draw the "error" boxes
	LLVector3 center(0, 0, 0);
	LLVector3 size(0.25f, 0.25f, 0.25f);

	if (physicsShapeType == LLPhysicsShapeBuilderUtil::PhysicsShapeSpecification::USER_MESH)
	{
		// USER_MESH,		A user mesh. May or may not contain a convex decomposition.
		// do we have a Mesh physics loaded yet?
		if (decomp)
		{
			if (hasConvexDecomp) // analysed mesh - we will build a mesh  representation and cache it in the mMesh vector
			{
				// This Model contains a hull based physics. This equates to "analysed" mesh physics in the uploader.
				if (decomp->mMesh.empty())
				{
					// build a mesh representation of the hulls (does nothing if Havok not present)
					gMeshRepo.buildPhysicsMesh(*decomp);
				}

				for (U32 i = 0; i < decomp->mMesh.size(); ++i)
				{
					renderHullPhysics(decomp->mMesh[i], color, line_color);
				}
			}
			else if (!decomp->mPhysicsShapeMesh.empty())
			{
				// This model has triangular mesh (non-analysed)
				renderMeshPhysicsTriangles(color, line_color, volume, decomp);
			}
			else
			{
				//no mesh or decomposition, render base hull
				renderMeshBaseHullPhysics(vovolume, data_mask, color, line_color);

				if (decomp->mPhysicsShapeMesh.empty())
				{
					//attempt to fetch physics shape mesh if available
					gMeshRepo.fetchPhysicsShape(mesh_id);
				}
			}
		}
		else
		{
			// No physics when expected, probably Havok broken/missing or asset still downloading
			// all else fails then ORANGE wireframe box.
			// This typically means you are running without Havok
			gGL.diffuseColor3f(1, 1, 0);
			drawBoxOutline(center, size);
		}
	}
	else if (physicsShapeType == LLPhysicsShapeBuilderUtil::PhysicsShapeSpecification::USER_CONVEX ||
		physicsShapeType == LLPhysicsShapeBuilderUtil::PhysicsShapeSpecification::PRIM_CONVEX)
	{
		// the owner of the object has selected convex, or we have forced it convex for other reasons
		if (vovolume->isMesh())
		{
			renderMeshBaseHullPhysics(vovolume, data_mask, color, line_color);
		}
		else
		{
			renderNonMeshHullPhysics(vovolume, volume, color, line_color, center, size);
		}
	}
	// vvvv Physics shape is a Havok primitive, either box, sphere or cylinder (object must be a prim)
	else if (physicsShapeType == LLPhysicsShapeBuilderUtil::PhysicsShapeSpecification::BOX)
	{
		LLGLEnable offset(GL_POLYGON_OFFSET_FILL);
		glPolygonMode(GL_FRONT_AND_BACK, GL_FILL);
		glPolygonOffset(offset_factor, offset_units);
		LLVector3 center = physics_spec.getCenter();
		LLVector3 scale = physics_spec.getScale();
		LLVector3 vscale = vovolume->getScale()*2.f;
		scale.set(scale[0] / vscale[0], scale[1] / vscale[1], scale[2] / vscale[2]);

		gGL.diffuseColor4fv(color.mV);
		drawBox(center, scale);
	}
	else if (physicsShapeType == LLPhysicsShapeBuilderUtil::PhysicsShapeSpecification::SPHERE)
	{
		LLGLEnable offset(GL_POLYGON_OFFSET_FILL);
		glPolygonMode(GL_FRONT_AND_BACK, GL_FILL);
		glPolygonOffset(offset_factor, offset_units);

		LLVolumeParams volume_params;
		volume_params.setType(LL_PCODE_PROFILE_CIRCLE_HALF, LL_PCODE_PATH_CIRCLE);
		volume_params.setBeginAndEndS(0.f, 1.f);
		volume_params.setBeginAndEndT(0.f, 1.f);
		volume_params.setRatio(1, 1);
		volume_params.setShear(0, 0);
		LLVolume* sphere = LLPrimitive::sVolumeManager->refVolume(volume_params, 3);

		gGL.diffuseColor4fv(color.mV);
		pushVerts(sphere);
		LLPrimitive::sVolumeManager->unrefVolume(sphere);
	}
	else if (physicsShapeType == LLPhysicsShapeBuilderUtil::PhysicsShapeSpecification::CYLINDER)
	{
		LLGLEnable offset(GL_POLYGON_OFFSET_FILL);
		glPolygonMode(GL_FRONT_AND_BACK, GL_FILL);
		glPolygonOffset(offset_factor, offset_units);

		LLVolumeParams volume_params;
		volume_params.setType(LL_PCODE_PROFILE_CIRCLE, LL_PCODE_PATH_LINE);
		volume_params.setBeginAndEndS(0.f, 1.f);
		volume_params.setBeginAndEndT(0.f, 1.f);
		volume_params.setRatio(1, 1);
		volume_params.setShear(0, 0);
		LLVolume* cylinder = LLPrimitive::sVolumeManager->refVolume(volume_params, 3);

		gGL.diffuseColor4fv(color.mV);
		pushVerts(cylinder);
		LLPrimitive::sVolumeManager->unrefVolume(cylinder);
	}
	else if (physicsShapeType == LLPhysicsShapeBuilderUtil::PhysicsShapeSpecification::PRIM_MESH)
	//PhysicsShapePrimTriangles - Physics shape for this prim is triangular mesh (typically when prim is cut/hollow etc)
	{
		LLVolumeParams volume_params = volume->getParams();
		// TODO: (Beq) refactor? detail is reused, we ought to be able to pull this out in a wider scope.
		S32 detail = get_physics_detail(volume_params, vovolume->getScale());
		LLVolume* phys_volume = LLPrimitive::sVolumeManager->refVolume(volume_params, detail);

		// TODO: (BEQ) We ought to be able to use a common draw call here too?
		glPolygonOffset(offset_factor, offset_units);

		{
			LLGLEnable offset(GL_POLYGON_OFFSET_LINE);
			glPolygonMode(GL_FRONT_AND_BACK, GL_LINE);

			gGL.diffuseColor4fv(line_color.mV);
			pushVerts(phys_volume); // draw the outlines
		}
		{
			LLGLEnable offset(GL_POLYGON_OFFSET_FILL);
			gGL.diffuseColor4fv(color.mV);
			glPolygonMode(GL_FRONT_AND_BACK, GL_FILL);
			pushVerts(phys_volume); // draw the filled boxes
		}
		LLPrimitive::sVolumeManager->unrefVolume(phys_volume);
	}
	else if (physicsShapeType == LLPhysicsShapeBuilderUtil::PhysicsShapeSpecification::PRIM_CONVEX)
	// PhysicsShapePrimConvex - Physics shape for prim is inherently convex or convexified due to scale
	{
		LLVolumeParams volume_params = volume->getParams();
		S32 detail = get_physics_detail(volume_params, vovolume->getScale());

		LLVolume* phys_volume = LLPrimitive::sVolumeManager->refVolume(volume_params, detail);

		if (phys_volume->mHullPoints && phys_volume->mHullIndices)
			// We have the hull details so just draw them
		{
			// TODO: (Beq) refactor this!! yet another flavour of drawing the same crap. Can we ratioanlise the arguments
			// <FS:Ansariel> Use a vbo for the static LLVertexBuffer::drawArray/Element functions; by Drake Arconis/Shyotl Kuhr
			//glPolygonMode(GL_FRONT_AND_BACK, GL_LINE);
			//llassert(LLGLSLShader::sCurBoundShader != 0);
			//LLVertexBuffer::unbind();
			//glVertexPointer(3, GL_FLOAT, 16, phys_volume->mHullPoints);
			//gGL.diffuseColor4fv(line_color.mV);
			//gGL.syncMatrices();
			//glDrawElements(GL_TRIANGLES, phys_volume->mNumHullIndices, GL_UNSIGNED_SHORT, phys_volume->mHullIndices);

			//gGL.diffuseColor4fv(color.mV);
			//glPolygonMode(GL_FRONT_AND_BACK, GL_FILL);
			//glDrawElements(GL_TRIANGLES, phys_volume->mNumHullIndices, GL_UNSIGNED_SHORT, phys_volume->mHullIndices);
			gGL.diffuseColor4fv(line_color.mV);
			glPolygonMode(GL_FRONT_AND_BACK, GL_LINE);
			LLVertexBuffer::drawElements(LLRender::TRIANGLES, phys_volume->mHullPoints, NULL, phys_volume->mNumHullIndices, phys_volume->mHullIndices);

			gGL.diffuseColor4fv(color.mV);
			glPolygonMode(GL_FRONT_AND_BACK, GL_FILL);
			LLVertexBuffer::drawElements(LLRender::TRIANGLES, phys_volume->mHullPoints, NULL, phys_volume->mNumHullIndices, phys_volume->mHullIndices);
			// </FS:Ansariel>
		}
		else
		{
			// The hull data has not been computed yet (it may never be if havok is not installed) draw a magenta box and request it to be built
			// TODO: can we cache the fact Havok is not installed and speed all this up by not bothering?
			gGL.diffuseColor3f(1, 0, 1);
			drawBoxOutline(center, size);
			gMeshRepo.buildHull(volume_params, detail);
		}
		LLPrimitive::sVolumeManager->unrefVolume(phys_volume);
	}
	// PhysicsShapeSculpt - Sculpts are not supported at present (what happened to "you must render something"?)
	else if (physicsShapeType == LLPhysicsShapeBuilderUtil::PhysicsShapeSpecification::SCULPT)
	{
		//TODO: implement sculpted prim physics display
	}
	else
	{
		LL_ERRS() << "Unhandled type" << LL_ENDL;
	}

}
// End Firestorm additions that add the ability to visualise the physics shape in edit mode.
//</FS:Beq> Physics display in edit mode changes

// Draws the selection outlines for the currently selected objects
// Must be called after displayObjects is called, which sets the mGLName parameter
// NOTE: This function gets called 3 times:
//  render_ui_3d: 			FALSE, FALSE, TRUE
//  render_hud_elements:	FALSE, FALSE, FALSE
void LLViewerWindow::renderSelections( BOOL for_gl_pick, BOOL pick_parcel_walls, BOOL for_hud )
{
	LLObjectSelectionHandle selection = LLSelectMgr::getInstance()->getSelection();

	if (!for_hud && !for_gl_pick)
	{
		// Call this once and only once
		LLSelectMgr::getInstance()->updateSilhouettes();
	}
	
	// Draw fence around land selections
	if (for_gl_pick)
	{
		if (pick_parcel_walls)
		{
			LLViewerParcelMgr::getInstance()->renderParcelCollision();
		}
	}
	else if (( for_hud && selection->getSelectType() == SELECT_TYPE_HUD) ||
			 (!for_hud && selection->getSelectType() != SELECT_TYPE_HUD))
	{		
		LLSelectMgr::getInstance()->renderSilhouettes(for_hud);
		
		stop_glerror();
		
		// <FS:Beq> Additions to display/tools in edit mode
		if (LLToolMgr::getInstance()->inEdit() && selection->getSelectType() != SELECT_TYPE_HUD)
		{
			static LLCachedControl<S32> showSpecificLOD(gSavedSettings, "ShowSpecificLODInEdit");
			static LLCachedControl<bool> showPhysicsShapeInEdit(gSavedSettings, "ShowPhysicsShapeInEdit");

			if (-1 != showSpecificLOD) // Note -1 is disabled [no force] so 0 = lowest 1= low etc. 
			{
				struct f : public LLSelectedObjectFunctor
				{
					virtual bool apply(LLViewerObject* object)
					{
						if (object->getPCode() == LL_PCODE_VOLUME)
						{
							LLVOVolume* vol = static_cast<LLVOVolume*>(object);
							if (vol->isMesh())
							{
								vol->forceLOD(showSpecificLOD);
							}
						}
						return true;
					}
				} func;
				LLSelectMgr::getInstance()->getSelection()->applyToObjects(&func);
			}

			if (showPhysicsShapeInEdit)
			{
				// setup opengl common parameters before we iterate over each object
				gGL.pushMatrix();
				//Need to because crash on ATI 3800 (and similar cards) MAINT-5018 
				LLGLDisable multisample(LLPipeline::RenderFSAASamples > 0 ? GL_MULTISAMPLE_ARB : 0);
				LLGLSLShader* shader = LLGLSLShader::sCurBoundShaderPtr;
				if (shader)
				{
					gDebugProgram.bind();
				}
				gGL.getTexUnit(0)->unbind(LLTexUnit::TT_TEXTURE); // no textures needed
				glClearColor(0, 0, 0, 0); // bg black
				gGL.setColorMask(true, true); // write color and alpha info
				gGL.color4f(1.f, 1.f, 1.f, 0.5);
				gGL.matrixMode(LLRender::MM_MODELVIEW);
				LLGLEnable gls_blend(GL_BLEND);
				LLGLEnable gls_cull(GL_CULL_FACE);
				LLGLDepthTest gls_depth(GL_TRUE, GL_FALSE);

				struct f : public LLSelectedObjectFunctor
				{
					virtual bool apply(LLViewerObject* object)
					{
						renderOnePhysicsShape(object);
						return true;
					}
				} func;
				LLSelectMgr::getInstance()->getSelection()->applyToObjects(&func);
				// Restore the original shader program
				if (shader)
				{
					shader->bind();
				}

				gGL.popMatrix();
			}
		}
		// </FS:Beq>

		// setup HUD render
		if (selection->getSelectType() == SELECT_TYPE_HUD && LLSelectMgr::getInstance()->getSelection()->getObjectCount())
		{
			LLBBox hud_bbox = gAgentAvatarp->getHUDBBox();

			// set up transform to encompass bounding box of HUD
			gGL.matrixMode(LLRender::MM_PROJECTION);
			gGL.pushMatrix();
			gGL.loadIdentity();
			F32 depth = llmax(1.f, hud_bbox.getExtentLocal().mV[VX] * 1.1f);
			gGL.ortho(-0.5f * LLViewerCamera::getInstance()->getAspect(), 0.5f * LLViewerCamera::getInstance()->getAspect(), -0.5f, 0.5f, 0.f, depth);
			
			gGL.matrixMode(LLRender::MM_MODELVIEW);
			gGL.pushMatrix();
			gGL.loadIdentity();
			gGL.loadMatrix(OGL_TO_CFR_ROTATION);		// Load Cory's favorite reference frame
			gGL.translatef(-hud_bbox.getCenterLocal().mV[VX] + (depth *0.5f), 0.f, 0.f);
		}

		// Render light for editing
		if (LLSelectMgr::sRenderLightRadius && LLToolMgr::getInstance()->inEdit())
		{
			gGL.getTexUnit(0)->unbind(LLTexUnit::TT_TEXTURE);
			LLGLEnable gls_blend(GL_BLEND);
			LLGLEnable gls_cull(GL_CULL_FACE);
			LLGLDepthTest gls_depth(GL_TRUE, GL_FALSE);
			gGL.matrixMode(LLRender::MM_MODELVIEW);
			gGL.pushMatrix();
			if (selection->getSelectType() == SELECT_TYPE_HUD)
			{
				F32 zoom = gAgentCamera.mHUDCurZoom;
				gGL.scalef(zoom, zoom, zoom);
			}

			struct f : public LLSelectedObjectFunctor
			{
				virtual bool apply(LLViewerObject* object)
				{
					LLDrawable* drawable = object->mDrawable;
					if (drawable && drawable->isLight())
					{
						LLVOVolume* vovolume = drawable->getVOVolume();
						gGL.pushMatrix();

						LLVector3 center = drawable->getPositionAgent();
						gGL.translatef(center[0], center[1], center[2]);
						F32 scale = vovolume->getLightRadius();
						gGL.scalef(scale, scale, scale);

						LLColor4 color(vovolume->getLightSRGBColor(), .5f);
						gGL.color4fv(color.mV);
					
						//F32 pixel_area = 100000.f;
						// Render Outside
						gSphere.render();

						// Render Inside
						glCullFace(GL_FRONT);
						gSphere.render();
						glCullFace(GL_BACK);
					
						gGL.popMatrix();
					}
					return true;
				}
			} func;
			LLSelectMgr::getInstance()->getSelection()->applyToObjects(&func);
			
			gGL.popMatrix();
		}				
		
		// NOTE: The average position for the axis arrows of the selected objects should
		// not be recalculated at this time.  If they are, then group rotations will break.

		// Draw arrows at average center of all selected objects
		LLTool* tool = LLToolMgr::getInstance()->getCurrentTool();
		if (tool)
		{
			if(tool->isAlwaysRendered())
			{
				tool->render();
			}
			else
			{
				if( !LLSelectMgr::getInstance()->getSelection()->isEmpty() )
				{
					bool all_selected_objects_move;
					bool all_selected_objects_modify;
					// Note: This might be costly to do on each frame and when a lot of objects are selected
					// we might be better off with some kind of memory for selection and/or states, consider
					// optimizing, perhaps even some kind of selection generation at level of LLSelectMgr to
					// make whole viewer benefit.
					LLSelectMgr::getInstance()->selectGetEditMoveLinksetPermissions(all_selected_objects_move, all_selected_objects_modify);

					BOOL draw_handles = TRUE;

					if (tool == LLToolCompTranslate::getInstance() && !all_selected_objects_move && !LLSelectMgr::getInstance()->isMovableAvatarSelected())
					{
						draw_handles = FALSE;
					}

					if (tool == LLToolCompRotate::getInstance() && !all_selected_objects_move && !LLSelectMgr::getInstance()->isMovableAvatarSelected())
					{
						draw_handles = FALSE;
					}

					if ( !all_selected_objects_modify && tool == LLToolCompScale::getInstance() )
					{
						draw_handles = FALSE;
					}
				
					if( draw_handles )
					{
						tool->render();
					}
				}
			}
			if (selection->getSelectType() == SELECT_TYPE_HUD && selection->getObjectCount())
			{
				gGL.matrixMode(LLRender::MM_PROJECTION);
				gGL.popMatrix();

				gGL.matrixMode(LLRender::MM_MODELVIEW);
				gGL.popMatrix();
				stop_glerror();
			}
		}
	}
}

// Return a point near the clicked object representative of the place the object was clicked.
LLVector3d LLViewerWindow::clickPointInWorldGlobal(S32 x, S32 y_from_bot, LLViewerObject* clicked_object) const
{
	// create a normalized vector pointing from the camera center into the 
	// world at the location of the mouse click
	LLVector3 mouse_direction_global = mouseDirectionGlobal( x, y_from_bot );

	LLVector3d relative_object = clicked_object->getPositionGlobal() - gAgentCamera.getCameraPositionGlobal();

	// make mouse vector as long as object vector, so it touchs a point near
	// where the user clicked on the object
	mouse_direction_global *= (F32) relative_object.magVec();

	LLVector3d new_pos;
	new_pos.setVec(mouse_direction_global);
	// transform mouse vector back to world coords
	new_pos += gAgentCamera.getCameraPositionGlobal();

	return new_pos;
}


BOOL LLViewerWindow::clickPointOnSurfaceGlobal(const S32 x, const S32 y, LLViewerObject *objectp, LLVector3d &point_global) const
{
	BOOL intersect = FALSE;

//	U8 shape = objectp->mPrimitiveCode & LL_PCODE_BASE_MASK;
	if (!intersect)
	{
		point_global = clickPointInWorldGlobal(x, y, objectp);
		LL_INFOS() << "approx intersection at " <<  (objectp->getPositionGlobal() - point_global) << LL_ENDL;
	}
	else
	{
		LL_INFOS() << "good intersection at " <<  (objectp->getPositionGlobal() - point_global) << LL_ENDL;
	}

	return intersect;
}

void LLViewerWindow::pickAsync( S32 x,
								S32 y_from_bot,
								MASK mask,
								void (*callback)(const LLPickInfo& info),
								BOOL pick_transparent,
								BOOL pick_rigged,
								BOOL pick_unselectable)
{
	// "Show Debug Alpha" means no object actually transparent
    BOOL in_build_mode = LLFloaterReg::instanceVisible("build");
    if (LLDrawPoolAlpha::sShowDebugAlpha)
    {
        pick_transparent = TRUE;
    }
    else if (in_build_mode && !gSavedSettings.getBOOL("SelectInvisibleObjects"))
    {
        pick_transparent = FALSE;
    }

	LLPickInfo pick_info(LLCoordGL(x, y_from_bot), mask, pick_transparent, pick_rigged, FALSE, TRUE, pick_unselectable, callback);
	schedulePick(pick_info);
}

void LLViewerWindow::schedulePick(LLPickInfo& pick_info)
{
	if (mPicks.size() >= 1024 || mWindow->getMinimized())
	{ //something went wrong, picks are being scheduled but not processed
		
		if (pick_info.mPickCallback)
		{
			pick_info.mPickCallback(pick_info);
		}
	
		return;
	}
	mPicks.push_back(pick_info);
	
	// delay further event processing until we receive results of pick
	// only do this for async picks so that handleMouseUp won't be called
	// until the pick triggered in handleMouseDown has been processed, for example
	mWindow->delayInputProcessing();
}


void LLViewerWindow::performPick()
{
	if (!mPicks.empty())
	{
		std::vector<LLPickInfo>::iterator pick_it;
		for (pick_it = mPicks.begin(); pick_it != mPicks.end(); ++pick_it)
		{
			pick_it->fetchResults();
		}

		mLastPick = mPicks.back();
		mPicks.clear();
	}
}

void LLViewerWindow::returnEmptyPicks()
{
	std::vector<LLPickInfo>::iterator pick_it;
	for (pick_it = mPicks.begin(); pick_it != mPicks.end(); ++pick_it)
	{
		mLastPick = *pick_it;
		// just trigger callback with empty results
		if (pick_it->mPickCallback)
		{
			pick_it->mPickCallback(*pick_it);
		}
	}
	mPicks.clear();
}

// Performs the GL object/land pick.
LLPickInfo LLViewerWindow::pickImmediate(S32 x, S32 y_from_bot, BOOL pick_transparent, BOOL pick_rigged, BOOL pick_particle, BOOL pick_unselectable)
{
	BOOL in_build_mode = LLFloaterReg::instanceVisible("build");
	if ((in_build_mode && gSavedSettings.getBOOL("SelectInvisibleObjects")) || LLDrawPoolAlpha::sShowDebugAlpha)
	{
		// build mode allows interaction with all transparent objects
		// "Show Debug Alpha" means no object actually transparent
		pick_transparent = TRUE;
	}
	
	// shortcut queueing in mPicks and just update mLastPick in place
	MASK	key_mask = gKeyboard->currentMask(TRUE);
	mLastPick = LLPickInfo(LLCoordGL(x, y_from_bot), key_mask, pick_transparent, pick_rigged, pick_particle, TRUE, FALSE, NULL);
	mLastPick.fetchResults();

	return mLastPick;
}

LLHUDIcon* LLViewerWindow::cursorIntersectIcon(S32 mouse_x, S32 mouse_y, F32 depth,
										   LLVector4a* intersection)
{
	S32 x = mouse_x;
	S32 y = mouse_y;

	if ((mouse_x == -1) && (mouse_y == -1)) // use current mouse position
	{
		x = getCurrentMouseX();
		y = getCurrentMouseY();
	}

	// world coordinates of mouse
	// VECTORIZE THIS
	LLVector3 mouse_direction_global = mouseDirectionGlobal(x,y);
	LLVector3 mouse_point_global = LLViewerCamera::getInstance()->getOrigin();
	LLVector3 mouse_world_start = mouse_point_global;
	LLVector3 mouse_world_end   = mouse_point_global + mouse_direction_global * depth;

	LLVector4a start, end;
	start.load3(mouse_world_start.mV);
	end.load3(mouse_world_end.mV);
	
	return LLHUDIcon::lineSegmentIntersectAll(start, end, intersection);
}

LLViewerObject* LLViewerWindow::cursorIntersect(S32 mouse_x, S32 mouse_y, F32 depth,
												LLViewerObject *this_object,
												S32 this_face,
												BOOL pick_transparent,
												BOOL pick_rigged,
                                                BOOL pick_unselectable,
												S32* face_hit,
												LLVector4a *intersection,
												LLVector2 *uv,
												LLVector4a *normal,
												LLVector4a *tangent,
												LLVector4a* start,
												LLVector4a* end)
{
	S32 x = mouse_x;
	S32 y = mouse_y;

	if ((mouse_x == -1) && (mouse_y == -1)) // use current mouse position
	{
		x = getCurrentMouseX();
		y = getCurrentMouseY();
	}

	// HUD coordinates of mouse
	LLVector3 mouse_point_hud = mousePointHUD(x, y);
	LLVector3 mouse_hud_start = mouse_point_hud - LLVector3(depth, 0, 0);
	LLVector3 mouse_hud_end   = mouse_point_hud + LLVector3(depth, 0, 0);
	
	// world coordinates of mouse
	LLVector3 mouse_direction_global = mouseDirectionGlobal(x,y);
	LLVector3 mouse_point_global = LLViewerCamera::getInstance()->getOrigin();
	
	//get near clip plane
	LLVector3 n = LLViewerCamera::getInstance()->getAtAxis();
	LLVector3 p = mouse_point_global + n * LLViewerCamera::getInstance()->getNear();

	//project mouse point onto plane
	LLVector3 pos;
	line_plane(mouse_point_global, mouse_direction_global, p, n, pos);
	mouse_point_global = pos;

	LLVector3 mouse_world_start = mouse_point_global;
	LLVector3 mouse_world_end   = mouse_point_global + mouse_direction_global * depth;

	if (!LLViewerJoystick::getInstance()->getOverrideCamera() && !gPipeline.FSFocusPointFollowsPointer) // <FS:Beq> FIRE-16728 Add free aim mouse and focus lock
	{ //always set raycast intersection to mouse_world_end unless
		//flycam is on (for DoF effect)
		gDebugRaycastIntersection.load3(mouse_world_end.mV);
	}

	LLVector4a mw_start;
	mw_start.load3(mouse_world_start.mV);
	LLVector4a mw_end;
	mw_end.load3(mouse_world_end.mV);

	LLVector4a mh_start;
	mh_start.load3(mouse_hud_start.mV);
	LLVector4a mh_end;
	mh_end.load3(mouse_hud_end.mV);

	if (start)
	{
		*start = mw_start;
	}

	if (end)
	{
		*end = mw_end;
	}

	LLViewerObject* found = NULL;

	if (this_object)  // check only this object
	{
		if (this_object->isHUDAttachment()) // is a HUD object?
		{
			if (this_object->lineSegmentIntersect(mh_start, mh_end, this_face, pick_transparent, pick_rigged, pick_unselectable,
												  face_hit, intersection, uv, normal, tangent))
			{
				found = this_object;
			}
		}
		else // is a world object
		{
			if (this_object->lineSegmentIntersect(mw_start, mw_end, this_face, pick_transparent, pick_rigged, pick_unselectable,
												  face_hit, intersection, uv, normal, tangent))
			{
				found = this_object;
			}
		}
	}
	else // check ALL objects
	{
		found = gPipeline.lineSegmentIntersectInHUD(mh_start, mh_end, pick_transparent,
													face_hit, intersection, uv, normal, tangent);

// [RLVa:KB] - Checked: 2010-03-31 (RLVa-1.2.0c) | Modified: RLVa-1.2.0c
		if ( (rlv_handler_t::isEnabled()) && (found) &&
			 (LLToolCamera::getInstance()->hasMouseCapture()) && (gKeyboard->currentMask(TRUE) & MASK_ALT) )
		{
			found = NULL;
		}
// [/RLVa:KB]
		if (!found) // if not found in HUD, look in world:
		{
			found = gPipeline.lineSegmentIntersectInWorld(mw_start, mw_end, pick_transparent, pick_rigged, pick_unselectable,
														  face_hit, intersection, uv, normal, tangent);
			if (found && !pick_transparent)
			{
				gDebugRaycastIntersection = *intersection;
			}
		}

// [RLVa:KB] - Checked: RLVa-1.2.0
		if ( (found) && ((gTeleportDisplay) || ((rlv_handler_t::isEnabled()) && (gRlvHandler.hasBehaviour(RLV_BHVR_INTERACT)))) )
		{
			// Allow picking if:
			//   - the drag-and-drop tool is active (allows inventory offers)
			//   - the camera tool is active
			//   - the pie tool is active *and* we picked our own avie (allows "mouse steering" and the self pie menu)
			LLTool* pCurTool = LLToolMgr::getInstance()->getCurrentTool();
			if ( (LLToolDragAndDrop::getInstance() != pCurTool) && 
			     (!LLToolCamera::getInstance()->hasMouseCapture()) &&
			     ((LLToolPie::getInstance() != pCurTool) || (gAgent.getID() != found->getID())) )
			{
				found = NULL;
			}
		}
// [/RLVa:KB]
	}

	return found;
}

// Returns unit vector relative to camera
// indicating direction of point on screen x,y
LLVector3 LLViewerWindow::mouseDirectionGlobal(const S32 x, const S32 y) const
{
	// find vertical field of view
	F32			fov = LLViewerCamera::getInstance()->getView();

	// find world view center in scaled ui coordinates
	F32			center_x = getWorldViewRectScaled().getCenterX();
	F32			center_y = getWorldViewRectScaled().getCenterY();

	// calculate pixel distance to screen
	F32			distance = ((F32)getWorldViewHeightScaled() * 0.5f) / (tan(fov / 2.f));

	// calculate click point relative to middle of screen
	F32			click_x = x - center_x;
	F32			click_y = y - center_y;

	// compute mouse vector
	LLVector3	mouse_vector =	distance * LLViewerCamera::getInstance()->getAtAxis()
								- click_x * LLViewerCamera::getInstance()->getLeftAxis()
								+ click_y * LLViewerCamera::getInstance()->getUpAxis();

	mouse_vector.normVec();

	return mouse_vector;
}

LLVector3 LLViewerWindow::mousePointHUD(const S32 x, const S32 y) const
{
	// find screen resolution
	S32			height = getWorldViewHeightScaled();

	// find world view center
	F32			center_x = getWorldViewRectScaled().getCenterX();
	F32			center_y = getWorldViewRectScaled().getCenterY();

	// remap with uniform scale (1/height) so that top is -0.5, bottom is +0.5
	F32 hud_x = -((F32)x - center_x)  / height;
	F32 hud_y = ((F32)y - center_y) / height;

	return LLVector3(0.f, hud_x/gAgentCamera.mHUDCurZoom, hud_y/gAgentCamera.mHUDCurZoom);
}

// Returns unit vector relative to camera in camera space
// indicating direction of point on screen x,y
LLVector3 LLViewerWindow::mouseDirectionCamera(const S32 x, const S32 y) const
{
	// find vertical field of view
	F32			fov_height = LLViewerCamera::getInstance()->getView();
	F32			fov_width = fov_height * LLViewerCamera::getInstance()->getAspect();

	// find screen resolution
	S32			height = getWorldViewHeightScaled();
	S32			width = getWorldViewWidthScaled();

	// find world view center
	F32			center_x = getWorldViewRectScaled().getCenterX();
	F32			center_y = getWorldViewRectScaled().getCenterY();

	// calculate click point relative to middle of screen
	F32			click_x = (((F32)x - center_x) / (F32)width) * fov_width * -1.f;
	F32			click_y = (((F32)y - center_y) / (F32)height) * fov_height;

	// compute mouse vector
	LLVector3	mouse_vector =	LLVector3(0.f, 0.f, -1.f);
	LLQuaternion mouse_rotate;
	mouse_rotate.setQuat(click_y, click_x, 0.f);

	mouse_vector = mouse_vector * mouse_rotate;
	// project to z = -1 plane;
	mouse_vector = mouse_vector * (-1.f / mouse_vector.mV[VZ]);

	return mouse_vector;
}



BOOL LLViewerWindow::mousePointOnPlaneGlobal(LLVector3d& point, const S32 x, const S32 y, 
										const LLVector3d &plane_point_global, 
										const LLVector3 &plane_normal_global)
{
	LLVector3d	mouse_direction_global_d;

	mouse_direction_global_d.setVec(mouseDirectionGlobal(x,y));
	LLVector3d	plane_normal_global_d;
	plane_normal_global_d.setVec(plane_normal_global);
	F64 plane_mouse_dot = (plane_normal_global_d * mouse_direction_global_d);
	LLVector3d plane_origin_camera_rel = plane_point_global - gAgentCamera.getCameraPositionGlobal();
	F64	mouse_look_at_scale = (plane_normal_global_d * plane_origin_camera_rel)
								/ plane_mouse_dot;
	if (llabs(plane_mouse_dot) < 0.00001)
	{
		// if mouse is parallel to plane, return closest point on line through plane origin
		// that is parallel to camera plane by scaling mouse direction vector
		// by distance to plane origin, modulated by deviation of mouse direction from plane origin
		LLVector3d plane_origin_dir = plane_origin_camera_rel;
		plane_origin_dir.normVec();
		
		mouse_look_at_scale = plane_origin_camera_rel.magVec() / (plane_origin_dir * mouse_direction_global_d);
	}

	point = gAgentCamera.getCameraPositionGlobal() + mouse_look_at_scale * mouse_direction_global_d;

	return mouse_look_at_scale > 0.0;
}


// Returns global position
BOOL LLViewerWindow::mousePointOnLandGlobal(const S32 x, const S32 y, LLVector3d *land_position_global, BOOL ignore_distance)
{
	LLVector3		mouse_direction_global = mouseDirectionGlobal(x,y);
	F32				mouse_dir_scale;
	BOOL			hit_land = FALSE;
	LLViewerRegion	*regionp;
	F32			land_z;
	const F32	FIRST_PASS_STEP = 1.0f;		// meters
	const F32	SECOND_PASS_STEP = 0.1f;	// meters
	const F32	draw_distance = ignore_distance ? MAX_FAR_CLIP : gAgentCamera.mDrawDistance;
	LLVector3d	camera_pos_global;

	camera_pos_global = gAgentCamera.getCameraPositionGlobal();
	LLVector3d		probe_point_global;
	LLVector3		probe_point_region;

	// walk forwards to find the point
	for (mouse_dir_scale = FIRST_PASS_STEP; mouse_dir_scale < draw_distance; mouse_dir_scale += FIRST_PASS_STEP)
	{
		LLVector3d mouse_direction_global_d;
		mouse_direction_global_d.setVec(mouse_direction_global * mouse_dir_scale);
		probe_point_global = camera_pos_global + mouse_direction_global_d;

		regionp = LLWorld::getInstance()->resolveRegionGlobal(probe_point_region, probe_point_global);

		if (!regionp)
		{
			// ...we're outside the world somehow
			continue;
		}

		S32 i = (S32) (probe_point_region.mV[VX]/regionp->getLand().getMetersPerGrid());
		S32 j = (S32) (probe_point_region.mV[VY]/regionp->getLand().getMetersPerGrid());
		S32 grids_per_edge = (S32) regionp->getLand().mGridsPerEdge;
		if ((i >= grids_per_edge) || (j >= grids_per_edge))
		{
			//LL_INFOS() << "LLViewerWindow::mousePointOnLand probe_point is out of region" << LL_ENDL;
			continue;
		}

		land_z = regionp->getLand().resolveHeightRegion(probe_point_region);

		//LL_INFOS() << "mousePointOnLand initial z " << land_z << LL_ENDL;

		if (probe_point_region.mV[VZ] < land_z)
		{
			// ...just went under land

			// cout << "under land at " << probe_point << " scale " << mouse_vec_scale << endl;

			hit_land = TRUE;
			break;
		}
	}


	if (hit_land)
	{
		// Don't go more than one step beyond where we stopped above.
		// This can't just be "mouse_vec_scale" because floating point error
		// will stop the loop before the last increment.... X - 1.0 + 0.1 + 0.1 + ... + 0.1 != X
		F32 stop_mouse_dir_scale = mouse_dir_scale + FIRST_PASS_STEP;

		// take a step backwards, then walk forwards again to refine position
		for ( mouse_dir_scale -= FIRST_PASS_STEP; mouse_dir_scale <= stop_mouse_dir_scale; mouse_dir_scale += SECOND_PASS_STEP)
		{
			LLVector3d mouse_direction_global_d;
			mouse_direction_global_d.setVec(mouse_direction_global * mouse_dir_scale);
			probe_point_global = camera_pos_global + mouse_direction_global_d;

			regionp = LLWorld::getInstance()->resolveRegionGlobal(probe_point_region, probe_point_global);

			if (!regionp)
			{
				// ...we're outside the world somehow
				continue;
			}

			/*
			i = (S32) (local_probe_point.mV[VX]/regionp->getLand().getMetersPerGrid());
			j = (S32) (local_probe_point.mV[VY]/regionp->getLand().getMetersPerGrid());
			if ((i >= regionp->getLand().mGridsPerEdge) || (j >= regionp->getLand().mGridsPerEdge))
			{
				// LL_INFOS() << "LLViewerWindow::mousePointOnLand probe_point is out of region" << LL_ENDL;
				continue;
			}
			land_z = regionp->getLand().mSurfaceZ[ i + j * (regionp->getLand().mGridsPerEdge) ];
			*/

			land_z = regionp->getLand().resolveHeightRegion(probe_point_region);

			//LL_INFOS() << "mousePointOnLand refine z " << land_z << LL_ENDL;

			if (probe_point_region.mV[VZ] < land_z)
			{
				// ...just went under land again

				*land_position_global = probe_point_global;
				return TRUE;
			}
		}
	}

	return FALSE;
}

// Saves an image to the harddrive as "SnapshotX" where X >= 1.
void LLViewerWindow::saveImageNumbered(LLImageFormatted *image, BOOL force_picker, const snapshot_saved_signal_t::slot_type& success_cb, const snapshot_saved_signal_t::slot_type& failure_cb)
{
	if (!image)
	{
		LL_WARNS() << "No image to save" << LL_ENDL;
		return;
	}
	std::string extension("." + image->getExtension());
	LLImageFormatted* formatted_image = image;
	// Get a base file location if needed.
	if (force_picker || !isSnapshotLocSet())
	{
		std::string proposed_name(sSnapshotBaseName);

		// getSaveFile will append an appropriate extension to the proposed name, based on the ESaveFilter constant passed in.
		LLFilePicker::ESaveFilter pick_type;

		if (extension == ".j2c")
			pick_type = LLFilePicker::FFSAVE_J2C;
		else if (extension == ".bmp")
			pick_type = LLFilePicker::FFSAVE_BMP;
		else if (extension == ".jpg")
			pick_type = LLFilePicker::FFSAVE_JPEG;
		else if (extension == ".png")
			pick_type = LLFilePicker::FFSAVE_PNG;
		else if (extension == ".tga")
			pick_type = LLFilePicker::FFSAVE_TGA;
		else
			pick_type = LLFilePicker::FFSAVE_ALL;

		LLFilePickerReplyThread::startPicker(boost::bind(&LLViewerWindow::onDirectorySelected, this, _1, formatted_image, success_cb, failure_cb), pick_type, proposed_name,
										boost::bind(&LLViewerWindow::onSelectionFailure, this, failure_cb));
	}
	else
	{
		saveImageLocal(formatted_image, success_cb, failure_cb);
	}	
}

void LLViewerWindow::onDirectorySelected(const std::vector<std::string>& filenames, LLImageFormatted *image, const snapshot_saved_signal_t::slot_type& success_cb, const snapshot_saved_signal_t::slot_type& failure_cb)
{
	// Copy the directory + file name
	std::string filepath = filenames[0];

	gSavedPerAccountSettings.setString("SnapshotBaseName", gDirUtilp->getBaseFileName(filepath, true));
	gSavedPerAccountSettings.setString("SnapshotBaseDir", gDirUtilp->getDirName(filepath));
	saveImageLocal(image, success_cb, failure_cb);
}

void LLViewerWindow::onSelectionFailure(const snapshot_saved_signal_t::slot_type& failure_cb)
{
	failure_cb();
}


void LLViewerWindow::saveImageLocal(LLImageFormatted *image, const snapshot_saved_signal_t::slot_type& success_cb, const snapshot_saved_signal_t::slot_type& failure_cb)
{
	std::string lastSnapshotDir = LLViewerWindow::getLastSnapshotDir();
	if (lastSnapshotDir.empty())
	{
		failure_cb();
		return;
	}

// Check if there is enough free space to save snapshot
#ifdef LL_WINDOWS
	boost::filesystem::path b_path(utf8str_to_utf16str(lastSnapshotDir));
#else
	boost::filesystem::path b_path(lastSnapshotDir);
#endif
	if (!boost::filesystem::is_directory(b_path))
	{
		LLSD args;
		args["PATH"] = lastSnapshotDir;
		LLNotificationsUtil::add("SnapshotToLocalDirNotExist", args);
		resetSnapshotLoc();
		failure_cb();
		return;
	}
	boost::filesystem::space_info b_space = boost::filesystem::space(b_path);
	if (b_space.free < image->getDataSize())
	{
		LLSD args;
		args["PATH"] = lastSnapshotDir;

		std::string needM_bytes_string;
		LLResMgr::getInstance()->getIntegerString(needM_bytes_string, (image->getDataSize()) >> 10);
		args["NEED_MEMORY"] = needM_bytes_string;

		std::string freeM_bytes_string;
		LLResMgr::getInstance()->getIntegerString(freeM_bytes_string, (b_space.free) >> 10);
		args["FREE_MEMORY"] = freeM_bytes_string;

		LLNotificationsUtil::add("SnapshotToComputerFailed", args);

		failure_cb();
	}
	
	// Look for an unused file name
	BOOL is_snapshot_name_loc_set = isSnapshotLocSet();
	std::string filepath;
	S32 i = 1;
	S32 err = 0;
	std::string extension("." + image->getExtension());
	do
	{
		filepath = sSnapshotDir;
		filepath += gDirUtilp->getDirDelimiter();
		filepath += sSnapshotBaseName;

		if (is_snapshot_name_loc_set)
		{
			filepath += llformat("_%.3d",i);
		}		

		filepath += extension;

		llstat stat_info;
		err = LLFile::stat( filepath, &stat_info );
		i++;
	}
	while( -1 != err  // Search until the file is not found (i.e., stat() gives an error).
			&& is_snapshot_name_loc_set); // Or stop if we are rewriting.

	LL_INFOS() << "Saving snapshot to " << filepath << LL_ENDL;
	if (image->save(filepath))
	{
		playSnapshotAnimAndSound();
		if (gSavedSettings.getBOOL("FSLogSnapshotsToLocal"))
		{
			LLStringUtil::format_map_t args;
			args["FILENAME"] = filepath;
			report_to_nearby_chat(LLTrans::getString("SnapshotSavedToDisk", args));
		}
		success_cb();
	}
	else
	{
		failure_cb();
	}
}

void LLViewerWindow::resetSnapshotLoc()
{
	gSavedPerAccountSettings.setString("SnapshotBaseDir", std::string());
}

// static
void LLViewerWindow::movieSize(S32 new_width, S32 new_height)
{
	// <FS:TS> FIRE-6182: Set Window Size sets random size each time
	// Don't use LLCoordWindow, since the chosen resolution winds up
	// with position dependent numbers added each time. Instead, we use
	// LLCoordScreen, which avoids this. Fix from Niran's Viewer.
	// LLCoordWindow size;
	// LLCoordWindow new_size(new_width, new_height);
	// gViewerWindow->getWindow()->getSize(&size);
	// if ( size != new_size )
	// {
	//	gViewerWindow->getWindow()->setSize(new_size.convert());
	// }
	U32 nChromeW(0), nChromeH(0);
	gViewerWindow->getWindow()->getWindowChrome( nChromeW, nChromeH );

	LLCoordScreen new_size;
	new_size.mX = new_width + nChromeW;
	new_size.mY = new_height + nChromeH;
	gViewerWindow->getWindow()->setSize(new_size);
	// </FS:TS>

}

BOOL LLViewerWindow::saveSnapshot(const std::string& filepath, S32 image_width, S32 image_height, BOOL show_ui, BOOL show_hud, BOOL do_rebuild, LLSnapshotModel::ESnapshotLayerType type, LLSnapshotModel::ESnapshotFormat format)
{
    LL_INFOS() << "Saving snapshot to: " << filepath << LL_ENDL;

    LLPointer<LLImageRaw> raw = new LLImageRaw;
    BOOL success = rawSnapshot(raw, image_width, image_height, TRUE, FALSE, show_ui, show_hud, do_rebuild);

    if (success)
    {
        U8 image_codec = IMG_CODEC_BMP;
        switch (format)
        {
        case LLSnapshotModel::SNAPSHOT_FORMAT_PNG:
            image_codec = IMG_CODEC_PNG;
            break;
        case LLSnapshotModel::SNAPSHOT_FORMAT_JPEG:
            image_codec = IMG_CODEC_JPEG;
            break;
        default:
            image_codec = IMG_CODEC_BMP;
            break;
        }

        LLPointer<LLImageFormatted> formated_image = LLImageFormatted::createFromType(image_codec);
        success = formated_image->encode(raw, 0.0f);
        if (success)
        {
            success = formated_image->save(filepath);
        }
        else
        {
            LL_WARNS() << "Unable to encode snapshot of format " << format << LL_ENDL;
        }
    }
    else
    {
        LL_WARNS() << "Unable to capture raw snapshot" << LL_ENDL;
    }

    return success;
}


void LLViewerWindow::playSnapshotAnimAndSound()
{
	// <FS:PP> FIRE-8190: Preview function for "UI Sounds" Panel
	// if (gSavedSettings.getBOOL("QuietSnapshotsToDisk"))
	if (gSavedSettings.getBOOL("PlayModeUISndSnapshot"))
	// </FS:PP> FIRE-8190: Preview function for "UI Sounds" Panel
	{
		return;
	}
	gAgent.sendAnimationRequest(ANIM_AGENT_SNAPSHOT, ANIM_REQUEST_START);
	send_sound_trigger(LLUUID(gSavedSettings.getString("UISndSnapshot")), 1.0f);
}

BOOL LLViewerWindow::isSnapshotLocSet() const
{
	std::string snapshot_dir = sSnapshotDir;
	return !snapshot_dir.empty();
}

void LLViewerWindow::resetSnapshotLoc() const
{
	gSavedPerAccountSettings.setString("SnapshotBaseDir", std::string());
}

BOOL LLViewerWindow::thumbnailSnapshot(LLImageRaw *raw, S32 preview_width, S32 preview_height, BOOL show_ui, BOOL show_hud, BOOL do_rebuild, LLSnapshotModel::ESnapshotLayerType type)
{
	return rawSnapshot(raw, preview_width, preview_height, FALSE, FALSE, show_ui, show_hud, do_rebuild, type);
}

// Saves the image from the screen to a raw image
// Since the required size might be bigger than the available screen, this method rerenders the scene in parts (called subimages) and copy
// the results over to the final raw image.
BOOL LLViewerWindow::rawSnapshot(LLImageRaw *raw, S32 image_width, S32 image_height, 
    BOOL keep_window_aspect, BOOL is_texture, BOOL show_ui, BOOL show_hud, BOOL do_rebuild, LLSnapshotModel::ESnapshotLayerType type, S32 max_size)
{
	if (!raw)
	{
		return FALSE;
	}
	//check if there is enough memory for the snapshot image
	if(image_width * image_height > (1 << 22)) //if snapshot image is larger than 2K by 2K
	{
		if(!LLMemory::tryToAlloc(NULL, image_width * image_height * 3))
		{
			LL_WARNS() << "No enough memory to take the snapshot with size (w : h): " << image_width << " : " << image_height << LL_ENDL ;
			return FALSE ; //there is no enough memory for taking this snapshot.
		}
	}

	// PRE SNAPSHOT
	gDisplaySwapBuffers = FALSE;
	    
	glClear(GL_DEPTH_BUFFER_BIT | GL_COLOR_BUFFER_BIT | GL_STENCIL_BUFFER_BIT);
	setCursor(UI_CURSOR_WAIT);

	// Hide all the UI widgets first and draw a frame
	BOOL prev_draw_ui = gPipeline.hasRenderDebugFeatureMask(LLPipeline::RENDER_DEBUG_FEATURE_UI) ? TRUE : FALSE;

	if ( prev_draw_ui != show_ui)
	{
		LLPipeline::toggleRenderDebugFeature(LLPipeline::RENDER_DEBUG_FEATURE_UI);
	}

    BOOL hide_hud = !show_hud && LLPipeline::sShowHUDAttachments;
	if (hide_hud)
	{
		LLPipeline::sShowHUDAttachments = FALSE;
	}

	// if not showing ui, use full window to render world view
	updateWorldViewRect(!show_ui);

	// Copy screen to a buffer
	// crop sides or top and bottom, if taking a snapshot of different aspect ratio
	// from window
	LLRect window_rect = show_ui ? getWindowRectRaw() : getWorldViewRectRaw(); 

	S32 snapshot_width  = window_rect.getWidth();
	S32 snapshot_height = window_rect.getHeight();
	// SNAPSHOT
	S32 window_width  = snapshot_width;
	S32 window_height = snapshot_height;
	
	// Note: Scaling of the UI is currently *not* supported so we limit the output size if UI is requested
	if (show_ui)
	{
		// If the user wants the UI, limit the output size to the available screen size
		image_width  = llmin(image_width, window_width);
		image_height = llmin(image_height, window_height);
		
		// <FS:CR> Hide currency balance in snapshots
		if (gStatusBar)
		{
			gStatusBar->showBalance((bool)gSavedSettings.getBOOL("FSShowCurrencyBalanceInSnapshots"));
		}
	}

	S32 original_width = 0;
	S32 original_height = 0;
	bool reset_deferred = false;

	LLRenderTarget scratch_space;

	F32 scale_factor = 1.0f ;
	if (!keep_window_aspect || (image_width > window_width) || (image_height > window_height))
	{	
		if ((image_width <= gGLManager.mGLMaxTextureSize && image_height <= gGLManager.mGLMaxTextureSize) && 
			(image_width > window_width || image_height > window_height) && LLPipeline::sRenderDeferred && !show_ui)
		{
			// <FS:Ansariel> FIRE-15667: 24bit depth maps
			//U32 color_fmt = type == LLSnapshotModel::SNAPSHOT_TYPE_DEPTH ? GL_DEPTH_COMPONENT : GL_RGBA;
			U32 color_fmt = (type == LLSnapshotModel::SNAPSHOT_TYPE_DEPTH || type == LLSnapshotModel::SNAPSHOT_TYPE_DEPTH24) ? GL_DEPTH_COMPONENT : GL_RGBA;
			// </FS:Ansariel>
			if (scratch_space.allocate(image_width, image_height, color_fmt, true, true))
			{
				original_width = gPipeline.mRT->deferredScreen.getWidth();
				original_height = gPipeline.mRT->deferredScreen.getHeight();

				if (gPipeline.allocateScreenBuffer(image_width, image_height))
				{
					window_width = image_width;
					window_height = image_height;
					snapshot_width = image_width;
					snapshot_height = image_height;
					reset_deferred = true;
					mWorldViewRectRaw.set(0, image_height, image_width, 0);
					LLViewerCamera::getInstance()->setViewHeightInPixels( mWorldViewRectRaw.getHeight() );
					LLViewerCamera::getInstance()->setAspect( getWorldViewAspectRatio() );
					scratch_space.bindTarget();
				}
				else
				{
					scratch_space.release();
					gPipeline.allocateScreenBuffer(original_width, original_height);
				}
			}
		}

		if (!reset_deferred)
		{
			// if image cropping or need to enlarge the scene, compute a scale_factor
			F32 ratio = llmin( (F32)window_width / image_width , (F32)window_height / image_height) ;
			snapshot_width  = (S32)(ratio * image_width) ;
			snapshot_height = (S32)(ratio * image_height) ;
			scale_factor = llmax(1.0f, 1.0f / ratio) ;
		}
	}
	
	if (show_ui && scale_factor > 1.f)
	{
		// Note: we should never get there...
		LL_WARNS() << "over scaling UI not supported." << LL_ENDL;
	}

	S32 buffer_x_offset = llfloor(((window_width  - snapshot_width)  * scale_factor) / 2.f);
	S32 buffer_y_offset = llfloor(((window_height - snapshot_height) * scale_factor) / 2.f);

	S32 image_buffer_x = llfloor(snapshot_width  * scale_factor) ;
	S32 image_buffer_y = llfloor(snapshot_height * scale_factor) ;

	if ((image_buffer_x > max_size) || (image_buffer_y > max_size)) // boundary check to avoid memory overflow
	{
		scale_factor *= llmin((F32)max_size / image_buffer_x, (F32)max_size / image_buffer_y) ;
		image_buffer_x = llfloor(snapshot_width  * scale_factor) ;
		image_buffer_y = llfloor(snapshot_height * scale_factor) ;
	}
	if ((image_buffer_x > 0) && (image_buffer_y > 0))
	{
		raw->resize(image_buffer_x, image_buffer_y, 3);
	}
	else
	{
		gStatusBar->showBalance(true);	// <FS:CR> Hide currency balance in snapshots
		return FALSE ;
	}
	if (raw->isBufferInvalid())
	{
		gStatusBar->showBalance(true);	// <FS:CR> Hide currency balance in snapshots
		return FALSE ;
	}

	BOOL high_res = scale_factor >= 2.f; // Font scaling is slow, only do so if rez is much higher
	if (high_res && show_ui)
	{
		// Note: we should never get there...
		LL_WARNS() << "High res UI snapshot not supported. " << LL_ENDL;
		/*send_agent_pause();
		//rescale fonts
		initFonts(scale_factor);
		LLHUDObject::reshapeAll();*/
	}

	S32 output_buffer_offset_y = 0;

	F32 depth_conversion_factor_1 = (LLViewerCamera::getInstance()->getFar() + LLViewerCamera::getInstance()->getNear()) / (2.f * LLViewerCamera::getInstance()->getFar() * LLViewerCamera::getInstance()->getNear());
	F32 depth_conversion_factor_2 = (LLViewerCamera::getInstance()->getFar() - LLViewerCamera::getInstance()->getNear()) / (2.f * LLViewerCamera::getInstance()->getFar() * LLViewerCamera::getInstance()->getNear());

	// Subimages are in fact partial rendering of the final view. This happens when the final view is bigger than the screen.
	// In most common cases, scale_factor is 1 and there's no more than 1 iteration on x and y
	for (int subimage_y = 0; subimage_y < scale_factor; ++subimage_y)
	{
		S32 subimage_y_offset = llclamp(buffer_y_offset - (subimage_y * window_height), 0, window_height);;
		// handle fractional columns
		U32 read_height = llmax(0, (window_height - subimage_y_offset) -
			llmax(0, (window_height * (subimage_y + 1)) - (buffer_y_offset + raw->getHeight())));

		S32 output_buffer_offset_x = 0;
		for (int subimage_x = 0; subimage_x < scale_factor; ++subimage_x)
		{
			gDisplaySwapBuffers = FALSE;
			gDepthDirty = TRUE;

			S32 subimage_x_offset = llclamp(buffer_x_offset - (subimage_x * window_width), 0, window_width);
			// handle fractional rows
			U32 read_width = llmax(0, (window_width - subimage_x_offset) -
									llmax(0, (window_width * (subimage_x + 1)) - (buffer_x_offset + raw->getWidth())));
			
			// Skip rendering and sampling altogether if either width or height is degenerated to 0 (common in cropping cases)
			if (read_width && read_height)
			{
				const U32 subfield = subimage_x+(subimage_y*llceil(scale_factor));
				display(do_rebuild, scale_factor, subfield, TRUE);
				
				if (!LLPipeline::sRenderDeferred)
				{
					// Required for showing the GUI in snapshots and performing bloom composite overlay
					// Call even if show_ui is FALSE
					render_ui(scale_factor, subfield);
					swap();
				}
				
				for (U32 out_y = 0; out_y < read_height ; out_y++)
				{
					S32 output_buffer_offset = ( 
												(out_y * (raw->getWidth())) // ...plus iterated y...
												+ (window_width * subimage_x) // ...plus subimage start in x...
												+ (raw->getWidth() * window_height * subimage_y) // ...plus subimage start in y...
												- output_buffer_offset_x // ...minus buffer padding x...
												- (output_buffer_offset_y * (raw->getWidth()))  // ...minus buffer padding y...
												) * raw->getComponents();
				
					// Ping the watchdog thread every 100 lines to keep us alive (arbitrary number, feel free to change)
					if (out_y % 100 == 0)
					{
						LLAppViewer::instance()->pingMainloopTimeout("LLViewerWindow::rawSnapshot");
					}
					// disable use of glReadPixels when doing nVidia nSight graphics debugging
					if (!LLRender::sNsightDebugSupport)
					{
						if (type == LLSnapshotModel::SNAPSHOT_TYPE_COLOR)
						{
							glReadPixels(
									 subimage_x_offset, out_y + subimage_y_offset,
									 read_width, 1,
									 GL_RGB, GL_UNSIGNED_BYTE,
									 raw->getData() + output_buffer_offset
									 );
						}
						// <FS:Ansariel> FIRE-15667: 24bit depth maps
						else if (type == LLSnapshotModel::SNAPSHOT_TYPE_DEPTH24)
						{
							LLPointer<LLImageRaw> depth_line_buffer = new LLImageRaw(read_width, 1, sizeof(GLfloat)); // need to store floating point values
							glReadPixels(
										 subimage_x_offset, out_y + subimage_y_offset,
										 read_width, 1,
										 GL_DEPTH_COMPONENT, GL_FLOAT,
										 depth_line_buffer->getData()// current output pixel is beginning of buffer...
										 );

							for (S32 i = 0; i < (S32)read_width; i++)
							{
								F32 depth_float = *(F32*)(depth_line_buffer->getData() + (i * sizeof(F32)));
					
								F32 linear_depth_float = 1.f / (depth_conversion_factor_1 - (depth_float * depth_conversion_factor_2));
								U32 RGB24 = F32_to_U32(linear_depth_float, LLViewerCamera::getInstance()->getNear(), LLViewerCamera::getInstance()->getFar());
								//A max value of 16777215 for RGB24 evaluates to black when it shold be white.  The clamp assures that the divisions do not somehow become >=256.
								U8 depth_byteR = (U8)(llclamp(llfloor(RGB24 / 65536.f), 0, 255));
								U8 depth_byteG = (U8)(llclamp(llfloor((RGB24 - depth_byteR * 65536) / 256.f), 0, 255));
								U8 depth_byteB = (U8)(llclamp((RGB24 - depth_byteR * 65536 - depth_byteG * 256), 0u, 255u));
								// write converted scanline out to result image
								*(raw->getData() + output_buffer_offset + (i * raw->getComponents())) = depth_byteR;
								*(raw->getData() + output_buffer_offset + (i * raw->getComponents()) + 1) = depth_byteG;
								*(raw->getData() + output_buffer_offset + (i * raw->getComponents()) + 2) = depth_byteB;
								for (S32 j = 3; j < raw->getComponents(); j++)
								{
									*(raw->getData() + output_buffer_offset + (i * raw->getComponents()) + j) = depth_byteR;
								}
							}
						}
						// </FS:Ansariel>
						else // LLSnapshotModel::SNAPSHOT_TYPE_DEPTH
						{
							// <FS> Fix buffer creation using the wrong type
							//LLPointer<LLImageRaw> depth_line_buffer = new LLImageRaw(read_width, 1, sizeof(GL_FLOAT)); // need to store floating point values
							LLPointer<LLImageRaw> depth_line_buffer = new LLImageRaw(read_width, 1, sizeof(GLfloat)); // need to store floating point values
							// </FS>
							glReadPixels(
										 subimage_x_offset, out_y + subimage_y_offset,
										 read_width, 1,
										 GL_DEPTH_COMPONENT, GL_FLOAT,
										 depth_line_buffer->getData()// current output pixel is beginning of buffer...
										 );

							for (S32 i = 0; i < (S32)read_width; i++)
							{
								F32 depth_float = *(F32*)(depth_line_buffer->getData() + (i * sizeof(F32)));
					
								F32 linear_depth_float = 1.f / (depth_conversion_factor_1 - (depth_float * depth_conversion_factor_2));
								U8 depth_byte = F32_to_U8(linear_depth_float, LLViewerCamera::getInstance()->getNear(), LLViewerCamera::getInstance()->getFar());
								// write converted scanline out to result image
								for (S32 j = 0; j < raw->getComponents(); j++)
								{
									*(raw->getData() + output_buffer_offset + (i * raw->getComponents()) + j) = depth_byte;
								}
							}
						}
					}
				}
			}
			output_buffer_offset_x += subimage_x_offset;
			stop_glerror();
		}
		output_buffer_offset_y += subimage_y_offset;
	}

	gDisplaySwapBuffers = FALSE;
	gDepthDirty = TRUE;

	// POST SNAPSHOT
	if (!gPipeline.hasRenderDebugFeatureMask(LLPipeline::RENDER_DEBUG_FEATURE_UI))
	{
		LLPipeline::toggleRenderDebugFeature(LLPipeline::RENDER_DEBUG_FEATURE_UI);
	}

	if (hide_hud)
	{
		LLPipeline::sShowHUDAttachments = TRUE;
	}

	/*if (high_res)
	{
		initFonts(1.f);
		LLHUDObject::reshapeAll();
	}*/

	// Pre-pad image to number of pixels such that the line length is a multiple of 4 bytes (for BMP encoding)
	// Note: this formula depends on the number of components being 3.  Not obvious, but it's correct.	
	image_width += (image_width * 3) % 4;

	BOOL ret = TRUE ;
	// Resize image
	if(llabs(image_width - image_buffer_x) > 4 || llabs(image_height - image_buffer_y) > 4)
	{
		ret = raw->scale( image_width, image_height );  
	}
	else if(image_width != image_buffer_x || image_height != image_buffer_y)
	{
		ret = raw->scale( image_width, image_height, FALSE );  
	}
	

	setCursor(UI_CURSOR_ARROW);

	if (do_rebuild)
	{
		// If we had to do a rebuild, that means that the lists of drawables to be rendered
		// was empty before we started.
		// Need to reset these, otherwise we call state sort on it again when render gets called the next time
		// and we stand a good chance of crashing on rebuild because the render drawable arrays have multiple copies of
		// objects on them.
		gPipeline.resetDrawOrders();
	}

	if (reset_deferred)
	{
		mWorldViewRectRaw = window_rect;
		LLViewerCamera::getInstance()->setViewHeightInPixels( mWorldViewRectRaw.getHeight() );
		LLViewerCamera::getInstance()->setAspect( getWorldViewAspectRatio() );
		scratch_space.flush();
		scratch_space.release();
		gPipeline.allocateScreenBuffer(original_width, original_height);
		
	}

	if (high_res)
	{
		send_agent_resume();
	}
	
	// <FS:CR> Hide currency balance in snapshots
	if (gStatusBar)
	{
		gStatusBar->showBalance(true);
	}
	
	return ret;
}

BOOL LLViewerWindow::simpleSnapshot(LLImageRaw* raw, S32 image_width, S32 image_height, const int num_render_passes)
{
    LL_PROFILE_ZONE_SCOPED_CATEGORY_APP;
    gDisplaySwapBuffers = FALSE;

    glClear(GL_DEPTH_BUFFER_BIT | GL_COLOR_BUFFER_BIT | GL_STENCIL_BUFFER_BIT);
    setCursor(UI_CURSOR_WAIT);

    BOOL prev_draw_ui = gPipeline.hasRenderDebugFeatureMask(LLPipeline::RENDER_DEBUG_FEATURE_UI) ? TRUE : FALSE;
    if (prev_draw_ui != false)
    {
        LLPipeline::toggleRenderDebugFeature(LLPipeline::RENDER_DEBUG_FEATURE_UI);
    }

    LLPipeline::sShowHUDAttachments = FALSE;
    LLRect window_rect = getWorldViewRectRaw();

    S32 original_width = LLPipeline::sRenderDeferred ? gPipeline.mRT->deferredScreen.getWidth() : gViewerWindow->getWorldViewWidthRaw();
    S32 original_height = LLPipeline::sRenderDeferred ? gPipeline.mRT->deferredScreen.getHeight() : gViewerWindow->getWorldViewHeightRaw();

    LLRenderTarget scratch_space;
    U32 color_fmt = GL_RGBA;
    const bool use_depth_buffer = true;
    const bool use_stencil_buffer = true;
    if (scratch_space.allocate(image_width, image_height, color_fmt, use_depth_buffer, use_stencil_buffer))
    {
        if (gPipeline.allocateScreenBuffer(image_width, image_height))
        {
            mWorldViewRectRaw.set(0, image_height, image_width, 0);

            scratch_space.bindTarget();
        }
        else
        {
            scratch_space.release();
            gPipeline.allocateScreenBuffer(original_width, original_height);
        }
    }

    // we render the scene more than once since this helps
    // greatly with the objects not being drawn in the 
    // snapshot when they are drawn in the scene. This is 
    // evident when you set this value via the debug setting
    // called 360CaptureNumRenderPasses to 1. The theory is
    // that the missing objects are caused by the sUseOcclusion
    // property in pipeline but that the use in pipeline.cpp
    // lags by a frame or two so rendering more than once
    // appears to help a lot.
    for (int i = 0; i < num_render_passes; ++i)
    {
        // turning this flag off here prohibits the screen swap
        // to present the new page to the viewer - this stops
        // the black flash in between captures when the number
        // of render passes is more than 1. We need to also
        // set it here because code in LLViewerDisplay resets
        // it to TRUE each time.
        gDisplaySwapBuffers = FALSE;

        // actually render the scene
        const U32 subfield = 0;
        const bool do_rebuild = true;
        const F32 zoom = 1.0;
        const bool for_snapshot = TRUE;
        display(do_rebuild, zoom, subfield, for_snapshot);
    }

    glReadPixels(
        0, 0,
        image_width,
        image_height,
        GL_RGB, GL_UNSIGNED_BYTE,
        raw->getData()
    );
    stop_glerror();

    gDisplaySwapBuffers = FALSE;
    gDepthDirty = TRUE;

    if (!gPipeline.hasRenderDebugFeatureMask(LLPipeline::RENDER_DEBUG_FEATURE_UI))
    {
        if (prev_draw_ui != false)
        {
            LLPipeline::toggleRenderDebugFeature(LLPipeline::RENDER_DEBUG_FEATURE_UI);
        }
    }

    LLPipeline::sShowHUDAttachments = TRUE;

    setCursor(UI_CURSOR_ARROW);

    gPipeline.resetDrawOrders();
    mWorldViewRectRaw = window_rect;
    scratch_space.flush();
    scratch_space.release();
    gPipeline.allocateScreenBuffer(original_width, original_height);

    return true;
}

void display_cube_face();

BOOL LLViewerWindow::cubeSnapshot(const LLVector3& origin, LLCubeMapArray* cubearray, S32 cubeIndex, S32 face, F32 near_clip, bool dynamic_render)
{
    // NOTE: implementation derived from LLFloater360Capture::capture360Images() and simpleSnapshot
    LL_PROFILE_ZONE_SCOPED_CATEGORY_APP;
    LL_PROFILE_GPU_ZONE("cubeSnapshot");
    llassert(LLPipeline::sRenderDeferred);
    llassert(!gCubeSnapshot); //assert a snapshot isn't already in progress
    
    U32 res = LLRenderTarget::sCurResX;

    llassert(res <= gPipeline.mRT->deferredScreen.getWidth());
    llassert(res <= gPipeline.mRT->deferredScreen.getHeight());

    // save current view/camera settings so we can restore them afterwards
    S32 old_occlusion = LLPipeline::sUseOcclusion;

    // set new parameters specific to the 360 requirements
    LLPipeline::sUseOcclusion = 0;
    LLViewerCamera* camera = LLViewerCamera::getInstance();
    
    LLViewerCamera saved_camera = LLViewerCamera::instance();
    glh::matrix4f saved_proj = get_current_projection();
    glh::matrix4f saved_mod = get_current_modelview();

    // camera constants for the square, cube map capture image
    camera->setAspect(1.0); // must set aspect ratio first to avoid undesirable clamping of vertical FoV
    camera->setView(F_PI_BY_TWO);
    camera->yaw(0.0);
    camera->setOrigin(origin);
    camera->setNear(near_clip);

    glClear(GL_DEPTH_BUFFER_BIT | GL_COLOR_BUFFER_BIT | GL_STENCIL_BUFFER_BIT);
    
    U32 dynamic_render_types[] = {
        LLPipeline::RENDER_TYPE_AVATAR,
        LLPipeline::RENDER_TYPE_CONTROL_AV,
        LLPipeline::RENDER_TYPE_PARTICLES
    };
    constexpr U32 dynamic_render_type_count = sizeof(dynamic_render_types) / sizeof(U32);
    bool prev_dynamic_render_type[dynamic_render_type_count];

    
    if (!dynamic_render)
    {
        for (int i = 0; i < dynamic_render_type_count; ++i)
        {
            prev_dynamic_render_type[i] = gPipeline.hasRenderType(dynamic_render_types[i]);
            if (prev_dynamic_render_type[i])
            {
                gPipeline.toggleRenderType(dynamic_render_types[i]);
            }
        }
    }

    BOOL prev_draw_ui = gPipeline.hasRenderDebugFeatureMask(LLPipeline::RENDER_DEBUG_FEATURE_UI) ? TRUE : FALSE;
    if (prev_draw_ui != false)
    {
        LLPipeline::toggleRenderDebugFeature(LLPipeline::RENDER_DEBUG_FEATURE_UI);
    }
    
    LLPipeline::sShowHUDAttachments = FALSE;
    LLRect window_rect = getWorldViewRectRaw();

    mWorldViewRectRaw.set(0, res, res, 0);

    // these are the 6 directions we will point the camera, see LLCubeMapArray::sTargets
    LLVector3 look_dirs[6] = {
        LLVector3(1, 0, 0),
        LLVector3(-1, 0, 0),
        LLVector3(0, 1, 0),
        LLVector3(0, -1, 0),
        LLVector3(0, 0, 1),
        LLVector3(0, 0, -1)
    };

    LLVector3 look_upvecs[6] = {
        LLVector3(0, -1, 0),
        LLVector3(0, -1, 0),
        LLVector3(0, 0, 1),
        LLVector3(0, 0, -1),
        LLVector3(0, -1, 0),
        LLVector3(0, -1, 0)
    };

    // for each of six sides of cubemap
    //for (int i = 0; i < 6; ++i)
    int i = face;
    {
        // set up camera to look in each direction
        camera->lookDir(look_dirs[i], look_upvecs[i]);

        // turning this flag off here prohibits the screen swap
        // to present the new page to the viewer - this stops
        // the black flash in between captures when the number
        // of render passes is more than 1. We need to also
        // set it here because code in LLViewerDisplay resets
        // it to TRUE each time.
        gDisplaySwapBuffers = FALSE;

        // actually render the scene
        gCubeSnapshot = TRUE;
        display_cube_face();
        gCubeSnapshot = FALSE;
    }

    gDisplaySwapBuffers = TRUE;

    if (!gPipeline.hasRenderDebugFeatureMask(LLPipeline::RENDER_DEBUG_FEATURE_UI))
    {
        if (prev_draw_ui != false)
        {
            LLPipeline::toggleRenderDebugFeature(LLPipeline::RENDER_DEBUG_FEATURE_UI);
        }
    }

    if (!dynamic_render)
    {
        for (int i = 0; i < dynamic_render_type_count; ++i)
        {
            if (prev_dynamic_render_type[i])
            {
                gPipeline.toggleRenderType(dynamic_render_types[i]);
            }
        }
    }

    LLPipeline::sShowHUDAttachments = TRUE;

    gPipeline.resetDrawOrders();
    mWorldViewRectRaw = window_rect;
    
    // restore original view/camera/avatar settings settings
    *camera = saved_camera;
    set_current_modelview(saved_mod);
    set_current_projection(saved_proj);
    LLPipeline::sUseOcclusion = old_occlusion;

    // ====================================================
    return true;
}

void LLViewerWindow::destroyWindow()
{
	if (mWindow)
	{
		LLWindowManager::destroyWindow(mWindow);
	}
	mWindow = NULL;
}


void LLViewerWindow::drawMouselookInstructions()
{
	// Draw instructions for mouselook ("Press ESC to return to World View" partially transparent at the bottom of the screen.)
	const std::string instructions = LLTrans::getString("LeaveMouselook");
	const LLFontGL* font = LLFontGL::getFont(LLFontDescriptor("SansSerif", "Large", LLFontGL::BOLD));
	
	//to be on top of Bottom bar when it is opened
	const S32 INSTRUCTIONS_PAD = 50;

	font->renderUTF8( 
		instructions, 0,
		getWorldViewRectScaled().getCenterX(),
		getWorldViewRectScaled().mBottom + INSTRUCTIONS_PAD,
		LLColor4( 1.0f, 1.0f, 1.0f, 0.5f ),
		LLFontGL::HCENTER, LLFontGL::TOP,
		LLFontGL::NORMAL,LLFontGL::DROP_SHADOW);
}

void* LLViewerWindow::getPlatformWindow() const
{
	return mWindow->getPlatformWindow();
}

void* LLViewerWindow::getMediaWindow() 	const
{
	return mWindow->getMediaWindow();
}

void LLViewerWindow::focusClient()		const
{
	return mWindow->focusClient();
}

LLRootView*	LLViewerWindow::getRootView() const
{
	return mRootView;
}

LLRect LLViewerWindow::getWorldViewRectScaled() const
{
	return mWorldViewRectScaled;
}

S32 LLViewerWindow::getWorldViewHeightScaled() const
{
	return mWorldViewRectScaled.getHeight();
}

S32 LLViewerWindow::getWorldViewWidthScaled() const
{
	return mWorldViewRectScaled.getWidth();
}


S32 LLViewerWindow::getWorldViewHeightRaw() const
{
	return mWorldViewRectRaw.getHeight(); 
}

S32 LLViewerWindow::getWorldViewWidthRaw() const
{
	return mWorldViewRectRaw.getWidth(); 
}

S32	LLViewerWindow::getWindowHeightScaled()	const 	
{ 
	return mWindowRectScaled.getHeight(); 
}

S32	LLViewerWindow::getWindowWidthScaled() const 	
{ 
	return mWindowRectScaled.getWidth(); 
}

S32	LLViewerWindow::getWindowHeightRaw()	const 	
{ 
	return mWindowRectRaw.getHeight(); 
}

S32	LLViewerWindow::getWindowWidthRaw() const 	
{ 
	return mWindowRectRaw.getWidth(); 
}

void LLViewerWindow::setup2DRender()
{
	// setup ortho camera
	gl_state_for_2d(mWindowRectRaw.getWidth(), mWindowRectRaw.getHeight());
	setup2DViewport();
}

void LLViewerWindow::setup2DViewport(S32 x_offset, S32 y_offset)
{
	gGLViewport[0] = mWindowRectRaw.mLeft + x_offset;
	gGLViewport[1] = mWindowRectRaw.mBottom + y_offset;
	gGLViewport[2] = mWindowRectRaw.getWidth();
	gGLViewport[3] = mWindowRectRaw.getHeight();
	glViewport(gGLViewport[0], gGLViewport[1], gGLViewport[2], gGLViewport[3]);
}


void LLViewerWindow::setup3DRender()
{
	// setup perspective camera
	LLViewerCamera::getInstance()->setPerspective(NOT_FOR_SELECTION, mWorldViewRectRaw.mLeft, mWorldViewRectRaw.mBottom,  mWorldViewRectRaw.getWidth(), mWorldViewRectRaw.getHeight(), FALSE, LLViewerCamera::getInstance()->getNear(), MAX_FAR_CLIP*2.f);
	setup3DViewport();
}

void LLViewerWindow::setup3DViewport(S32 x_offset, S32 y_offset)
{
	LL_PROFILE_ZONE_SCOPED_CATEGORY_UI
	gGLViewport[0] = mWorldViewRectRaw.mLeft + x_offset;
	gGLViewport[1] = mWorldViewRectRaw.mBottom + y_offset;
	gGLViewport[2] = mWorldViewRectRaw.getWidth();
	gGLViewport[3] = mWorldViewRectRaw.getHeight();
	glViewport(gGLViewport[0], gGLViewport[1], gGLViewport[2], gGLViewport[3]);
}

void LLViewerWindow::revealIntroPanel()
{
	if (mProgressView)
	{
		mProgressView->revealIntroPanel();
	}
}

void LLViewerWindow::initTextures(S32 location_id)
{
    if (mProgressView)
    {
        // <FS:Ansariel> OpenSim support
        //mProgressView->initTextures(location_id, LLGridManager::getInstance()->isInProductionGrid());
        mProgressView->initTextures(location_id, LLGridManager::getInstance()->isInSLMain());
        // </FS:Ansariel>
    }
}

void LLViewerWindow::setShowProgress(const BOOL show, BOOL fullscreen)
{
	if(show)
	{
		if(fullscreen)
		{
			if(mProgressView)
				mProgressView->fade(TRUE);
		}
		else
		{
			if(mProgressViewMini)
				mProgressViewMini->setVisible(TRUE);
		}
	}
	else
	{
		if(mProgressView && mProgressView->getVisible())
			mProgressView->fade(FALSE);

		if(mProgressViewMini)
			mProgressViewMini->setVisible(FALSE);
	}
}

void LLViewerWindow::setStartupComplete()
{
	if (mProgressView)
	{
		mProgressView->setStartupComplete();
	}
}

BOOL LLViewerWindow::getShowProgress() const
{
	return (mProgressView && mProgressView->getVisible());
}

void LLViewerWindow::setProgressString(const std::string& string)
{
	if (mProgressView)
	{
		mProgressView->setText(string);
	}

	if (mProgressViewMini)
	{
		mProgressViewMini->setText(string);
	}
}

void LLViewerWindow::setProgressMessage(const std::string& msg)
{
	if(mProgressView)
	{
		mProgressView->setMessage(msg);
	}
}

void LLViewerWindow::setProgressPercent(const F32 percent)
{
	if (mProgressView)
	{
		mProgressView->setPercent(percent);
	}

	if (mProgressViewMini)
	{
		mProgressViewMini->setPercent(percent);
	}
}

void LLViewerWindow::setProgressCancelButtonVisible( BOOL b, const std::string& label )
{
	if (mProgressView)
	{
		mProgressView->setCancelButtonVisible( b, label );
	}

	if (mProgressViewMini)
	{
		mProgressViewMini->setCancelButtonVisible( b, label );
	}
}

LLProgressView *LLViewerWindow::getProgressView() const
{
	return mProgressView;
}

void LLViewerWindow::dumpState()
{
	LL_INFOS() << "LLViewerWindow Active " << S32(mActive) << LL_ENDL;
	LL_INFOS() << "mWindow visible " << S32(mWindow->getVisible())
		<< " minimized " << S32(mWindow->getMinimized())
		<< LL_ENDL;
}

void LLViewerWindow::stopGL(BOOL save_state)
{
	//Note: --bao
	//if not necessary, do not change the order of the function calls in this function.
	//if change something, make sure it will not break anything.
	//especially be careful to put anything behind gTextureList.destroyGL(save_state);
	if (!gGLManager.mIsDisabled)
	{
		LL_INFOS() << "Shutting down GL..." << LL_ENDL;

		// Pause texture decode threads (will get unpaused during main loop)
		LLAppViewer::getTextureCache()->pause();
		LLAppViewer::getTextureFetch()->pause();
				
		gSky.destroyGL();
		stop_glerror();		

		LLManipTranslate::destroyGL() ;
		stop_glerror();		

		gBumpImageList.destroyGL();
		stop_glerror();

		LLFontGL::destroyAllGL();
		stop_glerror();

		LLVOAvatar::destroyGL();
		stop_glerror();

		LLVOPartGroup::destroyGL();

		LLViewerDynamicTexture::destroyGL();
		stop_glerror();

		if (gPipeline.isInit())
		{
			gPipeline.destroyGL();
		}
		
		gBox.cleanupGL();
		
		if(gPostProcess)
		{
			gPostProcess->invalidate();
		}

		gTextureList.destroyGL(save_state);
		stop_glerror();
		
		gGLManager.mIsDisabled = TRUE;
		stop_glerror();

		//unload shader's
		while (LLGLSLShader::sInstances.size())
		{
			LLGLSLShader* shader = *(LLGLSLShader::sInstances.begin());
			shader->unload();
		}
	}
}

void LLViewerWindow::restoreGL(const std::string& progress_message)
{
	//Note: --bao
	//if not necessary, do not change the order of the function calls in this function.
	//if change something, make sure it will not break anything. 
	//especially, be careful to put something before gTextureList.restoreGL();
	if (gGLManager.mIsDisabled)
	{
		LL_INFOS() << "Restoring GL..." << LL_ENDL;
		gGLManager.mIsDisabled = FALSE;
		
		initGLDefaults();
		LLGLState::restoreGL();
		
		gTextureList.restoreGL();
		
		// for future support of non-square pixels, and fonts that are properly stretched
		//LLFontGL::destroyDefaultFonts();
		initFonts();
				
		gSky.restoreGL();
		gPipeline.restoreGL();
		LLDrawPoolWater::restoreGL();
		LLManipTranslate::restoreGL();
		
		gBumpImageList.restoreGL();
		LLViewerDynamicTexture::restoreGL();
		LLVOAvatar::restoreGL();
		LLVOPartGroup::restoreGL();
		
		gResizeScreenTexture = TRUE;
		gWindowResized = TRUE;

		if (isAgentAvatarValid() && gAgentAvatarp->isEditingAppearance())
		{
			LLVisualParamHint::requestHintUpdates();
		}

		if (!progress_message.empty())
		{
			gRestoreGLTimer.reset();
			gRestoreGL = TRUE;
			setShowProgress(TRUE,TRUE);
			setProgressString(progress_message);
		}
		LL_INFOS() << "...Restoring GL done" << LL_ENDL;
		if(!LLAppViewer::instance()->restoreErrorTrap())
		{
			LL_WARNS() << " Someone took over my signal/exception handler (post restoreGL)!" << LL_ENDL;
		}

	}
}

void LLViewerWindow::initFonts(F32 zoom_factor)
{
	LLFontGL::destroyAllGL();
	// Initialize with possibly different zoom factor

	LLFontManager::initClass();

	LLFontGL::initClass( gSavedSettings.getF32("FontScreenDPI"),
								mDisplayScale.mV[VX] * zoom_factor,
								mDisplayScale.mV[VY] * zoom_factor,
								gDirUtilp->getAppRODataDir(),
								gSavedSettings.getString("FSFontSettingsFile"),
								gSavedSettings.getF32("FSFontSizeAdjustment"));
}

void LLViewerWindow::requestResolutionUpdate()
{
	mResDirty = true;
}

static LLTrace::BlockTimerStatHandle FTM_WINDOW_CHECK_SETTINGS("Window Settings");

void LLViewerWindow::checkSettings()
{
	LL_RECORD_BLOCK_TIME(FTM_WINDOW_CHECK_SETTINGS);
	if (mStatesDirty)
	{
		gGL.refreshState();
		LLViewerShaderMgr::instance()->setShaders();
		mStatesDirty = false;
	}
	
	// We want to update the resolution AFTER the states getting refreshed not before.
	if (mResDirty)
	{
		reshape(getWindowWidthRaw(), getWindowHeightRaw());
		mResDirty = false;
	}	
}

void LLViewerWindow::restartDisplay(BOOL show_progress_bar)
{
	LL_INFOS() << "Restaring GL" << LL_ENDL;
	stopGL();
	if (show_progress_bar)
	{
		restoreGL(LLTrans::getString("ProgressChangingResolution"));
	}
	else
	{
		restoreGL();
	}
}

BOOL LLViewerWindow::changeDisplaySettings(LLCoordScreen size, BOOL enable_vsync, BOOL show_progress_bar)
{
	//BOOL was_maximized = gSavedSettings.getBOOL("WindowMaximized");

	//gResizeScreenTexture = TRUE;


	//U32 fsaa = gSavedSettings.getU32("RenderFSAASamples");
	//U32 old_fsaa = mWindow->getFSAASamples();

	// if not maximized, use the request size
	if (!mWindow->getMaximized())
	{
		mWindow->setSize(size);
	}

	//if (fsaa == old_fsaa)
	{
		return TRUE;
	}

/*

	// Close floaters that don't handle settings change
	LLFloaterReg::hideInstance("snapshot");
	
	BOOL result_first_try = FALSE;
	BOOL result_second_try = FALSE;

	LLFocusableElement* keyboard_focus = gFocusMgr.getKeyboardFocus();
	send_agent_pause();
	LL_INFOS() << "Stopping GL during changeDisplaySettings" << LL_ENDL;
	stopGL();
	mIgnoreActivate = TRUE;
	LLCoordScreen old_size;
	LLCoordScreen old_pos;
	mWindow->getSize(&old_size);

	//mWindow->setFSAASamples(fsaa);

	result_first_try = mWindow->switchContext(false, size, disable_vsync);
	if (!result_first_try)
	{
		// try to switch back
		//mWindow->setFSAASamples(old_fsaa);
		result_second_try = mWindow->switchContext(false, old_size, disable_vsync);

		if (!result_second_try)
		{
			// we are stuck...try once again with a minimal resolution?
			send_agent_resume();
			mIgnoreActivate = FALSE;
			return FALSE;
		}
	}
	send_agent_resume();

	LL_INFOS() << "Restoring GL during resolution change" << LL_ENDL;
	if (show_progress_bar)
	{
		restoreGL(LLTrans::getString("ProgressChangingResolution"));
	}
	else
	{
		restoreGL();
	}

	if (!result_first_try)
	{
		LLSD args;
		args["RESX"] = llformat("%d",size.mX);
		args["RESY"] = llformat("%d",size.mY);
		LLNotificationsUtil::add("ResolutionSwitchFail", args);
		size = old_size; // for reshape below
	}

	BOOL success = result_first_try || result_second_try;

	if (success)
	{
		// maximize window if was maximized, else reposition
		if (was_maximized)
		{
			mWindow->maximize();
		}
		else
		{
			S32 windowX = gSavedSettings.getS32("WindowX");
			S32 windowY = gSavedSettings.getS32("WindowY");

			mWindow->setPosition(LLCoordScreen ( windowX, windowY ) );
		}
	}

	mIgnoreActivate = FALSE;
	gFocusMgr.setKeyboardFocus(keyboard_focus);
	
	return success;

	*/
}

F32	LLViewerWindow::getWorldViewAspectRatio() const
{
	F32 world_aspect = (F32)mWorldViewRectRaw.getWidth() / (F32)mWorldViewRectRaw.getHeight();
	return world_aspect;
}

void LLViewerWindow::calcDisplayScale()
{
	F32 ui_scale_factor = llclamp(gSavedSettings.getF32("UIScaleFactor") * mWindow->getSystemUISize(), MIN_UI_SCALE, MAX_UI_SCALE);
	LLVector2 display_scale;
	display_scale.setVec(llmax(1.f / mWindow->getPixelAspectRatio(), 1.f), llmax(mWindow->getPixelAspectRatio(), 1.f));
	display_scale *= ui_scale_factor;

	// limit minimum display scale
	if (display_scale.mV[VX] < MIN_DISPLAY_SCALE || display_scale.mV[VY] < MIN_DISPLAY_SCALE)
	{
		display_scale *= MIN_DISPLAY_SCALE / llmin(display_scale.mV[VX], display_scale.mV[VY]);
	}
	
	if (display_scale != mDisplayScale)
	{
		LL_INFOS() << "Setting display scale to " << display_scale << " for ui scale: " << ui_scale_factor << LL_ENDL;

		mDisplayScale = display_scale;
		// Init default fonts
		initFonts();
	}
}

//static
LLRect 	LLViewerWindow::calcScaledRect(const LLRect & rect, const LLVector2& display_scale)
{
	LLRect res = rect;
	res.mLeft = ll_round((F32)res.mLeft / display_scale.mV[VX]);
	res.mRight = ll_round((F32)res.mRight / display_scale.mV[VX]);
	res.mBottom = ll_round((F32)res.mBottom / display_scale.mV[VY]);
	res.mTop = ll_round((F32)res.mTop / display_scale.mV[VY]);

	return res;
}

S32 LLViewerWindow::getChatConsoleBottomPad()
{
	S32 offset = 0;

	if(gToolBarView)
	{
		// <FS:KC> Tie console to legacy snap edge when possible
		static LLUICachedControl<bool> legacy_snap ("FSLegacyEdgeSnap", false);
		if (legacy_snap)
		{
			LLRect snap_rect = gFloaterView->getSnapRect();
			offset = snap_rect.mBottom;
		}// </FS:KC> Tie console to legacy snap edge when possible
		else
		{
			// FS:Ansariel This gets called every frame, so don't call getChild/findChild every time!
			offset += gToolBarView->getBottomToolbar()->getRect().getHeight();
			LLView* chat_stack = gToolBarView->getBottomChatStack();
			if (chat_stack)
			{
				offset = chat_stack->getRect().getHeight();
			}
		}
	}
	// </FS:Ansariel>

	return offset;
}

LLRect LLViewerWindow::getChatConsoleRect()
{
	LLRect full_window(0, getWindowHeightScaled(), getWindowWidthScaled(), 0);
	LLRect console_rect = full_window;

	const S32 CONSOLE_PADDING_TOP = 24;
	const S32 CONSOLE_PADDING_LEFT = 24;
	const S32 CONSOLE_PADDING_RIGHT = 10;

	console_rect.mTop    -= CONSOLE_PADDING_TOP;
	console_rect.mBottom += getChatConsoleBottomPad();

	console_rect.mLeft   += CONSOLE_PADDING_LEFT; 

	// <FS:Ansariel> This also works without relog!
	static LLCachedControl<bool> chatFullWidth(gSavedSettings, "ChatFullWidth");
	if (chatFullWidth)
	// </FS:Ansariel>
	{
		console_rect.mRight -= CONSOLE_PADDING_RIGHT;
	}
	else
	{
		// Make console rect somewhat narrow so having inventory open is
		// less of a problem.

		//AO, Have console reuse/respect the desired nearby popup width set in NearbyToastWidth
		//console_rect.mRight  = console_rect.mLeft + 2 * getWindowWidthScaled() / 3;
		static LLCachedControl<S32> nearbyToastWidth(gSavedSettings, "NearbyToastWidth");
		F32 percentage = nearbyToastWidth / 100.0;
		console_rect.mRight = S32((console_rect.mRight - CONSOLE_PADDING_RIGHT ) * percentage);
		//</AO>
	}

	// <FS:Ansariel> Push the chat console out of the way of the vertical toolbars
	if (gToolBarView)
	{
		// <FS:KC> Tie console to legacy snap edge when possible
		static LLUICachedControl<bool> legacy_snap ("FSLegacyEdgeSnap", false);
		if (legacy_snap)
		{
			LLRect snap_rect = gFloaterView->getSnapRect();
			if (console_rect.mRight > snap_rect.mRight)
			{
				console_rect.mRight = snap_rect.mRight;
			}

			if (console_rect.mLeft < snap_rect.mLeft)
			{
				console_rect.mLeft = snap_rect.mLeft;
			}
		}// </FS:KC> Tie console to legacy snap edge when possible
		else
		{
			LLToolBar* toolbar_left = gToolBarView->getToolbar(LLToolBarEnums::TOOLBAR_LEFT);
			if (toolbar_left && toolbar_left->hasButtons())
			{
				console_rect.mLeft += toolbar_left->getRect().getWidth();
			}

			LLToolBar* toolbar_right = gToolBarView->getToolbar(LLToolBarEnums::TOOLBAR_RIGHT);
			LLRect toolbar_right_screen_rect;
			toolbar_right->localRectToScreen(toolbar_right->getRect(), &toolbar_right_screen_rect);
			if (toolbar_right && toolbar_right->hasButtons() && console_rect.mRight >= toolbar_right_screen_rect.mLeft)
			{
				console_rect.mRight -= toolbar_right->getRect().getWidth();
			}
		}
	}
	// </FS:Ansariel>

	return console_rect;
}
//----------------------------------------------------------------------------


void LLViewerWindow::setUIVisibility(bool visible)
{
	mUIVisible = visible;

	if (!visible)
	{
		gAgentCamera.changeCameraToThirdPerson(FALSE);
		gFloaterView->hideAllFloaters();
	}
	else
	{
		gFloaterView->showHiddenFloaters();
	}

	if (gToolBarView)
	{
		gToolBarView->setToolBarsVisible(visible);
	}

	// <FS:Ansariel> Notification not showing if hiding the UI
	FSNearbyChat::instance().showDefaultChatBar(visible && !gSavedSettings.getBOOL("AutohideChatBar"));
	gSavedSettings.setBOOL("FSInternalShowNavbarNavigationPanel", visible && gSavedSettings.getBOOL("ShowNavbarNavigationPanel"));
	gSavedSettings.setBOOL("FSInternalShowNavbarFavoritesPanel", visible && gSavedSettings.getBOOL("ShowNavbarFavoritesPanel"));
	mRootView->getChildView("chiclet_container")->setVisible(visible && gSavedSettings.getBOOL("InternalShowGroupNoticesTopRight"));
	mRootView->getChildView("chiclet_container_bottom")->setVisible(visible && !gSavedSettings.getBOOL("InternalShowGroupNoticesTopRight"));
	// </FS:Ansariel>

	// <FS:Zi> Is done inside XUI now, using visibility_control
	//LLNavigationBar::getInstance()->setVisible(visible ? gSavedSettings.getBOOL("ShowNavbarNavigationPanel") : FALSE);
	// <FS:Zi> We don't use the mini location panel in Firestorm
	// LLPanelTopInfoBar::getInstance()->setVisible(visible? gSavedSettings.getBOOL("ShowMiniLocationPanel") : FALSE);
	mRootView->getChildView("status_bar_container")->setVisible(visible);

	// <FS:Zi> hide utility bar if we are on a skin that uses it, e.g. Vintage
	LLView* utilityBarStack = mRootView->findChildView("chat_bar_utility_bar_stack");
	if (utilityBarStack)
	{
		utilityBarStack->setVisible(visible);
	}
	// </FS:Zi>
}

bool LLViewerWindow::getUIVisibility()
{
	return mUIVisible;
}

////////////////////////////////////////////////////////////////////////////
//
// LLPickInfo
//
LLPickInfo::LLPickInfo()
	: mKeyMask(MASK_NONE),
	  mPickCallback(NULL),
	  mPickType(PICK_INVALID),
	  mWantSurfaceInfo(FALSE),
	  mObjectFace(-1),
	  mUVCoords(-1.f, -1.f),
	  mSTCoords(-1.f, -1.f),
	  mXYCoords(-1, -1),
	  mIntersection(),
	  mNormal(),
	  mTangent(),
	  mBinormal(),
	  mHUDIcon(NULL),
	  mPickTransparent(FALSE),
	  mPickRigged(FALSE),
	  mPickParticle(FALSE)
{
}

LLPickInfo::LLPickInfo(const LLCoordGL& mouse_pos, 
		       MASK keyboard_mask, 
		       BOOL pick_transparent,
			   BOOL pick_rigged,
			   BOOL pick_particle,
		       BOOL pick_uv_coords,
			   BOOL pick_unselectable,
		       void (*pick_callback)(const LLPickInfo& pick_info))
	: mMousePt(mouse_pos),
	  mKeyMask(keyboard_mask),
	  mPickCallback(pick_callback),
	  mPickType(PICK_INVALID),
	  mWantSurfaceInfo(pick_uv_coords),
	  mObjectFace(-1),
	  mUVCoords(-1.f, -1.f),
	  mSTCoords(-1.f, -1.f),
	  mXYCoords(-1, -1),
	  mNormal(),
	  mTangent(),
	  mBinormal(),
	  mHUDIcon(NULL),
	  mPickTransparent(pick_transparent),
	  mPickRigged(pick_rigged),
	  mPickParticle(pick_particle),
	  mPickUnselectable(pick_unselectable)
{
}

void LLPickInfo::fetchResults()
{

	S32 face_hit = -1;
	LLVector4a intersection, normal;
	LLVector4a tangent;

	LLVector2 uv;

	LLHUDIcon* hit_icon = gViewerWindow->cursorIntersectIcon(mMousePt.mX, mMousePt.mY, 512.f, &intersection);
	
	LLVector4a origin;
	origin.load3(LLViewerCamera::getInstance()->getOrigin().mV);
	F32 icon_dist = 0.f;
	LLVector4a start;
	LLVector4a end;
	LLVector4a particle_end;

	if (hit_icon)
	{
		LLVector4a delta;
		delta.setSub(intersection, origin);
		icon_dist = delta.getLength3().getF32();
	}
	LLViewerObject* hit_object = gViewerWindow->cursorIntersect(mMousePt.mX, mMousePt.mY, 512.f,
									NULL, -1, mPickTransparent, mPickRigged, mPickUnselectable, &face_hit,
									&intersection, &uv, &normal, &tangent, &start, &end);
	
	mPickPt = mMousePt;

// [RLVa:KB] - Checked: RLVa-2.2 (@setoverlay)
	if ( (RlvActions::hasBehaviour(RLV_BHVR_SETOVERLAY)) && (hit_object) && (!hit_object->isHUDAttachment()) )
	{
		std::list<RlvOverlayEffect*> effects;
		LLVfxManager::instance().getEffects<RlvOverlayEffect>(effects);
		for (const RlvOverlayEffect* pEffect : effects)
		{
			if (pEffect->getEnabled() && pEffect->hitTest(mMousePt))
			{
				hit_object = nullptr;
				break;
			}
		}
	}
// [/RLVa:KB]

	U32 te_offset = face_hit > -1 ? face_hit : 0;

	if (mPickParticle)
	{ //get the end point of line segement to use for particle raycast
		if (hit_object)
		{
			particle_end = intersection;
		}
		else
		{
			particle_end = end;
		}
	}

	LLViewerObject* objectp = hit_object;


	LLVector4a delta;
	delta.setSub(origin, intersection);

	if (hit_icon && 
		(!objectp || 
		icon_dist < delta.getLength3().getF32()))
	{
		// was this name referring to a hud icon?
		mHUDIcon = hit_icon;
		mPickType = PICK_ICON;
		mPosGlobal = mHUDIcon->getPositionGlobal();

	}
	else if (objectp)
	{
		if( objectp->getPCode() == LLViewerObject::LL_VO_SURFACE_PATCH )
		{
			// Hit land
			mPickType = PICK_LAND;
			mObjectID.setNull(); // land has no id

			// put global position into land_pos
			LLVector3d land_pos;
			if (!gViewerWindow->mousePointOnLandGlobal(mPickPt.mX, mPickPt.mY, &land_pos, mPickUnselectable))
			{
				// The selected point is beyond the draw distance or is otherwise 
				// not selectable. Return before calling mPickCallback().
				return;
			}

			// Fudge the land focus a little bit above ground.
			mPosGlobal = land_pos + LLVector3d::z_axis * 0.1f;
		}
		else
		{
			if(isFlora(objectp))
			{
				mPickType = PICK_FLORA;
			}
			else
			{
				mPickType = PICK_OBJECT;
			}

			LLVector3 v_intersection(intersection.getF32ptr());

			mObjectOffset = gAgentCamera.calcFocusOffset(objectp, v_intersection, mPickPt.mX, mPickPt.mY);
			mObjectID = objectp->mID;
			mObjectFace = (te_offset == NO_FACE) ? -1 : (S32)te_offset;

			

			mPosGlobal = gAgent.getPosGlobalFromAgent(v_intersection);
			
			if (mWantSurfaceInfo)
			{
				getSurfaceInfo();
			}
		}
	}
	
	if (mPickParticle)
	{ //search for closest particle to click origin out to intersection point
		S32 part_face = -1;

		LLVOPartGroup* group = gPipeline.lineSegmentIntersectParticle(start, particle_end, NULL, &part_face);
		if (group)
		{
			mParticleOwnerID = group->getPartOwner(part_face);
			mParticleSourceID = group->getPartSource(part_face);
		}
	}

	if (mPickCallback)
	{
		mPickCallback(*this);
	}
}

LLPointer<LLViewerObject> LLPickInfo::getObject() const
{
	return gObjectList.findObject( mObjectID );
}

void LLPickInfo::updateXYCoords()
{
	if (mObjectFace > -1)
	{
		const LLTextureEntry &tep = getObject()->getTEref(mObjectFace);
		LLPointer<LLViewerTexture> imagep = LLViewerTextureManager::getFetchedTexture(tep.getID());
		if(mUVCoords.mV[VX] >= 0.f && mUVCoords.mV[VY] >= 0.f && imagep.notNull())
		{
			mXYCoords.mX = ll_round(mUVCoords.mV[VX] * (F32)imagep->getWidth());
			mXYCoords.mY = ll_round((1.f - mUVCoords.mV[VY]) * (F32)imagep->getHeight());
		}
	}
}

void LLPickInfo::getSurfaceInfo()
{
	// set values to uninitialized - this is what we return if no intersection is found
	mObjectFace   = -1;
	mUVCoords     = LLVector2(-1, -1);
	mSTCoords     = LLVector2(-1, -1);
	mXYCoords	  = LLCoordScreen(-1, -1);
	mIntersection = LLVector3(0,0,0);
	mNormal       = LLVector3(0,0,0);
	mBinormal     = LLVector3(0,0,0);
	mTangent	  = LLVector4(0,0,0,0);
	
	LLVector4a tangent;
	LLVector4a intersection;
	LLVector4a normal;

	tangent.clear();
	normal.clear();
	intersection.clear();
	
	LLViewerObject* objectp = getObject();

	if (objectp)
	{
		if (gViewerWindow->cursorIntersect(ll_round((F32)mMousePt.mX), ll_round((F32)mMousePt.mY), 1024.f,
										   objectp, -1, mPickTransparent, mPickRigged, mPickUnselectable,
										   &mObjectFace,
										   &intersection,
										   &mSTCoords,
										   &normal,
										   &tangent))
		{
			// if we succeeded with the intersect above, compute the texture coordinates:

			if (objectp->mDrawable.notNull() && mObjectFace > -1)
			{
				LLFace* facep = objectp->mDrawable->getFace(mObjectFace);
				if (facep)
				{
					mUVCoords = facep->surfaceToTexture(mSTCoords, intersection, normal);
			}
			}

			mIntersection.set(intersection.getF32ptr());
			mNormal.set(normal.getF32ptr());
			mTangent.set(tangent.getF32ptr());

			//extrapoloate binormal from normal and tangent
			
			LLVector4a binormal;
			binormal.setCross3(normal, tangent);
			binormal.mul(tangent.getF32ptr()[3]);

			mBinormal.set(binormal.getF32ptr());

			mBinormal.normalize();
			mNormal.normalize();
			mTangent.normalize();

			// and XY coords:
			updateXYCoords();
			
		}
	}
}

//static 
bool LLPickInfo::isFlora(LLViewerObject* object)
{
	if (!object) return false;

	LLPCode pcode = object->getPCode();

	if( (LL_PCODE_LEGACY_GRASS == pcode) 
		|| (LL_PCODE_LEGACY_TREE == pcode) 
		|| (LL_PCODE_TREE_NEW == pcode))
	{
		return true;
	}
	return false;
}<|MERGE_RESOLUTION|>--- conflicted
+++ resolved
@@ -2092,11 +2092,7 @@
 		LLFeatureManager::getInstance()->applyRecommendedSettings();
 		gSavedSettings.setBOOL("ProbeHardwareOnStartup", FALSE);
 	}
-<<<<<<< HEAD
-	
-=======
-
->>>>>>> c467d8f0
+
 	// If we crashed while initializng GL stuff last time, disable certain features
 	if (gSavedSettings.getBOOL("RenderInitError"))
 	{
