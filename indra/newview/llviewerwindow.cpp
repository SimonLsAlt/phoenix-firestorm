/** 
 * @file llviewerwindow.cpp
 * @brief Implementation of the LLViewerWindow class.
 *
 * $LicenseInfo:firstyear=2001&license=viewerlgpl$
 * Second Life Viewer Source Code
 * Copyright (C) 2010, Linden Research, Inc.
 * 
 * This library is free software; you can redistribute it and/or
 * modify it under the terms of the GNU Lesser General Public
 * License as published by the Free Software Foundation;
 * version 2.1 of the License only.
 * 
 * This library is distributed in the hope that it will be useful,
 * but WITHOUT ANY WARRANTY; without even the implied warranty of
 * MERCHANTABILITY or FITNESS FOR A PARTICULAR PURPOSE.  See the GNU
 * Lesser General Public License for more details.
 * 
 * You should have received a copy of the GNU Lesser General Public
 * License along with this library; if not, write to the Free Software
 * Foundation, Inc., 51 Franklin Street, Fifth Floor, Boston, MA  02110-1301  USA
 * 
 * Linden Research, Inc., 945 Battery Street, San Francisco, CA  94111  USA
 * $/LicenseInfo$
 */

#include "llviewerprecompiledheaders.h"
#include "llviewerwindow.h"


// system library includes
#include <stdio.h>
#include <iostream>
#include <fstream>
#include <algorithm>
#include <boost/filesystem.hpp>
#include <boost/lambda/core.hpp>
#include <boost/regex.hpp>

#include "llagent.h"
#include "llagentcamera.h"
#include "llcommunicationchannel.h"
#include "llfloaterreg.h"
#include "llhudicon.h"
#include "llmeshrepository.h"
#include "llnotificationhandler.h"
#include "llpanellogin.h"
#include "llsetkeybinddialog.h"
#include "llviewerinput.h"
#include "llviewermenu.h"
//<FS:Beq> physics display changes
#include "llspatialpartition.h"
#include "llphysicsshapebuilderutil.h"
#include "llvolumemgr.h"
//</FS:Beq>

#include "llviewquery.h"
#include "llxmltree.h"
#include "llslurl.h"
#include "llrender.h"

#include "stringize.h"

//
// TODO: Many of these includes are unnecessary.  Remove them.
//

// linden library includes
#include "llaudioengine.h"		// mute on minimize
#include "llchatentry.h"
#include "indra_constants.h"
#include "llassetstorage.h"
#include "llerrorcontrol.h"
#include "llfontgl.h"
#include "llmousehandler.h"
#include "llrect.h"
#include "llsky.h"
#include "llstring.h"
#include "llui.h"
#include "lluuid.h"
#include "llview.h"
#include "llxfermanager.h"
#include "message.h"
#include "object_flags.h"
#include "lltimer.h"
#include "llviewermenu.h"
#include "lltooltip.h"
#include "llmediaentry.h"
#include "llurldispatcher.h"
#include "raytrace.h"

// newview includes
#include "fscommon.h"
#include "llagent.h"
#include "llbox.h"
#include "llchicletbar.h"
#include "llconsole.h"
#include "llviewercontrol.h"
#include "llcylinder.h"
#include "lldebugview.h"
#include "lldir.h"
#include "lldrawable.h"
#include "lldrawpoolalpha.h"
#include "lldrawpoolbump.h"
#include "lldrawpoolwater.h"
#include "llmaniptranslate.h"
#include "llface.h"
#include "llfeaturemanager.h"
#include "llfilepicker.h"
#include "llfirstuse.h"
#include "llfloater.h"
#include "llfloaterbuyland.h"
#include "llfloatercamera.h"
#include "llfloaterland.h"
#include "llfloaterinspect.h"
#include "llfloatermap.h"
#include "llfloaternamedesc.h"
#include "llfloaterpreference.h"
#include "llfloatersnapshot.h"
#include "llfloatertools.h"
#include "llfloaterworldmap.h"
#include "llfocusmgr.h"
#include "llfontfreetype.h"
#include "llgesturemgr.h"
#include "llglheaders.h"
#include "lltooltip.h"
#include "llhudmanager.h"
#include "llhudobject.h"
#include "llhudview.h"
#include "llimage.h"
#include "llimagej2c.h"
#include "llimageworker.h"
#include "llkeyboard.h"
#include "lllineeditor.h"
#include "lllogininstance.h"
#include "llmenugl.h"
#include "llmenuoptionpathfindingrebakenavmesh.h"
#include "llmodaldialog.h"
#include "llmorphview.h"
#include "llmoveview.h"
#include "llnavigationbar.h"
#include "llnotificationhandler.h"
// <FS:Zi> We don't use the mini location panel in Firestorm
// #include "llpaneltopinfobar.h"
#include "llpopupview.h"
#include "llpreviewtexture.h"
#include "llprogressview.h"
#include "llresmgr.h"
#include "llselectmgr.h"
#include "llrootview.h"
#include "llrendersphere.h"
#include "llstartup.h"
#include "llstatusbar.h"
#include "llstatview.h"
#include "llsurface.h"
#include "llsurfacepatch.h"
#include "lltexlayer.h"
#include "lltextbox.h"
#include "lltexturecache.h"
#include "lltexturefetch.h"
#include "lltextureview.h"
#include "lltoast.h"
#include "lltool.h"
#include "lltoolbarview.h"
#include "lltoolcomp.h"
#include "lltooldraganddrop.h"
#include "lltoolface.h"
#include "lltoolfocus.h"
#include "lltoolgrab.h"
#include "lltoolmgr.h"
#include "lltoolmorph.h"
#include "lltoolpie.h"
#include "lltoolselectland.h"
#include "lltrans.h"
#include "lluictrlfactory.h"
#include "llurldispatcher.h"		// SLURL from other app instance
#include "llversioninfo.h"
#include "llvieweraudio.h"
#include "llviewercamera.h"
#include "llviewergesture.h"
#include "llviewertexturelist.h"
#include "llviewerinventory.h"
#include "llviewerinput.h"
#include "llviewermedia.h"
#include "llviewermediafocus.h"
#include "llviewermenu.h"
#include "llviewermessage.h"
#include "llviewerobjectlist.h"
#include "llviewerparcelmgr.h"
#include "llviewerregion.h"
#include "llviewershadermgr.h"
#include "llviewerstats.h"
#include "llvoavatarself.h"
#include "llvopartgroup.h"
#include "llvovolume.h"
#include "llworld.h"
#include "llworldmapview.h"
#include "pipeline.h"
#include "llappviewer.h"
#include "llviewerdisplay.h"
#include "llspatialpartition.h"
#include "llviewerjoystick.h"
#include "llviewermenufile.h" // LLFilePickerReplyThread
#include "llviewernetwork.h"
#include "llpostprocess.h"
// <FS:Ansariel> [FS communication UI]
//#include "llfloaterimnearbychat.h"
// </FS:Ansariel> [FS communication UI]
#include "llagentui.h"
#include "llwearablelist.h"

#include "llviewereventrecorder.h"

#include "llnotifications.h"
#include "llnotificationsutil.h"
#include "llnotificationmanager.h"

#include "llfloaternotificationsconsole.h"

// <FS:Ansariel> [FS communication UI]
#include "fsfloaternearbychat.h"
#include "fsnearbychathub.h"
// </FS:Ansariel> [FS communication UI]
#include "llwindowlistener.h"
#include "llviewerwindowlistener.h"
#include "llpaneltopinfobar.h"
#include "llcleanup.h"
#include "llimview.h"
#include "llviewermenufile.h"

// [RLVa:KB] - Checked: 2010-03-31 (RLVa-1.2.0c)
#include "rlvactions.h"
#include "rlveffects.h"
#include "rlvhandler.h"
// [/RLVa:KB]

#if LL_WINDOWS
#include <tchar.h> // For Unicode conversion methods
#include "llwindowwin32.h" // For AltGr handling
#endif

#include "utilitybar.h"		// <FS:Zi> Support for the classic V1 style buttons in some skins
#include "exopostprocess.h"	// <FS:Ansariel> Exodus Vignette
#include "llnetmap.h"
#include "lggcontactsets.h"
#include "fspanellogin.h"

#include "lltracerecording.h"

//
// Globals
//
void render_ui(F32 zoom_factor = 1.f, int subfield = 0);
void swap();

extern BOOL gDebugClicks;
extern BOOL gDisplaySwapBuffers;
extern BOOL gDepthDirty;
extern BOOL gResizeScreenTexture;
extern BOOL gCubeSnapshot;

LLViewerWindow	*gViewerWindow = NULL;

LLFrameTimer	gAwayTimer;
LLFrameTimer	gAwayTriggerTimer;

BOOL			gShowOverlayTitle = FALSE;

LLViewerObject*  gDebugRaycastObject = NULL;
LLVOPartGroup* gDebugRaycastParticle = NULL;
LLVector4a       gDebugRaycastIntersection;
LLVector4a		gDebugRaycastParticleIntersection;
LLVector2        gDebugRaycastTexCoord;
LLVector4a       gDebugRaycastNormal;
LLVector4a       gDebugRaycastTangent;
S32				gDebugRaycastFaceHit;
LLVector4a		 gDebugRaycastStart;
LLVector4a		 gDebugRaycastEnd;

// HUD display lines in lower right
BOOL				gDisplayWindInfo = FALSE;
BOOL				gDisplayCameraPos = FALSE;
BOOL				gDisplayFOV = FALSE;

static const U8 NO_FACE = 255;
BOOL gQuietSnapshot = FALSE;

const F32 MIN_AFK_TIME = 6.f; // minimum time after setting away state before coming back

// Minimum value for UIScaleFactor, also defined in preferences, ui_scale_slider
static const F32 MIN_UI_SCALE = 0.75f;
// 4.0 in preferences, but win10 supports larger scaling and value is used more as
// sanity check, so leaving space for larger values from DPI updates.
static const F32 MAX_UI_SCALE = 7.0f;
static const F32 MIN_DISPLAY_SCALE = 0.75f;

// <FS:Ansariel> FIRE-31852: Now it aggressively executes gestures within focussed floaters...
//static const char KEY_MOUSELOOK = 'M';

static LLCachedControl<std::string>	sSnapshotBaseName(LLCachedControl<std::string>(gSavedPerAccountSettings, "SnapshotBaseName", "Snapshot"));
static LLCachedControl<std::string>	sSnapshotDir(LLCachedControl<std::string>(gSavedPerAccountSettings, "SnapshotBaseDir", ""));

LLTrace::SampleStatHandle<> LLViewerWindow::sMouseVelocityStat("Mouse Velocity");

class RecordToChatConsoleRecorder : public LLError::Recorder
{
public:
	virtual void recordMessage(LLError::ELevel level,
								const std::string& message)
	{
		//FIXME: this is NOT thread safe, and will do bad things when a warning is issued from a non-UI thread

		// only log warnings to chat console
		//if (level == LLError::LEVEL_WARN)
		//{
			//LLFloaterChat* chat_floater = LLFloaterReg::findTypedInstance<LLFloaterChat>("chat");
			//if (chat_floater && gSavedSettings.getBOOL("WarningsAsChat"))
			//{
			//	LLChat chat;
			//	chat.mText = message;
			//	chat.mSourceType = CHAT_SOURCE_SYSTEM;

			//	chat_floater->addChat(chat, FALSE, FALSE);
			//}
		//}
	}
};

class RecordToChatConsole : public LLSingleton<RecordToChatConsole>
{
	LLSINGLETON(RecordToChatConsole);
public:
	void startRecorder() { LLError::addRecorder(mRecorder); }
	void stopRecorder() { LLError::removeRecorder(mRecorder); }

private:
	LLError::RecorderPtr mRecorder;
};

RecordToChatConsole::RecordToChatConsole():
	mRecorder(new RecordToChatConsoleRecorder())
{
    mRecorder->showTags(false);
    mRecorder->showLocation(false);
    mRecorder->showMultiline(true);
}

////////////////////////////////////////////////////////////////////////////
//
// Print Utility
//

// Convert a normalized float (-1.0 <= x <= +1.0) to a fixed 1.4 format string:
//
//    s#.####
//
// Where:
//    s  sign character; space if x is positiv, minus if negative
//    #  decimal digits
//
// This is similar to printf("%+.4f") except positive numbers are NOT cluttered with a leading '+' sign.
// NOTE: This does NOT null terminate the output
void normalized_float_to_string(const float x, char *out_str)
{
    static const unsigned char DECIMAL_BCD2[] =
    {
        0x00, 0x01, 0x02, 0x03, 0x04, 0x05, 0x06, 0x07, 0x08, 0x09,
        0x10, 0x11, 0x12, 0x13, 0x14, 0x15, 0x16, 0x17, 0x18, 0x19,
        0x20, 0x21, 0x22, 0x23, 0x24, 0x25, 0x26, 0x27, 0x28, 0x29,
        0x30, 0x31, 0x32, 0x33, 0x34, 0x35, 0x36, 0x37, 0x38, 0x39,
        0x40, 0x41, 0x42, 0x43, 0x44, 0x45, 0x46, 0x47, 0x48, 0x49,
        0x50, 0x51, 0x52, 0x53, 0x54, 0x55, 0x56, 0x57, 0x58, 0x59,
        0x60, 0x61, 0x62, 0x63, 0x64, 0x65, 0x66, 0x67, 0x68, 0x69,
        0x70, 0x71, 0x72, 0x73, 0x74, 0x75, 0x76, 0x77, 0x78, 0x79,
        0x80, 0x81, 0x82, 0x83, 0x84, 0x85, 0x86, 0x87, 0x88, 0x89,
        0x90, 0x91, 0x92, 0x93, 0x94, 0x95, 0x96, 0x97, 0x98, 0x99
    };

    int neg = (x < 0);
    int rem = neg
            ? (int)(x * -10000.)
            : (int)(x *  10000.);

    int d10 = rem % 100; rem /= 100;
    int d32 = rem % 100; rem /= 100;

    out_str[6] = '0' + ((DECIMAL_BCD2[ d10 ] >> 0) & 0xF);
    out_str[5] = '0' + ((DECIMAL_BCD2[ d10 ] >> 4) & 0xF);
    out_str[4] = '0' + ((DECIMAL_BCD2[ d32 ] >> 0) & 0xF);
    out_str[3] = '0' + ((DECIMAL_BCD2[ d32 ] >> 4) & 0xF);
    out_str[2] = '.';
    out_str[1] = '0' + (rem & 1);
    out_str[0] = " -"[neg]; // Could always show '+' for positive but this clutters up the common case
}

// normalized float
//    printf("%-.4f    %-.4f    %-.4f")
// Params:
//   float  &matrix_row[4]
//   int    matrix_cell_index
//   string out_buffer (size 32)
// Note: The buffer is assumed to be pre-filled with spaces
#define MATRIX_ROW_N32_TO_STR(matrix_row, i, out_buffer)          \
    normalized_float_to_string(matrix_row[i+0], out_buffer +  0); \
    normalized_float_to_string(matrix_row[i+1], out_buffer + 11); \
    normalized_float_to_string(matrix_row[i+2], out_buffer + 22); \
    out_buffer[31] = 0;


// regular float
//    sprintf(buffer, "%-8.2f  %-8.2f  %-8.2f", matrix_row[i+0], matrix_row[i+1], matrix_row[i+2]);
// Params:
//   float  &matrix_row[4]
//   int    matrix_cell_index
//   char   out_buffer[32]
// Note: The buffer is assumed to be pre-filled with spaces
#define MATRIX_ROW_F32_TO_STR(matrix_row, i, out_buffer) {                       \
    static const char *format[3] = {                                             \
        "%-8.2f"  ,  /* 0 */                                                     \
        ">  99K  ",  /* 1 */                                                     \
        "< -99K  "   /* 2 */                                                     \
    };                                                                           \
                                                                                 \
    F32 temp_0 = matrix_row[i+0];                                                \
    F32 temp_1 = matrix_row[i+1];                                                \
    F32 temp_2 = matrix_row[i+2];                                                \
                                                                                 \
    U8 flag_0 = (((U8)(temp_0 < -99999.99)) << 1) | ((U8)(temp_0 > 99999.99));   \
    U8 flag_1 = (((U8)(temp_1 < -99999.99)) << 1) | ((U8)(temp_1 > 99999.99));   \
    U8 flag_2 = (((U8)(temp_2 < -99999.99)) << 1) | ((U8)(temp_2 > 99999.99));   \
                                                                                 \
    if (temp_0 < 0.f) out_buffer[ 0] = '-';                                      \
    if (temp_1 < 0.f) out_buffer[11] = '-';                                      \
    if (temp_2 < 0.f) out_buffer[22] = '-';                                      \
                                                                                 \
    sprintf(out_buffer+ 1,format[flag_0],fabsf(temp_0)); out_buffer[ 1+8] = ' '; \
    sprintf(out_buffer+12,format[flag_1],fabsf(temp_1)); out_buffer[12+8] = ' '; \
    sprintf(out_buffer+23,format[flag_2],fabsf(temp_2)); out_buffer[23+8] =  0 ; \
}

////////////////////////////////////////////////////////////////////////////
//
// LLDebugText
//

static LLTrace::BlockTimerStatHandle FTM_DISPLAY_DEBUG_TEXT("Display Debug Text");

class LLDebugText
{
private:
	struct Line
	{
		Line(const std::string& in_text, S32 in_x, S32 in_y) : text(in_text), x(in_x), y(in_y) {}
		std::string text;
		S32 x,y;
	};

	LLViewerWindow *mWindow;
	
	typedef std::vector<Line> line_list_t;
	line_list_t mLineList;
	LLColor4 mTextColor;

	LLColor4 mBackColor;
	LLRect mBackRectCamera1;
	LLRect mBackRectCamera2;

	void addText(S32 x, S32 y, const std::string &text) 
	{
		mLineList.push_back(Line(text, x, y));
	}
	
public:
	LLDebugText(LLViewerWindow* window) : mWindow(window) {}

	void clearText() { mLineList.clear(); }

	void update()
	{
		if (!gPipeline.hasRenderDebugFeatureMask(LLPipeline::RENDER_DEBUG_FEATURE_UI))
		{
			clearText();
			return;
		}

		static LLCachedControl<bool> log_texture_traffic(gSavedSettings,"LogTextureNetworkTraffic", false) ;

		std::string wind_vel_text;
		std::string wind_vector_text;
		std::string rwind_vel_text;
		std::string rwind_vector_text;
		std::string audio_text;

		static const std::string beacon_particle = LLTrans::getString("BeaconParticle");
		static const std::string beacon_physical = LLTrans::getString("BeaconPhysical");
		static const std::string beacon_scripted = LLTrans::getString("BeaconScripted");
		static const std::string beacon_scripted_touch = LLTrans::getString("BeaconScriptedTouch");
		static const std::string beacon_sound = LLTrans::getString("BeaconSound");
		static const std::string beacon_media = LLTrans::getString("BeaconMedia");
		static const std::string beacon_sun = LLTrans::getString("BeaconSun");
		static const std::string beacon_moon = LLTrans::getString("BeaconMoon");
		static const std::string particle_hiding = LLTrans::getString("ParticleHiding");
		static const std::string movelock_enabled = LLTrans::getString("MovelockEnabled"); // <FS:PP> FIRE-29880: Movelock

		// Draw the statistics in a light gray
		// and in a thin font
		mTextColor = LLColor4( 0.86f, 0.86f, 0.86f, 1.f );

		// Draw stuff growing up from right lower corner of screen
		S32 x_right = mWindow->getWorldViewWidthScaled();
		S32 xpos = x_right - 400;
		xpos = llmax(xpos, 0);
		S32 ypos = 64;
		const S32 y_inc = 20;

		// Camera matrix text is hard to see again a white background
		// Add a dark background underneath the matrices for readability (contrast)
		mBackRectCamera1.mLeft   = xpos;
		mBackRectCamera1.mRight  = x_right;
		mBackRectCamera1.mTop    = -1;
		mBackRectCamera1.mBottom = -1;
		mBackRectCamera2 = mBackRectCamera1;

		mBackColor = LLUIColorTable::instance().getColor( "MenuDefaultBgColor" );

		clearText();
		
		//if (gSavedSettings.getBOOL("DebugShowTime"))
		static LLCachedControl<bool> debugShowTime(gSavedSettings, "DebugShowTime");
		if (debugShowTime)
		{
			// <FS:Ansariel> FIRE-9746: Show FPS with DebugShowTime
			{
				const U32 y_inc2 = 15;
				addText(xpos, ypos, llformat("FPS: %3.1f", LLTrace::get_frame_recording().getPeriodMeanPerSec(LLStatViewer::FPS))); ypos += y_inc2;
			}
			// </FS:Ansariel>

			F32 time = gFrameTimeSeconds;
			S32 hours = (S32)(time / (60*60));
			S32 mins = (S32)((time - hours*(60*60)) / 60);
			S32 secs = (S32)((time - hours*(60*60) - mins*60));
			addText(xpos, ypos, llformat("Time: %d:%02d:%02d", hours,mins,secs)); ypos += y_inc;
		}
		
		//if (gSavedSettings.getBOOL("DebugShowMemory"))
		static LLCachedControl<bool> debugShowMemory(gSavedSettings, "DebugShowMemory");
		if (debugShowMemory)
		{
			addText(xpos, ypos,
					STRINGIZE("Memory: " << (LLMemory::getCurrentRSS() / 1024) << " (KB)"));
			ypos += y_inc;
		}

		if (gDisplayCameraPos)
		{
			std::string camera_view_text;
			std::string camera_center_text;
			std::string agent_view_text;
			std::string agent_left_text;
			std::string agent_center_text;
			std::string agent_root_center_text;

			LLVector3d tvector; // Temporary vector to hold data for printing.

			// Update camera center, camera view, wind info every other frame
			tvector = gAgent.getPositionGlobal();
			agent_center_text = llformat("AgentCenter  %f %f %f",
										 (F32)(tvector.mdV[VX]), (F32)(tvector.mdV[VY]), (F32)(tvector.mdV[VZ]));

			if (isAgentAvatarValid())
			{
				tvector = gAgent.getPosGlobalFromAgent(gAgentAvatarp->mRoot->getWorldPosition());
				agent_root_center_text = llformat("AgentRootCenter %f %f %f",
												  (F32)(tvector.mdV[VX]), (F32)(tvector.mdV[VY]), (F32)(tvector.mdV[VZ]));
			}
			else
			{
				agent_root_center_text = "---";
			}


			tvector = LLVector4(gAgent.getFrameAgent().getAtAxis());
			agent_view_text = llformat("AgentAtAxis  %f %f %f",
									   (F32)(tvector.mdV[VX]), (F32)(tvector.mdV[VY]), (F32)(tvector.mdV[VZ]));

			tvector = LLVector4(gAgent.getFrameAgent().getLeftAxis());
			agent_left_text = llformat("AgentLeftAxis  %f %f %f",
									   (F32)(tvector.mdV[VX]), (F32)(tvector.mdV[VY]), (F32)(tvector.mdV[VZ]));

			tvector = gAgentCamera.getCameraPositionGlobal();
			camera_center_text = llformat("CameraCenter %f %f %f",
										  (F32)(tvector.mdV[VX]), (F32)(tvector.mdV[VY]), (F32)(tvector.mdV[VZ]));

			tvector = LLVector4(LLViewerCamera::getInstance()->getAtAxis());
			camera_view_text = llformat("CameraAtAxis    %f %f %f",
										(F32)(tvector.mdV[VX]), (F32)(tvector.mdV[VY]), (F32)(tvector.mdV[VZ]));
		
// [RLVa:KB] - @showloc
			if (!RlvActions::canShowLocation())
			{
				agent_center_text = RlvStrings::getString(RlvStringKeys::Hidden::Generic);
				agent_root_center_text = RlvStrings::getString(RlvStringKeys::Hidden::Generic);
				camera_center_text = RlvStrings::getString(RlvStringKeys::Hidden::Generic);
			}
// [/RLVa:KB]

			addText(xpos, ypos, agent_center_text);  ypos += y_inc;
			addText(xpos, ypos, agent_root_center_text);  ypos += y_inc;
			addText(xpos, ypos, agent_view_text);  ypos += y_inc;
			addText(xpos, ypos, agent_left_text);  ypos += y_inc;
			addText(xpos, ypos, camera_center_text);  ypos += y_inc;
			addText(xpos, ypos, camera_view_text);  ypos += y_inc;
		}

		if (gDisplayWindInfo)
		{
			wind_vel_text = llformat("Wind velocity %.2f m/s", gWindVec.magVec());
			wind_vector_text = llformat("Wind vector   %.2f %.2f %.2f", gWindVec.mV[0], gWindVec.mV[1], gWindVec.mV[2]);
			rwind_vel_text = llformat("RWind vel %.2f m/s", gRelativeWindVec.magVec());
			rwind_vector_text = llformat("RWind vec   %.2f %.2f %.2f", gRelativeWindVec.mV[0], gRelativeWindVec.mV[1], gRelativeWindVec.mV[2]);

			addText(xpos, ypos, wind_vel_text);  ypos += y_inc;
			addText(xpos, ypos, wind_vector_text);  ypos += y_inc;
			addText(xpos, ypos, rwind_vel_text);  ypos += y_inc;
			addText(xpos, ypos, rwind_vector_text);  ypos += y_inc;
		}
		if (gDisplayWindInfo)
		{
			audio_text = llformat("Audio for wind: %d", gAudiop ? gAudiop->isWindEnabled() : -1);
			addText(xpos, ypos, audio_text);  ypos += y_inc;
		}
		if (gDisplayFOV)
		{
			addText(xpos, ypos, llformat("FOV: %2.1f deg", RAD_TO_DEG * LLViewerCamera::getInstance()->getView()));
			ypos += y_inc;
		}
		
		/*if (LLViewerJoystick::getInstance()->getOverrideCamera())
		{
			addText(xpos + 200, ypos, llformat("Flycam"));
			ypos += y_inc;
		}*/
		
		//if (gSavedSettings.getBOOL("DebugShowRenderInfo"))
		static LLCachedControl<bool> debugShowRenderInfo(gSavedSettings, "DebugShowRenderInfo");
		if (debugShowRenderInfo)
		{
			LLTrace::Recording& last_frame_recording = LLTrace::get_frame_recording().getLastRecording();

			//show streaming cost/triangle count of known prims in current region OR selection
			{
				F32 cost = 0.f;
				S32 count = 0;
				S32 vcount = 0;
				S32 object_count = 0;
				S32 total_bytes = 0;
				S32 visible_bytes = 0;

				const char* label = "Region";
				if (LLSelectMgr::getInstance()->getSelection()->getObjectCount() == 0)
				{ //region
					LLViewerRegion* region = gAgent.getRegion();
					if (region)
					{
						for (U32 i = 0; i < gObjectList.getNumObjects(); ++i)
						{
							LLViewerObject* object = gObjectList.getObject(i);
							if (object && 
								object->getRegion() == region &&
								object->getVolume())
							{
								object_count++;
								S32 bytes = 0;	
								S32 visible = 0;
								cost += object->getStreamingCost();
                                LLMeshCostData costs;
                                if (object->getCostData(costs))
                                {
                                    bytes = costs.getSizeTotal();
                                    visible = costs.getSizeByLOD(object->getLOD());
                                }

								S32 vt = 0;
								count += object->getTriangleCount(&vt);
								vcount += vt;
								total_bytes += bytes;
								visible_bytes += visible;
							}
						}
					}
				}
				else
				{
					label = "Selection";
					cost = LLSelectMgr::getInstance()->getSelection()->getSelectedObjectStreamingCost(&total_bytes, &visible_bytes);
					count = LLSelectMgr::getInstance()->getSelection()->getSelectedObjectTriangleCount(&vcount);
					object_count = LLSelectMgr::getInstance()->getSelection()->getObjectCount();
				}
					
				addText(xpos,ypos, llformat("%s streaming cost: %.1f", label, cost));
				ypos += y_inc;

				addText(xpos, ypos, llformat("    %.3f KTris, %.3f KVerts, %.1f/%.1f KB, %d objects",
										count/1000.f, vcount/1000.f, visible_bytes/1024.f, total_bytes/1024.f, object_count));
				ypos += y_inc;
			
			}

			addText(xpos, ypos, llformat("%d MB Index Data (%d MB Pooled, %d KIndices)", LLVertexBuffer::sAllocatedIndexBytes/(1024*1024), LLVBOPool::sIndexBytesPooled/(1024*1024), LLVertexBuffer::sIndexCount/1024));
			ypos += y_inc;

			addText(xpos, ypos, llformat("%d MB Vertex Data (%d MB Pooled, %d KVerts)", LLVertexBuffer::sAllocatedBytes/(1024*1024), LLVBOPool::sBytesPooled/(1024*1024), LLVertexBuffer::sVertexCount/1024));
			ypos += y_inc;

			addText(xpos, ypos, llformat("%d Vertex Buffers", LLVertexBuffer::sGLCount));
			ypos += y_inc;

			addText(xpos, ypos, llformat("%d Mapped Buffers", LLVertexBuffer::sMappedCount));
			ypos += y_inc;

			addText(xpos, ypos, llformat("%d Vertex Buffer Binds", LLVertexBuffer::sBindCount));
			ypos += y_inc;

			addText(xpos, ypos, llformat("%d Vertex Buffer Sets", LLVertexBuffer::sSetCount));
			ypos += y_inc;

			addText(xpos, ypos, llformat("%d Texture Binds", LLImageGL::sBindCount));
			ypos += y_inc;

			addText(xpos, ypos, llformat("%d Unique Textures", LLImageGL::sUniqueCount));
			ypos += y_inc;

			addText(xpos, ypos, llformat("%d Render Calls", (U32)last_frame_recording.getSampleCount(LLPipeline::sStatBatchSize)));
            ypos += y_inc;

			addText(xpos, ypos, llformat("%d/%d Objects Active", gObjectList.getNumActiveObjects(), gObjectList.getNumObjects()));
			ypos += y_inc;

			addText(xpos, ypos, llformat("%d Matrix Ops", gPipeline.mMatrixOpCount));
			ypos += y_inc;

			addText(xpos, ypos, llformat("%d Texture Matrix Ops", gPipeline.mTextureMatrixOps));
			ypos += y_inc;

			gPipeline.mTextureMatrixOps = 0;
			gPipeline.mMatrixOpCount = 0;

 			if (last_frame_recording.getSampleCount(LLPipeline::sStatBatchSize) > 0)
			{
                addText(xpos, ypos, llformat("Batch min/max/mean: %d/%d/%d", (U32)last_frame_recording.getMin(LLPipeline::sStatBatchSize), (U32)last_frame_recording.getMax(LLPipeline::sStatBatchSize), (U32)last_frame_recording.getMean(LLPipeline::sStatBatchSize)));
			}
            ypos += y_inc;

			addText(xpos, ypos, llformat("UI Verts/Calls: %d/%d", LLRender::sUIVerts, LLRender::sUICalls));
			LLRender::sUICalls = LLRender::sUIVerts = 0;
			ypos += y_inc;

			addText(xpos,ypos, llformat("%d/%d Nodes visible", gPipeline.mNumVisibleNodes, LLSpatialGroup::sNodeCount));
			
			ypos += y_inc;

			if (!LLOcclusionCullingGroup::sPendingQueries.empty())
			{
				addText(xpos,ypos, llformat("%d Queries pending", LLOcclusionCullingGroup::sPendingQueries.size()));
				ypos += y_inc;
			}


			addText(xpos,ypos, llformat("%d Avatars visible", LLVOAvatar::sNumVisibleAvatars));
			
			ypos += y_inc;

			addText(xpos,ypos, llformat("%d Lights visible", LLPipeline::sVisibleLightCount));
			
			ypos += y_inc;

			if (gMeshRepo.meshRezEnabled())
			{
				addText(xpos, ypos, llformat("%.3f MB Mesh Data Received", LLMeshRepository::sBytesReceived/(1024.f*1024.f)));
				
				ypos += y_inc;
				
				addText(xpos, ypos, llformat("%d/%d Mesh HTTP Requests/Retries", LLMeshRepository::sHTTPRequestCount,
					LLMeshRepository::sHTTPRetryCount));
				ypos += y_inc;

				addText(xpos, ypos, llformat("%d/%d Mesh LOD Pending/Processing", LLMeshRepository::sLODPending, LLMeshRepository::sLODProcessing));
				ypos += y_inc;

				// <FS:Ansariel> Mesh debugging
				addText(xpos, ypos, llformat("%d Mesh Active LOD Requests", LLMeshRepoThread::sActiveLODRequests));
				ypos += y_inc;
				// </FS:Ansariel>

				addText(xpos, ypos, llformat("%.3f/%.3f MB Mesh Cache Read/Write ", LLMeshRepository::sCacheBytesRead/(1024.f*1024.f), LLMeshRepository::sCacheBytesWritten/(1024.f*1024.f)));
                ypos += y_inc;

                addText(xpos, ypos, llformat("%.3f/%.3f MB Mesh Skins/Decompositions Memory", LLMeshRepository::sCacheBytesSkins / (1024.f*1024.f), LLMeshRepository::sCacheBytesDecomps / (1024.f*1024.f)));
                ypos += y_inc;

                addText(xpos, ypos, llformat("%.3f MB Mesh Headers Memory", LLMeshRepository::sCacheBytesHeaders / (1024.f*1024.f)));

				ypos += y_inc;
			}

			// <FS:Beq> FIRE-32311 - Only show particle text when showing render debug info (relocate pre-existing change by Liny)
			if (LLPipeline::toggleRenderTypeControlNegated(LLPipeline::RENDER_TYPE_PARTICLES))
			{
				addText(xpos, ypos, particle_hiding);
				ypos += y_inc;
			}
			// </FS:Beq>
			LLVertexBuffer::sBindCount = LLImageGL::sBindCount = 
				LLVertexBuffer::sSetCount = LLImageGL::sUniqueCount = 
				gPipeline.mNumVisibleNodes = LLPipeline::sVisibleLightCount = 0;
		}
		static LLCachedControl<bool> sDebugShowAvatarRenderInfo(gSavedSettings, "DebugShowAvatarRenderInfo");
		if (sDebugShowAvatarRenderInfo)
		{
			std::map<std::string, LLVOAvatar*> sorted_avs;
			
			std::vector<LLCharacter*>::iterator sort_iter = LLCharacter::sInstances.begin();
			while (sort_iter != LLCharacter::sInstances.end())
			{
				LLVOAvatar* avatar = dynamic_cast<LLVOAvatar*>(*sort_iter);
				if (avatar &&
					!avatar->isDead())						// Not dead yet
				{
					// Stuff into a sorted map so the display is ordered
					sorted_avs[avatar->getFullname()] = avatar;
				}
				sort_iter++;
			}

			std::string trunc_name;
			std::map<std::string, LLVOAvatar*>::reverse_iterator av_iter = sorted_avs.rbegin();		// Put "A" at the top
			while (av_iter != sorted_avs.rend())
			{
				LLVOAvatar* avatar = av_iter->second;

				avatar->calculateUpdateRenderComplexity(); // Make sure the numbers are up-to-date

				trunc_name = utf8str_truncate(avatar->getFullname(), 16);
				addText(xpos, ypos, llformat("%s : %s, complexity %d, area %.2f",
					trunc_name.c_str(),
                    LLVOAvatar::rezStatusToString(avatar->getRezzedStatus()).c_str(),
					avatar->getVisualComplexity(),
					avatar->getAttachmentSurfaceArea()));
				ypos += y_inc;
				av_iter++;
			}
		}

		//if (gSavedSettings.getBOOL("DebugShowRenderMatrices"))
		static LLCachedControl<bool> debugShowRenderMatrices(gSavedSettings, "DebugShowRenderMatrices");
		if (debugShowRenderMatrices)
		{
			char camera_lines[8][32];
			memset(camera_lines, ' ', sizeof(camera_lines));

			// Projection last column is always <0,0,-1.0001,0>
			// Projection last row is always <0,0,-0.2>
			mBackRectCamera1.mBottom = ypos - y_inc + 2;
			MATRIX_ROW_N32_TO_STR(gGLProjection, 12,camera_lines[7]); addText(xpos, ypos, std::string(camera_lines[7])); ypos += y_inc;
			MATRIX_ROW_N32_TO_STR(gGLProjection,  8,camera_lines[6]); addText(xpos, ypos, std::string(camera_lines[6])); ypos += y_inc;
			MATRIX_ROW_N32_TO_STR(gGLProjection,  4,camera_lines[5]); addText(xpos, ypos, std::string(camera_lines[5])); ypos += y_inc; mBackRectCamera1.mTop    = ypos + 2;
			MATRIX_ROW_N32_TO_STR(gGLProjection,  0,camera_lines[4]); addText(xpos, ypos, std::string(camera_lines[4])); ypos += y_inc; mBackRectCamera2.mBottom = ypos + 2;

			addText(xpos, ypos, "Projection Matrix");
			ypos += y_inc;

			// View last column is always <0,0,0,1>
			MATRIX_ROW_F32_TO_STR(gGLModelView, 12,camera_lines[3]); addText(xpos, ypos, std::string(camera_lines[3])); ypos += y_inc;
			MATRIX_ROW_N32_TO_STR(gGLModelView,  8,camera_lines[2]); addText(xpos, ypos, std::string(camera_lines[2])); ypos += y_inc;
			MATRIX_ROW_N32_TO_STR(gGLModelView,  4,camera_lines[1]); addText(xpos, ypos, std::string(camera_lines[1])); ypos += y_inc; mBackRectCamera2.mTop = ypos + 2;
			MATRIX_ROW_N32_TO_STR(gGLModelView,  0,camera_lines[0]); addText(xpos, ypos, std::string(camera_lines[0])); ypos += y_inc;

			addText(xpos, ypos, "View Matrix");
			ypos += y_inc;
		}
		// disable use of glReadPixels which messes up nVidia nSight graphics debugging
        //<FS:AO improve use of controls with radiogroups>
        //if (gSavedSettings.getBOOL("DebugShowColor") && !LLRender::sNsightDebugSupport)
        static LLCachedControl<S32> debugShowColor(gSavedSettings, "DebugShowColor");
        //</FS:AO>
        if (debugShowColor && !LLRender::sNsightDebugSupport)
        {
            U8 color[4];
            LLCoordGL coord = gViewerWindow->getCurrentMouse();

            // Convert x,y to raw pixel coords
            S32 x_raw = llround(coord.mX * gViewerWindow->getWindowWidthRaw() / (F32) gViewerWindow->getWindowWidthScaled());
            S32 y_raw = llround(coord.mY * gViewerWindow->getWindowHeightRaw() / (F32) gViewerWindow->getWindowHeightScaled());
            
            glReadPixels(x_raw, y_raw, 1, 1, GL_RGBA, GL_UNSIGNED_BYTE, color);
            addText(xpos, ypos, llformat("Pixel <%1d, %1d> R:%1d G:%1d B:%1d A:%1d", x_raw, y_raw, color[0], color[1], color[2], color[3]));
            ypos += y_inc;
        }

		// <FS:PP> FIRE-29880: Movelock
		static LLCachedControl<bool> fsRenderMovelockState(gSavedPerAccountSettings, "UseMoveLock");
		static LLCachedControl<bool> fsRenderMovelockText(gSavedPerAccountSettings, "MoveLockInfoVisibleOnScreen");
		if (fsRenderMovelockState && fsRenderMovelockText)
		{
			addText(xpos, ypos, movelock_enabled);
			ypos += y_inc;
		}
		// </FS:PP>

		// only display these messages if we are actually rendering beacons at this moment
		// <FS:LO> Always show the beacon text regardless if the floater is visible
		// <FS:Ansa> ...and if we want to see it
		//if (LLPipeline::getRenderBeacons() && LLFloaterReg::instanceVisible("beacons"))
		static LLCachedControl<bool> fsRenderBeaconText(gSavedSettings, "FSRenderBeaconText");
		if (LLPipeline::getRenderBeacons() && fsRenderBeaconText)
		// </FS:Ansa>
		{
			if (LLPipeline::getRenderMOAPBeacons())
			{
				// <FS:Ansariel> Localization fix for render beacon info (FIRE-7216)
				//addText(xpos, ypos, "Viewing media beacons (white)");
				addText(xpos, ypos, beacon_media);
				ypos += y_inc;
			}

			// <FS:LO> pull the text saying if particles are hidden out from beacons
			/*if (LLPipeline::toggleRenderTypeControlNegated(LLPipeline::RENDER_TYPE_PARTICLES))
			{
				addText(xpos, ypos, particle_hiding);
				ypos += y_inc;
			}*/
			// </FS:LO>

			if (LLPipeline::getRenderParticleBeacons())
			{
				// <FS:Ansariel> Localization fix for render beacon info (FIRE-7216)
				//addText(xpos, ypos, "Viewing particle beacons (blue)");
				addText(xpos, ypos, beacon_particle);
				ypos += y_inc;
			}

			if (LLPipeline::getRenderSoundBeacons())
			{
				// <FS:Ansariel> Localization fix for render beacon info (FIRE-7216)
				//addText(xpos, ypos, "Viewing sound beacons (yellow)");
				addText(xpos, ypos, beacon_sound);
				ypos += y_inc;
			}

			if (LLPipeline::getRenderScriptedBeacons())
			{
				addText(xpos, ypos, beacon_scripted);
				ypos += y_inc;
			}
			else
				if (LLPipeline::getRenderScriptedTouchBeacons())
				{
					addText(xpos, ypos, beacon_scripted_touch);
					ypos += y_inc;
				}

			if (LLPipeline::getRenderPhysicalBeacons())
			{
				// <FS:Ansariel> Localization fix for render beacon info (FIRE-7216)
				//addText(xpos, ypos, "Viewing physical object beacons (green)");
				addText(xpos, ypos, beacon_physical);
				ypos += y_inc;
			}
		}

		static LLUICachedControl<bool> show_sun_beacon("sunbeacon", false);
		static LLUICachedControl<bool> show_moon_beacon("moonbeacon", false);

		if (show_sun_beacon)
		{
			addText(xpos, ypos, beacon_sun);
			ypos += y_inc;
		}
		if (show_moon_beacon)
		{
			addText(xpos, ypos, beacon_moon);
			ypos += y_inc;
		}

		if(log_texture_traffic)
		{	
			U32 old_y = ypos ;
			for(S32 i = LLViewerTexture::BOOST_NONE; i < LLViewerTexture::MAX_GL_IMAGE_CATEGORY; i++)
			{
				if(gTotalTextureBytesPerBoostLevel[i] > (S32Bytes)0)
				{
					addText(xpos, ypos, llformat("Boost_Level %d:  %.3f MB", i, F32Megabytes(gTotalTextureBytesPerBoostLevel[i]).value()));
					ypos += y_inc;
				}
			}
			if(ypos != old_y)
			{
				addText(xpos, ypos, "Network traffic for textures:");
				ypos += y_inc;
			}
		}				

		//if (gSavedSettings.getBOOL("DebugShowTextureInfo"))
		static LLCachedControl<bool> debugShowTextureInfo(gSavedSettings, "DebugShowTextureInfo");
		if (debugShowTextureInfo)
		{
			LLViewerObject* objectp = NULL ;
			
			LLSelectNode* nodep = LLSelectMgr::instance().getHoverNode();
			if (nodep)
			{
				objectp = nodep->getObject();
			}

			if (objectp && !objectp->isDead())
			{
				S32 num_faces = objectp->mDrawable->getNumFaces() ;
				std::set<LLViewerFetchedTexture*> tex_list;

				for(S32 i = 0 ; i < num_faces; i++)
				{
					LLFace* facep = objectp->mDrawable->getFace(i) ;
					if(facep)
					{						
						LLViewerFetchedTexture* tex = dynamic_cast<LLViewerFetchedTexture*>(facep->getTexture()) ;
						if(tex)
						{
							if(tex_list.find(tex) != tex_list.end())
							{
								continue ; //already displayed.
							}
							tex_list.insert(tex);

							std::string uuid_str;
							tex->getID().toString(uuid_str);
							uuid_str = uuid_str.substr(0,7);

							addText(xpos, ypos, llformat("ID: %s v_size: %.3f", uuid_str.c_str(), tex->getMaxVirtualSize()));
							ypos += y_inc;

							addText(xpos, ypos, llformat("discard level: %d desired level: %d Missing: %s", tex->getDiscardLevel(), 
								tex->getDesiredDiscardLevel(), tex->isMissingAsset() ? "Y" : "N"));
							ypos += y_inc;
						}
					}
				}
			}
		}
		
		// <FS:ND> Report amount of failed texture buffer allocations if any.
		if (LLImageBase::getAllocationErrors())
		{
			addText(xpos, ypos, llformat("# textures discarded due to insufficient memory %ld", LLImageBase::getAllocationErrors()));
		}
		// </FS:ND>
	}

	void draw()
	{
		LL_RECORD_BLOCK_TIME(FTM_DISPLAY_DEBUG_TEXT);

		// Camera matrix text is hard to see again a white background
		// Add a dark background underneath the matrices for readability (contrast)
		if (mBackRectCamera1.mTop >= 0)
		{
			mBackColor.setAlpha( 0.75f );
			gl_rect_2d(mBackRectCamera1, mBackColor, true);

			mBackColor.setAlpha( 0.66f );
			gl_rect_2d(mBackRectCamera2, mBackColor, true);
		}

		for (line_list_t::iterator iter = mLineList.begin();
			 iter != mLineList.end(); ++iter)
		{
			const Line& line = *iter;
			LLFontGL::getFontMonospace()->renderUTF8(line.text, 0, (F32)line.x, (F32)line.y, mTextColor,
											 LLFontGL::LEFT, LLFontGL::TOP,
											 LLFontGL::NORMAL, LLFontGL::NO_SHADOW, S32_MAX, S32_MAX, NULL, FALSE);
		}
	}

};

void LLViewerWindow::updateDebugText()
{
	mDebugText->update();
}

////////////////////////////////////////////////////////////////////////////
//
// LLViewerWindow
//

LLViewerWindow::Params::Params()
:	title("title"),
	name("name"),
	x("x"),
	y("y"),
	width("width"),
	height("height"),
	min_width("min_width"),
	min_height("min_height"),
	fullscreen("fullscreen", false),
	ignore_pixel_depth("ignore_pixel_depth", false)
{}


void LLViewerWindow::handlePieMenu(S32 x, S32 y, MASK mask)
{
    if (CAMERA_MODE_CUSTOMIZE_AVATAR != gAgentCamera.getCameraMode() && LLToolMgr::getInstance()->getCurrentTool() != LLToolPie::getInstance() && gAgent.isInitialized())
    {
        // If the current tool didn't process the click, we should show
        // the pie menu.  This can be done by passing the event to the pie
        // menu tool.
        LLToolPie::getInstance()->handleRightMouseDown(x, y, mask);
    }
}

BOOL LLViewerWindow::handleAnyMouseClick(LLWindow *window, LLCoordGL pos, MASK mask, EMouseClickType clicktype, BOOL down)
{
	const char* buttonname = "";
	const char* buttonstatestr = "";
	S32 x = pos.mX;
	S32 y = pos.mY;
	x = ll_round((F32)x / mDisplayScale.mV[VX]);
	y = ll_round((F32)y / mDisplayScale.mV[VY]);

    // Handle non-consuming global keybindings, like voice 
    gViewerInput.handleGlobalBindsMouse(clicktype, mask, down);

	// only send mouse clicks to UI if UI is visible
	if(gPipeline.hasRenderDebugFeatureMask(LLPipeline::RENDER_DEBUG_FEATURE_UI))
	{	

		if (down)
		{
			buttonstatestr = "down" ;
		}
		else
		{
			buttonstatestr = "up" ;
		}
		
		switch (clicktype)
		{
		case CLICK_LEFT:
			mLeftMouseDown = down;
			buttonname = "Left";
			break;
		case CLICK_RIGHT:
			mRightMouseDown = down;
			buttonname = "Right";
			break;
		case CLICK_MIDDLE:
			mMiddleMouseDown = down;
			buttonname = "Middle";
			break;
		case CLICK_DOUBLELEFT:
			mLeftMouseDown = down;
			buttonname = "Left Double Click";
			break;
		case CLICK_BUTTON4:
			buttonname = "Button 4";
			break;
		case CLICK_BUTTON5:
			buttonname = "Button 5";
			break;
		default:
			break; // COUNT and NONE
		}
		
		LLView::sMouseHandlerMessage.clear();

		if (gMenuBarView)
		{
			// stop ALT-key access to menu
			gMenuBarView->resetMenuTrigger();
		}

		if (gDebugClicks)
		{	
			LL_INFOS() << "ViewerWindow " << buttonname << " mouse " << buttonstatestr << " at " << x << "," << y << LL_ENDL;
		}

		// Make sure we get a corresponding mouseup event, even if the mouse leaves the window
		if (down)
			mWindow->captureMouse();
		else
			mWindow->releaseMouse();

		// Indicate mouse was active
		LLUI::getInstance()->resetMouseIdleTimer();

		// Don't let the user move the mouse out of the window until mouse up.
		if( LLToolMgr::getInstance()->getCurrentTool()->clipMouseWhenDown() )
		{
			mWindow->setMouseClipping(down);
		}

		LLMouseHandler* mouse_captor = gFocusMgr.getMouseCapture();
		if( mouse_captor )
		{
			S32 local_x;
			S32 local_y;
			mouse_captor->screenPointToLocal( x, y, &local_x, &local_y );
			if (LLView::sDebugMouseHandling)
			{
				LL_INFOS() << buttonname << " Mouse " << buttonstatestr << " handled by captor " << mouse_captor->getName() << LL_ENDL;
			}

			BOOL r = mouse_captor->handleAnyMouseClick(local_x, local_y, mask, clicktype, down); 
			if (r) {

				LL_DEBUGS() << "LLViewerWindow::handleAnyMouseClick viewer with mousecaptor calling updatemouseeventinfo - local_x|global x  "<< local_x << " " << x  << "local/global y " << local_y << " " << y << LL_ENDL;

				LLViewerEventRecorder::instance().setMouseGlobalCoords(x,y);
				LLViewerEventRecorder::instance().logMouseEvent(std::string(buttonstatestr),std::string(buttonname)); 

			}
			else if (down && clicktype == CLICK_RIGHT)
			{
				handlePieMenu(x, y, mask);
				r = TRUE;
			}
			return r;
		}

		// Mark the click as handled and return if we aren't within the root view to avoid spurious bugs
		if( !mRootView->pointInView(x, y) )
		{
			return TRUE;
		}
		// Give the UI views a chance to process the click

		BOOL r= mRootView->handleAnyMouseClick(x, y, mask, clicktype, down) ;
		if (r) 
		{

			LL_DEBUGS() << "LLViewerWindow::handleAnyMouseClick calling updatemouseeventinfo - global x  "<< " " << x	<< "global y " << y	 << "buttonstate: " << buttonstatestr << " buttonname " << buttonname << LL_ENDL;

			LLViewerEventRecorder::instance().setMouseGlobalCoords(x,y);

			// Clear local coords - this was a click on root window so these are not needed
			// By not including them, this allows the test skeleton generation tool to be smarter when generating code
			// the code generator can be smarter because when local coords are present it can try the xui path with local coords
			// and fallback to global coordinates only if needed. 
			// The drawback to this approach is sometimes a valid xui path will appear to work fine, but NOT interact with the UI element
			// (VITA support not implemented yet or not visible to VITA due to widget further up xui path not being visible to VITA)
			// For this reason it's best to provide hints where possible here by leaving out local coordinates
			LLViewerEventRecorder::instance().setMouseLocalCoords(-1,-1);
			LLViewerEventRecorder::instance().logMouseEvent(buttonstatestr,buttonname); 

			if (LLView::sDebugMouseHandling)
			{
				LL_INFOS() << buttonname << " Mouse " << buttonstatestr << " " << LLViewerEventRecorder::instance().get_xui()	<< LL_ENDL;
			} 
			return TRUE;
		} else if (LLView::sDebugMouseHandling)
			{
				LL_INFOS() << buttonname << " Mouse " << buttonstatestr << " not handled by view" << LL_ENDL;
			}
	}

	// Do not allow tool manager to handle mouseclicks if we have disconnected	
	if(!gDisconnected && LLToolMgr::getInstance()->getCurrentTool()->handleAnyMouseClick( x, y, mask, clicktype, down ) )
	{
		LLViewerEventRecorder::instance().clear_xui(); 
		return TRUE;
	}

	if (down && clicktype == CLICK_RIGHT)
	{
		handlePieMenu(x, y, mask);
		return TRUE;
	}

	// If we got this far on a down-click, it wasn't handled.
	// Up-clicks, though, are always handled as far as the OS is concerned.
	BOOL default_rtn = !down;
	return default_rtn;
}

BOOL LLViewerWindow::handleMouseDown(LLWindow *window,  LLCoordGL pos, MASK mask)
{
    mAllowMouseDragging = FALSE;
    if (!mMouseDownTimer.getStarted())
    {
        mMouseDownTimer.start();
    }
    else
    {
        mMouseDownTimer.reset();
    }    
    BOOL down = TRUE;
    //handleMouse() loops back to LLViewerWindow::handleAnyMouseClick
    return gViewerInput.handleMouse(window, pos, mask, CLICK_LEFT, down);
}

BOOL LLViewerWindow::handleDoubleClick(LLWindow *window,  LLCoordGL pos, MASK mask)
{
	// try handling as a double-click first, then a single-click if that
	// wasn't handled.
	BOOL down = TRUE;
	if (gViewerInput.handleMouse(window, pos, mask, CLICK_DOUBLELEFT, down))
	{
		return TRUE;
	}
	return handleMouseDown(window, pos, mask);
}

BOOL LLViewerWindow::handleMouseUp(LLWindow *window,  LLCoordGL pos, MASK mask)
{
    if (mMouseDownTimer.getStarted())
    {
        mMouseDownTimer.stop();
    }
    BOOL down = FALSE;
    return gViewerInput.handleMouse(window, pos, mask, CLICK_LEFT, down);
}
BOOL LLViewerWindow::handleRightMouseDown(LLWindow *window,  LLCoordGL pos, MASK mask)
{
	BOOL down = TRUE;
	return gViewerInput.handleMouse(window, pos, mask, CLICK_RIGHT, down);
}

BOOL LLViewerWindow::handleRightMouseUp(LLWindow *window,  LLCoordGL pos, MASK mask)
{
	BOOL down = FALSE;
 	return gViewerInput.handleMouse(window, pos, mask, CLICK_RIGHT, down);
}

BOOL LLViewerWindow::handleMiddleMouseDown(LLWindow *window,  LLCoordGL pos, MASK mask)
{
	BOOL down = TRUE;
 	gViewerInput.handleMouse(window, pos, mask, CLICK_MIDDLE, down);
  
  	// Always handled as far as the OS is concerned.
	return TRUE;
}

LLWindowCallbacks::DragNDropResult LLViewerWindow::handleDragNDrop( LLWindow *window, LLCoordGL pos, MASK mask, LLWindowCallbacks::DragNDropAction action, std::string data)
{
	LLWindowCallbacks::DragNDropResult result = LLWindowCallbacks::DND_NONE;

	const bool prim_media_dnd_enabled = gSavedSettings.getBOOL("PrimMediaDragNDrop");
	const bool slurl_dnd_enabled = gSavedSettings.getBOOL("SLURLDragNDrop");
	
	if ( prim_media_dnd_enabled || slurl_dnd_enabled )
	{
		switch(action)
		{
			// Much of the handling for these two cases is the same.
			case LLWindowCallbacks::DNDA_TRACK:
			case LLWindowCallbacks::DNDA_DROPPED:
			case LLWindowCallbacks::DNDA_START_TRACKING:
			{
				bool drop = (LLWindowCallbacks::DNDA_DROPPED == action);
					
				if (slurl_dnd_enabled)
				{
					LLSLURL dropped_slurl(data);
					if(dropped_slurl.isSpatial())
					{
						if (drop)
						{
							LLURLDispatcher::dispatch( dropped_slurl.getSLURLString(), "clicked", NULL, true );
							return LLWindowCallbacks::DND_MOVE;
						}
						return LLWindowCallbacks::DND_COPY;
					}
				}

				if (prim_media_dnd_enabled)
				{
					LLPickInfo pick_info = pickImmediate( pos.mX, pos.mY,
                                                          TRUE /* pick_transparent */, 
                                                          FALSE /* pick_rigged */);

					LLUUID object_id = pick_info.getObjectID();
					S32 object_face = pick_info.mObjectFace;
					std::string url = data;

					LL_DEBUGS() << "Object: picked at " << pos.mX << ", " << pos.mY << " - face = " << object_face << " - URL = " << url << LL_ENDL;

					LLVOVolume *obj = dynamic_cast<LLVOVolume*>(static_cast<LLViewerObject*>(pick_info.getObject()));
				
					if (obj && !obj->getRegion()->getCapability("ObjectMedia").empty())
					{
						LLTextureEntry *te = obj->getTE(object_face);

						// can modify URL if we can modify the object or we have navigate permissions
						bool allow_modify_url = obj->permModify() || (te && obj->hasMediaPermission( te->getMediaData(), LLVOVolume::MEDIA_PERM_INTERACT ));

						if (te && allow_modify_url )
						{
							if (drop)
							{
								// object does NOT have media already
								if ( ! te->hasMedia() )
								{
									// we are allowed to modify the object
									if ( obj->permModify() )
									{
										// Create new media entry
										LLSD media_data;
										// XXX Should we really do Home URL too?
										media_data[LLMediaEntry::HOME_URL_KEY] = url;
										media_data[LLMediaEntry::CURRENT_URL_KEY] = url;
										media_data[LLMediaEntry::AUTO_PLAY_KEY] = true;
										obj->syncMediaData(object_face, media_data, true, true);
										// XXX This shouldn't be necessary, should it ?!?
										if (obj->getMediaImpl(object_face))
											obj->getMediaImpl(object_face)->navigateReload();
										obj->sendMediaDataUpdate();

										result = LLWindowCallbacks::DND_COPY;
									}
								}
								else 
								// object HAS media already
								{
									// URL passes the whitelist
									if (te->getMediaData()->checkCandidateUrl( url ) )
									{
										// just navigate to the URL
										if (obj->getMediaImpl(object_face))
										{
											obj->getMediaImpl(object_face)->navigateTo(url);
										}
										else 
										{
											// This is very strange.  Navigation should
											// happen via the Impl, but we don't have one.
											// This sends it to the server, which /should/
											// trigger us getting it.  Hopefully.
											LLSD media_data;
											media_data[LLMediaEntry::CURRENT_URL_KEY] = url;
											obj->syncMediaData(object_face, media_data, true, true);
											obj->sendMediaDataUpdate();
										}
										result = LLWindowCallbacks::DND_LINK;
										
									}
								}
								LLSelectMgr::getInstance()->unhighlightObjectOnly(mDragHoveredObject);
								mDragHoveredObject = NULL;
							
							}
							else 
							{
								// Check the whitelist, if there's media (otherwise just show it)
								if (te->getMediaData() == NULL || te->getMediaData()->checkCandidateUrl(url))
								{
									if ( obj != mDragHoveredObject)
									{
										// Highlight the dragged object
										LLSelectMgr::getInstance()->unhighlightObjectOnly(mDragHoveredObject);
										mDragHoveredObject = obj;
										LLSelectMgr::getInstance()->highlightObjectOnly(mDragHoveredObject);
									}
									result = (! te->hasMedia()) ? LLWindowCallbacks::DND_COPY : LLWindowCallbacks::DND_LINK;

								}
							}
						}
					}
				}
			}
			break;
			
			case LLWindowCallbacks::DNDA_STOP_TRACKING:
				// The cleanup case below will make sure things are unhilighted if necessary.
			break;
		}

		if (prim_media_dnd_enabled &&
			result == LLWindowCallbacks::DND_NONE && !mDragHoveredObject.isNull())
		{
			LLSelectMgr::getInstance()->unhighlightObjectOnly(mDragHoveredObject);
			mDragHoveredObject = NULL;
		}
	}
	
	return result;
}

BOOL LLViewerWindow::handleMiddleMouseUp(LLWindow *window,  LLCoordGL pos, MASK mask)
{
	BOOL down = FALSE;
 	gViewerInput.handleMouse(window, pos, mask, CLICK_MIDDLE, down);
  
  	// Always handled as far as the OS is concerned.
	return TRUE;
}

BOOL LLViewerWindow::handleOtherMouse(LLWindow *window, LLCoordGL pos, MASK mask, S32 button, bool down)
{
    switch (button)
    {
    case 4:
        gViewerInput.handleMouse(window, pos, mask, CLICK_BUTTON4, down);
        break;
    case 5:
        gViewerInput.handleMouse(window, pos, mask, CLICK_BUTTON5, down);
        break;
    default:
        break;
    }

    // Always handled as far as the OS is concerned.
    return TRUE;
}

BOOL LLViewerWindow::handleOtherMouseDown(LLWindow *window, LLCoordGL pos, MASK mask, S32 button)
{
    return handleOtherMouse(window, pos, mask, button, TRUE);
}

BOOL LLViewerWindow::handleOtherMouseUp(LLWindow *window, LLCoordGL pos, MASK mask, S32 button)
{
    return handleOtherMouse(window, pos, mask, button, FALSE);
}

// WARNING: this is potentially called multiple times per frame
void LLViewerWindow::handleMouseMove(LLWindow *window,  LLCoordGL pos, MASK mask)
{
	S32 x = pos.mX;
	S32 y = pos.mY;

	x = ll_round((F32)x / mDisplayScale.mV[VX]);
	y = ll_round((F32)y / mDisplayScale.mV[VY]);

	mMouseInWindow = TRUE;

	// Save mouse point for access during idle() and display()

	LLCoordGL mouse_point(x, y);

	if (mouse_point != mCurrentMousePoint)
	{
		LLUI::getInstance()->resetMouseIdleTimer();
	}

	saveLastMouse(mouse_point);

	mWindow->showCursorFromMouseMove();

	if (gAwayTimer.getElapsedTimeF32() > LLAgent::MIN_AFK_TIME
		&& !gDisconnected)
	{
		gAgent.clearAFK();
	}
}

void LLViewerWindow::handleMouseDragged(LLWindow *window,  LLCoordGL pos, MASK mask)
{
    if (mMouseDownTimer.getStarted())
    {
        if (mMouseDownTimer.getElapsedTimeF32() > 0.1)
        {
            mAllowMouseDragging = TRUE;
            mMouseDownTimer.stop();
        }
    }
    if(mAllowMouseDragging || !LLToolCamera::getInstance()->hasMouseCapture())
    {
        handleMouseMove(window, pos, mask);
    }
}

void LLViewerWindow::handleMouseLeave(LLWindow *window)
{
	// Note: we won't get this if we have captured the mouse.
	llassert( gFocusMgr.getMouseCapture() == NULL );
	mMouseInWindow = FALSE;
	LLToolTipMgr::instance().blockToolTips();
}

BOOL LLViewerWindow::handleCloseRequest(LLWindow *window)
{
	// User has indicated they want to close, but we may need to ask
	// about modified documents.
	LLAppViewer::instance()->userQuit();
	// Don't quit immediately
	return FALSE;
}

void LLViewerWindow::handleQuit(LLWindow *window)
{
	if (gNonInteractive)
	{
		LLAppViewer::instance()->requestQuit();
	}
	else
	{
		LL_INFOS() << "Window forced quit" << LL_ENDL;
		LLAppViewer::instance()->forceQuit();
	}
}

void LLViewerWindow::handleResize(LLWindow *window,  S32 width,  S32 height)
{
	reshape(width, height);
	mResDirty = true;
}

// The top-level window has gained focus (e.g. via ALT-TAB)
void LLViewerWindow::handleFocus(LLWindow *window)
{
	gFocusMgr.setAppHasFocus(TRUE);
	LLModalDialog::onAppFocusGained();

	gAgent.onAppFocusGained();
	LLToolMgr::getInstance()->onAppFocusGained();

	// See if we're coming in with modifier keys held down
	if (gKeyboard)
	{
		gKeyboard->resetMaskKeys();
	}

	// resume foreground running timer
	// since we artifically limit framerate when not frontmost
	gForegroundTime.unpause();
}

// The top-level window has lost focus (e.g. via ALT-TAB)
void LLViewerWindow::handleFocusLost(LLWindow *window)
{
	gFocusMgr.setAppHasFocus(FALSE);
	//LLModalDialog::onAppFocusLost();
	LLToolMgr::getInstance()->onAppFocusLost();
	gFocusMgr.setMouseCapture( NULL );

	if (gMenuBarView)
	{
		// stop ALT-key access to menu
		gMenuBarView->resetMenuTrigger();
	}

	// restore mouse cursor
	showCursor();
	getWindow()->setMouseClipping(FALSE);

	// If losing focus while keys are down, handle them as
    // an 'up' to correctly release states, then reset states
	if (gKeyboard)
	{
        gKeyboard->resetKeyDownAndHandle();
		gKeyboard->resetKeys();
	}

	// pause timer that tracks total foreground running time
	gForegroundTime.pause();
}


BOOL LLViewerWindow::handleTranslatedKeyDown(KEY key,  MASK mask, BOOL repeated)
{
    // Handle non-consuming global keybindings, like voice 
    // Never affects event processing.
    gViewerInput.handleGlobalBindsKeyDown(key, mask);

	if (gAwayTimer.getElapsedTimeF32() > LLAgent::MIN_AFK_TIME)
	{
		gAgent.clearAFK();
	}

	// *NOTE: We want to interpret KEY_RETURN later when it arrives as
	// a Unicode char, not as a keydown.  Otherwise when client frame
	// rate is really low, hitting return sends your chat text before
	// it's all entered/processed.
	if (key == KEY_RETURN && mask == MASK_NONE)
	{
        // RIDER: although, at times some of the controlls (in particular the CEF viewer
        // would like to know about the KEYDOWN for an enter key... so ask and pass it along.
        LLFocusableElement* keyboard_focus = gFocusMgr.getKeyboardFocus();
        if (keyboard_focus && !keyboard_focus->wantsReturnKey())
    		return FALSE;
	}

    // remaps, handles ignored cases and returns back to viewer window.
    return gViewerInput.handleKey(key, mask, repeated);
}

BOOL LLViewerWindow::handleTranslatedKeyUp(KEY key,  MASK mask)
{
    // Handle non-consuming global keybindings, like voice 
    // Never affects event processing.
    gViewerInput.handleGlobalBindsKeyUp(key, mask);

	// Let the inspect tool code check for ALT key to set LLToolSelectRect active instead LLToolCamera
	LLToolCompInspect * tool_inspectp = LLToolCompInspect::getInstance();
	if (LLToolMgr::getInstance()->getCurrentTool() == tool_inspectp)
	{
		tool_inspectp->keyUp(key, mask);
	}

	return gViewerInput.handleKeyUp(key, mask);
}

void LLViewerWindow::handleScanKey(KEY key, BOOL key_down, BOOL key_up, BOOL key_level)
{
	LLViewerJoystick::getInstance()->setCameraNeedsUpdate(true);
	gViewerInput.scanKey(key, key_down, key_up, key_level);
	return; // Be clear this function returns nothing
}




BOOL LLViewerWindow::handleActivate(LLWindow *window, BOOL activated)
{
	if (activated)
	{
		mActive = true;
		send_agent_resume();
		gAgent.clearAFK();
		
		// Unmute audio
		audio_update_volume();
	}
	else
	{
		mActive = false;
				
		// if the user has chosen to go Away automatically after some time, then go Away when minimizing
		if (gSavedSettings.getS32("AFKTimeout"))
		{
			gAgent.setAFK();
		}
		
		// SL-53351: Make sure we're not in mouselook when minimised, to prevent control issues
		if (gAgentCamera.getCameraMode() == CAMERA_MODE_MOUSELOOK)
		{
			gAgentCamera.changeCameraToDefault();
		}
		
		send_agent_pause();
	
		// Mute audio
		audio_update_volume();
	}
	return TRUE;
}

BOOL LLViewerWindow::handleActivateApp(LLWindow *window, BOOL activating)
{
	//if (!activating) gAgentCamera.changeCameraToDefault();

	LLViewerJoystick::getInstance()->setNeedsReset(true);
	return FALSE;
}


void LLViewerWindow::handleMenuSelect(LLWindow *window,  S32 menu_item)
{
}


BOOL LLViewerWindow::handlePaint(LLWindow *window,  S32 x,  S32 y, S32 width,  S32 height)
{
	// *TODO: Enable similar information output for other platforms?  DK 2011-02-18
#if LL_WINDOWS
	if (gHeadlessClient)
	{
		HWND window_handle = (HWND)window->getPlatformWindow();
		PAINTSTRUCT ps; 
		HDC hdc; 
 
		RECT wnd_rect;
		wnd_rect.left = 0;
		wnd_rect.top = 0;
		wnd_rect.bottom = 200;
		wnd_rect.right = 500;

		hdc = BeginPaint(window_handle, &ps); 
		//SetBKColor(hdc, RGB(255, 255, 255));
		FillRect(hdc, &wnd_rect, CreateSolidBrush(RGB(255, 255, 255)));

		std::string temp_str;
		LLTrace::Recording& recording = LLViewerStats::instance().getRecording();
		temp_str = llformat( "FPS %3.1f Phy FPS %2.1f Time Dil %1.3f",		/* Flawfinder: ignore */
				recording.getPerSec(LLStatViewer::FPS), //mFPSStat.getMeanPerSec(),
				recording.getLastValue(LLStatViewer::SIM_PHYSICS_FPS), 
				recording.getLastValue(LLStatViewer::SIM_TIME_DILATION));
		S32 len = temp_str.length();
		TextOutA(hdc, 0, 0, temp_str.c_str(), len); 


		LLVector3d pos_global = gAgent.getPositionGlobal();
		temp_str = llformat( "Avatar pos %6.1lf %6.1lf %6.1lf", pos_global.mdV[0], pos_global.mdV[1], pos_global.mdV[2]);
		len = temp_str.length();
		TextOutA(hdc, 0, 25, temp_str.c_str(), len); 

		TextOutA(hdc, 0, 50, "Set \"HeadlessClient FALSE\" in settings.ini file to reenable", 61);
		EndPaint(window_handle, &ps); 
		return TRUE;
	}
#endif
	return FALSE;
}


void LLViewerWindow::handleScrollWheel(LLWindow *window,  S32 clicks)
{
	handleScrollWheel( clicks );
}

void LLViewerWindow::handleScrollHWheel(LLWindow *window,  S32 clicks)
{
	handleScrollHWheel(clicks);
}

void LLViewerWindow::handleWindowBlock(LLWindow *window)
{
	send_agent_pause();
}

void LLViewerWindow::handleWindowUnblock(LLWindow *window)
{
	send_agent_resume();
}

void LLViewerWindow::handleDataCopy(LLWindow *window, S32 data_type, void *data)
{
	const S32 SLURL_MESSAGE_TYPE = 0;
	switch (data_type)
	{
	case SLURL_MESSAGE_TYPE:
		// received URL
		std::string url = (const char*)data;
		LLMediaCtrl* web = NULL;
		const bool trusted_browser = false;
		// don't treat slapps coming from external browsers as "clicks" as this would bypass throttling
		if (LLURLDispatcher::dispatch(url, "", web, trusted_browser))
		{
			// bring window to foreground, as it has just been "launched" from a URL
			mWindow->bringToFront();
		}
		break;
	}
}

BOOL LLViewerWindow::handleTimerEvent(LLWindow *window)
{
    //TODO: just call this every frame from gatherInput instead of using a convoluted 30fps timer callback
	if (LLViewerJoystick::getInstance()->getOverrideCamera())
	{
		LLViewerJoystick::getInstance()->updateStatus();
		return TRUE;
	}
	return FALSE;
}

BOOL LLViewerWindow::handleDeviceChange(LLWindow *window)
{
	// give a chance to use a joystick after startup (hot-plugging)
	if (!LLViewerJoystick::getInstance()->isJoystickInitialized() )
	{
		LLViewerJoystick::getInstance()->init(true);
		return TRUE;
	}
	return FALSE;
}

BOOL LLViewerWindow::handleDPIChanged(LLWindow *window, F32 ui_scale_factor, S32 window_width, S32 window_height)
{
    if (ui_scale_factor >= MIN_UI_SCALE && ui_scale_factor <= MAX_UI_SCALE)
    {
        LLViewerWindow::reshape(window_width, window_height);
        mResDirty = true;
        return TRUE;
    }
    else
    {
        LL_WARNS() << "DPI change caused UI scale to go out of bounds: " << ui_scale_factor << LL_ENDL;
        return FALSE;
    }
}

BOOL LLViewerWindow::handleWindowDidChangeScreen(LLWindow *window)
{
	LLCoordScreen window_rect;
	mWindow->getSize(&window_rect);
	reshape(window_rect.mX, window_rect.mY);
	return TRUE;
}

void LLViewerWindow::handlePingWatchdog(LLWindow *window, const char * msg)
{
	LLAppViewer::instance()->pingMainloopTimeout(msg);
}


void LLViewerWindow::handleResumeWatchdog(LLWindow *window)
{
	LLAppViewer::instance()->resumeMainloopTimeout();
}

void LLViewerWindow::handlePauseWatchdog(LLWindow *window)
{
	LLAppViewer::instance()->pauseMainloopTimeout();
}

//virtual
std::string LLViewerWindow::translateString(const char* tag)
{
	return LLTrans::getString( std::string(tag) );
}

//virtual
std::string LLViewerWindow::translateString(const char* tag,
		const std::map<std::string, std::string>& args)
{
	// LLTrans uses a special subclass of std::string for format maps,
	// but we must use std::map<> in these callbacks, otherwise we create
	// a dependency between LLWindow and LLFormatMapString.  So copy the data.
	LLStringUtil::format_map_t args_copy;
	std::map<std::string,std::string>::const_iterator it = args.begin();
	for ( ; it != args.end(); ++it)
	{
		args_copy[it->first] = it->second;
	}
	return LLTrans::getString( std::string(tag), args_copy);
}

//
// Classes
//
LLViewerWindow::LLViewerWindow(const Params& p)
:	mWindow(NULL),
	mActive(true),
	mUIVisible(true),
	mWindowRectRaw(0, p.height, p.width, 0),
	mWindowRectScaled(0, p.height, p.width, 0),
	mWorldViewRectRaw(0, p.height, p.width, 0),
	mLeftMouseDown(FALSE),
	mMiddleMouseDown(FALSE),
	mRightMouseDown(FALSE),
	mMouseInWindow( FALSE ),
    mAllowMouseDragging(TRUE),
    mMouseDownTimer(),
	mLastMask( MASK_NONE ),
	mToolStored( NULL ),
	mHideCursorPermanent( FALSE ),
	mCursorHidden(FALSE),
	mIgnoreActivate( FALSE ),
	mResDirty(false),
	mStatesDirty(false),
	mCurrResolutionIndex(0),
	mProgressView(NULL),
	mProgressViewMini(NULL)
{
	// gKeyboard is still NULL, so it doesn't do LLWindowListener any good to
	// pass its value right now. Instead, pass it a nullary function that
	// will, when we later need it, return the value of gKeyboard.
	// boost::lambda::var() constructs such a functor on the fly.
	mWindowListener.reset(new LLWindowListener(this, boost::lambda::var(gKeyboard)));
	mViewerWindowListener.reset(new LLViewerWindowListener(this));

	mSystemChannel.reset(new LLNotificationChannel("System", "Visible", LLNotificationFilters::includeEverything));
	mCommunicationChannel.reset(new LLCommunicationChannel("Communication", "Visible"));
	mAlertsChannel.reset(new LLNotificationsUI::LLViewerAlertHandler("VW_alerts", "alert"));
	mModalAlertsChannel.reset(new LLNotificationsUI::LLViewerAlertHandler("VW_alertmodal", "alertmodal"));

	bool ignore = gSavedSettings.getBOOL("IgnoreAllNotifications");
	LLNotifications::instance().setIgnoreAllNotifications(ignore);
	if (ignore)
	{
	LL_INFOS() << "NOTE: ALL NOTIFICATIONS THAT OCCUR WILL GET ADDED TO IGNORE LIST FOR LATER RUNS." << LL_ENDL;
	}


	BOOL useLegacyCursors = gSavedSettings.getBOOL("FSUseLegacyCursors");//<FS:LO> Legacy cursor setting from main program

	/*
	LLWindowCallbacks* callbacks,
	const std::string& title, const std::string& name, S32 x, S32 y, S32 width, S32 height, U32 flags,
	BOOL fullscreen, 
	BOOL clearBg,
	BOOL disable_vsync,
	BOOL ignore_pixel_depth,
	U32 fsaa_samples)
	*/
	// create window
<<<<<<< HEAD
    mWindow = LLWindowManager::createWindow(this,
=======

    U32 max_core_count = gSavedSettings.getU32("EmulateCoreCount");
    U32 max_vram = gSavedSettings.getU32("RenderMaxVRAMBudget");
    F32 max_gl_version = gSavedSettings.getF32("RenderMaxOpenGLVersion");
    
	mWindow = LLWindowManager::createWindow(this,
>>>>>>> dc4f65a2
		p.title, p.name, p.x, p.y, p.width, p.height, 0,
		p.fullscreen, 
		gHeadlessClient,
		gSavedSettings.getBOOL("RenderVSyncEnable"),
		!gHeadlessClient,
		p.ignore_pixel_depth,
<<<<<<< HEAD
		//0); //don't use window level anti-aliasing
		0, //don't use window level anti-aliasing
		useLegacyCursors); // <FS:LO> Legacy cursor setting from main program
=======
		0,
        max_core_count,
        max_vram,
        max_gl_version); //don't use window level anti-aliasing
>>>>>>> dc4f65a2

	if (NULL == mWindow)
	{
		LLSplashScreen::update(LLTrans::getString("StartupRequireDriverUpdate"));
	
		LL_WARNS("Window") << "Failed to create window, to be shutting Down, be sure your graphics driver is updated." << LL_ENDL ;

		ms_sleep(5000) ; //wait for 5 seconds.

		LLSplashScreen::update(LLTrans::getString("ShuttingDown"));
#if LL_LINUX
		LL_WARNS() << "Unable to create window, be sure screen is set at 32-bit color and your graphics driver is configured correctly.  See README-linux.txt for further information."
				<< LL_ENDL;
#else
		LL_WARNS("Window") << "Unable to create window, be sure screen is set at 32-bit color in Control Panels->Display->Settings"
				<< LL_ENDL;
#endif
        LLAppViewer::instance()->fastQuit(1);
	}
    else if (!LLViewerShaderMgr::sInitialized)
    {
        //immediately initialize shaders
        LLViewerShaderMgr::sInitialized = TRUE;
        LLViewerShaderMgr::instance()->setShaders();
    }
	
	if (!LLAppViewer::instance()->restoreErrorTrap())
	{
        // this always happens, so downgrading it to INFO
		LL_INFOS("Window") << " Someone took over my signal/exception handler (post createWindow; normal)" << LL_ENDL;
	}

	const bool do_not_enforce = false;
	mWindow->setMinSize(p.min_width, p.min_height, do_not_enforce);  // root view not set 
	LLCoordScreen scr;
    mWindow->getSize(&scr);

    // Reset UI scale factor on first run if OS's display scaling is not 100%
    if (gSavedSettings.getBOOL("ResetUIScaleOnFirstRun"))
    {
        if (mWindow->getSystemUISize() != 1.f)
        {
            gSavedSettings.setF32("UIScaleFactor", 1.f);
        }
        gSavedSettings.setBOOL("ResetUIScaleOnFirstRun", FALSE);
    }

	// Get the real window rect the window was created with (since there are various OS-dependent reasons why
	// the size of a window or fullscreen context may have been adjusted slightly...)
	F32 ui_scale_factor = llclamp(gSavedSettings.getF32("UIScaleFactor") * mWindow->getSystemUISize(), MIN_UI_SCALE, MAX_UI_SCALE);
	
	mDisplayScale.setVec(llmax(1.f / mWindow->getPixelAspectRatio(), 1.f), llmax(mWindow->getPixelAspectRatio(), 1.f));
	mDisplayScale *= ui_scale_factor;
	LLUI::setScaleFactor(mDisplayScale);

	{
		LLCoordWindow size;
		mWindow->getSize(&size);
		mWindowRectRaw.set(0, size.mY, size.mX, 0);
		mWindowRectScaled.set(0, ll_round((F32)size.mY / mDisplayScale.mV[VY]), ll_round((F32)size.mX / mDisplayScale.mV[VX]), 0);
	}
	
	LLFontManager::initClass();
	// Init font system, load default fonts and generate basic glyphs
	// currently it takes aprox. 0.5 sec and we would load these fonts anyway
	// before login screen.
	LLFontGL::initClass( gSavedSettings.getF32("FontScreenDPI"),
		mDisplayScale.mV[VX],
		mDisplayScale.mV[VY],
		gDirUtilp->getAppRODataDir(),
		gSavedSettings.getString("FSFontSettingsFile"),
		gSavedSettings.getF32("FSFontSizeAdjustment"));


	//
	// We want to set this stuff up BEFORE we initialize the pipeline, so we can turn off
	// stuff like AGP if we think that it'll crash the viewer.
	//
	LL_DEBUGS("Window") << "Loading feature tables." << LL_ENDL;

	// Initialize OpenGL Renderer
	LLVertexBuffer::initClass(gSavedSettings.getBOOL("RenderVBOEnable"), gSavedSettings.getBOOL("RenderVBOMappingDisable"));
	LL_INFOS("RenderInit") << "LLVertexBuffer initialization done." << LL_ENDL ;
	gGL.init(true);
	// <FS:Ansariel> Exodus vignette
	exoPostProcess::getInstance(); // Make sure we've created one of these

	if (LLFeatureManager::getInstance()->isSafe()
		|| (gSavedSettings.getS32("LastFeatureVersion") != LLFeatureManager::getInstance()->getVersion())
		|| (gSavedSettings.getString("LastGPUString") != LLFeatureManager::getInstance()->getGPUString())
		|| (gSavedSettings.getBOOL("ProbeHardwareOnStartup")))
	{
		LLFeatureManager::getInstance()->applyRecommendedSettings();
		gSavedSettings.setBOOL("ProbeHardwareOnStartup", FALSE);
	}

	// If we crashed while initializng GL stuff last time, disable certain features
	if (gSavedSettings.getBOOL("RenderInitError"))
	{
		mInitAlert = "DisplaySettingsNoShaders";
		LLFeatureManager::getInstance()->setGraphicsLevel(0, false);
		gSavedSettings.setU32("RenderQualityPerformance", 0);		
	}

	// <FS:Ansariel> Texture memory management
	// On 64bit builds, allow up to 1GB texture memory on cards with 2GB video
	// memory and up to 2GB texture memory on cards with 4GB video memory. Check
	// is performed against a lower limit as not exactly 2 or 4GB might not be
	// returned.
#if ADDRESS_SIZE == 64
	LL_INFOS() << "GLManager detected " << gGLManager.mVRAM << " MB VRAM" << LL_ENDL;

	if (gGLManager.mVRAM > 3584)
	{
		gMaxVideoRam = S32Megabytes(2048);
		LL_INFOS() << "At least 4 GB video memory detected - increasing max video ram for textures to 2048 MB" << LL_ENDL;
	}
	else if (gGLManager.mVRAM > 1536)
	{
		gMaxVideoRam = S32Megabytes(1024);
		LL_INFOS() << "At least 2 GB video memory detected - increasing max video ram for textures to 1024 MB" << LL_ENDL;
	}
	else if (gGLManager.mVRAM > 768)
	{
		gMaxVideoRam = S32Megabytes(768);
		LL_INFOS() << "At least 1 GB video memory detected - increasing max video ram for textures to 768 MB" << LL_ENDL;
	}
#endif
	// </FS:Ansariel>

	// <FS:Ansariel> Max texture resolution
#if ADDRESS_SIZE == 64
	if (gSavedSettings.getBOOL("FSRestrictMaxTextureSize"))
	{
		DESIRED_NORMAL_TEXTURE_SIZE = (U32)LLViewerFetchedTexture::MAX_IMAGE_SIZE_DEFAULT / 2;
	}
#else
	gSavedSettings.setBOOL("FSRestrictMaxTextureSize", TRUE);
#endif
	LL_INFOS() << "Maximum fetched texture size: " << DESIRED_NORMAL_TEXTURE_SIZE << "px" << LL_ENDL;
	// </FS:Ansariel>
		
	// Init the image list.  Must happen after GL is initialized and before the images that
	// LLViewerWindow needs are requested.
    LLImageGL::initClass(mWindow, LLViewerTexture::MAX_GL_IMAGE_CATEGORY, false, gSavedSettings.getBOOL("RenderGLMultiThreaded"));
	gTextureList.init();
	LLViewerTextureManager::init() ;
	gBumpImageList.init();
	
    // Create container for all sub-views
	LLView::Params rvp;
	rvp.name("root");
	rvp.rect(mWindowRectScaled);
	rvp.mouse_opaque(false);
	rvp.follows.flags(FOLLOWS_NONE);
	mRootView = LLUICtrlFactory::create<LLRootView>(rvp);
	LLUI::getInstance()->setRootView(mRootView);

	// Make avatar head look forward at start
	mCurrentMousePoint.mX = getWindowWidthScaled() / 2;
	mCurrentMousePoint.mY = getWindowHeightScaled() / 2;

	gShowOverlayTitle = gSavedSettings.getBOOL("ShowOverlayTitle");
	mOverlayTitle = gSavedSettings.getString("OverlayTitle");
	// Can't have spaces in settings.ini strings, so use underscores instead and convert them.
	LLStringUtil::replaceChar(mOverlayTitle, '_', ' ');

	mDebugText = new LLDebugText(this);

	mWorldViewRectScaled = calcScaledRect(mWorldViewRectRaw, mDisplayScale);
}

std::string LLViewerWindow::getLastSnapshotDir()
{
    return sSnapshotDir;
}

void LLViewerWindow::initGLDefaults()
{
	// RN: Need this for translation and stretch manip.
	gBox.prerender();
}

struct MainPanel : public LLPanel
{
};

void LLViewerWindow::initBase()
{
	S32 height = getWindowHeightScaled();
	S32 width = getWindowWidthScaled();

	LLRect full_window(0, height, width, 0);

	////////////////////
	//
	// Set the gamma
	//

	F32 gamma = gSavedSettings.getF32("RenderGamma");
	if (gamma != 0.0f)
	{
		getWindow()->setGamma(gamma);
	}

	// Create global views

	// Login screen and main_view.xml need edit menus for preferences and browser
	LL_DEBUGS("AppInit") << "initializing edit menu" << LL_ENDL;
	initialize_edit_menu();
	initialize_spellcheck_menu(); // <FS:Zi> Set up edit menu here to get the spellcheck callbacks assigned before anyone uses them

    LLFontGL::loadCommonFonts();

	// <FS:Ansariel> Move console further down in the view hierarchy to not float in front of floaters!
	// Console
	llassert( !gConsole );
	LLConsole::Params cp;
	cp.name("console");
	cp.max_lines(gSavedSettings.getS32("ConsoleBufferSize"));
	cp.rect(getChatConsoleRect());
	cp.parse_urls(true); // <FS:Ansariel> Enable URL parsing for the chat console
	cp.background_image("Rounded_Square"); // <FS:Ansariel> Configurable background for different console types
	cp.session_support(true); // <FS:Ansariel> Session support
	cp.persist_time(gSavedSettings.getF32("ChatPersistTime"));
	cp.font_size_index(gSavedSettings.getS32("ChatConsoleFontSize"));
	cp.follows.flags(FOLLOWS_LEFT | FOLLOWS_RIGHT | FOLLOWS_BOTTOM);
	gConsole = LLUICtrlFactory::create<LLConsole>(cp);
	getRootView()->addChild(gConsole);
	// </FS:Ansariel>

	//<FS:KC> Centralize a some of these volume panel callbacks
	initialize_volume_controls_callbacks();
	//</FS:KC>

	// Create the floater view at the start so that other views can add children to it. 
	// (But wait to add it as a child of the root view so that it will be in front of the 
	// other views.)
	MainPanel* main_view = new MainPanel();
	if (!main_view->buildFromFile("main_view.xml"))
	{
		LL_ERRS() << "Failed to initialize viewer: Viewer couldn't process file main_view.xml, "
				<< "if this problem happens again, please validate your installation." << LL_ENDL;
	}
	main_view->setShape(full_window);
	getRootView()->addChild(main_view);

	// <FS:Zi> Moved this from the end of this function up here, so all context menus
	//         created right after this get the correct parent assigned.
	gMenuHolder = getRootView()->getChild<LLViewerMenuHolderGL>("Menu Holder");
	LLMenuGL::sMenuContainer = gMenuHolder;
	// </FS:Zi>

	// placeholder widget that controls where "world" is rendered
	mWorldViewPlaceholder = main_view->getChildView("world_view_rect")->getHandle();
	mPopupView = main_view->getChild<LLPopupView>("popup_holder");
	mHintHolder = main_view->getChild<LLView>("hint_holder")->getHandle();
	mLoginPanelHolder = main_view->getChild<LLView>("login_panel_holder")->getHandle();

	// Create the toolbar view
	// Get a pointer to the toolbar view holder
	LLPanel* panel_holder = main_view->getChild<LLPanel>("toolbar_view_holder");
	// Load the toolbar view from file 
	gToolBarView = LLUICtrlFactory::getInstance()->createFromFile<LLToolBarView>("panel_toolbar_view.xml", panel_holder, LLDefaultChildRegistry::instance());
	if (!gToolBarView)
	{
		LL_ERRS() << "Failed to initialize viewer: Viewer couldn't process file panel_toolbar_view.xml, "
				<< "if this problem happens again, please validate your installation." << LL_ENDL;
	}
	gToolBarView->setShape(panel_holder->getLocalRect());
	// Hide the toolbars for the moment: we'll make them visible after logging in world (see LLViewerWindow::initWorldUI())
	gToolBarView->setVisible(FALSE);

	// <FS:Zi> initialize the utility bar (classic V1 style buttons next to the chat bar)
	UtilityBar::instance().init();

	// Constrain floaters to inside the menu and status bar regions.
	gFloaterView = main_view->getChild<LLFloaterView>("Floater View");
	for (S32 i = 0; i < LLToolBarEnums::TOOLBAR_COUNT; ++i)
	{
		LLToolBar * toolbarp = gToolBarView->getToolbar((LLToolBarEnums::EToolBarLocation)i);
		if (toolbarp)
		{
			toolbarp->getCenterLayoutPanel()->setReshapeCallback(boost::bind(&LLFloaterView::setToolbarRect, gFloaterView, _1, _2));
		}
	}
	gFloaterView->setFloaterSnapView(main_view->getChild<LLView>("floater_snap_region")->getHandle());
	gSnapshotFloaterView = main_view->getChild<LLSnapshotFloaterView>("Snapshot Floater View");

	// <FS:Ansariel> Prevent floaters being dragged under main chat bar
	LLLayoutPanel* chatbar_panel = dynamic_cast<LLLayoutPanel*>(gToolBarView->getChildView("default_chat_bar")->getParent());
	if (chatbar_panel)
	{
		chatbar_panel->setReshapePanelCallback(boost::bind(&LLFloaterView::setMainChatbarRect, gFloaterView, _1, _2));
		gFloaterView->setMainChatbarRect(chatbar_panel, chatbar_panel->getRect());
	}

	// Utility bar on legacy skins
	LLLayoutPanel* legacy_chat_panel = LLUI::getInstance()->getRootView()->findChild<LLLayoutPanel>("chat_panel");
	if (legacy_chat_panel)
	{
		legacy_chat_panel->setReshapePanelCallback(boost::bind(&LLFloaterView::setUtilityBarRect, gFloaterView, _1, _2));
		gFloaterView->setUtilityBarRect(legacy_chat_panel, legacy_chat_panel->getRect());
	}
	// </FS:Ansariel>

	// optionally forward warnings to chat console/chat floater
	// for qa runs and dev builds
#if  !LL_RELEASE_FOR_DOWNLOAD
	RecordToChatConsole::getInstance()->startRecorder();
#else
	if(gSavedSettings.getBOOL("QAMode"))
	{
		RecordToChatConsole::getInstance()->startRecorder();
	}
#endif

	gDebugView = getRootView()->getChild<LLDebugView>("DebugView");
	gDebugView->init();
	gToolTipView = getRootView()->getChild<LLToolTipView>("tooltip view");

	// Initialize do not disturb response message when logged in
	LLAppViewer::instance()->setOnLoginCompletedCallback(boost::bind(&LLFloaterPreference::initDoNotDisturbResponse));

	// Add the progress bar view (startup view), which overrides everything
	mProgressView = getRootView()->findChild<LLProgressView>("progress_view");
	mProgressViewMini = getRootView()->findChild<LLProgressViewMini>("progress_view_mini");

	setShowProgress(FALSE,FALSE);
	setProgressCancelButtonVisible(FALSE);

	if(mProgressViewMini)
		mProgressViewMini->setVisible(FALSE);
	// <FS:Zi> Moved this to the top right after creation of main_view.xml, so all context menus
	//         created right after that get the correct parent assigned.
	// gMenuHolder = getRootView()->getChild<LLViewerMenuHolderGL>("Menu Holder");
	// LLMenuGL::sMenuContainer = gMenuHolder;
	// </FS:Zi>
}

void LLViewerWindow::initWorldUI()
{
	if (gNonInteractive)
	{
		gIMMgr = LLIMMgr::getInstance();
		LLNavigationBar::getInstance();
		gFloaterView->pushVisibleAll(FALSE);
		return;
	}
	
	S32 height = mRootView->getRect().getHeight();
	S32 width = mRootView->getRect().getWidth();
	LLRect full_window(0, height, width, 0);


	gIMMgr = LLIMMgr::getInstance();

	//getRootView()->sendChildToFront(gFloaterView);
	//getRootView()->sendChildToFront(gSnapshotFloaterView);

	if (!gNonInteractive)
	{
		// <FS:Ansariel> Group notices, IMs and chiclets position
		//LLPanel* chiclet_container = getRootView()->getChild<LLPanel>("chiclet_container");
		LLPanel* chiclet_container;
		if (gSavedSettings.getBOOL("InternalShowGroupNoticesTopRight"))
		{
			chiclet_container = getRootView()->getChild<LLPanel>("chiclet_container");
			getRootView()->getChildView("chiclet_container_bottom")->setVisible(FALSE);
		}
		else
		{
			getRootView()->getChildView("chiclet_container")->setVisible(FALSE);
			chiclet_container = getRootView()->getChild<LLPanel>("chiclet_container_bottom");
		}
		// </FS:Ansariel> Group notices, IMs and chiclets position
		LLChicletBar* chiclet_bar = LLChicletBar::getInstance();
		chiclet_bar->setShape(chiclet_container->getLocalRect());
		chiclet_bar->setFollowsAll();
		chiclet_container->addChild(chiclet_bar);
		chiclet_container->setVisible(TRUE);
	}

	LLRect morph_view_rect = full_window;
	morph_view_rect.stretch( -STATUS_BAR_HEIGHT );
	morph_view_rect.mTop = full_window.mTop - 32;
	LLMorphView::Params mvp;
	mvp.name("MorphView");
	mvp.rect(morph_view_rect);
	mvp.visible(false);
	gMorphView = LLUICtrlFactory::create<LLMorphView>(mvp);
	getRootView()->addChild(gMorphView);

	LLWorldMapView::initClass();
	
	// Force gFloaterWorldMap to initialize
	LLFloaterReg::getInstance("world_map");

	// Force gFloaterTools to initialize
	LLFloaterReg::getInstance("build");


	// Status bar
	LLPanel* status_bar_container = getRootView()->getChild<LLPanel>("status_bar_container");
	gStatusBar = new LLStatusBar(status_bar_container->getLocalRect());
	gStatusBar->setFollowsAll();
	gStatusBar->setShape(status_bar_container->getLocalRect());
	// sync bg color with menu bar
	gStatusBar->setBackgroundColor( gMenuBarView->getBackgroundColor().get() );
    // add InBack so that gStatusBar won't be drawn over menu
	status_bar_container->addChildInBack(gStatusBar);
	status_bar_container->setVisible(TRUE);

	// <FS:Zi> Make navigation bar part of the UI
	// // Navigation bar
	// LLPanel* nav_bar_container = getRootView()->getChild<LLPanel>("topinfo_bar_container");

	// LLNavigationBar* navbar = LLNavigationBar::getInstance();
	// navbar->setShape(nav_bar_container->getLocalRect());
	// navbar->setBackgroundColor(gMenuBarView->getBackgroundColor().get());
	// nav_bar_container->addChild(navbar);
	// nav_bar_container->setVisible(TRUE);

	// if (!gSavedSettings.getBOOL("ShowNavbarNavigationPanel"))
	// {
	//		navbar->setVisible(FALSE);
	// 	}

	// Force navigation bar to initialize
	LLNavigationBar::getInstance();
	// set navbar container visible which is initially hidden on the login screen,
	// the real visibility of navbar and favorites bar is done via visibility control -Zi
	LLNavigationBar::instance().getView()->setVisible(TRUE);
	// </FS:Zi>

	if (!gSavedSettings.getBOOL("ShowMenuBarLocation"))
	{
		gStatusBar->childSetVisible("parcel_info_panel",FALSE);
	}
	

	// <FS:Zi> We don't have the mini location bar, so no topinfo_bar required
	// // Top Info bar
	// LLPanel* topinfo_bar_container = getRootView()->getChild<LLPanel>("topinfo_bar_container");
	// LLPanelTopInfoBar* topinfo_bar = LLPanelTopInfoBar::getInstance();

	// topinfo_bar->setShape(topinfo_bar_container->getLocalRect());

	// topinfo_bar_container->addChild(topinfo_bar);
	// topinfo_bar_container->setVisible(TRUE);

	// if (!gSavedSettings.getBOOL("ShowMiniLocationPanel"))
	// {
	// 	topinfo_bar->setVisible(FALSE);
	// }
	// </FS:Zi>

	if ( gHUDView == NULL )
	{
		LLRect hud_rect = full_window;
		hud_rect.mBottom += 50;
		if (gMenuBarView && gMenuBarView->isInVisibleChain())
		{
			hud_rect.mTop -= gMenuBarView->getRect().getHeight();
		}
		gHUDView = new LLHUDView(hud_rect);
		getRootView()->addChild(gHUDView);
		getRootView()->sendChildToBack(gHUDView);
	}

	LLPanel* panel_ssf_container = getRootView()->getChild<LLPanel>("state_management_buttons_container");

	LLPanelStandStopFlying* panel_stand_stop_flying	= LLPanelStandStopFlying::getInstance();
	panel_ssf_container->addChild(panel_stand_stop_flying);

	// <FS:Ansariel> Leave this out for now until somebody wants to adjust the panel_toolbar_view.xml files...
	//LLPanelHideBeacon* panel_hide_beacon = LLPanelHideBeacon::getInstance();
	//panel_ssf_container->addChild(panel_hide_beacon);

	panel_ssf_container->setVisible(TRUE);

	LLMenuOptionPathfindingRebakeNavmesh::getInstance()->initialize();

	// Load and make the toolbars visible
	// Note: we need to load the toolbars only *after* the user is logged in and IW
	if (gToolBarView)
	{
		if (gSavedSettings.getBOOL("ResetToolbarSettings"))
		{
			gToolBarView->loadDefaultToolbars();
			gSavedSettings.setBOOL("ResetToolbarSettings",FALSE);
		}
		else
		{
			gToolBarView->loadToolbars();
		}
		gToolBarView->setVisible(TRUE);
	}

	if (!gNonInteractive)
	{
		// <FS:AW  opensim destinations and avatar picker>
		// LLMediaCtrl* destinations = LLFloaterReg::getInstance("destinations")->getChild<LLMediaCtrl>("destination_guide_contents");
		// if (destinations)
		// {
		// 	destinations->setErrorPageURL(gSavedSettings.getString("GenericErrorPageURL"));
		// 	std::string url = gSavedSettings.getString("DestinationGuideURL");
		// 	url = LLWeb::expandURLSubstitutions(url, LLSD());
		// 	destinations->navigateTo(url, "text/html");
		// }
		// LLMediaCtrl* avatar_picker = LLFloaterReg::getInstance("avatar")->findChild<LLMediaCtrl>("avatar_picker_contents");
		// if (avatar_picker)
		// {
		// 	avatar_picker->setErrorPageURL(gSavedSettings.getString("GenericErrorPageURL"));
		// 	std::string url = gSavedSettings.getString("AvatarPickerURL");
		// 	url = LLWeb::expandURLSubstitutions(url, LLSD());
		// 	avatar_picker->navigateTo(url, "text/html");
		// }
		std::string destination_guide_url;
#ifdef OPENSIM // <FS:AW optional opensim support>
		if (LLGridManager::getInstance()->isInOpenSim())
		{
			if (LLLoginInstance::getInstance()->hasResponse("destination_guide_url"))
			{
				destination_guide_url = LLLoginInstance::getInstance()->getResponse("destination_guide_url").asString();
			}
		}
		else
#endif // OPENSIM  // <FS:AW optional opensim support>
		{
			destination_guide_url = gSavedSettings.getString("DestinationGuideURL");
		}

		if(!destination_guide_url.empty())
		{	
			LLMediaCtrl* destinations = LLFloaterReg::getInstance("destinations")->getChild<LLMediaCtrl>("destination_guide_contents");
			if (destinations)
			{
				destinations->setErrorPageURL(gSavedSettings.getString("GenericErrorPageURL"));
				destination_guide_url = LLWeb::expandURLSubstitutions(destination_guide_url, LLSD());
				LL_DEBUGS("WebApi") << "3 DestinationGuideURL \"" << destination_guide_url << "\"" << LL_ENDL;
				destinations->navigateTo(destination_guide_url, HTTP_CONTENT_TEXT_HTML);
			}
		}

		std::string avatar_picker_url;
#ifdef OPENSIM // <FS:AW optional opensim support>
		if (LLGridManager::getInstance()->isInOpenSim())
		{
			if (LLLoginInstance::getInstance()->hasResponse("avatar_picker_url"))
			{
				avatar_picker_url = LLLoginInstance::getInstance()->getResponse("avatar_picker_url").asString();
			}
		}
		else
#endif // OPENSIM  // <FS:AW optional opensim support>
		{
			avatar_picker_url = gSavedSettings.getString("AvatarPickerURL");
		}

		if(!avatar_picker_url.empty())
		{	
			LLMediaCtrl* avatar_picker = LLFloaterReg::getInstance("avatar")->findChild<LLMediaCtrl>("avatar_picker_contents");
			if (avatar_picker)
			{
				avatar_picker->setErrorPageURL(gSavedSettings.getString("GenericErrorPageURL"));
				avatar_picker_url = LLWeb::expandURLSubstitutions(avatar_picker_url, LLSD());
				LL_DEBUGS("WebApi") << "AvatarPickerURL \"" << avatar_picker_url << "\"" << LL_ENDL;
				avatar_picker->navigateTo(avatar_picker_url, HTTP_CONTENT_TEXT_HTML);
			}
		}
		// </FS:AW  opensim destinations and avatar picker>
	}

	// <FS:Zi> Autohide main chat bar if applicable
	BOOL visible=!gSavedSettings.getBOOL("AutohideChatBar");

	FSNearbyChat::instance().showDefaultChatBar(visible);
	gSavedSettings.setBOOL("MainChatbarVisible",visible);
	// </FS:Zi>
}

// Destroy the UI
void LLViewerWindow::shutdownViews()
{
	// clean up warning logger
	RecordToChatConsole::getInstance()->stopRecorder();
	LL_INFOS() << "Warning logger is cleaned." << LL_ENDL ;

	gFocusMgr.unlockFocus();
	gFocusMgr.setMouseCapture(NULL);
	gFocusMgr.setKeyboardFocus(NULL);
	gFocusMgr.setTopCtrl(NULL);
	if (mWindow)
	{
		mWindow->allowLanguageTextInput(NULL, FALSE);
	}

	delete mDebugText;
	mDebugText = NULL;
	
	LL_INFOS() << "DebugText deleted." << LL_ENDL ;

	// Cleanup global views
	if (gMorphView)
	{
		gMorphView->setVisible(FALSE);
	}
	LL_INFOS() << "Global views cleaned." << LL_ENDL ;

	LLNotificationsUI::LLToast::cleanupToasts();
	LL_INFOS() << "Leftover toast cleaned up." << LL_ENDL;

	// DEV-40930: Clear sModalStack. Otherwise, any LLModalDialog left open
	// will crump with LL_ERRS.
	LLModalDialog::shutdownModals();
	LL_INFOS() << "LLModalDialog shut down." << LL_ENDL; 

	// destroy the nav bar, not currently part of gViewerWindow
	// *TODO: Make LLNavigationBar part of gViewerWindow
	LLNavigationBar::deleteSingleton();
	LL_INFOS() << "LLNavigationBar destroyed." << LL_ENDL ;
	
	// destroy menus after instantiating navbar above, as it needs
	// access to gMenuHolder
	cleanup_menus();
	LL_INFOS() << "menus destroyed." << LL_ENDL ;

	view_listener_t::cleanup();
	LL_INFOS() << "view listeners destroyed." << LL_ENDL ;

	// Clean up pointers that are going to be invalid. (todo: check sMenuContainer)
	mProgressView = NULL;
	mPopupView = NULL;

	// Delete all child views.
	delete mRootView;
	mRootView = NULL;
	LL_INFOS() << "RootView deleted." << LL_ENDL ;
	
	LLMenuOptionPathfindingRebakeNavmesh::getInstance()->quit();

	// Automatically deleted as children of mRootView.  Fix the globals.
	gStatusBar = NULL;
	gIMMgr = NULL;
	gToolTipView = NULL;

	gToolBarView = NULL;
	gFloaterView = NULL;
	gMorphView = NULL;

	gHUDView = NULL;
}

void LLViewerWindow::shutdownGL()
{
	//--------------------------------------------------------
	// Shutdown GL cleanly.  Order is very important here.
	//--------------------------------------------------------
	LLFontGL::destroyDefaultFonts();
	SUBSYSTEM_CLEANUP(LLFontManager);
	stop_glerror();

	gSky.cleanup();
	stop_glerror();

	LL_INFOS() << "Cleaning up pipeline" << LL_ENDL;
	gPipeline.cleanup();
	stop_glerror();

	//MUST clean up pipeline before cleaning up wearables
	LL_INFOS() << "Cleaning up wearables" << LL_ENDL;
	LLWearableList::instance().cleanup() ;

	gTextureList.shutdown();
	stop_glerror();

	gBumpImageList.shutdown();
	stop_glerror();

	LLWorldMapView::cleanupTextures();

	LLViewerTextureManager::cleanup() ;
	SUBSYSTEM_CLEANUP(LLImageGL) ;
    
	LL_INFOS() << "All textures and llimagegl images are destroyed!" << LL_ENDL ;

	LL_INFOS() << "Cleaning up select manager" << LL_ENDL;
	LLSelectMgr::getInstance()->cleanup();	

	LL_INFOS() << "Stopping GL during shutdown" << LL_ENDL;
	stopGL(FALSE);
	stop_glerror();

	gGL.shutdown();
	
	// <FS:Ansariel> Exodus vignette
	// This must die before LLVertexBuffer does
	exoPostProcess::deleteSingleton();
	// </FS:Ansariel> Exodus vignette

	SUBSYSTEM_CLEANUP(LLVertexBuffer);

	LL_INFOS() << "LLVertexBuffer cleaned." << LL_ENDL ;
}

// shutdownViews() and shutdownGL() need to be called first
LLViewerWindow::~LLViewerWindow()
{
	LL_INFOS() << "Destroying Window" << LL_ENDL;
	destroyWindow();

	delete mDebugText;
	mDebugText = NULL;

	if (LLViewerShaderMgr::sInitialized)
	{
		LLViewerShaderMgr::releaseInstance();
		LLViewerShaderMgr::sInitialized = FALSE;
	}
}


void LLViewerWindow::setCursor( ECursorType c )
{
	mWindow->setCursor( c );
}

void LLViewerWindow::showCursor()
{
	mWindow->showCursor();
	
	mCursorHidden = FALSE;
}

void LLViewerWindow::hideCursor()
{
	// And hide the cursor
	mWindow->hideCursor();

	mCursorHidden = TRUE;
}

void LLViewerWindow::sendShapeToSim()
{
	LLMessageSystem* msg = gMessageSystem;
	if(!msg) return;
	msg->newMessageFast(_PREHASH_AgentHeightWidth);
	msg->nextBlockFast(_PREHASH_AgentData);
	msg->addUUIDFast(_PREHASH_AgentID, gAgent.getID());
	msg->addUUIDFast(_PREHASH_SessionID, gAgent.getSessionID());
	msg->addU32Fast(_PREHASH_CircuitCode, gMessageSystem->mOurCircuitCode);
	msg->nextBlockFast(_PREHASH_HeightWidthBlock);
	msg->addU32Fast(_PREHASH_GenCounter, 0);
	U16 height16 = (U16) mWorldViewRectRaw.getHeight();
	U16 width16 = (U16) mWorldViewRectRaw.getWidth();
	msg->addU16Fast(_PREHASH_Height, height16);
	msg->addU16Fast(_PREHASH_Width, width16);
	gAgent.sendReliableMessage();
}

// Must be called after window is created to set up agent
// camera variables and UI variables.
void LLViewerWindow::reshape(S32 width, S32 height)
{
	// Destroying the window at quit time generates spurious
	// reshape messages.  We don't care about these, and we
	// don't want to send messages because the message system
	// may have been destructed.
	if (!LLApp::isExiting())
	{
		gWindowResized = TRUE;

		// update our window rectangle
		mWindowRectRaw.mRight = mWindowRectRaw.mLeft + width;
		mWindowRectRaw.mTop = mWindowRectRaw.mBottom + height;

		//glViewport(0, 0, width, height );

        LLViewerCamera * camera = LLViewerCamera::getInstance(); // simpleton, might not exist
		if (height > 0 && camera)
		{ 
            camera->setViewHeightInPixels( mWorldViewRectRaw.getHeight() );
            camera->setAspect( getWorldViewAspectRatio() );
		}

		calcDisplayScale();
	
		BOOL display_scale_changed = mDisplayScale != LLUI::getScaleFactor();
		LLUI::setScaleFactor(mDisplayScale);

		// update our window rectangle
		mWindowRectScaled.mRight = mWindowRectScaled.mLeft + ll_round((F32)width / mDisplayScale.mV[VX]);
		mWindowRectScaled.mTop = mWindowRectScaled.mBottom + ll_round((F32)height / mDisplayScale.mV[VY]);

		setup2DViewport();

		// Inform lower views of the change
		// round up when converting coordinates to make sure there are no gaps at edge of window
		LLView::sForceReshape = display_scale_changed;
		mRootView->reshape(llceil((F32)width / mDisplayScale.mV[VX]), llceil((F32)height / mDisplayScale.mV[VY]));
        if (display_scale_changed)
        {
            // Needs only a 'scale change' update, everything else gets handled by LLLayoutStack::updateClass()
            // <FS:Ansariel> [FS Login Panel]
            //LLPanelLogin::reshapePanel();
            FSPanelLogin::reshapePanel();
            // </FS:Ansariel> [FS Login Panel]
        }
		LLView::sForceReshape = FALSE;

		// clear font width caches
		if (display_scale_changed)
		{
			LLHUDObject::reshapeAll();
		}

		sendShapeToSim();

		// store new settings for the mode we are in, regardless
		BOOL maximized = mWindow->getMaximized();
		gSavedSettings.setBOOL("WindowMaximized", maximized);

//<FS:KC - fix for EXP-1777/EXP-1832>
        LLCoordScreen window_size;
		if (!maximized
			&& mWindow->getSize(&window_size))
//		if (!maximized)
//</FS:KC - fix for EXP-1777/EXP-1832>
		{
			U32 min_window_width=gSavedSettings.getU32("MinWindowWidth");
			U32 min_window_height=gSavedSettings.getU32("MinWindowHeight");
			// tell the OS specific window code about min window size
			mWindow->setMinSize(min_window_width, min_window_height);

			LLCoordScreen window_rect;
			if (!gNonInteractive && mWindow->getSize(&window_rect))
			{
			// Only save size if not maximized
				gSavedSettings.setU32("WindowWidth", window_rect.mX);
				gSavedSettings.setU32("WindowHeight", window_rect.mY);
			}
		}

		sample(LLStatViewer::WINDOW_WIDTH, width);
		sample(LLStatViewer::WINDOW_HEIGHT, height);

		LLLayoutStack::updateClass();
	}
}


// Hide normal UI when a logon fails
void LLViewerWindow::setNormalControlsVisible( BOOL visible )
{
	if(LLChicletBar::instanceExists())
	{
		LLChicletBar::getInstance()->setVisible(visible);
		LLChicletBar::getInstance()->setEnabled(visible);
	}

	if ( gMenuBarView )
	{
		gMenuBarView->setVisible( visible );
		gMenuBarView->setEnabled( visible );

		// ...and set the menu color appropriately.
		setMenuBackgroundColor(gAgent.getGodLevel() > GOD_NOT, 
			!LLGridManager::getInstance()->isInSLBeta());
	}
        
	if ( gStatusBar )
	{
		gStatusBar->setVisible( visible );	
		gStatusBar->setEnabled( visible );	
	}
	
	// <FS:Zi> Is done inside XUI now, using visibility_control
	//LLNavigationBar* navbarp = LLUI::getInstance()->getRootView()->findChild<LLNavigationBar>("navigation_bar");
	//if (navbarp)
	//{
	//	// when it's time to show navigation bar we need to ensure that the user wants to see it
	//	// i.e. ShowNavbarNavigationPanel option is true
	//	navbarp->setVisible( visible && gSavedSettings.getBOOL("ShowNavbarNavigationPanel") );
	//}
	// </FS:Zi>
}

void LLViewerWindow::setMenuBackgroundColor(bool god_mode, bool dev_grid)
{
    LLSD args;
    LLColor4 new_bg_color;

	// god more important than project, proj more important than grid
    if ( god_mode ) 
    {
		//if ( LLGridManager::getInstance()->isInProductionGrid() ) <FS:TM> use our grid code and not LL's
		if ( !LLGridManager::getInstance()->isInSLBeta() )
		{
			new_bg_color = LLUIColorTable::instance().getColor( "MenuBarGodBgColor" );
		}
		else
		{
			new_bg_color = LLUIColorTable::instance().getColor( "MenuNonProductionGodBgColor" );
		}
    }
    else
	{
		// <FS:Ansariel> Don't care about viewer maturity
        //switch (LLVersionInfo::instance().getViewerMaturity())
        //{
        //case LLVersionInfo::TEST_VIEWER:
        //    new_bg_color = LLUIColorTable::instance().getColor( "MenuBarTestBgColor" );
        //    break;

        //case LLVersionInfo::PROJECT_VIEWER:
        //    new_bg_color = LLUIColorTable::instance().getColor( "MenuBarProjectBgColor" );
        //    break;
        //    
        //case LLVersionInfo::BETA_VIEWER:
        //    new_bg_color = LLUIColorTable::instance().getColor( "MenuBarBetaBgColor" );
        //    break;
        //    
        //case LLVersionInfo::RELEASE_VIEWER:
        //    if(!LLGridManager::getInstance()->isInProductionGrid())
        //    {
        //        new_bg_color = LLUIColorTable::instance().getColor( "MenuNonProductionBgColor" );
        //    }
        //    else 
        //    {
        //        new_bg_color = LLUIColorTable::instance().getColor( "MenuBarBgColor" );
        //    }
        //    break;
        //}
		if (LLGridManager::getInstance()->isInSLBeta())
		{
			new_bg_color = LLUIColorTable::instance().getColor( "MenuNonProductionBgColor" );
		}
		else 
		{
			new_bg_color = LLUIColorTable::instance().getColor( "MenuBarBgColor" );
		}
		// </FS:Ansariel>
    }
    
    if(gMenuBarView)
    {
        gMenuBarView->setBackgroundColor( new_bg_color );
    }

    if(gStatusBar)
    {
        gStatusBar->setBackgroundColor( new_bg_color );
    }
}

void LLViewerWindow::drawDebugText()
{
	gGL.color4f(1,1,1,1);
	gGL.pushMatrix();
	gGL.pushUIMatrix();
	gUIProgram.bind();
	{
		// scale view by UI global scale factor and aspect ratio correction factor
		gGL.scaleUI(mDisplayScale.mV[VX], mDisplayScale.mV[VY], 1.f);
		mDebugText->draw();
	}
	gGL.popUIMatrix();
	gGL.popMatrix();

	gGL.flush();
	gUIProgram.unbind();
}

void LLViewerWindow::draw()
{
	
//#if LL_DEBUG
	LLView::sIsDrawing = TRUE;
//#endif
	stop_glerror();
	
	LLUI::setLineWidth(1.f);

	// Reset any left-over transforms
	gGL.matrixMode(LLRender::MM_MODELVIEW);
	
	gGL.loadIdentity();

	//S32 screen_x, screen_y;

	//if (!gSavedSettings.getBOOL("RenderUIBuffer"))
	static LLCachedControl<bool> renderUIBuffer(gSavedSettings, "RenderUIBuffer");
	if (!renderUIBuffer)
	{
		LLView::sDirtyRect = getWindowRectScaled();
	}

	// HACK for timecode debugging
	//if (gSavedSettings.getBOOL("DisplayTimecode"))
	static LLCachedControl<bool> displayTimecode(gSavedSettings, "DisplayTimecode");
	if (displayTimecode)
	{
		// draw timecode block
		std::string text;

		gGL.loadIdentity();

		microsecondsToTimecodeString(gFrameTime,text);
		const LLFontGL* font = LLFontGL::getFontSansSerif();
		font->renderUTF8(text, 0,
						ll_round((getWindowWidthScaled()/2)-100.f),
						ll_round((getWindowHeightScaled()-60.f)),
			LLColor4( 1.f, 1.f, 1.f, 1.f ),
			LLFontGL::LEFT, LLFontGL::TOP);
	}

	// Draw all nested UI views.
	// No translation needed, this view is glued to 0,0

	gUIProgram.bind();

	gGL.pushMatrix();
	LLUI::pushMatrix();
	{
		// <FS:Ansariel> Factor out instance() call
		LLViewerCamera& camera = LLViewerCamera::instance();

		// scale view by UI global scale factor and aspect ratio correction factor
		gGL.scaleUI(mDisplayScale.mV[VX], mDisplayScale.mV[VY], 1.f);

		LLVector2 old_scale_factor = LLUI::getScaleFactor();
		// apply camera zoom transform (for high res screenshots)
		F32 zoom_factor = camera.getZoomFactor(); // <FS:Ansariel> Factor out instance() call
		S16 sub_region = camera.getZoomSubRegion(); // <FS:Ansariel> Factor out instance() call
		if (zoom_factor > 1.f)
		{
			//decompose subregion number to x and y values
			int pos_y = sub_region / llceil(zoom_factor);
			int pos_x = sub_region - (pos_y*llceil(zoom_factor));
			// offset for this tile
			gGL.translatef((F32)getWindowWidthScaled() * -(F32)pos_x, 
						(F32)getWindowHeightScaled() * -(F32)pos_y, 
						0.f);
			gGL.scalef(zoom_factor, zoom_factor, 1.f);
			LLUI::getScaleFactor() *= zoom_factor;
		}

		// Draw tool specific overlay on world
		LLToolMgr::getInstance()->getCurrentTool()->draw();

		// <exodus> Draw HUD stuff.
		bool inMouselook = gAgentCamera.cameraMouselook();
		static LLCachedControl<bool> fsMouselookCombatFeatures(gSavedSettings, "FSMouselookCombatFeatures", true);
		if (inMouselook && fsMouselookCombatFeatures)
		{
			S32 windowWidth = gViewerWindow->getWorldViewRectScaled().getWidth();
			S32 windowHeight = gViewerWindow->getWorldViewRectScaled().getHeight();

			static const std::string unknown_agent = LLTrans::getString("Mouselook_Unknown_Avatar");
			static LLUIColor map_avatar_color = LLUIColorTable::instance().getColor("MapAvatarColor", LLColor4::white);
			static LLCachedControl<F32> renderIFFRange(gSavedSettings, "ExodusMouselookIFFRange", 380.f);
			static LLCachedControl<bool> renderIFF(gSavedSettings, "ExodusMouselookIFF", true);
			static LLUICachedControl<F32> userPresetX("ExodusMouselookTextOffsetX", 0.f);
			static LLUICachedControl<F32> userPresetY("ExodusMouselookTextOffsetY", -150.f);
			static LLUICachedControl<U32> userPresetHAlign("ExodusMouselookTextHAlign", 2);

			LLVector3d myPosition = gAgentCamera.getCameraPositionGlobal();
			LLQuaternion myRotation = camera.getQuaternion();

			myRotation.set(-myRotation.mQ[VX], -myRotation.mQ[VY], -myRotation.mQ[VZ], myRotation.mQ[VW]);

			uuid_vec_t avatars;
			std::vector<LLVector3d> positions;
			LLWorld::getInstance()->getAvatars(&avatars, &positions, gAgent.getPositionGlobal(), renderIFFRange);
	
			bool crosshairRendered = false;

			S32 length = avatars.size();
			if (length)
			{
				LGGContactSets& contact_sets = LGGContactSets::instance();

				for (S32 i = 0; i < length; i++)
				{
					LLUUID& targetKey = avatars[i];
					if (targetKey == gAgentID)
					{
						continue;
					}

					LLVector3d targetPosition = positions[i];
					if (targetPosition.isNull())
					{
						continue;
					}

					LLColor4 targetColor = map_avatar_color.get();
					targetColor = contact_sets.colorize(targetKey, targetColor, LGG_CS_MINIMAP);

					//color based on contact sets prefs
					contact_sets.hasFriendColorThatShouldShow(targetKey, LGG_CS_MINIMAP, targetColor);

					LLColor4 mark_color;
					if (LLNetMap::getAvatarMarkColor(targetKey, mark_color))
					{
						targetColor = mark_color;
					}

					if (renderIFF)
					{
						LLTracker::instance()->drawMarker(targetPosition, targetColor, true);
					}

					if (inMouselook && !crosshairRendered && !gRlvHandler.hasBehaviour(RLV_BHVR_SHOWNAMES))
					{
						LLVector3d magicVector = (targetPosition - myPosition) * myRotation;
						magicVector.setVec(-magicVector.mdV[VY], magicVector.mdV[VZ], magicVector.mdV[VX]);

						if (magicVector.mdV[VX] > -0.75 && magicVector.mdV[VX] < 0.75 && magicVector.mdV[VZ] > 0.0 && magicVector.mdV[VY] > -1.5 && magicVector.mdV[VY] < 1.5) // Do not fuck with these, cheater. :(
						{
							LLAvatarName avatarName;
							std::string targetName = unknown_agent;
							if (LLAvatarNameCache::get(targetKey, &avatarName))
							{
								targetName = avatarName.getCompleteName();
							}

							LLFontGL::getFontSansSerifBold()->renderUTF8(
								llformat("%s, %.2fm", targetName.c_str(), (targetPosition - myPosition).magVec()),
								0, (windowWidth / 2.f) + userPresetX, (windowHeight / 2.f) + userPresetY, targetColor,
								(LLFontGL::HAlign)((S32)userPresetHAlign), LLFontGL::TOP, LLFontGL::BOLD, LLFontGL::DROP_SHADOW_SOFT
							);

							crosshairRendered = true;
						}
					}

					if (!renderIFF && inMouselook && crosshairRendered)
					{
						break;
					}
				}
			}
		}
		// </exodus>

        // Only show Mouselookinstructions if FSShowMouselookInstruction is TRUE
		static LLCachedControl<bool> fsShowMouselookInstructions(gSavedSettings, "FSShowMouselookInstructions");
		if( fsShowMouselookInstructions && (gAgentCamera.cameraMouselook() || LLFloaterCamera::inFreeCameraMode()) )
		{
			drawMouselookInstructions();
			stop_glerror();
		}

		// Draw all nested UI views.
		// No translation needed, this view is glued to 0,0
		mRootView->draw();

		if (LLView::sDebugRects)
		{
			gToolTipView->drawStickyRect();
		}

		// Draw optional on-top-of-everyone view
		LLUICtrl* top_ctrl = gFocusMgr.getTopCtrl();
		if (top_ctrl && top_ctrl->getVisible())
		{
			S32 screen_x, screen_y;
			top_ctrl->localPointToScreen(0, 0, &screen_x, &screen_y);

			gGL.matrixMode(LLRender::MM_MODELVIEW);
			LLUI::pushMatrix();
			LLUI::translate( (F32) screen_x, (F32) screen_y);
			top_ctrl->draw();	
			LLUI::popMatrix();
		}


		if( gShowOverlayTitle && !mOverlayTitle.empty() )
		{
			// Used for special titles such as "Second Life - Special E3 2003 Beta"
			const S32 DIST_FROM_TOP = 20;
			LLFontGL::getFontSansSerifBig()->renderUTF8(
				mOverlayTitle, 0,
				ll_round( getWindowWidthScaled() * 0.5f),
				getWindowHeightScaled() - DIST_FROM_TOP,
				LLColor4(1, 1, 1, 0.4f),
				LLFontGL::HCENTER, LLFontGL::TOP);
		}

		LLUI::setScaleFactor(old_scale_factor);
	}
	LLUI::popMatrix();
	gGL.popMatrix();

	gUIProgram.unbind();

	LLView::sIsDrawing = FALSE;
}

// <FS:TT> Window Title Access
void LLViewerWindow::setTitle(const std::string& win_title)
{
	mWindow->setTitle(win_title);
}
// </FS:TT>

// Takes a single keyup event, usually when UI is visible
BOOL LLViewerWindow::handleKeyUp(KEY key, MASK mask)
{
    if (LLSetKeyBindDialog::recordKey(key, mask, FALSE))
    {
        LL_DEBUGS() << "KeyUp handled by LLSetKeyBindDialog" << LL_ENDL;
        LLViewerEventRecorder::instance().logKeyEvent(key, mask);
        return TRUE;
    }

    LLFocusableElement* keyboard_focus = gFocusMgr.getKeyboardFocus();

    if (keyboard_focus
		&& !(mask & (MASK_CONTROL | MASK_ALT))
		&& !gFocusMgr.getKeystrokesOnly())
	{
		// We have keyboard focus, and it's not an accelerator
        if (keyboard_focus && keyboard_focus->wantsKeyUpKeyDown())
        {
            return keyboard_focus->handleKeyUp(key, mask, FALSE);
        }
        else if (key < 0x80)
		{
			// Not a special key, so likely (we hope) to generate a character.  Let it fall through to character handler first.
			return (gFocusMgr.getKeyboardFocus() != NULL);
		}
	}

	if (keyboard_focus)
	{
		if (keyboard_focus->handleKeyUp(key, mask, FALSE))
		{
			LL_DEBUGS() << "LLviewerWindow::handleKeyUp - in 'traverse up' - no loops seen... just called keyboard_focus->handleKeyUp an it returned true" << LL_ENDL;
			LLViewerEventRecorder::instance().logKeyEvent(key, mask);
			return TRUE;
		}
		else {
			LL_DEBUGS() << "LLviewerWindow::handleKeyUp - in 'traverse up' - no loops seen... just called keyboard_focus->handleKeyUp an it returned FALSE" << LL_ENDL;
		}
	}

	// don't pass keys on to world when something in ui has focus
	return gFocusMgr.childHasKeyboardFocus(mRootView)
		|| LLMenuGL::getKeyboardMode()
		|| (gMenuBarView && gMenuBarView->getHighlightedItem() && gMenuBarView->getHighlightedItem()->isActive());
}

// Takes a single keydown event, usually when UI is visible
BOOL LLViewerWindow::handleKey(KEY key, MASK mask)
{
	// hide tooltips on keypress
	LLToolTipMgr::instance().blockToolTips();

    // Menus get handled on key down instead of key up
    // so keybindings have to be recorded before that
    if (LLSetKeyBindDialog::recordKey(key, mask, TRUE))
    {
        LL_DEBUGS() << "Key handled by LLSetKeyBindDialog" << LL_ENDL;
        LLViewerEventRecorder::instance().logKeyEvent(key,mask);
        return TRUE;
    }

    LLFocusableElement* keyboard_focus = gFocusMgr.getKeyboardFocus();
    
    if (keyboard_focus
        && !gFocusMgr.getKeystrokesOnly())
    {
        //Most things should fall through, but mouselook is an exception,
        //don't switch to mouselook if any floater has focus
        // <FS:Ansariel> FIRE-31852: Now it aggressively executes gestures within focussed floaters...
        //if ((key == KEY_MOUSELOOK) && !(mask & (MASK_CONTROL | MASK_ALT)))
        //{
        //    return TRUE;
        //}

        //LLUICtrl* cur_focus = dynamic_cast<LLUICtrl*>(keyboard_focus);
        //if (cur_focus && cur_focus->acceptsTextInput())
        // </FS:Ansariel>
        {
#ifdef LL_WINDOWS
            // On windows Alt Gr key generates additional Ctrl event, as result handling situations
            // like 'AltGr + D' will result in 'Alt+Ctrl+D'. If it results in WM_CHAR, don't let it
            // pass into menu or it will trigger 'develop' menu assigned to this combination on top
            // of character handling.
            // Alt Gr can be additionally modified by Shift
            const MASK alt_gr = MASK_CONTROL | MASK_ALT;
            LLWindowWin32 *window = static_cast<LLWindowWin32*>(mWindow);
            U32 raw_key = window->getRawWParam();
            if ((mask & alt_gr) != 0
                && ((raw_key >= 0x30 && raw_key <= 0x5A) //0-9, plus normal chartacters
                    || (raw_key >= 0xBA && raw_key <= 0xE4)) // Misc/OEM characters that can be covered by AltGr, ex: -, =, ~
                && (GetKeyState(VK_RMENU) & 0x8000) != 0
                && (GetKeyState(VK_RCONTROL) & 0x8000) == 0) // ensure right control is not pressed, only left one
            {
                // Alt Gr key is represented as right alt and left control.
                // Any alt+ctrl combination is treated as Alt Gr by TranslateMessage() and
                // will generate a WM_CHAR message, but here we only treat virtual Alt Graph
                // key by checking if this specific combination has unicode char.
                //
                // I decided to handle only virtual RAlt+LCtrl==AltGr combination to minimize
                // impact on menu, but the right way might be to handle all Alt+Ctrl calls.

                BYTE keyboard_state[256];
                if (GetKeyboardState(keyboard_state))
                {
                    const int char_count = 6;
                    wchar_t chars[char_count];
                    HKL layout = GetKeyboardLayout(0);
                    // ToUnicodeEx changes buffer state on OS below Win10, which is undesirable,
                    // but since we already did a TranslateMessage() in gatherInput(), this
                    // should have no negative effect
                    // ToUnicodeEx works with virtual key codes
                    int res = ToUnicodeEx(raw_key, 0, keyboard_state, chars, char_count, 1 << 2 /*do not modify buffer flag*/, layout);
                    if (res == 1 && chars[0] >= 0x20)
                    {
                        // Let it fall through to character handler and get a WM_CHAR.
                        return TRUE;
                    }
                }
            }
#endif

            if (!(mask & (MASK_CONTROL | MASK_ALT)))
            {
                // We have keyboard focus, and it's not an accelerator
                if (keyboard_focus && keyboard_focus->wantsKeyUpKeyDown())
                {
                    return keyboard_focus->handleKey(key, mask, FALSE);
                }
                else if (key < 0x80)
                {
                    // Not a special key, so likely (we hope) to generate a character.  Let it fall through to character handler first.
                    return TRUE;
                }
            }
        }
    }

	// let menus handle navigation keys for navigation
	if ((gMenuBarView && gMenuBarView->handleKey(key, mask, TRUE))
		||(gLoginMenuBarView && gLoginMenuBarView->handleKey(key, mask, TRUE))
		||(gMenuHolder && gMenuHolder->handleKey(key, mask, TRUE)))
	{
		LL_DEBUGS() << "LLviewerWindow::handleKey handle nav keys for nav" << LL_ENDL;
		LLViewerEventRecorder::instance().logKeyEvent(key,mask);
		return TRUE;
	}


	// give menus a chance to handle modified (Ctrl, Alt) shortcut keys before current focus 
	// as long as focus isn't locked
	if (mask & (MASK_CONTROL | MASK_ALT) && !gFocusMgr.focusLocked())
	{
		// Check the current floater's menu first, if it has one.
		if (gFocusMgr.keyboardFocusHasAccelerators()
			&& keyboard_focus 
			&& keyboard_focus->handleKey(key,mask,FALSE))
		{
			LLViewerEventRecorder::instance().logKeyEvent(key,mask);
			return TRUE;
		}

		if (gAgent.isInitialized()
			&& (gAgent.getTeleportState() == LLAgent::TELEPORT_NONE || gAgent.getTeleportState() == LLAgent::TELEPORT_LOCAL)
			&& gMenuBarView
			&& gMenuBarView->handleAcceleratorKey(key, mask))
		{
			LLViewerEventRecorder::instance().logKeyEvent(key, mask);
			return TRUE;
		}

		if (gLoginMenuBarView && gLoginMenuBarView->handleAcceleratorKey(key, mask))
		{
			LLViewerEventRecorder::instance().logKeyEvent(key,mask);
			return TRUE;
		}
	}

	// give floaters first chance to handle TAB key
	// so frontmost floater gets focus
	// if nothing has focus, go to first or last UI element as appropriate
    if (key == KEY_TAB && (mask & MASK_CONTROL || keyboard_focus == NULL))
	{
		LL_WARNS() << "LLviewerWindow::handleKey give floaters first chance at tab key " << LL_ENDL;
		if (gMenuHolder) gMenuHolder->hideMenus();

		// if CTRL-tabbing (and not just TAB with no focus), go into window cycle mode
		gFloaterView->setCycleMode((mask & MASK_CONTROL) != 0);

		// do CTRL-TAB and CTRL-SHIFT-TAB logic
		if (mask & MASK_SHIFT)
		{
			mRootView->focusPrevRoot();
		}
		else
		{
			mRootView->focusNextRoot();
		}
		LLViewerEventRecorder::instance().logKeyEvent(key,mask);
		return TRUE;
	}
	// hidden edit menu for cut/copy/paste
	if (gEditMenu && gEditMenu->handleAcceleratorKey(key, mask))
	{
		LLViewerEventRecorder::instance().logKeyEvent(key,mask);
		return TRUE;
	}

	LLFloater* focused_floaterp = gFloaterView->getFocusedFloater();
	std::string focusedFloaterName = (focused_floaterp ? focused_floaterp->getInstanceName() : "");

	if( keyboard_focus )
	{
		// <FS:Ansariel> [FS Communication UI]
		//if ((focusedFloaterName == "nearby_chat") || (focusedFloaterName == "im_container") || (focusedFloaterName == "impanel"))
		//{
		//	if (gSavedSettings.getBOOL("ArrowKeysAlwaysMove"))
		//	{
		//		// let Control-Up and Control-Down through for chat line history,
		//		if (!(key == KEY_UP && mask == MASK_CONTROL)
		//			&& !(key == KEY_DOWN && mask == MASK_CONTROL)
		//			&& !(key == KEY_UP && mask == MASK_ALT)
		//			&& !(key == KEY_DOWN && mask == MASK_ALT))
		//		{
		//			switch(key)
		//			{
		//			case KEY_LEFT:
		//			case KEY_RIGHT:
		//			case KEY_UP:
		//			case KEY_DOWN:
		//			case KEY_PAGE_UP:
		//			case KEY_PAGE_DOWN:
		//			case KEY_HOME:
		//				// when chatbar is empty or ArrowKeysAlwaysMove set,
		//				// pass arrow keys on to avatar...
		//				return FALSE;
		//			default:
		//				break;
		//			}
		//		}
		//	}
		if(FSNearbyChat::instance().defaultChatBarHasFocus() &&
		   (FSNearbyChat::instance().defaultChatBarIsIdle() ||
		    gSavedSettings.getBOOL("ArrowKeysAlwaysMove")))
		{
			// let Control-Up and Control-Down through for chat line history,
			//<FS:TS> Control-Right and Control-Left too for chat line editing
			if (!(key == KEY_UP && mask == MASK_CONTROL)
				&& !(key == KEY_DOWN && mask == MASK_CONTROL)
				&& !(key == KEY_LEFT && mask == MASK_CONTROL)
				&& !(key == KEY_RIGHT && mask == MASK_CONTROL))
			{
				switch (key)
				{
					case KEY_LEFT:
					case KEY_RIGHT:
					case KEY_UP:
					case KEY_DOWN:
					case KEY_PAGE_UP:
					case KEY_PAGE_DOWN:
					case KEY_HOME:
						// when chatbar is empty or ArrowKeysAlwaysMove set,
						// pass arrow keys on to avatar...
						return FALSE;
					default:
						break;
				}
			}
		}
		// </FS:Ansariel> [FS Communication UI]

		if (keyboard_focus->handleKey(key, mask, FALSE))
		{

			LL_DEBUGS() << "LLviewerWindow::handleKey - in 'traverse up' - no loops seen... just called keyboard_focus->handleKey an it returned true" << LL_ENDL;
			LLViewerEventRecorder::instance().logKeyEvent(key,mask); 
			return TRUE;
		} else {
			LL_DEBUGS() << "LLviewerWindow::handleKey - in 'traverse up' - no loops seen... just called keyboard_focus->handleKey an it returned FALSE" << LL_ENDL;
		}
	}

	if( LLToolMgr::getInstance()->getCurrentTool()->handleKey(key, mask) )
	{
		LL_DEBUGS() << "LLviewerWindow::handleKey toolbar handling?" << LL_ENDL;
		LLViewerEventRecorder::instance().logKeyEvent(key,mask);
		return TRUE;
	}

	// Try for a new-format gesture
	if (LLGestureMgr::instance().triggerGesture(key, mask))
	{
		LL_DEBUGS() << "LLviewerWindow::handleKey new gesture feature" << LL_ENDL;
		LLViewerEventRecorder::instance().logKeyEvent(key,mask);
		return TRUE;
	}

	// See if this is a gesture trigger.  If so, eat the key and
	// don't pass it down to the menus.
	if (gGestureList.trigger(key, mask))
	{
		LL_DEBUGS() << "LLviewerWindow::handleKey check gesture trigger" << LL_ENDL;
		LLViewerEventRecorder::instance().logKeyEvent(key,mask);
		return TRUE;
	}

	// If "Pressing letter keys starts local chat" option is selected, we are not in mouselook, 
	// no view has keyboard focus, this is a printable character key (and no modifier key is 
	// pressed except shift), then give focus to nearby chat (STORM-560)

	// <FS:Ansariel> [FS Communication UI]
	// -- Also removed !gAgentCamera.cameraMouselook() because of FIRE-10906; Pressing letter keys SHOULD move focus to chat when this option is enabled, regardless of being in mouselook or not
	// -- The need to press Enter key while being in mouselook mode every time to say a sentence is not too coherent with user's expectation, if he/she checked "starts local chat"
	// -- Also check for KEY_DIVIDE as we remapped VK_OEM_2 to KEY_DIVIDE in LLKeyboardWin32 to fix starting gestures
	//if ( LLStartUp::getStartupState() >= STATE_STARTED && 
	//	gSavedSettings.getS32("LetterKeysFocusChatBar") && !gAgentCamera.cameraMouselook() && 
	//	!keyboard_focus && key < 0x80 && (mask == MASK_NONE || mask == MASK_SHIFT) )
	//{
	//	// Initialize nearby chat if it's missing
	//	LLFloaterIMNearbyChat* nearby_chat = LLFloaterReg::findTypedInstance<LLFloaterIMNearbyChat>("nearby_chat");
	//	if (!nearby_chat)
	//	{	
	//		LLSD name("im_container");
	//		LLFloaterReg::toggleInstanceOrBringToFront(name);
	//	}

	//	LLChatEntry* chat_editor = LLFloaterReg::findTypedInstance<LLFloaterIMNearbyChat>("nearby_chat")->getChatBox();
	//	if (chat_editor)
	//	{
	//		// passing NULL here, character will be added later when it is handled by character handler.
	//		nearby_chat->startChat(NULL);
	//		return TRUE;
	//	}
	//}

	static LLCachedControl<bool> LetterKeysAffectsMovementNotFocusChatBar(gSavedSettings, "LetterKeysAffectsMovementNotFocusChatBar");
	static LLCachedControl<bool> fsLetterKeysFocusNearbyChatBar(gSavedSettings, "FSLetterKeysFocusNearbyChatBar");
	static LLCachedControl<bool> fsNearbyChatbar(gSavedSettings, "FSNearbyChatbar");
	if ( !LetterKeysAffectsMovementNotFocusChatBar && 
#if LL_WINDOWS
		!keyboard_focus && ((key < 0x80 && (mask == MASK_NONE || mask == MASK_SHIFT)) || (key == KEY_DIVIDE && mask == MASK_SHIFT)) )
#else
		!keyboard_focus && key < 0x80 && (mask == MASK_NONE || mask == MASK_SHIFT) )
#endif
	{
		FSFloaterNearbyChat* nearby_chat = FSFloaterNearbyChat::findInstance();
		if (fsLetterKeysFocusNearbyChatBar && fsNearbyChatbar && nearby_chat && nearby_chat->getVisible())
		{
			nearby_chat->setFocus(TRUE);
		}
		else
		{
			FSNearbyChat::instance().showDefaultChatBar(TRUE);
		}
		return TRUE;
	}
	// </FS:Ansariel> [FS Communication UI]

	// give menus a chance to handle unmodified accelerator keys
	if (gAgent.isInitialized()
		&& (gAgent.getTeleportState() == LLAgent::TELEPORT_NONE || gAgent.getTeleportState() == LLAgent::TELEPORT_LOCAL)
		&& gMenuBarView
		&& gMenuBarView->handleAcceleratorKey(key, mask))
	{
		LLViewerEventRecorder::instance().logKeyEvent(key, mask);
		return TRUE;
	}

	if (gLoginMenuBarView && gLoginMenuBarView->handleAcceleratorKey(key, mask))
	{
		return TRUE;
	}

	// don't pass keys on to world when something in ui has focus
	return gFocusMgr.childHasKeyboardFocus(mRootView) 
		|| LLMenuGL::getKeyboardMode() 
		|| (gMenuBarView && gMenuBarView->getHighlightedItem() && gMenuBarView->getHighlightedItem()->isActive());
}


BOOL LLViewerWindow::handleUnicodeChar(llwchar uni_char, MASK mask)
{
	// HACK:  We delay processing of return keys until they arrive as a Unicode char,
	// so that if you're typing chat text at low frame rate, we don't send the chat
	// until all keystrokes have been entered. JC
	// HACK: Numeric keypad <enter> on Mac is Unicode 3
	// HACK: Control-M on Windows is Unicode 13
	if ((uni_char == 13 && mask != MASK_CONTROL)
	    || (uni_char == 3 && mask == MASK_NONE) )
	{
		if (mask != MASK_ALT)
		{
			// remaps, handles ignored cases and returns back to viewer window.
			return gViewerInput.handleKey(KEY_RETURN, mask, gKeyboard->getKeyRepeated(KEY_RETURN));
		}
	}

	// let menus handle navigation (jump) keys
	if (gMenuBarView && gMenuBarView->handleUnicodeChar(uni_char, TRUE))
	{
		return TRUE;
	}

	// Traverses up the hierarchy
	LLFocusableElement* keyboard_focus = gFocusMgr.getKeyboardFocus();
	if( keyboard_focus )
	{
		if (keyboard_focus->handleUnicodeChar(uni_char, FALSE))
		{
			return TRUE;
		}

        return TRUE;
	}

	return FALSE;
}


void LLViewerWindow::handleScrollWheel(S32 clicks)
{
	LLUI::getInstance()->resetMouseIdleTimer();
	
	LLMouseHandler* mouse_captor = gFocusMgr.getMouseCapture();
	if( mouse_captor )
	{
		S32 local_x;
		S32 local_y;
		mouse_captor->screenPointToLocal( mCurrentMousePoint.mX, mCurrentMousePoint.mY, &local_x, &local_y );
		mouse_captor->handleScrollWheel(local_x, local_y, clicks);
		if (LLView::sDebugMouseHandling)
		{
			LL_INFOS() << "Scroll Wheel handled by captor " << mouse_captor->getName() << LL_ENDL;
		}
		return;
	}

	LLUICtrl* top_ctrl = gFocusMgr.getTopCtrl();
	if (top_ctrl)
	{
		S32 local_x;
		S32 local_y;
		top_ctrl->screenPointToLocal( mCurrentMousePoint.mX, mCurrentMousePoint.mY, &local_x, &local_y );
		if (top_ctrl->handleScrollWheel(local_x, local_y, clicks)) return;
	}

	if (mRootView->handleScrollWheel(mCurrentMousePoint.mX, mCurrentMousePoint.mY, clicks) )
	{
		if (LLView::sDebugMouseHandling)
		{
			LL_INFOS() << "Scroll Wheel" << LLView::sMouseHandlerMessage << LL_ENDL;
		}
		return;
	}
	else if (LLView::sDebugMouseHandling)
	{
		LL_INFOS() << "Scroll Wheel not handled by view" << LL_ENDL;
	}

	// Zoom the camera in and out behavior

	if(top_ctrl == 0 
		&& getWorldViewRectScaled().pointInRect(mCurrentMousePoint.mX, mCurrentMousePoint.mY) 
		&& gAgentCamera.isInitialized())
		gAgentCamera.handleScrollWheel(clicks);

	return;
}

void LLViewerWindow::handleScrollHWheel(S32 clicks)
{
    if (LLAppViewer::instance()->quitRequested())
    {
        return;
    }
    
    LLUI::getInstance()->resetMouseIdleTimer();

    LLMouseHandler* mouse_captor = gFocusMgr.getMouseCapture();
    if (mouse_captor)
    {
        S32 local_x;
        S32 local_y;
        mouse_captor->screenPointToLocal(mCurrentMousePoint.mX, mCurrentMousePoint.mY, &local_x, &local_y);
        mouse_captor->handleScrollHWheel(local_x, local_y, clicks);
        if (LLView::sDebugMouseHandling)
        {
            LL_INFOS() << "Scroll Horizontal Wheel handled by captor " << mouse_captor->getName() << LL_ENDL;
        }
        return;
    }

    LLUICtrl* top_ctrl = gFocusMgr.getTopCtrl();
    if (top_ctrl)
    {
        S32 local_x;
        S32 local_y;
        top_ctrl->screenPointToLocal(mCurrentMousePoint.mX, mCurrentMousePoint.mY, &local_x, &local_y);
        if (top_ctrl->handleScrollHWheel(local_x, local_y, clicks)) return;
    }

    if (mRootView->handleScrollHWheel(mCurrentMousePoint.mX, mCurrentMousePoint.mY, clicks))
    {
        if (LLView::sDebugMouseHandling)
        {
            LL_INFOS() << "Scroll Horizontal Wheel" << LLView::sMouseHandlerMessage << LL_ENDL;
        }
        return;
    }
    else if (LLView::sDebugMouseHandling)
    {
        LL_INFOS() << "Scroll Horizontal Wheel not handled by view" << LL_ENDL;
    }

    return;
}

void LLViewerWindow::addPopup(LLView* popup)
{
	if (mPopupView)
	{
		mPopupView->addPopup(popup);
	}
}

void LLViewerWindow::removePopup(LLView* popup)
{
	if (mPopupView)
	{
		mPopupView->removePopup(popup);
	}
}

void LLViewerWindow::clearPopups()
{
	if (mPopupView)
	{
		mPopupView->clearPopups();
	}
}

void LLViewerWindow::moveCursorToCenter()
{
	if (! gSavedSettings.getBOOL("DisableMouseWarp"))
	{
		S32 x = getWorldViewWidthScaled() / 2;
		S32 y = getWorldViewHeightScaled() / 2;
	
		LLUI::getInstance()->setMousePositionScreen(x, y);
		
		//on a forced move, all deltas get zeroed out to prevent jumping
		mCurrentMousePoint.set(x,y);
		mLastMousePoint.set(x,y);
		mCurrentMouseDelta.set(0,0);	
	}
}


//////////////////////////////////////////////////////////////////////
//
// Hover handlers
//

void append_xui_tooltip(LLView* viewp, LLToolTip::Params& params)
{
	if (viewp) 
	{
		if (!params.styled_message.empty())
		{
			params.styled_message.add().text("\n---------\n"); 
		}
		LLView::root_to_view_iterator_t end_tooltip_it = viewp->endRootToView();
		// NOTE: we skip "root" since it is assumed
		for (LLView::root_to_view_iterator_t tooltip_it = ++viewp->beginRootToView();
			tooltip_it != end_tooltip_it;
			++tooltip_it)
		{
			LLView* viewp = *tooltip_it;
		
			params.styled_message.add().text(viewp->getName());

			LLPanel* panelp = dynamic_cast<LLPanel*>(viewp);
			if (panelp && !panelp->getXMLFilename().empty())
			{
				params.styled_message.add()
					.text("(" + panelp->getXMLFilename() + ")")
					//<FS:KC> Define in colors.xml instead
//					 .style.color(LLColor4(0.7f, 0.7f, 1.f, 1.f));
					.style.color(LLUIColorTable::instance().getColor("XUITooltipFileName"));
			}
			params.styled_message.add().text("/");
		}
	}
}

static LLTrace::BlockTimerStatHandle ftm("Update UI");

// Update UI based on stored mouse position from mouse-move
// event processing.
void LLViewerWindow::updateUI()
{
	LL_PROFILE_ZONE_SCOPED_CATEGORY_UI; //LL_RECORD_BLOCK_TIME(ftm);

	static std::string last_handle_msg;

	// <FS:Ansariel> We don't show the hints anyway, so needless to check here
	//if (gLoggedInTime.getStarted())
	//{
	//	if (gLoggedInTime.getElapsedTimeF32() > gSavedSettings.getF32("DestinationGuideHintTimeout"))
	//	{
	//		LLFirstUse::notUsingDestinationGuide();
	//	}
	//	if (gLoggedInTime.getElapsedTimeF32() > gSavedSettings.getF32("SidePanelHintTimeout"))
	//	{
	//		LLFirstUse::notUsingSidePanel();
	//	}
	//}
	// </FS:Ansariel>

	LLConsole::updateClass();

	// animate layout stacks so we have up to date rect for world view
	LLLayoutStack::updateClass();

	// use full window for world view when not rendering UI
	bool world_view_uses_full_window = gAgentCamera.cameraMouselook() || !gPipeline.hasRenderDebugFeatureMask(LLPipeline::RENDER_DEBUG_FEATURE_UI);
	updateWorldViewRect(world_view_uses_full_window);

	LLView::sMouseHandlerMessage.clear();

	S32 x = mCurrentMousePoint.mX;
	S32 y = mCurrentMousePoint.mY;

	MASK	mask = gKeyboard->currentMask(TRUE);

	if (gPipeline.hasRenderDebugMask(LLPipeline::RENDER_DEBUG_RAYCAST))
	{
		gDebugRaycastFaceHit = -1;
		gDebugRaycastObject = cursorIntersect(-1, -1, 512.f, NULL, -1, FALSE, FALSE, TRUE,
											  &gDebugRaycastFaceHit,
											  &gDebugRaycastIntersection,
											  &gDebugRaycastTexCoord,
											  &gDebugRaycastNormal,
											  &gDebugRaycastTangent,
											  &gDebugRaycastStart,
											  &gDebugRaycastEnd);
		gDebugRaycastParticle = gPipeline.lineSegmentIntersectParticle(gDebugRaycastStart, gDebugRaycastEnd, &gDebugRaycastParticleIntersection, NULL);
	}

	updateMouseDelta();
	updateKeyboardFocus();

	BOOL handled = FALSE;

	LLUICtrl* top_ctrl = gFocusMgr.getTopCtrl();
	LLMouseHandler* mouse_captor = gFocusMgr.getMouseCapture();
	LLView* captor_view = dynamic_cast<LLView*>(mouse_captor);

	//FIXME: only include captor and captor's ancestors if mouse is truly over them --RN

	//build set of views containing mouse cursor by traversing UI hierarchy and testing 
	//screen rect against mouse cursor
	view_handle_set_t mouse_hover_set;

	// constraint mouse enter events to children of mouse captor
	LLView* root_view = captor_view;

	// if mouse captor doesn't exist or isn't a LLView
	// then allow mouse enter events on entire UI hierarchy
	if (!root_view)
	{
		root_view = mRootView;
	}

	// only update mouse hover set when UI is visible (since we shouldn't send hover events to invisible UI
	if (gPipeline.hasRenderDebugFeatureMask(LLPipeline::RENDER_DEBUG_FEATURE_UI))
	{
		// include all ancestors of captor_view as automatically having mouse
		if (captor_view)
		{
			LLView* captor_parent_view = captor_view->getParent();
			while(captor_parent_view)
			{
				mouse_hover_set.insert(captor_parent_view->getHandle());
				captor_parent_view = captor_parent_view->getParent();
			}
		}

		// aggregate visible views that contain mouse cursor in display order
		LLPopupView::popup_list_t popups = mPopupView->getCurrentPopups();

		for(LLPopupView::popup_list_t::iterator popup_it = popups.begin(); popup_it != popups.end(); ++popup_it)
		{
			LLView* popup = popup_it->get();
			if (popup && popup->calcScreenBoundingRect().pointInRect(x, y))
			{
				// iterator over contents of top_ctrl, and throw into mouse_hover_set
				for (LLView::tree_iterator_t it = popup->beginTreeDFS();
					it != popup->endTreeDFS();
					++it)
				{
					LLView* viewp = *it;
					if (viewp->getVisible()
						&& viewp->calcScreenBoundingRect().pointInRect(x, y))
					{
						// we have a view that contains the mouse, add it to the set
						mouse_hover_set.insert(viewp->getHandle());
					}
					else
					{
						// skip this view and all of its children
						it.skipDescendants();
					}
				}
			}
		}

		// while the top_ctrl contains the mouse cursor, only it and its descendants will receive onMouseEnter events
		if (top_ctrl && top_ctrl->calcScreenBoundingRect().pointInRect(x, y))
		{
			// iterator over contents of top_ctrl, and throw into mouse_hover_set
			for (LLView::tree_iterator_t it = top_ctrl->beginTreeDFS();
				it != top_ctrl->endTreeDFS();
				++it)
			{
				LLView* viewp = *it;
				if (viewp->getVisible()
					&& viewp->calcScreenBoundingRect().pointInRect(x, y))
				{
					// we have a view that contains the mouse, add it to the set
					mouse_hover_set.insert(viewp->getHandle());
				}
				else
				{
					// skip this view and all of its children
					it.skipDescendants();
				}
			}
		}
		else
		{
			// walk UI tree in depth-first order
			for (LLView::tree_iterator_t it = root_view->beginTreeDFS();
				it != root_view->endTreeDFS();
				++it)
			{
				LLView* viewp = *it;
				// calculating the screen rect involves traversing the parent, so this is less than optimal
				if (viewp->getVisible()
					&& viewp->calcScreenBoundingRect().pointInRect(x, y))
				{

					// if this view is mouse opaque, nothing behind it should be in mouse_hover_set
					if (viewp->getMouseOpaque())
					{
						// constrain further iteration to children of this widget
						it = viewp->beginTreeDFS();
					}
		
					// we have a view that contains the mouse, add it to the set
					mouse_hover_set.insert(viewp->getHandle());
				}
				else
				{
					// skip this view and all of its children
					it.skipDescendants();
				}
			}
		}
	}

	typedef std::vector<LLHandle<LLView> > view_handle_list_t;

	// call onMouseEnter() on all views which contain the mouse cursor but did not before
	view_handle_list_t mouse_enter_views;
	std::set_difference(mouse_hover_set.begin(), mouse_hover_set.end(),
						mMouseHoverViews.begin(), mMouseHoverViews.end(),
						std::back_inserter(mouse_enter_views));
	for (view_handle_list_t::iterator it = mouse_enter_views.begin();
		it != mouse_enter_views.end();
		++it)
	{
		LLView* viewp = it->get();
		if (viewp)
		{
			LLRect view_screen_rect = viewp->calcScreenRect();
			viewp->onMouseEnter(x - view_screen_rect.mLeft, y - view_screen_rect.mBottom, mask);
		}
	}

	// call onMouseLeave() on all views which no longer contain the mouse cursor
	view_handle_list_t mouse_leave_views;
	std::set_difference(mMouseHoverViews.begin(), mMouseHoverViews.end(),
						mouse_hover_set.begin(), mouse_hover_set.end(),
						std::back_inserter(mouse_leave_views));
	for (view_handle_list_t::iterator it = mouse_leave_views.begin();
		it != mouse_leave_views.end();
		++it)
	{
		LLView* viewp = it->get();
		if (viewp)
		{
			LLRect view_screen_rect = viewp->calcScreenRect();
			viewp->onMouseLeave(x - view_screen_rect.mLeft, y - view_screen_rect.mBottom, mask);
		}
	}

	// store resulting hover set for next frame
	swap(mMouseHoverViews, mouse_hover_set);

	// only handle hover events when UI is enabled
	if (gPipeline.hasRenderDebugFeatureMask(LLPipeline::RENDER_DEBUG_FEATURE_UI))
	{	

		if( mouse_captor )
		{
			// Pass hover events to object capturing mouse events.
			S32 local_x;
			S32 local_y; 
			mouse_captor->screenPointToLocal( x, y, &local_x, &local_y );
			handled = mouse_captor->handleHover(local_x, local_y, mask);
			if (LLView::sDebugMouseHandling)
			{
				LL_INFOS() << "Hover handled by captor " << mouse_captor->getName() << LL_ENDL;
			}

			if( !handled )
			{
				LL_DEBUGS("UserInput") << "hover not handled by mouse captor" << LL_ENDL;
			}
		}
		else
		{
			if (top_ctrl)
			{
				S32 local_x, local_y;
				top_ctrl->screenPointToLocal( x, y, &local_x, &local_y );
				handled = top_ctrl->pointInView(local_x, local_y) && top_ctrl->handleHover(local_x, local_y, mask);
			}

			if ( !handled )
			{
				// x and y are from last time mouse was in window
				// mMouseInWindow tracks *actual* mouse location
				if (mMouseInWindow && mRootView->handleHover(x, y, mask) )
				{
					if (LLView::sDebugMouseHandling && LLView::sMouseHandlerMessage != last_handle_msg)
					{
						last_handle_msg = LLView::sMouseHandlerMessage;
						LL_INFOS() << "Hover" << LLView::sMouseHandlerMessage << LL_ENDL;
					}
					handled = TRUE;
				}
				else if (LLView::sDebugMouseHandling)
				{
					if (last_handle_msg != LLStringUtil::null)
					{
						last_handle_msg.clear();
						LL_INFOS() << "Hover not handled by view" << LL_ENDL;
					}
				}
			}
		
			if (!handled)
			{
				LLTool *tool = LLToolMgr::getInstance()->getCurrentTool();

				if(mMouseInWindow && tool)
				{
					handled = tool->handleHover(x, y, mask);
				}
			}
		}

		// Show a new tool tip (or update one that is already shown)
		BOOL tool_tip_handled = FALSE;
		std::string tool_tip_msg;
		if( handled 
			&& !mWindow->isCursorHidden())
		{
			LLRect screen_sticky_rect = mRootView->getLocalRect();
			S32 local_x, local_y;

			static LLCachedControl<bool> debug_show_xui_names(gSavedSettings, "DebugShowXUINames", 0);
			if (debug_show_xui_names)
			{
				LLToolTip::Params params;

				LLView* tooltip_view = mRootView;
				LLView::tree_iterator_t end_it = mRootView->endTreeDFS();
				for (LLView::tree_iterator_t it = mRootView->beginTreeDFS(); it != end_it; ++it)
				{
					LLView* viewp = *it;
					LLRect screen_rect;
					viewp->localRectToScreen(viewp->getLocalRect(), &screen_rect);
					if (!(viewp->getVisible()
						 && screen_rect.pointInRect(x, y)))
					{
						it.skipDescendants();
					}
					// only report xui names for LLUICtrls, 
					// and blacklist the various containers we don't care about
					else if (dynamic_cast<LLUICtrl*>(viewp) 
							&& viewp != gMenuHolder
							&& viewp != gFloaterView
							&& viewp != gConsole) 
					{
						if (dynamic_cast<LLFloater*>(viewp))
						{
							// constrain search to descendants of this (frontmost) floater
							// by resetting iterator
							it = viewp->beginTreeDFS();
						}

						// if we are in a new part of the tree (not a descendent of current tooltip_view)
						// then push the results for tooltip_view and start with a new potential view
						// NOTE: this emulates visiting only the leaf nodes that meet our criteria
						if (!viewp->hasAncestor(tooltip_view))
						{
							append_xui_tooltip(tooltip_view, params);
							screen_sticky_rect.intersectWith(tooltip_view->calcScreenRect());
						}
						tooltip_view = viewp;
					}
				}

				append_xui_tooltip(tooltip_view, params);
				params.styled_message.add().text("\n");

				screen_sticky_rect.intersectWith(tooltip_view->calcScreenRect());
				
				params.sticky_rect = screen_sticky_rect;
				params.max_width = 400;

				LLToolTipMgr::instance().show(params);
			}
			// if there is a mouse captor, nothing else gets a tooltip
			else if (mouse_captor)
			{
				mouse_captor->screenPointToLocal(x, y, &local_x, &local_y);
				tool_tip_handled = mouse_captor->handleToolTip(local_x, local_y, mask);
			}
			else 
			{
				// next is top_ctrl
				if (!tool_tip_handled && top_ctrl)
				{
					top_ctrl->screenPointToLocal(x, y, &local_x, &local_y);
					tool_tip_handled = top_ctrl->handleToolTip(local_x, local_y, mask );
				}
				
				if (!tool_tip_handled)
				{
					local_x = x; local_y = y;
					tool_tip_handled = mRootView->handleToolTip(local_x, local_y, mask );
				}

				LLTool* current_tool = LLToolMgr::getInstance()->getCurrentTool();
				if (!tool_tip_handled && current_tool)
				{
					current_tool->screenPointToLocal(x, y, &local_x, &local_y);
					tool_tip_handled = current_tool->handleToolTip(local_x, local_y, mask );
				}
			}
		}		
	}
	else
	{	// just have tools handle hover when UI is turned off
		LLTool *tool = LLToolMgr::getInstance()->getCurrentTool();

		if(mMouseInWindow && tool)
		{
			handled = tool->handleHover(x, y, mask);
		}
	}

	updateLayout();

	mLastMousePoint = mCurrentMousePoint;

	// cleanup unused selections when no modal dialogs are open
	if (LLModalDialog::activeCount() == 0)
	{
		LLViewerParcelMgr::getInstance()->deselectUnused();
	}

	if (LLModalDialog::activeCount() == 0)
	{
		LLSelectMgr::getInstance()->deselectUnused();
	}
}


void LLViewerWindow::updateLayout()
{
	LLTool* tool = LLToolMgr::getInstance()->getCurrentTool();
	if (gFloaterTools != NULL
		&& tool != NULL
		&& tool != gToolNull  
		&& tool != LLToolCompInspect::getInstance() 
		&& tool != LLToolDragAndDrop::getInstance() 
		&& !gSavedSettings.getBOOL("FreezeTime"))
	{ 
		// Suppress the toolbox view if our source tool was the pie tool,
		// and we've overridden to something else.
		bool suppress_toolbox = 
			(LLToolMgr::getInstance()->getBaseTool() == LLToolPie::getInstance()) &&
			(LLToolMgr::getInstance()->getCurrentTool() != LLToolPie::getInstance());

		LLMouseHandler *captor = gFocusMgr.getMouseCapture();
		// With the null, inspect, or drag and drop tool, don't muck
		// with visibility.

		if (gFloaterTools->isMinimized()
			||	(tool != LLToolPie::getInstance()						// not default tool
				&& tool != LLToolCompGun::getInstance()					// not coming out of mouselook
				&& !suppress_toolbox									// not override in third person
				&& LLToolMgr::getInstance()->getCurrentToolset()->isShowFloaterTools()
				&& (!captor || dynamic_cast<LLView*>(captor) != NULL)))						// not dragging
		{
			// Force floater tools to be visible (unless minimized)
			if (!gFloaterTools->getVisible())
			{
				gFloaterTools->openFloater();
			}
			// Update the location of the blue box tool popup
			LLCoordGL select_center_screen;
			MASK	mask = gKeyboard->currentMask(TRUE);
			gFloaterTools->updatePopup( select_center_screen, mask );
		}
		else
		{
			gFloaterTools->setVisible(FALSE);
		}
		//gMenuBarView->setItemVisible("BuildTools", gFloaterTools->getVisible());
	}

	// Always update console
	if(gConsole)
	{
		LLRect console_rect = getChatConsoleRect();
		gConsole->reshape(console_rect.getWidth(), console_rect.getHeight());
		gConsole->setRect(console_rect);
	}
}

void LLViewerWindow::updateMouseDelta()
{
#if LL_WINDOWS
    LLCoordCommon delta; 
    mWindow->getCursorDelta(&delta);
    S32 dx = delta.mX;
    S32 dy = delta.mY;
#else
	S32 dx = lltrunc((F32) (mCurrentMousePoint.mX - mLastMousePoint.mX) * LLUI::getScaleFactor().mV[VX]);
	S32 dy = lltrunc((F32) (mCurrentMousePoint.mY - mLastMousePoint.mY) * LLUI::getScaleFactor().mV[VY]);
#endif

	//RN: fix for asynchronous notification of mouse leaving window not working
	LLCoordWindow mouse_pos;
	mWindow->getCursorPosition(&mouse_pos);
	if (mouse_pos.mX < 0 || 
		mouse_pos.mY < 0 ||
		mouse_pos.mX > mWindowRectRaw.getWidth() ||
		mouse_pos.mY > mWindowRectRaw.getHeight())
	{
		mMouseInWindow = FALSE;
	}
	else
	{
		mMouseInWindow = TRUE;
	}

	LLVector2 mouse_vel; 

	//if (gSavedSettings.getBOOL("MouseSmooth"))
	static LLCachedControl<bool> mouseSmooth(gSavedSettings, "MouseSmooth");
	if (mouseSmooth)
	{
		static F32 fdx = 0.f;
		static F32 fdy = 0.f;

		F32 amount = 16.f;
		fdx = fdx + ((F32) dx - fdx) * llmin(gFrameIntervalSeconds.value()*amount,1.f);
		fdy = fdy + ((F32) dy - fdy) * llmin(gFrameIntervalSeconds.value()*amount,1.f);

		mCurrentMouseDelta.set(ll_round(fdx), ll_round(fdy));
		mouse_vel.setVec(fdx,fdy);
	}
	else
	{
		mCurrentMouseDelta.set(dx, dy);
		mouse_vel.setVec((F32) dx, (F32) dy);
	}
    
	sample(sMouseVelocityStat, mouse_vel.magVec());
}

void LLViewerWindow::updateKeyboardFocus()
{
	if (!gPipeline.hasRenderDebugFeatureMask(LLPipeline::RENDER_DEBUG_FEATURE_UI))
	{
		gFocusMgr.setKeyboardFocus(NULL);
	}

	// clean up current focus
	LLUICtrl* cur_focus = dynamic_cast<LLUICtrl*>(gFocusMgr.getKeyboardFocus());
	if (cur_focus)
	{
		if (!cur_focus->isInVisibleChain() || !cur_focus->isInEnabledChain())
		{
            // don't release focus, just reassign so that if being given
            // to a sibling won't call onFocusLost on all the ancestors
			// gFocusMgr.releaseFocusIfNeeded(cur_focus);

			LLUICtrl* parent = cur_focus->getParentUICtrl();
			const LLUICtrl* focus_root = cur_focus->findRootMostFocusRoot();
			bool new_focus_found = false;
			while(parent)
			{
				if (parent->isCtrl() 
					&& (parent->hasTabStop() || parent == focus_root) 
					&& !parent->getIsChrome() 
					&& parent->isInVisibleChain() 
					&& parent->isInEnabledChain())
				{
					if (!parent->focusFirstItem())
					{
						parent->setFocus(TRUE);
					}
					new_focus_found = true;
					break;
				}
				parent = parent->getParentUICtrl();
			}

			// if we didn't find a better place to put focus, just release it
			// hasFocus() will return true if and only if we didn't touch focus since we
			// are only moving focus higher in the hierarchy
			if (!new_focus_found)
			{
				cur_focus->setFocus(FALSE);
			}
		}
		else if (cur_focus->isFocusRoot())
		{
			// focus roots keep trying to delegate focus to their first valid descendant
			// this assumes that focus roots are not valid focus holders on their own
			cur_focus->focusFirstItem();
		}
	}

	// last ditch force of edit menu to selection manager
	if (LLEditMenuHandler::gEditMenuHandler == NULL && LLSelectMgr::getInstance()->getSelection()->getObjectCount())
	{
		LLEditMenuHandler::gEditMenuHandler = LLSelectMgr::getInstance();
	}

	if (gFloaterView->getCycleMode())
	{
		// sync all floaters with their focus state
		gFloaterView->highlightFocusedFloater();
		gSnapshotFloaterView->highlightFocusedFloater();
		MASK	mask = gKeyboard->currentMask(TRUE);
		if ((mask & MASK_CONTROL) == 0)
		{
			// control key no longer held down, finish cycle mode
			gFloaterView->setCycleMode(FALSE);

			gFloaterView->syncFloaterTabOrder();
		}
		else
		{
			// user holding down CTRL, don't update tab order of floaters
		}
	}
	else
	{
		// update focused floater
		gFloaterView->highlightFocusedFloater();
		gSnapshotFloaterView->highlightFocusedFloater();
		// make sure floater visible order is in sync with tab order
		gFloaterView->syncFloaterTabOrder();
	}
}

static LLTrace::BlockTimerStatHandle FTM_UPDATE_WORLD_VIEW("Update World View");
void LLViewerWindow::updateWorldViewRect(bool use_full_window)
{
	LL_RECORD_BLOCK_TIME(FTM_UPDATE_WORLD_VIEW);

	// start off using whole window to render world
	LLRect new_world_rect = mWindowRectRaw;

	if (use_full_window == false && mWorldViewPlaceholder.get())
	{
		new_world_rect = mWorldViewPlaceholder.get()->calcScreenRect();
		// clamp to at least a 1x1 rect so we don't try to allocate zero width gl buffers
		new_world_rect.mTop = llmax(new_world_rect.mTop, new_world_rect.mBottom + 1);
		new_world_rect.mRight = llmax(new_world_rect.mRight, new_world_rect.mLeft + 1);

		new_world_rect.mLeft = ll_round((F32)new_world_rect.mLeft * mDisplayScale.mV[VX]);
		new_world_rect.mRight = ll_round((F32)new_world_rect.mRight * mDisplayScale.mV[VX]);
		new_world_rect.mBottom = ll_round((F32)new_world_rect.mBottom * mDisplayScale.mV[VY]);
		new_world_rect.mTop = ll_round((F32)new_world_rect.mTop * mDisplayScale.mV[VY]);
	}

	if (mWorldViewRectRaw != new_world_rect)
	{
		mWorldViewRectRaw = new_world_rect;
		gResizeScreenTexture = TRUE;
		LLViewerCamera::getInstance()->setViewHeightInPixels( mWorldViewRectRaw.getHeight() );
		LLViewerCamera::getInstance()->setAspect( getWorldViewAspectRatio() );

		LLRect old_world_rect_scaled = mWorldViewRectScaled;
		mWorldViewRectScaled = calcScaledRect(mWorldViewRectRaw, mDisplayScale);

		// sending a signal with a new WorldView rect
		mOnWorldViewRectUpdated(old_world_rect_scaled, mWorldViewRectScaled);
	}
}

void LLViewerWindow::saveLastMouse(const LLCoordGL &point)
{
	// Store last mouse location.
	// If mouse leaves window, pretend last point was on edge of window

	if (point.mX < 0)
	{
		mCurrentMousePoint.mX = 0;
	}
	else if (point.mX > getWindowWidthScaled())
	{
		mCurrentMousePoint.mX = getWindowWidthScaled();
	}
	else
	{
		mCurrentMousePoint.mX = point.mX;
	}

	if (point.mY < 0)
	{
		mCurrentMousePoint.mY = 0;
	}
	else if (point.mY > getWindowHeightScaled() )
	{
		mCurrentMousePoint.mY = getWindowHeightScaled();
	}
	else
	{
		mCurrentMousePoint.mY = point.mY;
	}
}

// <FS:Beq> Changes to add physics view support into edit mode
//pragma region FSShowPhysicsInEditMode

const float offset_units = 3.0;
const float offset_factor = -3.0;

// decorator for renderMeshBaseHull from llspatialpartition. but with our own offsets to avoid glitching.
void renderMeshBaseHullPhysics(LLVOVolume* volume, U32 data_mask, LLColor4& color, LLColor4& line_color)
{
			LLGLEnable offset(GL_POLYGON_OFFSET_FILL);
			glPolygonMode(GL_FRONT_AND_BACK, GL_FILL);
			glPolygonOffset(offset_factor, offset_units);
			gGL.diffuseColor4fv(color.mV);
			renderMeshBaseHull(volume, data_mask, color, line_color);
}

// decorator for render_hull from llspatialpartition. but with our own offsets to avoid glitching.
void renderHullPhysics(LLModel::PhysicsMesh& mesh, const LLColor4& color, const LLColor4& line_color)
{
	LLGLEnable offset(GL_POLYGON_OFFSET_FILL);
	glPolygonMode(GL_FRONT_AND_BACK, GL_FILL); 
	glPolygonOffset(offset_factor, offset_units);
	render_hull(mesh, color, line_color);
}

// Draw a physics shape with the edges highlighted in 'line_color'
void renderMeshPhysicsTriangles(const LLColor4& color, const LLColor4& line_color, LLVolume* vol, LLModel::Decomposition * decomp)
{
// Not required here, we already disable this in the outer scope
//	LLGLDisable multisample(LLPipeline::RenderFSAASamples > 0 ? GL_MULTISAMPLE_ARB : 0);

	LLGLSLShader* shader = LLGLSLShader::sCurBoundShaderPtr;

	if (shader)
	{
		gDebugProgram.bind();
	}

	gGL.matrixMode(LLRender::MM_MODELVIEW);
	gGL.pushMatrix();
	// scope for the RAII for the depth test on hidden geometry
	{
		// This draw section covers the hidden geometry

		gGL.blendFunc(LLRender::BF_SOURCE_COLOR, LLRender::BF_ONE);
		LLGLDepthTest gls_depth(GL_TRUE, GL_FALSE, GL_GEQUAL);
		if (shader)
		{
			{
				LLGLEnable offset(GL_POLYGON_OFFSET_FILL);
				glPolygonOffset(offset_factor, offset_units);
				gGL.diffuseColor4fv(color.mV);
				//decomp has physics mesh, render that mesh
				glPolygonMode(GL_FRONT_AND_BACK, GL_FILL);
				LLVertexBuffer::drawArrays(LLRender::TRIANGLES, decomp->mPhysicsShapeMesh.mPositions);
			}
			{
				LLGLEnable offset(GL_POLYGON_OFFSET_LINE);
				glPolygonMode(GL_FRONT_AND_BACK, GL_LINE);
				glPolygonOffset(offset_factor, offset_units);
				gGL.diffuseColor4fv(line_color.mV);
				LLVertexBuffer::drawArrays(LLRender::TRIANGLES, decomp->mPhysicsShapeMesh.mPositions);
			}
		}
		else
		{
			gGL.flush();
			{
				glPolygonMode(GL_FRONT_AND_BACK, GL_FILL);
				gGL.diffuseColor4fv(color.mV);
				//decomp has physics mesh, render that mesh
				LLVertexBuffer::drawArrays(LLRender::TRIANGLES, decomp->mPhysicsShapeMesh.mPositions);
				glPolygonMode(GL_FRONT_AND_BACK, GL_LINE);
				gGL.diffuseColor4fv(line_color.mV);
				LLVertexBuffer::drawArrays(LLRender::TRIANGLES, decomp->mPhysicsShapeMesh.mPositions);
			}
		}
	}//End depth test for hidden geometry
//	gGL.flush();
	gGL.setSceneBlendType(LLRender::BT_ALPHA);

	if (shader)
	{
		{
			gGL.diffuseColor4fv(color.mV);
			LLGLEnable offset(GL_POLYGON_OFFSET_FILL);
			glPolygonMode(GL_FRONT_AND_BACK, GL_FILL);
			glPolygonOffset(offset_factor, offset_units);
			gGL.setLineWidth(1.f); // <FS> Line width OGL core profile fix by Rye Mutt
			LLVertexBuffer::drawArrays(LLRender::TRIANGLES, decomp->mPhysicsShapeMesh.mPositions);
		}
		{
			gGL.diffuseColor4fv(line_color.mV);
			LLGLEnable offset(GL_POLYGON_OFFSET_LINE);
			glPolygonMode(GL_FRONT_AND_BACK, GL_LINE);
			glPolygonOffset(offset_factor, offset_units);
			gGL.setLineWidth(3.f); // <FS> Line width OGL core profile fix by Rye Mutt
			LLVertexBuffer::drawArrays(LLRender::TRIANGLES, decomp->mPhysicsShapeMesh.mPositions);
		}
	}
	else
	{
		gGL.flush();
		{
			glPolygonMode(GL_FRONT_AND_BACK, GL_FILL);
			gGL.diffuseColor4fv(color.mV);
			//decomp has physics mesh, render that mesh
			LLVertexBuffer::drawArrays(LLRender::TRIANGLES, decomp->mPhysicsShapeMesh.mPositions);
			glPolygonMode(GL_FRONT_AND_BACK, GL_LINE);
			gGL.diffuseColor4fv(line_color.mV);
			gGL.setLineWidth(3.f); // <FS> Line width OGL core profile fix by Rye Mutt
			LLVertexBuffer::drawArrays(LLRender::TRIANGLES, decomp->mPhysicsShapeMesh.mPositions);
		}
	}

	gGL.setLineWidth(1.f); // <FS> Line width OGL core profile fix by Rye Mutt
	glPolygonMode(GL_FRONT_AND_BACK, GL_FILL);
	gGL.popMatrix();

	//restore the previous shader
	if (shader)
	{
		shader->bind();
	}
}

void renderNonMeshHullPhysics(LLVOVolume* vovolume, LLVolume* volume, LLColor4 color, LLColor4 line_color, LLVector3 center, LLVector3 size)
{
	LLVolumeParams volume_params = volume->getParams();
	S32 detail = get_physics_detail(volume_params, vovolume->getScale());

	LLVolume* phys_volume = LLPrimitive::sVolumeManager->refVolume(volume_params, detail);

	if (!phys_volume->mHullPoints)
	{ //build convex hull
		std::vector<LLVector3> pos;
		std::vector<U16> index;

		S32 index_offset = 0;
		// Build a vector of vertices in the visible LOD model determined by 'detail' 
		for (S32 i = 0; i < phys_volume->getNumVolumeFaces(); ++i)
		{
			const LLVolumeFace& face = phys_volume->getVolumeFace(i);
			if (index_offset + face.mNumVertices > 65535)
			{
				continue;
			}

			for (S32 j = 0; j < face.mNumVertices; ++j)
			{
				pos.push_back(LLVector3(face.mPositions[j].getF32ptr()));
			}

			for (S32 j = 0; j < face.mNumIndices; ++j)
			{
				index.push_back(face.mIndices[j] + index_offset);
			}

			index_offset += face.mNumVertices;
		}
		// use the array of vertices to construct a single hull based 
		if (!pos.empty() && !index.empty() && LLConvexDecomposition::getInstance()) // ND: FIRE-3427
		{
			LLCDMeshData mesh;
			mesh.mIndexBase = &index[0];
			mesh.mVertexBase = pos[0].mV;
			mesh.mNumVertices = pos.size();
			mesh.mVertexStrideBytes = 12;
			mesh.mIndexStrideBytes = 6;
			mesh.mIndexType = LLCDMeshData::INT_16;

			mesh.mNumTriangles = index.size() / 3;

			LLCDMeshData res;
			LLCDResult retval;
			if ((retval = LLConvexDecomposition::getInstance()->generateSingleHullMeshFromMesh(&mesh, &res)))
			{
				LL_WARNS() << "ConvexDecomp Failed (generateSingleHullMeshFromMesh): " << retval << LL_ENDL;
			}

			//copy res into phys_volume
			phys_volume->mHullPoints = (LLVector4a*)ll_aligned_malloc_16(sizeof(LLVector4a)*res.mNumVertices);
			phys_volume->mNumHullPoints = res.mNumVertices;

			S32 idx_size = (res.mNumTriangles * 3 * 2 + 0xF) & ~0xF;
			phys_volume->mHullIndices = (U16*)ll_aligned_malloc_16(idx_size);
			phys_volume->mNumHullIndices = res.mNumTriangles * 3;

			const F32* v = res.mVertexBase;

			for (S32 i = 0; i < res.mNumVertices; ++i)
			{
				F32* p = (F32*)((U8*)v + i*res.mVertexStrideBytes);
				phys_volume->mHullPoints[i].load3(p);
			}

			if (res.mIndexType == LLCDMeshData::INT_16)
			{
				for (S32 i = 0; i < res.mNumTriangles; ++i)
				{
					U16* idx = (U16*)(((U8*)res.mIndexBase) + i*res.mIndexStrideBytes);

					phys_volume->mHullIndices[i * 3 + 0] = idx[0];
					phys_volume->mHullIndices[i * 3 + 1] = idx[1];
					phys_volume->mHullIndices[i * 3 + 2] = idx[2];
				}
			}
			else
			{
				for (S32 i = 0; i < res.mNumTriangles; ++i)
				{
					U32* idx = (U32*)(((U8*)res.mIndexBase) + i*res.mIndexStrideBytes);

					phys_volume->mHullIndices[i * 3 + 0] = (U16)idx[0];
					phys_volume->mHullIndices[i * 3 + 1] = (U16)idx[1];
					phys_volume->mHullIndices[i * 3 + 2] = (U16)idx[2];
				}
			}
		}
	}
	//pragma endregion Build the mesh data for a convex hull for a PRIM that is explcitly in CONVEX_HULL mode
	// Now that we've got the hulldecomp let's draw it

	// <FS:Ansariel> Crash fix due to invalid calls to drawElements by Drake Arconis
	//if (phys_volume->mHullPoints)
	if (phys_volume->mHullPoints && phys_volume->mHullIndices && phys_volume->mNumHullPoints > 0 && phys_volume->mNumHullIndices > 0)
		//pragma region ConvexPrimDrawHull
		// </FS:Ansariel>
	{
		//render hull
		// TODO: (BEQ) Find out why is this not a call to render_hull? it probably could be if the data is in the right form

		glPolygonMode(GL_FRONT_AND_BACK, GL_LINE);

		gGL.diffuseColor4fv(line_color.mV);
		LLVertexBuffer::unbind();

		llassert(LLGLSLShader::sCurBoundShader != 0);

		LLVertexBuffer::drawElements(LLRender::TRIANGLES, phys_volume->mHullPoints, NULL, phys_volume->mNumHullIndices, phys_volume->mHullIndices);

		gGL.diffuseColor4fv(color.mV);
		glPolygonMode(GL_FRONT_AND_BACK, GL_FILL);
		LLVertexBuffer::drawElements(LLRender::TRIANGLES, phys_volume->mHullPoints, NULL, phys_volume->mNumHullIndices, phys_volume->mHullIndices);
	}
	else
	{
		// if we don't have a physics convex model then draw a magenta box
		gGL.diffuseColor4f(1, 0, 1, 1);
		drawBoxOutline(center, size);
	}
	//pragma endregion
	LLPrimitive::sVolumeManager->unrefVolume(phys_volume);
}

void renderOnePhysicsShape(LLViewerObject* objectp)
{
	// sanity check this we have a drawable.
	LLDrawable* drawable = objectp->mDrawable;

	if (!drawable)
	{
		return;
	}

	// this is an attached HUD so let's just return.
	if (objectp->isHUDAttachment())
	{
		return;
	}

	LLVOVolume* vovolume = drawable->getVOVolume();

	// phsyics_type is the user selected prim property (None, Prim, Convex)
	U8 physics_type = vovolume->getPhysicsShapeType();

	// If no physics is set to NONE or we're flexi just return
	if (physics_type == LLViewerObject::PHYSICS_SHAPE_NONE || vovolume->isFlexible())
	{
		return;
	}
	// Get the shape details for this object
	LLVolume *volume = vovolume->getVolume();
	LLVolumeParams volume_params = volume->getParams();

	// setup a volume instance to hold the physics shape
	LLPhysicsVolumeParams physics_params(volume_params,
		physics_type == LLViewerObject::PHYSICS_SHAPE_CONVEX_HULL);

	// Set physics_spec to cache the info about the physics shape of our volume.
	LLPhysicsShapeBuilderUtil::PhysicsShapeSpecification physics_spec;
	LLUUID mesh_id;
	LLModel::Decomposition* decomp = nullptr;
	bool hasConvexDecomp = FALSE;

	// If we are a mesh and the mesh has a hul decomp (is analysed) then set hasDecomp to true
	if (vovolume->isMesh()){
		mesh_id = volume_params.getSculptID();
		decomp = gMeshRepo.getDecomposition(mesh_id);
		if (decomp && !decomp->mHull.empty()){ hasConvexDecomp = TRUE; }
	}

	LLPhysicsShapeBuilderUtil::determinePhysicsShape(physics_params, vovolume->getScale(), hasConvexDecomp, physics_spec);

	U32 physicsShapeType = physics_spec.getType();
	/*
	Primitive types
	BOX,
	SPHERE,
	CYLINDER,

	USER_CONVEX,	User specified they wanted the convex hull of the volume
	PRIM_CONVEX,	Either a volume that is inherently convex but not a primitive type, or a shape
	with dimensions such that will convexify it anyway.

	SCULPT,			Special case for traditional sculpts--they are the convex hull of a single particular set of volume params

	USER_MESH,		A user mesh. May or may not contain a convex decomposition.
	PRIM_MESH,		A non-convex volume which we have to represent accurately

	INVALID
	*/

	// This is a link set. The models need an additional transform to modelview
	if (drawable->isActive())
	{
		gGL.loadMatrix(gGLModelView);
		gGL.multMatrix((F32*)objectp->getRenderMatrix().mMatrix);
	}

	gGL.multMatrix((F32*)vovolume->getRelativeXform().mMatrix);

//pragma region PhysicsRenderSettings
	LLColor4 color;

	static LLCachedControl<F32> threshold(gSavedSettings,"ObjectCostHighThreshold");
	static LLCachedControl<LLColor4> low(gSavedSettings,"ObjectCostLowColor");
	static LLCachedControl<LLColor4> mid(gSavedSettings,"ObjectCostMidColor");
	static LLCachedControl<LLColor4> high(gSavedSettings,"ObjectCostHighColor");
	static LLCachedControl<bool> usePhysicsCostOnly(gSavedSettings, "UsePhysicsCostOnly");

	F32 cost = usePhysicsCostOnly ? vovolume->getPhysicsCost() : vovolume->getObjectCost();

	F32 normalizedCost = 1.f - exp(-(cost / threshold));
	if (normalizedCost <= 0.5f)
	{
		color = lerp(low, mid, 2.f * normalizedCost);
	}
	else
	{
		color = lerp(mid, high, 2.f * (normalizedCost - 0.5f));
	}

	LLColor4 line_color = color*0.5f;
//pragma endregion Setup various values from Settings 


	U32 data_mask = LLVertexBuffer::MAP_VERTEX;

	// These two are used to draw the "error" boxes
	LLVector3 center(0, 0, 0);
	LLVector3 size(0.25f, 0.25f, 0.25f);

	if (physicsShapeType == LLPhysicsShapeBuilderUtil::PhysicsShapeSpecification::USER_MESH)
	{
		// USER_MESH,		A user mesh. May or may not contain a convex decomposition.
		// do we have a Mesh physics loaded yet?
		if (decomp)
		{
			if (hasConvexDecomp) // analysed mesh - we will build a mesh  representation and cache it in the mMesh vector
			{
				// This Model contains a hull based physics. This equates to "analysed" mesh physics in the uploader.
				if (decomp->mMesh.empty())
				{
					// build a mesh representation of the hulls (does nothing if Havok not present)
					gMeshRepo.buildPhysicsMesh(*decomp);
				}

				for (U32 i = 0; i < decomp->mMesh.size(); ++i)
				{
					renderHullPhysics(decomp->mMesh[i], color, line_color);
				}
			}
			else if (!decomp->mPhysicsShapeMesh.empty())
			{
				// This model has triangular mesh (non-analysed)
				renderMeshPhysicsTriangles(color, line_color, volume, decomp);
			}
			else
			{
				//no mesh or decomposition, render base hull
				renderMeshBaseHullPhysics(vovolume, data_mask, color, line_color);

				if (decomp->mPhysicsShapeMesh.empty())
				{
					//attempt to fetch physics shape mesh if available
					gMeshRepo.fetchPhysicsShape(mesh_id);
				}
			}
		}
		else
		{
			// No physics when expected, probably Havok broken/missing or asset still downloading
			// all else fails then ORANGE wireframe box.
			// This typically means you are running without Havok
			gGL.diffuseColor3f(1, 1, 0);
			drawBoxOutline(center, size);
		}
	}
	else if (physicsShapeType == LLPhysicsShapeBuilderUtil::PhysicsShapeSpecification::USER_CONVEX ||
		physicsShapeType == LLPhysicsShapeBuilderUtil::PhysicsShapeSpecification::PRIM_CONVEX)
	{
		// the owner of the object has selected convex, or we have forced it convex for other reasons
		if (vovolume->isMesh())
		{
			renderMeshBaseHullPhysics(vovolume, data_mask, color, line_color);
		}
		else
		{
			renderNonMeshHullPhysics(vovolume, volume, color, line_color, center, size);
		}
	}
	// vvvv Physics shape is a Havok primitive, either box, sphere or cylinder (object must be a prim)
	else if (physicsShapeType == LLPhysicsShapeBuilderUtil::PhysicsShapeSpecification::BOX)
	{
		LLGLEnable offset(GL_POLYGON_OFFSET_FILL);
		glPolygonMode(GL_FRONT_AND_BACK, GL_FILL);
		glPolygonOffset(offset_factor, offset_units);
		LLVector3 center = physics_spec.getCenter();
		LLVector3 scale = physics_spec.getScale();
		LLVector3 vscale = vovolume->getScale()*2.f;
		scale.set(scale[0] / vscale[0], scale[1] / vscale[1], scale[2] / vscale[2]);

		gGL.diffuseColor4fv(color.mV);
		drawBox(center, scale);
	}
	else if (physicsShapeType == LLPhysicsShapeBuilderUtil::PhysicsShapeSpecification::SPHERE)
	{
		LLGLEnable offset(GL_POLYGON_OFFSET_FILL);
		glPolygonMode(GL_FRONT_AND_BACK, GL_FILL);
		glPolygonOffset(offset_factor, offset_units);

		LLVolumeParams volume_params;
		volume_params.setType(LL_PCODE_PROFILE_CIRCLE_HALF, LL_PCODE_PATH_CIRCLE);
		volume_params.setBeginAndEndS(0.f, 1.f);
		volume_params.setBeginAndEndT(0.f, 1.f);
		volume_params.setRatio(1, 1);
		volume_params.setShear(0, 0);
		LLVolume* sphere = LLPrimitive::sVolumeManager->refVolume(volume_params, 3);

		gGL.diffuseColor4fv(color.mV);
		pushVerts(sphere);
		LLPrimitive::sVolumeManager->unrefVolume(sphere);
	}
	else if (physicsShapeType == LLPhysicsShapeBuilderUtil::PhysicsShapeSpecification::CYLINDER)
	{
		LLGLEnable offset(GL_POLYGON_OFFSET_FILL);
		glPolygonMode(GL_FRONT_AND_BACK, GL_FILL);
		glPolygonOffset(offset_factor, offset_units);

		LLVolumeParams volume_params;
		volume_params.setType(LL_PCODE_PROFILE_CIRCLE, LL_PCODE_PATH_LINE);
		volume_params.setBeginAndEndS(0.f, 1.f);
		volume_params.setBeginAndEndT(0.f, 1.f);
		volume_params.setRatio(1, 1);
		volume_params.setShear(0, 0);
		LLVolume* cylinder = LLPrimitive::sVolumeManager->refVolume(volume_params, 3);

		gGL.diffuseColor4fv(color.mV);
		pushVerts(cylinder);
		LLPrimitive::sVolumeManager->unrefVolume(cylinder);
	}
	else if (physicsShapeType == LLPhysicsShapeBuilderUtil::PhysicsShapeSpecification::PRIM_MESH)
	//PhysicsShapePrimTriangles - Physics shape for this prim is triangular mesh (typically when prim is cut/hollow etc)
	{
		LLVolumeParams volume_params = volume->getParams();
		// TODO: (Beq) refactor? detail is reused, we ought to be able to pull this out in a wider scope.
		S32 detail = get_physics_detail(volume_params, vovolume->getScale());
		LLVolume* phys_volume = LLPrimitive::sVolumeManager->refVolume(volume_params, detail);

		// TODO: (BEQ) We ought to be able to use a common draw call here too?
		glPolygonOffset(offset_factor, offset_units);

		{
			LLGLEnable offset(GL_POLYGON_OFFSET_LINE);
			glPolygonMode(GL_FRONT_AND_BACK, GL_LINE);

			gGL.diffuseColor4fv(line_color.mV);
			pushVerts(phys_volume); // draw the outlines
		}
		{
			LLGLEnable offset(GL_POLYGON_OFFSET_FILL);
			gGL.diffuseColor4fv(color.mV);
			glPolygonMode(GL_FRONT_AND_BACK, GL_FILL);
			pushVerts(phys_volume); // draw the filled boxes
		}
		LLPrimitive::sVolumeManager->unrefVolume(phys_volume);
	}
	else if (physicsShapeType == LLPhysicsShapeBuilderUtil::PhysicsShapeSpecification::PRIM_CONVEX)
	// PhysicsShapePrimConvex - Physics shape for prim is inherently convex or convexified due to scale
	{
		LLVolumeParams volume_params = volume->getParams();
		S32 detail = get_physics_detail(volume_params, vovolume->getScale());

		LLVolume* phys_volume = LLPrimitive::sVolumeManager->refVolume(volume_params, detail);

		if (phys_volume->mHullPoints && phys_volume->mHullIndices)
			// We have the hull details so just draw them
		{
			// TODO: (Beq) refactor this!! yet another flavour of drawing the same crap. Can we ratioanlise the arguments
			// <FS:Ansariel> Use a vbo for the static LLVertexBuffer::drawArray/Element functions; by Drake Arconis/Shyotl Kuhr
			//glPolygonMode(GL_FRONT_AND_BACK, GL_LINE);
			//llassert(LLGLSLShader::sCurBoundShader != 0);
			//LLVertexBuffer::unbind();
			//glVertexPointer(3, GL_FLOAT, 16, phys_volume->mHullPoints);
			//gGL.diffuseColor4fv(line_color.mV);
			//gGL.syncMatrices();
			//glDrawElements(GL_TRIANGLES, phys_volume->mNumHullIndices, GL_UNSIGNED_SHORT, phys_volume->mHullIndices);

			//gGL.diffuseColor4fv(color.mV);
			//glPolygonMode(GL_FRONT_AND_BACK, GL_FILL);
			//glDrawElements(GL_TRIANGLES, phys_volume->mNumHullIndices, GL_UNSIGNED_SHORT, phys_volume->mHullIndices);
			gGL.diffuseColor4fv(line_color.mV);
			glPolygonMode(GL_FRONT_AND_BACK, GL_LINE);
			LLVertexBuffer::drawElements(LLRender::TRIANGLES, phys_volume->mHullPoints, NULL, phys_volume->mNumHullIndices, phys_volume->mHullIndices);

			gGL.diffuseColor4fv(color.mV);
			glPolygonMode(GL_FRONT_AND_BACK, GL_FILL);
			LLVertexBuffer::drawElements(LLRender::TRIANGLES, phys_volume->mHullPoints, NULL, phys_volume->mNumHullIndices, phys_volume->mHullIndices);
			// </FS:Ansariel>
		}
		else
		{
			// The hull data has not been computed yet (it may never be if havok is not installed) draw a magenta box and request it to be built
			// TODO: can we cache the fact Havok is not installed and speed all this up by not bothering?
			gGL.diffuseColor3f(1, 0, 1);
			drawBoxOutline(center, size);
			gMeshRepo.buildHull(volume_params, detail);
		}
		LLPrimitive::sVolumeManager->unrefVolume(phys_volume);
	}
	// PhysicsShapeSculpt - Sculpts are not supported at present (what happened to "you must render something"?)
	else if (physicsShapeType == LLPhysicsShapeBuilderUtil::PhysicsShapeSpecification::SCULPT)
	{
		//TODO: implement sculpted prim physics display
	}
	else
	{
		LL_ERRS() << "Unhandled type" << LL_ENDL;
	}

}
// End Firestorm additions that add the ability to visualise the physics shape in edit mode.
//</FS:Beq> Physics display in edit mode changes

// Draws the selection outlines for the currently selected objects
// Must be called after displayObjects is called, which sets the mGLName parameter
// NOTE: This function gets called 3 times:
//  render_ui_3d: 			FALSE, FALSE, TRUE
//  render_hud_elements:	FALSE, FALSE, FALSE
void LLViewerWindow::renderSelections( BOOL for_gl_pick, BOOL pick_parcel_walls, BOOL for_hud )
{
	LLObjectSelectionHandle selection = LLSelectMgr::getInstance()->getSelection();

	if (!for_hud && !for_gl_pick)
	{
		// Call this once and only once
		LLSelectMgr::getInstance()->updateSilhouettes();
	}
	
	// Draw fence around land selections
	if (for_gl_pick)
	{
		if (pick_parcel_walls)
		{
			LLViewerParcelMgr::getInstance()->renderParcelCollision();
		}
	}
	else if (( for_hud && selection->getSelectType() == SELECT_TYPE_HUD) ||
			 (!for_hud && selection->getSelectType() != SELECT_TYPE_HUD))
	{		
		LLSelectMgr::getInstance()->renderSilhouettes(for_hud);
		
		stop_glerror();
		
		// <FS:Beq> Additions to display/tools in edit mode
		if (LLToolMgr::getInstance()->inEdit() && selection->getSelectType() != SELECT_TYPE_HUD)
		{
			static LLCachedControl<S32> showSpecificLOD(gSavedSettings, "ShowSpecificLODInEdit");
			static LLCachedControl<bool> showPhysicsShapeInEdit(gSavedSettings, "ShowPhysicsShapeInEdit");

			if (-1 != showSpecificLOD) // Note -1 is disabled [no force] so 0 = lowest 1= low etc. 
			{
				struct f : public LLSelectedObjectFunctor
				{
					virtual bool apply(LLViewerObject* object)
					{
						if (object->getPCode() == LL_PCODE_VOLUME)
						{
							LLVOVolume* vol = static_cast<LLVOVolume*>(object);
							if (vol->isMesh())
							{
								vol->forceLOD(showSpecificLOD);
							}
						}
						return true;
					}
				} func;
				LLSelectMgr::getInstance()->getSelection()->applyToObjects(&func);
			}

			if (showPhysicsShapeInEdit)
			{
				// setup opengl common parameters before we iterate over each object
				gGL.pushMatrix();
				//Need to because crash on ATI 3800 (and similar cards) MAINT-5018 
				LLGLDisable multisample(LLPipeline::RenderFSAASamples > 0 ? GL_MULTISAMPLE_ARB : 0);
				LLGLSLShader* shader = LLGLSLShader::sCurBoundShaderPtr;
				if (shader)
				{
					gDebugProgram.bind();
				}
				gGL.getTexUnit(0)->unbind(LLTexUnit::TT_TEXTURE); // no textures needed
				glClearColor(0, 0, 0, 0); // bg black
				gGL.setColorMask(true, true); // write color and alpha info
				gGL.color4f(1.f, 1.f, 1.f, 0.5);
				gGL.matrixMode(LLRender::MM_MODELVIEW);
				LLGLEnable gls_blend(GL_BLEND);
				LLGLEnable gls_cull(GL_CULL_FACE);
				LLGLDepthTest gls_depth(GL_TRUE, GL_FALSE);

				struct f : public LLSelectedObjectFunctor
				{
					virtual bool apply(LLViewerObject* object)
					{
						renderOnePhysicsShape(object);
						return true;
					}
				} func;
				LLSelectMgr::getInstance()->getSelection()->applyToObjects(&func);
				// Restore the original shader program
				if (shader)
				{
					shader->bind();
				}

				gGL.popMatrix();
			}
		}
		// </FS:Beq>

		// setup HUD render
		if (selection->getSelectType() == SELECT_TYPE_HUD && LLSelectMgr::getInstance()->getSelection()->getObjectCount())
		{
			LLBBox hud_bbox = gAgentAvatarp->getHUDBBox();

			// set up transform to encompass bounding box of HUD
			gGL.matrixMode(LLRender::MM_PROJECTION);
			gGL.pushMatrix();
			gGL.loadIdentity();
			F32 depth = llmax(1.f, hud_bbox.getExtentLocal().mV[VX] * 1.1f);
			gGL.ortho(-0.5f * LLViewerCamera::getInstance()->getAspect(), 0.5f * LLViewerCamera::getInstance()->getAspect(), -0.5f, 0.5f, 0.f, depth);
			
			gGL.matrixMode(LLRender::MM_MODELVIEW);
			gGL.pushMatrix();
			gGL.loadIdentity();
			gGL.loadMatrix(OGL_TO_CFR_ROTATION);		// Load Cory's favorite reference frame
			gGL.translatef(-hud_bbox.getCenterLocal().mV[VX] + (depth *0.5f), 0.f, 0.f);
		}

		// Render light for editing
		if (LLSelectMgr::sRenderLightRadius && LLToolMgr::getInstance()->inEdit())
		{
			gGL.getTexUnit(0)->unbind(LLTexUnit::TT_TEXTURE);
			LLGLEnable gls_blend(GL_BLEND);
			LLGLEnable gls_cull(GL_CULL_FACE);
			LLGLDepthTest gls_depth(GL_TRUE, GL_FALSE);
			gGL.matrixMode(LLRender::MM_MODELVIEW);
			gGL.pushMatrix();
			if (selection->getSelectType() == SELECT_TYPE_HUD)
			{
				F32 zoom = gAgentCamera.mHUDCurZoom;
				gGL.scalef(zoom, zoom, zoom);
			}

			struct f : public LLSelectedObjectFunctor
			{
				virtual bool apply(LLViewerObject* object)
				{
					LLDrawable* drawable = object->mDrawable;
					if (drawable && drawable->isLight())
					{
						LLVOVolume* vovolume = drawable->getVOVolume();
						gGL.pushMatrix();

						LLVector3 center = drawable->getPositionAgent();
						gGL.translatef(center[0], center[1], center[2]);
						F32 scale = vovolume->getLightRadius();
						gGL.scalef(scale, scale, scale);

						LLColor4 color(vovolume->getLightSRGBColor(), .5f);
						gGL.color4fv(color.mV);
					
						//F32 pixel_area = 100000.f;
						// Render Outside
						gSphere.render();

						// Render Inside
						glCullFace(GL_FRONT);
						gSphere.render();
						glCullFace(GL_BACK);
					
						gGL.popMatrix();
					}
					return true;
				}
			} func;
			LLSelectMgr::getInstance()->getSelection()->applyToObjects(&func);
			
			gGL.popMatrix();
		}				
		
		// NOTE: The average position for the axis arrows of the selected objects should
		// not be recalculated at this time.  If they are, then group rotations will break.

		// Draw arrows at average center of all selected objects
		LLTool* tool = LLToolMgr::getInstance()->getCurrentTool();
		if (tool)
		{
			if(tool->isAlwaysRendered())
			{
				tool->render();
			}
			else
			{
				if( !LLSelectMgr::getInstance()->getSelection()->isEmpty() )
				{
					bool all_selected_objects_move;
					bool all_selected_objects_modify;
					// Note: This might be costly to do on each frame and when a lot of objects are selected
					// we might be better off with some kind of memory for selection and/or states, consider
					// optimizing, perhaps even some kind of selection generation at level of LLSelectMgr to
					// make whole viewer benefit.
					LLSelectMgr::getInstance()->selectGetEditMoveLinksetPermissions(all_selected_objects_move, all_selected_objects_modify);

					BOOL draw_handles = TRUE;

					if (tool == LLToolCompTranslate::getInstance() && !all_selected_objects_move && !LLSelectMgr::getInstance()->isMovableAvatarSelected())
					{
						draw_handles = FALSE;
					}

					if (tool == LLToolCompRotate::getInstance() && !all_selected_objects_move && !LLSelectMgr::getInstance()->isMovableAvatarSelected())
					{
						draw_handles = FALSE;
					}

					if ( !all_selected_objects_modify && tool == LLToolCompScale::getInstance() )
					{
						draw_handles = FALSE;
					}
				
					if( draw_handles )
					{
						tool->render();
					}
				}
			}
			if (selection->getSelectType() == SELECT_TYPE_HUD && selection->getObjectCount())
			{
				gGL.matrixMode(LLRender::MM_PROJECTION);
				gGL.popMatrix();

				gGL.matrixMode(LLRender::MM_MODELVIEW);
				gGL.popMatrix();
				stop_glerror();
			}
		}
	}
}

// Return a point near the clicked object representative of the place the object was clicked.
LLVector3d LLViewerWindow::clickPointInWorldGlobal(S32 x, S32 y_from_bot, LLViewerObject* clicked_object) const
{
	// create a normalized vector pointing from the camera center into the 
	// world at the location of the mouse click
	LLVector3 mouse_direction_global = mouseDirectionGlobal( x, y_from_bot );

	LLVector3d relative_object = clicked_object->getPositionGlobal() - gAgentCamera.getCameraPositionGlobal();

	// make mouse vector as long as object vector, so it touchs a point near
	// where the user clicked on the object
	mouse_direction_global *= (F32) relative_object.magVec();

	LLVector3d new_pos;
	new_pos.setVec(mouse_direction_global);
	// transform mouse vector back to world coords
	new_pos += gAgentCamera.getCameraPositionGlobal();

	return new_pos;
}


BOOL LLViewerWindow::clickPointOnSurfaceGlobal(const S32 x, const S32 y, LLViewerObject *objectp, LLVector3d &point_global) const
{
	BOOL intersect = FALSE;

//	U8 shape = objectp->mPrimitiveCode & LL_PCODE_BASE_MASK;
	if (!intersect)
	{
		point_global = clickPointInWorldGlobal(x, y, objectp);
		LL_INFOS() << "approx intersection at " <<  (objectp->getPositionGlobal() - point_global) << LL_ENDL;
	}
	else
	{
		LL_INFOS() << "good intersection at " <<  (objectp->getPositionGlobal() - point_global) << LL_ENDL;
	}

	return intersect;
}

void LLViewerWindow::pickAsync( S32 x,
								S32 y_from_bot,
								MASK mask,
								void (*callback)(const LLPickInfo& info),
								BOOL pick_transparent,
								BOOL pick_rigged,
								BOOL pick_unselectable)
{
	// "Show Debug Alpha" means no object actually transparent
    BOOL in_build_mode = LLFloaterReg::instanceVisible("build");
    if (LLDrawPoolAlpha::sShowDebugAlpha)
    {
        pick_transparent = TRUE;
    }
    else if (in_build_mode && !gSavedSettings.getBOOL("SelectInvisibleObjects"))
    {
        pick_transparent = FALSE;
    }

	LLPickInfo pick_info(LLCoordGL(x, y_from_bot), mask, pick_transparent, pick_rigged, FALSE, TRUE, pick_unselectable, callback);
	schedulePick(pick_info);
}

void LLViewerWindow::schedulePick(LLPickInfo& pick_info)
{
	if (mPicks.size() >= 1024 || mWindow->getMinimized())
	{ //something went wrong, picks are being scheduled but not processed
		
		if (pick_info.mPickCallback)
		{
			pick_info.mPickCallback(pick_info);
		}
	
		return;
	}
	mPicks.push_back(pick_info);
	
	// delay further event processing until we receive results of pick
	// only do this for async picks so that handleMouseUp won't be called
	// until the pick triggered in handleMouseDown has been processed, for example
	mWindow->delayInputProcessing();
}


void LLViewerWindow::performPick()
{
	if (!mPicks.empty())
	{
		std::vector<LLPickInfo>::iterator pick_it;
		for (pick_it = mPicks.begin(); pick_it != mPicks.end(); ++pick_it)
		{
			pick_it->fetchResults();
		}

		mLastPick = mPicks.back();
		mPicks.clear();
	}
}

void LLViewerWindow::returnEmptyPicks()
{
	std::vector<LLPickInfo>::iterator pick_it;
	for (pick_it = mPicks.begin(); pick_it != mPicks.end(); ++pick_it)
	{
		mLastPick = *pick_it;
		// just trigger callback with empty results
		if (pick_it->mPickCallback)
		{
			pick_it->mPickCallback(*pick_it);
		}
	}
	mPicks.clear();
}

// Performs the GL object/land pick.
LLPickInfo LLViewerWindow::pickImmediate(S32 x, S32 y_from_bot, BOOL pick_transparent, BOOL pick_rigged, BOOL pick_particle, BOOL pick_unselectable)
{
	BOOL in_build_mode = LLFloaterReg::instanceVisible("build");
	if ((in_build_mode && gSavedSettings.getBOOL("SelectInvisibleObjects")) || LLDrawPoolAlpha::sShowDebugAlpha)
	{
		// build mode allows interaction with all transparent objects
		// "Show Debug Alpha" means no object actually transparent
		pick_transparent = TRUE;
	}
	
	// shortcut queueing in mPicks and just update mLastPick in place
	MASK	key_mask = gKeyboard->currentMask(TRUE);
	mLastPick = LLPickInfo(LLCoordGL(x, y_from_bot), key_mask, pick_transparent, pick_rigged, pick_particle, TRUE, FALSE, NULL);
	mLastPick.fetchResults();

	return mLastPick;
}

LLHUDIcon* LLViewerWindow::cursorIntersectIcon(S32 mouse_x, S32 mouse_y, F32 depth,
										   LLVector4a* intersection)
{
	S32 x = mouse_x;
	S32 y = mouse_y;

	if ((mouse_x == -1) && (mouse_y == -1)) // use current mouse position
	{
		x = getCurrentMouseX();
		y = getCurrentMouseY();
	}

	// world coordinates of mouse
	// VECTORIZE THIS
	LLVector3 mouse_direction_global = mouseDirectionGlobal(x,y);
	LLVector3 mouse_point_global = LLViewerCamera::getInstance()->getOrigin();
	LLVector3 mouse_world_start = mouse_point_global;
	LLVector3 mouse_world_end   = mouse_point_global + mouse_direction_global * depth;

	LLVector4a start, end;
	start.load3(mouse_world_start.mV);
	end.load3(mouse_world_end.mV);
	
	return LLHUDIcon::lineSegmentIntersectAll(start, end, intersection);
}

LLViewerObject* LLViewerWindow::cursorIntersect(S32 mouse_x, S32 mouse_y, F32 depth,
												LLViewerObject *this_object,
												S32 this_face,
												BOOL pick_transparent,
												BOOL pick_rigged,
                                                BOOL pick_unselectable,
												S32* face_hit,
												LLVector4a *intersection,
												LLVector2 *uv,
												LLVector4a *normal,
												LLVector4a *tangent,
												LLVector4a* start,
												LLVector4a* end)
{
	S32 x = mouse_x;
	S32 y = mouse_y;

	if ((mouse_x == -1) && (mouse_y == -1)) // use current mouse position
	{
		x = getCurrentMouseX();
		y = getCurrentMouseY();
	}

	// HUD coordinates of mouse
	LLVector3 mouse_point_hud = mousePointHUD(x, y);
	LLVector3 mouse_hud_start = mouse_point_hud - LLVector3(depth, 0, 0);
	LLVector3 mouse_hud_end   = mouse_point_hud + LLVector3(depth, 0, 0);
	
	// world coordinates of mouse
	LLVector3 mouse_direction_global = mouseDirectionGlobal(x,y);
	LLVector3 mouse_point_global = LLViewerCamera::getInstance()->getOrigin();
	
	//get near clip plane
	LLVector3 n = LLViewerCamera::getInstance()->getAtAxis();
	LLVector3 p = mouse_point_global + n * LLViewerCamera::getInstance()->getNear();

	//project mouse point onto plane
	LLVector3 pos;
	line_plane(mouse_point_global, mouse_direction_global, p, n, pos);
	mouse_point_global = pos;

	LLVector3 mouse_world_start = mouse_point_global;
	LLVector3 mouse_world_end   = mouse_point_global + mouse_direction_global * depth;

	if (!LLViewerJoystick::getInstance()->getOverrideCamera() && !gPipeline.FSFocusPointFollowsPointer) // <FS:Beq> FIRE-16728 Add free aim mouse and focus lock
	{ //always set raycast intersection to mouse_world_end unless
		//flycam is on (for DoF effect)
		gDebugRaycastIntersection.load3(mouse_world_end.mV);
	}

	LLVector4a mw_start;
	mw_start.load3(mouse_world_start.mV);
	LLVector4a mw_end;
	mw_end.load3(mouse_world_end.mV);

	LLVector4a mh_start;
	mh_start.load3(mouse_hud_start.mV);
	LLVector4a mh_end;
	mh_end.load3(mouse_hud_end.mV);

	if (start)
	{
		*start = mw_start;
	}

	if (end)
	{
		*end = mw_end;
	}

	LLViewerObject* found = NULL;

	if (this_object)  // check only this object
	{
		if (this_object->isHUDAttachment()) // is a HUD object?
		{
			if (this_object->lineSegmentIntersect(mh_start, mh_end, this_face, pick_transparent, pick_rigged, pick_unselectable,
												  face_hit, intersection, uv, normal, tangent))
			{
				found = this_object;
			}
		}
		else // is a world object
		{
			if (this_object->lineSegmentIntersect(mw_start, mw_end, this_face, pick_transparent, pick_rigged, pick_unselectable,
												  face_hit, intersection, uv, normal, tangent))
			{
				found = this_object;
			}
		}
	}
	else // check ALL objects
	{
		found = gPipeline.lineSegmentIntersectInHUD(mh_start, mh_end, pick_transparent,
													face_hit, intersection, uv, normal, tangent);

// [RLVa:KB] - Checked: 2010-03-31 (RLVa-1.2.0c) | Modified: RLVa-1.2.0c
		if ( (rlv_handler_t::isEnabled()) && (found) &&
			 (LLToolCamera::getInstance()->hasMouseCapture()) && (gKeyboard->currentMask(TRUE) & MASK_ALT) )
		{
			found = NULL;
		}
// [/RLVa:KB]
		if (!found) // if not found in HUD, look in world:
		{
			found = gPipeline.lineSegmentIntersectInWorld(mw_start, mw_end, pick_transparent, pick_rigged, pick_unselectable,
														  face_hit, intersection, uv, normal, tangent);
			if (found && !pick_transparent)
			{
				gDebugRaycastIntersection = *intersection;
			}
		}

// [RLVa:KB] - Checked: RLVa-1.2.0
		if ( (found) && ((gTeleportDisplay) || ((rlv_handler_t::isEnabled()) && (gRlvHandler.hasBehaviour(RLV_BHVR_INTERACT)))) )
		{
			// Allow picking if:
			//   - the drag-and-drop tool is active (allows inventory offers)
			//   - the camera tool is active
			//   - the pie tool is active *and* we picked our own avie (allows "mouse steering" and the self pie menu)
			LLTool* pCurTool = LLToolMgr::getInstance()->getCurrentTool();
			if ( (LLToolDragAndDrop::getInstance() != pCurTool) && 
			     (!LLToolCamera::getInstance()->hasMouseCapture()) &&
			     ((LLToolPie::getInstance() != pCurTool) || (gAgent.getID() != found->getID())) )
			{
				found = NULL;
			}
		}
// [/RLVa:KB]
	}

	return found;
}

// Returns unit vector relative to camera
// indicating direction of point on screen x,y
LLVector3 LLViewerWindow::mouseDirectionGlobal(const S32 x, const S32 y) const
{
	// find vertical field of view
	F32			fov = LLViewerCamera::getInstance()->getView();

	// find world view center in scaled ui coordinates
	F32			center_x = getWorldViewRectScaled().getCenterX();
	F32			center_y = getWorldViewRectScaled().getCenterY();

	// calculate pixel distance to screen
	F32			distance = ((F32)getWorldViewHeightScaled() * 0.5f) / (tan(fov / 2.f));

	// calculate click point relative to middle of screen
	F32			click_x = x - center_x;
	F32			click_y = y - center_y;

	// compute mouse vector
	LLVector3	mouse_vector =	distance * LLViewerCamera::getInstance()->getAtAxis()
								- click_x * LLViewerCamera::getInstance()->getLeftAxis()
								+ click_y * LLViewerCamera::getInstance()->getUpAxis();

	mouse_vector.normVec();

	return mouse_vector;
}

LLVector3 LLViewerWindow::mousePointHUD(const S32 x, const S32 y) const
{
	// find screen resolution
	S32			height = getWorldViewHeightScaled();

	// find world view center
	F32			center_x = getWorldViewRectScaled().getCenterX();
	F32			center_y = getWorldViewRectScaled().getCenterY();

	// remap with uniform scale (1/height) so that top is -0.5, bottom is +0.5
	F32 hud_x = -((F32)x - center_x)  / height;
	F32 hud_y = ((F32)y - center_y) / height;

	return LLVector3(0.f, hud_x/gAgentCamera.mHUDCurZoom, hud_y/gAgentCamera.mHUDCurZoom);
}

// Returns unit vector relative to camera in camera space
// indicating direction of point on screen x,y
LLVector3 LLViewerWindow::mouseDirectionCamera(const S32 x, const S32 y) const
{
	// find vertical field of view
	F32			fov_height = LLViewerCamera::getInstance()->getView();
	F32			fov_width = fov_height * LLViewerCamera::getInstance()->getAspect();

	// find screen resolution
	S32			height = getWorldViewHeightScaled();
	S32			width = getWorldViewWidthScaled();

	// find world view center
	F32			center_x = getWorldViewRectScaled().getCenterX();
	F32			center_y = getWorldViewRectScaled().getCenterY();

	// calculate click point relative to middle of screen
	F32			click_x = (((F32)x - center_x) / (F32)width) * fov_width * -1.f;
	F32			click_y = (((F32)y - center_y) / (F32)height) * fov_height;

	// compute mouse vector
	LLVector3	mouse_vector =	LLVector3(0.f, 0.f, -1.f);
	LLQuaternion mouse_rotate;
	mouse_rotate.setQuat(click_y, click_x, 0.f);

	mouse_vector = mouse_vector * mouse_rotate;
	// project to z = -1 plane;
	mouse_vector = mouse_vector * (-1.f / mouse_vector.mV[VZ]);

	return mouse_vector;
}



BOOL LLViewerWindow::mousePointOnPlaneGlobal(LLVector3d& point, const S32 x, const S32 y, 
										const LLVector3d &plane_point_global, 
										const LLVector3 &plane_normal_global)
{
	LLVector3d	mouse_direction_global_d;

	mouse_direction_global_d.setVec(mouseDirectionGlobal(x,y));
	LLVector3d	plane_normal_global_d;
	plane_normal_global_d.setVec(plane_normal_global);
	F64 plane_mouse_dot = (plane_normal_global_d * mouse_direction_global_d);
	LLVector3d plane_origin_camera_rel = plane_point_global - gAgentCamera.getCameraPositionGlobal();
	F64	mouse_look_at_scale = (plane_normal_global_d * plane_origin_camera_rel)
								/ plane_mouse_dot;
	if (llabs(plane_mouse_dot) < 0.00001)
	{
		// if mouse is parallel to plane, return closest point on line through plane origin
		// that is parallel to camera plane by scaling mouse direction vector
		// by distance to plane origin, modulated by deviation of mouse direction from plane origin
		LLVector3d plane_origin_dir = plane_origin_camera_rel;
		plane_origin_dir.normVec();
		
		mouse_look_at_scale = plane_origin_camera_rel.magVec() / (plane_origin_dir * mouse_direction_global_d);
	}

	point = gAgentCamera.getCameraPositionGlobal() + mouse_look_at_scale * mouse_direction_global_d;

	return mouse_look_at_scale > 0.0;
}


// Returns global position
BOOL LLViewerWindow::mousePointOnLandGlobal(const S32 x, const S32 y, LLVector3d *land_position_global, BOOL ignore_distance)
{
	LLVector3		mouse_direction_global = mouseDirectionGlobal(x,y);
	F32				mouse_dir_scale;
	BOOL			hit_land = FALSE;
	LLViewerRegion	*regionp;
	F32			land_z;
	const F32	FIRST_PASS_STEP = 1.0f;		// meters
	const F32	SECOND_PASS_STEP = 0.1f;	// meters
	const F32	draw_distance = ignore_distance ? MAX_FAR_CLIP : gAgentCamera.mDrawDistance;
	LLVector3d	camera_pos_global;

	camera_pos_global = gAgentCamera.getCameraPositionGlobal();
	LLVector3d		probe_point_global;
	LLVector3		probe_point_region;

	// walk forwards to find the point
	for (mouse_dir_scale = FIRST_PASS_STEP; mouse_dir_scale < draw_distance; mouse_dir_scale += FIRST_PASS_STEP)
	{
		LLVector3d mouse_direction_global_d;
		mouse_direction_global_d.setVec(mouse_direction_global * mouse_dir_scale);
		probe_point_global = camera_pos_global + mouse_direction_global_d;

		regionp = LLWorld::getInstance()->resolveRegionGlobal(probe_point_region, probe_point_global);

		if (!regionp)
		{
			// ...we're outside the world somehow
			continue;
		}

		S32 i = (S32) (probe_point_region.mV[VX]/regionp->getLand().getMetersPerGrid());
		S32 j = (S32) (probe_point_region.mV[VY]/regionp->getLand().getMetersPerGrid());
		S32 grids_per_edge = (S32) regionp->getLand().mGridsPerEdge;
		if ((i >= grids_per_edge) || (j >= grids_per_edge))
		{
			//LL_INFOS() << "LLViewerWindow::mousePointOnLand probe_point is out of region" << LL_ENDL;
			continue;
		}

		land_z = regionp->getLand().resolveHeightRegion(probe_point_region);

		//LL_INFOS() << "mousePointOnLand initial z " << land_z << LL_ENDL;

		if (probe_point_region.mV[VZ] < land_z)
		{
			// ...just went under land

			// cout << "under land at " << probe_point << " scale " << mouse_vec_scale << endl;

			hit_land = TRUE;
			break;
		}
	}


	if (hit_land)
	{
		// Don't go more than one step beyond where we stopped above.
		// This can't just be "mouse_vec_scale" because floating point error
		// will stop the loop before the last increment.... X - 1.0 + 0.1 + 0.1 + ... + 0.1 != X
		F32 stop_mouse_dir_scale = mouse_dir_scale + FIRST_PASS_STEP;

		// take a step backwards, then walk forwards again to refine position
		for ( mouse_dir_scale -= FIRST_PASS_STEP; mouse_dir_scale <= stop_mouse_dir_scale; mouse_dir_scale += SECOND_PASS_STEP)
		{
			LLVector3d mouse_direction_global_d;
			mouse_direction_global_d.setVec(mouse_direction_global * mouse_dir_scale);
			probe_point_global = camera_pos_global + mouse_direction_global_d;

			regionp = LLWorld::getInstance()->resolveRegionGlobal(probe_point_region, probe_point_global);

			if (!regionp)
			{
				// ...we're outside the world somehow
				continue;
			}

			/*
			i = (S32) (local_probe_point.mV[VX]/regionp->getLand().getMetersPerGrid());
			j = (S32) (local_probe_point.mV[VY]/regionp->getLand().getMetersPerGrid());
			if ((i >= regionp->getLand().mGridsPerEdge) || (j >= regionp->getLand().mGridsPerEdge))
			{
				// LL_INFOS() << "LLViewerWindow::mousePointOnLand probe_point is out of region" << LL_ENDL;
				continue;
			}
			land_z = regionp->getLand().mSurfaceZ[ i + j * (regionp->getLand().mGridsPerEdge) ];
			*/

			land_z = regionp->getLand().resolveHeightRegion(probe_point_region);

			//LL_INFOS() << "mousePointOnLand refine z " << land_z << LL_ENDL;

			if (probe_point_region.mV[VZ] < land_z)
			{
				// ...just went under land again

				*land_position_global = probe_point_global;
				return TRUE;
			}
		}
	}

	return FALSE;
}

// Saves an image to the harddrive as "SnapshotX" where X >= 1.
void LLViewerWindow::saveImageNumbered(LLImageFormatted *image, BOOL force_picker, const snapshot_saved_signal_t::slot_type& success_cb, const snapshot_saved_signal_t::slot_type& failure_cb)
{
	if (!image)
	{
		LL_WARNS() << "No image to save" << LL_ENDL;
		return;
	}
	std::string extension("." + image->getExtension());
	LLImageFormatted* formatted_image = image;
	// Get a base file location if needed.
	if (force_picker || !isSnapshotLocSet())
	{
		std::string proposed_name(sSnapshotBaseName);

		// getSaveFile will append an appropriate extension to the proposed name, based on the ESaveFilter constant passed in.
		LLFilePicker::ESaveFilter pick_type;

		if (extension == ".j2c")
			pick_type = LLFilePicker::FFSAVE_J2C;
		else if (extension == ".bmp")
			pick_type = LLFilePicker::FFSAVE_BMP;
		else if (extension == ".jpg")
			pick_type = LLFilePicker::FFSAVE_JPEG;
		else if (extension == ".png")
			pick_type = LLFilePicker::FFSAVE_PNG;
		else if (extension == ".tga")
			pick_type = LLFilePicker::FFSAVE_TGA;
		else
			pick_type = LLFilePicker::FFSAVE_ALL;

		LLFilePickerReplyThread::startPicker(boost::bind(&LLViewerWindow::onDirectorySelected, this, _1, formatted_image, success_cb, failure_cb), pick_type, proposed_name,
										boost::bind(&LLViewerWindow::onSelectionFailure, this, failure_cb));
	}
	else
	{
		saveImageLocal(formatted_image, success_cb, failure_cb);
	}	
}

void LLViewerWindow::onDirectorySelected(const std::vector<std::string>& filenames, LLImageFormatted *image, const snapshot_saved_signal_t::slot_type& success_cb, const snapshot_saved_signal_t::slot_type& failure_cb)
{
	// Copy the directory + file name
	std::string filepath = filenames[0];

	gSavedPerAccountSettings.setString("SnapshotBaseName", gDirUtilp->getBaseFileName(filepath, true));
	gSavedPerAccountSettings.setString("SnapshotBaseDir", gDirUtilp->getDirName(filepath));
	saveImageLocal(image, success_cb, failure_cb);
}

void LLViewerWindow::onSelectionFailure(const snapshot_saved_signal_t::slot_type& failure_cb)
{
	failure_cb();
}


void LLViewerWindow::saveImageLocal(LLImageFormatted *image, const snapshot_saved_signal_t::slot_type& success_cb, const snapshot_saved_signal_t::slot_type& failure_cb)
{
	std::string lastSnapshotDir = LLViewerWindow::getLastSnapshotDir();
	if (lastSnapshotDir.empty())
	{
		failure_cb();
		return;
	}

// Check if there is enough free space to save snapshot
#ifdef LL_WINDOWS
	boost::filesystem::path b_path(utf8str_to_utf16str(lastSnapshotDir));
#else
	boost::filesystem::path b_path(lastSnapshotDir);
#endif
	if (!boost::filesystem::is_directory(b_path))
	{
		LLSD args;
		args["PATH"] = lastSnapshotDir;
		LLNotificationsUtil::add("SnapshotToLocalDirNotExist", args);
		resetSnapshotLoc();
		failure_cb();
		return;
	}
	boost::filesystem::space_info b_space = boost::filesystem::space(b_path);
	if (b_space.free < image->getDataSize())
	{
		LLSD args;
		args["PATH"] = lastSnapshotDir;

		std::string needM_bytes_string;
		LLResMgr::getInstance()->getIntegerString(needM_bytes_string, (image->getDataSize()) >> 10);
		args["NEED_MEMORY"] = needM_bytes_string;

		std::string freeM_bytes_string;
		LLResMgr::getInstance()->getIntegerString(freeM_bytes_string, (b_space.free) >> 10);
		args["FREE_MEMORY"] = freeM_bytes_string;

		LLNotificationsUtil::add("SnapshotToComputerFailed", args);

		failure_cb();
	}
	
	// Look for an unused file name
	BOOL is_snapshot_name_loc_set = isSnapshotLocSet();
	std::string filepath;
	S32 i = 1;
	S32 err = 0;
	std::string extension("." + image->getExtension());
	do
	{
		filepath = sSnapshotDir;
		filepath += gDirUtilp->getDirDelimiter();
		filepath += sSnapshotBaseName;

		if (is_snapshot_name_loc_set)
		{
			filepath += llformat("_%.3d",i);
		}		

		filepath += extension;

		llstat stat_info;
		err = LLFile::stat( filepath, &stat_info );
		i++;
	}
	while( -1 != err  // Search until the file is not found (i.e., stat() gives an error).
			&& is_snapshot_name_loc_set); // Or stop if we are rewriting.

	LL_INFOS() << "Saving snapshot to " << filepath << LL_ENDL;
	if (image->save(filepath))
	{
		playSnapshotAnimAndSound();
		if (gSavedSettings.getBOOL("FSLogSnapshotsToLocal"))
		{
			LLStringUtil::format_map_t args;
			args["FILENAME"] = filepath;
			report_to_nearby_chat(LLTrans::getString("SnapshotSavedToDisk", args));
		}
		success_cb();
	}
	else
	{
		failure_cb();
	}
}

void LLViewerWindow::resetSnapshotLoc()
{
	gSavedPerAccountSettings.setString("SnapshotBaseDir", std::string());
}

// static
void LLViewerWindow::movieSize(S32 new_width, S32 new_height)
{
	// <FS:TS> FIRE-6182: Set Window Size sets random size each time
	// Don't use LLCoordWindow, since the chosen resolution winds up
	// with position dependent numbers added each time. Instead, we use
	// LLCoordScreen, which avoids this. Fix from Niran's Viewer.
	// LLCoordWindow size;
	// LLCoordWindow new_size(new_width, new_height);
	// gViewerWindow->getWindow()->getSize(&size);
	// if ( size != new_size )
	// {
	//	gViewerWindow->getWindow()->setSize(new_size.convert());
	// }
	U32 nChromeW(0), nChromeH(0);
	gViewerWindow->getWindow()->getWindowChrome( nChromeW, nChromeH );

	LLCoordScreen new_size;
	new_size.mX = new_width + nChromeW;
	new_size.mY = new_height + nChromeH;
	gViewerWindow->getWindow()->setSize(new_size);
	// </FS:TS>

}

BOOL LLViewerWindow::saveSnapshot(const std::string& filepath, S32 image_width, S32 image_height, BOOL show_ui, BOOL show_hud, BOOL do_rebuild, LLSnapshotModel::ESnapshotLayerType type, LLSnapshotModel::ESnapshotFormat format)
{
    LL_INFOS() << "Saving snapshot to: " << filepath << LL_ENDL;

    LLPointer<LLImageRaw> raw = new LLImageRaw;
    BOOL success = rawSnapshot(raw, image_width, image_height, TRUE, FALSE, show_ui, show_hud, do_rebuild);

    if (success)
    {
        U8 image_codec = IMG_CODEC_BMP;
        switch (format)
        {
        case LLSnapshotModel::SNAPSHOT_FORMAT_PNG:
            image_codec = IMG_CODEC_PNG;
            break;
        case LLSnapshotModel::SNAPSHOT_FORMAT_JPEG:
            image_codec = IMG_CODEC_JPEG;
            break;
        default:
            image_codec = IMG_CODEC_BMP;
            break;
        }

        LLPointer<LLImageFormatted> formated_image = LLImageFormatted::createFromType(image_codec);
        success = formated_image->encode(raw, 0.0f);
        if (success)
        {
            success = formated_image->save(filepath);
        }
        else
        {
            LL_WARNS() << "Unable to encode snapshot of format " << format << LL_ENDL;
        }
    }
    else
    {
        LL_WARNS() << "Unable to capture raw snapshot" << LL_ENDL;
    }

    return success;
}


void LLViewerWindow::playSnapshotAnimAndSound()
{
	// <FS:PP> FIRE-8190: Preview function for "UI Sounds" Panel
	// if (gSavedSettings.getBOOL("QuietSnapshotsToDisk"))
	if (gSavedSettings.getBOOL("PlayModeUISndSnapshot"))
	// </FS:PP> FIRE-8190: Preview function for "UI Sounds" Panel
	{
		return;
	}
	gAgent.sendAnimationRequest(ANIM_AGENT_SNAPSHOT, ANIM_REQUEST_START);
	send_sound_trigger(LLUUID(gSavedSettings.getString("UISndSnapshot")), 1.0f);
}

BOOL LLViewerWindow::isSnapshotLocSet() const
{
	std::string snapshot_dir = sSnapshotDir;
	return !snapshot_dir.empty();
}

void LLViewerWindow::resetSnapshotLoc() const
{
	gSavedPerAccountSettings.setString("SnapshotBaseDir", std::string());
}

BOOL LLViewerWindow::thumbnailSnapshot(LLImageRaw *raw, S32 preview_width, S32 preview_height, BOOL show_ui, BOOL show_hud, BOOL do_rebuild, LLSnapshotModel::ESnapshotLayerType type)
{
	return rawSnapshot(raw, preview_width, preview_height, FALSE, FALSE, show_ui, show_hud, do_rebuild, type);
}

// Saves the image from the screen to a raw image
// Since the required size might be bigger than the available screen, this method rerenders the scene in parts (called subimages) and copy
// the results over to the final raw image.
BOOL LLViewerWindow::rawSnapshot(LLImageRaw *raw, S32 image_width, S32 image_height, 
    BOOL keep_window_aspect, BOOL is_texture, BOOL show_ui, BOOL show_hud, BOOL do_rebuild, LLSnapshotModel::ESnapshotLayerType type, S32 max_size)
{
	if (!raw)
	{
		return FALSE;
	}
	//check if there is enough memory for the snapshot image
	if(image_width * image_height > (1 << 22)) //if snapshot image is larger than 2K by 2K
	{
		if(!LLMemory::tryToAlloc(NULL, image_width * image_height * 3))
		{
			LL_WARNS() << "No enough memory to take the snapshot with size (w : h): " << image_width << " : " << image_height << LL_ENDL ;
			return FALSE ; //there is no enough memory for taking this snapshot.
		}
	}

	// PRE SNAPSHOT
	gDisplaySwapBuffers = FALSE;
	    
    glClear(GL_DEPTH_BUFFER_BIT | GL_COLOR_BUFFER_BIT); // stencil buffer is deprecated | GL_STENCIL_BUFFER_BIT);
	setCursor(UI_CURSOR_WAIT);

	// Hide all the UI widgets first and draw a frame
	BOOL prev_draw_ui = gPipeline.hasRenderDebugFeatureMask(LLPipeline::RENDER_DEBUG_FEATURE_UI) ? TRUE : FALSE;

	if ( prev_draw_ui != show_ui)
	{
		LLPipeline::toggleRenderDebugFeature(LLPipeline::RENDER_DEBUG_FEATURE_UI);
	}

    BOOL hide_hud = !show_hud && LLPipeline::sShowHUDAttachments;
	if (hide_hud)
	{
		LLPipeline::sShowHUDAttachments = FALSE;
	}

	// if not showing ui, use full window to render world view
	updateWorldViewRect(!show_ui);

	// Copy screen to a buffer
	// crop sides or top and bottom, if taking a snapshot of different aspect ratio
	// from window
	LLRect window_rect = show_ui ? getWindowRectRaw() : getWorldViewRectRaw(); 

	S32 snapshot_width  = window_rect.getWidth();
	S32 snapshot_height = window_rect.getHeight();
	// SNAPSHOT
	S32 window_width  = snapshot_width;
	S32 window_height = snapshot_height;
	
	// Note: Scaling of the UI is currently *not* supported so we limit the output size if UI is requested
	if (show_ui)
	{
		// If the user wants the UI, limit the output size to the available screen size
		image_width  = llmin(image_width, window_width);
		image_height = llmin(image_height, window_height);
		
		// <FS:CR> Hide currency balance in snapshots
		if (gStatusBar)
		{
			gStatusBar->showBalance((bool)gSavedSettings.getBOOL("FSShowCurrencyBalanceInSnapshots"));
		}
	}

	S32 original_width = 0;
	S32 original_height = 0;
	bool reset_deferred = false;

	LLRenderTarget scratch_space;

	F32 scale_factor = 1.0f ;
	if (!keep_window_aspect || (image_width > window_width) || (image_height > window_height))
	{	
		if ((image_width <= gGLManager.mGLMaxTextureSize && image_height <= gGLManager.mGLMaxTextureSize) && 
			(image_width > window_width || image_height > window_height) && LLPipeline::sRenderDeferred && !show_ui)
		{
			// <FS:Ansariel> FIRE-15667: 24bit depth maps
			//U32 color_fmt = type == LLSnapshotModel::SNAPSHOT_TYPE_DEPTH ? GL_DEPTH_COMPONENT : GL_RGBA;
			U32 color_fmt = (type == LLSnapshotModel::SNAPSHOT_TYPE_DEPTH || type == LLSnapshotModel::SNAPSHOT_TYPE_DEPTH24) ? GL_DEPTH_COMPONENT : GL_RGBA;
			// </FS:Ansariel>
			if (scratch_space.allocate(image_width, image_height, color_fmt, true, true))
			{
				original_width = gPipeline.mRT->deferredScreen.getWidth();
				original_height = gPipeline.mRT->deferredScreen.getHeight();

				if (gPipeline.allocateScreenBuffer(image_width, image_height))
				{
					window_width = image_width;
					window_height = image_height;
					snapshot_width = image_width;
					snapshot_height = image_height;
					reset_deferred = true;
					mWorldViewRectRaw.set(0, image_height, image_width, 0);
					LLViewerCamera::getInstance()->setViewHeightInPixels( mWorldViewRectRaw.getHeight() );
					LLViewerCamera::getInstance()->setAspect( getWorldViewAspectRatio() );
					scratch_space.bindTarget();
				}
				else
				{
					scratch_space.release();
					gPipeline.allocateScreenBuffer(original_width, original_height);
				}
			}
		}

		if (!reset_deferred)
		{
			// if image cropping or need to enlarge the scene, compute a scale_factor
			F32 ratio = llmin( (F32)window_width / image_width , (F32)window_height / image_height) ;
			snapshot_width  = (S32)(ratio * image_width) ;
			snapshot_height = (S32)(ratio * image_height) ;
			scale_factor = llmax(1.0f, 1.0f / ratio) ;
		}
	}
	
	if (show_ui && scale_factor > 1.f)
	{
		// Note: we should never get there...
		LL_WARNS() << "over scaling UI not supported." << LL_ENDL;
	}

	S32 buffer_x_offset = llfloor(((window_width  - snapshot_width)  * scale_factor) / 2.f);
	S32 buffer_y_offset = llfloor(((window_height - snapshot_height) * scale_factor) / 2.f);

	S32 image_buffer_x = llfloor(snapshot_width  * scale_factor) ;
	S32 image_buffer_y = llfloor(snapshot_height * scale_factor) ;

	if ((image_buffer_x > max_size) || (image_buffer_y > max_size)) // boundary check to avoid memory overflow
	{
		scale_factor *= llmin((F32)max_size / image_buffer_x, (F32)max_size / image_buffer_y) ;
		image_buffer_x = llfloor(snapshot_width  * scale_factor) ;
		image_buffer_y = llfloor(snapshot_height * scale_factor) ;
	}
	if ((image_buffer_x > 0) && (image_buffer_y > 0))
	{
		raw->resize(image_buffer_x, image_buffer_y, 3);
	}
	else
	{
		gStatusBar->showBalance(true);	// <FS:CR> Hide currency balance in snapshots
		return FALSE ;
	}
	if (raw->isBufferInvalid())
	{
		gStatusBar->showBalance(true);	// <FS:CR> Hide currency balance in snapshots
		return FALSE ;
	}

	BOOL high_res = scale_factor >= 2.f; // Font scaling is slow, only do so if rez is much higher
	if (high_res && show_ui)
	{
		// Note: we should never get there...
		LL_WARNS() << "High res UI snapshot not supported. " << LL_ENDL;
		/*send_agent_pause();
		//rescale fonts
		initFonts(scale_factor);
		LLHUDObject::reshapeAll();*/
	}

	S32 output_buffer_offset_y = 0;

	F32 depth_conversion_factor_1 = (LLViewerCamera::getInstance()->getFar() + LLViewerCamera::getInstance()->getNear()) / (2.f * LLViewerCamera::getInstance()->getFar() * LLViewerCamera::getInstance()->getNear());
	F32 depth_conversion_factor_2 = (LLViewerCamera::getInstance()->getFar() - LLViewerCamera::getInstance()->getNear()) / (2.f * LLViewerCamera::getInstance()->getFar() * LLViewerCamera::getInstance()->getNear());

	// Subimages are in fact partial rendering of the final view. This happens when the final view is bigger than the screen.
	// In most common cases, scale_factor is 1 and there's no more than 1 iteration on x and y
	for (int subimage_y = 0; subimage_y < scale_factor; ++subimage_y)
	{
		S32 subimage_y_offset = llclamp(buffer_y_offset - (subimage_y * window_height), 0, window_height);;
		// handle fractional columns
		U32 read_height = llmax(0, (window_height - subimage_y_offset) -
			llmax(0, (window_height * (subimage_y + 1)) - (buffer_y_offset + raw->getHeight())));

		S32 output_buffer_offset_x = 0;
		for (int subimage_x = 0; subimage_x < scale_factor; ++subimage_x)
		{
			gDisplaySwapBuffers = FALSE;
			gDepthDirty = TRUE;

			S32 subimage_x_offset = llclamp(buffer_x_offset - (subimage_x * window_width), 0, window_width);
			// handle fractional rows
			U32 read_width = llmax(0, (window_width - subimage_x_offset) -
									llmax(0, (window_width * (subimage_x + 1)) - (buffer_x_offset + raw->getWidth())));
			
			// Skip rendering and sampling altogether if either width or height is degenerated to 0 (common in cropping cases)
			if (read_width && read_height)
			{
				const U32 subfield = subimage_x+(subimage_y*llceil(scale_factor));
				display(do_rebuild, scale_factor, subfield, TRUE);
				
				if (!LLPipeline::sRenderDeferred)
				{
					// Required for showing the GUI in snapshots and performing bloom composite overlay
					// Call even if show_ui is FALSE
					render_ui(scale_factor, subfield);
					swap();
				}
				
				for (U32 out_y = 0; out_y < read_height ; out_y++)
				{
					S32 output_buffer_offset = ( 
												(out_y * (raw->getWidth())) // ...plus iterated y...
												+ (window_width * subimage_x) // ...plus subimage start in x...
												+ (raw->getWidth() * window_height * subimage_y) // ...plus subimage start in y...
												- output_buffer_offset_x // ...minus buffer padding x...
												- (output_buffer_offset_y * (raw->getWidth()))  // ...minus buffer padding y...
												) * raw->getComponents();
				
					// Ping the watchdog thread every 100 lines to keep us alive (arbitrary number, feel free to change)
					if (out_y % 100 == 0)
					{
						LLAppViewer::instance()->pingMainloopTimeout("LLViewerWindow::rawSnapshot");
					}
					// disable use of glReadPixels when doing nVidia nSight graphics debugging
					if (!LLRender::sNsightDebugSupport)
					{
						if (type == LLSnapshotModel::SNAPSHOT_TYPE_COLOR)
						{
							glReadPixels(
									 subimage_x_offset, out_y + subimage_y_offset,
									 read_width, 1,
									 GL_RGB, GL_UNSIGNED_BYTE,
									 raw->getData() + output_buffer_offset
									 );
						}
						// <FS:Ansariel> FIRE-15667: 24bit depth maps
						else if (type == LLSnapshotModel::SNAPSHOT_TYPE_DEPTH24)
						{
							LLPointer<LLImageRaw> depth_line_buffer = new LLImageRaw(read_width, 1, sizeof(GLfloat)); // need to store floating point values
							glReadPixels(
										 subimage_x_offset, out_y + subimage_y_offset,
										 read_width, 1,
										 GL_DEPTH_COMPONENT, GL_FLOAT,
										 depth_line_buffer->getData()// current output pixel is beginning of buffer...
										 );

							for (S32 i = 0; i < (S32)read_width; i++)
							{
								F32 depth_float = *(F32*)(depth_line_buffer->getData() + (i * sizeof(F32)));
					
								F32 linear_depth_float = 1.f / (depth_conversion_factor_1 - (depth_float * depth_conversion_factor_2));
								U32 RGB24 = F32_to_U32(linear_depth_float, LLViewerCamera::getInstance()->getNear(), LLViewerCamera::getInstance()->getFar());
								//A max value of 16777215 for RGB24 evaluates to black when it shold be white.  The clamp assures that the divisions do not somehow become >=256.
								U8 depth_byteR = (U8)(llclamp(llfloor(RGB24 / 65536.f), 0, 255));
								U8 depth_byteG = (U8)(llclamp(llfloor((RGB24 - depth_byteR * 65536) / 256.f), 0, 255));
								U8 depth_byteB = (U8)(llclamp((RGB24 - depth_byteR * 65536 - depth_byteG * 256), 0u, 255u));
								// write converted scanline out to result image
								*(raw->getData() + output_buffer_offset + (i * raw->getComponents())) = depth_byteR;
								*(raw->getData() + output_buffer_offset + (i * raw->getComponents()) + 1) = depth_byteG;
								*(raw->getData() + output_buffer_offset + (i * raw->getComponents()) + 2) = depth_byteB;
								for (S32 j = 3; j < raw->getComponents(); j++)
								{
									*(raw->getData() + output_buffer_offset + (i * raw->getComponents()) + j) = depth_byteR;
								}
							}
						}
						// </FS:Ansariel>
						else // LLSnapshotModel::SNAPSHOT_TYPE_DEPTH
						{
							// <FS> Fix buffer creation using the wrong type
							//LLPointer<LLImageRaw> depth_line_buffer = new LLImageRaw(read_width, 1, sizeof(GL_FLOAT)); // need to store floating point values
							LLPointer<LLImageRaw> depth_line_buffer = new LLImageRaw(read_width, 1, sizeof(GLfloat)); // need to store floating point values
							// </FS>
							glReadPixels(
										 subimage_x_offset, out_y + subimage_y_offset,
										 read_width, 1,
										 GL_DEPTH_COMPONENT, GL_FLOAT,
										 depth_line_buffer->getData()// current output pixel is beginning of buffer...
										 );

							for (S32 i = 0; i < (S32)read_width; i++)
							{
								F32 depth_float = *(F32*)(depth_line_buffer->getData() + (i * sizeof(F32)));
					
								F32 linear_depth_float = 1.f / (depth_conversion_factor_1 - (depth_float * depth_conversion_factor_2));
								U8 depth_byte = F32_to_U8(linear_depth_float, LLViewerCamera::getInstance()->getNear(), LLViewerCamera::getInstance()->getFar());
								// write converted scanline out to result image
								for (S32 j = 0; j < raw->getComponents(); j++)
								{
									*(raw->getData() + output_buffer_offset + (i * raw->getComponents()) + j) = depth_byte;
								}
							}
						}
					}
				}
			}
			output_buffer_offset_x += subimage_x_offset;
			stop_glerror();
		}
		output_buffer_offset_y += subimage_y_offset;
	}

	gDisplaySwapBuffers = FALSE;
	gDepthDirty = TRUE;

	// POST SNAPSHOT
	if (!gPipeline.hasRenderDebugFeatureMask(LLPipeline::RENDER_DEBUG_FEATURE_UI))
	{
		LLPipeline::toggleRenderDebugFeature(LLPipeline::RENDER_DEBUG_FEATURE_UI);
	}

	if (hide_hud)
	{
		LLPipeline::sShowHUDAttachments = TRUE;
	}

	/*if (high_res)
	{
		initFonts(1.f);
		LLHUDObject::reshapeAll();
	}*/

	// Pre-pad image to number of pixels such that the line length is a multiple of 4 bytes (for BMP encoding)
	// Note: this formula depends on the number of components being 3.  Not obvious, but it's correct.	
	image_width += (image_width * 3) % 4;

	BOOL ret = TRUE ;
	// Resize image
	if(llabs(image_width - image_buffer_x) > 4 || llabs(image_height - image_buffer_y) > 4)
	{
		ret = raw->scale( image_width, image_height );  
	}
	else if(image_width != image_buffer_x || image_height != image_buffer_y)
	{
		ret = raw->scale( image_width, image_height, FALSE );  
	}
	

	setCursor(UI_CURSOR_ARROW);

	if (do_rebuild)
	{
		// If we had to do a rebuild, that means that the lists of drawables to be rendered
		// was empty before we started.
		// Need to reset these, otherwise we call state sort on it again when render gets called the next time
		// and we stand a good chance of crashing on rebuild because the render drawable arrays have multiple copies of
		// objects on them.
		gPipeline.resetDrawOrders();
	}

	if (reset_deferred)
	{
		mWorldViewRectRaw = window_rect;
		LLViewerCamera::getInstance()->setViewHeightInPixels( mWorldViewRectRaw.getHeight() );
		LLViewerCamera::getInstance()->setAspect( getWorldViewAspectRatio() );
		scratch_space.flush();
		scratch_space.release();
		gPipeline.allocateScreenBuffer(original_width, original_height);
		
	}

	if (high_res)
	{
		send_agent_resume();
	}
	
	// <FS:CR> Hide currency balance in snapshots
	if (gStatusBar)
	{
		gStatusBar->showBalance(true);
	}
	
	return ret;
}

BOOL LLViewerWindow::simpleSnapshot(LLImageRaw* raw, S32 image_width, S32 image_height, const int num_render_passes)
{
    LL_PROFILE_ZONE_SCOPED_CATEGORY_APP;
    gDisplaySwapBuffers = FALSE;

    glClear(GL_DEPTH_BUFFER_BIT | GL_COLOR_BUFFER_BIT); // stencil buffer is deprecated | GL_STENCIL_BUFFER_BIT);
    setCursor(UI_CURSOR_WAIT);

    BOOL prev_draw_ui = gPipeline.hasRenderDebugFeatureMask(LLPipeline::RENDER_DEBUG_FEATURE_UI) ? TRUE : FALSE;
    if (prev_draw_ui != false)
    {
        LLPipeline::toggleRenderDebugFeature(LLPipeline::RENDER_DEBUG_FEATURE_UI);
    }

    LLPipeline::sShowHUDAttachments = FALSE;
    LLRect window_rect = getWorldViewRectRaw();

    S32 original_width = LLPipeline::sRenderDeferred ? gPipeline.mRT->deferredScreen.getWidth() : gViewerWindow->getWorldViewWidthRaw();
    S32 original_height = LLPipeline::sRenderDeferred ? gPipeline.mRT->deferredScreen.getHeight() : gViewerWindow->getWorldViewHeightRaw();

    LLRenderTarget scratch_space;
    U32 color_fmt = GL_RGBA;
    const bool use_depth_buffer = true;
    const bool use_stencil_buffer = false;
    if (scratch_space.allocate(image_width, image_height, color_fmt, use_depth_buffer, use_stencil_buffer))
    {
        if (gPipeline.allocateScreenBuffer(image_width, image_height))
        {
            mWorldViewRectRaw.set(0, image_height, image_width, 0);

            scratch_space.bindTarget();
        }
        else
        {
            scratch_space.release();
            gPipeline.allocateScreenBuffer(original_width, original_height);
        }
    }

    // we render the scene more than once since this helps
    // greatly with the objects not being drawn in the 
    // snapshot when they are drawn in the scene. This is 
    // evident when you set this value via the debug setting
    // called 360CaptureNumRenderPasses to 1. The theory is
    // that the missing objects are caused by the sUseOcclusion
    // property in pipeline but that the use in pipeline.cpp
    // lags by a frame or two so rendering more than once
    // appears to help a lot.
    for (int i = 0; i < num_render_passes; ++i)
    {
        // turning this flag off here prohibits the screen swap
        // to present the new page to the viewer - this stops
        // the black flash in between captures when the number
        // of render passes is more than 1. We need to also
        // set it here because code in LLViewerDisplay resets
        // it to TRUE each time.
        gDisplaySwapBuffers = FALSE;

        // actually render the scene
        const U32 subfield = 0;
        const bool do_rebuild = true;
        const F32 zoom = 1.0;
        const bool for_snapshot = TRUE;
        display(do_rebuild, zoom, subfield, for_snapshot);
    }

    glReadPixels(
        0, 0,
        image_width,
        image_height,
        GL_RGB, GL_UNSIGNED_BYTE,
        raw->getData()
    );
    stop_glerror();

    gDisplaySwapBuffers = FALSE;
    gDepthDirty = TRUE;

    if (!gPipeline.hasRenderDebugFeatureMask(LLPipeline::RENDER_DEBUG_FEATURE_UI))
    {
        if (prev_draw_ui != false)
        {
            LLPipeline::toggleRenderDebugFeature(LLPipeline::RENDER_DEBUG_FEATURE_UI);
        }
    }

    LLPipeline::sShowHUDAttachments = TRUE;

    setCursor(UI_CURSOR_ARROW);

    gPipeline.resetDrawOrders();
    mWorldViewRectRaw = window_rect;
    scratch_space.flush();
    scratch_space.release();
    gPipeline.allocateScreenBuffer(original_width, original_height);

    return true;
}

void display_cube_face();

BOOL LLViewerWindow::cubeSnapshot(const LLVector3& origin, LLCubeMapArray* cubearray, S32 cubeIndex, S32 face, F32 near_clip, bool dynamic_render)
{
    // NOTE: implementation derived from LLFloater360Capture::capture360Images() and simpleSnapshot
    LL_PROFILE_ZONE_SCOPED_CATEGORY_APP;
    LL_PROFILE_GPU_ZONE("cubeSnapshot");
    llassert(LLPipeline::sRenderDeferred);
    llassert(!gCubeSnapshot); //assert a snapshot isn't already in progress
    
    U32 res = gPipeline.mRT->deferredScreen.getWidth();

    //llassert(res <= gPipeline.mRT->deferredScreen.getWidth());
    //llassert(res <= gPipeline.mRT->deferredScreen.getHeight());

    // save current view/camera settings so we can restore them afterwards
    S32 old_occlusion = LLPipeline::sUseOcclusion;

    // set new parameters specific to the 360 requirements
    LLPipeline::sUseOcclusion = 0;
    LLViewerCamera* camera = LLViewerCamera::getInstance();
    
    LLViewerCamera saved_camera = LLViewerCamera::instance();
    glh::matrix4f saved_proj = get_current_projection();
    glh::matrix4f saved_mod = get_current_modelview();

    // camera constants for the square, cube map capture image
    camera->setAspect(1.0); // must set aspect ratio first to avoid undesirable clamping of vertical FoV
    camera->setView(F_PI_BY_TWO);
    camera->yaw(0.0);
    camera->setOrigin(origin);
    camera->setNear(near_clip);

    glClear(GL_DEPTH_BUFFER_BIT | GL_COLOR_BUFFER_BIT); // stencil buffer is deprecated | GL_STENCIL_BUFFER_BIT);
    
    U32 dynamic_render_types[] = {
        LLPipeline::RENDER_TYPE_AVATAR,
        LLPipeline::RENDER_TYPE_CONTROL_AV,
        LLPipeline::RENDER_TYPE_PARTICLES
    };
    constexpr U32 dynamic_render_type_count = sizeof(dynamic_render_types) / sizeof(U32);
    bool prev_dynamic_render_type[dynamic_render_type_count];

    
    if (!dynamic_render)
    {
        for (int i = 0; i < dynamic_render_type_count; ++i)
        {
            prev_dynamic_render_type[i] = gPipeline.hasRenderType(dynamic_render_types[i]);
            if (prev_dynamic_render_type[i])
            {
                gPipeline.toggleRenderType(dynamic_render_types[i]);
            }
        }
    }

    BOOL prev_draw_ui = gPipeline.hasRenderDebugFeatureMask(LLPipeline::RENDER_DEBUG_FEATURE_UI) ? TRUE : FALSE;
    if (prev_draw_ui != false)
    {
        LLPipeline::toggleRenderDebugFeature(LLPipeline::RENDER_DEBUG_FEATURE_UI);
    }
    
    LLPipeline::sShowHUDAttachments = FALSE;
    LLRect window_rect = getWorldViewRectRaw();

    mWorldViewRectRaw.set(0, res, res, 0);

    // these are the 6 directions we will point the camera, see LLCubeMapArray::sTargets
    LLVector3 look_dirs[6] = {
        LLVector3(1, 0, 0),
        LLVector3(-1, 0, 0),
        LLVector3(0, 1, 0),
        LLVector3(0, -1, 0),
        LLVector3(0, 0, 1),
        LLVector3(0, 0, -1)
    };

    LLVector3 look_upvecs[6] = {
        LLVector3(0, -1, 0),
        LLVector3(0, -1, 0),
        LLVector3(0, 0, 1),
        LLVector3(0, 0, -1),
        LLVector3(0, -1, 0),
        LLVector3(0, -1, 0)
    };

    // for each of six sides of cubemap
    //for (int i = 0; i < 6; ++i)
    int i = face;
    {
        // set up camera to look in each direction
        camera->lookDir(look_dirs[i], look_upvecs[i]);

        // turning this flag off here prohibits the screen swap
        // to present the new page to the viewer - this stops
        // the black flash in between captures when the number
        // of render passes is more than 1. We need to also
        // set it here because code in LLViewerDisplay resets
        // it to TRUE each time.
        gDisplaySwapBuffers = FALSE;

        // actually render the scene
        gCubeSnapshot = TRUE;
        display_cube_face();
        gCubeSnapshot = FALSE;
    }

    gDisplaySwapBuffers = TRUE;

    if (!gPipeline.hasRenderDebugFeatureMask(LLPipeline::RENDER_DEBUG_FEATURE_UI))
    {
        if (prev_draw_ui != false)
        {
            LLPipeline::toggleRenderDebugFeature(LLPipeline::RENDER_DEBUG_FEATURE_UI);
        }
    }

    if (!dynamic_render)
    {
        for (int i = 0; i < dynamic_render_type_count; ++i)
        {
            if (prev_dynamic_render_type[i])
            {
                gPipeline.toggleRenderType(dynamic_render_types[i]);
            }
        }
    }

    LLPipeline::sShowHUDAttachments = TRUE;

    gPipeline.resetDrawOrders();
    mWorldViewRectRaw = window_rect;
    
    // restore original view/camera/avatar settings settings
    *camera = saved_camera;
    set_current_modelview(saved_mod);
    set_current_projection(saved_proj);
    LLPipeline::sUseOcclusion = old_occlusion;

    // ====================================================
    return true;
}

void LLViewerWindow::destroyWindow()
{
	if (mWindow)
	{
		LLWindowManager::destroyWindow(mWindow);
	}
	mWindow = NULL;
}


void LLViewerWindow::drawMouselookInstructions()
{
	// Draw instructions for mouselook ("Press ESC to return to World View" partially transparent at the bottom of the screen.)
	const std::string instructions = LLTrans::getString("LeaveMouselook");
	const LLFontGL* font = LLFontGL::getFont(LLFontDescriptor("SansSerif", "Large", LLFontGL::BOLD));
	
	//to be on top of Bottom bar when it is opened
	const S32 INSTRUCTIONS_PAD = 50;

	font->renderUTF8( 
		instructions, 0,
		getWorldViewRectScaled().getCenterX(),
		getWorldViewRectScaled().mBottom + INSTRUCTIONS_PAD,
		LLColor4( 1.0f, 1.0f, 1.0f, 0.5f ),
		LLFontGL::HCENTER, LLFontGL::TOP,
		LLFontGL::NORMAL,LLFontGL::DROP_SHADOW);
}

void* LLViewerWindow::getPlatformWindow() const
{
	return mWindow->getPlatformWindow();
}

void* LLViewerWindow::getMediaWindow() 	const
{
	return mWindow->getMediaWindow();
}

void LLViewerWindow::focusClient()		const
{
	return mWindow->focusClient();
}

LLRootView*	LLViewerWindow::getRootView() const
{
	return mRootView;
}

LLRect LLViewerWindow::getWorldViewRectScaled() const
{
	return mWorldViewRectScaled;
}

S32 LLViewerWindow::getWorldViewHeightScaled() const
{
	return mWorldViewRectScaled.getHeight();
}

S32 LLViewerWindow::getWorldViewWidthScaled() const
{
	return mWorldViewRectScaled.getWidth();
}


S32 LLViewerWindow::getWorldViewHeightRaw() const
{
	return mWorldViewRectRaw.getHeight(); 
}

S32 LLViewerWindow::getWorldViewWidthRaw() const
{
	return mWorldViewRectRaw.getWidth(); 
}

S32	LLViewerWindow::getWindowHeightScaled()	const 	
{ 
	return mWindowRectScaled.getHeight(); 
}

S32	LLViewerWindow::getWindowWidthScaled() const 	
{ 
	return mWindowRectScaled.getWidth(); 
}

S32	LLViewerWindow::getWindowHeightRaw()	const 	
{ 
	return mWindowRectRaw.getHeight(); 
}

S32	LLViewerWindow::getWindowWidthRaw() const 	
{ 
	return mWindowRectRaw.getWidth(); 
}

void LLViewerWindow::setup2DRender()
{
	// setup ortho camera
	gl_state_for_2d(mWindowRectRaw.getWidth(), mWindowRectRaw.getHeight());
	setup2DViewport();
}

void LLViewerWindow::setup2DViewport(S32 x_offset, S32 y_offset)
{
	gGLViewport[0] = mWindowRectRaw.mLeft + x_offset;
	gGLViewport[1] = mWindowRectRaw.mBottom + y_offset;
	gGLViewport[2] = mWindowRectRaw.getWidth();
	gGLViewport[3] = mWindowRectRaw.getHeight();
	glViewport(gGLViewport[0], gGLViewport[1], gGLViewport[2], gGLViewport[3]);
}


void LLViewerWindow::setup3DRender()
{
	// setup perspective camera
	LLViewerCamera::getInstance()->setPerspective(NOT_FOR_SELECTION, mWorldViewRectRaw.mLeft, mWorldViewRectRaw.mBottom,  mWorldViewRectRaw.getWidth(), mWorldViewRectRaw.getHeight(), FALSE, LLViewerCamera::getInstance()->getNear(), MAX_FAR_CLIP*2.f);
	setup3DViewport();
}

void LLViewerWindow::setup3DViewport(S32 x_offset, S32 y_offset)
{
	LL_PROFILE_ZONE_SCOPED_CATEGORY_UI
	gGLViewport[0] = mWorldViewRectRaw.mLeft + x_offset;
	gGLViewport[1] = mWorldViewRectRaw.mBottom + y_offset;
	gGLViewport[2] = mWorldViewRectRaw.getWidth();
	gGLViewport[3] = mWorldViewRectRaw.getHeight();
	glViewport(gGLViewport[0], gGLViewport[1], gGLViewport[2], gGLViewport[3]);
}

void LLViewerWindow::revealIntroPanel()
{
	if (mProgressView)
	{
		mProgressView->revealIntroPanel();
	}
}

void LLViewerWindow::initTextures(S32 location_id)
{
    if (mProgressView)
    {
        // <FS:Ansariel> OpenSim support
        //mProgressView->initTextures(location_id, LLGridManager::getInstance()->isInProductionGrid());
        mProgressView->initTextures(location_id, LLGridManager::getInstance()->isInSLMain());
        // </FS:Ansariel>
    }
}

void LLViewerWindow::setShowProgress(const BOOL show, BOOL fullscreen)
{
	if(show)
	{
		if(fullscreen)
		{
			if(mProgressView)
				mProgressView->fade(TRUE);
		}
		else
		{
			if(mProgressViewMini)
				mProgressViewMini->setVisible(TRUE);
		}
	}
	else
	{
		if(mProgressView && mProgressView->getVisible())
			mProgressView->fade(FALSE);

		if(mProgressViewMini)
			mProgressViewMini->setVisible(FALSE);
	}
}

void LLViewerWindow::setStartupComplete()
{
	if (mProgressView)
	{
		mProgressView->setStartupComplete();
	}
}

BOOL LLViewerWindow::getShowProgress() const
{
	return (mProgressView && mProgressView->getVisible());
}

void LLViewerWindow::setProgressString(const std::string& string)
{
	if (mProgressView)
	{
		mProgressView->setText(string);
	}

	if (mProgressViewMini)
	{
		mProgressViewMini->setText(string);
	}
}

void LLViewerWindow::setProgressMessage(const std::string& msg)
{
	if(mProgressView)
	{
		mProgressView->setMessage(msg);
	}
}

void LLViewerWindow::setProgressPercent(const F32 percent)
{
	if (mProgressView)
	{
		mProgressView->setPercent(percent);
	}

	if (mProgressViewMini)
	{
		mProgressViewMini->setPercent(percent);
	}
}

void LLViewerWindow::setProgressCancelButtonVisible( BOOL b, const std::string& label )
{
	if (mProgressView)
	{
		mProgressView->setCancelButtonVisible( b, label );
	}

	if (mProgressViewMini)
	{
		mProgressViewMini->setCancelButtonVisible( b, label );
	}
}

LLProgressView *LLViewerWindow::getProgressView() const
{
	return mProgressView;
}

void LLViewerWindow::dumpState()
{
	LL_INFOS() << "LLViewerWindow Active " << S32(mActive) << LL_ENDL;
	LL_INFOS() << "mWindow visible " << S32(mWindow->getVisible())
		<< " minimized " << S32(mWindow->getMinimized())
		<< LL_ENDL;
}

void LLViewerWindow::stopGL(BOOL save_state)
{
	//Note: --bao
	//if not necessary, do not change the order of the function calls in this function.
	//if change something, make sure it will not break anything.
	//especially be careful to put anything behind gTextureList.destroyGL(save_state);
	if (!gGLManager.mIsDisabled)
	{
		LL_INFOS() << "Shutting down GL..." << LL_ENDL;

		// Pause texture decode threads (will get unpaused during main loop)
		LLAppViewer::getTextureCache()->pause();
		LLAppViewer::getTextureFetch()->pause();
				
		gSky.destroyGL();
		stop_glerror();		

		LLManipTranslate::destroyGL() ;
		stop_glerror();		

		gBumpImageList.destroyGL();
		stop_glerror();

		LLFontGL::destroyAllGL();
		stop_glerror();

		LLVOAvatar::destroyGL();
		stop_glerror();

		LLVOPartGroup::destroyGL();

		LLViewerDynamicTexture::destroyGL();
		stop_glerror();

		if (gPipeline.isInit())
		{
			gPipeline.destroyGL();
		}
		
		gBox.cleanupGL();
		
		if(gPostProcess)
		{
			gPostProcess->invalidate();
		}

		gTextureList.destroyGL(save_state);
		stop_glerror();
		
		gGLManager.mIsDisabled = TRUE;
		stop_glerror();

		//unload shader's
		while (LLGLSLShader::sInstances.size())
		{
			LLGLSLShader* shader = *(LLGLSLShader::sInstances.begin());
			shader->unload();
		}
	}
}

void LLViewerWindow::restoreGL(const std::string& progress_message)
{
	//Note: --bao
	//if not necessary, do not change the order of the function calls in this function.
	//if change something, make sure it will not break anything. 
	//especially, be careful to put something before gTextureList.restoreGL();
	if (gGLManager.mIsDisabled)
	{
		LL_INFOS() << "Restoring GL..." << LL_ENDL;
		gGLManager.mIsDisabled = FALSE;
		
		initGLDefaults();
		LLGLState::restoreGL();
		
		gTextureList.restoreGL();
		
		// for future support of non-square pixels, and fonts that are properly stretched
		//LLFontGL::destroyDefaultFonts();
		initFonts();
				
		gSky.restoreGL();
		gPipeline.restoreGL();
		LLDrawPoolWater::restoreGL();
		LLManipTranslate::restoreGL();
		
		gBumpImageList.restoreGL();
		LLViewerDynamicTexture::restoreGL();
		LLVOAvatar::restoreGL();
		LLVOPartGroup::restoreGL();
		
		gResizeScreenTexture = TRUE;
		gWindowResized = TRUE;

		if (isAgentAvatarValid() && gAgentAvatarp->isEditingAppearance())
		{
			LLVisualParamHint::requestHintUpdates();
		}

		if (!progress_message.empty())
		{
			gRestoreGLTimer.reset();
			gRestoreGL = TRUE;
			setShowProgress(TRUE,TRUE);
			setProgressString(progress_message);
		}
		LL_INFOS() << "...Restoring GL done" << LL_ENDL;
		if(!LLAppViewer::instance()->restoreErrorTrap())
		{
			LL_WARNS() << " Someone took over my signal/exception handler (post restoreGL)!" << LL_ENDL;
		}

	}
}

void LLViewerWindow::initFonts(F32 zoom_factor)
{
	LLFontGL::destroyAllGL();
	// Initialize with possibly different zoom factor

	LLFontManager::initClass();

	LLFontGL::initClass( gSavedSettings.getF32("FontScreenDPI"),
								mDisplayScale.mV[VX] * zoom_factor,
								mDisplayScale.mV[VY] * zoom_factor,
								gDirUtilp->getAppRODataDir(),
								gSavedSettings.getString("FSFontSettingsFile"),
								gSavedSettings.getF32("FSFontSizeAdjustment"));
}

void LLViewerWindow::requestResolutionUpdate()
{
	mResDirty = true;
}

static LLTrace::BlockTimerStatHandle FTM_WINDOW_CHECK_SETTINGS("Window Settings");

void LLViewerWindow::checkSettings()
{
	LL_RECORD_BLOCK_TIME(FTM_WINDOW_CHECK_SETTINGS);
	if (mStatesDirty)
	{
		gGL.refreshState();
		LLViewerShaderMgr::instance()->setShaders();
		mStatesDirty = false;
	}
	
	// We want to update the resolution AFTER the states getting refreshed not before.
	if (mResDirty)
	{
		reshape(getWindowWidthRaw(), getWindowHeightRaw());
		mResDirty = false;
	}	
}

void LLViewerWindow::restartDisplay(BOOL show_progress_bar)
{
	LL_INFOS() << "Restaring GL" << LL_ENDL;
	stopGL();
	if (show_progress_bar)
	{
		restoreGL(LLTrans::getString("ProgressChangingResolution"));
	}
	else
	{
		restoreGL();
	}
}

BOOL LLViewerWindow::changeDisplaySettings(LLCoordScreen size, BOOL enable_vsync, BOOL show_progress_bar)
{
	//BOOL was_maximized = gSavedSettings.getBOOL("WindowMaximized");

	//gResizeScreenTexture = TRUE;


	//U32 fsaa = gSavedSettings.getU32("RenderFSAASamples");
	//U32 old_fsaa = mWindow->getFSAASamples();

	// if not maximized, use the request size
	if (!mWindow->getMaximized())
	{
		mWindow->setSize(size);
	}

	//if (fsaa == old_fsaa)
	{
		return TRUE;
	}

/*

	// Close floaters that don't handle settings change
	LLFloaterReg::hideInstance("snapshot");
	
	BOOL result_first_try = FALSE;
	BOOL result_second_try = FALSE;

	LLFocusableElement* keyboard_focus = gFocusMgr.getKeyboardFocus();
	send_agent_pause();
	LL_INFOS() << "Stopping GL during changeDisplaySettings" << LL_ENDL;
	stopGL();
	mIgnoreActivate = TRUE;
	LLCoordScreen old_size;
	LLCoordScreen old_pos;
	mWindow->getSize(&old_size);

	//mWindow->setFSAASamples(fsaa);

	result_first_try = mWindow->switchContext(false, size, disable_vsync);
	if (!result_first_try)
	{
		// try to switch back
		//mWindow->setFSAASamples(old_fsaa);
		result_second_try = mWindow->switchContext(false, old_size, disable_vsync);

		if (!result_second_try)
		{
			// we are stuck...try once again with a minimal resolution?
			send_agent_resume();
			mIgnoreActivate = FALSE;
			return FALSE;
		}
	}
	send_agent_resume();

	LL_INFOS() << "Restoring GL during resolution change" << LL_ENDL;
	if (show_progress_bar)
	{
		restoreGL(LLTrans::getString("ProgressChangingResolution"));
	}
	else
	{
		restoreGL();
	}

	if (!result_first_try)
	{
		LLSD args;
		args["RESX"] = llformat("%d",size.mX);
		args["RESY"] = llformat("%d",size.mY);
		LLNotificationsUtil::add("ResolutionSwitchFail", args);
		size = old_size; // for reshape below
	}

	BOOL success = result_first_try || result_second_try;

	if (success)
	{
		// maximize window if was maximized, else reposition
		if (was_maximized)
		{
			mWindow->maximize();
		}
		else
		{
			S32 windowX = gSavedSettings.getS32("WindowX");
			S32 windowY = gSavedSettings.getS32("WindowY");

			mWindow->setPosition(LLCoordScreen ( windowX, windowY ) );
		}
	}

	mIgnoreActivate = FALSE;
	gFocusMgr.setKeyboardFocus(keyboard_focus);
	
	return success;

	*/
}

F32	LLViewerWindow::getWorldViewAspectRatio() const
{
	F32 world_aspect = (F32)mWorldViewRectRaw.getWidth() / (F32)mWorldViewRectRaw.getHeight();
	return world_aspect;
}

void LLViewerWindow::calcDisplayScale()
{
	F32 ui_scale_factor = llclamp(gSavedSettings.getF32("UIScaleFactor") * mWindow->getSystemUISize(), MIN_UI_SCALE, MAX_UI_SCALE);
	LLVector2 display_scale;
	display_scale.setVec(llmax(1.f / mWindow->getPixelAspectRatio(), 1.f), llmax(mWindow->getPixelAspectRatio(), 1.f));
	display_scale *= ui_scale_factor;

	// limit minimum display scale
	if (display_scale.mV[VX] < MIN_DISPLAY_SCALE || display_scale.mV[VY] < MIN_DISPLAY_SCALE)
	{
		display_scale *= MIN_DISPLAY_SCALE / llmin(display_scale.mV[VX], display_scale.mV[VY]);
	}
	
	if (display_scale != mDisplayScale)
	{
		LL_INFOS() << "Setting display scale to " << display_scale << " for ui scale: " << ui_scale_factor << LL_ENDL;

		mDisplayScale = display_scale;
		// Init default fonts
		initFonts();
	}
}

//static
LLRect 	LLViewerWindow::calcScaledRect(const LLRect & rect, const LLVector2& display_scale)
{
	LLRect res = rect;
	res.mLeft = ll_round((F32)res.mLeft / display_scale.mV[VX]);
	res.mRight = ll_round((F32)res.mRight / display_scale.mV[VX]);
	res.mBottom = ll_round((F32)res.mBottom / display_scale.mV[VY]);
	res.mTop = ll_round((F32)res.mTop / display_scale.mV[VY]);

	return res;
}

S32 LLViewerWindow::getChatConsoleBottomPad()
{
	S32 offset = 0;

	if(gToolBarView)
	{
		// <FS:KC> Tie console to legacy snap edge when possible
		static LLUICachedControl<bool> legacy_snap ("FSLegacyEdgeSnap", false);
		if (legacy_snap)
		{
			LLRect snap_rect = gFloaterView->getSnapRect();
			offset = snap_rect.mBottom;
		}// </FS:KC> Tie console to legacy snap edge when possible
		else
		{
			// FS:Ansariel This gets called every frame, so don't call getChild/findChild every time!
			offset += gToolBarView->getBottomToolbar()->getRect().getHeight();
			LLView* chat_stack = gToolBarView->getBottomChatStack();
			if (chat_stack)
			{
				offset = chat_stack->getRect().getHeight();
			}
		}
	}
	// </FS:Ansariel>

	return offset;
}

LLRect LLViewerWindow::getChatConsoleRect()
{
	LLRect full_window(0, getWindowHeightScaled(), getWindowWidthScaled(), 0);
	LLRect console_rect = full_window;

	const S32 CONSOLE_PADDING_TOP = 24;
	const S32 CONSOLE_PADDING_LEFT = 24;
	const S32 CONSOLE_PADDING_RIGHT = 10;

	console_rect.mTop    -= CONSOLE_PADDING_TOP;
	console_rect.mBottom += getChatConsoleBottomPad();

	console_rect.mLeft   += CONSOLE_PADDING_LEFT; 

	// <FS:Ansariel> This also works without relog!
	static LLCachedControl<bool> chatFullWidth(gSavedSettings, "ChatFullWidth");
	if (chatFullWidth)
	// </FS:Ansariel>
	{
		console_rect.mRight -= CONSOLE_PADDING_RIGHT;
	}
	else
	{
		// Make console rect somewhat narrow so having inventory open is
		// less of a problem.

		//AO, Have console reuse/respect the desired nearby popup width set in NearbyToastWidth
		//console_rect.mRight  = console_rect.mLeft + 2 * getWindowWidthScaled() / 3;
		static LLCachedControl<S32> nearbyToastWidth(gSavedSettings, "NearbyToastWidth");
		F32 percentage = nearbyToastWidth / 100.0;
		console_rect.mRight = S32((console_rect.mRight - CONSOLE_PADDING_RIGHT ) * percentage);
		//</AO>
	}

	// <FS:Ansariel> Push the chat console out of the way of the vertical toolbars
	if (gToolBarView)
	{
		// <FS:KC> Tie console to legacy snap edge when possible
		static LLUICachedControl<bool> legacy_snap ("FSLegacyEdgeSnap", false);
		if (legacy_snap)
		{
			LLRect snap_rect = gFloaterView->getSnapRect();
			if (console_rect.mRight > snap_rect.mRight)
			{
				console_rect.mRight = snap_rect.mRight;
			}

			if (console_rect.mLeft < snap_rect.mLeft)
			{
				console_rect.mLeft = snap_rect.mLeft;
			}
		}// </FS:KC> Tie console to legacy snap edge when possible
		else
		{
			LLToolBar* toolbar_left = gToolBarView->getToolbar(LLToolBarEnums::TOOLBAR_LEFT);
			if (toolbar_left && toolbar_left->hasButtons())
			{
				console_rect.mLeft += toolbar_left->getRect().getWidth();
			}

			LLToolBar* toolbar_right = gToolBarView->getToolbar(LLToolBarEnums::TOOLBAR_RIGHT);
			LLRect toolbar_right_screen_rect;
			toolbar_right->localRectToScreen(toolbar_right->getRect(), &toolbar_right_screen_rect);
			if (toolbar_right && toolbar_right->hasButtons() && console_rect.mRight >= toolbar_right_screen_rect.mLeft)
			{
				console_rect.mRight -= toolbar_right->getRect().getWidth();
			}
		}
	}
	// </FS:Ansariel>

	return console_rect;
}
//----------------------------------------------------------------------------


void LLViewerWindow::setUIVisibility(bool visible)
{
	mUIVisible = visible;

	if (!visible)
	{
		gAgentCamera.changeCameraToThirdPerson(FALSE);
		gFloaterView->hideAllFloaters();
	}
	else
	{
		gFloaterView->showHiddenFloaters();
	}

	if (gToolBarView)
	{
		gToolBarView->setToolBarsVisible(visible);
	}

	// <FS:Ansariel> Notification not showing if hiding the UI
	FSNearbyChat::instance().showDefaultChatBar(visible && !gSavedSettings.getBOOL("AutohideChatBar"));
	gSavedSettings.setBOOL("FSInternalShowNavbarNavigationPanel", visible && gSavedSettings.getBOOL("ShowNavbarNavigationPanel"));
	gSavedSettings.setBOOL("FSInternalShowNavbarFavoritesPanel", visible && gSavedSettings.getBOOL("ShowNavbarFavoritesPanel"));
	mRootView->getChildView("chiclet_container")->setVisible(visible && gSavedSettings.getBOOL("InternalShowGroupNoticesTopRight"));
	mRootView->getChildView("chiclet_container_bottom")->setVisible(visible && !gSavedSettings.getBOOL("InternalShowGroupNoticesTopRight"));
	// </FS:Ansariel>

	// <FS:Zi> Is done inside XUI now, using visibility_control
	//LLNavigationBar::getInstance()->setVisible(visible ? gSavedSettings.getBOOL("ShowNavbarNavigationPanel") : FALSE);
	// <FS:Zi> We don't use the mini location panel in Firestorm
	// LLPanelTopInfoBar::getInstance()->setVisible(visible? gSavedSettings.getBOOL("ShowMiniLocationPanel") : FALSE);
	mRootView->getChildView("status_bar_container")->setVisible(visible);

	// <FS:Zi> hide utility bar if we are on a skin that uses it, e.g. Vintage
	LLView* utilityBarStack = mRootView->findChildView("chat_bar_utility_bar_stack");
	if (utilityBarStack)
	{
		utilityBarStack->setVisible(visible);
	}
	// </FS:Zi>
}

bool LLViewerWindow::getUIVisibility()
{
	return mUIVisible;
}

////////////////////////////////////////////////////////////////////////////
//
// LLPickInfo
//
LLPickInfo::LLPickInfo()
	: mKeyMask(MASK_NONE),
	  mPickCallback(NULL),
	  mPickType(PICK_INVALID),
	  mWantSurfaceInfo(FALSE),
	  mObjectFace(-1),
	  mUVCoords(-1.f, -1.f),
	  mSTCoords(-1.f, -1.f),
	  mXYCoords(-1, -1),
	  mIntersection(),
	  mNormal(),
	  mTangent(),
	  mBinormal(),
	  mHUDIcon(NULL),
	  mPickTransparent(FALSE),
	  mPickRigged(FALSE),
	  mPickParticle(FALSE)
{
}

LLPickInfo::LLPickInfo(const LLCoordGL& mouse_pos, 
		       MASK keyboard_mask, 
		       BOOL pick_transparent,
			   BOOL pick_rigged,
			   BOOL pick_particle,
		       BOOL pick_uv_coords,
			   BOOL pick_unselectable,
		       void (*pick_callback)(const LLPickInfo& pick_info))
	: mMousePt(mouse_pos),
	  mKeyMask(keyboard_mask),
	  mPickCallback(pick_callback),
	  mPickType(PICK_INVALID),
	  mWantSurfaceInfo(pick_uv_coords),
	  mObjectFace(-1),
	  mUVCoords(-1.f, -1.f),
	  mSTCoords(-1.f, -1.f),
	  mXYCoords(-1, -1),
	  mNormal(),
	  mTangent(),
	  mBinormal(),
	  mHUDIcon(NULL),
	  mPickTransparent(pick_transparent),
	  mPickRigged(pick_rigged),
	  mPickParticle(pick_particle),
	  mPickUnselectable(pick_unselectable)
{
}

void LLPickInfo::fetchResults()
{

	S32 face_hit = -1;
	LLVector4a intersection, normal;
	LLVector4a tangent;

	LLVector2 uv;

	LLHUDIcon* hit_icon = gViewerWindow->cursorIntersectIcon(mMousePt.mX, mMousePt.mY, 512.f, &intersection);
	
	LLVector4a origin;
	origin.load3(LLViewerCamera::getInstance()->getOrigin().mV);
	F32 icon_dist = 0.f;
	LLVector4a start;
	LLVector4a end;
	LLVector4a particle_end;

	if (hit_icon)
	{
		LLVector4a delta;
		delta.setSub(intersection, origin);
		icon_dist = delta.getLength3().getF32();
	}
	LLViewerObject* hit_object = gViewerWindow->cursorIntersect(mMousePt.mX, mMousePt.mY, 512.f,
									NULL, -1, mPickTransparent, mPickRigged, mPickUnselectable, &face_hit,
									&intersection, &uv, &normal, &tangent, &start, &end);
	
	mPickPt = mMousePt;

// [RLVa:KB] - Checked: RLVa-2.2 (@setoverlay)
	if ( (RlvActions::hasBehaviour(RLV_BHVR_SETOVERLAY)) && (hit_object) && (!hit_object->isHUDAttachment()) )
	{
		std::list<RlvOverlayEffect*> effects;
		LLVfxManager::instance().getEffects<RlvOverlayEffect>(effects);
		for (const RlvOverlayEffect* pEffect : effects)
		{
			if (pEffect->getEnabled() && pEffect->hitTest(mMousePt))
			{
				hit_object = nullptr;
				break;
			}
		}
	}
// [/RLVa:KB]

	U32 te_offset = face_hit > -1 ? face_hit : 0;

	if (mPickParticle)
	{ //get the end point of line segement to use for particle raycast
		if (hit_object)
		{
			particle_end = intersection;
		}
		else
		{
			particle_end = end;
		}
	}

	LLViewerObject* objectp = hit_object;


	LLVector4a delta;
	delta.setSub(origin, intersection);

	if (hit_icon && 
		(!objectp || 
		icon_dist < delta.getLength3().getF32()))
	{
		// was this name referring to a hud icon?
		mHUDIcon = hit_icon;
		mPickType = PICK_ICON;
		mPosGlobal = mHUDIcon->getPositionGlobal();

	}
	else if (objectp)
	{
		if( objectp->getPCode() == LLViewerObject::LL_VO_SURFACE_PATCH )
		{
			// Hit land
			mPickType = PICK_LAND;
			mObjectID.setNull(); // land has no id

			// put global position into land_pos
			LLVector3d land_pos;
			if (!gViewerWindow->mousePointOnLandGlobal(mPickPt.mX, mPickPt.mY, &land_pos, mPickUnselectable))
			{
				// The selected point is beyond the draw distance or is otherwise 
				// not selectable. Return before calling mPickCallback().
				return;
			}

			// Fudge the land focus a little bit above ground.
			mPosGlobal = land_pos + LLVector3d::z_axis * 0.1f;
		}
		else
		{
			if(isFlora(objectp))
			{
				mPickType = PICK_FLORA;
			}
			else
			{
				mPickType = PICK_OBJECT;
			}

			LLVector3 v_intersection(intersection.getF32ptr());

			mObjectOffset = gAgentCamera.calcFocusOffset(objectp, v_intersection, mPickPt.mX, mPickPt.mY);
			mObjectID = objectp->mID;
			mObjectFace = (te_offset == NO_FACE) ? -1 : (S32)te_offset;

			

			mPosGlobal = gAgent.getPosGlobalFromAgent(v_intersection);
			
			if (mWantSurfaceInfo)
			{
				getSurfaceInfo();
			}
		}
	}
	
	if (mPickParticle)
	{ //search for closest particle to click origin out to intersection point
		S32 part_face = -1;

		LLVOPartGroup* group = gPipeline.lineSegmentIntersectParticle(start, particle_end, NULL, &part_face);
		if (group)
		{
			mParticleOwnerID = group->getPartOwner(part_face);
			mParticleSourceID = group->getPartSource(part_face);
		}
	}

	if (mPickCallback)
	{
		mPickCallback(*this);
	}
}

LLPointer<LLViewerObject> LLPickInfo::getObject() const
{
	return gObjectList.findObject( mObjectID );
}

void LLPickInfo::updateXYCoords()
{
	if (mObjectFace > -1)
	{
		const LLTextureEntry &tep = getObject()->getTEref(mObjectFace);
		LLPointer<LLViewerTexture> imagep = LLViewerTextureManager::getFetchedTexture(tep.getID());
		if(mUVCoords.mV[VX] >= 0.f && mUVCoords.mV[VY] >= 0.f && imagep.notNull())
		{
			mXYCoords.mX = ll_round(mUVCoords.mV[VX] * (F32)imagep->getWidth());
			mXYCoords.mY = ll_round((1.f - mUVCoords.mV[VY]) * (F32)imagep->getHeight());
		}
	}
}

void LLPickInfo::getSurfaceInfo()
{
	// set values to uninitialized - this is what we return if no intersection is found
	mObjectFace   = -1;
	mUVCoords     = LLVector2(-1, -1);
	mSTCoords     = LLVector2(-1, -1);
	mXYCoords	  = LLCoordScreen(-1, -1);
	mIntersection = LLVector3(0,0,0);
	mNormal       = LLVector3(0,0,0);
	mBinormal     = LLVector3(0,0,0);
	mTangent	  = LLVector4(0,0,0,0);
	
	LLVector4a tangent;
	LLVector4a intersection;
	LLVector4a normal;

	tangent.clear();
	normal.clear();
	intersection.clear();
	
	LLViewerObject* objectp = getObject();

	if (objectp)
	{
		if (gViewerWindow->cursorIntersect(ll_round((F32)mMousePt.mX), ll_round((F32)mMousePt.mY), 1024.f,
										   objectp, -1, mPickTransparent, mPickRigged, mPickUnselectable,
										   &mObjectFace,
										   &intersection,
										   &mSTCoords,
										   &normal,
										   &tangent))
		{
			// if we succeeded with the intersect above, compute the texture coordinates:

			if (objectp->mDrawable.notNull() && mObjectFace > -1)
			{
				LLFace* facep = objectp->mDrawable->getFace(mObjectFace);
				if (facep)
				{
					mUVCoords = facep->surfaceToTexture(mSTCoords, intersection, normal);
			}
			}

			mIntersection.set(intersection.getF32ptr());
			mNormal.set(normal.getF32ptr());
			mTangent.set(tangent.getF32ptr());

			//extrapoloate binormal from normal and tangent
			
			LLVector4a binormal;
			binormal.setCross3(normal, tangent);
			binormal.mul(tangent.getF32ptr()[3]);

			mBinormal.set(binormal.getF32ptr());

			mBinormal.normalize();
			mNormal.normalize();
			mTangent.normalize();

			// and XY coords:
			updateXYCoords();
			
		}
	}
}

//static 
bool LLPickInfo::isFlora(LLViewerObject* object)
{
	if (!object) return false;

	LLPCode pcode = object->getPCode();

	if( (LL_PCODE_LEGACY_GRASS == pcode) 
		|| (LL_PCODE_LEGACY_TREE == pcode) 
		|| (LL_PCODE_TREE_NEW == pcode))
	{
		return true;
	}
	return false;
}<|MERGE_RESOLUTION|>--- conflicted
+++ resolved
@@ -1986,32 +1986,23 @@
 	U32 fsaa_samples)
 	*/
 	// create window
-<<<<<<< HEAD
-    mWindow = LLWindowManager::createWindow(this,
-=======
 
     U32 max_core_count = gSavedSettings.getU32("EmulateCoreCount");
     U32 max_vram = gSavedSettings.getU32("RenderMaxVRAMBudget");
     F32 max_gl_version = gSavedSettings.getF32("RenderMaxOpenGLVersion");
     
 	mWindow = LLWindowManager::createWindow(this,
->>>>>>> dc4f65a2
 		p.title, p.name, p.x, p.y, p.width, p.height, 0,
 		p.fullscreen, 
 		gHeadlessClient,
 		gSavedSettings.getBOOL("RenderVSyncEnable"),
 		!gHeadlessClient,
 		p.ignore_pixel_depth,
-<<<<<<< HEAD
-		//0); //don't use window level anti-aliasing
-		0, //don't use window level anti-aliasing
-		useLegacyCursors); // <FS:LO> Legacy cursor setting from main program
-=======
 		0,
         max_core_count,
         max_vram,
-        max_gl_version); //don't use window level anti-aliasing
->>>>>>> dc4f65a2
+        max_gl_version, //don't use window level anti-aliasing
+		useLegacyCursors); // <FS:LO> Legacy cursor setting from main program
 
 	if (NULL == mWindow)
 	{
