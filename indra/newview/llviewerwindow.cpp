/** 
 * @file llviewerwindow.cpp
 * @brief Implementation of the LLViewerWindow class.
 *
 * $LicenseInfo:firstyear=2001&license=viewerlgpl$
 * Second Life Viewer Source Code
 * Copyright (C) 2010, Linden Research, Inc.
 * 
 * This library is free software; you can redistribute it and/or
 * modify it under the terms of the GNU Lesser General Public
 * License as published by the Free Software Foundation;
 * version 2.1 of the License only.
 * 
 * This library is distributed in the hope that it will be useful,
 * but WITHOUT ANY WARRANTY; without even the implied warranty of
 * MERCHANTABILITY or FITNESS FOR A PARTICULAR PURPOSE.  See the GNU
 * Lesser General Public License for more details.
 * 
 * You should have received a copy of the GNU Lesser General Public
 * License along with this library; if not, write to the Free Software
 * Foundation, Inc., 51 Franklin Street, Fifth Floor, Boston, MA  02110-1301  USA
 * 
 * Linden Research, Inc., 945 Battery Street, San Francisco, CA  94111  USA
 * $/LicenseInfo$
 */

#include "llviewerprecompiledheaders.h"
#include "llviewerwindow.h"


// system library includes
#include <stdio.h>
#include <iostream>
#include <fstream>
#include <algorithm>
#include <boost/lambda/core.hpp>

#include "llagent.h"
#include "llagentcamera.h"
#include "llcommunicationchannel.h"
#include "llfloaterreg.h"
#include "lllogininstance.h" // <FS:AW  opensim destinations and avatar picker>
#include "llmeshrepository.h"
#include "llnotificationhandler.h"
#include "llpanellogin.h"
#include "llviewerkeyboard.h"
#include "llviewermenu.h"

#include "llviewquery.h"
#include "llxmltree.h"
#include "llslurl.h"
#include "llrender.h"

#include "llvoiceclient.h"	// for push-to-talk button handling

//
// TODO: Many of these includes are unnecessary.  Remove them.
//

// linden library includes
#include "llaudioengine.h"		// mute on minimize
#include "llchatentry.h"
#include "indra_constants.h"
#include "llassetstorage.h"
#include "llerrorcontrol.h"
#include "llfontgl.h"
#include "llmousehandler.h"
#include "llrect.h"
#include "llsky.h"
#include "llstring.h"
#include "llui.h"
#include "lluuid.h"
#include "llview.h"
#include "llxfermanager.h"
#include "message.h"
#include "object_flags.h"
#include "lltimer.h"
#include "timing.h"
#include "llviewermenu.h"
#include "lltooltip.h"
#include "llmediaentry.h"
#include "llurldispatcher.h"
#include "raytrace.h"
#include "llstat.h"

// newview includes
#include "llagent.h"
#include "llbox.h"
#include "llchicletbar.h"
#include "llconsole.h"
#include "llviewercontrol.h"
#include "llcylinder.h"
#include "lldebugview.h"
#include "lldir.h"
#include "lldrawable.h"
#include "lldrawpoolalpha.h"
#include "lldrawpoolbump.h"
#include "lldrawpoolwater.h"
#include "llmaniptranslate.h"
#include "llface.h"
#include "llfeaturemanager.h"
#include "llfilepicker.h"
#include "llfirstuse.h"
#include "llfloater.h"
#include "llfloaterbuildoptions.h"
#include "llfloaterbuyland.h"
#include "llfloatercamera.h"
#include "llfloaterland.h"
#include "llfloaterinspect.h"
#include "llfloatermap.h"
#include "llfloaternamedesc.h"
#include "llfloaterpreference.h"
#include "llfloatersnapshot.h"
#include "llfloatertools.h"
#include "llfloaterworldmap.h"
#include "llfocusmgr.h"
#include "llfontfreetype.h"
#include "llgesturemgr.h"
#include "llglheaders.h"
#include "lltooltip.h"
#include "llhudmanager.h"
#include "llhudobject.h"
#include "llhudview.h"
#include "llimagebmp.h"
#include "llimagej2c.h"
#include "llimageworker.h"
#include "llkeyboard.h"
#include "lllineeditor.h"
#include "lllogininstance.h"
#include "llmenugl.h"
#include "llmenuoptionpathfindingrebakenavmesh.h"
#include "llmodaldialog.h"
#include "llmorphview.h"
#include "llmoveview.h"
#include "llnavigationbar.h"
#include "llnotificationhandler.h"
#include "llpaneltopinfobar.h"
#include "llpopupview.h"
#include "llpreviewtexture.h"
#include "llprogressview.h"
#include "llresmgr.h"
#include "llselectmgr.h"
#include "llrootview.h"
#include "llrendersphere.h"
#include "llstartup.h"
#include "llstatusbar.h"
#include "llstatview.h"
#include "llsurface.h"
#include "llsurfacepatch.h"
#include "lltexlayer.h"
#include "lltextbox.h"
#include "lltexturecache.h"
#include "lltexturefetch.h"
#include "lltextureview.h"
#include "lltool.h"
#include "lltoolbarview.h"
#include "lltoolcomp.h"
#include "lltooldraganddrop.h"
#include "lltoolface.h"
#include "lltoolfocus.h"
#include "lltoolgrab.h"
#include "lltoolmgr.h"
#include "lltoolmorph.h"
#include "lltoolpie.h"
#include "lltoolselectland.h"
#include "lltrans.h"
#include "lluictrlfactory.h"
#include "llurldispatcher.h"		// SLURL from other app instance
#include "llversioninfo.h"
#include "llvieweraudio.h"
#include "llviewercamera.h"
#include "llviewergesture.h"
#include "llviewertexturelist.h"
#include "llviewerinventory.h"
#include "llviewerkeyboard.h"
#include "llviewermedia.h"
#include "llviewermediafocus.h"
#include "llviewermenu.h"
#include "llviewermessage.h"
#include "llviewerobjectlist.h"
#include "llviewerparcelmgr.h"
#include "llviewerregion.h"
#include "llviewershadermgr.h"
#include "llviewerstats.h"
#include "llvoavatarself.h"
#include "llvopartgroup.h"
#include "llvovolume.h"
#include "llworld.h"
#include "llworldmapview.h"
#include "pipeline.h"
#include "llappviewer.h"
#include "llviewerdisplay.h"
#include "llspatialpartition.h"
#include "llviewerjoystick.h"
#include "llviewernetwork.h"
#include "llpostprocess.h"
<<<<<<< HEAD
// #include "llnearbychatbar.h"	// <FS:Zi> Remove floating chat bar
=======
#include "llfloaterimnearbychat.h"
>>>>>>> fe8b4bf1
#include "llagentui.h"
#include "llwearablelist.h"

#include "llnotifications.h"
#include "llnotificationsutil.h"
#include "llnotificationmanager.h"

#include "llfloaternotificationsconsole.h"

<<<<<<< HEAD
// <FS:Zi> Remove floating chat bar
// #include "llnearbychat.h"
#include "fsnearbychathub.h"
// </FS:Zi>
=======
>>>>>>> fe8b4bf1
#include "llwindowlistener.h"
#include "llviewerwindowlistener.h"
#include "llpaneltopinfobar.h"

// [RLVa:KB] - Checked: 2010-03-31 (RLVa-1.2.0c)
#include "rlvhandler.h"
// [/RLVa:KB]

#if LL_WINDOWS
#include <tchar.h> // For Unicode conversion methods
#endif

#include "utilitybar.h"		// <FS:Zi> Support for the classic V1 style buttons in some skins
#include "exopostprocess.h"	// <FS:Ansariel> Exodus Vignette

//
// Globals
//
void render_ui(F32 zoom_factor = 1.f, int subfield = 0);

extern BOOL gDebugClicks;
extern BOOL gDisplaySwapBuffers;
extern BOOL gDepthDirty;
extern BOOL gResizeScreenTexture;

LLViewerWindow	*gViewerWindow = NULL;

LLFrameTimer	gAwayTimer;
LLFrameTimer	gAwayTriggerTimer;

BOOL			gShowOverlayTitle = FALSE;

LLViewerObject*  gDebugRaycastObject = NULL;
LLVector3       gDebugRaycastIntersection;
LLVector2       gDebugRaycastTexCoord;
LLVector3       gDebugRaycastNormal;
LLVector3       gDebugRaycastBinormal;
S32				gDebugRaycastFaceHit;
LLVector3		gDebugRaycastStart;
LLVector3		gDebugRaycastEnd;

// HUD display lines in lower right
BOOL				gDisplayWindInfo = FALSE;
BOOL				gDisplayCameraPos = FALSE;
BOOL				gDisplayFOV = FALSE;

static const U8 NO_FACE = 255;
BOOL gQuietSnapshot = FALSE;

const F32 MIN_AFK_TIME = 6.f; // minimum time after setting away state before coming back
static const F32 MIN_DISPLAY_SCALE = 0.75f;

std::string	LLViewerWindow::sSnapshotBaseName;
std::string	LLViewerWindow::sSnapshotDir;

std::string	LLViewerWindow::sMovieBaseName;

class RecordToChatConsole : public LLError::Recorder, public LLSingleton<RecordToChatConsole>
{
public:
	virtual void recordMessage(LLError::ELevel level,
								const std::string& message)
	{
		//FIXME: this is NOT thread safe, and will do bad things when a warning is issued from a non-UI thread

		// only log warnings to chat console
		//if (level == LLError::LEVEL_WARN)
		//{
			//LLFloaterChat* chat_floater = LLFloaterReg::findTypedInstance<LLFloaterChat>("chat");
			//if (chat_floater && gSavedSettings.getBOOL("WarningsAsChat"))
			//{
			//	LLChat chat;
			//	chat.mText = message;
			//	chat.mSourceType = CHAT_SOURCE_SYSTEM;

			//	chat_floater->addChat(chat, FALSE, FALSE);
			//}
		//}
	}
};

////////////////////////////////////////////////////////////////////////////
//
// LLDebugText
//

class LLDebugText
{
private:
	struct Line
	{
		Line(const std::string& in_text, S32 in_x, S32 in_y) : text(in_text), x(in_x), y(in_y) {}
		std::string text;
		S32 x,y;
	};

	LLViewerWindow *mWindow;
	
	typedef std::vector<Line> line_list_t;
	line_list_t mLineList;
	LLColor4 mTextColor;
	
	void addText(S32 x, S32 y, const std::string &text) 
	{
		mLineList.push_back(Line(text, x, y));
	}
	
public:
	LLDebugText(LLViewerWindow* window) : mWindow(window) {}

	void clearText() { mLineList.clear(); }

	void update()
	{
		static LLCachedControl<bool> log_texture_traffic(gSavedSettings,"LogTextureNetworkTraffic") ;

		std::string wind_vel_text;
		std::string wind_vector_text;
		std::string rwind_vel_text;
		std::string rwind_vector_text;
		std::string audio_text;

		static const std::string beacon_particle = LLTrans::getString("BeaconParticle");
		static const std::string beacon_physical = LLTrans::getString("BeaconPhysical");
		static const std::string beacon_scripted = LLTrans::getString("BeaconScripted");
		static const std::string beacon_scripted_touch = LLTrans::getString("BeaconScriptedTouch");
		static const std::string beacon_sound = LLTrans::getString("BeaconSound");
		static const std::string beacon_media = LLTrans::getString("BeaconMedia");
		static const std::string particle_hiding = LLTrans::getString("ParticleHiding");

		// Draw the statistics in a light gray
		// and in a thin font
		mTextColor = LLColor4( 0.86f, 0.86f, 0.86f, 1.f );

		// Draw stuff growing up from right lower corner of screen
		U32 xpos = mWindow->getWorldViewWidthScaled() - 350;
		U32 ypos = 64;
		const U32 y_inc = 20;

		clearText();
		
		//if (gSavedSettings.getBOOL("DebugShowTime"))
		static LLCachedControl<bool> debugShowTime(gSavedSettings, "DebugShowTime");
		if (debugShowTime)
		{
			{
			const U32 y_inc2 = 15;
				LLFrameTimer& timer = gTextureTimer;
				F32 time = timer.getElapsedTimeF32();
				S32 hours = (S32)(time / (60*60));
				S32 mins = (S32)((time - hours*(60*60)) / 60);
				S32 secs = (S32)((time - hours*(60*60) - mins*60));
				addText(xpos, ypos, llformat("Texture: %d:%02d:%02d", hours,mins,secs)); ypos += y_inc2;
			}
			
			{
			F32 time = gFrameTimeSeconds;
			S32 hours = (S32)(time / (60*60));
			S32 mins = (S32)((time - hours*(60*60)) / 60);
			S32 secs = (S32)((time - hours*(60*60) - mins*60));
			addText(xpos, ypos, llformat("Time: %d:%02d:%02d", hours,mins,secs)); ypos += y_inc;
		}
		}
		
#if LL_WINDOWS
		//if (gSavedSettings.getBOOL("DebugShowMemory"))
		static LLCachedControl<bool> debugShowMemory(gSavedSettings, "DebugShowMemory");
		if (debugShowMemory)
		{
			addText(xpos, ypos, llformat("Memory: %d (KB)", LLMemory::getWorkingSetSize() / 1024)); 
			ypos += y_inc;
		}
#endif

		if (gDisplayCameraPos)
		{
			std::string camera_view_text;
			std::string camera_center_text;
			std::string agent_view_text;
			std::string agent_left_text;
			std::string agent_center_text;
			std::string agent_root_center_text;

			LLVector3d tvector; // Temporary vector to hold data for printing.

			// Update camera center, camera view, wind info every other frame
			tvector = gAgent.getPositionGlobal();
			agent_center_text = llformat("AgentCenter  %f %f %f",
										 (F32)(tvector.mdV[VX]), (F32)(tvector.mdV[VY]), (F32)(tvector.mdV[VZ]));

			if (isAgentAvatarValid())
			{
				tvector = gAgent.getPosGlobalFromAgent(gAgentAvatarp->mRoot->getWorldPosition());
				agent_root_center_text = llformat("AgentRootCenter %f %f %f",
												  (F32)(tvector.mdV[VX]), (F32)(tvector.mdV[VY]), (F32)(tvector.mdV[VZ]));
			}
			else
			{
				agent_root_center_text = "---";
			}


			tvector = LLVector4(gAgent.getFrameAgent().getAtAxis());
			agent_view_text = llformat("AgentAtAxis  %f %f %f",
									   (F32)(tvector.mdV[VX]), (F32)(tvector.mdV[VY]), (F32)(tvector.mdV[VZ]));

			tvector = LLVector4(gAgent.getFrameAgent().getLeftAxis());
			agent_left_text = llformat("AgentLeftAxis  %f %f %f",
									   (F32)(tvector.mdV[VX]), (F32)(tvector.mdV[VY]), (F32)(tvector.mdV[VZ]));

			tvector = gAgentCamera.getCameraPositionGlobal();
			camera_center_text = llformat("CameraCenter %f %f %f",
										  (F32)(tvector.mdV[VX]), (F32)(tvector.mdV[VY]), (F32)(tvector.mdV[VZ]));

			tvector = LLVector4(LLViewerCamera::getInstance()->getAtAxis());
			camera_view_text = llformat("CameraAtAxis    %f %f %f",
										(F32)(tvector.mdV[VX]), (F32)(tvector.mdV[VY]), (F32)(tvector.mdV[VZ]));
		
			addText(xpos, ypos, agent_center_text);  ypos += y_inc;
			addText(xpos, ypos, agent_root_center_text);  ypos += y_inc;
			addText(xpos, ypos, agent_view_text);  ypos += y_inc;
			addText(xpos, ypos, agent_left_text);  ypos += y_inc;
			addText(xpos, ypos, camera_center_text);  ypos += y_inc;
			addText(xpos, ypos, camera_view_text);  ypos += y_inc;
		}

		if (gDisplayWindInfo)
		{
			wind_vel_text = llformat("Wind velocity %.2f m/s", gWindVec.magVec());
			wind_vector_text = llformat("Wind vector   %.2f %.2f %.2f", gWindVec.mV[0], gWindVec.mV[1], gWindVec.mV[2]);
			rwind_vel_text = llformat("RWind vel %.2f m/s", gRelativeWindVec.magVec());
			rwind_vector_text = llformat("RWind vec   %.2f %.2f %.2f", gRelativeWindVec.mV[0], gRelativeWindVec.mV[1], gRelativeWindVec.mV[2]);

			addText(xpos, ypos, wind_vel_text);  ypos += y_inc;
			addText(xpos, ypos, wind_vector_text);  ypos += y_inc;
			addText(xpos, ypos, rwind_vel_text);  ypos += y_inc;
			addText(xpos, ypos, rwind_vector_text);  ypos += y_inc;
		}
		if (gDisplayWindInfo)
		{
			if (gAudiop)
			{
				audio_text= llformat("Audio for wind: %d", gAudiop->isWindEnabled());
			}
			addText(xpos, ypos, audio_text);  ypos += y_inc;
		}
		if (gDisplayFOV)
		{
			addText(xpos, ypos, llformat("FOV: %2.1f deg", RAD_TO_DEG * LLViewerCamera::getInstance()->getView()));
			ypos += y_inc;
		}
		
		/*if (LLViewerJoystick::getInstance()->getOverrideCamera())
		{
			addText(xpos + 200, ypos, llformat("Flycam"));
			ypos += y_inc;
		}*/
		
		//if (gSavedSettings.getBOOL("DebugShowRenderInfo"))
		static LLCachedControl<bool> debugShowRenderInfo(gSavedSettings, "DebugShowRenderInfo");
		if (debugShowRenderInfo)
		{
			if (gPipeline.getUseVertexShaders() == 0)
			{
				addText(xpos, ypos, "Shaders Disabled");
				ypos += y_inc;
			}

			if (gGLManager.mHasATIMemInfo)
			{
				S32 meminfo[4];
				glGetIntegerv(GL_TEXTURE_FREE_MEMORY_ATI, meminfo);

				addText(xpos, ypos, llformat("%.2f MB Texture Memory Free", meminfo[0]/1024.f));
				ypos += y_inc;

				if (gGLManager.mHasVertexBufferObject)
				{
					glGetIntegerv(GL_VBO_FREE_MEMORY_ATI, meminfo);
					addText(xpos, ypos, llformat("%.2f MB VBO Memory Free", meminfo[0]/1024.f));
					ypos += y_inc;
				}
			}
			else if (gGLManager.mHasNVXMemInfo)
			{
				S32 free_memory;
				glGetIntegerv(GL_GPU_MEMORY_INFO_CURRENT_AVAILABLE_VIDMEM_NVX, &free_memory);
				addText(xpos, ypos, llformat("%.2f MB Video Memory Free", free_memory/1024.f));
				ypos += y_inc;
			}

			//show streaming cost/triangle count of known prims in current region OR selection
			{
				F32 cost = 0.f;
				S32 count = 0;
				S32 vcount = 0;
				S32 object_count = 0;
				S32 total_bytes = 0;
				S32 visible_bytes = 0;

				const char* label = "Region";
				if (LLSelectMgr::getInstance()->getSelection()->getObjectCount() == 0)
				{ //region
					LLViewerRegion* region = gAgent.getRegion();
					if (region)
					{
						for (U32 i = 0; i < gObjectList.getNumObjects(); ++i)
						{
							LLViewerObject* object = gObjectList.getObject(i);
							if (object && 
								object->getRegion() == region &&
								object->getVolume())
							{
								object_count++;
								S32 bytes = 0;	
								S32 visible = 0;
								cost += object->getStreamingCost(&bytes, &visible);
								S32 vt = 0;
								count += object->getTriangleCount(&vt);
								vcount += vt;
								total_bytes += bytes;
								visible_bytes += visible;
							}
						}
					}
				}
				else
				{
					label = "Selection";
					cost = LLSelectMgr::getInstance()->getSelection()->getSelectedObjectStreamingCost(&total_bytes, &visible_bytes);
					count = LLSelectMgr::getInstance()->getSelection()->getSelectedObjectTriangleCount(&vcount);
					object_count = LLSelectMgr::getInstance()->getSelection()->getObjectCount();
				}
					
				addText(xpos,ypos, llformat("%s streaming cost: %.1f", label, cost));
				ypos += y_inc;

				addText(xpos, ypos, llformat("    %.3f KTris, %.3f KVerts, %.1f/%.1f KB, %d objects",
										count/1000.f, vcount/1000.f, visible_bytes/1024.f, total_bytes/1024.f, object_count));
				ypos += y_inc;
			
			}

			addText(xpos, ypos, llformat("%d MB Index Data (%d MB Pooled, %d KIndices)", LLVertexBuffer::sAllocatedIndexBytes/(1024*1024), LLVBOPool::sIndexBytesPooled/(1024*1024), LLVertexBuffer::sIndexCount/1024));
			ypos += y_inc;

			addText(xpos, ypos, llformat("%d MB Vertex Data (%d MB Pooled, %d KVerts)", LLVertexBuffer::sAllocatedBytes/(1024*1024), LLVBOPool::sBytesPooled/(1024*1024), LLVertexBuffer::sVertexCount/1024));
			ypos += y_inc;

			addText(xpos, ypos, llformat("%d Vertex Buffers", LLVertexBuffer::sGLCount));
			ypos += y_inc;

			addText(xpos, ypos, llformat("%d Mapped Buffers", LLVertexBuffer::sMappedCount));
			ypos += y_inc;

			addText(xpos, ypos, llformat("%d Vertex Buffer Binds", LLVertexBuffer::sBindCount));
			ypos += y_inc;

			addText(xpos, ypos, llformat("%d Vertex Buffer Sets", LLVertexBuffer::sSetCount));
			ypos += y_inc;

			addText(xpos, ypos, llformat("%d Texture Binds", LLImageGL::sBindCount));
			ypos += y_inc;

			addText(xpos, ypos, llformat("%d Unique Textures", LLImageGL::sUniqueCount));
			ypos += y_inc;

			addText(xpos, ypos, llformat("%d Render Calls", gPipeline.mBatchCount));
            ypos += y_inc;

			addText(xpos, ypos, llformat("%d/%d Objects Active", gObjectList.getNumActiveObjects(), gObjectList.getNumObjects()));
			ypos += y_inc;

			addText(xpos, ypos, llformat("%d Matrix Ops", gPipeline.mMatrixOpCount));
			ypos += y_inc;

			addText(xpos, ypos, llformat("%d Texture Matrix Ops", gPipeline.mTextureMatrixOps));
			ypos += y_inc;

			gPipeline.mTextureMatrixOps = 0;
			gPipeline.mMatrixOpCount = 0;

			if (gPipeline.mBatchCount > 0)
			{
				addText(xpos, ypos, llformat("Batch min/max/mean: %d/%d/%d", gPipeline.mMinBatchSize, gPipeline.mMaxBatchSize, 
					gPipeline.mTrianglesDrawn/gPipeline.mBatchCount));

				gPipeline.mMinBatchSize = gPipeline.mMaxBatchSize;
				gPipeline.mMaxBatchSize = 0;
				gPipeline.mBatchCount = 0;
			}
            ypos += y_inc;

			addText(xpos, ypos, llformat("UI Verts/Calls: %d/%d", LLRender::sUIVerts, LLRender::sUICalls));
			LLRender::sUICalls = LLRender::sUIVerts = 0;
			ypos += y_inc;

			addText(xpos,ypos, llformat("%d/%d Nodes visible", gPipeline.mNumVisibleNodes, LLSpatialGroup::sNodeCount));
			
			ypos += y_inc;

			if (!LLSpatialGroup::sPendingQueries.empty())
			{
				addText(xpos,ypos, llformat("%d Queries pending", LLSpatialGroup::sPendingQueries.size()));
				ypos += y_inc;
			}


			addText(xpos,ypos, llformat("%d Avatars visible", LLVOAvatar::sNumVisibleAvatars));
			
			ypos += y_inc;

			addText(xpos,ypos, llformat("%d Lights visible", LLPipeline::sVisibleLightCount));
			
			ypos += y_inc;

			if (gMeshRepo.meshRezEnabled())
			{
				addText(xpos, ypos, llformat("%.3f MB Mesh Data Received", LLMeshRepository::sBytesReceived/(1024.f*1024.f)));
				
				ypos += y_inc;
				
				addText(xpos, ypos, llformat("%d/%d Mesh HTTP Requests/Retries", LLMeshRepository::sHTTPRequestCount,
					LLMeshRepository::sHTTPRetryCount));
				ypos += y_inc;

				addText(xpos, ypos, llformat("%d/%d Mesh LOD Pending/Processing", LLMeshRepository::sLODPending, LLMeshRepository::sLODProcessing));
				ypos += y_inc;

				// <FS:Ansariel> Mesh debugging
				addText(xpos, ypos, llformat("%d (%d) Mesh Active LOD Requests (max)", LLMeshRepoThread::sActiveLODRequests, LLMeshRepoThread::sMaxConcurrentRequests));
				ypos += y_inc;
				// </FS:Ansariel>

				addText(xpos, ypos, llformat("%.3f/%.3f MB Mesh Cache Read/Write ", LLMeshRepository::sCacheBytesRead/(1024.f*1024.f), LLMeshRepository::sCacheBytesWritten/(1024.f*1024.f)));

				ypos += y_inc;
			}

			LLVertexBuffer::sBindCount = LLImageGL::sBindCount = 
				LLVertexBuffer::sSetCount = LLImageGL::sUniqueCount = 
				gPipeline.mNumVisibleNodes = LLPipeline::sVisibleLightCount = 0;
		}
		//if (gSavedSettings.getBOOL("DebugShowRenderMatrices"))
		static LLCachedControl<bool> debugShowRenderMatrices(gSavedSettings, "DebugShowRenderMatrices");
		if (debugShowRenderMatrices)
		{
			addText(xpos, ypos, llformat("%.4f    .%4f    %.4f    %.4f", gGLProjection[12], gGLProjection[13], gGLProjection[14], gGLProjection[15]));
			ypos += y_inc;

			addText(xpos, ypos, llformat("%.4f    .%4f    %.4f    %.4f", gGLProjection[8], gGLProjection[9], gGLProjection[10], gGLProjection[11]));
			ypos += y_inc;

			addText(xpos, ypos, llformat("%.4f    .%4f    %.4f    %.4f", gGLProjection[4], gGLProjection[5], gGLProjection[6], gGLProjection[7]));
			ypos += y_inc;

			addText(xpos, ypos, llformat("%.4f    .%4f    %.4f    %.4f", gGLProjection[0], gGLProjection[1], gGLProjection[2], gGLProjection[3]));
			ypos += y_inc;

			addText(xpos, ypos, "Projection Matrix");
			ypos += y_inc;


			addText(xpos, ypos, llformat("%.4f    .%4f    %.4f    %.4f", gGLModelView[12], gGLModelView[13], gGLModelView[14], gGLModelView[15]));
			ypos += y_inc;

			addText(xpos, ypos, llformat("%.4f    .%4f    %.4f    %.4f", gGLModelView[8], gGLModelView[9], gGLModelView[10], gGLModelView[11]));
			ypos += y_inc;

			addText(xpos, ypos, llformat("%.4f    .%4f    %.4f    %.4f", gGLModelView[4], gGLModelView[5], gGLModelView[6], gGLModelView[7]));
			ypos += y_inc;

			addText(xpos, ypos, llformat("%.4f    .%4f    %.4f    %.4f", gGLModelView[0], gGLModelView[1], gGLModelView[2], gGLModelView[3]));
			ypos += y_inc;

			addText(xpos, ypos, "View Matrix");
			ypos += y_inc;
		}
		//<FS:AO improve use of controls with radiogroups>
		//if (gSavedSettings.getBOOL("DebugShowColor"))
		//static LLCachedControl<bool> debugShowColor(gSavedSettings, "DebugShowColor");
		static LLCachedControl<S32> debugShowColor(gSavedSettings, "DebugShowColor");
		//</FS:AO>
		if (debugShowColor)
		{
			U8 color[4];
			LLCoordGL coord = gViewerWindow->getCurrentMouse();
			glReadPixels(coord.mX, coord.mY, 1,1,GL_RGBA, GL_UNSIGNED_BYTE, color);
			addText(xpos, ypos, llformat("%d %d %d %d", color[0], color[1], color[2], color[3]));
			ypos += y_inc;
		}

		//if (gSavedSettings.getBOOL("DebugShowPrivateMem"))
		static LLCachedControl<bool> debugShowPrivateMem(gSavedSettings, "DebugShowPrivateMem");
		if (debugShowPrivateMem)
		{
			LLPrivateMemoryPoolManager::getInstance()->updateStatistics() ;
			addText(xpos, ypos, llformat("Total Reserved(KB): %d", LLPrivateMemoryPoolManager::getInstance()->mTotalReservedSize / 1024));
			ypos += y_inc;

			addText(xpos, ypos, llformat("Total Allocated(KB): %d", LLPrivateMemoryPoolManager::getInstance()->mTotalAllocatedSize / 1024));
			ypos += y_inc;
		}
		// <FS:LO> pull the text saying if particles are hidden out from beacons
		if (LLPipeline::toggleRenderTypeControlNegated((void*)LLPipeline::RENDER_TYPE_PARTICLES))
		{
			addText(xpos, ypos, particle_hiding);
			ypos += y_inc;
		}
		// </FS:LO>

		// only display these messages if we are actually rendering beacons at this moment
		if (LLPipeline::getRenderBeacons(NULL) /*&& LLFloaterReg::instanceVisible("beacons")*/) // <FS:LO> Always show the beacon text regardless if the floater is visible
		{
			if (LLPipeline::getRenderMOAPBeacons(NULL))
			{
				// <FS:Ansariel> Localization fix for render beacon info (FIRE-7216)
				//addText(xpos, ypos, "Viewing media beacons (white)");
				addText(xpos, ypos, beacon_media);
				ypos += y_inc;
			}

			// <FS:LO> pull the text saying if particles are hidden out from beacons
			/*if (LLPipeline::toggleRenderTypeControlNegated((void*)LLPipeline::RENDER_TYPE_PARTICLES))
			{
				addText(xpos, ypos, particle_hiding);
				ypos += y_inc;
			}*/
			// </FS:LO>

			if (LLPipeline::getRenderParticleBeacons(NULL))
			{
				// <FS:Ansariel> Localization fix for render beacon info (FIRE-7216)
				//addText(xpos, ypos, "Viewing particle beacons (blue)");
				addText(xpos, ypos, beacon_particle);
				ypos += y_inc;
			}

			if (LLPipeline::getRenderSoundBeacons(NULL))
			{
				// <FS:Ansariel> Localization fix for render beacon info (FIRE-7216)
				//addText(xpos, ypos, "Viewing sound beacons (yellow)");
				addText(xpos, ypos, beacon_sound);
				ypos += y_inc;
			}

			if (LLPipeline::getRenderScriptedBeacons(NULL))
			{
				addText(xpos, ypos, beacon_scripted);
				ypos += y_inc;
			}
			else
				if (LLPipeline::getRenderScriptedTouchBeacons(NULL))
				{
					addText(xpos, ypos, beacon_scripted_touch);
					ypos += y_inc;
				}

			if (LLPipeline::getRenderPhysicalBeacons(NULL))
			{
				// <FS:Ansariel> Localization fix for render beacon info (FIRE-7216)
				//addText(xpos, ypos, "Viewing physical object beacons (green)");
				addText(xpos, ypos, beacon_physical);
				ypos += y_inc;
			}
		}

		if(log_texture_traffic)
		{	
			U32 old_y = ypos ;
			for(S32 i = LLViewerTexture::BOOST_NONE; i < LLViewerTexture::MAX_GL_IMAGE_CATEGORY; i++)
			{
				if(gTotalTextureBytesPerBoostLevel[i] > 0)
				{
					addText(xpos, ypos, llformat("Boost_Level %d:  %.3f MB", i, (F32)gTotalTextureBytesPerBoostLevel[i] / (1024 * 1024)));
					ypos += y_inc;
				}
			}
			if(ypos != old_y)
			{
				addText(xpos, ypos, "Network traffic for textures:");
				ypos += y_inc;
			}
		}				

		//if (gSavedSettings.getBOOL("DebugShowTextureInfo"))
		static LLCachedControl<bool> debugShowTextureInfo(gSavedSettings, "DebugShowTextureInfo");
		if (debugShowTextureInfo)
		{
			LLViewerObject* objectp = NULL ;
			
			LLSelectNode* nodep = LLSelectMgr::instance().getHoverNode();
			if (nodep)
			{
				objectp = nodep->getObject();
			}

			if (objectp && !objectp->isDead())
			{
				S32 num_faces = objectp->mDrawable->getNumFaces() ;
				std::set<LLViewerFetchedTexture*> tex_list;

				for(S32 i = 0 ; i < num_faces; i++)
				{
					LLFace* facep = objectp->mDrawable->getFace(i) ;
					if(facep)
					{						
						LLViewerFetchedTexture* tex = dynamic_cast<LLViewerFetchedTexture*>(facep->getTexture()) ;
						if(tex)
						{
							if(tex_list.find(tex) != tex_list.end())
							{
								continue ; //already displayed.
							}
							tex_list.insert(tex);

							std::string uuid_str;
							tex->getID().toString(uuid_str);
							uuid_str = uuid_str.substr(0,7);

							addText(xpos, ypos, llformat("ID: %s v_size: %.3f", uuid_str.c_str(), tex->getMaxVirtualSize()));
							ypos += y_inc;

							addText(xpos, ypos, llformat("discard level: %d desired level: %d Missing: %s", tex->getDiscardLevel(), 
								tex->getDesiredDiscardLevel(), tex->isMissingAsset() ? "Y" : "N"));
							ypos += y_inc;
						}
					}
				}
			}
		}
		
		// <FS:ND> Report amount of failed texture buffer allocations if any.
		if( LLImageBase::getAllocationErrors() )
			addText( xpos, ypos, llformat( "# textures discarded due to insufficent memory %ld", LLImageBase::getAllocationErrors() ) );
		// </FS:ND>
	}

	void draw()
	{
		for (line_list_t::iterator iter = mLineList.begin();
			 iter != mLineList.end(); ++iter)
		{
			const Line& line = *iter;
			LLFontGL::getFontMonospace()->renderUTF8(line.text, 0, (F32)line.x, (F32)line.y, mTextColor,
											 LLFontGL::LEFT, LLFontGL::TOP,
											 LLFontGL::NORMAL, LLFontGL::NO_SHADOW, S32_MAX, S32_MAX, NULL, FALSE);
		}
		mLineList.clear();
	}

};

void LLViewerWindow::updateDebugText()
{
	mDebugText->update();
}

////////////////////////////////////////////////////////////////////////////
//
// LLViewerWindow
//

LLViewerWindow::Params::Params()
:	title("title"),
	name("name"),
	x("x"),
	y("y"),
	width("width"),
	height("height"),
	min_width("min_width"),
	min_height("min_height"),
	fullscreen("fullscreen", false),
	ignore_pixel_depth("ignore_pixel_depth", false)
{}


BOOL LLViewerWindow::handleAnyMouseClick(LLWindow *window,  LLCoordGL pos, MASK mask, LLMouseHandler::EClickType clicktype, BOOL down)
{
	const char* buttonname = "";
	const char* buttonstatestr = "";
	S32 x = pos.mX;
	S32 y = pos.mY;
	x = llround((F32)x / mDisplayScale.mV[VX]);
	y = llround((F32)y / mDisplayScale.mV[VY]);

	// only send mouse clicks to UI if UI is visible
	if(gPipeline.hasRenderDebugFeatureMask(LLPipeline::RENDER_DEBUG_FEATURE_UI))
	{	

		if (down)
		{
			buttonstatestr = "down" ;
		}
		else
		{
			buttonstatestr = "up" ;
		}
		
		switch (clicktype)
		{
		case LLMouseHandler::CLICK_LEFT:
			mLeftMouseDown = down;
			buttonname = "Left";
			break;
		case LLMouseHandler::CLICK_RIGHT:
			mRightMouseDown = down;
			buttonname = "Right";
			break;
		case LLMouseHandler::CLICK_MIDDLE:
			mMiddleMouseDown = down;
			buttonname = "Middle";
			break;
		case LLMouseHandler::CLICK_DOUBLELEFT:
			mLeftMouseDown = down;
			buttonname = "Left Double Click";
			break;
		}
		
		LLView::sMouseHandlerMessage.clear();

		if (gMenuBarView)
		{
			// stop ALT-key access to menu
			gMenuBarView->resetMenuTrigger();
		}

		if (gDebugClicks)
		{	
			llinfos << "ViewerWindow " << buttonname << " mouse " << buttonstatestr << " at " << x << "," << y << llendl;
		}

		// Make sure we get a corresponding mouseup event, even if the mouse leaves the window
		if (down)
			mWindow->captureMouse();
		else
			mWindow->releaseMouse();

		// Indicate mouse was active
		LLUI::resetMouseIdleTimer();

		// Don't let the user move the mouse out of the window until mouse up.
		if( LLToolMgr::getInstance()->getCurrentTool()->clipMouseWhenDown() )
		{
			mWindow->setMouseClipping(down);
		}

		LLMouseHandler* mouse_captor = gFocusMgr.getMouseCapture();
		if( mouse_captor )
		{
			S32 local_x;
			S32 local_y;
			mouse_captor->screenPointToLocal( x, y, &local_x, &local_y );
			if (LLView::sDebugMouseHandling)
			{
				llinfos << buttonname << " Mouse " << buttonstatestr << " handled by captor " << mouse_captor->getName() << llendl;
			}
			return mouse_captor->handleAnyMouseClick(local_x, local_y, mask, clicktype, down);
		}

		// Topmost view gets a chance before the hierarchy
		//LLUICtrl* top_ctrl = gFocusMgr.getTopCtrl();
		//if (top_ctrl)
		//{
		//	S32 local_x, local_y;
		//	top_ctrl->screenPointToLocal( x, y, &local_x, &local_y );
		//		if (top_ctrl->pointInView(local_x, local_y))
		//		{
		//			return top_ctrl->handleAnyMouseClick(local_x, local_y, mask, clicktype, down)	;
		//		}
		//		else
		//		{
		//		if (down)
		//		{
		//			gFocusMgr.setTopCtrl(NULL);
		//		}
		//	}
		//}

		// Mark the click as handled and return if we aren't within the root view to avoid spurious bugs
		if( !mRootView->pointInView(x, y) )
		{
			return TRUE;
		}
		// Give the UI views a chance to process the click
		if( mRootView->handleAnyMouseClick(x, y, mask, clicktype, down) )
		{
			if (LLView::sDebugMouseHandling)
			{
				llinfos << buttonname << " Mouse " << buttonstatestr << " " << LLView::sMouseHandlerMessage << llendl;
			}
			return TRUE;
		}
		else if (LLView::sDebugMouseHandling)
		{
			llinfos << buttonname << " Mouse " << buttonstatestr << " not handled by view" << llendl;
		}
	}

	// Do not allow tool manager to handle mouseclicks if we have disconnected	
	if(!gDisconnected && LLToolMgr::getInstance()->getCurrentTool()->handleAnyMouseClick( x, y, mask, clicktype, down ) )
	{
		return TRUE;
	}
	

	// If we got this far on a down-click, it wasn't handled.
	// Up-clicks, though, are always handled as far as the OS is concerned.
	BOOL default_rtn = !down;
	return default_rtn;
}

BOOL LLViewerWindow::handleMouseDown(LLWindow *window,  LLCoordGL pos, MASK mask)
{
	BOOL down = TRUE;
	return handleAnyMouseClick(window,pos,mask,LLMouseHandler::CLICK_LEFT,down);
}

BOOL LLViewerWindow::handleDoubleClick(LLWindow *window,  LLCoordGL pos, MASK mask)
{
	// try handling as a double-click first, then a single-click if that
	// wasn't handled.
	BOOL down = TRUE;
	if (handleAnyMouseClick(window, pos, mask,
				LLMouseHandler::CLICK_DOUBLELEFT, down))
	{
		return TRUE;
	}
	return handleMouseDown(window, pos, mask);
}

BOOL LLViewerWindow::handleMouseUp(LLWindow *window,  LLCoordGL pos, MASK mask)
{
	BOOL down = FALSE;
	return handleAnyMouseClick(window,pos,mask,LLMouseHandler::CLICK_LEFT,down);
}


BOOL LLViewerWindow::handleRightMouseDown(LLWindow *window,  LLCoordGL pos, MASK mask)
{
	S32 x = pos.mX;
	S32 y = pos.mY;
	x = llround((F32)x / mDisplayScale.mV[VX]);
	y = llround((F32)y / mDisplayScale.mV[VY]);

	BOOL down = TRUE;
	BOOL handle = handleAnyMouseClick(window,pos,mask,LLMouseHandler::CLICK_RIGHT,down);
	if (handle)
		return handle;

	// *HACK: this should be rolled into the composite tool logic, not
	// hardcoded at the top level.
	if (CAMERA_MODE_CUSTOMIZE_AVATAR != gAgentCamera.getCameraMode() && LLToolMgr::getInstance()->getCurrentTool() != LLToolPie::getInstance())
	{
		// If the current tool didn't process the click, we should show
		// the pie menu.  This can be done by passing the event to the pie
		// menu tool.
		LLToolPie::getInstance()->handleRightMouseDown(x, y, mask);
		// show_context_menu( x, y, mask );
	}

	return TRUE;
}

BOOL LLViewerWindow::handleRightMouseUp(LLWindow *window,  LLCoordGL pos, MASK mask)
{
	BOOL down = FALSE;
 	return handleAnyMouseClick(window,pos,mask,LLMouseHandler::CLICK_RIGHT,down);
}

BOOL LLViewerWindow::handleMiddleMouseDown(LLWindow *window,  LLCoordGL pos, MASK mask)
{
	BOOL down = TRUE;
	LLVoiceClient::getInstance()->middleMouseState(true);
 	handleAnyMouseClick(window,pos,mask,LLMouseHandler::CLICK_MIDDLE,down);
  
  	// Always handled as far as the OS is concerned.
	return TRUE;
}

LLWindowCallbacks::DragNDropResult LLViewerWindow::handleDragNDrop( LLWindow *window, LLCoordGL pos, MASK mask, LLWindowCallbacks::DragNDropAction action, std::string data)
{
	LLWindowCallbacks::DragNDropResult result = LLWindowCallbacks::DND_NONE;

	const bool prim_media_dnd_enabled = gSavedSettings.getBOOL("PrimMediaDragNDrop");
	const bool slurl_dnd_enabled = gSavedSettings.getBOOL("SLURLDragNDrop");
	
	if ( prim_media_dnd_enabled || slurl_dnd_enabled )
	{
		switch(action)
		{
			// Much of the handling for these two cases is the same.
			case LLWindowCallbacks::DNDA_TRACK:
			case LLWindowCallbacks::DNDA_DROPPED:
			case LLWindowCallbacks::DNDA_START_TRACKING:
			{
				bool drop = (LLWindowCallbacks::DNDA_DROPPED == action);
					
				if (slurl_dnd_enabled)
				{
					LLSLURL dropped_slurl(data);
					if(dropped_slurl.isSpatial())
					{
						if (drop)
						{
							LLURLDispatcher::dispatch( dropped_slurl.getSLURLString
(), "clicked", NULL, true );
							return LLWindowCallbacks::DND_MOVE;
						}
						return LLWindowCallbacks::DND_COPY;
					}
				}

				if (prim_media_dnd_enabled)
				{
//					LLPickInfo pick_info = pickImmediate( pos.mX, pos.mY,  TRUE /*BOOL pick_transparent*/ );
// [SL:KB] - Patch: UI-PickRiggedAttachment | Checked: 2012-07-12 (Catznip-3.3)
					LLPickInfo pick_info = pickImmediate( pos.mX, pos.mY,  TRUE /*BOOL pick_transparent*/, FALSE);
// [/SL:KB]

					LLUUID object_id = pick_info.getObjectID();
					S32 object_face = pick_info.mObjectFace;
					std::string url = data;

					lldebugs << "Object: picked at " << pos.mX << ", " << pos.mY << " - face = " << object_face << " - URL = " << url << llendl;

					LLVOVolume *obj = dynamic_cast<LLVOVolume*>(static_cast<LLViewerObject*>(pick_info.getObject()));
				
					if (obj && !obj->getRegion()->getCapability("ObjectMedia").empty())
					{
						LLTextureEntry *te = obj->getTE(object_face);

						// can modify URL if we can modify the object or we have navigate permissions
						bool allow_modify_url = obj->permModify() || obj->hasMediaPermission( te->getMediaData(), LLVOVolume::MEDIA_PERM_INTERACT );

						if (te && allow_modify_url )
						{
							if (drop)
							{
								// object does NOT have media already
								if ( ! te->hasMedia() )
								{
									// we are allowed to modify the object
									if ( obj->permModify() )
									{
										// Create new media entry
										LLSD media_data;
										// XXX Should we really do Home URL too?
										media_data[LLMediaEntry::HOME_URL_KEY] = url;
										media_data[LLMediaEntry::CURRENT_URL_KEY] = url;
										media_data[LLMediaEntry::AUTO_PLAY_KEY] = true;
										obj->syncMediaData(object_face, media_data, true, true);
										// XXX This shouldn't be necessary, should it ?!?
										if (obj->getMediaImpl(object_face))
											obj->getMediaImpl(object_face)->navigateReload();
										obj->sendMediaDataUpdate();

										result = LLWindowCallbacks::DND_COPY;
									}
								}
								else 
								// object HAS media already
								{
									// URL passes the whitelist
									if (te->getMediaData()->checkCandidateUrl( url ) )
									{
										// just navigate to the URL
										if (obj->getMediaImpl(object_face))
										{
											obj->getMediaImpl(object_face)->navigateTo(url);
										}
										else 
										{
											// This is very strange.  Navigation should
											// happen via the Impl, but we don't have one.
											// This sends it to the server, which /should/
											// trigger us getting it.  Hopefully.
											LLSD media_data;
											media_data[LLMediaEntry::CURRENT_URL_KEY] = url;
											obj->syncMediaData(object_face, media_data, true, true);
											obj->sendMediaDataUpdate();
										}
										result = LLWindowCallbacks::DND_LINK;
										
									}
								}
								LLSelectMgr::getInstance()->unhighlightObjectOnly(mDragHoveredObject);
								mDragHoveredObject = NULL;
							
							}
							else 
							{
								// Check the whitelist, if there's media (otherwise just show it)
								if (te->getMediaData() == NULL || te->getMediaData()->checkCandidateUrl(url))
								{
									if ( obj != mDragHoveredObject)
									{
										// Highlight the dragged object
										LLSelectMgr::getInstance()->unhighlightObjectOnly(mDragHoveredObject);
										mDragHoveredObject = obj;
										LLSelectMgr::getInstance()->highlightObjectOnly(mDragHoveredObject);
									}
									result = (! te->hasMedia()) ? LLWindowCallbacks::DND_COPY : LLWindowCallbacks::DND_LINK;

								}
							}
						}
					}
				}
			}
			break;
			
			case LLWindowCallbacks::DNDA_STOP_TRACKING:
				// The cleanup case below will make sure things are unhilighted if necessary.
			break;
		}

		if (prim_media_dnd_enabled &&
			result == LLWindowCallbacks::DND_NONE && !mDragHoveredObject.isNull())
		{
			LLSelectMgr::getInstance()->unhighlightObjectOnly(mDragHoveredObject);
			mDragHoveredObject = NULL;
		}
	}
	
	return result;
}
  
BOOL LLViewerWindow::handleMiddleMouseUp(LLWindow *window,  LLCoordGL pos, MASK mask)
{
	BOOL down = FALSE;
	LLVoiceClient::getInstance()->middleMouseState(false);
 	handleAnyMouseClick(window,pos,mask,LLMouseHandler::CLICK_MIDDLE,down);
  
  	// Always handled as far as the OS is concerned.
	return TRUE;
}

// WARNING: this is potentially called multiple times per frame
void LLViewerWindow::handleMouseMove(LLWindow *window,  LLCoordGL pos, MASK mask)
{
	S32 x = pos.mX;
	S32 y = pos.mY;

	x = llround((F32)x / mDisplayScale.mV[VX]);
	y = llround((F32)y / mDisplayScale.mV[VY]);

	mMouseInWindow = TRUE;

	// Save mouse point for access during idle() and display()

	LLCoordGL mouse_point(x, y);

	if (mouse_point != mCurrentMousePoint)
	{
		LLUI::resetMouseIdleTimer();
	}

	saveLastMouse(mouse_point);

	mWindow->showCursorFromMouseMove();

	if (gAwayTimer.getElapsedTimeF32() > LLAgent::MIN_AFK_TIME
		&& !gDisconnected)
	{
		gAgent.clearAFK();
	}
}

void LLViewerWindow::handleMouseLeave(LLWindow *window)
{
	// Note: we won't get this if we have captured the mouse.
	llassert( gFocusMgr.getMouseCapture() == NULL );
	mMouseInWindow = FALSE;
	LLToolTipMgr::instance().blockToolTips();
}

BOOL LLViewerWindow::handleCloseRequest(LLWindow *window)
{
	// User has indicated they want to close, but we may need to ask
	// about modified documents.
	LLAppViewer::instance()->userQuit();
	// Don't quit immediately
	return FALSE;
}

void LLViewerWindow::handleQuit(LLWindow *window)
{
	LLAppViewer::instance()->forceQuit();
}

void LLViewerWindow::handleResize(LLWindow *window,  S32 width,  S32 height)
{
	reshape(width, height);
	mResDirty = true;
}

// The top-level window has gained focus (e.g. via ALT-TAB)
void LLViewerWindow::handleFocus(LLWindow *window)
{
	gFocusMgr.setAppHasFocus(TRUE);
	LLModalDialog::onAppFocusGained();

	gAgent.onAppFocusGained();
	LLToolMgr::getInstance()->onAppFocusGained();

	// See if we're coming in with modifier keys held down
	if (gKeyboard)
	{
		gKeyboard->resetMaskKeys();
	}

	// resume foreground running timer
	// since we artifically limit framerate when not frontmost
	gForegroundTime.unpause();
}

// The top-level window has lost focus (e.g. via ALT-TAB)
void LLViewerWindow::handleFocusLost(LLWindow *window)
{
	gFocusMgr.setAppHasFocus(FALSE);
	//LLModalDialog::onAppFocusLost();
	LLToolMgr::getInstance()->onAppFocusLost();
	gFocusMgr.setMouseCapture( NULL );

	if (gMenuBarView)
	{
		// stop ALT-key access to menu
		gMenuBarView->resetMenuTrigger();
	}

	// restore mouse cursor
	showCursor();
	getWindow()->setMouseClipping(FALSE);

	// If losing focus while keys are down, reset them.
	if (gKeyboard)
	{
		gKeyboard->resetKeys();
	}

	// pause timer that tracks total foreground running time
	gForegroundTime.pause();
}


BOOL LLViewerWindow::handleTranslatedKeyDown(KEY key,  MASK mask, BOOL repeated)
{
	// Let the voice chat code check for its PTT key.  Note that this never affects event processing.
	LLVoiceClient::getInstance()->keyDown(key, mask);
	
	if (gAwayTimer.getElapsedTimeF32() > LLAgent::MIN_AFK_TIME)
	{
		gAgent.clearAFK();
	}

	// *NOTE: We want to interpret KEY_RETURN later when it arrives as
	// a Unicode char, not as a keydown.  Otherwise when client frame
	// rate is really low, hitting return sends your chat text before
	// it's all entered/processed.
	if (key == KEY_RETURN && mask == MASK_NONE)
	{
		return FALSE;
	}

	return gViewerKeyboard.handleKey(key, mask, repeated);
}

BOOL LLViewerWindow::handleTranslatedKeyUp(KEY key,  MASK mask)
{
	// Let the voice chat code check for its PTT key.  Note that this never affects event processing.
	LLVoiceClient::getInstance()->keyUp(key, mask);

	return FALSE;
}


void LLViewerWindow::handleScanKey(KEY key, BOOL key_down, BOOL key_up, BOOL key_level)
{
	LLViewerJoystick::getInstance()->setCameraNeedsUpdate(true);
	return gViewerKeyboard.scanKey(key, key_down, key_up, key_level);
}




BOOL LLViewerWindow::handleActivate(LLWindow *window, BOOL activated)
{
	if (activated)
	{
		mActive = true;
		send_agent_resume();
		gAgent.clearAFK();
		
		// Unmute audio
		audio_update_volume();
	}
	else
	{
		mActive = false;
				
		// if the user has chosen to go Away automatically after some time, then go Away when minimizing
		if (gSavedSettings.getS32("AFKTimeout"))
		{
			gAgent.setAFK();
		}
		
		// SL-53351: Make sure we're not in mouselook when minimised, to prevent control issues
		if (gAgentCamera.getCameraMode() == CAMERA_MODE_MOUSELOOK)
		{
			gAgentCamera.changeCameraToDefault();
		}
		
		send_agent_pause();
	
		// Mute audio
		audio_update_volume();
	}
	return TRUE;
}

BOOL LLViewerWindow::handleActivateApp(LLWindow *window, BOOL activating)
{
	//if (!activating) gAgentCamera.changeCameraToDefault();

	LLViewerJoystick::getInstance()->setNeedsReset(true);
	return FALSE;
}


void LLViewerWindow::handleMenuSelect(LLWindow *window,  S32 menu_item)
{
}


BOOL LLViewerWindow::handlePaint(LLWindow *window,  S32 x,  S32 y, S32 width,  S32 height)
{
	// *TODO: Enable similar information output for other platforms?  DK 2011-02-18
#if LL_WINDOWS
	if (gHeadlessClient)
	{
		HWND window_handle = (HWND)window->getPlatformWindow();
		PAINTSTRUCT ps; 
		HDC hdc; 
 
		RECT wnd_rect;
		wnd_rect.left = 0;
		wnd_rect.top = 0;
		wnd_rect.bottom = 200;
		wnd_rect.right = 500;

		hdc = BeginPaint(window_handle, &ps); 
		//SetBKColor(hdc, RGB(255, 255, 255));
		FillRect(hdc, &wnd_rect, CreateSolidBrush(RGB(255, 255, 255)));

		std::string temp_str;
		temp_str = llformat( "FPS %3.1f Phy FPS %2.1f Time Dil %1.3f",		/* Flawfinder: ignore */
				LLViewerStats::getInstance()->mFPSStat.getMeanPerSec(),
				LLViewerStats::getInstance()->mSimPhysicsFPS.getPrev(0),
				LLViewerStats::getInstance()->mSimTimeDilation.getPrev(0));
		S32 len = temp_str.length();
		TextOutA(hdc, 0, 0, temp_str.c_str(), len); 


		LLVector3d pos_global = gAgent.getPositionGlobal();
		temp_str = llformat( "Avatar pos %6.1lf %6.1lf %6.1lf", pos_global.mdV[0], pos_global.mdV[1], pos_global.mdV[2]);
		len = temp_str.length();
		TextOutA(hdc, 0, 25, temp_str.c_str(), len); 

		TextOutA(hdc, 0, 50, "Set \"HeadlessClient FALSE\" in settings.ini file to reenable", 61);
		EndPaint(window_handle, &ps); 
		return TRUE;
	}
#endif
	return FALSE;
}


void LLViewerWindow::handleScrollWheel(LLWindow *window,  S32 clicks)
{
	handleScrollWheel( clicks );
}

void LLViewerWindow::handleWindowBlock(LLWindow *window)
{
	send_agent_pause();
}

void LLViewerWindow::handleWindowUnblock(LLWindow *window)
{
	send_agent_resume();
}

void LLViewerWindow::handleDataCopy(LLWindow *window, S32 data_type, void *data)
{
	const S32 SLURL_MESSAGE_TYPE = 0;
	switch (data_type)
	{
	case SLURL_MESSAGE_TYPE:
		// received URL
		std::string url = (const char*)data;
		LLMediaCtrl* web = NULL;
		const bool trusted_browser = false;
		// don't treat slapps coming from external browsers as "clicks" as this would bypass throttling
		if (LLURLDispatcher::dispatch(url, "", web, trusted_browser))
		{
			// bring window to foreground, as it has just been "launched" from a URL
			mWindow->bringToFront();
		}
		break;
	}
}

BOOL LLViewerWindow::handleTimerEvent(LLWindow *window)
{
	if (LLViewerJoystick::getInstance()->getOverrideCamera())
	{
		LLViewerJoystick::getInstance()->updateStatus();
		return TRUE;
	}
	return FALSE;
}

BOOL LLViewerWindow::handleDeviceChange(LLWindow *window)
{
	// give a chance to use a joystick after startup (hot-plugging)
	if (!LLViewerJoystick::getInstance()->isJoystickInitialized() )
	{
		LLViewerJoystick::getInstance()->init(true);
		return TRUE;
	}
	return FALSE;
}

void LLViewerWindow::handlePingWatchdog(LLWindow *window, const char * msg)
{
	LLAppViewer::instance()->pingMainloopTimeout(msg);
}


void LLViewerWindow::handleResumeWatchdog(LLWindow *window)
{
	LLAppViewer::instance()->resumeMainloopTimeout();
}

void LLViewerWindow::handlePauseWatchdog(LLWindow *window)
{
	LLAppViewer::instance()->pauseMainloopTimeout();
}

//virtual
std::string LLViewerWindow::translateString(const char* tag)
{
	return LLTrans::getString( std::string(tag) );
}

//virtual
std::string LLViewerWindow::translateString(const char* tag,
		const std::map<std::string, std::string>& args)
{
	// LLTrans uses a special subclass of std::string for format maps,
	// but we must use std::map<> in these callbacks, otherwise we create
	// a dependency between LLWindow and LLFormatMapString.  So copy the data.
	LLStringUtil::format_map_t args_copy;
	std::map<std::string,std::string>::const_iterator it = args.begin();
	for ( ; it != args.end(); ++it)
	{
		args_copy[it->first] = it->second;
	}
	return LLTrans::getString( std::string(tag), args_copy);
}

//
// Classes
//
LLViewerWindow::LLViewerWindow(const Params& p)
:	mWindow(NULL),
	mActive(true),
	mUIVisible(true),
	mWindowRectRaw(0, p.height, p.width, 0),
	mWindowRectScaled(0, p.height, p.width, 0),
	mWorldViewRectRaw(0, p.height, p.width, 0),
	mLeftMouseDown(FALSE),
	mMiddleMouseDown(FALSE),
	mRightMouseDown(FALSE),
	mMouseInWindow( FALSE ),
	mLastMask( MASK_NONE ),
	mToolStored( NULL ),
	mHideCursorPermanent( FALSE ),
	mCursorHidden(FALSE),
	mIgnoreActivate( FALSE ),
	mResDirty(false),
	mStatesDirty(false),
	mCurrResolutionIndex(0),
	mProgressView(NULL),
	mMouseVelocityStat(new LLStat("Mouse Velocity")),
	mProgressViewMini(NULL)
{
	// gKeyboard is still NULL, so it doesn't do LLWindowListener any good to
	// pass its value right now. Instead, pass it a nullary function that
	// will, when we later need it, return the value of gKeyboard.
	// boost::lambda::var() constructs such a functor on the fly.
	mWindowListener.reset(new LLWindowListener(this, boost::lambda::var(gKeyboard)));
	mViewerWindowListener.reset(new LLViewerWindowListener(this));

	mSystemChannel.reset(new LLNotificationChannel("System", "Visible", LLNotificationFilters::includeEverything));
	mCommunicationChannel.reset(new LLCommunicationChannel("Communication", "Visible"));
	mAlertsChannel.reset(new LLNotificationsUI::LLViewerAlertHandler("VW_alerts", "alert"));
	mModalAlertsChannel.reset(new LLNotificationsUI::LLViewerAlertHandler("VW_alertmodal", "alertmodal"));

	bool ignore = gSavedSettings.getBOOL("IgnoreAllNotifications");
	LLNotifications::instance().setIgnoreAllNotifications(ignore);
	if (ignore)
	{
	llinfos << "NOTE: ALL NOTIFICATIONS THAT OCCUR WILL GET ADDED TO IGNORE LIST FOR LATER RUNS." << llendl;
	}

	// Default to application directory.
	LLViewerWindow::sSnapshotBaseName = "Snapshot";
	LLViewerWindow::sMovieBaseName = "SLmovie";
	resetSnapshotLoc();


	/*
	LLWindowCallbacks* callbacks,
	const std::string& title, const std::string& name, S32 x, S32 y, S32 width, S32 height, U32 flags,
	BOOL fullscreen, 
	BOOL clearBg,
	BOOL disable_vsync,
	BOOL ignore_pixel_depth,
	U32 fsaa_samples)
	*/
	// create window
	mWindow = LLWindowManager::createWindow(this,
		p.title, p.name, p.x, p.y, p.width, p.height, 0,
		p.fullscreen, 
		gHeadlessClient,
		gSavedSettings.getBOOL("DisableVerticalSync"),
		!gHeadlessClient,
		p.ignore_pixel_depth,
		gSavedSettings.getBOOL("RenderDeferred") ? 0 : gSavedSettings.getU32("RenderFSAASamples")); //don't use window level anti-aliasing if FBOs are enabled

	if (!LLViewerShaderMgr::sInitialized)
	{ //immediately initialize shaders
		LLViewerShaderMgr::sInitialized = TRUE;
		LLViewerShaderMgr::instance()->setShaders();
	}

	if (NULL == mWindow)
	{
		LLSplashScreen::update(LLTrans::getString("StartupRequireDriverUpdate"));
	
		LL_WARNS("Window") << "Failed to create window, to be shutting Down, be sure your graphics driver is updated." << llendl ;

		ms_sleep(5000) ; //wait for 5 seconds.

		LLSplashScreen::update(LLTrans::getString("ShuttingDown"));
#if LL_LINUX || LL_SOLARIS
		llwarns << "Unable to create window, be sure screen is set at 32-bit color and your graphics driver is configured correctly.  See README-linux.txt or README-solaris.txt for further information."
				<< llendl;
#else
		LL_WARNS("Window") << "Unable to create window, be sure screen is set at 32-bit color in Control Panels->Display->Settings"
				<< LL_ENDL;
#endif
        LLAppViewer::instance()->fastQuit(1);
	}
	
	if (!LLAppViewer::instance()->restoreErrorTrap())
	{
		LL_WARNS("Window") << " Someone took over my signal/exception handler (post createWindow)!" << LL_ENDL;
	}

	const bool do_not_enforce = false;
	mWindow->setMinSize(p.min_width, p.min_height, do_not_enforce);  // root view not set 
	LLCoordScreen scr;
    mWindow->getSize(&scr);

    if(p.fullscreen && ( scr.mX!=p.width || scr.mY!=p.height))
    {
		llwarns << "Fullscreen has forced us in to a different resolution now using "<<scr.mX<<" x "<<scr.mY<<llendl;
		gSavedSettings.setS32("FullScreenWidth",scr.mX);
		gSavedSettings.setS32("FullScreenHeight",scr.mY);
    }

	// Get the real window rect the window was created with (since there are various OS-dependent reasons why
	// the size of a window or fullscreen context may have been adjusted slightly...)
	F32 ui_scale_factor = gSavedSettings.getF32("UIScaleFactor");
	
	mDisplayScale.setVec(llmax(1.f / mWindow->getPixelAspectRatio(), 1.f), llmax(mWindow->getPixelAspectRatio(), 1.f));
	mDisplayScale *= ui_scale_factor;
	LLUI::setScaleFactor(mDisplayScale);

	{
		LLCoordWindow size;
		mWindow->getSize(&size);
		mWindowRectRaw.set(0, size.mY, size.mX, 0);
		mWindowRectScaled.set(0, llround((F32)size.mY / mDisplayScale.mV[VY]), llround((F32)size.mX / mDisplayScale.mV[VX]), 0);
	}
	
	LLFontManager::initClass();

	//
	// We want to set this stuff up BEFORE we initialize the pipeline, so we can turn off
	// stuff like AGP if we think that it'll crash the viewer.
	//
	LL_DEBUGS("Window") << "Loading feature tables." << LL_ENDL;

	LLFeatureManager::getInstance()->init();

	// Initialize OpenGL Renderer
	if (!LLFeatureManager::getInstance()->isFeatureAvailable("RenderVBOEnable") ||
		!gGLManager.mHasVertexBufferObject)
	{
		gSavedSettings.setBOOL("RenderVBOEnable", FALSE);
	}
	LLVertexBuffer::initClass(gSavedSettings.getBOOL("RenderVBOEnable"), gSavedSettings.getBOOL("RenderVBOMappingDisable"));
	LL_INFOS("RenderInit") << "LLVertexBuffer initialization done." << LL_ENDL ;
	gGL.init() ;
	// <FS:Ansariel> Exodus vignette
	exoPostProcess::getInstance(); // Make sure we've created one of these

	if (LLFeatureManager::getInstance()->isSafe()
		|| (gSavedSettings.getS32("LastFeatureVersion") != LLFeatureManager::getInstance()->getVersion())
		|| (gSavedSettings.getString("LastGPUString") != LLFeatureManager::getInstance()->getGPUString())
		|| (gSavedSettings.getBOOL("ProbeHardwareOnStartup")))
	{
		LLFeatureManager::getInstance()->applyRecommendedSettings();
		gSavedSettings.setBOOL("ProbeHardwareOnStartup", FALSE);
	}

	if (!gGLManager.mHasDepthClamp)
	{
		LL_INFOS("RenderInit") << "Missing feature GL_ARB_depth_clamp. Void water might disappear in rare cases." << LL_ENDL;
	}
	
	// If we crashed while initializng GL stuff last time, disable certain features
	if (gSavedSettings.getBOOL("RenderInitError"))
	{
		mInitAlert = "DisplaySettingsNoShaders";
		LLFeatureManager::getInstance()->setGraphicsLevel(0, false);
		gSavedSettings.setU32("RenderQualityPerformance", 0);		
	}
		
	// Init the image list.  Must happen after GL is initialized and before the images that
	// LLViewerWindow needs are requested.
	LLImageGL::initClass(LLViewerTexture::MAX_GL_IMAGE_CATEGORY) ;
	gTextureList.init();
	LLViewerTextureManager::init() ;
	gBumpImageList.init();
	
	// Init font system, but don't actually load the fonts yet
	// because our window isn't onscreen and they take several
	// seconds to parse.
	LLFontGL::initClass( gSavedSettings.getF32("FontScreenDPI"),
								mDisplayScale.mV[VX],
								mDisplayScale.mV[VY],
								gDirUtilp->getAppRODataDir(),
								gSavedSettings.getString("FSFontSettingsFile"),
								gSavedSettings.getF32("FSFontSizeAdjustment"));
	
	// Create container for all sub-views
	LLView::Params rvp;
	rvp.name("root");
	rvp.rect(mWindowRectScaled);
	rvp.mouse_opaque(false);
	rvp.follows.flags(FOLLOWS_NONE);
	mRootView = LLUICtrlFactory::create<LLRootView>(rvp);
	LLUI::setRootView(mRootView);

	// Make avatar head look forward at start
	mCurrentMousePoint.mX = getWindowWidthScaled() / 2;
	mCurrentMousePoint.mY = getWindowHeightScaled() / 2;

	gShowOverlayTitle = gSavedSettings.getBOOL("ShowOverlayTitle");
	mOverlayTitle = gSavedSettings.getString("OverlayTitle");
	// Can't have spaces in settings.ini strings, so use underscores instead and convert them.
	LLStringUtil::replaceChar(mOverlayTitle, '_', ' ');

	mDebugText = new LLDebugText(this);

	mWorldViewRectScaled = calcScaledRect(mWorldViewRectRaw, mDisplayScale);
}

void LLViewerWindow::initGLDefaults()
{
	gGL.setSceneBlendType(LLRender::BT_ALPHA);

	if (!LLGLSLShader::sNoFixedFunction)
	{ //initialize fixed function state
		glColorMaterial( GL_FRONT_AND_BACK, GL_AMBIENT_AND_DIFFUSE );

		glMaterialfv(GL_FRONT_AND_BACK,GL_AMBIENT,LLColor4::black.mV);
		glMaterialfv(GL_FRONT_AND_BACK,GL_DIFFUSE,LLColor4::white.mV);

		// lights for objects
		glShadeModel( GL_SMOOTH );

		gGL.getTexUnit(0)->enable(LLTexUnit::TT_TEXTURE);
		gGL.getTexUnit(0)->setTextureBlendType(LLTexUnit::TB_MULT);
	}

	glPixelStorei(GL_PACK_ALIGNMENT,1);
	glPixelStorei(GL_UNPACK_ALIGNMENT,1);

	gGL.setAmbientLightColor(LLColor4::black);
		
	glCullFace(GL_BACK);

	// RN: Need this for translation and stretch manip.
	gBox.prerender();
}

struct MainPanel : public LLPanel
{
};

void LLViewerWindow::initBase()
{
	S32 height = getWindowHeightScaled();
	S32 width = getWindowWidthScaled();

	LLRect full_window(0, height, width, 0);

	////////////////////
	//
	// Set the gamma
	//

	F32 gamma = gSavedSettings.getF32("RenderGamma");
	if (gamma != 0.0f)
	{
		getWindow()->setGamma(gamma);
	}

	// Create global views

	// <FS:Ansariel> Move console further down in the view hierarchy to not float
	//               in front of floaters!
	// Console
	llassert( !gConsole );
	LLConsole::Params cp;
	cp.name("console");
	cp.max_lines(gSavedSettings.getS32("ConsoleBufferSize"));
	cp.rect(getChatConsoleRect());
	cp.parse_urls(true); // Ansariel: Enable URL parsing for the chat console
	cp.background_image("Rounded_Square"); // Ansariel: Configurable background for different console types
	// <FS:AO>, have console respect/reuse NearbyToastLifeTime for the length popup chat messages are displayed.
	//cp.persist_time(gSavedSettings.getF32("ChatPersistTime"));
	cp.persist_time((F32)gSavedSettings.getS32("NearbyToastLifeTime"));
	// </FS:AO>

	cp.font_size_index(gSavedSettings.getS32("ChatConsoleFontSize"));
	cp.follows.flags(FOLLOWS_LEFT | FOLLOWS_RIGHT | FOLLOWS_BOTTOM);
	gConsole = LLUICtrlFactory::create<LLConsole>(cp);
	getRootView()->addChild(gConsole);
	// </FS:Ansariel>

	// <FS:Zi> Set up edit menu here to get the spellcheck callbacks assigned before anyone uses them
	initialize_edit_menu();
	initialize_spellcheck_menu();
	// </FS:Zi>

	// Create the floater view at the start so that other views can add children to it. 
	// (But wait to add it as a child of the root view so that it will be in front of the 
	// other views.)
	MainPanel* main_view = new MainPanel();
	main_view->buildFromFile("main_view.xml");
	main_view->setShape(full_window);
	getRootView()->addChild(main_view);

	// <FS:Zi> Moved this from the end of this function up here, so all context menus
	//         created right after this get the correct parent assigned.
	gMenuHolder = getRootView()->getChild<LLViewerMenuHolderGL>("Menu Holder");
	LLMenuGL::sMenuContainer = gMenuHolder;
	// </FS:Zi>

	// placeholder widget that controls where "world" is rendered
	mWorldViewPlaceholder = main_view->getChildView("world_view_rect")->getHandle();
	mPopupView = main_view->getChild<LLPopupView>("popup_holder");
	mHintHolder = main_view->getChild<LLView>("hint_holder")->getHandle();
	mLoginPanelHolder = main_view->getChild<LLView>("login_panel_holder")->getHandle();

	// Create the toolbar view
	// Get a pointer to the toolbar view holder
	LLPanel* panel_holder = main_view->getChild<LLPanel>("toolbar_view_holder");
	// Load the toolbar view from file 
	gToolBarView = LLUICtrlFactory::getInstance()->createFromFile<LLToolBarView>("panel_toolbar_view.xml", panel_holder, LLDefaultChildRegistry::instance());
	gToolBarView->setShape(panel_holder->getLocalRect());
	// Hide the toolbars for the moment: we'll make them visible after logging in world (see LLViewerWindow::initWorldUI())
	gToolBarView->setVisible(FALSE);

	// <FS:Zi> initialize the utility bar (classic V1 style buttons next to the chat bar)
	UtilityBar::instance().init();

	// Constrain floaters to inside the menu and status bar regions.
	gFloaterView = main_view->getChild<LLFloaterView>("Floater View");
	gFloaterView->setFloaterSnapView(main_view->getChild<LLView>("floater_snap_region")->getHandle());
	gSnapshotFloaterView = main_view->getChild<LLSnapshotFloaterView>("Snapshot Floater View");
	
	// optionally forward warnings to chat console/chat floater
	// for qa runs and dev builds
#if  !LL_RELEASE_FOR_DOWNLOAD
	LLError::addRecorder(RecordToChatConsole::getInstance());
#else
	if(gSavedSettings.getBOOL("QAMode"))
	{
		LLError::addRecorder(RecordToChatConsole::getInstance());
	}
#endif

	gDebugView = getRootView()->getChild<LLDebugView>("DebugView");
	gDebugView->init();
	gToolTipView = getRootView()->getChild<LLToolTipView>("tooltip view");

	// Initialize do not disturb response message when logged in
	LLAppViewer::instance()->setOnLoginCompletedCallback(boost::bind(&LLFloaterPreference::initDoNotDisturbResponse));

	// Add the progress bar view (startup view), which overrides everything
	mProgressView = getRootView()->findChild<LLProgressView>("progress_view");
	mProgressViewMini = getRootView()->findChild<LLProgressViewMini>("progress_view_mini");

	setShowProgress(FALSE,FALSE);
	setProgressCancelButtonVisible(FALSE);

	if(mProgressViewMini)
		mProgressViewMini->setVisible(FALSE);

	// <FS:Zi> Moved this to the top right after creation of main_view.xml, so all context menus
	//         created right after that get the correct parent assigned.
	// gMenuHolder = getRootView()->getChild<LLViewerMenuHolderGL>("Menu Holder");

	// LLMenuGL::sMenuContainer = gMenuHolder;
	// </FS:Zi>
}

void LLViewerWindow::initWorldUI()
{
	S32 height = mRootView->getRect().getHeight();
	S32 width = mRootView->getRect().getWidth();
	LLRect full_window(0, height, width, 0);


	gIMMgr = LLIMMgr::getInstance();

	//getRootView()->sendChildToFront(gFloaterView);
	//getRootView()->sendChildToFront(gSnapshotFloaterView);

	// <FS:Ansariel> Group notices, IMs and chiclets position
	//LLPanel* chiclet_container = getRootView()->getChild<LLPanel>("chiclet_container");
	LLPanel* chiclet_container;
	if (gSavedSettings.getBOOL("InternalShowGroupNoticesTopRight"))
	{
		chiclet_container = getRootView()->getChild<LLPanel>("chiclet_container");
		getRootView()->getChildView("chiclet_container_bottom")->setVisible(FALSE);
	}
	else
	{
		getRootView()->getChildView("chiclet_container")->setVisible(FALSE);
		chiclet_container = getRootView()->getChild<LLPanel>("chiclet_container_bottom");
	}
	// </FS:Ansariel> Group notices, IMs and chiclets position
	LLChicletBar* chiclet_bar = LLChicletBar::getInstance();
	chiclet_bar->setShape(chiclet_container->getLocalRect());
	chiclet_bar->setFollowsAll();
	chiclet_container->addChild(chiclet_bar);
	chiclet_container->setVisible(TRUE);

	LLRect morph_view_rect = full_window;
	morph_view_rect.stretch( -STATUS_BAR_HEIGHT );
	morph_view_rect.mTop = full_window.mTop - 32;
	LLMorphView::Params mvp;
	mvp.name("MorphView");
	mvp.rect(morph_view_rect);
	mvp.visible(false);
	gMorphView = LLUICtrlFactory::create<LLMorphView>(mvp);
	getRootView()->addChild(gMorphView);

	LLWorldMapView::initClass();
	
	// Force gFloaterWorldMap to initialize
	LLFloaterReg::getInstance("world_map");

	// Force gFloaterTools to initialize
	LLFloaterReg::getInstance("build");
	LLFloaterReg::hideInstance("build");

	// Status bar
	LLPanel* status_bar_container = getRootView()->getChild<LLPanel>("status_bar_container");
	gStatusBar = new LLStatusBar(status_bar_container->getLocalRect());
	gStatusBar->setFollowsAll();
	gStatusBar->setShape(status_bar_container->getLocalRect());
	// sync bg color with menu bar
	gStatusBar->setBackgroundColor( gMenuBarView->getBackgroundColor().get() );
	status_bar_container->addChildInBack(gStatusBar);
	status_bar_container->setVisible(TRUE);

	// Navigation bar
	// <FS:Zi> Use nav_bar_container here, not topinfo_bar_container
	// LLPanel* nav_bar_container = getRootView()->getChild<LLPanel>("topinfo_bar_container");
	LLPanel* nav_bar_container = getRootView()->getChild<LLPanel>("nav_bar_container");
	// </FS_Zi>

	LLNavigationBar* navbar = LLNavigationBar::getInstance();
	// navbar->setShape(nav_bar_container->getLocalRect());	// <FS:Zi> Moved lower so reshape works properly
	navbar->setBackgroundColor(gMenuBarView->getBackgroundColor().get());
	nav_bar_container->addChild(navbar);
	nav_bar_container->setVisible(TRUE);
	navbar->setShape(nav_bar_container->getLocalRect());	// <FS:Zi> Moved here so reshape works properly
	
	// <FS:Zi> Is done inside XUI now, using visibility_control
	// if (!gSavedSettings.getBOOL("ShowNavbarNavigationPanel"))
	// {
	// 	// <FS:Ansariel> Re-enable separate toggle for navigation and favorites panel
	// 	//navbar->setVisible(FALSE);
	// 	navbar->showNavigationPanel(FALSE);
	// 	}

	// 	// <FS:Ansariel> Re-enable separate toggle for navigation and favorites panel
	// 	if (!gSavedSettings.getBOOL("ShowNavbarFavoritesPanel"))
	// 	{
	// 		navbar->showFavoritesPanel(FALSE);
	// 	}
	// 	// </FS:Ansariel>

	// if (!gSavedSettings.getBOOL("ShowSearchTopBar"))
	// {
	// 	navbar->childSetVisible("search_combo_box",FALSE);
	// }
	// </FS:Zi>

	if (!gSavedSettings.getBOOL("ShowMenuBarLocation"))
	{
		gStatusBar->childSetVisible("parcel_info_panel",FALSE);
	}
	

	// <FS:Zi> We don't have the mini location bar, so no topinfo_bar required
	// // Top Info bar
	// LLPanel* topinfo_bar_container = getRootView()->getChild<LLPanel>("topinfo_bar_container");
	// LLPanelTopInfoBar* topinfo_bar = LLPanelTopInfoBar::getInstance();

	// topinfo_bar->setShape(topinfo_bar_container->getLocalRect());

	// topinfo_bar_container->addChild(topinfo_bar);
	// topinfo_bar_container->setVisible(TRUE);

	// if (!gSavedSettings.getBOOL("ShowMiniLocationPanel"))
	// {
	// 	topinfo_bar->setVisible(FALSE);
	// }
	// </FS:Zi>

	if ( gHUDView == NULL )
	{
		LLRect hud_rect = full_window;
		hud_rect.mBottom += 50;
		if (gMenuBarView && gMenuBarView->isInVisibleChain())
		{
			hud_rect.mTop -= gMenuBarView->getRect().getHeight();
		}
		gHUDView = new LLHUDView(hud_rect);
		getRootView()->addChild(gHUDView);
	}

	LLPanel* panel_ssf_container = getRootView()->getChild<LLPanel>("state_management_buttons_container");

	LLPanelStandStopFlying* panel_stand_stop_flying	= LLPanelStandStopFlying::getInstance();
	panel_ssf_container->addChild(panel_stand_stop_flying);

	panel_ssf_container->setVisible(TRUE);

	LLMenuOptionPathfindingRebakeNavmesh::getInstance()->initialize();

	// Load and make the toolbars visible
	// Note: we need to load the toolbars only *after* the user is logged in and IW
	if (gToolBarView)
	{
		if (gSavedSettings.getBOOL("ResetToolbarSettings"))
		{
			gToolBarView->loadDefaultToolbars();
			gSavedSettings.setBOOL("ResetToolbarSettings",FALSE);
		}
		else
		{
			gToolBarView->loadToolbars();
		}
		gToolBarView->setVisible(TRUE);
	}
// <FS:AW  opensim destinations and avatar picker>
// 	LLMediaCtrl* destinations = LLFloaterReg::getInstance("destinations")->getChild<LLMediaCtrl>("destination_guide_contents");
// 	if (destinations)
// 	{
// 		destinations->setErrorPageURL(gSavedSettings.getString("GenericErrorPageURL"));
// 		std::string url = gSavedSettings.getString("DestinationGuideURL");
// 		url = LLWeb::expandURLSubstitutions(url, LLSD());
// 		destinations->navigateTo(url, "text/html");
// 	}
// 	LLMediaCtrl* avatar_picker = LLFloaterReg::getInstance("avatar")->findChild<LLMediaCtrl>("avatar_picker_contents");
// 	if (avatar_picker)
// 	{
// 		avatar_picker->setErrorPageURL(gSavedSettings.getString("GenericErrorPageURL"));
// 		std::string url = gSavedSettings.getString("AvatarPickerURL");
// 		url = LLWeb::expandURLSubstitutions(url, LLSD());
// 		avatar_picker->navigateTo(url, "text/html");
// 	}
	std::string destination_guide_url;
#ifdef OPENSIM // <FS:AW optional opensim support>
	if (LLGridManager::getInstance()->isInOpenSim())
	{
		if (LLLoginInstance::getInstance()->hasResponse("destination_guide_url"))
		{
			destination_guide_url = LLLoginInstance::getInstance()->getResponse("destination_guide_url").asString();
		}
	}
	else
#endif // OPENSIM  // <FS:AW optional opensim support>
	{
		destination_guide_url = gSavedSettings.getString("DestinationGuideURL");
	}

	if(!destination_guide_url.empty())
	{	
		LLMediaCtrl* destinations = LLFloaterReg::getInstance("destinations")->getChild<LLMediaCtrl>("destination_guide_contents");
		if (destinations)
		{
			destinations->setErrorPageURL(gSavedSettings.getString("GenericErrorPageURL"));
			destination_guide_url = LLWeb::expandURLSubstitutions(destination_guide_url, LLSD());
			LL_DEBUGS("WebApi") << "3 DestinationGuideURL \"" << destination_guide_url << "\"" << LL_ENDL;
			destinations->navigateTo(destination_guide_url, "text/html");
		}
	}

	std::string avatar_picker_url;
#ifdef OPENSIM // <FS:AW optional opensim support>
	if (LLGridManager::getInstance()->isInOpenSim())
	{
		if (LLLoginInstance::getInstance()->hasResponse("avatar_picker_url"))
		{
			avatar_picker_url = LLLoginInstance::getInstance()->getResponse("avatar_picker_url").asString();
		}
	}
	else
#endif // OPENSIM  // <FS:AW optional opensim support>
	{
		avatar_picker_url = gSavedSettings.getString("AvatarPickerURL");
	}

	if(!avatar_picker_url.empty())
	{	
		LLMediaCtrl* avatar_picker = LLFloaterReg::getInstance("avatar")->findChild<LLMediaCtrl>("avatar_picker_contents");
		if (avatar_picker)
		{
			avatar_picker->setErrorPageURL(gSavedSettings.getString("GenericErrorPageURL"));
			avatar_picker_url = LLWeb::expandURLSubstitutions(avatar_picker_url, LLSD());
			LL_DEBUGS("WebApi") << "AvatarPickerURL \"" << avatar_picker_url << "\"" << LL_ENDL;
			avatar_picker->navigateTo(avatar_picker_url, "text/html");
		}
 	}
// </FS:AW  opensim destinations and avatar picker>

	// <FS:Zi> Autohide main chat bar if applicable
	BOOL visible=!gSavedSettings.getBOOL("AutohideChatBar");

	FSNearbyChat::instance().showDefaultChatBar(visible);
	gSavedSettings.setBOOL("MainChatbarVisible",visible);
	// </FS:Zi>
}

// Destroy the UI
void LLViewerWindow::shutdownViews()
{
	// clean up warning logger
	LLError::removeRecorder(RecordToChatConsole::getInstance());

	llinfos << "Warning logger is cleaned." << llendl ;

	delete mDebugText;
	mDebugText = NULL;
	
	llinfos << "DebugText deleted." << llendl ;

	// Cleanup global views
	if (gMorphView)
	{
		gMorphView->setVisible(FALSE);
	}
	llinfos << "Global views cleaned." << llendl ;
	
	// DEV-40930: Clear sModalStack. Otherwise, any LLModalDialog left open
	// will crump with LL_ERRS.
	LLModalDialog::shutdownModals();
	llinfos << "LLModalDialog shut down." << llendl; 

	// destroy the nav bar, not currently part of gViewerWindow
	// *TODO: Make LLNavigationBar part of gViewerWindow
	if (LLNavigationBar::instanceExists())
	{
		delete LLNavigationBar::getInstance();
	}
	llinfos << "LLNavigationBar destroyed." << llendl ;
	
	// destroy menus after instantiating navbar above, as it needs
	// access to gMenuHolder
	cleanup_menus();
	llinfos << "menus destroyed." << llendl ;
	
	// Delete all child views.
	delete mRootView;
	mRootView = NULL;
	llinfos << "RootView deleted." << llendl ;
	
	LLMenuOptionPathfindingRebakeNavmesh::getInstance()->quit();

	// Automatically deleted as children of mRootView.  Fix the globals.
	gStatusBar = NULL;
	gIMMgr = NULL;
	gToolTipView = NULL;

	gToolBarView = NULL;
	gFloaterView = NULL;
	gMorphView = NULL;

	gHUDView = NULL;
}

void LLViewerWindow::shutdownGL()
{
	//--------------------------------------------------------
	// Shutdown GL cleanly.  Order is very important here.
	//--------------------------------------------------------
	LLFontGL::destroyDefaultFonts();
	LLFontManager::cleanupClass();
	stop_glerror();

	gSky.cleanup();
	stop_glerror();

	llinfos << "Cleaning up pipeline" << llendl;
	gPipeline.cleanup();
	stop_glerror();

	//MUST clean up pipeline before cleaning up wearables
	llinfos << "Cleaning up wearables" << llendl;
	LLWearableList::instance().cleanup() ;

	gTextureList.shutdown();
	stop_glerror();

	gBumpImageList.shutdown();
	stop_glerror();

	LLWorldMapView::cleanupTextures();

	LLViewerTextureManager::cleanup() ;
	LLImageGL::cleanupClass() ;

	llinfos << "All textures and llimagegl images are destroyed!" << llendl ;

	llinfos << "Cleaning up select manager" << llendl;
	LLSelectMgr::getInstance()->cleanup();	

	llinfos << "Stopping GL during shutdown" << llendl;
	stopGL(FALSE);
	stop_glerror();

	gGL.shutdown();
	
	// <FS:Ansariel> Exodus vignette
	// This must die before LLVertexBuffer does
	exoPostProcess::deleteSingleton();
	// </FS:Ansariel> Exodus vignette

	LLVertexBuffer::cleanupClass();

	llinfos << "LLVertexBuffer cleaned." << llendl ;
}

// shutdownViews() and shutdownGL() need to be called first
LLViewerWindow::~LLViewerWindow()
{
	llinfos << "Destroying Window" << llendl;
	destroyWindow();

	delete mDebugText;
	mDebugText = NULL;

	delete mMouseVelocityStat;
}


void LLViewerWindow::setCursor( ECursorType c )
{
	mWindow->setCursor( c );
}

void LLViewerWindow::showCursor()
{
	mWindow->showCursor();
	
	mCursorHidden = FALSE;
}

void LLViewerWindow::hideCursor()
{
	// And hide the cursor
	mWindow->hideCursor();

	mCursorHidden = TRUE;
}

void LLViewerWindow::sendShapeToSim()
{
	LLMessageSystem* msg = gMessageSystem;
	if(!msg) return;
	msg->newMessageFast(_PREHASH_AgentHeightWidth);
	msg->nextBlockFast(_PREHASH_AgentData);
	msg->addUUIDFast(_PREHASH_AgentID, gAgent.getID());
	msg->addUUIDFast(_PREHASH_SessionID, gAgent.getSessionID());
	msg->addU32Fast(_PREHASH_CircuitCode, gMessageSystem->mOurCircuitCode);
	msg->nextBlockFast(_PREHASH_HeightWidthBlock);
	msg->addU32Fast(_PREHASH_GenCounter, 0);
	U16 height16 = (U16) mWorldViewRectRaw.getHeight();
	U16 width16 = (U16) mWorldViewRectRaw.getWidth();
	msg->addU16Fast(_PREHASH_Height, height16);
	msg->addU16Fast(_PREHASH_Width, width16);
	gAgent.sendReliableMessage();
}

// Must be called after window is created to set up agent
// camera variables and UI variables.
void LLViewerWindow::reshape(S32 width, S32 height)
{
	// Destroying the window at quit time generates spurious
	// reshape messages.  We don't care about these, and we
	// don't want to send messages because the message system
	// may have been destructed.
	if (!LLApp::isExiting())
	{
		gWindowResized = TRUE;

		// update our window rectangle
		mWindowRectRaw.mRight = mWindowRectRaw.mLeft + width;
		mWindowRectRaw.mTop = mWindowRectRaw.mBottom + height;

		//glViewport(0, 0, width, height );

		if (height > 0)
		{ 
			LLViewerCamera::getInstance()->setViewHeightInPixels( mWorldViewRectRaw.getHeight() );
			LLViewerCamera::getInstance()->setAspect( getWorldViewAspectRatio() );
		}

		calcDisplayScale();
	
		BOOL display_scale_changed = mDisplayScale != LLUI::getScaleFactor();
		LLUI::setScaleFactor(mDisplayScale);

		// update our window rectangle
		mWindowRectScaled.mRight = mWindowRectScaled.mLeft + llround((F32)width / mDisplayScale.mV[VX]);
		mWindowRectScaled.mTop = mWindowRectScaled.mBottom + llround((F32)height / mDisplayScale.mV[VY]);

		setup2DViewport();

		// Inform lower views of the change
		// round up when converting coordinates to make sure there are no gaps at edge of window
		LLView::sForceReshape = display_scale_changed;
		mRootView->reshape(llceil((F32)width / mDisplayScale.mV[VX]), llceil((F32)height / mDisplayScale.mV[VY]));
		LLView::sForceReshape = FALSE;

		// clear font width caches
		if (display_scale_changed)
		{
			LLHUDObject::reshapeAll();
		}

		sendShapeToSim();

		// store new settings for the mode we are in, regardless
		BOOL maximized = mWindow->getMaximized();
		gSavedSettings.setBOOL("WindowMaximized", maximized);

//<FS:KC - fix for EXP-1777/EXP-1832>
        LLCoordScreen window_size;
		if (!maximized
			&& mWindow->getSize(&window_size))
//		if (!maximized)
//</FS:KC - fix for EXP-1777/EXP-1832>
		{
			U32 min_window_width=gSavedSettings.getU32("MinWindowWidth");
			U32 min_window_height=gSavedSettings.getU32("MinWindowHeight");
			// tell the OS specific window code about min window size
			mWindow->setMinSize(min_window_width, min_window_height);

			LLCoordScreen window_rect;
			if (mWindow->getSize(&window_rect))
			{
			// Only save size if not maximized
				gSavedSettings.setU32("WindowWidth", window_rect.mX);
				gSavedSettings.setU32("WindowHeight", window_rect.mY);
			}
		}

		LLViewerStats::getInstance()->setStat(LLViewerStats::ST_WINDOW_WIDTH, (F64)width);
		LLViewerStats::getInstance()->setStat(LLViewerStats::ST_WINDOW_HEIGHT, (F64)height);

		LLLayoutStack::updateClass();
	}
}


// Hide normal UI when a logon fails
void LLViewerWindow::setNormalControlsVisible( BOOL visible )
{
	if(LLChicletBar::instanceExists())
	{
		LLChicletBar::getInstance()->setVisible(visible);
		LLChicletBar::getInstance()->setEnabled(visible);
	}

	if ( gMenuBarView )
	{
		gMenuBarView->setVisible( visible );
		gMenuBarView->setEnabled( visible );

		// ...and set the menu color appropriately.
		setMenuBackgroundColor(gAgent.getGodLevel() > GOD_NOT, 
			!LLGridManager::getInstance()->isInSLBeta());
	}
        
	if ( gStatusBar )
	{
		gStatusBar->setVisible( visible );	
		gStatusBar->setEnabled( visible );	
	}
	
	// <FS:Zi> Is done inside XUI now, using visibility_control
	// LLNavigationBar* navbarp = LLUI::getRootView()->findChild<LLNavigationBar>("navigation_bar");
	// if (navbarp)
	// {
	// 	// when it's time to show navigation bar we need to ensure that the user wants to see it
	// 	// i.e. ShowNavbarNavigationPanel option is true
	// 	// <FS:Ansariel> Separate navigation and favorites panel
	// 	//navbarp->setVisible( visible && gSavedSettings.getBOOL("ShowNavbarNavigationPanel") );
	// 	navbarp->showNavigationPanel(visible && gSavedSettings.getBOOL("ShowNavbarNavigationPanel"));
	// 	navbarp->showFavoritesPanel(visible && gSavedSettings.getBOOL("ShowNavbarFavoritesPanel"));
	// 	// </FS:Ansariel> Separate navigation and favorites panel
	// }
	// </FS_Zi>
}

void LLViewerWindow::setMenuBackgroundColor(bool god_mode, bool dev_grid)
{
    LLSD args;
    LLColor4 new_bg_color;

	// no l10n problem because channel is always an english string
	std::string channel = LLVersionInfo::getChannel();
	bool isProject = (channel.find("Project") != std::string::npos);
	
	// god more important than project, proj more important than grid
    if(god_mode && !LLGridManager::getInstance()->isInSLBeta())
    {
        new_bg_color = LLUIColorTable::instance().getColor( "MenuBarGodBgColor" );
    }
    else if(god_mode && LLGridManager::getInstance()->isInSLBeta())
    {
        new_bg_color = LLUIColorTable::instance().getColor( "MenuNonProductionGodBgColor" );
    }
	else if (!god_mode && isProject)
	{
		new_bg_color = LLUIColorTable::instance().getColor( "MenuBarProjectBgColor" );
    }
    else if(!god_mode && LLGridManager::getInstance()->isInSLBeta())
    {
        new_bg_color = LLUIColorTable::instance().getColor( "MenuNonProductionBgColor" );
    }
    else 
    {
        new_bg_color = LLUIColorTable::instance().getColor( "MenuBarBgColor" );
    }

    if(gMenuBarView)
    {
        gMenuBarView->setBackgroundColor( new_bg_color );
    }

    if(gStatusBar)
    {
        gStatusBar->setBackgroundColor( new_bg_color );
    }
}

void LLViewerWindow::drawDebugText()
{
	gGL.color4f(1,1,1,1);
	gGL.pushMatrix();
	gGL.pushUIMatrix();
	if (LLGLSLShader::sNoFixedFunction)
	{
		gUIProgram.bind();
	}
	{
		// scale view by UI global scale factor and aspect ratio correction factor
		gGL.scaleUI(mDisplayScale.mV[VX], mDisplayScale.mV[VY], 1.f);
		mDebugText->draw();
	}
	gGL.popUIMatrix();
	gGL.popMatrix();

	gGL.flush();
	if (LLGLSLShader::sNoFixedFunction)
	{
		gUIProgram.unbind();
	}
}

void LLViewerWindow::draw()
{
	
//#if LL_DEBUG
	LLView::sIsDrawing = TRUE;
//#endif
	stop_glerror();
	
	LLUI::setLineWidth(1.f);

	LLUI::setLineWidth(1.f);
	// Reset any left-over transforms
	gGL.matrixMode(LLRender::MM_MODELVIEW);
	
	gGL.loadIdentity();

	//S32 screen_x, screen_y;

	//if (!gSavedSettings.getBOOL("RenderUIBuffer"))
	static LLCachedControl<bool> renderUIBuffer(gSavedSettings, "RenderUIBuffer");
	if (!renderUIBuffer)
	{
		LLUI::sDirtyRect = getWindowRectScaled();
	}

	// HACK for timecode debugging
	//if (gSavedSettings.getBOOL("DisplayTimecode"))
	static LLCachedControl<bool> displayTimecode(gSavedSettings, "DisplayTimecode");
	if (displayTimecode)
	{
		// draw timecode block
		std::string text;

		gGL.loadIdentity();

		microsecondsToTimecodeString(gFrameTime,text);
		const LLFontGL* font = LLFontGL::getFontSansSerif();
		font->renderUTF8(text, 0,
						llround((getWindowWidthScaled()/2)-100.f),
						llround((getWindowHeightScaled()-60.f)),
			LLColor4( 1.f, 1.f, 1.f, 1.f ),
			LLFontGL::LEFT, LLFontGL::TOP);
	}

	// Draw all nested UI views.
	// No translation needed, this view is glued to 0,0

	if (LLGLSLShader::sNoFixedFunction)
	{
		gUIProgram.bind();
	}

	gGL.pushMatrix();
	LLUI::pushMatrix();
	{
		
		// scale view by UI global scale factor and aspect ratio correction factor
		gGL.scaleUI(mDisplayScale.mV[VX], mDisplayScale.mV[VY], 1.f);

		LLVector2 old_scale_factor = LLUI::getScaleFactor();
		// apply camera zoom transform (for high res screenshots)
		F32 zoom_factor = LLViewerCamera::getInstance()->getZoomFactor();
		S16 sub_region = LLViewerCamera::getInstance()->getZoomSubRegion();
		if (zoom_factor > 1.f)
		{
			//decompose subregion number to x and y values
			int pos_y = sub_region / llceil(zoom_factor);
			int pos_x = sub_region - (pos_y*llceil(zoom_factor));
			// offset for this tile
			gGL.translatef((F32)getWindowWidthScaled() * -(F32)pos_x, 
						(F32)getWindowHeightScaled() * -(F32)pos_y, 
						0.f);
			gGL.scalef(zoom_factor, zoom_factor, 1.f);
			LLUI::getScaleFactor() *= zoom_factor;
		}

		// Draw tool specific overlay on world
		LLToolMgr::getInstance()->getCurrentTool()->draw();
        // Only show Mouselookinstructions if FSShowMouselookInstruction is TRUE
		static LLCachedControl<bool> fsShowMouselookInstructions(gSavedSettings, "FSShowMouselookInstructions");
		if( fsShowMouselookInstructions && (gAgentCamera.cameraMouselook() || LLFloaterCamera::inFreeCameraMode()) )
		{
			drawMouselookInstructions();
			stop_glerror();
		}

		// Draw all nested UI views.
		// No translation needed, this view is glued to 0,0
		mRootView->draw();

		if (LLView::sDebugRects)
		{
			gToolTipView->drawStickyRect();
		}

		// Draw optional on-top-of-everyone view
		LLUICtrl* top_ctrl = gFocusMgr.getTopCtrl();
		if (top_ctrl && top_ctrl->getVisible())
		{
			S32 screen_x, screen_y;
			top_ctrl->localPointToScreen(0, 0, &screen_x, &screen_y);

			gGL.matrixMode(LLRender::MM_MODELVIEW);
			LLUI::pushMatrix();
			LLUI::translate( (F32) screen_x, (F32) screen_y);
			top_ctrl->draw();	
			LLUI::popMatrix();
		}


		if( gShowOverlayTitle && !mOverlayTitle.empty() )
		{
			// Used for special titles such as "Second Life - Special E3 2003 Beta"
			const S32 DIST_FROM_TOP = 20;
			LLFontGL::getFontSansSerifBig()->renderUTF8(
				mOverlayTitle, 0,
				llround( getWindowWidthScaled() * 0.5f),
				getWindowHeightScaled() - DIST_FROM_TOP,
				LLColor4(1, 1, 1, 0.4f),
				LLFontGL::HCENTER, LLFontGL::TOP);
		}

		LLUI::setScaleFactor(old_scale_factor);
	}
	LLUI::popMatrix();
	gGL.popMatrix();

	if (LLGLSLShader::sNoFixedFunction)
	{
		gUIProgram.unbind();
	}

//#if LL_DEBUG
	LLView::sIsDrawing = FALSE;
//#endif
}


//-TT Window Title Access
void LLViewerWindow::setTitle(const std::string& win_title)
{
	mWindow->setTitle(win_title);
}
//-TT

// Takes a single keydown event, usually when UI is visible
BOOL LLViewerWindow::handleKey(KEY key, MASK mask)
{
	// hide tooltips on keypress
	LLToolTipMgr::instance().blockToolTips();

	if (gFocusMgr.getKeyboardFocus() 
		&& !(mask & (MASK_CONTROL | MASK_ALT))
		&& !gFocusMgr.getKeystrokesOnly())
	{
		// We have keyboard focus, and it's not an accelerator
		if (key < 0x80)
		{
			// Not a special key, so likely (we hope) to generate a character.  Let it fall through to character handler first.
			return (gFocusMgr.getKeyboardFocus() != NULL);
		}
	}

	// let menus handle navigation keys for navigation
	if ((gMenuBarView && gMenuBarView->handleKey(key, mask, TRUE))
		||(gLoginMenuBarView && gLoginMenuBarView->handleKey(key, mask, TRUE))
		||(gMenuHolder && gMenuHolder->handleKey(key, mask, TRUE)))
	{
		return TRUE;
	}

	LLFocusableElement* keyboard_focus = gFocusMgr.getKeyboardFocus();

	// give menus a chance to handle modified (Ctrl, Alt) shortcut keys before current focus 
	// as long as focus isn't locked
	if (mask & (MASK_CONTROL | MASK_ALT) && !gFocusMgr.focusLocked())
	{
		// Check the current floater's menu first, if it has one.
		if (gFocusMgr.keyboardFocusHasAccelerators()
			&& keyboard_focus 
			&& keyboard_focus->handleKey(key,mask,FALSE))
		{
			return TRUE;
		}

		if ((gMenuBarView && gMenuBarView->handleAcceleratorKey(key, mask))
			||(gLoginMenuBarView && gLoginMenuBarView->handleAcceleratorKey(key, mask)))
		{
			return TRUE;
		}
	}

	// give floaters first chance to handle TAB key
	// so frontmost floater gets focus
	// if nothing has focus, go to first or last UI element as appropriate
	if (key == KEY_TAB && (mask & MASK_CONTROL || gFocusMgr.getKeyboardFocus() == NULL))
	{
		if (gMenuHolder) gMenuHolder->hideMenus();

		// if CTRL-tabbing (and not just TAB with no focus), go into window cycle mode
		gFloaterView->setCycleMode((mask & MASK_CONTROL) != 0);

		// do CTRL-TAB and CTRL-SHIFT-TAB logic
		if (mask & MASK_SHIFT)
		{
			mRootView->focusPrevRoot();
		}
		else
		{
			mRootView->focusNextRoot();
		}
		return TRUE;
	}
	// hidden edit menu for cut/copy/paste
	if (gEditMenu && gEditMenu->handleAcceleratorKey(key, mask))
	{
		return TRUE;
	}

	LLFloater* focused_floaterp = gFloaterView->getFocusedFloater();
	std::string focusedFloaterName = (focused_floaterp ? focused_floaterp->getInstanceName() : "");

	if( keyboard_focus )
	{
<<<<<<< HEAD
		static LLCachedControl<bool> ArrowKeysAlwaysMove(gSavedSettings, "ArrowKeysAlwaysMove"); // <FS:PP> Attempt to speed up things a little

		// <FS:Zi> Remove floating chat bar
		// LLNearbyChatBar* nearby_chat = LLFloaterReg::findTypedInstance<LLNearbyChatBar>("chat_bar");

		// if (nearby_chat)
		// {
		//	LLLineEditor* chat_editor = nearby_chat->getChatBox();


		// arrow keys move avatar while chatting hack
		// if (chat_editor && chat_editor->hasFocus())
		// {
		//	// If text field is empty, there's no point in trying to move
		//	// cursor with arrow keys, so allow movement
		//	if (chat_editor->getText().empty() 
		//		|| gSavedSettings.getBOOL("ArrowKeysAlwaysMove"))
		if(FSNearbyChat::instance().defaultChatBarHasFocus() &&
		   (FSNearbyChat::instance().defaultChatBarIsIdle() ||
		   // <FS:PP> Attempt to speed up things a little
		   // gSavedSettings.getBOOL("ArrowKeysAlwaysMove")))
			ArrowKeysAlwaysMove))
		   // </FS:PP>
		// </FS:Zi>
=======
		if ((focusedFloaterName == "nearby_chat") || (focusedFloaterName == "im_container") || (focusedFloaterName == "impanel"))
		{
			if (gSavedSettings.getBOOL("ArrowKeysAlwaysMove"))
>>>>>>> fe8b4bf1
			{
				// let Control-Up and Control-Down through for chat line history,
				//<FS:TS> Control-Right and Control-Left too for chat line editing
				if (!(key == KEY_UP && mask == MASK_CONTROL)
					&& !(key == KEY_DOWN && mask == MASK_CONTROL)
<<<<<<< HEAD
					&& !(key == KEY_LEFT && mask == MASK_CONTROL)
					&& !(key == KEY_RIGHT && mask == MASK_CONTROL))
=======
					&& !(key == KEY_UP && mask == MASK_ALT)
					&& !(key == KEY_DOWN && mask == MASK_ALT))
>>>>>>> fe8b4bf1
				{
					switch(key)
					{
					case KEY_LEFT:
					case KEY_RIGHT:
					case KEY_UP:
					case KEY_DOWN:
					case KEY_PAGE_UP:
					case KEY_PAGE_DOWN:
					case KEY_HOME:
						// when chatbar is empty or ArrowKeysAlwaysMove set,
						// pass arrow keys on to avatar...
						return FALSE;
					default:
						break;
					}
				}
<<<<<<< HEAD
		// <FS:Zi> Remove floating chat bar
		// 	}
		// }
		// </FS:Zi>
=======
		}
>>>>>>> fe8b4bf1
		}

		if (keyboard_focus->handleKey(key, mask, FALSE))
		{
			return TRUE;
		}
	}

	if( LLToolMgr::getInstance()->getCurrentTool()->handleKey(key, mask) )
	{
		return TRUE;
	}

	// Try for a new-format gesture
	if (LLGestureMgr::instance().triggerGesture(key, mask))
	{
		return TRUE;
	}

	// See if this is a gesture trigger.  If so, eat the key and
	// don't pass it down to the menus.
	if (gGestureList.trigger(key, mask))
	{
		return TRUE;
	}

	// If "Pressing letter keys starts local chat" option is selected, we are not in mouselook, 
	// no view has keyboard focus, this is a printable character key (and no modifier key is 
	// pressed except shift), then give focus to nearby chat (STORM-560)

	// <FS:PP> Attempt to speed up things a little
	// if ( gSavedSettings.getS32("LetterKeysFocusChatBar") && !gAgentCamera.cameraMouselook() && 
	static LLCachedControl<S32> LetterKeysFocusChatBar(gSavedSettings, "LetterKeysFocusChatBar");
	if ( LetterKeysFocusChatBar && !gAgentCamera.cameraMouselook() && 
	// </FS:PP>
		!keyboard_focus && key < 0x80 && (mask == MASK_NONE || mask == MASK_SHIFT) )
	{
<<<<<<< HEAD
		// <FS:Zi> Remove floating chat bar
		// LLLineEditor* chat_editor = LLFloaterReg::getTypedInstance<LLNearbyChatBar>("chat_bar")->getChatBox();

		// if (chat_editor)
		// {
		// 	// passing NULL here, character will be added later when it is handled by character handler.
		// 	LLNearbyChatBar::getInstance()->startChat(NULL);
		// 	return TRUE;
		// }
		FSNearbyChat::instance().showDefaultChatBar(TRUE);
		return TRUE;
		// </FS:Zi>
=======
		// Initialize nearby chat if it's missing
		LLFloaterIMNearbyChat* nearby_chat = LLFloaterReg::findTypedInstance<LLFloaterIMNearbyChat>("nearby_chat");
		if (!nearby_chat)
		{	
			LLSD name("im_container");
			LLFloaterReg::toggleInstanceOrBringToFront(name);
		}

		LLChatEntry* chat_editor = LLFloaterReg::findTypedInstance<LLFloaterIMNearbyChat>("nearby_chat")->getChatBox();
		if (chat_editor)
		{
			// passing NULL here, character will be added later when it is handled by character handler.
			nearby_chat->startChat(NULL);
			return TRUE;
		}
>>>>>>> fe8b4bf1
	}

	// give menus a chance to handle unmodified accelerator keys
	if ((gMenuBarView && gMenuBarView->handleAcceleratorKey(key, mask))
		||(gLoginMenuBarView && gLoginMenuBarView->handleAcceleratorKey(key, mask)))
	{
		return TRUE;
	}

	// don't pass keys on to world when something in ui has focus
	return gFocusMgr.childHasKeyboardFocus(mRootView) 
		|| LLMenuGL::getKeyboardMode() 
		|| (gMenuBarView && gMenuBarView->getHighlightedItem() && gMenuBarView->getHighlightedItem()->isActive());
}


BOOL LLViewerWindow::handleUnicodeChar(llwchar uni_char, MASK mask)
{
	// HACK:  We delay processing of return keys until they arrive as a Unicode char,
	// so that if you're typing chat text at low frame rate, we don't send the chat
	// until all keystrokes have been entered. JC
	// HACK: Numeric keypad <enter> on Mac is Unicode 3
	// HACK: Control-M on Windows is Unicode 13
	if ((uni_char == 13 && mask != MASK_CONTROL)
		|| (uni_char == 3 && mask == MASK_NONE))
	{
		if (mask != MASK_ALT)
		{
			return gViewerKeyboard.handleKey(KEY_RETURN, mask, gKeyboard->getKeyRepeated(KEY_RETURN));
		}
	}

	// let menus handle navigation (jump) keys
	if (gMenuBarView && gMenuBarView->handleUnicodeChar(uni_char, TRUE))
	{
		return TRUE;
	}

	// Traverses up the hierarchy
	LLFocusableElement* keyboard_focus = gFocusMgr.getKeyboardFocus();
	if( keyboard_focus )
	{
		if (keyboard_focus->handleUnicodeChar(uni_char, FALSE))
		{
			return TRUE;
		}

		//// Topmost view gets a chance before the hierarchy
		//LLUICtrl* top_ctrl = gFocusMgr.getTopCtrl();
		//if (top_ctrl && top_ctrl->handleUnicodeChar( uni_char, FALSE ) )
		//{
		//	return TRUE;
		//}

		return TRUE;
	}

	return FALSE;
}


void LLViewerWindow::handleScrollWheel(S32 clicks)
{
	LLView::sMouseHandlerMessage.clear();

	LLUI::resetMouseIdleTimer();
	
	LLMouseHandler* mouse_captor = gFocusMgr.getMouseCapture();
	if( mouse_captor )
	{
		S32 local_x;
		S32 local_y;
		mouse_captor->screenPointToLocal( mCurrentMousePoint.mX, mCurrentMousePoint.mY, &local_x, &local_y );
		mouse_captor->handleScrollWheel(local_x, local_y, clicks);
		if (LLView::sDebugMouseHandling)
		{
			llinfos << "Scroll Wheel handled by captor " << mouse_captor->getName() << llendl;
		}
		return;
	}

	LLUICtrl* top_ctrl = gFocusMgr.getTopCtrl();
	if (top_ctrl)
	{
		S32 local_x;
		S32 local_y;
		top_ctrl->screenPointToLocal( mCurrentMousePoint.mX, mCurrentMousePoint.mY, &local_x, &local_y );
		if (top_ctrl->handleScrollWheel(local_x, local_y, clicks)) return;
	}

	if (mRootView->handleScrollWheel(mCurrentMousePoint.mX, mCurrentMousePoint.mY, clicks) )
	{
		if (LLView::sDebugMouseHandling)
		{
			llinfos << "Scroll Wheel" << LLView::sMouseHandlerMessage << llendl;
		}
		return;
	}
	else if (LLView::sDebugMouseHandling)
	{
		llinfos << "Scroll Wheel not handled by view" << llendl;
	}

	// Zoom the camera in and out behavior

	if(top_ctrl == 0 
		&& getWorldViewRectScaled().pointInRect(mCurrentMousePoint.mX, mCurrentMousePoint.mY) 
		&& gAgentCamera.isInitialized())
		gAgentCamera.handleScrollWheel(clicks);

	return;
}

void LLViewerWindow::addPopup(LLView* popup)
{
	if (mPopupView)
	{
		mPopupView->addPopup(popup);
	}
}

void LLViewerWindow::removePopup(LLView* popup)
{
	if (mPopupView)
	{
		mPopupView->removePopup(popup);
	}
}

void LLViewerWindow::clearPopups()
{
	if (mPopupView)
	{
		mPopupView->clearPopups();
	}
}

void LLViewerWindow::moveCursorToCenter()
{
	if (! gSavedSettings.getBOOL("DisableMouseWarp"))
	{
		S32 x = getWorldViewWidthScaled() / 2;
		S32 y = getWorldViewHeightScaled() / 2;
	
		//on a forced move, all deltas get zeroed out to prevent jumping
		mCurrentMousePoint.set(x,y);
		mLastMousePoint.set(x,y);
		mCurrentMouseDelta.set(0,0);	

		LLUI::setMousePositionScreen(x, y);	
	}
}


//////////////////////////////////////////////////////////////////////
//
// Hover handlers
//

void append_xui_tooltip(LLView* viewp, LLToolTip::Params& params)
{
	if (viewp) 
	{
		if (!params.styled_message.empty())
		{
			params.styled_message.add().text("\n---------\n"); 
		}
		LLView::root_to_view_iterator_t end_tooltip_it = viewp->endRootToView();
		// NOTE: we skip "root" since it is assumed
		for (LLView::root_to_view_iterator_t tooltip_it = ++viewp->beginRootToView();
			tooltip_it != end_tooltip_it;
			++tooltip_it)
		{
			LLView* viewp = *tooltip_it;
		
			params.styled_message.add().text(viewp->getName());

			LLPanel* panelp = dynamic_cast<LLPanel*>(viewp);
			if (panelp && !panelp->getXMLFilename().empty())
			{
				params.styled_message.add()
					.text("(" + panelp->getXMLFilename() + ")")
					.style.color(LLColor4(0.7f, 0.7f, 1.f, 1.f));
			}
			params.styled_message.add().text("/");
		}
	}
}

// Update UI based on stored mouse position from mouse-move
// event processing.
void LLViewerWindow::updateUI()
{
	static LLFastTimer::DeclareTimer ftm("Update UI");
	LLFastTimer t(ftm);

	static std::string last_handle_msg;

	// <FS:Ansariel> We don't show the hints anyway, so needless to check here
	//if (gLoggedInTime.getStarted())
	//{
	//	if (gLoggedInTime.getElapsedTimeF32() > gSavedSettings.getF32("DestinationGuideHintTimeout"))
	//	{
	//		LLFirstUse::notUsingDestinationGuide();
	//	}
	//	if (gLoggedInTime.getElapsedTimeF32() > gSavedSettings.getF32("SidePanelHintTimeout"))
	//	{
	//		LLFirstUse::notUsingSidePanel();
	//	}
	//}
	// </FS:Ansariel>

	LLConsole::updateClass();

	// animate layout stacks so we have up to date rect for world view
	LLLayoutStack::updateClass();

	// use full window for world view when not rendering UI
	bool world_view_uses_full_window = gAgentCamera.cameraMouselook() || !gPipeline.hasRenderDebugFeatureMask(LLPipeline::RENDER_DEBUG_FEATURE_UI);
	updateWorldViewRect(world_view_uses_full_window);

	LLView::sMouseHandlerMessage.clear();

	S32 x = mCurrentMousePoint.mX;
	S32 y = mCurrentMousePoint.mY;

	MASK	mask = gKeyboard->currentMask(TRUE);

	if (gPipeline.hasRenderDebugMask(LLPipeline::RENDER_DEBUG_RAYCAST))
	{
		gDebugRaycastFaceHit = -1;
// [SL:KB] - Patch: UI-PickRiggedAttachment | Checked: 2012-07-12 (Catznip-3.3)
		gDebugRaycastObject = cursorIntersect(-1, -1, 512.f, NULL, -1, FALSE, FALSE,
											  &gDebugRaycastFaceHit,
											  &gDebugRaycastIntersection,
											  &gDebugRaycastTexCoord,
											  &gDebugRaycastNormal,
											  &gDebugRaycastBinormal,
											  &gDebugRaycastStart,
											  &gDebugRaycastEnd);
// [/SL:KB]
//		gDebugRaycastObject = cursorIntersect(-1, -1, 512.f, NULL, -1, FALSE,
//											  &gDebugRaycastFaceHit,
//											  &gDebugRaycastIntersection,
//											  &gDebugRaycastTexCoord,
//											  &gDebugRaycastNormal,
//											  &gDebugRaycastBinormal,
//											  &gDebugRaycastStart,
//											  &gDebugRaycastEnd);
	}

	updateMouseDelta();
	updateKeyboardFocus();

	BOOL handled = FALSE;

	LLUICtrl* top_ctrl = gFocusMgr.getTopCtrl();
	LLMouseHandler* mouse_captor = gFocusMgr.getMouseCapture();
	LLView* captor_view = dynamic_cast<LLView*>(mouse_captor);

	//FIXME: only include captor and captor's ancestors if mouse is truly over them --RN

	//build set of views containing mouse cursor by traversing UI hierarchy and testing 
	//screen rect against mouse cursor
	view_handle_set_t mouse_hover_set;

	// constraint mouse enter events to children of mouse captor
	LLView* root_view = captor_view;

	// if mouse captor doesn't exist or isn't a LLView
	// then allow mouse enter events on entire UI hierarchy
	if (!root_view)
	{
		root_view = mRootView;
	}

	// only update mouse hover set when UI is visible (since we shouldn't send hover events to invisible UI
	if (gPipeline.hasRenderDebugFeatureMask(LLPipeline::RENDER_DEBUG_FEATURE_UI))
	{
		// include all ancestors of captor_view as automatically having mouse
		if (captor_view)
		{
			LLView* captor_parent_view = captor_view->getParent();
			while(captor_parent_view)
			{
				mouse_hover_set.insert(captor_parent_view->getHandle());
				captor_parent_view = captor_parent_view->getParent();
			}
		}

		// aggregate visible views that contain mouse cursor in display order
		LLPopupView::popup_list_t popups = mPopupView->getCurrentPopups();

		for(LLPopupView::popup_list_t::iterator popup_it = popups.begin(); popup_it != popups.end(); ++popup_it)
		{
			LLView* popup = popup_it->get();
			if (popup && popup->calcScreenBoundingRect().pointInRect(x, y))
			{
				// iterator over contents of top_ctrl, and throw into mouse_hover_set
				for (LLView::tree_iterator_t it = popup->beginTreeDFS();
					it != popup->endTreeDFS();
					++it)
				{
					LLView* viewp = *it;
					if (viewp->getVisible()
						&& viewp->calcScreenBoundingRect().pointInRect(x, y))
					{
						// we have a view that contains the mouse, add it to the set
						mouse_hover_set.insert(viewp->getHandle());
					}
					else
					{
						// skip this view and all of its children
						it.skipDescendants();
					}
				}
			}
		}

		// while the top_ctrl contains the mouse cursor, only it and its descendants will receive onMouseEnter events
		if (top_ctrl && top_ctrl->calcScreenBoundingRect().pointInRect(x, y))
		{
			// iterator over contents of top_ctrl, and throw into mouse_hover_set
			for (LLView::tree_iterator_t it = top_ctrl->beginTreeDFS();
				it != top_ctrl->endTreeDFS();
				++it)
			{
				LLView* viewp = *it;
				if (viewp->getVisible()
					&& viewp->calcScreenBoundingRect().pointInRect(x, y))
				{
					// we have a view that contains the mouse, add it to the set
					mouse_hover_set.insert(viewp->getHandle());
				}
				else
				{
					// skip this view and all of its children
					it.skipDescendants();
				}
			}
		}
		else
		{
			// walk UI tree in depth-first order
			for (LLView::tree_iterator_t it = root_view->beginTreeDFS();
				it != root_view->endTreeDFS();
				++it)
			{
				LLView* viewp = *it;
				// calculating the screen rect involves traversing the parent, so this is less than optimal
				if (viewp->getVisible()
					&& viewp->calcScreenBoundingRect().pointInRect(x, y))
				{

					// if this view is mouse opaque, nothing behind it should be in mouse_hover_set
					if (viewp->getMouseOpaque())
					{
						// constrain further iteration to children of this widget
						it = viewp->beginTreeDFS();
					}
		
					// we have a view that contains the mouse, add it to the set
					mouse_hover_set.insert(viewp->getHandle());
				}
				else
				{
					// skip this view and all of its children
					it.skipDescendants();
				}
			}
		}
	}

	typedef std::vector<LLHandle<LLView> > view_handle_list_t;

	// call onMouseEnter() on all views which contain the mouse cursor but did not before
	view_handle_list_t mouse_enter_views;
	std::set_difference(mouse_hover_set.begin(), mouse_hover_set.end(),
						mMouseHoverViews.begin(), mMouseHoverViews.end(),
						std::back_inserter(mouse_enter_views));
	for (view_handle_list_t::iterator it = mouse_enter_views.begin();
		it != mouse_enter_views.end();
		++it)
	{
		LLView* viewp = it->get();
		if (viewp)
		{
			LLRect view_screen_rect = viewp->calcScreenRect();
			viewp->onMouseEnter(x - view_screen_rect.mLeft, y - view_screen_rect.mBottom, mask);
		}
	}

	// call onMouseLeave() on all views which no longer contain the mouse cursor
	view_handle_list_t mouse_leave_views;
	std::set_difference(mMouseHoverViews.begin(), mMouseHoverViews.end(),
						mouse_hover_set.begin(), mouse_hover_set.end(),
						std::back_inserter(mouse_leave_views));
	for (view_handle_list_t::iterator it = mouse_leave_views.begin();
		it != mouse_leave_views.end();
		++it)
	{
		LLView* viewp = it->get();
		if (viewp)
		{
			LLRect view_screen_rect = viewp->calcScreenRect();
			viewp->onMouseLeave(x - view_screen_rect.mLeft, y - view_screen_rect.mBottom, mask);
		}
	}

	// store resulting hover set for next frame
	swap(mMouseHoverViews, mouse_hover_set);

	// only handle hover events when UI is enabled
	if (gPipeline.hasRenderDebugFeatureMask(LLPipeline::RENDER_DEBUG_FEATURE_UI))
	{	

		if( mouse_captor )
		{
			// Pass hover events to object capturing mouse events.
			S32 local_x;
			S32 local_y; 
			mouse_captor->screenPointToLocal( x, y, &local_x, &local_y );
			handled = mouse_captor->handleHover(local_x, local_y, mask);
			if (LLView::sDebugMouseHandling)
			{
				llinfos << "Hover handled by captor " << mouse_captor->getName() << llendl;
			}

			if( !handled )
			{
				lldebugst(LLERR_USER_INPUT) << "hover not handled by mouse captor" << llendl;
			}
		}
		else
		{
			if (top_ctrl)
			{
				S32 local_x, local_y;
				top_ctrl->screenPointToLocal( x, y, &local_x, &local_y );
				handled = top_ctrl->pointInView(local_x, local_y) && top_ctrl->handleHover(local_x, local_y, mask);
			}

			if ( !handled )
			{
				// x and y are from last time mouse was in window
				// mMouseInWindow tracks *actual* mouse location
				if (mMouseInWindow && mRootView->handleHover(x, y, mask) )
				{
					if (LLView::sDebugMouseHandling && LLView::sMouseHandlerMessage != last_handle_msg)
					{
						last_handle_msg = LLView::sMouseHandlerMessage;
						llinfos << "Hover" << LLView::sMouseHandlerMessage << llendl;
					}
					handled = TRUE;
				}
				else if (LLView::sDebugMouseHandling)
				{
					if (last_handle_msg != LLStringUtil::null)
					{
						last_handle_msg.clear();
						llinfos << "Hover not handled by view" << llendl;
					}
				}
			}
		
			if (!handled)
			{
				LLTool *tool = LLToolMgr::getInstance()->getCurrentTool();

				if(mMouseInWindow && tool)
				{
					handled = tool->handleHover(x, y, mask);
				}
			}
		}

		// Show a new tool tip (or update one that is already shown)
		BOOL tool_tip_handled = FALSE;
		std::string tool_tip_msg;
		if( handled 
			&& !mWindow->isCursorHidden())
		{
			LLRect screen_sticky_rect = mRootView->getLocalRect();
			S32 local_x, local_y;

			//if (gSavedSettings.getBOOL("DebugShowXUINames"))
			static LLCachedControl<bool> debugShowXUINames(gSavedSettings, "DebugShowXUINames");
			if (debugShowXUINames)
			{
				LLToolTip::Params params;

				LLView* tooltip_view = mRootView;
				LLView::tree_iterator_t end_it = mRootView->endTreeDFS();
				for (LLView::tree_iterator_t it = mRootView->beginTreeDFS(); it != end_it; ++it)
				{
					LLView* viewp = *it;
					LLRect screen_rect;
					viewp->localRectToScreen(viewp->getLocalRect(), &screen_rect);
					if (!(viewp->getVisible()
						 && screen_rect.pointInRect(x, y)))
					{
						it.skipDescendants();
					}
					// only report xui names for LLUICtrls, 
					// and blacklist the various containers we don't care about
					else if (dynamic_cast<LLUICtrl*>(viewp) 
							&& viewp != gMenuHolder
							&& viewp != gFloaterView
							&& viewp != gConsole) 
					{
						if (dynamic_cast<LLFloater*>(viewp))
						{
							// constrain search to descendants of this (frontmost) floater
							// by resetting iterator
							it = viewp->beginTreeDFS();
						}

						// if we are in a new part of the tree (not a descendent of current tooltip_view)
						// then push the results for tooltip_view and start with a new potential view
						// NOTE: this emulates visiting only the leaf nodes that meet our criteria
						if (!viewp->hasAncestor(tooltip_view))
						{
							append_xui_tooltip(tooltip_view, params);
							screen_sticky_rect.intersectWith(tooltip_view->calcScreenRect());
						}
						tooltip_view = viewp;
					}
				}

				append_xui_tooltip(tooltip_view, params);
				screen_sticky_rect.intersectWith(tooltip_view->calcScreenRect());
				
				params.sticky_rect = screen_sticky_rect;
				params.max_width = 400;

				LLToolTipMgr::instance().show(params);
			}
			// if there is a mouse captor, nothing else gets a tooltip
			else if (mouse_captor)
			{
				mouse_captor->screenPointToLocal(x, y, &local_x, &local_y);
				tool_tip_handled = mouse_captor->handleToolTip(local_x, local_y, mask);
			}
			else 
			{
				// next is top_ctrl
				if (!tool_tip_handled && top_ctrl)
				{
					top_ctrl->screenPointToLocal(x, y, &local_x, &local_y);
					tool_tip_handled = top_ctrl->handleToolTip(local_x, local_y, mask );
				}
				
				if (!tool_tip_handled)
				{
					local_x = x; local_y = y;
					tool_tip_handled = mRootView->handleToolTip(local_x, local_y, mask );
				}

				LLTool* current_tool = LLToolMgr::getInstance()->getCurrentTool();
				if (!tool_tip_handled && current_tool)
				{
					current_tool->screenPointToLocal(x, y, &local_x, &local_y);
					tool_tip_handled = current_tool->handleToolTip(local_x, local_y, mask );
				}
			}
		}		
	}
	else
	{	// just have tools handle hover when UI is turned off
		LLTool *tool = LLToolMgr::getInstance()->getCurrentTool();

		if(mMouseInWindow && tool)
		{
			handled = tool->handleHover(x, y, mask);
		}
	}

	updateLayout();

	mLastMousePoint = mCurrentMousePoint;

	// cleanup unused selections when no modal dialogs are open
	if (LLModalDialog::activeCount() == 0)
	{
		LLViewerParcelMgr::getInstance()->deselectUnused();
	}

	if (LLModalDialog::activeCount() == 0)
	{
		LLSelectMgr::getInstance()->deselectUnused();
	}
}


void LLViewerWindow::updateLayout()
{
	LLTool* tool = LLToolMgr::getInstance()->getCurrentTool();
	if (gFloaterTools != NULL
		&& tool != NULL
		&& tool != gToolNull  
		&& tool != LLToolCompInspect::getInstance() 
		&& tool != LLToolDragAndDrop::getInstance() 
		&& !gSavedSettings.getBOOL("FreezeTime"))
	{ 
		// Suppress the toolbox view if our source tool was the pie tool,
		// and we've overridden to something else.
		bool suppress_toolbox = 
			(LLToolMgr::getInstance()->getBaseTool() == LLToolPie::getInstance()) &&
			(LLToolMgr::getInstance()->getCurrentTool() != LLToolPie::getInstance());

		LLMouseHandler *captor = gFocusMgr.getMouseCapture();
		// With the null, inspect, or drag and drop tool, don't muck
		// with visibility.

		if (gFloaterTools->isMinimized()
			||	(tool != LLToolPie::getInstance()						// not default tool
				&& tool != LLToolCompGun::getInstance()					// not coming out of mouselook
				&& !suppress_toolbox									// not override in third person
				&& LLToolMgr::getInstance()->getCurrentToolset()->isShowFloaterTools()
				&& (!captor || dynamic_cast<LLView*>(captor) != NULL)))						// not dragging
		{
			// Force floater tools to be visible (unless minimized)
			if (!gFloaterTools->getVisible())
			{
				gFloaterTools->openFloater();
			}
			// Update the location of the blue box tool popup
			LLCoordGL select_center_screen;
			MASK	mask = gKeyboard->currentMask(TRUE);
			gFloaterTools->updatePopup( select_center_screen, mask );
		}
		else
		{
			gFloaterTools->setVisible(FALSE);
		}
		//gMenuBarView->setItemVisible("BuildTools", gFloaterTools->getVisible());
	}

	// Always update console
	if(gConsole)
	{
		LLRect console_rect = getChatConsoleRect();
		gConsole->reshape(console_rect.getWidth(), console_rect.getHeight());
		gConsole->setRect(console_rect);
	}
}

void LLViewerWindow::updateMouseDelta()
{
	S32 dx = lltrunc((F32) (mCurrentMousePoint.mX - mLastMousePoint.mX) * LLUI::getScaleFactor().mV[VX]);
	S32 dy = lltrunc((F32) (mCurrentMousePoint.mY - mLastMousePoint.mY) * LLUI::getScaleFactor().mV[VY]);

	//RN: fix for asynchronous notification of mouse leaving window not working
	LLCoordWindow mouse_pos;
	mWindow->getCursorPosition(&mouse_pos);
	if (mouse_pos.mX < 0 || 
		mouse_pos.mY < 0 ||
		mouse_pos.mX > mWindowRectRaw.getWidth() ||
		mouse_pos.mY > mWindowRectRaw.getHeight())
	{
		mMouseInWindow = FALSE;
	}
	else
	{
		mMouseInWindow = TRUE;
	}

	LLVector2 mouse_vel; 

	//if (gSavedSettings.getBOOL("MouseSmooth"))
	static LLCachedControl<bool> mouseSmooth(gSavedSettings, "MouseSmooth");
	if (mouseSmooth)
	{
		static F32 fdx = 0.f;
		static F32 fdy = 0.f;

		F32 amount = 16.f;
		fdx = fdx + ((F32) dx - fdx) * llmin(gFrameIntervalSeconds*amount,1.f);
		fdy = fdy + ((F32) dy - fdy) * llmin(gFrameIntervalSeconds*amount,1.f);

		mCurrentMouseDelta.set(llround(fdx), llround(fdy));
		mouse_vel.setVec(fdx,fdy);
	}
	else
	{
		mCurrentMouseDelta.set(dx, dy);
		mouse_vel.setVec((F32) dx, (F32) dy);
	}
    
	mMouseVelocityStat->addValue(mouse_vel.magVec());
}

void LLViewerWindow::updateKeyboardFocus()
{
	if (!gPipeline.hasRenderDebugFeatureMask(LLPipeline::RENDER_DEBUG_FEATURE_UI))
	{
		gFocusMgr.setKeyboardFocus(NULL);
	}

	// clean up current focus
	LLUICtrl* cur_focus = dynamic_cast<LLUICtrl*>(gFocusMgr.getKeyboardFocus());
	if (cur_focus)
	{
		if (!cur_focus->isInVisibleChain() || !cur_focus->isInEnabledChain())
		{
            // don't release focus, just reassign so that if being given
            // to a sibling won't call onFocusLost on all the ancestors
			// gFocusMgr.releaseFocusIfNeeded(cur_focus);

			LLUICtrl* parent = cur_focus->getParentUICtrl();
			const LLUICtrl* focus_root = cur_focus->findRootMostFocusRoot();
			bool new_focus_found = false;
			while(parent)
			{
				if (parent->isCtrl() 
					&& (parent->hasTabStop() || parent == focus_root) 
					&& !parent->getIsChrome() 
					&& parent->isInVisibleChain() 
					&& parent->isInEnabledChain())
				{
					if (!parent->focusFirstItem())
					{
						parent->setFocus(TRUE);
					}
					new_focus_found = true;
					break;
				}
				parent = parent->getParentUICtrl();
			}

			// if we didn't find a better place to put focus, just release it
			// hasFocus() will return true if and only if we didn't touch focus since we
			// are only moving focus higher in the hierarchy
			if (!new_focus_found)
			{
				cur_focus->setFocus(FALSE);
			}
		}
		else if (cur_focus->isFocusRoot())
		{
			// focus roots keep trying to delegate focus to their first valid descendant
			// this assumes that focus roots are not valid focus holders on their own
			cur_focus->focusFirstItem();
		}
	}

	// last ditch force of edit menu to selection manager
	if (LLEditMenuHandler::gEditMenuHandler == NULL && LLSelectMgr::getInstance()->getSelection()->getObjectCount())
	{
		LLEditMenuHandler::gEditMenuHandler = LLSelectMgr::getInstance();
	}

	if (gFloaterView->getCycleMode())
	{
		// sync all floaters with their focus state
		gFloaterView->highlightFocusedFloater();
		gSnapshotFloaterView->highlightFocusedFloater();
		MASK	mask = gKeyboard->currentMask(TRUE);
		if ((mask & MASK_CONTROL) == 0)
		{
			// control key no longer held down, finish cycle mode
			gFloaterView->setCycleMode(FALSE);

			gFloaterView->syncFloaterTabOrder();
		}
		else
		{
			// user holding down CTRL, don't update tab order of floaters
		}
	}
	else
	{
		// update focused floater
		gFloaterView->highlightFocusedFloater();
		gSnapshotFloaterView->highlightFocusedFloater();
		// make sure floater visible order is in sync with tab order
		gFloaterView->syncFloaterTabOrder();
	}
}

static LLFastTimer::DeclareTimer FTM_UPDATE_WORLD_VIEW("Update World View");
void LLViewerWindow::updateWorldViewRect(bool use_full_window)
{
	LLFastTimer ft(FTM_UPDATE_WORLD_VIEW);

	// start off using whole window to render world
	LLRect new_world_rect = mWindowRectRaw;

	if (use_full_window == false && mWorldViewPlaceholder.get())
	{
		new_world_rect = mWorldViewPlaceholder.get()->calcScreenRect();
		// clamp to at least a 1x1 rect so we don't try to allocate zero width gl buffers
		new_world_rect.mTop = llmax(new_world_rect.mTop, new_world_rect.mBottom + 1);
		new_world_rect.mRight = llmax(new_world_rect.mRight, new_world_rect.mLeft + 1);

		new_world_rect.mLeft = llround((F32)new_world_rect.mLeft * mDisplayScale.mV[VX]);
		new_world_rect.mRight = llround((F32)new_world_rect.mRight * mDisplayScale.mV[VX]);
		new_world_rect.mBottom = llround((F32)new_world_rect.mBottom * mDisplayScale.mV[VY]);
		new_world_rect.mTop = llround((F32)new_world_rect.mTop * mDisplayScale.mV[VY]);
	}

	if (mWorldViewRectRaw != new_world_rect)
	{
		mWorldViewRectRaw = new_world_rect;
		gResizeScreenTexture = TRUE;
		LLViewerCamera::getInstance()->setViewHeightInPixels( mWorldViewRectRaw.getHeight() );
		LLViewerCamera::getInstance()->setAspect( getWorldViewAspectRatio() );

		LLRect old_world_rect_scaled = mWorldViewRectScaled;
		mWorldViewRectScaled = calcScaledRect(mWorldViewRectRaw, mDisplayScale);

		// sending a signal with a new WorldView rect
		mOnWorldViewRectUpdated(old_world_rect_scaled, mWorldViewRectScaled);
	}
}

void LLViewerWindow::saveLastMouse(const LLCoordGL &point)
{
	// Store last mouse location.
	// If mouse leaves window, pretend last point was on edge of window
	if (point.mX < 0)
	{
		mCurrentMousePoint.mX = 0;
	}
	else if (point.mX > getWindowWidthScaled())
	{
		mCurrentMousePoint.mX = getWindowWidthScaled();
	}
	else
	{
		mCurrentMousePoint.mX = point.mX;
	}

	if (point.mY < 0)
	{
		mCurrentMousePoint.mY = 0;
	}
	else if (point.mY > getWindowHeightScaled() )
	{
		mCurrentMousePoint.mY = getWindowHeightScaled();
	}
	else
	{
		mCurrentMousePoint.mY = point.mY;
	}
}


// Draws the selection outlines for the currently selected objects
// Must be called after displayObjects is called, which sets the mGLName parameter
// NOTE: This function gets called 3 times:
//  render_ui_3d: 			FALSE, FALSE, TRUE
//  render_hud_elements:	FALSE, FALSE, FALSE
void LLViewerWindow::renderSelections( BOOL for_gl_pick, BOOL pick_parcel_walls, BOOL for_hud )
{
	LLObjectSelectionHandle selection = LLSelectMgr::getInstance()->getSelection();

	if (!for_hud && !for_gl_pick)
	{
		// Call this once and only once
		LLSelectMgr::getInstance()->updateSilhouettes();
	}
	
	// Draw fence around land selections
	if (for_gl_pick)
	{
		if (pick_parcel_walls)
		{
			LLViewerParcelMgr::getInstance()->renderParcelCollision();
		}
	}
	else if (( for_hud && selection->getSelectType() == SELECT_TYPE_HUD) ||
			 (!for_hud && selection->getSelectType() != SELECT_TYPE_HUD))
	{		
		LLSelectMgr::getInstance()->renderSilhouettes(for_hud);
		
		stop_glerror();

		// setup HUD render
		if (selection->getSelectType() == SELECT_TYPE_HUD && LLSelectMgr::getInstance()->getSelection()->getObjectCount())
		{
			LLBBox hud_bbox = gAgentAvatarp->getHUDBBox();

			// set up transform to encompass bounding box of HUD
			gGL.matrixMode(LLRender::MM_PROJECTION);
			gGL.pushMatrix();
			gGL.loadIdentity();
			F32 depth = llmax(1.f, hud_bbox.getExtentLocal().mV[VX] * 1.1f);
			gGL.ortho(-0.5f * LLViewerCamera::getInstance()->getAspect(), 0.5f * LLViewerCamera::getInstance()->getAspect(), -0.5f, 0.5f, 0.f, depth);
			
			gGL.matrixMode(LLRender::MM_MODELVIEW);
			gGL.pushMatrix();
			gGL.loadIdentity();
			gGL.loadMatrix(OGL_TO_CFR_ROTATION);		// Load Cory's favorite reference frame
			gGL.translatef(-hud_bbox.getCenterLocal().mV[VX] + (depth *0.5f), 0.f, 0.f);
		}

		// Render light for editing
		if (LLSelectMgr::sRenderLightRadius && LLToolMgr::getInstance()->inEdit())
		{
			gGL.getTexUnit(0)->unbind(LLTexUnit::TT_TEXTURE);
			LLGLEnable gls_blend(GL_BLEND);
			LLGLEnable gls_cull(GL_CULL_FACE);
			LLGLDepthTest gls_depth(GL_TRUE, GL_FALSE);
			gGL.matrixMode(LLRender::MM_MODELVIEW);
			gGL.pushMatrix();
			if (selection->getSelectType() == SELECT_TYPE_HUD)
			{
				F32 zoom = gAgentCamera.mHUDCurZoom;
				gGL.scalef(zoom, zoom, zoom);
			}

			struct f : public LLSelectedObjectFunctor
			{
				virtual bool apply(LLViewerObject* object)
				{
					LLDrawable* drawable = object->mDrawable;
					if (drawable && drawable->isLight())
					{
						LLVOVolume* vovolume = drawable->getVOVolume();
						gGL.pushMatrix();

						LLVector3 center = drawable->getPositionAgent();
						gGL.translatef(center[0], center[1], center[2]);
						F32 scale = vovolume->getLightRadius();
						gGL.scalef(scale, scale, scale);

						LLColor4 color(vovolume->getLightColor(), .5f);
						gGL.color4fv(color.mV);
					
						//F32 pixel_area = 100000.f;
						// Render Outside
						gSphere.render();

						// Render Inside
						glCullFace(GL_FRONT);
						gSphere.render();
						glCullFace(GL_BACK);
					
						gGL.popMatrix();
					}
					return true;
				}
			} func;
			LLSelectMgr::getInstance()->getSelection()->applyToObjects(&func);
			
			gGL.popMatrix();
		}				
		
		// NOTE: The average position for the axis arrows of the selected objects should
		// not be recalculated at this time.  If they are, then group rotations will break.

		// Draw arrows at average center of all selected objects
		LLTool* tool = LLToolMgr::getInstance()->getCurrentTool();
		if (tool)
		{
			if(tool->isAlwaysRendered())
			{
				tool->render();
			}
			else
			{
				if( !LLSelectMgr::getInstance()->getSelection()->isEmpty() )
				{
					BOOL moveable_object_selected = FALSE;
					BOOL all_selected_objects_move = TRUE;
					BOOL all_selected_objects_modify = TRUE;
					// <FS:Ansariel> gSavedSettings replacement
					//BOOL selecting_linked_set = !gSavedSettings.getBOOL("EditLinkedParts");
					static LLCachedControl<bool> editLinkedParts(gSavedSettings, "EditLinkedParts");
					BOOL selecting_linked_set = !(BOOL)editLinkedParts;
					// </FS:Ansariel>

					for (LLObjectSelection::iterator iter = LLSelectMgr::getInstance()->getSelection()->begin();
						 iter != LLSelectMgr::getInstance()->getSelection()->end(); iter++)
					{
						LLSelectNode* nodep = *iter;
						LLViewerObject* object = nodep->getObject();
						LLViewerObject *root_object = (object == NULL) ? NULL : object->getRootEdit();
						BOOL this_object_movable = FALSE;
						if (object->permMove() && !object->isPermanentEnforced() &&
							((root_object == NULL) || !root_object->isPermanentEnforced()) &&
							(object->permModify() || selecting_linked_set))
						{
							moveable_object_selected = TRUE;
							this_object_movable = TRUE;

// [RLVa:KB] - Checked: 2010-03-31 (RLVa-1.2.0c) | Modified: RLVa-0.2.0g
							if ( (rlv_handler_t::isEnabled()) && 
								 ((gRlvHandler.hasBehaviour(RLV_BHVR_UNSIT)) || (gRlvHandler.hasBehaviour(RLV_BHVR_SITTP))) )
							{
								if ((isAgentAvatarValid()) && (gAgentAvatarp->isSitting()) && (gAgentAvatarp->getRoot() == object->getRootEdit()))
									moveable_object_selected = this_object_movable = FALSE;
							}
// [/RLVa:KB]
						}
						all_selected_objects_move = all_selected_objects_move && this_object_movable;
						all_selected_objects_modify = all_selected_objects_modify && object->permModify();
					}

					BOOL draw_handles = TRUE;

					if (tool == LLToolCompTranslate::getInstance() && (!moveable_object_selected || !all_selected_objects_move))
					{
						draw_handles = FALSE;
					}

					if (tool == LLToolCompRotate::getInstance() && (!moveable_object_selected || !all_selected_objects_move))
					{
						draw_handles = FALSE;
					}

					if ( !all_selected_objects_modify && tool == LLToolCompScale::getInstance() )
					{
						draw_handles = FALSE;
					}
				
					if( draw_handles )
					{
						tool->render();
					}
				}
			}
			if (selection->getSelectType() == SELECT_TYPE_HUD && selection->getObjectCount())
			{
				gGL.matrixMode(LLRender::MM_PROJECTION);
				gGL.popMatrix();

				gGL.matrixMode(LLRender::MM_MODELVIEW);
				gGL.popMatrix();
				stop_glerror();
			}
		}
	}
}

// Return a point near the clicked object representative of the place the object was clicked.
LLVector3d LLViewerWindow::clickPointInWorldGlobal(S32 x, S32 y_from_bot, LLViewerObject* clicked_object) const
{
	// create a normalized vector pointing from the camera center into the 
	// world at the location of the mouse click
	LLVector3 mouse_direction_global = mouseDirectionGlobal( x, y_from_bot );

	LLVector3d relative_object = clicked_object->getPositionGlobal() - gAgentCamera.getCameraPositionGlobal();

	// make mouse vector as long as object vector, so it touchs a point near
	// where the user clicked on the object
	mouse_direction_global *= (F32) relative_object.magVec();

	LLVector3d new_pos;
	new_pos.setVec(mouse_direction_global);
	// transform mouse vector back to world coords
	new_pos += gAgentCamera.getCameraPositionGlobal();

	return new_pos;
}


BOOL LLViewerWindow::clickPointOnSurfaceGlobal(const S32 x, const S32 y, LLViewerObject *objectp, LLVector3d &point_global) const
{
	BOOL intersect = FALSE;

//	U8 shape = objectp->mPrimitiveCode & LL_PCODE_BASE_MASK;
	if (!intersect)
	{
		point_global = clickPointInWorldGlobal(x, y, objectp);
		llinfos << "approx intersection at " <<  (objectp->getPositionGlobal() - point_global) << llendl;
	}
	else
	{
		llinfos << "good intersection at " <<  (objectp->getPositionGlobal() - point_global) << llendl;
	}

	return intersect;
}

//void LLViewerWindow::pickAsync(S32 x, S32 y_from_bot, MASK mask, void (*callback)(const LLPickInfo& info), BOOL pick_transparent)
// [SL:KB] - Patch: UI-PickRiggedAttachment | Checked: 2012-07-12 (Catznip-3.3)
void LLViewerWindow::pickAsync(S32 x, S32 y_from_bot, MASK mask, void (*callback)(const LLPickInfo& info), BOOL pick_transparent, BOOL pick_rigged)
// [/SL:KB]
{
	BOOL in_build_mode = LLFloaterReg::instanceVisible("build");
	if (in_build_mode || LLDrawPoolAlpha::sShowDebugAlpha)
	{
		// build mode allows interaction with all transparent objects
		// "Show Debug Alpha" means no object actually transparent
		pick_transparent = TRUE;
	}

//	LLPickInfo pick_info(LLCoordGL(x, y_from_bot), mask, pick_transparent, TRUE, callback);
// [SL:KB] - Patch: UI-PickRiggedAttachment | Checked: 2012-07-12 (Catznip-3.3)
	LLPickInfo pick_info(LLCoordGL(x, y_from_bot), mask, pick_transparent, pick_rigged, TRUE, callback);
// [/SL:KB]
	schedulePick(pick_info);
}

void LLViewerWindow::schedulePick(LLPickInfo& pick_info)
{
	if (mPicks.size() >= 1024 || mWindow->getMinimized())
	{ //something went wrong, picks are being scheduled but not processed
		
		if (pick_info.mPickCallback)
		{
			pick_info.mPickCallback(pick_info);
		}
	
		return;
	}
	mPicks.push_back(pick_info);
	
	// delay further event processing until we receive results of pick
	// only do this for async picks so that handleMouseUp won't be called
	// until the pick triggered in handleMouseDown has been processed, for example
	mWindow->delayInputProcessing();
}


void LLViewerWindow::performPick()
{
	if (!mPicks.empty())
	{
		std::vector<LLPickInfo>::iterator pick_it;
		for (pick_it = mPicks.begin(); pick_it != mPicks.end(); ++pick_it)
		{
			pick_it->fetchResults();
		}

		mLastPick = mPicks.back();
		mPicks.clear();
	}
}

void LLViewerWindow::returnEmptyPicks()
{
	std::vector<LLPickInfo>::iterator pick_it;
	for (pick_it = mPicks.begin(); pick_it != mPicks.end(); ++pick_it)
	{
		mLastPick = *pick_it;
		// just trigger callback with empty results
		if (pick_it->mPickCallback)
		{
			pick_it->mPickCallback(*pick_it);
		}
	}
	mPicks.clear();
}

// Performs the GL object/land pick.
//LLPickInfo LLViewerWindow::pickImmediate(S32 x, S32 y_from_bot,  BOOL pick_transparent)
// [SL:KB] - Patch: UI-PickRiggedAttachment | Checked: 2012-07-12 (Catznip-3.3)
LLPickInfo LLViewerWindow::pickImmediate(S32 x, S32 y_from_bot,  BOOL pick_transparent, BOOL pick_rigged)
// [/SL:KB]
{
	BOOL in_build_mode = LLFloaterReg::instanceVisible("build");
	if (in_build_mode || LLDrawPoolAlpha::sShowDebugAlpha)
	{
		// build mode allows interaction with all transparent objects
		// "Show Debug Alpha" means no object actually transparent
		pick_transparent = TRUE;
	}

	// shortcut queueing in mPicks and just update mLastPick in place
	MASK	key_mask = gKeyboard->currentMask(TRUE);
//	mLastPick = LLPickInfo(LLCoordGL(x, y_from_bot), key_mask, pick_transparent, TRUE, NULL);
// [SL:KB] - Patch: UI-PickRiggedAttachment | Checked: 2012-07-12 (Catznip-3.3)
	mLastPick = LLPickInfo(LLCoordGL(x, y_from_bot), key_mask, pick_transparent, pick_rigged, TRUE, NULL);
// [/SL:KB]
	mLastPick.fetchResults();

	return mLastPick;
}

LLHUDIcon* LLViewerWindow::cursorIntersectIcon(S32 mouse_x, S32 mouse_y, F32 depth,
										   LLVector3* intersection)
{
	S32 x = mouse_x;
	S32 y = mouse_y;

	if ((mouse_x == -1) && (mouse_y == -1)) // use current mouse position
	{
		x = getCurrentMouseX();
		y = getCurrentMouseY();
	}

	// world coordinates of mouse
	LLVector3 mouse_direction_global = mouseDirectionGlobal(x,y);
	LLVector3 mouse_point_global = LLViewerCamera::getInstance()->getOrigin();
	LLVector3 mouse_world_start = mouse_point_global;
	LLVector3 mouse_world_end   = mouse_point_global + mouse_direction_global * depth;

	return LLHUDIcon::lineSegmentIntersectAll(mouse_world_start, mouse_world_end, intersection);

	
}

LLViewerObject* LLViewerWindow::cursorIntersect(S32 mouse_x, S32 mouse_y, F32 depth,
												LLViewerObject *this_object,
												S32 this_face,
												BOOL pick_transparent,
// [SL:KB] - Patch: UI-PickRiggedAttachment | Checked: 2012-07-12 (Catznip-3.3)
												BOOL pick_rigged,
// [/SL:KB]
												S32* face_hit,
												LLVector3 *intersection,
												LLVector2 *uv,
												LLVector3 *normal,
												LLVector3 *binormal,
												LLVector3* start,
												LLVector3* end)
{
	S32 x = mouse_x;
	S32 y = mouse_y;

	if ((mouse_x == -1) && (mouse_y == -1)) // use current mouse position
	{
		x = getCurrentMouseX();
		y = getCurrentMouseY();
	}

	// HUD coordinates of mouse
	LLVector3 mouse_point_hud = mousePointHUD(x, y);
	LLVector3 mouse_hud_start = mouse_point_hud - LLVector3(depth, 0, 0);
	LLVector3 mouse_hud_end   = mouse_point_hud + LLVector3(depth, 0, 0);
	
	// world coordinates of mouse
	LLVector3 mouse_direction_global = mouseDirectionGlobal(x,y);
	LLVector3 mouse_point_global = LLViewerCamera::getInstance()->getOrigin();
	
	//get near clip plane
	LLVector3 n = LLViewerCamera::getInstance()->getAtAxis();
	LLVector3 p = mouse_point_global + n * LLViewerCamera::getInstance()->getNear();

	//project mouse point onto plane
	LLVector3 pos;
	line_plane(mouse_point_global, mouse_direction_global, p, n, pos);
	mouse_point_global = pos;

	LLVector3 mouse_world_start = mouse_point_global;
	LLVector3 mouse_world_end   = mouse_point_global + mouse_direction_global * depth;

	if (!LLViewerJoystick::getInstance()->getOverrideCamera())
	{ //always set raycast intersection to mouse_world_end unless
		//flycam is on (for DoF effect)
		gDebugRaycastIntersection = mouse_world_end;
	}

	if (start)
	{
		*start = mouse_world_start;
	}

	if (end)
	{
		*end = mouse_world_end;
	}

	LLViewerObject* found = NULL;

	if (this_object)  // check only this object
	{
		if (this_object->isHUDAttachment()) // is a HUD object?
		{
//			if (this_object->lineSegmentIntersect(mouse_hud_start, mouse_hud_end, this_face, pick_transparent,
//												  face_hit, intersection, uv, normal, binormal))
// [SL:KB] - Patch: UI-PickRiggedAttachment | Checked: 2012-07-12 (Catznip-3.3)
			if (this_object->lineSegmentIntersect(mouse_hud_start, mouse_hud_end, this_face, pick_transparent, pick_rigged,
												  face_hit, intersection, uv, normal, binormal))
// [/SL:KB]
			{
				found = this_object;
			}
		}
		else // is a world object
		{
//			if (this_object->lineSegmentIntersect(mouse_world_start, mouse_world_end, this_face, pick_transparent,
//												  face_hit, intersection, uv, normal, binormal))
// [SL:KB] - Patch: UI-PickRiggedAttachment | Checked: 2012-07-12 (Catznip-3.3)
			if (this_object->lineSegmentIntersect(mouse_world_start, mouse_world_end, this_face, pick_transparent, pick_rigged,
												  face_hit, intersection, uv, normal, binormal))
// [/SL:KB]
			{
				found = this_object;
			}
		}
	}
	else // check ALL objects
	{
		found = gPipeline.lineSegmentIntersectInHUD(mouse_hud_start, mouse_hud_end, pick_transparent,
													face_hit, intersection, uv, normal, binormal);

// [RLVa:KB] - Checked: 2010-03-31 (RLVa-1.2.0c) | Modified: RLVa-1.2.0c
		if ( (rlv_handler_t::isEnabled()) && (found) &&
			 (LLToolCamera::getInstance()->hasMouseCapture()) && (gKeyboard->currentMask(TRUE) & MASK_ALT) )
		{
			found = NULL;
		}
// [/RLVa:KB]
		if (!found) // if not found in HUD, look in world:
		{
//			found = gPipeline.lineSegmentIntersectInWorld(mouse_world_start, mouse_world_end, pick_transparent,
//														  face_hit, intersection, uv, normal, binormal);
// [SL:KB] - Patch: UI-PickRiggedAttachment | Checked: 2012-07-12 (Catznip-3.3)
			found = gPipeline.lineSegmentIntersectInWorld(mouse_world_start, mouse_world_end, pick_transparent, pick_rigged,
														  face_hit, intersection, uv, normal, binormal);
// [/SL:KB]
			if (found && !pick_transparent)
			{
				gDebugRaycastIntersection = *intersection;
			}
		}

// [RLVa:KB] - Checked: 2010-01-02 (RLVa-1.1.0l) | Added: RLVa-1.1.0l
#ifdef RLV_EXTENSION_CMD_INTERACT
		if ( (rlv_handler_t::isEnabled()) && (found) && (gRlvHandler.hasBehaviour(RLV_BHVR_INTERACT)) )
		{
			// Allow picking if:
			//   - the drag-and-drop tool is active (allows inventory offers)
			//   - the camera tool is active
			//   - the pie tool is active *and* we picked our own avie (allows "mouse steering" and the self pie menu)
			LLTool* pCurTool = LLToolMgr::getInstance()->getCurrentTool();
			if ( (LLToolDragAndDrop::getInstance() != pCurTool) && 
					(!LLToolCamera::getInstance()->hasMouseCapture()) &&
					((LLToolPie::getInstance() != pCurTool) || (gAgent.getID() != found->getID())) )
			{
				found = NULL;
			}
#endif // RLV_EXTENSION_CMD_INTERACT
// [/RLVa:KB]
		}
	}

	return found;
}

// Returns unit vector relative to camera
// indicating direction of point on screen x,y
LLVector3 LLViewerWindow::mouseDirectionGlobal(const S32 x, const S32 y) const
{
	// find vertical field of view
	F32			fov = LLViewerCamera::getInstance()->getView();

	// find world view center in scaled ui coordinates
	F32			center_x = getWorldViewRectScaled().getCenterX();
	F32			center_y = getWorldViewRectScaled().getCenterY();

	// calculate pixel distance to screen
	F32			distance = ((F32)getWorldViewHeightScaled() * 0.5f) / (tan(fov / 2.f));

	// calculate click point relative to middle of screen
	F32			click_x = x - center_x;
	F32			click_y = y - center_y;

	// compute mouse vector
	LLVector3	mouse_vector =	distance * LLViewerCamera::getInstance()->getAtAxis()
								- click_x * LLViewerCamera::getInstance()->getLeftAxis()
								+ click_y * LLViewerCamera::getInstance()->getUpAxis();

	mouse_vector.normVec();

	return mouse_vector;
}

LLVector3 LLViewerWindow::mousePointHUD(const S32 x, const S32 y) const
{
	// find screen resolution
	S32			height = getWorldViewHeightScaled();

	// find world view center
	F32			center_x = getWorldViewRectScaled().getCenterX();
	F32			center_y = getWorldViewRectScaled().getCenterY();

	// remap with uniform scale (1/height) so that top is -0.5, bottom is +0.5
	F32 hud_x = -((F32)x - center_x)  / height;
	F32 hud_y = ((F32)y - center_y) / height;

	return LLVector3(0.f, hud_x/gAgentCamera.mHUDCurZoom, hud_y/gAgentCamera.mHUDCurZoom);
}

// Returns unit vector relative to camera in camera space
// indicating direction of point on screen x,y
LLVector3 LLViewerWindow::mouseDirectionCamera(const S32 x, const S32 y) const
{
	// find vertical field of view
	F32			fov_height = LLViewerCamera::getInstance()->getView();
	F32			fov_width = fov_height * LLViewerCamera::getInstance()->getAspect();

	// find screen resolution
	S32			height = getWorldViewHeightScaled();
	S32			width = getWorldViewWidthScaled();

	// find world view center
	F32			center_x = getWorldViewRectScaled().getCenterX();
	F32			center_y = getWorldViewRectScaled().getCenterY();

	// calculate click point relative to middle of screen
	F32			click_x = (((F32)x - center_x) / (F32)width) * fov_width * -1.f;
	F32			click_y = (((F32)y - center_y) / (F32)height) * fov_height;

	// compute mouse vector
	LLVector3	mouse_vector =	LLVector3(0.f, 0.f, -1.f);
	LLQuaternion mouse_rotate;
	mouse_rotate.setQuat(click_y, click_x, 0.f);

	mouse_vector = mouse_vector * mouse_rotate;
	// project to z = -1 plane;
	mouse_vector = mouse_vector * (-1.f / mouse_vector.mV[VZ]);

	return mouse_vector;
}



BOOL LLViewerWindow::mousePointOnPlaneGlobal(LLVector3d& point, const S32 x, const S32 y, 
										const LLVector3d &plane_point_global, 
										const LLVector3 &plane_normal_global)
{
	LLVector3d	mouse_direction_global_d;

	mouse_direction_global_d.setVec(mouseDirectionGlobal(x,y));
	LLVector3d	plane_normal_global_d;
	plane_normal_global_d.setVec(plane_normal_global);
	F64 plane_mouse_dot = (plane_normal_global_d * mouse_direction_global_d);
	LLVector3d plane_origin_camera_rel = plane_point_global - gAgentCamera.getCameraPositionGlobal();
	F64	mouse_look_at_scale = (plane_normal_global_d * plane_origin_camera_rel)
								/ plane_mouse_dot;
	if (llabs(plane_mouse_dot) < 0.00001)
	{
		// if mouse is parallel to plane, return closest point on line through plane origin
		// that is parallel to camera plane by scaling mouse direction vector
		// by distance to plane origin, modulated by deviation of mouse direction from plane origin
		LLVector3d plane_origin_dir = plane_origin_camera_rel;
		plane_origin_dir.normVec();
		
		mouse_look_at_scale = plane_origin_camera_rel.magVec() / (plane_origin_dir * mouse_direction_global_d);
	}

	point = gAgentCamera.getCameraPositionGlobal() + mouse_look_at_scale * mouse_direction_global_d;

	return mouse_look_at_scale > 0.0;
}


// Returns global position
BOOL LLViewerWindow::mousePointOnLandGlobal(const S32 x, const S32 y, LLVector3d *land_position_global)
{
	LLVector3		mouse_direction_global = mouseDirectionGlobal(x,y);
	F32				mouse_dir_scale;
	BOOL			hit_land = FALSE;
	LLViewerRegion	*regionp;
	F32			land_z;
	const F32	FIRST_PASS_STEP = 1.0f;		// meters
	const F32	SECOND_PASS_STEP = 0.1f;	// meters
	LLVector3d	camera_pos_global;

	camera_pos_global = gAgentCamera.getCameraPositionGlobal();
	LLVector3d		probe_point_global;
	LLVector3		probe_point_region;

	// walk forwards to find the point
	for (mouse_dir_scale = FIRST_PASS_STEP; mouse_dir_scale < gAgentCamera.mDrawDistance; mouse_dir_scale += FIRST_PASS_STEP)
	{
		LLVector3d mouse_direction_global_d;
		mouse_direction_global_d.setVec(mouse_direction_global * mouse_dir_scale);
		probe_point_global = camera_pos_global + mouse_direction_global_d;

		regionp = LLWorld::getInstance()->resolveRegionGlobal(probe_point_region, probe_point_global);

		if (!regionp)
		{
			// ...we're outside the world somehow
			continue;
		}

		S32 i = (S32) (probe_point_region.mV[VX]/regionp->getLand().getMetersPerGrid());
		S32 j = (S32) (probe_point_region.mV[VY]/regionp->getLand().getMetersPerGrid());
		S32 grids_per_edge = (S32) regionp->getLand().mGridsPerEdge;
		if ((i >= grids_per_edge) || (j >= grids_per_edge))
		{
			//llinfos << "LLViewerWindow::mousePointOnLand probe_point is out of region" << llendl;
			continue;
		}

		land_z = regionp->getLand().resolveHeightRegion(probe_point_region);

		//llinfos << "mousePointOnLand initial z " << land_z << llendl;

		if (probe_point_region.mV[VZ] < land_z)
		{
			// ...just went under land

			// cout << "under land at " << probe_point << " scale " << mouse_vec_scale << endl;

			hit_land = TRUE;
			break;
		}
	}


	if (hit_land)
	{
		// Don't go more than one step beyond where we stopped above.
		// This can't just be "mouse_vec_scale" because floating point error
		// will stop the loop before the last increment.... X - 1.0 + 0.1 + 0.1 + ... + 0.1 != X
		F32 stop_mouse_dir_scale = mouse_dir_scale + FIRST_PASS_STEP;

		// take a step backwards, then walk forwards again to refine position
		for ( mouse_dir_scale -= FIRST_PASS_STEP; mouse_dir_scale <= stop_mouse_dir_scale; mouse_dir_scale += SECOND_PASS_STEP)
		{
			LLVector3d mouse_direction_global_d;
			mouse_direction_global_d.setVec(mouse_direction_global * mouse_dir_scale);
			probe_point_global = camera_pos_global + mouse_direction_global_d;

			regionp = LLWorld::getInstance()->resolveRegionGlobal(probe_point_region, probe_point_global);

			if (!regionp)
			{
				// ...we're outside the world somehow
				continue;
			}

			/*
			i = (S32) (local_probe_point.mV[VX]/regionp->getLand().getMetersPerGrid());
			j = (S32) (local_probe_point.mV[VY]/regionp->getLand().getMetersPerGrid());
			if ((i >= regionp->getLand().mGridsPerEdge) || (j >= regionp->getLand().mGridsPerEdge))
			{
				// llinfos << "LLViewerWindow::mousePointOnLand probe_point is out of region" << llendl;
				continue;
			}
			land_z = regionp->getLand().mSurfaceZ[ i + j * (regionp->getLand().mGridsPerEdge) ];
			*/

			land_z = regionp->getLand().resolveHeightRegion(probe_point_region);

			//llinfos << "mousePointOnLand refine z " << land_z << llendl;

			if (probe_point_region.mV[VZ] < land_z)
			{
				// ...just went under land again

				*land_position_global = probe_point_global;
				return TRUE;
			}
		}
	}

	return FALSE;
}

// Saves an image to the harddrive as "SnapshotX" where X >= 1.
BOOL LLViewerWindow::saveImageNumbered(LLImageFormatted *image, bool force_picker)
{
	if (!image)
	{
		llwarns << "No image to save" << llendl;
		return FALSE;
	}

	LLFilePicker::ESaveFilter pick_type;
	std::string extension("." + image->getExtension());
	if (extension == ".j2c")
		pick_type = LLFilePicker::FFSAVE_J2C;
	else if (extension == ".bmp")
		pick_type = LLFilePicker::FFSAVE_BMP;
	else if (extension == ".jpg")
		pick_type = LLFilePicker::FFSAVE_JPEG;
	else if (extension == ".png")
		pick_type = LLFilePicker::FFSAVE_PNG;
	else if (extension == ".tga")
		pick_type = LLFilePicker::FFSAVE_TGA;
	else
		pick_type = LLFilePicker::FFSAVE_ALL; // ???
	
	// Get a base file location if needed.
	if (force_picker || !isSnapshotLocSet())
	{
		std::string proposed_name( sSnapshotBaseName );

		// getSaveFile will append an appropriate extension to the proposed name, based on the ESaveFilter constant passed in.

		// pick a directory in which to save
		LLFilePicker& picker = LLFilePicker::instance();
		if (!picker.getSaveFile(pick_type, proposed_name))
		{
			// Clicked cancel
			return FALSE;
		}

		// Copy the directory + file name
		std::string filepath = picker.getFirstFile();

		LLViewerWindow::sSnapshotBaseName = gDirUtilp->getBaseFileName(filepath, true);
		LLViewerWindow::sSnapshotDir = gDirUtilp->getDirName(filepath);
	}

	// Look for an unused file name
	std::string filepath;
	S32 i = 1;
	S32 err = 0;

	do
	{
		filepath = sSnapshotDir;
		filepath += gDirUtilp->getDirDelimiter();
		filepath += sSnapshotBaseName;
		filepath += llformat("_%.3d",i);
		filepath += extension;

		llstat stat_info;
		err = LLFile::stat( filepath, &stat_info );
		i++;
	}
	while( -1 != err );  // search until the file is not found (i.e., stat() gives an error).

	llinfos << "Saving snapshot to " << filepath << llendl;
	return image->save(filepath);
}

void LLViewerWindow::resetSnapshotLoc()
{
	sSnapshotDir.clear();
}

// static
void LLViewerWindow::movieSize(S32 new_width, S32 new_height)
{
	// FS:TS FIRE-6182: Set Window Size sets random size each time
	// Don't use LLCoordWindow, since the chosen resolution winds up
	// with position dependent numbers added each time. Instead, we use
	// LLCoordScreen, which avoids this. Fix from Niran's Viewer.
	// LLCoordWindow size;
	// LLCoordWindow new_size(new_width, new_height);
	// gViewerWindow->getWindow()->getSize(&size);
	// if ( size != new_size )
	// {
	//	gViewerWindow->getWindow()->setSize(new_size.convert());
	// }
	U32 nChromeW(0), nChromeH(0);
	gViewerWindow->getWindow()->getWindowChrome( nChromeW, nChromeH );

	LLCoordScreen new_size;
	new_size.mX = new_width + nChromeW;
	new_size.mY = new_height + nChromeH;
	gViewerWindow->getWindow()->setSize(new_size);
	// FS:TS FIRE-6182 end

}

BOOL LLViewerWindow::saveSnapshot( const std::string& filepath, S32 image_width, S32 image_height, BOOL show_ui, BOOL do_rebuild, ESnapshotType type)
{
	llinfos << "Saving snapshot to: " << filepath << llendl;

	LLPointer<LLImageRaw> raw = new LLImageRaw;
	BOOL success = rawSnapshot(raw, image_width, image_height, TRUE, FALSE, show_ui, do_rebuild);

	if (success)
	{
		LLPointer<LLImageBMP> bmp_image = new LLImageBMP;
		success = bmp_image->encode(raw, 0.0f);
		if( success )
		{
			success = bmp_image->save(filepath);
		}
		else
		{
			llwarns << "Unable to encode bmp snapshot" << llendl;
		}
	}
	else
	{
		llwarns << "Unable to capture raw snapshot" << llendl;
	}

	return success;
}


void LLViewerWindow::playSnapshotAnimAndSound()
{
	// <FS:PP> FIRE-8190: Preview function for "UI Sounds" Panel
	// if (gSavedSettings.getBOOL("QuietSnapshotsToDisk"))
	if (gSavedSettings.getBOOL("PlayModeUISndSnapshot"))
	// </FS:PP> FIRE-8190: Preview function for "UI Sounds" Panel
	{
		return;
	}
	gAgent.sendAnimationRequest(ANIM_AGENT_SNAPSHOT, ANIM_REQUEST_START);
	send_sound_trigger(LLUUID(gSavedSettings.getString("UISndSnapshot")), 1.0f);
}

BOOL LLViewerWindow::thumbnailSnapshot(LLImageRaw *raw, S32 preview_width, S32 preview_height, BOOL show_ui, BOOL do_rebuild, ESnapshotType type)
{
	return rawSnapshot(raw, preview_width, preview_height, FALSE, FALSE, show_ui, do_rebuild, type);
}

// Saves the image from the screen to a raw image
// Since the required size might be bigger than the available screen, this method rerenders the scene in parts (called subimages) and copy
// the results over to the final raw image.
BOOL LLViewerWindow::rawSnapshot(LLImageRaw *raw, S32 image_width, S32 image_height, 
								 BOOL keep_window_aspect, BOOL is_texture, BOOL show_ui, BOOL do_rebuild, ESnapshotType type, S32 max_size)
{
	if (!raw)
	{
		return FALSE;
	}
	//check if there is enough memory for the snapshot image
	if(LLPipeline::sMemAllocationThrottled)
	{
		return FALSE ; //snapshot taking is disabled due to memory restriction.
	}
	if(image_width * image_height > (1 << 22)) //if snapshot image is larger than 2K by 2K
	{
		if(!LLMemory::tryToAlloc(NULL, image_width * image_height * 3))
		{
			llwarns << "No enough memory to take the snapshot with size (w : h): " << image_width << " : " << image_height << llendl ;
			return FALSE ; //there is no enough memory for taking this snapshot.
		}
	}

	// PRE SNAPSHOT
	gDisplaySwapBuffers = FALSE;
	
	glClear(GL_DEPTH_BUFFER_BIT | GL_COLOR_BUFFER_BIT | GL_STENCIL_BUFFER_BIT);
	setCursor(UI_CURSOR_WAIT);

	// Hide all the UI widgets first and draw a frame
	BOOL prev_draw_ui = gPipeline.hasRenderDebugFeatureMask(LLPipeline::RENDER_DEBUG_FEATURE_UI) ? TRUE : FALSE;

	if ( prev_draw_ui != show_ui)
	{
		LLPipeline::toggleRenderDebugFeature((void*)LLPipeline::RENDER_DEBUG_FEATURE_UI);
	}

	BOOL hide_hud = !gSavedSettings.getBOOL("RenderHUDInSnapshot") && LLPipeline::sShowHUDAttachments;
	if (hide_hud)
	{
		LLPipeline::sShowHUDAttachments = FALSE;
	}

	// if not showing ui, use full window to render world view
	updateWorldViewRect(!show_ui);

	// Copy screen to a buffer
	// crop sides or top and bottom, if taking a snapshot of different aspect ratio
	// from window
	LLRect window_rect = show_ui ? getWindowRectRaw() : getWorldViewRectRaw(); 

	S32 snapshot_width  = window_rect.getWidth();
	S32 snapshot_height = window_rect.getHeight();
	// SNAPSHOT
	S32 window_width  = snapshot_width;
	S32 window_height = snapshot_height;
	
	// Note: Scaling of the UI is currently *not* supported so we limit the output size if UI is requested
	if (show_ui)
	{
		// If the user wants the UI, limit the output size to the available screen size
		image_width  = llmin(image_width, window_width);
		image_height = llmin(image_height, window_height);
	}

	S32 original_width = 0;
	S32 original_height = 0;
	bool reset_deferred = false;

	LLRenderTarget scratch_space;

	F32 scale_factor = 1.0f ;
	if (!keep_window_aspect || (image_width > window_width) || (image_height > window_height))
	{	
		if ((image_width > window_width || image_height > window_height) && LLPipeline::sRenderDeferred && !show_ui)
		{
			if (scratch_space.allocate(image_width, image_height, GL_RGBA, true, true))
			{
				original_width = gPipeline.mDeferredScreen.getWidth();
				original_height = gPipeline.mDeferredScreen.getHeight();

				if (gPipeline.allocateScreenBuffer(image_width, image_height))
				{
					window_width = image_width;
					window_height = image_height;
					snapshot_width = image_width;
					snapshot_height = image_height;
					reset_deferred = true;
					mWorldViewRectRaw.set(0, image_height, image_width, 0);
					scratch_space.bindTarget();
				}
				else
				{
					scratch_space.release();
					gPipeline.allocateScreenBuffer(original_width, original_height);
				}
			}
		}

		if (!reset_deferred)
		{
			// if image cropping or need to enlarge the scene, compute a scale_factor
			F32 ratio = llmin( (F32)window_width / image_width , (F32)window_height / image_height) ;
			snapshot_width  = (S32)(ratio * image_width) ;
			snapshot_height = (S32)(ratio * image_height) ;
			scale_factor = llmax(1.0f, 1.0f / ratio) ;
		}
	}
	
	if (show_ui && scale_factor > 1.f)
	{
		// Note: we should never get there...
		llwarns << "over scaling UI not supported." << llendl;
	}

	S32 buffer_x_offset = llfloor(((window_width  - snapshot_width)  * scale_factor) / 2.f);
	S32 buffer_y_offset = llfloor(((window_height - snapshot_height) * scale_factor) / 2.f);

	S32 image_buffer_x = llfloor(snapshot_width  * scale_factor) ;
	S32 image_buffer_y = llfloor(snapshot_height * scale_factor) ;

	if ((image_buffer_x > max_size) || (image_buffer_y > max_size)) // boundary check to avoid memory overflow
	{
		scale_factor *= llmin((F32)max_size / image_buffer_x, (F32)max_size / image_buffer_y) ;
		image_buffer_x = llfloor(snapshot_width  * scale_factor) ;
		image_buffer_y = llfloor(snapshot_height * scale_factor) ;
	}
	if ((image_buffer_x > 0) && (image_buffer_y > 0))
	{
		raw->resize(image_buffer_x, image_buffer_y, 3);
	}
	else
	{
		return FALSE ;
	}
	if (raw->isBufferInvalid())
	{
		return FALSE ;
	}

	BOOL high_res = scale_factor >= 2.f; // Font scaling is slow, only do so if rez is much higher
	if (high_res && show_ui)
	{
		// Note: we should never get there...
		llwarns << "High res UI snapshot not supported. " << llendl;
		/*send_agent_pause();
		//rescale fonts
		initFonts(scale_factor);
		LLHUDObject::reshapeAll();*/
	}

	S32 output_buffer_offset_y = 0;

	F32 depth_conversion_factor_1 = (LLViewerCamera::getInstance()->getFar() + LLViewerCamera::getInstance()->getNear()) / (2.f * LLViewerCamera::getInstance()->getFar() * LLViewerCamera::getInstance()->getNear());
	F32 depth_conversion_factor_2 = (LLViewerCamera::getInstance()->getFar() - LLViewerCamera::getInstance()->getNear()) / (2.f * LLViewerCamera::getInstance()->getFar() * LLViewerCamera::getInstance()->getNear());

	gObjectList.generatePickList(*LLViewerCamera::getInstance());

	// Subimages are in fact partial rendering of the final view. This happens when the final view is bigger than the screen.
	// In most common cases, scale_factor is 1 and there's no more than 1 iteration on x and y
	for (int subimage_y = 0; subimage_y < scale_factor; ++subimage_y)
	{
		S32 subimage_y_offset = llclamp(buffer_y_offset - (subimage_y * window_height), 0, window_height);;
		// handle fractional columns
		U32 read_height = llmax(0, (window_height - subimage_y_offset) -
			llmax(0, (window_height * (subimage_y + 1)) - (buffer_y_offset + raw->getHeight())));

		S32 output_buffer_offset_x = 0;
		for (int subimage_x = 0; subimage_x < scale_factor; ++subimage_x)
		{
			gDisplaySwapBuffers = FALSE;
			gDepthDirty = TRUE;

			S32 subimage_x_offset = llclamp(buffer_x_offset - (subimage_x * window_width), 0, window_width);
			// handle fractional rows
			U32 read_width = llmax(0, (window_width - subimage_x_offset) -
									llmax(0, (window_width * (subimage_x + 1)) - (buffer_x_offset + raw->getWidth())));
			
			// Skip rendering and sampling altogether if either width or height is degenerated to 0 (common in cropping cases)
			if (read_width && read_height)
			{
				const U32 subfield = subimage_x+(subimage_y*llceil(scale_factor));
				display(do_rebuild, scale_factor, subfield, TRUE);
				
				if (!LLPipeline::sRenderDeferred)
				{
					// Required for showing the GUI in snapshots and performing bloom composite overlay
					// Call even if show_ui is FALSE
					render_ui(scale_factor, subfield);
				}
				
				for (U32 out_y = 0; out_y < read_height ; out_y++)
				{
					S32 output_buffer_offset = ( 
												(out_y * (raw->getWidth())) // ...plus iterated y...
												+ (window_width * subimage_x) // ...plus subimage start in x...
												+ (raw->getWidth() * window_height * subimage_y) // ...plus subimage start in y...
												- output_buffer_offset_x // ...minus buffer padding x...
												- (output_buffer_offset_y * (raw->getWidth()))  // ...minus buffer padding y...
												) * raw->getComponents();
				
					// Ping the watchdog thread every 100 lines to keep us alive (arbitrary number, feel free to change)
					if (out_y % 100 == 0)
					{
						LLAppViewer::instance()->pingMainloopTimeout("LLViewerWindow::rawSnapshot");
					}
				
					if (type == SNAPSHOT_TYPE_COLOR)
					{
						glReadPixels(
									 subimage_x_offset, out_y + subimage_y_offset,
									 read_width, 1,
									 GL_RGB, GL_UNSIGNED_BYTE,
									 raw->getData() + output_buffer_offset
									 );
					}
					else // SNAPSHOT_TYPE_DEPTH
					{
						LLPointer<LLImageRaw> depth_line_buffer = new LLImageRaw(read_width, 1, sizeof(GL_FLOAT)); // need to store floating point values
						glReadPixels(
									 subimage_x_offset, out_y + subimage_y_offset,
									 read_width, 1,
									 GL_DEPTH_COMPONENT, GL_FLOAT,
									 depth_line_buffer->getData()// current output pixel is beginning of buffer...
									 );

						for (S32 i = 0; i < (S32)read_width; i++)
						{
							F32 depth_float = *(F32*)(depth_line_buffer->getData() + (i * sizeof(F32)));
					
							F32 linear_depth_float = 1.f / (depth_conversion_factor_1 - (depth_float * depth_conversion_factor_2));
							U8 depth_byte = F32_to_U8(linear_depth_float, LLViewerCamera::getInstance()->getNear(), LLViewerCamera::getInstance()->getFar());
							// write converted scanline out to result image
							for (S32 j = 0; j < raw->getComponents(); j++)
							{
								*(raw->getData() + output_buffer_offset + (i * raw->getComponents()) + j) = depth_byte;
							}
						}
					}
				}
			}
			output_buffer_offset_x += subimage_x_offset;
			stop_glerror();
		}
		output_buffer_offset_y += subimage_y_offset;
	}

	gDisplaySwapBuffers = FALSE;
	gDepthDirty = TRUE;

	// POST SNAPSHOT
	if (!gPipeline.hasRenderDebugFeatureMask(LLPipeline::RENDER_DEBUG_FEATURE_UI))
	{
		LLPipeline::toggleRenderDebugFeature((void*)LLPipeline::RENDER_DEBUG_FEATURE_UI);
	}

	if (hide_hud)
	{
		LLPipeline::sShowHUDAttachments = TRUE;
	}

	/*if (high_res)
	{
		initFonts(1.f);
		LLHUDObject::reshapeAll();
	}*/

	// Pre-pad image to number of pixels such that the line length is a multiple of 4 bytes (for BMP encoding)
	// Note: this formula depends on the number of components being 3.  Not obvious, but it's correct.	
	image_width += (image_width * 3) % 4;

	BOOL ret = TRUE ;
	// Resize image
	if(llabs(image_width - image_buffer_x) > 4 || llabs(image_height - image_buffer_y) > 4)
	{
		ret = raw->scale( image_width, image_height );  
	}
	else if(image_width != image_buffer_x || image_height != image_buffer_y)
	{
		ret = raw->scale( image_width, image_height, FALSE );  
	}
	

	setCursor(UI_CURSOR_ARROW);

	if (do_rebuild)
	{
		// If we had to do a rebuild, that means that the lists of drawables to be rendered
		// was empty before we started.
		// Need to reset these, otherwise we call state sort on it again when render gets called the next time
		// and we stand a good chance of crashing on rebuild because the render drawable arrays have multiple copies of
		// objects on them.
		gPipeline.resetDrawOrders();
	}

	if (reset_deferred)
	{
		mWorldViewRectRaw = window_rect;
		scratch_space.flush();
		scratch_space.release();
		gPipeline.allocateScreenBuffer(original_width, original_height);
		
	}

	if (high_res)
	{
		send_agent_resume();
	}
	
	return ret;
}

void LLViewerWindow::destroyWindow()
{
	if (mWindow)
	{
		LLWindowManager::destroyWindow(mWindow);
	}
	mWindow = NULL;
}


void LLViewerWindow::drawMouselookInstructions()
{
	// Draw instructions for mouselook ("Press ESC to return to World View" partially transparent at the bottom of the screen.)
	const std::string instructions = LLTrans::getString("LeaveMouselook");
	const LLFontGL* font = LLFontGL::getFont(LLFontDescriptor("SansSerif", "Large", LLFontGL::BOLD));
	
	//to be on top of Bottom bar when it is opened
	const S32 INSTRUCTIONS_PAD = 50;

	font->renderUTF8( 
		instructions, 0,
		getWorldViewRectScaled().getCenterX(),
		getWorldViewRectScaled().mBottom + INSTRUCTIONS_PAD,
		LLColor4( 1.0f, 1.0f, 1.0f, 0.5f ),
		LLFontGL::HCENTER, LLFontGL::TOP,
		LLFontGL::NORMAL,LLFontGL::DROP_SHADOW);
}

void* LLViewerWindow::getPlatformWindow() const
{
	return mWindow->getPlatformWindow();
}

void* LLViewerWindow::getMediaWindow() 	const
{
	return mWindow->getMediaWindow();
}

void LLViewerWindow::focusClient()		const
{
	return mWindow->focusClient();
}

LLRootView*	LLViewerWindow::getRootView() const
{
	return mRootView;
}

LLRect LLViewerWindow::getWorldViewRectScaled() const
{
	return mWorldViewRectScaled;
}

S32 LLViewerWindow::getWorldViewHeightScaled() const
{
	return mWorldViewRectScaled.getHeight();
}

S32 LLViewerWindow::getWorldViewWidthScaled() const
{
	return mWorldViewRectScaled.getWidth();
}


S32 LLViewerWindow::getWorldViewHeightRaw() const
{
	return mWorldViewRectRaw.getHeight(); 
}

S32 LLViewerWindow::getWorldViewWidthRaw() const
{
	return mWorldViewRectRaw.getWidth(); 
}

S32	LLViewerWindow::getWindowHeightScaled()	const 	
{ 
	return mWindowRectScaled.getHeight(); 
}

S32	LLViewerWindow::getWindowWidthScaled() const 	
{ 
	return mWindowRectScaled.getWidth(); 
}

S32	LLViewerWindow::getWindowHeightRaw()	const 	
{ 
	return mWindowRectRaw.getHeight(); 
}

S32	LLViewerWindow::getWindowWidthRaw() const 	
{ 
	return mWindowRectRaw.getWidth(); 
}

void LLViewerWindow::setup2DRender()
{
	// setup ortho camera
	gl_state_for_2d(mWindowRectRaw.getWidth(), mWindowRectRaw.getHeight());
	setup2DViewport();
}

void LLViewerWindow::setup2DViewport(S32 x_offset, S32 y_offset)
{
	gGLViewport[0] = mWindowRectRaw.mLeft + x_offset;
	gGLViewport[1] = mWindowRectRaw.mBottom + y_offset;
	gGLViewport[2] = mWindowRectRaw.getWidth();
	gGLViewport[3] = mWindowRectRaw.getHeight();
	glViewport(gGLViewport[0], gGLViewport[1], gGLViewport[2], gGLViewport[3]);
}


void LLViewerWindow::setup3DRender()
{
	// setup perspective camera
	LLViewerCamera::getInstance()->setPerspective(NOT_FOR_SELECTION, mWorldViewRectRaw.mLeft, mWorldViewRectRaw.mBottom,  mWorldViewRectRaw.getWidth(), mWorldViewRectRaw.getHeight(), FALSE, LLViewerCamera::getInstance()->getNear(), MAX_FAR_CLIP*2.f);
	setup3DViewport();
}

void LLViewerWindow::setup3DViewport(S32 x_offset, S32 y_offset)
{
	gGLViewport[0] = mWorldViewRectRaw.mLeft + x_offset;
	gGLViewport[1] = mWorldViewRectRaw.mBottom + y_offset;
	gGLViewport[2] = mWorldViewRectRaw.getWidth();
	gGLViewport[3] = mWorldViewRectRaw.getHeight();
	glViewport(gGLViewport[0], gGLViewport[1], gGLViewport[2], gGLViewport[3]);
}

void LLViewerWindow::revealIntroPanel()
{
	if (mProgressView)
	{
		mProgressView->revealIntroPanel();
	}
}

void LLViewerWindow::setShowProgress(const BOOL show,BOOL fullscreen)
{
	if(show)
	{
		if(fullscreen)
		{
			if(mProgressView)
				mProgressView->fade(TRUE);
		}
		else
		{
			if(mProgressViewMini)
				mProgressViewMini->setVisible(TRUE);
		}
	}
	else
	{
		if(mProgressView && mProgressView->getVisible())
			mProgressView->fade(FALSE);

		if(mProgressViewMini)
			mProgressViewMini->setVisible(FALSE);
	}
}

void LLViewerWindow::setStartupComplete()
{
	if (mProgressView)
	{
		mProgressView->setStartupComplete();
	}
}

BOOL LLViewerWindow::getShowProgress() const
{
	return (mProgressView && mProgressView->getVisible());
}

void LLViewerWindow::setProgressString(const std::string& string)
{
	if (mProgressView)
	{
		mProgressView->setText(string);
	}

	if (mProgressViewMini)
	{
		mProgressViewMini->setText(string);
	}
}

void LLViewerWindow::setProgressMessage(const std::string& msg)
{
	if(mProgressView)
	{
		mProgressView->setMessage(msg);
	}
}

void LLViewerWindow::setProgressPercent(const F32 percent)
{
	if (mProgressView)
	{
		mProgressView->setPercent(percent);
	}

	if (mProgressViewMini)
	{
		mProgressViewMini->setPercent(percent);
	}
}

void LLViewerWindow::setProgressCancelButtonVisible( BOOL b, const std::string& label )
{
	if (mProgressView)
	{
		mProgressView->setCancelButtonVisible( b, label );
	}

	if (mProgressViewMini)
	{
		mProgressViewMini->setCancelButtonVisible( b, label );
	}
}


LLProgressView *LLViewerWindow::getProgressView() const
{
	return mProgressView;
}

void LLViewerWindow::dumpState()
{
	llinfos << "LLViewerWindow Active " << S32(mActive) << llendl;
	llinfos << "mWindow visible " << S32(mWindow->getVisible())
		<< " minimized " << S32(mWindow->getMinimized())
		<< llendl;
}

void LLViewerWindow::stopGL(BOOL save_state)
{
	//Note: --bao
	//if not necessary, do not change the order of the function calls in this function.
	//if change something, make sure it will not break anything.
	//especially be careful to put anything behind gTextureList.destroyGL(save_state);
	if (!gGLManager.mIsDisabled)
	{
		llinfos << "Shutting down GL..." << llendl;

		// Pause texture decode threads (will get unpaused during main loop)
		LLAppViewer::getTextureCache()->pause();
		LLAppViewer::getImageDecodeThread()->pause();
		LLAppViewer::getTextureFetch()->pause();
				
		gSky.destroyGL();
		stop_glerror();		

		LLManipTranslate::destroyGL() ;
		stop_glerror();		

		gBumpImageList.destroyGL();
		stop_glerror();

		LLFontGL::destroyAllGL();
		stop_glerror();

		LLVOAvatar::destroyGL();
		stop_glerror();

		LLVOPartGroup::destroyGL();

		LLViewerDynamicTexture::destroyGL();
		stop_glerror();

		if (gPipeline.isInit())
		{
			gPipeline.destroyGL();
		}
		
		gBox.cleanupGL();
		
		if(gPostProcess)
		{
			gPostProcess->invalidate();
		}

		gTextureList.destroyGL(save_state);
		stop_glerror();
		
		gGLManager.mIsDisabled = TRUE;
		stop_glerror();
		
		llinfos << "Remaining allocated texture memory: " << LLImageGL::sGlobalTextureMemoryInBytes << " bytes" << llendl;
	}
}

void LLViewerWindow::restoreGL(const std::string& progress_message)
{
	//Note: --bao
	//if not necessary, do not change the order of the function calls in this function.
	//if change something, make sure it will not break anything. 
	//especially, be careful to put something before gTextureList.restoreGL();
	if (gGLManager.mIsDisabled)
	{
		llinfos << "Restoring GL..." << llendl;
		gGLManager.mIsDisabled = FALSE;
		
		initGLDefaults();
		LLGLState::restoreGL();
		
		gTextureList.restoreGL();
		
		// for future support of non-square pixels, and fonts that are properly stretched
		//LLFontGL::destroyDefaultFonts();
		initFonts();
				
		gSky.restoreGL();
		gPipeline.restoreGL();
		LLDrawPoolWater::restoreGL();
		LLManipTranslate::restoreGL();
		
		gBumpImageList.restoreGL();
		LLViewerDynamicTexture::restoreGL();
		LLVOAvatar::restoreGL();
		LLVOPartGroup::restoreGL();
		
		gResizeScreenTexture = TRUE;
		gWindowResized = TRUE;

		if (isAgentAvatarValid() && gAgentAvatarp->isEditingAppearance())
		{
			LLVisualParamHint::requestHintUpdates();
		}

		if (!progress_message.empty())
		{
			gRestoreGLTimer.reset();
			gRestoreGL = TRUE;
			setShowProgress(TRUE,TRUE);
			setProgressString(progress_message);
		}
		llinfos << "...Restoring GL done" << llendl;
		if(!LLAppViewer::instance()->restoreErrorTrap())
		{
			llwarns << " Someone took over my signal/exception handler (post restoreGL)!" << llendl;
		}

	}
}

void LLViewerWindow::initFonts(F32 zoom_factor)
{
	LLFontGL::destroyAllGL();
	// Initialize with possibly different zoom factor

	LLFontManager::initClass();

	LLFontGL::initClass( gSavedSettings.getF32("FontScreenDPI"),
								mDisplayScale.mV[VX] * zoom_factor,
								mDisplayScale.mV[VY] * zoom_factor,
								gDirUtilp->getAppRODataDir(),
								gSavedSettings.getString("FSFontSettingsFile"),
								gSavedSettings.getF32("FSFontSizeAdjustment"));
	// Force font reloads, which can be very slow
	LLFontGL::loadDefaultFonts();
}

void LLViewerWindow::requestResolutionUpdate()
{
	mResDirty = true;
}

static LLFastTimer::DeclareTimer FTM_WINDOW_CHECK_SETTINGS("Window Settings");

void LLViewerWindow::checkSettings()
{
	LLFastTimer t(FTM_WINDOW_CHECK_SETTINGS);
	if (mStatesDirty)
	{
		gGL.refreshState();
		LLViewerShaderMgr::instance()->setShaders();
		mStatesDirty = false;
	}
	
	// We want to update the resolution AFTER the states getting refreshed not before.
	if (mResDirty)
	{
		reshape(getWindowWidthRaw(), getWindowHeightRaw());
		mResDirty = false;
	}	
}

void LLViewerWindow::restartDisplay(BOOL show_progress_bar)
{
	llinfos << "Restaring GL" << llendl;
	stopGL();
	if (show_progress_bar)
	{
		restoreGL(LLTrans::getString("ProgressChangingResolution"));
	}
	else
	{
		restoreGL();
	}
}

BOOL LLViewerWindow::changeDisplaySettings(LLCoordScreen size, BOOL disable_vsync, BOOL show_progress_bar)
{
	//BOOL was_maximized = gSavedSettings.getBOOL("WindowMaximized");

	//gResizeScreenTexture = TRUE;


	//U32 fsaa = gSavedSettings.getU32("RenderFSAASamples");
	//U32 old_fsaa = mWindow->getFSAASamples();

	// if not maximized, use the request size
	if (!mWindow->getMaximized())
	{
		mWindow->setSize(size);
	}

	//if (fsaa == old_fsaa)
	{
		return TRUE;
	}

/*

	// Close floaters that don't handle settings change
	LLFloaterReg::hideInstance("snapshot");
	
	BOOL result_first_try = FALSE;
	BOOL result_second_try = FALSE;

	LLFocusableElement* keyboard_focus = gFocusMgr.getKeyboardFocus();
	send_agent_pause();
	llinfos << "Stopping GL during changeDisplaySettings" << llendl;
	stopGL();
	mIgnoreActivate = TRUE;
	LLCoordScreen old_size;
	LLCoordScreen old_pos;
	mWindow->getSize(&old_size);

	//mWindow->setFSAASamples(fsaa);

	result_first_try = mWindow->switchContext(false, size, disable_vsync);
	if (!result_first_try)
	{
		// try to switch back
		//mWindow->setFSAASamples(old_fsaa);
		result_second_try = mWindow->switchContext(false, old_size, disable_vsync);

		if (!result_second_try)
		{
			// we are stuck...try once again with a minimal resolution?
			send_agent_resume();
			mIgnoreActivate = FALSE;
			return FALSE;
		}
	}
	send_agent_resume();

	llinfos << "Restoring GL during resolution change" << llendl;
	if (show_progress_bar)
	{
		restoreGL(LLTrans::getString("ProgressChangingResolution"));
	}
	else
	{
		restoreGL();
	}

	if (!result_first_try)
	{
		LLSD args;
		args["RESX"] = llformat("%d",size.mX);
		args["RESY"] = llformat("%d",size.mY);
		LLNotificationsUtil::add("ResolutionSwitchFail", args);
		size = old_size; // for reshape below
	}

	BOOL success = result_first_try || result_second_try;

	if (success)
	{
		// maximize window if was maximized, else reposition
		if (was_maximized)
		{
			mWindow->maximize();
		}
		else
		{
			S32 windowX = gSavedSettings.getS32("WindowX");
			S32 windowY = gSavedSettings.getS32("WindowY");

			mWindow->setPosition(LLCoordScreen ( windowX, windowY ) );
		}
	}

	mIgnoreActivate = FALSE;
	gFocusMgr.setKeyboardFocus(keyboard_focus);
	
	return success;

	*/
}

F32	LLViewerWindow::getWorldViewAspectRatio() const
{
	F32 world_aspect = (F32)mWorldViewRectRaw.getWidth() / (F32)mWorldViewRectRaw.getHeight();
	return world_aspect;
}

void LLViewerWindow::calcDisplayScale()
{
	F32 ui_scale_factor = gSavedSettings.getF32("UIScaleFactor");
	LLVector2 display_scale;
	display_scale.setVec(llmax(1.f / mWindow->getPixelAspectRatio(), 1.f), llmax(mWindow->getPixelAspectRatio(), 1.f));
	display_scale *= ui_scale_factor;

	// limit minimum display scale
	if (display_scale.mV[VX] < MIN_DISPLAY_SCALE || display_scale.mV[VY] < MIN_DISPLAY_SCALE)
	{
		display_scale *= MIN_DISPLAY_SCALE / llmin(display_scale.mV[VX], display_scale.mV[VY]);
	}
	
	if (display_scale != mDisplayScale)
	{
		llinfos << "Setting display scale to " << display_scale << llendl;

		mDisplayScale = display_scale;
		// Init default fonts
		initFonts();
	}
}

//static
LLRect 	LLViewerWindow::calcScaledRect(const LLRect & rect, const LLVector2& display_scale)
{
	LLRect res = rect;
	res.mLeft = llround((F32)res.mLeft / display_scale.mV[VX]);
	res.mRight = llround((F32)res.mRight / display_scale.mV[VX]);
	res.mBottom = llround((F32)res.mBottom / display_scale.mV[VY]);
	res.mTop = llround((F32)res.mTop / display_scale.mV[VY]);

	return res;
}

S32 LLViewerWindow::getChatConsoleBottomPad()
{
	S32 offset = 0;

	if(gToolBarView)
	{
		// FS:Ansariel This gets called every frame, so don't call getChild/findChild every time!
		offset += gToolBarView->getBottomToolbar()->getRect().getHeight();
		LLView* chat_stack = gToolBarView->getBottomChatStack();
		if (chat_stack)
		{
			offset = chat_stack->getRect().getHeight();
		}
	}
	// </FS:Ansariel>

	return offset;
}

LLRect LLViewerWindow::getChatConsoleRect()
{
	LLRect full_window(0, getWindowHeightScaled(), getWindowWidthScaled(), 0);
	LLRect console_rect = full_window;

	const S32 CONSOLE_PADDING_TOP = 24;
	const S32 CONSOLE_PADDING_LEFT = 24;
	const S32 CONSOLE_PADDING_RIGHT = 10;

	console_rect.mTop    -= CONSOLE_PADDING_TOP;
	console_rect.mBottom += getChatConsoleBottomPad();

	console_rect.mLeft   += CONSOLE_PADDING_LEFT; 

	// <FS:Ansariel> This also works without relog!
	//static const BOOL CHAT_FULL_WIDTH = gSavedSettings.getBOOL("ChatFullWidth");

	//if (CHAT_FULL_WIDTH)
	static LLCachedControl<bool> chatFullWidth(gSavedSettings, "ChatFullWidth");
	if (chatFullWidth)
	// </FS:Ansariel>
	{
		console_rect.mRight -= CONSOLE_PADDING_RIGHT;
	}
	else
	{
		// Make console rect somewhat narrow so having inventory open is
		// less of a problem.

		//AO, Have console reuse/respect the desired nearby popup width set in NearbyToastWidth
		//console_rect.mRight  = console_rect.mLeft + 2 * getWindowWidthScaled() / 3;
		static LLCachedControl<S32> nearbyToastWidth(gSavedSettings, "NearbyToastWidth");
		F32 percentage = nearbyToastWidth / 100.0;
		console_rect.mRight = S32((console_rect.mRight - CONSOLE_PADDING_RIGHT ) * percentage);
		//</AO>
	}

	// <FS:Ansariel> Push the chat console out of the way of the vertical toolbars
	if (gToolBarView)
	{
		LLToolBar* toolbar_left = gToolBarView->getToolBar(LLToolBarView::TOOLBAR_LEFT);
		if (toolbar_left && toolbar_left->hasButtons())
		{
			console_rect.mLeft += toolbar_left->getRect().getWidth();
		}

		LLToolBar* toolbar_right = gToolBarView->getToolBar(LLToolBarView::TOOLBAR_RIGHT);
		LLRect toolbar_right_screen_rect;
		toolbar_right->localRectToScreen(toolbar_right->getRect(), &toolbar_right_screen_rect);
		if (toolbar_right && toolbar_right->hasButtons() && console_rect.mRight >= toolbar_right_screen_rect.mLeft)
		{
			console_rect.mRight -= toolbar_right->getRect().getWidth();
		}
	}
	// </FS:Ansariel>

	return console_rect;
}
//----------------------------------------------------------------------------


void LLViewerWindow::setUIVisibility(bool visible)
{
	mUIVisible = visible;

	if (!visible)
	{
		gAgentCamera.changeCameraToThirdPerson(FALSE);
		gFloaterView->hideAllFloaters();
	}
	else
	{
		gFloaterView->showHiddenFloaters();
	}

	if (gToolBarView)
	{
		gToolBarView->setToolBarsVisible(visible);
	}

	// <FS:Zi> Is done inside XUI now, using visibility_control
	// // <FS:Ansariel> Separate navigation and favorites panel
	// //LLNavigationBar::getInstance()->setVisible(visible ? gSavedSettings.getBOOL("ShowNavbarNavigationPanel") : FALSE);
	// LLNavigationBar::getInstance()->showNavigationPanel(visible ? gSavedSettings.getBOOL("ShowNavbarNavigationPanel") : FALSE);
	// LLNavigationBar::getInstance()->showFavoritesPanel(visible ? gSavedSettings.getBOOL("ShowNavbarFavoritesPanel"): FALSE);
	// // </FS:Ansariel> Separate navigation and favorites panel
	// </FS:Zi>

	LLPanelTopInfoBar::getInstance()->setVisible(visible? gSavedSettings.getBOOL("ShowMiniLocationPanel") : FALSE);
	mRootView->getChildView("status_bar_container")->setVisible(visible);
}

bool LLViewerWindow::getUIVisibility()
{
	return mUIVisible;
}

////////////////////////////////////////////////////////////////////////////
//
// LLPickInfo
//
LLPickInfo::LLPickInfo()
	: mKeyMask(MASK_NONE),
	  mPickCallback(NULL),
	  mPickType(PICK_INVALID),
	  mWantSurfaceInfo(FALSE),
	  mObjectFace(-1),
	  mUVCoords(-1.f, -1.f),
	  mSTCoords(-1.f, -1.f),
	  mXYCoords(-1, -1),
	  mIntersection(),
	  mNormal(),
	  mBinormal(),
	  mHUDIcon(NULL),
// [SL:KB] - Patch: UI-PickRiggedAttachment | Checked: 2012-07-12 (Catznip-3.3)
	  mPickTransparent(FALSE),
	  mPickRigged(FALSE)
// [/SL:KB]
//	  mPickTransparent(FALSE)
{
}

LLPickInfo::LLPickInfo(const LLCoordGL& mouse_pos, 
		       MASK keyboard_mask, 
		       BOOL pick_transparent,
// [SL:KB] - Patch: UI-PickRiggedAttachment | Checked: 2012-07-12 (Catznip-3.3)
		       BOOL pick_rigged,
// [/SL:KB]
		       BOOL pick_uv_coords,
		       void (*pick_callback)(const LLPickInfo& pick_info))
	: mMousePt(mouse_pos),
	  mKeyMask(keyboard_mask),
	  mPickCallback(pick_callback),
	  mPickType(PICK_INVALID),
	  mWantSurfaceInfo(pick_uv_coords),
	  mObjectFace(-1),
	  mUVCoords(-1.f, -1.f),
	  mSTCoords(-1.f, -1.f),
	  mXYCoords(-1, -1),
	  mNormal(),
	  mBinormal(),
	  mHUDIcon(NULL),
// [SL:KB] - Patch: UI-PickRiggedAttachment | Checked: 2012-07-12 (Catznip-3.3)
	  mPickTransparent(pick_transparent),
	  mPickRigged(pick_rigged)
// [/SL:KB]
//	  mPickTransparent(pick_transparent)
{
}

void LLPickInfo::fetchResults()
{

	S32 face_hit = -1;
	LLVector3 intersection, normal, binormal;
	LLVector2 uv;

	LLHUDIcon* hit_icon = gViewerWindow->cursorIntersectIcon(mMousePt.mX, mMousePt.mY, 512.f, &intersection);
	
	F32 icon_dist = 0.f;
	if (hit_icon)
	{
		icon_dist = (LLViewerCamera::getInstance()->getOrigin()-intersection).magVec();
	}
//	LLViewerObject* hit_object = gViewerWindow->cursorIntersect(mMousePt.mX, mMousePt.mY, 512.f,
//									NULL, -1, mPickTransparent, &face_hit,
//									&intersection, &uv, &normal, &binormal);
// [SL:KB] - Patch: UI-PickRiggedAttachment | Checked: 2012-07-12 (Catznip-3.3)
	LLViewerObject* hit_object = gViewerWindow->cursorIntersect(mMousePt.mX, mMousePt.mY, 512.f,
									NULL, -1, mPickTransparent, mPickRigged, &face_hit,
									&intersection, &uv, &normal, &binormal);
// [/SL:KB]
	
	mPickPt = mMousePt;

	U32 te_offset = face_hit > -1 ? face_hit : 0;

	//unproject relative clicked coordinate from window coordinate using GL
	
	LLViewerObject* objectp = hit_object;

	if (hit_icon && 
		(!objectp || 
		icon_dist < (LLViewerCamera::getInstance()->getOrigin()-intersection).magVec()))
	{
		// was this name referring to a hud icon?
		mHUDIcon = hit_icon;
		mPickType = PICK_ICON;
		mPosGlobal = mHUDIcon->getPositionGlobal();
	}
	else if (objectp)
	{
		if( objectp->getPCode() == LLViewerObject::LL_VO_SURFACE_PATCH )
		{
			// Hit land
			mPickType = PICK_LAND;
			mObjectID.setNull(); // land has no id

			// put global position into land_pos
			LLVector3d land_pos;
			if (!gViewerWindow->mousePointOnLandGlobal(mPickPt.mX, mPickPt.mY, &land_pos))
			{
				// The selected point is beyond the draw distance or is otherwise 
				// not selectable. Return before calling mPickCallback().
				return;
			}

			// Fudge the land focus a little bit above ground.
			mPosGlobal = land_pos + LLVector3d::z_axis * 0.1f;
		}
		else
		{
			if(isFlora(objectp))
			{
				mPickType = PICK_FLORA;
			}
			else
			{
				mPickType = PICK_OBJECT;
			}
			mObjectOffset = gAgentCamera.calcFocusOffset(objectp, intersection, mPickPt.mX, mPickPt.mY);
			mObjectID = objectp->mID;
			mObjectFace = (te_offset == NO_FACE) ? -1 : (S32)te_offset;

			mPosGlobal = gAgent.getPosGlobalFromAgent(intersection);
			
			if (mWantSurfaceInfo)
			{
				getSurfaceInfo();
			}
		}
	}
	
	if (mPickCallback)
	{
		mPickCallback(*this);
	}
}

LLPointer<LLViewerObject> LLPickInfo::getObject() const
{
	return gObjectList.findObject( mObjectID );
}

void LLPickInfo::updateXYCoords()
{
	if (mObjectFace > -1)
	{
		const LLTextureEntry* tep = getObject()->getTE(mObjectFace);
		LLPointer<LLViewerTexture> imagep = LLViewerTextureManager::getFetchedTexture(tep->getID());
		if(mUVCoords.mV[VX] >= 0.f && mUVCoords.mV[VY] >= 0.f && imagep.notNull())
		{
			mXYCoords.mX = llround(mUVCoords.mV[VX] * (F32)imagep->getWidth());
			mXYCoords.mY = llround((1.f - mUVCoords.mV[VY]) * (F32)imagep->getHeight());
		}
	}
}

void LLPickInfo::getSurfaceInfo()
{
	// set values to uninitialized - this is what we return if no intersection is found
	mObjectFace   = -1;
	mUVCoords     = LLVector2(-1, -1);
	mSTCoords     = LLVector2(-1, -1);
	mXYCoords	  = LLCoordScreen(-1, -1);
	mIntersection = LLVector3(0,0,0);
	mNormal       = LLVector3(0,0,0);
	mBinormal     = LLVector3(0,0,0);
	
	LLViewerObject* objectp = getObject();

	if (objectp)
	{
//		if (gViewerWindow->cursorIntersect(llround((F32)mMousePt.mX), llround((F32)mMousePt.mY), 1024.f,
//										   objectp, -1, mPickTransparent,
//										   &mObjectFace,
//										   &mIntersection,
//										   &mSTCoords,
//										   &mNormal,
//										   &mBinormal))
// [SL:KB] - Patch: UI-PickRiggedAttachment | Checked: 2012-07-12 (Catznip-3.3)
		if (gViewerWindow->cursorIntersect(llround((F32)mMousePt.mX), llround((F32)mMousePt.mY), 1024.f,
										   objectp, -1, mPickTransparent, mPickRigged,
										   &mObjectFace,
										   &mIntersection,
										   &mSTCoords,
										   &mNormal,
										   &mBinormal))
// [/SL:KB]
		{
			// if we succeeded with the intersect above, compute the texture coordinates:

			if (objectp->mDrawable.notNull() && mObjectFace > -1)
			{
				LLFace* facep = objectp->mDrawable->getFace(mObjectFace);
				if (facep)
				{
				mUVCoords = facep->surfaceToTexture(mSTCoords, mIntersection, mNormal);
			}
			}

			// and XY coords:
			updateXYCoords();
			
		}
	}
}


/* code to get UV via a special UV render - removed in lieu of raycast method
LLVector2 LLPickInfo::pickUV()
{
	LLVector2 result(-1.f, -1.f);

	LLViewerObject* objectp = getObject();
	if (!objectp)
	{
		return result;
	}

	if (mObjectFace > -1 &&
		objectp->mDrawable.notNull() && objectp->getPCode() == LL_PCODE_VOLUME &&
		mObjectFace < objectp->mDrawable->getNumFaces())
	{
		S32 scaled_x = llround((F32)mPickPt.mX * gViewerWindow->getDisplayScale().mV[VX]);
		S32 scaled_y = llround((F32)mPickPt.mY * gViewerWindow->getDisplayScale().mV[VY]);
		const S32 UV_PICK_WIDTH = 5;
		const S32 UV_PICK_HALF_WIDTH = (UV_PICK_WIDTH - 1) / 2;
		U8 uv_pick_buffer[UV_PICK_WIDTH * UV_PICK_WIDTH * 4];
		LLFace* facep = objectp->mDrawable->getFace(mObjectFace);
		if (facep)
		{
			LLGLState scissor_state(GL_SCISSOR_TEST);
			scissor_state.enable();
			LLViewerCamera::getInstance()->setPerspective(FOR_SELECTION, scaled_x - UV_PICK_HALF_WIDTH, scaled_y - UV_PICK_HALF_WIDTH, UV_PICK_WIDTH, UV_PICK_WIDTH, FALSE);
			//glViewport(scaled_x - UV_PICK_HALF_WIDTH, scaled_y - UV_PICK_HALF_WIDTH, UV_PICK_WIDTH, UV_PICK_WIDTH);
			glScissor(scaled_x - UV_PICK_HALF_WIDTH, scaled_y - UV_PICK_HALF_WIDTH, UV_PICK_WIDTH, UV_PICK_WIDTH);

			glClear(GL_DEPTH_BUFFER_BIT);

			facep->renderSelectedUV();

			glReadPixels(scaled_x - UV_PICK_HALF_WIDTH, scaled_y - UV_PICK_HALF_WIDTH, UV_PICK_WIDTH, UV_PICK_WIDTH, GL_RGBA, GL_UNSIGNED_BYTE, uv_pick_buffer);
			U8* center_pixel = &uv_pick_buffer[4 * ((UV_PICK_WIDTH * UV_PICK_HALF_WIDTH) + UV_PICK_HALF_WIDTH + 1)];

			result.mV[VX] = (F32)((center_pixel[VGREEN] & 0xf) + (16.f * center_pixel[VRED])) / 4095.f;
			result.mV[VY] = (F32)((center_pixel[VGREEN] >> 4) + (16.f * center_pixel[VBLUE])) / 4095.f;
		}
	}

	return result;
} */


//static 
bool LLPickInfo::isFlora(LLViewerObject* object)
{
	if (!object) return false;

	LLPCode pcode = object->getPCode();

	if( (LL_PCODE_LEGACY_GRASS == pcode) 
		|| (LL_PCODE_LEGACY_TREE == pcode) 
		|| (LL_PCODE_TREE_NEW == pcode))
	{
		return true;
	}
	return false;
}<|MERGE_RESOLUTION|>--- conflicted
+++ resolved
@@ -194,11 +194,7 @@
 #include "llviewerjoystick.h"
 #include "llviewernetwork.h"
 #include "llpostprocess.h"
-<<<<<<< HEAD
-// #include "llnearbychatbar.h"	// <FS:Zi> Remove floating chat bar
-=======
 #include "llfloaterimnearbychat.h"
->>>>>>> fe8b4bf1
 #include "llagentui.h"
 #include "llwearablelist.h"
 
@@ -208,13 +204,6 @@
 
 #include "llfloaternotificationsconsole.h"
 
-<<<<<<< HEAD
-// <FS:Zi> Remove floating chat bar
-// #include "llnearbychat.h"
-#include "fsnearbychathub.h"
-// </FS:Zi>
-=======
->>>>>>> fe8b4bf1
 #include "llwindowlistener.h"
 #include "llviewerwindowlistener.h"
 #include "llpaneltopinfobar.h"
@@ -2755,48 +2744,15 @@
 
 	if( keyboard_focus )
 	{
-<<<<<<< HEAD
-		static LLCachedControl<bool> ArrowKeysAlwaysMove(gSavedSettings, "ArrowKeysAlwaysMove"); // <FS:PP> Attempt to speed up things a little
-
-		// <FS:Zi> Remove floating chat bar
-		// LLNearbyChatBar* nearby_chat = LLFloaterReg::findTypedInstance<LLNearbyChatBar>("chat_bar");
-
-		// if (nearby_chat)
-		// {
-		//	LLLineEditor* chat_editor = nearby_chat->getChatBox();
-
-
-		// arrow keys move avatar while chatting hack
-		// if (chat_editor && chat_editor->hasFocus())
-		// {
-		//	// If text field is empty, there's no point in trying to move
-		//	// cursor with arrow keys, so allow movement
-		//	if (chat_editor->getText().empty() 
-		//		|| gSavedSettings.getBOOL("ArrowKeysAlwaysMove"))
-		if(FSNearbyChat::instance().defaultChatBarHasFocus() &&
-		   (FSNearbyChat::instance().defaultChatBarIsIdle() ||
-		   // <FS:PP> Attempt to speed up things a little
-		   // gSavedSettings.getBOOL("ArrowKeysAlwaysMove")))
-			ArrowKeysAlwaysMove))
-		   // </FS:PP>
-		// </FS:Zi>
-=======
 		if ((focusedFloaterName == "nearby_chat") || (focusedFloaterName == "im_container") || (focusedFloaterName == "impanel"))
 		{
 			if (gSavedSettings.getBOOL("ArrowKeysAlwaysMove"))
->>>>>>> fe8b4bf1
 			{
 				// let Control-Up and Control-Down through for chat line history,
-				//<FS:TS> Control-Right and Control-Left too for chat line editing
 				if (!(key == KEY_UP && mask == MASK_CONTROL)
 					&& !(key == KEY_DOWN && mask == MASK_CONTROL)
-<<<<<<< HEAD
-					&& !(key == KEY_LEFT && mask == MASK_CONTROL)
-					&& !(key == KEY_RIGHT && mask == MASK_CONTROL))
-=======
 					&& !(key == KEY_UP && mask == MASK_ALT)
 					&& !(key == KEY_DOWN && mask == MASK_ALT))
->>>>>>> fe8b4bf1
 				{
 					switch(key)
 					{
@@ -2814,14 +2770,7 @@
 						break;
 					}
 				}
-<<<<<<< HEAD
-		// <FS:Zi> Remove floating chat bar
-		// 	}
-		// }
-		// </FS:Zi>
-=======
-		}
->>>>>>> fe8b4bf1
+		}
 		}
 
 		if (keyboard_focus->handleKey(key, mask, FALSE))
@@ -2859,20 +2808,6 @@
 	// </FS:PP>
 		!keyboard_focus && key < 0x80 && (mask == MASK_NONE || mask == MASK_SHIFT) )
 	{
-<<<<<<< HEAD
-		// <FS:Zi> Remove floating chat bar
-		// LLLineEditor* chat_editor = LLFloaterReg::getTypedInstance<LLNearbyChatBar>("chat_bar")->getChatBox();
-
-		// if (chat_editor)
-		// {
-		// 	// passing NULL here, character will be added later when it is handled by character handler.
-		// 	LLNearbyChatBar::getInstance()->startChat(NULL);
-		// 	return TRUE;
-		// }
-		FSNearbyChat::instance().showDefaultChatBar(TRUE);
-		return TRUE;
-		// </FS:Zi>
-=======
 		// Initialize nearby chat if it's missing
 		LLFloaterIMNearbyChat* nearby_chat = LLFloaterReg::findTypedInstance<LLFloaterIMNearbyChat>("nearby_chat");
 		if (!nearby_chat)
@@ -2888,7 +2823,6 @@
 			nearby_chat->startChat(NULL);
 			return TRUE;
 		}
->>>>>>> fe8b4bf1
 	}
 
 	// give menus a chance to handle unmodified accelerator keys
