/** 
 * @file llviewerwindow.cpp
 * @brief Implementation of the LLViewerWindow class.
 *
 * $LicenseInfo:firstyear=2001&license=viewerlgpl$
 * Second Life Viewer Source Code
 * Copyright (C) 2010, Linden Research, Inc.
 * 
 * This library is free software; you can redistribute it and/or
 * modify it under the terms of the GNU Lesser General Public
 * License as published by the Free Software Foundation;
 * version 2.1 of the License only.
 * 
 * This library is distributed in the hope that it will be useful,
 * but WITHOUT ANY WARRANTY; without even the implied warranty of
 * MERCHANTABILITY or FITNESS FOR A PARTICULAR PURPOSE.  See the GNU
 * Lesser General Public License for more details.
 * 
 * You should have received a copy of the GNU Lesser General Public
 * License along with this library; if not, write to the Free Software
 * Foundation, Inc., 51 Franklin Street, Fifth Floor, Boston, MA  02110-1301  USA
 * 
 * Linden Research, Inc., 945 Battery Street, San Francisco, CA  94111  USA
 * $/LicenseInfo$
 */

#include "llviewerprecompiledheaders.h"
#include "llviewerwindow.h"


// system library includes
#include <stdio.h>
#include <iostream>
#include <fstream>
#include <algorithm>
#include <boost/lambda/core.hpp>
#include <boost/regex.hpp>

#include "llagent.h"
#include "llagentcamera.h"
#include "llcommunicationchannel.h"
#include "llfloaterreg.h"
#include "llhudicon.h"
#include "llmeshrepository.h"
#include "llnotificationhandler.h"
#include "llpanellogin.h"
#include "llviewerkeyboard.h"
#include "llviewermenu.h"

#include "llviewquery.h"
#include "llxmltree.h"
#include "llslurl.h"
#include "llrender.h"

#include "llvoiceclient.h"	// for push-to-talk button handling

//
// TODO: Many of these includes are unnecessary.  Remove them.
//

// linden library includes
#include "llaudioengine.h"		// mute on minimize
#include "llchatentry.h"
#include "indra_constants.h"
#include "llassetstorage.h"
#include "llerrorcontrol.h"
#include "llfontgl.h"
#include "llmousehandler.h"
#include "llrect.h"
#include "llsky.h"
#include "llstring.h"
#include "llui.h"
#include "lluuid.h"
#include "llview.h"
#include "llxfermanager.h"
#include "message.h"
#include "object_flags.h"
#include "lltimer.h"
#include "llviewermenu.h"
#include "lltooltip.h"
#include "llmediaentry.h"
#include "llurldispatcher.h"
#include "raytrace.h"

// newview includes
#include "fscommon.h"
#include "llagent.h"
#include "llbox.h"
#include "llchicletbar.h"
#include "llconsole.h"
#include "llviewercontrol.h"
#include "llcylinder.h"
#include "lldebugview.h"
#include "lldir.h"
#include "lldrawable.h"
#include "lldrawpoolalpha.h"
#include "lldrawpoolbump.h"
#include "lldrawpoolwater.h"
#include "llmaniptranslate.h"
#include "llface.h"
#include "llfeaturemanager.h"
#include "llfilepicker.h"
#include "llfirstuse.h"
#include "llfloater.h"
#include "llfloaterbuildoptions.h"
#include "llfloaterbuyland.h"
#include "llfloatercamera.h"
#include "llfloaterland.h"
#include "llfloaterinspect.h"
#include "llfloatermap.h"
#include "llfloaternamedesc.h"
#include "llfloaterpreference.h"
#include "llfloatersnapshot.h"
#include "llfloatertools.h"
#include "llfloaterworldmap.h"
#include "llfocusmgr.h"
#include "llfontfreetype.h"
#include "llgesturemgr.h"
#include "llglheaders.h"
#include "lltooltip.h"
#include "llhudmanager.h"
#include "llhudobject.h"
#include "llhudview.h"
#include "llimagebmp.h"
#include "llimagej2c.h"
#include "llimageworker.h"
#include "llkeyboard.h"
#include "lllineeditor.h"
#include "lllogininstance.h"
#include "llmenugl.h"
#include "llmenuoptionpathfindingrebakenavmesh.h"
#include "llmodaldialog.h"
#include "llmorphview.h"
#include "llmoveview.h"
#include "llnavigationbar.h"
#include "llnotificationhandler.h"
#include "llpaneltopinfobar.h"
#include "llpopupview.h"
#include "llpreviewtexture.h"
#include "llprogressview.h"
#include "llresmgr.h"
#include "llselectmgr.h"
#include "llrootview.h"
#include "llrendersphere.h"
#include "llstartup.h"
#include "llstatusbar.h"
#include "llstatview.h"
#include "llsurface.h"
#include "llsurfacepatch.h"
#include "lltexlayer.h"
#include "lltextbox.h"
#include "lltexturecache.h"
#include "lltexturefetch.h"
#include "lltextureview.h"
#include "lltoast.h"
#include "lltool.h"
#include "lltoolbarview.h"
#include "lltoolcomp.h"
#include "lltooldraganddrop.h"
#include "lltoolface.h"
#include "lltoolfocus.h"
#include "lltoolgrab.h"
#include "lltoolmgr.h"
#include "lltoolmorph.h"
#include "lltoolpie.h"
#include "lltoolselectland.h"
#include "lltrans.h"
#include "lluictrlfactory.h"
#include "llurldispatcher.h"		// SLURL from other app instance
#include "llversioninfo.h"
#include "llvieweraudio.h"
#include "llviewercamera.h"
#include "llviewergesture.h"
#include "llviewertexturelist.h"
#include "llviewerinventory.h"
#include "llviewerkeyboard.h"
#include "llviewermedia.h"
#include "llviewermediafocus.h"
#include "llviewermenu.h"
#include "llviewermessage.h"
#include "llviewerobjectlist.h"
#include "llviewerparcelmgr.h"
#include "llviewerregion.h"
#include "llviewershadermgr.h"
#include "llviewerstats.h"
#include "llvoavatarself.h"
#include "llvopartgroup.h"
#include "llvovolume.h"
#include "llworld.h"
#include "llworldmapview.h"
#include "pipeline.h"
#include "llappviewer.h"
#include "llviewerdisplay.h"
#include "llspatialpartition.h"
#include "llviewerjoystick.h"
#include "llviewernetwork.h"
#include "llpostprocess.h"
// <FS:Ansariel> [FS communication UI]
//#include "llfloaterimnearbychat.h"
// </FS:Ansariel> [FS communication UI]
#include "llagentui.h"
#include "llwearablelist.h"

#include "llviewereventrecorder.h"

#include "llnotifications.h"
#include "llnotificationsutil.h"
#include "llnotificationmanager.h"

#include "llfloaternotificationsconsole.h"

// <FS:Ansariel> [FS communication UI]
#include "fsfloaternearbychat.h"
#include "fsnearbychathub.h"
// </FS:Ansariel> [FS communication UI]
#include "llwindowlistener.h"
#include "llviewerwindowlistener.h"
#include "llpaneltopinfobar.h"
#include "llimview.h"
#include "llviewermenufile.h"

// [RLVa:KB] - Checked: 2010-03-31 (RLVa-1.2.0c)
#include "rlvhandler.h"
// [/RLVa:KB]

#if LL_WINDOWS
#include <tchar.h> // For Unicode conversion methods
#endif

#include "utilitybar.h"		// <FS:Zi> Support for the classic V1 style buttons in some skins
#include "exopostprocess.h"	// <FS:Ansariel> Exodus Vignette
#include "llnetmap.h"
#include "lggcontactsets.h"

#include "lltracerecording.h"

//
// Globals
//
void render_ui(F32 zoom_factor = 1.f, int subfield = 0);
void swap();

extern BOOL gDebugClicks;
extern BOOL gDisplaySwapBuffers;
extern BOOL gDepthDirty;
extern BOOL gResizeScreenTexture;

LLViewerWindow	*gViewerWindow = NULL;

LLFrameTimer	gAwayTimer;
LLFrameTimer	gAwayTriggerTimer;

BOOL			gShowOverlayTitle = FALSE;

LLViewerObject*  gDebugRaycastObject = NULL;
LLVOPartGroup* gDebugRaycastParticle = NULL;
LLVector4a       gDebugRaycastIntersection;
LLVector4a		gDebugRaycastParticleIntersection;
LLVector2        gDebugRaycastTexCoord;
LLVector4a       gDebugRaycastNormal;
LLVector4a       gDebugRaycastTangent;
S32				gDebugRaycastFaceHit;
LLVector4a		 gDebugRaycastStart;
LLVector4a		 gDebugRaycastEnd;

// HUD display lines in lower right
BOOL				gDisplayWindInfo = FALSE;
BOOL				gDisplayCameraPos = FALSE;
BOOL				gDisplayFOV = FALSE;

static const U8 NO_FACE = 255;
BOOL gQuietSnapshot = FALSE;

<<<<<<< HEAD
const F32 MIN_AFK_TIME = 6.f; // minimum time after setting away state before coming back
=======
// Minimum value for UIScaleFactor, also defined in preferences, ui_scale_slider
static const F32 MIN_UI_SCALE = 0.75f;
// 2.0 in preferences, but win10 supports larger scaling and value is used more as
// sanity check, so leaving space for larger values from DPI updates.
static const F32 MAX_UI_SCALE = 7.0f;
>>>>>>> 89844b34
static const F32 MIN_DISPLAY_SCALE = 0.75f;

std::string	LLViewerWindow::sSnapshotBaseName;
std::string	LLViewerWindow::sSnapshotDir;

std::string	LLViewerWindow::sMovieBaseName;

LLTrace::SampleStatHandle<> LLViewerWindow::sMouseVelocityStat("Mouse Velocity");


class RecordToChatConsoleRecorder : public LLError::Recorder
{
public:
	virtual void recordMessage(LLError::ELevel level,
								const std::string& message)
	{
		//FIXME: this is NOT thread safe, and will do bad things when a warning is issued from a non-UI thread

		// only log warnings to chat console
		//if (level == LLError::LEVEL_WARN)
		//{
			//LLFloaterChat* chat_floater = LLFloaterReg::findTypedInstance<LLFloaterChat>("chat");
			//if (chat_floater && gSavedSettings.getBOOL("WarningsAsChat"))
			//{
			//	LLChat chat;
			//	chat.mText = message;
			//	chat.mSourceType = CHAT_SOURCE_SYSTEM;

			//	chat_floater->addChat(chat, FALSE, FALSE);
			//}
		//}
	}
};

class RecordToChatConsole : public LLSingleton<RecordToChatConsole>
{
public:
	RecordToChatConsole()
		: LLSingleton<RecordToChatConsole>(),
		mRecorder(new RecordToChatConsoleRecorder())
	{
	}

	void startRecorder() { LLError::addRecorder(mRecorder); }
	void stopRecorder() { LLError::removeRecorder(mRecorder); }

private:
	LLError::RecorderPtr mRecorder;
};

////////////////////////////////////////////////////////////////////////////
//
// LLDebugText
//

static LLTrace::BlockTimerStatHandle FTM_DISPLAY_DEBUG_TEXT("Display Debug Text");

class LLDebugText
{
private:
	struct Line
	{
		Line(const std::string& in_text, S32 in_x, S32 in_y) : text(in_text), x(in_x), y(in_y) {}
		std::string text;
		S32 x,y;
	};

	LLViewerWindow *mWindow;
	
	typedef std::vector<Line> line_list_t;
	line_list_t mLineList;
	LLColor4 mTextColor;
	
	void addText(S32 x, S32 y, const std::string &text) 
	{
		mLineList.push_back(Line(text, x, y));
	}
	
public:
	LLDebugText(LLViewerWindow* window) : mWindow(window) {}

	void clearText() { mLineList.clear(); }

	void update()
	{
		static LLCachedControl<bool> log_texture_traffic(gSavedSettings,"LogTextureNetworkTraffic", false) ;

		std::string wind_vel_text;
		std::string wind_vector_text;
		std::string rwind_vel_text;
		std::string rwind_vector_text;
		std::string audio_text;

		static const std::string beacon_particle = LLTrans::getString("BeaconParticle");
		static const std::string beacon_physical = LLTrans::getString("BeaconPhysical");
		static const std::string beacon_scripted = LLTrans::getString("BeaconScripted");
		static const std::string beacon_scripted_touch = LLTrans::getString("BeaconScriptedTouch");
		static const std::string beacon_sound = LLTrans::getString("BeaconSound");
		static const std::string beacon_media = LLTrans::getString("BeaconMedia");
		static const std::string particle_hiding = LLTrans::getString("ParticleHiding");

		// Draw the statistics in a light gray
		// and in a thin font
		mTextColor = LLColor4( 0.86f, 0.86f, 0.86f, 1.f );

		// Draw stuff growing up from right lower corner of screen
		S32 xpos = mWindow->getWorldViewWidthScaled() - 400;
		xpos = llmax(xpos, 0);
		S32 ypos = 64;
		const S32 y_inc = 20;

		clearText();
		
		//if (gSavedSettings.getBOOL("DebugShowTime"))
		static LLCachedControl<bool> debugShowTime(gSavedSettings, "DebugShowTime");
		if (debugShowTime)
		{
			{
			const U32 y_inc2 = 15;
				// <FS:Ansariel> FIRE-9746: Show FPS with DebugShowTime
				addText(xpos, ypos, llformat("FPS: %3.1f", LLTrace::get_frame_recording().getPeriodMeanPerSec(LLStatViewer::FPS))); ypos += y_inc2;
				
				// </FS:Ansariel>
				LLFrameTimer& timer = gTextureTimer;
				F32 time = timer.getElapsedTimeF32();
				S32 hours = (S32)(time / (60*60));
				S32 mins = (S32)((time - hours*(60*60)) / 60);
				S32 secs = (S32)((time - hours*(60*60) - mins*60));
				addText(xpos, ypos, llformat("Texture: %d:%02d:%02d", hours,mins,secs)); ypos += y_inc2;
			}
			
			{
			F32 time = gFrameTimeSeconds;
			S32 hours = (S32)(time / (60*60));
			S32 mins = (S32)((time - hours*(60*60)) / 60);
			S32 secs = (S32)((time - hours*(60*60) - mins*60));
			addText(xpos, ypos, llformat("Time: %d:%02d:%02d", hours,mins,secs)); ypos += y_inc;
		}
		}
		
#if LL_WINDOWS
		//if (gSavedSettings.getBOOL("DebugShowMemory"))
		static LLCachedControl<bool> debugShowMemory(gSavedSettings, "DebugShowMemory");
		if (debugShowMemory)
		{
			addText(xpos, ypos, llformat("Memory: %d (KB)", LLMemory::getWorkingSetSize() / 1024)); 
			ypos += y_inc;
		}
#endif

		if (gDisplayCameraPos)
		{
			std::string camera_view_text;
			std::string camera_center_text;
			std::string agent_view_text;
			std::string agent_left_text;
			std::string agent_center_text;
			std::string agent_root_center_text;

			LLVector3d tvector; // Temporary vector to hold data for printing.

			// Update camera center, camera view, wind info every other frame
			tvector = gAgent.getPositionGlobal();
			agent_center_text = llformat("AgentCenter  %f %f %f",
										 (F32)(tvector.mdV[VX]), (F32)(tvector.mdV[VY]), (F32)(tvector.mdV[VZ]));

			if (isAgentAvatarValid())
			{
				tvector = gAgent.getPosGlobalFromAgent(gAgentAvatarp->mRoot->getWorldPosition());
				agent_root_center_text = llformat("AgentRootCenter %f %f %f",
												  (F32)(tvector.mdV[VX]), (F32)(tvector.mdV[VY]), (F32)(tvector.mdV[VZ]));
			}
			else
			{
				agent_root_center_text = "---";
			}


			tvector = LLVector4(gAgent.getFrameAgent().getAtAxis());
			agent_view_text = llformat("AgentAtAxis  %f %f %f",
									   (F32)(tvector.mdV[VX]), (F32)(tvector.mdV[VY]), (F32)(tvector.mdV[VZ]));

			tvector = LLVector4(gAgent.getFrameAgent().getLeftAxis());
			agent_left_text = llformat("AgentLeftAxis  %f %f %f",
									   (F32)(tvector.mdV[VX]), (F32)(tvector.mdV[VY]), (F32)(tvector.mdV[VZ]));

			tvector = gAgentCamera.getCameraPositionGlobal();
			camera_center_text = llformat("CameraCenter %f %f %f",
										  (F32)(tvector.mdV[VX]), (F32)(tvector.mdV[VY]), (F32)(tvector.mdV[VZ]));

			tvector = LLVector4(LLViewerCamera::getInstance()->getAtAxis());
			camera_view_text = llformat("CameraAtAxis    %f %f %f",
										(F32)(tvector.mdV[VX]), (F32)(tvector.mdV[VY]), (F32)(tvector.mdV[VZ]));
		
			addText(xpos, ypos, agent_center_text);  ypos += y_inc;
			addText(xpos, ypos, agent_root_center_text);  ypos += y_inc;
			addText(xpos, ypos, agent_view_text);  ypos += y_inc;
			addText(xpos, ypos, agent_left_text);  ypos += y_inc;
			addText(xpos, ypos, camera_center_text);  ypos += y_inc;
			addText(xpos, ypos, camera_view_text);  ypos += y_inc;
		}

		if (gDisplayWindInfo)
		{
			wind_vel_text = llformat("Wind velocity %.2f m/s", gWindVec.magVec());
			wind_vector_text = llformat("Wind vector   %.2f %.2f %.2f", gWindVec.mV[0], gWindVec.mV[1], gWindVec.mV[2]);
			rwind_vel_text = llformat("RWind vel %.2f m/s", gRelativeWindVec.magVec());
			rwind_vector_text = llformat("RWind vec   %.2f %.2f %.2f", gRelativeWindVec.mV[0], gRelativeWindVec.mV[1], gRelativeWindVec.mV[2]);

			addText(xpos, ypos, wind_vel_text);  ypos += y_inc;
			addText(xpos, ypos, wind_vector_text);  ypos += y_inc;
			addText(xpos, ypos, rwind_vel_text);  ypos += y_inc;
			addText(xpos, ypos, rwind_vector_text);  ypos += y_inc;
		}
		if (gDisplayWindInfo)
		{
			audio_text = llformat("Audio for wind: %d", gAudiop ? gAudiop->isWindEnabled() : -1);
			addText(xpos, ypos, audio_text);  ypos += y_inc;
		}
		if (gDisplayFOV)
		{
			addText(xpos, ypos, llformat("FOV: %2.1f deg", RAD_TO_DEG * LLViewerCamera::getInstance()->getView()));
			ypos += y_inc;
		}
		
		/*if (LLViewerJoystick::getInstance()->getOverrideCamera())
		{
			addText(xpos + 200, ypos, llformat("Flycam"));
			ypos += y_inc;
		}*/
		
		//if (gSavedSettings.getBOOL("DebugShowRenderInfo"))
		static LLCachedControl<bool> debugShowRenderInfo(gSavedSettings, "DebugShowRenderInfo");
		if (debugShowRenderInfo)
		{
			LLTrace::Recording& last_frame_recording = LLTrace::get_frame_recording().getLastRecording();

			if (gPipeline.getUseVertexShaders() == 0)
			{
				addText(xpos, ypos, "Shaders Disabled");
				ypos += y_inc;
			}

			if (gGLManager.mHasATIMemInfo)
			{
				S32 meminfo[4];
				glGetIntegerv(GL_TEXTURE_FREE_MEMORY_ATI, meminfo);

				addText(xpos, ypos, llformat("%.2f MB Texture Memory Free", meminfo[0]/1024.f));
				ypos += y_inc;

				if (gGLManager.mHasVertexBufferObject)
				{
					glGetIntegerv(GL_VBO_FREE_MEMORY_ATI, meminfo);
					addText(xpos, ypos, llformat("%.2f MB VBO Memory Free", meminfo[0]/1024.f));
					ypos += y_inc;
				}
			}
			else if (gGLManager.mHasNVXMemInfo)
			{
				S32 free_memory;
				glGetIntegerv(GL_GPU_MEMORY_INFO_CURRENT_AVAILABLE_VIDMEM_NVX, &free_memory);
				addText(xpos, ypos, llformat("%.2f MB Video Memory Free", free_memory/1024.f));
				ypos += y_inc;
			}

			//show streaming cost/triangle count of known prims in current region OR selection
			{
				F32 cost = 0.f;
				S32 count = 0;
				S32 vcount = 0;
				S32 object_count = 0;
				S32 total_bytes = 0;
				S32 visible_bytes = 0;

				const char* label = "Region";
				if (LLSelectMgr::getInstance()->getSelection()->getObjectCount() == 0)
				{ //region
					LLViewerRegion* region = gAgent.getRegion();
					if (region)
					{
						for (U32 i = 0; i < gObjectList.getNumObjects(); ++i)
						{
							LLViewerObject* object = gObjectList.getObject(i);
							if (object && 
								object->getRegion() == region &&
								object->getVolume())
							{
								object_count++;
								S32 bytes = 0;	
								S32 visible = 0;
								cost += object->getStreamingCost(&bytes, &visible);
								S32 vt = 0;
								count += object->getTriangleCount(&vt);
								vcount += vt;
								total_bytes += bytes;
								visible_bytes += visible;
							}
						}
					}
				}
				else
				{
					label = "Selection";
					cost = LLSelectMgr::getInstance()->getSelection()->getSelectedObjectStreamingCost(&total_bytes, &visible_bytes);
					count = LLSelectMgr::getInstance()->getSelection()->getSelectedObjectTriangleCount(&vcount);
					object_count = LLSelectMgr::getInstance()->getSelection()->getObjectCount();
				}
					
				addText(xpos,ypos, llformat("%s streaming cost: %.1f", label, cost));
				ypos += y_inc;

				addText(xpos, ypos, llformat("    %.3f KTris, %.3f KVerts, %.1f/%.1f KB, %d objects",
										count/1000.f, vcount/1000.f, visible_bytes/1024.f, total_bytes/1024.f, object_count));
				ypos += y_inc;
			
			}

			addText(xpos, ypos, llformat("%d MB Index Data (%d MB Pooled, %d KIndices)", LLVertexBuffer::sAllocatedIndexBytes/(1024*1024), LLVBOPool::sIndexBytesPooled/(1024*1024), LLVertexBuffer::sIndexCount/1024));
			ypos += y_inc;

			addText(xpos, ypos, llformat("%d MB Vertex Data (%d MB Pooled, %d KVerts)", LLVertexBuffer::sAllocatedBytes/(1024*1024), LLVBOPool::sBytesPooled/(1024*1024), LLVertexBuffer::sVertexCount/1024));
			ypos += y_inc;

			addText(xpos, ypos, llformat("%d Vertex Buffers", LLVertexBuffer::sGLCount));
			ypos += y_inc;

			addText(xpos, ypos, llformat("%d Mapped Buffers", LLVertexBuffer::sMappedCount));
			ypos += y_inc;

			addText(xpos, ypos, llformat("%d Vertex Buffer Binds", LLVertexBuffer::sBindCount));
			ypos += y_inc;

			addText(xpos, ypos, llformat("%d Vertex Buffer Sets", LLVertexBuffer::sSetCount));
			ypos += y_inc;

			addText(xpos, ypos, llformat("%d Texture Binds", LLImageGL::sBindCount));
			ypos += y_inc;

			addText(xpos, ypos, llformat("%d Unique Textures", LLImageGL::sUniqueCount));
			ypos += y_inc;

			addText(xpos, ypos, llformat("%d Render Calls", last_frame_recording.getSampleCount(LLPipeline::sStatBatchSize)));
            ypos += y_inc;

			addText(xpos, ypos, llformat("%d/%d Objects Active", gObjectList.getNumActiveObjects(), gObjectList.getNumObjects()));
			ypos += y_inc;

			addText(xpos, ypos, llformat("%d Matrix Ops", gPipeline.mMatrixOpCount));
			ypos += y_inc;

			addText(xpos, ypos, llformat("%d Texture Matrix Ops", gPipeline.mTextureMatrixOps));
			ypos += y_inc;

			gPipeline.mTextureMatrixOps = 0;
			gPipeline.mMatrixOpCount = 0;

 			if (last_frame_recording.getSampleCount(LLPipeline::sStatBatchSize) > 0)
			{
 				addText(xpos, ypos, llformat("Batch min/max/mean: %d/%d/%d", last_frame_recording.getMin(LLPipeline::sStatBatchSize), last_frame_recording.getMax(LLPipeline::sStatBatchSize), last_frame_recording.getMean(LLPipeline::sStatBatchSize)));
			}
            ypos += y_inc;

			addText(xpos, ypos, llformat("UI Verts/Calls: %d/%d", LLRender::sUIVerts, LLRender::sUICalls));
			LLRender::sUICalls = LLRender::sUIVerts = 0;
			ypos += y_inc;

			addText(xpos,ypos, llformat("%d/%d Nodes visible", gPipeline.mNumVisibleNodes, LLSpatialGroup::sNodeCount));
			
			ypos += y_inc;

			if (!LLOcclusionCullingGroup::sPendingQueries.empty())
			{
				addText(xpos,ypos, llformat("%d Queries pending", LLOcclusionCullingGroup::sPendingQueries.size()));
				ypos += y_inc;
			}


			addText(xpos,ypos, llformat("%d Avatars visible", LLVOAvatar::sNumVisibleAvatars));
			
			ypos += y_inc;

			addText(xpos,ypos, llformat("%d Lights visible", LLPipeline::sVisibleLightCount));
			
			ypos += y_inc;

			if (gMeshRepo.meshRezEnabled())
			{
				addText(xpos, ypos, llformat("%.3f MB Mesh Data Received", LLMeshRepository::sBytesReceived/(1024.f*1024.f)));
				
				ypos += y_inc;
				
				addText(xpos, ypos, llformat("%d/%d Mesh HTTP Requests/Retries", LLMeshRepository::sHTTPRequestCount,
					LLMeshRepository::sHTTPRetryCount));
				ypos += y_inc;

				addText(xpos, ypos, llformat("%d/%d Mesh LOD Pending/Processing", LLMeshRepository::sLODPending, LLMeshRepository::sLODProcessing));
				ypos += y_inc;

				// <FS:Ansariel> Mesh debugging
				addText(xpos, ypos, llformat("%d Mesh Active LOD Requests", LLMeshRepoThread::sActiveLODRequests));
				ypos += y_inc;
				// </FS:Ansariel>

				addText(xpos, ypos, llformat("%.3f/%.3f MB Mesh Cache Read/Write ", LLMeshRepository::sCacheBytesRead/(1024.f*1024.f), LLMeshRepository::sCacheBytesWritten/(1024.f*1024.f)));

				ypos += y_inc;
			}

			LLVertexBuffer::sBindCount = LLImageGL::sBindCount = 
				LLVertexBuffer::sSetCount = LLImageGL::sUniqueCount = 
				gPipeline.mNumVisibleNodes = LLPipeline::sVisibleLightCount = 0;
		}
		static LLCachedControl<bool> sDebugShowAvatarRenderInfo(gSavedSettings, "DebugShowAvatarRenderInfo");
		if (sDebugShowAvatarRenderInfo)
		{
			std::map<std::string, LLVOAvatar*> sorted_avs;
			
			std::vector<LLCharacter*>::iterator sort_iter = LLCharacter::sInstances.begin();
			while (sort_iter != LLCharacter::sInstances.end())
			{
				LLVOAvatar* avatar = dynamic_cast<LLVOAvatar*>(*sort_iter);
				if (avatar &&
					!avatar->isDead())						// Not dead yet
				{
					// Stuff into a sorted map so the display is ordered
					sorted_avs[avatar->getFullname()] = avatar;
				}
				sort_iter++;
			}

			std::string trunc_name;
			std::map<std::string, LLVOAvatar*>::reverse_iterator av_iter = sorted_avs.rbegin();		// Put "A" at the top
			while (av_iter != sorted_avs.rend())
			{
				LLVOAvatar* avatar = av_iter->second;

				avatar->calculateUpdateRenderComplexity(); // Make sure the numbers are up-to-date

				trunc_name = utf8str_truncate(avatar->getFullname(), 16);
				addText(xpos, ypos, llformat("%s : %s, complexity %d, area %.2f",
					trunc_name.c_str(),
                    LLVOAvatar::rezStatusToString(avatar->getRezzedStatus()).c_str(),
					avatar->getVisualComplexity(),
					avatar->getAttachmentSurfaceArea()));
				ypos += y_inc;
				av_iter++;
			}
		}

		//if (gSavedSettings.getBOOL("DebugShowRenderMatrices"))
		static LLCachedControl<bool> debugShowRenderMatrices(gSavedSettings, "DebugShowRenderMatrices");
		if (debugShowRenderMatrices)
		{
			addText(xpos, ypos, llformat("%.4f    .%4f    %.4f    %.4f", gGLProjection[12], gGLProjection[13], gGLProjection[14], gGLProjection[15]));
			ypos += y_inc;

			addText(xpos, ypos, llformat("%.4f    .%4f    %.4f    %.4f", gGLProjection[8], gGLProjection[9], gGLProjection[10], gGLProjection[11]));
			ypos += y_inc;

			addText(xpos, ypos, llformat("%.4f    .%4f    %.4f    %.4f", gGLProjection[4], gGLProjection[5], gGLProjection[6], gGLProjection[7]));
			ypos += y_inc;

			addText(xpos, ypos, llformat("%.4f    .%4f    %.4f    %.4f", gGLProjection[0], gGLProjection[1], gGLProjection[2], gGLProjection[3]));
			ypos += y_inc;

			addText(xpos, ypos, "Projection Matrix");
			ypos += y_inc;


			addText(xpos, ypos, llformat("%.4f    .%4f    %.4f    %.4f", gGLModelView[12], gGLModelView[13], gGLModelView[14], gGLModelView[15]));
			ypos += y_inc;

			addText(xpos, ypos, llformat("%.4f    .%4f    %.4f    %.4f", gGLModelView[8], gGLModelView[9], gGLModelView[10], gGLModelView[11]));
			ypos += y_inc;

			addText(xpos, ypos, llformat("%.4f    .%4f    %.4f    %.4f", gGLModelView[4], gGLModelView[5], gGLModelView[6], gGLModelView[7]));
			ypos += y_inc;

			addText(xpos, ypos, llformat("%.4f    .%4f    %.4f    %.4f", gGLModelView[0], gGLModelView[1], gGLModelView[2], gGLModelView[3]));
			ypos += y_inc;

			addText(xpos, ypos, "View Matrix");
			ypos += y_inc;
		}
		//<FS:AO improve use of controls with radiogroups>
		//if (gSavedSettings.getBOOL("DebugShowColor"))
		//static LLCachedControl<bool> debugShowColor(gSavedSettings, "DebugShowColor");
		static LLCachedControl<S32> debugShowColor(gSavedSettings, "DebugShowColor");
		//</FS:AO>
		if (debugShowColor)
		{
			U8 color[4];
			LLCoordGL coord = gViewerWindow->getCurrentMouse();
			glReadPixels(coord.mX, coord.mY, 1,1,GL_RGBA, GL_UNSIGNED_BYTE, color);
			addText(xpos, ypos, llformat("%d %d %d %d", color[0], color[1], color[2], color[3]));
			ypos += y_inc;
		}

		//if (gSavedSettings.getBOOL("DebugShowPrivateMem"))
		static LLCachedControl<bool> debugShowPrivateMem(gSavedSettings, "DebugShowPrivateMem");
		if (debugShowPrivateMem)
		{
			LLPrivateMemoryPoolManager::getInstance()->updateStatistics() ;
			addText(xpos, ypos, llformat("Total Reserved(KB): %d", LLPrivateMemoryPoolManager::getInstance()->mTotalReservedSize / 1024));
			ypos += y_inc;

			addText(xpos, ypos, llformat("Total Allocated(KB): %d", LLPrivateMemoryPoolManager::getInstance()->mTotalAllocatedSize / 1024));
			ypos += y_inc;
		}
		// <FS:LO> pull the text saying if particles are hidden out from beacons
		if (LLPipeline::toggleRenderTypeControlNegated((void*)LLPipeline::RENDER_TYPE_PARTICLES))
		{
			addText(xpos, ypos, particle_hiding);
			ypos += y_inc;
		}
		// </FS:LO>

		// only display these messages if we are actually rendering beacons at this moment
		// <FS:LO> Always show the beacon text regardless if the floater is visible
		// <FS:Ansa> ...and if we want to see it
		//if (LLPipeline::getRenderBeacons(NULL) && LLFloaterReg::instanceVisible("beacons"))
		static LLCachedControl<bool> fsRenderBeaconText(gSavedSettings, "FSRenderBeaconText");
		if (LLPipeline::getRenderBeacons(NULL) && fsRenderBeaconText)
		// </FS:Ansa>
		{
			if (LLPipeline::getRenderMOAPBeacons(NULL))
			{
				// <FS:Ansariel> Localization fix for render beacon info (FIRE-7216)
				//addText(xpos, ypos, "Viewing media beacons (white)");
				addText(xpos, ypos, beacon_media);
				ypos += y_inc;
			}

			// <FS:LO> pull the text saying if particles are hidden out from beacons
			/*if (LLPipeline::toggleRenderTypeControlNegated((void*)LLPipeline::RENDER_TYPE_PARTICLES))
			{
				addText(xpos, ypos, particle_hiding);
				ypos += y_inc;
			}*/
			// </FS:LO>

			if (LLPipeline::getRenderParticleBeacons(NULL))
			{
				// <FS:Ansariel> Localization fix for render beacon info (FIRE-7216)
				//addText(xpos, ypos, "Viewing particle beacons (blue)");
				addText(xpos, ypos, beacon_particle);
				ypos += y_inc;
			}

			if (LLPipeline::getRenderSoundBeacons(NULL))
			{
				// <FS:Ansariel> Localization fix for render beacon info (FIRE-7216)
				//addText(xpos, ypos, "Viewing sound beacons (yellow)");
				addText(xpos, ypos, beacon_sound);
				ypos += y_inc;
			}

			if (LLPipeline::getRenderScriptedBeacons(NULL))
			{
				addText(xpos, ypos, beacon_scripted);
				ypos += y_inc;
			}
			else
				if (LLPipeline::getRenderScriptedTouchBeacons(NULL))
				{
					addText(xpos, ypos, beacon_scripted_touch);
					ypos += y_inc;
				}

			if (LLPipeline::getRenderPhysicalBeacons(NULL))
			{
				// <FS:Ansariel> Localization fix for render beacon info (FIRE-7216)
				//addText(xpos, ypos, "Viewing physical object beacons (green)");
				addText(xpos, ypos, beacon_physical);
				ypos += y_inc;
			}
		}

		if(log_texture_traffic)
		{	
			U32 old_y = ypos ;
			for(S32 i = LLViewerTexture::BOOST_NONE; i < LLViewerTexture::MAX_GL_IMAGE_CATEGORY; i++)
			{
				if(gTotalTextureBytesPerBoostLevel[i] > (S32Bytes)0)
				{
					addText(xpos, ypos, llformat("Boost_Level %d:  %.3f MB", i, F32Megabytes(gTotalTextureBytesPerBoostLevel[i]).value()));
					ypos += y_inc;
				}
			}
			if(ypos != old_y)
			{
				addText(xpos, ypos, "Network traffic for textures:");
				ypos += y_inc;
			}
		}				

		//if (gSavedSettings.getBOOL("DebugShowTextureInfo"))
		static LLCachedControl<bool> debugShowTextureInfo(gSavedSettings, "DebugShowTextureInfo");
		if (debugShowTextureInfo)
		{
			LLViewerObject* objectp = NULL ;
			
			LLSelectNode* nodep = LLSelectMgr::instance().getHoverNode();
			if (nodep)
			{
				objectp = nodep->getObject();
			}

			if (objectp && !objectp->isDead())
			{
				S32 num_faces = objectp->mDrawable->getNumFaces() ;
				std::set<LLViewerFetchedTexture*> tex_list;

				for(S32 i = 0 ; i < num_faces; i++)
				{
					LLFace* facep = objectp->mDrawable->getFace(i) ;
					if(facep)
					{						
						LLViewerFetchedTexture* tex = dynamic_cast<LLViewerFetchedTexture*>(facep->getTexture()) ;
						if(tex)
						{
							if(tex_list.find(tex) != tex_list.end())
							{
								continue ; //already displayed.
							}
							tex_list.insert(tex);

							std::string uuid_str;
							tex->getID().toString(uuid_str);
							uuid_str = uuid_str.substr(0,7);

							addText(xpos, ypos, llformat("ID: %s v_size: %.3f", uuid_str.c_str(), tex->getMaxVirtualSize()));
							ypos += y_inc;

							addText(xpos, ypos, llformat("discard level: %d desired level: %d Missing: %s", tex->getDiscardLevel(), 
								tex->getDesiredDiscardLevel(), tex->isMissingAsset() ? "Y" : "N"));
							ypos += y_inc;
						}
					}
				}
			}
		}
		
		// <FS:ND> Report amount of failed texture buffer allocations if any.
		if( LLImageBase::getAllocationErrors() )
			addText( xpos, ypos, llformat( "# textures discarded due to insufficient memory %ld", LLImageBase::getAllocationErrors() ) );
		// </FS:ND>
	}

	void draw()
	{
		LL_RECORD_BLOCK_TIME(FTM_DISPLAY_DEBUG_TEXT);
		for (line_list_t::iterator iter = mLineList.begin();
			 iter != mLineList.end(); ++iter)
		{
			const Line& line = *iter;
			LLFontGL::getFontMonospace()->renderUTF8(line.text, 0, (F32)line.x, (F32)line.y, mTextColor,
											 LLFontGL::LEFT, LLFontGL::TOP,
											 LLFontGL::NORMAL, LLFontGL::NO_SHADOW, S32_MAX, S32_MAX, NULL, FALSE);
		}
		mLineList.clear();
	}

};

void LLViewerWindow::updateDebugText()
{
	mDebugText->update();
}

////////////////////////////////////////////////////////////////////////////
//
// LLViewerWindow
//

LLViewerWindow::Params::Params()
:	title("title"),
	name("name"),
	x("x"),
	y("y"),
	width("width"),
	height("height"),
	min_width("min_width"),
	min_height("min_height"),
	fullscreen("fullscreen", false),
	ignore_pixel_depth("ignore_pixel_depth", false)
{}


BOOL LLViewerWindow::handleAnyMouseClick(LLWindow *window,  LLCoordGL pos, MASK mask, LLMouseHandler::EClickType clicktype, BOOL down)
{
	const char* buttonname = "";
	const char* buttonstatestr = "";
	S32 x = pos.mX;
	S32 y = pos.mY;
	x = ll_round((F32)x / mDisplayScale.mV[VX]);
	y = ll_round((F32)y / mDisplayScale.mV[VY]);

	// only send mouse clicks to UI if UI is visible
	if(gPipeline.hasRenderDebugFeatureMask(LLPipeline::RENDER_DEBUG_FEATURE_UI))
	{	

		if (down)
		{
			buttonstatestr = "down" ;
		}
		else
		{
			buttonstatestr = "up" ;
		}
		
		switch (clicktype)
		{
		case LLMouseHandler::CLICK_LEFT:
			mLeftMouseDown = down;
			buttonname = "Left";
			break;
		case LLMouseHandler::CLICK_RIGHT:
			mRightMouseDown = down;
			buttonname = "Right";
			break;
		case LLMouseHandler::CLICK_MIDDLE:
			mMiddleMouseDown = down;
			buttonname = "Middle";
			break;
		case LLMouseHandler::CLICK_DOUBLELEFT:
			mLeftMouseDown = down;
			buttonname = "Left Double Click";
			break;
		}
		
		LLView::sMouseHandlerMessage.clear();

		if (gMenuBarView)
		{
			// stop ALT-key access to menu
			gMenuBarView->resetMenuTrigger();
		}

		if (gDebugClicks)
		{	
			LL_INFOS() << "ViewerWindow " << buttonname << " mouse " << buttonstatestr << " at " << x << "," << y << LL_ENDL;
		}

		// Make sure we get a corresponding mouseup event, even if the mouse leaves the window
		if (down)
			mWindow->captureMouse();
		else
			mWindow->releaseMouse();

		// Indicate mouse was active
		LLUI::resetMouseIdleTimer();

		// Don't let the user move the mouse out of the window until mouse up.
		if( LLToolMgr::getInstance()->getCurrentTool()->clipMouseWhenDown() )
		{
			mWindow->setMouseClipping(down);
		}

		LLMouseHandler* mouse_captor = gFocusMgr.getMouseCapture();
		if( mouse_captor )
		{
			S32 local_x;
			S32 local_y;
			mouse_captor->screenPointToLocal( x, y, &local_x, &local_y );
			if (LLView::sDebugMouseHandling)
			{
				LL_INFOS() << buttonname << " Mouse " << buttonstatestr << " handled by captor " << mouse_captor->getName() << LL_ENDL;
			}

			BOOL r = mouse_captor->handleAnyMouseClick(local_x, local_y, mask, clicktype, down); 
			if (r) {

				LL_DEBUGS() << "LLViewerWindow::handleAnyMouseClick viewer with mousecaptor calling updatemouseeventinfo - local_x|global x  "<< local_x << " " << x  << "local/global y " << local_y << " " << y << LL_ENDL;

				LLViewerEventRecorder::instance().setMouseGlobalCoords(x,y);
				LLViewerEventRecorder::instance().logMouseEvent(std::string(buttonstatestr),std::string(buttonname)); 

			}
			return r;
		}

		// Mark the click as handled and return if we aren't within the root view to avoid spurious bugs
		if( !mRootView->pointInView(x, y) )
		{
			return TRUE;
		}
		// Give the UI views a chance to process the click

		BOOL r= mRootView->handleAnyMouseClick(x, y, mask, clicktype, down) ;
		if (r) 
		{

			LL_DEBUGS() << "LLViewerWindow::handleAnyMouseClick calling updatemouseeventinfo - global x  "<< " " << x	<< "global y " << y	 << "buttonstate: " << buttonstatestr << " buttonname " << buttonname << LL_ENDL;

			LLViewerEventRecorder::instance().setMouseGlobalCoords(x,y);

			// Clear local coords - this was a click on root window so these are not needed
			// By not including them, this allows the test skeleton generation tool to be smarter when generating code
			// the code generator can be smarter because when local coords are present it can try the xui path with local coords
			// and fallback to global coordinates only if needed. 
			// The drawback to this approach is sometimes a valid xui path will appear to work fine, but NOT interact with the UI element
			// (VITA support not implemented yet or not visible to VITA due to widget further up xui path not being visible to VITA)
			// For this reason it's best to provide hints where possible here by leaving out local coordinates
			LLViewerEventRecorder::instance().setMouseLocalCoords(-1,-1);
			LLViewerEventRecorder::instance().logMouseEvent(buttonstatestr,buttonname); 

			if (LLView::sDebugMouseHandling)
			{
				LL_INFOS() << buttonname << " Mouse " << buttonstatestr << " " << LLViewerEventRecorder::instance().get_xui()	<< LL_ENDL;
			} 
			return TRUE;
		} else if (LLView::sDebugMouseHandling)
			{
				LL_INFOS() << buttonname << " Mouse " << buttonstatestr << " not handled by view" << LL_ENDL;
			}
	}

	// Do not allow tool manager to handle mouseclicks if we have disconnected	
	if(!gDisconnected && LLToolMgr::getInstance()->getCurrentTool()->handleAnyMouseClick( x, y, mask, clicktype, down ) )
	{
		LLViewerEventRecorder::instance().clear_xui(); 
		return TRUE;
	}

	
	// If we got this far on a down-click, it wasn't handled.
	// Up-clicks, though, are always handled as far as the OS is concerned.
	BOOL default_rtn = !down;
	return default_rtn;
}

BOOL LLViewerWindow::handleMouseDown(LLWindow *window,  LLCoordGL pos, MASK mask)
{
    mAllowMouseDragging = FALSE;
    if (!mMouseDownTimer.getStarted())
    {
        mMouseDownTimer.start();
    }
    else
    {
        mMouseDownTimer.reset();
    }    
    BOOL down = TRUE;
	return handleAnyMouseClick(window,pos,mask,LLMouseHandler::CLICK_LEFT,down);
}

BOOL LLViewerWindow::handleDoubleClick(LLWindow *window,  LLCoordGL pos, MASK mask)
{
	// try handling as a double-click first, then a single-click if that
	// wasn't handled.
	BOOL down = TRUE;
	if (handleAnyMouseClick(window, pos, mask,
				LLMouseHandler::CLICK_DOUBLELEFT, down))
	{
		return TRUE;
	}
	return handleMouseDown(window, pos, mask);
}

BOOL LLViewerWindow::handleMouseUp(LLWindow *window,  LLCoordGL pos, MASK mask)
{
    if (mMouseDownTimer.getStarted())
    {
        mMouseDownTimer.stop();
    }
    BOOL down = FALSE;
	return handleAnyMouseClick(window,pos,mask,LLMouseHandler::CLICK_LEFT,down);
}


BOOL LLViewerWindow::handleRightMouseDown(LLWindow *window,  LLCoordGL pos, MASK mask)
{
	S32 x = pos.mX;
	S32 y = pos.mY;
	x = ll_round((F32)x / mDisplayScale.mV[VX]);
	y = ll_round((F32)y / mDisplayScale.mV[VY]);

	BOOL down = TRUE;
	BOOL handle = handleAnyMouseClick(window,pos,mask,LLMouseHandler::CLICK_RIGHT,down);
	if (handle)
		return handle;

	// *HACK: this should be rolled into the composite tool logic, not
	// hardcoded at the top level.
	if (CAMERA_MODE_CUSTOMIZE_AVATAR != gAgentCamera.getCameraMode() && LLToolMgr::getInstance()->getCurrentTool() != LLToolPie::getInstance() && gAgent.isInitialized())
	{
		// If the current tool didn't process the click, we should show
		// the pie menu.  This can be done by passing the event to the pie
		// menu tool.
		LLToolPie::getInstance()->handleRightMouseDown(x, y, mask);
		// show_context_menu( x, y, mask );
	}

	return TRUE;
}

BOOL LLViewerWindow::handleRightMouseUp(LLWindow *window,  LLCoordGL pos, MASK mask)
{
	BOOL down = FALSE;
 	return handleAnyMouseClick(window,pos,mask,LLMouseHandler::CLICK_RIGHT,down);
}

BOOL LLViewerWindow::handleMiddleMouseDown(LLWindow *window,  LLCoordGL pos, MASK mask)
{
	BOOL down = TRUE;
	LLVoiceClient::getInstance()->middleMouseState(true);
 	handleAnyMouseClick(window,pos,mask,LLMouseHandler::CLICK_MIDDLE,down);
  
  	// Always handled as far as the OS is concerned.
	return TRUE;
}

LLWindowCallbacks::DragNDropResult LLViewerWindow::handleDragNDrop( LLWindow *window, LLCoordGL pos, MASK mask, LLWindowCallbacks::DragNDropAction action, std::string data)
{
	LLWindowCallbacks::DragNDropResult result = LLWindowCallbacks::DND_NONE;

	const bool prim_media_dnd_enabled = gSavedSettings.getBOOL("PrimMediaDragNDrop");
	const bool slurl_dnd_enabled = gSavedSettings.getBOOL("SLURLDragNDrop");
	
	if ( prim_media_dnd_enabled || slurl_dnd_enabled )
	{
		switch(action)
		{
			// Much of the handling for these two cases is the same.
			case LLWindowCallbacks::DNDA_TRACK:
			case LLWindowCallbacks::DNDA_DROPPED:
			case LLWindowCallbacks::DNDA_START_TRACKING:
			{
				bool drop = (LLWindowCallbacks::DNDA_DROPPED == action);
					
				if (slurl_dnd_enabled)
				{
					LLSLURL dropped_slurl(data);
					if(dropped_slurl.isSpatial())
					{
						if (drop)
						{
							LLURLDispatcher::dispatch( dropped_slurl.getSLURLString(), "clicked", NULL, true );
							return LLWindowCallbacks::DND_MOVE;
						}
						return LLWindowCallbacks::DND_COPY;
					}
				}

				if (prim_media_dnd_enabled)
				{
					LLPickInfo pick_info = pickImmediate( pos.mX, pos.mY,  TRUE /*BOOL pick_transparent*/, FALSE );

					LLUUID object_id = pick_info.getObjectID();
					S32 object_face = pick_info.mObjectFace;
					std::string url = data;

					LL_DEBUGS() << "Object: picked at " << pos.mX << ", " << pos.mY << " - face = " << object_face << " - URL = " << url << LL_ENDL;

					LLVOVolume *obj = dynamic_cast<LLVOVolume*>(static_cast<LLViewerObject*>(pick_info.getObject()));
				
					if (obj && !obj->getRegion()->getCapability("ObjectMedia").empty())
					{
						LLTextureEntry *te = obj->getTE(object_face);

						// can modify URL if we can modify the object or we have navigate permissions
						bool allow_modify_url = obj->permModify() || obj->hasMediaPermission( te->getMediaData(), LLVOVolume::MEDIA_PERM_INTERACT );

						if (te && allow_modify_url )
						{
							if (drop)
							{
								// object does NOT have media already
								if ( ! te->hasMedia() )
								{
									// we are allowed to modify the object
									if ( obj->permModify() )
									{
										// Create new media entry
										LLSD media_data;
										// XXX Should we really do Home URL too?
										media_data[LLMediaEntry::HOME_URL_KEY] = url;
										media_data[LLMediaEntry::CURRENT_URL_KEY] = url;
										media_data[LLMediaEntry::AUTO_PLAY_KEY] = true;
										obj->syncMediaData(object_face, media_data, true, true);
										// XXX This shouldn't be necessary, should it ?!?
										if (obj->getMediaImpl(object_face))
											obj->getMediaImpl(object_face)->navigateReload();
										obj->sendMediaDataUpdate();

										result = LLWindowCallbacks::DND_COPY;
									}
								}
								else 
								// object HAS media already
								{
									// URL passes the whitelist
									if (te->getMediaData()->checkCandidateUrl( url ) )
									{
										// just navigate to the URL
										if (obj->getMediaImpl(object_face))
										{
											obj->getMediaImpl(object_face)->navigateTo(url);
										}
										else 
										{
											// This is very strange.  Navigation should
											// happen via the Impl, but we don't have one.
											// This sends it to the server, which /should/
											// trigger us getting it.  Hopefully.
											LLSD media_data;
											media_data[LLMediaEntry::CURRENT_URL_KEY] = url;
											obj->syncMediaData(object_face, media_data, true, true);
											obj->sendMediaDataUpdate();
										}
										result = LLWindowCallbacks::DND_LINK;
										
									}
								}
								LLSelectMgr::getInstance()->unhighlightObjectOnly(mDragHoveredObject);
								mDragHoveredObject = NULL;
							
							}
							else 
							{
								// Check the whitelist, if there's media (otherwise just show it)
								if (te->getMediaData() == NULL || te->getMediaData()->checkCandidateUrl(url))
								{
									if ( obj != mDragHoveredObject)
									{
										// Highlight the dragged object
										LLSelectMgr::getInstance()->unhighlightObjectOnly(mDragHoveredObject);
										mDragHoveredObject = obj;
										LLSelectMgr::getInstance()->highlightObjectOnly(mDragHoveredObject);
									}
									result = (! te->hasMedia()) ? LLWindowCallbacks::DND_COPY : LLWindowCallbacks::DND_LINK;

								}
							}
						}
					}
				}
			}
			break;
			
			case LLWindowCallbacks::DNDA_STOP_TRACKING:
				// The cleanup case below will make sure things are unhilighted if necessary.
			break;
		}

		if (prim_media_dnd_enabled &&
			result == LLWindowCallbacks::DND_NONE && !mDragHoveredObject.isNull())
		{
			LLSelectMgr::getInstance()->unhighlightObjectOnly(mDragHoveredObject);
			mDragHoveredObject = NULL;
		}
	}
	
	return result;
}
  
BOOL LLViewerWindow::handleMiddleMouseUp(LLWindow *window,  LLCoordGL pos, MASK mask)
{
	BOOL down = FALSE;
	LLVoiceClient::getInstance()->middleMouseState(false);
 	handleAnyMouseClick(window,pos,mask,LLMouseHandler::CLICK_MIDDLE,down);
  
  	// Always handled as far as the OS is concerned.
	return TRUE;
}

// WARNING: this is potentially called multiple times per frame
void LLViewerWindow::handleMouseMove(LLWindow *window,  LLCoordGL pos, MASK mask)
{
	S32 x = pos.mX;
	S32 y = pos.mY;

	x = ll_round((F32)x / mDisplayScale.mV[VX]);
	y = ll_round((F32)y / mDisplayScale.mV[VY]);

	mMouseInWindow = TRUE;

	// Save mouse point for access during idle() and display()

	LLCoordGL mouse_point(x, y);

	if (mouse_point != mCurrentMousePoint)
	{
		LLUI::resetMouseIdleTimer();
	}

	saveLastMouse(mouse_point);

	mWindow->showCursorFromMouseMove();

	if (gAwayTimer.getElapsedTimeF32() > LLAgent::MIN_AFK_TIME
		&& !gDisconnected)
	{
		gAgent.clearAFK();
	}
}

void LLViewerWindow::handleMouseDragged(LLWindow *window,  LLCoordGL pos, MASK mask)
{
    if (mMouseDownTimer.getStarted())
    {
        if (mMouseDownTimer.getElapsedTimeF32() > 0.1)
        {
            mAllowMouseDragging = TRUE;
            mMouseDownTimer.stop();
        }
    }
    if(mAllowMouseDragging || !LLToolCamera::getInstance()->hasMouseCapture())
    {
        handleMouseMove(window, pos, mask);
    }
}

void LLViewerWindow::handleMouseLeave(LLWindow *window)
{
	// Note: we won't get this if we have captured the mouse.
	llassert( gFocusMgr.getMouseCapture() == NULL );
	mMouseInWindow = FALSE;
	LLToolTipMgr::instance().blockToolTips();
}

BOOL LLViewerWindow::handleCloseRequest(LLWindow *window)
{
	// User has indicated they want to close, but we may need to ask
	// about modified documents.
	LLAppViewer::instance()->userQuit();
	// Don't quit immediately
	return FALSE;
}

void LLViewerWindow::handleQuit(LLWindow *window)
{
	LLAppViewer::instance()->forceQuit();
}

void LLViewerWindow::handleResize(LLWindow *window,  S32 width,  S32 height)
{
	reshape(width, height);
	mResDirty = true;
}

// The top-level window has gained focus (e.g. via ALT-TAB)
void LLViewerWindow::handleFocus(LLWindow *window)
{
	gFocusMgr.setAppHasFocus(TRUE);
	LLModalDialog::onAppFocusGained();

	gAgent.onAppFocusGained();
	LLToolMgr::getInstance()->onAppFocusGained();

	// See if we're coming in with modifier keys held down
	if (gKeyboard)
	{
		gKeyboard->resetMaskKeys();
	}

	// resume foreground running timer
	// since we artifically limit framerate when not frontmost
	gForegroundTime.unpause();
}

// The top-level window has lost focus (e.g. via ALT-TAB)
void LLViewerWindow::handleFocusLost(LLWindow *window)
{
	gFocusMgr.setAppHasFocus(FALSE);
	//LLModalDialog::onAppFocusLost();
	LLToolMgr::getInstance()->onAppFocusLost();
	gFocusMgr.setMouseCapture( NULL );

	if (gMenuBarView)
	{
		// stop ALT-key access to menu
		gMenuBarView->resetMenuTrigger();
	}

	// restore mouse cursor
	showCursor();
	getWindow()->setMouseClipping(FALSE);

	// If losing focus while keys are down, reset them.
	if (gKeyboard)
	{
		gKeyboard->resetKeys();
	}

	// pause timer that tracks total foreground running time
	gForegroundTime.pause();
}


BOOL LLViewerWindow::handleTranslatedKeyDown(KEY key,  MASK mask, BOOL repeated)
{
	// Let the voice chat code check for its PTT key.  Note that this never affects event processing.
	LLVoiceClient::getInstance()->keyDown(key, mask);
	
	if (gAwayTimer.getElapsedTimeF32() > LLAgent::MIN_AFK_TIME)
	{
		gAgent.clearAFK();
	}

	// *NOTE: We want to interpret KEY_RETURN later when it arrives as
	// a Unicode char, not as a keydown.  Otherwise when client frame
	// rate is really low, hitting return sends your chat text before
	// it's all entered/processed.
	if (key == KEY_RETURN && mask == MASK_NONE)
	{
        // RIDER: although, at times some of the controlls (in particular the CEF viewer
        // would like to know about the KEYDOWN for an enter key... so ask and pass it along.
        LLFocusableElement* keyboard_focus = gFocusMgr.getKeyboardFocus();
        if (keyboard_focus && !keyboard_focus->wantsReturnKey())
    		return FALSE;
	}

	return gViewerKeyboard.handleKey(key, mask, repeated);
}

BOOL LLViewerWindow::handleTranslatedKeyUp(KEY key,  MASK mask)
{
	// Let the voice chat code check for its PTT key.  Note that this never affects event processing.
	LLVoiceClient::getInstance()->keyUp(key, mask);

	// Let the inspect tool code check for ALT key to set LLToolSelectRect active instead LLToolCamera
	LLToolCompInspect * tool_inspectp = LLToolCompInspect::getInstance();
	if (LLToolMgr::getInstance()->getCurrentTool() == tool_inspectp)
	{
		tool_inspectp->keyUp(key, mask);
	}

	return gViewerKeyboard.handleKeyUp(key, mask);
}

void LLViewerWindow::handleScanKey(KEY key, BOOL key_down, BOOL key_up, BOOL key_level)
{
	LLViewerJoystick::getInstance()->setCameraNeedsUpdate(true);
	gViewerKeyboard.scanKey(key, key_down, key_up, key_level);
	return; // Be clear this function returns nothing
}




BOOL LLViewerWindow::handleActivate(LLWindow *window, BOOL activated)
{
	if (activated)
	{
		mActive = true;
		send_agent_resume();
		gAgent.clearAFK();
		
		// Unmute audio
		audio_update_volume();
	}
	else
	{
		mActive = false;
				
		// if the user has chosen to go Away automatically after some time, then go Away when minimizing
		if (gSavedSettings.getS32("AFKTimeout"))
		{
			gAgent.setAFK();
		}
		
		// SL-53351: Make sure we're not in mouselook when minimised, to prevent control issues
		if (gAgentCamera.getCameraMode() == CAMERA_MODE_MOUSELOOK)
		{
			gAgentCamera.changeCameraToDefault();
		}
		
		send_agent_pause();
	
		// Mute audio
		audio_update_volume();
	}
	return TRUE;
}

BOOL LLViewerWindow::handleActivateApp(LLWindow *window, BOOL activating)
{
	//if (!activating) gAgentCamera.changeCameraToDefault();

	LLViewerJoystick::getInstance()->setNeedsReset(true);
	return FALSE;
}


void LLViewerWindow::handleMenuSelect(LLWindow *window,  S32 menu_item)
{
}


BOOL LLViewerWindow::handlePaint(LLWindow *window,  S32 x,  S32 y, S32 width,  S32 height)
{
	// *TODO: Enable similar information output for other platforms?  DK 2011-02-18
#if LL_WINDOWS
	if (gHeadlessClient)
	{
		HWND window_handle = (HWND)window->getPlatformWindow();
		PAINTSTRUCT ps; 
		HDC hdc; 
 
		RECT wnd_rect;
		wnd_rect.left = 0;
		wnd_rect.top = 0;
		wnd_rect.bottom = 200;
		wnd_rect.right = 500;

		hdc = BeginPaint(window_handle, &ps); 
		//SetBKColor(hdc, RGB(255, 255, 255));
		FillRect(hdc, &wnd_rect, CreateSolidBrush(RGB(255, 255, 255)));

		std::string temp_str;
		LLTrace::Recording& recording = LLViewerStats::instance().getRecording();
		temp_str = llformat( "FPS %3.1f Phy FPS %2.1f Time Dil %1.3f",		/* Flawfinder: ignore */
				recording.getPerSec(LLStatViewer::FPS), //mFPSStat.getMeanPerSec(),
				recording.getLastValue(LLStatViewer::SIM_PHYSICS_FPS), 
				recording.getLastValue(LLStatViewer::SIM_TIME_DILATION));
		S32 len = temp_str.length();
		TextOutA(hdc, 0, 0, temp_str.c_str(), len); 


		LLVector3d pos_global = gAgent.getPositionGlobal();
		temp_str = llformat( "Avatar pos %6.1lf %6.1lf %6.1lf", pos_global.mdV[0], pos_global.mdV[1], pos_global.mdV[2]);
		len = temp_str.length();
		TextOutA(hdc, 0, 25, temp_str.c_str(), len); 

		TextOutA(hdc, 0, 50, "Set \"HeadlessClient FALSE\" in settings.ini file to reenable", 61);
		EndPaint(window_handle, &ps); 
		return TRUE;
	}
#endif
	return FALSE;
}


void LLViewerWindow::handleScrollWheel(LLWindow *window,  S32 clicks)
{
	handleScrollWheel( clicks );
}

void LLViewerWindow::handleWindowBlock(LLWindow *window)
{
	send_agent_pause();
}

void LLViewerWindow::handleWindowUnblock(LLWindow *window)
{
	send_agent_resume();
}

void LLViewerWindow::handleDataCopy(LLWindow *window, S32 data_type, void *data)
{
	const S32 SLURL_MESSAGE_TYPE = 0;
	switch (data_type)
	{
	case SLURL_MESSAGE_TYPE:
		// received URL
		std::string url = (const char*)data;
		LLMediaCtrl* web = NULL;
		const bool trusted_browser = false;
		// don't treat slapps coming from external browsers as "clicks" as this would bypass throttling
		if (LLURLDispatcher::dispatch(url, "", web, trusted_browser))
		{
			// bring window to foreground, as it has just been "launched" from a URL
			mWindow->bringToFront();
		}
		break;
	}
}

BOOL LLViewerWindow::handleTimerEvent(LLWindow *window)
{
	if (LLViewerJoystick::getInstance()->getOverrideCamera())
	{
		LLViewerJoystick::getInstance()->updateStatus();
		return TRUE;
	}
	return FALSE;
}

BOOL LLViewerWindow::handleDeviceChange(LLWindow *window)
{
	// give a chance to use a joystick after startup (hot-plugging)
	if (!LLViewerJoystick::getInstance()->isJoystickInitialized() )
	{
		LLViewerJoystick::getInstance()->init(true);
		return TRUE;
	}
	return FALSE;
}

void LLViewerWindow::handleDPIChanged(LLWindow *window, F32 ui_scale_factor, S32 window_width, S32 window_height)
{
    if (ui_scale_factor >= MIN_UI_SCALE && ui_scale_factor <= MAX_UI_SCALE)
    {
        gSavedSettings.setF32("UIScaleFactor", ui_scale_factor);
        LLViewerWindow::reshape(window_width, window_height);
        mResDirty = true;
    }
    else
    {
        LL_WARNS() << "DPI change caused UI scale to go out of bounds: " << ui_scale_factor << LL_ENDL;
    }
}

void LLViewerWindow::handlePingWatchdog(LLWindow *window, const char * msg)
{
	LLAppViewer::instance()->pingMainloopTimeout(msg);
}


void LLViewerWindow::handleResumeWatchdog(LLWindow *window)
{
	LLAppViewer::instance()->resumeMainloopTimeout();
}

void LLViewerWindow::handlePauseWatchdog(LLWindow *window)
{
	LLAppViewer::instance()->pauseMainloopTimeout();
}

//virtual
std::string LLViewerWindow::translateString(const char* tag)
{
	return LLTrans::getString( std::string(tag) );
}

//virtual
std::string LLViewerWindow::translateString(const char* tag,
		const std::map<std::string, std::string>& args)
{
	// LLTrans uses a special subclass of std::string for format maps,
	// but we must use std::map<> in these callbacks, otherwise we create
	// a dependency between LLWindow and LLFormatMapString.  So copy the data.
	LLStringUtil::format_map_t args_copy;
	std::map<std::string,std::string>::const_iterator it = args.begin();
	for ( ; it != args.end(); ++it)
	{
		args_copy[it->first] = it->second;
	}
	return LLTrans::getString( std::string(tag), args_copy);
}

//
// Classes
//
LLViewerWindow::LLViewerWindow(const Params& p)
:	mWindow(NULL),
	mActive(true),
	mUIVisible(true),
	mWindowRectRaw(0, p.height, p.width, 0),
	mWindowRectScaled(0, p.height, p.width, 0),
	mWorldViewRectRaw(0, p.height, p.width, 0),
	mLeftMouseDown(FALSE),
	mMiddleMouseDown(FALSE),
	mRightMouseDown(FALSE),
	mMouseInWindow( FALSE ),
    mAllowMouseDragging(TRUE),
    mMouseDownTimer(),
	mLastMask( MASK_NONE ),
	mToolStored( NULL ),
	mHideCursorPermanent( FALSE ),
	mCursorHidden(FALSE),
	mIgnoreActivate( FALSE ),
	mResDirty(false),
	mStatesDirty(false),
	mCurrResolutionIndex(0),
	mProgressView(NULL),
	mSystemUIScaleFactorChanged(false),
	mProgressViewMini(NULL)
{
	// gKeyboard is still NULL, so it doesn't do LLWindowListener any good to
	// pass its value right now. Instead, pass it a nullary function that
	// will, when we later need it, return the value of gKeyboard.
	// boost::lambda::var() constructs such a functor on the fly.
	mWindowListener.reset(new LLWindowListener(this, boost::lambda::var(gKeyboard)));
	mViewerWindowListener.reset(new LLViewerWindowListener(this));

	mSystemChannel.reset(new LLNotificationChannel("System", "Visible", LLNotificationFilters::includeEverything));
	mCommunicationChannel.reset(new LLCommunicationChannel("Communication", "Visible"));
	mAlertsChannel.reset(new LLNotificationsUI::LLViewerAlertHandler("VW_alerts", "alert"));
	mModalAlertsChannel.reset(new LLNotificationsUI::LLViewerAlertHandler("VW_alertmodal", "alertmodal"));

	bool ignore = gSavedSettings.getBOOL("IgnoreAllNotifications");
	LLNotifications::instance().setIgnoreAllNotifications(ignore);
	if (ignore)
	{
	LL_INFOS() << "NOTE: ALL NOTIFICATIONS THAT OCCUR WILL GET ADDED TO IGNORE LIST FOR LATER RUNS." << LL_ENDL;
	}

	// Default to application directory.
	LLViewerWindow::sSnapshotBaseName = "Snapshot";
	LLViewerWindow::sMovieBaseName = "SLmovie";
	resetSnapshotLoc();


	BOOL useLegacyCursors = gSavedSettings.getBOOL("FSUseLegacyCursors");//<FS:LO> Legacy cursor setting from main program

	/*
	LLWindowCallbacks* callbacks,
	const std::string& title, const std::string& name, S32 x, S32 y, S32 width, S32 height, U32 flags,
	BOOL fullscreen, 
	BOOL clearBg,
	BOOL disable_vsync,
	BOOL ignore_pixel_depth,
	U32 fsaa_samples)
	*/
	// create window
	mWindow = LLWindowManager::createWindow(this,
		p.title, p.name, p.x, p.y, p.width, p.height, 0,
		p.fullscreen, 
		gHeadlessClient,
		gSavedSettings.getBOOL("DisableVerticalSync"),
		!gHeadlessClient,
		p.ignore_pixel_depth,
		//gSavedSettings.getBOOL("RenderDeferred") ? 0 : gSavedSettings.getU32("RenderFSAASamples")); //don't use window level anti-aliasing if FBOs are enabled
		gSavedSettings.getBOOL("RenderDeferred") ? 0 : gSavedSettings.getU32("RenderFSAASamples"), //don't use window level anti-aliasing if FBOs are enabled
		useLegacyCursors); // <FS:LO> Legacy cursor setting from main program

	if (!LLViewerShaderMgr::sInitialized)
	{ //immediately initialize shaders
		LLViewerShaderMgr::sInitialized = TRUE;
		LLViewerShaderMgr::instance()->setShaders();
	}

	if (NULL == mWindow)
	{
		LLSplashScreen::update(LLTrans::getString("StartupRequireDriverUpdate"));
	
		LL_WARNS("Window") << "Failed to create window, to be shutting Down, be sure your graphics driver is updated." << LL_ENDL ;

		ms_sleep(5000) ; //wait for 5 seconds.

		LLSplashScreen::update(LLTrans::getString("ShuttingDown"));
#if LL_LINUX || LL_SOLARIS
		LL_WARNS() << "Unable to create window, be sure screen is set at 32-bit color and your graphics driver is configured correctly.  See README-linux.txt or README-solaris.txt for further information."
				<< LL_ENDL;
#else
		LL_WARNS("Window") << "Unable to create window, be sure screen is set at 32-bit color in Control Panels->Display->Settings"
				<< LL_ENDL;
#endif
        LLAppViewer::instance()->fastQuit(1);
	}
	
	if (!LLAppViewer::instance()->restoreErrorTrap())
	{
		LL_WARNS("Window") << " Someone took over my signal/exception handler (post createWindow)!" << LL_ENDL;
	}

	const bool do_not_enforce = false;
	mWindow->setMinSize(p.min_width, p.min_height, do_not_enforce);  // root view not set 
	LLCoordScreen scr;
    mWindow->getSize(&scr);

    if(p.fullscreen && ( scr.mX!=p.width || scr.mY!=p.height))
    {
		LL_WARNS() << "Fullscreen has forced us in to a different resolution now using "<<scr.mX<<" x "<<scr.mY<<LL_ENDL;
		gSavedSettings.setS32("FullScreenWidth",scr.mX);
		gSavedSettings.setS32("FullScreenHeight",scr.mY);
    }


	F32 system_scale_factor = mWindow->getSystemUISize();
	if (system_scale_factor < MIN_UI_SCALE || system_scale_factor > MAX_UI_SCALE)
	{
		// reset to default;
		system_scale_factor = 1.f;
	}
	if (p.first_run || gSavedSettings.getF32("LastSystemUIScaleFactor") != system_scale_factor)
	{
<<<<<<< HEAD
		// <FS:Ansariel> BUG-40548: Don't bug user with DPI scaling changed on first run after clean install
		//mSystemUIScaleFactorChanged = true;
		mSystemUIScaleFactorChanged = !p.first_run;
		// </FS:Ansariel>
=======
		mSystemUIScaleFactorChanged = !p.first_run;
>>>>>>> 89844b34
		gSavedSettings.setF32("LastSystemUIScaleFactor", system_scale_factor);
		gSavedSettings.setF32("UIScaleFactor", system_scale_factor);
	}


	// Get the real window rect the window was created with (since there are various OS-dependent reasons why
	// the size of a window or fullscreen context may have been adjusted slightly...)
	F32 ui_scale_factor = llclamp(gSavedSettings.getF32("UIScaleFactor"), MIN_UI_SCALE, MAX_UI_SCALE);
	
	mDisplayScale.setVec(llmax(1.f / mWindow->getPixelAspectRatio(), 1.f), llmax(mWindow->getPixelAspectRatio(), 1.f));
	mDisplayScale *= ui_scale_factor;
	LLUI::setScaleFactor(mDisplayScale);

	{
		LLCoordWindow size;
		mWindow->getSize(&size);
		mWindowRectRaw.set(0, size.mY, size.mX, 0);
		mWindowRectScaled.set(0, ll_round((F32)size.mY / mDisplayScale.mV[VY]), ll_round((F32)size.mX / mDisplayScale.mV[VX]), 0);
	}
	
	LLFontManager::initClass();

	//
	// We want to set this stuff up BEFORE we initialize the pipeline, so we can turn off
	// stuff like AGP if we think that it'll crash the viewer.
	//
	LL_DEBUGS("Window") << "Loading feature tables." << LL_ENDL;

	LLFeatureManager::getInstance()->init();

	// Initialize OpenGL Renderer
	if (!LLFeatureManager::getInstance()->isFeatureAvailable("RenderVBOEnable") ||
		!gGLManager.mHasVertexBufferObject)
	{
		gSavedSettings.setBOOL("RenderVBOEnable", FALSE);
	}
	LLVertexBuffer::initClass(gSavedSettings.getBOOL("RenderVBOEnable"), gSavedSettings.getBOOL("RenderVBOMappingDisable"));
	LL_INFOS("RenderInit") << "LLVertexBuffer initialization done." << LL_ENDL ;
	gGL.init() ;
	// <FS:Ansariel> Exodus vignette
	exoPostProcess::getInstance(); // Make sure we've created one of these

	if (LLFeatureManager::getInstance()->isSafe()
		|| (gSavedSettings.getS32("LastFeatureVersion") != LLFeatureManager::getInstance()->getVersion())
		|| (gSavedSettings.getString("LastGPUString") != LLFeatureManager::getInstance()->getGPUString())
		|| (gSavedSettings.getBOOL("ProbeHardwareOnStartup")))
	{
		LLFeatureManager::getInstance()->applyRecommendedSettings();
		gSavedSettings.setBOOL("ProbeHardwareOnStartup", FALSE);
	}

	if (!gGLManager.mHasDepthClamp)
	{
		LL_INFOS("RenderInit") << "Missing feature GL_ARB_depth_clamp. Void water might disappear in rare cases." << LL_ENDL;
	}
	
	// If we crashed while initializng GL stuff last time, disable certain features
	if (gSavedSettings.getBOOL("RenderInitError"))
	{
		mInitAlert = "DisplaySettingsNoShaders";
		LLFeatureManager::getInstance()->setGraphicsLevel(0, false);
		gSavedSettings.setU32("RenderQualityPerformance", 0);		
	}

	// <FS:Ansariel> Texture memory management
	// On 64bit builds, allow up to 1GB texture memory on cards with 2GB video
	// memory and up to 2GB texture memory on cards with 4GB video memory. Check
	// is performed against a lower limit as not exactly 2 or 4GB might not be
	// returned.
#ifdef ND_BUILD64BIT_ARCH
	LL_INFOS() << "GLManager detected " << gGLManager.mVRAM << " MB VRAM" << LL_ENDL;

	if (gGLManager.mVRAM > 3584)
	{
		gMaxVideoRam = S32Megabytes(2048);
		LL_INFOS() << "At least 4 GB video memory detected - increasing max video ram for textures to 2048 MB" << LL_ENDL;
	}
	else if (gGLManager.mVRAM > 1536)
	{
		gMaxVideoRam = S32Megabytes(1024);
		LL_INFOS() << "At least 2 GB video memory detected - increasing max video ram for textures to 1024 MB" << LL_ENDL;
	}
	else if (gGLManager.mVRAM > 768)
	{
		gMaxVideoRam = S32Megabytes(768);
		LL_INFOS() << "At least 1 GB video memory detected - increasing max video ram for textures to 768 MB" << LL_ENDL;
	}
#endif
	// </FS:Ansariel>
		
	// Init the image list.  Must happen after GL is initialized and before the images that
	// LLViewerWindow needs are requested.
	LLImageGL::initClass(LLViewerTexture::MAX_GL_IMAGE_CATEGORY) ;
	gTextureList.init();
	LLViewerTextureManager::init() ;
	gBumpImageList.init();
	
	// Init font system, but don't actually load the fonts yet
	// because our window isn't onscreen and they take several
	// seconds to parse.
	LLFontGL::initClass( gSavedSettings.getF32("FontScreenDPI"),
								mDisplayScale.mV[VX],
								mDisplayScale.mV[VY],
								gDirUtilp->getAppRODataDir(),
								gSavedSettings.getString("FSFontSettingsFile"),
								gSavedSettings.getF32("FSFontSizeAdjustment"));
	
	// Create container for all sub-views
	LLView::Params rvp;
	rvp.name("root");
	rvp.rect(mWindowRectScaled);
	rvp.mouse_opaque(false);
	rvp.follows.flags(FOLLOWS_NONE);
	mRootView = LLUICtrlFactory::create<LLRootView>(rvp);
	LLUI::setRootView(mRootView);

	// Make avatar head look forward at start
	mCurrentMousePoint.mX = getWindowWidthScaled() / 2;
	mCurrentMousePoint.mY = getWindowHeightScaled() / 2;

	gShowOverlayTitle = gSavedSettings.getBOOL("ShowOverlayTitle");
	mOverlayTitle = gSavedSettings.getString("OverlayTitle");
	// Can't have spaces in settings.ini strings, so use underscores instead and convert them.
	LLStringUtil::replaceChar(mOverlayTitle, '_', ' ');

	mDebugText = new LLDebugText(this);

	mWorldViewRectScaled = calcScaledRect(mWorldViewRectRaw, mDisplayScale);
}

//static
void LLViewerWindow::showSystemUIScaleFactorChanged()
{
	LLNotificationsUtil::add("SystemUIScaleFactorChanged", LLSD(), LLSD(), onSystemUIScaleFactorChanged);
}

//static
bool LLViewerWindow::onSystemUIScaleFactorChanged(const LLSD& notification, const LLSD& response)
{
	S32 option = LLNotificationsUtil::getSelectedOption(notification, response);
	if(option == 0)
	{
		LLFloaterReg::toggleInstanceOrBringToFront("preferences");
		LLFloater* pref_floater = LLFloaterReg::getInstance("preferences");
		LLTabContainer* tab_container = pref_floater->getChild<LLTabContainer>("pref core");
		// <FS:Ansariel> Adjusted for Firestorm
		//tab_container->selectTabByName("advanced1");
		tab_container->selectTabByName("ui");
		LLPanel* ui_panel = tab_container->getCurrentPanel();
		LLTabContainer* ui_tab_container = ui_panel->getChild<LLTabContainer>("tabs");
		ui_tab_container->selectTabByName("ui-2d-overlay");
		// </FS:Ansariel>

	}
	return false; 
}


void LLViewerWindow::initGLDefaults()
{
	gGL.setSceneBlendType(LLRender::BT_ALPHA);

	if (!LLGLSLShader::sNoFixedFunction)
	{ //initialize fixed function state
		glColorMaterial( GL_FRONT_AND_BACK, GL_AMBIENT_AND_DIFFUSE );

		glMaterialfv(GL_FRONT_AND_BACK,GL_AMBIENT,LLColor4::black.mV);
		glMaterialfv(GL_FRONT_AND_BACK,GL_DIFFUSE,LLColor4::white.mV);

		// lights for objects
		glShadeModel( GL_SMOOTH );

		gGL.getTexUnit(0)->enable(LLTexUnit::TT_TEXTURE);
		gGL.getTexUnit(0)->setTextureBlendType(LLTexUnit::TB_MULT);
	}

	glPixelStorei(GL_PACK_ALIGNMENT,1);
	glPixelStorei(GL_UNPACK_ALIGNMENT,1);

	gGL.setAmbientLightColor(LLColor4::black);
		
	glCullFace(GL_BACK);

	// RN: Need this for translation and stretch manip.
	gBox.prerender();
}

struct MainPanel : public LLPanel
{
};

void LLViewerWindow::initBase()
{
	S32 height = getWindowHeightScaled();
	S32 width = getWindowWidthScaled();

	LLRect full_window(0, height, width, 0);

	////////////////////
	//
	// Set the gamma
	//

	F32 gamma = gSavedSettings.getF32("RenderGamma");
	if (gamma != 0.0f)
	{
		getWindow()->setGamma(gamma);
	}

	// Create global views

	// <FS:Ansariel> Move console further down in the view hierarchy to not float
	//               in front of floaters!
	// Console
	llassert( !gConsole );
	LLConsole::Params cp;
	cp.name("console");
	cp.max_lines(gSavedSettings.getS32("ConsoleBufferSize"));
	cp.rect(getChatConsoleRect());
	cp.parse_urls(true); // <FS:Ansariel> Enable URL parsing for the chat console
	cp.background_image("Rounded_Square"); // <FS:Ansariel> Configurable background for different console types
	cp.session_support(true); // <FS:Ansariel> Session support
	// <FS:AO>, have console respect/reuse NearbyToastLifeTime for the length popup chat messages are displayed.
	//cp.persist_time(gSavedSettings.getF32("ChatPersistTime"));
	cp.persist_time((F32)gSavedSettings.getS32("NearbyToastLifeTime"));
	// </FS:AO>

	cp.font_size_index(gSavedSettings.getS32("ChatConsoleFontSize"));
	cp.follows.flags(FOLLOWS_LEFT | FOLLOWS_RIGHT | FOLLOWS_BOTTOM);
	gConsole = LLUICtrlFactory::create<LLConsole>(cp);
	getRootView()->addChild(gConsole);
	// </FS:Ansariel>

	// <FS:Zi> Set up edit menu here to get the spellcheck callbacks assigned before anyone uses them
	initialize_edit_menu();
	initialize_spellcheck_menu();
	// </FS:Zi>
	
	//<FS:KC> Centralize a some of these volume panel callbacks
	initialize_volume_controls_callbacks();
	//</FS:KC>

	// Create the floater view at the start so that other views can add children to it. 
	// (But wait to add it as a child of the root view so that it will be in front of the 
	// other views.)
	MainPanel* main_view = new MainPanel();
	main_view->buildFromFile("main_view.xml");
	main_view->setShape(full_window);
	getRootView()->addChild(main_view);

	// <FS:Zi> Moved this from the end of this function up here, so all context menus
	//         created right after this get the correct parent assigned.
	gMenuHolder = getRootView()->getChild<LLViewerMenuHolderGL>("Menu Holder");
	LLMenuGL::sMenuContainer = gMenuHolder;
	// </FS:Zi>

	// placeholder widget that controls where "world" is rendered
	mWorldViewPlaceholder = main_view->getChildView("world_view_rect")->getHandle();
	mPopupView = main_view->getChild<LLPopupView>("popup_holder");
	mHintHolder = main_view->getChild<LLView>("hint_holder")->getHandle();
	mLoginPanelHolder = main_view->getChild<LLView>("login_panel_holder")->getHandle();

	// Create the toolbar view
	// Get a pointer to the toolbar view holder
	LLPanel* panel_holder = main_view->getChild<LLPanel>("toolbar_view_holder");
	// Load the toolbar view from file 
	gToolBarView = LLUICtrlFactory::getInstance()->createFromFile<LLToolBarView>("panel_toolbar_view.xml", panel_holder, LLDefaultChildRegistry::instance());
	gToolBarView->setShape(panel_holder->getLocalRect());
	// Hide the toolbars for the moment: we'll make them visible after logging in world (see LLViewerWindow::initWorldUI())
	gToolBarView->setVisible(FALSE);

	// <FS:Zi> initialize the utility bar (classic V1 style buttons next to the chat bar)
	UtilityBar::instance().init();

	// Constrain floaters to inside the menu and status bar regions.
	gFloaterView = main_view->getChild<LLFloaterView>("Floater View");
	for (S32 i = 0; i < LLToolBarEnums::TOOLBAR_COUNT; ++i)
	{
		LLToolBar * toolbarp = gToolBarView->getToolbar((LLToolBarEnums::EToolBarLocation)i);
		if (toolbarp)
		{
			toolbarp->getCenterLayoutPanel()->setReshapeCallback(boost::bind(&LLFloaterView::setToolbarRect, gFloaterView, _1, _2));
		}
	}
	gFloaterView->setFloaterSnapView(main_view->getChild<LLView>("floater_snap_region")->getHandle());
	gSnapshotFloaterView = main_view->getChild<LLSnapshotFloaterView>("Snapshot Floater View");

	// <FS:Ansariel> Prevent floaters being dragged under main chat bar
	LLLayoutPanel* chatbar_panel = dynamic_cast<LLLayoutPanel*>(gToolBarView->getChildView("default_chat_bar")->getParent());
	if (chatbar_panel)
	{
		chatbar_panel->setReshapePanelCallback(boost::bind(&LLFloaterView::setMainChatbarRect, gFloaterView, _1, _2));
		gFloaterView->setMainChatbarRect(chatbar_panel, chatbar_panel->getRect());
	}
	// </FS:Ansariel>

	// optionally forward warnings to chat console/chat floater
	// for qa runs and dev builds
#if  !LL_RELEASE_FOR_DOWNLOAD
	RecordToChatConsole::getInstance()->startRecorder();
#else
	if(gSavedSettings.getBOOL("QAMode"))
	{
		RecordToChatConsole::getInstance()->startRecorder();
	}
#endif

	gDebugView = getRootView()->getChild<LLDebugView>("DebugView");
	gDebugView->init();
	gToolTipView = getRootView()->getChild<LLToolTipView>("tooltip view");

	// Initialize do not disturb response message when logged in
	LLAppViewer::instance()->setOnLoginCompletedCallback(boost::bind(&LLFloaterPreference::initDoNotDisturbResponse));

	// Add the progress bar view (startup view), which overrides everything
	mProgressView = getRootView()->findChild<LLProgressView>("progress_view");
	mProgressViewMini = getRootView()->findChild<LLProgressViewMini>("progress_view_mini");

	setShowProgress(FALSE,FALSE);
	setProgressCancelButtonVisible(FALSE);

	if(mProgressViewMini)
		mProgressViewMini->setVisible(FALSE);
	// <FS:Zi> Moved this to the top right after creation of main_view.xml, so all context menus
	//         created right after that get the correct parent assigned.
	// gMenuHolder = getRootView()->getChild<LLViewerMenuHolderGL>("Menu Holder");
	// LLMenuGL::sMenuContainer = gMenuHolder;
	// </FS:Zi>
}

void LLViewerWindow::initWorldUI()
{
	S32 height = mRootView->getRect().getHeight();
	S32 width = mRootView->getRect().getWidth();
	LLRect full_window(0, height, width, 0);


	gIMMgr = LLIMMgr::getInstance();

	//getRootView()->sendChildToFront(gFloaterView);
	//getRootView()->sendChildToFront(gSnapshotFloaterView);

	// <FS:Ansariel> Group notices, IMs and chiclets position
	//LLPanel* chiclet_container = getRootView()->getChild<LLPanel>("chiclet_container");
	LLPanel* chiclet_container;
	if (gSavedSettings.getBOOL("InternalShowGroupNoticesTopRight"))
	{
		chiclet_container = getRootView()->getChild<LLPanel>("chiclet_container");
		getRootView()->getChildView("chiclet_container_bottom")->setVisible(FALSE);
	}
	else
	{
		getRootView()->getChildView("chiclet_container")->setVisible(FALSE);
		chiclet_container = getRootView()->getChild<LLPanel>("chiclet_container_bottom");
	}
	// </FS:Ansariel> Group notices, IMs and chiclets position
	LLChicletBar* chiclet_bar = LLChicletBar::getInstance();
	chiclet_bar->setShape(chiclet_container->getLocalRect());
	chiclet_bar->setFollowsAll();
	chiclet_container->addChild(chiclet_bar);
	chiclet_container->setVisible(TRUE);

	LLRect morph_view_rect = full_window;
	morph_view_rect.stretch( -STATUS_BAR_HEIGHT );
	morph_view_rect.mTop = full_window.mTop - 32;
	LLMorphView::Params mvp;
	mvp.name("MorphView");
	mvp.rect(morph_view_rect);
	mvp.visible(false);
	gMorphView = LLUICtrlFactory::create<LLMorphView>(mvp);
	getRootView()->addChild(gMorphView);

	LLWorldMapView::initClass();
	
	// Force gFloaterWorldMap to initialize
	LLFloaterReg::getInstance("world_map");

	// Force gFloaterTools to initialize
	LLFloaterReg::getInstance("build");


	// Status bar
	LLPanel* status_bar_container = getRootView()->getChild<LLPanel>("status_bar_container");
	gStatusBar = new LLStatusBar(status_bar_container->getLocalRect());
	gStatusBar->setFollowsAll();
	gStatusBar->setShape(status_bar_container->getLocalRect());
	// sync bg color with menu bar
	gStatusBar->setBackgroundColor( gMenuBarView->getBackgroundColor().get() );
	status_bar_container->addChildInBack(gStatusBar);
	status_bar_container->setVisible(TRUE);

	// <FS:Zi> Make navigation bar part of the UI
	// // Navigation bar
	// LLPanel* nav_bar_container = getRootView()->getChild<LLPanel>("topinfo_bar_container");

	// LLNavigationBar* navbar = LLNavigationBar::getInstance();
	// navbar->setShape(nav_bar_container->getLocalRect());
	// navbar->setBackgroundColor(gMenuBarView->getBackgroundColor().get());
	// nav_bar_container->addChild(navbar);
	// nav_bar_container->setVisible(TRUE);

	// if (!gSavedSettings.getBOOL("ShowNavbarNavigationPanel"))
	// {
	//		navbar->setVisible(FALSE);
	// 	}

	// Force navigation bar to initialize
	LLNavigationBar::getInstance();
	// set navbar container visible which is initially hidden on the login screen,
	// the real visibility of navbar and favorites bar is done via visibility control -Zi
	LLNavigationBar::instance().getView()->setVisible(TRUE);
	// </FS:Zi>

	if (!gSavedSettings.getBOOL("ShowMenuBarLocation"))
	{
		gStatusBar->childSetVisible("parcel_info_panel",FALSE);
	}
	

	// <FS:Zi> We don't have the mini location bar, so no topinfo_bar required
	// // Top Info bar
	// LLPanel* topinfo_bar_container = getRootView()->getChild<LLPanel>("topinfo_bar_container");
	// LLPanelTopInfoBar* topinfo_bar = LLPanelTopInfoBar::getInstance();

	// topinfo_bar->setShape(topinfo_bar_container->getLocalRect());

	// topinfo_bar_container->addChild(topinfo_bar);
	// topinfo_bar_container->setVisible(TRUE);

	// if (!gSavedSettings.getBOOL("ShowMiniLocationPanel"))
	// {
	// 	topinfo_bar->setVisible(FALSE);
	// }
	// </FS:Zi>

	if ( gHUDView == NULL )
	{
		LLRect hud_rect = full_window;
		hud_rect.mBottom += 50;
		if (gMenuBarView && gMenuBarView->isInVisibleChain())
		{
			hud_rect.mTop -= gMenuBarView->getRect().getHeight();
		}
		gHUDView = new LLHUDView(hud_rect);
		getRootView()->addChild(gHUDView);
		getRootView()->sendChildToBack(gHUDView);
	}

	LLPanel* panel_ssf_container = getRootView()->getChild<LLPanel>("state_management_buttons_container");

	LLPanelStandStopFlying* panel_stand_stop_flying	= LLPanelStandStopFlying::getInstance();
	panel_ssf_container->addChild(panel_stand_stop_flying);

	panel_ssf_container->setVisible(TRUE);

	LLMenuOptionPathfindingRebakeNavmesh::getInstance()->initialize();

	// Load and make the toolbars visible
	// Note: we need to load the toolbars only *after* the user is logged in and IW
	if (gToolBarView)
	{
		if (gSavedSettings.getBOOL("ResetToolbarSettings"))
		{
			gToolBarView->loadDefaultToolbars();
			gSavedSettings.setBOOL("ResetToolbarSettings",FALSE);
		}
		else
		{
			gToolBarView->loadToolbars();
		}
		gToolBarView->setVisible(TRUE);
	}
// <FS:AW  opensim destinations and avatar picker>
// 	LLMediaCtrl* destinations = LLFloaterReg::getInstance("destinations")->getChild<LLMediaCtrl>("destination_guide_contents");
// 	if (destinations)
// 	{
// 		destinations->setErrorPageURL(gSavedSettings.getString("GenericErrorPageURL"));
// 		std::string url = gSavedSettings.getString("DestinationGuideURL");
// 		url = LLWeb::expandURLSubstitutions(url, LLSD());
// 		destinations->navigateTo(url, "text/html");
// 	}
// 	LLMediaCtrl* avatar_picker = LLFloaterReg::getInstance("avatar")->findChild<LLMediaCtrl>("avatar_picker_contents");
// 	if (avatar_picker)
// 	{
// 		avatar_picker->setErrorPageURL(gSavedSettings.getString("GenericErrorPageURL"));
// 		std::string url = gSavedSettings.getString("AvatarPickerURL");
// 		url = LLWeb::expandURLSubstitutions(url, LLSD());
// 		avatar_picker->navigateTo(url, "text/html");
// 	}
	std::string destination_guide_url;
#ifdef OPENSIM // <FS:AW optional opensim support>
	if (LLGridManager::getInstance()->isInOpenSim())
	{
		if (LLLoginInstance::getInstance()->hasResponse("destination_guide_url"))
		{
			destination_guide_url = LLLoginInstance::getInstance()->getResponse("destination_guide_url").asString();
		}
	}
	else
#endif // OPENSIM  // <FS:AW optional opensim support>
	{
		destination_guide_url = gSavedSettings.getString("DestinationGuideURL");
	}

	if(!destination_guide_url.empty())
	{	
		LLMediaCtrl* destinations = LLFloaterReg::getInstance("destinations")->getChild<LLMediaCtrl>("destination_guide_contents");
		if (destinations)
		{
			destinations->setErrorPageURL(gSavedSettings.getString("GenericErrorPageURL"));
			destination_guide_url = LLWeb::expandURLSubstitutions(destination_guide_url, LLSD());
			LL_DEBUGS("WebApi") << "3 DestinationGuideURL \"" << destination_guide_url << "\"" << LL_ENDL;
			destinations->navigateTo(destination_guide_url, HTTP_CONTENT_TEXT_HTML);
		}
	}

	std::string avatar_picker_url;
#ifdef OPENSIM // <FS:AW optional opensim support>
	if (LLGridManager::getInstance()->isInOpenSim())
	{
		if (LLLoginInstance::getInstance()->hasResponse("avatar_picker_url"))
		{
			avatar_picker_url = LLLoginInstance::getInstance()->getResponse("avatar_picker_url").asString();
		}
	}
	else
#endif // OPENSIM  // <FS:AW optional opensim support>
	{
		avatar_picker_url = gSavedSettings.getString("AvatarPickerURL");
	}

	if(!avatar_picker_url.empty())
	{	
		LLMediaCtrl* avatar_picker = LLFloaterReg::getInstance("avatar")->findChild<LLMediaCtrl>("avatar_picker_contents");
		if (avatar_picker)
		{
			avatar_picker->setErrorPageURL(gSavedSettings.getString("GenericErrorPageURL"));
			avatar_picker_url = LLWeb::expandURLSubstitutions(avatar_picker_url, LLSD());
			LL_DEBUGS("WebApi") << "AvatarPickerURL \"" << avatar_picker_url << "\"" << LL_ENDL;
			avatar_picker->navigateTo(avatar_picker_url, HTTP_CONTENT_TEXT_HTML);
		}
 	}
// </FS:AW  opensim destinations and avatar picker>

	// <FS:Zi> Autohide main chat bar if applicable
	BOOL visible=!gSavedSettings.getBOOL("AutohideChatBar");

	FSNearbyChat::instance().showDefaultChatBar(visible);
	gSavedSettings.setBOOL("MainChatbarVisible",visible);
	// </FS:Zi>
}

// Destroy the UI
void LLViewerWindow::shutdownViews()
{
	// clean up warning logger
	RecordToChatConsole::getInstance()->stopRecorder();
	LL_INFOS() << "Warning logger is cleaned." << LL_ENDL ;

	delete mDebugText;
	mDebugText = NULL;
	
	LL_INFOS() << "DebugText deleted." << LL_ENDL ;

	// Cleanup global views
	if (gMorphView)
	{
		gMorphView->setVisible(FALSE);
	}
	LL_INFOS() << "Global views cleaned." << LL_ENDL ;

	LLNotificationsUI::LLToast::cleanupToasts();
	LL_INFOS() << "Leftover toast cleaned up." << LL_ENDL;

	// DEV-40930: Clear sModalStack. Otherwise, any LLModalDialog left open
	// will crump with LL_ERRS.
	LLModalDialog::shutdownModals();
	LL_INFOS() << "LLModalDialog shut down." << LL_ENDL; 

	// destroy the nav bar, not currently part of gViewerWindow
	// *TODO: Make LLNavigationBar part of gViewerWindow
	if (LLNavigationBar::instanceExists())
	{
		delete LLNavigationBar::getInstance();
	}
	LL_INFOS() << "LLNavigationBar destroyed." << LL_ENDL ;
	
	// destroy menus after instantiating navbar above, as it needs
	// access to gMenuHolder
	cleanup_menus();
	LL_INFOS() << "menus destroyed." << LL_ENDL ;

	view_listener_t::cleanup();
	LL_INFOS() << "view listeners destroyed." << LL_ENDL ;
	
	// Delete all child views.
	delete mRootView;
	mRootView = NULL;
	LL_INFOS() << "RootView deleted." << LL_ENDL ;
	
	LLMenuOptionPathfindingRebakeNavmesh::getInstance()->quit();

	// Automatically deleted as children of mRootView.  Fix the globals.
	gStatusBar = NULL;
	gIMMgr = NULL;
	gToolTipView = NULL;

	gToolBarView = NULL;
	gFloaterView = NULL;
	gMorphView = NULL;

	gHUDView = NULL;
}

void LLViewerWindow::shutdownGL()
{
	//--------------------------------------------------------
	// Shutdown GL cleanly.  Order is very important here.
	//--------------------------------------------------------
	LLFontGL::destroyDefaultFonts();
	LLFontManager::cleanupClass();
	stop_glerror();

	gSky.cleanup();
	stop_glerror();

	LL_INFOS() << "Cleaning up pipeline" << LL_ENDL;
	gPipeline.cleanup();
	stop_glerror();

	//MUST clean up pipeline before cleaning up wearables
	LL_INFOS() << "Cleaning up wearables" << LL_ENDL;
	LLWearableList::instance().cleanup() ;

	gTextureList.shutdown();
	stop_glerror();

	gBumpImageList.shutdown();
	stop_glerror();

	LLWorldMapView::cleanupTextures();

	LLViewerTextureManager::cleanup() ;
	LLImageGL::cleanupClass() ;

	LL_INFOS() << "All textures and llimagegl images are destroyed!" << LL_ENDL ;

	LL_INFOS() << "Cleaning up select manager" << LL_ENDL;
	LLSelectMgr::getInstance()->cleanup();	

	LL_INFOS() << "Stopping GL during shutdown" << LL_ENDL;
	stopGL(FALSE);
	stop_glerror();

	gGL.shutdown();
	
	// <FS:Ansariel> Exodus vignette
	// This must die before LLVertexBuffer does
	exoPostProcess::deleteSingleton();
	// </FS:Ansariel> Exodus vignette

	LLVertexBuffer::cleanupClass();

	LL_INFOS() << "LLVertexBuffer cleaned." << LL_ENDL ;
}

// shutdownViews() and shutdownGL() need to be called first
LLViewerWindow::~LLViewerWindow()
{
	LL_INFOS() << "Destroying Window" << LL_ENDL;
	destroyWindow();

	delete mDebugText;
	mDebugText = NULL;

	if (LLViewerShaderMgr::sInitialized)
	{
		LLViewerShaderMgr::releaseInstance();
		LLViewerShaderMgr::sInitialized = FALSE;
	}
}


void LLViewerWindow::setCursor( ECursorType c )
{
	mWindow->setCursor( c );
}

void LLViewerWindow::showCursor()
{
	mWindow->showCursor();
	
	mCursorHidden = FALSE;
}

void LLViewerWindow::hideCursor()
{
	// And hide the cursor
	mWindow->hideCursor();

	mCursorHidden = TRUE;
}

void LLViewerWindow::sendShapeToSim()
{
	LLMessageSystem* msg = gMessageSystem;
	if(!msg) return;
	msg->newMessageFast(_PREHASH_AgentHeightWidth);
	msg->nextBlockFast(_PREHASH_AgentData);
	msg->addUUIDFast(_PREHASH_AgentID, gAgent.getID());
	msg->addUUIDFast(_PREHASH_SessionID, gAgent.getSessionID());
	msg->addU32Fast(_PREHASH_CircuitCode, gMessageSystem->mOurCircuitCode);
	msg->nextBlockFast(_PREHASH_HeightWidthBlock);
	msg->addU32Fast(_PREHASH_GenCounter, 0);
	U16 height16 = (U16) mWorldViewRectRaw.getHeight();
	U16 width16 = (U16) mWorldViewRectRaw.getWidth();
	msg->addU16Fast(_PREHASH_Height, height16);
	msg->addU16Fast(_PREHASH_Width, width16);
	gAgent.sendReliableMessage();
}

// Must be called after window is created to set up agent
// camera variables and UI variables.
void LLViewerWindow::reshape(S32 width, S32 height)
{
	// Destroying the window at quit time generates spurious
	// reshape messages.  We don't care about these, and we
	// don't want to send messages because the message system
	// may have been destructed.
	if (!LLApp::isExiting())
	{
		gWindowResized = TRUE;

		// update our window rectangle
		mWindowRectRaw.mRight = mWindowRectRaw.mLeft + width;
		mWindowRectRaw.mTop = mWindowRectRaw.mBottom + height;

		//glViewport(0, 0, width, height );

		if (height > 0)
		{ 
			LLViewerCamera::getInstance()->setViewHeightInPixels( mWorldViewRectRaw.getHeight() );
			LLViewerCamera::getInstance()->setAspect( getWorldViewAspectRatio() );
		}

		calcDisplayScale();
	
		BOOL display_scale_changed = mDisplayScale != LLUI::getScaleFactor();
		LLUI::setScaleFactor(mDisplayScale);

		// update our window rectangle
		mWindowRectScaled.mRight = mWindowRectScaled.mLeft + ll_round((F32)width / mDisplayScale.mV[VX]);
		mWindowRectScaled.mTop = mWindowRectScaled.mBottom + ll_round((F32)height / mDisplayScale.mV[VY]);

		setup2DViewport();

		// Inform lower views of the change
		// round up when converting coordinates to make sure there are no gaps at edge of window
		LLView::sForceReshape = display_scale_changed;
		mRootView->reshape(llceil((F32)width / mDisplayScale.mV[VX]), llceil((F32)height / mDisplayScale.mV[VY]));
		LLView::sForceReshape = FALSE;

		// clear font width caches
		if (display_scale_changed)
		{
			LLHUDObject::reshapeAll();
		}

		sendShapeToSim();

		// store new settings for the mode we are in, regardless
		BOOL maximized = mWindow->getMaximized();
		gSavedSettings.setBOOL("WindowMaximized", maximized);

//<FS:KC - fix for EXP-1777/EXP-1832>
        LLCoordScreen window_size;
		if (!maximized
			&& mWindow->getSize(&window_size))
//		if (!maximized)
//</FS:KC - fix for EXP-1777/EXP-1832>
		{
			U32 min_window_width=gSavedSettings.getU32("MinWindowWidth");
			U32 min_window_height=gSavedSettings.getU32("MinWindowHeight");
			// tell the OS specific window code about min window size
			mWindow->setMinSize(min_window_width, min_window_height);

			LLCoordScreen window_rect;
			if (mWindow->getSize(&window_rect))
			{
			// Only save size if not maximized
				gSavedSettings.setU32("WindowWidth", window_rect.mX);
				gSavedSettings.setU32("WindowHeight", window_rect.mY);
			}
		}

		sample(LLStatViewer::WINDOW_WIDTH, width);
		sample(LLStatViewer::WINDOW_HEIGHT, height);

		LLLayoutStack::updateClass();
	}
}


// Hide normal UI when a logon fails
void LLViewerWindow::setNormalControlsVisible( BOOL visible )
{
	if(LLChicletBar::instanceExists())
	{
		LLChicletBar::getInstance()->setVisible(visible);
		LLChicletBar::getInstance()->setEnabled(visible);
	}

	if ( gMenuBarView )
	{
		gMenuBarView->setVisible( visible );
		gMenuBarView->setEnabled( visible );

		// ...and set the menu color appropriately.
		setMenuBackgroundColor(gAgent.getGodLevel() > GOD_NOT, 
			!LLGridManager::getInstance()->isInSLBeta());
	}
        
	if ( gStatusBar )
	{
		gStatusBar->setVisible( visible );	
		gStatusBar->setEnabled( visible );	
	}
	
	// <FS:Zi> Is done inside XUI now, using visibility_control
	//LLNavigationBar* navbarp = LLUI::getRootView()->findChild<LLNavigationBar>("navigation_bar");
	//if (navbarp)
	//{
	//	// when it's time to show navigation bar we need to ensure that the user wants to see it
	//	// i.e. ShowNavbarNavigationPanel option is true
	//	navbarp->setVisible( visible && gSavedSettings.getBOOL("ShowNavbarNavigationPanel") );
	//}
	// </FS:Zi>
}

void LLViewerWindow::setMenuBackgroundColor(bool god_mode, bool dev_grid)
{
    LLSD args;
    LLColor4 new_bg_color;

	// god more important than project, proj more important than grid
    if ( god_mode ) 
    {
		//if ( LLGridManager::getInstance()->isInProductionGrid() ) <FS:TM> use our grid code and not LL's
		if ( !LLGridManager::getInstance()->isInSLBeta() )
		{
			new_bg_color = LLUIColorTable::instance().getColor( "MenuBarGodBgColor" );
		}
		else
		{
			new_bg_color = LLUIColorTable::instance().getColor( "MenuNonProductionGodBgColor" );
		}
    }
    else
	{
		// <FS:Ansariel> Don't care about viewer maturity
        //switch (LLVersionInfo::getViewerMaturity())
        //{
        //case LLVersionInfo::TEST_VIEWER:
        //    new_bg_color = LLUIColorTable::instance().getColor( "MenuBarTestBgColor" );
        //    break;

        //case LLVersionInfo::PROJECT_VIEWER:
        //    new_bg_color = LLUIColorTable::instance().getColor( "MenuBarProjectBgColor" );
        //    break;
        //    
        //case LLVersionInfo::BETA_VIEWER:
        //    new_bg_color = LLUIColorTable::instance().getColor( "MenuBarBetaBgColor" );
        //    break;
        //    
        //case LLVersionInfo::RELEASE_VIEWER:
        //    if(!LLGridManager::getInstance()->isInProductionGrid())
        //    {
        //        new_bg_color = LLUIColorTable::instance().getColor( "MenuNonProductionBgColor" );
        //    }
        //    else 
        //    {
        //        new_bg_color = LLUIColorTable::instance().getColor( "MenuBarBgColor" );
        //    }
        //    break;
        //}
		if (LLGridManager::getInstance()->isInSLBeta())
		{
			new_bg_color = LLUIColorTable::instance().getColor( "MenuNonProductionBgColor" );
		}
		else 
		{
			new_bg_color = LLUIColorTable::instance().getColor( "MenuBarBgColor" );
		}
		// </FS:Ansariel>
    }
    
    if(gMenuBarView)
    {
        gMenuBarView->setBackgroundColor( new_bg_color );
    }

    if(gStatusBar)
    {
        gStatusBar->setBackgroundColor( new_bg_color );
    }
}

void LLViewerWindow::drawDebugText()
{
	gGL.color4f(1,1,1,1);
	gGL.pushMatrix();
	gGL.pushUIMatrix();
	if (LLGLSLShader::sNoFixedFunction)
	{
		gUIProgram.bind();
	}
	{
		// scale view by UI global scale factor and aspect ratio correction factor
		gGL.scaleUI(mDisplayScale.mV[VX], mDisplayScale.mV[VY], 1.f);
		mDebugText->draw();
	}
	gGL.popUIMatrix();
	gGL.popMatrix();

	gGL.flush();
	if (LLGLSLShader::sNoFixedFunction)
	{
		gUIProgram.unbind();
	}
}

void LLViewerWindow::draw()
{
	
//#if LL_DEBUG
	LLView::sIsDrawing = TRUE;
//#endif
	stop_glerror();
	
	LLUI::setLineWidth(1.f);

	LLUI::setLineWidth(1.f);
	// Reset any left-over transforms
	gGL.matrixMode(LLRender::MM_MODELVIEW);
	
	gGL.loadIdentity();

	//S32 screen_x, screen_y;

	//if (!gSavedSettings.getBOOL("RenderUIBuffer"))
	static LLCachedControl<bool> renderUIBuffer(gSavedSettings, "RenderUIBuffer");
	if (!renderUIBuffer)
	{
		LLUI::sDirtyRect = getWindowRectScaled();
	}

	// HACK for timecode debugging
	//if (gSavedSettings.getBOOL("DisplayTimecode"))
	static LLCachedControl<bool> displayTimecode(gSavedSettings, "DisplayTimecode");
	if (displayTimecode)
	{
		// draw timecode block
		std::string text;

		gGL.loadIdentity();

		microsecondsToTimecodeString(gFrameTime,text);
		const LLFontGL* font = LLFontGL::getFontSansSerif();
		font->renderUTF8(text, 0,
						ll_round((getWindowWidthScaled()/2)-100.f),
						ll_round((getWindowHeightScaled()-60.f)),
			LLColor4( 1.f, 1.f, 1.f, 1.f ),
			LLFontGL::LEFT, LLFontGL::TOP);
	}

	// Draw all nested UI views.
	// No translation needed, this view is glued to 0,0

	if (LLGLSLShader::sNoFixedFunction)
	{
		gUIProgram.bind();
	}

	gGL.pushMatrix();
	LLUI::pushMatrix();
	{
		
		// scale view by UI global scale factor and aspect ratio correction factor
		gGL.scaleUI(mDisplayScale.mV[VX], mDisplayScale.mV[VY], 1.f);

		LLVector2 old_scale_factor = LLUI::getScaleFactor();
		// apply camera zoom transform (for high res screenshots)
		F32 zoom_factor = LLViewerCamera::getInstance()->getZoomFactor();
		S16 sub_region = LLViewerCamera::getInstance()->getZoomSubRegion();
		if (zoom_factor > 1.f)
		{
			//decompose subregion number to x and y values
			int pos_y = sub_region / llceil(zoom_factor);
			int pos_x = sub_region - (pos_y*llceil(zoom_factor));
			// offset for this tile
			gGL.translatef((F32)getWindowWidthScaled() * -(F32)pos_x, 
						(F32)getWindowHeightScaled() * -(F32)pos_y, 
						0.f);
			gGL.scalef(zoom_factor, zoom_factor, 1.f);
			LLUI::getScaleFactor() *= zoom_factor;
		}

		// Draw tool specific overlay on world
		LLToolMgr::getInstance()->getCurrentTool()->draw();

		// <exodus> Draw HUD stuff.
		bool inMouselook = gAgentCamera.cameraMouselook();
		static LLCachedControl<bool> fsMouselookCombatFeatures(gSavedSettings, "FSMouselookCombatFeatures", true);
		if (inMouselook && fsMouselookCombatFeatures)
		{
			S32 windowWidth = gViewerWindow->getWorldViewRectScaled().getWidth();
			S32 windowHeight = gViewerWindow->getWorldViewRectScaled().getHeight();

			static const std::string unknown_agent = LLTrans::getString("Mouselook_Unknown_Avatar");
			static LLUIColor map_avatar_color = LLUIColorTable::instance().getColor("MapAvatarColor", LLColor4::white);
			static LLCachedControl<F32> renderIFFRange(gSavedSettings, "ExodusMouselookIFFRange", 380.f);
			static LLCachedControl<bool> renderIFF(gSavedSettings, "ExodusMouselookIFF", true);
			static LLUICachedControl<F32> userPresetX("ExodusMouselookTextOffsetX", 0.f);
			static LLUICachedControl<F32> userPresetY("ExodusMouselookTextOffsetY", -150.f);
			static LLUICachedControl<U32> userPresetHAlign("ExodusMouselookTextHAlign", 2);

			LLVector3d myPosition = gAgentCamera.getCameraPositionGlobal();
			LLQuaternion myRotation = LLViewerCamera::getInstance()->getQuaternion();

			myRotation.set(-myRotation.mQ[VX], -myRotation.mQ[VY], -myRotation.mQ[VZ], myRotation.mQ[VW]);

			uuid_vec_t avatars;
			std::vector<LLVector3d> positions;
			LLWorld::getInstance()->getAvatars(&avatars, &positions, gAgent.getPositionGlobal(), renderIFFRange);
	
			bool crosshairRendered = false;

			S32 length = avatars.size();
			if (length)
			{
				for (S32 i = 0; i < length; i++)
				{
					LLUUID& targetKey = avatars[i];
					if (targetKey == gAgentID)
					{
						continue;
					}

					LLVector3d targetPosition = positions[i];
					if (targetPosition.isNull())
					{
						continue;
					}

					LLColor4 targetColor = map_avatar_color.get();
					targetColor = LGGContactSets::getInstance()->colorize(targetKey, targetColor, LGG_CS_MINIMAP);

					//color based on contact sets prefs
					LGGContactSets::getInstance()->hasFriendColorThatShouldShow(targetKey, LGG_CS_MINIMAP, targetColor);

					LLColor4 mark_color;
					if (LLNetMap::getAvatarMarkColor(targetKey, mark_color))
					{
						targetColor = mark_color;
					}

					if (renderIFF)
					{
						LLTracker::instance()->drawMarker(targetPosition, targetColor, true);
					}

					if (inMouselook && !crosshairRendered && !gRlvHandler.hasBehaviour(RLV_BHVR_SHOWNAMES))
					{
						LLVector3d magicVector = (targetPosition - myPosition) * myRotation;
						magicVector.setVec(-magicVector.mdV[VY], magicVector.mdV[VZ], magicVector.mdV[VX]);

						if (magicVector.mdV[VX] > -0.75 && magicVector.mdV[VX] < 0.75 && magicVector.mdV[VZ] > 0.0 && magicVector.mdV[VY] > -1.5 && magicVector.mdV[VY] < 1.5) // Do not fuck with these, cheater. :(
						{
							LLAvatarName avatarName;
							std::string targetName = unknown_agent;
							if (LLAvatarNameCache::get(targetKey, &avatarName))
							{
								targetName = avatarName.getCompleteName();
							}

							LLFontGL::getFontSansSerifBold()->renderUTF8(
								llformat("%s, %.2fm", targetName.c_str(), (targetPosition - myPosition).magVec()),
								0, (windowWidth / 2.f) + userPresetX, (windowHeight / 2.f) + userPresetY, targetColor,
								(LLFontGL::HAlign)((S32)userPresetHAlign), LLFontGL::TOP, LLFontGL::BOLD, LLFontGL::DROP_SHADOW_SOFT
							);

							crosshairRendered = true;
						}
					}

					if (!renderIFF && inMouselook && crosshairRendered)
					{
						break;
					}
				}
			}
		}
		// </exodus>

        // Only show Mouselookinstructions if FSShowMouselookInstruction is TRUE
		static LLCachedControl<bool> fsShowMouselookInstructions(gSavedSettings, "FSShowMouselookInstructions");
		if( fsShowMouselookInstructions && (gAgentCamera.cameraMouselook() || LLFloaterCamera::inFreeCameraMode()) )
		{
			drawMouselookInstructions();
			stop_glerror();
		}

		// Draw all nested UI views.
		// No translation needed, this view is glued to 0,0
		mRootView->draw();

		if (LLView::sDebugRects)
		{
			gToolTipView->drawStickyRect();
		}

		// Draw optional on-top-of-everyone view
		LLUICtrl* top_ctrl = gFocusMgr.getTopCtrl();
		if (top_ctrl && top_ctrl->getVisible())
		{
			S32 screen_x, screen_y;
			top_ctrl->localPointToScreen(0, 0, &screen_x, &screen_y);

			gGL.matrixMode(LLRender::MM_MODELVIEW);
			LLUI::pushMatrix();
			LLUI::translate( (F32) screen_x, (F32) screen_y);
			top_ctrl->draw();	
			LLUI::popMatrix();
		}


		if( gShowOverlayTitle && !mOverlayTitle.empty() )
		{
			// Used for special titles such as "Second Life - Special E3 2003 Beta"
			const S32 DIST_FROM_TOP = 20;
			LLFontGL::getFontSansSerifBig()->renderUTF8(
				mOverlayTitle, 0,
				ll_round( getWindowWidthScaled() * 0.5f),
				getWindowHeightScaled() - DIST_FROM_TOP,
				LLColor4(1, 1, 1, 0.4f),
				LLFontGL::HCENTER, LLFontGL::TOP);
		}

		LLUI::setScaleFactor(old_scale_factor);
	}
	LLUI::popMatrix();
	gGL.popMatrix();

	if (LLGLSLShader::sNoFixedFunction)
	{
		gUIProgram.unbind();
	}

//#if LL_DEBUG
	LLView::sIsDrawing = FALSE;
//#endif
}


//-TT Window Title Access
void LLViewerWindow::setTitle(const std::string& win_title)
{
	mWindow->setTitle(win_title);
}
//-TT

// Takes a single keyup event, usually when UI is visible
BOOL LLViewerWindow::handleKeyUp(KEY key, MASK mask)
{
    LLFocusableElement* keyboard_focus = gFocusMgr.getKeyboardFocus();

    if (keyboard_focus
		&& !(mask & (MASK_CONTROL | MASK_ALT))
		&& !gFocusMgr.getKeystrokesOnly())
	{
		// We have keyboard focus, and it's not an accelerator
        if (keyboard_focus && keyboard_focus->wantsKeyUpKeyDown())
        {
            return keyboard_focus->handleKeyUp(key, mask, FALSE);
        }
        else if (key < 0x80)
		{
			// Not a special key, so likely (we hope) to generate a character.  Let it fall through to character handler first.
			return (gFocusMgr.getKeyboardFocus() != NULL);
		}
	}

	if (keyboard_focus)
	{
		if (keyboard_focus->handleKeyUp(key, mask, FALSE))
		{
			LL_DEBUGS() << "LLviewerWindow::handleKeyUp - in 'traverse up' - no loops seen... just called keyboard_focus->handleKeyUp an it returned true" << LL_ENDL;
			LLViewerEventRecorder::instance().logKeyEvent(key, mask);
			return TRUE;
		}
		else {
			LL_DEBUGS() << "LLviewerWindow::handleKeyUp - in 'traverse up' - no loops seen... just called keyboard_focus->handleKeyUp an it returned FALSE" << LL_ENDL;
		}
	}

	// don't pass keys on to world when something in ui has focus
	return gFocusMgr.childHasKeyboardFocus(mRootView)
		|| LLMenuGL::getKeyboardMode()
		|| (gMenuBarView && gMenuBarView->getHighlightedItem() && gMenuBarView->getHighlightedItem()->isActive());
}

// Takes a single keydown event, usually when UI is visible
BOOL LLViewerWindow::handleKey(KEY key, MASK mask)
{
	// hide tooltips on keypress
	LLToolTipMgr::instance().blockToolTips();

    LLFocusableElement* keyboard_focus = gFocusMgr.getKeyboardFocus();

    if (keyboard_focus
		&& !(mask & (MASK_CONTROL | MASK_ALT))
		&& !gFocusMgr.getKeystrokesOnly())
	{
		// We have keyboard focus, and it's not an accelerator
        if (keyboard_focus && keyboard_focus->wantsKeyUpKeyDown())
        {
            return keyboard_focus->handleKey(key, mask, FALSE );
        }
		else if (key < 0x80)
		{
			// Not a special key, so likely (we hope) to generate a character.  Let it fall through to character handler first.
            return (keyboard_focus != NULL);
		}
	}

	// let menus handle navigation keys for navigation
	if ((gMenuBarView && gMenuBarView->handleKey(key, mask, TRUE))
		||(gLoginMenuBarView && gLoginMenuBarView->handleKey(key, mask, TRUE))
		||(gMenuHolder && gMenuHolder->handleKey(key, mask, TRUE)))
	{
		LL_DEBUGS() << "LLviewerWindow::handleKey handle nav keys for nav" << LL_ENDL;
		LLViewerEventRecorder::instance().logKeyEvent(key,mask);
		return TRUE;
	}


	// give menus a chance to handle modified (Ctrl, Alt) shortcut keys before current focus 
	// as long as focus isn't locked
	if (mask & (MASK_CONTROL | MASK_ALT) && !gFocusMgr.focusLocked())
	{
		// Check the current floater's menu first, if it has one.
		if (gFocusMgr.keyboardFocusHasAccelerators()
			&& keyboard_focus 
			&& keyboard_focus->handleKey(key,mask,FALSE))
		{
			LLViewerEventRecorder::instance().logKeyEvent(key,mask);
			return TRUE;
		}

		if ((gMenuBarView && gMenuBarView->handleAcceleratorKey(key, mask))
			||(gLoginMenuBarView && gLoginMenuBarView->handleAcceleratorKey(key, mask)))
		{
			LLViewerEventRecorder::instance().logKeyEvent(key,mask);
			return TRUE;
		}
	}

	// give floaters first chance to handle TAB key
	// so frontmost floater gets focus
	// if nothing has focus, go to first or last UI element as appropriate
    if (key == KEY_TAB && (mask & MASK_CONTROL || keyboard_focus == NULL))
	{
		LL_WARNS() << "LLviewerWindow::handleKey give floaters first chance at tab key " << LL_ENDL;
		if (gMenuHolder) gMenuHolder->hideMenus();

		// if CTRL-tabbing (and not just TAB with no focus), go into window cycle mode
		gFloaterView->setCycleMode((mask & MASK_CONTROL) != 0);

		// do CTRL-TAB and CTRL-SHIFT-TAB logic
		if (mask & MASK_SHIFT)
		{
			mRootView->focusPrevRoot();
		}
		else
		{
			mRootView->focusNextRoot();
		}
		LLViewerEventRecorder::instance().logKeyEvent(key,mask);
		return TRUE;
	}
	// hidden edit menu for cut/copy/paste
	if (gEditMenu && gEditMenu->handleAcceleratorKey(key, mask))
	{
		LLViewerEventRecorder::instance().logKeyEvent(key,mask);
		return TRUE;
	}

	LLFloater* focused_floaterp = gFloaterView->getFocusedFloater();
	std::string focusedFloaterName = (focused_floaterp ? focused_floaterp->getInstanceName() : "");

	if( keyboard_focus )
	{
		// <FS:Ansariel> [FS Communication UI]
		//if ((focusedFloaterName == "nearby_chat") || (focusedFloaterName == "im_container") || (focusedFloaterName == "impanel"))
		//{
		//	if (gSavedSettings.getBOOL("ArrowKeysAlwaysMove"))
		//	{
		//		// let Control-Up and Control-Down through for chat line history,
		//		if (!(key == KEY_UP && mask == MASK_CONTROL)
		//			&& !(key == KEY_DOWN && mask == MASK_CONTROL)
		//			&& !(key == KEY_UP && mask == MASK_ALT)
		//			&& !(key == KEY_DOWN && mask == MASK_ALT))
		//		{
		//			switch(key)
		//			{
		//			case KEY_LEFT:
		//			case KEY_RIGHT:
		//			case KEY_UP:
		//			case KEY_DOWN:
		//			case KEY_PAGE_UP:
		//			case KEY_PAGE_DOWN:
		//			case KEY_HOME:
		//				// when chatbar is empty or ArrowKeysAlwaysMove set,
		//				// pass arrow keys on to avatar...
		//				return FALSE;
		//			default:
		//				break;
		//			}
		//		}
		//	}
		if(FSNearbyChat::instance().defaultChatBarHasFocus() &&
		   (FSNearbyChat::instance().defaultChatBarIsIdle() ||
		    gSavedSettings.getBOOL("ArrowKeysAlwaysMove")))
		{
			// let Control-Up and Control-Down through for chat line history,
			//<FS:TS> Control-Right and Control-Left too for chat line editing
			if (!(key == KEY_UP && mask == MASK_CONTROL)
				&& !(key == KEY_DOWN && mask == MASK_CONTROL)
				&& !(key == KEY_LEFT && mask == MASK_CONTROL)
				&& !(key == KEY_RIGHT && mask == MASK_CONTROL))
			{
				switch (key)
				{
					case KEY_LEFT:
					case KEY_RIGHT:
					case KEY_UP:
					case KEY_DOWN:
					case KEY_PAGE_UP:
					case KEY_PAGE_DOWN:
					case KEY_HOME:
						// when chatbar is empty or ArrowKeysAlwaysMove set,
						// pass arrow keys on to avatar...
						return FALSE;
					default:
						break;
				}
			}
		}
		// </FS:Ansariel> [FS Communication UI]

		if (keyboard_focus->handleKey(key, mask, FALSE))
		{

			LL_DEBUGS() << "LLviewerWindow::handleKey - in 'traverse up' - no loops seen... just called keyboard_focus->handleKey an it returned true" << LL_ENDL;
			LLViewerEventRecorder::instance().logKeyEvent(key,mask); 
			return TRUE;
		} else {
			LL_DEBUGS() << "LLviewerWindow::handleKey - in 'traverse up' - no loops seen... just called keyboard_focus->handleKey an it returned FALSE" << LL_ENDL;
		}
	}

	if( LLToolMgr::getInstance()->getCurrentTool()->handleKey(key, mask) )
	{
		LL_DEBUGS() << "LLviewerWindow::handleKey toolbar handling?" << LL_ENDL;
		LLViewerEventRecorder::instance().logKeyEvent(key,mask);
		return TRUE;
	}

	// Try for a new-format gesture
	if (LLGestureMgr::instance().triggerGesture(key, mask))
	{
		LL_DEBUGS() << "LLviewerWindow::handleKey new gesture feature" << LL_ENDL;
		LLViewerEventRecorder::instance().logKeyEvent(key,mask);
		return TRUE;
	}

	// See if this is a gesture trigger.  If so, eat the key and
	// don't pass it down to the menus.
	if (gGestureList.trigger(key, mask))
	{
		LL_DEBUGS() << "LLviewerWindow::handleKey check gesture trigger" << LL_ENDL;
		LLViewerEventRecorder::instance().logKeyEvent(key,mask);
		return TRUE;
	}

	// If "Pressing letter keys starts local chat" option is selected, we are not in mouselook, 
	// no view has keyboard focus, this is a printable character key (and no modifier key is 
	// pressed except shift), then give focus to nearby chat (STORM-560)

	// <FS:Ansariel> [FS Communication UI]
	// -- Also removed !gAgentCamera.cameraMouselook() because of FIRE-10906; Pressing letter keys SHOULD move focus to chat when this option is enabled, regardless of being in mouselook or not
	// -- The need to press Enter key while being in mouselook mode every time to say a sentence is not too coherent with user's expectation, if he/she checked "starts local chat"
	// -- Also check for KEY_DIVIDE as we remapped VK_OEM_2 to KEY_DIVIDE in LLKeyboardWin32 to fix starting gestures
	//if ( gSavedSettings.getS32("LetterKeysFocusChatBar") && !gAgentCamera.cameraMouselook() && 
	//	!keyboard_focus && key < 0x80 && (mask == MASK_NONE || mask == MASK_SHIFT) )
	//{
	//	// Initialize nearby chat if it's missing
	//	LLFloaterIMNearbyChat* nearby_chat = LLFloaterReg::findTypedInstance<LLFloaterIMNearbyChat>("nearby_chat");
	//	if (!nearby_chat)
	//	{	
	//		LLSD name("im_container");
	//		LLFloaterReg::toggleInstanceOrBringToFront(name);
	//	}

	//	LLChatEntry* chat_editor = LLFloaterReg::findTypedInstance<LLFloaterIMNearbyChat>("nearby_chat")->getChatBox();
	//	if (chat_editor)
	//	{
	//		// passing NULL here, character will be added later when it is handled by character handler.
	//		nearby_chat->startChat(NULL);
	//		return TRUE;
	//	}
	//}

	static LLCachedControl<bool> LetterKeysAffectsMovementNotFocusChatBar(gSavedSettings, "LetterKeysAffectsMovementNotFocusChatBar");
	static LLCachedControl<bool> fsLetterKeysFocusNearbyChatBar(gSavedSettings, "FSLetterKeysFocusNearbyChatBar");
	static LLCachedControl<bool> fsNearbyChatbar(gSavedSettings, "FSNearbyChatbar");
	if ( !LetterKeysAffectsMovementNotFocusChatBar && 
#if LL_WINDOWS
		!keyboard_focus && ((key < 0x80 && (mask == MASK_NONE || mask == MASK_SHIFT)) || (key == KEY_DIVIDE && mask == MASK_SHIFT)) )
#else
		!keyboard_focus && key < 0x80 && (mask == MASK_NONE || mask == MASK_SHIFT) )
#endif
	{
		FSFloaterNearbyChat* nearby_chat = FSFloaterNearbyChat::findInstance();
		if (fsLetterKeysFocusNearbyChatBar && fsNearbyChatbar && nearby_chat && nearby_chat->getVisible())
		{
			nearby_chat->setFocus(TRUE);
		}
		else
		{
			FSNearbyChat::instance().showDefaultChatBar(TRUE);
		}
		return TRUE;
	}
	// </FS:Ansariel> [FS Communication UI]

	// give menus a chance to handle unmodified accelerator keys
	if ((gMenuBarView && gMenuBarView->handleAcceleratorKey(key, mask))
		||(gLoginMenuBarView && gLoginMenuBarView->handleAcceleratorKey(key, mask)))
	{
		return TRUE;
	}

	// don't pass keys on to world when something in ui has focus
	return gFocusMgr.childHasKeyboardFocus(mRootView) 
		|| LLMenuGL::getKeyboardMode() 
		|| (gMenuBarView && gMenuBarView->getHighlightedItem() && gMenuBarView->getHighlightedItem()->isActive());
}


BOOL LLViewerWindow::handleUnicodeChar(llwchar uni_char, MASK mask)
{
	// HACK:  We delay processing of return keys until they arrive as a Unicode char,
	// so that if you're typing chat text at low frame rate, we don't send the chat
	// until all keystrokes have been entered. JC
	// HACK: Numeric keypad <enter> on Mac is Unicode 3
	// HACK: Control-M on Windows is Unicode 13
	if ((uni_char == 13 && mask != MASK_CONTROL)
	    || (uni_char == 3 && mask == MASK_NONE) )
	{
		if (mask != MASK_ALT)
		{
			return gViewerKeyboard.handleKey(KEY_RETURN, mask, gKeyboard->getKeyRepeated(KEY_RETURN));
		}
	}

	// let menus handle navigation (jump) keys
	if (gMenuBarView && gMenuBarView->handleUnicodeChar(uni_char, TRUE))
	{
		return TRUE;
	}

	// Traverses up the hierarchy
	LLFocusableElement* keyboard_focus = gFocusMgr.getKeyboardFocus();
	if( keyboard_focus )
	{
		if (keyboard_focus->handleUnicodeChar(uni_char, FALSE))
		{
			return TRUE;
		}

        return TRUE;
	}

	return FALSE;
}


void LLViewerWindow::handleScrollWheel(S32 clicks)
{
	LLUI::resetMouseIdleTimer();
	
	LLMouseHandler* mouse_captor = gFocusMgr.getMouseCapture();
	if( mouse_captor )
	{
		S32 local_x;
		S32 local_y;
		mouse_captor->screenPointToLocal( mCurrentMousePoint.mX, mCurrentMousePoint.mY, &local_x, &local_y );
		mouse_captor->handleScrollWheel(local_x, local_y, clicks);
		if (LLView::sDebugMouseHandling)
		{
			LL_INFOS() << "Scroll Wheel handled by captor " << mouse_captor->getName() << LL_ENDL;
		}
		return;
	}

	LLUICtrl* top_ctrl = gFocusMgr.getTopCtrl();
	if (top_ctrl)
	{
		S32 local_x;
		S32 local_y;
		top_ctrl->screenPointToLocal( mCurrentMousePoint.mX, mCurrentMousePoint.mY, &local_x, &local_y );
		if (top_ctrl->handleScrollWheel(local_x, local_y, clicks)) return;
	}

	if (mRootView->handleScrollWheel(mCurrentMousePoint.mX, mCurrentMousePoint.mY, clicks) )
	{
		if (LLView::sDebugMouseHandling)
		{
			LL_INFOS() << "Scroll Wheel" << LLView::sMouseHandlerMessage << LL_ENDL;
		}
		return;
	}
	else if (LLView::sDebugMouseHandling)
	{
		LL_INFOS() << "Scroll Wheel not handled by view" << LL_ENDL;
	}

	// Zoom the camera in and out behavior

	if(top_ctrl == 0 
		&& getWorldViewRectScaled().pointInRect(mCurrentMousePoint.mX, mCurrentMousePoint.mY) 
		&& gAgentCamera.isInitialized())
		gAgentCamera.handleScrollWheel(clicks);

	return;
}

void LLViewerWindow::addPopup(LLView* popup)
{
	if (mPopupView)
	{
		mPopupView->addPopup(popup);
	}
}

void LLViewerWindow::removePopup(LLView* popup)
{
	if (mPopupView)
	{
		mPopupView->removePopup(popup);
	}
}

void LLViewerWindow::clearPopups()
{
	if (mPopupView)
	{
		mPopupView->clearPopups();
	}
}

void LLViewerWindow::moveCursorToCenter()
{
	if (! gSavedSettings.getBOOL("DisableMouseWarp"))
	{
		S32 x = getWorldViewWidthScaled() / 2;
		S32 y = getWorldViewHeightScaled() / 2;
	
		//on a forced move, all deltas get zeroed out to prevent jumping
		mCurrentMousePoint.set(x,y);
		mLastMousePoint.set(x,y);
		mCurrentMouseDelta.set(0,0);	

		LLUI::setMousePositionScreen(x, y);	
	}
}


//////////////////////////////////////////////////////////////////////
//
// Hover handlers
//

void append_xui_tooltip(LLView* viewp, LLToolTip::Params& params)
{
	if (viewp) 
	{
		if (!params.styled_message.empty())
		{
			params.styled_message.add().text("\n---------\n"); 
		}
		LLView::root_to_view_iterator_t end_tooltip_it = viewp->endRootToView();
		// NOTE: we skip "root" since it is assumed
		for (LLView::root_to_view_iterator_t tooltip_it = ++viewp->beginRootToView();
			tooltip_it != end_tooltip_it;
			++tooltip_it)
		{
			LLView* viewp = *tooltip_it;
		
			params.styled_message.add().text(viewp->getName());

			LLPanel* panelp = dynamic_cast<LLPanel*>(viewp);
			if (panelp && !panelp->getXMLFilename().empty())
			{
				params.styled_message.add()
					.text("(" + panelp->getXMLFilename() + ")")
					//<FS:KC> Define in colors.xml instead
//					 .style.color(LLColor4(0.7f, 0.7f, 1.f, 1.f));
					.style.color(LLUIColorTable::instance().getColor("XUITooltipFileName"));
			}
			params.styled_message.add().text("/");
		}
	}
}

static LLTrace::BlockTimerStatHandle ftm("Update UI");

// Update UI based on stored mouse position from mouse-move
// event processing.
void LLViewerWindow::updateUI()
{
	LL_RECORD_BLOCK_TIME(ftm);

	static std::string last_handle_msg;

	// <FS:Ansariel> We don't show the hints anyway, so needless to check here
	//if (gLoggedInTime.getStarted())
	//{
	//	if (gLoggedInTime.getElapsedTimeF32() > gSavedSettings.getF32("DestinationGuideHintTimeout"))
	//	{
	//		LLFirstUse::notUsingDestinationGuide();
	//	}
	//	if (gLoggedInTime.getElapsedTimeF32() > gSavedSettings.getF32("SidePanelHintTimeout"))
	//	{
	//		LLFirstUse::notUsingSidePanel();
	//	}
	//}
	// </FS:Ansariel>

	LLConsole::updateClass();

	// animate layout stacks so we have up to date rect for world view
	LLLayoutStack::updateClass();

	// use full window for world view when not rendering UI
	bool world_view_uses_full_window = gAgentCamera.cameraMouselook() || !gPipeline.hasRenderDebugFeatureMask(LLPipeline::RENDER_DEBUG_FEATURE_UI);
	updateWorldViewRect(world_view_uses_full_window);

	LLView::sMouseHandlerMessage.clear();

	S32 x = mCurrentMousePoint.mX;
	S32 y = mCurrentMousePoint.mY;

	MASK	mask = gKeyboard->currentMask(TRUE);

	if (gPipeline.hasRenderDebugMask(LLPipeline::RENDER_DEBUG_RAYCAST))
	{
		gDebugRaycastFaceHit = -1;
		gDebugRaycastObject = cursorIntersect(-1, -1, 512.f, NULL, -1, FALSE, FALSE,
											  &gDebugRaycastFaceHit,
											  &gDebugRaycastIntersection,
											  &gDebugRaycastTexCoord,
											  &gDebugRaycastNormal,
											  &gDebugRaycastTangent,
											  &gDebugRaycastStart,
											  &gDebugRaycastEnd);
		gDebugRaycastParticle = gPipeline.lineSegmentIntersectParticle(gDebugRaycastStart, gDebugRaycastEnd, &gDebugRaycastParticleIntersection, NULL);
	}

	updateMouseDelta();
	updateKeyboardFocus();

	BOOL handled = FALSE;

	LLUICtrl* top_ctrl = gFocusMgr.getTopCtrl();
	LLMouseHandler* mouse_captor = gFocusMgr.getMouseCapture();
	LLView* captor_view = dynamic_cast<LLView*>(mouse_captor);

	//FIXME: only include captor and captor's ancestors if mouse is truly over them --RN

	//build set of views containing mouse cursor by traversing UI hierarchy and testing 
	//screen rect against mouse cursor
	view_handle_set_t mouse_hover_set;

	// constraint mouse enter events to children of mouse captor
	LLView* root_view = captor_view;

	// if mouse captor doesn't exist or isn't a LLView
	// then allow mouse enter events on entire UI hierarchy
	if (!root_view)
	{
		root_view = mRootView;
	}

	// only update mouse hover set when UI is visible (since we shouldn't send hover events to invisible UI
	if (gPipeline.hasRenderDebugFeatureMask(LLPipeline::RENDER_DEBUG_FEATURE_UI))
	{
		// include all ancestors of captor_view as automatically having mouse
		if (captor_view)
		{
			LLView* captor_parent_view = captor_view->getParent();
			while(captor_parent_view)
			{
				mouse_hover_set.insert(captor_parent_view->getHandle());
				captor_parent_view = captor_parent_view->getParent();
			}
		}

		// aggregate visible views that contain mouse cursor in display order
		LLPopupView::popup_list_t popups = mPopupView->getCurrentPopups();

		for(LLPopupView::popup_list_t::iterator popup_it = popups.begin(); popup_it != popups.end(); ++popup_it)
		{
			LLView* popup = popup_it->get();
			if (popup && popup->calcScreenBoundingRect().pointInRect(x, y))
			{
				// iterator over contents of top_ctrl, and throw into mouse_hover_set
				for (LLView::tree_iterator_t it = popup->beginTreeDFS();
					it != popup->endTreeDFS();
					++it)
				{
					LLView* viewp = *it;
					if (viewp->getVisible()
						&& viewp->calcScreenBoundingRect().pointInRect(x, y))
					{
						// we have a view that contains the mouse, add it to the set
						mouse_hover_set.insert(viewp->getHandle());
					}
					else
					{
						// skip this view and all of its children
						it.skipDescendants();
					}
				}
			}
		}

		// while the top_ctrl contains the mouse cursor, only it and its descendants will receive onMouseEnter events
		if (top_ctrl && top_ctrl->calcScreenBoundingRect().pointInRect(x, y))
		{
			// iterator over contents of top_ctrl, and throw into mouse_hover_set
			for (LLView::tree_iterator_t it = top_ctrl->beginTreeDFS();
				it != top_ctrl->endTreeDFS();
				++it)
			{
				LLView* viewp = *it;
				if (viewp->getVisible()
					&& viewp->calcScreenBoundingRect().pointInRect(x, y))
				{
					// we have a view that contains the mouse, add it to the set
					mouse_hover_set.insert(viewp->getHandle());
				}
				else
				{
					// skip this view and all of its children
					it.skipDescendants();
				}
			}
		}
		else
		{
			// walk UI tree in depth-first order
			for (LLView::tree_iterator_t it = root_view->beginTreeDFS();
				it != root_view->endTreeDFS();
				++it)
			{
				LLView* viewp = *it;
				// calculating the screen rect involves traversing the parent, so this is less than optimal
				if (viewp->getVisible()
					&& viewp->calcScreenBoundingRect().pointInRect(x, y))
				{

					// if this view is mouse opaque, nothing behind it should be in mouse_hover_set
					if (viewp->getMouseOpaque())
					{
						// constrain further iteration to children of this widget
						it = viewp->beginTreeDFS();
					}
		
					// we have a view that contains the mouse, add it to the set
					mouse_hover_set.insert(viewp->getHandle());
				}
				else
				{
					// skip this view and all of its children
					it.skipDescendants();
				}
			}
		}
	}

	typedef std::vector<LLHandle<LLView> > view_handle_list_t;

	// call onMouseEnter() on all views which contain the mouse cursor but did not before
	view_handle_list_t mouse_enter_views;
	std::set_difference(mouse_hover_set.begin(), mouse_hover_set.end(),
						mMouseHoverViews.begin(), mMouseHoverViews.end(),
						std::back_inserter(mouse_enter_views));
	for (view_handle_list_t::iterator it = mouse_enter_views.begin();
		it != mouse_enter_views.end();
		++it)
	{
		LLView* viewp = it->get();
		if (viewp)
		{
			LLRect view_screen_rect = viewp->calcScreenRect();
			viewp->onMouseEnter(x - view_screen_rect.mLeft, y - view_screen_rect.mBottom, mask);
		}
	}

	// call onMouseLeave() on all views which no longer contain the mouse cursor
	view_handle_list_t mouse_leave_views;
	std::set_difference(mMouseHoverViews.begin(), mMouseHoverViews.end(),
						mouse_hover_set.begin(), mouse_hover_set.end(),
						std::back_inserter(mouse_leave_views));
	for (view_handle_list_t::iterator it = mouse_leave_views.begin();
		it != mouse_leave_views.end();
		++it)
	{
		LLView* viewp = it->get();
		if (viewp)
		{
			LLRect view_screen_rect = viewp->calcScreenRect();
			viewp->onMouseLeave(x - view_screen_rect.mLeft, y - view_screen_rect.mBottom, mask);
		}
	}

	// store resulting hover set for next frame
	swap(mMouseHoverViews, mouse_hover_set);

	// only handle hover events when UI is enabled
	if (gPipeline.hasRenderDebugFeatureMask(LLPipeline::RENDER_DEBUG_FEATURE_UI))
	{	

		if( mouse_captor )
		{
			// Pass hover events to object capturing mouse events.
			S32 local_x;
			S32 local_y; 
			mouse_captor->screenPointToLocal( x, y, &local_x, &local_y );
			handled = mouse_captor->handleHover(local_x, local_y, mask);
			if (LLView::sDebugMouseHandling)
			{
				LL_INFOS() << "Hover handled by captor " << mouse_captor->getName() << LL_ENDL;
			}

			if( !handled )
			{
				LL_DEBUGS("UserInput") << "hover not handled by mouse captor" << LL_ENDL;
			}
		}
		else
		{
			if (top_ctrl)
			{
				S32 local_x, local_y;
				top_ctrl->screenPointToLocal( x, y, &local_x, &local_y );
				handled = top_ctrl->pointInView(local_x, local_y) && top_ctrl->handleHover(local_x, local_y, mask);
			}

			if ( !handled )
			{
				// x and y are from last time mouse was in window
				// mMouseInWindow tracks *actual* mouse location
				if (mMouseInWindow && mRootView->handleHover(x, y, mask) )
				{
					if (LLView::sDebugMouseHandling && LLView::sMouseHandlerMessage != last_handle_msg)
					{
						last_handle_msg = LLView::sMouseHandlerMessage;
						LL_INFOS() << "Hover" << LLView::sMouseHandlerMessage << LL_ENDL;
					}
					handled = TRUE;
				}
				else if (LLView::sDebugMouseHandling)
				{
					if (last_handle_msg != LLStringUtil::null)
					{
						last_handle_msg.clear();
						LL_INFOS() << "Hover not handled by view" << LL_ENDL;
					}
				}
			}
		
			if (!handled)
			{
				LLTool *tool = LLToolMgr::getInstance()->getCurrentTool();

				if(mMouseInWindow && tool)
				{
					handled = tool->handleHover(x, y, mask);
				}
			}
		}

		// Show a new tool tip (or update one that is already shown)
		BOOL tool_tip_handled = FALSE;
		std::string tool_tip_msg;
		if( handled 
			&& !mWindow->isCursorHidden())
		{
			LLRect screen_sticky_rect = mRootView->getLocalRect();
			S32 local_x, local_y;

			//if (gSavedSettings.getBOOL("DebugShowXUINames"))
			static LLCachedControl<bool> debugShowXUINames(gSavedSettings, "DebugShowXUINames");
			if (debugShowXUINames)
			{
				LLToolTip::Params params;

				LLView* tooltip_view = mRootView;
				LLView::tree_iterator_t end_it = mRootView->endTreeDFS();
				for (LLView::tree_iterator_t it = mRootView->beginTreeDFS(); it != end_it; ++it)
				{
					LLView* viewp = *it;
					LLRect screen_rect;
					viewp->localRectToScreen(viewp->getLocalRect(), &screen_rect);
					if (!(viewp->getVisible()
						 && screen_rect.pointInRect(x, y)))
					{
						it.skipDescendants();
					}
					// only report xui names for LLUICtrls, 
					// and blacklist the various containers we don't care about
					else if (dynamic_cast<LLUICtrl*>(viewp) 
							&& viewp != gMenuHolder
							&& viewp != gFloaterView
							&& viewp != gConsole) 
					{
						if (dynamic_cast<LLFloater*>(viewp))
						{
							// constrain search to descendants of this (frontmost) floater
							// by resetting iterator
							it = viewp->beginTreeDFS();
						}

						// if we are in a new part of the tree (not a descendent of current tooltip_view)
						// then push the results for tooltip_view and start with a new potential view
						// NOTE: this emulates visiting only the leaf nodes that meet our criteria
						if (!viewp->hasAncestor(tooltip_view))
						{
							append_xui_tooltip(tooltip_view, params);
							screen_sticky_rect.intersectWith(tooltip_view->calcScreenRect());
						}
						tooltip_view = viewp;
					}
				}

				append_xui_tooltip(tooltip_view, params);
				params.styled_message.add().text("\n");

				screen_sticky_rect.intersectWith(tooltip_view->calcScreenRect());
				
				params.sticky_rect = screen_sticky_rect;
				params.max_width = 400;

				LLToolTipMgr::instance().show(params);
			}
			// if there is a mouse captor, nothing else gets a tooltip
			else if (mouse_captor)
			{
				mouse_captor->screenPointToLocal(x, y, &local_x, &local_y);
				tool_tip_handled = mouse_captor->handleToolTip(local_x, local_y, mask);
			}
			else 
			{
				// next is top_ctrl
				if (!tool_tip_handled && top_ctrl)
				{
					top_ctrl->screenPointToLocal(x, y, &local_x, &local_y);
					tool_tip_handled = top_ctrl->handleToolTip(local_x, local_y, mask );
				}
				
				if (!tool_tip_handled)
				{
					local_x = x; local_y = y;
					tool_tip_handled = mRootView->handleToolTip(local_x, local_y, mask );
				}

				LLTool* current_tool = LLToolMgr::getInstance()->getCurrentTool();
				if (!tool_tip_handled && current_tool)
				{
					current_tool->screenPointToLocal(x, y, &local_x, &local_y);
					tool_tip_handled = current_tool->handleToolTip(local_x, local_y, mask );
				}
			}
		}		
	}
	else
	{	// just have tools handle hover when UI is turned off
		LLTool *tool = LLToolMgr::getInstance()->getCurrentTool();

		if(mMouseInWindow && tool)
		{
			handled = tool->handleHover(x, y, mask);
		}
	}

	updateLayout();

	mLastMousePoint = mCurrentMousePoint;

	// cleanup unused selections when no modal dialogs are open
	if (LLModalDialog::activeCount() == 0)
	{
		LLViewerParcelMgr::getInstance()->deselectUnused();
	}

	if (LLModalDialog::activeCount() == 0)
	{
		LLSelectMgr::getInstance()->deselectUnused();
	}
}


void LLViewerWindow::updateLayout()
{
	LLTool* tool = LLToolMgr::getInstance()->getCurrentTool();
	if (gFloaterTools != NULL
		&& tool != NULL
		&& tool != gToolNull  
		&& tool != LLToolCompInspect::getInstance() 
		&& tool != LLToolDragAndDrop::getInstance() 
		&& !gSavedSettings.getBOOL("FreezeTime"))
	{ 
		// Suppress the toolbox view if our source tool was the pie tool,
		// and we've overridden to something else.
		bool suppress_toolbox = 
			(LLToolMgr::getInstance()->getBaseTool() == LLToolPie::getInstance()) &&
			(LLToolMgr::getInstance()->getCurrentTool() != LLToolPie::getInstance());

		LLMouseHandler *captor = gFocusMgr.getMouseCapture();
		// With the null, inspect, or drag and drop tool, don't muck
		// with visibility.

		if (gFloaterTools->isMinimized()
			||	(tool != LLToolPie::getInstance()						// not default tool
				&& tool != LLToolCompGun::getInstance()					// not coming out of mouselook
				&& !suppress_toolbox									// not override in third person
				&& LLToolMgr::getInstance()->getCurrentToolset()->isShowFloaterTools()
				&& (!captor || dynamic_cast<LLView*>(captor) != NULL)))						// not dragging
		{
			// Force floater tools to be visible (unless minimized)
			if (!gFloaterTools->getVisible())
			{
				gFloaterTools->openFloater();
			}
			// Update the location of the blue box tool popup
			LLCoordGL select_center_screen;
			MASK	mask = gKeyboard->currentMask(TRUE);
			gFloaterTools->updatePopup( select_center_screen, mask );
		}
		else
		{
			gFloaterTools->setVisible(FALSE);
		}
		//gMenuBarView->setItemVisible("BuildTools", gFloaterTools->getVisible());
	}

	// Always update console
	if(gConsole)
	{
		LLRect console_rect = getChatConsoleRect();
		gConsole->reshape(console_rect.getWidth(), console_rect.getHeight());
		gConsole->setRect(console_rect);
	}
}

void LLViewerWindow::updateMouseDelta()
{
	S32 dx = lltrunc((F32) (mCurrentMousePoint.mX - mLastMousePoint.mX) * LLUI::getScaleFactor().mV[VX]);
	S32 dy = lltrunc((F32) (mCurrentMousePoint.mY - mLastMousePoint.mY) * LLUI::getScaleFactor().mV[VY]);

	//RN: fix for asynchronous notification of mouse leaving window not working
	LLCoordWindow mouse_pos;
	mWindow->getCursorPosition(&mouse_pos);
	if (mouse_pos.mX < 0 || 
		mouse_pos.mY < 0 ||
		mouse_pos.mX > mWindowRectRaw.getWidth() ||
		mouse_pos.mY > mWindowRectRaw.getHeight())
	{
		mMouseInWindow = FALSE;
	}
	else
	{
		mMouseInWindow = TRUE;
	}

	LLVector2 mouse_vel; 

	//if (gSavedSettings.getBOOL("MouseSmooth"))
	static LLCachedControl<bool> mouseSmooth(gSavedSettings, "MouseSmooth");
	if (mouseSmooth)
	{
		static F32 fdx = 0.f;
		static F32 fdy = 0.f;

		F32 amount = 16.f;
		fdx = fdx + ((F32) dx - fdx) * llmin(gFrameIntervalSeconds.value()*amount,1.f);
		fdy = fdy + ((F32) dy - fdy) * llmin(gFrameIntervalSeconds.value()*amount,1.f);

		mCurrentMouseDelta.set(ll_round(fdx), ll_round(fdy));
		mouse_vel.setVec(fdx,fdy);
	}
	else
	{
		mCurrentMouseDelta.set(dx, dy);
		mouse_vel.setVec((F32) dx, (F32) dy);
	}
    
	sample(sMouseVelocityStat, mouse_vel.magVec());
}

void LLViewerWindow::updateKeyboardFocus()
{
	if (!gPipeline.hasRenderDebugFeatureMask(LLPipeline::RENDER_DEBUG_FEATURE_UI))
	{
		gFocusMgr.setKeyboardFocus(NULL);
	}

	// clean up current focus
	LLUICtrl* cur_focus = dynamic_cast<LLUICtrl*>(gFocusMgr.getKeyboardFocus());
	if (cur_focus)
	{
		if (!cur_focus->isInVisibleChain() || !cur_focus->isInEnabledChain())
		{
            // don't release focus, just reassign so that if being given
            // to a sibling won't call onFocusLost on all the ancestors
			// gFocusMgr.releaseFocusIfNeeded(cur_focus);

			LLUICtrl* parent = cur_focus->getParentUICtrl();
			const LLUICtrl* focus_root = cur_focus->findRootMostFocusRoot();
			bool new_focus_found = false;
			while(parent)
			{
				if (parent->isCtrl() 
					&& (parent->hasTabStop() || parent == focus_root) 
					&& !parent->getIsChrome() 
					&& parent->isInVisibleChain() 
					&& parent->isInEnabledChain())
				{
					if (!parent->focusFirstItem())
					{
						parent->setFocus(TRUE);
					}
					new_focus_found = true;
					break;
				}
				parent = parent->getParentUICtrl();
			}

			// if we didn't find a better place to put focus, just release it
			// hasFocus() will return true if and only if we didn't touch focus since we
			// are only moving focus higher in the hierarchy
			if (!new_focus_found)
			{
				cur_focus->setFocus(FALSE);
			}
		}
		else if (cur_focus->isFocusRoot())
		{
			// focus roots keep trying to delegate focus to their first valid descendant
			// this assumes that focus roots are not valid focus holders on their own
			cur_focus->focusFirstItem();
		}
	}

	// last ditch force of edit menu to selection manager
	if (LLEditMenuHandler::gEditMenuHandler == NULL && LLSelectMgr::getInstance()->getSelection()->getObjectCount())
	{
		LLEditMenuHandler::gEditMenuHandler = LLSelectMgr::getInstance();
	}

	if (gFloaterView->getCycleMode())
	{
		// sync all floaters with their focus state
		gFloaterView->highlightFocusedFloater();
		gSnapshotFloaterView->highlightFocusedFloater();
		MASK	mask = gKeyboard->currentMask(TRUE);
		if ((mask & MASK_CONTROL) == 0)
		{
			// control key no longer held down, finish cycle mode
			gFloaterView->setCycleMode(FALSE);

			gFloaterView->syncFloaterTabOrder();
		}
		else
		{
			// user holding down CTRL, don't update tab order of floaters
		}
	}
	else
	{
		// update focused floater
		gFloaterView->highlightFocusedFloater();
		gSnapshotFloaterView->highlightFocusedFloater();
		// make sure floater visible order is in sync with tab order
		gFloaterView->syncFloaterTabOrder();
	}
}

static LLTrace::BlockTimerStatHandle FTM_UPDATE_WORLD_VIEW("Update World View");
void LLViewerWindow::updateWorldViewRect(bool use_full_window)
{
	LL_RECORD_BLOCK_TIME(FTM_UPDATE_WORLD_VIEW);

	// start off using whole window to render world
	LLRect new_world_rect = mWindowRectRaw;

	if (use_full_window == false && mWorldViewPlaceholder.get())
	{
		new_world_rect = mWorldViewPlaceholder.get()->calcScreenRect();
		// clamp to at least a 1x1 rect so we don't try to allocate zero width gl buffers
		new_world_rect.mTop = llmax(new_world_rect.mTop, new_world_rect.mBottom + 1);
		new_world_rect.mRight = llmax(new_world_rect.mRight, new_world_rect.mLeft + 1);

		new_world_rect.mLeft = ll_round((F32)new_world_rect.mLeft * mDisplayScale.mV[VX]);
		new_world_rect.mRight = ll_round((F32)new_world_rect.mRight * mDisplayScale.mV[VX]);
		new_world_rect.mBottom = ll_round((F32)new_world_rect.mBottom * mDisplayScale.mV[VY]);
		new_world_rect.mTop = ll_round((F32)new_world_rect.mTop * mDisplayScale.mV[VY]);
	}

	if (mWorldViewRectRaw != new_world_rect)
	{
		mWorldViewRectRaw = new_world_rect;
		gResizeScreenTexture = TRUE;
		LLViewerCamera::getInstance()->setViewHeightInPixels( mWorldViewRectRaw.getHeight() );
		LLViewerCamera::getInstance()->setAspect( getWorldViewAspectRatio() );

		LLRect old_world_rect_scaled = mWorldViewRectScaled;
		mWorldViewRectScaled = calcScaledRect(mWorldViewRectRaw, mDisplayScale);

		// sending a signal with a new WorldView rect
		mOnWorldViewRectUpdated(old_world_rect_scaled, mWorldViewRectScaled);
	}
}

void LLViewerWindow::saveLastMouse(const LLCoordGL &point)
{
	// Store last mouse location.
	// If mouse leaves window, pretend last point was on edge of window

	if (point.mX < 0)
	{
		mCurrentMousePoint.mX = 0;
	}
	else if (point.mX > getWindowWidthScaled())
	{
		mCurrentMousePoint.mX = getWindowWidthScaled();
	}
	else
	{
		mCurrentMousePoint.mX = point.mX;
	}

	if (point.mY < 0)
	{
		mCurrentMousePoint.mY = 0;
	}
	else if (point.mY > getWindowHeightScaled() )
	{
		mCurrentMousePoint.mY = getWindowHeightScaled();
	}
	else
	{
		mCurrentMousePoint.mY = point.mY;
	}
}


// Draws the selection outlines for the currently selected objects
// Must be called after displayObjects is called, which sets the mGLName parameter
// NOTE: This function gets called 3 times:
//  render_ui_3d: 			FALSE, FALSE, TRUE
//  render_hud_elements:	FALSE, FALSE, FALSE
void LLViewerWindow::renderSelections( BOOL for_gl_pick, BOOL pick_parcel_walls, BOOL for_hud )
{
	LLObjectSelectionHandle selection = LLSelectMgr::getInstance()->getSelection();

	if (!for_hud && !for_gl_pick)
	{
		// Call this once and only once
		LLSelectMgr::getInstance()->updateSilhouettes();
	}
	
	// Draw fence around land selections
	if (for_gl_pick)
	{
		if (pick_parcel_walls)
		{
			LLViewerParcelMgr::getInstance()->renderParcelCollision();
		}
	}
	else if (( for_hud && selection->getSelectType() == SELECT_TYPE_HUD) ||
			 (!for_hud && selection->getSelectType() != SELECT_TYPE_HUD))
	{		
		LLSelectMgr::getInstance()->renderSilhouettes(for_hud);
		
		stop_glerror();

		// setup HUD render
		if (selection->getSelectType() == SELECT_TYPE_HUD && LLSelectMgr::getInstance()->getSelection()->getObjectCount())
		{
			LLBBox hud_bbox = gAgentAvatarp->getHUDBBox();

			// set up transform to encompass bounding box of HUD
			gGL.matrixMode(LLRender::MM_PROJECTION);
			gGL.pushMatrix();
			gGL.loadIdentity();
			F32 depth = llmax(1.f, hud_bbox.getExtentLocal().mV[VX] * 1.1f);
			gGL.ortho(-0.5f * LLViewerCamera::getInstance()->getAspect(), 0.5f * LLViewerCamera::getInstance()->getAspect(), -0.5f, 0.5f, 0.f, depth);
			
			gGL.matrixMode(LLRender::MM_MODELVIEW);
			gGL.pushMatrix();
			gGL.loadIdentity();
			gGL.loadMatrix(OGL_TO_CFR_ROTATION);		// Load Cory's favorite reference frame
			gGL.translatef(-hud_bbox.getCenterLocal().mV[VX] + (depth *0.5f), 0.f, 0.f);
		}

		// Render light for editing
		if (LLSelectMgr::sRenderLightRadius && LLToolMgr::getInstance()->inEdit())
		{
			gGL.getTexUnit(0)->unbind(LLTexUnit::TT_TEXTURE);
			LLGLEnable gls_blend(GL_BLEND);
			LLGLEnable gls_cull(GL_CULL_FACE);
			LLGLDepthTest gls_depth(GL_TRUE, GL_FALSE);
			gGL.matrixMode(LLRender::MM_MODELVIEW);
			gGL.pushMatrix();
			if (selection->getSelectType() == SELECT_TYPE_HUD)
			{
				F32 zoom = gAgentCamera.mHUDCurZoom;
				gGL.scalef(zoom, zoom, zoom);
			}

			struct f : public LLSelectedObjectFunctor
			{
				virtual bool apply(LLViewerObject* object)
				{
					LLDrawable* drawable = object->mDrawable;
					if (drawable && drawable->isLight())
					{
						LLVOVolume* vovolume = drawable->getVOVolume();
						gGL.pushMatrix();

						LLVector3 center = drawable->getPositionAgent();
						gGL.translatef(center[0], center[1], center[2]);
						F32 scale = vovolume->getLightRadius();
						gGL.scalef(scale, scale, scale);

						LLColor4 color(vovolume->getLightColor(), .5f);
						gGL.color4fv(color.mV);
					
						//F32 pixel_area = 100000.f;
						// Render Outside
						gSphere.render();

						// Render Inside
						glCullFace(GL_FRONT);
						gSphere.render();
						glCullFace(GL_BACK);
					
						gGL.popMatrix();
					}
					return true;
				}
			} func;
			LLSelectMgr::getInstance()->getSelection()->applyToObjects(&func);
			
			gGL.popMatrix();
		}				
		
		// NOTE: The average position for the axis arrows of the selected objects should
		// not be recalculated at this time.  If they are, then group rotations will break.

		// Draw arrows at average center of all selected objects
		LLTool* tool = LLToolMgr::getInstance()->getCurrentTool();
		if (tool)
		{
			if(tool->isAlwaysRendered())
			{
				tool->render();
			}
			else
			{
				if( !LLSelectMgr::getInstance()->getSelection()->isEmpty() )
				{
					BOOL moveable_object_selected = FALSE;
					BOOL all_selected_objects_move = TRUE;
					BOOL all_selected_objects_modify = TRUE;
					// <FS:Ansariel> gSavedSettings replacement
					//BOOL selecting_linked_set = !gSavedSettings.getBOOL("EditLinkedParts");
					static LLCachedControl<bool> editLinkedParts(gSavedSettings, "EditLinkedParts");
					BOOL selecting_linked_set = !(BOOL)editLinkedParts;
					// </FS:Ansariel>

					for (LLObjectSelection::iterator iter = LLSelectMgr::getInstance()->getSelection()->begin();
						 iter != LLSelectMgr::getInstance()->getSelection()->end(); iter++)
					{
						LLSelectNode* nodep = *iter;
						LLViewerObject* object = nodep->getObject();
						LLViewerObject *root_object = (object == NULL) ? NULL : object->getRootEdit();
						BOOL this_object_movable = FALSE;
						if (object->permMove() && !object->isPermanentEnforced() &&
							((root_object == NULL) || !root_object->isPermanentEnforced()) &&
							(object->permModify() || selecting_linked_set))
						{
							moveable_object_selected = TRUE;
							this_object_movable = TRUE;

// [RLVa:KB] - Checked: 2010-03-31 (RLVa-1.2.0c) | Modified: RLVa-0.2.0g
							if ( (rlv_handler_t::isEnabled()) && 
								 ((gRlvHandler.hasBehaviour(RLV_BHVR_UNSIT)) || (gRlvHandler.hasBehaviour(RLV_BHVR_SITTP))) )
							{
								if ((isAgentAvatarValid()) && (gAgentAvatarp->isSitting()) && (gAgentAvatarp->getRoot() == object->getRootEdit()))
									moveable_object_selected = this_object_movable = FALSE;
							}
// [/RLVa:KB]
						}
						all_selected_objects_move = all_selected_objects_move && this_object_movable;
						all_selected_objects_modify = all_selected_objects_modify && object->permModify();
					}

					BOOL draw_handles = TRUE;

					if (tool == LLToolCompTranslate::getInstance() && (!moveable_object_selected || !all_selected_objects_move))
					{
						draw_handles = FALSE;
					}

					if (tool == LLToolCompRotate::getInstance() && (!moveable_object_selected || !all_selected_objects_move))
					{
						draw_handles = FALSE;
					}

					if ( !all_selected_objects_modify && tool == LLToolCompScale::getInstance() )
					{
						draw_handles = FALSE;
					}
				
					if( draw_handles )
					{
						tool->render();
					}
				}
			}
			if (selection->getSelectType() == SELECT_TYPE_HUD && selection->getObjectCount())
			{
				gGL.matrixMode(LLRender::MM_PROJECTION);
				gGL.popMatrix();

				gGL.matrixMode(LLRender::MM_MODELVIEW);
				gGL.popMatrix();
				stop_glerror();
			}
		}
	}
}

// Return a point near the clicked object representative of the place the object was clicked.
LLVector3d LLViewerWindow::clickPointInWorldGlobal(S32 x, S32 y_from_bot, LLViewerObject* clicked_object) const
{
	// create a normalized vector pointing from the camera center into the 
	// world at the location of the mouse click
	LLVector3 mouse_direction_global = mouseDirectionGlobal( x, y_from_bot );

	LLVector3d relative_object = clicked_object->getPositionGlobal() - gAgentCamera.getCameraPositionGlobal();

	// make mouse vector as long as object vector, so it touchs a point near
	// where the user clicked on the object
	mouse_direction_global *= (F32) relative_object.magVec();

	LLVector3d new_pos;
	new_pos.setVec(mouse_direction_global);
	// transform mouse vector back to world coords
	new_pos += gAgentCamera.getCameraPositionGlobal();

	return new_pos;
}


BOOL LLViewerWindow::clickPointOnSurfaceGlobal(const S32 x, const S32 y, LLViewerObject *objectp, LLVector3d &point_global) const
{
	BOOL intersect = FALSE;

//	U8 shape = objectp->mPrimitiveCode & LL_PCODE_BASE_MASK;
	if (!intersect)
	{
		point_global = clickPointInWorldGlobal(x, y, objectp);
		LL_INFOS() << "approx intersection at " <<  (objectp->getPositionGlobal() - point_global) << LL_ENDL;
	}
	else
	{
		LL_INFOS() << "good intersection at " <<  (objectp->getPositionGlobal() - point_global) << LL_ENDL;
	}

	return intersect;
}

void LLViewerWindow::pickAsync( S32 x,
								S32 y_from_bot,
								MASK mask,
								void (*callback)(const LLPickInfo& info),
								BOOL pick_transparent,
								BOOL pick_rigged,
								BOOL pick_unselectable)
{
	BOOL in_build_mode = LLFloaterReg::instanceVisible("build");
	if (in_build_mode || LLDrawPoolAlpha::sShowDebugAlpha)
	{
		// build mode allows interaction with all transparent objects
		// "Show Debug Alpha" means no object actually transparent
		pick_transparent = TRUE;
	}

	LLPickInfo pick_info(LLCoordGL(x, y_from_bot), mask, pick_transparent, pick_rigged, FALSE, TRUE, pick_unselectable, callback);
	schedulePick(pick_info);
}

void LLViewerWindow::schedulePick(LLPickInfo& pick_info)
{
	if (mPicks.size() >= 1024 || mWindow->getMinimized())
	{ //something went wrong, picks are being scheduled but not processed
		
		if (pick_info.mPickCallback)
		{
			pick_info.mPickCallback(pick_info);
		}
	
		return;
	}
	mPicks.push_back(pick_info);
	
	// delay further event processing until we receive results of pick
	// only do this for async picks so that handleMouseUp won't be called
	// until the pick triggered in handleMouseDown has been processed, for example
	mWindow->delayInputProcessing();
}


void LLViewerWindow::performPick()
{
	if (!mPicks.empty())
	{
		std::vector<LLPickInfo>::iterator pick_it;
		for (pick_it = mPicks.begin(); pick_it != mPicks.end(); ++pick_it)
		{
			pick_it->fetchResults();
		}

		mLastPick = mPicks.back();
		mPicks.clear();
	}
}

void LLViewerWindow::returnEmptyPicks()
{
	std::vector<LLPickInfo>::iterator pick_it;
	for (pick_it = mPicks.begin(); pick_it != mPicks.end(); ++pick_it)
	{
		mLastPick = *pick_it;
		// just trigger callback with empty results
		if (pick_it->mPickCallback)
		{
			pick_it->mPickCallback(*pick_it);
		}
	}
	mPicks.clear();
}

// Performs the GL object/land pick.
LLPickInfo LLViewerWindow::pickImmediate(S32 x, S32 y_from_bot, BOOL pick_transparent, BOOL pick_rigged, BOOL pick_particle)
{
	BOOL in_build_mode = LLFloaterReg::instanceVisible("build");
	if (in_build_mode || LLDrawPoolAlpha::sShowDebugAlpha)
	{
		// build mode allows interaction with all transparent objects
		// "Show Debug Alpha" means no object actually transparent
		pick_transparent = TRUE;
	}
	
	// shortcut queueing in mPicks and just update mLastPick in place
	MASK	key_mask = gKeyboard->currentMask(TRUE);
	mLastPick = LLPickInfo(LLCoordGL(x, y_from_bot), key_mask, pick_transparent, pick_rigged, pick_particle, TRUE, FALSE, NULL);
	mLastPick.fetchResults();

	return mLastPick;
}

LLHUDIcon* LLViewerWindow::cursorIntersectIcon(S32 mouse_x, S32 mouse_y, F32 depth,
										   LLVector4a* intersection)
{
	S32 x = mouse_x;
	S32 y = mouse_y;

	if ((mouse_x == -1) && (mouse_y == -1)) // use current mouse position
	{
		x = getCurrentMouseX();
		y = getCurrentMouseY();
	}

	// world coordinates of mouse
	// VECTORIZE THIS
	LLVector3 mouse_direction_global = mouseDirectionGlobal(x,y);
	LLVector3 mouse_point_global = LLViewerCamera::getInstance()->getOrigin();
	LLVector3 mouse_world_start = mouse_point_global;
	LLVector3 mouse_world_end   = mouse_point_global + mouse_direction_global * depth;

	LLVector4a start, end;
	start.load3(mouse_world_start.mV);
	end.load3(mouse_world_end.mV);
	
	return LLHUDIcon::lineSegmentIntersectAll(start, end, intersection);
}

LLViewerObject* LLViewerWindow::cursorIntersect(S32 mouse_x, S32 mouse_y, F32 depth,
												LLViewerObject *this_object,
												S32 this_face,
												BOOL pick_transparent,
												BOOL pick_rigged,
												S32* face_hit,
												LLVector4a *intersection,
												LLVector2 *uv,
												LLVector4a *normal,
												LLVector4a *tangent,
												LLVector4a* start,
												LLVector4a* end)
{
	S32 x = mouse_x;
	S32 y = mouse_y;

	if ((mouse_x == -1) && (mouse_y == -1)) // use current mouse position
	{
		x = getCurrentMouseX();
		y = getCurrentMouseY();
	}

	// HUD coordinates of mouse
	LLVector3 mouse_point_hud = mousePointHUD(x, y);
	LLVector3 mouse_hud_start = mouse_point_hud - LLVector3(depth, 0, 0);
	LLVector3 mouse_hud_end   = mouse_point_hud + LLVector3(depth, 0, 0);
	
	// world coordinates of mouse
	LLVector3 mouse_direction_global = mouseDirectionGlobal(x,y);
	LLVector3 mouse_point_global = LLViewerCamera::getInstance()->getOrigin();
	
	//get near clip plane
	LLVector3 n = LLViewerCamera::getInstance()->getAtAxis();
	LLVector3 p = mouse_point_global + n * LLViewerCamera::getInstance()->getNear();

	//project mouse point onto plane
	LLVector3 pos;
	line_plane(mouse_point_global, mouse_direction_global, p, n, pos);
	mouse_point_global = pos;

	LLVector3 mouse_world_start = mouse_point_global;
	LLVector3 mouse_world_end   = mouse_point_global + mouse_direction_global * depth;

	if (!LLViewerJoystick::getInstance()->getOverrideCamera())
	{ //always set raycast intersection to mouse_world_end unless
		//flycam is on (for DoF effect)
		gDebugRaycastIntersection.load3(mouse_world_end.mV);
	}

	LLVector4a mw_start;
	mw_start.load3(mouse_world_start.mV);
	LLVector4a mw_end;
	mw_end.load3(mouse_world_end.mV);

	LLVector4a mh_start;
	mh_start.load3(mouse_hud_start.mV);
	LLVector4a mh_end;
	mh_end.load3(mouse_hud_end.mV);

	if (start)
	{
		*start = mw_start;
	}

	if (end)
	{
		*end = mw_end;
	}

	LLViewerObject* found = NULL;

	if (this_object)  // check only this object
	{
		if (this_object->isHUDAttachment()) // is a HUD object?
		{
			if (this_object->lineSegmentIntersect(mh_start, mh_end, this_face, pick_transparent, pick_rigged,
												  face_hit, intersection, uv, normal, tangent))
			{
				found = this_object;
			}
		}
		else // is a world object
		{
			if (this_object->lineSegmentIntersect(mw_start, mw_end, this_face, pick_transparent, pick_rigged,
												  face_hit, intersection, uv, normal, tangent))
			{
				found = this_object;
			}
		}
	}
	else // check ALL objects
	{
		found = gPipeline.lineSegmentIntersectInHUD(mh_start, mh_end, pick_transparent,
													face_hit, intersection, uv, normal, tangent);

// [RLVa:KB] - Checked: 2010-03-31 (RLVa-1.2.0c) | Modified: RLVa-1.2.0c
		if ( (rlv_handler_t::isEnabled()) && (found) &&
			 (LLToolCamera::getInstance()->hasMouseCapture()) && (gKeyboard->currentMask(TRUE) & MASK_ALT) )
		{
			found = NULL;
		}
// [/RLVa:KB]
		if (!found) // if not found in HUD, look in world:
		{
			found = gPipeline.lineSegmentIntersectInWorld(mw_start, mw_end, pick_transparent, pick_rigged,
														  face_hit, intersection, uv, normal, tangent);
			if (found && !pick_transparent)
			{
				gDebugRaycastIntersection = *intersection;
			}
		}

// [RLVa:KB] - Checked: RLVa-1.2.0
		if ( (found) && ((gTeleportDisplay) || ((rlv_handler_t::isEnabled()) && (found) && (gRlvHandler.hasBehaviour(RLV_BHVR_INTERACT)))) )
		{
			// Allow picking if:
			//   - the drag-and-drop tool is active (allows inventory offers)
			//   - the camera tool is active
			//   - the pie tool is active *and* we picked our own avie (allows "mouse steering" and the self pie menu)
			LLTool* pCurTool = LLToolMgr::getInstance()->getCurrentTool();
			if ( (LLToolDragAndDrop::getInstance() != pCurTool) && 
			     (!LLToolCamera::getInstance()->hasMouseCapture()) &&
			     ((LLToolPie::getInstance() != pCurTool) || (gAgent.getID() != found->getID())) )
			{
				found = NULL;
			}
		}
// [/RLVa:KB]
	}

	return found;
}

// Returns unit vector relative to camera
// indicating direction of point on screen x,y
LLVector3 LLViewerWindow::mouseDirectionGlobal(const S32 x, const S32 y) const
{
	// find vertical field of view
	F32			fov = LLViewerCamera::getInstance()->getView();

	// find world view center in scaled ui coordinates
	F32			center_x = getWorldViewRectScaled().getCenterX();
	F32			center_y = getWorldViewRectScaled().getCenterY();

	// calculate pixel distance to screen
	F32			distance = ((F32)getWorldViewHeightScaled() * 0.5f) / (tan(fov / 2.f));

	// calculate click point relative to middle of screen
	F32			click_x = x - center_x;
	F32			click_y = y - center_y;

	// compute mouse vector
	LLVector3	mouse_vector =	distance * LLViewerCamera::getInstance()->getAtAxis()
								- click_x * LLViewerCamera::getInstance()->getLeftAxis()
								+ click_y * LLViewerCamera::getInstance()->getUpAxis();

	mouse_vector.normVec();

	return mouse_vector;
}

LLVector3 LLViewerWindow::mousePointHUD(const S32 x, const S32 y) const
{
	// find screen resolution
	S32			height = getWorldViewHeightScaled();

	// find world view center
	F32			center_x = getWorldViewRectScaled().getCenterX();
	F32			center_y = getWorldViewRectScaled().getCenterY();

	// remap with uniform scale (1/height) so that top is -0.5, bottom is +0.5
	F32 hud_x = -((F32)x - center_x)  / height;
	F32 hud_y = ((F32)y - center_y) / height;

	return LLVector3(0.f, hud_x/gAgentCamera.mHUDCurZoom, hud_y/gAgentCamera.mHUDCurZoom);
}

// Returns unit vector relative to camera in camera space
// indicating direction of point on screen x,y
LLVector3 LLViewerWindow::mouseDirectionCamera(const S32 x, const S32 y) const
{
	// find vertical field of view
	F32			fov_height = LLViewerCamera::getInstance()->getView();
	F32			fov_width = fov_height * LLViewerCamera::getInstance()->getAspect();

	// find screen resolution
	S32			height = getWorldViewHeightScaled();
	S32			width = getWorldViewWidthScaled();

	// find world view center
	F32			center_x = getWorldViewRectScaled().getCenterX();
	F32			center_y = getWorldViewRectScaled().getCenterY();

	// calculate click point relative to middle of screen
	F32			click_x = (((F32)x - center_x) / (F32)width) * fov_width * -1.f;
	F32			click_y = (((F32)y - center_y) / (F32)height) * fov_height;

	// compute mouse vector
	LLVector3	mouse_vector =	LLVector3(0.f, 0.f, -1.f);
	LLQuaternion mouse_rotate;
	mouse_rotate.setQuat(click_y, click_x, 0.f);

	mouse_vector = mouse_vector * mouse_rotate;
	// project to z = -1 plane;
	mouse_vector = mouse_vector * (-1.f / mouse_vector.mV[VZ]);

	return mouse_vector;
}



BOOL LLViewerWindow::mousePointOnPlaneGlobal(LLVector3d& point, const S32 x, const S32 y, 
										const LLVector3d &plane_point_global, 
										const LLVector3 &plane_normal_global)
{
	LLVector3d	mouse_direction_global_d;

	mouse_direction_global_d.setVec(mouseDirectionGlobal(x,y));
	LLVector3d	plane_normal_global_d;
	plane_normal_global_d.setVec(plane_normal_global);
	F64 plane_mouse_dot = (plane_normal_global_d * mouse_direction_global_d);
	LLVector3d plane_origin_camera_rel = plane_point_global - gAgentCamera.getCameraPositionGlobal();
	F64	mouse_look_at_scale = (plane_normal_global_d * plane_origin_camera_rel)
								/ plane_mouse_dot;
	if (llabs(plane_mouse_dot) < 0.00001)
	{
		// if mouse is parallel to plane, return closest point on line through plane origin
		// that is parallel to camera plane by scaling mouse direction vector
		// by distance to plane origin, modulated by deviation of mouse direction from plane origin
		LLVector3d plane_origin_dir = plane_origin_camera_rel;
		plane_origin_dir.normVec();
		
		mouse_look_at_scale = plane_origin_camera_rel.magVec() / (plane_origin_dir * mouse_direction_global_d);
	}

	point = gAgentCamera.getCameraPositionGlobal() + mouse_look_at_scale * mouse_direction_global_d;

	return mouse_look_at_scale > 0.0;
}


// Returns global position
BOOL LLViewerWindow::mousePointOnLandGlobal(const S32 x, const S32 y, LLVector3d *land_position_global, BOOL ignore_distance)
{
	LLVector3		mouse_direction_global = mouseDirectionGlobal(x,y);
	F32				mouse_dir_scale;
	BOOL			hit_land = FALSE;
	LLViewerRegion	*regionp;
	F32			land_z;
	const F32	FIRST_PASS_STEP = 1.0f;		// meters
	const F32	SECOND_PASS_STEP = 0.1f;	// meters
	const F32	draw_distance = ignore_distance ? MAX_FAR_CLIP : gAgentCamera.mDrawDistance;
	LLVector3d	camera_pos_global;

	camera_pos_global = gAgentCamera.getCameraPositionGlobal();
	LLVector3d		probe_point_global;
	LLVector3		probe_point_region;

	// walk forwards to find the point
	for (mouse_dir_scale = FIRST_PASS_STEP; mouse_dir_scale < draw_distance; mouse_dir_scale += FIRST_PASS_STEP)
	{
		LLVector3d mouse_direction_global_d;
		mouse_direction_global_d.setVec(mouse_direction_global * mouse_dir_scale);
		probe_point_global = camera_pos_global + mouse_direction_global_d;

		regionp = LLWorld::getInstance()->resolveRegionGlobal(probe_point_region, probe_point_global);

		if (!regionp)
		{
			// ...we're outside the world somehow
			continue;
		}

		S32 i = (S32) (probe_point_region.mV[VX]/regionp->getLand().getMetersPerGrid());
		S32 j = (S32) (probe_point_region.mV[VY]/regionp->getLand().getMetersPerGrid());
		S32 grids_per_edge = (S32) regionp->getLand().mGridsPerEdge;
		if ((i >= grids_per_edge) || (j >= grids_per_edge))
		{
			//LL_INFOS() << "LLViewerWindow::mousePointOnLand probe_point is out of region" << LL_ENDL;
			continue;
		}

		land_z = regionp->getLand().resolveHeightRegion(probe_point_region);

		//LL_INFOS() << "mousePointOnLand initial z " << land_z << LL_ENDL;

		if (probe_point_region.mV[VZ] < land_z)
		{
			// ...just went under land

			// cout << "under land at " << probe_point << " scale " << mouse_vec_scale << endl;

			hit_land = TRUE;
			break;
		}
	}


	if (hit_land)
	{
		// Don't go more than one step beyond where we stopped above.
		// This can't just be "mouse_vec_scale" because floating point error
		// will stop the loop before the last increment.... X - 1.0 + 0.1 + 0.1 + ... + 0.1 != X
		F32 stop_mouse_dir_scale = mouse_dir_scale + FIRST_PASS_STEP;

		// take a step backwards, then walk forwards again to refine position
		for ( mouse_dir_scale -= FIRST_PASS_STEP; mouse_dir_scale <= stop_mouse_dir_scale; mouse_dir_scale += SECOND_PASS_STEP)
		{
			LLVector3d mouse_direction_global_d;
			mouse_direction_global_d.setVec(mouse_direction_global * mouse_dir_scale);
			probe_point_global = camera_pos_global + mouse_direction_global_d;

			regionp = LLWorld::getInstance()->resolveRegionGlobal(probe_point_region, probe_point_global);

			if (!regionp)
			{
				// ...we're outside the world somehow
				continue;
			}

			/*
			i = (S32) (local_probe_point.mV[VX]/regionp->getLand().getMetersPerGrid());
			j = (S32) (local_probe_point.mV[VY]/regionp->getLand().getMetersPerGrid());
			if ((i >= regionp->getLand().mGridsPerEdge) || (j >= regionp->getLand().mGridsPerEdge))
			{
				// LL_INFOS() << "LLViewerWindow::mousePointOnLand probe_point is out of region" << LL_ENDL;
				continue;
			}
			land_z = regionp->getLand().mSurfaceZ[ i + j * (regionp->getLand().mGridsPerEdge) ];
			*/

			land_z = regionp->getLand().resolveHeightRegion(probe_point_region);

			//LL_INFOS() << "mousePointOnLand refine z " << land_z << LL_ENDL;

			if (probe_point_region.mV[VZ] < land_z)
			{
				// ...just went under land again

				*land_position_global = probe_point_global;
				return TRUE;
			}
		}
	}

	return FALSE;
}

// <FS:Ansariel> Threaded filepickers
void do_save_image(LLImageFormatted* image, const std::string& snapshot_dir, const std::string& base_name, const std::string& extension, boost::function<void(bool)> callback)
{
	// Look for an unused file name
	std::string filepath;
	S32 i = 1;
	S32 err = 0;

	do
	{
		filepath = snapshot_dir;
		filepath += gDirUtilp->getDirDelimiter();
		filepath += base_name;
		filepath += llformat("_%.3d",i);
		filepath += extension;

		llstat stat_info;
		err = LLFile::stat( filepath, &stat_info );
		i++;
	}
	while( -1 != err );  // search until the file is not found (i.e., stat() gives an error).

	LL_INFOS() << "Saving snapshot to " << filepath << LL_ENDL;

	if (gSavedSettings.getBOOL("FSLogSnapshotsToLocal"))
	{
		LLStringUtil::format_map_t args;
		args["FILENAME"] = filepath;
		report_to_nearby_chat(LLTrans::getString("SnapshotSavedToDisk", args));
	}

	bool success = image->save(filepath);
	if (callback)
	{
		callback(success);
	}
}

void LLViewerWindow::saveImageCallback(const std::string& filename, LLImageFormatted* image, const std::string& extension, boost::function<void(bool)> callback)
{
	if (!filename.empty())
	{
		LLViewerWindow::sSnapshotBaseName = gDirUtilp->getBaseFileName(filename, true);
		LLViewerWindow::sSnapshotDir = gDirUtilp->getDirName(filename);

		do_save_image(image, LLViewerWindow::sSnapshotDir, LLViewerWindow::sSnapshotBaseName, extension, callback);
		return;
	}

	if (callback)
	{
		callback(false);
	}
}
// </FS:Ansariel>

// Saves an image to the harddrive as "SnapshotX" where X >= 1.
// <FS:Ansariel> Threaded filepickers
//BOOL LLViewerWindow::saveImageNumbered(LLImageFormatted *image, bool force_picker)
void LLViewerWindow::saveImageNumbered(LLImageFormatted *image, bool force_picker, boost::function<void(bool)> callback)
// </FS:Ansariel>
{
	if (!image)
	{
		LL_WARNS() << "No image to save" << LL_ENDL;
		// <FS:Ansariel> Threaded filepickers
		//return FALSE;
		if (callback)
		{
			callback(false);
			return;
		}
		// </FS:Ansariel>
	}

	LLFilePicker::ESaveFilter pick_type;
	std::string extension("." + image->getExtension());
	if (extension == ".j2c")
		pick_type = LLFilePicker::FFSAVE_J2C;
	else if (extension == ".bmp")
		pick_type = LLFilePicker::FFSAVE_BMP;
	else if (extension == ".jpg")
		pick_type = LLFilePicker::FFSAVE_JPEG;
	else if (extension == ".png")
		pick_type = LLFilePicker::FFSAVE_PNG;
	else if (extension == ".tga")
		pick_type = LLFilePicker::FFSAVE_TGA;
	else
		pick_type = LLFilePicker::FFSAVE_ALL; // ???
	
	// <FS:Ansariel> Threaded filepickers
	//// Get a base file location if needed.
	//if (force_picker || !isSnapshotLocSet())
	//{
	//	std::string proposed_name( sSnapshotBaseName );

	//	// getSaveFile will append an appropriate extension to the proposed name, based on the ESaveFilter constant passed in.

	//	// pick a directory in which to save
	//	LLFilePicker& picker = LLFilePicker::instance();
	//	if (!picker.getSaveFile(pick_type, proposed_name))
	//	{
	//		// Clicked cancel
	//		return FALSE;
	//	}

	//	// Copy the directory + file name
	//	std::string filepath = picker.getFirstFile();

	//	LLViewerWindow::sSnapshotBaseName = gDirUtilp->getBaseFileName(filepath, true);
	//	LLViewerWindow::sSnapshotDir = gDirUtilp->getDirName(filepath);
	//}

	//// Look for an unused file name
	//std::string filepath;
	//S32 i = 1;
	//S32 err = 0;

	//do
	//{
	//	filepath = sSnapshotDir;
	//	filepath += gDirUtilp->getDirDelimiter();
	//	filepath += sSnapshotBaseName;
	//	filepath += llformat("_%.3d",i);
	//	filepath += extension;

	//	llstat stat_info;
	//	err = LLFile::stat( filepath, &stat_info );
	//	i++;
	//}
	//while( -1 != err );  // search until the file is not found (i.e., stat() gives an error).

	//LL_INFOS() << "Saving snapshot to " << filepath << LL_ENDL;
	//return image->save(filepath);

	// Get a base file location if needed.
	if (force_picker || !isSnapshotLocSet())
	{
		std::string proposed_name( sSnapshotBaseName );

		(new LLGenericSaveFilePicker(pick_type, proposed_name, boost::bind(&LLViewerWindow::saveImageCallback, this, _1, image, extension, callback)))->getFile();
		return;
	}

	do_save_image(image, LLViewerWindow::sSnapshotDir, LLViewerWindow::sSnapshotBaseName, extension, callback);
	// </FS:Ansariel>
}

void LLViewerWindow::resetSnapshotLoc()
{
	sSnapshotDir.clear();
}

// static
void LLViewerWindow::movieSize(S32 new_width, S32 new_height)
{
	// FS:TS FIRE-6182: Set Window Size sets random size each time
	// Don't use LLCoordWindow, since the chosen resolution winds up
	// with position dependent numbers added each time. Instead, we use
	// LLCoordScreen, which avoids this. Fix from Niran's Viewer.
	// LLCoordWindow size;
	// LLCoordWindow new_size(new_width, new_height);
	// gViewerWindow->getWindow()->getSize(&size);
	// if ( size != new_size )
	// {
	//	gViewerWindow->getWindow()->setSize(new_size.convert());
	// }
	U32 nChromeW(0), nChromeH(0);
	gViewerWindow->getWindow()->getWindowChrome( nChromeW, nChromeH );

	LLCoordScreen new_size;
	new_size.mX = new_width + nChromeW;
	new_size.mY = new_height + nChromeH;
	gViewerWindow->getWindow()->setSize(new_size);
	// FS:TS FIRE-6182 end

}

BOOL LLViewerWindow::saveSnapshot(const std::string& filepath, S32 image_width, S32 image_height, BOOL show_ui, BOOL do_rebuild, LLSnapshotModel::ESnapshotLayerType type)
{
	LL_INFOS() << "Saving snapshot to: " << filepath << LL_ENDL;

	LLPointer<LLImageRaw> raw = new LLImageRaw;
	BOOL success = rawSnapshot(raw, image_width, image_height, TRUE, FALSE, show_ui, do_rebuild);

	if (success)
	{
		LLPointer<LLImageBMP> bmp_image = new LLImageBMP;
		success = bmp_image->encode(raw, 0.0f);
		if( success )
		{
			success = bmp_image->save(filepath);
		}
		else
		{
			LL_WARNS() << "Unable to encode bmp snapshot" << LL_ENDL;
		}
	}
	else
	{
		LL_WARNS() << "Unable to capture raw snapshot" << LL_ENDL;
	}

	return success;
}


void LLViewerWindow::playSnapshotAnimAndSound()
{
	// <FS:PP> FIRE-8190: Preview function for "UI Sounds" Panel
	// if (gSavedSettings.getBOOL("QuietSnapshotsToDisk"))
	if (gSavedSettings.getBOOL("PlayModeUISndSnapshot"))
	// </FS:PP> FIRE-8190: Preview function for "UI Sounds" Panel
	{
		return;
	}
	gAgent.sendAnimationRequest(ANIM_AGENT_SNAPSHOT, ANIM_REQUEST_START);
	send_sound_trigger(LLUUID(gSavedSettings.getString("UISndSnapshot")), 1.0f);
}

BOOL LLViewerWindow::thumbnailSnapshot(LLImageRaw *raw, S32 preview_width, S32 preview_height, BOOL show_ui, BOOL do_rebuild, LLSnapshotModel::ESnapshotLayerType type)
{
	return rawSnapshot(raw, preview_width, preview_height, FALSE, FALSE, show_ui, do_rebuild, type);
}

// Saves the image from the screen to a raw image
// Since the required size might be bigger than the available screen, this method rerenders the scene in parts (called subimages) and copy
// the results over to the final raw image.
BOOL LLViewerWindow::rawSnapshot(LLImageRaw *raw, S32 image_width, S32 image_height, 
	BOOL keep_window_aspect, BOOL is_texture, BOOL show_ui, BOOL do_rebuild, LLSnapshotModel::ESnapshotLayerType type, S32 max_size)
{
	if (!raw)
	{
		return FALSE;
	}
	//check if there is enough memory for the snapshot image
	if(LLPipeline::sMemAllocationThrottled)
	{
		return FALSE ; //snapshot taking is disabled due to memory restriction.
	}
	if(image_width * image_height > (1 << 22)) //if snapshot image is larger than 2K by 2K
	{
		if(!LLMemory::tryToAlloc(NULL, image_width * image_height * 3))
		{
			LL_WARNS() << "No enough memory to take the snapshot with size (w : h): " << image_width << " : " << image_height << LL_ENDL ;
			return FALSE ; //there is no enough memory for taking this snapshot.
		}
	}

	// PRE SNAPSHOT
	gDisplaySwapBuffers = FALSE;
	
	glClear(GL_DEPTH_BUFFER_BIT | GL_COLOR_BUFFER_BIT | GL_STENCIL_BUFFER_BIT);
	setCursor(UI_CURSOR_WAIT);

	// Hide all the UI widgets first and draw a frame
	BOOL prev_draw_ui = gPipeline.hasRenderDebugFeatureMask(LLPipeline::RENDER_DEBUG_FEATURE_UI) ? TRUE : FALSE;

	if ( prev_draw_ui != show_ui)
	{
		LLPipeline::toggleRenderDebugFeature((void*)LLPipeline::RENDER_DEBUG_FEATURE_UI);
	}

	BOOL hide_hud = !gSavedSettings.getBOOL("RenderHUDInSnapshot") && LLPipeline::sShowHUDAttachments;
	if (hide_hud)
	{
		LLPipeline::sShowHUDAttachments = FALSE;
	}

	// if not showing ui, use full window to render world view
	updateWorldViewRect(!show_ui);

	// Copy screen to a buffer
	// crop sides or top and bottom, if taking a snapshot of different aspect ratio
	// from window
	LLRect window_rect = show_ui ? getWindowRectRaw() : getWorldViewRectRaw(); 

	S32 snapshot_width  = window_rect.getWidth();
	S32 snapshot_height = window_rect.getHeight();
	// SNAPSHOT
	S32 window_width  = snapshot_width;
	S32 window_height = snapshot_height;
	
	// Note: Scaling of the UI is currently *not* supported so we limit the output size if UI is requested
	if (show_ui)
	{
		// If the user wants the UI, limit the output size to the available screen size
		image_width  = llmin(image_width, window_width);
		image_height = llmin(image_height, window_height);
		
		// <FS:CR> Hide currency balance in snapshots
		if (gStatusBar)
		{
			gStatusBar->showBalance((bool)gSavedSettings.getBOOL("FSShowCurrencyBalanceInSnapshots"));
		}
	}

	S32 original_width = 0;
	S32 original_height = 0;
	bool reset_deferred = false;

	LLRenderTarget scratch_space;

	F32 scale_factor = 1.0f ;
	if (!keep_window_aspect || (image_width > window_width) || (image_height > window_height))
	{	
		if ((image_width <= gGLManager.mGLMaxTextureSize && image_height <= gGLManager.mGLMaxTextureSize) && 
			(image_width > window_width || image_height > window_height) && LLPipeline::sRenderDeferred && !show_ui)
		{
			if (scratch_space.allocate(image_width, image_height, GL_RGBA, true, true))
			{
				original_width = gPipeline.mDeferredScreen.getWidth();
				original_height = gPipeline.mDeferredScreen.getHeight();

				if (gPipeline.allocateScreenBuffer(image_width, image_height))
				{
					window_width = image_width;
					window_height = image_height;
					snapshot_width = image_width;
					snapshot_height = image_height;
					reset_deferred = true;
					mWorldViewRectRaw.set(0, image_height, image_width, 0);
					LLViewerCamera::getInstance()->setViewHeightInPixels( mWorldViewRectRaw.getHeight() );
					LLViewerCamera::getInstance()->setAspect( getWorldViewAspectRatio() );
					scratch_space.bindTarget();
				}
				else
				{
					scratch_space.release();
					gPipeline.allocateScreenBuffer(original_width, original_height);
				}
			}
		}

		if (!reset_deferred)
		{
			// if image cropping or need to enlarge the scene, compute a scale_factor
			F32 ratio = llmin( (F32)window_width / image_width , (F32)window_height / image_height) ;
			snapshot_width  = (S32)(ratio * image_width) ;
			snapshot_height = (S32)(ratio * image_height) ;
			scale_factor = llmax(1.0f, 1.0f / ratio) ;
		}
	}
	
	if (show_ui && scale_factor > 1.f)
	{
		// Note: we should never get there...
		LL_WARNS() << "over scaling UI not supported." << LL_ENDL;
	}

	S32 buffer_x_offset = llfloor(((window_width  - snapshot_width)  * scale_factor) / 2.f);
	S32 buffer_y_offset = llfloor(((window_height - snapshot_height) * scale_factor) / 2.f);

	S32 image_buffer_x = llfloor(snapshot_width  * scale_factor) ;
	S32 image_buffer_y = llfloor(snapshot_height * scale_factor) ;

	if ((image_buffer_x > max_size) || (image_buffer_y > max_size)) // boundary check to avoid memory overflow
	{
		scale_factor *= llmin((F32)max_size / image_buffer_x, (F32)max_size / image_buffer_y) ;
		image_buffer_x = llfloor(snapshot_width  * scale_factor) ;
		image_buffer_y = llfloor(snapshot_height * scale_factor) ;
	}
	if ((image_buffer_x > 0) && (image_buffer_y > 0))
	{
		raw->resize(image_buffer_x, image_buffer_y, 3);
	}
	else
	{
		gStatusBar->showBalance(true);	// <FS:CR> Hide currency balance in snapshots
		return FALSE ;
	}
	if (raw->isBufferInvalid())
	{
		gStatusBar->showBalance(true);	// <FS:CR> Hide currency balance in snapshots
		return FALSE ;
	}

	BOOL high_res = scale_factor >= 2.f; // Font scaling is slow, only do so if rez is much higher
	if (high_res && show_ui)
	{
		// Note: we should never get there...
		LL_WARNS() << "High res UI snapshot not supported. " << LL_ENDL;
		/*send_agent_pause();
		//rescale fonts
		initFonts(scale_factor);
		LLHUDObject::reshapeAll();*/
	}

	S32 output_buffer_offset_y = 0;

	F32 depth_conversion_factor_1 = (LLViewerCamera::getInstance()->getFar() + LLViewerCamera::getInstance()->getNear()) / (2.f * LLViewerCamera::getInstance()->getFar() * LLViewerCamera::getInstance()->getNear());
	F32 depth_conversion_factor_2 = (LLViewerCamera::getInstance()->getFar() - LLViewerCamera::getInstance()->getNear()) / (2.f * LLViewerCamera::getInstance()->getFar() * LLViewerCamera::getInstance()->getNear());

	gObjectList.generatePickList(*LLViewerCamera::getInstance());

	// Subimages are in fact partial rendering of the final view. This happens when the final view is bigger than the screen.
	// In most common cases, scale_factor is 1 and there's no more than 1 iteration on x and y
	for (int subimage_y = 0; subimage_y < scale_factor; ++subimage_y)
	{
		S32 subimage_y_offset = llclamp(buffer_y_offset - (subimage_y * window_height), 0, window_height);;
		// handle fractional columns
		U32 read_height = llmax(0, (window_height - subimage_y_offset) -
			llmax(0, (window_height * (subimage_y + 1)) - (buffer_y_offset + raw->getHeight())));

		S32 output_buffer_offset_x = 0;
		for (int subimage_x = 0; subimage_x < scale_factor; ++subimage_x)
		{
			gDisplaySwapBuffers = FALSE;
			gDepthDirty = TRUE;

			S32 subimage_x_offset = llclamp(buffer_x_offset - (subimage_x * window_width), 0, window_width);
			// handle fractional rows
			U32 read_width = llmax(0, (window_width - subimage_x_offset) -
									llmax(0, (window_width * (subimage_x + 1)) - (buffer_x_offset + raw->getWidth())));
			
			// Skip rendering and sampling altogether if either width or height is degenerated to 0 (common in cropping cases)
			if (read_width && read_height)
			{
				const U32 subfield = subimage_x+(subimage_y*llceil(scale_factor));
				display(do_rebuild, scale_factor, subfield, TRUE);
				
				if (!LLPipeline::sRenderDeferred)
				{
					// Required for showing the GUI in snapshots and performing bloom composite overlay
					// Call even if show_ui is FALSE
					render_ui(scale_factor, subfield);
					swap();
				}
				
				for (U32 out_y = 0; out_y < read_height ; out_y++)
				{
					S32 output_buffer_offset = ( 
												(out_y * (raw->getWidth())) // ...plus iterated y...
												+ (window_width * subimage_x) // ...plus subimage start in x...
												+ (raw->getWidth() * window_height * subimage_y) // ...plus subimage start in y...
												- output_buffer_offset_x // ...minus buffer padding x...
												- (output_buffer_offset_y * (raw->getWidth()))  // ...minus buffer padding y...
												) * raw->getComponents();
				
					// Ping the watchdog thread every 100 lines to keep us alive (arbitrary number, feel free to change)
					if (out_y % 100 == 0)
					{
						LLAppViewer::instance()->pingMainloopTimeout("LLViewerWindow::rawSnapshot");
					}
				
					if (type == LLSnapshotModel::SNAPSHOT_TYPE_COLOR)
					{
						glReadPixels(
									 subimage_x_offset, out_y + subimage_y_offset,
									 read_width, 1,
									 GL_RGB, GL_UNSIGNED_BYTE,
									 raw->getData() + output_buffer_offset
									 );
					}
					// <FS:Ansariel> FIRE-15667: 24bit depth maps
					else if (type == LLSnapshotModel::SNAPSHOT_TYPE_DEPTH24)
					{
						LLPointer<LLImageRaw> depth_line_buffer = new LLImageRaw(read_width, 1, sizeof(GL_FLOAT)); // need to store floating point values
						glReadPixels(
									 subimage_x_offset, out_y + subimage_y_offset,
									 read_width, 1,
									 GL_DEPTH_COMPONENT, GL_FLOAT,
									 depth_line_buffer->getData()// current output pixel is beginning of buffer...
									 );

						for (S32 i = 0; i < (S32)read_width; i++)
						{
							F32 depth_float = *(F32*)(depth_line_buffer->getData() + (i * sizeof(F32)));
					
							F32 linear_depth_float = 1.f / (depth_conversion_factor_1 - (depth_float * depth_conversion_factor_2));
							U32 RGB24 = F32_to_U32(linear_depth_float, LLViewerCamera::getInstance()->getNear(), LLViewerCamera::getInstance()->getFar());
							//A max value of 16777215 for RGB24 evaluates to black when it shold be white.  The clamp assures that the divisions do not somehow become >=256.
							U8 depth_byteR = (U8)(llclamp(llfloor(RGB24 / 65536.f), 0, 255));
							U8 depth_byteG = (U8)(llclamp(llfloor((RGB24 - depth_byteR * 65536) / 256.f), 0, 255));
							U8 depth_byteB = (U8)(llclamp((RGB24 - depth_byteR * 65536 - depth_byteG * 256), 0u, 255u));
							// write converted scanline out to result image
							*(raw->getData() + output_buffer_offset + (i * raw->getComponents())) = depth_byteR;
							*(raw->getData() + output_buffer_offset + (i * raw->getComponents()) + 1) = depth_byteG;
							*(raw->getData() + output_buffer_offset + (i * raw->getComponents()) + 2) = depth_byteB;
							for (S32 j = 3; j < raw->getComponents(); j++)
							{
								*(raw->getData() + output_buffer_offset + (i * raw->getComponents()) + j) = depth_byteR;
							}
						}
					}
					// </FS:Ansariel>
					else // LLSnapshotModel::SNAPSHOT_TYPE_DEPTH
					{
						LLPointer<LLImageRaw> depth_line_buffer = new LLImageRaw(read_width, 1, sizeof(GL_FLOAT)); // need to store floating point values
						glReadPixels(
									 subimage_x_offset, out_y + subimage_y_offset,
									 read_width, 1,
									 GL_DEPTH_COMPONENT, GL_FLOAT,
									 depth_line_buffer->getData()// current output pixel is beginning of buffer...
									 );

						for (S32 i = 0; i < (S32)read_width; i++)
						{
							F32 depth_float = *(F32*)(depth_line_buffer->getData() + (i * sizeof(F32)));
					
							F32 linear_depth_float = 1.f / (depth_conversion_factor_1 - (depth_float * depth_conversion_factor_2));
							U8 depth_byte = F32_to_U8(linear_depth_float, LLViewerCamera::getInstance()->getNear(), LLViewerCamera::getInstance()->getFar());
							// write converted scanline out to result image
							for (S32 j = 0; j < raw->getComponents(); j++)
							{
								*(raw->getData() + output_buffer_offset + (i * raw->getComponents()) + j) = depth_byte;
							}
						}
					}
				}
			}
			output_buffer_offset_x += subimage_x_offset;
			stop_glerror();
		}
		output_buffer_offset_y += subimage_y_offset;
	}

	gDisplaySwapBuffers = FALSE;
	gDepthDirty = TRUE;

	// POST SNAPSHOT
	if (!gPipeline.hasRenderDebugFeatureMask(LLPipeline::RENDER_DEBUG_FEATURE_UI))
	{
		LLPipeline::toggleRenderDebugFeature((void*)LLPipeline::RENDER_DEBUG_FEATURE_UI);
	}

	if (hide_hud)
	{
		LLPipeline::sShowHUDAttachments = TRUE;
	}

	/*if (high_res)
	{
		initFonts(1.f);
		LLHUDObject::reshapeAll();
	}*/

	// Pre-pad image to number of pixels such that the line length is a multiple of 4 bytes (for BMP encoding)
	// Note: this formula depends on the number of components being 3.  Not obvious, but it's correct.	
	image_width += (image_width * 3) % 4;

	BOOL ret = TRUE ;
	// Resize image
	if(llabs(image_width - image_buffer_x) > 4 || llabs(image_height - image_buffer_y) > 4)
	{
		ret = raw->scale( image_width, image_height );  
	}
	else if(image_width != image_buffer_x || image_height != image_buffer_y)
	{
		ret = raw->scale( image_width, image_height, FALSE );  
	}
	

	setCursor(UI_CURSOR_ARROW);

	if (do_rebuild)
	{
		// If we had to do a rebuild, that means that the lists of drawables to be rendered
		// was empty before we started.
		// Need to reset these, otherwise we call state sort on it again when render gets called the next time
		// and we stand a good chance of crashing on rebuild because the render drawable arrays have multiple copies of
		// objects on them.
		gPipeline.resetDrawOrders();
	}

	if (reset_deferred)
	{
		mWorldViewRectRaw = window_rect;
		LLViewerCamera::getInstance()->setViewHeightInPixels( mWorldViewRectRaw.getHeight() );
		LLViewerCamera::getInstance()->setAspect( getWorldViewAspectRatio() );
		scratch_space.flush();
		scratch_space.release();
		gPipeline.allocateScreenBuffer(original_width, original_height);
		
	}

	if (high_res)
	{
		send_agent_resume();
	}
	
	// <FS:CR> Hide currency balance in snapshots
	if (gStatusBar)
	{
		gStatusBar->showBalance(true);
	}
	
	return ret;
}

void LLViewerWindow::destroyWindow()
{
	if (mWindow)
	{
		LLWindowManager::destroyWindow(mWindow);
	}
	mWindow = NULL;
}


void LLViewerWindow::drawMouselookInstructions()
{
	// Draw instructions for mouselook ("Press ESC to return to World View" partially transparent at the bottom of the screen.)
	const std::string instructions = LLTrans::getString("LeaveMouselook");
	const LLFontGL* font = LLFontGL::getFont(LLFontDescriptor("SansSerif", "Large", LLFontGL::BOLD));
	
	//to be on top of Bottom bar when it is opened
	const S32 INSTRUCTIONS_PAD = 50;

	font->renderUTF8( 
		instructions, 0,
		getWorldViewRectScaled().getCenterX(),
		getWorldViewRectScaled().mBottom + INSTRUCTIONS_PAD,
		LLColor4( 1.0f, 1.0f, 1.0f, 0.5f ),
		LLFontGL::HCENTER, LLFontGL::TOP,
		LLFontGL::NORMAL,LLFontGL::DROP_SHADOW);
}

void* LLViewerWindow::getPlatformWindow() const
{
	return mWindow->getPlatformWindow();
}

void* LLViewerWindow::getMediaWindow() 	const
{
	return mWindow->getMediaWindow();
}

void LLViewerWindow::focusClient()		const
{
	return mWindow->focusClient();
}

LLRootView*	LLViewerWindow::getRootView() const
{
	return mRootView;
}

LLRect LLViewerWindow::getWorldViewRectScaled() const
{
	return mWorldViewRectScaled;
}

S32 LLViewerWindow::getWorldViewHeightScaled() const
{
	return mWorldViewRectScaled.getHeight();
}

S32 LLViewerWindow::getWorldViewWidthScaled() const
{
	return mWorldViewRectScaled.getWidth();
}


S32 LLViewerWindow::getWorldViewHeightRaw() const
{
	return mWorldViewRectRaw.getHeight(); 
}

S32 LLViewerWindow::getWorldViewWidthRaw() const
{
	return mWorldViewRectRaw.getWidth(); 
}

S32	LLViewerWindow::getWindowHeightScaled()	const 	
{ 
	return mWindowRectScaled.getHeight(); 
}

S32	LLViewerWindow::getWindowWidthScaled() const 	
{ 
	return mWindowRectScaled.getWidth(); 
}

S32	LLViewerWindow::getWindowHeightRaw()	const 	
{ 
	return mWindowRectRaw.getHeight(); 
}

S32	LLViewerWindow::getWindowWidthRaw() const 	
{ 
	return mWindowRectRaw.getWidth(); 
}

void LLViewerWindow::setup2DRender()
{
	// setup ortho camera
	gl_state_for_2d(mWindowRectRaw.getWidth(), mWindowRectRaw.getHeight());
	setup2DViewport();
}

void LLViewerWindow::setup2DViewport(S32 x_offset, S32 y_offset)
{
	gGLViewport[0] = mWindowRectRaw.mLeft + x_offset;
	gGLViewport[1] = mWindowRectRaw.mBottom + y_offset;
	gGLViewport[2] = mWindowRectRaw.getWidth();
	gGLViewport[3] = mWindowRectRaw.getHeight();
	glViewport(gGLViewport[0], gGLViewport[1], gGLViewport[2], gGLViewport[3]);
}


void LLViewerWindow::setup3DRender()
{
	// setup perspective camera
	LLViewerCamera::getInstance()->setPerspective(NOT_FOR_SELECTION, mWorldViewRectRaw.mLeft, mWorldViewRectRaw.mBottom,  mWorldViewRectRaw.getWidth(), mWorldViewRectRaw.getHeight(), FALSE, LLViewerCamera::getInstance()->getNear(), MAX_FAR_CLIP*2.f);
	setup3DViewport();
}

void LLViewerWindow::setup3DViewport(S32 x_offset, S32 y_offset)
{
	gGLViewport[0] = mWorldViewRectRaw.mLeft + x_offset;
	gGLViewport[1] = mWorldViewRectRaw.mBottom + y_offset;
	gGLViewport[2] = mWorldViewRectRaw.getWidth();
	gGLViewport[3] = mWorldViewRectRaw.getHeight();
	glViewport(gGLViewport[0], gGLViewport[1], gGLViewport[2], gGLViewport[3]);
}

void LLViewerWindow::revealIntroPanel()
{
	if (mProgressView)
	{
		mProgressView->revealIntroPanel();
	}
}

void LLViewerWindow::setShowProgress(const BOOL show,BOOL fullscreen)
{
	if(show)
	{
		if(fullscreen)
		{
			if(mProgressView)
				mProgressView->fade(TRUE);
		}
		else
		{
			if(mProgressViewMini)
				mProgressViewMini->setVisible(TRUE);
		}
	}
	else
	{
		if(mProgressView && mProgressView->getVisible())
			mProgressView->fade(FALSE);

		if(mProgressViewMini)
			mProgressViewMini->setVisible(FALSE);
	}
}

void LLViewerWindow::setStartupComplete()
{
	if (mProgressView)
	{
		mProgressView->setStartupComplete();
	}
}

BOOL LLViewerWindow::getShowProgress() const
{
	return (mProgressView && mProgressView->getVisible());
}

void LLViewerWindow::setProgressString(const std::string& string)
{
	if (mProgressView)
	{
		mProgressView->setText(string);
	}

	if (mProgressViewMini)
	{
		mProgressViewMini->setText(string);
	}
}

void LLViewerWindow::setProgressMessage(const std::string& msg)
{
	if(mProgressView)
	{
		mProgressView->setMessage(msg);
	}
}

void LLViewerWindow::setProgressPercent(const F32 percent)
{
	if (mProgressView)
	{
		mProgressView->setPercent(percent);
	}

	if (mProgressViewMini)
	{
		mProgressViewMini->setPercent(percent);
	}
}

void LLViewerWindow::setProgressCancelButtonVisible( BOOL b, const std::string& label )
{
	if (mProgressView)
	{
		mProgressView->setCancelButtonVisible( b, label );
	}

	if (mProgressViewMini)
	{
		mProgressViewMini->setCancelButtonVisible( b, label );
	}
}


LLProgressView *LLViewerWindow::getProgressView() const
{
	return mProgressView;
}

void LLViewerWindow::dumpState()
{
	LL_INFOS() << "LLViewerWindow Active " << S32(mActive) << LL_ENDL;
	LL_INFOS() << "mWindow visible " << S32(mWindow->getVisible())
		<< " minimized " << S32(mWindow->getMinimized())
		<< LL_ENDL;
}

void LLViewerWindow::stopGL(BOOL save_state)
{
	//Note: --bao
	//if not necessary, do not change the order of the function calls in this function.
	//if change something, make sure it will not break anything.
	//especially be careful to put anything behind gTextureList.destroyGL(save_state);
	if (!gGLManager.mIsDisabled)
	{
		LL_INFOS() << "Shutting down GL..." << LL_ENDL;

		// Pause texture decode threads (will get unpaused during main loop)
		LLAppViewer::getTextureCache()->pause();
		LLAppViewer::getImageDecodeThread()->pause();
		LLAppViewer::getTextureFetch()->pause();
				
		gSky.destroyGL();
		stop_glerror();		

		LLManipTranslate::destroyGL() ;
		stop_glerror();		

		gBumpImageList.destroyGL();
		stop_glerror();

		LLFontGL::destroyAllGL();
		stop_glerror();

		LLVOAvatar::destroyGL();
		stop_glerror();

		LLVOPartGroup::destroyGL();

		LLViewerDynamicTexture::destroyGL();
		stop_glerror();

		if (gPipeline.isInit())
		{
			gPipeline.destroyGL();
		}
		
		gBox.cleanupGL();
		
		if(gPostProcess)
		{
			gPostProcess->invalidate();
		}

		gTextureList.destroyGL(save_state);
		stop_glerror();
		
		gGLManager.mIsDisabled = TRUE;
		stop_glerror();

		//unload shader's
		while (LLGLSLShader::sInstances.size())
		{
			LLGLSLShader* shader = *(LLGLSLShader::sInstances.begin());
			shader->unload();
		}
		
		LL_INFOS() << "Remaining allocated texture memory: " << LLImageGL::sGlobalTextureMemory.value() << " bytes" << LL_ENDL;
	}
}

void LLViewerWindow::restoreGL(const std::string& progress_message)
{
	//Note: --bao
	//if not necessary, do not change the order of the function calls in this function.
	//if change something, make sure it will not break anything. 
	//especially, be careful to put something before gTextureList.restoreGL();
	if (gGLManager.mIsDisabled)
	{
		LL_INFOS() << "Restoring GL..." << LL_ENDL;
		gGLManager.mIsDisabled = FALSE;
		
		initGLDefaults();
		LLGLState::restoreGL();
		
		gTextureList.restoreGL();
		
		// for future support of non-square pixels, and fonts that are properly stretched
		//LLFontGL::destroyDefaultFonts();
		initFonts();
				
		gSky.restoreGL();
		gPipeline.restoreGL();
		LLDrawPoolWater::restoreGL();
		LLManipTranslate::restoreGL();
		
		gBumpImageList.restoreGL();
		LLViewerDynamicTexture::restoreGL();
		LLVOAvatar::restoreGL();
		LLVOPartGroup::restoreGL();
		
		gResizeScreenTexture = TRUE;
		gWindowResized = TRUE;

		if (isAgentAvatarValid() && gAgentAvatarp->isEditingAppearance())
		{
			LLVisualParamHint::requestHintUpdates();
		}

		if (!progress_message.empty())
		{
			gRestoreGLTimer.reset();
			gRestoreGL = TRUE;
			setShowProgress(TRUE,TRUE);
			setProgressString(progress_message);
		}
		LL_INFOS() << "...Restoring GL done" << LL_ENDL;
		if(!LLAppViewer::instance()->restoreErrorTrap())
		{
			LL_WARNS() << " Someone took over my signal/exception handler (post restoreGL)!" << LL_ENDL;
		}

	}
}

void LLViewerWindow::initFonts(F32 zoom_factor)
{
	LLFontGL::destroyAllGL();
	// Initialize with possibly different zoom factor

	LLFontManager::initClass();

	LLFontGL::initClass( gSavedSettings.getF32("FontScreenDPI"),
								mDisplayScale.mV[VX] * zoom_factor,
								mDisplayScale.mV[VY] * zoom_factor,
								gDirUtilp->getAppRODataDir(),
								gSavedSettings.getString("FSFontSettingsFile"),
								gSavedSettings.getF32("FSFontSizeAdjustment"));
	// Force font reloads, which can be very slow
	LLFontGL::loadDefaultFonts();
}

void LLViewerWindow::requestResolutionUpdate()
{
	mResDirty = true;
}

static LLTrace::BlockTimerStatHandle FTM_WINDOW_CHECK_SETTINGS("Window Settings");

void LLViewerWindow::checkSettings()
{
	LL_RECORD_BLOCK_TIME(FTM_WINDOW_CHECK_SETTINGS);
	if (mStatesDirty)
	{
		gGL.refreshState();
		LLViewerShaderMgr::instance()->setShaders();
		mStatesDirty = false;
	}
	
	// We want to update the resolution AFTER the states getting refreshed not before.
	if (mResDirty)
	{
		reshape(getWindowWidthRaw(), getWindowHeightRaw());
		mResDirty = false;
	}	
}

void LLViewerWindow::restartDisplay(BOOL show_progress_bar)
{
	LL_INFOS() << "Restaring GL" << LL_ENDL;
	stopGL();
	if (show_progress_bar)
	{
		restoreGL(LLTrans::getString("ProgressChangingResolution"));
	}
	else
	{
		restoreGL();
	}
}

BOOL LLViewerWindow::changeDisplaySettings(LLCoordScreen size, BOOL disable_vsync, BOOL show_progress_bar)
{
	//BOOL was_maximized = gSavedSettings.getBOOL("WindowMaximized");

	//gResizeScreenTexture = TRUE;


	//U32 fsaa = gSavedSettings.getU32("RenderFSAASamples");
	//U32 old_fsaa = mWindow->getFSAASamples();

	// if not maximized, use the request size
	if (!mWindow->getMaximized())
	{
		mWindow->setSize(size);
	}

	//if (fsaa == old_fsaa)
	{
		return TRUE;
	}

/*

	// Close floaters that don't handle settings change
	LLFloaterReg::hideInstance("snapshot");
	
	BOOL result_first_try = FALSE;
	BOOL result_second_try = FALSE;

	LLFocusableElement* keyboard_focus = gFocusMgr.getKeyboardFocus();
	send_agent_pause();
	LL_INFOS() << "Stopping GL during changeDisplaySettings" << LL_ENDL;
	stopGL();
	mIgnoreActivate = TRUE;
	LLCoordScreen old_size;
	LLCoordScreen old_pos;
	mWindow->getSize(&old_size);

	//mWindow->setFSAASamples(fsaa);

	result_first_try = mWindow->switchContext(false, size, disable_vsync);
	if (!result_first_try)
	{
		// try to switch back
		//mWindow->setFSAASamples(old_fsaa);
		result_second_try = mWindow->switchContext(false, old_size, disable_vsync);

		if (!result_second_try)
		{
			// we are stuck...try once again with a minimal resolution?
			send_agent_resume();
			mIgnoreActivate = FALSE;
			return FALSE;
		}
	}
	send_agent_resume();

	LL_INFOS() << "Restoring GL during resolution change" << LL_ENDL;
	if (show_progress_bar)
	{
		restoreGL(LLTrans::getString("ProgressChangingResolution"));
	}
	else
	{
		restoreGL();
	}

	if (!result_first_try)
	{
		LLSD args;
		args["RESX"] = llformat("%d",size.mX);
		args["RESY"] = llformat("%d",size.mY);
		LLNotificationsUtil::add("ResolutionSwitchFail", args);
		size = old_size; // for reshape below
	}

	BOOL success = result_first_try || result_second_try;

	if (success)
	{
		// maximize window if was maximized, else reposition
		if (was_maximized)
		{
			mWindow->maximize();
		}
		else
		{
			S32 windowX = gSavedSettings.getS32("WindowX");
			S32 windowY = gSavedSettings.getS32("WindowY");

			mWindow->setPosition(LLCoordScreen ( windowX, windowY ) );
		}
	}

	mIgnoreActivate = FALSE;
	gFocusMgr.setKeyboardFocus(keyboard_focus);
	
	return success;

	*/
}

F32	LLViewerWindow::getWorldViewAspectRatio() const
{
	F32 world_aspect = (F32)mWorldViewRectRaw.getWidth() / (F32)mWorldViewRectRaw.getHeight();
	return world_aspect;
}

void LLViewerWindow::calcDisplayScale()
{
	F32 ui_scale_factor = llclamp(gSavedSettings.getF32("UIScaleFactor"), MIN_UI_SCALE, MAX_UI_SCALE);
	LLVector2 display_scale;
	display_scale.setVec(llmax(1.f / mWindow->getPixelAspectRatio(), 1.f), llmax(mWindow->getPixelAspectRatio(), 1.f));
	display_scale *= ui_scale_factor;

	// limit minimum display scale
	if (display_scale.mV[VX] < MIN_DISPLAY_SCALE || display_scale.mV[VY] < MIN_DISPLAY_SCALE)
	{
		display_scale *= MIN_DISPLAY_SCALE / llmin(display_scale.mV[VX], display_scale.mV[VY]);
	}
	
	if (display_scale != mDisplayScale)
	{
		LL_INFOS() << "Setting display scale to " << display_scale << " for ui scale: " << ui_scale_factor << LL_ENDL;

		mDisplayScale = display_scale;
		// Init default fonts
		initFonts();
	}
}

//static
LLRect 	LLViewerWindow::calcScaledRect(const LLRect & rect, const LLVector2& display_scale)
{
	LLRect res = rect;
	res.mLeft = ll_round((F32)res.mLeft / display_scale.mV[VX]);
	res.mRight = ll_round((F32)res.mRight / display_scale.mV[VX]);
	res.mBottom = ll_round((F32)res.mBottom / display_scale.mV[VY]);
	res.mTop = ll_round((F32)res.mTop / display_scale.mV[VY]);

	return res;
}

S32 LLViewerWindow::getChatConsoleBottomPad()
{
	S32 offset = 0;

	if(gToolBarView)
	{
		// <FS:KC> Tie console to legacy snap edge when possible
		static LLUICachedControl<bool> legacy_snap ("FSLegacyEdgeSnap", false);
		if (legacy_snap)
		{
			LLRect snap_rect = gFloaterView->getSnapRect();
			offset = snap_rect.mBottom;
		}// </FS:KC> Tie console to legacy snap edge when possible
		else
		{
			// FS:Ansariel This gets called every frame, so don't call getChild/findChild every time!
			offset += gToolBarView->getBottomToolbar()->getRect().getHeight();
			LLView* chat_stack = gToolBarView->getBottomChatStack();
			if (chat_stack)
			{
				offset = chat_stack->getRect().getHeight();
			}
		}
	}
	// </FS:Ansariel>

	return offset;
}

LLRect LLViewerWindow::getChatConsoleRect()
{
	LLRect full_window(0, getWindowHeightScaled(), getWindowWidthScaled(), 0);
	LLRect console_rect = full_window;

	const S32 CONSOLE_PADDING_TOP = 24;
	const S32 CONSOLE_PADDING_LEFT = 24;
	const S32 CONSOLE_PADDING_RIGHT = 10;

	console_rect.mTop    -= CONSOLE_PADDING_TOP;
	console_rect.mBottom += getChatConsoleBottomPad();

	console_rect.mLeft   += CONSOLE_PADDING_LEFT; 

	// <FS:Ansariel> This also works without relog!
	static LLCachedControl<bool> chatFullWidth(gSavedSettings, "ChatFullWidth");
	if (chatFullWidth)
	// </FS:Ansariel>
	{
		console_rect.mRight -= CONSOLE_PADDING_RIGHT;
	}
	else
	{
		// Make console rect somewhat narrow so having inventory open is
		// less of a problem.

		//AO, Have console reuse/respect the desired nearby popup width set in NearbyToastWidth
		//console_rect.mRight  = console_rect.mLeft + 2 * getWindowWidthScaled() / 3;
		static LLCachedControl<S32> nearbyToastWidth(gSavedSettings, "NearbyToastWidth");
		F32 percentage = nearbyToastWidth / 100.0;
		console_rect.mRight = S32((console_rect.mRight - CONSOLE_PADDING_RIGHT ) * percentage);
		//</AO>
	}

	// <FS:Ansariel> Push the chat console out of the way of the vertical toolbars
	if (gToolBarView)
	{
		// <FS:KC> Tie console to legacy snap edge when possible
		static LLUICachedControl<bool> legacy_snap ("FSLegacyEdgeSnap", false);
		if (legacy_snap)
		{
			LLRect snap_rect = gFloaterView->getSnapRect();
			if (console_rect.mRight > snap_rect.mRight)
			{
				console_rect.mRight = snap_rect.mRight;
			}

			if (console_rect.mLeft < snap_rect.mLeft)
			{
				console_rect.mLeft = snap_rect.mLeft;
			}
		}// </FS:KC> Tie console to legacy snap edge when possible
		else
		{
			LLToolBar* toolbar_left = gToolBarView->getToolbar(LLToolBarEnums::TOOLBAR_LEFT);
			if (toolbar_left && toolbar_left->hasButtons())
			{
				console_rect.mLeft += toolbar_left->getRect().getWidth();
			}

			LLToolBar* toolbar_right = gToolBarView->getToolbar(LLToolBarEnums::TOOLBAR_RIGHT);
			LLRect toolbar_right_screen_rect;
			toolbar_right->localRectToScreen(toolbar_right->getRect(), &toolbar_right_screen_rect);
			if (toolbar_right && toolbar_right->hasButtons() && console_rect.mRight >= toolbar_right_screen_rect.mLeft)
			{
				console_rect.mRight -= toolbar_right->getRect().getWidth();
			}
		}
	}
	// </FS:Ansariel>

	return console_rect;
}
//----------------------------------------------------------------------------


void LLViewerWindow::setUIVisibility(bool visible)
{
	mUIVisible = visible;

	if (!visible)
	{
		gAgentCamera.changeCameraToThirdPerson(FALSE);
		gFloaterView->hideAllFloaters();
	}
	else
	{
		gFloaterView->showHiddenFloaters();
	}

	if (gToolBarView)
	{
		gToolBarView->setToolBarsVisible(visible);
	}

	// <FS:Zi> Is done inside XUI now, using visibility_control
	//LLNavigationBar::getInstance()->setVisible(visible ? gSavedSettings.getBOOL("ShowNavbarNavigationPanel") : FALSE);
	LLPanelTopInfoBar::getInstance()->setVisible(visible? gSavedSettings.getBOOL("ShowMiniLocationPanel") : FALSE);
	mRootView->getChildView("status_bar_container")->setVisible(visible);
}

bool LLViewerWindow::getUIVisibility()
{
	return mUIVisible;
}

////////////////////////////////////////////////////////////////////////////
//
// LLPickInfo
//
LLPickInfo::LLPickInfo()
	: mKeyMask(MASK_NONE),
	  mPickCallback(NULL),
	  mPickType(PICK_INVALID),
	  mWantSurfaceInfo(FALSE),
	  mObjectFace(-1),
	  mUVCoords(-1.f, -1.f),
	  mSTCoords(-1.f, -1.f),
	  mXYCoords(-1, -1),
	  mIntersection(),
	  mNormal(),
	  mTangent(),
	  mBinormal(),
	  mHUDIcon(NULL),
	  mPickTransparent(FALSE),
	  mPickRigged(FALSE),
	  mPickParticle(FALSE)
{
}

LLPickInfo::LLPickInfo(const LLCoordGL& mouse_pos, 
		       MASK keyboard_mask, 
		       BOOL pick_transparent,
			   BOOL pick_rigged,
			   BOOL pick_particle,
		       BOOL pick_uv_coords,
			   BOOL pick_unselectable,
		       void (*pick_callback)(const LLPickInfo& pick_info))
	: mMousePt(mouse_pos),
	  mKeyMask(keyboard_mask),
	  mPickCallback(pick_callback),
	  mPickType(PICK_INVALID),
	  mWantSurfaceInfo(pick_uv_coords),
	  mObjectFace(-1),
	  mUVCoords(-1.f, -1.f),
	  mSTCoords(-1.f, -1.f),
	  mXYCoords(-1, -1),
	  mNormal(),
	  mTangent(),
	  mBinormal(),
	  mHUDIcon(NULL),
	  mPickTransparent(pick_transparent),
	  mPickRigged(pick_rigged),
	  mPickParticle(pick_particle),
	  mPickUnselectable(pick_unselectable)
{
}

void LLPickInfo::fetchResults()
{

	S32 face_hit = -1;
	LLVector4a intersection, normal;
	LLVector4a tangent;

	LLVector2 uv;

	LLHUDIcon* hit_icon = gViewerWindow->cursorIntersectIcon(mMousePt.mX, mMousePt.mY, 512.f, &intersection);
	
	LLVector4a origin;
	origin.load3(LLViewerCamera::getInstance()->getOrigin().mV);
	F32 icon_dist = 0.f;
	LLVector4a start;
	LLVector4a end;
	LLVector4a particle_end;

	if (hit_icon)
	{
		LLVector4a delta;
		delta.setSub(intersection, origin);
		icon_dist = delta.getLength3().getF32();
	}
	LLViewerObject* hit_object = gViewerWindow->cursorIntersect(mMousePt.mX, mMousePt.mY, 512.f,
									NULL, -1, mPickTransparent, mPickRigged, &face_hit,
									&intersection, &uv, &normal, &tangent, &start, &end);
	
	mPickPt = mMousePt;

	U32 te_offset = face_hit > -1 ? face_hit : 0;

	if (mPickParticle)
	{ //get the end point of line segement to use for particle raycast
		if (hit_object)
		{
			particle_end = intersection;
		}
		else
		{
			particle_end = end;
		}
	}

	LLViewerObject* objectp = hit_object;


	LLVector4a delta;
	delta.setSub(origin, intersection);

	if (hit_icon && 
		(!objectp || 
		icon_dist < delta.getLength3().getF32()))
	{
		// was this name referring to a hud icon?
		mHUDIcon = hit_icon;
		mPickType = PICK_ICON;
		mPosGlobal = mHUDIcon->getPositionGlobal();

	}
	else if (objectp)
	{
		if( objectp->getPCode() == LLViewerObject::LL_VO_SURFACE_PATCH )
		{
			// Hit land
			mPickType = PICK_LAND;
			mObjectID.setNull(); // land has no id

			// put global position into land_pos
			LLVector3d land_pos;
			if (!gViewerWindow->mousePointOnLandGlobal(mPickPt.mX, mPickPt.mY, &land_pos, mPickUnselectable))
			{
				// The selected point is beyond the draw distance or is otherwise 
				// not selectable. Return before calling mPickCallback().
				return;
			}

			// Fudge the land focus a little bit above ground.
			mPosGlobal = land_pos + LLVector3d::z_axis * 0.1f;
		}
		else
		{
			if(isFlora(objectp))
			{
				mPickType = PICK_FLORA;
			}
			else
			{
				mPickType = PICK_OBJECT;
			}

			LLVector3 v_intersection(intersection.getF32ptr());

			mObjectOffset = gAgentCamera.calcFocusOffset(objectp, v_intersection, mPickPt.mX, mPickPt.mY);
			mObjectID = objectp->mID;
			mObjectFace = (te_offset == NO_FACE) ? -1 : (S32)te_offset;

			

			mPosGlobal = gAgent.getPosGlobalFromAgent(v_intersection);
			
			if (mWantSurfaceInfo)
			{
				getSurfaceInfo();
			}
		}
	}
	
	if (mPickParticle)
	{ //search for closest particle to click origin out to intersection point
		S32 part_face = -1;

		LLVOPartGroup* group = gPipeline.lineSegmentIntersectParticle(start, particle_end, NULL, &part_face);
		if (group)
		{
			mParticleOwnerID = group->getPartOwner(part_face);
			mParticleSourceID = group->getPartSource(part_face);
		}
	}

	if (mPickCallback)
	{
		mPickCallback(*this);
	}
}

LLPointer<LLViewerObject> LLPickInfo::getObject() const
{
	return gObjectList.findObject( mObjectID );
}

void LLPickInfo::updateXYCoords()
{
	if (mObjectFace > -1)
	{
		const LLTextureEntry* tep = getObject()->getTE(mObjectFace);
		LLPointer<LLViewerTexture> imagep = LLViewerTextureManager::getFetchedTexture(tep->getID());
		if(mUVCoords.mV[VX] >= 0.f && mUVCoords.mV[VY] >= 0.f && imagep.notNull())
		{
			mXYCoords.mX = ll_round(mUVCoords.mV[VX] * (F32)imagep->getWidth());
			mXYCoords.mY = ll_round((1.f - mUVCoords.mV[VY]) * (F32)imagep->getHeight());
		}
	}
}

void LLPickInfo::getSurfaceInfo()
{
	// set values to uninitialized - this is what we return if no intersection is found
	mObjectFace   = -1;
	mUVCoords     = LLVector2(-1, -1);
	mSTCoords     = LLVector2(-1, -1);
	mXYCoords	  = LLCoordScreen(-1, -1);
	mIntersection = LLVector3(0,0,0);
	mNormal       = LLVector3(0,0,0);
	mBinormal     = LLVector3(0,0,0);
	mTangent	  = LLVector4(0,0,0,0);
	
	LLVector4a tangent;
	LLVector4a intersection;
	LLVector4a normal;

	tangent.clear();
	normal.clear();
	intersection.clear();
	
	LLViewerObject* objectp = getObject();

	if (objectp)
	{
		if (gViewerWindow->cursorIntersect(ll_round((F32)mMousePt.mX), ll_round((F32)mMousePt.mY), 1024.f,
										   objectp, -1, mPickTransparent, mPickRigged,
										   &mObjectFace,
										   &intersection,
										   &mSTCoords,
										   &normal,
										   &tangent))
		{
			// if we succeeded with the intersect above, compute the texture coordinates:

			if (objectp->mDrawable.notNull() && mObjectFace > -1)
			{
				LLFace* facep = objectp->mDrawable->getFace(mObjectFace);
				if (facep)
				{
					mUVCoords = facep->surfaceToTexture(mSTCoords, intersection, normal);
			}
			}

			mIntersection.set(intersection.getF32ptr());
			mNormal.set(normal.getF32ptr());
			mTangent.set(tangent.getF32ptr());

			//extrapoloate binormal from normal and tangent
			
			LLVector4a binormal;
			binormal.setCross3(normal, tangent);
			binormal.mul(tangent.getF32ptr()[3]);

			mBinormal.set(binormal.getF32ptr());

			mBinormal.normalize();
			mNormal.normalize();
			mTangent.normalize();

			// and XY coords:
			updateXYCoords();
			
		}
	}
}

//static 
bool LLPickInfo::isFlora(LLViewerObject* object)
{
	if (!object) return false;

	LLPCode pcode = object->getPCode();

	if( (LL_PCODE_LEGACY_GRASS == pcode) 
		|| (LL_PCODE_LEGACY_TREE == pcode) 
		|| (LL_PCODE_TREE_NEW == pcode))
	{
		return true;
	}
	return false;
}<|MERGE_RESOLUTION|>--- conflicted
+++ resolved
@@ -271,15 +271,13 @@
 static const U8 NO_FACE = 255;
 BOOL gQuietSnapshot = FALSE;
 
-<<<<<<< HEAD
 const F32 MIN_AFK_TIME = 6.f; // minimum time after setting away state before coming back
-=======
+
 // Minimum value for UIScaleFactor, also defined in preferences, ui_scale_slider
 static const F32 MIN_UI_SCALE = 0.75f;
 // 2.0 in preferences, but win10 supports larger scaling and value is used more as
 // sanity check, so leaving space for larger values from DPI updates.
 static const F32 MAX_UI_SCALE = 7.0f;
->>>>>>> 89844b34
 static const F32 MIN_DISPLAY_SCALE = 0.75f;
 
 std::string	LLViewerWindow::sSnapshotBaseName;
@@ -1851,14 +1849,7 @@
 	}
 	if (p.first_run || gSavedSettings.getF32("LastSystemUIScaleFactor") != system_scale_factor)
 	{
-<<<<<<< HEAD
-		// <FS:Ansariel> BUG-40548: Don't bug user with DPI scaling changed on first run after clean install
-		//mSystemUIScaleFactorChanged = true;
 		mSystemUIScaleFactorChanged = !p.first_run;
-		// </FS:Ansariel>
-=======
-		mSystemUIScaleFactorChanged = !p.first_run;
->>>>>>> 89844b34
 		gSavedSettings.setF32("LastSystemUIScaleFactor", system_scale_factor);
 		gSavedSettings.setF32("UIScaleFactor", system_scale_factor);
 	}
