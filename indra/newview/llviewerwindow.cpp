--- conflicted
+++ resolved
@@ -2018,15 +2018,6 @@
 		//gSavedSettings.getBOOL("RenderDeferred") ? 0 : gSavedSettings.getU32("RenderFSAASamples")); //don't use window level anti-aliasing if FBOs are enabled
 		gSavedSettings.getBOOL("RenderDeferred") ? 0 : gSavedSettings.getU32("RenderFSAASamples"), //don't use window level anti-aliasing if FBOs are enabled
 		useLegacyCursors); // <FS:LO> Legacy cursor setting from main program
-<<<<<<< HEAD
-
-	if (!LLViewerShaderMgr::sInitialized)
-	{ //immediately initialize shaders
-		LLViewerShaderMgr::sInitialized = TRUE;
-		LLViewerShaderMgr::instance()->setShaders();
-	}
-=======
->>>>>>> c142812f
 
 	if (NULL == mWindow)
 	{
@@ -4521,616 +4512,6 @@
 	// scope for the RAII for the depth test on hidden geometry
 	{
 		// This draw section covers the hidden geometry
-<<<<<<< HEAD
-=======
-
-		gGL.blendFunc(LLRender::BF_SOURCE_COLOR, LLRender::BF_ONE);
-		LLGLDepthTest gls_depth(GL_TRUE, GL_FALSE, GL_GEQUAL);
-		if (shader)
-		{
-			{
-				LLGLEnable offset(GL_POLYGON_OFFSET_FILL);
-				glPolygonOffset(offset_factor, offset_units);
-				gGL.diffuseColor4fv(color.mV);
-				//decomp has physics mesh, render that mesh
-				glPolygonMode(GL_FRONT_AND_BACK, GL_FILL);
-				LLVertexBuffer::drawArrays(LLRender::TRIANGLES, decomp->mPhysicsShapeMesh.mPositions);
-			}
-			{
-				LLGLEnable offset(GL_POLYGON_OFFSET_LINE);
-				glPolygonMode(GL_FRONT_AND_BACK, GL_LINE);
-				glPolygonOffset(offset_factor, offset_units);
-				gGL.diffuseColor4fv(line_color.mV);
-				LLVertexBuffer::drawArrays(LLRender::TRIANGLES, decomp->mPhysicsShapeMesh.mPositions);
-			}
-		}
-		else
-		{
-			gGL.flush();
-			{
-				glPolygonMode(GL_FRONT_AND_BACK, GL_FILL);
-				gGL.diffuseColor4fv(color.mV);
-				//decomp has physics mesh, render that mesh
-				LLVertexBuffer::drawArrays(LLRender::TRIANGLES, decomp->mPhysicsShapeMesh.mPositions);
-				glPolygonMode(GL_FRONT_AND_BACK, GL_LINE);
-				gGL.diffuseColor4fv(line_color.mV);
-				LLVertexBuffer::drawArrays(LLRender::TRIANGLES, decomp->mPhysicsShapeMesh.mPositions);
-			}
-		}
-	}//End depth test for hidden geometry
-//	gGL.flush();
-	gGL.setSceneBlendType(LLRender::BT_ALPHA);
-
-	if (shader)
-	{
-		{
-			gGL.diffuseColor4fv(color.mV);
-			LLGLEnable offset(GL_POLYGON_OFFSET_FILL);
-			glPolygonMode(GL_FRONT_AND_BACK, GL_FILL);
-			glPolygonOffset(offset_factor, offset_units);
-			gGL.setLineWidth(1.f); // <FS> Line width OGL core profile fix by Rye Mutt
-			LLVertexBuffer::drawArrays(LLRender::TRIANGLES, decomp->mPhysicsShapeMesh.mPositions);
-		}
-		{
-			gGL.diffuseColor4fv(line_color.mV);
-			LLGLEnable offset(GL_POLYGON_OFFSET_LINE);
-			glPolygonMode(GL_FRONT_AND_BACK, GL_LINE);
-			glPolygonOffset(offset_factor, offset_units);
-			gGL.setLineWidth(3.f); // <FS> Line width OGL core profile fix by Rye Mutt
-			LLVertexBuffer::drawArrays(LLRender::TRIANGLES, decomp->mPhysicsShapeMesh.mPositions);
-		}
-	}
-	else
-	{
-		gGL.flush();
-		{
-			glPolygonMode(GL_FRONT_AND_BACK, GL_FILL);
-			gGL.diffuseColor4fv(color.mV);
-			//decomp has physics mesh, render that mesh
-			LLVertexBuffer::drawArrays(LLRender::TRIANGLES, decomp->mPhysicsShapeMesh.mPositions);
-			glPolygonMode(GL_FRONT_AND_BACK, GL_LINE);
-			gGL.diffuseColor4fv(line_color.mV);
-			gGL.setLineWidth(3.f); // <FS> Line width OGL core profile fix by Rye Mutt
-			LLVertexBuffer::drawArrays(LLRender::TRIANGLES, decomp->mPhysicsShapeMesh.mPositions);
-		}
-	}
-
-	gGL.setLineWidth(1.f); // <FS> Line width OGL core profile fix by Rye Mutt
-	glPolygonMode(GL_FRONT_AND_BACK, GL_FILL);
-	gGL.popMatrix();
-
-	//restore the previous shader
-	if (shader)
-	{
-		shader->bind();
-	}
-}
-
-void renderNonMeshHullPhysics(LLVOVolume* vovolume, LLVolume* volume, LLColor4 color, LLColor4 line_color, LLVector3 center, LLVector3 size)
-{
-	LLVolumeParams volume_params = volume->getParams();
-	S32 detail = get_physics_detail(volume_params, vovolume->getScale());
-
-	LLVolume* phys_volume = LLPrimitive::sVolumeManager->refVolume(volume_params, detail);
-
-	if (!phys_volume->mHullPoints)
-	{ //build convex hull
-		std::vector<LLVector3> pos;
-		std::vector<U16> index;
-
-		S32 index_offset = 0;
-		// Build a vector of vertices in the visible LOD model determined by 'detail' 
-		for (S32 i = 0; i < phys_volume->getNumVolumeFaces(); ++i)
-		{
-			const LLVolumeFace& face = phys_volume->getVolumeFace(i);
-			if (index_offset + face.mNumVertices > 65535)
-			{
-				continue;
-			}
-
-			for (S32 j = 0; j < face.mNumVertices; ++j)
-			{
-				pos.push_back(LLVector3(face.mPositions[j].getF32ptr()));
-			}
-
-			for (S32 j = 0; j < face.mNumIndices; ++j)
-			{
-				index.push_back(face.mIndices[j] + index_offset);
-			}
-
-			index_offset += face.mNumVertices;
-		}
-		// use the array of vertices to construct a single hull based 
-		if (!pos.empty() && !index.empty() && LLConvexDecomposition::getInstance()) // ND: FIRE-3427
-		{
-			LLCDMeshData mesh;
-			mesh.mIndexBase = &index[0];
-			mesh.mVertexBase = pos[0].mV;
-			mesh.mNumVertices = pos.size();
-			mesh.mVertexStrideBytes = 12;
-			mesh.mIndexStrideBytes = 6;
-			mesh.mIndexType = LLCDMeshData::INT_16;
-
-			mesh.mNumTriangles = index.size() / 3;
-
-			LLCDMeshData res;
-			LLCDResult retval;
-			if ((retval = LLConvexDecomposition::getInstance()->generateSingleHullMeshFromMesh(&mesh, &res)))
-			{
-				LL_WARNS() << "ConvexDecomp Failed (generateSingleHullMeshFromMesh): " << retval << LL_ENDL;
-			}
-
-			//copy res into phys_volume
-			phys_volume->mHullPoints = (LLVector4a*)ll_aligned_malloc_16(sizeof(LLVector4a)*res.mNumVertices);
-			phys_volume->mNumHullPoints = res.mNumVertices;
-
-			S32 idx_size = (res.mNumTriangles * 3 * 2 + 0xF) & ~0xF;
-			phys_volume->mHullIndices = (U16*)ll_aligned_malloc_16(idx_size);
-			phys_volume->mNumHullIndices = res.mNumTriangles * 3;
-
-			const F32* v = res.mVertexBase;
-
-			for (S32 i = 0; i < res.mNumVertices; ++i)
-			{
-				F32* p = (F32*)((U8*)v + i*res.mVertexStrideBytes);
-				phys_volume->mHullPoints[i].load3(p);
-			}
-
-			if (res.mIndexType == LLCDMeshData::INT_16)
-			{
-				for (S32 i = 0; i < res.mNumTriangles; ++i)
-				{
-					U16* idx = (U16*)(((U8*)res.mIndexBase) + i*res.mIndexStrideBytes);
-
-					phys_volume->mHullIndices[i * 3 + 0] = idx[0];
-					phys_volume->mHullIndices[i * 3 + 1] = idx[1];
-					phys_volume->mHullIndices[i * 3 + 2] = idx[2];
-				}
-			}
-			else
-			{
-				for (S32 i = 0; i < res.mNumTriangles; ++i)
-				{
-					U32* idx = (U32*)(((U8*)res.mIndexBase) + i*res.mIndexStrideBytes);
-
-					phys_volume->mHullIndices[i * 3 + 0] = (U16)idx[0];
-					phys_volume->mHullIndices[i * 3 + 1] = (U16)idx[1];
-					phys_volume->mHullIndices[i * 3 + 2] = (U16)idx[2];
-				}
-			}
-		}
-	}
-	//pragma endregion Build the mesh data for a convex hull for a PRIM that is explcitly in CONVEX_HULL mode
-	// Now that we've got the hulldecomp let's draw it
-
-	// <FS:Ansariel> Crash fix due to invalid calls to drawElements by Drake Arconis
-	//if (phys_volume->mHullPoints)
-	if (phys_volume->mHullPoints && phys_volume->mHullIndices && phys_volume->mNumHullPoints > 0 && phys_volume->mNumHullIndices > 0)
-		//pragma region ConvexPrimDrawHull
-		// </FS:Ansariel>
-	{
-		//render hull
-		// TODO: (BEQ) Find out why is this not a call to render_hull? it probably could be if the data is in the right form
-
-		glPolygonMode(GL_FRONT_AND_BACK, GL_LINE);
-
-		gGL.diffuseColor4fv(line_color.mV);
-		LLVertexBuffer::unbind();
-
-		llassert(LLGLSLShader::sCurBoundShader != 0);
-
-		LLVertexBuffer::drawElements(LLRender::TRIANGLES, phys_volume->mHullPoints, NULL, phys_volume->mNumHullIndices, phys_volume->mHullIndices);
-
-		gGL.diffuseColor4fv(color.mV);
-		glPolygonMode(GL_FRONT_AND_BACK, GL_FILL);
-		LLVertexBuffer::drawElements(LLRender::TRIANGLES, phys_volume->mHullPoints, NULL, phys_volume->mNumHullIndices, phys_volume->mHullIndices);
-	}
-	else
-	{
-		// if we don't have a physics convex model then draw a magenta box
-		gGL.diffuseColor4f(1, 0, 1, 1);
-		drawBoxOutline(center, size);
-	}
-	//pragma endregion
-	LLPrimitive::sVolumeManager->unrefVolume(phys_volume);
-}
-
-void renderOnePhysicsShape(LLViewerObject* objectp)
-{
-	// sanity check this we have a drawable.
-	LLDrawable* drawable = objectp->mDrawable;
-
-	if (!drawable)
-	{
-		return;
-	}
-
-	// this is an attached HUD so let's just return.
-	if (objectp->isHUDAttachment())
-	{
-		return;
-	}
-
-	LLVOVolume* vovolume = drawable->getVOVolume();
-
-	// phsyics_type is the user selected prim property (None, Prim, Convex)
-	U8 physics_type = vovolume->getPhysicsShapeType();
-
-	// If no physics is set to NONE or we're flexi just return
-	if (physics_type == LLViewerObject::PHYSICS_SHAPE_NONE || vovolume->isFlexible())
-	{
-		return;
-	}
-	// Get the shape details for this object
-	LLVolume *volume = vovolume->getVolume();
-	LLVolumeParams volume_params = volume->getParams();
-
-	// setup a volume instance to hold the physics shape
-	LLPhysicsVolumeParams physics_params(volume_params,
-		physics_type == LLViewerObject::PHYSICS_SHAPE_CONVEX_HULL);
-
-	// Set physics_spec to cache the info about the physics shape of our volume.
-	LLPhysicsShapeBuilderUtil::PhysicsShapeSpecification physics_spec;
-	LLUUID mesh_id;
-	LLModel::Decomposition* decomp = nullptr;
-	bool hasConvexDecomp = FALSE;
-
-	// If we are a mesh and the mesh has a hul decomp (is analysed) then set hasDecomp to true
-	if (vovolume->isMesh()){
-		mesh_id = volume_params.getSculptID();
-		decomp = gMeshRepo.getDecomposition(mesh_id);
-		if (decomp && !decomp->mHull.empty()){ hasConvexDecomp = TRUE; }
-	}
-
-	LLPhysicsShapeBuilderUtil::determinePhysicsShape(physics_params, vovolume->getScale(), hasConvexDecomp, physics_spec);
-
-	U32 physicsShapeType = physics_spec.getType();
-	/*
-	Primitive types
-	BOX,
-	SPHERE,
-	CYLINDER,
-
-	USER_CONVEX,	User specified they wanted the convex hull of the volume
-	PRIM_CONVEX,	Either a volume that is inherently convex but not a primitive type, or a shape
-	with dimensions such that will convexify it anyway.
-
-	SCULPT,			Special case for traditional sculpts--they are the convex hull of a single particular set of volume params
-
-	USER_MESH,		A user mesh. May or may not contain a convex decomposition.
-	PRIM_MESH,		A non-convex volume which we have to represent accurately
-
-	INVALID
-	*/
-
-	// This is a link set. The models need an additional transform to modelview
-	if (drawable->isActive())
-	{
-		gGL.loadMatrix(gGLModelView);
-		gGL.multMatrix((F32*)objectp->getRenderMatrix().mMatrix);
-	}
-
-	gGL.multMatrix((F32*)vovolume->getRelativeXform().mMatrix);
-
-//pragma region PhysicsRenderSettings
-	LLColor4 color;
-
-	static LLCachedControl<F32> threshold(gSavedSettings,"ObjectCostHighThreshold");
-	static LLCachedControl<LLColor4> low(gSavedSettings,"ObjectCostLowColor");
-	static LLCachedControl<LLColor4> mid(gSavedSettings,"ObjectCostMidColor");
-	static LLCachedControl<LLColor4> high(gSavedSettings,"ObjectCostHighColor");
-	static LLCachedControl<bool> usePhysicsCostOnly(gSavedSettings, "UsePhysicsCostOnly");
-
-	F32 cost = usePhysicsCostOnly ? vovolume->getPhysicsCost() : vovolume->getObjectCost();
-
-	F32 normalizedCost = 1.f - exp(-(cost / threshold));
-	if (normalizedCost <= 0.5f)
-	{
-		color = lerp(low, mid, 2.f * normalizedCost);
-	}
-	else
-	{
-		color = lerp(mid, high, 2.f * (normalizedCost - 0.5f));
-	}
-
-	LLColor4 line_color = color*0.5f;
-//pragma endregion Setup various values from Settings 
-
-
-	U32 data_mask = LLVertexBuffer::MAP_VERTEX;
-
-	// These two are used to draw the "error" boxes
-	LLVector3 center(0, 0, 0);
-	LLVector3 size(0.25f, 0.25f, 0.25f);
-
-	if (physicsShapeType == LLPhysicsShapeBuilderUtil::PhysicsShapeSpecification::USER_MESH)
-	{
-		// USER_MESH,		A user mesh. May or may not contain a convex decomposition.
-		// do we have a Mesh physics loaded yet?
-		if (decomp)
-		{
-			if (hasConvexDecomp) // analysed mesh - we will build a mesh  representation and cache it in the mMesh vector
-			{
-				// This Model contains a hull based physics. This equates to "analysed" mesh physics in the uploader.
-				if (decomp->mMesh.empty())
-				{
-					// build a mesh representation of the hulls (does nothing if Havok not present)
-					gMeshRepo.buildPhysicsMesh(*decomp);
-				}
-
-				for (U32 i = 0; i < decomp->mMesh.size(); ++i)
-				{
-					renderHullPhysics(decomp->mMesh[i], color, line_color);
-				}
-			}
-			else if (!decomp->mPhysicsShapeMesh.empty())
-			{
-				// This model has triangular mesh (non-analysed)
-				renderMeshPhysicsTriangles(color, line_color, volume, decomp);
-			}
-			else
-			{
-				//no mesh or decomposition, render base hull
-				renderMeshBaseHullPhysics(vovolume, data_mask, color, line_color);
-
-				if (decomp->mPhysicsShapeMesh.empty())
-				{
-					//attempt to fetch physics shape mesh if available
-					gMeshRepo.fetchPhysicsShape(mesh_id);
-				}
-			}
-		}
-		else
-		{
-			// No physics when expected, probably Havok broken/missing or asset still downloading
-			// all else fails then ORANGE wireframe box.
-			// This typically means you are running without Havok
-			gGL.diffuseColor3f(1, 1, 0);
-			drawBoxOutline(center, size);
-		}
-	}
-	else if (physicsShapeType == LLPhysicsShapeBuilderUtil::PhysicsShapeSpecification::USER_CONVEX ||
-		physicsShapeType == LLPhysicsShapeBuilderUtil::PhysicsShapeSpecification::PRIM_CONVEX)
-	{
-		// the owner of the object has selected convex, or we have forced it convex for other reasons
-		if (vovolume->isMesh())
-		{
-			renderMeshBaseHullPhysics(vovolume, data_mask, color, line_color);
-		}
-		else
-		{
-			renderNonMeshHullPhysics(vovolume, volume, color, line_color, center, size);
-		}
-	}
-	// vvvv Physics shape is a Havok primitive, either box, sphere or cylinder (object must be a prim)
-	else if (physicsShapeType == LLPhysicsShapeBuilderUtil::PhysicsShapeSpecification::BOX)
-	{
-		LLGLEnable offset(GL_POLYGON_OFFSET_FILL);
-		glPolygonMode(GL_FRONT_AND_BACK, GL_FILL);
-		glPolygonOffset(offset_factor, offset_units);
-		LLVector3 center = physics_spec.getCenter();
-		LLVector3 scale = physics_spec.getScale();
-		LLVector3 vscale = vovolume->getScale()*2.f;
-		scale.set(scale[0] / vscale[0], scale[1] / vscale[1], scale[2] / vscale[2]);
-
-		gGL.diffuseColor4fv(color.mV);
-		drawBox(center, scale);
-	}
-	else if (physicsShapeType == LLPhysicsShapeBuilderUtil::PhysicsShapeSpecification::SPHERE)
-	{
-		LLGLEnable offset(GL_POLYGON_OFFSET_FILL);
-		glPolygonMode(GL_FRONT_AND_BACK, GL_FILL);
-		glPolygonOffset(offset_factor, offset_units);
-
-		LLVolumeParams volume_params;
-		volume_params.setType(LL_PCODE_PROFILE_CIRCLE_HALF, LL_PCODE_PATH_CIRCLE);
-		volume_params.setBeginAndEndS(0.f, 1.f);
-		volume_params.setBeginAndEndT(0.f, 1.f);
-		volume_params.setRatio(1, 1);
-		volume_params.setShear(0, 0);
-		LLVolume* sphere = LLPrimitive::sVolumeManager->refVolume(volume_params, 3);
-
-		gGL.diffuseColor4fv(color.mV);
-		pushVerts(sphere);
-		LLPrimitive::sVolumeManager->unrefVolume(sphere);
-	}
-	else if (physicsShapeType == LLPhysicsShapeBuilderUtil::PhysicsShapeSpecification::CYLINDER)
-	{
-		LLGLEnable offset(GL_POLYGON_OFFSET_FILL);
-		glPolygonMode(GL_FRONT_AND_BACK, GL_FILL);
-		glPolygonOffset(offset_factor, offset_units);
-
-		LLVolumeParams volume_params;
-		volume_params.setType(LL_PCODE_PROFILE_CIRCLE, LL_PCODE_PATH_LINE);
-		volume_params.setBeginAndEndS(0.f, 1.f);
-		volume_params.setBeginAndEndT(0.f, 1.f);
-		volume_params.setRatio(1, 1);
-		volume_params.setShear(0, 0);
-		LLVolume* cylinder = LLPrimitive::sVolumeManager->refVolume(volume_params, 3);
-
-		gGL.diffuseColor4fv(color.mV);
-		pushVerts(cylinder);
-		LLPrimitive::sVolumeManager->unrefVolume(cylinder);
-	}
-	else if (physicsShapeType == LLPhysicsShapeBuilderUtil::PhysicsShapeSpecification::PRIM_MESH)
-	//PhysicsShapePrimTriangles - Physics shape for this prim is triangular mesh (typically when prim is cut/hollow etc)
-	{
-		LLVolumeParams volume_params = volume->getParams();
-		// TODO: (Beq) refactor? detail is reused, we ought to be able to pull this out in a wider scope.
-		S32 detail = get_physics_detail(volume_params, vovolume->getScale());
-		LLVolume* phys_volume = LLPrimitive::sVolumeManager->refVolume(volume_params, detail);
-
-		// TODO: (BEQ) We ought to be able to use a common draw call here too?
-		glPolygonOffset(offset_factor, offset_units);
-
-		{
-			LLGLEnable offset(GL_POLYGON_OFFSET_LINE);
-			glPolygonMode(GL_FRONT_AND_BACK, GL_LINE);
-
-			gGL.diffuseColor4fv(line_color.mV);
-			pushVerts(phys_volume); // draw the outlines
-		}
-		{
-			LLGLEnable offset(GL_POLYGON_OFFSET_FILL);
-			gGL.diffuseColor4fv(color.mV);
-			glPolygonMode(GL_FRONT_AND_BACK, GL_FILL);
-			pushVerts(phys_volume); // draw the filled boxes
-		}
-		LLPrimitive::sVolumeManager->unrefVolume(phys_volume);
-	}
-	else if (physicsShapeType == LLPhysicsShapeBuilderUtil::PhysicsShapeSpecification::PRIM_CONVEX)
-	// PhysicsShapePrimConvex - Physics shape for prim is inherently convex or convexified due to scale
-	{
-		LLVolumeParams volume_params = volume->getParams();
-		S32 detail = get_physics_detail(volume_params, vovolume->getScale());
-
-		LLVolume* phys_volume = LLPrimitive::sVolumeManager->refVolume(volume_params, detail);
-
-		if (phys_volume->mHullPoints && phys_volume->mHullIndices)
-			// We have the hull details so just draw them
-		{
-			// TODO: (Beq) refactor this!! yet another flavour of drawing the same crap. Can we ratioanlise the arguments
-			// <FS:Ansariel> Use a vbo for the static LLVertexBuffer::drawArray/Element functions; by Drake Arconis/Shyotl Kuhr
-			//glPolygonMode(GL_FRONT_AND_BACK, GL_LINE);
-			//llassert(LLGLSLShader::sCurBoundShader != 0);
-			//LLVertexBuffer::unbind();
-			//glVertexPointer(3, GL_FLOAT, 16, phys_volume->mHullPoints);
-			//gGL.diffuseColor4fv(line_color.mV);
-			//gGL.syncMatrices();
-			//glDrawElements(GL_TRIANGLES, phys_volume->mNumHullIndices, GL_UNSIGNED_SHORT, phys_volume->mHullIndices);
-
-			//gGL.diffuseColor4fv(color.mV);
-			//glPolygonMode(GL_FRONT_AND_BACK, GL_FILL);
-			//glDrawElements(GL_TRIANGLES, phys_volume->mNumHullIndices, GL_UNSIGNED_SHORT, phys_volume->mHullIndices);
-			gGL.diffuseColor4fv(line_color.mV);
-			glPolygonMode(GL_FRONT_AND_BACK, GL_LINE);
-			LLVertexBuffer::drawElements(LLRender::TRIANGLES, phys_volume->mHullPoints, NULL, phys_volume->mNumHullIndices, phys_volume->mHullIndices);
-
-			gGL.diffuseColor4fv(color.mV);
-			glPolygonMode(GL_FRONT_AND_BACK, GL_FILL);
-			LLVertexBuffer::drawElements(LLRender::TRIANGLES, phys_volume->mHullPoints, NULL, phys_volume->mNumHullIndices, phys_volume->mHullIndices);
-			// </FS:Ansariel>
-		}
-		else
-		{
-			// The hull data has not been computed yet (it may never be if havok is not installed) draw a magenta box and request it to be built
-			// TODO: can we cache the fact Havok is not installed and speed all this up by not bothering?
-			gGL.diffuseColor3f(1, 0, 1);
-			drawBoxOutline(center, size);
-			gMeshRepo.buildHull(volume_params, detail);
-		}
-		LLPrimitive::sVolumeManager->unrefVolume(phys_volume);
-	}
-	// PhysicsShapeSculpt - Sculpts are not supported at present (what happened to "you must render something"?)
-	else if (physicsShapeType == LLPhysicsShapeBuilderUtil::PhysicsShapeSpecification::SCULPT)
-	{
-		//TODO: implement sculpted prim physics display
-	}
-	else
-	{
-		LL_ERRS() << "Unhandled type" << LL_ENDL;
-	}
-
-}
-// End Firestorm additions that add the ability to visualise the physics shape in edit mode.
-//</FS:Beq> Physics display in edit mode changes
-
-// Draws the selection outlines for the currently selected objects
-// Must be called after displayObjects is called, which sets the mGLName parameter
-// NOTE: This function gets called 3 times:
-//  render_ui_3d: 			FALSE, FALSE, TRUE
-//  render_hud_elements:	FALSE, FALSE, FALSE
-void LLViewerWindow::renderSelections( BOOL for_gl_pick, BOOL pick_parcel_walls, BOOL for_hud )
-{
-	LLObjectSelectionHandle selection = LLSelectMgr::getInstance()->getSelection();
-
-	if (!for_hud && !for_gl_pick)
-	{
-		// Call this once and only once
-		LLSelectMgr::getInstance()->updateSilhouettes();
-	}
-	
-	// Draw fence around land selections
-	if (for_gl_pick)
-	{
-		if (pick_parcel_walls)
-		{
-			LLViewerParcelMgr::getInstance()->renderParcelCollision();
-		}
-	}
-	else if (( for_hud && selection->getSelectType() == SELECT_TYPE_HUD) ||
-			 (!for_hud && selection->getSelectType() != SELECT_TYPE_HUD))
-	{		
-		LLSelectMgr::getInstance()->renderSilhouettes(for_hud);
-		
-		stop_glerror();
-		
-		// <FS:Beq> Additions to display/tools in edit mode
-		if (LLToolMgr::getInstance()->inEdit() && selection->getSelectType() != SELECT_TYPE_HUD)
-		{
-			static LLCachedControl<S32> showSpecificLOD(gSavedSettings, "ShowSpecificLODInEdit");
-			static LLCachedControl<bool> showPhysicsShapeInEdit(gSavedSettings, "ShowPhysicsShapeInEdit");
-
-			if (-1 != showSpecificLOD) // Note -1 is disabled [no force] so 0 = lowest 1= low etc. 
-			{
-				struct f : public LLSelectedObjectFunctor
-				{
-					virtual bool apply(LLViewerObject* object)
-					{
-						if (object->getPCode() == LL_PCODE_VOLUME)
-						{
-							LLVOVolume* vol = static_cast<LLVOVolume*>(object);
-							if (vol->isMesh())
-							{
-								vol->forceLOD(showSpecificLOD);
-							}
-						}
-						return true;
-					}
-				} func;
-				LLSelectMgr::getInstance()->getSelection()->applyToObjects(&func);
-			}
-
-			if (showPhysicsShapeInEdit)
-			{
-				// setup opengl common parameters before we iterate over each object
-				gGL.pushMatrix();
-				//Need to because crash on ATI 3800 (and similar cards) MAINT-5018 
-				LLGLDisable multisample(LLPipeline::RenderFSAASamples > 0 ? GL_MULTISAMPLE_ARB : 0);
-				LLGLSLShader* shader = LLGLSLShader::sCurBoundShaderPtr;
-				if (shader)
-				{
-					gDebugProgram.bind();
-				}
-				gGL.getTexUnit(0)->unbind(LLTexUnit::TT_TEXTURE); // no textures needed
-				glClearColor(0, 0, 0, 0); // bg black
-				gGL.setColorMask(true, true); // write color and alpha info
-				gGL.color4f(1.f, 1.f, 1.f, 0.5);
-				gGL.matrixMode(LLRender::MM_MODELVIEW);
-				LLGLEnable gls_blend(GL_BLEND);
-				LLGLEnable gls_cull(GL_CULL_FACE);
-				LLGLDepthTest gls_depth(GL_TRUE, GL_FALSE);
-
-				struct f : public LLSelectedObjectFunctor
-				{
-					virtual bool apply(LLViewerObject* object)
-					{
-						renderOnePhysicsShape(object);
-						return true;
-					}
-				} func;
-				LLSelectMgr::getInstance()->getSelection()->applyToObjects(&func);
-				// Restore the original shader program
-				if (shader)
-				{
-					shader->bind();
-				}
-
-				gGL.popMatrix();
-			}
-		}
-		// </FS:Beq>
->>>>>>> c142812f
 
 		gGL.blendFunc(LLRender::BF_SOURCE_COLOR, LLRender::BF_ONE);
 		LLGLDepthTest gls_depth(GL_TRUE, GL_FALSE, GL_GEQUAL);
@@ -7237,7 +6618,6 @@
 void LLViewerWindow::setShowProgress(const BOOL show, BOOL fullscreen)
 {
 	if(show)
-<<<<<<< HEAD
 	{
 		if(fullscreen)
 		{
@@ -7252,22 +6632,6 @@
 	}
 	else
 	{
-=======
-	{
-		if(fullscreen)
-		{
-			if(mProgressView)
-				mProgressView->fade(TRUE);
-		}
-		else
-		{
-			if(mProgressViewMini)
-				mProgressViewMini->setVisible(TRUE);
-		}
-	}
-	else
-	{
->>>>>>> c142812f
 		if(mProgressView && mProgressView->getVisible())
 			mProgressView->fade(FALSE);
 
@@ -7725,47 +7089,7 @@
 		F32 percentage = nearbyToastWidth / 100.0;
 		console_rect.mRight = S32((console_rect.mRight - CONSOLE_PADDING_RIGHT ) * percentage);
 		//</AO>
-<<<<<<< HEAD
-=======
-	}
-
-	// <FS:Ansariel> Push the chat console out of the way of the vertical toolbars
-	if (gToolBarView)
-	{
-		// <FS:KC> Tie console to legacy snap edge when possible
-		static LLUICachedControl<bool> legacy_snap ("FSLegacyEdgeSnap", false);
-		if (legacy_snap)
-		{
-			LLRect snap_rect = gFloaterView->getSnapRect();
-			if (console_rect.mRight > snap_rect.mRight)
-			{
-				console_rect.mRight = snap_rect.mRight;
-			}
-
-			if (console_rect.mLeft < snap_rect.mLeft)
-			{
-				console_rect.mLeft = snap_rect.mLeft;
-			}
-		}// </FS:KC> Tie console to legacy snap edge when possible
-		else
-		{
-			LLToolBar* toolbar_left = gToolBarView->getToolbar(LLToolBarEnums::TOOLBAR_LEFT);
-			if (toolbar_left && toolbar_left->hasButtons())
-			{
-				console_rect.mLeft += toolbar_left->getRect().getWidth();
-			}
-
-			LLToolBar* toolbar_right = gToolBarView->getToolbar(LLToolBarEnums::TOOLBAR_RIGHT);
-			LLRect toolbar_right_screen_rect;
-			toolbar_right->localRectToScreen(toolbar_right->getRect(), &toolbar_right_screen_rect);
-			if (toolbar_right && toolbar_right->hasButtons() && console_rect.mRight >= toolbar_right_screen_rect.mLeft)
-			{
-				console_rect.mRight -= toolbar_right->getRect().getWidth();
-			}
-		}
->>>>>>> c142812f
-	}
-	// </FS:Ansariel>
+	}
 
 	// <FS:Ansariel> Push the chat console out of the way of the vertical toolbars
 	if (gToolBarView)
