--- conflicted
+++ resolved
@@ -2473,18 +2473,10 @@
 	static const boost::regex is_test_channel("\\bTest$");
 	
 	// god more important than project, proj more important than grid
-<<<<<<< HEAD
-    if(god_mode && !LLGridManager::getInstance()->isInSLBeta())
-    {
-        new_bg_color = LLUIColorTable::instance().getColor( "MenuBarGodBgColor" );
-    }
-    else if(god_mode && LLGridManager::getInstance()->isInSLBeta())
-    {
-        new_bg_color = LLUIColorTable::instance().getColor( "MenuNonProductionGodBgColor" );
-=======
     if ( god_mode ) 
     {
-		if ( LLGridManager::getInstance()->isInProductionGrid() )
+		//if ( LLGridManager::getInstance()->isInProductionGrid() ) <FS:TM> use our grid code and not LL's
+		if ( !LLGridManager::getInstance()->isInSLBeta() )
 		{
 			new_bg_color = LLUIColorTable::instance().getColor( "MenuBarGodBgColor" );
 		}
@@ -2492,7 +2484,6 @@
 		{
 			new_bg_color = LLUIColorTable::instance().getColor( "MenuNonProductionGodBgColor" );
 		}
->>>>>>> f6282b17
     }
 	else if (boost::regex_search(channel, is_beta_channel))
 	{
@@ -2501,23 +2492,13 @@
 	else if (boost::regex_search(channel, is_project_channel))
 	{
 		new_bg_color = LLUIColorTable::instance().getColor( "MenuBarProjectBgColor" );
-<<<<<<< HEAD
-    }
-    else if(!god_mode && LLGridManager::getInstance()->isInSLBeta())
-    {
-        new_bg_color = LLUIColorTable::instance().getColor( "MenuNonProductionBgColor" );
-    }
-    else 
-    {
-        new_bg_color = LLUIColorTable::instance().getColor( "MenuBarBgColor" );
-    }
-=======
 	}
 	else if (boost::regex_search(channel, is_test_channel))
 	{
 		new_bg_color = LLUIColorTable::instance().getColor( "MenuBarTestBgColor" );
 	}
-	else if(!LLGridManager::getInstance()->isInProductionGrid())
+	//else if(!LLGridManager::getInstance()->isInProductionGrid()) <FS:TM> use our grid manager code, not LL's
+	else if(LLGridManager::getInstance()->isInSLBeta())
 	{
 		new_bg_color = LLUIColorTable::instance().getColor( "MenuNonProductionBgColor" );
 	}
@@ -2525,7 +2506,6 @@
 	{
 		new_bg_color = LLUIColorTable::instance().getColor( "MenuBarBgColor" );
 	}
->>>>>>> f6282b17
 
     if(gMenuBarView)
     {
