--- conflicted
+++ resolved
@@ -36,9 +36,5 @@
 
 bool LLFloaterSceneLoadStats::postBuild()
 {
-<<<<<<< HEAD
-	return true;
-=======
-    return TRUE;
->>>>>>> c06fb4e0
+    return true;
 }