/**
 * @file llfloaterpay.cpp
 * @author Aaron Brashears, Kelly Washington, James Cook
 * @brief Implementation of the LLFloaterPay class.
 *
 * $LicenseInfo:firstyear=2002&license=viewerlgpl$
 * Second Life Viewer Source Code
 * Copyright (C) 2010, Linden Research, Inc.
 *
 * This library is free software; you can redistribute it and/or
 * modify it under the terms of the GNU Lesser General Public
 * License as published by the Free Software Foundation;
 * version 2.1 of the License only.
 *
 * This library is distributed in the hope that it will be useful,
 * but WITHOUT ANY WARRANTY; without even the implied warranty of
 * MERCHANTABILITY or FITNESS FOR A PARTICULAR PURPOSE.  See the GNU
 * Lesser General Public License for more details.
 *
 * You should have received a copy of the GNU Lesser General Public
 * License along with this library; if not, write to the Free Software
 * Foundation, Inc., 51 Franklin Street, Fifth Floor, Boston, MA  02110-1301  USA
 *
 * Linden Research, Inc., 945 Battery Street, San Francisco, CA  94111  USA
 * $/LicenseInfo$
 */

#include "llviewerprecompiledheaders.h"

#include "llfloaterpay.h"

#include "message.h"
#include "llfloater.h"
#include "lllslconstants.h"     // MAX_PAY_BUTTONS
#include "lluuid.h"

#include "llagent.h"
#include "llfloaterreg.h"
#include "llresmgr.h"
#include "lltextbox.h"
#include "lllineeditor.h"
#include "llmutelist.h"
#include "llnotificationsutil.h"
#include "llfloaterreporter.h"
#include "llslurl.h"
#include "llstatusbar.h"
#include "llviewerobject.h"
#include "llviewerobjectlist.h"
#include "llviewerregion.h"
#include "llviewerwindow.h"
#include "llbutton.h"
#include "llselectmgr.h"
#include "lltransactiontypes.h"
#include "lluictrlfactory.h"

///----------------------------------------------------------------------------
/// Local function declarations, constants, enums, and typedefs
///----------------------------------------------------------------------------

//~~~~~~~~~~~~~~~~~~~~~~~~~~~~~~~~~~~~~~~~~~~~~~~~~~~~~~~~~~~~~~~~~~~~~~~~~~~~~
// Class LLGiveMoneyInfo
//
// A small class used to track callback information
//~~~~~~~~~~~~~~~~~~~~~~~~~~~~~~~~~~~~~~~~~~~~~~~~~~~~~~~~~~~~~~~~~~~~~~~~~~~~~
class LLFloaterPay;

struct LLGiveMoneyInfo
{
    LLFloaterPay* mFloater;
    S32 mAmount;
    LLGiveMoneyInfo(LLFloaterPay* floater, S32 amount) :
        mFloater(floater), mAmount(amount){}
};

typedef std::shared_ptr<LLGiveMoneyInfo> give_money_ptr;

///----------------------------------------------------------------------------
/// Class LLFloaterPay
///----------------------------------------------------------------------------

class LLFloaterPay : public LLFloater
{
public:
<<<<<<< HEAD
	LLFloaterPay(const LLSD& key);
	virtual ~LLFloaterPay();
	/*virtual*/	bool	postBuild();
	/*virtual*/ void onClose(bool app_quitting);
	
	void setCallback(money_callback callback) { mCallback = callback; }
	

	static void payViaObject(money_callback callback, LLSafeHandle<LLObjectSelection> selection);
	
	static void payDirectly(money_callback callback,
							const LLUUID& target_id,
							bool is_group);
	static bool payConfirmationCallback(const LLSD& notification,
										const LLSD& response,
										give_money_ptr info);

private:
	static void onCancel(void* data);
	static void onKeystroke(LLLineEditor* editor, void* data);
	static void onGive(give_money_ptr info);
	void give(S32 amount);
	static void processPayPriceReply(LLMessageSystem* msg, void **userdata);
	void finishPayUI(const LLUUID& target_id, bool is_group);

protected:
	std::vector<give_money_ptr> mCallbackData;
	money_callback mCallback;
	LLTextBox* mObjectNameText;
	LLUUID mTargetUUID;
	bool mTargetIsGroup;
	bool mHaveName;
=======
    LLFloaterPay(const LLSD& key);
    virtual ~LLFloaterPay();
    /*virtual*/ BOOL    postBuild();
    /*virtual*/ void onClose(bool app_quitting);

    void setCallback(money_callback callback) { mCallback = callback; }


    static void payViaObject(money_callback callback, LLSafeHandle<LLObjectSelection> selection);

    static void payDirectly(money_callback callback,
                            const LLUUID& target_id,
                            bool is_group);
    static bool payConfirmationCallback(const LLSD& notification,
                                        const LLSD& response,
                                        give_money_ptr info);

private:
    static void onCancel(void* data);
    static void onKeystroke(LLLineEditor* editor, void* data);
    static void onGive(give_money_ptr info);
    void give(S32 amount);
    static void processPayPriceReply(LLMessageSystem* msg, void **userdata);
    void finishPayUI(const LLUUID& target_id, BOOL is_group);

protected:
    std::vector<give_money_ptr> mCallbackData;
    money_callback mCallback;
    LLTextBox* mObjectNameText;
    LLUUID mTargetUUID;
    BOOL mTargetIsGroup;
    BOOL mHaveName;
>>>>>>> e1623bb2

    LLButton* mQuickPayButton[MAX_PAY_BUTTONS];
    give_money_ptr mQuickPayInfo[MAX_PAY_BUTTONS];

    LLSafeHandle<LLObjectSelection> mObjectSelection;
};


const S32 FASTPAY_BUTTON_WIDTH = 80;
const S32 PAY_AMOUNT_NOTIFICATION = 200;

LLFloaterPay::LLFloaterPay(const LLSD& key)
<<<<<<< HEAD
	: LLFloater(key),
	  mCallbackData(),
	  mCallback(NULL),
	  mObjectNameText(NULL),
	  mTargetUUID(key.asUUID()),
	  mTargetIsGroup(false),
	  mHaveName(false)
=======
    : LLFloater(key),
      mCallbackData(),
      mCallback(NULL),
      mObjectNameText(NULL),
      mTargetUUID(key.asUUID()),
      mTargetIsGroup(FALSE),
      mHaveName(FALSE)
>>>>>>> e1623bb2
{
}

// Destroys the object
LLFloaterPay::~LLFloaterPay()
{
    std::vector<give_money_ptr>::iterator iter;
    for (iter = mCallbackData.begin(); iter != mCallbackData.end(); ++iter)
    {
        (*iter)->mFloater = NULL;
    }
    mCallbackData.clear();
    // Name callbacks will be automatically disconnected since LLFloater is trackable

    // In case this floater is currently waiting for a reply.
    gMessageSystem->setHandlerFuncFast(_PREHASH_PayPriceReply, 0, 0);
}

bool LLFloaterPay::postBuild()
{
    S32 i = 0;

<<<<<<< HEAD
	childSetAction("fastpay 1", boost::bind(LLFloaterPay::onGive, info));
	getChildView("fastpay 1")->setVisible(false);
=======
    give_money_ptr info = give_money_ptr(new LLGiveMoneyInfo(this, PAY_BUTTON_DEFAULT_0));
    mCallbackData.push_back(info);
>>>>>>> e1623bb2

    childSetAction("fastpay 1", boost::bind(LLFloaterPay::onGive, info));
    getChildView("fastpay 1")->setVisible(FALSE);

    mQuickPayButton[i] = getChild<LLButton>("fastpay 1");
    mQuickPayInfo[i] = info;
    ++i;

<<<<<<< HEAD
	childSetAction("fastpay 5", boost::bind(LLFloaterPay::onGive, info));
	getChildView("fastpay 5")->setVisible(false);
=======
    info = give_money_ptr(new LLGiveMoneyInfo(this, PAY_BUTTON_DEFAULT_1));
    mCallbackData.push_back(info);
>>>>>>> e1623bb2

    childSetAction("fastpay 5", boost::bind(LLFloaterPay::onGive, info));
    getChildView("fastpay 5")->setVisible(FALSE);

    mQuickPayButton[i] = getChild<LLButton>("fastpay 5");
    mQuickPayInfo[i] = info;
    ++i;

<<<<<<< HEAD
	childSetAction("fastpay 10", boost::bind(LLFloaterPay::onGive, info));
	getChildView("fastpay 10")->setVisible(false);
=======
    info = give_money_ptr(new LLGiveMoneyInfo(this, PAY_BUTTON_DEFAULT_2));
    mCallbackData.push_back(info);
>>>>>>> e1623bb2

    childSetAction("fastpay 10", boost::bind(LLFloaterPay::onGive, info));
    getChildView("fastpay 10")->setVisible(FALSE);

    mQuickPayButton[i] = getChild<LLButton>("fastpay 10");
    mQuickPayInfo[i] = info;
    ++i;

<<<<<<< HEAD
	childSetAction("fastpay 20", boost::bind(LLFloaterPay::onGive, info));
	getChildView("fastpay 20")->setVisible(false);
=======
    info = give_money_ptr(new LLGiveMoneyInfo(this, PAY_BUTTON_DEFAULT_3));
    mCallbackData.push_back(info);
>>>>>>> e1623bb2

    childSetAction("fastpay 20", boost::bind(LLFloaterPay::onGive, info));
    getChildView("fastpay 20")->setVisible(FALSE);

    mQuickPayButton[i] = getChild<LLButton>("fastpay 20");
    mQuickPayInfo[i] = info;
    ++i;

<<<<<<< HEAD
	getChildView("amount text")->setVisible(false);
	getChildView("amount")->setVisible(false);
=======
>>>>>>> e1623bb2

    getChildView("amount text")->setVisible(FALSE);
    getChildView("amount")->setVisible(FALSE);

    getChild<LLLineEditor>("amount")->setKeystrokeCallback(&LLFloaterPay::onKeystroke, this);
    getChild<LLLineEditor>("amount")->setPrevalidate(LLTextValidate::validateNonNegativeS32);

<<<<<<< HEAD
	childSetAction("pay btn", boost::bind(LLFloaterPay::onGive, info));
	setDefaultBtn("pay btn");
	getChildView("pay btn")->setVisible(false);
	getChildView("pay btn")->setEnabled(false);
=======
    info = give_money_ptr(new LLGiveMoneyInfo(this, 0));
    mCallbackData.push_back(info);
>>>>>>> e1623bb2

    childSetAction("pay btn", boost::bind(LLFloaterPay::onGive, info));
    setDefaultBtn("pay btn");
    getChildView("pay btn")->setVisible(FALSE);
    getChildView("pay btn")->setEnabled(FALSE);

<<<<<<< HEAD
	return true;
=======
    childSetAction("cancel btn",&LLFloaterPay::onCancel,this);

    return TRUE;
>>>>>>> e1623bb2
}

// virtual
void LLFloaterPay::onClose(bool app_quitting)
{
    // Deselect the objects
    mObjectSelection = NULL;
}

// static
void LLFloaterPay::processPayPriceReply(LLMessageSystem* msg, void **userdata)
{
<<<<<<< HEAD
	LLFloaterPay* self = (LLFloaterPay*)userdata;
	if (self)
	{
		S32 price;
		LLUUID target;

		msg->getUUIDFast(_PREHASH_ObjectData,_PREHASH_ObjectID,target);
		if (target != self->mTargetUUID)
		{
			// This is a message for a different object's pay info
			return;
		}

		msg->getS32Fast(_PREHASH_ObjectData,_PREHASH_DefaultPayPrice,price);
		
		if (PAY_PRICE_HIDE == price)
		{
			self->getChildView("amount")->setVisible(false);
			self->getChildView("pay btn")->setVisible(false);
			self->getChildView("amount text")->setVisible(false);
		}
		else if (PAY_PRICE_DEFAULT == price)
		{			
			self->getChildView("amount")->setVisible(true);
			self->getChildView("pay btn")->setVisible(true);
			self->getChildView("amount text")->setVisible(true);
		}
		else
		{
			// PAY_PRICE_HIDE and PAY_PRICE_DEFAULT are negative values
			// So we take the absolute value here after we have checked for those cases
			
			self->getChildView("amount")->setVisible(true);
			self->getChildView("pay btn")->setVisible(true);
			self->getChildView("pay btn")->setEnabled(true);
			self->getChildView("amount text")->setVisible(true);

			self->getChild<LLUICtrl>("amount")->setValue(llformat("%d", llabs(price)));
		}

		S32 num_blocks = msg->getNumberOfBlocksFast(_PREHASH_ButtonData);
		S32 i = 0;
		if (num_blocks > MAX_PAY_BUTTONS) num_blocks = MAX_PAY_BUTTONS;

		S32 max_pay_amount = 0;
		S32 padding_required = 0;

		for (i=0;i<num_blocks;++i)
		{
			S32 pay_button;
			msg->getS32Fast(_PREHASH_ButtonData,_PREHASH_PayButton,pay_button,i);
			if (pay_button > 0)
			{
				std::string button_str = "L$";
				button_str += LLResMgr::getInstance()->getMonetaryString( pay_button );

				self->mQuickPayButton[i]->setLabelSelected(button_str);
				self->mQuickPayButton[i]->setLabelUnselected(button_str);
				self->mQuickPayButton[i]->setVisible(true);
				self->mQuickPayInfo[i]->mAmount = pay_button;

				if ( pay_button > max_pay_amount )
				{
					max_pay_amount = pay_button;
				}
			}
			else
			{
				self->mQuickPayButton[i]->setVisible(false);
			}
		}

		// build a string containing the maximum value and calc nerw button width from it.
		std::string balance_str = "L$";
		balance_str += LLResMgr::getInstance()->getMonetaryString( max_pay_amount );
		const LLFontGL* font = LLFontGL::getFontSansSerif();
		S32 new_button_width = font->getWidth( std::string(balance_str));
		new_button_width += ( 12 + 12 );	// padding

		// dialong is sized for 2 digit pay amounts - larger pay values need to be scaled
		const S32 threshold = 100000;
		if ( max_pay_amount >= threshold )
		{
			S32 num_digits_threshold = (S32)log10((double)threshold) + 1;
			S32 num_digits_max = (S32)log10((double)max_pay_amount) + 1;
				
			// calculate the extra width required by 2 buttons with max amount and some commas
			padding_required = ( num_digits_max - num_digits_threshold + ( num_digits_max / 3 ) ) * font->getWidth( std::string("0") );
		};

		// change in button width
		S32 button_delta = new_button_width - FASTPAY_BUTTON_WIDTH;
		if ( button_delta < 0 ) 
			button_delta = 0;

		// now we know the maximum amount, we can resize all the buttons to be 
		for (i=0;i<num_blocks;++i)
		{
			LLRect r;
			r = self->mQuickPayButton[i]->getRect();

			// RHS button colum needs to move further because LHS changed too
			if ( i % 2 )
			{
				r.setCenterAndSize( r.getCenterX() + ( button_delta * 3 ) / 2 , 
					r.getCenterY(), 
						r.getWidth() + button_delta, 
							r.getHeight() ); 
			}
			else
			{
				r.setCenterAndSize( r.getCenterX() + button_delta / 2, 
					r.getCenterY(), 
						r.getWidth() + button_delta, 
						r.getHeight() ); 
			}
			self->mQuickPayButton[i]->setRect( r );
		}

		for (i=num_blocks;i<MAX_PAY_BUTTONS;++i)
		{
			self->mQuickPayButton[i]->setVisible(false);
		}

		self->reshape( self->getRect().getWidth() + padding_required, self->getRect().getHeight(), false );
	}
	msg->setHandlerFunc("PayPriceReply",NULL,NULL);
=======
    LLFloaterPay* self = (LLFloaterPay*)userdata;
    if (self)
    {
        S32 price;
        LLUUID target;

        msg->getUUIDFast(_PREHASH_ObjectData,_PREHASH_ObjectID,target);
        if (target != self->mTargetUUID)
        {
            // This is a message for a different object's pay info
            return;
        }

        msg->getS32Fast(_PREHASH_ObjectData,_PREHASH_DefaultPayPrice,price);

        if (PAY_PRICE_HIDE == price)
        {
            self->getChildView("amount")->setVisible(FALSE);
            self->getChildView("pay btn")->setVisible(FALSE);
            self->getChildView("amount text")->setVisible(FALSE);
        }
        else if (PAY_PRICE_DEFAULT == price)
        {
            self->getChildView("amount")->setVisible(TRUE);
            self->getChildView("pay btn")->setVisible(TRUE);
            self->getChildView("amount text")->setVisible(TRUE);
        }
        else
        {
            // PAY_PRICE_HIDE and PAY_PRICE_DEFAULT are negative values
            // So we take the absolute value here after we have checked for those cases

            self->getChildView("amount")->setVisible(TRUE);
            self->getChildView("pay btn")->setVisible(TRUE);
            self->getChildView("pay btn")->setEnabled(TRUE);
            self->getChildView("amount text")->setVisible(TRUE);

            self->getChild<LLUICtrl>("amount")->setValue(llformat("%d", llabs(price)));
        }

        S32 num_blocks = msg->getNumberOfBlocksFast(_PREHASH_ButtonData);
        S32 i = 0;
        if (num_blocks > MAX_PAY_BUTTONS) num_blocks = MAX_PAY_BUTTONS;

        S32 max_pay_amount = 0;
        S32 padding_required = 0;

        for (i=0;i<num_blocks;++i)
        {
            S32 pay_button;
            msg->getS32Fast(_PREHASH_ButtonData,_PREHASH_PayButton,pay_button,i);
            if (pay_button > 0)
            {
                std::string button_str = "L$";
                button_str += LLResMgr::getInstance()->getMonetaryString( pay_button );

                self->mQuickPayButton[i]->setLabelSelected(button_str);
                self->mQuickPayButton[i]->setLabelUnselected(button_str);
                self->mQuickPayButton[i]->setVisible(TRUE);
                self->mQuickPayInfo[i]->mAmount = pay_button;

                if ( pay_button > max_pay_amount )
                {
                    max_pay_amount = pay_button;
                }
            }
            else
            {
                self->mQuickPayButton[i]->setVisible(FALSE);
            }
        }

        // build a string containing the maximum value and calc nerw button width from it.
        std::string balance_str = "L$";
        balance_str += LLResMgr::getInstance()->getMonetaryString( max_pay_amount );
        const LLFontGL* font = LLFontGL::getFontSansSerif();
        S32 new_button_width = font->getWidth( std::string(balance_str));
        new_button_width += ( 12 + 12 );    // padding

        // dialong is sized for 2 digit pay amounts - larger pay values need to be scaled
        const S32 threshold = 100000;
        if ( max_pay_amount >= threshold )
        {
            S32 num_digits_threshold = (S32)log10((double)threshold) + 1;
            S32 num_digits_max = (S32)log10((double)max_pay_amount) + 1;

            // calculate the extra width required by 2 buttons with max amount and some commas
            padding_required = ( num_digits_max - num_digits_threshold + ( num_digits_max / 3 ) ) * font->getWidth( std::string("0") );
        };

        // change in button width
        S32 button_delta = new_button_width - FASTPAY_BUTTON_WIDTH;
        if ( button_delta < 0 )
            button_delta = 0;

        // now we know the maximum amount, we can resize all the buttons to be
        for (i=0;i<num_blocks;++i)
        {
            LLRect r;
            r = self->mQuickPayButton[i]->getRect();

            // RHS button colum needs to move further because LHS changed too
            if ( i % 2 )
            {
                r.setCenterAndSize( r.getCenterX() + ( button_delta * 3 ) / 2 ,
                    r.getCenterY(),
                        r.getWidth() + button_delta,
                            r.getHeight() );
            }
            else
            {
                r.setCenterAndSize( r.getCenterX() + button_delta / 2,
                    r.getCenterY(),
                        r.getWidth() + button_delta,
                        r.getHeight() );
            }
            self->mQuickPayButton[i]->setRect( r );
        }

        for (i=num_blocks;i<MAX_PAY_BUTTONS;++i)
        {
            self->mQuickPayButton[i]->setVisible(FALSE);
        }

        self->reshape( self->getRect().getWidth() + padding_required, self->getRect().getHeight(), FALSE );
    }
    msg->setHandlerFunc("PayPriceReply",NULL,NULL);
>>>>>>> e1623bb2
}

// static
void LLFloaterPay::payViaObject(money_callback callback, LLSafeHandle<LLObjectSelection> selection)
{
<<<<<<< HEAD
	// Object that lead to the selection, may be child
	LLViewerObject* object = selection->getPrimaryObject();
	if (!object)
		return;
	
	LLFloaterPay *floater = LLFloaterReg::showTypedInstance<LLFloaterPay>("pay_object", LLSD(object->getID()));
	if (!floater)
		return;
	
	floater->setCallback(callback);
	// Hold onto the selection until we close
	floater->mObjectSelection = selection;

	LLSelectNode* node = selection->getFirstRootNode();
	if (!node) 
	{
		// object no longer exists
		LLNotificationsUtil::add("PayObjectFailed");
		floater->closeFloater();
		return;
	}
	
	LLHost target_region = object->getRegion()->getHost();
	
	LLMessageSystem* msg = gMessageSystem;
	msg->newMessageFast(_PREHASH_RequestPayPrice);
	msg->nextBlockFast(_PREHASH_ObjectData);
	msg->addUUIDFast(_PREHASH_ObjectID, object->getID());
	msg->sendReliable(target_region);
	msg->setHandlerFuncFast(_PREHASH_PayPriceReply, processPayPriceReply,(void **)floater);
	
	LLUUID owner_id;
	bool is_group = false;
	node->mPermissions->getOwnership(owner_id, is_group);
	
	floater->getChild<LLUICtrl>("object_name_text")->setValue(node->mName);

	floater->finishPayUI(owner_id, is_group);
=======
    // Object that lead to the selection, may be child
    LLViewerObject* object = selection->getPrimaryObject();
    if (!object)
        return;

    LLFloaterPay *floater = LLFloaterReg::showTypedInstance<LLFloaterPay>("pay_object", LLSD(object->getID()));
    if (!floater)
        return;

    floater->setCallback(callback);
    // Hold onto the selection until we close
    floater->mObjectSelection = selection;

    LLSelectNode* node = selection->getFirstRootNode();
    if (!node)
    {
        // object no longer exists
        LLNotificationsUtil::add("PayObjectFailed");
        floater->closeFloater();
        return;
    }

    LLHost target_region = object->getRegion()->getHost();

    LLMessageSystem* msg = gMessageSystem;
    msg->newMessageFast(_PREHASH_RequestPayPrice);
    msg->nextBlockFast(_PREHASH_ObjectData);
    msg->addUUIDFast(_PREHASH_ObjectID, object->getID());
    msg->sendReliable(target_region);
    msg->setHandlerFuncFast(_PREHASH_PayPriceReply, processPayPriceReply,(void **)floater);

    LLUUID owner_id;
    BOOL is_group = FALSE;
    node->mPermissions->getOwnership(owner_id, is_group);

    floater->getChild<LLUICtrl>("object_name_text")->setValue(node->mName);

    floater->finishPayUI(owner_id, is_group);
>>>>>>> e1623bb2
}

void LLFloaterPay::payDirectly(money_callback callback,
                               const LLUUID& target_id,
                               bool is_group)
{
<<<<<<< HEAD
	LLFloaterPay *floater = LLFloaterReg::showTypedInstance<LLFloaterPay>("pay_resident", LLSD(target_id));
	if (!floater)
		return;
	
	floater->setCallback(callback);
	floater->mObjectSelection = NULL;
	
	floater->getChildView("amount")->setVisible(true);
	floater->getChildView("pay btn")->setVisible(true);
	floater->getChildView("amount text")->setVisible(true);

	for(S32 i=0;i<MAX_PAY_BUTTONS;++i)
	{
		floater->mQuickPayButton[i]->setVisible(true);
	}
	
	floater->finishPayUI(target_id, is_group);
=======
    LLFloaterPay *floater = LLFloaterReg::showTypedInstance<LLFloaterPay>("pay_resident", LLSD(target_id));
    if (!floater)
        return;

    floater->setCallback(callback);
    floater->mObjectSelection = NULL;

    floater->getChildView("amount")->setVisible(TRUE);
    floater->getChildView("pay btn")->setVisible(TRUE);
    floater->getChildView("amount text")->setVisible(TRUE);

    for(S32 i=0;i<MAX_PAY_BUTTONS;++i)
    {
        floater->mQuickPayButton[i]->setVisible(TRUE);
    }

    floater->finishPayUI(target_id, is_group);
>>>>>>> e1623bb2
}

bool LLFloaterPay::payConfirmationCallback(const LLSD& notification, const LLSD& response, give_money_ptr info)
{
    if (!info.get() || !info->mFloater)
    {
        return false;
    }

    S32 option = LLNotificationsUtil::getSelectedOption(notification, response);
    if (option == 0)
    {
        info->mFloater->give(info->mAmount);
        info->mFloater->closeFloater();
    }

    return false;
}

void LLFloaterPay::finishPayUI(const LLUUID& target_id, bool is_group)
{
<<<<<<< HEAD
	std::string slurl;
	if (is_group)
	{
		setTitle(getString("payee_group"));
		slurl = LLSLURL("group", target_id, "inspect").getSLURLString();
	}
	else
	{
		setTitle(getString("payee_resident"));
		slurl = LLSLURL("agent", target_id, "inspect").getSLURLString();
	}
	getChild<LLTextBox>("payee_name")->setText(slurl);
	
	// Make sure the amount field has focus

	LLLineEditor* amount = getChild<LLLineEditor>("amount");
	amount->setFocus(true);
	amount->selectAll();

	mTargetIsGroup = is_group;
=======
    std::string slurl;
    if (is_group)
    {
        setTitle(getString("payee_group"));
        slurl = LLSLURL("group", target_id, "inspect").getSLURLString();
    }
    else
    {
        setTitle(getString("payee_resident"));
        slurl = LLSLURL("agent", target_id, "inspect").getSLURLString();
    }
    getChild<LLTextBox>("payee_name")->setText(slurl);

    // Make sure the amount field has focus

    LLLineEditor* amount = getChild<LLLineEditor>("amount");
    amount->setFocus(TRUE);
    amount->selectAll();

    mTargetIsGroup = is_group;
>>>>>>> e1623bb2
}

// static
void LLFloaterPay::onCancel(void* data)
{
    LLFloaterPay* self = reinterpret_cast<LLFloaterPay*>(data);
    if(self)
    {
        self->closeFloater();
    }
}

// static
void LLFloaterPay::onKeystroke(LLLineEditor*, void* data)
{
    LLFloaterPay* self = reinterpret_cast<LLFloaterPay*>(data);
    if(self)
    {
        // enable the Pay button when amount is non-empty and positive, disable otherwise
        std::string amtstr = self->getChild<LLUICtrl>("amount")->getValue().asString();
        self->getChildView("pay btn")->setEnabled(!amtstr.empty() && atoi(amtstr.c_str()) > 0);
    }
}

// static
void LLFloaterPay::onGive(give_money_ptr info)
{
    if (!info.get() || !info->mFloater)
    {
        return;
    }

    LLFloaterPay* floater = info->mFloater;
    S32 amount = info->mAmount;
    if (amount == 0)
    {
        LLUICtrl* text_field = floater->getChild<LLUICtrl>("amount");
        if (!text_field)
        {
            return;
        }
        amount = atoi(text_field->getValue().asString().c_str());
    }

    if (amount > PAY_AMOUNT_NOTIFICATION && gStatusBar && gStatusBar->getBalance() > amount)
    {
        LLUUID payee_id = LLUUID::null;
        bool is_group = false;
        if (floater->mObjectSelection.notNull())
        {
            LLSelectNode* node = floater->mObjectSelection->getFirstRootNode();
            if (node)
            {
                node->mPermissions->getOwnership(payee_id, is_group);
            }
            else
            {
                // object no longer exists
                LLNotificationsUtil::add("PayObjectFailed");
                floater->closeFloater();
                return;
            }
        }
        else
        {
            is_group = floater->mTargetIsGroup;
            payee_id = floater->mTargetUUID;
        }

        LLSD args;
        args["TARGET"] = LLSLURL(is_group ? "group" : "agent", payee_id, "completename").getSLURLString();
        args["AMOUNT"] = amount;

        LLNotificationsUtil::add("PayConfirmation", args, LLSD(), boost::bind(&LLFloaterPay::payConfirmationCallback, _1, _2, info));
    }
    else
    {
        floater->give(amount);
        floater->closeFloater();
    }
}

void LLFloaterPay::give(S32 amount)
{
<<<<<<< HEAD
	if(mCallback)
	{
		// if the amount is 0, that menas that we should use the
		// text field.
		if(amount == 0)
		{
			amount = atoi(getChild<LLUICtrl>("amount")->getValue().asString().c_str());
		}

		// Try to pay an object.
		if (mObjectSelection.notNull())
		{
			LLViewerObject* dest_object = gObjectList.findObject(mTargetUUID);
			if(dest_object)
			{
				LLViewerRegion* region = dest_object->getRegion();
				if (region)
				{
					// Find the name of the root object
					LLSelectNode* node = mObjectSelection->getFirstRootNode();
					std::string object_name;
					if (node)
					{
						object_name = node->mName;
					}
					S32 tx_type = TRANS_PAY_OBJECT;
					if(dest_object->isAvatar()) tx_type = TRANS_GIFT;
					mCallback(mTargetUUID, region, amount, false, tx_type, object_name);
					mObjectSelection = NULL;

					// request the object owner in order to check if the owner needs to be unmuted
					LLMessageSystem* msg = gMessageSystem;
					msg->newMessageFast(_PREHASH_RequestObjectPropertiesFamily);
					msg->nextBlockFast(_PREHASH_AgentData);
					msg->addUUIDFast(_PREHASH_AgentID, gAgent.getID());
					msg->addUUIDFast(_PREHASH_SessionID, gAgent.getSessionID());
					msg->nextBlockFast(_PREHASH_ObjectData);
					msg->addU32Fast(_PREHASH_RequestFlags, OBJECT_PAY_REQUEST );
					msg->addUUIDFast(_PREHASH_ObjectID, 	mTargetUUID);
					msg->sendReliable( region->getHost() );
				}
			}
			else
			{
				LLNotificationsUtil::add("PayObjectFailed");
			}
		}
		else
		{
			// just transfer the L$
			std::string paymentMessage(getChild<LLLineEditor>("payment_message")->getValue().asString());
			mCallback(mTargetUUID, gAgent.getRegion(), amount, mTargetIsGroup, TRANS_GIFT, (paymentMessage.empty() ? LLStringUtil::null : paymentMessage));

			// check if the payee needs to be unmuted
			LLMuteList::getInstance()->autoRemove(mTargetUUID, LLMuteList::AR_MONEY);
		}
	}
=======
    if(mCallback)
    {
        // if the amount is 0, that menas that we should use the
        // text field.
        if(amount == 0)
        {
            amount = atoi(getChild<LLUICtrl>("amount")->getValue().asString().c_str());
        }

        // Try to pay an object.
        if (mObjectSelection.notNull())
        {
            LLViewerObject* dest_object = gObjectList.findObject(mTargetUUID);
            if(dest_object)
            {
                LLViewerRegion* region = dest_object->getRegion();
                if (region)
                {
                    // Find the name of the root object
                    LLSelectNode* node = mObjectSelection->getFirstRootNode();
                    std::string object_name;
                    if (node)
                    {
                        object_name = node->mName;
                    }
                    S32 tx_type = TRANS_PAY_OBJECT;
                    if(dest_object->isAvatar()) tx_type = TRANS_GIFT;
                    mCallback(mTargetUUID, region, amount, FALSE, tx_type, object_name);
                    mObjectSelection = NULL;

                    // request the object owner in order to check if the owner needs to be unmuted
                    LLMessageSystem* msg = gMessageSystem;
                    msg->newMessageFast(_PREHASH_RequestObjectPropertiesFamily);
                    msg->nextBlockFast(_PREHASH_AgentData);
                    msg->addUUIDFast(_PREHASH_AgentID, gAgent.getID());
                    msg->addUUIDFast(_PREHASH_SessionID, gAgent.getSessionID());
                    msg->nextBlockFast(_PREHASH_ObjectData);
                    msg->addU32Fast(_PREHASH_RequestFlags, OBJECT_PAY_REQUEST );
                    msg->addUUIDFast(_PREHASH_ObjectID,     mTargetUUID);
                    msg->sendReliable( region->getHost() );
                }
            }
            else
            {
                LLNotificationsUtil::add("PayObjectFailed");
            }
        }
        else
        {
            // just transfer the L$
            std::string paymentMessage(getChild<LLLineEditor>("payment_message")->getValue().asString());
            mCallback(mTargetUUID, gAgent.getRegion(), amount, mTargetIsGroup, TRANS_GIFT, (paymentMessage.empty() ? LLStringUtil::null : paymentMessage));

            // check if the payee needs to be unmuted
            LLMuteList::getInstance()->autoRemove(mTargetUUID, LLMuteList::AR_MONEY);
        }
    }
>>>>>>> e1623bb2
}

//~~~~~~~~~~~~~~~~~~~~~~~~~~~~~~~~~~~~~~~~~~~~~~~~~~~~~~~~~~~~~~~~~~~~~~~~~~~~~
// Namespace LLFloaterPayUtil
//~~~~~~~~~~~~~~~~~~~~~~~~~~~~~~~~~~~~~~~~~~~~~~~~~~~~~~~~~~~~~~~~~~~~~~~~~~~~~
void LLFloaterPayUtil::registerFloater()
{
    // Sneaky, use same code but different XML for dialogs
    LLFloaterReg::add("pay_resident", "floater_pay.xml",
        &LLFloaterReg::build<LLFloaterPay>);
    LLFloaterReg::add("pay_object", "floater_pay_object.xml",
        &LLFloaterReg::build<LLFloaterPay>);
}

void LLFloaterPayUtil::payViaObject(money_callback callback,
                                    LLSafeHandle<LLObjectSelection> selection)
{
    LLFloaterPay::payViaObject(callback, selection);
}

void LLFloaterPayUtil::payDirectly(money_callback callback,
                                   const LLUUID& target_id,
                                   bool is_group)
{
    LLFloaterPay::payDirectly(callback, target_id, is_group);
}<|MERGE_RESOLUTION|>--- conflicted
+++ resolved
@@ -1,982 +1,627 @@
-/**
- * @file llfloaterpay.cpp
- * @author Aaron Brashears, Kelly Washington, James Cook
- * @brief Implementation of the LLFloaterPay class.
- *
- * $LicenseInfo:firstyear=2002&license=viewerlgpl$
- * Second Life Viewer Source Code
- * Copyright (C) 2010, Linden Research, Inc.
- *
- * This library is free software; you can redistribute it and/or
- * modify it under the terms of the GNU Lesser General Public
- * License as published by the Free Software Foundation;
- * version 2.1 of the License only.
- *
- * This library is distributed in the hope that it will be useful,
- * but WITHOUT ANY WARRANTY; without even the implied warranty of
- * MERCHANTABILITY or FITNESS FOR A PARTICULAR PURPOSE.  See the GNU
- * Lesser General Public License for more details.
- *
- * You should have received a copy of the GNU Lesser General Public
- * License along with this library; if not, write to the Free Software
- * Foundation, Inc., 51 Franklin Street, Fifth Floor, Boston, MA  02110-1301  USA
- *
- * Linden Research, Inc., 945 Battery Street, San Francisco, CA  94111  USA
- * $/LicenseInfo$
- */
-
-#include "llviewerprecompiledheaders.h"
-
-#include "llfloaterpay.h"
-
-#include "message.h"
-#include "llfloater.h"
-#include "lllslconstants.h"     // MAX_PAY_BUTTONS
-#include "lluuid.h"
-
-#include "llagent.h"
-#include "llfloaterreg.h"
-#include "llresmgr.h"
-#include "lltextbox.h"
-#include "lllineeditor.h"
-#include "llmutelist.h"
-#include "llnotificationsutil.h"
-#include "llfloaterreporter.h"
-#include "llslurl.h"
-#include "llstatusbar.h"
-#include "llviewerobject.h"
-#include "llviewerobjectlist.h"
-#include "llviewerregion.h"
-#include "llviewerwindow.h"
-#include "llbutton.h"
-#include "llselectmgr.h"
-#include "lltransactiontypes.h"
-#include "lluictrlfactory.h"
-
-///----------------------------------------------------------------------------
-/// Local function declarations, constants, enums, and typedefs
-///----------------------------------------------------------------------------
-
-//~~~~~~~~~~~~~~~~~~~~~~~~~~~~~~~~~~~~~~~~~~~~~~~~~~~~~~~~~~~~~~~~~~~~~~~~~~~~~
-// Class LLGiveMoneyInfo
-//
-// A small class used to track callback information
-//~~~~~~~~~~~~~~~~~~~~~~~~~~~~~~~~~~~~~~~~~~~~~~~~~~~~~~~~~~~~~~~~~~~~~~~~~~~~~
-class LLFloaterPay;
-
-struct LLGiveMoneyInfo
-{
-    LLFloaterPay* mFloater;
-    S32 mAmount;
-    LLGiveMoneyInfo(LLFloaterPay* floater, S32 amount) :
-        mFloater(floater), mAmount(amount){}
-};
-
-typedef std::shared_ptr<LLGiveMoneyInfo> give_money_ptr;
-
-///----------------------------------------------------------------------------
-/// Class LLFloaterPay
-///----------------------------------------------------------------------------
-
-class LLFloaterPay : public LLFloater
-{
-public:
-<<<<<<< HEAD
-	LLFloaterPay(const LLSD& key);
-	virtual ~LLFloaterPay();
-	/*virtual*/	bool	postBuild();
-	/*virtual*/ void onClose(bool app_quitting);
-	
-	void setCallback(money_callback callback) { mCallback = callback; }
-	
-
-	static void payViaObject(money_callback callback, LLSafeHandle<LLObjectSelection> selection);
-	
-	static void payDirectly(money_callback callback,
-							const LLUUID& target_id,
-							bool is_group);
-	static bool payConfirmationCallback(const LLSD& notification,
-										const LLSD& response,
-										give_money_ptr info);
-
-private:
-	static void onCancel(void* data);
-	static void onKeystroke(LLLineEditor* editor, void* data);
-	static void onGive(give_money_ptr info);
-	void give(S32 amount);
-	static void processPayPriceReply(LLMessageSystem* msg, void **userdata);
-	void finishPayUI(const LLUUID& target_id, bool is_group);
-
-protected:
-	std::vector<give_money_ptr> mCallbackData;
-	money_callback mCallback;
-	LLTextBox* mObjectNameText;
-	LLUUID mTargetUUID;
-	bool mTargetIsGroup;
-	bool mHaveName;
-=======
-    LLFloaterPay(const LLSD& key);
-    virtual ~LLFloaterPay();
-    /*virtual*/ BOOL    postBuild();
-    /*virtual*/ void onClose(bool app_quitting);
-
-    void setCallback(money_callback callback) { mCallback = callback; }
-
-
-    static void payViaObject(money_callback callback, LLSafeHandle<LLObjectSelection> selection);
-
-    static void payDirectly(money_callback callback,
-                            const LLUUID& target_id,
-                            bool is_group);
-    static bool payConfirmationCallback(const LLSD& notification,
-                                        const LLSD& response,
-                                        give_money_ptr info);
-
-private:
-    static void onCancel(void* data);
-    static void onKeystroke(LLLineEditor* editor, void* data);
-    static void onGive(give_money_ptr info);
-    void give(S32 amount);
-    static void processPayPriceReply(LLMessageSystem* msg, void **userdata);
-    void finishPayUI(const LLUUID& target_id, BOOL is_group);
-
-protected:
-    std::vector<give_money_ptr> mCallbackData;
-    money_callback mCallback;
-    LLTextBox* mObjectNameText;
-    LLUUID mTargetUUID;
-    BOOL mTargetIsGroup;
-    BOOL mHaveName;
->>>>>>> e1623bb2
-
-    LLButton* mQuickPayButton[MAX_PAY_BUTTONS];
-    give_money_ptr mQuickPayInfo[MAX_PAY_BUTTONS];
-
-    LLSafeHandle<LLObjectSelection> mObjectSelection;
-};
-
-
-const S32 FASTPAY_BUTTON_WIDTH = 80;
-const S32 PAY_AMOUNT_NOTIFICATION = 200;
-
-LLFloaterPay::LLFloaterPay(const LLSD& key)
-<<<<<<< HEAD
-	: LLFloater(key),
-	  mCallbackData(),
-	  mCallback(NULL),
-	  mObjectNameText(NULL),
-	  mTargetUUID(key.asUUID()),
-	  mTargetIsGroup(false),
-	  mHaveName(false)
-=======
-    : LLFloater(key),
-      mCallbackData(),
-      mCallback(NULL),
-      mObjectNameText(NULL),
-      mTargetUUID(key.asUUID()),
-      mTargetIsGroup(FALSE),
-      mHaveName(FALSE)
->>>>>>> e1623bb2
-{
-}
-
-// Destroys the object
-LLFloaterPay::~LLFloaterPay()
-{
-    std::vector<give_money_ptr>::iterator iter;
-    for (iter = mCallbackData.begin(); iter != mCallbackData.end(); ++iter)
-    {
-        (*iter)->mFloater = NULL;
-    }
-    mCallbackData.clear();
-    // Name callbacks will be automatically disconnected since LLFloater is trackable
-
-    // In case this floater is currently waiting for a reply.
-    gMessageSystem->setHandlerFuncFast(_PREHASH_PayPriceReply, 0, 0);
-}
-
-bool LLFloaterPay::postBuild()
-{
-    S32 i = 0;
-
-<<<<<<< HEAD
-	childSetAction("fastpay 1", boost::bind(LLFloaterPay::onGive, info));
-	getChildView("fastpay 1")->setVisible(false);
-=======
-    give_money_ptr info = give_money_ptr(new LLGiveMoneyInfo(this, PAY_BUTTON_DEFAULT_0));
-    mCallbackData.push_back(info);
->>>>>>> e1623bb2
-
-    childSetAction("fastpay 1", boost::bind(LLFloaterPay::onGive, info));
-    getChildView("fastpay 1")->setVisible(FALSE);
-
-    mQuickPayButton[i] = getChild<LLButton>("fastpay 1");
-    mQuickPayInfo[i] = info;
-    ++i;
-
-<<<<<<< HEAD
-	childSetAction("fastpay 5", boost::bind(LLFloaterPay::onGive, info));
-	getChildView("fastpay 5")->setVisible(false);
-=======
-    info = give_money_ptr(new LLGiveMoneyInfo(this, PAY_BUTTON_DEFAULT_1));
-    mCallbackData.push_back(info);
->>>>>>> e1623bb2
-
-    childSetAction("fastpay 5", boost::bind(LLFloaterPay::onGive, info));
-    getChildView("fastpay 5")->setVisible(FALSE);
-
-    mQuickPayButton[i] = getChild<LLButton>("fastpay 5");
-    mQuickPayInfo[i] = info;
-    ++i;
-
-<<<<<<< HEAD
-	childSetAction("fastpay 10", boost::bind(LLFloaterPay::onGive, info));
-	getChildView("fastpay 10")->setVisible(false);
-=======
-    info = give_money_ptr(new LLGiveMoneyInfo(this, PAY_BUTTON_DEFAULT_2));
-    mCallbackData.push_back(info);
->>>>>>> e1623bb2
-
-    childSetAction("fastpay 10", boost::bind(LLFloaterPay::onGive, info));
-    getChildView("fastpay 10")->setVisible(FALSE);
-
-    mQuickPayButton[i] = getChild<LLButton>("fastpay 10");
-    mQuickPayInfo[i] = info;
-    ++i;
-
-<<<<<<< HEAD
-	childSetAction("fastpay 20", boost::bind(LLFloaterPay::onGive, info));
-	getChildView("fastpay 20")->setVisible(false);
-=======
-    info = give_money_ptr(new LLGiveMoneyInfo(this, PAY_BUTTON_DEFAULT_3));
-    mCallbackData.push_back(info);
->>>>>>> e1623bb2
-
-    childSetAction("fastpay 20", boost::bind(LLFloaterPay::onGive, info));
-    getChildView("fastpay 20")->setVisible(FALSE);
-
-    mQuickPayButton[i] = getChild<LLButton>("fastpay 20");
-    mQuickPayInfo[i] = info;
-    ++i;
-
-<<<<<<< HEAD
-	getChildView("amount text")->setVisible(false);
-	getChildView("amount")->setVisible(false);
-=======
->>>>>>> e1623bb2
-
-    getChildView("amount text")->setVisible(FALSE);
-    getChildView("amount")->setVisible(FALSE);
-
-    getChild<LLLineEditor>("amount")->setKeystrokeCallback(&LLFloaterPay::onKeystroke, this);
-    getChild<LLLineEditor>("amount")->setPrevalidate(LLTextValidate::validateNonNegativeS32);
-
-<<<<<<< HEAD
-	childSetAction("pay btn", boost::bind(LLFloaterPay::onGive, info));
-	setDefaultBtn("pay btn");
-	getChildView("pay btn")->setVisible(false);
-	getChildView("pay btn")->setEnabled(false);
-=======
-    info = give_money_ptr(new LLGiveMoneyInfo(this, 0));
-    mCallbackData.push_back(info);
->>>>>>> e1623bb2
-
-    childSetAction("pay btn", boost::bind(LLFloaterPay::onGive, info));
-    setDefaultBtn("pay btn");
-    getChildView("pay btn")->setVisible(FALSE);
-    getChildView("pay btn")->setEnabled(FALSE);
-
-<<<<<<< HEAD
-	return true;
-=======
-    childSetAction("cancel btn",&LLFloaterPay::onCancel,this);
-
-    return TRUE;
->>>>>>> e1623bb2
-}
-
-// virtual
-void LLFloaterPay::onClose(bool app_quitting)
-{
-    // Deselect the objects
-    mObjectSelection = NULL;
-}
-
-// static
-void LLFloaterPay::processPayPriceReply(LLMessageSystem* msg, void **userdata)
-{
-<<<<<<< HEAD
-	LLFloaterPay* self = (LLFloaterPay*)userdata;
-	if (self)
-	{
-		S32 price;
-		LLUUID target;
-
-		msg->getUUIDFast(_PREHASH_ObjectData,_PREHASH_ObjectID,target);
-		if (target != self->mTargetUUID)
-		{
-			// This is a message for a different object's pay info
-			return;
-		}
-
-		msg->getS32Fast(_PREHASH_ObjectData,_PREHASH_DefaultPayPrice,price);
-		
-		if (PAY_PRICE_HIDE == price)
-		{
-			self->getChildView("amount")->setVisible(false);
-			self->getChildView("pay btn")->setVisible(false);
-			self->getChildView("amount text")->setVisible(false);
-		}
-		else if (PAY_PRICE_DEFAULT == price)
-		{			
-			self->getChildView("amount")->setVisible(true);
-			self->getChildView("pay btn")->setVisible(true);
-			self->getChildView("amount text")->setVisible(true);
-		}
-		else
-		{
-			// PAY_PRICE_HIDE and PAY_PRICE_DEFAULT are negative values
-			// So we take the absolute value here after we have checked for those cases
-			
-			self->getChildView("amount")->setVisible(true);
-			self->getChildView("pay btn")->setVisible(true);
-			self->getChildView("pay btn")->setEnabled(true);
-			self->getChildView("amount text")->setVisible(true);
-
-			self->getChild<LLUICtrl>("amount")->setValue(llformat("%d", llabs(price)));
-		}
-
-		S32 num_blocks = msg->getNumberOfBlocksFast(_PREHASH_ButtonData);
-		S32 i = 0;
-		if (num_blocks > MAX_PAY_BUTTONS) num_blocks = MAX_PAY_BUTTONS;
-
-		S32 max_pay_amount = 0;
-		S32 padding_required = 0;
-
-		for (i=0;i<num_blocks;++i)
-		{
-			S32 pay_button;
-			msg->getS32Fast(_PREHASH_ButtonData,_PREHASH_PayButton,pay_button,i);
-			if (pay_button > 0)
-			{
-				std::string button_str = "L$";
-				button_str += LLResMgr::getInstance()->getMonetaryString( pay_button );
-
-				self->mQuickPayButton[i]->setLabelSelected(button_str);
-				self->mQuickPayButton[i]->setLabelUnselected(button_str);
-				self->mQuickPayButton[i]->setVisible(true);
-				self->mQuickPayInfo[i]->mAmount = pay_button;
-
-				if ( pay_button > max_pay_amount )
-				{
-					max_pay_amount = pay_button;
-				}
-			}
-			else
-			{
-				self->mQuickPayButton[i]->setVisible(false);
-			}
-		}
-
-		// build a string containing the maximum value and calc nerw button width from it.
-		std::string balance_str = "L$";
-		balance_str += LLResMgr::getInstance()->getMonetaryString( max_pay_amount );
-		const LLFontGL* font = LLFontGL::getFontSansSerif();
-		S32 new_button_width = font->getWidth( std::string(balance_str));
-		new_button_width += ( 12 + 12 );	// padding
-
-		// dialong is sized for 2 digit pay amounts - larger pay values need to be scaled
-		const S32 threshold = 100000;
-		if ( max_pay_amount >= threshold )
-		{
-			S32 num_digits_threshold = (S32)log10((double)threshold) + 1;
-			S32 num_digits_max = (S32)log10((double)max_pay_amount) + 1;
-				
-			// calculate the extra width required by 2 buttons with max amount and some commas
-			padding_required = ( num_digits_max - num_digits_threshold + ( num_digits_max / 3 ) ) * font->getWidth( std::string("0") );
-		};
-
-		// change in button width
-		S32 button_delta = new_button_width - FASTPAY_BUTTON_WIDTH;
-		if ( button_delta < 0 ) 
-			button_delta = 0;
-
-		// now we know the maximum amount, we can resize all the buttons to be 
-		for (i=0;i<num_blocks;++i)
-		{
-			LLRect r;
-			r = self->mQuickPayButton[i]->getRect();
-
-			// RHS button colum needs to move further because LHS changed too
-			if ( i % 2 )
-			{
-				r.setCenterAndSize( r.getCenterX() + ( button_delta * 3 ) / 2 , 
-					r.getCenterY(), 
-						r.getWidth() + button_delta, 
-							r.getHeight() ); 
-			}
-			else
-			{
-				r.setCenterAndSize( r.getCenterX() + button_delta / 2, 
-					r.getCenterY(), 
-						r.getWidth() + button_delta, 
-						r.getHeight() ); 
-			}
-			self->mQuickPayButton[i]->setRect( r );
-		}
-
-		for (i=num_blocks;i<MAX_PAY_BUTTONS;++i)
-		{
-			self->mQuickPayButton[i]->setVisible(false);
-		}
-
-		self->reshape( self->getRect().getWidth() + padding_required, self->getRect().getHeight(), false );
-	}
-	msg->setHandlerFunc("PayPriceReply",NULL,NULL);
-=======
-    LLFloaterPay* self = (LLFloaterPay*)userdata;
-    if (self)
-    {
-        S32 price;
-        LLUUID target;
-
-        msg->getUUIDFast(_PREHASH_ObjectData,_PREHASH_ObjectID,target);
-        if (target != self->mTargetUUID)
-        {
-            // This is a message for a different object's pay info
-            return;
-        }
-
-        msg->getS32Fast(_PREHASH_ObjectData,_PREHASH_DefaultPayPrice,price);
-
-        if (PAY_PRICE_HIDE == price)
-        {
-            self->getChildView("amount")->setVisible(FALSE);
-            self->getChildView("pay btn")->setVisible(FALSE);
-            self->getChildView("amount text")->setVisible(FALSE);
-        }
-        else if (PAY_PRICE_DEFAULT == price)
-        {
-            self->getChildView("amount")->setVisible(TRUE);
-            self->getChildView("pay btn")->setVisible(TRUE);
-            self->getChildView("amount text")->setVisible(TRUE);
-        }
-        else
-        {
-            // PAY_PRICE_HIDE and PAY_PRICE_DEFAULT are negative values
-            // So we take the absolute value here after we have checked for those cases
-
-            self->getChildView("amount")->setVisible(TRUE);
-            self->getChildView("pay btn")->setVisible(TRUE);
-            self->getChildView("pay btn")->setEnabled(TRUE);
-            self->getChildView("amount text")->setVisible(TRUE);
-
-            self->getChild<LLUICtrl>("amount")->setValue(llformat("%d", llabs(price)));
-        }
-
-        S32 num_blocks = msg->getNumberOfBlocksFast(_PREHASH_ButtonData);
-        S32 i = 0;
-        if (num_blocks > MAX_PAY_BUTTONS) num_blocks = MAX_PAY_BUTTONS;
-
-        S32 max_pay_amount = 0;
-        S32 padding_required = 0;
-
-        for (i=0;i<num_blocks;++i)
-        {
-            S32 pay_button;
-            msg->getS32Fast(_PREHASH_ButtonData,_PREHASH_PayButton,pay_button,i);
-            if (pay_button > 0)
-            {
-                std::string button_str = "L$";
-                button_str += LLResMgr::getInstance()->getMonetaryString( pay_button );
-
-                self->mQuickPayButton[i]->setLabelSelected(button_str);
-                self->mQuickPayButton[i]->setLabelUnselected(button_str);
-                self->mQuickPayButton[i]->setVisible(TRUE);
-                self->mQuickPayInfo[i]->mAmount = pay_button;
-
-                if ( pay_button > max_pay_amount )
-                {
-                    max_pay_amount = pay_button;
-                }
-            }
-            else
-            {
-                self->mQuickPayButton[i]->setVisible(FALSE);
-            }
-        }
-
-        // build a string containing the maximum value and calc nerw button width from it.
-        std::string balance_str = "L$";
-        balance_str += LLResMgr::getInstance()->getMonetaryString( max_pay_amount );
-        const LLFontGL* font = LLFontGL::getFontSansSerif();
-        S32 new_button_width = font->getWidth( std::string(balance_str));
-        new_button_width += ( 12 + 12 );    // padding
-
-        // dialong is sized for 2 digit pay amounts - larger pay values need to be scaled
-        const S32 threshold = 100000;
-        if ( max_pay_amount >= threshold )
-        {
-            S32 num_digits_threshold = (S32)log10((double)threshold) + 1;
-            S32 num_digits_max = (S32)log10((double)max_pay_amount) + 1;
-
-            // calculate the extra width required by 2 buttons with max amount and some commas
-            padding_required = ( num_digits_max - num_digits_threshold + ( num_digits_max / 3 ) ) * font->getWidth( std::string("0") );
-        };
-
-        // change in button width
-        S32 button_delta = new_button_width - FASTPAY_BUTTON_WIDTH;
-        if ( button_delta < 0 )
-            button_delta = 0;
-
-        // now we know the maximum amount, we can resize all the buttons to be
-        for (i=0;i<num_blocks;++i)
-        {
-            LLRect r;
-            r = self->mQuickPayButton[i]->getRect();
-
-            // RHS button colum needs to move further because LHS changed too
-            if ( i % 2 )
-            {
-                r.setCenterAndSize( r.getCenterX() + ( button_delta * 3 ) / 2 ,
-                    r.getCenterY(),
-                        r.getWidth() + button_delta,
-                            r.getHeight() );
-            }
-            else
-            {
-                r.setCenterAndSize( r.getCenterX() + button_delta / 2,
-                    r.getCenterY(),
-                        r.getWidth() + button_delta,
-                        r.getHeight() );
-            }
-            self->mQuickPayButton[i]->setRect( r );
-        }
-
-        for (i=num_blocks;i<MAX_PAY_BUTTONS;++i)
-        {
-            self->mQuickPayButton[i]->setVisible(FALSE);
-        }
-
-        self->reshape( self->getRect().getWidth() + padding_required, self->getRect().getHeight(), FALSE );
-    }
-    msg->setHandlerFunc("PayPriceReply",NULL,NULL);
->>>>>>> e1623bb2
-}
-
-// static
-void LLFloaterPay::payViaObject(money_callback callback, LLSafeHandle<LLObjectSelection> selection)
-{
-<<<<<<< HEAD
-	// Object that lead to the selection, may be child
-	LLViewerObject* object = selection->getPrimaryObject();
-	if (!object)
-		return;
-	
-	LLFloaterPay *floater = LLFloaterReg::showTypedInstance<LLFloaterPay>("pay_object", LLSD(object->getID()));
-	if (!floater)
-		return;
-	
-	floater->setCallback(callback);
-	// Hold onto the selection until we close
-	floater->mObjectSelection = selection;
-
-	LLSelectNode* node = selection->getFirstRootNode();
-	if (!node) 
-	{
-		// object no longer exists
-		LLNotificationsUtil::add("PayObjectFailed");
-		floater->closeFloater();
-		return;
-	}
-	
-	LLHost target_region = object->getRegion()->getHost();
-	
-	LLMessageSystem* msg = gMessageSystem;
-	msg->newMessageFast(_PREHASH_RequestPayPrice);
-	msg->nextBlockFast(_PREHASH_ObjectData);
-	msg->addUUIDFast(_PREHASH_ObjectID, object->getID());
-	msg->sendReliable(target_region);
-	msg->setHandlerFuncFast(_PREHASH_PayPriceReply, processPayPriceReply,(void **)floater);
-	
-	LLUUID owner_id;
-	bool is_group = false;
-	node->mPermissions->getOwnership(owner_id, is_group);
-	
-	floater->getChild<LLUICtrl>("object_name_text")->setValue(node->mName);
-
-	floater->finishPayUI(owner_id, is_group);
-=======
-    // Object that lead to the selection, may be child
-    LLViewerObject* object = selection->getPrimaryObject();
-    if (!object)
-        return;
-
-    LLFloaterPay *floater = LLFloaterReg::showTypedInstance<LLFloaterPay>("pay_object", LLSD(object->getID()));
-    if (!floater)
-        return;
-
-    floater->setCallback(callback);
-    // Hold onto the selection until we close
-    floater->mObjectSelection = selection;
-
-    LLSelectNode* node = selection->getFirstRootNode();
-    if (!node)
-    {
-        // object no longer exists
-        LLNotificationsUtil::add("PayObjectFailed");
-        floater->closeFloater();
-        return;
-    }
-
-    LLHost target_region = object->getRegion()->getHost();
-
-    LLMessageSystem* msg = gMessageSystem;
-    msg->newMessageFast(_PREHASH_RequestPayPrice);
-    msg->nextBlockFast(_PREHASH_ObjectData);
-    msg->addUUIDFast(_PREHASH_ObjectID, object->getID());
-    msg->sendReliable(target_region);
-    msg->setHandlerFuncFast(_PREHASH_PayPriceReply, processPayPriceReply,(void **)floater);
-
-    LLUUID owner_id;
-    BOOL is_group = FALSE;
-    node->mPermissions->getOwnership(owner_id, is_group);
-
-    floater->getChild<LLUICtrl>("object_name_text")->setValue(node->mName);
-
-    floater->finishPayUI(owner_id, is_group);
->>>>>>> e1623bb2
-}
-
-void LLFloaterPay::payDirectly(money_callback callback,
-                               const LLUUID& target_id,
-                               bool is_group)
-{
-<<<<<<< HEAD
-	LLFloaterPay *floater = LLFloaterReg::showTypedInstance<LLFloaterPay>("pay_resident", LLSD(target_id));
-	if (!floater)
-		return;
-	
-	floater->setCallback(callback);
-	floater->mObjectSelection = NULL;
-	
-	floater->getChildView("amount")->setVisible(true);
-	floater->getChildView("pay btn")->setVisible(true);
-	floater->getChildView("amount text")->setVisible(true);
-
-	for(S32 i=0;i<MAX_PAY_BUTTONS;++i)
-	{
-		floater->mQuickPayButton[i]->setVisible(true);
-	}
-	
-	floater->finishPayUI(target_id, is_group);
-=======
-    LLFloaterPay *floater = LLFloaterReg::showTypedInstance<LLFloaterPay>("pay_resident", LLSD(target_id));
-    if (!floater)
-        return;
-
-    floater->setCallback(callback);
-    floater->mObjectSelection = NULL;
-
-    floater->getChildView("amount")->setVisible(TRUE);
-    floater->getChildView("pay btn")->setVisible(TRUE);
-    floater->getChildView("amount text")->setVisible(TRUE);
-
-    for(S32 i=0;i<MAX_PAY_BUTTONS;++i)
-    {
-        floater->mQuickPayButton[i]->setVisible(TRUE);
-    }
-
-    floater->finishPayUI(target_id, is_group);
->>>>>>> e1623bb2
-}
-
-bool LLFloaterPay::payConfirmationCallback(const LLSD& notification, const LLSD& response, give_money_ptr info)
-{
-    if (!info.get() || !info->mFloater)
-    {
-        return false;
-    }
-
-    S32 option = LLNotificationsUtil::getSelectedOption(notification, response);
-    if (option == 0)
-    {
-        info->mFloater->give(info->mAmount);
-        info->mFloater->closeFloater();
-    }
-
-    return false;
-}
-
-void LLFloaterPay::finishPayUI(const LLUUID& target_id, bool is_group)
-{
-<<<<<<< HEAD
-	std::string slurl;
-	if (is_group)
-	{
-		setTitle(getString("payee_group"));
-		slurl = LLSLURL("group", target_id, "inspect").getSLURLString();
-	}
-	else
-	{
-		setTitle(getString("payee_resident"));
-		slurl = LLSLURL("agent", target_id, "inspect").getSLURLString();
-	}
-	getChild<LLTextBox>("payee_name")->setText(slurl);
-	
-	// Make sure the amount field has focus
-
-	LLLineEditor* amount = getChild<LLLineEditor>("amount");
-	amount->setFocus(true);
-	amount->selectAll();
-
-	mTargetIsGroup = is_group;
-=======
-    std::string slurl;
-    if (is_group)
-    {
-        setTitle(getString("payee_group"));
-        slurl = LLSLURL("group", target_id, "inspect").getSLURLString();
-    }
-    else
-    {
-        setTitle(getString("payee_resident"));
-        slurl = LLSLURL("agent", target_id, "inspect").getSLURLString();
-    }
-    getChild<LLTextBox>("payee_name")->setText(slurl);
-
-    // Make sure the amount field has focus
-
-    LLLineEditor* amount = getChild<LLLineEditor>("amount");
-    amount->setFocus(TRUE);
-    amount->selectAll();
-
-    mTargetIsGroup = is_group;
->>>>>>> e1623bb2
-}
-
-// static
-void LLFloaterPay::onCancel(void* data)
-{
-    LLFloaterPay* self = reinterpret_cast<LLFloaterPay*>(data);
-    if(self)
-    {
-        self->closeFloater();
-    }
-}
-
-// static
-void LLFloaterPay::onKeystroke(LLLineEditor*, void* data)
-{
-    LLFloaterPay* self = reinterpret_cast<LLFloaterPay*>(data);
-    if(self)
-    {
-        // enable the Pay button when amount is non-empty and positive, disable otherwise
-        std::string amtstr = self->getChild<LLUICtrl>("amount")->getValue().asString();
-        self->getChildView("pay btn")->setEnabled(!amtstr.empty() && atoi(amtstr.c_str()) > 0);
-    }
-}
-
-// static
-void LLFloaterPay::onGive(give_money_ptr info)
-{
-    if (!info.get() || !info->mFloater)
-    {
-        return;
-    }
-
-    LLFloaterPay* floater = info->mFloater;
-    S32 amount = info->mAmount;
-    if (amount == 0)
-    {
-        LLUICtrl* text_field = floater->getChild<LLUICtrl>("amount");
-        if (!text_field)
-        {
-            return;
-        }
-        amount = atoi(text_field->getValue().asString().c_str());
-    }
-
-    if (amount > PAY_AMOUNT_NOTIFICATION && gStatusBar && gStatusBar->getBalance() > amount)
-    {
-        LLUUID payee_id = LLUUID::null;
-        bool is_group = false;
-        if (floater->mObjectSelection.notNull())
-        {
-            LLSelectNode* node = floater->mObjectSelection->getFirstRootNode();
-            if (node)
-            {
-                node->mPermissions->getOwnership(payee_id, is_group);
-            }
-            else
-            {
-                // object no longer exists
-                LLNotificationsUtil::add("PayObjectFailed");
-                floater->closeFloater();
-                return;
-            }
-        }
-        else
-        {
-            is_group = floater->mTargetIsGroup;
-            payee_id = floater->mTargetUUID;
-        }
-
-        LLSD args;
-        args["TARGET"] = LLSLURL(is_group ? "group" : "agent", payee_id, "completename").getSLURLString();
-        args["AMOUNT"] = amount;
-
-        LLNotificationsUtil::add("PayConfirmation", args, LLSD(), boost::bind(&LLFloaterPay::payConfirmationCallback, _1, _2, info));
-    }
-    else
-    {
-        floater->give(amount);
-        floater->closeFloater();
-    }
-}
-
-void LLFloaterPay::give(S32 amount)
-{
-<<<<<<< HEAD
-	if(mCallback)
-	{
-		// if the amount is 0, that menas that we should use the
-		// text field.
-		if(amount == 0)
-		{
-			amount = atoi(getChild<LLUICtrl>("amount")->getValue().asString().c_str());
-		}
-
-		// Try to pay an object.
-		if (mObjectSelection.notNull())
-		{
-			LLViewerObject* dest_object = gObjectList.findObject(mTargetUUID);
-			if(dest_object)
-			{
-				LLViewerRegion* region = dest_object->getRegion();
-				if (region)
-				{
-					// Find the name of the root object
-					LLSelectNode* node = mObjectSelection->getFirstRootNode();
-					std::string object_name;
-					if (node)
-					{
-						object_name = node->mName;
-					}
-					S32 tx_type = TRANS_PAY_OBJECT;
-					if(dest_object->isAvatar()) tx_type = TRANS_GIFT;
-					mCallback(mTargetUUID, region, amount, false, tx_type, object_name);
-					mObjectSelection = NULL;
-
-					// request the object owner in order to check if the owner needs to be unmuted
-					LLMessageSystem* msg = gMessageSystem;
-					msg->newMessageFast(_PREHASH_RequestObjectPropertiesFamily);
-					msg->nextBlockFast(_PREHASH_AgentData);
-					msg->addUUIDFast(_PREHASH_AgentID, gAgent.getID());
-					msg->addUUIDFast(_PREHASH_SessionID, gAgent.getSessionID());
-					msg->nextBlockFast(_PREHASH_ObjectData);
-					msg->addU32Fast(_PREHASH_RequestFlags, OBJECT_PAY_REQUEST );
-					msg->addUUIDFast(_PREHASH_ObjectID, 	mTargetUUID);
-					msg->sendReliable( region->getHost() );
-				}
-			}
-			else
-			{
-				LLNotificationsUtil::add("PayObjectFailed");
-			}
-		}
-		else
-		{
-			// just transfer the L$
-			std::string paymentMessage(getChild<LLLineEditor>("payment_message")->getValue().asString());
-			mCallback(mTargetUUID, gAgent.getRegion(), amount, mTargetIsGroup, TRANS_GIFT, (paymentMessage.empty() ? LLStringUtil::null : paymentMessage));
-
-			// check if the payee needs to be unmuted
-			LLMuteList::getInstance()->autoRemove(mTargetUUID, LLMuteList::AR_MONEY);
-		}
-	}
-=======
-    if(mCallback)
-    {
-        // if the amount is 0, that menas that we should use the
-        // text field.
-        if(amount == 0)
-        {
-            amount = atoi(getChild<LLUICtrl>("amount")->getValue().asString().c_str());
-        }
-
-        // Try to pay an object.
-        if (mObjectSelection.notNull())
-        {
-            LLViewerObject* dest_object = gObjectList.findObject(mTargetUUID);
-            if(dest_object)
-            {
-                LLViewerRegion* region = dest_object->getRegion();
-                if (region)
-                {
-                    // Find the name of the root object
-                    LLSelectNode* node = mObjectSelection->getFirstRootNode();
-                    std::string object_name;
-                    if (node)
-                    {
-                        object_name = node->mName;
-                    }
-                    S32 tx_type = TRANS_PAY_OBJECT;
-                    if(dest_object->isAvatar()) tx_type = TRANS_GIFT;
-                    mCallback(mTargetUUID, region, amount, FALSE, tx_type, object_name);
-                    mObjectSelection = NULL;
-
-                    // request the object owner in order to check if the owner needs to be unmuted
-                    LLMessageSystem* msg = gMessageSystem;
-                    msg->newMessageFast(_PREHASH_RequestObjectPropertiesFamily);
-                    msg->nextBlockFast(_PREHASH_AgentData);
-                    msg->addUUIDFast(_PREHASH_AgentID, gAgent.getID());
-                    msg->addUUIDFast(_PREHASH_SessionID, gAgent.getSessionID());
-                    msg->nextBlockFast(_PREHASH_ObjectData);
-                    msg->addU32Fast(_PREHASH_RequestFlags, OBJECT_PAY_REQUEST );
-                    msg->addUUIDFast(_PREHASH_ObjectID,     mTargetUUID);
-                    msg->sendReliable( region->getHost() );
-                }
-            }
-            else
-            {
-                LLNotificationsUtil::add("PayObjectFailed");
-            }
-        }
-        else
-        {
-            // just transfer the L$
-            std::string paymentMessage(getChild<LLLineEditor>("payment_message")->getValue().asString());
-            mCallback(mTargetUUID, gAgent.getRegion(), amount, mTargetIsGroup, TRANS_GIFT, (paymentMessage.empty() ? LLStringUtil::null : paymentMessage));
-
-            // check if the payee needs to be unmuted
-            LLMuteList::getInstance()->autoRemove(mTargetUUID, LLMuteList::AR_MONEY);
-        }
-    }
->>>>>>> e1623bb2
-}
-
-//~~~~~~~~~~~~~~~~~~~~~~~~~~~~~~~~~~~~~~~~~~~~~~~~~~~~~~~~~~~~~~~~~~~~~~~~~~~~~
-// Namespace LLFloaterPayUtil
-//~~~~~~~~~~~~~~~~~~~~~~~~~~~~~~~~~~~~~~~~~~~~~~~~~~~~~~~~~~~~~~~~~~~~~~~~~~~~~
-void LLFloaterPayUtil::registerFloater()
-{
-    // Sneaky, use same code but different XML for dialogs
-    LLFloaterReg::add("pay_resident", "floater_pay.xml",
-        &LLFloaterReg::build<LLFloaterPay>);
-    LLFloaterReg::add("pay_object", "floater_pay_object.xml",
-        &LLFloaterReg::build<LLFloaterPay>);
-}
-
-void LLFloaterPayUtil::payViaObject(money_callback callback,
-                                    LLSafeHandle<LLObjectSelection> selection)
-{
-    LLFloaterPay::payViaObject(callback, selection);
-}
-
-void LLFloaterPayUtil::payDirectly(money_callback callback,
-                                   const LLUUID& target_id,
-                                   bool is_group)
-{
-    LLFloaterPay::payDirectly(callback, target_id, is_group);
-}+/**
+ * @file llfloaterpay.cpp
+ * @author Aaron Brashears, Kelly Washington, James Cook
+ * @brief Implementation of the LLFloaterPay class.
+ *
+ * $LicenseInfo:firstyear=2002&license=viewerlgpl$
+ * Second Life Viewer Source Code
+ * Copyright (C) 2010, Linden Research, Inc.
+ *
+ * This library is free software; you can redistribute it and/or
+ * modify it under the terms of the GNU Lesser General Public
+ * License as published by the Free Software Foundation;
+ * version 2.1 of the License only.
+ *
+ * This library is distributed in the hope that it will be useful,
+ * but WITHOUT ANY WARRANTY; without even the implied warranty of
+ * MERCHANTABILITY or FITNESS FOR A PARTICULAR PURPOSE.  See the GNU
+ * Lesser General Public License for more details.
+ *
+ * You should have received a copy of the GNU Lesser General Public
+ * License along with this library; if not, write to the Free Software
+ * Foundation, Inc., 51 Franklin Street, Fifth Floor, Boston, MA  02110-1301  USA
+ *
+ * Linden Research, Inc., 945 Battery Street, San Francisco, CA  94111  USA
+ * $/LicenseInfo$
+ */
+
+#include "llviewerprecompiledheaders.h"
+
+#include "llfloaterpay.h"
+
+#include "message.h"
+#include "llfloater.h"
+#include "lllslconstants.h"     // MAX_PAY_BUTTONS
+#include "lluuid.h"
+
+#include "llagent.h"
+#include "llfloaterreg.h"
+#include "llresmgr.h"
+#include "lltextbox.h"
+#include "lllineeditor.h"
+#include "llmutelist.h"
+#include "llnotificationsutil.h"
+#include "llfloaterreporter.h"
+#include "llslurl.h"
+#include "llstatusbar.h"
+#include "llviewerobject.h"
+#include "llviewerobjectlist.h"
+#include "llviewerregion.h"
+#include "llviewerwindow.h"
+#include "llbutton.h"
+#include "llselectmgr.h"
+#include "lltransactiontypes.h"
+#include "lluictrlfactory.h"
+
+///----------------------------------------------------------------------------
+/// Local function declarations, constants, enums, and typedefs
+///----------------------------------------------------------------------------
+
+//~~~~~~~~~~~~~~~~~~~~~~~~~~~~~~~~~~~~~~~~~~~~~~~~~~~~~~~~~~~~~~~~~~~~~~~~~~~~~
+// Class LLGiveMoneyInfo
+//
+// A small class used to track callback information
+//~~~~~~~~~~~~~~~~~~~~~~~~~~~~~~~~~~~~~~~~~~~~~~~~~~~~~~~~~~~~~~~~~~~~~~~~~~~~~
+class LLFloaterPay;
+
+struct LLGiveMoneyInfo
+{
+    LLFloaterPay* mFloater;
+    S32 mAmount;
+    LLGiveMoneyInfo(LLFloaterPay* floater, S32 amount) :
+        mFloater(floater), mAmount(amount){}
+};
+
+typedef std::shared_ptr<LLGiveMoneyInfo> give_money_ptr;
+
+///----------------------------------------------------------------------------
+/// Class LLFloaterPay
+///----------------------------------------------------------------------------
+
+class LLFloaterPay : public LLFloater
+{
+public:
+    LLFloaterPay(const LLSD& key);
+    virtual ~LLFloaterPay();
+    /*virtual*/ bool    postBuild();
+    /*virtual*/ void onClose(bool app_quitting);
+
+    void setCallback(money_callback callback) { mCallback = callback; }
+
+
+    static void payViaObject(money_callback callback, LLSafeHandle<LLObjectSelection> selection);
+
+    static void payDirectly(money_callback callback,
+                            const LLUUID& target_id,
+                            bool is_group);
+    static bool payConfirmationCallback(const LLSD& notification,
+                                        const LLSD& response,
+                                        give_money_ptr info);
+
+private:
+    static void onCancel(void* data);
+    static void onKeystroke(LLLineEditor* editor, void* data);
+    static void onGive(give_money_ptr info);
+    void give(S32 amount);
+    static void processPayPriceReply(LLMessageSystem* msg, void **userdata);
+    void finishPayUI(const LLUUID& target_id, bool is_group);
+
+protected:
+    std::vector<give_money_ptr> mCallbackData;
+    money_callback mCallback;
+    LLTextBox* mObjectNameText;
+    LLUUID mTargetUUID;
+    bool mTargetIsGroup;
+    bool mHaveName;
+
+    LLButton* mQuickPayButton[MAX_PAY_BUTTONS];
+    give_money_ptr mQuickPayInfo[MAX_PAY_BUTTONS];
+
+    LLSafeHandle<LLObjectSelection> mObjectSelection;
+};
+
+
+const S32 FASTPAY_BUTTON_WIDTH = 80;
+const S32 PAY_AMOUNT_NOTIFICATION = 200;
+
+LLFloaterPay::LLFloaterPay(const LLSD& key)
+    : LLFloater(key),
+      mCallbackData(),
+      mCallback(NULL),
+      mObjectNameText(NULL),
+      mTargetUUID(key.asUUID()),
+      mTargetIsGroup(false),
+      mHaveName(false)
+{
+}
+
+// Destroys the object
+LLFloaterPay::~LLFloaterPay()
+{
+    std::vector<give_money_ptr>::iterator iter;
+    for (iter = mCallbackData.begin(); iter != mCallbackData.end(); ++iter)
+    {
+        (*iter)->mFloater = NULL;
+    }
+    mCallbackData.clear();
+    // Name callbacks will be automatically disconnected since LLFloater is trackable
+
+    // In case this floater is currently waiting for a reply.
+    gMessageSystem->setHandlerFuncFast(_PREHASH_PayPriceReply, 0, 0);
+}
+
+bool LLFloaterPay::postBuild()
+{
+    S32 i = 0;
+
+    give_money_ptr info = give_money_ptr(new LLGiveMoneyInfo(this, PAY_BUTTON_DEFAULT_0));
+    mCallbackData.push_back(info);
+
+    childSetAction("fastpay 1", boost::bind(LLFloaterPay::onGive, info));
+    getChildView("fastpay 1")->setVisible(false);
+
+    mQuickPayButton[i] = getChild<LLButton>("fastpay 1");
+    mQuickPayInfo[i] = info;
+    ++i;
+
+    info = give_money_ptr(new LLGiveMoneyInfo(this, PAY_BUTTON_DEFAULT_1));
+    mCallbackData.push_back(info);
+
+    childSetAction("fastpay 5", boost::bind(LLFloaterPay::onGive, info));
+    getChildView("fastpay 5")->setVisible(false);
+
+    mQuickPayButton[i] = getChild<LLButton>("fastpay 5");
+    mQuickPayInfo[i] = info;
+    ++i;
+
+    info = give_money_ptr(new LLGiveMoneyInfo(this, PAY_BUTTON_DEFAULT_2));
+    mCallbackData.push_back(info);
+
+    childSetAction("fastpay 10", boost::bind(LLFloaterPay::onGive, info));
+    getChildView("fastpay 10")->setVisible(false);
+
+    mQuickPayButton[i] = getChild<LLButton>("fastpay 10");
+    mQuickPayInfo[i] = info;
+    ++i;
+
+    info = give_money_ptr(new LLGiveMoneyInfo(this, PAY_BUTTON_DEFAULT_3));
+    mCallbackData.push_back(info);
+
+    childSetAction("fastpay 20", boost::bind(LLFloaterPay::onGive, info));
+    getChildView("fastpay 20")->setVisible(false);
+
+    mQuickPayButton[i] = getChild<LLButton>("fastpay 20");
+    mQuickPayInfo[i] = info;
+    ++i;
+
+
+    getChildView("amount text")->setVisible(false);
+    getChildView("amount")->setVisible(false);
+
+    getChild<LLLineEditor>("amount")->setKeystrokeCallback(&LLFloaterPay::onKeystroke, this);
+    getChild<LLLineEditor>("amount")->setPrevalidate(LLTextValidate::validateNonNegativeS32);
+
+    info = give_money_ptr(new LLGiveMoneyInfo(this, 0));
+    mCallbackData.push_back(info);
+
+    childSetAction("pay btn", boost::bind(LLFloaterPay::onGive, info));
+    setDefaultBtn("pay btn");
+    getChildView("pay btn")->setVisible(false);
+    getChildView("pay btn")->setEnabled(false);
+
+    childSetAction("cancel btn",&LLFloaterPay::onCancel,this);
+
+    return true;
+}
+
+// virtual
+void LLFloaterPay::onClose(bool app_quitting)
+{
+    // Deselect the objects
+    mObjectSelection = NULL;
+}
+
+// static
+void LLFloaterPay::processPayPriceReply(LLMessageSystem* msg, void **userdata)
+{
+    LLFloaterPay* self = (LLFloaterPay*)userdata;
+    if (self)
+    {
+        S32 price;
+        LLUUID target;
+
+        msg->getUUIDFast(_PREHASH_ObjectData,_PREHASH_ObjectID,target);
+        if (target != self->mTargetUUID)
+        {
+            // This is a message for a different object's pay info
+            return;
+        }
+
+        msg->getS32Fast(_PREHASH_ObjectData,_PREHASH_DefaultPayPrice,price);
+
+        if (PAY_PRICE_HIDE == price)
+        {
+            self->getChildView("amount")->setVisible(false);
+            self->getChildView("pay btn")->setVisible(false);
+            self->getChildView("amount text")->setVisible(false);
+        }
+        else if (PAY_PRICE_DEFAULT == price)
+        {
+            self->getChildView("amount")->setVisible(true);
+            self->getChildView("pay btn")->setVisible(true);
+            self->getChildView("amount text")->setVisible(true);
+        }
+        else
+        {
+            // PAY_PRICE_HIDE and PAY_PRICE_DEFAULT are negative values
+            // So we take the absolute value here after we have checked for those cases
+
+            self->getChildView("amount")->setVisible(true);
+            self->getChildView("pay btn")->setVisible(true);
+            self->getChildView("pay btn")->setEnabled(true);
+            self->getChildView("amount text")->setVisible(true);
+
+            self->getChild<LLUICtrl>("amount")->setValue(llformat("%d", llabs(price)));
+        }
+
+        S32 num_blocks = msg->getNumberOfBlocksFast(_PREHASH_ButtonData);
+        S32 i = 0;
+        if (num_blocks > MAX_PAY_BUTTONS) num_blocks = MAX_PAY_BUTTONS;
+
+        S32 max_pay_amount = 0;
+        S32 padding_required = 0;
+
+        for (i=0;i<num_blocks;++i)
+        {
+            S32 pay_button;
+            msg->getS32Fast(_PREHASH_ButtonData,_PREHASH_PayButton,pay_button,i);
+            if (pay_button > 0)
+            {
+                std::string button_str = "L$";
+                button_str += LLResMgr::getInstance()->getMonetaryString( pay_button );
+
+                self->mQuickPayButton[i]->setLabelSelected(button_str);
+                self->mQuickPayButton[i]->setLabelUnselected(button_str);
+                self->mQuickPayButton[i]->setVisible(true);
+                self->mQuickPayInfo[i]->mAmount = pay_button;
+
+                if ( pay_button > max_pay_amount )
+                {
+                    max_pay_amount = pay_button;
+                }
+            }
+            else
+            {
+                self->mQuickPayButton[i]->setVisible(false);
+            }
+        }
+
+        // build a string containing the maximum value and calc nerw button width from it.
+        std::string balance_str = "L$";
+        balance_str += LLResMgr::getInstance()->getMonetaryString( max_pay_amount );
+        const LLFontGL* font = LLFontGL::getFontSansSerif();
+        S32 new_button_width = font->getWidth( std::string(balance_str));
+        new_button_width += ( 12 + 12 );    // padding
+
+        // dialong is sized for 2 digit pay amounts - larger pay values need to be scaled
+        const S32 threshold = 100000;
+        if ( max_pay_amount >= threshold )
+        {
+            S32 num_digits_threshold = (S32)log10((double)threshold) + 1;
+            S32 num_digits_max = (S32)log10((double)max_pay_amount) + 1;
+
+            // calculate the extra width required by 2 buttons with max amount and some commas
+            padding_required = ( num_digits_max - num_digits_threshold + ( num_digits_max / 3 ) ) * font->getWidth( std::string("0") );
+        };
+
+        // change in button width
+        S32 button_delta = new_button_width - FASTPAY_BUTTON_WIDTH;
+        if ( button_delta < 0 )
+            button_delta = 0;
+
+        // now we know the maximum amount, we can resize all the buttons to be
+        for (i=0;i<num_blocks;++i)
+        {
+            LLRect r;
+            r = self->mQuickPayButton[i]->getRect();
+
+            // RHS button colum needs to move further because LHS changed too
+            if ( i % 2 )
+            {
+                r.setCenterAndSize( r.getCenterX() + ( button_delta * 3 ) / 2 ,
+                    r.getCenterY(),
+                        r.getWidth() + button_delta,
+                            r.getHeight() );
+            }
+            else
+            {
+                r.setCenterAndSize( r.getCenterX() + button_delta / 2,
+                    r.getCenterY(),
+                        r.getWidth() + button_delta,
+                        r.getHeight() );
+            }
+            self->mQuickPayButton[i]->setRect( r );
+        }
+
+        for (i=num_blocks;i<MAX_PAY_BUTTONS;++i)
+        {
+            self->mQuickPayButton[i]->setVisible(false);
+        }
+
+        self->reshape( self->getRect().getWidth() + padding_required, self->getRect().getHeight(), false );
+    }
+    msg->setHandlerFunc("PayPriceReply",NULL,NULL);
+}
+
+// static
+void LLFloaterPay::payViaObject(money_callback callback, LLSafeHandle<LLObjectSelection> selection)
+{
+    // Object that lead to the selection, may be child
+    LLViewerObject* object = selection->getPrimaryObject();
+    if (!object)
+        return;
+
+    LLFloaterPay *floater = LLFloaterReg::showTypedInstance<LLFloaterPay>("pay_object", LLSD(object->getID()));
+    if (!floater)
+        return;
+
+    floater->setCallback(callback);
+    // Hold onto the selection until we close
+    floater->mObjectSelection = selection;
+
+    LLSelectNode* node = selection->getFirstRootNode();
+    if (!node)
+    {
+        // object no longer exists
+        LLNotificationsUtil::add("PayObjectFailed");
+        floater->closeFloater();
+        return;
+    }
+
+    LLHost target_region = object->getRegion()->getHost();
+
+    LLMessageSystem* msg = gMessageSystem;
+    msg->newMessageFast(_PREHASH_RequestPayPrice);
+    msg->nextBlockFast(_PREHASH_ObjectData);
+    msg->addUUIDFast(_PREHASH_ObjectID, object->getID());
+    msg->sendReliable(target_region);
+    msg->setHandlerFuncFast(_PREHASH_PayPriceReply, processPayPriceReply,(void **)floater);
+
+    LLUUID owner_id;
+    bool is_group = false;
+    node->mPermissions->getOwnership(owner_id, is_group);
+
+    floater->getChild<LLUICtrl>("object_name_text")->setValue(node->mName);
+
+    floater->finishPayUI(owner_id, is_group);
+}
+
+void LLFloaterPay::payDirectly(money_callback callback,
+                               const LLUUID& target_id,
+                               bool is_group)
+{
+    LLFloaterPay *floater = LLFloaterReg::showTypedInstance<LLFloaterPay>("pay_resident", LLSD(target_id));
+    if (!floater)
+        return;
+
+    floater->setCallback(callback);
+    floater->mObjectSelection = NULL;
+
+    floater->getChildView("amount")->setVisible(true);
+    floater->getChildView("pay btn")->setVisible(true);
+    floater->getChildView("amount text")->setVisible(true);
+
+    for(S32 i=0;i<MAX_PAY_BUTTONS;++i)
+    {
+        floater->mQuickPayButton[i]->setVisible(true);
+    }
+
+    floater->finishPayUI(target_id, is_group);
+}
+
+bool LLFloaterPay::payConfirmationCallback(const LLSD& notification, const LLSD& response, give_money_ptr info)
+{
+    if (!info.get() || !info->mFloater)
+    {
+        return false;
+    }
+
+    S32 option = LLNotificationsUtil::getSelectedOption(notification, response);
+    if (option == 0)
+    {
+        info->mFloater->give(info->mAmount);
+        info->mFloater->closeFloater();
+    }
+
+    return false;
+}
+
+void LLFloaterPay::finishPayUI(const LLUUID& target_id, bool is_group)
+{
+    std::string slurl;
+    if (is_group)
+    {
+        setTitle(getString("payee_group"));
+        slurl = LLSLURL("group", target_id, "inspect").getSLURLString();
+    }
+    else
+    {
+        setTitle(getString("payee_resident"));
+        slurl = LLSLURL("agent", target_id, "inspect").getSLURLString();
+    }
+    getChild<LLTextBox>("payee_name")->setText(slurl);
+
+    // Make sure the amount field has focus
+
+    LLLineEditor* amount = getChild<LLLineEditor>("amount");
+    amount->setFocus(true);
+    amount->selectAll();
+
+    mTargetIsGroup = is_group;
+}
+
+// static
+void LLFloaterPay::onCancel(void* data)
+{
+    LLFloaterPay* self = reinterpret_cast<LLFloaterPay*>(data);
+    if(self)
+    {
+        self->closeFloater();
+    }
+}
+
+// static
+void LLFloaterPay::onKeystroke(LLLineEditor*, void* data)
+{
+    LLFloaterPay* self = reinterpret_cast<LLFloaterPay*>(data);
+    if(self)
+    {
+        // enable the Pay button when amount is non-empty and positive, disable otherwise
+        std::string amtstr = self->getChild<LLUICtrl>("amount")->getValue().asString();
+        self->getChildView("pay btn")->setEnabled(!amtstr.empty() && atoi(amtstr.c_str()) > 0);
+    }
+}
+
+// static
+void LLFloaterPay::onGive(give_money_ptr info)
+{
+    if (!info.get() || !info->mFloater)
+    {
+        return;
+    }
+
+    LLFloaterPay* floater = info->mFloater;
+    S32 amount = info->mAmount;
+    if (amount == 0)
+    {
+        LLUICtrl* text_field = floater->getChild<LLUICtrl>("amount");
+        if (!text_field)
+        {
+            return;
+        }
+        amount = atoi(text_field->getValue().asString().c_str());
+    }
+
+    if (amount > PAY_AMOUNT_NOTIFICATION && gStatusBar && gStatusBar->getBalance() > amount)
+    {
+        LLUUID payee_id = LLUUID::null;
+        bool is_group = false;
+        if (floater->mObjectSelection.notNull())
+        {
+            LLSelectNode* node = floater->mObjectSelection->getFirstRootNode();
+            if (node)
+            {
+                node->mPermissions->getOwnership(payee_id, is_group);
+            }
+            else
+            {
+                // object no longer exists
+                LLNotificationsUtil::add("PayObjectFailed");
+                floater->closeFloater();
+                return;
+            }
+        }
+        else
+        {
+            is_group = floater->mTargetIsGroup;
+            payee_id = floater->mTargetUUID;
+        }
+
+        LLSD args;
+        args["TARGET"] = LLSLURL(is_group ? "group" : "agent", payee_id, "completename").getSLURLString();
+        args["AMOUNT"] = amount;
+
+        LLNotificationsUtil::add("PayConfirmation", args, LLSD(), boost::bind(&LLFloaterPay::payConfirmationCallback, _1, _2, info));
+    }
+    else
+    {
+        floater->give(amount);
+        floater->closeFloater();
+    }
+}
+
+void LLFloaterPay::give(S32 amount)
+{
+    if(mCallback)
+    {
+        // if the amount is 0, that menas that we should use the
+        // text field.
+        if(amount == 0)
+        {
+            amount = atoi(getChild<LLUICtrl>("amount")->getValue().asString().c_str());
+        }
+
+        // Try to pay an object.
+        if (mObjectSelection.notNull())
+        {
+            LLViewerObject* dest_object = gObjectList.findObject(mTargetUUID);
+            if(dest_object)
+            {
+                LLViewerRegion* region = dest_object->getRegion();
+                if (region)
+                {
+                    // Find the name of the root object
+                    LLSelectNode* node = mObjectSelection->getFirstRootNode();
+                    std::string object_name;
+                    if (node)
+                    {
+                        object_name = node->mName;
+                    }
+                    S32 tx_type = TRANS_PAY_OBJECT;
+                    if(dest_object->isAvatar()) tx_type = TRANS_GIFT;
+                    mCallback(mTargetUUID, region, amount, false, tx_type, object_name);
+                    mObjectSelection = NULL;
+
+                    // request the object owner in order to check if the owner needs to be unmuted
+                    LLMessageSystem* msg = gMessageSystem;
+                    msg->newMessageFast(_PREHASH_RequestObjectPropertiesFamily);
+                    msg->nextBlockFast(_PREHASH_AgentData);
+                    msg->addUUIDFast(_PREHASH_AgentID, gAgent.getID());
+                    msg->addUUIDFast(_PREHASH_SessionID, gAgent.getSessionID());
+                    msg->nextBlockFast(_PREHASH_ObjectData);
+                    msg->addU32Fast(_PREHASH_RequestFlags, OBJECT_PAY_REQUEST );
+                    msg->addUUIDFast(_PREHASH_ObjectID,     mTargetUUID);
+                    msg->sendReliable( region->getHost() );
+                }
+            }
+            else
+            {
+                LLNotificationsUtil::add("PayObjectFailed");
+            }
+        }
+        else
+        {
+            // just transfer the L$
+            std::string paymentMessage(getChild<LLLineEditor>("payment_message")->getValue().asString());
+            mCallback(mTargetUUID, gAgent.getRegion(), amount, mTargetIsGroup, TRANS_GIFT, (paymentMessage.empty() ? LLStringUtil::null : paymentMessage));
+
+            // check if the payee needs to be unmuted
+            LLMuteList::getInstance()->autoRemove(mTargetUUID, LLMuteList::AR_MONEY);
+        }
+    }
+}
+
+//~~~~~~~~~~~~~~~~~~~~~~~~~~~~~~~~~~~~~~~~~~~~~~~~~~~~~~~~~~~~~~~~~~~~~~~~~~~~~
+// Namespace LLFloaterPayUtil
+//~~~~~~~~~~~~~~~~~~~~~~~~~~~~~~~~~~~~~~~~~~~~~~~~~~~~~~~~~~~~~~~~~~~~~~~~~~~~~
+void LLFloaterPayUtil::registerFloater()
+{
+    // Sneaky, use same code but different XML for dialogs
+    LLFloaterReg::add("pay_resident", "floater_pay.xml",
+        &LLFloaterReg::build<LLFloaterPay>);
+    LLFloaterReg::add("pay_object", "floater_pay_object.xml",
+        &LLFloaterReg::build<LLFloaterPay>);
+}
+
+void LLFloaterPayUtil::payViaObject(money_callback callback,
+                                    LLSafeHandle<LLObjectSelection> selection)
+{
+    LLFloaterPay::payViaObject(callback, selection);
+}
+
+void LLFloaterPayUtil::payDirectly(money_callback callback,
+                                   const LLUUID& target_id,
+                                   bool is_group)
+{
+    LLFloaterPay::payDirectly(callback, target_id, is_group);
+}