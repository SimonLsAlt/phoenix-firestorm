/**
 * @file llfloaterpay.cpp
 * @author Aaron Brashears, Kelly Washington, James Cook
 * @brief Implementation of the LLFloaterPay class.
 *
 * $LicenseInfo:firstyear=2002&license=viewerlgpl$
 * Second Life Viewer Source Code
 * Copyright (C) 2010, Linden Research, Inc.
 *
 * This library is free software; you can redistribute it and/or
 * modify it under the terms of the GNU Lesser General Public
 * License as published by the Free Software Foundation;
 * version 2.1 of the License only.
 *
 * This library is distributed in the hope that it will be useful,
 * but WITHOUT ANY WARRANTY; without even the implied warranty of
 * MERCHANTABILITY or FITNESS FOR A PARTICULAR PURPOSE.  See the GNU
 * Lesser General Public License for more details.
 *
 * You should have received a copy of the GNU Lesser General Public
 * License along with this library; if not, write to the Free Software
 * Foundation, Inc., 51 Franklin Street, Fifth Floor, Boston, MA  02110-1301  USA
 *
 * Linden Research, Inc., 945 Battery Street, San Francisco, CA  94111  USA
 * $/LicenseInfo$
 */

#include "llviewerprecompiledheaders.h"

#include "llfloaterpay.h"

#include "message.h"
#include "llfloater.h"
#include "lllslconstants.h"     // MAX_PAY_BUTTONS
#include "lluuid.h"

#include "llagent.h"
#include "llfloaterreg.h"
#include "llresmgr.h"
#include "lltextbox.h"
#include "lllineeditor.h"
#include "llmutelist.h"
#include "llnotificationsutil.h"
#include "llfloaterreporter.h"
#include "llslurl.h"
#include "llstatusbar.h"
#include "llviewerobject.h"
#include "llviewerobjectlist.h"
#include "llviewerregion.h"
#include "llviewerwindow.h"
#include "llbutton.h"
#include "llselectmgr.h"
#include "lltransactiontypes.h"
#include "lluictrlfactory.h"

#include "llviewercontrol.h"

#include "rlvactions.h"

///----------------------------------------------------------------------------
/// Local function declarations, constants, enums, and typedefs
///----------------------------------------------------------------------------

//~~~~~~~~~~~~~~~~~~~~~~~~~~~~~~~~~~~~~~~~~~~~~~~~~~~~~~~~~~~~~~~~~~~~~~~~~~~~~
// Class LLGiveMoneyInfo
//
// A small class used to track callback information
//~~~~~~~~~~~~~~~~~~~~~~~~~~~~~~~~~~~~~~~~~~~~~~~~~~~~~~~~~~~~~~~~~~~~~~~~~~~~~
class LLFloaterPay;

struct LLGiveMoneyInfo
{
    LLFloaterPay* mFloater;
    S32 mAmount;
    LLGiveMoneyInfo(LLFloaterPay* floater, S32 amount) :
        mFloater(floater), mAmount(amount){}
};

typedef std::shared_ptr<LLGiveMoneyInfo> give_money_ptr;

///----------------------------------------------------------------------------
/// Class LLFloaterPay
///----------------------------------------------------------------------------

class LLFloaterPay : public LLFloater
{
public:
    LLFloaterPay(const LLSD& key);
    virtual ~LLFloaterPay();
    /*virtual*/ bool    postBuild();
    /*virtual*/ void onClose(bool app_quitting);

    void setCallback(money_callback callback) { mCallback = callback; }


    static void payViaObject(money_callback callback, LLSafeHandle<LLObjectSelection> selection);

    static void payDirectly(money_callback callback,
                            const LLUUID& target_id,
                            bool is_group);
    static bool payConfirmationCallback(const LLSD& notification,
                                        const LLSD& response,
                                        give_money_ptr info);

private:
    static void onCancel(void* data);
    static void onKeystroke(LLLineEditor* editor, void* data);
    static void onGive(give_money_ptr info);
    void give(S32 amount);
    static void processPayPriceReply(LLMessageSystem* msg, void **userdata);
    void finishPayUI(const LLUUID& target_id, bool is_group);

protected:
    std::vector<give_money_ptr> mCallbackData;
    money_callback mCallback;
    LLTextBox* mObjectNameText;
    LLUUID mTargetUUID;
    bool mTargetIsGroup;
    bool mHaveName;

    LLButton* mQuickPayButton[MAX_PAY_BUTTONS];
    give_money_ptr mQuickPayInfo[MAX_PAY_BUTTONS];

    LLSafeHandle<LLObjectSelection> mObjectSelection;

    // <FS:Ansariel> FIRE-16812: Remember last amount paid
    static S32 sLastAmount;
};

// <FS:Ansariel> FIRE-16812: Remember last amount paid
S32 LLFloaterPay::sLastAmount = 0;
const S32 FASTPAY_BUTTON_WIDTH = 80;
// <FS:Ansariel> FIRE-16092: Make payment confirmation customizable
//const S32 PAY_AMOUNT_NOTIFICATION = 200;

LLFloaterPay::LLFloaterPay(const LLSD& key)
    : LLFloater(key),
      mCallbackData(),
      mCallback(NULL),
      mObjectNameText(NULL),
      mTargetUUID(key.asUUID()),
      mTargetIsGroup(false),
      mHaveName(false)
{
}

// Destroys the object
LLFloaterPay::~LLFloaterPay()
{
    std::vector<give_money_ptr>::iterator iter;
    for (iter = mCallbackData.begin(); iter != mCallbackData.end(); ++iter)
    {
        (*iter)->mFloater = NULL;
    }
    mCallbackData.clear();
    // Name callbacks will be automatically disconnected since LLFloater is trackable

    // In case this floater is currently waiting for a reply.
    gMessageSystem->setHandlerFuncFast(_PREHASH_PayPriceReply, 0, 0);
}

bool LLFloaterPay::postBuild()
{
    S32 i = 0;

    give_money_ptr info = give_money_ptr(new LLGiveMoneyInfo(this, PAY_BUTTON_DEFAULT_0));
    mCallbackData.push_back(info);

    childSetAction("fastpay 1", boost::bind(LLFloaterPay::onGive, info));
    getChildView("fastpay 1")->setVisible(false);

    mQuickPayButton[i] = getChild<LLButton>("fastpay 1");
    mQuickPayInfo[i] = info;
    ++i;

    info = give_money_ptr(new LLGiveMoneyInfo(this, PAY_BUTTON_DEFAULT_1));
    mCallbackData.push_back(info);

    childSetAction("fastpay 5", boost::bind(LLFloaterPay::onGive, info));
    getChildView("fastpay 5")->setVisible(false);

    mQuickPayButton[i] = getChild<LLButton>("fastpay 5");
    mQuickPayInfo[i] = info;
    ++i;

    info = give_money_ptr(new LLGiveMoneyInfo(this, PAY_BUTTON_DEFAULT_2));
    mCallbackData.push_back(info);

    childSetAction("fastpay 10", boost::bind(LLFloaterPay::onGive, info));
    getChildView("fastpay 10")->setVisible(false);

    mQuickPayButton[i] = getChild<LLButton>("fastpay 10");
    mQuickPayInfo[i] = info;
    ++i;

    info = give_money_ptr(new LLGiveMoneyInfo(this, PAY_BUTTON_DEFAULT_3));
    mCallbackData.push_back(info);

    childSetAction("fastpay 20", boost::bind(LLFloaterPay::onGive, info));
    getChildView("fastpay 20")->setVisible(false);

    mQuickPayButton[i] = getChild<LLButton>("fastpay 20");
    mQuickPayInfo[i] = info;
    ++i;


    getChildView("amount text")->setVisible(false);
    getChildView("amount")->setVisible(false);

    getChild<LLLineEditor>("amount")->setKeystrokeCallback(&LLFloaterPay::onKeystroke, this);
    getChild<LLLineEditor>("amount")->setPrevalidate(LLTextValidate::validateNonNegativeS32);
    // <FS:Ansariel> FIRE-16812: Remember last amount paid
    std::string last_amount;
    if (sLastAmount > 0)
    {
        last_amount = llformat("%d", sLastAmount);
    }
    getChild<LLUICtrl>("amount")->setValue(last_amount);
    // </FS:Ansariel>

    info = give_money_ptr(new LLGiveMoneyInfo(this, 0));
    mCallbackData.push_back(info);

    childSetAction("pay btn", boost::bind(LLFloaterPay::onGive, info));
    setDefaultBtn("pay btn");
<<<<<<< HEAD
    getChildView("pay btn")->setVisible(FALSE);
    // <FS:Ansariel> FIRE-16812: Remember last amount paid
    //getChildView("pay btn")->setEnabled(FALSE);
=======
    getChildView("pay btn")->setVisible(false);
    // <FS:Ansariel> FIRE-16812: Remember last amount paid
    //getChildView("pay btn")->setEnabled(false);
>>>>>>> 050d2fef
    getChildView("pay btn")->setEnabled((sLastAmount > 0));
    // </FS:Ansariel>

    childSetAction("cancel btn",&LLFloaterPay::onCancel,this);

    return true;
}

// virtual
void LLFloaterPay::onClose(bool app_quitting)
{
    // Deselect the objects
    mObjectSelection = NULL;
}

// static
void LLFloaterPay::processPayPriceReply(LLMessageSystem* msg, void **userdata)
{
    LLFloaterPay* self = (LLFloaterPay*)userdata;
    if (self)
    {
        S32 price;
        LLUUID target;

        msg->getUUIDFast(_PREHASH_ObjectData,_PREHASH_ObjectID,target);
        if (target != self->mTargetUUID)
        {
            // This is a message for a different object's pay info
            return;
        }

        msg->getS32Fast(_PREHASH_ObjectData,_PREHASH_DefaultPayPrice,price);

        if (PAY_PRICE_HIDE == price)
        {
            self->getChildView("amount")->setVisible(false);
            self->getChildView("pay btn")->setVisible(false);
            self->getChildView("amount text")->setVisible(false);
        }
        else if (PAY_PRICE_DEFAULT == price)
        {
            self->getChildView("amount")->setVisible(true);
            self->getChildView("pay btn")->setVisible(true);
            self->getChildView("amount text")->setVisible(true);
        }
        else
        {
            // PAY_PRICE_HIDE and PAY_PRICE_DEFAULT are negative values
            // So we take the absolute value here after we have checked for those cases

            self->getChildView("amount")->setVisible(true);
            self->getChildView("pay btn")->setVisible(true);
            self->getChildView("pay btn")->setEnabled(true);
            self->getChildView("amount text")->setVisible(true);

            self->getChild<LLUICtrl>("amount")->setValue(llformat("%d", llabs(price)));
        }

        S32 num_blocks = msg->getNumberOfBlocksFast(_PREHASH_ButtonData);
        S32 i = 0;
        if (num_blocks > MAX_PAY_BUTTONS) num_blocks = MAX_PAY_BUTTONS;

        S32 max_pay_amount = 0;
        S32 padding_required = 0;

        for (i=0;i<num_blocks;++i)
        {
            S32 pay_button;
            msg->getS32Fast(_PREHASH_ButtonData,_PREHASH_PayButton,pay_button,i);
            if (pay_button > 0)
            {
                std::string button_str = "L$";
                button_str += LLResMgr::getInstance()->getMonetaryString( pay_button );

                self->mQuickPayButton[i]->setLabelSelected(button_str);
                self->mQuickPayButton[i]->setLabelUnselected(button_str);
                self->mQuickPayButton[i]->setVisible(true);
                self->mQuickPayInfo[i]->mAmount = pay_button;

                if ( pay_button > max_pay_amount )
                {
                    max_pay_amount = pay_button;
                }
            }
            else
            {
                self->mQuickPayButton[i]->setVisible(false);
            }
        }

        // build a string containing the maximum value and calc nerw button width from it.
        std::string balance_str = "L$";
        balance_str += LLResMgr::getInstance()->getMonetaryString( max_pay_amount );
        const LLFontGL* font = LLFontGL::getFontSansSerif();
        S32 new_button_width = font->getWidth( std::string(balance_str));
        new_button_width += ( 12 + 12 );    // padding

        // dialong is sized for 2 digit pay amounts - larger pay values need to be scaled
        const S32 threshold = 100000;
        if ( max_pay_amount >= threshold )
        {
            S32 num_digits_threshold = (S32)log10((double)threshold) + 1;
            S32 num_digits_max = (S32)log10((double)max_pay_amount) + 1;

            // calculate the extra width required by 2 buttons with max amount and some commas
            padding_required = ( num_digits_max - num_digits_threshold + ( num_digits_max / 3 ) ) * font->getWidth( std::string("0") );
        };

        // change in button width
        S32 button_delta = new_button_width - FASTPAY_BUTTON_WIDTH;
        if ( button_delta < 0 )
            button_delta = 0;

        // now we know the maximum amount, we can resize all the buttons to be
        for (i=0;i<num_blocks;++i)
        {
            LLRect r;
            r = self->mQuickPayButton[i]->getRect();

            // RHS button colum needs to move further because LHS changed too
            if ( i % 2 )
            {
                r.setCenterAndSize( r.getCenterX() + ( button_delta * 3 ) / 2 ,
                    r.getCenterY(),
                        r.getWidth() + button_delta,
                            r.getHeight() );
            }
            else
            {
                r.setCenterAndSize( r.getCenterX() + button_delta / 2,
                    r.getCenterY(),
                        r.getWidth() + button_delta,
                        r.getHeight() );
            }
            self->mQuickPayButton[i]->setRect( r );
        }

        for (i=num_blocks;i<MAX_PAY_BUTTONS;++i)
        {
            self->mQuickPayButton[i]->setVisible(false);
        }

        self->reshape( self->getRect().getWidth() + padding_required, self->getRect().getHeight(), false );
    }
    msg->setHandlerFunc("PayPriceReply",NULL,NULL);
}

// static
void LLFloaterPay::payViaObject(money_callback callback, LLSafeHandle<LLObjectSelection> selection)
{
    // Object that lead to the selection, may be child
    LLViewerObject* object = selection->getPrimaryObject();
    if (!object)
        return;

    LLFloaterPay *floater = LLFloaterReg::showTypedInstance<LLFloaterPay>("pay_object", LLSD(object->getID()));
    if (!floater)
        return;

    floater->setCallback(callback);
    // Hold onto the selection until we close
    floater->mObjectSelection = selection;

    LLSelectNode* node = selection->getFirstRootNode();
    if (!node)
    {
        // object no longer exists
        LLNotificationsUtil::add("PayObjectFailed");
        floater->closeFloater();
        return;
    }

    LLHost target_region = object->getRegion()->getHost();

    LLMessageSystem* msg = gMessageSystem;
    msg->newMessageFast(_PREHASH_RequestPayPrice);
    msg->nextBlockFast(_PREHASH_ObjectData);
    msg->addUUIDFast(_PREHASH_ObjectID, object->getID());
    msg->sendReliable(target_region);
    msg->setHandlerFuncFast(_PREHASH_PayPriceReply, processPayPriceReply,(void **)floater);

    LLUUID owner_id;
    bool is_group = false;
    node->mPermissions->getOwnership(owner_id, is_group);

    floater->getChild<LLUICtrl>("object_name_text")->setValue(node->mName);

    floater->finishPayUI(owner_id, is_group);
}

void LLFloaterPay::payDirectly(money_callback callback,
                               const LLUUID& target_id,
                               bool is_group)
{
    LLFloaterPay *floater = LLFloaterReg::showTypedInstance<LLFloaterPay>("pay_resident", LLSD(target_id));
    if (!floater)
        return;

    floater->setCallback(callback);
    floater->mObjectSelection = NULL;

    floater->getChildView("amount")->setVisible(true);
    floater->getChildView("pay btn")->setVisible(true);
    floater->getChildView("amount text")->setVisible(true);

    // <FS:Ansariel> FIRE-21803: Prevent cheating IM restriction via pay message
    floater->getChildView("payment_message")->setEnabled(RlvActions::canSendIM(target_id));

    // <FS:Ansariel> FIRE-21803: Prevent cheating IM restriction via pay message
    floater->getChildView("payment_message")->setEnabled(RlvActions::canSendIM(target_id));

    for(S32 i=0;i<MAX_PAY_BUTTONS;++i)
    {
        floater->mQuickPayButton[i]->setVisible(true);
    }

    floater->finishPayUI(target_id, is_group);
}

bool LLFloaterPay::payConfirmationCallback(const LLSD& notification, const LLSD& response, give_money_ptr info)
{
    if (!info.get() || !info->mFloater)
    {
        return false;
    }

    S32 option = LLNotificationsUtil::getSelectedOption(notification, response);
    if (option == 0)
    {
        info->mFloater->give(info->mAmount);
        info->mFloater->closeFloater();
    }

    return false;
}

void LLFloaterPay::finishPayUI(const LLUUID& target_id, bool is_group)
{
    std::string slurl;
    if (is_group)
    {
        setTitle(getString("payee_group"));
        slurl = LLSLURL("group", target_id, "inspect").getSLURLString();
    }
    else
    {
        setTitle(getString("payee_resident"));
        slurl = LLSLURL("agent", target_id, "inspect").getSLURLString();
    }
    getChild<LLTextBox>("payee_name")->setText(slurl);

    // Make sure the amount field has focus

    LLLineEditor* amount = getChild<LLLineEditor>("amount");
    amount->setFocus(true);
    amount->selectAll();

    mTargetIsGroup = is_group;
}

// static
void LLFloaterPay::onCancel(void* data)
{
    LLFloaterPay* self = reinterpret_cast<LLFloaterPay*>(data);
    if(self)
    {
        self->closeFloater();
    }
}

// static
void LLFloaterPay::onKeystroke(LLLineEditor*, void* data)
{
    LLFloaterPay* self = reinterpret_cast<LLFloaterPay*>(data);
    if(self)
    {
        // enable the Pay button when amount is non-empty and positive, disable otherwise
        std::string amtstr = self->getChild<LLUICtrl>("amount")->getValue().asString();
        self->getChildView("pay btn")->setEnabled(!amtstr.empty() && atoi(amtstr.c_str()) > 0);
    }
}

// static
void LLFloaterPay::onGive(give_money_ptr info)
{
    if (!info.get() || !info->mFloater)
    {
        return;
    }

    LLFloaterPay* floater = info->mFloater;
    S32 amount = info->mAmount;
    if (amount == 0)
    {
        LLUICtrl* text_field = floater->getChild<LLUICtrl>("amount");
        if (!text_field)
        {
            return;
        }
        amount = atoi(text_field->getValue().asString().c_str());
    }

    // <FS:Ansariel> FIRE-16092: Make payment confirmation customizable
    //if (amount > PAY_AMOUNT_NOTIFICATION && gStatusBar && gStatusBar->getBalance() > amount)
    if (gSavedSettings.getBOOL("FSConfirmPayments") && amount > gSavedSettings.getS32("FSPaymentConfirmationThreshold") && gStatusBar && gStatusBar->getBalance() >= amount)
    // </FS:Ansariel>
    {
        LLUUID payee_id = LLUUID::null;
        bool is_group = false;
        if (floater->mObjectSelection.notNull())
        {
            LLSelectNode* node = floater->mObjectSelection->getFirstRootNode();
            if (node)
            {
                node->mPermissions->getOwnership(payee_id, is_group);
            }
            else
            {
                // object no longer exists
                LLNotificationsUtil::add("PayObjectFailed");
                floater->closeFloater();
                return;
            }
        }
        else
        {
            is_group = floater->mTargetIsGroup;
            payee_id = floater->mTargetUUID;
        }

        // <FS:Ansariel> FIRE-24208: Skip notification if paying yourself
        //LLSD args;
        //args["TARGET"] = LLSLURL(is_group ? "group" : "agent", payee_id, "completename").getSLURLString();
        //args["AMOUNT"] = amount;

        //LLNotificationsUtil::add("PayConfirmation", args, LLSD(), boost::bind(&LLFloaterPay::payConfirmationCallback, _1, _2, info));
        if (is_group || payee_id != gAgentID)
        {
            LLSD args;
            args["TARGET"] = LLSLURL(is_group ? "group" : "agent", payee_id, "completename").getSLURLString();
            args["AMOUNT"] = amount;

            LLNotificationsUtil::add("PayConfirmation", args, LLSD(), boost::bind(&LLFloaterPay::payConfirmationCallback, _1, _2, info));
        }
        else
        {
            floater->give(amount);
            floater->closeFloater();
        }
        // </FS:Ansariel>
    }
    else
    {
        floater->give(amount);
        floater->closeFloater();
    }
}

void LLFloaterPay::give(S32 amount)
{
    if(mCallback)
    {
        // if the amount is 0, that menas that we should use the
        // text field.
        if(amount == 0)
        {
            amount = atoi(getChild<LLUICtrl>("amount")->getValue().asString().c_str());
        }
        // <FS:Ansariel> FIRE-16812: Remember last amount paid
        sLastAmount = amount;

        // Try to pay an object.
        if (mObjectSelection.notNull())
        {
            LLViewerObject* dest_object = gObjectList.findObject(mTargetUUID);
            if(dest_object)
            {
                LLViewerRegion* region = dest_object->getRegion();
                if (region)
                {
                    // Find the name of the root object
                    LLSelectNode* node = mObjectSelection->getFirstRootNode();
                    std::string object_name;
                    if (node)
                    {
                        object_name = node->mName;
                    }
                    S32 tx_type = TRANS_PAY_OBJECT;
                    if(dest_object->isAvatar()) tx_type = TRANS_GIFT;
                    mCallback(mTargetUUID, region, amount, false, tx_type, object_name);
                    mObjectSelection = NULL;

                    // request the object owner in order to check if the owner needs to be unmuted
                    LLMessageSystem* msg = gMessageSystem;
                    msg->newMessageFast(_PREHASH_RequestObjectPropertiesFamily);
                    msg->nextBlockFast(_PREHASH_AgentData);
                    msg->addUUIDFast(_PREHASH_AgentID, gAgent.getID());
                    msg->addUUIDFast(_PREHASH_SessionID, gAgent.getSessionID());
                    msg->nextBlockFast(_PREHASH_ObjectData);
                    msg->addU32Fast(_PREHASH_RequestFlags, OBJECT_PAY_REQUEST );
                    msg->addUUIDFast(_PREHASH_ObjectID,     mTargetUUID);
                    msg->sendReliable( region->getHost() );
                }
            }
            else
            {
                LLNotificationsUtil::add("PayObjectFailed");
            }
        }
        else
        {
            // just transfer the L$
            std::string paymentMessage(getChild<LLLineEditor>("payment_message")->getValue().asString());
            mCallback(mTargetUUID, gAgent.getRegion(), amount, mTargetIsGroup, TRANS_GIFT, (paymentMessage.empty() ? LLStringUtil::null : paymentMessage));

            // check if the payee needs to be unmuted
            LLMuteList::getInstance()->autoRemove(mTargetUUID, LLMuteList::AR_MONEY);
        }
    }
}

//~~~~~~~~~~~~~~~~~~~~~~~~~~~~~~~~~~~~~~~~~~~~~~~~~~~~~~~~~~~~~~~~~~~~~~~~~~~~~
// Namespace LLFloaterPayUtil
//~~~~~~~~~~~~~~~~~~~~~~~~~~~~~~~~~~~~~~~~~~~~~~~~~~~~~~~~~~~~~~~~~~~~~~~~~~~~~
void LLFloaterPayUtil::registerFloater()
{
    // Sneaky, use same code but different XML for dialogs
    LLFloaterReg::add("pay_resident", "floater_pay.xml",
        &LLFloaterReg::build<LLFloaterPay>);
    LLFloaterReg::add("pay_object", "floater_pay_object.xml",
        &LLFloaterReg::build<LLFloaterPay>);
}

void LLFloaterPayUtil::payViaObject(money_callback callback,
                                    LLSafeHandle<LLObjectSelection> selection)
{
    LLFloaterPay::payViaObject(callback, selection);
}

void LLFloaterPayUtil::payDirectly(money_callback callback,
                                   const LLUUID& target_id,
                                   bool is_group)
{
    LLFloaterPay::payDirectly(callback, target_id, is_group);
}<|MERGE_RESOLUTION|>--- conflicted
+++ resolved
@@ -223,15 +223,9 @@
 
     childSetAction("pay btn", boost::bind(LLFloaterPay::onGive, info));
     setDefaultBtn("pay btn");
-<<<<<<< HEAD
-    getChildView("pay btn")->setVisible(FALSE);
-    // <FS:Ansariel> FIRE-16812: Remember last amount paid
-    //getChildView("pay btn")->setEnabled(FALSE);
-=======
     getChildView("pay btn")->setVisible(false);
     // <FS:Ansariel> FIRE-16812: Remember last amount paid
     //getChildView("pay btn")->setEnabled(false);
->>>>>>> 050d2fef
     getChildView("pay btn")->setEnabled((sLastAmount > 0));
     // </FS:Ansariel>
 
@@ -436,9 +430,6 @@
     floater->getChildView("amount")->setVisible(true);
     floater->getChildView("pay btn")->setVisible(true);
     floater->getChildView("amount text")->setVisible(true);
-
-    // <FS:Ansariel> FIRE-21803: Prevent cheating IM restriction via pay message
-    floater->getChildView("payment_message")->setEnabled(RlvActions::canSendIM(target_id));
 
     // <FS:Ansariel> FIRE-21803: Prevent cheating IM restriction via pay message
     floater->getChildView("payment_message")->setEnabled(RlvActions::canSendIM(target_id));
