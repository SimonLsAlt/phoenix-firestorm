/**
 * @file llfloaterpay.cpp
 * @author Aaron Brashears, Kelly Washington, James Cook
 * @brief Implementation of the LLFloaterPay class.
 *
 * $LicenseInfo:firstyear=2002&license=viewerlgpl$
 * Second Life Viewer Source Code
 * Copyright (C) 2010, Linden Research, Inc.
 *
 * This library is free software; you can redistribute it and/or
 * modify it under the terms of the GNU Lesser General Public
 * License as published by the Free Software Foundation;
 * version 2.1 of the License only.
 *
 * This library is distributed in the hope that it will be useful,
 * but WITHOUT ANY WARRANTY; without even the implied warranty of
 * MERCHANTABILITY or FITNESS FOR A PARTICULAR PURPOSE.  See the GNU
 * Lesser General Public License for more details.
 *
 * You should have received a copy of the GNU Lesser General Public
 * License along with this library; if not, write to the Free Software
 * Foundation, Inc., 51 Franklin Street, Fifth Floor, Boston, MA  02110-1301  USA
 *
 * Linden Research, Inc., 945 Battery Street, San Francisco, CA  94111  USA
 * $/LicenseInfo$
 */

#include "llviewerprecompiledheaders.h"

#include "llfloaterpay.h"

#include "message.h"
#include "llfloater.h"
#include "lllslconstants.h"     // MAX_PAY_BUTTONS
#include "lluuid.h"

#include "llagent.h"
#include "llfloaterreg.h"
#include "llresmgr.h"
#include "lltextbox.h"
#include "lllineeditor.h"
#include "llmutelist.h"
#include "llnotificationsutil.h"
#include "llfloaterreporter.h"
#include "llslurl.h"
#include "llstatusbar.h"
#include "llviewerobject.h"
#include "llviewerobjectlist.h"
#include "llviewerregion.h"
#include "llviewerwindow.h"
#include "llbutton.h"
#include "llselectmgr.h"
#include "lltransactiontypes.h"
#include "lluictrlfactory.h"

#include "llviewercontrol.h"

#include "rlvactions.h"

///----------------------------------------------------------------------------
/// Local function declarations, constants, enums, and typedefs
///----------------------------------------------------------------------------

//~~~~~~~~~~~~~~~~~~~~~~~~~~~~~~~~~~~~~~~~~~~~~~~~~~~~~~~~~~~~~~~~~~~~~~~~~~~~~
// Class LLGiveMoneyInfo
//
// A small class used to track callback information
//~~~~~~~~~~~~~~~~~~~~~~~~~~~~~~~~~~~~~~~~~~~~~~~~~~~~~~~~~~~~~~~~~~~~~~~~~~~~~
class LLFloaterPay;

struct LLGiveMoneyInfo
{
    LLFloaterPay* mFloater;
    S32 mAmount;
    LLGiveMoneyInfo(LLFloaterPay* floater, S32 amount) :
        mFloater(floater), mAmount(amount){}
};

typedef std::shared_ptr<LLGiveMoneyInfo> give_money_ptr;

///----------------------------------------------------------------------------
/// Class LLFloaterPay
///----------------------------------------------------------------------------

class LLFloaterPay : public LLFloater
{
public:
    LLFloaterPay(const LLSD& key);
    virtual ~LLFloaterPay();
    /*virtual*/ BOOL    postBuild();
    /*virtual*/ void onClose(bool app_quitting);

    void setCallback(money_callback callback) { mCallback = callback; }


    static void payViaObject(money_callback callback, LLSafeHandle<LLObjectSelection> selection);

    static void payDirectly(money_callback callback,
                            const LLUUID& target_id,
                            bool is_group);
    static bool payConfirmationCallback(const LLSD& notification,
                                        const LLSD& response,
                                        give_money_ptr info);

private:
    static void onCancel(void* data);
    static void onKeystroke(LLLineEditor* editor, void* data);
    static void onGive(give_money_ptr info);
    void give(S32 amount);
    static void processPayPriceReply(LLMessageSystem* msg, void **userdata);
    void finishPayUI(const LLUUID& target_id, BOOL is_group);

protected:
    std::vector<give_money_ptr> mCallbackData;
    money_callback mCallback;
    LLTextBox* mObjectNameText;
    LLUUID mTargetUUID;
    BOOL mTargetIsGroup;
    BOOL mHaveName;

    LLButton* mQuickPayButton[MAX_PAY_BUTTONS];
    give_money_ptr mQuickPayInfo[MAX_PAY_BUTTONS];

<<<<<<< HEAD
	LLSafeHandle<LLObjectSelection> mObjectSelection;
=======
    LLSafeHandle<LLObjectSelection> mObjectSelection;
};
>>>>>>> 38c2a5bd

	// <FS:Ansariel> FIRE-16812: Remember last amount paid
	static S32 sLastAmount;
};

// <FS:Ansariel> FIRE-16812: Remember last amount paid
S32 LLFloaterPay::sLastAmount = 0;
const S32 FASTPAY_BUTTON_WIDTH = 80;
// <FS:Ansariel> FIRE-16092: Make payment confirmation customizable
//const S32 PAY_AMOUNT_NOTIFICATION = 200;

LLFloaterPay::LLFloaterPay(const LLSD& key)
    : LLFloater(key),
      mCallbackData(),
      mCallback(NULL),
      mObjectNameText(NULL),
      mTargetUUID(key.asUUID()),
      mTargetIsGroup(FALSE),
      mHaveName(FALSE)
{
}

// Destroys the object
LLFloaterPay::~LLFloaterPay()
{
    std::vector<give_money_ptr>::iterator iter;
    for (iter = mCallbackData.begin(); iter != mCallbackData.end(); ++iter)
    {
        (*iter)->mFloater = NULL;
    }
    mCallbackData.clear();
    // Name callbacks will be automatically disconnected since LLFloater is trackable

    // In case this floater is currently waiting for a reply.
    gMessageSystem->setHandlerFuncFast(_PREHASH_PayPriceReply, 0, 0);
}

BOOL LLFloaterPay::postBuild()
{
    S32 i = 0;

    give_money_ptr info = give_money_ptr(new LLGiveMoneyInfo(this, PAY_BUTTON_DEFAULT_0));
    mCallbackData.push_back(info);

    childSetAction("fastpay 1", boost::bind(LLFloaterPay::onGive, info));
    getChildView("fastpay 1")->setVisible(FALSE);

    mQuickPayButton[i] = getChild<LLButton>("fastpay 1");
    mQuickPayInfo[i] = info;
    ++i;

    info = give_money_ptr(new LLGiveMoneyInfo(this, PAY_BUTTON_DEFAULT_1));
    mCallbackData.push_back(info);

    childSetAction("fastpay 5", boost::bind(LLFloaterPay::onGive, info));
    getChildView("fastpay 5")->setVisible(FALSE);

    mQuickPayButton[i] = getChild<LLButton>("fastpay 5");
    mQuickPayInfo[i] = info;
    ++i;

    info = give_money_ptr(new LLGiveMoneyInfo(this, PAY_BUTTON_DEFAULT_2));
    mCallbackData.push_back(info);

    childSetAction("fastpay 10", boost::bind(LLFloaterPay::onGive, info));
    getChildView("fastpay 10")->setVisible(FALSE);

    mQuickPayButton[i] = getChild<LLButton>("fastpay 10");
    mQuickPayInfo[i] = info;
    ++i;

    info = give_money_ptr(new LLGiveMoneyInfo(this, PAY_BUTTON_DEFAULT_3));
    mCallbackData.push_back(info);

    childSetAction("fastpay 20", boost::bind(LLFloaterPay::onGive, info));
    getChildView("fastpay 20")->setVisible(FALSE);

    mQuickPayButton[i] = getChild<LLButton>("fastpay 20");
    mQuickPayInfo[i] = info;
    ++i;


<<<<<<< HEAD
	getChild<LLLineEditor>("amount")->setKeystrokeCallback(&LLFloaterPay::onKeystroke, this);
	getChild<LLLineEditor>("amount")->setPrevalidate(LLTextValidate::validateNonNegativeS32);
	// <FS:Ansariel> FIRE-16812: Remember last amount paid
	std::string last_amount;
	if (sLastAmount > 0)
	{
		last_amount = llformat("%d", sLastAmount);
	}
	getChild<LLUICtrl>("amount")->setValue(last_amount);
	// </FS:Ansariel>
=======
    getChildView("amount text")->setVisible(FALSE);
    getChildView("amount")->setVisible(FALSE);
>>>>>>> 38c2a5bd

    getChild<LLLineEditor>("amount")->setKeystrokeCallback(&LLFloaterPay::onKeystroke, this);
    getChild<LLLineEditor>("amount")->setPrevalidate(LLTextValidate::validateNonNegativeS32);

<<<<<<< HEAD
	childSetAction("pay btn", boost::bind(LLFloaterPay::onGive, info));
	setDefaultBtn("pay btn");
	getChildView("pay btn")->setVisible(FALSE);
	// <FS:Ansariel> FIRE-16812: Remember last amount paid
	//getChildView("pay btn")->setEnabled(FALSE);
	getChildView("pay btn")->setEnabled((sLastAmount > 0));
	// </FS:Ansariel>
=======
    info = give_money_ptr(new LLGiveMoneyInfo(this, 0));
    mCallbackData.push_back(info);
>>>>>>> 38c2a5bd

    childSetAction("pay btn", boost::bind(LLFloaterPay::onGive, info));
    setDefaultBtn("pay btn");
    getChildView("pay btn")->setVisible(FALSE);
    getChildView("pay btn")->setEnabled(FALSE);

    childSetAction("cancel btn",&LLFloaterPay::onCancel,this);

    return TRUE;
}

// virtual
void LLFloaterPay::onClose(bool app_quitting)
{
    // Deselect the objects
    mObjectSelection = NULL;
}

// static
void LLFloaterPay::processPayPriceReply(LLMessageSystem* msg, void **userdata)
{
    LLFloaterPay* self = (LLFloaterPay*)userdata;
    if (self)
    {
        S32 price;
        LLUUID target;

        msg->getUUIDFast(_PREHASH_ObjectData,_PREHASH_ObjectID,target);
        if (target != self->mTargetUUID)
        {
            // This is a message for a different object's pay info
            return;
        }

        msg->getS32Fast(_PREHASH_ObjectData,_PREHASH_DefaultPayPrice,price);

        if (PAY_PRICE_HIDE == price)
        {
            self->getChildView("amount")->setVisible(FALSE);
            self->getChildView("pay btn")->setVisible(FALSE);
            self->getChildView("amount text")->setVisible(FALSE);
        }
        else if (PAY_PRICE_DEFAULT == price)
        {
            self->getChildView("amount")->setVisible(TRUE);
            self->getChildView("pay btn")->setVisible(TRUE);
            self->getChildView("amount text")->setVisible(TRUE);
        }
        else
        {
            // PAY_PRICE_HIDE and PAY_PRICE_DEFAULT are negative values
            // So we take the absolute value here after we have checked for those cases

            self->getChildView("amount")->setVisible(TRUE);
            self->getChildView("pay btn")->setVisible(TRUE);
            self->getChildView("pay btn")->setEnabled(TRUE);
            self->getChildView("amount text")->setVisible(TRUE);

            self->getChild<LLUICtrl>("amount")->setValue(llformat("%d", llabs(price)));
        }

        S32 num_blocks = msg->getNumberOfBlocksFast(_PREHASH_ButtonData);
        S32 i = 0;
        if (num_blocks > MAX_PAY_BUTTONS) num_blocks = MAX_PAY_BUTTONS;

        S32 max_pay_amount = 0;
        S32 padding_required = 0;

        for (i=0;i<num_blocks;++i)
        {
            S32 pay_button;
            msg->getS32Fast(_PREHASH_ButtonData,_PREHASH_PayButton,pay_button,i);
            if (pay_button > 0)
            {
                std::string button_str = "L$";
                button_str += LLResMgr::getInstance()->getMonetaryString( pay_button );

                self->mQuickPayButton[i]->setLabelSelected(button_str);
                self->mQuickPayButton[i]->setLabelUnselected(button_str);
                self->mQuickPayButton[i]->setVisible(TRUE);
                self->mQuickPayInfo[i]->mAmount = pay_button;

                if ( pay_button > max_pay_amount )
                {
                    max_pay_amount = pay_button;
                }
            }
            else
            {
                self->mQuickPayButton[i]->setVisible(FALSE);
            }
        }

        // build a string containing the maximum value and calc nerw button width from it.
        std::string balance_str = "L$";
        balance_str += LLResMgr::getInstance()->getMonetaryString( max_pay_amount );
        const LLFontGL* font = LLFontGL::getFontSansSerif();
        S32 new_button_width = font->getWidth( std::string(balance_str));
        new_button_width += ( 12 + 12 );    // padding

        // dialong is sized for 2 digit pay amounts - larger pay values need to be scaled
        const S32 threshold = 100000;
        if ( max_pay_amount >= threshold )
        {
            S32 num_digits_threshold = (S32)log10((double)threshold) + 1;
            S32 num_digits_max = (S32)log10((double)max_pay_amount) + 1;

            // calculate the extra width required by 2 buttons with max amount and some commas
            padding_required = ( num_digits_max - num_digits_threshold + ( num_digits_max / 3 ) ) * font->getWidth( std::string("0") );
        };

        // change in button width
        S32 button_delta = new_button_width - FASTPAY_BUTTON_WIDTH;
        if ( button_delta < 0 )
            button_delta = 0;

        // now we know the maximum amount, we can resize all the buttons to be
        for (i=0;i<num_blocks;++i)
        {
            LLRect r;
            r = self->mQuickPayButton[i]->getRect();

            // RHS button colum needs to move further because LHS changed too
            if ( i % 2 )
            {
                r.setCenterAndSize( r.getCenterX() + ( button_delta * 3 ) / 2 ,
                    r.getCenterY(),
                        r.getWidth() + button_delta,
                            r.getHeight() );
            }
            else
            {
                r.setCenterAndSize( r.getCenterX() + button_delta / 2,
                    r.getCenterY(),
                        r.getWidth() + button_delta,
                        r.getHeight() );
            }
            self->mQuickPayButton[i]->setRect( r );
        }

        for (i=num_blocks;i<MAX_PAY_BUTTONS;++i)
        {
            self->mQuickPayButton[i]->setVisible(FALSE);
        }

        self->reshape( self->getRect().getWidth() + padding_required, self->getRect().getHeight(), FALSE );
    }
    msg->setHandlerFunc("PayPriceReply",NULL,NULL);
}

// static
void LLFloaterPay::payViaObject(money_callback callback, LLSafeHandle<LLObjectSelection> selection)
{
    // Object that lead to the selection, may be child
    LLViewerObject* object = selection->getPrimaryObject();
    if (!object)
        return;

    LLFloaterPay *floater = LLFloaterReg::showTypedInstance<LLFloaterPay>("pay_object", LLSD(object->getID()));
    if (!floater)
        return;

    floater->setCallback(callback);
    // Hold onto the selection until we close
    floater->mObjectSelection = selection;

    LLSelectNode* node = selection->getFirstRootNode();
    if (!node)
    {
        // object no longer exists
        LLNotificationsUtil::add("PayObjectFailed");
        floater->closeFloater();
        return;
    }

    LLHost target_region = object->getRegion()->getHost();

    LLMessageSystem* msg = gMessageSystem;
    msg->newMessageFast(_PREHASH_RequestPayPrice);
    msg->nextBlockFast(_PREHASH_ObjectData);
    msg->addUUIDFast(_PREHASH_ObjectID, object->getID());
    msg->sendReliable(target_region);
    msg->setHandlerFuncFast(_PREHASH_PayPriceReply, processPayPriceReply,(void **)floater);

    LLUUID owner_id;
    BOOL is_group = FALSE;
    node->mPermissions->getOwnership(owner_id, is_group);

    floater->getChild<LLUICtrl>("object_name_text")->setValue(node->mName);

    floater->finishPayUI(owner_id, is_group);
}

void LLFloaterPay::payDirectly(money_callback callback,
                               const LLUUID& target_id,
                               bool is_group)
{
<<<<<<< HEAD
	LLFloaterPay *floater = LLFloaterReg::showTypedInstance<LLFloaterPay>("pay_resident", LLSD(target_id));
	if (!floater)
		return;
	
	floater->setCallback(callback);
	floater->mObjectSelection = NULL;
	
	floater->getChildView("amount")->setVisible(TRUE);
	floater->getChildView("pay btn")->setVisible(TRUE);
	floater->getChildView("amount text")->setVisible(TRUE);

	// <FS:Ansariel> FIRE-21803: Prevent cheating IM restriction via pay message
	floater->getChildView("payment_message")->setEnabled(RlvActions::canSendIM(target_id));

	for(S32 i=0;i<MAX_PAY_BUTTONS;++i)
	{
		floater->mQuickPayButton[i]->setVisible(TRUE);
	}
	
	floater->finishPayUI(target_id, is_group);
=======
    LLFloaterPay *floater = LLFloaterReg::showTypedInstance<LLFloaterPay>("pay_resident", LLSD(target_id));
    if (!floater)
        return;

    floater->setCallback(callback);
    floater->mObjectSelection = NULL;

    floater->getChildView("amount")->setVisible(TRUE);
    floater->getChildView("pay btn")->setVisible(TRUE);
    floater->getChildView("amount text")->setVisible(TRUE);

    for(S32 i=0;i<MAX_PAY_BUTTONS;++i)
    {
        floater->mQuickPayButton[i]->setVisible(TRUE);
    }

    floater->finishPayUI(target_id, is_group);
>>>>>>> 38c2a5bd
}

bool LLFloaterPay::payConfirmationCallback(const LLSD& notification, const LLSD& response, give_money_ptr info)
{
    if (!info.get() || !info->mFloater)
    {
        return false;
    }

    S32 option = LLNotificationsUtil::getSelectedOption(notification, response);
    if (option == 0)
    {
        info->mFloater->give(info->mAmount);
        info->mFloater->closeFloater();
    }

    return false;
}

void LLFloaterPay::finishPayUI(const LLUUID& target_id, BOOL is_group)
{
    std::string slurl;
    if (is_group)
    {
        setTitle(getString("payee_group"));
        slurl = LLSLURL("group", target_id, "inspect").getSLURLString();
    }
    else
    {
        setTitle(getString("payee_resident"));
        slurl = LLSLURL("agent", target_id, "inspect").getSLURLString();
    }
    getChild<LLTextBox>("payee_name")->setText(slurl);

    // Make sure the amount field has focus

    LLLineEditor* amount = getChild<LLLineEditor>("amount");
    amount->setFocus(TRUE);
    amount->selectAll();

    mTargetIsGroup = is_group;
}

// static
void LLFloaterPay::onCancel(void* data)
{
    LLFloaterPay* self = reinterpret_cast<LLFloaterPay*>(data);
    if(self)
    {
        self->closeFloater();
    }
}

// static
void LLFloaterPay::onKeystroke(LLLineEditor*, void* data)
{
    LLFloaterPay* self = reinterpret_cast<LLFloaterPay*>(data);
    if(self)
    {
        // enable the Pay button when amount is non-empty and positive, disable otherwise
        std::string amtstr = self->getChild<LLUICtrl>("amount")->getValue().asString();
        self->getChildView("pay btn")->setEnabled(!amtstr.empty() && atoi(amtstr.c_str()) > 0);
    }
}

// static
void LLFloaterPay::onGive(give_money_ptr info)
{
    if (!info.get() || !info->mFloater)
    {
        return;
    }

    LLFloaterPay* floater = info->mFloater;
    S32 amount = info->mAmount;
    if (amount == 0)
    {
        LLUICtrl* text_field = floater->getChild<LLUICtrl>("amount");
        if (!text_field)
        {
            return;
        }
        amount = atoi(text_field->getValue().asString().c_str());
    }

    // <FS:Ansariel> FIRE-16092: Make payment confirmation customizable
    //if (amount > PAY_AMOUNT_NOTIFICATION && gStatusBar && gStatusBar->getBalance() > amount)
    if (gSavedSettings.getBOOL("FSConfirmPayments") && amount > gSavedSettings.getS32("FSPaymentConfirmationThreshold") && gStatusBar && gStatusBar->getBalance() >= amount)
    // </FS:Ansariel>
    {
        LLUUID payee_id = LLUUID::null;
        BOOL is_group = false;
        if (floater->mObjectSelection.notNull())
        {
            LLSelectNode* node = floater->mObjectSelection->getFirstRootNode();
            if (node)
            {
                node->mPermissions->getOwnership(payee_id, is_group);
            }
            else
            {
                // object no longer exists
                LLNotificationsUtil::add("PayObjectFailed");
                floater->closeFloater();
                return;
            }
        }
        else
        {
            is_group = floater->mTargetIsGroup;
            payee_id = floater->mTargetUUID;
        }

        // <FS:Ansariel> FIRE-24208: Skip notification if paying yourself
        //LLSD args;
        //args["TARGET"] = LLSLURL(is_group ? "group" : "agent", payee_id, "completename").getSLURLString();
        //args["AMOUNT"] = amount;

        //LLNotificationsUtil::add("PayConfirmation", args, LLSD(), boost::bind(&LLFloaterPay::payConfirmationCallback, _1, _2, info));
        if (is_group || payee_id != gAgentID)
        {
            LLSD args;
            args["TARGET"] = LLSLURL(is_group ? "group" : "agent", payee_id, "completename").getSLURLString();
            args["AMOUNT"] = amount;

            LLNotificationsUtil::add("PayConfirmation", args, LLSD(), boost::bind(&LLFloaterPay::payConfirmationCallback, _1, _2, info));
        }
        else
        {
            floater->give(amount);
            floater->closeFloater();
        }
        // </FS:Ansariel>
    }
    else
    {
        floater->give(amount);
        floater->closeFloater();
    }
}

void LLFloaterPay::give(S32 amount)
{
<<<<<<< HEAD
	if(mCallback)
	{
		// if the amount is 0, that menas that we should use the
		// text field.
		if(amount == 0)
		{
			amount = atoi(getChild<LLUICtrl>("amount")->getValue().asString().c_str());
		}
		// <FS:Ansariel> FIRE-16812: Remember last amount paid
		sLastAmount = amount;

		// Try to pay an object.
		if (mObjectSelection.notNull())
		{
			LLViewerObject* dest_object = gObjectList.findObject(mTargetUUID);
			if(dest_object)
			{
				LLViewerRegion* region = dest_object->getRegion();
				if (region)
				{
					// Find the name of the root object
					LLSelectNode* node = mObjectSelection->getFirstRootNode();
					std::string object_name;
					if (node)
					{
						object_name = node->mName;
					}
					S32 tx_type = TRANS_PAY_OBJECT;
					if(dest_object->isAvatar()) tx_type = TRANS_GIFT;
					mCallback(mTargetUUID, region, amount, FALSE, tx_type, object_name);
					mObjectSelection = NULL;

					// request the object owner in order to check if the owner needs to be unmuted
					LLMessageSystem* msg = gMessageSystem;
					msg->newMessageFast(_PREHASH_RequestObjectPropertiesFamily);
					msg->nextBlockFast(_PREHASH_AgentData);
					msg->addUUIDFast(_PREHASH_AgentID, gAgent.getID());
					msg->addUUIDFast(_PREHASH_SessionID, gAgent.getSessionID());
					msg->nextBlockFast(_PREHASH_ObjectData);
					msg->addU32Fast(_PREHASH_RequestFlags, OBJECT_PAY_REQUEST );
					msg->addUUIDFast(_PREHASH_ObjectID, 	mTargetUUID);
					msg->sendReliable( region->getHost() );
				}
			}
			else
			{
				LLNotificationsUtil::add("PayObjectFailed");
			}
		}
		else
		{
			// just transfer the L$
			std::string paymentMessage(getChild<LLLineEditor>("payment_message")->getValue().asString());
			mCallback(mTargetUUID, gAgent.getRegion(), amount, mTargetIsGroup, TRANS_GIFT, (paymentMessage.empty() ? LLStringUtil::null : paymentMessage));

			// check if the payee needs to be unmuted
			LLMuteList::getInstance()->autoRemove(mTargetUUID, LLMuteList::AR_MONEY);
		}
	}
=======
    if(mCallback)
    {
        // if the amount is 0, that menas that we should use the
        // text field.
        if(amount == 0)
        {
            amount = atoi(getChild<LLUICtrl>("amount")->getValue().asString().c_str());
        }

        // Try to pay an object.
        if (mObjectSelection.notNull())
        {
            LLViewerObject* dest_object = gObjectList.findObject(mTargetUUID);
            if(dest_object)
            {
                LLViewerRegion* region = dest_object->getRegion();
                if (region)
                {
                    // Find the name of the root object
                    LLSelectNode* node = mObjectSelection->getFirstRootNode();
                    std::string object_name;
                    if (node)
                    {
                        object_name = node->mName;
                    }
                    S32 tx_type = TRANS_PAY_OBJECT;
                    if(dest_object->isAvatar()) tx_type = TRANS_GIFT;
                    mCallback(mTargetUUID, region, amount, FALSE, tx_type, object_name);
                    mObjectSelection = NULL;

                    // request the object owner in order to check if the owner needs to be unmuted
                    LLMessageSystem* msg = gMessageSystem;
                    msg->newMessageFast(_PREHASH_RequestObjectPropertiesFamily);
                    msg->nextBlockFast(_PREHASH_AgentData);
                    msg->addUUIDFast(_PREHASH_AgentID, gAgent.getID());
                    msg->addUUIDFast(_PREHASH_SessionID, gAgent.getSessionID());
                    msg->nextBlockFast(_PREHASH_ObjectData);
                    msg->addU32Fast(_PREHASH_RequestFlags, OBJECT_PAY_REQUEST );
                    msg->addUUIDFast(_PREHASH_ObjectID,     mTargetUUID);
                    msg->sendReliable( region->getHost() );
                }
            }
            else
            {
                LLNotificationsUtil::add("PayObjectFailed");
            }
        }
        else
        {
            // just transfer the L$
            std::string paymentMessage(getChild<LLLineEditor>("payment_message")->getValue().asString());
            mCallback(mTargetUUID, gAgent.getRegion(), amount, mTargetIsGroup, TRANS_GIFT, (paymentMessage.empty() ? LLStringUtil::null : paymentMessage));

            // check if the payee needs to be unmuted
            LLMuteList::getInstance()->autoRemove(mTargetUUID, LLMuteList::AR_MONEY);
        }
    }
>>>>>>> 38c2a5bd
}

//~~~~~~~~~~~~~~~~~~~~~~~~~~~~~~~~~~~~~~~~~~~~~~~~~~~~~~~~~~~~~~~~~~~~~~~~~~~~~
// Namespace LLFloaterPayUtil
//~~~~~~~~~~~~~~~~~~~~~~~~~~~~~~~~~~~~~~~~~~~~~~~~~~~~~~~~~~~~~~~~~~~~~~~~~~~~~
void LLFloaterPayUtil::registerFloater()
{
    // Sneaky, use same code but different XML for dialogs
    LLFloaterReg::add("pay_resident", "floater_pay.xml",
        &LLFloaterReg::build<LLFloaterPay>);
    LLFloaterReg::add("pay_object", "floater_pay_object.xml",
        &LLFloaterReg::build<LLFloaterPay>);
}

void LLFloaterPayUtil::payViaObject(money_callback callback,
                                    LLSafeHandle<LLObjectSelection> selection)
{
    LLFloaterPay::payViaObject(callback, selection);
}

void LLFloaterPayUtil::payDirectly(money_callback callback,
                                   const LLUUID& target_id,
                                   bool is_group)
{
    LLFloaterPay::payDirectly(callback, target_id, is_group);
}<|MERGE_RESOLUTION|>--- conflicted
+++ resolved
@@ -121,15 +121,10 @@
     LLButton* mQuickPayButton[MAX_PAY_BUTTONS];
     give_money_ptr mQuickPayInfo[MAX_PAY_BUTTONS];
 
-<<<<<<< HEAD
-	LLSafeHandle<LLObjectSelection> mObjectSelection;
-=======
     LLSafeHandle<LLObjectSelection> mObjectSelection;
-};
->>>>>>> 38c2a5bd
-
-	// <FS:Ansariel> FIRE-16812: Remember last amount paid
-	static S32 sLastAmount;
+
+    // <FS:Ansariel> FIRE-16812: Remember last amount paid
+    static S32 sLastAmount;
 };
 
 // <FS:Ansariel> FIRE-16812: Remember last amount paid
@@ -209,42 +204,30 @@
     ++i;
 
 
-<<<<<<< HEAD
-	getChild<LLLineEditor>("amount")->setKeystrokeCallback(&LLFloaterPay::onKeystroke, this);
-	getChild<LLLineEditor>("amount")->setPrevalidate(LLTextValidate::validateNonNegativeS32);
-	// <FS:Ansariel> FIRE-16812: Remember last amount paid
-	std::string last_amount;
-	if (sLastAmount > 0)
-	{
-		last_amount = llformat("%d", sLastAmount);
-	}
-	getChild<LLUICtrl>("amount")->setValue(last_amount);
-	// </FS:Ansariel>
-=======
     getChildView("amount text")->setVisible(FALSE);
     getChildView("amount")->setVisible(FALSE);
->>>>>>> 38c2a5bd
 
     getChild<LLLineEditor>("amount")->setKeystrokeCallback(&LLFloaterPay::onKeystroke, this);
     getChild<LLLineEditor>("amount")->setPrevalidate(LLTextValidate::validateNonNegativeS32);
-
-<<<<<<< HEAD
-	childSetAction("pay btn", boost::bind(LLFloaterPay::onGive, info));
-	setDefaultBtn("pay btn");
-	getChildView("pay btn")->setVisible(FALSE);
-	// <FS:Ansariel> FIRE-16812: Remember last amount paid
-	//getChildView("pay btn")->setEnabled(FALSE);
-	getChildView("pay btn")->setEnabled((sLastAmount > 0));
-	// </FS:Ansariel>
-=======
+    // <FS:Ansariel> FIRE-16812: Remember last amount paid
+    std::string last_amount;
+    if (sLastAmount > 0)
+    {
+        last_amount = llformat("%d", sLastAmount);
+    }
+    getChild<LLUICtrl>("amount")->setValue(last_amount);
+    // </FS:Ansariel>
+
     info = give_money_ptr(new LLGiveMoneyInfo(this, 0));
     mCallbackData.push_back(info);
->>>>>>> 38c2a5bd
 
     childSetAction("pay btn", boost::bind(LLFloaterPay::onGive, info));
     setDefaultBtn("pay btn");
     getChildView("pay btn")->setVisible(FALSE);
-    getChildView("pay btn")->setEnabled(FALSE);
+    // <FS:Ansariel> FIRE-16812: Remember last amount paid
+    //getChildView("pay btn")->setEnabled(FALSE);
+    getChildView("pay btn")->setEnabled((sLastAmount > 0));
+    // </FS:Ansariel>
 
     childSetAction("cancel btn",&LLFloaterPay::onCancel,this);
 
@@ -437,28 +420,6 @@
                                const LLUUID& target_id,
                                bool is_group)
 {
-<<<<<<< HEAD
-	LLFloaterPay *floater = LLFloaterReg::showTypedInstance<LLFloaterPay>("pay_resident", LLSD(target_id));
-	if (!floater)
-		return;
-	
-	floater->setCallback(callback);
-	floater->mObjectSelection = NULL;
-	
-	floater->getChildView("amount")->setVisible(TRUE);
-	floater->getChildView("pay btn")->setVisible(TRUE);
-	floater->getChildView("amount text")->setVisible(TRUE);
-
-	// <FS:Ansariel> FIRE-21803: Prevent cheating IM restriction via pay message
-	floater->getChildView("payment_message")->setEnabled(RlvActions::canSendIM(target_id));
-
-	for(S32 i=0;i<MAX_PAY_BUTTONS;++i)
-	{
-		floater->mQuickPayButton[i]->setVisible(TRUE);
-	}
-	
-	floater->finishPayUI(target_id, is_group);
-=======
     LLFloaterPay *floater = LLFloaterReg::showTypedInstance<LLFloaterPay>("pay_resident", LLSD(target_id));
     if (!floater)
         return;
@@ -470,13 +431,15 @@
     floater->getChildView("pay btn")->setVisible(TRUE);
     floater->getChildView("amount text")->setVisible(TRUE);
 
+    // <FS:Ansariel> FIRE-21803: Prevent cheating IM restriction via pay message
+    floater->getChildView("payment_message")->setEnabled(RlvActions::canSendIM(target_id));
+
     for(S32 i=0;i<MAX_PAY_BUTTONS;++i)
     {
         floater->mQuickPayButton[i]->setVisible(TRUE);
     }
 
     floater->finishPayUI(target_id, is_group);
->>>>>>> 38c2a5bd
 }
 
 bool LLFloaterPay::payConfirmationCallback(const LLSD& notification, const LLSD& response, give_money_ptr info)
@@ -620,67 +583,6 @@
 
 void LLFloaterPay::give(S32 amount)
 {
-<<<<<<< HEAD
-	if(mCallback)
-	{
-		// if the amount is 0, that menas that we should use the
-		// text field.
-		if(amount == 0)
-		{
-			amount = atoi(getChild<LLUICtrl>("amount")->getValue().asString().c_str());
-		}
-		// <FS:Ansariel> FIRE-16812: Remember last amount paid
-		sLastAmount = amount;
-
-		// Try to pay an object.
-		if (mObjectSelection.notNull())
-		{
-			LLViewerObject* dest_object = gObjectList.findObject(mTargetUUID);
-			if(dest_object)
-			{
-				LLViewerRegion* region = dest_object->getRegion();
-				if (region)
-				{
-					// Find the name of the root object
-					LLSelectNode* node = mObjectSelection->getFirstRootNode();
-					std::string object_name;
-					if (node)
-					{
-						object_name = node->mName;
-					}
-					S32 tx_type = TRANS_PAY_OBJECT;
-					if(dest_object->isAvatar()) tx_type = TRANS_GIFT;
-					mCallback(mTargetUUID, region, amount, FALSE, tx_type, object_name);
-					mObjectSelection = NULL;
-
-					// request the object owner in order to check if the owner needs to be unmuted
-					LLMessageSystem* msg = gMessageSystem;
-					msg->newMessageFast(_PREHASH_RequestObjectPropertiesFamily);
-					msg->nextBlockFast(_PREHASH_AgentData);
-					msg->addUUIDFast(_PREHASH_AgentID, gAgent.getID());
-					msg->addUUIDFast(_PREHASH_SessionID, gAgent.getSessionID());
-					msg->nextBlockFast(_PREHASH_ObjectData);
-					msg->addU32Fast(_PREHASH_RequestFlags, OBJECT_PAY_REQUEST );
-					msg->addUUIDFast(_PREHASH_ObjectID, 	mTargetUUID);
-					msg->sendReliable( region->getHost() );
-				}
-			}
-			else
-			{
-				LLNotificationsUtil::add("PayObjectFailed");
-			}
-		}
-		else
-		{
-			// just transfer the L$
-			std::string paymentMessage(getChild<LLLineEditor>("payment_message")->getValue().asString());
-			mCallback(mTargetUUID, gAgent.getRegion(), amount, mTargetIsGroup, TRANS_GIFT, (paymentMessage.empty() ? LLStringUtil::null : paymentMessage));
-
-			// check if the payee needs to be unmuted
-			LLMuteList::getInstance()->autoRemove(mTargetUUID, LLMuteList::AR_MONEY);
-		}
-	}
-=======
     if(mCallback)
     {
         // if the amount is 0, that menas that we should use the
@@ -689,6 +591,8 @@
         {
             amount = atoi(getChild<LLUICtrl>("amount")->getValue().asString().c_str());
         }
+        // <FS:Ansariel> FIRE-16812: Remember last amount paid
+        sLastAmount = amount;
 
         // Try to pay an object.
         if (mObjectSelection.notNull())
@@ -738,7 +642,6 @@
             LLMuteList::getInstance()->autoRemove(mTargetUUID, LLMuteList::AR_MONEY);
         }
     }
->>>>>>> 38c2a5bd
 }
 
 //~~~~~~~~~~~~~~~~~~~~~~~~~~~~~~~~~~~~~~~~~~~~~~~~~~~~~~~~~~~~~~~~~~~~~~~~~~~~~
