--- conflicted
+++ resolved
@@ -167,11 +167,7 @@
 	,	mGearLandmarkMenu(NULL)
 	,	mSortingMenu(NULL)
 	,	mAddMenu(NULL)
-<<<<<<< HEAD
-	,	mMyLandmarksAccordionTab(NULL) // <FS:Ansariel> Fix warnings log spam
-=======
 	,	isLandmarksPanel(is_landmark_panel)
->>>>>>> 38db1292
 {
 	if (is_landmark_panel)
 	{
@@ -191,21 +187,6 @@
 	// mast be called before any other initXXX methods to init Gear menu
 	initListCommandsHandlers();
 	initLandmarksInventoryPanel();
-<<<<<<< HEAD
-	initMyInventoryPanel();
-	initLibraryInventoryPanel();
-
-	// <FS:Ansariel> Fix warnings log spam
-	//LLAccordionCtrl* accordion = getChild<LLAccordionCtrl>("landmarks_accordion");
-	LLView* accordion_view = findChildView("landmarks_accordion");
-	LLAccordionCtrl* accordion = dynamic_cast<LLAccordionCtrl*>(accordion_view);
-	// </FS:Ansariel>
-	if (accordion)
-	{
-		accordion->setSkipScrollToChild(true);
-	}
-=======
->>>>>>> 38db1292
 
 	return TRUE;
 }
@@ -213,44 +194,7 @@
 // virtual
 void LLLandmarksPanel::onSearchEdit(const std::string& string)
 {
-<<<<<<< HEAD
-	// <FS:Ansariel> Fix for landmark search (FIRE-6611): We don't have
-	//               accordion tabs but normal tabs!
-	// give FolderView a chance to be refreshed. So, made all accordions visible
-	//for (accordion_tabs_t::const_iterator iter = mAccordionTabs.begin(); iter != mAccordionTabs.end(); ++iter)
-	//{
-	//	LLAccordionCtrlTab* tab = *iter;
-	//	tab->setVisible(TRUE);
-
-	//	// expand accordion to see matched items in each one. See EXT-2014.
-	//	if (string != "")
-	//	{
-	//		tab->changeOpenClose(false);
-	//	}
-
-	//	LLPlacesInventoryPanel* inventory_list = dynamic_cast<LLPlacesInventoryPanel*>(tab->getAccordionView());
-	//	if (NULL == inventory_list) continue;
-
-	if (mFavoritesInventoryPanel)
-	{
-		filter_list(mFavoritesInventoryPanel, string);
-	}
-	if (mLandmarksInventoryPanel)
-	{
-		filter_list(mLandmarksInventoryPanel, string);
-	}
-	if (mMyInventoryPanel)
-	{
-		filter_list(mMyInventoryPanel, string);
-	}
-	if (mLibraryInventoryPanel)
-	{
-		filter_list(mLibraryInventoryPanel, string);
-	}
-	// </FS:Ansariel> Fix for landmark search (FIRE-6611)
-=======
 	filter_list(mCurrentSelectedList, string);
->>>>>>> 38db1292
 
 	if (sFilterSubString != string)
 		sFilterSubString = string;
@@ -346,56 +290,6 @@
 
 void LLLandmarksPanel::updateVerbs()
 {
-<<<<<<< HEAD
-	if (!isTabVisible()) 
-		return;
-}
-
-void LLLandmarksPanel::onSelectionChange(LLPlacesInventoryPanel* inventory_list, const std::deque<LLFolderViewItem*> &items, BOOL user_action)
-{
-	if (user_action && (items.size() > 0))
-	{
-		deselectOtherThan(inventory_list);
-		mCurrentSelectedList = inventory_list;
-	}
-	updateVerbs();
-}
-
-void LLLandmarksPanel::onSelectorButtonClicked()
-{
-	// TODO: mantipov: update getting of selected item
-	// TODO: bind to "i" button
-	LLFolderViewItem* cur_item = mFavoritesInventoryPanel->getRootFolder()->getCurSelectedItem();
-	if (!cur_item) return;
-
-	LLFolderViewModelItemInventory* listenerp = static_cast<LLFolderViewModelItemInventory*>(cur_item->getViewModelItem());
-	if (listenerp->getInventoryType() == LLInventoryType::IT_LANDMARK)
-	{
-		LLSD key;
-		key["type"] = "landmark";
-		key["id"] = listenerp->getUUID();
-
-		// <FS:Ansariel> FIRE-817: Separate place details floater
-		//LLFloaterSidePanelContainer::showPanel("places", key);
-		FSFloaterPlaceDetails::showPlaceDetails(key);
-		// </FS:Ansariel>
-	}
-}
-
-void LLLandmarksPanel::updateShowFolderState()
-{
-	bool show_all_folders =   mLandmarksInventoryPanel->getFilterSubString().empty();
-	if (show_all_folders)
-	{
-		show_all_folders = category_has_descendents(mLandmarksInventoryPanel);
-	}
-
-	mLandmarksInventoryPanel->setShowFolderState(show_all_folders ?
-		LLInventoryFilter::SHOW_ALL_FOLDERS :
-		LLInventoryFilter::SHOW_NON_EMPTY_FOLDERS
-		);
-=======
->>>>>>> 38db1292
 }
 
 void LLLandmarksPanel::setItemSelected(const LLUUID& obj_id, BOOL take_keyboard_focus)
@@ -456,64 +350,6 @@
 }
 
 
-<<<<<<< HEAD
-LLFolderViewItem* LLLandmarksPanel::selectItemInAccordionTab(LLPlacesInventoryPanel* inventory_list,
-															 const std::string& tab_name,
-															 const LLUUID& obj_id,
-															 BOOL take_keyboard_focus) const
-{
-	if (!inventory_list)
-		return NULL;
-
-	LLFolderView* root = inventory_list->getRootFolder();
-
-	LLFolderViewItem* item = inventory_list->getItemByID(obj_id);
-	if (!item)
-		return NULL;
-
-	// <FS:Ansariel> Fix warnings log spam
-	//LLAccordionCtrlTab* tab = getChild<LLAccordionCtrlTab>(tab_name);
-	//if (!tab->isExpanded())
-	LLView* tab_view = findChildView(tab_name);
-	LLAccordionCtrlTab* tab = dynamic_cast<LLAccordionCtrlTab*>(tab_view);
-	if (tab && !tab->isExpanded())
-	// </FS:Ansariel>
-	{
-		tab->changeOpenClose(false);
-	}
-	// <FS:Ansariel> Fix warnings log spam
-	else
-	{
-		LLPanel* panel = dynamic_cast<LLPanel*>(tab_view);
-		if (panel)
-		{
-			panel->getParentByType<LLTabContainer>()->selectTabPanel(panel);
-		}
-	}
-	// </FS:Ansariel>
-
-	root->setSelection(item, FALSE, take_keyboard_focus);
-
-	// <FS:Ansariel> Fix warnings log spam
-	//LLAccordionCtrl* accordion = getChild<LLAccordionCtrl>("landmarks_accordion");
-	//LLRect screen_rc;
-	//localRectToScreen(item->getRect(), &screen_rc);
-	//accordion->notifyParent(LLSD().with("scrollToShowRect", screen_rc.getValue()));
-	LLView* accordion_view = findChildView("landmarks_accordion");
-	LLAccordionCtrl* accordion = dynamic_cast<LLAccordionCtrl*>(accordion_view);
-	if (accordion)
-	{
-		LLRect screen_rc;
-		localRectToScreen(item->getRect(), &screen_rc);
-		accordion->notifyParent(LLSD().with("scrollToShowRect", screen_rc.getValue()));
-	}
-	// </FS:Ansariel>
-
-	return item;
-}
-
-=======
->>>>>>> 38db1292
 void LLLandmarksPanel::updateSortOrder(LLInventoryPanel* panel, bool byDate)
 {
 	if(!panel) return; 
@@ -611,82 +447,6 @@
 	inventory_list->saveFolderState();
 }
 
-<<<<<<< HEAD
-LLAccordionCtrlTab* LLLandmarksPanel::initAccordion(const std::string& accordion_tab_name, LLPlacesInventoryPanel* inventory_list,	bool expand_tab)
-{
-	// <FS:Ansariel> Fix warnings log spam
-	//LLAccordionCtrlTab* accordion_tab = getChild<LLAccordionCtrlTab>(accordion_tab_name);
-	LLView* accordion_tab_view = findChildView(accordion_tab_name);
-	LLAccordionCtrlTab* accordion_tab = dynamic_cast<LLAccordionCtrlTab*>(accordion_tab_view);
-	if (!accordion_tab)
-	{
-		return NULL;
-	}
-	// </FS:Ansariel>
-
-	mAccordionTabs.push_back(accordion_tab);
-	accordion_tab->setDropDownStateChangedCallback(
-		boost::bind(&LLLandmarksPanel::onAccordionExpandedCollapsed, this, _2, inventory_list));
-	accordion_tab->setDisplayChildren(expand_tab);
-	return accordion_tab;
-}
-
-void LLLandmarksPanel::onAccordionExpandedCollapsed(const LLSD& param, LLPlacesInventoryPanel* inventory_list)
-{
-	bool expanded = param.asBoolean();
-
-	if(!expanded && (mCurrentSelectedList == inventory_list))
-	{
-		inventory_list->getRootFolder()->clearSelection();
-
-		mCurrentSelectedList = NULL;
-		updateVerbs();
-	}
-
-	// Start background fetch, mostly for My Inventory and Library
-	if (expanded)
-	{
-		const LLUUID &cat_id = inventory_list->getRootFolderID();
-		// Just because the category itself has been fetched, doesn't mean its child folders have.
-		/*
-		  if (!gInventory.isCategoryComplete(cat_id))
-		*/
-		{
-			LLInventoryModelBackgroundFetch::instance().start(cat_id);
-		}
-
-		// Apply filter substring because it might have been changed
-		// while accordion was closed. See EXT-3714.
-		filter_list(inventory_list, sFilterSubString);
-	}
-}
-
-void LLLandmarksPanel::deselectOtherThan(const LLPlacesInventoryPanel* inventory_list)
-{
-	if (inventory_list != mFavoritesInventoryPanel)
-	{
-		mFavoritesInventoryPanel->clearSelection();
-		mFavoritesInventoryPanel->getRootFolder()->clearSelection();
-	}
-
-	if (inventory_list != mLandmarksInventoryPanel)
-	{
-		mLandmarksInventoryPanel->clearSelection();
-		mLandmarksInventoryPanel->getRootFolder()->clearSelection();
-	}
-	if (inventory_list != mMyInventoryPanel)
-	{
-		mMyInventoryPanel->clearSelection();
-		mMyInventoryPanel->getRootFolder()->clearSelection();
-	}
-	if (inventory_list != mLibraryInventoryPanel)
-	{
-		mLibraryInventoryPanel->clearSelection();
-		mLibraryInventoryPanel->getRootFolder()->clearSelection();
-	}
-}
-=======
->>>>>>> 38db1292
 
 // List Commands Handlers
 void LLLandmarksPanel::initListCommandsHandlers()
@@ -956,47 +716,8 @@
 	}
     if ("category_root" == command_name || "category" == command_name)
     {
-<<<<<<< HEAD
-        // Landmarks Accordion
-        return true;
-    }
-	else if("category" == command_name)
-	{
-		// <FS:Ansariel> FIRE-29367: Available actions in "Add" button menu in places window are incorrect
-		//// we can add folder only in Landmarks Accordion
-		//if (mCurrentSelectedList == mLandmarksInventoryPanel)
-		//{
-		//	// ... but except Received folder
-		//	return !isReceivedFolderSelected();
-		//}
-		//if (mCurrentSelectedList == mLibraryInventoryPanel)
-		//{
-		//	return false;
-		//}
-		////"Add a folder" is enabled by default (case when My Landmarks is empty)
-		//else return true;
-		std::string current_tabname;
-		LLView* accordion_view = findChildView("landmarks_accordion");
-		LLAccordionCtrl* accordion = dynamic_cast<LLAccordionCtrl*>(accordion_view);
-		if (accordion)
-		{
-			current_tabname = accordion->getSelectedTab()->getName();
-		}
-		else
-		{
-			LLTabContainer* tabcontainer = dynamic_cast<LLTabContainer*>(accordion_view);
-			if (tabcontainer)
-			{
-				current_tabname = tabcontainer->getCurrentPanel()->getName();
-			}
-		}
-
-		return current_tabname == "tab_landmarks";
-		// </FS:Ansariel>
-=======
 		// we can add folder only in Landmarks tab
 		return isLandmarksPanel;
->>>>>>> 38db1292
 	}
 	else if("create_pick" == command_name)
 	{
@@ -1029,25 +750,9 @@
             //already exists
             return false;
         }
-        // <FS:Ansariel> RLVa and library check
+        // <FS:Ansariel> RLVa check
         //return true;
-        std::string current_tabname;
-        LLView* accordion_view = findChildView("landmarks_accordion");
-        LLAccordionCtrl* accordion = dynamic_cast<LLAccordionCtrl*>(accordion_view);
-        if (accordion)
-        {
-            current_tabname = accordion->getSelectedTab()->getName();
-        }
-        else
-        {
-            LLTabContainer* tabcontainer = dynamic_cast<LLTabContainer*>(accordion_view);
-            if (tabcontainer)
-            {
-                current_tabname = tabcontainer->getCurrentPanel()->getName();
-            }
-        }
-
-        return !gRlvHandler.hasBehaviour(RLV_BHVR_SHOWLOC) && current_tabname != "tab_library";
+        return !gRlvHandler.hasBehaviour(RLV_BHVR_SHOWLOC);
         // </FS:Ansariel>
     }
     else if ("add_landmark_root" == command_name)
@@ -1431,14 +1136,6 @@
 		return;
 
 	root_folder->setOpenArrangeRecursively(FALSE, LLFolderViewFolder::RECURSE_DOWN);
-<<<<<<< HEAD
-
-	// The top level folder is invisible, it must be open to
-	// display its sub-folders.
-	// <FS:Ansariel> Also collapse top level folders on Firestorm - we don't have accordions (FIRE-3961)
-	//root_folder->openTopLevelFolders();
-=======
->>>>>>> 38db1292
 	root_folder->arrangeAll();
 }
 
