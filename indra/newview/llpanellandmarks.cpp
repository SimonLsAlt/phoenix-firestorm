--- conflicted
+++ resolved
@@ -1113,6 +1113,10 @@
 		//	// ... but except Received folder
 		//	return !isReceivedFolderSelected();
 		//}
+		//if (mCurrentSelectedList == mLibraryInventoryPanel)
+		//{
+		//	return false;
+		//}
 		////"Add a folder" is enabled by default (case when My Landmarks is empty)
 		//else return true;
 		std::string current_tabname;
@@ -1122,7 +1126,6 @@
 		{
 			current_tabname = accordion->getSelectedTab()->getName();
 		}
-<<<<<<< HEAD
 		else
 		{
 			LLTabContainer* tabcontainer = dynamic_cast<LLTabContainer*>(accordion_view);
@@ -1134,14 +1137,6 @@
 
 		return current_tabname == "tab_landmarks";
 		// </FS:Ansariel>
-=======
-		if (mCurrentSelectedList == mLibraryInventoryPanel)
-		{
-			return false;
-		}
-		//"Add a folder" is enabled by default (case when My Landmarks is empty)
-		return true;
->>>>>>> 5971c647
 	}
 	else if("create_pick" == command_name)
 	{
