--- conflicted
+++ resolved
@@ -72,11 +72,8 @@
 static bool has_expanded_folders(LLFolderView* root_folder);
 static bool has_collapsed_folders(LLFolderView* root_folder);
 static void toggle_restore_menu(LLMenuGL* menu, bool visible, bool enabled);
-<<<<<<< HEAD
 // <FS:Ansariel> FIRE-31051: Hide empty folders in Places floater when filtering
 static bool category_has_descendents(LLPlacesInventoryPanel* inventory_list);
-=======
->>>>>>> ac330f63
 
 /**
  * Functor counting expanded and collapsed folders in folder view tree to know
