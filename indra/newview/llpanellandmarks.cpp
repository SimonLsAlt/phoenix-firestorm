/**
 * @file llpanellandmarks.cpp
 * @brief Landmarks tab for Side Bar "Places" panel
 *
 * $LicenseInfo:firstyear=2009&license=viewerlgpl$
 * Second Life Viewer Source Code
 * Copyright (C) 2010, Linden Research, Inc.
 * 
 * This library is free software; you can redistribute it and/or
 * modify it under the terms of the GNU Lesser General Public
 * License as published by the Free Software Foundation;
 * version 2.1 of the License only.
 * 
 * This library is distributed in the hope that it will be useful,
 * but WITHOUT ANY WARRANTY; without even the implied warranty of
 * MERCHANTABILITY or FITNESS FOR A PARTICULAR PURPOSE.  See the GNU
 * Lesser General Public License for more details.
 * 
 * You should have received a copy of the GNU Lesser General Public
 * License along with this library; if not, write to the Free Software
 * Foundation, Inc., 51 Franklin Street, Fifth Floor, Boston, MA  02110-1301  USA
 * 
 * Linden Research, Inc., 945 Battery Street, San Francisco, CA  94111  USA
 * $/LicenseInfo$
 */

#include "llviewerprecompiledheaders.h"

#include "llpanellandmarks.h"

#include "llbutton.h"
#include "llfloaterreg.h"
#include "llnotificationsutil.h"
#include "llsdutil.h"
#include "llsdutil_math.h"
#include "llregionhandle.h"

#include "llaccordionctrl.h"
#include "llagent.h"
#include "llagentpicksinfo.h"
#include "llagentui.h"
#include "llavataractions.h"
#include "llcallbacklist.h"
#include "llfloatersidepanelcontainer.h"
#include "llfloaterworldmap.h"
#include "llfolderviewitem.h"
#include "llinventorymodelbackgroundfetch.h"
#include "llinventorypanel.h"
#include "llinventoryfunctions.h"
#include "lllandmarkactions.h"
#include "llmenubutton.h"
#include "llplacesinventorybridge.h"
#include "llplacesinventorypanel.h"
#include "llplacesfolderview.h"
#include "lltoggleablemenu.h"
#include "llviewermenu.h"
#include "llviewerregion.h"
#include "fsfloaterplacedetails.h"
// [RLVa:KB]
#include "rlvhandler.h"
// [/RLVa:KB]

// Not yet implemented; need to remove buildPanel() from constructor when we switch
<<<<<<< HEAD
//static LLPanelInjector<LLLandmarksPanel> t_landmarks("panel_landmarks");
=======
//static LLRegisterPanelClassWrapper<LLLandmarksPanel> t_landmarks("panel_landmarks");
>>>>>>> 10b2b1bb

// helper functions
static void filter_list(LLPlacesInventoryPanel* inventory_list, const std::string& string);
static void collapse_all_folders(LLFolderView* root_folder);
static void expand_all_folders(LLFolderView* root_folder);
static bool has_expanded_folders(LLFolderView* root_folder);
static bool has_collapsed_folders(LLFolderView* root_folder);
static void toggle_restore_menu(LLMenuGL* menu, BOOL visible, BOOL enabled);
// <FS:Ansariel> FIRE-31051: Hide empty folders in Places floater when filtering
static bool category_has_descendents(LLPlacesInventoryPanel* inventory_list);

/**
 * Functor counting expanded and collapsed folders in folder view tree to know
 * when to enable or disable "Expand all folders" and "Collapse all folders" commands.
 */
class LLCheckFolderState : public LLFolderViewFunctor
{
public:
	LLCheckFolderState()
	:	mCollapsedFolders(0),
		mExpandedFolders(0)
	{}
	virtual ~LLCheckFolderState() {}
	virtual void doFolder(LLFolderViewFolder* folder);
	virtual void doItem(LLFolderViewItem* item) {}
	S32 getCollapsedFolders() { return mCollapsedFolders; }
	S32 getExpandedFolders() { return mExpandedFolders; }

private:
	S32 mCollapsedFolders;
	S32 mExpandedFolders;
};

// virtual
void LLCheckFolderState::doFolder(LLFolderViewFolder* folder)
{
	// Counting only folders that pass the filter.
	// The listener check allow us to avoid counting the folder view
	// object itself because it has no listener assigned.
	if (folder->getViewModelItem()->descendantsPassedFilter())
	{
		if (folder->isOpen())
		{
			++mExpandedFolders;
		}
		else
		{
			++mCollapsedFolders;
		}
	}
}

// Functor searching and opening a folder specified by UUID
// in a folder view tree.
class LLOpenFolderByID : public LLFolderViewFunctor
{
public:
	LLOpenFolderByID(const LLUUID& folder_id)
	:	mFolderID(folder_id)
	,	mIsFolderOpen(false)
	{}
	virtual ~LLOpenFolderByID() {}
	/*virtual*/ void doFolder(LLFolderViewFolder* folder);
	/*virtual*/ void doItem(LLFolderViewItem* item) {}

	bool isFolderOpen() { return mIsFolderOpen; }

private:
	bool	mIsFolderOpen;
	LLUUID	mFolderID;
};

// virtual
void LLOpenFolderByID::doFolder(LLFolderViewFolder* folder)
{
	if (folder->getViewModelItem() && static_cast<LLFolderViewModelItemInventory*>(folder->getViewModelItem())->getUUID() == mFolderID)
	{
		if (!folder->isOpen())
		{
			folder->setOpen(TRUE);
			mIsFolderOpen = true;
		}
	}
}

LLLandmarksPanel::LLLandmarksPanel()
	:	LLPanelPlacesTab()
	,	mLandmarksInventoryPanel(NULL)
	,	mCurrentSelectedList(NULL)
	,	mGearFolderMenu(NULL)
	,	mGearLandmarkMenu(NULL)
	,	mSortingMenu(NULL)
	,	mAddMenu(NULL)
	,	isLandmarksPanel(true)
{
	buildFromFile("panel_landmarks.xml");
}

LLLandmarksPanel::LLLandmarksPanel(bool is_landmark_panel)
	:	LLPanelPlacesTab()
	,	mLandmarksInventoryPanel(NULL)
	,	mCurrentSelectedList(NULL)
	,	mGearFolderMenu(NULL)
	,	mGearLandmarkMenu(NULL)
	,	mSortingMenu(NULL)
	,	mAddMenu(NULL)
	,	isLandmarksPanel(is_landmark_panel)
{
	if (is_landmark_panel)
	{
		buildFromFile("panel_landmarks.xml");
	}
}

LLLandmarksPanel::~LLLandmarksPanel()
{
}

BOOL LLLandmarksPanel::postBuild()
{
	if (!gInventory.isInventoryUsable())
		return FALSE;

	// mast be called before any other initXXX methods to init Gear menu
	initListCommandsHandlers();
	initLandmarksInventoryPanel();

	return TRUE;
}

// virtual
void LLLandmarksPanel::onSearchEdit(const std::string& string)
{
	filter_list(mCurrentSelectedList, string);

	if (sFilterSubString != string)
		sFilterSubString = string;
<<<<<<< HEAD

	// <FS:Ansariel> FIRE-31051: Hide empty folders in Places floater when filtering
	updateShowFolderState();
=======
>>>>>>> 10b2b1bb
}

// virtual
void LLLandmarksPanel::onShowOnMap()
{
	if (NULL == mCurrentSelectedList)
	{
		LL_WARNS() << "There are no selected list. No actions are performed." << LL_ENDL;
		return;
	}

<<<<<<< HEAD
	// <FS:Ansariel> FIRE-31033: Keep Teleport/Map/Profile buttons on places floater
	// Disable the "Map" button because loading landmark can take some time.
	// During this time the button is useless. It will be enabled on callback finish
	// or upon switching to other item.
	mShowOnMapBtn->setEnabled(FALSE);
	// </FS:Ansariel>

=======
>>>>>>> 10b2b1bb
	doActionOnCurSelectedLandmark(boost::bind(&LLLandmarksPanel::doShowOnMap, this, _1));
}

//virtual
void LLLandmarksPanel::onShowProfile()
{
	LLFolderViewModelItemInventory* cur_item = getCurSelectedViewModelItem();

	if(!cur_item)
		return;

	cur_item->performAction(mCurrentSelectedList->getModel(),"about");
}

// virtual
void LLLandmarksPanel::onTeleport()
{
	LLFolderViewModelItemInventory* view_model_item = getCurSelectedViewModelItem();
	if (view_model_item && view_model_item->getInventoryType() == LLInventoryType::IT_LANDMARK)
	{
		view_model_item->openItem();
	}
}

/*virtual*/
void LLLandmarksPanel::onRemoveSelected()
{
    onClipboardAction("delete");
}

// virtual
bool LLLandmarksPanel::isSingleItemSelected()
{
	bool result = false;

	if (mCurrentSelectedList != NULL)
	{
		LLFolderView* root_view = mCurrentSelectedList->getRootFolder();

		if (root_view->getSelectedCount() == 1)
		{
			result = isLandmarkSelected();
		}
	}

	return result;
}

// virtual
LLToggleableMenu* LLLandmarksPanel::getSelectionMenu()
{
    LLToggleableMenu* menu = mGearFolderMenu;

    if (mCurrentSelectedList)
    {
        LLFolderViewModelItemInventory* listenerp = getCurSelectedViewModelItem();
        if (!listenerp)
            return menu;

        if (listenerp->getInventoryType() == LLInventoryType::IT_LANDMARK)
        {
            menu = mGearLandmarkMenu;
        }
    }
    return menu;
}

// virtual
LLToggleableMenu* LLLandmarksPanel::getSortingMenu()
{
    return mSortingMenu;
}

// virtual
LLToggleableMenu* LLLandmarksPanel::getCreateMenu()
{
    return mAddMenu;
}

void LLLandmarksPanel::updateVerbs()
{
	if (sRemoveBtn)
	{
		sRemoveBtn->setEnabled(isActionEnabled("delete") && (isFolderSelected() || isLandmarkSelected()));
	}
<<<<<<< HEAD

	// <FS:Ansariel> FIRE-31033: Keep Teleport/Map/Profile buttons on places floater
	if (!isTabVisible())
		return;

	bool landmark_selected = isLandmarkSelected();
	mTeleportBtn->setEnabled(landmark_selected && isActionEnabled("teleport"));
	mShowProfile->setEnabled(landmark_selected && isActionEnabled("more_info"));
	mShowOnMapBtn->setEnabled(landmark_selected && isActionEnabled("show_on_map"));
	// </FS:Ansariel>
=======
>>>>>>> 10b2b1bb
}

void LLLandmarksPanel::setItemSelected(const LLUUID& obj_id, BOOL take_keyboard_focus)
{
	if (!mCurrentSelectedList)
<<<<<<< HEAD
		return;

	LLFolderView* root = mCurrentSelectedList->getRootFolder();
	LLFolderViewItem* item = mCurrentSelectedList->getItemByID(obj_id);
	if (!item)
		return;
	root->setSelection(item, FALSE, take_keyboard_focus);
	root->scrollToShowSelection();
}

// <FS:Ansariel> FIRE-31051: Hide empty folders in Places floater when filtering
void LLLandmarksPanel::updateShowFolderState()
{
	if (!mLandmarksInventoryPanel)
	{
		return;
	}

	bool show_all_folders = mLandmarksInventoryPanel->getFilterSubString().empty();
	if (show_all_folders)
	{
		show_all_folders = category_has_descendents(mLandmarksInventoryPanel);
	}

	mLandmarksInventoryPanel->setShowFolderState(show_all_folders ?
		LLInventoryFilter::SHOW_ALL_FOLDERS :
		LLInventoryFilter::SHOW_NON_EMPTY_FOLDERS
	);
=======
		return;

	LLFolderView* root = mCurrentSelectedList->getRootFolder();
	LLFolderViewItem* item = mCurrentSelectedList->getItemByID(obj_id);
	if (!item)
		return;
	root->setSelection(item, FALSE, take_keyboard_focus);
	root->scrollToShowSelection();
>>>>>>> 10b2b1bb
}
// </FS:Ansariel>

//////////////////////////////////////////////////////////////////////////
// PROTECTED METHODS
//////////////////////////////////////////////////////////////////////////

bool LLLandmarksPanel::isLandmarkSelected() const 
{
	LLFolderViewModelItemInventory* current_item = getCurSelectedViewModelItem();
	return current_item && (current_item->getInventoryType() == LLInventoryType::IT_LANDMARK);
}

bool LLLandmarksPanel::isFolderSelected() const
{
	LLFolderViewModelItemInventory* current_item = getCurSelectedViewModelItem();
	return current_item && (current_item->getInventoryType() == LLInventoryType::IT_CATEGORY);
}

void LLLandmarksPanel::doActionOnCurSelectedLandmark(LLLandmarkList::loaded_callback_t cb)
{
	LLFolderViewModelItemInventory* cur_item = getCurSelectedViewModelItem();
	if(cur_item && cur_item->getInventoryType() == LLInventoryType::IT_LANDMARK)
	{ 
		LLLandmark* landmark = LLLandmarkActions::getLandmark(cur_item->getUUID(), cb);
		if (landmark)
		{
			cb(landmark);
		}
	}
}

LLFolderViewItem* LLLandmarksPanel::getCurSelectedItem() const 
{
	return mCurrentSelectedList ?  mCurrentSelectedList->getRootFolder()->getCurSelectedItem() : NULL;
}

LLFolderViewModelItemInventory* LLLandmarksPanel::getCurSelectedViewModelItem() const
{
	LLFolderViewItem* cur_item = getCurSelectedItem();
	if (cur_item)
	{
		return 	static_cast<LLFolderViewModelItemInventory*>(cur_item->getViewModelItem());
	}
	return NULL;
}


void LLLandmarksPanel::updateSortOrder(LLInventoryPanel* panel, bool byDate)
{
	if(!panel) return; 

	U32 order = panel->getSortOrder();
	if (byDate)
	{
		panel->setSortOrder( order | LLInventoryFilter::SO_DATE );
	}
	else 
	{
		panel->setSortOrder( order & ~LLInventoryFilter::SO_DATE );
	}
}

void LLLandmarksPanel::resetSelection()
{
}

// virtual
void LLLandmarksPanel::processParcelInfo(const LLParcelData& parcel_data)
{
	//this function will be called after user will try to create a pick for selected landmark.
	// We have to make request to sever to get parcel_id and snaption_id. 
	if(mCreatePickItemId.notNull())
	{
		LLInventoryItem* inv_item = gInventory.getItem(mCreatePickItemId);

        if (inv_item && inv_item->getInventoryType() == LLInventoryType::IT_LANDMARK)
        {
            // we are processing response for doCreatePick, landmark should be already loaded
            LLLandmark* landmark = LLLandmarkActions::getLandmark(inv_item->getUUID());
            if (landmark)
            {
                doProcessParcelInfo(landmark, inv_item, parcel_data);
            }
        }
        mCreatePickItemId.setNull();
	}
}

// virtual
void LLLandmarksPanel::setParcelID(const LLUUID& parcel_id)
{
	if (!parcel_id.isNull())
	{
		LLRemoteParcelInfoProcessor::getInstance()->addObserver(parcel_id, this);
		LLRemoteParcelInfoProcessor::getInstance()->sendParcelInfoRequest(parcel_id);
	}
}

// virtual
void LLLandmarksPanel::setErrorStatus(S32 status, const std::string& reason)
{
	LL_WARNS() << "Can't handle remote parcel request."<< " Http Status: "<< status << ". Reason : "<< reason<<LL_ENDL;
}


//////////////////////////////////////////////////////////////////////////
// PRIVATE METHODS
//////////////////////////////////////////////////////////////////////////

void LLLandmarksPanel::initLandmarksInventoryPanel()
{
	mLandmarksInventoryPanel = getChild<LLPlacesInventoryPanel>("landmarks_list");

	initLandmarksPanel(mLandmarksInventoryPanel);

	mLandmarksInventoryPanel->setShowFolderState(LLInventoryFilter::SHOW_ALL_FOLDERS);

	// subscribe to have auto-rename functionality while creating New Folder
	mLandmarksInventoryPanel->setSelectCallback(boost::bind(&LLInventoryPanel::onSelectionChange, mLandmarksInventoryPanel, _1, _2));

	mCurrentSelectedList = mLandmarksInventoryPanel;
}

void LLLandmarksPanel::initLandmarksPanel(LLPlacesInventoryPanel* inventory_list)
{
	inventory_list->getFilter().setEmptyLookupMessage("PlacesNoMatchingItems");
	inventory_list->setFilterTypes(0x1 << LLInventoryType::IT_LANDMARK);
	inventory_list->setSelectCallback(boost::bind(&LLLandmarksPanel::updateVerbs, this));

	inventory_list->setShowFolderState(LLInventoryFilter::SHOW_NON_EMPTY_FOLDERS);
	bool sorting_order = gSavedSettings.getBOOL("LandmarksSortedByDate");
	updateSortOrder(inventory_list, sorting_order);

	LLPlacesFolderView* root_folder = dynamic_cast<LLPlacesFolderView*>(inventory_list->getRootFolder());
	if (root_folder)
	{
		root_folder->setupMenuHandle(LLInventoryType::IT_CATEGORY, mGearFolderMenu->getHandle());
		root_folder->setupMenuHandle(LLInventoryType::IT_LANDMARK, mGearLandmarkMenu->getHandle());

		root_folder->setParentLandmarksPanel(this);
	}

	inventory_list->saveFolderState();
}


// List Commands Handlers
void LLLandmarksPanel::initListCommandsHandlers()
{
	mCommitCallbackRegistrar.add("Places.LandmarksGear.Add.Action", boost::bind(&LLLandmarksPanel::onAddAction, this, _2));
	mCommitCallbackRegistrar.add("Places.LandmarksGear.CopyPaste.Action", boost::bind(&LLLandmarksPanel::onClipboardAction, this, _2));
	mCommitCallbackRegistrar.add("Places.LandmarksGear.Custom.Action", boost::bind(&LLLandmarksPanel::onCustomAction, this, _2));
	mCommitCallbackRegistrar.add("Places.LandmarksGear.Folding.Action", boost::bind(&LLLandmarksPanel::onFoldingAction, this, _2));
	mEnableCallbackRegistrar.add("Places.LandmarksGear.Check", boost::bind(&LLLandmarksPanel::isActionChecked, this, _2));
	mEnableCallbackRegistrar.add("Places.LandmarksGear.Enable", boost::bind(&LLLandmarksPanel::isActionEnabled, this, _2));
	mGearLandmarkMenu = LLUICtrlFactory::getInstance()->createFromFile<LLToggleableMenu>("menu_places_gear_landmark.xml", gMenuHolder, LLViewerMenuHolderGL::child_registry_t::instance());
	mGearFolderMenu = LLUICtrlFactory::getInstance()->createFromFile<LLToggleableMenu>("menu_places_gear_folder.xml", gMenuHolder, LLViewerMenuHolderGL::child_registry_t::instance());
	mSortingMenu = LLUICtrlFactory::getInstance()->createFromFile<LLToggleableMenu>("menu_places_gear_sorting.xml", gMenuHolder, LLViewerMenuHolderGL::child_registry_t::instance());
	mAddMenu = LLUICtrlFactory::getInstance()->createFromFile<LLToggleableMenu>("menu_place_add_button.xml", gMenuHolder, LLViewerMenuHolderGL::child_registry_t::instance());

	mGearLandmarkMenu->setVisibilityChangeCallback(boost::bind(&LLLandmarksPanel::onMenuVisibilityChange, this, _1, _2));
	mGearFolderMenu->setVisibilityChangeCallback(boost::bind(&LLLandmarksPanel::onMenuVisibilityChange, this, _1, _2));

	// show menus even if all items are disabled
	mGearLandmarkMenu->setAlwaysShowMenu(TRUE);
	mGearFolderMenu->setAlwaysShowMenu(TRUE);
	mAddMenu->setAlwaysShowMenu(TRUE);
}

void LLLandmarksPanel::updateMenuVisibility(LLUICtrl* menu)
{
	onMenuVisibilityChange(menu, LLSD().with("visibility", true));
}

void LLLandmarksPanel::onTrashButtonClick() const
{
	onClipboardAction("delete");
}

void LLLandmarksPanel::onAddAction(const LLSD& userdata) const
{
	LLFolderViewModelItemInventory* view_model = getCurSelectedViewModelItem();
	LLFolderViewItem* item = getCurSelectedItem();

	std::string command_name = userdata.asString();
	if("add_landmark" == command_name
        || "add_landmark_root" == command_name)
	{
// [RLVa:KB] - Checked: 2012-02-08 (RLVa-1.4.5) | Added: RLVa-1.4.5
		if (!gRlvHandler.hasBehaviour(RLV_BHVR_SHOWLOC))
		{
// [/RLVa:KB]
			LLViewerInventoryItem* landmark = LLLandmarkActions::findLandmarkForAgentPos();
			if(landmark)
			{
				LLNotificationsUtil::add("LandmarkAlreadyExists");
			}
			else
			{
<<<<<<< HEAD
                LLSD args;
                args["type"] = "create_landmark";
                if ("add_landmark" == command_name
                    && view_model->getInventoryType() == LLInventoryType::IT_CATEGORY)
                {
                    args["dest_folder"] = view_model->getUUID();
                }
                if ("add_landmark_root" == command_name
                    && mCurrentSelectedList == mLandmarksInventoryPanel)
                {
                    args["dest_folder"] = mLandmarksInventoryPanel->getRootFolderID();
                }
                // else will end up in favorites
				LLFloaterReg::showInstance("add_landmark", args);
=======
            LLSD args;
            args["type"] = "create_landmark";
            if ("add_landmark" == command_name
                && view_model->getInventoryType() == LLInventoryType::IT_CATEGORY)
            {
                args["dest_folder"] = view_model->getUUID();
            }
            if ("add_landmark_root" == command_name
                && mCurrentSelectedList == mLandmarksInventoryPanel)
            {
                args["dest_folder"] = mLandmarksInventoryPanel->getRootFolderID();
            }
            // else will end up in favorites
			LLFloaterReg::showInstance("add_landmark", args);
>>>>>>> 10b2b1bb
			}
// [RLVa:KB] - Checked: 2012-02-08 (RLVa-1.4.5) | Added: RLVa-1.4.5
		}
// [/RLVa:KB]
	} 
	else if ("category" == command_name)
	{
		if (item && mCurrentSelectedList == mLandmarksInventoryPanel)
		{
			LLFolderViewModelItem* folder_bridge = NULL;

			if (view_model->getInventoryType()
					== LLInventoryType::IT_LANDMARK)
			{
				// for a landmark get parent folder bridge
				folder_bridge = item->getParentFolder()->getViewModelItem();
			}
			else if (view_model->getInventoryType()
					== LLInventoryType::IT_CATEGORY)
			{
				// for a folder get its own bridge
				folder_bridge = view_model;
			}

			menu_create_inventory_item(mCurrentSelectedList,
					dynamic_cast<LLFolderBridge*> (folder_bridge), LLSD(
							"category"), gInventory.findCategoryUUIDForType(
							LLFolderType::FT_LANDMARK));
		}
		else
		{
			//in case My Landmarks tab is completely empty (thus cannot be determined as being selected)
			menu_create_inventory_item(mLandmarksInventoryPanel, NULL,  LLSD("category"), 
				gInventory.findCategoryUUIDForType(LLFolderType::FT_LANDMARK));
		}
	}
    else if ("category_root" == command_name)
    {
        //in case My Landmarks tab is completely empty (thus cannot be determined as being selected)
        menu_create_inventory_item(mLandmarksInventoryPanel, NULL, LLSD("category"),
            gInventory.findCategoryUUIDForType(LLFolderType::FT_LANDMARK));
    }
}

void LLLandmarksPanel::onClipboardAction(const LLSD& userdata) const
{
	if(!mCurrentSelectedList) 
		return;
	std::string command_name = userdata.asString();
    if("copy_slurl" == command_name)
	{
    	LLFolderViewModelItemInventory* cur_item = getCurSelectedViewModelItem();
		if(cur_item)
			LLLandmarkActions::copySLURLtoClipboard(cur_item->getUUID());
	}
	else if ( "paste" == command_name)
	{
		mCurrentSelectedList->getRootFolder()->paste();
	} 
	else if ( "cut" == command_name)
	{
		mCurrentSelectedList->getRootFolder()->cut();
	}
	else
	{
		mCurrentSelectedList->doToSelected(command_name);
	}
}

void LLLandmarksPanel::onFoldingAction(const LLSD& userdata)
{
	std::string command_name = userdata.asString();

	if ("expand_all" == command_name)
	{
		expand_all_folders(mCurrentSelectedList->getRootFolder());
	}
	else if ("collapse_all" == command_name)
	{
		collapse_all_folders(mCurrentSelectedList->getRootFolder());
	}
	else if ("sort_by_date" == command_name)
	{
		bool sorting_order = gSavedSettings.getBOOL("LandmarksSortedByDate");
		sorting_order=!sorting_order;
		gSavedSettings.setBOOL("LandmarksSortedByDate",sorting_order);
		updateSortOrder(mLandmarksInventoryPanel, sorting_order);
	}
	else
	{
		if(mCurrentSelectedList)
		{
			mCurrentSelectedList->doToSelected(userdata);
		}
	}
}

bool LLLandmarksPanel::isActionChecked(const LLSD& userdata) const
{
	const std::string command_name = userdata.asString();

	if ( "sort_by_date" == command_name)
	{
		bool sorting_order = gSavedSettings.getBOOL("LandmarksSortedByDate");
		return  sorting_order;
	}

	return false;
}

bool LLLandmarksPanel::isActionEnabled(const LLSD& userdata) const
{
	std::string command_name = userdata.asString();

	LLFolderView* root_folder_view = mCurrentSelectedList 
		? mCurrentSelectedList->getRootFolder() 
		: NULL;

	bool is_single_selection = root_folder_view && root_folder_view->getSelectedCount() == 1;

	if ("collapse_all" == command_name)
	{
		return has_expanded_folders(mCurrentSelectedList->getRootFolder());
	}
	else if ("expand_all" == command_name)
	{
		return has_collapsed_folders(mCurrentSelectedList->getRootFolder());
	}
	else if ("sort_by_date"	== command_name)
	{
		// disable "sort_by_date" for Favorites tab because
		// it has its own items order. EXT-1758
		if (!isLandmarksPanel)
		{
			return false;
		}
	}
	else if (  "paste"		== command_name
			|| "cut"		== command_name
			|| "copy"		== command_name
			|| "delete"		== command_name
			|| "collapse"	== command_name
			|| "expand"		== command_name
			)
	{
		if (!root_folder_view) return false;

		std::set<LLFolderViewItem*> selected_uuids =    root_folder_view->getSelectionList();

		if (selected_uuids.empty())
		{
			return false;
		}
		
		// Allow to execute the command only if it can be applied to all selected items.
		for (std::set<LLFolderViewItem*>::const_iterator iter =    selected_uuids.begin(); iter != selected_uuids.end(); ++iter)
		{
			LLFolderViewItem* item = *iter;

			if (!item) return false;

			if (!canItemBeModified(command_name, item)) return false;
		}

		return true;
	}
	else if (  "teleport"		== command_name
			|| "more_info"		== command_name
			|| "show_on_map"	== command_name
			|| "copy_slurl"		== command_name
			|| "rename"			== command_name
			)
	{
		// disable some commands for multi-selection. EXT-1757
		if (!is_single_selection)
		{
			return false;
		}

		if ("show_on_map" == command_name)
		{
			LLFolderViewModelItemInventory* cur_item = getCurSelectedViewModelItem();
			if (!cur_item) return false;

			LLViewerInventoryItem* inv_item = dynamic_cast<LLViewerInventoryItem*>(cur_item->getInventoryObject());
			if (!inv_item) return false;

			LLUUID asset_uuid = inv_item->getAssetUUID();
			if (asset_uuid.isNull()) return false;

			// Disable "Show on Map" if landmark loading is in progress.
			return !gLandmarkList.isAssetInLoadedCallbackMap(asset_uuid);
		}
		else if ("rename" == command_name)
		{
			LLFolderViewItem* selected_item = getCurSelectedItem();
			if (!selected_item) return false;

			return canItemBeModified(command_name, selected_item);
		}

		return true;
	}
    if ("category_root" == command_name || "category" == command_name)
    {
		// we can add folder only in Landmarks tab
		return isLandmarksPanel;
	}
	else if("create_pick" == command_name)
	{
		if (mCurrentSelectedList)
		{
			std::set<LLFolderViewItem*> selection =    mCurrentSelectedList->getRootFolder()->getSelectionList();
			if (!selection.empty())
			{
				return ( 1 == selection.size() && !LLAgentPicksInfo::getInstance()->isPickLimitReached() );
			}
		}
		return false;
	}
    else if ("add_landmark" == command_name)
    {
<<<<<<< HEAD
=======
// [RLVa:KB] - Checked: 2012-02-08 (RLVa-1.4.5) | Added: RLVa-1.4.5
	if (gRlvHandler.hasBehaviour(RLV_BHVR_SHOWLOC))
	{
		return false;
	}
// [/RLVa:KB]

>>>>>>> 10b2b1bb
        if (!is_single_selection)
        {
            return false;
        }

        LLFolderViewModelItemInventory* view_model = getCurSelectedViewModelItem();
        if (!view_model || view_model->getInventoryType() != LLInventoryType::IT_CATEGORY)
        {
            return false;
        }
        LLViewerInventoryItem* landmark = LLLandmarkActions::findLandmarkForAgentPos();
        if (landmark)
        {
            //already exists
            return false;
        }
<<<<<<< HEAD
        // <FS:Ansariel> RLVa check
        //return true;
        return !gRlvHandler.hasBehaviour(RLV_BHVR_SHOWLOC);
        // </FS:Ansariel>
    }
    else if ("add_landmark_root" == command_name)
    {
        LLViewerInventoryItem* landmark = LLLandmarkActions::findLandmarkForAgentPos();
        if (landmark)
        {
            //already exists
            return false;
        }
        // <FS:Ansariel> RLVa check
        //return true;
        return !gRlvHandler.hasBehaviour(RLV_BHVR_SHOWLOC);
        // </FS:Ansariel>
    }
    else if ("share" == command_name)
    {
        if (!mCurrentSelectedList)
        {
            return false;
        }
        if (!LLAvatarActions::canShareSelectedItems(mCurrentSelectedList))
        {
            return false;
        }
        return true;
    }
	else if (command_name == "move_to_landmarks" || command_name == "move_to_favorites")
	{
		LLFolderViewModelItemInventory* cur_item_model = getCurSelectedViewModelItem();
		if (cur_item_model)
		{
			LLFolderType::EType folder_type = command_name == "move_to_landmarks" ? LLFolderType::FT_FAVORITE : LLFolderType::FT_LANDMARK;
			if (!gInventory.isObjectDescendentOf(cur_item_model->getUUID(), gInventory.findCategoryUUIDForType(folder_type)))
			{
				return false;
			}

			if (root_folder_view)
			{
				std::set<LLFolderViewItem*> selected_uuids = root_folder_view->getSelectionList();
				for (std::set<LLFolderViewItem*>::const_iterator iter = selected_uuids.begin(); iter != selected_uuids.end(); ++iter)
				{
					LLFolderViewItem* item = *iter;
					if (!item) return false;

					cur_item_model = static_cast<LLFolderViewModelItemInventory*>(item->getViewModelItem());
					if (!cur_item_model || cur_item_model->getInventoryType() != LLInventoryType::IT_LANDMARK)
					{
						return false;
					}
				}
				return true;
			}
		}
		return false;
	}
=======
        return true;
    }
    else if ("add_landmark_root" == command_name)
    {
// [RLVa:KB] - Checked: 2012-02-08 (RLVa-1.4.5) | Added: RLVa-1.4.5
	if (gRlvHandler.hasBehaviour(RLV_BHVR_SHOWLOC))
	{
		return false;
	}
// [/RLVa:KB]

        LLViewerInventoryItem* landmark = LLLandmarkActions::findLandmarkForAgentPos();
        if (landmark)
        {
            //already exists
            return false;
        }
        return true;
    }
    else if ("share" == command_name)
    {
        if (!mCurrentSelectedList)
        {
            return false;
        }
        if (!LLAvatarActions::canShareSelectedItems(mCurrentSelectedList))
        {
            return false;
        }
        return true;
    }
	else if (command_name == "move_to_landmarks" || command_name == "move_to_favorites")
	{
		LLFolderViewModelItemInventory* cur_item_model = getCurSelectedViewModelItem();
		if (cur_item_model)
		{
			LLFolderType::EType folder_type = command_name == "move_to_landmarks" ? LLFolderType::FT_FAVORITE : LLFolderType::FT_LANDMARK;
			if (!gInventory.isObjectDescendentOf(cur_item_model->getUUID(), gInventory.findCategoryUUIDForType(folder_type)))
			{
				return false;
			}

			if (root_folder_view)
			{
				std::set<LLFolderViewItem*> selected_uuids = root_folder_view->getSelectionList();
				for (std::set<LLFolderViewItem*>::const_iterator iter = selected_uuids.begin(); iter != selected_uuids.end(); ++iter)
				{
					LLFolderViewItem* item = *iter;
					if (!item) return false;

					cur_item_model = static_cast<LLFolderViewModelItemInventory*>(item->getViewModelItem());
					if (!cur_item_model || cur_item_model->getInventoryType() != LLInventoryType::IT_LANDMARK)
					{
						return false;
					}
				}
				return true;
			}
		}
		return false;
	}
>>>>>>> 10b2b1bb
	else
	{
		LL_WARNS() << "Unprocessed command has come: " << command_name << LL_ENDL;
	}

	return true;
}

void LLLandmarksPanel::onCustomAction(const LLSD& userdata)
{
	std::string command_name = userdata.asString();
	if("more_info" == command_name)
	{
		onShowProfile();
	}
	else if ("teleport" == command_name)
	{
		onTeleport();
	}
	else if ("show_on_map" == command_name)
	{
		onShowOnMap();
	}
	else if ("create_pick" == command_name)
	{
        LLFolderViewModelItemInventory* cur_item = getCurSelectedViewModelItem();
        if (cur_item)
        {
            doActionOnCurSelectedLandmark(boost::bind(&LLLandmarksPanel::doCreatePick, this, _1, cur_item->getUUID()));
        }
	}
    else if ("share" == command_name && mCurrentSelectedList)
    {
        LLAvatarActions::shareWithAvatars(mCurrentSelectedList);
    }
	else if ("restore" == command_name && mCurrentSelectedList)
	{
		mCurrentSelectedList->doToSelected(userdata);
	}
	else if (command_name == "move_to_landmarks" || command_name == "move_to_favorites")
	{
		LLFolderView* root_folder_view = mCurrentSelectedList ? mCurrentSelectedList->getRootFolder() : NULL;
		if (root_folder_view)
		{
			LLFolderType::EType folder_type = command_name == "move_to_landmarks" ? LLFolderType::FT_LANDMARK : LLFolderType::FT_FAVORITE;
			std::set<LLFolderViewItem*> selected_uuids = root_folder_view->getSelectionList();
			for (std::set<LLFolderViewItem*>::const_iterator iter = selected_uuids.begin(); iter != selected_uuids.end(); ++iter)
			{
				LLFolderViewItem* item = *iter;
				if (item)
				{
					LLFolderViewModelItemInventory* item_model = static_cast<LLFolderViewModelItemInventory*>(item->getViewModelItem());
					if (item_model)
					{
						change_item_parent(item_model->getUUID(), gInventory.findCategoryUUIDForType(folder_type));
					}
				}
			}
		}

	}
}

void LLLandmarksPanel::onMenuVisibilityChange(LLUICtrl* ctrl, const LLSD& param)
{
	bool new_visibility = param["visibility"].asBoolean();

	// We don't have to update items visibility if the menu is hiding.
	if (!new_visibility) return;

	BOOL are_any_items_in_trash = FALSE;
	BOOL are_all_items_in_trash = TRUE;

	LLFolderView* root_folder_view = mCurrentSelectedList ? mCurrentSelectedList->getRootFolder() : NULL;
	if(root_folder_view)
	{
		const LLUUID trash_id = gInventory.findCategoryUUIDForType(LLFolderType::FT_TRASH);

		std::set<LLFolderViewItem*> selected_items =    root_folder_view->getSelectionList();

		// Iterate through selected items to find out if any of these items are in Trash
		// or all the items are in Trash category.
		for (std::set<LLFolderViewItem*>::const_iterator iter =    selected_items.begin(); iter != selected_items.end(); ++iter)
		{
			LLFolderViewItem* item = *iter;

			// If no item is found it might be a folder id.
			if (!item) continue;

			LLFolderViewModelItemInventory* listenerp = static_cast<LLFolderViewModelItemInventory*>(item->getViewModelItem());
			if(!listenerp) continue;

			// Trash category itself should not be included because it can't be
			// actually restored from trash.
			are_all_items_in_trash &= listenerp->isItemInTrash() &&    listenerp->getUUID() != trash_id;

			// If there are any selected items in Trash including the Trash category itself
			// we show "Restore Item" in context menu and hide other irrelevant items.
			are_any_items_in_trash |= listenerp->isItemInTrash();
		}
	}

	// Display "Restore Item" menu entry if at least one of the selected items
	// is in Trash or the Trash category itself is among selected items.
	// Hide other menu entries in this case.
	// Enable this menu entry only if all selected items are in the Trash category.
	toggle_restore_menu((LLMenuGL*)ctrl, are_any_items_in_trash, are_all_items_in_trash);
}

/*
Processes such actions: cut/rename/delete/paste actions

Rules:
 1. We can't perform any action in Library
 2. For Landmarks we can:
	- cut/rename/delete in any other accordions
	- paste - only in Favorites, Landmarks accordions
 3. For Folders we can: perform any action in Landmarks accordion, except Received folder
 4. We can paste folders from Clipboard (processed by LLFolderView::canPaste())
 5. Check LLFolderView/Inventory Bridges rules
 */
bool LLLandmarksPanel::canItemBeModified(const std::string& command_name, LLFolderViewItem* item) const
{
	// validate own rules first

	if (!item) return false;

	bool can_be_modified = false;

	// landmarks can be modified in any other accordion...
	if (static_cast<LLFolderViewModelItemInventory*>(item->getViewModelItem())->getInventoryType() == LLInventoryType::IT_LANDMARK)
	{
		can_be_modified = true;
	}
	else
	{
		// ...folders only in the Landmarks accordion...
		can_be_modified = isLandmarksPanel;
	}

	// then ask LLFolderView permissions

	LLFolderView* root_folder = mCurrentSelectedList->getRootFolder();

	if ("copy" == command_name)
	{
		// we shouldn't be able to copy folders from My Inventory Panel
		return can_be_modified && root_folder->canCopy();
	}
	else if ("collapse" == command_name)
	{
		return item->isOpen();
	}
	else if ("expand" == command_name)
	{
		return !item->isOpen();
	}

	if (can_be_modified)
	{
		LLFolderViewModelItemInventory* listenerp = static_cast<LLFolderViewModelItemInventory*>(item->getViewModelItem());

		if ("cut" == command_name)
		{
			can_be_modified = root_folder->canCut();
		}
		else if ("rename" == command_name)
		{
			can_be_modified = listenerp ? listenerp->isItemRenameable() : false;
		}
		else if ("delete" == command_name)
		{
			can_be_modified = listenerp ? listenerp->isItemRemovable() && !listenerp->isItemInTrash() : false;
		}
		else if("paste" == command_name)
		{
			can_be_modified = root_folder->canPaste();
		}
		else
		{
			LL_WARNS() << "Unprocessed command has come: " << command_name << LL_ENDL;
		}
	}

	return can_be_modified;
}

void LLLandmarksPanel::onPickPanelExit( LLPanelPickEdit* pick_panel, LLView* owner, const LLSD& params)
{
	pick_panel->setVisible(FALSE);
	owner->removeChild(pick_panel);
	//we need remove  observer to  avoid  processParcelInfo in the future.
	LLRemoteParcelInfoProcessor::getInstance()->removeObserver(params["parcel_id"].asUUID(), this);

	delete pick_panel;
	pick_panel = NULL;
}

bool LLLandmarksPanel::handleDragAndDropToTrash(BOOL drop, EDragAndDropType cargo_type, void* cargo_data , EAcceptance* accept)
{
	*accept = ACCEPT_NO;

	switch (cargo_type)
	{

	case DAD_LANDMARK:
	case DAD_CATEGORY:
		{
			bool is_enabled = isActionEnabled("delete");

			if (is_enabled) *accept = ACCEPT_YES_MULTI;

			if (is_enabled && drop)
			{
				// don't call onClipboardAction("delete")
				// this lead to removing (N * 2 - 1) items if drag N>1 items into trash. EXT-6757
				// So, let remove items one by one.
				LLInventoryItem* item = static_cast<LLInventoryItem*>(cargo_data);
				if (item)
				{
					LLFolderViewItem* fv_item = mCurrentSelectedList
						? mCurrentSelectedList->getItemByID(item->getUUID())
						: NULL;

					if (fv_item)
					{
						// is Item Removable checked inside of remove()
						fv_item->remove();
					}
				}
			}
		}
		break;
	default:
		break;
	}

	updateVerbs();
	return true;
}

void LLLandmarksPanel::doShowOnMap(LLLandmark* landmark)
{
	LLVector3d landmark_global_pos;
	if (!landmark->getGlobalPos(landmark_global_pos))
		return;

	LLFloaterWorldMap* worldmap_instance = LLFloaterWorldMap::getInstance();
	if (!landmark_global_pos.isExactlyZero() && worldmap_instance)
	{
		worldmap_instance->trackLocation(landmark_global_pos);
		LLFloaterReg::showInstance("world_map", "center");
	}

<<<<<<< HEAD
	mShowOnMapBtn->setEnabled(TRUE); // <FS:Ansariel> FIRE-31033: Keep Teleport/Map/Profile buttons on places floater
=======
>>>>>>> 10b2b1bb
	mGearLandmarkMenu->setItemEnabled("show_on_map", TRUE);
}

void LLLandmarksPanel::doProcessParcelInfo(LLLandmark* landmark,
										   LLInventoryItem* inv_item,
										   const LLParcelData& parcel_data)
{
	LLPanelPickEdit* panel_pick = LLPanelPickEdit::create();
	LLVector3d landmark_global_pos;
	landmark->getGlobalPos(landmark_global_pos);

	// let's toggle pick panel into  panel places
	LLPanel* panel_places = NULL;
	LLFloaterSidePanelContainer* floaterp = LLFloaterReg::getTypedInstance<LLFloaterSidePanelContainer>("places");
	if (floaterp)
	{
		panel_places = floaterp->findChild<LLPanel>("main_panel");
	}

	if (!panel_places)
	{
		llassert(NULL != panel_places);
		return;
	}
	panel_places->addChild(panel_pick);
	LLRect paren_rect(panel_places->getRect());
	panel_pick->reshape(paren_rect.getWidth(),paren_rect.getHeight(), TRUE);
	panel_pick->setRect(paren_rect);
	panel_pick->onOpen(LLSD());

	LLPickData data;
	data.pos_global = landmark_global_pos;
	data.name = inv_item->getName();
	data.desc = inv_item->getDescription();
	data.snapshot_id = parcel_data.snapshot_id;
	data.parcel_id = parcel_data.parcel_id;
	panel_pick->setPickData(&data);

	LLSD params;
	params["parcel_id"] = parcel_data.parcel_id;
	/* set exit callback to get back onto panel places
	 in callback we will make cleaning up( delete pick_panel instance,
	 remove landmark panel from observer list
	*/
	panel_pick->setExitCallback(boost::bind(&LLLandmarksPanel::onPickPanelExit,this,
			panel_pick, panel_places,params));
	panel_pick->setSaveCallback(boost::bind(&LLLandmarksPanel::onPickPanelExit,this,
		panel_pick, panel_places,params));
	panel_pick->setCancelCallback(boost::bind(&LLLandmarksPanel::onPickPanelExit,this,
					panel_pick, panel_places,params));
}

void LLLandmarksPanel::doCreatePick(LLLandmark* landmark, const LLUUID &item_id)
{
	LLViewerRegion* region = gAgent.getRegion();
	if (!region) return;

    mCreatePickItemId = item_id;

	LLGlobalVec pos_global;
	LLUUID region_id;
	landmark->getGlobalPos(pos_global);
	landmark->getRegionID(region_id);
	LLVector3 region_pos((F32)fmod(pos_global.mdV[VX], (F64)REGION_WIDTH_METERS),
					  (F32)fmod(pos_global.mdV[VY], (F64)REGION_WIDTH_METERS),
					  (F32)pos_global.mdV[VZ]);

	LLSD body;
	std::string url = region->getCapability("RemoteParcelRequest");
	if (!url.empty())
	{
        LLRemoteParcelInfoProcessor::getInstance()->requestRegionParcelInfo(url,
            region_id, region_pos, pos_global, getObserverHandle());
	}
	else
	{
		LL_WARNS() << "Can't create pick for landmark for region" << region_id
				<< ". Region: "	<< region->getName()
				<< " does not support RemoteParcelRequest" << LL_ENDL;
	}
}

//////////////////////////////////////////////////////////////////////////
// HELPER FUNCTIONS
//////////////////////////////////////////////////////////////////////////
static void filter_list(LLPlacesInventoryPanel* inventory_list, const std::string& string)
{
	// When search is cleared, restore the old folder state.
	if (!inventory_list->getFilterSubString().empty() && string == "")
	{
		inventory_list->setFilterSubString(LLStringUtil::null);
		// Re-open folders that were open before
		inventory_list->restoreFolderState();
	}

	if (inventory_list->getFilterSubString().empty() && string.empty())
	{
		// current filter and new filter empty, do nothing
		return;
	}

	// save current folder open state if no filter currently applied
	if (inventory_list->getFilterSubString().empty())
	{
		inventory_list->saveFolderState();
	}

	// Set new filter string
	inventory_list->setFilterSubString(string);
}

static void collapse_all_folders(LLFolderView* root_folder)
{
	if (!root_folder)
		return;

	root_folder->setOpenArrangeRecursively(FALSE, LLFolderViewFolder::RECURSE_DOWN);
	root_folder->arrangeAll();
}

static void expand_all_folders(LLFolderView* root_folder)
{
	if (!root_folder)
		return;

	root_folder->setOpenArrangeRecursively(TRUE, LLFolderViewFolder::RECURSE_DOWN);
	root_folder->arrangeAll();
}

static bool has_expanded_folders(LLFolderView* root_folder)
{
	LLCheckFolderState checker;
	root_folder->applyFunctorRecursively(checker);

	// We assume that the root folder is always expanded so we enable "collapse_all"
	// command when we have at least one more expanded folder.
	if (checker.getExpandedFolders() < 2)
	{
		return false;
	}

	return true;
}

static bool has_collapsed_folders(LLFolderView* root_folder)
{
	LLCheckFolderState checker;
	root_folder->applyFunctorRecursively(checker);

	if (checker.getCollapsedFolders() < 1)
	{
		return false;
	}

	return true;
}

// Displays "Restore Item" context menu entry while hiding
// all other entries or vice versa.
// Sets "Restore Item" enabled state.
void toggle_restore_menu(LLMenuGL *menu, BOOL visible, BOOL enabled)
{
	if (!menu) return;

	const LLView::child_list_t *list = menu->getChildList();
	for (LLView::child_list_t::const_iterator itor = list->begin();
		 itor != list->end();
		 ++itor)
	{
		LLView *menu_item = (*itor);
		std::string name = menu_item->getName();

		if ("restore_item" == name)
		{
			menu_item->setVisible(visible);
			menu_item->setEnabled(enabled);
		}
		else
		{
			menu_item->setVisible(!visible);
		}
	}
}

<<<<<<< HEAD
// <FS:Ansariel> FIRE-31051: Hide empty folders in Places floater when filtering
static bool category_has_descendents(LLPlacesInventoryPanel* inventory_list)
{
	LLViewerInventoryCategory* category = gInventory.getCategory(inventory_list->getRootFolderID());
	if (category)
	{
		return category->getDescendentCount() > 0;
	}

	return false;
}
// </FS:Ansariel>

=======
>>>>>>> 10b2b1bb
LLFavoritesPanel::LLFavoritesPanel()
	:	LLLandmarksPanel(false)
{
	buildFromFile("panel_favorites.xml");
}

BOOL LLFavoritesPanel::postBuild()
{
	if (!gInventory.isInventoryUsable())
		return FALSE;

	// mast be called before any other initXXX methods to init Gear menu
	LLLandmarksPanel::initListCommandsHandlers();

	initFavoritesInventoryPanel();

	return TRUE;
}

void LLFavoritesPanel::initFavoritesInventoryPanel()
{
	mCurrentSelectedList = getChild<LLPlacesInventoryPanel>("favorites_list");

	LLLandmarksPanel::initLandmarksPanel(mCurrentSelectedList);
	mCurrentSelectedList->getFilter().setEmptyLookupMessage("FavoritesNoMatchingItems");
}
// EOF<|MERGE_RESOLUTION|>--- conflicted
+++ resolved
@@ -61,11 +61,7 @@
 // [/RLVa:KB]
 
 // Not yet implemented; need to remove buildPanel() from constructor when we switch
-<<<<<<< HEAD
 //static LLPanelInjector<LLLandmarksPanel> t_landmarks("panel_landmarks");
-=======
-//static LLRegisterPanelClassWrapper<LLLandmarksPanel> t_landmarks("panel_landmarks");
->>>>>>> 10b2b1bb
 
 // helper functions
 static void filter_list(LLPlacesInventoryPanel* inventory_list, const std::string& string);
@@ -203,12 +199,9 @@
 
 	if (sFilterSubString != string)
 		sFilterSubString = string;
-<<<<<<< HEAD
 
 	// <FS:Ansariel> FIRE-31051: Hide empty folders in Places floater when filtering
 	updateShowFolderState();
-=======
->>>>>>> 10b2b1bb
 }
 
 // virtual
@@ -220,7 +213,6 @@
 		return;
 	}
 
-<<<<<<< HEAD
 	// <FS:Ansariel> FIRE-31033: Keep Teleport/Map/Profile buttons on places floater
 	// Disable the "Map" button because loading landmark can take some time.
 	// During this time the button is useless. It will be enabled on callback finish
@@ -228,8 +220,6 @@
 	mShowOnMapBtn->setEnabled(FALSE);
 	// </FS:Ansariel>
 
-=======
->>>>>>> 10b2b1bb
 	doActionOnCurSelectedLandmark(boost::bind(&LLLandmarksPanel::doShowOnMap, this, _1));
 }
 
@@ -315,7 +305,6 @@
 	{
 		sRemoveBtn->setEnabled(isActionEnabled("delete") && (isFolderSelected() || isLandmarkSelected()));
 	}
-<<<<<<< HEAD
 
 	// <FS:Ansariel> FIRE-31033: Keep Teleport/Map/Profile buttons on places floater
 	if (!isTabVisible())
@@ -326,14 +315,11 @@
 	mShowProfile->setEnabled(landmark_selected && isActionEnabled("more_info"));
 	mShowOnMapBtn->setEnabled(landmark_selected && isActionEnabled("show_on_map"));
 	// </FS:Ansariel>
-=======
->>>>>>> 10b2b1bb
 }
 
 void LLLandmarksPanel::setItemSelected(const LLUUID& obj_id, BOOL take_keyboard_focus)
 {
 	if (!mCurrentSelectedList)
-<<<<<<< HEAD
 		return;
 
 	LLFolderView* root = mCurrentSelectedList->getRootFolder();
@@ -362,16 +348,6 @@
 		LLInventoryFilter::SHOW_ALL_FOLDERS :
 		LLInventoryFilter::SHOW_NON_EMPTY_FOLDERS
 	);
-=======
-		return;
-
-	LLFolderView* root = mCurrentSelectedList->getRootFolder();
-	LLFolderViewItem* item = mCurrentSelectedList->getItemByID(obj_id);
-	if (!item)
-		return;
-	root->setSelection(item, FALSE, take_keyboard_focus);
-	root->scrollToShowSelection();
->>>>>>> 10b2b1bb
 }
 // </FS:Ansariel>
 
@@ -572,7 +548,6 @@
 			}
 			else
 			{
-<<<<<<< HEAD
                 LLSD args;
                 args["type"] = "create_landmark";
                 if ("add_landmark" == command_name
@@ -587,22 +562,6 @@
                 }
                 // else will end up in favorites
 				LLFloaterReg::showInstance("add_landmark", args);
-=======
-            LLSD args;
-            args["type"] = "create_landmark";
-            if ("add_landmark" == command_name
-                && view_model->getInventoryType() == LLInventoryType::IT_CATEGORY)
-            {
-                args["dest_folder"] = view_model->getUUID();
-            }
-            if ("add_landmark_root" == command_name
-                && mCurrentSelectedList == mLandmarksInventoryPanel)
-            {
-                args["dest_folder"] = mLandmarksInventoryPanel->getRootFolderID();
-            }
-            // else will end up in favorites
-			LLFloaterReg::showInstance("add_landmark", args);
->>>>>>> 10b2b1bb
 			}
 // [RLVa:KB] - Checked: 2012-02-08 (RLVa-1.4.5) | Added: RLVa-1.4.5
 		}
@@ -825,16 +784,13 @@
 	}
     else if ("add_landmark" == command_name)
     {
-<<<<<<< HEAD
-=======
 // [RLVa:KB] - Checked: 2012-02-08 (RLVa-1.4.5) | Added: RLVa-1.4.5
-	if (gRlvHandler.hasBehaviour(RLV_BHVR_SHOWLOC))
-	{
-		return false;
-	}
+		if (gRlvHandler.hasBehaviour(RLV_BHVR_SHOWLOC))
+		{
+			return false;
+		}
 // [/RLVa:KB]
 
->>>>>>> 10b2b1bb
         if (!is_single_selection)
         {
             return false;
@@ -851,77 +807,15 @@
             //already exists
             return false;
         }
-<<<<<<< HEAD
-        // <FS:Ansariel> RLVa check
-        //return true;
-        return !gRlvHandler.hasBehaviour(RLV_BHVR_SHOWLOC);
-        // </FS:Ansariel>
-    }
-    else if ("add_landmark_root" == command_name)
-    {
-        LLViewerInventoryItem* landmark = LLLandmarkActions::findLandmarkForAgentPos();
-        if (landmark)
-        {
-            //already exists
-            return false;
-        }
-        // <FS:Ansariel> RLVa check
-        //return true;
-        return !gRlvHandler.hasBehaviour(RLV_BHVR_SHOWLOC);
-        // </FS:Ansariel>
-    }
-    else if ("share" == command_name)
-    {
-        if (!mCurrentSelectedList)
-        {
-            return false;
-        }
-        if (!LLAvatarActions::canShareSelectedItems(mCurrentSelectedList))
-        {
-            return false;
-        }
-        return true;
-    }
-	else if (command_name == "move_to_landmarks" || command_name == "move_to_favorites")
-	{
-		LLFolderViewModelItemInventory* cur_item_model = getCurSelectedViewModelItem();
-		if (cur_item_model)
-		{
-			LLFolderType::EType folder_type = command_name == "move_to_landmarks" ? LLFolderType::FT_FAVORITE : LLFolderType::FT_LANDMARK;
-			if (!gInventory.isObjectDescendentOf(cur_item_model->getUUID(), gInventory.findCategoryUUIDForType(folder_type)))
-			{
-				return false;
-			}
-
-			if (root_folder_view)
-			{
-				std::set<LLFolderViewItem*> selected_uuids = root_folder_view->getSelectionList();
-				for (std::set<LLFolderViewItem*>::const_iterator iter = selected_uuids.begin(); iter != selected_uuids.end(); ++iter)
-				{
-					LLFolderViewItem* item = *iter;
-					if (!item) return false;
-
-					cur_item_model = static_cast<LLFolderViewModelItemInventory*>(item->getViewModelItem());
-					if (!cur_item_model || cur_item_model->getInventoryType() != LLInventoryType::IT_LANDMARK)
-					{
-						return false;
-					}
-				}
-				return true;
-			}
-		}
-		return false;
-	}
-=======
         return true;
     }
     else if ("add_landmark_root" == command_name)
     {
 // [RLVa:KB] - Checked: 2012-02-08 (RLVa-1.4.5) | Added: RLVa-1.4.5
-	if (gRlvHandler.hasBehaviour(RLV_BHVR_SHOWLOC))
-	{
-		return false;
-	}
+		if (gRlvHandler.hasBehaviour(RLV_BHVR_SHOWLOC))
+		{
+			return false;
+		}
 // [/RLVa:KB]
 
         LLViewerInventoryItem* landmark = LLLandmarkActions::findLandmarkForAgentPos();
@@ -974,7 +868,6 @@
 		}
 		return false;
 	}
->>>>>>> 10b2b1bb
 	else
 	{
 		LL_WARNS() << "Unprocessed command has come: " << command_name << LL_ENDL;
@@ -1229,10 +1122,7 @@
 		LLFloaterReg::showInstance("world_map", "center");
 	}
 
-<<<<<<< HEAD
 	mShowOnMapBtn->setEnabled(TRUE); // <FS:Ansariel> FIRE-31033: Keep Teleport/Map/Profile buttons on places floater
-=======
->>>>>>> 10b2b1bb
 	mGearLandmarkMenu->setItemEnabled("show_on_map", TRUE);
 }
 
@@ -1417,7 +1307,6 @@
 	}
 }
 
-<<<<<<< HEAD
 // <FS:Ansariel> FIRE-31051: Hide empty folders in Places floater when filtering
 static bool category_has_descendents(LLPlacesInventoryPanel* inventory_list)
 {
@@ -1431,8 +1320,6 @@
 }
 // </FS:Ansariel>
 
-=======
->>>>>>> 10b2b1bb
 LLFavoritesPanel::LLFavoritesPanel()
 	:	LLLandmarksPanel(false)
 {
