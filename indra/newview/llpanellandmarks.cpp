--- conflicted
+++ resolved
@@ -61,11 +61,7 @@
 // [/RLVa:KB]
 
 // Not yet implemented; need to remove buildPanel() from constructor when we switch
-<<<<<<< HEAD
 //static LLPanelInjector<LLLandmarksPanel> t_landmarks("panel_landmarks");
-=======
-//static LLRegisterPanelClassWrapper<LLLandmarksPanel> t_landmarks("panel_landmarks");
->>>>>>> c54382b7
 
 // helper functions
 static void filter_list(LLPlacesInventoryPanel* inventory_list, const std::string& string);
@@ -293,13 +289,10 @@
 
 void LLLandmarksPanel::updateVerbs()
 {
-<<<<<<< HEAD
-=======
 	if (sRemoveBtn)
 	{
 		sRemoveBtn->setEnabled(isActionEnabled("delete") && (isFolderSelected() || isLandmarkSelected()));
 	}
->>>>>>> c54382b7
 }
 
 void LLLandmarksPanel::setItemSelected(const LLUUID& obj_id, BOOL take_keyboard_focus)
@@ -440,10 +433,7 @@
 {
 	inventory_list->getFilter().setEmptyLookupMessage("PlacesNoMatchingItems");
 	inventory_list->setFilterTypes(0x1 << LLInventoryType::IT_LANDMARK);
-<<<<<<< HEAD
-=======
 	inventory_list->setSelectCallback(boost::bind(&LLLandmarksPanel::updateVerbs, this));
->>>>>>> c54382b7
 
 	inventory_list->setShowFolderState(LLInventoryFilter::SHOW_NON_EMPTY_FOLDERS);
 	bool sorting_order = gSavedSettings.getBOOL("LandmarksSortedByDate");
@@ -507,7 +497,6 @@
 // [RLVa:KB] - Checked: 2012-02-08 (RLVa-1.4.5) | Added: RLVa-1.4.5
 		if (!gRlvHandler.hasBehaviour(RLV_BHVR_SHOWLOC))
 		{
-<<<<<<< HEAD
 // [/RLVa:KB]
 			LLViewerInventoryItem* landmark = LLLandmarkActions::findLandmarkForAgentPos();
 			if(landmark)
@@ -532,22 +521,6 @@
 				LLFloaterReg::showInstance("add_landmark", args);
 			}
 // [RLVa:KB] - Checked: 2012-02-08 (RLVa-1.4.5) | Added: RLVa-1.4.5
-=======
-            LLSD args;
-            args["type"] = "create_landmark";
-            if ("add_landmark" == command_name
-                && view_model->getInventoryType() == LLInventoryType::IT_CATEGORY)
-            {
-                args["dest_folder"] = view_model->getUUID();
-            }
-            if ("add_landmark_root" == command_name
-                && mCurrentSelectedList == mLandmarksInventoryPanel)
-            {
-                args["dest_folder"] = mLandmarksInventoryPanel->getRootFolderID();
-            }
-            // else will end up in favorites
-			LLFloaterReg::showInstance("add_landmark", args);
->>>>>>> c54382b7
 		}
 // [/RLVa:KB]
 	} 
@@ -784,14 +757,10 @@
             //already exists
             return false;
         }
-<<<<<<< HEAD
         // <FS:Ansariel> RLVa check
         //return true;
         return !gRlvHandler.hasBehaviour(RLV_BHVR_SHOWLOC);
         // </FS:Ansariel>
-=======
-        return true;
->>>>>>> c54382b7
     }
     else if ("add_landmark_root" == command_name)
     {
@@ -801,14 +770,10 @@
             //already exists
             return false;
         }
-<<<<<<< HEAD
         // <FS:Ansariel> RLVa check
         //return true;
         return !gRlvHandler.hasBehaviour(RLV_BHVR_SHOWLOC);
         // </FS:Ansariel>
-=======
-        return true;
->>>>>>> c54382b7
     }
     else if ("share" == command_name)
     {
@@ -1089,6 +1054,7 @@
 		break;
 	}
 
+	updateVerbs();
 	return true;
 }
 
