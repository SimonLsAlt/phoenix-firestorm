/**
 * @file llpanellandmarks.cpp
 * @brief Landmarks tab for Side Bar "Places" panel
 *
 * $LicenseInfo:firstyear=2009&license=viewerlgpl$
 * Second Life Viewer Source Code
 * Copyright (C) 2010, Linden Research, Inc.
 *
 * This library is free software; you can redistribute it and/or
 * modify it under the terms of the GNU Lesser General Public
 * License as published by the Free Software Foundation;
 * version 2.1 of the License only.
 *
 * This library is distributed in the hope that it will be useful,
 * but WITHOUT ANY WARRANTY; without even the implied warranty of
 * MERCHANTABILITY or FITNESS FOR A PARTICULAR PURPOSE.  See the GNU
 * Lesser General Public License for more details.
 *
 * You should have received a copy of the GNU Lesser General Public
 * License along with this library; if not, write to the Free Software
 * Foundation, Inc., 51 Franklin Street, Fifth Floor, Boston, MA  02110-1301  USA
 *
 * Linden Research, Inc., 945 Battery Street, San Francisco, CA  94111  USA
 * $/LicenseInfo$
 */

#include "llviewerprecompiledheaders.h"

#include "llpanellandmarks.h"

#include "llbutton.h"
#include "llfloaterprofile.h"
#include "llfloaterreg.h"
#include "llnotificationsutil.h"
#include "llsdutil.h"
#include "llsdutil_math.h"
#include "llregionhandle.h"

#include "llaccordionctrl.h"
#include "llagent.h"
#include "llagentpicksinfo.h"
#include "llagentui.h"
#include "llavataractions.h"
#include "llcallbacklist.h"
#include "llfloatersidepanelcontainer.h"
#include "llfloaterworldmap.h"
#include "llfolderviewitem.h"
#include "llinventorymodelbackgroundfetch.h"
#include "llinventorypanel.h"
#include "llinventoryfunctions.h"
#include "lllandmarkactions.h"
#include "llmenubutton.h"
#include "llplacesinventorybridge.h"
#include "llplacesinventorypanel.h"
#include "llplacesfolderview.h"
#include "lltoggleablemenu.h"
#include "llviewermenu.h"
#include "llviewerregion.h"
#include "fsfloaterplacedetails.h"
// [RLVa:KB]
#include "rlvactions.h"
#include "rlvhandler.h"
// [/RLVa:KB]

// Not yet implemented; need to remove buildPanel() from constructor when we switch
//static LLPanelInjector<LLLandmarksPanel> t_landmarks("panel_landmarks");

// helper functions
static void filter_list(LLPlacesInventoryPanel* inventory_list, const std::string& string);
static void collapse_all_folders(LLFolderView* root_folder);
static void expand_all_folders(LLFolderView* root_folder);
static bool has_expanded_folders(LLFolderView* root_folder);
static bool has_collapsed_folders(LLFolderView* root_folder);
static void toggle_restore_menu(LLMenuGL* menu, BOOL visible, BOOL enabled);
// <FS:Ansariel> FIRE-31051: Hide empty folders in Places floater when filtering
static bool category_has_descendents(LLPlacesInventoryPanel* inventory_list);

/**
 * Functor counting expanded and collapsed folders in folder view tree to know
 * when to enable or disable "Expand all folders" and "Collapse all folders" commands.
 */
class LLCheckFolderState : public LLFolderViewFunctor
{
public:
    LLCheckFolderState()
    :   mCollapsedFolders(0),
        mExpandedFolders(0)
    {}
    virtual ~LLCheckFolderState() {}
    virtual void doFolder(LLFolderViewFolder* folder);
    virtual void doItem(LLFolderViewItem* item) {}
    S32 getCollapsedFolders() { return mCollapsedFolders; }
    S32 getExpandedFolders() { return mExpandedFolders; }

private:
    S32 mCollapsedFolders;
    S32 mExpandedFolders;
};

// virtual
void LLCheckFolderState::doFolder(LLFolderViewFolder* folder)
{
    // Counting only folders that pass the filter.
    // The listener check allow us to avoid counting the folder view
    // object itself because it has no listener assigned.
    if (folder->getViewModelItem()->descendantsPassedFilter())
    {
        if (folder->isOpen())
        {
            ++mExpandedFolders;
        }
        else
        {
            ++mCollapsedFolders;
        }
    }
}

// Functor searching and opening a folder specified by UUID
// in a folder view tree.
class LLOpenFolderByID : public LLFolderViewFunctor
{
public:
    LLOpenFolderByID(const LLUUID& folder_id)
    :   mFolderID(folder_id)
    ,   mIsFolderOpen(false)
    {}
    virtual ~LLOpenFolderByID() {}
    /*virtual*/ void doFolder(LLFolderViewFolder* folder);
    /*virtual*/ void doItem(LLFolderViewItem* item) {}

    bool isFolderOpen() { return mIsFolderOpen; }

private:
    bool    mIsFolderOpen;
    LLUUID  mFolderID;
};

// virtual
void LLOpenFolderByID::doFolder(LLFolderViewFolder* folder)
{
    if (folder->getViewModelItem() && static_cast<LLFolderViewModelItemInventory*>(folder->getViewModelItem())->getUUID() == mFolderID)
    {
        if (!folder->isOpen())
        {
            folder->setOpen(TRUE);
            mIsFolderOpen = true;
        }
    }
}

LLLandmarksPanel::LLLandmarksPanel()
    :   LLPanelPlacesTab()
    ,   mLandmarksInventoryPanel(NULL)
    ,   mCurrentSelectedList(NULL)
    ,   mGearFolderMenu(NULL)
    ,   mGearLandmarkMenu(NULL)
    ,   mSortingMenu(NULL)
    ,   mAddMenu(NULL)
    ,   isLandmarksPanel(true)
{
    buildFromFile("panel_landmarks.xml");
}

LLLandmarksPanel::LLLandmarksPanel(bool is_landmark_panel)
    :   LLPanelPlacesTab()
    ,   mLandmarksInventoryPanel(NULL)
    ,   mCurrentSelectedList(NULL)
    ,   mGearFolderMenu(NULL)
    ,   mGearLandmarkMenu(NULL)
    ,   mSortingMenu(NULL)
    ,   mAddMenu(NULL)
    ,   isLandmarksPanel(is_landmark_panel)
{
    if (is_landmark_panel)
    {
        buildFromFile("panel_landmarks.xml");
    }
}

LLLandmarksPanel::~LLLandmarksPanel()
{
}

BOOL LLLandmarksPanel::postBuild()
{
    if (!gInventory.isInventoryUsable())
        return FALSE;

    // mast be called before any other initXXX methods to init Gear menu
    initListCommandsHandlers();
    initLandmarksInventoryPanel();

    return TRUE;
}

// virtual
void LLLandmarksPanel::onSearchEdit(const std::string& string)
{
    filter_list(mCurrentSelectedList, string);

<<<<<<< HEAD
	if (sFilterSubString != string)
		sFilterSubString = string;

	// <FS:Ansariel> FIRE-31051: Hide empty folders in Places floater when filtering
	updateShowFolderState();
=======
    if (sFilterSubString != string)
        sFilterSubString = string;
>>>>>>> 38c2a5bd
}

// virtual
void LLLandmarksPanel::onShowOnMap()
{
    if (NULL == mCurrentSelectedList)
    {
        LL_WARNS() << "There are no selected list. No actions are performed." << LL_ENDL;
        return;
    }

<<<<<<< HEAD
	// <FS:Ansariel> FIRE-31033: Keep Teleport/Map/Profile buttons on places floater
	// Disable the "Map" button because loading landmark can take some time.
	// During this time the button is useless. It will be enabled on callback finish
	// or upon switching to other item.
	mShowOnMapBtn->setEnabled(FALSE);
	// </FS:Ansariel>

	doActionOnCurSelectedLandmark(boost::bind(&LLLandmarksPanel::doShowOnMap, this, _1));
=======
    doActionOnCurSelectedLandmark(boost::bind(&LLLandmarksPanel::doShowOnMap, this, _1));
>>>>>>> 38c2a5bd
}

//virtual
void LLLandmarksPanel::onShowProfile()
{
    LLFolderViewModelItemInventory* cur_item = getCurSelectedViewModelItem();

    if(!cur_item)
        return;

    cur_item->performAction(mCurrentSelectedList->getModel(),"about");
}

// virtual
void LLLandmarksPanel::onTeleport()
{
    LLFolderViewModelItemInventory* view_model_item = getCurSelectedViewModelItem();
    if (view_model_item && view_model_item->getInventoryType() == LLInventoryType::IT_LANDMARK)
    {
        view_model_item->openItem();
    }
}

/*virtual*/
void LLLandmarksPanel::onRemoveSelected()
{
    onClipboardAction("delete");
}

// virtual
bool LLLandmarksPanel::isSingleItemSelected()
{
    bool result = false;

    if (mCurrentSelectedList != NULL)
    {
        LLFolderView* root_view = mCurrentSelectedList->getRootFolder();

        if (root_view->getSelectedCount() == 1)
        {
            result = isLandmarkSelected();
        }
    }

    return result;
}

// virtual
LLToggleableMenu* LLLandmarksPanel::getSelectionMenu()
{
    LLToggleableMenu* menu = mGearFolderMenu;

    if (mCurrentSelectedList)
    {
        LLFolderViewModelItemInventory* listenerp = getCurSelectedViewModelItem();
        if (!listenerp)
            return menu;

        if (listenerp->getInventoryType() == LLInventoryType::IT_LANDMARK)
        {
            menu = mGearLandmarkMenu;
        }
    }
    return menu;
}

// virtual
LLToggleableMenu* LLLandmarksPanel::getSortingMenu()
{
    return mSortingMenu;
}

// virtual
LLToggleableMenu* LLLandmarksPanel::getCreateMenu()
{
    return mAddMenu;
}

void LLLandmarksPanel::updateVerbs()
{
<<<<<<< HEAD
	if (sRemoveBtn)
	{
		sRemoveBtn->setEnabled(isActionEnabled("delete") && (isFolderSelected() || isLandmarkSelected()));
	}

	// <FS:Ansariel> FIRE-31033: Keep Teleport/Map/Profile buttons on places floater
	if (!isTabVisible())
		return;

	bool landmark_selected = isLandmarkSelected();
	mTeleportBtn->setEnabled(landmark_selected && isActionEnabled("teleport"));
	mShowProfile->setEnabled(landmark_selected && isActionEnabled("more_info"));
	mShowOnMapBtn->setEnabled(landmark_selected && isActionEnabled("show_on_map"));
	// </FS:Ansariel>
=======
    if (sRemoveBtn)
    {
        sRemoveBtn->setEnabled(isActionEnabled("delete") && (isFolderSelected() || isLandmarkSelected()));
    }
>>>>>>> 38c2a5bd
}

void LLLandmarksPanel::setItemSelected(const LLUUID& obj_id, BOOL take_keyboard_focus)
{
    if (!mCurrentSelectedList)
        return;

    LLFolderView* root = mCurrentSelectedList->getRootFolder();
    LLFolderViewItem* item = mCurrentSelectedList->getItemByID(obj_id);
    if (!item)
        return;
    root->setSelection(item, FALSE, take_keyboard_focus);
    root->scrollToShowSelection();
}

// <FS:Ansariel> FIRE-31051: Hide empty folders in Places floater when filtering
void LLLandmarksPanel::updateShowFolderState()
{
	if (!mLandmarksInventoryPanel)
	{
		return;
	}

	bool show_all_folders = mLandmarksInventoryPanel->getFilterSubString().empty();
	if (show_all_folders)
	{
		show_all_folders = category_has_descendents(mLandmarksInventoryPanel);
	}

	mLandmarksInventoryPanel->setShowFolderState(show_all_folders ?
		LLInventoryFilter::SHOW_ALL_FOLDERS :
		LLInventoryFilter::SHOW_NON_EMPTY_FOLDERS
	);
}
// </FS:Ansariel>

//////////////////////////////////////////////////////////////////////////
// PROTECTED METHODS
//////////////////////////////////////////////////////////////////////////

bool LLLandmarksPanel::isLandmarkSelected() const
{
    LLFolderViewModelItemInventory* current_item = getCurSelectedViewModelItem();
    return current_item && (current_item->getInventoryType() == LLInventoryType::IT_LANDMARK);
}

bool LLLandmarksPanel::isFolderSelected() const
{
    LLFolderViewModelItemInventory* current_item = getCurSelectedViewModelItem();
    return current_item && (current_item->getInventoryType() == LLInventoryType::IT_CATEGORY);
}

void LLLandmarksPanel::doActionOnCurSelectedLandmark(LLLandmarkList::loaded_callback_t cb)
{
    LLFolderViewModelItemInventory* cur_item = getCurSelectedViewModelItem();
    if(cur_item && cur_item->getInventoryType() == LLInventoryType::IT_LANDMARK)
    {
        LLLandmark* landmark = LLLandmarkActions::getLandmark(cur_item->getUUID(), cb);
        if (landmark)
        {
            cb(landmark);
        }
    }
}

LLFolderViewItem* LLLandmarksPanel::getCurSelectedItem() const
{
    return mCurrentSelectedList ?  mCurrentSelectedList->getRootFolder()->getCurSelectedItem() : NULL;
}

LLFolderViewModelItemInventory* LLLandmarksPanel::getCurSelectedViewModelItem() const
{
    LLFolderViewItem* cur_item = getCurSelectedItem();
    if (cur_item)
    {
        return  static_cast<LLFolderViewModelItemInventory*>(cur_item->getViewModelItem());
    }
    return NULL;
}


void LLLandmarksPanel::updateSortOrder(LLInventoryPanel* panel, bool byDate)
{
    if(!panel) return;

    U32 order = panel->getSortOrder();
    if (byDate)
    {
        panel->setSortOrder( order | LLInventoryFilter::SO_DATE );
    }
    else
    {
        panel->setSortOrder( order & ~LLInventoryFilter::SO_DATE );
    }
}

void LLLandmarksPanel::resetSelection()
{
}

// virtual
void LLLandmarksPanel::processParcelInfo(const LLParcelData& parcel_data)
{
    //this function will be called after user will try to create a pick for selected landmark.
    // We have to make request to sever to get parcel_id and snaption_id.
    if(mCreatePickItemId.notNull())
    {
        LLInventoryItem* inv_item = gInventory.getItem(mCreatePickItemId);

        if (inv_item && inv_item->getInventoryType() == LLInventoryType::IT_LANDMARK)
        {
            // we are processing response for doCreatePick, landmark should be already loaded
            LLLandmark* landmark = LLLandmarkActions::getLandmark(inv_item->getUUID());
            if (landmark)
            {
                doProcessParcelInfo(landmark, inv_item, parcel_data);
            }
        }
        mCreatePickItemId.setNull();
    }
}

// virtual
void LLLandmarksPanel::setParcelID(const LLUUID& parcel_id)
{
    if (!parcel_id.isNull())
    {
        LLRemoteParcelInfoProcessor::getInstance()->addObserver(parcel_id, this);
        LLRemoteParcelInfoProcessor::getInstance()->sendParcelInfoRequest(parcel_id);
    }
}

// virtual
void LLLandmarksPanel::setErrorStatus(S32 status, const std::string& reason)
{
    LL_WARNS() << "Can't handle remote parcel request."<< " Http Status: "<< status << ". Reason : "<< reason<<LL_ENDL;
}


//////////////////////////////////////////////////////////////////////////
// PRIVATE METHODS
//////////////////////////////////////////////////////////////////////////

void LLLandmarksPanel::initLandmarksInventoryPanel()
{
    mLandmarksInventoryPanel = getChild<LLPlacesInventoryPanel>("landmarks_list");

    initLandmarksPanel(mLandmarksInventoryPanel);

    mLandmarksInventoryPanel->setShowFolderState(LLInventoryFilter::SHOW_ALL_FOLDERS);

    // subscribe to have auto-rename functionality while creating New Folder
    mLandmarksInventoryPanel->setSelectCallback(boost::bind(&LLInventoryPanel::onSelectionChange, mLandmarksInventoryPanel, _1, _2));

    mCurrentSelectedList = mLandmarksInventoryPanel;
}

void LLLandmarksPanel::initLandmarksPanel(LLPlacesInventoryPanel* inventory_list)
{
    inventory_list->getFilter().setEmptyLookupMessage("PlacesNoMatchingItems");
    inventory_list->setFilterTypes(0x1 << LLInventoryType::IT_LANDMARK);
    inventory_list->setSelectCallback(boost::bind(&LLLandmarksPanel::updateVerbs, this));

    inventory_list->setShowFolderState(LLInventoryFilter::SHOW_NON_EMPTY_FOLDERS);
    bool sorting_order = gSavedSettings.getBOOL("LandmarksSortedByDate");
    updateSortOrder(inventory_list, sorting_order);

    LLPlacesFolderView* root_folder = dynamic_cast<LLPlacesFolderView*>(inventory_list->getRootFolder());
    if (root_folder)
    {
        if (mGearFolderMenu)
        {
            root_folder->setupMenuHandle(LLInventoryType::IT_CATEGORY, mGearFolderMenu->getHandle());
        }
        if (mGearLandmarkMenu)
        {
            root_folder->setupMenuHandle(LLInventoryType::IT_LANDMARK, mGearLandmarkMenu->getHandle());
        }

        root_folder->setParentLandmarksPanel(this);
    }

    inventory_list->saveFolderState();
}


// List Commands Handlers
void LLLandmarksPanel::initListCommandsHandlers()
{
    mCommitCallbackRegistrar.add("Places.LandmarksGear.Add.Action", boost::bind(&LLLandmarksPanel::onAddAction, this, _2));
    mCommitCallbackRegistrar.add("Places.LandmarksGear.CopyPaste.Action", boost::bind(&LLLandmarksPanel::onClipboardAction, this, _2));
    mCommitCallbackRegistrar.add("Places.LandmarksGear.Custom.Action", boost::bind(&LLLandmarksPanel::onCustomAction, this, _2));
    mCommitCallbackRegistrar.add("Places.LandmarksGear.Folding.Action", boost::bind(&LLLandmarksPanel::onFoldingAction, this, _2));
    mEnableCallbackRegistrar.add("Places.LandmarksGear.Check", boost::bind(&LLLandmarksPanel::isActionChecked, this, _2));
    mEnableCallbackRegistrar.add("Places.LandmarksGear.Enable", boost::bind(&LLLandmarksPanel::isActionEnabled, this, _2));
    mGearLandmarkMenu = LLUICtrlFactory::getInstance()->createFromFile<LLToggleableMenu>("menu_places_gear_landmark.xml", gMenuHolder, LLViewerMenuHolderGL::child_registry_t::instance());
    mGearFolderMenu = LLUICtrlFactory::getInstance()->createFromFile<LLToggleableMenu>("menu_places_gear_folder.xml", gMenuHolder, LLViewerMenuHolderGL::child_registry_t::instance());
    mSortingMenu = LLUICtrlFactory::getInstance()->createFromFile<LLToggleableMenu>("menu_places_gear_sorting.xml", gMenuHolder, LLViewerMenuHolderGL::child_registry_t::instance());
    mAddMenu = LLUICtrlFactory::getInstance()->createFromFile<LLToggleableMenu>("menu_place_add_button.xml", gMenuHolder, LLViewerMenuHolderGL::child_registry_t::instance());

    if (mGearLandmarkMenu)
    {
        mGearLandmarkMenu->setVisibilityChangeCallback(boost::bind(&LLLandmarksPanel::onMenuVisibilityChange, this, _1, _2));
        // show menus even if all items are disabled
        mGearLandmarkMenu->setAlwaysShowMenu(TRUE);
    } // Else corrupted files?

    if (mGearFolderMenu)
    {
        mGearFolderMenu->setVisibilityChangeCallback(boost::bind(&LLLandmarksPanel::onMenuVisibilityChange, this, _1, _2));
        mGearFolderMenu->setAlwaysShowMenu(TRUE);
    }

    if (mAddMenu)
    {
        mAddMenu->setAlwaysShowMenu(TRUE);
    }
}

void LLLandmarksPanel::updateMenuVisibility(LLUICtrl* menu)
{
    onMenuVisibilityChange(menu, LLSD().with("visibility", true));
}

void LLLandmarksPanel::onTrashButtonClick() const
{
    onClipboardAction("delete");
}

void LLLandmarksPanel::onAddAction(const LLSD& userdata) const
{
    LLFolderViewModelItemInventory* view_model = getCurSelectedViewModelItem();
    LLFolderViewItem* item = getCurSelectedItem();

    std::string command_name = userdata.asString();
    if("add_landmark" == command_name
        || "add_landmark_root" == command_name)
<<<<<<< HEAD
	{
// [RLVa:KB] - Checked: 2012-02-08 (RLVa-1.4.5) | Added: RLVa-1.4.5
		if (!gRlvHandler.hasBehaviour(RLV_BHVR_SHOWLOC))
		{
// [/RLVa:KB]
			LLViewerInventoryItem* landmark = LLLandmarkActions::findLandmarkForAgentPos();
			if(landmark)
			{
				LLNotificationsUtil::add("LandmarkAlreadyExists");
			}
			else
			{
                LLSD args;
                args["type"] = "create_landmark";
                if ("add_landmark" == command_name
                    && view_model->getInventoryType() == LLInventoryType::IT_CATEGORY)
                {
                    args["dest_folder"] = view_model->getUUID();
                }
                if ("add_landmark_root" == command_name
                    && mCurrentSelectedList == mLandmarksInventoryPanel)
                {
                    args["dest_folder"] = mLandmarksInventoryPanel->getRootFolderID();
                }
                // else will end up in favorites
				LLFloaterReg::showInstance("add_landmark", args);
			}
// [RLVa:KB] - Checked: 2012-02-08 (RLVa-1.4.5) | Added: RLVa-1.4.5
		}
// [/RLVa:KB]
	} 
	else if ("category" == command_name)
	{
		if (item && mCurrentSelectedList == mLandmarksInventoryPanel)
		{
			LLFolderViewModelItem* folder_bridge = NULL;

			if (view_model->getInventoryType()
					== LLInventoryType::IT_LANDMARK)
			{
				// for a landmark get parent folder bridge
				folder_bridge = item->getParentFolder()->getViewModelItem();
			}
			else if (view_model->getInventoryType()
					== LLInventoryType::IT_CATEGORY)
			{
				// for a folder get its own bridge
				folder_bridge = view_model;
			}

			menu_create_inventory_item(mCurrentSelectedList,
					dynamic_cast<LLFolderBridge*> (folder_bridge), LLSD(
							"category"), gInventory.findCategoryUUIDForType(
							LLFolderType::FT_LANDMARK));
		}
		else
		{
			//in case My Landmarks tab is completely empty (thus cannot be determined as being selected)
			menu_create_inventory_item(mLandmarksInventoryPanel, NULL,  LLSD("category"), 
				gInventory.findCategoryUUIDForType(LLFolderType::FT_LANDMARK));
		}
	}
=======
    {
        LLViewerInventoryItem* landmark = LLLandmarkActions::findLandmarkForAgentPos();
        if(landmark)
        {
            LLNotificationsUtil::add("LandmarkAlreadyExists");
        }
        else
        {
            LLSD args;
            args["type"] = "create_landmark";
            if ("add_landmark" == command_name
                && view_model->getInventoryType() == LLInventoryType::IT_CATEGORY)
            {
                args["dest_folder"] = view_model->getUUID();
            }
            if ("add_landmark_root" == command_name
                && mCurrentSelectedList == mLandmarksInventoryPanel)
            {
                args["dest_folder"] = mLandmarksInventoryPanel->getRootFolderID();
            }
            // else will end up in favorites
            LLFloaterReg::showInstance("add_landmark", args);
        }
    }
    else if ("category" == command_name)
    {
        if (item && mCurrentSelectedList == mLandmarksInventoryPanel)
        {
            LLFolderViewModelItem* folder_bridge = NULL;

            if (view_model->getInventoryType()
                    == LLInventoryType::IT_LANDMARK)
            {
                // for a landmark get parent folder bridge
                folder_bridge = item->getParentFolder()->getViewModelItem();
            }
            else if (view_model->getInventoryType()
                    == LLInventoryType::IT_CATEGORY)
            {
                // for a folder get its own bridge
                folder_bridge = view_model;
            }

            menu_create_inventory_item(mCurrentSelectedList,
                    dynamic_cast<LLFolderBridge*> (folder_bridge), LLSD(
                            "category"), gInventory.findCategoryUUIDForType(
                            LLFolderType::FT_LANDMARK));
        }
        else
        {
            //in case My Landmarks tab is completely empty (thus cannot be determined as being selected)
            menu_create_inventory_item(mLandmarksInventoryPanel, NULL,  LLSD("category"),
                gInventory.findCategoryUUIDForType(LLFolderType::FT_LANDMARK));
        }
    }
>>>>>>> 38c2a5bd
    else if ("category_root" == command_name)
    {
        //in case My Landmarks tab is completely empty (thus cannot be determined as being selected)
        menu_create_inventory_item(mLandmarksInventoryPanel, NULL, LLSD("category"),
            gInventory.findCategoryUUIDForType(LLFolderType::FT_LANDMARK));
    }
}

void LLLandmarksPanel::onClipboardAction(const LLSD& userdata) const
{
    if(!mCurrentSelectedList)
        return;
    std::string command_name = userdata.asString();
    if("copy_slurl" == command_name)
    {
        LLFolderViewModelItemInventory* cur_item = getCurSelectedViewModelItem();
        if(cur_item)
            LLLandmarkActions::copySLURLtoClipboard(cur_item->getUUID());
    }
    else if ( "paste" == command_name)
    {
        mCurrentSelectedList->getRootFolder()->paste();
    }
    else if ( "cut" == command_name)
    {
        mCurrentSelectedList->getRootFolder()->cut();
    }
    else
    {
        mCurrentSelectedList->doToSelected(command_name);
    }
}

void LLLandmarksPanel::onFoldingAction(const LLSD& userdata)
{
    std::string command_name = userdata.asString();

    if ("expand_all" == command_name)
    {
        expand_all_folders(mCurrentSelectedList->getRootFolder());
    }
    else if ("collapse_all" == command_name)
    {
        collapse_all_folders(mCurrentSelectedList->getRootFolder());
    }
    else if ("sort_by_date" == command_name)
    {
        bool sorting_order = gSavedSettings.getBOOL("LandmarksSortedByDate");
        sorting_order=!sorting_order;
        gSavedSettings.setBOOL("LandmarksSortedByDate",sorting_order);
        updateSortOrder(mLandmarksInventoryPanel, sorting_order);
    }
    else
    {
        if(mCurrentSelectedList)
        {
            mCurrentSelectedList->doToSelected(userdata);
        }
    }
}

bool LLLandmarksPanel::isActionChecked(const LLSD& userdata) const
{
    const std::string command_name = userdata.asString();

    if ( "sort_by_date" == command_name)
    {
        bool sorting_order = gSavedSettings.getBOOL("LandmarksSortedByDate");
        return  sorting_order;
    }

    return false;
}

bool LLLandmarksPanel::isActionEnabled(const LLSD& userdata) const
{
<<<<<<< HEAD
	std::string command_name = userdata.asString();

	LLFolderView* root_folder_view = mCurrentSelectedList 
		? mCurrentSelectedList->getRootFolder() 
		: NULL;

	bool is_single_selection = root_folder_view && root_folder_view->getSelectedCount() == 1;

	if ("collapse_all" == command_name)
	{
		return has_expanded_folders(mCurrentSelectedList->getRootFolder());
	}
	else if ("expand_all" == command_name)
	{
		return has_collapsed_folders(mCurrentSelectedList->getRootFolder());
	}
	else if ("sort_by_date"	== command_name)
	{
		// disable "sort_by_date" for Favorites tab because
		// it has its own items order. EXT-1758
		if (!isLandmarksPanel)
		{
			return false;
		}
	}
	else if (  "paste"		== command_name
			|| "cut"		== command_name
			|| "copy"		== command_name
			|| "delete"		== command_name
			|| "collapse"	== command_name
			|| "expand"		== command_name
			)
	{
		if (!root_folder_view) return false;

		std::set<LLFolderViewItem*> selected_uuids =    root_folder_view->getSelectionList();

		if (selected_uuids.empty())
		{
			return false;
		}
		
		// Allow to execute the command only if it can be applied to all selected items.
		for (std::set<LLFolderViewItem*>::const_iterator iter =    selected_uuids.begin(); iter != selected_uuids.end(); ++iter)
		{
			LLFolderViewItem* item = *iter;

			if (!item) return false;

			if (!canItemBeModified(command_name, item)) return false;
		}

		return true;
	}
	else if (  "teleport"		== command_name
			|| "more_info"		== command_name
			|| "show_on_map"	== command_name
			|| "copy_slurl"		== command_name
			|| "rename"			== command_name
			)
	{
		// disable some commands for multi-selection. EXT-1757
		if (!is_single_selection)
		{
			return false;
		}

		if ("show_on_map" == command_name)
		{
			LLFolderViewModelItemInventory* cur_item = getCurSelectedViewModelItem();
			if (!cur_item) return false;

			LLViewerInventoryItem* inv_item = dynamic_cast<LLViewerInventoryItem*>(cur_item->getInventoryObject());
			if (!inv_item) return false;

			LLUUID asset_uuid = inv_item->getAssetUUID();
			if (asset_uuid.isNull()) return false;

			// Disable "Show on Map" if landmark loading is in progress.
			// <FS:Ansariel> RLVa fix
			//return !gLandmarkList.isAssetInLoadedCallbackMap(asset_uuid);
			return !gLandmarkList.isAssetInLoadedCallbackMap(asset_uuid) && !gRlvHandler.hasBehaviour(RLV_BHVR_SHOWWORLDMAP);
		}
		else if ("rename" == command_name)
		{
			LLFolderViewItem* selected_item = getCurSelectedItem();
			if (!selected_item) return false;

			return canItemBeModified(command_name, selected_item);
		}
		// <FS:Ansariel> RLVa fix
		else if ("teleport" == command_name)
		{
			return !gRlvHandler.hasBehaviour(RLV_BHVR_TPLM);
		}
		// </FS:Ansariel>

		return true;
	}
=======
    std::string command_name = userdata.asString();

    LLFolderView* root_folder_view = mCurrentSelectedList
        ? mCurrentSelectedList->getRootFolder()
        : NULL;

    bool is_single_selection = root_folder_view && root_folder_view->getSelectedCount() == 1;

    if ("collapse_all" == command_name)
    {
        return has_expanded_folders(mCurrentSelectedList->getRootFolder());
    }
    else if ("expand_all" == command_name)
    {
        return has_collapsed_folders(mCurrentSelectedList->getRootFolder());
    }
    else if ("sort_by_date" == command_name)
    {
        // disable "sort_by_date" for Favorites tab because
        // it has its own items order. EXT-1758
        if (!isLandmarksPanel)
        {
            return false;
        }
    }
    else if (  "paste"      == command_name
            || "cut"        == command_name
            || "copy"       == command_name
            || "delete"     == command_name
            || "collapse"   == command_name
            || "expand"     == command_name
            )
    {
        if (!root_folder_view) return false;

        std::set<LLFolderViewItem*> selected_uuids =    root_folder_view->getSelectionList();

        if (selected_uuids.empty())
        {
            return false;
        }

        // Allow to execute the command only if it can be applied to all selected items.
        for (std::set<LLFolderViewItem*>::const_iterator iter =    selected_uuids.begin(); iter != selected_uuids.end(); ++iter)
        {
            LLFolderViewItem* item = *iter;

            if (!item) return false;

            if (!canItemBeModified(command_name, item)) return false;
        }

        return true;
    }
    else if (  "teleport"       == command_name
            || "more_info"      == command_name
            || "show_on_map"    == command_name
            || "copy_slurl"     == command_name
            || "rename"         == command_name
            )
    {
        // disable some commands for multi-selection. EXT-1757
        if (!is_single_selection)
        {
            return false;
        }

        if ("show_on_map" == command_name)
        {
            LLFolderViewModelItemInventory* cur_item = getCurSelectedViewModelItem();
            if (!cur_item) return false;

            LLViewerInventoryItem* inv_item = dynamic_cast<LLViewerInventoryItem*>(cur_item->getInventoryObject());
            if (!inv_item) return false;

            LLUUID asset_uuid = inv_item->getAssetUUID();
            if (asset_uuid.isNull()) return false;

            // Disable "Show on Map" if landmark loading is in progress.
            return !gLandmarkList.isAssetInLoadedCallbackMap(asset_uuid);
        }
        else if ("rename" == command_name)
        {
            LLFolderViewItem* selected_item = getCurSelectedItem();
            if (!selected_item) return false;

            return canItemBeModified(command_name, selected_item);
        }

        return true;
    }
>>>>>>> 38c2a5bd
    if ("category_root" == command_name || "category" == command_name)
    {
        // we can add folder only in Landmarks tab
        return isLandmarksPanel;
    }
    else if("create_pick" == command_name)
    {
        if (mCurrentSelectedList)
        {
            std::set<LLFolderViewItem*> selection =    mCurrentSelectedList->getRootFolder()->getSelectionList();
            if (!selection.empty())
            {
                return ( 1 == selection.size() && !LLAgentPicksInfo::getInstance()->isPickLimitReached() );
            }
        }
        return false;
    }
    else if ("add_landmark" == command_name)
    {
// [RLVa:KB] - Checked: 2012-02-08 (RLVa-1.4.5) | Added: RLVa-1.4.5
		if (gRlvHandler.hasBehaviour(RLV_BHVR_SHOWLOC))
		{
			return false;
		}
// [/RLVa:KB]

        if (!is_single_selection)
        {
            return false;
        }

        LLFolderViewModelItemInventory* view_model = getCurSelectedViewModelItem();
        if (!view_model || view_model->getInventoryType() != LLInventoryType::IT_CATEGORY)
        {
            return false;
        }
        LLViewerInventoryItem* landmark = LLLandmarkActions::findLandmarkForAgentPos();
        if (landmark)
        {
            //already exists
            return false;
        }
        return true;
    }
    else if ("add_landmark_root" == command_name)
    {
// [RLVa:KB] - Checked: 2012-02-08 (RLVa-1.4.5) | Added: RLVa-1.4.5
		if (gRlvHandler.hasBehaviour(RLV_BHVR_SHOWLOC))
		{
			return false;
		}
// [/RLVa:KB]

        LLViewerInventoryItem* landmark = LLLandmarkActions::findLandmarkForAgentPos();
        if (landmark)
        {
            //already exists
            return false;
        }
        return true;
    }
    else if ("share" == command_name)
    {
        if (!mCurrentSelectedList)
        {
            return false;
        }
        if (!LLAvatarActions::canShareSelectedItems(mCurrentSelectedList))
        {
            return false;
        }
        return true;
    }
    else if (command_name == "move_to_landmarks" || command_name == "move_to_favorites")
    {
        LLFolderViewModelItemInventory* cur_item_model = getCurSelectedViewModelItem();
        if (cur_item_model)
        {
            LLFolderType::EType folder_type = command_name == "move_to_landmarks" ? LLFolderType::FT_FAVORITE : LLFolderType::FT_LANDMARK;
            if (!gInventory.isObjectDescendentOf(cur_item_model->getUUID(), gInventory.findCategoryUUIDForType(folder_type)))
            {
                return false;
            }

            if (root_folder_view)
            {
                std::set<LLFolderViewItem*> selected_uuids = root_folder_view->getSelectionList();
                for (std::set<LLFolderViewItem*>::const_iterator iter = selected_uuids.begin(); iter != selected_uuids.end(); ++iter)
                {
                    LLFolderViewItem* item = *iter;
                    if (!item) return false;

                    cur_item_model = static_cast<LLFolderViewModelItemInventory*>(item->getViewModelItem());
                    if (!cur_item_model || cur_item_model->getInventoryType() != LLInventoryType::IT_LANDMARK)
                    {
                        return false;
                    }
                }
                return true;
            }
        }
        return false;
    }
    else
    {
        LL_WARNS() << "Unprocessed command has come: " << command_name << LL_ENDL;
    }

    return true;
}

void LLLandmarksPanel::onCustomAction(const LLSD& userdata)
{
    std::string command_name = userdata.asString();
    if("more_info" == command_name)
    {
        onShowProfile();
    }
    else if ("teleport" == command_name)
    {
        onTeleport();
    }
    else if ("show_on_map" == command_name)
    {
        onShowOnMap();
    }
    else if ("create_pick" == command_name)
    {
        LLFolderViewModelItemInventory* cur_item = getCurSelectedViewModelItem();
        if (cur_item)
        {
            doActionOnCurSelectedLandmark(boost::bind(&LLLandmarksPanel::doCreatePick, this, _1, cur_item->getUUID()));
        }
    }
    else if ("share" == command_name && mCurrentSelectedList)
    {
        LLAvatarActions::shareWithAvatars(mCurrentSelectedList);
    }
    else if ("restore" == command_name && mCurrentSelectedList)
    {
        mCurrentSelectedList->doToSelected(userdata);
    }
    else if (command_name == "move_to_landmarks" || command_name == "move_to_favorites")
    {
        LLFolderView* root_folder_view = mCurrentSelectedList ? mCurrentSelectedList->getRootFolder() : NULL;
        if (root_folder_view)
        {
            LLFolderType::EType folder_type = command_name == "move_to_landmarks" ? LLFolderType::FT_LANDMARK : LLFolderType::FT_FAVORITE;
            std::set<LLFolderViewItem*> selected_uuids = root_folder_view->getSelectionList();
            for (std::set<LLFolderViewItem*>::const_iterator iter = selected_uuids.begin(); iter != selected_uuids.end(); ++iter)
            {
                LLFolderViewItem* item = *iter;
                if (item)
                {
                    LLFolderViewModelItemInventory* item_model = static_cast<LLFolderViewModelItemInventory*>(item->getViewModelItem());
                    if (item_model)
                    {
                        change_item_parent(item_model->getUUID(), gInventory.findCategoryUUIDForType(folder_type));
                    }
                }
            }
        }

    }
}

void LLLandmarksPanel::onMenuVisibilityChange(LLUICtrl* ctrl, const LLSD& param)
{
    bool new_visibility = param["visibility"].asBoolean();

    // We don't have to update items visibility if the menu is hiding.
    if (!new_visibility) return;

    BOOL are_any_items_in_trash = FALSE;
    BOOL are_all_items_in_trash = TRUE;

    LLFolderView* root_folder_view = mCurrentSelectedList ? mCurrentSelectedList->getRootFolder() : NULL;
    if(root_folder_view)
    {
        const LLUUID trash_id = gInventory.findCategoryUUIDForType(LLFolderType::FT_TRASH);

        std::set<LLFolderViewItem*> selected_items =    root_folder_view->getSelectionList();

        // Iterate through selected items to find out if any of these items are in Trash
        // or all the items are in Trash category.
        for (std::set<LLFolderViewItem*>::const_iterator iter =    selected_items.begin(); iter != selected_items.end(); ++iter)
        {
            LLFolderViewItem* item = *iter;

            // If no item is found it might be a folder id.
            if (!item) continue;

            LLFolderViewModelItemInventory* listenerp = static_cast<LLFolderViewModelItemInventory*>(item->getViewModelItem());
            if(!listenerp) continue;

            // Trash category itself should not be included because it can't be
            // actually restored from trash.
            are_all_items_in_trash &= listenerp->isItemInTrash() &&    listenerp->getUUID() != trash_id;

            // If there are any selected items in Trash including the Trash category itself
            // we show "Restore Item" in context menu and hide other irrelevant items.
            are_any_items_in_trash |= listenerp->isItemInTrash();
        }
    }

    // Display "Restore Item" menu entry if at least one of the selected items
    // is in Trash or the Trash category itself is among selected items.
    // Hide other menu entries in this case.
    // Enable this menu entry only if all selected items are in the Trash category.
    toggle_restore_menu((LLMenuGL*)ctrl, are_any_items_in_trash, are_all_items_in_trash);
}

/*
Processes such actions: cut/rename/delete/paste actions

Rules:
 1. We can't perform any action in Library
 2. For Landmarks we can:
    - cut/rename/delete in any other accordions
    - paste - only in Favorites, Landmarks accordions
 3. For Folders we can: perform any action in Landmarks accordion, except Received folder
 4. We can paste folders from Clipboard (processed by LLFolderView::canPaste())
 5. Check LLFolderView/Inventory Bridges rules
 */
bool LLLandmarksPanel::canItemBeModified(const std::string& command_name, LLFolderViewItem* item) const
{
    // validate own rules first

    if (!item) return false;

    bool can_be_modified = false;

    // landmarks can be modified in any other accordion...
    if (static_cast<LLFolderViewModelItemInventory*>(item->getViewModelItem())->getInventoryType() == LLInventoryType::IT_LANDMARK)
    {
        can_be_modified = true;
    }
    else
    {
        // ...folders only in the Landmarks accordion...
        can_be_modified = isLandmarksPanel;
    }

    // then ask LLFolderView permissions

    LLFolderView* root_folder = mCurrentSelectedList->getRootFolder();

    if ("copy" == command_name)
    {
        // we shouldn't be able to copy folders from My Inventory Panel
        return can_be_modified && root_folder->canCopy();
    }
    else if ("collapse" == command_name)
    {
        return item->isOpen();
    }
    else if ("expand" == command_name)
    {
        return !item->isOpen();
    }

    if (can_be_modified)
    {
        LLFolderViewModelItemInventory* listenerp = static_cast<LLFolderViewModelItemInventory*>(item->getViewModelItem());

        if ("cut" == command_name)
        {
            can_be_modified = root_folder->canCut();
        }
        else if ("rename" == command_name)
        {
            can_be_modified = listenerp ? listenerp->isItemRenameable() : false;
        }
        else if ("delete" == command_name)
        {
            can_be_modified = listenerp ? listenerp->isItemRemovable() && !listenerp->isItemInTrash() : false;
        }
        else if("paste" == command_name)
        {
            can_be_modified = root_folder->canPaste();
        }
        else
        {
            LL_WARNS() << "Unprocessed command has come: " << command_name << LL_ENDL;
        }
    }

    return can_be_modified;
}

bool LLLandmarksPanel::handleDragAndDropToTrash(BOOL drop, EDragAndDropType cargo_type, void* cargo_data , EAcceptance* accept)
{
    *accept = ACCEPT_NO;

    switch (cargo_type)
    {

    case DAD_LANDMARK:
    case DAD_CATEGORY:
        {
            bool is_enabled = isActionEnabled("delete");

            if (is_enabled) *accept = ACCEPT_YES_MULTI;

            if (is_enabled && drop)
            {
                // don't call onClipboardAction("delete")
                // this lead to removing (N * 2 - 1) items if drag N>1 items into trash. EXT-6757
                // So, let remove items one by one.
                LLInventoryItem* item = static_cast<LLInventoryItem*>(cargo_data);
                if (item)
                {
                    LLFolderViewItem* fv_item = mCurrentSelectedList
                        ? mCurrentSelectedList->getItemByID(item->getUUID())
                        : NULL;

                    if (fv_item)
                    {
                        // is Item Removable checked inside of remove()
                        fv_item->remove();
                    }
                }
            }
        }
        break;
    default:
        break;
    }

    updateVerbs();
    return true;
}

void LLLandmarksPanel::doShowOnMap(LLLandmark* landmark)
{
    LLVector3d landmark_global_pos;
    if (!landmark->getGlobalPos(landmark_global_pos))
        return;

    LLFloaterWorldMap* worldmap_instance = LLFloaterWorldMap::getInstance();
    if (!landmark_global_pos.isExactlyZero() && worldmap_instance)
    {
        worldmap_instance->trackLocation(landmark_global_pos);
        LLFloaterReg::showInstance("world_map", "center");
    }

	mShowOnMapBtn->setEnabled(TRUE); // <FS:Ansariel> FIRE-31033: Keep Teleport/Map/Profile buttons on places floater
    if (mGearLandmarkMenu)
    {
        mGearLandmarkMenu->setItemEnabled("show_on_map", TRUE);
    }
}

void LLLandmarksPanel::doProcessParcelInfo(LLLandmark* landmark,
                                           LLInventoryItem* inv_item,
                                           const LLParcelData& parcel_data)
{
    LLVector3d landmark_global_pos;
    landmark->getGlobalPos(landmark_global_pos);

    LLPickData data;
    data.pos_global = landmark_global_pos;
    data.name = inv_item->getName();
    data.desc = inv_item->getDescription();
    data.snapshot_id = parcel_data.snapshot_id;
    data.parcel_id = parcel_data.parcel_id;

    LLFloaterProfile* profile_floater = dynamic_cast<LLFloaterProfile*>(LLFloaterReg::showInstance("profile", LLSD().with("id", gAgentID)));
    if (profile_floater)
    {
        profile_floater->createPick(data);
    }
}

void LLLandmarksPanel::doCreatePick(LLLandmark* landmark, const LLUUID &item_id)
{
    LLViewerRegion* region = gAgent.getRegion();
    if (!region) return;

    mCreatePickItemId = item_id;

    LLGlobalVec pos_global;
    LLUUID region_id;
    landmark->getGlobalPos(pos_global);
    landmark->getRegionID(region_id);
    LLVector3 region_pos((F32)fmod(pos_global.mdV[VX], (F64)REGION_WIDTH_METERS),
                      (F32)fmod(pos_global.mdV[VY], (F64)REGION_WIDTH_METERS),
                      (F32)pos_global.mdV[VZ]);

    LLSD body;
    std::string url = region->getCapability("RemoteParcelRequest");
    if (!url.empty())
    {
        LLRemoteParcelInfoProcessor::getInstance()->requestRegionParcelInfo(url,
            region_id, region_pos, pos_global, getObserverHandle());
    }
    else
    {
        LL_WARNS() << "Can't create pick for landmark for region" << region_id
                << ". Region: " << region->getName()
                << " does not support RemoteParcelRequest" << LL_ENDL;
    }
}

//////////////////////////////////////////////////////////////////////////
// HELPER FUNCTIONS
//////////////////////////////////////////////////////////////////////////
static void filter_list(LLPlacesInventoryPanel* inventory_list, const std::string& string)
{
    // When search is cleared, restore the old folder state.
    if (!inventory_list->getFilterSubString().empty() && string == "")
    {
        inventory_list->setFilterSubString(LLStringUtil::null);
        // Re-open folders that were open before
        inventory_list->restoreFolderState();
    }

    if (inventory_list->getFilterSubString().empty() && string.empty())
    {
        // current filter and new filter empty, do nothing
        return;
    }

    // save current folder open state if no filter currently applied
    if (inventory_list->getFilterSubString().empty())
    {
        inventory_list->saveFolderState();
    }

    // Set new filter string
    inventory_list->setFilterSubString(string);
}

static void collapse_all_folders(LLFolderView* root_folder)
{
    if (!root_folder)
        return;

    root_folder->setOpenArrangeRecursively(FALSE, LLFolderViewFolder::RECURSE_DOWN);
    root_folder->arrangeAll();
}

static void expand_all_folders(LLFolderView* root_folder)
{
    if (!root_folder)
        return;

    root_folder->setOpenArrangeRecursively(TRUE, LLFolderViewFolder::RECURSE_DOWN);
    root_folder->arrangeAll();
}

static bool has_expanded_folders(LLFolderView* root_folder)
{
    LLCheckFolderState checker;
    root_folder->applyFunctorRecursively(checker);

    // We assume that the root folder is always expanded so we enable "collapse_all"
    // command when we have at least one more expanded folder.
    if (checker.getExpandedFolders() < 2)
    {
        return false;
    }

    return true;
}

static bool has_collapsed_folders(LLFolderView* root_folder)
{
    LLCheckFolderState checker;
    root_folder->applyFunctorRecursively(checker);

    if (checker.getCollapsedFolders() < 1)
    {
        return false;
    }

    return true;
}

// Displays "Restore Item" context menu entry while hiding
// all other entries or vice versa.
// Sets "Restore Item" enabled state.
void toggle_restore_menu(LLMenuGL *menu, BOOL visible, BOOL enabled)
{
    if (!menu) return;

    const LLView::child_list_t *list = menu->getChildList();
    for (LLView::child_list_t::const_iterator itor = list->begin();
         itor != list->end();
         ++itor)
    {
        LLView *menu_item = (*itor);
        std::string name = menu_item->getName();

        if ("restore_item" == name)
        {
            menu_item->setVisible(visible);
            menu_item->setEnabled(enabled);
        }
        else
        {
            menu_item->setVisible(!visible);
        }
    }
}

// <FS:Ansariel> FIRE-31051: Hide empty folders in Places floater when filtering
static bool category_has_descendents(LLPlacesInventoryPanel* inventory_list)
{
	LLViewerInventoryCategory* category = gInventory.getCategory(inventory_list->getRootFolderID());
	if (category)
	{
		return category->getDescendentCount() > 0;
	}

	return false;
}
// </FS:Ansariel>

LLFavoritesPanel::LLFavoritesPanel()
    :   LLLandmarksPanel(false)
{
    buildFromFile("panel_favorites.xml");
}

BOOL LLFavoritesPanel::postBuild()
{
    if (!gInventory.isInventoryUsable())
        return FALSE;

    // mast be called before any other initXXX methods to init Gear menu
    LLLandmarksPanel::initListCommandsHandlers();

    initFavoritesInventoryPanel();

    return TRUE;
}

void LLFavoritesPanel::initFavoritesInventoryPanel()
{
    mCurrentSelectedList = getChild<LLPlacesInventoryPanel>("favorites_list");

    LLLandmarksPanel::initLandmarksPanel(mCurrentSelectedList);
    mCurrentSelectedList->getFilter().setEmptyLookupMessage("FavoritesNoMatchingItems");
}
// EOF<|MERGE_RESOLUTION|>--- conflicted
+++ resolved
@@ -199,16 +199,11 @@
 {
     filter_list(mCurrentSelectedList, string);
 
-<<<<<<< HEAD
-	if (sFilterSubString != string)
-		sFilterSubString = string;
-
-	// <FS:Ansariel> FIRE-31051: Hide empty folders in Places floater when filtering
-	updateShowFolderState();
-=======
     if (sFilterSubString != string)
         sFilterSubString = string;
->>>>>>> 38c2a5bd
+
+    // <FS:Ansariel> FIRE-31051: Hide empty folders in Places floater when filtering
+    updateShowFolderState();
 }
 
 // virtual
@@ -220,18 +215,14 @@
         return;
     }
 
-<<<<<<< HEAD
-	// <FS:Ansariel> FIRE-31033: Keep Teleport/Map/Profile buttons on places floater
-	// Disable the "Map" button because loading landmark can take some time.
-	// During this time the button is useless. It will be enabled on callback finish
-	// or upon switching to other item.
-	mShowOnMapBtn->setEnabled(FALSE);
-	// </FS:Ansariel>
-
-	doActionOnCurSelectedLandmark(boost::bind(&LLLandmarksPanel::doShowOnMap, this, _1));
-=======
+    // <FS:Ansariel> FIRE-31033: Keep Teleport/Map/Profile buttons on places floater
+    // Disable the "Map" button because loading landmark can take some time.
+    // During this time the button is useless. It will be enabled on callback finish
+    // or upon switching to other item.
+    mShowOnMapBtn->setEnabled(FALSE);
+    // </FS:Ansariel>
+
     doActionOnCurSelectedLandmark(boost::bind(&LLLandmarksPanel::doShowOnMap, this, _1));
->>>>>>> 38c2a5bd
 }
 
 //virtual
@@ -312,27 +303,20 @@
 
 void LLLandmarksPanel::updateVerbs()
 {
-<<<<<<< HEAD
-	if (sRemoveBtn)
-	{
-		sRemoveBtn->setEnabled(isActionEnabled("delete") && (isFolderSelected() || isLandmarkSelected()));
-	}
-
-	// <FS:Ansariel> FIRE-31033: Keep Teleport/Map/Profile buttons on places floater
-	if (!isTabVisible())
-		return;
-
-	bool landmark_selected = isLandmarkSelected();
-	mTeleportBtn->setEnabled(landmark_selected && isActionEnabled("teleport"));
-	mShowProfile->setEnabled(landmark_selected && isActionEnabled("more_info"));
-	mShowOnMapBtn->setEnabled(landmark_selected && isActionEnabled("show_on_map"));
-	// </FS:Ansariel>
-=======
     if (sRemoveBtn)
     {
         sRemoveBtn->setEnabled(isActionEnabled("delete") && (isFolderSelected() || isLandmarkSelected()));
     }
->>>>>>> 38c2a5bd
+
+    // <FS:Ansariel> FIRE-31033: Keep Teleport/Map/Profile buttons on places floater
+    if (!isTabVisible())
+        return;
+
+    bool landmark_selected = isLandmarkSelected();
+    mTeleportBtn->setEnabled(landmark_selected && isActionEnabled("teleport"));
+    mShowProfile->setEnabled(landmark_selected && isActionEnabled("more_info"));
+    mShowOnMapBtn->setEnabled(landmark_selected && isActionEnabled("show_on_map"));
+    // </FS:Ansariel>
 }
 
 void LLLandmarksPanel::setItemSelected(const LLUUID& obj_id, BOOL take_keyboard_focus)
@@ -351,21 +335,21 @@
 // <FS:Ansariel> FIRE-31051: Hide empty folders in Places floater when filtering
 void LLLandmarksPanel::updateShowFolderState()
 {
-	if (!mLandmarksInventoryPanel)
-	{
-		return;
-	}
-
-	bool show_all_folders = mLandmarksInventoryPanel->getFilterSubString().empty();
-	if (show_all_folders)
-	{
-		show_all_folders = category_has_descendents(mLandmarksInventoryPanel);
-	}
-
-	mLandmarksInventoryPanel->setShowFolderState(show_all_folders ?
-		LLInventoryFilter::SHOW_ALL_FOLDERS :
-		LLInventoryFilter::SHOW_NON_EMPTY_FOLDERS
-	);
+    if (!mLandmarksInventoryPanel)
+    {
+        return;
+    }
+
+    bool show_all_folders = mLandmarksInventoryPanel->getFilterSubString().empty();
+    if (show_all_folders)
+    {
+        show_all_folders = category_has_descendents(mLandmarksInventoryPanel);
+    }
+
+    mLandmarksInventoryPanel->setShowFolderState(show_all_folders ?
+        LLInventoryFilter::SHOW_ALL_FOLDERS :
+        LLInventoryFilter::SHOW_NON_EMPTY_FOLDERS
+    );
 }
 // </FS:Ansariel>
 
@@ -570,19 +554,18 @@
     std::string command_name = userdata.asString();
     if("add_landmark" == command_name
         || "add_landmark_root" == command_name)
-<<<<<<< HEAD
-	{
+    {
 // [RLVa:KB] - Checked: 2012-02-08 (RLVa-1.4.5) | Added: RLVa-1.4.5
-		if (!gRlvHandler.hasBehaviour(RLV_BHVR_SHOWLOC))
-		{
+        if (!gRlvHandler.hasBehaviour(RLV_BHVR_SHOWLOC))
+        {
 // [/RLVa:KB]
-			LLViewerInventoryItem* landmark = LLLandmarkActions::findLandmarkForAgentPos();
-			if(landmark)
-			{
-				LLNotificationsUtil::add("LandmarkAlreadyExists");
-			}
-			else
-			{
+            LLViewerInventoryItem* landmark = LLLandmarkActions::findLandmarkForAgentPos();
+            if(landmark)
+            {
+                LLNotificationsUtil::add("LandmarkAlreadyExists");
+            }
+            else
+            {
                 LLSD args;
                 args["type"] = "create_landmark";
                 if ("add_landmark" == command_name
@@ -596,67 +579,11 @@
                     args["dest_folder"] = mLandmarksInventoryPanel->getRootFolderID();
                 }
                 // else will end up in favorites
-				LLFloaterReg::showInstance("add_landmark", args);
-			}
+                LLFloaterReg::showInstance("add_landmark", args);
+            }
 // [RLVa:KB] - Checked: 2012-02-08 (RLVa-1.4.5) | Added: RLVa-1.4.5
-		}
+        }
 // [/RLVa:KB]
-	} 
-	else if ("category" == command_name)
-	{
-		if (item && mCurrentSelectedList == mLandmarksInventoryPanel)
-		{
-			LLFolderViewModelItem* folder_bridge = NULL;
-
-			if (view_model->getInventoryType()
-					== LLInventoryType::IT_LANDMARK)
-			{
-				// for a landmark get parent folder bridge
-				folder_bridge = item->getParentFolder()->getViewModelItem();
-			}
-			else if (view_model->getInventoryType()
-					== LLInventoryType::IT_CATEGORY)
-			{
-				// for a folder get its own bridge
-				folder_bridge = view_model;
-			}
-
-			menu_create_inventory_item(mCurrentSelectedList,
-					dynamic_cast<LLFolderBridge*> (folder_bridge), LLSD(
-							"category"), gInventory.findCategoryUUIDForType(
-							LLFolderType::FT_LANDMARK));
-		}
-		else
-		{
-			//in case My Landmarks tab is completely empty (thus cannot be determined as being selected)
-			menu_create_inventory_item(mLandmarksInventoryPanel, NULL,  LLSD("category"), 
-				gInventory.findCategoryUUIDForType(LLFolderType::FT_LANDMARK));
-		}
-	}
-=======
-    {
-        LLViewerInventoryItem* landmark = LLLandmarkActions::findLandmarkForAgentPos();
-        if(landmark)
-        {
-            LLNotificationsUtil::add("LandmarkAlreadyExists");
-        }
-        else
-        {
-            LLSD args;
-            args["type"] = "create_landmark";
-            if ("add_landmark" == command_name
-                && view_model->getInventoryType() == LLInventoryType::IT_CATEGORY)
-            {
-                args["dest_folder"] = view_model->getUUID();
-            }
-            if ("add_landmark_root" == command_name
-                && mCurrentSelectedList == mLandmarksInventoryPanel)
-            {
-                args["dest_folder"] = mLandmarksInventoryPanel->getRootFolderID();
-            }
-            // else will end up in favorites
-            LLFloaterReg::showInstance("add_landmark", args);
-        }
     }
     else if ("category" == command_name)
     {
@@ -689,7 +616,6 @@
                 gInventory.findCategoryUUIDForType(LLFolderType::FT_LANDMARK));
         }
     }
->>>>>>> 38c2a5bd
     else if ("category_root" == command_name)
     {
         //in case My Landmarks tab is completely empty (thus cannot be determined as being selected)
@@ -766,107 +692,6 @@
 
 bool LLLandmarksPanel::isActionEnabled(const LLSD& userdata) const
 {
-<<<<<<< HEAD
-	std::string command_name = userdata.asString();
-
-	LLFolderView* root_folder_view = mCurrentSelectedList 
-		? mCurrentSelectedList->getRootFolder() 
-		: NULL;
-
-	bool is_single_selection = root_folder_view && root_folder_view->getSelectedCount() == 1;
-
-	if ("collapse_all" == command_name)
-	{
-		return has_expanded_folders(mCurrentSelectedList->getRootFolder());
-	}
-	else if ("expand_all" == command_name)
-	{
-		return has_collapsed_folders(mCurrentSelectedList->getRootFolder());
-	}
-	else if ("sort_by_date"	== command_name)
-	{
-		// disable "sort_by_date" for Favorites tab because
-		// it has its own items order. EXT-1758
-		if (!isLandmarksPanel)
-		{
-			return false;
-		}
-	}
-	else if (  "paste"		== command_name
-			|| "cut"		== command_name
-			|| "copy"		== command_name
-			|| "delete"		== command_name
-			|| "collapse"	== command_name
-			|| "expand"		== command_name
-			)
-	{
-		if (!root_folder_view) return false;
-
-		std::set<LLFolderViewItem*> selected_uuids =    root_folder_view->getSelectionList();
-
-		if (selected_uuids.empty())
-		{
-			return false;
-		}
-		
-		// Allow to execute the command only if it can be applied to all selected items.
-		for (std::set<LLFolderViewItem*>::const_iterator iter =    selected_uuids.begin(); iter != selected_uuids.end(); ++iter)
-		{
-			LLFolderViewItem* item = *iter;
-
-			if (!item) return false;
-
-			if (!canItemBeModified(command_name, item)) return false;
-		}
-
-		return true;
-	}
-	else if (  "teleport"		== command_name
-			|| "more_info"		== command_name
-			|| "show_on_map"	== command_name
-			|| "copy_slurl"		== command_name
-			|| "rename"			== command_name
-			)
-	{
-		// disable some commands for multi-selection. EXT-1757
-		if (!is_single_selection)
-		{
-			return false;
-		}
-
-		if ("show_on_map" == command_name)
-		{
-			LLFolderViewModelItemInventory* cur_item = getCurSelectedViewModelItem();
-			if (!cur_item) return false;
-
-			LLViewerInventoryItem* inv_item = dynamic_cast<LLViewerInventoryItem*>(cur_item->getInventoryObject());
-			if (!inv_item) return false;
-
-			LLUUID asset_uuid = inv_item->getAssetUUID();
-			if (asset_uuid.isNull()) return false;
-
-			// Disable "Show on Map" if landmark loading is in progress.
-			// <FS:Ansariel> RLVa fix
-			//return !gLandmarkList.isAssetInLoadedCallbackMap(asset_uuid);
-			return !gLandmarkList.isAssetInLoadedCallbackMap(asset_uuid) && !gRlvHandler.hasBehaviour(RLV_BHVR_SHOWWORLDMAP);
-		}
-		else if ("rename" == command_name)
-		{
-			LLFolderViewItem* selected_item = getCurSelectedItem();
-			if (!selected_item) return false;
-
-			return canItemBeModified(command_name, selected_item);
-		}
-		// <FS:Ansariel> RLVa fix
-		else if ("teleport" == command_name)
-		{
-			return !gRlvHandler.hasBehaviour(RLV_BHVR_TPLM);
-		}
-		// </FS:Ansariel>
-
-		return true;
-	}
-=======
     std::string command_name = userdata.asString();
 
     LLFolderView* root_folder_view = mCurrentSelectedList
@@ -946,7 +771,9 @@
             if (asset_uuid.isNull()) return false;
 
             // Disable "Show on Map" if landmark loading is in progress.
-            return !gLandmarkList.isAssetInLoadedCallbackMap(asset_uuid);
+            // <FS:Ansariel> RLVa fix
+            //return !gLandmarkList.isAssetInLoadedCallbackMap(asset_uuid);
+            return !gLandmarkList.isAssetInLoadedCallbackMap(asset_uuid) && !gRlvHandler.hasBehaviour(RLV_BHVR_SHOWWORLDMAP);
         }
         else if ("rename" == command_name)
         {
@@ -955,10 +782,15 @@
 
             return canItemBeModified(command_name, selected_item);
         }
+        // <FS:Ansariel> RLVa fix
+        else if ("teleport" == command_name)
+        {
+            return !gRlvHandler.hasBehaviour(RLV_BHVR_TPLM);
+        }
+        // </FS:Ansariel>
 
         return true;
     }
->>>>>>> 38c2a5bd
     if ("category_root" == command_name || "category" == command_name)
     {
         // we can add folder only in Landmarks tab
@@ -979,10 +811,10 @@
     else if ("add_landmark" == command_name)
     {
 // [RLVa:KB] - Checked: 2012-02-08 (RLVa-1.4.5) | Added: RLVa-1.4.5
-		if (gRlvHandler.hasBehaviour(RLV_BHVR_SHOWLOC))
-		{
-			return false;
-		}
+        if (gRlvHandler.hasBehaviour(RLV_BHVR_SHOWLOC))
+        {
+            return false;
+        }
 // [/RLVa:KB]
 
         if (!is_single_selection)
@@ -1006,10 +838,10 @@
     else if ("add_landmark_root" == command_name)
     {
 // [RLVa:KB] - Checked: 2012-02-08 (RLVa-1.4.5) | Added: RLVa-1.4.5
-		if (gRlvHandler.hasBehaviour(RLV_BHVR_SHOWLOC))
-		{
-			return false;
-		}
+        if (gRlvHandler.hasBehaviour(RLV_BHVR_SHOWLOC))
+        {
+            return false;
+        }
 // [/RLVa:KB]
 
         LLViewerInventoryItem* landmark = LLLandmarkActions::findLandmarkForAgentPos();
@@ -1305,7 +1137,7 @@
         LLFloaterReg::showInstance("world_map", "center");
     }
 
-	mShowOnMapBtn->setEnabled(TRUE); // <FS:Ansariel> FIRE-31033: Keep Teleport/Map/Profile buttons on places floater
+    mShowOnMapBtn->setEnabled(TRUE); // <FS:Ansariel> FIRE-31033: Keep Teleport/Map/Profile buttons on places floater
     if (mGearLandmarkMenu)
     {
         mGearLandmarkMenu->setItemEnabled("show_on_map", TRUE);
@@ -1468,13 +1300,13 @@
 // <FS:Ansariel> FIRE-31051: Hide empty folders in Places floater when filtering
 static bool category_has_descendents(LLPlacesInventoryPanel* inventory_list)
 {
-	LLViewerInventoryCategory* category = gInventory.getCategory(inventory_list->getRootFolderID());
-	if (category)
-	{
-		return category->getDescendentCount() > 0;
-	}
-
-	return false;
+    LLViewerInventoryCategory* category = gInventory.getCategory(inventory_list->getRootFolderID());
+    if (category)
+    {
+        return category->getDescendentCount() > 0;
+    }
+
+    return false;
 }
 // </FS:Ansariel>
 
