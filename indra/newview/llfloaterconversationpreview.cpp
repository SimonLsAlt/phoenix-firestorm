--- conflicted
+++ resolved
@@ -74,54 +74,13 @@
 
 BOOL LLFloaterConversationPreview::postBuild()
 {
-<<<<<<< HEAD
-	// <FS:CR> [FS communication UI]
-	//mChatHistory = getChild<LLChatHistory>("chat_history");
-	mChatHistory = getChild<FSChatHistory>("chat_history");
-	// <FS:CR> [FS communication UI]
-	
-	childSetAction("open_external_btn", boost::bind(&LLFloaterConversationPreview::onBtnOpenExternal, this));	//<FS:CR> Open chat history externally
-	childSetAction("search_btn", boost::bind(&LLFloaterConversationPreview::onClickSearch, this));	// [FS:CR] FIRE-6545
-
-	const LLConversation* conv = LLConversationLog::instance().getConversation(mSessionID);
-	std::string name;
-	std::string file;
-
-	if (mAccountName != "")
-	{
-		name = mCompleteName;
-		file = mAccountName;
-	}
-	else if (mSessionID != LLUUID::null && conv)
-	{
-		name = conv->getConversationName();
-		file = conv->getHistoryFileName();
-		mIsGroup = (LLIMModel::LLIMSession::GROUP_SESSION == conv->getConversationType());
-	}
-	else
-	{
-		name = LLTrans::getString("NearbyChatTitle");
-		file = "chat";
-	}
-	mChatHistoryFileName = file;
-	// <FS:Ansariel> Broken version got removed in https://bitbucket.org/lindenlab/viewer/commits/57b32eb01cd35bbac440569df885036eb24f2369
-	//               but this is actually needed in the fixed form: If a group chat
-	//               log is stored in conversation.log without the suffix, the filename
-	//               will not be updated until the conversation is removed from the log,
-	//               resulting in the old chat log being displayed.
-	if (mIsGroup && !LLStringUtil::endsWith(mChatHistoryFileName, GROUP_CHAT_SUFFIX))
-	{
-		mChatHistoryFileName += GROUP_CHAT_SUFFIX;
-	}
-	// </FS:Ansariel>
-	LLStringUtil::format_map_t args;
-	args["[NAME]"] = name;
-	std::string title = getString("Title", args);
-	setTitle(title);
-
-	return LLFloater::postBuild();
-=======
-    mChatHistory = getChild<LLChatHistory>("chat_history");
+    // <FS:CR> [FS communication UI]
+    //mChatHistory = getChild<LLChatHistory>("chat_history");
+    mChatHistory = getChild<FSChatHistory>("chat_history");
+    // <FS:CR> [FS communication UI]
+
+    childSetAction("open_external_btn", boost::bind(&LLFloaterConversationPreview::onBtnOpenExternal, this));   //<FS:CR> Open chat history externally
+    childSetAction("search_btn", boost::bind(&LLFloaterConversationPreview::onClickSearch, this));  // [FS:CR] FIRE-6545
 
     const LLConversation* conv = LLConversationLog::instance().getConversation(mSessionID);
     std::string name;
@@ -144,17 +103,22 @@
         file = "chat";
     }
     mChatHistoryFileName = file;
+    // <FS:Ansariel> Broken version got removed in https://bitbucket.org/lindenlab/viewer/commits/57b32eb01cd35bbac440569df885036eb24f2369
+    //               but this is actually needed in the fixed form: If a group chat
+    //               log is stored in conversation.log without the suffix, the filename
+    //               will not be updated until the conversation is removed from the log,
+    //               resulting in the old chat log being displayed.
     if (mIsGroup && !LLStringUtil::endsWith(mChatHistoryFileName, GROUP_CHAT_SUFFIX))
     {
         mChatHistoryFileName += GROUP_CHAT_SUFFIX;
     }
+    // </FS:Ansariel>
     LLStringUtil::format_map_t args;
     args["[NAME]"] = name;
     std::string title = getString("Title", args);
     setTitle(title);
 
     return LLFloater::postBuild();
->>>>>>> 38c2a5bd
 }
 
 void LLFloaterConversationPreview::setPages(std::list<LLSD>* messages, const std::string& file_name)
@@ -262,72 +226,6 @@
 
 void LLFloaterConversationPreview::showHistory()
 {
-<<<<<<< HEAD
-	// additional protection to avoid changes of mMessages in setPages
-	LLMutexLock lock(&mMutex);
-	if(mMessages == NULL || !mMessages->size() || mCurrentPage * mPageSize >= mMessages->size())
-	{
-		return;
-	}
-
-	mChatHistory->clear();
-	std::ostringstream message;
-	std::list<LLSD>::const_iterator iter = mMessages->begin();
-	std::advance(iter, mCurrentPage * mPageSize);
-
-	for (int msg_num = 0; iter != mMessages->end() && msg_num < mPageSize; ++iter, ++msg_num)
-	{
-		LLSD msg = *iter;
-
-		LLUUID from_id 		= LLUUID::null;
-		std::string time	= msg["time"].asString();
-		std::string from	= msg["from"].asString();
-		std::string message	= msg["message"].asString();
-
-		if (msg["from_id"].isDefined())
-		{
-			from_id = msg["from_id"].asUUID();
-		}
-		else
- 		{
-			std::string legacy_name = gCacheName->buildLegacyName(from);
-			from_id = LLAvatarNameCache::getInstance()->findIdByName(legacy_name);
- 		}
-
-		LLChat chat;
-		chat.mFromID = from_id;
-		chat.mSessionID = mSessionID;
-		chat.mFromName = from;
-		chat.mTimeStr = time;
-		chat.mChatStyle = CHAT_STYLE_HISTORY;
-		chat.mText = message;
-
-		if (from_id.isNull() && SYSTEM_FROM == from)
-		{
-			chat.mSourceType = CHAT_SOURCE_SYSTEM;
-
-		}
-		else if (from_id.isNull())
-		{
-			// <FS:CR> [FS communication UI]
-			//chat.mSourceType = LLFloaterIMNearbyChat::isWordsName(from) ? CHAT_SOURCE_UNKNOWN : CHAT_SOURCE_OBJECT;
-			chat.mSourceType = FSFloaterNearbyChat::isWordsName(from) ? CHAT_SOURCE_UNKNOWN : CHAT_SOURCE_OBJECT;
-			// </FS:CR> [FS communication UI]
-		}
-
-		LLSD chat_args;
-		chat_args["use_plain_text_chat_history"] =
-						gSavedSettings.getBOOL("PlainTextChatHistory");
-		// <FS:CR>
-		//chat_args["show_time"] = gSavedSettings.getBOOL("IMShowTime");
-		chat_args["show_time"] = gSavedSettings.getBOOL("FSShowTimestampsTranscripts");
-		// </FS:CR>
-		chat_args["show_names_for_p2p_conv"] = gSavedSettings.getBOOL("IMShowNamesForP2PConv");
-		chat_args["conversation_log"] = true;	// <FS:CR> Don't dim the history in conversation log
-
-		mChatHistory->appendMessage(chat,chat_args);
-	}
-=======
     // additional protection to avoid changes of mMessages in setPages
     LLMutexLock lock(&mMutex);
     if(mMessages == NULL || !mMessages->size() || mCurrentPage * mPageSize >= mMessages->size())
@@ -374,65 +272,59 @@
         }
         else if (from_id.isNull())
         {
-            chat.mSourceType = LLFloaterIMNearbyChat::isWordsName(from) ? CHAT_SOURCE_UNKNOWN : CHAT_SOURCE_OBJECT;
+            // <FS:CR> [FS communication UI]
+            //chat.mSourceType = LLFloaterIMNearbyChat::isWordsName(from) ? CHAT_SOURCE_UNKNOWN : CHAT_SOURCE_OBJECT;
+            chat.mSourceType = FSFloaterNearbyChat::isWordsName(from) ? CHAT_SOURCE_UNKNOWN : CHAT_SOURCE_OBJECT;
+            // </FS:CR> [FS communication UI]
         }
 
         LLSD chat_args;
         chat_args["use_plain_text_chat_history"] =
                         gSavedSettings.getBOOL("PlainTextChatHistory");
-        chat_args["show_time"] = gSavedSettings.getBOOL("IMShowTime");
+        // <FS:CR>
+        //chat_args["show_time"] = gSavedSettings.getBOOL("IMShowTime");
+        chat_args["show_time"] = gSavedSettings.getBOOL("FSShowTimestampsTranscripts");
+        // </FS:CR>
         chat_args["show_names_for_p2p_conv"] = gSavedSettings.getBOOL("IMShowNamesForP2PConv");
+        chat_args["conversation_log"] = true;   // <FS:CR> Don't dim the history in conversation log
 
         mChatHistory->appendMessage(chat,chat_args);
     }
->>>>>>> 38c2a5bd
 }
 
 void LLFloaterConversationPreview::onMoreHistoryBtnClick()
 {
-<<<<<<< HEAD
-	mCurrentPage = (int)(mPageSpinner->getValueF32());
-	if (!mCurrentPage)
-	{
-		return;
-	}
-
-	mCurrentPage--;
-	mShowHistory = true;
+    mCurrentPage = (int)(mPageSpinner->getValueF32());
+    if (!mCurrentPage)
+    {
+        return;
+    }
+
+    mCurrentPage--;
+    mShowHistory = true;
 }
 
 // <FS:CR> Open chat history externally
 void LLFloaterConversationPreview::onBtnOpenExternal()
 {
-	gViewerWindow->getWindow()->openFile(LLLogChat::makeLogFileName(mChatHistoryFileName));
+    gViewerWindow->getWindow()->openFile(LLLogChat::makeLogFileName(mChatHistoryFileName));
 }
 
 // [FS:CR] FIRE-6545
 void LLFloaterConversationPreview::onClickSearch()
 {
-	LLFloaterSearchReplace::show(mChatHistory);
+    LLFloaterSearchReplace::show(mChatHistory);
 }
 
 // <FS:Ansariel> CTRL-F for search history
 BOOL LLFloaterConversationPreview::handleKeyHere(KEY key, MASK mask)
 {
-	if (mask == MASK_CONTROL && key == 'F')
-	{
-		LLFloaterSearchReplace::show(mChatHistory);
-		return TRUE;
-	}
-
-	return LLFloater::handleKeyHere(key, mask);
-}
-// </FS:Ansariel>
-=======
-    mCurrentPage = (int)(mPageSpinner->getValueF32());
-    if (!mCurrentPage)
-    {
-        return;
-    }
-
-    mCurrentPage--;
-    mShowHistory = true;
-}
->>>>>>> 38c2a5bd
+    if (mask == MASK_CONTROL && key == 'F')
+    {
+        LLFloaterSearchReplace::show(mChatHistory);
+        return TRUE;
+    }
+
+    return LLFloater::handleKeyHere(key, mask);
+}
+// </FS:Ansariel>