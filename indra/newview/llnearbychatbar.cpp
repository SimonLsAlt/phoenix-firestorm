--- conflicted
+++ resolved
@@ -48,13 +48,10 @@
 #include "llrootview.h"
 #include "llviewerchat.h"
 #include "llnearbychat.h"
-<<<<<<< HEAD
 #include "lltranslate.h"
-=======
 // [RLVa:KB] - Checked: 2010-02-27 (RLVa-1.2.0b)
 #include "rlvhandler.h"
 // [/RLVa:KB]
->>>>>>> 415aadc9
 
 #include "llresizehandle.h"
 
