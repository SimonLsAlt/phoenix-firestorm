/** 
 * @file llnearbychatbar.cpp
 * @brief LLNearbyChatBar class implementation
 *
 * $LicenseInfo:firstyear=2002&license=viewerlgpl$
 * Second Life Viewer Source Code
 * Copyright (C) 2010, Linden Research, Inc.
 * 
 * This library is free software; you can redistribute it and/or
 * modify it under the terms of the GNU Lesser General Public
 * License as published by the Free Software Foundation;
 * version 2.1 of the License only.
 * 
 * This library is distributed in the hope that it will be useful,
 * but WITHOUT ANY WARRANTY; without even the implied warranty of
 * MERCHANTABILITY or FITNESS FOR A PARTICULAR PURPOSE.  See the GNU
 * Lesser General Public License for more details.
 * 
 * You should have received a copy of the GNU Lesser General Public
 * License along with this library; if not, write to the Free Software
 * Foundation, Inc., 51 Franklin Street, Fifth Floor, Boston, MA  02110-1301  USA
 * 
 * Linden Research, Inc., 945 Battery Street, San Francisco, CA  94111  USA
 * $/LicenseInfo$
 */

#include "llviewerprecompiledheaders.h"

#include "message.h"

#include "llappviewer.h"
#include "llfloaterreg.h"
#include "lltrans.h"

#include "llfirstuse.h"
#include "llnearbychatbar.h"
#include "llagent.h"
#include "llgesturemgr.h"
#include "llmultigesture.h"
#include "llkeyboard.h"
#include "llanimationstates.h"
#include "llviewerstats.h"
#include "llcommandhandler.h"
#include "llviewercontrol.h"
#include "llnavigationbar.h"
#include "llwindow.h"
#include "llspinctrl.h"
#include "llnearbychat.h"
#include "llviewerwindow.h"
#include "llrootview.h"
#include "llviewerchat.h"
#include "llnearbychat.h"
<<<<<<< HEAD
#include "lltranslate.h"

#include "llresizehandle.h"

// [RLVa:KB] - Checked: 2010-02-27 (RLVa-1.2.0b)
#include "rlvhandler.h"
// [/RLVa:KB]
#include "chatbar_as_cmdline.h"
#include "llviewerchat.h"

S32 LLNearbyChatBar::sLastSpecialChatChannel = 0;
=======
// [SL:KB] - Patch: Chat-NearbyChatBar | Checked: 2011-10-26 (Catznip-3.2.0a)
#include "llevents.h"
#include "llimfloater.h"
#include "llimfloatercontainer.h"
#include "llmultifloater.h"
#include "llnearbychatbarmulti.h"
// [/SL:KB]

#include "llresizehandle.h"

//S32 LLNearbyChatBar::sLastSpecialChatChannel = 0;
// [SL:KB] - Patch: Chat-NearbyChatBar | Checked: 2011-08-20 (Catznip-3.2.0a) | Added: Catznip-2.8.0a
S32 LLNearbyChatBarBase::sLastSpecialChatChannel = 0;
// [/SL:KB]
>>>>>>> 962a36db

const S32 EXPANDED_HEIGHT = 300;
//const S32 COLLAPSED_HEIGHT = 60;
const S32 EXPANDED_MIN_HEIGHT = 150;
// [SL:KB] - Patch: Chat-NearbyChatBar | Checked: 2011-11-12 (Catznip-3.2.0a) | Added: Catznip-3.2.0a
S32 COLLAPSED_HEIGHT = 60;
// [/SL:KB]

// legacy callback glue
//void send_chat_from_viewer(const std::string& utf8_out_text, EChatType type, S32 channel);
// [RLVa:KB] - Checked: 2010-02-27 (RLVa-1.2.0b) | Modified: RLVa-0.2.2a
void send_chat_from_viewer(std::string utf8_out_text, EChatType type, S32 channel);
// [/RLVa:KB]

struct LLChatTypeTrigger {
	std::string name;
	EChatType type;
};

static LLChatTypeTrigger sChatTypeTriggers[] = {
	{ "/whisper"	, CHAT_TYPE_WHISPER},
	{ "/shout"	, CHAT_TYPE_SHOUT}
};

// [SL:KB] - Patch: Chat-NearbyChatBar | Checked: 2011-10-26 (Catznip-3.2.0a) | Added: Catznip-3.2.0a
LLNearbyChatBarSingle::LLNearbyChatBarSingle() 
	: LLPanel()
	, mChatBox(NULL)
	, mOutputMonitor(NULL)
	, mSpeakerMgr(LLLocalSpeakerMgr::getInstance())
{
}
// [/SL:KB]

LLNearbyChatBar::LLNearbyChatBar(const LLSD& key)
<<<<<<< HEAD
:	LLFloater(key),
	mChatBox(NULL),
	mNearbyChat(NULL),
	mOutputMonitor(NULL),
	mSpeakerMgr(NULL),
	mExpandedHeight(COLLAPSED_HEIGHT + EXPANDED_HEIGHT)
{
	mSpeakerMgr = LLLocalSpeakerMgr::getInstance();
=======
	: LLFloater(key),
//	mChatBox(NULL)
// [SL:KB] - Patch: Chat-NearbyChatBar | Checked: 2011-10-26 (Catznip-3.2.0a) | Added: Catznip-3.2.0a
	mNearbyChatContainer(NULL),
	mNearbyChat(NULL),
	mChatBarImpl(NULL)
// [/SL:KB]
{
//	mSpeakerMgr = LLLocalSpeakerMgr::getInstance();
// [SL:KB] - Patch: Chat-NearbyChatBar | Checked: 2011-10-26 (Catznip-3.2.0a) | Modified: Catznip-3.2.0a
	mFactoryMap["panel_chat_bar_single"] = LLCallbackMap(createChatBarSingle, NULL);
	mFactoryMap["panel_chat_bar_multi"] = LLCallbackMap(createChatBarMulti, NULL);
// [/SL:KB]
>>>>>>> 962a36db
}

//virtual
//BOOL LLNearbyChatBar::postBuild()
// [SL:KB] - Patch: Chat-NearbyChatBar | Checked: 2011-10-26 (Catznip-3.2.0a) | Added: Catznip-3.2.0a
BOOL LLNearbyChatBarSingle::postBuild()
// [/SL:KB]
{
	mChatBox = getChild<LLLineEditor>("chat_box");

//	mChatBox->setCommitCallback(boost::bind(&LLNearbyChatBar::onChatBoxCommit, this));
//	mChatBox->setKeystrokeCallback(&onChatBoxKeystroke, this);
//	mChatBox->setFocusLostCallback(boost::bind(&onChatBoxFocusLost, _1, this));
//	mChatBox->setFocusReceivedCallback(boost::bind(&LLNearbyChatBar::onChatBoxFocusReceived, this));
// [SL:KB] - Patch: Chat-NearbyChatBar | Checked: 2011-10-26 (Catznip-3.2.0a) | Modified: Catznip-3.2.0a
	mChatBox->setCommitCallback(boost::bind(&LLNearbyChatBarSingle::onChatBoxCommit, this));
	mChatBox->setKeystrokeCallback(boost::bind(&LLNearbyChatBarSingle::onChatBoxKeystroke, this), NULL);
	mChatBox->setFocusLostCallback(boost::bind(&LLNearbyChatBarSingle::onChatBoxFocusLost, this));
	mChatBox->setFocusReceivedCallback(boost::bind(&LLNearbyChatBarSingle::onChatBoxFocusReceived, this));
// [/SL:KB]

	mChatBox->setIgnoreArrowKeys( FALSE ); 
	mChatBox->setCommitOnFocusLost( FALSE );
	mChatBox->setRevertOnEsc( FALSE );
	mChatBox->setIgnoreTab(TRUE);
	mChatBox->setPassDelete(TRUE);
	mChatBox->setReplaceNewlinesWithSpaces(FALSE);
	mChatBox->setEnableLineHistory(TRUE);
	mChatBox->setFont(LLViewerChat::getChatFont());

<<<<<<< HEAD
	mNearbyChat = getChildView("nearby_chat");

	LLUICtrl* show_btn = getChild<LLUICtrl>("show_nearby_chat");
	show_btn->setCommitCallback(boost::bind(&LLNearbyChatBar::onToggleNearbyChatPanel, this));
=======
//	LLUICtrl* show_btn = getChild<LLUICtrl>("show_nearby_chat");
//	show_btn->setCommitCallback(boost::bind(&LLNearbyChatBar::onToggleNearbyChatPanel, this));
>>>>>>> 962a36db

	mOutputMonitor = getChild<LLOutputMonitorCtrl>("chat_zone_indicator");
	mOutputMonitor->setVisible(FALSE);

	FSPlayChatAnimation = gSavedSettings.getBOOL("FSPlayChatAnimation");
	gSavedSettings.getControl("FSPlayChatAnimation")->getSignal()->connect(boost::bind(&LLNearbyChatBar::updateFSPlayChatAnimation, this, _2));

	gSavedSettings.declareBOOL("nearbychat_history_visibility", mNearbyChat->getVisible(), "Visibility state of nearby chat history", TRUE);

	mNearbyChat->setVisible(gSavedSettings.getBOOL("nearbychat_history_visibility"));

	// Register for font change notifications
//	LLViewerChat::setFontChangedCallback(boost::bind(&LLNearbyChatBar::onChatFontChange, this, _1));
// [SL:KB] - Patch: Chat-NearbyChatBar | Checked: 2011-10-26 (Catznip-3.2.0a) | Added: Catznip-3.2.0a
	LLViewerChat::setFontChangedCallback(boost::bind(&LLNearbyChatBarSingle::onChatFontChange, this, _1));

	return TRUE;
}
// [/SL:KB]

// [SL:KB] - Patch: Chat-NearbyChatBar | Checked: 2011-10-26 (Catznip-3.2.0a) | Added: Catznip-3.2.0a
BOOL LLNearbyChatBar::postBuild()
{
	mNearbyChatContainer = findChild<LLPanel>("panel_nearby_chat");
	mNearbyChat = findChild<LLNearbyChat>("nearby_chat");

	mChatBarImpl = (hasChild("panel_chat_bar_multi", TRUE)) ? findChild<LLNearbyChatBarBase>("panel_chat_bar_multi", TRUE) : findChild<LLNearbyChatBarBase>("panel_chat_bar_single", TRUE);

	LLUICtrl* show_btn = getChild<LLUICtrl>("show_nearby_chat");
	show_btn->setCommitCallback(boost::bind(&LLNearbyChatBar::onToggleNearbyChatPanel, this));

	// The collpased height differs between single-line and multi-line so dynamically calculate it from the default sizes
	COLLAPSED_HEIGHT = getRect().getHeight() - mNearbyChatContainer->getRect().getHeight();
// [/SL:KB]

	enableResizeCtrls(true, true, false);

// [SL:KB] - Patch: Chat-NearbyChatBar | Checked: 2011-10-26 (Catznip-3.2.0a) | Modified: Catznip-3.2.0a
	// Initalize certain parameters depending on default vs embedded state
	bool fTabbedNearbyChat = isTabbedNearbyChat();
//	setCanClose(!fTabbedNearbyChat);
//	setCanMinimize(fTabbedNearbyChat);
	setCanTearOff(fTabbedNearbyChat);

	if (fTabbedNearbyChat)
	{
		LLIMFloaterContainer* pConvFloater = LLIMFloaterContainer::getInstance();
		if (pConvFloater)
		{
			if (!mNearbyChatContainer->getVisible())
				onToggleNearbyChatPanel();
			pConvFloater->addFloater(this, TRUE, LLTabContainer::START);

			LLEventPump& pumpNearbyChat = LLEventPumps::instance().obtain("LLChat");
			pumpNearbyChat.listen("nearby_chat_bar", boost::bind(&LLNearbyChatBar::onNewNearbyChatMsg, this, _1));
		}

		onTearOff(LLSD(isTornOff()));
		setTearOffCallback(boost::bind(&LLNearbyChatBar::onTearOff, this, _2));
	}
// [/SL:KB]

	return TRUE;
}

<<<<<<< HEAD
// virtual
void LLNearbyChatBar::onOpen(const LLSD& key)
{
	enableTranslationCheckbox(LLTranslate::isTranslationConfigured());
}

=======
// [SL:KB] - Patch: Chat-NearbyChatBar | Checked: 2011-11-12 (Catznip-3.2.0a) | Added: Catznip-3.2.0a
bool LLNearbyChatBar::onNewNearbyChatMsg(const LLSD& sdEvent)
{
	if ( (!isTornOff()) && (!isInVisibleChain()) )
	{
		LLIMFloaterContainer* pConvFloater = LLIMFloaterContainer::getInstance();
		if (pConvFloater)
		{
			if (pConvFloater->isFloaterFlashing(this))
				pConvFloater->setFloaterFlashing(this, FALSE);
			pConvFloater->setFloaterFlashing(this, TRUE);
		}
	}
	return false;
}

void LLNearbyChatBar::onTearOff(const LLSD& sdData)
{
	LLUICtrl* pTogglePanel = findChild<LLUICtrl>("panel_nearby_chat_toggle");
	if (sdData.asBoolean())		// Tearing off
	{
		pTogglePanel->setVisible(TRUE);
	}
	else						// Attaching
	{
		showHistory();
		pTogglePanel->setVisible(FALSE);
	}

	// Don't allow closing the nearby chat floater while it's attached
	setCanClose(sdData.asBoolean());
}
// [/SL:KB]

>>>>>>> 962a36db
bool LLNearbyChatBar::applyRectControl()
{
// [SL:KB] - Patch: Chat-NearbyChatBar | Checked: 2011-10-26 (Catznip-3.2.0a) | Added: Catznip-3.2.0a
	if (isTabbedNearbyChat())
	{
		return true;
	}
// [/SL:KB]

	bool rect_controlled = LLFloater::applyRectControl();

<<<<<<< HEAD
	if (!mNearbyChat->getVisible())
=======
//	LLView* nearby_chat = getChildView("nearby_chat");	
// [SL:KB] - Patch: Chat-NearbyChatBar | Checked: 2011-11-12 (Catznip-3.2.0a) | Added: Catznip-3.2.0a
	LLView* nearby_chat = mNearbyChatContainer;
// [/SL:KB]
	if (!nearby_chat->getVisible())
>>>>>>> 962a36db
	{
		reshape(getRect().getWidth(), getMinHeight());
		enableResizeCtrls(true, true, false);
	}
	else
	{
		enableResizeCtrls(true);
		setResizeLimits(getMinWidth(), EXPANDED_MIN_HEIGHT);
	}
// [SL:KB] - Patch: Chat-NearbyChatBar | Checked: 2011-10-26 (Catznip-3.2.0a) | Added: Catznip-3.2.0a
	mNearbyChatContainer->setVisible(mExpandedHeight > COLLAPSED_HEIGHT);
// [/SL:KB]
	
	return rect_controlled;
}

//void LLNearbyChatBar::onChatFontChange(LLFontGL* fontp)
// [SL:KB] - Patch: Chat-NearbyChatBar | Checked: 2011-10-26 (Catznip-3.2.0a) | Added: Catznip-3.2.0a
void LLNearbyChatBarSingle::onChatFontChange(LLFontGL* fontp)
// [/SL:KB]
{
	// Update things with the new font whohoo
	if (mChatBox)
	{
		mChatBox->setFont(fontp);
	}
}

//static
LLNearbyChatBar* LLNearbyChatBar::getInstance()
{
	return LLFloaterReg::getTypedInstance<LLNearbyChatBar>("chat_bar");
}

void LLNearbyChatBar::showHistory()
{
	openFloater();

//	if (!getChildView("nearby_chat")->getVisible())
// [SL:KB] - Patch: Chat-NearbyChatBar | Checked: 2011-11-12 (Catznip-3.2.0a) | Added: Catznip-3.2.0a
	if (!mNearbyChatContainer->getVisible())
// [/SL:KB]
	{
		onToggleNearbyChatPanel();
	}
}

<<<<<<< HEAD
void LLNearbyChatBar::enableTranslationCheckbox(BOOL enable)
{
	getChild<LLUICtrl>("translate_chat_checkbox")->setEnabled(enable);
}

void LLNearbyChatBar::draw()
=======
//void LLNearbyChatBar::draw()
//{
//	displaySpeakingIndicator();
//	LLFloater::draw();
//}
// [SL:KB] - Patch: Chat-NearbyChatBar | Checked: 2011-10-26 (Catznip-3.2.0a) | Added: Catznip-3.2.0a
void LLNearbyChatBarSingle::draw()
>>>>>>> 962a36db
{
	displaySpeakingIndicator();
	LLPanel::draw();
}
// [/SL:KB]

//std::string LLNearbyChatBar::getCurrentChat()
//{
//	return mChatBox ? mChatBox->getText() : LLStringUtil::null;
//}

// virtual
BOOL LLNearbyChatBar::handleKeyHere( KEY key, MASK mask )
{
	BOOL handled = FALSE;

	if( KEY_RETURN == key )
	{
<<<<<<< HEAD
		if (mask == MASK_CONTROL)
		{
			// shout
			sendChat(CHAT_TYPE_SHOUT);
			handled = TRUE;
		}
		else if (mask == MASK_SHIFT)
		{
			// whisper
			sendChat(CHAT_TYPE_WHISPER);
			handled = TRUE;
		}
		else if (mask == MASK_ALT)
		{
			// OOC
			sendChat(CHAT_TYPE_OOC);
			handled = TRUE;
		}
		else if (mask == MASK_NONE)
		{
			// say
			sendChat( CHAT_TYPE_NORMAL );
			handled = TRUE;
		}
=======
		// shout
//		sendChat(CHAT_TYPE_SHOUT);
// [SL:KB] - Patch: Chat-NearbyChatBar | Checked: 2011-10-26 (Catznip-3.2.0a) | Modified: Catznip-3.2.0a
		mChatBarImpl->sendChat(CHAT_TYPE_SHOUT);
// [/SL:KB]
		handled = TRUE;
	}
// [SL:KB] - Patch: Chat-NearbyChatBar | Checked: 2011-08-20 (Catznip-3.2.0a) | Added: Catznip-2.8.0a
	if ( (KEY_RETURN == key) && (mask == MASK_SHIFT) )
	{
		// Whisper
		mChatBarImpl->sendChat(CHAT_TYPE_WHISPER);
		handled = TRUE;
>>>>>>> 962a36db
	}
// [/SL:KB]

	return handled;
}

//BOOL LLNearbyChatBar::matchChatTypeTrigger(const std::string& in_str, std::string* out_str)
// [SL:KB] - Patch: Chat-NearbyChatBar | Checked: 2011-08-20 (Catznip-3.2.0a) | Added: Catznip-2.8.0a
BOOL LLNearbyChatBarBase::matchChatTypeTrigger(const std::string& in_str, std::string* out_str)
// [/SL:KB]
{
	U32 in_len = in_str.length();
	S32 cnt = sizeof(sChatTypeTriggers) / sizeof(*sChatTypeTriggers);
	
	for (S32 n = 0; n < cnt; n++)
	{
		if (in_len > sChatTypeTriggers[n].name.length())
			continue;

		std::string trigger_trunc = sChatTypeTriggers[n].name;
		LLStringUtil::truncate(trigger_trunc, in_len);

		if (!LLStringUtil::compareInsensitive(in_str, trigger_trunc))
		{
			*out_str = sChatTypeTriggers[n].name;
			return TRUE;
		}
	}

	return FALSE;
}

//void LLNearbyChatBar::onChatBoxKeystroke(LLLineEditor* caller, void* userdata)
// [SL:KB] - Patch: Chat-NearbyChatBar | Checked: 2011-10-26 (Catznip-3.2.0a) | Added: Catznip-3.2.0a
void LLNearbyChatBarBase::onChatBoxKeystroke()
// [/SL:KB]
{
	LLFirstUse::otherAvatarChatFirst(false);

//	LLNearbyChatBar* self = (LLNearbyChatBar *)userdata;
//
//	LLWString raw_text = self->mChatBox->getWText();
// [SL:KB] - Patch: Chat-NearbyChatBar | Checked: 2011-10-26 (Catznip-3.2.0a) | Added: Catznip-3.2.0a
	LLLineEditor* pLineEditor = dynamic_cast<LLLineEditor*>(getChatBoxCtrl());
	LLTextEditor* pTextEditor = dynamic_cast<LLTextEditor*>(getChatBoxCtrl());

	LLWString raw_text = (pLineEditor) ? pLineEditor->getWText() : pTextEditor->getWText();
// [/SL:KB]

	// Can't trim the end, because that will cause autocompletion
	// to eat trailing spaces that might be part of a gesture.
	LLWStringUtil::trimHead(raw_text);

	S32 length = raw_text.length();

	// Get the currently selected channel from the channel spinner in the nearby chat bar, if present and used.
	// NOTE: Parts of the gAgent.startTyping() code are duplicated in 3 places:
	// - llnearbychatbar.cpp
	// - llchatbar.cpp
	// - llnearbychat.cpp
	// So be sure to look in all three places if changes are needed. This needs to be addressed at some point.
	// -Zi
	S32 channel=0;
	if (gSavedSettings.getBOOL("FSNearbyChatbar") &&
		gSavedSettings.getBOOL("FSShowChatChannel"))
	{
		channel = (S32)(LLNearbyChat::getInstance()->getChild<LLSpinCtrl>("ChatChannel")->get());
	}
	// -Zi

//	if( (length > 0) && (raw_text[0] != '/') )  // forward slash is used for escape (eg. emote) sequences
// [RLVa:KB] - Checked: 2010-03-26 (RLVa-1.2.0b) | Modified: RLVa-1.0.0d
	if ( (length > 0) && (raw_text[0] != '/') && (!gRlvHandler.hasBehaviour(RLV_BHVR_REDIRCHAT)) )
// [/RLVa:KB]
	{
		// only start typing animation if we are chatting without / on channel 0 -Zi
		if(channel==0)
			gAgent.startTyping();
	}
	else
	{
		gAgent.stopTyping();
	}

	/* Doesn't work -- can't tell the difference between a backspace
	   that killed the selection vs. backspace at the end of line.
	if (length > 1 
		&& text[0] == '/'
		&& key == KEY_BACKSPACE)
	{
		// the selection will already be deleted, but we need to trim
		// off the character before
		std::string new_text = raw_text.substr(0, length-1);
		self->mInputEditor->setText( new_text );
		self->mInputEditor->setCursorToEnd();
		length = length - 1;
	}
	*/

	KEY key = gKeyboard->currentKey();

	// Ignore "special" keys, like backspace, arrows, etc.
	if (length > 1 
		&& raw_text[0] == '/'
		&& key < KEY_SPECIAL)
	{
		// we're starting a gesture, attempt to autocomplete

		std::string utf8_trigger = wstring_to_utf8str(raw_text);
		std::string utf8_out_str(utf8_trigger);

		if (LLGestureMgr::instance().matchPrefix(utf8_trigger, &utf8_out_str))
		{
			std::string rest_of_match = utf8_out_str.substr(utf8_trigger.size());
// [SL:KB] - Patch: Chat-NearbyChatBar | Checked: 2011-10-26 (Catznip-3.2.0a) | Added: Catznip-3.2.0a
			if (pLineEditor)
			{
				pLineEditor->setText(utf8_trigger + rest_of_match);
				pLineEditor->setSelection(length, pLineEditor->getLength());
			}
			else
			{
				pTextEditor->setText(utf8_trigger + rest_of_match);
				pTextEditor->setSelection(length, pTextEditor->getLength());
			}
// [/SL:KB]
//			self->mChatBox->setText(utf8_trigger + rest_of_match); // keep original capitalization for user-entered part
//			S32 outlength = self->mChatBox->getLength(); // in characters
//
//			// Select to end of line, starting from the character
//			// after the last one the user typed.
//			self->mChatBox->setSelection(length, outlength);
		}
		else if (matchChatTypeTrigger(utf8_trigger, &utf8_out_str))
		{
			std::string rest_of_match = utf8_out_str.substr(utf8_trigger.size());
// [SL:KB] - Patch: Chat-NearbyChatBar | Checked: 2011-10-26 (Catznip-3.2.0a) | Added: Catznip-3.2.0a
			if (pLineEditor)
			{
				pLineEditor->setText(utf8_trigger + rest_of_match + " ");
				pLineEditor->setCursorToEnd();
			}
			else
			{
				pTextEditor->setText(utf8_trigger + rest_of_match + " ");
				pTextEditor->endOfDoc();
			}
// [/SL:KB]
//			self->mChatBox->setText(utf8_trigger + rest_of_match + " "); // keep original capitalization for user-entered part
//			self->mChatBox->setCursorToEnd();
		}

		//llinfos << "GESTUREDEBUG " << trigger 
		//	<< " len " << length
		//	<< " outlen " << out_str.getLength()
		//	<< llendl;
	}
}

// static
//void LLNearbyChatBar::onChatBoxFocusLost(LLFocusableElement* caller, void* userdata)
// [SL:KB] - Patch: Chat-NearbyChatBar | Checked: 2011-08-20 (Catznip-3.2.0a) | Added: Catznip-2.8.0a
void LLNearbyChatBarBase::onChatBoxFocusLost()
// [/SL:KB]
{
	// stop typing animation
	gAgent.stopTyping();
}

//void LLNearbyChatBar::onChatBoxFocusReceived()
//{
//	mChatBox->setEnabled(!gDisconnected);
//}
// [SL:KB] - Patch: Chat-NearbyChatBar | Checked: 2011-08-20 (Catznip-3.2.0a) | Added: Catznip-2.8.0a
void LLNearbyChatBarBase::onChatBoxFocusReceived()
{
	getChatBoxCtrl()->setEnabled(!gDisconnected);
}
// [/SL:KB]

//EChatType LLNearbyChatBar::processChatTypeTriggers(EChatType type, std::string &str)
// [SL:KB] - Patch: Chat-NearbyChatBar | Checked: 2011-08-20 (Catznip-3.2.0a) | Added: Catznip-2.8.0a
EChatType LLNearbyChatBarBase::processChatTypeTriggers(EChatType type, std::string &str)
// [/SL:KB]
{
	U32 length = str.length();
	S32 cnt = sizeof(sChatTypeTriggers) / sizeof(*sChatTypeTriggers);
	
	for (S32 n = 0; n < cnt; n++)
	{
		if (length >= sChatTypeTriggers[n].name.length())
		{
			std::string trigger = str.substr(0, sChatTypeTriggers[n].name.length());

			if (!LLStringUtil::compareInsensitive(trigger, sChatTypeTriggers[n].name))
			{
				U32 trigger_length = sChatTypeTriggers[n].name.length();

				// It's to remove space after trigger name
				if (length > trigger_length && str[trigger_length] == ' ')
					trigger_length++;

				str = str.substr(trigger_length, length);

				if (CHAT_TYPE_NORMAL == type)
					return sChatTypeTriggers[n].type;
				else
					break;
			}
		}
	}

	return type;
}

<<<<<<< HEAD
void LLNearbyChatBar::updateFSPlayChatAnimation(const LLSD &data)
{
	FSPlayChatAnimation = data.asBoolean();
}

void LLNearbyChatBar::sendChat( EChatType type )
=======
//void LLNearbyChatBar::sendChat( EChatType type )
// [SL:KB] - Patch: Chat-NearbyChatBar | Checked: 2011-10-26 (Catznip-3.2.0a) | Modified: Catznip-3.2.0a
void LLNearbyChatBarBase::sendChat(EChatType type)
// [/SL:KB]
>>>>>>> 962a36db
{
//	if (mChatBox)
//	{
//		LLWString text = mChatBox->getConvertedText();
// [SL:KB] - Patch: Chat-NearbyChatBar | Checked: 2011-10-26 (Catznip-3.2.0a) | Modified: Catznip-3.2.0a
	LLLineEditor* pLineEditor = dynamic_cast<LLLineEditor*>(getChatBoxCtrl());
	LLTextEditor* pTextEditor = dynamic_cast<LLTextEditor*>(getChatBoxCtrl());
	if ( (pLineEditor) || (pTextEditor) )
	{
		LLWString text = getChatBoxText();
		LLWStringUtil::trim(text);
// [/SL:KB]
		if (!text.empty())
		{
			if(type == CHAT_TYPE_OOC)
			{
				std::string tempText = mChatBox->getText();
				tempText = gSavedSettings.getString("FSOOCPrefix") + " " + tempText + " " + gSavedSettings.getString("FSOOCPostfix");
				mChatBox->setText(tempText);
				text = utf8str_to_wstring(tempText);
			}

			// store sent line in history, duplicates will get filtered
//			mChatBox->updateHistory();
// [SL:KB] - Patch: Chat-NearbyChatBar | Checked: 2011-08-20 (Catznip-3.2.0a) | Added: Catznip-2.8.0a
			// The multi-line chat bar history is updated in LLNearbyChatBarMulti::onChatBoxCommit()
			if (pLineEditor)
				pLineEditor->updateHistory();
// [/SL:KB]
			// Check if this is destined for another channel
			S32 channel = 0;
			stripChannelNumber(text, &channel);
			// If "/<number>" is not specified, see if a channel has been set in
			//  the spinner.
			if (gSavedSettings.getBOOL("FSNearbyChatbar") &&
				gSavedSettings.getBOOL("FSShowChatChannel") &&
				(channel == 0))
			{
				channel = (S32)(LLNearbyChat::getInstance()->getChild<LLSpinCtrl>("ChatChannel")->get());
			}
			
			std::string utf8text = wstring_to_utf8str(text);
			// Try to trigger a gesture, if not chat to a script.
			std::string utf8_revised_text;
			if (0 == channel)
			{
//-TT Satomi Ahn - Patch MU_OOC	
				if (gSavedSettings.getBOOL("AutoCloseOOC"))
				{
					// Try to find any unclosed OOC chat (i.e. an opening
					// double parenthesis without a matching closing double
					// parenthesis.
					if (utf8text.find("(( ") != -1 && utf8text.find("))") == -1)
					{
						// add the missing closing double parenthesis.
						utf8text += " ))";
					}
					else if (utf8text.find("((") != -1 && utf8text.find("))") == -1)
					{
						if (utf8text.at(utf8text.length() - 1) == ')')
						{
							// cosmetic: add a space first to avoid a closing triple parenthesis
							utf8text += " ";
						}
						// add the missing closing double parenthesis.
						utf8text += "))";
					}
					else if (utf8text.find("[[ ") != -1 && utf8text.find("]]") == -1)
					{
						// add the missing closing double parenthesis.
						utf8text += " ]]";
					}
					else if (utf8text.find("[[") != -1 && utf8text.find("]]") == -1)
					{
						if (utf8text.at(utf8text.length() - 1) == ']')
						{
							// cosmetic: add a space first to avoid a closing triple parenthesis
							utf8text += " ";
						}
						// add the missing closing double parenthesis.
						utf8text += "]]";
					}
				}

				// Convert MU*s style poses into IRC emotes here.
				if (gSavedSettings.getBOOL("AllowMUpose") && utf8text.find(":") == 0 && utf8text.length() > 3)
				{
					if (utf8text.find(":'") == 0)
					{
						utf8text.replace(0, 1, "/me");
	 				}
					else if (isalpha(utf8text.at(1)))	// Do not prevent smileys and such.
					{
						utf8text.replace(0, 1, "/me ");
					}
				}				
//-TT Satomi Ahn - Patch MU_OOC	
				// discard returned "found" boolean
				LLGestureMgr::instance().triggerAndReviseString(utf8text, &utf8_revised_text);
			}
			else
			{
				utf8_revised_text = utf8text;
			}

			utf8_revised_text = utf8str_trim(utf8_revised_text);

			EChatType nType;
			if(type == CHAT_TYPE_OOC)
				nType = CHAT_TYPE_NORMAL;
			else
				nType = type;

			type = processChatTypeTriggers(nType, utf8_revised_text);

			if (!utf8_revised_text.empty() && cmd_line_chat(utf8_revised_text, type))
			{
				// Chat with animation
				sendChatFromViewer(utf8_revised_text, type, FSPlayChatAnimation);
			}
		}

//		mChatBox->setText(LLStringExplicit(""));
// [SL:KB] - Patch: Chat-NearbyChatBar | Checked: 2011-08-20 (Catznip-3.2.0a) | Added: Catznip-2.8.0a
		setChatBoxText(LLStringExplicit(""));
// [/SL:KB]
	}

	gAgent.stopTyping();

	// If the user wants to stop chatting on hitting return, lose focus
	// and go out of chat mode.
	if (gSavedSettings.getBOOL("CloseChatOnReturn") || gSavedSettings.getBOOL("AutohideChatBar"))
	{
// [SL:KB] - Patch: Chat-NearbyChatBar | Checked: 2011-10-26 (Catznip-3.2.0a) | Modified: Catznip-3.2.0a
		getChatBoxCtrl()->setFocus(FALSE);
// [/SL:KB]
//		stopChat();
	}
}


void LLNearbyChatBar::onToggleNearbyChatPanel()
{
//	LLView* nearby_chat = getChildView("nearby_chat");
// [SL:KB] - Patch: Chat-NearbyChatBar | Checked: 2011-10-26 (Catznip-3.2.0a) | Added: Catznip-3.2.0a
	LLView* nearby_chat = mNearbyChatContainer;
// [/SL:KB]

	if (nearby_chat->getVisible())
	{
		if (!isMinimized())
		{
			mExpandedHeight = getRect().getHeight();
		}
		setResizeLimits(getMinWidth(), COLLAPSED_HEIGHT);
		nearby_chat->setVisible(FALSE);
		reshape(getRect().getWidth(), COLLAPSED_HEIGHT);
		enableResizeCtrls(true, true, false);
		storeRectControl();
	}
	else
	{
		nearby_chat->setVisible(TRUE);
		setResizeLimits(getMinWidth(), EXPANDED_MIN_HEIGHT);
		reshape(getRect().getWidth(), mExpandedHeight);
		enableResizeCtrls(true);
		storeRectControl();
	}

	gSavedSettings.setBOOL("nearbychat_history_visibility", mNearbyChat->getVisible());
}

//void LLNearbyChatBar::setMinimized(BOOL b)
//{
//	LLNearbyChat* nearby_chat = getChild<LLNearbyChat>("nearby_chat");
//	// when unminimizing with nearby chat visible, go ahead and kill off screen chats
//	if (!b && nearby_chat->getVisible())
//	{
//		nearby_chat->removeScreenChat();
//	}
//		LLFloater::setMinimized(b);
//}
// [SL:KB] - Patch: Chat-NearbyChatBar | Checked: 2011-11-17 (Catznip-3.2.0a) | Added: Catznip-3.2.0a
BOOL LLNearbyChatBar::canClose()
{
	if (getHost())
		return false;
	return LLFloater::canClose();
}

void LLNearbyChatBar::onOpen(const LLSD& sdKey)
{
	// When open the floater with nearby chat visible, go ahead and kill off screen chats
	if (mNearbyChatContainer->getVisible())
	{
		mNearbyChat->removeScreenChat();
	}
}
// [/SL:KB]

//void LLNearbyChatBar::onChatBoxCommit()
// [SL:KB] - Patch: Chat-NearbyChatBar | Checked: 2011-10-26 (Catznip-3.2.0a) | Added: Catznip-3.2.0a
void LLNearbyChatBarSingle::onChatBoxCommit()
// [/SL:KB]
{
	if (mChatBox->getText().length() > 0)
	{
		sendChat(CHAT_TYPE_NORMAL);
	}
// [SL:KB] - Patch: Chat-NearbyChatBar | Checked: 2011-12-02 (Catznip-3.2.0d) | Added: Catznip-3.2.0d
	else if (gSavedSettings.getBOOL("CloseChatOnEmptyReturn"))
	{
		// Close if we're the child of a floater
		LLFloater* pFloater = getParentByType<LLFloater>();
		if (pFloater)
			pFloater->closeFloater();
	}
// [/SL:KB]

	gAgent.stopTyping();
}

<<<<<<< HEAD
void LLNearbyChatBar::setText(const LLStringExplicit &new_text)
{
	mChatBox->setText(new_text);
}

void LLNearbyChatBar::displaySpeakingIndicator()
=======
//void LLNearbyChatBar::displaySpeakingIndicator()
// [SL:KB] - Patch: Chat-NearbyChatBar | Checked: 2011-10-26 (Catznip-3.2.0a) | Added: Catznip-3.2.0a
void LLNearbyChatBarSingle::displaySpeakingIndicator()
// [/SL:KB]
>>>>>>> 962a36db
{
	LLSpeakerMgr::speaker_list_t speaker_list;
	LLUUID id;

	id.setNull();
	mSpeakerMgr->update(TRUE);
	mSpeakerMgr->getSpeakerList(&speaker_list, FALSE);

	for (LLSpeakerMgr::speaker_list_t::iterator i = speaker_list.begin(); i != speaker_list.end(); ++i)
	{
		LLPointer<LLSpeaker> s = *i;
		if (s->mSpeechVolume > 0 || s->mStatus == LLSpeaker::STATUS_SPEAKING)
		{
			id = s->mID;
			break;
		}
	}

	if (!id.isNull())
	{
		mOutputMonitor->setVisible(TRUE);
		mOutputMonitor->setSpeakerId(id);
	}
	else
	{
		mOutputMonitor->setVisible(FALSE);
	}
}

//void LLNearbyChatBar::sendChatFromViewer(const std::string &utf8text, EChatType type, BOOL animate)
// [SL:KB] - Patch: Chat-NearbyChatBar | Checked: 2011-08-20 (Catznip-3.2.0a) | Added: Catznip-2.8.0a
void LLNearbyChatBarBase::sendChatFromViewer(const std::string &utf8text, EChatType type, BOOL animate)
// [/SL:KB]
{
	sendChatFromViewer(utf8str_to_wstring(utf8text), type, animate);
}

//void LLNearbyChatBar::sendChatFromViewer(const LLWString &wtext, EChatType type, BOOL animate)
// [SL:KB] - Patch: Chat-NearbyChatBar | Checked: 2011-08-20 (Catznip-3.2.0a) | Added: Catznip-2.8.0a
void LLNearbyChatBarBase::sendChatFromViewer(const LLWString &wtext, EChatType type, BOOL animate)
// [/SL:KB]
{
	// Look for "/20 foo" channel chats.
	S32 channel = 0;
	LLWString out_text = stripChannelNumber(wtext, &channel);
	// If "/<number>" is not specified, see if a channel has been set in
	//  the spinner.
	if (gSavedSettings.getBOOL("FSNearbyChatbar") &&
		gSavedSettings.getBOOL("FSShowChatChannel") &&
		(channel == 0))
	{
		channel = (S32)(LLNearbyChat::getInstance()->getChild<LLSpinCtrl>("ChatChannel")->get());
	}
	std::string utf8_out_text = wstring_to_utf8str(out_text);
	std::string utf8_text = wstring_to_utf8str(wtext);

	utf8_text = utf8str_trim(utf8_text);
	if (!utf8_text.empty())
	{
		utf8_text = utf8str_truncate(utf8_text, MAX_STRING - 1);
	}

// [RLVa:KB] - Checked: 2010-03-27 (RLVa-1.2.0b) | Modified: RLVa-1.2.0b
	if ( (0 == channel) && (rlv_handler_t::isEnabled()) )
	{
		// Adjust the (public) chat "volume" on chat and gestures (also takes care of playing the proper animation)
		if ( ((CHAT_TYPE_SHOUT == type) || (CHAT_TYPE_NORMAL == type)) && (gRlvHandler.hasBehaviour(RLV_BHVR_CHATNORMAL)) )
			type = CHAT_TYPE_WHISPER;
		else if ( (CHAT_TYPE_SHOUT == type) && (gRlvHandler.hasBehaviour(RLV_BHVR_CHATSHOUT)) )
			type = CHAT_TYPE_NORMAL;
		else if ( (CHAT_TYPE_WHISPER == type) && (gRlvHandler.hasBehaviour(RLV_BHVR_CHATWHISPER)) )
			type = CHAT_TYPE_NORMAL;

		animate &= !gRlvHandler.hasBehaviour( (!RlvUtil::isEmote(utf8_text)) ? RLV_BHVR_REDIRCHAT : RLV_BHVR_REDIREMOTE );
	}
// [/RLVa:KB]

	// Don't animate for chats people can't hear (chat to scripts)
	if (animate && (channel == 0))
	{
		if (type == CHAT_TYPE_WHISPER)
		{
			lldebugs << "You whisper " << utf8_text << llendl;
			gAgent.sendAnimationRequest(ANIM_AGENT_WHISPER, ANIM_REQUEST_START);
		}
		else if (type == CHAT_TYPE_NORMAL)
		{
			lldebugs << "You say " << utf8_text << llendl;
			gAgent.sendAnimationRequest(ANIM_AGENT_TALK, ANIM_REQUEST_START);
		}
		else if (type == CHAT_TYPE_SHOUT)
		{
			lldebugs << "You shout " << utf8_text << llendl;
			gAgent.sendAnimationRequest(ANIM_AGENT_SHOUT, ANIM_REQUEST_START);
		}
		else
		{
			llinfos << "send_chat_from_viewer() - invalid volume" << llendl;
			return;
		}
	}
	else
	{
		if (type != CHAT_TYPE_START && type != CHAT_TYPE_STOP)
		{
			lldebugs << "Channel chat: " << utf8_text << llendl;
		}
	}

	send_chat_from_viewer(utf8_out_text, type, channel);
}

// static 
//void LLNearbyChatBar::startChat(const char* line)
//{
//	LLNearbyChatBar* cb = LLNearbyChatBar::getInstance();
//
//	if (!cb )
//		return;
//
//	cb->setVisible(TRUE);
//	cb->setFocus(TRUE);
//	cb->mChatBox->setFocus(TRUE);
//
//	if (line)
//	{
//		std::string line_string(line);
//		cb->mChatBox->setText(line_string);
//	}
//
//	cb->mChatBox->setCursorToEnd();
//}
// [SL:KB] - Patch: Chat-NearbyChatBar | Checked: 2011-10-26 (Catznip-3.2.0a) | Added: Catznip-3.2.0a
void LLNearbyChatBar::startChat(const char* line)
{
	LLNearbyChatBar* pSelf = getInstance();
	if (!pSelf)
		return;

	pSelf->openFloater(LLSD());
	pSelf->setFocus(TRUE);
	pSelf->mChatBarImpl->getChatBoxCtrl()->setFocus(TRUE);

	if (line)
	{
		LLStringExplicit line_string(line);
		pSelf->mChatBarImpl->setChatBoxText(line_string);
	}

	pSelf->mChatBarImpl->setChatBoxCursorToEnd();
}
// [/SL:KB]

// Exit "chat mode" and do the appropriate focus changes
// static
//void LLNearbyChatBar::stopChat()
//{
//	LLNearbyChatBar* cb = LLNearbyChatBar::getInstance();
//
//	if (!cb)
//		return;
//
//	cb->mChatBox->setFocus(FALSE);
//
// 	// stop typing animation
// 	gAgent.stopTyping();
//}
// [SL:KB] - Patch: Chat-NearbyChatBar | Checked: 2011-10-26 (Catznip-3.2.0a) | Modified: Catznip-3.2.0a
void LLNearbyChatBar::stopChat()
{
	LLNearbyChatBar* pSelf = getInstance();
	if (!pSelf)
		return;

<<<<<<< HEAD
	//	cb->setChatBarVisible(FALSE); ND_MERGE
	cb->mChatBox->setFocus(FALSE);
=======
	pSelf->getChatBarImpl()->getChatBoxCtrl()->setFocus(FALSE);
>>>>>>> 962a36db

 	// stop typing animation
 	gAgent.stopTyping();
}
// [/SL:KB]

// If input of the form "/20foo" or "/20 foo", returns "foo" and channel 20.
// Otherwise returns input and channel 0.
//LLWString LLNearbyChatBar::stripChannelNumber(const LLWString &mesg, S32* channel)
// [SL:KB] - Patch: Chat-NearbyChatBar | Checked: 2011-08-20 (Catznip-3.2.0a) | Added: Catznip-2.8.0a
LLWString LLNearbyChatBarBase::stripChannelNumber(const LLWString &mesg, S32* channel)
// [/SL:KB]
{
	if (mesg[0] == '/'
		&& mesg[1] == '/')
	{
		// This is a "repeat channel send"
		*channel = sLastSpecialChatChannel;
		return mesg.substr(2, mesg.length() - 2);
	}
	else if (mesg[0] == '/'
			 && mesg[1]
			 && ( LLStringOps::isDigit(mesg[1])
				 || (mesg[1] == '-'
				 	&& LLStringOps::isDigit(mesg[2]))))
	{
		// This a special "/20" speak on a channel
		S32 pos = 0;
		if(mesg[1] == '-')
			pos++;
		// Copy the channel number into a string
		LLWString channel_string;
		llwchar c;
		do
		{
			c = mesg[pos+1];
			channel_string.push_back(c);
			pos++;
		}
		while(c && pos < 64 && LLStringOps::isDigit(c));
		
		// Move the pointer forward to the first non-whitespace char
		// Check isspace before looping, so we can handle "/33foo"
		// as well as "/33 foo"
		while(c && iswspace(c))
		{
			c = mesg[pos+1];
			pos++;
		}
		
		sLastSpecialChatChannel = strtol(wstring_to_utf8str(channel_string).c_str(), NULL, 10);
		if(mesg[1] == '-')
			sLastSpecialChatChannel = -sLastSpecialChatChannel;
		*channel = sLastSpecialChatChannel;
		return mesg.substr(pos, mesg.length() - pos);
	}
	else
	{
		// This is normal chat.
		*channel = 0;
		return mesg;
	}
}

<<<<<<< HEAD
//void send_chat_from_viewer(const std::string& utf8_out_text, EChatType type, S32 channel)
// [RLVa:KB] - Checked: 2010-02-27 (RLVa-1.2.0b) | Modified: RLVa-0.2.2a
void send_chat_from_viewer(std::string utf8_out_text, EChatType type, S32 channel)
// [/RLVa:KB]
=======
// [SL:KB] - Patch: Chat-NearbyChatBar | Checked: 2011-10-26 (Catznip-3.2.0a) | Modified: Catznip-3.2.0a
void* LLNearbyChatBar::createChatBarSingle(void*)
{
	return new LLNearbyChatBarSingle();
}

void* LLNearbyChatBar::createChatBarMulti(void*)
{
	return new LLNearbyChatBarMulti();
}

const std::string& LLNearbyChatBar::getFloaterXMLFile()
{
	static std::string strFile;
	switch (gSavedSettings.getS32("NearbyChatFloaterBarType"))
	{
		case 2:		// Multi-line
			strFile = "floater_chat_bar_multi.xml";
			break;
		case 0:		// None (default)
		case 1:		// Single-line
		default:
			strFile = "floater_chat_bar.xml";
			break;
	}
	return strFile;
}

bool LLNearbyChatBar::isTabbedNearbyChat()
{
	return (LLIMFloater::isChatMultiTab()) && (gSavedSettings.getBOOL("NearbyChatFloaterWindow"));
}

void LLNearbyChatBar::processFloaterTypeChanged()
{
//	// We only need to do anything if an instance of the nearby chat floater already exists
//	LLNearbyChat* pNearbyChat = LLFloaterReg::findTypedInstance<LLNearbyChat>("nearby_chat", LLSD());
//	if (pNearbyChat)
//	{
//		bool fVisible = pNearbyChat->getVisible();
//		std::vector<LLChat> msgArchive = pNearbyChat->mMessageArchive;
//
//		// NOTE: * LLFloater::closeFloater() won't call LLFloater::destroy() since the nearby chat floater is single instaced
//		//       * we can't call LLFloater::destroy() since it will call LLMortician::die() which defers destruction until a later time
//		//   => we'll have created a new instance and the delayed destructor calling LLFloaterReg::removeInstance() will make all future
//		//      LLFloaterReg::getTypedInstance() calls return NULL so we need to destruct manually [see LLFloaterReg::destroyInstance()]
//		pNearbyChat->closeFloater();
//		LLFloaterReg::destroyInstance("nearby_chat", LLSD());
//
//		if ((pNearbyChat = LLFloaterReg::getTypedInstance<LLNearbyChat>("nearby_chat", LLSD())) != NULL)
//		{
//			pNearbyChat->mMessageArchive = msgArchive;
//			pNearbyChat->updateChatHistoryStyle();
//			if (fVisible)
//				pNearbyChat->openFloater(LLSD());
//		}
//	}
}
// [/SL:KB]

void send_chat_from_viewer(const std::string& utf8_out_text, EChatType type, S32 channel)
>>>>>>> 962a36db
{
// [RLVa:KB] - Checked: 2010-02-27 (RLVa-1.2.0b) | Modified: RLVa-1.2.0a
	// Only process chat messages (ie not CHAT_TYPE_START, CHAT_TYPE_STOP, etc)
	if ( (rlv_handler_t::isEnabled()) && ( (CHAT_TYPE_WHISPER == type) || (CHAT_TYPE_NORMAL == type) || (CHAT_TYPE_SHOUT == type) ) )
	{
		if (0 == channel)
		{
			// (We already did this before, but LLChatHandler::handle() calls this directly)
			if ( ((CHAT_TYPE_SHOUT == type) || (CHAT_TYPE_NORMAL == type)) && (gRlvHandler.hasBehaviour(RLV_BHVR_CHATNORMAL)) )
				type = CHAT_TYPE_WHISPER;
			else if ( (CHAT_TYPE_SHOUT == type) && (gRlvHandler.hasBehaviour(RLV_BHVR_CHATSHOUT)) )
				type = CHAT_TYPE_NORMAL;
			else if ( (CHAT_TYPE_WHISPER == type) && (gRlvHandler.hasBehaviour(RLV_BHVR_CHATWHISPER)) )
				type = CHAT_TYPE_NORMAL;

			// Redirect chat if needed
			if ( ( (gRlvHandler.hasBehaviour(RLV_BHVR_REDIRCHAT) || (gRlvHandler.hasBehaviour(RLV_BHVR_REDIREMOTE)) ) && 
				 (gRlvHandler.redirectChatOrEmote(utf8_out_text)) ) )
			{
				return;
			}

			// Filter public chat if sendchat restricted
			if (gRlvHandler.hasBehaviour(RLV_BHVR_SENDCHAT))
				gRlvHandler.filterChat(utf8_out_text, true);
		}
		else
		{
			// Don't allow chat on a non-public channel if sendchannel restricted (unless the channel is an exception)
			if ( (gRlvHandler.hasBehaviour(RLV_BHVR_SENDCHANNEL)) && (!gRlvHandler.isException(RLV_BHVR_SENDCHANNEL, channel)) )
				return;

			// Don't allow chat on debug channel if @sendchat, @redirchat or @rediremote restricted (shows as public chat on viewers)
			if (CHAT_CHANNEL_DEBUG == channel)
			{
				bool fIsEmote = RlvUtil::isEmote(utf8_out_text);
				if ( (gRlvHandler.hasBehaviour(RLV_BHVR_SENDCHAT)) || 
					 ((!fIsEmote) && (gRlvHandler.hasBehaviour(RLV_BHVR_REDIRCHAT))) || 
					 ((fIsEmote) && (gRlvHandler.hasBehaviour(RLV_BHVR_REDIREMOTE))) )
				{
					return;
				}
			}
		}
	}
// [/RLVa:KB]

	LLMessageSystem* msg = gMessageSystem;
	if(channel >= 0)
	{
		msg->newMessageFast(_PREHASH_ChatFromViewer);
		msg->nextBlockFast(_PREHASH_AgentData);
		msg->addUUIDFast(_PREHASH_AgentID, gAgent.getID());
		msg->addUUIDFast(_PREHASH_SessionID, gAgent.getSessionID());
		msg->nextBlockFast(_PREHASH_ChatData);
		msg->addStringFast(_PREHASH_Message, utf8_out_text);
		msg->addU8Fast(_PREHASH_Type, type);
		msg->addS32("Channel", channel);
	}
	else
	{
		msg->newMessage("ScriptDialogReply");
		msg->nextBlock("AgentData");
		msg->addUUID("AgentID", gAgent.getID());
		msg->addUUID("SessionID", gAgent.getSessionID());
		msg->nextBlock("Data");
		msg->addUUID("ObjectID", gAgent.getID());
		msg->addS32("ChatChannel", channel);
		msg->addS32("ButtonIndex", 0);
		msg->addString("ButtonLabel", utf8_out_text);
	}

	gAgent.sendReliableMessage();

	LLViewerStats::getInstance()->incStat(LLViewerStats::ST_CHAT_COUNT);
}

class LLChatCommandHandler : public LLCommandHandler
{
public:
	// not allowed from outside the app
	LLChatCommandHandler() : LLCommandHandler("chat", UNTRUSTED_BLOCK) { }

    // Your code here
	bool handle(const LLSD& tokens, const LLSD& query_map,
				LLMediaCtrl* web)
	{
		bool retval = false;
		// Need at least 2 tokens to have a valid message.
		if (tokens.size() < 2)
		{
			retval = false;
		}
		else
		{
		S32 channel = tokens[0].asInteger();
			// VWR-19499 Restrict function to chat channels greater than 0.
			if ((channel > 0) && (channel < CHAT_CHANNEL_DEBUG))
			{
				retval = true;
		// Send unescaped message, see EXT-6353.
		std::string unescaped_mesg (LLURI::unescape(tokens[1].asString()));
		send_chat_from_viewer(unescaped_mesg, CHAT_TYPE_NORMAL, channel);
			}
			else
			{
				retval = false;
				// Tell us this is an unsupported SLurl.
			}
		}
		return retval;
	}
};

// Creating the object registers with the dispatcher.
LLChatCommandHandler gChatHandler;

<|MERGE_RESOLUTION|>--- conflicted
+++ resolved
@@ -50,34 +50,27 @@
 #include "llrootview.h"
 #include "llviewerchat.h"
 #include "llnearbychat.h"
-<<<<<<< HEAD
-#include "lltranslate.h"
-
-#include "llresizehandle.h"
-
-// [RLVa:KB] - Checked: 2010-02-27 (RLVa-1.2.0b)
-#include "rlvhandler.h"
-// [/RLVa:KB]
-#include "chatbar_as_cmdline.h"
-#include "llviewerchat.h"
-
-S32 LLNearbyChatBar::sLastSpecialChatChannel = 0;
-=======
 // [SL:KB] - Patch: Chat-NearbyChatBar | Checked: 2011-10-26 (Catznip-3.2.0a)
 #include "llevents.h"
 #include "llimfloater.h"
 #include "llimfloatercontainer.h"
 #include "llmultifloater.h"
 #include "llnearbychatbarmulti.h"
+#include "lltranslate.h"
 // [/SL:KB]
 
 #include "llresizehandle.h"
+
+// [RLVa:KB] - Checked: 2010-02-27 (RLVa-1.2.0b)
+#include "rlvhandler.h"
+// [/RLVa:KB]
+#include "chatbar_as_cmdline.h"
+#include "llviewerchat.h"
 
 //S32 LLNearbyChatBar::sLastSpecialChatChannel = 0;
 // [SL:KB] - Patch: Chat-NearbyChatBar | Checked: 2011-08-20 (Catznip-3.2.0a) | Added: Catznip-2.8.0a
 S32 LLNearbyChatBarBase::sLastSpecialChatChannel = 0;
 // [/SL:KB]
->>>>>>> 962a36db
 
 const S32 EXPANDED_HEIGHT = 300;
 //const S32 COLLAPSED_HEIGHT = 60;
@@ -102,6 +95,14 @@
 	{ "/shout"	, CHAT_TYPE_SHOUT}
 };
 
+// <FS:ND>
+LLNearbyChatBarBase::LLNearbyChatBarBase()
+{
+	FSPlayChatAnimation = gSavedSettings.getBOOL("FSPlayChatAnimation");
+	gSavedSettings.getControl("FSPlayChatAnimation")->getSignal()->connect(boost::bind(&LLNearbyChatBarBase::updateFSPlayChatAnimation, this, _2));
+}
+// </FS:ND>
+
 // [SL:KB] - Patch: Chat-NearbyChatBar | Checked: 2011-10-26 (Catznip-3.2.0a) | Added: Catznip-3.2.0a
 LLNearbyChatBarSingle::LLNearbyChatBarSingle() 
 	: LLPanel()
@@ -113,17 +114,7 @@
 // [/SL:KB]
 
 LLNearbyChatBar::LLNearbyChatBar(const LLSD& key)
-<<<<<<< HEAD
 :	LLFloater(key),
-	mChatBox(NULL),
-	mNearbyChat(NULL),
-	mOutputMonitor(NULL),
-	mSpeakerMgr(NULL),
-	mExpandedHeight(COLLAPSED_HEIGHT + EXPANDED_HEIGHT)
-{
-	mSpeakerMgr = LLLocalSpeakerMgr::getInstance();
-=======
-	: LLFloater(key),
 //	mChatBox(NULL)
 // [SL:KB] - Patch: Chat-NearbyChatBar | Checked: 2011-10-26 (Catznip-3.2.0a) | Added: Catznip-3.2.0a
 	mNearbyChatContainer(NULL),
@@ -136,7 +127,6 @@
 	mFactoryMap["panel_chat_bar_single"] = LLCallbackMap(createChatBarSingle, NULL);
 	mFactoryMap["panel_chat_bar_multi"] = LLCallbackMap(createChatBarMulti, NULL);
 // [/SL:KB]
->>>>>>> 962a36db
 }
 
 //virtual
@@ -167,50 +157,38 @@
 	mChatBox->setEnableLineHistory(TRUE);
 	mChatBox->setFont(LLViewerChat::getChatFont());
 
-<<<<<<< HEAD
-	mNearbyChat = getChildView("nearby_chat");
+//	mNearbyChat = getChildView("nearby_chat");
+//	LLUICtrl* show_btn = getChild<LLUICtrl>("show_nearby_chat");
+//	show_btn->setCommitCallback(boost::bind(&LLNearbyChatBar::onToggleNearbyChatPanel, this));
+
+	mOutputMonitor = getChild<LLOutputMonitorCtrl>("chat_zone_indicator");
+	mOutputMonitor->setVisible(FALSE);
+
+	// Register for font change notifications
+//	LLViewerChat::setFontChangedCallback(boost::bind(&LLNearbyChatBar::onChatFontChange, this, _1));
+// [SL:KB] - Patch: Chat-NearbyChatBar | Checked: 2011-10-26 (Catznip-3.2.0a) | Added: Catznip-3.2.0a
+	LLViewerChat::setFontChangedCallback(boost::bind(&LLNearbyChatBarSingle::onChatFontChange, this, _1));
+
+	return TRUE;
+}
+// [/SL:KB]
+
+// [SL:KB] - Patch: Chat-NearbyChatBar | Checked: 2011-10-26 (Catznip-3.2.0a) | Added: Catznip-3.2.0a
+BOOL LLNearbyChatBar::postBuild()
+{
+	mNearbyChatContainer = findChild<LLPanel>("panel_nearby_chat");
+	mNearbyChat = findChild<LLNearbyChat>("nearby_chat");
+
+	mChatBarImpl = (hasChild("panel_chat_bar_multi", TRUE)) ? findChild<LLNearbyChatBarBase>("panel_chat_bar_multi", TRUE) : findChild<LLNearbyChatBarBase>("panel_chat_bar_single", TRUE);
 
 	LLUICtrl* show_btn = getChild<LLUICtrl>("show_nearby_chat");
 	show_btn->setCommitCallback(boost::bind(&LLNearbyChatBar::onToggleNearbyChatPanel, this));
-=======
-//	LLUICtrl* show_btn = getChild<LLUICtrl>("show_nearby_chat");
-//	show_btn->setCommitCallback(boost::bind(&LLNearbyChatBar::onToggleNearbyChatPanel, this));
->>>>>>> 962a36db
-
-	mOutputMonitor = getChild<LLOutputMonitorCtrl>("chat_zone_indicator");
-	mOutputMonitor->setVisible(FALSE);
-
-	FSPlayChatAnimation = gSavedSettings.getBOOL("FSPlayChatAnimation");
-	gSavedSettings.getControl("FSPlayChatAnimation")->getSignal()->connect(boost::bind(&LLNearbyChatBar::updateFSPlayChatAnimation, this, _2));
-
-	gSavedSettings.declareBOOL("nearbychat_history_visibility", mNearbyChat->getVisible(), "Visibility state of nearby chat history", TRUE);
-
-	mNearbyChat->setVisible(gSavedSettings.getBOOL("nearbychat_history_visibility"));
-
-	// Register for font change notifications
-//	LLViewerChat::setFontChangedCallback(boost::bind(&LLNearbyChatBar::onChatFontChange, this, _1));
-// [SL:KB] - Patch: Chat-NearbyChatBar | Checked: 2011-10-26 (Catznip-3.2.0a) | Added: Catznip-3.2.0a
-	LLViewerChat::setFontChangedCallback(boost::bind(&LLNearbyChatBarSingle::onChatFontChange, this, _1));
-
-	return TRUE;
-}
-// [/SL:KB]
-
-// [SL:KB] - Patch: Chat-NearbyChatBar | Checked: 2011-10-26 (Catznip-3.2.0a) | Added: Catznip-3.2.0a
-BOOL LLNearbyChatBar::postBuild()
-{
-	mNearbyChatContainer = findChild<LLPanel>("panel_nearby_chat");
-	mNearbyChat = findChild<LLNearbyChat>("nearby_chat");
-
-	mChatBarImpl = (hasChild("panel_chat_bar_multi", TRUE)) ? findChild<LLNearbyChatBarBase>("panel_chat_bar_multi", TRUE) : findChild<LLNearbyChatBarBase>("panel_chat_bar_single", TRUE);
-
-	LLUICtrl* show_btn = getChild<LLUICtrl>("show_nearby_chat");
-	show_btn->setCommitCallback(boost::bind(&LLNearbyChatBar::onToggleNearbyChatPanel, this));
 
 	// The collpased height differs between single-line and multi-line so dynamically calculate it from the default sizes
 	COLLAPSED_HEIGHT = getRect().getHeight() - mNearbyChatContainer->getRect().getHeight();
 // [/SL:KB]
 
+	mExpandedHeight = COLLAPSED_HEIGHT + EXPANDED_HEIGHT;
 	enableResizeCtrls(true, true, false);
 
 // [SL:KB] - Patch: Chat-NearbyChatBar | Checked: 2011-10-26 (Catznip-3.2.0a) | Modified: Catznip-3.2.0a
@@ -238,17 +216,12 @@
 	}
 // [/SL:KB]
 
+	gSavedSettings.declareBOOL("nearbychat_history_visibility", mNearbyChat->getVisible(), "Visibility state of nearby chat history", TRUE);
+	mNearbyChat->setVisible(gSavedSettings.getBOOL("nearbychat_history_visibility"));
+
 	return TRUE;
 }
 
-<<<<<<< HEAD
-// virtual
-void LLNearbyChatBar::onOpen(const LLSD& key)
-{
-	enableTranslationCheckbox(LLTranslate::isTranslationConfigured());
-}
-
-=======
 // [SL:KB] - Patch: Chat-NearbyChatBar | Checked: 2011-11-12 (Catznip-3.2.0a) | Added: Catznip-3.2.0a
 bool LLNearbyChatBar::onNewNearbyChatMsg(const LLSD& sdEvent)
 {
@@ -283,7 +256,6 @@
 }
 // [/SL:KB]
 
->>>>>>> 962a36db
 bool LLNearbyChatBar::applyRectControl()
 {
 // [SL:KB] - Patch: Chat-NearbyChatBar | Checked: 2011-10-26 (Catznip-3.2.0a) | Added: Catznip-3.2.0a
@@ -295,15 +267,11 @@
 
 	bool rect_controlled = LLFloater::applyRectControl();
 
-<<<<<<< HEAD
-	if (!mNearbyChat->getVisible())
-=======
 //	LLView* nearby_chat = getChildView("nearby_chat");	
 // [SL:KB] - Patch: Chat-NearbyChatBar | Checked: 2011-11-12 (Catznip-3.2.0a) | Added: Catznip-3.2.0a
 	LLView* nearby_chat = mNearbyChatContainer;
 // [/SL:KB]
 	if (!nearby_chat->getVisible())
->>>>>>> 962a36db
 	{
 		reshape(getRect().getWidth(), getMinHeight());
 		enableResizeCtrls(true, true, false);
@@ -351,14 +319,11 @@
 	}
 }
 
-<<<<<<< HEAD
 void LLNearbyChatBar::enableTranslationCheckbox(BOOL enable)
 {
 	getChild<LLUICtrl>("translate_chat_checkbox")->setEnabled(enable);
 }
 
-void LLNearbyChatBar::draw()
-=======
 //void LLNearbyChatBar::draw()
 //{
 //	displaySpeakingIndicator();
@@ -366,7 +331,6 @@
 //}
 // [SL:KB] - Patch: Chat-NearbyChatBar | Checked: 2011-10-26 (Catznip-3.2.0a) | Added: Catznip-3.2.0a
 void LLNearbyChatBarSingle::draw()
->>>>>>> 962a36db
 {
 	displaySpeakingIndicator();
 	LLPanel::draw();
@@ -385,48 +349,34 @@
 
 	if( KEY_RETURN == key )
 	{
-<<<<<<< HEAD
 		if (mask == MASK_CONTROL)
 		{
 			// shout
-			sendChat(CHAT_TYPE_SHOUT);
-			handled = TRUE;
-		}
-		else if (mask == MASK_SHIFT)
-		{
-			// whisper
-			sendChat(CHAT_TYPE_WHISPER);
-			handled = TRUE;
-		}
-		else if (mask == MASK_ALT)
-		{
-			// OOC
-			sendChat(CHAT_TYPE_OOC);
-			handled = TRUE;
-		}
-		else if (mask == MASK_NONE)
-		{
-			// say
-			sendChat( CHAT_TYPE_NORMAL );
-			handled = TRUE;
-		}
-=======
-		// shout
 //		sendChat(CHAT_TYPE_SHOUT);
 // [SL:KB] - Patch: Chat-NearbyChatBar | Checked: 2011-10-26 (Catznip-3.2.0a) | Modified: Catznip-3.2.0a
-		mChatBarImpl->sendChat(CHAT_TYPE_SHOUT);
-// [/SL:KB]
-		handled = TRUE;
-	}
-// [SL:KB] - Patch: Chat-NearbyChatBar | Checked: 2011-08-20 (Catznip-3.2.0a) | Added: Catznip-2.8.0a
-	if ( (KEY_RETURN == key) && (mask == MASK_SHIFT) )
-	{
-		// Whisper
-		mChatBarImpl->sendChat(CHAT_TYPE_WHISPER);
-		handled = TRUE;
->>>>>>> 962a36db
-	}
-// [/SL:KB]
+			mChatBarImpl->sendChat(CHAT_TYPE_SHOUT);
+// [/SL:KB]
+			handled = TRUE;
+		}
+		else if (mask == MASK_SHIFT)
+		{
+			// whisper
+			mChatBarImpl->sendChat(CHAT_TYPE_WHISPER);
+			handled = TRUE;
+		}
+		else if (mask == MASK_ALT)
+		{
+			// OOC
+			mChatBarImpl->sendChat(CHAT_TYPE_OOC);
+			handled = TRUE;
+		}
+		else if (mask == MASK_NONE)
+		{
+			// say
+			mChatBarImpl->sendChat( CHAT_TYPE_NORMAL );
+			handled = TRUE;
+		}
+	}
 
 	return handled;
 }
@@ -640,19 +590,13 @@
 	return type;
 }
 
-<<<<<<< HEAD
-void LLNearbyChatBar::updateFSPlayChatAnimation(const LLSD &data)
+void LLNearbyChatBarBase::updateFSPlayChatAnimation(const LLSD &data)
 {
 	FSPlayChatAnimation = data.asBoolean();
 }
 
-void LLNearbyChatBar::sendChat( EChatType type )
-=======
-//void LLNearbyChatBar::sendChat( EChatType type )
-// [SL:KB] - Patch: Chat-NearbyChatBar | Checked: 2011-10-26 (Catznip-3.2.0a) | Modified: Catznip-3.2.0a
 void LLNearbyChatBarBase::sendChat(EChatType type)
 // [/SL:KB]
->>>>>>> 962a36db
 {
 //	if (mChatBox)
 //	{
@@ -669,10 +613,10 @@
 		{
 			if(type == CHAT_TYPE_OOC)
 			{
-				std::string tempText = mChatBox->getText();
+				std::string tempText = wstring_to_utf8str( text );
 				tempText = gSavedSettings.getString("FSOOCPrefix") + " " + tempText + " " + gSavedSettings.getString("FSOOCPostfix");
-				mChatBox->setText(tempText);
 				text = utf8str_to_wstring(tempText);
+				setChatBoxText(LLStringExplicit(tempText));
 			}
 
 			// store sent line in history, duplicates will get filtered
@@ -851,6 +795,7 @@
 	{
 		mNearbyChat->removeScreenChat();
 	}
+	enableTranslationCheckbox(LLTranslate::isTranslationConfigured()); // <FS:ND> Translation stuffs
 }
 // [/SL:KB]
 
@@ -876,19 +821,15 @@
 	gAgent.stopTyping();
 }
 
-<<<<<<< HEAD
 void LLNearbyChatBar::setText(const LLStringExplicit &new_text)
 {
-	mChatBox->setText(new_text);
-}
-
-void LLNearbyChatBar::displaySpeakingIndicator()
-=======
+	mChatBarImpl->setChatBoxText(new_text);
+}
+
 //void LLNearbyChatBar::displaySpeakingIndicator()
 // [SL:KB] - Patch: Chat-NearbyChatBar | Checked: 2011-10-26 (Catznip-3.2.0a) | Added: Catznip-3.2.0a
 void LLNearbyChatBarSingle::displaySpeakingIndicator()
 // [/SL:KB]
->>>>>>> 962a36db
 {
 	LLSpeakerMgr::speaker_list_t speaker_list;
 	LLUUID id;
@@ -1063,12 +1004,8 @@
 	if (!pSelf)
 		return;
 
-<<<<<<< HEAD
 	//	cb->setChatBarVisible(FALSE); ND_MERGE
-	cb->mChatBox->setFocus(FALSE);
-=======
 	pSelf->getChatBarImpl()->getChatBoxCtrl()->setFocus(FALSE);
->>>>>>> 962a36db
 
  	// stop typing animation
  	gAgent.stopTyping();
@@ -1133,12 +1070,6 @@
 	}
 }
 
-<<<<<<< HEAD
-//void send_chat_from_viewer(const std::string& utf8_out_text, EChatType type, S32 channel)
-// [RLVa:KB] - Checked: 2010-02-27 (RLVa-1.2.0b) | Modified: RLVa-0.2.2a
-void send_chat_from_viewer(std::string utf8_out_text, EChatType type, S32 channel)
-// [/RLVa:KB]
-=======
 // [SL:KB] - Patch: Chat-NearbyChatBar | Checked: 2011-10-26 (Catznip-3.2.0a) | Modified: Catznip-3.2.0a
 void* LLNearbyChatBar::createChatBarSingle(void*)
 {
@@ -1199,8 +1130,10 @@
 }
 // [/SL:KB]
 
-void send_chat_from_viewer(const std::string& utf8_out_text, EChatType type, S32 channel)
->>>>>>> 962a36db
+//void send_chat_from_viewer(const std::string& utf8_out_text, EChatType type, S32 channel)
+// [RLVa:KB] - Checked: 2010-02-27 (RLVa-1.2.0b) | Modified: RLVa-0.2.2a
+void send_chat_from_viewer(std::string utf8_out_text, EChatType type, S32 channel)
+// [/RLVa:KB]
 {
 // [RLVa:KB] - Checked: 2010-02-27 (RLVa-1.2.0b) | Modified: RLVa-1.2.0a
 	// Only process chat messages (ie not CHAT_TYPE_START, CHAT_TYPE_STOP, etc)
@@ -1301,9 +1234,9 @@
 			if ((channel > 0) && (channel < CHAT_CHANNEL_DEBUG))
 			{
 				retval = true;
-		// Send unescaped message, see EXT-6353.
-		std::string unescaped_mesg (LLURI::unescape(tokens[1].asString()));
-		send_chat_from_viewer(unescaped_mesg, CHAT_TYPE_NORMAL, channel);
+				// Send unescaped message, see EXT-6353.
+				std::string unescaped_mesg (LLURI::unescape(tokens[1].asString()));
+				send_chat_from_viewer(unescaped_mesg, CHAT_TYPE_NORMAL, channel);
 			}
 			else
 			{
@@ -1318,3 +1251,14 @@
 // Creating the object registers with the dispatcher.
 LLChatCommandHandler gChatHandler;
 
+std::string LLNearbyChatBar::getCurrentChat()
+{
+	LLLineEditor* pLE(0);
+	if( mChatBarImpl )
+		pLE = dynamic_cast< LLLineEditor* >( mChatBarImpl->getChatBoxCtrl() );
+
+	if( !pLE )
+		return LLStringUtil::null;
+
+	return pLE->getText();
+}