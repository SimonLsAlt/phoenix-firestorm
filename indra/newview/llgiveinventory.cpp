/**
 * @file llgiveinventory.cpp
 * @brief LLGiveInventory class implementation
 *
 * $LicenseInfo:firstyear=2010&license=viewerlgpl$
 * Second Life Viewer Source Code
 * Copyright (C) 2010, Linden Research, Inc.
 *
 * This library is free software; you can redistribute it and/or
 * modify it under the terms of the GNU Lesser General Public
 * License as published by the Free Software Foundation;
 * version 2.1 of the License only.
 *
 * This library is distributed in the hope that it will be useful,
 * but WITHOUT ANY WARRANTY; without even the implied warranty of
 * MERCHANTABILITY or FITNESS FOR A PARTICULAR PURPOSE.  See the GNU
 * Lesser General Public License for more details.
 *
 * You should have received a copy of the GNU Lesser General Public
 * License along with this library; if not, write to the Free Software
 * Foundation, Inc., 51 Franklin Street, Fifth Floor, Boston, MA  02110-1301  USA
 *
 * Linden Research, Inc., 945 Battery Street, San Francisco, CA  94111  USA
 * $/LicenseInfo$
 */

#include "llviewerprecompiledheaders.h"
#include "llgiveinventory.h"

// library includes
#include "llnotificationsutil.h"
#include "lltrans.h"

// newview includes
#include "llagent.h"
#include "llagentdata.h"
#include "llagentui.h"
#include "llagentwearables.h"
#include "llavatarnamecache.h"
#include "llfloatertools.h" // for gFloaterTool
#include "llhudeffecttrail.h"
#include "llhudmanager.h"
#include "llimview.h"
#include "llinventory.h"
#include "llinventoryfunctions.h"
#include "llmutelist.h"
#include "llrecentpeople.h"
#include "llviewerobjectlist.h"
#include "llvoavatarself.h"
// [RLVa:KB] - Checked: RLVa-1.2.2
#include "llavatarnamecache.h"
#include "llslurl.h"
#include "rlvactions.h"
#include "rlvcommon.h"
#include "rlvui.h"
// [/RLVa:KB]
#include "llworld.h"    // <FS:CR> Aurora Sim

// MAX ITEMS is based on (sizeof(uuid)+2) * count must be < MTUBYTES
// or 18 * count < 1200 => count < 1200/18 => 66. I've cut it down a
// bit from there to give some pad.
const S32 MAX_ITEMS = 42;

class LLGiveable : public LLInventoryCollectFunctor
{
public:
    LLGiveable() : mCountLosing(0) {}
    virtual ~LLGiveable() {}
    virtual bool operator()(LLInventoryCategory* cat, LLInventoryItem* item);

    S32 countNoCopy() const { return mCountLosing; }
protected:
    S32 mCountLosing;
};

bool LLGiveable::operator()(LLInventoryCategory* cat, LLInventoryItem* item)
{
<<<<<<< HEAD
	// All categories can be given.
	if (cat)
		return true;

	bool allowed = false;
	if (item)
	{
		allowed = itemTransferCommonlyAllowed(item);
		if (allowed &&
		   !item->getPermissions().allowOperationBy(PERM_TRANSFER,
							    gAgent.getID()))
		{
			allowed = false;
		}
		if (allowed &&
		   !item->getPermissions().allowCopyBy(gAgent.getID()))
		{
			++mCountLosing;
		}
	}
	return allowed;
=======
    // All categories can be given.
    if (cat)
        return true;

    bool allowed = false;
    if (item)
    {
        allowed = itemTransferCommonlyAllowed(item);
        if (allowed &&
           !item->getPermissions().allowOperationBy(PERM_TRANSFER,
                                gAgent.getID()))
        {
            allowed = FALSE;
        }
        if (allowed &&
           !item->getPermissions().allowCopyBy(gAgent.getID()))
        {
            ++mCountLosing;
        }
    }
    return allowed;
>>>>>>> c06fb4e0
}

class LLUncopyableItems : public LLInventoryCollectFunctor
{
public:
    LLUncopyableItems() {}
    virtual ~LLUncopyableItems() {}
    virtual bool operator()(LLInventoryCategory* cat, LLInventoryItem* item);
};

bool LLUncopyableItems::operator()(LLInventoryCategory* cat,
                                   LLInventoryItem* item)
{
    bool uncopyable = false;
    if (item)
    {
        if (itemTransferCommonlyAllowed(item) &&
            !item->getPermissions().allowCopyBy(gAgent.getID()))
        {
            uncopyable = true;
        }
    }
    return uncopyable;
}

// static
bool LLGiveInventory::isInventoryGiveAcceptable(const LLInventoryItem* item)
{
    if (!item) return false;

    if (!isAgentAvatarValid()) return false;

    if (!item->getPermissions().allowOperationBy(PERM_TRANSFER, gAgentID))
    {
        return false;
    }

    bool acceptable = true;
    switch(item->getType())
    {
    case LLAssetType::AT_OBJECT:
    case LLAssetType::AT_BODYPART:
    case LLAssetType::AT_CLOTHING:
        {
            if (get_is_item_worn(item->getUUID()))
            {
                acceptable = false;
            }
            break;
        }
        break;
    default:
        break;
    }
    return acceptable;
}

// static
bool LLGiveInventory::isInventoryGroupGiveAcceptable(const LLInventoryItem* item)
{
    if (!item) return false;

    if (!isAgentAvatarValid()) return false;

    // These permissions are double checked in the simulator in
    // LLGroupNoticeInventoryItemFetch::result().
    if (!item->getPermissions().allowOperationBy(PERM_TRANSFER, gAgentID))
    {
        return false;
    }
    if (!item->getPermissions().allowCopyBy(gAgent.getID()))
    {
        return false;
    }


    bool acceptable = true;
    switch(item->getType())
    {
    case LLAssetType::AT_OBJECT:
        if (gAgentAvatarp->isWearingAttachment(item->getUUID()))
        {
            acceptable = false;
        }
        break;
    default:
        break;
    }
    return acceptable;
}

// static
bool LLGiveInventory::doGiveInventoryItem(const LLUUID& to_agent,
                                      const LLInventoryItem* item,
                                      const LLUUID& im_session_id/* = LLUUID::null*/)

{
    bool res = true;
    LL_INFOS() << "LLGiveInventory::giveInventory()" << LL_ENDL;
    if (!isInventoryGiveAcceptable(item))
    {
        return false;
    }
    if (item->getPermissions().allowCopyBy(gAgentID))
    {
        // just give it away.
// [RLVa:KB] - @share
        res = LLGiveInventory::commitGiveInventoryItem(to_agent, item, im_session_id);
// [/RLVa:KB]
//      LLGiveInventory::commitGiveInventoryItem(to_agent, item, im_session_id);
    }
    else
    {
        // ask if the agent is sure.
        LLSD substitutions;
        substitutions["ITEMS"] = item->getName();
        LLSD payload;
        payload["agent_id"] = to_agent;
        LLSD items = LLSD::emptyArray();
        items.append(item->getUUID());
        payload["items"] = items;
        LLNotificationsUtil::add("CannotCopyWarning", substitutions, payload,
            &LLGiveInventory::handleCopyProtectedItem);
        res = false;
    }

    return res;
}

bool LLGiveInventory::doGiveInventoryCategory(const LLUUID& to_agent,
                                              const LLInventoryCategory* cat,
                                              const LLUUID& im_session_id,
                                              const std::string& notification_name)

{
    if (!cat)
    {
        return false;
    }
    LL_INFOS() << "LLGiveInventory::giveInventoryCategory() - "
        << cat->getUUID() << LL_ENDL;

    if (!isAgentAvatarValid())
    {
        return false;
    }

    bool give_successful = true;
    // Test out how many items are being given.
    LLViewerInventoryCategory::cat_array_t cats;
    LLViewerInventoryItem::item_array_t items;
    LLGiveable giveable;
    gInventory.collectDescendentsIf (cat->getUUID(),
        cats,
        items,
        LLInventoryModel::EXCLUDE_TRASH,
        giveable);
    S32 count = cats.size();
    bool complete = true;
    for(S32 i = 0; i < count; ++i)
    {
        if (!gInventory.isCategoryComplete(cats.at(i)->getUUID()))
        {
            complete = false;
            break;
        }
    }
    if (!complete)
    {
        LLNotificationsUtil::add("IncompleteInventory");
        give_successful = false;
    }
    count = items.size() + cats.size();
// <FS:CR> Aurora Sim
    //if (count > MAX_ITEMS)
    if (count > LLWorld::getInstance()->getMaxInventoryItemsTransfer())
// </FS:CR> Aurora Sim
    {
        LLNotificationsUtil::add("TooManyItems");
        give_successful = false;
    }
    else if (count == 0)
    {
        LLNotificationsUtil::add("NoItems");
        give_successful = false;
    }
    else if (give_successful)
    {
        if (0 == giveable.countNoCopy())
        {
            give_successful = LLGiveInventory::commitGiveInventoryCategory(to_agent, cat, im_session_id);
        }
        else
        {
            LLSD args;
            args["COUNT"] = llformat("%d",giveable.countNoCopy());
            LLSD payload;
            payload["agent_id"] = to_agent;
            payload["folder_id"] = cat->getUUID();
            if (!notification_name.empty())
            {
                payload["success_notification"] = notification_name;
            }
            LLNotificationsUtil::add("CannotCopyCountItems", args, payload, &LLGiveInventory::handleCopyProtectedCategory);
            give_successful = false;
        }
    }

    return give_successful;
}

//////////////////////////////////////////////////////////////////////////
//     PRIVATE METHODS
//////////////////////////////////////////////////////////////////////////

//static
void LLGiveInventory::logInventoryOffer(const LLUUID& to_agent, const LLUUID &im_session_id, const std::string& item_name, bool is_folder)
{
    // compute id of possible IM session with agent that has "to_agent" id
    LLUUID session_id = LLIMMgr::computeSessionID(IM_NOTHING_SPECIAL, to_agent);
    // If this item was given by drag-and-drop into an IM panel, log this action in the IM panel chat.
    LLSD args;
    args["user_id"] = to_agent;
    args["ITEM_NAME"] = item_name;
    std::string message_name = is_folder ? "inventory_folder_offered" : "inventory_item_offered";
    if (im_session_id.notNull())
    {
        gIMMgr->addSystemMessage(im_session_id, message_name, args);
    }
// [RLVa:KB] - Checked: RLVa-1.2.0
    else if ( (RlvActions::isRlvEnabled()) && (!RlvActions::canShowName(RlvActions::SNC_DEFAULT, to_agent)) && (RlvUtil::isNearbyAgent(to_agent)) && (!RlvUIEnabler::hasOpenProfile(to_agent)) )
    {
        // Log to chat history if the user didn't drop on an IM session or a profile to avoid revealing the name of the recipient
        std::string strMsgName = "inventory_item_offered-im"; LLSD args; LLAvatarName avName;
        if (LLAvatarNameCache::get(to_agent, &avName))
        {
            args["NAME"] = RlvStrings::getAnonym(avName);
            strMsgName = "inventory_item_offered_rlv";
        }
        gIMMgr->addSystemMessage(LLUUID::null, strMsgName, args);
    }
// [/RLVa:KB]
    // If this item was given by drag-and-drop on avatar while IM panel was open, log this action in the IM panel chat.
    else if (LLIMModel::getInstance()->findIMSession(session_id))
    {
        gIMMgr->addSystemMessage(session_id, message_name, args);
    }
    // If this item was given by drag-and-drop on avatar while IM panel wasn't open, log this action to IM history.
    else
    {
        LLAvatarName av_name;
        if (LLAvatarNameCache::get(to_agent, &av_name))
        {
            // Build a new format username or firstname_lastname for legacy names
            // to use it for a history log filename.
            // <FS:Ansariel> [Legacy IM logfile names]
            //std::string full_name = LLCacheName::buildUsername(av_name.getUserName());
            std::string full_name = av_name.getUserName();
            if (gSavedSettings.getBOOL("UseLegacyIMLogNames"))
            {
                full_name = full_name.substr(0, full_name.find(" Resident"));;
            }
            else
            {
                full_name = LLCacheName::buildUsername(full_name);
            }
            // </FS:Ansariel> [Legacy IM logfile names]
            LLUIString message = LLTrans::getString(message_name + "-im");
            message.setArgs(args);
            LLIMModel::instance().logToFile(full_name, LLTrans::getString("SECOND_LIFE"), im_session_id, message.getString());
        }
    }
}

// static
bool LLGiveInventory::handleCopyProtectedItem(const LLSD& notification, const LLSD& response)
{
    S32 option = LLNotificationsUtil::getSelectedOption(notification, response);
    LLSD itmes = notification["payload"]["items"];
    LLInventoryItem* item = NULL;
    bool give_successful = true;
    switch(option)
    {
    case 0:  // "Yes"
// [RLVa:KB] - @share
        if ( (RlvActions::isRlvEnabled()) && (!RlvActions::canGiveInventory(notification["payload"]["agent_id"].asUUID())) )
        {
            RlvUtil::notifyBlocked(RlvStringKeys::Blocked::Share, LLSD().with("RECIPIENT", LLSLURL("agent", notification["payload"]["agent_id"], "completename").getSLURLString()));
            return false;
        }
// [/RLVa:KB]

        for (LLSD::array_iterator it = itmes.beginArray(); it != itmes.endArray(); it++)
        {
            item = gInventory.getItem((*it).asUUID());
            if (item)
            {
                LLGiveInventory::commitGiveInventoryItem(notification["payload"]["agent_id"].asUUID(),
                    item);
                // delete it for now - it will be deleted on the server
                // quickly enough.
                gInventory.deleteObject(item->getUUID());
                gInventory.notifyObservers();
            }
            else
            {
                LLNotificationsUtil::add("CannotGiveItem");
                give_successful = false;
            }
        }
        if (give_successful && notification["payload"]["success_notification"].isDefined())
        {
            LLNotificationsUtil::add(notification["payload"]["success_notification"].asString());
        }
        break;

    default: // no, cancel, whatever, who cares, not yes.
        LLNotificationsUtil::add("TransactionCancelled");
        give_successful = false;
        break;
    }
    return give_successful;
}

// static
//void LLGiveInventory::commitGiveInventoryItem(const LLUUID& to_agent,
//                                              const LLInventoryItem* item,
//                                              const LLUUID& im_session_id)
// [RLVa:KB] - @share
bool LLGiveInventory::commitGiveInventoryItem(const LLUUID& to_agent,
                                                const LLInventoryItem* item,
                                                const LLUUID& im_session_id)
// [/RLVa:KB]
{
//  if (!item) return;
// [RLVa:KB] - @share
    if (!item) return false;
    if ( (RlvActions::isRlvEnabled()) && (!RlvActions::canGiveInventory(to_agent)) )
    {
        return false;
    }
// [/RLVa:KB]

<<<<<<< HEAD
	std::string name;
	std::string item_name = item->getName();
	LLAgentUI::buildFullname(name);
	LLUUID transaction_id;
	transaction_id.generate();
	const S32 BUCKET_SIZE = sizeof(U8) + UUID_BYTES;
	U8 bucket[BUCKET_SIZE];
	bucket[0] = (U8)item->getType();
	memcpy(&bucket[1], &(item->getUUID().mData), UUID_BYTES);		/* Flawfinder: ignore */
	pack_instant_message(
		gMessageSystem,
		gAgentID,
		false,
		gAgentSessionID,
		to_agent,
		name,
		item_name,
		IM_ONLINE,
		IM_INVENTORY_OFFERED,
		transaction_id,
		0,
		LLUUID::null,
		gAgent.getPositionAgent(),
		NO_TIMESTAMP,
		bucket,
		BUCKET_SIZE);
	gAgent.sendReliableMessage();

	// VEFFECT: giveInventory
	// <FS:Ansariel> Make the particle effect optional
	if (gSavedSettings.getBOOL("FSCreateGiveInventoryParticleEffect"))
	{
		LLHUDEffectSpiral *effectp = (LLHUDEffectSpiral *)LLHUDManager::getInstance()->createViewerEffect(LLHUDObject::LL_HUD_EFFECT_BEAM, true);
		effectp->setSourceObject(gAgentAvatarp);
		effectp->setTargetObject(gObjectList.findObject(to_agent));
		effectp->setDuration(LL_HUD_DUR_SHORT);
		effectp->setColor(LLColor4U(gAgent.getEffectColor()));
	}
	gFloaterTools->dirty();

	LLMuteList::getInstance()->autoRemove(to_agent, LLMuteList::AR_INVENTORY);

	logInventoryOffer(to_agent, im_session_id, item_name);

	// add buddy to recent people list
//	LLRecentPeople::instance().add(to_agent);
=======
    std::string name;
    std::string item_name = item->getName();
    LLAgentUI::buildFullname(name);
    LLUUID transaction_id;
    transaction_id.generate();
    const S32 BUCKET_SIZE = sizeof(U8) + UUID_BYTES;
    U8 bucket[BUCKET_SIZE];
    bucket[0] = (U8)item->getType();
    memcpy(&bucket[1], &(item->getUUID().mData), UUID_BYTES);       /* Flawfinder: ignore */
    pack_instant_message(
        gMessageSystem,
        gAgentID,
        FALSE,
        gAgentSessionID,
        to_agent,
        name,
        item_name,
        IM_ONLINE,
        IM_INVENTORY_OFFERED,
        transaction_id,
        0,
        LLUUID::null,
        gAgent.getPositionAgent(),
        NO_TIMESTAMP,
        bucket,
        BUCKET_SIZE);
    gAgent.sendReliableMessage();

    // VEFFECT: giveInventory
    // <FS:Ansariel> Make the particle effect optional
    if (gSavedSettings.getBOOL("FSCreateGiveInventoryParticleEffect"))
    {
        LLHUDEffectSpiral *effectp = (LLHUDEffectSpiral *)LLHUDManager::getInstance()->createViewerEffect(LLHUDObject::LL_HUD_EFFECT_BEAM, TRUE);
        effectp->setSourceObject(gAgentAvatarp);
        effectp->setTargetObject(gObjectList.findObject(to_agent));
        effectp->setDuration(LL_HUD_DUR_SHORT);
        effectp->setColor(LLColor4U(gAgent.getEffectColor()));
    }
    gFloaterTools->dirty();

    LLMuteList::getInstance()->autoRemove(to_agent, LLMuteList::AR_INVENTORY);

    logInventoryOffer(to_agent, im_session_id, item_name);

    // add buddy to recent people list
//  LLRecentPeople::instance().add(to_agent);
>>>>>>> c06fb4e0
// [RLVa:KB] - Checked: RLVa-2.0.0
    // Block the recent activity update if this was an in-world drop on an avatar (as opposed to a drop on an IM session or on a profile)
    if ( (!RlvActions::isRlvEnabled()) ||
         (RlvActions::canShowName(RlvActions::SNC_DEFAULT, to_agent)) || (im_session_id.notNull()) || (!RlvUtil::isNearbyAgent(to_agent)) || (RlvUIEnabler::hasOpenProfile(to_agent)) )
    {
        LLRecentPeople::instance().add(to_agent);
    }
    return true;
// [/RLVa:KB]
}

// static
bool LLGiveInventory::handleCopyProtectedCategory(const LLSD& notification, const LLSD& response)
{
    S32 option = LLNotificationsUtil::getSelectedOption(notification, response);
    LLInventoryCategory* cat = NULL;
    bool give_successful = true;
    switch(option)
    {
    case 0:  // "Yes"
        cat = gInventory.getCategory(notification["payload"]["folder_id"].asUUID());
        if (cat)
        {
// [RLVa:KB] - @share
            if ( (RlvActions::isRlvEnabled()) && (!RlvActions::canGiveInventory(notification["payload"]["agent_id"].asUUID())) )
            {
                RlvUtil::notifyBlocked(RlvStringKeys::Blocked::Share, LLSD().with("RECIPIENT", LLSLURL("agent", notification["payload"]["agent_id"], "completename").getSLURLString()));
                return false;
            }
// [/RLVa:KB]

            give_successful = LLGiveInventory::commitGiveInventoryCategory(notification["payload"]["agent_id"].asUUID(),
                cat);
            LLViewerInventoryCategory::cat_array_t cats;
            LLViewerInventoryItem::item_array_t items;
            LLUncopyableItems remove;
            gInventory.collectDescendentsIf (cat->getUUID(),
                cats,
                items,
                LLInventoryModel::EXCLUDE_TRASH,
                remove);
            S32 count = items.size();
            for(S32 i = 0; i < count; ++i)
            {
                gInventory.deleteObject(items.at(i)->getUUID());
            }
            gInventory.notifyObservers();

            if (give_successful && notification["payload"]["success_notification"].isDefined())
            {
                LLNotificationsUtil::add(notification["payload"]["success_notification"].asString());
            }
        }
        else
        {
            LLNotificationsUtil::add("CannotGiveCategory");
            give_successful = false;
        }
        break;

    default: // no, cancel, whatever, who cares, not yes.
        LLNotificationsUtil::add("TransactionCancelled");
        give_successful = false;
        break;
    }
    return give_successful;
}

// static
bool LLGiveInventory::commitGiveInventoryCategory(const LLUUID& to_agent,
                                                    const LLInventoryCategory* cat,
                                                    const LLUUID& im_session_id)

{
    if (!cat)
    {
        return false;
    }
// [RLVa:KB] - @share
    if ( (RlvActions::isRlvEnabled()) && (!RlvActions::canGiveInventory(to_agent)) )
    {
        return false;
    }
// [/RLVa:KB]

    LL_INFOS() << "LLGiveInventory::commitGiveInventoryCategory() - "
        << cat->getUUID() << LL_ENDL;

    // add buddy to recent people list
//  LLRecentPeople::instance().add(to_agent);
// [RLVa:KB] - Checked: RLVa-2.0.0
    // Block the recent activity update if this was an in-world drop on an avatar (as opposed to a drop on an IM session or on a profile)
    if ( (!RlvActions::isRlvEnabled()) ||
         (RlvActions::canShowName(RlvActions::SNC_DEFAULT, to_agent)) || (im_session_id.notNull()) || (!RlvUtil::isNearbyAgent(to_agent)) || (RlvUIEnabler::hasOpenProfile(to_agent)) )
    {
        LLRecentPeople::instance().add(to_agent);
    }
// [/RLVa:KB]

    // Test out how many items are being given.
    LLViewerInventoryCategory::cat_array_t cats;
    LLViewerInventoryItem::item_array_t items;
    LLGiveable giveable;
    gInventory.collectDescendentsIf (cat->getUUID(),
        cats,
        items,
        LLInventoryModel::EXCLUDE_TRASH,
        giveable);
    std::string cat_name = cat->getName();
    bool give_successful = true;
    // MAX ITEMS is based on (sizeof(uuid)+2) * count must be <
    // MTUBYTES or 18 * count < 1200 => count < 1200/18 =>
    // 66. I've cut it down a bit from there to give some pad.
    S32 count = items.size() + cats.size();
// <FS:CR> Aurora Sim>
    //if (count > MAX_ITEMS)
    if (count > LLWorld::getInstance()->getMaxInventoryItemsTransfer())
// <FS:CR> Aurora Sim
<<<<<<< HEAD
	{
		LLNotificationsUtil::add("TooManyItems");
		give_successful = false;
	}
	else if (count == 0)
	{
		LLNotificationsUtil::add("NoItems");
		give_successful = false;
	}
	else
	{
		std::string name;
		LLAgentUI::buildFullname(name);
		LLUUID transaction_id;
		transaction_id.generate();
		S32 bucket_size = (sizeof(U8) + UUID_BYTES) * (count + 1);
		U8* bucket = new U8[bucket_size];
		U8* pos = bucket;
		U8 type = (U8)cat->getType();
		memcpy(pos, &type, sizeof(U8));		/* Flawfinder: ignore */
		pos += sizeof(U8);
		memcpy(pos, &(cat->getUUID()), UUID_BYTES);		/* Flawfinder: ignore */
		pos += UUID_BYTES;
		S32 i;
		count = cats.size();
		for(i = 0; i < count; ++i)
		{
			memcpy(pos, &type, sizeof(U8));		/* Flawfinder: ignore */
			pos += sizeof(U8);
			memcpy(pos, &(cats.at(i)->getUUID()), UUID_BYTES);		/* Flawfinder: ignore */
			pos += UUID_BYTES;
		}
		count = items.size();
		for(i = 0; i < count; ++i)
		{
			type = (U8)items.at(i)->getType();
			memcpy(pos, &type, sizeof(U8));		/* Flawfinder: ignore */
			pos += sizeof(U8);
			memcpy(pos, &(items.at(i)->getUUID()), UUID_BYTES);		/* Flawfinder: ignore */
			pos += UUID_BYTES;
		}
		pack_instant_message(
			gMessageSystem,
			gAgent.getID(),
			false,
			gAgent.getSessionID(),
			to_agent,
			name,
			cat_name,
			IM_ONLINE,
			IM_INVENTORY_OFFERED,
			transaction_id,
			0,
			LLUUID::null,
			gAgent.getPositionAgent(),
			NO_TIMESTAMP,
			bucket,
			bucket_size);
		gAgent.sendReliableMessage();
		delete[] bucket;

		// VEFFECT: giveInventoryCategory
		// <FS:Ansariel> Make the particle effect optional
		if (gSavedSettings.getBOOL("FSCreateGiveInventoryParticleEffect"))
		{
			LLHUDEffectSpiral *effectp = (LLHUDEffectSpiral *)LLHUDManager::getInstance()->createViewerEffect(LLHUDObject::LL_HUD_EFFECT_BEAM, true);
			effectp->setSourceObject(gAgentAvatarp);
			effectp->setTargetObject(gObjectList.findObject(to_agent));
			effectp->setDuration(LL_HUD_DUR_SHORT);
			effectp->setColor(LLColor4U(gAgent.getEffectColor()));
		}
		gFloaterTools->dirty();

		LLMuteList::getInstance()->autoRemove(to_agent, LLMuteList::AR_INVENTORY);

		logInventoryOffer(to_agent, im_session_id, cat_name, true);
	}

	return give_successful;
=======
    {
        LLNotificationsUtil::add("TooManyItems");
        give_successful = false;
    }
    else if (count == 0)
    {
        LLNotificationsUtil::add("NoItems");
        give_successful = false;
    }
    else
    {
        std::string name;
        LLAgentUI::buildFullname(name);
        LLUUID transaction_id;
        transaction_id.generate();
        S32 bucket_size = (sizeof(U8) + UUID_BYTES) * (count + 1);
        U8* bucket = new U8[bucket_size];
        U8* pos = bucket;
        U8 type = (U8)cat->getType();
        memcpy(pos, &type, sizeof(U8));     /* Flawfinder: ignore */
        pos += sizeof(U8);
        memcpy(pos, &(cat->getUUID()), UUID_BYTES);     /* Flawfinder: ignore */
        pos += UUID_BYTES;
        S32 i;
        count = cats.size();
        for(i = 0; i < count; ++i)
        {
            memcpy(pos, &type, sizeof(U8));     /* Flawfinder: ignore */
            pos += sizeof(U8);
            memcpy(pos, &(cats.at(i)->getUUID()), UUID_BYTES);      /* Flawfinder: ignore */
            pos += UUID_BYTES;
        }
        count = items.size();
        for(i = 0; i < count; ++i)
        {
            type = (U8)items.at(i)->getType();
            memcpy(pos, &type, sizeof(U8));     /* Flawfinder: ignore */
            pos += sizeof(U8);
            memcpy(pos, &(items.at(i)->getUUID()), UUID_BYTES);     /* Flawfinder: ignore */
            pos += UUID_BYTES;
        }
        pack_instant_message(
            gMessageSystem,
            gAgent.getID(),
            FALSE,
            gAgent.getSessionID(),
            to_agent,
            name,
            cat_name,
            IM_ONLINE,
            IM_INVENTORY_OFFERED,
            transaction_id,
            0,
            LLUUID::null,
            gAgent.getPositionAgent(),
            NO_TIMESTAMP,
            bucket,
            bucket_size);
        gAgent.sendReliableMessage();
        delete[] bucket;

        // VEFFECT: giveInventoryCategory
        // <FS:Ansariel> Make the particle effect optional
        if (gSavedSettings.getBOOL("FSCreateGiveInventoryParticleEffect"))
        {
            LLHUDEffectSpiral *effectp = (LLHUDEffectSpiral *)LLHUDManager::getInstance()->createViewerEffect(LLHUDObject::LL_HUD_EFFECT_BEAM, TRUE);
            effectp->setSourceObject(gAgentAvatarp);
            effectp->setTargetObject(gObjectList.findObject(to_agent));
            effectp->setDuration(LL_HUD_DUR_SHORT);
            effectp->setColor(LLColor4U(gAgent.getEffectColor()));
        }
        gFloaterTools->dirty();

        LLMuteList::getInstance()->autoRemove(to_agent, LLMuteList::AR_INVENTORY);

        logInventoryOffer(to_agent, im_session_id, cat_name, true);
    }

    return give_successful;
>>>>>>> c06fb4e0
}

// EOF<|MERGE_RESOLUTION|>--- conflicted
+++ resolved
@@ -75,29 +75,6 @@
 
 bool LLGiveable::operator()(LLInventoryCategory* cat, LLInventoryItem* item)
 {
-<<<<<<< HEAD
-	// All categories can be given.
-	if (cat)
-		return true;
-
-	bool allowed = false;
-	if (item)
-	{
-		allowed = itemTransferCommonlyAllowed(item);
-		if (allowed &&
-		   !item->getPermissions().allowOperationBy(PERM_TRANSFER,
-							    gAgent.getID()))
-		{
-			allowed = false;
-		}
-		if (allowed &&
-		   !item->getPermissions().allowCopyBy(gAgent.getID()))
-		{
-			++mCountLosing;
-		}
-	}
-	return allowed;
-=======
     // All categories can be given.
     if (cat)
         return true;
@@ -110,7 +87,7 @@
            !item->getPermissions().allowOperationBy(PERM_TRANSFER,
                                 gAgent.getID()))
         {
-            allowed = FALSE;
+            allowed = false;
         }
         if (allowed &&
            !item->getPermissions().allowCopyBy(gAgent.getID()))
@@ -119,7 +96,6 @@
         }
     }
     return allowed;
->>>>>>> c06fb4e0
 }
 
 class LLUncopyableItems : public LLInventoryCollectFunctor
@@ -463,54 +439,6 @@
     }
 // [/RLVa:KB]
 
-<<<<<<< HEAD
-	std::string name;
-	std::string item_name = item->getName();
-	LLAgentUI::buildFullname(name);
-	LLUUID transaction_id;
-	transaction_id.generate();
-	const S32 BUCKET_SIZE = sizeof(U8) + UUID_BYTES;
-	U8 bucket[BUCKET_SIZE];
-	bucket[0] = (U8)item->getType();
-	memcpy(&bucket[1], &(item->getUUID().mData), UUID_BYTES);		/* Flawfinder: ignore */
-	pack_instant_message(
-		gMessageSystem,
-		gAgentID,
-		false,
-		gAgentSessionID,
-		to_agent,
-		name,
-		item_name,
-		IM_ONLINE,
-		IM_INVENTORY_OFFERED,
-		transaction_id,
-		0,
-		LLUUID::null,
-		gAgent.getPositionAgent(),
-		NO_TIMESTAMP,
-		bucket,
-		BUCKET_SIZE);
-	gAgent.sendReliableMessage();
-
-	// VEFFECT: giveInventory
-	// <FS:Ansariel> Make the particle effect optional
-	if (gSavedSettings.getBOOL("FSCreateGiveInventoryParticleEffect"))
-	{
-		LLHUDEffectSpiral *effectp = (LLHUDEffectSpiral *)LLHUDManager::getInstance()->createViewerEffect(LLHUDObject::LL_HUD_EFFECT_BEAM, true);
-		effectp->setSourceObject(gAgentAvatarp);
-		effectp->setTargetObject(gObjectList.findObject(to_agent));
-		effectp->setDuration(LL_HUD_DUR_SHORT);
-		effectp->setColor(LLColor4U(gAgent.getEffectColor()));
-	}
-	gFloaterTools->dirty();
-
-	LLMuteList::getInstance()->autoRemove(to_agent, LLMuteList::AR_INVENTORY);
-
-	logInventoryOffer(to_agent, im_session_id, item_name);
-
-	// add buddy to recent people list
-//	LLRecentPeople::instance().add(to_agent);
-=======
     std::string name;
     std::string item_name = item->getName();
     LLAgentUI::buildFullname(name);
@@ -523,7 +451,7 @@
     pack_instant_message(
         gMessageSystem,
         gAgentID,
-        FALSE,
+        false,
         gAgentSessionID,
         to_agent,
         name,
@@ -543,7 +471,7 @@
     // <FS:Ansariel> Make the particle effect optional
     if (gSavedSettings.getBOOL("FSCreateGiveInventoryParticleEffect"))
     {
-        LLHUDEffectSpiral *effectp = (LLHUDEffectSpiral *)LLHUDManager::getInstance()->createViewerEffect(LLHUDObject::LL_HUD_EFFECT_BEAM, TRUE);
+        LLHUDEffectSpiral *effectp = (LLHUDEffectSpiral *)LLHUDManager::getInstance()->createViewerEffect(LLHUDObject::LL_HUD_EFFECT_BEAM, true);
         effectp->setSourceObject(gAgentAvatarp);
         effectp->setTargetObject(gObjectList.findObject(to_agent));
         effectp->setDuration(LL_HUD_DUR_SHORT);
@@ -557,7 +485,6 @@
 
     // add buddy to recent people list
 //  LLRecentPeople::instance().add(to_agent);
->>>>>>> c06fb4e0
 // [RLVa:KB] - Checked: RLVa-2.0.0
     // Block the recent activity update if this was an in-world drop on an avatar (as opposed to a drop on an IM session or on a profile)
     if ( (!RlvActions::isRlvEnabled()) ||
@@ -676,87 +603,6 @@
     //if (count > MAX_ITEMS)
     if (count > LLWorld::getInstance()->getMaxInventoryItemsTransfer())
 // <FS:CR> Aurora Sim
-<<<<<<< HEAD
-	{
-		LLNotificationsUtil::add("TooManyItems");
-		give_successful = false;
-	}
-	else if (count == 0)
-	{
-		LLNotificationsUtil::add("NoItems");
-		give_successful = false;
-	}
-	else
-	{
-		std::string name;
-		LLAgentUI::buildFullname(name);
-		LLUUID transaction_id;
-		transaction_id.generate();
-		S32 bucket_size = (sizeof(U8) + UUID_BYTES) * (count + 1);
-		U8* bucket = new U8[bucket_size];
-		U8* pos = bucket;
-		U8 type = (U8)cat->getType();
-		memcpy(pos, &type, sizeof(U8));		/* Flawfinder: ignore */
-		pos += sizeof(U8);
-		memcpy(pos, &(cat->getUUID()), UUID_BYTES);		/* Flawfinder: ignore */
-		pos += UUID_BYTES;
-		S32 i;
-		count = cats.size();
-		for(i = 0; i < count; ++i)
-		{
-			memcpy(pos, &type, sizeof(U8));		/* Flawfinder: ignore */
-			pos += sizeof(U8);
-			memcpy(pos, &(cats.at(i)->getUUID()), UUID_BYTES);		/* Flawfinder: ignore */
-			pos += UUID_BYTES;
-		}
-		count = items.size();
-		for(i = 0; i < count; ++i)
-		{
-			type = (U8)items.at(i)->getType();
-			memcpy(pos, &type, sizeof(U8));		/* Flawfinder: ignore */
-			pos += sizeof(U8);
-			memcpy(pos, &(items.at(i)->getUUID()), UUID_BYTES);		/* Flawfinder: ignore */
-			pos += UUID_BYTES;
-		}
-		pack_instant_message(
-			gMessageSystem,
-			gAgent.getID(),
-			false,
-			gAgent.getSessionID(),
-			to_agent,
-			name,
-			cat_name,
-			IM_ONLINE,
-			IM_INVENTORY_OFFERED,
-			transaction_id,
-			0,
-			LLUUID::null,
-			gAgent.getPositionAgent(),
-			NO_TIMESTAMP,
-			bucket,
-			bucket_size);
-		gAgent.sendReliableMessage();
-		delete[] bucket;
-
-		// VEFFECT: giveInventoryCategory
-		// <FS:Ansariel> Make the particle effect optional
-		if (gSavedSettings.getBOOL("FSCreateGiveInventoryParticleEffect"))
-		{
-			LLHUDEffectSpiral *effectp = (LLHUDEffectSpiral *)LLHUDManager::getInstance()->createViewerEffect(LLHUDObject::LL_HUD_EFFECT_BEAM, true);
-			effectp->setSourceObject(gAgentAvatarp);
-			effectp->setTargetObject(gObjectList.findObject(to_agent));
-			effectp->setDuration(LL_HUD_DUR_SHORT);
-			effectp->setColor(LLColor4U(gAgent.getEffectColor()));
-		}
-		gFloaterTools->dirty();
-
-		LLMuteList::getInstance()->autoRemove(to_agent, LLMuteList::AR_INVENTORY);
-
-		logInventoryOffer(to_agent, im_session_id, cat_name, true);
-	}
-
-	return give_successful;
-=======
     {
         LLNotificationsUtil::add("TooManyItems");
         give_successful = false;
@@ -801,7 +647,7 @@
         pack_instant_message(
             gMessageSystem,
             gAgent.getID(),
-            FALSE,
+            false,
             gAgent.getSessionID(),
             to_agent,
             name,
@@ -822,7 +668,7 @@
         // <FS:Ansariel> Make the particle effect optional
         if (gSavedSettings.getBOOL("FSCreateGiveInventoryParticleEffect"))
         {
-            LLHUDEffectSpiral *effectp = (LLHUDEffectSpiral *)LLHUDManager::getInstance()->createViewerEffect(LLHUDObject::LL_HUD_EFFECT_BEAM, TRUE);
+            LLHUDEffectSpiral *effectp = (LLHUDEffectSpiral *)LLHUDManager::getInstance()->createViewerEffect(LLHUDObject::LL_HUD_EFFECT_BEAM, true);
             effectp->setSourceObject(gAgentAvatarp);
             effectp->setTargetObject(gObjectList.findObject(to_agent));
             effectp->setDuration(LL_HUD_DUR_SHORT);
@@ -836,7 +682,6 @@
     }
 
     return give_successful;
->>>>>>> c06fb4e0
 }
 
 // EOF