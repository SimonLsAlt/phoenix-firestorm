/**
 * @file llgiveinventory.cpp
 * @brief LLGiveInventory class implementation
 *
 * $LicenseInfo:firstyear=2010&license=viewerlgpl$
 * Second Life Viewer Source Code
 * Copyright (C) 2010, Linden Research, Inc.
 * 
 * This library is free software; you can redistribute it and/or
 * modify it under the terms of the GNU Lesser General Public
 * License as published by the Free Software Foundation;
 * version 2.1 of the License only.
 * 
 * This library is distributed in the hope that it will be useful,
 * but WITHOUT ANY WARRANTY; without even the implied warranty of
 * MERCHANTABILITY or FITNESS FOR A PARTICULAR PURPOSE.  See the GNU
 * Lesser General Public License for more details.
 * 
 * You should have received a copy of the GNU Lesser General Public
 * License along with this library; if not, write to the Free Software
 * Foundation, Inc., 51 Franklin Street, Fifth Floor, Boston, MA  02110-1301  USA
 * 
 * Linden Research, Inc., 945 Battery Street, San Francisco, CA  94111  USA
 * $/LicenseInfo$
 */

#include "llviewerprecompiledheaders.h"
#include "llgiveinventory.h"

// library includes
#include "llnotificationsutil.h"
#include "lltrans.h"

// newview includes
#include "llagent.h"
#include "llagentdata.h"
#include "llagentui.h"
#include "llagentwearables.h"
#include "llfloatertools.h" // for gFloaterTool
#include "llhudeffecttrail.h"
#include "llhudmanager.h"
#include "llimview.h"
#include "llinventory.h"
#include "llinventoryfunctions.h"
#include "llmutelist.h"
#include "llrecentpeople.h"
#include "llviewerobjectlist.h"
#include "llvoavatarself.h"
// [RLVa:KB] - Checked: 2010-03-04 (RLVa-1.2.2a)
#include "llavatarnamecache.h"
#include "rlvhandler.h"
#include "rlvui.h"
// [/RLVa:KB]

// MAX ITEMS is based on (sizeof(uuid)+2) * count must be < MTUBYTES
// or 18 * count < 1200 => count < 1200/18 => 66. I've cut it down a
// bit from there to give some pad.
const S32 MAX_ITEMS = 42;

class LLGiveable : public LLInventoryCollectFunctor
{
public:
	LLGiveable() : mCountLosing(0) {}
	virtual ~LLGiveable() {}
	virtual bool operator()(LLInventoryCategory* cat, LLInventoryItem* item);

	S32 countNoCopy() const { return mCountLosing; }
protected:
	S32 mCountLosing;
};

bool LLGiveable::operator()(LLInventoryCategory* cat, LLInventoryItem* item)
{
	// All categories can be given.
	if (cat)
		return true;

	bool allowed = false;
	if (item)
	{
		allowed = itemTransferCommonlyAllowed(item);
		if (allowed &&
		   !item->getPermissions().allowOperationBy(PERM_TRANSFER,
							    gAgent.getID()))
		{
			allowed = FALSE;
		}
		if (allowed &&
		   !item->getPermissions().allowCopyBy(gAgent.getID()))
		{
			++mCountLosing;
		}
	}
	return allowed;
}

class LLUncopyableItems : public LLInventoryCollectFunctor
{
public:
	LLUncopyableItems() {}
	virtual ~LLUncopyableItems() {}
	virtual bool operator()(LLInventoryCategory* cat, LLInventoryItem* item);
};

bool LLUncopyableItems::operator()(LLInventoryCategory* cat,
								   LLInventoryItem* item)
{
	bool uncopyable = false;
	if (item)
	{
		if (itemTransferCommonlyAllowed(item) &&
			!item->getPermissions().allowCopyBy(gAgent.getID()))
		{
			uncopyable = true;
		}
	}
	return uncopyable;
}

// static
bool LLGiveInventory::isInventoryGiveAcceptable(const LLInventoryItem* item)
{
	if (!item) return false;

	if (!isAgentAvatarValid()) return false;

	if (!item->getPermissions().allowOperationBy(PERM_TRANSFER, gAgentID))
	{
		return false;
	}

	bool acceptable = true;
	switch(item->getType())
	{
	case LLAssetType::AT_OBJECT:
		if (get_is_item_worn(item->getUUID()))
		{
			acceptable = false;
		}
		break;
	case LLAssetType::AT_BODYPART:
	case LLAssetType::AT_CLOTHING:
		{
			BOOL copyable = false;
			if (item->getPermissions().allowCopyBy(gAgentID)) copyable = true;

			if (!copyable && get_is_item_worn(item->getUUID()))
			{
				acceptable = false;
			}
		}
		break;
	default:
		break;
	}
	return acceptable;
}

// static
bool LLGiveInventory::isInventoryGroupGiveAcceptable(const LLInventoryItem* item)
{
	if (!item) return false;

	if (!isAgentAvatarValid()) return false;

	// These permissions are double checked in the simulator in
	// LLGroupNoticeInventoryItemFetch::result().
	if (!item->getPermissions().allowOperationBy(PERM_TRANSFER, gAgentID))
	{
		return false;
	}
	if (!item->getPermissions().allowCopyBy(gAgent.getID()))
	{
		return false;
	}


	bool acceptable = true;
	switch(item->getType())
	{
	case LLAssetType::AT_OBJECT:
		if (gAgentAvatarp->isWearingAttachment(item->getUUID()))
		{
			acceptable = false;
		}
		break;
	default:
		break;
	}
	return acceptable;
}

// static
bool LLGiveInventory::doGiveInventoryItem(const LLUUID& to_agent,
									  const LLInventoryItem* item,
									  const LLUUID& im_session_id/* = LLUUID::null*/)

{
	bool res = true;
	llinfos << "LLGiveInventory::giveInventory()" << llendl;
	if (!isInventoryGiveAcceptable(item))
	{
		return false;
	}
	if (item->getPermissions().allowCopyBy(gAgentID))
	{
		// just give it away.
		LLGiveInventory::commitGiveInventoryItem(to_agent, item, im_session_id);
	}
	else
	{
		// ask if the agent is sure.
		LLSD substitutions;
		substitutions["ITEMS"] = item->getName();
		LLSD payload;
		payload["agent_id"] = to_agent;
		LLSD items = LLSD::emptyArray();
		items.append(item->getUUID());
		payload["items"] = items;
		LLNotificationsUtil::add("CannotCopyWarning", substitutions, payload,
			&LLGiveInventory::handleCopyProtectedItem);
		res = false;
	}

	return res;
}

void LLGiveInventory::doGiveInventoryCategory(const LLUUID& to_agent,
											  const LLInventoryCategory* cat,
											  const LLUUID& im_session_id)

{
	if (!cat) return;
	llinfos << "LLGiveInventory::giveInventoryCategory() - "
		<< cat->getUUID() << llendl;

	if (!isAgentAvatarValid()) return;

	// Test out how many items are being given.
	LLViewerInventoryCategory::cat_array_t cats;
	LLViewerInventoryItem::item_array_t items;
	LLGiveable giveable;
	gInventory.collectDescendentsIf (cat->getUUID(),
		cats,
		items,
		LLInventoryModel::EXCLUDE_TRASH,
		giveable);
	S32 count = cats.count();
	bool complete = true;
	for(S32 i = 0; i < count; ++i)
	{
		if (!gInventory.isCategoryComplete(cats.get(i)->getUUID()))
		{
			complete = false;
			break;
		}
	}
	if (!complete)
	{
		LLNotificationsUtil::add("IncompleteInventory");
		return;
	}
	count = items.count() + cats.count();
	if (count > MAX_ITEMS)
	{
		LLNotificationsUtil::add("TooManyItems");
		return;
	}
	else if (count == 0)
	{
		LLNotificationsUtil::add("NoItems");
		return;
	}
	else
	{
		if (0 == giveable.countNoCopy())
		{
			LLGiveInventory::commitGiveInventoryCategory(to_agent, cat, im_session_id);
		}
		else
		{
			LLSD args;
			args["COUNT"] = llformat("%d",giveable.countNoCopy());
			LLSD payload;
			payload["agent_id"] = to_agent;
			payload["folder_id"] = cat->getUUID();
			LLNotificationsUtil::add("CannotCopyCountItems", args, payload, &LLGiveInventory::handleCopyProtectedCategory);
		}
	}
}

//////////////////////////////////////////////////////////////////////////
//     PRIVATE METHODS
//////////////////////////////////////////////////////////////////////////

//static
void LLGiveInventory::logInventoryOffer(const LLUUID& to_agent, const LLUUID &im_session_id)
{
	// compute id of possible IM session with agent that has "to_agent" id
	LLUUID session_id = LLIMMgr::computeSessionID(IM_NOTHING_SPECIAL, to_agent);
	// If this item was given by drag-and-drop into an IM panel, log this action in the IM panel chat.
	LLSD args;
	args["user_id"] = to_agent;
	if (im_session_id.notNull())
	{
		gIMMgr->addSystemMessage(im_session_id, "inventory_item_offered", args);
	}
// [RLVa:KB] - Checked: 2010-05-26 (RLVa-1.2.2a) | Modified: RLVa-1.2.0h
	else if ( (gRlvHandler.hasBehaviour(RLV_BHVR_SHOWNAMES)) && (RlvUtil::isNearbyAgent(to_agent)) &&
		      (!RlvUIEnabler::hasOpenProfile(to_agent)) )
	{
		// Log to chat history if the user didn't drop on an IM session or a profile to avoid revealing the name of the recipient
		std::string strMsgName = "inventory_item_offered-im"; LLSD args; LLAvatarName avName;
		if (LLAvatarNameCache::get(to_agent, &avName))
		{
			args["NAME"] = RlvStrings::getAnonym(avName);
			strMsgName = "inventory_item_offered_rlv";
		}
		gIMMgr->addSystemMessage(LLUUID::null, strMsgName, args);
	}
// [/RLVa:KB]
	// If this item was given by drag-and-drop on avatar while IM panel was open, log this action in the IM panel chat.
	else if (LLIMModel::getInstance()->findIMSession(session_id))
	{
		gIMMgr->addSystemMessage(session_id, "inventory_item_offered", args);
	}
	// If this item was given by drag-and-drop on avatar while IM panel wasn't open, log this action to IM history.
	else
	{
//		std::string full_name;
//		if (gCacheName->getFullName(to_agent, full_name))
//		{
//			LLIMModel::instance().logToFile(full_name, LLTrans::getString("SECOND_LIFE"), im_session_id, LLTrans::getString("inventory_item_offered-im"));
//		}
// [SL:KB] - Patch: Chat-Logs | Checked: 2010-11-18 (Catznip-2.4.0c) | Added: Catznip-2.4.0c
		std::string strFilename;
		if (LLIMModel::buildIMP2PLogFilename(to_agent, LLStringUtil::null, strFilename))
		{
<<<<<<< HEAD
			LLIMModel::instance().logToFile(strFilename, LLTrans::getString("SECOND_LIFE"), im_session_id, LLTrans::getString("inventory_item_offered-im"));
=======
			// Build a new format username or firstname_lastname for legacy names
			// to use it for a history log filename.
			full_name = LLCacheName::buildUsername(full_name);
			LLIMModel::instance().logToFile(full_name, LLTrans::getString("SECOND_LIFE"), im_session_id, LLTrans::getString("inventory_item_offered-im"));
>>>>>>> 812ad1b6
		}
// [/SL:KB]
	}
}

// static
bool LLGiveInventory::handleCopyProtectedItem(const LLSD& notification, const LLSD& response)
{
	S32 option = LLNotificationsUtil::getSelectedOption(notification, response);
	LLSD itmes = notification["payload"]["items"];
	LLInventoryItem* item = NULL;
	switch(option)
	{
	case 0:  // "Yes"
		for (LLSD::array_iterator it = itmes.beginArray(); it != itmes.endArray(); it++)
		{
			item = gInventory.getItem((*it).asUUID());
			if (item)
			{
				LLGiveInventory::commitGiveInventoryItem(notification["payload"]["agent_id"].asUUID(),
					item);
				// delete it for now - it will be deleted on the server
				// quickly enough.
				gInventory.deleteObject(item->getUUID());
				gInventory.notifyObservers();
			}
			else
			{
				LLNotificationsUtil::add("CannotGiveItem");
			}
		}
		break;

	default: // no, cancel, whatever, who cares, not yes.
		LLNotificationsUtil::add("TransactionCancelled");
		break;
	}
	return false;
}

// static
void LLGiveInventory::commitGiveInventoryItem(const LLUUID& to_agent,
												const LLInventoryItem* item,
												const LLUUID& im_session_id)
{
	if (!item) return;
	std::string name;
	LLAgentUI::buildFullname(name);
	LLUUID transaction_id;
	transaction_id.generate();
	const S32 BUCKET_SIZE = sizeof(U8) + UUID_BYTES;
	U8 bucket[BUCKET_SIZE];
	bucket[0] = (U8)item->getType();
	memcpy(&bucket[1], &(item->getUUID().mData), UUID_BYTES);		/* Flawfinder: ignore */
	pack_instant_message(
		gMessageSystem,
		gAgentID,
		FALSE,
		gAgentSessionID,
		to_agent,
		name,
		item->getName(),
		IM_ONLINE,
		IM_INVENTORY_OFFERED,
		transaction_id,
		0,
		LLUUID::null,
		gAgent.getPositionAgent(),
		NO_TIMESTAMP,
		bucket,
		BUCKET_SIZE);
	gAgent.sendReliableMessage();

	// VEFFECT: giveInventory
	LLHUDEffectSpiral *effectp = (LLHUDEffectSpiral *)LLHUDManager::getInstance()->createViewerEffect(LLHUDObject::LL_HUD_EFFECT_BEAM, TRUE);
	effectp->setSourceObject(gAgentAvatarp);
	effectp->setTargetObject(gObjectList.findObject(to_agent));
	effectp->setDuration(LL_HUD_DUR_SHORT);
	effectp->setColor(LLColor4U(gAgent.getEffectColor()));
	gFloaterTools->dirty();

	LLMuteList::getInstance()->autoRemove(to_agent, LLMuteList::AR_INVENTORY);

	logInventoryOffer(to_agent, im_session_id);

	// add buddy to recent people list
//	LLRecentPeople::instance().add(to_agent);
// [RLVa:KB] - Checked: 2010-04-21 (RLVa-1.2.2a) | Added: RLVa-1.2.0f
	// Block the recent activity update if this was an in-world drop on an avatar (as opposed to a drop on an IM session or on a profile)
	if ( (!gRlvHandler.hasBehaviour(RLV_BHVR_SHOWNAMES)) || (im_session_id.notNull()) || (!RlvUtil::isNearbyAgent(to_agent)) ||
		 (RlvUIEnabler::hasOpenProfile(to_agent)) )
	{
		LLRecentPeople::instance().add(to_agent);
	}
// [/RLVa:KB]
}

// static
bool LLGiveInventory::handleCopyProtectedCategory(const LLSD& notification, const LLSD& response)
{
	S32 option = LLNotificationsUtil::getSelectedOption(notification, response);
	LLInventoryCategory* cat = NULL;
	switch(option)
	{
	case 0:  // "Yes"
		cat = gInventory.getCategory(notification["payload"]["folder_id"].asUUID());
		if (cat)
		{
			LLGiveInventory::commitGiveInventoryCategory(notification["payload"]["agent_id"].asUUID(),
				cat);
			LLViewerInventoryCategory::cat_array_t cats;
			LLViewerInventoryItem::item_array_t items;
			LLUncopyableItems remove;
			gInventory.collectDescendentsIf (cat->getUUID(),
				cats,
				items,
				LLInventoryModel::EXCLUDE_TRASH,
				remove);
			S32 count = items.count();
			for(S32 i = 0; i < count; ++i)
			{
				gInventory.deleteObject(items.get(i)->getUUID());
			}
			gInventory.notifyObservers();
		}
		else
		{
			LLNotificationsUtil::add("CannotGiveCategory");
		}
		break;

	default: // no, cancel, whatever, who cares, not yes.
		LLNotificationsUtil::add("TransactionCancelled");
		break;
	}
	return false;
}

// static
void LLGiveInventory::commitGiveInventoryCategory(const LLUUID& to_agent,
													const LLInventoryCategory* cat,
													const LLUUID& im_session_id)

{
	if (!cat) return;
	llinfos << "LLGiveInventory::commitGiveInventoryCategory() - "
		<< cat->getUUID() << llendl;

	// add buddy to recent people list
//	LLRecentPeople::instance().add(to_agent);
// [RLVa:KB] - Checked: 2010-04-20 (RLVa-1.2.2a) | Added: RLVa-1.2.0f
	// Block the recent activity update if this was an in-world drop on an avatar (as opposed to a drop on an IM session or on a profile)
	if ( (!gRlvHandler.hasBehaviour(RLV_BHVR_SHOWNAMES)) || (im_session_id.notNull()) || (!RlvUtil::isNearbyAgent(to_agent)) ||
		 (RlvUIEnabler::hasOpenProfile(to_agent)) )
	{
		LLRecentPeople::instance().add(to_agent);
	}
// [/RLVa:KB]

	// Test out how many items are being given.
	LLViewerInventoryCategory::cat_array_t cats;
	LLViewerInventoryItem::item_array_t items;
	LLGiveable giveable;
	gInventory.collectDescendentsIf (cat->getUUID(),
		cats,
		items,
		LLInventoryModel::EXCLUDE_TRASH,
		giveable);

	// MAX ITEMS is based on (sizeof(uuid)+2) * count must be <
	// MTUBYTES or 18 * count < 1200 => count < 1200/18 =>
	// 66. I've cut it down a bit from there to give some pad.
	S32 count = items.count() + cats.count();
	if (count > MAX_ITEMS)
	{
		LLNotificationsUtil::add("TooManyItems");
		return;
	}
	else if (count == 0)
	{
		LLNotificationsUtil::add("NoItems");
		return;
	}
	else
	{
		std::string name;
		LLAgentUI::buildFullname(name);
		LLUUID transaction_id;
		transaction_id.generate();
		S32 bucket_size = (sizeof(U8) + UUID_BYTES) * (count + 1);
		U8* bucket = new U8[bucket_size];
		U8* pos = bucket;
		U8 type = (U8)cat->getType();
		memcpy(pos, &type, sizeof(U8));		/* Flawfinder: ignore */
		pos += sizeof(U8);
		memcpy(pos, &(cat->getUUID()), UUID_BYTES);		/* Flawfinder: ignore */
		pos += UUID_BYTES;
		S32 i;
		count = cats.count();
		for(i = 0; i < count; ++i)
		{
			memcpy(pos, &type, sizeof(U8));		/* Flawfinder: ignore */
			pos += sizeof(U8);
			memcpy(pos, &(cats.get(i)->getUUID()), UUID_BYTES);		/* Flawfinder: ignore */
			pos += UUID_BYTES;
		}
		count = items.count();
		for(i = 0; i < count; ++i)
		{
			type = (U8)items.get(i)->getType();
			memcpy(pos, &type, sizeof(U8));		/* Flawfinder: ignore */
			pos += sizeof(U8);
			memcpy(pos, &(items.get(i)->getUUID()), UUID_BYTES);		/* Flawfinder: ignore */
			pos += UUID_BYTES;
		}
		pack_instant_message(
			gMessageSystem,
			gAgent.getID(),
			FALSE,
			gAgent.getSessionID(),
			to_agent,
			name,
			cat->getName(),
			IM_ONLINE,
			IM_INVENTORY_OFFERED,
			transaction_id,
			0,
			LLUUID::null,
			gAgent.getPositionAgent(),
			NO_TIMESTAMP,
			bucket,
			bucket_size);
		gAgent.sendReliableMessage();
		delete[] bucket;

		// VEFFECT: giveInventoryCategory
		LLHUDEffectSpiral *effectp = (LLHUDEffectSpiral *)LLHUDManager::getInstance()->createViewerEffect(LLHUDObject::LL_HUD_EFFECT_BEAM, TRUE);
		effectp->setSourceObject(gAgentAvatarp);
		effectp->setTargetObject(gObjectList.findObject(to_agent));
		effectp->setDuration(LL_HUD_DUR_SHORT);
		effectp->setColor(LLColor4U(gAgent.getEffectColor()));
		gFloaterTools->dirty();

		LLMuteList::getInstance()->autoRemove(to_agent, LLMuteList::AR_INVENTORY);

		logInventoryOffer(to_agent, im_session_id);
	}
}

// EOF<|MERGE_RESOLUTION|>--- conflicted
+++ resolved
@@ -336,14 +336,11 @@
 		std::string strFilename;
 		if (LLIMModel::buildIMP2PLogFilename(to_agent, LLStringUtil::null, strFilename))
 		{
-<<<<<<< HEAD
 			LLIMModel::instance().logToFile(strFilename, LLTrans::getString("SECOND_LIFE"), im_session_id, LLTrans::getString("inventory_item_offered-im"));
-=======
-			// Build a new format username or firstname_lastname for legacy names
-			// to use it for a history log filename.
-			full_name = LLCacheName::buildUsername(full_name);
-			LLIMModel::instance().logToFile(full_name, LLTrans::getString("SECOND_LIFE"), im_session_id, LLTrans::getString("inventory_item_offered-im"));
->>>>>>> 812ad1b6
+			//// Build a new format username or firstname_lastname for legacy names
+			//// to use it for a history log filename.
+			//full_name = LLCacheName::buildUsername(full_name);
+			//LLIMModel::instance().logToFile(full_name, LLTrans::getString("SECOND_LIFE"), im_session_id, LLTrans::getString("inventory_item_offered-im"));
 		}
 // [/SL:KB]
 	}
