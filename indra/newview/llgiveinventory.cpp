--- conflicted
+++ resolved
@@ -356,9 +356,9 @@
 		{
 			// Build a new format username or firstname_lastname for legacy names
 			// to use it for a history log filename.
-<<<<<<< HEAD
 			// <FS:Ansariel> [Legacy IM logfile names]
-			//full_name = LLCacheName::buildUsername(full_name);
+			//std::string full_name = LLCacheName::buildUsername(av_name.getUserName());
+			std::string full_name = av_name.getUserName();
 			if (gSavedSettings.getBOOL("UseLegacyIMLogNames"))
 			{
 				full_name = full_name.substr(0, full_name.find(" Resident"));;
@@ -368,13 +368,9 @@
 				full_name = LLCacheName::buildUsername(full_name);
 			}
 			// </FS:Ansariel> [Legacy IM logfile names]
-			LLIMModel::instance().logToFile(full_name, LLTrans::getString("SECOND_LIFE"), im_session_id, LLTrans::getString("inventory_item_offered-im"));
-=======
-			std::string full_name = LLCacheName::buildUsername(av_name.getUserName());
 			LLUIString message = LLTrans::getString(message_name + "-im");
 			message.setArgs(args);
 			LLIMModel::instance().logToFile(full_name, LLTrans::getString("SECOND_LIFE"), im_session_id, message.getString());
->>>>>>> c627d0a2
 		}
 	}
 }
