/** 
 * @file llnotificationmanager.cpp
 * @brief Class implements a brige between the old and a new notification sistems
 *
 * $LicenseInfo:firstyear=2000&license=viewerlgpl$
 * Second Life Viewer Source Code
 * Copyright (C) 2010, Linden Research, Inc.
 * 
 * This library is free software; you can redistribute it and/or
 * modify it under the terms of the GNU Lesser General Public
 * License as published by the Free Software Foundation;
 * version 2.1 of the License only.
 * 
 * This library is distributed in the hope that it will be useful,
 * but WITHOUT ANY WARRANTY; without even the implied warranty of
 * MERCHANTABILITY or FITNESS FOR A PARTICULAR PURPOSE.  See the GNU
 * Lesser General Public License for more details.
 * 
 * You should have received a copy of the GNU Lesser General Public
 * License along with this library; if not, write to the Free Software
 * Foundation, Inc., 51 Franklin Street, Fifth Floor, Boston, MA  02110-1301  USA
 * 
 * Linden Research, Inc., 945 Battery Street, San Francisco, CA  94111  USA
 * $/LicenseInfo$
 */



#include "llviewerprecompiledheaders.h" // must be first include


#include "llnotificationmanager.h"

#include "llfloaterimnearbychathandler.h"
#include "llnotifications.h"

#include <boost/bind.hpp>
#include <boost/foreach.hpp>

using namespace LLNotificationsUI;

//--------------------------------------------------------------------------
LLNotificationManager::LLNotificationManager()
{
	init();
}

//--------------------------------------------------------------------------
LLNotificationManager::~LLNotificationManager()
{
}

//--------------------------------------------------------------------------
void LLNotificationManager::init()
{
	mChannels.push_back(new LLScriptHandler());
	mChannels.push_back(new LLTipHandler());
	mChannels.push_back(new LLGroupHandler());
	mChannels.push_back(new LLAlertHandler("Alerts", "alert", false));
	mChannels.push_back(new LLAlertHandler("AlertModal", "alertmodal", true));
	mChannels.push_back(new LLOfferHandler());
	mChannels.push_back(new LLHintHandler());
	mChannels.push_back(new LLBrowserNotification());
	mChannels.push_back(new LLIMHandler());
  
	mChatHandler = boost::shared_ptr<LLFloaterIMNearbyChatHandler>(new LLFloaterIMNearbyChatHandler());
}

//--------------------------------------------------------------------------
void LLNotificationManager::onChat(const LLChat& msg, const LLSD &args)
{
<<<<<<< HEAD
	if(mChatHandler)
		mChatHandler->processChat(msg, args);
=======
    if(mChatHandler)
        mChatHandler->processChat(msg, args);
>>>>>>> abf9ccb0
}
<|MERGE_RESOLUTION|>--- conflicted
+++ resolved
@@ -69,11 +69,6 @@
 //--------------------------------------------------------------------------
 void LLNotificationManager::onChat(const LLChat& msg, const LLSD &args)
 {
-<<<<<<< HEAD
-	if(mChatHandler)
-		mChatHandler->processChat(msg, args);
-=======
     if(mChatHandler)
         mChatHandler->processChat(msg, args);
->>>>>>> abf9ccb0
 }
