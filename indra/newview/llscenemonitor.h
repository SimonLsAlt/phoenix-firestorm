/**
 * @file llscenemonitor.h
 * @brief monitor the process of scene loading
 *
 * $LicenseInfo:firstyear=2003&license=viewerlgpl$
 * Second Life Viewer Source Code
 * Copyright (C) 2010, Linden Research, Inc.
 *
 * This library is free software; you can redistribute it and/or
 * modify it under the terms of the GNU Lesser General Public
 * License as published by the Free Software Foundation;
 * version 2.1 of the License only.
 *
 * This library is distributed in the hope that it will be useful,
 * but WITHOUT ANY WARRANTY; without even the implied warranty of
 * MERCHANTABILITY or FITNESS FOR A PARTICULAR PURPOSE.  See the GNU
 * Lesser General Public License for more details.
 *
 * You should have received a copy of the GNU Lesser General Public
 * License along with this library; if not, write to the Free Software
 * Foundation, Inc., 51 Franklin Street, Fifth Floor, Boston, MA  02110-1301  USA
 *
 * Linden Research, Inc., 945 Battery Street, San Francisco, CA  94111  USA
 * $/LicenseInfo$
 */

#ifndef LL_LLSCENE_MONITOR_H
#define LL_LLSCENE_MONITOR_H

#include "llsingleton.h"
#include "llmath.h"
#include "llfloater.h"
#include "llcharacter.h"
#include "lltracerecording.h"

class LLCharacter;
class LLRenderTarget;
class LLViewerTexture;

class LLSceneMonitor : public LLSingleton<LLSceneMonitor>
{
    LLSINGLETON(LLSceneMonitor);
    ~LLSceneMonitor();
    LOG_CLASS(LLSceneMonitor);
public:

    void freezeAvatar(LLCharacter* avatarp);
    void setDebugViewerVisible(bool visible);

    void capture(); //capture the main frame buffer
    void compare(); //compare the stored two buffers.
    void fetchQueryResult();
    void calcDiffAggregate();
    void setDiffTolerance(F32 tol) {mDiffTolerance = tol;}

    const LLRenderTarget* getDiffTarget() const {return mDiff;}
    F32  getDiffTolerance() const {return mDiffTolerance;}
    F32  getDiffResult() const { return mDiffResult;}
    F32  getDiffPixelRatio() const { return mDiffPixelRatio;}
    bool isEnabled()const {return mEnabled;}
    bool needsUpdate() const;

    const LLTrace::ExtendablePeriodicRecording* getRecording() const {return &mSceneLoadRecording;}
    void dumpToFile(const std::string &file_name);
    bool hasResults() const { return mSceneLoadRecording.getResults().getDuration() != S32Seconds(0);}

    void reset();

private:
    void freezeScene();
    void unfreezeScene();

    LLRenderTarget& getCaptureTarget();
    void generateDitheringTexture(S32 width, S32 height);

private:
    bool                                    mEnabled,
                                            mDebugViewerVisible;

    enum EDiffState
    {
        WAITING_FOR_NEXT_DIFF,
        NEED_DIFF,
        EXECUTE_DIFF,
        WAIT_ON_RESULT,
        VIEWER_QUITTING
    }                                       mDiffState;

    LLRenderTarget*                         mFrames[2];
    LLRenderTarget*                         mDiff;

    GLuint                                  mQueryObject; //used for glQuery
    F32                                     mDiffResult,  //aggregate results of mDiff.
                                            mDiffTolerance, //pixels are filtered out when R+G+B < mDiffTolerance
                                            mDiffPixelRatio; //ratio of pixels used for comparison against the original mDiff size along one dimension

    LLPointer<LLViewerTexture>              mDitheringTexture;
    S32                                     mDitherMatrixWidth;
    F32                                     mDitherScale,
                                            mDitherScaleS,
                                            mDitherScaleT;

    std::vector<LLAnimPauseRequest>         mAvatarPauseHandles;

    LLTimer                                 mRecordingTimer;
    LLTrace::ExtendablePeriodicRecording    mSceneLoadRecording;
    LLTrace::Recording                      mMonitorRecording;
};

class LLSceneMonitorView : public LLFloater
{
public:
    LLSceneMonitorView(const LLRect& rect);
    ~LLSceneMonitorView();
    virtual void draw();

<<<<<<< HEAD
	virtual void onVisibilityChange(bool visible);
=======
    virtual void onVisibilityChange(BOOL visible);
>>>>>>> c06fb4e0

protected:
    // <FS:Ansariel> FIRE-14144 / MAINT-4256 / BUG-6664: Crash when opening stats after closing via X
    //virtual void onClose(bool app_quitting=false);
    //virtual void onClickCloseBtn(bool app_quitting=false);
    virtual void closeFloater(bool app_qutting = false);
    // </FS:Ansariel>
    void onTeleportFinished();
    boost::signals2::connection sTeleportFinishConnection;
};

extern LLSceneMonitorView* gSceneMonitorView;

#endif
<|MERGE_RESOLUTION|>--- conflicted
+++ resolved
@@ -114,11 +114,7 @@
     ~LLSceneMonitorView();
     virtual void draw();
 
-<<<<<<< HEAD
-	virtual void onVisibilityChange(bool visible);
-=======
-    virtual void onVisibilityChange(BOOL visible);
->>>>>>> c06fb4e0
+    virtual void onVisibilityChange(bool visible);
 
 protected:
     // <FS:Ansariel> FIRE-14144 / MAINT-4256 / BUG-6664: Crash when opening stats after closing via X
