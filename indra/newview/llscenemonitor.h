--- conflicted
+++ resolved
@@ -117,20 +117,13 @@
     virtual void onVisibilityChange(BOOL visible);
 
 protected:
-<<<<<<< HEAD
-	// <FS:Ansariel> FIRE-14144 / MAINT-4256 / BUG-6664: Crash when opening stats after closing via X
-	//virtual void onClose(bool app_quitting=false);
-	//virtual void onClickCloseBtn(bool app_quitting=false);
-	virtual void closeFloater(bool app_qutting = false);
-	// </FS:Ansariel>
-	void onTeleportFinished();
-	boost::signals2::connection sTeleportFinishConnection;
-=======
-    virtual void onClose(bool app_quitting=false);
-    virtual void onClickCloseBtn(bool app_quitting=false);
+    // <FS:Ansariel> FIRE-14144 / MAINT-4256 / BUG-6664: Crash when opening stats after closing via X
+    //virtual void onClose(bool app_quitting=false);
+    //virtual void onClickCloseBtn(bool app_quitting=false);
+    virtual void closeFloater(bool app_qutting = false);
+    // </FS:Ansariel>
     void onTeleportFinished();
     boost::signals2::connection sTeleportFinishConnection;
->>>>>>> 38c2a5bd
 };
 
 extern LLSceneMonitorView* gSceneMonitorView;
