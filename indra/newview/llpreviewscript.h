/** 
 * @file llpreviewscript.h
 * @brief LLPreviewScript class definition
 *
 * $LicenseInfo:firstyear=2002&license=viewerlgpl$
 * Second Life Viewer Source Code
 * Copyright (C) 2010, Linden Research, Inc.
 * 
 * This library is free software; you can redistribute it and/or
 * modify it under the terms of the GNU Lesser General Public
 * License as published by the Free Software Foundation;
 * version 2.1 of the License only.
 * 
 * This library is distributed in the hope that it will be useful,
 * but WITHOUT ANY WARRANTY; without even the implied warranty of
 * MERCHANTABILITY or FITNESS FOR A PARTICULAR PURPOSE.  See the GNU
 * Lesser General Public License for more details.
 * 
 * You should have received a copy of the GNU Lesser General Public
 * License along with this library; if not, write to the Free Software
 * Foundation, Inc., 51 Franklin Street, Fifth Floor, Boston, MA  02110-1301  USA
 * 
 * Linden Research, Inc., 945 Battery Street, San Francisco, CA  94111  USA
 * $/LicenseInfo$
 */

#ifndef LL_LLPREVIEWSCRIPT_H
#define LL_LLPREVIEWSCRIPT_H

#include "llpreview.h"
#include "lltabcontainer.h"
#include "llinventory.h"
#include "llcombobox.h"
#include "lliconctrl.h"
#include "llframetimer.h"
#include "llfloatergotoline.h"
#include "lllivefile.h"
#include "llsyntaxid.h"
#include "llscripteditor.h"
#include <boost/signals2.hpp>

class LLLiveLSLFile;
class LLMessageSystem;
class LLScriptEditor;
class LLButton;
class LLCheckBoxCtrl;
class LLScrollListCtrl;
class LLViewerObject;
struct 	LLEntryAndEdCore;
class LLMenuBarGL;
//class LLFloaterScriptSearch;
class LLKeywordToken;
class LLViewerInventoryItem;
class LLScriptEdContainer;
class LLFloaterGotoLine;
class LLFloaterExperienceProfile;
<<<<<<< HEAD
// [SL:KB] - Patch: Build-ScriptRecover | Checked: 2011-11-23 (Catznip-3.2.0)
class LLEventTimer;
// [/SL:KB]
// NaCl - LSL Preprocessor
class FSLSLPreprocessor;
class FSLSLPreProcViewer;
// NaCl End
=======
class LLScriptMovedObserver;
>>>>>>> ce027493

class LLLiveLSLFile : public LLLiveFile
{
public:
    typedef boost::function<bool(const std::string& filename)> change_callback_t;

    LLLiveLSLFile(std::string file_path, change_callback_t change_cb);
    ~LLLiveLSLFile();

    void ignoreNextUpdate() { mIgnoreNextUpdate = true; }

protected:
    /*virtual*/ bool loadFile();

    change_callback_t	mOnChangeCallback;
    bool				mIgnoreNextUpdate;
};

// Inner, implementation class.  LLPreviewScript and LLLiveLSLEditor each own one of these.
class LLScriptEdCore : public LLPanel
{
	friend class LLPreviewScript;
	friend class LLPreviewLSL;
	friend class LLLiveLSLEditor;
//	friend class LLFloaterScriptSearch;
	friend class LLScriptEdContainer;
	friend class LLFloaterGotoLine;
	// NaCl - LSL Preprocessor
	friend class FSLSLPreprocessor;
	// NaCl End

protected:
	// Supposed to be invoked only by the container.
	LLScriptEdCore(
		LLScriptEdContainer* container,
		const std::string& sample,
		const LLHandle<LLFloater>& floater_handle,
		void (*load_callback)(void* userdata),
		// <FS:Ansariel> FIRE-7514: Script in external editor needs to be saved twice
		//void (*save_callback)(void* userdata, BOOL close_after_save),
		void (*save_callback)(void* userdata, BOOL close_after_save, bool sync),
		// </FS:Ansariel>
		void (*search_replace_callback)(void* userdata),
		void* userdata,
		bool live,
		S32 bottom_pad = 0);	// pad below bottom row of buttons
public:
	~LLScriptEdCore();
	
	void			initializeKeywords();
	void			initMenu();
	void			processKeywords();
	void			processLoaded();

	virtual void	draw();
	/*virtual*/	BOOL	postBuild();
	BOOL			canClose();
	void			setEnableEditing(bool enable);
	bool			canLoadOrSaveToFile( void* userdata );

	void            setScriptText(const std::string& text, BOOL is_valid);
	// NaCL - LSL Preprocessor
	std::string		getScriptText();
	void			doSaveComplete(void* userdata, BOOL close_after_save, bool sync);
	// NaCl End
	void			makeEditorPristine();
	bool			loadScriptText(const std::string& filename);
	bool			writeToFile(const std::string& filename, bool unprocessed);
	void			sync();
	
	// <FS:Ansariel> FIRE-7514: Script in external editor needs to be saved twice
	//void			doSave( BOOL close_after_save );
	void			doSave(BOOL close_after_save, bool sync = true);
	// </FS:Ansariel>

	bool			handleSaveChangesDialog(const LLSD& notification, const LLSD& response);
	bool			handleReloadFromServerDialog(const LLSD& notification, const LLSD& response);

	void			openInExternalEditor();

	static void		onCheckLock(LLUICtrl*, void*);
	static void		onHelpComboCommit(LLUICtrl* ctrl, void* userdata);
	static void		onClickBack(void* userdata);
	static void		onClickForward(void* userdata);
	static void		onBtnInsertSample(void*);
	static void		onBtnInsertFunction(LLUICtrl*, void*);
	static void		onBtnLoadFromFile(void*);
	static void		onBtnSaveToFile(void*);
	static void		onBtnPrefs(void*);	// <FS:CR> Advanced Script Editor

	static void		loadScriptFromFile(const std::vector<std::string>& filenames, void* data);
	static void		saveScriptToFile(const std::vector<std::string>& filenames, void* data);

	static bool		enableSaveToFileMenu(void* userdata);
	static bool		enableLoadFromFileMenu(void* userdata);

    virtual bool	hasAccelerators() const { return true; }
	LLUUID 			getAssociatedExperience()const;
	void            setAssociatedExperience( const LLUUID& experience_id );

	void 			setScriptName(const std::string& name){mScriptName = name;};

	void 			setItemRemoved(bool script_removed){mScriptRemoved = script_removed;};

    void 			setAssetID( const LLUUID& asset_id){ mAssetID = asset_id; };
    LLUUID 			getAssetID() { return mAssetID; }

    // <FS:Ansariel> FIRE-20818: User-selectable font and size for script editor
    //bool isFontSizeChecked(const LLSD &userdata);
    //void onChangeFontSize(const LLSD &size_name);
    // </FS:Ansarie>

    virtual BOOL handleKeyHere(KEY key, MASK mask);
    void selectAll() { mEditor->selectAll(); }

  private:
	// NaCl - LSL Preprocessor
	void		onToggleProc();
	boost::signals2::connection	mTogglePreprocConnection;

	void		onPreprocTabChanged(const std::string& tab_name);
	void		performAction(const std::string& action);
	bool		enableAction(const std::string& action);
	// NaCl End
	void		onBtnHelp(); // <FS:Ansariel> Keep help links
public: // <FS:Ansariel> Show keyword help on F1
	void		onBtnDynamicHelp();
private: // <FS:Ansariel> Show keyword help on F1
	void		onBtnUndoChanges();

	bool		hasChanged();

	void selectFirstError();

	void enableSave(BOOL b) {mEnableSave = b;}
	
// <FS:CR> Advanced Script Editor
	void	initButtonBar();
	void	updateButtonBar();
// </FS:CR>

	void	updateIndicators(bool compiling, bool success); // <FS:Kadah> Compile indicators

	// <FS:Ansariel> FIRE-20818: User-selectable font and size for script editor
	boost::signals2::connection mFontNameChangedCallbackConnection;
	boost::signals2::connection mFontSizeChangedCallbackConnection;
	void	onFontChanged();
	// </FS:Ansariel>

protected:
	void deleteBridges();
	void setHelpPage(const std::string& help_string);
	void updateDynamicHelp(BOOL immediate = FALSE);
	bool isKeyword(LLKeywordToken* token);
	void addHelpItemToHistory(const std::string& help_string);
	static void onErrorList(LLUICtrl*, void* user_data);

	bool			mLive;
	bool			mCompiling; // <FS:Kadah> Compile indicators

private:
	std::string		mSampleText;
	std::string		mScriptName;
	LLScriptEditor*	mEditor;
	void			(*mLoadCallback)(void* userdata);
	// <FS:Ansariel> FIRE-7514: Script in external editor needs to be saved twice
	//void			(*mSaveCallback)(void* userdata, BOOL close_after_save);
	void			(*mSaveCallback)(void* userdata, BOOL close_after_save, bool sync);
	// </FS:Ansariel>
	void			(*mSearchReplaceCallback) (void* userdata);
    void*			mUserdata;
    LLComboBox		*mFunctions;
	BOOL			mForceClose;
	LLPanel*		mCodePanel;
	LLScrollListCtrl* mErrorList;
	std::vector<LLEntryAndEdCore*> mBridges;
	LLHandle<LLFloater>	mLiveHelpHandle;
	LLKeywordToken* mLastHelpToken;
	LLFrameTimer	mLiveHelpTimer;
	S32				mLiveHelpHistorySize;
	BOOL			mEnableSave;
	BOOL			mHasScriptData;
	LLLiveLSLFile*	mLiveFile;
	LLUUID			mAssociatedExperience;
	BOOL			mScriptRemoved;
	BOOL			mSaveDialogShown;
    LLUUID          mAssetID;

	LLTextBox*		mLineCol;
// <FS:CR> Advanced Script Editor
	//LLView*			mSaveBtn;
	LLButton*		mSaveBtn;
	LLButton*		mSaveBtn2;	// 	// <FS:Zi> support extra save button
	LLButton*		mCutBtn;
	LLButton*		mCopyBtn;
	LLButton*		mPasteBtn;
	LLButton*		mUndoBtn;
	LLButton*		mRedoBtn;
	LLButton*		mSaveToDiskBtn;
	LLButton*		mLoadFromDiskBtn;
	LLButton*		mSearchBtn;
// </FS:CR>
	// NaCl - LSL Preprocessor
	FSLSLPreprocessor*	mLSLProc;
	FSLSLPreProcViewer*	mPostEditor;
	LLScriptEditor*		mCurrentEditor;
	LLTabContainer*		mPreprocTab;
	std::string			mPostScript;
	// NaCl End

	LLScriptEdContainer* mContainer; // parent view

public:
	boost::signals2::connection mSyntaxIDConnection;

};

class LLScriptEdContainer : public LLPreview
{
	friend class LLScriptEdCore;

public:
	LLScriptEdContainer(const LLSD& key);
	LLScriptEdContainer(const LLSD& key, const bool live);
// [SL:KB] - Patch: Build-ScriptRecover | Checked: 2011-11-23 (Catznip-3.2.0) | Added: Catznip-3.2.0
	/*virtual*/ ~LLScriptEdContainer();

	/*virtual*/ void refreshFromItem();
// [/SL:KB]

	// <FS:Ansariel> FIRE-16740: Color syntax highlighting changes don't immediately appear in script window
	void updateStyle();

    BOOL handleKeyHere(KEY key, MASK mask);

protected:
	std::string		getTmpFileName(const std::string& script_name);
// [SL:KB] - Patch: Build-ScriptRecover | Checked: 2011-11-23 (Catznip-3.2.0) | Added: Catznip-3.2.0
	virtual std::string getBackupFileName() const;
	bool			onBackupTimer();
// [/SL:KB]

	bool			onExternalChange(const std::string& filename);
	virtual void	saveIfNeeded(bool sync = true) = 0;

	LLScriptEdCore*		mScriptEd;
// [SL:KB] - Patch: Build-ScriptRecover | Checked: 2011-11-23 (Catznip-3.2.0) | Added: Catznip-3.2.0
	std::string			mBackupFilename;
	LLEventTimer*		mBackupTimer;
// [/SL:KB]
};

// Used to view and edit an LSL script from your inventory.
class LLPreviewLSL : public LLScriptEdContainer
{
public:
	LLPreviewLSL(const LLSD& key );
    ~LLPreviewLSL();

    LLUUID getScriptID() { return mItemUUID; }

    void setDirty() { mDirty = true; }

	virtual void callbackLSLCompileSucceeded();
	virtual void callbackLSLCompileFailed(const LLSD& compile_errors);

	/*virtual*/ BOOL postBuild();

// [SL:KB] - Patch: UI-FloaterSearchReplace | Checked: 2010-11-05 (Catznip-2.3.0a) | Added: Catznip-2.3.0a
	LLScriptEditor* getEditor() { return (mScriptEd) ? mScriptEd->mEditor : NULL; }
// [/SL:KB]

protected:
	virtual void draw();
	virtual BOOL canClose();
	void closeIfNeeded();

	virtual void loadAsset();
	/*virtual*/ void saveIfNeeded(bool sync = true);

	static void onSearchReplace(void* userdata);
	static void onLoad(void* userdata);
	// <FS:Ansariel> FIRE-7514: Script in external editor needs to be saved twice
	//static void onSave(void* userdata, BOOL close_after_save);
	static void onSave(void* userdata, BOOL close_after_save, bool sync);
	// </FS:Ansariel>
	
	static void onLoadComplete(const LLUUID& uuid,
							   LLAssetType::EType type,
							   void* user_data, S32 status, LLExtStat ext_status);

protected:
	static void* createScriptEdPanel(void* userdata);

    static void finishedLSLUpload(LLUUID itemId, LLSD response);
protected:

	// Can safely close only after both text and bytecode are uploaded
	S32 mPendingUploads;

    LLScriptMovedObserver* mItemObserver;

};


// Used to view and edit an LSL script that is attached to an object.
class LLLiveLSLEditor : public LLScriptEdContainer
{
	friend class LLLiveLSLFile;
public: 
	LLLiveLSLEditor(const LLSD& key);


	static void processScriptRunningReply(LLMessageSystem* msg, void**);

	virtual void callbackLSLCompileSucceeded(const LLUUID& task_id,
											const LLUUID& item_id,
											bool is_script_running);
	virtual void callbackLSLCompileFailed(const LLSD& compile_errors);

	/*virtual*/ BOOL postBuild();
	
    void setIsNew() { mIsNew = TRUE; }

// [SL:KB] - Patch: UI-FloaterSearchReplace | Checked: 2010-11-05 (Catznip-2.3.0a) | Added: Catznip-2.3.0a
	LLScriptEditor* getEditor() { return (mScriptEd) ? mScriptEd->mEditor : NULL; }
// [/SL:KB]

	static void setAssociatedExperience( LLHandle<LLLiveLSLEditor> editor, const LLSD& experience );
	static void onToggleExperience(LLUICtrl *ui, void* userdata);
	static void onViewProfile(LLUICtrl *ui, void* userdata);

	void setExperienceIds(const LLSD& experience_ids);
	void buildExperienceList();
	void updateExperiencePanel();
	void requestExperiences();
	void experienceChanged();
	void addAssociatedExperience(const LLSD& experience);

    void setObjectName(std::string name) { mObjectName = name; }
	
private:
	virtual BOOL canClose();
	void closeIfNeeded();
	virtual void draw();

	virtual void loadAsset();
	void loadAsset(BOOL is_new);
	/*virtual*/ void saveIfNeeded(bool sync = true);
	BOOL monoChecked() const;


	static void onSearchReplace(void* userdata);
	static void onLoad(void* userdata);
	// <FS:Ansariel> FIRE-7514: Script in external editor needs to be saved twice
	//static void onSave(void* userdata, BOOL close_after_save);
	static void onSave(void* userdata, BOOL close_after_save, bool sync);
	// </FS:Ansariel>

	static void onLoadComplete(const LLUUID& asset_uuid,
							   LLAssetType::EType type,
							   void* user_data, S32 status, LLExtStat ext_status);
	static void onRunningCheckboxClicked(LLUICtrl*, void* userdata);
	static void onReset(void* userdata);

	void loadScriptText(const LLUUID &uuid, LLAssetType::EType type);

	static void onErrorList(LLUICtrl*, void* user_data);

	static void* createScriptEdPanel(void* userdata);

	static void	onMonoCheckboxClicked(LLUICtrl*, void* userdata);

    static void finishLSLUpload(LLUUID itemId, LLUUID taskId, LLUUID newAssetId, LLSD response, bool isRunning);
    static void receiveExperienceIds(LLSD result, LLHandle<LLLiveLSLEditor> parent);

private:
	bool				mIsNew;
	//LLUUID mTransmitID;
	LLCheckBoxCtrl*		mRunningCheckbox;
	BOOL				mAskedForRunningInfo;
	BOOL				mHaveRunningInfo;
	LLButton*			mResetButton;
	LLPointer<LLViewerInventoryItem> mItem;
	BOOL				mCloseAfterSave;
	// need to save both text and script, so need to decide when done
	S32					mPendingUploads;

	BOOL                mIsSaving;

	BOOL getIsModifiable() const { return mIsModifiable; } // Evaluated on load assert

	LLCheckBoxCtrl*	mMonoCheckbox;
	BOOL mIsModifiable;


	LLComboBox*		mExperiences;
	LLCheckBoxCtrl*	mExperienceEnabled;
	LLSD			mExperienceIds;

	LLHandle<LLFloater> mExperienceProfile;
    std::string mObjectName;
};

#endif  // LL_LLPREVIEWSCRIPT_H<|MERGE_RESOLUTION|>--- conflicted
+++ resolved
@@ -54,7 +54,7 @@
 class LLScriptEdContainer;
 class LLFloaterGotoLine;
 class LLFloaterExperienceProfile;
-<<<<<<< HEAD
+class LLScriptMovedObserver;
 // [SL:KB] - Patch: Build-ScriptRecover | Checked: 2011-11-23 (Catznip-3.2.0)
 class LLEventTimer;
 // [/SL:KB]
@@ -62,9 +62,6 @@
 class FSLSLPreprocessor;
 class FSLSLPreProcViewer;
 // NaCl End
-=======
-class LLScriptMovedObserver;
->>>>>>> ce027493
 
 class LLLiveLSLFile : public LLLiveFile
 {
