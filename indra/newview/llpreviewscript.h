/** 
 * @file llpreviewscript.h
 * @brief LLPreviewScript class definition
 *
 * $LicenseInfo:firstyear=2002&license=viewerlgpl$
 * Second Life Viewer Source Code
 * Copyright (C) 2010, Linden Research, Inc.
 * 
 * This library is free software; you can redistribute it and/or
 * modify it under the terms of the GNU Lesser General Public
 * License as published by the Free Software Foundation;
 * version 2.1 of the License only.
 * 
 * This library is distributed in the hope that it will be useful,
 * but WITHOUT ANY WARRANTY; without even the implied warranty of
 * MERCHANTABILITY or FITNESS FOR A PARTICULAR PURPOSE.  See the GNU
 * Lesser General Public License for more details.
 * 
 * You should have received a copy of the GNU Lesser General Public
 * License along with this library; if not, write to the Free Software
 * Foundation, Inc., 51 Franklin Street, Fifth Floor, Boston, MA  02110-1301  USA
 * 
 * Linden Research, Inc., 945 Battery Street, San Francisco, CA  94111  USA
 * $/LicenseInfo$
 */

#ifndef LL_LLPREVIEWSCRIPT_H
#define LL_LLPREVIEWSCRIPT_H

#include "llpreview.h"
#include "lltabcontainer.h"
#include "llinventory.h"
#include "llcombobox.h"
#include "lliconctrl.h"
#include "llframetimer.h"
#include "llfloatergotoline.h"
#include "llsyntaxid.h"
#include <boost/signals2.hpp>

class LLLiveLSLFile;
class LLMessageSystem;
class LLScriptEditor;
class LLButton;
class LLCheckBoxCtrl;
class LLScrollListCtrl;
class LLViewerObject;
struct 	LLEntryAndEdCore;
class LLMenuBarGL;
//class LLFloaterScriptSearch;
class LLKeywordToken;
class LLVFS;
class LLViewerInventoryItem;
class LLScriptEdContainer;
class LLFloaterGotoLine;
class LLFloaterExperienceProfile;
// [SL:KB] - Patch: Build-ScriptRecover | Checked: 2011-11-23 (Catznip-3.2.0)
class LLEventTimer;
// [/SL:KB]
// NaCl - LSL Preprocessor
class FSLSLPreprocessor;
// NaCl End

// Inner, implementation class.  LLPreviewScript and LLLiveLSLEditor each own one of these.
class LLScriptEdCore : public LLPanel
{
	friend class LLPreviewScript;
	friend class LLPreviewLSL;
	friend class LLLiveLSLEditor;
//	friend class LLFloaterScriptSearch;
	friend class LLScriptEdContainer;
	friend class LLFloaterGotoLine;
	// NaCl - LSL Preprocessor
	friend class FSLSLPreprocessor;
	// NaCl End

protected:
	// Supposed to be invoked only by the container.
	LLScriptEdCore(
		LLScriptEdContainer* container,
		const std::string& sample,
		const LLHandle<LLFloater>& floater_handle,
		void (*load_callback)(void* userdata),
		// <FS:Ansariel> FIRE-7514: Script in external editor needs to be saved twice
		//void (*save_callback)(void* userdata, BOOL close_after_save),
		void (*save_callback)(void* userdata, BOOL close_after_save, bool sync),
		// </FS:Ansariel>
		void (*search_replace_callback)(void* userdata),
		void* userdata,
		bool live,
		S32 bottom_pad = 0);	// pad below bottom row of buttons
public:
	~LLScriptEdCore();
	
	void			initializeKeywords();
	void			initMenu();
	void			processKeywords();
	void			processLoaded();

	virtual void	draw();
	/*virtual*/	BOOL	postBuild();
	BOOL			canClose();
	void			setEnableEditing(bool enable);
	bool			canLoadOrSaveToFile( void* userdata );

	void            setScriptText(const std::string& text, BOOL is_valid);
	// NaCL - LSL Preprocessor
	std::string		getScriptText();
	void			doSaveComplete(void* userdata, BOOL close_after_save, bool sync);
	// NaCl End
	bool			loadScriptText(const std::string& filename);
	bool			writeToFile(const std::string& filename, bool unprocessed);
	void			sync();
	
	// <FS:Ansariel> FIRE-7514: Script in external editor needs to be saved twice
	//void			doSave( BOOL close_after_save );
	void			doSave(BOOL close_after_save, bool sync = true);
	// </FS:Ansariel>

	bool			handleSaveChangesDialog(const LLSD& notification, const LLSD& response);
	bool			handleReloadFromServerDialog(const LLSD& notification, const LLSD& response);

	void			openInExternalEditor();

	static void		onCheckLock(LLUICtrl*, void*);
	static void		onHelpComboCommit(LLUICtrl* ctrl, void* userdata);
	static void		onClickBack(void* userdata);
	static void		onClickForward(void* userdata);
	static void		onBtnInsertSample(void*);
	static void		onBtnInsertFunction(LLUICtrl*, void*);
	static void		onBtnLoadFromFile(void*);
    static void		onBtnSaveToFile(void*);
	static void		onBtnPrefs(void*);	// <FS:CR> Advanced Script Editor

	static bool		enableSaveToFileMenu(void* userdata);
	static bool		enableLoadFromFileMenu(void* userdata);

    virtual bool	hasAccelerators() const { return true; }
	LLUUID 			getAssociatedExperience()const;
	void            setAssociatedExperience( const LLUUID& experience_id );

	void 			setScriptName(const std::string& name){mScriptName = name;};

private:
	// NaCl - LSL Preprocessor
	void		onToggleProc();
	boost::signals2::connection	mTogglePreprocConnection;
	// NaCl End
	void		onBtnHelp();
	void		onBtnDynamicHelp();
	void		onBtnUndoChanges();

	bool		hasChanged();

	void selectFirstError();

	virtual BOOL handleKeyHere(KEY key, MASK mask);
	
	void enableSave(BOOL b) {mEnableSave = b;}
	
// <FS:CR> Advanced Script Editor
	void	initButtonBar();
	void	updateButtonBar();
// </FS:CR>

	void	updateIndicators(bool compiling, bool success); // <FS:Kadah> Compile indicators

protected:
	void deleteBridges();
	void setHelpPage(const std::string& help_string);
	void updateDynamicHelp(BOOL immediate = FALSE);
	bool isKeyword(LLKeywordToken* token);
	void addHelpItemToHistory(const std::string& help_string);
	static void onErrorList(LLUICtrl*, void* user_data);

	bool			mLive;
	bool			mCompiling; // <FS:Kadah> Compile indicators

private:
	std::string		mSampleText;
	std::string		mScriptName;
	LLScriptEditor*	mEditor;
	void			(*mLoadCallback)(void* userdata);
	// <FS:Ansariel> FIRE-7514: Script in external editor needs to be saved twice
	//void			(*mSaveCallback)(void* userdata, BOOL close_after_save);
	void			(*mSaveCallback)(void* userdata, BOOL close_after_save, bool sync);
	// </FS:Ansariel>
	void			(*mSearchReplaceCallback) (void* userdata);
    void*			mUserdata;
    LLComboBox		*mFunctions;
	BOOL			mForceClose;
	LLPanel*		mCodePanel;
	LLScrollListCtrl* mErrorList;
	std::vector<LLEntryAndEdCore*> mBridges;
	LLHandle<LLFloater>	mLiveHelpHandle;
	LLKeywordToken* mLastHelpToken;
	LLFrameTimer	mLiveHelpTimer;
	S32				mLiveHelpHistorySize;
	BOOL			mEnableSave;
	BOOL			mHasScriptData;
	LLLiveLSLFile*	mLiveFile;
	LLUUID			mAssociatedExperience;
	LLTextBox*		mLineCol;
// <FS:CR> Advanced Script Editor
	//LLView*			mSaveBtn;
	LLButton*		mSaveBtn;
	LLButton*		mSaveBtn2;	// 	// <FS:Zi> support extra save button
	LLButton*		mCutBtn;
	LLButton*		mCopyBtn;
	LLButton*		mPasteBtn;
	LLButton*		mUndoBtn;
	LLButton*		mRedoBtn;
	LLButton*		mSaveToDiskBtn;
	LLButton*		mLoadFromDiskBtn;
	LLButton*		mSearchBtn;
// </FS:CR>
	// NaCl - LSL Preprocessor
	FSLSLPreprocessor* mLSLProc;
	LLScriptEditor*	mPostEditor;
	std::string		mPostScript;
	// NaCl End

	LLScriptEdContainer* mContainer; // parent view

public:
	boost::signals2::connection mSyntaxIDConnection;

};

class LLScriptEdContainer : public LLPreview
{
	friend class LLScriptEdCore;

public:
	LLScriptEdContainer(const LLSD& key);
	LLScriptEdContainer(const LLSD& key, const bool live);
// [SL:KB] - Patch: Build-ScriptRecover | Checked: 2011-11-23 (Catznip-3.2.0) | Added: Catznip-3.2.0
	/*virtual*/ ~LLScriptEdContainer();

	/*virtual*/ void refreshFromItem();
// [/SL:KB]

	// <FS:Ansariel> FIRE-16740: Color syntax highlighting changes don't immediately appear in script window
	void updateStyle();

protected:
	std::string		getTmpFileName();
// [SL:KB] - Patch: Build-ScriptRecover | Checked: 2011-11-23 (Catznip-3.2.0) | Added: Catznip-3.2.0
	virtual std::string getBackupFileName() const;
	bool			onBackupTimer();
// [/SL:KB]

	bool			onExternalChange(const std::string& filename);
	virtual void	saveIfNeeded(bool sync = true) = 0;

	LLScriptEdCore*		mScriptEd;
// [SL:KB] - Patch: Build-ScriptRecover | Checked: 2011-11-23 (Catznip-3.2.0) | Added: Catznip-3.2.0
	std::string			mBackupFilename;
	LLEventTimer*		mBackupTimer;
// [/SL:KB]
};

// Used to view and edit an LSL script from your inventory.
class LLPreviewLSL : public LLScriptEdContainer
{
public:
	LLPreviewLSL(const LLSD& key );
	virtual void callbackLSLCompileSucceeded();
	virtual void callbackLSLCompileFailed(const LLSD& compile_errors);

	/*virtual*/ BOOL postBuild();

// [SL:KB] - Patch: UI-FloaterSearchReplace | Checked: 2010-11-05 (Catznip-2.3.0a) | Added: Catznip-2.3.0a
	LLScriptEditor* getEditor() { return (mScriptEd) ? mScriptEd->mEditor : NULL; }
// [/SL:KB]

protected:
	virtual BOOL canClose();
	void closeIfNeeded();

	virtual void loadAsset();
	/*virtual*/ void saveIfNeeded(bool sync = true);
	// NaCl - LSL Preprocessor
	void uploadAssetViaCaps(const std::string& url,
							const std::string& filename, 
<<<<<<< HEAD
							const LLUUID& item_id,
							bool mono);
	// NaCl End
	void uploadAssetLegacy(const std::string& filename,
							const LLUUID& item_id,
							const LLTransactionID& tid);
=======
							const LLUUID& item_id);
>>>>>>> 5822fb00

	static void onSearchReplace(void* userdata);
	static void onLoad(void* userdata);
	// <FS:Ansariel> FIRE-7514: Script in external editor needs to be saved twice
	//static void onSave(void* userdata, BOOL close_after_save);
	static void onSave(void* userdata, BOOL close_after_save, bool sync);
	// </FS:Ansariel>
	
	static void onLoadComplete(LLVFS *vfs, const LLUUID& uuid,
							   LLAssetType::EType type,
							   void* user_data, S32 status, LLExtStat ext_status);
	static void onSaveComplete(const LLUUID& uuid, void* user_data, S32 status, LLExtStat ext_status);
	static void onSaveBytecodeComplete(const LLUUID& asset_uuid, void* user_data, S32 status, LLExtStat ext_status);
	
protected:
	static void* createScriptEdPanel(void* userdata);


protected:

	// Can safely close only after both text and bytecode are uploaded
	S32 mPendingUploads;

};


// Used to view and edit an LSL script that is attached to an object.
class LLLiveLSLEditor : public LLScriptEdContainer
{
	friend class LLLiveLSLFile;
public: 
	LLLiveLSLEditor(const LLSD& key);


	static void processScriptRunningReply(LLMessageSystem* msg, void**);

	virtual void callbackLSLCompileSucceeded(const LLUUID& task_id,
											const LLUUID& item_id,
											bool is_script_running);
	virtual void callbackLSLCompileFailed(const LLSD& compile_errors);

	/*virtual*/ BOOL postBuild();
	
    void setIsNew() { mIsNew = TRUE; }
// <FS:TT> Client LSL Bridge
	static void uploadAssetViaCapsStatic(const std::string& url,
							const std::string& filename, 
							const LLUUID& task_id,
							const LLUUID& item_id,
							const std::string& is_mono,
							BOOL is_running);
// </FS:TT>

// [SL:KB] - Patch: UI-FloaterSearchReplace | Checked: 2010-11-05 (Catznip-2.3.0a) | Added: Catznip-2.3.0a
	LLScriptEditor* getEditor() { return (mScriptEd) ? mScriptEd->mEditor : NULL; }
// [/SL:KB]

	static void setAssociatedExperience( LLHandle<LLLiveLSLEditor> editor, const LLSD& experience );
	static void onToggleExperience(LLUICtrl *ui, void* userdata);
	static void onViewProfile(LLUICtrl *ui, void* userdata);

	void setExperienceIds(const LLSD& experience_ids);
	void buildExperienceList();
	void updateExperiencePanel();
	void requestExperiences();
	void experienceChanged();
	void addAssociatedExperience(const LLSD& experience);
	
private:
	virtual BOOL canClose();
	void closeIfNeeded();
	virtual void draw();

	virtual void loadAsset();
	void loadAsset(BOOL is_new);
	/*virtual*/ void saveIfNeeded(bool sync = true);
	void uploadAssetViaCaps(const std::string& url,
							const std::string& filename,
							const LLUUID& task_id,
							const LLUUID& item_id,
							BOOL is_running,
							const LLUUID& experience_public_id);
	BOOL monoChecked() const;


	static void onSearchReplace(void* userdata);
	static void onLoad(void* userdata);
	// <FS:Ansariel> FIRE-7514: Script in external editor needs to be saved twice
	//static void onSave(void* userdata, BOOL close_after_save);
	static void onSave(void* userdata, BOOL close_after_save, bool sync);
	// </FS:Ansariel>

	static void onLoadComplete(LLVFS *vfs, const LLUUID& asset_uuid,
							   LLAssetType::EType type,
							   void* user_data, S32 status, LLExtStat ext_status);
	static void onSaveTextComplete(const LLUUID& asset_uuid, void* user_data, S32 status, LLExtStat ext_status);
	static void onSaveBytecodeComplete(const LLUUID& asset_uuid, void* user_data, S32 status, LLExtStat ext_status);
	static void onRunningCheckboxClicked(LLUICtrl*, void* userdata);
	static void onReset(void* userdata);

	void loadScriptText(LLVFS *vfs, const LLUUID &uuid, LLAssetType::EType type);

	static void onErrorList(LLUICtrl*, void* user_data);

	static void* createScriptEdPanel(void* userdata);

	static void	onMonoCheckboxClicked(LLUICtrl*, void* userdata);

private:
	bool				mIsNew;
	//LLUUID mTransmitID;
	LLCheckBoxCtrl*		mRunningCheckbox;
	BOOL				mAskedForRunningInfo;
	BOOL				mHaveRunningInfo;
	LLButton*			mResetButton;
	LLPointer<LLViewerInventoryItem> mItem;
	BOOL				mCloseAfterSave;
	// need to save both text and script, so need to decide when done
	S32					mPendingUploads;

	BOOL getIsModifiable() const { return mIsModifiable; } // Evaluated on load assert

	LLCheckBoxCtrl*	mMonoCheckbox;
	BOOL mIsModifiable;


	LLComboBox*		mExperiences;
	LLCheckBoxCtrl*	mExperienceEnabled;
	LLSD			mExperienceIds;

	LLHandle<LLFloater> mExperienceProfile;
};

#endif  // LL_LLPREVIEWSCRIPT_H<|MERGE_RESOLUTION|>--- conflicted
+++ resolved
@@ -282,16 +282,9 @@
 	// NaCl - LSL Preprocessor
 	void uploadAssetViaCaps(const std::string& url,
 							const std::string& filename, 
-<<<<<<< HEAD
 							const LLUUID& item_id,
 							bool mono);
 	// NaCl End
-	void uploadAssetLegacy(const std::string& filename,
-							const LLUUID& item_id,
-							const LLTransactionID& tid);
-=======
-							const LLUUID& item_id);
->>>>>>> 5822fb00
 
 	static void onSearchReplace(void* userdata);
 	static void onLoad(void* userdata);
