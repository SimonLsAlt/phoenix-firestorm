--- conflicted
+++ resolved
@@ -201,7 +201,7 @@
 	BOOL			mHasScriptData;
 	LLLiveLSLFile*	mLiveFile;
 	LLUUID			mAssociatedExperience;
-<<<<<<< HEAD
+	BOOL			mScriptRemoved;
 	LLTextBox*		mLineCol;
 // <FS:CR> Advanced Script Editor
 	//LLView*			mSaveBtn;
@@ -221,9 +221,6 @@
 	LLScriptEditor*	mPostEditor;
 	std::string		mPostScript;
 	// NaCl End
-=======
-	BOOL			mScriptRemoved;
->>>>>>> 29630be6
 
 	LLScriptEdContainer* mContainer; // parent view
 
