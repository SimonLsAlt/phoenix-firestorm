--- conflicted
+++ resolved
@@ -55,29 +55,13 @@
 
 protected:
 
-<<<<<<< HEAD
-	/*virtual*/	bool	postBuild();
-	void refresh();
-	void draw();
-	virtual void onOpen(const LLSD& key);
-=======
     /*virtual*/ bool    postBuild();
     void refresh();
     void draw();
     virtual void onOpen(const LLSD& key);
->>>>>>> 1a8a5404
 
     void moveToInventory(bool wear, bool replace = false);
 
-<<<<<<< HEAD
-	// <FS:Ansariel> Cinder's fly-out button
-	//void onClickMoveToInventory();
-	void onClickCopy(const LLSD& value);
-	// </FS:Ansariel>
-	void onClickCancel();
-	static void callbackCreateInventoryCategory(const LLUUID& category_id, LLUUID object_id, bool wear, bool replace = false);
-	static void callbackMoveInventory(S32 result, void* data);
-=======
     // <FS:Ansariel> Cinder's fly-out button
     //void onClickMoveToInventory();
     void onClickCopy(const LLSD& value);
@@ -85,7 +69,6 @@
     void onClickCancel();
     static void callbackCreateInventoryCategory(const LLUUID& category_id, LLUUID object_id, bool wear, bool replace = false);
     static void callbackMoveInventory(S32 result, void* data);
->>>>>>> 1a8a5404
 
 private:
 
@@ -94,15 +77,9 @@
 
 protected:
 
-<<<<<<< HEAD
-	LLPanelObjectInventory*	mPanelInventoryObject;
-	LLSafeHandle<LLObjectSelection> mObjectSelection;
-	bool mDirty;
-=======
     LLPanelObjectInventory* mPanelInventoryObject;
     LLSafeHandle<LLObjectSelection> mObjectSelection;
     bool mDirty;
->>>>>>> 1a8a5404
 };
 
 #endif