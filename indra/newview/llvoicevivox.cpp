--- conflicted
+++ resolved
@@ -843,7 +843,6 @@
 #if LL_WINDOWS
         // On windows use exe (not work or RO) directory
         std::string exe_path = gDirUtilp->getExecutableDir();
-<<<<<<< HEAD
         // <FS:Ansariel> FIRE-22709: Local voice not working in OpenSim
 #ifdef OPENSIM
         if (!LLGridManager::instance().isInSecondLife())
@@ -853,13 +852,10 @@
         else
 #endif
         // </FS:Ansariel>
-=======
->>>>>>> 7072b34b
         gDirUtilp->append(exe_path, "SLVoice.exe");
 #elif LL_DARWIN
         // On MAC use resource directory
         std::string exe_path = gDirUtilp->getAppRODataDir();
-<<<<<<< HEAD
         // <FS:Ansariel/TS> FIRE-22709: Local voice not working in OpenSim
         //gDirUtilp->append(exe_path, "SLVoice");
 #ifdef OPENSIM
@@ -884,12 +880,6 @@
         else
             gDirUtilp->append(exe_path, "win32/SLVoice.exe"); // use bundled win32 version
         // </FS:ND>
-=======
-        gDirUtilp->append(exe_path, "SLVoice");
-#else
-        std::string exe_path = gDirUtilp->getExecutableDir();
-        gDirUtilp->append(exe_path, "SLVoice");
->>>>>>> 7072b34b
 #endif
         // See if the vivox executable exists
         llstat s;
