 /** 
 * @file LLVivoxVoiceClient.cpp
 * @brief Implementation of LLVivoxVoiceClient class which is the interface to the voice client process.
 *
 * $LicenseInfo:firstyear=2001&license=viewerlgpl$
 * Second Life Viewer Source Code
 * Copyright (C) 2010, Linden Research, Inc.
 * 
 * This library is free software; you can redistribute it and/or
 * modify it under the terms of the GNU Lesser General Public
 * License as published by the Free Software Foundation;
 * version 2.1 of the License only.
 * 
 * This library is distributed in the hope that it will be useful,
 * but WITHOUT ANY WARRANTY; without even the implied warranty of
 * MERCHANTABILITY or FITNESS FOR A PARTICULAR PURPOSE.  See the GNU
 * Lesser General Public License for more details.
 * 
 * You should have received a copy of the GNU Lesser General Public
 * License along with this library; if not, write to the Free Software
 * Foundation, Inc., 51 Franklin Street, Fifth Floor, Boston, MA  02110-1301  USA
 * 
 * Linden Research, Inc., 945 Battery Street, San Francisco, CA  94111  USA
 * $/LicenseInfo$
 */

#include "llviewerprecompiledheaders.h"
#include <algorithm>
#include "llvoicevivox.h"

#include "llsdutil.h"

// Linden library includes
#include "llavatarnamecache.h"
#include "llvoavatarself.h"
#include "llbufferstream.h"
#include "llfile.h"
#include "llmenugl.h"
#ifdef LL_USESYSTEMLIBS
# include "expat.h"
#else
# include "expat/expat.h"
#endif
#include "llcallbacklist.h"
#include "llviewerregion.h"
#include "llviewernetwork.h"		// for gGridChoice
#include "llbase64.h"
#include "llviewercontrol.h"
#include "llappviewer.h"	// for gDisconnected, gDisableVoice
#include "llprocess.h"

// Viewer includes
#include "llmutelist.h"  // to check for muted avatars
#include "llagent.h"
#include "llcachename.h"
#include "llimview.h" // for LLIMMgr
#include "llparcel.h"
#include "llviewerparcelmgr.h"
#include "llfirstuse.h"
#include "llspeakers.h"
#include "lltrans.h"
#include "llviewerwindow.h"
#include "llviewercamera.h"
#include "llversioninfo.h"

#include "llviewernetwork.h"
#include "llnotificationsutil.h"

#include "llcorehttputil.h"
#include "lleventfilter.h"

#include "stringize.h"

// for base64 decoding
#include "apr_base64.h"

#define USE_SESSION_GROUPS 0
#define VX_NULL_POSITION -2147483648.0 /*The Silence*/

extern LLMenuBarGL* gMenuBarView;
extern void handle_voice_morphing_subscribe();

namespace {
    const F32 VOLUME_SCALE_VIVOX = 0.01f;

    const F32 SPEAKING_TIMEOUT = 1.f;

    static const std::string VOICE_SERVER_TYPE = "Vivox";

    // Don't retry connecting to the daemon more frequently than this:
    const F32 DAEMON_CONNECT_THROTTLE_SECONDS = 1.0f;
    const int DAEMON_CONNECT_RETRY_MAX = 3;

    // Don't send positional updates more frequently than this:
    const F32 UPDATE_THROTTLE_SECONDS = 0.5f;

    // Timeout for connection to Vivox 
    const F32 CONNECT_ATTEMPT_TIMEOUT = 300.0f;
    const F32 CONNECT_DNS_TIMEOUT = 5.0f;
    const int CONNECT_RETRY_MAX = 3;

    const F32 LOGIN_ATTEMPT_TIMEOUT = 30.0f;
    const F32 LOGOUT_ATTEMPT_TIMEOUT = 5.0f;
    const int LOGIN_RETRY_MAX = 3;

    const F32 PROVISION_RETRY_TIMEOUT = 2.0;
    const int PROVISION_RETRY_MAX = 5;

    // Cosine of a "trivially" small angle
    const F32 FOUR_DEGREES = 4.0f * (F_PI / 180.0f);
    const F32 MINUSCULE_ANGLE_COS = (F32) cos(0.5f * FOUR_DEGREES);

    const F32 SESSION_JOIN_TIMEOUT = 30.0f;

    // Defines the maximum number of times(in a row) "stateJoiningSession" case for spatial channel is reached in stateMachine()
    // which is treated as normal. The is the number of frames to wait for a channel join before giving up.  This was changed 
    // from the original count of 50 for two reason.  Modern PCs have higher frame rates and sometimes the SLVoice process 
    // backs up processing join requests.  There is a log statement that records when channel joins take longer than 100 frames.
    const int MAX_NORMAL_JOINING_SPATIAL_NUM = 1500;

    // How often to check for expired voice fonts in seconds
    const F32 VOICE_FONT_EXPIRY_INTERVAL = 10.f;
    // Time of day at which Vivox expires voice font subscriptions.
    // Used to replace the time portion of received expiry timestamps.
    static const std::string VOICE_FONT_EXPIRY_TIME = "T05:00:00Z";

    // Maximum length of capture buffer recordings in seconds.
    const F32 CAPTURE_BUFFER_MAX_TIME = 10.f;

    const int ERROR_VIVOX_OBJECT_NOT_FOUND = 1001;
    const int ERROR_VIVOX_NOT_LOGGED_IN = 1007;
}

static int scale_mic_volume(float volume)
{
	// incoming volume has the range [0.0 ... 2.0], with 1.0 as the default.                                                
	// Map it to Vivox levels as follows: 0.0 -> 30, 1.0 -> 50, 2.0 -> 70                                                   
	return 30 + (int)(volume * 20.0f);
}

static int scale_speaker_volume(float volume)
{
	// incoming volume has the range [0.0 ... 1.0], with 0.5 as the default.                                                
	// Map it to Vivox levels as follows: 0.0 -> 30, 0.5 -> 50, 1.0 -> 70                                                   
	return 30 + (int)(volume * 40.0f);
	
}


///////////////////////////////////////////////////////////////////////////////////////////////

class LLVivoxVoiceClientMuteListObserver : public LLMuteListObserver
{
	/* virtual */ void onChange()  { LLVivoxVoiceClient::getInstance()->muteListChanged();}
};


void LLVoiceVivoxStats::reset()
{
    mStartTime = -1.0f;
    mConnectCycles = 0;
    mConnectTime = -1.0f;
    mConnectAttempts = 0;
    mProvisionTime = -1.0f;
    mProvisionAttempts = 0;
    mEstablishTime = -1.0f;
    mEstablishAttempts = 0;
}

LLVoiceVivoxStats::LLVoiceVivoxStats()
{
    reset();
}

LLVoiceVivoxStats::~LLVoiceVivoxStats()
{
}

void LLVoiceVivoxStats::connectionAttemptStart()
{
    if (!mConnectAttempts)
    {
        mStartTime = LLTimer::getTotalTime();
        mConnectCycles++;
    }
    mConnectAttempts++;
}

void LLVoiceVivoxStats::connectionAttemptEnd(bool success)
{
    if ( success )
    {
        mConnectTime = (LLTimer::getTotalTime() - mStartTime) / USEC_PER_SEC;
    }
}

void LLVoiceVivoxStats::provisionAttemptStart()
{
    if (!mProvisionAttempts)
    {
        mStartTime = LLTimer::getTotalTime();
    }
    mProvisionAttempts++;
}

void LLVoiceVivoxStats::provisionAttemptEnd(bool success)
{
    if ( success )
    {
        mProvisionTime = (LLTimer::getTotalTime() - mStartTime) / USEC_PER_SEC;
    }
}

void LLVoiceVivoxStats::establishAttemptStart()
{
    if (!mEstablishAttempts)
    {
        mStartTime = LLTimer::getTotalTime();
    }
    mEstablishAttempts++;
}

void LLVoiceVivoxStats::establishAttemptEnd(bool success)
{
    if ( success )
    {
        mEstablishTime = (LLTimer::getTotalTime() - mStartTime) / USEC_PER_SEC;
    }
}

LLSD LLVoiceVivoxStats::read()
{
    LLSD stats(LLSD::emptyMap());

    stats["connect_cycles"] = LLSD::Integer(mConnectCycles);
    stats["connect_attempts"] = LLSD::Integer(mConnectAttempts);
    stats["connect_time"] = LLSD::Real(mConnectTime);

    stats["provision_attempts"] = LLSD::Integer(mProvisionAttempts);
    stats["provision_time"] = LLSD::Real(mProvisionTime);

    stats["establish_attempts"] = LLSD::Integer(mEstablishAttempts);
    stats["establish_time"] = LLSD::Real(mEstablishTime);

    return stats;
}

static LLVivoxVoiceClientMuteListObserver mutelist_listener;
static bool sMuteListListener_listening = false;

///////////////////////////////////////////////////////////////////////////////////////////////
static LLProcessPtr sGatewayPtr;
static LLEventStream sGatewayPump("VivoxDaemonPump", true);

static bool isGatewayRunning()
{
	return sGatewayPtr && sGatewayPtr->isRunning();
}

static void killGateway()
{
	if (sGatewayPtr)
	{
        LL_DEBUGS("Voice") << "SLVoice " << sGatewayPtr->getStatusString() << LL_ENDL;

		sGatewayPump.stopListening("VivoxDaemonPump");
		sGatewayPtr->kill(__FUNCTION__);
        sGatewayPtr=NULL;
	}
    else
    {
        LL_DEBUGS("Voice") << "no gateway" << LL_ENDL;
    }
}

///////////////////////////////////////////////////////////////////////////////////////////////

bool LLVivoxVoiceClient::sShuttingDown = false;
bool LLVivoxVoiceClient::sConnected = false;
LLPumpIO *LLVivoxVoiceClient::sPump = nullptr;

LLVivoxVoiceClient::LLVivoxVoiceClient() :
	mSessionTerminateRequested(false),
	mRelogRequested(false),
	mTerminateDaemon(false),
	mSpatialJoiningNum(0),

	mTuningMode(false),
	mTuningEnergy(0.0f),
	mTuningMicVolume(0),
	mTuningMicVolumeDirty(true),
	mTuningSpeakerVolume(50),     // Set to 50 so the user can hear himself when he sets his mic volume
	mTuningSpeakerVolumeDirty(true),
	mDevicesListUpdated(false),

	mAreaVoiceDisabled(false),
	mAudioSession(), // TBD - should be NULL
	mAudioSessionChanged(false),
	mNextAudioSession(),

	mCurrentParcelLocalID(0),
    mConnectorEstablished(false),
    mAccountLoggedIn(false),
	mNumberOfAliases(0),
	mCommandCookie(0),
	mLoginRetryCount(0),

	mBuddyListMapPopulated(false),
	mBlockRulesListReceived(false),
	mAutoAcceptRulesListReceived(false),

	mCaptureDeviceDirty(false),
	mRenderDeviceDirty(false),
	mSpatialCoordsDirty(false),
	mIsInitialized(false),

	mMuteMic(false),
	mMuteMicDirty(false),
	mFriendsListDirty(true),

	mEarLocation(0),
	mSpeakerVolumeDirty(true),
	mSpeakerMuteDirty(true),
	mMicVolume(0),
	mMicVolumeDirty(true),
	mHidden(false), // <FS:Ansariel> Initialize...

	mVoiceEnabled(false),
	mWriteInProgress(false),

	mLipSyncEnabled(false),

	mVoiceFontsReceived(false),
	mVoiceFontsNew(false),
	mVoiceFontListDirty(false),

	mCaptureBufferMode(false),
	mCaptureBufferRecording(false),
	mCaptureBufferRecorded(false),
	mCaptureBufferPlaying(false),
	mShutdownComplete(true),
	mPlayRequestCount(0),

	mAvatarNameCacheConnection(),
	mIsInTuningMode(false),
	mIsInChannel(false),
	mIsJoiningSession(false),
	mIsWaitingForFonts(false),
	mIsLoggingIn(false),
	mIsLoggedIn(false),
	mIsProcessingChannels(false),
	mIsCoroutineActive(false),
	mVivoxPump("vivoxClientPump")
{
    sShuttingDown = false;
    sConnected = false;
    sPump = nullptr;

	mSpeakerVolume = scale_speaker_volume(0);

	mVoiceVersion.serverVersion = "";
	mVoiceVersion.serverType = VOICE_SERVER_TYPE;
	
	//  gMuteListp isn't set up at this point, so we defer this until later.
//	gMuteListp->addObserver(&mutelist_listener);

	
#if LL_DARWIN || LL_LINUX
		// HACK: THIS DOES NOT BELONG HERE
		// When the vivox daemon dies, the next write attempt on our socket generates a SIGPIPE, which kills us.
		// This should cause us to ignore SIGPIPE and handle the error through proper channels.
		// This should really be set up elsewhere.  Where should it go?
		signal(SIGPIPE, SIG_IGN);
		
		// Since we're now launching the gateway with fork/exec instead of system(), we need to deal with zombie processes.
		// Ignoring SIGCHLD should prevent zombies from being created.  Alternately, we could use wait(), but I'd rather not do that.
		signal(SIGCHLD, SIG_IGN);
#endif


	gIdleCallbacks.addFunction(idle, this);
}

//---------------------------------------------------

LLVivoxVoiceClient::~LLVivoxVoiceClient()
{
	if (mAvatarNameCacheConnection.connected())
	{
		mAvatarNameCacheConnection.disconnect();
	}
    sShuttingDown = true;
}

//---------------------------------------------------

void LLVivoxVoiceClient::init(LLPumpIO *pump)
{
	// constructor will set up LLVoiceClient::getInstance()
	sPump = pump;

//     LLCoros::instance().launch("LLVivoxVoiceClient::voiceControlCoro",
//         boost::bind(&LLVivoxVoiceClient::voiceControlCoro, LLVivoxVoiceClient::getInstance()));

}

void LLVivoxVoiceClient::terminate()
{
    if (sShuttingDown)
    {
        return;
    }

    // needs to be done manually here since we will not get another pass in 
    // coroutines... that mechanism is long since gone.
    if (mIsLoggedIn)
    {
        logoutOfVivox(false);
    }
    
	if(sConnected)
	{
        breakVoiceConnection(false);
        sConnected = false;
	}
	else
	{
		mRelogRequested = false;
		killGateway();
	}

    sShuttingDown = true;
<<<<<<< HEAD
    mPump = NULL;

	// <FS:Ansariel> Delete useless Vivox logs on logout
	if (gSavedSettings.getString("VivoxDebugLevel") == "0")
	{
		gDirUtilp->deleteFilesInDir(gDirUtilp->getExpandedFilename(LL_PATH_EXECUTABLE, ""), "VivoxVoiceService-*.log");
	}
	// </FS:Ansariel>
=======
    sPump = NULL;
>>>>>>> 0625302f
}

//---------------------------------------------------

void LLVivoxVoiceClient::cleanUp()
{
    LL_DEBUGS("Voice") << LL_ENDL;
    
	deleteAllSessions();
	deleteAllVoiceFonts();
	deleteVoiceFontTemplates();
    LL_DEBUGS("Voice") << "exiting" << LL_ENDL;
}

//---------------------------------------------------

const LLVoiceVersionInfo& LLVivoxVoiceClient::getVersion()
{
	return mVoiceVersion;
}

//---------------------------------------------------

void LLVivoxVoiceClient::updateSettings()
{
    // </FS:Ansariel> Bypass cached controls
    //setVoiceEnabled(voiceEnabled());
    setVoiceEnabled(voiceEnabled(true));
    // </FS:Ansariel>
	setEarLocation(gSavedSettings.getS32("VoiceEarLocation"));

	std::string inputDevice = gSavedSettings.getString("VoiceInputAudioDevice");
	setCaptureDevice(inputDevice);
	std::string outputDevice = gSavedSettings.getString("VoiceOutputAudioDevice");
	setRenderDevice(outputDevice);
	F32 mic_level = gSavedSettings.getF32("AudioLevelMic");
	setMicGain(mic_level);
	setLipSyncEnabled(gSavedSettings.getBOOL("LipSyncEnabled"));
}

/////////////////////////////
// utility functions

bool LLVivoxVoiceClient::writeString(const std::string &str)
{
	bool result = false;
    LL_DEBUGS("LowVoice") << "sending:\n" << str << LL_ENDL;

	if(sConnected)
	{
		apr_status_t err;
		apr_size_t size = (apr_size_t)str.size();
		apr_size_t written = size;
	
		//MARK: Turn this on to log outgoing XML
        // LL_DEBUGS("Voice") << "sending: " << str << LL_ENDL;

		// check return code - sockets will fail (broken, etc.)
		err = apr_socket_send(
				mSocket->getSocket(),
				(const char*)str.data(),
				&written);
		
		if(err == 0 && written == size)
		{
			// Success.
			result = true;
		}
		else if (err == 0 && written != size) {
			// Did a short write,  log it for now
			LL_WARNS("Voice") << ") short write on socket sending data to vivox daemon." << "Sent " << written << "bytes instead of " << size <<LL_ENDL;
		}
		else if(APR_STATUS_IS_EAGAIN(err))
		{
			char buf[MAX_STRING];
			LL_WARNS("Voice") << "EAGAIN error " << err << " (" << apr_strerror(err, buf, MAX_STRING) << ") sending data to vivox daemon." << LL_ENDL;
		}
		else
		{
			// Assume any socket error means something bad.  For now, just close the socket.
			char buf[MAX_STRING];
			LL_WARNS("Voice") << "apr error " << err << " ("<< apr_strerror(err, buf, MAX_STRING) << ") sending data to vivox daemon." << LL_ENDL;
			daemonDied();
		}
	}
		
	return result;
}

// <FS:ND> On Linux the viewer can run SLVoice.exe through wine (https://www.winehq.org/)
// Vivox does not support Linux anymore and the SDK SLVoice for Linux uses is old and according to LL
// will stop working 'soon' (as of 2016-07-17). See also FIRE-19663

enum class EWineMode{ eNoWine, e32Bit, e64Bit };
EWineMode viewerUsesWineForVoice()
{
#ifndef LL_LINUX
    return EWineMode::eNoWine;
#else
    static LLCachedControl<bool> sEnable32BitVoiceChat(gSavedSettings, "FSLinuxEnableWin32VoiceProxy" );
    static LLCachedControl<bool> sEnable64BitVoiceChat(gSavedSettings, "FSLinuxEnableWin64VoiceProxy" );

	if( sEnable64BitVoiceChat )
		return EWineMode::e64Bit;
	if( sEnable32BitVoiceChat )
		return EWineMode::e32Bit;

	
    return EWineMode::eNoWine;
#endif
}

bool viewerChoosesConnectionHandles()
{
    return viewerUsesWineForVoice() != EWineMode::eNoWine;
}
// </FS:ND>


/////////////////////////////
// session control messages
void LLVivoxVoiceClient::connectorCreate()
{
	std::ostringstream stream;
	// <FS:Ansariel> Set custom Vivox log path everywhere necessary
	//std::string logdir = gDirUtilp->getExpandedFilename(LL_PATH_LOGS, "");
	std::string logdir = gSavedSettings.getString("VivoxLogDirectory");
	if (logdir.empty())
	{
		logdir = gDirUtilp->getExpandedFilename(LL_PATH_LOGS, "");
	}
	if (LLStringUtil::endsWith(logdir, gDirUtilp->getDirDelimiter()))
	{
		logdir = logdir.substr(0, logdir.size() - gDirUtilp->getDirDelimiter().size());
	}
	// </FS:Ansariel>
	
	// Transition to stateConnectorStarted when the connector handle comes back.
	std::string vivoxLogLevel = gSavedSettings.getString("VivoxDebugLevel");
    if ( vivoxLogLevel.empty() )
    {
        vivoxLogLevel = "0";
    }
    LL_DEBUGS("Voice") << "creating connector with log level " << vivoxLogLevel << LL_ENDL;

    // <FS:ND> Check if using the old SLVoice for Linux. the SDK in that version is too old to handle the extra args
    std::string strConnectorHandle;
    if( viewerChoosesConnectionHandles() )
        strConnectorHandle = "<ConnectorHandle>" + LLVivoxSecurity::getInstance()->connectorHandle() + "</ConnectorHandle>";
    // </FS:ND>
	
	stream 
	<< "<Request requestId=\"" << mCommandCookie++ << "\" action=\"Connector.Create.1\">"
		<< "<ClientName>V2 SDK</ClientName>"
		<< "<AccountManagementServer>" << mVoiceAccountServerURI << "</AccountManagementServer>"
		<< "<Mode>Normal</Mode>"
        << strConnectorHandle
		// <FS:Ansariel> Voice in multiple instances; by Latif Khalifa
		<< (gSavedSettings.getBOOL("VoiceMultiInstance") ? "<MinimumPort>30000</MinimumPort><MaximumPort>50000</MaximumPort>" : "")
		// </FS:Ansariel>
		<< "<Logging>"
		<< "<Folder>" << logdir << "</Folder>"
		<< "<FileNamePrefix>Connector</FileNamePrefix>"
		<< "<FileNameSuffix>.log</FileNameSuffix>"
		<< "<LogLevel>" << vivoxLogLevel << "</LogLevel>"
		<< "</Logging>"
		<< "<Application>" << LLVersionInfo::instance().getChannel() << " " << LLVersionInfo::instance().getVersion() << "</Application>"
		//<< "<Application></Application>"  //Name can cause problems per vivox.
		<< "<MaxCalls>12</MaxCalls>"
		<< "</Request>\n\n\n";
	
	writeString(stream.str());
}

void LLVivoxVoiceClient::connectorShutdown()
{
	if(mConnectorEstablished)
	{
		std::ostringstream stream;
		stream
		<< "<Request requestId=\"" << mCommandCookie++ << "\" action=\"Connector.InitiateShutdown.1\">"
			<< "<ConnectorHandle>" << LLVivoxSecurity::getInstance()->connectorHandle() << "</ConnectorHandle>"
		<< "</Request>"
		<< "\n\n\n";
		
		mShutdownComplete = false;
		mConnectorEstablished = false;
		
		writeString(stream.str());
	}
	else
	{
		mShutdownComplete = true;
	}
}

void LLVivoxVoiceClient::userAuthorized(const std::string& user_id, const LLUUID &agentID)
{

	mAccountDisplayName = user_id;

	LL_INFOS("Voice") << "name \"" << mAccountDisplayName << "\" , ID " << agentID << LL_ENDL;

	mAccountName = nameFromID(agentID);
}

void LLVivoxVoiceClient::setLoginInfo(
	const std::string& account_name,
	const std::string& password,
	const std::string& voice_sip_uri_hostname,
	const std::string& voice_account_server_uri)
{
	mVoiceSIPURIHostName = voice_sip_uri_hostname;
	mVoiceAccountServerURI = voice_account_server_uri;

	if(mAccountLoggedIn)
	{
		// Already logged in.
		LL_WARNS("Voice") << "Called while already logged in." << LL_ENDL;
		
		// Don't process another login.
		return;
	}
	else if ( account_name != mAccountName )
	{
		LL_WARNS("Voice") << "Mismatched account name! " << account_name
                          << " instead of " << mAccountName << LL_ENDL;
	}
	else
	{
		mAccountPassword = password;
	}

	std::string debugSIPURIHostName = gSavedSettings.getString("VivoxDebugSIPURIHostName");
	
	if( !debugSIPURIHostName.empty() )
	{
        LL_INFOS("Voice") << "Overriding account server based on VivoxDebugSIPURIHostName: "
                          << debugSIPURIHostName << LL_ENDL;
		mVoiceSIPURIHostName = debugSIPURIHostName;
	}
	
	if( mVoiceSIPURIHostName.empty() )
	{
		// we have an empty account server name
		// so we fall back to hardcoded defaults

		if(!LLGridManager::getInstance()->isInSLBeta())
		{
			// Use the release account server
			mVoiceSIPURIHostName = "bhr.vivox.com";
		}
		else
		{
			// Use the development account server
			mVoiceSIPURIHostName = "bhd.vivox.com";
		}
        LL_INFOS("Voice") << "Defaulting SIP URI host: "
                          << mVoiceSIPURIHostName << LL_ENDL;

	}
	
	std::string debugAccountServerURI = gSavedSettings.getString("VivoxDebugVoiceAccountServerURI");

	if( !debugAccountServerURI.empty() )
	{
        LL_INFOS("Voice") << "Overriding account server based on VivoxDebugVoiceAccountServerURI: "
                          << debugAccountServerURI << LL_ENDL;
		mVoiceAccountServerURI = debugAccountServerURI;
	}
	
	if( mVoiceAccountServerURI.empty() )
	{
		// If the account server URI isn't specified, construct it from the SIP URI hostname
		mVoiceAccountServerURI = "https://www." + mVoiceSIPURIHostName + "/api2/";		
        LL_INFOS("Voice") << "Inferring account server based on SIP URI Host name: "
                          << mVoiceAccountServerURI << LL_ENDL;
	}
}

void LLVivoxVoiceClient::idle(void* user_data)
{
}

//=========================================================================
// the following are methods to support the coroutine implementation of the 
// voice connection and processing.  They should only be called in the context 
// of a coroutine.
// 
// 

typedef enum e_voice_control_coro_state
{
    VOICE_STATE_ERROR = -1,
    VOICE_STATE_DONE = 0,
    VOICE_STATE_TP_WAIT, // entry point
    VOICE_STATE_START_DAEMON,
    VOICE_STATE_PROVISION_ACCOUNT,
    VOICE_STATE_START_SESSION,
    VOICE_STATE_SESSION_RETRY,
    VOICE_STATE_SESSION_ESTABLISHED,
    VOICE_STATE_WAIT_FOR_CHANNEL,
    VOICE_STATE_DISCONNECT,
    VOICE_STATE_WAIT_FOR_EXIT,
} EVoiceControlCoroState;

void LLVivoxVoiceClient::voiceControlCoro()
{
    int state = 0;
    try
    {
        // state is passed as a reference instead of being
        // a member due to unresolved issues with coroutine
        // surviving longer than LLVivoxVoiceClient
        voiceControlStateMachine(state);
    }
    catch (const LLCoros::Stop&)
    {
        LL_DEBUGS("LLVivoxVoiceClient") << "Received a shutdown exception" << LL_ENDL;
    }
    catch (const LLContinueError&)
    {
        LOG_UNHANDLED_EXCEPTION("LLVivoxVoiceClient");
    }
    catch (...)
    {
        // Ideally for Windows need to log SEH exception instead or to set SEH
        // handlers but bugsplat shows local variables for windows, which should
        // be enough
        LL_WARNS("Voice") << "voiceControlStateMachine crashed in state " << state << LL_ENDL;
        throw;
    }
}

void LLVivoxVoiceClient::voiceControlStateMachine(S32 &coro_state)
{
    if (sShuttingDown)
    {
        return;
    }

    LL_DEBUGS("Voice") << "starting" << LL_ENDL;
    mIsCoroutineActive = true;
    LLCoros::set_consuming(true);

    U32 retry = 0;

    coro_state = VOICE_STATE_TP_WAIT;

    do
    {
        if (sShuttingDown)
        {
            // Vivox singleton performed the exit, logged out,
            // cleaned sockets, gateway and no longer cares
            // about state of coroutine, so just stop
            return;
        }

        switch (coro_state)
        {
        case VOICE_STATE_TP_WAIT:
            // starting point for voice
            if (gAgent.getTeleportState() != LLAgent::TELEPORT_NONE)
            {
                LL_DEBUGS("Voice") << "Suspending voiceControlCoro() momentarily for teleport. Tuning: " << mTuningMode << ". Relog: " << mRelogRequested << LL_ENDL;
                llcoro::suspendUntilTimeout(1.0);
            }
            else
            {
                coro_state = VOICE_STATE_START_DAEMON;
            }
            break;

        case VOICE_STATE_START_DAEMON:
            LL_DEBUGS("Voice") << "Launching daemon" << LL_ENDL;
            LLVoiceVivoxStats::getInstance()->reset();
            if (startAndLaunchDaemon())
            {
                coro_state = VOICE_STATE_PROVISION_ACCOUNT;
            }
            else
            {
                coro_state = VOICE_STATE_SESSION_RETRY;
            }
            break;

        case VOICE_STATE_PROVISION_ACCOUNT:
            if (provisionVoiceAccount())
            {
                coro_state = VOICE_STATE_START_SESSION;
            }
            else
            {
                coro_state = VOICE_STATE_SESSION_RETRY;
            }
            break;

        case VOICE_STATE_START_SESSION:
            if (establishVoiceConnection())
            {
                coro_state = VOICE_STATE_SESSION_ESTABLISHED;
            }
            else
            {
                coro_state = VOICE_STATE_SESSION_RETRY;
            }
            break;

        case VOICE_STATE_SESSION_RETRY:
            giveUp(); // cleans sockets and session
            if (mRelogRequested)
            {
                // We failed to connect, give it a bit time before retrying.
                retry++;
                F32 full_delay = llmin(5.f * (F32)retry, 60.f);
                F32 current_delay = 0.f;
                LL_INFOS("Voice") << "Voice failed to establish session after " << retry
                                  << " tries. Will attempt to reconnect in " << full_delay
                                  << " seconds" << LL_ENDL;
                while (current_delay < full_delay && !sShuttingDown)
                {
                    // Assuming that a second has passed is not accurate,
                    // but we don't need accurancy here, just to make sure
                    // that some time passed and not to outlive voice itself
                    current_delay++;
                    llcoro::suspendUntilTimeout(1.f);
                }
                coro_state = VOICE_STATE_WAIT_FOR_EXIT;
            }
            else
            {
                coro_state = VOICE_STATE_DONE;
            }
            break;

        case VOICE_STATE_SESSION_ESTABLISHED:
            {
                // enable/disable the automatic VAD and explicitly set the initial values of 
                // the VAD variables ourselves when it is off - see SL-15072 for more details
                // note: we set the other parameters too even if the auto VAD is on which is ok
                unsigned int vad_auto = gSavedSettings.getU32("VivoxVadAuto");
                unsigned int vad_hangover = gSavedSettings.getU32("VivoxVadHangover");
                unsigned int vad_noise_floor = gSavedSettings.getU32("VivoxVadNoiseFloor");
                unsigned int vad_sensitivity = gSavedSettings.getU32("VivoxVadSensitivity");
                setupVADParams(vad_auto, vad_hangover, vad_noise_floor, vad_sensitivity);

                // watch for changes to the VAD settings via Debug Settings UI and act on them accordingly
                gSavedSettings.getControl("VivoxVadAuto")->getSignal()->connect(boost::bind(&LLVivoxVoiceClient::onVADSettingsChange, this));
                gSavedSettings.getControl("VivoxVadHangover")->getSignal()->connect(boost::bind(&LLVivoxVoiceClient::onVADSettingsChange, this));
                gSavedSettings.getControl("VivoxVadNoiseFloor")->getSignal()->connect(boost::bind(&LLVivoxVoiceClient::onVADSettingsChange, this));
                gSavedSettings.getControl("VivoxVadSensitivity")->getSignal()->connect(boost::bind(&LLVivoxVoiceClient::onVADSettingsChange, this));

                if (mTuningMode)
                {
                    performMicTuning();
                }

                coro_state = VOICE_STATE_WAIT_FOR_CHANNEL;
            }
            break;

        case VOICE_STATE_WAIT_FOR_CHANNEL:
            waitForChannel(); // todo: split into more states like login/fonts
            coro_state = VOICE_STATE_DISCONNECT;
            break;

        case VOICE_STATE_DISCONNECT:
            LL_DEBUGS("Voice") << "lost channel RelogRequested=" << mRelogRequested << LL_ENDL;
            endAndDisconnectSession();
            retry = 0; // Connected without issues
            coro_state = VOICE_STATE_WAIT_FOR_EXIT;
            break;

        case VOICE_STATE_WAIT_FOR_EXIT:
            if (isGatewayRunning())
            {
                LL_INFOS("Voice") << "waiting for SLVoice to exit" << LL_ENDL;
                llcoro::suspendUntilTimeout(1.0);
            }
            else if (mRelogRequested && mVoiceEnabled)
            {
                LL_INFOS("Voice") << "will attempt to reconnect to voice" << LL_ENDL;
                coro_state = VOICE_STATE_TP_WAIT;
            }
            else
            {
                coro_state = VOICE_STATE_DONE;
            }
            break;

        case VOICE_STATE_DONE:
            break;
        }
    } while (coro_state > 0);

    if (sShuttingDown)
    {
        // LLVivoxVoiceClient might be already dead
        return;
    }

    mIsCoroutineActive = false;
    LL_INFOS("Voice") << "exiting" << LL_ENDL;
}

bool LLVivoxVoiceClient::endAndDisconnectSession()
{
    LL_DEBUGS("Voice") << LL_ENDL;

    breakVoiceConnection(true);

    killGateway();

    return true;
}

bool LLVivoxVoiceClient::callbackEndDaemon(const LLSD& data)
{
    if (!sShuttingDown && mVoiceEnabled)
    {
        LL_WARNS("Voice") << "SLVoice terminated " << ll_stream_notation_sd(data) << LL_ENDL;
        terminateAudioSession(false);
        closeSocket();
        cleanUp();
        LLVoiceClient::getInstance()->setUserPTTState(false);
        gAgent.setVoiceConnected(false);
        mRelogRequested = true;
    }
    sGatewayPump.stopListening("VivoxDaemonPump");
    return false;
}

bool LLVivoxVoiceClient::startAndLaunchDaemon()
{
    //---------------------------------------------------------------------
    // </FS:Ansariel> Bypass cached controls
    //if (!voiceEnabled())
    if (!voiceEnabled(true))
    // </FS:Ansariel>
    {
        // Voice is locked out, we must not launch the vivox daemon.
        LL_WARNS("Voice") << "voice disabled; not starting daemon" << LL_ENDL;
        return false;
    }

    if (!isGatewayRunning())
    {
#ifndef VIVOXDAEMON_REMOTEHOST
        // Launch the voice daemon
#if LL_WINDOWS
        // On windows use exe (not work or RO) directory
        std::string exe_path = gDirUtilp->getExecutableDir();
        gDirUtilp->append(exe_path, "SLVoice.exe");
#elif LL_DARWIN
        // On MAC use resource directory
        std::string exe_path = gDirUtilp->getAppRODataDir();
        gDirUtilp->append(exe_path, "SLVoice");
#else
        std::string exe_path = gDirUtilp->getExecutableDir();
        // <FS:ND> On Linux the viewer can run SLVoice.exe through wine (https://www.winehq.org/)
        //gDirUtilp->append(exe_path, "SLVoice");
        switch( viewerUsesWineForVoice() )
		{
			case EWineMode::eNoWine:
				gDirUtilp->append(exe_path, "SLVoice"); // native version
				break;
			case EWineMode::e32Bit:
				gDirUtilp->append(exe_path, "win32/SLVoice.exe"); // use bundled win32 version
				break;
			case EWineMode::e64Bit:
				gDirUtilp->append(exe_path, "win64/SLVoice.exe"); // use bundled win64 version
				break;
		}
        // </FS:ND>
#endif
        // See if the vivox executable exists
        llstat s;
        if (!LLFile::stat(exe_path, &s))
        {
            // vivox executable exists.  Build the command line and launch the daemon.
            LLProcess::Params params;

            // <FS:ND> On Linux the viewer can run SLVoice.exe through wine (https://www.winehq.org/)
            params.executable = exe_path;

            if( EWineMode::eNoWine == viewerUsesWineForVoice()  )
                params.executable = exe_path;
            else
            {
                params.executable = "wine";
                params.args.add( exe_path );
            }
            //</FS:ND>

            // VOICE-88: Cycle through [portbase..portbase+portrange) on
            // successive tries because attempting to relaunch (after manually
            // disabling and then re-enabling voice) with the same port can
            // cause SLVoice's bind() call to fail with EADDRINUSE. We expect
            // that eventually the OS will time out previous ports, which is
            // why we cycle instead of incrementing indefinitely.
            // <FS:Ansariel> Unfail voice connection failures
            //U32 portbase = gSavedSettings.getU32("VivoxVoicePort");
            //static U32 portoffset = 0;
            //static const U32 portrange = 100;
            //std::string host(gSavedSettings.getString("VivoxVoiceHost"));
            //U32 port = portbase + portoffset;
            //portoffset = (portoffset + 1) % portrange;
            //params.args.add("-i");
            //params.args.add(STRINGIZE(host << ':' << port));
            // </FS:Ansariel>

            std::string loglevel = gSavedSettings.getString("VivoxDebugLevel");
            if (loglevel.empty())
            {
                loglevel = "0";
            }
            params.args.add("-ll");
            params.args.add(loglevel);

            std::string log_folder = gSavedSettings.getString("VivoxLogDirectory");

            if (log_folder.empty())
            {
                log_folder = gDirUtilp->getExpandedFilename(LL_PATH_LOGS, "");
            }

            // <FS:Ansariel> Strip trailing directory delimiter
            if (LLStringUtil::endsWith(log_folder, gDirUtilp->getDirDelimiter()))
            {
                log_folder = log_folder.substr(0, log_folder.size() - gDirUtilp->getDirDelimiter().size());
            }
            // </FS:Ansariel>
            params.args.add("-lf");
            params.args.add(log_folder);

            // set log file basename and .log
            params.args.add("-lp");
            params.args.add("SLVoice");
            params.args.add("-ls");
            params.args.add(".log");

            // rotate any existing log
            std::string new_log = gDirUtilp->getExpandedFilename(LL_PATH_LOGS, "SLVoice.log");
            std::string old_log = gDirUtilp->getExpandedFilename(LL_PATH_LOGS, "SLVoice.old");
            if (gDirUtilp->fileExists(new_log))
            {
                LLFile::rename(new_log, old_log);
            }
            
            std::string shutdown_timeout = gSavedSettings.getString("VivoxShutdownTimeout");
            if (!shutdown_timeout.empty())
            {
                params.args.add("-st");
                params.args.add(shutdown_timeout);
            }

            // <FS:Ansariel> Voice in multiple instances; by Latif Khalifa
            if (gSavedSettings.getBOOL("VoiceMultiInstance"))
            {
                S32 port_nr = 30000 + ll_rand(20000);
                LLControlVariable* voice_port = gSavedSettings.getControl("VivoxVoicePort");
                if (voice_port)
                {
                    voice_port->setValue(LLSD(port_nr), false);
                    params.args.add("-i");
                    params.args.add(llformat("127.0.0.1:%u",  gSavedSettings.getU32("VivoxVoicePort")));
                }
            }
            // </FS:Ansariel>

            params.cwd = gDirUtilp->getAppRODataDir();

            // <FS:ND> Check if using the old SLVoice for Linux. the SDK in that version is too old to handle the extra args
            if( viewerChoosesConnectionHandles() ) { // </FS:ND>
#           ifdef VIVOX_HANDLE_ARGS
            params.args.add("-ah");
            params.args.add(LLVivoxSecurity::getInstance()->accountHandle());

            params.args.add("-ch");
            params.args.add(LLVivoxSecurity::getInstance()->connectorHandle());
#           endif // VIVOX_HANDLE_ARGS
            } // <FS:ND/>

            params.postend = sGatewayPump.getName();
            sGatewayPump.listen("VivoxDaemonPump", boost::bind(&LLVivoxVoiceClient::callbackEndDaemon, this, _1));

            LL_INFOS("Voice") << "Launching SLVoice" << LL_ENDL;
            LL_DEBUGS("Voice") << "SLVoice params " << params << LL_ENDL;

            sGatewayPtr = LLProcess::create(params);

            // <FS:Ansariel> Unfail voice connection failures
            //mDaemonHost = LLHost(host.c_str(), port);
            mDaemonHost = LLHost(gSavedSettings.getString("VivoxVoiceHost").c_str(), gSavedSettings.getU32("VivoxVoicePort"));
        }
        else
        {
            LL_WARNS("Voice") << exe_path << " not found." << LL_ENDL;
            return false;
        }
#else
        // SLIM SDK: port changed from 44124 to 44125.
        // We can connect to a client gateway running on another host.  This is useful for testing.
        // To do this, launch the gateway on a nearby host like this:
        //  vivox-gw.exe -p tcp -i 0.0.0.0:44125
        // and put that host's IP address here.
        mDaemonHost = LLHost(gSavedSettings.getString("VivoxVoiceHost"), gSavedSettings.getU32("VivoxVoicePort"));
#endif

        // Dirty the states we'll need to sync with the daemon when it comes up.
        mMuteMicDirty = true;
        mMicVolumeDirty = true;
        mSpeakerVolumeDirty = true;
        mSpeakerMuteDirty = true;
        // These only need to be set if they're not default (i.e. empty string).
        mCaptureDeviceDirty = !mCaptureDevice.empty();
        mRenderDeviceDirty = !mRenderDevice.empty();

        mMainSessionGroupHandle.clear();
    }
    else
    {
        LL_DEBUGS("Voice") << " gateway running; not attempting to start" << LL_ENDL;
    }

    //---------------------------------------------------------------------
    llcoro::suspendUntilTimeout(UPDATE_THROTTLE_SECONDS);

    LL_DEBUGS("Voice") << "Connecting to vivox daemon:" << mDaemonHost << LL_ENDL;

    int retryCount(0);
    LLVoiceVivoxStats::getInstance()->reset();
    while (!sConnected && !sShuttingDown && retryCount++ <= DAEMON_CONNECT_RETRY_MAX)
    {
        LLVoiceVivoxStats::getInstance()->connectionAttemptStart();
        LL_DEBUGS("Voice") << "Attempting to connect to vivox daemon: " << mDaemonHost << LL_ENDL;
        closeSocket();
        if (!mSocket)
        {
            mSocket = LLSocket::create(gAPRPoolp, LLSocket::STREAM_TCP);
        }

        sConnected = mSocket->blockingConnect(mDaemonHost);
        LLVoiceVivoxStats::getInstance()->connectionAttemptEnd(sConnected);
        if (!sConnected)
        {
            llcoro::suspendUntilTimeout(DAEMON_CONNECT_THROTTLE_SECONDS);
        }
    }
    
    //---------------------------------------------------------------------
    if (sShuttingDown && !sConnected)
    {
        return false;
    }

    llcoro::suspendUntilTimeout(UPDATE_THROTTLE_SECONDS);

    while (!sPump && !sShuttingDown)
    {   // Can't use the pump until we have it available.
        llcoro::suspend();
    }

    if (sShuttingDown)
    {
        return false;
    }
    
    // MBW -- Note to self: pumps and pipes examples in
    //  indra/test/io.cpp
    //  indra/test/llpipeutil.{cpp|h}

    // Attach the pumps and pipes

    LLPumpIO::chain_t readChain;

    readChain.push_back(LLIOPipe::ptr_t(new LLIOSocketReader(mSocket)));
    readChain.push_back(LLIOPipe::ptr_t(new LLVivoxProtocolParser()));


    sPump->addChain(readChain, NEVER_CHAIN_EXPIRY_SECS);


    //---------------------------------------------------------------------
    llcoro::suspendUntilTimeout(UPDATE_THROTTLE_SECONDS);

    // Initial devices query
    getCaptureDevicesSendMessage();
    getRenderDevicesSendMessage();

    mLoginRetryCount = 0;

    return true;
}

bool LLVivoxVoiceClient::provisionVoiceAccount()
{
    LL_INFOS("Voice") << "Provisioning voice account." << LL_ENDL;

    while ((!gAgent.getRegion() || !gAgent.getRegion()->capabilitiesReceived()) && !sShuttingDown)
    {
        LL_DEBUGS("Voice") << "no capabilities for voice provisioning; waiting " << LL_ENDL;
        // *TODO* Pump a message for wake up.
        llcoro::suspend();
    }
    
    if (sShuttingDown)
    {
        return false;
    }

    std::string url = gAgent.getRegionCapability("ProvisionVoiceAccountRequest");

    LL_DEBUGS("Voice") << "region ready for voice provisioning; url=" << url << LL_ENDL;

    LLCore::HttpRequest::policy_t httpPolicy(LLCore::HttpRequest::DEFAULT_POLICY_ID);
    LLCoreHttpUtil::HttpCoroutineAdapter::ptr_t
        httpAdapter(new LLCoreHttpUtil::HttpCoroutineAdapter("voiceAccountProvision", httpPolicy));
    LLCore::HttpRequest::ptr_t httpRequest(new LLCore::HttpRequest);
    LLCore::HttpOptions::ptr_t httpOpts = LLCore::HttpOptions::ptr_t(new LLCore::HttpOptions);
    int retryCount(0);

    LLSD result;
    bool provisioned = false;
    do
    {
        LLVoiceVivoxStats::getInstance()->provisionAttemptStart();
        result = httpAdapter->postAndSuspend(httpRequest, url, LLSD(), httpOpts);

        if (sShuttingDown)
        {
            return false;
        }

        LLSD httpResults = result[LLCoreHttpUtil::HttpCoroutineAdapter::HTTP_RESULTS];
        LLCore::HttpStatus status = LLCoreHttpUtil::HttpCoroutineAdapter::getStatusFromLLSD(httpResults);

        if (status == LLCore::HttpStatus(404))
        {
            F32 timeout = pow(PROVISION_RETRY_TIMEOUT, static_cast<float>(retryCount));
            LL_WARNS("Voice") << "Provision CAP 404.  Retrying in " << timeout << " seconds. Retries: " << (S32)retryCount << LL_ENDL;
            llcoro::suspendUntilTimeout(timeout);

            if (sShuttingDown)
            {
                return false;
            }
        }
        else if (!status)
        {
            LL_WARNS("Voice") << "Unable to provision voice account." << LL_ENDL;
            LLVoiceVivoxStats::getInstance()->provisionAttemptEnd(false);
            return false;
        }
        else
        {
            provisioned = true;
        }        
    } while (!provisioned && ++retryCount <= PROVISION_RETRY_MAX && !sShuttingDown);

    if (sShuttingDown && !provisioned)
    {
        return false;
    }

    LLVoiceVivoxStats::getInstance()->provisionAttemptEnd(provisioned);
    if (!provisioned)
    {
        LL_WARNS("Voice") << "Could not access voice provision cap after " << retryCount << " attempts." << LL_ENDL;
        return false;
    }

    std::string voiceSipUriHostname;
    std::string voiceAccountServerUri;
    std::string voiceUserName = result["username"].asString();
    std::string voicePassword = result["password"].asString();

    if (result.has("voice_sip_uri_hostname"))
    {
        voiceSipUriHostname = result["voice_sip_uri_hostname"].asString();
    }
    
    // this key is actually misnamed -- it will be an entire URI, not just a hostname.
    if (result.has("voice_account_server_name"))
    {
        voiceAccountServerUri = result["voice_account_server_name"].asString();
    }

    LL_DEBUGS("Voice") << "ProvisionVoiceAccountRequest response"
                       << " user " << (voiceUserName.empty() ? "not set" : "set")
                       << " password " << (voicePassword.empty() ? "not set" : "set")
                       << " sip uri " << voiceSipUriHostname
                       << " account uri " << voiceAccountServerUri
                       << LL_ENDL;

    setLoginInfo(voiceUserName, voicePassword, voiceSipUriHostname, voiceAccountServerUri);

    return true;
}

bool LLVivoxVoiceClient::establishVoiceConnection()
{
    if (!mVoiceEnabled && mIsInitialized)
    {
        LL_WARNS("Voice") << "cannot establish connection; enabled "<<mVoiceEnabled<<" initialized "<<mIsInitialized<<LL_ENDL;
        return false;
    }

    if (sShuttingDown)
    {
        return false;
    }
    
    LLSD result;
    bool connected(false);
    bool giving_up(false);
    int retries = 0;
    LL_INFOS("Voice") << "Requesting connection to voice service" << LL_ENDL;

    LLVoiceVivoxStats::getInstance()->establishAttemptStart();
    connectorCreate();
    do
    {
        result = llcoro::suspendUntilEventOn(mVivoxPump);
        LL_DEBUGS("Voice") << "event=" << ll_stream_notation_sd(result) << LL_ENDL;

        if (result.has("connector"))
        {
            connected = LLSD::Boolean(result["connector"]);
            LLVoiceVivoxStats::getInstance()->establishAttemptEnd(connected);
            if (!connected)
            {
                if (result.has("retry") && ++retries <= CONNECT_RETRY_MAX && !sShuttingDown)
                {
                    F32 timeout = LLSD::Real(result["retry"]);
                    timeout *= retries;
                    LL_INFOS("Voice") << "Retry connection to voice service in " << timeout << " seconds" << LL_ENDL;
                    llcoro::suspendUntilTimeout(timeout);

                    if (mVoiceEnabled) // user may have switched it off
                    {
                        // try again
                        LLVoiceVivoxStats::getInstance()->establishAttemptStart();
                        connectorCreate();
                    }
                    else
                    {
                        // stop if they've turned off voice
                        giving_up = true;
                    }
                }
                else
                {
                    giving_up=true;
                }
            }
        }
        LL_DEBUGS("Voice") << (connected ? "" : "not ") << "connected, "
                           << (giving_up ? "" : "not ") << "giving up"
                           << LL_ENDL;
    } while (!connected && !giving_up && !sShuttingDown);

    if (giving_up)
    {
        LLSD args;
        args["HOSTID"] = LLURI(mVoiceAccountServerURI).authority();
        LLNotificationsUtil::add("NoVoiceConnect", args);
    }

    return connected;
}

bool LLVivoxVoiceClient::breakVoiceConnection(bool corowait)
{
    LL_DEBUGS("Voice") << "( wait=" << corowait << ")" << LL_ENDL;
    bool retval(true);

    mShutdownComplete = false;
    connectorShutdown();

    if (corowait)
    {
        LLSD timeoutResult(LLSDMap("connector", "timeout"));

        LLSD result = llcoro::suspendUntilEventOnWithTimeout(mVivoxPump, LOGOUT_ATTEMPT_TIMEOUT, timeoutResult);
        LL_DEBUGS("Voice") << "event=" << ll_stream_notation_sd(result) << LL_ENDL;

        retval = result.has("connector");
    }
    else
    {
        mRelogRequested = false; //stop the control coro
        // If we are not doing a corowait then we must sleep until the connector has responded
        // otherwise we may very well close the socket too early.
#if LL_WINDOWS
        if (!mShutdownComplete)
        {
            // The situation that brings us here is a call from ::terminate()
            // At this point message system is already down so we can't wait for
            // the message, yet we need to receive "connector shutdown response".
            // Either wait a bit and emulate it or check gMessageSystem for specific message
            _sleep(1000);
            if (sConnected)
            {
                sConnected = false;
                LLSD vivoxevent(LLSDMap("connector", LLSD::Boolean(false)));
                mVivoxPump.post(vivoxevent);
            }
            mShutdownComplete = true;
        }
#endif
    }

    LL_DEBUGS("Voice") << "closing SLVoice socket" << LL_ENDL;
    closeSocket();		// Need to do this now -- bad things happen if the destructor does it later.
    cleanUp();
    sConnected = false;

    return retval;
}

bool LLVivoxVoiceClient::loginToVivox()
{
    LLSD timeoutResult(LLSDMap("login", "timeout"));

    int loginRetryCount(0);

    bool response_ok(false);
    bool account_login(false);
    bool send_login(true);

    do 
    {
        mIsLoggingIn = true;
        if (send_login)
        {
            loginSendMessage();
            send_login = false;
        }
        
        LLSD result = llcoro::suspendUntilEventOnWithTimeout(mVivoxPump, LOGIN_ATTEMPT_TIMEOUT, timeoutResult);

        if (sShuttingDown)
        {
            return false;
        }

        LL_DEBUGS("Voice") << "event=" << ll_stream_notation_sd(result) << LL_ENDL;

        if (result.has("login"))
        {
            std::string loginresp = result["login"];

            if (((loginresp == "retry") || (loginresp == "timeout")) && !sShuttingDown)
            {
                LL_WARNS("Voice") << "login failed with status '" << loginresp << "' "
                                  << " count " << loginRetryCount << "/" << LOGIN_RETRY_MAX
                                  << LL_ENDL;
                if (++loginRetryCount > LOGIN_RETRY_MAX)
                {
                    // We've run out of retries - tell the user
                    LL_WARNS("Voice") << "too many login retries (" << loginRetryCount << "); giving up." << LL_ENDL;
                    LLSD args;
                    args["HOSTID"] = LLURI(mVoiceAccountServerURI).authority();
                    mTerminateDaemon = true;
                    LLNotificationsUtil::add("NoVoiceConnect", args);

                    mIsLoggingIn = false;
                    return false;
                }
                response_ok = false;
                account_login = false;
                send_login = true;

                // an exponential backoff gets too long too quickly; stretch it out, but not too much
                F32 timeout = loginRetryCount * LOGIN_ATTEMPT_TIMEOUT;

                // tell the user there is a problem
                LL_WARNS("Voice") << "login " << loginresp << " will retry login in " << timeout << " seconds." << LL_ENDL;
                
                if (!sShuttingDown)
                {
                    // Todo: this is way to long, viewer can get stuck waiting during shutdown
                    // either make it listen to pump or split in smaller waits with checks for shutdown
                    llcoro::suspendUntilTimeout(timeout);
                }
            }
            else if (loginresp == "failed")
            {
                mIsLoggingIn = false;
                return false;
            }
            else if (loginresp == "response_ok")
            {
                response_ok = true;
            }
            else if (loginresp == "account_login")
            {
                account_login = true;
            }
            else if (sShuttingDown)
            {
                mIsLoggingIn = false;
                return false;
            }
        }

    } while ((!response_ok || !account_login) && !sShuttingDown);

    if (sShuttingDown)
    {
        return false;
    }

    mRelogRequested = false;
    mIsLoggedIn = true;
    notifyStatusObservers(LLVoiceClientStatusObserver::STATUS_LOGGED_IN);

    // Set up the mute list observer if it hasn't been set up already.
    if ((!sMuteListListener_listening))
    {
        LLMuteList::getInstance()->addObserver(&mutelist_listener);
        sMuteListListener_listening = true;
    }

    // Set the initial state of mic mute, local speaker volume, etc.
    sendLocalAudioUpdates();
    mIsLoggingIn = false;

    return true;
}

void LLVivoxVoiceClient::logoutOfVivox(bool wait)
{
    if (mIsLoggedIn)
    {
        // Ensure that we'll re-request provisioning before logging in again
        mAccountPassword.clear();
        mVoiceAccountServerURI.clear();

        logoutSendMessage();

        if (wait)
        {
            LLSD timeoutResult(LLSDMap("logout", "timeout"));
            LLSD result;

            do
            {
                LL_DEBUGS("Voice")
                    << "waiting for logout response on "
                    << mVivoxPump.getName()
                    << LL_ENDL;

                result = llcoro::suspendUntilEventOnWithTimeout(mVivoxPump, LOGOUT_ATTEMPT_TIMEOUT, timeoutResult);

                if (sShuttingDown)
                {
                    break;
                }

                LL_DEBUGS("Voice") << "event=" << ll_stream_notation_sd(result) << LL_ENDL;
                // Don't get confused by prior queued events -- note that it's
                // very important that mVivoxPump is an LLEventMailDrop, which
                // does queue events.
            } while (! result["logout"]);
        }
        else
        {
            LL_DEBUGS("Voice") << "not waiting for logout" << LL_ENDL;
        }

        mIsLoggedIn = false;
    }
}


bool LLVivoxVoiceClient::retrieveVoiceFonts()
{
    // Request the set of available voice fonts.
    refreshVoiceEffectLists(true);

    mIsWaitingForFonts = true;
    LLSD result;
    do 
    {
        result = llcoro::suspendUntilEventOn(mVivoxPump);

        LL_DEBUGS("Voice") << "event=" << ll_stream_notation_sd(result) << LL_ENDL;
        if (result.has("voice_fonts"))
            break;
    } while (true);
    mIsWaitingForFonts = false;

    mVoiceFontExpiryTimer.start();
    mVoiceFontExpiryTimer.setTimerExpirySec(VOICE_FONT_EXPIRY_INTERVAL);

    return result["voice_fonts"].asBoolean();
}

bool LLVivoxVoiceClient::requestParcelVoiceInfo()
{
    //_INFOS("Voice") << "Requesting voice info for Parcel" << LL_ENDL;

    LLViewerRegion * region = gAgent.getRegion();
    if (region == NULL || !region->capabilitiesReceived())
    {
        LL_DEBUGS("Voice") << "ParcelVoiceInfoRequest capability not yet available, deferring" << LL_ENDL;
        return false;
    }

    // grab the cap.
    std::string url = gAgent.getRegion()->getCapability("ParcelVoiceInfoRequest");
    if (url.empty())
    {
        // Region dosn't have the cap. Stop probing.
        LL_DEBUGS("Voice") << "ParcelVoiceInfoRequest capability not available in this region" << LL_ENDL;
        return false;
    }
 
    // update the parcel
    checkParcelChanged(true);

    LL_DEBUGS("Voice") << "sending ParcelVoiceInfoRequest (" << mCurrentRegionName << ", " << mCurrentParcelLocalID << ")" << LL_ENDL;

    LLCore::HttpRequest::policy_t httpPolicy(LLCore::HttpRequest::DEFAULT_POLICY_ID);
    LLCoreHttpUtil::HttpCoroutineAdapter::ptr_t
        httpAdapter(new LLCoreHttpUtil::HttpCoroutineAdapter("parcelVoiceInfoRequest", httpPolicy));
    LLCore::HttpRequest::ptr_t httpRequest(new LLCore::HttpRequest);

    LLSD result = httpAdapter->postAndSuspend(httpRequest, url, LLSD());

    if (sShuttingDown)
    {
        return false;
    }

    LLSD httpResults = result[LLCoreHttpUtil::HttpCoroutineAdapter::HTTP_RESULTS];
    LLCore::HttpStatus status = LLCoreHttpUtil::HttpCoroutineAdapter::getStatusFromLLSD(httpResults);

    if (mSessionTerminateRequested || (!mVoiceEnabled && mIsInitialized))
    {
        // if a terminate request has been received,
        // bail and go to the stateSessionTerminated
        // state.  If the cap request is still pending,
        // the responder will check to see if we've moved
        // to a new session and won't change any state.
        LL_DEBUGS("Voice") << "terminate requested " << mSessionTerminateRequested
                           << " enabled " << mVoiceEnabled
                           << " initialized " << mIsInitialized
                           << LL_ENDL;
        terminateAudioSession(true);
        return false;
    }

    if ((!status) || (mSessionTerminateRequested || (!mVoiceEnabled && mIsInitialized)))
    {
        if (mSessionTerminateRequested || (!mVoiceEnabled && mIsInitialized))
        {
            LL_WARNS("Voice") << "Session terminated." << LL_ENDL;
        }

        LL_WARNS("Voice") << "No voice on parcel" << LL_ENDL;
        sessionTerminate();
        return false;
    }

    std::string uri;
    std::string credentials;

    if (result.has("voice_credentials"))
    {
        LLSD voice_credentials = result["voice_credentials"];
        if (voice_credentials.has("channel_uri"))
        {
            LL_DEBUGS("Voice") << "got voice channel uri" << LL_ENDL;
            uri = voice_credentials["channel_uri"].asString();
        }
        else
        {
            LL_WARNS("Voice") << "No voice channel uri" << LL_ENDL;
        }
        
        if (voice_credentials.has("channel_credentials"))
        {
            LL_DEBUGS("Voice") << "got voice channel credentials" << LL_ENDL;
            credentials =
                voice_credentials["channel_credentials"].asString();
        }
        else
        {
            LLVoiceChannel* channel = LLVoiceChannel::getCurrentVoiceChannel();
            if (channel != NULL)
            {
                if (channel->getSessionName().empty() && channel->getSessionID().isNull())
                {
                    if (LLViewerParcelMgr::getInstance()->allowAgentVoice())
                    {
                        LL_WARNS("Voice") << "No channel credentials for default channel" << LL_ENDL;
                    }
                }
                else
                {
                    LL_WARNS("Voice") << "No voice channel credentials" << LL_ENDL;
                }
            }
        }
    }
    else
    {
        if (LLViewerParcelMgr::getInstance()->allowAgentVoice())
        {
            LL_WARNS("Voice") << "No voice credentials" << LL_ENDL;
        }
        else
        {
            LL_DEBUGS("Voice") << "No voice credentials" << LL_ENDL;
        }
    }

    // set the spatial channel.  If no voice credentials or uri are 
    // available, then we simply drop out of voice spatially.
    return !setSpatialChannel(uri, credentials);
}

bool LLVivoxVoiceClient::addAndJoinSession(const sessionStatePtr_t &nextSession)
{
    mIsJoiningSession = true;

    sessionStatePtr_t oldSession = mAudioSession;

    LL_INFOS("Voice") << "Adding or joining voice session " << nextSession->mHandle << LL_ENDL;

    mAudioSession = nextSession;
    mAudioSessionChanged = true;
    if (!mAudioSession || !mAudioSession->mReconnect)
    {
        mNextAudioSession.reset();
    }

    // The old session may now need to be deleted.
    reapSession(oldSession);

    if (mAudioSession)
    {
        if (!mAudioSession->mHandle.empty())
        {
            // Connect to a session by session handle

            sessionMediaConnectSendMessage(mAudioSession);
        }
        else
        {
            // Connect to a session by URI
            sessionCreateSendMessage(mAudioSession, true, false);
        }
    }

    notifyStatusObservers(LLVoiceClientStatusObserver::STATUS_JOINING);

    llcoro::suspend();

    if (sShuttingDown)
    {
        return false;
    }

    LLSD result;

    if (mSpatialJoiningNum == MAX_NORMAL_JOINING_SPATIAL_NUM)
    {
        // Notify observers to let them know there is problem with voice
        notifyStatusObservers(LLVoiceClientStatusObserver::STATUS_VOICE_DISABLED);
        LL_WARNS() << "There seems to be problem with connection to voice server. Disabling voice chat abilities." << LL_ENDL;
    }
    
    // Increase mSpatialJoiningNum only for spatial sessions- it's normal to reach this case for
    // example for p2p many times while waiting for response, so it can't be used to detect errors
    if (mAudioSession && mAudioSession->mIsSpatial)
    {
        mSpatialJoiningNum++;
    }

    if (!mVoiceEnabled && mIsInitialized)
    {
        LL_DEBUGS("Voice") << "Voice no longer enabled. Exiting"
                           << " enabled " << mVoiceEnabled
                           << " initialized " << mIsInitialized
                           << LL_ENDL;
        mIsJoiningSession = false;
        // User bailed out during connect -- jump straight to teardown.
        terminateAudioSession(true);
        notifyStatusObservers(LLVoiceClientStatusObserver::STATUS_VOICE_DISABLED);
        return false;
    }
    else if (mSessionTerminateRequested)
    {
        LL_DEBUGS("Voice") << "Terminate requested" << LL_ENDL;
        if (mAudioSession && !mAudioSession->mHandle.empty())
        {
            // Only allow direct exits from this state in p2p calls (for cancelling an invite).
            // Terminating a half-connected session on other types of calls seems to break something in the vivox gateway.
            if (mAudioSession->mIsP2P)
            {
                terminateAudioSession(true);
                mIsJoiningSession = false;
                notifyStatusObservers(LLVoiceClientStatusObserver::STATUS_LEFT_CHANNEL);
                return false;
            }
        }
    }

    bool added(true);
    bool joined(false);

    LLSD timeoutResult(LLSDMap("session", "timeout"));

    // We are about to start a whole new session.  Anything that MIGHT still be in our 
    // maildrop is going to be stale and cause us much wailing and gnashing of teeth.  
    // Just flush it all out and start new.
    mVivoxPump.discard();

    // It appears that I need to wait for BOTH the SessionGroup.AddSession response and the SessionStateChangeEvent with state 4
    // before continuing from this state.  They can happen in either order, and if I don't wait for both, things can get stuck.
    // For now, the SessionGroup.AddSession response handler sets mSessionHandle and the SessionStateChangeEvent handler transitions to stateSessionJoined.
    // This is a cheap way to make sure both have happened before proceeding.
    do
    {
        result = llcoro::suspendUntilEventOnWithTimeout(mVivoxPump, SESSION_JOIN_TIMEOUT, timeoutResult);

        if (sShuttingDown)
        {
            return false;
        }

        LL_INFOS("Voice") << "event=" << ll_stream_notation_sd(result) << LL_ENDL;
        if (result.has("session"))
        {
            if (!mAudioSession)
            {
                LL_WARNS("Voice") << "Message for session handle \"" << result["handle"] << "\" while session is not initialized." << LL_ENDL;
                continue;
            }
            if (result.has("handle") && result["handle"] != mAudioSession->mHandle)
            {
                LL_WARNS("Voice") << "Message for session handle \"" << result["handle"] << "\" while waiting for \"" << mAudioSession->mHandle << "\"." << LL_ENDL;
                continue;
            }

            std::string message = result["session"].asString();

            if ((message == "added") || (message == "created"))
            {
                added = true;
            }
            else if (message == "joined")
            {
                joined = true;
            }
            else if ((message == "failed") || (message == "removed") || (message == "timeout"))
            {   // we will get a removed message if a voice call is declined.
                
                if (message == "failed") 
                {
                    int reason = result["reason"].asInteger();
                    LL_WARNS("Voice") << "Add and join failed for reason " << reason << LL_ENDL;
                    
                    if (   (reason == ERROR_VIVOX_NOT_LOGGED_IN)
                        || (reason == ERROR_VIVOX_OBJECT_NOT_FOUND))
                    {
                        LL_DEBUGS("Voice") << "Requesting reprovision and login." << LL_ENDL;
                        requestRelog();
                    }                    
                }
                else
                {
                    LL_WARNS("Voice") << "session '" << message << "' "
                                      << LL_ENDL;
                }
                    
                notifyStatusObservers(LLVoiceClientStatusObserver::STATUS_LEFT_CHANNEL);
                mIsJoiningSession = false;
                return false;
            }
        }
    } while (!added || !joined);

    mIsJoiningSession = false;

    if (mSpatialJoiningNum > 100)
    {
        LL_WARNS("Voice") << "There seems to be problem with connecting to a voice channel. Frames to join were " << mSpatialJoiningNum << LL_ENDL;
    }

    mSpatialJoiningNum = 0;

    // Events that need to happen when a session is joined could go here.
    // send an initial positional information immediately upon joining.
    // 
    // do an initial update for position and the camera position, then send a 
    // positional update.
    updatePosition();
    enforceTether();

    // Dirty state that may need to be sync'ed with the daemon.
    mMuteMicDirty = true;
    mSpeakerVolumeDirty = true;
    mSpatialCoordsDirty = true;

    sendPositionAndVolumeUpdate();

    notifyStatusObservers(LLVoiceClientStatusObserver::STATUS_JOINED);

    return true;
}

bool LLVivoxVoiceClient::terminateAudioSession(bool wait)
{

    if (mAudioSession)
    {
        LL_INFOS("Voice") << "terminateAudioSession(" << wait << ") Terminating current voice session " << mAudioSession->mHandle << LL_ENDL;

        if (mIsLoggedIn)
        {
            if (!mAudioSession->mHandle.empty())
            {

#if RECORD_EVERYTHING
                // HACK: for testing only
                // Save looped recording
                std::string savepath("/tmp/vivoxrecording");
                {
                    time_t now = time(NULL);
                    const size_t BUF_SIZE = 64;
                    char time_str[BUF_SIZE];	/* Flawfinder: ignore */

                    strftime(time_str, BUF_SIZE, "%Y-%m-%dT%H:%M:%SZ", gmtime(&now));
                    savepath += time_str;
                }
                recordingLoopSave(savepath);
#endif

                sessionMediaDisconnectSendMessage(mAudioSession);

                if (wait)
                {
                    LLSD result;
                    do
                    {
                        LLSD timeoutResult(LLSDMap("session", "timeout"));

                        result = llcoro::suspendUntilEventOnWithTimeout(mVivoxPump, LOGOUT_ATTEMPT_TIMEOUT, timeoutResult);

                        if (sShuttingDown)
                        {
                            return false;
                        }

                        LL_DEBUGS("Voice") << "event=" << ll_stream_notation_sd(result) << LL_ENDL;
                        if (result.has("session"))
                        {
                            if (result.has("handle"))
                            {
                                if (result["handle"] != mAudioSession->mHandle)
                                {
                                    LL_WARNS("Voice") << "Message for session handle \"" << result["handle"] << "\" while waiting for \"" << mAudioSession->mHandle << "\"." << LL_ENDL;
                                    continue;
                                }
                            }

                            std::string message = result["session"].asString();
                            if (message == "removed" || message == "timeout")
                                break;
                        }
                    } while (true);

                }
            }
            else
            {
                LL_WARNS("Voice") << "called with no session handle" << LL_ENDL;
            }
        }
        // <FS:Ansariel> This is usually the case because ::terminate() is logging us out beforehand
        //else
        //{
        //    LL_WARNS("Voice") << "Session " << mAudioSession->mHandle << " already terminated by logout." << LL_ENDL;
        //}
        // </FS:Ansariel>

        sessionStatePtr_t oldSession = mAudioSession;

        mAudioSession.reset();
        // We just notified status observers about this change.  Don't do it again.
        mAudioSessionChanged = false;

        // The old session may now need to be deleted.
        reapSession(oldSession);
    }
    else
    {
        LL_WARNS("Voice") << "terminateAudioSession(" << wait << ") with NULL mAudioSession" << LL_ENDL;
    }

    notifyStatusObservers(LLVoiceClientStatusObserver::STATUS_LEFT_CHANNEL);

    // Always reset the terminate request flag when we get here.
    // Some slower PCs have a race condition where they can switch to an incoming  P2P call faster than the state machine leaves 
    // the region chat.
    mSessionTerminateRequested = false;

    bool status=((mVoiceEnabled || !mIsInitialized) && !mRelogRequested  && !sShuttingDown);
    LL_DEBUGS("Voice") << "exiting"
                       << " VoiceEnabled " << mVoiceEnabled
                       << " IsInitialized " << mIsInitialized
                       << " RelogRequested " << mRelogRequested
                       << " ShuttingDown " << (sShuttingDown ? "TRUE" : "FALSE")
                       << " returning " << status
                       << LL_ENDL;
    return status;
}


typedef enum e_voice_wait_for_channel_state
{
    VOICE_CHANNEL_STATE_LOGIN = 0, // entry point
    VOICE_CHANNEL_STATE_CHECK_EFFECTS,
    VOICE_CHANNEL_STATE_START_CHANNEL_PROCESSING,
    VOICE_CHANNEL_STATE_PROCESS_CHANNEL,
    VOICE_CHANNEL_STATE_NEXT_CHANNEL_DELAY,
    VOICE_CHANNEL_STATE_NEXT_CHANNEL_CHECK,
    VOICE_CHANNEL_STATE_LOGOUT,
    VOICE_CHANNEL_STATE_RELOG,
    VOICE_CHANNEL_STATE_DONE,
} EVoiceWaitForChannelState;

bool LLVivoxVoiceClient::waitForChannel()
{
    LL_INFOS("Voice") << "Waiting for channel" << LL_ENDL;

    EVoiceWaitForChannelState state = VOICE_CHANNEL_STATE_LOGIN;

    do 
    {
        if (sShuttingDown)
        {
            // terminate() forcefully disconects voice, no need for cleanup
            return false;
        }

        switch (state)
        {
        case VOICE_CHANNEL_STATE_LOGIN:
            if (!loginToVivox())
            {
                return false;
            }
            state = VOICE_CHANNEL_STATE_CHECK_EFFECTS;
            break;

        case VOICE_CHANNEL_STATE_CHECK_EFFECTS:
            if (LLVoiceClient::instance().getVoiceEffectEnabled())
            {
                retrieveVoiceFonts();

                if (sShuttingDown)
                {
                    return false;
                }

                // Request the set of available voice fonts.
                refreshVoiceEffectLists(false);
            }

#if USE_SESSION_GROUPS
            // Rider: This code is completely unchanged from the original state machine
            // It does not seem to be in active use... but I'd rather not rip it out.
            // create the main session group
            setState(stateCreatingSessionGroup);
            sessionGroupCreateSendMessage();
#endif

            state = VOICE_CHANNEL_STATE_START_CHANNEL_PROCESSING;
            break;

        case VOICE_CHANNEL_STATE_START_CHANNEL_PROCESSING:
            mIsProcessingChannels = true;
            llcoro::suspend();
            state = VOICE_CHANNEL_STATE_PROCESS_CHANNEL;
            break;

        case VOICE_CHANNEL_STATE_PROCESS_CHANNEL:
            if (mTuningMode)
            {
                performMicTuning();
            }
            else if (mCaptureBufferMode)
            {
                recordingAndPlaybackMode();
            }
            // <FS:Ansariel> FIRE-20371: Viewer spams region with ParcelVoiceInfoRequest if voice is disabled on parcel
            //else if (checkParcelChanged() || (mNextAudioSession == NULL))
            else if ((checkParcelChanged() || (mNextAudioSession == NULL)) && LLViewerParcelMgr::instance().allowAgentVoice())
            // </FS:Ansariel>
            {
                // the parcel is changed, or we have no pending audio sessions,
                // so try to request the parcel voice info
                // if we have the cap, we move to the appropriate state
                requestParcelVoiceInfo(); //suspends for http reply
            }
            else if (sessionNeedsRelog(mNextAudioSession))
            {
                LL_INFOS("Voice") << "Session requesting reprovision and login." << LL_ENDL;
                requestRelog();
                // break;// <FS:Beq/> Fix broken state model
            }
            else if (mNextAudioSession)
            {
                sessionStatePtr_t joinSession = mNextAudioSession;
                mNextAudioSession.reset();
                if (!runSession(joinSession)) //suspends
                {
                    LL_DEBUGS("Voice") << "runSession returned false; leaving inner loop" << LL_ENDL;
                    // break; <FS:Beq/> Fix broken state model
                }
                else
                {
                    LL_DEBUGS("Voice")
                        << "runSession returned true to inner loop"
                        << " RelogRequested=" << mRelogRequested
                        << " VoiceEnabled=" << mVoiceEnabled
                        << LL_ENDL;
                }
            }

            state = VOICE_CHANNEL_STATE_NEXT_CHANNEL_DELAY;
            break;

        case VOICE_CHANNEL_STATE_NEXT_CHANNEL_DELAY:
            if (!mNextAudioSession)
            {
                llcoro::suspendUntilTimeout(1.0);
            }
            state = VOICE_CHANNEL_STATE_NEXT_CHANNEL_CHECK;
            break;

        case VOICE_CHANNEL_STATE_NEXT_CHANNEL_CHECK:
            if (mVoiceEnabled && !mRelogRequested)
            {
                state = VOICE_CHANNEL_STATE_START_CHANNEL_PROCESSING;
                break;
            }
            else
            {
                mIsProcessingChannels = false;
                LL_DEBUGS("Voice")
                    << "leaving inner waitForChannel loop"
                    << " RelogRequested=" << mRelogRequested
                    << " VoiceEnabled=" << mVoiceEnabled
                    << LL_ENDL;
                state = VOICE_CHANNEL_STATE_LOGOUT;
                break;
            }

        case VOICE_CHANNEL_STATE_LOGOUT:
            logoutOfVivox(true /*bool wait*/);
            if (mRelogRequested)
            {
                state = VOICE_CHANNEL_STATE_RELOG;
            }
            else
            {
                state = VOICE_CHANNEL_STATE_DONE;
            }
            break;

        case VOICE_CHANNEL_STATE_RELOG:
            LL_DEBUGS("Voice") << "Relog Requested, restarting provisioning" << LL_ENDL;
            if (!provisionVoiceAccount())
            {
                if (sShuttingDown)
                {
                    return false;
                }
                LL_WARNS("Voice") << "provisioning voice failed; giving up" << LL_ENDL;
                giveUp();
                return false;
            }
            if (mVoiceEnabled && mRelogRequested && isGatewayRunning())
            {
                state = VOICE_CHANNEL_STATE_LOGIN;
            }
            else
            {
                state = VOICE_CHANNEL_STATE_DONE;
            }
            break;
        case VOICE_CHANNEL_STATE_DONE:
            LL_DEBUGS("Voice")
                << "exiting"
                << " RelogRequested=" << mRelogRequested
                << " VoiceEnabled=" << mVoiceEnabled
                << LL_ENDL;
            return !sShuttingDown;
        }
    } while (true);
}

bool LLVivoxVoiceClient::runSession(const sessionStatePtr_t &session)
{
    LL_INFOS("Voice") << "running new voice session " << session->mHandle << LL_ENDL;

    bool joined_session = addAndJoinSession(session);

    if (sShuttingDown)
    {
        return false;
    }

    if (!joined_session)
    {
        notifyStatusObservers(LLVoiceClientStatusObserver::ERROR_UNKNOWN);

        if (mSessionTerminateRequested)
        {
            LL_DEBUGS("Voice") << "runSession terminate requested " << LL_ENDL;
            terminateAudioSession(true);
        }
        // if a relog has been requested then addAndJoineSession 
        // failed in a spectacular way and we need to back out.
        // If this is not the case then we were simply trying to
        // make a call and the other party rejected it.  
        return !mRelogRequested;
    }

    notifyParticipantObservers();
    notifyVoiceFontObservers();

    LLSD timeoutEvent(LLSDMap("timeout", LLSD::Boolean(true)));

    mIsInChannel = true;
    mMuteMicDirty = true;

    while (!sShuttingDown
           && mVoiceEnabled
           && isGatewayRunning()
           && !mSessionTerminateRequested
           && !mTuningMode)
    {
        sendCaptureAndRenderDevices(); // suspends

        if (sShuttingDown)
        {
            return false;
        }

        if (mSessionTerminateRequested)
        {
            break;
        }

        if (mAudioSession && mAudioSession->mParticipantsChanged)
        {
            mAudioSession->mParticipantsChanged = false;
            notifyParticipantObservers();
        }
        
        if (!inSpatialChannel())
        {
            // When in a non-spatial channel, never send positional updates.
            mSpatialCoordsDirty = false;
        }
        else
        {
            updatePosition();

            if (checkParcelChanged())
            {
                // *RIDER: I think I can just return here if the parcel has changed 
                // and grab the new voice channel from the outside loop.
                // 
                // if the parcel has changed, attempted to request the
                // cap for the parcel voice info.  If we can't request it
                // then we don't have the cap URL so we do nothing and will
                // recheck next time around
                if (requestParcelVoiceInfo()) // suspends
                {   // The parcel voice URI has changed.. break out and reconnect.
                    break;
                }

                if (sShuttingDown)
                {
                    return false;
                }
            }
            // Do the calculation that enforces the listener<->speaker tether (and also updates the real camera position)
            enforceTether();
        }
        sendPositionAndVolumeUpdate();

        // Do notifications for expiring Voice Fonts.
        if (mVoiceFontExpiryTimer.hasExpired())
        {
            expireVoiceFonts();
            mVoiceFontExpiryTimer.setTimerExpirySec(VOICE_FONT_EXPIRY_INTERVAL);
        }

        // send any requests to adjust mic and speaker settings if they have changed
        sendLocalAudioUpdates();

        mIsInitialized = true;
        LLSD result = llcoro::suspendUntilEventOnWithTimeout(mVivoxPump, UPDATE_THROTTLE_SECONDS, timeoutEvent);

        if (sShuttingDown)
        {
            return false;
        }

        if (!result.has("timeout")) // logging the timeout event spams the log
        {
            LL_DEBUGS("Voice") << "event=" << ll_stream_notation_sd(result) << LL_ENDL;
        }
        if (result.has("session"))
        {   
            if (result.has("handle"))
            {
                if (!mAudioSession)
                {
                    LL_WARNS("Voice") << "Message for session handle \"" << result["handle"] << "\" while session is not initiated." << LL_ENDL;
                    continue;
                }
                if (result["handle"] != mAudioSession->mHandle)
                {
                    LL_WARNS("Voice") << "Message for session handle \"" << result["handle"] << "\" while waiting for \"" << mAudioSession->mHandle << "\"." << LL_ENDL;
                    continue;
                }
            }

            std::string message = result["session"];

            if (message == "removed")
            {
                LL_DEBUGS("Voice") << "session removed" << LL_ENDL;
                notifyStatusObservers(LLVoiceClientStatusObserver::STATUS_LEFT_CHANNEL);
                break;
            }
        }
        else if (result.has("login"))
        {
            std::string message = result["login"];
            if (message == "account_logout")
            {
                LL_DEBUGS("Voice") << "logged out" << LL_ENDL;
                mIsLoggedIn = false;
                mRelogRequested = true;
                break;
            }
        }
    }

    if (sShuttingDown)
    {
        return false;
    }

    mIsInChannel = false;
    LL_DEBUGS("Voice") << "terminating at end of runSession" << LL_ENDL;
    terminateAudioSession(true);

    return true;
}

void LLVivoxVoiceClient::sendCaptureAndRenderDevices()
{
    if (mCaptureDeviceDirty || mRenderDeviceDirty)
    {
        std::ostringstream stream;

        buildSetCaptureDevice(stream);
        buildSetRenderDevice(stream);

        if (!stream.str().empty())
        {
            writeString(stream.str());
        }

        llcoro::suspendUntilTimeout(UPDATE_THROTTLE_SECONDS);
    }
}

void LLVivoxVoiceClient::recordingAndPlaybackMode()
{
    LL_INFOS("Voice") << "In voice capture/playback mode." << LL_ENDL;

    while (true)
    {
        LLSD command;
        do
        {
            command = llcoro::suspendUntilEventOn(mVivoxPump);
            LL_DEBUGS("Voice") << "event=" << ll_stream_notation_sd(command) << LL_ENDL;
        } while (!command.has("recplay"));

        if (command["recplay"].asString() == "quit")
        {
            mCaptureBufferMode = false;
            break;
        }
        else if (command["recplay"].asString() == "record")
        {
            voiceRecordBuffer();
        }
        else if (command["recplay"].asString() == "playback")
        {
            voicePlaybackBuffer();
        }
    }

    LL_INFOS("Voice") << "Leaving capture/playback mode." << LL_ENDL;
    mCaptureBufferRecording = false;
    mCaptureBufferRecorded = false;
    mCaptureBufferPlaying = false;

    return;
}

int LLVivoxVoiceClient::voiceRecordBuffer()
{
    LLSD timeoutResult(LLSDMap("recplay", "stop")); 

    LL_INFOS("Voice") << "Recording voice buffer" << LL_ENDL;

    LLSD result;

    captureBufferRecordStartSendMessage();
    notifyVoiceFontObservers();

    do
    {
        result = llcoro::suspendUntilEventOnWithTimeout(mVivoxPump, CAPTURE_BUFFER_MAX_TIME, timeoutResult);
        LL_DEBUGS("Voice") << "event=" << ll_stream_notation_sd(result) << LL_ENDL;
    } while (!result.has("recplay"));

    mCaptureBufferRecorded = true;

    captureBufferRecordStopSendMessage();
    mCaptureBufferRecording = false;

    // Update UI, should really use a separate callback.
    notifyVoiceFontObservers();

    return true;
    /*TODO expand return to move directly into play*/
}

int LLVivoxVoiceClient::voicePlaybackBuffer()
{
    LLSD timeoutResult(LLSDMap("recplay", "stop"));

    LL_INFOS("Voice") << "Playing voice buffer" << LL_ENDL;

    LLSD result;

    do
    {
        captureBufferPlayStartSendMessage(mPreviewVoiceFont);

        // Store the voice font being previewed, so that we know to restart if it changes.
        mPreviewVoiceFontLast = mPreviewVoiceFont;

        do
        {
            // Update UI, should really use a separate callback.
            notifyVoiceFontObservers();

            result = llcoro::suspendUntilEventOnWithTimeout(mVivoxPump, CAPTURE_BUFFER_MAX_TIME, timeoutResult);
            LL_DEBUGS("Voice") << "event=" << ll_stream_notation_sd(result) << LL_ENDL;
        } while (!result.has("recplay"));

        if (result["recplay"] == "playback")
            continue;   // restart playback... May be a font change.

        break;
    } while (true);

    // Stop playing.
    captureBufferPlayStopSendMessage();
    mCaptureBufferPlaying = false;

    // Update UI, should really use a separate callback.
    notifyVoiceFontObservers();

    return true;
}


bool LLVivoxVoiceClient::performMicTuning()
{
    LL_INFOS("Voice") << "Entering voice tuning mode." << LL_ENDL;

    mIsInTuningMode = true;
    llcoro::suspend();

    while (mTuningMode && !sShuttingDown)
    {

        if (mCaptureDeviceDirty || mRenderDeviceDirty)
        {
            // These can't be changed while in tuning mode.  Set them before starting.
            std::ostringstream stream;

            buildSetCaptureDevice(stream);
            buildSetRenderDevice(stream);

            if (!stream.str().empty())
            {
                writeString(stream.str());
            }

            llcoro::suspendUntilTimeout(UPDATE_THROTTLE_SECONDS);
        }

        // loop mic back to render device.
        //setMuteMic(0);						// make sure the mic is not muted
        std::ostringstream stream;

        stream << "<Request requestId=\"" << mCommandCookie++ << "\" action=\"Connector.MuteLocalMic.1\">"
            << "<ConnectorHandle>" << LLVivoxSecurity::getInstance()->connectorHandle() << "</ConnectorHandle>"
            << "<Value>false</Value>"
            << "</Request>\n\n\n";

        // Dirty the mute mic state so that it will get reset when we finishing previewing
        mMuteMicDirty = true;
        mTuningSpeakerVolumeDirty = true;

        writeString(stream.str());
        tuningCaptureStartSendMessage(1);  // 1-loop, zero, don't loop

        //---------------------------------------------------------------------
        if (!sShuttingDown)
        {
            llcoro::suspend();
        }

        while (mTuningMode && !mCaptureDeviceDirty && !mRenderDeviceDirty && !sShuttingDown)
        {
            // process mic/speaker volume changes
            if (mTuningMicVolumeDirty || mTuningSpeakerVolumeDirty)
            {
                std::ostringstream stream;

                if (mTuningMicVolumeDirty)
                {
                    LL_INFOS("Voice") << "setting tuning mic level to " << mTuningMicVolume << LL_ENDL;
                    stream
                        << "<Request requestId=\"" << mCommandCookie++ << "\" action=\"Aux.SetMicLevel.1\">"
                        << "<Level>" << mTuningMicVolume << "</Level>"
                        << "</Request>\n\n\n";
                }

                if (mTuningSpeakerVolumeDirty)
                {
                    LL_INFOS("Voice") << "setting tuning speaker level to " << mTuningSpeakerVolume << LL_ENDL;
                    stream
                        << "<Request requestId=\"" << mCommandCookie++ << "\" action=\"Aux.SetSpeakerLevel.1\">"
                        << "<Level>" << mTuningSpeakerVolume << "</Level>"
                        << "</Request>\n\n\n";
                }

                mTuningMicVolumeDirty = false;
                mTuningSpeakerVolumeDirty = false;

                if (!stream.str().empty())
                {
                    writeString(stream.str());
                }
            }
            llcoro::suspend();
        }

        //---------------------------------------------------------------------

        // transition out of mic tuning
        tuningCaptureStopSendMessage();
        if ((mCaptureDeviceDirty || mRenderDeviceDirty) && !sShuttingDown)
        {
            llcoro::suspendUntilTimeout(UPDATE_THROTTLE_SECONDS);
        }
    }

    mIsInTuningMode = false;

    //---------------------------------------------------------------------
    return true;
}

//=========================================================================

void LLVivoxVoiceClient::closeSocket(void)
{
	mSocket.reset();
    sConnected = false;
	mConnectorEstablished = false;
	mAccountLoggedIn = false;
}

void LLVivoxVoiceClient::loginSendMessage()
{
	std::ostringstream stream;

	bool autoPostCrashDumps = gSavedSettings.getBOOL("VivoxAutoPostCrashDumps");

    // <FS:ND> Check if using the old SLVoice for Linux. the SDK in that version is too old to handle the extra args
    std::string strAccountHandle;
    if( viewerChoosesConnectionHandles() )
        strAccountHandle = "<AccountHandle>" +  LLVivoxSecurity::getInstance()->accountHandle() + "</AccountHandle>";
    // </FS:ND>
    
	stream
	<< "<Request requestId=\"" << mCommandCookie++ << "\" action=\"Account.Login.1\">"
		<< "<ConnectorHandle>" << LLVivoxSecurity::getInstance()->connectorHandle() << "</ConnectorHandle>"
		<< "<AccountName>" << mAccountName << "</AccountName>"
        << "<AccountPassword>" << mAccountPassword << "</AccountPassword>"
        << strAccountHandle
		<< "<AudioSessionAnswerMode>VerifyAnswer</AudioSessionAnswerMode>"
		<< "<EnableBuddiesAndPresence>false</EnableBuddiesAndPresence>"
		<< "<EnablePresencePersistence>0</EnablePresencePersistence>"
		<< "<BuddyManagementMode>Application</BuddyManagementMode>"
		<< "<ParticipantPropertyFrequency>5</ParticipantPropertyFrequency>"
		<< (autoPostCrashDumps?"<AutopostCrashDumps>true</AutopostCrashDumps>":"")
	<< "</Request>\n\n\n";

    LL_INFOS("Voice") << "Attempting voice login" << LL_ENDL;
	writeString(stream.str());
}

void LLVivoxVoiceClient::logout()
{
	// Ensure that we'll re-request provisioning before logging in again
	mAccountPassword.clear();
	mVoiceAccountServerURI.clear();
	
	logoutSendMessage();
}

void LLVivoxVoiceClient::logoutSendMessage()
{
	if(mAccountLoggedIn)
	{
        LL_INFOS("Voice") << "Attempting voice logout" << LL_ENDL;
		std::ostringstream stream;
		stream
		<< "<Request requestId=\"" << mCommandCookie++ << "\" action=\"Account.Logout.1\">"
			<< "<AccountHandle>" << LLVivoxSecurity::getInstance()->accountHandle() << "</AccountHandle>"
		<< "</Request>"
		<< "\n\n\n";

		mAccountLoggedIn = false;

		writeString(stream.str());
	}
}

void LLVivoxVoiceClient::sessionGroupCreateSendMessage()
{
	if(mAccountLoggedIn)
	{		
		std::ostringstream stream;

		LL_DEBUGS("Voice") << "creating session group" << LL_ENDL;

		stream
		<< "<Request requestId=\"" << mCommandCookie++ << "\" action=\"SessionGroup.Create.1\">"
			<< "<AccountHandle>" << LLVivoxSecurity::getInstance()->accountHandle() << "</AccountHandle>"
			<< "<Type>Normal</Type>"
		<< "</Request>"
		<< "\n\n\n";

		writeString(stream.str());
	}
}

void LLVivoxVoiceClient::sessionCreateSendMessage(const sessionStatePtr_t &session, bool startAudio, bool startText)
{
	S32 font_index = getVoiceFontIndex(session->mVoiceFontID);
	LL_DEBUGS("Voice") << "Requesting create: " << session->mSIPURI
                       << " with voice font: " << session->mVoiceFontID << " (" << font_index << ")"
                       << LL_ENDL;

	session->mCreateInProgress = true;
	if(startAudio)
	{
		session->mMediaConnectInProgress = true;
	}

	std::ostringstream stream;
	stream
	<< "<Request requestId=\"" << session->mSIPURI << "\" action=\"Session.Create.1\">"
		<< "<AccountHandle>" << LLVivoxSecurity::getInstance()->accountHandle() << "</AccountHandle>"
		<< "<URI>" << session->mSIPURI << "</URI>";

	static const std::string allowed_chars =
				"ABCDEFGHIJKLMNOPQRSTUVWXYZabcdefghijklmnopqrstuvwxyz"
				"0123456789"
				"-._~";

	if(!session->mHash.empty())
	{
		stream
			<< "<Password>" << LLURI::escape(session->mHash, allowed_chars) << "</Password>"
			<< "<PasswordHashAlgorithm>SHA1UserName</PasswordHashAlgorithm>";
	}

	stream
		<< "<ConnectAudio>" << (startAudio?"true":"false") << "</ConnectAudio>"
		<< "<ConnectText>" << (startText?"true":"false") << "</ConnectText>"
		<< "<VoiceFontID>" << font_index << "</VoiceFontID>"
		<< "<Name>" << mChannelName << "</Name>"
	<< "</Request>\n\n\n";
	writeString(stream.str());
}

void LLVivoxVoiceClient::sessionGroupAddSessionSendMessage(const sessionStatePtr_t &session, bool startAudio, bool startText)
{
	LL_DEBUGS("Voice") << "Requesting create: " << session->mSIPURI << LL_ENDL;

	S32 font_index = getVoiceFontIndex(session->mVoiceFontID);
	LL_DEBUGS("Voice") << "With voice font: " << session->mVoiceFontID << " (" << font_index << ")" << LL_ENDL;

	session->mCreateInProgress = true;
	if(startAudio)
	{
		session->mMediaConnectInProgress = true;
	}
	
	std::string password;
	if(!session->mHash.empty())
	{
		static const std::string allowed_chars =
					"ABCDEFGHIJKLMNOPQRSTUVWXYZabcdefghijklmnopqrstuvwxyz"
					"0123456789"
					"-._~"
					;
		password = LLURI::escape(session->mHash, allowed_chars);
	}

	std::ostringstream stream;
	stream
	<< "<Request requestId=\"" << session->mSIPURI << "\" action=\"SessionGroup.AddSession.1\">"
		<< "<SessionGroupHandle>" << session->mGroupHandle << "</SessionGroupHandle>"
		<< "<URI>" << session->mSIPURI << "</URI>"
		<< "<Name>" << mChannelName << "</Name>"
		<< "<ConnectAudio>" << (startAudio?"true":"false") << "</ConnectAudio>"
		<< "<ConnectText>" << (startText?"true":"false") << "</ConnectText>"
		<< "<VoiceFontID>" << font_index << "</VoiceFontID>"
		<< "<Password>" << password << "</Password>"
		<< "<PasswordHashAlgorithm>SHA1UserName</PasswordHashAlgorithm>"
	<< "</Request>\n\n\n"
	;
	
	writeString(stream.str());
}

void LLVivoxVoiceClient::sessionMediaConnectSendMessage(const sessionStatePtr_t &session)
{
	S32 font_index = getVoiceFontIndex(session->mVoiceFontID);
	LL_DEBUGS("Voice") << "Connecting audio to session handle: " << session->mHandle
                       << " with voice font: " << session->mVoiceFontID << " (" << font_index << ")"
                       << LL_ENDL;

	session->mMediaConnectInProgress = true;
	
	std::ostringstream stream;

	stream
	<< "<Request requestId=\"" << session->mHandle << "\" action=\"Session.MediaConnect.1\">"
		<< "<SessionGroupHandle>" << session->mGroupHandle << "</SessionGroupHandle>"
		<< "<SessionHandle>" << session->mHandle << "</SessionHandle>"
		<< "<VoiceFontID>" << font_index << "</VoiceFontID>"
		<< "<Media>Audio</Media>"
	<< "</Request>\n\n\n";

	writeString(stream.str());
}

void LLVivoxVoiceClient::sessionTextConnectSendMessage(const sessionStatePtr_t &session)
{
	LL_DEBUGS("Voice") << "connecting text to session handle: " << session->mHandle << LL_ENDL;
	
	std::ostringstream stream;

	stream
	<< "<Request requestId=\"" << session->mHandle << "\" action=\"Session.TextConnect.1\">"
		<< "<SessionGroupHandle>" << session->mGroupHandle << "</SessionGroupHandle>"
		<< "<SessionHandle>" << session->mHandle << "</SessionHandle>"
	<< "</Request>\n\n\n";

	writeString(stream.str());
}

void LLVivoxVoiceClient::sessionTerminate()
{
	mSessionTerminateRequested = true;
}

void LLVivoxVoiceClient::requestRelog()
{
	mSessionTerminateRequested = true;
	mRelogRequested = true;
}


void LLVivoxVoiceClient::leaveAudioSession()
{
	if(mAudioSession)
	{
		LL_DEBUGS("Voice") << "leaving session: " << mAudioSession->mSIPURI << LL_ENDL;

		if(!mAudioSession->mHandle.empty())
		{

#if RECORD_EVERYTHING
			// HACK: for testing only
			// Save looped recording
			std::string savepath("/tmp/vivoxrecording");
			{
				time_t now = time(NULL);
				const size_t BUF_SIZE = 64;
				char time_str[BUF_SIZE];	/* Flawfinder: ignore */
						
				strftime(time_str, BUF_SIZE, "%Y-%m-%dT%H:%M:%SZ", gmtime(&now));
				savepath += time_str;
			}
			recordingLoopSave(savepath);
#endif

			sessionMediaDisconnectSendMessage(mAudioSession);
		}
		else
		{
			LL_WARNS("Voice") << "called with no session handle" << LL_ENDL;	
		}
	}
	else
	{
		LL_WARNS("Voice") << "called with no active session" << LL_ENDL;
	}
    sessionTerminate();
}

void LLVivoxVoiceClient::sessionTerminateSendMessage(const sessionStatePtr_t &session)
{
	std::ostringstream stream;

	sessionGroupTerminateSendMessage(session);
	return;
	/*
	LL_DEBUGS("Voice") << "Sending Session.Terminate with handle " << session->mHandle << LL_ENDL;	
	stream
	<< "<Request requestId=\"" << mCommandCookie++ << "\" action=\"Session.Terminate.1\">"
		<< "<SessionHandle>" << session->mHandle << "</SessionHandle>"
	<< "</Request>\n\n\n";
	
	writeString(stream.str());
	*/
}

void LLVivoxVoiceClient::sessionGroupTerminateSendMessage(const sessionStatePtr_t &session)
{
	std::ostringstream stream;
	
	LL_DEBUGS("Voice") << "Sending SessionGroup.Terminate with handle " << session->mGroupHandle << LL_ENDL;	
	stream
	<< "<Request requestId=\"" << mCommandCookie++ << "\" action=\"SessionGroup.Terminate.1\">"
		<< "<SessionGroupHandle>" << session->mGroupHandle << "</SessionGroupHandle>"
	<< "</Request>\n\n\n";
	
	writeString(stream.str());
}

void LLVivoxVoiceClient::sessionMediaDisconnectSendMessage(const sessionStatePtr_t &session)
{
	std::ostringstream stream;
	sessionGroupTerminateSendMessage(session);
	return;
	/*
	LL_DEBUGS("Voice") << "Sending Session.MediaDisconnect with handle " << session->mHandle << LL_ENDL;	
	stream
	<< "<Request requestId=\"" << mCommandCookie++ << "\" action=\"Session.MediaDisconnect.1\">"
		<< "<SessionGroupHandle>" << session->mGroupHandle << "</SessionGroupHandle>"
		<< "<SessionHandle>" << session->mHandle << "</SessionHandle>"
		<< "<Media>Audio</Media>"
	<< "</Request>\n\n\n";
	
	writeString(stream.str());
	*/
	
}


void LLVivoxVoiceClient::getCaptureDevicesSendMessage()
{
	std::ostringstream stream;
	stream
	<< "<Request requestId=\"" << mCommandCookie++ << "\" action=\"Aux.GetCaptureDevices.1\">"
	<< "</Request>\n\n\n";
	
	writeString(stream.str());
}

void LLVivoxVoiceClient::getRenderDevicesSendMessage()
{
	std::ostringstream stream;
	stream
	<< "<Request requestId=\"" << mCommandCookie++ << "\" action=\"Aux.GetRenderDevices.1\">"
	<< "</Request>\n\n\n";
	
	writeString(stream.str());
}

void LLVivoxVoiceClient::clearCaptureDevices()
{
	LL_DEBUGS("Voice") << "called" << LL_ENDL;
	mCaptureDevices.clear();
}

void LLVivoxVoiceClient::addCaptureDevice(const LLVoiceDevice& device)
{
	LL_DEBUGS("Voice") << "display: '" << device.display_name << "' device: '" << device.full_name << "'" << LL_ENDL;
    mCaptureDevices.push_back(device);
}

LLVoiceDeviceList& LLVivoxVoiceClient::getCaptureDevices()
{
	return mCaptureDevices;
}

void LLVivoxVoiceClient::setCaptureDevice(const std::string& name)
{
	if(name == "Default")
	{
		if(!mCaptureDevice.empty())
		{
			mCaptureDevice.clear();
			mCaptureDeviceDirty = true;	
		}
	}
	else
	{
		if(mCaptureDevice != name)
		{
			mCaptureDevice = name;
			mCaptureDeviceDirty = true;	
		}
	}
}
void LLVivoxVoiceClient::setDevicesListUpdated(bool state)
{
	mDevicesListUpdated = state;
}

void LLVivoxVoiceClient::clearRenderDevices()
{	
	LL_DEBUGS("Voice") << "called" << LL_ENDL;
	mRenderDevices.clear();
}

void LLVivoxVoiceClient::addRenderDevice(const LLVoiceDevice& device)
{
	LL_DEBUGS("Voice") << "display: '" << device.display_name << "' device: '" << device.full_name << "'" << LL_ENDL;
    mRenderDevices.push_back(device);
}

LLVoiceDeviceList& LLVivoxVoiceClient::getRenderDevices()
{
	return mRenderDevices;
}

void LLVivoxVoiceClient::setRenderDevice(const std::string& name)
{
	if(name == "Default")
	{
		if(!mRenderDevice.empty())
		{
			mRenderDevice.clear();
			mRenderDeviceDirty = true;	
		}
	}
	else
	{
		if(mRenderDevice != name)
		{
			mRenderDevice = name;
			mRenderDeviceDirty = true;	
		}
	}
	
}

void LLVivoxVoiceClient::tuningStart()
{
    LL_DEBUGS("Voice") << "Starting tuning" << LL_ENDL;
    mTuningMode = true;
    if (!mIsCoroutineActive)
    {
        LLCoros::instance().launch("LLVivoxVoiceClient::voiceControlCoro",
            boost::bind(&LLVivoxVoiceClient::voiceControlCoro, LLVivoxVoiceClient::getInstance()));
    }
    else if (mIsInChannel)
	{
		LL_DEBUGS("Voice") << "no channel" << LL_ENDL;
		sessionTerminate();
	}
}

void LLVivoxVoiceClient::tuningStop()
{
	mTuningMode = false;
}

bool LLVivoxVoiceClient::inTuningMode()
{
    return mIsInTuningMode;
}

void LLVivoxVoiceClient::tuningRenderStartSendMessage(const std::string& name, bool loop)
{		
	mTuningAudioFile = name;
	std::ostringstream stream;
	stream
	<< "<Request requestId=\"" << mCommandCookie++ << "\" action=\"Aux.RenderAudioStart.1\">"
    << "<SoundFilePath>" << mTuningAudioFile << "</SoundFilePath>"
    << "<Loop>" << (loop?"1":"0") << "</Loop>"
	<< "</Request>\n\n\n";
	
	writeString(stream.str());
}

void LLVivoxVoiceClient::tuningRenderStopSendMessage()
{
	std::ostringstream stream;
	stream
	<< "<Request requestId=\"" << mCommandCookie++ << "\" action=\"Aux.RenderAudioStop.1\">"
    << "<SoundFilePath>" << mTuningAudioFile << "</SoundFilePath>"
	<< "</Request>\n\n\n";
	
	writeString(stream.str());
}

void LLVivoxVoiceClient::tuningCaptureStartSendMessage(int loop)
{
	LL_DEBUGS("Voice") << "sending CaptureAudioStart" << LL_ENDL;
	
	std::ostringstream stream;
	stream
	<< "<Request requestId=\"" << mCommandCookie++ << "\" action=\"Aux.CaptureAudioStart.1\">"
	<< "<Duration>-1</Duration>"
    << "<LoopToRenderDevice>" << loop << "</LoopToRenderDevice>"
	<< "</Request>\n\n\n";
	
	writeString(stream.str());
}

void LLVivoxVoiceClient::tuningCaptureStopSendMessage()
{
	LL_DEBUGS("Voice") << "sending CaptureAudioStop" << LL_ENDL;
	
	std::ostringstream stream;
	stream
	<< "<Request requestId=\"" << mCommandCookie++ << "\" action=\"Aux.CaptureAudioStop.1\">"
	<< "</Request>\n\n\n";
	
	writeString(stream.str());

	mTuningEnergy = 0.0f;
}

void LLVivoxVoiceClient::tuningSetMicVolume(float volume)
{
	int scaled_volume = scale_mic_volume(volume);

	if(scaled_volume != mTuningMicVolume)
	{
		mTuningMicVolume = scaled_volume;
		mTuningMicVolumeDirty = true;
	}
}

void LLVivoxVoiceClient::tuningSetSpeakerVolume(float volume)
{
	int scaled_volume = scale_speaker_volume(volume);	

	if(scaled_volume != mTuningSpeakerVolume)
	{
		mTuningSpeakerVolume = scaled_volume;
		mTuningSpeakerVolumeDirty = true;
	}
}
				
float LLVivoxVoiceClient::tuningGetEnergy(void)
{
	return mTuningEnergy;
}

bool LLVivoxVoiceClient::deviceSettingsAvailable()
{
	bool result = true;
	
	if(!sConnected)
		result = false;
	
	if(mRenderDevices.empty())
		result = false;
	
	return result;
}
bool LLVivoxVoiceClient::deviceSettingsUpdated()
{
    bool updated = mDevicesListUpdated;
	if (mDevicesListUpdated)
	{
		// a hot swap event or a polling of the audio devices has been parsed since the last redraw of the input and output device panel.
		mDevicesListUpdated = false; // toggle the setting
	}
	return updated;		
}

void LLVivoxVoiceClient::refreshDeviceLists(bool clearCurrentList)
{
	if(clearCurrentList)
	{
		clearCaptureDevices();
		clearRenderDevices();
	}
	getCaptureDevicesSendMessage();
	getRenderDevicesSendMessage();
}

void LLVivoxVoiceClient::daemonDied()
{
	// The daemon died, so the connection is gone.  Reset everything and start over.
	LL_WARNS("Voice") << "Connection to vivox daemon lost.  Resetting state."<< LL_ENDL;

	//TODO: Try to relaunch the daemon
}

void LLVivoxVoiceClient::giveUp()
{
	// All has failed.  Clean up and stop trying.
    LL_WARNS("Voice") << "Terminating Voice Service" << LL_ENDL;
	closeSocket();
	cleanUp();
}

static void oldSDKTransform (LLVector3 &left, LLVector3 &up, LLVector3 &at, LLVector3d &pos, LLVector3 &vel)
{
	F32 nat[3], nup[3], nl[3]; // the new at, up, left vectors and the  new position and velocity
//	F32 nvel[3]; 
	F64 npos[3];
	
	// The original XML command was sent like this:
	/*
			<< "<Position>"
				<< "<X>" << pos[VX] << "</X>"
				<< "<Y>" << pos[VZ] << "</Y>"
				<< "<Z>" << pos[VY] << "</Z>"
			<< "</Position>"
			<< "<Velocity>"
				<< "<X>" << mAvatarVelocity[VX] << "</X>"
				<< "<Y>" << mAvatarVelocity[VZ] << "</Y>"
				<< "<Z>" << mAvatarVelocity[VY] << "</Z>"
			<< "</Velocity>"
			<< "<AtOrientation>"
				<< "<X>" << l.mV[VX] << "</X>"
				<< "<Y>" << u.mV[VX] << "</Y>"
				<< "<Z>" << a.mV[VX] << "</Z>"
			<< "</AtOrientation>"
			<< "<UpOrientation>"
				<< "<X>" << l.mV[VZ] << "</X>"
				<< "<Y>" << u.mV[VY] << "</Y>"
				<< "<Z>" << a.mV[VZ] << "</Z>"
			<< "</UpOrientation>"
			<< "<LeftOrientation>"
				<< "<X>" << l.mV [VY] << "</X>"
				<< "<Y>" << u.mV [VZ] << "</Y>"
				<< "<Z>" << a.mV [VY] << "</Z>"
			<< "</LeftOrientation>";
	*/

#if 1
	// This was the original transform done when building the XML command
	nat[0] = left.mV[VX];
	nat[1] = up.mV[VX];
	nat[2] = at.mV[VX];

	nup[0] = left.mV[VZ];
	nup[1] = up.mV[VY];
	nup[2] = at.mV[VZ];

	nl[0] = left.mV[VY];
	nl[1] = up.mV[VZ];
	nl[2] = at.mV[VY];

	npos[0] = pos.mdV[VX];
	npos[1] = pos.mdV[VZ];
	npos[2] = pos.mdV[VY];

//	nvel[0] = vel.mV[VX];
//	nvel[1] = vel.mV[VZ];
//	nvel[2] = vel.mV[VY];

	for(int i=0;i<3;++i) {
		at.mV[i] = nat[i];
		up.mV[i] = nup[i];
		left.mV[i] = nl[i];
		pos.mdV[i] = npos[i];
	}
	
	// This was the original transform done in the SDK
	nat[0] = at.mV[2];
	nat[1] = 0; // y component of at vector is always 0, this was up[2]
	nat[2] = -1 * left.mV[2];

	// We override whatever the application gives us
	nup[0] = 0; // x component of up vector is always 0
	nup[1] = 1; // y component of up vector is always 1
	nup[2] = 0; // z component of up vector is always 0

	nl[0] = at.mV[0];
	nl[1] = 0;  // y component of left vector is always zero, this was up[0]
	nl[2] = -1 * left.mV[0];

	npos[2] = pos.mdV[2] * -1.0;
	npos[1] = pos.mdV[1];
	npos[0] = pos.mdV[0];

	for(int i=0;i<3;++i) {
		at.mV[i] = nat[i];
		up.mV[i] = nup[i];
		left.mV[i] = nl[i];
		pos.mdV[i] = npos[i];
	}
#else
	// This is the compose of the two transforms (at least, that's what I'm trying for)
	nat[0] = at.mV[VX];
	nat[1] = 0; // y component of at vector is always 0, this was up[2]
	nat[2] = -1 * up.mV[VZ];

	// We override whatever the application gives us
	nup[0] = 0; // x component of up vector is always 0
	nup[1] = 1; // y component of up vector is always 1
	nup[2] = 0; // z component of up vector is always 0

	nl[0] = left.mV[VX];
	nl[1] = 0;  // y component of left vector is always zero, this was up[0]
	nl[2] = -1 * left.mV[VY];

	npos[0] = pos.mdV[VX];
	npos[1] = pos.mdV[VZ];
	npos[2] = pos.mdV[VY] * -1.0;

	nvel[0] = vel.mV[VX];
	nvel[1] = vel.mV[VZ];
	nvel[2] = vel.mV[VY];

	for(int i=0;i<3;++i) {
		at.mV[i] = nat[i];
		up.mV[i] = nup[i];
		left.mV[i] = nl[i];
		pos.mdV[i] = npos[i];
	}
	
#endif
}

void LLVivoxVoiceClient::setHidden(bool hidden)
{
    mHidden = hidden;

    if (mHidden && inSpatialChannel())
    {
        // get out of the channel entirely 
        leaveAudioSession();
    }
    else
    {
        sendPositionAndVolumeUpdate();
    }
}

void LLVivoxVoiceClient::sendPositionAndVolumeUpdate(void)
{	
	std::ostringstream stream;
	
	if (mSpatialCoordsDirty && inSpatialChannel())
	{
		LLVector3 l, u, a, vel;
		LLVector3d pos;

		mSpatialCoordsDirty = false;
		
		// Always send both speaker and listener positions together.
		stream << "<Request requestId=\"" << mCommandCookie++ << "\" action=\"Session.Set3DPosition.1\">"		
			<< "<SessionHandle>" << getAudioSessionHandle() << "</SessionHandle>";
		
		stream << "<SpeakerPosition>";

        LLMatrix3 avatarRot = mAvatarRot.getMatrix3();

//		LL_DEBUGS("Voice") << "Sending speaker position " << mAvatarPosition << LL_ENDL;
		l = avatarRot.getLeftRow();
		u = avatarRot.getUpRow();
		a = avatarRot.getFwdRow();

        pos = mAvatarPosition;
		vel = mAvatarVelocity;

		// SLIM SDK: the old SDK was doing a transform on the passed coordinates that the new one doesn't do anymore.
		// The old transform is replicated by this function.
		oldSDKTransform(l, u, a, pos, vel);
        
        if (mHidden)
        {
            for (int i=0;i<3;++i)
            {
                pos.mdV[i] = VX_NULL_POSITION;
            }
        }
		
		stream
			<< "<Position>"
				<< "<X>" << pos.mdV[VX] << "</X>"
				<< "<Y>" << pos.mdV[VY] << "</Y>"
				<< "<Z>" << pos.mdV[VZ] << "</Z>"
			<< "</Position>"
			<< "<Velocity>"
				<< "<X>" << vel.mV[VX] << "</X>"
				<< "<Y>" << vel.mV[VY] << "</Y>"
				<< "<Z>" << vel.mV[VZ] << "</Z>"
			<< "</Velocity>"
			<< "<AtOrientation>"
				<< "<X>" << a.mV[VX] << "</X>"
				<< "<Y>" << a.mV[VY] << "</Y>"
				<< "<Z>" << a.mV[VZ] << "</Z>"
			<< "</AtOrientation>"
			<< "<UpOrientation>"
				<< "<X>" << u.mV[VX] << "</X>"
				<< "<Y>" << u.mV[VY] << "</Y>"
				<< "<Z>" << u.mV[VZ] << "</Z>"
			<< "</UpOrientation>"
  			<< "<LeftOrientation>"
  				<< "<X>" << l.mV [VX] << "</X>"
  				<< "<Y>" << l.mV [VY] << "</Y>"
  				<< "<Z>" << l.mV [VZ] << "</Z>"
  			<< "</LeftOrientation>"
            ;
        
		stream << "</SpeakerPosition>";

		stream << "<ListenerPosition>";

		LLVector3d	earPosition;
		LLVector3	earVelocity;
		LLMatrix3	earRot;
		
		switch(mEarLocation)
		{
			case earLocCamera:
			default:
				earPosition = mCameraPosition;
				earVelocity = mCameraVelocity;
				earRot = mCameraRot;
			break;
			
			case earLocAvatar:
				earPosition = mAvatarPosition;
				earVelocity = mAvatarVelocity;
				earRot = avatarRot;
			break;
			
			case earLocMixed:
				earPosition = mAvatarPosition;
				earVelocity = mAvatarVelocity;
				earRot = mCameraRot;
			break;
// <FS:Beq> reimplement hear voice equally
			case earLocSpeaker:
			// we leave EarPos/Vel/Rot as empty
			LL_DEBUGS("Voice") << "EarLoc Speaker in use" << LL_ENDL;
			break;
// </FS:Beq>
		}

// <FS:Beq> reimplement hear voice equally
		if(mEarLocation != earLocSpeaker) 
		{
			// for all spatial sources we need to do the transform
// </FS:Beq>
		l = earRot.getLeftRow();
		u = earRot.getUpRow();
		a = earRot.getFwdRow();

        pos = earPosition;
		vel = earVelocity;
		
		
		oldSDKTransform(l, u, a, pos, vel);
// <FS:Beq> reimplement hear voice equally
		}
// </FS:Beq>
		
        if (mHidden)
        {
            for (int i=0;i<3;++i)
            {
                pos.mdV[i] = VX_NULL_POSITION;
            }
        }
        
		stream
			<< "<Position>"
				<< "<X>" << pos.mdV[VX] << "</X>"
				<< "<Y>" << pos.mdV[VY] << "</Y>"
				<< "<Z>" << pos.mdV[VZ] << "</Z>"
			<< "</Position>"
			<< "<Velocity>"
				<< "<X>" << vel.mV[VX] << "</X>"
				<< "<Y>" << vel.mV[VY] << "</Y>"
				<< "<Z>" << vel.mV[VZ] << "</Z>"
			<< "</Velocity>"
			<< "<AtOrientation>"
				<< "<X>" << a.mV[VX] << "</X>"
				<< "<Y>" << a.mV[VY] << "</Y>"
				<< "<Z>" << a.mV[VZ] << "</Z>"
			<< "</AtOrientation>"
			<< "<UpOrientation>"
				<< "<X>" << u.mV[VX] << "</X>"
				<< "<Y>" << u.mV[VY] << "</Y>"
				<< "<Z>" << u.mV[VZ] << "</Z>"
			<< "</UpOrientation>"
  			<< "<LeftOrientation>"
  				<< "<X>" << l.mV [VX] << "</X>"
  				<< "<Y>" << l.mV [VY] << "</Y>"
  				<< "<Z>" << l.mV [VZ] << "</Z>"
  			<< "</LeftOrientation>"
            ;

		stream << "</ListenerPosition>";

		stream << "<ReqDispositionType>1</ReqDispositionType>";  //do not generate responses for update requests
		stream << "</Request>\n\n\n";
	}	
	
	if(mAudioSession && (mAudioSession->mVolumeDirty || mAudioSession->mMuteDirty))
	{
		participantMap::iterator iter = mAudioSession->mParticipantsByURI.begin();

		mAudioSession->mVolumeDirty = false;
		mAudioSession->mMuteDirty = false;
		
		for(; iter != mAudioSession->mParticipantsByURI.end(); iter++)
		{
			participantStatePtr_t p(iter->second);
			
			if(p->mVolumeDirty)
			{
				// Can't set volume/mute for yourself
				if(!p->mIsSelf)
				{
					// scale from the range 0.0-1.0 to vivox volume in the range 0-100
					S32 volume = ll_round(p->mVolume / VOLUME_SCALE_VIVOX);
					bool mute = p->mOnMuteList;
					
					if(mute)
					{
						// SetParticipantMuteForMe doesn't work in p2p sessions.
						// If we want the user to be muted, set their volume to 0 as well.
						// This isn't perfect, but it will at least reduce their volume to a minimum.
						volume = 0;
						// Mark the current volume level as set to prevent incoming events
						// changing it to 0, so that we can return to it when unmuting.
						p->mVolumeSet = true;
					}
					
					if(volume == 0)
					{
						mute = true;
					}

					LL_DEBUGS("Voice") << "Setting volume/mute for avatar " << p->mAvatarID << " to " << volume << (mute?"/true":"/false") << LL_ENDL;
					
					// SLIM SDK: Send both volume and mute commands.
					
					// Send a "volume for me" command for the user.
					stream << "<Request requestId=\"" << mCommandCookie++ << "\" action=\"Session.SetParticipantVolumeForMe.1\">"
						<< "<SessionHandle>" << getAudioSessionHandle() << "</SessionHandle>"
						<< "<ParticipantURI>" << p->mURI << "</ParticipantURI>"
						<< "<Volume>" << volume << "</Volume>"
						<< "</Request>\n\n\n";

					if(!mAudioSession->mIsP2P)
					  {
					    // Send a "mute for me" command for the user
					    // Doesn't work in P2P sessions
					    stream << "<Request requestId=\"" << mCommandCookie++ << "\" action=\"Session.SetParticipantMuteForMe.1\">"
					      << "<SessionHandle>" << getAudioSessionHandle() << "</SessionHandle>"
					      << "<ParticipantURI>" << p->mURI << "</ParticipantURI>"
					      << "<Mute>" << (mute?"1":"0") << "</Mute>"
					      << "<Scope>Audio</Scope>"
					      << "</Request>\n\n\n";
					    }
				}
				
				p->mVolumeDirty = false;
			}
		}
	}

    std::string update(stream.str());
	if(!update.empty())
	{
        LL_DEBUGS("VoiceUpdate") << "sending update " << update << LL_ENDL;
		writeString(update);
	}

}

void LLVivoxVoiceClient::buildSetCaptureDevice(std::ostringstream &stream)
{
	if(mCaptureDeviceDirty)
	{
		LL_DEBUGS("Voice") << "Setting input device = \"" << mCaptureDevice << "\"" << LL_ENDL;
	
		stream 
		<< "<Request requestId=\"" << mCommandCookie++ << "\" action=\"Aux.SetCaptureDevice.1\">"
			<< "<CaptureDeviceSpecifier>" << mCaptureDevice << "</CaptureDeviceSpecifier>"
		<< "</Request>"
		<< "\n\n\n";
		
		mCaptureDeviceDirty = false;
	}
}

void LLVivoxVoiceClient::buildSetRenderDevice(std::ostringstream &stream)
{
	if(mRenderDeviceDirty)
	{
		LL_DEBUGS("Voice") << "Setting output device = \"" << mRenderDevice << "\"" << LL_ENDL;

		stream
		<< "<Request requestId=\"" << mCommandCookie++ << "\" action=\"Aux.SetRenderDevice.1\">"
			<< "<RenderDeviceSpecifier>" << mRenderDevice << "</RenderDeviceSpecifier>"
		<< "</Request>"
		<< "\n\n\n";
		mRenderDeviceDirty = false;
	}
}

void LLVivoxVoiceClient::sendLocalAudioUpdates()
{
	// Check all of the dirty states and then send messages to those needing to be changed.
	// Tuningmode hands its own mute settings.
	std::ostringstream stream;

	if (mMuteMicDirty && !mTuningMode)
	{
		mMuteMicDirty = false;

		// Send a local mute command.

		LL_INFOS("Voice") << "Sending MuteLocalMic command with parameter " << (mMuteMic ? "true" : "false") << LL_ENDL;

		stream << "<Request requestId=\"" << mCommandCookie++ << "\" action=\"Connector.MuteLocalMic.1\">"
			<< "<ConnectorHandle>" << LLVivoxSecurity::getInstance()->connectorHandle() << "</ConnectorHandle>"
			<< "<Value>" << (mMuteMic ? "true" : "false") << "</Value>"
			<< "</Request>\n\n\n";

	}

	if (mSpeakerMuteDirty && !mTuningMode)
	{
		const char *muteval = ((mSpeakerVolume <= scale_speaker_volume(0)) ? "true" : "false");

		mSpeakerMuteDirty = false;

		LL_INFOS("Voice") << "Setting speaker mute to " << muteval << LL_ENDL;

		stream << "<Request requestId=\"" << mCommandCookie++ << "\" action=\"Connector.MuteLocalSpeaker.1\">"
			<< "<ConnectorHandle>" << LLVivoxSecurity::getInstance()->connectorHandle() << "</ConnectorHandle>"
			<< "<Value>" << muteval << "</Value>"
			<< "</Request>\n\n\n";

	}

	if (mSpeakerVolumeDirty)
	{
		mSpeakerVolumeDirty = false;

		LL_INFOS("Voice") << "Setting speaker volume to " << mSpeakerVolume << LL_ENDL;

		stream << "<Request requestId=\"" << mCommandCookie++ << "\" action=\"Connector.SetLocalSpeakerVolume.1\">"
			<< "<ConnectorHandle>" << LLVivoxSecurity::getInstance()->connectorHandle() << "</ConnectorHandle>"
			<< "<Value>" << mSpeakerVolume << "</Value>"
			<< "</Request>\n\n\n";

	}

	if (mMicVolumeDirty)
	{
		mMicVolumeDirty = false;

		LL_INFOS("Voice") << "Setting mic volume to " << mMicVolume << LL_ENDL;

		stream << "<Request requestId=\"" << mCommandCookie++ << "\" action=\"Connector.SetLocalMicVolume.1\">"
			<< "<ConnectorHandle>" << LLVivoxSecurity::getInstance()->connectorHandle() << "</ConnectorHandle>"
			<< "<Value>" << mMicVolume << "</Value>"
			<< "</Request>\n\n\n";
	}


	if (!stream.str().empty())
	{
		writeString(stream.str());
	}
}

/**
 * Because of the recurring voice cutout issues (SL-15072) we are going to try
 * to disable the automatic VAD (Voice Activity Detection) and set the associated
 * parameters directly. We will expose them via Debug Settings and that should
 * let us iterate on a collection of values that work for us. Hopefully! 
 *
 * From the VIVOX Docs:
 *
 * VadAuto: A flag indicating if the automatic VAD is enabled (1) or disabled (0)
 *
 * VadHangover: The time (in milliseconds) that it takes
 * for the VAD to switch back to silence from speech mode after the last speech
 * frame has been detected.
 *
 * VadNoiseFloor: A dimensionless value between 0 and 
 * 20000 (default 576) that controls the maximum level at which the noise floor
 * may be set at by the VAD's noise tracking. Too low of a value will make noise
 * tracking ineffective (A value of 0 disables noise tracking and the VAD then 
 * relies purely on the sensitivity property). Too high of a value will make 
 * long speech classifiable as noise.
 *
 * VadSensitivity: A dimensionless value between 0 and 
 * 100, indicating the 'sensitivity of the VAD'. Increasing this value corresponds
 * to decreasing the sensitivity of the VAD (i.e. '0' is most sensitive, 
 * while 100 is 'least sensitive')
 */
void LLVivoxVoiceClient::setupVADParams(unsigned int vad_auto,
                                        unsigned int vad_hangover,
                                        unsigned int vad_noise_floor,
                                        unsigned int vad_sensitivity)
{
    std::ostringstream stream;

    LL_INFOS("Voice") << "Setting the automatic VAD to "
        << (vad_auto ? "True" : "False")
		<< " and discrete values to"
		<< " VadHangover = " << vad_hangover
		<< ", VadSensitivity = " << vad_sensitivity
		<< ", VadNoiseFloor = " << vad_noise_floor
        << LL_ENDL;

	// Create a request to set the VAD parameters:
	stream << "<Request requestId=\"" << mCommandCookie++ << "\" action=\"Aux.SetVadProperties.1\">"
               << "<VadAuto>" << vad_auto << "</VadAuto>"
               << "<VadHangover>" << vad_hangover << "</VadHangover>"
               << "<VadSensitivity>" << vad_sensitivity << "</VadSensitivity>"
               << "<VadNoiseFloor>" << vad_noise_floor << "</VadNoiseFloor>"
           << "</Request>\n\n\n";

    if (!stream.str().empty())
    {
        writeString(stream.str());
    }
}

void LLVivoxVoiceClient::onVADSettingsChange()
{
	// pick up the VAD variables (one of which was changed)
	unsigned int vad_auto = gSavedSettings.getU32("VivoxVadAuto");
	unsigned int vad_hangover = gSavedSettings.getU32("VivoxVadHangover");
	unsigned int vad_noise_floor = gSavedSettings.getU32("VivoxVadNoiseFloor");
	unsigned int vad_sensitivity = gSavedSettings.getU32("VivoxVadSensitivity");

	// build a VAD params change request and send it to SLVoice
	setupVADParams(vad_auto, vad_hangover, vad_noise_floor, vad_sensitivity);
}

/////////////////////////////
// Response/Event handlers

void LLVivoxVoiceClient::connectorCreateResponse(int statusCode, std::string &statusString, std::string &connectorHandle, std::string &versionID)
{	
    LLSD result = LLSD::emptyMap();

	if(statusCode == 0)
	{
		// Connector created, move forward.
        // <FS:ND> Check if using the old SLVoice for Linux. the SDK in that version is too old to handle the extra args
        if( viewerChoosesConnectionHandles() ) { // </FS:ND>
        if (connectorHandle == LLVivoxSecurity::getInstance()->connectorHandle())
        {
            LL_INFOS("Voice") << "Voice connector succeeded, Vivox SDK version is " << versionID << " connector handle " << connectorHandle << LL_ENDL;
            mVoiceVersion.serverVersion = versionID;
            mConnectorEstablished = true;
            mTerminateDaemon = false;

            result["connector"] = LLSD::Boolean(true);
        }
        else
        {
            // This shouldn't happen - we are somehow out of sync with SLVoice
            // or possibly there are two things trying to run SLVoice at once
            // or someone is trying to hack into it.
            LL_WARNS("Voice") << "Connector returned wrong handle "
                              << "(" << connectorHandle << ")"
                              << " expected (" << LLVivoxSecurity::getInstance()->connectorHandle() << ")"
                              << LL_ENDL;
            result["connector"] = LLSD::Boolean(false);
            // Give up.
            mTerminateDaemon = true;
        }
		} else { // <FS:ND/> For old Linux Voice
		LL_INFOS("Voice") << "Connector.Create succeeded, Vivox SDK version is " << versionID << LL_ENDL;
		mVoiceVersion.serverVersion = versionID;
		LLVivoxSecurity::getInstance()->setConnectorHandle(connectorHandle);
		mConnectorEstablished = true;
		mTerminateDaemon = false;

		result["connector"] = LLSD::Boolean(true);
		} // <FS:ND/> For old Linux voice
	}
    else if (statusCode == 10028) // web request timeout prior to login
    {
        // this is usually fatal, but a long timeout might work
        result["connector"] = LLSD::Boolean(false);
        result["retry"] = LLSD::Real(CONNECT_ATTEMPT_TIMEOUT);
        
        LL_WARNS("Voice") << "Voice connection failed" << LL_ENDL;
    }
    else if (statusCode == 10006) // name resolution failure - a shorter retry may work
    {
        // some networks have slower DNS, but a short timeout might let it catch up
        result["connector"] = LLSD::Boolean(false);
        result["retry"] = LLSD::Real(CONNECT_DNS_TIMEOUT);
        
        LL_WARNS("Voice") << "Voice connection DNS lookup failed" << LL_ENDL;
    }
    else // unknown failure - give up
    {
        LL_WARNS("Voice") << "Voice connection failure ("<< statusCode << "): " << statusString << LL_ENDL;
        mTerminateDaemon = true;
        result["connector"] = LLSD::Boolean(false);
    }

    mVivoxPump.post(result);
}

void LLVivoxVoiceClient::loginResponse(int statusCode, std::string &statusString, std::string &accountHandle, int numberOfAliases)
{ 
    LLSD result = LLSD::emptyMap();

    LL_DEBUGS("Voice") << "Account.Login response (" << statusCode << "): " << statusString << LL_ENDL;
	
	// Status code of 20200 means "bad password".  We may want to special-case that at some point.
	
	if ( statusCode == HTTP_UNAUTHORIZED )
	{
		// Login failure which is probably caused by the delay after a user's password being updated.
		LL_INFOS("Voice") << "Account.Login response failure (" << statusCode << "): " << statusString << LL_ENDL;
        result["login"] = LLSD::String("retry");
	}
	else if(statusCode != 0)
	{
		LL_WARNS("Voice") << "Account.Login response failure (" << statusCode << "): " << statusString << LL_ENDL;
        result["login"] = LLSD::String("failed");
	}
	else
	{
		// Login succeeded, move forward.

        // <FS:ND> Check if using the old SLVoice for Linux.
        if( !viewerChoosesConnectionHandles() )
            LLVivoxSecurity::getInstance()->setAccountHandle(accountHandle);
        // </FS:ND>
		mAccountLoggedIn = true;
		mNumberOfAliases = numberOfAliases;
        result["login"] = LLSD::String("response_ok");
	}

    mVivoxPump.post(result);

}

void LLVivoxVoiceClient::sessionCreateResponse(std::string &requestId, int statusCode, std::string &statusString, std::string &sessionHandle)
{	
    sessionStatePtr_t session(findSessionBeingCreatedByURI(requestId));
	
	if(session)
	{
		session->mCreateInProgress = false;
	}
	
	if(statusCode != 0)
	{
		LL_WARNS("Voice") << "Session.Create response failure (" << statusCode << "): " << statusString << LL_ENDL;
		if(session)
		{
			session->mErrorStatusCode = statusCode;		
			session->mErrorStatusString = statusString;
			if(session == mAudioSession)
			{
                LLSD vivoxevent(LLSDMap("handle", LLSD::String(sessionHandle))
                        ("session", "failed")
                        ("reason", LLSD::Integer(statusCode)));

                mVivoxPump.post(vivoxevent);
            }
			else
			{
				reapSession(session);
			}
		}
	}
	else
	{
		LL_INFOS("Voice") << "Session.Create response received (success), session handle is " << sessionHandle << LL_ENDL;
		if(session)
		{
			setSessionHandle(session, sessionHandle);
		}
        LLSD vivoxevent(LLSDMap("handle", LLSD::String(sessionHandle))
                ("session", "created"));

        mVivoxPump.post(vivoxevent);
	}
}

void LLVivoxVoiceClient::sessionGroupAddSessionResponse(std::string &requestId, int statusCode, std::string &statusString, std::string &sessionHandle)
{	
    sessionStatePtr_t session(findSessionBeingCreatedByURI(requestId));
	
	if(session)
	{
		session->mCreateInProgress = false;
	}
	
	if(statusCode != 0)
	{
		LL_WARNS("Voice") << "SessionGroup.AddSession response failure (" << statusCode << "): " << statusString << LL_ENDL;
		if(session)
		{
			session->mErrorStatusCode = statusCode;		
			session->mErrorStatusString = statusString;
			if(session == mAudioSession)
			{
                LLSD vivoxevent(LLSDMap("handle", LLSD::String(sessionHandle))
                    ("session", "failed"));

                mVivoxPump.post(vivoxevent);
			}
			else
			{
				reapSession(session);
			}
		}
	}
	else
	{
		LL_DEBUGS("Voice") << "SessionGroup.AddSession response received (success), session handle is " << sessionHandle << LL_ENDL;
		if(session)
		{
			setSessionHandle(session, sessionHandle);
		}

        LLSD vivoxevent(LLSDMap("handle", LLSD::String(sessionHandle))
            ("session", "added"));

        mVivoxPump.post(vivoxevent);

	}
}

void LLVivoxVoiceClient::sessionConnectResponse(std::string &requestId, int statusCode, std::string &statusString)
{
    sessionStatePtr_t session(findSession(requestId));
	// 1026 is session already has media,  somehow mediaconnect was called twice on the same session.
	// set the session info to reflect that the user is already connected.
	if (statusCode == 1026)
	{
		session->mVoiceActive = true;
		session->mMediaConnectInProgress = false;
		session->mMediaStreamState = streamStateConnected;
		//session->mTextStreamState = streamStateConnected;
		session->mErrorStatusCode = 0;
	}
	else if (statusCode != 0)
	{
		LL_WARNS("Voice") << "Session.Connect response failure (" << statusCode << "): " << statusString << LL_ENDL;
		if (session)
		{
			session->mMediaConnectInProgress = false;
			session->mErrorStatusCode = statusCode;
			session->mErrorStatusString = statusString;
		}
	}
	else
	{
		LL_DEBUGS("Voice") << "Session.Connect response received (success)" << LL_ENDL;
	}
}

void LLVivoxVoiceClient::logoutResponse(int statusCode, std::string &statusString)
{	
	if(statusCode != 0)
	{
		LL_WARNS("Voice") << "Account.Logout response failure: " << statusString << LL_ENDL;
		// Should this ever fail?  do we care if it does?
	}
    LLSD vivoxevent(LLSDMap("logout", LLSD::Boolean(true)));

    mVivoxPump.post(vivoxevent);
}

void LLVivoxVoiceClient::connectorShutdownResponse(int statusCode, std::string &statusString)
{
	if(statusCode != 0)
	{
		LL_WARNS("Voice") << "Connector.InitiateShutdown response failure: " << statusString << LL_ENDL;
		// Should this ever fail?  do we care if it does?
	}
	
	sConnected = false;
	mShutdownComplete = true;
	
    LLSD vivoxevent(LLSDMap("connector", LLSD::Boolean(false)));

    mVivoxPump.post(vivoxevent);
}

void LLVivoxVoiceClient::sessionAddedEvent(
		std::string &uriString, 
		std::string &alias, 
		std::string &sessionHandle, 
		std::string &sessionGroupHandle, 
		bool isChannel, 
		bool incoming,
		std::string &nameString,
		std::string &applicationString)
{
    sessionStatePtr_t session;

	LL_INFOS("Voice") << "session " << uriString << ", alias " << alias << ", name " << nameString << " handle " << sessionHandle << LL_ENDL;
	
	session = addSession(uriString, sessionHandle);
	if(session)
	{
		session->mGroupHandle = sessionGroupHandle;
		session->mIsChannel = isChannel;
		session->mIncoming = incoming;
		session->mAlias = alias;
			
		// Generate a caller UUID -- don't need to do this for channels
		if(!session->mIsChannel)
		{
			if(IDFromName(session->mSIPURI, session->mCallerID))
			{
				// Normal URI(base64-encoded UUID) 
			}
			else if(!session->mAlias.empty() && IDFromName(session->mAlias, session->mCallerID))
			{
				// Wrong URI, but an alias is available.  Stash the incoming URI as an alternate
				session->mAlternateSIPURI = session->mSIPURI;
				
				// and generate a proper URI from the ID.
				setSessionURI(session, sipURIFromID(session->mCallerID));
			}
			else
			{
				LL_INFOS("Voice") << "Could not generate caller id from uri, using hash of uri " << session->mSIPURI << LL_ENDL;
				session->mCallerID.generate(session->mSIPURI);
				session->mSynthesizedCallerID = true;
				
				// Can't look up the name in this case -- we have to extract it from the URI.
				std::string namePortion = nameFromsipURI(session->mSIPURI);
				if(namePortion.empty())
				{
					// Didn't seem to be a SIP URI, just use the whole provided name.
					namePortion = nameString;
				}
				
				// Some incoming names may be separated with an underscore instead of a space.  Fix this.
				LLStringUtil::replaceChar(namePortion, '_', ' ');
				
				// Act like we just finished resolving the name (this stores it in all the right places)
				avatarNameResolved(session->mCallerID, namePortion);
			}
		
			LL_INFOS("Voice") << "caller ID: " << session->mCallerID << LL_ENDL;

			if(!session->mSynthesizedCallerID)
			{
				// If we got here, we don't have a proper name.  Initiate a lookup.
				lookupName(session->mCallerID);
			}
		}
	}
}

void LLVivoxVoiceClient::sessionGroupAddedEvent(std::string &sessionGroupHandle)
{
	LL_DEBUGS("Voice") << "handle " << sessionGroupHandle << LL_ENDL;
	
#if  USE_SESSION_GROUPS
	if(mMainSessionGroupHandle.empty())
	{
		// This is the first (i.e. "main") session group.  Save its handle.
		mMainSessionGroupHandle = sessionGroupHandle;
	}
	else
	{
		LL_DEBUGS("Voice") << "Already had a session group handle " << mMainSessionGroupHandle << LL_ENDL;
	}
#endif
}

void LLVivoxVoiceClient::joinedAudioSession(const sessionStatePtr_t &session)
{
	LL_DEBUGS("Voice") << "Joined Audio Session" << LL_ENDL;
	if(mAudioSession != session)
	{
        sessionStatePtr_t oldSession = mAudioSession;

		mAudioSession = session;
		mAudioSessionChanged = true;

		// The old session may now need to be deleted.
		reapSession(oldSession);
	}
	
	// This is the session we're joining.
	if(mIsJoiningSession)
	{
        LLSD vivoxevent(LLSDMap("handle", LLSD::String(session->mHandle))
                ("session", "joined"));

        mVivoxPump.post(vivoxevent);

		// Add the current user as a participant here.
        participantStatePtr_t participant(session->addParticipant(sipURIFromName(mAccountName)));
		if(participant)
		{
			participant->mIsSelf = true;
			lookupName(participant->mAvatarID);

			LL_INFOS("Voice") << "added self as participant \"" << participant->mAccountName 
					<< "\" (" << participant->mAvatarID << ")"<< LL_ENDL;
		}
		
		if(!session->mIsChannel)
		{
			// this is a p2p session.  Make sure the other end is added as a participant.
            participantStatePtr_t participant(session->addParticipant(session->mSIPURI));
			if(participant)
			{
				if(participant->mAvatarIDValid)
				{
					lookupName(participant->mAvatarID);
				}
				else if(!session->mName.empty())
				{
					participant->mDisplayName = session->mName;
					avatarNameResolved(participant->mAvatarID, session->mName);
				}
				
				// TODO: Question: Do we need to set up mAvatarID/mAvatarIDValid here?
				LL_INFOS("Voice") << "added caller as participant \"" << participant->mAccountName 
						<< "\" (" << participant->mAvatarID << ")"<< LL_ENDL;
			}
		}
	}
}

void LLVivoxVoiceClient::sessionRemovedEvent(
	std::string &sessionHandle, 
	std::string &sessionGroupHandle)
{
	LL_INFOS("Voice") << "handle " << sessionHandle << LL_ENDL;
	
    sessionStatePtr_t session(findSession(sessionHandle));
	if(session)
	{
		leftAudioSession(session);

		// This message invalidates the session's handle.  Set it to empty.
        clearSessionHandle(session);
		
		// This also means that the session's session group is now empty.
		// Terminate the session group so it doesn't leak.
		sessionGroupTerminateSendMessage(session);
		
		// Reset the media state (we now have no info)
		session->mMediaStreamState = streamStateUnknown;
		//session->mTextStreamState = streamStateUnknown;
		
		// Conditionally delete the session
		reapSession(session);
	}
	else
	{
		// Already reaped this session.
		LL_DEBUGS("Voice") << "unknown session " << sessionHandle << " removed" << LL_ENDL;
	}

}

void LLVivoxVoiceClient::reapSession(const sessionStatePtr_t &session)
{
	if(session)
	{
		
		if(session->mCreateInProgress)
		{
			LL_DEBUGS("Voice") << "NOT deleting session " << session->mSIPURI << " (create in progress)" << LL_ENDL;
		}
		else if(session->mMediaConnectInProgress)
		{
			LL_DEBUGS("Voice") << "NOT deleting session " << session->mSIPURI << " (connect in progress)" << LL_ENDL;
		}
		else if(session == mAudioSession)
		{
			LL_DEBUGS("Voice") << "NOT deleting session " << session->mSIPURI << " (it's the current session)" << LL_ENDL;
		}
		else if(session == mNextAudioSession)
		{
			LL_DEBUGS("Voice") << "NOT deleting session " << session->mSIPURI << " (it's the next session)" << LL_ENDL;
		}
		else
		{
			// We don't have a reason to keep tracking this session, so just delete it.
			LL_DEBUGS("Voice") << "deleting session " << session->mSIPURI << LL_ENDL;
			deleteSession(session);
		}	
	}
	else
	{
//		LL_DEBUGS("Voice") << "session is NULL" << LL_ENDL;
	}
}

// Returns true if the session seems to indicate we've moved to a region on a different voice server
bool LLVivoxVoiceClient::sessionNeedsRelog(const sessionStatePtr_t &session)
{
	bool result = false;
	
	if(session)
	{
		// Only make this check for spatial channels (so it won't happen for group or p2p calls)
		if(session->mIsSpatial)
		{	
			std::string::size_type atsign;
			
			atsign = session->mSIPURI.find("@");
			
			if(atsign != std::string::npos)
			{
				std::string urihost = session->mSIPURI.substr(atsign + 1);
				if(stricmp(urihost.c_str(), mVoiceSIPURIHostName.c_str()))
				{
					// The hostname in this URI is different from what we expect.  This probably means we need to relog.
					
					// We could make a ProvisionVoiceAccountRequest and compare the result with the current values of
					// mVoiceSIPURIHostName and mVoiceAccountServerURI to be really sure, but this is a pretty good indicator.
					
					result = true;
				}
			}
		}
	}
	
	return result;
}

void LLVivoxVoiceClient::leftAudioSession(const sessionStatePtr_t &session)
{
    if (mAudioSession == session)
    {
        LLSD vivoxevent(LLSDMap("handle", LLSD::String(session->mHandle))
            ("session", "removed"));

        mVivoxPump.post(vivoxevent);
    }
}

void LLVivoxVoiceClient::accountLoginStateChangeEvent(
		std::string &accountHandle, 
		int statusCode, 
		std::string &statusString, 
		int state)
{
    LLSD levent = LLSD::emptyMap();

	/*
		According to Mike S., status codes for this event are:
		login_state_logged_out=0,
        login_state_logged_in = 1,
        login_state_logging_in = 2,
        login_state_logging_out = 3,
        login_state_resetting = 4,
        login_state_error=100	
	*/
	
	LL_DEBUGS("Voice") << "state change event: " << state << LL_ENDL;
	switch(state)
	{
		case 1:
            levent["login"] = LLSD::String("account_login");

            mVivoxPump.post(levent);
            break;
        case 2:
            break;

        case 3:
            levent["login"] = LLSD::String("account_loggingOut");

            mVivoxPump.post(levent);
            break;

        case 4:
            break;

        case 100:
            LL_WARNS("Voice") << "account state event error" << LL_ENDL;
            break;

        case 0:
            levent["login"] = LLSD::String("account_logout");

            mVivoxPump.post(levent);
            break;
    		
        default:
			//Used to be a commented out warning
			LL_WARNS("Voice") << "unknown account state event: " << state << LL_ENDL;
	    	break;
	}
}

void LLVivoxVoiceClient::mediaCompletionEvent(std::string &sessionGroupHandle, std::string &mediaCompletionType)
{
    LLSD result;

	if (mediaCompletionType == "AuxBufferAudioCapture")
	{
		mCaptureBufferRecording = false;
        result["recplay"] = "end";
	}
	else if (mediaCompletionType == "AuxBufferAudioRender")
	{
		// Ignore all but the last stop event
		if (--mPlayRequestCount <= 0)
		{
			mCaptureBufferPlaying = false;
            result["recplay"] = "end";
//          result["recplay"] = "done";
        }
	}
	else
	{
		LL_WARNS("Voice") << "Unknown MediaCompletionType: " << mediaCompletionType << LL_ENDL;
	}

    if (!result.isUndefined())
        mVivoxPump.post(result);
}

void LLVivoxVoiceClient::mediaStreamUpdatedEvent(
	std::string &sessionHandle, 
	std::string &sessionGroupHandle, 
	int statusCode, 
	std::string &statusString, 
	int state, 
	bool incoming)
{
    sessionStatePtr_t session(findSession(sessionHandle));
	
	LL_DEBUGS("Voice") << "session " << sessionHandle << ", status code " << statusCode << ", string \"" << statusString << "\"" << LL_ENDL;
	
	if(session)
	{
		// We know about this session
		
		// Save the state for later use
		session->mMediaStreamState = state;
		
		switch(statusCode)
		{
			case 0:
			case HTTP_OK:
				// generic success
				// Don't change the saved error code (it may have been set elsewhere)
			break;
			default:
				// save the status code for later
				session->mErrorStatusCode = statusCode;
			break;
		}

		switch(state)
		{
		case streamStateDisconnecting:
		case streamStateIdle:
				// Standard "left audio session", Vivox state 'disconnected'
				session->mVoiceActive = false;
				session->mMediaConnectInProgress = false;
				leftAudioSession(session);
			break;

			case streamStateConnected:
				session->mVoiceActive = true;
				session->mMediaConnectInProgress = false;
				joinedAudioSession(session);
			case streamStateConnecting: // do nothing, but prevents a warning getting into the logs.  
			break;
			
			case streamStateRinging:
				if(incoming)
				{
					// Send the voice chat invite to the GUI layer
					// TODO: Question: Should we correlate with the mute list here?
					session->mIMSessionID = LLIMMgr::computeSessionID(IM_SESSION_P2P_INVITE, session->mCallerID);
					session->mVoiceInvitePending = true;
					if(session->mName.empty())
					{
						lookupName(session->mCallerID);
					}
					else
					{
						// Act like we just finished resolving the name
						avatarNameResolved(session->mCallerID, session->mName);
					}
				}
			break;
			
			default:
				LL_WARNS("Voice") << "unknown state " << state << LL_ENDL;
			break;
			
		}
		
	}
	else
	{
		// session disconnectintg and disconnected events arriving after we have already left the session.
		LL_DEBUGS("Voice") << "session " << sessionHandle << " not found"<< LL_ENDL;
	}
}

void LLVivoxVoiceClient::participantAddedEvent(
		std::string &sessionHandle, 
		std::string &sessionGroupHandle, 
		std::string &uriString, 
		std::string &alias, 
		std::string &nameString, 
		std::string &displayNameString, 
		int participantType)
{
    sessionStatePtr_t session(findSession(sessionHandle));
	if(session)
	{
        participantStatePtr_t participant(session->addParticipant(uriString));
		if(participant)
		{
			participant->mAccountName = nameString;

			LL_DEBUGS("Voice") << "added participant \"" << participant->mAccountName 
					<< "\" (" << participant->mAvatarID << ")"<< LL_ENDL;

			if(participant->mAvatarIDValid)
			{
				// Initiate a lookup
				lookupName(participant->mAvatarID);
			}
			else
			{
				// If we don't have a valid avatar UUID, we need to fill in the display name to make the active speakers floater work.
				std::string namePortion = nameFromsipURI(uriString);
				if(namePortion.empty())
				{
					// Problem with the SIP URI, fall back to the display name
					namePortion = displayNameString;
				}
				if(namePortion.empty())
				{
					// Problems with both of the above, fall back to the account name
					namePortion = nameString;
				}
				
				// Set the display name (which is a hint to the active speakers window not to do its own lookup)
				participant->mDisplayName = namePortion;
				avatarNameResolved(participant->mAvatarID, namePortion);
			}
		}
	}
}

void LLVivoxVoiceClient::participantRemovedEvent(
		std::string &sessionHandle, 
		std::string &sessionGroupHandle, 
		std::string &uriString, 
		std::string &alias, 
		std::string &nameString)
{
    sessionStatePtr_t session(findSession(sessionHandle));
	if(session)
	{
        participantStatePtr_t participant(session->findParticipant(uriString));
		if(participant)
		{
			session->removeParticipant(participant);
		}
		else
		{
			LL_DEBUGS("Voice") << "unknown participant " << uriString << LL_ENDL;
		}
	}
	else
	{
		// a late arriving event on a session we have already left.
		LL_DEBUGS("Voice") << "unknown session " << sessionHandle << LL_ENDL;
	}
}


void LLVivoxVoiceClient::participantUpdatedEvent(
		std::string &sessionHandle, 
		std::string &sessionGroupHandle, 
		std::string &uriString, 
		std::string &alias, 
		bool isModeratorMuted, 
		bool isSpeaking, 
		int volume, 
		F32 energy)
{
    sessionStatePtr_t session(findSession(sessionHandle));
	if(session)
	{
		participantStatePtr_t participant(session->findParticipant(uriString));
		
		if(participant)
		{
            //LL_INFOS("Voice") << "Participant Update for " << participant->mDisplayName << LL_ENDL;

			participant->mIsSpeaking = isSpeaking;
			participant->mIsModeratorMuted = isModeratorMuted;

			// SLIM SDK: convert range: ensure that energy is set to zero if is_speaking is false
			if (isSpeaking)
			{
				participant->mSpeakingTimeout.reset();
				participant->mPower = energy;
			}
			else
			{
				participant->mPower = 0.0f;
			}

			// Ignore incoming volume level if it has been explicitly set, or there
			//  is a volume or mute change pending.
			if ( !participant->mVolumeSet && !participant->mVolumeDirty)
			{
				participant->mVolume = (F32)volume * VOLUME_SCALE_VIVOX;
			}
			
			// *HACK: mantipov: added while working on EXT-3544                                                                                   
			/*                                                                                                                                    
			 Sometimes LLVoiceClient::participantUpdatedEvent callback is called BEFORE                                                            
			 LLViewerChatterBoxSessionAgentListUpdates::post() sometimes AFTER.                                                                    
			 
			 participantUpdatedEvent updates voice participant state in particular participantState::mIsModeratorMuted                             
			 Originally we wanted to update session Speaker Manager to fire LLSpeakerVoiceModerationEvent to fix the EXT-3544 bug.                 
			 Calling of the LLSpeakerMgr::update() method was added into LLIMMgr::processAgentListUpdates.                                         
			 
			 But in case participantUpdatedEvent() is called after LLViewerChatterBoxSessionAgentListUpdates::post()                               
			 voice participant mIsModeratorMuted is changed after speakers are updated in Speaker Manager                                          
			 and event is not fired.                                                                                                               
			 
			 So, we have to call LLSpeakerMgr::update() here. 
			 */
			LLVoiceChannel* voice_cnl = LLVoiceChannel::getCurrentVoiceChannel();
			
			// ignore session ID of local chat                                                                                                    
			if (voice_cnl && voice_cnl->getSessionID().notNull())
			{
				LLSpeakerMgr* speaker_manager = LLIMModel::getInstance()->getSpeakerManager(voice_cnl->getSessionID());
				if (speaker_manager)
				{
					speaker_manager->update(true);

					// also initialize voice moderate_mode depend on Agent's participant. See EXT-6937.
					// *TODO: remove once a way to request the current voice channel moderation mode is implemented.
					if (gAgent.getID() == participant->mAvatarID)
					{
						speaker_manager->initVoiceModerateMode();
					}
				}
			}
		}
		else
		{
			LL_WARNS("Voice") << "unknown participant: " << uriString << LL_ENDL;
		}
	}
	else
	{
		LL_DEBUGS("Voice") << "unknown session " << sessionHandle << LL_ENDL;
	}
}

void LLVivoxVoiceClient::messageEvent(
		std::string &sessionHandle, 
		std::string &uriString, 
		std::string &alias, 
		std::string &messageHeader, 
		std::string &messageBody,
		std::string &applicationString)
{
	LL_DEBUGS("Voice") << "Message event, session " << sessionHandle << " from " << uriString << LL_ENDL;
//	LL_DEBUGS("Voice") << "    header " << messageHeader << ", body: \n" << messageBody << LL_ENDL;

    LL_INFOS("Voice") << "Vivox raw message:" << std::endl << messageBody << LL_ENDL;

	if(messageHeader.find(HTTP_CONTENT_TEXT_HTML) != std::string::npos)
	{
		std::string message;

		{
			const std::string startMarker = "<body";
			const std::string startMarker2 = ">";
			const std::string endMarker = "</body>";
			const std::string startSpan = "<span";
			const std::string endSpan = "</span>";
			std::string::size_type start;
			std::string::size_type end;
			
			// Default to displaying the raw string, so the message gets through.
			message = messageBody;

			// Find the actual message text within the XML fragment
			start = messageBody.find(startMarker);
			start = messageBody.find(startMarker2, start);
			end = messageBody.find(endMarker);

			if(start != std::string::npos)
			{
				start += startMarker2.size();
				
				if(end != std::string::npos)
					end -= start;
					
				message.assign(messageBody, start, end);
			}
			else 
			{
				// Didn't find a <body>, try looking for a <span> instead.
				start = messageBody.find(startSpan);
				start = messageBody.find(startMarker2, start);
				end = messageBody.find(endSpan);
				
				if(start != std::string::npos)
				{
					start += startMarker2.size();
					
					if(end != std::string::npos)
						end -= start;
					
					message.assign(messageBody, start, end);
				}			
			}
		}	
		
//		LL_DEBUGS("Voice") << "    raw message = \n" << message << LL_ENDL;

		// strip formatting tags
		{
			std::string::size_type start;
			std::string::size_type end;
			
			while((start = message.find('<')) != std::string::npos)
			{
				if((end = message.find('>', start + 1)) != std::string::npos)
				{
					// Strip out the tag
					message.erase(start, (end + 1) - start);
				}
				else
				{
					// Avoid an infinite loop
					break;
				}
			}
		}
		
		// Decode ampersand-escaped chars
		{
			std::string::size_type mark = 0;

			// The text may contain text encoded with &lt;, &gt;, and &amp;
			mark = 0;
			while((mark = message.find("&lt;", mark)) != std::string::npos)
			{
				message.replace(mark, 4, "<");
				mark += 1;
			}
			
			mark = 0;
			while((mark = message.find("&gt;", mark)) != std::string::npos)
			{
				message.replace(mark, 4, ">");
				mark += 1;
			}
			
			mark = 0;
			while((mark = message.find("&amp;", mark)) != std::string::npos)
			{
				message.replace(mark, 5, "&");
				mark += 1;
			}
		}
		
		// strip leading/trailing whitespace (since we always seem to get a couple newlines)
		LLStringUtil::trim(message);
		
//		LL_DEBUGS("Voice") << "    stripped message = \n" << message << LL_ENDL;
		
        sessionStatePtr_t session(findSession(sessionHandle));
		if(session)
		{
			bool is_do_not_disturb = gAgent.isDoNotDisturb();
			bool is_muted = LLMuteList::getInstance()->isMuted(session->mCallerID, session->mName, LLMute::flagTextChat);
			bool is_linden = LLMuteList::isLinden(session->mName);
			LLChat chat;

			chat.mMuted = is_muted && !is_linden;
			
			if(!chat.mMuted)
			{
				chat.mFromID = session->mCallerID;
				chat.mFromName = session->mName;
				chat.mSourceType = CHAT_SOURCE_AGENT;

				if(is_do_not_disturb && !is_linden)
				{
					// TODO: Question: Return do not disturb mode response here?  Or maybe when session is started instead?
				}
				
				LL_DEBUGS("Voice") << "adding message, name " << session->mName << " session " << session->mIMSessionID << ", target " << session->mCallerID << LL_ENDL;
				LLIMMgr::getInstance()->addMessage(session->mIMSessionID,
						session->mCallerID,
						session->mName.c_str(),
						message.c_str(),
						false,
						LLStringUtil::null,		// default arg
						IM_NOTHING_SPECIAL,		// default arg
						0,						// default arg
						LLUUID::null,			// default arg
						LLVector3::zero);		// default arg
			}
		}		
	}
}

void LLVivoxVoiceClient::sessionNotificationEvent(std::string &sessionHandle, std::string &uriString, std::string &notificationType)
{
    sessionStatePtr_t session(findSession(sessionHandle));
	
	if(session)
	{
		participantStatePtr_t participant(session->findParticipant(uriString));
		if(participant)
		{
			if (!stricmp(notificationType.c_str(), "Typing"))
			{
				// Other end started typing
				// TODO: The proper way to add a typing notification seems to be LLIMMgr::processIMTypingStart().
				// It requires some info for the message, which we don't have here.
			}
			else if (!stricmp(notificationType.c_str(), "NotTyping"))
			{
				// Other end stopped typing
				// TODO: The proper way to remove a typing notification seems to be LLIMMgr::processIMTypingStop().
				// It requires some info for the message, which we don't have here.
			}
			else
			{
				LL_DEBUGS("Voice") << "Unknown notification type " << notificationType << "for participant " << uriString << " in session " << session->mSIPURI << LL_ENDL;
			}
		}
		else
		{
			LL_DEBUGS("Voice") << "Unknown participant " << uriString << " in session " << session->mSIPURI << LL_ENDL;
		}
	}
	else
	{
		LL_DEBUGS("Voice") << "Unknown session handle " << sessionHandle << LL_ENDL;
	}
}

void LLVivoxVoiceClient::voiceServiceConnectionStateChangedEvent(int statusCode, std::string &statusString, std::string &build_id)
{
	// We don't generally need to process this. However, one occurence is when we first connect, and so it is the
	// earliest opportunity to learn what we're connected to.
	if (statusCode)
	{
		LL_WARNS("Voice") << "VoiceServiceConnectionStateChangedEvent statusCode: " << statusCode <<
			"statusString: " << statusString << LL_ENDL;
		return;
	}
	if (build_id.empty())
	{
		return;
	}
	mVoiceVersion.mBuildVersion = build_id;
}

void LLVivoxVoiceClient::auxAudioPropertiesEvent(F32 energy)
{
	LL_DEBUGS("VoiceEnergy") << "got energy " << energy << LL_ENDL;
	mTuningEnergy = energy;
}

void LLVivoxVoiceClient::muteListChanged()
{
	// The user's mute list has been updated.  Go through the current participant list and sync it with the mute list.
	if(mAudioSession)
	{
		participantMap::iterator iter = mAudioSession->mParticipantsByURI.begin();
		
		for(; iter != mAudioSession->mParticipantsByURI.end(); iter++)
		{
			participantStatePtr_t p(iter->second);
			
			// Check to see if this participant is on the mute list already
			if(p->updateMuteState())
			{
				mAudioSession->mVolumeDirty = true;
				// <FS:Ansariel> Add callback for user volume change
				mUserVolumeUpdateSignal(p->mAvatarID);
			}
		}
	}
}

/////////////////////////////
// Managing list of participants
LLVivoxVoiceClient::participantState::participantState(const std::string &uri) : 
	 mURI(uri), 
	 mPTT(false), 
	 mIsSpeaking(false), 
	 mIsModeratorMuted(false), 
	 mLastSpokeTimestamp(0.f), 
	 mPower(0.f), 
	 mVolume(LLVoiceClient::VOLUME_DEFAULT), 
	 mUserVolume(0),
	 mOnMuteList(false), 
	 mVolumeSet(false),
	 mVolumeDirty(false), 
	 mAvatarIDValid(false),
	 mIsSelf(false)
{
}

LLVivoxVoiceClient::participantStatePtr_t LLVivoxVoiceClient::sessionState::addParticipant(const std::string &uri)
{
    participantStatePtr_t result;
	bool useAlternateURI = false;
	
	// Note: this is mostly the body of LLVivoxVoiceClient::sessionState::findParticipant(), but since we need to know if it
	// matched the alternate SIP URI (so we can add it properly), we need to reproduce it here.
	{
		participantMap::iterator iter = mParticipantsByURI.find(uri);

		if(iter == mParticipantsByURI.end())
		{
			if(!mAlternateSIPURI.empty() && (uri == mAlternateSIPURI))
			{
				// This is a p2p session (probably with the SLIM client) with an alternate URI for the other participant.
				// Use mSIPURI instead, since it will be properly encoded.
				iter = mParticipantsByURI.find(mSIPURI);
				useAlternateURI = true;
			}
		}

		if(iter != mParticipantsByURI.end())
		{
			result = iter->second;
		}
	}
		
	if(!result)
	{
		// participant isn't already in one list or the other.
		result.reset(new participantState(useAlternateURI?mSIPURI:uri));
		mParticipantsByURI.insert(participantMap::value_type(result->mURI, result));
		mParticipantsChanged = true;
		
		// Try to do a reverse transform on the URI to get the GUID back.
		{
			LLUUID id;
			if(LLVivoxVoiceClient::getInstance()->IDFromName(result->mURI, id))
			{
				result->mAvatarIDValid = true;
				result->mAvatarID = id;
			}
			else
			{
				// Create a UUID by hashing the URI, but do NOT set mAvatarIDValid.
				// This indicates that the ID will not be in the name cache.
				result->mAvatarID.generate(uri);
			}
		}
		
        if(result->updateMuteState())
        {
	        mMuteDirty = true;
        }
		
		mParticipantsByUUID.insert(participantUUIDMap::value_type(result->mAvatarID, result));

		if (LLSpeakerVolumeStorage::getInstance()->getSpeakerVolume(result->mAvatarID, result->mVolume))
		{
			result->mVolumeDirty = true;
			mVolumeDirty = true;
		}
		
		LL_DEBUGS("Voice") << "participant \"" << result->mURI << "\" added." << LL_ENDL;
	}
	
	return result;
}

bool LLVivoxVoiceClient::participantState::updateMuteState()
{
	bool result = false;

	bool isMuted = LLMuteList::getInstance()->isMuted(mAvatarID, LLMute::flagVoiceChat);
	if(mOnMuteList != isMuted)
	{
	    mOnMuteList = isMuted;
	    mVolumeDirty = true;
	    result = true;
	}
	return result;
}

bool LLVivoxVoiceClient::participantState::isAvatar()
{
	return mAvatarIDValid;
}

void LLVivoxVoiceClient::sessionState::removeParticipant(const LLVivoxVoiceClient::participantStatePtr_t &participant)
{
	if(participant)
	{
		participantMap::iterator iter = mParticipantsByURI.find(participant->mURI);
		participantUUIDMap::iterator iter2 = mParticipantsByUUID.find(participant->mAvatarID);
		
		LL_DEBUGS("Voice") << "participant \"" << participant->mURI <<  "\" (" << participant->mAvatarID << ") removed." << LL_ENDL;
		
		if(iter == mParticipantsByURI.end())
		{
			LL_WARNS("Voice") << "Internal error: participant " << participant->mURI << " not in URI map" << LL_ENDL;
		}
		else if(iter2 == mParticipantsByUUID.end())
		{
			LL_WARNS("Voice") << "Internal error: participant ID " << participant->mAvatarID << " not in UUID map" << LL_ENDL;
		}
		else if(iter->second != iter2->second)
		{
			LL_WARNS("Voice") << "Internal error: participant mismatch!" << LL_ENDL;
		}
		else
		{
			mParticipantsByURI.erase(iter);
			mParticipantsByUUID.erase(iter2);

            mParticipantsChanged = true;
		}
	}
}

void LLVivoxVoiceClient::sessionState::removeAllParticipants()
{
	LL_DEBUGS("Voice") << "called" << LL_ENDL;

	while(!mParticipantsByURI.empty())
	{
		removeParticipant(mParticipantsByURI.begin()->second);
	}
	
	if(!mParticipantsByUUID.empty())
	{
		LL_WARNS("Voice") << "Internal error: empty URI map, non-empty UUID map" << LL_ENDL;
	}
}

/*static*/
void LLVivoxVoiceClient::sessionState::VerifySessions()
{
    std::set<wptr_t>::iterator it = mSession.begin();
    while (it != mSession.end())
    {
        if ((*it).expired())
        {
            LL_WARNS("Voice") << "Expired session found! removing" << LL_ENDL;
            it = mSession.erase(it);
        }
        else
            ++it;
    }
}


void LLVivoxVoiceClient::getParticipantList(std::set<LLUUID> &participants)
{
	if(mAudioSession)
	{
		for(participantUUIDMap::iterator iter = mAudioSession->mParticipantsByUUID.begin();
			iter != mAudioSession->mParticipantsByUUID.end(); 
			iter++)
		{
			participants.insert(iter->first);
		}
	}
}

bool LLVivoxVoiceClient::isParticipant(const LLUUID &speaker_id)
{
  if(mAudioSession)
    {
      return (mAudioSession->mParticipantsByUUID.find(speaker_id) != mAudioSession->mParticipantsByUUID.end());
    }
  return false;
}


LLVivoxVoiceClient::participantStatePtr_t LLVivoxVoiceClient::sessionState::findParticipant(const std::string &uri)
{
    participantStatePtr_t result;
	
	participantMap::iterator iter = mParticipantsByURI.find(uri);

	if(iter == mParticipantsByURI.end())
	{
		if(!mAlternateSIPURI.empty() && (uri == mAlternateSIPURI))
		{
			// This is a p2p session (probably with the SLIM client) with an alternate URI for the other participant.
			// Look up the other URI
			iter = mParticipantsByURI.find(mSIPURI);
		}
	}

	if(iter != mParticipantsByURI.end())
	{
		result = iter->second;
	}
		
	return result;
}

LLVivoxVoiceClient::participantStatePtr_t LLVivoxVoiceClient::sessionState::findParticipantByID(const LLUUID& id)
{
    participantStatePtr_t result;
	participantUUIDMap::iterator iter = mParticipantsByUUID.find(id);

	if(iter != mParticipantsByUUID.end())
	{
		result = iter->second;
	}

	return result;
}

LLVivoxVoiceClient::participantStatePtr_t LLVivoxVoiceClient::findParticipantByID(const LLUUID& id)
{
    participantStatePtr_t result;
	
	if(mAudioSession)
	{
		result = mAudioSession->findParticipantByID(id);
	}
	
	return result;
}



// Check for parcel boundary crossing
bool LLVivoxVoiceClient::checkParcelChanged(bool update)
{
	LLViewerRegion *region = gAgent.getRegion();
	LLParcel *parcel = LLViewerParcelMgr::getInstance()->getAgentParcel();
	
	if(region && parcel)
	{
		S32 parcelLocalID = parcel->getLocalID();
		std::string regionName = region->getName();
		
		//			LL_DEBUGS("Voice") << "Region name = \"" << regionName << "\", parcel local ID = " << parcelLocalID << ", cap URI = \"" << capURI << "\"" << LL_ENDL;
		
		// The region name starts out empty and gets filled in later.  
		// Also, the cap gets filled in a short time after the region cross, but a little too late for our purposes.
		// If either is empty, wait for the next time around.
		if(!regionName.empty())
		{
			if((parcelLocalID != mCurrentParcelLocalID) || (regionName != mCurrentRegionName))
			{
				// We have changed parcels.  Initiate a parcel channel lookup.
				if (update)
				{
					mCurrentParcelLocalID = parcelLocalID;
					mCurrentRegionName = regionName;
					mAreaVoiceDisabled = false; // <FS> Stop slamming the sim with ParcelVoiceInfo requests if voice is disabled at the parcel level
				}
				return true;
			}
		}
	}
	return false;
}

bool LLVivoxVoiceClient::switchChannel(
	std::string uri,
	bool spatial,
	bool no_reconnect,
	bool is_p2p,
	std::string hash)
{
	bool needsSwitch = !mIsInChannel;
	
    if (mIsInChannel)
    {
        if (mSessionTerminateRequested)
        {
            // If a terminate has been requested, we need to compare against where the URI we're already headed to.
            if(mNextAudioSession)
            {
                if(mNextAudioSession->mSIPURI != uri)
                    needsSwitch = true;
            }
            else
            {
                // mNextAudioSession is null -- this probably means we're on our way back to spatial.
                if(!uri.empty())
                {
                    // We do want to process a switch in this case.
                    needsSwitch = true;
                }
            }
        }
        else
        {
            // Otherwise, compare against the URI we're in now.
            if(mAudioSession)
            {
                if(mAudioSession->mSIPURI != uri)
                {
                    needsSwitch = true;
                }
            }
            else
            {
                if(!uri.empty())
                {
                    // mAudioSession is null -- it's not clear what case would cause this.
                    // For now, log it as a warning and see if it ever crops up.
                    LL_WARNS("Voice") << "No current audio session... Forcing switch" << LL_ENDL;
                    needsSwitch = true;
                }
            }
        }
    }

    if(needsSwitch)
	{
		if(uri.empty())
		{
			// Leave any channel we may be in
			LL_DEBUGS("Voice") << "leaving channel" << LL_ENDL;

            sessionStatePtr_t oldSession = mNextAudioSession;
			mNextAudioSession.reset();

			// The old session may now need to be deleted.
			reapSession(oldSession);

            // If voice was on, turn it off
            if (LLVoiceClient::getInstance()->getUserPTTState())
            {
                LLVoiceClient::getInstance()->setUserPTTState(false);
            }

			notifyStatusObservers(LLVoiceClientStatusObserver::STATUS_VOICE_DISABLED);
		}
		else
		{
			LL_DEBUGS("Voice") << "switching to channel " << uri << LL_ENDL;

			mNextAudioSession = addSession(uri);
			mNextAudioSession->mHash = hash;
			mNextAudioSession->mIsSpatial = spatial;
			mNextAudioSession->mReconnect = !no_reconnect;
			mNextAudioSession->mIsP2P = is_p2p;
		}
		
        if (mIsInChannel)
		{
			// If we're already in a channel, or if we're joining one, terminate
			// so we can rejoin with the new session data.
			sessionTerminate();
		}
	}

    return needsSwitch;
}

void LLVivoxVoiceClient::joinSession(const sessionStatePtr_t &session)
{
	mNextAudioSession = session;

    if (mIsInChannel)
    {
        // If we're already in a channel, or if we're joining one, terminate
        // so we can rejoin with the new session data.
        sessionTerminate();
    }
}

void LLVivoxVoiceClient::setNonSpatialChannel(
	const std::string &uri,
	const std::string &credentials)
{
	switchChannel(uri, false, false, false, credentials);
}

bool LLVivoxVoiceClient::setSpatialChannel(
	const std::string &uri,
	const std::string &credentials)
{
	mSpatialSessionURI = uri;
	mSpatialSessionCredentials = credentials;
	mAreaVoiceDisabled = mSpatialSessionURI.empty();

	LL_DEBUGS("Voice") << "got spatial channel uri: \"" << uri << "\"" << LL_ENDL;
	
	if((mIsInChannel && mAudioSession && !(mAudioSession->mIsSpatial)) || (mNextAudioSession && !(mNextAudioSession->mIsSpatial)))
	{
		// User is in a non-spatial chat or joining a non-spatial chat.  Don't switch channels.
		LL_INFOS("Voice") << "in non-spatial chat, not switching channels" << LL_ENDL;
        return false;
	}
	else
	{
		return switchChannel(mSpatialSessionURI, true, false, false, mSpatialSessionCredentials);
	}
}

void LLVivoxVoiceClient::callUser(const LLUUID &uuid)
{
	std::string userURI = sipURIFromID(uuid);

	switchChannel(userURI, false, true, true);
}

#if 0
// Vivox text IMs are not in use.
LLVivoxVoiceClient::sessionStatePtr_t LLVivoxVoiceClient::startUserIMSession(const LLUUID &uuid)
{
	// Figure out if a session with the user already exists
    sessionStatePtr_t session(findSession(uuid));
	if(!session)
	{
		// No session with user, need to start one.
		std::string uri = sipURIFromID(uuid);
		session = addSession(uri);

		llassert(session);
		if (!session)
            return session;

		session->mIsSpatial = false;
		session->mReconnect = false;	
		session->mIsP2P = true;
		session->mCallerID = uuid;
	}
	
	if(session->mHandle.empty())
	  {
	    // Session isn't active -- start it up.
	    sessionCreateSendMessage(session, false, false);
	  }
	else
	  {	
	    // Session is already active -- start up text.
	    sessionTextConnectSendMessage(session);
	  }
	
	return session;
}
#endif

void LLVivoxVoiceClient::endUserIMSession(const LLUUID &uuid)
{
#if 0
    // Vivox text IMs are not in use.
    
    // Figure out if a session with the user exists
    sessionStatePtr_t session(findSession(uuid));
	if(session)
	{
		// found the session
		if(!session->mHandle.empty())
		{
			// sessionTextDisconnectSendMessage(session);  // a SLim leftover,  not used any more.
		}
	}	
	else
	{
		LL_DEBUGS("Voice") << "Session not found for participant ID " << uuid << LL_ENDL;
	}
#endif
}
bool LLVivoxVoiceClient::isValidChannel(std::string &sessionHandle)
{
  return(findSession(sessionHandle) != NULL);
	
}
bool LLVivoxVoiceClient::answerInvite(std::string &sessionHandle)
{
	// this is only ever used to answer incoming p2p call invites.
	
    sessionStatePtr_t session(findSession(sessionHandle));
	if(session)
	{
		session->mIsSpatial = false;
		session->mReconnect = false;	
		session->mIsP2P = true;

		joinSession(session);
		return true;
	}
	
	return false;
}

bool LLVivoxVoiceClient::isVoiceWorking() const
{

    //Added stateSessionTerminated state to avoid problems with call in parcels with disabled voice (EXT-4758)
    // Condition with joining spatial num was added to take into account possible problems with connection to voice
    // server(EXT-4313). See bug descriptions and comments for MAX_NORMAL_JOINING_SPATIAL_NUM for more info.
    return (mSpatialJoiningNum < MAX_NORMAL_JOINING_SPATIAL_NUM) && mIsProcessingChannels;
//  return (mSpatialJoiningNum < MAX_NORMAL_JOINING_SPATIAL_NUM) && (stateLoggedIn <= mState) && (mState <= stateSessionTerminated);
}

// Returns true if the indicated participant in the current audio session is really an SL avatar.
// Currently this will be false only for PSTN callers into group chats, and PSTN p2p calls.
BOOL LLVivoxVoiceClient::isParticipantAvatar(const LLUUID &id)
{
	BOOL result = TRUE; 
    sessionStatePtr_t session(findSession(id));
	
	if(session)
	{
		// this is a p2p session with the indicated caller, or the session with the specified UUID.
		if(session->mSynthesizedCallerID)
			result = FALSE;
	}
	else
	{
		// Didn't find a matching session -- check the current audio session for a matching participant
		if(mAudioSession)
		{
            participantStatePtr_t participant(findParticipantByID(id));
			if(participant)
			{
				result = participant->isAvatar();
			}
		}
	}
	
	return result;
}

// Returns true if calling back the session URI after the session has closed is possible.
// Currently this will be false only for PSTN P2P calls.		
BOOL LLVivoxVoiceClient::isSessionCallBackPossible(const LLUUID &session_id)
{
	BOOL result = TRUE; 
    sessionStatePtr_t session(findSession(session_id));
	
	if(session != NULL)
	{
		result = session->isCallBackPossible();
	}
	
	return result;
}

// Returns true if the session can accept text IM's.
// Currently this will be false only for PSTN P2P calls.
BOOL LLVivoxVoiceClient::isSessionTextIMPossible(const LLUUID &session_id)
{
	bool result = TRUE;
    sessionStatePtr_t session(findSession(session_id));
	
	if(session != NULL)
	{
		result = session->isTextIMPossible();
	}
	
	return result;
}
		

void LLVivoxVoiceClient::declineInvite(std::string &sessionHandle)
{
    sessionStatePtr_t session(findSession(sessionHandle));
	if(session)
	{
		sessionMediaDisconnectSendMessage(session);
	}
}

void LLVivoxVoiceClient::leaveNonSpatialChannel()
{
    LL_DEBUGS("Voice") << "Request to leave spacial channel." << LL_ENDL;
	
	// Make sure we don't rejoin the current session.	
    sessionStatePtr_t oldNextSession(mNextAudioSession);
	mNextAudioSession.reset();
	
	// Most likely this will still be the current session at this point, but check it anyway.
	reapSession(oldNextSession);
	
	verifySessionState();
	
	sessionTerminate();
}

std::string LLVivoxVoiceClient::getCurrentChannel()
{
	std::string result;
	
    if (mIsInChannel && !mSessionTerminateRequested)
	{
		result = getAudioSessionURI();
	}
	
	return result;
}

bool LLVivoxVoiceClient::inProximalChannel()
{
	bool result = false;
	
    if (mIsInChannel && !mSessionTerminateRequested)
	{
		result = inSpatialChannel();
	}
	
	return result;
}

std::string LLVivoxVoiceClient::sipURIFromID(const LLUUID &id)
{
	std::string result;
	result = "sip:";
	result += nameFromID(id);
	result += "@";
	result += mVoiceSIPURIHostName;
	
	return result;
}

std::string LLVivoxVoiceClient::sipURIFromAvatar(LLVOAvatar *avatar)
{
	std::string result;
	if(avatar)
	{
		result = "sip:";
		result += nameFromID(avatar->getID());
		result += "@";
		result += mVoiceSIPURIHostName;
	}
	
	return result;
}

std::string LLVivoxVoiceClient::nameFromAvatar(LLVOAvatar *avatar)
{
	std::string result;
	if(avatar)
	{
		result = nameFromID(avatar->getID());
	}	
	return result;
}

std::string LLVivoxVoiceClient::nameFromID(const LLUUID &uuid)
{
	std::string result;
	
	if (uuid.isNull()) {
		//VIVOX, the uuid emtpy look for the mURIString and return that instead.
		//result.assign(uuid.mURIStringName);
		LLStringUtil::replaceChar(result, '_', ' ');
		return result;
	}
	// Prepending this apparently prevents conflicts with reserved names inside the vivox code.
	result = "x";
	
	// Base64 encode and replace the pieces of base64 that are less compatible 
	// with e-mail local-parts.
	// See RFC-4648 "Base 64 Encoding with URL and Filename Safe Alphabet"
	result += LLBase64::encode(uuid.mData, UUID_BYTES);
	LLStringUtil::replaceChar(result, '+', '-');
	LLStringUtil::replaceChar(result, '/', '_');
	
	// If you need to transform a GUID to this form on the Mac OS X command line, this will do so:
	// echo -n x && (echo e669132a-6c43-4ee1-a78d-6c82fff59f32 |xxd -r -p |openssl base64|tr '/+' '_-')
	
	// The reverse transform can be done with:
	// echo 'x5mkTKmxDTuGnjWyC__WfMg==' |cut -b 2- -|tr '_-' '/+' |openssl base64 -d|xxd -p
	
	return result;
}

bool LLVivoxVoiceClient::IDFromName(const std::string inName, LLUUID &uuid)
{
	bool result = false;
	
	// SLIM SDK: The "name" may actually be a SIP URI such as: "sip:xFnPP04IpREWNkuw1cOXlhw==@bhr.vivox.com"
	// If it is, convert to a bare name before doing the transform.
	std::string name = nameFromsipURI(inName);
	
	// Doesn't look like a SIP URI, assume it's an actual name.
	if(name.empty())
		name = inName;

	// This will only work if the name is of the proper form.
	// As an example, the account name for Monroe Linden (UUID 1673cfd3-8229-4445-8d92-ec3570e5e587) is:
	// "xFnPP04IpREWNkuw1cOXlhw=="
	
	if((name.size() == 25) && (name[0] == 'x') && (name[23] == '=') && (name[24] == '='))
	{
		// The name appears to have the right form.

		// Reverse the transforms done by nameFromID
		std::string temp = name;
		LLStringUtil::replaceChar(temp, '-', '+');
		LLStringUtil::replaceChar(temp, '_', '/');

		U8 rawuuid[UUID_BYTES + 1]; 
		int len = apr_base64_decode_binary(rawuuid, temp.c_str() + 1);
		if(len == UUID_BYTES)
		{
			// The decode succeeded.  Stuff the bits into the result's UUID
			memcpy(uuid.mData, rawuuid, UUID_BYTES);
			result = true;
		}
	} 
	
	if(!result)
	{
		// VIVOX:  not a standard account name, just copy the URI name mURIString field
		// and hope for the best.  bpj
		uuid.setNull();  // VIVOX, set the uuid field to nulls
	}
	
	return result;
}

std::string LLVivoxVoiceClient::displayNameFromAvatar(LLVOAvatar *avatar)
{
	return avatar->getFullname();
}

std::string LLVivoxVoiceClient::sipURIFromName(std::string &name)
{
	std::string result;
	result = "sip:";
	result += name;
	result += "@";
	result += mVoiceSIPURIHostName;

//	LLStringUtil::toLower(result);

	return result;
}

std::string LLVivoxVoiceClient::nameFromsipURI(const std::string &uri)
{
	std::string result;

	std::string::size_type sipOffset, atOffset;
	sipOffset = uri.find("sip:");
	atOffset = uri.find("@");
	if((sipOffset != std::string::npos) && (atOffset != std::string::npos))
	{
		result = uri.substr(sipOffset + 4, atOffset - (sipOffset + 4));
	}
	
	return result;
}

bool LLVivoxVoiceClient::inSpatialChannel(void)
{
	bool result = false;
	
	if(mAudioSession)
    {
		result = mAudioSession->mIsSpatial;
    }
    
	return result;
}

std::string LLVivoxVoiceClient::getAudioSessionURI()
{
	std::string result;
	
	if(mAudioSession)
		result = mAudioSession->mSIPURI;
		
	return result;
}

std::string LLVivoxVoiceClient::getAudioSessionHandle()
{
	std::string result;
	
	if(mAudioSession)
		result = mAudioSession->mHandle;
		
	return result;
}


/////////////////////////////
// Sending updates of current state

void LLVivoxVoiceClient::enforceTether(void)
{
	LLVector3d tethered	= mCameraRequestedPosition;

	// constrain 'tethered' to within 50m of mAvatarPosition.
	{
		F32 max_dist = 50.0f;
		LLVector3d camera_offset = mCameraRequestedPosition - mAvatarPosition;
		F32 camera_distance = (F32)camera_offset.magVec();
		if(camera_distance > max_dist)
		{
			tethered = mAvatarPosition + 
				(max_dist / camera_distance) * camera_offset;
		}
	}
	
	if(dist_vec_squared(mCameraPosition, tethered) > 0.01)
	{
		mCameraPosition = tethered;
		mSpatialCoordsDirty = true;
	}
}

void LLVivoxVoiceClient::updatePosition(void)
{

	LLViewerRegion *region = gAgent.getRegion();
	if(region && isAgentAvatarValid())
	{
		LLMatrix3 rot;
		LLVector3d pos;
        LLQuaternion qrot;
		
		// TODO: If camera and avatar velocity are actually used by the voice system, we could compute them here...
		// They're currently always set to zero.
		
		// Send the current camera position to the voice code
		rot.setRows(LLViewerCamera::getInstance()->getAtAxis(), LLViewerCamera::getInstance()->getLeftAxis (),  LLViewerCamera::getInstance()->getUpAxis());		
		pos = gAgent.getRegion()->getPosGlobalFromRegion(LLViewerCamera::getInstance()->getOrigin());
		
		LLVivoxVoiceClient::getInstance()->setCameraPosition(
															 pos,				// position
															 LLVector3::zero, 	// velocity
															 rot);				// rotation matrix
		
		// Send the current avatar position to the voice code
        qrot = gAgentAvatarp->getRootJoint()->getWorldRotation();
		pos = gAgentAvatarp->getPositionGlobal();

		// TODO: Can we get the head offset from outside the LLVOAvatar?
		//			pos += LLVector3d(mHeadOffset);
		pos += LLVector3d(0.f, 0.f, 1.f);
		
		LLVivoxVoiceClient::getInstance()->setAvatarPosition(
															 pos,				// position
															 LLVector3::zero, 	// velocity
															 qrot);				// rotation matrix
	}
}

void LLVivoxVoiceClient::setCameraPosition(const LLVector3d &position, const LLVector3 &velocity, const LLMatrix3 &rot)
{
	mCameraRequestedPosition = position;
	
	if(mCameraVelocity != velocity)
	{
		mCameraVelocity = velocity;
		mSpatialCoordsDirty = true;
	}
	
	if(mCameraRot != rot)
	{
		mCameraRot = rot;
		mSpatialCoordsDirty = true;
	}
}

void LLVivoxVoiceClient::setAvatarPosition(const LLVector3d &position, const LLVector3 &velocity, const LLQuaternion &rot)
{
	if(dist_vec_squared(mAvatarPosition, position) > 0.01)
	{
		mAvatarPosition = position;
		mSpatialCoordsDirty = true;
	}
	
	if(mAvatarVelocity != velocity)
	{
		mAvatarVelocity = velocity;
		mSpatialCoordsDirty = true;
	}
	
    // If the two rotations are not exactly equal test their dot product
    // to get the cos of the angle between them.
    // If it is too small, don't update.
    F32 rot_cos_diff = llabs(dot(mAvatarRot, rot));
    if ((mAvatarRot != rot) && (rot_cos_diff < MINUSCULE_ANGLE_COS))
	{   
		mAvatarRot = rot;
		mSpatialCoordsDirty = true;
	}
}

bool LLVivoxVoiceClient::channelFromRegion(LLViewerRegion *region, std::string &name)
{
	bool result = false;
	
	if(region)
	{
		name = region->getName();
	}
	
	if(!name.empty())
		result = true;
	
	return result;
}

void LLVivoxVoiceClient::leaveChannel(void)
{
    if (mIsInChannel)
	{
		LL_DEBUGS("Voice") << "leaving channel for teleport/logout" << LL_ENDL;
		mChannelName.clear();
		sessionTerminate();
	}
}

void LLVivoxVoiceClient::setMuteMic(bool muted)
{
	if(mMuteMic != muted)
	{
		mMuteMic = muted;
		mMuteMicDirty = true;
	}
}

void LLVivoxVoiceClient::setVoiceEnabled(bool enabled)
{
    LL_DEBUGS("Voice")
        << "( " << (enabled ? "enabled" : "disabled") << " )"
        << " was "<< (mVoiceEnabled ? "enabled" : "disabled")
        << " coro "<< (mIsCoroutineActive ? "active" : "inactive")
        << LL_ENDL;
    
	if (enabled != mVoiceEnabled)
	{
		// TODO: Refactor this so we don't call into LLVoiceChannel, but simply
		// use the status observer
		mVoiceEnabled = enabled;
		LLVoiceClientStatusObserver::EStatusType status;
		
		if (enabled)
		{
            LL_DEBUGS("Voice") << "enabling" << LL_ENDL;
			LLVoiceChannel::getCurrentVoiceChannel()->activate();
			status = LLVoiceClientStatusObserver::STATUS_VOICE_ENABLED;

            if (!mIsCoroutineActive)
            {
                LLCoros::instance().launch("LLVivoxVoiceClient::voiceControlCoro",
                    boost::bind(&LLVivoxVoiceClient::voiceControlCoro, LLVivoxVoiceClient::getInstance()));
            }
            else
            {
                LL_DEBUGS("Voice") << "coro should be active.. not launching" << LL_ENDL;
            }
		}
		else
		{
			// Turning voice off looses your current channel -- this makes sure the UI isn't out of sync when you re-enable it.
			LLVoiceChannel::getCurrentVoiceChannel()->deactivate();
			gAgent.setVoiceConnected(false);
			status = LLVoiceClientStatusObserver::STATUS_VOICE_DISABLED;
		}

		notifyStatusObservers(status);
	}
    else
    {
        LL_DEBUGS("Voice") << " no-op" << LL_ENDL;
    }
}

// <FS:Ansariel> Bypass LLCachedControls for voice status update
//bool LLVivoxVoiceClient::voiceEnabled()
bool LLVivoxVoiceClient::voiceEnabled(bool no_cache)
{
	// <FS:Ansariel> Replace frequently called gSavedSettings
    //return gSavedSettings.getBOOL("EnableVoiceChat") &&
    //      !gSavedSettings.getBOOL("CmdLineDisableVoice") &&
    //      !gNonInteractive;
	if (no_cache)
	{
		return gSavedSettings.getBOOL("EnableVoiceChat") && !gSavedSettings.getBOOL("CmdLineDisableVoice") && !gNonInteractive;
	}
	static LLCachedControl<bool> sEnableVoiceChat(gSavedSettings, "EnableVoiceChat");
	static LLCachedControl<bool> sCmdLineDisableVoice(gSavedSettings, "CmdLineDisableVoice");
	return sEnableVoiceChat && !sCmdLineDisableVoice && !gNonInteractive;
	// </FS:Ansariel>
}
// </FS:Ansariel>

void LLVivoxVoiceClient::setLipSyncEnabled(BOOL enabled)
{
	mLipSyncEnabled = enabled;
}

BOOL LLVivoxVoiceClient::lipSyncEnabled()
{
	   
	if ( mVoiceEnabled )
	{
		return mLipSyncEnabled;
	}
	else
	{
		return FALSE;
	}
}


void LLVivoxVoiceClient::setEarLocation(S32 loc)
{
	if(mEarLocation != loc)
	{
		LL_DEBUGS("Voice") << "Setting mEarLocation to " << loc << LL_ENDL;
		
		mEarLocation = loc;
		mSpatialCoordsDirty = true;
	}
}

void LLVivoxVoiceClient::setVoiceVolume(F32 volume)
{
	int scaled_volume = scale_speaker_volume(volume);	

	if(scaled_volume != mSpeakerVolume)
	{
	  int min_volume = scale_speaker_volume(0);
		if((scaled_volume == min_volume) || (mSpeakerVolume == min_volume))
		{
			mSpeakerMuteDirty = true;
		}

		mSpeakerVolume = scaled_volume;
		mSpeakerVolumeDirty = true;
	}
}

void LLVivoxVoiceClient::setMicGain(F32 volume)
{
	int scaled_volume = scale_mic_volume(volume);
	
	if(scaled_volume != mMicVolume)
	{
		mMicVolume = scaled_volume;
		mMicVolumeDirty = true;
	}
}

/////////////////////////////
// Accessors for data related to nearby speakers
BOOL LLVivoxVoiceClient::getVoiceEnabled(const LLUUID& id)
{
	BOOL result = FALSE;
    participantStatePtr_t participant(findParticipantByID(id));
	if(participant)
	{
		// I'm not sure what the semantics of this should be.
		// For now, if we have any data about the user that came through the chat channel, assume they're voice-enabled.
		result = TRUE;
	}
	
	return result;
}

std::string LLVivoxVoiceClient::getDisplayName(const LLUUID& id)
{
	std::string result;
    participantStatePtr_t participant(findParticipantByID(id));
	if(participant)
	{
		result = participant->mDisplayName;
	}
	
	return result;
}



BOOL LLVivoxVoiceClient::getIsSpeaking(const LLUUID& id)
{
	BOOL result = FALSE;

    participantStatePtr_t participant(findParticipantByID(id));
	if(participant)
	{
		if (participant->mSpeakingTimeout.getElapsedTimeF32() > SPEAKING_TIMEOUT)
		{
			participant->mIsSpeaking = FALSE;
		}
		result = participant->mIsSpeaking;
	}
	
	return result;
}

BOOL LLVivoxVoiceClient::getIsModeratorMuted(const LLUUID& id)
{
	BOOL result = FALSE;

    participantStatePtr_t participant(findParticipantByID(id));
	if(participant)
	{
		result = participant->mIsModeratorMuted;
	}
	
	return result;
}

F32 LLVivoxVoiceClient::getCurrentPower(const LLUUID& id)
{		
	F32 result = 0;
    participantStatePtr_t participant(findParticipantByID(id));
	if(participant)
	{
		result = participant->mPower;
	}
	
	return result;
}



BOOL LLVivoxVoiceClient::getUsingPTT(const LLUUID& id)
{
	BOOL result = FALSE;

    participantStatePtr_t participant(findParticipantByID(id));
	if(participant)
	{
		// I'm not sure what the semantics of this should be.
		// Does "using PTT" mean they're configured with a push-to-talk button?
		// For now, we know there's no PTT mechanism in place, so nobody is using it.
	}
	
	return result;
}

BOOL LLVivoxVoiceClient::getOnMuteList(const LLUUID& id)
{
	BOOL result = FALSE;
	
    participantStatePtr_t participant(findParticipantByID(id));
	if(participant)
	{
		result = participant->mOnMuteList;
	}

	return result;
}

// External accessors.
F32 LLVivoxVoiceClient::getUserVolume(const LLUUID& id)
{
    // Minimum volume will be returned for users with voice disabled
    F32 result = LLVoiceClient::VOLUME_MIN;
	
    participantStatePtr_t participant(findParticipantByID(id));
    if(participant)
	{
		result = participant->mVolume;

		// Enable this when debugging voice slider issues.  It's way to spammy even for debug-level logging.
		// LL_DEBUGS("Voice") << "mVolume = " << result <<  " for " << id << LL_ENDL;
	}

	return result;
}

void LLVivoxVoiceClient::setUserVolume(const LLUUID& id, F32 volume)
{
	if(mAudioSession)
	{
        participantStatePtr_t participant(findParticipantByID(id));
		if (participant && !participant->mIsSelf)
		{
			if (!is_approx_equal(volume, LLVoiceClient::VOLUME_DEFAULT))
			{
				// Store this volume setting for future sessions if it has been
				// changed from the default
				LLSpeakerVolumeStorage::getInstance()->storeSpeakerVolume(id, volume);
			}
			else
			{
				// Remove stored volume setting if it is returned to the default
				LLSpeakerVolumeStorage::getInstance()->removeSpeakerVolume(id);
			}

			participant->mVolume = llclamp(volume, LLVoiceClient::VOLUME_MIN, LLVoiceClient::VOLUME_MAX);
			participant->mVolumeDirty = true;
			mAudioSession->mVolumeDirty = true;
			// <FS:Ansariel> Add callback for user volume change
			mUserVolumeUpdateSignal(id);
		}
	}
}

std::string LLVivoxVoiceClient::getGroupID(const LLUUID& id)
{
	std::string result;

    participantStatePtr_t participant(findParticipantByID(id));
	if(participant)
	{
		result = participant->mGroupID;
	}
	
	return result;
}

BOOL LLVivoxVoiceClient::getAreaVoiceDisabled()
{
	return mAreaVoiceDisabled;
}

void LLVivoxVoiceClient::recordingLoopStart(int seconds, int deltaFramesPerControlFrame)
{
//	LL_DEBUGS("Voice") << "sending SessionGroup.ControlRecording (Start)" << LL_ENDL;
	
	if(!mMainSessionGroupHandle.empty())
	{
		std::ostringstream stream;
		stream
		<< "<Request requestId=\"" << mCommandCookie++ << "\" action=\"SessionGroup.ControlRecording.1\">"
		<< "<SessionGroupHandle>" << mMainSessionGroupHandle << "</SessionGroupHandle>"
		<< "<RecordingControlType>Start</RecordingControlType>" 
		<< "<DeltaFramesPerControlFrame>" << deltaFramesPerControlFrame << "</DeltaFramesPerControlFrame>"
		<< "<Filename>" << "" << "</Filename>"
		<< "<EnableAudioRecordingEvents>false</EnableAudioRecordingEvents>"
		<< "<LoopModeDurationSeconds>" << seconds << "</LoopModeDurationSeconds>"
		<< "</Request>\n\n\n";


		writeString(stream.str());
	}
}

void LLVivoxVoiceClient::recordingLoopSave(const std::string& filename)
{
//	LL_DEBUGS("Voice") << "sending SessionGroup.ControlRecording (Flush)" << LL_ENDL;

	if(mAudioSession != NULL && !mAudioSession->mGroupHandle.empty())
	{
		std::ostringstream stream;
		stream
		<< "<Request requestId=\"" << mCommandCookie++ << "\" action=\"SessionGroup.ControlRecording.1\">"
		<< "<SessionGroupHandle>" << mMainSessionGroupHandle << "</SessionGroupHandle>"
		<< "<RecordingControlType>Flush</RecordingControlType>" 
		<< "<Filename>" << filename << "</Filename>"
		<< "</Request>\n\n\n";

		writeString(stream.str());
	}
}

void LLVivoxVoiceClient::recordingStop()
{
//	LL_DEBUGS("Voice") << "sending SessionGroup.ControlRecording (Stop)" << LL_ENDL;

	if(mAudioSession != NULL && !mAudioSession->mGroupHandle.empty())
	{
		std::ostringstream stream;
		stream
		<< "<Request requestId=\"" << mCommandCookie++ << "\" action=\"SessionGroup.ControlRecording.1\">"
		<< "<SessionGroupHandle>" << mMainSessionGroupHandle << "</SessionGroupHandle>"
		<< "<RecordingControlType>Stop</RecordingControlType>" 
		<< "</Request>\n\n\n";

		writeString(stream.str());
	}
}

void LLVivoxVoiceClient::filePlaybackStart(const std::string& filename)
{
//	LL_DEBUGS("Voice") << "sending SessionGroup.ControlPlayback (Start)" << LL_ENDL;

	if(mAudioSession != NULL && !mAudioSession->mGroupHandle.empty())
	{
		std::ostringstream stream;
		stream
		<< "<Request requestId=\"" << mCommandCookie++ << "\" action=\"SessionGroup.ControlPlayback.1\">"
		<< "<SessionGroupHandle>" << mMainSessionGroupHandle << "</SessionGroupHandle>"
		<< "<RecordingControlType>Start</RecordingControlType>" 
		<< "<Filename>" << filename << "</Filename>"
		<< "</Request>\n\n\n";

		writeString(stream.str());
	}
}

void LLVivoxVoiceClient::filePlaybackStop()
{
//	LL_DEBUGS("Voice") << "sending SessionGroup.ControlPlayback (Stop)" << LL_ENDL;

	if(mAudioSession != NULL && !mAudioSession->mGroupHandle.empty())
	{
		std::ostringstream stream;
		stream
		<< "<Request requestId=\"" << mCommandCookie++ << "\" action=\"SessionGroup.ControlPlayback.1\">"
		<< "<SessionGroupHandle>" << mMainSessionGroupHandle << "</SessionGroupHandle>"
		<< "<RecordingControlType>Stop</RecordingControlType>" 
		<< "</Request>\n\n\n";

		writeString(stream.str());
	}
}

void LLVivoxVoiceClient::filePlaybackSetPaused(bool paused)
{
	// TODO: Implement once Vivox gives me a sample
}

void LLVivoxVoiceClient::filePlaybackSetMode(bool vox, float speed)
{
	// TODO: Implement once Vivox gives me a sample
}

//------------------------------------------------------------------------
std::set<LLVivoxVoiceClient::sessionState::wptr_t> LLVivoxVoiceClient::sessionState::mSession;


LLVivoxVoiceClient::sessionState::sessionState() :
    mErrorStatusCode(0),
    mMediaStreamState(streamStateUnknown),
    mCreateInProgress(false),
    mMediaConnectInProgress(false),
    mVoiceInvitePending(false),
    mTextInvitePending(false),
    mSynthesizedCallerID(false),
    mIsChannel(false),
    mIsSpatial(false),
    mIsP2P(false),
    mIncoming(false),
    mVoiceActive(false),
    mReconnect(false),
    mVolumeDirty(false),
    mMuteDirty(false),
    mParticipantsChanged(false)
{
}

/*static*/
LLVivoxVoiceClient::sessionState::ptr_t LLVivoxVoiceClient::sessionState::createSession()
{
    sessionState::ptr_t ptr(new sessionState());

    std::pair<std::set<wptr_t>::iterator, bool>  result = mSession.insert(ptr);

    if (result.second)
        ptr->mMyIterator = result.first;

    return ptr;
}

LLVivoxVoiceClient::sessionState::~sessionState()
{
    LL_INFOS("Voice") << "Destroying session handle=" << mHandle << " SIP=" << mSIPURI << LL_ENDL;
    if (mMyIterator != mSession.end())
        mSession.erase(mMyIterator);

	removeAllParticipants();
}

bool LLVivoxVoiceClient::sessionState::isCallBackPossible()
{
	// This may change to be explicitly specified by vivox in the future...
	// Currently, only PSTN P2P calls cannot be returned.
	// Conveniently, this is also the only case where we synthesize a caller UUID.
	return !mSynthesizedCallerID;
}

bool LLVivoxVoiceClient::sessionState::isTextIMPossible()
{
	// This may change to be explicitly specified by vivox in the future...
	return !mSynthesizedCallerID;
}


/*static*/ 
LLVivoxVoiceClient::sessionState::ptr_t LLVivoxVoiceClient::sessionState::matchSessionByHandle(const std::string &handle)
{
    sessionStatePtr_t result;

    // *TODO: My kingdom for a lambda!
    std::set<wptr_t>::iterator it = std::find_if(mSession.begin(), mSession.end(), boost::bind(testByHandle, _1, handle));

    if (it != mSession.end())
        result = (*it).lock();

    return result;
}

/*static*/ 
LLVivoxVoiceClient::sessionState::ptr_t LLVivoxVoiceClient::sessionState::matchCreatingSessionByURI(const std::string &uri)
{
    sessionStatePtr_t result;

    // *TODO: My kingdom for a lambda!
    std::set<wptr_t>::iterator it = std::find_if(mSession.begin(), mSession.end(), boost::bind(testByCreatingURI, _1, uri));

    if (it != mSession.end())
        result = (*it).lock();

    return result;
}

/*static*/
LLVivoxVoiceClient::sessionState::ptr_t LLVivoxVoiceClient::sessionState::matchSessionByURI(const std::string &uri)
{
    sessionStatePtr_t result;

    // *TODO: My kingdom for a lambda!
    std::set<wptr_t>::iterator it = std::find_if(mSession.begin(), mSession.end(), boost::bind(testBySIPOrAlterateURI, _1, uri));

    if (it != mSession.end())
        result = (*it).lock();

    return result;
}

/*static*/
LLVivoxVoiceClient::sessionState::ptr_t LLVivoxVoiceClient::sessionState::matchSessionByParticipant(const LLUUID &participant_id)
{
    sessionStatePtr_t result;

    // *TODO: My kingdom for a lambda!
    std::set<wptr_t>::iterator it = std::find_if(mSession.begin(), mSession.end(), boost::bind(testByCallerId, _1, participant_id));

    if (it != mSession.end())
        result = (*it).lock();

    return result;
}

void LLVivoxVoiceClient::sessionState::for_each(sessionFunc_t func)
{
    std::for_each(mSession.begin(), mSession.end(), boost::bind(for_eachPredicate, _1, func));
}

// simple test predicates.  
// *TODO: These should be made into lambdas when we can pull the trigger on newer C++ features.
bool LLVivoxVoiceClient::sessionState::testByHandle(const LLVivoxVoiceClient::sessionState::wptr_t &a, std::string handle)
{
    ptr_t aLock(a.lock());

    return aLock ? aLock->mHandle == handle : false;
}

bool LLVivoxVoiceClient::sessionState::testByCreatingURI(const LLVivoxVoiceClient::sessionState::wptr_t &a, std::string uri)
{
    ptr_t aLock(a.lock());

    return aLock ? (aLock->mCreateInProgress && (aLock->mSIPURI == uri)) : false;
}

bool LLVivoxVoiceClient::sessionState::testBySIPOrAlterateURI(const LLVivoxVoiceClient::sessionState::wptr_t &a, std::string uri)
{
    ptr_t aLock(a.lock());

    return aLock ? ((aLock->mSIPURI == uri) || (aLock->mAlternateSIPURI == uri)) : false;
}


bool LLVivoxVoiceClient::sessionState::testByCallerId(const LLVivoxVoiceClient::sessionState::wptr_t &a, LLUUID participantId)
{
    ptr_t aLock(a.lock());

    return aLock ? ((aLock->mCallerID == participantId) || (aLock->mIMSessionID == participantId)) : false;
}

/*static*/
void LLVivoxVoiceClient::sessionState::for_eachPredicate(const LLVivoxVoiceClient::sessionState::wptr_t &a, sessionFunc_t func)
{
    ptr_t aLock(a.lock());

    if (aLock)
        func(aLock);
    else
    {
        LL_WARNS("Voice") << "Stale handle in session map!" << LL_ENDL;
    }
}



LLVivoxVoiceClient::sessionStatePtr_t LLVivoxVoiceClient::findSession(const std::string &handle)
{
    sessionStatePtr_t result;
	sessionMap::iterator iter = mSessionsByHandle.find(handle);
	if(iter != mSessionsByHandle.end())
	{
		result = iter->second;
	}
	
	return result;
}

LLVivoxVoiceClient::sessionStatePtr_t LLVivoxVoiceClient::findSessionBeingCreatedByURI(const std::string &uri)
{	
    sessionStatePtr_t result = sessionState::matchCreatingSessionByURI(uri);
	
	return result;
}

LLVivoxVoiceClient::sessionStatePtr_t LLVivoxVoiceClient::findSession(const LLUUID &participant_id)
{
    sessionStatePtr_t result = sessionState::matchSessionByParticipant(participant_id);
	
	return result;
}

LLVivoxVoiceClient::sessionStatePtr_t LLVivoxVoiceClient::addSession(const std::string &uri, const std::string &handle)
{
    sessionStatePtr_t result;
	
	if(handle.empty())
	{
        // No handle supplied.
        // Check whether there's already a session with this URI
        result = sessionState::matchSessionByURI(uri);
	}
	else // (!handle.empty())
	{
		// Check for an existing session with this handle
		sessionMap::iterator iter = mSessionsByHandle.find(handle);
		
		if(iter != mSessionsByHandle.end())
		{
			result = iter->second;
		}
	}

	if(!result)
	{
		// No existing session found.
		
		LL_DEBUGS("Voice") << "adding new session: handle \"" << handle << "\" URI " << uri << LL_ENDL;
        result = sessionState::createSession();
		result->mSIPURI = uri;
		result->mHandle = handle;

		if (LLVoiceClient::instance().getVoiceEffectEnabled())
		{
			result->mVoiceFontID = LLVoiceClient::instance().getVoiceEffectDefault();
		}

		if(!result->mHandle.empty())
		{
            // *TODO: Rider: This concerns me.  There is a path (via switchChannel) where 
            // we do not track the session.  In theory this means that we could end up with 
            // a mAuidoSession that does not match the session tracked in mSessionsByHandle
			mSessionsByHandle.insert(sessionMap::value_type(result->mHandle, result));
		}
	}
	else
	{
		// Found an existing session
		
		if(uri != result->mSIPURI)
		{
			// TODO: Should this be an internal error?
			LL_DEBUGS("Voice") << "changing uri from " << result->mSIPURI << " to " << uri << LL_ENDL;
			setSessionURI(result, uri);
		}

		if(handle != result->mHandle)
		{
			if(handle.empty())
			{
				// There's at least one race condition where where addSession was clearing an existing session handle, which caused things to break.
				LL_DEBUGS("Voice") << "NOT clearing handle " << result->mHandle << LL_ENDL;
			}
			else
			{
				// TODO: Should this be an internal error?
				LL_DEBUGS("Voice") << "changing handle from " << result->mHandle << " to " << handle << LL_ENDL;
				setSessionHandle(result, handle);
			}
		}
		
		LL_DEBUGS("Voice") << "returning existing session: handle " << handle << " URI " << uri << LL_ENDL;
	}

	verifySessionState();
		
	return result;
}

void LLVivoxVoiceClient::clearSessionHandle(const sessionStatePtr_t &session)
{
    if (session)
    {
        if (!session->mHandle.empty())
        {
            sessionMap::iterator iter = mSessionsByHandle.find(session->mHandle);
            if (iter != mSessionsByHandle.end())
            {
                mSessionsByHandle.erase(iter);
            }
        }
        else
        {
            LL_WARNS("Voice") << "Session has empty handle!" << LL_ENDL;
        }
    }
    else
    {
        LL_WARNS("Voice") << "Attempt to clear NULL session!" << LL_ENDL;
    }

}

void LLVivoxVoiceClient::setSessionHandle(const sessionStatePtr_t &session, const std::string &handle)
{
	// Have to remove the session from the handle-indexed map before changing the handle, or things will break badly.
	
	if(!session->mHandle.empty())
	{
		// Remove session from the map if it should have been there.
		sessionMap::iterator iter = mSessionsByHandle.find(session->mHandle);
		if(iter != mSessionsByHandle.end())
		{
			if(iter->second != session)
			{
				LL_WARNS("Voice") << "Internal error: session mismatch! Session may have been duplicated. Removing version in map." << LL_ENDL;
			}

			mSessionsByHandle.erase(iter);
		}
		else
		{
            LL_WARNS("Voice") << "Attempt to remove session with handle " << session->mHandle << " not found in map!" << LL_ENDL;
		}
	}
			
	session->mHandle = handle;

	if(!handle.empty())
	{
		mSessionsByHandle.insert(sessionMap::value_type(session->mHandle, session));
	}

	verifySessionState();
}

void LLVivoxVoiceClient::setSessionURI(const sessionStatePtr_t &session, const std::string &uri)
{
	// There used to be a map of session URIs to sessions, which made this complex....
	session->mSIPURI = uri;

	verifySessionState();
}

void LLVivoxVoiceClient::deleteSession(const sessionStatePtr_t &session)
{
	// Remove the session from the handle map
	if(!session->mHandle.empty())
	{
		sessionMap::iterator iter = mSessionsByHandle.find(session->mHandle);
		if(iter != mSessionsByHandle.end())
		{
			if(iter->second != session)
			{
				LL_WARNS("Voice") << "Internal error: session mismatch, removing session in map." << LL_ENDL;
			}
			mSessionsByHandle.erase(iter);
		}
	}

	// At this point, the session should be unhooked from all lists and all state should be consistent.
	verifySessionState();

	// If this is the current audio session, clean up the pointer which will soon be dangling.
	if(mAudioSession == session)
	{
		mAudioSession.reset();
		mAudioSessionChanged = true;
	}

	// ditto for the next audio session
	if(mNextAudioSession == session)
	{
		mNextAudioSession.reset();
	}

}

void LLVivoxVoiceClient::deleteAllSessions()
{
	LL_DEBUGS("Voice") << LL_ENDL;

    while (!mSessionsByHandle.empty())
	{
        const sessionStatePtr_t session = mSessionsByHandle.begin()->second;
        deleteSession(session);
	}
	
}

void LLVivoxVoiceClient::verifySessionState(void)
{
    LL_DEBUGS("Voice") << "Sessions in handle map=" << mSessionsByHandle.size() << LL_ENDL;
    sessionState::VerifySessions();
}

void LLVivoxVoiceClient::addObserver(LLVoiceClientParticipantObserver* observer)
{
	mParticipantObservers.insert(observer);
}

void LLVivoxVoiceClient::removeObserver(LLVoiceClientParticipantObserver* observer)
{
	mParticipantObservers.erase(observer);
}

void LLVivoxVoiceClient::notifyParticipantObservers()
{
	for (observer_set_t::iterator it = mParticipantObservers.begin();
		it != mParticipantObservers.end();
		)
	{
		LLVoiceClientParticipantObserver* observer = *it;
		observer->onParticipantsChanged();
		// In case onParticipantsChanged() deleted an entry.
		it = mParticipantObservers.upper_bound(observer);
	}
}

void LLVivoxVoiceClient::addObserver(LLVoiceClientStatusObserver* observer)
{
	mStatusObservers.insert(observer);
}

void LLVivoxVoiceClient::removeObserver(LLVoiceClientStatusObserver* observer)
{
	mStatusObservers.erase(observer);
}

void LLVivoxVoiceClient::notifyStatusObservers(LLVoiceClientStatusObserver::EStatusType status)
{
    LL_DEBUGS("Voice") << "( " << LLVoiceClientStatusObserver::status2string(status) << " )"
                       << " mAudioSession=" << mAudioSession
                       << LL_ENDL;

	if(mAudioSession)
	{
		if(status == LLVoiceClientStatusObserver::ERROR_UNKNOWN)
		{
			switch(mAudioSession->mErrorStatusCode)
			{
				case 20713:		status = LLVoiceClientStatusObserver::ERROR_CHANNEL_FULL; 		break;
				case 20714:		status = LLVoiceClientStatusObserver::ERROR_CHANNEL_LOCKED; 	break;
				case 20715:
					//invalid channel, we may be using a set of poorly cached
					//info
					status = LLVoiceClientStatusObserver::ERROR_NOT_AVAILABLE;
					break;
				case 1009:
					//invalid username and password
					status = LLVoiceClientStatusObserver::ERROR_NOT_AVAILABLE;
					break;
			}

			// Reset the error code to make sure it won't be reused later by accident.
			mAudioSession->mErrorStatusCode = 0;
		}
		else if(status == LLVoiceClientStatusObserver::STATUS_LEFT_CHANNEL)
		{
			switch(mAudioSession->mErrorStatusCode)
			{
				case HTTP_NOT_FOUND:	// NOT_FOUND
				// *TODO: Should this be 503?
				case 480:	// TEMPORARILY_UNAVAILABLE
				case HTTP_REQUEST_TIME_OUT:	// REQUEST_TIMEOUT
					// call failed because other user was not available
					// treat this as an error case
					status = LLVoiceClientStatusObserver::ERROR_NOT_AVAILABLE;

					// Reset the error code to make sure it won't be reused later by accident.
					mAudioSession->mErrorStatusCode = 0;
				break;
			}
		}
	}
		
	LL_DEBUGS("Voice") 
		<< " " << LLVoiceClientStatusObserver::status2string(status)  
		<< ", session URI " << getAudioSessionURI() 
		<< ", proximal is " << inSpatialChannel()
        << LL_ENDL;

	for (status_observer_set_t::iterator it = mStatusObservers.begin();
		it != mStatusObservers.end();
		)
	{
		LLVoiceClientStatusObserver* observer = *it;
		observer->onChange(status, getAudioSessionURI(), inSpatialChannel());
		// In case onError() deleted an entry.
		it = mStatusObservers.upper_bound(observer);
	}

	// skipped to avoid speak button blinking
	if (   status != LLVoiceClientStatusObserver::STATUS_JOINING
		&& status != LLVoiceClientStatusObserver::STATUS_LEFT_CHANNEL
		&& status != LLVoiceClientStatusObserver::STATUS_VOICE_DISABLED)
	{
		// <FS:Ansariel> Bypass LLCachedControls for voice status update
		//bool voice_status = LLVoiceClient::getInstance()->voiceEnabled() && LLVoiceClient::getInstance()->isVoiceWorking();
		bool voice_status = LLVoiceClient::getInstance()->voiceEnabled(true) && LLVoiceClient::getInstance()->isVoiceWorking();
		// </FS:Ansariel>

		gAgent.setVoiceConnected(voice_status);

		if (voice_status)
		{
			LLFirstUse::speak(true);
		}
	}
}

void LLVivoxVoiceClient::addObserver(LLFriendObserver* observer)
{
	mFriendObservers.insert(observer);
}

void LLVivoxVoiceClient::removeObserver(LLFriendObserver* observer)
{
	mFriendObservers.erase(observer);
}

void LLVivoxVoiceClient::notifyFriendObservers()
{
	for (friend_observer_set_t::iterator it = mFriendObservers.begin();
		it != mFriendObservers.end();
		)
	{
		LLFriendObserver* observer = *it;
		it++;
		// The only friend-related thing we notify on is online/offline transitions.
		observer->changed(LLFriendObserver::ONLINE);
	}
}

void LLVivoxVoiceClient::lookupName(const LLUUID &id)
{
	if (mAvatarNameCacheConnection.connected())
	{
		mAvatarNameCacheConnection.disconnect();
	}
	mAvatarNameCacheConnection = LLAvatarNameCache::get(id, boost::bind(&LLVivoxVoiceClient::onAvatarNameCache, this, _1, _2));
}

void LLVivoxVoiceClient::onAvatarNameCache(const LLUUID& agent_id,
										   const LLAvatarName& av_name)
{
	mAvatarNameCacheConnection.disconnect();
	std::string display_name = av_name.getDisplayName();
	avatarNameResolved(agent_id, display_name);
}

void LLVivoxVoiceClient::predAvatarNameResolution(const LLVivoxVoiceClient::sessionStatePtr_t &session, LLUUID id, std::string name)
{
    participantStatePtr_t participant(session->findParticipantByID(id));
    if (participant)
    {
        // Found -- fill in the name
        participant->mAccountName = name;
        // and post a "participants updated" message to listeners later.
        session->mParticipantsChanged = true;
    }

    // Check whether this is a p2p session whose caller name just resolved
    if (session->mCallerID == id)
    {
        // this session's "caller ID" just resolved.  Fill in the name.
        session->mName = name;
        if (session->mTextInvitePending)
        {
            session->mTextInvitePending = false;

            // We don't need to call LLIMMgr::getInstance()->addP2PSession() here.  The first incoming message will create the panel.				
        }
        if (session->mVoiceInvitePending)
        {
            session->mVoiceInvitePending = false;

            LLIMMgr::getInstance()->inviteToSession(
                session->mIMSessionID,
                session->mName,
                session->mCallerID,
                session->mName,
                IM_SESSION_P2P_INVITE,
                LLIMMgr::INVITATION_TYPE_VOICE,
                session->mHandle,
                session->mSIPURI);
        }

    }
}

void LLVivoxVoiceClient::avatarNameResolved(const LLUUID &id, const std::string &name)
{
    sessionState::for_each(boost::bind(predAvatarNameResolution, _1, id, name));
}

bool LLVivoxVoiceClient::setVoiceEffect(const LLUUID& id)
{
	if (!mAudioSession)
	{
		return false;
	}

	if (!id.isNull())
	{
		if (mVoiceFontMap.empty())
		{
			LL_DEBUGS("Voice") << "Voice fonts not available." << LL_ENDL;
			return false;
		}
		else if (mVoiceFontMap.find(id) == mVoiceFontMap.end())
		{
			LL_DEBUGS("Voice") << "Invalid voice font " << id << LL_ENDL;
			return false;
		}
	}

	// *TODO: Check for expired fonts?
	mAudioSession->mVoiceFontID = id;

	// *TODO: Separate voice font defaults for spatial chat and IM?
	gSavedPerAccountSettings.setString("VoiceEffectDefault", id.asString());

	sessionSetVoiceFontSendMessage(mAudioSession);
	notifyVoiceFontObservers();

	return true;
}

const LLUUID LLVivoxVoiceClient::getVoiceEffect()
{
	return mAudioSession ? mAudioSession->mVoiceFontID : LLUUID::null;
}

LLSD LLVivoxVoiceClient::getVoiceEffectProperties(const LLUUID& id)
{
	LLSD sd;

	voice_font_map_t::iterator iter = mVoiceFontMap.find(id);
	if (iter != mVoiceFontMap.end())
	{
		sd["template_only"] = false;
	}
	else
	{
		// Voice effect is not in the voice font map, see if there is a template
		iter = mVoiceFontTemplateMap.find(id);
		if (iter == mVoiceFontTemplateMap.end())
		{
			LL_WARNS("Voice") << "Voice effect " << id << "not found." << LL_ENDL;
			return sd;
		}
		sd["template_only"] = true;
	}

	voiceFontEntry *font = iter->second;
	sd["name"] = font->mName;
	sd["expiry_date"] = font->mExpirationDate;
	sd["is_new"] = font->mIsNew;

	return sd;
}

LLVivoxVoiceClient::voiceFontEntry::voiceFontEntry(LLUUID& id) :
	mID(id),
	mFontIndex(0),
	mFontType(VOICE_FONT_TYPE_NONE),
	mFontStatus(VOICE_FONT_STATUS_NONE),
	mIsNew(false)
{
	mExpiryTimer.stop();
	mExpiryWarningTimer.stop();
}

LLVivoxVoiceClient::voiceFontEntry::~voiceFontEntry()
{
}

void LLVivoxVoiceClient::refreshVoiceEffectLists(bool clear_lists)
{
	if (clear_lists)
	{
		mVoiceFontsReceived = false;
		deleteAllVoiceFonts();
		deleteVoiceFontTemplates();
	}

	accountGetSessionFontsSendMessage();
	accountGetTemplateFontsSendMessage();
}

const voice_effect_list_t& LLVivoxVoiceClient::getVoiceEffectList() const
{
	return mVoiceFontList;
}

const voice_effect_list_t& LLVivoxVoiceClient::getVoiceEffectTemplateList() const
{
	return mVoiceFontTemplateList;
}

void LLVivoxVoiceClient::addVoiceFont(const S32 font_index,
								 const std::string &name,
								 const std::string &description,
								 const LLDate &expiration_date,
								 bool has_expired,
								 const S32 font_type,
								 const S32 font_status,
								 const bool template_font)
{
	// Vivox SessionFontIDs are not guaranteed to remain the same between
	// sessions or grids so use a UUID for the name.

	// If received name is not a UUID, fudge one by hashing the name and type.
	LLUUID font_id;
	if (LLUUID::validate(name))
	{
		font_id = LLUUID(name);
	}
	else
	{
		font_id.generate(STRINGIZE(font_type << ":" << name));
	}

	voiceFontEntry *font = NULL;

	voice_font_map_t& font_map = template_font ? mVoiceFontTemplateMap : mVoiceFontMap;
	voice_effect_list_t& font_list = template_font ? mVoiceFontTemplateList : mVoiceFontList;

	// Check whether we've seen this font before.
	voice_font_map_t::iterator iter = font_map.find(font_id);
	bool new_font = (iter == font_map.end());

	// Override the has_expired flag if we have passed the expiration_date as a double check.
	if (expiration_date.secondsSinceEpoch() < (LLDate::now().secondsSinceEpoch() + VOICE_FONT_EXPIRY_INTERVAL))
	{
		has_expired = true;
	}

	if (has_expired)
	{
		LL_DEBUGS("VoiceFont") << "Expired " << (template_font ? "Template " : "")
		<< expiration_date.asString() << " " << font_id
		<< " (" << font_index << ") " << name << LL_ENDL;

		// Remove existing session fonts that have expired since we last saw them.
		if (!new_font && !template_font)
		{
			deleteVoiceFont(font_id);
		}
		return;
	}

	if (new_font)
	{
		// If it is a new font create a new entry.
		font = new voiceFontEntry(font_id);
	}
	else
	{
		// Not a new font, update the existing entry
		font = iter->second;
	}

	if (font)
	{
		font->mFontIndex = font_index;
		// Use the description for the human readable name if available, as the
		// "name" may be a UUID.
		font->mName = description.empty() ? name : description;
		font->mFontType = font_type;
		font->mFontStatus = font_status;

		// If the font is new or the expiration date has changed the expiry timers need updating.
		if (!template_font && (new_font || font->mExpirationDate != expiration_date))
		{
			font->mExpirationDate = expiration_date;

			// Set the expiry timer to trigger a notification when the voice font can no longer be used.
			font->mExpiryTimer.start();
			font->mExpiryTimer.setExpiryAt(expiration_date.secondsSinceEpoch() - VOICE_FONT_EXPIRY_INTERVAL);

			// Set the warning timer to some interval before actual expiry.
			S32 warning_time = gSavedSettings.getS32("VoiceEffectExpiryWarningTime");
			if (warning_time != 0)
			{
				font->mExpiryWarningTimer.start();
				F64 expiry_time = (expiration_date.secondsSinceEpoch() - (F64)warning_time);
				font->mExpiryWarningTimer.setExpiryAt(expiry_time - VOICE_FONT_EXPIRY_INTERVAL);
			}
			else
			{
				// Disable the warning timer.
				font->mExpiryWarningTimer.stop();
			}

			 // Only flag new session fonts after the first time we have fetched the list.
			if (mVoiceFontsReceived)
			{
				font->mIsNew = true;
				mVoiceFontsNew = true;
			}
		}

		LL_DEBUGS("VoiceFont") << (template_font ? "Template " : "")
			<< font->mExpirationDate.asString() << " " << font->mID
			<< " (" << font->mFontIndex << ") " << name << LL_ENDL;

		if (new_font)
		{
			font_map.insert(voice_font_map_t::value_type(font->mID, font));
			font_list.insert(voice_effect_list_t::value_type(font->mName, font->mID));
		}

		mVoiceFontListDirty = true;

		// Debugging stuff

		if (font_type < VOICE_FONT_TYPE_NONE || font_type >= VOICE_FONT_TYPE_UNKNOWN)
		{
			LL_WARNS("VoiceFont") << "Unknown voice font type: " << font_type << LL_ENDL;
		}
		if (font_status < VOICE_FONT_STATUS_NONE || font_status >= VOICE_FONT_STATUS_UNKNOWN)
		{
			LL_WARNS("VoiceFont") << "Unknown voice font status: " << font_status << LL_ENDL;
		}
	}
}

void LLVivoxVoiceClient::expireVoiceFonts()
{
	// *TODO: If we are selling voice fonts in packs, there are probably
	// going to be a number of fonts with the same expiration time, so would
	// be more efficient to just keep a list of expiration times rather
	// than checking each font individually.

	bool have_expired = false;
	bool will_expire = false;
	bool expired_in_use = false;

	LLUUID current_effect = LLVoiceClient::instance().getVoiceEffectDefault();

	voice_font_map_t::iterator iter;
	for (iter = mVoiceFontMap.begin(); iter != mVoiceFontMap.end(); ++iter)
	{
		voiceFontEntry* voice_font = iter->second;
		LLFrameTimer& expiry_timer  = voice_font->mExpiryTimer;
		LLFrameTimer& warning_timer = voice_font->mExpiryWarningTimer;

		// Check for expired voice fonts
		if (expiry_timer.getStarted() && expiry_timer.hasExpired())
		{
			// Check whether it is the active voice font
			if (voice_font->mID == current_effect)
			{
				// Reset to no voice effect.
				setVoiceEffect(LLUUID::null);
				expired_in_use = true;
			}

			LL_DEBUGS("Voice") << "Voice Font " << voice_font->mName << " has expired." << LL_ENDL;
			deleteVoiceFont(voice_font->mID);
			have_expired = true;
		}

		// Check for voice fonts that will expire in less that the warning time
		if (warning_timer.getStarted() && warning_timer.hasExpired())
		{
			LL_DEBUGS("VoiceFont") << "Voice Font " << voice_font->mName << " will expire soon." << LL_ENDL;
			will_expire = true;
			warning_timer.stop();
		}
	}

	LLSD args;
	args["URL"] = LLTrans::getString("voice_morphing_url");
	args["PREMIUM_URL"] = LLTrans::getString("premium_voice_morphing_url");

	// Give a notification if any voice fonts have expired.
	if (have_expired)
	{
		if (expired_in_use)
		{
			LLNotificationsUtil::add("VoiceEffectsExpiredInUse", args);
		}
		else
		{
			LLNotificationsUtil::add("VoiceEffectsExpired", args);
		}

		// Refresh voice font lists in the UI.
		notifyVoiceFontObservers();
	}

	// Give a warning notification if any voice fonts are due to expire.
	if (will_expire)
	{
		S32Seconds seconds(gSavedSettings.getS32("VoiceEffectExpiryWarningTime"));
		args["INTERVAL"] = llformat("%d", LLUnit<S32, LLUnits::Days>(seconds).value());

		LLNotificationsUtil::add("VoiceEffectsWillExpire", args);
	}
}

void LLVivoxVoiceClient::deleteVoiceFont(const LLUUID& id)
{
	// Remove the entry from the voice font list.
	voice_effect_list_t::iterator list_iter = mVoiceFontList.begin();
	while (list_iter != mVoiceFontList.end())
	{
		if (list_iter->second == id)
		{
			LL_DEBUGS("VoiceFont") << "Removing " << id << " from the voice font list." << LL_ENDL;
            list_iter = mVoiceFontList.erase(list_iter);
			mVoiceFontListDirty = true;
		}
		else
		{
			++list_iter;
		}
	}

	// Find the entry in the voice font map and erase its data.
	voice_font_map_t::iterator map_iter = mVoiceFontMap.find(id);
	if (map_iter != mVoiceFontMap.end())
	{
		delete map_iter->second;
	}

	// Remove the entry from the voice font map.
	mVoiceFontMap.erase(map_iter);
}

void LLVivoxVoiceClient::deleteAllVoiceFonts()
{
	mVoiceFontList.clear();

	voice_font_map_t::iterator iter;
	for (iter = mVoiceFontMap.begin(); iter != mVoiceFontMap.end(); ++iter)
	{
		delete iter->second;
	}
	mVoiceFontMap.clear();
}

void LLVivoxVoiceClient::deleteVoiceFontTemplates()
{
	mVoiceFontTemplateList.clear();

	voice_font_map_t::iterator iter;
	for (iter = mVoiceFontTemplateMap.begin(); iter != mVoiceFontTemplateMap.end(); ++iter)
	{
		delete iter->second;
	}
	mVoiceFontTemplateMap.clear();
}

S32 LLVivoxVoiceClient::getVoiceFontIndex(const LLUUID& id) const
{
	S32 result = 0;
	if (!id.isNull())
	{
		voice_font_map_t::const_iterator it = mVoiceFontMap.find(id);
		if (it != mVoiceFontMap.end())
		{
			result = it->second->mFontIndex;
		}
		else
		{
			LL_WARNS("VoiceFont") << "Selected voice font " << id << " is not available." << LL_ENDL;
		}
	}
	return result;
}

S32 LLVivoxVoiceClient::getVoiceFontTemplateIndex(const LLUUID& id) const
{
	S32 result = 0;
	if (!id.isNull())
	{
		voice_font_map_t::const_iterator it = mVoiceFontTemplateMap.find(id);
		if (it != mVoiceFontTemplateMap.end())
		{
			result = it->second->mFontIndex;
		}
		else
		{
			LL_WARNS("VoiceFont") << "Selected voice font template " << id << " is not available." << LL_ENDL;
		}
	}
	return result;
}

void LLVivoxVoiceClient::accountGetSessionFontsSendMessage()
{
	if(mAccountLoggedIn)
	{
		std::ostringstream stream;

		LL_DEBUGS("VoiceFont") << "Requesting voice font list." << LL_ENDL;

		stream
		<< "<Request requestId=\"" << mCommandCookie++ << "\" action=\"Account.GetSessionFonts.1\">"
		<< "<AccountHandle>" << LLVivoxSecurity::getInstance()->accountHandle() << "</AccountHandle>"
		<< "</Request>"
		<< "\n\n\n";

		writeString(stream.str());
	}
}

void LLVivoxVoiceClient::accountGetTemplateFontsSendMessage()
{
	if(mAccountLoggedIn)
	{
		std::ostringstream stream;

		LL_DEBUGS("VoiceFont") << "Requesting voice font template list." << LL_ENDL;

		stream
		<< "<Request requestId=\"" << mCommandCookie++ << "\" action=\"Account.GetTemplateFonts.1\">"
		<< "<AccountHandle>" << LLVivoxSecurity::getInstance()->accountHandle() << "</AccountHandle>"
		<< "</Request>"
		<< "\n\n\n";

		writeString(stream.str());
	}
}

void LLVivoxVoiceClient::sessionSetVoiceFontSendMessage(const sessionStatePtr_t &session)
{
	S32 font_index = getVoiceFontIndex(session->mVoiceFontID);
	LL_DEBUGS("VoiceFont") << "Requesting voice font: " << session->mVoiceFontID << " (" << font_index << "), session handle: " << session->mHandle << LL_ENDL;

	std::ostringstream stream;

	stream
	<< "<Request requestId=\"" << mCommandCookie++ << "\" action=\"Session.SetVoiceFont.1\">"
	<< "<SessionHandle>" << session->mHandle << "</SessionHandle>"
	<< "<SessionFontID>" << font_index << "</SessionFontID>"
	<< "</Request>\n\n\n";

	writeString(stream.str());
}

void LLVivoxVoiceClient::accountGetSessionFontsResponse(int statusCode, const std::string &statusString)
{
    if (mIsWaitingForFonts)
    {
        // *TODO: We seem to get multiple events of this type.  Should figure a way to advance only after
        // receiving the last one.
        LLSD result(LLSDMap("voice_fonts", LLSD::Boolean(true)));

        mVivoxPump.post(result);
    }
	notifyVoiceFontObservers();
	mVoiceFontsReceived = true;
}

void LLVivoxVoiceClient::accountGetTemplateFontsResponse(int statusCode, const std::string &statusString)
{
	// Voice font list entries were updated via addVoiceFont() during parsing.
	notifyVoiceFontObservers();
}
void LLVivoxVoiceClient::addObserver(LLVoiceEffectObserver* observer)
{
	mVoiceFontObservers.insert(observer);
}

void LLVivoxVoiceClient::removeObserver(LLVoiceEffectObserver* observer)
{
	mVoiceFontObservers.erase(observer);
}

// method checks the item in VoiceMorphing menu for appropriate current voice font
bool LLVivoxVoiceClient::onCheckVoiceEffect(const std::string& voice_effect_name)
{
	LLVoiceEffectInterface * effect_interfacep = LLVoiceClient::instance().getVoiceEffectInterface();
	if (NULL != effect_interfacep)
	{
		const LLUUID& currect_voice_effect_id = effect_interfacep->getVoiceEffect();

		if (currect_voice_effect_id.isNull())
		{
			if (voice_effect_name == "NoVoiceMorphing")
			{
				return true;
			}
		}
		else
		{
			const LLSD& voice_effect_props = effect_interfacep->getVoiceEffectProperties(currect_voice_effect_id);
			if (voice_effect_props["name"].asString() == voice_effect_name)
			{
				return true;
			}
		}
	}

	return false;
}

// method changes voice font for selected VoiceMorphing menu item
void LLVivoxVoiceClient::onClickVoiceEffect(const std::string& voice_effect_name)
{
	LLVoiceEffectInterface * effect_interfacep = LLVoiceClient::instance().getVoiceEffectInterface();
	if (NULL != effect_interfacep)
	{
		if (voice_effect_name == "NoVoiceMorphing")
		{
			effect_interfacep->setVoiceEffect(LLUUID());
			return;
		}
		const voice_effect_list_t& effect_list = effect_interfacep->getVoiceEffectList();
		if (!effect_list.empty())
		{
			for (voice_effect_list_t::const_iterator it = effect_list.begin(); it != effect_list.end(); ++it)
			{
				if (voice_effect_name == it->first)
				{
					effect_interfacep->setVoiceEffect(it->second);
					return;
				}
			}
		}
	}
}

// it updates VoiceMorphing menu items in accordance with purchased properties 
void LLVivoxVoiceClient::updateVoiceMorphingMenu()
{
	if (mVoiceFontListDirty)
	{
		LLVoiceEffectInterface * effect_interfacep = LLVoiceClient::instance().getVoiceEffectInterface();
		if (effect_interfacep)
		{
			const voice_effect_list_t& effect_list = effect_interfacep->getVoiceEffectList();
			if (!effect_list.empty())
			{
				LLMenuGL * voice_morphing_menup = gMenuBarView->findChildMenuByName("VoiceMorphing", TRUE);

				if (NULL != voice_morphing_menup)
				{
					S32 items = voice_morphing_menup->getItemCount();
					if (items > 0)
					{
						voice_morphing_menup->erase(1, items - 3, false);

						S32 pos = 1;
						for (voice_effect_list_t::const_iterator it = effect_list.begin(); it != effect_list.end(); ++it)
						{
							LLMenuItemCheckGL::Params p;
							p.name = it->first;
							p.label = it->first;
							p.on_check.function(boost::bind(&LLVivoxVoiceClient::onCheckVoiceEffect, this, it->first));
							p.on_click.function(boost::bind(&LLVivoxVoiceClient::onClickVoiceEffect, this, it->first));
							LLMenuItemCheckGL * voice_effect_itemp = LLUICtrlFactory::create<LLMenuItemCheckGL>(p);
							voice_morphing_menup->insert(pos++, voice_effect_itemp, false);
						}

						voice_morphing_menup->needsArrange();
					}
				}
			}
		}
	}
}
void LLVivoxVoiceClient::notifyVoiceFontObservers()
{
    LL_DEBUGS("VoiceFont") << "Notifying voice effect observers. Lists changed: " << mVoiceFontListDirty << LL_ENDL;

    updateVoiceMorphingMenu();

    for (voice_font_observer_set_t::iterator it = mVoiceFontObservers.begin();
            it != mVoiceFontObservers.end();)
    {
        LLVoiceEffectObserver* observer = *it;
        observer->onVoiceEffectChanged(mVoiceFontListDirty);
        // In case onVoiceEffectChanged() deleted an entry.
        it = mVoiceFontObservers.upper_bound(observer);
    }
    mVoiceFontListDirty = false;

	// If new Voice Fonts have been added notify the user.
    if (mVoiceFontsNew)
    {
        if (mVoiceFontsReceived)
        {
            LLNotificationsUtil::add("VoiceEffectsNew");
        }
        mVoiceFontsNew = false;
    }
}

void LLVivoxVoiceClient::enablePreviewBuffer(bool enable)
{
    LLSD result;
    mCaptureBufferMode = enable;

    if (enable)
        result["recplay"] = "start";
    else
        result["recplay"] = "quit";

    mVivoxPump.post(result);

	if(mCaptureBufferMode && mIsInChannel)
	{
		LL_DEBUGS("Voice") << "no channel" << LL_ENDL;
		sessionTerminate();
	}
}

void LLVivoxVoiceClient::recordPreviewBuffer()
{
	if (!mCaptureBufferMode)
	{
		LL_DEBUGS("Voice") << "Not in voice effect preview mode, cannot start recording." << LL_ENDL;
		mCaptureBufferRecording = false;
		return;
	}

	mCaptureBufferRecording = true;

    LLSD result(LLSDMap("recplay", "record"));
    mVivoxPump.post(result);
}

void LLVivoxVoiceClient::playPreviewBuffer(const LLUUID& effect_id)
{
	if (!mCaptureBufferMode)
	{
		LL_DEBUGS("Voice") << "Not in voice effect preview mode, no buffer to play." << LL_ENDL;
		mCaptureBufferRecording = false;
		return;
	}

	if (!mCaptureBufferRecorded)
	{
		// Can't play until we have something recorded!
		mCaptureBufferPlaying = false;
		return;
	}

	mPreviewVoiceFont = effect_id;
	mCaptureBufferPlaying = true;

    LLSD result(LLSDMap("recplay", "playback"));
    mVivoxPump.post(result);
}

void LLVivoxVoiceClient::stopPreviewBuffer()
{
	mCaptureBufferRecording = false;
	mCaptureBufferPlaying = false;

    LLSD result(LLSDMap("recplay", "quit"));
    mVivoxPump.post(result);
}

bool LLVivoxVoiceClient::isPreviewRecording()
{
	return (mCaptureBufferMode && mCaptureBufferRecording);
}

bool LLVivoxVoiceClient::isPreviewPlaying()
{
	return (mCaptureBufferMode && mCaptureBufferPlaying);
}

void LLVivoxVoiceClient::captureBufferRecordStartSendMessage()
{	if(mAccountLoggedIn)
	{
		std::ostringstream stream;

		LL_DEBUGS("Voice") << "Starting audio capture to buffer." << LL_ENDL;

		// Start capture
		stream
		<< "<Request requestId=\"" << mCommandCookie++ << "\" action=\"Aux.StartBufferCapture.1\">"
		<< "</Request>"
		<< "\n\n\n";

		// Unmute the mic
		stream << "<Request requestId=\"" << mCommandCookie++ << "\" action=\"Connector.MuteLocalMic.1\">"
			<< "<ConnectorHandle>" << LLVivoxSecurity::getInstance()->connectorHandle() << "</ConnectorHandle>"
			<< "<Value>false</Value>"
		<< "</Request>\n\n\n";

		// Dirty the mute mic state so that it will get reset when we finishing previewing
		mMuteMicDirty = true;

		writeString(stream.str());
	}
}

void LLVivoxVoiceClient::captureBufferRecordStopSendMessage()
{
	if(mAccountLoggedIn)
	{
		std::ostringstream stream;

		LL_DEBUGS("Voice") << "Stopping audio capture to buffer." << LL_ENDL;

		// Mute the mic. Mic mute state was dirtied at recording start, so will be reset when finished previewing.
		stream << "<Request requestId=\"" << mCommandCookie++ << "\" action=\"Connector.MuteLocalMic.1\">"
			<< "<ConnectorHandle>" << LLVivoxSecurity::getInstance()->connectorHandle() << "</ConnectorHandle>"
			<< "<Value>true</Value>"
		<< "</Request>\n\n\n";

		// Stop capture
		stream
		<< "<Request requestId=\"" << mCommandCookie++ << "\" action=\"Aux.CaptureAudioStop.1\">"
			<< "<AccountHandle>" << LLVivoxSecurity::getInstance()->accountHandle() << "</AccountHandle>"
		<< "</Request>"
		<< "\n\n\n";

		writeString(stream.str());
	}
}

void LLVivoxVoiceClient::captureBufferPlayStartSendMessage(const LLUUID& voice_font_id)
{
	if(mAccountLoggedIn)
	{
		// Track how may play requests are sent, so we know how many stop events to
		// expect before play actually stops.
		++mPlayRequestCount;

		std::ostringstream stream;

		LL_DEBUGS("Voice") << "Starting audio buffer playback." << LL_ENDL;

		S32 font_index = getVoiceFontTemplateIndex(voice_font_id);
		LL_DEBUGS("Voice") << "With voice font: " << voice_font_id << " (" << font_index << ")" << LL_ENDL;

		stream
		<< "<Request requestId=\"" << mCommandCookie++ << "\" action=\"Aux.PlayAudioBuffer.1\">"
			<< "<AccountHandle>" << LLVivoxSecurity::getInstance()->accountHandle() << "</AccountHandle>"
			<< "<TemplateFontID>" << font_index << "</TemplateFontID>"
			<< "<FontDelta />"
		<< "</Request>"
		<< "\n\n\n";

		writeString(stream.str());
	}
}

void LLVivoxVoiceClient::captureBufferPlayStopSendMessage()
{
	if(mAccountLoggedIn)
	{
		std::ostringstream stream;

		LL_DEBUGS("Voice") << "Stopping audio buffer playback." << LL_ENDL;

		stream
		<< "<Request requestId=\"" << mCommandCookie++ << "\" action=\"Aux.RenderAudioStop.1\">"
			<< "<AccountHandle>" << LLVivoxSecurity::getInstance()->accountHandle() << "</AccountHandle>"
		<< "</Request>"
		<< "\n\n\n";

		writeString(stream.str());
	}
}

LLVivoxProtocolParser::LLVivoxProtocolParser()
{
	parser = XML_ParserCreate(NULL);
	
	reset();
}

void LLVivoxProtocolParser::reset()
{
	responseDepth = 0;
	ignoringTags = false;
	accumulateText = false;
	energy = 0.f;
	hasText = false;
	hasAudio = false;
	hasVideo = false;
	terminated = false;
	ignoreDepth = 0;
	isChannel = false;
	incoming = false;
	enabled = false;
	isEvent = false;
	isLocallyMuted = false;
	isModeratorMuted = false;
	isSpeaking = false;
	participantType = 0;
	returnCode = -1;
	state = 0;
	statusCode = 0;
	volume = 0;
	textBuffer.clear();
	alias.clear();
	numberOfAliases = 0;
	applicationString.clear();
}

//virtual 
LLVivoxProtocolParser::~LLVivoxProtocolParser()
{
	if (parser)
		XML_ParserFree(parser);
}

static LLTrace::BlockTimerStatHandle FTM_VIVOX_PROCESS("Vivox Process");

// virtual
LLIOPipe::EStatus LLVivoxProtocolParser::process_impl(
													  const LLChannelDescriptors& channels,
													  buffer_ptr_t& buffer,
													  bool& eos,
													  LLSD& context,
													  LLPumpIO* pump)
{
	LL_RECORD_BLOCK_TIME(FTM_VIVOX_PROCESS);
	LLBufferStream istr(channels, buffer.get());
	std::ostringstream ostr;
	while (istr.good())
	{
		char buf[1024];
		istr.read(buf, sizeof(buf));
		mInput.append(buf, istr.gcount());
	}
	
	// Look for input delimiter(s) in the input buffer.  If one is found, send the message to the xml parser.
	int start = 0;
	int delim;
	while((delim = mInput.find("\n\n\n", start)) != std::string::npos)
	{	
		
		// Reset internal state of the LLVivoxProtocolParser (no effect on the expat parser)
		reset();
		
		XML_ParserReset(parser, NULL);
		XML_SetElementHandler(parser, ExpatStartTag, ExpatEndTag);
		XML_SetCharacterDataHandler(parser, ExpatCharHandler);
		XML_SetUserData(parser, this);	
		XML_Parse(parser, mInput.data() + start, delim - start, false);
		
        LL_DEBUGS("VivoxProtocolParser") << "parsing: " << mInput.substr(start, delim - start) << LL_ENDL;
		start = delim + 3;
	}
	
	if(start != 0)
		mInput = mInput.substr(start);
	
	LL_DEBUGS("VivoxProtocolParser") << "at end, mInput is: " << mInput << LL_ENDL;
	
	if(!LLVivoxVoiceClient::sConnected)
	{
		// If voice has been disabled, we just want to close the socket.  This does so.
		LL_INFOS("Voice") << "returning STATUS_STOP" << LL_ENDL;
		return STATUS_STOP;
	}
	
	return STATUS_OK;
}

void XMLCALL LLVivoxProtocolParser::ExpatStartTag(void *data, const char *el, const char **attr)
{
	if (data)
	{
		LLVivoxProtocolParser	*object = (LLVivoxProtocolParser*)data;
		object->StartTag(el, attr);
	}
}

// --------------------------------------------------------------------------------

void XMLCALL LLVivoxProtocolParser::ExpatEndTag(void *data, const char *el)
{
	if (data)
	{
		LLVivoxProtocolParser	*object = (LLVivoxProtocolParser*)data;
		object->EndTag(el);
	}
}

// --------------------------------------------------------------------------------

void XMLCALL LLVivoxProtocolParser::ExpatCharHandler(void *data, const XML_Char *s, int len)
{
	if (data)
	{
		LLVivoxProtocolParser	*object = (LLVivoxProtocolParser*)data;
		object->CharData(s, len);
	}
}

// --------------------------------------------------------------------------------


void LLVivoxProtocolParser::StartTag(const char *tag, const char **attr)
{
	// Reset the text accumulator. We shouldn't have strings that are inturrupted by new tags
	textBuffer.clear();
	// only accumulate text if we're not ignoring tags.
	accumulateText = !ignoringTags;
	
	if (responseDepth == 0)
	{	
		isEvent = !stricmp("Event", tag);
		
		if (!stricmp("Response", tag) || isEvent)
		{
			// Grab the attributes
			while (*attr)
			{
				const char	*key = *attr++;
				const char	*value = *attr++;
				
				if (!stricmp("requestId", key))
				{
					requestId = value;
				}
				else if (!stricmp("action", key))
				{
					actionString = value;
				}
				else if (!stricmp("type", key))
				{
					eventTypeString = value;
				}
			}
		}
		LL_DEBUGS("VivoxProtocolParser") << tag << " (" << responseDepth << ")"  << LL_ENDL;
	}
	else
	{
		if (ignoringTags)
		{
			LL_DEBUGS("VivoxProtocolParser") << "ignoring tag " << tag << " (depth = " << responseDepth << ")" << LL_ENDL;
		}
		else
		{
			LL_DEBUGS("VivoxProtocolParser") << tag << " (" << responseDepth << ")"  << LL_ENDL;
			
			// Ignore the InputXml stuff so we don't get confused
			if (!stricmp("InputXml", tag))
			{
				ignoringTags = true;
				ignoreDepth = responseDepth;
				accumulateText = false;
				
				LL_DEBUGS("VivoxProtocolParser") << "starting ignore, ignoreDepth is " << ignoreDepth << LL_ENDL;
			}
			else if (!stricmp("CaptureDevices", tag))
			{
				LLVivoxVoiceClient::getInstance()->clearCaptureDevices();
			}			
			else if (!stricmp("RenderDevices", tag))
			{
				LLVivoxVoiceClient::getInstance()->clearRenderDevices();
			}
			else if (!stricmp("CaptureDevice", tag))
			{
				deviceString.clear();
			}
			else if (!stricmp("RenderDevice", tag))
			{
				deviceString.clear();
			}			
			else if (!stricmp("SessionFont", tag))
			{
				id = 0;
				nameString.clear();
				descriptionString.clear();
				expirationDate = LLDate();
				hasExpired = false;
				fontType = 0;
				fontStatus = 0;
			}
			else if (!stricmp("TemplateFont", tag))
			{
				id = 0;
				nameString.clear();
				descriptionString.clear();
				expirationDate = LLDate();
				hasExpired = false;
				fontType = 0;
				fontStatus = 0;
			}
			else if (!stricmp("MediaCompletionType", tag))
			{
				mediaCompletionType.clear();
			}
		}
	}
	responseDepth++;
}

// --------------------------------------------------------------------------------

void LLVivoxProtocolParser::EndTag(const char *tag)
{
	const std::string& string = textBuffer;

	responseDepth--;
	
	if (ignoringTags)
	{
		if (ignoreDepth == responseDepth)
		{
			LL_DEBUGS("VivoxProtocolParser") << "end of ignore" << LL_ENDL;
			ignoringTags = false;
		}
		else
		{
			LL_DEBUGS("VivoxProtocolParser") << "ignoring tag " << tag << " (depth = " << responseDepth << ")" << LL_ENDL;
		}
	}
	
	if (!ignoringTags)
	{
		LL_DEBUGS("VivoxProtocolParser") << "processing tag " << tag << " (depth = " << responseDepth << ")" << LL_ENDL;
		
		// Closing a tag. Finalize the text we've accumulated and reset
		if (!stricmp("ReturnCode", tag))
			returnCode = strtol(string.c_str(), NULL, 10);
		else if (!stricmp("SessionHandle", tag))
			sessionHandle = string;
		else if (!stricmp("SessionGroupHandle", tag))
			sessionGroupHandle = string;
		else if (!stricmp("StatusCode", tag))
			statusCode = strtol(string.c_str(), NULL, 10);
		else if (!stricmp("StatusString", tag))
			statusString = string;
		else if (!stricmp("ParticipantURI", tag))
			uriString = string;
		else if (!stricmp("Volume", tag))
			volume = strtol(string.c_str(), NULL, 10);
		else if (!stricmp("Energy", tag))
			energy = (F32)strtod(string.c_str(), NULL);
		else if (!stricmp("IsModeratorMuted", tag))
			isModeratorMuted = !stricmp(string.c_str(), "true");
		else if (!stricmp("IsSpeaking", tag))
			isSpeaking = !stricmp(string.c_str(), "true");
		else if (!stricmp("Alias", tag))
			alias = string;
		else if (!stricmp("NumberOfAliases", tag))
			numberOfAliases = strtol(string.c_str(), NULL, 10);
		else if (!stricmp("Application", tag))
			applicationString = string;
		else if (!stricmp("ConnectorHandle", tag))
			connectorHandle = string;
		else if (!stricmp("VersionID", tag))
			versionID = string;
		else if (!stricmp("Version", tag))
			mBuildID = string;
		else if (!stricmp("AccountHandle", tag))
			accountHandle = string;
		else if (!stricmp("State", tag))
			state = strtol(string.c_str(), NULL, 10);
		else if (!stricmp("URI", tag))
			uriString = string;
		else if (!stricmp("IsChannel", tag))
			isChannel = !stricmp(string.c_str(), "true");
		else if (!stricmp("Incoming", tag))
			incoming = !stricmp(string.c_str(), "true");
		else if (!stricmp("Enabled", tag))
			enabled = !stricmp(string.c_str(), "true");
		else if (!stricmp("Name", tag))
			nameString = string;
		else if (!stricmp("AudioMedia", tag))
			audioMediaString = string;
		else if (!stricmp("ChannelName", tag))
			nameString = string;
		else if (!stricmp("DisplayName", tag))
			displayNameString = string;
		else if (!stricmp("Device", tag))
			deviceString = string;		
		else if (!stricmp("AccountName", tag))
			nameString = string;
		else if (!stricmp("ParticipantType", tag))
			participantType = strtol(string.c_str(), NULL, 10);
		else if (!stricmp("IsLocallyMuted", tag))
			isLocallyMuted = !stricmp(string.c_str(), "true");
		else if (!stricmp("MicEnergy", tag))
			energy = (F32)strtod(string.c_str(), NULL);
		else if (!stricmp("ChannelName", tag))
			nameString = string;
		else if (!stricmp("ChannelURI", tag))
			uriString = string;
		else if (!stricmp("BuddyURI", tag))
			uriString = string;
		else if (!stricmp("Presence", tag))
			statusString = string;
		else if (!stricmp("CaptureDevices", tag))
		{
			LLVivoxVoiceClient::getInstance()->setDevicesListUpdated(true);
		}
		else if (!stricmp("RenderDevices", tag))
		{
			LLVivoxVoiceClient::getInstance()->setDevicesListUpdated(true);
		}
		else if (!stricmp("CaptureDevice", tag))
		{
			LLVivoxVoiceClient::getInstance()->addCaptureDevice(LLVoiceDevice(displayNameString, deviceString));
		}
		else if (!stricmp("RenderDevice", tag))
		{
			LLVivoxVoiceClient::getInstance()->addRenderDevice(LLVoiceDevice(displayNameString, deviceString));
		}
		else if (!stricmp("BlockMask", tag))
			blockMask = string;
		else if (!stricmp("PresenceOnly", tag))
			presenceOnly = string;
		else if (!stricmp("AutoAcceptMask", tag))
			autoAcceptMask = string;
		else if (!stricmp("AutoAddAsBuddy", tag))
			autoAddAsBuddy = string;
		else if (!stricmp("MessageHeader", tag))
			messageHeader = string;
		else if (!stricmp("MessageBody", tag))
			messageBody = string;
		else if (!stricmp("NotificationType", tag))
			notificationType = string;
		else if (!stricmp("HasText", tag))
			hasText = !stricmp(string.c_str(), "true");
		else if (!stricmp("HasAudio", tag))
			hasAudio = !stricmp(string.c_str(), "true");
		else if (!stricmp("HasVideo", tag))
			hasVideo = !stricmp(string.c_str(), "true");
		else if (!stricmp("Terminated", tag))
			terminated = !stricmp(string.c_str(), "true");
		else if (!stricmp("SubscriptionHandle", tag))
			subscriptionHandle = string;
		else if (!stricmp("SubscriptionType", tag))
			subscriptionType = string;
		else if (!stricmp("SessionFont", tag))
		{
			LLVivoxVoiceClient::getInstance()->addVoiceFont(id, nameString, descriptionString, expirationDate, hasExpired, fontType, fontStatus, false);
		}
		else if (!stricmp("TemplateFont", tag))
		{
			LLVivoxVoiceClient::getInstance()->addVoiceFont(id, nameString, descriptionString, expirationDate, hasExpired, fontType, fontStatus, true);
		}
		else if (!stricmp("ID", tag))
		{
			id = strtol(string.c_str(), NULL, 10);
		}
		else if (!stricmp("Description", tag))
		{
			descriptionString = string;
		}
		else if (!stricmp("ExpirationDate", tag))
		{
			expirationDate = expiryTimeStampToLLDate(string);
		}
		else if (!stricmp("Expired", tag))
		{
			hasExpired = !stricmp(string.c_str(), "1");
		}
		else if (!stricmp("Type", tag))
		{
			fontType = strtol(string.c_str(), NULL, 10);
		}
		else if (!stricmp("Status", tag))
		{
			fontStatus = strtol(string.c_str(), NULL, 10);
		}
		else if (!stricmp("MediaCompletionType", tag))
		{
			mediaCompletionType = string;;
		}

		textBuffer.clear();
		accumulateText= false;
		
		if (responseDepth == 0)
		{
			// We finished all of the XML, process the data
			processResponse(tag);
		}
	}
}

// --------------------------------------------------------------------------------

void LLVivoxProtocolParser::CharData(const char *buffer, int length)
{
	/*
	 This method is called for anything that isn't a tag, which can be text you
	 want that lies between tags, and a lot of stuff you don't want like file formatting
	 (tabs, spaces, CR/LF, etc).
	 
	 Only copy text if we are in accumulate mode...
	 */
	if (accumulateText)
		textBuffer.append(buffer, length);
}

// --------------------------------------------------------------------------------

LLDate LLVivoxProtocolParser::expiryTimeStampToLLDate(const std::string& vivox_ts)
{
	// *HACK: Vivox reports the time incorrectly. LLDate also only parses a
	// subset of valid ISO 8601 dates (only handles Z, not offsets).
	// So just use the date portion and fix the time here.
	std::string time_stamp = vivox_ts.substr(0, 10);
	time_stamp += VOICE_FONT_EXPIRY_TIME;

	LL_DEBUGS("VivoxProtocolParser") << "Vivox timestamp " << vivox_ts << " modified to: " << time_stamp << LL_ENDL;

	return LLDate(time_stamp);
}

// --------------------------------------------------------------------------------

void LLVivoxProtocolParser::processResponse(std::string tag)
{
	LL_DEBUGS("VivoxProtocolParser") << tag << LL_ENDL;
	
	// SLIM SDK: the SDK now returns a statusCode of "200" (OK) for success.  This is a change vs. previous SDKs.
	// According to Mike S., "The actual API convention is that responses with return codes of 0 are successful, regardless of the status code returned",
	// so I believe this will give correct behavior.
	
	if(returnCode == 0)
		statusCode = 0;
	
	if (isEvent)
	{
		const char *eventTypeCstr = eventTypeString.c_str();
        LL_DEBUGS("LowVoice") << eventTypeCstr << LL_ENDL;

		if (!stricmp(eventTypeCstr, "ParticipantUpdatedEvent"))
		{
			// These happen so often that logging them is pretty useless.
            LL_DEBUGS("LowVoice") << "Updated Params: " << sessionHandle << ", " << sessionGroupHandle << ", " << uriString << ", " << alias << ", " << isModeratorMuted << ", " << isSpeaking << ", " << volume << ", " << energy << LL_ENDL;
            LLVivoxVoiceClient::getInstance()->participantUpdatedEvent(sessionHandle, sessionGroupHandle, uriString, alias, isModeratorMuted, isSpeaking, volume, energy);
		}
		else if (!stricmp(eventTypeCstr, "AccountLoginStateChangeEvent"))
		{
			LLVivoxVoiceClient::getInstance()->accountLoginStateChangeEvent(accountHandle, statusCode, statusString, state);
		}
		else if (!stricmp(eventTypeCstr, "SessionAddedEvent"))
		{
			/*
			 <Event type="SessionAddedEvent">
			 <SessionGroupHandle>c1_m1000xFnPP04IpREWNkuw1cOXlhw==_sg0</SessionGroupHandle>
			 <SessionHandle>c1_m1000xFnPP04IpREWNkuw1cOXlhw==0</SessionHandle>
			 <Uri>sip:confctl-1408789@bhr.vivox.com</Uri>
			 <IsChannel>true</IsChannel>
			 <Incoming>false</Incoming>
			 <ChannelName />
			 </Event>
			 */
			LLVivoxVoiceClient::getInstance()->sessionAddedEvent(uriString, alias, sessionHandle, sessionGroupHandle, isChannel, incoming, nameString, applicationString);
		}
		else if (!stricmp(eventTypeCstr, "SessionRemovedEvent"))
		{
			LLVivoxVoiceClient::getInstance()->sessionRemovedEvent(sessionHandle, sessionGroupHandle);
		}
		else if (!stricmp(eventTypeCstr, "SessionGroupUpdatedEvent"))
		{
			//nothng useful to process for this event, but we should not WARN that we have received it.
		}
		else if (!stricmp(eventTypeCstr, "SessionGroupAddedEvent"))
		{
			LLVivoxVoiceClient::getInstance()->sessionGroupAddedEvent(sessionGroupHandle);
		}
		else if (!stricmp(eventTypeCstr, "MediaStreamUpdatedEvent"))
		{
			/*
			 <Event type="MediaStreamUpdatedEvent">
			 <SessionGroupHandle>c1_m1000xFnPP04IpREWNkuw1cOXlhw==_sg0</SessionGroupHandle>
			 <SessionHandle>c1_m1000xFnPP04IpREWNkuw1cOXlhw==0</SessionHandle>
			 <StatusCode>200</StatusCode>
			 <StatusString>OK</StatusString>
			 <State>2</State>
			 <Incoming>false</Incoming>
			 </Event>
			 */
			LLVivoxVoiceClient::getInstance()->mediaStreamUpdatedEvent(sessionHandle, sessionGroupHandle, statusCode, statusString, state, incoming);
		}
		else if (!stricmp(eventTypeCstr, "MediaCompletionEvent"))
		{
			/*
			<Event type="MediaCompletionEvent">
			<SessionGroupHandle />
			<MediaCompletionType>AuxBufferAudioCapture</MediaCompletionType>
			</Event>
			*/
			LLVivoxVoiceClient::getInstance()->mediaCompletionEvent(sessionGroupHandle, mediaCompletionType);
		}
		else if (!stricmp(eventTypeCstr, "ParticipantAddedEvent"))
		{
			/* 
			 <Event type="ParticipantAddedEvent">
			 <SessionGroupHandle>c1_m1000xFnPP04IpREWNkuw1cOXlhw==_sg4</SessionGroupHandle>
			 <SessionHandle>c1_m1000xFnPP04IpREWNkuw1cOXlhw==4</SessionHandle>
			 <ParticipantUri>sip:xI5auBZ60SJWIk606-1JGRQ==@bhr.vivox.com</ParticipantUri>
			 <AccountName>xI5auBZ60SJWIk606-1JGRQ==</AccountName>
			 <DisplayName />
			 <ParticipantType>0</ParticipantType>
			 </Event>
			 */
            LL_DEBUGS("LowVoice") << "Added Params: " << sessionHandle << ", " << sessionGroupHandle << ", " << uriString << ", " << alias << ", " << nameString << ", " << displayNameString << ", " << participantType << LL_ENDL;
			LLVivoxVoiceClient::getInstance()->participantAddedEvent(sessionHandle, sessionGroupHandle, uriString, alias, nameString, displayNameString, participantType);
		}
		else if (!stricmp(eventTypeCstr, "ParticipantRemovedEvent"))
		{
			/*
			 <Event type="ParticipantRemovedEvent">
			 <SessionGroupHandle>c1_m1000xFnPP04IpREWNkuw1cOXlhw==_sg4</SessionGroupHandle>
			 <SessionHandle>c1_m1000xFnPP04IpREWNkuw1cOXlhw==4</SessionHandle>
			 <ParticipantUri>sip:xtx7YNV-3SGiG7rA1fo5Ndw==@bhr.vivox.com</ParticipantUri>
			 <AccountName>xtx7YNV-3SGiG7rA1fo5Ndw==</AccountName>
			 </Event>
			 */
            LL_DEBUGS("LowVoice") << "Removed params:" << sessionHandle << ", " << sessionGroupHandle << ", " << uriString << ", " << alias << ", " << nameString << LL_ENDL;

			LLVivoxVoiceClient::getInstance()->participantRemovedEvent(sessionHandle, sessionGroupHandle, uriString, alias, nameString);
		}
		else if (!stricmp(eventTypeCstr, "AuxAudioPropertiesEvent"))
		{
			// These are really spammy in tuning mode
			LLVivoxVoiceClient::getInstance()->auxAudioPropertiesEvent(energy);
		}
		else if (!stricmp(eventTypeCstr, "MessageEvent"))  
		{
			//TODO:  This probably is not received any more, it was used to support SLim clients
			LLVivoxVoiceClient::getInstance()->messageEvent(sessionHandle, uriString, alias, messageHeader, messageBody, applicationString);
		}
		else if (!stricmp(eventTypeCstr, "SessionNotificationEvent"))  
		{
			//TODO:  This probably is not received any more, it was used to support SLim clients
			LLVivoxVoiceClient::getInstance()->sessionNotificationEvent(sessionHandle, uriString, notificationType);
		}
		else if (!stricmp(eventTypeCstr, "SessionUpdatedEvent"))
		{
			/*
			 <Event type="SessionUpdatedEvent">
			 <SessionGroupHandle>c1_m1000xFnPP04IpREWNkuw1cOXlhw==_sg0</SessionGroupHandle>
			 <SessionHandle>c1_m1000xFnPP04IpREWNkuw1cOXlhw==0</SessionHandle>
			 <Uri>sip:confctl-9@bhd.vivox.com</Uri>
			 <IsMuted>0</IsMuted>
			 <Volume>50</Volume>
			 <TransmitEnabled>1</TransmitEnabled>
			 <IsFocused>0</IsFocused>
			 <SpeakerPosition><Position><X>0</X><Y>0</Y><Z>0</Z></Position></SpeakerPosition>
			 <SessionFontID>0</SessionFontID>
			 </Event>
			 */
			// We don't need to process this, but we also shouldn't warn on it, since that confuses people.
		}
		else if (!stricmp(eventTypeCstr, "SessionGroupRemovedEvent"))
		{
			// We don't need to process this, but we also shouldn't warn on it, since that confuses people.
		}
		else if (!stricmp(eventTypeCstr, "VoiceServiceConnectionStateChangedEvent"))
		{
			LLVivoxVoiceClient::getInstance()->voiceServiceConnectionStateChangedEvent(statusCode, statusString, mBuildID);
		}
		else if (!stricmp(eventTypeCstr, "AudioDeviceHotSwapEvent"))
		{
			/*
			<Event type = "AudioDeviceHotSwapEvent">
			<EventType>RenderDeviceChanged< / EventType>
			<RelevantDevice>
			<Device>Speakers(Turtle Beach P11 Headset)< / Device>
			<DisplayName>Speakers(Turtle Beach P11 Headset)< / DisplayName>
			<Type>SpecificDevice< / Type>
			< / RelevantDevice>
			< / Event>
			*/
			// an audio device was removed or added, fetch and update the local list of audio devices.
			LLVivoxVoiceClient::getInstance()->getCaptureDevicesSendMessage();
			LLVivoxVoiceClient::getInstance()->getRenderDevicesSendMessage();
		}
		else
		{
			LL_WARNS("VivoxProtocolParser") << "Unknown event type " << eventTypeString << LL_ENDL;
		}
	}
	else
	{
		const char *actionCstr = actionString.c_str();
        LL_DEBUGS("LowVoice") << actionCstr << LL_ENDL;

		if (!stricmp(actionCstr, "Session.Set3DPosition.1"))
		{
			// We don't need to process these
		}
		else if (!stricmp(actionCstr, "Connector.Create.1"))
		{
			LLVivoxVoiceClient::getInstance()->connectorCreateResponse(statusCode, statusString, connectorHandle, versionID);
		}
		else if (!stricmp(actionCstr, "Account.Login.1"))
		{
			LLVivoxVoiceClient::getInstance()->loginResponse(statusCode, statusString, accountHandle, numberOfAliases);
		}
		else if (!stricmp(actionCstr, "Session.Create.1"))
		{
			LLVivoxVoiceClient::getInstance()->sessionCreateResponse(requestId, statusCode, statusString, sessionHandle);			
		}
		else if (!stricmp(actionCstr, "SessionGroup.AddSession.1"))
		{
			LLVivoxVoiceClient::getInstance()->sessionGroupAddSessionResponse(requestId, statusCode, statusString, sessionHandle);			
		}
		else if (!stricmp(actionCstr, "Session.Connect.1"))
		{
			LLVivoxVoiceClient::getInstance()->sessionConnectResponse(requestId, statusCode, statusString);			
		}
		else if (!stricmp(actionCstr, "Account.Logout.1"))
		{
			LLVivoxVoiceClient::getInstance()->logoutResponse(statusCode, statusString);			
		}
		else if (!stricmp(actionCstr, "Connector.InitiateShutdown.1"))
		{
			LLVivoxVoiceClient::getInstance()->connectorShutdownResponse(statusCode, statusString);			
		}
		else if (!stricmp(actionCstr, "Account.GetSessionFonts.1"))
		{
			LLVivoxVoiceClient::getInstance()->accountGetSessionFontsResponse(statusCode, statusString);
		}
		else if (!stricmp(actionCstr, "Account.GetTemplateFonts.1"))
		{
			LLVivoxVoiceClient::getInstance()->accountGetTemplateFontsResponse(statusCode, statusString);
		}
		else if (!stricmp(actionCstr, "Aux.SetVadProperties.1"))
		{
			// both values of statusCode (old and more recent) indicate valid requests
			if (statusCode != 0 && statusCode != 200)
			{
				LL_WARNS("Voice") << "Aux.SetVadProperties.1 request failed: "
					<< "statusCode: " << statusCode
					<< " and "
					<< "statusString: " << statusString
					<< LL_ENDL;
			}
		}
		/*
		 else if (!stricmp(actionCstr, "Account.ChannelGetList.1"))
		 {
		 LLVoiceClient::getInstance()->channelGetListResponse(statusCode, statusString);
		 }
		 else if (!stricmp(actionCstr, "Connector.AccountCreate.1"))
		 {
		 
		 }
		 else if (!stricmp(actionCstr, "Connector.MuteLocalMic.1"))
		 {
		 
		 }
		 else if (!stricmp(actionCstr, "Connector.MuteLocalSpeaker.1"))
		 {
		 
		 }
		 else if (!stricmp(actionCstr, "Connector.SetLocalMicVolume.1"))
		 {
		 
		 }
		 else if (!stricmp(actionCstr, "Connector.SetLocalSpeakerVolume.1"))
		 {
		 
		 }
		 else if (!stricmp(actionCstr, "Session.ListenerSetPosition.1"))
		 {
		 
		 }
		 else if (!stricmp(actionCstr, "Session.SpeakerSetPosition.1"))
		 {
		 
		 }
		 else if (!stricmp(actionCstr, "Session.AudioSourceSetPosition.1"))
		 {
		 
		 }
		 else if (!stricmp(actionCstr, "Session.GetChannelParticipants.1"))
		 {
		 
		 }
		 else if (!stricmp(actionCstr, "Account.ChannelCreate.1"))
		 {
		 
		 }
		 else if (!stricmp(actionCstr, "Account.ChannelUpdate.1"))
		 {
		 
		 }
		 else if (!stricmp(actionCstr, "Account.ChannelDelete.1"))
		 {
		 
		 }
		 else if (!stricmp(actionCstr, "Account.ChannelCreateAndInvite.1"))
		 {
		 
		 }
		 else if (!stricmp(actionCstr, "Account.ChannelFolderCreate.1"))
		 {
		 
		 }
		 else if (!stricmp(actionCstr, "Account.ChannelFolderUpdate.1"))
		 {
		 
		 }
		 else if (!stricmp(actionCstr, "Account.ChannelFolderDelete.1"))
		 {
		 
		 }
		 else if (!stricmp(actionCstr, "Account.ChannelAddModerator.1"))
		 {
		 
		 }
		 else if (!stricmp(actionCstr, "Account.ChannelDeleteModerator.1"))
		 {
		 
		 }
		 */
	}
}

LLVivoxSecurity::LLVivoxSecurity()
{
    // This size is an arbitrary choice; Vivox does not care
    // Use a multiple of three so that there is no '=' padding in the base64 (purely an esthetic choice)
    #define VIVOX_TOKEN_BYTES 9
    U8  random_value[VIVOX_TOKEN_BYTES];

    for (int b = 0; b < VIVOX_TOKEN_BYTES; b++)
    {
        random_value[b] = ll_rand() & 0xff;
    }
    mConnectorHandle = LLBase64::encode(random_value, VIVOX_TOKEN_BYTES);
    
    for (int b = 0; b < VIVOX_TOKEN_BYTES; b++)
    {
        random_value[b] = ll_rand() & 0xff;
    }
    mAccountHandle = LLBase64::encode(random_value, VIVOX_TOKEN_BYTES);
}

LLVivoxSecurity::~LLVivoxSecurity()
{
}<|MERGE_RESOLUTION|>--- conflicted
+++ resolved
@@ -430,8 +430,7 @@
 	}
 
     sShuttingDown = true;
-<<<<<<< HEAD
-    mPump = NULL;
+    sPump = NULL;
 
 	// <FS:Ansariel> Delete useless Vivox logs on logout
 	if (gSavedSettings.getString("VivoxDebugLevel") == "0")
@@ -439,9 +438,6 @@
 		gDirUtilp->deleteFilesInDir(gDirUtilp->getExpandedFilename(LL_PATH_EXECUTABLE, ""), "VivoxVoiceService-*.log");
 	}
 	// </FS:Ansariel>
-=======
-    sPump = NULL;
->>>>>>> 0625302f
 }
 
 //---------------------------------------------------
