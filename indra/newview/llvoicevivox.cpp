 /** 
 * @file LLVivoxVoiceClient.cpp
 * @brief Implementation of LLVivoxVoiceClient class which is the interface to the voice client process.
 *
 * $LicenseInfo:firstyear=2001&license=viewerlgpl$
 * Second Life Viewer Source Code
 * Copyright (C) 2010, Linden Research, Inc.
 * 
 * This library is free software; you can redistribute it and/or
 * modify it under the terms of the GNU Lesser General Public
 * License as published by the Free Software Foundation;
 * version 2.1 of the License only.
 * 
 * This library is distributed in the hope that it will be useful,
 * but WITHOUT ANY WARRANTY; without even the implied warranty of
 * MERCHANTABILITY or FITNESS FOR A PARTICULAR PURPOSE.  See the GNU
 * Lesser General Public License for more details.
 * 
 * You should have received a copy of the GNU Lesser General Public
 * License along with this library; if not, write to the Free Software
 * Foundation, Inc., 51 Franklin Street, Fifth Floor, Boston, MA  02110-1301  USA
 * 
 * Linden Research, Inc., 945 Battery Street, San Francisco, CA  94111  USA
 * $/LicenseInfo$
 */

#include "llviewerprecompiledheaders.h"
#include <algorithm>
#include "llvoicevivox.h"

#include "llsdutil.h"

// Linden library includes
#include "llavatarnamecache.h"
#include "llvoavatarself.h"
#include "llbufferstream.h"
#include "llfile.h"
#include "llmenugl.h"
#ifdef LL_USESYSTEMLIBS
# include "expat.h"
#else
# include "expat/expat.h"
#endif
#include "llcallbacklist.h"
#include "llviewerregion.h"
#include "llviewernetwork.h"		// for gGridChoice
#include "llbase64.h"
#include "llviewercontrol.h"
#include "llappviewer.h"	// for gDisconnected, gDisableVoice
#include "llprocess.h"

// Viewer includes
#include "llmutelist.h"  // to check for muted avatars
#include "llagent.h"
#include "llcachename.h"
#include "llimview.h" // for LLIMMgr
#include "llparcel.h"
#include "llviewerparcelmgr.h"
#include "llfirstuse.h"
#include "llspeakers.h"
#include "lltrans.h"
#include "llviewerwindow.h"
#include "llviewercamera.h"
#include "llversioninfo.h"

#include "llviewernetwork.h"
#include "llnotificationsutil.h"

#include "llcorehttputil.h"
#include "lleventfilter.h"

#include "stringize.h"

// for base64 decoding
#include "apr_base64.h"

#define USE_SESSION_GROUPS 0
#define VX_NULL_POSITION -2147483648.0 /*The Silence*/

extern LLMenuBarGL* gMenuBarView;
extern void handle_voice_morphing_subscribe();

namespace {
    const F32 VOLUME_SCALE_VIVOX = 0.01f;

    const F32 SPEAKING_TIMEOUT = 1.f;

    static const std::string VOICE_SERVER_TYPE = "Vivox";

    // Don't retry connecting to the daemon more frequently than this:
    const F32 DAEMON_CONNECT_THROTTLE_SECONDS = 1.0f;

    // Don't send positional updates more frequently than this:
    const F32 UPDATE_THROTTLE_SECONDS = 0.5f;

    // Timeout for connection to Vivox 
    const F32 CONNECT_ATTEMPT_TIMEOUT = 300.0f;
    const F32 CONNECT_DNS_TIMEOUT = 5.0f;
    const int CONNECT_RETRY_MAX = 3;

    const F32 LOGIN_ATTEMPT_TIMEOUT = 30.0f;
    const F32 LOGOUT_ATTEMPT_TIMEOUT = 5.0f;
    const int LOGIN_RETRY_MAX = 3;

    const F32 PROVISION_RETRY_TIMEOUT = 2.0;
    const int PROVISION_RETRY_MAX = 5;

    // Cosine of a "trivially" small angle
    const F32 FOUR_DEGREES = 4.0f * (F_PI / 180.0f);
    const F32 MINUSCULE_ANGLE_COS = (F32) cos(0.5f * FOUR_DEGREES);

    const F32 SESSION_JOIN_TIMEOUT = 30.0f;

    // Defines the maximum number of times(in a row) "stateJoiningSession" case for spatial channel is reached in stateMachine()
    // which is treated as normal. The is the number of frames to wait for a channel join before giving up.  This was changed 
    // from the original count of 50 for two reason.  Modern PCs have higher frame rates and sometimes the SLVoice process 
    // backs up processing join requests.  There is a log statement that records when channel joins take longer than 100 frames.
    const int MAX_NORMAL_JOINING_SPATIAL_NUM = 1500;

    // How often to check for expired voice fonts in seconds
    const F32 VOICE_FONT_EXPIRY_INTERVAL = 10.f;
    // Time of day at which Vivox expires voice font subscriptions.
    // Used to replace the time portion of received expiry timestamps.
    static const std::string VOICE_FONT_EXPIRY_TIME = "T05:00:00Z";

    // Maximum length of capture buffer recordings in seconds.
    const F32 CAPTURE_BUFFER_MAX_TIME = 10.f;

    const int ERROR_VIVOX_OBJECT_NOT_FOUND = 1001;
    const int ERROR_VIVOX_NOT_LOGGED_IN = 1007;
}

static int scale_mic_volume(float volume)
{
	// incoming volume has the range [0.0 ... 2.0], with 1.0 as the default.                                                
	// Map it to Vivox levels as follows: 0.0 -> 30, 1.0 -> 50, 2.0 -> 70                                                   
	return 30 + (int)(volume * 20.0f);
}

static int scale_speaker_volume(float volume)
{
	// incoming volume has the range [0.0 ... 1.0], with 0.5 as the default.                                                
	// Map it to Vivox levels as follows: 0.0 -> 30, 0.5 -> 50, 1.0 -> 70                                                   
	return 30 + (int)(volume * 40.0f);
	
}


///////////////////////////////////////////////////////////////////////////////////////////////

class LLVivoxVoiceClientMuteListObserver : public LLMuteListObserver
{
	/* virtual */ void onChange()  { LLVivoxVoiceClient::getInstance()->muteListChanged();}
};


void LLVoiceVivoxStats::reset()
{
    mStartTime = -1.0f;
    mConnectCycles = 0;
    mConnectTime = -1.0f;
    mConnectAttempts = 0;
    mProvisionTime = -1.0f;
    mProvisionAttempts = 0;
    mEstablishTime = -1.0f;
    mEstablishAttempts = 0;
}

LLVoiceVivoxStats::LLVoiceVivoxStats()
{
    reset();
}

LLVoiceVivoxStats::~LLVoiceVivoxStats()
{
}

void LLVoiceVivoxStats::connectionAttemptStart()
{
    if (!mConnectAttempts)
    {
        mStartTime = LLTimer::getTotalTime();
        mConnectCycles++;
    }
    mConnectAttempts++;
}

void LLVoiceVivoxStats::connectionAttemptEnd(bool success)
{
    if ( success )
    {
        mConnectTime = (LLTimer::getTotalTime() - mStartTime) / USEC_PER_SEC;
    }
}

void LLVoiceVivoxStats::provisionAttemptStart()
{
    if (!mProvisionAttempts)
    {
        mStartTime = LLTimer::getTotalTime();
    }
    mProvisionAttempts++;
}

void LLVoiceVivoxStats::provisionAttemptEnd(bool success)
{
    if ( success )
    {
        mProvisionTime = (LLTimer::getTotalTime() - mStartTime) / USEC_PER_SEC;
    }
}

void LLVoiceVivoxStats::establishAttemptStart()
{
    if (!mEstablishAttempts)
    {
        mStartTime = LLTimer::getTotalTime();
    }
    mEstablishAttempts++;
}

void LLVoiceVivoxStats::establishAttemptEnd(bool success)
{
    if ( success )
    {
        mEstablishTime = (LLTimer::getTotalTime() - mStartTime) / USEC_PER_SEC;
    }
}

LLSD LLVoiceVivoxStats::read()
{
    LLSD stats(LLSD::emptyMap());

    stats["connect_cycles"] = LLSD::Integer(mConnectCycles);
    stats["connect_attempts"] = LLSD::Integer(mConnectAttempts);
    stats["connect_time"] = LLSD::Real(mConnectTime);

    stats["provision_attempts"] = LLSD::Integer(mProvisionAttempts);
    stats["provision_time"] = LLSD::Real(mProvisionTime);

    stats["establish_attempts"] = LLSD::Integer(mEstablishAttempts);
    stats["establish_time"] = LLSD::Real(mEstablishTime);

    return stats;
}

static LLVivoxVoiceClientMuteListObserver mutelist_listener;
static bool sMuteListListener_listening = false;

///////////////////////////////////////////////////////////////////////////////////////////////
static LLProcessPtr sGatewayPtr;
static LLEventStream sGatewayPump("VivoxDaemonPump", true);

static bool isGatewayRunning()
{
	return sGatewayPtr && sGatewayPtr->isRunning();
}

static void killGateway()
{
	if (sGatewayPtr)
	{
        LL_DEBUGS("Voice") << "SLVoice " << sGatewayPtr->getStatusString() << LL_ENDL;

		sGatewayPump.stopListening("VivoxDaemonPump");
		sGatewayPtr->kill(__FUNCTION__);
        sGatewayPtr=NULL;
	}
    else
    {
        LL_DEBUGS("Voice") << "no gateway" << LL_ENDL;
    }
}

///////////////////////////////////////////////////////////////////////////////////////////////

bool LLVivoxVoiceClient::sShuttingDown = false;

LLVivoxVoiceClient::LLVivoxVoiceClient() :
	mSessionTerminateRequested(false),
	mRelogRequested(false),
	mConnected(false),
	mTerminateDaemon(false),
	mPump(NULL),
	mSpatialJoiningNum(0),

	mTuningMode(false),
	mTuningEnergy(0.0f),
	mTuningMicVolume(0),
	mTuningMicVolumeDirty(true),
	mTuningSpeakerVolume(50),     // Set to 50 so the user can hear himself when he sets his mic volume
	mTuningSpeakerVolumeDirty(true),
	mDevicesListUpdated(false),

	mAreaVoiceDisabled(false),
	mAudioSession(), // TBD - should be NULL
	mAudioSessionChanged(false),
	mNextAudioSession(),

	mCurrentParcelLocalID(0),
    mConnectorEstablished(false),
    mAccountLoggedIn(false),
	mNumberOfAliases(0),
	mCommandCookie(0),
	mLoginRetryCount(0),

	mBuddyListMapPopulated(false),
	mBlockRulesListReceived(false),
	mAutoAcceptRulesListReceived(false),

	mCaptureDeviceDirty(false),
	mRenderDeviceDirty(false),
	mSpatialCoordsDirty(false),
	mIsInitialized(false),

	mMuteMic(false),
	mMuteMicDirty(false),
	mFriendsListDirty(true),

	mEarLocation(0),
	mSpeakerVolumeDirty(true),
	mSpeakerMuteDirty(true),
	mMicVolume(0),
	mMicVolumeDirty(true),
	mHidden(false), // <FS:Ansariel> Initialize...

	mVoiceEnabled(false),
	mWriteInProgress(false),

	mLipSyncEnabled(false),

	mVoiceFontsReceived(false),
	mVoiceFontsNew(false),
	mVoiceFontListDirty(false),

	mCaptureBufferMode(false),
	mCaptureBufferRecording(false),
	mCaptureBufferRecorded(false),
	mCaptureBufferPlaying(false),
	mShutdownComplete(true),
	mPlayRequestCount(0),

	mAvatarNameCacheConnection(),
	mIsInTuningMode(false),
	mIsInChannel(false),
	mIsJoiningSession(false),
	mIsWaitingForFonts(false),
	mIsLoggingIn(false),
	mIsLoggedIn(false),
	mIsProcessingChannels(false),
	mIsCoroutineActive(false),
	mVivoxPump("vivoxClientPump")
{	
	mSpeakerVolume = scale_speaker_volume(0);

	mVoiceVersion.serverVersion = "";
	mVoiceVersion.serverType = VOICE_SERVER_TYPE;
	
	//  gMuteListp isn't set up at this point, so we defer this until later.
//	gMuteListp->addObserver(&mutelist_listener);

	
#if LL_DARWIN || LL_LINUX
		// HACK: THIS DOES NOT BELONG HERE
		// When the vivox daemon dies, the next write attempt on our socket generates a SIGPIPE, which kills us.
		// This should cause us to ignore SIGPIPE and handle the error through proper channels.
		// This should really be set up elsewhere.  Where should it go?
		signal(SIGPIPE, SIG_IGN);
		
		// Since we're now launching the gateway with fork/exec instead of system(), we need to deal with zombie processes.
		// Ignoring SIGCHLD should prevent zombies from being created.  Alternately, we could use wait(), but I'd rather not do that.
		signal(SIGCHLD, SIG_IGN);
#endif


	gIdleCallbacks.addFunction(idle, this);
}

//---------------------------------------------------

LLVivoxVoiceClient::~LLVivoxVoiceClient()
{
	if (mAvatarNameCacheConnection.connected())
	{
		mAvatarNameCacheConnection.disconnect();
	}
    sShuttingDown = true;
}

//---------------------------------------------------

void LLVivoxVoiceClient::init(LLPumpIO *pump)
{
	// constructor will set up LLVoiceClient::getInstance()
	mPump = pump;

//     LLCoros::instance().launch("LLVivoxVoiceClient::voiceControlCoro",
//         boost::bind(&LLVivoxVoiceClient::voiceControlCoro, LLVivoxVoiceClient::getInstance()));

}

void LLVivoxVoiceClient::terminate()
{
    // needs to be done manually here since we will not get another pass in 
    // coroutines... that mechanism is long since gone.
    if (mIsLoggedIn)
    {
        logoutOfVivox(false);
    }
    
	if(mConnected)
	{
        breakVoiceConnection(false);
		mConnected = false;
	}
	else
	{
		mRelogRequested = false;
		killGateway();
	}

    sShuttingDown = true;
    mPump = NULL;

	// <FS:Ansariel> Delete useless Vivox logs on logout
	if (gSavedSettings.getString("VivoxDebugLevel") == "0")
	{
		gDirUtilp->deleteFilesInDir(gDirUtilp->getExpandedFilename(LL_PATH_EXECUTABLE, ""), "VivoxVoiceService-*.log");
	}
	// </FS:Ansariel>
}

//---------------------------------------------------

void LLVivoxVoiceClient::cleanUp()
{
    LL_DEBUGS("Voice") << LL_ENDL;
    
	deleteAllSessions();
	deleteAllVoiceFonts();
	deleteVoiceFontTemplates();
    LL_DEBUGS("Voice") << "exiting" << LL_ENDL;
}

//---------------------------------------------------

const LLVoiceVersionInfo& LLVivoxVoiceClient::getVersion()
{
	return mVoiceVersion;
}

//---------------------------------------------------

void LLVivoxVoiceClient::updateSettings()
{
    // </FS:Ansariel> Bypass cached controls
    //setVoiceEnabled(voiceEnabled());
    setVoiceEnabled(voiceEnabled(true));
    // </FS:Ansariel>
	setEarLocation(gSavedSettings.getS32("VoiceEarLocation"));

	std::string inputDevice = gSavedSettings.getString("VoiceInputAudioDevice");
	setCaptureDevice(inputDevice);
	std::string outputDevice = gSavedSettings.getString("VoiceOutputAudioDevice");
	setRenderDevice(outputDevice);
	F32 mic_level = gSavedSettings.getF32("AudioLevelMic");
	setMicGain(mic_level);
	setLipSyncEnabled(gSavedSettings.getBOOL("LipSyncEnabled"));
}

/////////////////////////////
// utility functions

bool LLVivoxVoiceClient::writeString(const std::string &str)
{
	bool result = false;
    LL_DEBUGS("LowVoice") << "sending:\n" << str << LL_ENDL;

	if(mConnected)
	{
		apr_status_t err;
		apr_size_t size = (apr_size_t)str.size();
		apr_size_t written = size;
	
		//MARK: Turn this on to log outgoing XML
        // LL_DEBUGS("Voice") << "sending: " << str << LL_ENDL;

		// check return code - sockets will fail (broken, etc.)
		err = apr_socket_send(
				mSocket->getSocket(),
				(const char*)str.data(),
				&written);
		
		if(err == 0 && written == size)
		{
			// Success.
			result = true;
		}
		else if (err == 0 && written != size) {
			// Did a short write,  log it for now
			LL_WARNS("Voice") << ") short write on socket sending data to vivox daemon." << "Sent " << written << "bytes instead of " << size <<LL_ENDL;
		}
		else if(APR_STATUS_IS_EAGAIN(err))
		{
			char buf[MAX_STRING];
			LL_WARNS("Voice") << "EAGAIN error " << err << " (" << apr_strerror(err, buf, MAX_STRING) << ") sending data to vivox daemon." << LL_ENDL;
		}
		else
		{
			// Assume any socket error means something bad.  For now, just close the socket.
			char buf[MAX_STRING];
			LL_WARNS("Voice") << "apr error " << err << " ("<< apr_strerror(err, buf, MAX_STRING) << ") sending data to vivox daemon." << LL_ENDL;
			daemonDied();
		}
	}
		
	return result;
}

// <FS:ND> On Linux the viewer can run SLVoice.exe through wine (https://www.winehq.org/)
// Vivox does not support Linux anymore and the SDK SLVoice for Linux uses is old and according to LL
// will stop working 'soon' (as of 2016-07-17). See also FIRE-19663

enum class EWineMode{ eNoWine, e32Bit, e64Bit };
EWineMode viewerUsesWineForVoice()
{
#ifndef LL_LINUX
    return EWineMode::eNoWine;
#else
    static LLCachedControl<bool> sEnable32BitVoiceChat(gSavedSettings, "FSLinuxEnableWin32VoiceProxy" );
    static LLCachedControl<bool> sEnable64BitVoiceChat(gSavedSettings, "FSLinuxEnableWin64VoiceProxy" );

	if( sEnable64BitVoiceChat )
		return EWineMode::e64Bit;
	if( sEnable32BitVoiceChat )
		return EWineMode::e32Bit;

	
    return EWineMode::eNoWine;
#endif
}

bool viewerChoosesConnectionHandles()
{
    return viewerUsesWineForVoice() != EWineMode::eNoWine;
}
// </FS:ND>


/////////////////////////////
// session control messages
void LLVivoxVoiceClient::connectorCreate()
{
	std::ostringstream stream;
	// <FS:Ansariel> Set custom Vivox log path everywhere necessary
	//std::string logdir = gDirUtilp->getExpandedFilename(LL_PATH_LOGS, "");
	std::string logdir = gSavedSettings.getString("VivoxLogDirectory");
	if (logdir.empty())
	{
		logdir = gDirUtilp->getExpandedFilename(LL_PATH_LOGS, "");
	}
	if (LLStringUtil::endsWith(logdir, gDirUtilp->getDirDelimiter()))
	{
		logdir = logdir.substr(0, logdir.size() - gDirUtilp->getDirDelimiter().size());
	}
	// </FS:Ansariel>
	
	// Transition to stateConnectorStarted when the connector handle comes back.
	std::string vivoxLogLevel = gSavedSettings.getString("VivoxDebugLevel");
    if ( vivoxLogLevel.empty() )
    {
        vivoxLogLevel = "0";
    }
    LL_DEBUGS("Voice") << "creating connector with log level " << vivoxLogLevel << LL_ENDL;

    // <FS:ND> Check if using the old SLVoice for Linux. the SDK in that version is too old to handle the extra args
    std::string strConnectorHandle;
    if( viewerChoosesConnectionHandles() )
        strConnectorHandle = "<ConnectorHandle>" + LLVivoxSecurity::getInstance()->connectorHandle() + "</ConnectorHandle>";
    // </FS:ND>
	
	stream 
	<< "<Request requestId=\"" << mCommandCookie++ << "\" action=\"Connector.Create.1\">"
		<< "<ClientName>V2 SDK</ClientName>"
		<< "<AccountManagementServer>" << mVoiceAccountServerURI << "</AccountManagementServer>"
		<< "<Mode>Normal</Mode>"
        << strConnectorHandle
		// <FS:Ansariel> Voice in multiple instances; by Latif Khalifa
		<< (gSavedSettings.getBOOL("VoiceMultiInstance") ? "<MinimumPort>30000</MinimumPort><MaximumPort>50000</MaximumPort>" : "")
		// </FS:Ansariel>
		<< "<Logging>"
		<< "<Folder>" << logdir << "</Folder>"
		<< "<FileNamePrefix>Connector</FileNamePrefix>"
		<< "<FileNameSuffix>.log</FileNameSuffix>"
		<< "<LogLevel>" << vivoxLogLevel << "</LogLevel>"
		<< "</Logging>"
		<< "<Application>" << LLVersionInfo::instance().getChannel() << " " << LLVersionInfo::instance().getVersion() << "</Application>"
		//<< "<Application></Application>"  //Name can cause problems per vivox.
		<< "<MaxCalls>12</MaxCalls>"
		<< "</Request>\n\n\n";
	
	writeString(stream.str());
}

void LLVivoxVoiceClient::connectorShutdown()
{
	if(mConnectorEstablished)
	{
		std::ostringstream stream;
		stream
		<< "<Request requestId=\"" << mCommandCookie++ << "\" action=\"Connector.InitiateShutdown.1\">"
			<< "<ConnectorHandle>" << LLVivoxSecurity::getInstance()->connectorHandle() << "</ConnectorHandle>"
		<< "</Request>"
		<< "\n\n\n";
		
		mShutdownComplete = false;
		mConnectorEstablished = false;
		
		writeString(stream.str());
	}
	else
	{
		mShutdownComplete = true;
	}
}

void LLVivoxVoiceClient::userAuthorized(const std::string& user_id, const LLUUID &agentID)
{

	mAccountDisplayName = user_id;

	LL_INFOS("Voice") << "name \"" << mAccountDisplayName << "\" , ID " << agentID << LL_ENDL;

	mAccountName = nameFromID(agentID);
}

void LLVivoxVoiceClient::setLoginInfo(
	const std::string& account_name,
	const std::string& password,
	const std::string& voice_sip_uri_hostname,
	const std::string& voice_account_server_uri)
{
	mVoiceSIPURIHostName = voice_sip_uri_hostname;
	mVoiceAccountServerURI = voice_account_server_uri;

	if(mAccountLoggedIn)
	{
		// Already logged in.
		LL_WARNS("Voice") << "Called while already logged in." << LL_ENDL;
		
		// Don't process another login.
		return;
	}
	else if ( account_name != mAccountName )
	{
		LL_WARNS("Voice") << "Mismatched account name! " << account_name
                          << " instead of " << mAccountName << LL_ENDL;
	}
	else
	{
		mAccountPassword = password;
	}

	std::string debugSIPURIHostName = gSavedSettings.getString("VivoxDebugSIPURIHostName");
	
	if( !debugSIPURIHostName.empty() )
	{
        LL_INFOS("Voice") << "Overriding account server based on VivoxDebugSIPURIHostName: "
                          << debugSIPURIHostName << LL_ENDL;
		mVoiceSIPURIHostName = debugSIPURIHostName;
	}
	
	if( mVoiceSIPURIHostName.empty() )
	{
		// we have an empty account server name
		// so we fall back to hardcoded defaults

		if(!LLGridManager::getInstance()->isInSLBeta())
		{
			// Use the release account server
			mVoiceSIPURIHostName = "bhr.vivox.com";
		}
		else
		{
			// Use the development account server
			mVoiceSIPURIHostName = "bhd.vivox.com";
		}
        LL_INFOS("Voice") << "Defaulting SIP URI host: "
                          << mVoiceSIPURIHostName << LL_ENDL;

	}
	
	std::string debugAccountServerURI = gSavedSettings.getString("VivoxDebugVoiceAccountServerURI");

	if( !debugAccountServerURI.empty() )
	{
        LL_INFOS("Voice") << "Overriding account server based on VivoxDebugVoiceAccountServerURI: "
                          << debugAccountServerURI << LL_ENDL;
		mVoiceAccountServerURI = debugAccountServerURI;
	}
	
	if( mVoiceAccountServerURI.empty() )
	{
		// If the account server URI isn't specified, construct it from the SIP URI hostname
		mVoiceAccountServerURI = "https://www." + mVoiceSIPURIHostName + "/api2/";		
        LL_INFOS("Voice") << "Inferring account server based on SIP URI Host name: "
                          << mVoiceAccountServerURI << LL_ENDL;
	}
}

void LLVivoxVoiceClient::idle(void* user_data)
{
}

//=========================================================================
// the following are methods to support the coroutine implementation of the 
// voice connection and processing.  They should only be called in the context 
// of a coroutine.
// 
// 
void LLVivoxVoiceClient::voiceControlCoro()
{
    LL_DEBUGS("Voice") << "starting" << LL_ENDL;
    mIsCoroutineActive = true;
    LLCoros::set_consuming(true);

    U32 retry = 0;

    while (gAgent.getTeleportState() != LLAgent::TELEPORT_NONE && !sShuttingDown)
    {
        LL_DEBUGS("Voice") << "Suspending voiceControlCoro() momentarily for teleport. Tuning: " << mTuningMode << ". Relog: " << mRelogRequested << LL_ENDL;
        llcoro::suspendUntilTimeout(1.0);
    }

    if (sShuttingDown)
    {
        mIsCoroutineActive = false;
        return;
    }

    do
    {
        bool success = startAndConnectSession();
        if (success)
        {
			// enable/disable the automatic VAD and explicitly set the initial values of 
			// the VAD variables ourselves when it is off - see SL-15072 for more details
			// note: we set the other parameters too even if the auto VAD is on which is ok
			unsigned int vad_auto = gSavedSettings.getU32("VivoxVadAuto");
			unsigned int vad_hangover = gSavedSettings.getU32("VivoxVadHangover");
			unsigned int vad_noise_floor = gSavedSettings.getU32("VivoxVadNoiseFloor");
			unsigned int vad_sensitivity = gSavedSettings.getU32("VivoxVadSensitivity");
			setupVADParams(vad_auto, vad_hangover, vad_noise_floor, vad_sensitivity);
			
			// watch for changes to the VAD settings via Debug Settings UI and act on them accordingly
			gSavedSettings.getControl("VivoxVadAuto")->getSignal()->connect(boost::bind(&LLVivoxVoiceClient::onVADSettingsChange, this));
			gSavedSettings.getControl("VivoxVadHangover")->getSignal()->connect(boost::bind(&LLVivoxVoiceClient::onVADSettingsChange, this));
			gSavedSettings.getControl("VivoxVadNoiseFloor")->getSignal()->connect(boost::bind(&LLVivoxVoiceClient::onVADSettingsChange, this));
			gSavedSettings.getControl("VivoxVadSensitivity")->getSignal()->connect(boost::bind(&LLVivoxVoiceClient::onVADSettingsChange, this));

			if (mTuningMode && !sShuttingDown)
            {
                performMicTuning();
            }

            if (!sShuttingDown)
            {
                waitForChannel(); // this doesn't normally return unless relog is needed or shutting down
            }
    
            LL_DEBUGS("Voice") << "lost channel RelogRequested=" << mRelogRequested << LL_ENDL;            
            endAndDisconnectSession();
            retry = 0;
        }
        
        // if we hit this and mRelogRequested is true, that indicates
        // that we attempted to relog into Vivox and were rejected.
        // Rather than just quit out of voice, we will tear it down (above)
        // and then reconstruct the voice connecion from scratch.
        LL_DEBUGS("Voice")
            << "disconnected"
            << " RelogRequested=" << mRelogRequested
            << LL_ENDL;            
        if (mRelogRequested && !sShuttingDown)
        {
            if (!success)
            {
                // We failed to connect, give it a bit time before retrying.
                retry++;
                F32 delay = llmin(5.f * (F32)retry, 60.f);
                llcoro::suspendUntilTimeout(delay);
                LL_INFOS("Voice") << "Voice failed to establish session after " << retry << " tries. Will attempt to reconnect." << LL_ENDL;
            }
            else
            {
                LL_INFOS("Voice") << "will attempt to reconnect to voice" << LL_ENDL;
            }

            while (isGatewayRunning() || (gAgent.getTeleportState() != LLAgent::TELEPORT_NONE && !sShuttingDown))
            {
                LL_INFOS("Voice") << "waiting for SLVoice to exit" << LL_ENDL;
                llcoro::suspendUntilTimeout(1.0);
            }
        }
    }
    while (mVoiceEnabled && mRelogRequested && !sShuttingDown);
    mIsCoroutineActive = false;
    LL_INFOS("Voice") << "exiting" << LL_ENDL;
}

bool LLVivoxVoiceClient::startAndConnectSession()
{
    bool ok = false;
    LL_DEBUGS("Voice") << LL_ENDL;

    LLVoiceVivoxStats::getInstance()->reset();

    if (startAndLaunchDaemon())
    {
        if (provisionVoiceAccount())
        {
            if (establishVoiceConnection())
            {
                ok = true;
            }
        }
    }

    if (!ok)
    {
        giveUp();
    }

    return ok;
}

bool LLVivoxVoiceClient::endAndDisconnectSession()
{
    LL_DEBUGS("Voice") << LL_ENDL;

    breakVoiceConnection(true);

    killGateway();

    return true;
}

bool LLVivoxVoiceClient::callbackEndDaemon(const LLSD& data)
{
    if (!sShuttingDown && mVoiceEnabled)
    {
        LL_WARNS("Voice") << "SLVoice terminated " << ll_stream_notation_sd(data) << LL_ENDL;
        terminateAudioSession(false);
        closeSocket();
        cleanUp();
        LLVoiceClient::getInstance()->setUserPTTState(false);
        gAgent.setVoiceConnected(false);
        mRelogRequested = true;
    }
    sGatewayPump.stopListening("VivoxDaemonPump");
    return false;
}

bool LLVivoxVoiceClient::startAndLaunchDaemon()
{
    //---------------------------------------------------------------------
    // </FS:Ansariel> Bypass cached controls
    //if (!voiceEnabled())
    if (!voiceEnabled(true))
    // </FS:Ansariel>
    {
        // Voice is locked out, we must not launch the vivox daemon.
        LL_WARNS("Voice") << "voice disabled; not starting daemon" << LL_ENDL;
        return false;
    }

    if (!isGatewayRunning())
    {
#ifndef VIVOXDAEMON_REMOTEHOST
        // Launch the voice daemon
#if LL_WINDOWS
        // On windows use exe (not work or RO) directory
        std::string exe_path = gDirUtilp->getExecutableDir();
        gDirUtilp->append(exe_path, "SLVoice.exe");
#elif LL_DARWIN
        // On MAC use resource directory
        std::string exe_path = gDirUtilp->getAppRODataDir();
        gDirUtilp->append(exe_path, "SLVoice");
#else
        std::string exe_path = gDirUtilp->getExecutableDir();
        // <FS:ND> On Linux the viewer can run SLVoice.exe through wine (https://www.winehq.org/)
        //gDirUtilp->append(exe_path, "SLVoice");
        switch( viewerUsesWineForVoice() )
		{
			case EWineMode::eNoWine:
				gDirUtilp->append(exe_path, "SLVoice"); // native version
				break;
			case EWineMode::e32Bit:
				gDirUtilp->append(exe_path, "win32/SLVoice.exe"); // use bundled win32 version
				break;
			case EWineMode::e64Bit:
				gDirUtilp->append(exe_path, "win64/SLVoice.exe"); // use bundled win64 version
				break;
		}
        // </FS:ND>
#endif
        // See if the vivox executable exists
        llstat s;
        if (!LLFile::stat(exe_path, &s))
        {
            // vivox executable exists.  Build the command line and launch the daemon.
            LLProcess::Params params;

            // <FS:ND> On Linux the viewer can run SLVoice.exe through wine (https://www.winehq.org/)
            params.executable = exe_path;

            if( EWineMode::eNoWine == viewerUsesWineForVoice()  )
                params.executable = exe_path;
            else
            {
                params.executable = "wine";
                params.args.add( exe_path );
            }
            //</FS:ND>

            // VOICE-88: Cycle through [portbase..portbase+portrange) on
            // successive tries because attempting to relaunch (after manually
            // disabling and then re-enabling voice) with the same port can
            // cause SLVoice's bind() call to fail with EADDRINUSE. We expect
            // that eventually the OS will time out previous ports, which is
            // why we cycle instead of incrementing indefinitely.
            // <FS:Ansariel> Unfail voice connection failures
            //U32 portbase = gSavedSettings.getU32("VivoxVoicePort");
            //static U32 portoffset = 0;
            //static const U32 portrange = 100;
            //std::string host(gSavedSettings.getString("VivoxVoiceHost"));
            //U32 port = portbase + portoffset;
            //portoffset = (portoffset + 1) % portrange;
            //params.args.add("-i");
            //params.args.add(STRINGIZE(host << ':' << port));
            // </FS:Ansariel>

            std::string loglevel = gSavedSettings.getString("VivoxDebugLevel");
            if (loglevel.empty())
            {
                loglevel = "0";
            }
            params.args.add("-ll");
            params.args.add(loglevel);

            std::string log_folder = gSavedSettings.getString("VivoxLogDirectory");

            if (log_folder.empty())
            {
                log_folder = gDirUtilp->getExpandedFilename(LL_PATH_LOGS, "");
            }

            // <FS:Ansariel> Strip trailing directory delimiter
            if (LLStringUtil::endsWith(log_folder, gDirUtilp->getDirDelimiter()))
            {
                log_folder = log_folder.substr(0, log_folder.size() - gDirUtilp->getDirDelimiter().size());
            }
            // </FS:Ansariel>
            params.args.add("-lf");
            params.args.add(log_folder);

            // set log file basename and .log
            params.args.add("-lp");
            params.args.add("SLVoice");
            params.args.add("-ls");
            params.args.add(".log");

            // rotate any existing log
            std::string new_log = gDirUtilp->getExpandedFilename(LL_PATH_LOGS, "SLVoice.log");
            std::string old_log = gDirUtilp->getExpandedFilename(LL_PATH_LOGS, "SLVoice.old");
            if (gDirUtilp->fileExists(new_log))
            {
                LLFile::rename(new_log, old_log);
            }
            
            std::string shutdown_timeout = gSavedSettings.getString("VivoxShutdownTimeout");
            if (!shutdown_timeout.empty())
            {
                params.args.add("-st");
                params.args.add(shutdown_timeout);
            }

            // <FS:Ansariel> Voice in multiple instances; by Latif Khalifa
            if (gSavedSettings.getBOOL("VoiceMultiInstance"))
            {
                S32 port_nr = 30000 + ll_rand(20000);
                LLControlVariable* voice_port = gSavedSettings.getControl("VivoxVoicePort");
                if (voice_port)
                {
                    voice_port->setValue(LLSD(port_nr), false);
                    params.args.add("-i");
                    params.args.add(llformat("127.0.0.1:%u",  gSavedSettings.getU32("VivoxVoicePort")));
                }
            }
            // </FS:Ansariel>

            params.cwd = gDirUtilp->getAppRODataDir();

            // <FS:ND> Check if using the old SLVoice for Linux. the SDK in that version is too old to handle the extra args
            if( viewerChoosesConnectionHandles() ) { // </FS:ND>
#           ifdef VIVOX_HANDLE_ARGS
            params.args.add("-ah");
            params.args.add(LLVivoxSecurity::getInstance()->accountHandle());

            params.args.add("-ch");
            params.args.add(LLVivoxSecurity::getInstance()->connectorHandle());
#           endif // VIVOX_HANDLE_ARGS
            } // <FS:ND/>

            params.postend = sGatewayPump.getName();
            sGatewayPump.listen("VivoxDaemonPump", boost::bind(&LLVivoxVoiceClient::callbackEndDaemon, this, _1));

            LL_INFOS("Voice") << "Launching SLVoice" << LL_ENDL;
            LL_DEBUGS("Voice") << "SLVoice params " << params << LL_ENDL;

            sGatewayPtr = LLProcess::create(params);

            // <FS:Ansariel> Unfail voice connection failures
            //mDaemonHost = LLHost(host.c_str(), port);
            mDaemonHost = LLHost(gSavedSettings.getString("VivoxVoiceHost").c_str(), gSavedSettings.getU32("VivoxVoicePort"));
        }
        else
        {
            LL_WARNS("Voice") << exe_path << " not found." << LL_ENDL;
            return false;
        }
#else
        // SLIM SDK: port changed from 44124 to 44125.
        // We can connect to a client gateway running on another host.  This is useful for testing.
        // To do this, launch the gateway on a nearby host like this:
        //  vivox-gw.exe -p tcp -i 0.0.0.0:44125
        // and put that host's IP address here.
        mDaemonHost = LLHost(gSavedSettings.getString("VivoxVoiceHost"), gSavedSettings.getU32("VivoxVoicePort"));
#endif

        // Dirty the states we'll need to sync with the daemon when it comes up.
        mMuteMicDirty = true;
        mMicVolumeDirty = true;
        mSpeakerVolumeDirty = true;
        mSpeakerMuteDirty = true;
        // These only need to be set if they're not default (i.e. empty string).
        mCaptureDeviceDirty = !mCaptureDevice.empty();
        mRenderDeviceDirty = !mRenderDevice.empty();

        mMainSessionGroupHandle.clear();
    }
    else
    {
        LL_DEBUGS("Voice") << " gateway running; not attempting to start" << LL_ENDL;
    }

    //---------------------------------------------------------------------
    llcoro::suspendUntilTimeout(UPDATE_THROTTLE_SECONDS);

    LL_DEBUGS("Voice") << "Connecting to vivox daemon:" << mDaemonHost << LL_ENDL;

    LLVoiceVivoxStats::getInstance()->reset();
    while (!mConnected && !sShuttingDown)
    {
        LLVoiceVivoxStats::getInstance()->connectionAttemptStart();
        LL_DEBUGS("Voice") << "Attempting to connect to vivox daemon: " << mDaemonHost << LL_ENDL;
        closeSocket();
        if (!mSocket)
        {
            mSocket = LLSocket::create(gAPRPoolp, LLSocket::STREAM_TCP);
        }

        mConnected = mSocket->blockingConnect(mDaemonHost);
        LLVoiceVivoxStats::getInstance()->connectionAttemptEnd(mConnected);
        if (!mConnected)
        {
            llcoro::suspendUntilTimeout(DAEMON_CONNECT_THROTTLE_SECONDS);
        }
    }
    
    //---------------------------------------------------------------------
    if (sShuttingDown && !mConnected)
    {
        return false;
    }

    llcoro::suspendUntilTimeout(UPDATE_THROTTLE_SECONDS);

    while (!mPump && !sShuttingDown)
    {   // Can't use the pump until we have it available.
        llcoro::suspend();
    }

    if (sShuttingDown)
    {
        return false;
    }
    
    // MBW -- Note to self: pumps and pipes examples in
    //  indra/test/io.cpp
    //  indra/test/llpipeutil.{cpp|h}

    // Attach the pumps and pipes

    LLPumpIO::chain_t readChain;

    readChain.push_back(LLIOPipe::ptr_t(new LLIOSocketReader(mSocket)));
    readChain.push_back(LLIOPipe::ptr_t(new LLVivoxProtocolParser()));


    mPump->addChain(readChain, NEVER_CHAIN_EXPIRY_SECS);


    //---------------------------------------------------------------------
    llcoro::suspendUntilTimeout(UPDATE_THROTTLE_SECONDS);

    // Initial devices query
    getCaptureDevicesSendMessage();
    getRenderDevicesSendMessage();

    mLoginRetryCount = 0;

    return true;
}

bool LLVivoxVoiceClient::provisionVoiceAccount()
{
    LL_INFOS("Voice") << "Provisioning voice account." << LL_ENDL;

    while ((!gAgent.getRegion() || !gAgent.getRegion()->capabilitiesReceived()) && !sShuttingDown)
    {
        LL_DEBUGS("Voice") << "no capabilities for voice provisioning; waiting " << LL_ENDL;
        // *TODO* Pump a message for wake up.
        llcoro::suspend();
    }
    
    if (sShuttingDown)
    {
        return false;
    }

    std::string url = gAgent.getRegionCapability("ProvisionVoiceAccountRequest");

    LL_DEBUGS("Voice") << "region ready for voice provisioning; url=" << url << LL_ENDL;

    LLCore::HttpRequest::policy_t httpPolicy(LLCore::HttpRequest::DEFAULT_POLICY_ID);
    LLCoreHttpUtil::HttpCoroutineAdapter::ptr_t
        httpAdapter(new LLCoreHttpUtil::HttpCoroutineAdapter("voiceAccountProvision", httpPolicy));
    LLCore::HttpRequest::ptr_t httpRequest(new LLCore::HttpRequest);
    LLCore::HttpOptions::ptr_t httpOpts = LLCore::HttpOptions::ptr_t(new LLCore::HttpOptions);
    int retryCount(0);

    LLSD result;
    bool provisioned = false;
    do
    {
        LLVoiceVivoxStats::getInstance()->provisionAttemptStart();
        result = httpAdapter->postAndSuspend(httpRequest, url, LLSD(), httpOpts);

        LLSD httpResults = result[LLCoreHttpUtil::HttpCoroutineAdapter::HTTP_RESULTS];
        LLCore::HttpStatus status = LLCoreHttpUtil::HttpCoroutineAdapter::getStatusFromLLSD(httpResults);

        if (status == LLCore::HttpStatus(404))
        {
            F32 timeout = pow(PROVISION_RETRY_TIMEOUT, static_cast<float>(retryCount));
            LL_WARNS("Voice") << "Provision CAP 404.  Retrying in " << timeout << " seconds." << LL_ENDL;
            if (sShuttingDown)
            {
                return false;
            }
            else
            {
                llcoro::suspendUntilTimeout(timeout);
            }
        }
        else if (!status)
        {
            LL_WARNS("Voice") << "Unable to provision voice account." << LL_ENDL;
            LLVoiceVivoxStats::getInstance()->provisionAttemptEnd(false);
            return false;
        }
        else
        {
            provisioned = true;
        }        
    } while (!provisioned && retryCount <= PROVISION_RETRY_MAX && !sShuttingDown);

    if (sShuttingDown && !provisioned)
    {
        return false;
    }

    LLVoiceVivoxStats::getInstance()->provisionAttemptEnd(provisioned);
    if (!provisioned)
    {
        LL_WARNS("Voice") << "Could not access voice provision cap after " << retryCount << " attempts." << LL_ENDL;
        return false;
    }

    std::string voiceSipUriHostname;
    std::string voiceAccountServerUri;
    std::string voiceUserName = result["username"].asString();
    std::string voicePassword = result["password"].asString();

    if (result.has("voice_sip_uri_hostname"))
    {
        voiceSipUriHostname = result["voice_sip_uri_hostname"].asString();
    }
    
    // this key is actually misnamed -- it will be an entire URI, not just a hostname.
    if (result.has("voice_account_server_name"))
    {
        voiceAccountServerUri = result["voice_account_server_name"].asString();
    }

    LL_DEBUGS("Voice") << "ProvisionVoiceAccountRequest response"
                       << " user " << (voiceUserName.empty() ? "not set" : "set")
                       << " password " << (voicePassword.empty() ? "not set" : "set")
                       << " sip uri " << voiceSipUriHostname
                       << " account uri " << voiceAccountServerUri
                       << LL_ENDL;

    setLoginInfo(voiceUserName, voicePassword, voiceSipUriHostname, voiceAccountServerUri);

    return true;
}

bool LLVivoxVoiceClient::establishVoiceConnection()
{
    if (!mVoiceEnabled && mIsInitialized)
    {
        LL_WARNS("Voice") << "cannot establish connection; enabled "<<mVoiceEnabled<<" initialized "<<mIsInitialized<<LL_ENDL;
        return false;
    }

    if (sShuttingDown)
    {
        return false;
    }
    
    LLSD result;
    bool connected(false);
    bool giving_up(false);
    int retries = 0;
    LL_INFOS("Voice") << "Requesting connection to voice service" << LL_ENDL;

    LLVoiceVivoxStats::getInstance()->establishAttemptStart();
    connectorCreate();
    do
    {
        result = llcoro::suspendUntilEventOn(mVivoxPump);
        LL_DEBUGS("Voice") << "event=" << ll_stream_notation_sd(result) << LL_ENDL;

        if (result.has("connector"))
        {
            LLVoiceVivoxStats::getInstance()->establishAttemptEnd(connected);
            connected = LLSD::Boolean(result["connector"]);
            if (!connected)
            {
                if (result.has("retry") && ++retries <= CONNECT_RETRY_MAX && !sShuttingDown)
                {
                    F32 timeout = LLSD::Real(result["retry"]);
                    timeout *= retries;
                    LL_INFOS("Voice") << "Retry connection to voice service in " << timeout << " seconds" << LL_ENDL;
                    llcoro::suspendUntilTimeout(timeout);

                    if (mVoiceEnabled) // user may have switched it off
                    {
                        // try again
                        LLVoiceVivoxStats::getInstance()->establishAttemptStart();
                        connectorCreate();
                    }
                    else
                    {
                        // stop if they've turned off voice
                        giving_up = true;
                    }
                }
                else
                {
                    giving_up=true;
                }
            }
        }
        LL_DEBUGS("Voice") << (connected ? "" : "not ") << "connected, "
                           << (giving_up ? "" : "not ") << "giving up"
                           << LL_ENDL;
    } while (!connected && !giving_up && !sShuttingDown);

    if (giving_up)
    {
        LLSD args;
        args["HOSTID"] = LLURI(mVoiceAccountServerURI).authority();
        LLNotificationsUtil::add("NoVoiceConnect", args);
    }

    return connected;
}

bool LLVivoxVoiceClient::breakVoiceConnection(bool corowait)
{
    LL_DEBUGS("Voice") << "( wait=" << corowait << ")" << LL_ENDL;
    bool retval(true);

    mShutdownComplete = false;
    connectorShutdown();

    if (corowait)
    {
        LLSD timeoutResult(LLSDMap("connector", "timeout"));

        LLSD result = llcoro::suspendUntilEventOnWithTimeout(mVivoxPump, LOGOUT_ATTEMPT_TIMEOUT, timeoutResult);
        LL_DEBUGS("Voice") << "event=" << ll_stream_notation_sd(result) << LL_ENDL;

        retval = result.has("connector");
    }
    else
    {
        mRelogRequested = false; //stop the control coro
        // If we are not doing a corowait then we must sleep until the connector has responded
        // otherwise we may very well close the socket too early.
#if LL_WINDOWS
        if (!mShutdownComplete)
        {
            // The situation that brings us here is a call from ::terminate()
            // At this point message system is already down so we can't wait for
            // the message, yet we need to receive "connector shutdown response".
            // Either wait a bit and emulate it or check gMessageSystem for specific message
            _sleep(1000);
            if (mConnected)
            {
                mConnected = false;
                LLSD vivoxevent(LLSDMap("connector", LLSD::Boolean(false)));
                mVivoxPump.post(vivoxevent);
            }
            mShutdownComplete = true;
        }
#endif
    }

    LL_DEBUGS("Voice") << "closing SLVoice socket" << LL_ENDL;
    closeSocket();		// Need to do this now -- bad things happen if the destructor does it later.
    cleanUp();
    mConnected = false;

    return retval;
}

bool LLVivoxVoiceClient::loginToVivox()
{
    LLSD timeoutResult(LLSDMap("login", "timeout"));

    int loginRetryCount(0);

    bool response_ok(false);
    bool account_login(false);
    bool send_login(true);

    do 
    {
        mIsLoggingIn = true;
        if (send_login)
        {
            loginSendMessage();
            send_login = false;
        }
        
        LLSD result = llcoro::suspendUntilEventOnWithTimeout(mVivoxPump, LOGIN_ATTEMPT_TIMEOUT, timeoutResult);
        LL_DEBUGS("Voice") << "event=" << ll_stream_notation_sd(result) << LL_ENDL;

        if (result.has("login"))
        {
            std::string loginresp = result["login"];

            if (((loginresp == "retry") || (loginresp == "timeout")) && !sShuttingDown)
            {
                LL_WARNS("Voice") << "login failed with status '" << loginresp << "' "
                                  << " count " << loginRetryCount << "/" << LOGIN_RETRY_MAX
                                  << LL_ENDL;
                if (++loginRetryCount > LOGIN_RETRY_MAX)
                {
                    // We've run out of retries - tell the user
                    LL_WARNS("Voice") << "too many login retries (" << loginRetryCount << "); giving up." << LL_ENDL;
                    LLSD args;
                    args["HOSTID"] = LLURI(mVoiceAccountServerURI).authority();
                    mTerminateDaemon = true;
                    LLNotificationsUtil::add("NoVoiceConnect", args);

                    mIsLoggingIn = false;
                    return false;
                }
                response_ok = false;
                account_login = false;
                send_login = true;

                // an exponential backoff gets too long too quickly; stretch it out, but not too much
                F32 timeout = loginRetryCount * LOGIN_ATTEMPT_TIMEOUT;

                // tell the user there is a problem
                LL_WARNS("Voice") << "login " << loginresp << " will retry login in " << timeout << " seconds." << LL_ENDL;
                
                if (!sShuttingDown)
                {
                    // Todo: this is way to long, viewer can get stuck waiting during shutdown
                    // either make it listen to pump or split in smaller waits with checks for shutdown
                    llcoro::suspendUntilTimeout(timeout);
                }
            }
            else if (loginresp == "failed")
            {
                mIsLoggingIn = false;
                return false;
            }
            else if (loginresp == "response_ok")
            {
                response_ok = true;
            }
            else if (loginresp == "account_login")
            {
                account_login = true;
            }
            else if (sShuttingDown)
            {
                mIsLoggingIn = false;
                return false;
            }
        }

    } while ((!response_ok || !account_login) && !sShuttingDown);

    mRelogRequested = false;
    mIsLoggedIn = true;
    notifyStatusObservers(LLVoiceClientStatusObserver::STATUS_LOGGED_IN);

    // Set up the mute list observer if it hasn't been set up already.
    if ((!sMuteListListener_listening))
    {
        LLMuteList::getInstance()->addObserver(&mutelist_listener);
        sMuteListListener_listening = true;
    }

    // Set the initial state of mic mute, local speaker volume, etc.
    sendLocalAudioUpdates();
    mIsLoggingIn = false;

    return true;
}

void LLVivoxVoiceClient::logoutOfVivox(bool wait)
{
    if (mIsLoggedIn)
    {
        // Ensure that we'll re-request provisioning before logging in again
        mAccountPassword.clear();
        mVoiceAccountServerURI.clear();

        logoutSendMessage();

        if (wait)
        {
            LLSD timeoutResult(LLSDMap("logout", "timeout"));
            LLSD result;

            do
            {
                LL_DEBUGS("Voice")
                    << "waiting for logout response on "
                    << mVivoxPump.getName()
                    << LL_ENDL;

                result = llcoro::suspendUntilEventOnWithTimeout(mVivoxPump, LOGOUT_ATTEMPT_TIMEOUT, timeoutResult);

                if (sShuttingDown)
                {
                    break;
                }

                LL_DEBUGS("Voice") << "event=" << ll_stream_notation_sd(result) << LL_ENDL;
                // Don't get confused by prior queued events -- note that it's
                // very important that mVivoxPump is an LLEventMailDrop, which
                // does queue events.
            } while (! result["logout"]);
        }
        else
        {
            LL_DEBUGS("Voice") << "not waiting for logout" << LL_ENDL;
        }

        mIsLoggedIn = false;
    }
}


bool LLVivoxVoiceClient::retrieveVoiceFonts()
{
    // Request the set of available voice fonts.
    refreshVoiceEffectLists(true);

    mIsWaitingForFonts = true;
    LLSD result;
    do 
    {
        result = llcoro::suspendUntilEventOn(mVivoxPump);

        LL_DEBUGS("Voice") << "event=" << ll_stream_notation_sd(result) << LL_ENDL;
        if (result.has("voice_fonts"))
            break;
    } while (true);
    mIsWaitingForFonts = false;

    mVoiceFontExpiryTimer.start();
    mVoiceFontExpiryTimer.setTimerExpirySec(VOICE_FONT_EXPIRY_INTERVAL);

    return result["voice_fonts"].asBoolean();
}

bool LLVivoxVoiceClient::requestParcelVoiceInfo()
{
    //_INFOS("Voice") << "Requesting voice info for Parcel" << LL_ENDL;

    LLViewerRegion * region = gAgent.getRegion();
    if (region == NULL || !region->capabilitiesReceived())
    {
        LL_DEBUGS("Voice") << "ParcelVoiceInfoRequest capability not yet available, deferring" << LL_ENDL;
        return false;
    }

    // grab the cap.
    std::string url = gAgent.getRegion()->getCapability("ParcelVoiceInfoRequest");
    if (url.empty())
    {
        // Region dosn't have the cap. Stop probing.
        LL_DEBUGS("Voice") << "ParcelVoiceInfoRequest capability not available in this region" << LL_ENDL;
        return false;
    }
 
    // update the parcel
    checkParcelChanged(true);

    LL_DEBUGS("Voice") << "sending ParcelVoiceInfoRequest (" << mCurrentRegionName << ", " << mCurrentParcelLocalID << ")" << LL_ENDL;

    LLCore::HttpRequest::policy_t httpPolicy(LLCore::HttpRequest::DEFAULT_POLICY_ID);
    LLCoreHttpUtil::HttpCoroutineAdapter::ptr_t
        httpAdapter(new LLCoreHttpUtil::HttpCoroutineAdapter("parcelVoiceInfoRequest", httpPolicy));
    LLCore::HttpRequest::ptr_t httpRequest(new LLCore::HttpRequest);

    LLSD result = httpAdapter->postAndSuspend(httpRequest, url, LLSD());

    LLSD httpResults = result[LLCoreHttpUtil::HttpCoroutineAdapter::HTTP_RESULTS];
    LLCore::HttpStatus status = LLCoreHttpUtil::HttpCoroutineAdapter::getStatusFromLLSD(httpResults);

    if (mSessionTerminateRequested || (!mVoiceEnabled && mIsInitialized))
    {
        // if a terminate request has been received,
        // bail and go to the stateSessionTerminated
        // state.  If the cap request is still pending,
        // the responder will check to see if we've moved
        // to a new session and won't change any state.
        LL_DEBUGS("Voice") << "terminate requested " << mSessionTerminateRequested
                           << " enabled " << mVoiceEnabled
                           << " initialized " << mIsInitialized
                           << LL_ENDL;
        terminateAudioSession(true);
        return false;
    }

    if ((!status) || (mSessionTerminateRequested || (!mVoiceEnabled && mIsInitialized)))
    {
        if (mSessionTerminateRequested || (!mVoiceEnabled && mIsInitialized))
        {
            LL_WARNS("Voice") << "Session terminated." << LL_ENDL;
        }

        LL_WARNS("Voice") << "No voice on parcel" << LL_ENDL;
        sessionTerminate();
        return false;
    }

    std::string uri;
    std::string credentials;

    if (result.has("voice_credentials"))
    {
        LLSD voice_credentials = result["voice_credentials"];
        if (voice_credentials.has("channel_uri"))
        {
            LL_DEBUGS("Voice") << "got voice channel uri" << LL_ENDL;
            uri = voice_credentials["channel_uri"].asString();
        }
        else
        {
            LL_WARNS("Voice") << "No voice channel uri" << LL_ENDL;
        }
        
        if (voice_credentials.has("channel_credentials"))
        {
            LL_DEBUGS("Voice") << "got voice channel credentials" << LL_ENDL;
            credentials =
                voice_credentials["channel_credentials"].asString();
        }
        else
        {
            LL_WARNS("Voice") << "No voice channel credentials" << LL_ENDL;

        }
    }
    else
    {
        LL_WARNS("Voice") << "No voice credentials" << LL_ENDL;
    }

    // set the spatial channel.  If no voice credentials or uri are 
    // available, then we simply drop out of voice spatially.
    return !setSpatialChannel(uri, credentials);
}

bool LLVivoxVoiceClient::addAndJoinSession(const sessionStatePtr_t &nextSession)
{
    mIsJoiningSession = true;

    sessionStatePtr_t oldSession = mAudioSession;

    LL_INFOS("Voice") << "Adding or joining voice session " << nextSession->mHandle << LL_ENDL;

    mAudioSession = nextSession;
    mAudioSessionChanged = true;
    if (!mAudioSession || !mAudioSession->mReconnect)
    {
        mNextAudioSession.reset();
    }

    // The old session may now need to be deleted.
    reapSession(oldSession);

    if (mAudioSession)
    {
        if (!mAudioSession->mHandle.empty())
        {
            // Connect to a session by session handle

            sessionMediaConnectSendMessage(mAudioSession);
        }
        else
        {
            // Connect to a session by URI
            sessionCreateSendMessage(mAudioSession, true, false);
        }
    }

    notifyStatusObservers(LLVoiceClientStatusObserver::STATUS_JOINING);

    llcoro::suspend();

    LLSD result;

    if (mSpatialJoiningNum == MAX_NORMAL_JOINING_SPATIAL_NUM)
    {
        // Notify observers to let them know there is problem with voice
        notifyStatusObservers(LLVoiceClientStatusObserver::STATUS_VOICE_DISABLED);
        LL_WARNS() << "There seems to be problem with connection to voice server. Disabling voice chat abilities." << LL_ENDL;
    }
    
    // Increase mSpatialJoiningNum only for spatial sessions- it's normal to reach this case for
    // example for p2p many times while waiting for response, so it can't be used to detect errors
    if (mAudioSession && mAudioSession->mIsSpatial)
    {
        mSpatialJoiningNum++;
    }

    if (!mVoiceEnabled && mIsInitialized)
    {
        LL_DEBUGS("Voice") << "Voice no longer enabled. Exiting"
                           << " enabled " << mVoiceEnabled
                           << " initialized " << mIsInitialized
                           << LL_ENDL;
        mIsJoiningSession = false;
        // User bailed out during connect -- jump straight to teardown.
        terminateAudioSession(true);
        notifyStatusObservers(LLVoiceClientStatusObserver::STATUS_VOICE_DISABLED);
        return false;
    }
    else if (mSessionTerminateRequested)
    {
        LL_DEBUGS("Voice") << "Terminate requested" << LL_ENDL;
        if (mAudioSession && !mAudioSession->mHandle.empty())
        {
            // Only allow direct exits from this state in p2p calls (for cancelling an invite).
            // Terminating a half-connected session on other types of calls seems to break something in the vivox gateway.
            if (mAudioSession->mIsP2P)
            {
                terminateAudioSession(true);
                mIsJoiningSession = false;
                notifyStatusObservers(LLVoiceClientStatusObserver::STATUS_LEFT_CHANNEL);
                return false;
            }
        }
    }

    bool added(true);
    bool joined(false);

    LLSD timeoutResult(LLSDMap("session", "timeout"));

    // We are about to start a whole new session.  Anything that MIGHT still be in our 
    // maildrop is going to be stale and cause us much wailing and gnashing of teeth.  
    // Just flush it all out and start new.
    mVivoxPump.discard();

    // It appears that I need to wait for BOTH the SessionGroup.AddSession response and the SessionStateChangeEvent with state 4
    // before continuing from this state.  They can happen in either order, and if I don't wait for both, things can get stuck.
    // For now, the SessionGroup.AddSession response handler sets mSessionHandle and the SessionStateChangeEvent handler transitions to stateSessionJoined.
    // This is a cheap way to make sure both have happened before proceeding.
    do
    {
        result = llcoro::suspendUntilEventOnWithTimeout(mVivoxPump, SESSION_JOIN_TIMEOUT, timeoutResult);

        if (sShuttingDown)
        {
            mIsJoiningSession = false;
            return false;
        }

        LL_INFOS("Voice") << "event=" << ll_stream_notation_sd(result) << LL_ENDL;
        if (result.has("session"))
        {
            if (!mAudioSession)
            {
                LL_WARNS("Voice") << "Message for session handle \"" << result["handle"] << "\" while session is not initialized." << LL_ENDL;
                continue;
            }
            if (result.has("handle") && result["handle"] != mAudioSession->mHandle)
            {
                LL_WARNS("Voice") << "Message for session handle \"" << result["handle"] << "\" while waiting for \"" << mAudioSession->mHandle << "\"." << LL_ENDL;
                continue;
            }

            std::string message = result["session"].asString();

            if ((message == "added") || (message == "created"))
            {
                added = true;
            }
            else if (message == "joined")
            {
                joined = true;
            }
            else if ((message == "failed") || (message == "removed") || (message == "timeout"))
            {   // we will get a removed message if a voice call is declined.
                
                if (message == "failed") 
                {
                    int reason = result["reason"].asInteger();
                    LL_WARNS("Voice") << "Add and join failed for reason " << reason << LL_ENDL;
                    
                    if (   (reason == ERROR_VIVOX_NOT_LOGGED_IN)
                        || (reason == ERROR_VIVOX_OBJECT_NOT_FOUND))
                    {
                        LL_DEBUGS("Voice") << "Requesting reprovision and login." << LL_ENDL;
                        requestRelog();
                    }                    
                }
                else
                {
                    LL_WARNS("Voice") << "session '" << message << "' "
                                      << LL_ENDL;
                }
                    
                notifyStatusObservers(LLVoiceClientStatusObserver::STATUS_LEFT_CHANNEL);
                mIsJoiningSession = false;
                return false;
            }
        }
    } while (!added || !joined);

    mIsJoiningSession = false;

    if (mSpatialJoiningNum > 100)
    {
        LL_WARNS("Voice") << "There seems to be problem with connecting to a voice channel. Frames to join were " << mSpatialJoiningNum << LL_ENDL;
    }

    mSpatialJoiningNum = 0;

    // Events that need to happen when a session is joined could go here.
    // send an initial positional information immediately upon joining.
    // 
    // do an initial update for position and the camera position, then send a 
    // positional update.
    updatePosition();
    enforceTether();

    // Dirty state that may need to be sync'ed with the daemon.
    mMuteMicDirty = true;
    mSpeakerVolumeDirty = true;
    mSpatialCoordsDirty = true;

    sendPositionAndVolumeUpdate();

    notifyStatusObservers(LLVoiceClientStatusObserver::STATUS_JOINED);

    return true;
}

bool LLVivoxVoiceClient::terminateAudioSession(bool wait)
{

    if (mAudioSession)
    {
        LL_INFOS("Voice") << "terminateAudioSession(" << wait << ") Terminating current voice session " << mAudioSession->mHandle << LL_ENDL;

        if (mIsLoggedIn)
        {
            if (!mAudioSession->mHandle.empty())
            {

#if RECORD_EVERYTHING
                // HACK: for testing only
                // Save looped recording
                std::string savepath("/tmp/vivoxrecording");
                {
                    time_t now = time(NULL);
                    const size_t BUF_SIZE = 64;
                    char time_str[BUF_SIZE];	/* Flawfinder: ignore */

                    strftime(time_str, BUF_SIZE, "%Y-%m-%dT%H:%M:%SZ", gmtime(&now));
                    savepath += time_str;
                }
                recordingLoopSave(savepath);
#endif

                sessionMediaDisconnectSendMessage(mAudioSession);

                if (wait)
                {
                    LLSD result;
                    do
                    {
                        LLSD timeoutResult(LLSDMap("session", "timeout"));

                        result = llcoro::suspendUntilEventOnWithTimeout(mVivoxPump, LOGOUT_ATTEMPT_TIMEOUT, timeoutResult);

                        LL_DEBUGS("Voice") << "event=" << ll_stream_notation_sd(result) << LL_ENDL;
                        if (result.has("session"))
                        {
                            if (result.has("handle"))
                            {
                                if (result["handle"] != mAudioSession->mHandle)
                                {
                                    LL_WARNS("Voice") << "Message for session handle \"" << result["handle"] << "\" while waiting for \"" << mAudioSession->mHandle << "\"." << LL_ENDL;
                                    continue;
                                }
                            }

                            std::string message = result["session"].asString();
                            if (message == "removed" || message == "timeout")
                                break;
                        }
                    } while (true);

                }
            }
            else
            {
                LL_WARNS("Voice") << "called with no session handle" << LL_ENDL;
            }
        }
        // <FS:Ansariel> This is usually the case because ::terminate() is logging us out beforehand
        //else
        //{
        //    LL_WARNS("Voice") << "Session " << mAudioSession->mHandle << " already terminated by logout." << LL_ENDL;
        //}
        // </FS:Ansariel>

        sessionStatePtr_t oldSession = mAudioSession;

        mAudioSession.reset();
        // We just notified status observers about this change.  Don't do it again.
        mAudioSessionChanged = false;

        // The old session may now need to be deleted.
        reapSession(oldSession);
    }
    else
    {
        LL_WARNS("Voice") << "terminateAudioSession(" << wait << ") with NULL mAudioSession" << LL_ENDL;
    }

    notifyStatusObservers(LLVoiceClientStatusObserver::STATUS_LEFT_CHANNEL);

    // Always reset the terminate request flag when we get here.
    // Some slower PCs have a race condition where they can switch to an incoming  P2P call faster than the state machine leaves 
    // the region chat.
    mSessionTerminateRequested = false;

    bool status=((mVoiceEnabled || !mIsInitialized) && !mRelogRequested  && !sShuttingDown);
    LL_DEBUGS("Voice") << "exiting"
                       << " VoiceEnabled " << mVoiceEnabled
                       << " IsInitialized " << mIsInitialized
                       << " RelogRequested " << mRelogRequested
                       << " ShuttingDown " << (sShuttingDown ? "TRUE" : "FALSE")
                       << " returning " << status
                       << LL_ENDL;
    return status;
}

bool LLVivoxVoiceClient::waitForChannel()
{
    LL_INFOS("Voice") << "Waiting for channel" << LL_ENDL;

    do 
    {
        if (!loginToVivox())
        {
            return false;
        }

        if (sShuttingDown)
        {
            logoutOfVivox(false);
            return false;
        }

        if (LLVoiceClient::instance().getVoiceEffectEnabled())
        {
            retrieveVoiceFonts();

            // Request the set of available voice fonts.
            refreshVoiceEffectLists(false);
        }

#if USE_SESSION_GROUPS			
        // Rider: This code is completely unchanged from the original state machine
        // It does not seem to be in active use... but I'd rather not rip it out.
        // create the main session group
        setState(stateCreatingSessionGroup);
        sessionGroupCreateSendMessage();
#endif

        do
        {
            mIsProcessingChannels = true;
            llcoro::suspend();

            if (sShuttingDown)
            {
                mRelogRequested = false;
                break;
            }

            if (mTuningMode)
            {
                performMicTuning();
            }
            else if (mCaptureBufferMode)
            {
                recordingAndPlaybackMode();
            }
            // <FS:Ansariel> FIRE-20371: Viewer spams region with ParcelVoiceInfoRequest if voice is disabled on parcel
            //else if (checkParcelChanged() || (mNextAudioSession == NULL))
            else if ((checkParcelChanged() || (mNextAudioSession == NULL)) && LLViewerParcelMgr::instance().allowAgentVoice())
            // </FS:Ansariel>
            {
                // the parcel is changed, or we have no pending audio sessions,
                // so try to request the parcel voice info
                // if we have the cap, we move to the appropriate state
                requestParcelVoiceInfo(); //suspends for http reply
            }
            else if (sessionNeedsRelog(mNextAudioSession))
            {
                LL_INFOS("Voice") << "Session requesting reprovision and login." << LL_ENDL;
                requestRelog();
                break;
            }
            else if (mNextAudioSession)
            {
                sessionStatePtr_t joinSession = mNextAudioSession;
                mNextAudioSession.reset();
                if (!runSession(joinSession)) //suspends
                {
                    LL_DEBUGS("Voice") << "runSession returned false; leaving inner loop" << LL_ENDL;
                    break;
                }
                else
                {
                    LL_DEBUGS("Voice")
                        << "runSession returned true to inner loop"
                        << " RelogRequested=" << mRelogRequested
                        << " VoiceEnabled=" << mVoiceEnabled
                        << LL_ENDL;
                }
            }

            if (!mNextAudioSession && !sShuttingDown)
            {
                llcoro::suspendUntilTimeout(1.0);
            }

            if (sShuttingDown)
            {
                mRelogRequested = false;
                break;
            }

        } while (mVoiceEnabled && !mRelogRequested && !sShuttingDown);

        LL_DEBUGS("Voice")
            << "leaving inner waitForChannel loop"
            << " RelogRequested=" << mRelogRequested
            << " VoiceEnabled=" << mVoiceEnabled
            << LL_ENDL;

        mIsProcessingChannels = false;

        logoutOfVivox(!sShuttingDown /*bool wait*/);

        if (mRelogRequested && !sShuttingDown)
        {
            LL_DEBUGS("Voice") << "Relog Requested, restarting provisioning" << LL_ENDL;
            if (!provisionVoiceAccount())
            {
                LL_WARNS("Voice") << "provisioning voice failed; giving up" << LL_ENDL;
                giveUp();
                return false;
            }
        }
    } while (mVoiceEnabled && mRelogRequested && isGatewayRunning() && !sShuttingDown);

    LL_DEBUGS("Voice")
        << "exiting"
        << " RelogRequested=" << mRelogRequested
        << " VoiceEnabled=" << mVoiceEnabled
        << LL_ENDL;
    return !sShuttingDown;
}

bool LLVivoxVoiceClient::runSession(const sessionStatePtr_t &session)
{
    LL_INFOS("Voice") << "running new voice session " << session->mHandle << LL_ENDL;

    if (!addAndJoinSession(session))
    {
        notifyStatusObservers(LLVoiceClientStatusObserver::ERROR_UNKNOWN);

        if (mSessionTerminateRequested)
        {
            LL_DEBUGS("Voice") << "runSession terminate requested " << LL_ENDL;
            terminateAudioSession(true);
        }
        // if a relog has been requested then addAndJoineSession 
        // failed in a spectacular way and we need to back out.
        // If this is not the case then we were simply trying to
        // make a call and the other party rejected it.  
        return !mRelogRequested;
    }

    notifyParticipantObservers();
    notifyVoiceFontObservers();

    LLSD timeoutEvent(LLSDMap("timeout", LLSD::Boolean(true)));

    mIsInChannel = true;
    mMuteMicDirty = true;

    while (mVoiceEnabled && isGatewayRunning() && !mSessionTerminateRequested && !mTuningMode)
    {
        sendCaptureAndRenderDevices(); // suspends
        if (mSessionTerminateRequested)
        {
            break;
        }

        if (mAudioSession && mAudioSession->mParticipantsChanged)
        {
            mAudioSession->mParticipantsChanged = false;
            notifyParticipantObservers();
        }
        
        if (!inSpatialChannel())
        {
            // When in a non-spatial channel, never send positional updates.
            mSpatialCoordsDirty = false;
        }
        else
        {
            updatePosition();

            if (checkParcelChanged())
            {
                // *RIDER: I think I can just return here if the parcel has changed 
                // and grab the new voice channel from the outside loop.
                // 
                // if the parcel has changed, attempted to request the
                // cap for the parcel voice info.  If we can't request it
                // then we don't have the cap URL so we do nothing and will
                // recheck next time around
                if (requestParcelVoiceInfo())
                {   // The parcel voice URI has changed.. break out and reconnect.
                    break;
                }
            }
            // Do the calculation that enforces the listener<->speaker tether (and also updates the real camera position)
            enforceTether();
        }
        sendPositionAndVolumeUpdate();

        // Do notifications for expiring Voice Fonts.
        if (mVoiceFontExpiryTimer.hasExpired())
        {
            expireVoiceFonts();
            mVoiceFontExpiryTimer.setTimerExpirySec(VOICE_FONT_EXPIRY_INTERVAL);
        }

        // send any requests to adjust mic and speaker settings if they have changed
        sendLocalAudioUpdates();

        mIsInitialized = true;
        LLSD result = llcoro::suspendUntilEventOnWithTimeout(mVivoxPump, UPDATE_THROTTLE_SECONDS, timeoutEvent);
        if (!result.has("timeout")) // logging the timeout event spams the log
        {
            LL_DEBUGS("Voice") << "event=" << ll_stream_notation_sd(result) << LL_ENDL;
        }
        if (result.has("session"))
        {   
            if (result.has("handle"))
            {
                if (!mAudioSession)
                {
                    LL_WARNS("Voice") << "Message for session handle \"" << result["handle"] << "\" while session is not initiated." << LL_ENDL;
                    continue;
                }
                if (result["handle"] != mAudioSession->mHandle)
                {
                    LL_WARNS("Voice") << "Message for session handle \"" << result["handle"] << "\" while waiting for \"" << mAudioSession->mHandle << "\"." << LL_ENDL;
                    continue;
                }
            }

            std::string message = result["session"];

            if (message == "removed")
            {
                LL_DEBUGS("Voice") << "session removed" << LL_ENDL;
                notifyStatusObservers(LLVoiceClientStatusObserver::STATUS_LEFT_CHANNEL);
                break;
            }
        }
        else if (result.has("login"))
        {
            std::string message = result["login"];
            if (message == "account_logout")
            {
                LL_DEBUGS("Voice") << "logged out" << LL_ENDL;
                mIsLoggedIn = false;
                mRelogRequested = true;
                break;
            }
        }
    }

    mIsInChannel = false;
    LL_DEBUGS("Voice") << "terminating at end of runSession" << LL_ENDL;
    terminateAudioSession(true);

    return true;
}

void LLVivoxVoiceClient::sendCaptureAndRenderDevices()
{
    if (mCaptureDeviceDirty || mRenderDeviceDirty)
    {
        std::ostringstream stream;

        buildSetCaptureDevice(stream);
        buildSetRenderDevice(stream);

        if (!stream.str().empty())
        {
            writeString(stream.str());
        }

        llcoro::suspendUntilTimeout(UPDATE_THROTTLE_SECONDS);
    }
}

void LLVivoxVoiceClient::recordingAndPlaybackMode()
{
    LL_INFOS("Voice") << "In voice capture/playback mode." << LL_ENDL;

    while (true)
    {
        LLSD command;
        do
        {
            command = llcoro::suspendUntilEventOn(mVivoxPump);
            LL_DEBUGS("Voice") << "event=" << ll_stream_notation_sd(command) << LL_ENDL;
        } while (!command.has("recplay"));

        if (command["recplay"].asString() == "quit")
        {
            mCaptureBufferMode = false;
            break;
        }
        else if (command["recplay"].asString() == "record")
        {
            voiceRecordBuffer();
        }
        else if (command["recplay"].asString() == "playback")
        {
            voicePlaybackBuffer();
        }
    }

    LL_INFOS("Voice") << "Leaving capture/playback mode." << LL_ENDL;
    mCaptureBufferRecording = false;
    mCaptureBufferRecorded = false;
    mCaptureBufferPlaying = false;

    return;
}

int LLVivoxVoiceClient::voiceRecordBuffer()
{
    LLSD timeoutResult(LLSDMap("recplay", "stop")); 

    LL_INFOS("Voice") << "Recording voice buffer" << LL_ENDL;

    LLSD result;

    captureBufferRecordStartSendMessage();
    notifyVoiceFontObservers();

    do
    {
        result = llcoro::suspendUntilEventOnWithTimeout(mVivoxPump, CAPTURE_BUFFER_MAX_TIME, timeoutResult);
        LL_DEBUGS("Voice") << "event=" << ll_stream_notation_sd(result) << LL_ENDL;
    } while (!result.has("recplay"));

    mCaptureBufferRecorded = true;

    captureBufferRecordStopSendMessage();
    mCaptureBufferRecording = false;

    // Update UI, should really use a separate callback.
    notifyVoiceFontObservers();

    return true;
    /*TODO expand return to move directly into play*/
}

int LLVivoxVoiceClient::voicePlaybackBuffer()
{
    LLSD timeoutResult(LLSDMap("recplay", "stop"));

    LL_INFOS("Voice") << "Playing voice buffer" << LL_ENDL;

    LLSD result;

    do
    {
        captureBufferPlayStartSendMessage(mPreviewVoiceFont);

        // Store the voice font being previewed, so that we know to restart if it changes.
        mPreviewVoiceFontLast = mPreviewVoiceFont;

        do
        {
            // Update UI, should really use a separate callback.
            notifyVoiceFontObservers();

            result = llcoro::suspendUntilEventOnWithTimeout(mVivoxPump, CAPTURE_BUFFER_MAX_TIME, timeoutResult);
            LL_DEBUGS("Voice") << "event=" << ll_stream_notation_sd(result) << LL_ENDL;
        } while (!result.has("recplay"));

        if (result["recplay"] == "playback")
            continue;   // restart playback... May be a font change.

        break;
    } while (true);

    // Stop playing.
    captureBufferPlayStopSendMessage();
    mCaptureBufferPlaying = false;

    // Update UI, should really use a separate callback.
    notifyVoiceFontObservers();

    return true;
}


bool LLVivoxVoiceClient::performMicTuning()
{
    LL_INFOS("Voice") << "Entering voice tuning mode." << LL_ENDL;

    mIsInTuningMode = true;
    llcoro::suspend();

    while (mTuningMode && !sShuttingDown)
    {

        if (mCaptureDeviceDirty || mRenderDeviceDirty)
        {
            // These can't be changed while in tuning mode.  Set them before starting.
            std::ostringstream stream;

            buildSetCaptureDevice(stream);
            buildSetRenderDevice(stream);

            if (!stream.str().empty())
            {
                writeString(stream.str());
            }

            llcoro::suspendUntilTimeout(UPDATE_THROTTLE_SECONDS);
        }

        // loop mic back to render device.
        //setMuteMic(0);						// make sure the mic is not muted
        std::ostringstream stream;

        stream << "<Request requestId=\"" << mCommandCookie++ << "\" action=\"Connector.MuteLocalMic.1\">"
            << "<ConnectorHandle>" << LLVivoxSecurity::getInstance()->connectorHandle() << "</ConnectorHandle>"
            << "<Value>false</Value>"
            << "</Request>\n\n\n";

        // Dirty the mute mic state so that it will get reset when we finishing previewing
        mMuteMicDirty = true;
        mTuningSpeakerVolumeDirty = true;

        writeString(stream.str());
        tuningCaptureStartSendMessage(1);  // 1-loop, zero, don't loop

        //---------------------------------------------------------------------
        if (!sShuttingDown)
        {
            llcoro::suspend();
        }

        while (mTuningMode && !mCaptureDeviceDirty && !mRenderDeviceDirty && !sShuttingDown)
        {
            // process mic/speaker volume changes
            if (mTuningMicVolumeDirty || mTuningSpeakerVolumeDirty)
            {
                std::ostringstream stream;

                if (mTuningMicVolumeDirty)
                {
                    LL_INFOS("Voice") << "setting tuning mic level to " << mTuningMicVolume << LL_ENDL;
                    stream
                        << "<Request requestId=\"" << mCommandCookie++ << "\" action=\"Aux.SetMicLevel.1\">"
                        << "<Level>" << mTuningMicVolume << "</Level>"
                        << "</Request>\n\n\n";
                }

                if (mTuningSpeakerVolumeDirty)
                {
                    LL_INFOS("Voice") << "setting tuning speaker level to " << mTuningSpeakerVolume << LL_ENDL;
                    stream
                        << "<Request requestId=\"" << mCommandCookie++ << "\" action=\"Aux.SetSpeakerLevel.1\">"
                        << "<Level>" << mTuningSpeakerVolume << "</Level>"
                        << "</Request>\n\n\n";
                }

                mTuningMicVolumeDirty = false;
                mTuningSpeakerVolumeDirty = false;

                if (!stream.str().empty())
                {
                    writeString(stream.str());
                }
            }
            llcoro::suspend();
        }

        //---------------------------------------------------------------------

        // transition out of mic tuning
        tuningCaptureStopSendMessage();
        if ((mCaptureDeviceDirty || mRenderDeviceDirty) && !sShuttingDown)
        {
            llcoro::suspendUntilTimeout(UPDATE_THROTTLE_SECONDS);
        }
    }

    mIsInTuningMode = false;

    //---------------------------------------------------------------------
    return true;
}

//=========================================================================

void LLVivoxVoiceClient::closeSocket(void)
{
	mSocket.reset();
	mConnected = false;
	mConnectorEstablished = false;
	mAccountLoggedIn = false;
}

void LLVivoxVoiceClient::loginSendMessage()
{
	std::ostringstream stream;

	bool autoPostCrashDumps = gSavedSettings.getBOOL("VivoxAutoPostCrashDumps");

    // <FS:ND> Check if using the old SLVoice for Linux. the SDK in that version is too old to handle the extra args
    std::string strAccountHandle;
    if( viewerChoosesConnectionHandles() )
        strAccountHandle = "<AccountHandle>" +  LLVivoxSecurity::getInstance()->accountHandle() + "</AccountHandle>";
    // </FS:ND>
    
	stream
	<< "<Request requestId=\"" << mCommandCookie++ << "\" action=\"Account.Login.1\">"
		<< "<ConnectorHandle>" << LLVivoxSecurity::getInstance()->connectorHandle() << "</ConnectorHandle>"
		<< "<AccountName>" << mAccountName << "</AccountName>"
        << "<AccountPassword>" << mAccountPassword << "</AccountPassword>"
        << strAccountHandle
		<< "<AudioSessionAnswerMode>VerifyAnswer</AudioSessionAnswerMode>"
		<< "<EnableBuddiesAndPresence>false</EnableBuddiesAndPresence>"
		<< "<EnablePresencePersistence>0</EnablePresencePersistence>"
		<< "<BuddyManagementMode>Application</BuddyManagementMode>"
		<< "<ParticipantPropertyFrequency>5</ParticipantPropertyFrequency>"
		<< (autoPostCrashDumps?"<AutopostCrashDumps>true</AutopostCrashDumps>":"")
	<< "</Request>\n\n\n";

    LL_INFOS("Voice") << "Attempting voice login" << LL_ENDL;
	writeString(stream.str());
}

void LLVivoxVoiceClient::logout()
{
	// Ensure that we'll re-request provisioning before logging in again
	mAccountPassword.clear();
	mVoiceAccountServerURI.clear();
	
	logoutSendMessage();
}

void LLVivoxVoiceClient::logoutSendMessage()
{
	if(mAccountLoggedIn)
	{
        LL_INFOS("Voice") << "Attempting voice logout" << LL_ENDL;
		std::ostringstream stream;
		stream
		<< "<Request requestId=\"" << mCommandCookie++ << "\" action=\"Account.Logout.1\">"
			<< "<AccountHandle>" << LLVivoxSecurity::getInstance()->accountHandle() << "</AccountHandle>"
		<< "</Request>"
		<< "\n\n\n";

		mAccountLoggedIn = false;

		writeString(stream.str());
	}
}

void LLVivoxVoiceClient::sessionGroupCreateSendMessage()
{
	if(mAccountLoggedIn)
	{		
		std::ostringstream stream;

		LL_DEBUGS("Voice") << "creating session group" << LL_ENDL;

		stream
		<< "<Request requestId=\"" << mCommandCookie++ << "\" action=\"SessionGroup.Create.1\">"
			<< "<AccountHandle>" << LLVivoxSecurity::getInstance()->accountHandle() << "</AccountHandle>"
			<< "<Type>Normal</Type>"
		<< "</Request>"
		<< "\n\n\n";

		writeString(stream.str());
	}
}

void LLVivoxVoiceClient::sessionCreateSendMessage(const sessionStatePtr_t &session, bool startAudio, bool startText)
{
	S32 font_index = getVoiceFontIndex(session->mVoiceFontID);
	LL_DEBUGS("Voice") << "Requesting create: " << session->mSIPURI
                       << " with voice font: " << session->mVoiceFontID << " (" << font_index << ")"
                       << LL_ENDL;

	session->mCreateInProgress = true;
	if(startAudio)
	{
		session->mMediaConnectInProgress = true;
	}

	std::ostringstream stream;
	stream
	<< "<Request requestId=\"" << session->mSIPURI << "\" action=\"Session.Create.1\">"
		<< "<AccountHandle>" << LLVivoxSecurity::getInstance()->accountHandle() << "</AccountHandle>"
		<< "<URI>" << session->mSIPURI << "</URI>";

	static const std::string allowed_chars =
				"ABCDEFGHIJKLMNOPQRSTUVWXYZabcdefghijklmnopqrstuvwxyz"
				"0123456789"
				"-._~";

	if(!session->mHash.empty())
	{
		stream
			<< "<Password>" << LLURI::escape(session->mHash, allowed_chars) << "</Password>"
			<< "<PasswordHashAlgorithm>SHA1UserName</PasswordHashAlgorithm>";
	}

	stream
		<< "<ConnectAudio>" << (startAudio?"true":"false") << "</ConnectAudio>"
		<< "<ConnectText>" << (startText?"true":"false") << "</ConnectText>"
		<< "<VoiceFontID>" << font_index << "</VoiceFontID>"
		<< "<Name>" << mChannelName << "</Name>"
	<< "</Request>\n\n\n";
	writeString(stream.str());
}

void LLVivoxVoiceClient::sessionGroupAddSessionSendMessage(const sessionStatePtr_t &session, bool startAudio, bool startText)
{
	LL_DEBUGS("Voice") << "Requesting create: " << session->mSIPURI << LL_ENDL;

	S32 font_index = getVoiceFontIndex(session->mVoiceFontID);
	LL_DEBUGS("Voice") << "With voice font: " << session->mVoiceFontID << " (" << font_index << ")" << LL_ENDL;

	session->mCreateInProgress = true;
	if(startAudio)
	{
		session->mMediaConnectInProgress = true;
	}
	
	std::string password;
	if(!session->mHash.empty())
	{
		static const std::string allowed_chars =
					"ABCDEFGHIJKLMNOPQRSTUVWXYZabcdefghijklmnopqrstuvwxyz"
					"0123456789"
					"-._~"
					;
		password = LLURI::escape(session->mHash, allowed_chars);
	}

	std::ostringstream stream;
	stream
	<< "<Request requestId=\"" << session->mSIPURI << "\" action=\"SessionGroup.AddSession.1\">"
		<< "<SessionGroupHandle>" << session->mGroupHandle << "</SessionGroupHandle>"
		<< "<URI>" << session->mSIPURI << "</URI>"
		<< "<Name>" << mChannelName << "</Name>"
		<< "<ConnectAudio>" << (startAudio?"true":"false") << "</ConnectAudio>"
		<< "<ConnectText>" << (startText?"true":"false") << "</ConnectText>"
		<< "<VoiceFontID>" << font_index << "</VoiceFontID>"
		<< "<Password>" << password << "</Password>"
		<< "<PasswordHashAlgorithm>SHA1UserName</PasswordHashAlgorithm>"
	<< "</Request>\n\n\n"
	;
	
	writeString(stream.str());
}

void LLVivoxVoiceClient::sessionMediaConnectSendMessage(const sessionStatePtr_t &session)
{
	S32 font_index = getVoiceFontIndex(session->mVoiceFontID);
	LL_DEBUGS("Voice") << "Connecting audio to session handle: " << session->mHandle
                       << " with voice font: " << session->mVoiceFontID << " (" << font_index << ")"
                       << LL_ENDL;

	session->mMediaConnectInProgress = true;
	
	std::ostringstream stream;

	stream
	<< "<Request requestId=\"" << session->mHandle << "\" action=\"Session.MediaConnect.1\">"
		<< "<SessionGroupHandle>" << session->mGroupHandle << "</SessionGroupHandle>"
		<< "<SessionHandle>" << session->mHandle << "</SessionHandle>"
		<< "<VoiceFontID>" << font_index << "</VoiceFontID>"
		<< "<Media>Audio</Media>"
	<< "</Request>\n\n\n";

	writeString(stream.str());
}

void LLVivoxVoiceClient::sessionTextConnectSendMessage(const sessionStatePtr_t &session)
{
	LL_DEBUGS("Voice") << "connecting text to session handle: " << session->mHandle << LL_ENDL;
	
	std::ostringstream stream;

	stream
	<< "<Request requestId=\"" << session->mHandle << "\" action=\"Session.TextConnect.1\">"
		<< "<SessionGroupHandle>" << session->mGroupHandle << "</SessionGroupHandle>"
		<< "<SessionHandle>" << session->mHandle << "</SessionHandle>"
	<< "</Request>\n\n\n";

	writeString(stream.str());
}

void LLVivoxVoiceClient::sessionTerminate()
{
	mSessionTerminateRequested = true;
}

void LLVivoxVoiceClient::requestRelog()
{
	mSessionTerminateRequested = true;
	mRelogRequested = true;
}


void LLVivoxVoiceClient::leaveAudioSession()
{
	if(mAudioSession)
	{
		LL_DEBUGS("Voice") << "leaving session: " << mAudioSession->mSIPURI << LL_ENDL;

		if(!mAudioSession->mHandle.empty())
		{

#if RECORD_EVERYTHING
			// HACK: for testing only
			// Save looped recording
			std::string savepath("/tmp/vivoxrecording");
			{
				time_t now = time(NULL);
				const size_t BUF_SIZE = 64;
				char time_str[BUF_SIZE];	/* Flawfinder: ignore */
						
				strftime(time_str, BUF_SIZE, "%Y-%m-%dT%H:%M:%SZ", gmtime(&now));
				savepath += time_str;
			}
			recordingLoopSave(savepath);
#endif

			sessionMediaDisconnectSendMessage(mAudioSession);
		}
		else
		{
			LL_WARNS("Voice") << "called with no session handle" << LL_ENDL;	
		}
	}
	else
	{
		LL_WARNS("Voice") << "called with no active session" << LL_ENDL;
	}
    sessionTerminate();
}

void LLVivoxVoiceClient::sessionTerminateSendMessage(const sessionStatePtr_t &session)
{
	std::ostringstream stream;

	sessionGroupTerminateSendMessage(session);
	return;
	/*
	LL_DEBUGS("Voice") << "Sending Session.Terminate with handle " << session->mHandle << LL_ENDL;	
	stream
	<< "<Request requestId=\"" << mCommandCookie++ << "\" action=\"Session.Terminate.1\">"
		<< "<SessionHandle>" << session->mHandle << "</SessionHandle>"
	<< "</Request>\n\n\n";
	
	writeString(stream.str());
	*/
}

void LLVivoxVoiceClient::sessionGroupTerminateSendMessage(const sessionStatePtr_t &session)
{
	std::ostringstream stream;
	
	LL_DEBUGS("Voice") << "Sending SessionGroup.Terminate with handle " << session->mGroupHandle << LL_ENDL;	
	stream
	<< "<Request requestId=\"" << mCommandCookie++ << "\" action=\"SessionGroup.Terminate.1\">"
		<< "<SessionGroupHandle>" << session->mGroupHandle << "</SessionGroupHandle>"
	<< "</Request>\n\n\n";
	
	writeString(stream.str());
}

void LLVivoxVoiceClient::sessionMediaDisconnectSendMessage(const sessionStatePtr_t &session)
{
	std::ostringstream stream;
	sessionGroupTerminateSendMessage(session);
	return;
	/*
	LL_DEBUGS("Voice") << "Sending Session.MediaDisconnect with handle " << session->mHandle << LL_ENDL;	
	stream
	<< "<Request requestId=\"" << mCommandCookie++ << "\" action=\"Session.MediaDisconnect.1\">"
		<< "<SessionGroupHandle>" << session->mGroupHandle << "</SessionGroupHandle>"
		<< "<SessionHandle>" << session->mHandle << "</SessionHandle>"
		<< "<Media>Audio</Media>"
	<< "</Request>\n\n\n";
	
	writeString(stream.str());
	*/
	
}


void LLVivoxVoiceClient::getCaptureDevicesSendMessage()
{
	std::ostringstream stream;
	stream
	<< "<Request requestId=\"" << mCommandCookie++ << "\" action=\"Aux.GetCaptureDevices.1\">"
	<< "</Request>\n\n\n";
	
	writeString(stream.str());
}

void LLVivoxVoiceClient::getRenderDevicesSendMessage()
{
	std::ostringstream stream;
	stream
	<< "<Request requestId=\"" << mCommandCookie++ << "\" action=\"Aux.GetRenderDevices.1\">"
	<< "</Request>\n\n\n";
	
	writeString(stream.str());
}

void LLVivoxVoiceClient::clearCaptureDevices()
{
	LL_DEBUGS("Voice") << "called" << LL_ENDL;
	mCaptureDevices.clear();
}

void LLVivoxVoiceClient::addCaptureDevice(const LLVoiceDevice& device)
{
	LL_DEBUGS("Voice") << "display: '" << device.display_name << "' device: '" << device.full_name << "'" << LL_ENDL;
    mCaptureDevices.push_back(device);
}

LLVoiceDeviceList& LLVivoxVoiceClient::getCaptureDevices()
{
	return mCaptureDevices;
}

void LLVivoxVoiceClient::setCaptureDevice(const std::string& name)
{
	if(name == "Default")
	{
		if(!mCaptureDevice.empty())
		{
			mCaptureDevice.clear();
			mCaptureDeviceDirty = true;	
		}
	}
	else
	{
		if(mCaptureDevice != name)
		{
			mCaptureDevice = name;
			mCaptureDeviceDirty = true;	
		}
	}
}
void LLVivoxVoiceClient::setDevicesListUpdated(bool state)
{
	mDevicesListUpdated = state;
}

void LLVivoxVoiceClient::clearRenderDevices()
{	
	LL_DEBUGS("Voice") << "called" << LL_ENDL;
	mRenderDevices.clear();
}

void LLVivoxVoiceClient::addRenderDevice(const LLVoiceDevice& device)
{
	LL_DEBUGS("Voice") << "display: '" << device.display_name << "' device: '" << device.full_name << "'" << LL_ENDL;
    mRenderDevices.push_back(device);
}

LLVoiceDeviceList& LLVivoxVoiceClient::getRenderDevices()
{
	return mRenderDevices;
}

void LLVivoxVoiceClient::setRenderDevice(const std::string& name)
{
	if(name == "Default")
	{
		if(!mRenderDevice.empty())
		{
			mRenderDevice.clear();
			mRenderDeviceDirty = true;	
		}
	}
	else
	{
		if(mRenderDevice != name)
		{
			mRenderDevice = name;
			mRenderDeviceDirty = true;	
		}
	}
	
}

void LLVivoxVoiceClient::tuningStart()
{
    LL_DEBUGS("Voice") << "Starting tuning" << LL_ENDL;
    mTuningMode = true;
    if (!mIsCoroutineActive)
    {
        LLCoros::instance().launch("LLVivoxVoiceClient::voiceControlCoro",
            boost::bind(&LLVivoxVoiceClient::voiceControlCoro, LLVivoxVoiceClient::getInstance()));
    }
    else if (mIsInChannel)
	{
		LL_DEBUGS("Voice") << "no channel" << LL_ENDL;
		sessionTerminate();
	}
}

void LLVivoxVoiceClient::tuningStop()
{
	mTuningMode = false;
}

bool LLVivoxVoiceClient::inTuningMode()
{
    return mIsInTuningMode;
}

void LLVivoxVoiceClient::tuningRenderStartSendMessage(const std::string& name, bool loop)
{		
	mTuningAudioFile = name;
	std::ostringstream stream;
	stream
	<< "<Request requestId=\"" << mCommandCookie++ << "\" action=\"Aux.RenderAudioStart.1\">"
    << "<SoundFilePath>" << mTuningAudioFile << "</SoundFilePath>"
    << "<Loop>" << (loop?"1":"0") << "</Loop>"
	<< "</Request>\n\n\n";
	
	writeString(stream.str());
}

void LLVivoxVoiceClient::tuningRenderStopSendMessage()
{
	std::ostringstream stream;
	stream
	<< "<Request requestId=\"" << mCommandCookie++ << "\" action=\"Aux.RenderAudioStop.1\">"
    << "<SoundFilePath>" << mTuningAudioFile << "</SoundFilePath>"
	<< "</Request>\n\n\n";
	
	writeString(stream.str());
}

void LLVivoxVoiceClient::tuningCaptureStartSendMessage(int loop)
{
	LL_DEBUGS("Voice") << "sending CaptureAudioStart" << LL_ENDL;
	
	std::ostringstream stream;
	stream
	<< "<Request requestId=\"" << mCommandCookie++ << "\" action=\"Aux.CaptureAudioStart.1\">"
	<< "<Duration>-1</Duration>"
    << "<LoopToRenderDevice>" << loop << "</LoopToRenderDevice>"
	<< "</Request>\n\n\n";
	
	writeString(stream.str());
}

void LLVivoxVoiceClient::tuningCaptureStopSendMessage()
{
	LL_DEBUGS("Voice") << "sending CaptureAudioStop" << LL_ENDL;
	
	std::ostringstream stream;
	stream
	<< "<Request requestId=\"" << mCommandCookie++ << "\" action=\"Aux.CaptureAudioStop.1\">"
	<< "</Request>\n\n\n";
	
	writeString(stream.str());

	mTuningEnergy = 0.0f;
}

void LLVivoxVoiceClient::tuningSetMicVolume(float volume)
{
	int scaled_volume = scale_mic_volume(volume);

	if(scaled_volume != mTuningMicVolume)
	{
		mTuningMicVolume = scaled_volume;
		mTuningMicVolumeDirty = true;
	}
}

void LLVivoxVoiceClient::tuningSetSpeakerVolume(float volume)
{
	int scaled_volume = scale_speaker_volume(volume);	

	if(scaled_volume != mTuningSpeakerVolume)
	{
		mTuningSpeakerVolume = scaled_volume;
		mTuningSpeakerVolumeDirty = true;
	}
}
				
float LLVivoxVoiceClient::tuningGetEnergy(void)
{
	return mTuningEnergy;
}

bool LLVivoxVoiceClient::deviceSettingsAvailable()
{
	bool result = true;
	
	if(!mConnected)
		result = false;
	
	if(mRenderDevices.empty())
		result = false;
	
	return result;
}
bool LLVivoxVoiceClient::deviceSettingsUpdated()
{
    bool updated = mDevicesListUpdated;
	if (mDevicesListUpdated)
	{
		// a hot swap event or a polling of the audio devices has been parsed since the last redraw of the input and output device panel.
		mDevicesListUpdated = false; // toggle the setting
	}
	return updated;		
}

void LLVivoxVoiceClient::refreshDeviceLists(bool clearCurrentList)
{
	if(clearCurrentList)
	{
		clearCaptureDevices();
		clearRenderDevices();
	}
	getCaptureDevicesSendMessage();
	getRenderDevicesSendMessage();
}

void LLVivoxVoiceClient::daemonDied()
{
	// The daemon died, so the connection is gone.  Reset everything and start over.
	LL_WARNS("Voice") << "Connection to vivox daemon lost.  Resetting state."<< LL_ENDL;

	//TODO: Try to relaunch the daemon
}

void LLVivoxVoiceClient::giveUp()
{
	// All has failed.  Clean up and stop trying.
    LL_WARNS("Voice") << "Terminating Voice Service" << LL_ENDL;
	closeSocket();
	cleanUp();
}

static void oldSDKTransform (LLVector3 &left, LLVector3 &up, LLVector3 &at, LLVector3d &pos, LLVector3 &vel)
{
	F32 nat[3], nup[3], nl[3]; // the new at, up, left vectors and the  new position and velocity
//	F32 nvel[3]; 
	F64 npos[3];
	
	// The original XML command was sent like this:
	/*
			<< "<Position>"
				<< "<X>" << pos[VX] << "</X>"
				<< "<Y>" << pos[VZ] << "</Y>"
				<< "<Z>" << pos[VY] << "</Z>"
			<< "</Position>"
			<< "<Velocity>"
				<< "<X>" << mAvatarVelocity[VX] << "</X>"
				<< "<Y>" << mAvatarVelocity[VZ] << "</Y>"
				<< "<Z>" << mAvatarVelocity[VY] << "</Z>"
			<< "</Velocity>"
			<< "<AtOrientation>"
				<< "<X>" << l.mV[VX] << "</X>"
				<< "<Y>" << u.mV[VX] << "</Y>"
				<< "<Z>" << a.mV[VX] << "</Z>"
			<< "</AtOrientation>"
			<< "<UpOrientation>"
				<< "<X>" << l.mV[VZ] << "</X>"
				<< "<Y>" << u.mV[VY] << "</Y>"
				<< "<Z>" << a.mV[VZ] << "</Z>"
			<< "</UpOrientation>"
			<< "<LeftOrientation>"
				<< "<X>" << l.mV [VY] << "</X>"
				<< "<Y>" << u.mV [VZ] << "</Y>"
				<< "<Z>" << a.mV [VY] << "</Z>"
			<< "</LeftOrientation>";
	*/

#if 1
	// This was the original transform done when building the XML command
	nat[0] = left.mV[VX];
	nat[1] = up.mV[VX];
	nat[2] = at.mV[VX];

	nup[0] = left.mV[VZ];
	nup[1] = up.mV[VY];
	nup[2] = at.mV[VZ];

	nl[0] = left.mV[VY];
	nl[1] = up.mV[VZ];
	nl[2] = at.mV[VY];

	npos[0] = pos.mdV[VX];
	npos[1] = pos.mdV[VZ];
	npos[2] = pos.mdV[VY];

//	nvel[0] = vel.mV[VX];
//	nvel[1] = vel.mV[VZ];
//	nvel[2] = vel.mV[VY];

	for(int i=0;i<3;++i) {
		at.mV[i] = nat[i];
		up.mV[i] = nup[i];
		left.mV[i] = nl[i];
		pos.mdV[i] = npos[i];
	}
	
	// This was the original transform done in the SDK
	nat[0] = at.mV[2];
	nat[1] = 0; // y component of at vector is always 0, this was up[2]
	nat[2] = -1 * left.mV[2];

	// We override whatever the application gives us
	nup[0] = 0; // x component of up vector is always 0
	nup[1] = 1; // y component of up vector is always 1
	nup[2] = 0; // z component of up vector is always 0

	nl[0] = at.mV[0];
	nl[1] = 0;  // y component of left vector is always zero, this was up[0]
	nl[2] = -1 * left.mV[0];

	npos[2] = pos.mdV[2] * -1.0;
	npos[1] = pos.mdV[1];
	npos[0] = pos.mdV[0];

	for(int i=0;i<3;++i) {
		at.mV[i] = nat[i];
		up.mV[i] = nup[i];
		left.mV[i] = nl[i];
		pos.mdV[i] = npos[i];
	}
#else
	// This is the compose of the two transforms (at least, that's what I'm trying for)
	nat[0] = at.mV[VX];
	nat[1] = 0; // y component of at vector is always 0, this was up[2]
	nat[2] = -1 * up.mV[VZ];

	// We override whatever the application gives us
	nup[0] = 0; // x component of up vector is always 0
	nup[1] = 1; // y component of up vector is always 1
	nup[2] = 0; // z component of up vector is always 0

	nl[0] = left.mV[VX];
	nl[1] = 0;  // y component of left vector is always zero, this was up[0]
	nl[2] = -1 * left.mV[VY];

	npos[0] = pos.mdV[VX];
	npos[1] = pos.mdV[VZ];
	npos[2] = pos.mdV[VY] * -1.0;

	nvel[0] = vel.mV[VX];
	nvel[1] = vel.mV[VZ];
	nvel[2] = vel.mV[VY];

	for(int i=0;i<3;++i) {
		at.mV[i] = nat[i];
		up.mV[i] = nup[i];
		left.mV[i] = nl[i];
		pos.mdV[i] = npos[i];
	}
	
#endif
}

void LLVivoxVoiceClient::setHidden(bool hidden)
{
    mHidden = hidden;

    if (mHidden && inSpatialChannel())
    {
        // get out of the channel entirely 
        leaveAudioSession();
    }
    else
    {
        sendPositionAndVolumeUpdate();
    }
}

void LLVivoxVoiceClient::sendPositionAndVolumeUpdate(void)
{	
	std::ostringstream stream;
	
	if (mSpatialCoordsDirty && inSpatialChannel())
	{
		LLVector3 l, u, a, vel;
		LLVector3d pos;

		mSpatialCoordsDirty = false;
		
		// Always send both speaker and listener positions together.
		stream << "<Request requestId=\"" << mCommandCookie++ << "\" action=\"Session.Set3DPosition.1\">"		
			<< "<SessionHandle>" << getAudioSessionHandle() << "</SessionHandle>";
		
		stream << "<SpeakerPosition>";

        LLMatrix3 avatarRot = mAvatarRot.getMatrix3();

//		LL_DEBUGS("Voice") << "Sending speaker position " << mAvatarPosition << LL_ENDL;
		l = avatarRot.getLeftRow();
		u = avatarRot.getUpRow();
		a = avatarRot.getFwdRow();

        pos = mAvatarPosition;
		vel = mAvatarVelocity;

		// SLIM SDK: the old SDK was doing a transform on the passed coordinates that the new one doesn't do anymore.
		// The old transform is replicated by this function.
		oldSDKTransform(l, u, a, pos, vel);
        
        if (mHidden)
        {
            for (int i=0;i<3;++i)
            {
                pos.mdV[i] = VX_NULL_POSITION;
            }
        }
		
		stream
			<< "<Position>"
				<< "<X>" << pos.mdV[VX] << "</X>"
				<< "<Y>" << pos.mdV[VY] << "</Y>"
				<< "<Z>" << pos.mdV[VZ] << "</Z>"
			<< "</Position>"
			<< "<Velocity>"
				<< "<X>" << vel.mV[VX] << "</X>"
				<< "<Y>" << vel.mV[VY] << "</Y>"
				<< "<Z>" << vel.mV[VZ] << "</Z>"
			<< "</Velocity>"
			<< "<AtOrientation>"
				<< "<X>" << a.mV[VX] << "</X>"
				<< "<Y>" << a.mV[VY] << "</Y>"
				<< "<Z>" << a.mV[VZ] << "</Z>"
			<< "</AtOrientation>"
			<< "<UpOrientation>"
				<< "<X>" << u.mV[VX] << "</X>"
				<< "<Y>" << u.mV[VY] << "</Y>"
				<< "<Z>" << u.mV[VZ] << "</Z>"
			<< "</UpOrientation>"
  			<< "<LeftOrientation>"
  				<< "<X>" << l.mV [VX] << "</X>"
  				<< "<Y>" << l.mV [VY] << "</Y>"
  				<< "<Z>" << l.mV [VZ] << "</Z>"
  			<< "</LeftOrientation>"
            ;
        
		stream << "</SpeakerPosition>";

		stream << "<ListenerPosition>";

		LLVector3d	earPosition;
		LLVector3	earVelocity;
		LLMatrix3	earRot;
		
		switch(mEarLocation)
		{
			case earLocCamera:
			default:
				earPosition = mCameraPosition;
				earVelocity = mCameraVelocity;
				earRot = mCameraRot;
			break;
			
			case earLocAvatar:
				earPosition = mAvatarPosition;
				earVelocity = mAvatarVelocity;
				earRot = avatarRot;
			break;
			
			case earLocMixed:
				earPosition = mAvatarPosition;
				earVelocity = mAvatarVelocity;
				earRot = mCameraRot;
			break;
		}

		l = earRot.getLeftRow();
		u = earRot.getUpRow();
		a = earRot.getFwdRow();

        pos = earPosition;
		vel = earVelocity;

		
		oldSDKTransform(l, u, a, pos, vel);
		
        if (mHidden)
        {
            for (int i=0;i<3;++i)
            {
                pos.mdV[i] = VX_NULL_POSITION;
            }
        }
        
		stream
			<< "<Position>"
				<< "<X>" << pos.mdV[VX] << "</X>"
				<< "<Y>" << pos.mdV[VY] << "</Y>"
				<< "<Z>" << pos.mdV[VZ] << "</Z>"
			<< "</Position>"
			<< "<Velocity>"
				<< "<X>" << vel.mV[VX] << "</X>"
				<< "<Y>" << vel.mV[VY] << "</Y>"
				<< "<Z>" << vel.mV[VZ] << "</Z>"
			<< "</Velocity>"
			<< "<AtOrientation>"
				<< "<X>" << a.mV[VX] << "</X>"
				<< "<Y>" << a.mV[VY] << "</Y>"
				<< "<Z>" << a.mV[VZ] << "</Z>"
			<< "</AtOrientation>"
			<< "<UpOrientation>"
				<< "<X>" << u.mV[VX] << "</X>"
				<< "<Y>" << u.mV[VY] << "</Y>"
				<< "<Z>" << u.mV[VZ] << "</Z>"
			<< "</UpOrientation>"
  			<< "<LeftOrientation>"
  				<< "<X>" << l.mV [VX] << "</X>"
  				<< "<Y>" << l.mV [VY] << "</Y>"
  				<< "<Z>" << l.mV [VZ] << "</Z>"
  			<< "</LeftOrientation>"
            ;

		stream << "</ListenerPosition>";

		stream << "<ReqDispositionType>1</ReqDispositionType>";  //do not generate responses for update requests
		stream << "</Request>\n\n\n";
	}	
	
	if(mAudioSession && (mAudioSession->mVolumeDirty || mAudioSession->mMuteDirty))
	{
		participantMap::iterator iter = mAudioSession->mParticipantsByURI.begin();

		mAudioSession->mVolumeDirty = false;
		mAudioSession->mMuteDirty = false;
		
		for(; iter != mAudioSession->mParticipantsByURI.end(); iter++)
		{
			participantStatePtr_t p(iter->second);
			
			if(p->mVolumeDirty)
			{
				// Can't set volume/mute for yourself
				if(!p->mIsSelf)
				{
					// scale from the range 0.0-1.0 to vivox volume in the range 0-100
					S32 volume = ll_round(p->mVolume / VOLUME_SCALE_VIVOX);
					bool mute = p->mOnMuteList;
					
					if(mute)
					{
						// SetParticipantMuteForMe doesn't work in p2p sessions.
						// If we want the user to be muted, set their volume to 0 as well.
						// This isn't perfect, but it will at least reduce their volume to a minimum.
						volume = 0;
						// Mark the current volume level as set to prevent incoming events
						// changing it to 0, so that we can return to it when unmuting.
						p->mVolumeSet = true;
					}
					
					if(volume == 0)
					{
						mute = true;
					}

					LL_DEBUGS("Voice") << "Setting volume/mute for avatar " << p->mAvatarID << " to " << volume << (mute?"/true":"/false") << LL_ENDL;
					
					// SLIM SDK: Send both volume and mute commands.
					
					// Send a "volume for me" command for the user.
					stream << "<Request requestId=\"" << mCommandCookie++ << "\" action=\"Session.SetParticipantVolumeForMe.1\">"
						<< "<SessionHandle>" << getAudioSessionHandle() << "</SessionHandle>"
						<< "<ParticipantURI>" << p->mURI << "</ParticipantURI>"
						<< "<Volume>" << volume << "</Volume>"
						<< "</Request>\n\n\n";

					if(!mAudioSession->mIsP2P)
					  {
					    // Send a "mute for me" command for the user
					    // Doesn't work in P2P sessions
					    stream << "<Request requestId=\"" << mCommandCookie++ << "\" action=\"Session.SetParticipantMuteForMe.1\">"
					      << "<SessionHandle>" << getAudioSessionHandle() << "</SessionHandle>"
					      << "<ParticipantURI>" << p->mURI << "</ParticipantURI>"
					      << "<Mute>" << (mute?"1":"0") << "</Mute>"
					      << "<Scope>Audio</Scope>"
					      << "</Request>\n\n\n";
					    }
				}
				
				p->mVolumeDirty = false;
			}
		}
	}

    std::string update(stream.str());
	if(!update.empty())
	{
        LL_DEBUGS("VoiceUpdate") << "sending update " << update << LL_ENDL;
		writeString(update);
	}

}

void LLVivoxVoiceClient::buildSetCaptureDevice(std::ostringstream &stream)
{
	if(mCaptureDeviceDirty)
	{
		LL_DEBUGS("Voice") << "Setting input device = \"" << mCaptureDevice << "\"" << LL_ENDL;
	
		stream 
		<< "<Request requestId=\"" << mCommandCookie++ << "\" action=\"Aux.SetCaptureDevice.1\">"
			<< "<CaptureDeviceSpecifier>" << mCaptureDevice << "</CaptureDeviceSpecifier>"
		<< "</Request>"
		<< "\n\n\n";
		
		mCaptureDeviceDirty = false;
	}
}

void LLVivoxVoiceClient::buildSetRenderDevice(std::ostringstream &stream)
{
	if(mRenderDeviceDirty)
	{
		LL_DEBUGS("Voice") << "Setting output device = \"" << mRenderDevice << "\"" << LL_ENDL;

		stream
		<< "<Request requestId=\"" << mCommandCookie++ << "\" action=\"Aux.SetRenderDevice.1\">"
			<< "<RenderDeviceSpecifier>" << mRenderDevice << "</RenderDeviceSpecifier>"
		<< "</Request>"
		<< "\n\n\n";
		mRenderDeviceDirty = false;
	}
}

void LLVivoxVoiceClient::sendLocalAudioUpdates()
{
	// Check all of the dirty states and then send messages to those needing to be changed.
	// Tuningmode hands its own mute settings.
	std::ostringstream stream;

	if (mMuteMicDirty && !mTuningMode)
	{
		mMuteMicDirty = false;

		// Send a local mute command.

		LL_INFOS("Voice") << "Sending MuteLocalMic command with parameter " << (mMuteMic ? "true" : "false") << LL_ENDL;

		stream << "<Request requestId=\"" << mCommandCookie++ << "\" action=\"Connector.MuteLocalMic.1\">"
			<< "<ConnectorHandle>" << LLVivoxSecurity::getInstance()->connectorHandle() << "</ConnectorHandle>"
			<< "<Value>" << (mMuteMic ? "true" : "false") << "</Value>"
			<< "</Request>\n\n\n";

	}

	if (mSpeakerMuteDirty && !mTuningMode)
	{
		const char *muteval = ((mSpeakerVolume <= scale_speaker_volume(0)) ? "true" : "false");

		mSpeakerMuteDirty = false;

		LL_INFOS("Voice") << "Setting speaker mute to " << muteval << LL_ENDL;

		stream << "<Request requestId=\"" << mCommandCookie++ << "\" action=\"Connector.MuteLocalSpeaker.1\">"
			<< "<ConnectorHandle>" << LLVivoxSecurity::getInstance()->connectorHandle() << "</ConnectorHandle>"
			<< "<Value>" << muteval << "</Value>"
			<< "</Request>\n\n\n";

	}

	if (mSpeakerVolumeDirty)
	{
		mSpeakerVolumeDirty = false;

		LL_INFOS("Voice") << "Setting speaker volume to " << mSpeakerVolume << LL_ENDL;

		stream << "<Request requestId=\"" << mCommandCookie++ << "\" action=\"Connector.SetLocalSpeakerVolume.1\">"
			<< "<ConnectorHandle>" << LLVivoxSecurity::getInstance()->connectorHandle() << "</ConnectorHandle>"
			<< "<Value>" << mSpeakerVolume << "</Value>"
			<< "</Request>\n\n\n";

	}

	if (mMicVolumeDirty)
	{
		mMicVolumeDirty = false;

		LL_INFOS("Voice") << "Setting mic volume to " << mMicVolume << LL_ENDL;

		stream << "<Request requestId=\"" << mCommandCookie++ << "\" action=\"Connector.SetLocalMicVolume.1\">"
			<< "<ConnectorHandle>" << LLVivoxSecurity::getInstance()->connectorHandle() << "</ConnectorHandle>"
			<< "<Value>" << mMicVolume << "</Value>"
			<< "</Request>\n\n\n";
	}


	if (!stream.str().empty())
	{
		writeString(stream.str());
	}
}

/**
 * Because of the recurring voice cutout issues (SL-15072) we are going to try
 * to disable the automatic VAD (Voice Activity Detection) and set the associated
 * parameters directly. We will expose them via Debug Settings and that should
 * let us iterate on a collection of values that work for us. Hopefully! 
 *
 * From the VIVOX Docs:
 *
 * VadAuto: A flag indicating if the automatic VAD is enabled (1) or disabled (0)
 *
 * VadHangover: The time (in milliseconds) that it takes
 * for the VAD to switch back to silence from speech mode after the last speech
 * frame has been detected.
 *
 * VadNoiseFloor: A dimensionless value between 0 and 
 * 20000 (default 576) that controls the maximum level at which the noise floor
 * may be set at by the VAD's noise tracking. Too low of a value will make noise
 * tracking ineffective (A value of 0 disables noise tracking and the VAD then 
 * relies purely on the sensitivity property). Too high of a value will make 
 * long speech classifiable as noise.
 *
 * VadSensitivity: A dimensionless value between 0 and 
 * 100, indicating the 'sensitivity of the VAD'. Increasing this value corresponds
 * to decreasing the sensitivity of the VAD (i.e. '0' is most sensitive, 
 * while 100 is 'least sensitive')
 */
void LLVivoxVoiceClient::setupVADParams(unsigned int vad_auto,
                                        unsigned int vad_hangover,
                                        unsigned int vad_noise_floor,
                                        unsigned int vad_sensitivity)
{
    std::ostringstream stream;

    LL_INFOS("Voice") << "Setting the automatic VAD to "
        << (vad_auto ? "True" : "False")
		<< " and discrete values to"
		<< " VadHangover = " << vad_hangover
		<< ", VadSensitivity = " << vad_sensitivity
		<< ", VadNoiseFloor = " << vad_noise_floor
        << LL_ENDL;

	// Create a request to set the VAD parameters:
	stream << "<Request requestId=\"" << mCommandCookie++ << "\" action=\"Aux.SetVadProperties.1\">"
               << "<VadAuto>" << vad_auto << "</VadAuto>"
               << "<VadHangover>" << vad_hangover << "</VadHangover>"
               << "<VadSensitivity>" << vad_sensitivity << "</VadSensitivity>"
               << "<VadNoiseFloor>" << vad_noise_floor << "</VadNoiseFloor>"
           << "</Request>\n\n\n";

    if (!stream.str().empty())
    {
        writeString(stream.str());
    }
}

void LLVivoxVoiceClient::onVADSettingsChange()
{
	// pick up the VAD variables (one of which was changed)
	unsigned int vad_auto = gSavedSettings.getU32("VivoxVadAuto");
	unsigned int vad_hangover = gSavedSettings.getU32("VivoxVadHangover");
	unsigned int vad_noise_floor = gSavedSettings.getU32("VivoxVadNoiseFloor");
	unsigned int vad_sensitivity = gSavedSettings.getU32("VivoxVadSensitivity");

	// build a VAD params change request and send it to SLVoice
	setupVADParams(vad_auto, vad_hangover, vad_noise_floor, vad_sensitivity);
}

/////////////////////////////
// Response/Event handlers

void LLVivoxVoiceClient::connectorCreateResponse(int statusCode, std::string &statusString, std::string &connectorHandle, std::string &versionID)
{	
    LLSD result = LLSD::emptyMap();

	if(statusCode == 0)
	{
		// Connector created, move forward.
        // <FS:ND> Check if using the old SLVoice for Linux. the SDK in that version is too old to handle the extra args
        if( viewerChoosesConnectionHandles() ) { // </FS:ND>
        if (connectorHandle == LLVivoxSecurity::getInstance()->connectorHandle())
        {
            LL_INFOS("Voice") << "Voice connector succeeded, Vivox SDK version is " << versionID << " connector handle " << connectorHandle << LL_ENDL;
            mVoiceVersion.serverVersion = versionID;
            mConnectorEstablished = true;
            mTerminateDaemon = false;

            result["connector"] = LLSD::Boolean(true);
        }
        else
        {
            // This shouldn't happen - we are somehow out of sync with SLVoice
            // or possibly there are two things trying to run SLVoice at once
            // or someone is trying to hack into it.
            LL_WARNS("Voice") << "Connector returned wrong handle "
                              << "(" << connectorHandle << ")"
                              << " expected (" << LLVivoxSecurity::getInstance()->connectorHandle() << ")"
                              << LL_ENDL;
            result["connector"] = LLSD::Boolean(false);
            // Give up.
            mTerminateDaemon = true;
        }
		} else { // <FS:ND/> For old Linux Voice
		LL_INFOS("Voice") << "Connector.Create succeeded, Vivox SDK version is " << versionID << LL_ENDL;
		mVoiceVersion.serverVersion = versionID;
		LLVivoxSecurity::getInstance()->setConnectorHandle(connectorHandle);
		mConnectorEstablished = true;
		mTerminateDaemon = false;

		result["connector"] = LLSD::Boolean(true);
		} // <FS:ND/> For old Linux voice
	}
    else if (statusCode == 10028) // web request timeout prior to login
    {
        // this is usually fatal, but a long timeout might work
        result["connector"] = LLSD::Boolean(false);
        result["retry"] = LLSD::Real(CONNECT_ATTEMPT_TIMEOUT);
        
        LL_WARNS("Voice") << "Voice connection failed" << LL_ENDL;
    }
    else if (statusCode == 10006) // name resolution failure - a shorter retry may work
    {
        // some networks have slower DNS, but a short timeout might let it catch up
        result["connector"] = LLSD::Boolean(false);
        result["retry"] = LLSD::Real(CONNECT_DNS_TIMEOUT);
        
        LL_WARNS("Voice") << "Voice connection DNS lookup failed" << LL_ENDL;
    }
    else // unknown failure - give up
    {
        LL_WARNS("Voice") << "Voice connection failure ("<< statusCode << "): " << statusString << LL_ENDL;
        mTerminateDaemon = true;
        result["connector"] = LLSD::Boolean(false);
    }

    mVivoxPump.post(result);
}

void LLVivoxVoiceClient::loginResponse(int statusCode, std::string &statusString, std::string &accountHandle, int numberOfAliases)
{ 
    LLSD result = LLSD::emptyMap();

    LL_DEBUGS("Voice") << "Account.Login response (" << statusCode << "): " << statusString << LL_ENDL;
	
	// Status code of 20200 means "bad password".  We may want to special-case that at some point.
	
	if ( statusCode == HTTP_UNAUTHORIZED )
	{
		// Login failure which is probably caused by the delay after a user's password being updated.
		LL_INFOS("Voice") << "Account.Login response failure (" << statusCode << "): " << statusString << LL_ENDL;
        result["login"] = LLSD::String("retry");
	}
	else if(statusCode != 0)
	{
		LL_WARNS("Voice") << "Account.Login response failure (" << statusCode << "): " << statusString << LL_ENDL;
        result["login"] = LLSD::String("failed");
	}
	else
	{
		// Login succeeded, move forward.

        // <FS:ND> Check if using the old SLVoice for Linux.
        if( !viewerChoosesConnectionHandles() )
            LLVivoxSecurity::getInstance()->setAccountHandle(accountHandle);
        // </FS:ND>
		mAccountLoggedIn = true;
		mNumberOfAliases = numberOfAliases;
        result["login"] = LLSD::String("response_ok");
	}

    mVivoxPump.post(result);

}

void LLVivoxVoiceClient::sessionCreateResponse(std::string &requestId, int statusCode, std::string &statusString, std::string &sessionHandle)
{	
    sessionStatePtr_t session(findSessionBeingCreatedByURI(requestId));
	
	if(session)
	{
		session->mCreateInProgress = false;
	}
	
	if(statusCode != 0)
	{
		LL_WARNS("Voice") << "Session.Create response failure (" << statusCode << "): " << statusString << LL_ENDL;
		if(session)
		{
			session->mErrorStatusCode = statusCode;		
			session->mErrorStatusString = statusString;
			if(session == mAudioSession)
			{
                LLSD vivoxevent(LLSDMap("handle", LLSD::String(sessionHandle))
                        ("session", "failed")
                        ("reason", LLSD::Integer(statusCode)));

                mVivoxPump.post(vivoxevent);
            }
			else
			{
				reapSession(session);
			}
		}
	}
	else
	{
		LL_INFOS("Voice") << "Session.Create response received (success), session handle is " << sessionHandle << LL_ENDL;
		if(session)
		{
			setSessionHandle(session, sessionHandle);
		}
        LLSD vivoxevent(LLSDMap("handle", LLSD::String(sessionHandle))
                ("session", "created"));

        mVivoxPump.post(vivoxevent);
	}
}

void LLVivoxVoiceClient::sessionGroupAddSessionResponse(std::string &requestId, int statusCode, std::string &statusString, std::string &sessionHandle)
{	
    sessionStatePtr_t session(findSessionBeingCreatedByURI(requestId));
	
	if(session)
	{
		session->mCreateInProgress = false;
	}
	
	if(statusCode != 0)
	{
		LL_WARNS("Voice") << "SessionGroup.AddSession response failure (" << statusCode << "): " << statusString << LL_ENDL;
		if(session)
		{
			session->mErrorStatusCode = statusCode;		
			session->mErrorStatusString = statusString;
			if(session == mAudioSession)
			{
                LLSD vivoxevent(LLSDMap("handle", LLSD::String(sessionHandle))
                    ("session", "failed"));

                mVivoxPump.post(vivoxevent);
			}
			else
			{
				reapSession(session);
			}
		}
	}
	else
	{
		LL_DEBUGS("Voice") << "SessionGroup.AddSession response received (success), session handle is " << sessionHandle << LL_ENDL;
		if(session)
		{
			setSessionHandle(session, sessionHandle);
		}

        LLSD vivoxevent(LLSDMap("handle", LLSD::String(sessionHandle))
            ("session", "added"));

        mVivoxPump.post(vivoxevent);

	}
}

void LLVivoxVoiceClient::sessionConnectResponse(std::string &requestId, int statusCode, std::string &statusString)
{
    sessionStatePtr_t session(findSession(requestId));
	// 1026 is session already has media,  somehow mediaconnect was called twice on the same session.
	// set the session info to reflect that the user is already connected.
	if (statusCode == 1026)
	{
		session->mVoiceActive = true;
		session->mMediaConnectInProgress = false;
		session->mMediaStreamState = streamStateConnected;
		//session->mTextStreamState = streamStateConnected;
		session->mErrorStatusCode = 0;
	}
	else if (statusCode != 0)
	{
		LL_WARNS("Voice") << "Session.Connect response failure (" << statusCode << "): " << statusString << LL_ENDL;
		if (session)
		{
			session->mMediaConnectInProgress = false;
			session->mErrorStatusCode = statusCode;
			session->mErrorStatusString = statusString;
		}
	}
	else
	{
		LL_DEBUGS("Voice") << "Session.Connect response received (success)" << LL_ENDL;
	}
}

void LLVivoxVoiceClient::logoutResponse(int statusCode, std::string &statusString)
{	
	if(statusCode != 0)
	{
		LL_WARNS("Voice") << "Account.Logout response failure: " << statusString << LL_ENDL;
		// Should this ever fail?  do we care if it does?
	}
    LLSD vivoxevent(LLSDMap("logout", LLSD::Boolean(true)));

    mVivoxPump.post(vivoxevent);
}

void LLVivoxVoiceClient::connectorShutdownResponse(int statusCode, std::string &statusString)
{
	if(statusCode != 0)
	{
		LL_WARNS("Voice") << "Connector.InitiateShutdown response failure: " << statusString << LL_ENDL;
		// Should this ever fail?  do we care if it does?
	}
	
	mConnected = false;
	mShutdownComplete = true;
	
    LLSD vivoxevent(LLSDMap("connector", LLSD::Boolean(false)));

    mVivoxPump.post(vivoxevent);
}

void LLVivoxVoiceClient::sessionAddedEvent(
		std::string &uriString, 
		std::string &alias, 
		std::string &sessionHandle, 
		std::string &sessionGroupHandle, 
		bool isChannel, 
		bool incoming,
		std::string &nameString,
		std::string &applicationString)
{
    sessionStatePtr_t session;

	LL_INFOS("Voice") << "session " << uriString << ", alias " << alias << ", name " << nameString << " handle " << sessionHandle << LL_ENDL;
	
	session = addSession(uriString, sessionHandle);
	if(session)
	{
		session->mGroupHandle = sessionGroupHandle;
		session->mIsChannel = isChannel;
		session->mIncoming = incoming;
		session->mAlias = alias;
			
		// Generate a caller UUID -- don't need to do this for channels
		if(!session->mIsChannel)
		{
			if(IDFromName(session->mSIPURI, session->mCallerID))
			{
				// Normal URI(base64-encoded UUID) 
			}
			else if(!session->mAlias.empty() && IDFromName(session->mAlias, session->mCallerID))
			{
				// Wrong URI, but an alias is available.  Stash the incoming URI as an alternate
				session->mAlternateSIPURI = session->mSIPURI;
				
				// and generate a proper URI from the ID.
				setSessionURI(session, sipURIFromID(session->mCallerID));
			}
			else
			{
				LL_INFOS("Voice") << "Could not generate caller id from uri, using hash of uri " << session->mSIPURI << LL_ENDL;
				session->mCallerID.generate(session->mSIPURI);
				session->mSynthesizedCallerID = true;
				
				// Can't look up the name in this case -- we have to extract it from the URI.
				std::string namePortion = nameFromsipURI(session->mSIPURI);
				if(namePortion.empty())
				{
					// Didn't seem to be a SIP URI, just use the whole provided name.
					namePortion = nameString;
				}
				
				// Some incoming names may be separated with an underscore instead of a space.  Fix this.
				LLStringUtil::replaceChar(namePortion, '_', ' ');
				
				// Act like we just finished resolving the name (this stores it in all the right places)
				avatarNameResolved(session->mCallerID, namePortion);
			}
		
			LL_INFOS("Voice") << "caller ID: " << session->mCallerID << LL_ENDL;

			if(!session->mSynthesizedCallerID)
			{
				// If we got here, we don't have a proper name.  Initiate a lookup.
				lookupName(session->mCallerID);
			}
		}
	}
}

void LLVivoxVoiceClient::sessionGroupAddedEvent(std::string &sessionGroupHandle)
{
	LL_DEBUGS("Voice") << "handle " << sessionGroupHandle << LL_ENDL;
	
#if  USE_SESSION_GROUPS
	if(mMainSessionGroupHandle.empty())
	{
		// This is the first (i.e. "main") session group.  Save its handle.
		mMainSessionGroupHandle = sessionGroupHandle;
	}
	else
	{
		LL_DEBUGS("Voice") << "Already had a session group handle " << mMainSessionGroupHandle << LL_ENDL;
	}
#endif
}

void LLVivoxVoiceClient::joinedAudioSession(const sessionStatePtr_t &session)
{
	LL_DEBUGS("Voice") << "Joined Audio Session" << LL_ENDL;
	if(mAudioSession != session)
	{
        sessionStatePtr_t oldSession = mAudioSession;

		mAudioSession = session;
		mAudioSessionChanged = true;

		// The old session may now need to be deleted.
		reapSession(oldSession);
	}
	
	// This is the session we're joining.
	if(mIsJoiningSession)
	{
        LLSD vivoxevent(LLSDMap("handle", LLSD::String(session->mHandle))
                ("session", "joined"));

        mVivoxPump.post(vivoxevent);

		// Add the current user as a participant here.
        participantStatePtr_t participant(session->addParticipant(sipURIFromName(mAccountName)));
		if(participant)
		{
			participant->mIsSelf = true;
			lookupName(participant->mAvatarID);

			LL_INFOS("Voice") << "added self as participant \"" << participant->mAccountName 
					<< "\" (" << participant->mAvatarID << ")"<< LL_ENDL;
		}
		
		if(!session->mIsChannel)
		{
			// this is a p2p session.  Make sure the other end is added as a participant.
            participantStatePtr_t participant(session->addParticipant(session->mSIPURI));
			if(participant)
			{
				if(participant->mAvatarIDValid)
				{
					lookupName(participant->mAvatarID);
				}
				else if(!session->mName.empty())
				{
					participant->mDisplayName = session->mName;
					avatarNameResolved(participant->mAvatarID, session->mName);
				}
				
				// TODO: Question: Do we need to set up mAvatarID/mAvatarIDValid here?
				LL_INFOS("Voice") << "added caller as participant \"" << participant->mAccountName 
						<< "\" (" << participant->mAvatarID << ")"<< LL_ENDL;
			}
		}
	}
}

void LLVivoxVoiceClient::sessionRemovedEvent(
	std::string &sessionHandle, 
	std::string &sessionGroupHandle)
{
	LL_INFOS("Voice") << "handle " << sessionHandle << LL_ENDL;
	
    sessionStatePtr_t session(findSession(sessionHandle));
	if(session)
	{
		leftAudioSession(session);

		// This message invalidates the session's handle.  Set it to empty.
        clearSessionHandle(session);
		
		// This also means that the session's session group is now empty.
		// Terminate the session group so it doesn't leak.
		sessionGroupTerminateSendMessage(session);
		
		// Reset the media state (we now have no info)
		session->mMediaStreamState = streamStateUnknown;
		//session->mTextStreamState = streamStateUnknown;
		
		// Conditionally delete the session
		reapSession(session);
	}
	else
	{
		// Already reaped this session.
		LL_DEBUGS("Voice") << "unknown session " << sessionHandle << " removed" << LL_ENDL;
	}

}

void LLVivoxVoiceClient::reapSession(const sessionStatePtr_t &session)
{
	if(session)
	{
		
		if(session->mCreateInProgress)
		{
			LL_DEBUGS("Voice") << "NOT deleting session " << session->mSIPURI << " (create in progress)" << LL_ENDL;
		}
		else if(session->mMediaConnectInProgress)
		{
			LL_DEBUGS("Voice") << "NOT deleting session " << session->mSIPURI << " (connect in progress)" << LL_ENDL;
		}
		else if(session == mAudioSession)
		{
			LL_DEBUGS("Voice") << "NOT deleting session " << session->mSIPURI << " (it's the current session)" << LL_ENDL;
		}
		else if(session == mNextAudioSession)
		{
			LL_DEBUGS("Voice") << "NOT deleting session " << session->mSIPURI << " (it's the next session)" << LL_ENDL;
		}
		else
		{
			// We don't have a reason to keep tracking this session, so just delete it.
			LL_DEBUGS("Voice") << "deleting session " << session->mSIPURI << LL_ENDL;
			deleteSession(session);
		}	
	}
	else
	{
//		LL_DEBUGS("Voice") << "session is NULL" << LL_ENDL;
	}
}

// Returns true if the session seems to indicate we've moved to a region on a different voice server
bool LLVivoxVoiceClient::sessionNeedsRelog(const sessionStatePtr_t &session)
{
	bool result = false;
	
	if(session)
	{
		// Only make this check for spatial channels (so it won't happen for group or p2p calls)
		if(session->mIsSpatial)
		{	
			std::string::size_type atsign;
			
			atsign = session->mSIPURI.find("@");
			
			if(atsign != std::string::npos)
			{
				std::string urihost = session->mSIPURI.substr(atsign + 1);
				if(stricmp(urihost.c_str(), mVoiceSIPURIHostName.c_str()))
				{
					// The hostname in this URI is different from what we expect.  This probably means we need to relog.
					
					// We could make a ProvisionVoiceAccountRequest and compare the result with the current values of
					// mVoiceSIPURIHostName and mVoiceAccountServerURI to be really sure, but this is a pretty good indicator.
					
					result = true;
				}
			}
		}
	}
	
	return result;
}

void LLVivoxVoiceClient::leftAudioSession(const sessionStatePtr_t &session)
{
    if (mAudioSession == session)
    {
        LLSD vivoxevent(LLSDMap("handle", LLSD::String(session->mHandle))
            ("session", "removed"));

        mVivoxPump.post(vivoxevent);
    }
}

void LLVivoxVoiceClient::accountLoginStateChangeEvent(
		std::string &accountHandle, 
		int statusCode, 
		std::string &statusString, 
		int state)
{
    LLSD levent = LLSD::emptyMap();

	/*
		According to Mike S., status codes for this event are:
		login_state_logged_out=0,
        login_state_logged_in = 1,
        login_state_logging_in = 2,
        login_state_logging_out = 3,
        login_state_resetting = 4,
        login_state_error=100	
	*/
	
	LL_DEBUGS("Voice") << "state change event: " << state << LL_ENDL;
	switch(state)
	{
		case 1:
            levent["login"] = LLSD::String("account_login");

            mVivoxPump.post(levent);
            break;
        case 2:
            break;

        case 3:
            levent["login"] = LLSD::String("account_loggingOut");

            mVivoxPump.post(levent);
            break;

        case 4:
            break;

        case 100:
            LL_WARNS("Voice") << "account state event error" << LL_ENDL;
            break;

        case 0:
            levent["login"] = LLSD::String("account_logout");

            mVivoxPump.post(levent);
            break;
    		
        default:
			//Used to be a commented out warning
			LL_WARNS("Voice") << "unknown account state event: " << state << LL_ENDL;
	    	break;
	}
}

void LLVivoxVoiceClient::mediaCompletionEvent(std::string &sessionGroupHandle, std::string &mediaCompletionType)
{
    LLSD result;

	if (mediaCompletionType == "AuxBufferAudioCapture")
	{
		mCaptureBufferRecording = false;
        result["recplay"] = "end";
	}
	else if (mediaCompletionType == "AuxBufferAudioRender")
	{
		// Ignore all but the last stop event
		if (--mPlayRequestCount <= 0)
		{
			mCaptureBufferPlaying = false;
            result["recplay"] = "end";
//          result["recplay"] = "done";
        }
	}
	else
	{
		LL_WARNS("Voice") << "Unknown MediaCompletionType: " << mediaCompletionType << LL_ENDL;
	}

    if (!result.isUndefined())
        mVivoxPump.post(result);
}

void LLVivoxVoiceClient::mediaStreamUpdatedEvent(
	std::string &sessionHandle, 
	std::string &sessionGroupHandle, 
	int statusCode, 
	std::string &statusString, 
	int state, 
	bool incoming)
{
    sessionStatePtr_t session(findSession(sessionHandle));
	
	LL_DEBUGS("Voice") << "session " << sessionHandle << ", status code " << statusCode << ", string \"" << statusString << "\"" << LL_ENDL;
	
	if(session)
	{
		// We know about this session
		
		// Save the state for later use
		session->mMediaStreamState = state;
		
		switch(statusCode)
		{
			case 0:
			case HTTP_OK:
				// generic success
				// Don't change the saved error code (it may have been set elsewhere)
			break;
			default:
				// save the status code for later
				session->mErrorStatusCode = statusCode;
			break;
		}

		switch(state)
		{
		case streamStateDisconnecting:
		case streamStateIdle:
				// Standard "left audio session", Vivox state 'disconnected'
				session->mVoiceActive = false;
				session->mMediaConnectInProgress = false;
				leftAudioSession(session);
			break;

			case streamStateConnected:
				session->mVoiceActive = true;
				session->mMediaConnectInProgress = false;
				joinedAudioSession(session);
			case streamStateConnecting: // do nothing, but prevents a warning getting into the logs.  
			break;
			
			case streamStateRinging:
				if(incoming)
				{
					// Send the voice chat invite to the GUI layer
					// TODO: Question: Should we correlate with the mute list here?
					session->mIMSessionID = LLIMMgr::computeSessionID(IM_SESSION_P2P_INVITE, session->mCallerID);
					session->mVoiceInvitePending = true;
					if(session->mName.empty())
					{
						lookupName(session->mCallerID);
					}
					else
					{
						// Act like we just finished resolving the name
						avatarNameResolved(session->mCallerID, session->mName);
					}
				}
			break;
			
			default:
				LL_WARNS("Voice") << "unknown state " << state << LL_ENDL;
			break;
			
		}
		
	}
	else
	{
		// session disconnectintg and disconnected events arriving after we have already left the session.
		LL_DEBUGS("Voice") << "session " << sessionHandle << " not found"<< LL_ENDL;
	}
}

void LLVivoxVoiceClient::participantAddedEvent(
		std::string &sessionHandle, 
		std::string &sessionGroupHandle, 
		std::string &uriString, 
		std::string &alias, 
		std::string &nameString, 
		std::string &displayNameString, 
		int participantType)
{
    sessionStatePtr_t session(findSession(sessionHandle));
	if(session)
	{
        participantStatePtr_t participant(session->addParticipant(uriString));
		if(participant)
		{
			participant->mAccountName = nameString;

			LL_DEBUGS("Voice") << "added participant \"" << participant->mAccountName 
					<< "\" (" << participant->mAvatarID << ")"<< LL_ENDL;

			if(participant->mAvatarIDValid)
			{
				// Initiate a lookup
				lookupName(participant->mAvatarID);
			}
			else
			{
				// If we don't have a valid avatar UUID, we need to fill in the display name to make the active speakers floater work.
				std::string namePortion = nameFromsipURI(uriString);
				if(namePortion.empty())
				{
					// Problem with the SIP URI, fall back to the display name
					namePortion = displayNameString;
				}
				if(namePortion.empty())
				{
					// Problems with both of the above, fall back to the account name
					namePortion = nameString;
				}
				
				// Set the display name (which is a hint to the active speakers window not to do its own lookup)
				participant->mDisplayName = namePortion;
				avatarNameResolved(participant->mAvatarID, namePortion);
			}
		}
	}
}

void LLVivoxVoiceClient::participantRemovedEvent(
		std::string &sessionHandle, 
		std::string &sessionGroupHandle, 
		std::string &uriString, 
		std::string &alias, 
		std::string &nameString)
{
    sessionStatePtr_t session(findSession(sessionHandle));
	if(session)
	{
        participantStatePtr_t participant(session->findParticipant(uriString));
		if(participant)
		{
			session->removeParticipant(participant);
		}
		else
		{
			LL_DEBUGS("Voice") << "unknown participant " << uriString << LL_ENDL;
		}
	}
	else
	{
		// a late arriving event on a session we have already left.
		LL_DEBUGS("Voice") << "unknown session " << sessionHandle << LL_ENDL;
	}
}


void LLVivoxVoiceClient::participantUpdatedEvent(
		std::string &sessionHandle, 
		std::string &sessionGroupHandle, 
		std::string &uriString, 
		std::string &alias, 
		bool isModeratorMuted, 
		bool isSpeaking, 
		int volume, 
		F32 energy)
{
    sessionStatePtr_t session(findSession(sessionHandle));
	if(session)
	{
		participantStatePtr_t participant(session->findParticipant(uriString));
		
		if(participant)
		{
            //LL_INFOS("Voice") << "Participant Update for " << participant->mDisplayName << LL_ENDL;

			participant->mIsSpeaking = isSpeaking;
			participant->mIsModeratorMuted = isModeratorMuted;

			// SLIM SDK: convert range: ensure that energy is set to zero if is_speaking is false
			if (isSpeaking)
			{
				participant->mSpeakingTimeout.reset();
				participant->mPower = energy;
			}
			else
			{
				participant->mPower = 0.0f;
			}

			// Ignore incoming volume level if it has been explicitly set, or there
			//  is a volume or mute change pending.
			if ( !participant->mVolumeSet && !participant->mVolumeDirty)
			{
				participant->mVolume = (F32)volume * VOLUME_SCALE_VIVOX;
			}
			
			// *HACK: mantipov: added while working on EXT-3544                                                                                   
			/*                                                                                                                                    
			 Sometimes LLVoiceClient::participantUpdatedEvent callback is called BEFORE                                                            
			 LLViewerChatterBoxSessionAgentListUpdates::post() sometimes AFTER.                                                                    
			 
			 participantUpdatedEvent updates voice participant state in particular participantState::mIsModeratorMuted                             
			 Originally we wanted to update session Speaker Manager to fire LLSpeakerVoiceModerationEvent to fix the EXT-3544 bug.                 
			 Calling of the LLSpeakerMgr::update() method was added into LLIMMgr::processAgentListUpdates.                                         
			 
			 But in case participantUpdatedEvent() is called after LLViewerChatterBoxSessionAgentListUpdates::post()                               
			 voice participant mIsModeratorMuted is changed after speakers are updated in Speaker Manager                                          
			 and event is not fired.                                                                                                               
			 
			 So, we have to call LLSpeakerMgr::update() here. 
			 */
			LLVoiceChannel* voice_cnl = LLVoiceChannel::getCurrentVoiceChannel();
			
			// ignore session ID of local chat                                                                                                    
			if (voice_cnl && voice_cnl->getSessionID().notNull())
			{
				LLSpeakerMgr* speaker_manager = LLIMModel::getInstance()->getSpeakerManager(voice_cnl->getSessionID());
				if (speaker_manager)
				{
					speaker_manager->update(true);

					// also initialize voice moderate_mode depend on Agent's participant. See EXT-6937.
					// *TODO: remove once a way to request the current voice channel moderation mode is implemented.
					if (gAgent.getID() == participant->mAvatarID)
					{
						speaker_manager->initVoiceModerateMode();
					}
				}
			}
		}
		else
		{
			LL_WARNS("Voice") << "unknown participant: " << uriString << LL_ENDL;
		}
	}
	else
	{
		LL_DEBUGS("Voice") << "unknown session " << sessionHandle << LL_ENDL;
	}
}

void LLVivoxVoiceClient::messageEvent(
		std::string &sessionHandle, 
		std::string &uriString, 
		std::string &alias, 
		std::string &messageHeader, 
		std::string &messageBody,
		std::string &applicationString)
{
	LL_DEBUGS("Voice") << "Message event, session " << sessionHandle << " from " << uriString << LL_ENDL;
//	LL_DEBUGS("Voice") << "    header " << messageHeader << ", body: \n" << messageBody << LL_ENDL;

    LL_INFOS("Voice") << "Vivox raw message:" << std::endl << messageBody << LL_ENDL;

	if(messageHeader.find(HTTP_CONTENT_TEXT_HTML) != std::string::npos)
	{
		std::string message;

		{
			const std::string startMarker = "<body";
			const std::string startMarker2 = ">";
			const std::string endMarker = "</body>";
			const std::string startSpan = "<span";
			const std::string endSpan = "</span>";
			std::string::size_type start;
			std::string::size_type end;
			
			// Default to displaying the raw string, so the message gets through.
			message = messageBody;

			// Find the actual message text within the XML fragment
			start = messageBody.find(startMarker);
			start = messageBody.find(startMarker2, start);
			end = messageBody.find(endMarker);

			if(start != std::string::npos)
			{
				start += startMarker2.size();
				
				if(end != std::string::npos)
					end -= start;
					
				message.assign(messageBody, start, end);
			}
			else 
			{
				// Didn't find a <body>, try looking for a <span> instead.
				start = messageBody.find(startSpan);
				start = messageBody.find(startMarker2, start);
				end = messageBody.find(endSpan);
				
				if(start != std::string::npos)
				{
					start += startMarker2.size();
					
					if(end != std::string::npos)
						end -= start;
					
					message.assign(messageBody, start, end);
				}			
			}
		}	
		
//		LL_DEBUGS("Voice") << "    raw message = \n" << message << LL_ENDL;

		// strip formatting tags
		{
			std::string::size_type start;
			std::string::size_type end;
			
			while((start = message.find('<')) != std::string::npos)
			{
				if((end = message.find('>', start + 1)) != std::string::npos)
				{
					// Strip out the tag
					message.erase(start, (end + 1) - start);
				}
				else
				{
					// Avoid an infinite loop
					break;
				}
			}
		}
		
		// Decode ampersand-escaped chars
		{
			std::string::size_type mark = 0;

			// The text may contain text encoded with &lt;, &gt;, and &amp;
			mark = 0;
			while((mark = message.find("&lt;", mark)) != std::string::npos)
			{
				message.replace(mark, 4, "<");
				mark += 1;
			}
			
			mark = 0;
			while((mark = message.find("&gt;", mark)) != std::string::npos)
			{
				message.replace(mark, 4, ">");
				mark += 1;
			}
			
			mark = 0;
			while((mark = message.find("&amp;", mark)) != std::string::npos)
			{
				message.replace(mark, 5, "&");
				mark += 1;
			}
		}
		
		// strip leading/trailing whitespace (since we always seem to get a couple newlines)
		LLStringUtil::trim(message);
		
//		LL_DEBUGS("Voice") << "    stripped message = \n" << message << LL_ENDL;
		
        sessionStatePtr_t session(findSession(sessionHandle));
		if(session)
		{
			bool is_do_not_disturb = gAgent.isDoNotDisturb();
			bool is_muted = LLMuteList::getInstance()->isMuted(session->mCallerID, session->mName, LLMute::flagTextChat);
			bool is_linden = LLMuteList::getInstance()->isLinden(session->mName);
			LLChat chat;

			chat.mMuted = is_muted && !is_linden;
			
			if(!chat.mMuted)
			{
				chat.mFromID = session->mCallerID;
				chat.mFromName = session->mName;
				chat.mSourceType = CHAT_SOURCE_AGENT;

				if(is_do_not_disturb && !is_linden)
				{
					// TODO: Question: Return do not disturb mode response here?  Or maybe when session is started instead?
				}
				
				LL_DEBUGS("Voice") << "adding message, name " << session->mName << " session " << session->mIMSessionID << ", target " << session->mCallerID << LL_ENDL;
				LLIMMgr::getInstance()->addMessage(session->mIMSessionID,
						session->mCallerID,
						session->mName.c_str(),
						message.c_str(),
						false,
						LLStringUtil::null,		// default arg
						IM_NOTHING_SPECIAL,		// default arg
						0,						// default arg
						LLUUID::null,			// default arg
						LLVector3::zero,		// default arg
						true);					// prepend name and make it a link to the user's profile

			}
		}		
	}
}

void LLVivoxVoiceClient::sessionNotificationEvent(std::string &sessionHandle, std::string &uriString, std::string &notificationType)
{
    sessionStatePtr_t session(findSession(sessionHandle));
	
	if(session)
	{
		participantStatePtr_t participant(session->findParticipant(uriString));
		if(participant)
		{
			if (!stricmp(notificationType.c_str(), "Typing"))
			{
				// Other end started typing
				// TODO: The proper way to add a typing notification seems to be LLIMMgr::processIMTypingStart().
				// It requires some info for the message, which we don't have here.
			}
			else if (!stricmp(notificationType.c_str(), "NotTyping"))
			{
				// Other end stopped typing
				// TODO: The proper way to remove a typing notification seems to be LLIMMgr::processIMTypingStop().
				// It requires some info for the message, which we don't have here.
			}
			else
			{
				LL_DEBUGS("Voice") << "Unknown notification type " << notificationType << "for participant " << uriString << " in session " << session->mSIPURI << LL_ENDL;
			}
		}
		else
		{
			LL_DEBUGS("Voice") << "Unknown participant " << uriString << " in session " << session->mSIPURI << LL_ENDL;
		}
	}
	else
	{
		LL_DEBUGS("Voice") << "Unknown session handle " << sessionHandle << LL_ENDL;
	}
}

void LLVivoxVoiceClient::auxAudioPropertiesEvent(F32 energy)
{
	LL_DEBUGS("VoiceEnergy") << "got energy " << energy << LL_ENDL;
	mTuningEnergy = energy;
}

void LLVivoxVoiceClient::muteListChanged()
{
	// The user's mute list has been updated.  Go through the current participant list and sync it with the mute list.
	if(mAudioSession)
	{
		participantMap::iterator iter = mAudioSession->mParticipantsByURI.begin();
		
		for(; iter != mAudioSession->mParticipantsByURI.end(); iter++)
		{
			participantStatePtr_t p(iter->second);
			
			// Check to see if this participant is on the mute list already
			if(p->updateMuteState())
			{
				mAudioSession->mVolumeDirty = true;
				// <FS:Ansariel> Add callback for user volume change
				mUserVolumeUpdateSignal(p->mAvatarID);
			}
		}
	}
}

/////////////////////////////
// Managing list of participants
LLVivoxVoiceClient::participantState::participantState(const std::string &uri) : 
	 mURI(uri), 
	 mPTT(false), 
	 mIsSpeaking(false), 
	 mIsModeratorMuted(false), 
	 mLastSpokeTimestamp(0.f), 
	 mPower(0.f), 
	 mVolume(LLVoiceClient::VOLUME_DEFAULT), 
	 mUserVolume(0),
	 mOnMuteList(false), 
	 mVolumeSet(false),
	 mVolumeDirty(false), 
	 mAvatarIDValid(false),
	 mIsSelf(false)
{
}

LLVivoxVoiceClient::participantStatePtr_t LLVivoxVoiceClient::sessionState::addParticipant(const std::string &uri)
{
    participantStatePtr_t result;
	bool useAlternateURI = false;
	
	// Note: this is mostly the body of LLVivoxVoiceClient::sessionState::findParticipant(), but since we need to know if it
	// matched the alternate SIP URI (so we can add it properly), we need to reproduce it here.
	{
		participantMap::iterator iter = mParticipantsByURI.find(uri);

		if(iter == mParticipantsByURI.end())
		{
			if(!mAlternateSIPURI.empty() && (uri == mAlternateSIPURI))
			{
				// This is a p2p session (probably with the SLIM client) with an alternate URI for the other participant.
				// Use mSIPURI instead, since it will be properly encoded.
				iter = mParticipantsByURI.find(mSIPURI);
				useAlternateURI = true;
			}
		}

		if(iter != mParticipantsByURI.end())
		{
			result = iter->second;
		}
	}
		
	if(!result)
	{
		// participant isn't already in one list or the other.
		result.reset(new participantState(useAlternateURI?mSIPURI:uri));
		mParticipantsByURI.insert(participantMap::value_type(result->mURI, result));
		mParticipantsChanged = true;
		
		// Try to do a reverse transform on the URI to get the GUID back.
		{
			LLUUID id;
			if(LLVivoxVoiceClient::getInstance()->IDFromName(result->mURI, id))
			{
				result->mAvatarIDValid = true;
				result->mAvatarID = id;
			}
			else
			{
				// Create a UUID by hashing the URI, but do NOT set mAvatarIDValid.
				// This indicates that the ID will not be in the name cache.
				result->mAvatarID.generate(uri);
			}
		}
		
        if(result->updateMuteState())
        {
	        mMuteDirty = true;
        }
		
		mParticipantsByUUID.insert(participantUUIDMap::value_type(result->mAvatarID, result));

		if (LLSpeakerVolumeStorage::getInstance()->getSpeakerVolume(result->mAvatarID, result->mVolume))
		{
			result->mVolumeDirty = true;
			mVolumeDirty = true;
		}
		
		LL_DEBUGS("Voice") << "participant \"" << result->mURI << "\" added." << LL_ENDL;
	}
	
	return result;
}

bool LLVivoxVoiceClient::participantState::updateMuteState()
{
	bool result = false;

	bool isMuted = LLMuteList::getInstance()->isMuted(mAvatarID, LLMute::flagVoiceChat);
	if(mOnMuteList != isMuted)
	{
	    mOnMuteList = isMuted;
	    mVolumeDirty = true;
	    result = true;
	}
	return result;
}

bool LLVivoxVoiceClient::participantState::isAvatar()
{
	return mAvatarIDValid;
}

void LLVivoxVoiceClient::sessionState::removeParticipant(const LLVivoxVoiceClient::participantStatePtr_t &participant)
{
	if(participant)
	{
		participantMap::iterator iter = mParticipantsByURI.find(participant->mURI);
		participantUUIDMap::iterator iter2 = mParticipantsByUUID.find(participant->mAvatarID);
		
		LL_DEBUGS("Voice") << "participant \"" << participant->mURI <<  "\" (" << participant->mAvatarID << ") removed." << LL_ENDL;
		
		if(iter == mParticipantsByURI.end())
		{
			LL_WARNS("Voice") << "Internal error: participant " << participant->mURI << " not in URI map" << LL_ENDL;
		}
		else if(iter2 == mParticipantsByUUID.end())
		{
			LL_WARNS("Voice") << "Internal error: participant ID " << participant->mAvatarID << " not in UUID map" << LL_ENDL;
		}
		else if(iter->second != iter2->second)
		{
			LL_WARNS("Voice") << "Internal error: participant mismatch!" << LL_ENDL;
		}
		else
		{
			mParticipantsByURI.erase(iter);
			mParticipantsByUUID.erase(iter2);

            mParticipantsChanged = true;
		}
	}
}

void LLVivoxVoiceClient::sessionState::removeAllParticipants()
{
	LL_DEBUGS("Voice") << "called" << LL_ENDL;

	while(!mParticipantsByURI.empty())
	{
		removeParticipant(mParticipantsByURI.begin()->second);
	}
	
	if(!mParticipantsByUUID.empty())
	{
		LL_WARNS("Voice") << "Internal error: empty URI map, non-empty UUID map" << LL_ENDL;
	}
}

/*static*/
void LLVivoxVoiceClient::sessionState::VerifySessions()
{
    std::set<wptr_t>::iterator it = mSession.begin();
    while (it != mSession.end())
    {
        if ((*it).expired())
        {
            LL_WARNS("Voice") << "Expired session found! removing" << LL_ENDL;
            mSession.erase(it++);
        }
        else
            ++it;
    }
}


void LLVivoxVoiceClient::getParticipantList(std::set<LLUUID> &participants)
{
	if(mAudioSession)
	{
		for(participantUUIDMap::iterator iter = mAudioSession->mParticipantsByUUID.begin();
			iter != mAudioSession->mParticipantsByUUID.end(); 
			iter++)
		{
			participants.insert(iter->first);
		}
	}
}

bool LLVivoxVoiceClient::isParticipant(const LLUUID &speaker_id)
{
  if(mAudioSession)
    {
      return (mAudioSession->mParticipantsByUUID.find(speaker_id) != mAudioSession->mParticipantsByUUID.end());
    }
  return false;
}


LLVivoxVoiceClient::participantStatePtr_t LLVivoxVoiceClient::sessionState::findParticipant(const std::string &uri)
{
    participantStatePtr_t result;
	
	participantMap::iterator iter = mParticipantsByURI.find(uri);

	if(iter == mParticipantsByURI.end())
	{
		if(!mAlternateSIPURI.empty() && (uri == mAlternateSIPURI))
		{
			// This is a p2p session (probably with the SLIM client) with an alternate URI for the other participant.
			// Look up the other URI
			iter = mParticipantsByURI.find(mSIPURI);
		}
	}

	if(iter != mParticipantsByURI.end())
	{
		result = iter->second;
	}
		
	return result;
}

LLVivoxVoiceClient::participantStatePtr_t LLVivoxVoiceClient::sessionState::findParticipantByID(const LLUUID& id)
{
    participantStatePtr_t result;
	participantUUIDMap::iterator iter = mParticipantsByUUID.find(id);

	if(iter != mParticipantsByUUID.end())
	{
		result = iter->second;
	}

	return result;
}

LLVivoxVoiceClient::participantStatePtr_t LLVivoxVoiceClient::findParticipantByID(const LLUUID& id)
{
    participantStatePtr_t result;
	
	if(mAudioSession)
	{
		result = mAudioSession->findParticipantByID(id);
	}
	
	return result;
}



// Check for parcel boundary crossing
bool LLVivoxVoiceClient::checkParcelChanged(bool update)
{
	LLViewerRegion *region = gAgent.getRegion();
	LLParcel *parcel = LLViewerParcelMgr::getInstance()->getAgentParcel();
	
	if(region && parcel)
	{
		S32 parcelLocalID = parcel->getLocalID();
		std::string regionName = region->getName();
		
		//			LL_DEBUGS("Voice") << "Region name = \"" << regionName << "\", parcel local ID = " << parcelLocalID << ", cap URI = \"" << capURI << "\"" << LL_ENDL;
		
		// The region name starts out empty and gets filled in later.  
		// Also, the cap gets filled in a short time after the region cross, but a little too late for our purposes.
		// If either is empty, wait for the next time around.
		if(!regionName.empty())
		{
			if((parcelLocalID != mCurrentParcelLocalID) || (regionName != mCurrentRegionName))
			{
				// We have changed parcels.  Initiate a parcel channel lookup.
				if (update)
				{
					mCurrentParcelLocalID = parcelLocalID;
					mCurrentRegionName = regionName;
					mAreaVoiceDisabled = false; // <FS> Stop slamming the sim with ParcelVoiceInfo requests if voice is disabled at the parcel level
				}
				return true;
			}
		}
	}
	return false;
}

bool LLVivoxVoiceClient::switchChannel(
	std::string uri,
	bool spatial,
	bool no_reconnect,
	bool is_p2p,
	std::string hash)
{
	bool needsSwitch = !mIsInChannel;
	
    if (mIsInChannel)
    {
        if (mSessionTerminateRequested)
        {
            // If a terminate has been requested, we need to compare against where the URI we're already headed to.
            if(mNextAudioSession)
            {
                if(mNextAudioSession->mSIPURI != uri)
                    needsSwitch = true;
            }
            else
            {
                // mNextAudioSession is null -- this probably means we're on our way back to spatial.
                if(!uri.empty())
                {
                    // We do want to process a switch in this case.
                    needsSwitch = true;
                }
            }
        }
        else
        {
            // Otherwise, compare against the URI we're in now.
            if(mAudioSession)
            {
                if(mAudioSession->mSIPURI != uri)
                {
                    needsSwitch = true;
                }
            }
            else
            {
                if(!uri.empty())
                {
                    // mAudioSession is null -- it's not clear what case would cause this.
                    // For now, log it as a warning and see if it ever crops up.
                    LL_WARNS("Voice") << "No current audio session... Forcing switch" << LL_ENDL;
                    needsSwitch = true;
                }
            }
        }
    }

    if(needsSwitch)
	{
		if(uri.empty())
		{
			// Leave any channel we may be in
			LL_DEBUGS("Voice") << "leaving channel" << LL_ENDL;

            sessionStatePtr_t oldSession = mNextAudioSession;
			mNextAudioSession.reset();

			// The old session may now need to be deleted.
			reapSession(oldSession);

			notifyStatusObservers(LLVoiceClientStatusObserver::STATUS_VOICE_DISABLED);
		}
		else
		{
			LL_DEBUGS("Voice") << "switching to channel " << uri << LL_ENDL;

			mNextAudioSession = addSession(uri);
			mNextAudioSession->mHash = hash;
			mNextAudioSession->mIsSpatial = spatial;
			mNextAudioSession->mReconnect = !no_reconnect;
			mNextAudioSession->mIsP2P = is_p2p;
		}
		
        if (mIsInChannel)
		{
			// If we're already in a channel, or if we're joining one, terminate
			// so we can rejoin with the new session data.
			sessionTerminate();
		}
	}

    return needsSwitch;
}

void LLVivoxVoiceClient::joinSession(const sessionStatePtr_t &session)
{
	mNextAudioSession = session;

    if (mIsInChannel)
    {
        // If we're already in a channel, or if we're joining one, terminate
        // so we can rejoin with the new session data.
        sessionTerminate();
    }
}

void LLVivoxVoiceClient::setNonSpatialChannel(
	const std::string &uri,
	const std::string &credentials)
{
	switchChannel(uri, false, false, false, credentials);
}

bool LLVivoxVoiceClient::setSpatialChannel(
	const std::string &uri,
	const std::string &credentials)
{
	mSpatialSessionURI = uri;
	mSpatialSessionCredentials = credentials;
	mAreaVoiceDisabled = mSpatialSessionURI.empty();

	LL_DEBUGS("Voice") << "got spatial channel uri: \"" << uri << "\"" << LL_ENDL;
	
	if((mIsInChannel && mAudioSession && !(mAudioSession->mIsSpatial)) || (mNextAudioSession && !(mNextAudioSession->mIsSpatial)))
	{
		// User is in a non-spatial chat or joining a non-spatial chat.  Don't switch channels.
		LL_INFOS("Voice") << "in non-spatial chat, not switching channels" << LL_ENDL;
        return false;
	}
	else
	{
		return switchChannel(mSpatialSessionURI, true, false, false, mSpatialSessionCredentials);
	}
}

void LLVivoxVoiceClient::callUser(const LLUUID &uuid)
{
	std::string userURI = sipURIFromID(uuid);

	switchChannel(userURI, false, true, true);
}

#if 0
// Vivox text IMs are not in use.
LLVivoxVoiceClient::sessionStatePtr_t LLVivoxVoiceClient::startUserIMSession(const LLUUID &uuid)
{
	// Figure out if a session with the user already exists
    sessionStatePtr_t session(findSession(uuid));
	if(!session)
	{
		// No session with user, need to start one.
		std::string uri = sipURIFromID(uuid);
		session = addSession(uri);

		llassert(session);
		if (!session)
            return session;

		session->mIsSpatial = false;
		session->mReconnect = false;	
		session->mIsP2P = true;
		session->mCallerID = uuid;
	}
	
	if(session->mHandle.empty())
	  {
	    // Session isn't active -- start it up.
	    sessionCreateSendMessage(session, false, false);
	  }
	else
	  {	
	    // Session is already active -- start up text.
	    sessionTextConnectSendMessage(session);
	  }
	
	return session;
}
#endif

void LLVivoxVoiceClient::endUserIMSession(const LLUUID &uuid)
{
#if 0
    // Vivox text IMs are not in use.
    
    // Figure out if a session with the user exists
    sessionStatePtr_t session(findSession(uuid));
	if(session)
	{
		// found the session
		if(!session->mHandle.empty())
		{
			// sessionTextDisconnectSendMessage(session);  // a SLim leftover,  not used any more.
		}
	}	
	else
	{
		LL_DEBUGS("Voice") << "Session not found for participant ID " << uuid << LL_ENDL;
	}
#endif
}
bool LLVivoxVoiceClient::isValidChannel(std::string &sessionHandle)
{
  return(findSession(sessionHandle) != NULL);
	
}
bool LLVivoxVoiceClient::answerInvite(std::string &sessionHandle)
{
	// this is only ever used to answer incoming p2p call invites.
	
    sessionStatePtr_t session(findSession(sessionHandle));
	if(session)
	{
		session->mIsSpatial = false;
		session->mReconnect = false;	
		session->mIsP2P = true;

		joinSession(session);
		return true;
	}
	
	return false;
}

bool LLVivoxVoiceClient::isVoiceWorking() const
{

    //Added stateSessionTerminated state to avoid problems with call in parcels with disabled voice (EXT-4758)
    // Condition with joining spatial num was added to take into account possible problems with connection to voice
    // server(EXT-4313). See bug descriptions and comments for MAX_NORMAL_JOINING_SPATIAL_NUM for more info.
    return (mSpatialJoiningNum < MAX_NORMAL_JOINING_SPATIAL_NUM) && mIsProcessingChannels;
//  return (mSpatialJoiningNum < MAX_NORMAL_JOINING_SPATIAL_NUM) && (stateLoggedIn <= mState) && (mState <= stateSessionTerminated);
}

// Returns true if the indicated participant in the current audio session is really an SL avatar.
// Currently this will be false only for PSTN callers into group chats, and PSTN p2p calls.
BOOL LLVivoxVoiceClient::isParticipantAvatar(const LLUUID &id)
{
	BOOL result = TRUE; 
    sessionStatePtr_t session(findSession(id));
	
	if(session)
	{
		// this is a p2p session with the indicated caller, or the session with the specified UUID.
		if(session->mSynthesizedCallerID)
			result = FALSE;
	}
	else
	{
		// Didn't find a matching session -- check the current audio session for a matching participant
		if(mAudioSession)
		{
            participantStatePtr_t participant(findParticipantByID(id));
			if(participant)
			{
				result = participant->isAvatar();
			}
		}
	}
	
	return result;
}

// Returns true if calling back the session URI after the session has closed is possible.
// Currently this will be false only for PSTN P2P calls.		
BOOL LLVivoxVoiceClient::isSessionCallBackPossible(const LLUUID &session_id)
{
	BOOL result = TRUE; 
    sessionStatePtr_t session(findSession(session_id));
	
	if(session != NULL)
	{
		result = session->isCallBackPossible();
	}
	
	return result;
}

// Returns true if the session can accept text IM's.
// Currently this will be false only for PSTN P2P calls.
BOOL LLVivoxVoiceClient::isSessionTextIMPossible(const LLUUID &session_id)
{
	bool result = TRUE;
    sessionStatePtr_t session(findSession(session_id));
	
	if(session != NULL)
	{
		result = session->isTextIMPossible();
	}
	
	return result;
}
		

void LLVivoxVoiceClient::declineInvite(std::string &sessionHandle)
{
    sessionStatePtr_t session(findSession(sessionHandle));
	if(session)
	{
		sessionMediaDisconnectSendMessage(session);
	}
}

bool LLVivoxVoiceClient::singletoneInstanceExists()
{
	return LLVivoxVoiceClient::instanceExists();
}

void LLVivoxVoiceClient::leaveNonSpatialChannel()
{
    LL_DEBUGS("Voice") << "Request to leave spacial channel." << LL_ENDL;
	
	// Make sure we don't rejoin the current session.	
    sessionStatePtr_t oldNextSession(mNextAudioSession);
	mNextAudioSession.reset();
	
	// Most likely this will still be the current session at this point, but check it anyway.
	reapSession(oldNextSession);
	
	verifySessionState();
	
	sessionTerminate();
}

std::string LLVivoxVoiceClient::getCurrentChannel()
{
	std::string result;
	
    if (mIsInChannel && !mSessionTerminateRequested)
	{
		result = getAudioSessionURI();
	}
	
	return result;
}

bool LLVivoxVoiceClient::inProximalChannel()
{
	bool result = false;
	
    if (mIsInChannel && !mSessionTerminateRequested)
	{
		result = inSpatialChannel();
	}
	
	return result;
}

std::string LLVivoxVoiceClient::sipURIFromID(const LLUUID &id)
{
	std::string result;
	result = "sip:";
	result += nameFromID(id);
	result += "@";
	result += mVoiceSIPURIHostName;
	
	return result;
}

std::string LLVivoxVoiceClient::sipURIFromAvatar(LLVOAvatar *avatar)
{
	std::string result;
	if(avatar)
	{
		result = "sip:";
		result += nameFromID(avatar->getID());
		result += "@";
		result += mVoiceSIPURIHostName;
	}
	
	return result;
}

std::string LLVivoxVoiceClient::nameFromAvatar(LLVOAvatar *avatar)
{
	std::string result;
	if(avatar)
	{
		result = nameFromID(avatar->getID());
	}	
	return result;
}

std::string LLVivoxVoiceClient::nameFromID(const LLUUID &uuid)
{
	std::string result;
	
	if (uuid.isNull()) {
		//VIVOX, the uuid emtpy look for the mURIString and return that instead.
		//result.assign(uuid.mURIStringName);
		LLStringUtil::replaceChar(result, '_', ' ');
		return result;
	}
	// Prepending this apparently prevents conflicts with reserved names inside the vivox code.
	result = "x";
	
	// Base64 encode and replace the pieces of base64 that are less compatible 
	// with e-mail local-parts.
	// See RFC-4648 "Base 64 Encoding with URL and Filename Safe Alphabet"
	result += LLBase64::encode(uuid.mData, UUID_BYTES);
	LLStringUtil::replaceChar(result, '+', '-');
	LLStringUtil::replaceChar(result, '/', '_');
	
	// If you need to transform a GUID to this form on the Mac OS X command line, this will do so:
	// echo -n x && (echo e669132a-6c43-4ee1-a78d-6c82fff59f32 |xxd -r -p |openssl base64|tr '/+' '_-')
	
	// The reverse transform can be done with:
	// echo 'x5mkTKmxDTuGnjWyC__WfMg==' |cut -b 2- -|tr '_-' '/+' |openssl base64 -d|xxd -p
	
	return result;
}

bool LLVivoxVoiceClient::IDFromName(const std::string inName, LLUUID &uuid)
{
	bool result = false;
	
	// SLIM SDK: The "name" may actually be a SIP URI such as: "sip:xFnPP04IpREWNkuw1cOXlhw==@bhr.vivox.com"
	// If it is, convert to a bare name before doing the transform.
	std::string name = nameFromsipURI(inName);
	
	// Doesn't look like a SIP URI, assume it's an actual name.
	if(name.empty())
		name = inName;

	// This will only work if the name is of the proper form.
	// As an example, the account name for Monroe Linden (UUID 1673cfd3-8229-4445-8d92-ec3570e5e587) is:
	// "xFnPP04IpREWNkuw1cOXlhw=="
	
	if((name.size() == 25) && (name[0] == 'x') && (name[23] == '=') && (name[24] == '='))
	{
		// The name appears to have the right form.

		// Reverse the transforms done by nameFromID
		std::string temp = name;
		LLStringUtil::replaceChar(temp, '-', '+');
		LLStringUtil::replaceChar(temp, '_', '/');

		U8 rawuuid[UUID_BYTES + 1]; 
		int len = apr_base64_decode_binary(rawuuid, temp.c_str() + 1);
		if(len == UUID_BYTES)
		{
			// The decode succeeded.  Stuff the bits into the result's UUID
			memcpy(uuid.mData, rawuuid, UUID_BYTES);
			result = true;
		}
	} 
	
	if(!result)
	{
		// VIVOX:  not a standard account name, just copy the URI name mURIString field
		// and hope for the best.  bpj
		uuid.setNull();  // VIVOX, set the uuid field to nulls
	}
	
	return result;
}

std::string LLVivoxVoiceClient::displayNameFromAvatar(LLVOAvatar *avatar)
{
	return avatar->getFullname();
}

std::string LLVivoxVoiceClient::sipURIFromName(std::string &name)
{
	std::string result;
	result = "sip:";
	result += name;
	result += "@";
	result += mVoiceSIPURIHostName;

//	LLStringUtil::toLower(result);

	return result;
}

std::string LLVivoxVoiceClient::nameFromsipURI(const std::string &uri)
{
	std::string result;

	std::string::size_type sipOffset, atOffset;
	sipOffset = uri.find("sip:");
	atOffset = uri.find("@");
	if((sipOffset != std::string::npos) && (atOffset != std::string::npos))
	{
		result = uri.substr(sipOffset + 4, atOffset - (sipOffset + 4));
	}
	
	return result;
}

bool LLVivoxVoiceClient::inSpatialChannel(void)
{
	bool result = false;
	
	if(mAudioSession)
    {
		result = mAudioSession->mIsSpatial;
    }
    
	return result;
}

std::string LLVivoxVoiceClient::getAudioSessionURI()
{
	std::string result;
	
	if(mAudioSession)
		result = mAudioSession->mSIPURI;
		
	return result;
}

std::string LLVivoxVoiceClient::getAudioSessionHandle()
{
	std::string result;
	
	if(mAudioSession)
		result = mAudioSession->mHandle;
		
	return result;
}


/////////////////////////////
// Sending updates of current state

void LLVivoxVoiceClient::enforceTether(void)
{
	LLVector3d tethered	= mCameraRequestedPosition;

	// constrain 'tethered' to within 50m of mAvatarPosition.
	{
		F32 max_dist = 50.0f;
		LLVector3d camera_offset = mCameraRequestedPosition - mAvatarPosition;
		F32 camera_distance = (F32)camera_offset.magVec();
		if(camera_distance > max_dist)
		{
			tethered = mAvatarPosition + 
				(max_dist / camera_distance) * camera_offset;
		}
	}
	
	if(dist_vec_squared(mCameraPosition, tethered) > 0.01)
	{
		mCameraPosition = tethered;
		mSpatialCoordsDirty = true;
	}
}

void LLVivoxVoiceClient::updatePosition(void)
{

	LLViewerRegion *region = gAgent.getRegion();
	if(region && isAgentAvatarValid())
	{
		LLMatrix3 rot;
		LLVector3d pos;
        LLQuaternion qrot;
		
		// TODO: If camera and avatar velocity are actually used by the voice system, we could compute them here...
		// They're currently always set to zero.
		
		// Send the current camera position to the voice code
		rot.setRows(LLViewerCamera::getInstance()->getAtAxis(), LLViewerCamera::getInstance()->getLeftAxis (),  LLViewerCamera::getInstance()->getUpAxis());		
		pos = gAgent.getRegion()->getPosGlobalFromRegion(LLViewerCamera::getInstance()->getOrigin());
		
		LLVivoxVoiceClient::getInstance()->setCameraPosition(
															 pos,				// position
															 LLVector3::zero, 	// velocity
															 rot);				// rotation matrix
		
		// Send the current avatar position to the voice code
        qrot = gAgentAvatarp->getRootJoint()->getWorldRotation();
		pos = gAgentAvatarp->getPositionGlobal();

		// TODO: Can we get the head offset from outside the LLVOAvatar?
		//			pos += LLVector3d(mHeadOffset);
		pos += LLVector3d(0.f, 0.f, 1.f);
		
		LLVivoxVoiceClient::getInstance()->setAvatarPosition(
															 pos,				// position
															 LLVector3::zero, 	// velocity
															 qrot);				// rotation matrix
	}
}

void LLVivoxVoiceClient::setCameraPosition(const LLVector3d &position, const LLVector3 &velocity, const LLMatrix3 &rot)
{
	mCameraRequestedPosition = position;
	
	if(mCameraVelocity != velocity)
	{
		mCameraVelocity = velocity;
		mSpatialCoordsDirty = true;
	}
	
	if(mCameraRot != rot)
	{
		mCameraRot = rot;
		mSpatialCoordsDirty = true;
	}
}

void LLVivoxVoiceClient::setAvatarPosition(const LLVector3d &position, const LLVector3 &velocity, const LLQuaternion &rot)
{
	if(dist_vec_squared(mAvatarPosition, position) > 0.01)
	{
		mAvatarPosition = position;
		mSpatialCoordsDirty = true;
	}
	
	if(mAvatarVelocity != velocity)
	{
		mAvatarVelocity = velocity;
		mSpatialCoordsDirty = true;
	}
	
    // If the two rotations are not exactly equal test their dot product
    // to get the cos of the angle between them.
    // If it is too small, don't update.
    F32 rot_cos_diff = llabs(dot(mAvatarRot, rot));
    if ((mAvatarRot != rot) && (rot_cos_diff < MINUSCULE_ANGLE_COS))
	{   
		mAvatarRot = rot;
		mSpatialCoordsDirty = true;
	}
}

bool LLVivoxVoiceClient::channelFromRegion(LLViewerRegion *region, std::string &name)
{
	bool result = false;
	
	if(region)
	{
		name = region->getName();
	}
	
	if(!name.empty())
		result = true;
	
	return result;
}

void LLVivoxVoiceClient::leaveChannel(void)
{
    if (mIsInChannel)
	{
		LL_DEBUGS("Voice") << "leaving channel for teleport/logout" << LL_ENDL;
		mChannelName.clear();
		sessionTerminate();
	}
}

void LLVivoxVoiceClient::setMuteMic(bool muted)
{
	if(mMuteMic != muted)
	{
		mMuteMic = muted;
		mMuteMicDirty = true;
	}
}

void LLVivoxVoiceClient::setVoiceEnabled(bool enabled)
{
    LL_DEBUGS("Voice")
        << "( " << (enabled ? "enabled" : "disabled") << " )"
        << " was "<< (mVoiceEnabled ? "enabled" : "disabled")
        << " coro "<< (mIsCoroutineActive ? "active" : "inactive")
        << LL_ENDL;
    
	if (enabled != mVoiceEnabled)
	{
		// TODO: Refactor this so we don't call into LLVoiceChannel, but simply
		// use the status observer
		mVoiceEnabled = enabled;
		LLVoiceClientStatusObserver::EStatusType status;
		
		if (enabled)
		{
            LL_DEBUGS("Voice") << "enabling" << LL_ENDL;
			LLVoiceChannel::getCurrentVoiceChannel()->activate();
			status = LLVoiceClientStatusObserver::STATUS_VOICE_ENABLED;

            if (!mIsCoroutineActive)
            {
                LLCoros::instance().launch("LLVivoxVoiceClient::voiceControlCoro",
                    boost::bind(&LLVivoxVoiceClient::voiceControlCoro, LLVivoxVoiceClient::getInstance()));
            }
            else
            {
                LL_DEBUGS("Voice") << "coro should be active.. not launching" << LL_ENDL;
            }
		}
		else
		{
			// Turning voice off looses your current channel -- this makes sure the UI isn't out of sync when you re-enable it.
			LLVoiceChannel::getCurrentVoiceChannel()->deactivate();
			gAgent.setVoiceConnected(false);
			status = LLVoiceClientStatusObserver::STATUS_VOICE_DISABLED;
		}

		notifyStatusObservers(status);
	}
    else
    {
        LL_DEBUGS("Voice") << " no-op" << LL_ENDL;
    }
}

// <FS:Ansariel> Bypass LLCachedControls for voice status update
//bool LLVivoxVoiceClient::voiceEnabled()
bool LLVivoxVoiceClient::voiceEnabled(bool no_cache)
{
<<<<<<< HEAD
	// <FS:Ansariel> Replace frequently called gSavedSettings
	//return gSavedSettings.getBOOL("EnableVoiceChat") && !gSavedSettings.getBOOL("CmdLineDisableVoice");
	if (no_cache)
	{
		return gSavedSettings.getBOOL("EnableVoiceChat") && !gSavedSettings.getBOOL("CmdLineDisableVoice");
	}
	static LLCachedControl<bool> sEnableVoiceChat(gSavedSettings, "EnableVoiceChat");
	static LLCachedControl<bool> sCmdLineDisableVoice(gSavedSettings, "CmdLineDisableVoice");
	return sEnableVoiceChat && !sCmdLineDisableVoice;
	// </FS:Ansariel>
=======
    return gSavedSettings.getBOOL("EnableVoiceChat") &&
          !gSavedSettings.getBOOL("CmdLineDisableVoice") &&
          !gNonInteractive;
>>>>>>> aa7ca0ae
}
// </FS:Ansariel>

void LLVivoxVoiceClient::setLipSyncEnabled(BOOL enabled)
{
	mLipSyncEnabled = enabled;
}

BOOL LLVivoxVoiceClient::lipSyncEnabled()
{
	   
	if ( mVoiceEnabled )
	{
		return mLipSyncEnabled;
	}
	else
	{
		return FALSE;
	}
}


void LLVivoxVoiceClient::setEarLocation(S32 loc)
{
	if(mEarLocation != loc)
	{
		LL_DEBUGS("Voice") << "Setting mEarLocation to " << loc << LL_ENDL;
		
		mEarLocation = loc;
		mSpatialCoordsDirty = true;
	}
}

void LLVivoxVoiceClient::setVoiceVolume(F32 volume)
{
	int scaled_volume = scale_speaker_volume(volume);	

	if(scaled_volume != mSpeakerVolume)
	{
	  int min_volume = scale_speaker_volume(0);
		if((scaled_volume == min_volume) || (mSpeakerVolume == min_volume))
		{
			mSpeakerMuteDirty = true;
		}

		mSpeakerVolume = scaled_volume;
		mSpeakerVolumeDirty = true;
	}
}

void LLVivoxVoiceClient::setMicGain(F32 volume)
{
	int scaled_volume = scale_mic_volume(volume);
	
	if(scaled_volume != mMicVolume)
	{
		mMicVolume = scaled_volume;
		mMicVolumeDirty = true;
	}
}

/////////////////////////////
// Accessors for data related to nearby speakers
BOOL LLVivoxVoiceClient::getVoiceEnabled(const LLUUID& id)
{
	BOOL result = FALSE;
    participantStatePtr_t participant(findParticipantByID(id));
	if(participant)
	{
		// I'm not sure what the semantics of this should be.
		// For now, if we have any data about the user that came through the chat channel, assume they're voice-enabled.
		result = TRUE;
	}
	
	return result;
}

std::string LLVivoxVoiceClient::getDisplayName(const LLUUID& id)
{
	std::string result;
    participantStatePtr_t participant(findParticipantByID(id));
	if(participant)
	{
		result = participant->mDisplayName;
	}
	
	return result;
}



BOOL LLVivoxVoiceClient::getIsSpeaking(const LLUUID& id)
{
	BOOL result = FALSE;

    participantStatePtr_t participant(findParticipantByID(id));
	if(participant)
	{
		if (participant->mSpeakingTimeout.getElapsedTimeF32() > SPEAKING_TIMEOUT)
		{
			participant->mIsSpeaking = FALSE;
		}
		result = participant->mIsSpeaking;
	}
	
	return result;
}

BOOL LLVivoxVoiceClient::getIsModeratorMuted(const LLUUID& id)
{
	BOOL result = FALSE;

    participantStatePtr_t participant(findParticipantByID(id));
	if(participant)
	{
		result = participant->mIsModeratorMuted;
	}
	
	return result;
}

F32 LLVivoxVoiceClient::getCurrentPower(const LLUUID& id)
{		
	F32 result = 0;
    participantStatePtr_t participant(findParticipantByID(id));
	if(participant)
	{
		result = participant->mPower;
	}
	
	return result;
}



BOOL LLVivoxVoiceClient::getUsingPTT(const LLUUID& id)
{
	BOOL result = FALSE;

    participantStatePtr_t participant(findParticipantByID(id));
	if(participant)
	{
		// I'm not sure what the semantics of this should be.
		// Does "using PTT" mean they're configured with a push-to-talk button?
		// For now, we know there's no PTT mechanism in place, so nobody is using it.
	}
	
	return result;
}

BOOL LLVivoxVoiceClient::getOnMuteList(const LLUUID& id)
{
	BOOL result = FALSE;
	
    participantStatePtr_t participant(findParticipantByID(id));
	if(participant)
	{
		result = participant->mOnMuteList;
	}

	return result;
}

// External accessors.
F32 LLVivoxVoiceClient::getUserVolume(const LLUUID& id)
{
    // Minimum volume will be returned for users with voice disabled
    F32 result = LLVoiceClient::VOLUME_MIN;
	
    participantStatePtr_t participant(findParticipantByID(id));
    if(participant)
	{
		result = participant->mVolume;

		// Enable this when debugging voice slider issues.  It's way to spammy even for debug-level logging.
		// LL_DEBUGS("Voice") << "mVolume = " << result <<  " for " << id << LL_ENDL;
	}

	return result;
}

void LLVivoxVoiceClient::setUserVolume(const LLUUID& id, F32 volume)
{
	if(mAudioSession)
	{
        participantStatePtr_t participant(findParticipantByID(id));
		if (participant && !participant->mIsSelf)
		{
			if (!is_approx_equal(volume, LLVoiceClient::VOLUME_DEFAULT))
			{
				// Store this volume setting for future sessions if it has been
				// changed from the default
				LLSpeakerVolumeStorage::getInstance()->storeSpeakerVolume(id, volume);
			}
			else
			{
				// Remove stored volume setting if it is returned to the default
				LLSpeakerVolumeStorage::getInstance()->removeSpeakerVolume(id);
			}

			participant->mVolume = llclamp(volume, LLVoiceClient::VOLUME_MIN, LLVoiceClient::VOLUME_MAX);
			participant->mVolumeDirty = true;
			mAudioSession->mVolumeDirty = true;
			// <FS:Ansariel> Add callback for user volume change
			mUserVolumeUpdateSignal(id);
		}
	}
}

std::string LLVivoxVoiceClient::getGroupID(const LLUUID& id)
{
	std::string result;

    participantStatePtr_t participant(findParticipantByID(id));
	if(participant)
	{
		result = participant->mGroupID;
	}
	
	return result;
}

BOOL LLVivoxVoiceClient::getAreaVoiceDisabled()
{
	return mAreaVoiceDisabled;
}

void LLVivoxVoiceClient::recordingLoopStart(int seconds, int deltaFramesPerControlFrame)
{
//	LL_DEBUGS("Voice") << "sending SessionGroup.ControlRecording (Start)" << LL_ENDL;
	
	if(!mMainSessionGroupHandle.empty())
	{
		std::ostringstream stream;
		stream
		<< "<Request requestId=\"" << mCommandCookie++ << "\" action=\"SessionGroup.ControlRecording.1\">"
		<< "<SessionGroupHandle>" << mMainSessionGroupHandle << "</SessionGroupHandle>"
		<< "<RecordingControlType>Start</RecordingControlType>" 
		<< "<DeltaFramesPerControlFrame>" << deltaFramesPerControlFrame << "</DeltaFramesPerControlFrame>"
		<< "<Filename>" << "" << "</Filename>"
		<< "<EnableAudioRecordingEvents>false</EnableAudioRecordingEvents>"
		<< "<LoopModeDurationSeconds>" << seconds << "</LoopModeDurationSeconds>"
		<< "</Request>\n\n\n";


		writeString(stream.str());
	}
}

void LLVivoxVoiceClient::recordingLoopSave(const std::string& filename)
{
//	LL_DEBUGS("Voice") << "sending SessionGroup.ControlRecording (Flush)" << LL_ENDL;

	if(mAudioSession != NULL && !mAudioSession->mGroupHandle.empty())
	{
		std::ostringstream stream;
		stream
		<< "<Request requestId=\"" << mCommandCookie++ << "\" action=\"SessionGroup.ControlRecording.1\">"
		<< "<SessionGroupHandle>" << mMainSessionGroupHandle << "</SessionGroupHandle>"
		<< "<RecordingControlType>Flush</RecordingControlType>" 
		<< "<Filename>" << filename << "</Filename>"
		<< "</Request>\n\n\n";

		writeString(stream.str());
	}
}

void LLVivoxVoiceClient::recordingStop()
{
//	LL_DEBUGS("Voice") << "sending SessionGroup.ControlRecording (Stop)" << LL_ENDL;

	if(mAudioSession != NULL && !mAudioSession->mGroupHandle.empty())
	{
		std::ostringstream stream;
		stream
		<< "<Request requestId=\"" << mCommandCookie++ << "\" action=\"SessionGroup.ControlRecording.1\">"
		<< "<SessionGroupHandle>" << mMainSessionGroupHandle << "</SessionGroupHandle>"
		<< "<RecordingControlType>Stop</RecordingControlType>" 
		<< "</Request>\n\n\n";

		writeString(stream.str());
	}
}

void LLVivoxVoiceClient::filePlaybackStart(const std::string& filename)
{
//	LL_DEBUGS("Voice") << "sending SessionGroup.ControlPlayback (Start)" << LL_ENDL;

	if(mAudioSession != NULL && !mAudioSession->mGroupHandle.empty())
	{
		std::ostringstream stream;
		stream
		<< "<Request requestId=\"" << mCommandCookie++ << "\" action=\"SessionGroup.ControlPlayback.1\">"
		<< "<SessionGroupHandle>" << mMainSessionGroupHandle << "</SessionGroupHandle>"
		<< "<RecordingControlType>Start</RecordingControlType>" 
		<< "<Filename>" << filename << "</Filename>"
		<< "</Request>\n\n\n";

		writeString(stream.str());
	}
}

void LLVivoxVoiceClient::filePlaybackStop()
{
//	LL_DEBUGS("Voice") << "sending SessionGroup.ControlPlayback (Stop)" << LL_ENDL;

	if(mAudioSession != NULL && !mAudioSession->mGroupHandle.empty())
	{
		std::ostringstream stream;
		stream
		<< "<Request requestId=\"" << mCommandCookie++ << "\" action=\"SessionGroup.ControlPlayback.1\">"
		<< "<SessionGroupHandle>" << mMainSessionGroupHandle << "</SessionGroupHandle>"
		<< "<RecordingControlType>Stop</RecordingControlType>" 
		<< "</Request>\n\n\n";

		writeString(stream.str());
	}
}

void LLVivoxVoiceClient::filePlaybackSetPaused(bool paused)
{
	// TODO: Implement once Vivox gives me a sample
}

void LLVivoxVoiceClient::filePlaybackSetMode(bool vox, float speed)
{
	// TODO: Implement once Vivox gives me a sample
}

//------------------------------------------------------------------------
std::set<LLVivoxVoiceClient::sessionState::wptr_t> LLVivoxVoiceClient::sessionState::mSession;


LLVivoxVoiceClient::sessionState::sessionState() :
    mErrorStatusCode(0),
    mMediaStreamState(streamStateUnknown),
    mCreateInProgress(false),
    mMediaConnectInProgress(false),
    mVoiceInvitePending(false),
    mTextInvitePending(false),
    mSynthesizedCallerID(false),
    mIsChannel(false),
    mIsSpatial(false),
    mIsP2P(false),
    mIncoming(false),
    mVoiceActive(false),
    mReconnect(false),
    mVolumeDirty(false),
    mMuteDirty(false),
    mParticipantsChanged(false)
{
}

/*static*/
LLVivoxVoiceClient::sessionState::ptr_t LLVivoxVoiceClient::sessionState::createSession()
{
    sessionState::ptr_t ptr(new sessionState());

    std::pair<std::set<wptr_t>::iterator, bool>  result = mSession.insert(ptr);

    if (result.second)
        ptr->mMyIterator = result.first;

    return ptr;
}

LLVivoxVoiceClient::sessionState::~sessionState()
{
    LL_INFOS("Voice") << "Destroying session handle=" << mHandle << " SIP=" << mSIPURI << LL_ENDL;
    if (mMyIterator != mSession.end())
        mSession.erase(mMyIterator);

	removeAllParticipants();
}

bool LLVivoxVoiceClient::sessionState::isCallBackPossible()
{
	// This may change to be explicitly specified by vivox in the future...
	// Currently, only PSTN P2P calls cannot be returned.
	// Conveniently, this is also the only case where we synthesize a caller UUID.
	return !mSynthesizedCallerID;
}

bool LLVivoxVoiceClient::sessionState::isTextIMPossible()
{
	// This may change to be explicitly specified by vivox in the future...
	return !mSynthesizedCallerID;
}


/*static*/ 
LLVivoxVoiceClient::sessionState::ptr_t LLVivoxVoiceClient::sessionState::matchSessionByHandle(const std::string &handle)
{
    sessionStatePtr_t result;

    // *TODO: My kingdom for a lambda!
    std::set<wptr_t>::iterator it = std::find_if(mSession.begin(), mSession.end(), boost::bind(testByHandle, _1, handle));

    if (it != mSession.end())
        result = (*it).lock();

    return result;
}

/*static*/ 
LLVivoxVoiceClient::sessionState::ptr_t LLVivoxVoiceClient::sessionState::matchCreatingSessionByURI(const std::string &uri)
{
    sessionStatePtr_t result;

    // *TODO: My kingdom for a lambda!
    std::set<wptr_t>::iterator it = std::find_if(mSession.begin(), mSession.end(), boost::bind(testByCreatingURI, _1, uri));

    if (it != mSession.end())
        result = (*it).lock();

    return result;
}

/*static*/
LLVivoxVoiceClient::sessionState::ptr_t LLVivoxVoiceClient::sessionState::matchSessionByURI(const std::string &uri)
{
    sessionStatePtr_t result;

    // *TODO: My kingdom for a lambda!
    std::set<wptr_t>::iterator it = std::find_if(mSession.begin(), mSession.end(), boost::bind(testBySIPOrAlterateURI, _1, uri));

    if (it != mSession.end())
        result = (*it).lock();

    return result;
}

/*static*/
LLVivoxVoiceClient::sessionState::ptr_t LLVivoxVoiceClient::sessionState::matchSessionByParticipant(const LLUUID &participant_id)
{
    sessionStatePtr_t result;

    // *TODO: My kingdom for a lambda!
    std::set<wptr_t>::iterator it = std::find_if(mSession.begin(), mSession.end(), boost::bind(testByCallerId, _1, participant_id));

    if (it != mSession.end())
        result = (*it).lock();

    return result;
}

void LLVivoxVoiceClient::sessionState::for_each(sessionFunc_t func)
{
    std::for_each(mSession.begin(), mSession.end(), boost::bind(for_eachPredicate, _1, func));
}

// simple test predicates.  
// *TODO: These should be made into lambdas when we can pull the trigger on newer C++ features.
bool LLVivoxVoiceClient::sessionState::testByHandle(const LLVivoxVoiceClient::sessionState::wptr_t &a, std::string handle)
{
    ptr_t aLock(a.lock());

    return aLock ? aLock->mHandle == handle : false;
}

bool LLVivoxVoiceClient::sessionState::testByCreatingURI(const LLVivoxVoiceClient::sessionState::wptr_t &a, std::string uri)
{
    ptr_t aLock(a.lock());

    return aLock ? (aLock->mCreateInProgress && (aLock->mSIPURI == uri)) : false;
}

bool LLVivoxVoiceClient::sessionState::testBySIPOrAlterateURI(const LLVivoxVoiceClient::sessionState::wptr_t &a, std::string uri)
{
    ptr_t aLock(a.lock());

    return aLock ? ((aLock->mSIPURI == uri) || (aLock->mAlternateSIPURI == uri)) : false;
}


bool LLVivoxVoiceClient::sessionState::testByCallerId(const LLVivoxVoiceClient::sessionState::wptr_t &a, LLUUID participantId)
{
    ptr_t aLock(a.lock());

    return aLock ? ((aLock->mCallerID == participantId) || (aLock->mIMSessionID == participantId)) : false;
}

/*static*/
void LLVivoxVoiceClient::sessionState::for_eachPredicate(const LLVivoxVoiceClient::sessionState::wptr_t &a, sessionFunc_t func)
{
    ptr_t aLock(a.lock());

    if (aLock)
        func(aLock);
    else
    {
        LL_WARNS("Voice") << "Stale handle in session map!" << LL_ENDL;
    }
}



LLVivoxVoiceClient::sessionStatePtr_t LLVivoxVoiceClient::findSession(const std::string &handle)
{
    sessionStatePtr_t result;
	sessionMap::iterator iter = mSessionsByHandle.find(handle);
	if(iter != mSessionsByHandle.end())
	{
		result = iter->second;
	}
	
	return result;
}

LLVivoxVoiceClient::sessionStatePtr_t LLVivoxVoiceClient::findSessionBeingCreatedByURI(const std::string &uri)
{	
    sessionStatePtr_t result = sessionState::matchCreatingSessionByURI(uri);
	
	return result;
}

LLVivoxVoiceClient::sessionStatePtr_t LLVivoxVoiceClient::findSession(const LLUUID &participant_id)
{
    sessionStatePtr_t result = sessionState::matchSessionByParticipant(participant_id);
	
	return result;
}

LLVivoxVoiceClient::sessionStatePtr_t LLVivoxVoiceClient::addSession(const std::string &uri, const std::string &handle)
{
    sessionStatePtr_t result;
	
	if(handle.empty())
	{
        // No handle supplied.
        // Check whether there's already a session with this URI
        result = sessionState::matchSessionByURI(uri);
	}
	else // (!handle.empty())
	{
		// Check for an existing session with this handle
		sessionMap::iterator iter = mSessionsByHandle.find(handle);
		
		if(iter != mSessionsByHandle.end())
		{
			result = iter->second;
		}
	}

	if(!result)
	{
		// No existing session found.
		
		LL_DEBUGS("Voice") << "adding new session: handle \"" << handle << "\" URI " << uri << LL_ENDL;
        result = sessionState::createSession();
		result->mSIPURI = uri;
		result->mHandle = handle;

		if (LLVoiceClient::instance().getVoiceEffectEnabled())
		{
			result->mVoiceFontID = LLVoiceClient::instance().getVoiceEffectDefault();
		}

		if(!result->mHandle.empty())
		{
            // *TODO: Rider: This concerns me.  There is a path (via switchChannel) where 
            // we do not track the session.  In theory this means that we could end up with 
            // a mAuidoSession that does not match the session tracked in mSessionsByHandle
			mSessionsByHandle.insert(sessionMap::value_type(result->mHandle, result));
		}
	}
	else
	{
		// Found an existing session
		
		if(uri != result->mSIPURI)
		{
			// TODO: Should this be an internal error?
			LL_DEBUGS("Voice") << "changing uri from " << result->mSIPURI << " to " << uri << LL_ENDL;
			setSessionURI(result, uri);
		}

		if(handle != result->mHandle)
		{
			if(handle.empty())
			{
				// There's at least one race condition where where addSession was clearing an existing session handle, which caused things to break.
				LL_DEBUGS("Voice") << "NOT clearing handle " << result->mHandle << LL_ENDL;
			}
			else
			{
				// TODO: Should this be an internal error?
				LL_DEBUGS("Voice") << "changing handle from " << result->mHandle << " to " << handle << LL_ENDL;
				setSessionHandle(result, handle);
			}
		}
		
		LL_DEBUGS("Voice") << "returning existing session: handle " << handle << " URI " << uri << LL_ENDL;
	}

	verifySessionState();
		
	return result;
}

void LLVivoxVoiceClient::clearSessionHandle(const sessionStatePtr_t &session)
{
    if (session)
    {
        if (session->mHandle.empty())
        {
            sessionMap::iterator iter = mSessionsByHandle.find(session->mHandle);
            if (iter != mSessionsByHandle.end())
            {
                mSessionsByHandle.erase(iter);
            }
        }
        else
        {
            LL_WARNS("Voice") << "Session has empty handle!" << LL_ENDL;
        }
    }
    else
    {
        LL_WARNS("Voice") << "Attempt to clear NULL session!" << LL_ENDL;
    }

}

void LLVivoxVoiceClient::setSessionHandle(const sessionStatePtr_t &session, const std::string &handle)
{
	// Have to remove the session from the handle-indexed map before changing the handle, or things will break badly.
	
	if(!session->mHandle.empty())
	{
		// Remove session from the map if it should have been there.
		sessionMap::iterator iter = mSessionsByHandle.find(session->mHandle);
		if(iter != mSessionsByHandle.end())
		{
			if(iter->second != session)
			{
				LL_WARNS("Voice") << "Internal error: session mismatch! Session may have been duplicated. Removing version in map." << LL_ENDL;
			}

			mSessionsByHandle.erase(iter);
		}
		else
		{
            LL_WARNS("Voice") << "Attempt to remove session with handle " << session->mHandle << " not found in map!" << LL_ENDL;
		}
	}
			
	session->mHandle = handle;

	if(!handle.empty())
	{
		mSessionsByHandle.insert(sessionMap::value_type(session->mHandle, session));
	}

	verifySessionState();
}

void LLVivoxVoiceClient::setSessionURI(const sessionStatePtr_t &session, const std::string &uri)
{
	// There used to be a map of session URIs to sessions, which made this complex....
	session->mSIPURI = uri;

	verifySessionState();
}

void LLVivoxVoiceClient::deleteSession(const sessionStatePtr_t &session)
{
	// Remove the session from the handle map
	if(!session->mHandle.empty())
	{
		sessionMap::iterator iter = mSessionsByHandle.find(session->mHandle);
		if(iter != mSessionsByHandle.end())
		{
			if(iter->second != session)
			{
				LL_WARNS("Voice") << "Internal error: session mismatch, removing session in map." << LL_ENDL;
			}
			mSessionsByHandle.erase(iter);
		}
	}

	// At this point, the session should be unhooked from all lists and all state should be consistent.
	verifySessionState();

	// If this is the current audio session, clean up the pointer which will soon be dangling.
	if(mAudioSession == session)
	{
		mAudioSession.reset();
		mAudioSessionChanged = true;
	}

	// ditto for the next audio session
	if(mNextAudioSession == session)
	{
		mNextAudioSession.reset();
	}

}

void LLVivoxVoiceClient::deleteAllSessions()
{
	LL_DEBUGS("Voice") << LL_ENDL;

    while (!mSessionsByHandle.empty())
	{
        const sessionStatePtr_t session = mSessionsByHandle.begin()->second;
        deleteSession(session);
	}
	
}

void LLVivoxVoiceClient::verifySessionState(void)
{
    LL_DEBUGS("Voice") << "Sessions in handle map=" << mSessionsByHandle.size() << LL_ENDL;
    sessionState::VerifySessions();
}

void LLVivoxVoiceClient::addObserver(LLVoiceClientParticipantObserver* observer)
{
	mParticipantObservers.insert(observer);
}

void LLVivoxVoiceClient::removeObserver(LLVoiceClientParticipantObserver* observer)
{
	mParticipantObservers.erase(observer);
}

void LLVivoxVoiceClient::notifyParticipantObservers()
{
	for (observer_set_t::iterator it = mParticipantObservers.begin();
		it != mParticipantObservers.end();
		)
	{
		LLVoiceClientParticipantObserver* observer = *it;
		observer->onParticipantsChanged();
		// In case onParticipantsChanged() deleted an entry.
		it = mParticipantObservers.upper_bound(observer);
	}
}

void LLVivoxVoiceClient::addObserver(LLVoiceClientStatusObserver* observer)
{
	mStatusObservers.insert(observer);
}

void LLVivoxVoiceClient::removeObserver(LLVoiceClientStatusObserver* observer)
{
	mStatusObservers.erase(observer);
}

void LLVivoxVoiceClient::notifyStatusObservers(LLVoiceClientStatusObserver::EStatusType status)
{
    LL_DEBUGS("Voice") << "( " << LLVoiceClientStatusObserver::status2string(status) << " )"
                       << " mAudioSession=" << mAudioSession
                       << LL_ENDL;

	if(mAudioSession)
	{
		if(status == LLVoiceClientStatusObserver::ERROR_UNKNOWN)
		{
			switch(mAudioSession->mErrorStatusCode)
			{
				case 20713:		status = LLVoiceClientStatusObserver::ERROR_CHANNEL_FULL; 		break;
				case 20714:		status = LLVoiceClientStatusObserver::ERROR_CHANNEL_LOCKED; 	break;
				case 20715:
					//invalid channel, we may be using a set of poorly cached
					//info
					status = LLVoiceClientStatusObserver::ERROR_NOT_AVAILABLE;
					break;
				case 1009:
					//invalid username and password
					status = LLVoiceClientStatusObserver::ERROR_NOT_AVAILABLE;
					break;
			}

			// Reset the error code to make sure it won't be reused later by accident.
			mAudioSession->mErrorStatusCode = 0;
		}
		else if(status == LLVoiceClientStatusObserver::STATUS_LEFT_CHANNEL)
		{
			switch(mAudioSession->mErrorStatusCode)
			{
				case HTTP_NOT_FOUND:	// NOT_FOUND
				// *TODO: Should this be 503?
				case 480:	// TEMPORARILY_UNAVAILABLE
				case HTTP_REQUEST_TIME_OUT:	// REQUEST_TIMEOUT
					// call failed because other user was not available
					// treat this as an error case
					status = LLVoiceClientStatusObserver::ERROR_NOT_AVAILABLE;

					// Reset the error code to make sure it won't be reused later by accident.
					mAudioSession->mErrorStatusCode = 0;
				break;
			}
		}
	}
		
	LL_DEBUGS("Voice") 
		<< " " << LLVoiceClientStatusObserver::status2string(status)  
		<< ", session URI " << getAudioSessionURI() 
		<< ", proximal is " << inSpatialChannel()
        << LL_ENDL;

	for (status_observer_set_t::iterator it = mStatusObservers.begin();
		it != mStatusObservers.end();
		)
	{
		LLVoiceClientStatusObserver* observer = *it;
		observer->onChange(status, getAudioSessionURI(), inSpatialChannel());
		// In case onError() deleted an entry.
		it = mStatusObservers.upper_bound(observer);
	}

	// skipped to avoid speak button blinking
	if (   status != LLVoiceClientStatusObserver::STATUS_JOINING
		&& status != LLVoiceClientStatusObserver::STATUS_LEFT_CHANNEL
		&& status != LLVoiceClientStatusObserver::STATUS_VOICE_DISABLED)
	{
		// <FS:Ansariel> Bypass LLCachedControls for voice status update
		//bool voice_status = LLVoiceClient::getInstance()->voiceEnabled() && LLVoiceClient::getInstance()->isVoiceWorking();
		bool voice_status = LLVoiceClient::getInstance()->voiceEnabled(true) && LLVoiceClient::getInstance()->isVoiceWorking();
		// </FS:Ansariel>

		gAgent.setVoiceConnected(voice_status);

		if (voice_status)
		{
			LLFirstUse::speak(true);
		}
	}
}

void LLVivoxVoiceClient::addObserver(LLFriendObserver* observer)
{
	mFriendObservers.insert(observer);
}

void LLVivoxVoiceClient::removeObserver(LLFriendObserver* observer)
{
	mFriendObservers.erase(observer);
}

void LLVivoxVoiceClient::notifyFriendObservers()
{
	for (friend_observer_set_t::iterator it = mFriendObservers.begin();
		it != mFriendObservers.end();
		)
	{
		LLFriendObserver* observer = *it;
		it++;
		// The only friend-related thing we notify on is online/offline transitions.
		observer->changed(LLFriendObserver::ONLINE);
	}
}

void LLVivoxVoiceClient::lookupName(const LLUUID &id)
{
	if (mAvatarNameCacheConnection.connected())
	{
		mAvatarNameCacheConnection.disconnect();
	}
	mAvatarNameCacheConnection = LLAvatarNameCache::get(id, boost::bind(&LLVivoxVoiceClient::onAvatarNameCache, this, _1, _2));
}

void LLVivoxVoiceClient::onAvatarNameCache(const LLUUID& agent_id,
										   const LLAvatarName& av_name)
{
	mAvatarNameCacheConnection.disconnect();
	std::string display_name = av_name.getDisplayName();
	avatarNameResolved(agent_id, display_name);
}

void LLVivoxVoiceClient::predAvatarNameResolution(const LLVivoxVoiceClient::sessionStatePtr_t &session, LLUUID id, std::string name)
{
    participantStatePtr_t participant(session->findParticipantByID(id));
    if (participant)
    {
        // Found -- fill in the name
        participant->mAccountName = name;
        // and post a "participants updated" message to listeners later.
        session->mParticipantsChanged = true;
    }

    // Check whether this is a p2p session whose caller name just resolved
    if (session->mCallerID == id)
    {
        // this session's "caller ID" just resolved.  Fill in the name.
        session->mName = name;
        if (session->mTextInvitePending)
        {
            session->mTextInvitePending = false;

            // We don't need to call LLIMMgr::getInstance()->addP2PSession() here.  The first incoming message will create the panel.				
        }
        if (session->mVoiceInvitePending)
        {
            session->mVoiceInvitePending = false;

            LLIMMgr::getInstance()->inviteToSession(
                session->mIMSessionID,
                session->mName,
                session->mCallerID,
                session->mName,
                IM_SESSION_P2P_INVITE,
                LLIMMgr::INVITATION_TYPE_VOICE,
                session->mHandle,
                session->mSIPURI);
        }

    }
}

void LLVivoxVoiceClient::avatarNameResolved(const LLUUID &id, const std::string &name)
{
    sessionState::for_each(boost::bind(predAvatarNameResolution, _1, id, name));
}

bool LLVivoxVoiceClient::setVoiceEffect(const LLUUID& id)
{
	if (!mAudioSession)
	{
		return false;
	}

	if (!id.isNull())
	{
		if (mVoiceFontMap.empty())
		{
			LL_DEBUGS("Voice") << "Voice fonts not available." << LL_ENDL;
			return false;
		}
		else if (mVoiceFontMap.find(id) == mVoiceFontMap.end())
		{
			LL_DEBUGS("Voice") << "Invalid voice font " << id << LL_ENDL;
			return false;
		}
	}

	// *TODO: Check for expired fonts?
	mAudioSession->mVoiceFontID = id;

	// *TODO: Separate voice font defaults for spatial chat and IM?
	gSavedPerAccountSettings.setString("VoiceEffectDefault", id.asString());

	sessionSetVoiceFontSendMessage(mAudioSession);
	notifyVoiceFontObservers();

	return true;
}

const LLUUID LLVivoxVoiceClient::getVoiceEffect()
{
	return mAudioSession ? mAudioSession->mVoiceFontID : LLUUID::null;
}

LLSD LLVivoxVoiceClient::getVoiceEffectProperties(const LLUUID& id)
{
	LLSD sd;

	voice_font_map_t::iterator iter = mVoiceFontMap.find(id);
	if (iter != mVoiceFontMap.end())
	{
		sd["template_only"] = false;
	}
	else
	{
		// Voice effect is not in the voice font map, see if there is a template
		iter = mVoiceFontTemplateMap.find(id);
		if (iter == mVoiceFontTemplateMap.end())
		{
			LL_WARNS("Voice") << "Voice effect " << id << "not found." << LL_ENDL;
			return sd;
		}
		sd["template_only"] = true;
	}

	voiceFontEntry *font = iter->second;
	sd["name"] = font->mName;
	sd["expiry_date"] = font->mExpirationDate;
	sd["is_new"] = font->mIsNew;

	return sd;
}

LLVivoxVoiceClient::voiceFontEntry::voiceFontEntry(LLUUID& id) :
	mID(id),
	mFontIndex(0),
	mFontType(VOICE_FONT_TYPE_NONE),
	mFontStatus(VOICE_FONT_STATUS_NONE),
	mIsNew(false)
{
	mExpiryTimer.stop();
	mExpiryWarningTimer.stop();
}

LLVivoxVoiceClient::voiceFontEntry::~voiceFontEntry()
{
}

void LLVivoxVoiceClient::refreshVoiceEffectLists(bool clear_lists)
{
	if (clear_lists)
	{
		mVoiceFontsReceived = false;
		deleteAllVoiceFonts();
		deleteVoiceFontTemplates();
	}

	accountGetSessionFontsSendMessage();
	accountGetTemplateFontsSendMessage();
}

const voice_effect_list_t& LLVivoxVoiceClient::getVoiceEffectList() const
{
	return mVoiceFontList;
}

const voice_effect_list_t& LLVivoxVoiceClient::getVoiceEffectTemplateList() const
{
	return mVoiceFontTemplateList;
}

void LLVivoxVoiceClient::addVoiceFont(const S32 font_index,
								 const std::string &name,
								 const std::string &description,
								 const LLDate &expiration_date,
								 bool has_expired,
								 const S32 font_type,
								 const S32 font_status,
								 const bool template_font)
{
	// Vivox SessionFontIDs are not guaranteed to remain the same between
	// sessions or grids so use a UUID for the name.

	// If received name is not a UUID, fudge one by hashing the name and type.
	LLUUID font_id;
	if (LLUUID::validate(name))
	{
		font_id = LLUUID(name);
	}
	else
	{
		font_id.generate(STRINGIZE(font_type << ":" << name));
	}

	voiceFontEntry *font = NULL;

	voice_font_map_t& font_map = template_font ? mVoiceFontTemplateMap : mVoiceFontMap;
	voice_effect_list_t& font_list = template_font ? mVoiceFontTemplateList : mVoiceFontList;

	// Check whether we've seen this font before.
	voice_font_map_t::iterator iter = font_map.find(font_id);
	bool new_font = (iter == font_map.end());

	// Override the has_expired flag if we have passed the expiration_date as a double check.
	if (expiration_date.secondsSinceEpoch() < (LLDate::now().secondsSinceEpoch() + VOICE_FONT_EXPIRY_INTERVAL))
	{
		has_expired = true;
	}

	if (has_expired)
	{
		LL_DEBUGS("VoiceFont") << "Expired " << (template_font ? "Template " : "")
		<< expiration_date.asString() << " " << font_id
		<< " (" << font_index << ") " << name << LL_ENDL;

		// Remove existing session fonts that have expired since we last saw them.
		if (!new_font && !template_font)
		{
			deleteVoiceFont(font_id);
		}
		return;
	}

	if (new_font)
	{
		// If it is a new font create a new entry.
		font = new voiceFontEntry(font_id);
	}
	else
	{
		// Not a new font, update the existing entry
		font = iter->second;
	}

	if (font)
	{
		font->mFontIndex = font_index;
		// Use the description for the human readable name if available, as the
		// "name" may be a UUID.
		font->mName = description.empty() ? name : description;
		font->mFontType = font_type;
		font->mFontStatus = font_status;

		// If the font is new or the expiration date has changed the expiry timers need updating.
		if (!template_font && (new_font || font->mExpirationDate != expiration_date))
		{
			font->mExpirationDate = expiration_date;

			// Set the expiry timer to trigger a notification when the voice font can no longer be used.
			font->mExpiryTimer.start();
			font->mExpiryTimer.setExpiryAt(expiration_date.secondsSinceEpoch() - VOICE_FONT_EXPIRY_INTERVAL);

			// Set the warning timer to some interval before actual expiry.
			S32 warning_time = gSavedSettings.getS32("VoiceEffectExpiryWarningTime");
			if (warning_time != 0)
			{
				font->mExpiryWarningTimer.start();
				F64 expiry_time = (expiration_date.secondsSinceEpoch() - (F64)warning_time);
				font->mExpiryWarningTimer.setExpiryAt(expiry_time - VOICE_FONT_EXPIRY_INTERVAL);
			}
			else
			{
				// Disable the warning timer.
				font->mExpiryWarningTimer.stop();
			}

			 // Only flag new session fonts after the first time we have fetched the list.
			if (mVoiceFontsReceived)
			{
				font->mIsNew = true;
				mVoiceFontsNew = true;
			}
		}

		LL_DEBUGS("VoiceFont") << (template_font ? "Template " : "")
			<< font->mExpirationDate.asString() << " " << font->mID
			<< " (" << font->mFontIndex << ") " << name << LL_ENDL;

		if (new_font)
		{
			font_map.insert(voice_font_map_t::value_type(font->mID, font));
			font_list.insert(voice_effect_list_t::value_type(font->mName, font->mID));
		}

		mVoiceFontListDirty = true;

		// Debugging stuff

		if (font_type < VOICE_FONT_TYPE_NONE || font_type >= VOICE_FONT_TYPE_UNKNOWN)
		{
			LL_WARNS("VoiceFont") << "Unknown voice font type: " << font_type << LL_ENDL;
		}
		if (font_status < VOICE_FONT_STATUS_NONE || font_status >= VOICE_FONT_STATUS_UNKNOWN)
		{
			LL_WARNS("VoiceFont") << "Unknown voice font status: " << font_status << LL_ENDL;
		}
	}
}

void LLVivoxVoiceClient::expireVoiceFonts()
{
	// *TODO: If we are selling voice fonts in packs, there are probably
	// going to be a number of fonts with the same expiration time, so would
	// be more efficient to just keep a list of expiration times rather
	// than checking each font individually.

	bool have_expired = false;
	bool will_expire = false;
	bool expired_in_use = false;

	LLUUID current_effect = LLVoiceClient::instance().getVoiceEffectDefault();

	voice_font_map_t::iterator iter;
	for (iter = mVoiceFontMap.begin(); iter != mVoiceFontMap.end(); ++iter)
	{
		voiceFontEntry* voice_font = iter->second;
		LLFrameTimer& expiry_timer  = voice_font->mExpiryTimer;
		LLFrameTimer& warning_timer = voice_font->mExpiryWarningTimer;

		// Check for expired voice fonts
		if (expiry_timer.getStarted() && expiry_timer.hasExpired())
		{
			// Check whether it is the active voice font
			if (voice_font->mID == current_effect)
			{
				// Reset to no voice effect.
				setVoiceEffect(LLUUID::null);
				expired_in_use = true;
			}

			LL_DEBUGS("Voice") << "Voice Font " << voice_font->mName << " has expired." << LL_ENDL;
			deleteVoiceFont(voice_font->mID);
			have_expired = true;
		}

		// Check for voice fonts that will expire in less that the warning time
		if (warning_timer.getStarted() && warning_timer.hasExpired())
		{
			LL_DEBUGS("VoiceFont") << "Voice Font " << voice_font->mName << " will expire soon." << LL_ENDL;
			will_expire = true;
			warning_timer.stop();
		}
	}

	LLSD args;
	args["URL"] = LLTrans::getString("voice_morphing_url");
	args["PREMIUM_URL"] = LLTrans::getString("premium_voice_morphing_url");

	// Give a notification if any voice fonts have expired.
	if (have_expired)
	{
		if (expired_in_use)
		{
			LLNotificationsUtil::add("VoiceEffectsExpiredInUse", args);
		}
		else
		{
			LLNotificationsUtil::add("VoiceEffectsExpired", args);
		}

		// Refresh voice font lists in the UI.
		notifyVoiceFontObservers();
	}

	// Give a warning notification if any voice fonts are due to expire.
	if (will_expire)
	{
		S32Seconds seconds(gSavedSettings.getS32("VoiceEffectExpiryWarningTime"));
		args["INTERVAL"] = llformat("%d", LLUnit<S32, LLUnits::Days>(seconds).value());

		LLNotificationsUtil::add("VoiceEffectsWillExpire", args);
	}
}

void LLVivoxVoiceClient::deleteVoiceFont(const LLUUID& id)
{
	// Remove the entry from the voice font list.
	voice_effect_list_t::iterator list_iter = mVoiceFontList.begin();
	while (list_iter != mVoiceFontList.end())
	{
		if (list_iter->second == id)
		{
			LL_DEBUGS("VoiceFont") << "Removing " << id << " from the voice font list." << LL_ENDL;
			mVoiceFontList.erase(list_iter++);
			mVoiceFontListDirty = true;
		}
		else
		{
			++list_iter;
		}
	}

	// Find the entry in the voice font map and erase its data.
	voice_font_map_t::iterator map_iter = mVoiceFontMap.find(id);
	if (map_iter != mVoiceFontMap.end())
	{
		delete map_iter->second;
	}

	// Remove the entry from the voice font map.
	mVoiceFontMap.erase(map_iter);
}

void LLVivoxVoiceClient::deleteAllVoiceFonts()
{
	mVoiceFontList.clear();

	voice_font_map_t::iterator iter;
	for (iter = mVoiceFontMap.begin(); iter != mVoiceFontMap.end(); ++iter)
	{
		delete iter->second;
	}
	mVoiceFontMap.clear();
}

void LLVivoxVoiceClient::deleteVoiceFontTemplates()
{
	mVoiceFontTemplateList.clear();

	voice_font_map_t::iterator iter;
	for (iter = mVoiceFontTemplateMap.begin(); iter != mVoiceFontTemplateMap.end(); ++iter)
	{
		delete iter->second;
	}
	mVoiceFontTemplateMap.clear();
}

S32 LLVivoxVoiceClient::getVoiceFontIndex(const LLUUID& id) const
{
	S32 result = 0;
	if (!id.isNull())
	{
		voice_font_map_t::const_iterator it = mVoiceFontMap.find(id);
		if (it != mVoiceFontMap.end())
		{
			result = it->second->mFontIndex;
		}
		else
		{
			LL_WARNS("VoiceFont") << "Selected voice font " << id << " is not available." << LL_ENDL;
		}
	}
	return result;
}

S32 LLVivoxVoiceClient::getVoiceFontTemplateIndex(const LLUUID& id) const
{
	S32 result = 0;
	if (!id.isNull())
	{
		voice_font_map_t::const_iterator it = mVoiceFontTemplateMap.find(id);
		if (it != mVoiceFontTemplateMap.end())
		{
			result = it->second->mFontIndex;
		}
		else
		{
			LL_WARNS("VoiceFont") << "Selected voice font template " << id << " is not available." << LL_ENDL;
		}
	}
	return result;
}

void LLVivoxVoiceClient::accountGetSessionFontsSendMessage()
{
	if(mAccountLoggedIn)
	{
		std::ostringstream stream;

		LL_DEBUGS("VoiceFont") << "Requesting voice font list." << LL_ENDL;

		stream
		<< "<Request requestId=\"" << mCommandCookie++ << "\" action=\"Account.GetSessionFonts.1\">"
		<< "<AccountHandle>" << LLVivoxSecurity::getInstance()->accountHandle() << "</AccountHandle>"
		<< "</Request>"
		<< "\n\n\n";

		writeString(stream.str());
	}
}

void LLVivoxVoiceClient::accountGetTemplateFontsSendMessage()
{
	if(mAccountLoggedIn)
	{
		std::ostringstream stream;

		LL_DEBUGS("VoiceFont") << "Requesting voice font template list." << LL_ENDL;

		stream
		<< "<Request requestId=\"" << mCommandCookie++ << "\" action=\"Account.GetTemplateFonts.1\">"
		<< "<AccountHandle>" << LLVivoxSecurity::getInstance()->accountHandle() << "</AccountHandle>"
		<< "</Request>"
		<< "\n\n\n";

		writeString(stream.str());
	}
}

void LLVivoxVoiceClient::sessionSetVoiceFontSendMessage(const sessionStatePtr_t &session)
{
	S32 font_index = getVoiceFontIndex(session->mVoiceFontID);
	LL_DEBUGS("VoiceFont") << "Requesting voice font: " << session->mVoiceFontID << " (" << font_index << "), session handle: " << session->mHandle << LL_ENDL;

	std::ostringstream stream;

	stream
	<< "<Request requestId=\"" << mCommandCookie++ << "\" action=\"Session.SetVoiceFont.1\">"
	<< "<SessionHandle>" << session->mHandle << "</SessionHandle>"
	<< "<SessionFontID>" << font_index << "</SessionFontID>"
	<< "</Request>\n\n\n";

	writeString(stream.str());
}

void LLVivoxVoiceClient::accountGetSessionFontsResponse(int statusCode, const std::string &statusString)
{
    if (mIsWaitingForFonts)
    {
        // *TODO: We seem to get multiple events of this type.  Should figure a way to advance only after
        // receiving the last one.
        LLSD result(LLSDMap("voice_fonts", LLSD::Boolean(true)));

        mVivoxPump.post(result);
    }
	notifyVoiceFontObservers();
	mVoiceFontsReceived = true;
}

void LLVivoxVoiceClient::accountGetTemplateFontsResponse(int statusCode, const std::string &statusString)
{
	// Voice font list entries were updated via addVoiceFont() during parsing.
	notifyVoiceFontObservers();
}
void LLVivoxVoiceClient::addObserver(LLVoiceEffectObserver* observer)
{
	mVoiceFontObservers.insert(observer);
}

void LLVivoxVoiceClient::removeObserver(LLVoiceEffectObserver* observer)
{
	mVoiceFontObservers.erase(observer);
}

// method checks the item in VoiceMorphing menu for appropriate current voice font
bool LLVivoxVoiceClient::onCheckVoiceEffect(const std::string& voice_effect_name)
{
	LLVoiceEffectInterface * effect_interfacep = LLVoiceClient::instance().getVoiceEffectInterface();
	if (NULL != effect_interfacep)
	{
		const LLUUID& currect_voice_effect_id = effect_interfacep->getVoiceEffect();

		if (currect_voice_effect_id.isNull())
		{
			if (voice_effect_name == "NoVoiceMorphing")
			{
				return true;
			}
		}
		else
		{
			const LLSD& voice_effect_props = effect_interfacep->getVoiceEffectProperties(currect_voice_effect_id);
			if (voice_effect_props["name"].asString() == voice_effect_name)
			{
				return true;
			}
		}
	}

	return false;
}

// method changes voice font for selected VoiceMorphing menu item
void LLVivoxVoiceClient::onClickVoiceEffect(const std::string& voice_effect_name)
{
	LLVoiceEffectInterface * effect_interfacep = LLVoiceClient::instance().getVoiceEffectInterface();
	if (NULL != effect_interfacep)
	{
		if (voice_effect_name == "NoVoiceMorphing")
		{
			effect_interfacep->setVoiceEffect(LLUUID());
			return;
		}
		const voice_effect_list_t& effect_list = effect_interfacep->getVoiceEffectList();
		if (!effect_list.empty())
		{
			for (voice_effect_list_t::const_iterator it = effect_list.begin(); it != effect_list.end(); ++it)
			{
				if (voice_effect_name == it->first)
				{
					effect_interfacep->setVoiceEffect(it->second);
					return;
				}
			}
		}
	}
}

// it updates VoiceMorphing menu items in accordance with purchased properties 
void LLVivoxVoiceClient::updateVoiceMorphingMenu()
{
	if (mVoiceFontListDirty)
	{
		LLVoiceEffectInterface * effect_interfacep = LLVoiceClient::instance().getVoiceEffectInterface();
		if (effect_interfacep)
		{
			const voice_effect_list_t& effect_list = effect_interfacep->getVoiceEffectList();
			if (!effect_list.empty())
			{
				LLMenuGL * voice_morphing_menup = gMenuBarView->findChildMenuByName("VoiceMorphing", TRUE);

				if (NULL != voice_morphing_menup)
				{
					S32 items = voice_morphing_menup->getItemCount();
					if (items > 0)
					{
						voice_morphing_menup->erase(1, items - 3, false);

						S32 pos = 1;
						for (voice_effect_list_t::const_iterator it = effect_list.begin(); it != effect_list.end(); ++it)
						{
							LLMenuItemCheckGL::Params p;
							p.name = it->first;
							p.label = it->first;
							p.on_check.function(boost::bind(&LLVivoxVoiceClient::onCheckVoiceEffect, this, it->first));
							p.on_click.function(boost::bind(&LLVivoxVoiceClient::onClickVoiceEffect, this, it->first));
							LLMenuItemCheckGL * voice_effect_itemp = LLUICtrlFactory::create<LLMenuItemCheckGL>(p);
							voice_morphing_menup->insert(pos++, voice_effect_itemp, false);
						}

						voice_morphing_menup->needsArrange();
					}
				}
			}
		}
	}
}
void LLVivoxVoiceClient::notifyVoiceFontObservers()
{
    LL_DEBUGS("VoiceFont") << "Notifying voice effect observers. Lists changed: " << mVoiceFontListDirty << LL_ENDL;

    updateVoiceMorphingMenu();

    for (voice_font_observer_set_t::iterator it = mVoiceFontObservers.begin();
            it != mVoiceFontObservers.end();)
    {
        LLVoiceEffectObserver* observer = *it;
        observer->onVoiceEffectChanged(mVoiceFontListDirty);
        // In case onVoiceEffectChanged() deleted an entry.
        it = mVoiceFontObservers.upper_bound(observer);
    }
    mVoiceFontListDirty = false;

	// If new Voice Fonts have been added notify the user.
    if (mVoiceFontsNew)
    {
        if (mVoiceFontsReceived)
        {
            LLNotificationsUtil::add("VoiceEffectsNew");
        }
        mVoiceFontsNew = false;
    }
}

void LLVivoxVoiceClient::enablePreviewBuffer(bool enable)
{
    LLSD result;
    mCaptureBufferMode = enable;

    if (enable)
        result["recplay"] = "start";
    else
        result["recplay"] = "quit";

    mVivoxPump.post(result);

	if(mCaptureBufferMode && mIsInChannel)
	{
		LL_DEBUGS("Voice") << "no channel" << LL_ENDL;
		sessionTerminate();
	}
}

void LLVivoxVoiceClient::recordPreviewBuffer()
{
	if (!mCaptureBufferMode)
	{
		LL_DEBUGS("Voice") << "Not in voice effect preview mode, cannot start recording." << LL_ENDL;
		mCaptureBufferRecording = false;
		return;
	}

	mCaptureBufferRecording = true;

    LLSD result(LLSDMap("recplay", "record"));
    mVivoxPump.post(result);
}

void LLVivoxVoiceClient::playPreviewBuffer(const LLUUID& effect_id)
{
	if (!mCaptureBufferMode)
	{
		LL_DEBUGS("Voice") << "Not in voice effect preview mode, no buffer to play." << LL_ENDL;
		mCaptureBufferRecording = false;
		return;
	}

	if (!mCaptureBufferRecorded)
	{
		// Can't play until we have something recorded!
		mCaptureBufferPlaying = false;
		return;
	}

	mPreviewVoiceFont = effect_id;
	mCaptureBufferPlaying = true;

    LLSD result(LLSDMap("recplay", "playback"));
    mVivoxPump.post(result);
}

void LLVivoxVoiceClient::stopPreviewBuffer()
{
	mCaptureBufferRecording = false;
	mCaptureBufferPlaying = false;

    LLSD result(LLSDMap("recplay", "quit"));
    mVivoxPump.post(result);
}

bool LLVivoxVoiceClient::isPreviewRecording()
{
	return (mCaptureBufferMode && mCaptureBufferRecording);
}

bool LLVivoxVoiceClient::isPreviewPlaying()
{
	return (mCaptureBufferMode && mCaptureBufferPlaying);
}

void LLVivoxVoiceClient::captureBufferRecordStartSendMessage()
{	if(mAccountLoggedIn)
	{
		std::ostringstream stream;

		LL_DEBUGS("Voice") << "Starting audio capture to buffer." << LL_ENDL;

		// Start capture
		stream
		<< "<Request requestId=\"" << mCommandCookie++ << "\" action=\"Aux.StartBufferCapture.1\">"
		<< "</Request>"
		<< "\n\n\n";

		// Unmute the mic
		stream << "<Request requestId=\"" << mCommandCookie++ << "\" action=\"Connector.MuteLocalMic.1\">"
			<< "<ConnectorHandle>" << LLVivoxSecurity::getInstance()->connectorHandle() << "</ConnectorHandle>"
			<< "<Value>false</Value>"
		<< "</Request>\n\n\n";

		// Dirty the mute mic state so that it will get reset when we finishing previewing
		mMuteMicDirty = true;

		writeString(stream.str());
	}
}

void LLVivoxVoiceClient::captureBufferRecordStopSendMessage()
{
	if(mAccountLoggedIn)
	{
		std::ostringstream stream;

		LL_DEBUGS("Voice") << "Stopping audio capture to buffer." << LL_ENDL;

		// Mute the mic. Mic mute state was dirtied at recording start, so will be reset when finished previewing.
		stream << "<Request requestId=\"" << mCommandCookie++ << "\" action=\"Connector.MuteLocalMic.1\">"
			<< "<ConnectorHandle>" << LLVivoxSecurity::getInstance()->connectorHandle() << "</ConnectorHandle>"
			<< "<Value>true</Value>"
		<< "</Request>\n\n\n";

		// Stop capture
		stream
		<< "<Request requestId=\"" << mCommandCookie++ << "\" action=\"Aux.CaptureAudioStop.1\">"
			<< "<AccountHandle>" << LLVivoxSecurity::getInstance()->accountHandle() << "</AccountHandle>"
		<< "</Request>"
		<< "\n\n\n";

		writeString(stream.str());
	}
}

void LLVivoxVoiceClient::captureBufferPlayStartSendMessage(const LLUUID& voice_font_id)
{
	if(mAccountLoggedIn)
	{
		// Track how may play requests are sent, so we know how many stop events to
		// expect before play actually stops.
		++mPlayRequestCount;

		std::ostringstream stream;

		LL_DEBUGS("Voice") << "Starting audio buffer playback." << LL_ENDL;

		S32 font_index = getVoiceFontTemplateIndex(voice_font_id);
		LL_DEBUGS("Voice") << "With voice font: " << voice_font_id << " (" << font_index << ")" << LL_ENDL;

		stream
		<< "<Request requestId=\"" << mCommandCookie++ << "\" action=\"Aux.PlayAudioBuffer.1\">"
			<< "<AccountHandle>" << LLVivoxSecurity::getInstance()->accountHandle() << "</AccountHandle>"
			<< "<TemplateFontID>" << font_index << "</TemplateFontID>"
			<< "<FontDelta />"
		<< "</Request>"
		<< "\n\n\n";

		writeString(stream.str());
	}
}

void LLVivoxVoiceClient::captureBufferPlayStopSendMessage()
{
	if(mAccountLoggedIn)
	{
		std::ostringstream stream;

		LL_DEBUGS("Voice") << "Stopping audio buffer playback." << LL_ENDL;

		stream
		<< "<Request requestId=\"" << mCommandCookie++ << "\" action=\"Aux.RenderAudioStop.1\">"
			<< "<AccountHandle>" << LLVivoxSecurity::getInstance()->accountHandle() << "</AccountHandle>"
		<< "</Request>"
		<< "\n\n\n";

		writeString(stream.str());
	}
}

LLVivoxProtocolParser::LLVivoxProtocolParser()
{
	parser = XML_ParserCreate(NULL);
	
	reset();
}

void LLVivoxProtocolParser::reset()
{
	responseDepth = 0;
	ignoringTags = false;
	accumulateText = false;
	energy = 0.f;
	hasText = false;
	hasAudio = false;
	hasVideo = false;
	terminated = false;
	ignoreDepth = 0;
	isChannel = false;
	incoming = false;
	enabled = false;
	isEvent = false;
	isLocallyMuted = false;
	isModeratorMuted = false;
	isSpeaking = false;
	participantType = 0;
	returnCode = -1;
	state = 0;
	statusCode = 0;
	volume = 0;
	textBuffer.clear();
	alias.clear();
	numberOfAliases = 0;
	applicationString.clear();
}

//virtual 
LLVivoxProtocolParser::~LLVivoxProtocolParser()
{
	if (parser)
		XML_ParserFree(parser);
}

static LLTrace::BlockTimerStatHandle FTM_VIVOX_PROCESS("Vivox Process");

// virtual
LLIOPipe::EStatus LLVivoxProtocolParser::process_impl(
													  const LLChannelDescriptors& channels,
													  buffer_ptr_t& buffer,
													  bool& eos,
													  LLSD& context,
													  LLPumpIO* pump)
{
	LL_RECORD_BLOCK_TIME(FTM_VIVOX_PROCESS);
	LLBufferStream istr(channels, buffer.get());
	std::ostringstream ostr;
	while (istr.good())
	{
		char buf[1024];
		istr.read(buf, sizeof(buf));
		mInput.append(buf, istr.gcount());
	}
	
	// Look for input delimiter(s) in the input buffer.  If one is found, send the message to the xml parser.
	int start = 0;
	int delim;
	while((delim = mInput.find("\n\n\n", start)) != std::string::npos)
	{	
		
		// Reset internal state of the LLVivoxProtocolParser (no effect on the expat parser)
		reset();
		
		XML_ParserReset(parser, NULL);
		XML_SetElementHandler(parser, ExpatStartTag, ExpatEndTag);
		XML_SetCharacterDataHandler(parser, ExpatCharHandler);
		XML_SetUserData(parser, this);	
		XML_Parse(parser, mInput.data() + start, delim - start, false);
		
        LL_DEBUGS("VivoxProtocolParser") << "parsing: " << mInput.substr(start, delim - start) << LL_ENDL;
		start = delim + 3;
	}
	
	if(start != 0)
		mInput = mInput.substr(start);
	
	LL_DEBUGS("VivoxProtocolParser") << "at end, mInput is: " << mInput << LL_ENDL;
	
	if(!LLVivoxVoiceClient::getInstance()->mConnected)
	{
		// If voice has been disabled, we just want to close the socket.  This does so.
		LL_INFOS("Voice") << "returning STATUS_STOP" << LL_ENDL;
		return STATUS_STOP;
	}
	
	return STATUS_OK;
}

void XMLCALL LLVivoxProtocolParser::ExpatStartTag(void *data, const char *el, const char **attr)
{
	if (data)
	{
		LLVivoxProtocolParser	*object = (LLVivoxProtocolParser*)data;
		object->StartTag(el, attr);
	}
}

// --------------------------------------------------------------------------------

void XMLCALL LLVivoxProtocolParser::ExpatEndTag(void *data, const char *el)
{
	if (data)
	{
		LLVivoxProtocolParser	*object = (LLVivoxProtocolParser*)data;
		object->EndTag(el);
	}
}

// --------------------------------------------------------------------------------

void XMLCALL LLVivoxProtocolParser::ExpatCharHandler(void *data, const XML_Char *s, int len)
{
	if (data)
	{
		LLVivoxProtocolParser	*object = (LLVivoxProtocolParser*)data;
		object->CharData(s, len);
	}
}

// --------------------------------------------------------------------------------


void LLVivoxProtocolParser::StartTag(const char *tag, const char **attr)
{
	// Reset the text accumulator. We shouldn't have strings that are inturrupted by new tags
	textBuffer.clear();
	// only accumulate text if we're not ignoring tags.
	accumulateText = !ignoringTags;
	
	if (responseDepth == 0)
	{	
		isEvent = !stricmp("Event", tag);
		
		if (!stricmp("Response", tag) || isEvent)
		{
			// Grab the attributes
			while (*attr)
			{
				const char	*key = *attr++;
				const char	*value = *attr++;
				
				if (!stricmp("requestId", key))
				{
					requestId = value;
				}
				else if (!stricmp("action", key))
				{
					actionString = value;
				}
				else if (!stricmp("type", key))
				{
					eventTypeString = value;
				}
			}
		}
		LL_DEBUGS("VivoxProtocolParser") << tag << " (" << responseDepth << ")"  << LL_ENDL;
	}
	else
	{
		if (ignoringTags)
		{
			LL_DEBUGS("VivoxProtocolParser") << "ignoring tag " << tag << " (depth = " << responseDepth << ")" << LL_ENDL;
		}
		else
		{
			LL_DEBUGS("VivoxProtocolParser") << tag << " (" << responseDepth << ")"  << LL_ENDL;
			
			// Ignore the InputXml stuff so we don't get confused
			if (!stricmp("InputXml", tag))
			{
				ignoringTags = true;
				ignoreDepth = responseDepth;
				accumulateText = false;
				
				LL_DEBUGS("VivoxProtocolParser") << "starting ignore, ignoreDepth is " << ignoreDepth << LL_ENDL;
			}
			else if (!stricmp("CaptureDevices", tag))
			{
				LLVivoxVoiceClient::getInstance()->clearCaptureDevices();
			}			
			else if (!stricmp("RenderDevices", tag))
			{
				LLVivoxVoiceClient::getInstance()->clearRenderDevices();
			}
			else if (!stricmp("CaptureDevice", tag))
			{
				deviceString.clear();
			}
			else if (!stricmp("RenderDevice", tag))
			{
				deviceString.clear();
			}			
			else if (!stricmp("SessionFont", tag))
			{
				id = 0;
				nameString.clear();
				descriptionString.clear();
				expirationDate = LLDate();
				hasExpired = false;
				fontType = 0;
				fontStatus = 0;
			}
			else if (!stricmp("TemplateFont", tag))
			{
				id = 0;
				nameString.clear();
				descriptionString.clear();
				expirationDate = LLDate();
				hasExpired = false;
				fontType = 0;
				fontStatus = 0;
			}
			else if (!stricmp("MediaCompletionType", tag))
			{
				mediaCompletionType.clear();
			}
		}
	}
	responseDepth++;
}

// --------------------------------------------------------------------------------

void LLVivoxProtocolParser::EndTag(const char *tag)
{
	const std::string& string = textBuffer;

	responseDepth--;
	
	if (ignoringTags)
	{
		if (ignoreDepth == responseDepth)
		{
			LL_DEBUGS("VivoxProtocolParser") << "end of ignore" << LL_ENDL;
			ignoringTags = false;
		}
		else
		{
			LL_DEBUGS("VivoxProtocolParser") << "ignoring tag " << tag << " (depth = " << responseDepth << ")" << LL_ENDL;
		}
	}
	
	if (!ignoringTags)
	{
		LL_DEBUGS("VivoxProtocolParser") << "processing tag " << tag << " (depth = " << responseDepth << ")" << LL_ENDL;
		
		// Closing a tag. Finalize the text we've accumulated and reset
		if (!stricmp("ReturnCode", tag))
			returnCode = strtol(string.c_str(), NULL, 10);
		else if (!stricmp("SessionHandle", tag))
			sessionHandle = string;
		else if (!stricmp("SessionGroupHandle", tag))
			sessionGroupHandle = string;
		else if (!stricmp("StatusCode", tag))
			statusCode = strtol(string.c_str(), NULL, 10);
		else if (!stricmp("StatusString", tag))
			statusString = string;
		else if (!stricmp("ParticipantURI", tag))
			uriString = string;
		else if (!stricmp("Volume", tag))
			volume = strtol(string.c_str(), NULL, 10);
		else if (!stricmp("Energy", tag))
			energy = (F32)strtod(string.c_str(), NULL);
		else if (!stricmp("IsModeratorMuted", tag))
			isModeratorMuted = !stricmp(string.c_str(), "true");
		else if (!stricmp("IsSpeaking", tag))
			isSpeaking = !stricmp(string.c_str(), "true");
		else if (!stricmp("Alias", tag))
			alias = string;
		else if (!stricmp("NumberOfAliases", tag))
			numberOfAliases = strtol(string.c_str(), NULL, 10);
		else if (!stricmp("Application", tag))
			applicationString = string;
		else if (!stricmp("ConnectorHandle", tag))
			connectorHandle = string;
		else if (!stricmp("VersionID", tag))
			versionID = string;
		else if (!stricmp("AccountHandle", tag))
			accountHandle = string;
		else if (!stricmp("State", tag))
			state = strtol(string.c_str(), NULL, 10);
		else if (!stricmp("URI", tag))
			uriString = string;
		else if (!stricmp("IsChannel", tag))
			isChannel = !stricmp(string.c_str(), "true");
		else if (!stricmp("Incoming", tag))
			incoming = !stricmp(string.c_str(), "true");
		else if (!stricmp("Enabled", tag))
			enabled = !stricmp(string.c_str(), "true");
		else if (!stricmp("Name", tag))
			nameString = string;
		else if (!stricmp("AudioMedia", tag))
			audioMediaString = string;
		else if (!stricmp("ChannelName", tag))
			nameString = string;
		else if (!stricmp("DisplayName", tag))
			displayNameString = string;
		else if (!stricmp("Device", tag))
			deviceString = string;		
		else if (!stricmp("AccountName", tag))
			nameString = string;
		else if (!stricmp("ParticipantType", tag))
			participantType = strtol(string.c_str(), NULL, 10);
		else if (!stricmp("IsLocallyMuted", tag))
			isLocallyMuted = !stricmp(string.c_str(), "true");
		else if (!stricmp("MicEnergy", tag))
			energy = (F32)strtod(string.c_str(), NULL);
		else if (!stricmp("ChannelName", tag))
			nameString = string;
		else if (!stricmp("ChannelURI", tag))
			uriString = string;
		else if (!stricmp("BuddyURI", tag))
			uriString = string;
		else if (!stricmp("Presence", tag))
			statusString = string;
		else if (!stricmp("CaptureDevices", tag))
		{
			LLVivoxVoiceClient::getInstance()->setDevicesListUpdated(true);
		}
		else if (!stricmp("RenderDevices", tag))
		{
			LLVivoxVoiceClient::getInstance()->setDevicesListUpdated(true);
		}
		else if (!stricmp("CaptureDevice", tag))
		{
			LLVivoxVoiceClient::getInstance()->addCaptureDevice(LLVoiceDevice(displayNameString, deviceString));
		}
		else if (!stricmp("RenderDevice", tag))
		{
			LLVivoxVoiceClient::getInstance()->addRenderDevice(LLVoiceDevice(displayNameString, deviceString));
		}
		else if (!stricmp("BlockMask", tag))
			blockMask = string;
		else if (!stricmp("PresenceOnly", tag))
			presenceOnly = string;
		else if (!stricmp("AutoAcceptMask", tag))
			autoAcceptMask = string;
		else if (!stricmp("AutoAddAsBuddy", tag))
			autoAddAsBuddy = string;
		else if (!stricmp("MessageHeader", tag))
			messageHeader = string;
		else if (!stricmp("MessageBody", tag))
			messageBody = string;
		else if (!stricmp("NotificationType", tag))
			notificationType = string;
		else if (!stricmp("HasText", tag))
			hasText = !stricmp(string.c_str(), "true");
		else if (!stricmp("HasAudio", tag))
			hasAudio = !stricmp(string.c_str(), "true");
		else if (!stricmp("HasVideo", tag))
			hasVideo = !stricmp(string.c_str(), "true");
		else if (!stricmp("Terminated", tag))
			terminated = !stricmp(string.c_str(), "true");
		else if (!stricmp("SubscriptionHandle", tag))
			subscriptionHandle = string;
		else if (!stricmp("SubscriptionType", tag))
			subscriptionType = string;
		else if (!stricmp("SessionFont", tag))
		{
			LLVivoxVoiceClient::getInstance()->addVoiceFont(id, nameString, descriptionString, expirationDate, hasExpired, fontType, fontStatus, false);
		}
		else if (!stricmp("TemplateFont", tag))
		{
			LLVivoxVoiceClient::getInstance()->addVoiceFont(id, nameString, descriptionString, expirationDate, hasExpired, fontType, fontStatus, true);
		}
		else if (!stricmp("ID", tag))
		{
			id = strtol(string.c_str(), NULL, 10);
		}
		else if (!stricmp("Description", tag))
		{
			descriptionString = string;
		}
		else if (!stricmp("ExpirationDate", tag))
		{
			expirationDate = expiryTimeStampToLLDate(string);
		}
		else if (!stricmp("Expired", tag))
		{
			hasExpired = !stricmp(string.c_str(), "1");
		}
		else if (!stricmp("Type", tag))
		{
			fontType = strtol(string.c_str(), NULL, 10);
		}
		else if (!stricmp("Status", tag))
		{
			fontStatus = strtol(string.c_str(), NULL, 10);
		}
		else if (!stricmp("MediaCompletionType", tag))
		{
			mediaCompletionType = string;;
		}

		textBuffer.clear();
		accumulateText= false;
		
		if (responseDepth == 0)
		{
			// We finished all of the XML, process the data
			processResponse(tag);
		}
	}
}

// --------------------------------------------------------------------------------

void LLVivoxProtocolParser::CharData(const char *buffer, int length)
{
	/*
	 This method is called for anything that isn't a tag, which can be text you
	 want that lies between tags, and a lot of stuff you don't want like file formatting
	 (tabs, spaces, CR/LF, etc).
	 
	 Only copy text if we are in accumulate mode...
	 */
	if (accumulateText)
		textBuffer.append(buffer, length);
}

// --------------------------------------------------------------------------------

LLDate LLVivoxProtocolParser::expiryTimeStampToLLDate(const std::string& vivox_ts)
{
	// *HACK: Vivox reports the time incorrectly. LLDate also only parses a
	// subset of valid ISO 8601 dates (only handles Z, not offsets).
	// So just use the date portion and fix the time here.
	std::string time_stamp = vivox_ts.substr(0, 10);
	time_stamp += VOICE_FONT_EXPIRY_TIME;

	LL_DEBUGS("VivoxProtocolParser") << "Vivox timestamp " << vivox_ts << " modified to: " << time_stamp << LL_ENDL;

	return LLDate(time_stamp);
}

// --------------------------------------------------------------------------------

void LLVivoxProtocolParser::processResponse(std::string tag)
{
	LL_DEBUGS("VivoxProtocolParser") << tag << LL_ENDL;
	
	// SLIM SDK: the SDK now returns a statusCode of "200" (OK) for success.  This is a change vs. previous SDKs.
	// According to Mike S., "The actual API convention is that responses with return codes of 0 are successful, regardless of the status code returned",
	// so I believe this will give correct behavior.
	
	if(returnCode == 0)
		statusCode = 0;
	
	if (isEvent)
	{
		const char *eventTypeCstr = eventTypeString.c_str();
        LL_DEBUGS("LowVoice") << eventTypeCstr << LL_ENDL;

		if (!stricmp(eventTypeCstr, "ParticipantUpdatedEvent"))
		{
			// These happen so often that logging them is pretty useless.
            LL_DEBUGS("LowVoice") << "Updated Params: " << sessionHandle << ", " << sessionGroupHandle << ", " << uriString << ", " << alias << ", " << isModeratorMuted << ", " << isSpeaking << ", " << volume << ", " << energy << LL_ENDL;
            LLVivoxVoiceClient::getInstance()->participantUpdatedEvent(sessionHandle, sessionGroupHandle, uriString, alias, isModeratorMuted, isSpeaking, volume, energy);
		}
		else if (!stricmp(eventTypeCstr, "AccountLoginStateChangeEvent"))
		{
			LLVivoxVoiceClient::getInstance()->accountLoginStateChangeEvent(accountHandle, statusCode, statusString, state);
		}
		else if (!stricmp(eventTypeCstr, "SessionAddedEvent"))
		{
			/*
			 <Event type="SessionAddedEvent">
			 <SessionGroupHandle>c1_m1000xFnPP04IpREWNkuw1cOXlhw==_sg0</SessionGroupHandle>
			 <SessionHandle>c1_m1000xFnPP04IpREWNkuw1cOXlhw==0</SessionHandle>
			 <Uri>sip:confctl-1408789@bhr.vivox.com</Uri>
			 <IsChannel>true</IsChannel>
			 <Incoming>false</Incoming>
			 <ChannelName />
			 </Event>
			 */
			LLVivoxVoiceClient::getInstance()->sessionAddedEvent(uriString, alias, sessionHandle, sessionGroupHandle, isChannel, incoming, nameString, applicationString);
		}
		else if (!stricmp(eventTypeCstr, "SessionRemovedEvent"))
		{
			LLVivoxVoiceClient::getInstance()->sessionRemovedEvent(sessionHandle, sessionGroupHandle);
		}
		else if (!stricmp(eventTypeCstr, "SessionGroupUpdatedEvent"))
		{
			//nothng useful to process for this event, but we should not WARN that we have received it.
		}
		else if (!stricmp(eventTypeCstr, "SessionGroupAddedEvent"))
		{
			LLVivoxVoiceClient::getInstance()->sessionGroupAddedEvent(sessionGroupHandle);
		}
		else if (!stricmp(eventTypeCstr, "MediaStreamUpdatedEvent"))
		{
			/*
			 <Event type="MediaStreamUpdatedEvent">
			 <SessionGroupHandle>c1_m1000xFnPP04IpREWNkuw1cOXlhw==_sg0</SessionGroupHandle>
			 <SessionHandle>c1_m1000xFnPP04IpREWNkuw1cOXlhw==0</SessionHandle>
			 <StatusCode>200</StatusCode>
			 <StatusString>OK</StatusString>
			 <State>2</State>
			 <Incoming>false</Incoming>
			 </Event>
			 */
			LLVivoxVoiceClient::getInstance()->mediaStreamUpdatedEvent(sessionHandle, sessionGroupHandle, statusCode, statusString, state, incoming);
		}
		else if (!stricmp(eventTypeCstr, "MediaCompletionEvent"))
		{
			/*
			<Event type="MediaCompletionEvent">
			<SessionGroupHandle />
			<MediaCompletionType>AuxBufferAudioCapture</MediaCompletionType>
			</Event>
			*/
			LLVivoxVoiceClient::getInstance()->mediaCompletionEvent(sessionGroupHandle, mediaCompletionType);
		}
		else if (!stricmp(eventTypeCstr, "ParticipantAddedEvent"))
		{
			/* 
			 <Event type="ParticipantAddedEvent">
			 <SessionGroupHandle>c1_m1000xFnPP04IpREWNkuw1cOXlhw==_sg4</SessionGroupHandle>
			 <SessionHandle>c1_m1000xFnPP04IpREWNkuw1cOXlhw==4</SessionHandle>
			 <ParticipantUri>sip:xI5auBZ60SJWIk606-1JGRQ==@bhr.vivox.com</ParticipantUri>
			 <AccountName>xI5auBZ60SJWIk606-1JGRQ==</AccountName>
			 <DisplayName />
			 <ParticipantType>0</ParticipantType>
			 </Event>
			 */
            LL_DEBUGS("LowVoice") << "Added Params: " << sessionHandle << ", " << sessionGroupHandle << ", " << uriString << ", " << alias << ", " << nameString << ", " << displayNameString << ", " << participantType << LL_ENDL;
			LLVivoxVoiceClient::getInstance()->participantAddedEvent(sessionHandle, sessionGroupHandle, uriString, alias, nameString, displayNameString, participantType);
		}
		else if (!stricmp(eventTypeCstr, "ParticipantRemovedEvent"))
		{
			/*
			 <Event type="ParticipantRemovedEvent">
			 <SessionGroupHandle>c1_m1000xFnPP04IpREWNkuw1cOXlhw==_sg4</SessionGroupHandle>
			 <SessionHandle>c1_m1000xFnPP04IpREWNkuw1cOXlhw==4</SessionHandle>
			 <ParticipantUri>sip:xtx7YNV-3SGiG7rA1fo5Ndw==@bhr.vivox.com</ParticipantUri>
			 <AccountName>xtx7YNV-3SGiG7rA1fo5Ndw==</AccountName>
			 </Event>
			 */
            LL_DEBUGS("LowVoice") << "Removed params:" << sessionHandle << ", " << sessionGroupHandle << ", " << uriString << ", " << alias << ", " << nameString << LL_ENDL;

			LLVivoxVoiceClient::getInstance()->participantRemovedEvent(sessionHandle, sessionGroupHandle, uriString, alias, nameString);
		}
		else if (!stricmp(eventTypeCstr, "AuxAudioPropertiesEvent"))
		{
			// These are really spammy in tuning mode
			LLVivoxVoiceClient::getInstance()->auxAudioPropertiesEvent(energy);
		}
		else if (!stricmp(eventTypeCstr, "MessageEvent"))  
		{
			//TODO:  This probably is not received any more, it was used to support SLim clients
			LLVivoxVoiceClient::getInstance()->messageEvent(sessionHandle, uriString, alias, messageHeader, messageBody, applicationString);
		}
		else if (!stricmp(eventTypeCstr, "SessionNotificationEvent"))  
		{
			//TODO:  This probably is not received any more, it was used to support SLim clients
			LLVivoxVoiceClient::getInstance()->sessionNotificationEvent(sessionHandle, uriString, notificationType);
		}
		else if (!stricmp(eventTypeCstr, "SessionUpdatedEvent"))
		{
			/*
			 <Event type="SessionUpdatedEvent">
			 <SessionGroupHandle>c1_m1000xFnPP04IpREWNkuw1cOXlhw==_sg0</SessionGroupHandle>
			 <SessionHandle>c1_m1000xFnPP04IpREWNkuw1cOXlhw==0</SessionHandle>
			 <Uri>sip:confctl-9@bhd.vivox.com</Uri>
			 <IsMuted>0</IsMuted>
			 <Volume>50</Volume>
			 <TransmitEnabled>1</TransmitEnabled>
			 <IsFocused>0</IsFocused>
			 <SpeakerPosition><Position><X>0</X><Y>0</Y><Z>0</Z></Position></SpeakerPosition>
			 <SessionFontID>0</SessionFontID>
			 </Event>
			 */
			// We don't need to process this, but we also shouldn't warn on it, since that confuses people.
		}
		else if (!stricmp(eventTypeCstr, "SessionGroupRemovedEvent"))
		{
			// We don't need to process this, but we also shouldn't warn on it, since that confuses people.
		}
		else if (!stricmp(eventTypeCstr, "VoiceServiceConnectionStateChangedEvent"))
		{	// Yet another ignored event
		}
		else if (!stricmp(eventTypeCstr, "AudioDeviceHotSwapEvent"))
		{
			/*
			<Event type = "AudioDeviceHotSwapEvent">
			<EventType>RenderDeviceChanged< / EventType>
			<RelevantDevice>
			<Device>Speakers(Turtle Beach P11 Headset)< / Device>
			<DisplayName>Speakers(Turtle Beach P11 Headset)< / DisplayName>
			<Type>SpecificDevice< / Type>
			< / RelevantDevice>
			< / Event>
			*/
			// an audio device was removed or added, fetch and update the local list of audio devices.
			LLVivoxVoiceClient::getInstance()->getCaptureDevicesSendMessage();
			LLVivoxVoiceClient::getInstance()->getRenderDevicesSendMessage();
		}
		else
		{
			LL_WARNS("VivoxProtocolParser") << "Unknown event type " << eventTypeString << LL_ENDL;
		}
	}
	else
	{
		const char *actionCstr = actionString.c_str();
        LL_DEBUGS("LowVoice") << actionCstr << LL_ENDL;

		if (!stricmp(actionCstr, "Session.Set3DPosition.1"))
		{
			// We don't need to process these
		}
		else if (!stricmp(actionCstr, "Connector.Create.1"))
		{
			LLVivoxVoiceClient::getInstance()->connectorCreateResponse(statusCode, statusString, connectorHandle, versionID);
		}
		else if (!stricmp(actionCstr, "Account.Login.1"))
		{
			LLVivoxVoiceClient::getInstance()->loginResponse(statusCode, statusString, accountHandle, numberOfAliases);
		}
		else if (!stricmp(actionCstr, "Session.Create.1"))
		{
			LLVivoxVoiceClient::getInstance()->sessionCreateResponse(requestId, statusCode, statusString, sessionHandle);			
		}
		else if (!stricmp(actionCstr, "SessionGroup.AddSession.1"))
		{
			LLVivoxVoiceClient::getInstance()->sessionGroupAddSessionResponse(requestId, statusCode, statusString, sessionHandle);			
		}
		else if (!stricmp(actionCstr, "Session.Connect.1"))
		{
			LLVivoxVoiceClient::getInstance()->sessionConnectResponse(requestId, statusCode, statusString);			
		}
		else if (!stricmp(actionCstr, "Account.Logout.1"))
		{
			LLVivoxVoiceClient::getInstance()->logoutResponse(statusCode, statusString);			
		}
		else if (!stricmp(actionCstr, "Connector.InitiateShutdown.1"))
		{
			LLVivoxVoiceClient::getInstance()->connectorShutdownResponse(statusCode, statusString);			
		}
		else if (!stricmp(actionCstr, "Account.GetSessionFonts.1"))
		{
			LLVivoxVoiceClient::getInstance()->accountGetSessionFontsResponse(statusCode, statusString);
		}
		else if (!stricmp(actionCstr, "Account.GetTemplateFonts.1"))
		{
			LLVivoxVoiceClient::getInstance()->accountGetTemplateFontsResponse(statusCode, statusString);
		}
		else if (!stricmp(actionCstr, "Aux.SetVadProperties.1"))
		{
			// both values of statusCode (old and more recent) indicate valid requests
			if (statusCode != 0 && statusCode != 200)
			{
				LL_WARNS("Voice") << "Aux.SetVadProperties.1 request failed: "
					<< "statusCode: " << statusCode
					<< " and "
					<< "statusString: " << statusString
					<< LL_ENDL;
			}
		}
		/*
		 else if (!stricmp(actionCstr, "Account.ChannelGetList.1"))
		 {
		 LLVoiceClient::getInstance()->channelGetListResponse(statusCode, statusString);
		 }
		 else if (!stricmp(actionCstr, "Connector.AccountCreate.1"))
		 {
		 
		 }
		 else if (!stricmp(actionCstr, "Connector.MuteLocalMic.1"))
		 {
		 
		 }
		 else if (!stricmp(actionCstr, "Connector.MuteLocalSpeaker.1"))
		 {
		 
		 }
		 else if (!stricmp(actionCstr, "Connector.SetLocalMicVolume.1"))
		 {
		 
		 }
		 else if (!stricmp(actionCstr, "Connector.SetLocalSpeakerVolume.1"))
		 {
		 
		 }
		 else if (!stricmp(actionCstr, "Session.ListenerSetPosition.1"))
		 {
		 
		 }
		 else if (!stricmp(actionCstr, "Session.SpeakerSetPosition.1"))
		 {
		 
		 }
		 else if (!stricmp(actionCstr, "Session.AudioSourceSetPosition.1"))
		 {
		 
		 }
		 else if (!stricmp(actionCstr, "Session.GetChannelParticipants.1"))
		 {
		 
		 }
		 else if (!stricmp(actionCstr, "Account.ChannelCreate.1"))
		 {
		 
		 }
		 else if (!stricmp(actionCstr, "Account.ChannelUpdate.1"))
		 {
		 
		 }
		 else if (!stricmp(actionCstr, "Account.ChannelDelete.1"))
		 {
		 
		 }
		 else if (!stricmp(actionCstr, "Account.ChannelCreateAndInvite.1"))
		 {
		 
		 }
		 else if (!stricmp(actionCstr, "Account.ChannelFolderCreate.1"))
		 {
		 
		 }
		 else if (!stricmp(actionCstr, "Account.ChannelFolderUpdate.1"))
		 {
		 
		 }
		 else if (!stricmp(actionCstr, "Account.ChannelFolderDelete.1"))
		 {
		 
		 }
		 else if (!stricmp(actionCstr, "Account.ChannelAddModerator.1"))
		 {
		 
		 }
		 else if (!stricmp(actionCstr, "Account.ChannelDeleteModerator.1"))
		 {
		 
		 }
		 */
	}
}

LLVivoxSecurity::LLVivoxSecurity()
{
    // This size is an arbitrary choice; Vivox does not care
    // Use a multiple of three so that there is no '=' padding in the base64 (purely an esthetic choice)
    #define VIVOX_TOKEN_BYTES 9
    U8  random_value[VIVOX_TOKEN_BYTES];

    for (int b = 0; b < VIVOX_TOKEN_BYTES; b++)
    {
        random_value[b] = ll_rand() & 0xff;
    }
    mConnectorHandle = LLBase64::encode(random_value, VIVOX_TOKEN_BYTES);
    
    for (int b = 0; b < VIVOX_TOKEN_BYTES; b++)
    {
        random_value[b] = ll_rand() & 0xff;
    }
    mAccountHandle = LLBase64::encode(random_value, VIVOX_TOKEN_BYTES);
}

LLVivoxSecurity::~LLVivoxSecurity()
{
}<|MERGE_RESOLUTION|>--- conflicted
+++ resolved
@@ -5508,22 +5508,18 @@
 //bool LLVivoxVoiceClient::voiceEnabled()
 bool LLVivoxVoiceClient::voiceEnabled(bool no_cache)
 {
-<<<<<<< HEAD
 	// <FS:Ansariel> Replace frequently called gSavedSettings
-	//return gSavedSettings.getBOOL("EnableVoiceChat") && !gSavedSettings.getBOOL("CmdLineDisableVoice");
+    //return gSavedSettings.getBOOL("EnableVoiceChat") &&
+    //      !gSavedSettings.getBOOL("CmdLineDisableVoice") &&
+    //      !gNonInteractive;
 	if (no_cache)
 	{
-		return gSavedSettings.getBOOL("EnableVoiceChat") && !gSavedSettings.getBOOL("CmdLineDisableVoice");
+		return gSavedSettings.getBOOL("EnableVoiceChat") && !gSavedSettings.getBOOL("CmdLineDisableVoice") && !gNonInteractive;
 	}
 	static LLCachedControl<bool> sEnableVoiceChat(gSavedSettings, "EnableVoiceChat");
 	static LLCachedControl<bool> sCmdLineDisableVoice(gSavedSettings, "CmdLineDisableVoice");
-	return sEnableVoiceChat && !sCmdLineDisableVoice;
+	return sEnableVoiceChat && !sCmdLineDisableVoice && !gNonInteractive;
 	// </FS:Ansariel>
-=======
-    return gSavedSettings.getBOOL("EnableVoiceChat") &&
-          !gSavedSettings.getBOOL("CmdLineDisableVoice") &&
-          !gNonInteractive;
->>>>>>> aa7ca0ae
 }
 // </FS:Ansariel>
 
