--- conflicted
+++ resolved
@@ -2128,11 +2128,6 @@
 
                 try
                 {
-<<<<<<< HEAD
-                    mIsProcessingChannels = false;
-                    LL_DEBUGS("Voice") << "runSession returned false; leaving inner loop" << LL_ENDL;
-                    // break; <FS:Beq/> Fix broken state model
-=======
                     sessionStatePtr_t joinSession = mNextAudioSession;
                     mNextAudioSession.reset();
                     mIsProcessingChannels = true;
@@ -2140,7 +2135,7 @@
                     {
                         mIsProcessingChannels = false;
                         LL_DEBUGS("Voice") << "runSession returned false; leaving inner loop" << LL_ENDL;
-                        break;
+                        // break; <FS:Beq/> Fix broken state model
                     }
                     else
                     {
@@ -2151,7 +2146,6 @@
                             << " VoiceEnabled=" << mVoiceEnabled
                             << LL_ENDL;
                     }
->>>>>>> c2c468e8
                 }
                 catch (const LLCoros::Stop&)
                 {
