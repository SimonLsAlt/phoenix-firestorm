--- conflicted
+++ resolved
@@ -301,58 +301,6 @@
     mCurrentParcelLocalID(0),
     mConnectorEstablished(false),
     mAccountLoggedIn(false),
-<<<<<<< HEAD
-	mNumberOfAliases(0),
-	mCommandCookie(0),
-	mLoginRetryCount(0),
-
-	mBuddyListMapPopulated(false),
-	mBlockRulesListReceived(false),
-	mAutoAcceptRulesListReceived(false),
-
-	mCaptureDeviceDirty(false),
-	mRenderDeviceDirty(false),
-	mSpatialCoordsDirty(false),
-	mIsInitialized(false),
-
-	mMuteMic(false),
-	mMuteMicDirty(false),
-	mFriendsListDirty(true),
-
-	mEarLocation(0),
-	mSpeakerVolumeDirty(true),
-	mSpeakerMuteDirty(true),
-	mMicVolume(0),
-	mMicVolumeDirty(true),
-	mHidden(false), // <FS:Ansariel> Initialize...
-
-	mVoiceEnabled(false),
-	mWriteInProgress(false),
-
-	mLipSyncEnabled(false),
-
-	mVoiceFontsReceived(false),
-	mVoiceFontsNew(false),
-	mVoiceFontListDirty(false),
-
-	mCaptureBufferMode(false),
-	mCaptureBufferRecording(false),
-	mCaptureBufferRecorded(false),
-	mCaptureBufferPlaying(false),
-	mShutdownComplete(true),
-	mPlayRequestCount(0),
-
-	mAvatarNameCacheConnection(),
-	mIsInTuningMode(false),
-	mIsInChannel(false),
-	mIsJoiningSession(false),
-	mIsWaitingForFonts(false),
-	mIsLoggingIn(false),
-	mIsLoggedIn(false),
-	mIsProcessingChannels(false),
-	mIsCoroutineActive(false),
-	mVivoxPump("vivoxClientPump")
-=======
     mNumberOfAliases(0),
     mCommandCookie(0),
     mLoginRetryCount(0),
@@ -403,7 +351,6 @@
     mIsProcessingChannels(false),
     mIsCoroutineActive(false),
     mVivoxPump("vivoxClientPump")
->>>>>>> 1a8a5404
 {
     sShuttingDown = false;
     sConnected = false;
@@ -485,21 +432,12 @@
     sShuttingDown = true;
     sPump = NULL;
 
-<<<<<<< HEAD
-	// <FS:Ansariel> Delete useless Vivox logs on logout
-	if (gSavedSettings.getString("VivoxDebugLevel") == "0")
-	{
-		gDirUtilp->deleteFilesInDir(gDirUtilp->getExpandedFilename(LL_PATH_EXECUTABLE, ""), "VivoxVoiceService-*.log");
-	}
-	// </FS:Ansariel>
-=======
     // <FS:Ansariel> Delete useless Vivox logs on logout
     if (gSavedSettings.getString("VivoxDebugLevel") == "0")
     {
         gDirUtilp->deleteFilesInDir(gDirUtilp->getExpandedFilename(LL_PATH_EXECUTABLE, ""), "VivoxVoiceService-*.log");
     }
     // </FS:Ansariel>
->>>>>>> 1a8a5404
 }
 
 //---------------------------------------------------
@@ -529,11 +467,7 @@
     //setVoiceEnabled(voiceEnabled());
     setVoiceEnabled(voiceEnabled(true));
     // </FS:Ansariel>
-<<<<<<< HEAD
-	setEarLocation(gSavedSettings.getS32("VoiceEarLocation"));
-=======
     setEarLocation(gSavedSettings.getS32("VoiceEarLocation"));
->>>>>>> 1a8a5404
 
     std::string inputDevice = gSavedSettings.getString("VoiceInputAudioDevice");
     setCaptureDevice(inputDevice);
@@ -622,58 +556,11 @@
 }
 // </FS:ND>
 
-// <FS:ND> On Linux the viewer can run SLVoice.exe through wine (https://www.winehq.org/)
-// Vivox does not support Linux anymore and the SDK SLVoice for Linux uses is old and according to LL
-// will stop working 'soon' (as of 2016-07-17). See also FIRE-19663
-
-enum class EWineMode{ eNoWine, e32Bit, e64Bit };
-EWineMode viewerUsesWineForVoice()
-{
-#ifndef LL_LINUX
-    return EWineMode::eNoWine;
-#else
-    static LLCachedControl<bool> sEnable32BitVoiceChat(gSavedSettings, "FSLinuxEnableWin32VoiceProxy" );
-    static LLCachedControl<bool> sEnable64BitVoiceChat(gSavedSettings, "FSLinuxEnableWin64VoiceProxy" );
-
-	if( sEnable64BitVoiceChat )
-		return EWineMode::e64Bit;
-	if( sEnable32BitVoiceChat )
-		return EWineMode::e32Bit;
-
-	
-    return EWineMode::eNoWine;
-#endif
-}
-
-bool viewerChoosesConnectionHandles()
-{
-    return viewerUsesWineForVoice() != EWineMode::eNoWine;
-}
-// </FS:ND>
-
 
 /////////////////////////////
 // session control messages
 void LLVivoxVoiceClient::connectorCreate()
 {
-<<<<<<< HEAD
-	std::ostringstream stream;
-	// <FS:Ansariel> Set custom Vivox log path everywhere necessary
-	//std::string logdir = gDirUtilp->getExpandedFilename(LL_PATH_LOGS, "");
-	std::string logdir = gSavedSettings.getString("VivoxLogDirectory");
-	if (logdir.empty())
-	{
-		logdir = gDirUtilp->getExpandedFilename(LL_PATH_LOGS, "");
-	}
-	if (LLStringUtil::endsWith(logdir, gDirUtilp->getDirDelimiter()))
-	{
-		logdir = logdir.substr(0, logdir.size() - gDirUtilp->getDirDelimiter().size());
-	}
-	// </FS:Ansariel>
-	
-	// Transition to stateConnectorStarted when the connector handle comes back.
-	std::string vivoxLogLevel = gSavedSettings.getString("VivoxDebugLevel");
-=======
     std::ostringstream stream;
     // <FS:Ansariel> Set custom Vivox log path everywhere necessary
     //std::string logdir = gDirUtilp->getExpandedFilename(LL_PATH_LOGS, "");
@@ -690,7 +577,6 @@
 
     // Transition to stateConnectorStarted when the connector handle comes back.
     std::string vivoxLogLevel = gSavedSettings.getString("VivoxDebugLevel");
->>>>>>> 1a8a5404
     if ( vivoxLogLevel.empty() )
     {
         vivoxLogLevel = "0";
@@ -702,27 +588,6 @@
     if( viewerChoosesConnectionHandles() )
         strConnectorHandle = "<ConnectorHandle>" + LLVivoxSecurity::getInstance()->connectorHandle() + "</ConnectorHandle>";
     // </FS:ND>
-<<<<<<< HEAD
-	
-	stream 
-	<< "<Request requestId=\"" << mCommandCookie++ << "\" action=\"Connector.Create.1\">"
-		<< "<ClientName>V2 SDK</ClientName>"
-		<< "<AccountManagementServer>" << mVoiceAccountServerURI << "</AccountManagementServer>"
-		<< "<Mode>Normal</Mode>"
-        << strConnectorHandle
-		<< "<Logging>"
-		<< "<Folder>" << logdir << "</Folder>"
-		<< "<FileNamePrefix>Connector</FileNamePrefix>"
-		<< "<FileNameSuffix>.log</FileNameSuffix>"
-		<< "<LogLevel>" << vivoxLogLevel << "</LogLevel>"
-		<< "</Logging>"
-		<< "<Application>" << LLVersionInfo::instance().getChannel() << " " << LLVersionInfo::instance().getVersion() << "</Application>"
-		//<< "<Application></Application>"  //Name can cause problems per vivox.
-		<< "<MaxCalls>12</MaxCalls>"
-		<< "</Request>\n\n\n";
-	
-	writeString(stream.str());
-=======
 
     stream
     << "<Request requestId=\"" << mCommandCookie++ << "\" action=\"Connector.Create.1\">"
@@ -742,7 +607,6 @@
         << "</Request>\n\n\n";
 
     writeString(stream.str());
->>>>>>> 1a8a5404
 }
 
 void LLVivoxVoiceClient::connectorShutdown()
@@ -810,26 +674,6 @@
     {
         LL_INFOS("Voice") << "Overriding account server based on VivoxDebugSIPURIHostName: "
                           << debugSIPURIHostName << LL_ENDL;
-<<<<<<< HEAD
-		mVoiceSIPURIHostName = debugSIPURIHostName;
-	}
-	
-	if( mVoiceSIPURIHostName.empty() )
-	{
-		// we have an empty account server name
-		// so we fall back to hardcoded defaults
-
-		if(!LLGridManager::getInstance()->isInSLBeta())
-		{
-			// Use the release account server
-			mVoiceSIPURIHostName = "bhr.vivox.com";
-		}
-		else
-		{
-			// Use the development account server
-			mVoiceSIPURIHostName = "bhd.vivox.com";
-		}
-=======
         mVoiceSIPURIHostName = debugSIPURIHostName;
     }
 
@@ -848,7 +692,6 @@
             // Use the development account server
             mVoiceSIPURIHostName = "bhd.vivox.com";
         }
->>>>>>> 1a8a5404
         LL_INFOS("Voice") << "Defaulting SIP URI host: "
                           << mVoiceSIPURIHostName << LL_ENDL;
 
@@ -1155,19 +998,6 @@
         // <FS:ND> On Linux the viewer can run SLVoice.exe through wine (https://www.winehq.org/)
         //gDirUtilp->append(exe_path, "SLVoice");
         switch( viewerUsesWineForVoice() )
-<<<<<<< HEAD
-		{
-			case EWineMode::eNoWine:
-				gDirUtilp->append(exe_path, "SLVoice"); // native version
-				break;
-			case EWineMode::e32Bit:
-				gDirUtilp->append(exe_path, "win32/SLVoice.exe"); // use bundled win32 version
-				break;
-			case EWineMode::e64Bit:
-				gDirUtilp->append(exe_path, "win64/SLVoice.exe"); // use bundled win64 version
-				break;
-		}
-=======
         {
             case EWineMode::eNoWine:
                 gDirUtilp->append(exe_path, "SLVoice"); // native version
@@ -1179,7 +1009,6 @@
                 gDirUtilp->append(exe_path, "win64/SLVoice.exe"); // use bundled win64 version
                 break;
         }
->>>>>>> 1a8a5404
         // </FS:ND>
 #endif
         // See if the vivox executable exists
@@ -2831,22 +2660,6 @@
     if( viewerChoosesConnectionHandles() )
         strAccountHandle = "<AccountHandle>" +  LLVivoxSecurity::getInstance()->accountHandle() + "</AccountHandle>";
     // </FS:ND>
-<<<<<<< HEAD
-    
-	stream
-	<< "<Request requestId=\"" << mCommandCookie++ << "\" action=\"Account.Login.1\">"
-		<< "<ConnectorHandle>" << LLVivoxSecurity::getInstance()->connectorHandle() << "</ConnectorHandle>"
-		<< "<AccountName>" << mAccountName << "</AccountName>"
-        << "<AccountPassword>" << mAccountPassword << "</AccountPassword>"
-        << strAccountHandle
-		<< "<AudioSessionAnswerMode>VerifyAnswer</AudioSessionAnswerMode>"
-		<< "<EnableBuddiesAndPresence>false</EnableBuddiesAndPresence>"
-		<< "<EnablePresencePersistence>0</EnablePresencePersistence>"
-		<< "<BuddyManagementMode>Application</BuddyManagementMode>"
-		<< "<ParticipantPropertyFrequency>5</ParticipantPropertyFrequency>"
-		<< (autoPostCrashDumps?"<AutopostCrashDumps>true</AutopostCrashDumps>":"")
-	<< "</Request>\n\n\n";
-=======
 
     stream
     << "<Request requestId=\"" << mCommandCookie++ << "\" action=\"Account.Login.1\">"
@@ -2861,7 +2674,6 @@
         << "<ParticipantPropertyFrequency>5</ParticipantPropertyFrequency>"
         << (autoPostCrashDumps?"<AutopostCrashDumps>true</AutopostCrashDumps>":"")
     << "</Request>\n\n\n";
->>>>>>> 1a8a5404
 
     LL_INFOS("Voice") << "Attempting voice login" << LL_ENDL;
     writeString(stream.str());
@@ -3587,63 +3399,6 @@
                 << "<Z>" << l.mV [VZ] << "</Z>"
             << "</LeftOrientation>"
             ;
-<<<<<<< HEAD
-        
-		stream << "</SpeakerPosition>";
-
-		stream << "<ListenerPosition>";
-
-		LLVector3d	earPosition;
-		LLVector3	earVelocity;
-		LLMatrix3	earRot;
-		
-		switch(mEarLocation)
-		{
-			case earLocCamera:
-			default:
-				earPosition = mCameraPosition;
-				earVelocity = mCameraVelocity;
-				earRot = mCameraRot;
-			break;
-			
-			case earLocAvatar:
-				earPosition = mAvatarPosition;
-				earVelocity = mAvatarVelocity;
-				earRot = avatarRot;
-			break;
-			
-			case earLocMixed:
-				earPosition = mAvatarPosition;
-				earVelocity = mAvatarVelocity;
-				earRot = mCameraRot;
-			break;
-// <FS:Beq> reimplement hear voice equally
-			case earLocSpeaker:
-			// we leave EarPos/Vel/Rot as empty
-			LL_DEBUGS("Voice") << "EarLoc Speaker in use" << LL_ENDL;
-			break;
-// </FS:Beq>
-		}
-
-// <FS:Beq> reimplement hear voice equally
-		if(mEarLocation != earLocSpeaker) 
-		{
-			// for all spatial sources we need to do the transform
-// </FS:Beq>
-		l = earRot.getLeftRow();
-		u = earRot.getUpRow();
-		a = earRot.getFwdRow();
-
-        pos = earPosition;
-		vel = earVelocity;
-		
-		
-		oldSDKTransform(l, u, a, pos, vel);
-// <FS:Beq> reimplement hear voice equally
-		}
-// </FS:Beq>
-		
-=======
 
         stream << "</SpeakerPosition>";
 
@@ -3699,7 +3454,6 @@
         }
 // </FS:Beq>
 
->>>>>>> 1a8a5404
         if (mHidden)
         {
             for (int i=0;i<3;++i)
@@ -3989,15 +3743,9 @@
 {
     LLSD result = LLSD::emptyMap();
 
-<<<<<<< HEAD
-	if(statusCode == 0)
-	{
-		// Connector created, move forward.
-=======
     if(statusCode == 0)
     {
         // Connector created, move forward.
->>>>>>> 1a8a5404
         // <FS:ND> Check if using the old SLVoice for Linux. the SDK in that version is too old to handle the extra args
         if( viewerChoosesConnectionHandles() ) { // </FS:ND>
         if (connectorHandle == LLVivoxSecurity::getInstance()->connectorHandle())
@@ -4022,18 +3770,6 @@
             // Give up.
             mTerminateDaemon = true;
         }
-<<<<<<< HEAD
-		} else { // <FS:ND/> For old Linux Voice
-		LL_INFOS("Voice") << "Connector.Create succeeded, Vivox SDK version is " << versionID << LL_ENDL;
-		mVoiceVersion.serverVersion = versionID;
-		LLVivoxSecurity::getInstance()->setConnectorHandle(connectorHandle);
-		mConnectorEstablished = true;
-		mTerminateDaemon = false;
-
-		result["connector"] = LLSD::Boolean(true);
-		} // <FS:ND/> For old Linux voice
-	}
-=======
         } else { // <FS:ND/> For old Linux Voice
         LL_INFOS("Voice") << "Connector.Create succeeded, Vivox SDK version is " << versionID << LL_ENDL;
         mVoiceVersion.serverVersion = versionID;
@@ -4044,7 +3780,6 @@
         result["connector"] = LLSD::Boolean(true);
         } // <FS:ND/> For old Linux voice
     }
->>>>>>> 1a8a5404
     else if (statusCode == 10028) // web request timeout prior to login
     {
         // this is usually fatal, but a long timeout might work
@@ -4089,29 +3824,17 @@
     {
         LL_WARNS("Voice") << "Account.Login response failure (" << statusCode << "): " << statusString << LL_ENDL;
         result["login"] = LLSD::String("failed");
-<<<<<<< HEAD
-	}
-	else
-	{
-		// Login succeeded, move forward.
-=======
     }
     else
     {
         // Login succeeded, move forward.
->>>>>>> 1a8a5404
 
         // <FS:ND> Check if using the old SLVoice for Linux.
         if( !viewerChoosesConnectionHandles() )
             LLVivoxSecurity::getInstance()->setAccountHandle(accountHandle);
         // </FS:ND>
-<<<<<<< HEAD
-		mAccountLoggedIn = true;
-		mNumberOfAliases = numberOfAliases;
-=======
         mAccountLoggedIn = true;
         mNumberOfAliases = numberOfAliases;
->>>>>>> 1a8a5404
         result["login"] = LLSD::String("response_ok");
     }
 
@@ -5060,26 +4783,6 @@
 
 void LLVivoxVoiceClient::muteListChanged()
 {
-<<<<<<< HEAD
-	// The user's mute list has been updated.  Go through the current participant list and sync it with the mute list.
-	if(mAudioSession)
-	{
-		participantMap::iterator iter = mAudioSession->mParticipantsByURI.begin();
-		
-		for(; iter != mAudioSession->mParticipantsByURI.end(); iter++)
-		{
-			participantStatePtr_t p(iter->second);
-			
-			// Check to see if this participant is on the mute list already
-			if(p->updateMuteState())
-			{
-				mAudioSession->mVolumeDirty = true;
-				// <FS:Ansariel> Add callback for user volume change
-				mUserVolumeUpdateSignal(p->mAvatarID);
-			}
-		}
-	}
-=======
     // The user's mute list has been updated.  Go through the current participant list and sync it with the mute list.
     if(mAudioSession)
     {
@@ -5098,7 +4801,6 @@
             }
         }
     }
->>>>>>> 1a8a5404
 }
 
 /////////////////////////////
@@ -5348,37 +5050,6 @@
 // Check for parcel boundary crossing
 bool LLVivoxVoiceClient::checkParcelChanged(bool update)
 {
-<<<<<<< HEAD
-	LLViewerRegion *region = gAgent.getRegion();
-	LLParcel *parcel = LLViewerParcelMgr::getInstance()->getAgentParcel();
-	
-	if(region && parcel)
-	{
-		S32 parcelLocalID = parcel->getLocalID();
-		std::string regionName = region->getName();
-		
-		//			LL_DEBUGS("Voice") << "Region name = \"" << regionName << "\", parcel local ID = " << parcelLocalID << ", cap URI = \"" << capURI << "\"" << LL_ENDL;
-		
-		// The region name starts out empty and gets filled in later.  
-		// Also, the cap gets filled in a short time after the region cross, but a little too late for our purposes.
-		// If either is empty, wait for the next time around.
-		if(!regionName.empty())
-		{
-			if((parcelLocalID != mCurrentParcelLocalID) || (regionName != mCurrentRegionName))
-			{
-				// We have changed parcels.  Initiate a parcel channel lookup.
-				if (update)
-				{
-					mCurrentParcelLocalID = parcelLocalID;
-					mCurrentRegionName = regionName;
-					mAreaVoiceDisabled = false; // <FS> Stop slamming the sim with ParcelVoiceInfo requests if voice is disabled at the parcel level
-				}
-				return true;
-			}
-		}
-	}
-	return false;
-=======
     LLViewerRegion *region = gAgent.getRegion();
     LLParcel *parcel = LLViewerParcelMgr::getInstance()->getAgentParcel();
 
@@ -5408,7 +5079,6 @@
         }
     }
     return false;
->>>>>>> 1a8a5404
 }
 
 bool LLVivoxVoiceClient::switchChannel(
@@ -5649,22 +5319,6 @@
 // Currently this will be false only for PSTN callers into group chats, and PSTN p2p calls.
 bool LLVivoxVoiceClient::isParticipantAvatar(const LLUUID &id)
 {
-<<<<<<< HEAD
-	bool result = true; 
-    sessionStatePtr_t session(findSession(id));
-	
-	if(session)
-	{
-		// this is a p2p session with the indicated caller, or the session with the specified UUID.
-		if(session->mSynthesizedCallerID)
-			result = false;
-	}
-	else
-	{
-		// Didn't find a matching session -- check the current audio session for a matching participant
-		if(mAudioSession)
-		{
-=======
     bool result = true;
     sessionStatePtr_t session(findSession(id));
 
@@ -5679,7 +5333,6 @@
         // Didn't find a matching session -- check the current audio session for a matching participant
         if(mAudioSession)
         {
->>>>>>> 1a8a5404
             participantStatePtr_t participant(findParticipantByID(id));
             if(participant)
             {
@@ -5692,17 +5345,10 @@
 }
 
 // Returns true if calling back the session URI after the session has closed is possible.
-<<<<<<< HEAD
-// Currently this will be false only for PSTN P2P calls.		
-bool LLVivoxVoiceClient::isSessionCallBackPossible(const LLUUID &session_id)
-{
-	bool result = true; 
-=======
 // Currently this will be false only for PSTN P2P calls.
 bool LLVivoxVoiceClient::isSessionCallBackPossible(const LLUUID &session_id)
 {
     bool result = true;
->>>>>>> 1a8a5404
     sessionStatePtr_t session(findSession(session_id));
 
     if(session != NULL)
@@ -5717,11 +5363,7 @@
 // Currently this will be false only for PSTN P2P calls.
 bool LLVivoxVoiceClient::isSessionTextIMPossible(const LLUUID &session_id)
 {
-<<<<<<< HEAD
-	bool result = true;
-=======
     bool result = true;
->>>>>>> 1a8a5404
     sessionStatePtr_t session(findSession(session_id));
 
     if(session != NULL)
@@ -5819,33 +5461,6 @@
 
 std::string LLVivoxVoiceClient::nameFromID(const LLUUID &uuid)
 {
-<<<<<<< HEAD
-	std::string result;
-	
-	if (uuid.isNull()) {
-		//VIVOX, the uuid emtpy look for the mURIString and return that instead.
-		//result.assign(uuid.mURIStringName);
-		LLStringUtil::replaceChar(result, '_', ' ');
-		return result;
-	}
-	// Prepending this apparently prevents conflicts with reserved names inside the vivox code.
-	result = "x";
-	
-	// Base64 encode and replace the pieces of base64 that are less compatible 
-	// with e-mail local-parts.
-	// See RFC-4648 "Base 64 Encoding with URL and Filename Safe Alphabet"
-	result += LLBase64::encode(uuid.mData, UUID_BYTES);
-	LLStringUtil::replaceChar(result, '+', '-');
-	LLStringUtil::replaceChar(result, '/', '_');
-	
-	// If you need to transform a GUID to this form on the macOS command line, this will do so:
-	// echo -n x && (echo e669132a-6c43-4ee1-a78d-6c82fff59f32 |xxd -r -p |openssl base64|tr '/+' '_-')
-	
-	// The reverse transform can be done with:
-	// echo 'x5mkTKmxDTuGnjWyC__WfMg==' |cut -b 2- -|tr '_-' '/+' |openssl base64 -d|xxd -p
-	
-	return result;
-=======
     std::string result;
 
     if (uuid.isNull()) {
@@ -5871,7 +5486,6 @@
     // echo 'x5mkTKmxDTuGnjWyC__WfMg==' |cut -b 2- -|tr '_-' '/+' |openssl base64 -d|xxd -p
 
     return result;
->>>>>>> 1a8a5404
 }
 
 bool LLVivoxVoiceClient::IDFromName(const std::string inName, LLUUID &uuid)
@@ -6175,20 +5789,6 @@
 //bool LLVivoxVoiceClient::voiceEnabled()
 bool LLVivoxVoiceClient::voiceEnabled(bool no_cache)
 {
-<<<<<<< HEAD
-	// <FS:Ansariel> Replace frequently called gSavedSettings
-    //return gSavedSettings.getBOOL("EnableVoiceChat") &&
-    //      !gSavedSettings.getBOOL("CmdLineDisableVoice") &&
-    //      !gNonInteractive;
-	if (no_cache)
-	{
-		return gSavedSettings.getBOOL("EnableVoiceChat") && !gSavedSettings.getBOOL("CmdLineDisableVoice") && !gNonInteractive;
-	}
-	static LLCachedControl<bool> sEnableVoiceChat(gSavedSettings, "EnableVoiceChat");
-	static LLCachedControl<bool> sCmdLineDisableVoice(gSavedSettings, "CmdLineDisableVoice");
-	return sEnableVoiceChat && !sCmdLineDisableVoice && !gNonInteractive;
-	// </FS:Ansariel>
-=======
     // <FS:Ansariel> Replace frequently called gSavedSettings
     //return gSavedSettings.getBOOL("EnableVoiceChat") &&
     //      !gSavedSettings.getBOOL("CmdLineDisableVoice") &&
@@ -6201,7 +5801,6 @@
     static LLCachedControl<bool> sCmdLineDisableVoice(gSavedSettings, "CmdLineDisableVoice");
     return sEnableVoiceChat && !sCmdLineDisableVoice && !gNonInteractive;
     // </FS:Ansariel>
->>>>>>> 1a8a5404
 }
 // </FS:Ansariel>
 
@@ -6212,17 +5811,6 @@
 
 bool LLVivoxVoiceClient::lipSyncEnabled()
 {
-<<<<<<< HEAD
-	   
-	if ( mVoiceEnabled )
-	{
-		return mLipSyncEnabled;
-	}
-	else
-	{
-		return false;
-	}
-=======
 
     if ( mVoiceEnabled )
     {
@@ -6232,7 +5820,6 @@
     {
         return false;
     }
->>>>>>> 1a8a5404
 }
 
 
@@ -6279,18 +5866,6 @@
 // Accessors for data related to nearby speakers
 bool LLVivoxVoiceClient::getVoiceEnabled(const LLUUID& id)
 {
-<<<<<<< HEAD
-	bool result = false;
-    participantStatePtr_t participant(findParticipantByID(id));
-	if(participant)
-	{
-		// I'm not sure what the semantics of this should be.
-		// For now, if we have any data about the user that came through the chat channel, assume they're voice-enabled.
-		result = true;
-	}
-	
-	return result;
-=======
     bool result = false;
     participantStatePtr_t participant(findParticipantByID(id));
     if(participant)
@@ -6301,7 +5876,6 @@
     }
 
     return result;
->>>>>>> 1a8a5404
 }
 
 std::string LLVivoxVoiceClient::getDisplayName(const LLUUID& id)
@@ -6320,21 +5894,6 @@
 
 bool LLVivoxVoiceClient::getIsSpeaking(const LLUUID& id)
 {
-<<<<<<< HEAD
-	bool result = false;
-
-    participantStatePtr_t participant(findParticipantByID(id));
-	if(participant)
-	{
-		if (participant->mSpeakingTimeout.getElapsedTimeF32() > SPEAKING_TIMEOUT)
-		{
-			participant->mIsSpeaking = false;
-		}
-		result = participant->mIsSpeaking;
-	}
-	
-	return result;
-=======
     bool result = false;
 
     participantStatePtr_t participant(findParticipantByID(id));
@@ -6348,16 +5907,11 @@
     }
 
     return result;
->>>>>>> 1a8a5404
 }
 
 bool LLVivoxVoiceClient::getIsModeratorMuted(const LLUUID& id)
 {
-<<<<<<< HEAD
-	bool result = false;
-=======
     bool result = false;
->>>>>>> 1a8a5404
 
     participantStatePtr_t participant(findParticipantByID(id));
     if(participant)
@@ -6384,11 +5938,7 @@
 
 bool LLVivoxVoiceClient::getUsingPTT(const LLUUID& id)
 {
-<<<<<<< HEAD
-	bool result = false;
-=======
     bool result = false;
->>>>>>> 1a8a5404
 
     participantStatePtr_t participant(findParticipantByID(id));
     if(participant)
@@ -6403,13 +5953,8 @@
 
 bool LLVivoxVoiceClient::getOnMuteList(const LLUUID& id)
 {
-<<<<<<< HEAD
-	bool result = false;
-	
-=======
     bool result = false;
 
->>>>>>> 1a8a5404
     participantStatePtr_t participant(findParticipantByID(id));
     if(participant)
     {
@@ -6442,29 +5987,6 @@
     if(mAudioSession)
     {
         participantStatePtr_t participant(findParticipantByID(id));
-<<<<<<< HEAD
-		if (participant && !participant->mIsSelf)
-		{
-			if (!is_approx_equal(volume, LLVoiceClient::VOLUME_DEFAULT))
-			{
-				// Store this volume setting for future sessions if it has been
-				// changed from the default
-				LLSpeakerVolumeStorage::getInstance()->storeSpeakerVolume(id, volume);
-			}
-			else
-			{
-				// Remove stored volume setting if it is returned to the default
-				LLSpeakerVolumeStorage::getInstance()->removeSpeakerVolume(id);
-			}
-
-			participant->mVolume = llclamp(volume, LLVoiceClient::VOLUME_MIN, LLVoiceClient::VOLUME_MAX);
-			participant->mVolumeDirty = true;
-			mAudioSession->mVolumeDirty = true;
-			// <FS:Ansariel> Add callback for user volume change
-			mUserVolumeUpdateSignal(id);
-		}
-	}
-=======
         if (participant && !participant->mIsSelf)
         {
             if (!is_approx_equal(volume, LLVoiceClient::VOLUME_DEFAULT))
@@ -6486,7 +6008,6 @@
             mUserVolumeUpdateSignal(id);
         }
     }
->>>>>>> 1a8a5404
 }
 
 std::string LLVivoxVoiceClient::getGroupID(const LLUUID& id)
@@ -7036,88 +6557,6 @@
                        << " mAudioSession=" << mAudioSession
                        << LL_ENDL;
 
-<<<<<<< HEAD
-	if(mAudioSession)
-	{
-		if(status == LLVoiceClientStatusObserver::ERROR_UNKNOWN)
-		{
-			switch(mAudioSession->mErrorStatusCode)
-			{
-				case 20713:		status = LLVoiceClientStatusObserver::ERROR_CHANNEL_FULL; 		break;
-				case 20714:		status = LLVoiceClientStatusObserver::ERROR_CHANNEL_LOCKED; 	break;
-				case 20715:
-					//invalid channel, we may be using a set of poorly cached
-					//info
-					status = LLVoiceClientStatusObserver::ERROR_NOT_AVAILABLE;
-					break;
-				case 1009:
-					//invalid username and password
-					status = LLVoiceClientStatusObserver::ERROR_NOT_AVAILABLE;
-					break;
-			}
-
-			// Reset the error code to make sure it won't be reused later by accident.
-			mAudioSession->mErrorStatusCode = 0;
-		}
-		else if(status == LLVoiceClientStatusObserver::STATUS_LEFT_CHANNEL)
-		{
-			switch(mAudioSession->mErrorStatusCode)
-			{
-				case HTTP_NOT_FOUND:	// NOT_FOUND
-				// *TODO: Should this be 503?
-				case 480:	// TEMPORARILY_UNAVAILABLE
-				case HTTP_REQUEST_TIME_OUT:	// REQUEST_TIMEOUT
-					// call failed because other user was not available
-					// treat this as an error case
-					status = LLVoiceClientStatusObserver::ERROR_NOT_AVAILABLE;
-
-					// Reset the error code to make sure it won't be reused later by accident.
-					mAudioSession->mErrorStatusCode = 0;
-				break;
-			}
-		}
-	}
-	
-	LL_DEBUGS("Voice") 
-		<< " " << LLVoiceClientStatusObserver::status2string(status)  
-		<< ", session URI " << getAudioSessionURI() 
-		<< ", proximal is " << inSpatialChannel()
-        << LL_ENDL;
-
-    // this function is called from a coroutine, shuttle application hook back to main loop
-    auto work = [=]()
-        {
-            for (status_observer_set_t::iterator it = mStatusObservers.begin();
-                it != mStatusObservers.end();
-                )
-            {
-                LLVoiceClientStatusObserver* observer = *it;
-                observer->onChange(status, getAudioSessionURI(), inSpatialChannel());
-                // In case onError() deleted an entry.
-                it = mStatusObservers.upper_bound(observer);
-            }
-
-            // skipped to avoid speak button blinking
-            if (status != LLVoiceClientStatusObserver::STATUS_JOINING
-                && status != LLVoiceClientStatusObserver::STATUS_LEFT_CHANNEL
-                && status != LLVoiceClientStatusObserver::STATUS_VOICE_DISABLED)
-            {
-                // <FS:Ansariel> Bypass LLCachedControls for voice status update
-                //bool voice_status = LLVoiceClient::getInstance()->voiceEnabled() && LLVoiceClient::getInstance()->isVoiceWorking();
-                bool voice_status = LLVoiceClient::getInstance()->voiceEnabled(true) && LLVoiceClient::getInstance()->isVoiceWorking();
-                // </FS:Ansariel>
-
-                gAgent.setVoiceConnected(voice_status);
-
-                if (voice_status)
-                {
-                    LLFirstUse::speak(true);
-                }
-            }
-        };
-
-    LLAppViewer::instance()->postToMainCoro(work);
-=======
     if(mAudioSession)
     {
         if(status == LLVoiceClientStatusObserver::ERROR_UNKNOWN)
@@ -7165,34 +6604,39 @@
         << ", proximal is " << inSpatialChannel()
         << LL_ENDL;
 
-    for (status_observer_set_t::iterator it = mStatusObservers.begin();
-        it != mStatusObservers.end();
-        )
-    {
-        LLVoiceClientStatusObserver* observer = *it;
-        observer->onChange(status, getAudioSessionURI(), inSpatialChannel());
-        // In case onError() deleted an entry.
-        it = mStatusObservers.upper_bound(observer);
-    }
-
-    // skipped to avoid speak button blinking
-    if (   status != LLVoiceClientStatusObserver::STATUS_JOINING
-        && status != LLVoiceClientStatusObserver::STATUS_LEFT_CHANNEL
-        && status != LLVoiceClientStatusObserver::STATUS_VOICE_DISABLED)
-    {
-        // <FS:Ansariel> Bypass LLCachedControls for voice status update
-        //bool voice_status = LLVoiceClient::getInstance()->voiceEnabled() && LLVoiceClient::getInstance()->isVoiceWorking();
-        bool voice_status = LLVoiceClient::getInstance()->voiceEnabled(true) && LLVoiceClient::getInstance()->isVoiceWorking();
-        // </FS:Ansariel>
-
-        gAgent.setVoiceConnected(voice_status);
-
-        if (voice_status)
-        {
-            LLFirstUse::speak(true);
-        }
-    }
->>>>>>> 1a8a5404
+    // this function is called from a coroutine, shuttle application hook back to main loop
+    auto work = [=]()
+        {
+            for (status_observer_set_t::iterator it = mStatusObservers.begin();
+                it != mStatusObservers.end();
+                )
+            {
+                LLVoiceClientStatusObserver* observer = *it;
+                observer->onChange(status, getAudioSessionURI(), inSpatialChannel());
+                // In case onError() deleted an entry.
+                it = mStatusObservers.upper_bound(observer);
+            }
+
+            // skipped to avoid speak button blinking
+            if (status != LLVoiceClientStatusObserver::STATUS_JOINING
+                && status != LLVoiceClientStatusObserver::STATUS_LEFT_CHANNEL
+                && status != LLVoiceClientStatusObserver::STATUS_VOICE_DISABLED)
+            {
+                // <FS:Ansariel> Bypass LLCachedControls for voice status update
+                //bool voice_status = LLVoiceClient::getInstance()->voiceEnabled() && LLVoiceClient::getInstance()->isVoiceWorking();
+                bool voice_status = LLVoiceClient::getInstance()->voiceEnabled(true) && LLVoiceClient::getInstance()->isVoiceWorking();
+                // </FS:Ansariel>
+
+                gAgent.setVoiceConnected(voice_status);
+
+                if (voice_status)
+                {
+                    LLFirstUse::speak(true);
+                }
+            }
+        };
+
+    LLAppViewer::instance()->postToMainCoro(work);
 }
 
 void LLVivoxVoiceClient::addObserver(LLFriendObserver* observer)
@@ -7815,43 +7259,6 @@
 // it updates VoiceMorphing menu items in accordance with purchased properties
 void LLVivoxVoiceClient::updateVoiceMorphingMenu()
 {
-<<<<<<< HEAD
-	if (mVoiceFontListDirty)
-	{
-		LLVoiceEffectInterface * effect_interfacep = LLVoiceClient::instance().getVoiceEffectInterface();
-		if (effect_interfacep)
-		{
-			const voice_effect_list_t& effect_list = effect_interfacep->getVoiceEffectList();
-			if (!effect_list.empty())
-			{
-				LLMenuGL * voice_morphing_menup = gMenuBarView->findChildMenuByName("VoiceMorphing", true);
-
-				if (NULL != voice_morphing_menup)
-				{
-					S32 items = voice_morphing_menup->getItemCount();
-					if (items > 0)
-					{
-						voice_morphing_menup->erase(1, items - 3, false);
-
-						S32 pos = 1;
-						for (voice_effect_list_t::const_iterator it = effect_list.begin(); it != effect_list.end(); ++it)
-						{
-							LLMenuItemCheckGL::Params p;
-							p.name = it->first;
-							p.label = it->first;
-							p.on_check.function(boost::bind(&LLVivoxVoiceClient::onCheckVoiceEffect, this, it->first));
-							p.on_click.function(boost::bind(&LLVivoxVoiceClient::onClickVoiceEffect, this, it->first));
-							LLMenuItemCheckGL * voice_effect_itemp = LLUICtrlFactory::create<LLMenuItemCheckGL>(p);
-							voice_morphing_menup->insert(pos++, voice_effect_itemp, false);
-						}
-
-						voice_morphing_menup->needsArrange();
-					}
-				}
-			}
-		}
-	}
-=======
     if (mVoiceFontListDirty)
     {
         LLVoiceEffectInterface * effect_interfacep = LLVoiceClient::instance().getVoiceEffectInterface();
@@ -7887,7 +7294,6 @@
             }
         }
     }
->>>>>>> 1a8a5404
 }
 void LLVivoxVoiceClient::notifyVoiceFontObservers()
 {
@@ -8322,188 +7728,6 @@
 
 void LLVivoxProtocolParser::EndTag(const char *tag)
 {
-<<<<<<< HEAD
-	const std::string& string = textBuffer;
-
-	responseDepth--;
-	
-	if (ignoringTags)
-	{
-		if (ignoreDepth == responseDepth)
-		{
-			LL_DEBUGS("VivoxProtocolParser") << "end of ignore" << LL_ENDL;
-			ignoringTags = false;
-		}
-		else
-		{
-			LL_DEBUGS("VivoxProtocolParser") << "ignoring tag " << tag << " (depth = " << responseDepth << ")" << LL_ENDL;
-		}
-	}
-	
-	if (!ignoringTags)
-	{
-		LL_DEBUGS("VivoxProtocolParser") << "processing tag " << tag << " (depth = " << responseDepth << ")" << LL_ENDL;
-		
-		// Closing a tag. Finalize the text we've accumulated and reset
-		if (!stricmp("ReturnCode", tag))
-			returnCode = strtol(string.c_str(), NULL, 10);
-		else if (!stricmp("SessionHandle", tag))
-			sessionHandle = string;
-		else if (!stricmp("SessionGroupHandle", tag))
-			sessionGroupHandle = string;
-		else if (!stricmp("StatusCode", tag))
-			statusCode = strtol(string.c_str(), NULL, 10);
-		else if (!stricmp("StatusString", tag))
-			statusString = string;
-		else if (!stricmp("ParticipantURI", tag))
-			uriString = string;
-		else if (!stricmp("Volume", tag))
-			volume = strtol(string.c_str(), NULL, 10);
-		else if (!stricmp("Energy", tag))
-			energy = (F32)strtod(string.c_str(), NULL);
-		else if (!stricmp("IsModeratorMuted", tag))
-			isModeratorMuted = !stricmp(string.c_str(), "true");
-		else if (!stricmp("IsSpeaking", tag))
-			isSpeaking = !stricmp(string.c_str(), "true");
-		else if (!stricmp("Alias", tag))
-			alias = string;
-		else if (!stricmp("NumberOfAliases", tag))
-			numberOfAliases = strtol(string.c_str(), NULL, 10);
-		else if (!stricmp("Application", tag))
-			applicationString = string;
-		else if (!stricmp("ConnectorHandle", tag))
-			connectorHandle = string;
-		else if (!stricmp("VersionID", tag))
-			versionID = string;
-		else if (!stricmp("Version", tag))
-			mBuildID = string;
-		else if (!stricmp("AccountHandle", tag))
-			accountHandle = string;
-		else if (!stricmp("State", tag))
-			state = strtol(string.c_str(), NULL, 10);
-		else if (!stricmp("URI", tag))
-			uriString = string;
-		else if (!stricmp("IsChannel", tag))
-			isChannel = !stricmp(string.c_str(), "true");
-		else if (!stricmp("Incoming", tag))
-			incoming = !stricmp(string.c_str(), "true");
-		else if (!stricmp("Enabled", tag))
-			enabled = !stricmp(string.c_str(), "true");
-		else if (!stricmp("Name", tag))
-			nameString = string;
-		else if (!stricmp("AudioMedia", tag))
-			audioMediaString = string;
-		else if (!stricmp("ChannelName", tag))
-			nameString = string;
-		else if (!stricmp("DisplayName", tag))
-			displayNameString = string;
-		else if (!stricmp("Device", tag))
-			deviceString = string;		
-		else if (!stricmp("AccountName", tag))
-			nameString = string;
-		else if (!stricmp("ParticipantType", tag))
-			participantType = strtol(string.c_str(), NULL, 10);
-		else if (!stricmp("IsLocallyMuted", tag))
-			isLocallyMuted = !stricmp(string.c_str(), "true");
-		else if (!stricmp("MicEnergy", tag))
-			energy = (F32)strtod(string.c_str(), NULL);
-		else if (!stricmp("ChannelName", tag))
-			nameString = string;
-		else if (!stricmp("ChannelURI", tag))
-			uriString = string;
-		else if (!stricmp("BuddyURI", tag))
-			uriString = string;
-		else if (!stricmp("Presence", tag))
-			statusString = string;
-		else if (!stricmp("CaptureDevices", tag))
-		{
-			LLVivoxVoiceClient::getInstance()->setDevicesListUpdated(true);
-		}
-		else if (!stricmp("RenderDevices", tag))
-		{
-			LLVivoxVoiceClient::getInstance()->setDevicesListUpdated(true);
-		}
-		else if (!stricmp("CaptureDevice", tag))
-		{
-			LLVivoxVoiceClient::getInstance()->addCaptureDevice(LLVoiceDevice(displayNameString, deviceString));
-		}
-		else if (!stricmp("RenderDevice", tag))
-		{
-			LLVivoxVoiceClient::getInstance()->addRenderDevice(LLVoiceDevice(displayNameString, deviceString));
-		}
-		else if (!stricmp("BlockMask", tag))
-			blockMask = string;
-		else if (!stricmp("PresenceOnly", tag))
-			presenceOnly = string;
-		else if (!stricmp("AutoAcceptMask", tag))
-			autoAcceptMask = string;
-		else if (!stricmp("AutoAddAsBuddy", tag))
-			autoAddAsBuddy = string;
-		else if (!stricmp("MessageHeader", tag))
-			messageHeader = string;
-		else if (!stricmp("MessageBody", tag))
-			messageBody = string;
-		else if (!stricmp("NotificationType", tag))
-			notificationType = string;
-		else if (!stricmp("HasText", tag))
-			hasText = !stricmp(string.c_str(), "true");
-		else if (!stricmp("HasAudio", tag))
-			hasAudio = !stricmp(string.c_str(), "true");
-		else if (!stricmp("HasVideo", tag))
-			hasVideo = !stricmp(string.c_str(), "true");
-		else if (!stricmp("Terminated", tag))
-			terminated = !stricmp(string.c_str(), "true");
-		else if (!stricmp("SubscriptionHandle", tag))
-			subscriptionHandle = string;
-		else if (!stricmp("SubscriptionType", tag))
-			subscriptionType = string;
-		else if (!stricmp("SessionFont", tag))
-		{
-			LLVivoxVoiceClient::getInstance()->addVoiceFont(id, nameString, descriptionString, expirationDate, hasExpired, fontType, fontStatus, false);
-		}
-		else if (!stricmp("TemplateFont", tag))
-		{
-			LLVivoxVoiceClient::getInstance()->addVoiceFont(id, nameString, descriptionString, expirationDate, hasExpired, fontType, fontStatus, true);
-		}
-		else if (!stricmp("ID", tag))
-		{
-			id = strtol(string.c_str(), NULL, 10);
-		}
-		else if (!stricmp("Description", tag))
-		{
-			descriptionString = string;
-		}
-		else if (!stricmp("ExpirationDate", tag))
-		{
-			expirationDate = expiryTimeStampToLLDate(string);
-		}
-		else if (!stricmp("Expired", tag))
-		{
-			hasExpired = !stricmp(string.c_str(), "1");
-		}
-		else if (!stricmp("Type", tag))
-		{
-			fontType = strtol(string.c_str(), NULL, 10);
-		}
-		else if (!stricmp("Status", tag))
-		{
-			fontStatus = strtol(string.c_str(), NULL, 10);
-		}
-		else if (!stricmp("MediaCompletionType", tag))
-		{
-			mediaCompletionType = string;;
-		}
-
-		textBuffer.clear();
-		accumulateText= false;
-		
-		if (responseDepth == 0)
-		{
-			// We finished all of the XML, process the data
-			processResponse(tag);
-		}
-	}
-=======
     const std::string& string = textBuffer;
 
     responseDepth--;
@@ -8684,7 +7908,6 @@
             processResponse(tag);
         }
     }
->>>>>>> 1a8a5404
 }
 
 // --------------------------------------------------------------------------------
