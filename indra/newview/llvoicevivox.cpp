 /** 
 * @file LLVivoxVoiceClient.cpp
 * @brief Implementation of LLVivoxVoiceClient class which is the interface to the voice client process.
 *
 * $LicenseInfo:firstyear=2001&license=viewerlgpl$
 * Second Life Viewer Source Code
 * Copyright (C) 2010, Linden Research, Inc.
 * 
 * This library is free software; you can redistribute it and/or
 * modify it under the terms of the GNU Lesser General Public
 * License as published by the Free Software Foundation;
 * version 2.1 of the License only.
 * 
 * This library is distributed in the hope that it will be useful,
 * but WITHOUT ANY WARRANTY; without even the implied warranty of
 * MERCHANTABILITY or FITNESS FOR A PARTICULAR PURPOSE.  See the GNU
 * Lesser General Public License for more details.
 * 
 * You should have received a copy of the GNU Lesser General Public
 * License along with this library; if not, write to the Free Software
 * Foundation, Inc., 51 Franklin Street, Fifth Floor, Boston, MA  02110-1301  USA
 * 
 * Linden Research, Inc., 945 Battery Street, San Francisco, CA  94111  USA
 * $/LicenseInfo$
 */

#include "llviewerprecompiledheaders.h"
#include <algorithm>
#include "llvoicevivox.h"

#include "llsdutil.h"

// Linden library includes
#include "llavatarnamecache.h"
#include "llvoavatarself.h"
#include "llbufferstream.h"
#include "llfile.h"
#include "llmenugl.h"
#ifdef LL_USESYSTEMLIBS
# include "expat.h"
#else
# include "expat/expat.h"
#endif
#include "llcallbacklist.h"
#include "llviewerregion.h"
#include "llviewernetwork.h"		// for gGridChoice
#include "llbase64.h"
#include "llviewercontrol.h"
#include "llappviewer.h"	// for gDisconnected, gDisableVoice
#include "llprocess.h"

// Viewer includes
#include "llmutelist.h"  // to check for muted avatars
#include "llagent.h"
#include "llcachename.h"
#include "llimview.h" // for LLIMMgr
#include "llparcel.h"
#include "llviewerparcelmgr.h"
#include "llfirstuse.h"
#include "llspeakers.h"
#include "lltrans.h"
#include "llviewerwindow.h"
#include "llviewercamera.h"
#include "llversioninfo.h"

#include "llviewernetwork.h"
#include "llnotificationsutil.h"

#include "llcorehttputil.h"
#include "lleventfilter.h"

#include "stringize.h"

// for base64 decoding
#include "apr_base64.h"

#define USE_SESSION_GROUPS 0
#define VX_NULL_POSITION -2147483648.0 /*The Silence*/

extern LLMenuBarGL* gMenuBarView;
extern void handle_voice_morphing_subscribe();

namespace {
    const F32 VOLUME_SCALE_VIVOX = 0.01f;

    const F32 SPEAKING_TIMEOUT = 1.f;

    static const std::string VOICE_SERVER_TYPE = "Vivox";

    // Don't retry connecting to the daemon more frequently than this:
    const F32 DAEMON_CONNECT_THROTTLE_SECONDS = 1.0f;

    // Don't send positional updates more frequently than this:
    const F32 UPDATE_THROTTLE_SECONDS = 0.5f;

    // Timeout for connection to Vivox 
    const F32 CONNECT_ATTEMPT_TIMEOUT = 300.0f;
    const F32 CONNECT_DNS_TIMEOUT = 5.0f;
    const int CONNECT_RETRY_MAX = 3;

    const F32 LOGIN_ATTEMPT_TIMEOUT = 30.0f;
    const int LOGIN_RETRY_MAX = 3;

    const F32 PROVISION_RETRY_TIMEOUT = 2.0;
    const int PROVISION_RETRY_MAX = 5;

    // Cosine of a "trivially" small angle
    const F32 FOUR_DEGREES = 4.0f * (F_PI / 180.0f);
    const F32 MINUSCULE_ANGLE_COS = (F32) cos(0.5f * FOUR_DEGREES);

    const F32 SESSION_JOIN_TIMEOUT = 30.0f;

    // Defines the maximum number of times(in a row) "stateJoiningSession" case for spatial channel is reached in stateMachine()
    // which is treated as normal. The is the number of frames to wait for a channel join before giving up.  This was changed 
    // from the original count of 50 for two reason.  Modern PCs have higher frame rates and sometimes the SLVoice process 
    // backs up processing join requests.  There is a log statement that records when channel joins take longer than 100 frames.
    const int MAX_NORMAL_JOINING_SPATIAL_NUM = 1500;

    // How often to check for expired voice fonts in seconds
    const F32 VOICE_FONT_EXPIRY_INTERVAL = 10.f;
    // Time of day at which Vivox expires voice font subscriptions.
    // Used to replace the time portion of received expiry timestamps.
    static const std::string VOICE_FONT_EXPIRY_TIME = "T05:00:00Z";

    // Maximum length of capture buffer recordings in seconds.
    const F32 CAPTURE_BUFFER_MAX_TIME = 10.f;

    const int ERROR_VIVOX_OBJECT_NOT_FOUND = 1001;
    const int ERROR_VIVOX_NOT_LOGGED_IN = 1007;
}

static int scale_mic_volume(float volume)
{
	// incoming volume has the range [0.0 ... 2.0], with 1.0 as the default.                                                
	// Map it to Vivox levels as follows: 0.0 -> 30, 1.0 -> 50, 2.0 -> 70                                                   
	return 30 + (int)(volume * 20.0f);
}

static int scale_speaker_volume(float volume)
{
	// incoming volume has the range [0.0 ... 1.0], with 0.5 as the default.                                                
	// Map it to Vivox levels as follows: 0.0 -> 30, 0.5 -> 50, 1.0 -> 70                                                   
	return 30 + (int)(volume * 40.0f);
	
}


///////////////////////////////////////////////////////////////////////////////////////////////

class LLVivoxVoiceClientMuteListObserver : public LLMuteListObserver
{
	/* virtual */ void onChange()  { LLVivoxVoiceClient::getInstance()->muteListChanged();}
};


void LLVoiceVivoxStats::reset()
{
    mStartTime = -1.0f;
    mConnectCycles = 0;
    mConnectTime = -1.0f;
    mConnectAttempts = 0;
    mProvisionTime = -1.0f;
    mProvisionAttempts = 0;
    mEstablishTime = -1.0f;
    mEstablishAttempts = 0;
}

LLVoiceVivoxStats::LLVoiceVivoxStats()
{
    reset();
}

LLVoiceVivoxStats::~LLVoiceVivoxStats()
{
}

void LLVoiceVivoxStats::connectionAttemptStart()
{
    if (!mConnectAttempts)
    {
        mStartTime = LLTimer::getTotalTime();
        mConnectCycles++;
    }
    mConnectAttempts++;
}

void LLVoiceVivoxStats::connectionAttemptEnd(bool success)
{
    if ( success )
    {
        mConnectTime = (LLTimer::getTotalTime() - mStartTime) / USEC_PER_SEC;
    }
}

void LLVoiceVivoxStats::provisionAttemptStart()
{
    if (!mProvisionAttempts)
    {
        mStartTime = LLTimer::getTotalTime();
    }
    mProvisionAttempts++;
}

void LLVoiceVivoxStats::provisionAttemptEnd(bool success)
{
    if ( success )
    {
        mProvisionTime = (LLTimer::getTotalTime() - mStartTime) / USEC_PER_SEC;
    }
}

void LLVoiceVivoxStats::establishAttemptStart()
{
    if (!mEstablishAttempts)
    {
        mStartTime = LLTimer::getTotalTime();
    }
    mEstablishAttempts++;
}

void LLVoiceVivoxStats::establishAttemptEnd(bool success)
{
    if ( success )
    {
        mEstablishTime = (LLTimer::getTotalTime() - mStartTime) / USEC_PER_SEC;
    }
}

LLSD LLVoiceVivoxStats::read()
{
    LLSD stats(LLSD::emptyMap());

    stats["connect_cycles"] = LLSD::Integer(mConnectCycles);
    stats["connect_attempts"] = LLSD::Integer(mConnectAttempts);
    stats["connect_time"] = LLSD::Real(mConnectTime);

    stats["provision_attempts"] = LLSD::Integer(mProvisionAttempts);
    stats["provision_time"] = LLSD::Real(mProvisionTime);

    stats["establish_attempts"] = LLSD::Integer(mEstablishAttempts);
    stats["establish_time"] = LLSD::Real(mEstablishTime);

    return stats;
}

static LLVivoxVoiceClientMuteListObserver mutelist_listener;
static bool sMuteListListener_listening = false;

///////////////////////////////////////////////////////////////////////////////////////////////
static LLProcessPtr sGatewayPtr;
static LLEventStream sGatewayPump("VivoxDaemonPump", true);

static bool isGatewayRunning()
{
	return sGatewayPtr && sGatewayPtr->isRunning();
}

static void killGateway()
{
	if (sGatewayPtr)
	{
		sGatewayPump.stopListening("VivoxDaemonPump");
		sGatewayPtr->kill();
	}
}

///////////////////////////////////////////////////////////////////////////////////////////////

LLVivoxVoiceClient::LLVivoxVoiceClient() :
	mSessionTerminateRequested(false),
	mRelogRequested(false),
	mConnected(false),
	mTerminateDaemon(false),
	mPump(NULL),
	mSpatialJoiningNum(0),

	mTuningMode(false),
	mTuningEnergy(0.0f),
	mTuningMicVolume(0),
	mTuningMicVolumeDirty(true),
	mTuningSpeakerVolume(50),     // Set to 50 so the user can hear himself when he sets his mic volume
	mTuningSpeakerVolumeDirty(true),
	mDevicesListUpdated(false),

	mAreaVoiceDisabled(false),
	mAudioSession(),
	mAudioSessionChanged(false),
	mNextAudioSession(),

	mCurrentParcelLocalID(0),
    mConnectorEstablished(false),
    mAccountLoggedIn(false),
	mNumberOfAliases(0),
	mCommandCookie(0),
	mLoginRetryCount(0),

	mBuddyListMapPopulated(false),
	mBlockRulesListReceived(false),
	mAutoAcceptRulesListReceived(false),

	mCaptureDeviceDirty(false),
	mRenderDeviceDirty(false),
	mSpatialCoordsDirty(false),
	mIsInitialized(false),

	mMuteMic(false),
	mMuteMicDirty(false),
	mFriendsListDirty(true),

	mEarLocation(0),
	mSpeakerVolumeDirty(true),
	mSpeakerMuteDirty(true),
	mMicVolume(0),
	mMicVolumeDirty(true),
	mHidden(false), // <FS:Ansariel> Initialize...

	mVoiceEnabled(false),
	mWriteInProgress(false),

	mLipSyncEnabled(false),

	mVoiceFontsReceived(false),
	mVoiceFontsNew(false),
	mVoiceFontListDirty(false),

	mCaptureBufferMode(false),
	mCaptureBufferRecording(false),
	mCaptureBufferRecorded(false),
	mCaptureBufferPlaying(false),
	mShutdownComplete(true),
	mPlayRequestCount(0),

	mAvatarNameCacheConnection(),
    mIsInTuningMode(false),
    mIsInChannel(false),
    mIsJoiningSession(false),
    mIsWaitingForFonts(false),
    mIsLoggingIn(false),
    mIsLoggedIn(false),
    mIsProcessingChannels(false),
    mIsCoroutineActive(false),
    mVivoxPump("vivoxClientPump")
{	
	mSpeakerVolume = scale_speaker_volume(0);

	mVoiceVersion.serverVersion = "";
	mVoiceVersion.serverType = VOICE_SERVER_TYPE;
	
	//  gMuteListp isn't set up at this point, so we defer this until later.
//	gMuteListp->addObserver(&mutelist_listener);

	
#if LL_DARWIN || LL_LINUX || LL_SOLARIS
		// HACK: THIS DOES NOT BELONG HERE
		// When the vivox daemon dies, the next write attempt on our socket generates a SIGPIPE, which kills us.
		// This should cause us to ignore SIGPIPE and handle the error through proper channels.
		// This should really be set up elsewhere.  Where should it go?
		signal(SIGPIPE, SIG_IGN);
		
		// Since we're now launching the gateway with fork/exec instead of system(), we need to deal with zombie processes.
		// Ignoring SIGCHLD should prevent zombies from being created.  Alternately, we could use wait(), but I'd rather not do that.
		signal(SIGCHLD, SIG_IGN);
#endif


	gIdleCallbacks.addFunction(idle, this);
}

//---------------------------------------------------

LLVivoxVoiceClient::~LLVivoxVoiceClient()
{
	if (mAvatarNameCacheConnection.connected())
	{
		mAvatarNameCacheConnection.disconnect();
	}
}

//---------------------------------------------------

void LLVivoxVoiceClient::init(LLPumpIO *pump)
{
	// constructor will set up LLVoiceClient::getInstance()
	LLVivoxVoiceClient::getInstance()->mPump = pump;

//     LLCoros::instance().launch("LLVivoxVoiceClient::voiceControlCoro();",
//         boost::bind(&LLVivoxVoiceClient::voiceControlCoro, LLVivoxVoiceClient::getInstance()));

}

void LLVivoxVoiceClient::terminate()
{
    // needs to be done manually here since we will not get another pass in 
    // coroutines... that mechanism is long since gone.
    if (mIsLoggedIn)
    {
        logoutOfVivox(false);
    }
    
	if(mConnected)
	{
        breakVoiceConnection(false);
		mConnected = false;
	}
	else
	{
		killGateway();
	}

	// <FS:Ansariel> Delete useless Vivox logs on logout
	if (gSavedSettings.getString("VivoxDebugLevel") == "0")
	{
		gDirUtilp->deleteFilesInDir(gDirUtilp->getExpandedFilename(LL_PATH_EXECUTABLE, ""), "VivoxVoiceService-*.log");
	}
	// </FS:Ansariel>
}

//---------------------------------------------------

void LLVivoxVoiceClient::cleanUp()
{
    LL_DEBUGS("Voice") << LL_ENDL;
    
	deleteAllSessions();
	deleteAllVoiceFonts();
	deleteVoiceFontTemplates();
}

//---------------------------------------------------

const LLVoiceVersionInfo& LLVivoxVoiceClient::getVersion()
{
	return mVoiceVersion;
}

//---------------------------------------------------

void LLVivoxVoiceClient::updateSettings()
{
    // </FS:Ansariel> Bypass cached controls
    //setVoiceEnabled(voiceEnabled());
    setVoiceEnabled(voiceEnabled(true));
    // </FS:Ansariel>
	setEarLocation(gSavedSettings.getS32("VoiceEarLocation"));

	std::string inputDevice = gSavedSettings.getString("VoiceInputAudioDevice");
	setCaptureDevice(inputDevice);
	std::string outputDevice = gSavedSettings.getString("VoiceOutputAudioDevice");
	setRenderDevice(outputDevice);
	F32 mic_level = gSavedSettings.getF32("AudioLevelMic");
	setMicGain(mic_level);
	setLipSyncEnabled(gSavedSettings.getBOOL("LipSyncEnabled"));
}

/////////////////////////////
// utility functions

bool LLVivoxVoiceClient::writeString(const std::string &str)
{
	bool result = false;
    LL_DEBUGS("LOW Voice") << "sending:\n" << str << LL_ENDL;

	if(mConnected)
	{
		apr_status_t err;
		apr_size_t size = (apr_size_t)str.size();
		apr_size_t written = size;
	
		//MARK: Turn this on to log outgoing XML
        // LL_DEBUGS("Voice") << "sending: " << str << LL_ENDL;

		// check return code - sockets will fail (broken, etc.)
		err = apr_socket_send(
				mSocket->getSocket(),
				(const char*)str.data(),
				&written);
		
		if(err == 0 && written == size)
		{
			// Success.
			result = true;
		}
		else if (err == 0 && written != size) {
			// Did a short write,  log it for now
			LL_WARNS("Voice") << ") short write on socket sending data to vivox daemon." << "Sent " << written << "bytes instead of " << size <<LL_ENDL;
		}
		else if(APR_STATUS_IS_EAGAIN(err))
		{
			char buf[MAX_STRING];
			LL_WARNS("Voice") << "EAGAIN error " << err << " (" << apr_strerror(err, buf, MAX_STRING) << ") sending data to vivox daemon." << LL_ENDL;
		}
		else
		{
			// Assume any socket error means something bad.  For now, just close the socket.
			char buf[MAX_STRING];
			LL_WARNS("Voice") << "apr error " << err << " ("<< apr_strerror(err, buf, MAX_STRING) << ") sending data to vivox daemon." << LL_ENDL;
			daemonDied();
		}
	}
		
	return result;
}

// <FS:ND> On Linux the viewer can run SLVoice.exe through wine (https://www.winehq.org/)
// Vivox does not support Linux anymore and the SDK SLVoice for Linux uses is old and according to LL
// will stop working 'soon' (as of 2016-07-17). See also FIRE-19663
bool viewerUsesWineForVoice()
{
#ifndef LL_LINUX
    return false;
#else
    static LLCachedControl<bool> sEnableVoiceChat(gSavedSettings, "FSLinuxEnableWin32VoiceProxy" );

    return sEnableVoiceChat;
#endif
}

bool viewerChoosesConnectionHandles()
{
    return viewerUsesWineForVoice();
}
// </FS:ND>


/////////////////////////////
// session control messages
void LLVivoxVoiceClient::connectorCreate()
{
	std::ostringstream stream;
	// <FS:Ansariel> Set custom Vivox log path everywhere necessary
	//std::string logdir = gDirUtilp->getExpandedFilename(LL_PATH_LOGS, "");
	std::string logdir = gSavedSettings.getString("VivoxLogDirectory");
	if (logdir.empty())
	{
		logdir = gDirUtilp->getExpandedFilename(LL_PATH_LOGS, "");
	}
	if (LLStringUtil::endsWith(logdir, gDirUtilp->getDirDelimiter()))
	{
		logdir = logdir.substr(0, logdir.size() - gDirUtilp->getDirDelimiter().size());
	}
	// </FS:Ansariel>
	
	// Transition to stateConnectorStarted when the connector handle comes back.
	std::string vivoxLogLevel = gSavedSettings.getString("VivoxDebugLevel");
    if ( vivoxLogLevel.empty() )
    {
        vivoxLogLevel = "0";
    }
    LL_DEBUGS("Voice") << "creating connector with log level " << vivoxLogLevel << LL_ENDL;

    // <FS:ND> Check if using the old SLVoice for Linux. the SDK in that version is too old to handle the extra args
    std::string strConnectorHandle;
    if( viewerChoosesConnectionHandles() )
        strConnectorHandle = "<ConnectorHandle>" + LLVivoxSecurity::getInstance()->connectorHandle() + "</ConnectorHandle>";
    // </FS:ND>
	
	stream 
	<< "<Request requestId=\"" << mCommandCookie++ << "\" action=\"Connector.Create.1\">"
		<< "<ClientName>V2 SDK</ClientName>"
		<< "<AccountManagementServer>" << mVoiceAccountServerURI << "</AccountManagementServer>"
		<< "<Mode>Normal</Mode>"
        << strConnectorHandle
		// <FS:Ansariel> Voice in multiple instances; by Latif Khalifa
		<< (gSavedSettings.getBOOL("VoiceMultiInstance") ? "<MinimumPort>30000</MinimumPort><MaximumPort>50000</MaximumPort>" : "")
		// </FS:Ansariel>
		<< "<Logging>"
		<< "<Folder>" << logdir << "</Folder>"
		<< "<FileNamePrefix>Connector</FileNamePrefix>"
		<< "<FileNameSuffix>.log</FileNameSuffix>"
		<< "<LogLevel>" << vivoxLogLevel << "</LogLevel>"
		<< "</Logging>"
		<< "<Application>" << LLVersionInfo::getChannel().c_str() << " " << LLVersionInfo::getVersion().c_str() << "</Application>"
		//<< "<Application></Application>"  //Name can cause problems per vivox.
		<< "<MaxCalls>12</MaxCalls>"
		<< "</Request>\n\n\n";
	
	writeString(stream.str());
}

void LLVivoxVoiceClient::connectorShutdown()
{
	if(mConnectorEstablished)
	{
		std::ostringstream stream;
		stream
		<< "<Request requestId=\"" << mCommandCookie++ << "\" action=\"Connector.InitiateShutdown.1\">"
			<< "<ConnectorHandle>" << LLVivoxSecurity::getInstance()->connectorHandle() << "</ConnectorHandle>"
		<< "</Request>"
		<< "\n\n\n";
		
		mShutdownComplete = false;
		mConnectorEstablished = false;
		
		writeString(stream.str());
	}
<<<<<<< HEAD
	// <FS:Ansariel> Cut down wait on logout
=======
>>>>>>> 05edfce7
	else
	{
		mShutdownComplete = true;
	}
<<<<<<< HEAD
	// </FS:Ansariel>
=======
>>>>>>> 05edfce7
}

void LLVivoxVoiceClient::userAuthorized(const std::string& user_id, const LLUUID &agentID)
{

	mAccountDisplayName = user_id;

	LL_INFOS("Voice") << "name \"" << mAccountDisplayName << "\" , ID " << agentID << LL_ENDL;

	mAccountName = nameFromID(agentID);
}

void LLVivoxVoiceClient::setLoginInfo(
	const std::string& account_name,
	const std::string& password,
	const std::string& voice_sip_uri_hostname,
	const std::string& voice_account_server_uri)
{
	mVoiceSIPURIHostName = voice_sip_uri_hostname;
	mVoiceAccountServerURI = voice_account_server_uri;

	if(mAccountLoggedIn)
	{
		// Already logged in.
		LL_WARNS("Voice") << "Called while already logged in." << LL_ENDL;
		
		// Don't process another login.
		return;
	}
	else if ( account_name != mAccountName )
	{
		LL_WARNS("Voice") << "Mismatched account name! " << account_name
                          << " instead of " << mAccountName << LL_ENDL;
	}
	else
	{
		mAccountPassword = password;
	}

	std::string debugSIPURIHostName = gSavedSettings.getString("VivoxDebugSIPURIHostName");
	
	if( !debugSIPURIHostName.empty() )
	{
        LL_INFOS("Voice") << "Overriding account server based on VivoxDebugSIPURIHostName: "
                          << debugSIPURIHostName << LL_ENDL;
		mVoiceSIPURIHostName = debugSIPURIHostName;
	}
	
	if( mVoiceSIPURIHostName.empty() )
	{
		// we have an empty account server name
		// so we fall back to hardcoded defaults

		if(!LLGridManager::getInstance()->isInSLBeta())
		{
			// Use the release account server
			mVoiceSIPURIHostName = "bhr.vivox.com";
		}
		else
		{
			// Use the development account server
			mVoiceSIPURIHostName = "bhd.vivox.com";
		}
        LL_INFOS("Voice") << "Defaulting SIP URI host: "
                          << mVoiceSIPURIHostName << LL_ENDL;

	}
	
	std::string debugAccountServerURI = gSavedSettings.getString("VivoxDebugVoiceAccountServerURI");

	if( !debugAccountServerURI.empty() )
	{
        LL_INFOS("Voice") << "Overriding account server based on VivoxDebugVoiceAccountServerURI: "
                          << debugAccountServerURI << LL_ENDL;
		mVoiceAccountServerURI = debugAccountServerURI;
	}
	
	if( mVoiceAccountServerURI.empty() )
	{
		// If the account server URI isn't specified, construct it from the SIP URI hostname
		mVoiceAccountServerURI = "https://www." + mVoiceSIPURIHostName + "/api2/";		
        LL_INFOS("Voice") << "Inferring account server based on SIP URI Host name: "
                          << mVoiceAccountServerURI << LL_ENDL;
	}
}

void LLVivoxVoiceClient::idle(void* user_data)
{
}


//=========================================================================
// the following are methods to support the coroutine implementation of the 
// voice connection and processing.  They should only be called in the context 
// of a coroutine.
// 
// 
void LLVivoxVoiceClient::voiceControlCoro()
{
    mIsCoroutineActive = true;
    LLCoros::set_consuming(true);

    while (gAgent.getTeleportState() != LLAgent::TELEPORT_NONE)
    {
        LL_INFOS("Voice") << "Suspending voiceControlCoro() due to teleport. Tuning: " << mTuningMode << ". Relog: " << mRelogRequested << LL_ENDL;
        llcoro::suspendUntilTimeout(1.0);
    }

    do
    {
        
        if (startAndConnectSession())
        {
            if (mTuningMode)
            {
                performMicTuning();
            }

            waitForChannel(); // this doesn't normally return unless relog is needed or shutting down
    
            endAndDisconnectSession();
        }
        
        // if we hit this and mRelogRequested is true, that indicates
        // that we attempted to relog into Vivox and were rejected.
        // Rather than just quit out of voice, we will tear it down (above)
        // and then reconstruct the voice connecion from scratch.
        if (mRelogRequested)
        {
            while (isGatewayRunning() || gAgent.getTeleportState() != LLAgent::TELEPORT_NONE)
            {
                llcoro::suspendUntilTimeout(1.0);
            }
        }
    }
    while (mRelogRequested);
    mIsCoroutineActive = false;
}


bool LLVivoxVoiceClient::startAndConnectSession()
{
    bool ok = false;
    LL_DEBUGS("Voice") << LL_ENDL;

    LLVoiceVivoxStats::getInstance()->reset();

    if (startAndLaunchDaemon())
    {
        if (provisionVoiceAccount())
        {
            if (establishVoiceConnection())
            {
                ok = true;
            }
        }
    }

    if (!ok)
    {
        giveUp();
    }

    return ok;
}

bool LLVivoxVoiceClient::endAndDisconnectSession()
{
    breakVoiceConnection(true);

    killGateway();

    return true;
}

bool LLVivoxVoiceClient::callbackEndDaemon(const LLSD& data)
{
    if (!LLAppViewer::isExiting())
    {
        terminateAudioSession(false);
        closeSocket();
        cleanUp();
        LLVoiceClient::getInstance()->setUserPTTState(false);
        gAgent.setVoiceConnected(false);
    }
    sGatewayPump.stopListening("VivoxDaemonPump");
    return false;
}

bool LLVivoxVoiceClient::startAndLaunchDaemon()
{
    //---------------------------------------------------------------------
    // </FS:Ansariel> Bypass cached controls
    //if (!voiceEnabled())
    if (!voiceEnabled(true))
    // </FS:Ansariel>
    {
        // Voice is locked out, we must not launch the vivox daemon.
        return false;
    }

    if (!isGatewayRunning())
    {
#ifndef VIVOXDAEMON_REMOTEHOST
        // Launch the voice daemon

        // *FIX:Mani - Using the executable dir instead 
        // of mAppRODataDir, the working directory from which the app
        // is launched.
        //std::string exe_path = gDirUtilp->getAppRODataDir();
        std::string exe_path = gDirUtilp->getExecutableDir();
        exe_path += gDirUtilp->getDirDelimiter();
#if LL_WINDOWS
        // <FS:Ansariel> FIRE-22709: Local voice not working in OpenSim
#ifdef OPENSIM
        if (!LLGridManager::instance().isInSecondLife())
        {
            exe_path += "voice_os" + gDirUtilp->getDirDelimiter();
        }
#endif
        // </FS:Ansariel>
        exe_path += "SLVoice.exe";
#elif LL_DARWIN
        // <FS:Ansariel/TS> FIRE-22709: Local voice not working in OpenSim
        //exe_path += "../Resources/SLVoice";
#ifdef OPENSIM
        if (LLGridManager::instance().isInSecondLife())
        {
#endif
            exe_path += "../Resources/SLVoice";
#ifdef OPENSIM
        }
        else
        {
            exe_path += "../Resources/voice_os/SLVoice";
        }
#endif
        // </FS:Ansariel/TS>
#else
        // <FS:ND> On Linux the viewer can run SLVoice.exe through wine (https://www.winehq.org/)
        // exe_path += "SLVoice";
        if( !viewerUsesWineForVoice() )
            exe_path += "SLVoice"; // native version
        else
            exe_path += "win32/SLVoice.exe"; // use bundled win32 version
        // </FS:ND>
#endif
        // See if the vivox executable exists
        llstat s;
        if (!LLFile::stat(exe_path, &s))
        {
            // vivox executable exists.  Build the command line and launch the daemon.
            LLProcess::Params params;

            // <FS:ND> On Linux the viewer can run SLVoice.exe through wine (https://www.winehq.org/)
            params.executable = exe_path;

            if( !viewerUsesWineForVoice() )
                params.executable = exe_path;
            else
            {
                params.executable = "wine";
                params.args.add( exe_path );
            }
            //</FS:ND>

            std::string loglevel = gSavedSettings.getString("VivoxDebugLevel");
            if (loglevel.empty())
            {
                loglevel = "0";
            }
            params.args.add("-ll");
            params.args.add(loglevel);

            std::string log_folder = gSavedSettings.getString("VivoxLogDirectory");

            if (log_folder.empty())
            {
                log_folder = gDirUtilp->getExpandedFilename(LL_PATH_LOGS, "");
            }

            // <FS:Ansariel> Strip trailing directory delimiter
            if (LLStringUtil::endsWith(log_folder, gDirUtilp->getDirDelimiter()))
            {
                log_folder = log_folder.substr(0, log_folder.size() - gDirUtilp->getDirDelimiter().size());
            }
            // </FS:Ansariel>
            params.args.add("-lf");
            params.args.add(log_folder);

            std::string shutdown_timeout = gSavedSettings.getString("VivoxShutdownTimeout");
            if (!shutdown_timeout.empty())
            {
                params.args.add("-st");
                params.args.add(shutdown_timeout);
            }

            // <FS:Ansariel> Voice in multiple instances; by Latif Khalifa
            if (gSavedSettings.getBOOL("VoiceMultiInstance"))
            {
                S32 port_nr = 30000 + ll_rand(20000);
                LLControlVariable* voice_port = gSavedSettings.getControl("VivoxVoicePort");
                if (voice_port)
                {
                    voice_port->setValue(LLSD(port_nr), false);
                    params.args.add("-i");
                    params.args.add(llformat("127.0.0.1:%u",  gSavedSettings.getU32("VivoxVoicePort")));
                }
            }
            // </FS:Ansariel>

            params.cwd = gDirUtilp->getAppRODataDir();

            // <FS:ND> Check if using the old SLVoice for Linux. the SDK in that version is too old to handle the extra args
            if( viewerChoosesConnectionHandles() ) { // </FS:ND>
#           ifdef VIVOX_HANDLE_ARGS
            params.args.add("-ah");
            params.args.add(LLVivoxSecurity::getInstance()->accountHandle());

            params.args.add("-ch");
            params.args.add(LLVivoxSecurity::getInstance()->connectorHandle());
#           endif // VIVOX_HANDLE_ARGS
            } // <FS:ND/>

            params.postend = sGatewayPump.getName();
            sGatewayPump.listen("VivoxDaemonPump", boost::bind(&LLVivoxVoiceClient::callbackEndDaemon, this, _1));

            sGatewayPtr = LLProcess::create(params);

            mDaemonHost = LLHost(gSavedSettings.getString("VivoxVoiceHost").c_str(), gSavedSettings.getU32("VivoxVoicePort"));
        }
        else
        {
            LL_INFOS("Voice") << exe_path << " not found." << LL_ENDL;
            return false;
        }
#else
        // SLIM SDK: port changed from 44124 to 44125.
        // We can connect to a client gateway running on another host.  This is useful for testing.
        // To do this, launch the gateway on a nearby host like this:
        //  vivox-gw.exe -p tcp -i 0.0.0.0:44125
        // and put that host's IP address here.
        mDaemonHost = LLHost(gSavedSettings.getString("VivoxVoiceHost"), gSavedSettings.getU32("VivoxVoicePort"));
#endif

        // Dirty the states we'll need to sync with the daemon when it comes up.
        mMuteMicDirty = true;
        mMicVolumeDirty = true;
        mSpeakerVolumeDirty = true;
        mSpeakerMuteDirty = true;
        // These only need to be set if they're not default (i.e. empty string).
        mCaptureDeviceDirty = !mCaptureDevice.empty();
        mRenderDeviceDirty = !mRenderDevice.empty();

        mMainSessionGroupHandle.clear();
    }

    //---------------------------------------------------------------------
    llcoro::suspendUntilTimeout(UPDATE_THROTTLE_SECONDS);

    LL_DEBUGS("Voice") << "Connecting to vivox daemon:" << mDaemonHost << LL_ENDL;

    LLVoiceVivoxStats::getInstance()->reset();
    while (!mConnected)
    {
        LLVoiceVivoxStats::getInstance()->connectionAttemptStart();
        LL_DEBUGS("Voice") << "Attempting to connect to vivox daemon: " << mDaemonHost << LL_ENDL;
        closeSocket();
        if (!mSocket)
        {
            mSocket = LLSocket::create(gAPRPoolp, LLSocket::STREAM_TCP);
        }

        mConnected = mSocket->blockingConnect(mDaemonHost);
        LLVoiceVivoxStats::getInstance()->connectionAttemptEnd(mConnected);
        if (!mConnected)
        {
            llcoro::suspendUntilTimeout(DAEMON_CONNECT_THROTTLE_SECONDS);
        }
    }
    
    //---------------------------------------------------------------------
    llcoro::suspendUntilTimeout(UPDATE_THROTTLE_SECONDS);

    while (!mPump)
    {   // Can't do this until we have the pump available.
        llcoro::suspend();
    }
    
    // MBW -- Note to self: pumps and pipes examples in
    //  indra/test/io.cpp
    //  indra/test/llpipeutil.{cpp|h}

    // Attach the pumps and pipes

    LLPumpIO::chain_t readChain;

    readChain.push_back(LLIOPipe::ptr_t(new LLIOSocketReader(mSocket)));
    readChain.push_back(LLIOPipe::ptr_t(new LLVivoxProtocolParser()));

    mPump->addChain(readChain, NEVER_CHAIN_EXPIRY_SECS);

    //---------------------------------------------------------------------
    llcoro::suspendUntilTimeout(UPDATE_THROTTLE_SECONDS);

    // Initial devices query
    getCaptureDevicesSendMessage();
    getRenderDevicesSendMessage();

    mLoginRetryCount = 0;

    return true;
}

bool LLVivoxVoiceClient::provisionVoiceAccount()
{
    LL_INFOS("Voice") << "Provisioning voice account." << LL_ENDL;

    while (!gAgent.getRegion() || !gAgent.getRegion()->capabilitiesReceived())
    {
        // *TODO* Pump a message for wake up.
        llcoro::suspend();
    }

    std::string url = gAgent.getRegionCapability("ProvisionVoiceAccountRequest");

    LLCore::HttpRequest::policy_t httpPolicy(LLCore::HttpRequest::DEFAULT_POLICY_ID);
    LLCoreHttpUtil::HttpCoroutineAdapter::ptr_t
        httpAdapter(new LLCoreHttpUtil::HttpCoroutineAdapter("voiceAccountProvision", httpPolicy));
    LLCore::HttpRequest::ptr_t httpRequest(new LLCore::HttpRequest);
    LLCore::HttpOptions::ptr_t httpOpts = LLCore::HttpOptions::ptr_t(new LLCore::HttpOptions);
    int retryCount(0);

    LLSD result;
    bool provisioned = false;
    do
    {
        LLVoiceVivoxStats::getInstance()->provisionAttemptStart();
        result = httpAdapter->postAndSuspend(httpRequest, url, LLSD(), httpOpts);

        LLSD httpResults = result[LLCoreHttpUtil::HttpCoroutineAdapter::HTTP_RESULTS];
        LLCore::HttpStatus status = LLCoreHttpUtil::HttpCoroutineAdapter::getStatusFromLLSD(httpResults);

        if (status == LLCore::HttpStatus(404))
        {
            F32 timeout = pow(PROVISION_RETRY_TIMEOUT, static_cast<float>(retryCount));
            LL_WARNS("Voice") << "Provision CAP 404.  Retrying in " << timeout << " seconds." << LL_ENDL;
            llcoro::suspendUntilTimeout(timeout);
        }
        else if (!status)
        {
            LL_WARNS("Voice") << "Unable to provision voice account." << LL_ENDL;
            LLVoiceVivoxStats::getInstance()->provisionAttemptEnd(false);
            return false;
        }
        else
        {
            provisioned = true;
        }        
    } while (!provisioned && retryCount <= PROVISION_RETRY_MAX);

    LLVoiceVivoxStats::getInstance()->provisionAttemptEnd(provisioned);
    if (! provisioned )
    {
        LL_WARNS("Voice") << "Could not access voice provision cap after " << retryCount << " attempts." << LL_ENDL;
        return false;
    }

    std::string voiceSipUriHostname;
    std::string voiceAccountServerUri;
    std::string voiceUserName = result["username"].asString();
    std::string voicePassword = result["password"].asString();

    //LL_DEBUGS("Voice") << "ProvisionVoiceAccountRequest response:" << dumpResponse() << LL_ENDL;

    if (result.has("voice_sip_uri_hostname"))
        voiceSipUriHostname = result["voice_sip_uri_hostname"].asString();

    // this key is actually misnamed -- it will be an entire URI, not just a hostname.
    if (result.has("voice_account_server_name"))
        voiceAccountServerUri = result["voice_account_server_name"].asString();

    setLoginInfo(voiceUserName, voicePassword, voiceSipUriHostname, voiceAccountServerUri);

    return true;
}

bool LLVivoxVoiceClient::establishVoiceConnection()
{
    LLEventPump &voiceConnectPump = LLEventPumps::instance().obtain("vivoxClientPump");

    if (!mVoiceEnabled && mIsInitialized)
        return false;

    LLSD result;
    bool connected(false);
    bool giving_up(false);
    int retries = 0;
    LL_INFOS("Voice") << "Requesting connection to voice service" << LL_ENDL;

    LLVoiceVivoxStats::getInstance()->establishAttemptStart();
    connectorCreate();
    do
    {
        result = llcoro::suspendUntilEventOn(voiceConnectPump);
        LL_DEBUGS("Voice") << "event=" << ll_stream_notation_sd(result) << LL_ENDL;

        if (result.has("connector"))
        {
            LLVoiceVivoxStats::getInstance()->establishAttemptEnd(connected);
            connected = LLSD::Boolean(result["connector"]);
            if (!connected)
            {
                if (result.has("retry") && ++retries <= CONNECT_RETRY_MAX)
                {
                    F32 timeout = LLSD::Real(result["retry"]);
                    timeout *= retries;
                    LL_INFOS("Voice") << "Retry connection to voice service in " << timeout << " seconds" << LL_ENDL;
                    llcoro::suspendUntilTimeout(timeout);

                    if (mVoiceEnabled) // user may have switched it off
                    {
                        // try again
                        LLVoiceVivoxStats::getInstance()->establishAttemptStart();
                        connectorCreate();
                    }
                    else
                    {
                        // stop if they've turned off voice
                        giving_up = true;
                    }
                }
                else
                {
                    giving_up=true;
                }
            }
        }
        LL_DEBUGS("Voice") << (connected ? "" : "not ") << "connected, "
                           << (giving_up ? "" : "not ") << "giving up"
                           << LL_ENDL;
    } while (!connected && !giving_up);

    if (giving_up)
    {
        LLSD args;
        args["HOSTID"] = LLURI(mVoiceAccountServerURI).authority();
        LLNotificationsUtil::add("NoVoiceConnect", args);
    }

    return connected;
}

bool LLVivoxVoiceClient::breakVoiceConnection(bool corowait)
{
    LL_DEBUGS("Voice") << LL_ENDL;
    LLEventPump &voicePump = LLEventPumps::instance().obtain("vivoxClientPump");
    bool retval(true);

    mShutdownComplete = false;
    connectorShutdown();

    if (corowait)
    {
        LLSD result = llcoro::suspendUntilEventOn(voicePump);
        LL_DEBUGS("Voice") << "event=" << ll_stream_notation_sd(result) << LL_ENDL;

        retval = result.has("connector");
    }
    else
    {
        mRelogRequested = false; //stop the control coro
        // If we are not doing a corowait then we must sleep until the connector has responded
        // otherwise we may very well close the socket too early.
#if LL_WINDOWS
        if (!mShutdownComplete)
        {
            // The situation that brings us here is a call from ::terminate()
            // At this point message system is already down so we can't wait for
            // the message, yet we need to receive "connector shutdown response".
            // Either wait a bit and emulate it or check gMessageSystem for specific message
            _sleep(1000);
<<<<<<< HEAD
            // <FS:Ansariel> Cut down wait on logout
            // Need to check messages on the service pump for the connector shutdown response
            // which sets mShutdownComplete to true!
            while (gMessageSystem->checkAllMessages(gFrameCount, gServicePump))
            {
                // Do nothing - just check messages
            }
            gMessageSystem->processAcks();
            // </FS:Ansariel>
=======
            if (mConnected)
            {
                mConnected = false;
                LLSD vivoxevent(LLSDMap("connector", LLSD::Boolean(false)));
                LLEventPumps::instance().post("vivoxClientPump", vivoxevent);
            }
            mShutdownComplete = true;
>>>>>>> 05edfce7
        }
#endif
    }

    closeSocket();		// Need to do this now -- bad things happen if the destructor does it later.
    cleanUp();
    mConnected = false;

    return retval;
}

bool LLVivoxVoiceClient::loginToVivox()
{
    LLEventPump &voicePump = LLEventPumps::instance().obtain("vivoxClientPump");

    LLSD timeoutResult(LLSDMap("login", "timeout"));

    int loginRetryCount(0);

    bool response_ok(false);
    bool account_login(false);
    bool send_login(true);

    do 
    {
        mIsLoggingIn = true;
        if (send_login)
        {
            loginSendMessage();
            send_login = false;
        }
        
        LLSD result = llcoro::suspendUntilEventOnWithTimeout(voicePump, LOGIN_ATTEMPT_TIMEOUT, timeoutResult);
        LL_DEBUGS("Voice") << "event=" << ll_stream_notation_sd(result) << LL_ENDL;

        if (result.has("login"))
        {
            std::string loginresp = result["login"];

            if ((loginresp == "retry") || (loginresp == "timeout"))
            {
                LL_WARNS("Voice") << "login failed with status '" << loginresp << "' "
                                  << " count " << loginRetryCount << "/" << LOGIN_RETRY_MAX
                                  << LL_ENDL;
                if (++loginRetryCount > LOGIN_RETRY_MAX)
                {
                    // We've run out of retries - tell the user
                    LL_WARNS("Voice") << "too many login retries (" << loginRetryCount << "); giving up." << LL_ENDL;
                    LLSD args;
                    args["HOSTID"] = LLURI(mVoiceAccountServerURI).authority();
                    mTerminateDaemon = true;
                    LLNotificationsUtil::add("NoVoiceConnect", args);

                    mIsLoggingIn = false;
                    return false;
                }
                response_ok = false;
                account_login = false;
                send_login = true;

                // an exponential backoff gets too long too quickly; stretch it out, but not too much
                F32 timeout = loginRetryCount * LOGIN_ATTEMPT_TIMEOUT;

                // tell the user there is a problem
                LL_WARNS("Voice") << "login " << loginresp << " will retry login in " << timeout << " seconds." << LL_ENDL;
                    
                llcoro::suspendUntilTimeout(timeout);
            }
            else if (loginresp == "failed")
            {
                mIsLoggingIn = false;
                return false;
            }
            else if (loginresp == "response_ok")
            {
                response_ok = true;
            }
            else if (loginresp == "account_login")
            {
                account_login = true;
            }
        }

    } while (!response_ok || !account_login);

    mRelogRequested = false;
    mIsLoggedIn = true;
    notifyStatusObservers(LLVoiceClientStatusObserver::STATUS_LOGGED_IN);

    // Set up the mute list observer if it hasn't been set up already.
    if ((!sMuteListListener_listening))
    {
        LLMuteList::getInstance()->addObserver(&mutelist_listener);
        sMuteListListener_listening = true;
    }

    // Set the initial state of mic mute, local speaker volume, etc.
    sendLocalAudioUpdates();
    mIsLoggingIn = false;

    return true;
}

void LLVivoxVoiceClient::logoutOfVivox(bool wait)
{

    if (!mIsLoggedIn)
        return;

    // Ensure that we'll re-request provisioning before logging in again
    mAccountPassword.clear();
    mVoiceAccountServerURI.clear();

    logoutSendMessage();

    if (wait)
    {
        LLEventPump &voicePump = LLEventPumps::instance().obtain("vivoxClientPump");
        // <FS:Ansariel> Typo fix
        //LLSD timeoutResult(LLSDMap("lougout", "timeout"));
        LLSD timeoutResult(LLSDMap("logout", "timeout"));
        // </FS:Ansariel>

        LLSD result = llcoro::suspendUntilEventOnWithTimeout(voicePump, LOGIN_ATTEMPT_TIMEOUT, timeoutResult);

        LL_DEBUGS("Voice") << "event=" << ll_stream_notation_sd(result) << LL_ENDL;

        if (result.has("logout"))
        {
        }
    }

    mIsLoggedIn = false;
}


bool LLVivoxVoiceClient::retrieveVoiceFonts()
{
    LLEventPump &voicePump = LLEventPumps::instance().obtain("vivoxClientPump");

    // Request the set of available voice fonts.
    refreshVoiceEffectLists(true);

    mIsWaitingForFonts = true;
    LLSD result;
    do 
    {
        result = llcoro::suspendUntilEventOn(voicePump);

        LL_DEBUGS("Voice") << "event=" << ll_stream_notation_sd(result) << LL_ENDL;
        if (result.has("voice_fonts"))
            break;
    } while (true);
    mIsWaitingForFonts = false;

    mVoiceFontExpiryTimer.start();
    mVoiceFontExpiryTimer.setTimerExpirySec(VOICE_FONT_EXPIRY_INTERVAL);

    return result["voice_fonts"].asBoolean();
}

bool LLVivoxVoiceClient::requestParcelVoiceInfo()
{
    //_INFOS("Voice") << "Requesting voice info for Parcel" << LL_ENDL;

    LLViewerRegion * region = gAgent.getRegion();
    if (region == NULL || !region->capabilitiesReceived())
    {
        LL_DEBUGS("Voice") << "ParcelVoiceInfoRequest capability not yet available, deferring" << LL_ENDL;
        return false;
    }

    // grab the cap.
    std::string url = gAgent.getRegion()->getCapability("ParcelVoiceInfoRequest");
    if (url.empty())
    {
        // Region dosn't have the cap. Stop probing.
        LL_DEBUGS("Voice") << "ParcelVoiceInfoRequest capability not available in this region" << LL_ENDL;
        return false;
    }
 
    // update the parcel
    checkParcelChanged(true);

    LL_DEBUGS("Voice") << "sending ParcelVoiceInfoRequest (" << mCurrentRegionName << ", " << mCurrentParcelLocalID << ")" << LL_ENDL;

    LLCore::HttpRequest::policy_t httpPolicy(LLCore::HttpRequest::DEFAULT_POLICY_ID);
    LLCoreHttpUtil::HttpCoroutineAdapter::ptr_t
        httpAdapter(new LLCoreHttpUtil::HttpCoroutineAdapter("parcelVoiceInfoRequest", httpPolicy));
    LLCore::HttpRequest::ptr_t httpRequest(new LLCore::HttpRequest);

    LLSD result = httpAdapter->postAndSuspend(httpRequest, url, LLSD());

    LLSD httpResults = result[LLCoreHttpUtil::HttpCoroutineAdapter::HTTP_RESULTS];
    LLCore::HttpStatus status = LLCoreHttpUtil::HttpCoroutineAdapter::getStatusFromLLSD(httpResults);

    if (mSessionTerminateRequested || (!mVoiceEnabled && mIsInitialized))
    {
        // if a terminate request has been received,
        // bail and go to the stateSessionTerminated
        // state.  If the cap request is still pending,
        // the responder will check to see if we've moved
        // to a new session and won't change any state.
        terminateAudioSession(true);
        return false;
    }

    if ((!status) || (mSessionTerminateRequested || (!mVoiceEnabled && mIsInitialized)))
    {
        if (mSessionTerminateRequested || (!mVoiceEnabled && mIsInitialized))
        {
            LL_WARNS("Voice") << "Session terminated." << LL_ENDL;
        }

        LL_WARNS("Voice") << "No voice on parcel" << LL_ENDL;
        sessionTerminate();
        return false;
    }

    std::string uri;
    std::string credentials;

    if (result.has("voice_credentials"))
    {
        LLSD voice_credentials = result["voice_credentials"];
        if (voice_credentials.has("channel_uri"))
        {
            uri = voice_credentials["channel_uri"].asString();
        }
        if (voice_credentials.has("channel_credentials"))
        {
            credentials =
                voice_credentials["channel_credentials"].asString();
        }
    }

    if (!uri.empty())
        LL_INFOS("Voice") << "Voice URI is " << uri << LL_ENDL;

    // set the spatial channel.  If no voice credentials or uri are 
    // available, then we simply drop out of voice spatially.
    return !setSpatialChannel(uri, credentials);
}

bool LLVivoxVoiceClient::addAndJoinSession(const sessionStatePtr_t &nextSession)
{
    LLEventPump &voicePump = LLEventPumps::instance().obtain("vivoxClientPump");
    mIsJoiningSession = true;

    sessionStatePtr_t oldSession = mAudioSession;

    LL_INFOS("Voice") << "Adding or joining voice session " << nextSession->mHandle << LL_ENDL;

    mAudioSession = nextSession;
    mAudioSessionChanged = true;
    if (!mAudioSession || !mAudioSession->mReconnect)
    {
        mNextAudioSession.reset();
    }

    // The old session may now need to be deleted.
    reapSession(oldSession);

    if (mAudioSession)
    {
        if (!mAudioSession->mHandle.empty())
        {
            // Connect to a session by session handle

            sessionMediaConnectSendMessage(mAudioSession);
        }
        else
        {
            // Connect to a session by URI
            sessionCreateSendMessage(mAudioSession, true, false);
        }
    }

    notifyStatusObservers(LLVoiceClientStatusObserver::STATUS_JOINING);

    llcoro::suspend();

    LLSD result;

    if (mSpatialJoiningNum == MAX_NORMAL_JOINING_SPATIAL_NUM)
    {
        // Notify observers to let them know there is problem with voice
        notifyStatusObservers(LLVoiceClientStatusObserver::STATUS_VOICE_DISABLED);
        LL_WARNS() << "There seems to be problem with connection to voice server. Disabling voice chat abilities." << LL_ENDL;
    }
    
    // Increase mSpatialJoiningNum only for spatial sessions- it's normal to reach this case for
    // example for p2p many times while waiting for response, so it can't be used to detect errors
    if (mAudioSession && mAudioSession->mIsSpatial)
    {
        mSpatialJoiningNum++;
    }

    if (!mVoiceEnabled && mIsInitialized)
    {
        LL_DEBUGS("Voice") << "Voice no longer enabled. Exiting." << LL_ENDL;
        mIsJoiningSession = false;
        // User bailed out during connect -- jump straight to teardown.
        terminateAudioSession(true);
        notifyStatusObservers(LLVoiceClientStatusObserver::STATUS_VOICE_DISABLED);
        return false;
    }
    else if (mSessionTerminateRequested)
    {
        LL_DEBUGS("Voice") << "Terminate requested" << LL_ENDL;
        if (mAudioSession && !mAudioSession->mHandle.empty())
        {
            // Only allow direct exits from this state in p2p calls (for cancelling an invite).
            // Terminating a half-connected session on other types of calls seems to break something in the vivox gateway.
            if (mAudioSession->mIsP2P)
            {
                terminateAudioSession(true);
                mIsJoiningSession = false;
                notifyStatusObservers(LLVoiceClientStatusObserver::STATUS_LEFT_CHANNEL);
                return false;
            }
        }
    }

    bool added(true);
    bool joined(false);

    LLSD timeoutResult(LLSDMap("session", "timeout"));

    // It appears that I need to wait for BOTH the SessionGroup.AddSession response and the SessionStateChangeEvent with state 4
    // before continuing from this state.  They can happen in either order, and if I don't wait for both, things can get stuck.
    // For now, the SessionGroup.AddSession response handler sets mSessionHandle and the SessionStateChangeEvent handler transitions to stateSessionJoined.
    // This is a cheap way to make sure both have happened before proceeding.
    do
    {
        result = llcoro::suspendUntilEventOnWithTimeout(voicePump, SESSION_JOIN_TIMEOUT, timeoutResult);

        LL_INFOS("Voice") << "event=" << ll_stream_notation_sd(result) << LL_ENDL;
        if (result.has("session"))
        {
            if (!mAudioSession)
            {
                LL_WARNS("Voice") << "Message for session handle \"" << result["handle"] << "\" while session is not initialized." << LL_ENDL;
                continue;
            }
            if (result.has("handle") && result["handle"] != mAudioSession->mHandle)
            {
                LL_WARNS("Voice") << "Message for session handle \"" << result["handle"] << "\" while waiting for \"" << mAudioSession->mHandle << "\"." << LL_ENDL;
                continue;
            }

            std::string message = result["session"].asString();

            if ((message == "added") || (message == "created"))
            {
                added = true;
            }
            else if (message == "joined")
            {
                joined = true;
            }
            else if ((message == "failed") || (message == "removed") || (message == "timeout"))
            {   // we will get a removed message if a voice call is declined.
                
                if (message == "failed") 
                {
                    int reason = result["reason"].asInteger();
                    LL_WARNS("Voice") << "Add and join failed for reason " << reason << LL_ENDL;
                    
                    if (   (reason == ERROR_VIVOX_NOT_LOGGED_IN)
                        || (reason == ERROR_VIVOX_OBJECT_NOT_FOUND))
                    {
                        LL_DEBUGS("Voice") << "Requesting reprovision and login." << LL_ENDL;
                        requestRelog();
                    }                    
                }
                else
                {
                    LL_WARNS("Voice") << "session '" << message << "' "
                                      << LL_ENDL;
                }
                    
                notifyStatusObservers(LLVoiceClientStatusObserver::STATUS_LEFT_CHANNEL);
                mIsJoiningSession = false;
                return false;
            }
        }
    } while (!added || !joined);

    mIsJoiningSession = false;

    if (mSpatialJoiningNum > 100)
    {
        LL_WARNS("Voice") << "There seems to be problem with connecting to a voice channel. Frames to join were " << mSpatialJoiningNum << LL_ENDL;
    }

    mSpatialJoiningNum = 0;

    // Events that need to happen when a session is joined could go here.
    // send an initial positional information immediately upon joining.
    // 
    // do an initial update for position and the camera position, then send a 
    // positional update.
    updatePosition();
    enforceTether();

    // Dirty state that may need to be sync'ed with the daemon.
    mMuteMicDirty = true;
    mSpeakerVolumeDirty = true;
    mSpatialCoordsDirty = true;

    sendPositionAndVolumeUpdate();

    notifyStatusObservers(LLVoiceClientStatusObserver::STATUS_JOINED);

    return true;
}

bool LLVivoxVoiceClient::terminateAudioSession(bool wait)
{

    if (mAudioSession)
    {
        LL_INFOS("Voice") << "Terminating current voice session " << mAudioSession->mHandle << LL_ENDL;

        if (mIsLoggedIn)
        {
            if (!mAudioSession->mHandle.empty())
            {

#if RECORD_EVERYTHING
                // HACK: for testing only
                // Save looped recording
                std::string savepath("/tmp/vivoxrecording");
                {
                    time_t now = time(NULL);
                    const size_t BUF_SIZE = 64;
                    char time_str[BUF_SIZE];	/* Flawfinder: ignore */

                    strftime(time_str, BUF_SIZE, "%Y-%m-%dT%H:%M:%SZ", gmtime(&now));
                    savepath += time_str;
                }
                recordingLoopSave(savepath);
#endif

                sessionMediaDisconnectSendMessage(mAudioSession);

                if (wait)
                {
                    LLEventPump &voicePump = LLEventPumps::instance().obtain("vivoxClientPump");
                    LLSD result;
                    do
                    {
                        result = llcoro::suspendUntilEventOn(voicePump);

                        LL_DEBUGS("Voice") << "event=" << ll_stream_notation_sd(result) << LL_ENDL;
                        if (result.has("session"))
                        {
                            if (result.has("handle"))
                            {
                                if (result["handle"] != mAudioSession->mHandle)
                                {
                                    LL_WARNS("Voice") << "Message for session handle \"" << result["handle"] << "\" while waiting for \"" << mAudioSession->mHandle << "\"." << LL_ENDL;
                                    continue;
                                }
                            }

                            std::string message = result["session"].asString();
                            if (message == "removed")
                                break;
                        }
                    } while (true);

                }
            }
            else
            {
                LL_WARNS("Voice") << "called with no session handle" << LL_ENDL;
            }
        }
        // <FS:Ansariel> This is usually the case because ::terminate() is logging us out beforehand
        //else
        //{
        //    LL_WARNS("Voice") << "Session " << mAudioSession->mHandle << " already terminated by logout." << LL_ENDL;
        //}
        // </FS:Ansariel>

        sessionStatePtr_t oldSession = mAudioSession;

        mAudioSession.reset();
        // We just notified status observers about this change.  Don't do it again.
        mAudioSessionChanged = false;

        // The old session may now need to be deleted.
        reapSession(oldSession);

    }
    else
    {
        LL_WARNS("Voice") << "stateSessionTerminated with NULL mAudioSession" << LL_ENDL;
    }

    notifyStatusObservers(LLVoiceClientStatusObserver::STATUS_LEFT_CHANNEL);

    // Always reset the terminate request flag when we get here.
    // Some slower PCs have a race condition where they can switch to an incoming  P2P call faster than the state machine leaves 
    // the region chat.
    mSessionTerminateRequested = false;

    if ((mVoiceEnabled || !mIsInitialized) && !mRelogRequested  && !LLApp::isExiting())
    {
        // Just leaving a channel, go back to stateNoChannel (the "logged in but have no channel" state).
        return true;
    }

    return false;
}

bool LLVivoxVoiceClient::waitForChannel()
{
    LL_INFOS("Voice") << "Waiting for channel" << LL_ENDL;

    do 
    {
        if (!loginToVivox())
        {
            return false;
        }

        if (LLVoiceClient::instance().getVoiceEffectEnabled())
        {
            retrieveVoiceFonts();

            // Request the set of available voice fonts.
            refreshVoiceEffectLists(false);
        }

#if USE_SESSION_GROUPS			
        // Rider: This code is completely unchanged from the original state machine
        // It does not seem to be in active use... but I'd rather not rip it out.
        // create the main session group
        setState(stateCreatingSessionGroup);
        sessionGroupCreateSendMessage();
#endif

        do
        {
            mIsProcessingChannels = true;
            llcoro::suspend();

            if (mTuningMode)
            {
                performMicTuning();
            }
            else if (mCaptureBufferMode)
            {
                recordingAndPlaybackMode();
            }
            // <FS:Ansariel> FIRE-20371: Viewer spams region with ParcelVoiceInfoRequest if voice is disabled on parcel
            //else if (checkParcelChanged() || (mNextAudioSession == NULL))
            else if ((checkParcelChanged() || (mNextAudioSession == NULL)) && LLViewerParcelMgr::instance().allowAgentVoice())
            // </FS:Ansariel>
            {
                // the parcel is changed, or we have no pending audio sessions,
                // so try to request the parcel voice info
                // if we have the cap, we move to the appropriate state
                requestParcelVoiceInfo();
            }
            else if (sessionNeedsRelog(mNextAudioSession))
            {
                LL_INFOS("Voice") << "Session requesting reprovision and login." << LL_ENDL;
                requestRelog();
                break;
            }
            else if (mNextAudioSession)
            {
                sessionStatePtr_t joinSession = mNextAudioSession;
                mNextAudioSession.reset();
                if (!runSession(joinSession))
                    break;
            }

            if (!mNextAudioSession)
            {
                llcoro::suspendUntilTimeout(1.0);
            }
        } while (mVoiceEnabled && !mRelogRequested);

        mIsProcessingChannels = false;

        logoutOfVivox(true);

        if (mRelogRequested)
        {
            if (!provisionVoiceAccount())
            {
                giveUp();
                return false;
            }
        }
    } while (mVoiceEnabled && mRelogRequested);

    return true;
}

bool LLVivoxVoiceClient::runSession(const sessionStatePtr_t &session)
{
    LL_INFOS("Voice") << "running new voice session " << session->mHandle << LL_ENDL;

    if (!addAndJoinSession(session))
    {
        notifyStatusObservers(LLVoiceClientStatusObserver::ERROR_UNKNOWN);

        if (mSessionTerminateRequested)
        {
            terminateAudioSession(true);
        }
        // if a relog has been requested then addAndJoineSession 
        // failed in a spectacular way and we need to back out.
        // If this is not the case then we were simply trying to
        // make a call and the other party rejected it.  
        return !mRelogRequested;
    }

    notifyParticipantObservers();
    notifyVoiceFontObservers();

    LLSD timeoutEvent(LLSDMap("timeout", LLSD::Boolean(true)));

    LLEventPump &voicePump = LLEventPumps::instance().obtain("vivoxClientPump");
    mIsInChannel = true;
    mMuteMicDirty = true;

    while (mVoiceEnabled && !mSessionTerminateRequested && !mTuningMode)
    {
        sendCaptureAndRenderDevices();
        if (mAudioSession && mAudioSession->mParticipantsChanged)
        {
            mAudioSession->mParticipantsChanged = false;
            notifyParticipantObservers();
        }
        
        if (!inSpatialChannel())
        {
            // When in a non-spatial channel, never send positional updates.
            mSpatialCoordsDirty = false;
        }
        else
        {
            updatePosition();

            if (checkParcelChanged())
            {
                // *RIDER: I think I can just return here if the parcel has changed 
                // and grab the new voice channel from the outside loop.
                // 
                // if the parcel has changed, attempted to request the
                // cap for the parcel voice info.  If we can't request it
                // then we don't have the cap URL so we do nothing and will
                // recheck next time around
                if (requestParcelVoiceInfo())
                {   // The parcel voice URI has changed.. break out and reconnect.
                    break;
                }
            }
            // Do the calculation that enforces the listener<->speaker tether (and also updates the real camera position)
            enforceTether();
        }
        sendPositionAndVolumeUpdate();

        // Do notifications for expiring Voice Fonts.
        if (mVoiceFontExpiryTimer.hasExpired())
        {
            expireVoiceFonts();
            mVoiceFontExpiryTimer.setTimerExpirySec(VOICE_FONT_EXPIRY_INTERVAL);
        }

        // send any requests to adjust mic and speaker settings if they have changed
        sendLocalAudioUpdates();

        mIsInitialized = true;
        LLSD result = llcoro::suspendUntilEventOnWithTimeout(voicePump, UPDATE_THROTTLE_SECONDS, timeoutEvent);
        if (!result.has("timeout")) // logging the timeout event spams the log
            LL_DEBUGS("Voice") << "event=" << ll_stream_notation_sd(result) << LL_ENDL;
        if (result.has("session"))
        {   
            if (result.has("handle"))
            {
                if (!mAudioSession)
                {
                    LL_WARNS("Voice") << "Message for session handle \"" << result["handle"] << "\" while session is not initiated." << LL_ENDL;
                    continue;
                }
                if (result["handle"] != mAudioSession->mHandle)
                {
                    LL_WARNS("Voice") << "Message for session handle \"" << result["handle"] << "\" while waiting for \"" << mAudioSession->mHandle << "\"." << LL_ENDL;
                    continue;
                }
            }

            std::string message = result["session"];

            if (message == "removed")
            {
                notifyStatusObservers(LLVoiceClientStatusObserver::STATUS_LEFT_CHANNEL);
                break;
            }
        }
        else if (result.has("login"))
        {
            std::string message = result["login"];
            if (message == "account_logout")
            {
                mIsLoggedIn = false;
                mRelogRequested = true;
                break;
            }
        }
    
    }

    mIsInChannel = false;
    terminateAudioSession(true);

    return true;
}

void LLVivoxVoiceClient::sendCaptureAndRenderDevices()
{
    if (mCaptureDeviceDirty || mRenderDeviceDirty)
    {
        std::ostringstream stream;

        buildSetCaptureDevice(stream);
        buildSetRenderDevice(stream);

        if (!stream.str().empty())
        {
            writeString(stream.str());
        }

        llcoro::suspendUntilTimeout(UPDATE_THROTTLE_SECONDS);
    }
}

void LLVivoxVoiceClient::recordingAndPlaybackMode()
{
    LL_INFOS("Voice") << "In voice capture/playback mode." << LL_ENDL;
    LLEventPump &voicePump = LLEventPumps::instance().obtain("vivoxClientPump");

    while (true)
    {
        LLSD command;
        do
        {
            command = llcoro::suspendUntilEventOn(voicePump);
            LL_DEBUGS("Voice") << "event=" << ll_stream_notation_sd(command) << LL_ENDL;
        } while (!command.has("recplay"));

        if (command["recplay"].asString() == "quit")
        {
            mCaptureBufferMode = false;
            break;
        }
        else if (command["recplay"].asString() == "record")
        {
            voiceRecordBuffer();
        }
        else if (command["recplay"].asString() == "playback")
        {
            voicePlaybackBuffer();
        }
    }

    LL_INFOS("Voice") << "Leaving capture/playback mode." << LL_ENDL;
    mCaptureBufferRecording = false;
    mCaptureBufferRecorded = false;
    mCaptureBufferPlaying = false;

    return;
}

int LLVivoxVoiceClient::voiceRecordBuffer()
{
    LLSD timeoutResult(LLSDMap("recplay", "stop")); 

    LL_INFOS("Voice") << "Recording voice buffer" << LL_ENDL;

    LLEventPump &voicePump = LLEventPumps::instance().obtain("vivoxClientPump");
    LLSD result;

    captureBufferRecordStartSendMessage();
    notifyVoiceFontObservers();

    do
    {
        result = llcoro::suspendUntilEventOnWithTimeout(voicePump, CAPTURE_BUFFER_MAX_TIME, timeoutResult);
        LL_DEBUGS("Voice") << "event=" << ll_stream_notation_sd(result) << LL_ENDL;
    } while (!result.has("recplay"));

    mCaptureBufferRecorded = true;

    captureBufferRecordStopSendMessage();
    mCaptureBufferRecording = false;

    // Update UI, should really use a separate callback.
    notifyVoiceFontObservers();

    return true;
    /*TODO expand return to move directly into play*/
}

int LLVivoxVoiceClient::voicePlaybackBuffer()
{
    LLSD timeoutResult(LLSDMap("recplay", "stop"));

    LL_INFOS("Voice") << "Playing voice buffer" << LL_ENDL;

    LLEventPump &voicePump = LLEventPumps::instance().obtain("vivoxClientPump");
    LLSD result;

    do
    {
        captureBufferPlayStartSendMessage(mPreviewVoiceFont);

        // Store the voice font being previewed, so that we know to restart if it changes.
        mPreviewVoiceFontLast = mPreviewVoiceFont;

        do
        {
            // Update UI, should really use a separate callback.
            notifyVoiceFontObservers();

            result = llcoro::suspendUntilEventOnWithTimeout(voicePump, CAPTURE_BUFFER_MAX_TIME, timeoutResult);
            LL_DEBUGS("Voice") << "event=" << ll_stream_notation_sd(result) << LL_ENDL;
        } while (!result.has("recplay"));

        if (result["recplay"] == "playback")
            continue;   // restart playback... May be a font change.

        break;
    } while (true);

    // Stop playing.
    captureBufferPlayStopSendMessage();
    mCaptureBufferPlaying = false;

    // Update UI, should really use a separate callback.
    notifyVoiceFontObservers();

    return true;
}


bool LLVivoxVoiceClient::performMicTuning()
{
    LL_INFOS("Voice") << "Entering voice tuning mode." << LL_ENDL;

    mIsInTuningMode = true;
    llcoro::suspend();

    while (mTuningMode)
    {

        if (mCaptureDeviceDirty || mRenderDeviceDirty)
        {
            // These can't be changed while in tuning mode.  Set them before starting.
            std::ostringstream stream;

            buildSetCaptureDevice(stream);
            buildSetRenderDevice(stream);

            if (!stream.str().empty())
            {
                writeString(stream.str());
            }

            llcoro::suspendUntilTimeout(UPDATE_THROTTLE_SECONDS);
        }

        // loop mic back to render device.
        //setMuteMic(0);						// make sure the mic is not muted
        std::ostringstream stream;

        stream << "<Request requestId=\"" << mCommandCookie++ << "\" action=\"Connector.MuteLocalMic.1\">"
            << "<ConnectorHandle>" << LLVivoxSecurity::getInstance()->connectorHandle() << "</ConnectorHandle>"
            << "<Value>false</Value>"
            << "</Request>\n\n\n";

        // Dirty the mute mic state so that it will get reset when we finishing previewing
        mMuteMicDirty = true;
        mTuningSpeakerVolumeDirty = true;

        writeString(stream.str());
        tuningCaptureStartSendMessage(1);  // 1-loop, zero, don't loop

        //---------------------------------------------------------------------
        llcoro::suspend();

        while (mTuningMode && !mCaptureDeviceDirty && !mRenderDeviceDirty)
        {
            // process mic/speaker volume changes
            if (mTuningMicVolumeDirty || mTuningSpeakerVolumeDirty)
            {
                std::ostringstream stream;

                if (mTuningMicVolumeDirty)
                {
                    LL_INFOS("Voice") << "setting tuning mic level to " << mTuningMicVolume << LL_ENDL;
                    stream
                        << "<Request requestId=\"" << mCommandCookie++ << "\" action=\"Aux.SetMicLevel.1\">"
                        << "<Level>" << mTuningMicVolume << "</Level>"
                        << "</Request>\n\n\n";
                }

                if (mTuningSpeakerVolumeDirty)
                {
                    stream
                        << "<Request requestId=\"" << mCommandCookie++ << "\" action=\"Aux.SetSpeakerLevel.1\">"
                        << "<Level>" << mTuningSpeakerVolume << "</Level>"
                        << "</Request>\n\n\n";
                }

                mTuningMicVolumeDirty = false;
                mTuningSpeakerVolumeDirty = false;

                if (!stream.str().empty())
                {
                    writeString(stream.str());
                }
            }
            llcoro::suspend();
        }

        //---------------------------------------------------------------------

        // transition out of mic tuning
        tuningCaptureStopSendMessage();
        if (mCaptureDeviceDirty || mRenderDeviceDirty)
        {
            llcoro::suspendUntilTimeout(UPDATE_THROTTLE_SECONDS);
        }
    }

    mIsInTuningMode = false;

    //---------------------------------------------------------------------
    return true;
}

//=========================================================================

void LLVivoxVoiceClient::closeSocket(void)
{
	mSocket.reset();
	mConnected = false;
	mConnectorEstablished = false;
	mAccountLoggedIn = false;
}

void LLVivoxVoiceClient::loginSendMessage()
{
	std::ostringstream stream;

	bool autoPostCrashDumps = gSavedSettings.getBOOL("VivoxAutoPostCrashDumps");

    // <FS:ND> Check if using the old SLVoice for Linux. the SDK in that version is too old to handle the extra args
    std::string strAccountHandle;
    if( viewerChoosesConnectionHandles() )
        strAccountHandle = "<AccountHandle>" +  LLVivoxSecurity::getInstance()->accountHandle() + "</AccountHandle>";
    // </FS:ND>
    
	stream
	<< "<Request requestId=\"" << mCommandCookie++ << "\" action=\"Account.Login.1\">"
		<< "<ConnectorHandle>" << LLVivoxSecurity::getInstance()->connectorHandle() << "</ConnectorHandle>"
		<< "<AccountName>" << mAccountName << "</AccountName>"
        << "<AccountPassword>" << mAccountPassword << "</AccountPassword>"
        << strAccountHandle
		<< "<AudioSessionAnswerMode>VerifyAnswer</AudioSessionAnswerMode>"
		<< "<EnableBuddiesAndPresence>false</EnableBuddiesAndPresence>"
		<< "<EnablePresencePersistence>0</EnablePresencePersistence>"
		<< "<BuddyManagementMode>Application</BuddyManagementMode>"
		<< "<ParticipantPropertyFrequency>5</ParticipantPropertyFrequency>"
		<< (autoPostCrashDumps?"<AutopostCrashDumps>true</AutopostCrashDumps>":"")
	<< "</Request>\n\n\n";

    LL_INFOS("Voice") << "Attempting voice login" << LL_ENDL;
	writeString(stream.str());
}

void LLVivoxVoiceClient::logout()
{
	// Ensure that we'll re-request provisioning before logging in again
	mAccountPassword.clear();
	mVoiceAccountServerURI.clear();
	
	logoutSendMessage();
}

void LLVivoxVoiceClient::logoutSendMessage()
{
	if(mAccountLoggedIn)
	{
        LL_INFOS("Voice") << "Attempting voice logout" << LL_ENDL;
		std::ostringstream stream;
		stream
		<< "<Request requestId=\"" << mCommandCookie++ << "\" action=\"Account.Logout.1\">"
			<< "<AccountHandle>" << LLVivoxSecurity::getInstance()->accountHandle() << "</AccountHandle>"
		<< "</Request>"
		<< "\n\n\n";

		mAccountLoggedIn = false;

		writeString(stream.str());
	}
}

void LLVivoxVoiceClient::sessionGroupCreateSendMessage()
{
	if(mAccountLoggedIn)
	{		
		std::ostringstream stream;

		LL_DEBUGS("Voice") << "creating session group" << LL_ENDL;

		stream
		<< "<Request requestId=\"" << mCommandCookie++ << "\" action=\"SessionGroup.Create.1\">"
			<< "<AccountHandle>" << LLVivoxSecurity::getInstance()->accountHandle() << "</AccountHandle>"
			<< "<Type>Normal</Type>"
		<< "</Request>"
		<< "\n\n\n";

		writeString(stream.str());
	}
}

void LLVivoxVoiceClient::sessionCreateSendMessage(const sessionStatePtr_t &session, bool startAudio, bool startText)
{
	S32 font_index = getVoiceFontIndex(session->mVoiceFontID);
	LL_DEBUGS("Voice") << "Requesting create: " << session->mSIPURI
                       << " with voice font: " << session->mVoiceFontID << " (" << font_index << ")"
                       << LL_ENDL;

	session->mCreateInProgress = true;
	if(startAudio)
	{
		session->mMediaConnectInProgress = true;
	}

	std::ostringstream stream;
	stream
	<< "<Request requestId=\"" << session->mSIPURI << "\" action=\"Session.Create.1\">"
		<< "<AccountHandle>" << LLVivoxSecurity::getInstance()->accountHandle() << "</AccountHandle>"
		<< "<URI>" << session->mSIPURI << "</URI>";

	static const std::string allowed_chars =
				"ABCDEFGHIJKLMNOPQRSTUVWXYZabcdefghijklmnopqrstuvwxyz"
				"0123456789"
				"-._~";

	if(!session->mHash.empty())
	{
		stream
			<< "<Password>" << LLURI::escape(session->mHash, allowed_chars) << "</Password>"
			<< "<PasswordHashAlgorithm>SHA1UserName</PasswordHashAlgorithm>";
	}

	stream
		<< "<ConnectAudio>" << (startAudio?"true":"false") << "</ConnectAudio>"
		<< "<ConnectText>" << (startText?"true":"false") << "</ConnectText>"
		<< "<VoiceFontID>" << font_index << "</VoiceFontID>"
		<< "<Name>" << mChannelName << "</Name>"
	<< "</Request>\n\n\n";
	writeString(stream.str());
}

void LLVivoxVoiceClient::sessionGroupAddSessionSendMessage(const sessionStatePtr_t &session, bool startAudio, bool startText)
{
	LL_DEBUGS("Voice") << "Requesting create: " << session->mSIPURI << LL_ENDL;

	S32 font_index = getVoiceFontIndex(session->mVoiceFontID);
	LL_DEBUGS("Voice") << "With voice font: " << session->mVoiceFontID << " (" << font_index << ")" << LL_ENDL;

	session->mCreateInProgress = true;
	if(startAudio)
	{
		session->mMediaConnectInProgress = true;
	}
	
	std::string password;
	if(!session->mHash.empty())
	{
		static const std::string allowed_chars =
					"ABCDEFGHIJKLMNOPQRSTUVWXYZabcdefghijklmnopqrstuvwxyz"
					"0123456789"
					"-._~"
					;
		password = LLURI::escape(session->mHash, allowed_chars);
	}

	std::ostringstream stream;
	stream
	<< "<Request requestId=\"" << session->mSIPURI << "\" action=\"SessionGroup.AddSession.1\">"
		<< "<SessionGroupHandle>" << session->mGroupHandle << "</SessionGroupHandle>"
		<< "<URI>" << session->mSIPURI << "</URI>"
		<< "<Name>" << mChannelName << "</Name>"
		<< "<ConnectAudio>" << (startAudio?"true":"false") << "</ConnectAudio>"
		<< "<ConnectText>" << (startText?"true":"false") << "</ConnectText>"
		<< "<VoiceFontID>" << font_index << "</VoiceFontID>"
		<< "<Password>" << password << "</Password>"
		<< "<PasswordHashAlgorithm>SHA1UserName</PasswordHashAlgorithm>"
	<< "</Request>\n\n\n"
	;
	
	writeString(stream.str());
}

void LLVivoxVoiceClient::sessionMediaConnectSendMessage(const sessionStatePtr_t &session)
{
	S32 font_index = getVoiceFontIndex(session->mVoiceFontID);
	LL_DEBUGS("Voice") << "Connecting audio to session handle: " << session->mHandle
                       << " with voice font: " << session->mVoiceFontID << " (" << font_index << ")"
                       << LL_ENDL;

	session->mMediaConnectInProgress = true;
	
	std::ostringstream stream;

	stream
	<< "<Request requestId=\"" << session->mHandle << "\" action=\"Session.MediaConnect.1\">"
		<< "<SessionGroupHandle>" << session->mGroupHandle << "</SessionGroupHandle>"
		<< "<SessionHandle>" << session->mHandle << "</SessionHandle>"
		<< "<VoiceFontID>" << font_index << "</VoiceFontID>"
		<< "<Media>Audio</Media>"
	<< "</Request>\n\n\n";

	writeString(stream.str());
}

void LLVivoxVoiceClient::sessionTextConnectSendMessage(const sessionStatePtr_t &session)
{
	LL_DEBUGS("Voice") << "connecting text to session handle: " << session->mHandle << LL_ENDL;
	
	std::ostringstream stream;

	stream
	<< "<Request requestId=\"" << session->mHandle << "\" action=\"Session.TextConnect.1\">"
		<< "<SessionGroupHandle>" << session->mGroupHandle << "</SessionGroupHandle>"
		<< "<SessionHandle>" << session->mHandle << "</SessionHandle>"
	<< "</Request>\n\n\n";

	writeString(stream.str());
}

void LLVivoxVoiceClient::sessionTerminate()
{
	mSessionTerminateRequested = true;
}

void LLVivoxVoiceClient::requestRelog()
{
	mSessionTerminateRequested = true;
	mRelogRequested = true;
}


void LLVivoxVoiceClient::leaveAudioSession()
{
	if(mAudioSession)
	{
		LL_DEBUGS("Voice") << "leaving session: " << mAudioSession->mSIPURI << LL_ENDL;

		if(!mAudioSession->mHandle.empty())
		{

#if RECORD_EVERYTHING
			// HACK: for testing only
			// Save looped recording
			std::string savepath("/tmp/vivoxrecording");
			{
				time_t now = time(NULL);
				const size_t BUF_SIZE = 64;
				char time_str[BUF_SIZE];	/* Flawfinder: ignore */
						
				strftime(time_str, BUF_SIZE, "%Y-%m-%dT%H:%M:%SZ", gmtime(&now));
				savepath += time_str;
			}
			recordingLoopSave(savepath);
#endif

			sessionMediaDisconnectSendMessage(mAudioSession);
		}
		else
		{
			LL_WARNS("Voice") << "called with no session handle" << LL_ENDL;	
		}
	}
	else
	{
		LL_WARNS("Voice") << "called with no active session" << LL_ENDL;
	}
    sessionTerminate();
}

void LLVivoxVoiceClient::sessionTerminateSendMessage(const sessionStatePtr_t &session)
{
	std::ostringstream stream;

	sessionGroupTerminateSendMessage(session);
	return;
	/*
	LL_DEBUGS("Voice") << "Sending Session.Terminate with handle " << session->mHandle << LL_ENDL;	
	stream
	<< "<Request requestId=\"" << mCommandCookie++ << "\" action=\"Session.Terminate.1\">"
		<< "<SessionHandle>" << session->mHandle << "</SessionHandle>"
	<< "</Request>\n\n\n";
	
	writeString(stream.str());
	*/
}

void LLVivoxVoiceClient::sessionGroupTerminateSendMessage(const sessionStatePtr_t &session)
{
	std::ostringstream stream;
	
	LL_DEBUGS("Voice") << "Sending SessionGroup.Terminate with handle " << session->mGroupHandle << LL_ENDL;	
	stream
	<< "<Request requestId=\"" << mCommandCookie++ << "\" action=\"SessionGroup.Terminate.1\">"
		<< "<SessionGroupHandle>" << session->mGroupHandle << "</SessionGroupHandle>"
	<< "</Request>\n\n\n";
	
	writeString(stream.str());
}

void LLVivoxVoiceClient::sessionMediaDisconnectSendMessage(const sessionStatePtr_t &session)
{
	std::ostringstream stream;
	sessionGroupTerminateSendMessage(session);
	return;
	/*
	LL_DEBUGS("Voice") << "Sending Session.MediaDisconnect with handle " << session->mHandle << LL_ENDL;	
	stream
	<< "<Request requestId=\"" << mCommandCookie++ << "\" action=\"Session.MediaDisconnect.1\">"
		<< "<SessionGroupHandle>" << session->mGroupHandle << "</SessionGroupHandle>"
		<< "<SessionHandle>" << session->mHandle << "</SessionHandle>"
		<< "<Media>Audio</Media>"
	<< "</Request>\n\n\n";
	
	writeString(stream.str());
	*/
	
}


void LLVivoxVoiceClient::getCaptureDevicesSendMessage()
{
	std::ostringstream stream;
	stream
	<< "<Request requestId=\"" << mCommandCookie++ << "\" action=\"Aux.GetCaptureDevices.1\">"
	<< "</Request>\n\n\n";
	
	writeString(stream.str());
}

void LLVivoxVoiceClient::getRenderDevicesSendMessage()
{
	std::ostringstream stream;
	stream
	<< "<Request requestId=\"" << mCommandCookie++ << "\" action=\"Aux.GetRenderDevices.1\">"
	<< "</Request>\n\n\n";
	
	writeString(stream.str());
}

void LLVivoxVoiceClient::clearCaptureDevices()
{
	LL_DEBUGS("Voice") << "called" << LL_ENDL;
	mCaptureDevices.clear();
}

void LLVivoxVoiceClient::addCaptureDevice(const std::string& name)
{
	LL_DEBUGS("Voice") << name << LL_ENDL;

	mCaptureDevices.push_back(name);
}

LLVoiceDeviceList& LLVivoxVoiceClient::getCaptureDevices()
{
	return mCaptureDevices;
}

void LLVivoxVoiceClient::setCaptureDevice(const std::string& name)
{
	if(name == "Default")
	{
		if(!mCaptureDevice.empty())
		{
			mCaptureDevice.clear();
			mCaptureDeviceDirty = true;	
		}
	}
	else
	{
		if(mCaptureDevice != name)
		{
			mCaptureDevice = name;
			mCaptureDeviceDirty = true;	
		}
	}
}
void LLVivoxVoiceClient::setDevicesListUpdated(bool state)
{
	mDevicesListUpdated = state;
}

void LLVivoxVoiceClient::clearRenderDevices()
{	
	LL_DEBUGS("Voice") << "called" << LL_ENDL;
	mRenderDevices.clear();
}

void LLVivoxVoiceClient::addRenderDevice(const std::string& name)
{
	LL_DEBUGS("Voice") << name << LL_ENDL;
	mRenderDevices.push_back(name);
}

LLVoiceDeviceList& LLVivoxVoiceClient::getRenderDevices()
{
	return mRenderDevices;
}

void LLVivoxVoiceClient::setRenderDevice(const std::string& name)
{
	if(name == "Default")
	{
		if(!mRenderDevice.empty())
		{
			mRenderDevice.clear();
			mRenderDeviceDirty = true;	
		}
	}
	else
	{
		if(mRenderDevice != name)
		{
			mRenderDevice = name;
			mRenderDeviceDirty = true;	
		}
	}
	
}

void LLVivoxVoiceClient::tuningStart()
{
    LL_DEBUGS("Voice") << "Starting tuning" << LL_ENDL;
    mTuningMode = true;
    if (!mIsCoroutineActive)
    {
        LLCoros::instance().launch("LLVivoxVoiceClient::voiceControlCoro();",
            boost::bind(&LLVivoxVoiceClient::voiceControlCoro, LLVivoxVoiceClient::getInstance()));
    }
    else if (mIsInChannel)
	{
		LL_DEBUGS("Voice") << "no channel" << LL_ENDL;
		sessionTerminate();
	}
}

void LLVivoxVoiceClient::tuningStop()
{
	mTuningMode = false;
}

bool LLVivoxVoiceClient::inTuningMode()
{
    return mIsInTuningMode;
}

void LLVivoxVoiceClient::tuningRenderStartSendMessage(const std::string& name, bool loop)
{		
	mTuningAudioFile = name;
	std::ostringstream stream;
	stream
	<< "<Request requestId=\"" << mCommandCookie++ << "\" action=\"Aux.RenderAudioStart.1\">"
    << "<SoundFilePath>" << mTuningAudioFile << "</SoundFilePath>"
    << "<Loop>" << (loop?"1":"0") << "</Loop>"
	<< "</Request>\n\n\n";
	
	writeString(stream.str());
}

void LLVivoxVoiceClient::tuningRenderStopSendMessage()
{
	std::ostringstream stream;
	stream
	<< "<Request requestId=\"" << mCommandCookie++ << "\" action=\"Aux.RenderAudioStop.1\">"
    << "<SoundFilePath>" << mTuningAudioFile << "</SoundFilePath>"
	<< "</Request>\n\n\n";
	
	writeString(stream.str());
}

void LLVivoxVoiceClient::tuningCaptureStartSendMessage(int loop)
{
	LL_DEBUGS("Voice") << "sending CaptureAudioStart" << LL_ENDL;
	
	std::ostringstream stream;
	stream
	<< "<Request requestId=\"" << mCommandCookie++ << "\" action=\"Aux.CaptureAudioStart.1\">"
	<< "<Duration>-1</Duration>"
    << "<LoopToRenderDevice>" << loop << "</LoopToRenderDevice>"
	<< "</Request>\n\n\n";
	
	writeString(stream.str());
}

void LLVivoxVoiceClient::tuningCaptureStopSendMessage()
{
	LL_DEBUGS("Voice") << "sending CaptureAudioStop" << LL_ENDL;
	
	std::ostringstream stream;
	stream
	<< "<Request requestId=\"" << mCommandCookie++ << "\" action=\"Aux.CaptureAudioStop.1\">"
	<< "</Request>\n\n\n";
	
	writeString(stream.str());

	mTuningEnergy = 0.0f;
}

void LLVivoxVoiceClient::tuningSetMicVolume(float volume)
{
	int scaled_volume = scale_mic_volume(volume);

	if(scaled_volume != mTuningMicVolume)
	{
		mTuningMicVolume = scaled_volume;
		mTuningMicVolumeDirty = true;
	}
}

void LLVivoxVoiceClient::tuningSetSpeakerVolume(float volume)
{
	int scaled_volume = scale_speaker_volume(volume);	

	if(scaled_volume != mTuningSpeakerVolume)
	{
		mTuningSpeakerVolume = scaled_volume;
		mTuningSpeakerVolumeDirty = true;
	}
}
				
float LLVivoxVoiceClient::tuningGetEnergy(void)
{
	return mTuningEnergy;
}

bool LLVivoxVoiceClient::deviceSettingsAvailable()
{
	bool result = true;
	
	if(!mConnected)
		result = false;
	
	if(mRenderDevices.empty())
		result = false;
	
	return result;
}
bool LLVivoxVoiceClient::deviceSettingsUpdated()
{
	if (mDevicesListUpdated)
	{
		// a hot swap event or a polling of the audio devices has been parsed since the last redraw of the input and output device panel.
		mDevicesListUpdated = !mDevicesListUpdated; // toggle the setting
		return true;
	}
	return false;		
}

void LLVivoxVoiceClient::refreshDeviceLists(bool clearCurrentList)
{
	if(clearCurrentList)
	{
		clearCaptureDevices();
		clearRenderDevices();
	}
	getCaptureDevicesSendMessage();
	getRenderDevicesSendMessage();
}

void LLVivoxVoiceClient::daemonDied()
{
	// The daemon died, so the connection is gone.  Reset everything and start over.
	LL_WARNS("Voice") << "Connection to vivox daemon lost.  Resetting state."<< LL_ENDL;

	// Try to relaunch the daemon
    /*TODO:*/
}

void LLVivoxVoiceClient::giveUp()
{
	// All has failed.  Clean up and stop trying.
    LL_WARNS("Voice") << "Terminating Voice Service" << LL_ENDL;
	closeSocket();
	cleanUp();
}

static void oldSDKTransform (LLVector3 &left, LLVector3 &up, LLVector3 &at, LLVector3d &pos, LLVector3 &vel)
{
	F32 nat[3], nup[3], nl[3]; // the new at, up, left vectors and the  new position and velocity
//	F32 nvel[3]; 
	F64 npos[3];
	
	// The original XML command was sent like this:
	/*
			<< "<Position>"
				<< "<X>" << pos[VX] << "</X>"
				<< "<Y>" << pos[VZ] << "</Y>"
				<< "<Z>" << pos[VY] << "</Z>"
			<< "</Position>"
			<< "<Velocity>"
				<< "<X>" << mAvatarVelocity[VX] << "</X>"
				<< "<Y>" << mAvatarVelocity[VZ] << "</Y>"
				<< "<Z>" << mAvatarVelocity[VY] << "</Z>"
			<< "</Velocity>"
			<< "<AtOrientation>"
				<< "<X>" << l.mV[VX] << "</X>"
				<< "<Y>" << u.mV[VX] << "</Y>"
				<< "<Z>" << a.mV[VX] << "</Z>"
			<< "</AtOrientation>"
			<< "<UpOrientation>"
				<< "<X>" << l.mV[VZ] << "</X>"
				<< "<Y>" << u.mV[VY] << "</Y>"
				<< "<Z>" << a.mV[VZ] << "</Z>"
			<< "</UpOrientation>"
			<< "<LeftOrientation>"
				<< "<X>" << l.mV [VY] << "</X>"
				<< "<Y>" << u.mV [VZ] << "</Y>"
				<< "<Z>" << a.mV [VY] << "</Z>"
			<< "</LeftOrientation>";
	*/

#if 1
	// This was the original transform done when building the XML command
	nat[0] = left.mV[VX];
	nat[1] = up.mV[VX];
	nat[2] = at.mV[VX];

	nup[0] = left.mV[VZ];
	nup[1] = up.mV[VY];
	nup[2] = at.mV[VZ];

	nl[0] = left.mV[VY];
	nl[1] = up.mV[VZ];
	nl[2] = at.mV[VY];

	npos[0] = pos.mdV[VX];
	npos[1] = pos.mdV[VZ];
	npos[2] = pos.mdV[VY];

//	nvel[0] = vel.mV[VX];
//	nvel[1] = vel.mV[VZ];
//	nvel[2] = vel.mV[VY];

	for(int i=0;i<3;++i) {
		at.mV[i] = nat[i];
		up.mV[i] = nup[i];
		left.mV[i] = nl[i];
		pos.mdV[i] = npos[i];
	}
	
	// This was the original transform done in the SDK
	nat[0] = at.mV[2];
	nat[1] = 0; // y component of at vector is always 0, this was up[2]
	nat[2] = -1 * left.mV[2];

	// We override whatever the application gives us
	nup[0] = 0; // x component of up vector is always 0
	nup[1] = 1; // y component of up vector is always 1
	nup[2] = 0; // z component of up vector is always 0

	nl[0] = at.mV[0];
	nl[1] = 0;  // y component of left vector is always zero, this was up[0]
	nl[2] = -1 * left.mV[0];

	npos[2] = pos.mdV[2] * -1.0;
	npos[1] = pos.mdV[1];
	npos[0] = pos.mdV[0];

	for(int i=0;i<3;++i) {
		at.mV[i] = nat[i];
		up.mV[i] = nup[i];
		left.mV[i] = nl[i];
		pos.mdV[i] = npos[i];
	}
#else
	// This is the compose of the two transforms (at least, that's what I'm trying for)
	nat[0] = at.mV[VX];
	nat[1] = 0; // y component of at vector is always 0, this was up[2]
	nat[2] = -1 * up.mV[VZ];

	// We override whatever the application gives us
	nup[0] = 0; // x component of up vector is always 0
	nup[1] = 1; // y component of up vector is always 1
	nup[2] = 0; // z component of up vector is always 0

	nl[0] = left.mV[VX];
	nl[1] = 0;  // y component of left vector is always zero, this was up[0]
	nl[2] = -1 * left.mV[VY];

	npos[0] = pos.mdV[VX];
	npos[1] = pos.mdV[VZ];
	npos[2] = pos.mdV[VY] * -1.0;

	nvel[0] = vel.mV[VX];
	nvel[1] = vel.mV[VZ];
	nvel[2] = vel.mV[VY];

	for(int i=0;i<3;++i) {
		at.mV[i] = nat[i];
		up.mV[i] = nup[i];
		left.mV[i] = nl[i];
		pos.mdV[i] = npos[i];
	}
	
#endif
}

void LLVivoxVoiceClient::setHidden(bool hidden)
{
    mHidden = hidden;

    if (mHidden && inSpatialChannel())
    {
        // get out of the channel entirely 
        leaveAudioSession();
    }
    else
    {
        sendPositionAndVolumeUpdate();
    }
}

void LLVivoxVoiceClient::sendPositionAndVolumeUpdate(void)
{	
	std::ostringstream stream;
	
	if (mSpatialCoordsDirty && inSpatialChannel())
	{
		LLVector3 l, u, a, vel;
		LLVector3d pos;

		mSpatialCoordsDirty = false;
		
		// Always send both speaker and listener positions together.
		stream << "<Request requestId=\"" << mCommandCookie++ << "\" action=\"Session.Set3DPosition.1\">"		
			<< "<SessionHandle>" << getAudioSessionHandle() << "</SessionHandle>";
		
		stream << "<SpeakerPosition>";

        LLMatrix3 avatarRot = mAvatarRot.getMatrix3();

//		LL_DEBUGS("Voice") << "Sending speaker position " << mAvatarPosition << LL_ENDL;
		l = avatarRot.getLeftRow();
		u = avatarRot.getUpRow();
		a = avatarRot.getFwdRow();

        pos = mAvatarPosition;
		vel = mAvatarVelocity;

		// SLIM SDK: the old SDK was doing a transform on the passed coordinates that the new one doesn't do anymore.
		// The old transform is replicated by this function.
		oldSDKTransform(l, u, a, pos, vel);
        
        if (mHidden)
        {
            for (int i=0;i<3;++i)
            {
                pos.mdV[i] = VX_NULL_POSITION;
            }
        }
		
		stream
			<< "<Position>"
				<< "<X>" << pos.mdV[VX] << "</X>"
				<< "<Y>" << pos.mdV[VY] << "</Y>"
				<< "<Z>" << pos.mdV[VZ] << "</Z>"
			<< "</Position>"
			<< "<Velocity>"
				<< "<X>" << vel.mV[VX] << "</X>"
				<< "<Y>" << vel.mV[VY] << "</Y>"
				<< "<Z>" << vel.mV[VZ] << "</Z>"
			<< "</Velocity>"
			<< "<AtOrientation>"
				<< "<X>" << a.mV[VX] << "</X>"
				<< "<Y>" << a.mV[VY] << "</Y>"
				<< "<Z>" << a.mV[VZ] << "</Z>"
			<< "</AtOrientation>"
			<< "<UpOrientation>"
				<< "<X>" << u.mV[VX] << "</X>"
				<< "<Y>" << u.mV[VY] << "</Y>"
				<< "<Z>" << u.mV[VZ] << "</Z>"
			<< "</UpOrientation>"
  			<< "<LeftOrientation>"
  				<< "<X>" << l.mV [VX] << "</X>"
  				<< "<Y>" << l.mV [VY] << "</Y>"
  				<< "<Z>" << l.mV [VZ] << "</Z>"
  			<< "</LeftOrientation>"
            ;
        
		stream << "</SpeakerPosition>";

		stream << "<ListenerPosition>";

		LLVector3d	earPosition;
		LLVector3	earVelocity;
		LLMatrix3	earRot;
		
		switch(mEarLocation)
		{
			case earLocCamera:
			default:
				earPosition = mCameraPosition;
				earVelocity = mCameraVelocity;
				earRot = mCameraRot;
			break;
			
			case earLocAvatar:
				earPosition = mAvatarPosition;
				earVelocity = mAvatarVelocity;
				earRot = avatarRot;
			break;
			
			case earLocMixed:
				earPosition = mAvatarPosition;
				earVelocity = mAvatarVelocity;
				earRot = mCameraRot;
			break;
		}

		l = earRot.getLeftRow();
		u = earRot.getUpRow();
		a = earRot.getFwdRow();

        pos = earPosition;
		vel = earVelocity;

		
		oldSDKTransform(l, u, a, pos, vel);
		
        if (mHidden)
        {
            for (int i=0;i<3;++i)
            {
                pos.mdV[i] = VX_NULL_POSITION;
            }
        }
        
		stream
			<< "<Position>"
				<< "<X>" << pos.mdV[VX] << "</X>"
				<< "<Y>" << pos.mdV[VY] << "</Y>"
				<< "<Z>" << pos.mdV[VZ] << "</Z>"
			<< "</Position>"
			<< "<Velocity>"
				<< "<X>" << vel.mV[VX] << "</X>"
				<< "<Y>" << vel.mV[VY] << "</Y>"
				<< "<Z>" << vel.mV[VZ] << "</Z>"
			<< "</Velocity>"
			<< "<AtOrientation>"
				<< "<X>" << a.mV[VX] << "</X>"
				<< "<Y>" << a.mV[VY] << "</Y>"
				<< "<Z>" << a.mV[VZ] << "</Z>"
			<< "</AtOrientation>"
			<< "<UpOrientation>"
				<< "<X>" << u.mV[VX] << "</X>"
				<< "<Y>" << u.mV[VY] << "</Y>"
				<< "<Z>" << u.mV[VZ] << "</Z>"
			<< "</UpOrientation>"
  			<< "<LeftOrientation>"
  				<< "<X>" << l.mV [VX] << "</X>"
  				<< "<Y>" << l.mV [VY] << "</Y>"
  				<< "<Z>" << l.mV [VZ] << "</Z>"
  			<< "</LeftOrientation>"
            ;

		stream << "</ListenerPosition>";

		stream << "<ReqDispositionType>1</ReqDispositionType>";  //do not generate responses for update requests
		stream << "</Request>\n\n\n";
	}	
	
	if(mAudioSession && (mAudioSession->mVolumeDirty || mAudioSession->mMuteDirty))
	{
		participantMap::iterator iter = mAudioSession->mParticipantsByURI.begin();

		mAudioSession->mVolumeDirty = false;
		mAudioSession->mMuteDirty = false;
		
		for(; iter != mAudioSession->mParticipantsByURI.end(); iter++)
		{
			participantStatePtr_t p(iter->second);
			
			if(p->mVolumeDirty)
			{
				// Can't set volume/mute for yourself
				if(!p->mIsSelf)
				{
					// scale from the range 0.0-1.0 to vivox volume in the range 0-100
					S32 volume = ll_round(p->mVolume / VOLUME_SCALE_VIVOX);
					bool mute = p->mOnMuteList;
					
					if(mute)
					{
						// SetParticipantMuteForMe doesn't work in p2p sessions.
						// If we want the user to be muted, set their volume to 0 as well.
						// This isn't perfect, but it will at least reduce their volume to a minimum.
						volume = 0;
						// Mark the current volume level as set to prevent incoming events
						// changing it to 0, so that we can return to it when unmuting.
						p->mVolumeSet = true;
					}
					
					if(volume == 0)
					{
						mute = true;
					}

					LL_DEBUGS("Voice") << "Setting volume/mute for avatar " << p->mAvatarID << " to " << volume << (mute?"/true":"/false") << LL_ENDL;
					
					// SLIM SDK: Send both volume and mute commands.
					
					// Send a "volume for me" command for the user.
					stream << "<Request requestId=\"" << mCommandCookie++ << "\" action=\"Session.SetParticipantVolumeForMe.1\">"
						<< "<SessionHandle>" << getAudioSessionHandle() << "</SessionHandle>"
						<< "<ParticipantURI>" << p->mURI << "</ParticipantURI>"
						<< "<Volume>" << volume << "</Volume>"
						<< "</Request>\n\n\n";

					if(!mAudioSession->mIsP2P)
					  {
					    // Send a "mute for me" command for the user
					    // Doesn't work in P2P sessions
					    stream << "<Request requestId=\"" << mCommandCookie++ << "\" action=\"Session.SetParticipantMuteForMe.1\">"
					      << "<SessionHandle>" << getAudioSessionHandle() << "</SessionHandle>"
					      << "<ParticipantURI>" << p->mURI << "</ParticipantURI>"
					      << "<Mute>" << (mute?"1":"0") << "</Mute>"
					      << "<Scope>Audio</Scope>"
					      << "</Request>\n\n\n";
					    }
				}
				
				p->mVolumeDirty = false;
			}
		}
	}

	//sendLocalAudioUpdates();  obsolete, used to send volume setting on position updates
    std::string update(stream.str());
	if(!update.empty())
	{
        LL_DEBUGS("VoiceUpdate") << "sending update " << update << LL_ENDL;
		writeString(update);
	}

}

void LLVivoxVoiceClient::buildSetCaptureDevice(std::ostringstream &stream)
{
	if(mCaptureDeviceDirty)
	{
		LL_DEBUGS("Voice") << "Setting input device = \"" << mCaptureDevice << "\"" << LL_ENDL;
	
		stream 
		<< "<Request requestId=\"" << mCommandCookie++ << "\" action=\"Aux.SetCaptureDevice.1\">"
			<< "<CaptureDeviceSpecifier>" << mCaptureDevice << "</CaptureDeviceSpecifier>"
		<< "</Request>"
		<< "\n\n\n";
		
		mCaptureDeviceDirty = false;
	}
}

void LLVivoxVoiceClient::buildSetRenderDevice(std::ostringstream &stream)
{
	if(mRenderDeviceDirty)
	{
		LL_DEBUGS("Voice") << "Setting output device = \"" << mRenderDevice << "\"" << LL_ENDL;

		stream
		<< "<Request requestId=\"" << mCommandCookie++ << "\" action=\"Aux.SetRenderDevice.1\">"
			<< "<RenderDeviceSpecifier>" << mRenderDevice << "</RenderDeviceSpecifier>"
		<< "</Request>"
		<< "\n\n\n";
		mRenderDeviceDirty = false;
	}
}

void LLVivoxVoiceClient::sendLocalAudioUpdates()
{
	// Check all of the dirty states and then send messages to those needing to be changed.
	// Tuningmode hands its own mute settings.

	std::ostringstream stream;

	if (mMuteMicDirty && !mTuningMode)
	{
		mMuteMicDirty = false;

		// Send a local mute command.

		LL_DEBUGS("Voice") << "Sending MuteLocalMic command with parameter " << (mMuteMic ? "true" : "false") << LL_ENDL;

		stream << "<Request requestId=\"" << mCommandCookie++ << "\" action=\"Connector.MuteLocalMic.1\">"
			<< "<ConnectorHandle>" << LLVivoxSecurity::getInstance()->connectorHandle() << "</ConnectorHandle>"
			<< "<Value>" << (mMuteMic ? "true" : "false") << "</Value>"
			<< "</Request>\n\n\n";

	}

	if (mSpeakerMuteDirty && !mTuningMode)
	{
		const char *muteval = ((mSpeakerVolume <= scale_speaker_volume(0)) ? "true" : "false");

		mSpeakerMuteDirty = false;

		LL_INFOS("Voice") << "Setting speaker mute to " << muteval << LL_ENDL;

		stream << "<Request requestId=\"" << mCommandCookie++ << "\" action=\"Connector.MuteLocalSpeaker.1\">"
			<< "<ConnectorHandle>" << LLVivoxSecurity::getInstance()->connectorHandle() << "</ConnectorHandle>"
			<< "<Value>" << muteval << "</Value>"
			<< "</Request>\n\n\n";

	}

	if (mSpeakerVolumeDirty)
	{
		mSpeakerVolumeDirty = false;

		LL_INFOS("Voice") << "Setting speaker volume to " << mSpeakerVolume << LL_ENDL;

		stream << "<Request requestId=\"" << mCommandCookie++ << "\" action=\"Connector.SetLocalSpeakerVolume.1\">"
			<< "<ConnectorHandle>" << LLVivoxSecurity::getInstance()->connectorHandle() << "</ConnectorHandle>"
			<< "<Value>" << mSpeakerVolume << "</Value>"
			<< "</Request>\n\n\n";

	}

	if (mMicVolumeDirty)
	{
		mMicVolumeDirty = false;

		LL_INFOS("Voice") << "Setting mic volume to " << mMicVolume << LL_ENDL;

		stream << "<Request requestId=\"" << mCommandCookie++ << "\" action=\"Connector.SetLocalMicVolume.1\">"
			<< "<ConnectorHandle>" << LLVivoxSecurity::getInstance()->connectorHandle() << "</ConnectorHandle>"
			<< "<Value>" << mMicVolume << "</Value>"
			<< "</Request>\n\n\n";
	}


	if (!stream.str().empty())
	{
		writeString(stream.str());
	}
}

/////////////////////////////
// Response/Event handlers

void LLVivoxVoiceClient::connectorCreateResponse(int statusCode, std::string &statusString, std::string &connectorHandle, std::string &versionID)
{	
    LLSD result = LLSD::emptyMap();

	if(statusCode == 0)
	{
		// Connector created, move forward.
        // <FS:ND> Check if using the old SLVoice for Linux. the SDK in that version is too old to handle the extra args
        if( viewerChoosesConnectionHandles() ) { // </FS:ND>
        if (connectorHandle == LLVivoxSecurity::getInstance()->connectorHandle())
        {
            LL_INFOS("Voice") << "Voice connector succeeded, Vivox SDK version is " << versionID << " connector handle " << connectorHandle << LL_ENDL;
            mVoiceVersion.serverVersion = versionID;
            mConnectorEstablished = true;
            mTerminateDaemon = false;

            result["connector"] = LLSD::Boolean(true);
        }
        else
        {
            // This shouldn't happen - we are somehow out of sync with SLVoice
            // or possibly there are two things trying to run SLVoice at once
            // or someone is trying to hack into it.
            LL_WARNS("Voice") << "Connector returned wrong handle "
                              << "(" << connectorHandle << ")"
                              << " expected (" << LLVivoxSecurity::getInstance()->connectorHandle() << ")"
                              << LL_ENDL;
            result["connector"] = LLSD::Boolean(false);
            // Give up.
            mTerminateDaemon = true;
        }
		} else { // <FS:ND/> For old Linux Voice
		LL_INFOS("Voice") << "Connector.Create succeeded, Vivox SDK version is " << versionID << LL_ENDL;
		mVoiceVersion.serverVersion = versionID;
		LLVivoxSecurity::getInstance()->setConnectorHandle(connectorHandle);
		mConnectorEstablished = true;
		mTerminateDaemon = false;

		result["connector"] = LLSD::Boolean(true);
		} // <FS:ND/> For old Linux voice
	}
    else if (statusCode == 10028) // web request timeout prior to login
    {
        // this is usually fatal, but a long timeout might work
        result["connector"] = LLSD::Boolean(false);
        result["retry"] = LLSD::Real(CONNECT_ATTEMPT_TIMEOUT);
        
        LL_WARNS("Voice") << "Voice connection failed" << LL_ENDL;
    }
    else if (statusCode == 10006) // name resolution failure - a shorter retry may work
    {
        // some networks have slower DNS, but a short timeout might let it catch up
        result["connector"] = LLSD::Boolean(false);
        result["retry"] = LLSD::Real(CONNECT_DNS_TIMEOUT);
        
        LL_WARNS("Voice") << "Voice connection DNS lookup failed" << LL_ENDL;
    }
    else // unknown failure - give up
    {
        LL_WARNS("Voice") << "Voice connection failure ("<< statusCode << "): " << statusString << LL_ENDL;
        mTerminateDaemon = true;
        result["connector"] = LLSD::Boolean(false);
    }

    LLEventPumps::instance().post("vivoxClientPump", result);
}

void LLVivoxVoiceClient::loginResponse(int statusCode, std::string &statusString, std::string &accountHandle, int numberOfAliases)
{ 
    LLSD result = LLSD::emptyMap();

    LL_DEBUGS("Voice") << "Account.Login response (" << statusCode << "): " << statusString << LL_ENDL;
	
	// Status code of 20200 means "bad password".  We may want to special-case that at some point.
	
	if ( statusCode == HTTP_UNAUTHORIZED )
	{
		// Login failure which is probably caused by the delay after a user's password being updated.
		LL_INFOS("Voice") << "Account.Login response failure (" << statusCode << "): " << statusString << LL_ENDL;
        result["login"] = LLSD::String("retry");
	}
	else if(statusCode != 0)
	{
		LL_WARNS("Voice") << "Account.Login response failure (" << statusCode << "): " << statusString << LL_ENDL;
        result["login"] = LLSD::String("failed");
	}
	else
	{
		// Login succeeded, move forward.

        // <FS:ND> Check if using the old SLVoice for Linux.
        if( !viewerChoosesConnectionHandles() )
            LLVivoxSecurity::getInstance()->setAccountHandle(accountHandle);
        // </FS:ND>
		mAccountLoggedIn = true;
		mNumberOfAliases = numberOfAliases;
        result["login"] = LLSD::String("response_ok");
	}

    LLEventPumps::instance().post("vivoxClientPump", result);

}

void LLVivoxVoiceClient::sessionCreateResponse(std::string &requestId, int statusCode, std::string &statusString, std::string &sessionHandle)
{	
    sessionStatePtr_t session(findSessionBeingCreatedByURI(requestId));
	
	if(session)
	{
		session->mCreateInProgress = false;
	}
	
	if(statusCode != 0)
	{
		LL_WARNS("Voice") << "Session.Create response failure (" << statusCode << "): " << statusString << LL_ENDL;
		if(session)
		{
			session->mErrorStatusCode = statusCode;		
			session->mErrorStatusString = statusString;
			if(session == mAudioSession)
			{
                LLSD vivoxevent(LLSDMap("handle", LLSD::String(sessionHandle))
                        ("session", "failed")
                        ("reason", LLSD::Integer(statusCode)));

                LLEventPumps::instance().post("vivoxClientPump", vivoxevent);
            }
			else
			{
				reapSession(session);
			}
		}
	}
	else
	{
		LL_INFOS("Voice") << "Session.Create response received (success), session handle is " << sessionHandle << LL_ENDL;
		if(session)
		{
			setSessionHandle(session, sessionHandle);
		}
        LLSD vivoxevent(LLSDMap("handle", LLSD::String(sessionHandle))
                ("session", "created"));

        LLEventPumps::instance().post("vivoxClientPump", vivoxevent);
	}
}

void LLVivoxVoiceClient::sessionGroupAddSessionResponse(std::string &requestId, int statusCode, std::string &statusString, std::string &sessionHandle)
{	
    sessionStatePtr_t session(findSessionBeingCreatedByURI(requestId));
	
	if(session)
	{
		session->mCreateInProgress = false;
	}
	
	if(statusCode != 0)
	{
		LL_WARNS("Voice") << "SessionGroup.AddSession response failure (" << statusCode << "): " << statusString << LL_ENDL;
		if(session)
		{
			session->mErrorStatusCode = statusCode;		
			session->mErrorStatusString = statusString;
			if(session == mAudioSession)
			{
                LLSD vivoxevent(LLSDMap("handle", LLSD::String(sessionHandle))
                    ("session", "failed"));

                LLEventPumps::instance().post("vivoxClientPump", vivoxevent);
			}
			else
			{
				reapSession(session);
			}
		}
	}
	else
	{
		LL_DEBUGS("Voice") << "SessionGroup.AddSession response received (success), session handle is " << sessionHandle << LL_ENDL;
		if(session)
		{
			setSessionHandle(session, sessionHandle);
		}

        LLSD vivoxevent(LLSDMap("handle", LLSD::String(sessionHandle))
            ("session", "added"));

        LLEventPumps::instance().post("vivoxClientPump", vivoxevent);

	}
}

void LLVivoxVoiceClient::sessionConnectResponse(std::string &requestId, int statusCode, std::string &statusString)
{
    sessionStatePtr_t session(findSession(requestId));
	// 1026 is session already has media,  somehow mediaconnect was called twice on the same session.
	// set the session info to reflect that the user is already connected.
	if (statusCode == 1026)
	{
		session->mVoiceActive = true;
		session->mMediaConnectInProgress = false;
		session->mMediaStreamState = streamStateConnected;
		//session->mTextStreamState = streamStateConnected;
		session->mErrorStatusCode = 0;
	}
	else if (statusCode != 0)
	{
		LL_WARNS("Voice") << "Session.Connect response failure (" << statusCode << "): " << statusString << LL_ENDL;
		if (session)
		{
			session->mMediaConnectInProgress = false;
			session->mErrorStatusCode = statusCode;
			session->mErrorStatusString = statusString;
		}
	}
	else
	{
		LL_DEBUGS("Voice") << "Session.Connect response received (success)" << LL_ENDL;
	}

    /*TODO: Post response?*/
}

void LLVivoxVoiceClient::logoutResponse(int statusCode, std::string &statusString)
{	
	if(statusCode != 0)
	{
		LL_WARNS("Voice") << "Account.Logout response failure: " << statusString << LL_ENDL;
		// Should this ever fail?  do we care if it does?
	}
    LLSD vivoxevent(LLSDMap("logout", LLSD::Boolean(true)));

    LLEventPumps::instance().post("vivoxClientPump", vivoxevent);
}

void LLVivoxVoiceClient::connectorShutdownResponse(int statusCode, std::string &statusString)
{
	if(statusCode != 0)
	{
		LL_WARNS("Voice") << "Connector.InitiateShutdown response failure: " << statusString << LL_ENDL;
		// Should this ever fail?  do we care if it does?
	}
	
	mConnected = false;
<<<<<<< HEAD
	mShutdownComplete = true; // <FS:Ansariel> Cut down wait on logout
=======
	mShutdownComplete = true;
>>>>>>> 05edfce7
	
    LLSD vivoxevent(LLSDMap("connector", LLSD::Boolean(false)));

    LLEventPumps::instance().post("vivoxClientPump", vivoxevent);
}

void LLVivoxVoiceClient::sessionAddedEvent(
		std::string &uriString, 
		std::string &alias, 
		std::string &sessionHandle, 
		std::string &sessionGroupHandle, 
		bool isChannel, 
		bool incoming,
		std::string &nameString,
		std::string &applicationString)
{
    sessionStatePtr_t session;

	LL_INFOS("Voice") << "session " << uriString << ", alias " << alias << ", name " << nameString << " handle " << sessionHandle << LL_ENDL;
	
	session = addSession(uriString, sessionHandle);
	if(session)
	{
		session->mGroupHandle = sessionGroupHandle;
		session->mIsChannel = isChannel;
		session->mIncoming = incoming;
		session->mAlias = alias;
			
		// Generate a caller UUID -- don't need to do this for channels
		if(!session->mIsChannel)
		{
			if(IDFromName(session->mSIPURI, session->mCallerID))
			{
				// Normal URI(base64-encoded UUID) 
			}
			else if(!session->mAlias.empty() && IDFromName(session->mAlias, session->mCallerID))
			{
				// Wrong URI, but an alias is available.  Stash the incoming URI as an alternate
				session->mAlternateSIPURI = session->mSIPURI;
				
				// and generate a proper URI from the ID.
				setSessionURI(session, sipURIFromID(session->mCallerID));
			}
			else
			{
				LL_INFOS("Voice") << "Could not generate caller id from uri, using hash of uri " << session->mSIPURI << LL_ENDL;
				session->mCallerID.generate(session->mSIPURI);
				session->mSynthesizedCallerID = true;
				
				// Can't look up the name in this case -- we have to extract it from the URI.
				std::string namePortion = nameFromsipURI(session->mSIPURI);
				if(namePortion.empty())
				{
					// Didn't seem to be a SIP URI, just use the whole provided name.
					namePortion = nameString;
				}
				
				// Some incoming names may be separated with an underscore instead of a space.  Fix this.
				LLStringUtil::replaceChar(namePortion, '_', ' ');
				
				// Act like we just finished resolving the name (this stores it in all the right places)
				avatarNameResolved(session->mCallerID, namePortion);
			}
		
			LL_INFOS("Voice") << "caller ID: " << session->mCallerID << LL_ENDL;

			if(!session->mSynthesizedCallerID)
			{
				// If we got here, we don't have a proper name.  Initiate a lookup.
				lookupName(session->mCallerID);
			}
		}
	}
}

void LLVivoxVoiceClient::sessionGroupAddedEvent(std::string &sessionGroupHandle)
{
	LL_DEBUGS("Voice") << "handle " << sessionGroupHandle << LL_ENDL;
	
#if  USE_SESSION_GROUPS
	if(mMainSessionGroupHandle.empty())
	{
		// This is the first (i.e. "main") session group.  Save its handle.
		mMainSessionGroupHandle = sessionGroupHandle;
	}
	else
	{
		LL_DEBUGS("Voice") << "Already had a session group handle " << mMainSessionGroupHandle << LL_ENDL;
	}
#endif
}

void LLVivoxVoiceClient::joinedAudioSession(const sessionStatePtr_t &session)
{
	LL_DEBUGS("Voice") << "Joined Audio Session" << LL_ENDL;
	if(mAudioSession != session)
	{
        sessionStatePtr_t oldSession = mAudioSession;

		mAudioSession = session;
		mAudioSessionChanged = true;

		// The old session may now need to be deleted.
		reapSession(oldSession);
	}
	
	// This is the session we're joining.
	if(mIsJoiningSession)
	{
        LLSD vivoxevent(LLSDMap("handle", LLSD::String(session->mHandle))
                ("session", "joined"));

        LLEventPumps::instance().post("vivoxClientPump", vivoxevent);

		// Add the current user as a participant here.
        participantStatePtr_t participant(session->addParticipant(sipURIFromName(mAccountName)));
		if(participant)
		{
			participant->mIsSelf = true;
			lookupName(participant->mAvatarID);

			LL_INFOS("Voice") << "added self as participant \"" << participant->mAccountName 
					<< "\" (" << participant->mAvatarID << ")"<< LL_ENDL;
		}
		
		if(!session->mIsChannel)
		{
			// this is a p2p session.  Make sure the other end is added as a participant.
            participantStatePtr_t participant(session->addParticipant(session->mSIPURI));
			if(participant)
			{
				if(participant->mAvatarIDValid)
				{
					lookupName(participant->mAvatarID);
				}
				else if(!session->mName.empty())
				{
					participant->mDisplayName = session->mName;
					avatarNameResolved(participant->mAvatarID, session->mName);
				}
				
				// TODO: Question: Do we need to set up mAvatarID/mAvatarIDValid here?
				LL_INFOS("Voice") << "added caller as participant \"" << participant->mAccountName 
						<< "\" (" << participant->mAvatarID << ")"<< LL_ENDL;
			}
		}
	}
}

void LLVivoxVoiceClient::sessionRemovedEvent(
	std::string &sessionHandle, 
	std::string &sessionGroupHandle)
{
	LL_INFOS("Voice") << "handle " << sessionHandle << LL_ENDL;
	
    sessionStatePtr_t session(findSession(sessionHandle));
	if(session)
	{
		leftAudioSession(session);

		// This message invalidates the session's handle.  Set it to empty.
        clearSessionHandle(session);
		
		// This also means that the session's session group is now empty.
		// Terminate the session group so it doesn't leak.
		sessionGroupTerminateSendMessage(session);
		
		// Reset the media state (we now have no info)
		session->mMediaStreamState = streamStateUnknown;
		//session->mTextStreamState = streamStateUnknown;
		
		// Conditionally delete the session
		reapSession(session);
	}
	else
	{
		// Already reaped this session.
		LL_DEBUGS("Voice") << "unknown session " << sessionHandle << " removed" << LL_ENDL;
	}

}

void LLVivoxVoiceClient::reapSession(const sessionStatePtr_t &session)
{
	if(session)
	{
		
		if(session->mCreateInProgress)
		{
			LL_DEBUGS("Voice") << "NOT deleting session " << session->mSIPURI << " (create in progress)" << LL_ENDL;
		}
		else if(session->mMediaConnectInProgress)
		{
			LL_DEBUGS("Voice") << "NOT deleting session " << session->mSIPURI << " (connect in progress)" << LL_ENDL;
		}
		else if(session == mAudioSession)
		{
			LL_DEBUGS("Voice") << "NOT deleting session " << session->mSIPURI << " (it's the current session)" << LL_ENDL;
		}
		else if(session == mNextAudioSession)
		{
			LL_DEBUGS("Voice") << "NOT deleting session " << session->mSIPURI << " (it's the next session)" << LL_ENDL;
		}
		else
		{
			// We don't have a reason to keep tracking this session, so just delete it.
			LL_DEBUGS("Voice") << "deleting session " << session->mSIPURI << LL_ENDL;
			deleteSession(session);
		}	
	}
	else
	{
//		LL_DEBUGS("Voice") << "session is NULL" << LL_ENDL;
	}
}

// Returns true if the session seems to indicate we've moved to a region on a different voice server
bool LLVivoxVoiceClient::sessionNeedsRelog(const sessionStatePtr_t &session)
{
	bool result = false;
	
	if(session)
	{
		// Only make this check for spatial channels (so it won't happen for group or p2p calls)
		if(session->mIsSpatial)
		{	
			std::string::size_type atsign;
			
			atsign = session->mSIPURI.find("@");
			
			if(atsign != std::string::npos)
			{
				std::string urihost = session->mSIPURI.substr(atsign + 1);
				if(stricmp(urihost.c_str(), mVoiceSIPURIHostName.c_str()))
				{
					// The hostname in this URI is different from what we expect.  This probably means we need to relog.
					
					// We could make a ProvisionVoiceAccountRequest and compare the result with the current values of
					// mVoiceSIPURIHostName and mVoiceAccountServerURI to be really sure, but this is a pretty good indicator.
					
					result = true;
				}
			}
		}
	}
	
	return result;
}

void LLVivoxVoiceClient::leftAudioSession(const sessionStatePtr_t &session)
{
    if (mAudioSession == session)
    {
        LLSD vivoxevent(LLSDMap("handle", LLSD::String(session->mHandle))
            ("session", "removed"));

        LLEventPumps::instance().post("vivoxClientPump", vivoxevent);
    }
}

void LLVivoxVoiceClient::accountLoginStateChangeEvent(
		std::string &accountHandle, 
		int statusCode, 
		std::string &statusString, 
		int state)
{
    LLSD levent = LLSD::emptyMap();

	/*
		According to Mike S., status codes for this event are:
		login_state_logged_out=0,
        login_state_logged_in = 1,
        login_state_logging_in = 2,
        login_state_logging_out = 3,
        login_state_resetting = 4,
        login_state_error=100	
	*/
	
	LL_DEBUGS("Voice") << "state change event: " << state << LL_ENDL;
	switch(state)
	{
		case 1:
            levent["login"] = LLSD::String("account_login");

            LLEventPumps::instance().post("vivoxClientPump", levent);
            break;
        case 2:
            break;

        case 3:
            levent["login"] = LLSD::String("account_loggingOut");

            LLEventPumps::instance().post("vivoxClientPump", levent);
            break;

        case 4:
            break;

        case 100:
            LL_WARNS("Voice") << "account state event error" << LL_ENDL;
            break;

        case 0:
            levent["login"] = LLSD::String("account_logout");

            LLEventPumps::instance().post("vivoxClientPump", levent);
            break;
    		
        default:
			//Used to be a commented out warning
			LL_WARNS("Voice") << "unknown account state event: " << state << LL_ENDL;
	    	break;
	}
}

void LLVivoxVoiceClient::mediaCompletionEvent(std::string &sessionGroupHandle, std::string &mediaCompletionType)
{
    LLSD result;

	if (mediaCompletionType == "AuxBufferAudioCapture")
	{
		mCaptureBufferRecording = false;
        result["recplay"] = "end";
	}
	else if (mediaCompletionType == "AuxBufferAudioRender")
	{
		// Ignore all but the last stop event
		if (--mPlayRequestCount <= 0)
		{
			mCaptureBufferPlaying = false;
            result["recplay"] = "end";
//          result["recplay"] = "done";
        }
	}
	else
	{
		LL_WARNS("Voice") << "Unknown MediaCompletionType: " << mediaCompletionType << LL_ENDL;
	}

    if (!result.isUndefined())
        LLEventPumps::instance().post("vivoxClientPump", result);
}

void LLVivoxVoiceClient::mediaStreamUpdatedEvent(
	std::string &sessionHandle, 
	std::string &sessionGroupHandle, 
	int statusCode, 
	std::string &statusString, 
	int state, 
	bool incoming)
{
    sessionStatePtr_t session(findSession(sessionHandle));
	
	LL_DEBUGS("Voice") << "session " << sessionHandle << ", status code " << statusCode << ", string \"" << statusString << "\"" << LL_ENDL;
	
	if(session)
	{
		// We know about this session
		
		// Save the state for later use
		session->mMediaStreamState = state;
		
		switch(statusCode)
		{
			case 0:
			case HTTP_OK:
				// generic success
				// Don't change the saved error code (it may have been set elsewhere)
			break;
			default:
				// save the status code for later
				session->mErrorStatusCode = statusCode;
			break;
		}

		switch(state)
		{
		case streamStateDisconnecting:
		case streamStateIdle:
				// Standard "left audio session", Vivox state 'disconnected'
				session->mVoiceActive = false;
				session->mMediaConnectInProgress = false;
				leftAudioSession(session);
			break;

			case streamStateConnected:
				session->mVoiceActive = true;
				session->mMediaConnectInProgress = false;
				joinedAudioSession(session);
			case streamStateConnecting: // do nothing, but prevents a warning getting into the logs.  
			break;
			
			case streamStateRinging:
				if(incoming)
				{
					// Send the voice chat invite to the GUI layer
					// TODO: Question: Should we correlate with the mute list here?
					session->mIMSessionID = LLIMMgr::computeSessionID(IM_SESSION_P2P_INVITE, session->mCallerID);
					session->mVoiceInvitePending = true;
					if(session->mName.empty())
					{
						lookupName(session->mCallerID);
					}
					else
					{
						// Act like we just finished resolving the name
						avatarNameResolved(session->mCallerID, session->mName);
					}
				}
			break;
			
			default:
				LL_WARNS("Voice") << "unknown state " << state << LL_ENDL;
			break;
			
		}
		
	}
	else
	{
		// session disconnectintg and disconnected events arriving after we have already left the session.
		LL_DEBUGS("Voice") << "session " << sessionHandle << " not found"<< LL_ENDL;
	}
}

void LLVivoxVoiceClient::participantAddedEvent(
		std::string &sessionHandle, 
		std::string &sessionGroupHandle, 
		std::string &uriString, 
		std::string &alias, 
		std::string &nameString, 
		std::string &displayNameString, 
		int participantType)
{
    sessionStatePtr_t session(findSession(sessionHandle));
	if(session)
	{
        participantStatePtr_t participant(session->addParticipant(uriString));
		if(participant)
		{
			participant->mAccountName = nameString;

			LL_DEBUGS("Voice") << "added participant \"" << participant->mAccountName 
					<< "\" (" << participant->mAvatarID << ")"<< LL_ENDL;

			if(participant->mAvatarIDValid)
			{
				// Initiate a lookup
				lookupName(participant->mAvatarID);
			}
			else
			{
				// If we don't have a valid avatar UUID, we need to fill in the display name to make the active speakers floater work.
				std::string namePortion = nameFromsipURI(uriString);
				if(namePortion.empty())
				{
					// Problem with the SIP URI, fall back to the display name
					namePortion = displayNameString;
				}
				if(namePortion.empty())
				{
					// Problems with both of the above, fall back to the account name
					namePortion = nameString;
				}
				
				// Set the display name (which is a hint to the active speakers window not to do its own lookup)
				participant->mDisplayName = namePortion;
				avatarNameResolved(participant->mAvatarID, namePortion);
			}
		}
	}
}

void LLVivoxVoiceClient::participantRemovedEvent(
		std::string &sessionHandle, 
		std::string &sessionGroupHandle, 
		std::string &uriString, 
		std::string &alias, 
		std::string &nameString)
{
    sessionStatePtr_t session(findSession(sessionHandle));
	if(session)
	{
        participantStatePtr_t participant(session->findParticipant(uriString));
		if(participant)
		{
			session->removeParticipant(participant);
		}
		else
		{
			LL_DEBUGS("Voice") << "unknown participant " << uriString << LL_ENDL;
		}
	}
	else
	{
		// a late arriving event on a session we have already left.
		LL_DEBUGS("Voice") << "unknown session " << sessionHandle << LL_ENDL;
	}
}


void LLVivoxVoiceClient::participantUpdatedEvent(
		std::string &sessionHandle, 
		std::string &sessionGroupHandle, 
		std::string &uriString, 
		std::string &alias, 
		bool isModeratorMuted, 
		bool isSpeaking, 
		int volume, 
		F32 energy)
{
    sessionStatePtr_t session(findSession(sessionHandle));
	if(session)
	{
		participantStatePtr_t participant(session->findParticipant(uriString));
		
		if(participant)
		{
            //LL_INFOS("Voice") << "Participant Update for " << participant->mDisplayName << LL_ENDL;

			participant->mIsSpeaking = isSpeaking;
			participant->mIsModeratorMuted = isModeratorMuted;

			// SLIM SDK: convert range: ensure that energy is set to zero if is_speaking is false
			if (isSpeaking)
			{
				participant->mSpeakingTimeout.reset();
				participant->mPower = energy;
			}
			else
			{
				participant->mPower = 0.0f;
			}

			// Ignore incoming volume level if it has been explicitly set, or there
			//  is a volume or mute change pending.
			if ( !participant->mVolumeSet && !participant->mVolumeDirty)
			{
				participant->mVolume = (F32)volume * VOLUME_SCALE_VIVOX;
			}
			
			// *HACK: mantipov: added while working on EXT-3544                                                                                   
			/*                                                                                                                                    
			 Sometimes LLVoiceClient::participantUpdatedEvent callback is called BEFORE                                                            
			 LLViewerChatterBoxSessionAgentListUpdates::post() sometimes AFTER.                                                                    
			 
			 participantUpdatedEvent updates voice participant state in particular participantState::mIsModeratorMuted                             
			 Originally we wanted to update session Speaker Manager to fire LLSpeakerVoiceModerationEvent to fix the EXT-3544 bug.                 
			 Calling of the LLSpeakerMgr::update() method was added into LLIMMgr::processAgentListUpdates.                                         
			 
			 But in case participantUpdatedEvent() is called after LLViewerChatterBoxSessionAgentListUpdates::post()                               
			 voice participant mIsModeratorMuted is changed after speakers are updated in Speaker Manager                                          
			 and event is not fired.                                                                                                               
			 
			 So, we have to call LLSpeakerMgr::update() here. 
			 */
			LLVoiceChannel* voice_cnl = LLVoiceChannel::getCurrentVoiceChannel();
			
			// ignore session ID of local chat                                                                                                    
			if (voice_cnl && voice_cnl->getSessionID().notNull())
			{
				LLSpeakerMgr* speaker_manager = LLIMModel::getInstance()->getSpeakerManager(voice_cnl->getSessionID());
				if (speaker_manager)
				{
					speaker_manager->update(true);

					// also initialize voice moderate_mode depend on Agent's participant. See EXT-6937.
					// *TODO: remove once a way to request the current voice channel moderation mode is implemented.
					if (gAgent.getID() == participant->mAvatarID)
					{
						speaker_manager->initVoiceModerateMode();
					}
				}
			}
		}
		else
		{
			LL_WARNS("Voice") << "unknown participant: " << uriString << LL_ENDL;
		}
	}
	else
	{
		LL_DEBUGS("Voice") << "unknown session " << sessionHandle << LL_ENDL;
	}
}

void LLVivoxVoiceClient::messageEvent(
		std::string &sessionHandle, 
		std::string &uriString, 
		std::string &alias, 
		std::string &messageHeader, 
		std::string &messageBody,
		std::string &applicationString)
{
	LL_DEBUGS("Voice") << "Message event, session " << sessionHandle << " from " << uriString << LL_ENDL;
//	LL_DEBUGS("Voice") << "    header " << messageHeader << ", body: \n" << messageBody << LL_ENDL;

    LL_INFOS("Voice") << "Vivox raw message:" << std::endl << messageBody << LL_ENDL;

	if(messageHeader.find(HTTP_CONTENT_TEXT_HTML) != std::string::npos)
	{
		std::string message;

		{
			const std::string startMarker = "<body";
			const std::string startMarker2 = ">";
			const std::string endMarker = "</body>";
			const std::string startSpan = "<span";
			const std::string endSpan = "</span>";
			std::string::size_type start;
			std::string::size_type end;
			
			// Default to displaying the raw string, so the message gets through.
			message = messageBody;

			// Find the actual message text within the XML fragment
			start = messageBody.find(startMarker);
			start = messageBody.find(startMarker2, start);
			end = messageBody.find(endMarker);

			if(start != std::string::npos)
			{
				start += startMarker2.size();
				
				if(end != std::string::npos)
					end -= start;
					
				message.assign(messageBody, start, end);
			}
			else 
			{
				// Didn't find a <body>, try looking for a <span> instead.
				start = messageBody.find(startSpan);
				start = messageBody.find(startMarker2, start);
				end = messageBody.find(endSpan);
				
				if(start != std::string::npos)
				{
					start += startMarker2.size();
					
					if(end != std::string::npos)
						end -= start;
					
					message.assign(messageBody, start, end);
				}			
			}
		}	
		
//		LL_DEBUGS("Voice") << "    raw message = \n" << message << LL_ENDL;

		// strip formatting tags
		{
			std::string::size_type start;
			std::string::size_type end;
			
			while((start = message.find('<')) != std::string::npos)
			{
				if((end = message.find('>', start + 1)) != std::string::npos)
				{
					// Strip out the tag
					message.erase(start, (end + 1) - start);
				}
				else
				{
					// Avoid an infinite loop
					break;
				}
			}
		}
		
		// Decode ampersand-escaped chars
		{
			std::string::size_type mark = 0;

			// The text may contain text encoded with &lt;, &gt;, and &amp;
			mark = 0;
			while((mark = message.find("&lt;", mark)) != std::string::npos)
			{
				message.replace(mark, 4, "<");
				mark += 1;
			}
			
			mark = 0;
			while((mark = message.find("&gt;", mark)) != std::string::npos)
			{
				message.replace(mark, 4, ">");
				mark += 1;
			}
			
			mark = 0;
			while((mark = message.find("&amp;", mark)) != std::string::npos)
			{
				message.replace(mark, 5, "&");
				mark += 1;
			}
		}
		
		// strip leading/trailing whitespace (since we always seem to get a couple newlines)
		LLStringUtil::trim(message);
		
//		LL_DEBUGS("Voice") << "    stripped message = \n" << message << LL_ENDL;
		
        sessionStatePtr_t session(findSession(sessionHandle));
		if(session)
		{
			bool is_do_not_disturb = gAgent.isDoNotDisturb();
			bool is_muted = LLMuteList::getInstance()->isMuted(session->mCallerID, session->mName, LLMute::flagTextChat);
			bool is_linden = LLMuteList::getInstance()->isLinden(session->mName);
			LLChat chat;

			chat.mMuted = is_muted && !is_linden;
			
			if(!chat.mMuted)
			{
				chat.mFromID = session->mCallerID;
				chat.mFromName = session->mName;
				chat.mSourceType = CHAT_SOURCE_AGENT;

				if(is_do_not_disturb && !is_linden)
				{
					// TODO: Question: Return do not disturb mode response here?  Or maybe when session is started instead?
				}
				
				LL_DEBUGS("Voice") << "adding message, name " << session->mName << " session " << session->mIMSessionID << ", target " << session->mCallerID << LL_ENDL;
				LLIMMgr::getInstance()->addMessage(session->mIMSessionID,
						session->mCallerID,
						session->mName.c_str(),
						message.c_str(),
						false,
						LLStringUtil::null,		// default arg
						IM_NOTHING_SPECIAL,		// default arg
						0,						// default arg
						LLUUID::null,			// default arg
						LLVector3::zero,		// default arg
						true);					// prepend name and make it a link to the user's profile

			}
		}		
	}
}

void LLVivoxVoiceClient::sessionNotificationEvent(std::string &sessionHandle, std::string &uriString, std::string &notificationType)
{
    sessionStatePtr_t session(findSession(sessionHandle));
	
	if(session)
	{
		participantStatePtr_t participant(session->findParticipant(uriString));
		if(participant)
		{
			if (!stricmp(notificationType.c_str(), "Typing"))
			{
				// Other end started typing
				// TODO: The proper way to add a typing notification seems to be LLIMMgr::processIMTypingStart().
				// It requires some info for the message, which we don't have here.
			}
			else if (!stricmp(notificationType.c_str(), "NotTyping"))
			{
				// Other end stopped typing
				// TODO: The proper way to remove a typing notification seems to be LLIMMgr::processIMTypingStop().
				// It requires some info for the message, which we don't have here.
			}
			else
			{
				LL_DEBUGS("Voice") << "Unknown notification type " << notificationType << "for participant " << uriString << " in session " << session->mSIPURI << LL_ENDL;
			}
		}
		else
		{
			LL_DEBUGS("Voice") << "Unknown participant " << uriString << " in session " << session->mSIPURI << LL_ENDL;
		}
	}
	else
	{
		LL_DEBUGS("Voice") << "Unknown session handle " << sessionHandle << LL_ENDL;
	}
}

void LLVivoxVoiceClient::auxAudioPropertiesEvent(F32 energy)
{
	LL_DEBUGS("Voice") << "got energy " << energy << LL_ENDL;
	mTuningEnergy = energy;
}

void LLVivoxVoiceClient::muteListChanged()
{
	// The user's mute list has been updated.  Go through the current participant list and sync it with the mute list.
	if(mAudioSession)
	{
		participantMap::iterator iter = mAudioSession->mParticipantsByURI.begin();
		
		for(; iter != mAudioSession->mParticipantsByURI.end(); iter++)
		{
			participantStatePtr_t p(iter->second);
			
			// Check to see if this participant is on the mute list already
			if(p->updateMuteState())
			{
				mAudioSession->mVolumeDirty = true;
				// <FS:Ansariel> Add callback for user volume change
				mUserVolumeUpdateSignal(p->mAvatarID);
			}
		}
	}
}

/////////////////////////////
// Managing list of participants
LLVivoxVoiceClient::participantState::participantState(const std::string &uri) : 
	 mURI(uri), 
	 mPTT(false), 
	 mIsSpeaking(false), 
	 mIsModeratorMuted(false), 
	 mLastSpokeTimestamp(0.f), 
	 mPower(0.f), 
	 mVolume(LLVoiceClient::VOLUME_DEFAULT), 
	 mUserVolume(0),
	 mOnMuteList(false), 
	 mVolumeSet(false),
	 mVolumeDirty(false), 
	 mAvatarIDValid(false),
	 mIsSelf(false)
{
}

LLVivoxVoiceClient::participantStatePtr_t LLVivoxVoiceClient::sessionState::addParticipant(const std::string &uri)
{
    participantStatePtr_t result;
	bool useAlternateURI = false;
	
	// Note: this is mostly the body of LLVivoxVoiceClient::sessionState::findParticipant(), but since we need to know if it
	// matched the alternate SIP URI (so we can add it properly), we need to reproduce it here.
	{
		participantMap::iterator iter = mParticipantsByURI.find(uri);

		if(iter == mParticipantsByURI.end())
		{
			if(!mAlternateSIPURI.empty() && (uri == mAlternateSIPURI))
			{
				// This is a p2p session (probably with the SLIM client) with an alternate URI for the other participant.
				// Use mSIPURI instead, since it will be properly encoded.
				iter = mParticipantsByURI.find(mSIPURI);
				useAlternateURI = true;
			}
		}

		if(iter != mParticipantsByURI.end())
		{
			result = iter->second;
		}
	}
		
	if(!result)
	{
		// participant isn't already in one list or the other.
		result.reset(new participantState(useAlternateURI?mSIPURI:uri));
		mParticipantsByURI.insert(participantMap::value_type(result->mURI, result));
		mParticipantsChanged = true;
		
		// Try to do a reverse transform on the URI to get the GUID back.
		{
			LLUUID id;
			if(LLVivoxVoiceClient::getInstance()->IDFromName(result->mURI, id))
			{
				result->mAvatarIDValid = true;
				result->mAvatarID = id;
			}
			else
			{
				// Create a UUID by hashing the URI, but do NOT set mAvatarIDValid.
				// This indicates that the ID will not be in the name cache.
				result->mAvatarID.generate(uri);
			}
		}
		
        if(result->updateMuteState())
        {
	        mMuteDirty = true;
        }
		
		mParticipantsByUUID.insert(participantUUIDMap::value_type(result->mAvatarID, result));

		if (LLSpeakerVolumeStorage::getInstance()->getSpeakerVolume(result->mAvatarID, result->mVolume))
		{
			result->mVolumeDirty = true;
			mVolumeDirty = true;
		}
		
		LL_DEBUGS("Voice") << "participant \"" << result->mURI << "\" added." << LL_ENDL;
	}
	
	return result;
}

bool LLVivoxVoiceClient::participantState::updateMuteState()
{
	bool result = false;

	bool isMuted = LLMuteList::getInstance()->isMuted(mAvatarID, LLMute::flagVoiceChat);
	if(mOnMuteList != isMuted)
	{
	    mOnMuteList = isMuted;
	    mVolumeDirty = true;
	    result = true;
	}
	return result;
}

bool LLVivoxVoiceClient::participantState::isAvatar()
{
	return mAvatarIDValid;
}

void LLVivoxVoiceClient::sessionState::removeParticipant(const LLVivoxVoiceClient::participantStatePtr_t &participant)
{
	if(participant)
	{
		participantMap::iterator iter = mParticipantsByURI.find(participant->mURI);
		participantUUIDMap::iterator iter2 = mParticipantsByUUID.find(participant->mAvatarID);
		
		LL_DEBUGS("Voice") << "participant \"" << participant->mURI <<  "\" (" << participant->mAvatarID << ") removed." << LL_ENDL;
		
		if(iter == mParticipantsByURI.end())
		{
			LL_WARNS("Voice") << "Internal error: participant " << participant->mURI << " not in URI map" << LL_ENDL;
		}
		else if(iter2 == mParticipantsByUUID.end())
		{
			LL_WARNS("Voice") << "Internal error: participant ID " << participant->mAvatarID << " not in UUID map" << LL_ENDL;
		}
		else if(iter->second != iter2->second)
		{
			LL_WARNS("Voice") << "Internal error: participant mismatch!" << LL_ENDL;
		}
		else
		{
			mParticipantsByURI.erase(iter);
			mParticipantsByUUID.erase(iter2);

            mParticipantsChanged = true;
		}
	}
}

void LLVivoxVoiceClient::sessionState::removeAllParticipants()
{
	LL_DEBUGS("Voice") << "called" << LL_ENDL;

	while(!mParticipantsByURI.empty())
	{
		removeParticipant(mParticipantsByURI.begin()->second);
	}
	
	if(!mParticipantsByUUID.empty())
	{
		LL_WARNS("Voice") << "Internal error: empty URI map, non-empty UUID map" << LL_ENDL;
	}
}

/*static*/
void LLVivoxVoiceClient::sessionState::VerifySessions()
{
    std::set<wptr_t>::iterator it = mSession.begin();
    while (it != mSession.end())
    {
        if ((*it).expired())
        {
            LL_WARNS("Voice") << "Expired session found! removing" << LL_ENDL;
            mSession.erase(it++);
        }
        else
            ++it;
    }
}


void LLVivoxVoiceClient::getParticipantList(std::set<LLUUID> &participants)
{
	if(mAudioSession)
	{
		for(participantUUIDMap::iterator iter = mAudioSession->mParticipantsByUUID.begin();
			iter != mAudioSession->mParticipantsByUUID.end(); 
			iter++)
		{
			participants.insert(iter->first);
		}
	}
}

bool LLVivoxVoiceClient::isParticipant(const LLUUID &speaker_id)
{
  if(mAudioSession)
    {
      return (mAudioSession->mParticipantsByUUID.find(speaker_id) != mAudioSession->mParticipantsByUUID.end());
    }
  return false;
}


LLVivoxVoiceClient::participantStatePtr_t LLVivoxVoiceClient::sessionState::findParticipant(const std::string &uri)
{
    participantStatePtr_t result;
	
	participantMap::iterator iter = mParticipantsByURI.find(uri);

	if(iter == mParticipantsByURI.end())
	{
		if(!mAlternateSIPURI.empty() && (uri == mAlternateSIPURI))
		{
			// This is a p2p session (probably with the SLIM client) with an alternate URI for the other participant.
			// Look up the other URI
			iter = mParticipantsByURI.find(mSIPURI);
		}
	}

	if(iter != mParticipantsByURI.end())
	{
		result = iter->second;
	}
		
	return result;
}

LLVivoxVoiceClient::participantStatePtr_t LLVivoxVoiceClient::sessionState::findParticipantByID(const LLUUID& id)
{
    participantStatePtr_t result;
	participantUUIDMap::iterator iter = mParticipantsByUUID.find(id);

	if(iter != mParticipantsByUUID.end())
	{
		result = iter->second;
	}

	return result;
}

LLVivoxVoiceClient::participantStatePtr_t LLVivoxVoiceClient::findParticipantByID(const LLUUID& id)
{
    participantStatePtr_t result;
	
	if(mAudioSession)
	{
		result = mAudioSession->findParticipantByID(id);
	}
	
	return result;
}



// Check for parcel boundary crossing
bool LLVivoxVoiceClient::checkParcelChanged(bool update)
{
	LLViewerRegion *region = gAgent.getRegion();
	LLParcel *parcel = LLViewerParcelMgr::getInstance()->getAgentParcel();
	
	if(region && parcel)
	{
		S32 parcelLocalID = parcel->getLocalID();
		std::string regionName = region->getName();
		
		//			LL_DEBUGS("Voice") << "Region name = \"" << regionName << "\", parcel local ID = " << parcelLocalID << ", cap URI = \"" << capURI << "\"" << LL_ENDL;
		
		// The region name starts out empty and gets filled in later.  
		// Also, the cap gets filled in a short time after the region cross, but a little too late for our purposes.
		// If either is empty, wait for the next time around.
		if(!regionName.empty())
		{
			if((parcelLocalID != mCurrentParcelLocalID) || (regionName != mCurrentRegionName))
			{
				// We have changed parcels.  Initiate a parcel channel lookup.
				if (update)
				{
					mCurrentParcelLocalID = parcelLocalID;
					mCurrentRegionName = regionName;
					mAreaVoiceDisabled = false; // <FS> Stop slamming the sim with ParcelVoiceInfo requests if voice is disabled at the parcel level
				}
				return true;
			}
		}
	}
	return false;
}

bool LLVivoxVoiceClient::switchChannel(
	std::string uri,
	bool spatial,
	bool no_reconnect,
	bool is_p2p,
	std::string hash)
{
	bool needsSwitch = !mIsInChannel;
	
    if (mIsInChannel)
    {
        if (mSessionTerminateRequested)
        {
            // If a terminate has been requested, we need to compare against where the URI we're already headed to.
            if(mNextAudioSession)
            {
                if(mNextAudioSession->mSIPURI != uri)
                    needsSwitch = true;
            }
            else
            {
                // mNextAudioSession is null -- this probably means we're on our way back to spatial.
                if(!uri.empty())
                {
                    // We do want to process a switch in this case.
                    needsSwitch = true;
                }
            }
        }
        else
        {
            // Otherwise, compare against the URI we're in now.
            if(mAudioSession)
            {
                if(mAudioSession->mSIPURI != uri)
                {
                    needsSwitch = true;
                }
            }
            else
            {
                if(!uri.empty())
                {
                    // mAudioSession is null -- it's not clear what case would cause this.
                    // For now, log it as a warning and see if it ever crops up.
                    LL_WARNS("Voice") << "No current audio session... Forcing switch" << LL_ENDL;
                    needsSwitch = true;
                }
            }
        }
    }

    if(needsSwitch)
	{
		if(uri.empty())
		{
			// Leave any channel we may be in
			LL_DEBUGS("Voice") << "leaving channel" << LL_ENDL;

            sessionStatePtr_t oldSession = mNextAudioSession;
			mNextAudioSession.reset();

			// The old session may now need to be deleted.
			reapSession(oldSession);

			notifyStatusObservers(LLVoiceClientStatusObserver::STATUS_VOICE_DISABLED);
		}
		else
		{
			LL_DEBUGS("Voice") << "switching to channel " << uri << LL_ENDL;

			mNextAudioSession = addSession(uri);
			mNextAudioSession->mHash = hash;
			mNextAudioSession->mIsSpatial = spatial;
			mNextAudioSession->mReconnect = !no_reconnect;
			mNextAudioSession->mIsP2P = is_p2p;
		}
		
        if (mIsInChannel)
		{
			// If we're already in a channel, or if we're joining one, terminate
			// so we can rejoin with the new session data.
			sessionTerminate();
		}
	}

    return needsSwitch;
}

void LLVivoxVoiceClient::joinSession(const sessionStatePtr_t &session)
{
	mNextAudioSession = session;

    if (mIsInChannel)
    {
        // If we're already in a channel, or if we're joining one, terminate
        // so we can rejoin with the new session data.
        sessionTerminate();
    }
}

void LLVivoxVoiceClient::setNonSpatialChannel(
	const std::string &uri,
	const std::string &credentials)
{
	switchChannel(uri, false, false, false, credentials);
}

bool LLVivoxVoiceClient::setSpatialChannel(
	const std::string &uri,
	const std::string &credentials)
{
	mSpatialSessionURI = uri;
	mSpatialSessionCredentials = credentials;
	mAreaVoiceDisabled = mSpatialSessionURI.empty();

	LL_DEBUGS("Voice") << "got spatial channel uri: \"" << uri << "\"" << LL_ENDL;
	
	if((mIsInChannel && mAudioSession && !(mAudioSession->mIsSpatial)) || (mNextAudioSession && !(mNextAudioSession->mIsSpatial)))
	{
		// User is in a non-spatial chat or joining a non-spatial chat.  Don't switch channels.
		LL_INFOS("Voice") << "in non-spatial chat, not switching channels" << LL_ENDL;
        return false;
	}
	else
	{
		return switchChannel(mSpatialSessionURI, true, false, false, mSpatialSessionCredentials);
	}
}

void LLVivoxVoiceClient::callUser(const LLUUID &uuid)
{
	std::string userURI = sipURIFromID(uuid);

	switchChannel(userURI, false, true, true);
}

#if 0
// Vivox text IMs are not in use.
LLVivoxVoiceClient::sessionStatePtr_t LLVivoxVoiceClient::startUserIMSession(const LLUUID &uuid)
{
	// Figure out if a session with the user already exists
    sessionStatePtr_t session(findSession(uuid));
	if(!session)
	{
		// No session with user, need to start one.
		std::string uri = sipURIFromID(uuid);
		session = addSession(uri);

		llassert(session);
		if (!session)
            return session;

		session->mIsSpatial = false;
		session->mReconnect = false;	
		session->mIsP2P = true;
		session->mCallerID = uuid;
	}
	
	if(session->mHandle.empty())
	  {
	    // Session isn't active -- start it up.
	    sessionCreateSendMessage(session, false, false);
	  }
	else
	  {	
	    // Session is already active -- start up text.
	    sessionTextConnectSendMessage(session);
	  }
	
	return session;
}
#endif

void LLVivoxVoiceClient::endUserIMSession(const LLUUID &uuid)
{
#if 0
    // Vivox text IMs are not in use.
    
    // Figure out if a session with the user exists
    sessionStatePtr_t session(findSession(uuid));
	if(session)
	{
		// found the session
		if(!session->mHandle.empty())
		{
			// sessionTextDisconnectSendMessage(session);  // a SLim leftover,  not used any more.
		}
	}	
	else
	{
		LL_DEBUGS("Voice") << "Session not found for participant ID " << uuid << LL_ENDL;
	}
#endif
}
bool LLVivoxVoiceClient::isValidChannel(std::string &sessionHandle)
{
  return(findSession(sessionHandle) != NULL);
	
}
bool LLVivoxVoiceClient::answerInvite(std::string &sessionHandle)
{
	// this is only ever used to answer incoming p2p call invites.
	
    sessionStatePtr_t session(findSession(sessionHandle));
	if(session)
	{
		session->mIsSpatial = false;
		session->mReconnect = false;	
		session->mIsP2P = true;

		joinSession(session);
		return true;
	}
	
	return false;
}

bool LLVivoxVoiceClient::isVoiceWorking() const
{

    //Added stateSessionTerminated state to avoid problems with call in parcels with disabled voice (EXT-4758)
    // Condition with joining spatial num was added to take into account possible problems with connection to voice
    // server(EXT-4313). See bug descriptions and comments for MAX_NORMAL_JOINING_SPATIAL_NUM for more info.
    return (mSpatialJoiningNum < MAX_NORMAL_JOINING_SPATIAL_NUM) && mIsProcessingChannels;
//  return (mSpatialJoiningNum < MAX_NORMAL_JOINING_SPATIAL_NUM) && (stateLoggedIn <= mState) && (mState <= stateSessionTerminated);
}

// Returns true if the indicated participant in the current audio session is really an SL avatar.
// Currently this will be false only for PSTN callers into group chats, and PSTN p2p calls.
BOOL LLVivoxVoiceClient::isParticipantAvatar(const LLUUID &id)
{
	BOOL result = TRUE; 
    sessionStatePtr_t session(findSession(id));
	
	if(session)
	{
		// this is a p2p session with the indicated caller, or the session with the specified UUID.
		if(session->mSynthesizedCallerID)
			result = FALSE;
	}
	else
	{
		// Didn't find a matching session -- check the current audio session for a matching participant
		if(mAudioSession)
		{
            participantStatePtr_t participant(findParticipantByID(id));
			if(participant)
			{
				result = participant->isAvatar();
			}
		}
	}
	
	return result;
}

// Returns true if calling back the session URI after the session has closed is possible.
// Currently this will be false only for PSTN P2P calls.		
BOOL LLVivoxVoiceClient::isSessionCallBackPossible(const LLUUID &session_id)
{
	BOOL result = TRUE; 
    sessionStatePtr_t session(findSession(session_id));
	
	if(session != NULL)
	{
		result = session->isCallBackPossible();
	}
	
	return result;
}

// Returns true if the session can accept text IM's.
// Currently this will be false only for PSTN P2P calls.
BOOL LLVivoxVoiceClient::isSessionTextIMPossible(const LLUUID &session_id)
{
	bool result = TRUE;
    sessionStatePtr_t session(findSession(session_id));
	
	if(session != NULL)
	{
		result = session->isTextIMPossible();
	}
	
	return result;
}
		

void LLVivoxVoiceClient::declineInvite(std::string &sessionHandle)
{
    sessionStatePtr_t session(findSession(sessionHandle));
	if(session)
	{
		sessionMediaDisconnectSendMessage(session);
	}
}

void LLVivoxVoiceClient::leaveNonSpatialChannel()
{
    LL_DEBUGS("Voice") << "Request to leave spacial channel." << LL_ENDL;
	
	// Make sure we don't rejoin the current session.	
    sessionStatePtr_t oldNextSession(mNextAudioSession);
	mNextAudioSession.reset();
	
	// Most likely this will still be the current session at this point, but check it anyway.
	reapSession(oldNextSession);
	
	verifySessionState();
	
	sessionTerminate();
}

std::string LLVivoxVoiceClient::getCurrentChannel()
{
	std::string result;
	
    if (mIsInChannel && !mSessionTerminateRequested)
	{
		result = getAudioSessionURI();
	}
	
	return result;
}

bool LLVivoxVoiceClient::inProximalChannel()
{
	bool result = false;
	
    if (mIsInChannel && !mSessionTerminateRequested)
	{
		result = inSpatialChannel();
	}
	
	return result;
}

std::string LLVivoxVoiceClient::sipURIFromID(const LLUUID &id)
{
	std::string result;
	result = "sip:";
	result += nameFromID(id);
	result += "@";
	result += mVoiceSIPURIHostName;
	
	return result;
}

std::string LLVivoxVoiceClient::sipURIFromAvatar(LLVOAvatar *avatar)
{
	std::string result;
	if(avatar)
	{
		result = "sip:";
		result += nameFromID(avatar->getID());
		result += "@";
		result += mVoiceSIPURIHostName;
	}
	
	return result;
}

std::string LLVivoxVoiceClient::nameFromAvatar(LLVOAvatar *avatar)
{
	std::string result;
	if(avatar)
	{
		result = nameFromID(avatar->getID());
	}	
	return result;
}

std::string LLVivoxVoiceClient::nameFromID(const LLUUID &uuid)
{
	std::string result;
	
	if (uuid.isNull()) {
		//VIVOX, the uuid emtpy look for the mURIString and return that instead.
		//result.assign(uuid.mURIStringName);
		LLStringUtil::replaceChar(result, '_', ' ');
		return result;
	}
	// Prepending this apparently prevents conflicts with reserved names inside the vivox code.
	result = "x";
	
	// Base64 encode and replace the pieces of base64 that are less compatible 
	// with e-mail local-parts.
	// See RFC-4648 "Base 64 Encoding with URL and Filename Safe Alphabet"
	result += LLBase64::encode(uuid.mData, UUID_BYTES);
	LLStringUtil::replaceChar(result, '+', '-');
	LLStringUtil::replaceChar(result, '/', '_');
	
	// If you need to transform a GUID to this form on the Mac OS X command line, this will do so:
	// echo -n x && (echo e669132a-6c43-4ee1-a78d-6c82fff59f32 |xxd -r -p |openssl base64|tr '/+' '_-')
	
	// The reverse transform can be done with:
	// echo 'x5mkTKmxDTuGnjWyC__WfMg==' |cut -b 2- -|tr '_-' '/+' |openssl base64 -d|xxd -p
	
	return result;
}

bool LLVivoxVoiceClient::IDFromName(const std::string inName, LLUUID &uuid)
{
	bool result = false;
	
	// SLIM SDK: The "name" may actually be a SIP URI such as: "sip:xFnPP04IpREWNkuw1cOXlhw==@bhr.vivox.com"
	// If it is, convert to a bare name before doing the transform.
	std::string name = nameFromsipURI(inName);
	
	// Doesn't look like a SIP URI, assume it's an actual name.
	if(name.empty())
		name = inName;

	// This will only work if the name is of the proper form.
	// As an example, the account name for Monroe Linden (UUID 1673cfd3-8229-4445-8d92-ec3570e5e587) is:
	// "xFnPP04IpREWNkuw1cOXlhw=="
	
	if((name.size() == 25) && (name[0] == 'x') && (name[23] == '=') && (name[24] == '='))
	{
		// The name appears to have the right form.

		// Reverse the transforms done by nameFromID
		std::string temp = name;
		LLStringUtil::replaceChar(temp, '-', '+');
		LLStringUtil::replaceChar(temp, '_', '/');

		U8 rawuuid[UUID_BYTES + 1]; 
		int len = apr_base64_decode_binary(rawuuid, temp.c_str() + 1);
		if(len == UUID_BYTES)
		{
			// The decode succeeded.  Stuff the bits into the result's UUID
			memcpy(uuid.mData, rawuuid, UUID_BYTES);
			result = true;
		}
	} 
	
	if(!result)
	{
		// VIVOX:  not a standard account name, just copy the URI name mURIString field
		// and hope for the best.  bpj
		uuid.setNull();  // VIVOX, set the uuid field to nulls
	}
	
	return result;
}

std::string LLVivoxVoiceClient::displayNameFromAvatar(LLVOAvatar *avatar)
{
	return avatar->getFullname();
}

std::string LLVivoxVoiceClient::sipURIFromName(std::string &name)
{
	std::string result;
	result = "sip:";
	result += name;
	result += "@";
	result += mVoiceSIPURIHostName;

//	LLStringUtil::toLower(result);

	return result;
}

std::string LLVivoxVoiceClient::nameFromsipURI(const std::string &uri)
{
	std::string result;

	std::string::size_type sipOffset, atOffset;
	sipOffset = uri.find("sip:");
	atOffset = uri.find("@");
	if((sipOffset != std::string::npos) && (atOffset != std::string::npos))
	{
		result = uri.substr(sipOffset + 4, atOffset - (sipOffset + 4));
	}
	
	return result;
}

bool LLVivoxVoiceClient::inSpatialChannel(void)
{
	bool result = false;
	
	if(mAudioSession)
    {
		result = mAudioSession->mIsSpatial;
    }
    
	return result;
}

std::string LLVivoxVoiceClient::getAudioSessionURI()
{
	std::string result;
	
	if(mAudioSession)
		result = mAudioSession->mSIPURI;
		
	return result;
}

std::string LLVivoxVoiceClient::getAudioSessionHandle()
{
	std::string result;
	
	if(mAudioSession)
		result = mAudioSession->mHandle;
		
	return result;
}


/////////////////////////////
// Sending updates of current state

void LLVivoxVoiceClient::enforceTether(void)
{
	LLVector3d tethered	= mCameraRequestedPosition;

	// constrain 'tethered' to within 50m of mAvatarPosition.
	{
		F32 max_dist = 50.0f;
		LLVector3d camera_offset = mCameraRequestedPosition - mAvatarPosition;
		F32 camera_distance = (F32)camera_offset.magVec();
		if(camera_distance > max_dist)
		{
			tethered = mAvatarPosition + 
				(max_dist / camera_distance) * camera_offset;
		}
	}
	
	if(dist_vec_squared(mCameraPosition, tethered) > 0.01)
	{
		mCameraPosition = tethered;
		mSpatialCoordsDirty = true;
	}
}

void LLVivoxVoiceClient::updatePosition(void)
{

	LLViewerRegion *region = gAgent.getRegion();
	if(region && isAgentAvatarValid())
	{
		LLMatrix3 rot;
		LLVector3d pos;
        LLQuaternion qrot;
		
		// TODO: If camera and avatar velocity are actually used by the voice system, we could compute them here...
		// They're currently always set to zero.
		
		// Send the current camera position to the voice code
		rot.setRows(LLViewerCamera::getInstance()->getAtAxis(), LLViewerCamera::getInstance()->getLeftAxis (),  LLViewerCamera::getInstance()->getUpAxis());		
		pos = gAgent.getRegion()->getPosGlobalFromRegion(LLViewerCamera::getInstance()->getOrigin());
		
		LLVivoxVoiceClient::getInstance()->setCameraPosition(
															 pos,				// position
															 LLVector3::zero, 	// velocity
															 rot);				// rotation matrix
		
		// Send the current avatar position to the voice code
        qrot = gAgentAvatarp->getRootJoint()->getWorldRotation();
		pos = gAgentAvatarp->getPositionGlobal();

		// TODO: Can we get the head offset from outside the LLVOAvatar?
		//			pos += LLVector3d(mHeadOffset);
		pos += LLVector3d(0.f, 0.f, 1.f);
		
		LLVivoxVoiceClient::getInstance()->setAvatarPosition(
															 pos,				// position
															 LLVector3::zero, 	// velocity
															 qrot);				// rotation matrix
	}
}

void LLVivoxVoiceClient::setCameraPosition(const LLVector3d &position, const LLVector3 &velocity, const LLMatrix3 &rot)
{
	mCameraRequestedPosition = position;
	
	if(mCameraVelocity != velocity)
	{
		mCameraVelocity = velocity;
		mSpatialCoordsDirty = true;
	}
	
	if(mCameraRot != rot)
	{
		mCameraRot = rot;
		mSpatialCoordsDirty = true;
	}
}

void LLVivoxVoiceClient::setAvatarPosition(const LLVector3d &position, const LLVector3 &velocity, const LLQuaternion &rot)
{
	if(dist_vec_squared(mAvatarPosition, position) > 0.01)
	{
		mAvatarPosition = position;
		mSpatialCoordsDirty = true;
	}
	
	if(mAvatarVelocity != velocity)
	{
		mAvatarVelocity = velocity;
		mSpatialCoordsDirty = true;
	}
	
    // If the two rotations are not exactly equal test their dot product
    // to get the cos of the angle between them.
    // If it is too small, don't update.
    F32 rot_cos_diff = llabs(dot(mAvatarRot, rot));
    if ((mAvatarRot != rot) && (rot_cos_diff < MINUSCULE_ANGLE_COS))
	{   
		mAvatarRot = rot;
		mSpatialCoordsDirty = true;
	}
}

bool LLVivoxVoiceClient::channelFromRegion(LLViewerRegion *region, std::string &name)
{
	bool result = false;
	
	if(region)
	{
		name = region->getName();
	}
	
	if(!name.empty())
		result = true;
	
	return result;
}

void LLVivoxVoiceClient::leaveChannel(void)
{
    if (mIsInChannel)
	{
		LL_DEBUGS("Voice") << "leaving channel for teleport/logout" << LL_ENDL;
		mChannelName.clear();
		sessionTerminate();
	}
}

void LLVivoxVoiceClient::setMuteMic(bool muted)
{
	if(mMuteMic != muted)
	{
		mMuteMic = muted;
		mMuteMicDirty = true;
	}
}

void LLVivoxVoiceClient::setVoiceEnabled(bool enabled)
{
	if (enabled != mVoiceEnabled)
	{
		// TODO: Refactor this so we don't call into LLVoiceChannel, but simply
		// use the status observer
		mVoiceEnabled = enabled;
		LLVoiceClientStatusObserver::EStatusType status;
		
		if (enabled)
		{
			LLVoiceChannel::getCurrentVoiceChannel()->activate();
			status = LLVoiceClientStatusObserver::STATUS_VOICE_ENABLED;

            if (!mIsCoroutineActive)
            {
                LLCoros::instance().launch("LLVivoxVoiceClient::voiceControlCoro();",
                    boost::bind(&LLVivoxVoiceClient::voiceControlCoro, LLVivoxVoiceClient::getInstance()));
            }
		}
		else
		{
			// Turning voice off looses your current channel -- this makes sure the UI isn't out of sync when you re-enable it.
			LLVoiceChannel::getCurrentVoiceChannel()->deactivate();
			status = LLVoiceClientStatusObserver::STATUS_VOICE_DISABLED;
		}
		notifyStatusObservers(status);		
	}
}

// <FS:Ansariel> Bypass LLCachedControls for voice status update
//bool LLVivoxVoiceClient::voiceEnabled()
bool LLVivoxVoiceClient::voiceEnabled(bool no_cache)
{
	// <FS:Ansariel> Replace frequently called gSavedSettings
	//return gSavedSettings.getBOOL("EnableVoiceChat") && !gSavedSettings.getBOOL("CmdLineDisableVoice");
	if (no_cache)
	{
		return gSavedSettings.getBOOL("EnableVoiceChat") && !gSavedSettings.getBOOL("CmdLineDisableVoice");
	}
	static LLCachedControl<bool> sEnableVoiceChat(gSavedSettings, "EnableVoiceChat");
	static LLCachedControl<bool> sCmdLineDisableVoice(gSavedSettings, "CmdLineDisableVoice");
	return sEnableVoiceChat && !sCmdLineDisableVoice;
	// </FS:Ansariel>
}
// </FS:Ansariel>

void LLVivoxVoiceClient::setLipSyncEnabled(BOOL enabled)
{
	mLipSyncEnabled = enabled;
}

BOOL LLVivoxVoiceClient::lipSyncEnabled()
{
	   
	if ( mVoiceEnabled )
	{
		return mLipSyncEnabled;
	}
	else
	{
		return FALSE;
	}
}


void LLVivoxVoiceClient::setEarLocation(S32 loc)
{
	if(mEarLocation != loc)
	{
		LL_DEBUGS("Voice") << "Setting mEarLocation to " << loc << LL_ENDL;
		
		mEarLocation = loc;
		mSpatialCoordsDirty = true;
	}
}

void LLVivoxVoiceClient::setVoiceVolume(F32 volume)
{
	int scaled_volume = scale_speaker_volume(volume);	

	if(scaled_volume != mSpeakerVolume)
	{
	  int min_volume = scale_speaker_volume(0);
		if((scaled_volume == min_volume) || (mSpeakerVolume == min_volume))
		{
			mSpeakerMuteDirty = true;
		}

		mSpeakerVolume = scaled_volume;
		mSpeakerVolumeDirty = true;
	}
}

void LLVivoxVoiceClient::setMicGain(F32 volume)
{
	int scaled_volume = scale_mic_volume(volume);
	
	if(scaled_volume != mMicVolume)
	{
		mMicVolume = scaled_volume;
		mMicVolumeDirty = true;
	}
}

/////////////////////////////
// Accessors for data related to nearby speakers
BOOL LLVivoxVoiceClient::getVoiceEnabled(const LLUUID& id)
{
	BOOL result = FALSE;
    participantStatePtr_t participant(findParticipantByID(id));
	if(participant)
	{
		// I'm not sure what the semantics of this should be.
		// For now, if we have any data about the user that came through the chat channel, assume they're voice-enabled.
		result = TRUE;
	}
	
	return result;
}

std::string LLVivoxVoiceClient::getDisplayName(const LLUUID& id)
{
	std::string result;
    participantStatePtr_t participant(findParticipantByID(id));
	if(participant)
	{
		result = participant->mDisplayName;
	}
	
	return result;
}



BOOL LLVivoxVoiceClient::getIsSpeaking(const LLUUID& id)
{
	BOOL result = FALSE;

    participantStatePtr_t participant(findParticipantByID(id));
	if(participant)
	{
		if (participant->mSpeakingTimeout.getElapsedTimeF32() > SPEAKING_TIMEOUT)
		{
			participant->mIsSpeaking = FALSE;
		}
		result = participant->mIsSpeaking;
	}
	
	return result;
}

BOOL LLVivoxVoiceClient::getIsModeratorMuted(const LLUUID& id)
{
	BOOL result = FALSE;

    participantStatePtr_t participant(findParticipantByID(id));
	if(participant)
	{
		result = participant->mIsModeratorMuted;
	}
	
	return result;
}

F32 LLVivoxVoiceClient::getCurrentPower(const LLUUID& id)
{		
	F32 result = 0;
    participantStatePtr_t participant(findParticipantByID(id));
	if(participant)
	{
		result = participant->mPower;
	}
	
	return result;
}



BOOL LLVivoxVoiceClient::getUsingPTT(const LLUUID& id)
{
	BOOL result = FALSE;

    participantStatePtr_t participant(findParticipantByID(id));
	if(participant)
	{
		// I'm not sure what the semantics of this should be.
		// Does "using PTT" mean they're configured with a push-to-talk button?
		// For now, we know there's no PTT mechanism in place, so nobody is using it.
	}
	
	return result;
}

BOOL LLVivoxVoiceClient::getOnMuteList(const LLUUID& id)
{
	BOOL result = FALSE;
	
    participantStatePtr_t participant(findParticipantByID(id));
	if(participant)
	{
		result = participant->mOnMuteList;
	}

	return result;
}

// External accessors.
F32 LLVivoxVoiceClient::getUserVolume(const LLUUID& id)
{
    // Minimum volume will be returned for users with voice disabled
    F32 result = LLVoiceClient::VOLUME_MIN;
	
    participantStatePtr_t participant(findParticipantByID(id));
    if(participant)
	{
		result = participant->mVolume;

		// Enable this when debugging voice slider issues.  It's way to spammy even for debug-level logging.
		// LL_DEBUGS("Voice") << "mVolume = " << result <<  " for " << id << LL_ENDL;
	}

	return result;
}

void LLVivoxVoiceClient::setUserVolume(const LLUUID& id, F32 volume)
{
	if(mAudioSession)
	{
        participantStatePtr_t participant(findParticipantByID(id));
		if (participant && !participant->mIsSelf)
		{
			if (!is_approx_equal(volume, LLVoiceClient::VOLUME_DEFAULT))
			{
				// Store this volume setting for future sessions if it has been
				// changed from the default
				LLSpeakerVolumeStorage::getInstance()->storeSpeakerVolume(id, volume);
			}
			else
			{
				// Remove stored volume setting if it is returned to the default
				LLSpeakerVolumeStorage::getInstance()->removeSpeakerVolume(id);
			}

			participant->mVolume = llclamp(volume, LLVoiceClient::VOLUME_MIN, LLVoiceClient::VOLUME_MAX);
			participant->mVolumeDirty = true;
			mAudioSession->mVolumeDirty = true;
			// <FS:Ansariel> Add callback for user volume change
			mUserVolumeUpdateSignal(id);
		}
	}
}

std::string LLVivoxVoiceClient::getGroupID(const LLUUID& id)
{
	std::string result;

    participantStatePtr_t participant(findParticipantByID(id));
	if(participant)
	{
		result = participant->mGroupID;
	}
	
	return result;
}

BOOL LLVivoxVoiceClient::getAreaVoiceDisabled()
{
	return mAreaVoiceDisabled;
}

void LLVivoxVoiceClient::recordingLoopStart(int seconds, int deltaFramesPerControlFrame)
{
//	LL_DEBUGS("Voice") << "sending SessionGroup.ControlRecording (Start)" << LL_ENDL;
	
	if(!mMainSessionGroupHandle.empty())
	{
		std::ostringstream stream;
		stream
		<< "<Request requestId=\"" << mCommandCookie++ << "\" action=\"SessionGroup.ControlRecording.1\">"
		<< "<SessionGroupHandle>" << mMainSessionGroupHandle << "</SessionGroupHandle>"
		<< "<RecordingControlType>Start</RecordingControlType>" 
		<< "<DeltaFramesPerControlFrame>" << deltaFramesPerControlFrame << "</DeltaFramesPerControlFrame>"
		<< "<Filename>" << "" << "</Filename>"
		<< "<EnableAudioRecordingEvents>false</EnableAudioRecordingEvents>"
		<< "<LoopModeDurationSeconds>" << seconds << "</LoopModeDurationSeconds>"
		<< "</Request>\n\n\n";


		writeString(stream.str());
	}
}

void LLVivoxVoiceClient::recordingLoopSave(const std::string& filename)
{
//	LL_DEBUGS("Voice") << "sending SessionGroup.ControlRecording (Flush)" << LL_ENDL;

	if(mAudioSession != NULL && !mAudioSession->mGroupHandle.empty())
	{
		std::ostringstream stream;
		stream
		<< "<Request requestId=\"" << mCommandCookie++ << "\" action=\"SessionGroup.ControlRecording.1\">"
		<< "<SessionGroupHandle>" << mMainSessionGroupHandle << "</SessionGroupHandle>"
		<< "<RecordingControlType>Flush</RecordingControlType>" 
		<< "<Filename>" << filename << "</Filename>"
		<< "</Request>\n\n\n";

		writeString(stream.str());
	}
}

void LLVivoxVoiceClient::recordingStop()
{
//	LL_DEBUGS("Voice") << "sending SessionGroup.ControlRecording (Stop)" << LL_ENDL;

	if(mAudioSession != NULL && !mAudioSession->mGroupHandle.empty())
	{
		std::ostringstream stream;
		stream
		<< "<Request requestId=\"" << mCommandCookie++ << "\" action=\"SessionGroup.ControlRecording.1\">"
		<< "<SessionGroupHandle>" << mMainSessionGroupHandle << "</SessionGroupHandle>"
		<< "<RecordingControlType>Stop</RecordingControlType>" 
		<< "</Request>\n\n\n";

		writeString(stream.str());
	}
}

void LLVivoxVoiceClient::filePlaybackStart(const std::string& filename)
{
//	LL_DEBUGS("Voice") << "sending SessionGroup.ControlPlayback (Start)" << LL_ENDL;

	if(mAudioSession != NULL && !mAudioSession->mGroupHandle.empty())
	{
		std::ostringstream stream;
		stream
		<< "<Request requestId=\"" << mCommandCookie++ << "\" action=\"SessionGroup.ControlPlayback.1\">"
		<< "<SessionGroupHandle>" << mMainSessionGroupHandle << "</SessionGroupHandle>"
		<< "<RecordingControlType>Start</RecordingControlType>" 
		<< "<Filename>" << filename << "</Filename>"
		<< "</Request>\n\n\n";

		writeString(stream.str());
	}
}

void LLVivoxVoiceClient::filePlaybackStop()
{
//	LL_DEBUGS("Voice") << "sending SessionGroup.ControlPlayback (Stop)" << LL_ENDL;

	if(mAudioSession != NULL && !mAudioSession->mGroupHandle.empty())
	{
		std::ostringstream stream;
		stream
		<< "<Request requestId=\"" << mCommandCookie++ << "\" action=\"SessionGroup.ControlPlayback.1\">"
		<< "<SessionGroupHandle>" << mMainSessionGroupHandle << "</SessionGroupHandle>"
		<< "<RecordingControlType>Stop</RecordingControlType>" 
		<< "</Request>\n\n\n";

		writeString(stream.str());
	}
}

void LLVivoxVoiceClient::filePlaybackSetPaused(bool paused)
{
	// TODO: Implement once Vivox gives me a sample
}

void LLVivoxVoiceClient::filePlaybackSetMode(bool vox, float speed)
{
	// TODO: Implement once Vivox gives me a sample
}

//------------------------------------------------------------------------
std::set<LLVivoxVoiceClient::sessionState::wptr_t> LLVivoxVoiceClient::sessionState::mSession;


LLVivoxVoiceClient::sessionState::sessionState() :
    mErrorStatusCode(0),
    mMediaStreamState(streamStateUnknown),
    mCreateInProgress(false),
    mMediaConnectInProgress(false),
    mVoiceInvitePending(false),
    mTextInvitePending(false),
    mSynthesizedCallerID(false),
    mIsChannel(false),
    mIsSpatial(false),
    mIsP2P(false),
    mIncoming(false),
    mVoiceActive(false),
    mReconnect(false),
    mVolumeDirty(false),
    mMuteDirty(false),
    mParticipantsChanged(false)
{
}

/*static*/
LLVivoxVoiceClient::sessionState::ptr_t LLVivoxVoiceClient::sessionState::createSession()
{
    sessionState::ptr_t ptr(new sessionState());

    std::pair<std::set<wptr_t>::iterator, bool>  result = mSession.insert(ptr);

    if (result.second)
        ptr->mMyIterator = result.first;

    return ptr;
}

LLVivoxVoiceClient::sessionState::~sessionState()
{
    LL_INFOS("Voice") << "Destroying session handle=" << mHandle << " SIP=" << mSIPURI << LL_ENDL;
    if (mMyIterator != mSession.end())
        mSession.erase(mMyIterator);

	removeAllParticipants();
}

bool LLVivoxVoiceClient::sessionState::isCallBackPossible()
{
	// This may change to be explicitly specified by vivox in the future...
	// Currently, only PSTN P2P calls cannot be returned.
	// Conveniently, this is also the only case where we synthesize a caller UUID.
	return !mSynthesizedCallerID;
}

bool LLVivoxVoiceClient::sessionState::isTextIMPossible()
{
	// This may change to be explicitly specified by vivox in the future...
	return !mSynthesizedCallerID;
}


/*static*/ 
LLVivoxVoiceClient::sessionState::ptr_t LLVivoxVoiceClient::sessionState::matchSessionByHandle(const std::string &handle)
{
    sessionStatePtr_t result;

    // *TODO: My kingdom for a lambda!
    std::set<wptr_t>::iterator it = std::find_if(mSession.begin(), mSession.end(), boost::bind(testByHandle, _1, handle));

    if (it != mSession.end())
        result = (*it).lock();

    return result;
}

/*static*/ 
LLVivoxVoiceClient::sessionState::ptr_t LLVivoxVoiceClient::sessionState::matchCreatingSessionByURI(const std::string &uri)
{
    sessionStatePtr_t result;

    // *TODO: My kingdom for a lambda!
    std::set<wptr_t>::iterator it = std::find_if(mSession.begin(), mSession.end(), boost::bind(testByCreatingURI, _1, uri));

    if (it != mSession.end())
        result = (*it).lock();

    return result;
}

/*static*/
LLVivoxVoiceClient::sessionState::ptr_t LLVivoxVoiceClient::sessionState::matchSessionByURI(const std::string &uri)
{
    sessionStatePtr_t result;

    // *TODO: My kingdom for a lambda!
    std::set<wptr_t>::iterator it = std::find_if(mSession.begin(), mSession.end(), boost::bind(testBySIPOrAlterateURI, _1, uri));

    if (it != mSession.end())
        result = (*it).lock();

    return result;
}

/*static*/
LLVivoxVoiceClient::sessionState::ptr_t LLVivoxVoiceClient::sessionState::matchSessionByParticipant(const LLUUID &participant_id)
{
    sessionStatePtr_t result;

    // *TODO: My kingdom for a lambda!
    std::set<wptr_t>::iterator it = std::find_if(mSession.begin(), mSession.end(), boost::bind(testByCallerId, _1, participant_id));

    if (it != mSession.end())
        result = (*it).lock();

    return result;
}

void LLVivoxVoiceClient::sessionState::for_each(sessionFunc_t func)
{
    std::for_each(mSession.begin(), mSession.end(), boost::bind(for_eachPredicate, _1, func));
}

// simple test predicates.  
// *TODO: These should be made into lambdas when we can pull the trigger on newer C++ features.
bool LLVivoxVoiceClient::sessionState::testByHandle(const LLVivoxVoiceClient::sessionState::wptr_t &a, std::string handle)
{
    ptr_t aLock(a.lock());

    return aLock ? aLock->mHandle == handle : false;
}

bool LLVivoxVoiceClient::sessionState::testByCreatingURI(const LLVivoxVoiceClient::sessionState::wptr_t &a, std::string uri)
{
    ptr_t aLock(a.lock());

    return aLock ? (aLock->mCreateInProgress && (aLock->mSIPURI == uri)) : false;
}

bool LLVivoxVoiceClient::sessionState::testBySIPOrAlterateURI(const LLVivoxVoiceClient::sessionState::wptr_t &a, std::string uri)
{
    ptr_t aLock(a.lock());

    return aLock ? ((aLock->mSIPURI == uri) || (aLock->mAlternateSIPURI == uri)) : false;
}


bool LLVivoxVoiceClient::sessionState::testByCallerId(const LLVivoxVoiceClient::sessionState::wptr_t &a, LLUUID participantId)
{
    ptr_t aLock(a.lock());

    return aLock ? ((aLock->mCallerID == participantId) || (aLock->mIMSessionID == participantId)) : false;
}

/*static*/
void LLVivoxVoiceClient::sessionState::for_eachPredicate(const LLVivoxVoiceClient::sessionState::wptr_t &a, sessionFunc_t func)
{
    ptr_t aLock(a.lock());

    if (aLock)
        func(aLock);
    else
    {
        LL_WARNS("Voice") << "Stale handle in session map!" << LL_ENDL;
    }
}



LLVivoxVoiceClient::sessionStatePtr_t LLVivoxVoiceClient::findSession(const std::string &handle)
{
    sessionStatePtr_t result;
	sessionMap::iterator iter = mSessionsByHandle.find(handle);
	if(iter != mSessionsByHandle.end())
	{
		result = iter->second;
	}
	
	return result;
}

LLVivoxVoiceClient::sessionStatePtr_t LLVivoxVoiceClient::findSessionBeingCreatedByURI(const std::string &uri)
{	
    sessionStatePtr_t result = sessionState::matchCreatingSessionByURI(uri);
	
	return result;
}

LLVivoxVoiceClient::sessionStatePtr_t LLVivoxVoiceClient::findSession(const LLUUID &participant_id)
{
    sessionStatePtr_t result = sessionState::matchSessionByParticipant(participant_id);
	
	return result;
}

LLVivoxVoiceClient::sessionStatePtr_t LLVivoxVoiceClient::addSession(const std::string &uri, const std::string &handle)
{
    sessionStatePtr_t result;
	
	if(handle.empty())
	{
        // No handle supplied.
        // Check whether there's already a session with this URI
        result = sessionState::matchSessionByURI(uri);
	}
	else // (!handle.empty())
	{
		// Check for an existing session with this handle
		sessionMap::iterator iter = mSessionsByHandle.find(handle);
		
		if(iter != mSessionsByHandle.end())
		{
			result = iter->second;
		}
	}

	if(!result)
	{
		// No existing session found.
		
		LL_DEBUGS("Voice") << "adding new session: handle \"" << handle << "\" URI " << uri << LL_ENDL;
        result = sessionState::createSession();
		result->mSIPURI = uri;
		result->mHandle = handle;

		if (LLVoiceClient::instance().getVoiceEffectEnabled())
		{
			result->mVoiceFontID = LLVoiceClient::instance().getVoiceEffectDefault();
		}

		if(!result->mHandle.empty())
		{
            // *TODO: Rider: This concerns me.  There is a path (via switchChannel) where 
            // we do not track the session.  In theory this means that we could end up with 
            // a mAuidoSession that does not match the session tracked in mSessionsByHandle
			mSessionsByHandle.insert(sessionMap::value_type(result->mHandle, result));
		}
	}
	else
	{
		// Found an existing session
		
		if(uri != result->mSIPURI)
		{
			// TODO: Should this be an internal error?
			LL_DEBUGS("Voice") << "changing uri from " << result->mSIPURI << " to " << uri << LL_ENDL;
			setSessionURI(result, uri);
		}

		if(handle != result->mHandle)
		{
			if(handle.empty())
			{
				// There's at least one race condition where where addSession was clearing an existing session handle, which caused things to break.
				LL_DEBUGS("Voice") << "NOT clearing handle " << result->mHandle << LL_ENDL;
			}
			else
			{
				// TODO: Should this be an internal error?
				LL_DEBUGS("Voice") << "changing handle from " << result->mHandle << " to " << handle << LL_ENDL;
				setSessionHandle(result, handle);
			}
		}
		
		LL_DEBUGS("Voice") << "returning existing session: handle " << handle << " URI " << uri << LL_ENDL;
	}

	verifySessionState();
		
	return result;
}

void LLVivoxVoiceClient::clearSessionHandle(const sessionStatePtr_t &session)
{
    if (session)
    {
        if (session->mHandle.empty())
        {
            sessionMap::iterator iter = mSessionsByHandle.find(session->mHandle);
            if (iter != mSessionsByHandle.end())
            {
                mSessionsByHandle.erase(iter);
            }
        }
        else
        {
            LL_WARNS("Voice") << "Session has empty handle!" << LL_ENDL;
        }
    }
    else
    {
        LL_WARNS("Voice") << "Attempt to clear NULL session!" << LL_ENDL;
    }

}

void LLVivoxVoiceClient::setSessionHandle(const sessionStatePtr_t &session, const std::string &handle)
{
	// Have to remove the session from the handle-indexed map before changing the handle, or things will break badly.
	
	if(!session->mHandle.empty())
	{
		// Remove session from the map if it should have been there.
		sessionMap::iterator iter = mSessionsByHandle.find(session->mHandle);
		if(iter != mSessionsByHandle.end())
		{
			if(iter->second != session)
			{
				LL_WARNS("Voice") << "Internal error: session mismatch! Session may have been duplicated. Removing version in map." << LL_ENDL;
			}

			mSessionsByHandle.erase(iter);
		}
		else
		{
            LL_WARNS("Voice") << "Attempt to remove session with handle " << session->mHandle << " not found in map!" << LL_ENDL;
		}
	}
			
	session->mHandle = handle;

	if(!handle.empty())
	{
		mSessionsByHandle.insert(sessionMap::value_type(session->mHandle, session));
	}

	verifySessionState();
}

void LLVivoxVoiceClient::setSessionURI(const sessionStatePtr_t &session, const std::string &uri)
{
	// There used to be a map of session URIs to sessions, which made this complex....
	session->mSIPURI = uri;

	verifySessionState();
}

void LLVivoxVoiceClient::deleteSession(const sessionStatePtr_t &session)
{
	// Remove the session from the handle map
	if(!session->mHandle.empty())
	{
		sessionMap::iterator iter = mSessionsByHandle.find(session->mHandle);
		if(iter != mSessionsByHandle.end())
		{
			if(iter->second != session)
			{
				LL_WARNS("Voice") << "Internal error: session mismatch, removing session in map." << LL_ENDL;
			}
			mSessionsByHandle.erase(iter);
		}
	}

	// At this point, the session should be unhooked from all lists and all state should be consistent.
	verifySessionState();

	// If this is the current audio session, clean up the pointer which will soon be dangling.
	if(mAudioSession == session)
	{
		mAudioSession.reset();
		mAudioSessionChanged = true;
	}

	// ditto for the next audio session
	if(mNextAudioSession == session)
	{
		mNextAudioSession.reset();
	}

}

void LLVivoxVoiceClient::deleteAllSessions()
{
	LL_DEBUGS("Voice") << "called" << LL_ENDL;

    while (!mSessionsByHandle.empty())
	{
        const sessionStatePtr_t session = mSessionsByHandle.begin()->second;
        deleteSession(session);
	}
	
}

void LLVivoxVoiceClient::verifySessionState(void)
{
    LL_DEBUGS("Voice") << "Sessions in handle map=" << mSessionsByHandle.size() << LL_ENDL;
    sessionState::VerifySessions();
}

void LLVivoxVoiceClient::addObserver(LLVoiceClientParticipantObserver* observer)
{
	mParticipantObservers.insert(observer);
}

void LLVivoxVoiceClient::removeObserver(LLVoiceClientParticipantObserver* observer)
{
	mParticipantObservers.erase(observer);
}

void LLVivoxVoiceClient::notifyParticipantObservers()
{
	for (observer_set_t::iterator it = mParticipantObservers.begin();
		it != mParticipantObservers.end();
		)
	{
		LLVoiceClientParticipantObserver* observer = *it;
		observer->onParticipantsChanged();
		// In case onParticipantsChanged() deleted an entry.
		it = mParticipantObservers.upper_bound(observer);
	}
}

void LLVivoxVoiceClient::addObserver(LLVoiceClientStatusObserver* observer)
{
	mStatusObservers.insert(observer);
}

void LLVivoxVoiceClient::removeObserver(LLVoiceClientStatusObserver* observer)
{
	mStatusObservers.erase(observer);
}

void LLVivoxVoiceClient::notifyStatusObservers(LLVoiceClientStatusObserver::EStatusType status)
{
	if(mAudioSession)
	{
		if(status == LLVoiceClientStatusObserver::ERROR_UNKNOWN)
		{
			switch(mAudioSession->mErrorStatusCode)
			{
				case 20713:		status = LLVoiceClientStatusObserver::ERROR_CHANNEL_FULL; 		break;
				case 20714:		status = LLVoiceClientStatusObserver::ERROR_CHANNEL_LOCKED; 	break;
				case 20715:
					//invalid channel, we may be using a set of poorly cached
					//info
					status = LLVoiceClientStatusObserver::ERROR_NOT_AVAILABLE;
					break;
				case 1009:
					//invalid username and password
					status = LLVoiceClientStatusObserver::ERROR_NOT_AVAILABLE;
					break;
			}

			// Reset the error code to make sure it won't be reused later by accident.
			mAudioSession->mErrorStatusCode = 0;
		}
		else if(status == LLVoiceClientStatusObserver::STATUS_LEFT_CHANNEL)
		{
			switch(mAudioSession->mErrorStatusCode)
			{
				case HTTP_NOT_FOUND:	// NOT_FOUND
				// *TODO: Should this be 503?
				case 480:	// TEMPORARILY_UNAVAILABLE
				case HTTP_REQUEST_TIME_OUT:	// REQUEST_TIMEOUT
					// call failed because other user was not available
					// treat this as an error case
					status = LLVoiceClientStatusObserver::ERROR_NOT_AVAILABLE;

					// Reset the error code to make sure it won't be reused later by accident.
					mAudioSession->mErrorStatusCode = 0;
				break;
			}
		}
	}
		
	LL_DEBUGS("Voice") 
		<< " " << LLVoiceClientStatusObserver::status2string(status)  
		<< ", session URI " << getAudioSessionURI() 
		<< (inSpatialChannel()?", proximal is true":", proximal is false")
	<< LL_ENDL;

	for (status_observer_set_t::iterator it = mStatusObservers.begin();
		it != mStatusObservers.end();
		)
	{
		LLVoiceClientStatusObserver* observer = *it;
		observer->onChange(status, getAudioSessionURI(), inSpatialChannel());
		// In case onError() deleted an entry.
		it = mStatusObservers.upper_bound(observer);
	}

	// skipped to avoid speak button blinking
	if (   status != LLVoiceClientStatusObserver::STATUS_JOINING
		&& status != LLVoiceClientStatusObserver::STATUS_LEFT_CHANNEL
		&& status != LLVoiceClientStatusObserver::STATUS_VOICE_DISABLED)
	{
		// <FS:Ansariel> Bypass LLCachedControls for voice status update
		//bool voice_status = LLVoiceClient::getInstance()->voiceEnabled() && LLVoiceClient::getInstance()->isVoiceWorking();
		bool voice_status = LLVoiceClient::getInstance()->voiceEnabled(true) && LLVoiceClient::getInstance()->isVoiceWorking();
		// </FS:Ansariel>

		gAgent.setVoiceConnected(voice_status);

		if (voice_status)
		{
			LLFirstUse::speak(true);
		}
	}
}

void LLVivoxVoiceClient::addObserver(LLFriendObserver* observer)
{
	mFriendObservers.insert(observer);
}

void LLVivoxVoiceClient::removeObserver(LLFriendObserver* observer)
{
	mFriendObservers.erase(observer);
}

void LLVivoxVoiceClient::notifyFriendObservers()
{
	for (friend_observer_set_t::iterator it = mFriendObservers.begin();
		it != mFriendObservers.end();
		)
	{
		LLFriendObserver* observer = *it;
		it++;
		// The only friend-related thing we notify on is online/offline transitions.
		observer->changed(LLFriendObserver::ONLINE);
	}
}

void LLVivoxVoiceClient::lookupName(const LLUUID &id)
{
	if (mAvatarNameCacheConnection.connected())
	{
		mAvatarNameCacheConnection.disconnect();
	}
	mAvatarNameCacheConnection = LLAvatarNameCache::get(id, boost::bind(&LLVivoxVoiceClient::onAvatarNameCache, this, _1, _2));
}

void LLVivoxVoiceClient::onAvatarNameCache(const LLUUID& agent_id,
										   const LLAvatarName& av_name)
{
	mAvatarNameCacheConnection.disconnect();
	std::string display_name = av_name.getDisplayName();
	avatarNameResolved(agent_id, display_name);
}

void LLVivoxVoiceClient::predAvatarNameResolution(const LLVivoxVoiceClient::sessionStatePtr_t &session, LLUUID id, std::string name)
{
    participantStatePtr_t participant(session->findParticipantByID(id));
    if (participant)
    {
        // Found -- fill in the name
        participant->mAccountName = name;
        // and post a "participants updated" message to listeners later.
        session->mParticipantsChanged = true;
    }

    // Check whether this is a p2p session whose caller name just resolved
    if (session->mCallerID == id)
    {
        // this session's "caller ID" just resolved.  Fill in the name.
        session->mName = name;
        if (session->mTextInvitePending)
        {
            session->mTextInvitePending = false;

            // We don't need to call LLIMMgr::getInstance()->addP2PSession() here.  The first incoming message will create the panel.				
        }
        if (session->mVoiceInvitePending)
        {
            session->mVoiceInvitePending = false;

            LLIMMgr::getInstance()->inviteToSession(
                session->mIMSessionID,
                session->mName,
                session->mCallerID,
                session->mName,
                IM_SESSION_P2P_INVITE,
                LLIMMgr::INVITATION_TYPE_VOICE,
                session->mHandle,
                session->mSIPURI);
        }

    }
}

void LLVivoxVoiceClient::avatarNameResolved(const LLUUID &id, const std::string &name)
{
    sessionState::for_each(boost::bind(predAvatarNameResolution, _1, id, name));
}

bool LLVivoxVoiceClient::setVoiceEffect(const LLUUID& id)
{
	if (!mAudioSession)
	{
		return false;
	}

	if (!id.isNull())
	{
		if (mVoiceFontMap.empty())
		{
			LL_DEBUGS("Voice") << "Voice fonts not available." << LL_ENDL;
			return false;
		}
		else if (mVoiceFontMap.find(id) == mVoiceFontMap.end())
		{
			LL_DEBUGS("Voice") << "Invalid voice font " << id << LL_ENDL;
			return false;
		}
	}

	// *TODO: Check for expired fonts?
	mAudioSession->mVoiceFontID = id;

	// *TODO: Separate voice font defaults for spatial chat and IM?
	gSavedPerAccountSettings.setString("VoiceEffectDefault", id.asString());

	sessionSetVoiceFontSendMessage(mAudioSession);
	notifyVoiceFontObservers();

	return true;
}

const LLUUID LLVivoxVoiceClient::getVoiceEffect()
{
	return mAudioSession ? mAudioSession->mVoiceFontID : LLUUID::null;
}

LLSD LLVivoxVoiceClient::getVoiceEffectProperties(const LLUUID& id)
{
	LLSD sd;

	voice_font_map_t::iterator iter = mVoiceFontMap.find(id);
	if (iter != mVoiceFontMap.end())
	{
		sd["template_only"] = false;
	}
	else
	{
		// Voice effect is not in the voice font map, see if there is a template
		iter = mVoiceFontTemplateMap.find(id);
		if (iter == mVoiceFontTemplateMap.end())
		{
			LL_WARNS("Voice") << "Voice effect " << id << "not found." << LL_ENDL;
			return sd;
		}
		sd["template_only"] = true;
	}

	voiceFontEntry *font = iter->second;
	sd["name"] = font->mName;
	sd["expiry_date"] = font->mExpirationDate;
	sd["is_new"] = font->mIsNew;

	return sd;
}

LLVivoxVoiceClient::voiceFontEntry::voiceFontEntry(LLUUID& id) :
	mID(id),
	mFontIndex(0),
	mFontType(VOICE_FONT_TYPE_NONE),
	mFontStatus(VOICE_FONT_STATUS_NONE),
	mIsNew(false)
{
	mExpiryTimer.stop();
	mExpiryWarningTimer.stop();
}

LLVivoxVoiceClient::voiceFontEntry::~voiceFontEntry()
{
}

void LLVivoxVoiceClient::refreshVoiceEffectLists(bool clear_lists)
{
	if (clear_lists)
	{
		mVoiceFontsReceived = false;
		deleteAllVoiceFonts();
		deleteVoiceFontTemplates();
	}

	accountGetSessionFontsSendMessage();
	accountGetTemplateFontsSendMessage();
}

const voice_effect_list_t& LLVivoxVoiceClient::getVoiceEffectList() const
{
	return mVoiceFontList;
}

const voice_effect_list_t& LLVivoxVoiceClient::getVoiceEffectTemplateList() const
{
	return mVoiceFontTemplateList;
}

void LLVivoxVoiceClient::addVoiceFont(const S32 font_index,
								 const std::string &name,
								 const std::string &description,
								 const LLDate &expiration_date,
								 bool has_expired,
								 const S32 font_type,
								 const S32 font_status,
								 const bool template_font)
{
	// Vivox SessionFontIDs are not guaranteed to remain the same between
	// sessions or grids so use a UUID for the name.

	// If received name is not a UUID, fudge one by hashing the name and type.
	LLUUID font_id;
	if (LLUUID::validate(name))
	{
		font_id = LLUUID(name);
	}
	else
	{
		font_id.generate(STRINGIZE(font_type << ":" << name));
	}

	voiceFontEntry *font = NULL;

	voice_font_map_t& font_map = template_font ? mVoiceFontTemplateMap : mVoiceFontMap;
	voice_effect_list_t& font_list = template_font ? mVoiceFontTemplateList : mVoiceFontList;

	// Check whether we've seen this font before.
	voice_font_map_t::iterator iter = font_map.find(font_id);
	bool new_font = (iter == font_map.end());

	// Override the has_expired flag if we have passed the expiration_date as a double check.
	if (expiration_date.secondsSinceEpoch() < (LLDate::now().secondsSinceEpoch() + VOICE_FONT_EXPIRY_INTERVAL))
	{
		has_expired = true;
	}

	if (has_expired)
	{
		LL_DEBUGS("VoiceFont") << "Expired " << (template_font ? "Template " : "")
		<< expiration_date.asString() << " " << font_id
		<< " (" << font_index << ") " << name << LL_ENDL;

		// Remove existing session fonts that have expired since we last saw them.
		if (!new_font && !template_font)
		{
			deleteVoiceFont(font_id);
		}
		return;
	}

	if (new_font)
	{
		// If it is a new font create a new entry.
		font = new voiceFontEntry(font_id);
	}
	else
	{
		// Not a new font, update the existing entry
		font = iter->second;
	}

	if (font)
	{
		font->mFontIndex = font_index;
		// Use the description for the human readable name if available, as the
		// "name" may be a UUID.
		font->mName = description.empty() ? name : description;
		font->mFontType = font_type;
		font->mFontStatus = font_status;

		// If the font is new or the expiration date has changed the expiry timers need updating.
		if (!template_font && (new_font || font->mExpirationDate != expiration_date))
		{
			font->mExpirationDate = expiration_date;

			// Set the expiry timer to trigger a notification when the voice font can no longer be used.
			font->mExpiryTimer.start();
			font->mExpiryTimer.setExpiryAt(expiration_date.secondsSinceEpoch() - VOICE_FONT_EXPIRY_INTERVAL);

			// Set the warning timer to some interval before actual expiry.
			S32 warning_time = gSavedSettings.getS32("VoiceEffectExpiryWarningTime");
			if (warning_time != 0)
			{
				font->mExpiryWarningTimer.start();
				F64 expiry_time = (expiration_date.secondsSinceEpoch() - (F64)warning_time);
				font->mExpiryWarningTimer.setExpiryAt(expiry_time - VOICE_FONT_EXPIRY_INTERVAL);
			}
			else
			{
				// Disable the warning timer.
				font->mExpiryWarningTimer.stop();
			}

			 // Only flag new session fonts after the first time we have fetched the list.
			if (mVoiceFontsReceived)
			{
				font->mIsNew = true;
				mVoiceFontsNew = true;
			}
		}

		LL_DEBUGS("VoiceFont") << (template_font ? "Template " : "")
			<< font->mExpirationDate.asString() << " " << font->mID
			<< " (" << font->mFontIndex << ") " << name << LL_ENDL;

		if (new_font)
		{
			font_map.insert(voice_font_map_t::value_type(font->mID, font));
			font_list.insert(voice_effect_list_t::value_type(font->mName, font->mID));
		}

		mVoiceFontListDirty = true;

		// Debugging stuff

		if (font_type < VOICE_FONT_TYPE_NONE || font_type >= VOICE_FONT_TYPE_UNKNOWN)
		{
			LL_WARNS("VoiceFont") << "Unknown voice font type: " << font_type << LL_ENDL;
		}
		if (font_status < VOICE_FONT_STATUS_NONE || font_status >= VOICE_FONT_STATUS_UNKNOWN)
		{
			LL_WARNS("VoiceFont") << "Unknown voice font status: " << font_status << LL_ENDL;
		}
	}
}

void LLVivoxVoiceClient::expireVoiceFonts()
{
	// *TODO: If we are selling voice fonts in packs, there are probably
	// going to be a number of fonts with the same expiration time, so would
	// be more efficient to just keep a list of expiration times rather
	// than checking each font individually.

	bool have_expired = false;
	bool will_expire = false;
	bool expired_in_use = false;

	LLUUID current_effect = LLVoiceClient::instance().getVoiceEffectDefault();

	voice_font_map_t::iterator iter;
	for (iter = mVoiceFontMap.begin(); iter != mVoiceFontMap.end(); ++iter)
	{
		voiceFontEntry* voice_font = iter->second;
		LLFrameTimer& expiry_timer  = voice_font->mExpiryTimer;
		LLFrameTimer& warning_timer = voice_font->mExpiryWarningTimer;

		// Check for expired voice fonts
		if (expiry_timer.getStarted() && expiry_timer.hasExpired())
		{
			// Check whether it is the active voice font
			if (voice_font->mID == current_effect)
			{
				// Reset to no voice effect.
				setVoiceEffect(LLUUID::null);
				expired_in_use = true;
			}

			LL_DEBUGS("Voice") << "Voice Font " << voice_font->mName << " has expired." << LL_ENDL;
			deleteVoiceFont(voice_font->mID);
			have_expired = true;
		}

		// Check for voice fonts that will expire in less that the warning time
		if (warning_timer.getStarted() && warning_timer.hasExpired())
		{
			LL_DEBUGS("VoiceFont") << "Voice Font " << voice_font->mName << " will expire soon." << LL_ENDL;
			will_expire = true;
			warning_timer.stop();
		}
	}

	LLSD args;
	args["URL"] = LLTrans::getString("voice_morphing_url");
	args["PREMIUM_URL"] = LLTrans::getString("premium_voice_morphing_url");

	// Give a notification if any voice fonts have expired.
	if (have_expired)
	{
		if (expired_in_use)
		{
			LLNotificationsUtil::add("VoiceEffectsExpiredInUse", args);
		}
		else
		{
			LLNotificationsUtil::add("VoiceEffectsExpired", args);
		}

		// Refresh voice font lists in the UI.
		notifyVoiceFontObservers();
	}

	// Give a warning notification if any voice fonts are due to expire.
	if (will_expire)
	{
		S32Seconds seconds(gSavedSettings.getS32("VoiceEffectExpiryWarningTime"));
		args["INTERVAL"] = llformat("%d", LLUnit<S32, LLUnits::Days>(seconds).value());

		LLNotificationsUtil::add("VoiceEffectsWillExpire", args);
	}
}

void LLVivoxVoiceClient::deleteVoiceFont(const LLUUID& id)
{
	// Remove the entry from the voice font list.
	voice_effect_list_t::iterator list_iter = mVoiceFontList.begin();
	while (list_iter != mVoiceFontList.end())
	{
		if (list_iter->second == id)
		{
			LL_DEBUGS("VoiceFont") << "Removing " << id << " from the voice font list." << LL_ENDL;
			mVoiceFontList.erase(list_iter++);
			mVoiceFontListDirty = true;
		}
		else
		{
			++list_iter;
		}
	}

	// Find the entry in the voice font map and erase its data.
	voice_font_map_t::iterator map_iter = mVoiceFontMap.find(id);
	if (map_iter != mVoiceFontMap.end())
	{
		delete map_iter->second;
	}

	// Remove the entry from the voice font map.
	mVoiceFontMap.erase(map_iter);
}

void LLVivoxVoiceClient::deleteAllVoiceFonts()
{
	mVoiceFontList.clear();

	voice_font_map_t::iterator iter;
	for (iter = mVoiceFontMap.begin(); iter != mVoiceFontMap.end(); ++iter)
	{
		delete iter->second;
	}
	mVoiceFontMap.clear();
}

void LLVivoxVoiceClient::deleteVoiceFontTemplates()
{
	mVoiceFontTemplateList.clear();

	voice_font_map_t::iterator iter;
	for (iter = mVoiceFontTemplateMap.begin(); iter != mVoiceFontTemplateMap.end(); ++iter)
	{
		delete iter->second;
	}
	mVoiceFontTemplateMap.clear();
}

S32 LLVivoxVoiceClient::getVoiceFontIndex(const LLUUID& id) const
{
	S32 result = 0;
	if (!id.isNull())
	{
		voice_font_map_t::const_iterator it = mVoiceFontMap.find(id);
		if (it != mVoiceFontMap.end())
		{
			result = it->second->mFontIndex;
		}
		else
		{
			LL_WARNS("VoiceFont") << "Selected voice font " << id << " is not available." << LL_ENDL;
		}
	}
	return result;
}

S32 LLVivoxVoiceClient::getVoiceFontTemplateIndex(const LLUUID& id) const
{
	S32 result = 0;
	if (!id.isNull())
	{
		voice_font_map_t::const_iterator it = mVoiceFontTemplateMap.find(id);
		if (it != mVoiceFontTemplateMap.end())
		{
			result = it->second->mFontIndex;
		}
		else
		{
			LL_WARNS("VoiceFont") << "Selected voice font template " << id << " is not available." << LL_ENDL;
		}
	}
	return result;
}

void LLVivoxVoiceClient::accountGetSessionFontsSendMessage()
{
	if(mAccountLoggedIn)
	{
		std::ostringstream stream;

		LL_DEBUGS("VoiceFont") << "Requesting voice font list." << LL_ENDL;

		stream
		<< "<Request requestId=\"" << mCommandCookie++ << "\" action=\"Account.GetSessionFonts.1\">"
		<< "<AccountHandle>" << LLVivoxSecurity::getInstance()->accountHandle() << "</AccountHandle>"
		<< "</Request>"
		<< "\n\n\n";

		writeString(stream.str());
	}
}

void LLVivoxVoiceClient::accountGetTemplateFontsSendMessage()
{
	if(mAccountLoggedIn)
	{
		std::ostringstream stream;

		LL_DEBUGS("VoiceFont") << "Requesting voice font template list." << LL_ENDL;

		stream
		<< "<Request requestId=\"" << mCommandCookie++ << "\" action=\"Account.GetTemplateFonts.1\">"
		<< "<AccountHandle>" << LLVivoxSecurity::getInstance()->accountHandle() << "</AccountHandle>"
		<< "</Request>"
		<< "\n\n\n";

		writeString(stream.str());
	}
}

void LLVivoxVoiceClient::sessionSetVoiceFontSendMessage(const sessionStatePtr_t &session)
{
	S32 font_index = getVoiceFontIndex(session->mVoiceFontID);
	LL_DEBUGS("VoiceFont") << "Requesting voice font: " << session->mVoiceFontID << " (" << font_index << "), session handle: " << session->mHandle << LL_ENDL;

	std::ostringstream stream;

	stream
	<< "<Request requestId=\"" << mCommandCookie++ << "\" action=\"Session.SetVoiceFont.1\">"
	<< "<SessionHandle>" << session->mHandle << "</SessionHandle>"
	<< "<SessionFontID>" << font_index << "</SessionFontID>"
	<< "</Request>\n\n\n";

	writeString(stream.str());
}

void LLVivoxVoiceClient::accountGetSessionFontsResponse(int statusCode, const std::string &statusString)
{
    if (mIsWaitingForFonts)
    {
        // *TODO: We seem to get multiple events of this type.  Should figure a way to advance only after
        // receiving the last one.
        LLSD result(LLSDMap("voice_fonts", LLSD::Boolean(true)));

        LLEventPumps::instance().post("vivoxClientPump", result);
    }
	notifyVoiceFontObservers();
	mVoiceFontsReceived = true;
}

void LLVivoxVoiceClient::accountGetTemplateFontsResponse(int statusCode, const std::string &statusString)
{
	// Voice font list entries were updated via addVoiceFont() during parsing.
	notifyVoiceFontObservers();
}
void LLVivoxVoiceClient::addObserver(LLVoiceEffectObserver* observer)
{
	mVoiceFontObservers.insert(observer);
}

void LLVivoxVoiceClient::removeObserver(LLVoiceEffectObserver* observer)
{
	mVoiceFontObservers.erase(observer);
}

// method checks the item in VoiceMorphing menu for appropriate current voice font
bool LLVivoxVoiceClient::onCheckVoiceEffect(const std::string& voice_effect_name)
{
	LLVoiceEffectInterface * effect_interfacep = LLVoiceClient::instance().getVoiceEffectInterface();
	if (NULL != effect_interfacep)
	{
		const LLUUID& currect_voice_effect_id = effect_interfacep->getVoiceEffect();

		if (currect_voice_effect_id.isNull())
		{
			if (voice_effect_name == "NoVoiceMorphing")
			{
				return true;
			}
		}
		else
		{
			const LLSD& voice_effect_props = effect_interfacep->getVoiceEffectProperties(currect_voice_effect_id);
			if (voice_effect_props["name"].asString() == voice_effect_name)
			{
				return true;
			}
		}
	}

	return false;
}

// method changes voice font for selected VoiceMorphing menu item
void LLVivoxVoiceClient::onClickVoiceEffect(const std::string& voice_effect_name)
{
	LLVoiceEffectInterface * effect_interfacep = LLVoiceClient::instance().getVoiceEffectInterface();
	if (NULL != effect_interfacep)
	{
		if (voice_effect_name == "NoVoiceMorphing")
		{
			effect_interfacep->setVoiceEffect(LLUUID());
			return;
		}
		const voice_effect_list_t& effect_list = effect_interfacep->getVoiceEffectList();
		if (!effect_list.empty())
		{
			for (voice_effect_list_t::const_iterator it = effect_list.begin(); it != effect_list.end(); ++it)
			{
				if (voice_effect_name == it->first)
				{
					effect_interfacep->setVoiceEffect(it->second);
					return;
				}
			}
		}
	}
}

// it updates VoiceMorphing menu items in accordance with purchased properties 
void LLVivoxVoiceClient::updateVoiceMorphingMenu()
{
	if (mVoiceFontListDirty)
	{
		LLVoiceEffectInterface * effect_interfacep = LLVoiceClient::instance().getVoiceEffectInterface();
		if (effect_interfacep)
		{
			const voice_effect_list_t& effect_list = effect_interfacep->getVoiceEffectList();
			if (!effect_list.empty())
			{
				LLMenuGL * voice_morphing_menup = gMenuBarView->findChildMenuByName("VoiceMorphing", TRUE);

				if (NULL != voice_morphing_menup)
				{
					S32 items = voice_morphing_menup->getItemCount();
					if (items > 0)
					{
						voice_morphing_menup->erase(1, items - 3, false);

						S32 pos = 1;
						for (voice_effect_list_t::const_iterator it = effect_list.begin(); it != effect_list.end(); ++it)
						{
							LLMenuItemCheckGL::Params p;
							p.name = it->first;
							p.label = it->first;
							p.on_check.function(boost::bind(&LLVivoxVoiceClient::onCheckVoiceEffect, this, it->first));
							p.on_click.function(boost::bind(&LLVivoxVoiceClient::onClickVoiceEffect, this, it->first));
							LLMenuItemCheckGL * voice_effect_itemp = LLUICtrlFactory::create<LLMenuItemCheckGL>(p);
							voice_morphing_menup->insert(pos++, voice_effect_itemp, false);
						}

						voice_morphing_menup->needsArrange();
					}
				}
			}
		}
	}
}
void LLVivoxVoiceClient::notifyVoiceFontObservers()
{
    LL_DEBUGS("VoiceFont") << "Notifying voice effect observers. Lists changed: " << mVoiceFontListDirty << LL_ENDL;

    updateVoiceMorphingMenu();

    for (voice_font_observer_set_t::iterator it = mVoiceFontObservers.begin();
            it != mVoiceFontObservers.end();)
    {
        LLVoiceEffectObserver* observer = *it;
        observer->onVoiceEffectChanged(mVoiceFontListDirty);
        // In case onVoiceEffectChanged() deleted an entry.
        it = mVoiceFontObservers.upper_bound(observer);
    }
    mVoiceFontListDirty = false;

	// If new Voice Fonts have been added notify the user.
    if (mVoiceFontsNew)
    {
        if (mVoiceFontsReceived)
        {
            LLNotificationsUtil::add("VoiceEffectsNew");
        }
        mVoiceFontsNew = false;
    }
}

void LLVivoxVoiceClient::enablePreviewBuffer(bool enable)
{
    LLSD result;
    mCaptureBufferMode = enable;

    if (enable)
        result["recplay"] = "start";
    else
        result["recplay"] = "quit";

    LLEventPumps::instance().post("vivoxClientPump", result);

	if(mCaptureBufferMode && mIsInChannel)
	{
		LL_DEBUGS("Voice") << "no channel" << LL_ENDL;
		sessionTerminate();
	}
}

void LLVivoxVoiceClient::recordPreviewBuffer()
{
	if (!mCaptureBufferMode)
	{
		LL_DEBUGS("Voice") << "Not in voice effect preview mode, cannot start recording." << LL_ENDL;
		mCaptureBufferRecording = false;
		return;
	}

	mCaptureBufferRecording = true;

    LLSD result(LLSDMap("recplay", "record"));
    LLEventPumps::instance().post("vivoxClientPump", result);
}

void LLVivoxVoiceClient::playPreviewBuffer(const LLUUID& effect_id)
{
	if (!mCaptureBufferMode)
	{
		LL_DEBUGS("Voice") << "Not in voice effect preview mode, no buffer to play." << LL_ENDL;
		mCaptureBufferRecording = false;
		return;
	}

	if (!mCaptureBufferRecorded)
	{
		// Can't play until we have something recorded!
		mCaptureBufferPlaying = false;
		return;
	}

	mPreviewVoiceFont = effect_id;
	mCaptureBufferPlaying = true;

    LLSD result(LLSDMap("recplay", "playback"));
    LLEventPumps::instance().post("vivoxClientPump", result);
}

void LLVivoxVoiceClient::stopPreviewBuffer()
{
	mCaptureBufferRecording = false;
	mCaptureBufferPlaying = false;

    LLSD result(LLSDMap("recplay", "quit"));
    LLEventPumps::instance().post("vivoxClientPump", result);
}

bool LLVivoxVoiceClient::isPreviewRecording()
{
	return (mCaptureBufferMode && mCaptureBufferRecording);
}

bool LLVivoxVoiceClient::isPreviewPlaying()
{
	return (mCaptureBufferMode && mCaptureBufferPlaying);
}

void LLVivoxVoiceClient::captureBufferRecordStartSendMessage()
{	if(mAccountLoggedIn)
	{
		std::ostringstream stream;

		LL_DEBUGS("Voice") << "Starting audio capture to buffer." << LL_ENDL;

		// Start capture
		stream
		<< "<Request requestId=\"" << mCommandCookie++ << "\" action=\"Aux.StartBufferCapture.1\">"
		<< "</Request>"
		<< "\n\n\n";

		// Unmute the mic
		stream << "<Request requestId=\"" << mCommandCookie++ << "\" action=\"Connector.MuteLocalMic.1\">"
			<< "<ConnectorHandle>" << LLVivoxSecurity::getInstance()->connectorHandle() << "</ConnectorHandle>"
			<< "<Value>false</Value>"
		<< "</Request>\n\n\n";

		// Dirty the mute mic state so that it will get reset when we finishing previewing
		mMuteMicDirty = true;

		writeString(stream.str());
	}
}

void LLVivoxVoiceClient::captureBufferRecordStopSendMessage()
{
	if(mAccountLoggedIn)
	{
		std::ostringstream stream;

		LL_DEBUGS("Voice") << "Stopping audio capture to buffer." << LL_ENDL;

		// Mute the mic. Mic mute state was dirtied at recording start, so will be reset when finished previewing.
		stream << "<Request requestId=\"" << mCommandCookie++ << "\" action=\"Connector.MuteLocalMic.1\">"
			<< "<ConnectorHandle>" << LLVivoxSecurity::getInstance()->connectorHandle() << "</ConnectorHandle>"
			<< "<Value>true</Value>"
		<< "</Request>\n\n\n";

		// Stop capture
		stream
		<< "<Request requestId=\"" << mCommandCookie++ << "\" action=\"Aux.CaptureAudioStop.1\">"
			<< "<AccountHandle>" << LLVivoxSecurity::getInstance()->accountHandle() << "</AccountHandle>"
		<< "</Request>"
		<< "\n\n\n";

		writeString(stream.str());
	}
}

void LLVivoxVoiceClient::captureBufferPlayStartSendMessage(const LLUUID& voice_font_id)
{
	if(mAccountLoggedIn)
	{
		// Track how may play requests are sent, so we know how many stop events to
		// expect before play actually stops.
		++mPlayRequestCount;

		std::ostringstream stream;

		LL_DEBUGS("Voice") << "Starting audio buffer playback." << LL_ENDL;

		S32 font_index = getVoiceFontTemplateIndex(voice_font_id);
		LL_DEBUGS("Voice") << "With voice font: " << voice_font_id << " (" << font_index << ")" << LL_ENDL;

		stream
		<< "<Request requestId=\"" << mCommandCookie++ << "\" action=\"Aux.PlayAudioBuffer.1\">"
			<< "<AccountHandle>" << LLVivoxSecurity::getInstance()->accountHandle() << "</AccountHandle>"
			<< "<TemplateFontID>" << font_index << "</TemplateFontID>"
			<< "<FontDelta />"
		<< "</Request>"
		<< "\n\n\n";

		writeString(stream.str());
	}
}

void LLVivoxVoiceClient::captureBufferPlayStopSendMessage()
{
	if(mAccountLoggedIn)
	{
		std::ostringstream stream;

		LL_DEBUGS("Voice") << "Stopping audio buffer playback." << LL_ENDL;

		stream
		<< "<Request requestId=\"" << mCommandCookie++ << "\" action=\"Aux.RenderAudioStop.1\">"
			<< "<AccountHandle>" << LLVivoxSecurity::getInstance()->accountHandle() << "</AccountHandle>"
		<< "</Request>"
		<< "\n\n\n";

		writeString(stream.str());
	}
}

LLVivoxProtocolParser::LLVivoxProtocolParser()
{
	parser = XML_ParserCreate(NULL);
	
	reset();
}

void LLVivoxProtocolParser::reset()
{
	responseDepth = 0;
	ignoringTags = false;
	accumulateText = false;
	energy = 0.f;
	hasText = false;
	hasAudio = false;
	hasVideo = false;
	terminated = false;
	ignoreDepth = 0;
	isChannel = false;
	incoming = false;
	enabled = false;
	isEvent = false;
	isLocallyMuted = false;
	isModeratorMuted = false;
	isSpeaking = false;
	participantType = 0;
	returnCode = -1;
	state = 0;
	statusCode = 0;
	volume = 0;
	textBuffer.clear();
	alias.clear();
	numberOfAliases = 0;
	applicationString.clear();
}

//virtual 
LLVivoxProtocolParser::~LLVivoxProtocolParser()
{
	if (parser)
		XML_ParserFree(parser);
}

static LLTrace::BlockTimerStatHandle FTM_VIVOX_PROCESS("Vivox Process");

// virtual
LLIOPipe::EStatus LLVivoxProtocolParser::process_impl(
													  const LLChannelDescriptors& channels,
													  buffer_ptr_t& buffer,
													  bool& eos,
													  LLSD& context,
													  LLPumpIO* pump)
{
	LL_RECORD_BLOCK_TIME(FTM_VIVOX_PROCESS);
	LLBufferStream istr(channels, buffer.get());
	std::ostringstream ostr;
	while (istr.good())
	{
		char buf[1024];
		istr.read(buf, sizeof(buf));
		mInput.append(buf, istr.gcount());
	}
	
	// Look for input delimiter(s) in the input buffer.  If one is found, send the message to the xml parser.
	int start = 0;
	int delim;
	while((delim = mInput.find("\n\n\n", start)) != std::string::npos)
	{	
		
		// Reset internal state of the LLVivoxProtocolParser (no effect on the expat parser)
		reset();
		
		XML_ParserReset(parser, NULL);
		XML_SetElementHandler(parser, ExpatStartTag, ExpatEndTag);
		XML_SetCharacterDataHandler(parser, ExpatCharHandler);
		XML_SetUserData(parser, this);	
		XML_Parse(parser, mInput.data() + start, delim - start, false);
		
        LL_DEBUGS("VivoxProtocolParser") << "parsing: " << mInput.substr(start, delim - start) << LL_ENDL;
		start = delim + 3;
	}
	
	if(start != 0)
		mInput = mInput.substr(start);
	
	LL_DEBUGS("VivoxProtocolParser") << "at end, mInput is: " << mInput << LL_ENDL;
	
	if(!LLVivoxVoiceClient::getInstance()->mConnected)
	{
		// If voice has been disabled, we just want to close the socket.  This does so.
		LL_INFOS("Voice") << "returning STATUS_STOP" << LL_ENDL;
		return STATUS_STOP;
	}
	
	return STATUS_OK;
}

void XMLCALL LLVivoxProtocolParser::ExpatStartTag(void *data, const char *el, const char **attr)
{
	if (data)
	{
		LLVivoxProtocolParser	*object = (LLVivoxProtocolParser*)data;
		object->StartTag(el, attr);
	}
}

// --------------------------------------------------------------------------------

void XMLCALL LLVivoxProtocolParser::ExpatEndTag(void *data, const char *el)
{
	if (data)
	{
		LLVivoxProtocolParser	*object = (LLVivoxProtocolParser*)data;
		object->EndTag(el);
	}
}

// --------------------------------------------------------------------------------

void XMLCALL LLVivoxProtocolParser::ExpatCharHandler(void *data, const XML_Char *s, int len)
{
	if (data)
	{
		LLVivoxProtocolParser	*object = (LLVivoxProtocolParser*)data;
		object->CharData(s, len);
	}
}

// --------------------------------------------------------------------------------


void LLVivoxProtocolParser::StartTag(const char *tag, const char **attr)
{
	// Reset the text accumulator. We shouldn't have strings that are inturrupted by new tags
	textBuffer.clear();
	// only accumulate text if we're not ignoring tags.
	accumulateText = !ignoringTags;
	
	if (responseDepth == 0)
	{	
		isEvent = !stricmp("Event", tag);
		
		if (!stricmp("Response", tag) || isEvent)
		{
			// Grab the attributes
			while (*attr)
			{
				const char	*key = *attr++;
				const char	*value = *attr++;
				
				if (!stricmp("requestId", key))
				{
					requestId = value;
				}
				else if (!stricmp("action", key))
				{
					actionString = value;
				}
				else if (!stricmp("type", key))
				{
					eventTypeString = value;
				}
			}
		}
		LL_DEBUGS("VivoxProtocolParser") << tag << " (" << responseDepth << ")"  << LL_ENDL;
	}
	else
	{
		if (ignoringTags)
		{
			LL_DEBUGS("VivoxProtocolParser") << "ignoring tag " << tag << " (depth = " << responseDepth << ")" << LL_ENDL;
		}
		else
		{
			LL_DEBUGS("VivoxProtocolParser") << tag << " (" << responseDepth << ")"  << LL_ENDL;
			
			// Ignore the InputXml stuff so we don't get confused
			if (!stricmp("InputXml", tag))
			{
				ignoringTags = true;
				ignoreDepth = responseDepth;
				accumulateText = false;
				
				LL_DEBUGS("VivoxProtocolParser") << "starting ignore, ignoreDepth is " << ignoreDepth << LL_ENDL;
			}
			else if (!stricmp("CaptureDevices", tag))
			{
				LLVivoxVoiceClient::getInstance()->clearCaptureDevices();
			}			
			else if (!stricmp("RenderDevices", tag))
			{
				LLVivoxVoiceClient::getInstance()->clearRenderDevices();
			}
			else if (!stricmp("CaptureDevice", tag))
			{
				deviceString.clear();
			}
			else if (!stricmp("RenderDevice", tag))
			{
				deviceString.clear();
			}			
			else if (!stricmp("SessionFont", tag))
			{
				id = 0;
				nameString.clear();
				descriptionString.clear();
				expirationDate = LLDate();
				hasExpired = false;
				fontType = 0;
				fontStatus = 0;
			}
			else if (!stricmp("TemplateFont", tag))
			{
				id = 0;
				nameString.clear();
				descriptionString.clear();
				expirationDate = LLDate();
				hasExpired = false;
				fontType = 0;
				fontStatus = 0;
			}
			else if (!stricmp("MediaCompletionType", tag))
			{
				mediaCompletionType.clear();
			}
		}
	}
	responseDepth++;
}

// --------------------------------------------------------------------------------

void LLVivoxProtocolParser::EndTag(const char *tag)
{
	const std::string& string = textBuffer;

	responseDepth--;
	
	if (ignoringTags)
	{
		if (ignoreDepth == responseDepth)
		{
			LL_DEBUGS("VivoxProtocolParser") << "end of ignore" << LL_ENDL;
			ignoringTags = false;
		}
		else
		{
			LL_DEBUGS("VivoxProtocolParser") << "ignoring tag " << tag << " (depth = " << responseDepth << ")" << LL_ENDL;
		}
	}
	
	if (!ignoringTags)
	{
		LL_DEBUGS("VivoxProtocolParser") << "processing tag " << tag << " (depth = " << responseDepth << ")" << LL_ENDL;
		
		// Closing a tag. Finalize the text we've accumulated and reset
		if (!stricmp("ReturnCode", tag))
			returnCode = strtol(string.c_str(), NULL, 10);
		else if (!stricmp("SessionHandle", tag))
			sessionHandle = string;
		else if (!stricmp("SessionGroupHandle", tag))
			sessionGroupHandle = string;
		else if (!stricmp("StatusCode", tag))
			statusCode = strtol(string.c_str(), NULL, 10);
		else if (!stricmp("StatusString", tag))
			statusString = string;
		else if (!stricmp("ParticipantURI", tag))
			uriString = string;
		else if (!stricmp("Volume", tag))
			volume = strtol(string.c_str(), NULL, 10);
		else if (!stricmp("Energy", tag))
			energy = (F32)strtod(string.c_str(), NULL);
		else if (!stricmp("IsModeratorMuted", tag))
			isModeratorMuted = !stricmp(string.c_str(), "true");
		else if (!stricmp("IsSpeaking", tag))
			isSpeaking = !stricmp(string.c_str(), "true");
		else if (!stricmp("Alias", tag))
			alias = string;
		else if (!stricmp("NumberOfAliases", tag))
			numberOfAliases = strtol(string.c_str(), NULL, 10);
		else if (!stricmp("Application", tag))
			applicationString = string;
		else if (!stricmp("ConnectorHandle", tag))
			connectorHandle = string;
		else if (!stricmp("VersionID", tag))
			versionID = string;
		else if (!stricmp("AccountHandle", tag))
			accountHandle = string;
		else if (!stricmp("State", tag))
			state = strtol(string.c_str(), NULL, 10);
		else if (!stricmp("URI", tag))
			uriString = string;
		else if (!stricmp("IsChannel", tag))
			isChannel = !stricmp(string.c_str(), "true");
		else if (!stricmp("Incoming", tag))
			incoming = !stricmp(string.c_str(), "true");
		else if (!stricmp("Enabled", tag))
			enabled = !stricmp(string.c_str(), "true");
		else if (!stricmp("Name", tag))
			nameString = string;
		else if (!stricmp("AudioMedia", tag))
			audioMediaString = string;
		else if (!stricmp("ChannelName", tag))
			nameString = string;
		else if (!stricmp("DisplayName", tag))
			displayNameString = string;
		else if (!stricmp("Device", tag))
			deviceString = string;		
		else if (!stricmp("AccountName", tag))
			nameString = string;
		else if (!stricmp("ParticipantType", tag))
			participantType = strtol(string.c_str(), NULL, 10);
		else if (!stricmp("IsLocallyMuted", tag))
			isLocallyMuted = !stricmp(string.c_str(), "true");
		else if (!stricmp("MicEnergy", tag))
			energy = (F32)strtod(string.c_str(), NULL);
		else if (!stricmp("ChannelName", tag))
			nameString = string;
		else if (!stricmp("ChannelURI", tag))
			uriString = string;
		else if (!stricmp("BuddyURI", tag))
			uriString = string;
		else if (!stricmp("Presence", tag))
			statusString = string;
		else if (!stricmp("CaptureDevices", tag))
			LLVivoxVoiceClient::getInstance()->setDevicesListUpdated(true);
		else if (!stricmp("RenderDevices", tag))
			LLVivoxVoiceClient::getInstance()->setDevicesListUpdated(true);
		else if (!stricmp("CaptureDevice", tag))
		{
			LLVivoxVoiceClient::getInstance()->addCaptureDevice(deviceString);
		}
		else if (!stricmp("RenderDevice", tag))
		{
			LLVivoxVoiceClient::getInstance()->addRenderDevice(deviceString);
		}
		else if (!stricmp("BlockMask", tag))
			blockMask = string;
		else if (!stricmp("PresenceOnly", tag))
			presenceOnly = string;
		else if (!stricmp("AutoAcceptMask", tag))
			autoAcceptMask = string;
		else if (!stricmp("AutoAddAsBuddy", tag))
			autoAddAsBuddy = string;
		else if (!stricmp("MessageHeader", tag))
			messageHeader = string;
		else if (!stricmp("MessageBody", tag))
			messageBody = string;
		else if (!stricmp("NotificationType", tag))
			notificationType = string;
		else if (!stricmp("HasText", tag))
			hasText = !stricmp(string.c_str(), "true");
		else if (!stricmp("HasAudio", tag))
			hasAudio = !stricmp(string.c_str(), "true");
		else if (!stricmp("HasVideo", tag))
			hasVideo = !stricmp(string.c_str(), "true");
		else if (!stricmp("Terminated", tag))
			terminated = !stricmp(string.c_str(), "true");
		else if (!stricmp("SubscriptionHandle", tag))
			subscriptionHandle = string;
		else if (!stricmp("SubscriptionType", tag))
			subscriptionType = string;
		else if (!stricmp("SessionFont", tag))
		{
			LLVivoxVoiceClient::getInstance()->addVoiceFont(id, nameString, descriptionString, expirationDate, hasExpired, fontType, fontStatus, false);
		}
		else if (!stricmp("TemplateFont", tag))
		{
			LLVivoxVoiceClient::getInstance()->addVoiceFont(id, nameString, descriptionString, expirationDate, hasExpired, fontType, fontStatus, true);
		}
		else if (!stricmp("ID", tag))
		{
			id = strtol(string.c_str(), NULL, 10);
		}
		else if (!stricmp("Description", tag))
		{
			descriptionString = string;
		}
		else if (!stricmp("ExpirationDate", tag))
		{
			expirationDate = expiryTimeStampToLLDate(string);
		}
		else if (!stricmp("Expired", tag))
		{
			hasExpired = !stricmp(string.c_str(), "1");
		}
		else if (!stricmp("Type", tag))
		{
			fontType = strtol(string.c_str(), NULL, 10);
		}
		else if (!stricmp("Status", tag))
		{
			fontStatus = strtol(string.c_str(), NULL, 10);
		}
		else if (!stricmp("MediaCompletionType", tag))
		{
			mediaCompletionType = string;;
		}

		textBuffer.clear();
		accumulateText= false;
		
		if (responseDepth == 0)
		{
			// We finished all of the XML, process the data
			processResponse(tag);
		}
	}
}

// --------------------------------------------------------------------------------

void LLVivoxProtocolParser::CharData(const char *buffer, int length)
{
	/*
	 This method is called for anything that isn't a tag, which can be text you
	 want that lies between tags, and a lot of stuff you don't want like file formatting
	 (tabs, spaces, CR/LF, etc).
	 
	 Only copy text if we are in accumulate mode...
	 */
	if (accumulateText)
		textBuffer.append(buffer, length);
}

// --------------------------------------------------------------------------------

LLDate LLVivoxProtocolParser::expiryTimeStampToLLDate(const std::string& vivox_ts)
{
	// *HACK: Vivox reports the time incorrectly. LLDate also only parses a
	// subset of valid ISO 8601 dates (only handles Z, not offsets).
	// So just use the date portion and fix the time here.
	std::string time_stamp = vivox_ts.substr(0, 10);
	time_stamp += VOICE_FONT_EXPIRY_TIME;

	LL_DEBUGS("VivoxProtocolParser") << "Vivox timestamp " << vivox_ts << " modified to: " << time_stamp << LL_ENDL;

	return LLDate(time_stamp);
}

// --------------------------------------------------------------------------------

void LLVivoxProtocolParser::processResponse(std::string tag)
{
	LL_DEBUGS("VivoxProtocolParser") << tag << LL_ENDL;
	
	// SLIM SDK: the SDK now returns a statusCode of "200" (OK) for success.  This is a change vs. previous SDKs.
	// According to Mike S., "The actual API convention is that responses with return codes of 0 are successful, regardless of the status code returned",
	// so I believe this will give correct behavior.
	
	if(returnCode == 0)
		statusCode = 0;
	
	if (isEvent)
	{
		const char *eventTypeCstr = eventTypeString.c_str();
        LL_DEBUGS("LOW Voice") << eventTypeCstr << LL_ENDL;

		if (!stricmp(eventTypeCstr, "ParticipantUpdatedEvent"))
		{
			// These happen so often that logging them is pretty useless.
            LL_DEBUGS("LOW Voice") << "Updated Params: " << sessionHandle << ", " << sessionGroupHandle << ", " << uriString << ", " << alias << ", " << isModeratorMuted << ", " << isSpeaking << ", " << volume << ", " << energy << LL_ENDL;
            LLVivoxVoiceClient::getInstance()->participantUpdatedEvent(sessionHandle, sessionGroupHandle, uriString, alias, isModeratorMuted, isSpeaking, volume, energy);
		}
		else if (!stricmp(eventTypeCstr, "AccountLoginStateChangeEvent"))
		{
			LLVivoxVoiceClient::getInstance()->accountLoginStateChangeEvent(accountHandle, statusCode, statusString, state);
		}
		else if (!stricmp(eventTypeCstr, "SessionAddedEvent"))
		{
			/*
			 <Event type="SessionAddedEvent">
			 <SessionGroupHandle>c1_m1000xFnPP04IpREWNkuw1cOXlhw==_sg0</SessionGroupHandle>
			 <SessionHandle>c1_m1000xFnPP04IpREWNkuw1cOXlhw==0</SessionHandle>
			 <Uri>sip:confctl-1408789@bhr.vivox.com</Uri>
			 <IsChannel>true</IsChannel>
			 <Incoming>false</Incoming>
			 <ChannelName />
			 </Event>
			 */
			LLVivoxVoiceClient::getInstance()->sessionAddedEvent(uriString, alias, sessionHandle, sessionGroupHandle, isChannel, incoming, nameString, applicationString);
		}
		else if (!stricmp(eventTypeCstr, "SessionRemovedEvent"))
		{
			LLVivoxVoiceClient::getInstance()->sessionRemovedEvent(sessionHandle, sessionGroupHandle);
		}
		else if (!stricmp(eventTypeCstr, "SessionGroupUpdatedEvent"))
		{
			//nothng useful to process for this event, but we should not WARN that we have received it.
		}
		else if (!stricmp(eventTypeCstr, "SessionGroupAddedEvent"))
		{
			LLVivoxVoiceClient::getInstance()->sessionGroupAddedEvent(sessionGroupHandle);
		}
		else if (!stricmp(eventTypeCstr, "MediaStreamUpdatedEvent"))
		{
			/*
			 <Event type="MediaStreamUpdatedEvent">
			 <SessionGroupHandle>c1_m1000xFnPP04IpREWNkuw1cOXlhw==_sg0</SessionGroupHandle>
			 <SessionHandle>c1_m1000xFnPP04IpREWNkuw1cOXlhw==0</SessionHandle>
			 <StatusCode>200</StatusCode>
			 <StatusString>OK</StatusString>
			 <State>2</State>
			 <Incoming>false</Incoming>
			 </Event>
			 */
			LLVivoxVoiceClient::getInstance()->mediaStreamUpdatedEvent(sessionHandle, sessionGroupHandle, statusCode, statusString, state, incoming);
		}
		else if (!stricmp(eventTypeCstr, "MediaCompletionEvent"))
		{
			/*
			<Event type="MediaCompletionEvent">
			<SessionGroupHandle />
			<MediaCompletionType>AuxBufferAudioCapture</MediaCompletionType>
			</Event>
			*/
			LLVivoxVoiceClient::getInstance()->mediaCompletionEvent(sessionGroupHandle, mediaCompletionType);
		}
		else if (!stricmp(eventTypeCstr, "ParticipantAddedEvent"))
		{
			/* 
			 <Event type="ParticipantAddedEvent">
			 <SessionGroupHandle>c1_m1000xFnPP04IpREWNkuw1cOXlhw==_sg4</SessionGroupHandle>
			 <SessionHandle>c1_m1000xFnPP04IpREWNkuw1cOXlhw==4</SessionHandle>
			 <ParticipantUri>sip:xI5auBZ60SJWIk606-1JGRQ==@bhr.vivox.com</ParticipantUri>
			 <AccountName>xI5auBZ60SJWIk606-1JGRQ==</AccountName>
			 <DisplayName />
			 <ParticipantType>0</ParticipantType>
			 </Event>
			 */
            LL_DEBUGS("LOW Voice") << "Added Params: " << sessionHandle << ", " << sessionGroupHandle << ", " << uriString << ", " << alias << ", " << nameString << ", " << displayNameString << ", " << participantType << LL_ENDL;
			LLVivoxVoiceClient::getInstance()->participantAddedEvent(sessionHandle, sessionGroupHandle, uriString, alias, nameString, displayNameString, participantType);
		}
		else if (!stricmp(eventTypeCstr, "ParticipantRemovedEvent"))
		{
			/*
			 <Event type="ParticipantRemovedEvent">
			 <SessionGroupHandle>c1_m1000xFnPP04IpREWNkuw1cOXlhw==_sg4</SessionGroupHandle>
			 <SessionHandle>c1_m1000xFnPP04IpREWNkuw1cOXlhw==4</SessionHandle>
			 <ParticipantUri>sip:xtx7YNV-3SGiG7rA1fo5Ndw==@bhr.vivox.com</ParticipantUri>
			 <AccountName>xtx7YNV-3SGiG7rA1fo5Ndw==</AccountName>
			 </Event>
			 */
            LL_DEBUGS("LOW Voice") << "Removed params:" << sessionHandle << ", " << sessionGroupHandle << ", " << uriString << ", " << alias << ", " << nameString << LL_ENDL;

			LLVivoxVoiceClient::getInstance()->participantRemovedEvent(sessionHandle, sessionGroupHandle, uriString, alias, nameString);
		}
		else if (!stricmp(eventTypeCstr, "AuxAudioPropertiesEvent"))
		{
			// These are really spammy in tuning mode
			LLVivoxVoiceClient::getInstance()->auxAudioPropertiesEvent(energy);
		}
		else if (!stricmp(eventTypeCstr, "MessageEvent"))  
		{
			//TODO:  This probably is not received any more, it was used to support SLim clients
			LLVivoxVoiceClient::getInstance()->messageEvent(sessionHandle, uriString, alias, messageHeader, messageBody, applicationString);
		}
		else if (!stricmp(eventTypeCstr, "SessionNotificationEvent"))  
		{
			//TODO:  This probably is not received any more, it was used to support SLim clients
			LLVivoxVoiceClient::getInstance()->sessionNotificationEvent(sessionHandle, uriString, notificationType);
		}
		else if (!stricmp(eventTypeCstr, "SessionUpdatedEvent"))
		{
			/*
			 <Event type="SessionUpdatedEvent">
			 <SessionGroupHandle>c1_m1000xFnPP04IpREWNkuw1cOXlhw==_sg0</SessionGroupHandle>
			 <SessionHandle>c1_m1000xFnPP04IpREWNkuw1cOXlhw==0</SessionHandle>
			 <Uri>sip:confctl-9@bhd.vivox.com</Uri>
			 <IsMuted>0</IsMuted>
			 <Volume>50</Volume>
			 <TransmitEnabled>1</TransmitEnabled>
			 <IsFocused>0</IsFocused>
			 <SpeakerPosition><Position><X>0</X><Y>0</Y><Z>0</Z></Position></SpeakerPosition>
			 <SessionFontID>0</SessionFontID>
			 </Event>
			 */
			// We don't need to process this, but we also shouldn't warn on it, since that confuses people.
		}
		else if (!stricmp(eventTypeCstr, "SessionGroupRemovedEvent"))
		{
			// We don't need to process this, but we also shouldn't warn on it, since that confuses people.
		}
		else if (!stricmp(eventTypeCstr, "VoiceServiceConnectionStateChangedEvent"))
		{	// Yet another ignored event
		}
		else if (!stricmp(eventTypeCstr, "AudioDeviceHotSwapEvent"))
		{
			/*
			<Event type = "AudioDeviceHotSwapEvent">
			<EventType>RenderDeviceChanged< / EventType>
			<RelevantDevice>
			<Device>Speakers(Turtle Beach P11 Headset)< / Device>
			<DisplayName>Speakers(Turtle Beach P11 Headset)< / DisplayName>
			<Type>SpecificDevice< / Type>
			< / RelevantDevice>
			< / Event>
			*/
			// an audio device was removed or added, fetch and update the local list of audio devices.
			LLVivoxVoiceClient::getInstance()->getCaptureDevicesSendMessage();
			LLVivoxVoiceClient::getInstance()->getRenderDevicesSendMessage();
		}
		else
		{
			LL_WARNS("VivoxProtocolParser") << "Unknown event type " << eventTypeString << LL_ENDL;
		}
	}
	else
	{
		const char *actionCstr = actionString.c_str();
        LL_DEBUGS("LOW Voice") << actionCstr << LL_ENDL;

		if (!stricmp(actionCstr, "Session.Set3DPosition.1"))
		{
			// We don't need to process these
		}
		else if (!stricmp(actionCstr, "Connector.Create.1"))
		{
			LLVivoxVoiceClient::getInstance()->connectorCreateResponse(statusCode, statusString, connectorHandle, versionID);
		}
		else if (!stricmp(actionCstr, "Account.Login.1"))
		{
			LLVivoxVoiceClient::getInstance()->loginResponse(statusCode, statusString, accountHandle, numberOfAliases);
		}
		else if (!stricmp(actionCstr, "Session.Create.1"))
		{
			LLVivoxVoiceClient::getInstance()->sessionCreateResponse(requestId, statusCode, statusString, sessionHandle);			
		}
		else if (!stricmp(actionCstr, "SessionGroup.AddSession.1"))
		{
			LLVivoxVoiceClient::getInstance()->sessionGroupAddSessionResponse(requestId, statusCode, statusString, sessionHandle);			
		}
		else if (!stricmp(actionCstr, "Session.Connect.1"))
		{
			LLVivoxVoiceClient::getInstance()->sessionConnectResponse(requestId, statusCode, statusString);			
		}
		else if (!stricmp(actionCstr, "Account.Logout.1"))
		{
			LLVivoxVoiceClient::getInstance()->logoutResponse(statusCode, statusString);			
		}
		else if (!stricmp(actionCstr, "Connector.InitiateShutdown.1"))
		{
			LLVivoxVoiceClient::getInstance()->connectorShutdownResponse(statusCode, statusString);			
		}
		else if (!stricmp(actionCstr, "Account.GetSessionFonts.1"))
		{
			LLVivoxVoiceClient::getInstance()->accountGetSessionFontsResponse(statusCode, statusString);
		}
		else if (!stricmp(actionCstr, "Account.GetTemplateFonts.1"))
		{
			LLVivoxVoiceClient::getInstance()->accountGetTemplateFontsResponse(statusCode, statusString);
		}
		/*
		 else if (!stricmp(actionCstr, "Account.ChannelGetList.1"))
		 {
		 LLVoiceClient::getInstance()->channelGetListResponse(statusCode, statusString);
		 }
		 else if (!stricmp(actionCstr, "Connector.AccountCreate.1"))
		 {
		 
		 }
		 else if (!stricmp(actionCstr, "Connector.MuteLocalMic.1"))
		 {
		 
		 }
		 else if (!stricmp(actionCstr, "Connector.MuteLocalSpeaker.1"))
		 {
		 
		 }
		 else if (!stricmp(actionCstr, "Connector.SetLocalMicVolume.1"))
		 {
		 
		 }
		 else if (!stricmp(actionCstr, "Connector.SetLocalSpeakerVolume.1"))
		 {
		 
		 }
		 else if (!stricmp(actionCstr, "Session.ListenerSetPosition.1"))
		 {
		 
		 }
		 else if (!stricmp(actionCstr, "Session.SpeakerSetPosition.1"))
		 {
		 
		 }
		 else if (!stricmp(actionCstr, "Session.AudioSourceSetPosition.1"))
		 {
		 
		 }
		 else if (!stricmp(actionCstr, "Session.GetChannelParticipants.1"))
		 {
		 
		 }
		 else if (!stricmp(actionCstr, "Account.ChannelCreate.1"))
		 {
		 
		 }
		 else if (!stricmp(actionCstr, "Account.ChannelUpdate.1"))
		 {
		 
		 }
		 else if (!stricmp(actionCstr, "Account.ChannelDelete.1"))
		 {
		 
		 }
		 else if (!stricmp(actionCstr, "Account.ChannelCreateAndInvite.1"))
		 {
		 
		 }
		 else if (!stricmp(actionCstr, "Account.ChannelFolderCreate.1"))
		 {
		 
		 }
		 else if (!stricmp(actionCstr, "Account.ChannelFolderUpdate.1"))
		 {
		 
		 }
		 else if (!stricmp(actionCstr, "Account.ChannelFolderDelete.1"))
		 {
		 
		 }
		 else if (!stricmp(actionCstr, "Account.ChannelAddModerator.1"))
		 {
		 
		 }
		 else if (!stricmp(actionCstr, "Account.ChannelDeleteModerator.1"))
		 {
		 
		 }
		 */
	}
}

LLVivoxSecurity::LLVivoxSecurity()
{
    // This size is an arbitrary choice; Vivox does not care
    // Use a multiple of three so that there is no '=' padding in the base64 (purely an esthetic choice)
    #define VIVOX_TOKEN_BYTES 9
    U8  random_value[VIVOX_TOKEN_BYTES];

    for (int b = 0; b < VIVOX_TOKEN_BYTES; b++)
    {
        random_value[b] = ll_rand() & 0xff;
    }
    mConnectorHandle = LLBase64::encode(random_value, VIVOX_TOKEN_BYTES);
    
    for (int b = 0; b < VIVOX_TOKEN_BYTES; b++)
    {
        random_value[b] = ll_rand() & 0xff;
    }
    mAccountHandle = LLBase64::encode(random_value, VIVOX_TOKEN_BYTES);
}

LLVivoxSecurity::~LLVivoxSecurity()
{
}<|MERGE_RESOLUTION|>--- conflicted
+++ resolved
@@ -593,18 +593,10 @@
 		
 		writeString(stream.str());
 	}
-<<<<<<< HEAD
-	// <FS:Ansariel> Cut down wait on logout
-=======
->>>>>>> 05edfce7
 	else
 	{
 		mShutdownComplete = true;
 	}
-<<<<<<< HEAD
-	// </FS:Ansariel>
-=======
->>>>>>> 05edfce7
 }
 
 void LLVivoxVoiceClient::userAuthorized(const std::string& user_id, const LLUUID &agentID)
@@ -1187,8 +1179,14 @@
             // the message, yet we need to receive "connector shutdown response".
             // Either wait a bit and emulate it or check gMessageSystem for specific message
             _sleep(1000);
-<<<<<<< HEAD
             // <FS:Ansariel> Cut down wait on logout
+            //if (mConnected)
+            //{
+            //    mConnected = false;
+            //    LLSD vivoxevent(LLSDMap("connector", LLSD::Boolean(false)));
+            //    LLEventPumps::instance().post("vivoxClientPump", vivoxevent);
+            //}
+            //mShutdownComplete = true;
             // Need to check messages on the service pump for the connector shutdown response
             // which sets mShutdownComplete to true!
             while (gMessageSystem->checkAllMessages(gFrameCount, gServicePump))
@@ -1197,15 +1195,6 @@
             }
             gMessageSystem->processAcks();
             // </FS:Ansariel>
-=======
-            if (mConnected)
-            {
-                mConnected = false;
-                LLSD vivoxevent(LLSDMap("connector", LLSD::Boolean(false)));
-                LLEventPumps::instance().post("vivoxClientPump", vivoxevent);
-            }
-            mShutdownComplete = true;
->>>>>>> 05edfce7
         }
 #endif
     }
@@ -3423,11 +3412,7 @@
 	}
 	
 	mConnected = false;
-<<<<<<< HEAD
-	mShutdownComplete = true; // <FS:Ansariel> Cut down wait on logout
-=======
 	mShutdownComplete = true;
->>>>>>> 05edfce7
 	
     LLSD vivoxevent(LLSDMap("connector", LLSD::Boolean(false)));
 
