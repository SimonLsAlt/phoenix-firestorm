--- conflicted
+++ resolved
@@ -1112,14 +1112,8 @@
             {
                 LLFile::rename(new_log, old_log);
             }
-<<<<<<< HEAD
-
-            std::string shutdown_timeout = gSavedSettings.getString("VivoxShutdownTimeout");
-            if (!shutdown_timeout.empty())
-=======
-            
+
             if (!shutdown_timeout().empty())
->>>>>>> 7cc907fb
             {
                 params.args.add("-st");
                 params.args.add(shutdown_timeout);
