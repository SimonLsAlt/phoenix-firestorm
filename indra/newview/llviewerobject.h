--- conflicted
+++ resolved
@@ -718,14 +718,10 @@
 	void deleteParticleSource();
 	void setParticleSource(const LLPartSysData& particle_parameters, const LLUUID& owner_id);
 	
-<<<<<<< HEAD
-public:
 	// <FS:Techwolf Lupindo> export
 	LLViewerPartSourceScript* getPartSourceScript() { return mPartSourcep.get(); }
 	bool getPhysicsShapeUnknown () { return mPhysicsShapeUnknown; }
 	// </FS:Techwolf Lupindo>
-=======
->>>>>>> d0ef02c2
 private:
 	void setNameValueList(const std::string& list);		// clears nv pairs and then individually adds \n separated NV pairs from \0 terminated string
 	void deleteTEImages(); // correctly deletes list of images
