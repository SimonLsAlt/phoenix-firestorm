--- conflicted
+++ resolved
@@ -924,21 +924,6 @@
 	LLUUID mAttachmentItemID; // ItemID of the associated object is in user inventory.
 	EObjectUpdateType	mLastUpdateType;
 	BOOL	mLastUpdateCached;
-<<<<<<< HEAD
-
-    struct material_info
-    {
-        LLRender::eTexIndex map;
-        U8 te;
-
-        material_info(LLRender::eTexIndex map_, U8 te_)
-            : map(map_)
-            , te(te_)
-        {}
-    };
-
-    typedef std::multimap<LLUUID, material_info> uuid_material_mmap_t;
-    uuid_material_mmap_t mWaitingTextureInfo;
 
 	RegionCrossExtrapolate mExtrap; // <FS:JN> improved extrapolator
 
@@ -947,8 +932,6 @@
 	LLViewerPartSourceScript* getPartSourceScript() { return mPartSourcep.get(); }
 	bool getPhysicsShapeUnknown () { return mPhysicsShapeUnknown; }
 	// </FS:Techwolf Lupindo>
-=======
->>>>>>> 4cb5d10a
 };
 
 ///////////////////
