--- conflicted
+++ resolved
@@ -933,15 +933,6 @@
 	EObjectUpdateType	mLastUpdateType;
 	BOOL	mLastUpdateCached;
 
-<<<<<<< HEAD
-	RegionCrossExtrapolate mExtrap; // <FS:JN> improved extrapolator
-
-	// <FS:Techwolf Lupindo> export
-public:
-	LLViewerPartSourceScript* getPartSourceScript() { return mPartSourcep.get(); }
-	bool getPhysicsShapeUnknown () { return mPhysicsShapeUnknown; }
-	// </FS:Techwolf Lupindo>
-=======
     struct material_info
     {
         LLRender::eTexIndex map;
@@ -955,7 +946,14 @@
 
     typedef std::multimap<LLUUID, material_info> uuid_material_mmap_t;
     uuid_material_mmap_t mWaitingTextureInfo;
->>>>>>> 2f00eef6
+
+	RegionCrossExtrapolate mExtrap; // <FS:JN> improved extrapolator
+
+	// <FS:Techwolf Lupindo> export
+public:
+	LLViewerPartSourceScript* getPartSourceScript() { return mPartSourcep.get(); }
+	bool getPhysicsShapeUnknown () { return mPhysicsShapeUnknown; }
+	// </FS:Techwolf Lupindo>
 };
 
 ///////////////////
