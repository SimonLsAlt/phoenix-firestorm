--- conflicted
+++ resolved
@@ -305,14 +305,10 @@
 	// </FS:Ansariel>
 }
 
-<<<<<<< HEAD
 // <FS:Zi> Make navigation bar part of the UI
 // BOOL LLNavigationBar::postBuild()
 void LLNavigationBar::setupPanel()
 // </FS:Zi>
-=======
-bool LLNavigationBar::postBuild()
->>>>>>> 0fb52bd3
 {
 	// <FS:Zi> Make navigation bar part of the UI
 	// mBtnBack	= getChild<LLPullButton>("back_btn");
@@ -387,34 +383,16 @@
 	//mNavigationPanel->getResizeBar()->setResizeListener(boost::bind(&LLNavigationBar::onNavbarResized, this));
 	//mFavoritePanel->getResizeBar()->setResizeListener(boost::bind(&LLNavigationBar::onNavbarResized, this));
 
-<<<<<<< HEAD
-	// return TRUE;
+	// return true;
 	LLHints::getInstance()->registerHintTarget("nav_bar",mView->getHandle());
 	// </FS:Zi>
 
 	// <FS:Ansariel> FIRE-11847
 	mRlvBehaviorCallbackConnection = gRlvHandler.setBehaviourCallback(boost::bind(&LLNavigationBar::updateRlvRestrictions, this, _1, _2));
-=======
-	return true;
-}
-
-void LLNavigationBar::setVisible(bool visible)
-{
-	// change visibility of grandparent layout_panel to animate in and out
-	if (getParent()) 
-	{
-		//to avoid some mysterious bugs like EXT-3352, at least try to log an incorrect parent to ping  about a problem. 
-		if(getParent()->getName() != "nav_bar_container")
-		{
-			LL_WARNS("LLNavigationBar")<<"NavigationBar has an unknown name of the parent: "<<getParent()->getName()<< LL_ENDL;
-		}
-		getParent()->setVisible(visible);	
-	}
->>>>>>> 0fb52bd3
 }
 
 // <FS:Zi> No size calculations in code please. XUI handles it all now with visibility_control
-// void LLNavigationBar::setVisible(BOOL visible)
+// void LLNavigationBar::setVisible(bool visible)
 // {
 // 	// change visibility of grandparent layout_panel to animate in and out
 // 	if (getParent()) 
