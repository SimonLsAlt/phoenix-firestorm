/** 
 * @file llnavigationbar.cpp
 * @brief Navigation bar implementation
 *
 * $LicenseInfo:firstyear=2009&license=viewerlgpl$
 * Second Life Viewer Source Code
 * Copyright (C) 2010, Linden Research, Inc.
 * 
 * This library is free software; you can redistribute it and/or
 * modify it under the terms of the GNU Lesser General Public
 * License as published by the Free Software Foundation;
 * version 2.1 of the License only.
 * 
 * This library is distributed in the hope that it will be useful,
 * but WITHOUT ANY WARRANTY; without even the implied warranty of
 * MERCHANTABILITY or FITNESS FOR A PARTICULAR PURPOSE.  See the GNU
 * Lesser General Public License for more details.
 * 
 * You should have received a copy of the GNU Lesser General Public
 * License along with this library; if not, write to the Free Software
 * Foundation, Inc., 51 Franklin Street, Fifth Floor, Boston, MA  02110-1301  USA
 * 
 * Linden Research, Inc., 945 Battery Street, San Francisco, CA  94111  USA
 * $/LicenseInfo$
 */

#include "llviewerprecompiledheaders.h"

#include "llnavigationbar.h"

#include "v2math.h"

#include "llregionhandle.h"

#include "llfloaterreg.h"
#include "llfocusmgr.h"
#include "lliconctrl.h"
#include "llmenugl.h"

#include "llagent.h"
#include "llviewerregion.h"
#include "lllandmarkactions.h"
#include "lllocationhistory.h"
#include "lllocationinputctrl.h"
#include "llpaneltopinfobar.h"
#include "llteleporthistory.h"
#include "llsearchcombobox.h"
#include "llslurl.h"
#include "llurlregistry.h"
#include "llurldispatcher.h"
#include "llviewerinventory.h"
#include "llviewermenu.h"
#include "llviewerparcelmgr.h"
#include "llworldmapmessage.h"
#include "llappviewer.h"
#include "llviewercontrol.h"
#include "llweb.h"
#include "llhints.h"

#include "llinventorymodel.h"
#include "lllandmarkactions.h"

#include "llfavoritesbar.h"
#include "llagentui.h"

#include "llstatusbar.h"

#include <boost/regex.hpp>

//-- LLTeleportHistoryMenuItem -----------------------------------------------

/**
 * Item look varies depending on the type (backward/current/forward). 
 */
class LLTeleportHistoryMenuItem : public LLMenuItemCallGL
{
public:
	typedef enum e_item_type
	{
		TYPE_BACKWARD,
		TYPE_CURRENT,
		TYPE_FORWARD,
	} EType;

	struct Params : public LLInitParam::Block<Params, LLMenuItemCallGL::Params>
	{
		Mandatory<EType>		item_type;
		Optional<const LLFontGL*> back_item_font,
								current_item_font,
								forward_item_font;
		Optional<std::string>	back_item_image,
								forward_item_image;
		Optional<S32>			image_hpad,
								image_vpad;
		Params()
		:	item_type(),
			back_item_font("back_item_font"),
			current_item_font("current_item_font"),
			forward_item_font("forward_item_font"),
			back_item_image("back_item_image"),
			forward_item_image("forward_item_image"),
			image_hpad("image_hpad"),
			image_vpad("image_vpad")
		{}
	};

	/*virtual*/ void	draw();
	/*virtual*/ void	onMouseEnter(S32 x, S32 y, MASK mask);
	/*virtual*/ void	onMouseLeave(S32 x, S32 y, MASK mask);

private:
	LLTeleportHistoryMenuItem(const Params&);
	friend class LLUICtrlFactory;

	static const S32			ICON_WIDTH			= 16;
	static const S32			ICON_HEIGHT			= 16;

	LLIconCtrl*		mArrowIcon;
};

static LLDefaultChildRegistry::Register<LLTeleportHistoryMenuItem> r("teleport_history_menu_item");


LLTeleportHistoryMenuItem::LLTeleportHistoryMenuItem(const Params& p)
:	LLMenuItemCallGL(p),
	mArrowIcon(NULL)
{
	// Set appearance depending on the item type.
	if (p.item_type == TYPE_BACKWARD)
	{
		setFont( p.back_item_font );
	}
	else if (p.item_type == TYPE_CURRENT)
	{
		setFont( p.current_item_font );
	}
	else
	{
		setFont( p.forward_item_font );
	}

	LLIconCtrl::Params icon_params;
	icon_params.name("icon");
	LLRect rect(0, ICON_HEIGHT, ICON_WIDTH, 0);
	rect.translate( p.image_hpad, p.image_vpad );
	icon_params.rect( rect );
	icon_params.mouse_opaque(false);
	icon_params.follows.flags(FOLLOWS_LEFT | FOLLOWS_TOP);
	icon_params.visible(false);

	mArrowIcon = LLUICtrlFactory::create<LLIconCtrl> (icon_params);

	// no image for the current item
	if (p.item_type == TYPE_BACKWARD)
		mArrowIcon->setValue( p.back_item_image() );
	else if (p.item_type == TYPE_FORWARD)
		mArrowIcon->setValue( p.forward_item_image() );

	addChild(mArrowIcon);
}

void LLTeleportHistoryMenuItem::draw()
{
	// Draw menu item itself.
	LLMenuItemCallGL::draw();

	// Draw children if any. *TODO: move this to LLMenuItemGL?
	LLUICtrl::draw();
}

void LLTeleportHistoryMenuItem::onMouseEnter(S32 x, S32 y, MASK mask)
{
	mArrowIcon->setVisible(TRUE);
}

void LLTeleportHistoryMenuItem::onMouseLeave(S32 x, S32 y, MASK mask)
{
	mArrowIcon->setVisible(FALSE);
}

static LLDefaultChildRegistry::Register<LLPullButton> menu_button("pull_button");

LLPullButton::LLPullButton(const LLPullButton::Params& params) :
	LLButton(params)
{
	setDirectionFromName(params.direction);
}
boost::signals2::connection LLPullButton::setClickDraggingCallback(const commit_signal_t::slot_type& cb)
{
	return mClickDraggingSignal.connect(cb);
}

/*virtual*/
void LLPullButton::onMouseLeave(S32 x, S32 y, MASK mask)
{
	LLButton::onMouseLeave(x, y, mask);

	if (mMouseDownTimer.getStarted()) //an user have done a mouse down, if the timer started. see LLButton::handleMouseDown for details
	{
		const LLVector2 cursor_direction = LLVector2(F32(x), F32(y)) - mLastMouseDown;
		/* For now cursor_direction points to the direction of mouse movement
		 * Need to decide whether should we fire a signal. 
		 * We fire if angle between mDraggingDirection and cursor_direction is less that 45 degree
		 * Note:
		 * 0.5 * F_PI_BY_TWO equals to PI/4 radian that equals to angle of 45 degrees
		 */
		if (angle_between(mDraggingDirection, cursor_direction) < 0.5 * F_PI_BY_TWO)//call if angle < pi/4 
		{
			mClickDraggingSignal(this, LLSD());
		}
	}

}

/*virtual*/
BOOL LLPullButton::handleMouseDown(S32 x, S32 y, MASK mask)
{
	BOOL handled = LLButton::handleMouseDown(x, y, mask);
	if (handled)
	{
		//if mouse down was handled by button, 
		//capture mouse position to calculate the direction of  mouse move  after mouseLeave event 
		mLastMouseDown.set(F32(x), F32(y));
	}
	return handled;
}

/*virtual*/
BOOL LLPullButton::handleMouseUp(S32 x, S32 y, MASK mask)
{
	// reset data to get ready for next circle 
	mLastMouseDown.clear();
	return LLButton::handleMouseUp(x, y, mask);
}
/**
 * this function is setting up dragging direction vector. 
 * Last one is just unit vector. It points to direction of mouse drag that we need to handle   
 */
void LLPullButton::setDirectionFromName(const std::string& name)
{
	if (name == "left")
	{
		mDraggingDirection.set(F32(-1), F32(0));
	}
	else if (name == "right")
	{
		mDraggingDirection.set(F32(0), F32(1));
	}
	else if (name == "down")
	{
		mDraggingDirection.set(F32(0), F32(-1));
	}
	else if (name == "up")
	{
		mDraggingDirection.set(F32(0), F32(1));
	}
}

//-- LNavigationBar ----------------------------------------------------------

/*
TODO:
- Load navbar height from saved settings (as it's done for status bar) or think of a better way.
*/

LLNavigationBar::LLNavigationBar()
:	mTeleportHistoryMenu(NULL),
	mBtnBack(NULL),
	mBtnForward(NULL),
	mBtnHome(NULL),
	mCmbLocation(NULL),
	mPurgeTPHistoryItems(false),
	mSaveToLocationHistory(false)
{
	buildFromFile( "panel_navigation_bar.xml");

	// set a listener function for LoginComplete event
	LLAppViewer::instance()->setOnLoginCompletedCallback(boost::bind(&LLNavigationBar::handleLoginComplete, this));
}

LLNavigationBar::~LLNavigationBar()
{
	mTeleportFinishConnection.disconnect();
	mTeleportFailedConnection.disconnect();
}

BOOL LLNavigationBar::postBuild()
{
	mBtnBack	= getChild<LLPullButton>("back_btn");
	mBtnForward	= getChild<LLPullButton>("forward_btn");
	mBtnHome	= getChild<LLButton>("home_btn");
	
	mCmbLocation= getChild<LLLocationInputCtrl>("location_combo");

	mBtnBack->setEnabled(FALSE);
	mBtnBack->setClickedCallback(boost::bind(&LLNavigationBar::onBackButtonClicked, this));
	mBtnBack->setHeldDownCallback(boost::bind(&LLNavigationBar::onBackOrForwardButtonHeldDown, this,_1, _2));
	mBtnBack->setClickDraggingCallback(boost::bind(&LLNavigationBar::showTeleportHistoryMenu, this,_1));
	
	mBtnForward->setEnabled(FALSE);
	mBtnForward->setClickedCallback(boost::bind(&LLNavigationBar::onForwardButtonClicked, this));
	mBtnForward->setHeldDownCallback(boost::bind(&LLNavigationBar::onBackOrForwardButtonHeldDown, this, _1, _2));
	mBtnForward->setClickDraggingCallback(boost::bind(&LLNavigationBar::showTeleportHistoryMenu, this,_1));

	mBtnHome->setClickedCallback(boost::bind(&LLNavigationBar::onHomeButtonClicked, this));

	mCmbLocation->setCommitCallback(boost::bind(&LLNavigationBar::onLocationSelection, this));

	mTeleportFinishConnection = LLViewerParcelMgr::getInstance()->
		setTeleportFinishedCallback(boost::bind(&LLNavigationBar::onTeleportFinished, this, _1));

	mTeleportFailedConnection = LLViewerParcelMgr::getInstance()->
		setTeleportFailedCallback(boost::bind(&LLNavigationBar::onTeleportFailed, this));
	
	LLFavoritesBarCtrl* fp = getChild<LLFavoritesBarCtrl>("favorite");
	LLPanel* np = getChild<LLPanel>("navigation_panel");
	LLPanel* navFrame = getChild<LLPanel>("navigation_bar");
	
	mDefaultNavContainerRect = getRect();
	mDefaultFpRect = fp->getRect();
	mDefaultNpRect = np->getRect();
	mDefaultFrameRect = navFrame->getRect();
	
	mDefaultNavContainerRect.set(mDefaultNavContainerRect.mLeft, mDefaultNpRect.mTop,mDefaultNavContainerRect.mRight, mDefaultFpRect.mBottom);
	setRect(mDefaultNavContainerRect);
	navFrame->setRect(mDefaultFrameRect);
	np->setRect(mDefaultNpRect);
	fp->setRect(mDefaultFpRect);

	// we'll be notified on teleport history changes
	LLTeleportHistory::getInstance()->setHistoryChangedCallback(
			boost::bind(&LLNavigationBar::onTeleportHistoryChanged, this));

	LLHints::registerHintTarget("nav_bar", getHandle());

	return TRUE;
}

void LLNavigationBar::setVisible(BOOL visible)
{
	// change visibility of grandparent layout_panel to animate in and out
	if (getParent()) 
	{
		//to avoid some mysterious bugs like EXT-3352, at least try to log an incorrect parent to ping  about a problem. 
		if(getParent()->getName() != "nav_bar_container")
		{
			LL_WARNS("LLNavigationBar")<<"NavigationBar has an unknown name of the parent: "<<getParent()->getName()<< LL_ENDL;
		}
		getParent()->setVisible(visible);	
	}
}

void LLNavigationBar::draw()
{
	if(mPurgeTPHistoryItems)
	{
		LLTeleportHistory::getInstance()->purgeItems();
		mPurgeTPHistoryItems = false;
	}

	if (isBackgroundVisible())
	{
		static LLUICachedControl<S32> drop_shadow_floater ("DropShadowFloater", 0);
		static LLUIColor color_drop_shadow = LLUIColorTable::instance().getColor("ColorDropShadow");
		gl_drop_shadow(0, getRect().getHeight(), getRect().getWidth(), 0,
                           color_drop_shadow, drop_shadow_floater );
	}

	LLPanel::draw();
}

BOOL LLNavigationBar::handleRightMouseDown(S32 x, S32 y, MASK mask)
{
	BOOL handled = childrenHandleRightMouseDown( x, y, mask) != NULL;
	if(!handled && !gMenuHolder->hasVisibleMenu())
	{
		show_navbar_context_menu(this,x,y);
		handled = true;
	}
					
	return handled;
}

void LLNavigationBar::onBackButtonClicked()
{
	LLTeleportHistory::getInstance()->goBack();
}

void LLNavigationBar::onBackOrForwardButtonHeldDown(LLUICtrl* ctrl, const LLSD& param)
{
	if (param["count"].asInteger() == 0)
		showTeleportHistoryMenu(ctrl);
}

void LLNavigationBar::onForwardButtonClicked()
{
	LLTeleportHistory::getInstance()->goForward();
}

void LLNavigationBar::onHomeButtonClicked()
{
	gAgent.teleportHome();
}

void LLNavigationBar::onTeleportHistoryMenuItemClicked(const LLSD& userdata)
{
	int idx = userdata.asInteger();
	LLTeleportHistory::getInstance()->goToItem(idx);
}

// This is called when user presses enter in the location input
// or selects a location from the typed locations dropdown.
void LLNavigationBar::onLocationSelection()
{
	std::string typed_location = mCmbLocation->getSimple();
	LLStringUtil::trim(typed_location);

	// Will not teleport to empty location.
	if (typed_location.empty())
		return;
	//get selected item from combobox item
	LLSD value = mCmbLocation->getSelectedValue();
	if(value.isUndefined() && !mCmbLocation->getTextEntry()->isDirty())
	{
		// At this point we know that: there is no selected item in list and text field has NOT been changed
		// So there is no sense to try to change the location
		return;
	}
	/* since navbar list support autocompletion it contains several types of item: landmark, teleport hystory item,
	 * typed by user slurl or region name. Let's find out which type of item the user has selected 
	 * to make decision about adding this location into typed history. see mSaveToLocationHistory
	 * Note:
	 * Only TYPED_REGION_SLURL item will be added into LLLocationHistory 
	 */  
	
	if(value.has("item_type"))
	{

		switch(value["item_type"].asInteger())
		{
		case LANDMARK:
			
			if(value.has("AssetUUID"))
			{
				
				gAgent.teleportViaLandmark( LLUUID(value["AssetUUID"].asString()));
				return;
			}
			else
			{
				LLInventoryModel::item_array_t landmark_items =
						LLLandmarkActions::fetchLandmarksByName(typed_location,
								FALSE);
				if (!landmark_items.empty())
				{
					gAgent.teleportViaLandmark( landmark_items[0]->getAssetUUID());
					return; 
				}
			}
			break;
			
		case TELEPORT_HISTORY:
			//in case of teleport item was selected, teleport by position too.
		case TYPED_REGION_SLURL:
			if(value.has("global_pos"))
			{
				gAgent.teleportViaLocation(LLVector3d(value["global_pos"]));
				return;
			}
			break;
			
		default:
			break;		
		}
	}
	//Let's parse slurl or region name
	
	std::string region_name;
	LLVector3 local_coords(128, 128, 0);
	// Is the typed location a SLURL?
	LLSLURL slurl = LLSLURL(typed_location);
	if (slurl.getType() == LLSLURL::LOCATION)
	{
	  region_name = slurl.getRegion();
	  local_coords = slurl.getPosition();
	}
	else if(!slurl.isValid())
	{
	  // we have to do this check after previous, because LLUrlRegistry contains handlers for slurl too  
	  // but we need to know whether typed_location is a simple http url.
	  if (LLUrlRegistry::instance().isUrl(typed_location)) 
	    {
		// display http:// URLs in the media browser, or
		// anything else is sent to the search floater
		LLWeb::loadURL(typed_location);
		return;
	  }
	  else
	  {
	      // assume that an user has typed the {region name} or possible {region_name, parcel}
	      region_name  = typed_location.substr(0,typed_location.find(','));
	    }
	}
	else
	{
	  // was an app slurl, home, whatever.  Bail
	  return;
	}
	
	// Resolve the region name to its global coordinates.
	// If resolution succeeds we'll teleport.
	LLWorldMapMessage::url_callback_t cb = boost::bind(
			&LLNavigationBar::onRegionNameResponse, this,
			typed_location, region_name, local_coords, _1, _2, _3, _4);
	mSaveToLocationHistory = true;
	LLWorldMapMessage::getInstance()->sendNamedRegionRequest(region_name, cb, std::string("unused"), false);
}

void LLNavigationBar::onTeleportFailed()
{
	mSaveToLocationHistory = false;
}

void LLNavigationBar::onTeleportFinished(const LLVector3d& global_agent_pos)
{
	if (!mSaveToLocationHistory)
		return;
	LLLocationHistory* lh = LLLocationHistory::getInstance();

	//TODO*: do we need convert slurl into readable format?
	std::string location;
	/*NOTE:
	 * We can't use gAgent.getPositionAgent() in case of local teleport to build location.
	 * At this moment gAgent.getPositionAgent() contains previous coordinates.
	 * according to EXT-65 agent position is being reseted on each frame.  
	 */
		LLAgentUI::buildLocationString(location, LLAgentUI::LOCATION_FORMAT_NO_MATURITY,
					gAgent.getPosAgentFromGlobal(global_agent_pos));
	std::string tooltip (LLSLURL(gAgent.getRegion()->getName(), global_agent_pos).getSLURLString());
	
	LLLocationHistoryItem item (location,
			global_agent_pos, tooltip,TYPED_REGION_SLURL);// we can add into history only TYPED location
	//Touch it, if it is at list already, add new location otherwise
	if ( !lh->touchItem(item) ) {
		lh->addItem(item);
	}

	lh->save();
	
	mSaveToLocationHistory = false;
	
}

void LLNavigationBar::onTeleportHistoryChanged()
{
	// Update navigation controls.
	LLTeleportHistory* h = LLTeleportHistory::getInstance();
	int cur_item = h->getCurrentItemIndex();
	mBtnBack->setEnabled(cur_item > 0);
	mBtnForward->setEnabled(cur_item < ((int)h->getItems().size() - 1));
}

void LLNavigationBar::rebuildTeleportHistoryMenu()
{
	// Has the pop-up menu been built?
	if (mTeleportHistoryMenu)
	{
		// Clear it.
		mTeleportHistoryMenu->empty();
	}
	else
	{
		// Create it.
		LLMenuGL::Params menu_p;
		menu_p.name("popup");
		menu_p.can_tear_off(false);
		menu_p.visible(false);
		menu_p.bg_visible(true);
		menu_p.scrollable(true);
		mTeleportHistoryMenu = LLUICtrlFactory::create<LLMenuGL>(menu_p);
		
		addChild(mTeleportHistoryMenu);
	}
	
	// Populate the menu with teleport history items.
	LLTeleportHistory* hist = LLTeleportHistory::getInstance();
	const LLTeleportHistory::slurl_list_t& hist_items = hist->getItems();
	int cur_item = hist->getCurrentItemIndex();
	
	// Items will be shown in the reverse order, just like in Firefox.
	for (int i = (int)hist_items.size()-1; i >= 0; i--)
	{
		LLTeleportHistoryMenuItem::EType type;
		if (i < cur_item)
			type = LLTeleportHistoryMenuItem::TYPE_BACKWARD;
		else if (i > cur_item)
			type = LLTeleportHistoryMenuItem::TYPE_FORWARD;
		else
			type = LLTeleportHistoryMenuItem::TYPE_CURRENT;

		LLTeleportHistoryMenuItem::Params item_params;
		item_params.label = item_params.name = hist_items[i].mTitle;
		item_params.item_type = type;
		item_params.on_click.function(boost::bind(&LLNavigationBar::onTeleportHistoryMenuItemClicked, this, i));
		LLTeleportHistoryMenuItem* new_itemp = LLUICtrlFactory::create<LLTeleportHistoryMenuItem>(item_params);
		//new_itemp->setFont()
		mTeleportHistoryMenu->addChild(new_itemp);
	}
}

void LLNavigationBar::onRegionNameResponse(
		std::string typed_location,
		std::string region_name,
		LLVector3 local_coords,
		U64 region_handle, const std::string& url, const LLUUID& snapshot_id, bool teleport)
{
	// Invalid location?
	if (region_handle)
	{
		// Teleport to the location.
		LLVector3d region_pos = from_region_handle(region_handle);
		LLVector3d global_pos = region_pos + (LLVector3d) local_coords;

		llinfos << "Teleporting to: " << LLSLURL(region_name,	global_pos).getSLURLString()  << llendl;
		gAgent.teleportViaLocation(global_pos);
	}
	else if (gSavedSettings.getBOOL("SearchFromAddressBar"))
	{
		invokeSearch(typed_location);
	}
}

void	LLNavigationBar::showTeleportHistoryMenu(LLUICtrl* btn_ctrl)
{
	// Don't show the popup if teleport history is empty.
	if (LLTeleportHistory::getInstance()->isEmpty())
	{
		lldebugs << "Teleport history is empty, will not show the menu." << llendl;
		return;
	}
	
	rebuildTeleportHistoryMenu();

	if (mTeleportHistoryMenu == NULL)
		return;
	
	mTeleportHistoryMenu->updateParent(LLMenuGL::sMenuContainer);
	const S32 MENU_SPAWN_PAD = -1;
	LLMenuGL::showPopup(btn_ctrl, mTeleportHistoryMenu, 0, MENU_SPAWN_PAD);
	LLButton* nav_button = dynamic_cast<LLButton*>(btn_ctrl);
	if(nav_button)
	{
		if(mHistoryMenuConnection.connected())
		{
			LL_WARNS("Navgationbar")<<"mHistoryMenuConnection should be disconnected at this moment."<<LL_ENDL;
			mHistoryMenuConnection.disconnect();
		}
		mHistoryMenuConnection = gMenuHolder->setMouseUpCallback(boost::bind(&LLNavigationBar::onNavigationButtonHeldUp, this, nav_button));
		// pressed state will be update after mouseUp in  onBackOrForwardButtonHeldUp();
		nav_button->setForcePressedState(true);
	}
	// *HACK pass the mouse capturing to the drop-down menu
	// it need to let menu handle mouseup event
	gFocusMgr.setMouseCapture(gMenuHolder);
}
/**
 * Taking into account the HACK above,  this callback-function is responsible for correct handling of mouseUp event in case of holding-down the navigation buttons..
 * We need to process this case separately to update a pressed state of navigation button.
 */
void LLNavigationBar::onNavigationButtonHeldUp(LLButton* nav_button)
{
	if(nav_button)
	{
		nav_button->setForcePressedState(false);
	}
	if(gFocusMgr.getMouseCapture() == gMenuHolder)
	{
		// we had passed mouseCapture in  showTeleportHistoryMenu()
		// now we MUST release mouseCapture to continue a proper mouseevent workflow. 
		gFocusMgr.setMouseCapture(NULL);
	}
	//gMenuHolder is using to display bunch of menus. Disconnect signal to avoid unnecessary calls.    
	mHistoryMenuConnection.disconnect();
}

void LLNavigationBar::handleLoginComplete()
{
	LLTeleportHistory::getInstance()->handleLoginComplete();
	LLPanelTopInfoBar::instance().handleLoginComplete();
	gStatusBar->handleLoginComplete();
	mCmbLocation->handleLoginComplete();
}

void LLNavigationBar::invokeSearch(std::string search_text)
{
	LLFloaterReg::showInstance("search", LLSD().with("category", "all").with("query", LLSD(search_text)));
}

void LLNavigationBar::clearHistoryCache()
{
	mCmbLocation->removeall();
	LLLocationHistory* lh = LLLocationHistory::getInstance();
	lh->removeItems();
	lh->save();	
	mPurgeTPHistoryItems= true;
}

int LLNavigationBar::getDefNavBarHeight()
{
	return mDefaultNpRect.getHeight();
}
int LLNavigationBar::getDefFavBarHeight()
{
	return mDefaultFpRect.getHeight();
<<<<<<< HEAD
}

void LLNavigationBar::showNavigationPanel(BOOL npVisible)
// AO: Rewrite for transparency
{
	bool fpVisible = gSavedSettings.getBOOL("ShowNavbarFavoritesPanel");
	LLPanel* np = getChild<LLPanel>("navigation_panel");
	llinfos << "showing navpanel :" << npVisible << llendl;
	llinfos << "DEBUG: mDefaultNpRect = mLeft,mTop,mRight,mBottom = " << mDefaultNpRect.mLeft << "," << mDefaultNpRect.mTop << "," << mDefaultNpRect.mRight << "," << mDefaultNpRect.mBottom << llendl;
	LLRect r;
	LLRect curRect = getRect();
	
	if (npVisible)
	{
		if (fpVisible) // Show both panels
		{
			setRect(r.set(mDefaultNavContainerRect.mLeft, curRect.mTop,curRect.mRight, mDefaultNavContainerRect.mBottom));
		}
		else // NavPanel only 
		{
			setRect(r.set(mDefaultNavContainerRect.mLeft, curRect.mTop,curRect.mRight, mDefaultNavContainerRect.mBottom + mDefaultFpRect.getHeight()));
			np->setRect(r.set(mDefaultNpRect.mLeft, mDefaultNpRect.mTop - mDefaultFpRect.getHeight() + 5,curRect.mRight, mDefaultNpRect.mBottom - mDefaultFpRect.getHeight() + 5));
		}
	}
	else 
	{
		if (fpVisible) // Show favorite bar only
		{
			setRect(r.set(mDefaultNavContainerRect.mLeft, curRect.mTop,curRect.mRight, mDefaultNavContainerRect.mBottom+mDefaultNpRect.getHeight()+4));
		}
		else // show nothing
		{
			setRect(r.set(mDefaultNavContainerRect.mLeft, curRect.mTop+5,curRect.mRight, mDefaultNavContainerRect.mTop+5));
		}
	}
	
	np->setVisible(npVisible);			
	return;
}

void LLNavigationBar::showFavoritesPanel(BOOL visible)
// AO: Rewrite for transparency
{
	
	bool npVisible = gSavedSettings.getBOOL("ShowNavbarNavigationPanel");

	LLFavoritesBarCtrl* fb = getChild<LLFavoritesBarCtrl>("favorite");
	LLPanel* np = getChild<LLPanel>("navigation_panel");
	LLRect curRect = getRect();
	LLRect r = getRect();
	
	fb->setVisible(visible);
	
	if (visible)
	{
		if (npVisible) // NavBar + FavBar
		{
			setRect(r.set(mDefaultNavContainerRect.mLeft, curRect.mTop,curRect.mRight, mDefaultNavContainerRect.mBottom));
			np->setRect(r.set(mDefaultNpRect.mLeft, mDefaultNpRect.mTop + 5,curRect.mRight, mDefaultNpRect.mBottom + 5));
		}
		else 
		{
			// Show FavBar Only
			setRect(r.set(mDefaultNavContainerRect.mLeft, curRect.mTop,curRect.mRight, mDefaultNavContainerRect.mBottom+mDefaultNpRect.getHeight()+4));
		}
	}
	else 
	{
		if (npVisible) // NavBar
		{
			setRect(r.set(mDefaultNavContainerRect.mLeft, curRect.mTop,curRect.mRight, mDefaultNavContainerRect.mBottom + mDefaultFpRect.getHeight()));
			np->setRect(r.set(mDefaultNpRect.mLeft, mDefaultNpRect.mTop - mDefaultFpRect.getHeight() + 5,curRect.mRight, mDefaultNpRect.mBottom - mDefaultFpRect.getHeight() + 5));
	
		}
		else 
		{
			// show nothing
			setRect(r.set(mDefaultNavContainerRect.mLeft, curRect.mTop+5,curRect.mRight, mDefaultNavContainerRect.mTop+5));
		}
	}
=======
>>>>>>> f6b8bfd3
}<|MERGE_RESOLUTION|>--- conflicted
+++ resolved
@@ -712,87 +712,4 @@
 int LLNavigationBar::getDefFavBarHeight()
 {
 	return mDefaultFpRect.getHeight();
-<<<<<<< HEAD
-}
-
-void LLNavigationBar::showNavigationPanel(BOOL npVisible)
-// AO: Rewrite for transparency
-{
-	bool fpVisible = gSavedSettings.getBOOL("ShowNavbarFavoritesPanel");
-	LLPanel* np = getChild<LLPanel>("navigation_panel");
-	llinfos << "showing navpanel :" << npVisible << llendl;
-	llinfos << "DEBUG: mDefaultNpRect = mLeft,mTop,mRight,mBottom = " << mDefaultNpRect.mLeft << "," << mDefaultNpRect.mTop << "," << mDefaultNpRect.mRight << "," << mDefaultNpRect.mBottom << llendl;
-	LLRect r;
-	LLRect curRect = getRect();
-	
-	if (npVisible)
-	{
-		if (fpVisible) // Show both panels
-		{
-			setRect(r.set(mDefaultNavContainerRect.mLeft, curRect.mTop,curRect.mRight, mDefaultNavContainerRect.mBottom));
-		}
-		else // NavPanel only 
-		{
-			setRect(r.set(mDefaultNavContainerRect.mLeft, curRect.mTop,curRect.mRight, mDefaultNavContainerRect.mBottom + mDefaultFpRect.getHeight()));
-			np->setRect(r.set(mDefaultNpRect.mLeft, mDefaultNpRect.mTop - mDefaultFpRect.getHeight() + 5,curRect.mRight, mDefaultNpRect.mBottom - mDefaultFpRect.getHeight() + 5));
-		}
-	}
-	else 
-	{
-		if (fpVisible) // Show favorite bar only
-		{
-			setRect(r.set(mDefaultNavContainerRect.mLeft, curRect.mTop,curRect.mRight, mDefaultNavContainerRect.mBottom+mDefaultNpRect.getHeight()+4));
-		}
-		else // show nothing
-		{
-			setRect(r.set(mDefaultNavContainerRect.mLeft, curRect.mTop+5,curRect.mRight, mDefaultNavContainerRect.mTop+5));
-		}
-	}
-	
-	np->setVisible(npVisible);			
-	return;
-}
-
-void LLNavigationBar::showFavoritesPanel(BOOL visible)
-// AO: Rewrite for transparency
-{
-	
-	bool npVisible = gSavedSettings.getBOOL("ShowNavbarNavigationPanel");
-
-	LLFavoritesBarCtrl* fb = getChild<LLFavoritesBarCtrl>("favorite");
-	LLPanel* np = getChild<LLPanel>("navigation_panel");
-	LLRect curRect = getRect();
-	LLRect r = getRect();
-	
-	fb->setVisible(visible);
-	
-	if (visible)
-	{
-		if (npVisible) // NavBar + FavBar
-		{
-			setRect(r.set(mDefaultNavContainerRect.mLeft, curRect.mTop,curRect.mRight, mDefaultNavContainerRect.mBottom));
-			np->setRect(r.set(mDefaultNpRect.mLeft, mDefaultNpRect.mTop + 5,curRect.mRight, mDefaultNpRect.mBottom + 5));
-		}
-		else 
-		{
-			// Show FavBar Only
-			setRect(r.set(mDefaultNavContainerRect.mLeft, curRect.mTop,curRect.mRight, mDefaultNavContainerRect.mBottom+mDefaultNpRect.getHeight()+4));
-		}
-	}
-	else 
-	{
-		if (npVisible) // NavBar
-		{
-			setRect(r.set(mDefaultNavContainerRect.mLeft, curRect.mTop,curRect.mRight, mDefaultNavContainerRect.mBottom + mDefaultFpRect.getHeight()));
-			np->setRect(r.set(mDefaultNpRect.mLeft, mDefaultNpRect.mTop - mDefaultFpRect.getHeight() + 5,curRect.mRight, mDefaultNpRect.mBottom - mDefaultFpRect.getHeight() + 5));
-	
-		}
-		else 
-		{
-			// show nothing
-			setRect(r.set(mDefaultNavContainerRect.mLeft, curRect.mTop+5,curRect.mRight, mDefaultNavContainerRect.mTop+5));
-		}
-	}
-=======
->>>>>>> f6b8bfd3
 }