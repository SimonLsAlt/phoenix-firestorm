/**
 * @file llnavigationbar.cpp
 * @brief Navigation bar implementation
 *
 * $LicenseInfo:firstyear=2009&license=viewerlgpl$
 * Second Life Viewer Source Code
 * Copyright (C) 2010, Linden Research, Inc.
 *
 * This library is free software; you can redistribute it and/or
 * modify it under the terms of the GNU Lesser General Public
 * License as published by the Free Software Foundation;
 * version 2.1 of the License only.
 *
 * This library is distributed in the hope that it will be useful,
 * but WITHOUT ANY WARRANTY; without even the implied warranty of
 * MERCHANTABILITY or FITNESS FOR A PARTICULAR PURPOSE.  See the GNU
 * Lesser General Public License for more details.
 *
 * You should have received a copy of the GNU Lesser General Public
 * License along with this library; if not, write to the Free Software
 * Foundation, Inc., 51 Franklin Street, Fifth Floor, Boston, MA  02110-1301  USA
 *
 * Linden Research, Inc., 945 Battery Street, San Francisco, CA  94111  USA
 * $/LicenseInfo$
 */

#include "llviewerprecompiledheaders.h"

#include "llnavigationbar.h"

#include "v2math.h"

#include "llregionhandle.h"

#include "llfloaterreg.h"
#include "llfocusmgr.h"
#include "lliconctrl.h"
#include "llmenugl.h"

#include "llagent.h"
#include "llviewerregion.h"
#include "lllandmarkactions.h"
#include "lllocationhistory.h"
#include "lllocationinputctrl.h"
// <FS:Zi> We don't use the mini location panel in Firestorm
// #include "llpaneltopinfobar.h"
#include "llteleporthistory.h"
#include "llresizebar.h"
#include "llsearchcombobox.h"
#include "llslurl.h"
#include "llurlregistry.h"
#include "llurldispatcher.h"
#include "llviewerinventory.h"
#include "llviewermenu.h"
#include "llviewernetwork.h" // <FS:AW hypergrid support >
#include "llviewerparcelmgr.h"
#include "llworldmapmessage.h"
#include "llappviewer.h"
#include "llviewercontrol.h"
#include "llweb.h"
#include "llhints.h"

#include "llfloatersidepanelcontainer.h"
#include "llinventorymodel.h"
#include "lllandmarkactions.h"

#include "llfavoritesbar.h"
#include "llagentui.h"

#include <boost/regex.hpp>


#include "llstatusbar.h"
#include "llnotificationsutil.h"// <FS:AW hypergrid support >

#include "lluictrl.h"   // <FS:Zi> Make navigation bar part of the UI
#include "rlvhandler.h"

//-- LLTeleportHistoryMenuItem -----------------------------------------------

/**
 * Item look varies depending on the type (backward/current/forward).
 */
class LLTeleportHistoryMenuItem : public LLMenuItemCallGL
{
public:
    typedef enum e_item_type
    {
        TYPE_BACKWARD,
        TYPE_CURRENT,
        TYPE_FORWARD,
    } EType;

    struct Params : public LLInitParam::Block<Params, LLMenuItemCallGL::Params>
    {
        Mandatory<EType>        item_type;
        Optional<const LLFontGL*> back_item_font,
                                current_item_font,
                                forward_item_font;
        Optional<std::string>   back_item_image,
                                forward_item_image;
        Optional<S32>           image_hpad,
                                image_vpad;
        Params()
        :   item_type(),
            back_item_font("back_item_font"),
            current_item_font("current_item_font"),
            forward_item_font("forward_item_font"),
            back_item_image("back_item_image"),
            forward_item_image("forward_item_image"),
            image_hpad("image_hpad"),
            image_vpad("image_vpad")
        {}
    };

    /*virtual*/ void    draw();
    /*virtual*/ void    onMouseEnter(S32 x, S32 y, MASK mask);
    /*virtual*/ void    onMouseLeave(S32 x, S32 y, MASK mask);

private:
    LLTeleportHistoryMenuItem(const Params&);
    friend class LLUICtrlFactory;

    static const S32            ICON_WIDTH          = 16;
    static const S32            ICON_HEIGHT         = 16;

    LLIconCtrl*     mArrowIcon;
};

static LLDefaultChildRegistry::Register<LLTeleportHistoryMenuItem> r("teleport_history_menu_item");


LLTeleportHistoryMenuItem::LLTeleportHistoryMenuItem(const Params& p)
:   LLMenuItemCallGL(p),
    mArrowIcon(NULL)
{
    // Set appearance depending on the item type.
    if (p.item_type == TYPE_BACKWARD)
    {
        setFont( p.back_item_font );
    }
    else if (p.item_type == TYPE_CURRENT)
    {
        setFont( p.current_item_font );
    }
    else
    {
        setFont( p.forward_item_font );
    }

    LLIconCtrl::Params icon_params;
    icon_params.name("icon");
    LLRect rect(0, ICON_HEIGHT, ICON_WIDTH, 0);
    rect.translate( p.image_hpad, p.image_vpad );
    icon_params.rect( rect );
    icon_params.mouse_opaque(false);
    icon_params.follows.flags(FOLLOWS_LEFT | FOLLOWS_TOP);
    icon_params.visible(false);

    mArrowIcon = LLUICtrlFactory::create<LLIconCtrl> (icon_params);

    // no image for the current item
    if (p.item_type == TYPE_BACKWARD)
        mArrowIcon->setValue( p.back_item_image() );
    else if (p.item_type == TYPE_FORWARD)
        mArrowIcon->setValue( p.forward_item_image() );

    addChild(mArrowIcon);
}

void LLTeleportHistoryMenuItem::draw()
{
    // Draw menu item itself.
    LLMenuItemCallGL::draw();

    // Draw children if any. *TODO: move this to LLMenuItemGL?
    LLUICtrl::draw();
}

void LLTeleportHistoryMenuItem::onMouseEnter(S32 x, S32 y, MASK mask)
{
<<<<<<< HEAD
	mArrowIcon->setVisible(true);
=======
    mArrowIcon->setVisible(TRUE);
>>>>>>> c06fb4e0
}

void LLTeleportHistoryMenuItem::onMouseLeave(S32 x, S32 y, MASK mask)
{
<<<<<<< HEAD
	mArrowIcon->setVisible(false);
=======
    mArrowIcon->setVisible(FALSE);
>>>>>>> c06fb4e0
}

static LLDefaultChildRegistry::Register<LLPullButton> menu_button("pull_button");

LLPullButton::LLPullButton(const LLPullButton::Params& params) :
    LLButton(params)
{
    setDirectionFromName(params.direction);
}
boost::signals2::connection LLPullButton::setClickDraggingCallback(const commit_signal_t::slot_type& cb)
{
    return mClickDraggingSignal.connect(cb);
}

/*virtual*/
void LLPullButton::onMouseLeave(S32 x, S32 y, MASK mask)
{
    LLButton::onMouseLeave(x, y, mask);

    if (mMouseDownTimer.getStarted()) //an user have done a mouse down, if the timer started. see LLButton::handleMouseDown for details
    {
        const LLVector2 cursor_direction = LLVector2(F32(x), F32(y)) - mLastMouseDown;
        /* For now cursor_direction points to the direction of mouse movement
         * Need to decide whether should we fire a signal.
         * We fire if angle between mDraggingDirection and cursor_direction is less that 45 degree
         * Note:
         * 0.5 * F_PI_BY_TWO equals to PI/4 radian that equals to angle of 45 degrees
         */
        if (angle_between(mDraggingDirection, cursor_direction) < 0.5 * F_PI_BY_TWO)//call if angle < pi/4
        {
            mClickDraggingSignal(this, LLSD());
        }
    }

}

/*virtual*/
bool LLPullButton::handleMouseDown(S32 x, S32 y, MASK mask)
{
<<<<<<< HEAD
	bool handled = LLButton::handleMouseDown(x, y, mask);
	if (handled)
	{
		//if mouse down was handled by button, 
		//capture mouse position to calculate the direction of  mouse move  after mouseLeave event 
		mLastMouseDown.set(F32(x), F32(y));
	}
	return handled;
=======
    BOOL handled = LLButton::handleMouseDown(x, y, mask);
    if (handled)
    {
        //if mouse down was handled by button,
        //capture mouse position to calculate the direction of  mouse move  after mouseLeave event
        mLastMouseDown.set(F32(x), F32(y));
    }
    return handled;
>>>>>>> c06fb4e0
}

/*virtual*/
bool LLPullButton::handleMouseUp(S32 x, S32 y, MASK mask)
{
    // reset data to get ready for next circle
    mLastMouseDown.clear();
    return LLButton::handleMouseUp(x, y, mask);
}
/**
 * this function is setting up dragging direction vector.
 * Last one is just unit vector. It points to direction of mouse drag that we need to handle
 */
void LLPullButton::setDirectionFromName(const std::string& name)
{
    if (name == "left")
    {
        mDraggingDirection.set(F32(-1), F32(0));
    }
    else if (name == "right")
    {
        mDraggingDirection.set(F32(0), F32(1));
    }
    else if (name == "down")
    {
        mDraggingDirection.set(F32(0), F32(-1));
    }
    else if (name == "up")
    {
        mDraggingDirection.set(F32(0), F32(1));
    }
}

//-- LNavigationBar ----------------------------------------------------------

/*
TODO:
- Load navbar height from saved settings (as it's done for status bar) or think of a better way.
*/

LLNavigationBar::LLNavigationBar()
:   mTeleportHistoryMenu(NULL),
    mBtnBack(NULL),
    mBtnForward(NULL),
    mBtnHome(NULL),
    mCmbLocation(NULL),
    mSaveToLocationHistory(false),
    mNavigationPanel(NULL),
    mFavoritePanel(NULL),
    mNavPanWidth(0),
    mSearchComboBox(NULL),
    mRlvBehaviorCallbackConnection() // <FS:Ansariel> FIRE-11847
{
    // buildFromFile( "panel_navigation_bar.xml");  // <FS:Zi> Make navigation bar part of the UI

    // set a listener function for LoginComplete event
    LLAppViewer::instance()->setOnLoginCompletedCallback(boost::bind(&LLNavigationBar::handleLoginComplete, this));
    setupPanel();   // <FS:Zi> Make navigation bar part of the UI
}

LLNavigationBar::~LLNavigationBar()
{
    mTeleportFinishConnection.disconnect();
    mTeleportFailedConnection.disconnect();

    // <FS:Ansariel> FIRE-11847
    if (mRlvBehaviorCallbackConnection.connected())
    {
        mRlvBehaviorCallbackConnection.disconnect();
    }
    // </FS:Ansariel>
}

// <FS:Zi> Make navigation bar part of the UI
// bool LLNavigationBar::postBuild()
void LLNavigationBar::setupPanel()
// </FS:Zi>
{
    // <FS:Zi> Make navigation bar part of the UI
    // mBtnBack = getChild<LLPullButton>("back_btn");
    // mBtnForward  = getChild<LLPullButton>("forward_btn");
    // mBtnHome = getChild<LLButton>("home_btn");
    // mBtnLandmarks = getChild<LLButton>("landmarks_btn");

    // mCmbLocation= getChild<LLLocationInputCtrl>("location_combo");

    mView = LLUI::getInstance()->getRootView()->getChild<LLView>("navigation_bar");

    mBtnBack    = mView->getChild<LLPullButton>("back_btn");
    mBtnForward = mView->getChild<LLPullButton>("forward_btn");
    mBtnHome    = mView->getChild<LLButton>("home_btn");
    //mBtnLandmarks = mView->getChild<LLButton>("landmarks_btn"); // <FS:Ansariel> We don't use that right now...

    mCmbLocation = mView->getChild<LLLocationInputCtrl>("location_combo");
    mSearchComboBox = mView->getChild<LLSearchComboBox>("search_combo_box");

    mView->getChild<LLUICtrl>("navigation_bar_context_menu_panel")->
        setRightMouseDownCallback(boost::bind(&LLNavigationBar::onRightMouseDown, this, _2, _3, _4));

    mView->getChild<LLButton>("PersonalLighting")->setCommitCallback(boost::bind(&LLNavigationBar::onClickedLightingBtn, this)); // <FS:CR> FIRE-11847
    // </FS:Zi>

    fillSearchComboBox();

    mBtnBack->setEnabled(FALSE);
    // [FS:CR] FIRE-12333
    //mBtnBack->setClickedCallback(boost::bind(&LLNavigationBar::onBackButtonClicked, this));
    mBtnBack->setClickedCallback(boost::bind(&LLNavigationBar::onBackButtonClicked, this, _1));
    mBtnBack->setHeldDownCallback(boost::bind(&LLNavigationBar::onBackOrForwardButtonHeldDown, this,_1, _2));
    mBtnBack->setClickDraggingCallback(boost::bind(&LLNavigationBar::showTeleportHistoryMenu, this,_1));

    mBtnForward->setEnabled(FALSE);
    // [FS:CR] FIRE-12333
    //mBtnForward->setClickedCallback(boost::bind(&LLNavigationBar::onForwardButtonClicked, this));
    mBtnForward->setClickedCallback(boost::bind(&LLNavigationBar::onForwardButtonClicked, this, _1));
    mBtnForward->setHeldDownCallback(boost::bind(&LLNavigationBar::onBackOrForwardButtonHeldDown, this, _1, _2));
    mBtnForward->setClickDraggingCallback(boost::bind(&LLNavigationBar::showTeleportHistoryMenu, this,_1));

<<<<<<< HEAD
	mBtnBack->setEnabled(false);
	// [FS:CR] FIRE-12333
	//mBtnBack->setClickedCallback(boost::bind(&LLNavigationBar::onBackButtonClicked, this));
	mBtnBack->setClickedCallback(boost::bind(&LLNavigationBar::onBackButtonClicked, this, _1));
	mBtnBack->setHeldDownCallback(boost::bind(&LLNavigationBar::onBackOrForwardButtonHeldDown, this,_1, _2));
	mBtnBack->setClickDraggingCallback(boost::bind(&LLNavigationBar::showTeleportHistoryMenu, this,_1));
	
	mBtnForward->setEnabled(false);
	// [FS:CR] FIRE-12333
	//mBtnForward->setClickedCallback(boost::bind(&LLNavigationBar::onForwardButtonClicked, this));
	mBtnForward->setClickedCallback(boost::bind(&LLNavigationBar::onForwardButtonClicked, this, _1));
	mBtnForward->setHeldDownCallback(boost::bind(&LLNavigationBar::onBackOrForwardButtonHeldDown, this, _1, _2));
	mBtnForward->setClickDraggingCallback(boost::bind(&LLNavigationBar::showTeleportHistoryMenu, this,_1));
=======
    // [FS:CR] FIRE-12333
    //mBtnHome->setClickedCallback(boost::bind(&LLNavigationBar::onHomeButtonClicked, this));
    mBtnHome->setClickedCallback(boost::bind(&LLNavigationBar::onHomeButtonClicked, this, _1));
>>>>>>> c06fb4e0

    //mBtnLandmarks->setClickedCallback(boost::bind(&LLNavigationBar::onLandmarksButtonClicked, this)); // <FS:Ansariel> We don't use that right now...

    mCmbLocation->setCommitCallback(boost::bind(&LLNavigationBar::onLocationSelection, this));

    mSearchComboBox->setCommitCallback(boost::bind(&LLNavigationBar::onSearchCommit, this));

    mTeleportFinishConnection = LLViewerParcelMgr::getInstance()->
        setTeleportFinishedCallback(boost::bind(&LLNavigationBar::onTeleportFinished, this, _1));

    mTeleportFailedConnection = LLViewerParcelMgr::getInstance()->
        setTeleportFailedCallback(boost::bind(&LLNavigationBar::onTeleportFailed, this));

    // <FS:Zi> No size calculations in code please. XUI handles it all now with visibility_control
    //mDefaultNbRect = getRect();
    //mDefaultFpRect = getChild<LLFavoritesBarCtrl>("favorite")->getRect();
    // </FS:Zi>

    // we'll be notified on teleport history changes
    LLTeleportHistory::getInstance()->setHistoryChangedCallback(
            boost::bind(&LLNavigationBar::onTeleportHistoryChanged, this));

    // <FS:Zi> Make navigation bar part of the UI
    // LLHints::getUInstance()->registerHintTarget("nav_bar", getHandle());

<<<<<<< HEAD
	// return true;
	LLHints::getInstance()->registerHintTarget("nav_bar",mView->getHandle());
	// </FS:Zi>
=======
    //mNavigationPanel = getChild<LLLayoutPanel>("navigation_layout_panel");
    //mFavoritePanel = getChild<LLLayoutPanel>("favorites_layout_panel");
    //mNavigationPanel->getResizeBar()->setResizeListener(boost::bind(&LLNavigationBar::onNavbarResized, this));
    //mFavoritePanel->getResizeBar()->setResizeListener(boost::bind(&LLNavigationBar::onNavbarResized, this));
>>>>>>> c06fb4e0

    // return TRUE;
    LLHints::getInstance()->registerHintTarget("nav_bar",mView->getHandle());
    // </FS:Zi>

    // <FS:Ansariel> FIRE-11847
    mRlvBehaviorCallbackConnection = gRlvHandler.setBehaviourCallback(boost::bind(&LLNavigationBar::updateRlvRestrictions, this, _1, _2));
}

// <FS:Zi> No size calculations in code please. XUI handles it all now with visibility_control
// void LLNavigationBar::setVisible(bool visible)
// {
//  // change visibility of grandparent layout_panel to animate in and out
//  if (getParent())
//  {
//      //to avoid some mysterious bugs like EXT-3352, at least try to log an incorrect parent to ping  about a problem.
//      if(getParent()->getName() != "nav_bar_container")
//      {
//          LL_WARNS("LLNavigationBar")<<"NavigationBar has an unknown name of the parent: "<<getParent()->getName()<< LL_ENDL;
//      }
//      getParent()->setVisible(visible);
//  }
// }
// </FS:Zi>


void LLNavigationBar::fillSearchComboBox()
{
    if(!mSearchComboBox)
    {
        return;
    }

    LLSearchHistory::getInstance()->load();

    LLSearchHistory::search_history_list_t search_list =
        LLSearchHistory::getInstance()->getSearchHistoryList();
    LLSearchHistory::search_history_list_t::const_iterator it = search_list.begin();
    for( ; search_list.end() != it; ++it)
    {
        LLSearchHistory::LLSearchHistoryItem item = *it;
        mSearchComboBox->add(item.search_query);
    }
}

// <FS:Zi> Make navigation bar part of the UI
// void LLNavigationBar::draw()
// {
//  if (isBackgroundVisible())
//  {
//      static LLUIColor color_drop_shadow = LLUIColorTable::instance().getColor("ColorDropShadow");
//      gl_drop_shadow(0, getRect().getHeight(), getRect().getWidth(), 0,
//                            color_drop_shadow, DROP_SHADOW_FLOATER);
//  }
//
//  LLPanel::draw();
// }

// bool LLNavigationBar::handleRightMouseDown(S32 x, S32 y, MASK mask)
// {
<<<<<<< HEAD
// 	bool handled = childrenHandleRightMouseDown( x, y, mask) != NULL;
// 	if(!handled && !gMenuHolder->hasVisibleMenu())
// 	{
// 		show_navbar_context_menu(this,x,y);
// 		handled = true;
// 	}
// 					
// 	return handled;
=======
//  BOOL handled = childrenHandleRightMouseDown( x, y, mask) != NULL;
//  if(!handled && !gMenuHolder->hasVisibleMenu())
//  {
//      show_navbar_context_menu(this,x,y);
//      handled = true;
//  }
//
//  return handled;
>>>>>>> c06fb4e0
// }
// </FS:Zi>

// [FS:CR] FIRE-12333
//void LLNavigationBar::onBackButtonClicked()
void LLNavigationBar::onBackButtonClicked(LLUICtrl* ctrl)
{
    LLTeleportHistory::getInstance()->goBack();
    gFocusMgr.releaseFocusIfNeeded(ctrl);   // [FS:CR] FIRE-12333
}

void LLNavigationBar::onNavbarResized()
{
    S32 new_nav_pan_width = mNavigationPanel->getRect().getWidth();
    if(mNavPanWidth != new_nav_pan_width)
    {
        S32 new_stack_width = new_nav_pan_width + mFavoritePanel->getRect().getWidth();
        F32 ratio = (F32)new_nav_pan_width / (F32)new_stack_width;
        gSavedPerAccountSettings.setF32("NavigationBarRatio", ratio);
        mNavPanWidth = new_nav_pan_width;
    }
}

void LLNavigationBar::onBackOrForwardButtonHeldDown(LLUICtrl* ctrl, const LLSD& param)
{
    if (param["count"].asInteger() == 0)
        showTeleportHistoryMenu(ctrl);
}

// [FS:CR] FIRE-12333
//void LLNavigationBar::onForwardButtonClicked()
void LLNavigationBar::onForwardButtonClicked(LLUICtrl* ctrl)
{
    LLTeleportHistory::getInstance()->goForward();
    gFocusMgr.releaseFocusIfNeeded(ctrl);   // [FS:CR] FIRE-12333
}

// [FS:CR] FIRE-12333
//void LLNavigationBar::onHomeButtonClicked()
void LLNavigationBar::onHomeButtonClicked(LLUICtrl* ctrl)
{
    gAgent.teleportHome();
    gFocusMgr.releaseFocusIfNeeded(ctrl);   // [FS:CR] FIRE-12333
}

void LLNavigationBar::onLandmarksButtonClicked()
{
    LLFloaterReg::toggleInstanceOrBringToFront("places");
    LLFloaterSidePanelContainer::showPanel("places", LLSD().with("type", "open_landmark_tab"));
}

void LLNavigationBar::onSearchCommit()
{
    std::string search_query = mSearchComboBox->getSimple();
    if(!search_query.empty())
    {
        LLSearchHistory::getInstance()->addEntry(search_query);
    }
    invokeSearch(search_query);
}

void LLNavigationBar::onTeleportHistoryMenuItemClicked(const LLSD& userdata)
{
    int idx = userdata.asInteger();
    LLTeleportHistory::getInstance()->goToItem(idx);
}

// This is called when user presses enter in the location input
// or selects a location from the typed locations dropdown.
void LLNavigationBar::onLocationSelection()
{
    std::string typed_location = mCmbLocation->getSimple();
    LLStringUtil::trim(typed_location);

    // Will not teleport to empty location.
    if (typed_location.empty())
        return;
    //get selected item from combobox item
    LLSD value = mCmbLocation->getSelectedValue();
    if(value.isUndefined() && !mCmbLocation->getTextEntry()->isDirty())
    {
        // At this point we know that: there is no selected item in list and text field has NOT been changed
        // So there is no sense to try to change the location
        return;
    }
    /* since navbar list support autocompletion it contains several types of item: landmark, teleport hystory item,
     * typed by user slurl or region name. Let's find out which type of item the user has selected
     * to make decision about adding this location into typed history. see mSaveToLocationHistory
     * Note:
     * Only TYPED_REGION_SLURL item will be added into LLLocationHistory
     */

    if(value.has("item_type"))
    {

        switch(value["item_type"].asInteger())
        {
        case LANDMARK:

            if(value.has("AssetUUID"))
            {
                gAgent.teleportViaLandmark( LLUUID(value["AssetUUID"].asString()));
                // user teleported by manually inputting inventory landmark's name
<<<<<<< HEAD
				mSaveToLocationHistory = false;
				return;
			}
			else
			{
				LLInventoryModel::item_array_t landmark_items =
						LLLandmarkActions::fetchLandmarksByName(typed_location,
								false);
				if (!landmark_items.empty())
				{
					gAgent.teleportViaLandmark( landmark_items[0]->getAssetUUID());
					mSaveToLocationHistory = true;
					return; 
				}
			}
			break;
			
		case TELEPORT_HISTORY:
			//in case of teleport item was selected, teleport by position too.
		case TYPED_REGION_SLURL:
			if(value.has("global_pos"))
			{
				gAgent.teleportViaLocation(LLVector3d(value["global_pos"]));
				return;
			}
			break;
			
		default:
			break;		
		}
	}
	//Let's parse slurl or region name
	
	std::string region_name;
	LLVector3 local_coords(128, 128, 0);
	// Is the typed location a SLURL?
	LLSLURL slurl = LLSLURL(typed_location);
	if (slurl.getType() == LLSLURL::LOCATION)
	{
	  LL_DEBUGS( "SLURL") << "LLSLURL::LOCATION" << LL_ENDL;// <FS:AW hypergrid support >
	  region_name = slurl.getRegion();
	  local_coords = slurl.getPosition();
	}
	else if(!slurl.isValid())
	{
		LL_DEBUGS( "SLURL") << "!slurl.isValid()" << LL_ENDL;// <FS:AW hypergrid support >
	  // we have to do this check after previous, because LLUrlRegistry contains handlers for slurl too  
	  // but we need to know whether typed_location is a simple http url.
	  if (LLUrlRegistry::instance().isUrl(typed_location)) 
	    {
		LL_DEBUGS( "SLURL") << "isUrl" << LL_ENDL;// <FS:AW hypergrid support >
		// display http:// URLs in the media browser, or
		// anything else is sent to the search floater
		LLWeb::loadURL(typed_location);
		return;
	  }
	  else
	  {
		LL_DEBUGS( "SLURL") << "assume user has typed region name" << LL_ENDL;// <FS:AW hypergrid support >
	      // assume that an user has typed the {region name} or possible {region_name, parcel}
	      region_name  = typed_location.substr(0,typed_location.find(','));
	    }
	}
	else
	{
		LL_DEBUGS( "SLURL") << "was an app slurl, home, whatever.  Bail" << LL_ENDL;// <FS:AW hypergrid support >
	  // was an app slurl, home, whatever.  Bail
	  return;
	}
=======
                mSaveToLocationHistory = false;
                return;
            }
            else
            {
                LLInventoryModel::item_array_t landmark_items =
                        LLLandmarkActions::fetchLandmarksByName(typed_location,
                                FALSE);
                if (!landmark_items.empty())
                {
                    gAgent.teleportViaLandmark( landmark_items[0]->getAssetUUID());
                    mSaveToLocationHistory = true;
                    return;
                }
            }
            break;

        case TELEPORT_HISTORY:
            //in case of teleport item was selected, teleport by position too.
        case TYPED_REGION_SLURL:
            if(value.has("global_pos"))
            {
                gAgent.teleportViaLocation(LLVector3d(value["global_pos"]));
                return;
            }
            break;

        default:
            break;
        }
    }
    //Let's parse slurl or region name

    std::string region_name;
    LLVector3 local_coords(128, 128, 0);
    // Is the typed location a SLURL?
    LLSLURL slurl = LLSLURL(typed_location);
    if (slurl.getType() == LLSLURL::LOCATION)
    {
      LL_DEBUGS( "SLURL") << "LLSLURL::LOCATION" << LL_ENDL;// <FS:AW hypergrid support >
      region_name = slurl.getRegion();
      local_coords = slurl.getPosition();
    }
    else if(!slurl.isValid())
    {
        LL_DEBUGS( "SLURL") << "!slurl.isValid()" << LL_ENDL;// <FS:AW hypergrid support >
      // we have to do this check after previous, because LLUrlRegistry contains handlers for slurl too
      // but we need to know whether typed_location is a simple http url.
      if (LLUrlRegistry::instance().isUrl(typed_location))
        {
        LL_DEBUGS( "SLURL") << "isUrl" << LL_ENDL;// <FS:AW hypergrid support >
        // display http:// URLs in the media browser, or
        // anything else is sent to the search floater
        LLWeb::loadURL(typed_location);
        return;
      }
      else
      {
        LL_DEBUGS( "SLURL") << "assume user has typed region name" << LL_ENDL;// <FS:AW hypergrid support >
          // assume that an user has typed the {region name} or possible {region_name, parcel}
          region_name  = typed_location.substr(0,typed_location.find(','));
        }
    }
    else
    {
        LL_DEBUGS( "SLURL") << "was an app slurl, home, whatever.  Bail" << LL_ENDL;// <FS:AW hypergrid support >
      // was an app slurl, home, whatever.  Bail
      return;
    }
>>>>>>> c06fb4e0

#ifdef OPENSIM // <FS:AW optional opensim support>
// <FS:AW hypergrid support >
    std::string grid = slurl.getGrid();
    std::string current_grid = LLGridManager::getInstance()->getGrid();
    std::string gatekeeper = LLGridManager::getInstance()->getGatekeeper(grid);

    std::string current = LLGridManager::getInstance()->getGrid();
    if((grid != current )
        && (!LLGridManager::getInstance()->isInOpenSim()
            || (!slurl.getHypergrid() && gatekeeper.empty() )
           )
      )
    {
        std::string dest = slurl.getSLURLString();
        if (!dest.empty())
        {
            LLSD args;
            args["SLURL"] = dest;
            args["GRID"] = slurl.getGrid();
            args["CURRENT_GRID"] = current_grid;
            LLNotificationsUtil::add("CantTeleportToGrid", args);
            return;
        }
    }
    else if(!gatekeeper.empty())
    {
        region_name = gatekeeper + ":" + region_name;
    }
// </FS:AW hypergrid support >
#endif // OPENSIM // <FS:AW optional opensim support>

    // Resolve the region name to its global coordinates.
    // If resolution succeeds we'll teleport.
    LLWorldMapMessage::url_callback_t cb = boost::bind(
            &LLNavigationBar::onRegionNameResponse, this,
            typed_location, region_name, local_coords, _1, _2, _3, _4);
    mSaveToLocationHistory = true;
    LLWorldMapMessage::getInstance()->sendNamedRegionRequest(region_name, cb, std::string("unused"), false);
}

void LLNavigationBar::onTeleportFailed()
{
    mSaveToLocationHistory = false;
}

void LLNavigationBar::onTeleportFinished(const LLVector3d& global_agent_pos)
{
    if (!mSaveToLocationHistory)
        return;
    LLLocationHistory* lh = LLLocationHistory::getInstance();

    //TODO*: do we need convert slurl into readable format?
    std::string location;
    /*NOTE:
     * We can't use gAgent.getPositionAgent() in case of local teleport to build location.
     * At this moment gAgent.getPositionAgent() contains previous coordinates.
     * according to EXT-65 agent position is being reseted on each frame.
     */
        LLAgentUI::buildLocationString(location, LLAgentUI::LOCATION_FORMAT_NO_MATURITY,
                    gAgent.getPosAgentFromGlobal(global_agent_pos));
    // <FS:Beq pp Oren> FIRE-30768: SLURL's don't work in VarRegions
    //std::string tooltip (LLSLURL(gAgent.getRegion()->getName(), global_agent_pos).getSLURLString());
    std::string tooltip (LLSLURL(gAgent.getRegion()->getName(), gAgent.getRegion()->getOriginGlobal(), global_agent_pos).getSLURLString());
    // </FS:Beq pp Oren>

    LLLocationHistoryItem item (location,
            global_agent_pos, tooltip,TYPED_REGION_SLURL);// we can add into history only TYPED location
    //Touch it, if it is at list already, add new location otherwise
    if ( !lh->touchItem(item) ) {
        lh->addItem(item);
    }

    lh->save();

    mSaveToLocationHistory = false;

}

void LLNavigationBar::onTeleportHistoryChanged()
{
    // Update navigation controls.
    LLTeleportHistory* h = LLTeleportHistory::getInstance();
    int cur_item = h->getCurrentItemIndex();
    mBtnBack->setEnabled(cur_item > 0);
    mBtnForward->setEnabled(cur_item < ((int)h->getItems().size() - 1));
}

void LLNavigationBar::rebuildTeleportHistoryMenu()
{
    // Has the pop-up menu been built?
    if (mTeleportHistoryMenu)
    {
        // Clear it.
        mTeleportHistoryMenu->empty();
    }
    else
    {
        // Create it.
        LLMenuGL::Params menu_p;
        menu_p.name("popup");
        menu_p.can_tear_off(false);
        menu_p.visible(false);
        menu_p.bg_visible(true);
        menu_p.scrollable(true);
        mTeleportHistoryMenu = LLUICtrlFactory::create<LLMenuGL>(menu_p);

        // <FS:Zi> Make navigation bar part of the UI
        // addChild(mTeleportHistoryMenu);
        mView->addChild(mTeleportHistoryMenu);
        // </FS:Zi>
    }

    // Populate the menu with teleport history items.
    LLTeleportHistory* hist = LLTeleportHistory::getInstance();
    const LLTeleportHistory::slurl_list_t& hist_items = hist->getItems();
    int cur_item = hist->getCurrentItemIndex();

    // Items will be shown in the reverse order, just like in Firefox.
    for (int i = (int)hist_items.size()-1; i >= 0; i--)
    {
        LLTeleportHistoryMenuItem::EType type;
        if (i < cur_item)
            type = LLTeleportHistoryMenuItem::TYPE_BACKWARD;
        else if (i > cur_item)
            type = LLTeleportHistoryMenuItem::TYPE_FORWARD;
        else
            type = LLTeleportHistoryMenuItem::TYPE_CURRENT;

        LLTeleportHistoryMenuItem::Params item_params;
        item_params.label = item_params.name = hist_items[i].mTitle;
        item_params.item_type = type;
        item_params.on_click.function(boost::bind(&LLNavigationBar::onTeleportHistoryMenuItemClicked, this, i));
        LLTeleportHistoryMenuItem* new_itemp = LLUICtrlFactory::create<LLTeleportHistoryMenuItem>(item_params);
        //new_itemp->setFont()
        mTeleportHistoryMenu->addChild(new_itemp);
    }
}

void LLNavigationBar::onRegionNameResponse(
        std::string typed_location,
        std::string region_name,
        LLVector3 local_coords,
        U64 region_handle, const std::string& url, const LLUUID& snapshot_id, bool teleport)
{
    // Invalid location?
    if (region_handle)
    {
        // Teleport to the location.
        LLVector3d region_pos = from_region_handle(region_handle);
        LLVector3d global_pos = region_pos + (LLVector3d) local_coords;

        // <FS:Beq pp Oren> FIRE-30768: SLURL's don't work in VarRegions
        //LL_INFOS() << "Teleporting to: " << LLSLURL(region_name,  global_pos).getSLURLString()  << LL_ENDL;
        LL_INFOS() << "Teleporting to: " << LLSLURL(region_name, region_pos, global_pos).getSLURLString()  << LL_ENDL;
        // </FS:Beq pp Oren>
        gAgent.teleportViaLocation(global_pos);
    }
    else if (gSavedSettings.getBOOL("SearchFromAddressBar"))
    {
        invokeSearch(typed_location);
    }
}

void    LLNavigationBar::showTeleportHistoryMenu(LLUICtrl* btn_ctrl)
{
    // Don't show the popup if teleport history is empty.
    if (LLTeleportHistory::getInstance()->isEmpty())
    {
        LL_DEBUGS() << "Teleport history is empty, will not show the menu." << LL_ENDL;
        return;
    }

    rebuildTeleportHistoryMenu();

    if (mTeleportHistoryMenu == NULL)
        return;

    mTeleportHistoryMenu->updateParent(LLMenuGL::sMenuContainer);
    const S32 MENU_SPAWN_PAD = -1;
    LLMenuGL::showPopup(btn_ctrl, mTeleportHistoryMenu, 0, MENU_SPAWN_PAD);
    LLButton* nav_button = dynamic_cast<LLButton*>(btn_ctrl);
    if(nav_button)
    {
        if(mHistoryMenuConnection.connected())
        {
            LL_WARNS("Navgationbar")<<"mHistoryMenuConnection should be disconnected at this moment."<<LL_ENDL;
            mHistoryMenuConnection.disconnect();
        }
        mHistoryMenuConnection = gMenuHolder->setMouseUpCallback(boost::bind(&LLNavigationBar::onNavigationButtonHeldUp, this, nav_button));
        // pressed state will be update after mouseUp in  onBackOrForwardButtonHeldUp();
        nav_button->setForcePressedState(true);
    }
    // *HACK pass the mouse capturing to the drop-down menu
    // it need to let menu handle mouseup event
    gFocusMgr.setMouseCapture(gMenuHolder);
}
/**
 * Taking into account the HACK above,  this callback-function is responsible for correct handling of mouseUp event in case of holding-down the navigation buttons..
 * We need to process this case separately to update a pressed state of navigation button.
 */
void LLNavigationBar::onNavigationButtonHeldUp(LLButton* nav_button)
{
    if(nav_button)
    {
        nav_button->setForcePressedState(false);
    }
    if(gFocusMgr.getMouseCapture() == gMenuHolder)
    {
        // we had passed mouseCapture in  showTeleportHistoryMenu()
        // now we MUST release mouseCapture to continue a proper mouseevent workflow.
        gFocusMgr.setMouseCapture(NULL);
    }
    //gMenuHolder is using to display bunch of menus. Disconnect signal to avoid unnecessary calls.
    mHistoryMenuConnection.disconnect();
}

void LLNavigationBar::handleLoginComplete()
{
    LLTeleportHistory::getInstance()->handleLoginComplete();
    // <FS:Zi> We don't use the mini location panel in Firestorm
    // LLPanelTopInfoBar::instance().handleLoginComplete();
    gStatusBar->handleLoginComplete();
    mCmbLocation->handleLoginComplete();
    // <FS:Ansariel> Commented out because we don't have the LL viewer layout
    //resizeLayoutPanel();
}

// [RLVa:KB] - Checked: 2014-03-23 (RLVa-1.4.10)
void LLNavigationBar::refreshLocationCtrl()
{
    if (mCmbLocation)
        mCmbLocation->refresh();
}
// [/RLVa:KB]

void LLNavigationBar::resizeLayoutPanel()
{
    LLRect nav_bar_rect = mNavigationPanel->getRect();

    S32 nav_panel_width = (nav_bar_rect.getWidth() + mFavoritePanel->getRect().getWidth()) * gSavedPerAccountSettings.getF32("NavigationBarRatio");

    nav_bar_rect.setLeftTopAndSize(nav_bar_rect.mLeft, nav_bar_rect.mTop, nav_panel_width, nav_bar_rect.getHeight());
    mNavigationPanel->handleReshape(nav_bar_rect,true);
}
void LLNavigationBar::invokeSearch(std::string search_text)
{
    LLFloaterReg::showInstance("search", LLSD().with("category", "standard").with("query", LLSD(search_text)));
}

void LLNavigationBar::clearHistoryCache()
{
    mCmbLocation->removeall();
    LLLocationHistory* lh = LLLocationHistory::getInstance();
    lh->removeItems();
    lh->save();
    LLTeleportHistory::getInstance()->purgeItems();
}

// <FS:Zi> No size calculations in code please. XUI handles it all now with visibility_control
// int LLNavigationBar::getDefNavBarHeight()
// {
//  return mDefaultNbRect.getHeight();
// }
// int LLNavigationBar::getDefFavBarHeight()
// {
//  return mDefaultFpRect.getHeight();
// }
// </FS:Zi>

// <FS:Zi> Make navigation bar part of the UI
void LLNavigationBar::clearHistory()
{
    mSearchComboBox->clearHistory();
}

LLView* LLNavigationBar::getView()
{
    return mView;
}

bool LLNavigationBar::isRebakeNavMeshAvailable()
{
    return mCmbLocation->isNavMeshDirty();
}

void LLNavigationBar::onRightMouseDown(S32 x,S32 y,MASK mask)
{
    // call LLViewerMenu function
    show_navbar_context_menu(mView,x,y);
}
// </FS:Zi>

// <FS:CR> FIRE-11847
void LLNavigationBar::onClickedLightingBtn()
{
    LLFloaterReg::showInstance("env_adjust_snapshot");
}

void LLNavigationBar::updateRlvRestrictions(ERlvBehaviour behavior, ERlvParamType type)
{
    if (behavior == RLV_BHVR_SETENV)
    {
        mView->getChild<LLButton>("PersonalLighting")->setEnabled(type != RLV_TYPE_ADD);
    }
}
// </FS:CR> FIRE-11847<|MERGE_RESOLUTION|>--- conflicted
+++ resolved
@@ -179,20 +179,12 @@
 
 void LLTeleportHistoryMenuItem::onMouseEnter(S32 x, S32 y, MASK mask)
 {
-<<<<<<< HEAD
-	mArrowIcon->setVisible(true);
-=======
-    mArrowIcon->setVisible(TRUE);
->>>>>>> c06fb4e0
+    mArrowIcon->setVisible(true);
 }
 
 void LLTeleportHistoryMenuItem::onMouseLeave(S32 x, S32 y, MASK mask)
 {
-<<<<<<< HEAD
-	mArrowIcon->setVisible(false);
-=======
-    mArrowIcon->setVisible(FALSE);
->>>>>>> c06fb4e0
+    mArrowIcon->setVisible(false);
 }
 
 static LLDefaultChildRegistry::Register<LLPullButton> menu_button("pull_button");
@@ -232,17 +224,7 @@
 /*virtual*/
 bool LLPullButton::handleMouseDown(S32 x, S32 y, MASK mask)
 {
-<<<<<<< HEAD
-	bool handled = LLButton::handleMouseDown(x, y, mask);
-	if (handled)
-	{
-		//if mouse down was handled by button, 
-		//capture mouse position to calculate the direction of  mouse move  after mouseLeave event 
-		mLastMouseDown.set(F32(x), F32(y));
-	}
-	return handled;
-=======
-    BOOL handled = LLButton::handleMouseDown(x, y, mask);
+    bool handled = LLButton::handleMouseDown(x, y, mask);
     if (handled)
     {
         //if mouse down was handled by button,
@@ -250,7 +232,6 @@
         mLastMouseDown.set(F32(x), F32(y));
     }
     return handled;
->>>>>>> c06fb4e0
 }
 
 /*virtual*/
@@ -355,39 +336,23 @@
 
     fillSearchComboBox();
 
-    mBtnBack->setEnabled(FALSE);
+    mBtnBack->setEnabled(false);
     // [FS:CR] FIRE-12333
     //mBtnBack->setClickedCallback(boost::bind(&LLNavigationBar::onBackButtonClicked, this));
     mBtnBack->setClickedCallback(boost::bind(&LLNavigationBar::onBackButtonClicked, this, _1));
     mBtnBack->setHeldDownCallback(boost::bind(&LLNavigationBar::onBackOrForwardButtonHeldDown, this,_1, _2));
     mBtnBack->setClickDraggingCallback(boost::bind(&LLNavigationBar::showTeleportHistoryMenu, this,_1));
 
-    mBtnForward->setEnabled(FALSE);
+    mBtnForward->setEnabled(false);
     // [FS:CR] FIRE-12333
     //mBtnForward->setClickedCallback(boost::bind(&LLNavigationBar::onForwardButtonClicked, this));
     mBtnForward->setClickedCallback(boost::bind(&LLNavigationBar::onForwardButtonClicked, this, _1));
     mBtnForward->setHeldDownCallback(boost::bind(&LLNavigationBar::onBackOrForwardButtonHeldDown, this, _1, _2));
     mBtnForward->setClickDraggingCallback(boost::bind(&LLNavigationBar::showTeleportHistoryMenu, this,_1));
 
-<<<<<<< HEAD
-	mBtnBack->setEnabled(false);
-	// [FS:CR] FIRE-12333
-	//mBtnBack->setClickedCallback(boost::bind(&LLNavigationBar::onBackButtonClicked, this));
-	mBtnBack->setClickedCallback(boost::bind(&LLNavigationBar::onBackButtonClicked, this, _1));
-	mBtnBack->setHeldDownCallback(boost::bind(&LLNavigationBar::onBackOrForwardButtonHeldDown, this,_1, _2));
-	mBtnBack->setClickDraggingCallback(boost::bind(&LLNavigationBar::showTeleportHistoryMenu, this,_1));
-	
-	mBtnForward->setEnabled(false);
-	// [FS:CR] FIRE-12333
-	//mBtnForward->setClickedCallback(boost::bind(&LLNavigationBar::onForwardButtonClicked, this));
-	mBtnForward->setClickedCallback(boost::bind(&LLNavigationBar::onForwardButtonClicked, this, _1));
-	mBtnForward->setHeldDownCallback(boost::bind(&LLNavigationBar::onBackOrForwardButtonHeldDown, this, _1, _2));
-	mBtnForward->setClickDraggingCallback(boost::bind(&LLNavigationBar::showTeleportHistoryMenu, this,_1));
-=======
     // [FS:CR] FIRE-12333
     //mBtnHome->setClickedCallback(boost::bind(&LLNavigationBar::onHomeButtonClicked, this));
     mBtnHome->setClickedCallback(boost::bind(&LLNavigationBar::onHomeButtonClicked, this, _1));
->>>>>>> c06fb4e0
 
     //mBtnLandmarks->setClickedCallback(boost::bind(&LLNavigationBar::onLandmarksButtonClicked, this)); // <FS:Ansariel> We don't use that right now...
 
@@ -413,18 +378,12 @@
     // <FS:Zi> Make navigation bar part of the UI
     // LLHints::getUInstance()->registerHintTarget("nav_bar", getHandle());
 
-<<<<<<< HEAD
-	// return true;
-	LLHints::getInstance()->registerHintTarget("nav_bar",mView->getHandle());
-	// </FS:Zi>
-=======
     //mNavigationPanel = getChild<LLLayoutPanel>("navigation_layout_panel");
     //mFavoritePanel = getChild<LLLayoutPanel>("favorites_layout_panel");
     //mNavigationPanel->getResizeBar()->setResizeListener(boost::bind(&LLNavigationBar::onNavbarResized, this));
     //mFavoritePanel->getResizeBar()->setResizeListener(boost::bind(&LLNavigationBar::onNavbarResized, this));
->>>>>>> c06fb4e0
-
-    // return TRUE;
+
+    // return true;
     LLHints::getInstance()->registerHintTarget("nav_bar",mView->getHandle());
     // </FS:Zi>
 
@@ -483,17 +442,7 @@
 
 // bool LLNavigationBar::handleRightMouseDown(S32 x, S32 y, MASK mask)
 // {
-<<<<<<< HEAD
-// 	bool handled = childrenHandleRightMouseDown( x, y, mask) != NULL;
-// 	if(!handled && !gMenuHolder->hasVisibleMenu())
-// 	{
-// 		show_navbar_context_menu(this,x,y);
-// 		handled = true;
-// 	}
-// 					
-// 	return handled;
-=======
-//  BOOL handled = childrenHandleRightMouseDown( x, y, mask) != NULL;
+//  bool handled = childrenHandleRightMouseDown( x, y, mask) != NULL;
 //  if(!handled && !gMenuHolder->hasVisibleMenu())
 //  {
 //      show_navbar_context_menu(this,x,y);
@@ -501,7 +450,6 @@
 //  }
 //
 //  return handled;
->>>>>>> c06fb4e0
 // }
 // </FS:Zi>
 
@@ -605,77 +553,6 @@
             {
                 gAgent.teleportViaLandmark( LLUUID(value["AssetUUID"].asString()));
                 // user teleported by manually inputting inventory landmark's name
-<<<<<<< HEAD
-				mSaveToLocationHistory = false;
-				return;
-			}
-			else
-			{
-				LLInventoryModel::item_array_t landmark_items =
-						LLLandmarkActions::fetchLandmarksByName(typed_location,
-								false);
-				if (!landmark_items.empty())
-				{
-					gAgent.teleportViaLandmark( landmark_items[0]->getAssetUUID());
-					mSaveToLocationHistory = true;
-					return; 
-				}
-			}
-			break;
-			
-		case TELEPORT_HISTORY:
-			//in case of teleport item was selected, teleport by position too.
-		case TYPED_REGION_SLURL:
-			if(value.has("global_pos"))
-			{
-				gAgent.teleportViaLocation(LLVector3d(value["global_pos"]));
-				return;
-			}
-			break;
-			
-		default:
-			break;		
-		}
-	}
-	//Let's parse slurl or region name
-	
-	std::string region_name;
-	LLVector3 local_coords(128, 128, 0);
-	// Is the typed location a SLURL?
-	LLSLURL slurl = LLSLURL(typed_location);
-	if (slurl.getType() == LLSLURL::LOCATION)
-	{
-	  LL_DEBUGS( "SLURL") << "LLSLURL::LOCATION" << LL_ENDL;// <FS:AW hypergrid support >
-	  region_name = slurl.getRegion();
-	  local_coords = slurl.getPosition();
-	}
-	else if(!slurl.isValid())
-	{
-		LL_DEBUGS( "SLURL") << "!slurl.isValid()" << LL_ENDL;// <FS:AW hypergrid support >
-	  // we have to do this check after previous, because LLUrlRegistry contains handlers for slurl too  
-	  // but we need to know whether typed_location is a simple http url.
-	  if (LLUrlRegistry::instance().isUrl(typed_location)) 
-	    {
-		LL_DEBUGS( "SLURL") << "isUrl" << LL_ENDL;// <FS:AW hypergrid support >
-		// display http:// URLs in the media browser, or
-		// anything else is sent to the search floater
-		LLWeb::loadURL(typed_location);
-		return;
-	  }
-	  else
-	  {
-		LL_DEBUGS( "SLURL") << "assume user has typed region name" << LL_ENDL;// <FS:AW hypergrid support >
-	      // assume that an user has typed the {region name} or possible {region_name, parcel}
-	      region_name  = typed_location.substr(0,typed_location.find(','));
-	    }
-	}
-	else
-	{
-		LL_DEBUGS( "SLURL") << "was an app slurl, home, whatever.  Bail" << LL_ENDL;// <FS:AW hypergrid support >
-	  // was an app slurl, home, whatever.  Bail
-	  return;
-	}
-=======
                 mSaveToLocationHistory = false;
                 return;
             }
@@ -683,7 +560,7 @@
             {
                 LLInventoryModel::item_array_t landmark_items =
                         LLLandmarkActions::fetchLandmarksByName(typed_location,
-                                FALSE);
+                                false);
                 if (!landmark_items.empty())
                 {
                     gAgent.teleportViaLandmark( landmark_items[0]->getAssetUUID());
@@ -745,7 +622,6 @@
       // was an app slurl, home, whatever.  Bail
       return;
     }
->>>>>>> c06fb4e0
 
 #ifdef OPENSIM // <FS:AW optional opensim support>
 // <FS:AW hypergrid support >
