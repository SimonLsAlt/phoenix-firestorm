/*
 * @file fsfloaterposestand.cpp
 * @brief It's a pose stand!
 *
 * ----------------------------------------------------------------------------
 * "THE BEER-WARE LICENSE" (Revision 42):
 * Cinder Roxley wrote this file. As long as you retain this notice you can do
 * whatever you want with this stuff. If we meet some day, and you think this
 * stuff is worth it, you can buy me a beer in return <cinder.roxley@phoenixviewer.com>
 * ----------------------------------------------------------------------------
 */

#include "llviewerprecompiledheaders.h"
#include "fsfloaterposestand.h"

#include "fspose.h"
#include "llagent.h"
#include "llvoavatarself.h"
#include "llsdserialize.h"
#include "lltrans.h"
#include "llviewercontrol.h"
#include "rlvhandler.h"

FSFloaterPoseStand::FSFloaterPoseStand(const LLSD& key)
:   LLFloater(key),
    mComboPose(nullptr),
    mPoseStandLock(false),
    mAOPaused(false)
{
}

FSFloaterPoseStand::~FSFloaterPoseStand()
{
}

bool FSFloaterPoseStand::postBuild()
{
    mComboPose = getChild<LLComboBox>("pose_combo");
    mComboPose->setCommitCallback(boost::bind(&FSFloaterPoseStand::onCommitCombo, this));
    loadPoses();

<<<<<<< HEAD
	return true;
=======
    return TRUE;
>>>>>>> c06fb4e0
}

// virtual
void FSFloaterPoseStand::onOpen(const LLSD& key)
{
<<<<<<< HEAD
	if (!isAgentAvatarValid())
	{
		return;
	}
	
	if (gSavedPerAccountSettings.getBOOL("UseAO"))
	{
		gSavedPerAccountSettings.setBOOL("UseAO", false);
		mAOPaused = true;
	}
	
	if (gSavedSettings.getBOOL("FSPoseStandLock")
		&& !gAgentAvatarp->isSitting()
		&& !gRlvHandler.hasBehaviour(RLV_BHVR_SIT))
	{
		setLock(true);
	}
	gAgent.stopCurrentAnimations(true);
	gAgent.setCustomAnim(true);
	gFocusMgr.setKeyboardFocus(nullptr);
	gFocusMgr.setMouseCapture(nullptr);
	std::string last_pose = gSavedSettings.getString("FSPoseStandLastSelectedPose");
	if (!last_pose.empty())
	{
		mComboPose->setSelectedByValue(last_pose, true);
	}
	onCommitCombo();
=======
    if (!isAgentAvatarValid())
    {
        return;
    }

    if (gSavedPerAccountSettings.getBOOL("UseAO"))
    {
        gSavedPerAccountSettings.setBOOL("UseAO", FALSE);
        mAOPaused = true;
    }

    if (gSavedSettings.getBOOL("FSPoseStandLock")
        && !gAgentAvatarp->isSitting()
        && !gRlvHandler.hasBehaviour(RLV_BHVR_SIT))
    {
        setLock(true);
    }
    gAgent.stopCurrentAnimations(true);
    gAgent.setCustomAnim(TRUE);
    gFocusMgr.setKeyboardFocus(NULL);
    gFocusMgr.setMouseCapture(NULL);
    std::string last_pose = gSavedSettings.getString("FSPoseStandLastSelectedPose");
    if (!last_pose.empty())
    {
        mComboPose->setSelectedByValue(last_pose, TRUE);
    }
    onCommitCombo();
>>>>>>> c06fb4e0
}

// virtual
void FSFloaterPoseStand::onClose(bool app_quitting)
{
<<<<<<< HEAD
	if (!isAgentAvatarValid())
	{
		return;
	}
	
	if (mPoseStandLock && gAgentAvatarp->isSitting())
	{
		setLock(false);
		gAgent.standUp();
	}
	gAgent.setCustomAnim(false);
	FSPose::getInstance()->stopPose();
	gAgent.stopCurrentAnimations(true);
	if (mAOPaused && !gSavedPerAccountSettings.getBOOL("UseAO"))
	{
		gSavedPerAccountSettings.setBOOL("UseAO", true);
		mAOPaused = false;
	}
=======
    if (!isAgentAvatarValid())
    {
        return;
    }

    if (mPoseStandLock && gAgentAvatarp->isSitting())
    {
        setLock(false);
        gAgent.standUp();
    }
    gAgent.setCustomAnim(FALSE);
    FSPose::getInstance()->stopPose();
    gAgent.stopCurrentAnimations(true);
    if (mAOPaused && !gSavedPerAccountSettings.getBOOL("UseAO"))
    {
        gSavedPerAccountSettings.setBOOL("UseAO", TRUE);
        mAOPaused = false;
    }
>>>>>>> c06fb4e0
}

void FSFloaterPoseStand::loadPoses()
{
    const std::string pose_filename = gDirUtilp->getExpandedFilename(LL_PATH_APP_SETTINGS, "posestand.xml");
    llifstream pose_file(pose_filename.c_str());
    LLSD poses;
    if (pose_file.is_open())
    {
        if (LLSDSerialize::fromXML(poses, pose_file) >= 1)
        {
            for (LLSD::map_iterator p_itr = poses.beginMap(); p_itr != poses.endMap(); ++p_itr)
            {
                LLUUID anim_id(p_itr->first);
                if (anim_id.notNull())
                {
                    mComboPose->add(LLTrans::getString(p_itr->second["name"]), anim_id);
                }
            }
        }
        pose_file.close();
    }
    mComboPose->sortByName();
}

void FSFloaterPoseStand::onCommitCombo()
{
    std::string selected_pose = mComboPose->getValue();
    gSavedSettings.setString("FSPoseStandLastSelectedPose", selected_pose);
    FSPose::getInstance()->setPose(selected_pose);
}

void FSFloaterPoseStand::setLock(bool enabled)
{
    if (enabled)
    {
        gAgent.sitDown();
    }
    else
    {
        gAgent.standUp();
    }
    mPoseStandLock = enabled;
}<|MERGE_RESOLUTION|>--- conflicted
+++ resolved
@@ -39,45 +39,12 @@
     mComboPose->setCommitCallback(boost::bind(&FSFloaterPoseStand::onCommitCombo, this));
     loadPoses();
 
-<<<<<<< HEAD
-	return true;
-=======
-    return TRUE;
->>>>>>> c06fb4e0
+    return true;
 }
 
 // virtual
 void FSFloaterPoseStand::onOpen(const LLSD& key)
 {
-<<<<<<< HEAD
-	if (!isAgentAvatarValid())
-	{
-		return;
-	}
-	
-	if (gSavedPerAccountSettings.getBOOL("UseAO"))
-	{
-		gSavedPerAccountSettings.setBOOL("UseAO", false);
-		mAOPaused = true;
-	}
-	
-	if (gSavedSettings.getBOOL("FSPoseStandLock")
-		&& !gAgentAvatarp->isSitting()
-		&& !gRlvHandler.hasBehaviour(RLV_BHVR_SIT))
-	{
-		setLock(true);
-	}
-	gAgent.stopCurrentAnimations(true);
-	gAgent.setCustomAnim(true);
-	gFocusMgr.setKeyboardFocus(nullptr);
-	gFocusMgr.setMouseCapture(nullptr);
-	std::string last_pose = gSavedSettings.getString("FSPoseStandLastSelectedPose");
-	if (!last_pose.empty())
-	{
-		mComboPose->setSelectedByValue(last_pose, true);
-	}
-	onCommitCombo();
-=======
     if (!isAgentAvatarValid())
     {
         return;
@@ -85,7 +52,7 @@
 
     if (gSavedPerAccountSettings.getBOOL("UseAO"))
     {
-        gSavedPerAccountSettings.setBOOL("UseAO", FALSE);
+        gSavedPerAccountSettings.setBOOL("UseAO", false);
         mAOPaused = true;
     }
 
@@ -96,41 +63,20 @@
         setLock(true);
     }
     gAgent.stopCurrentAnimations(true);
-    gAgent.setCustomAnim(TRUE);
-    gFocusMgr.setKeyboardFocus(NULL);
-    gFocusMgr.setMouseCapture(NULL);
+    gAgent.setCustomAnim(true);
+    gFocusMgr.setKeyboardFocus(nullptr);
+    gFocusMgr.setMouseCapture(nullptr);
     std::string last_pose = gSavedSettings.getString("FSPoseStandLastSelectedPose");
     if (!last_pose.empty())
     {
-        mComboPose->setSelectedByValue(last_pose, TRUE);
+        mComboPose->setSelectedByValue(last_pose, true);
     }
     onCommitCombo();
->>>>>>> c06fb4e0
 }
 
 // virtual
 void FSFloaterPoseStand::onClose(bool app_quitting)
 {
-<<<<<<< HEAD
-	if (!isAgentAvatarValid())
-	{
-		return;
-	}
-	
-	if (mPoseStandLock && gAgentAvatarp->isSitting())
-	{
-		setLock(false);
-		gAgent.standUp();
-	}
-	gAgent.setCustomAnim(false);
-	FSPose::getInstance()->stopPose();
-	gAgent.stopCurrentAnimations(true);
-	if (mAOPaused && !gSavedPerAccountSettings.getBOOL("UseAO"))
-	{
-		gSavedPerAccountSettings.setBOOL("UseAO", true);
-		mAOPaused = false;
-	}
-=======
     if (!isAgentAvatarValid())
     {
         return;
@@ -141,15 +87,14 @@
         setLock(false);
         gAgent.standUp();
     }
-    gAgent.setCustomAnim(FALSE);
+    gAgent.setCustomAnim(false);
     FSPose::getInstance()->stopPose();
     gAgent.stopCurrentAnimations(true);
     if (mAOPaused && !gSavedPerAccountSettings.getBOOL("UseAO"))
     {
-        gSavedPerAccountSettings.setBOOL("UseAO", TRUE);
+        gSavedPerAccountSettings.setBOOL("UseAO", true);
         mAOPaused = false;
     }
->>>>>>> c06fb4e0
 }
 
 void FSFloaterPoseStand::loadPoses()
