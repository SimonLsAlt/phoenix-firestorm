--- conflicted
+++ resolved
@@ -245,24 +245,9 @@
 	LLSD args;
 	if (isHttpClientErrorStatus(getStatus()))
 	{
-<<<<<<< HEAD
-		case 400:
-			args["FILE"] = (mFileName.empty() ? mVFileID.asString() : mFileName);
-			args["REASON"] = "Error in upload request.  Please visit "
-				"http://www.firestormviewer.org/support for help fixing this problem.";
-			LLNotificationsUtil::add("CannotUploadReason", args);
-			break;
-		case 500:
-		default:
-			args["FILE"] = (mFileName.empty() ? mVFileID.asString() : mFileName);
-			args["REASON"] = "The server is experiencing unexpected "
-				"difficulties.";
-			LLNotificationsUtil::add("CannotUploadReason", args);
-			break;
-=======
 		args["FILE"] = (mFileName.empty() ? mVFileID.asString() : mFileName);
 		args["REASON"] = "Error in upload request.  Please visit "
-			"http://secondlife.com/support for help fixing this problem.";
+				"http://www.firestormviewer.org/support for help fixing this problem.";
 		LLNotificationsUtil::add("CannotUploadReason", args);
 	}
 	else
@@ -271,7 +256,6 @@
 		args["REASON"] = "The server is experiencing unexpected "
 			"difficulties.";
 		LLNotificationsUtil::add("CannotUploadReason", args);
->>>>>>> 97747617
 	}
 	LLUploadDialog::modalUploadFinished();
 	LLFilePicker::instance().reset();  // unlock file picker when bulk upload fails
@@ -629,13 +613,13 @@
 		LLAssetUploadResponder::uploadFailure(content);
 }
 
-void LLUpdateAgentInventoryResponder::error(U32 statusNum, const std::string& reason)
-{
-	LLAssetUploadResponder::error(statusNum, reason);
+void LLUpdateAgentInventoryResponder::httpFailure()
+{
+	LLAssetUploadResponder::httpFailure();
 	if (!mErrorCallback.empty())
 	{
 		// Clear the filename if the error callback returns false (prevents parent's destructor from deleting the file)
-		if (!mErrorCallback(mFileName, statusNum, reason))
+		if (!mErrorCallback(mFileName))
 			mFileName.clear();
 	}
 }
