/**
 * @file llassetuploadresponders.cpp
 * @brief Processes responses received for asset upload requests.
 *
 * $LicenseInfo:firstyear=2007&license=viewergpl$
 * 
 * Copyright (c) 2007-2009, Linden Research, Inc.
 * 
 * Second Life Viewer Source Code
 * The source code in this file ("Source Code") is provided by Linden Lab
 * to you under the terms of the GNU General Public License, version 2.0
 * ("GPL"), unless you have obtained a separate licensing agreement
 * ("Other License"), formally executed by you and Linden Lab.  Terms of
 * the GPL can be found in doc/GPL-license.txt in this distribution, or
 * online at http://secondlifegrid.net/programs/open_source/licensing/gplv2
 * 
 * There are special exceptions to the terms and conditions of the GPL as
 * it is applied to this Source Code. View the full text of the exception
 * in the file doc/FLOSS-exception.txt in this software distribution, or
 * online at
 * http://secondlifegrid.net/programs/open_source/licensing/flossexception
 * 
 * By copying, modifying or distributing this software, you acknowledge
 * that you have read and understood your obligations described above,
 * and agree to abide by those obligations.
 * 
 * ALL LINDEN LAB SOURCE CODE IS PROVIDED "AS IS." LINDEN LAB MAKES NO
 * WARRANTIES, EXPRESS, IMPLIED OR OTHERWISE, REGARDING ITS ACCURACY,
 * COMPLETENESS OR PERFORMANCE.
 * $/LicenseInfo$
 */ 

#include "llviewerprecompiledheaders.h"

#include "llassetuploadresponders.h"

// viewer includes
#include "llagent.h"
#include "llcompilequeue.h"
#include "llfloaterbuycurrency.h"
#include "llfilepicker.h"
#include "llnotify.h"
#include "llinventorymodel.h"
#include "llinventorypanel.h"
#include "llfloaterinventory.h"
#include "llfloaterimportcollada.h"
#include "llpermissionsflags.h"
#include "llpreviewnotecard.h"
#include "llpreviewscript.h"
#include "llpreviewgesture.h"
#include "llgesturemgr.h"
#include "llstatusbar.h"		// sendMoneyBalanceRequest()
#include "llsdserialize.h"
#include "lluploaddialog.h"
#include "llviewerobject.h"
#include "llviewercontrol.h"
#include "llviewerobjectlist.h"
#include "llviewermenufile.h"
#include "llviewerwindow.h"
#include "lltexlayer.h"

// library includes
#include "lldir.h"
#include "lleconomy.h"
#include "llfloaterreg.h"
#include "llfocusmgr.h"
#include "llscrolllistctrl.h"
#include "llsdserialize.h"
#include "llsdutil.h"
#include "llvfs.h"

// When uploading multiple files, don't display any of them when uploading more than this number.
static const S32 FILE_COUNT_DISPLAY_THRESHOLD = 5;

void dialog_refresh_all();

static void on_new_single_inventory_upload_complete(
	LLAssetType::EType asset_type,
	LLInventoryType::EType inventory_type,
	const std::string inventory_type_string,
	const LLUUID& item_folder_id,
	const std::string& item_name,
	const std::string& item_description,
	const LLSD& server_response,
	S32 upload_price)
{
	if ( upload_price > 0 )
	{
		// this upload costed us L$, update our balance
		// and display something saying that it cost L$
		LLStatusBar::sendMoneyBalanceRequest();

		LLSD args;
		args["AMOUNT"] = llformat("%d", upload_price);
		LLNotifications::instance().add("UploadPayment", args);
	}

	// Actually add the upload to viewer inventory
	llinfos << "Adding " << server_response["new_inventory_item"].asUUID()
			<< " " << server_response["new_asset"].asUUID()
			<< " to inventory." << llendl;

	if( item_folder_id.notNull() )
	{
		U32 everyone_perms = PERM_NONE;
		U32 group_perms = PERM_NONE;
		U32 next_owner_perms = PERM_ALL;
		if( server_response.has("new_next_owner_mask") )
		{
			// The server provided creation perms so use them.
			// Do not assume we got the perms we asked for in
			// since the server may not have granted them all.
			everyone_perms = server_response["new_everyone_mask"].asInteger();
			group_perms = server_response["new_group_mask"].asInteger();
			next_owner_perms = server_response["new_next_owner_mask"].asInteger();
		}
		else 
		{
			// The server doesn't provide creation perms
			// so use old assumption-based perms.
			if( inventory_type_string != "snapshot")
			{
				next_owner_perms = PERM_MOVE | PERM_TRANSFER;
			}
		}

		LLPermissions new_perms;
		new_perms.init(
			gAgent.getID(),
			gAgent.getID(),
			LLUUID::null,
			LLUUID::null);

		new_perms.initMasks(
			PERM_ALL,
			PERM_ALL,
			everyone_perms,
			group_perms,
			next_owner_perms);

		S32 creation_date_now = time_corrected();
		LLPointer<LLViewerInventoryItem> item = new LLViewerInventoryItem(
			server_response["new_inventory_item"].asUUID(),
			item_folder_id,
			new_perms,
			server_response["new_asset"].asUUID(),
			asset_type,
			inventory_type,
			item_name,
			item_description,
			LLSaleInfo::DEFAULT,
			LLInventoryItem::II_FLAGS_NONE,
			creation_date_now);

		gInventory.updateItem(item);
		gInventory.notifyObservers();

		// Show the preview panel for textures and sounds to let
		// user know that the image (or snapshot) arrived intact.
		LLFloaterInventory* view = LLFloaterInventory::getActiveInventory();
		if ( view )
		{
			LLFocusableElement* focus = gFocusMgr.getKeyboardFocus();

			view->getPanel()->setSelection(
				server_response["new_inventory_item"].asUUID(),
				TAKE_FOCUS_NO);

			if(
				(LLAssetType::AT_TEXTURE == asset_type ||
				 LLAssetType::AT_SOUND == asset_type) &&
				(LLFilePicker::instance().getFileCount() <=
				 FILE_COUNT_DISPLAY_THRESHOLD) )
			{
				view->getPanel()->openSelected();
			}

			// restore keyboard focus
			gFocusMgr.setKeyboardFocus(focus);
		}
	}
	else
	{
		llwarns << "Can't find a folder to put it in" << llendl;
	}

	// remove the "Uploading..." message
	LLUploadDialog::modalUploadFinished();	
}

LLAssetUploadResponder::LLAssetUploadResponder(const LLSD &post_data,
											   const LLUUID& vfile_id,
											   LLAssetType::EType asset_type)
	: LLHTTPClient::Responder(),
	  mPostData(post_data),
	  mVFileID(vfile_id),
	  mAssetType(asset_type)
{
	if (!gVFS->getExists(vfile_id, asset_type))
	{
		llwarns << "LLAssetUploadResponder called with nonexistant vfile_id" << llendl;
		mVFileID.setNull();
		mAssetType = LLAssetType::AT_NONE;
		return;
	}
}

LLAssetUploadResponder::LLAssetUploadResponder(
	const LLSD &post_data,
	const std::string& file_name, 
	LLAssetType::EType asset_type)
	: LLHTTPClient::Responder(),
	  mPostData(post_data),
	  mFileName(file_name),
	  mAssetType(asset_type)
{
}

LLAssetUploadResponder::~LLAssetUploadResponder()
{
	if (!mFileName.empty())
	{
		// Delete temp file
		LLFile::remove(mFileName);
	}
}

// virtual
void LLAssetUploadResponder::error(U32 statusNum, const std::string& reason)
{
	llinfos << "LLAssetUploadResponder::error " << statusNum 
			<< " reason: " << reason << llendl;
	LLSD args;
	switch(statusNum)
	{
		case 400:
			args["FILE"] = (mFileName.empty() ? mVFileID.asString() : mFileName);
			args["REASON"] = "Error in upload request.  Please visit "
				"http://secondlife.com/support for help fixing this problem.";
			LLNotifications::instance().add("CannotUploadReason", args);
			break;
		case 500:
		default:
			args["FILE"] = (mFileName.empty() ? mVFileID.asString() : mFileName);
			args["REASON"] = "The server is experiencing unexpected "
				"difficulties.";
			LLNotifications::instance().add("CannotUploadReason", args);
			break;
	}
	LLUploadDialog::modalUploadFinished();
}

//virtual 
void LLAssetUploadResponder::result(const LLSD& content)
{
	lldebugs << "LLAssetUploadResponder::result from capabilities" << llendl;

	std::string state = content["state"];
	if (state == "upload")
	{
		uploadUpload(content);
	}
	else if (state == "complete")
	{
		// rename file in VFS with new asset id
		if (mFileName.empty())
		{
			// rename the file in the VFS to the actual asset id
			// llinfos << "Changing uploaded asset UUID to " << content["new_asset"].asUUID() << llendl;
			gVFS->renameFile(mVFileID, mAssetType, content["new_asset"].asUUID(), mAssetType);
		}
		uploadComplete(content);
	}
	else
	{
		uploadFailure(content);
	}
}

void LLAssetUploadResponder::uploadUpload(const LLSD& content)
{
	std::string uploader = content["uploader"];
	if (mFileName.empty())
	{
		LLHTTPClient::postFile(uploader, mVFileID, mAssetType, this);
	}
	else
	{
		LLHTTPClient::postFile(uploader, mFileName, this);
	}
}

void LLAssetUploadResponder::uploadFailure(const LLSD& content)
{
	// remove the "Uploading..." message
	LLUploadDialog::modalUploadFinished();
	
	std::string reason = content["state"];
	// deal with L$ errors
	if (reason == "insufficient funds")
	{
		LLFloaterBuyCurrency::buyCurrency("Uploading costs", LLGlobalEconomy::Singleton::getInstance()->getPriceUpload());
	}
	else
	{
		LLSD args;
		args["FILE"] = (mFileName.empty() ? mVFileID.asString() : mFileName);
		args["REASON"] = content["message"].asString();
		LLNotifications::instance().add("CannotUploadReason", args);
	}
}

void LLAssetUploadResponder::uploadComplete(const LLSD& content)
{
}

LLNewAgentInventoryResponder::LLNewAgentInventoryResponder(
	const LLSD& post_data,
	const LLUUID& vfile_id,
	LLAssetType::EType asset_type)
	: LLAssetUploadResponder(post_data, vfile_id, asset_type)
{
}

LLNewAgentInventoryResponder::LLNewAgentInventoryResponder(
	const LLSD& post_data,
	const std::string& file_name,
	LLAssetType::EType asset_type)
	: LLAssetUploadResponder(post_data, file_name, asset_type)
{
}

//virtual 
void LLNewAgentInventoryResponder::uploadComplete(const LLSD& content)
{
	lldebugs << "LLNewAgentInventoryResponder::result from capabilities" << llendl;
	
	//std::ostringstream llsdxml;
	//LLSDSerialize::toXML(content, llsdxml);
	//llinfos << "upload complete content:\n " << llsdxml.str() << llendl;

	LLAssetType::EType asset_type = LLAssetType::lookup(mPostData["asset_type"].asString());
	LLInventoryType::EType inventory_type = LLInventoryType::lookup(mPostData["inventory_type"].asString());
	S32 expected_upload_cost = 0;

	// Update L$ and ownership credit information
	// since it probably changed on the server
	if (asset_type == LLAssetType::AT_TEXTURE ||
		asset_type == LLAssetType::AT_SOUND ||
		asset_type == LLAssetType::AT_ANIMATION ||
		asset_type == LLAssetType::AT_MESH)
	{
		expected_upload_cost = 
			LLGlobalEconomy::Singleton::getInstance()->getPriceUpload();
	}

	on_new_single_inventory_upload_complete(
		asset_type,
		inventory_type,
		mPostData["asset_type"].asString(),
		mPostData["folder_id"].asUUID(),
		mPostData["name"],
		mPostData["description"],
		content,
		expected_upload_cost);

	// continue uploading for bulk uploads

	// *FIX: This is a pretty big hack. What this does is check the
	// file picker if there are any more pending uploads. If so,
	// upload that file.
	std::string next_file = LLFilePicker::instance().getNextFile();
	if(!next_file.empty())
	{
		std::string name = gDirUtilp->getBaseFileName(next_file, true);

		std::string asset_name = name;
		LLStringUtil::replaceNonstandardASCII( asset_name, '?' );
		LLStringUtil::replaceChar(asset_name, '|', '?');
		LLStringUtil::stripNonprintable(asset_name);
		LLStringUtil::trim(asset_name);

		// Continuing the horrible hack above, we need to extract the originally requested permissions data, if any,
		// and use them for each next file to be uploaded. Note the requested perms are not the same as the
		U32 everyone_perms =
			content.has("everyone_mask") ?
			content["everyone_mask"].asInteger() :
			PERM_NONE;

		U32 group_perms =
			content.has("group_mask") ?
			content["group_mask"].asInteger() :
			PERM_NONE;

		U32 next_owner_perms =
			content.has("next_owner_mask") ?
			content["next_owner_mask"].asInteger() :
			PERM_NONE;

		std::string display_name = LLStringUtil::null;
		LLAssetStorage::LLStoreAssetCallback callback = NULL;
		void *userdata = NULL;
<<<<<<< HEAD

		upload_new_resource(
			next_file,
			asset_name,
			asset_name,
			0,
			LLAssetType::AT_NONE,
			LLInventoryType::IT_NONE,
			next_owner_perms,
			group_perms,
			everyone_perms,
			display_name,
			callback,
			LLGlobalEconomy::Singleton::getInstance()->getPriceUpload(),
			userdata);
=======
		upload_new_resource(next_file, asset_name, asset_name,
				    0, LLFolderType::FT_NONE, LLInventoryType::IT_NONE,
				    next_owner_perms, group_perms,
				    everyone_perms, display_name,
				    callback, expected_upload_cost, userdata);
>>>>>>> 25d8cf68
	}

	LLImportColladaAssetCache::getInstance()->assetUploaded(mVFileID, content["new_asset"], TRUE);
}

LLSendTexLayerResponder::LLSendTexLayerResponder(const LLSD& post_data,
												 const LLUUID& vfile_id,
												 LLAssetType::EType asset_type,
												 LLBakedUploadData * baked_upload_data) : 
	LLAssetUploadResponder(post_data, vfile_id, asset_type),
	mBakedUploadData(baked_upload_data)
{
}

LLSendTexLayerResponder::~LLSendTexLayerResponder()
{
	// mBakedUploadData is normally deleted by calls to LLTexLayerSetBuffer::onTextureUploadComplete() below
	if (mBakedUploadData)
	{	// ...but delete it in the case where uploadComplete() is never called
		delete mBakedUploadData;
		mBakedUploadData = NULL;
	}
}


// Baked texture upload completed
void LLSendTexLayerResponder::uploadComplete(const LLSD& content)
{
	LLUUID item_id = mPostData["item_id"];

	std::string result = content["state"];
	LLUUID new_id = content["new_asset"];

	llinfos << "result: " << result << "new_id:" << new_id << llendl;
	if (result == "complete"
		&& mBakedUploadData != NULL)
	{	// Invoke 
		LLTexLayerSetBuffer::onTextureUploadComplete(new_id, (void*) mBakedUploadData, 0, LL_EXSTAT_NONE);
		mBakedUploadData = NULL;	// deleted in onTextureUploadComplete()
	}
	else
	{	// Invoke the original callback with an error result
		LLTexLayerSetBuffer::onTextureUploadComplete(new_id, (void*) mBakedUploadData, -1, LL_EXSTAT_NONE);
		mBakedUploadData = NULL;	// deleted in onTextureUploadComplete()
	}
}

void LLSendTexLayerResponder::error(U32 statusNum, const std::string& reason)
{
	llinfos << "status: " << statusNum << " reason: " << reason << llendl;
	
	// Invoke the original callback with an error result
	LLTexLayerSetBuffer::onTextureUploadComplete(LLUUID(), (void*) mBakedUploadData, -1, LL_EXSTAT_NONE);
	mBakedUploadData = NULL;	// deleted in onTextureUploadComplete()
}

LLUpdateAgentInventoryResponder::LLUpdateAgentInventoryResponder(
	const LLSD& post_data,
	const LLUUID& vfile_id,
	LLAssetType::EType asset_type)
	: LLAssetUploadResponder(post_data, vfile_id, asset_type)
{
}

LLUpdateAgentInventoryResponder::LLUpdateAgentInventoryResponder(
	const LLSD& post_data,
	const std::string& file_name,
	LLAssetType::EType asset_type)
	: LLAssetUploadResponder(post_data, file_name, asset_type)
{
}

//virtual 
void LLUpdateAgentInventoryResponder::uploadComplete(const LLSD& content)
{
	llinfos << "LLUpdateAgentInventoryResponder::result from capabilities" << llendl;
	LLUUID item_id = mPostData["item_id"];

	LLViewerInventoryItem* item = (LLViewerInventoryItem*)gInventory.getItem(item_id);
	if(!item)
	{
		llwarns << "Inventory item for " << mVFileID
			<< " is no longer in agent inventory." << llendl;
		return;
	}

	// Update viewer inventory item
	LLPointer<LLViewerInventoryItem> new_item = new LLViewerInventoryItem(item);
	new_item->setAssetUUID(content["new_asset"].asUUID());
	gInventory.updateItem(new_item);
	gInventory.notifyObservers();

	llinfos << "Inventory item " << item->getName() << " saved into "
		<< content["new_asset"].asString() << llendl;

	LLInventoryType::EType inventory_type = new_item->getInventoryType();
	switch(inventory_type)
	{
	  case LLInventoryType::IT_NOTECARD:
	  {
		  // Update the UI with the new asset.
		  LLPreviewNotecard* nc = LLFloaterReg::findTypedInstance<LLPreviewNotecard>("preview_notecard", LLSD(item_id));
		  if(nc)
		  {
			  // *HACK: we have to delete the asset in the VFS so
			  // that the viewer will redownload it. This is only
			  // really necessary if the asset had to be modified by
			  // the uploader, so this can be optimized away in some
			  // cases. A better design is to have a new uuid if the
			  // script actually changed the asset.
			  if(nc->hasEmbeddedInventory())
			  {
				  gVFS->removeFile(content["new_asset"].asUUID(), LLAssetType::AT_NOTECARD);
			  }
			  nc->refreshFromInventory(new_item->getUUID());
		  }
		  break;
	  }
	  case LLInventoryType::IT_LSL:
	  {
		  // Find our window and close it if requested.
		  LLPreviewLSL* preview = LLFloaterReg::findTypedInstance<LLPreviewLSL>("preview_script", LLSD(item_id));
		  if (preview)
		  {
			  // Bytecode save completed
			  if (content["compiled"])
			  {
				  preview->callbackLSLCompileSucceeded();
			  }
			  else
			  {
				  preview->callbackLSLCompileFailed(content["errors"]);
			  }
		  }
		  break;
	  }

	  case LLInventoryType::IT_GESTURE:
	  {
		  // If this gesture is active, then we need to update the in-memory
		  // active map with the new pointer.				
		  if (LLGestureManager::instance().isGestureActive(item_id))
		  {
			  LLUUID asset_id = new_item->getAssetUUID();
			  LLGestureManager::instance().replaceGesture(item_id, asset_id);
			  gInventory.notifyObservers();
		  }				

		  //gesture will have a new asset_id
		  LLPreviewGesture* previewp = LLFloaterReg::findTypedInstance<LLPreviewGesture>("preview_gesture", LLSD(item_id));
		  if(previewp)
		  {
			  previewp->onUpdateSucceeded();	
		  }			
				
		  break;
	  }
	  case LLInventoryType::IT_WEARABLE:
	  default:
		break;
	}
}


LLUpdateTaskInventoryResponder::LLUpdateTaskInventoryResponder(const LLSD& post_data,
																 const LLUUID& vfile_id,
																 LLAssetType::EType asset_type)
: LLAssetUploadResponder(post_data, vfile_id, asset_type)
{
}

LLUpdateTaskInventoryResponder::LLUpdateTaskInventoryResponder(const LLSD& post_data,
															   const std::string& file_name, 
															   LLAssetType::EType asset_type)
: LLAssetUploadResponder(post_data, file_name, asset_type)
{
}

LLUpdateTaskInventoryResponder::LLUpdateTaskInventoryResponder(const LLSD& post_data,
															   const std::string& file_name,
															   const LLUUID& queue_id, 
															   LLAssetType::EType asset_type)
: LLAssetUploadResponder(post_data, file_name, asset_type), mQueueId(queue_id)
{
}

//virtual 
void LLUpdateTaskInventoryResponder::uploadComplete(const LLSD& content)
{
	llinfos << "LLUpdateTaskInventoryResponder::result from capabilities" << llendl;
	LLUUID item_id = mPostData["item_id"];
	LLUUID task_id = mPostData["task_id"];

	dialog_refresh_all();
	
	switch(mAssetType)
	{
	  case LLAssetType::AT_NOTECARD:
	  {
		  // Update the UI with the new asset.
		  LLPreviewNotecard* nc = LLFloaterReg::findTypedInstance<LLPreviewNotecard>("preview_notecard", LLSD(item_id));
		  if(nc)
		  {
			  // *HACK: we have to delete the asset in the VFS so
			  // that the viewer will redownload it. This is only
			  // really necessary if the asset had to be modified by
			  // the uploader, so this can be optimized away in some
			  // cases. A better design is to have a new uuid if the
			  // script actually changed the asset.
			  if(nc->hasEmbeddedInventory())
			  {
				  gVFS->removeFile(content["new_asset"].asUUID(),
								   LLAssetType::AT_NOTECARD);
			  }
			  nc->setAssetId(content["new_asset"].asUUID());
			  nc->refreshFromInventory();
		  }
		  break;
	  }
	  case LLAssetType::AT_LSL_TEXT:
	  {
		  if(mQueueId.notNull())
		  {
			  LLFloaterCompileQueue* queue = LLFloaterReg::findTypedInstance<LLFloaterCompileQueue>("compile_queue", mQueueId);
			  if(NULL != queue)
			  {
				  queue->removeItemByItemID(item_id);
			  }
		  }
		  else
		  {
			  LLLiveLSLEditor* preview = LLFloaterReg::findTypedInstance<LLLiveLSLEditor>("preview_scriptedit", LLSD(item_id));
			  if (preview)
			  {
				  // Bytecode save completed
				  if (content["compiled"])
				  {
					  preview->callbackLSLCompileSucceeded(task_id, item_id, mPostData["is_script_running"]);
				  }
				  else
				  {
					  preview->callbackLSLCompileFailed(content["errors"]);
				  }
			  }
		  }
		  break;
	  }
	  default:
		break;
	}
}


/////////////////////////////////////////////////////
// LLNewAgentInventoryVariablePriceResponder::Impl //
/////////////////////////////////////////////////////
class LLNewAgentInventoryVariablePriceResponder::Impl
{
public:
	Impl(
		const LLUUID& vfile_id,
		const LLSD& inventory_data) :
		mVFileID(vfile_id),
		mInventoryData(inventory_data)
	{
	}

	Impl(
		const std::string& file_name,
		const LLSD& inventory_data) :
		mFileName(file_name),
		mInventoryData(inventory_data)
	{
	}

	std::string getFilenameOrIDString() const
	{
		return (mFileName.empty() ? mVFileID.asString() : mFileName);
	}

	LLUUID getVFileID() const
	{
		return mVFileID;
	}

	std::string getFilename() const
	{
		return mFileName;
	}

	LLAssetType::EType getAssetType() const
	{
		return LLAssetType::lookup(
			mInventoryData["asset_type"].asString());
	}

	LLInventoryType::EType getInventoryType() const
	{
		return LLInventoryType::lookup(
			mInventoryData["inventory_type"].asString());
	}

	std::string getInventoryTypeString() const
	{
		return mInventoryData["inventory_type"].asString();
	}

	LLUUID getFolderID() const
	{
		return mInventoryData["folder_id"].asUUID();
	}

	std::string getItemName() const
	{
		return mInventoryData["name"].asString();
	}

	std::string getItemDescription() const
	{
		return mInventoryData["description"].asString();
	}

	void displayCannotUploadReason(const std::string& reason)
	{
		LLSD args;
		args["FILE"] = getFilenameOrIDString();
		args["REASON"] = reason;


		LLNotifications::instance().add("CannotUploadReason", args);
		LLUploadDialog::modalUploadFinished();
	}

	void onApplicationLevelError(const LLSD& error)
	{
		static const std::string _IDENTIFIER = "identifier";

		static const std::string _INSUFFICIENT_FUNDS =
			"NewAgentInventory_InsufficientLindenDollarBalance";
		static const std::string _MISSING_REQUIRED_PARAMETER =
			"NewAgentInventory_MissingRequiredParamater";
		static const std::string _INVALID_REQUEST_BODY =
			"NewAgentInventory_InvalidRequestBody";
		static const std::string _RESOURCE_COST_DIFFERS =
			"NewAgentInventory_ResourceCostDiffers";

		static const std::string _MISSING_PARAMETER = "missing_parameter";
		static const std::string _INVALID_PARAMETER = "invalid_parameter";
		static const std::string _MISSING_RESOURCE = "missing_resource";
		static const std::string _INVALID_RESOURCE = "invalid_resource";

		// TODO* Add the other error_identifiers

		std::string error_identifier = error[_IDENTIFIER].asString();

		// TODO*: Pull these user visible strings from an xml file
		// to be localized
		if ( _INSUFFICIENT_FUNDS == error_identifier )
		{
			displayCannotUploadReason("You do not have a sufficient L$ balance to complete this upload.");
		}
		else if ( _MISSING_REQUIRED_PARAMETER == error_identifier )
		{
			// Missing parameters
			if (error.has(_MISSING_PARAMETER) )
			{
				std::string message = 
					"Upload request was missing required parameter '[P]'";
				LLStringUtil::replaceString(
					message,
					"[P]",
					error[_MISSING_PARAMETER].asString());

				displayCannotUploadReason(message);
			}
			else
			{
				std::string message = 
					"Upload request was missing a required parameter";
				displayCannotUploadReason(message);					
			}
		}
		else if ( _INVALID_REQUEST_BODY == error_identifier )
		{
			// Invalid request body, check to see if 
			// a particular parameter was invalid
			if ( error.has(_INVALID_PARAMETER) )
			{
				std::string message = "Upload parameter '[P]' is invalid.";
				LLStringUtil::replaceString(
					message,
					"[P]",
					error[_INVALID_PARAMETER].asString());

				// See if the server also responds with what resource
				// is missing.
				if ( error.has(_MISSING_RESOURCE) )
				{
					message += "\nMissing resource '[R]'.";

					LLStringUtil::replaceString(
						message,
						"[R]",
						error[_MISSING_RESOURCE].asString());
				}
				else if ( error.has(_INVALID_RESOURCE) )
				{
					message += "\nInvalid resource '[R]'.";

					LLStringUtil::replaceString(
						message,
						"[R]",
						error[_INVALID_RESOURCE].asString());
				}

				displayCannotUploadReason(message);
			}
			else
			{
				std::string message = "Upload request was malformed";
				displayCannotUploadReason(message);					
			}
		}
		else if ( _RESOURCE_COST_DIFFERS == error_identifier )
		{
			displayCannotUploadReason("The resource cost associated with this upload is not consistent with the server.");
		}
		else
		{
			displayCannotUploadReason("Unknown Error");
		}
	}

	void onTransportError()
	{
		displayCannotUploadReason(
				"The server is experiencing unexpected difficulties.");
	}

	void onTransportError(const LLSD& error)
	{
		static const std::string _IDENTIFIER = "identifier";

		static const std::string _SERVER_ERROR_AFTER_CHARGE =
			"NewAgentInventory_ServerErrorAfterCharge";

		std::string error_identifier = error[_IDENTIFIER].asString();

		// TODO*: Pull the user visible strings from an xml file
		// to be localized

		if ( _SERVER_ERROR_AFTER_CHARGE == error_identifier )
		{
			displayCannotUploadReason(
				"The server is experiencing unexpected difficulties.  You may have been charged for the upload.");
		}
		else
		{
			displayCannotUploadReason(
				"The server is experiencing unexpected difficulties.");
		}
	}

	bool uploadConfirmationCallback(
		const LLSD& notification,
		const LLSD& response,
		boost::intrusive_ptr<LLNewAgentInventoryVariablePriceResponder> responder)
	{
		S32 option;
		std::string confirmation_url;

		option = LLNotification::getSelectedOption(
			notification,
			response);

		confirmation_url =
			notification["payload"]["confirmation_url"].asString();

		// Yay!  We are confirming or cancelling our upload
		switch(option)
		{
		case 0:
		    {
				if ( getFilename().empty() )
				{
					// we have no filename, use virtual file ID instead
					LLHTTPClient::postFile(
						confirmation_url,
						getVFileID(),
						getAssetType(),
						responder);
				}
				else
				{
					LLHTTPClient::postFile(
						confirmation_url,
						getFilename(),
						responder);
				}
			}
			break;
		case 1:
		default:
			break;
		}

		return false;
	}
	
private:
	std::string mFileName;

	LLSD mInventoryData;
	LLUUID mVFileID;
};

///////////////////////////////////////////////
// LLNewAgentInventoryVariablePriceResponder //
///////////////////////////////////////////////
LLNewAgentInventoryVariablePriceResponder::LLNewAgentInventoryVariablePriceResponder(
	const LLUUID& vfile_id,
	const LLSD& inventory_info)
{
	mImpl = new Impl(
		vfile_id,
		inventory_info);
}

LLNewAgentInventoryVariablePriceResponder::LLNewAgentInventoryVariablePriceResponder(
	const std::string& file_name,
	const LLSD& inventory_info)
{
	mImpl = new Impl(
		file_name,
		inventory_info);
}

LLNewAgentInventoryVariablePriceResponder::~LLNewAgentInventoryVariablePriceResponder()
{
	delete mImpl;
}

void LLNewAgentInventoryVariablePriceResponder::errorWithContent(
	U32 statusNum,
	const std::string& reason,
	const LLSD& content)
{
	llinfos << "LLNewAgentInventoryVariablePrice::error " << statusNum 
			<< " reason: " << reason << llendl;

	if ( content.has("error") )
	{
		static const std::string _ERROR = "error";

		mImpl->onTransportError(content[_ERROR]);
	}
	else
	{
		mImpl->onTransportError();
	}
}

void LLNewAgentInventoryVariablePriceResponder::result(const LLSD& content)
{
	// Parse out application level errors and the appropriate
	// responses for them
	static const std::string _ERROR = "error";
	static const std::string _STATE = "state";

	static const std::string _COMPLETE = "complete";
	static const std::string _CONFIRM_UPLOAD = "confirm_upload";

	static const std::string _UPLOAD_PRICE = "upload_price";
	static const std::string _RSVP = "rsvp";

	// Check for application level errors
	if ( content.has(_ERROR) )
	{
		onApplicationLevelError(content[_ERROR]);
		return;
	}

	std::string state = content[_STATE];
	LLAssetType::EType asset_type = mImpl->getAssetType();

	if ( _COMPLETE == state )
	{
		// rename file in VFS with new asset id
		if (mImpl->getFilename().empty())
		{
			// rename the file in the VFS to the actual asset id
			// llinfos << "Changing uploaded asset UUID to " << content["new_asset"].asUUID() << llendl;
			gVFS->renameFile(
				mImpl->getVFileID(),
				asset_type,
				content["new_asset"].asUUID(),
				asset_type);
		}

 		on_new_single_inventory_upload_complete(
 			asset_type,
 			mImpl->getInventoryType(),
			mImpl->getInventoryTypeString(),
			mImpl->getFolderID(),
			mImpl->getItemName(),
			mImpl->getItemDescription(),
			content,
			content["upload_price"].asInteger());

		// TODO* Add bulk (serial) uploading or add
		// a super class of this that does so
	}
	else if ( _CONFIRM_UPLOAD == state )
	{
		showConfirmationDialog(
			content[_UPLOAD_PRICE].asInteger(),
			content[_RSVP].asString());
	}
	else
	{
		onApplicationLevelError("");
	}
}

void LLNewAgentInventoryVariablePriceResponder::onApplicationLevelError(
	const LLSD& error)
{
	mImpl->onApplicationLevelError(error);
}

void LLNewAgentInventoryVariablePriceResponder::showConfirmationDialog(
	S32 upload_price,
	const std::string& confirmation_url)
{
	if ( 0 == upload_price ) 
	{
		// don't show confirmation dialog for free uploads, I mean,
		// they're free!
		LLSD body;
		body["confirm_upload"] = true;
		body["expected_upload_price"] = upload_price;

		LLHTTPClient::post(confirmation_url, body, this);
	}
	else
	{
		LLSD substitutions;
		LLSD payload;

		substitutions["PRICE"] = upload_price;

		payload["confirmation_url"] = confirmation_url;

		// The creating of a new instrusive_ptr(this)
		// creates a new boost::intrusive_ptr
		// which is a copy of this.  This code is required because
		// 'this' is always of type Class* and not the intrusive_ptr,
		// and thus, a reference to 'this' is not registered
		// by using just plain 'this'.

		// Since LLNewAgentInventoryVariablePriceResponder is a
		// reference counted class, it is possible (since the
		// reference to a plain 'this' would be missed here) that,
		// when using plain ol' 'this', that this object
		// would be deleted before the callback is triggered
		// and cause sadness.
		LLNotifications::instance().add(
			"UploadCostConfirmation",
			substitutions,
			payload,
			boost::bind(
				&LLNewAgentInventoryVariablePriceResponder::Impl::uploadConfirmationCallback,
				mImpl,
				_1,
				_2,
				boost::intrusive_ptr<LLNewAgentInventoryVariablePriceResponder>(this)));
	}
}<|MERGE_RESOLUTION|>--- conflicted
+++ resolved
@@ -400,14 +400,13 @@
 		std::string display_name = LLStringUtil::null;
 		LLAssetStorage::LLStoreAssetCallback callback = NULL;
 		void *userdata = NULL;
-<<<<<<< HEAD
 
 		upload_new_resource(
 			next_file,
 			asset_name,
 			asset_name,
 			0,
-			LLAssetType::AT_NONE,
+			LLFolderType::FT_NONE,
 			LLInventoryType::IT_NONE,
 			next_owner_perms,
 			group_perms,
@@ -416,13 +415,6 @@
 			callback,
 			LLGlobalEconomy::Singleton::getInstance()->getPriceUpload(),
 			userdata);
-=======
-		upload_new_resource(next_file, asset_name, asset_name,
-				    0, LLFolderType::FT_NONE, LLInventoryType::IT_NONE,
-				    next_owner_perms, group_perms,
-				    everyone_perms, display_name,
-				    callback, expected_upload_cost, userdata);
->>>>>>> 25d8cf68
 	}
 
 	LLImportColladaAssetCache::getInstance()->assetUploaded(mVFileID, content["new_asset"], TRUE);
