--- conflicted
+++ resolved
@@ -76,7 +76,7 @@
 LLPointer<LLViewerFetchedTexture> LLViewerFetchedTexture::sFlatNormalImagep = nullptr;
 LLPointer<LLViewerFetchedTexture> LLViewerFetchedTexture::sDefaultIrradiancePBRp;
 // [SL:KB] - Patch: Render-TextureToggle (Catznip-4.0)
-LLPointer<LLViewerFetchedTexture> LLViewerFetchedTexture::sDefaultDiffuseImagep = NULL;
+LLPointer<LLViewerFetchedTexture> LLViewerFetchedTexture::sDefaultDiffuseImagep = nullptr;
 // [/SL:KB]
 LLViewerMediaTexture::media_map_t LLViewerMediaTexture::sMediaMap;
 LLTexturePipelineTester* LLViewerTextureManager::sTesterp = nullptr;
@@ -519,19 +519,13 @@
 
     F32 budget = max_vram_budget == 0 ? (F32)gGLManager.mVRAM : (F32)max_vram_budget;
 
-<<<<<<< HEAD
-    // try to leave half a GB for everyone else, but keep at least 768MB for ourselves
-    F32 target = llmax(budget - 512.f, MIN_VRAM_BUDGET);
-    sFreeVRAMMegabytes = llmax(target - used, 0.f);
-=======
     // Try to leave at least half a GB for everyone else and for bias,
     // but keep at least 768MB for ourselves
     // Viewer can 'overshoot' target when scene changes, if viewer goes over budget it
     // can negatively impact performance, so leave 20% of a breathing room for
     // 'bias' calculation to kick in.
     F32 target = llmax(llmin(budget - 512.f, budget * 0.8f), MIN_VRAM_BUDGET);
-    sFreeVRAMMegabytes = target - used;
->>>>>>> 05858ee6
+    sFreeVRAMMegabytes = llmax(target - used, 0.f);
 
     F32 over_pct = (used - target) / target;
 
