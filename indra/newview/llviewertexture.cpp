--- conflicted
+++ resolved
@@ -528,30 +528,11 @@
     timer.reset();
 
     {
-<<<<<<< HEAD
-        if (gGLManager.mHasATIMemInfo)
-        {
-            S32 meminfo[4];
-            glGetIntegerv(GL_TEXTURE_FREE_MEMORY_ATI, meminfo);
-            gpu_res = (S32Megabytes)meminfo[0];
-
-            //check main memory, only works for windows.
-            LLMemory::updateMemoryInfo();
-            physical_res = LLMemory::getAvailableMemKB();
-        }
-        else if (gGLManager.mHasNVXMemInfo)
-        {
-            S32 free_memory;
-            glGetIntegerv(GL_GPU_MEMORY_INFO_CURRENT_AVAILABLE_VIDMEM_NVX, &free_memory);
-            gpu_res = (S32Megabytes)(free_memory / 1024);
-        }
-=======
         gpu_res = (S32Megabytes) LLImageGLThread::getFreeVRAMMegabytes();
         
         //check main memory, only works for windows.
         LLMemory::updateMemoryInfo();
         physical_res = LLMemory::getAvailableMemKB();
->>>>>>> 97a10325
 
         gpu = gpu_res;
         physical = physical_res;
@@ -1638,10 +1619,6 @@
         mNeedsCreateTexture = TRUE;
         if (preCreateTexture())
         {
-<<<<<<< HEAD
-            ref();
-=======
->>>>>>> 97a10325
 #if LL_IMAGEGL_THREAD_CHECK
             //grab a copy of the raw image data to make sure it isn't modified pending texture creation
             U8* data = mRawImage->getData();
@@ -1657,10 +1634,7 @@
             auto mainq = LLImageGLThread::sEnabled ? mMainQueue.lock() : nullptr;
             if (mainq)
             {
-<<<<<<< HEAD
-=======
                 ref();
->>>>>>> 97a10325
                 mainq->postTo(
                     mImageQueue,
                     // work to be done on LLImageGL worker thread
@@ -1707,10 +1681,6 @@
             else
             {
                 gTextureList.mCreateTextureList.insert(this);
-<<<<<<< HEAD
-                unref();
-=======
->>>>>>> 97a10325
             }
         }
     }
