
/**
 * @file llviewertexture.cpp
 * @brief Object which handles a received image (and associated texture(s))
 *
 * $LicenseInfo:firstyear=2000&license=viewerlgpl$
 * Second Life Viewer Source Code
 * Copyright (C) 2010, Linden Research, Inc.
 *
 * This library is free software; you can redistribute it and/or
 * modify it under the terms of the GNU Lesser General Public
 * License as published by the Free Software Foundation;
 * version 2.1 of the License only.
 *
 * This library is distributed in the hope that it will be useful,
 * but WITHOUT ANY WARRANTY; without even the implied warranty of
 * MERCHANTABILITY or FITNESS FOR A PARTICULAR PURPOSE.  See the GNU
 * Lesser General Public License for more details.
 *
 * You should have received a copy of the GNU Lesser General Public
 * License along with this library; if not, write to the Free Software
 * Foundation, Inc., 51 Franklin Street, Fifth Floor, Boston, MA  02110-1301  USA
 *
 * Linden Research, Inc., 945 Battery Street, San Francisco, CA  94111  USA
 * $/LicenseInfo$
 */

#include "llviewerprecompiledheaders.h"

#include "llviewertexture.h"

// Library includes
#include "llmath.h"
#include "llerror.h"
#include "llgl.h"
#include "llglheaders.h"
#include "llhost.h"
#include "llimage.h"
#include "llimagebmp.h"
#include "llimagej2c.h"
#include "llimagetga.h"
#include "llstl.h"
#include "message.h"
#include "lltimer.h"
#include "v4coloru.h"

// viewer includes
#include "llimagegl.h"
#include "lldrawpool.h"
#include "lltexturefetch.h"
#include "llviewertexturelist.h"
#include "llviewercontrol.h"
#include "pipeline.h"
#include "llappviewer.h"
#include "llface.h"
#include "llviewercamera.h"
#include "lltextureentry.h"
#include "lltexturemanagerbridge.h"
#include "llmediaentry.h"
#include "llvovolume.h"
#include "llviewermedia.h"
#include "lltexturecache.h"
#include "llviewerwindow.h"
#include "llwindow.h"
///////////////////////////////////////////////////////////////////////////////

// statics
LLPointer<LLViewerTexture>        LLViewerTexture::sNullImagep = nullptr;
LLPointer<LLViewerTexture>        LLViewerTexture::sBlackImagep = nullptr;
LLPointer<LLViewerTexture>        LLViewerTexture::sCheckerBoardImagep = nullptr;
LLPointer<LLViewerFetchedTexture> LLViewerFetchedTexture::sMissingAssetImagep = nullptr;
LLPointer<LLViewerFetchedTexture> LLViewerFetchedTexture::sWhiteImagep = nullptr;
<<<<<<< HEAD
LLPointer<LLViewerFetchedTexture> LLViewerFetchedTexture::sDefaultParticleImagep = nullptr;
=======
>>>>>>> de625e97
LLPointer<LLViewerFetchedTexture> LLViewerFetchedTexture::sDefaultImagep = nullptr;
LLPointer<LLViewerFetchedTexture> LLViewerFetchedTexture::sSmokeImagep = nullptr;
LLPointer<LLViewerFetchedTexture> LLViewerFetchedTexture::sFlatNormalImagep = nullptr;
LLPointer<LLViewerFetchedTexture> LLViewerFetchedTexture::sDefaultIrradiancePBRp;
// [SL:KB] - Patch: Render-TextureToggle (Catznip-4.0)
LLPointer<LLViewerFetchedTexture> LLViewerFetchedTexture::sDefaultDiffuseImagep = NULL;
// [/SL:KB]
LLViewerMediaTexture::media_map_t LLViewerMediaTexture::sMediaMap;
LLTexturePipelineTester* LLViewerTextureManager::sTesterp = nullptr;
F32 LLViewerFetchedTexture::sMaxVirtualSize = 8192.f*8192.f;

const std::string sTesterName("TextureTester");

S32 LLViewerTexture::sImageCount = 0;
S32 LLViewerTexture::sRawCount = 0;
S32 LLViewerTexture::sAuxCount = 0;
LLFrameTimer LLViewerTexture::sEvaluationTimer;
F32 LLViewerTexture::sDesiredDiscardBias = 0.f;

S32 LLViewerTexture::sMaxSculptRez = 128; //max sculpt image size
constexpr S32 MAX_CACHED_RAW_IMAGE_AREA = 64 * 64;
const S32 MAX_CACHED_RAW_SCULPT_IMAGE_AREA = LLViewerTexture::sMaxSculptRez * LLViewerTexture::sMaxSculptRez;
constexpr S32 MAX_CACHED_RAW_TERRAIN_IMAGE_AREA = 128 * 128;
constexpr S32 DEFAULT_ICON_DIMENSIONS = 32;
constexpr S32 DEFAULT_THUMBNAIL_DIMENSIONS = 256;
U32 LLViewerTexture::sMinLargeImageSize = 65536; //256 * 256.
U32 LLViewerTexture::sMaxSmallImageSize = MAX_CACHED_RAW_IMAGE_AREA;
bool LLViewerTexture::sFreezeImageUpdates = false;
F32 LLViewerTexture::sCurrentTime = 0.0f;

constexpr F32 MEMORY_CHECK_WAIT_TIME = 1.0f;
constexpr F32 MIN_VRAM_BUDGET = 768.f;
F32 LLViewerTexture::sFreeVRAMMegabytes = MIN_VRAM_BUDGET;

LLViewerTexture::EDebugTexels LLViewerTexture::sDebugTexelsMode = LLViewerTexture::DEBUG_TEXELS_OFF;

const F64 log_2 = log(2.0);

/*const*/ U32 DESIRED_NORMAL_TEXTURE_SIZE = (U32)LLViewerFetchedTexture::MAX_IMAGE_SIZE_DEFAULT; // <FS:Ansariel> Max texture resolution

LLUUID LLViewerTexture::sInvisiprimTexture1 = LLUUID::null;
LLUUID LLViewerTexture::sInvisiprimTexture2 = LLUUID::null;
#define TEX_INVISIPRIM1 "e97cf410-8e61-7005-ec06-629eba4cd1fb"
#define TEX_INVISIPRIM2 "38b86f85-2575-52a9-a531-23108d8da837"


//----------------------------------------------------------------------------------------------
//namespace: LLViewerTextureAccess
//----------------------------------------------------------------------------------------------

LLLoadedCallbackEntry::LLLoadedCallbackEntry(loaded_callback_func cb,
                      S32 discard_level,
                      bool need_imageraw, // Needs image raw for the callback
                      void* userdata,
                      LLLoadedCallbackEntry::source_callback_list_t* src_callback_list,
                      LLViewerFetchedTexture* target,
                      bool pause)
    : mCallback(cb),
      mLastUsedDiscard(MAX_DISCARD_LEVEL+1),
      mDesiredDiscard(discard_level),
      mNeedsImageRaw(need_imageraw),
      mUserData(userdata),
      mSourceCallbackList(src_callback_list),
      mPaused(pause)
{
    if(mSourceCallbackList)
    {
        mSourceCallbackList->insert(LLTextureKey(target->getID(), (ETexListType)target->getTextureListType()));
    }
}

LLLoadedCallbackEntry::~LLLoadedCallbackEntry()
{
}

void LLLoadedCallbackEntry::removeTexture(LLViewerFetchedTexture* tex)
{
    if (mSourceCallbackList && tex)
    {
        mSourceCallbackList->erase(LLTextureKey(tex->getID(), (ETexListType)tex->getTextureListType()));
    }
}

//static
void LLLoadedCallbackEntry::cleanUpCallbackList(LLLoadedCallbackEntry::source_callback_list_t* callback_list)
{
    //clear texture callbacks.
    if(callback_list && !callback_list->empty())
    {
        for(LLLoadedCallbackEntry::source_callback_list_t::iterator iter = callback_list->begin();
                iter != callback_list->end(); ++iter)
        {
            LLViewerFetchedTexture* tex = gTextureList.findImage(*iter);
            if(tex)
            {
                tex->deleteCallbackEntry(callback_list);
            }
        }
        callback_list->clear();
    }
}

LLViewerMediaTexture* LLViewerTextureManager::createMediaTexture(const LLUUID &media_id, bool usemipmaps, LLImageGL* gl_image)
{
    return new LLViewerMediaTexture(media_id, usemipmaps, gl_image);
}

void LLViewerTextureManager::findFetchedTextures(const LLUUID& id, std::vector<LLViewerFetchedTexture*> &output)
{
    return gTextureList.findTexturesByID(id, output);
}

void  LLViewerTextureManager::findTextures(const LLUUID& id, std::vector<LLViewerTexture*> &output)
{
    LL_PROFILE_ZONE_SCOPED_CATEGORY_TEXTURE;
    std::vector<LLViewerFetchedTexture*> fetched_output;
    gTextureList.findTexturesByID(id, fetched_output);
    std::vector<LLViewerFetchedTexture*>::iterator iter = fetched_output.begin();
    while (iter != fetched_output.end())
    {
        output.push_back(*iter);
        iter++;
    }

    //search media texture list
    if (output.empty())
    {
        LLViewerTexture* tex;
        tex = LLViewerTextureManager::findMediaTexture(id);
        if (tex)
        {
            output.push_back(tex);
        }
    }

}

LLViewerFetchedTexture* LLViewerTextureManager::findFetchedTexture(const LLUUID& id, S32 tex_type)
{
    LL_PROFILE_ZONE_SCOPED_CATEGORY_TEXTURE;
    return gTextureList.findImage(id, (ETexListType)tex_type);
}

LLViewerMediaTexture* LLViewerTextureManager::findMediaTexture(const LLUUID &media_id)
{
    return LLViewerMediaTexture::findMediaTexture(media_id);
}

LLViewerMediaTexture*  LLViewerTextureManager::getMediaTexture(const LLUUID& id, bool usemipmaps, LLImageGL* gl_image)
{
    LLViewerMediaTexture* tex = LLViewerMediaTexture::findMediaTexture(id);
    if(!tex)
    {
        tex = LLViewerTextureManager::createMediaTexture(id, usemipmaps, gl_image);
    }

    tex->initVirtualSize();

    return tex;
}

LLViewerFetchedTexture* LLViewerTextureManager::staticCastToFetchedTexture(LLTexture* tex, bool report_error)
{
    if(!tex)
    {
        return NULL;
    }

    S8 type = tex->getType();
    if(type == LLViewerTexture::FETCHED_TEXTURE || type == LLViewerTexture::LOD_TEXTURE)
    {
        return static_cast<LLViewerFetchedTexture*>(tex);
    }

    if(report_error)
    {
        LL_ERRS() << "not a fetched texture type: " << type << LL_ENDL;
    }

    return NULL;
}

LLPointer<LLViewerTexture> LLViewerTextureManager::getLocalTexture(bool usemipmaps, bool generate_gl_tex)
{
    LLPointer<LLViewerTexture> tex = new LLViewerTexture(usemipmaps);
    if(generate_gl_tex)
    {
        tex->generateGLTexture();
        tex->setCategory(LLGLTexture::LOCAL);
    }
    return tex;
}
LLPointer<LLViewerTexture> LLViewerTextureManager::getLocalTexture(const LLUUID& id, bool usemipmaps, bool generate_gl_tex)
{
    LLPointer<LLViewerTexture> tex = new LLViewerTexture(id, usemipmaps);
    if(generate_gl_tex)
    {
        tex->generateGLTexture();
        tex->setCategory(LLGLTexture::LOCAL);
    }
    return tex;
}
LLPointer<LLViewerTexture> LLViewerTextureManager::getLocalTexture(const LLImageRaw* raw, bool usemipmaps)
{
    LLPointer<LLViewerTexture> tex = new LLViewerTexture(raw, usemipmaps);
    tex->setCategory(LLGLTexture::LOCAL);
    return tex;
}
LLPointer<LLViewerTexture> LLViewerTextureManager::getLocalTexture(const U32 width, const U32 height, const U8 components, bool usemipmaps, bool generate_gl_tex)
{
    LLPointer<LLViewerTexture> tex = new LLViewerTexture(width, height, components, usemipmaps);
    if(generate_gl_tex)
    {
        tex->generateGLTexture();
        tex->setCategory(LLGLTexture::LOCAL);
    }
    return tex;
}

LLViewerFetchedTexture* LLViewerTextureManager::getFetchedTexture(const LLImageRaw* raw, FTType type, bool usemipmaps)
{
    LLImageDataSharedLock lock(raw);
    LLViewerFetchedTexture* ret = new LLViewerFetchedTexture(raw, type, usemipmaps);
    gTextureList.addImage(ret, TEX_LIST_STANDARD);
    return ret;
}

LLViewerFetchedTexture* LLViewerTextureManager::getFetchedTexture(
                                                   const LLUUID &image_id,
                                                   FTType f_type,
                                                   bool usemipmaps,
                                                   LLViewerTexture::EBoostLevel boost_priority,
                                                   S8 texture_type,
                                                   LLGLint internal_format,
                                                   LLGLenum primary_format,
                                                   LLHost request_from_host)
{
    return gTextureList.getImage(image_id, f_type, usemipmaps, boost_priority, texture_type, internal_format, primary_format, request_from_host);
}

LLViewerFetchedTexture* LLViewerTextureManager::getFetchedTextureFromFile(
                                                   const std::string& filename,
                                                   FTType f_type,
                                                   bool usemipmaps,
                                                   LLViewerTexture::EBoostLevel boost_priority,
                                                   S8 texture_type,
                                                   LLGLint internal_format,
                                                   LLGLenum primary_format,
                                                   const LLUUID& force_id)
{
    return gTextureList.getImageFromFile(filename, f_type, usemipmaps, boost_priority, texture_type, internal_format, primary_format, force_id);
}

//static
LLViewerFetchedTexture* LLViewerTextureManager::getFetchedTextureFromUrl(const std::string& url,
                                     FTType f_type,
                                     bool usemipmaps,
                                     LLViewerTexture::EBoostLevel boost_priority,
                                     S8 texture_type,
                                     LLGLint internal_format,
                                     LLGLenum primary_format,
                                     const LLUUID& force_id
                                     )
{
    return gTextureList.getImageFromUrl(url, f_type, usemipmaps, boost_priority, texture_type, internal_format, primary_format, force_id);
}

//static
LLImageRaw* LLViewerTextureManager::getRawImageFromMemory(const U8* data, U32 size, std::string_view mimetype)
{
    return gTextureList.getRawImageFromMemory(data, size, mimetype);
}

//static
LLViewerFetchedTexture* LLViewerTextureManager::getFetchedTextureFromMemory(const U8* data, U32 size, std::string_view mimetype)
{
    return gTextureList.getImageFromMemory(data, size, mimetype);
}

LLViewerFetchedTexture* LLViewerTextureManager::getFetchedTextureFromHost(const LLUUID& image_id, FTType f_type, LLHost host)
{
    return gTextureList.getImageFromHost(image_id, f_type, host);
}

// Create a bridge to the viewer texture manager.
class LLViewerTextureManagerBridge : public LLTextureManagerBridge
{
    /*virtual*/ LLPointer<LLGLTexture> getLocalTexture(bool usemipmaps = true, bool generate_gl_tex = true)
    {
        return LLViewerTextureManager::getLocalTexture(usemipmaps, generate_gl_tex);
    }

    /*virtual*/ LLPointer<LLGLTexture> getLocalTexture(const U32 width, const U32 height, const U8 components, bool usemipmaps, bool generate_gl_tex = true)
    {
        return LLViewerTextureManager::getLocalTexture(width, height, components, usemipmaps, generate_gl_tex);
    }

    /*virtual*/ LLGLTexture* getFetchedTexture(const LLUUID &image_id)
    {
        return LLViewerTextureManager::getFetchedTexture(image_id);
    }
};


void LLViewerTextureManager::init()
{
    {
        LLPointer<LLImageRaw> raw = new LLImageRaw(1,1,3);
        raw->clear(0x77, 0x77, 0x77, 0xFF);
        LLViewerTexture::sNullImagep = LLViewerTextureManager::getLocalTexture(raw.get(), true);
    }

    const S32 dim = 128;
    LLPointer<LLImageRaw> image_raw = new LLImageRaw(dim,dim,3);
    U8* data = image_raw->getData();

    memset(data, 0, dim * dim * 3);
    LLViewerTexture::sBlackImagep = LLViewerTextureManager::getLocalTexture(image_raw.get(), true);

#if 1
    LLPointer<LLViewerFetchedTexture> imagep = LLViewerTextureManager::getFetchedTexture(IMG_DEFAULT);
    LLViewerFetchedTexture::sDefaultImagep = imagep;

    for (S32 i = 0; i<dim; i++)
    {
        for (S32 j = 0; j<dim; j++)
        {
#if 0
            const S32 border = 2;
            if (i<border || j<border || i>=(dim-border) || j>=(dim-border))
            {
                *data++ = 0xff;
                *data++ = 0xff;
                *data++ = 0xff;
            }
            else
#endif
            {
                *data++ = 0x7f;
                *data++ = 0x7f;
                *data++ = 0x7f;
            }
        }
    }
    imagep->createGLTexture(0, image_raw);
    image_raw = NULL;
#else
    LLViewerFetchedTexture::sDefaultImagep = LLViewerTextureManager::getFetchedTexture(IMG_DEFAULT, true, LLGLTexture::BOOST_UI);
#endif
    LLViewerFetchedTexture::sDefaultImagep->dontDiscard();
    LLViewerFetchedTexture::sDefaultImagep->setCategory(LLGLTexture::OTHER);

    image_raw = new LLImageRaw(32,32,3);
    data = image_raw->getData();

    for (S32 i = 0; i < (32*32*3); i+=3)
    {
        S32 x = (i % (32*3)) / (3*16);
        S32 y = i / (32*3*16);
        U8 color = ((x + y) % 2) * 255;
        data[i] = color;
        data[i+1] = color;
        data[i+2] = color;
    }

    LLViewerTexture::sCheckerBoardImagep = LLViewerTextureManager::getLocalTexture(image_raw.get(), true);

    LLViewerTexture::initClass();

    // Create a texture manager bridge.
    gTextureManagerBridgep = new LLViewerTextureManagerBridge;

    if (LLMetricPerformanceTesterBasic::isMetricLogRequested(sTesterName) && !LLMetricPerformanceTesterBasic::getTester(sTesterName))
    {
        sTesterp = new LLTexturePipelineTester();
        if (!sTesterp->isValid())
        {
            delete sTesterp;
            sTesterp = NULL;
        }
    }
}

void LLViewerTextureManager::cleanup()
{
    stop_glerror();

    delete gTextureManagerBridgep;
    LLImageGL::sDefaultGLTexture = NULL;
    LLViewerTexture::sNullImagep = NULL;
    LLViewerTexture::sBlackImagep = NULL;
    LLViewerTexture::sCheckerBoardImagep = NULL;
    LLViewerFetchedTexture::sDefaultImagep = NULL;
    LLViewerFetchedTexture::sSmokeImagep = NULL;
    LLViewerFetchedTexture::sMissingAssetImagep = NULL;
    LLTexUnit::sWhiteTexture = 0;
    LLViewerFetchedTexture::sWhiteImagep = NULL;

    LLViewerFetchedTexture::sFlatNormalImagep = NULL;
    LLViewerFetchedTexture::sDefaultIrradiancePBRp = NULL;

    LLViewerMediaTexture::cleanUpClass();
}

//----------------------------------------------------------------------------------------------
//----------------------------------------------------------------------------------------------
//start of LLViewerTexture
//----------------------------------------------------------------------------------------------
// static
void LLViewerTexture::initClass()
{
    LLImageGL::sDefaultGLTexture = LLViewerFetchedTexture::sDefaultImagep->getGLTexture();

    if (sInvisiprimTexture1.isNull())
    {
        sInvisiprimTexture1 = LLUUID(TEX_INVISIPRIM1);
    }
    if (sInvisiprimTexture2.isNull())
    {
        sInvisiprimTexture2 = LLUUID(TEX_INVISIPRIM2);
    }
}

//static
void LLViewerTexture::updateClass()
{
    LL_PROFILE_ZONE_SCOPED_CATEGORY_TEXTURE;
    sCurrentTime = gFrameTimeSeconds;

    LLTexturePipelineTester* tester = (LLTexturePipelineTester*)LLMetricPerformanceTesterBasic::getTester(sTesterName);
    if (tester)
    {
        tester->update();
    }

    LLViewerMediaTexture::updateClass();

    static LLCachedControl<U32> max_vram_budget(gSavedSettings, "RenderMaxVRAMBudget", 0);

    F64 texture_bytes_alloc = LLImageGL::getTextureBytesAllocated() / 1024.0 / 512.0;
    F64 vertex_bytes_alloc = LLVertexBuffer::getBytesAllocated() / 1024.0 / 512.0;

    // get an estimate of how much video memory we're using
    // NOTE: our metrics miss about half the vram we use, so this biases high but turns out to typically be within 5% of the real number
    F32 used = (F32)ll_round(texture_bytes_alloc + vertex_bytes_alloc);

    F32 budget = max_vram_budget == 0 ? (F32)gGLManager.mVRAM : (F32)max_vram_budget;

    // try to leave half a GB for everyone else, but keep at least 768MB for ourselves
    F32 target = llmax(budget - 512.f, MIN_VRAM_BUDGET);
    sFreeVRAMMegabytes = llmax(target - used, 0.f);

    F32 over_pct = (used - target) / target;

    bool is_sys_low = isSystemMemoryLow();
    bool is_low = is_sys_low || over_pct > 0.f;

    static bool was_low = false;
    static bool was_sys_low = false;

    if (is_low && !was_low)
    {
        // slam to 1.5 bias the moment we hit low memory (discards off screen textures immediately)
        sDesiredDiscardBias = llmax(sDesiredDiscardBias, 1.5f);

        if (is_sys_low)
        { // if we're low on system memory, emergency purge off screen textures to avoid a death spiral
            LL_WARNS() << "Low system memory detected, emergency downrezzing off screen textures" << LL_ENDL;
            for (auto& image : gTextureList)
            {
                gTextureList.updateImageDecodePriority(image, false /*will modify gTextureList otherwise!*/);
            }
        }
    }

    was_low = is_low;
    was_sys_low = is_sys_low;

    if (is_low)
    {
        // ramp up discard bias over time to free memory
        LL_DEBUGS("TextureMemory") << "System memory is low, use more aggressive discard bias." << LL_ENDL;
        if (sEvaluationTimer.getElapsedTimeF32() > MEMORY_CHECK_WAIT_TIME)
        {
            static LLCachedControl<F32> low_mem_min_discard_increment(gSavedSettings, "RenderLowMemMinDiscardIncrement", .1f);
<<<<<<< HEAD
            sDesiredDiscardBias += (F32) low_mem_min_discard_increment * (F32) gFrameIntervalSeconds;
=======
            sDesiredDiscardBias += (F32)low_mem_min_discard_increment * (F32)gFrameIntervalSeconds;
>>>>>>> de625e97
            sEvaluationTimer.reset();
        }
    }
    else
    {
        LL_DEBUGS("TextureMemory") << "System memory is plentiful, act normally." << LL_ENDL;

        // don't execute above until the slam to 1.5 has a chance to take effect
        sEvaluationTimer.reset();

        // lower discard bias over time when free memory is available
        if (sDesiredDiscardBias > 1.f && over_pct < 0.f)
        {
            sDesiredDiscardBias -= gFrameIntervalSeconds * 0.01f;
        }
    }

    // set to max discard bias if the window has been backgrounded for a while
    static bool was_backgrounded = false;
    static LLFrameTimer backgrounded_timer;

    bool in_background = (gViewerWindow && !gViewerWindow->getWindow()->getVisible()) || !gFocusMgr.getAppHasFocus();

    if (in_background)
    {
        if (backgrounded_timer.getElapsedTimeF32() > 10.f)
        {
            if (!was_backgrounded)
            {
                LL_INFOS() << "Viewer is backgrounded, freeing up video memory." << LL_ENDL;
            }
            was_backgrounded = true;
            sDesiredDiscardBias = 4.f;
        }
    }
    else
    {
        backgrounded_timer.reset();
        if (was_backgrounded)
        { // if the viewer was backgrounded
            LL_INFOS() << "Viewer is no longer backgrounded, resuming normal texture usage." << LL_ENDL;
            was_backgrounded = false;
            sDesiredDiscardBias = 1.f;
        }
    }

    sDesiredDiscardBias = llclamp(sDesiredDiscardBias, 1.f, 4.f);

    LLViewerTexture::sFreezeImageUpdates = false;
}

//static
bool LLViewerTexture::isSystemMemoryLow()
{
    static LLFrameTimer timer;
    static U32Megabytes physical_res = U32Megabytes(U32_MAX);

    static LLCachedControl<U32> min_free_main_memory(gSavedSettings, "RenderMinFreeMainMemoryThreshold", 512);
    const U32Megabytes MIN_FREE_MAIN_MEMORY(min_free_main_memory);

    if (timer.getElapsedTimeF32() < MEMORY_CHECK_WAIT_TIME) //call this once per second.
    {
        return physical_res < MIN_FREE_MAIN_MEMORY;
    }

    timer.reset();

    LLMemory::updateMemoryInfo();
    physical_res = LLMemory::getAvailableMemKB();
    return physical_res < MIN_FREE_MAIN_MEMORY;
}

//end of static functions
//-------------------------------------------------------------------------------------------
const U32 LLViewerTexture::sCurrentFileVersion = 1;

LLViewerTexture::LLViewerTexture(bool usemipmaps) :
    LLGLTexture(usemipmaps)
{
    init(true);

    mID.generate();
    sImageCount++;
}

LLViewerTexture::LLViewerTexture(const LLUUID& id, bool usemipmaps) :
    LLGLTexture(usemipmaps),
    mID(id)
{
    init(true);

    sImageCount++;
}

LLViewerTexture::LLViewerTexture(const U32 width, const U32 height, const U8 components, bool usemipmaps)  :
    LLGLTexture(width, height, components, usemipmaps)
{
    init(true);

    mID.generate();
    sImageCount++;
}

LLViewerTexture::LLViewerTexture(const LLImageRaw* raw, bool usemipmaps) :
    LLGLTexture(raw, usemipmaps)
{
    init(true);

    mID.generate();
    sImageCount++;
}

LLViewerTexture::~LLViewerTexture()
{
    // LL_DEBUGS("Avatar") << mID << LL_ENDL;
    cleanup();
    sImageCount--;
}

// virtual
void LLViewerTexture::init(bool firstinit)
{
    mMaxVirtualSize = 0.f;
    mMaxVirtualSizeResetInterval = 1;
    mMaxVirtualSizeResetCounter = mMaxVirtualSizeResetInterval;
    mParcelMedia = NULL;

    memset(&mNumVolumes, 0, sizeof(U32)* LLRender::NUM_VOLUME_TEXTURE_CHANNELS);
    mVolumeList[LLRender::LIGHT_TEX].clear();
    mVolumeList[LLRender::SCULPT_TEX].clear();

    for (U32 i = 0; i < LLRender::NUM_TEXTURE_CHANNELS; i++)
    {
        mNumFaces[i] = 0;
        mFaceList[i].clear();
    }

    mMainQueue  = LL::WorkQueue::getInstance("mainloop");
    mImageQueue = LL::WorkQueue::getInstance("LLImageGL");
}

//virtual
S8 LLViewerTexture::getType() const
{
    return LLViewerTexture::LOCAL_TEXTURE;
}

void LLViewerTexture::cleanup()
{
    if (LLAppViewer::getTextureFetch())
    {
        LLAppViewer::getTextureFetch()->updateRequestPriority(mID, 0.f);
    }

    mFaceList[LLRender::DIFFUSE_MAP].clear();
    mFaceList[LLRender::NORMAL_MAP].clear();
    mFaceList[LLRender::SPECULAR_MAP].clear();
    mVolumeList[LLRender::LIGHT_TEX].clear();
    mVolumeList[LLRender::SCULPT_TEX].clear();
}

// virtual
void LLViewerTexture::dump()
{
    LL_PROFILE_ZONE_SCOPED_CATEGORY_TEXTURE;
    LLGLTexture::dump();

    LL_INFOS() << "LLViewerTexture"
            << " mID " << mID
            << LL_ENDL;
}

void LLViewerTexture::setBoostLevel(S32 level)
{
    if(mBoostLevel != level)
    {
        mBoostLevel = level;
        if(mBoostLevel != LLViewerTexture::BOOST_NONE &&
            mBoostLevel != LLViewerTexture::BOOST_SELECTED &&
            mBoostLevel != LLViewerTexture::BOOST_ICON &&
            mBoostLevel != LLViewerTexture::BOOST_THUMBNAIL)
        {
            setNoDelete();
        }
    }

    // strongly encourage anything boosted to load at full res
    if (mBoostLevel >= LLViewerTexture::BOOST_HIGH)
    {
        mMaxVirtualSize = 2048.f * 2048.f;
    }
}

bool LLViewerTexture::isActiveFetching()
{
    return false;
}

bool LLViewerTexture::bindDebugImage(const S32 stage)
{
    LL_PROFILE_ZONE_SCOPED_CATEGORY_TEXTURE;
    if (stage < 0) return false;

    bool res = true;
    if (LLViewerTexture::sCheckerBoardImagep.notNull() && (this != LLViewerTexture::sCheckerBoardImagep.get()))
    {
        res = gGL.getTexUnit(stage)->bind(LLViewerTexture::sCheckerBoardImagep);
    }

    if(!res)
    {
        return bindDefaultImage(stage);
    }

    return res;
}

bool LLViewerTexture::bindDefaultImage(S32 stage)
{
    LL_PROFILE_ZONE_SCOPED_CATEGORY_TEXTURE;
    if (stage < 0) return false;

    bool res = true;
    if (LLViewerFetchedTexture::sDefaultImagep.notNull() && (this != LLViewerFetchedTexture::sDefaultImagep.get()))
    {
        // use default if we've got it
        res = gGL.getTexUnit(stage)->bind(LLViewerFetchedTexture::sDefaultImagep);
    }
    if (!res && LLViewerTexture::sNullImagep.notNull() && (this != LLViewerTexture::sNullImagep))
    {
        res = gGL.getTexUnit(stage)->bind(LLViewerTexture::sNullImagep);
    }
    if (!res)
    {
        LL_WARNS() << "LLViewerTexture::bindDefaultImage failed." << LL_ENDL;
    }
    stop_glerror();

    LLTexturePipelineTester* tester = (LLTexturePipelineTester*)LLMetricPerformanceTesterBasic::getTester(sTesterName);
    if (tester)
    {
        tester->updateGrayTextureBinding();
    }
    return res;
}

//virtual
bool LLViewerTexture::isMissingAsset()const
{
    return false;
}

//virtual
void LLViewerTexture::forceImmediateUpdate()
{
}

void LLViewerTexture::addTextureStats(F32 virtual_size, bool needs_gltexture) const
{
    LL_PROFILE_ZONE_SCOPED_CATEGORY_TEXTURE;
    if(needs_gltexture)
    {
        mNeedsGLTexture = true;
    }

    virtual_size = llmin(virtual_size, LLViewerFetchedTexture::sMaxVirtualSize);

    if (virtual_size > mMaxVirtualSize)
    {
        mMaxVirtualSize = virtual_size;
    }
}

void LLViewerTexture::resetTextureStats()
{
    mMaxVirtualSize = 0.0f;
    mMaxVirtualSizeResetCounter = 0;
}

//virtual
F32 LLViewerTexture::getMaxVirtualSize()
{
    return mMaxVirtualSize;
}

//virtual
void LLViewerTexture::setKnownDrawSize(S32 width, S32 height)
{
    //nothing here.
}

//virtual
void LLViewerTexture::addFace(U32 ch, LLFace* facep)
{
    LL_PROFILE_ZONE_SCOPED_CATEGORY_TEXTURE;
    llassert(ch < LLRender::NUM_TEXTURE_CHANNELS);

    if(mNumFaces[ch] >= mFaceList[ch].size())
    {
        mFaceList[ch].resize(2 * mNumFaces[ch] + 1);
    }
    mFaceList[ch][mNumFaces[ch]] = facep;
    facep->setIndexInTex(ch, mNumFaces[ch]);
    mNumFaces[ch]++;
    mLastFaceListUpdateTimer.reset();
}

//virtual
void LLViewerTexture::removeFace(U32 ch, LLFace* facep)
{
    LL_PROFILE_ZONE_SCOPED_CATEGORY_TEXTURE;
    llassert(ch < LLRender::NUM_TEXTURE_CHANNELS);

    if(mNumFaces[ch] > 1)
    {
        S32 index = facep->getIndexInTex(ch);
        llassert(index < (S32)mFaceList[ch].size());
        llassert(index < (S32)mNumFaces[ch]);
        mFaceList[ch][index] = mFaceList[ch][--mNumFaces[ch]];
        mFaceList[ch][index]->setIndexInTex(ch, index);
    }
    else
    {
        mFaceList[ch].clear();
        mNumFaces[ch] = 0;
    }
    mLastFaceListUpdateTimer.reset();
}

S32 LLViewerTexture::getTotalNumFaces() const
{
    S32 ret = 0;

    for (U32 i = 0; i < LLRender::NUM_TEXTURE_CHANNELS; ++i)
    {
        ret += mNumFaces[i];
    }

    return ret;
}

S32 LLViewerTexture::getNumFaces(U32 ch) const
{
    llassert(ch < LLRender::NUM_TEXTURE_CHANNELS);
    return ch < LLRender::NUM_TEXTURE_CHANNELS ? mNumFaces[ch] : 0;
}


//virtual
void LLViewerTexture::addVolume(U32 ch, LLVOVolume* volumep)
{
    LL_PROFILE_ZONE_SCOPED_CATEGORY_TEXTURE;
    if (mNumVolumes[ch] >= mVolumeList[ch].size())
    {
        mVolumeList[ch].resize(2 * mNumVolumes[ch] + 1);
    }
    mVolumeList[ch][mNumVolumes[ch]] = volumep;
    volumep->setIndexInTex(ch, mNumVolumes[ch]);
    mNumVolumes[ch]++;
    mLastVolumeListUpdateTimer.reset();
}

//virtual
void LLViewerTexture::removeVolume(U32 ch, LLVOVolume* volumep)
{
    LL_PROFILE_ZONE_SCOPED_CATEGORY_TEXTURE;
    if (mNumVolumes[ch] > 1)
    {
        S32 index = volumep->getIndexInTex(ch);
        llassert(index < (S32)mVolumeList[ch].size());
        llassert(index < (S32)mNumVolumes[ch]);
        mVolumeList[ch][index] = mVolumeList[ch][--mNumVolumes[ch]];
        mVolumeList[ch][index]->setIndexInTex(ch, index);
    }
    else
    {
        mVolumeList[ch].clear();
        mNumVolumes[ch] = 0;
    }
    mLastVolumeListUpdateTimer.reset();
}

S32 LLViewerTexture::getNumVolumes(U32 ch) const
{
    return mNumVolumes[ch];
}

void LLViewerTexture::reorganizeFaceList()
{
    LL_PROFILE_ZONE_SCOPED_CATEGORY_TEXTURE;
    static const F32 MAX_WAIT_TIME = 20.f; // seconds
    static const U32 MAX_EXTRA_BUFFER_SIZE = 4;

    if(mLastFaceListUpdateTimer.getElapsedTimeF32() < MAX_WAIT_TIME)
    {
        return;
    }

    for (U32 i = 0; i < LLRender::NUM_TEXTURE_CHANNELS; ++i)
    {
        if(mNumFaces[i] + MAX_EXTRA_BUFFER_SIZE > mFaceList[i].size())
    {
        return;
    }

        mFaceList[i].erase(mFaceList[i].begin() + mNumFaces[i], mFaceList[i].end());
    }

    mLastFaceListUpdateTimer.reset();
}

void LLViewerTexture::reorganizeVolumeList()
{
    LL_PROFILE_ZONE_SCOPED_CATEGORY_TEXTURE;
    static const F32 MAX_WAIT_TIME = 20.f; // seconds
    static const U32 MAX_EXTRA_BUFFER_SIZE = 4;


    for (U32 i = 0; i < LLRender::NUM_VOLUME_TEXTURE_CHANNELS; ++i)
    {
        if (mNumVolumes[i] + MAX_EXTRA_BUFFER_SIZE > mVolumeList[i].size())
        {
            return;
        }
    }

    if(mLastVolumeListUpdateTimer.getElapsedTimeF32() < MAX_WAIT_TIME)
    {
        return;
    }

    mLastVolumeListUpdateTimer.reset();
    for (U32 i = 0; i < LLRender::NUM_VOLUME_TEXTURE_CHANNELS; ++i)
    {
        mVolumeList[i].erase(mVolumeList[i].begin() + mNumVolumes[i], mVolumeList[i].end());
    }
}

bool LLViewerTexture::isLargeImage()
{
    return  (S32)mTexelsPerImage > LLViewerTexture::sMinLargeImageSize;
}

bool LLViewerTexture::isInvisiprim()
{
    return isInvisiprim(mID);
}

//static
bool LLViewerTexture::isInvisiprim(LLUUID id)
{
    return (id == sInvisiprimTexture1) || (id == sInvisiprimTexture2);
}

//virtual
void LLViewerTexture::updateBindStatsForTester()
{
    LLTexturePipelineTester* tester = (LLTexturePipelineTester*)LLMetricPerformanceTesterBasic::getTester(sTesterName);
    if (tester)
    {
        tester->updateTextureBindingStats(this);
    }
}

//----------------------------------------------------------------------------------------------
//end of LLViewerTexture
//----------------------------------------------------------------------------------------------

const std::string& fttype_to_string(const FTType& fttype)
{
    static const std::string ftt_unknown("FTT_UNKNOWN");
    static const std::string ftt_default("FTT_DEFAULT");
    static const std::string ftt_server_bake("FTT_SERVER_BAKE");
    static const std::string ftt_host_bake("FTT_HOST_BAKE");
    static const std::string ftt_map_tile("FTT_MAP_TILE");
    static const std::string ftt_local_file("FTT_LOCAL_FILE");
    static const std::string ftt_error("FTT_ERROR");
    switch(fttype)
    {
        case FTT_UNKNOWN: return ftt_unknown; break;
        case FTT_DEFAULT: return ftt_default; break;
        case FTT_SERVER_BAKE: return ftt_server_bake; break;
        case FTT_HOST_BAKE: return ftt_host_bake; break;
        case FTT_MAP_TILE: return ftt_map_tile; break;
        case FTT_LOCAL_FILE: return ftt_local_file; break;
    }
    return ftt_error;
}

//----------------------------------------------------------------------------------------------
//start of LLViewerFetchedTexture
//----------------------------------------------------------------------------------------------

//static
LLViewerFetchedTexture* LLViewerFetchedTexture::getSmokeImage()
{
    if (sSmokeImagep.isNull())
    {
        sSmokeImagep = LLViewerTextureManager::getFetchedTexture(IMG_SMOKE);
    }

    sSmokeImagep->addTextureStats(1024.f * 1024.f);

    return sSmokeImagep;
}

LLViewerFetchedTexture::LLViewerFetchedTexture(const LLUUID& id, FTType f_type, const LLHost& host, bool usemipmaps)
    : LLViewerTexture(id, usemipmaps),
    mTargetHost(host)
{
    init(true);
    mFTType = f_type;
    if (mFTType == FTT_HOST_BAKE)
    {
        // <FS:Ansariel> [Legacy Bake]
        //LL_WARNS() << "Unsupported fetch type " << mFTType << LL_ENDL;
        mCanUseHTTP = false;
        // </FS:Ansariel> [Legacy Bake]
    }
    generateGLTexture();
}

LLViewerFetchedTexture::LLViewerFetchedTexture(const LLImageRaw* raw, FTType f_type, bool usemipmaps)
    : LLViewerTexture(raw, usemipmaps)
{
    init(true);
    mFTType = f_type;
}

LLViewerFetchedTexture::LLViewerFetchedTexture(const std::string& url, FTType f_type, const LLUUID& id, bool usemipmaps)
    : LLViewerTexture(id, usemipmaps),
    mUrl(url)
{
    init(true);
    mFTType = f_type;
    generateGLTexture();
}

void LLViewerFetchedTexture::init(bool firstinit)
{
    mOrigWidth = 0;
    mOrigHeight = 0;
    mHasAux = false;
    mNeedsAux = false;
    mRequestedDiscardLevel = -1;
    mRequestedDownloadPriority = 0.f;
    mFullyLoaded = false;
    mCanUseHTTP = true;
    mDesiredDiscardLevel = MAX_DISCARD_LEVEL + 1;
    mMinDesiredDiscardLevel = MAX_DISCARD_LEVEL + 1;

    mDecodingAux = false;

    mKnownDrawWidth = 0;
    mKnownDrawHeight = 0;
    mKnownDrawSizeChanged = false;

    if (firstinit)
    {
        mInImageList = 0;
    }

    // Only set mIsMissingAsset true when we know for certain that the database
    // does not contain this image.
    mIsMissingAsset = false;

    mLoadedCallbackDesiredDiscardLevel = S8_MAX;
    mPauseLoadedCallBacks = false;

    mNeedsCreateTexture = false;

    mIsRawImageValid = false;
    mRawDiscardLevel = INVALID_DISCARD_LEVEL;
    mMinDiscardLevel = 0;

    mHasFetcher = false;
    mIsFetching = false;
    mFetchState = 0;
    mFetchPriority = 0;
    mDownloadProgress = 0.f;
    mFetchDeltaTime = 999999.f;
    mRequestDeltaTime = 0.f;
    mForSculpt = false;
    mIsFetched = false;
    mInFastCacheList = false;

    mSavedRawImage = NULL;
    mForceToSaveRawImage  = false;
    mSaveRawImage = false;
    mSavedRawDiscardLevel = -1;
    mDesiredSavedRawDiscardLevel = -1;
    mLastReferencedSavedRawImageTime = 0.0f;
    mKeptSavedRawImageTime = 0.f;
    mLastCallBackActiveTime = 0.f;
    mForceCallbackFetch = false;

    mFTType = FTT_UNKNOWN;
}

LLViewerFetchedTexture::~LLViewerFetchedTexture()
{
    assert_main_thread();
    //*NOTE getTextureFetch can return NULL when Viewer is shutting down.
    // This is due to LLWearableList is singleton and is destroyed after
    // LLAppViewer::cleanup() was called. (see ticket EXT-177)
    if (mHasFetcher && LLAppViewer::getTextureFetch())
    {
        LLAppViewer::getTextureFetch()->deleteRequest(getID(), true);
    }
    cleanup();
}

//virtual
S8 LLViewerFetchedTexture::getType() const
{
    return LLViewerTexture::FETCHED_TEXTURE;
}

FTType LLViewerFetchedTexture::getFTType() const
{
    return mFTType;
}

void LLViewerFetchedTexture::cleanup()
{
    LL_PROFILE_ZONE_SCOPED_CATEGORY_TEXTURE;
    for(callback_list_t::iterator iter = mLoadedCallbackList.begin();
        iter != mLoadedCallbackList.end(); )
    {
        LLLoadedCallbackEntry *entryp = *iter++;
        // We never finished loading the image.  Indicate failure.
        // Note: this allows mLoadedCallbackUserData to be cleaned up.
        entryp->mCallback( false, this, NULL, NULL, 0, true, entryp->mUserData );
        entryp->removeTexture(this);
        delete entryp;
    }
    mLoadedCallbackList.clear();
    mNeedsAux = false;

    // Clean up image data
    destroyRawImage();
    mSavedRawImage = NULL;
    mSavedRawDiscardLevel = -1;
}

//access the fast cache
void LLViewerFetchedTexture::loadFromFastCache()
{
    LL_PROFILE_ZONE_SCOPED_CATEGORY_TEXTURE;
    if(!mInFastCacheList)
    {
        return; //no need to access the fast cache.
    }
    mInFastCacheList = false;

    add(LLTextureFetch::sCacheAttempt, 1.0);

    LLTimer fastCacheTimer;
    mRawImage = LLAppViewer::getTextureCache()->readFromFastCache(getID(), mRawDiscardLevel);
    if(mRawImage.notNull())
    {
        F32 cachReadTime = fastCacheTimer.getElapsedTimeF32();

        add(LLTextureFetch::sCacheHit, 1.0);
        record(LLTextureFetch::sCacheHitRate, LLUnits::Ratio::fromValue(1));
        sample(LLTextureFetch::sCacheReadLatency, cachReadTime);

        mFullWidth  = mRawImage->getWidth()  << mRawDiscardLevel;
        mFullHeight = mRawImage->getHeight() << mRawDiscardLevel;
        setTexelsPerImage();

        if(mFullWidth > MAX_IMAGE_SIZE || mFullHeight > MAX_IMAGE_SIZE)
        {
            //discard all oversized textures.
            destroyRawImage();
            LL_WARNS() << "oversized, setting as missing" << LL_ENDL;
            setIsMissingAsset();
            mRawDiscardLevel = INVALID_DISCARD_LEVEL;
        }
        else
        {
            if (mBoostLevel == LLGLTexture::BOOST_ICON)
            {
                // Shouldn't do anything usefull since texures in fast cache are 16x16,
                // it is here in case fast cache changes.
                S32 expected_width = mKnownDrawWidth > 0 ? mKnownDrawWidth : DEFAULT_ICON_DIMENSIONS;
                S32 expected_height = mKnownDrawHeight > 0 ? mKnownDrawHeight : DEFAULT_ICON_DIMENSIONS;
                if (mRawImage && (mRawImage->getWidth() > expected_width || mRawImage->getHeight() > expected_height))
                {
                    // scale oversized icon, no need to give more work to gl
                    mRawImage->scale(expected_width, expected_height);
                }
            }

            if (mBoostLevel == LLGLTexture::BOOST_THUMBNAIL)
            {
                S32 expected_width = mKnownDrawWidth > 0 ? mKnownDrawWidth : DEFAULT_THUMBNAIL_DIMENSIONS;
                S32 expected_height = mKnownDrawHeight > 0 ? mKnownDrawHeight : DEFAULT_THUMBNAIL_DIMENSIONS;
                if (mRawImage && (mRawImage->getWidth() > expected_width || mRawImage->getHeight() > expected_height))
                {
                    // scale oversized icon, no need to give more work to gl
                    mRawImage->scale(expected_width, expected_height);
                }
            }

            mRequestedDiscardLevel = mDesiredDiscardLevel + 1;
            mIsRawImageValid = true;
            addToCreateTexture();
        }
    }
    else
    {
        record(LLTextureFetch::sCacheHitRate, LLUnits::Ratio::fromValue(0));
    }
}

void LLViewerFetchedTexture::setForSculpt()
{
    static const S32 MAX_INTERVAL = 8; //frames

    forceToSaveRawImage(0, F32_MAX);

    setBoostLevel(llmax((S32)getBoostLevel(),
        (S32)LLGLTexture::BOOST_SCULPTED));

    mForSculpt = true;
    if(isForSculptOnly() && hasGLTexture() && !getBoundRecently())
    {
        destroyGLTexture(); //sculpt image does not need gl texture.
        mTextureState = ACTIVE;
    }
    setMaxVirtualSizeResetInterval(MAX_INTERVAL);
}

bool LLViewerFetchedTexture::isForSculptOnly() const
{
    return mForSculpt && !mNeedsGLTexture;
}

bool LLViewerFetchedTexture::isDeleted()
{
    return mTextureState == DELETED;
}


bool LLViewerFetchedTexture::isFullyLoaded() const
{
    // Unfortunately, the boolean "mFullyLoaded" is never updated correctly so we use that logic
    // to check if the texture is there and completely downloaded
    return (mFullWidth != 0) && (mFullHeight != 0) && !mIsFetching && !mHasFetcher;
}


// virtual
void LLViewerFetchedTexture::dump()
{
    LLViewerTexture::dump();

    LL_INFOS() << "Dump : " << mID
            << ", mIsMissingAsset = " << (S32)mIsMissingAsset
            << ", mFullWidth = " << (S32)mFullWidth
            << ", mFullHeight = " << (S32)mFullHeight
            << ", mOrigWidth = " << (S32)mOrigWidth
            << ", mOrigHeight = " << (S32)mOrigHeight
            << LL_ENDL;
    LL_INFOS() << "     : "
            << " mFullyLoaded = " << (S32)mFullyLoaded
            << ", mFetchState = " << (S32)mFetchState
            << ", mFetchPriority = " << (S32)mFetchPriority
            << ", mDownloadProgress = " << (F32)mDownloadProgress
            << LL_ENDL;
    LL_INFOS() << "     : "
            << " mHasFetcher = " << (S32)mHasFetcher
            << ", mIsFetching = " << (S32)mIsFetching
            << ", mIsFetched = " << (S32)mIsFetched
            << ", mBoostLevel = " << (S32)mBoostLevel
            << LL_ENDL;
}

///////////////////////////////////////////////////////////////////////////////
// ONLY called from LLViewerFetchedTextureList
void LLViewerFetchedTexture::destroyTexture()
{
    LL_PROFILE_ZONE_SCOPED_CATEGORY_TEXTURE;

    if (mNeedsCreateTexture)//return if in the process of generating a new texture.
    {
        return;
    }

    //LL_DEBUGS("Avatar") << mID << LL_ENDL;
    destroyGLTexture();
    mFullyLoaded = false;
}

void LLViewerFetchedTexture::addToCreateTexture()
{
    LL_PROFILE_ZONE_SCOPED_CATEGORY_TEXTURE;
    bool force_update = false;
    if (getComponents() != mRawImage->getComponents())
    {
        // We've changed the number of components, so we need to move any
        // objects using this pool to a different pool.
        mComponents = mRawImage->getComponents();
        mGLTexturep->setComponents(mComponents);
        force_update = true;

        for (U32 j = 0; j < LLRender::NUM_TEXTURE_CHANNELS; ++j)
        {
            llassert(mNumFaces[j] <= mFaceList[j].size());

            for(U32 i = 0; i < mNumFaces[j]; i++)
            {
                mFaceList[j][i]->dirtyTexture();
            }
        }

        mSavedRawDiscardLevel = -1;
        mSavedRawImage = NULL;
    }

    if(isForSculptOnly())
    {
        //just update some variables, not to create a real GL texture.
        createGLTexture(mRawDiscardLevel, mRawImage, 0, false);
        mNeedsCreateTexture = false;
        destroyRawImage();
    }
    else if(!force_update && getDiscardLevel() > -1 && getDiscardLevel() <= mRawDiscardLevel)
    {
        mNeedsCreateTexture = false;
        destroyRawImage();
    }
    else
    {
        LL_PROFILE_ZONE_SCOPED_CATEGORY_TEXTURE;
#if 1
        //
        //if mRequestedDiscardLevel > mDesiredDiscardLevel, we assume the required image res keep going up,
        //so do not scale down the over qualified image.
        //Note: scaling down image is expensensive. Do it only when very necessary.
        //
        if(mRequestedDiscardLevel <= mDesiredDiscardLevel && !mForceToSaveRawImage)
        {
            U32 w = mFullWidth >> mRawDiscardLevel;
            U32 h = mFullHeight >> mRawDiscardLevel;

            //if big image, do not load extra data
            //scale it down to size >= LLViewerTexture::sMinLargeImageSize
            if(w * h > LLViewerTexture::sMinLargeImageSize)
            {
                S32 d_level = llmin(mRequestedDiscardLevel, (S32)mDesiredDiscardLevel) - mRawDiscardLevel;

                if(d_level > 0)
                {
                    S32 i = 0;
                    while((d_level > 0) && ((w >> i) * (h >> i) > LLViewerTexture::sMinLargeImageSize))
                    {
                        i++;
                        d_level--;
                    }
                    if(i > 0)
                    {
                        mRawDiscardLevel += i;
                        if(mRawDiscardLevel >= getDiscardLevel() && getDiscardLevel() > 0)
                        {
                            mNeedsCreateTexture = false;
                            destroyRawImage();
                            return;
                        }

                        {
                            //make a duplicate in case somebody else is using this raw image
                            mRawImage = mRawImage->scaled(w >> i, h >> i);
                        }
                    }
                }
            }
        }
#endif
        scheduleCreateTexture();
    }
    return;
}

// ONLY called from LLViewerTextureList
bool LLViewerFetchedTexture::preCreateTexture(S32 usename/*= 0*/)
{
    LL_PROFILE_ZONE_SCOPED_CATEGORY_TEXTURE;
#if LL_IMAGEGL_THREAD_CHECK
    mGLTexturep->checkActiveThread();
#endif

    if (!mNeedsCreateTexture)
    {
        destroyRawImage();
        return false;
    }
    mNeedsCreateTexture = false;

    if (mRawImage.isNull())
    {
        LL_ERRS() << "LLViewerTexture trying to create texture with no Raw Image" << LL_ENDL;
    }
    if (mRawImage->isBufferInvalid())
    {
        LL_WARNS() << "Can't create a texture: invalid image data" << LL_ENDL;
        destroyRawImage();
        return false;
    }
    //  LL_INFOS() << llformat("IMAGE Creating (%d) [%d x %d] Bytes: %d ",
    //                      mRawDiscardLevel,
    //                      mRawImage->getWidth(), mRawImage->getHeight(),mRawImage->getDataSize())
    //          << mID.getString() << LL_ENDL;

    // <FS:Techwolf Lupindo> texture comment metadata reader
    if (!mRawImage->mComment.empty())
    {
        std::string comment = mRawImage->mComment;
        mComment["comment"] = comment;
        std::size_t position = 0;
        std::size_t length = comment.length();
        while (position < length)
        {
            std::size_t equals_position = comment.find("=", position);
            if (equals_position != std::string::npos)
            {
                std::string type = comment.substr(position, equals_position - position);
                position = comment.find("&", position);
                if (position != std::string::npos)
                {
                    mComment[type] = comment.substr(equals_position + 1, position - (equals_position + 1));
                    position++;
                }
                else
                {
                    mComment[type] = comment.substr(equals_position + 1, length - (equals_position + 1));
                }
            }
            else
            {
                position = equals_position;
            }
        }
    }
    // </FS:Techwolf Lupindo>

    bool res = true;

    // store original size only for locally-sourced images
    if (mUrl.compare(0, 7, "file://") == 0)
    {
        mOrigWidth = mRawImage->getWidth();
        mOrigHeight = mRawImage->getHeight();

        // This is only safe because it's a local image and fetcher doesn't use raw data
        // from local images, but this might become unsafe in case of changes to fetcher
        if (mBoostLevel == BOOST_PREVIEW)
        {
            mRawImage->biasedScaleToPowerOfTwo(1024);
        }
        else
        { // leave black border, do not scale image content
            mRawImage->expandToPowerOfTwo(MAX_IMAGE_SIZE, false);
        }

        mFullWidth = mRawImage->getWidth();
        mFullHeight = mRawImage->getHeight();
        setTexelsPerImage();
    }
    else
    {
        mOrigWidth = mFullWidth;
        mOrigHeight = mFullHeight;
    }

    bool size_okay = true;

    S32 discard_level = mRawDiscardLevel;
    if (mRawDiscardLevel < 0)
    {
        LL_DEBUGS() << "Negative raw discard level when creating image: " << mRawDiscardLevel << LL_ENDL;
        discard_level = 0;
    }

    U32 raw_width = mRawImage->getWidth() << discard_level;
    U32 raw_height = mRawImage->getHeight() << discard_level;

    if (raw_width > MAX_IMAGE_SIZE || raw_height > MAX_IMAGE_SIZE)
    {
        LL_INFOS() << "Width or height is greater than " << MAX_IMAGE_SIZE << ": (" << raw_width << "," << raw_height << ")" << LL_ENDL;
        size_okay = false;
    }

    if (!LLImageGL::checkSize(mRawImage->getWidth(), mRawImage->getHeight()))
    {
        // A non power-of-two image was uploaded (through a non standard client)
        LL_INFOS() << "Non power of two width or height: (" << mRawImage->getWidth() << "," << mRawImage->getHeight() << ")" << LL_ENDL;
        size_okay = false;
    }

    if (!size_okay)
    {
        // An inappropriately-sized image was uploaded (through a non standard client)
        // We treat these images as missing assets which causes them to
        // be renderd as 'missing image' and to stop requesting data
        LL_WARNS() << "!size_ok, setting as missing" << LL_ENDL;
        setIsMissingAsset();
        destroyRawImage();
        return false;
    }

    if (mGLTexturep->getHasExplicitFormat())
    {
        LLGLenum format = mGLTexturep->getPrimaryFormat();
        S8 components = mRawImage->getComponents();
        if ((format == GL_RGBA && components < 4)
            || (format == GL_RGB && components < 3))
        {
            LL_WARNS() << "Can't create a texture " << mID << ": invalid image format " << std::hex << format << " vs components " << (U32)components << LL_ENDL;
            // Was expecting specific format but raw texture has insufficient components for
            // such format, using such texture will result in crash or will display wrongly
            // if we change format. Texture might be corrupted server side, so just set as
            // missing and clear cashed texture (do not cause reload loop, will retry&recover
            // during new session)
            setIsMissingAsset();
            destroyRawImage();
            LLAppViewer::getTextureCache()->removeFromCache(mID);
            return false;
        }
    }

    return res;
}

bool LLViewerFetchedTexture::createTexture(S32 usename/*= 0*/)
{
    if (!mNeedsCreateTexture)
    {
        return false;
    }

    bool res = mGLTexturep->createGLTexture(mRawDiscardLevel, mRawImage, usename, true, mBoostLevel);

    return res;
}

void LLViewerFetchedTexture::postCreateTexture()
{
    LL_PROFILE_ZONE_SCOPED_CATEGORY_TEXTURE;
    if (!mNeedsCreateTexture)
    {
        return;
    }
#if LL_IMAGEGL_THREAD_CHECK
    mGLTexturep->checkActiveThread();
#endif

    setActive();

    // rebuild any volumes that are using this texture for sculpts in case their LoD has changed
    for (U32 i = 0; i < mNumVolumes[LLRender::SCULPT_TEX]; ++i)
    {
        LLVOVolume* volume = mVolumeList[LLRender::SCULPT_TEX][i];
        if (volume)
        {
            volume->mSculptChanged = true;
            gPipeline.markRebuild(volume->mDrawable);
        }
    }

    if (!needsToSaveRawImage())
    {
        mNeedsAux = false;
        destroyRawImage();
    }

    mNeedsCreateTexture = false;
}

void LLViewerFetchedTexture::scheduleCreateTexture()
{
    LL_PROFILE_ZONE_SCOPED_CATEGORY_TEXTURE;

    if (!mNeedsCreateTexture)
    {
        mNeedsCreateTexture = true;
        if (preCreateTexture())
        {
#if LL_IMAGEGL_THREAD_CHECK
            //grab a copy of the raw image data to make sure it isn't modified pending texture creation
            U8* data = mRawImage->getData();
            U8* data_copy = nullptr;
            S32 size = mRawImage->getDataSize();
            if (data != nullptr && size > 0)
            {
                data_copy = new U8[size];
                memcpy(data_copy, data, size);
            }
#endif
            mNeedsCreateTexture = true;
            auto mainq = LLImageGLThread::sEnabledTextures ? mMainQueue.lock() : nullptr;
            if (mainq)
            {
                ref();
                mainq->postTo(
                    mImageQueue,
                    // work to be done on LLImageGL worker thread
#if LL_IMAGEGL_THREAD_CHECK
                    [this, data, data_copy, size]()
                    {
                        mGLTexturep->mActiveThread = LLThread::currentID();
                        //verify data is unmodified
                        llassert(data == mRawImage->getData());
                        llassert(mRawImage->getDataSize() == size);
                        llassert(memcmp(data, data_copy, size) == 0);
#else
                    [this]()
                    {
#endif
                        //actually create the texture on a background thread
                        createTexture();

#if LL_IMAGEGL_THREAD_CHECK
                        //verify data is unmodified
                        llassert(data == mRawImage->getData());
                        llassert(mRawImage->getDataSize() == size);
                        llassert(memcmp(data, data_copy, size) == 0);
#endif
                    },
                    // callback to be run on main thread
#if LL_IMAGEGL_THREAD_CHECK
                        [this, data, data_copy, size]()
                    {
                        mGLTexturep->mActiveThread = LLThread::currentID();
                        llassert(data == mRawImage->getData());
                        llassert(mRawImage->getDataSize() == size);
                        llassert(memcmp(data, data_copy, size) == 0);
                        delete[] data_copy;
#else
                        [this]()
                        {
#endif
                        //finalize on main thread
                        postCreateTexture();
                        unref();
                    });
            }
            else
            {
                if (!mCreatePending)
                {
                    mCreatePending = true;
                    gTextureList.mCreateTextureList.push(this);
                }
            }
        }
    }
}

// Call with 0,0 to turn this feature off.
//virtual
void LLViewerFetchedTexture::setKnownDrawSize(S32 width, S32 height)
{
    LL_PROFILE_ZONE_SCOPED_CATEGORY_TEXTURE;
    if(mKnownDrawWidth < width || mKnownDrawHeight < height)
    {
        mKnownDrawWidth = llmax(mKnownDrawWidth, width);
        mKnownDrawHeight = llmax(mKnownDrawHeight, height);

        mKnownDrawSizeChanged = true;
        mFullyLoaded = false;
    }
    addTextureStats((F32)(mKnownDrawWidth * mKnownDrawHeight));
}

void LLViewerFetchedTexture::setDebugText(const std::string& text)
{
    for (U32 i = 0; i < LLRender::NUM_TEXTURE_CHANNELS; ++i)
    {
        for (S32 fi = 0; fi < getNumFaces(i); ++fi)
        {
            LLFace* facep = (*(getFaceList(i)))[fi];

            if (facep)
            {
                LLDrawable* drawable = facep->getDrawable();
                if (drawable)
                {
                    drawable->getVObj()->setDebugText(text);
                }
            }
        }
    }
}

extern bool gCubeSnapshot;

//virtual
void LLViewerFetchedTexture::processTextureStats()
{
    LL_PROFILE_ZONE_SCOPED_CATEGORY_TEXTURE;
    llassert(!gCubeSnapshot);  // should only be called when the main camera is active
    llassert(!LLPipeline::sShadowRender);

    if(mFullyLoaded)
    {
        if(mDesiredDiscardLevel > mMinDesiredDiscardLevel)//need to load more
        {
            mDesiredDiscardLevel = llmin(mDesiredDiscardLevel, mMinDesiredDiscardLevel);
            mFullyLoaded = false;
        }
        //setDebugText("fully loaded");
    }
    else
    {
        updateVirtualSize();

        static LLCachedControl<bool> textures_fullres(gSavedSettings,"TextureLoadFullRes", false);

        if (textures_fullres)
        {
            mDesiredDiscardLevel = 0;
        }
        else if (mDontDiscard && (mBoostLevel == LLGLTexture::BOOST_ICON || mBoostLevel == LLGLTexture::BOOST_THUMBNAIL))
        {
            if (mFullWidth > MAX_IMAGE_SIZE_DEFAULT || mFullHeight > MAX_IMAGE_SIZE_DEFAULT)
            {
                mDesiredDiscardLevel = 1; // MAX_IMAGE_SIZE_DEFAULT = 2048 and max size ever is 4096
            }
            else
            {
                mDesiredDiscardLevel = 0;
            }
        }
        else if(!mFullWidth || !mFullHeight)
        {
            mDesiredDiscardLevel =  llmin(getMaxDiscardLevel(), (S32)mLoadedCallbackDesiredDiscardLevel);
        }
        else
        {
            U32 desired_size = MAX_IMAGE_SIZE_DEFAULT; // MAX_IMAGE_SIZE_DEFAULT = 2048 and max size ever is 4096
            // <FS:Ansariel> Keep restriction on "fetched" (seems to be HUD) textures as well
            if (mBoostLevel <= LLGLTexture::BOOST_SCULPTED)
            {
                desired_size = DESIRED_NORMAL_TEXTURE_SIZE;
            }
            // </FS:Ansariel>
            if(!mKnownDrawWidth || !mKnownDrawHeight || (S32)mFullWidth <= mKnownDrawWidth || (S32)mFullHeight <= mKnownDrawHeight)
            {
                if (mFullWidth > desired_size || mFullHeight > desired_size)
                {
                    mDesiredDiscardLevel = 1;
                }
                else
                {
                    mDesiredDiscardLevel = 0;
                }
            }
            else if(mKnownDrawSizeChanged)//known draw size is set
            {
                mDesiredDiscardLevel = (S8)llmin(log((F32)mFullWidth / mKnownDrawWidth) / log_2,
                                                     log((F32)mFullHeight / mKnownDrawHeight) / log_2);
                mDesiredDiscardLevel =  llclamp(mDesiredDiscardLevel, (S8)0, (S8)getMaxDiscardLevel());
                mDesiredDiscardLevel = llmin(mDesiredDiscardLevel, mMinDesiredDiscardLevel);
            }
            mKnownDrawSizeChanged = false;

            if(getDiscardLevel() >= 0 && (getDiscardLevel() <= mDesiredDiscardLevel))
            {
                mFullyLoaded = true;
            }
        }
    }

    if(mForceToSaveRawImage && mDesiredSavedRawDiscardLevel >= 0) //force to refetch the texture.
    {
        mDesiredDiscardLevel = llmin(mDesiredDiscardLevel, (S8)mDesiredSavedRawDiscardLevel);
        if(getDiscardLevel() < 0 || getDiscardLevel() > mDesiredDiscardLevel)
        {
            mFullyLoaded = false;
        }
    }
}

//============================================================================

void LLViewerFetchedTexture::updateVirtualSize()
{
    LL_PROFILE_ZONE_SCOPED_CATEGORY_TEXTURE;
    reorganizeFaceList();
    reorganizeVolumeList();
}

S32 LLViewerFetchedTexture::getCurrentDiscardLevelForFetching()
{
    S32 current_discard = getDiscardLevel();
    if(mForceToSaveRawImage)
    {
        if(mSavedRawDiscardLevel < 0 || current_discard < 0)
        {
            current_discard = -1;
        }
        else
        {
            current_discard = llmax(current_discard, mSavedRawDiscardLevel);
        }
    }

    return current_discard;
}

bool LLViewerFetchedTexture::isActiveFetching()
{
    static LLCachedControl<bool> monitor_enabled(gSavedSettings,"DebugShowTextureInfo");

    return mFetchState > 7 && mFetchState < 10 && monitor_enabled; //in state of WAIT_HTTP_REQ or DECODE_IMAGE.
}

void LLViewerFetchedTexture::setBoostLevel(S32 level)
{
    LLViewerTexture::setBoostLevel(level);

    if (level >= LLViewerTexture::BOOST_HIGH)
    {
        mDesiredDiscardLevel = 0;
    }
}

bool LLViewerFetchedTexture::updateFetch()
{
    LL_PROFILE_ZONE_SCOPED_CATEGORY_TEXTURE;
    static LLCachedControl<bool> textures_decode_disabled(gSavedSettings,"TextureDecodeDisabled", false);

    if(textures_decode_disabled) // don't fetch the surface textures in wireframe mode
    {
        return false;
    }

    mFetchState = 0;
    mFetchPriority = 0;
    mFetchDeltaTime = 999999.f;
    mRequestDeltaTime = 999999.f;

#ifndef LL_RELEASE_FOR_DOWNLOAD
    if (mID == LLAppViewer::getTextureFetch()->mDebugID)
    {
        LLAppViewer::getTextureFetch()->mDebugCount++; // for setting breakpoints
    }
#endif

    if (mNeedsCreateTexture)
    {
        LL_PROFILE_ZONE_NAMED_CATEGORY_TEXTURE("vftuf - needs create");
        // We may be fetching still (e.g. waiting on write)
        // but don't check until we've processed the raw data we have
        return false;
    }
    if (mIsMissingAsset)
    {
        LL_PROFILE_ZONE_NAMED_CATEGORY_TEXTURE("vftuf - missing asset");
        llassert(!mHasFetcher);
        return false; // skip
    }
    if (!mLoadedCallbackList.empty() && mRawImage.notNull())
    {
        LL_PROFILE_ZONE_NAMED_CATEGORY_TEXTURE("vftuf - callback pending");
        return false; // process any raw image data in callbacks before replacing
    }
    if(mInFastCacheList)
    {
        LL_PROFILE_ZONE_NAMED_CATEGORY_TEXTURE("vftuf - in fast cache");
        return false;
    }
    if (mGLTexturep.isNull())
    { // fix for crash inside getCurrentDiscardLevelForFetching (shouldn't happen but appears to be happening)
        llassert(false);
        return false;
    }

    S32 current_discard = getCurrentDiscardLevelForFetching();
    S32 desired_discard = getDesiredDiscardLevel();
    F32 decode_priority = mMaxVirtualSize;

    if (mIsFetching)
    {
        LL_PROFILE_ZONE_NAMED_CATEGORY_TEXTURE("vftuf - is fetching");
        // Sets mRawDiscardLevel, mRawImage, mAuxRawImage
        S32 fetch_discard = current_discard;

        if (mRawImage.notNull()) sRawCount--;
        if (mAuxRawImage.notNull()) sAuxCount--;
        // keep in mind that fetcher still might need raw image, don't modify original
        bool finished = LLAppViewer::getTextureFetch()->getRequestFinished(getID(), fetch_discard, mRawImage, mAuxRawImage,
                                                                           mLastHttpGetStatus);
        if (mRawImage.notNull()) sRawCount++;
        if (mAuxRawImage.notNull())
        {
            mHasAux = true;
            sAuxCount++;
        }
        if (finished)
        {
            mIsFetching = false;
            mLastFetchState = -1;
            mLastPacketTimer.reset();
        }
        else
        {
            mFetchState = LLAppViewer::getTextureFetch()->getFetchState(mID, mDownloadProgress, mRequestedDownloadPriority,
                                                                        mFetchPriority, mFetchDeltaTime, mRequestDeltaTime, mCanUseHTTP);
        }

        // We may have data ready regardless of whether or not we are finished (e.g. waiting on write)
        if (mRawImage.notNull())
        {
            LL_PROFILE_ZONE_NAMED_CATEGORY_TEXTURE("vftuf - has raw image");
            LLTexturePipelineTester* tester = (LLTexturePipelineTester*)LLMetricPerformanceTesterBasic::getTester(sTesterName);
            if (tester)
            {
                mIsFetched = true;
                tester->updateTextureLoadingStats(this, mRawImage, LLAppViewer::getTextureFetch()->isFromLocalCache(mID));
            }
            mRawDiscardLevel = fetch_discard;
            if ((mRawImage->getDataSize() > 0 && mRawDiscardLevel >= 0) &&
                (current_discard < 0 || mRawDiscardLevel < current_discard))
            {
                LL_PROFILE_ZONE_NAMED_CATEGORY_TEXTURE("vftuf - data good");
                mFullWidth = mRawImage->getWidth() << mRawDiscardLevel;
                mFullHeight = mRawImage->getHeight() << mRawDiscardLevel;
                setTexelsPerImage();

                if(mFullWidth > MAX_IMAGE_SIZE || mFullHeight > MAX_IMAGE_SIZE)
                {
                    //discard all oversized textures.
                    LL_INFOS() << "Discarding oversized texture, width= "
                        << mFullWidth << ", height= "
                        << mFullHeight << LL_ENDL;
                    destroyRawImage();
                    LL_WARNS() << "oversize, setting as missing" << LL_ENDL;
                    setIsMissingAsset();
                    mRawDiscardLevel = INVALID_DISCARD_LEVEL;
                    mIsFetching = false;
                    mLastPacketTimer.reset();
                }
                else
                {
                    mIsRawImageValid = true;
                    addToCreateTexture();
                }

                if (mBoostLevel == LLGLTexture::BOOST_ICON)
                {
                    S32 expected_width = mKnownDrawWidth > 0 ? mKnownDrawWidth : DEFAULT_ICON_DIMENSIONS;
                    S32 expected_height = mKnownDrawHeight > 0 ? mKnownDrawHeight : DEFAULT_ICON_DIMENSIONS;
                    if (mRawImage && (mRawImage->getWidth() > expected_width || mRawImage->getHeight() > expected_height))
                    {
                        // scale oversized icon, no need to give more work to gl
                        // since we got mRawImage from thread worker and image may be in use (ex: writing cache), make a copy
                        mRawImage = mRawImage->scaled(expected_width, expected_height);
                    }
                }

                if (mBoostLevel == LLGLTexture::BOOST_THUMBNAIL)
                {
                    S32 expected_width = mKnownDrawWidth > 0 ? mKnownDrawWidth : DEFAULT_THUMBNAIL_DIMENSIONS;
                    S32 expected_height = mKnownDrawHeight > 0 ? mKnownDrawHeight : DEFAULT_THUMBNAIL_DIMENSIONS;
                    if (mRawImage && (mRawImage->getWidth() > expected_width || mRawImage->getHeight() > expected_height))
                    {
                        // scale oversized icon, no need to give more work to gl
                        // since we got mRawImage from thread worker and image may be in use (ex: writing cache), make a copy
                        mRawImage = mRawImage->scaled(expected_width, expected_height);
                    }
                }

                return true;
            }
            else
            {
                LL_PROFILE_ZONE_NAMED_CATEGORY_TEXTURE("vftuf - data not needed");
                // Data is ready but we don't need it
                // (received it already while fetcher was writing to disk)
                destroyRawImage();
                return false; // done
            }
        }

        if (!mIsFetching)
        {
            if ((decode_priority > 0) && (mRawDiscardLevel < 0 || mRawDiscardLevel == INVALID_DISCARD_LEVEL))
            {
                // We finished but received no data
                if (getDiscardLevel() < 0)
                {
                    if (getFTType() != FTT_MAP_TILE)
                    {
                        LL_WARNS() << mID
                                << " Fetch failure, setting as missing, decode_priority " << decode_priority
                                << " mRawDiscardLevel " << mRawDiscardLevel
                                << " current_discard " << current_discard
                                << " stats " << mLastHttpGetStatus.toHex()
                                << LL_ENDL;
                    }
                    setIsMissingAsset();
                    desired_discard = -1;
                }
                else
                {
                    //LL_WARNS() << mID << ": Setting min discard to " << current_discard << LL_ENDL;
                    if(current_discard >= 0)
                    {
                        mMinDiscardLevel = current_discard;
                        //desired_discard = current_discard;
                    }
                    else
                    {
                        S32 dis_level = getDiscardLevel();
                        mMinDiscardLevel = dis_level;
                        //desired_discard = dis_level;
                    }
                }
                destroyRawImage();
            }
            else if (mRawImage.notNull())
            {
                // We have data, but our fetch failed to return raw data
                // *TODO: FIgure out why this is happening and fix it
                destroyRawImage();
            }
        }
        else
        {
            static const F32 MAX_HOLD_TIME = 5.0f; //seconds to wait before canceling fecthing if decode_priority is 0.f.
            if(decode_priority > 0.0f || mStopFetchingTimer.getElapsedTimeF32() > MAX_HOLD_TIME)
            {
                mStopFetchingTimer.reset();
                LLAppViewer::getTextureFetch()->updateRequestPriority(mID, decode_priority);
            }
        }
    }

    desired_discard = llmin(desired_discard, getMaxDiscardLevel());

    bool make_request = true;
    if (decode_priority <= 0)
    {
        LL_PROFILE_ZONE_NAMED_CATEGORY_TEXTURE("vftuf - priority <= 0");
        make_request = false;
    }
    else if(mDesiredDiscardLevel > getMaxDiscardLevel())
    {
        LL_PROFILE_ZONE_NAMED_CATEGORY_TEXTURE("vftuf - desired > max");
        make_request = false;
    }
    else  if (mNeedsCreateTexture || mIsMissingAsset)
    {
        LL_PROFILE_ZONE_NAMED_CATEGORY_TEXTURE("vftuf - create or missing");
        make_request = false;
    }
    else if (current_discard >= 0 && current_discard <= mMinDiscardLevel)
    {
        LL_PROFILE_ZONE_NAMED_CATEGORY_TEXTURE("vftuf - current < min");
        make_request = false;
    }

    if (make_request)
    {
        if (mIsFetching)
        {
            // already requested a higher resolution mip
            if (mRequestedDiscardLevel <= desired_discard)
            {
                LL_PROFILE_ZONE_NAMED_CATEGORY_TEXTURE("vftuf - requested < desired");
                make_request = false;
            }
        }
        else
        {
            // already at a higher resolution mip, don't discard
            if (current_discard >= 0 && current_discard <= desired_discard)
            {
                LL_PROFILE_ZONE_NAMED_CATEGORY_TEXTURE("vftuf - current <= desired");
                make_request = false;
            }
        }
    }

    if (make_request)
    {
        LL_PROFILE_ZONE_NAMED_CATEGORY_TEXTURE("vftuf - make request");
        S32 w=0, h=0, c=0;
        if (getDiscardLevel() >= 0)
        {
            w = mGLTexturep->getWidth(0);
            h = mGLTexturep->getHeight(0);
            c = mComponents;
        }

        // <FS:Ansariel> Replace frequently called gSavedSettings
        //const U32 override_tex_discard_level = gSavedSettings.getU32("TextureDiscardLevel");
        static LLCachedControl<U32> sTextureDiscardLevel(gSavedSettings, "TextureDiscardLevel");
        const U32 override_tex_discard_level = sTextureDiscardLevel();
        // </FS:Ansariel>
        if (override_tex_discard_level != 0)
        {
            desired_discard = override_tex_discard_level;
        }

        // bypass texturefetch directly by pulling from LLTextureCache
        S32 fetch_request_discard = -1;
        fetch_request_discard = LLAppViewer::getTextureFetch()->createRequest(mFTType, mUrl, getID(), getTargetHost(), decode_priority,
                                                                              w, h, c, desired_discard, needsAux(), mCanUseHTTP);

        if (fetch_request_discard >= 0)
        {
            LL_PROFILE_ZONE_NAMED_CATEGORY_TEXTURE("vftuf - request created");
            mHasFetcher = true;
            mIsFetching = true;
            // in some cases createRequest can modify discard, as an example
            // bake textures are always at discard 0
            mRequestedDiscardLevel = llmin(desired_discard, fetch_request_discard);
            mFetchState = LLAppViewer::getTextureFetch()->getFetchState(mID, mDownloadProgress, mRequestedDownloadPriority,
                                                       mFetchPriority, mFetchDeltaTime, mRequestDeltaTime, mCanUseHTTP);
        }

        // If createRequest() failed, that means one of two things:
        // 1. We're finishing up a request for this UUID, so we
        //    should wait for it to complete
        // 2. We've failed a request for this UUID, so there is
        //    no need to create another request
    }
    else if (mHasFetcher && !mIsFetching)
    {
        // Only delete requests that haven't received any network data
        // for a while.  Note - this is the normal mechanism for
        // deleting requests, not just a place to handle timeouts.
        const F32 FETCH_IDLE_TIME = 0.1f;
        if (mLastPacketTimer.getElapsedTimeF32() > FETCH_IDLE_TIME)
        {
            LL_DEBUGS("Texture") << "exceeded idle time " << FETCH_IDLE_TIME << ", deleting request: " << getID() << LL_ENDL;
            LLAppViewer::getTextureFetch()->deleteRequest(getID(), true);
            mHasFetcher = false;
        }
    }

    return mIsFetching;
}

void LLViewerFetchedTexture::clearFetchedResults()
{
    // <FS:Ansariel> For texture refresh
    mIsMissingAsset = false;

    if(mNeedsCreateTexture || mIsFetching)
    {
        return;
    }

    cleanup();
    destroyGLTexture();

    if(getDiscardLevel() >= 0) //sculpty texture, force to invalidate
    {
        mGLTexturep->forceToInvalidateGLTexture();
    }
}

void LLViewerFetchedTexture::forceToDeleteRequest()
{
    if (mHasFetcher)
    {
        mHasFetcher = false;
        mIsFetching = false;
    }

    resetTextureStats();

    mDesiredDiscardLevel = getMaxDiscardLevel() + 1;
}

void LLViewerFetchedTexture::setIsMissingAsset(bool is_missing)
{
    if (is_missing == mIsMissingAsset)
    {
        return;
    }
    if (is_missing)
    {
        if (mUrl.empty())
        {
            LL_WARNS() << mID << ": Marking image as missing" << LL_ENDL;
        }
        else
        {
            // This may or may not be an error - it is normal to have no
            // map tile on an empty region, but bad if we're failing on a
            // server bake texture.
            if (getFTType() != FTT_MAP_TILE)
            {
                LL_WARNS() << mUrl << ": Marking image as missing" << LL_ENDL;
            }
        }
        if (mHasFetcher)
        {
            LLAppViewer::getTextureFetch()->deleteRequest(getID(), true);
            mHasFetcher = false;
            mIsFetching = false;
            mLastPacketTimer.reset();
            mFetchState = 0;
            mFetchPriority = 0;
        }
    }
    else
    {
        LL_INFOS() << mID << ": un-flagging missing asset" << LL_ENDL;
    }
    mIsMissingAsset = is_missing;
}

void LLViewerFetchedTexture::setLoadedCallback( loaded_callback_func loaded_callback,
                                       S32 discard_level, bool keep_imageraw, bool needs_aux, void* userdata,
                                       LLLoadedCallbackEntry::source_callback_list_t* src_callback_list, bool pause)
{
    //
    // Don't do ANYTHING here, just add it to the global callback list
    //
    if (mLoadedCallbackList.empty())
    {
        // Put in list to call this->doLoadedCallbacks() periodically
        gTextureList.mCallbackList.insert(this);
        mLoadedCallbackDesiredDiscardLevel = (S8)discard_level;
    }
    else
    {
        mLoadedCallbackDesiredDiscardLevel = llmin(mLoadedCallbackDesiredDiscardLevel, (S8)discard_level);
    }

    if(mPauseLoadedCallBacks)
    {
        if(!pause)
        {
            unpauseLoadedCallbacks(src_callback_list);
        }
    }
    else if(pause)
    {
        pauseLoadedCallbacks(src_callback_list);
    }

    LLLoadedCallbackEntry* entryp = new LLLoadedCallbackEntry(loaded_callback, discard_level, keep_imageraw, userdata, src_callback_list, this, pause);
    mLoadedCallbackList.push_back(entryp);

    mNeedsAux |= needs_aux;
    if(keep_imageraw)
    {
        mSaveRawImage = true;
    }
    if (mNeedsAux && mAuxRawImage.isNull() && getDiscardLevel() >= 0)
    {
        if(mHasAux)
        {
            //trigger a refetch
            forceToRefetchTexture();
        }
        else
        {
            // We need aux data, but we've already loaded the image, and it didn't have any
            LL_WARNS() << "No aux data available for callback for image:" << getID() << LL_ENDL;
        }
    }
    mLastCallBackActiveTime = sCurrentTime ;
        mLastReferencedSavedRawImageTime = sCurrentTime;
}

void LLViewerFetchedTexture::clearCallbackEntryList()
{
    if(mLoadedCallbackList.empty())
    {
        return;
    }

    for(callback_list_t::iterator iter = mLoadedCallbackList.begin();
            iter != mLoadedCallbackList.end(); )
    {
        LLLoadedCallbackEntry *entryp = *iter;

        // We never finished loading the image.  Indicate failure.
        // Note: this allows mLoadedCallbackUserData to be cleaned up.
        entryp->mCallback(false, this, NULL, NULL, 0, true, entryp->mUserData);
        iter = mLoadedCallbackList.erase(iter);
        delete entryp;
    }
    gTextureList.mCallbackList.erase(this);

    mLoadedCallbackDesiredDiscardLevel = S8_MAX;
    if(needsToSaveRawImage())
    {
        destroySavedRawImage();
    }

    return;
}

void LLViewerFetchedTexture::deleteCallbackEntry(const LLLoadedCallbackEntry::source_callback_list_t* callback_list)
{
    if(mLoadedCallbackList.empty() || !callback_list)
    {
        return;
    }

    S32 desired_discard = S8_MAX;
    S32 desired_raw_discard = INVALID_DISCARD_LEVEL;
    for(callback_list_t::iterator iter = mLoadedCallbackList.begin();
            iter != mLoadedCallbackList.end(); )
    {
        LLLoadedCallbackEntry *entryp = *iter;
        if(entryp->mSourceCallbackList == callback_list)
        {
            // We never finished loading the image.  Indicate failure.
            // Note: this allows mLoadedCallbackUserData to be cleaned up.
            entryp->mCallback(false, this, NULL, NULL, 0, true, entryp->mUserData);
            iter = mLoadedCallbackList.erase(iter);
            delete entryp;
        }
        else
        {
            ++iter;

            desired_discard = llmin(desired_discard, entryp->mDesiredDiscard);
            if(entryp->mNeedsImageRaw)
            {
                desired_raw_discard = llmin(desired_raw_discard, entryp->mDesiredDiscard);
            }
        }
    }

    mLoadedCallbackDesiredDiscardLevel = desired_discard;
    if (mLoadedCallbackList.empty())
    {
        // If we have no callbacks, take us off of the image callback list.
        gTextureList.mCallbackList.erase(this);

        if(needsToSaveRawImage())
        {
            destroySavedRawImage();
        }
    }
    else if(needsToSaveRawImage() && mBoostLevel != LLGLTexture::BOOST_PREVIEW)
    {
        if(desired_raw_discard != INVALID_DISCARD_LEVEL)
        {
            mDesiredSavedRawDiscardLevel = desired_raw_discard;
        }
        else
        {
            destroySavedRawImage();
        }
    }
}

void LLViewerFetchedTexture::unpauseLoadedCallbacks(const LLLoadedCallbackEntry::source_callback_list_t* callback_list)
{
    if(!callback_list)
{
        mPauseLoadedCallBacks = false;
        return;
    }

    bool need_raw = false;
    for(callback_list_t::iterator iter = mLoadedCallbackList.begin();
            iter != mLoadedCallbackList.end(); )
    {
        LLLoadedCallbackEntry *entryp = *iter++;
        if(entryp->mSourceCallbackList == callback_list)
        {
            entryp->mPaused = false;
            if(entryp->mNeedsImageRaw)
            {
                need_raw = true;
            }
        }
    }
    mPauseLoadedCallBacks = false ;
    mLastCallBackActiveTime = sCurrentTime ;
    mForceCallbackFetch = true;
    if(need_raw)
    {
        mSaveRawImage = true;
    }
}

void LLViewerFetchedTexture::pauseLoadedCallbacks(const LLLoadedCallbackEntry::source_callback_list_t* callback_list)
{
    if(!callback_list)
{
        return;
    }

    bool paused = true;

    for(callback_list_t::iterator iter = mLoadedCallbackList.begin();
            iter != mLoadedCallbackList.end(); )
    {
        LLLoadedCallbackEntry *entryp = *iter++;
        if(entryp->mSourceCallbackList == callback_list)
        {
            entryp->mPaused = true;
        }
        else if(!entryp->mPaused)
        {
            paused = false;
        }
    }

    if(paused)
    {
        mPauseLoadedCallBacks = true;//when set, loaded callback is paused.
        resetTextureStats();
        mSaveRawImage = false;
    }
}

bool LLViewerFetchedTexture::doLoadedCallbacks()
{
    LL_PROFILE_ZONE_SCOPED_CATEGORY_TEXTURE;
    static const F32 MAX_INACTIVE_TIME = 900.f ; //seconds
    static const F32 MAX_IDLE_WAIT_TIME = 5.f ; //seconds

    if (mNeedsCreateTexture)
    {
        return false;
    }
    if(mPauseLoadedCallBacks)
    {
        destroyRawImage();
        return false; //paused
    }
    if(sCurrentTime - mLastCallBackActiveTime > MAX_INACTIVE_TIME && !mIsFetching)
    {
        if (mFTType == FTT_SERVER_BAKE)
        {
            //output some debug info
            LL_INFOS() << "baked texture: " << mID << "clears all call backs due to inactivity." << LL_ENDL;
            LL_INFOS() << mUrl << LL_ENDL;
            LL_INFOS() << "current discard: " << getDiscardLevel() << " current discard for fetch: " << getCurrentDiscardLevelForFetching() <<
                " Desired discard: " << getDesiredDiscardLevel() << "decode Pri: " << mMaxVirtualSize << LL_ENDL;
        }

        clearCallbackEntryList() ; //remove all callbacks.
        return false ;
    }

    bool res = false;

    if (isMissingAsset())
    {
        if (mFTType == FTT_SERVER_BAKE)
        {
            //output some debug info
            LL_INFOS() << "baked texture: " << mID << "is missing." << LL_ENDL;
            LL_INFOS() << mUrl << LL_ENDL;
        }

        for(callback_list_t::iterator iter = mLoadedCallbackList.begin();
            iter != mLoadedCallbackList.end(); )
        {
            LLLoadedCallbackEntry *entryp = *iter++;
            // We never finished loading the image.  Indicate failure.
            // Note: this allows mLoadedCallbackUserData to be cleaned up.
            entryp->mCallback(false, this, NULL, NULL, 0, true, entryp->mUserData);
            delete entryp;
        }
        mLoadedCallbackList.clear();

        // Remove ourself from the global list of textures with callbacks
        gTextureList.mCallbackList.erase(this);
        return false;
    }

    S32 gl_discard = getDiscardLevel();

    // If we don't have a legit GL image, set it to be lower than the worst discard level
    if (gl_discard == -1)
    {
        gl_discard = MAX_DISCARD_LEVEL + 1;
    }

    //
    // Determine the quality levels of textures that we can provide to callbacks
    // and whether we need to do decompression/readback to get it
    //
    S32 current_raw_discard = MAX_DISCARD_LEVEL + 1; // We can always do a readback to get a raw discard
    S32 best_raw_discard = gl_discard;  // Current GL quality level
    S32 current_aux_discard = MAX_DISCARD_LEVEL + 1;
    S32 best_aux_discard = MAX_DISCARD_LEVEL + 1;

    if (mIsRawImageValid)
    {
        // If we have an existing raw image, we have a baseline for the raw and auxiliary quality levels.
        best_raw_discard = llmin(best_raw_discard, mRawDiscardLevel);
        best_aux_discard = llmin(best_aux_discard, mRawDiscardLevel); // We always decode the aux when we decode the base raw
        current_aux_discard = llmin(current_aux_discard, best_aux_discard);
    }
    else
    {
        // We have no data at all, we need to get it
        // Do this by forcing the best aux discard to be 0.
        best_aux_discard = 0;
    }


    //
    // See if any of the callbacks would actually run using the data that we can provide,
    // and also determine if we need to perform any readbacks or decodes.
    //
    bool run_gl_callbacks = false;
    bool run_raw_callbacks = false;
    bool need_readback = false;

    for(callback_list_t::iterator iter = mLoadedCallbackList.begin();
        iter != mLoadedCallbackList.end(); )
    {
        LLLoadedCallbackEntry *entryp = *iter++;

        if (entryp->mNeedsImageRaw)
        {
            if (mNeedsAux)
            {
                //
                // Need raw and auxiliary channels
                //
                if (entryp->mLastUsedDiscard > current_aux_discard)
                {
                    // We have useful data, run the callbacks
                    run_raw_callbacks = true;
                }
            }
            else
            {
                if (entryp->mLastUsedDiscard > current_raw_discard)
                {
                    // We have useful data, just run the callbacks
                    run_raw_callbacks = true;
                }
                else if (entryp->mLastUsedDiscard > best_raw_discard)
                {
                    // We can readback data, and then run the callbacks
                    need_readback = true;
                    run_raw_callbacks = true;
                }
            }
        }
        else
        {
            // Needs just GL
            if (entryp->mLastUsedDiscard > gl_discard)
            {
                // We have enough data, run this callback requiring GL data
                run_gl_callbacks = true;
            }
        }
    }

    //
    // Run raw/auxiliary data callbacks
    //
    if (run_raw_callbacks && mIsRawImageValid && (mRawDiscardLevel <= getMaxDiscardLevel()))
    {
        // Do callbacks which require raw image data.
        //LL_INFOS() << "doLoadedCallbacks raw for " << getID() << LL_ENDL;

        // Call each party interested in the raw data.
        for(callback_list_t::iterator iter = mLoadedCallbackList.begin();
            iter != mLoadedCallbackList.end(); )
        {
            callback_list_t::iterator curiter = iter++;
            LLLoadedCallbackEntry *entryp = *curiter;
            if (entryp->mNeedsImageRaw && (entryp->mLastUsedDiscard > mRawDiscardLevel))
            {
                // If we've loaded all the data there is to load or we've loaded enough
                // to satisfy the interested party, then this is the last time that
                // we're going to call them.

                mLastCallBackActiveTime = sCurrentTime;
                if(mNeedsAux && mAuxRawImage.isNull())
                {
                    LL_WARNS() << "Raw Image with no Aux Data for callback" << LL_ENDL;
                }
                bool final = mRawDiscardLevel <= entryp->mDesiredDiscard;
                //LL_INFOS() << "Running callback for " << getID() << LL_ENDL;
                //LL_INFOS() << mRawImage->getWidth() << "x" << mRawImage->getHeight() << LL_ENDL;
                entryp->mLastUsedDiscard = mRawDiscardLevel;
                entryp->mCallback(true, this, mRawImage, mAuxRawImage, mRawDiscardLevel, final, entryp->mUserData);
                if (final)
                {
                    iter = mLoadedCallbackList.erase(curiter);
                    delete entryp;
                }
                res = true;
            }
        }
    }

    //
    // Run GL callbacks
    //
    if (run_gl_callbacks && (gl_discard <= getMaxDiscardLevel()))
    {
        //LL_INFOS() << "doLoadedCallbacks GL for " << getID() << LL_ENDL;

        // Call the callbacks interested in GL data.
        for(callback_list_t::iterator iter = mLoadedCallbackList.begin();
            iter != mLoadedCallbackList.end(); )
        {
            callback_list_t::iterator curiter = iter++;
            LLLoadedCallbackEntry *entryp = *curiter;
            if (!entryp->mNeedsImageRaw && (entryp->mLastUsedDiscard > gl_discard))
            {
                mLastCallBackActiveTime = sCurrentTime;
                bool final = gl_discard <= entryp->mDesiredDiscard;
                entryp->mLastUsedDiscard = gl_discard;
                entryp->mCallback(true, this, NULL, NULL, gl_discard, final, entryp->mUserData);
                if (final)
                {
                    iter = mLoadedCallbackList.erase(curiter);
                    delete entryp;
                }
                res = true;
            }
        }
    }

    // Done with any raw image data at this point (will be re-created if we still have callbacks)
    destroyRawImage();

    //
    // If we have no callbacks, take us off of the image callback list.
    //
    if (mLoadedCallbackList.empty())
    {
        gTextureList.mCallbackList.erase(this);
    }
    else if(!res && mForceCallbackFetch && sCurrentTime - mLastCallBackActiveTime > MAX_IDLE_WAIT_TIME && !mIsFetching)
    {
        //wait for long enough but no fetching request issued, force one.
        forceToRefetchTexture(mLoadedCallbackDesiredDiscardLevel, 5.f);
        mForceCallbackFetch = false; //fire once.
    }

    return res;
}

//virtual
void LLViewerFetchedTexture::forceImmediateUpdate()
{
    //only immediately update a deleted texture which is now being re-used.
    if(!isDeleted())
    {
        return;
    }
    //if already called forceImmediateUpdate()
    if(mInImageList && mMaxVirtualSize == LLViewerFetchedTexture::sMaxVirtualSize)
    {
        return;
    }

    gTextureList.forceImmediateUpdate(this);
    return;
}

bool LLViewerFetchedTexture::needsToSaveRawImage()
{
    return mForceToSaveRawImage || mSaveRawImage;
}

void LLViewerFetchedTexture::destroyRawImage()
{
    LL_PROFILE_ZONE_SCOPED_CATEGORY_TEXTURE;
    if (mAuxRawImage.notNull() && !needsToSaveRawImage())
    {
        sAuxCount--;
        mAuxRawImage = nullptr;
    }

    if (mRawImage.notNull())
    {
        sRawCount--;

        if(mIsRawImageValid)
        {
            if(needsToSaveRawImage())
            {
                saveRawImage();
            }
        }

        mRawImage = nullptr;

        mIsRawImageValid = false;
        mRawDiscardLevel = INVALID_DISCARD_LEVEL;
    }
}

void LLViewerFetchedTexture::saveRawImage()
{
    LL_PROFILE_ZONE_SCOPED_CATEGORY_TEXTURE;
    if(mRawImage.isNull() || mRawImage == mSavedRawImage || (mSavedRawDiscardLevel >= 0 && mSavedRawDiscardLevel <= mRawDiscardLevel))
    {
        return;
    }

    LLImageDataSharedLock lock(mRawImage);

    mSavedRawDiscardLevel = mRawDiscardLevel;
    if (mBoostLevel == LLGLTexture::BOOST_ICON)
    {
        S32 expected_width = mKnownDrawWidth > 0 ? mKnownDrawWidth : DEFAULT_ICON_DIMENSIONS;
        S32 expected_height = mKnownDrawHeight > 0 ? mKnownDrawHeight : DEFAULT_ICON_DIMENSIONS;
        if (mRawImage->getWidth() > expected_width || mRawImage->getHeight() > expected_height)
        {
            mSavedRawImage = new LLImageRaw(expected_width, expected_height, mRawImage->getComponents());
            mSavedRawImage->copyScaled(mRawImage);
        }
        else
        {
            mSavedRawImage = new LLImageRaw(mRawImage->getData(), mRawImage->getWidth(), mRawImage->getHeight(), mRawImage->getComponents());
        }
    }
    else if (mBoostLevel == LLGLTexture::BOOST_THUMBNAIL)
    {
        S32 expected_width = mKnownDrawWidth > 0 ? mKnownDrawWidth : DEFAULT_THUMBNAIL_DIMENSIONS;
        S32 expected_height = mKnownDrawHeight > 0 ? mKnownDrawHeight : DEFAULT_THUMBNAIL_DIMENSIONS;
        if (mRawImage->getWidth() > expected_width || mRawImage->getHeight() > expected_height)
        {
            mSavedRawImage = new LLImageRaw(expected_width, expected_height, mRawImage->getComponents());
            mSavedRawImage->copyScaled(mRawImage);
        }
        else
        {
            mSavedRawImage = new LLImageRaw(mRawImage->getData(), mRawImage->getWidth(), mRawImage->getHeight(), mRawImage->getComponents());
        }
    }
    else if (mBoostLevel == LLGLTexture::BOOST_SCULPTED)
    {
        S32 expected_width = mKnownDrawWidth > 0 ? mKnownDrawWidth : sMaxSculptRez;
        S32 expected_height = mKnownDrawHeight > 0 ? mKnownDrawHeight : sMaxSculptRez;
        if (mRawImage->getWidth() > expected_width || mRawImage->getHeight() > expected_height)
        {
            mSavedRawImage = new LLImageRaw(expected_width, expected_height, mRawImage->getComponents());
            mSavedRawImage->copyScaled(mRawImage);
        }
        else
        {
            mSavedRawImage = new LLImageRaw(mRawImage->getData(), mRawImage->getWidth(), mRawImage->getHeight(), mRawImage->getComponents());
        }
    }
    else
    {
        mSavedRawImage = new LLImageRaw(mRawImage->getData(), mRawImage->getWidth(), mRawImage->getHeight(), mRawImage->getComponents());
    }

    if(mForceToSaveRawImage && mSavedRawDiscardLevel <= mDesiredSavedRawDiscardLevel)
    {
        mForceToSaveRawImage = false;
    }

    mLastReferencedSavedRawImageTime = sCurrentTime;
}

//force to refetch the texture to the discard level
void LLViewerFetchedTexture::forceToRefetchTexture(S32 desired_discard, F32 kept_time)
{
    if(mForceToSaveRawImage)
    {
        desired_discard = llmin(desired_discard, mDesiredSavedRawDiscardLevel);
        kept_time = llmax(kept_time, mKeptSavedRawImageTime);
    }

    //trigger a new fetch.
    mForceToSaveRawImage = true ;
    mDesiredSavedRawDiscardLevel = desired_discard ;
    mKeptSavedRawImageTime = kept_time ;
    mLastReferencedSavedRawImageTime = sCurrentTime ;
    mSavedRawImage = NULL ;
    mSavedRawDiscardLevel = -1 ;
}

void LLViewerFetchedTexture::forceToSaveRawImage(S32 desired_discard, F32 kept_time)
{
    mKeptSavedRawImageTime = kept_time;
    mLastReferencedSavedRawImageTime = sCurrentTime;

    if(mSavedRawDiscardLevel > -1 && mSavedRawDiscardLevel <= desired_discard)
    {
        return; //raw imge is ready.
    }

    if(!mForceToSaveRawImage || mDesiredSavedRawDiscardLevel < 0 || mDesiredSavedRawDiscardLevel > desired_discard)
    {
        mForceToSaveRawImage = true;
        mDesiredSavedRawDiscardLevel = desired_discard;
    }
}

void LLViewerFetchedTexture::readbackRawImage()
{
    LL_PROFILE_ZONE_SCOPED_CATEGORY_TEXTURE;

<<<<<<< HEAD
    if (mGLTexturep.notNull() && mGLTexturep->getTexName() != 0 && mRawImage.isNull())
=======
    // readback the raw image from vram if the current raw image is null or smaller than the texture
    if (mGLTexturep.notNull() && mGLTexturep->getTexName() != 0 &&
        (mRawImage.isNull() || mRawImage->getWidth() < mGLTexturep->getWidth() || mRawImage->getHeight() < mGLTexturep->getHeight() ))
>>>>>>> de625e97
    {
        mRawImage = new LLImageRaw();
        if (!mGLTexturep->readBackRaw(-1, mRawImage, false))
        {
            mRawImage = nullptr;
        }
    }
}

void LLViewerFetchedTexture::destroySavedRawImage()
{
    if(mLastReferencedSavedRawImageTime < mKeptSavedRawImageTime)
    {
        return; //keep the saved raw image.
    }

    mForceToSaveRawImage  = false;
    mSaveRawImage = false;

    clearCallbackEntryList();

    mSavedRawImage = NULL ;
    mForceToSaveRawImage  = false ;
    mSaveRawImage = false ;
    mSavedRawDiscardLevel = -1 ;
    mDesiredSavedRawDiscardLevel = -1 ;
    mLastReferencedSavedRawImageTime = 0.0f ;
    mKeptSavedRawImageTime = 0.f ;

    if(mAuxRawImage.notNull())
    {
        sAuxCount--;
        mAuxRawImage = NULL;
    }
}

LLImageRaw* LLViewerFetchedTexture::getSavedRawImage()
{
    mLastReferencedSavedRawImageTime = sCurrentTime;

    return mSavedRawImage;
}

const LLImageRaw* LLViewerFetchedTexture::getSavedRawImage() const
{
    return mSavedRawImage;
}

bool LLViewerFetchedTexture::hasSavedRawImage() const
{
    return mSavedRawImage.notNull();
}

F32 LLViewerFetchedTexture::getElapsedLastReferencedSavedRawImageTime() const
{
    return sCurrentTime - mLastReferencedSavedRawImageTime;
}

//----------------------------------------------------------------------------------------------
//end of LLViewerFetchedTexture
//----------------------------------------------------------------------------------------------

//----------------------------------------------------------------------------------------------
//start of LLViewerLODTexture
//----------------------------------------------------------------------------------------------
LLViewerLODTexture::LLViewerLODTexture(const LLUUID& id, FTType f_type, const LLHost& host, bool usemipmaps)
    : LLViewerFetchedTexture(id, f_type, host, usemipmaps)
{
    init(true);
}

LLViewerLODTexture::LLViewerLODTexture(const std::string& url, FTType f_type, const LLUUID& id, bool usemipmaps)
    : LLViewerFetchedTexture(url, f_type, id, usemipmaps)
{
    init(true);
}

void LLViewerLODTexture::init(bool firstinit)
{
    mTexelsPerImage = 64*64;
    mDiscardVirtualSize = 0.f;
    mCalculatedDiscardLevel = -1.f;
}

//virtual
S8 LLViewerLODTexture::getType() const
{
    return LLViewerTexture::LOD_TEXTURE;
}

bool LLViewerLODTexture::isUpdateFrozen()
{
    return LLViewerTexture::sFreezeImageUpdates;
}

// This is gauranteed to get called periodically for every texture
//virtual
void LLViewerLODTexture::processTextureStats()
{
    LL_PROFILE_ZONE_SCOPED_CATEGORY_TEXTURE;
    updateVirtualSize();

    bool did_downscale = false;

    static LLCachedControl<bool> textures_fullres(gSavedSettings,"TextureLoadFullRes", false);

    { // restrict texture resolution to download based on RenderMaxTextureResolution
        static LLCachedControl<U32> max_texture_resolution(gSavedSettings, "RenderMaxTextureResolution", 2048);
        // sanity clamp debug setting to avoid settings hack shenanigans
        F32 tex_res = (F32)llclamp((S32)max_texture_resolution, 512, 2048);
        tex_res *= tex_res;
        mMaxVirtualSize = llmin(mMaxVirtualSize, tex_res);
    }

    if (textures_fullres)
    {
        mDesiredDiscardLevel = 0;
    }
    // Generate the request priority and render priority
    else if (mDontDiscard || !mUseMipMaps)
    {
        mDesiredDiscardLevel = 0;
        if (mFullWidth > MAX_IMAGE_SIZE_DEFAULT || mFullHeight > MAX_IMAGE_SIZE_DEFAULT)
            mDesiredDiscardLevel = 1; // MAX_IMAGE_SIZE_DEFAULT = 2048 and max size ever is 4096
    }
    else if (mBoostLevel < LLGLTexture::BOOST_HIGH && mMaxVirtualSize <= 10.f)
    {
        // If the image has not been significantly visible in a while, we don't want it
        mDesiredDiscardLevel = llmin(mMinDesiredDiscardLevel, (S8)(MAX_DISCARD_LEVEL + 1));
    }
    else if (!mFullWidth  || !mFullHeight)
    {
        mDesiredDiscardLevel =  getMaxDiscardLevel();
    }
    else
    {
        //static const F64 log_2 = log(2.0);
        static const F64 log_4 = log(4.0);

        F32 discard_level = 0.f;

        // If we know the output width and height, we can force the discard
        // level to the correct value, and thus not decode more texture
        // data than we need to.
        if (mKnownDrawWidth && mKnownDrawHeight)
        {
            S32 draw_texels = mKnownDrawWidth * mKnownDrawHeight;
            draw_texels = llclamp(draw_texels, MIN_IMAGE_AREA, MAX_IMAGE_AREA);

            // Use log_4 because we're in square-pixel space, so an image
            // with twice the width and twice the height will have mTexelsPerImage
            // 4 * draw_size
            discard_level = (F32)(log(mTexelsPerImage / draw_texels) / log_4);
        }
        else
        {
            // Calculate the required scale factor of the image using pixels per texel
            discard_level = (F32)(log(mTexelsPerImage / mMaxVirtualSize) / log_4);
            mDiscardVirtualSize = mMaxVirtualSize;
            mCalculatedDiscardLevel = discard_level;
        }

        discard_level = floorf(discard_level);

        F32 min_discard = 0.f;
        U32 desired_size = MAX_IMAGE_SIZE_DEFAULT; // MAX_IMAGE_SIZE_DEFAULT = 2048 and max size ever is 4096
        if (mBoostLevel <= LLGLTexture::BOOST_SCULPTED)
        {
            desired_size = DESIRED_NORMAL_TEXTURE_SIZE;
        }
        if (mFullWidth > desired_size || mFullHeight > desired_size)
            min_discard = 1.f;

        discard_level = llclamp(discard_level, min_discard, (F32)MAX_DISCARD_LEVEL);

        // Can't go higher than the max discard level
        mDesiredDiscardLevel = llmin(getMaxDiscardLevel() + 1, (S32)discard_level);
        // Clamp to min desired discard
        mDesiredDiscardLevel = llmin(mMinDesiredDiscardLevel, mDesiredDiscardLevel);

        //
        // At this point we've calculated the quality level that we want,
        // if possible.  Now we check to see if we have it, and take the
        // proper action if we don't.
        //

        S32 current_discard = getDiscardLevel();
        if (mBoostLevel < LLGLTexture::BOOST_AVATAR_BAKED)
        {
            if (current_discard < mDesiredDiscardLevel && !mForceToSaveRawImage)
            { // should scale down
                scaleDown();
            }
        }

        if (isUpdateFrozen() // we are out of memory and nearing max allowed bias
            && mBoostLevel < LLGLTexture::BOOST_SCULPTED
            && mDesiredDiscardLevel < current_discard)
        {
            // stop requesting more
            mDesiredDiscardLevel = current_discard;
        }
    }

    if(mForceToSaveRawImage && mDesiredSavedRawDiscardLevel >= 0)
    {
        mDesiredDiscardLevel = llmin(mDesiredDiscardLevel, (S8)mDesiredSavedRawDiscardLevel);
    }

    // selection manager will immediately reset BOOST_SELECTED but never unsets it
    // unset it immediately after we consume it
    if (getBoostLevel() == BOOST_SELECTED)
    {
        setBoostLevel(BOOST_NONE);
    }
}

extern LLGLSLShader gCopyProgram;

bool LLViewerLODTexture::scaleDown()
{
    if (mGLTexturep.isNull() || !mGLTexturep->getHasGLTexture())
    {
        return false;
    }

    if (!mDownScalePending)
    {
        mDownScalePending = true;
        gTextureList.mDownScaleQueue.push(this);
    }

    return true;
}

//----------------------------------------------------------------------------------------------
//end of LLViewerLODTexture
//----------------------------------------------------------------------------------------------

//----------------------------------------------------------------------------------------------
//start of LLViewerMediaTexture
//----------------------------------------------------------------------------------------------
//static
void LLViewerMediaTexture::updateClass()
{
    LL_PROFILE_ZONE_SCOPED_CATEGORY_TEXTURE;
    static const F32 MAX_INACTIVE_TIME = 30.f;

#if 0
    //force to play media.
    gSavedSettings.setBOOL("AudioStreamingMedia", true);
#endif

    for(media_map_t::iterator iter = sMediaMap.begin(); iter != sMediaMap.end(); )
    {
        LLViewerMediaTexture* mediap = iter->second;

        if(mediap->getNumRefs() == 1) //one reference by sMediaMap
        {
            //
            //Note: delay some time to delete the media textures to stop endlessly creating and immediately removing media texture.
            //
            if(mediap->getLastReferencedTimer()->getElapsedTimeF32() > MAX_INACTIVE_TIME)
            {
                media_map_t::iterator cur = iter++;
                sMediaMap.erase(cur);
                continue;
            }
        }
        ++iter;
    }
}

//static
void LLViewerMediaTexture::removeMediaImplFromTexture(const LLUUID& media_id)
{
    LLViewerMediaTexture* media_tex = findMediaTexture(media_id);
    if(media_tex)
    {
        media_tex->invalidateMediaImpl();
    }
}

//static
void LLViewerMediaTexture::cleanUpClass()
{
    sMediaMap.clear();
}

//static
LLViewerMediaTexture* LLViewerMediaTexture::findMediaTexture(const LLUUID& media_id)
{
    media_map_t::iterator iter = sMediaMap.find(media_id);
    if(iter == sMediaMap.end())
    {
        return NULL;
    }

    LLViewerMediaTexture* media_tex = iter->second;
    media_tex->setMediaImpl();
    media_tex->getLastReferencedTimer()->reset();

    return media_tex;
}

LLViewerMediaTexture::LLViewerMediaTexture(const LLUUID& id, bool usemipmaps, LLImageGL* gl_image)
    : LLViewerTexture(id, usemipmaps),
    mMediaImplp(NULL),
    mUpdateVirtualSizeTime(0)
{
    sMediaMap.insert(std::make_pair(id, this));

    mGLTexturep = gl_image;

    if(mGLTexturep.isNull())
    {
        generateGLTexture();
    }

    mGLTexturep->setAllowCompression(false);

    mGLTexturep->setNeedsAlphaAndPickMask(false);

    mIsPlaying = false;

    setMediaImpl();

    setCategory(LLGLTexture::MEDIA);

    LLViewerTexture* tex = gTextureList.findImage(mID, TEX_LIST_STANDARD);
    if(tex) //this media is a parcel media for tex.
    {
        tex->setParcelMedia(this);
    }
}

//virtual
LLViewerMediaTexture::~LLViewerMediaTexture()
{
    LLViewerTexture* tex = gTextureList.findImage(mID, TEX_LIST_STANDARD);
    if(tex) //this media is a parcel media for tex.
    {
        tex->setParcelMedia(NULL);
    }
}

void LLViewerMediaTexture::reinit(bool usemipmaps /* = true */)
{
    llassert(mGLTexturep.notNull());

    mUseMipMaps = usemipmaps;
    getLastReferencedTimer()->reset();
    mGLTexturep->setUseMipMaps(mUseMipMaps);
    mGLTexturep->setNeedsAlphaAndPickMask(false);
}

void LLViewerMediaTexture::setUseMipMaps(bool mipmap)
{
    mUseMipMaps = mipmap;

    if(mGLTexturep.notNull())
    {
        mGLTexturep->setUseMipMaps(mipmap);
    }
}

//virtual
S8 LLViewerMediaTexture::getType() const
{
    return LLViewerTexture::MEDIA_TEXTURE;
}

void LLViewerMediaTexture::invalidateMediaImpl()
{
    mMediaImplp = NULL;
}

void LLViewerMediaTexture::setMediaImpl()
{
    if(!mMediaImplp)
    {
        mMediaImplp = LLViewerMedia::getInstance()->getMediaImplFromTextureID(mID);
    }
}

//return true if all faces to reference to this media texture are found
//Note: mMediaFaceList is valid only for the current instant
//      because it does not check the face validity after the current frame.
bool LLViewerMediaTexture::findFaces()
{
    mMediaFaceList.clear();

    bool ret = true;

    LLViewerTexture* tex = gTextureList.findImage(mID, TEX_LIST_STANDARD);
    if(tex) //this media is a parcel media for tex.
    {
        for (U32 ch = 0; ch < LLRender::NUM_TEXTURE_CHANNELS; ++ch)
        {
            const ll_face_list_t* face_list = tex->getFaceList(ch);
            U32 end = tex->getNumFaces(ch);
        for(U32 i = 0; i < end; i++)
        {
            if ((*face_list)[i]->isMediaAllowed())
            {
                mMediaFaceList.push_back((*face_list)[i]);
            }
        }
    }
    }

    if(!mMediaImplp)
    {
        return true;
    }

    //for media on a face.
    const std::list< LLVOVolume* >* obj_list = mMediaImplp->getObjectList();
    std::list< LLVOVolume* >::const_iterator iter = obj_list->begin();
    for(; iter != obj_list->end(); ++iter)
    {
        LLVOVolume* obj = *iter;
        if (obj->isDead())
        {
            // Isn't supposed to happen, objects are supposed to detach
            // themselves on markDead()
            // If this happens, viewer is likely to crash
            llassert(0);
            LL_WARNS() << "Dead object in mMediaImplp's object list" << LL_ENDL;
            ret = false;
            continue;
        }

        if (obj->mDrawable.isNull() || obj->mDrawable->isDead())
        {
            ret = false;
            continue;
        }

        S32 face_id = -1;
        S32 num_faces = obj->mDrawable->getNumFaces();
        while((face_id = obj->getFaceIndexWithMediaImpl(mMediaImplp, face_id)) > -1 && face_id < num_faces)
        {
            LLFace* facep = obj->mDrawable->getFace(face_id);
            if(facep)
            {
                mMediaFaceList.push_back(facep);
            }
            else
            {
                ret = false;
            }
        }
    }

    return ret;
}

void LLViewerMediaTexture::initVirtualSize()
{
    if(mIsPlaying)
    {
        return;
    }

    findFaces();
    for(std::list< LLFace* >::iterator iter = mMediaFaceList.begin(); iter!= mMediaFaceList.end(); ++iter)
    {
        addTextureStats((*iter)->getVirtualSize());
    }
}

void LLViewerMediaTexture::addMediaToFace(LLFace* facep)
{
    if(facep)
    {
        facep->setHasMedia(true);
    }
    if(!mIsPlaying)
    {
        return; //no need to add the face because the media is not in playing.
    }

    switchTexture(LLRender::DIFFUSE_MAP, facep);
}

void LLViewerMediaTexture::removeMediaFromFace(LLFace* facep)
{
    if(!facep)
    {
        return;
    }
    facep->setHasMedia(false);

    if(!mIsPlaying)
    {
        return; //no need to remove the face because the media is not in playing.
    }

    mIsPlaying = false; //set to remove the media from the face.
    switchTexture(LLRender::DIFFUSE_MAP, facep);
    mIsPlaying = true; //set the flag back.

    if(getTotalNumFaces() < 1) //no face referencing to this media
    {
        stopPlaying();
    }
}

//virtual
void LLViewerMediaTexture::addFace(U32 ch, LLFace* facep)
{
    LLViewerTexture::addFace(ch, facep);

    const LLTextureEntry* te = facep->getTextureEntry();
    if(te && te->getID().notNull())
    {
        LLViewerTexture* tex = gTextureList.findImage(te->getID(), TEX_LIST_STANDARD);
        if(tex)
        {
// [SL:KB] - Patch: Render-TextureToggle (Catznip-5.2)
            // See LLViewerMediaTexture::removeFace()
            if (facep->isDefaultTexture(ch))
            {
                return;
            }
// [/SL:KB]

            mTextureList.push_back(tex);//increase the reference number by one for tex to avoid deleting it.
            return;
        }
    }

    //check if it is a parcel media
    if(facep->getTexture() && facep->getTexture() != this && facep->getTexture()->getID() == mID)
    {
        mTextureList.push_back(facep->getTexture()); //a parcel media.
        return;
    }

    if(te && te->getID().notNull()) //should have a texture
    {
        LL_WARNS_ONCE() << "The face's texture " << te->getID() << " is not valid. Face must have a valid texture before media texture." << LL_ENDL;
        // This might break the object, but it likely isn't a 'recoverable' situation.
        LLViewerFetchedTexture* tex = LLViewerTextureManager::getFetchedTexture(te->getID());
        mTextureList.push_back(tex);
    }
}

//virtual
//void LLViewerMediaTexture::removeFace(U32 ch, LLFace* facep)
// [SL:KB] - Patch: Render-TextureToggle (Catznip-5.2)
void LLViewerMediaTexture::removeFace(U32 channel, LLFace* facep)
// [/SL:KB]
{
// [SL:KB] - Patch: Render-TextureToggle (Catznip-5.2)
    LLViewerTexture::removeFace(channel, facep);
// [/SL:KB]
//  LLViewerTexture::removeFace(ch, facep);

    const LLTextureEntry* te = facep->getTextureEntry();
    if(te && te->getID().notNull())
    {
        LLViewerTexture* tex = gTextureList.findImage(te->getID(), TEX_LIST_STANDARD);
        if(tex)
        {
            for(std::list< LLPointer<LLViewerTexture> >::iterator iter = mTextureList.begin();
                iter != mTextureList.end(); ++iter)
            {
                if(*iter == tex)
                {
// [SL:KB] - Patch: Render-TextureToggle (Catznip-5.2)
                    // Switching to the default texture results in clearing the media textures on all prims;
                    // a side-effect is that we loose out on the reference to the original (non-media)
                    // texture potentially letting it dissapear from memory if this was the only reference to it
                    // (which is harmless, it just means we'll need to grab it from the cache or refetch it but
                    // the LL - debug - code at the bottom of addFace/removeFace disagrees so we'll hang on
                    // to it (and then block readding it a seond time higher up)
                    if (facep->isDefaultTexture(channel))
                    {
                        return;
                    }
// [/SL:KB]
                    mTextureList.erase(iter); //decrease the reference number for tex by one.
                    return;
                }
            }

            std::vector<const LLTextureEntry*> te_list;

            for (U32 ch = 0; ch < 3; ++ch)
            {
            //
            //we have some trouble here: the texture of the face is changed.
            //we need to find the former texture, and remove it from the list to avoid memory leaking.

                llassert(mNumFaces[ch] <= mFaceList[ch].size());

                for(U32 j = 0; j < mNumFaces[ch]; j++)
                {
                    te_list.push_back(mFaceList[ch][j]->getTextureEntry());//all textures are in use.
                }
            }

            if (te_list.empty())
            {
                mTextureList.clear();
                return;
            }

            auto end = te_list.size();

            for(std::list< LLPointer<LLViewerTexture> >::iterator iter = mTextureList.begin();
                iter != mTextureList.end(); ++iter)
            {
                size_t i = 0;

                for(i = 0; i < end; i++)
                {
                    if(te_list[i] && te_list[i]->getID() == (*iter)->getID())//the texture is in use.
                    {
                        te_list[i] = NULL;
                        break;
                    }
                }
                if(i == end) //no hit for this texture, remove it.
                {
// [SL:KB] - Patch: Render-TextureToggle (Catznip-5.2)
                    // See above
                    if (facep->isDefaultTexture(channel))
                    {
                        return;
                    }
// [/SL:KB]
                    mTextureList.erase(iter); //decrease the reference number for tex by one.
                    return;
                }
            }
        }
    }

    //check if it is a parcel media
    for(std::list< LLPointer<LLViewerTexture> >::iterator iter = mTextureList.begin();
                iter != mTextureList.end(); ++iter)
    {
        if((*iter)->getID() == mID)
        {
            mTextureList.erase(iter); //decrease the reference number for tex by one.
            return;
        }
    }

    if(te && te->getID().notNull()) //should have a texture but none found
    {
        LL_ERRS() << "mTextureList texture reference number is corrupted. Texture id: " << te->getID() << " List size: " << (U32)mTextureList.size() << LL_ENDL;
    }
}

void LLViewerMediaTexture::stopPlaying()
{
    // Don't stop the media impl playing here -- this breaks non-inworld media (login screen, search, and media browser).
//  if(mMediaImplp)
//  {
//      mMediaImplp->stop();
//  }
    mIsPlaying = false;
}

void LLViewerMediaTexture::switchTexture(U32 ch, LLFace* facep)
{
    if(facep)
    {
        //check if another media is playing on this face.
        if(facep->getTexture() && facep->getTexture() != this
            && facep->getTexture()->getType() == LLViewerTexture::MEDIA_TEXTURE)
        {
            if(mID == facep->getTexture()->getID()) //this is a parcel media
            {
                return; //let the prim media win.
            }
        }

        if(mIsPlaying) //old textures switch to the media texture
        {
            facep->switchTexture(ch, this);
        }
        else //switch to old textures.
        {
            const LLTextureEntry* te = facep->getTextureEntry();
            if(te)
            {
                LLViewerTexture* tex = te->getID().notNull() ? gTextureList.findImage(te->getID(), TEX_LIST_STANDARD) : NULL;
                if(!tex && te->getID() != mID)//try parcel media.
                {
                    tex = gTextureList.findImage(mID, TEX_LIST_STANDARD);
                }
                if(!tex)
                {
                    tex = LLViewerFetchedTexture::sDefaultImagep;
                }
                facep->switchTexture(ch, tex);
            }
        }
    }
}

void LLViewerMediaTexture::setPlaying(bool playing)
{
    if(!mMediaImplp)
    {
        return;
    }
    if(!playing && !mIsPlaying)
    {
        return; //media is already off
    }

    if(playing == mIsPlaying && !mMediaImplp->isUpdated())
    {
        return; //nothing has changed since last time.
    }

    mIsPlaying = playing;
    if(mIsPlaying) //is about to play this media
    {
        if(findFaces())
        {
            //about to update all faces.
            mMediaImplp->setUpdated(false);
        }

        if(mMediaFaceList.empty())//no face pointing to this media
        {
            stopPlaying();
            return;
        }

        for(std::list< LLFace* >::iterator iter = mMediaFaceList.begin(); iter!= mMediaFaceList.end(); ++iter)
        {
            LLFace* facep = *iter;
            const LLTextureEntry* te = facep->getTextureEntry();
            if (te->getGLTFMaterial())
            {
                // PBR material, switch emissive and basecolor
                switchTexture(LLRender::EMISSIVE_MAP, *iter);
                switchTexture(LLRender::BASECOLOR_MAP, *iter);
            }
            else
            {
                // blinn-phong material, switch diffuse map only
                switchTexture(LLRender::DIFFUSE_MAP, *iter);
            }
        }
    }
    else //stop playing this media
    {
        U32 ch = LLRender::DIFFUSE_MAP;

        llassert(mNumFaces[ch] <= mFaceList[ch].size());
        for(U32 i = mNumFaces[ch]; i; i--)
        {
            switchTexture(ch, mFaceList[ch][i - 1]); //current face could be removed in this function.
        }
    }
    return;
}

//virtual
F32 LLViewerMediaTexture::getMaxVirtualSize()
{
    if(LLFrameTimer::getFrameCount() == mUpdateVirtualSizeTime)
    {
        return mMaxVirtualSize;
    }
    mUpdateVirtualSizeTime = LLFrameTimer::getFrameCount();

    if(!mMaxVirtualSizeResetCounter)
    {
        addTextureStats(0.f, false);//reset
    }

    if(mIsPlaying) //media is playing
    {
        for (U32 ch = 0; ch < LLRender::NUM_TEXTURE_CHANNELS; ++ch)
        {
            llassert(mNumFaces[ch] <= mFaceList[ch].size());
            for(U32 i = 0; i < mNumFaces[ch]; i++)
            {
                LLFace* facep = mFaceList[ch][i];
            if(facep->getDrawable()->isRecentlyVisible())
            {
                addTextureStats(facep->getVirtualSize());
            }
        }
    }
    }
    else //media is not in playing
    {
        findFaces();

        if(!mMediaFaceList.empty())
        {
            for(std::list< LLFace* >::iterator iter = mMediaFaceList.begin(); iter!= mMediaFaceList.end(); ++iter)
            {
                LLFace* facep = *iter;
                if(facep->getDrawable()->isRecentlyVisible())
                {
                    addTextureStats(facep->getVirtualSize());
                }
            }
        }
    }

    if(mMaxVirtualSizeResetCounter > 0)
    {
        mMaxVirtualSizeResetCounter--;
    }
    reorganizeFaceList();
    reorganizeVolumeList();

    return mMaxVirtualSize;
}
//----------------------------------------------------------------------------------------------
//end of LLViewerMediaTexture
//----------------------------------------------------------------------------------------------

//----------------------------------------------------------------------------------------------
//start of LLTexturePipelineTester
//----------------------------------------------------------------------------------------------
LLTexturePipelineTester::LLTexturePipelineTester() : LLMetricPerformanceTesterWithSession(sTesterName)
{
    addMetric("TotalBytesLoaded");
    addMetric("TotalBytesLoadedFromCache");
    addMetric("TotalBytesLoadedForLargeImage");
    addMetric("TotalBytesLoadedForSculpties");
    addMetric("StartFetchingTime");
    addMetric("TotalGrayTime");
    addMetric("TotalStablizingTime");
    addMetric("StartTimeLoadingSculpties");
    addMetric("EndTimeLoadingSculpties");

    addMetric("Time");
    addMetric("TotalBytesBound");
    addMetric("TotalBytesBoundForLargeImage");
    addMetric("PercentageBytesBound");

    mTotalBytesLoaded = (S32Bytes)0;
    mTotalBytesLoadedFromCache = (S32Bytes)0;
    mTotalBytesLoadedForLargeImage = (S32Bytes)0;
    mTotalBytesLoadedForSculpties = (S32Bytes)0;

    reset();
}

LLTexturePipelineTester::~LLTexturePipelineTester()
{
    LLViewerTextureManager::sTesterp = NULL;
}

void LLTexturePipelineTester::update()
{
    mLastTotalBytesUsed = mTotalBytesUsed;
    mLastTotalBytesUsedForLargeImage = mTotalBytesUsedForLargeImage;
    mTotalBytesUsed = (S32Bytes)0;
    mTotalBytesUsedForLargeImage = (S32Bytes)0;

    if(LLAppViewer::getTextureFetch()->getNumRequests() > 0) //fetching list is not empty
    {
        if(mPause)
        {
            //start a new fetching session
            reset();
            mStartFetchingTime = LLImageGL::sLastFrameTime;
            mPause = false;
        }

        //update total gray time
        if(mUsingDefaultTexture)
        {
            mUsingDefaultTexture = false;
            mTotalGrayTime = LLImageGL::sLastFrameTime - mStartFetchingTime;
        }

        //update the stablizing timer.
        updateStablizingTime();

        outputTestResults();
    }
    else if(!mPause)
    {
        //stop the current fetching session
        mPause = true;
        outputTestResults();
        reset();
    }
}

void LLTexturePipelineTester::reset()
{
    mPause = true;

    mUsingDefaultTexture = false;
    mStartStablizingTime = 0.0f;
    mEndStablizingTime = 0.0f;

    mTotalBytesUsed = (S32Bytes)0;
    mTotalBytesUsedForLargeImage = (S32Bytes)0;
    mLastTotalBytesUsed = (S32Bytes)0;
    mLastTotalBytesUsedForLargeImage = (S32Bytes)0;

    mStartFetchingTime = 0.0f;

    mTotalGrayTime = 0.0f;
    mTotalStablizingTime = 0.0f;

    mStartTimeLoadingSculpties = 1.0f;
    mEndTimeLoadingSculpties = 0.0f;
}

//virtual
void LLTexturePipelineTester::outputTestRecord(LLSD *sd)
{
    std::string currentLabel = getCurrentLabelName();
    (*sd)[currentLabel]["TotalBytesLoaded"]              = (LLSD::Integer)mTotalBytesLoaded.value();
    (*sd)[currentLabel]["TotalBytesLoadedFromCache"]     = (LLSD::Integer)mTotalBytesLoadedFromCache.value();
    (*sd)[currentLabel]["TotalBytesLoadedForLargeImage"] = (LLSD::Integer)mTotalBytesLoadedForLargeImage.value();
    (*sd)[currentLabel]["TotalBytesLoadedForSculpties"]  = (LLSD::Integer)mTotalBytesLoadedForSculpties.value();

    (*sd)[currentLabel]["StartFetchingTime"]             = (LLSD::Real)mStartFetchingTime;
    (*sd)[currentLabel]["TotalGrayTime"]                 = (LLSD::Real)mTotalGrayTime;
    (*sd)[currentLabel]["TotalStablizingTime"]           = (LLSD::Real)mTotalStablizingTime;

    (*sd)[currentLabel]["StartTimeLoadingSculpties"]     = (LLSD::Real)mStartTimeLoadingSculpties;
    (*sd)[currentLabel]["EndTimeLoadingSculpties"]       = (LLSD::Real)mEndTimeLoadingSculpties;

    (*sd)[currentLabel]["Time"]                          = LLImageGL::sLastFrameTime;
    (*sd)[currentLabel]["TotalBytesBound"]               = (LLSD::Integer)mLastTotalBytesUsed.value();
    (*sd)[currentLabel]["TotalBytesBoundForLargeImage"]  = (LLSD::Integer)mLastTotalBytesUsedForLargeImage.value();
    (*sd)[currentLabel]["PercentageBytesBound"]          = (LLSD::Real)(100.f * mLastTotalBytesUsed / mTotalBytesLoaded);
}

void LLTexturePipelineTester::updateTextureBindingStats(const LLViewerTexture* imagep)
{
    U32Bytes mem_size = imagep->getTextureMemory();
    mTotalBytesUsed += mem_size;

    if(MIN_LARGE_IMAGE_AREA <= (U32)(mem_size.value() / (U32)imagep->getComponents()))
    {
        mTotalBytesUsedForLargeImage += mem_size;
    }
}

void LLTexturePipelineTester::updateTextureLoadingStats(const LLViewerFetchedTexture* imagep, const LLImageRaw* raw_imagep, bool from_cache)
{
    U32Bytes data_size = (U32Bytes)raw_imagep->getDataSize();
    mTotalBytesLoaded += data_size;

    if(from_cache)
    {
        mTotalBytesLoadedFromCache += data_size;
    }

    if(MIN_LARGE_IMAGE_AREA <= (U32)(data_size.value() / (U32)raw_imagep->getComponents()))
    {
        mTotalBytesLoadedForLargeImage += data_size;
    }

    if(imagep->forSculpt())
    {
        mTotalBytesLoadedForSculpties += data_size;

        if(mStartTimeLoadingSculpties > mEndTimeLoadingSculpties)
        {
            mStartTimeLoadingSculpties = LLImageGL::sLastFrameTime;
        }
        mEndTimeLoadingSculpties = LLImageGL::sLastFrameTime;
    }
}

void LLTexturePipelineTester::updateGrayTextureBinding()
{
    mUsingDefaultTexture = true;
}

void LLTexturePipelineTester::setStablizingTime()
{
    if(mStartStablizingTime <= mStartFetchingTime)
    {
        mStartStablizingTime = LLImageGL::sLastFrameTime;
    }
    mEndStablizingTime = LLImageGL::sLastFrameTime;
}

void LLTexturePipelineTester::updateStablizingTime()
{
    if(mStartStablizingTime > mStartFetchingTime)
    {
        F32 t = mEndStablizingTime - mStartStablizingTime;

        if(t > F_ALMOST_ZERO && (t - mTotalStablizingTime) < F_ALMOST_ZERO)
        {
            //already stablized
            mTotalStablizingTime = LLImageGL::sLastFrameTime - mStartStablizingTime;

            //cancel the timer
            mStartStablizingTime = 0.f;
            mEndStablizingTime = 0.f;
        }
        else
        {
            mTotalStablizingTime = t;
        }
    }
    mTotalStablizingTime = 0.f;
}

//virtual
void LLTexturePipelineTester::compareTestSessions(llofstream* os)
{
    LLTexturePipelineTester::LLTextureTestSession* base_sessionp = dynamic_cast<LLTexturePipelineTester::LLTextureTestSession*>(mBaseSessionp);
    LLTexturePipelineTester::LLTextureTestSession* current_sessionp = dynamic_cast<LLTexturePipelineTester::LLTextureTestSession*>(mCurrentSessionp);
    if(!base_sessionp || !current_sessionp)
    {
        LL_ERRS() << "type of test session does not match!" << LL_ENDL;
    }

    //compare and output the comparison
    *os << llformat("%s\n", getTesterName().c_str());
    *os << llformat("AggregateResults\n");

    compareTestResults(os, "TotalGrayTime", base_sessionp->mTotalGrayTime, current_sessionp->mTotalGrayTime);
    compareTestResults(os, "TotalStablizingTime", base_sessionp->mTotalStablizingTime, current_sessionp->mTotalStablizingTime);
    compareTestResults(os, "StartTimeLoadingSculpties", base_sessionp->mStartTimeLoadingSculpties, current_sessionp->mStartTimeLoadingSculpties);
    compareTestResults(os, "TotalTimeLoadingSculpties", base_sessionp->mTotalTimeLoadingSculpties, current_sessionp->mTotalTimeLoadingSculpties);

    compareTestResults(os, "TotalBytesLoaded", base_sessionp->mTotalBytesLoaded, current_sessionp->mTotalBytesLoaded);
    compareTestResults(os, "TotalBytesLoadedFromCache", base_sessionp->mTotalBytesLoadedFromCache, current_sessionp->mTotalBytesLoadedFromCache);
    compareTestResults(os, "TotalBytesLoadedForLargeImage", base_sessionp->mTotalBytesLoadedForLargeImage, current_sessionp->mTotalBytesLoadedForLargeImage);
    compareTestResults(os, "TotalBytesLoadedForSculpties", base_sessionp->mTotalBytesLoadedForSculpties, current_sessionp->mTotalBytesLoadedForSculpties);

    *os << llformat("InstantResults\n");
    S32 size = llmin(base_sessionp->mInstantPerformanceListCounter, current_sessionp->mInstantPerformanceListCounter);
    for(S32 i = 0; i < size; i++)
    {
        *os << llformat("Time(B-T)-%.4f-%.4f\n", base_sessionp->mInstantPerformanceList[i].mTime, current_sessionp->mInstantPerformanceList[i].mTime);

        compareTestResults(os, "AverageBytesUsedPerSecond", base_sessionp->mInstantPerformanceList[i].mAverageBytesUsedPerSecond,
            current_sessionp->mInstantPerformanceList[i].mAverageBytesUsedPerSecond);

        compareTestResults(os, "AverageBytesUsedForLargeImagePerSecond", base_sessionp->mInstantPerformanceList[i].mAverageBytesUsedForLargeImagePerSecond,
            current_sessionp->mInstantPerformanceList[i].mAverageBytesUsedForLargeImagePerSecond);

        compareTestResults(os, "AveragePercentageBytesUsedPerSecond", base_sessionp->mInstantPerformanceList[i].mAveragePercentageBytesUsedPerSecond,
            current_sessionp->mInstantPerformanceList[i].mAveragePercentageBytesUsedPerSecond);
    }

    if(size < base_sessionp->mInstantPerformanceListCounter)
    {
        for(S32 i = size; i < base_sessionp->mInstantPerformanceListCounter; i++)
        {
            *os << llformat("Time(B-T)-%.4f- \n", base_sessionp->mInstantPerformanceList[i].mTime);

            *os << llformat(", AverageBytesUsedPerSecond, %d, N/A \n", base_sessionp->mInstantPerformanceList[i].mAverageBytesUsedPerSecond);
            *os << llformat(", AverageBytesUsedForLargeImagePerSecond, %d, N/A \n", base_sessionp->mInstantPerformanceList[i].mAverageBytesUsedForLargeImagePerSecond);
            *os << llformat(", AveragePercentageBytesUsedPerSecond, %.4f, N/A \n", base_sessionp->mInstantPerformanceList[i].mAveragePercentageBytesUsedPerSecond);
        }
    }
    else if(size < current_sessionp->mInstantPerformanceListCounter)
    {
        for(S32 i = size; i < current_sessionp->mInstantPerformanceListCounter; i++)
        {
            *os << llformat("Time(B-T)- -%.4f\n", current_sessionp->mInstantPerformanceList[i].mTime);

            *os << llformat(", AverageBytesUsedPerSecond, N/A, %d\n", current_sessionp->mInstantPerformanceList[i].mAverageBytesUsedPerSecond);
            *os << llformat(", AverageBytesUsedForLargeImagePerSecond, N/A, %d\n", current_sessionp->mInstantPerformanceList[i].mAverageBytesUsedForLargeImagePerSecond);
            *os << llformat(", AveragePercentageBytesUsedPerSecond, N/A, %.4f\n", current_sessionp->mInstantPerformanceList[i].mAveragePercentageBytesUsedPerSecond);
        }
    }
}

//virtual
LLMetricPerformanceTesterWithSession::LLTestSession* LLTexturePipelineTester::loadTestSession(LLSD* log)
{
    LLTexturePipelineTester::LLTextureTestSession* sessionp = new LLTexturePipelineTester::LLTextureTestSession();
    if(!sessionp)
    {
        return NULL;
    }

    F32 total_gray_time = 0.f;
    F32 total_stablizing_time = 0.f;
    F32 total_loading_sculpties_time = 0.f;

    F32 start_fetching_time = -1.f;
    F32 start_fetching_sculpties_time = 0.f;

    F32 last_time = 0.0f;
    S32 frame_count = 0;

    sessionp->mInstantPerformanceListCounter = 0;
    sessionp->mInstantPerformanceList.resize(128);
    sessionp->mInstantPerformanceList[sessionp->mInstantPerformanceListCounter].mAverageBytesUsedPerSecond = 0;
    sessionp->mInstantPerformanceList[sessionp->mInstantPerformanceListCounter].mAverageBytesUsedForLargeImagePerSecond = 0;
    sessionp->mInstantPerformanceList[sessionp->mInstantPerformanceListCounter].mAveragePercentageBytesUsedPerSecond = 0.f;
    sessionp->mInstantPerformanceList[sessionp->mInstantPerformanceListCounter].mTime = 0.f;

    //load a session
    std::string currentLabel = getCurrentLabelName();
    bool in_log = (*log).has(currentLabel);
    while (in_log)
    {
        LLSD::String label = currentLabel;

        if(sessionp->mInstantPerformanceListCounter >= (S32)sessionp->mInstantPerformanceList.size())
        {
            sessionp->mInstantPerformanceList.resize(sessionp->mInstantPerformanceListCounter + 128);
        }

        //time
        F32 start_time = (F32)(*log)[label]["StartFetchingTime"].asReal();
        F32 cur_time   = (F32)(*log)[label]["Time"].asReal();
        if(start_time - start_fetching_time > F_ALMOST_ZERO) //fetching has paused for a while
        {
            sessionp->mTotalGrayTime += total_gray_time;
            sessionp->mTotalStablizingTime += total_stablizing_time;

            sessionp->mStartTimeLoadingSculpties = start_fetching_sculpties_time;
            sessionp->mTotalTimeLoadingSculpties += total_loading_sculpties_time;

            start_fetching_time = start_time;
            total_gray_time = 0.f;
            total_stablizing_time = 0.f;
            total_loading_sculpties_time = 0.f;
        }
        else
        {
            total_gray_time = (F32)(*log)[label]["TotalGrayTime"].asReal();
            total_stablizing_time = (F32)(*log)[label]["TotalStablizingTime"].asReal();

            total_loading_sculpties_time = (F32)(*log)[label]["EndTimeLoadingSculpties"].asReal() - (F32)(*log)[label]["StartTimeLoadingSculpties"].asReal();
            if(start_fetching_sculpties_time < 0.f && total_loading_sculpties_time > 0.f)
            {
                start_fetching_sculpties_time = (F32)(*log)[label]["StartTimeLoadingSculpties"].asReal();
            }
        }

        //total loaded bytes
        sessionp->mTotalBytesLoaded = (*log)[label]["TotalBytesLoaded"].asInteger();
        sessionp->mTotalBytesLoadedFromCache = (*log)[label]["TotalBytesLoadedFromCache"].asInteger();
        sessionp->mTotalBytesLoadedForLargeImage = (*log)[label]["TotalBytesLoadedForLargeImage"].asInteger();
        sessionp->mTotalBytesLoadedForSculpties = (*log)[label]["TotalBytesLoadedForSculpties"].asInteger();

        //instant metrics
        sessionp->mInstantPerformanceList[sessionp->mInstantPerformanceListCounter].mAverageBytesUsedPerSecond +=
            (*log)[label]["TotalBytesBound"].asInteger();
        sessionp->mInstantPerformanceList[sessionp->mInstantPerformanceListCounter].mAverageBytesUsedForLargeImagePerSecond +=
            (*log)[label]["TotalBytesBoundForLargeImage"].asInteger();
        sessionp->mInstantPerformanceList[sessionp->mInstantPerformanceListCounter].mAveragePercentageBytesUsedPerSecond +=
            (F32)(*log)[label]["PercentageBytesBound"].asReal();
        frame_count++;
        if(cur_time - last_time >= 1.0f)
        {
            sessionp->mInstantPerformanceList[sessionp->mInstantPerformanceListCounter].mAverageBytesUsedPerSecond /= frame_count;
            sessionp->mInstantPerformanceList[sessionp->mInstantPerformanceListCounter].mAverageBytesUsedForLargeImagePerSecond /= frame_count;
            sessionp->mInstantPerformanceList[sessionp->mInstantPerformanceListCounter].mAveragePercentageBytesUsedPerSecond /= frame_count;
            sessionp->mInstantPerformanceList[sessionp->mInstantPerformanceListCounter].mTime = last_time;

            frame_count = 0;
            last_time = cur_time;
            sessionp->mInstantPerformanceListCounter++;
            sessionp->mInstantPerformanceList[sessionp->mInstantPerformanceListCounter].mAverageBytesUsedPerSecond = 0;
            sessionp->mInstantPerformanceList[sessionp->mInstantPerformanceListCounter].mAverageBytesUsedForLargeImagePerSecond = 0;
            sessionp->mInstantPerformanceList[sessionp->mInstantPerformanceListCounter].mAveragePercentageBytesUsedPerSecond = 0.f;
            sessionp->mInstantPerformanceList[sessionp->mInstantPerformanceListCounter].mTime = 0.f;
        }
        // Next label
        incrementCurrentCount();
        currentLabel = getCurrentLabelName();
        in_log = (*log).has(currentLabel);
    }

    sessionp->mTotalGrayTime += total_gray_time;
    sessionp->mTotalStablizingTime += total_stablizing_time;

    if(sessionp->mStartTimeLoadingSculpties < 0.f)
    {
        sessionp->mStartTimeLoadingSculpties = start_fetching_sculpties_time;
    }
    sessionp->mTotalTimeLoadingSculpties += total_loading_sculpties_time;

    return sessionp;
}

LLTexturePipelineTester::LLTextureTestSession::LLTextureTestSession()
{
    reset();
}
LLTexturePipelineTester::LLTextureTestSession::~LLTextureTestSession()
{
}
void LLTexturePipelineTester::LLTextureTestSession::reset()
{
    mTotalGrayTime = 0.0f;
    mTotalStablizingTime = 0.0f;

    mStartTimeLoadingSculpties = 0.0f;
    mTotalTimeLoadingSculpties = 0.0f;

    mTotalBytesLoaded = 0;
    mTotalBytesLoadedFromCache = 0;
    mTotalBytesLoadedForLargeImage = 0;
    mTotalBytesLoadedForSculpties = 0;

    mInstantPerformanceListCounter = 0;
}
//----------------------------------------------------------------------------------------------
//end of LLTexturePipelineTester
//----------------------------------------------------------------------------------------------
<|MERGE_RESOLUTION|>--- conflicted
+++ resolved
@@ -70,10 +70,7 @@
 LLPointer<LLViewerTexture>        LLViewerTexture::sCheckerBoardImagep = nullptr;
 LLPointer<LLViewerFetchedTexture> LLViewerFetchedTexture::sMissingAssetImagep = nullptr;
 LLPointer<LLViewerFetchedTexture> LLViewerFetchedTexture::sWhiteImagep = nullptr;
-<<<<<<< HEAD
 LLPointer<LLViewerFetchedTexture> LLViewerFetchedTexture::sDefaultParticleImagep = nullptr;
-=======
->>>>>>> de625e97
 LLPointer<LLViewerFetchedTexture> LLViewerFetchedTexture::sDefaultImagep = nullptr;
 LLPointer<LLViewerFetchedTexture> LLViewerFetchedTexture::sSmokeImagep = nullptr;
 LLPointer<LLViewerFetchedTexture> LLViewerFetchedTexture::sFlatNormalImagep = nullptr;
@@ -559,11 +556,7 @@
         if (sEvaluationTimer.getElapsedTimeF32() > MEMORY_CHECK_WAIT_TIME)
         {
             static LLCachedControl<F32> low_mem_min_discard_increment(gSavedSettings, "RenderLowMemMinDiscardIncrement", .1f);
-<<<<<<< HEAD
             sDesiredDiscardBias += (F32) low_mem_min_discard_increment * (F32) gFrameIntervalSeconds;
-=======
-            sDesiredDiscardBias += (F32)low_mem_min_discard_increment * (F32)gFrameIntervalSeconds;
->>>>>>> de625e97
             sEvaluationTimer.reset();
         }
     }
@@ -2872,13 +2865,9 @@
 {
     LL_PROFILE_ZONE_SCOPED_CATEGORY_TEXTURE;
 
-<<<<<<< HEAD
-    if (mGLTexturep.notNull() && mGLTexturep->getTexName() != 0 && mRawImage.isNull())
-=======
     // readback the raw image from vram if the current raw image is null or smaller than the texture
     if (mGLTexturep.notNull() && mGLTexturep->getTexName() != 0 &&
         (mRawImage.isNull() || mRawImage->getWidth() < mGLTexturep->getWidth() || mRawImage->getHeight() < mGLTexturep->getHeight() ))
->>>>>>> de625e97
     {
         mRawImage = new LLImageRaw();
         if (!mGLTexturep->readBackRaw(-1, mRawImage, false))
