/** 
 * @file llviewertexture.cpp
 * @brief Object which handles a received image (and associated texture(s))
 *
 * $LicenseInfo:firstyear=2000&license=viewerlgpl$
 * Second Life Viewer Source Code
 * Copyright (C) 2010, Linden Research, Inc.
 * 
 * This library is free software; you can redistribute it and/or
 * modify it under the terms of the GNU Lesser General Public
 * License as published by the Free Software Foundation;
 * version 2.1 of the License only.
 * 
 * This library is distributed in the hope that it will be useful,
 * but WITHOUT ANY WARRANTY; without even the implied warranty of
 * MERCHANTABILITY or FITNESS FOR A PARTICULAR PURPOSE.  See the GNU
 * Lesser General Public License for more details.
 * 
 * You should have received a copy of the GNU Lesser General Public
 * License along with this library; if not, write to the Free Software
 * Foundation, Inc., 51 Franklin Street, Fifth Floor, Boston, MA  02110-1301  USA
 * 
 * Linden Research, Inc., 945 Battery Street, San Francisco, CA  94111  USA
 * $/LicenseInfo$
 */

#include "llviewerprecompiledheaders.h"

#include "llviewertexture.h"

// Library includes
#include "imageids.h"
#include "llmath.h"
#include "llerror.h"
#include "llgl.h"
#include "llglheaders.h"
#include "llhost.h"
#include "llimage.h"
#include "llimagebmp.h"
#include "llimagej2c.h"
#include "llimagetga.h"
#include "llstl.h"
#include "llvfile.h"
#include "llvfs.h"
#include "message.h"
#include "lltimer.h"

// viewer includes
#include "llimagegl.h"
#include "lldrawpool.h"
#include "lltexturefetch.h"
#include "llviewertexturelist.h"
#include "llviewercontrol.h"
#include "pipeline.h"
#include "llappviewer.h"
#include "llface.h"
#include "llviewercamera.h"
#include "lltextureentry.h"
#include "lltexturemanagerbridge.h"
#include "llmediaentry.h"
#include "llvovolume.h"
#include "llviewermedia.h"
#include "lltexturecache.h"
///////////////////////////////////////////////////////////////////////////////

// statics
LLPointer<LLViewerTexture>        LLViewerTexture::sNullImagep = NULL;
LLPointer<LLViewerTexture>        LLViewerTexture::sBlackImagep = NULL;
LLPointer<LLViewerTexture>        LLViewerTexture::sCheckerBoardImagep = NULL;
LLPointer<LLViewerFetchedTexture> LLViewerFetchedTexture::sMissingAssetImagep = NULL;
LLPointer<LLViewerFetchedTexture> LLViewerFetchedTexture::sWhiteImagep = NULL;
LLPointer<LLViewerFetchedTexture> LLViewerFetchedTexture::sDefaultImagep = NULL;
LLPointer<LLViewerFetchedTexture> LLViewerFetchedTexture::sSmokeImagep = NULL;
LLPointer<LLViewerFetchedTexture> LLViewerFetchedTexture::sFlatNormalImagep = NULL;
LLViewerMediaTexture::media_map_t LLViewerMediaTexture::sMediaMap ;
LLTexturePipelineTester* LLViewerTextureManager::sTesterp = NULL ;
const std::string sTesterName("TextureTester");

S32 LLViewerTexture::sImageCount = 0;
S32 LLViewerTexture::sRawCount = 0;
S32 LLViewerTexture::sAuxCount = 0;
LLFrameTimer LLViewerTexture::sEvaluationTimer;
F32 LLViewerTexture::sDesiredDiscardBias = 0.f;
F32 LLViewerTexture::sDesiredDiscardScale = 1.1f;
S32 LLViewerTexture::sBoundTextureMemoryInBytes = 0;
S32 LLViewerTexture::sTotalTextureMemoryInBytes = 0;
S32 LLViewerTexture::sMaxBoundTextureMemInMegaBytes = 0;
S32 LLViewerTexture::sMaxTotalTextureMemInMegaBytes = 0;
S32 LLViewerTexture::sMaxDesiredTextureMemInBytes = 0 ;
S8  LLViewerTexture::sCameraMovingDiscardBias = 0 ;
F32 LLViewerTexture::sCameraMovingBias = 0.0f ;
S32 LLViewerTexture::sMaxSculptRez = 128 ; //max sculpt image size
const S32 MAX_CACHED_RAW_IMAGE_AREA = 64 * 64 ;
const S32 MAX_CACHED_RAW_SCULPT_IMAGE_AREA = LLViewerTexture::sMaxSculptRez * LLViewerTexture::sMaxSculptRez ;
const S32 MAX_CACHED_RAW_TERRAIN_IMAGE_AREA = 128 * 128 ;
S32 LLViewerTexture::sMinLargeImageSize = 65536 ; //256 * 256.
S32 LLViewerTexture::sMaxSmallImageSize = MAX_CACHED_RAW_IMAGE_AREA ;
BOOL LLViewerTexture::sFreezeImageScalingDown = FALSE ;
F32 LLViewerTexture::sCurrentTime = 0.0f ;
F32  LLViewerTexture::sTexelPixelRatio = 1.0f;

LLViewerTexture::EDebugTexels LLViewerTexture::sDebugTexelsMode = LLViewerTexture::DEBUG_TEXELS_OFF;

const F32 desired_discard_bias_min = -2.0f; // -max number of levels to improve image quality by
const F32 desired_discard_bias_max = (F32)MAX_DISCARD_LEVEL; // max number of levels to reduce image quality by
const F64 log_2 = log(2.0);

//----------------------------------------------------------------------------------------------
//namespace: LLViewerTextureAccess
//----------------------------------------------------------------------------------------------

LLLoadedCallbackEntry::LLLoadedCallbackEntry(loaded_callback_func cb,
					  S32 discard_level,
					  BOOL need_imageraw, // Needs image raw for the callback
					  void* userdata,
					  LLLoadedCallbackEntry::source_callback_list_t* src_callback_list,
					  LLViewerFetchedTexture* target,
					  BOOL pause) 
	: mCallback(cb),
	  mLastUsedDiscard(MAX_DISCARD_LEVEL+1),
	  mDesiredDiscard(discard_level),
	  mNeedsImageRaw(need_imageraw),
	  mUserData(userdata),
	  mSourceCallbackList(src_callback_list),
	  mPaused(pause)
{
	if(mSourceCallbackList)
	{
		mSourceCallbackList->insert(target->getID());
	}
}

LLLoadedCallbackEntry::~LLLoadedCallbackEntry()
{
}

void LLLoadedCallbackEntry::removeTexture(LLViewerFetchedTexture* tex)
{
	if(mSourceCallbackList)
	{
		mSourceCallbackList->erase(tex->getID()) ;
	}
}

//static 
void LLLoadedCallbackEntry::cleanUpCallbackList(LLLoadedCallbackEntry::source_callback_list_t* callback_list)
{
	//clear texture callbacks.
	if(callback_list && !callback_list->empty())
	{
		for(LLLoadedCallbackEntry::source_callback_list_t::iterator iter = callback_list->begin();
				iter != callback_list->end(); ++iter)
		{
			LLViewerFetchedTexture* tex = gTextureList.findImage(*iter) ;
			if(tex)
			{
				tex->deleteCallbackEntry(callback_list) ;			
			}
		}
		callback_list->clear() ;
	}
}

LLViewerMediaTexture* LLViewerTextureManager::createMediaTexture(const LLUUID &media_id, BOOL usemipmaps, LLImageGL* gl_image)
{
	return new LLViewerMediaTexture(media_id, usemipmaps, gl_image) ;		
}
 
LLViewerTexture*  LLViewerTextureManager::findTexture(const LLUUID& id) 
{
	LLViewerTexture* tex ;
	//search fetched texture list
	tex = gTextureList.findImage(id) ;
	
	//search media texture list
	if(!tex)
	{
		tex = LLViewerTextureManager::findMediaTexture(id) ;
	}
	return tex ;
}

LLViewerFetchedTexture*  LLViewerTextureManager::findFetchedTexture(const LLUUID& id) 
{
	return gTextureList.findImage(id);
}

LLViewerMediaTexture* LLViewerTextureManager::findMediaTexture(const LLUUID &media_id)
{
	return LLViewerMediaTexture::findMediaTexture(media_id) ;	
}

LLViewerMediaTexture*  LLViewerTextureManager::getMediaTexture(const LLUUID& id, BOOL usemipmaps, LLImageGL* gl_image) 
{
	LLViewerMediaTexture* tex = LLViewerMediaTexture::findMediaTexture(id) ;	
	if(!tex)
	{
		tex = LLViewerTextureManager::createMediaTexture(id, usemipmaps, gl_image) ;
	}

	tex->initVirtualSize() ;

	return tex ;
}

LLViewerFetchedTexture* LLViewerTextureManager::staticCastToFetchedTexture(LLTexture* tex, BOOL report_error)
{
	if(!tex)
	{
		return NULL ;
	}

	S8 type = tex->getType() ;
	if(type == LLViewerTexture::FETCHED_TEXTURE || type == LLViewerTexture::LOD_TEXTURE)
	{
		return static_cast<LLViewerFetchedTexture*>(tex) ;
	}

	if(report_error)
	{
		llerrs << "not a fetched texture type: " << type << llendl ;
	}

	return NULL ;
}

LLPointer<LLViewerTexture> LLViewerTextureManager::getLocalTexture(BOOL usemipmaps, BOOL generate_gl_tex)
{
	LLPointer<LLViewerTexture> tex = new LLViewerTexture(usemipmaps) ;
	if(generate_gl_tex)
	{
		tex->generateGLTexture() ;
		tex->setCategory(LLGLTexture::LOCAL) ;
	}
	return tex ;
}
LLPointer<LLViewerTexture> LLViewerTextureManager::getLocalTexture(const LLUUID& id, BOOL usemipmaps, BOOL generate_gl_tex) 
{
	LLPointer<LLViewerTexture> tex = new LLViewerTexture(id, usemipmaps) ;
	if(generate_gl_tex)
	{
		tex->generateGLTexture() ;
		tex->setCategory(LLGLTexture::LOCAL) ;
	}
	return tex ;
}
LLPointer<LLViewerTexture> LLViewerTextureManager::getLocalTexture(const LLImageRaw* raw, BOOL usemipmaps) 
{
	LLPointer<LLViewerTexture> tex = new LLViewerTexture(raw, usemipmaps) ;
	tex->setCategory(LLGLTexture::LOCAL) ;
	return tex ;
}
LLPointer<LLViewerTexture> LLViewerTextureManager::getLocalTexture(const U32 width, const U32 height, const U8 components, BOOL usemipmaps, BOOL generate_gl_tex) 
{
	LLPointer<LLViewerTexture> tex = new LLViewerTexture(width, height, components, usemipmaps) ;
	if(generate_gl_tex)
	{
		tex->generateGLTexture() ;
		tex->setCategory(LLGLTexture::LOCAL) ;
	}
	return tex ;
}

LLViewerFetchedTexture* LLViewerTextureManager::getFetchedTexture(
	                                               const LLUUID &image_id,											       
												   FTType f_type,
												   BOOL usemipmaps,
												   LLViewerTexture::EBoostLevel boost_priority,
												   S8 texture_type,
												   LLGLint internal_format,
												   LLGLenum primary_format,
												   LLHost request_from_host)
{
	return gTextureList.getImage(image_id, f_type, usemipmaps, boost_priority, texture_type, internal_format, primary_format, request_from_host) ;
}
	
LLViewerFetchedTexture* LLViewerTextureManager::getFetchedTextureFromFile(
	                                               const std::string& filename,												   
												   FTType f_type,
												   BOOL usemipmaps,
												   LLViewerTexture::EBoostLevel boost_priority,
												   S8 texture_type,
												   LLGLint internal_format,
												   LLGLenum primary_format, 
												   const LLUUID& force_id)
{
	return gTextureList.getImageFromFile(filename, f_type, usemipmaps, boost_priority, texture_type, internal_format, primary_format, force_id) ;
}

//static 
LLViewerFetchedTexture* LLViewerTextureManager::getFetchedTextureFromUrl(const std::string& url,									 
									 FTType f_type,
									 BOOL usemipmaps,
									 LLViewerTexture::EBoostLevel boost_priority,
									 S8 texture_type,
									 LLGLint internal_format,
									 LLGLenum primary_format,
									 const LLUUID& force_id
									 )
{
	return gTextureList.getImageFromUrl(url, f_type, usemipmaps, boost_priority, texture_type, internal_format, primary_format, force_id) ;
}

LLViewerFetchedTexture* LLViewerTextureManager::getFetchedTextureFromHost(const LLUUID& image_id, FTType f_type, LLHost host) 
{
	return gTextureList.getImageFromHost(image_id, f_type, host) ;
}

// Create a bridge to the viewer texture manager.
class LLViewerTextureManagerBridge : public LLTextureManagerBridge
{
	/*virtual*/ LLPointer<LLGLTexture> getLocalTexture(BOOL usemipmaps = TRUE, BOOL generate_gl_tex = TRUE)
	{
		return LLViewerTextureManager::getLocalTexture(usemipmaps, generate_gl_tex);
	}

	/*virtual*/ LLPointer<LLGLTexture> getLocalTexture(const U32 width, const U32 height, const U8 components, BOOL usemipmaps, BOOL generate_gl_tex = TRUE)
	{
		return LLViewerTextureManager::getLocalTexture(width, height, components, usemipmaps, generate_gl_tex);
	}

	/*virtual*/ LLGLTexture* getFetchedTexture(const LLUUID &image_id)
	{
		return LLViewerTextureManager::getFetchedTexture(image_id);
	}
};


void LLViewerTextureManager::init()
{
	{
		LLPointer<LLImageRaw> raw = new LLImageRaw(1,1,3);
		raw->clear(0x77, 0x77, 0x77, 0xFF);
		LLViewerTexture::sNullImagep = LLViewerTextureManager::getLocalTexture(raw.get(), TRUE) ;
	}

	const S32 dim = 128;
	LLPointer<LLImageRaw> image_raw = new LLImageRaw(dim,dim,3);
	U8* data = image_raw->getData();
	
	memset(data, 0, dim * dim * 3) ;
	LLViewerTexture::sBlackImagep = LLViewerTextureManager::getLocalTexture(image_raw.get(), TRUE) ;

#if 1
	LLPointer<LLViewerFetchedTexture> imagep = LLViewerTextureManager::getFetchedTexture(IMG_DEFAULT);
	LLViewerFetchedTexture::sDefaultImagep = imagep;
	
	for (S32 i = 0; i<dim; i++)
	{
		for (S32 j = 0; j<dim; j++)
		{
#if 0
			const S32 border = 2;
			if (i<border || j<border || i>=(dim-border) || j>=(dim-border))
			{
				*data++ = 0xff;
				*data++ = 0xff;
				*data++ = 0xff;
			}
			else
#endif
			{
				*data++ = 0x7f;
				*data++ = 0x7f;
				*data++ = 0x7f;
			}
		}
	}
	imagep->createGLTexture(0, image_raw);
	//cache the raw image
	imagep->setCachedRawImage(0, image_raw) ;
	image_raw = NULL;
#else
 	LLViewerFetchedTexture::sDefaultImagep = LLViewerTextureManager::getFetchedTexture(IMG_DEFAULT, TRUE, LLGLTexture::BOOST_UI);
#endif
	LLViewerFetchedTexture::sDefaultImagep->dontDiscard();
	LLViewerFetchedTexture::sDefaultImagep->setCategory(LLGLTexture::OTHER) ;

 	LLViewerFetchedTexture::sSmokeImagep = LLViewerTextureManager::getFetchedTexture(IMG_SMOKE, FTT_DEFAULT, TRUE, LLGLTexture::BOOST_UI);
	LLViewerFetchedTexture::sSmokeImagep->setNoDelete() ;

	image_raw = new LLImageRaw(32,32,3);
	data = image_raw->getData();

	for (S32 i = 0; i < (32*32*3); i+=3)
	{
		S32 x = (i % (32*3)) / (3*16);
		S32 y = i / (32*3*16);
		U8 color = ((x + y) % 2) * 255;
		data[i] = color;
		data[i+1] = color;
		data[i+2] = color;
	}

	LLViewerTexture::sCheckerBoardImagep = LLViewerTextureManager::getLocalTexture(image_raw.get(), TRUE);

	LLViewerTexture::initClass() ;

	// Create a texture manager bridge.
	gTextureManagerBridgep = new LLViewerTextureManagerBridge;

	if (LLMetricPerformanceTesterBasic::isMetricLogRequested(sTesterName) && !LLMetricPerformanceTesterBasic::getTester(sTesterName))
	{
		sTesterp = new LLTexturePipelineTester() ;
		if (!sTesterp->isValid())
		{
			delete sTesterp;
			sTesterp = NULL;
		}
	}
}

void LLViewerTextureManager::cleanup()
{
	stop_glerror();

	delete gTextureManagerBridgep;
	LLImageGL::sDefaultGLTexture = NULL ;
	LLViewerTexture::sNullImagep = NULL;
	LLViewerTexture::sBlackImagep = NULL;
	LLViewerTexture::sCheckerBoardImagep = NULL;
	LLViewerFetchedTexture::sDefaultImagep = NULL;	
	LLViewerFetchedTexture::sSmokeImagep = NULL;
	LLViewerFetchedTexture::sMissingAssetImagep = NULL;
	LLViewerFetchedTexture::sWhiteImagep = NULL;
	LLViewerFetchedTexture::sFlatNormalImagep = NULL;

	LLViewerMediaTexture::cleanUpClass() ;	
}

//----------------------------------------------------------------------------------------------
//----------------------------------------------------------------------------------------------
//start of LLViewerTexture
//----------------------------------------------------------------------------------------------
// static
void LLViewerTexture::initClass()
{
	LLImageGL::sDefaultGLTexture = LLViewerFetchedTexture::sDefaultImagep->getGLTexture() ;
	
	if(gSavedSettings.getBOOL("TextureFetchDebuggerEnabled"))
	{
		sTexelPixelRatio = gSavedSettings.getF32("TexelPixelRatio");
	}
}

// tuning params
const F32 discard_bias_delta = .25f;
const F32 discard_delta_time = 0.5f;
const S32 min_non_tex_system_mem = (128<<20); // 128 MB
// non-const (used externally
F32 texmem_lower_bound_scale = 0.85f;
F32 texmem_middle_bound_scale = 0.925f;

static LLFastTimer::DeclareTimer FTM_TEXTURE_MEMORY_CHECK("Memory Check");

//static 
bool LLViewerTexture::isMemoryForTextureLow()
{
	const F32 WAIT_TIME = 1.0f ; //second
	static LLFrameTimer timer ;

	if(timer.getElapsedTimeF32() < WAIT_TIME) //call this once per second.
	{
		return false;
	}
	timer.reset() ;

	LLFastTimer t(FTM_TEXTURE_MEMORY_CHECK);

	const S32 MIN_FREE_TEXTURE_MEMORY = 5 ; //MB
	const S32 MIN_FREE_MAIN_MEMORy = 100 ; //MB	

	bool low_mem = false ;
	if (gGLManager.mHasATIMemInfo)
	{
		S32 meminfo[4];
		glGetIntegerv(GL_TEXTURE_FREE_MEMORY_ATI, meminfo);

		if(meminfo[0] / 1024 < MIN_FREE_TEXTURE_MEMORY)
		{
			low_mem = true ;
		}

		if(!low_mem) //check main memory, only works for windows.
		{
			LLMemory::updateMemoryInfo() ;
			if(LLMemory::getAvailableMemKB() / 1024 < MIN_FREE_MAIN_MEMORy)
			{
				low_mem = true ;
			}
		}
	}
#if 0  //ignore nVidia cards
	else if (gGLManager.mHasNVXMemInfo)
	{
		S32 free_memory;
		glGetIntegerv(GL_GPU_MEMORY_INFO_CURRENT_AVAILABLE_VIDMEM_NVX, &free_memory);
		
		if(free_memory / 1024 < MIN_FREE_TEXTURE_MEMORY)
		{
			low_mem = true ;
		}
	}
#endif	

	return low_mem ;
}

static LLFastTimer::DeclareTimer FTM_TEXTURE_UPDATE_MEDIA("Media");
static LLFastTimer::DeclareTimer FTM_TEXTURE_UPDATE_TEST("Test");

//static
void LLViewerTexture::updateClass(const F32 velocity, const F32 angular_velocity)
{
	sCurrentTime = gFrameTimeSeconds ;

	LLTexturePipelineTester* tester = (LLTexturePipelineTester*)LLMetricPerformanceTesterBasic::getTester(sTesterName);
	if (tester)
	{
		LLFastTimer t(FTM_TEXTURE_UPDATE_TEST);
		tester->update() ;
	}

	{
		LLFastTimer t(FTM_TEXTURE_UPDATE_MEDIA);
		LLViewerMediaTexture::updateClass() ;
	}

	sBoundTextureMemoryInBytes = LLImageGL::sBoundTextureMemoryInBytes;//in bytes
	sTotalTextureMemoryInBytes = LLImageGL::sGlobalTextureMemoryInBytes;//in bytes
	sMaxBoundTextureMemInMegaBytes = gTextureList.getMaxResidentTexMem();//in MB	
	sMaxTotalTextureMemInMegaBytes = gTextureList.getMaxTotalTextureMem() ;//in MB
	sMaxDesiredTextureMemInBytes = MEGA_BYTES_TO_BYTES(sMaxTotalTextureMemInMegaBytes) ; //in Bytes, by default and when total used texture memory is small.

	if (BYTES_TO_MEGA_BYTES(sBoundTextureMemoryInBytes) >= sMaxBoundTextureMemInMegaBytes ||
		BYTES_TO_MEGA_BYTES(sTotalTextureMemoryInBytes) >= sMaxTotalTextureMemInMegaBytes)
	{
		//when texture memory overflows, lower down the threashold to release the textures more aggressively.
		sMaxDesiredTextureMemInBytes = llmin((S32)(sMaxDesiredTextureMemInBytes * 0.75f) , MEGA_BYTES_TO_BYTES(MAX_VIDEO_RAM_IN_MEGA_BYTES)) ;//512 MB
	
		// If we are using more texture memory than we should,
		// scale up the desired discard level
		if (sEvaluationTimer.getElapsedTimeF32() > discard_delta_time)
		{
			sDesiredDiscardBias += discard_bias_delta;
			sEvaluationTimer.reset();
		}
	}
	else if(sEvaluationTimer.getElapsedTimeF32() > discard_delta_time && isMemoryForTextureLow())
	{
		sDesiredDiscardBias += discard_bias_delta;
		sEvaluationTimer.reset();
	}
	else if (sDesiredDiscardBias > 0.0f &&
			 BYTES_TO_MEGA_BYTES(sBoundTextureMemoryInBytes) < sMaxBoundTextureMemInMegaBytes * texmem_lower_bound_scale &&
			 BYTES_TO_MEGA_BYTES(sTotalTextureMemoryInBytes) < sMaxTotalTextureMemInMegaBytes * texmem_lower_bound_scale)
	{			 
		// If we are using less texture memory than we should,
		// scale down the desired discard level
		if (sEvaluationTimer.getElapsedTimeF32() > discard_delta_time)
		{
			sDesiredDiscardBias -= discard_bias_delta;
			sEvaluationTimer.reset();
		}
	}
	sDesiredDiscardBias = llclamp(sDesiredDiscardBias, desired_discard_bias_min, desired_discard_bias_max);
		
	F32 camera_moving_speed = LLViewerCamera::getInstance()->getAverageSpeed() ;
	F32 camera_angular_speed = LLViewerCamera::getInstance()->getAverageAngularSpeed();
	sCameraMovingBias = llmax(0.2f * camera_moving_speed, 2.0f * camera_angular_speed - 1);
	sCameraMovingDiscardBias = (S8)(sCameraMovingBias);

	LLViewerTexture::sFreezeImageScalingDown = (BYTES_TO_MEGA_BYTES(sBoundTextureMemoryInBytes) < 0.75f * sMaxBoundTextureMemInMegaBytes * texmem_middle_bound_scale) &&
				(BYTES_TO_MEGA_BYTES(sTotalTextureMemoryInBytes) < 0.75f * sMaxTotalTextureMemInMegaBytes * texmem_middle_bound_scale) ;
}

//end of static functions
//-------------------------------------------------------------------------------------------
const U32 LLViewerTexture::sCurrentFileVersion = 1;

LLViewerTexture::LLViewerTexture(BOOL usemipmaps) :
	LLGLTexture(usemipmaps)
{
	init(true);

	mID.generate();
	sImageCount++;
}

LLViewerTexture::LLViewerTexture(const LLUUID& id, BOOL usemipmaps) :
	LLGLTexture(usemipmaps),
	mID(id)
{
	init(true);
	
	sImageCount++;
}

LLViewerTexture::LLViewerTexture(const U32 width, const U32 height, const U8 components, BOOL usemipmaps)  :
	LLGLTexture(width, height, components, usemipmaps)
{
	init(true);

	mID.generate();
	sImageCount++;
}

LLViewerTexture::LLViewerTexture(const LLImageRaw* raw, BOOL usemipmaps) :
	LLGLTexture(raw, usemipmaps)
{
	init(true);
	
	mID.generate();
	sImageCount++;
}

LLViewerTexture::~LLViewerTexture()
{
	// LL_DEBUGS("Avatar") << mID << llendl;
	cleanup();
	sImageCount--;
}

// virtual
void LLViewerTexture::init(bool firstinit)
{
	mSelectedTime = 0.f;
	mMaxVirtualSize = 0.f;
	mMaxVirtualSizeResetInterval = 1;
	mMaxVirtualSizeResetCounter = mMaxVirtualSizeResetInterval ;
	mAdditionalDecodePriority = 0.f ;	
	mParcelMedia = NULL ;
	
	mNumVolumes = 0;
	mFaceList[LLRender::DIFFUSE_MAP].clear() ;
	mFaceList[LLRender::NORMAL_MAP].clear() ;
	mFaceList[LLRender::SPECULAR_MAP].clear() ;
	mNumFaces[LLRender::DIFFUSE_MAP] = 
	mNumFaces[LLRender::NORMAL_MAP] = 
	mNumFaces[LLRender::SPECULAR_MAP] = 0 ;
	mVolumeList.clear();
}

//virtual 
S8 LLViewerTexture::getType() const
{
	return LLViewerTexture::LOCAL_TEXTURE ;
}

void LLViewerTexture::cleanup()
{
	mFaceList[LLRender::DIFFUSE_MAP].clear() ;
	mFaceList[LLRender::NORMAL_MAP].clear() ;
	mFaceList[LLRender::SPECULAR_MAP].clear() ;
	mVolumeList.clear();
}

// virtual
void LLViewerTexture::dump()
{
	LLGLTexture::dump();

	llinfos << "LLViewerTexture"
			<< " mID " << mID
			<< llendl;
}

void LLViewerTexture::setBoostLevel(S32 level)
{
	if(mBoostLevel != level)
	{
		mBoostLevel = level ;
		if(mBoostLevel != LLViewerTexture::BOOST_NONE && 
			mBoostLevel != LLViewerTexture::BOOST_SELECTED)
		{
			setNoDelete() ;		
		}
	}

	if (mBoostLevel == LLViewerTexture::BOOST_SELECTED)
	{
		mSelectedTime = gFrameTimeSeconds;
	}
}

bool LLViewerTexture::bindDefaultImage(S32 stage) 
{
	if (stage < 0) return false;

	bool res = true;
	if (LLViewerFetchedTexture::sDefaultImagep.notNull() && (this != LLViewerFetchedTexture::sDefaultImagep.get()))
	{
		// use default if we've got it
		res = gGL.getTexUnit(stage)->bind(LLViewerFetchedTexture::sDefaultImagep);
	}
	if (!res && LLViewerTexture::sNullImagep.notNull() && (this != LLViewerTexture::sNullImagep))
	{
		res = gGL.getTexUnit(stage)->bind(LLViewerTexture::sNullImagep);
	}
	if (!res)
	{
		llwarns << "LLViewerTexture::bindDefaultImage failed." << llendl;
	}
	stop_glerror();

	//check if there is cached raw image and switch to it if possible
	switchToCachedImage() ;

	LLTexturePipelineTester* tester = (LLTexturePipelineTester*)LLMetricPerformanceTesterBasic::getTester(sTesterName);
	if (tester)
	{
		tester->updateGrayTextureBinding() ;
	}
	return res;
}

//virtual 
BOOL LLViewerTexture::isMissingAsset()const		
{ 
	return FALSE; 
}

//virtual 
void LLViewerTexture::forceImmediateUpdate() 
{
}

void LLViewerTexture::addTextureStats(F32 virtual_size, BOOL needs_gltexture) const 
{
	if(needs_gltexture)
	{
		mNeedsGLTexture = TRUE ;
	}

	virtual_size *= sTexelPixelRatio;
	if(!mMaxVirtualSizeResetCounter)
	{
		//flag to reset the values because the old values are used.
		resetMaxVirtualSizeResetCounter() ;
		mMaxVirtualSize = virtual_size;		
		mAdditionalDecodePriority = 0.f ;	
		mNeedsGLTexture = needs_gltexture ;
	}
	else if (virtual_size > mMaxVirtualSize)
	{
		mMaxVirtualSize = virtual_size;
	}	
}

void LLViewerTexture::resetTextureStats()
{
	mMaxVirtualSize = 0.0f ;
	mAdditionalDecodePriority = 0.f ;	
	mMaxVirtualSizeResetCounter = 0 ;
}

//virtual 
F32 LLViewerTexture::getMaxVirtualSize()
{
	return mMaxVirtualSize ;
}

//virtual 
void LLViewerTexture::setKnownDrawSize(S32 width, S32 height)
{
	//nothing here.
}

//virtual
void LLViewerTexture::addFace(U32 ch, LLFace* facep) 
{
	llassert(ch < LLRender::NUM_TEXTURE_CHANNELS);

	if(mNumFaces[ch] >= mFaceList[ch].size())
	{
		mFaceList[ch].resize(2 * mNumFaces[ch] + 1) ;		
	}
<<<<<<< HEAD

	// <FS:ND> Debug aid <ND:TODO> Remove again
	if( facep && !ndIsValidPtr( facep ) )
		llerrs << "Setting invalid face" << llendl;
	// </FS:ND>

	mFaceList[mNumFaces] = facep ;
	facep->setIndexInTex(mNumFaces) ;
	mNumFaces++ ;
=======
	mFaceList[ch][mNumFaces[ch]] = facep ;
	facep->setIndexInTex(ch, mNumFaces[ch]) ;
	mNumFaces[ch]++ ;
>>>>>>> b2db719f
	mLastFaceListUpdateTimer.reset() ;
}

//virtual
void LLViewerTexture::removeFace(U32 ch, LLFace* facep) 
{
	llassert(ch < LLRender::NUM_TEXTURE_CHANNELS);

	if(mNumFaces[ch] > 1)
	{
		S32 index = facep->getIndexInTex(ch) ; 
		llassert(index < mFaceList[ch].size());
		llassert(index < mNumFaces[ch]);
		mFaceList[ch][index] = mFaceList[ch][--mNumFaces[ch]] ;
		mFaceList[ch][index]->setIndexInTex(ch, index) ;
	}
	else 
	{
		mFaceList[ch].clear() ;
		mNumFaces[ch] = 0 ;
	}
	mLastFaceListUpdateTimer.reset() ;
}

S32 LLViewerTexture::getTotalNumFaces() const
{
	S32 ret = 0;

	for (U32 i = 0; i < LLRender::NUM_TEXTURE_CHANNELS; ++i)
	{
		ret += mNumFaces[i];
	}

	return ret;
}

S32 LLViewerTexture::getNumFaces(U32 ch) const
{
	llassert(ch < LLRender::NUM_TEXTURE_CHANNELS);
	return mNumFaces[ch];
}


//virtual
void LLViewerTexture::addVolume(LLVOVolume* volumep) 
{
	if( mNumVolumes >= mVolumeList.size())
	{
		mVolumeList.resize(2 * mNumVolumes + 1) ;		
	}
	mVolumeList[mNumVolumes] = volumep ;
	volumep->setIndexInTex(mNumVolumes) ;
	mNumVolumes++ ;
	mLastVolumeListUpdateTimer.reset() ;
}

//virtual
void LLViewerTexture::removeVolume(LLVOVolume* volumep) 
{
	if(mNumVolumes > 1)
	{
		S32 index = volumep->getIndexInTex() ; 
		llassert(index < mVolumeList.size());
		llassert(index < mNumVolumes);
		mVolumeList[index] = mVolumeList[--mNumVolumes] ;
		mVolumeList[index]->setIndexInTex(index) ;
	}
	else 
	{
		mVolumeList.clear() ;
		mNumVolumes = 0 ;
	}
	mLastVolumeListUpdateTimer.reset() ;
}

S32 LLViewerTexture::getNumVolumes() const
{
	return mNumVolumes ;
}

void LLViewerTexture::reorganizeFaceList()
{
	static const F32 MAX_WAIT_TIME = 20.f; // seconds
	static const U32 MAX_EXTRA_BUFFER_SIZE = 4 ;

	if(mLastFaceListUpdateTimer.getElapsedTimeF32() < MAX_WAIT_TIME)
	{
		return;
	}

	for (U32 i = 0; i < LLRender::NUM_TEXTURE_CHANNELS; ++i)
	{
		if(mNumFaces[i] + MAX_EXTRA_BUFFER_SIZE > mFaceList[i].size())
		{
			return ;
		}
			
		mFaceList[i].erase(mFaceList[i].begin() + mNumFaces[i], mFaceList[i].end());
	}
	
	mLastFaceListUpdateTimer.reset() ;
}

void LLViewerTexture::reorganizeVolumeList()
{
	static const F32 MAX_WAIT_TIME = 20.f; // seconds
	static const U32 MAX_EXTRA_BUFFER_SIZE = 4 ;

	if(mNumVolumes + MAX_EXTRA_BUFFER_SIZE > mVolumeList.size())
	{
		return ;
	}

	if(mLastVolumeListUpdateTimer.getElapsedTimeF32() < MAX_WAIT_TIME)
	{
		return ;
	}

	mLastVolumeListUpdateTimer.reset() ;
	mVolumeList.erase(mVolumeList.begin() + mNumVolumes, mVolumeList.end());
}

//virtual
void LLViewerTexture::switchToCachedImage()
{
	//nothing here.
}

//virtual
void LLViewerTexture::setCachedRawImage(S32 discard_level, LLImageRaw* imageraw)
{
	//nothing here.
}

BOOL LLViewerTexture::isLargeImage()
{
	return  (S32)mTexelsPerImage > LLViewerTexture::sMinLargeImageSize ;
}

//virtual 
void LLViewerTexture::updateBindStatsForTester()
{
	LLTexturePipelineTester* tester = (LLTexturePipelineTester*)LLMetricPerformanceTesterBasic::getTester(sTesterName);
	if (tester)
	{
		tester->updateTextureBindingStats(this) ;
	}
}

//----------------------------------------------------------------------------------------------
//end of LLViewerTexture
//----------------------------------------------------------------------------------------------

//----------------------------------------------------------------------------------------------
//start of LLViewerFetchedTexture
//----------------------------------------------------------------------------------------------

LLViewerFetchedTexture::LLViewerFetchedTexture(const LLUUID& id, FTType f_type, const LLHost& host, BOOL usemipmaps)
	: LLViewerTexture(id, usemipmaps),
	mTargetHost(host)
{
	init(TRUE) ;
	mFTType = f_type;
	if (mFTType == FTT_HOST_BAKE)
	{
		mCanUseHTTP = false;
	}
	generateGLTexture() ;
}
	
LLViewerFetchedTexture::LLViewerFetchedTexture(const LLImageRaw* raw, FTType f_type, BOOL usemipmaps)
	: LLViewerTexture(raw, usemipmaps)
{
	init(TRUE) ;
	mFTType = f_type;
}
	
LLViewerFetchedTexture::LLViewerFetchedTexture(const std::string& url, FTType f_type, const LLUUID& id, BOOL usemipmaps)
	: LLViewerTexture(id, usemipmaps),
	mUrl(url)
{
	init(TRUE) ;
	mFTType = f_type;
	generateGLTexture() ;
}

void LLViewerFetchedTexture::init(bool firstinit)
{
	mOrigWidth = 0;
	mOrigHeight = 0;
	mNeedsAux = FALSE;
	mRequestedDiscardLevel = -1;
	mRequestedDownloadPriority = 0.f;
	mFullyLoaded = FALSE;
	mCanUseHTTP = true ;
	mDesiredDiscardLevel = MAX_DISCARD_LEVEL + 1;
	mMinDesiredDiscardLevel = MAX_DISCARD_LEVEL + 1;
	
	mDecodingAux = FALSE;

	mKnownDrawWidth = 0;
	mKnownDrawHeight = 0;
	mKnownDrawSizeChanged = FALSE ;

	if (firstinit)
	{
		mDecodePriority = 0.f;
		mInImageList = 0;
	}

	// Only set mIsMissingAsset true when we know for certain that the database
	// does not contain this image.
	mIsMissingAsset = FALSE;

	mLoadedCallbackDesiredDiscardLevel = S8_MAX;
	mPauseLoadedCallBacks = FALSE ;

	mNeedsCreateTexture = FALSE;
	
	mIsRawImageValid = FALSE;
	mRawDiscardLevel = INVALID_DISCARD_LEVEL;
	mMinDiscardLevel = 0;

	mHasFetcher = FALSE;
	mIsFetching = FALSE;
	mFetchState = 0;
	mFetchPriority = 0;
	mDownloadProgress = 0.f;
	mFetchDeltaTime = 999999.f;
	mRequestDeltaTime = 0.f;
	mForSculpt = FALSE ;
	mIsFetched = FALSE ;
	mInFastCacheList = FALSE;

	mCachedRawImage = NULL ;
	mCachedRawDiscardLevel = -1 ;
	mCachedRawImageReady = FALSE ;

	mSavedRawImage = NULL ;
	mForceToSaveRawImage  = FALSE ;
	mSaveRawImage = FALSE ;
	mSavedRawDiscardLevel = -1 ;
	mDesiredSavedRawDiscardLevel = -1 ;
	mLastReferencedSavedRawImageTime = 0.0f ;
	mKeptSavedRawImageTime = 0.f ;
	mLastCallBackActiveTime = 0.f;

	mInDebug = FALSE;

	mFTType = FTT_UNKNOWN;
}

LLViewerFetchedTexture::~LLViewerFetchedTexture()
{
	//*NOTE getTextureFetch can return NULL when Viewer is shutting down.
	// This is due to LLWearableList is singleton and is destroyed after 
	// LLAppViewer::cleanup() was called. (see ticket EXT-177)
	if (mHasFetcher && LLAppViewer::getTextureFetch())
	{
		LLAppViewer::getTextureFetch()->deleteRequest(getID(), true);
	}
	cleanup();	
}

//virtual 
S8 LLViewerFetchedTexture::getType() const
{
	return LLViewerTexture::FETCHED_TEXTURE ;
}

FTType LLViewerFetchedTexture::getFTType() const
{
	return mFTType;
}

void LLViewerFetchedTexture::cleanup()
{
	for(callback_list_t::iterator iter = mLoadedCallbackList.begin();
		iter != mLoadedCallbackList.end(); )
	{
		LLLoadedCallbackEntry *entryp = *iter++;
		// We never finished loading the image.  Indicate failure.
		// Note: this allows mLoadedCallbackUserData to be cleaned up.
		entryp->mCallback( FALSE, this, NULL, NULL, 0, TRUE, entryp->mUserData );
		entryp->removeTexture(this) ;
		delete entryp;
	}
	mLoadedCallbackList.clear();
	mNeedsAux = FALSE;
	
	// Clean up image data
	destroyRawImage();
	mCachedRawImage = NULL ;
	mCachedRawDiscardLevel = -1 ;
	mCachedRawImageReady = FALSE ;
	mSavedRawImage = NULL ;
	mSavedRawDiscardLevel = -1;
}

//access the fast cache
void LLViewerFetchedTexture::loadFromFastCache()
{
	if(!mInFastCacheList)
	{
		return; //no need to access the fast cache.
	}
	mInFastCacheList = FALSE;

	mRawImage = LLAppViewer::getTextureCache()->readFromFastCache(getID(), mRawDiscardLevel) ;
	if(mRawImage.notNull())
	{
		mFullWidth = mRawImage->getWidth() << mRawDiscardLevel;
		mFullHeight = mRawImage->getHeight() << mRawDiscardLevel;
		setTexelsPerImage();

		if(mFullWidth > MAX_IMAGE_SIZE || mFullHeight > MAX_IMAGE_SIZE)
		{ 
			//discard all oversized textures.
			destroyRawImage();
			llwarns << "oversized, setting as missing" << llendl;
			setIsMissingAsset();
			mRawDiscardLevel = INVALID_DISCARD_LEVEL ;
		}
		else
		{
			mRequestedDiscardLevel = mDesiredDiscardLevel + 1;
			mIsRawImageValid = TRUE;			
			addToCreateTexture() ;
		}
	}
}

void LLViewerFetchedTexture::setForSculpt()
{
	static const S32 MAX_INTERVAL = 8 ; //frames

	mForSculpt = TRUE ;
	if(isForSculptOnly() && hasGLTexture() && !getBoundRecently())
	{
		destroyGLTexture() ; //sculpt image does not need gl texture.
		mTextureState = ACTIVE;
	}
	checkCachedRawSculptImage() ;
	setMaxVirtualSizeResetInterval(MAX_INTERVAL) ;
}

BOOL LLViewerFetchedTexture::isForSculptOnly() const
{
	return mForSculpt && !mNeedsGLTexture ;
}

BOOL LLViewerFetchedTexture::isDeleted()  
{ 
	return mTextureState == DELETED ; 
}

BOOL LLViewerFetchedTexture::isInactive()  
{ 
	return mTextureState == INACTIVE ; 
}

BOOL LLViewerFetchedTexture::isDeletionCandidate()  
{ 
	return mTextureState == DELETION_CANDIDATE ; 
}

void LLViewerFetchedTexture::setDeletionCandidate()  
{ 
	if(mGLTexturep.notNull() && mGLTexturep->getTexName() && (mTextureState == INACTIVE))
	{
		mTextureState = DELETION_CANDIDATE ;		
	}
}

//set the texture inactive
void LLViewerFetchedTexture::setInactive()
{
	if(mTextureState == ACTIVE && mGLTexturep.notNull() && mGLTexturep->getTexName() && !mGLTexturep->getBoundRecently())
	{
		mTextureState = INACTIVE ; 
	}
}

BOOL LLViewerFetchedTexture::isFullyLoaded() const
{
	// Unfortunately, the boolean "mFullyLoaded" is never updated correctly so we use that logic
	// to check if the texture is there and completely downloaded
	return (mFullWidth != 0) && (mFullHeight != 0) && !mIsFetching && !mHasFetcher;
}


// virtual
void LLViewerFetchedTexture::dump()
{
	LLViewerTexture::dump();

	llinfos << "Dump : " << mID 
			<< ", mIsMissingAsset = " << (S32)mIsMissingAsset
			<< ", mFullWidth = " << (S32)mFullWidth
			<< ", mFullHeight = " << (S32)mFullHeight
			<< ", mOrigWidth = " << (S32)mOrigWidth
			<< ", mOrigHeight = " << (S32)mOrigHeight
			<< llendl;
	llinfos << "     : " 
			<< " mFullyLoaded = " << (S32)mFullyLoaded
			<< ", mFetchState = " << (S32)mFetchState
			<< ", mFetchPriority = " << (S32)mFetchPriority
			<< ", mDownloadProgress = " << (F32)mDownloadProgress
			<< llendl;
	llinfos << "     : " 
			<< " mHasFetcher = " << (S32)mHasFetcher
			<< ", mIsFetching = " << (S32)mIsFetching
			<< ", mIsFetched = " << (S32)mIsFetched
			<< ", mBoostLevel = " << (S32)mBoostLevel
			<< llendl;
}

///////////////////////////////////////////////////////////////////////////////
// ONLY called from LLViewerFetchedTextureList
void LLViewerFetchedTexture::destroyTexture() 
{
	// <FS:Ansariel> This was commented out as part of MAINT-775 and is a REALLY bad idea!
	//               It will dump textures off memory once you turn away and you
	//               will end up with gray textures that need to be fetched again.
	//               Let's do this smarter and drop textures off memory soon before
	//               we reach the desired max texture memory!
	//if(LLImageGL::sGlobalTextureMemoryInBytes < sMaxDesiredTextureMemInBytes)//not ready to release unused memory.
	//{
	//	return ;
	//}
	static LLCachedControl<bool> fsDestroyGLTexturesImmediately(gSavedSettings, "FSDestroyGLTexturesImmediately");
	static LLCachedControl<F32> fsDestroyGLTexturesThreshold(gSavedSettings, "FSDestroyGLTexturesThreshold");
	if (!fsDestroyGLTexturesImmediately && LLImageGL::sGlobalTextureMemoryInBytes < sMaxDesiredTextureMemInBytes * fsDestroyGLTexturesThreshold)//not ready to release unused memory.
	{
		return ;
	}
	// </FS:Ansariel>
	if (mNeedsCreateTexture)//return if in the process of generating a new texture.
	{
		return ;
	}
	
	//LL_DEBUGS("Avatar") << mID << llendl;
	destroyGLTexture() ;
	mFullyLoaded = FALSE ;
}

void LLViewerFetchedTexture::addToCreateTexture()
{
	bool force_update = false ;
	if (getComponents() != mRawImage->getComponents())
	{
		// We've changed the number of components, so we need to move any
		// objects using this pool to a different pool.
		mComponents = mRawImage->getComponents();
		mGLTexturep->setComponents(mComponents) ;
		force_update = true ;

		for (U32 j = 0; j < LLRender::NUM_TEXTURE_CHANNELS; ++j)
		{
			llassert(mNumFaces[j] <= mFaceList[j].size());

			for(U32 i = 0 ; i < mNumFaces[j]; i++)
			{
				mFaceList[j][i]->dirtyTexture() ;
			}
		}

		//discard the cached raw image and the saved raw image
		mCachedRawImageReady = FALSE ;
		mCachedRawDiscardLevel = -1 ;
		mCachedRawImage = NULL ;
		mSavedRawDiscardLevel = -1 ;
		mSavedRawImage = NULL ;
	}	

	if(isForSculptOnly())
	{
		//just update some variables, not to create a real GL texture.
		createGLTexture(mRawDiscardLevel, mRawImage, 0, FALSE) ;
		mNeedsCreateTexture = FALSE ;
		destroyRawImage();
	}
	else if(!force_update && getDiscardLevel() > -1 && getDiscardLevel() <= mRawDiscardLevel)
	{
		mNeedsCreateTexture = FALSE ;
		destroyRawImage();
	}
	else
	{	
#if 1
		//
		//if mRequestedDiscardLevel > mDesiredDiscardLevel, we assume the required image res keep going up,
		//so do not scale down the over qualified image.
		//Note: scaling down image is expensensive. Do it only when very necessary.
		//
		if(mRequestedDiscardLevel <= mDesiredDiscardLevel && !mForceToSaveRawImage)
		{
			S32 w = mFullWidth >> mRawDiscardLevel;
			S32 h = mFullHeight >> mRawDiscardLevel;

			//if big image, do not load extra data
			//scale it down to size >= LLViewerTexture::sMinLargeImageSize
			if(w * h > LLViewerTexture::sMinLargeImageSize)
			{
				S32 d_level = llmin(mRequestedDiscardLevel, (S32)mDesiredDiscardLevel) - mRawDiscardLevel ;
				
				if(d_level > 0)
				{
					S32 i = 0 ;
					while((d_level > 0) && ((w >> i) * (h >> i) > LLViewerTexture::sMinLargeImageSize))
					{
						i++;
						d_level--;
					}
					if(i > 0)
					{
						mRawDiscardLevel += i ;
						if(mRawDiscardLevel >= getDiscardLevel() && getDiscardLevel() > 0)
						{
							mNeedsCreateTexture = FALSE ;
							destroyRawImage();
							return ;
						}
						mRawImage->scale(w >> i, h >> i) ;					
					}
				}
			}
		}
#endif
		mNeedsCreateTexture = TRUE;
		gTextureList.mCreateTextureList.insert(this);
	}	
	return ;
}

// ONLY called from LLViewerTextureList
BOOL LLViewerFetchedTexture::createTexture(S32 usename/*= 0*/)
{
	if (!mNeedsCreateTexture)
	{
		destroyRawImage();
		return FALSE;
	}
	mNeedsCreateTexture	= FALSE;
	if (mRawImage.isNull())
	{
		llwarns << "LLViewerTexture trying to create texture with no Raw Image" << llendl;
		setIsMissingAsset();
		return FALSE;
	}
// 	llinfos << llformat("IMAGE Creating (%d) [%d x %d] Bytes: %d ",
// 						mRawDiscardLevel, 
// 						mRawImage->getWidth(), mRawImage->getHeight(),mRawImage->getDataSize())
// 			<< mID.getString() << llendl;

	// <FS:Techwolf Lupindo> texture comment metadata reader
	if (!mRawImage->mComment.empty())
	{
		std::string comment = mRawImage->mComment;
		mComment["comment"] = comment;
		std::size_t position = 0;
		std::size_t length = comment.length();
		while (position < length)
		{
			std::size_t equals_position = comment.find("=", position);
			if (equals_position != std::string::npos)
			{
				std::string type = comment.substr(position, equals_position - position);
				position = comment.find("&", position);
				if (position != std::string::npos)
				{
					mComment[type] = comment.substr(equals_position + 1, position - (equals_position + 1));
					position++;
				}
				else
				{
					mComment[type] = comment.substr(equals_position + 1, length - (equals_position + 1));
				}
			}
			else
			{
				position = equals_position;
			}
		}
	}
	// </FS:Techwolf Lupindo>

	BOOL res = TRUE;

	// store original size only for locally-sourced images
	if (mUrl.compare(0, 7, "file://") == 0)
	{
		mOrigWidth = mRawImage->getWidth();
		mOrigHeight = mRawImage->getHeight();

			
		if (mBoostLevel == BOOST_PREVIEW)
		{ 
			mRawImage->biasedScaleToPowerOfTwo(1024);
		}
		else
		{ // leave black border, do not scale image content
			mRawImage->expandToPowerOfTwo(MAX_IMAGE_SIZE, FALSE);
		}
		
		mFullWidth = mRawImage->getWidth();
		mFullHeight = mRawImage->getHeight();
		setTexelsPerImage();
	}
	else
	{
		mOrigWidth = mFullWidth;
		mOrigHeight = mFullHeight;
	}

	bool size_okay = true;
	
	U32 raw_width = mRawImage->getWidth() << mRawDiscardLevel;
	U32 raw_height = mRawImage->getHeight() << mRawDiscardLevel;
	if( raw_width > MAX_IMAGE_SIZE || raw_height > MAX_IMAGE_SIZE )
	{
		llinfos << "Width or height is greater than " << MAX_IMAGE_SIZE << ": (" << raw_width << "," << raw_height << ")" << llendl;
		size_okay = false;
	}
	
	if (!LLImageGL::checkSize(mRawImage->getWidth(), mRawImage->getHeight()))
	{
		// A non power-of-two image was uploaded (through a non standard client)
		llinfos << "Non power of two width or height: (" << mRawImage->getWidth() << "," << mRawImage->getHeight() << ")" << llendl;
		size_okay = false;
	}
	
	if( !size_okay )
	{
		// An inappropriately-sized image was uploaded (through a non standard client)
		// We treat these images as missing assets which causes them to
		// be renderd as 'missing image' and to stop requesting data
		llwarns << "!size_ok, setting as missing" << llendl;
		setIsMissingAsset();
		destroyRawImage();
		return FALSE;
	}
	
	res = mGLTexturep->createGLTexture(mRawDiscardLevel, mRawImage, usename, TRUE, mBoostLevel);
	
	setActive() ;

	if (!needsToSaveRawImage())
	{
		mNeedsAux = FALSE;
		destroyRawImage();
	}
	return res;
}

// Call with 0,0 to turn this feature off.
//virtual
void LLViewerFetchedTexture::setKnownDrawSize(S32 width, S32 height)
{
	if(mKnownDrawWidth < width || mKnownDrawHeight < height)
	{
		mKnownDrawWidth = llmax(mKnownDrawWidth, width) ;
		mKnownDrawHeight = llmax(mKnownDrawHeight, height) ;

		mKnownDrawSizeChanged = TRUE ;
		mFullyLoaded = FALSE ;
	}
	addTextureStats((F32)(mKnownDrawWidth * mKnownDrawHeight));
}

//virtual
void LLViewerFetchedTexture::processTextureStats()
{
	if(mFullyLoaded)
	{		
		if(mDesiredDiscardLevel > mMinDesiredDiscardLevel)//need to load more
		{
			mDesiredDiscardLevel = llmin(mDesiredDiscardLevel, mMinDesiredDiscardLevel) ;
			mFullyLoaded = FALSE ;
		}
	}
	else
	{
		updateVirtualSize() ;
		
		static LLCachedControl<bool> textures_fullres(gSavedSettings,"TextureLoadFullRes");
		
		if (textures_fullres)
		{
			mDesiredDiscardLevel = 0;
		}
		else if(!mFullWidth || !mFullHeight)
		{
			mDesiredDiscardLevel = 	llmin(getMaxDiscardLevel(), (S32)mLoadedCallbackDesiredDiscardLevel) ;
		}
		else
		{	
			if(!mKnownDrawWidth || !mKnownDrawHeight || mFullWidth <= mKnownDrawWidth || mFullHeight <= mKnownDrawHeight)
			{
				if (mFullWidth > MAX_IMAGE_SIZE_DEFAULT || mFullHeight > MAX_IMAGE_SIZE_DEFAULT)
				{
					mDesiredDiscardLevel = 1; // MAX_IMAGE_SIZE_DEFAULT = 1024 and max size ever is 2048
				}
				else
				{
					mDesiredDiscardLevel = 0;
				}
			}
			else if(mKnownDrawSizeChanged)//known draw size is set
			{			
				mDesiredDiscardLevel = (S8)llmin(log((F32)mFullWidth / mKnownDrawWidth) / log_2, 
													 log((F32)mFullHeight / mKnownDrawHeight) / log_2) ;
				mDesiredDiscardLevel = 	llclamp(mDesiredDiscardLevel, (S8)0, (S8)getMaxDiscardLevel()) ;
				mDesiredDiscardLevel = llmin(mDesiredDiscardLevel, mMinDesiredDiscardLevel) ;
			}
			mKnownDrawSizeChanged = FALSE ;
		
			if(getDiscardLevel() >= 0 && (getDiscardLevel() <= mDesiredDiscardLevel))
			{
				mFullyLoaded = TRUE ;
			}
		}
	}

	if(mForceToSaveRawImage && mDesiredSavedRawDiscardLevel >= 0) //force to refetch the texture.
	{
		mDesiredDiscardLevel = llmin(mDesiredDiscardLevel, (S8)mDesiredSavedRawDiscardLevel) ;
		if(getDiscardLevel() < 0 || getDiscardLevel() > mDesiredDiscardLevel)
		{
			mFullyLoaded = FALSE ;
		}
	}
}

const F32 MAX_PRIORITY_PIXEL                         = 999.f ;     //pixel area
const F32 PRIORITY_BOOST_LEVEL_FACTOR                = 1000.f ;    //boost level
const F32 PRIORITY_DELTA_DISCARD_LEVEL_FACTOR        = 100000.f ;  //delta discard
const S32 MAX_DELTA_DISCARD_LEVEL_FOR_PRIORITY       = 4 ;
const F32 PRIORITY_ADDITIONAL_FACTOR                 = 1000000.f ; //additional 
const S32 MAX_ADDITIONAL_LEVEL_FOR_PRIORITY          = 8 ;
const F32 PRIORITY_BOOST_HIGH_FACTOR                 = 10000000.f ;//boost high
F32 LLViewerFetchedTexture::calcDecodePriority()
{
#ifndef LL_RELEASE_FOR_DOWNLOAD
	if (mID == LLAppViewer::getTextureFetch()->mDebugID)
	{
		LLAppViewer::getTextureFetch()->mDebugCount++; // for setting breakpoints
	}
#endif
	
	if (mNeedsCreateTexture)
	{
		// <FS:ND> NaN has some very special comparison characterisctics. Those would make comparing by decode-prio wrong and destroy strict weak ordering of stl containers.
		if( llisnan(mDecodePriority ) )
		{
			llwarns << "Detected NaN for decode priority" << llendl;
			mDecodePriority = 0; // What to put here? Something low? high? zero?
		}
		// </FS:NS>

		return mDecodePriority; // no change while waiting to create
	}
	if(mFullyLoaded && !mForceToSaveRawImage)//already loaded for static texture
	{
		return -1.0f ; //alreay fetched
	}

	S32 cur_discard = getCurrentDiscardLevelForFetching();
	bool have_all_data = (cur_discard >= 0 && (cur_discard <= mDesiredDiscardLevel));
	F32 pixel_priority = (F32) sqrt(mMaxVirtualSize);

	F32 priority = 0.f;

	if (mIsMissingAsset)
	{
		priority = 0.0f;
	}
	else if(mDesiredDiscardLevel >= cur_discard && cur_discard > -1)
	{
		priority = -2.0f ;
	}
	else if(mCachedRawDiscardLevel > -1 && mDesiredDiscardLevel >= mCachedRawDiscardLevel)
	{
		priority = -3.0f;
	}
	else if (mDesiredDiscardLevel > getMaxDiscardLevel())
	{
		// Don't decode anything we don't need
		priority = -4.0f;
	}
	else if ((mBoostLevel == LLGLTexture::BOOST_UI || mBoostLevel == LLGLTexture::BOOST_ICON) && !have_all_data)
	{
		priority = 1.f;
	}
	else if (pixel_priority < 0.001f && !have_all_data)
	{
		// Not on screen but we might want some data
		if (mBoostLevel > BOOST_HIGH)
		{
			// Always want high boosted images
			priority = 1.f;
		}
		else
		{
			priority = -5.f; //stop fetching
		}
	}
	else if (cur_discard < 0)
	{
		//texture does not have any data, so we don't know the size of the image, treat it like 32 * 32.
		// priority range = 100,000 - 500,000
		static const F64 log_2 = log(2.0);
		F32 desired = (F32)(log(32.0/pixel_priority) / log_2);
		S32 ddiscard = MAX_DISCARD_LEVEL - (S32)desired;
		ddiscard = llclamp(ddiscard, 0, MAX_DELTA_DISCARD_LEVEL_FOR_PRIORITY);
		priority = (ddiscard + 1) * PRIORITY_DELTA_DISCARD_LEVEL_FACTOR;
		setAdditionalDecodePriority(0.1f) ;//boost the textures without any data so far.
	}
	else if ((mMinDiscardLevel > 0) && (cur_discard <= mMinDiscardLevel))
	{
		// larger mips are corrupted
		priority = -6.0f;
	}
	else
	{
		// priority range = 100,000 - 500,000
		S32 desired_discard = mDesiredDiscardLevel;
		if (!isJustBound() && mCachedRawImageReady)
		{
			if(mBoostLevel < BOOST_HIGH)
			{
				// We haven't rendered this in a while, de-prioritize it
				desired_discard += 2;
			}
			else
			{
				// We haven't rendered this in the last half second, and we have a cached raw image, leave the desired discard as-is
				desired_discard = cur_discard;
			}
		}

		S32 ddiscard = cur_discard - desired_discard;
		ddiscard = llclamp(ddiscard, -1, MAX_DELTA_DISCARD_LEVEL_FOR_PRIORITY);
		priority = (ddiscard + 1) * PRIORITY_DELTA_DISCARD_LEVEL_FACTOR;		
	}

	// Priority Formula:
	// BOOST_HIGH  +  ADDITIONAL PRI + DELTA DISCARD + BOOST LEVEL + PIXELS
	// [10,000,000] + [1,000,000-9,000,000]  + [100,000-500,000]   + [1-20,000]  + [0-999]
	if (priority > 0.0f)
	{
		bool large_enough = mCachedRawImageReady && ((S32)mTexelsPerImage > sMinLargeImageSize) ;
		if(large_enough)
		{
			//Note: 
			//to give small, low-priority textures some chance to be fetched, 
			//cut the priority in half if the texture size is larger than 256 * 256 and has a 64*64 ready.
			priority *= 0.5f ; 
		}

		pixel_priority = llclamp(pixel_priority, 0.0f, MAX_PRIORITY_PIXEL); 

		priority += pixel_priority + PRIORITY_BOOST_LEVEL_FACTOR * mBoostLevel;

		if ( mBoostLevel > BOOST_HIGH)
		{
			if(mBoostLevel > BOOST_SUPER_HIGH)
			{
				//for very important textures, always grant the highest priority.
				priority += PRIORITY_BOOST_HIGH_FACTOR;
			}
			else if(mCachedRawImageReady)
			{
				//Note: 
				//to give small, low-priority textures some chance to be fetched, 
				//if high priority texture has a 64*64 ready, lower its fetching priority.
				setAdditionalDecodePriority(0.5f) ;
			}
			else
			{
				priority += PRIORITY_BOOST_HIGH_FACTOR;
			}
		}		

		if(mAdditionalDecodePriority > 0.0f)
		{
			// priority range += 1,000,000.f-9,000,000.f
			F32 additional = PRIORITY_ADDITIONAL_FACTOR * (1.0 + mAdditionalDecodePriority * MAX_ADDITIONAL_LEVEL_FOR_PRIORITY);
			if(large_enough)
			{
				//Note: 
				//to give small, low-priority textures some chance to be fetched, 
				//cut the additional priority to a quarter if the texture size is larger than 256 * 256 and has a 64*64 ready.
				additional *= 0.25f ;
			}
			priority += additional;
		}
	}

	// <FS:ND> NaN has some very special comparison characterisctics. Those would make comparing by decode-prio wrong and destroy strict weak ordering of stl containers.
	if( llisnan(priority) )
	{
		llwarns << "Detected NaN for decode priority" << llendl;
		priority = 0; // What to put here? Something low? high? zero?
	}
	// </FS:ND>

	return priority;
}

//static
F32 LLViewerFetchedTexture::maxDecodePriority()
{
	static const F32 max_priority = PRIORITY_BOOST_HIGH_FACTOR +                           //boost_high
		PRIORITY_ADDITIONAL_FACTOR * (MAX_ADDITIONAL_LEVEL_FOR_PRIORITY + 1) +             //additional (view dependent factors)
		PRIORITY_DELTA_DISCARD_LEVEL_FACTOR * (MAX_DELTA_DISCARD_LEVEL_FOR_PRIORITY + 1) + //delta discard
		PRIORITY_BOOST_LEVEL_FACTOR * (BOOST_MAX_LEVEL - 1) +                              //boost level
		MAX_PRIORITY_PIXEL + 1.0f ;                                                        //pixel area.
	
	return max_priority ;
}

//============================================================================

void LLViewerFetchedTexture::setDecodePriority(F32 priority)
{
	// <FS:ND> NaN has some very special comparison characterisctics. Those would make comparing by decode-prio wrong and destroy strict weak ordering of stl containers.
	if( llisnan(priority) )
	{
		llwarns << "Detected NaN for decode priority" << llendl;
		priority = 0; // What to put here? Something low? high? zero?
	}
	// </FS:ND>
    
	mDecodePriority = priority;

	if(mDecodePriority < F_ALMOST_ZERO)
	{
		mStopFetchingTimer.reset() ;
	}
}

void LLViewerFetchedTexture::setAdditionalDecodePriority(F32 priority)
{
	priority = llclamp(priority, 0.f, 1.f);
	if(mAdditionalDecodePriority < priority)
	{
		mAdditionalDecodePriority = priority;
	}
}

void LLViewerFetchedTexture::updateVirtualSize() 
{	
	if(!mMaxVirtualSizeResetCounter)
	{
		addTextureStats(0.f, FALSE) ;//reset
	}

	for (U32 ch = 0; ch < LLRender::NUM_TEXTURE_CHANNELS; ++ch)
	{
		llassert(mNumFaces[ch] <= mFaceList[ch].size());

		for(U32 i = 0 ; i < mNumFaces[ch]; i++)
		{				
			LLFace* facep = mFaceList[ch][i] ;
			if( facep )
			{
				LLDrawable* drawable = facep->getDrawable();
				if (drawable)
				{
					if(drawable->isRecentlyVisible())
					{
						if (getBoostLevel() == LLViewerTexture::BOOST_NONE && 
							drawable->getVObj() && drawable->getVObj()->isSelected())
						{
							setBoostLevel(LLViewerTexture::BOOST_SELECTED);
						}
						addTextureStats(facep->getVirtualSize()) ;
						setAdditionalDecodePriority(facep->getImportanceToCamera()) ;
					}
				}
			}
		}
	}
	//reset whether or not a face was selected after 10 seconds
	const F32 SELECTION_RESET_TIME = 10.f;

	if (getBoostLevel() ==  LLViewerTexture::BOOST_SELECTED && 
		gFrameTimeSeconds - mSelectedTime > SELECTION_RESET_TIME)
	{
		setBoostLevel(LLViewerTexture::BOOST_NONE);
	}

	if(mMaxVirtualSizeResetCounter > 0)
	{
		mMaxVirtualSizeResetCounter--;
	}
	reorganizeFaceList() ;
	reorganizeVolumeList();
}

S32 LLViewerFetchedTexture::getCurrentDiscardLevelForFetching()
{
	S32 current_discard = getDiscardLevel() ;
	if(mForceToSaveRawImage)
	{
		if(mSavedRawDiscardLevel < 0 || current_discard < 0)
		{
			current_discard = -1 ;
		}
		else
		{
			current_discard = llmax(current_discard, mSavedRawDiscardLevel) ;
		}		
	}

	return current_discard ;
}

bool LLViewerFetchedTexture::setDebugFetching(S32 debug_level)
{
	if(debug_level < 0)
	{
		mInDebug = FALSE;
		return false;
	}
	mInDebug = TRUE;

	mDesiredDiscardLevel = debug_level;	

	return true;
}

bool LLViewerFetchedTexture::updateFetch()
{
	static LLCachedControl<bool> textures_decode_disabled(gSavedSettings,"TextureDecodeDisabled");
	static LLCachedControl<F32>  sCameraMotionThreshold(gSavedSettings,"TextureCameraMotionThreshold");
	static LLCachedControl<S32>  sCameraMotionBoost(gSavedSettings,"TextureCameraMotionBoost");
	if(textures_decode_disabled)
	{
		return false ;
	}

	mFetchState = 0;
	mFetchPriority = 0;
	mFetchDeltaTime = 999999.f;
	mRequestDeltaTime = 999999.f;

#ifndef LL_RELEASE_FOR_DOWNLOAD
	if (mID == LLAppViewer::getTextureFetch()->mDebugID)
	{
		LLAppViewer::getTextureFetch()->mDebugCount++; // for setting breakpoints
	}
#endif

	if (mNeedsCreateTexture)
	{
		// We may be fetching still (e.g. waiting on write)
		// but don't check until we've processed the raw data we have
		return false;
	}
	if (mIsMissingAsset)
	{
		llassert_always(!mHasFetcher);
		return false; // skip
	}
	if (!mLoadedCallbackList.empty() && mRawImage.notNull())
	{
		return false; // process any raw image data in callbacks before replacing
	}
	if(mInFastCacheList)
	{
		return false;
	}
	
	S32 current_discard = getCurrentDiscardLevelForFetching() ;
	S32 desired_discard = getDesiredDiscardLevel();
	F32 decode_priority = getDecodePriority();
	decode_priority = llclamp(decode_priority, 0.0f, maxDecodePriority());

	if (mIsFetching)
	{
		// Sets mRawDiscardLevel, mRawImage, mAuxRawImage
		S32 fetch_discard = current_discard;
		
		if (mRawImage.notNull()) sRawCount--;
		if (mAuxRawImage.notNull()) sAuxCount--;
		bool finished = LLAppViewer::getTextureFetch()->getRequestFinished(getID(), fetch_discard, mRawImage, mAuxRawImage);
		if (mRawImage.notNull()) sRawCount++;
		if (mAuxRawImage.notNull()) sAuxCount++;
		if (finished)
		{
			mIsFetching = FALSE;
			mLastPacketTimer.reset() ;
		}
		else
		{
			mFetchState = LLAppViewer::getTextureFetch()->getFetchState(mID, mDownloadProgress, mRequestedDownloadPriority,
																		mFetchPriority, mFetchDeltaTime, mRequestDeltaTime, mCanUseHTTP);
		}
		
		// We may have data ready regardless of whether or not we are finished (e.g. waiting on write)
		if (mRawImage.notNull())
		{
			LLTexturePipelineTester* tester = (LLTexturePipelineTester*)LLMetricPerformanceTesterBasic::getTester(sTesterName);
			if (tester)
			{
				mIsFetched = TRUE ;
				tester->updateTextureLoadingStats(this, mRawImage, LLAppViewer::getTextureFetch()->isFromLocalCache(mID)) ;
			}
			mRawDiscardLevel = fetch_discard;
			if ((mRawImage->getDataSize() > 0 && mRawDiscardLevel >= 0) &&
				(current_discard < 0 || mRawDiscardLevel < current_discard))
			{
				mFullWidth = mRawImage->getWidth() << mRawDiscardLevel;
				mFullHeight = mRawImage->getHeight() << mRawDiscardLevel;
				setTexelsPerImage();

				if(mFullWidth > MAX_IMAGE_SIZE || mFullHeight > MAX_IMAGE_SIZE)
				{ 
					//discard all oversized textures.
					llinfos << "Discarding oversized texture, width= "
						<< mFullWidth << ", height= "
						<< mFullHeight << llendl;
					destroyRawImage();
					llwarns << "oversize, setting as missing" << llendl;
					setIsMissingAsset();
					mRawDiscardLevel = INVALID_DISCARD_LEVEL ;
					mIsFetching = FALSE ;
					mLastPacketTimer.reset();
				}
				else
				{
					mIsRawImageValid = TRUE;			
					addToCreateTexture() ;
				}

				return TRUE ;
			}
			else
			{
				// Data is ready but we don't need it
				// (received it already while fetcher was writing to disk)
				destroyRawImage();
				return false; // done
			}
		}
		
		if (!mIsFetching)
		{
			if ((decode_priority > 0) && (mRawDiscardLevel < 0 || mRawDiscardLevel == INVALID_DISCARD_LEVEL))
			{
				// We finished but received no data
				if (current_discard < 0)
				{
					llwarns << "!mIsFetching, setting as missing, decode_priority " << decode_priority
							<< " mRawDiscardLevel " << mRawDiscardLevel
							<< " current_discard " << current_discard
							<< llendl;
					setIsMissingAsset();
					desired_discard = -1;
				}
				else
				{
					//llwarns << mID << ": Setting min discard to " << current_discard << llendl;
					mMinDiscardLevel = current_discard;
					desired_discard = current_discard;
				}
				destroyRawImage();
			}
			else if (mRawImage.notNull())
			{
				// We have data, but our fetch failed to return raw data
				// *TODO: FIgure out why this is happening and fix it
				destroyRawImage();
			}
		}
		else
		{
// 			// Useful debugging code for undesired deprioritization of textures.
// 			if (decode_priority <= 0.0f && desired_discard >= 0 && desired_discard < current_discard)
// 			{
// 				llinfos << "Calling updateRequestPriority() with decode_priority = 0.0f" << llendl;
// 				calcDecodePriority();
// 			}
			static const F32 MAX_HOLD_TIME = 5.0f ; //seconds to wait before canceling fecthing if decode_priority is 0.f.
			if(decode_priority > 0.0f || mStopFetchingTimer.getElapsedTimeF32() > MAX_HOLD_TIME)
			{
				mStopFetchingTimer.reset() ;
				LLAppViewer::getTextureFetch()->updateRequestPriority(mID, decode_priority);
			}
		}
	}

	bool make_request = true;	
	if (decode_priority <= 0)
	{
		make_request = false;
	}
	else if(mDesiredDiscardLevel > getMaxDiscardLevel())
	{
		make_request = false;
	}
	else if (mNeedsCreateTexture || mIsMissingAsset)
	{
		make_request = false;
	}
	else if (current_discard >= 0 && current_discard <= mMinDiscardLevel)
	{
		make_request = false;
	}
	else if(mCachedRawImage.notNull() && (current_discard < 0 || current_discard > mCachedRawDiscardLevel))
	{
		make_request = false;
		switchToCachedImage() ; //use the cached raw data first
	}
	//else if (!isJustBound() && mCachedRawImageReady)
	//{
	//	make_request = false;
	//}
	
	if (make_request)
	{
		// Load the texture progressively: we try not to rush to the desired discard too fast.
		// If the camera is not moving, we do not tweak the discard level notch by notch but go to the desired discard with larger boosted steps
		// This mitigates the "textures stay blurry" problem when loading while not killing the texture memory while moving around
		S32 delta_level = (mBoostLevel > LLGLTexture::BOOST_NONE) ? 2 : 1 ; 
		if (current_discard < 0)
		{
			desired_discard = llmax(desired_discard, getMaxDiscardLevel() - delta_level);
		}
		else if (LLViewerTexture::sCameraMovingBias < sCameraMotionThreshold)
		{
			desired_discard = llmax(desired_discard, current_discard - sCameraMotionBoost);
		}
        else
        {
			desired_discard = llmax(desired_discard, current_discard - delta_level);
        }

		if (mIsFetching)
		{
			if (mRequestedDiscardLevel <= desired_discard)
			{
				make_request = false;
			}
		}
		else
		{
			if (current_discard >= 0 && current_discard <= desired_discard)
			{
				make_request = false;
			}
		}
	}
	
	if (make_request)
	{
		S32 w=0, h=0, c=0;
		if (getDiscardLevel() >= 0)
		{
			w = mGLTexturep->getWidth(0);
			h = mGLTexturep->getHeight(0);
			c = mComponents;
		}

		const U32 override_tex_discard_level = gSavedSettings.getU32("TextureDiscardLevel");
		if (override_tex_discard_level != 0)
		{
			desired_discard = override_tex_discard_level;
		}
		
		// bypass texturefetch directly by pulling from LLTextureCache
		bool fetch_request_created = false;
		fetch_request_created = LLAppViewer::getTextureFetch()->createRequest(mFTType, mUrl, getID(), getTargetHost(), decode_priority,
																			  w, h, c, desired_discard, needsAux(), mCanUseHTTP);
		
		if (fetch_request_created)
		{
			mHasFetcher = TRUE;
			mIsFetching = TRUE;
			mRequestedDiscardLevel = desired_discard;
			mFetchState = LLAppViewer::getTextureFetch()->getFetchState(mID, mDownloadProgress, mRequestedDownloadPriority,
													   mFetchPriority, mFetchDeltaTime, mRequestDeltaTime, mCanUseHTTP);
		}

		// if createRequest() failed, we're finishing up a request for this UUID,
		// wait for it to complete
	}
	else if (mHasFetcher && !mIsFetching)
	{
		// Only delete requests that haven't received any network data
		// for a while.  Note - this is the normal mechanism for
		// deleting requests, not just a place to handle timeouts.
		const F32 FETCH_IDLE_TIME = 5.f;
		if (mLastPacketTimer.getElapsedTimeF32() > FETCH_IDLE_TIME)
		{
 			LL_DEBUGS("Texture") << "exceeded idle time " << FETCH_IDLE_TIME << ", deleting request: " << getID() << llendl;
			LLAppViewer::getTextureFetch()->deleteRequest(getID(), true);
			mHasFetcher = FALSE;
		}
	}
	
	llassert_always(mRawImage.notNull() || (!mNeedsCreateTexture && !mIsRawImageValid));
	
	return mIsFetching ? true : false;
}

void LLViewerFetchedTexture::clearFetchedResults()
{
	// <FS:Ansariel> For texture refresh
	//llassert_always(!mNeedsCreateTexture && !mIsFetching);
	mIsMissingAsset = FALSE;
	// </FS:Ansariel>
	
	cleanup();
	destroyGLTexture();

	if(getDiscardLevel() >= 0) //sculpty texture, force to invalidate
	{
		mGLTexturep->forceToInvalidateGLTexture();
	}
}

void LLViewerFetchedTexture::forceToDeleteRequest()
{
	if (mHasFetcher)
	{
		mHasFetcher = FALSE;
		mIsFetching = FALSE ;
	}
		
	resetTextureStats();

	mDesiredDiscardLevel = getMaxDiscardLevel() + 1;
}

void LLViewerFetchedTexture::setIsMissingAsset()
{
	if (mUrl.empty())
	{
		llwarns << mID << ": Marking image as missing" << llendl;
	}
	else
	{
		// This may or may not be an error - it is normal to have no
		// map tile on an empty region, but bad if we're failing on a
		// server bake texture.
		llwarns << mUrl << ": Marking image as missing" << llendl;
	}
	if (mHasFetcher)
	{
		LLAppViewer::getTextureFetch()->deleteRequest(getID(), true);
		mHasFetcher = FALSE;
		mIsFetching = FALSE;
		mLastPacketTimer.reset();
		mFetchState = 0;
		mFetchPriority = 0;
	}
	mIsMissingAsset = TRUE;
}

void LLViewerFetchedTexture::setLoadedCallback( loaded_callback_func loaded_callback,
									   S32 discard_level, BOOL keep_imageraw, BOOL needs_aux, void* userdata, 
									   LLLoadedCallbackEntry::source_callback_list_t* src_callback_list, BOOL pause)
{
	//
	// Don't do ANYTHING here, just add it to the global callback list
	//
	if (mLoadedCallbackList.empty())
	{
		// Put in list to call this->doLoadedCallbacks() periodically
		gTextureList.mCallbackList.insert(this);
		mLoadedCallbackDesiredDiscardLevel = (S8)discard_level;
	}
	else
	{
		mLoadedCallbackDesiredDiscardLevel = llmin(mLoadedCallbackDesiredDiscardLevel, (S8)discard_level) ;
	}

	if(mPauseLoadedCallBacks)
	{
		if(!pause)
		{
			unpauseLoadedCallbacks(src_callback_list) ;
		}
	}
	else if(pause)
	{
		pauseLoadedCallbacks(src_callback_list) ;
	}

	LLLoadedCallbackEntry* entryp = new LLLoadedCallbackEntry(loaded_callback, discard_level, keep_imageraw, userdata, src_callback_list, this, pause);
	mLoadedCallbackList.push_back(entryp);	

	mNeedsAux |= needs_aux;
	if(keep_imageraw)
	{
		mSaveRawImage = TRUE ;
	}
	if (mNeedsAux && mAuxRawImage.isNull() && getDiscardLevel() >= 0)
	{
		// We need aux data, but we've already loaded the image, and it didn't have any
		llwarns << "No aux data available for callback for image:" << getID() << llendl;
	}
	mLastCallBackActiveTime = sCurrentTime ;
}

void LLViewerFetchedTexture::clearCallbackEntryList()
{
	if(mLoadedCallbackList.empty())
	{
		return ;
	}

	for(callback_list_t::iterator iter = mLoadedCallbackList.begin();
			iter != mLoadedCallbackList.end(); )
	{
		LLLoadedCallbackEntry *entryp = *iter;
			
		// We never finished loading the image.  Indicate failure.
		// Note: this allows mLoadedCallbackUserData to be cleaned up.
		entryp->mCallback(FALSE, this, NULL, NULL, 0, TRUE, entryp->mUserData);
		iter = mLoadedCallbackList.erase(iter) ;
		delete entryp;
	}
	gTextureList.mCallbackList.erase(this);
		
	mLoadedCallbackDesiredDiscardLevel = S8_MAX ;
	if(needsToSaveRawImage())
	{
		destroySavedRawImage() ;
	}

	return ;
}

void LLViewerFetchedTexture::deleteCallbackEntry(const LLLoadedCallbackEntry::source_callback_list_t* callback_list)
{
	if(mLoadedCallbackList.empty() || !callback_list)
	{
		return ;
	}

	S32 desired_discard = S8_MAX ;
	S32 desired_raw_discard = INVALID_DISCARD_LEVEL ;
	for(callback_list_t::iterator iter = mLoadedCallbackList.begin();
			iter != mLoadedCallbackList.end(); )
	{
		LLLoadedCallbackEntry *entryp = *iter;
		if(entryp->mSourceCallbackList == callback_list)
		{
			// We never finished loading the image.  Indicate failure.
			// Note: this allows mLoadedCallbackUserData to be cleaned up.
			entryp->mCallback(FALSE, this, NULL, NULL, 0, TRUE, entryp->mUserData);
			iter = mLoadedCallbackList.erase(iter) ;
			delete entryp;
		}
		else
		{
			++iter;

			desired_discard = llmin(desired_discard, entryp->mDesiredDiscard) ;
			if(entryp->mNeedsImageRaw)
			{
				desired_raw_discard = llmin(desired_raw_discard, entryp->mDesiredDiscard) ;
			}
		}
	}

	mLoadedCallbackDesiredDiscardLevel = desired_discard;
	if (mLoadedCallbackList.empty())
	{
		// If we have no callbacks, take us off of the image callback list.
		gTextureList.mCallbackList.erase(this);
		
		if(needsToSaveRawImage())
		{
			destroySavedRawImage() ;
		}
	}
	else if(needsToSaveRawImage() && mBoostLevel != LLGLTexture::BOOST_PREVIEW)
	{
		if(desired_raw_discard != INVALID_DISCARD_LEVEL)
		{
			mDesiredSavedRawDiscardLevel = desired_raw_discard ;
		}
		else
		{
			destroySavedRawImage() ;
		}
	}
}

void LLViewerFetchedTexture::unpauseLoadedCallbacks(const LLLoadedCallbackEntry::source_callback_list_t* callback_list)
{
	if(!callback_list)
{
		mPauseLoadedCallBacks = FALSE ;
		return ;
	}

	BOOL need_raw = FALSE ;
	for(callback_list_t::iterator iter = mLoadedCallbackList.begin();
			iter != mLoadedCallbackList.end(); )
	{
		LLLoadedCallbackEntry *entryp = *iter++;
		if(entryp->mSourceCallbackList == callback_list)
		{
			entryp->mPaused = FALSE ;
			if(entryp->mNeedsImageRaw)
			{
				need_raw = TRUE ;
			}
		}
	}
	mPauseLoadedCallBacks = FALSE ;
	mLastCallBackActiveTime = sCurrentTime ;
	if(need_raw)
	{
		mSaveRawImage = TRUE ;
	}
}

void LLViewerFetchedTexture::pauseLoadedCallbacks(const LLLoadedCallbackEntry::source_callback_list_t* callback_list)
{
	if(!callback_list)
{
		return ;
	}

	bool paused = true ;

	for(callback_list_t::iterator iter = mLoadedCallbackList.begin();
			iter != mLoadedCallbackList.end(); )
	{
		LLLoadedCallbackEntry *entryp = *iter++;
		if(entryp->mSourceCallbackList == callback_list)
		{
			entryp->mPaused = TRUE ;
		}
		else if(!entryp->mPaused)
		{
			paused = false ;
		}
	}

	if(paused)
	{
		mPauseLoadedCallBacks = TRUE ;//when set, loaded callback is paused.
		resetTextureStats();
		mSaveRawImage = FALSE ;
	}
}

bool LLViewerFetchedTexture::doLoadedCallbacks()
{
	static const F32 MAX_INACTIVE_TIME = 900.f ; //seconds

	if (mNeedsCreateTexture)
	{
		return false;
	}
	if(mPauseLoadedCallBacks)
	{
		destroyRawImage();
		return false; //paused
	}	
	if(sCurrentTime - mLastCallBackActiveTime > MAX_INACTIVE_TIME && !mIsFetching)
	{
		clearCallbackEntryList() ; //remove all callbacks.
		return false ;
	}

	bool res = false;
	
	if (isMissingAsset())
	{
		for(callback_list_t::iterator iter = mLoadedCallbackList.begin();
			iter != mLoadedCallbackList.end(); )
		{
			LLLoadedCallbackEntry *entryp = *iter++;
			// We never finished loading the image.  Indicate failure.
			// Note: this allows mLoadedCallbackUserData to be cleaned up.
			entryp->mCallback(FALSE, this, NULL, NULL, 0, TRUE, entryp->mUserData);
			delete entryp;
		}
		mLoadedCallbackList.clear();

		// Remove ourself from the global list of textures with callbacks
		gTextureList.mCallbackList.erase(this);
		return false ;
	}	

	S32 gl_discard = getDiscardLevel();

	// If we don't have a legit GL image, set it to be lower than the worst discard level
	if (gl_discard == -1)
	{
		gl_discard = MAX_DISCARD_LEVEL + 1;
	}

	//
	// Determine the quality levels of textures that we can provide to callbacks
	// and whether we need to do decompression/readback to get it
	//
	S32 current_raw_discard = MAX_DISCARD_LEVEL + 1; // We can always do a readback to get a raw discard
	S32 best_raw_discard = gl_discard;	// Current GL quality level
	S32 current_aux_discard = MAX_DISCARD_LEVEL + 1;
	S32 best_aux_discard = MAX_DISCARD_LEVEL + 1;

	if (mIsRawImageValid)
	{
		// If we have an existing raw image, we have a baseline for the raw and auxiliary quality levels.
		best_raw_discard = llmin(best_raw_discard, mRawDiscardLevel);
		best_aux_discard = llmin(best_aux_discard, mRawDiscardLevel); // We always decode the aux when we decode the base raw
		current_aux_discard = llmin(current_aux_discard, best_aux_discard);
	}
	else
	{
		// We have no data at all, we need to get it
		// Do this by forcing the best aux discard to be 0.
		best_aux_discard = 0;
	}


	//
	// See if any of the callbacks would actually run using the data that we can provide,
	// and also determine if we need to perform any readbacks or decodes.
	//
	bool run_gl_callbacks = false;
	bool run_raw_callbacks = false;
	bool need_readback = false;

	for(callback_list_t::iterator iter = mLoadedCallbackList.begin();
		iter != mLoadedCallbackList.end(); )
	{
		LLLoadedCallbackEntry *entryp = *iter++;
	
		if (entryp->mNeedsImageRaw)
		{
			if (mNeedsAux)
			{
				//
				// Need raw and auxiliary channels
				//
				if (entryp->mLastUsedDiscard > current_aux_discard)
				{
					// We have useful data, run the callbacks
					run_raw_callbacks = true;
				}
			}
			else
			{
				if (entryp->mLastUsedDiscard > current_raw_discard)
				{
					// We have useful data, just run the callbacks
					run_raw_callbacks = true;
				}
				else if (entryp->mLastUsedDiscard > best_raw_discard)
				{
					// We can readback data, and then run the callbacks
					need_readback = true;
					run_raw_callbacks = true;
				}
			}
		}
		else
		{
			// Needs just GL
			if (entryp->mLastUsedDiscard > gl_discard)
			{
				// We have enough data, run this callback requiring GL data
				run_gl_callbacks = true;
			}
		}
	}

	//
	// Do a readback if required, OR start off a texture decode
	//
	if (need_readback && (getMaxDiscardLevel() > gl_discard))
	{
		// Do a readback to get the GL data into the raw image
		// We have GL data.

		destroyRawImage();
		reloadRawImage(mLoadedCallbackDesiredDiscardLevel);
		llassert_always(mRawImage.notNull());
		llassert_always(!mNeedsAux || mAuxRawImage.notNull());
	}

	//
	// Run raw/auxiliary data callbacks
	//
	if (run_raw_callbacks && mIsRawImageValid && (mRawDiscardLevel <= getMaxDiscardLevel()))
	{
		// Do callbacks which require raw image data.
		//llinfos << "doLoadedCallbacks raw for " << getID() << llendl;

		// Call each party interested in the raw data.
		for(callback_list_t::iterator iter = mLoadedCallbackList.begin();
			iter != mLoadedCallbackList.end(); )
		{
			callback_list_t::iterator curiter = iter++;
			LLLoadedCallbackEntry *entryp = *curiter;
			if (entryp->mNeedsImageRaw && (entryp->mLastUsedDiscard > mRawDiscardLevel))
			{
				// If we've loaded all the data there is to load or we've loaded enough
				// to satisfy the interested party, then this is the last time that
				// we're going to call them.

				mLastCallBackActiveTime = sCurrentTime ;
				//llassert_always(mRawImage.notNull());
				if(mNeedsAux && mAuxRawImage.isNull())
				{
					llwarns << "Raw Image with no Aux Data for callback" << llendl;
				}
				BOOL final = mRawDiscardLevel <= entryp->mDesiredDiscard ? TRUE : FALSE;
				//llinfos << "Running callback for " << getID() << llendl;
				//llinfos << mRawImage->getWidth() << "x" << mRawImage->getHeight() << llendl;
				entryp->mLastUsedDiscard = mRawDiscardLevel;
				entryp->mCallback(TRUE, this, mRawImage, mAuxRawImage, mRawDiscardLevel, final, entryp->mUserData);
				if (final)
				{
					iter = mLoadedCallbackList.erase(curiter);
					delete entryp;
				}
				res = true;
			}
		}
	}

	//
	// Run GL callbacks
	//
	if (run_gl_callbacks && (gl_discard <= getMaxDiscardLevel()))
	{
		//llinfos << "doLoadedCallbacks GL for " << getID() << llendl;

		// Call the callbacks interested in GL data.
		for(callback_list_t::iterator iter = mLoadedCallbackList.begin();
			iter != mLoadedCallbackList.end(); )
		{
			callback_list_t::iterator curiter = iter++;
			LLLoadedCallbackEntry *entryp = *curiter;
			if (!entryp->mNeedsImageRaw && (entryp->mLastUsedDiscard > gl_discard))
			{
				mLastCallBackActiveTime = sCurrentTime ;
				BOOL final = gl_discard <= entryp->mDesiredDiscard ? TRUE : FALSE;
				entryp->mLastUsedDiscard = gl_discard;
				entryp->mCallback(TRUE, this, NULL, NULL, gl_discard, final, entryp->mUserData);
				if (final)
				{
					iter = mLoadedCallbackList.erase(curiter);
					delete entryp;
				}
				res = true;
			}
		}
	}

	//
	// If we have no callbacks, take us off of the image callback list.
	//
	if (mLoadedCallbackList.empty())
	{
		gTextureList.mCallbackList.erase(this);
	}

	// Done with any raw image data at this point (will be re-created if we still have callbacks)
	destroyRawImage();
	
	return res;
}

//virtual
void LLViewerFetchedTexture::forceImmediateUpdate()
{
	//only immediately update a deleted texture which is now being re-used.
	if(!isDeleted())
	{
		return ;
	}
	//if already called forceImmediateUpdate()
	if(mInImageList && mDecodePriority == LLViewerFetchedTexture::maxDecodePriority())
	{
		return ;
	}

	gTextureList.forceImmediateUpdate(this) ;
	return ;
}

LLImageRaw* LLViewerFetchedTexture::reloadRawImage(S8 discard_level)
{
	llassert_always(mGLTexturep.notNull()) ;
	llassert_always(discard_level >= 0);
	llassert_always(mComponents > 0);

	if (mRawImage.notNull())
	{
		//mRawImage is in use by somebody else, do not delete it.
		return NULL ;
	}

	if(mSavedRawDiscardLevel >= 0 && mSavedRawDiscardLevel <= discard_level)
	{
		if(mSavedRawDiscardLevel != discard_level)
		{
			mRawImage = new LLImageRaw(getWidth(discard_level), getHeight(discard_level), getComponents()) ;
			mRawImage->copy(getSavedRawImage()) ;
		}
		else
		{
			mRawImage = getSavedRawImage() ;
		}
		mRawDiscardLevel = discard_level ;
	}
	else
	{		
		//force to fetch raw image again if cached raw image is not good enough.
		if(mCachedRawDiscardLevel > discard_level)
		{
			mRawImage = mCachedRawImage ;
			mRawDiscardLevel = mCachedRawDiscardLevel;
		}
		else //cached raw image is good enough, copy it.
		{
			if(mCachedRawDiscardLevel != discard_level)
			{
				mRawImage = new LLImageRaw(getWidth(discard_level), getHeight(discard_level), getComponents()) ;
				mRawImage->copy(mCachedRawImage) ;
			}
			else
			{
				mRawImage = mCachedRawImage ;
			}
			mRawDiscardLevel = discard_level ;
		}
	}
	mIsRawImageValid = TRUE ;
	sRawCount++;	
	
	return mRawImage;
}

bool LLViewerFetchedTexture::needsToSaveRawImage()
{
	return mForceToSaveRawImage || mSaveRawImage ;
}

void LLViewerFetchedTexture::destroyRawImage()
{	
	if (mAuxRawImage.notNull())
	{
		sAuxCount--;
		mAuxRawImage = NULL;
	}

	if (mRawImage.notNull()) 
	{
		sRawCount--;		

		if(mIsRawImageValid)
		{
			if(needsToSaveRawImage())
			{
				saveRawImage() ;
			}		
			setCachedRawImage() ;
		}
		
		mRawImage = NULL;
	
		mIsRawImageValid = FALSE;
		mRawDiscardLevel = INVALID_DISCARD_LEVEL;
	}
}

//use the mCachedRawImage to (re)generate the gl texture.
//virtual
void LLViewerFetchedTexture::switchToCachedImage()
{
	if(mCachedRawImage.notNull())
	{
		mRawImage = mCachedRawImage ;
						
		if (getComponents() != mRawImage->getComponents())
		{
			// We've changed the number of components, so we need to move any
			// objects using this pool to a different pool.
			mComponents = mRawImage->getComponents();
			mGLTexturep->setComponents(mComponents) ;
			gTextureList.dirtyImage(this);
		}			

		mIsRawImageValid = TRUE;
		mRawDiscardLevel = mCachedRawDiscardLevel ;
		gTextureList.mCreateTextureList.insert(this);
		mNeedsCreateTexture = TRUE;		
	}
}

//cache the imageraw forcefully.
//virtual 
void LLViewerFetchedTexture::setCachedRawImage(S32 discard_level, LLImageRaw* imageraw) 
{
	if(imageraw != mRawImage.get())
	{
		mCachedRawImage = imageraw ;
		mCachedRawDiscardLevel = discard_level ;
		mCachedRawImageReady = TRUE ;
	}
}

void LLViewerFetchedTexture::setCachedRawImage()
{	
	if(mRawImage == mCachedRawImage)
	{
		return ;
	}
	if(!mIsRawImageValid)
	{
		return ;
	}

	if(mCachedRawImageReady)
	{
		return ;
	}

	if(mCachedRawDiscardLevel < 0 || mCachedRawDiscardLevel > mRawDiscardLevel)
	{
		S32 i = 0 ;
		S32 w = mRawImage->getWidth() ;
		S32 h = mRawImage->getHeight() ;

		S32 max_size = MAX_CACHED_RAW_IMAGE_AREA ;
		if(LLGLTexture::BOOST_TERRAIN == mBoostLevel)
		{
			max_size = MAX_CACHED_RAW_TERRAIN_IMAGE_AREA ;
		}		
		if(mForSculpt)
		{
			max_size = MAX_CACHED_RAW_SCULPT_IMAGE_AREA ;
			mCachedRawImageReady = !mRawDiscardLevel ;
		}
		else
		{
			mCachedRawImageReady = (!mRawDiscardLevel || ((w * h) >= max_size)) ;
		}

		while(((w >> i) * (h >> i)) > max_size)
		{
			++i ;
		}
		
		if(i)
		{
			if(!(w >> i) || !(h >> i))
			{
				--i ;
			}
			
			mRawImage->scale(w >> i, h >> i) ;
		}
		mCachedRawImage = mRawImage ;
		mRawDiscardLevel += i ;
		mCachedRawDiscardLevel = mRawDiscardLevel ;			
	}
}

void LLViewerFetchedTexture::checkCachedRawSculptImage()
{
	if(mCachedRawImageReady && mCachedRawDiscardLevel > 0)
	{
		if(getDiscardLevel() != 0)
		{
			mCachedRawImageReady = FALSE ;
		}
		else if(isForSculptOnly())
		{
			resetTextureStats() ; //do not update this image any more.
		}
	}
}

void LLViewerFetchedTexture::saveRawImage() 
{
	if(mRawImage.isNull() || mRawImage == mSavedRawImage || (mSavedRawDiscardLevel >= 0 && mSavedRawDiscardLevel <= mRawDiscardLevel))
	{
		return ;
	}

	mSavedRawDiscardLevel = mRawDiscardLevel ;
	mSavedRawImage = new LLImageRaw(mRawImage->getData(), mRawImage->getWidth(), mRawImage->getHeight(), mRawImage->getComponents()) ;

	if(mForceToSaveRawImage && mSavedRawDiscardLevel <= mDesiredSavedRawDiscardLevel)
	{
		mForceToSaveRawImage = FALSE ;
	}

	mLastReferencedSavedRawImageTime = sCurrentTime ;
}

void LLViewerFetchedTexture::forceToSaveRawImage(S32 desired_discard, F32 kept_time) 
{ 
	mKeptSavedRawImageTime = kept_time ;
	mLastReferencedSavedRawImageTime = sCurrentTime ;

	if(mSavedRawDiscardLevel > -1 && mSavedRawDiscardLevel <= desired_discard)
	{
		return ; //raw imge is ready.
	}

	if(!mForceToSaveRawImage || mDesiredSavedRawDiscardLevel < 0 || mDesiredSavedRawDiscardLevel > desired_discard)
	{
		mForceToSaveRawImage = TRUE ;
		mDesiredSavedRawDiscardLevel = desired_discard ;
	
		//copy from the cached raw image if exists.
		if(mCachedRawImage.notNull() && mRawImage.isNull() )
		{
			mRawImage = mCachedRawImage ;
			mRawDiscardLevel = mCachedRawDiscardLevel ;

			saveRawImage() ;

			mRawImage = NULL ;
			mRawDiscardLevel = INVALID_DISCARD_LEVEL ;
		}		
	}
}
void LLViewerFetchedTexture::destroySavedRawImage()
{
	if(mLastReferencedSavedRawImageTime < mKeptSavedRawImageTime)
	{
		return ; //keep the saved raw image.
	}

	mForceToSaveRawImage  = FALSE ;
	mSaveRawImage = FALSE ;

	clearCallbackEntryList() ;
	
	mSavedRawImage = NULL ;
	mForceToSaveRawImage  = FALSE ;
	mSaveRawImage = FALSE ;
	mSavedRawDiscardLevel = -1 ;
	mDesiredSavedRawDiscardLevel = -1 ;
	mLastReferencedSavedRawImageTime = 0.0f ;
	mKeptSavedRawImageTime = 0.f ;
}

LLImageRaw* LLViewerFetchedTexture::getSavedRawImage() 
{
	mLastReferencedSavedRawImageTime = sCurrentTime ;

	return mSavedRawImage ;
}
	
BOOL LLViewerFetchedTexture::hasSavedRawImage() const
{
	return mSavedRawImage.notNull() ;
}
	
F32 LLViewerFetchedTexture::getElapsedLastReferencedSavedRawImageTime() const
{ 
	return sCurrentTime - mLastReferencedSavedRawImageTime ;
}

//----------------------------------------------------------------------------------------------
//end of LLViewerFetchedTexture
//----------------------------------------------------------------------------------------------

//----------------------------------------------------------------------------------------------
//start of LLViewerLODTexture
//----------------------------------------------------------------------------------------------
LLViewerLODTexture::LLViewerLODTexture(const LLUUID& id, FTType f_type, const LLHost& host, BOOL usemipmaps)
	: LLViewerFetchedTexture(id, f_type, host, usemipmaps)
{
	init(TRUE) ;
}

LLViewerLODTexture::LLViewerLODTexture(const std::string& url, FTType f_type, const LLUUID& id, BOOL usemipmaps)
	: LLViewerFetchedTexture(url, f_type, id, usemipmaps)
{
	init(TRUE) ;
}

void LLViewerLODTexture::init(bool firstinit)
{
	mTexelsPerImage = 64.f*64.f;
	mDiscardVirtualSize = 0.f;
	mCalculatedDiscardLevel = -1.f;
}

//virtual 
S8 LLViewerLODTexture::getType() const
{
	return LLViewerTexture::LOD_TEXTURE ;
}

BOOL LLViewerLODTexture::isUpdateFrozen()
{
	return LLViewerTexture::sFreezeImageScalingDown && !getDiscardLevel() ;
}

// This is gauranteed to get called periodically for every texture
//virtual
void LLViewerLODTexture::processTextureStats()
{
	updateVirtualSize() ;
	
	static LLCachedControl<bool> textures_fullres(gSavedSettings,"TextureLoadFullRes");
	
	if (textures_fullres)
	{
		mDesiredDiscardLevel = 0;
	}
	// Generate the request priority and render priority
	else if (mDontDiscard || !mUseMipMaps)
	{
		mDesiredDiscardLevel = 0;
		if (mFullWidth > MAX_IMAGE_SIZE_DEFAULT || mFullHeight > MAX_IMAGE_SIZE_DEFAULT)
			mDesiredDiscardLevel = 1; // MAX_IMAGE_SIZE_DEFAULT = 1024 and max size ever is 2048
	}
	else if (mBoostLevel < LLGLTexture::BOOST_HIGH && mMaxVirtualSize <= 10.f)
	{
		// If the image has not been significantly visible in a while, we don't want it
		mDesiredDiscardLevel = llmin(mMinDesiredDiscardLevel, (S8)(MAX_DISCARD_LEVEL + 1));
	}
	else if (!mFullWidth  || !mFullHeight)
	{
		mDesiredDiscardLevel = 	getMaxDiscardLevel() ;
	}
	else
	{
		//static const F64 log_2 = log(2.0);
		static const F64 log_4 = log(4.0);

		F32 discard_level = 0.f;

		// If we know the output width and height, we can force the discard
		// level to the correct value, and thus not decode more texture
		// data than we need to.
		if (mKnownDrawWidth && mKnownDrawHeight)
		{
			S32 draw_texels = mKnownDrawWidth * mKnownDrawHeight;

			// Use log_4 because we're in square-pixel space, so an image
			// with twice the width and twice the height will have mTexelsPerImage
			// 4 * draw_size
			discard_level = (F32)(log(mTexelsPerImage/draw_texels) / log_4);
		}
		else
		{
			if(isLargeImage() && !isJustBound() && mAdditionalDecodePriority < 0.3f)
			{
				//if is a big image and not being used recently, nor close to the view point, do not load hi-res data.
				mMaxVirtualSize = llmin(mMaxVirtualSize, (F32)LLViewerTexture::sMinLargeImageSize) ;
			}

			if ((mCalculatedDiscardLevel >= 0.f) &&
				(llabs(mMaxVirtualSize - mDiscardVirtualSize) < mMaxVirtualSize*.20f))
			{
				// < 20% change in virtual size = no change in desired discard
				discard_level = mCalculatedDiscardLevel; 
			}
			else
			{
				// Calculate the required scale factor of the image using pixels per texel
				discard_level = (F32)(log(mTexelsPerImage/mMaxVirtualSize) / log_4);
				mDiscardVirtualSize = mMaxVirtualSize;
				mCalculatedDiscardLevel = discard_level;
			}
		}
		if (mBoostLevel < LLGLTexture::BOOST_SCULPTED)
		{
			discard_level += sDesiredDiscardBias;
			discard_level *= sDesiredDiscardScale; // scale
			discard_level += sCameraMovingDiscardBias ;
		}
		discard_level = floorf(discard_level);

		F32 min_discard = 0.f;
		if (mFullWidth > MAX_IMAGE_SIZE_DEFAULT || mFullHeight > MAX_IMAGE_SIZE_DEFAULT)
			min_discard = 1.f; // MAX_IMAGE_SIZE_DEFAULT = 1024 and max size ever is 2048

		discard_level = llclamp(discard_level, min_discard, (F32)MAX_DISCARD_LEVEL);
		
		// Can't go higher than the max discard level
		mDesiredDiscardLevel = llmin(getMaxDiscardLevel() + 1, (S32)discard_level);
		// Clamp to min desired discard
		mDesiredDiscardLevel = llmin(mMinDesiredDiscardLevel, mDesiredDiscardLevel);

		//
		// At this point we've calculated the quality level that we want,
		// if possible.  Now we check to see if we have it, and take the
		// proper action if we don't.
		//

		S32 current_discard = getDiscardLevel();
		if (sDesiredDiscardBias > 0.0f && mBoostLevel < LLGLTexture::BOOST_SCULPTED && current_discard >= 0)
		{
			if(desired_discard_bias_max <= sDesiredDiscardBias && !mForceToSaveRawImage)
			{
				//needs to release texture memory urgently
				scaleDown() ;
			}
			// Limit the amount of GL memory bound each frame
			else if ( BYTES_TO_MEGA_BYTES(sBoundTextureMemoryInBytes) > sMaxBoundTextureMemInMegaBytes * texmem_middle_bound_scale &&
				(!getBoundRecently() || mDesiredDiscardLevel >= mCachedRawDiscardLevel))
			{
				scaleDown() ;
			}
			// Only allow GL to have 2x the video card memory
			else if ( BYTES_TO_MEGA_BYTES(sTotalTextureMemoryInBytes) > sMaxTotalTextureMemInMegaBytes*texmem_middle_bound_scale &&
				(!getBoundRecently() || mDesiredDiscardLevel >= mCachedRawDiscardLevel))
			{
				scaleDown() ;
				
			}
		}
	}

	if(mForceToSaveRawImage && mDesiredSavedRawDiscardLevel >= 0)
	{
		mDesiredDiscardLevel = llmin(mDesiredDiscardLevel, (S8)mDesiredSavedRawDiscardLevel) ;
	}
	else if(LLPipeline::sMemAllocationThrottled)//release memory of large textures by decrease their resolutions.
	{
		if(scaleDown())
		{
			mDesiredDiscardLevel = mCachedRawDiscardLevel ;
		}
	}
}

bool LLViewerLODTexture::scaleDown()
{
	if(hasGLTexture() && mCachedRawDiscardLevel > getDiscardLevel())
	{		
		switchToCachedImage() ;	

		LLTexturePipelineTester* tester = (LLTexturePipelineTester*)LLMetricPerformanceTesterBasic::getTester(sTesterName);
		if (tester)
		{
			tester->setStablizingTime() ;
		}

		return true ;
	}
	return false ;
}
//----------------------------------------------------------------------------------------------
//end of LLViewerLODTexture
//----------------------------------------------------------------------------------------------

//----------------------------------------------------------------------------------------------
//start of LLViewerMediaTexture
//----------------------------------------------------------------------------------------------
//static
void LLViewerMediaTexture::updateClass()
{
	static const F32 MAX_INACTIVE_TIME = 30.f ;

#if 0
	//force to play media.
	gSavedSettings.setBOOL("AudioStreamingMedia", true) ;
#endif

	for(media_map_t::iterator iter = sMediaMap.begin() ; iter != sMediaMap.end(); )
	{
		LLViewerMediaTexture* mediap = iter->second;	
		
		if(mediap->getNumRefs() == 1) //one reference by sMediaMap
		{
			//
			//Note: delay some time to delete the media textures to stop endlessly creating and immediately removing media texture.
			//
			if(mediap->getLastReferencedTimer()->getElapsedTimeF32() > MAX_INACTIVE_TIME)
			{
				media_map_t::iterator cur = iter++ ;
				sMediaMap.erase(cur) ;
				continue ;
			}
		}
		++iter ;
	}
}

//static 
void LLViewerMediaTexture::removeMediaImplFromTexture(const LLUUID& media_id) 
{
	LLViewerMediaTexture* media_tex = findMediaTexture(media_id) ;
	if(media_tex)
	{
		media_tex->invalidateMediaImpl() ;
	}
}

//static
void LLViewerMediaTexture::cleanUpClass()
{
	sMediaMap.clear() ;
}

//static
LLViewerMediaTexture* LLViewerMediaTexture::findMediaTexture(const LLUUID& media_id)
{
	media_map_t::iterator iter = sMediaMap.find(media_id);
	if(iter == sMediaMap.end())
	{
		return NULL;
	}

	LLViewerMediaTexture* media_tex = iter->second ;
	media_tex->setMediaImpl() ;
	media_tex->getLastReferencedTimer()->reset() ;

	return media_tex;
}

LLViewerMediaTexture::LLViewerMediaTexture(const LLUUID& id, BOOL usemipmaps, LLImageGL* gl_image) 
	: LLViewerTexture(id, usemipmaps),
	mMediaImplp(NULL),
	mUpdateVirtualSizeTime(0)
{
	sMediaMap.insert(std::make_pair(id, this));

	mGLTexturep = gl_image ;

	if(mGLTexturep.isNull())
	{
		generateGLTexture() ;
	}

	mGLTexturep->setAllowCompression(false);

	mGLTexturep->setNeedsAlphaAndPickMask(FALSE) ;

	mIsPlaying = FALSE ;

	setMediaImpl() ;

	setCategory(LLGLTexture::MEDIA) ;
	
	LLViewerTexture* tex = gTextureList.findImage(mID) ;
	if(tex) //this media is a parcel media for tex.
	{
		tex->setParcelMedia(this) ;
	}
}

//virtual 
LLViewerMediaTexture::~LLViewerMediaTexture() 
{	
	LLViewerTexture* tex = gTextureList.findImage(mID) ;
	if(tex) //this media is a parcel media for tex.
	{
		tex->setParcelMedia(NULL) ;
	}
}

void LLViewerMediaTexture::reinit(BOOL usemipmaps /* = TRUE */)
{
	llassert(mGLTexturep.notNull()) ;

	mUseMipMaps = usemipmaps ;
	getLastReferencedTimer()->reset() ;
	mGLTexturep->setUseMipMaps(mUseMipMaps) ;
	mGLTexturep->setNeedsAlphaAndPickMask(FALSE) ;
}

void LLViewerMediaTexture::setUseMipMaps(BOOL mipmap) 
{
	mUseMipMaps = mipmap;

	if(mGLTexturep.notNull())
	{
		mGLTexturep->setUseMipMaps(mipmap) ;
	}
}

//virtual 
S8 LLViewerMediaTexture::getType() const
{
	return LLViewerTexture::MEDIA_TEXTURE ;
}

void LLViewerMediaTexture::invalidateMediaImpl() 
{
	mMediaImplp = NULL ;
}

void LLViewerMediaTexture::setMediaImpl()
{
	if(!mMediaImplp)
	{
		mMediaImplp = LLViewerMedia::getMediaImplFromTextureID(mID) ;
	}
}

//return true if all faces to reference to this media texture are found
//Note: mMediaFaceList is valid only for the current instant 
//      because it does not check the face validity after the current frame.
BOOL LLViewerMediaTexture::findFaces()
{	
	mMediaFaceList.clear() ;

	BOOL ret = TRUE ;
	
	LLViewerTexture* tex = gTextureList.findImage(mID) ;
	if(tex) //this media is a parcel media for tex.
	{
		for (U32 ch = 0; ch < LLRender::NUM_TEXTURE_CHANNELS; ++ch)
		{
			const ll_face_list_t* face_list = tex->getFaceList(ch) ;
			U32 end = tex->getNumFaces(ch) ;
			for(U32 i = 0 ; i < end ; i++)
			{
				mMediaFaceList.push_back((*face_list)[i]) ;
			}
		}
	}
	
	if(!mMediaImplp)
	{
		return TRUE ; 
	}

	//for media on a face.
	const std::list< LLVOVolume* >* obj_list = mMediaImplp->getObjectList() ;
	std::list< LLVOVolume* >::const_iterator iter = obj_list->begin() ;
	for(; iter != obj_list->end(); ++iter)
	{
		LLVOVolume* obj = *iter ;
		if(obj->mDrawable.isNull())
		{
			ret = FALSE ;
			continue ;
		}

		S32 face_id = -1 ;
		S32 num_faces = obj->mDrawable->getNumFaces() ;
		while((face_id = obj->getFaceIndexWithMediaImpl(mMediaImplp, face_id)) > -1 && face_id < num_faces)
		{
			LLFace* facep = obj->mDrawable->getFace(face_id) ;
			if(facep)
			{
				mMediaFaceList.push_back(facep) ;
			}
			else
			{
				ret = FALSE ;
			}
		}
	}

	return ret ;
}

void LLViewerMediaTexture::initVirtualSize()
{
	if(mIsPlaying)
	{
		return ;
	}

	findFaces() ;
	for(std::list< LLFace* >::iterator iter = mMediaFaceList.begin(); iter!= mMediaFaceList.end(); ++iter)
	{
		addTextureStats((*iter)->getVirtualSize()) ;
	}
}

void LLViewerMediaTexture::addMediaToFace(LLFace* facep) 
{
	if(facep)
	{
		facep->setHasMedia(true) ;
	}
	if(!mIsPlaying)
	{
		return ; //no need to add the face because the media is not in playing.
	}

	switchTexture(LLRender::DIFFUSE_MAP, facep) ;
}
	
void LLViewerMediaTexture::removeMediaFromFace(LLFace* facep) 
{
	if(!facep)
	{
		return ;
	}
	facep->setHasMedia(false) ;

	if(!mIsPlaying)
	{
		return ; //no need to remove the face because the media is not in playing.
	}	

	mIsPlaying = FALSE ; //set to remove the media from the face.
	switchTexture(LLRender::DIFFUSE_MAP, facep) ;
	mIsPlaying = TRUE ; //set the flag back.

	if(getTotalNumFaces() < 1) //no face referencing to this media
	{
		stopPlaying() ;
	}
}

//virtual 
void LLViewerMediaTexture::addFace(U32 ch, LLFace* facep) 
{
	LLViewerTexture::addFace(ch, facep) ;

	const LLTextureEntry* te = facep->getTextureEntry() ;
	if(te && te->getID().notNull())
	{
		LLViewerTexture* tex = gTextureList.findImage(te->getID()) ;
		if(tex)
		{
			mTextureList.push_back(tex) ;//increase the reference number by one for tex to avoid deleting it.
			return ;
		}
	}

	//check if it is a parcel media
	if(facep->getTexture() && facep->getTexture() != this && facep->getTexture()->getID() == mID)
	{
		mTextureList.push_back(facep->getTexture()) ; //a parcel media.
		return ;
	}
	
	if(te && te->getID().notNull()) //should have a texture
	{
		llerrs << "The face does not have a valid texture before media texture." << llendl ;
	}
}

//virtual 
void LLViewerMediaTexture::removeFace(U32 ch, LLFace* facep) 
{
	LLViewerTexture::removeFace(ch, facep) ;

	const LLTextureEntry* te = facep->getTextureEntry() ;
	if(te && te->getID().notNull())
	{
		LLViewerTexture* tex = gTextureList.findImage(te->getID()) ;
		if(tex)
		{
			for(std::list< LLPointer<LLViewerTexture> >::iterator iter = mTextureList.begin();
				iter != mTextureList.end(); ++iter)
			{
				if(*iter == tex)
				{
					mTextureList.erase(iter) ; //decrease the reference number for tex by one.
					return ;
				}
			}

			std::vector<const LLTextureEntry*> te_list;
			
			for (U32 ch = 0; ch < 3; ++ch)
			{
				//
				//we have some trouble here: the texture of the face is changed.
				//we need to find the former texture, and remove it from the list to avoid memory leaking.
				
				llassert(mNumFaces[ch] <= mFaceList[ch].size());

				for(U32 j = 0 ; j < mNumFaces[ch] ; j++)
				{
					te_list.push_back(mFaceList[ch][j]->getTextureEntry());//all textures are in use.
				}
			}

			if (te_list.empty())
			{
				mTextureList.clear() ;
				return ;
			}

			S32 end = te_list.size();

			for(std::list< LLPointer<LLViewerTexture> >::iterator iter = mTextureList.begin();
				iter != mTextureList.end(); ++iter)
			{
				S32 i = 0;

				for(i = 0 ; i < end ; i++)
				{
					if(te_list[i] && te_list[i]->getID() == (*iter)->getID())//the texture is in use.
					{
						te_list[i] = NULL ;
						break ;
					}
				}
				if(i == end) //no hit for this texture, remove it.
				{
					mTextureList.erase(iter) ; //decrease the reference number for tex by one.
					return ;
				}
			}
		}
	}

	//check if it is a parcel media
	for(std::list< LLPointer<LLViewerTexture> >::iterator iter = mTextureList.begin();
				iter != mTextureList.end(); ++iter)
	{
		if((*iter)->getID() == mID)
		{
			mTextureList.erase(iter) ; //decrease the reference number for tex by one.
			return ;
		}
	}

	if(te && te->getID().notNull()) //should have a texture
	{
		llerrs << "mTextureList texture reference number is corrupted." << llendl ;
	}
}

void LLViewerMediaTexture::stopPlaying()
{
	// Don't stop the media impl playing here -- this breaks non-inworld media (login screen, search, and media browser).
//	if(mMediaImplp)
//	{
//		mMediaImplp->stop() ;
//	}
	mIsPlaying = FALSE ;			
}

void LLViewerMediaTexture::switchTexture(U32 ch, LLFace* facep)
{
	if(facep)
	{
		//check if another media is playing on this face.
		if(facep->getTexture() && facep->getTexture() != this 
			&& facep->getTexture()->getType() == LLViewerTexture::MEDIA_TEXTURE)
		{
			if(mID == facep->getTexture()->getID()) //this is a parcel media
			{
				return ; //let the prim media win.
			}
		}

		if(mIsPlaying) //old textures switch to the media texture
		{
			facep->switchTexture(ch, this) ;
		}
		else //switch to old textures.
		{
			const LLTextureEntry* te = facep->getTextureEntry() ;
			if(te)
			{
				LLViewerTexture* tex = te->getID().notNull() ? gTextureList.findImage(te->getID()) : NULL ;
				if(!tex && te->getID() != mID)//try parcel media.
				{
					tex = gTextureList.findImage(mID) ;
				}
				if(!tex)
				{
					tex = LLViewerFetchedTexture::sDefaultImagep ;
				}
				facep->switchTexture(ch, tex) ;
			}
		}
	}
}

void LLViewerMediaTexture::setPlaying(BOOL playing) 
{
	if(!mMediaImplp)
	{
		return ; 
	}
	if(!playing && !mIsPlaying)
	{
		return ; //media is already off
	}

	if(playing == mIsPlaying && !mMediaImplp->isUpdated())
	{
		return ; //nothing has changed since last time.
	}	

	mIsPlaying = playing ;
	if(mIsPlaying) //is about to play this media
	{
		if(findFaces())
		{
			//about to update all faces.
			mMediaImplp->setUpdated(FALSE) ;
		}

		if(mMediaFaceList.empty())//no face pointing to this media
		{
			stopPlaying() ;
			return ;
		}

		for(std::list< LLFace* >::iterator iter = mMediaFaceList.begin(); iter!= mMediaFaceList.end(); ++iter)
		{
			switchTexture(LLRender::DIFFUSE_MAP, *iter) ;
		}
	}
	else //stop playing this media
	{
		U32 ch = LLRender::DIFFUSE_MAP;
		
		llassert(mNumFaces[ch] <= mFaceList[ch].size());
		for(U32 i = mNumFaces[ch] ; i ; i--)
		{
			switchTexture(ch, mFaceList[ch][i - 1]) ; //current face could be removed in this function.
		}
	}
	return ;
}

//virtual 
F32 LLViewerMediaTexture::getMaxVirtualSize() 
{	
	if(LLFrameTimer::getFrameCount() == mUpdateVirtualSizeTime)
	{
		return mMaxVirtualSize ;
	}
	mUpdateVirtualSizeTime = LLFrameTimer::getFrameCount() ;

	if(!mMaxVirtualSizeResetCounter)
	{
		addTextureStats(0.f, FALSE) ;//reset
	}

	if(mIsPlaying) //media is playing
	{
		for (U32 ch = 0; ch < LLRender::NUM_TEXTURE_CHANNELS; ++ch)
		{
			llassert(mNumFaces[ch] <= mFaceList[ch].size());
			for(U32 i = 0 ; i < mNumFaces[ch] ; i++)
			{
				LLFace* facep = mFaceList[ch][i] ;
				if(facep->getDrawable()->isRecentlyVisible())
				{
					addTextureStats(facep->getVirtualSize()) ;
				}
			}		
		}
	}
	else //media is not in playing
	{
		findFaces() ;
	
		if(!mMediaFaceList.empty())
		{
			for(std::list< LLFace* >::iterator iter = mMediaFaceList.begin(); iter!= mMediaFaceList.end(); ++iter)
			{
				LLFace* facep = *iter ;
				if(facep->getDrawable()->isRecentlyVisible())
				{
					addTextureStats(facep->getVirtualSize()) ;
				}
			}
		}
	}

	if(mMaxVirtualSizeResetCounter > 0)
	{
		mMaxVirtualSizeResetCounter--;
	}
	reorganizeFaceList() ;
	reorganizeVolumeList();

	return mMaxVirtualSize ;
}
//----------------------------------------------------------------------------------------------
//end of LLViewerMediaTexture
//----------------------------------------------------------------------------------------------

//----------------------------------------------------------------------------------------------
//start of LLTexturePipelineTester
//----------------------------------------------------------------------------------------------
LLTexturePipelineTester::LLTexturePipelineTester() : LLMetricPerformanceTesterWithSession(sTesterName) 
{
	addMetric("TotalBytesLoaded") ;
	addMetric("TotalBytesLoadedFromCache") ;
	addMetric("TotalBytesLoadedForLargeImage") ;
	addMetric("TotalBytesLoadedForSculpties") ;
	addMetric("StartFetchingTime") ;
	addMetric("TotalGrayTime") ;
	addMetric("TotalStablizingTime") ;
	addMetric("StartTimeLoadingSculpties") ;
	addMetric("EndTimeLoadingSculpties") ;

	addMetric("Time") ;
	addMetric("TotalBytesBound") ;
	addMetric("TotalBytesBoundForLargeImage") ;
	addMetric("PercentageBytesBound") ;
	
	mTotalBytesLoaded = 0 ;
	mTotalBytesLoadedFromCache = 0 ;	
	mTotalBytesLoadedForLargeImage = 0 ;
	mTotalBytesLoadedForSculpties = 0 ;

	reset() ;
}

LLTexturePipelineTester::~LLTexturePipelineTester()
{
	LLViewerTextureManager::sTesterp = NULL;
}

void LLTexturePipelineTester::update()
{
	mLastTotalBytesUsed = mTotalBytesUsed ;
	mLastTotalBytesUsedForLargeImage = mTotalBytesUsedForLargeImage ;
	mTotalBytesUsed = 0 ;
	mTotalBytesUsedForLargeImage = 0 ;
	
	if(LLAppViewer::getTextureFetch()->getNumRequests() > 0) //fetching list is not empty
	{
		if(mPause)
		{
			//start a new fetching session
			reset() ;
			mStartFetchingTime = LLImageGL::sLastFrameTime ;
			mPause = FALSE ;
		}

		//update total gray time		
		if(mUsingDefaultTexture)
		{
			mUsingDefaultTexture = FALSE ;
			mTotalGrayTime = LLImageGL::sLastFrameTime - mStartFetchingTime ;		
		}

		//update the stablizing timer.
		updateStablizingTime() ;

		outputTestResults() ;
	}
	else if(!mPause)
	{
		//stop the current fetching session
		mPause = TRUE ;
		outputTestResults() ;
		reset() ;
	}		
}
	
void LLTexturePipelineTester::reset() 
{
	mPause = TRUE ;

	mUsingDefaultTexture = FALSE ;
	mStartStablizingTime = 0.0f ;
	mEndStablizingTime = 0.0f ;

	mTotalBytesUsed = 0 ;
	mTotalBytesUsedForLargeImage = 0 ;
	mLastTotalBytesUsed = 0 ;
	mLastTotalBytesUsedForLargeImage = 0 ;
	
	mStartFetchingTime = 0.0f ;
	
	mTotalGrayTime = 0.0f ;
	mTotalStablizingTime = 0.0f ;

	mStartTimeLoadingSculpties = 1.0f ;
	mEndTimeLoadingSculpties = 0.0f ;
}

//virtual 
void LLTexturePipelineTester::outputTestRecord(LLSD *sd) 
{	
	std::string currentLabel = getCurrentLabelName();
	(*sd)[currentLabel]["TotalBytesLoaded"]              = (LLSD::Integer)mTotalBytesLoaded ;
	(*sd)[currentLabel]["TotalBytesLoadedFromCache"]     = (LLSD::Integer)mTotalBytesLoadedFromCache ;
	(*sd)[currentLabel]["TotalBytesLoadedForLargeImage"] = (LLSD::Integer)mTotalBytesLoadedForLargeImage ;
	(*sd)[currentLabel]["TotalBytesLoadedForSculpties"]  = (LLSD::Integer)mTotalBytesLoadedForSculpties ;

	(*sd)[currentLabel]["StartFetchingTime"]             = (LLSD::Real)mStartFetchingTime ;
	(*sd)[currentLabel]["TotalGrayTime"]                 = (LLSD::Real)mTotalGrayTime ;
	(*sd)[currentLabel]["TotalStablizingTime"]           = (LLSD::Real)mTotalStablizingTime ;

	(*sd)[currentLabel]["StartTimeLoadingSculpties"]     = (LLSD::Real)mStartTimeLoadingSculpties ;
	(*sd)[currentLabel]["EndTimeLoadingSculpties"]       = (LLSD::Real)mEndTimeLoadingSculpties ;

	(*sd)[currentLabel]["Time"]                          = LLImageGL::sLastFrameTime ;
	(*sd)[currentLabel]["TotalBytesBound"]               = (LLSD::Integer)mLastTotalBytesUsed ;
	(*sd)[currentLabel]["TotalBytesBoundForLargeImage"]  = (LLSD::Integer)mLastTotalBytesUsedForLargeImage ;
	(*sd)[currentLabel]["PercentageBytesBound"]          = (LLSD::Real)(100.f * mLastTotalBytesUsed / mTotalBytesLoaded) ;
}

void LLTexturePipelineTester::updateTextureBindingStats(const LLViewerTexture* imagep) 
{
	U32 mem_size = (U32)imagep->getTextureMemory() ;
	mTotalBytesUsed += mem_size ; 

	if(MIN_LARGE_IMAGE_AREA <= (U32)(mem_size / (U32)imagep->getComponents()))
	{
		mTotalBytesUsedForLargeImage += mem_size ;
	}
}
	
void LLTexturePipelineTester::updateTextureLoadingStats(const LLViewerFetchedTexture* imagep, const LLImageRaw* raw_imagep, BOOL from_cache) 
{
	U32 data_size = (U32)raw_imagep->getDataSize() ;
	mTotalBytesLoaded += data_size ;

	if(from_cache)
	{
		mTotalBytesLoadedFromCache += data_size ;
	}

	if(MIN_LARGE_IMAGE_AREA <= (U32)(data_size / (U32)raw_imagep->getComponents()))
	{
		mTotalBytesLoadedForLargeImage += data_size ;
	}

	if(imagep->forSculpt())
	{
		mTotalBytesLoadedForSculpties += data_size ;

		if(mStartTimeLoadingSculpties > mEndTimeLoadingSculpties)
		{
			mStartTimeLoadingSculpties = LLImageGL::sLastFrameTime ;
		}
		mEndTimeLoadingSculpties = LLImageGL::sLastFrameTime ;
	}
}

void LLTexturePipelineTester::updateGrayTextureBinding()
{
	mUsingDefaultTexture = TRUE ;
}

void LLTexturePipelineTester::setStablizingTime()
{
	if(mStartStablizingTime <= mStartFetchingTime)
	{
		mStartStablizingTime = LLImageGL::sLastFrameTime ;
	}
	mEndStablizingTime = LLImageGL::sLastFrameTime ;
}

void LLTexturePipelineTester::updateStablizingTime()
{
	if(mStartStablizingTime > mStartFetchingTime)
	{
		F32 t = mEndStablizingTime - mStartStablizingTime ;

		if(t > F_ALMOST_ZERO && (t - mTotalStablizingTime) < F_ALMOST_ZERO)
		{
			//already stablized
			mTotalStablizingTime = LLImageGL::sLastFrameTime - mStartStablizingTime ;

			//cancel the timer
			mStartStablizingTime = 0.f ;
			mEndStablizingTime = 0.f ;
		}
		else
		{
			mTotalStablizingTime = t ;
		}
	}
	mTotalStablizingTime = 0.f ;
}

//virtual 
void LLTexturePipelineTester::compareTestSessions(std::ofstream* os) 
{	
	LLTexturePipelineTester::LLTextureTestSession* base_sessionp = dynamic_cast<LLTexturePipelineTester::LLTextureTestSession*>(mBaseSessionp) ;
	LLTexturePipelineTester::LLTextureTestSession* current_sessionp = dynamic_cast<LLTexturePipelineTester::LLTextureTestSession*>(mCurrentSessionp) ;
	if(!base_sessionp || !current_sessionp)
	{
		llerrs << "type of test session does not match!" << llendl ;
	}

	//compare and output the comparison
	*os << llformat("%s\n", getTesterName().c_str()) ;
	*os << llformat("AggregateResults\n") ;

	compareTestResults(os, "TotalFetchingTime", base_sessionp->mTotalFetchingTime, current_sessionp->mTotalFetchingTime) ;
	compareTestResults(os, "TotalGrayTime", base_sessionp->mTotalGrayTime, current_sessionp->mTotalGrayTime) ;
	compareTestResults(os, "TotalStablizingTime", base_sessionp->mTotalStablizingTime, current_sessionp->mTotalStablizingTime);
	compareTestResults(os, "StartTimeLoadingSculpties", base_sessionp->mStartTimeLoadingSculpties, current_sessionp->mStartTimeLoadingSculpties) ;		
	compareTestResults(os, "TotalTimeLoadingSculpties", base_sessionp->mTotalTimeLoadingSculpties, current_sessionp->mTotalTimeLoadingSculpties) ;
	
	compareTestResults(os, "TotalBytesLoaded", base_sessionp->mTotalBytesLoaded, current_sessionp->mTotalBytesLoaded) ;
	compareTestResults(os, "TotalBytesLoadedFromCache", base_sessionp->mTotalBytesLoadedFromCache, current_sessionp->mTotalBytesLoadedFromCache) ;
	compareTestResults(os, "TotalBytesLoadedForLargeImage", base_sessionp->mTotalBytesLoadedForLargeImage, current_sessionp->mTotalBytesLoadedForLargeImage) ;
	compareTestResults(os, "TotalBytesLoadedForSculpties", base_sessionp->mTotalBytesLoadedForSculpties, current_sessionp->mTotalBytesLoadedForSculpties) ;
		
	*os << llformat("InstantResults\n") ;
	S32 size = llmin(base_sessionp->mInstantPerformanceListCounter, current_sessionp->mInstantPerformanceListCounter) ;
	for(S32 i = 0 ; i < size ; i++)
	{
		*os << llformat("Time(B-T)-%.4f-%.4f\n", base_sessionp->mInstantPerformanceList[i].mTime, current_sessionp->mInstantPerformanceList[i].mTime) ;

		compareTestResults(os, "AverageBytesUsedPerSecond", base_sessionp->mInstantPerformanceList[i].mAverageBytesUsedPerSecond,
			current_sessionp->mInstantPerformanceList[i].mAverageBytesUsedPerSecond) ;
			
		compareTestResults(os, "AverageBytesUsedForLargeImagePerSecond", base_sessionp->mInstantPerformanceList[i].mAverageBytesUsedForLargeImagePerSecond,
			current_sessionp->mInstantPerformanceList[i].mAverageBytesUsedForLargeImagePerSecond) ;
			
		compareTestResults(os, "AveragePercentageBytesUsedPerSecond", base_sessionp->mInstantPerformanceList[i].mAveragePercentageBytesUsedPerSecond,
			current_sessionp->mInstantPerformanceList[i].mAveragePercentageBytesUsedPerSecond) ;
	}
	
	if(size < base_sessionp->mInstantPerformanceListCounter)
	{
		for(S32 i = size ; i < base_sessionp->mInstantPerformanceListCounter ; i++)
		{
			*os << llformat("Time(B-T)-%.4f- \n", base_sessionp->mInstantPerformanceList[i].mTime) ;

			*os << llformat(", AverageBytesUsedPerSecond, %d, N/A \n", base_sessionp->mInstantPerformanceList[i].mAverageBytesUsedPerSecond) ;
			*os << llformat(", AverageBytesUsedForLargeImagePerSecond, %d, N/A \n", base_sessionp->mInstantPerformanceList[i].mAverageBytesUsedForLargeImagePerSecond) ;				
			*os << llformat(", AveragePercentageBytesUsedPerSecond, %.4f, N/A \n", base_sessionp->mInstantPerformanceList[i].mAveragePercentageBytesUsedPerSecond) ;			
		}
	}
	else if(size < current_sessionp->mInstantPerformanceListCounter)
	{
		for(S32 i = size ; i < current_sessionp->mInstantPerformanceListCounter ; i++)
		{
			*os << llformat("Time(B-T)- -%.4f\n", current_sessionp->mInstantPerformanceList[i].mTime) ;

			*os << llformat(", AverageBytesUsedPerSecond, N/A, %d\n", current_sessionp->mInstantPerformanceList[i].mAverageBytesUsedPerSecond) ;
			*os << llformat(", AverageBytesUsedForLargeImagePerSecond, N/A, %d\n", current_sessionp->mInstantPerformanceList[i].mAverageBytesUsedForLargeImagePerSecond) ;				
			*os << llformat(", AveragePercentageBytesUsedPerSecond, N/A, %.4f\n", current_sessionp->mInstantPerformanceList[i].mAveragePercentageBytesUsedPerSecond) ;			
		}
	}
}

//virtual 
LLMetricPerformanceTesterWithSession::LLTestSession* LLTexturePipelineTester::loadTestSession(LLSD* log)
{
	LLTexturePipelineTester::LLTextureTestSession* sessionp = new LLTexturePipelineTester::LLTextureTestSession() ;
	if(!sessionp)
	{
		return NULL ;
	}
	
	F32 total_fetching_time = 0.f ;
	F32 total_gray_time = 0.f ;
	F32 total_stablizing_time = 0.f ;
	F32 total_loading_sculpties_time = 0.f ;

	F32 start_fetching_time = -1.f ;
	F32 start_fetching_sculpties_time = 0.f ;

	F32 last_time = 0.0f ;
	S32 frame_count = 0 ;

	sessionp->mInstantPerformanceListCounter = 0 ;
	sessionp->mInstantPerformanceList.resize(128) ;
	sessionp->mInstantPerformanceList[sessionp->mInstantPerformanceListCounter].mAverageBytesUsedPerSecond = 0 ;
	sessionp->mInstantPerformanceList[sessionp->mInstantPerformanceListCounter].mAverageBytesUsedForLargeImagePerSecond = 0 ;
	sessionp->mInstantPerformanceList[sessionp->mInstantPerformanceListCounter].mAveragePercentageBytesUsedPerSecond = 0.f ;
	sessionp->mInstantPerformanceList[sessionp->mInstantPerformanceListCounter].mTime = 0.f ;
	
	//load a session
	std::string currentLabel = getCurrentLabelName();
	BOOL in_log = (*log).has(currentLabel) ;
	while (in_log)
	{
		LLSD::String label = currentLabel ;		

		if(sessionp->mInstantPerformanceListCounter >= (S32)sessionp->mInstantPerformanceList.size())
		{
			sessionp->mInstantPerformanceList.resize(sessionp->mInstantPerformanceListCounter + 128) ;
		}
		
		//time
		F32 start_time = (*log)[label]["StartFetchingTime"].asReal() ;
		F32 cur_time   = (*log)[label]["Time"].asReal() ;
		if(start_time - start_fetching_time > F_ALMOST_ZERO) //fetching has paused for a while
		{
			sessionp->mTotalFetchingTime += total_fetching_time ;
			sessionp->mTotalGrayTime += total_gray_time ;
			sessionp->mTotalStablizingTime += total_stablizing_time ;

			sessionp->mStartTimeLoadingSculpties = start_fetching_sculpties_time ; 
			sessionp->mTotalTimeLoadingSculpties += total_loading_sculpties_time ;

			start_fetching_time = start_time ;
			total_fetching_time = 0.0f ;
			total_gray_time = 0.f ;
			total_stablizing_time = 0.f ;
			total_loading_sculpties_time = 0.f ;
		}
		else
		{
			total_fetching_time = cur_time - start_time ;
			total_gray_time = (*log)[label]["TotalGrayTime"].asReal() ;
			total_stablizing_time = (*log)[label]["TotalStablizingTime"].asReal() ;

			total_loading_sculpties_time = (*log)[label]["EndTimeLoadingSculpties"].asReal() - (*log)[label]["StartTimeLoadingSculpties"].asReal() ;
			if(start_fetching_sculpties_time < 0.f && total_loading_sculpties_time > 0.f)
			{
				start_fetching_sculpties_time = (*log)[label]["StartTimeLoadingSculpties"].asReal() ;
			}			
		}
		
		//total loaded bytes
		sessionp->mTotalBytesLoaded = (*log)[label]["TotalBytesLoaded"].asInteger() ; 
		sessionp->mTotalBytesLoadedFromCache = (*log)[label]["TotalBytesLoadedFromCache"].asInteger() ;
		sessionp->mTotalBytesLoadedForLargeImage = (*log)[label]["TotalBytesLoadedForLargeImage"].asInteger() ;
		sessionp->mTotalBytesLoadedForSculpties = (*log)[label]["TotalBytesLoadedForSculpties"].asInteger() ; 

		//instant metrics			
		sessionp->mInstantPerformanceList[sessionp->mInstantPerformanceListCounter].mAverageBytesUsedPerSecond +=
			(*log)[label]["TotalBytesBound"].asInteger() ;
		sessionp->mInstantPerformanceList[sessionp->mInstantPerformanceListCounter].mAverageBytesUsedForLargeImagePerSecond +=
			(*log)[label]["TotalBytesBoundForLargeImage"].asInteger() ;
		sessionp->mInstantPerformanceList[sessionp->mInstantPerformanceListCounter].mAveragePercentageBytesUsedPerSecond +=
			(*log)[label]["PercentageBytesBound"].asReal() ;
		frame_count++ ;
		if(cur_time - last_time >= 1.0f)
		{
			sessionp->mInstantPerformanceList[sessionp->mInstantPerformanceListCounter].mAverageBytesUsedPerSecond /= frame_count ;
			sessionp->mInstantPerformanceList[sessionp->mInstantPerformanceListCounter].mAverageBytesUsedForLargeImagePerSecond /= frame_count ;
			sessionp->mInstantPerformanceList[sessionp->mInstantPerformanceListCounter].mAveragePercentageBytesUsedPerSecond /= frame_count ;
			sessionp->mInstantPerformanceList[sessionp->mInstantPerformanceListCounter].mTime = last_time ;

			frame_count = 0 ;
			last_time = cur_time ;
			sessionp->mInstantPerformanceListCounter++ ;
			sessionp->mInstantPerformanceList[sessionp->mInstantPerformanceListCounter].mAverageBytesUsedPerSecond = 0 ;
			sessionp->mInstantPerformanceList[sessionp->mInstantPerformanceListCounter].mAverageBytesUsedForLargeImagePerSecond = 0 ;
			sessionp->mInstantPerformanceList[sessionp->mInstantPerformanceListCounter].mAveragePercentageBytesUsedPerSecond = 0.f ;
			sessionp->mInstantPerformanceList[sessionp->mInstantPerformanceListCounter].mTime = 0.f ;
		}
		// Next label
		incrementCurrentCount() ;
		currentLabel = getCurrentLabelName();
		in_log = (*log).has(currentLabel) ;
	}

	sessionp->mTotalFetchingTime += total_fetching_time ;
	sessionp->mTotalGrayTime += total_gray_time ;
	sessionp->mTotalStablizingTime += total_stablizing_time ;

	if(sessionp->mStartTimeLoadingSculpties < 0.f)
	{
		sessionp->mStartTimeLoadingSculpties = start_fetching_sculpties_time ; 
	}
	sessionp->mTotalTimeLoadingSculpties += total_loading_sculpties_time ;

	return sessionp;
}

LLTexturePipelineTester::LLTextureTestSession::LLTextureTestSession() 
{
	reset() ;
}
LLTexturePipelineTester::LLTextureTestSession::~LLTextureTestSession() 
{
}
void LLTexturePipelineTester::LLTextureTestSession::reset() 
{
	mTotalFetchingTime = 0.0f ;

	mTotalGrayTime = 0.0f ;
	mTotalStablizingTime = 0.0f ;

	mStartTimeLoadingSculpties = 0.0f ; 
	mTotalTimeLoadingSculpties = 0.0f ;

	mTotalBytesLoaded = 0 ; 
	mTotalBytesLoadedFromCache = 0 ;
	mTotalBytesLoadedForLargeImage = 0 ;
	mTotalBytesLoadedForSculpties = 0 ; 

	mInstantPerformanceListCounter = 0 ;
}
//----------------------------------------------------------------------------------------------
//end of LLTexturePipelineTester
//----------------------------------------------------------------------------------------------
<|MERGE_RESOLUTION|>--- conflicted
+++ resolved
@@ -775,21 +775,15 @@
 	{
 		mFaceList[ch].resize(2 * mNumFaces[ch] + 1) ;		
 	}
-<<<<<<< HEAD
+	mFaceList[ch][mNumFaces[ch]] = facep ;
+	facep->setIndexInTex(ch, mNumFaces[ch]) ;
+	mNumFaces[ch]++ ;
 
 	// <FS:ND> Debug aid <ND:TODO> Remove again
 	if( facep && !ndIsValidPtr( facep ) )
 		llerrs << "Setting invalid face" << llendl;
 	// </FS:ND>
 
-	mFaceList[mNumFaces] = facep ;
-	facep->setIndexInTex(mNumFaces) ;
-	mNumFaces++ ;
-=======
-	mFaceList[ch][mNumFaces[ch]] = facep ;
-	facep->setIndexInTex(ch, mNumFaces[ch]) ;
-	mNumFaces[ch]++ ;
->>>>>>> b2db719f
 	mLastFaceListUpdateTimer.reset() ;
 }
 
