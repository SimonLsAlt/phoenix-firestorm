
/**
 * @file llviewertexture.cpp
 * @brief Object which handles a received image (and associated texture(s))
 *
 * $LicenseInfo:firstyear=2000&license=viewerlgpl$
 * Second Life Viewer Source Code
 * Copyright (C) 2010, Linden Research, Inc.
 *
 * This library is free software; you can redistribute it and/or
 * modify it under the terms of the GNU Lesser General Public
 * License as published by the Free Software Foundation;
 * version 2.1 of the License only.
 *
 * This library is distributed in the hope that it will be useful,
 * but WITHOUT ANY WARRANTY; without even the implied warranty of
 * MERCHANTABILITY or FITNESS FOR A PARTICULAR PURPOSE.  See the GNU
 * Lesser General Public License for more details.
 *
 * You should have received a copy of the GNU Lesser General Public
 * License along with this library; if not, write to the Free Software
 * Foundation, Inc., 51 Franklin Street, Fifth Floor, Boston, MA  02110-1301  USA
 *
 * Linden Research, Inc., 945 Battery Street, San Francisco, CA  94111  USA
 * $/LicenseInfo$
 */

#include "llviewerprecompiledheaders.h"

#include "llviewertexture.h"

// Library includes
#include "llmath.h"
#include "llerror.h"
#include "llgl.h"
#include "llglheaders.h"
#include "llhost.h"
#include "llimage.h"
#include "llimagebmp.h"
#include "llimagej2c.h"
#include "llimagetga.h"
#include "llstl.h"
#include "message.h"
#include "lltimer.h"

// viewer includes
#include "llimagegl.h"
#include "lldrawpool.h"
#include "lltexturefetch.h"
#include "llviewertexturelist.h"
#include "llviewercontrol.h"
#include "pipeline.h"
#include "llappviewer.h"
#include "llface.h"
#include "llviewercamera.h"
#include "lltextureentry.h"
#include "lltexturemanagerbridge.h"
#include "llmediaentry.h"
#include "llvovolume.h"
#include "llviewermedia.h"
#include "lltexturecache.h"
#include "llviewerwindow.h"
#include "llwindow.h"
///////////////////////////////////////////////////////////////////////////////

#include "llmimetypes.h"

// extern
const S32Megabytes gMinVideoRam(32);
// <FS:Ansariel> Texture memory management
//const S32Megabytes gMaxVideoRam(512);
S32Megabytes gMaxVideoRam(512);
// </FS:Ansariel>


// statics
LLPointer<LLViewerTexture>        LLViewerTexture::sNullImagep = NULL;
LLPointer<LLViewerTexture>        LLViewerTexture::sBlackImagep = NULL;
LLPointer<LLViewerTexture>        LLViewerTexture::sCheckerBoardImagep = NULL;
LLPointer<LLViewerFetchedTexture> LLViewerFetchedTexture::sMissingAssetImagep = NULL;
LLPointer<LLViewerFetchedTexture> LLViewerFetchedTexture::sWhiteImagep = NULL;
LLPointer<LLViewerFetchedTexture> LLViewerFetchedTexture::sDefaultImagep = NULL;
LLPointer<LLViewerFetchedTexture> LLViewerFetchedTexture::sSmokeImagep = NULL;
LLPointer<LLViewerFetchedTexture> LLViewerFetchedTexture::sFlatNormalImagep = NULL;
LLPointer<LLViewerFetchedTexture> LLViewerFetchedTexture::sDefaultIrradiancePBRp;
// [SL:KB] - Patch: Render-TextureToggle (Catznip-4.0)
LLPointer<LLViewerFetchedTexture> LLViewerFetchedTexture::sDefaultDiffuseImagep = NULL;
// [/SL:KB]
LLViewerMediaTexture::media_map_t LLViewerMediaTexture::sMediaMap;
LLTexturePipelineTester* LLViewerTextureManager::sTesterp = NULL;
F32 LLViewerFetchedTexture::sMaxVirtualSize = 8192.f*8192.f;

const std::string sTesterName("TextureTester");

S32 LLViewerTexture::sImageCount = 0;
S32 LLViewerTexture::sRawCount = 0;
S32 LLViewerTexture::sAuxCount = 0;
LLFrameTimer LLViewerTexture::sEvaluationTimer;
F32 LLViewerTexture::sDesiredDiscardBias = 0.f;
F32 LLViewerTexture::sDesiredDiscardScale = 1.1f;
S32 LLViewerTexture::sMaxSculptRez = 128; //max sculpt image size
const S32 MAX_CACHED_RAW_IMAGE_AREA = 64 * 64;
const S32 MAX_CACHED_RAW_SCULPT_IMAGE_AREA = LLViewerTexture::sMaxSculptRez * LLViewerTexture::sMaxSculptRez;
const S32 MAX_CACHED_RAW_TERRAIN_IMAGE_AREA = 128 * 128;
const S32 DEFAULT_ICON_DIMENSIONS = 32;
const S32 DEFAULT_THUMBNAIL_DIMENSIONS = 256;
U32 LLViewerTexture::sMinLargeImageSize = 65536; //256 * 256.
U32 LLViewerTexture::sMaxSmallImageSize = MAX_CACHED_RAW_IMAGE_AREA;
bool LLViewerTexture::sFreezeImageUpdates = false;
F32 LLViewerTexture::sCurrentTime = 0.0f;

constexpr F32 MIN_VRAM_BUDGET = 768.f;
F32 LLViewerTexture::sFreeVRAMMegabytes = MIN_VRAM_BUDGET;

LLViewerTexture::EDebugTexels LLViewerTexture::sDebugTexelsMode = LLViewerTexture::DEBUG_TEXELS_OFF;

const F64 log_2 = log(2.0);

/*const*/ U32 DESIRED_NORMAL_TEXTURE_SIZE = (U32)LLViewerFetchedTexture::MAX_IMAGE_SIZE_DEFAULT; // <FS:Ansariel> Max texture resolution

LLUUID LLViewerTexture::sInvisiprimTexture1 = LLUUID::null;
LLUUID LLViewerTexture::sInvisiprimTexture2 = LLUUID::null;
#define TEX_INVISIPRIM1 "e97cf410-8e61-7005-ec06-629eba4cd1fb"
#define TEX_INVISIPRIM2 "38b86f85-2575-52a9-a531-23108d8da837"


//----------------------------------------------------------------------------------------------
//namespace: LLViewerTextureAccess
//----------------------------------------------------------------------------------------------

LLLoadedCallbackEntry::LLLoadedCallbackEntry(loaded_callback_func cb,
                      S32 discard_level,
                      bool need_imageraw, // Needs image raw for the callback
                      void* userdata,
                      LLLoadedCallbackEntry::source_callback_list_t* src_callback_list,
                      LLViewerFetchedTexture* target,
                      bool pause)
    : mCallback(cb),
      mLastUsedDiscard(MAX_DISCARD_LEVEL+1),
      mDesiredDiscard(discard_level),
      mNeedsImageRaw(need_imageraw),
      mUserData(userdata),
      mSourceCallbackList(src_callback_list),
      mPaused(pause)
{
    if(mSourceCallbackList)
    {
        mSourceCallbackList->insert(LLTextureKey(target->getID(), (ETexListType)target->getTextureListType()));
    }
}

LLLoadedCallbackEntry::~LLLoadedCallbackEntry()
{
}

void LLLoadedCallbackEntry::removeTexture(LLViewerFetchedTexture* tex)
{
    if (mSourceCallbackList && tex)
    {
        mSourceCallbackList->erase(LLTextureKey(tex->getID(), (ETexListType)tex->getTextureListType()));
    }
}

//static
void LLLoadedCallbackEntry::cleanUpCallbackList(LLLoadedCallbackEntry::source_callback_list_t* callback_list)
{
    //clear texture callbacks.
    if(callback_list && !callback_list->empty())
    {
        for(LLLoadedCallbackEntry::source_callback_list_t::iterator iter = callback_list->begin();
                iter != callback_list->end(); ++iter)
        {
            LLViewerFetchedTexture* tex = gTextureList.findImage(*iter);
            if(tex)
            {
                tex->deleteCallbackEntry(callback_list);
            }
        }
        callback_list->clear();
    }
}

LLViewerMediaTexture* LLViewerTextureManager::createMediaTexture(const LLUUID &media_id, bool usemipmaps, LLImageGL* gl_image)
{
    return new LLViewerMediaTexture(media_id, usemipmaps, gl_image);
}

void LLViewerTextureManager::findFetchedTextures(const LLUUID& id, std::vector<LLViewerFetchedTexture*> &output)
{
    return gTextureList.findTexturesByID(id, output);
}

void  LLViewerTextureManager::findTextures(const LLUUID& id, std::vector<LLViewerTexture*> &output)
{
    LL_PROFILE_ZONE_SCOPED_CATEGORY_TEXTURE;
    std::vector<LLViewerFetchedTexture*> fetched_output;
    gTextureList.findTexturesByID(id, fetched_output);
    std::vector<LLViewerFetchedTexture*>::iterator iter = fetched_output.begin();
    while (iter != fetched_output.end())
    {
        output.push_back(*iter);
        iter++;
    }

    //search media texture list
    if (output.empty())
    {
        LLViewerTexture* tex;
        tex = LLViewerTextureManager::findMediaTexture(id);
        if (tex)
        {
            output.push_back(tex);
        }
    }

}

LLViewerFetchedTexture* LLViewerTextureManager::findFetchedTexture(const LLUUID& id, S32 tex_type)
{
    LL_PROFILE_ZONE_SCOPED_CATEGORY_TEXTURE;
    return gTextureList.findImage(id, (ETexListType)tex_type);
}

LLViewerMediaTexture* LLViewerTextureManager::findMediaTexture(const LLUUID &media_id)
{
    return LLViewerMediaTexture::findMediaTexture(media_id);
}

LLViewerMediaTexture*  LLViewerTextureManager::getMediaTexture(const LLUUID& id, bool usemipmaps, LLImageGL* gl_image)
{
    LLViewerMediaTexture* tex = LLViewerMediaTexture::findMediaTexture(id);
    if(!tex)
    {
        tex = LLViewerTextureManager::createMediaTexture(id, usemipmaps, gl_image);
    }

    tex->initVirtualSize();

    return tex;
}

LLViewerFetchedTexture* LLViewerTextureManager::staticCastToFetchedTexture(LLTexture* tex, bool report_error)
{
    if(!tex)
    {
        return NULL;
    }

    S8 type = tex->getType();
    if(type == LLViewerTexture::FETCHED_TEXTURE || type == LLViewerTexture::LOD_TEXTURE)
    {
        return static_cast<LLViewerFetchedTexture*>(tex);
    }

    if(report_error)
    {
        LL_ERRS() << "not a fetched texture type: " << type << LL_ENDL;
    }

    return NULL;
}

LLPointer<LLViewerTexture> LLViewerTextureManager::getLocalTexture(bool usemipmaps, bool generate_gl_tex)
{
    LLPointer<LLViewerTexture> tex = new LLViewerTexture(usemipmaps);
    if(generate_gl_tex)
    {
        tex->generateGLTexture();
        tex->setCategory(LLGLTexture::LOCAL);
    }
    return tex;
}
LLPointer<LLViewerTexture> LLViewerTextureManager::getLocalTexture(const LLUUID& id, bool usemipmaps, bool generate_gl_tex)
{
    LLPointer<LLViewerTexture> tex = new LLViewerTexture(id, usemipmaps);
    if(generate_gl_tex)
    {
        tex->generateGLTexture();
        tex->setCategory(LLGLTexture::LOCAL);
    }
    return tex;
}
LLPointer<LLViewerTexture> LLViewerTextureManager::getLocalTexture(const LLImageRaw* raw, bool usemipmaps)
{
    LLPointer<LLViewerTexture> tex = new LLViewerTexture(raw, usemipmaps);
    tex->setCategory(LLGLTexture::LOCAL);
    return tex;
}
LLPointer<LLViewerTexture> LLViewerTextureManager::getLocalTexture(const U32 width, const U32 height, const U8 components, bool usemipmaps, bool generate_gl_tex)
{
    LLPointer<LLViewerTexture> tex = new LLViewerTexture(width, height, components, usemipmaps);
    if(generate_gl_tex)
    {
        tex->generateGLTexture();
        tex->setCategory(LLGLTexture::LOCAL);
    }
    return tex;
}

LLViewerFetchedTexture* LLViewerTextureManager::getFetchedTexture(const LLImageRaw* raw, FTType type, bool usemipmaps)
{
    LLImageDataSharedLock lock(raw);
    LLViewerFetchedTexture* ret = new LLViewerFetchedTexture(raw, type, usemipmaps);
    gTextureList.addImage(ret, TEX_LIST_STANDARD);
    return ret;
}

LLViewerFetchedTexture* LLViewerTextureManager::getFetchedTexture(
                                                   const LLUUID &image_id,
                                                   FTType f_type,
                                                   bool usemipmaps,
                                                   LLViewerTexture::EBoostLevel boost_priority,
                                                   S8 texture_type,
                                                   LLGLint internal_format,
                                                   LLGLenum primary_format,
                                                   LLHost request_from_host)
{
    return gTextureList.getImage(image_id, f_type, usemipmaps, boost_priority, texture_type, internal_format, primary_format, request_from_host);
}

LLViewerFetchedTexture* LLViewerTextureManager::getFetchedTextureFromFile(
                                                   const std::string& filename,
                                                   FTType f_type,
                                                   bool usemipmaps,
                                                   LLViewerTexture::EBoostLevel boost_priority,
                                                   S8 texture_type,
                                                   LLGLint internal_format,
                                                   LLGLenum primary_format,
                                                   const LLUUID& force_id)
{
    return gTextureList.getImageFromFile(filename, f_type, usemipmaps, boost_priority, texture_type, internal_format, primary_format, force_id);
}

//static
LLViewerFetchedTexture* LLViewerTextureManager::getFetchedTextureFromUrl(const std::string& url,
                                     FTType f_type,
                                     bool usemipmaps,
                                     LLViewerTexture::EBoostLevel boost_priority,
                                     S8 texture_type,
                                     LLGLint internal_format,
                                     LLGLenum primary_format,
                                     const LLUUID& force_id
                                     )
{
    return gTextureList.getImageFromUrl(url, f_type, usemipmaps, boost_priority, texture_type, internal_format, primary_format, force_id);
}

//static
LLImageRaw* LLViewerTextureManager::getRawImageFromMemory(const U8* data, U32 size, std::string_view mimetype)
{
    return gTextureList.getRawImageFromMemory(data, size, mimetype);
}

//static
LLViewerFetchedTexture* LLViewerTextureManager::getFetchedTextureFromMemory(const U8* data, U32 size, std::string_view mimetype)
{
    return gTextureList.getImageFromMemory(data, size, mimetype);
}

LLViewerFetchedTexture* LLViewerTextureManager::getFetchedTextureFromHost(const LLUUID& image_id, FTType f_type, LLHost host)
{
    return gTextureList.getImageFromHost(image_id, f_type, host);
}

// Create a bridge to the viewer texture manager.
class LLViewerTextureManagerBridge : public LLTextureManagerBridge
{
    /*virtual*/ LLPointer<LLGLTexture> getLocalTexture(bool usemipmaps = true, bool generate_gl_tex = true)
    {
        return LLViewerTextureManager::getLocalTexture(usemipmaps, generate_gl_tex);
    }

    /*virtual*/ LLPointer<LLGLTexture> getLocalTexture(const U32 width, const U32 height, const U8 components, bool usemipmaps, bool generate_gl_tex = true)
    {
        return LLViewerTextureManager::getLocalTexture(width, height, components, usemipmaps, generate_gl_tex);
    }

    /*virtual*/ LLGLTexture* getFetchedTexture(const LLUUID &image_id)
    {
        return LLViewerTextureManager::getFetchedTexture(image_id);
    }
};


void LLViewerTextureManager::init()
{
    {
        LLPointer<LLImageRaw> raw = new LLImageRaw(1,1,3);
        raw->clear(0x77, 0x77, 0x77, 0xFF);
        LLViewerTexture::sNullImagep = LLViewerTextureManager::getLocalTexture(raw.get(), true);
    }

    const S32 dim = 128;
    LLPointer<LLImageRaw> image_raw = new LLImageRaw(dim,dim,3);
    U8* data = image_raw->getData();

    memset(data, 0, dim * dim * 3);
    LLViewerTexture::sBlackImagep = LLViewerTextureManager::getLocalTexture(image_raw.get(), true);

#if 1
    LLPointer<LLViewerFetchedTexture> imagep = LLViewerTextureManager::getFetchedTexture(IMG_DEFAULT);
    LLViewerFetchedTexture::sDefaultImagep = imagep;

    for (S32 i = 0; i<dim; i++)
    {
        for (S32 j = 0; j<dim; j++)
        {
#if 0
            const S32 border = 2;
            if (i<border || j<border || i>=(dim-border) || j>=(dim-border))
            {
                *data++ = 0xff;
                *data++ = 0xff;
                *data++ = 0xff;
            }
            else
#endif
            {
                *data++ = 0x7f;
                *data++ = 0x7f;
                *data++ = 0x7f;
            }
        }
    }
    imagep->createGLTexture(0, image_raw);
    //cache the raw image
    imagep->setCachedRawImage(0, image_raw);
    image_raw = NULL;
#else
    LLViewerFetchedTexture::sDefaultImagep = LLViewerTextureManager::getFetchedTexture(IMG_DEFAULT, true, LLGLTexture::BOOST_UI);
#endif
    LLViewerFetchedTexture::sDefaultImagep->dontDiscard();
    LLViewerFetchedTexture::sDefaultImagep->setCategory(LLGLTexture::OTHER);

    image_raw = new LLImageRaw(32,32,3);
    data = image_raw->getData();

    for (S32 i = 0; i < (32*32*3); i+=3)
    {
        S32 x = (i % (32*3)) / (3*16);
        S32 y = i / (32*3*16);
        U8 color = ((x + y) % 2) * 255;
        data[i] = color;
        data[i+1] = color;
        data[i+2] = color;
    }

    LLViewerTexture::sCheckerBoardImagep = LLViewerTextureManager::getLocalTexture(image_raw.get(), true);

    LLViewerTexture::initClass();

    // Create a texture manager bridge.
    gTextureManagerBridgep = new LLViewerTextureManagerBridge;

    if (LLMetricPerformanceTesterBasic::isMetricLogRequested(sTesterName) && !LLMetricPerformanceTesterBasic::getTester(sTesterName))
    {
        sTesterp = new LLTexturePipelineTester();
        if (!sTesterp->isValid())
        {
            delete sTesterp;
            sTesterp = NULL;
        }
    }
}

void LLViewerTextureManager::cleanup()
{
    stop_glerror();

    delete gTextureManagerBridgep;
    LLImageGL::sDefaultGLTexture = NULL;
    LLViewerTexture::sNullImagep = NULL;
    LLViewerTexture::sBlackImagep = NULL;
    LLViewerTexture::sCheckerBoardImagep = NULL;
    LLViewerFetchedTexture::sDefaultImagep = NULL;
    LLViewerFetchedTexture::sSmokeImagep = NULL;
    LLViewerFetchedTexture::sMissingAssetImagep = NULL;
    LLTexUnit::sWhiteTexture = 0;
    LLViewerFetchedTexture::sWhiteImagep = NULL;

    LLViewerFetchedTexture::sFlatNormalImagep = NULL;
    LLViewerFetchedTexture::sDefaultIrradiancePBRp = NULL;

    LLViewerMediaTexture::cleanUpClass();
}

//----------------------------------------------------------------------------------------------
//----------------------------------------------------------------------------------------------
//start of LLViewerTexture
//----------------------------------------------------------------------------------------------
// static
void LLViewerTexture::initClass()
{
    LLImageGL::sDefaultGLTexture = LLViewerFetchedTexture::sDefaultImagep->getGLTexture();

    if (sInvisiprimTexture1.isNull())
    {
        sInvisiprimTexture1 = LLUUID(TEX_INVISIPRIM1);
    }
    if (sInvisiprimTexture2.isNull())
    {
        sInvisiprimTexture2 = LLUUID(TEX_INVISIPRIM2);
    }
}

// non-const (used externally
F32 texmem_lower_bound_scale = 0.85f;
F32 texmem_middle_bound_scale = 0.925f;

//static
<<<<<<< HEAD
=======
bool LLViewerTexture::isMemoryForTextureLow()
{
    LL_PROFILE_ZONE_SCOPED_CATEGORY_TEXTURE;
    // <FS:ND> Disable memory checking on request
    static LLCachedControl<bool> FSDisableMemCheck(gSavedSettings, "FSDisableAMDTextureMemoryCheck");
    if (FSDisableMemCheck)
        return false;
    // </FS:ND>

    // Note: we need to figure out a better source for 'min' values,
    // what is free for low end at minimal settings is 'nothing left'
    // for higher end gpus at high settings.
    const S32Megabytes MIN_FREE_TEXTURE_MEMORY(20);
    const S32Megabytes MIN_FREE_MAIN_MEMORY(100);

    S32Megabytes gpu;
    S32Megabytes physical;
    getGPUMemoryForTextures(gpu, physical);

    return (gpu < MIN_FREE_TEXTURE_MEMORY); // || (physical < MIN_FREE_MAIN_MEMORY);
}

//static
void LLViewerTexture::getGPUMemoryForTextures(S32Megabytes &gpu, S32Megabytes &physical)
{
    LL_PROFILE_ZONE_SCOPED_CATEGORY_TEXTURE;
    static LLFrameTimer timer;

    static S32Megabytes gpu_res = S32Megabytes(S32_MAX);
    static S32Megabytes physical_res = S32Megabytes(S32_MAX);

    if (timer.getElapsedTimeF32() < GPU_MEMORY_CHECK_WAIT_TIME) //call this once per second.
    {
        gpu = gpu_res;
        physical = physical_res;
        return;
    }
    timer.reset();

    {
        gpu_res = (S32Megabytes)gViewerWindow->getWindow()->getAvailableVRAMMegabytes();

        //check main memory, only works for windows and macos.
        LLMemory::updateMemoryInfo();
        physical_res = LLMemory::getAvailableMemKB();

        gpu = gpu_res;
        physical = physical_res;
    }
}

// <FS:Ansariel> Restrict texture memory by available physical system memory
static bool isSystemMemoryForTextureLow()
{
    static LLFrameTimer timer;
    static S32Megabytes physical_res = S32Megabytes(S32_MAX);

    static LLCachedControl<S32> fs_min_free_main_memory(gSavedSettings, "FSMinFreeMainMemoryTextureDiscardThreshold");
    const S32Megabytes MIN_FREE_MAIN_MEMORY(fs_min_free_main_memory);

    if (timer.getElapsedTimeF32() < GPU_MEMORY_CHECK_WAIT_TIME) //call this once per second.
    {
        return physical_res < MIN_FREE_MAIN_MEMORY;
    }

    timer.reset();

    //check main memory, only works for windows.
    LLMemory::updateMemoryInfo();
    physical_res = LLMemory::getAvailableMemKB();
    return physical_res < MIN_FREE_MAIN_MEMORY;
}
// </FS:Ansariel>

//static
>>>>>>> c2b696b6
void LLViewerTexture::updateClass()
{
    LL_PROFILE_ZONE_SCOPED_CATEGORY_TEXTURE;
    sCurrentTime = gFrameTimeSeconds;

    LLTexturePipelineTester* tester = (LLTexturePipelineTester*)LLMetricPerformanceTesterBasic::getTester(sTesterName);
    if (tester)
    {
        tester->update();
    }

    LLViewerMediaTexture::updateClass();

    static LLCachedControl<U32> max_vram_budget(gSavedSettings, "RenderMaxVRAMBudget", 0);

    F64 texture_bytes_alloc = LLImageGL::getTextureBytesAllocated() / 1024.0 / 512.0;
    F64 vertex_bytes_alloc = LLVertexBuffer::getBytesAllocated() / 1024.0 / 512.0;
    F64 render_bytes_alloc = LLRenderTarget::sBytesAllocated / 1024.0 / 512.0;

    // get an estimate of how much video memory we're using
    // NOTE: our metrics miss about half the vram we use, so this biases high but turns out to typically be within 5% of the real number
    F32 used = (F32)ll_round(texture_bytes_alloc + vertex_bytes_alloc + render_bytes_alloc);

    F32 budget = max_vram_budget == 0 ? gGLManager.mVRAM : max_vram_budget;

    // try to leave half a GB for everyone else, but keep at least 768MB for ourselves
    F32 target = llmax(budget - 512.f, MIN_VRAM_BUDGET);
    sFreeVRAMMegabytes = target - used;

    F32 over_pct = llmax((used-target) / target, 0.f);
    // <FS:Ansariel> Restrict texture memory by available physical system memory
    //sDesiredDiscardBias = llmax(sDesiredDiscardBias, 1.f + over_pct);

    //if (sDesiredDiscardBias > 1.f)
    //{
    //    sDesiredDiscardBias -= gFrameIntervalSeconds * 0.01;
    //}

    if (isSystemMemoryForTextureLow())
    {
        // System RAM is low -> ramp up discard bias over time to free memory
        if (sEvaluationTimer.getElapsedTimeF32() > GPU_MEMORY_CHECK_WAIT_TIME)
        {
            sDesiredDiscardBias += llmax(.1f, over_pct); // add at least 10% over-percentage
            sEvaluationTimer.reset();
        }
    }
    else
    {
        sDesiredDiscardBias = llmax(sDesiredDiscardBias, 1.f + over_pct);

        if (sDesiredDiscardBias > 1.f)
        {
            sDesiredDiscardBias -= gFrameIntervalSeconds * 0.01;
        }
    }
    // </FS:Ansariel>

    LLViewerTexture::sFreezeImageUpdates = false; // sDesiredDiscardBias > (desired_discard_bias_max - 1.0f);
}

//end of static functions
//-------------------------------------------------------------------------------------------
const U32 LLViewerTexture::sCurrentFileVersion = 1;

LLViewerTexture::LLViewerTexture(bool usemipmaps) :
    LLGLTexture(usemipmaps)
{
    init(true);

    mID.generate();
    sImageCount++;
}

LLViewerTexture::LLViewerTexture(const LLUUID& id, bool usemipmaps) :
    LLGLTexture(usemipmaps),
    mID(id)
{
    init(true);

    sImageCount++;
}

LLViewerTexture::LLViewerTexture(const U32 width, const U32 height, const U8 components, bool usemipmaps)  :
    LLGLTexture(width, height, components, usemipmaps)
{
    init(true);

    mID.generate();
    sImageCount++;
}

LLViewerTexture::LLViewerTexture(const LLImageRaw* raw, bool usemipmaps) :
    LLGLTexture(raw, usemipmaps)
{
    init(true);

    mID.generate();
    sImageCount++;
}

LLViewerTexture::~LLViewerTexture()
{
    // LL_DEBUGS("Avatar") << mID << LL_ENDL;
    cleanup();
    sImageCount--;
}

// virtual
void LLViewerTexture::init(bool firstinit)
{
    mMaxVirtualSize = 0.f;
    mMaxVirtualSizeResetInterval = 1;
    mMaxVirtualSizeResetCounter = mMaxVirtualSizeResetInterval;
    mParcelMedia = NULL;

    memset(&mNumVolumes, 0, sizeof(U32)* LLRender::NUM_VOLUME_TEXTURE_CHANNELS);
    mFaceList[LLRender::DIFFUSE_MAP].clear();
    mFaceList[LLRender::NORMAL_MAP].clear();
    mFaceList[LLRender::SPECULAR_MAP].clear();
    mNumFaces[LLRender::DIFFUSE_MAP] =
    mNumFaces[LLRender::NORMAL_MAP] =
    mNumFaces[LLRender::SPECULAR_MAP] = 0;

    mVolumeList[LLRender::LIGHT_TEX].clear();
    mVolumeList[LLRender::SCULPT_TEX].clear();

    mMainQueue  = LL::WorkQueue::getInstance("mainloop");
    mImageQueue = LL::WorkQueue::getInstance("LLImageGL");
}

//virtual
S8 LLViewerTexture::getType() const
{
    return LLViewerTexture::LOCAL_TEXTURE;
}

void LLViewerTexture::cleanup()
{
    if (LLAppViewer::getTextureFetch())
    {
        LLAppViewer::getTextureFetch()->updateRequestPriority(mID, 0.f);
    }

    mFaceList[LLRender::DIFFUSE_MAP].clear();
    mFaceList[LLRender::NORMAL_MAP].clear();
    mFaceList[LLRender::SPECULAR_MAP].clear();
    mVolumeList[LLRender::LIGHT_TEX].clear();
    mVolumeList[LLRender::SCULPT_TEX].clear();
}

// virtual
void LLViewerTexture::dump()
{
    LL_PROFILE_ZONE_SCOPED_CATEGORY_TEXTURE;
    LLGLTexture::dump();

    LL_INFOS() << "LLViewerTexture"
            << " mID " << mID
            << LL_ENDL;
}

void LLViewerTexture::setBoostLevel(S32 level)
{
    if(mBoostLevel != level)
    {
        mBoostLevel = level;
        if(mBoostLevel != LLViewerTexture::BOOST_NONE &&
            mBoostLevel != LLViewerTexture::BOOST_SELECTED &&
            mBoostLevel != LLViewerTexture::BOOST_ICON &&
            mBoostLevel != LLViewerTexture::BOOST_THUMBNAIL)
        {
            setNoDelete();
        }
    }

    // strongly encourage anything boosted to load at full res
    if (mBoostLevel >= LLViewerTexture::BOOST_HIGH)
    {
        mMaxVirtualSize = 2048.f * 2048.f;
    }
}

bool LLViewerTexture::isActiveFetching()
{
    return false;
}

bool LLViewerTexture::bindDebugImage(const S32 stage)
{
    LL_PROFILE_ZONE_SCOPED_CATEGORY_TEXTURE;
    if (stage < 0) return false;

    bool res = true;
    if (LLViewerTexture::sCheckerBoardImagep.notNull() && (this != LLViewerTexture::sCheckerBoardImagep.get()))
    {
        res = gGL.getTexUnit(stage)->bind(LLViewerTexture::sCheckerBoardImagep);
    }

    if(!res)
    {
        return bindDefaultImage(stage);
    }

    return res;
}

bool LLViewerTexture::bindDefaultImage(S32 stage)
{
    LL_PROFILE_ZONE_SCOPED_CATEGORY_TEXTURE;
    if (stage < 0) return false;

    bool res = true;
    if (LLViewerFetchedTexture::sDefaultImagep.notNull() && (this != LLViewerFetchedTexture::sDefaultImagep.get()))
    {
        // use default if we've got it
        res = gGL.getTexUnit(stage)->bind(LLViewerFetchedTexture::sDefaultImagep);
    }
    if (!res && LLViewerTexture::sNullImagep.notNull() && (this != LLViewerTexture::sNullImagep))
    {
        res = gGL.getTexUnit(stage)->bind(LLViewerTexture::sNullImagep);
    }
    if (!res)
    {
        LL_WARNS() << "LLViewerTexture::bindDefaultImage failed." << LL_ENDL;
    }
    stop_glerror();

    //check if there is cached raw image and switch to it if possible
    switchToCachedImage();

    LLTexturePipelineTester* tester = (LLTexturePipelineTester*)LLMetricPerformanceTesterBasic::getTester(sTesterName);
    if (tester)
    {
        tester->updateGrayTextureBinding();
    }
    return res;
}

//virtual
bool LLViewerTexture::isMissingAsset()const
{
    return false;
}

//virtual
void LLViewerTexture::forceImmediateUpdate()
{
}

void LLViewerTexture::addTextureStats(F32 virtual_size, bool needs_gltexture) const
{
    LL_PROFILE_ZONE_SCOPED_CATEGORY_TEXTURE;
    if(needs_gltexture)
    {
        mNeedsGLTexture = true;
    }

    virtual_size = llmin(virtual_size, LLViewerFetchedTexture::sMaxVirtualSize);

    if (virtual_size > mMaxVirtualSize)
    {
        mMaxVirtualSize = virtual_size;
    }
}

void LLViewerTexture::resetTextureStats()
{
    mMaxVirtualSize = 0.0f;
    mMaxVirtualSizeResetCounter = 0;
}

//virtual
F32 LLViewerTexture::getMaxVirtualSize()
{
    return mMaxVirtualSize;
}

//virtual
void LLViewerTexture::setKnownDrawSize(S32 width, S32 height)
{
    //nothing here.
}

//virtual
void LLViewerTexture::addFace(U32 ch, LLFace* facep)
{
    LL_PROFILE_ZONE_SCOPED_CATEGORY_TEXTURE;
    llassert(ch < LLRender::NUM_TEXTURE_CHANNELS);

    if(mNumFaces[ch] >= mFaceList[ch].size())
    {
        mFaceList[ch].resize(2 * mNumFaces[ch] + 1);
    }
    mFaceList[ch][mNumFaces[ch]] = facep;
    facep->setIndexInTex(ch, mNumFaces[ch]);
    mNumFaces[ch]++;
    mLastFaceListUpdateTimer.reset();
}

//virtual
void LLViewerTexture::removeFace(U32 ch, LLFace* facep)
{
    LL_PROFILE_ZONE_SCOPED_CATEGORY_TEXTURE;
    llassert(ch < LLRender::NUM_TEXTURE_CHANNELS);

    if(mNumFaces[ch] > 1)
    {
        S32 index = facep->getIndexInTex(ch);
        llassert(index < (S32)mFaceList[ch].size());
        llassert(index < (S32)mNumFaces[ch]);
        mFaceList[ch][index] = mFaceList[ch][--mNumFaces[ch]];
        mFaceList[ch][index]->setIndexInTex(ch, index);
    }
    else
    {
        mFaceList[ch].clear();
        mNumFaces[ch] = 0;
    }
    mLastFaceListUpdateTimer.reset();
}

S32 LLViewerTexture::getTotalNumFaces() const
{
    S32 ret = 0;

    for (U32 i = 0; i < LLRender::NUM_TEXTURE_CHANNELS; ++i)
    {
        ret += mNumFaces[i];
    }

    return ret;
}

S32 LLViewerTexture::getNumFaces(U32 ch) const
{
    llassert(ch < LLRender::NUM_TEXTURE_CHANNELS);
    return mNumFaces[ch];
}


//virtual
void LLViewerTexture::addVolume(U32 ch, LLVOVolume* volumep)
{
    LL_PROFILE_ZONE_SCOPED_CATEGORY_TEXTURE;
    if (mNumVolumes[ch] >= mVolumeList[ch].size())
    {
        mVolumeList[ch].resize(2 * mNumVolumes[ch] + 1);
    }
    mVolumeList[ch][mNumVolumes[ch]] = volumep;
    volumep->setIndexInTex(ch, mNumVolumes[ch]);
    mNumVolumes[ch]++;
    mLastVolumeListUpdateTimer.reset();
}

//virtual
void LLViewerTexture::removeVolume(U32 ch, LLVOVolume* volumep)
{
    LL_PROFILE_ZONE_SCOPED_CATEGORY_TEXTURE;
    if (mNumVolumes[ch] > 1)
    {
        S32 index = volumep->getIndexInTex(ch);
        llassert(index < (S32)mVolumeList[ch].size());
        llassert(index < (S32)mNumVolumes[ch]);
        mVolumeList[ch][index] = mVolumeList[ch][--mNumVolumes[ch]];
        mVolumeList[ch][index]->setIndexInTex(ch, index);
    }
    else
    {
        mVolumeList[ch].clear();
        mNumVolumes[ch] = 0;
    }
    mLastVolumeListUpdateTimer.reset();
}

S32 LLViewerTexture::getNumVolumes(U32 ch) const
{
    return mNumVolumes[ch];
}

void LLViewerTexture::reorganizeFaceList()
{
    LL_PROFILE_ZONE_SCOPED_CATEGORY_TEXTURE;
    static const F32 MAX_WAIT_TIME = 20.f; // seconds
    static const U32 MAX_EXTRA_BUFFER_SIZE = 4;

    if(mLastFaceListUpdateTimer.getElapsedTimeF32() < MAX_WAIT_TIME)
    {
        return;
    }

    for (U32 i = 0; i < LLRender::NUM_TEXTURE_CHANNELS; ++i)
    {
        if(mNumFaces[i] + MAX_EXTRA_BUFFER_SIZE > mFaceList[i].size())
    {
        return;
    }

        mFaceList[i].erase(mFaceList[i].begin() + mNumFaces[i], mFaceList[i].end());
    }

    mLastFaceListUpdateTimer.reset();
}

void LLViewerTexture::reorganizeVolumeList()
{
    LL_PROFILE_ZONE_SCOPED_CATEGORY_TEXTURE;
    static const F32 MAX_WAIT_TIME = 20.f; // seconds
    static const U32 MAX_EXTRA_BUFFER_SIZE = 4;


    for (U32 i = 0; i < LLRender::NUM_VOLUME_TEXTURE_CHANNELS; ++i)
    {
        if (mNumVolumes[i] + MAX_EXTRA_BUFFER_SIZE > mVolumeList[i].size())
        {
            return;
        }
    }

    if(mLastVolumeListUpdateTimer.getElapsedTimeF32() < MAX_WAIT_TIME)
    {
        return;
    }

    mLastVolumeListUpdateTimer.reset();
    for (U32 i = 0; i < LLRender::NUM_VOLUME_TEXTURE_CHANNELS; ++i)
    {
        mVolumeList[i].erase(mVolumeList[i].begin() + mNumVolumes[i], mVolumeList[i].end());
    }
}

//virtual
void LLViewerTexture::switchToCachedImage()
{
    //nothing here.
}

//virtual
void LLViewerTexture::setCachedRawImage(S32 discard_level, LLImageRaw* imageraw)
{
    //nothing here.
}

bool LLViewerTexture::isLargeImage()
{
    return  (S32)mTexelsPerImage > LLViewerTexture::sMinLargeImageSize;
}

bool LLViewerTexture::isInvisiprim()
{
    return isInvisiprim(mID);
}

//static
bool LLViewerTexture::isInvisiprim(LLUUID id)
{
    return (id == sInvisiprimTexture1) || (id == sInvisiprimTexture2);
}

//virtual
void LLViewerTexture::updateBindStatsForTester()
{
    LLTexturePipelineTester* tester = (LLTexturePipelineTester*)LLMetricPerformanceTesterBasic::getTester(sTesterName);
    if (tester)
    {
        tester->updateTextureBindingStats(this);
    }
}

//----------------------------------------------------------------------------------------------
//end of LLViewerTexture
//----------------------------------------------------------------------------------------------

const std::string& fttype_to_string(const FTType& fttype)
{
    static const std::string ftt_unknown("FTT_UNKNOWN");
    static const std::string ftt_default("FTT_DEFAULT");
    static const std::string ftt_server_bake("FTT_SERVER_BAKE");
    static const std::string ftt_host_bake("FTT_HOST_BAKE");
    static const std::string ftt_map_tile("FTT_MAP_TILE");
    static const std::string ftt_local_file("FTT_LOCAL_FILE");
    static const std::string ftt_error("FTT_ERROR");
    switch(fttype)
    {
        case FTT_UNKNOWN: return ftt_unknown; break;
        case FTT_DEFAULT: return ftt_default; break;
        case FTT_SERVER_BAKE: return ftt_server_bake; break;
        case FTT_HOST_BAKE: return ftt_host_bake; break;
        case FTT_MAP_TILE: return ftt_map_tile; break;
        case FTT_LOCAL_FILE: return ftt_local_file; break;
    }
    return ftt_error;
}

//----------------------------------------------------------------------------------------------
//start of LLViewerFetchedTexture
//----------------------------------------------------------------------------------------------

//static
LLViewerFetchedTexture* LLViewerFetchedTexture::getSmokeImage()
{
    if (sSmokeImagep.isNull())
    {
        sSmokeImagep = LLViewerTextureManager::getFetchedTexture(IMG_SMOKE);
    }

    sSmokeImagep->addTextureStats(1024.f * 1024.f);

    return sSmokeImagep;
}

LLViewerFetchedTexture::LLViewerFetchedTexture(const LLUUID& id, FTType f_type, const LLHost& host, bool usemipmaps)
    : LLViewerTexture(id, usemipmaps),
    mTargetHost(host)
{
    init(true);
    mFTType = f_type;
    if (mFTType == FTT_HOST_BAKE)
    {
        // <FS:Ansariel> [Legacy Bake]
        //LL_WARNS() << "Unsupported fetch type " << mFTType << LL_ENDL;
        mCanUseHTTP = false;
        // </FS:Ansariel> [Legacy Bake]
    }
    generateGLTexture();
}

LLViewerFetchedTexture::LLViewerFetchedTexture(const LLImageRaw* raw, FTType f_type, bool usemipmaps)
    : LLViewerTexture(raw, usemipmaps)
{
    init(true);
    mFTType = f_type;
}

LLViewerFetchedTexture::LLViewerFetchedTexture(const std::string& url, FTType f_type, const LLUUID& id, bool usemipmaps)
    : LLViewerTexture(id, usemipmaps),
    mUrl(url)
{
    init(true);
    mFTType = f_type;
    generateGLTexture();
}

void LLViewerFetchedTexture::init(bool firstinit)
{
    mOrigWidth = 0;
    mOrigHeight = 0;
    mHasAux = false;
    mNeedsAux = false;
    mRequestedDiscardLevel = -1;
    mRequestedDownloadPriority = 0.f;
    mFullyLoaded = false;
    mCanUseHTTP = true;
    mDesiredDiscardLevel = MAX_DISCARD_LEVEL + 1;
    mMinDesiredDiscardLevel = MAX_DISCARD_LEVEL + 1;

    mDecodingAux = false;

    mKnownDrawWidth = 0;
    mKnownDrawHeight = 0;
    mKnownDrawSizeChanged = false;

    if (firstinit)
    {
        mInImageList = 0;
    }

    // Only set mIsMissingAsset true when we know for certain that the database
    // does not contain this image.
    mIsMissingAsset = false;

    mLoadedCallbackDesiredDiscardLevel = S8_MAX;
    mPauseLoadedCallBacks = false;

    mNeedsCreateTexture = false;

    mIsRawImageValid = false;
    mRawDiscardLevel = INVALID_DISCARD_LEVEL;
    mMinDiscardLevel = 0;

    mHasFetcher = false;
    mIsFetching = false;
    mFetchState = 0;
    mFetchPriority = 0;
    mDownloadProgress = 0.f;
    mFetchDeltaTime = 999999.f;
    mRequestDeltaTime = 0.f;
    mForSculpt = false;
    mIsFetched = false;
    mInFastCacheList = false;

    mCachedRawImage = NULL;
    mCachedRawDiscardLevel = -1;
    mCachedRawImageReady = false;

    mSavedRawImage = NULL;
    mForceToSaveRawImage  = false;
    mSaveRawImage = false;
    mSavedRawDiscardLevel = -1;
    mDesiredSavedRawDiscardLevel = -1;
    mLastReferencedSavedRawImageTime = 0.0f;
    mKeptSavedRawImageTime = 0.f;
    mLastCallBackActiveTime = 0.f;
    mForceCallbackFetch = false;
    mInDebug = false;
    mUnremovable = false;

    mFTType = FTT_UNKNOWN;
}

LLViewerFetchedTexture::~LLViewerFetchedTexture()
{
    assert_main_thread();
    //*NOTE getTextureFetch can return NULL when Viewer is shutting down.
    // This is due to LLWearableList is singleton and is destroyed after
    // LLAppViewer::cleanup() was called. (see ticket EXT-177)
    if (mHasFetcher && LLAppViewer::getTextureFetch())
    {
        LLAppViewer::getTextureFetch()->deleteRequest(getID(), true);
    }
    cleanup();
}

//virtual
S8 LLViewerFetchedTexture::getType() const
{
    return LLViewerTexture::FETCHED_TEXTURE;
}

FTType LLViewerFetchedTexture::getFTType() const
{
    return mFTType;
}

void LLViewerFetchedTexture::cleanup()
{
    LL_PROFILE_ZONE_SCOPED_CATEGORY_TEXTURE;
    for(callback_list_t::iterator iter = mLoadedCallbackList.begin();
        iter != mLoadedCallbackList.end(); )
    {
        LLLoadedCallbackEntry *entryp = *iter++;
        // We never finished loading the image.  Indicate failure.
        // Note: this allows mLoadedCallbackUserData to be cleaned up.
        entryp->mCallback( false, this, NULL, NULL, 0, true, entryp->mUserData );
        entryp->removeTexture(this);
        delete entryp;
    }
    mLoadedCallbackList.clear();
    mNeedsAux = false;

    // Clean up image data
    destroyRawImage();
    mCachedRawImage = NULL;
    mCachedRawDiscardLevel = -1;
    mCachedRawImageReady = false;
    mSavedRawImage = NULL;
    mSavedRawDiscardLevel = -1;
}

//access the fast cache
void LLViewerFetchedTexture::loadFromFastCache()
{
    LL_PROFILE_ZONE_SCOPED_CATEGORY_TEXTURE;
    if(!mInFastCacheList)
    {
        return; //no need to access the fast cache.
    }
    mInFastCacheList = false;

    add(LLTextureFetch::sCacheAttempt, 1.0);

    LLTimer fastCacheTimer;
    mRawImage = LLAppViewer::getTextureCache()->readFromFastCache(getID(), mRawDiscardLevel);
    if(mRawImage.notNull())
    {
        F32 cachReadTime = fastCacheTimer.getElapsedTimeF32();

        add(LLTextureFetch::sCacheHit, 1.0);
        record(LLTextureFetch::sCacheHitRate, LLUnits::Ratio::fromValue(1));
        sample(LLTextureFetch::sCacheReadLatency, cachReadTime);

        mFullWidth  = mRawImage->getWidth()  << mRawDiscardLevel;
        mFullHeight = mRawImage->getHeight() << mRawDiscardLevel;
        setTexelsPerImage();

        if(mFullWidth > MAX_IMAGE_SIZE || mFullHeight > MAX_IMAGE_SIZE)
        {
            //discard all oversized textures.
            destroyRawImage();
            LL_WARNS() << "oversized, setting as missing" << LL_ENDL;
            setIsMissingAsset();
            mRawDiscardLevel = INVALID_DISCARD_LEVEL;
        }
        else
        {
            if (mBoostLevel == LLGLTexture::BOOST_ICON)
            {
                // Shouldn't do anything usefull since texures in fast cache are 16x16,
                // it is here in case fast cache changes.
                S32 expected_width = mKnownDrawWidth > 0 ? mKnownDrawWidth : DEFAULT_ICON_DIMENSIONS;
                S32 expected_height = mKnownDrawHeight > 0 ? mKnownDrawHeight : DEFAULT_ICON_DIMENSIONS;
                if (mRawImage && (mRawImage->getWidth() > expected_width || mRawImage->getHeight() > expected_height))
                {
                    // scale oversized icon, no need to give more work to gl
                    mRawImage->scale(expected_width, expected_height);
                }
            }

            if (mBoostLevel == LLGLTexture::BOOST_THUMBNAIL)
            {
                S32 expected_width = mKnownDrawWidth > 0 ? mKnownDrawWidth : DEFAULT_THUMBNAIL_DIMENSIONS;
                S32 expected_height = mKnownDrawHeight > 0 ? mKnownDrawHeight : DEFAULT_THUMBNAIL_DIMENSIONS;
                if (mRawImage && (mRawImage->getWidth() > expected_width || mRawImage->getHeight() > expected_height))
                {
                    // scale oversized icon, no need to give more work to gl
                    mRawImage->scale(expected_width, expected_height);
                }
            }

            mRequestedDiscardLevel = mDesiredDiscardLevel + 1;
            mIsRawImageValid = true;
            addToCreateTexture();
        }
    }
    else
    {
        record(LLTextureFetch::sCacheHitRate, LLUnits::Ratio::fromValue(0));
    }
}

void LLViewerFetchedTexture::setForSculpt()
{
    static const S32 MAX_INTERVAL = 8; //frames

    mForSculpt = true;
    if(isForSculptOnly() && hasGLTexture() && !getBoundRecently())
    {
        destroyGLTexture(); //sculpt image does not need gl texture.
        mTextureState = ACTIVE;
    }
    checkCachedRawSculptImage();
    setMaxVirtualSizeResetInterval(MAX_INTERVAL);
}

bool LLViewerFetchedTexture::isForSculptOnly() const
{
    return mForSculpt && !mNeedsGLTexture;
}

bool LLViewerFetchedTexture::isDeleted()
{
    return mTextureState == DELETED;
}

bool LLViewerFetchedTexture::isInactive()
{
    return mTextureState == INACTIVE;
}

bool LLViewerFetchedTexture::isDeletionCandidate()
{
    return mTextureState == DELETION_CANDIDATE;
}

void LLViewerFetchedTexture::setDeletionCandidate()
{
    if(mGLTexturep.notNull() && mGLTexturep->getTexName() && (mTextureState == INACTIVE))
    {
        mTextureState = DELETION_CANDIDATE;
    }
}

//set the texture inactive
void LLViewerFetchedTexture::setInactive()
{
    if(mTextureState == ACTIVE && mGLTexturep.notNull() && mGLTexturep->getTexName() && !mGLTexturep->getBoundRecently())
    {
        mTextureState = INACTIVE;
    }
}

bool LLViewerFetchedTexture::isFullyLoaded() const
{
    // Unfortunately, the boolean "mFullyLoaded" is never updated correctly so we use that logic
    // to check if the texture is there and completely downloaded
    return (mFullWidth != 0) && (mFullHeight != 0) && !mIsFetching && !mHasFetcher;
}


// virtual
void LLViewerFetchedTexture::dump()
{
    LLViewerTexture::dump();

    LL_INFOS() << "Dump : " << mID
            << ", mIsMissingAsset = " << (S32)mIsMissingAsset
            << ", mFullWidth = " << (S32)mFullWidth
            << ", mFullHeight = " << (S32)mFullHeight
            << ", mOrigWidth = " << (S32)mOrigWidth
            << ", mOrigHeight = " << (S32)mOrigHeight
            << LL_ENDL;
    LL_INFOS() << "     : "
            << " mFullyLoaded = " << (S32)mFullyLoaded
            << ", mFetchState = " << (S32)mFetchState
            << ", mFetchPriority = " << (S32)mFetchPriority
            << ", mDownloadProgress = " << (F32)mDownloadProgress
            << LL_ENDL;
    LL_INFOS() << "     : "
            << " mHasFetcher = " << (S32)mHasFetcher
            << ", mIsFetching = " << (S32)mIsFetching
            << ", mIsFetched = " << (S32)mIsFetched
            << ", mBoostLevel = " << (S32)mBoostLevel
            << LL_ENDL;
}

///////////////////////////////////////////////////////////////////////////////
// ONLY called from LLViewerFetchedTextureList
void LLViewerFetchedTexture::destroyTexture()
{
    LL_PROFILE_ZONE_SCOPED_CATEGORY_TEXTURE;

    if (mNeedsCreateTexture)//return if in the process of generating a new texture.
    {
        return;
    }

    //LL_DEBUGS("Avatar") << mID << LL_ENDL;
    destroyGLTexture();
    mFullyLoaded = false;
}

void LLViewerFetchedTexture::addToCreateTexture()
{
    LL_PROFILE_ZONE_SCOPED_CATEGORY_TEXTURE;
    bool force_update = false;
    if (getComponents() != mRawImage->getComponents())
    {
        // We've changed the number of components, so we need to move any
        // objects using this pool to a different pool.
        mComponents = mRawImage->getComponents();
        mGLTexturep->setComponents(mComponents);
        force_update = true;

        for (U32 j = 0; j < LLRender::NUM_TEXTURE_CHANNELS; ++j)
        {
            llassert(mNumFaces[j] <= mFaceList[j].size());

            for(U32 i = 0; i < mNumFaces[j]; i++)
            {
                mFaceList[j][i]->dirtyTexture();
            }
        }

        //discard the cached raw image and the saved raw image
        mCachedRawImageReady = false;
        mCachedRawDiscardLevel = -1;
        mCachedRawImage = NULL;
        mSavedRawDiscardLevel = -1;
        mSavedRawImage = NULL;
    }

    if(isForSculptOnly())
    {
        //just update some variables, not to create a real GL texture.
        createGLTexture(mRawDiscardLevel, mRawImage, 0, false);
        mNeedsCreateTexture = false;
        destroyRawImage();
    }
    else if(!force_update && getDiscardLevel() > -1 && getDiscardLevel() <= mRawDiscardLevel)
    {
        mNeedsCreateTexture = false;
        destroyRawImage();
    }
    else
    {
        LL_PROFILE_ZONE_SCOPED_CATEGORY_TEXTURE;
#if 1
        //
        //if mRequestedDiscardLevel > mDesiredDiscardLevel, we assume the required image res keep going up,
        //so do not scale down the over qualified image.
        //Note: scaling down image is expensensive. Do it only when very necessary.
        //
        if(mRequestedDiscardLevel <= mDesiredDiscardLevel && !mForceToSaveRawImage)
        {
            U32 w = mFullWidth >> mRawDiscardLevel;
            U32 h = mFullHeight >> mRawDiscardLevel;

            //if big image, do not load extra data
            //scale it down to size >= LLViewerTexture::sMinLargeImageSize
            if(w * h > LLViewerTexture::sMinLargeImageSize)
            {
                S32 d_level = llmin(mRequestedDiscardLevel, (S32)mDesiredDiscardLevel) - mRawDiscardLevel;

                if(d_level > 0)
                {
                    S32 i = 0;
                    while((d_level > 0) && ((w >> i) * (h >> i) > LLViewerTexture::sMinLargeImageSize))
                    {
                        i++;
                        d_level--;
                    }
                    if(i > 0)
                    {
                        mRawDiscardLevel += i;
                        if(mRawDiscardLevel >= getDiscardLevel() && getDiscardLevel() > 0)
                        {
                            mNeedsCreateTexture = false;
                            destroyRawImage();
                            return;
                        }

                        {
                            //make a duplicate in case somebody else is using this raw image
                            mRawImage = mRawImage->scaled(w >> i, h >> i);
                        }
                    }
                }
            }
        }
#endif
        scheduleCreateTexture();
    }
    return;
}

// ONLY called from LLViewerTextureList
bool LLViewerFetchedTexture::preCreateTexture(S32 usename/*= 0*/)
{
    LL_PROFILE_ZONE_SCOPED_CATEGORY_TEXTURE;
#if LL_IMAGEGL_THREAD_CHECK
    mGLTexturep->checkActiveThread();
#endif

    if (!mNeedsCreateTexture)
    {
        destroyRawImage();
        return false;
    }
    mNeedsCreateTexture = false;

    if (mRawImage.isNull())
    {
        LL_ERRS() << "LLViewerTexture trying to create texture with no Raw Image" << LL_ENDL;
    }
    if (mRawImage->isBufferInvalid())
    {
        LL_WARNS() << "Can't create a texture: invalid image data" << LL_ENDL;
        destroyRawImage();
        return false;
    }
    //  LL_INFOS() << llformat("IMAGE Creating (%d) [%d x %d] Bytes: %d ",
    //                      mRawDiscardLevel,
    //                      mRawImage->getWidth(), mRawImage->getHeight(),mRawImage->getDataSize())
    //          << mID.getString() << LL_ENDL;

    // <FS:Techwolf Lupindo> texture comment metadata reader
    if (!mRawImage->mComment.empty())
    {
        std::string comment = mRawImage->mComment;
        mComment["comment"] = comment;
        std::size_t position = 0;
        std::size_t length = comment.length();
        while (position < length)
        {
            std::size_t equals_position = comment.find("=", position);
            if (equals_position != std::string::npos)
            {
                std::string type = comment.substr(position, equals_position - position);
                position = comment.find("&", position);
                if (position != std::string::npos)
                {
                    mComment[type] = comment.substr(equals_position + 1, position - (equals_position + 1));
                    position++;
                }
                else
                {
                    mComment[type] = comment.substr(equals_position + 1, length - (equals_position + 1));
                }
            }
            else
            {
                position = equals_position;
            }
        }
    }
    // </FS:Techwolf Lupindo>

    bool res = true;

    // store original size only for locally-sourced images
    if (mUrl.compare(0, 7, "file://") == 0)
    {
        mOrigWidth = mRawImage->getWidth();
        mOrigHeight = mRawImage->getHeight();

        // This is only safe because it's a local image and fetcher doesn't use raw data
        // from local images, but this might become unsafe in case of changes to fetcher
        if (mBoostLevel == BOOST_PREVIEW)
        {
            mRawImage->biasedScaleToPowerOfTwo(1024);
        }
        else
        { // leave black border, do not scale image content
            mRawImage->expandToPowerOfTwo(MAX_IMAGE_SIZE, false);
        }

        mFullWidth = mRawImage->getWidth();
        mFullHeight = mRawImage->getHeight();
        setTexelsPerImage();
    }
    else
    {
        mOrigWidth = mFullWidth;
        mOrigHeight = mFullHeight;
    }

    bool size_okay = true;

    S32 discard_level = mRawDiscardLevel;
    if (mRawDiscardLevel < 0)
    {
        LL_DEBUGS() << "Negative raw discard level when creating image: " << mRawDiscardLevel << LL_ENDL;
        discard_level = 0;
    }

    U32 raw_width = mRawImage->getWidth() << discard_level;
    U32 raw_height = mRawImage->getHeight() << discard_level;

    if (raw_width > MAX_IMAGE_SIZE || raw_height > MAX_IMAGE_SIZE)
    {
        LL_INFOS() << "Width or height is greater than " << MAX_IMAGE_SIZE << ": (" << raw_width << "," << raw_height << ")" << LL_ENDL;
        size_okay = false;
    }

    if (!LLImageGL::checkSize(mRawImage->getWidth(), mRawImage->getHeight()))
    {
        // A non power-of-two image was uploaded (through a non standard client)
        LL_INFOS() << "Non power of two width or height: (" << mRawImage->getWidth() << "," << mRawImage->getHeight() << ")" << LL_ENDL;
        size_okay = false;
    }

    if (!size_okay)
    {
        // An inappropriately-sized image was uploaded (through a non standard client)
        // We treat these images as missing assets which causes them to
        // be renderd as 'missing image' and to stop requesting data
        LL_WARNS() << "!size_ok, setting as missing" << LL_ENDL;
        setIsMissingAsset();
        destroyRawImage();
        return false;
    }

    if (mGLTexturep->getHasExplicitFormat())
    {
        LLGLenum format = mGLTexturep->getPrimaryFormat();
        S8 components = mRawImage->getComponents();
        if ((format == GL_RGBA && components < 4)
            || (format == GL_RGB && components < 3))
        {
            LL_WARNS() << "Can't create a texture " << mID << ": invalid image format " << std::hex << format << " vs components " << (U32)components << LL_ENDL;
            // Was expecting specific format but raw texture has insufficient components for
            // such format, using such texture will result in crash or will display wrongly
            // if we change format. Texture might be corrupted server side, so just set as
            // missing and clear cashed texture (do not cause reload loop, will retry&recover
            // during new session)
            setIsMissingAsset();
            destroyRawImage();
            LLAppViewer::getTextureCache()->removeFromCache(mID);
            return false;
        }
    }

    return res;
}

bool LLViewerFetchedTexture::createTexture(S32 usename/*= 0*/)
{
    if (!mNeedsCreateTexture)
    {
        return false;
    }

    bool res = mGLTexturep->createGLTexture(mRawDiscardLevel, mRawImage, usename, true, mBoostLevel);

    return res;
}

void LLViewerFetchedTexture::postCreateTexture()
{
    LL_PROFILE_ZONE_SCOPED_CATEGORY_TEXTURE;
    if (!mNeedsCreateTexture)
    {
        return;
    }
#if LL_IMAGEGL_THREAD_CHECK
    mGLTexturep->checkActiveThread();
#endif

    setActive();

    if (!needsToSaveRawImage())
    {
        mNeedsAux = false;
        destroyRawImage();
    }

    mNeedsCreateTexture = false;
}

void LLViewerFetchedTexture::scheduleCreateTexture()
{
    LL_PROFILE_ZONE_SCOPED_CATEGORY_TEXTURE;

    if (!mNeedsCreateTexture)
    {
        mNeedsCreateTexture = true;
        if (preCreateTexture())
        {
#if LL_IMAGEGL_THREAD_CHECK
            //grab a copy of the raw image data to make sure it isn't modified pending texture creation
            U8* data = mRawImage->getData();
            U8* data_copy = nullptr;
            S32 size = mRawImage->getDataSize();
            if (data != nullptr && size > 0)
            {
                data_copy = new U8[size];
                memcpy(data_copy, data, size);
            }
#endif
            mNeedsCreateTexture = true;
            auto mainq = LLImageGLThread::sEnabledTextures ? mMainQueue.lock() : nullptr;
            if (mainq)
            {
                ref();
                mainq->postTo(
                    mImageQueue,
                    // work to be done on LLImageGL worker thread
#if LL_IMAGEGL_THREAD_CHECK
                    [this, data, data_copy, size]()
                    {
                        mGLTexturep->mActiveThread = LLThread::currentID();
                        //verify data is unmodified
                        llassert(data == mRawImage->getData());
                        llassert(mRawImage->getDataSize() == size);
                        llassert(memcmp(data, data_copy, size) == 0);
#else
                    [this]()
                    {
#endif
                        //actually create the texture on a background thread
                        createTexture();

#if LL_IMAGEGL_THREAD_CHECK
                        //verify data is unmodified
                        llassert(data == mRawImage->getData());
                        llassert(mRawImage->getDataSize() == size);
                        llassert(memcmp(data, data_copy, size) == 0);
#endif
                    },
                    // callback to be run on main thread
#if LL_IMAGEGL_THREAD_CHECK
                        [this, data, data_copy, size]()
                    {
                        mGLTexturep->mActiveThread = LLThread::currentID();
                        llassert(data == mRawImage->getData());
                        llassert(mRawImage->getDataSize() == size);
                        llassert(memcmp(data, data_copy, size) == 0);
                        delete[] data_copy;
#else
                        [this]()
                        {
#endif
                        //finalize on main thread
                        postCreateTexture();
                        unref();
                    });
            }
            else
            {
                gTextureList.mCreateTextureList.insert(this);
            }
        }
    }
}

// Call with 0,0 to turn this feature off.
//virtual
void LLViewerFetchedTexture::setKnownDrawSize(S32 width, S32 height)
{
    LL_PROFILE_ZONE_SCOPED_CATEGORY_TEXTURE;
    if(mKnownDrawWidth < width || mKnownDrawHeight < height)
    {
        mKnownDrawWidth = llmax(mKnownDrawWidth, width);
        mKnownDrawHeight = llmax(mKnownDrawHeight, height);

        mKnownDrawSizeChanged = true;
        mFullyLoaded = false;
    }
    addTextureStats((F32)(mKnownDrawWidth * mKnownDrawHeight));
}

void LLViewerFetchedTexture::setDebugText(const std::string& text)
{
    for (U32 ch = 0; ch < LLRender::NUM_TEXTURE_CHANNELS; ++ch)
    {
        llassert(mNumFaces[ch] <= mFaceList[ch].size());

        for (U32 i = 0; i < mNumFaces[ch]; i++)
        {
            LLFace* facep = mFaceList[ch][i];
            if (facep)
            {
                LLDrawable* drawable = facep->getDrawable();
                if (drawable)
                {
                    drawable->getVObj()->setDebugText(text);
                }
            }
        }
    }
}

//virtual
void LLViewerFetchedTexture::processTextureStats()
{
    LL_PROFILE_ZONE_SCOPED_CATEGORY_TEXTURE;
    if(mFullyLoaded)
    {
        if(mDesiredDiscardLevel > mMinDesiredDiscardLevel)//need to load more
        {
            mDesiredDiscardLevel = llmin(mDesiredDiscardLevel, mMinDesiredDiscardLevel);
            mFullyLoaded = false;
        }
        //setDebugText("fully loaded");
    }
    else
    {
        updateVirtualSize();

        static LLCachedControl<bool> textures_fullres(gSavedSettings,"TextureLoadFullRes", false);

        if (textures_fullres)
        {
            mDesiredDiscardLevel = 0;
        }
        else if (mDontDiscard && (mBoostLevel == LLGLTexture::BOOST_ICON || mBoostLevel == LLGLTexture::BOOST_THUMBNAIL))
        {
            if (mFullWidth > MAX_IMAGE_SIZE_DEFAULT || mFullHeight > MAX_IMAGE_SIZE_DEFAULT)
            {
                mDesiredDiscardLevel = 1; // MAX_IMAGE_SIZE_DEFAULT = 2048 and max size ever is 4096
            }
            else
            {
                mDesiredDiscardLevel = 0;
            }
        }
        else if(!mFullWidth || !mFullHeight)
        {
            mDesiredDiscardLevel =  llmin(getMaxDiscardLevel(), (S32)mLoadedCallbackDesiredDiscardLevel);
        }
        else
        {
            U32 desired_size = MAX_IMAGE_SIZE_DEFAULT; // MAX_IMAGE_SIZE_DEFAULT = 2048 and max size ever is 4096
            // <FS:Ansariel> Keep restriction on "fetched" (seems to be HUD) textures as well
            if (mBoostLevel <= LLGLTexture::BOOST_SCULPTED)
            {
                desired_size = DESIRED_NORMAL_TEXTURE_SIZE;
            }
            // </FS:Ansariel>
            if(!mKnownDrawWidth || !mKnownDrawHeight || (S32)mFullWidth <= mKnownDrawWidth || (S32)mFullHeight <= mKnownDrawHeight)
            {
                if (mFullWidth > desired_size || mFullHeight > desired_size)
                {
                    mDesiredDiscardLevel = 1;
                }
                else
                {
                    mDesiredDiscardLevel = 0;
                }
            }
            else if(mKnownDrawSizeChanged)//known draw size is set
            {
                mDesiredDiscardLevel = (S8)llmin(log((F32)mFullWidth / mKnownDrawWidth) / log_2,
                                                     log((F32)mFullHeight / mKnownDrawHeight) / log_2);
                mDesiredDiscardLevel =  llclamp(mDesiredDiscardLevel, (S8)0, (S8)getMaxDiscardLevel());
                mDesiredDiscardLevel = llmin(mDesiredDiscardLevel, mMinDesiredDiscardLevel);
            }
            mKnownDrawSizeChanged = false;

            if(getDiscardLevel() >= 0 && (getDiscardLevel() <= mDesiredDiscardLevel))
            {
                mFullyLoaded = true;
            }
        }
    }

    if(mForceToSaveRawImage && mDesiredSavedRawDiscardLevel >= 0) //force to refetch the texture.
    {
        mDesiredDiscardLevel = llmin(mDesiredDiscardLevel, (S8)mDesiredSavedRawDiscardLevel);
        if(getDiscardLevel() < 0 || getDiscardLevel() > mDesiredDiscardLevel)
        {
            mFullyLoaded = false;
        }
    }
}

//============================================================================

void LLViewerFetchedTexture::updateVirtualSize()
{
    LL_PROFILE_ZONE_SCOPED_CATEGORY_TEXTURE;
    reorganizeFaceList();
    reorganizeVolumeList();
}

S32 LLViewerFetchedTexture::getCurrentDiscardLevelForFetching()
{
    S32 current_discard = getDiscardLevel();
    if(mForceToSaveRawImage)
    {
        if(mSavedRawDiscardLevel < 0 || current_discard < 0)
        {
            current_discard = -1;
        }
        else
        {
            current_discard = llmax(current_discard, mSavedRawDiscardLevel);
        }
    }

    return current_discard;
}

bool LLViewerFetchedTexture::setDebugFetching(S32 debug_level)
{
    if(debug_level < 0)
    {
        mInDebug = false;
        return false;
    }
    mInDebug = true;

    mDesiredDiscardLevel = debug_level;

    return true;
}

bool LLViewerFetchedTexture::isActiveFetching()
{
    static LLCachedControl<bool> monitor_enabled(gSavedSettings,"DebugShowTextureInfo");

    return mFetchState > 7 && mFetchState < 10 && monitor_enabled; //in state of WAIT_HTTP_REQ or DECODE_IMAGE.
}

void LLViewerFetchedTexture::setBoostLevel(S32 level)
{
    LLViewerTexture::setBoostLevel(level);

    if (level >= LLViewerTexture::BOOST_HIGH)
    {
        mDesiredDiscardLevel = 0;
    }
}

bool LLViewerFetchedTexture::updateFetch()
{
    LL_PROFILE_ZONE_SCOPED_CATEGORY_TEXTURE;
    static LLCachedControl<bool> textures_decode_disabled(gSavedSettings,"TextureDecodeDisabled", false);

    if(textures_decode_disabled) // don't fetch the surface textures in wireframe mode
    {
        return false;
    }

    mFetchState = 0;
    mFetchPriority = 0;
    mFetchDeltaTime = 999999.f;
    mRequestDeltaTime = 999999.f;

#ifndef LL_RELEASE_FOR_DOWNLOAD
    if (mID == LLAppViewer::getTextureFetch()->mDebugID)
    {
        LLAppViewer::getTextureFetch()->mDebugCount++; // for setting breakpoints
    }
#endif

    if (mNeedsCreateTexture)
    {
        LL_PROFILE_ZONE_NAMED_CATEGORY_TEXTURE("vftuf - needs create");
        // We may be fetching still (e.g. waiting on write)
        // but don't check until we've processed the raw data we have
        return false;
    }
    if (mIsMissingAsset)
    {
        LL_PROFILE_ZONE_NAMED_CATEGORY_TEXTURE("vftuf - missing asset");
        llassert(!mHasFetcher);
        return false; // skip
    }
    if (!mLoadedCallbackList.empty() && mRawImage.notNull())
    {
        LL_PROFILE_ZONE_NAMED_CATEGORY_TEXTURE("vftuf - callback pending");
        return false; // process any raw image data in callbacks before replacing
    }
    if(mInFastCacheList)
    {
        LL_PROFILE_ZONE_NAMED_CATEGORY_TEXTURE("vftuf - in fast cache");
        return false;
    }
    if (mGLTexturep.isNull())
    { // fix for crash inside getCurrentDiscardLevelForFetching (shouldn't happen but appears to be happening)
        llassert(false);
        return false;
    }

    S32 current_discard = getCurrentDiscardLevelForFetching();
    S32 desired_discard = getDesiredDiscardLevel();
    F32 decode_priority = mMaxVirtualSize;

    if (mIsFetching)
    {
        LL_PROFILE_ZONE_NAMED_CATEGORY_TEXTURE("vftuf - is fetching");
        // Sets mRawDiscardLevel, mRawImage, mAuxRawImage
        S32 fetch_discard = current_discard;

        if (mRawImage.notNull()) sRawCount--;
        if (mAuxRawImage.notNull()) sAuxCount--;
        // keep in mind that fetcher still might need raw image, don't modify original
        bool finished = LLAppViewer::getTextureFetch()->getRequestFinished(getID(), fetch_discard, mRawImage, mAuxRawImage,
                                                                           mLastHttpGetStatus);
        if (mRawImage.notNull()) sRawCount++;
        if (mAuxRawImage.notNull())
        {
            mHasAux = true;
            sAuxCount++;
        }
        if (finished)
        {
            mIsFetching = false;
            mLastFetchState = -1;
            mLastPacketTimer.reset();
        }
        else
        {
            mFetchState = LLAppViewer::getTextureFetch()->getFetchState(mID, mDownloadProgress, mRequestedDownloadPriority,
                                                                        mFetchPriority, mFetchDeltaTime, mRequestDeltaTime, mCanUseHTTP);
        }

        // We may have data ready regardless of whether or not we are finished (e.g. waiting on write)
        if (mRawImage.notNull())
        {
            LL_PROFILE_ZONE_NAMED_CATEGORY_TEXTURE("vftuf - has raw image");
            LLTexturePipelineTester* tester = (LLTexturePipelineTester*)LLMetricPerformanceTesterBasic::getTester(sTesterName);
            if (tester)
            {
                mIsFetched = true;
                tester->updateTextureLoadingStats(this, mRawImage, LLAppViewer::getTextureFetch()->isFromLocalCache(mID));
            }
            mRawDiscardLevel = fetch_discard;
            if ((mRawImage->getDataSize() > 0 && mRawDiscardLevel >= 0) &&
                (current_discard < 0 || mRawDiscardLevel < current_discard))
            {
                LL_PROFILE_ZONE_NAMED_CATEGORY_TEXTURE("vftuf - data good");
                mFullWidth = mRawImage->getWidth() << mRawDiscardLevel;
                mFullHeight = mRawImage->getHeight() << mRawDiscardLevel;
                setTexelsPerImage();

                if(mFullWidth > MAX_IMAGE_SIZE || mFullHeight > MAX_IMAGE_SIZE)
                {
                    //discard all oversized textures.
                    LL_INFOS() << "Discarding oversized texture, width= "
                        << mFullWidth << ", height= "
                        << mFullHeight << LL_ENDL;
                    destroyRawImage();
                    LL_WARNS() << "oversize, setting as missing" << LL_ENDL;
                    setIsMissingAsset();
                    mRawDiscardLevel = INVALID_DISCARD_LEVEL;
                    mIsFetching = false;
                    mLastPacketTimer.reset();
                }
                else
                {
                    mIsRawImageValid = true;
                    addToCreateTexture();
                }

                if (mBoostLevel == LLGLTexture::BOOST_ICON)
                {
                    S32 expected_width = mKnownDrawWidth > 0 ? mKnownDrawWidth : DEFAULT_ICON_DIMENSIONS;
                    S32 expected_height = mKnownDrawHeight > 0 ? mKnownDrawHeight : DEFAULT_ICON_DIMENSIONS;
                    if (mRawImage && (mRawImage->getWidth() > expected_width || mRawImage->getHeight() > expected_height))
                    {
                        // scale oversized icon, no need to give more work to gl
                        // since we got mRawImage from thread worker and image may be in use (ex: writing cache), make a copy
                        mRawImage = mRawImage->scaled(expected_width, expected_height);
                    }
                }

                if (mBoostLevel == LLGLTexture::BOOST_THUMBNAIL)
                {
                    S32 expected_width = mKnownDrawWidth > 0 ? mKnownDrawWidth : DEFAULT_THUMBNAIL_DIMENSIONS;
                    S32 expected_height = mKnownDrawHeight > 0 ? mKnownDrawHeight : DEFAULT_THUMBNAIL_DIMENSIONS;
                    if (mRawImage && (mRawImage->getWidth() > expected_width || mRawImage->getHeight() > expected_height))
                    {
                        // scale oversized icon, no need to give more work to gl
                        // since we got mRawImage from thread worker and image may be in use (ex: writing cache), make a copy
                        mRawImage = mRawImage->scaled(expected_width, expected_height);
                    }
                }

                return true;
            }
            else
            {
                LL_PROFILE_ZONE_NAMED_CATEGORY_TEXTURE("vftuf - data not needed");
                // Data is ready but we don't need it
                // (received it already while fetcher was writing to disk)
                destroyRawImage();
                return false; // done
            }
        }

        if (!mIsFetching)
        {
            if ((decode_priority > 0) && (mRawDiscardLevel < 0 || mRawDiscardLevel == INVALID_DISCARD_LEVEL))
            {
                // We finished but received no data
                if (getDiscardLevel() < 0)
                {
                    if (getFTType() != FTT_MAP_TILE)
                    {
                        LL_WARNS() << mID
                                << " Fetch failure, setting as missing, decode_priority " << decode_priority
                                << " mRawDiscardLevel " << mRawDiscardLevel
                                << " current_discard " << current_discard
                                << " stats " << mLastHttpGetStatus.toHex()
                                << LL_ENDL;
                    }
                    setIsMissingAsset();
                    desired_discard = -1;
                }
                else
                {
                    //LL_WARNS() << mID << ": Setting min discard to " << current_discard << LL_ENDL;
                    if(current_discard >= 0)
                    {
                        mMinDiscardLevel = current_discard;
                        //desired_discard = current_discard;
                    }
                    else
                    {
                        S32 dis_level = getDiscardLevel();
                        mMinDiscardLevel = dis_level;
                        //desired_discard = dis_level;
                    }
                }
                destroyRawImage();
            }
            else if (mRawImage.notNull())
            {
                // We have data, but our fetch failed to return raw data
                // *TODO: FIgure out why this is happening and fix it
                destroyRawImage();
            }
        }
        else
        {
            static const F32 MAX_HOLD_TIME = 5.0f; //seconds to wait before canceling fecthing if decode_priority is 0.f.
            if(decode_priority > 0.0f || mStopFetchingTimer.getElapsedTimeF32() > MAX_HOLD_TIME)
            {
                mStopFetchingTimer.reset();
                LLAppViewer::getTextureFetch()->updateRequestPriority(mID, decode_priority);
            }
        }
    }

    desired_discard = llmin(desired_discard, getMaxDiscardLevel());

    bool make_request = true;
    if (decode_priority <= 0)
    {
        LL_PROFILE_ZONE_NAMED_CATEGORY_TEXTURE("vftuf - priority <= 0");
        make_request = false;
    }
    else if(mDesiredDiscardLevel > getMaxDiscardLevel())
    {
        LL_PROFILE_ZONE_NAMED_CATEGORY_TEXTURE("vftuf - desired > max");
        make_request = false;
    }
    else  if (mNeedsCreateTexture || mIsMissingAsset)
    {
        LL_PROFILE_ZONE_NAMED_CATEGORY_TEXTURE("vftuf - create or missing");
        make_request = false;
    }
    else if (current_discard >= 0 && current_discard <= mMinDiscardLevel)
    {
        LL_PROFILE_ZONE_NAMED_CATEGORY_TEXTURE("vftuf - current < min");
        make_request = false;
    }
    else if(mCachedRawImage.notNull() // can be empty
            && mCachedRawImageReady
            && (current_discard < 0 || current_discard > mCachedRawDiscardLevel))
    {
        make_request = false;
        switchToCachedImage(); //use the cached raw data first
    }

    if (make_request)
    {
        if (mIsFetching)
        {
            // already requested a higher resolution mip
            if (mRequestedDiscardLevel <= desired_discard)
            {
                LL_PROFILE_ZONE_NAMED_CATEGORY_TEXTURE("vftuf - requested < desired");
                make_request = false;
            }
        }
        else
        {
            // already at a higher resolution mip, don't discard
            if (current_discard >= 0 && current_discard <= desired_discard)
            {
                LL_PROFILE_ZONE_NAMED_CATEGORY_TEXTURE("vftuf - current <= desired");
                make_request = false;
            }
        }
    }

    if (make_request)
    {
        LL_PROFILE_ZONE_NAMED_CATEGORY_TEXTURE("vftuf - make request");
        S32 w=0, h=0, c=0;
        if (getDiscardLevel() >= 0)
        {
            w = mGLTexturep->getWidth(0);
            h = mGLTexturep->getHeight(0);
            c = mComponents;
        }

        // <FS:Ansariel> Replace frequently called gSavedSettings
        //const U32 override_tex_discard_level = gSavedSettings.getU32("TextureDiscardLevel");
        static LLCachedControl<U32> sTextureDiscardLevel(gSavedSettings, "TextureDiscardLevel");
        const U32 override_tex_discard_level = sTextureDiscardLevel();
        // </FS:Ansariel>
        if (override_tex_discard_level != 0)
        {
            desired_discard = override_tex_discard_level;
        }

        // bypass texturefetch directly by pulling from LLTextureCache
        S32 fetch_request_discard = -1;
        fetch_request_discard = LLAppViewer::getTextureFetch()->createRequest(mFTType, mUrl, getID(), getTargetHost(), decode_priority,
                                                                              w, h, c, desired_discard, needsAux(), mCanUseHTTP);

        if (fetch_request_discard >= 0)
        {
            LL_PROFILE_ZONE_NAMED_CATEGORY_TEXTURE("vftuf - request created");
            mHasFetcher = true;
            mIsFetching = true;
            // in some cases createRequest can modify discard, as an example
            // bake textures are always at discard 0
            mRequestedDiscardLevel = llmin(desired_discard, fetch_request_discard);
            mFetchState = LLAppViewer::getTextureFetch()->getFetchState(mID, mDownloadProgress, mRequestedDownloadPriority,
                                                       mFetchPriority, mFetchDeltaTime, mRequestDeltaTime, mCanUseHTTP);
        }

        // If createRequest() failed, that means one of two things:
        // 1. We're finishing up a request for this UUID, so we
        //    should wait for it to complete
        // 2. We've failed a request for this UUID, so there is
        //    no need to create another request
    }
    else if (mHasFetcher && !mIsFetching)
    {
        // Only delete requests that haven't received any network data
        // for a while.  Note - this is the normal mechanism for
        // deleting requests, not just a place to handle timeouts.
        const F32 FETCH_IDLE_TIME = 0.1f;
        if (mLastPacketTimer.getElapsedTimeF32() > FETCH_IDLE_TIME)
        {
            LL_DEBUGS("Texture") << "exceeded idle time " << FETCH_IDLE_TIME << ", deleting request: " << getID() << LL_ENDL;
            LLAppViewer::getTextureFetch()->deleteRequest(getID(), true);
            mHasFetcher = false;
        }
    }

    return mIsFetching;
}

void LLViewerFetchedTexture::clearFetchedResults()
{
    // <FS:Ansariel> For texture refresh
    mIsMissingAsset = false;

    if(mNeedsCreateTexture || mIsFetching)
    {
        return;
    }

    cleanup();
    destroyGLTexture();

    if(getDiscardLevel() >= 0) //sculpty texture, force to invalidate
    {
        mGLTexturep->forceToInvalidateGLTexture();
    }
}

void LLViewerFetchedTexture::forceToDeleteRequest()
{
    if (mHasFetcher)
    {
        mHasFetcher = false;
        mIsFetching = false;
    }

    resetTextureStats();

    mDesiredDiscardLevel = getMaxDiscardLevel() + 1;
}

void LLViewerFetchedTexture::setIsMissingAsset(bool is_missing)
{
    if (is_missing == mIsMissingAsset)
    {
        return;
    }
    if (is_missing)
    {
        if (mUrl.empty())
        {
            LL_WARNS() << mID << ": Marking image as missing" << LL_ENDL;
        }
        else
        {
            // This may or may not be an error - it is normal to have no
            // map tile on an empty region, but bad if we're failing on a
            // server bake texture.
            if (getFTType() != FTT_MAP_TILE)
            {
                LL_WARNS() << mUrl << ": Marking image as missing" << LL_ENDL;
            }
        }
        if (mHasFetcher)
        {
            LLAppViewer::getTextureFetch()->deleteRequest(getID(), true);
            mHasFetcher = false;
            mIsFetching = false;
            mLastPacketTimer.reset();
            mFetchState = 0;
            mFetchPriority = 0;
        }
    }
    else
    {
        LL_INFOS() << mID << ": un-flagging missing asset" << LL_ENDL;
    }
    mIsMissingAsset = is_missing;
}

void LLViewerFetchedTexture::setLoadedCallback( loaded_callback_func loaded_callback,
                                       S32 discard_level, bool keep_imageraw, bool needs_aux, void* userdata,
                                       LLLoadedCallbackEntry::source_callback_list_t* src_callback_list, bool pause)
{
    //
    // Don't do ANYTHING here, just add it to the global callback list
    //
    if (mLoadedCallbackList.empty())
    {
        // Put in list to call this->doLoadedCallbacks() periodically
        gTextureList.mCallbackList.insert(this);
        mLoadedCallbackDesiredDiscardLevel = (S8)discard_level;
    }
    else
    {
        mLoadedCallbackDesiredDiscardLevel = llmin(mLoadedCallbackDesiredDiscardLevel, (S8)discard_level);
    }

    if(mPauseLoadedCallBacks)
    {
        if(!pause)
        {
            unpauseLoadedCallbacks(src_callback_list);
        }
    }
    else if(pause)
    {
        pauseLoadedCallbacks(src_callback_list);
    }

    LLLoadedCallbackEntry* entryp = new LLLoadedCallbackEntry(loaded_callback, discard_level, keep_imageraw, userdata, src_callback_list, this, pause);
    mLoadedCallbackList.push_back(entryp);

    mNeedsAux |= needs_aux;
    if(keep_imageraw)
    {
        mSaveRawImage = true;
    }
    if (mNeedsAux && mAuxRawImage.isNull() && getDiscardLevel() >= 0)
    {
        if(mHasAux)
        {
            //trigger a refetch
            forceToRefetchTexture();
        }
        else
        {
            // We need aux data, but we've already loaded the image, and it didn't have any
            LL_WARNS() << "No aux data available for callback for image:" << getID() << LL_ENDL;
        }
    }
    mLastCallBackActiveTime = sCurrentTime ;
        mLastReferencedSavedRawImageTime = sCurrentTime;
}

void LLViewerFetchedTexture::clearCallbackEntryList()
{
    if(mLoadedCallbackList.empty())
    {
        return;
    }

    for(callback_list_t::iterator iter = mLoadedCallbackList.begin();
            iter != mLoadedCallbackList.end(); )
    {
        LLLoadedCallbackEntry *entryp = *iter;

        // We never finished loading the image.  Indicate failure.
        // Note: this allows mLoadedCallbackUserData to be cleaned up.
        entryp->mCallback(false, this, NULL, NULL, 0, true, entryp->mUserData);
        iter = mLoadedCallbackList.erase(iter);
        delete entryp;
    }
    gTextureList.mCallbackList.erase(this);

    mLoadedCallbackDesiredDiscardLevel = S8_MAX;
    if(needsToSaveRawImage())
    {
        destroySavedRawImage();
    }

    return;
}

void LLViewerFetchedTexture::deleteCallbackEntry(const LLLoadedCallbackEntry::source_callback_list_t* callback_list)
{
    if(mLoadedCallbackList.empty() || !callback_list)
    {
        return;
    }

    S32 desired_discard = S8_MAX;
    S32 desired_raw_discard = INVALID_DISCARD_LEVEL;
    for(callback_list_t::iterator iter = mLoadedCallbackList.begin();
            iter != mLoadedCallbackList.end(); )
    {
        LLLoadedCallbackEntry *entryp = *iter;
        if(entryp->mSourceCallbackList == callback_list)
        {
            // We never finished loading the image.  Indicate failure.
            // Note: this allows mLoadedCallbackUserData to be cleaned up.
            entryp->mCallback(false, this, NULL, NULL, 0, true, entryp->mUserData);
            iter = mLoadedCallbackList.erase(iter);
            delete entryp;
        }
        else
        {
            ++iter;

            desired_discard = llmin(desired_discard, entryp->mDesiredDiscard);
            if(entryp->mNeedsImageRaw)
            {
                desired_raw_discard = llmin(desired_raw_discard, entryp->mDesiredDiscard);
            }
        }
    }

    mLoadedCallbackDesiredDiscardLevel = desired_discard;
    if (mLoadedCallbackList.empty())
    {
        // If we have no callbacks, take us off of the image callback list.
        gTextureList.mCallbackList.erase(this);

        if(needsToSaveRawImage())
        {
            destroySavedRawImage();
        }
    }
    else if(needsToSaveRawImage() && mBoostLevel != LLGLTexture::BOOST_PREVIEW)
    {
        if(desired_raw_discard != INVALID_DISCARD_LEVEL)
        {
            mDesiredSavedRawDiscardLevel = desired_raw_discard;
        }
        else
        {
            destroySavedRawImage();
        }
    }
}

void LLViewerFetchedTexture::unpauseLoadedCallbacks(const LLLoadedCallbackEntry::source_callback_list_t* callback_list)
{
    if(!callback_list)
{
        mPauseLoadedCallBacks = false;
        return;
    }

    bool need_raw = false;
    for(callback_list_t::iterator iter = mLoadedCallbackList.begin();
            iter != mLoadedCallbackList.end(); )
    {
        LLLoadedCallbackEntry *entryp = *iter++;
        if(entryp->mSourceCallbackList == callback_list)
        {
            entryp->mPaused = false;
            if(entryp->mNeedsImageRaw)
            {
                need_raw = true;
            }
        }
    }
    mPauseLoadedCallBacks = false ;
    mLastCallBackActiveTime = sCurrentTime ;
    mForceCallbackFetch = true;
    if(need_raw)
    {
        mSaveRawImage = true;
    }
}

void LLViewerFetchedTexture::pauseLoadedCallbacks(const LLLoadedCallbackEntry::source_callback_list_t* callback_list)
{
    if(!callback_list)
{
        return;
    }

    bool paused = true;

    for(callback_list_t::iterator iter = mLoadedCallbackList.begin();
            iter != mLoadedCallbackList.end(); )
    {
        LLLoadedCallbackEntry *entryp = *iter++;
        if(entryp->mSourceCallbackList == callback_list)
        {
            entryp->mPaused = true;
        }
        else if(!entryp->mPaused)
        {
            paused = false;
        }
    }

    if(paused)
    {
        mPauseLoadedCallBacks = true;//when set, loaded callback is paused.
        resetTextureStats();
        mSaveRawImage = false;
    }
}

bool LLViewerFetchedTexture::doLoadedCallbacks()
{
    LL_PROFILE_ZONE_SCOPED_CATEGORY_TEXTURE;
    static const F32 MAX_INACTIVE_TIME = 900.f ; //seconds
    static const F32 MAX_IDLE_WAIT_TIME = 5.f ; //seconds

    if (mNeedsCreateTexture)
    {
        return false;
    }
    if(mPauseLoadedCallBacks)
    {
        destroyRawImage();
        return false; //paused
    }
    if(sCurrentTime - mLastCallBackActiveTime > MAX_INACTIVE_TIME && !mIsFetching)
    {
        if (mFTType == FTT_SERVER_BAKE)
        {
            //output some debug info
            LL_INFOS() << "baked texture: " << mID << "clears all call backs due to inactivity." << LL_ENDL;
            LL_INFOS() << mUrl << LL_ENDL;
            LL_INFOS() << "current discard: " << getDiscardLevel() << " current discard for fetch: " << getCurrentDiscardLevelForFetching() <<
                " Desired discard: " << getDesiredDiscardLevel() << "decode Pri: " << mMaxVirtualSize << LL_ENDL;
        }

        clearCallbackEntryList() ; //remove all callbacks.
        return false ;
    }

    bool res = false;

    if (isMissingAsset())
    {
        if (mFTType == FTT_SERVER_BAKE)
        {
            //output some debug info
            LL_INFOS() << "baked texture: " << mID << "is missing." << LL_ENDL;
            LL_INFOS() << mUrl << LL_ENDL;
        }

        for(callback_list_t::iterator iter = mLoadedCallbackList.begin();
            iter != mLoadedCallbackList.end(); )
        {
            LLLoadedCallbackEntry *entryp = *iter++;
            // We never finished loading the image.  Indicate failure.
            // Note: this allows mLoadedCallbackUserData to be cleaned up.
            entryp->mCallback(false, this, NULL, NULL, 0, true, entryp->mUserData);
            delete entryp;
        }
        mLoadedCallbackList.clear();

        // Remove ourself from the global list of textures with callbacks
        gTextureList.mCallbackList.erase(this);
        return false;
    }

    S32 gl_discard = getDiscardLevel();

    // If we don't have a legit GL image, set it to be lower than the worst discard level
    if (gl_discard == -1)
    {
        gl_discard = MAX_DISCARD_LEVEL + 1;
    }

    //
    // Determine the quality levels of textures that we can provide to callbacks
    // and whether we need to do decompression/readback to get it
    //
    S32 current_raw_discard = MAX_DISCARD_LEVEL + 1; // We can always do a readback to get a raw discard
    S32 best_raw_discard = gl_discard;  // Current GL quality level
    S32 current_aux_discard = MAX_DISCARD_LEVEL + 1;
    S32 best_aux_discard = MAX_DISCARD_LEVEL + 1;

    if (mIsRawImageValid)
    {
        // If we have an existing raw image, we have a baseline for the raw and auxiliary quality levels.
        best_raw_discard = llmin(best_raw_discard, mRawDiscardLevel);
        best_aux_discard = llmin(best_aux_discard, mRawDiscardLevel); // We always decode the aux when we decode the base raw
        current_aux_discard = llmin(current_aux_discard, best_aux_discard);
    }
    else
    {
        // We have no data at all, we need to get it
        // Do this by forcing the best aux discard to be 0.
        best_aux_discard = 0;
    }


    //
    // See if any of the callbacks would actually run using the data that we can provide,
    // and also determine if we need to perform any readbacks or decodes.
    //
    bool run_gl_callbacks = false;
    bool run_raw_callbacks = false;
    bool need_readback = false;

    for(callback_list_t::iterator iter = mLoadedCallbackList.begin();
        iter != mLoadedCallbackList.end(); )
    {
        LLLoadedCallbackEntry *entryp = *iter++;

        if (entryp->mNeedsImageRaw)
        {
            if (mNeedsAux)
            {
                //
                // Need raw and auxiliary channels
                //
                if (entryp->mLastUsedDiscard > current_aux_discard)
                {
                    // We have useful data, run the callbacks
                    run_raw_callbacks = true;
                }
            }
            else
            {
                if (entryp->mLastUsedDiscard > current_raw_discard)
                {
                    // We have useful data, just run the callbacks
                    run_raw_callbacks = true;
                }
                else if (entryp->mLastUsedDiscard > best_raw_discard)
                {
                    // We can readback data, and then run the callbacks
                    need_readback = true;
                    run_raw_callbacks = true;
                }
            }
        }
        else
        {
            // Needs just GL
            if (entryp->mLastUsedDiscard > gl_discard)
            {
                // We have enough data, run this callback requiring GL data
                run_gl_callbacks = true;
            }
        }
    }

    //
    // Do a readback if required, OR start off a texture decode
    //
    if (need_readback && (getMaxDiscardLevel() > gl_discard))
    {
        // Do a readback to get the GL data into the raw image
        // We have GL data.

        destroyRawImage();
        reloadRawImage(mLoadedCallbackDesiredDiscardLevel);
        llassert(mRawImage.notNull());
        llassert(!mNeedsAux || mAuxRawImage.notNull());
    }

    //
    // Run raw/auxiliary data callbacks
    //
    if (run_raw_callbacks && mIsRawImageValid && (mRawDiscardLevel <= getMaxDiscardLevel()))
    {
        // Do callbacks which require raw image data.
        //LL_INFOS() << "doLoadedCallbacks raw for " << getID() << LL_ENDL;

        // Call each party interested in the raw data.
        for(callback_list_t::iterator iter = mLoadedCallbackList.begin();
            iter != mLoadedCallbackList.end(); )
        {
            callback_list_t::iterator curiter = iter++;
            LLLoadedCallbackEntry *entryp = *curiter;
            if (entryp->mNeedsImageRaw && (entryp->mLastUsedDiscard > mRawDiscardLevel))
            {
                // If we've loaded all the data there is to load or we've loaded enough
                // to satisfy the interested party, then this is the last time that
                // we're going to call them.

                mLastCallBackActiveTime = sCurrentTime;
                if(mNeedsAux && mAuxRawImage.isNull())
                {
                    LL_WARNS() << "Raw Image with no Aux Data for callback" << LL_ENDL;
                }
                bool final = mRawDiscardLevel <= entryp->mDesiredDiscard;
                //LL_INFOS() << "Running callback for " << getID() << LL_ENDL;
                //LL_INFOS() << mRawImage->getWidth() << "x" << mRawImage->getHeight() << LL_ENDL;
                entryp->mLastUsedDiscard = mRawDiscardLevel;
                entryp->mCallback(true, this, mRawImage, mAuxRawImage, mRawDiscardLevel, final, entryp->mUserData);
                if (final)
                {
                    iter = mLoadedCallbackList.erase(curiter);
                    delete entryp;
                }
                res = true;
            }
        }
    }

    //
    // Run GL callbacks
    //
    if (run_gl_callbacks && (gl_discard <= getMaxDiscardLevel()))
    {
        //LL_INFOS() << "doLoadedCallbacks GL for " << getID() << LL_ENDL;

        // Call the callbacks interested in GL data.
        for(callback_list_t::iterator iter = mLoadedCallbackList.begin();
            iter != mLoadedCallbackList.end(); )
        {
            callback_list_t::iterator curiter = iter++;
            LLLoadedCallbackEntry *entryp = *curiter;
            if (!entryp->mNeedsImageRaw && (entryp->mLastUsedDiscard > gl_discard))
            {
                mLastCallBackActiveTime = sCurrentTime;
                bool final = gl_discard <= entryp->mDesiredDiscard;
                entryp->mLastUsedDiscard = gl_discard;
                entryp->mCallback(true, this, NULL, NULL, gl_discard, final, entryp->mUserData);
                if (final)
                {
                    iter = mLoadedCallbackList.erase(curiter);
                    delete entryp;
                }
                res = true;
            }
        }
    }

    // Done with any raw image data at this point (will be re-created if we still have callbacks)
    destroyRawImage();

    //
    // If we have no callbacks, take us off of the image callback list.
    //
    if (mLoadedCallbackList.empty())
    {
        gTextureList.mCallbackList.erase(this);
    }
    else if(!res && mForceCallbackFetch && sCurrentTime - mLastCallBackActiveTime > MAX_IDLE_WAIT_TIME && !mIsFetching)
    {
        //wait for long enough but no fetching request issued, force one.
        forceToRefetchTexture(mLoadedCallbackDesiredDiscardLevel, 5.f);
        mForceCallbackFetch = false; //fire once.
    }

    return res;
}

//virtual
void LLViewerFetchedTexture::forceImmediateUpdate()
{
    //only immediately update a deleted texture which is now being re-used.
    if(!isDeleted())
    {
        return;
    }
    //if already called forceImmediateUpdate()
    if(mInImageList && mMaxVirtualSize == LLViewerFetchedTexture::sMaxVirtualSize)
    {
        return;
    }

    gTextureList.forceImmediateUpdate(this);
    return;
}

LLImageRaw* LLViewerFetchedTexture::reloadRawImage(S8 discard_level)
{
    llassert(mGLTexturep.notNull());
    llassert(discard_level >= 0);
    llassert(mComponents > 0);

    if (mRawImage.notNull())
    {
        //mRawImage is in use by somebody else, do not delete it.
        return NULL;
    }

    if(mSavedRawDiscardLevel >= 0 && mSavedRawDiscardLevel <= discard_level)
    {
        if (mSavedRawDiscardLevel != discard_level
            && mBoostLevel != BOOST_ICON
            && mBoostLevel != BOOST_THUMBNAIL)
        {
            mRawImage = new LLImageRaw(getWidth(discard_level), getHeight(discard_level), getComponents());
            mRawImage->copy(getSavedRawImage());
        }
        else
        {
            mRawImage = getSavedRawImage();
        }
        mRawDiscardLevel = discard_level;
    }
    else
    {
        //force to fetch raw image again if cached raw image is not good enough.
        if(mCachedRawDiscardLevel > discard_level)
        {
            mRawImage = mCachedRawImage;
            mRawDiscardLevel = mCachedRawDiscardLevel;
        }
        else //cached raw image is good enough, copy it.
        {
            if(mCachedRawDiscardLevel != discard_level)
            {
                mRawImage = new LLImageRaw(getWidth(discard_level), getHeight(discard_level), getComponents());
                mRawImage->copy(mCachedRawImage);
            }
            else
            {
                mRawImage = mCachedRawImage;
            }
            mRawDiscardLevel = discard_level;
        }
    }
    mIsRawImageValid = true;
    sRawCount++;

    return mRawImage;
}

bool LLViewerFetchedTexture::needsToSaveRawImage()
{
    return mForceToSaveRawImage || mSaveRawImage;
}

void LLViewerFetchedTexture::destroyRawImage()
{
    LL_PROFILE_ZONE_SCOPED_CATEGORY_TEXTURE;
    if (mAuxRawImage.notNull() && !needsToSaveRawImage())
    {
        sAuxCount--;
        mAuxRawImage = NULL;
    }

    if (mRawImage.notNull())
    {
        sRawCount--;

        if(mIsRawImageValid)
        {
            if(needsToSaveRawImage())
            {
                saveRawImage();
            }
            setCachedRawImage();
        }

        mRawImage = NULL;

        mIsRawImageValid = false;
        mRawDiscardLevel = INVALID_DISCARD_LEVEL;
    }
}

//use the mCachedRawImage to (re)generate the gl texture.
//virtual
void LLViewerFetchedTexture::switchToCachedImage()
{
    LL_PROFILE_ZONE_SCOPED_CATEGORY_TEXTURE;
    if(mCachedRawImage.notNull() &&
        !mNeedsCreateTexture) // <--- texture creation is pending, don't step on it
    {
        mRawImage = mCachedRawImage;

        if (getComponents() != mRawImage->getComponents())
        {
            // We've changed the number of components, so we need to move any
            // objects using this pool to a different pool.
            mComponents = mRawImage->getComponents();
            mGLTexturep->setComponents(mComponents);
            gTextureList.dirtyImage(this);
        }

        mIsRawImageValid = true;
        mRawDiscardLevel = mCachedRawDiscardLevel;

        scheduleCreateTexture();
    }
}

//cache the imageraw forcefully.
//virtual
void LLViewerFetchedTexture::setCachedRawImage(S32 discard_level, LLImageRaw* imageraw)
{
    if(imageraw != mRawImage.get())
    {
        if (mBoostLevel == LLGLTexture::BOOST_ICON)
        {
            S32 expected_width = mKnownDrawWidth > 0 ? mKnownDrawWidth : DEFAULT_ICON_DIMENSIONS;
            S32 expected_height = mKnownDrawHeight > 0 ? mKnownDrawHeight : DEFAULT_ICON_DIMENSIONS;
            if (mRawImage->getWidth() > expected_width || mRawImage->getHeight() > expected_height)
            {
                mCachedRawImage = new LLImageRaw(expected_width, expected_height, imageraw->getComponents());
                mCachedRawImage->copyScaled(imageraw);
            }
            else
            {
                mCachedRawImage = imageraw;
            }
        }
        else if (mBoostLevel == LLGLTexture::BOOST_THUMBNAIL)
        {
            S32 expected_width = mKnownDrawWidth > 0 ? mKnownDrawWidth : DEFAULT_THUMBNAIL_DIMENSIONS;
            S32 expected_height = mKnownDrawHeight > 0 ? mKnownDrawHeight : DEFAULT_THUMBNAIL_DIMENSIONS;
            if (mRawImage->getWidth() > expected_width || mRawImage->getHeight() > expected_height)
            {
                mCachedRawImage = new LLImageRaw(expected_width, expected_height, imageraw->getComponents());
                mCachedRawImage->copyScaled(imageraw);
            }
            else
            {
                mCachedRawImage = imageraw;
            }
        }
        else
        {
            mCachedRawImage = imageraw;
        }
        mCachedRawDiscardLevel = discard_level;
        mCachedRawImageReady = true;
    }
}

void LLViewerFetchedTexture::setCachedRawImage()
{
    LL_PROFILE_ZONE_SCOPED_CATEGORY_TEXTURE;
    if(mRawImage == mCachedRawImage)
    {
        return;
    }
    if(!mIsRawImageValid)
    {
        return;
    }

    if(mCachedRawImageReady)
    {
        return;
    }

    if(mCachedRawDiscardLevel < 0 || mCachedRawDiscardLevel > mRawDiscardLevel)
    {
        S32 i = 0;
        S32 w = mRawImage->getWidth();
        S32 h = mRawImage->getHeight();

        S32 max_size = MAX_CACHED_RAW_IMAGE_AREA;
        if(LLGLTexture::BOOST_TERRAIN == mBoostLevel)
        {
            max_size = MAX_CACHED_RAW_TERRAIN_IMAGE_AREA;
        }
        if(mForSculpt)
        {
            max_size = MAX_CACHED_RAW_SCULPT_IMAGE_AREA;
            mCachedRawImageReady = !mRawDiscardLevel;
        }
        else
        {
            mCachedRawImageReady = (!mRawDiscardLevel || ((w * h) >= max_size));
        }

        while(((w >> i) * (h >> i)) > max_size)
        {
            ++i;
        }

        if(i)
        {
            if(!(w >> i) || !(h >> i))
            {
                --i;
            }

            {
                //make a duplicate in case somebody else is using this raw image
                mRawImage = mRawImage->scaled(w >> i, h >> i);
            }
        }
        mCachedRawImage = mRawImage;
        mRawDiscardLevel += i;
        mCachedRawDiscardLevel = mRawDiscardLevel;
    }
}

void LLViewerFetchedTexture::checkCachedRawSculptImage()
{
    if(mCachedRawImageReady && mCachedRawDiscardLevel > 0)
    {
        if(getDiscardLevel() != 0)
        {
            mCachedRawImageReady = false;
        }
        else if(isForSculptOnly())
        {
            resetTextureStats(); //do not update this image any more.
        }
    }
}

void LLViewerFetchedTexture::saveRawImage()
{
    LL_PROFILE_ZONE_SCOPED_CATEGORY_TEXTURE;
    if(mRawImage.isNull() || mRawImage == mSavedRawImage || (mSavedRawDiscardLevel >= 0 && mSavedRawDiscardLevel <= mRawDiscardLevel))
    {
        return;
    }

    LLImageDataSharedLock lock(mRawImage);

    mSavedRawDiscardLevel = mRawDiscardLevel;
    if (mBoostLevel == LLGLTexture::BOOST_ICON)
    {
        S32 expected_width = mKnownDrawWidth > 0 ? mKnownDrawWidth : DEFAULT_ICON_DIMENSIONS;
        S32 expected_height = mKnownDrawHeight > 0 ? mKnownDrawHeight : DEFAULT_ICON_DIMENSIONS;
        if (mRawImage->getWidth() > expected_width || mRawImage->getHeight() > expected_height)
        {
            mSavedRawImage = new LLImageRaw(expected_width, expected_height, mRawImage->getComponents());
            mSavedRawImage->copyScaled(mRawImage);
        }
        else
        {
            mSavedRawImage = new LLImageRaw(mRawImage->getData(), mRawImage->getWidth(), mRawImage->getHeight(), mRawImage->getComponents());
        }
    }
    else if (mBoostLevel == LLGLTexture::BOOST_THUMBNAIL)
    {
        S32 expected_width = mKnownDrawWidth > 0 ? mKnownDrawWidth : DEFAULT_THUMBNAIL_DIMENSIONS;
        S32 expected_height = mKnownDrawHeight > 0 ? mKnownDrawHeight : DEFAULT_THUMBNAIL_DIMENSIONS;
        if (mRawImage->getWidth() > expected_width || mRawImage->getHeight() > expected_height)
        {
            mSavedRawImage = new LLImageRaw(expected_width, expected_height, mRawImage->getComponents());
            mSavedRawImage->copyScaled(mRawImage);
        }
        else
        {
            mSavedRawImage = new LLImageRaw(mRawImage->getData(), mRawImage->getWidth(), mRawImage->getHeight(), mRawImage->getComponents());
        }
    }
    else
    {
        mSavedRawImage = new LLImageRaw(mRawImage->getData(), mRawImage->getWidth(), mRawImage->getHeight(), mRawImage->getComponents());
    }

    if(mForceToSaveRawImage && mSavedRawDiscardLevel <= mDesiredSavedRawDiscardLevel)
    {
        mForceToSaveRawImage = false;
    }

    mLastReferencedSavedRawImageTime = sCurrentTime;
}

//force to refetch the texture to the discard level
void LLViewerFetchedTexture::forceToRefetchTexture(S32 desired_discard, F32 kept_time)
{
    if(mForceToSaveRawImage)
    {
        desired_discard = llmin(desired_discard, mDesiredSavedRawDiscardLevel);
        kept_time = llmax(kept_time, mKeptSavedRawImageTime);
    }

    //trigger a new fetch.
    mForceToSaveRawImage = true ;
    mDesiredSavedRawDiscardLevel = desired_discard ;
    mKeptSavedRawImageTime = kept_time ;
    mLastReferencedSavedRawImageTime = sCurrentTime ;
    mSavedRawImage = NULL ;
    mSavedRawDiscardLevel = -1 ;
}

void LLViewerFetchedTexture::forceToSaveRawImage(S32 desired_discard, F32 kept_time)
{
    mKeptSavedRawImageTime = kept_time;
    mLastReferencedSavedRawImageTime = sCurrentTime;

    if(mSavedRawDiscardLevel > -1 && mSavedRawDiscardLevel <= desired_discard)
    {
        return; //raw imge is ready.
    }

    if(!mForceToSaveRawImage || mDesiredSavedRawDiscardLevel < 0 || mDesiredSavedRawDiscardLevel > desired_discard)
    {
        mForceToSaveRawImage = true;
        mDesiredSavedRawDiscardLevel = desired_discard;

        //copy from the cached raw image if exists.
        if(mCachedRawImage.notNull() && mRawImage.isNull() )
        {
            mRawImage = mCachedRawImage;
            mRawDiscardLevel = mCachedRawDiscardLevel;

            saveRawImage();

            mRawImage = NULL;
            mRawDiscardLevel = INVALID_DISCARD_LEVEL;
        }
    }
}
void LLViewerFetchedTexture::destroySavedRawImage()
{
    if(mLastReferencedSavedRawImageTime < mKeptSavedRawImageTime)
    {
        return; //keep the saved raw image.
    }

    mForceToSaveRawImage  = false;
    mSaveRawImage = false;

    clearCallbackEntryList();

    mSavedRawImage = NULL ;
    mForceToSaveRawImage  = false ;
    mSaveRawImage = false ;
    mSavedRawDiscardLevel = -1 ;
    mDesiredSavedRawDiscardLevel = -1 ;
    mLastReferencedSavedRawImageTime = 0.0f ;
    mKeptSavedRawImageTime = 0.f ;

    if(mAuxRawImage.notNull())
    {
        sAuxCount--;
        mAuxRawImage = NULL;
    }
}

LLImageRaw* LLViewerFetchedTexture::getSavedRawImage()
{
    mLastReferencedSavedRawImageTime = sCurrentTime;

    return mSavedRawImage;
}

bool LLViewerFetchedTexture::hasSavedRawImage() const
{
    return mSavedRawImage.notNull();
}

F32 LLViewerFetchedTexture::getElapsedLastReferencedSavedRawImageTime() const
{
    return sCurrentTime - mLastReferencedSavedRawImageTime;
}

//----------------------------------------------------------------------------------------------
//end of LLViewerFetchedTexture
//----------------------------------------------------------------------------------------------

//----------------------------------------------------------------------------------------------
//start of LLViewerLODTexture
//----------------------------------------------------------------------------------------------
LLViewerLODTexture::LLViewerLODTexture(const LLUUID& id, FTType f_type, const LLHost& host, bool usemipmaps)
    : LLViewerFetchedTexture(id, f_type, host, usemipmaps)
{
    init(true);
}

LLViewerLODTexture::LLViewerLODTexture(const std::string& url, FTType f_type, const LLUUID& id, bool usemipmaps)
    : LLViewerFetchedTexture(url, f_type, id, usemipmaps)
{
    init(true);
}

void LLViewerLODTexture::init(bool firstinit)
{
    mTexelsPerImage = 64.f*64.f;
    mDiscardVirtualSize = 0.f;
    mCalculatedDiscardLevel = -1.f;
}

//virtual
S8 LLViewerLODTexture::getType() const
{
    return LLViewerTexture::LOD_TEXTURE;
}

bool LLViewerLODTexture::isUpdateFrozen()
{
    return LLViewerTexture::sFreezeImageUpdates;
}

// This is gauranteed to get called periodically for every texture
//virtual
void LLViewerLODTexture::processTextureStats()
{
    LL_PROFILE_ZONE_SCOPED_CATEGORY_TEXTURE;
    updateVirtualSize();

    static LLCachedControl<bool> textures_fullres(gSavedSettings,"TextureLoadFullRes", false);

    { // restrict texture resolution to download based on RenderMaxTextureResolution
        static LLCachedControl<U32> max_texture_resolution(gSavedSettings, "RenderMaxTextureResolution", 2048);
        // sanity clamp debug setting to avoid settings hack shenanigans
        F32 tex_res = (F32)llclamp((S32)max_texture_resolution, 512, 2048);
        tex_res *= tex_res;
        mMaxVirtualSize = llmin(mMaxVirtualSize, tex_res);
    }

    if (textures_fullres)
    {
        mDesiredDiscardLevel = 0;
    }
    // Generate the request priority and render priority
    else if (mDontDiscard || !mUseMipMaps)
    {
        mDesiredDiscardLevel = 0;
        if (mFullWidth > MAX_IMAGE_SIZE_DEFAULT || mFullHeight > MAX_IMAGE_SIZE_DEFAULT)
            mDesiredDiscardLevel = 1; // MAX_IMAGE_SIZE_DEFAULT = 2048 and max size ever is 4096
    }
    else if (mBoostLevel < LLGLTexture::BOOST_HIGH && mMaxVirtualSize <= 10.f)
    {
        // If the image has not been significantly visible in a while, we don't want it
        mDesiredDiscardLevel = llmin(mMinDesiredDiscardLevel, (S8)(MAX_DISCARD_LEVEL + 1));
    }
    else if (!mFullWidth  || !mFullHeight)
    {
        mDesiredDiscardLevel =  getMaxDiscardLevel();
    }
    else
    {
        //static const F64 log_2 = log(2.0);
        static const F64 log_4 = log(4.0);

        F32 discard_level = 0.f;

        // If we know the output width and height, we can force the discard
        // level to the correct value, and thus not decode more texture
        // data than we need to.
        if (mKnownDrawWidth && mKnownDrawHeight)
        {
            S32 draw_texels = mKnownDrawWidth * mKnownDrawHeight;
            draw_texels = llclamp(draw_texels, MIN_IMAGE_AREA, MAX_IMAGE_AREA);

            // Use log_4 because we're in square-pixel space, so an image
            // with twice the width and twice the height will have mTexelsPerImage
            // 4 * draw_size
            discard_level = (F32)(log(mTexelsPerImage / draw_texels) / log_4);
        }
        else
        {
            // Calculate the required scale factor of the image using pixels per texel
            discard_level = (F32)(log(mTexelsPerImage / mMaxVirtualSize) / log_4);
            mDiscardVirtualSize = mMaxVirtualSize;
            mCalculatedDiscardLevel = discard_level;
        }
        if (mBoostLevel < LLGLTexture::BOOST_SCULPTED)
        {
            discard_level *= sDesiredDiscardScale; // scale (default 1.1f)
        }
        discard_level = floorf(discard_level);

        F32 min_discard = 0.f;
        U32 desired_size = MAX_IMAGE_SIZE_DEFAULT; // MAX_IMAGE_SIZE_DEFAULT = 2048 and max size ever is 4096
        if (mBoostLevel <= LLGLTexture::BOOST_SCULPTED)
        {
            desired_size = DESIRED_NORMAL_TEXTURE_SIZE;
        }
        if (mFullWidth > desired_size || mFullHeight > desired_size)
            min_discard = 1.f;

        discard_level = llclamp(discard_level, min_discard, (F32)MAX_DISCARD_LEVEL);

        // Can't go higher than the max discard level
        mDesiredDiscardLevel = llmin(getMaxDiscardLevel() + 1, (S32)discard_level);
        // Clamp to min desired discard
        mDesiredDiscardLevel = llmin(mMinDesiredDiscardLevel, mDesiredDiscardLevel);

        //
        // At this point we've calculated the quality level that we want,
        // if possible.  Now we check to see if we have it, and take the
        // proper action if we don't.
        //

        S32 current_discard = getDiscardLevel();
        if (mBoostLevel < LLGLTexture::BOOST_AVATAR_BAKED &&
            current_discard >= 0)
        {
            if (current_discard < (mDesiredDiscardLevel-1) && !mForceToSaveRawImage)
            { // should scale down
                scaleDown();
            }
        }

        if (isUpdateFrozen() // we are out of memory and nearing max allowed bias
            && mBoostLevel < LLGLTexture::BOOST_SCULPTED
            && mDesiredDiscardLevel < current_discard)
        {
            // stop requesting more
            mDesiredDiscardLevel = current_discard;
        }
    }

    if(mForceToSaveRawImage && mDesiredSavedRawDiscardLevel >= 0)
    {
        mDesiredDiscardLevel = llmin(mDesiredDiscardLevel, (S8)mDesiredSavedRawDiscardLevel);
    }

    // decay max virtual size over time
    mMaxVirtualSize *= 0.8f;

    // selection manager will immediately reset BOOST_SELECTED but never unsets it
    // unset it immediately after we consume it
    if (getBoostLevel() == BOOST_SELECTED)
    {
        setBoostLevel(BOOST_NONE);
    }
}

bool LLViewerLODTexture::scaleDown()
{
    if(hasGLTexture() && mCachedRawDiscardLevel > getDiscardLevel())
    {
        switchToCachedImage();

        LLTexturePipelineTester* tester = (LLTexturePipelineTester*)LLMetricPerformanceTesterBasic::getTester(sTesterName);
        if (tester)
        {
            tester->setStablizingTime();
        }

        return true;
    }
    return false;
}
//----------------------------------------------------------------------------------------------
//end of LLViewerLODTexture
//----------------------------------------------------------------------------------------------

//----------------------------------------------------------------------------------------------
//start of LLViewerMediaTexture
//----------------------------------------------------------------------------------------------
//static
void LLViewerMediaTexture::updateClass()
{
    LL_PROFILE_ZONE_SCOPED_CATEGORY_TEXTURE;
    static const F32 MAX_INACTIVE_TIME = 30.f;

#if 0
    //force to play media.
    gSavedSettings.setBOOL("AudioStreamingMedia", true);
#endif

    for(media_map_t::iterator iter = sMediaMap.begin(); iter != sMediaMap.end(); )
    {
        LLViewerMediaTexture* mediap = iter->second;

        if(mediap->getNumRefs() == 1) //one reference by sMediaMap
        {
            //
            //Note: delay some time to delete the media textures to stop endlessly creating and immediately removing media texture.
            //
            if(mediap->getLastReferencedTimer()->getElapsedTimeF32() > MAX_INACTIVE_TIME)
            {
                media_map_t::iterator cur = iter++;
                sMediaMap.erase(cur);
                continue;
            }
        }
        ++iter;
    }
}

//static
void LLViewerMediaTexture::removeMediaImplFromTexture(const LLUUID& media_id)
{
    LLViewerMediaTexture* media_tex = findMediaTexture(media_id);
    if(media_tex)
    {
        media_tex->invalidateMediaImpl();
    }
}

//static
void LLViewerMediaTexture::cleanUpClass()
{
    sMediaMap.clear();
}

//static
LLViewerMediaTexture* LLViewerMediaTexture::findMediaTexture(const LLUUID& media_id)
{
    media_map_t::iterator iter = sMediaMap.find(media_id);
    if(iter == sMediaMap.end())
    {
        return NULL;
    }

    LLViewerMediaTexture* media_tex = iter->second;
    media_tex->setMediaImpl();
    media_tex->getLastReferencedTimer()->reset();

    return media_tex;
}

LLViewerMediaTexture::LLViewerMediaTexture(const LLUUID& id, bool usemipmaps, LLImageGL* gl_image)
    : LLViewerTexture(id, usemipmaps),
    mMediaImplp(NULL),
    mUpdateVirtualSizeTime(0)
{
    sMediaMap.insert(std::make_pair(id, this));

    mGLTexturep = gl_image;

    if(mGLTexturep.isNull())
    {
        generateGLTexture();
    }

    mGLTexturep->setAllowCompression(false);

    mGLTexturep->setNeedsAlphaAndPickMask(false);

    mIsPlaying = false;

    setMediaImpl();

    setCategory(LLGLTexture::MEDIA);

    LLViewerTexture* tex = gTextureList.findImage(mID, TEX_LIST_STANDARD);
    if(tex) //this media is a parcel media for tex.
    {
        tex->setParcelMedia(this);
    }
}

//virtual
LLViewerMediaTexture::~LLViewerMediaTexture()
{
    LLViewerTexture* tex = gTextureList.findImage(mID, TEX_LIST_STANDARD);
    if(tex) //this media is a parcel media for tex.
    {
        tex->setParcelMedia(NULL);
    }
}

void LLViewerMediaTexture::reinit(bool usemipmaps /* = true */)
{
    llassert(mGLTexturep.notNull());

    mUseMipMaps = usemipmaps;
    getLastReferencedTimer()->reset();
    mGLTexturep->setUseMipMaps(mUseMipMaps);
    mGLTexturep->setNeedsAlphaAndPickMask(false);
}

void LLViewerMediaTexture::setUseMipMaps(bool mipmap)
{
    mUseMipMaps = mipmap;

    if(mGLTexturep.notNull())
    {
        mGLTexturep->setUseMipMaps(mipmap);
    }
}

//virtual
S8 LLViewerMediaTexture::getType() const
{
    return LLViewerTexture::MEDIA_TEXTURE;
}

void LLViewerMediaTexture::invalidateMediaImpl()
{
    mMediaImplp = NULL;
}

void LLViewerMediaTexture::setMediaImpl()
{
    if(!mMediaImplp)
    {
        mMediaImplp = LLViewerMedia::getInstance()->getMediaImplFromTextureID(mID);
    }
}

//return true if all faces to reference to this media texture are found
//Note: mMediaFaceList is valid only for the current instant
//      because it does not check the face validity after the current frame.
bool LLViewerMediaTexture::findFaces()
{
    mMediaFaceList.clear();

    bool ret = true;

    LLViewerTexture* tex = gTextureList.findImage(mID, TEX_LIST_STANDARD);
    if(tex) //this media is a parcel media for tex.
    {
        for (U32 ch = 0; ch < LLRender::NUM_TEXTURE_CHANNELS; ++ch)
        {
            const ll_face_list_t* face_list = tex->getFaceList(ch);
            U32 end = tex->getNumFaces(ch);
        for(U32 i = 0; i < end; i++)
        {
            if ((*face_list)[i]->isMediaAllowed())
            {
                mMediaFaceList.push_back((*face_list)[i]);
            }
        }
    }
    }

    if(!mMediaImplp)
    {
        return true;
    }

    //for media on a face.
    const std::list< LLVOVolume* >* obj_list = mMediaImplp->getObjectList();
    std::list< LLVOVolume* >::const_iterator iter = obj_list->begin();
    for(; iter != obj_list->end(); ++iter)
    {
        LLVOVolume* obj = *iter;
        if (obj->isDead())
        {
            // Isn't supposed to happen, objects are supposed to detach
            // themselves on markDead()
            // If this happens, viewer is likely to crash
            llassert(0);
            LL_WARNS() << "Dead object in mMediaImplp's object list" << LL_ENDL;
            ret = false;
            continue;
        }

        if (obj->mDrawable.isNull() || obj->mDrawable->isDead())
        {
            ret = false;
            continue;
        }

        S32 face_id = -1;
        S32 num_faces = obj->mDrawable->getNumFaces();
        while((face_id = obj->getFaceIndexWithMediaImpl(mMediaImplp, face_id)) > -1 && face_id < num_faces)
        {
            LLFace* facep = obj->mDrawable->getFace(face_id);
            if(facep)
            {
                mMediaFaceList.push_back(facep);
            }
            else
            {
                ret = false;
            }
        }
    }

    return ret;
}

void LLViewerMediaTexture::initVirtualSize()
{
    if(mIsPlaying)
    {
        return;
    }

    findFaces();
    for(std::list< LLFace* >::iterator iter = mMediaFaceList.begin(); iter!= mMediaFaceList.end(); ++iter)
    {
        addTextureStats((*iter)->getVirtualSize());
    }
}

void LLViewerMediaTexture::addMediaToFace(LLFace* facep)
{
    if(facep)
    {
        facep->setHasMedia(true);
    }
    if(!mIsPlaying)
    {
        return; //no need to add the face because the media is not in playing.
    }

    switchTexture(LLRender::DIFFUSE_MAP, facep);
}

void LLViewerMediaTexture::removeMediaFromFace(LLFace* facep)
{
    if(!facep)
    {
        return;
    }
    facep->setHasMedia(false);

    if(!mIsPlaying)
    {
        return; //no need to remove the face because the media is not in playing.
    }

    mIsPlaying = false; //set to remove the media from the face.
    switchTexture(LLRender::DIFFUSE_MAP, facep);
    mIsPlaying = true; //set the flag back.

    if(getTotalNumFaces() < 1) //no face referencing to this media
    {
        stopPlaying();
    }
}

//virtual
void LLViewerMediaTexture::addFace(U32 ch, LLFace* facep)
{
    LLViewerTexture::addFace(ch, facep);

    const LLTextureEntry* te = facep->getTextureEntry();
    if(te && te->getID().notNull())
    {
        LLViewerTexture* tex = gTextureList.findImage(te->getID(), TEX_LIST_STANDARD);
        if(tex)
        {
// [SL:KB] - Patch: Render-TextureToggle (Catznip-5.2)
            // See LLViewerMediaTexture::removeFace()
            if (facep->isDefaultTexture(ch))
            {
                return;
            }
// [/SL:KB]

            mTextureList.push_back(tex);//increase the reference number by one for tex to avoid deleting it.
            return;
        }
    }

    //check if it is a parcel media
    if(facep->getTexture() && facep->getTexture() != this && facep->getTexture()->getID() == mID)
    {
        mTextureList.push_back(facep->getTexture()); //a parcel media.
        return;
    }

    if(te && te->getID().notNull()) //should have a texture
    {
        LL_WARNS_ONCE() << "The face's texture " << te->getID() << " is not valid. Face must have a valid texture before media texture." << LL_ENDL;
        // This might break the object, but it likely isn't a 'recoverable' situation.
        LLViewerFetchedTexture* tex = LLViewerTextureManager::getFetchedTexture(te->getID());
        mTextureList.push_back(tex);
    }
}

//virtual
//void LLViewerMediaTexture::removeFace(U32 ch, LLFace* facep)
// [SL:KB] - Patch: Render-TextureToggle (Catznip-5.2)
void LLViewerMediaTexture::removeFace(U32 channel, LLFace* facep)
// [/SL:KB]
{
// [SL:KB] - Patch: Render-TextureToggle (Catznip-5.2)
    LLViewerTexture::removeFace(channel, facep);
// [/SL:KB]
//  LLViewerTexture::removeFace(ch, facep);

    const LLTextureEntry* te = facep->getTextureEntry();
    if(te && te->getID().notNull())
    {
        LLViewerTexture* tex = gTextureList.findImage(te->getID(), TEX_LIST_STANDARD);
        if(tex)
        {
            for(std::list< LLPointer<LLViewerTexture> >::iterator iter = mTextureList.begin();
                iter != mTextureList.end(); ++iter)
            {
                if(*iter == tex)
                {
// [SL:KB] - Patch: Render-TextureToggle (Catznip-5.2)
                    // Switching to the default texture results in clearing the media textures on all prims;
                    // a side-effect is that we loose out on the reference to the original (non-media)
                    // texture potentially letting it dissapear from memory if this was the only reference to it
                    // (which is harmless, it just means we'll need to grab it from the cache or refetch it but
                    // the LL - debug - code at the bottom of addFace/removeFace disagrees so we'll hang on
                    // to it (and then block readding it a seond time higher up)
                    if (facep->isDefaultTexture(channel))
                    {
                        return;
                    }
// [/SL:KB]
                    mTextureList.erase(iter); //decrease the reference number for tex by one.
                    return;
                }
            }

            std::vector<const LLTextureEntry*> te_list;

            for (U32 ch = 0; ch < 3; ++ch)
            {
            //
            //we have some trouble here: the texture of the face is changed.
            //we need to find the former texture, and remove it from the list to avoid memory leaking.

                llassert(mNumFaces[ch] <= mFaceList[ch].size());

                for(U32 j = 0; j < mNumFaces[ch]; j++)
                {
                    te_list.push_back(mFaceList[ch][j]->getTextureEntry());//all textures are in use.
                }
            }

            if (te_list.empty())
            {
                mTextureList.clear();
                return;
            }

            auto end = te_list.size();

            for(std::list< LLPointer<LLViewerTexture> >::iterator iter = mTextureList.begin();
                iter != mTextureList.end(); ++iter)
            {
                size_t i = 0;

                for(i = 0; i < end; i++)
                {
                    if(te_list[i] && te_list[i]->getID() == (*iter)->getID())//the texture is in use.
                    {
                        te_list[i] = NULL;
                        break;
                    }
                }
                if(i == end) //no hit for this texture, remove it.
                {
// [SL:KB] - Patch: Render-TextureToggle (Catznip-5.2)
                    // See above
                    if (facep->isDefaultTexture(channel))
                    {
                        return;
                    }
// [/SL:KB]
                    mTextureList.erase(iter); //decrease the reference number for tex by one.
                    return;
                }
            }
        }
    }

    //check if it is a parcel media
    for(std::list< LLPointer<LLViewerTexture> >::iterator iter = mTextureList.begin();
                iter != mTextureList.end(); ++iter)
    {
        if((*iter)->getID() == mID)
        {
            mTextureList.erase(iter); //decrease the reference number for tex by one.
            return;
        }
    }

    if(te && te->getID().notNull()) //should have a texture but none found
    {
        LL_ERRS() << "mTextureList texture reference number is corrupted. Texture id: " << te->getID() << " List size: " << (U32)mTextureList.size() << LL_ENDL;
    }
}

void LLViewerMediaTexture::stopPlaying()
{
    // Don't stop the media impl playing here -- this breaks non-inworld media (login screen, search, and media browser).
//  if(mMediaImplp)
//  {
//      mMediaImplp->stop();
//  }
    mIsPlaying = false;
}

void LLViewerMediaTexture::switchTexture(U32 ch, LLFace* facep)
{
    if(facep)
    {
        //check if another media is playing on this face.
        if(facep->getTexture() && facep->getTexture() != this
            && facep->getTexture()->getType() == LLViewerTexture::MEDIA_TEXTURE)
        {
            if(mID == facep->getTexture()->getID()) //this is a parcel media
            {
                return; //let the prim media win.
            }
        }

        if(mIsPlaying) //old textures switch to the media texture
        {
            facep->switchTexture(ch, this);
        }
        else //switch to old textures.
        {
            const LLTextureEntry* te = facep->getTextureEntry();
            if(te)
            {
                LLViewerTexture* tex = te->getID().notNull() ? gTextureList.findImage(te->getID(), TEX_LIST_STANDARD) : NULL;
                if(!tex && te->getID() != mID)//try parcel media.
                {
                    tex = gTextureList.findImage(mID, TEX_LIST_STANDARD);
                }
                if(!tex)
                {
                    tex = LLViewerFetchedTexture::sDefaultImagep;
                }
                facep->switchTexture(ch, tex);
            }
        }
    }
}

void LLViewerMediaTexture::setPlaying(bool playing)
{
    if(!mMediaImplp)
    {
        return;
    }
    if(!playing && !mIsPlaying)
    {
        return; //media is already off
    }

    if(playing == mIsPlaying && !mMediaImplp->isUpdated())
    {
        return; //nothing has changed since last time.
    }

    mIsPlaying = playing;
    if(mIsPlaying) //is about to play this media
    {
        if(findFaces())
        {
            //about to update all faces.
            mMediaImplp->setUpdated(false);
        }

        if(mMediaFaceList.empty())//no face pointing to this media
        {
            stopPlaying();
            return;
        }

        for(std::list< LLFace* >::iterator iter = mMediaFaceList.begin(); iter!= mMediaFaceList.end(); ++iter)
        {
            switchTexture(LLRender::DIFFUSE_MAP, *iter);
        }
    }
    else //stop playing this media
    {
        U32 ch = LLRender::DIFFUSE_MAP;

        llassert(mNumFaces[ch] <= mFaceList[ch].size());
        for(U32 i = mNumFaces[ch]; i; i--)
        {
            switchTexture(ch, mFaceList[ch][i - 1]); //current face could be removed in this function.
        }
    }
    return;
}

//virtual
F32 LLViewerMediaTexture::getMaxVirtualSize()
{
    if(LLFrameTimer::getFrameCount() == mUpdateVirtualSizeTime)
    {
        return mMaxVirtualSize;
    }
    mUpdateVirtualSizeTime = LLFrameTimer::getFrameCount();

    if(!mMaxVirtualSizeResetCounter)
    {
        addTextureStats(0.f, false);//reset
    }

    if(mIsPlaying) //media is playing
    {
        for (U32 ch = 0; ch < LLRender::NUM_TEXTURE_CHANNELS; ++ch)
        {
            llassert(mNumFaces[ch] <= mFaceList[ch].size());
            for(U32 i = 0; i < mNumFaces[ch]; i++)
            {
                LLFace* facep = mFaceList[ch][i];
            if(facep->getDrawable()->isRecentlyVisible())
            {
                addTextureStats(facep->getVirtualSize());
            }
        }
    }
    }
    else //media is not in playing
    {
        findFaces();

        if(!mMediaFaceList.empty())
        {
            for(std::list< LLFace* >::iterator iter = mMediaFaceList.begin(); iter!= mMediaFaceList.end(); ++iter)
            {
                LLFace* facep = *iter;
                if(facep->getDrawable()->isRecentlyVisible())
                {
                    addTextureStats(facep->getVirtualSize());
                }
            }
        }
    }

    if(mMaxVirtualSizeResetCounter > 0)
    {
        mMaxVirtualSizeResetCounter--;
    }
    reorganizeFaceList();
    reorganizeVolumeList();

    return mMaxVirtualSize;
}
//----------------------------------------------------------------------------------------------
//end of LLViewerMediaTexture
//----------------------------------------------------------------------------------------------

//----------------------------------------------------------------------------------------------
//start of LLTexturePipelineTester
//----------------------------------------------------------------------------------------------
LLTexturePipelineTester::LLTexturePipelineTester() : LLMetricPerformanceTesterWithSession(sTesterName)
{
    addMetric("TotalBytesLoaded");
    addMetric("TotalBytesLoadedFromCache");
    addMetric("TotalBytesLoadedForLargeImage");
    addMetric("TotalBytesLoadedForSculpties");
    addMetric("StartFetchingTime");
    addMetric("TotalGrayTime");
    addMetric("TotalStablizingTime");
    addMetric("StartTimeLoadingSculpties");
    addMetric("EndTimeLoadingSculpties");

    addMetric("Time");
    addMetric("TotalBytesBound");
    addMetric("TotalBytesBoundForLargeImage");
    addMetric("PercentageBytesBound");

    mTotalBytesLoaded = (S32Bytes)0;
    mTotalBytesLoadedFromCache = (S32Bytes)0;
    mTotalBytesLoadedForLargeImage = (S32Bytes)0;
    mTotalBytesLoadedForSculpties = (S32Bytes)0;

    reset();
}

LLTexturePipelineTester::~LLTexturePipelineTester()
{
    LLViewerTextureManager::sTesterp = NULL;
}

void LLTexturePipelineTester::update()
{
    mLastTotalBytesUsed = mTotalBytesUsed;
    mLastTotalBytesUsedForLargeImage = mTotalBytesUsedForLargeImage;
    mTotalBytesUsed = (S32Bytes)0;
    mTotalBytesUsedForLargeImage = (S32Bytes)0;

    if(LLAppViewer::getTextureFetch()->getNumRequests() > 0) //fetching list is not empty
    {
        if(mPause)
        {
            //start a new fetching session
            reset();
            mStartFetchingTime = LLImageGL::sLastFrameTime;
            mPause = false;
        }

        //update total gray time
        if(mUsingDefaultTexture)
        {
            mUsingDefaultTexture = false;
            mTotalGrayTime = LLImageGL::sLastFrameTime - mStartFetchingTime;
        }

        //update the stablizing timer.
        updateStablizingTime();

        outputTestResults();
    }
    else if(!mPause)
    {
        //stop the current fetching session
        mPause = true;
        outputTestResults();
        reset();
    }
}

void LLTexturePipelineTester::reset()
{
    mPause = true;

    mUsingDefaultTexture = false;
    mStartStablizingTime = 0.0f;
    mEndStablizingTime = 0.0f;

    mTotalBytesUsed = (S32Bytes)0;
    mTotalBytesUsedForLargeImage = (S32Bytes)0;
    mLastTotalBytesUsed = (S32Bytes)0;
    mLastTotalBytesUsedForLargeImage = (S32Bytes)0;

    mStartFetchingTime = 0.0f;

    mTotalGrayTime = 0.0f;
    mTotalStablizingTime = 0.0f;

    mStartTimeLoadingSculpties = 1.0f;
    mEndTimeLoadingSculpties = 0.0f;
}

//virtual
void LLTexturePipelineTester::outputTestRecord(LLSD *sd)
{
    std::string currentLabel = getCurrentLabelName();
    (*sd)[currentLabel]["TotalBytesLoaded"]              = (LLSD::Integer)mTotalBytesLoaded.value();
    (*sd)[currentLabel]["TotalBytesLoadedFromCache"]     = (LLSD::Integer)mTotalBytesLoadedFromCache.value();
    (*sd)[currentLabel]["TotalBytesLoadedForLargeImage"] = (LLSD::Integer)mTotalBytesLoadedForLargeImage.value();
    (*sd)[currentLabel]["TotalBytesLoadedForSculpties"]  = (LLSD::Integer)mTotalBytesLoadedForSculpties.value();

    (*sd)[currentLabel]["StartFetchingTime"]             = (LLSD::Real)mStartFetchingTime;
    (*sd)[currentLabel]["TotalGrayTime"]                 = (LLSD::Real)mTotalGrayTime;
    (*sd)[currentLabel]["TotalStablizingTime"]           = (LLSD::Real)mTotalStablizingTime;

    (*sd)[currentLabel]["StartTimeLoadingSculpties"]     = (LLSD::Real)mStartTimeLoadingSculpties;
    (*sd)[currentLabel]["EndTimeLoadingSculpties"]       = (LLSD::Real)mEndTimeLoadingSculpties;

    (*sd)[currentLabel]["Time"]                          = LLImageGL::sLastFrameTime;
    (*sd)[currentLabel]["TotalBytesBound"]               = (LLSD::Integer)mLastTotalBytesUsed.value();
    (*sd)[currentLabel]["TotalBytesBoundForLargeImage"]  = (LLSD::Integer)mLastTotalBytesUsedForLargeImage.value();
    (*sd)[currentLabel]["PercentageBytesBound"]          = (LLSD::Real)(100.f * mLastTotalBytesUsed / mTotalBytesLoaded);
}

void LLTexturePipelineTester::updateTextureBindingStats(const LLViewerTexture* imagep)
{
    U32Bytes mem_size = imagep->getTextureMemory();
    mTotalBytesUsed += mem_size;

    if(MIN_LARGE_IMAGE_AREA <= (U32)(mem_size.value() / (U32)imagep->getComponents()))
    {
        mTotalBytesUsedForLargeImage += mem_size;
    }
}

void LLTexturePipelineTester::updateTextureLoadingStats(const LLViewerFetchedTexture* imagep, const LLImageRaw* raw_imagep, bool from_cache)
{
    U32Bytes data_size = (U32Bytes)raw_imagep->getDataSize();
    mTotalBytesLoaded += data_size;

    if(from_cache)
    {
        mTotalBytesLoadedFromCache += data_size;
    }

    if(MIN_LARGE_IMAGE_AREA <= (U32)(data_size.value() / (U32)raw_imagep->getComponents()))
    {
        mTotalBytesLoadedForLargeImage += data_size;
    }

    if(imagep->forSculpt())
    {
        mTotalBytesLoadedForSculpties += data_size;

        if(mStartTimeLoadingSculpties > mEndTimeLoadingSculpties)
        {
            mStartTimeLoadingSculpties = LLImageGL::sLastFrameTime;
        }
        mEndTimeLoadingSculpties = LLImageGL::sLastFrameTime;
    }
}

void LLTexturePipelineTester::updateGrayTextureBinding()
{
    mUsingDefaultTexture = true;
}

void LLTexturePipelineTester::setStablizingTime()
{
    if(mStartStablizingTime <= mStartFetchingTime)
    {
        mStartStablizingTime = LLImageGL::sLastFrameTime;
    }
    mEndStablizingTime = LLImageGL::sLastFrameTime;
}

void LLTexturePipelineTester::updateStablizingTime()
{
    if(mStartStablizingTime > mStartFetchingTime)
    {
        F32 t = mEndStablizingTime - mStartStablizingTime;

        if(t > F_ALMOST_ZERO && (t - mTotalStablizingTime) < F_ALMOST_ZERO)
        {
            //already stablized
            mTotalStablizingTime = LLImageGL::sLastFrameTime - mStartStablizingTime;

            //cancel the timer
            mStartStablizingTime = 0.f;
            mEndStablizingTime = 0.f;
        }
        else
        {
            mTotalStablizingTime = t;
        }
    }
    mTotalStablizingTime = 0.f;
}

//virtual
void LLTexturePipelineTester::compareTestSessions(llofstream* os)
{
    LLTexturePipelineTester::LLTextureTestSession* base_sessionp = dynamic_cast<LLTexturePipelineTester::LLTextureTestSession*>(mBaseSessionp);
    LLTexturePipelineTester::LLTextureTestSession* current_sessionp = dynamic_cast<LLTexturePipelineTester::LLTextureTestSession*>(mCurrentSessionp);
    if(!base_sessionp || !current_sessionp)
    {
        LL_ERRS() << "type of test session does not match!" << LL_ENDL;
    }

    //compare and output the comparison
    *os << llformat("%s\n", getTesterName().c_str());
    *os << llformat("AggregateResults\n");

    compareTestResults(os, "TotalGrayTime", base_sessionp->mTotalGrayTime, current_sessionp->mTotalGrayTime);
    compareTestResults(os, "TotalStablizingTime", base_sessionp->mTotalStablizingTime, current_sessionp->mTotalStablizingTime);
    compareTestResults(os, "StartTimeLoadingSculpties", base_sessionp->mStartTimeLoadingSculpties, current_sessionp->mStartTimeLoadingSculpties);
    compareTestResults(os, "TotalTimeLoadingSculpties", base_sessionp->mTotalTimeLoadingSculpties, current_sessionp->mTotalTimeLoadingSculpties);

    compareTestResults(os, "TotalBytesLoaded", base_sessionp->mTotalBytesLoaded, current_sessionp->mTotalBytesLoaded);
    compareTestResults(os, "TotalBytesLoadedFromCache", base_sessionp->mTotalBytesLoadedFromCache, current_sessionp->mTotalBytesLoadedFromCache);
    compareTestResults(os, "TotalBytesLoadedForLargeImage", base_sessionp->mTotalBytesLoadedForLargeImage, current_sessionp->mTotalBytesLoadedForLargeImage);
    compareTestResults(os, "TotalBytesLoadedForSculpties", base_sessionp->mTotalBytesLoadedForSculpties, current_sessionp->mTotalBytesLoadedForSculpties);

    *os << llformat("InstantResults\n");
    S32 size = llmin(base_sessionp->mInstantPerformanceListCounter, current_sessionp->mInstantPerformanceListCounter);
    for(S32 i = 0; i < size; i++)
    {
        *os << llformat("Time(B-T)-%.4f-%.4f\n", base_sessionp->mInstantPerformanceList[i].mTime, current_sessionp->mInstantPerformanceList[i].mTime);

        compareTestResults(os, "AverageBytesUsedPerSecond", base_sessionp->mInstantPerformanceList[i].mAverageBytesUsedPerSecond,
            current_sessionp->mInstantPerformanceList[i].mAverageBytesUsedPerSecond);

        compareTestResults(os, "AverageBytesUsedForLargeImagePerSecond", base_sessionp->mInstantPerformanceList[i].mAverageBytesUsedForLargeImagePerSecond,
            current_sessionp->mInstantPerformanceList[i].mAverageBytesUsedForLargeImagePerSecond);

        compareTestResults(os, "AveragePercentageBytesUsedPerSecond", base_sessionp->mInstantPerformanceList[i].mAveragePercentageBytesUsedPerSecond,
            current_sessionp->mInstantPerformanceList[i].mAveragePercentageBytesUsedPerSecond);
    }

    if(size < base_sessionp->mInstantPerformanceListCounter)
    {
        for(S32 i = size; i < base_sessionp->mInstantPerformanceListCounter; i++)
        {
            *os << llformat("Time(B-T)-%.4f- \n", base_sessionp->mInstantPerformanceList[i].mTime);

            *os << llformat(", AverageBytesUsedPerSecond, %d, N/A \n", base_sessionp->mInstantPerformanceList[i].mAverageBytesUsedPerSecond);
            *os << llformat(", AverageBytesUsedForLargeImagePerSecond, %d, N/A \n", base_sessionp->mInstantPerformanceList[i].mAverageBytesUsedForLargeImagePerSecond);
            *os << llformat(", AveragePercentageBytesUsedPerSecond, %.4f, N/A \n", base_sessionp->mInstantPerformanceList[i].mAveragePercentageBytesUsedPerSecond);
        }
    }
    else if(size < current_sessionp->mInstantPerformanceListCounter)
    {
        for(S32 i = size; i < current_sessionp->mInstantPerformanceListCounter; i++)
        {
            *os << llformat("Time(B-T)- -%.4f\n", current_sessionp->mInstantPerformanceList[i].mTime);

            *os << llformat(", AverageBytesUsedPerSecond, N/A, %d\n", current_sessionp->mInstantPerformanceList[i].mAverageBytesUsedPerSecond);
            *os << llformat(", AverageBytesUsedForLargeImagePerSecond, N/A, %d\n", current_sessionp->mInstantPerformanceList[i].mAverageBytesUsedForLargeImagePerSecond);
            *os << llformat(", AveragePercentageBytesUsedPerSecond, N/A, %.4f\n", current_sessionp->mInstantPerformanceList[i].mAveragePercentageBytesUsedPerSecond);
        }
    }
}

//virtual
LLMetricPerformanceTesterWithSession::LLTestSession* LLTexturePipelineTester::loadTestSession(LLSD* log)
{
    LLTexturePipelineTester::LLTextureTestSession* sessionp = new LLTexturePipelineTester::LLTextureTestSession();
    if(!sessionp)
    {
        return NULL;
    }

    F32 total_gray_time = 0.f;
    F32 total_stablizing_time = 0.f;
    F32 total_loading_sculpties_time = 0.f;

    F32 start_fetching_time = -1.f;
    F32 start_fetching_sculpties_time = 0.f;

    F32 last_time = 0.0f;
    S32 frame_count = 0;

    sessionp->mInstantPerformanceListCounter = 0;
    sessionp->mInstantPerformanceList.resize(128);
    sessionp->mInstantPerformanceList[sessionp->mInstantPerformanceListCounter].mAverageBytesUsedPerSecond = 0;
    sessionp->mInstantPerformanceList[sessionp->mInstantPerformanceListCounter].mAverageBytesUsedForLargeImagePerSecond = 0;
    sessionp->mInstantPerformanceList[sessionp->mInstantPerformanceListCounter].mAveragePercentageBytesUsedPerSecond = 0.f;
    sessionp->mInstantPerformanceList[sessionp->mInstantPerformanceListCounter].mTime = 0.f;

    //load a session
    std::string currentLabel = getCurrentLabelName();
    bool in_log = (*log).has(currentLabel);
    while (in_log)
    {
        LLSD::String label = currentLabel;

        if(sessionp->mInstantPerformanceListCounter >= (S32)sessionp->mInstantPerformanceList.size())
        {
            sessionp->mInstantPerformanceList.resize(sessionp->mInstantPerformanceListCounter + 128);
        }

        //time
        F32 start_time = (*log)[label]["StartFetchingTime"].asReal();
        F32 cur_time   = (*log)[label]["Time"].asReal();
        if(start_time - start_fetching_time > F_ALMOST_ZERO) //fetching has paused for a while
        {
            sessionp->mTotalGrayTime += total_gray_time;
            sessionp->mTotalStablizingTime += total_stablizing_time;

            sessionp->mStartTimeLoadingSculpties = start_fetching_sculpties_time;
            sessionp->mTotalTimeLoadingSculpties += total_loading_sculpties_time;

            start_fetching_time = start_time;
            total_gray_time = 0.f;
            total_stablizing_time = 0.f;
            total_loading_sculpties_time = 0.f;
        }
        else
        {
            total_gray_time = (*log)[label]["TotalGrayTime"].asReal();
            total_stablizing_time = (*log)[label]["TotalStablizingTime"].asReal();

            total_loading_sculpties_time = (*log)[label]["EndTimeLoadingSculpties"].asReal() - (*log)[label]["StartTimeLoadingSculpties"].asReal();
            if(start_fetching_sculpties_time < 0.f && total_loading_sculpties_time > 0.f)
            {
                start_fetching_sculpties_time = (*log)[label]["StartTimeLoadingSculpties"].asReal();
            }
        }

        //total loaded bytes
        sessionp->mTotalBytesLoaded = (*log)[label]["TotalBytesLoaded"].asInteger();
        sessionp->mTotalBytesLoadedFromCache = (*log)[label]["TotalBytesLoadedFromCache"].asInteger();
        sessionp->mTotalBytesLoadedForLargeImage = (*log)[label]["TotalBytesLoadedForLargeImage"].asInteger();
        sessionp->mTotalBytesLoadedForSculpties = (*log)[label]["TotalBytesLoadedForSculpties"].asInteger();

        //instant metrics
        sessionp->mInstantPerformanceList[sessionp->mInstantPerformanceListCounter].mAverageBytesUsedPerSecond +=
            (*log)[label]["TotalBytesBound"].asInteger();
        sessionp->mInstantPerformanceList[sessionp->mInstantPerformanceListCounter].mAverageBytesUsedForLargeImagePerSecond +=
            (*log)[label]["TotalBytesBoundForLargeImage"].asInteger();
        sessionp->mInstantPerformanceList[sessionp->mInstantPerformanceListCounter].mAveragePercentageBytesUsedPerSecond +=
            (*log)[label]["PercentageBytesBound"].asReal();
        frame_count++;
        if(cur_time - last_time >= 1.0f)
        {
            sessionp->mInstantPerformanceList[sessionp->mInstantPerformanceListCounter].mAverageBytesUsedPerSecond /= frame_count;
            sessionp->mInstantPerformanceList[sessionp->mInstantPerformanceListCounter].mAverageBytesUsedForLargeImagePerSecond /= frame_count;
            sessionp->mInstantPerformanceList[sessionp->mInstantPerformanceListCounter].mAveragePercentageBytesUsedPerSecond /= frame_count;
            sessionp->mInstantPerformanceList[sessionp->mInstantPerformanceListCounter].mTime = last_time;

            frame_count = 0;
            last_time = cur_time;
            sessionp->mInstantPerformanceListCounter++;
            sessionp->mInstantPerformanceList[sessionp->mInstantPerformanceListCounter].mAverageBytesUsedPerSecond = 0;
            sessionp->mInstantPerformanceList[sessionp->mInstantPerformanceListCounter].mAverageBytesUsedForLargeImagePerSecond = 0;
            sessionp->mInstantPerformanceList[sessionp->mInstantPerformanceListCounter].mAveragePercentageBytesUsedPerSecond = 0.f;
            sessionp->mInstantPerformanceList[sessionp->mInstantPerformanceListCounter].mTime = 0.f;
        }
        // Next label
        incrementCurrentCount();
        currentLabel = getCurrentLabelName();
        in_log = (*log).has(currentLabel);
    }

    sessionp->mTotalGrayTime += total_gray_time;
    sessionp->mTotalStablizingTime += total_stablizing_time;

    if(sessionp->mStartTimeLoadingSculpties < 0.f)
    {
        sessionp->mStartTimeLoadingSculpties = start_fetching_sculpties_time;
    }
    sessionp->mTotalTimeLoadingSculpties += total_loading_sculpties_time;

    return sessionp;
}

LLTexturePipelineTester::LLTextureTestSession::LLTextureTestSession()
{
    reset();
}
LLTexturePipelineTester::LLTextureTestSession::~LLTextureTestSession()
{
}
void LLTexturePipelineTester::LLTextureTestSession::reset()
{
    mTotalGrayTime = 0.0f;
    mTotalStablizingTime = 0.0f;

    mStartTimeLoadingSculpties = 0.0f;
    mTotalTimeLoadingSculpties = 0.0f;

    mTotalBytesLoaded = 0;
    mTotalBytesLoadedFromCache = 0;
    mTotalBytesLoadedForLargeImage = 0;
    mTotalBytesLoadedForSculpties = 0;

    mInstantPerformanceListCounter = 0;
}
//----------------------------------------------------------------------------------------------
//end of LLTexturePipelineTester
//----------------------------------------------------------------------------------------------
<|MERGE_RESOLUTION|>--- conflicted
+++ resolved
@@ -508,8 +508,6 @@
 F32 texmem_middle_bound_scale = 0.925f;
 
 //static
-<<<<<<< HEAD
-=======
 bool LLViewerTexture::isMemoryForTextureLow()
 {
     LL_PROFILE_ZONE_SCOPED_CATEGORY_TEXTURE;
@@ -585,7 +583,6 @@
 // </FS:Ansariel>
 
 //static
->>>>>>> c2b696b6
 void LLViewerTexture::updateClass()
 {
     LL_PROFILE_ZONE_SCOPED_CATEGORY_TEXTURE;
