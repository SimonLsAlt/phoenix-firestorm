--- conflicted
+++ resolved
@@ -82,12 +82,9 @@
 LLPointer<LLViewerFetchedTexture> LLViewerFetchedTexture::sSmokeImagep = NULL;
 LLPointer<LLViewerFetchedTexture> LLViewerFetchedTexture::sFlatNormalImagep = NULL;
 LLPointer<LLViewerFetchedTexture> LLViewerFetchedTexture::sDefaultIrradiancePBRp;
-<<<<<<< HEAD
 // [SL:KB] - Patch: Render-TextureToggle (Catznip-4.0)
 LLPointer<LLViewerFetchedTexture> LLViewerFetchedTexture::sDefaultDiffuseImagep = NULL;
 // [/SL:KB]
-=======
->>>>>>> fb0bbba9
 LLViewerMediaTexture::media_map_t LLViewerMediaTexture::sMediaMap;
 LLTexturePipelineTester* LLViewerTextureManager::sTesterp = NULL;
 F32 LLViewerFetchedTexture::sMaxVirtualSize = 8192.f*8192.f;
@@ -481,7 +478,6 @@
 void LLViewerTexture::initClass()
 {
 	LLImageGL::sDefaultGLTexture = LLViewerFetchedTexture::sDefaultImagep->getGLTexture();
-<<<<<<< HEAD
 
 	if (sInvisiprimTexture1.isNull())
 	{
@@ -491,8 +487,6 @@
 	{
 		sInvisiprimTexture2 = LLUUID(TEX_INVISIPRIM2);
 	}
-=======
->>>>>>> fb0bbba9
 }
 
 // tuning params
@@ -577,7 +571,6 @@
 	F32 used = (F32)ll_round(texture_bytes_alloc + vertex_bytes_alloc);
     
     F32 budget = max_vram_budget == 0 ? gGLManager.mVRAM : max_vram_budget;
-<<<<<<< HEAD
 
     // try to leave half a GB for everyone else, but keep at least 768MB for ourselves
     F32 target = llmax(budget - 512.f, 768.f);
@@ -585,15 +578,6 @@
     F32 over_pct = llmax((used-target) / target, 0.f);
     sDesiredDiscardBias = llmax(sDesiredDiscardBias, 1.f + over_pct);
 
-=======
-
-    // try to leave half a GB for everyone else, but keep at least 768MB for ourselves
-    F32 target = llmax(budget - 512.f, 768.f);
-
-    F32 over_pct = llmax((used-target) / target, 0.f);
-    sDesiredDiscardBias = llmax(sDesiredDiscardBias, 1.f + over_pct);
-
->>>>>>> fb0bbba9
     if (sDesiredDiscardBias > 1.f)
     {
         sDesiredDiscardBias -= gFrameIntervalSeconds * 0.01;
@@ -1925,11 +1909,7 @@
 	if (mIsMissingAsset)
 	{
         LL_PROFILE_ZONE_NAMED_CATEGORY_TEXTURE("vftuf - missing asset");
-<<<<<<< HEAD
-		llassert_always(!mHasFetcher);
-=======
 		llassert(!mHasFetcher);
->>>>>>> fb0bbba9
 		return false; // skip
 	}
 	if (!mLoadedCallbackList.empty() && mRawImage.notNull())
@@ -2208,13 +2188,8 @@
 		}
 	}
 	
-<<<<<<< HEAD
-	llassert_always(mRawImage.notNull() || !mIsRawImageValid);
-	llassert_always(mRawImage.notNull() || !mNeedsCreateTexture);
-=======
 	llassert(mRawImage.notNull() || !mIsRawImageValid);
 	llassert(mRawImage.notNull() || !mNeedsCreateTexture);
->>>>>>> fb0bbba9
 	
 	return mIsFetching ? true : false;
 }
