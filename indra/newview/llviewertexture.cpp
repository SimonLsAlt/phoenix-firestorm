--- conflicted
+++ resolved
@@ -1205,12 +1205,7 @@
 // ONLY called from LLViewerFetchedTextureList
 void LLViewerFetchedTexture::destroyTexture() 
 {
-<<<<<<< HEAD
-	// <FS:Ansariel> This was commented out as part of MAINT-775 and is a REALLY bad idea!
-	//               It will dump textures off memory once you turn away and you
-	//               will end up with gray textures that need to be fetched again.
-	//               Let's do this smarter and drop textures off memory soon before
-	//               we reach the desired max texture memory!
+	// <FS:Ansariel> 
 	//if(LLImageGL::sGlobalTextureMemoryInBytes < sMaxDesiredTextureMemInBytes)//not ready to release unused memory.
 	//{
 	//	return ;
@@ -1222,12 +1217,6 @@
 		return ;
 	}
 	// </FS:Ansariel>
-=======
-	if(LLImageGL::sGlobalTextureMemoryInBytes < sMaxDesiredTextureMemInBytes * 0.95f)//not ready to release unused memory.
-	{
-		return ;
-	}
->>>>>>> 17108920
 	if (mNeedsCreateTexture)//return if in the process of generating a new texture.
 	{
 		return ;
