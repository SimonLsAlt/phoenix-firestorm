/** 
 * @file llviewertexture.cpp
 * @brief Object which handles a received image (and associated texture(s))
 *
 * $LicenseInfo:firstyear=2000&license=viewerlgpl$
 * Second Life Viewer Source Code
 * Copyright (C) 2010, Linden Research, Inc.
 * 
 * This library is free software; you can redistribute it and/or
 * modify it under the terms of the GNU Lesser General Public
 * License as published by the Free Software Foundation;
 * version 2.1 of the License only.
 * 
 * This library is distributed in the hope that it will be useful,
 * but WITHOUT ANY WARRANTY; without even the implied warranty of
 * MERCHANTABILITY or FITNESS FOR A PARTICULAR PURPOSE.  See the GNU
 * Lesser General Public License for more details.
 * 
 * You should have received a copy of the GNU Lesser General Public
 * License along with this library; if not, write to the Free Software
 * Foundation, Inc., 51 Franklin Street, Fifth Floor, Boston, MA  02110-1301  USA
 * 
 * Linden Research, Inc., 945 Battery Street, San Francisco, CA  94111  USA
 * $/LicenseInfo$
 */

#include "llviewerprecompiledheaders.h"

#include "llviewertexture.h"

// Library includes
#include "llmath.h"
#include "llerror.h"
#include "llgl.h"
#include "llglheaders.h"
#include "llhost.h"
#include "llimage.h"
#include "llimagebmp.h"
#include "llimagej2c.h"
#include "llimagetga.h"
#include "llstl.h"
#include "llvfile.h"
#include "llvfs.h"
#include "message.h"
#include "lltimer.h"

// viewer includes
#include "llimagegl.h"
#include "lldrawpool.h"
#include "lltexturefetch.h"
#include "llviewertexturelist.h"
#include "llviewercontrol.h"
#include "pipeline.h"
#include "llappviewer.h"
#include "llface.h"
#include "llviewercamera.h"
#include "lltextureentry.h"
#include "lltexturemanagerbridge.h"
#include "llmediaentry.h"
#include "llvovolume.h"
#include "llviewermedia.h"
#include "lltexturecache.h"
///////////////////////////////////////////////////////////////////////////////

#include "llmimetypes.h"

// extern
const S32Megabytes gMinVideoRam(32);
// <FS:Ansariel> Texture memory management
//const S32Megabytes gMaxVideoRam(512);
S32Megabytes gMaxVideoRam(512);
// </FS:Ansariel>


// statics
LLPointer<LLViewerTexture>        LLViewerTexture::sNullImagep = NULL;
LLPointer<LLViewerTexture>        LLViewerTexture::sBlackImagep = NULL;
LLPointer<LLViewerTexture>        LLViewerTexture::sCheckerBoardImagep = NULL;
LLPointer<LLViewerFetchedTexture> LLViewerFetchedTexture::sMissingAssetImagep = NULL;
LLPointer<LLViewerFetchedTexture> LLViewerFetchedTexture::sWhiteImagep = NULL;
LLPointer<LLViewerFetchedTexture> LLViewerFetchedTexture::sDefaultImagep = NULL;
LLPointer<LLViewerFetchedTexture> LLViewerFetchedTexture::sSmokeImagep = NULL;
LLPointer<LLViewerFetchedTexture> LLViewerFetchedTexture::sFlatNormalImagep = NULL;
// [SL:KB] - Patch: Render-TextureToggle (Catznip-4.0)
LLPointer<LLViewerFetchedTexture> LLViewerFetchedTexture::sDefaultDiffuseImagep = NULL;
// [/SL:KB]
LLViewerMediaTexture::media_map_t LLViewerMediaTexture::sMediaMap;
LLTexturePipelineTester* LLViewerTextureManager::sTesterp = NULL;
const std::string sTesterName("TextureTester");

S32 LLViewerTexture::sImageCount = 0;
S32 LLViewerTexture::sRawCount = 0;
S32 LLViewerTexture::sAuxCount = 0;
LLFrameTimer LLViewerTexture::sEvaluationTimer;
F32 LLViewerTexture::sDesiredDiscardBias = 0.f;
F32 LLViewerTexture::sDesiredDiscardScale = 1.1f;
// <FS:Ansariel> Texture memory management
//S32Bytes LLViewerTexture::sBoundTextureMemory;
//S32Bytes LLViewerTexture::sTotalTextureMemory;
S64Bytes LLViewerTexture::sBoundTextureMemory;
S64Bytes LLViewerTexture::sTotalTextureMemory;
// </FS:Ansariel>
S32Megabytes LLViewerTexture::sMaxBoundTextureMemory;
S32Megabytes LLViewerTexture::sMaxTotalTextureMem;
// <FS:Ansariel> Texture memory management
//S32Bytes LLViewerTexture::sMaxDesiredTextureMem;
S64Bytes LLViewerTexture::sMaxDesiredTextureMem;
// </FS:Ansariel>
S8  LLViewerTexture::sCameraMovingDiscardBias = 0;
F32 LLViewerTexture::sCameraMovingBias = 0.0f;
S32 LLViewerTexture::sMaxSculptRez = 128; //max sculpt image size
const S32 MAX_CACHED_RAW_IMAGE_AREA = 64 * 64;
const S32 MAX_CACHED_RAW_SCULPT_IMAGE_AREA = LLViewerTexture::sMaxSculptRez * LLViewerTexture::sMaxSculptRez;
const S32 MAX_CACHED_RAW_TERRAIN_IMAGE_AREA = 128 * 128;
const S32 DEFAULT_ICON_DIMENTIONS = 32;
S32 LLViewerTexture::sMinLargeImageSize = 65536; //256 * 256.
S32 LLViewerTexture::sMaxSmallImageSize = MAX_CACHED_RAW_IMAGE_AREA;
BOOL LLViewerTexture::sFreezeImageScalingDown = FALSE;
F32 LLViewerTexture::sCurrentTime = 0.0f;
F32  LLViewerTexture::sTexelPixelRatio = 1.0f;

LLViewerTexture::EDebugTexels LLViewerTexture::sDebugTexelsMode = LLViewerTexture::DEBUG_TEXELS_OFF;

const F32 desired_discard_bias_min = -2.0f; // -max number of levels to improve image quality by
const F32 desired_discard_bias_max = (F32)MAX_DISCARD_LEVEL; // max number of levels to reduce image quality by
const F64 log_2 = log(2.0);

LLUUID LLViewerTexture::sInvisiprimTexture1 = LLUUID::null;
LLUUID LLViewerTexture::sInvisiprimTexture2 = LLUUID::null;
#define TEX_INVISIPRIM1 "e97cf410-8e61-7005-ec06-629eba4cd1fb"
#define TEX_INVISIPRIM2 "38b86f85-2575-52a9-a531-23108d8da837"

//----------------------------------------------------------------------------------------------
//namespace: LLViewerTextureAccess
//----------------------------------------------------------------------------------------------

LLLoadedCallbackEntry::LLLoadedCallbackEntry(loaded_callback_func cb,
					  S32 discard_level,
					  BOOL need_imageraw, // Needs image raw for the callback
					  void* userdata,
					  LLLoadedCallbackEntry::source_callback_list_t* src_callback_list,
					  LLViewerFetchedTexture* target,
					  BOOL pause) 
	: mCallback(cb),
	  mLastUsedDiscard(MAX_DISCARD_LEVEL+1),
	  mDesiredDiscard(discard_level),
	  mNeedsImageRaw(need_imageraw),
	  mUserData(userdata),
	  mSourceCallbackList(src_callback_list),
	  mPaused(pause)
{
	if(mSourceCallbackList)
	{
        mSourceCallbackList->insert(LLTextureKey(target->getID(), (ETexListType)target->getTextureListType()));
	}
}

LLLoadedCallbackEntry::~LLLoadedCallbackEntry()
{
}

void LLLoadedCallbackEntry::removeTexture(LLViewerFetchedTexture* tex)
{
	if(mSourceCallbackList)
	{
		mSourceCallbackList->erase(LLTextureKey(tex->getID(), (ETexListType)tex->getTextureListType()));
	}
}

//static 
void LLLoadedCallbackEntry::cleanUpCallbackList(LLLoadedCallbackEntry::source_callback_list_t* callback_list)
{
	//clear texture callbacks.
	if(callback_list && !callback_list->empty())
	{
		for(LLLoadedCallbackEntry::source_callback_list_t::iterator iter = callback_list->begin();
				iter != callback_list->end(); ++iter)
		{
			LLViewerFetchedTexture* tex = gTextureList.findImage(*iter);
			if(tex)
			{
				tex->deleteCallbackEntry(callback_list);			
			}
		}
		callback_list->clear();
	}
}

LLViewerMediaTexture* LLViewerTextureManager::createMediaTexture(const LLUUID &media_id, BOOL usemipmaps, LLImageGL* gl_image)
{
	return new LLViewerMediaTexture(media_id, usemipmaps, gl_image);		
}

void LLViewerTextureManager::findFetchedTextures(const LLUUID& id, std::vector<LLViewerFetchedTexture*> &output)
{
    return gTextureList.findTexturesByID(id, output);
}

void  LLViewerTextureManager::findTextures(const LLUUID& id, std::vector<LLViewerTexture*> &output)
{
    std::vector<LLViewerFetchedTexture*> fetched_output;
    gTextureList.findTexturesByID(id, fetched_output);
    std::vector<LLViewerFetchedTexture*>::iterator iter = fetched_output.begin();
    while (iter != fetched_output.end())
    {
        output.push_back(*iter);
        iter++;
    }

    //search media texture list
    if (output.empty())
    {
        LLViewerTexture* tex;
        tex = LLViewerTextureManager::findMediaTexture(id);
        if (tex)
        {
            output.push_back(tex);
        }
    }

}

LLViewerFetchedTexture* LLViewerTextureManager::findFetchedTexture(const LLUUID& id, S32 tex_type)
{
    return gTextureList.findImage(id, (ETexListType)tex_type);
}

LLViewerMediaTexture* LLViewerTextureManager::findMediaTexture(const LLUUID &media_id)
{
	return LLViewerMediaTexture::findMediaTexture(media_id);	
}

LLViewerMediaTexture*  LLViewerTextureManager::getMediaTexture(const LLUUID& id, BOOL usemipmaps, LLImageGL* gl_image) 
{
	LLViewerMediaTexture* tex = LLViewerMediaTexture::findMediaTexture(id);	
	if(!tex)
	{
		tex = LLViewerTextureManager::createMediaTexture(id, usemipmaps, gl_image);
	}

	tex->initVirtualSize();

	return tex;
}

LLViewerFetchedTexture* LLViewerTextureManager::staticCastToFetchedTexture(LLTexture* tex, BOOL report_error)
{
	if(!tex)
	{
		return NULL;
	}

	S8 type = tex->getType();
	if(type == LLViewerTexture::FETCHED_TEXTURE || type == LLViewerTexture::LOD_TEXTURE)
	{
		return static_cast<LLViewerFetchedTexture*>(tex);
	}

	if(report_error)
	{
		LL_ERRS() << "not a fetched texture type: " << type << LL_ENDL;
	}

	return NULL;
}

LLPointer<LLViewerTexture> LLViewerTextureManager::getLocalTexture(BOOL usemipmaps, BOOL generate_gl_tex)
{
	LLPointer<LLViewerTexture> tex = new LLViewerTexture(usemipmaps);
	if(generate_gl_tex)
	{
		tex->generateGLTexture();
		tex->setCategory(LLGLTexture::LOCAL);
	}
	return tex;
}
LLPointer<LLViewerTexture> LLViewerTextureManager::getLocalTexture(const LLUUID& id, BOOL usemipmaps, BOOL generate_gl_tex) 
{
	LLPointer<LLViewerTexture> tex = new LLViewerTexture(id, usemipmaps);
	if(generate_gl_tex)
	{
		tex->generateGLTexture();
		tex->setCategory(LLGLTexture::LOCAL);
	}
	return tex;
}
LLPointer<LLViewerTexture> LLViewerTextureManager::getLocalTexture(const LLImageRaw* raw, BOOL usemipmaps) 
{
	LLPointer<LLViewerTexture> tex = new LLViewerTexture(raw, usemipmaps);
	tex->setCategory(LLGLTexture::LOCAL);
	return tex;
}
LLPointer<LLViewerTexture> LLViewerTextureManager::getLocalTexture(const U32 width, const U32 height, const U8 components, BOOL usemipmaps, BOOL generate_gl_tex) 
{
	LLPointer<LLViewerTexture> tex = new LLViewerTexture(width, height, components, usemipmaps);
	if(generate_gl_tex)
	{
		tex->generateGLTexture();
		tex->setCategory(LLGLTexture::LOCAL);
	}
	return tex;
}

LLViewerFetchedTexture* LLViewerTextureManager::getFetchedTexture(
	                                               const LLUUID &image_id,											       
												   FTType f_type,
												   BOOL usemipmaps,
												   LLViewerTexture::EBoostLevel boost_priority,
												   S8 texture_type,
												   LLGLint internal_format,
												   LLGLenum primary_format,
												   LLHost request_from_host)
{
	return gTextureList.getImage(image_id, f_type, usemipmaps, boost_priority, texture_type, internal_format, primary_format, request_from_host);
}
	
LLViewerFetchedTexture* LLViewerTextureManager::getFetchedTextureFromFile(
	                                               const std::string& filename,
												   FTType f_type,
												   BOOL usemipmaps,
												   LLViewerTexture::EBoostLevel boost_priority,
												   S8 texture_type,
												   LLGLint internal_format,
												   LLGLenum primary_format, 
												   const LLUUID& force_id)
{
	return gTextureList.getImageFromFile(filename, f_type, usemipmaps, boost_priority, texture_type, internal_format, primary_format, force_id);
}

//static 
LLViewerFetchedTexture* LLViewerTextureManager::getFetchedTextureFromUrl(const std::string& url,
									 FTType f_type,
									 BOOL usemipmaps,
									 LLViewerTexture::EBoostLevel boost_priority,
									 S8 texture_type,
									 LLGLint internal_format,
									 LLGLenum primary_format,
									 const LLUUID& force_id
									 )
{
	return gTextureList.getImageFromUrl(url, f_type, usemipmaps, boost_priority, texture_type, internal_format, primary_format, force_id);
}

LLViewerFetchedTexture* LLViewerTextureManager::getFetchedTextureFromHost(const LLUUID& image_id, FTType f_type, LLHost host) 
{
	return gTextureList.getImageFromHost(image_id, f_type, host);
}

// Create a bridge to the viewer texture manager.
class LLViewerTextureManagerBridge : public LLTextureManagerBridge
{
	/*virtual*/ LLPointer<LLGLTexture> getLocalTexture(BOOL usemipmaps = TRUE, BOOL generate_gl_tex = TRUE)
	{
		return LLViewerTextureManager::getLocalTexture(usemipmaps, generate_gl_tex);
	}

	/*virtual*/ LLPointer<LLGLTexture> getLocalTexture(const U32 width, const U32 height, const U8 components, BOOL usemipmaps, BOOL generate_gl_tex = TRUE)
	{
		return LLViewerTextureManager::getLocalTexture(width, height, components, usemipmaps, generate_gl_tex);
	}

	/*virtual*/ LLGLTexture* getFetchedTexture(const LLUUID &image_id)
	{
		return LLViewerTextureManager::getFetchedTexture(image_id);
	}
};


void LLViewerTextureManager::init()
{
	{
		LLPointer<LLImageRaw> raw = new LLImageRaw(1,1,3);
		raw->clear(0x77, 0x77, 0x77, 0xFF);
		LLViewerTexture::sNullImagep = LLViewerTextureManager::getLocalTexture(raw.get(), TRUE);
	}

	const S32 dim = 128;
	LLPointer<LLImageRaw> image_raw = new LLImageRaw(dim,dim,3);
	U8* data = image_raw->getData();
	
	memset(data, 0, dim * dim * 3);
	LLViewerTexture::sBlackImagep = LLViewerTextureManager::getLocalTexture(image_raw.get(), TRUE);

#if 1
	LLPointer<LLViewerFetchedTexture> imagep = LLViewerTextureManager::getFetchedTexture(IMG_DEFAULT);
	LLViewerFetchedTexture::sDefaultImagep = imagep;
	
	for (S32 i = 0; i<dim; i++)
	{
		for (S32 j = 0; j<dim; j++)
		{
#if 0
			const S32 border = 2;
			if (i<border || j<border || i>=(dim-border) || j>=(dim-border))
			{
				*data++ = 0xff;
				*data++ = 0xff;
				*data++ = 0xff;
			}
			else
#endif
			{
				*data++ = 0x7f;
				*data++ = 0x7f;
				*data++ = 0x7f;
			}
		}
	}
	imagep->createGLTexture(0, image_raw);
	//cache the raw image
	imagep->setCachedRawImage(0, image_raw);
	image_raw = NULL;
#else
 	LLViewerFetchedTexture::sDefaultImagep = LLViewerTextureManager::getFetchedTexture(IMG_DEFAULT, TRUE, LLGLTexture::BOOST_UI);
#endif
	LLViewerFetchedTexture::sDefaultImagep->dontDiscard();
	LLViewerFetchedTexture::sDefaultImagep->setCategory(LLGLTexture::OTHER);

 	LLViewerFetchedTexture::sSmokeImagep = LLViewerTextureManager::getFetchedTexture(IMG_SMOKE, FTT_DEFAULT, TRUE, LLGLTexture::BOOST_UI);
	LLViewerFetchedTexture::sSmokeImagep->setNoDelete();

	image_raw = new LLImageRaw(32,32,3);
	data = image_raw->getData();

	for (S32 i = 0; i < (32*32*3); i+=3)
	{
		S32 x = (i % (32*3)) / (3*16);
		S32 y = i / (32*3*16);
		U8 color = ((x + y) % 2) * 255;
		data[i] = color;
		data[i+1] = color;
		data[i+2] = color;
	}

	LLViewerTexture::sCheckerBoardImagep = LLViewerTextureManager::getLocalTexture(image_raw.get(), TRUE);

	LLViewerTexture::initClass();
	
	// Create a texture manager bridge.
	gTextureManagerBridgep = new LLViewerTextureManagerBridge;

	if (LLMetricPerformanceTesterBasic::isMetricLogRequested(sTesterName) && !LLMetricPerformanceTesterBasic::getTester(sTesterName))
	{
		sTesterp = new LLTexturePipelineTester();
		if (!sTesterp->isValid())
		{
			delete sTesterp;
			sTesterp = NULL;
		}
	}
}

void LLViewerTextureManager::cleanup()
{
	stop_glerror();

	delete gTextureManagerBridgep;
	LLImageGL::sDefaultGLTexture = NULL;
	LLViewerTexture::sNullImagep = NULL;
	LLViewerTexture::sBlackImagep = NULL;
	LLViewerTexture::sCheckerBoardImagep = NULL;
	LLViewerFetchedTexture::sDefaultImagep = NULL;	
	LLViewerFetchedTexture::sSmokeImagep = NULL;
	LLViewerFetchedTexture::sMissingAssetImagep = NULL;
	LLTexUnit::sWhiteTexture = 0;
	LLViewerFetchedTexture::sWhiteImagep = NULL;
	
	LLViewerFetchedTexture::sFlatNormalImagep = NULL;

	LLViewerMediaTexture::cleanUpClass();	
}

//----------------------------------------------------------------------------------------------
//----------------------------------------------------------------------------------------------
//start of LLViewerTexture
//----------------------------------------------------------------------------------------------
// static
void LLViewerTexture::initClass()
{
	LLImageGL::sDefaultGLTexture = LLViewerFetchedTexture::sDefaultImagep->getGLTexture();
	
	if(gSavedSettings.getBOOL("TextureFetchDebuggerEnabled"))
	{
		sTexelPixelRatio = gSavedSettings.getF32("TexelPixelRatio");
	}

	if (sInvisiprimTexture1.isNull())
	{
		sInvisiprimTexture1 = LLUUID(TEX_INVISIPRIM1);
	}
	if (sInvisiprimTexture2.isNull())
	{
		sInvisiprimTexture2 = LLUUID(TEX_INVISIPRIM2);
	}
}

// tuning params
const F32 discard_bias_delta = .25f;
const F32 discard_delta_time = 0.5f;
// non-const (used externally
F32 texmem_lower_bound_scale = 0.85f;
F32 texmem_middle_bound_scale = 0.925f;

static LLTrace::BlockTimerStatHandle FTM_TEXTURE_MEMORY_CHECK("Memory Check");

//static 
bool LLViewerTexture::isMemoryForTextureLow()
{
	const F32 WAIT_TIME = 1.0f; //second
	static LLFrameTimer timer;

	// <FS:ND> Disable memory checking on request
	static LLCachedControl<bool> FSDisableMemCheck(gSavedSettings, "FSDisableAMDTextureMemoryCheck");

	if( FSDisableMemCheck )
		return false;
	// </FS:ND>

	if(timer.getElapsedTimeF32() < WAIT_TIME) //call this once per second.
	{
		return false;
	}
	timer.reset();

	LL_RECORD_BLOCK_TIME(FTM_TEXTURE_MEMORY_CHECK);

	const S32Megabytes MIN_FREE_TEXTURE_MEMORY(5); //MB
	const S32Megabytes MIN_FREE_MAIN_MEMORY(100); //MB	

	bool low_mem = false;
	if (gGLManager.mHasATIMemInfo)
	{
		S32 meminfo[4];
		glGetIntegerv(GL_TEXTURE_FREE_MEMORY_ATI, meminfo);

		if((S32Megabytes)meminfo[0] < MIN_FREE_TEXTURE_MEMORY)
		{
			low_mem = true;
		}

		if(!low_mem) //check main memory, only works for windows.
		{
			LLMemory::updateMemoryInfo();
			if(LLMemory::getAvailableMemKB() < MIN_FREE_TEXTURE_MEMORY)
			{
				low_mem = true;
			}
		}
	}
#if 0  //ignore nVidia cards
	else if (gGLManager.mHasNVXMemInfo)
	{
		S32 free_memory;
		glGetIntegerv(GL_GPU_MEMORY_INFO_CURRENT_AVAILABLE_VIDMEM_NVX, &free_memory);
		
		if(free_memory / 1024 < MIN_FREE_TEXTURE_MEMORY)
		{
			low_mem = true;
		}
	}
#endif	

	return low_mem;
}

static LLTrace::BlockTimerStatHandle FTM_TEXTURE_UPDATE_MEDIA("Media");
static LLTrace::BlockTimerStatHandle FTM_TEXTURE_UPDATE_TEST("Test");

//static
void LLViewerTexture::updateClass(const F32 velocity, const F32 angular_velocity)
{
	sCurrentTime = gFrameTimeSeconds;

	LLTexturePipelineTester* tester = (LLTexturePipelineTester*)LLMetricPerformanceTesterBasic::getTester(sTesterName);
	if (tester)
	{
		LL_RECORD_BLOCK_TIME(FTM_TEXTURE_UPDATE_TEST);
		tester->update();
	}

	{
		LL_RECORD_BLOCK_TIME(FTM_TEXTURE_UPDATE_MEDIA);
		LLViewerMediaTexture::updateClass();
	}

	sBoundTextureMemory = LLImageGL::sBoundTextureMemory;
	sTotalTextureMemory = LLImageGL::sGlobalTextureMemory;
	sMaxBoundTextureMemory = gTextureList.getMaxResidentTexMem();
	sMaxTotalTextureMem = gTextureList.getMaxTotalTextureMem();
	sMaxDesiredTextureMem = sMaxTotalTextureMem; //in Bytes, by default and when total used texture memory is small.

	// <FS:Ansariel> Link threshold factor for lowering bias based on total texture memory to the same value
	//               textures will be destroyed
	static LLCachedControl<F32> fsDestroyGLTexturesThreshold(gSavedSettings, "FSDestroyGLTexturesThreshold");

	if (sBoundTextureMemory >= sMaxBoundTextureMemory ||
		sTotalTextureMemory >= sMaxTotalTextureMem)
	{
		//when texture memory overflows, lower down the threshold to release the textures more aggressively.
		// <FS:Ansariel> Texture memory management
		//sMaxDesiredTextureMem = llmin(sMaxDesiredTextureMem * 0.75f, F32Bytes(gMaxVideoRam));
		sMaxDesiredTextureMem = llmin(sMaxDesiredTextureMem * 0.75, F64Bytes(gMaxVideoRam));
		// </FS:Ansariel>
	
		// If we are using more texture memory than we should,
		// scale up the desired discard level
		if (sEvaluationTimer.getElapsedTimeF32() > discard_delta_time)
		{
			sDesiredDiscardBias += discard_bias_delta;
			LL_INFOS() << "new bias " << sDesiredDiscardBias
					<< " sBoundTextureMemory " << sBoundTextureMemory 
					<< " sTotalTextureMemory " << sTotalTextureMemory
					<< " sMaxBoundTextureMemory " << sMaxBoundTextureMemory
					<< " sMaxTotalTextureMem " << sMaxTotalTextureMem
					<< LL_ENDL;
			sEvaluationTimer.reset();
		}
	}
	else if(sEvaluationTimer.getElapsedTimeF32() > discard_delta_time && isMemoryForTextureLow())
	{
		sDesiredDiscardBias += discard_bias_delta;
		LL_DEBUGS() << "new bias " << sDesiredDiscardBias
				<< LL_ENDL;

		sEvaluationTimer.reset();
	}
	else if (sDesiredDiscardBias > 0.0f &&
			 sBoundTextureMemory < sMaxBoundTextureMemory * texmem_lower_bound_scale &&
			 // <FS:Ansariel> Link threshold factor for lowering bias based on total texture memory to the same value
			 //               textures will be destroyed
			 //sTotalTextureMemory < sMaxTotalTextureMem * texmem_lower_bound_scale)
			 sTotalTextureMemory < sMaxTotalTextureMem * fsDestroyGLTexturesThreshold())
			 // </FS:Ansariel>
	{			 
		// If we are using less texture memory than we should,
		// scale down the desired discard level
		if (sEvaluationTimer.getElapsedTimeF32() > discard_delta_time)
		{
			sDesiredDiscardBias -= discard_bias_delta;
			sEvaluationTimer.reset();
		}
	}
	sDesiredDiscardBias = llclamp(sDesiredDiscardBias, desired_discard_bias_min, desired_discard_bias_max);
	
	F32 camera_moving_speed = LLViewerCamera::getInstance()->getAverageSpeed();
	F32 camera_angular_speed = LLViewerCamera::getInstance()->getAverageAngularSpeed();
	sCameraMovingBias = llmax(0.2f * camera_moving_speed, 2.0f * camera_angular_speed - 1);
	sCameraMovingDiscardBias = (S8)(sCameraMovingBias);

	LLViewerTexture::sFreezeImageScalingDown = (sBoundTextureMemory < 0.75f * sMaxBoundTextureMemory * texmem_middle_bound_scale) &&
				(sTotalTextureMemory < 0.75f * sMaxTotalTextureMem * texmem_middle_bound_scale);
}

//end of static functions
//-------------------------------------------------------------------------------------------
const U32 LLViewerTexture::sCurrentFileVersion = 1;

LLViewerTexture::LLViewerTexture(BOOL usemipmaps) :
	LLGLTexture(usemipmaps)
{
	init(true);

	mID.generate();
	sImageCount++;
}

LLViewerTexture::LLViewerTexture(const LLUUID& id, BOOL usemipmaps) :
	LLGLTexture(usemipmaps),
	mID(id)
{
	init(true);
	
	sImageCount++;
}

LLViewerTexture::LLViewerTexture(const U32 width, const U32 height, const U8 components, BOOL usemipmaps)  :
	LLGLTexture(width, height, components, usemipmaps)
{
	init(true);

	mID.generate();
	sImageCount++;
}

LLViewerTexture::LLViewerTexture(const LLImageRaw* raw, BOOL usemipmaps) :
	LLGLTexture(raw, usemipmaps)
{
	init(true);
	
	mID.generate();
	sImageCount++;
}

LLViewerTexture::~LLViewerTexture()
{
	// LL_DEBUGS("Avatar") << mID << LL_ENDL;
	cleanup();
	sImageCount--;
}

// virtual
void LLViewerTexture::init(bool firstinit)
{
	mSelectedTime = 0.f;
	mMaxVirtualSize = 0.f;
	mMaxVirtualSizeResetInterval = 1;
	mMaxVirtualSizeResetCounter = mMaxVirtualSizeResetInterval;
	mAdditionalDecodePriority = 0.f;	
	mParcelMedia = NULL;
	
	mNumVolumes = 0;
	mFaceList[LLRender::DIFFUSE_MAP].clear();
	mFaceList[LLRender::NORMAL_MAP].clear();
	mFaceList[LLRender::SPECULAR_MAP].clear();
	mNumFaces[LLRender::DIFFUSE_MAP] = 
	mNumFaces[LLRender::NORMAL_MAP] = 
	mNumFaces[LLRender::SPECULAR_MAP] = 0;
	mVolumeList.clear();
}

//virtual 
S8 LLViewerTexture::getType() const
{
	return LLViewerTexture::LOCAL_TEXTURE;
}

void LLViewerTexture::cleanup()
{
	notifyAboutMissingAsset();

	mFaceList[LLRender::DIFFUSE_MAP].clear();
	mFaceList[LLRender::NORMAL_MAP].clear();
	mFaceList[LLRender::SPECULAR_MAP].clear();
	mVolumeList.clear();
}

void LLViewerTexture::notifyAboutCreatingTexture()
{
	for(U32 ch = 0; ch < LLRender::NUM_TEXTURE_CHANNELS; ++ch)
	{
		for(U32 f = 0; f < mNumFaces[ch]; f++)
		{
			mFaceList[ch][f]->notifyAboutCreatingTexture(this);
		}
	}
}

void LLViewerTexture::notifyAboutMissingAsset()
{
	for(U32 ch = 0; ch < LLRender::NUM_TEXTURE_CHANNELS; ++ch)
	{
		for(U32 f = 0; f < mNumFaces[ch]; f++)
		{
			mFaceList[ch][f]->notifyAboutMissingAsset(this);
		}
	}
}

// virtual
void LLViewerTexture::dump()
{
	LLGLTexture::dump();

	LL_INFOS() << "LLViewerTexture"
			<< " mID " << mID
			<< LL_ENDL;
}

void LLViewerTexture::setBoostLevel(S32 level)
{
	if(mBoostLevel != level)
	{
		mBoostLevel = level;
		if(mBoostLevel != LLViewerTexture::BOOST_NONE && 
			mBoostLevel != LLViewerTexture::BOOST_SELECTED && 
			mBoostLevel != LLViewerTexture::BOOST_ICON)
		{
			setNoDelete();		
		}
	}

	if (mBoostLevel == LLViewerTexture::BOOST_SELECTED)
	{
		mSelectedTime = gFrameTimeSeconds;
	}

}

bool LLViewerTexture::isActiveFetching()
{
	return false;
}

bool LLViewerTexture::bindDebugImage(const S32 stage)
{
	if (stage < 0) return false;

	bool res = true;
	if (LLViewerTexture::sCheckerBoardImagep.notNull() && (this != LLViewerTexture::sCheckerBoardImagep.get()))
	{
		res = gGL.getTexUnit(stage)->bind(LLViewerTexture::sCheckerBoardImagep);
	}

	if(!res)
	{
		return bindDefaultImage(stage);
	}

	return res;
}

bool LLViewerTexture::bindDefaultImage(S32 stage) 
{
	if (stage < 0) return false;

	bool res = true;
	if (LLViewerFetchedTexture::sDefaultImagep.notNull() && (this != LLViewerFetchedTexture::sDefaultImagep.get()))
	{
		// use default if we've got it
		res = gGL.getTexUnit(stage)->bind(LLViewerFetchedTexture::sDefaultImagep);
	}
	if (!res && LLViewerTexture::sNullImagep.notNull() && (this != LLViewerTexture::sNullImagep))
	{
		res = gGL.getTexUnit(stage)->bind(LLViewerTexture::sNullImagep);
	}
	if (!res)
	{
		LL_WARNS() << "LLViewerTexture::bindDefaultImage failed." << LL_ENDL;
	}
	stop_glerror();

	//check if there is cached raw image and switch to it if possible
	switchToCachedImage();

	LLTexturePipelineTester* tester = (LLTexturePipelineTester*)LLMetricPerformanceTesterBasic::getTester(sTesterName);
	if (tester)
	{
		tester->updateGrayTextureBinding();
	}
	return res;
}

//virtual 
BOOL LLViewerTexture::isMissingAsset()const		
{ 
	return FALSE; 
}

//virtual 
void LLViewerTexture::forceImmediateUpdate() 
{
}

void LLViewerTexture::addTextureStats(F32 virtual_size, BOOL needs_gltexture) const 
{
	if(needs_gltexture)
	{
		mNeedsGLTexture = TRUE;
	}

	virtual_size *= sTexelPixelRatio;
	if(!mMaxVirtualSizeResetCounter)
	{
		//flag to reset the values because the old values are used.
		resetMaxVirtualSizeResetCounter();
		mMaxVirtualSize = virtual_size;		
		mAdditionalDecodePriority = 0.f;	
		mNeedsGLTexture = needs_gltexture;
	}
	else if (virtual_size > mMaxVirtualSize)
	{
		mMaxVirtualSize = virtual_size;
	}	
}

void LLViewerTexture::resetTextureStats()
{
	mMaxVirtualSize = 0.0f;
	mAdditionalDecodePriority = 0.f;	
	mMaxVirtualSizeResetCounter = 0;
}

//virtual 
F32 LLViewerTexture::getMaxVirtualSize()
{
	return mMaxVirtualSize;
}

//virtual 
void LLViewerTexture::setKnownDrawSize(S32 width, S32 height)
{
	//nothing here.
}

//virtual
void LLViewerTexture::addFace(U32 ch, LLFace* facep) 
{
	llassert(ch < LLRender::NUM_TEXTURE_CHANNELS);

	if(mNumFaces[ch] >= mFaceList[ch].size())
	{
		mFaceList[ch].resize(2 * mNumFaces[ch] + 1);		
	}
	mFaceList[ch][mNumFaces[ch]] = facep;
	facep->setIndexInTex(ch, mNumFaces[ch]);
	mNumFaces[ch]++;
	mLastFaceListUpdateTimer.reset();
}

//virtual
void LLViewerTexture::removeFace(U32 ch, LLFace* facep) 
{
	llassert(ch < LLRender::NUM_TEXTURE_CHANNELS);

	if(mNumFaces[ch] > 1)
	{
		S32 index = facep->getIndexInTex(ch); 
		llassert(index < mFaceList[ch].size());
		llassert(index < mNumFaces[ch]);
		mFaceList[ch][index] = mFaceList[ch][--mNumFaces[ch]];
		mFaceList[ch][index]->setIndexInTex(ch, index);
	}
	else 
	{
		mFaceList[ch].clear();
		mNumFaces[ch] = 0;
	}
	mLastFaceListUpdateTimer.reset();
}

S32 LLViewerTexture::getTotalNumFaces() const
{
	S32 ret = 0;

	for (U32 i = 0; i < LLRender::NUM_TEXTURE_CHANNELS; ++i)
	{
		ret += mNumFaces[i];
	}

	return ret;
}

S32 LLViewerTexture::getNumFaces(U32 ch) const
{
	llassert(ch < LLRender::NUM_TEXTURE_CHANNELS);
	return mNumFaces[ch];
}


//virtual
void LLViewerTexture::addVolume(LLVOVolume* volumep) 
{
	if( mNumVolumes >= mVolumeList.size())
	{
		mVolumeList.resize(2 * mNumVolumes + 1);		
	}
	mVolumeList[mNumVolumes] = volumep;
	volumep->setIndexInTex(mNumVolumes);
	mNumVolumes++;
	mLastVolumeListUpdateTimer.reset();
}

//virtual
void LLViewerTexture::removeVolume(LLVOVolume* volumep) 
{
	if(mNumVolumes > 1)
	{
		S32 index = volumep->getIndexInTex(); 
		llassert(index < mVolumeList.size());
		llassert(index < mNumVolumes);
		mVolumeList[index] = mVolumeList[--mNumVolumes];
		mVolumeList[index]->setIndexInTex(index);
	}
	else 
	{
		mVolumeList.clear();
		mNumVolumes = 0;
	}
	mLastVolumeListUpdateTimer.reset();
}

S32 LLViewerTexture::getNumVolumes() const
{
	return mNumVolumes;
}

void LLViewerTexture::reorganizeFaceList()
{
	static const F32 MAX_WAIT_TIME = 20.f; // seconds
	static const U32 MAX_EXTRA_BUFFER_SIZE = 4;

	if(mLastFaceListUpdateTimer.getElapsedTimeF32() < MAX_WAIT_TIME)
	{
		return;
	}

	for (U32 i = 0; i < LLRender::NUM_TEXTURE_CHANNELS; ++i)
	{
		if(mNumFaces[i] + MAX_EXTRA_BUFFER_SIZE > mFaceList[i].size())
	{
		return;
	}

		mFaceList[i].erase(mFaceList[i].begin() + mNumFaces[i], mFaceList[i].end());
	}
	
	mLastFaceListUpdateTimer.reset();
}

void LLViewerTexture::reorganizeVolumeList()
{
	static const F32 MAX_WAIT_TIME = 20.f; // seconds
	static const U32 MAX_EXTRA_BUFFER_SIZE = 4;

	if(mNumVolumes + MAX_EXTRA_BUFFER_SIZE > mVolumeList.size())
	{
		return;
	}

	if(mLastVolumeListUpdateTimer.getElapsedTimeF32() < MAX_WAIT_TIME)
	{
		return;
	}

	mLastVolumeListUpdateTimer.reset();
	mVolumeList.erase(mVolumeList.begin() + mNumVolumes, mVolumeList.end());
}

//virtual
void LLViewerTexture::switchToCachedImage()
{
	//nothing here.
}

//virtual
void LLViewerTexture::setCachedRawImage(S32 discard_level, LLImageRaw* imageraw)
{
	//nothing here.
}

BOOL LLViewerTexture::isLargeImage()
{
	return  (S32)mTexelsPerImage > LLViewerTexture::sMinLargeImageSize;
}

bool LLViewerTexture::isInvisiprim()
{
	return isInvisiprim(mID);
}

//static
bool LLViewerTexture::isInvisiprim(LLUUID id)
{
	return (id == sInvisiprimTexture1) || (id == sInvisiprimTexture2);
}

//virtual 
void LLViewerTexture::updateBindStatsForTester()
{
	LLTexturePipelineTester* tester = (LLTexturePipelineTester*)LLMetricPerformanceTesterBasic::getTester(sTesterName);
	if (tester)
	{
		tester->updateTextureBindingStats(this);
	}
}

//----------------------------------------------------------------------------------------------
//end of LLViewerTexture
//----------------------------------------------------------------------------------------------

const std::string& fttype_to_string(const FTType& fttype)
{
	static const std::string ftt_unknown("FTT_UNKNOWN");
	static const std::string ftt_default("FTT_DEFAULT");
	static const std::string ftt_server_bake("FTT_SERVER_BAKE");
	static const std::string ftt_host_bake("FTT_HOST_BAKE");
	static const std::string ftt_map_tile("FTT_MAP_TILE");
	static const std::string ftt_local_file("FTT_LOCAL_FILE");
	static const std::string ftt_error("FTT_ERROR");
	switch(fttype)
	{
		case FTT_UNKNOWN: return ftt_unknown; break;
		case FTT_DEFAULT: return ftt_default; break;
		case FTT_SERVER_BAKE: return ftt_server_bake; break;
		case FTT_HOST_BAKE: return ftt_host_bake; break;
		case FTT_MAP_TILE: return ftt_map_tile; break;
		case FTT_LOCAL_FILE: return ftt_local_file; break;
	}
	return ftt_error;
}

//----------------------------------------------------------------------------------------------
//start of LLViewerFetchedTexture
//----------------------------------------------------------------------------------------------

LLViewerFetchedTexture::LLViewerFetchedTexture(const LLUUID& id, FTType f_type, const LLHost& host, BOOL usemipmaps)
	: LLViewerTexture(id, usemipmaps),
	mTargetHost(host)
{
	init(TRUE);
	mFTType = f_type;
	if (mFTType == FTT_HOST_BAKE)
	{
		// <FS:Ansariel> [Legacy Bake]
		//LL_WARNS() << "Unsupported fetch type " << mFTType << LL_ENDL;
		mCanUseHTTP = false;
		// </FS:Ansariel> [Legacy Bake]
	}
	generateGLTexture();
}
	
LLViewerFetchedTexture::LLViewerFetchedTexture(const LLImageRaw* raw, FTType f_type, BOOL usemipmaps)
	: LLViewerTexture(raw, usemipmaps)
{
	init(TRUE);
	mFTType = f_type;
}
	
LLViewerFetchedTexture::LLViewerFetchedTexture(const std::string& url, FTType f_type, const LLUUID& id, BOOL usemipmaps)
	: LLViewerTexture(id, usemipmaps),
	mUrl(url)
{
	init(TRUE);
	mFTType = f_type;
	generateGLTexture();
}

void LLViewerFetchedTexture::init(bool firstinit)
{
	mOrigWidth = 0;
	mOrigHeight = 0;
	mHasAux = FALSE;
	mNeedsAux = FALSE;
	mRequestedDiscardLevel = -1;
	mRequestedDownloadPriority = 0.f;
	mFullyLoaded = FALSE;
	mCanUseHTTP = true;
	mDesiredDiscardLevel = MAX_DISCARD_LEVEL + 1;
	mMinDesiredDiscardLevel = MAX_DISCARD_LEVEL + 1;
	
	mDecodingAux = FALSE;

	mKnownDrawWidth = 0;
	mKnownDrawHeight = 0;
	mKnownDrawSizeChanged = FALSE;

	if (firstinit)
	{
		mDecodePriority = 0.f;
		mInImageList = 0;
	}

	// Only set mIsMissingAsset true when we know for certain that the database
	// does not contain this image.
	mIsMissingAsset = FALSE;

	mLoadedCallbackDesiredDiscardLevel = S8_MAX;
	mPauseLoadedCallBacks = FALSE;

	mNeedsCreateTexture = FALSE;
	
	mIsRawImageValid = FALSE;
	mRawDiscardLevel = INVALID_DISCARD_LEVEL;
	mMinDiscardLevel = 0;

	mHasFetcher = FALSE;
	mIsFetching = FALSE;
	mFetchState = 0;
	mFetchPriority = 0;
	mDownloadProgress = 0.f;
	mFetchDeltaTime = 999999.f;
	mRequestDeltaTime = 0.f;
	mForSculpt = FALSE;
	mIsFetched = FALSE;
	mInFastCacheList = FALSE;

	mCachedRawImage = NULL;
	mCachedRawDiscardLevel = -1;
	mCachedRawImageReady = FALSE;

	mSavedRawImage = NULL;
	mForceToSaveRawImage  = FALSE;
	mSaveRawImage = FALSE;
	mSavedRawDiscardLevel = -1;
	mDesiredSavedRawDiscardLevel = -1;
	mLastReferencedSavedRawImageTime = 0.0f;
	mKeptSavedRawImageTime = 0.f;
	mLastCallBackActiveTime = 0.f;
	mForceCallbackFetch = FALSE;
	mInDebug = FALSE;
	mUnremovable = FALSE;

	mFTType = FTT_UNKNOWN;
}

LLViewerFetchedTexture::~LLViewerFetchedTexture()
{
	//*NOTE getTextureFetch can return NULL when Viewer is shutting down.
	// This is due to LLWearableList is singleton and is destroyed after 
	// LLAppViewer::cleanup() was called. (see ticket EXT-177)
	if (mHasFetcher && LLAppViewer::getTextureFetch())
	{
		LLAppViewer::getTextureFetch()->deleteRequest(getID(), true);
	}
	cleanup();	
}

//virtual 
S8 LLViewerFetchedTexture::getType() const
{
	return LLViewerTexture::FETCHED_TEXTURE;
}

FTType LLViewerFetchedTexture::getFTType() const
{
	return mFTType;
}

void LLViewerFetchedTexture::cleanup()
{
	for(callback_list_t::iterator iter = mLoadedCallbackList.begin();
		iter != mLoadedCallbackList.end(); )
	{
		LLLoadedCallbackEntry *entryp = *iter++;
		// We never finished loading the image.  Indicate failure.
		// Note: this allows mLoadedCallbackUserData to be cleaned up.
		entryp->mCallback( FALSE, this, NULL, NULL, 0, TRUE, entryp->mUserData );
		entryp->removeTexture(this);
		delete entryp;
	}
	mLoadedCallbackList.clear();
	mNeedsAux = FALSE;
	
	// Clean up image data
	destroyRawImage();
	mCachedRawImage = NULL;
	mCachedRawDiscardLevel = -1;
	mCachedRawImageReady = FALSE;
	mSavedRawImage = NULL;
	mSavedRawDiscardLevel = -1;
}

//access the fast cache
void LLViewerFetchedTexture::loadFromFastCache()
{
	if(!mInFastCacheList)
	{
		return; //no need to access the fast cache.
	}
	mInFastCacheList = FALSE;

	mRawImage = LLAppViewer::getTextureCache()->readFromFastCache(getID(), mRawDiscardLevel);
	if(mRawImage.notNull())
	{
		mFullWidth = mRawImage->getWidth() << mRawDiscardLevel;
		mFullHeight = mRawImage->getHeight() << mRawDiscardLevel;
		setTexelsPerImage();

		if(mFullWidth > MAX_IMAGE_SIZE || mFullHeight > MAX_IMAGE_SIZE)
		{ 
			//discard all oversized textures.
			destroyRawImage();
			LL_WARNS() << "oversized, setting as missing" << LL_ENDL;
			setIsMissingAsset();
			mRawDiscardLevel = INVALID_DISCARD_LEVEL;
		}
		else
		{
            if (mBoostLevel == LLGLTexture::BOOST_ICON)
            {
                S32 expected_width = mKnownDrawWidth > 0 ? mKnownDrawWidth : DEFAULT_ICON_DIMENTIONS;
                S32 expected_height = mKnownDrawHeight > 0 ? mKnownDrawHeight : DEFAULT_ICON_DIMENTIONS;
                if (mRawImage && (mRawImage->getWidth() > expected_width || mRawImage->getHeight() > expected_height))
                {
                    // scale oversized icon, no need to give more work to gl
                    mRawImage->scale(expected_width, expected_height);
                }
            }

			mRequestedDiscardLevel = mDesiredDiscardLevel + 1;
			mIsRawImageValid = TRUE;			
			addToCreateTexture();
		}
	}
}

void LLViewerFetchedTexture::setForSculpt()
{
	static const S32 MAX_INTERVAL = 8; //frames

	mForSculpt = TRUE;
	if(isForSculptOnly() && hasGLTexture() && !getBoundRecently())
	{
		destroyGLTexture(); //sculpt image does not need gl texture.
		mTextureState = ACTIVE;
	}
	checkCachedRawSculptImage();
	setMaxVirtualSizeResetInterval(MAX_INTERVAL);
}

BOOL LLViewerFetchedTexture::isForSculptOnly() const
{
	return mForSculpt && !mNeedsGLTexture;
}

BOOL LLViewerFetchedTexture::isDeleted()  
{ 
	return mTextureState == DELETED; 
}

BOOL LLViewerFetchedTexture::isInactive()  
{ 
	return mTextureState == INACTIVE; 
}

BOOL LLViewerFetchedTexture::isDeletionCandidate()  
{ 
	return mTextureState == DELETION_CANDIDATE; 
}

void LLViewerFetchedTexture::setDeletionCandidate()  
{ 
	if(mGLTexturep.notNull() && mGLTexturep->getTexName() && (mTextureState == INACTIVE))
	{
		mTextureState = DELETION_CANDIDATE;		
	}
}

//set the texture inactive
void LLViewerFetchedTexture::setInactive()
{
	if(mTextureState == ACTIVE && mGLTexturep.notNull() && mGLTexturep->getTexName() && !mGLTexturep->getBoundRecently())
	{
		mTextureState = INACTIVE; 
	}
}

BOOL LLViewerFetchedTexture::isFullyLoaded() const
{
	// Unfortunately, the boolean "mFullyLoaded" is never updated correctly so we use that logic
	// to check if the texture is there and completely downloaded
	return (mFullWidth != 0) && (mFullHeight != 0) && !mIsFetching && !mHasFetcher;
}


// virtual
void LLViewerFetchedTexture::dump()
{
	LLViewerTexture::dump();

	LL_INFOS() << "Dump : " << mID 
			<< ", mIsMissingAsset = " << (S32)mIsMissingAsset
			<< ", mFullWidth = " << (S32)mFullWidth
			<< ", mFullHeight = " << (S32)mFullHeight
			<< ", mOrigWidth = " << (S32)mOrigWidth
			<< ", mOrigHeight = " << (S32)mOrigHeight
			<< LL_ENDL;
	LL_INFOS() << "     : " 
			<< " mFullyLoaded = " << (S32)mFullyLoaded
			<< ", mFetchState = " << (S32)mFetchState
			<< ", mFetchPriority = " << (S32)mFetchPriority
			<< ", mDownloadProgress = " << (F32)mDownloadProgress
			<< LL_ENDL;
	LL_INFOS() << "     : " 
			<< " mHasFetcher = " << (S32)mHasFetcher
			<< ", mIsFetching = " << (S32)mIsFetching
			<< ", mIsFetched = " << (S32)mIsFetched
			<< ", mBoostLevel = " << (S32)mBoostLevel
			<< LL_ENDL;
}

///////////////////////////////////////////////////////////////////////////////
// ONLY called from LLViewerFetchedTextureList
void LLViewerFetchedTexture::destroyTexture() 
{
	// <FS:Ansariel> 
	//if(LLImageGL::sGlobalTextureMemory < sMaxDesiredTextureMem * 0.95f)//not ready to release unused memory.
	static LLCachedControl<bool> fsDestroyGLTexturesImmediately(gSavedSettings, "FSDestroyGLTexturesImmediately");
	static LLCachedControl<F32> fsDestroyGLTexturesThreshold(gSavedSettings, "FSDestroyGLTexturesThreshold");
	if (!fsDestroyGLTexturesImmediately && LLImageGL::sGlobalTextureMemory.value() < sMaxDesiredTextureMem.value() * fsDestroyGLTexturesThreshold)//not ready to release unused memory.
	// </FS:Ansariel>
	{
		return ;
	}
	if (mNeedsCreateTexture)//return if in the process of generating a new texture.
	{
		return;
	}

	//LL_DEBUGS("Avatar") << mID << LL_ENDL;
	destroyGLTexture();
	mFullyLoaded = FALSE;
}

void LLViewerFetchedTexture::addToCreateTexture()
{
	bool force_update = false;
	if (getComponents() != mRawImage->getComponents())
	{
		// We've changed the number of components, so we need to move any
		// objects using this pool to a different pool.
		mComponents = mRawImage->getComponents();
		mGLTexturep->setComponents(mComponents);
		force_update = true;

		for (U32 j = 0; j < LLRender::NUM_TEXTURE_CHANNELS; ++j)
		{
			llassert(mNumFaces[j] <= mFaceList[j].size());

			for(U32 i = 0; i < mNumFaces[j]; i++)
			{
				mFaceList[j][i]->dirtyTexture();
			}
		}

		//discard the cached raw image and the saved raw image
		mCachedRawImageReady = FALSE;
		mCachedRawDiscardLevel = -1;
		mCachedRawImage = NULL;
		mSavedRawDiscardLevel = -1;
		mSavedRawImage = NULL;
	}	

	if(isForSculptOnly())
	{
		//just update some variables, not to create a real GL texture.
		createGLTexture(mRawDiscardLevel, mRawImage, 0, FALSE);
		mNeedsCreateTexture = FALSE;
		destroyRawImage();
	}
	else if(!force_update && getDiscardLevel() > -1 && getDiscardLevel() <= mRawDiscardLevel)
	{
		mNeedsCreateTexture = FALSE;
		destroyRawImage();
	}
	else
	{	
#if 1
		//
		//if mRequestedDiscardLevel > mDesiredDiscardLevel, we assume the required image res keep going up,
		//so do not scale down the over qualified image.
		//Note: scaling down image is expensensive. Do it only when very necessary.
		//
		if(mRequestedDiscardLevel <= mDesiredDiscardLevel && !mForceToSaveRawImage)
		{
			S32 w = mFullWidth >> mRawDiscardLevel;
			S32 h = mFullHeight >> mRawDiscardLevel;

			//if big image, do not load extra data
			//scale it down to size >= LLViewerTexture::sMinLargeImageSize
			if(w * h > LLViewerTexture::sMinLargeImageSize)
			{
				S32 d_level = llmin(mRequestedDiscardLevel, (S32)mDesiredDiscardLevel) - mRawDiscardLevel;
				
				if(d_level > 0)
				{
					S32 i = 0;
					while((d_level > 0) && ((w >> i) * (h >> i) > LLViewerTexture::sMinLargeImageSize))
					{
						i++;
						d_level--;
					}
					if(i > 0)
					{
						mRawDiscardLevel += i;
						if(mRawDiscardLevel >= getDiscardLevel() && getDiscardLevel() > 0)
						{
							mNeedsCreateTexture = FALSE;
							destroyRawImage();
							return;
						}

						{
							//make a duplicate in case somebody else is using this raw image
							mRawImage = mRawImage->duplicate(); 
							mRawImage->scale(w >> i, h >> i) ;					
						}
					}
				}
			}
		}
#endif
		mNeedsCreateTexture = TRUE;
		gTextureList.mCreateTextureList.insert(this);
	}	
	return;
}

// ONLY called from LLViewerTextureList
BOOL LLViewerFetchedTexture::createTexture(S32 usename/*= 0*/)
{
	if (!mNeedsCreateTexture)
	{
		destroyRawImage();
		return FALSE;
	}
	mNeedsCreateTexture	= FALSE;
	if (mRawImage.isNull())
	{
		LL_WARNS() << "LLViewerTexture trying to create texture with no Raw Image" << LL_ENDL;
		setIsMissingAsset();
		return FALSE;
	}
// 	LL_INFOS() << llformat("IMAGE Creating (%d) [%d x %d] Bytes: %d ",
// 						mRawDiscardLevel, 
// 						mRawImage->getWidth(), mRawImage->getHeight(),mRawImage->getDataSize())
// 			<< mID.getString() << LL_ENDL;

	// <FS:Techwolf Lupindo> texture comment metadata reader
	if (!mRawImage->mComment.empty())
	{
		std::string comment = mRawImage->mComment;
		mComment["comment"] = comment;
		std::size_t position = 0;
		std::size_t length = comment.length();
		while (position < length)
		{
			std::size_t equals_position = comment.find("=", position);
			if (equals_position != std::string::npos)
			{
				std::string type = comment.substr(position, equals_position - position);
				position = comment.find("&", position);
				if (position != std::string::npos)
				{
					mComment[type] = comment.substr(equals_position + 1, position - (equals_position + 1));
					position++;
				}
				else
				{
					mComment[type] = comment.substr(equals_position + 1, length - (equals_position + 1));
				}
			}
			else
			{
				position = equals_position;
			}
		}
	}
	// </FS:Techwolf Lupindo>

	BOOL res = TRUE;

	// store original size only for locally-sourced images
	if (mUrl.compare(0, 7, "file://") == 0)
	{
		mOrigWidth = mRawImage->getWidth();
		mOrigHeight = mRawImage->getHeight();

			
		if (mBoostLevel == BOOST_PREVIEW)
		{ 
			mRawImage->biasedScaleToPowerOfTwo(1024);
		}
		else
		{ // leave black border, do not scale image content
			mRawImage->expandToPowerOfTwo(MAX_IMAGE_SIZE, FALSE);
		}
		
		mFullWidth = mRawImage->getWidth();
		mFullHeight = mRawImage->getHeight();
		setTexelsPerImage();
	}
	else
	{
		mOrigWidth = mFullWidth;
		mOrigHeight = mFullHeight;
	}

	bool size_okay = true;
	
	U32 raw_width = mRawImage->getWidth() << mRawDiscardLevel;
	U32 raw_height = mRawImage->getHeight() << mRawDiscardLevel;
	if( raw_width > MAX_IMAGE_SIZE || raw_height > MAX_IMAGE_SIZE )
	{
		LL_INFOS() << "Width or height is greater than " << MAX_IMAGE_SIZE << ": (" << raw_width << "," << raw_height << ")" << LL_ENDL;
		size_okay = false;
	}
	
	if (!LLImageGL::checkSize(mRawImage->getWidth(), mRawImage->getHeight()))
	{
		// A non power-of-two image was uploaded (through a non standard client)
		LL_INFOS() << "Non power of two width or height: (" << mRawImage->getWidth() << "," << mRawImage->getHeight() << ")" << LL_ENDL;
		size_okay = false;
	}
	
	if( !size_okay )
	{
		// An inappropriately-sized image was uploaded (through a non standard client)
		// We treat these images as missing assets which causes them to
		// be renderd as 'missing image' and to stop requesting data
		LL_WARNS() << "!size_ok, setting as missing" << LL_ENDL;
		setIsMissingAsset();
		destroyRawImage();
		return FALSE;
	}

	res = mGLTexturep->createGLTexture(mRawDiscardLevel, mRawImage, usename, TRUE, mBoostLevel);

	notifyAboutCreatingTexture();

	setActive();

	if (!needsToSaveRawImage())
	{
		mNeedsAux = FALSE;
		destroyRawImage();
	}

	return res;
}

// Call with 0,0 to turn this feature off.
//virtual
void LLViewerFetchedTexture::setKnownDrawSize(S32 width, S32 height)
{
	if(mKnownDrawWidth < width || mKnownDrawHeight < height)
	{
		mKnownDrawWidth = llmax(mKnownDrawWidth, width);
		mKnownDrawHeight = llmax(mKnownDrawHeight, height);

		mKnownDrawSizeChanged = TRUE;
		mFullyLoaded = FALSE;
	}
	addTextureStats((F32)(mKnownDrawWidth * mKnownDrawHeight));
}

//virtual
void LLViewerFetchedTexture::processTextureStats()
{
	if(mFullyLoaded)
	{		
		if(mDesiredDiscardLevel > mMinDesiredDiscardLevel)//need to load more
		{
			mDesiredDiscardLevel = llmin(mDesiredDiscardLevel, mMinDesiredDiscardLevel);
			mFullyLoaded = FALSE;
		}
	}
	else
	{
		updateVirtualSize();
		
		static LLCachedControl<bool> textures_fullres(gSavedSettings,"TextureLoadFullRes", false);
		
		if (textures_fullres)
		{
			mDesiredDiscardLevel = 0;
		}
        else if (mDontDiscard && mBoostLevel == LLGLTexture::BOOST_ICON)
        {
            if (mFullWidth > MAX_IMAGE_SIZE_DEFAULT || mFullHeight > MAX_IMAGE_SIZE_DEFAULT)
            {
                mDesiredDiscardLevel = 1; // MAX_IMAGE_SIZE_DEFAULT = 1024 and max size ever is 2048
            }
            else
            {
                mDesiredDiscardLevel = 0;
            }
        }
		else if(!mFullWidth || !mFullHeight)
		{
			mDesiredDiscardLevel = 	llmin(getMaxDiscardLevel(), (S32)mLoadedCallbackDesiredDiscardLevel);
		}
		else
		{	
			if(!mKnownDrawWidth || !mKnownDrawHeight || mFullWidth <= mKnownDrawWidth || mFullHeight <= mKnownDrawHeight)
			{
				if (mFullWidth > MAX_IMAGE_SIZE_DEFAULT || mFullHeight > MAX_IMAGE_SIZE_DEFAULT)
				{
					mDesiredDiscardLevel = 1; // MAX_IMAGE_SIZE_DEFAULT = 1024 and max size ever is 2048
				}
				else
				{
					mDesiredDiscardLevel = 0;
				}
			}
			else if(mKnownDrawSizeChanged)//known draw size is set
			{			
				mDesiredDiscardLevel = (S8)llmin(log((F32)mFullWidth / mKnownDrawWidth) / log_2, 
													 log((F32)mFullHeight / mKnownDrawHeight) / log_2);
				mDesiredDiscardLevel = 	llclamp(mDesiredDiscardLevel, (S8)0, (S8)getMaxDiscardLevel());
				mDesiredDiscardLevel = llmin(mDesiredDiscardLevel, mMinDesiredDiscardLevel);
			}
			mKnownDrawSizeChanged = FALSE;
		
			if(getDiscardLevel() >= 0 && (getDiscardLevel() <= mDesiredDiscardLevel))
			{
				mFullyLoaded = TRUE;
			}
		}
	}

	if(mForceToSaveRawImage && mDesiredSavedRawDiscardLevel >= 0) //force to refetch the texture.
	{
		mDesiredDiscardLevel = llmin(mDesiredDiscardLevel, (S8)mDesiredSavedRawDiscardLevel);
		if(getDiscardLevel() < 0 || getDiscardLevel() > mDesiredDiscardLevel)
		{
			mFullyLoaded = FALSE;
		}
	}
}

const F32 MAX_PRIORITY_PIXEL                         = 999.f;     //pixel area
const F32 PRIORITY_BOOST_LEVEL_FACTOR                = 1000.f;    //boost level
const F32 PRIORITY_DELTA_DISCARD_LEVEL_FACTOR        = 100000.f;  //delta discard
const S32 MAX_DELTA_DISCARD_LEVEL_FOR_PRIORITY       = 4;
const F32 PRIORITY_ADDITIONAL_FACTOR                 = 1000000.f; //additional 
const S32 MAX_ADDITIONAL_LEVEL_FOR_PRIORITY          = 8;
const F32 PRIORITY_BOOST_HIGH_FACTOR                 = 10000000.f;//boost high
F32 LLViewerFetchedTexture::calcDecodePriority()
{
#ifndef LL_RELEASE_FOR_DOWNLOAD
	if (mID == LLAppViewer::getTextureFetch()->mDebugID)
	{
		LLAppViewer::getTextureFetch()->mDebugCount++; // for setting breakpoints
	}
#endif
	
	if (mNeedsCreateTexture)
	{
		// <FS:ND> NaN has some very special comparison characterisctics. Those would make comparing by decode-prio wrong and destroy strict weak ordering of stl containers.
		if( llisnan(mDecodePriority ) )
		{
			LL_WARNS() << "Detected NaN for decode priority" << LL_ENDL;
			mDecodePriority = 0; // What to put here? Something low? high? zero?
		}
		// </FS:ND>

		return mDecodePriority; // no change while waiting to create
	}
	if(mFullyLoaded && !mForceToSaveRawImage)//already loaded for static texture
	{
		return -1.0f; //alreay fetched
	}

	S32 cur_discard = getCurrentDiscardLevelForFetching();
	bool have_all_data = (cur_discard >= 0 && (cur_discard <= mDesiredDiscardLevel));
	F32 pixel_priority = (F32) sqrt(mMaxVirtualSize);

	F32 priority = 0.f;

	if (mIsMissingAsset)
	{
		priority = 0.0f;
	}
	else if(mDesiredDiscardLevel >= cur_discard && cur_discard > -1)
	{
		priority = -2.0f;
	}
	else if(mCachedRawDiscardLevel > -1 && mDesiredDiscardLevel >= mCachedRawDiscardLevel)
	{
		priority = -3.0f;
	}
	else if (mDesiredDiscardLevel > getMaxDiscardLevel())
	{
		// Don't decode anything we don't need
		priority = -4.0f;
	}
	else if ((mBoostLevel == LLGLTexture::BOOST_UI || mBoostLevel == LLGLTexture::BOOST_ICON) && !have_all_data)
	{
		priority = 1.f;
	}
	else if (pixel_priority < 0.001f && !have_all_data)
	{
		// Not on screen but we might want some data
		if (mBoostLevel > BOOST_SELECTED)
		{
			// Always want high boosted images
			priority = 1.f;
		}
		else
		{
			priority = -5.f; //stop fetching
		}
	}
	else if (cur_discard < 0)
	{
		//texture does not have any data, so we don't know the size of the image, treat it like 32 * 32.
		// priority range = 100,000 - 500,000
		static const F64 log_2 = log(2.0);
		F32 desired = (F32)(log(32.0/pixel_priority) / log_2);
		S32 ddiscard = MAX_DISCARD_LEVEL - (S32)desired;
		ddiscard = llclamp(ddiscard, 0, MAX_DELTA_DISCARD_LEVEL_FOR_PRIORITY);
		priority = (ddiscard + 1) * PRIORITY_DELTA_DISCARD_LEVEL_FACTOR;
		setAdditionalDecodePriority(0.1f);//boost the textures without any data so far.
	}
	else if ((mMinDiscardLevel > 0) && (cur_discard <= mMinDiscardLevel))
	{
		// larger mips are corrupted
		priority = -6.0f;
	}
	else
	{
		// priority range = 100,000 - 500,000
		S32 desired_discard = mDesiredDiscardLevel;
		if (!isJustBound() && mCachedRawImageReady)
		{
			if(mBoostLevel < BOOST_HIGH)
			{
				// We haven't rendered this in a while, de-prioritize it
				desired_discard += 2;
			}
			else
			{
				// We haven't rendered this in the last half second, and we have a cached raw image, leave the desired discard as-is
				desired_discard = cur_discard;
			}
		}

		S32 ddiscard = cur_discard - desired_discard;
		ddiscard = llclamp(ddiscard, -1, MAX_DELTA_DISCARD_LEVEL_FOR_PRIORITY);
		priority = (ddiscard + 1) * PRIORITY_DELTA_DISCARD_LEVEL_FACTOR;		
	}

	// Priority Formula:
	// BOOST_HIGH  +  ADDITIONAL PRI + DELTA DISCARD + BOOST LEVEL + PIXELS
	// [10,000,000] + [1,000,000-9,000,000]  + [100,000-500,000]   + [1-20,000]  + [0-999]
	if (priority > 0.0f)
	{
		bool large_enough = mCachedRawImageReady && ((S32)mTexelsPerImage > sMinLargeImageSize);
		if(large_enough)
		{
			//Note: 
			//to give small, low-priority textures some chance to be fetched, 
			//cut the priority in half if the texture size is larger than 256 * 256 and has a 64*64 ready.
			priority *= 0.5f; 
		}

		pixel_priority = llclamp(pixel_priority, 0.0f, MAX_PRIORITY_PIXEL); 

		priority += pixel_priority + PRIORITY_BOOST_LEVEL_FACTOR * mBoostLevel;

		if ( mBoostLevel > BOOST_HIGH)
		{
			if(mBoostLevel > BOOST_SUPER_HIGH)
			{
				//for very important textures, always grant the highest priority.
				priority += PRIORITY_BOOST_HIGH_FACTOR;
			}
			else if(mCachedRawImageReady)
			{
				//Note: 
				//to give small, low-priority textures some chance to be fetched, 
				//if high priority texture has a 64*64 ready, lower its fetching priority.
				setAdditionalDecodePriority(0.5f);
			}
			else
			{
				priority += PRIORITY_BOOST_HIGH_FACTOR;
			}
		}		

		if(mAdditionalDecodePriority > 0.0f)
		{
			// priority range += 1,000,000.f-9,000,000.f
			F32 additional = PRIORITY_ADDITIONAL_FACTOR * (1.0 + mAdditionalDecodePriority * MAX_ADDITIONAL_LEVEL_FOR_PRIORITY);
			if(large_enough)
			{
				//Note: 
				//to give small, low-priority textures some chance to be fetched, 
				//cut the additional priority to a quarter if the texture size is larger than 256 * 256 and has a 64*64 ready.
				additional *= 0.25f;
			}
			priority += additional;
		}
	}

	// <FS:ND> NaN has some very special comparison characterisctics. Those would make comparing by decode-prio wrong and destroy strict weak ordering of stl containers.
	if( llisnan(priority) )
	{
		LL_WARNS() << "Detected NaN for decode priority" << LL_ENDL;
		priority = 0; // What to put here? Something low? high? zero?
	}
	// </FS:ND>

	return priority;
}

//static
F32 LLViewerFetchedTexture::maxDecodePriority()
{
	static const F32 max_priority = PRIORITY_BOOST_HIGH_FACTOR +                           //boost_high
		PRIORITY_ADDITIONAL_FACTOR * (MAX_ADDITIONAL_LEVEL_FOR_PRIORITY + 1) +             //additional (view dependent factors)
		PRIORITY_DELTA_DISCARD_LEVEL_FACTOR * (MAX_DELTA_DISCARD_LEVEL_FOR_PRIORITY + 1) + //delta discard
		PRIORITY_BOOST_LEVEL_FACTOR * (BOOST_MAX_LEVEL - 1) +                              //boost level
		MAX_PRIORITY_PIXEL + 1.0f;                                                        //pixel area.
	
	return max_priority;
}

//============================================================================

void LLViewerFetchedTexture::setDecodePriority(F32 priority)
{
	// <FS:ND> NaN has some very special comparison characterisctics. Those would make comparing by decode-prio wrong and destroy strict weak ordering of stl containers.
	if( llisnan(priority) )
	{
		LL_WARNS() << "Detected NaN for decode priority" << LL_ENDL;
		priority = 0; // What to put here? Something low? high? zero?
	}
	// </FS:ND>
    
	mDecodePriority = priority;

	if(mDecodePriority < F_ALMOST_ZERO)
	{
		mStopFetchingTimer.reset();
	}
}

void LLViewerFetchedTexture::setAdditionalDecodePriority(F32 priority)
{
	priority = llclamp(priority, 0.f, 1.f);
	if(mAdditionalDecodePriority < priority)
	{
		mAdditionalDecodePriority = priority;
	}
}

void LLViewerFetchedTexture::updateVirtualSize() 
{	
	if(!mMaxVirtualSizeResetCounter)
	{
		addTextureStats(0.f, FALSE);//reset
	}

	for (U32 ch = 0; ch < LLRender::NUM_TEXTURE_CHANNELS; ++ch)
	{				
		llassert(mNumFaces[ch] <= mFaceList[ch].size());

		for(U32 i = 0; i < mNumFaces[ch]; i++)
		{				
			LLFace* facep = mFaceList[ch][i];
		if( facep )
		{
			LLDrawable* drawable = facep->getDrawable();
			if (drawable)
			{
				if(drawable->isRecentlyVisible())
				{
					if (getBoostLevel() == LLViewerTexture::BOOST_NONE && 
						drawable->getVObj() && drawable->getVObj()->isSelected())
					{
						setBoostLevel(LLViewerTexture::BOOST_SELECTED);
					}
					addTextureStats(facep->getVirtualSize());
					setAdditionalDecodePriority(facep->getImportanceToCamera());
				}
			}
		}
	}
	}
	//reset whether or not a face was selected after 10 seconds
	const F32 SELECTION_RESET_TIME = 10.f;

	if (getBoostLevel() ==  LLViewerTexture::BOOST_SELECTED && 
		gFrameTimeSeconds - mSelectedTime > SELECTION_RESET_TIME)
	{
		setBoostLevel(LLViewerTexture::BOOST_NONE);
	}

	if(mMaxVirtualSizeResetCounter > 0)
	{
		mMaxVirtualSizeResetCounter--;
	}
	reorganizeFaceList();
	reorganizeVolumeList();
}

S32 LLViewerFetchedTexture::getCurrentDiscardLevelForFetching()
{
	S32 current_discard = getDiscardLevel();
	if(mForceToSaveRawImage)
	{
		if(mSavedRawDiscardLevel < 0 || current_discard < 0)
		{
			current_discard = -1;
		}
		else
		{
			current_discard = llmax(current_discard, mSavedRawDiscardLevel);
		}		
	}

	return current_discard;
}

bool LLViewerFetchedTexture::setDebugFetching(S32 debug_level)
{
	if(debug_level < 0)
	{
		mInDebug = FALSE;
		return false;
	}
	mInDebug = TRUE;

	mDesiredDiscardLevel = debug_level;	

	return true;
}

bool LLViewerFetchedTexture::isActiveFetching()
{
	static LLCachedControl<bool> monitor_enabled(gSavedSettings,"DebugShowTextureInfo");

	return mFetchState > 7 && mFetchState < 10 && monitor_enabled; //in state of WAIT_HTTP_REQ or DECODE_IMAGE.
}

bool LLViewerFetchedTexture::updateFetch()
{
	static LLCachedControl<bool> textures_decode_disabled(gSavedSettings,"TextureDecodeDisabled", false);
	static LLCachedControl<F32>  sCameraMotionThreshold(gSavedSettings,"TextureCameraMotionThreshold", 0.2f);
	static LLCachedControl<S32>  sCameraMotionBoost(gSavedSettings,"TextureCameraMotionBoost", 3);
	if(textures_decode_disabled ||
	   (gUseWireframe && mBoostLevel < LLGLTexture::BOOST_AVATAR_BAKED_SELF)) // don't fetch the surface textures in wireframe mode
	{
		return false;
	}

	mFetchState = 0;
	mFetchPriority = 0;
	mFetchDeltaTime = 999999.f;
	mRequestDeltaTime = 999999.f;

#ifndef LL_RELEASE_FOR_DOWNLOAD
	if (mID == LLAppViewer::getTextureFetch()->mDebugID)
	{
		LLAppViewer::getTextureFetch()->mDebugCount++; // for setting breakpoints
	}
#endif

	if (mNeedsCreateTexture)
	{
		// We may be fetching still (e.g. waiting on write)
		// but don't check until we've processed the raw data we have
		return false;
	}
	if (mIsMissingAsset)
	{
		llassert_always(!mHasFetcher);
		return false; // skip
	}
	if (!mLoadedCallbackList.empty() && mRawImage.notNull())
	{
		return false; // process any raw image data in callbacks before replacing
	}
	if(mInFastCacheList)
	{
		return false;
	}
	
	S32 current_discard = getCurrentDiscardLevelForFetching();
	S32 desired_discard = getDesiredDiscardLevel();
	F32 decode_priority = getDecodePriority();
	decode_priority = llclamp(decode_priority, 0.0f, maxDecodePriority());

	if (mIsFetching)
	{
		// Sets mRawDiscardLevel, mRawImage, mAuxRawImage
		S32 fetch_discard = current_discard;
		
		if (mRawImage.notNull()) sRawCount--;
		if (mAuxRawImage.notNull()) sAuxCount--;
		bool finished = LLAppViewer::getTextureFetch()->getRequestFinished(getID(), fetch_discard, mRawImage, mAuxRawImage,
																		   mLastHttpGetStatus);
		if (mRawImage.notNull()) sRawCount++;
		if (mAuxRawImage.notNull())
		{
			mHasAux = TRUE;
			sAuxCount++;
		}
		if (finished)
		{
			mIsFetching = FALSE;
			mLastPacketTimer.reset();
		}
		else
		{
			mFetchState = LLAppViewer::getTextureFetch()->getFetchState(mID, mDownloadProgress, mRequestedDownloadPriority,
																		mFetchPriority, mFetchDeltaTime, mRequestDeltaTime, mCanUseHTTP);
		}
		
		// We may have data ready regardless of whether or not we are finished (e.g. waiting on write)
		if (mRawImage.notNull())
		{
			LLTexturePipelineTester* tester = (LLTexturePipelineTester*)LLMetricPerformanceTesterBasic::getTester(sTesterName);
			if (tester)
			{
				mIsFetched = TRUE;
				tester->updateTextureLoadingStats(this, mRawImage, LLAppViewer::getTextureFetch()->isFromLocalCache(mID));
			}
			mRawDiscardLevel = fetch_discard;
			if ((mRawImage->getDataSize() > 0 && mRawDiscardLevel >= 0) &&
				(current_discard < 0 || mRawDiscardLevel < current_discard))
			{
				mFullWidth = mRawImage->getWidth() << mRawDiscardLevel;
				mFullHeight = mRawImage->getHeight() << mRawDiscardLevel;
				setTexelsPerImage();

				if(mFullWidth > MAX_IMAGE_SIZE || mFullHeight > MAX_IMAGE_SIZE)
				{ 
					//discard all oversized textures.
					LL_INFOS() << "Discarding oversized texture, width= "
						<< mFullWidth << ", height= "
						<< mFullHeight << LL_ENDL;
					destroyRawImage();
					LL_WARNS() << "oversize, setting as missing" << LL_ENDL;
					setIsMissingAsset();
					mRawDiscardLevel = INVALID_DISCARD_LEVEL;
					mIsFetching = FALSE;
					mLastPacketTimer.reset();
				}
				else
				{
					mIsRawImageValid = TRUE;			
					addToCreateTexture();
				}

                if (mBoostLevel == LLGLTexture::BOOST_ICON)
                {
                    S32 expected_width = mKnownDrawWidth > 0 ? mKnownDrawWidth : DEFAULT_ICON_DIMENTIONS;
                    S32 expected_height = mKnownDrawHeight > 0 ? mKnownDrawHeight : DEFAULT_ICON_DIMENTIONS;
<<<<<<< HEAD
                    // <FS:Ansariel> FIRE-19398: Viewer crashes when opening oversized textures
                    //if (mRawImage->getWidth() > expected_width || mRawImage->getHeight() > expected_height)
                    if (mRawImage && (mRawImage->getWidth() > expected_width || mRawImage->getHeight() > expected_height))
                    // </FS:Ansariel>
=======
                    if (mRawImage && (mRawImage->getWidth() > expected_width || mRawImage->getHeight() > expected_height))
>>>>>>> b3ae56b4
                    {
                        // scale oversized icon, no need to give more work to gl
                        mRawImage->scale(expected_width, expected_height);
                    }
                }

				return TRUE;
			}
			else
			{
				// Data is ready but we don't need it
				// (received it already while fetcher was writing to disk)
				destroyRawImage();
				return false; // done
			}
		}
		
		if (!mIsFetching)
		{
			if ((decode_priority > 0) && (mRawDiscardLevel < 0 || mRawDiscardLevel == INVALID_DISCARD_LEVEL))
			{
				// We finished but received no data
				if (getDiscardLevel() < 0)
				{
					if (getFTType() != FTT_MAP_TILE)
					{
						LL_WARNS() << mID
								<< " Fetch failure, setting as missing, decode_priority " << decode_priority
								<< " mRawDiscardLevel " << mRawDiscardLevel
								<< " current_discard " << current_discard
								<< " stats " << mLastHttpGetStatus.toHex()
								<< LL_ENDL;
					}
					setIsMissingAsset();
					desired_discard = -1;
				}
				else
				{
					//LL_WARNS() << mID << ": Setting min discard to " << current_discard << LL_ENDL;
					if(current_discard >= 0)
					{
						mMinDiscardLevel = current_discard;
						desired_discard = current_discard;
					}
					else
					{
						S32 dis_level = getDiscardLevel();
						mMinDiscardLevel = dis_level;
						desired_discard = dis_level;
					}
				}
				destroyRawImage();
			}
			else if (mRawImage.notNull())
			{
				// We have data, but our fetch failed to return raw data
				// *TODO: FIgure out why this is happening and fix it
				destroyRawImage();
			}
		}
		else
		{
// 			// Useful debugging code for undesired deprioritization of textures.
// 			if (decode_priority <= 0.0f && desired_discard >= 0 && desired_discard < current_discard)
// 			{
// 				LL_INFOS() << "Calling updateRequestPriority() with decode_priority = 0.0f" << LL_ENDL;
// 				calcDecodePriority();
// 			}
			static const F32 MAX_HOLD_TIME = 5.0f; //seconds to wait before canceling fecthing if decode_priority is 0.f.
			if(decode_priority > 0.0f || mStopFetchingTimer.getElapsedTimeF32() > MAX_HOLD_TIME)
			{
				mStopFetchingTimer.reset();
				LLAppViewer::getTextureFetch()->updateRequestPriority(mID, decode_priority);
			}
		}
	}

	bool make_request = true;	
	if (decode_priority <= 0)
	{
		make_request = false;
	}
	else if(mDesiredDiscardLevel > getMaxDiscardLevel())
	{
		make_request = false;
	}
	else if (mNeedsCreateTexture || mIsMissingAsset)
	{
		make_request = false;
	}
	else if (current_discard >= 0 && current_discard <= mMinDiscardLevel)
	{
		make_request = false;
	}
	else if(mCachedRawImage.notNull() && (current_discard < 0 || current_discard > mCachedRawDiscardLevel))
	{
		make_request = false;
		switchToCachedImage(); //use the cached raw data first
	}
	//else if (!isJustBound() && mCachedRawImageReady)
	//{
	//	make_request = false;
	//}
	
	if (make_request)
	{
		// Load the texture progressively: we try not to rush to the desired discard too fast.
		// If the camera is not moving, we do not tweak the discard level notch by notch but go to the desired discard with larger boosted steps
		// This mitigates the "textures stay blurry" problem when loading while not killing the texture memory while moving around
		S32 delta_level = (mBoostLevel > LLGLTexture::BOOST_NONE) ? 2 : 1; 
		if (current_discard < 0)
		{
			desired_discard = llmax(desired_discard, getMaxDiscardLevel() - delta_level);
		}
		else if (LLViewerTexture::sCameraMovingBias < sCameraMotionThreshold)
		{
			desired_discard = llmax(desired_discard, current_discard - sCameraMotionBoost);
		}
        else
        {
			desired_discard = llmax(desired_discard, current_discard - delta_level);
        }

		if (mIsFetching)
		{
			if (mRequestedDiscardLevel <= desired_discard)
			{
				make_request = false;
			}
		}
		else
		{
			if (current_discard >= 0 && current_discard <= desired_discard)
			{
				make_request = false;
			}
		}
	}
	
	if (make_request)
	{
		S32 w=0, h=0, c=0;
		if (getDiscardLevel() >= 0)
		{
			w = mGLTexturep->getWidth(0);
			h = mGLTexturep->getHeight(0);
			c = mComponents;
		}

		// <FS:Ansariel> Replace frequently called gSavedSettings
		//const U32 override_tex_discard_level = gSavedSettings.getU32("TextureDiscardLevel");
		static LLCachedControl<U32> sTextureDiscardLevel(gSavedSettings, "TextureDiscardLevel");
		const U32 override_tex_discard_level = sTextureDiscardLevel();
		// </FS:Ansariel>
		if (override_tex_discard_level != 0)
		{
			desired_discard = override_tex_discard_level;
		}
		
		// bypass texturefetch directly by pulling from LLTextureCache
		bool fetch_request_created = false;
		fetch_request_created = LLAppViewer::getTextureFetch()->createRequest(mFTType, mUrl, getID(), getTargetHost(), decode_priority,
																			  w, h, c, desired_discard, needsAux(), mCanUseHTTP);
		
		if (fetch_request_created)
		{
			mHasFetcher = TRUE;
			mIsFetching = TRUE;
			mRequestedDiscardLevel = desired_discard;
			mFetchState = LLAppViewer::getTextureFetch()->getFetchState(mID, mDownloadProgress, mRequestedDownloadPriority,
													   mFetchPriority, mFetchDeltaTime, mRequestDeltaTime, mCanUseHTTP);
		}

		// if createRequest() failed, we're finishing up a request for this UUID,
		// wait for it to complete
	}
	else if (mHasFetcher && !mIsFetching)
	{
		// Only delete requests that haven't received any network data
		// for a while.  Note - this is the normal mechanism for
		// deleting requests, not just a place to handle timeouts.
		const F32 FETCH_IDLE_TIME = 5.f;
		if (mLastPacketTimer.getElapsedTimeF32() > FETCH_IDLE_TIME)
		{
 			LL_DEBUGS("Texture") << "exceeded idle time " << FETCH_IDLE_TIME << ", deleting request: " << getID() << LL_ENDL;
			LLAppViewer::getTextureFetch()->deleteRequest(getID(), true);
			mHasFetcher = FALSE;
		}
	}
	
	llassert_always(mRawImage.notNull() || (!mNeedsCreateTexture && !mIsRawImageValid));
	
	return mIsFetching ? true : false;
}

void LLViewerFetchedTexture::clearFetchedResults()
{
	// <FS:Ansariel> For texture refresh
	mIsMissingAsset = FALSE;

	if(mNeedsCreateTexture || mIsFetching)
	{
		return;
	}

	cleanup();
	destroyGLTexture();

	if(getDiscardLevel() >= 0) //sculpty texture, force to invalidate
	{
		mGLTexturep->forceToInvalidateGLTexture();
	}
}

void LLViewerFetchedTexture::forceToDeleteRequest()
{
	if (mHasFetcher)
	{
		mHasFetcher = FALSE;
		mIsFetching = FALSE;
	}
		
	resetTextureStats();

	mDesiredDiscardLevel = getMaxDiscardLevel() + 1;
}

void LLViewerFetchedTexture::setIsMissingAsset(BOOL is_missing)
{
	if (is_missing == mIsMissingAsset)
	{
		return;
	}
	if (is_missing)
	{
		notifyAboutMissingAsset();

		if (mUrl.empty())
		{
			LL_WARNS() << mID << ": Marking image as missing" << LL_ENDL;
		}
		else
		{
			// This may or may not be an error - it is normal to have no
			// map tile on an empty region, but bad if we're failing on a
			// server bake texture.
			if (getFTType() != FTT_MAP_TILE)
			{
				LL_WARNS() << mUrl << ": Marking image as missing" << LL_ENDL;
			}
		}
		if (mHasFetcher)
		{
			LLAppViewer::getTextureFetch()->deleteRequest(getID(), true);
			mHasFetcher = FALSE;
			mIsFetching = FALSE;
			mLastPacketTimer.reset();
			mFetchState = 0;
			mFetchPriority = 0;
		}
	}
	else
	{
		LL_INFOS() << mID << ": un-flagging missing asset" << LL_ENDL;
	}
	mIsMissingAsset = is_missing;
}

void LLViewerFetchedTexture::setLoadedCallback( loaded_callback_func loaded_callback,
									   S32 discard_level, BOOL keep_imageraw, BOOL needs_aux, void* userdata, 
									   LLLoadedCallbackEntry::source_callback_list_t* src_callback_list, BOOL pause)
{
	//
	// Don't do ANYTHING here, just add it to the global callback list
	//
	if (mLoadedCallbackList.empty())
	{
		// Put in list to call this->doLoadedCallbacks() periodically
		gTextureList.mCallbackList.insert(this);
		mLoadedCallbackDesiredDiscardLevel = (S8)discard_level;
	}
	else
	{
		mLoadedCallbackDesiredDiscardLevel = llmin(mLoadedCallbackDesiredDiscardLevel, (S8)discard_level);
	}

	if(mPauseLoadedCallBacks)
	{
		if(!pause)
		{
			unpauseLoadedCallbacks(src_callback_list);
		}
	}
	else if(pause)
	{
		pauseLoadedCallbacks(src_callback_list);
	}

	LLLoadedCallbackEntry* entryp = new LLLoadedCallbackEntry(loaded_callback, discard_level, keep_imageraw, userdata, src_callback_list, this, pause);
	mLoadedCallbackList.push_back(entryp);	

	mNeedsAux |= needs_aux;
	if(keep_imageraw)
	{
		mSaveRawImage = TRUE;
	}
	if (mNeedsAux && mAuxRawImage.isNull() && getDiscardLevel() >= 0)
	{
		if(mHasAux)
		{
			//trigger a refetch
			forceToRefetchTexture();
		}
		else
		{
			// We need aux data, but we've already loaded the image, and it didn't have any
			LL_WARNS() << "No aux data available for callback for image:" << getID() << LL_ENDL;
		}
	}
	mLastCallBackActiveTime = sCurrentTime ;
        mLastReferencedSavedRawImageTime = sCurrentTime;
}

void LLViewerFetchedTexture::clearCallbackEntryList()
{
	if(mLoadedCallbackList.empty())
	{
		return;
	}

	for(callback_list_t::iterator iter = mLoadedCallbackList.begin();
			iter != mLoadedCallbackList.end(); )
	{
		LLLoadedCallbackEntry *entryp = *iter;
			
		// We never finished loading the image.  Indicate failure.
		// Note: this allows mLoadedCallbackUserData to be cleaned up.
		entryp->mCallback(FALSE, this, NULL, NULL, 0, TRUE, entryp->mUserData);
		iter = mLoadedCallbackList.erase(iter);
		delete entryp;
	}
	gTextureList.mCallbackList.erase(this);
		
	mLoadedCallbackDesiredDiscardLevel = S8_MAX;
	if(needsToSaveRawImage())
	{
		destroySavedRawImage();
	}

	return;
}

void LLViewerFetchedTexture::deleteCallbackEntry(const LLLoadedCallbackEntry::source_callback_list_t* callback_list)
{
	if(mLoadedCallbackList.empty() || !callback_list)
	{
		return;
	}

	S32 desired_discard = S8_MAX;
	S32 desired_raw_discard = INVALID_DISCARD_LEVEL;
	for(callback_list_t::iterator iter = mLoadedCallbackList.begin();
			iter != mLoadedCallbackList.end(); )
	{
		LLLoadedCallbackEntry *entryp = *iter;
		if(entryp->mSourceCallbackList == callback_list)
		{
			// We never finished loading the image.  Indicate failure.
			// Note: this allows mLoadedCallbackUserData to be cleaned up.
			entryp->mCallback(FALSE, this, NULL, NULL, 0, TRUE, entryp->mUserData);
			iter = mLoadedCallbackList.erase(iter);
			delete entryp;
		}
		else
		{
			++iter;

			desired_discard = llmin(desired_discard, entryp->mDesiredDiscard);
			if(entryp->mNeedsImageRaw)
			{
				desired_raw_discard = llmin(desired_raw_discard, entryp->mDesiredDiscard);
			}
		}
	}

	mLoadedCallbackDesiredDiscardLevel = desired_discard;
	if (mLoadedCallbackList.empty())
	{
		// If we have no callbacks, take us off of the image callback list.
		gTextureList.mCallbackList.erase(this);
		
		if(needsToSaveRawImage())
		{
			destroySavedRawImage();
		}
	}
	else if(needsToSaveRawImage() && mBoostLevel != LLGLTexture::BOOST_PREVIEW)
	{
		if(desired_raw_discard != INVALID_DISCARD_LEVEL)
		{
			mDesiredSavedRawDiscardLevel = desired_raw_discard;
		}
		else
		{
			destroySavedRawImage();
		}
	}
}

void LLViewerFetchedTexture::unpauseLoadedCallbacks(const LLLoadedCallbackEntry::source_callback_list_t* callback_list)
{
	if(!callback_list)
{
		mPauseLoadedCallBacks = FALSE;
		return;
	}

	BOOL need_raw = FALSE;
	for(callback_list_t::iterator iter = mLoadedCallbackList.begin();
			iter != mLoadedCallbackList.end(); )
	{
		LLLoadedCallbackEntry *entryp = *iter++;
		if(entryp->mSourceCallbackList == callback_list)
		{
			entryp->mPaused = FALSE;
			if(entryp->mNeedsImageRaw)
			{
				need_raw = TRUE;
			}
		}
	}
	mPauseLoadedCallBacks = FALSE ;
	mLastCallBackActiveTime = sCurrentTime ;
	mForceCallbackFetch = TRUE;
	if(need_raw)
	{
		mSaveRawImage = TRUE;
	}
}

void LLViewerFetchedTexture::pauseLoadedCallbacks(const LLLoadedCallbackEntry::source_callback_list_t* callback_list)
{
	if(!callback_list)
{
		return;
	}

	bool paused = true;

	for(callback_list_t::iterator iter = mLoadedCallbackList.begin();
			iter != mLoadedCallbackList.end(); )
	{
		LLLoadedCallbackEntry *entryp = *iter++;
		if(entryp->mSourceCallbackList == callback_list)
		{
			entryp->mPaused = TRUE;
		}
		else if(!entryp->mPaused)
		{
			paused = false;
		}
	}

	if(paused)
	{
		mPauseLoadedCallBacks = TRUE;//when set, loaded callback is paused.
		resetTextureStats();
		mSaveRawImage = FALSE;
	}
}

bool LLViewerFetchedTexture::doLoadedCallbacks()
{
	static const F32 MAX_INACTIVE_TIME = 900.f ; //seconds
	static const F32 MAX_IDLE_WAIT_TIME = 5.f ; //seconds

	if (mNeedsCreateTexture)
	{
		return false;
	}
	if(mPauseLoadedCallBacks)
	{
		destroyRawImage();
		return false; //paused
	}	
	if(sCurrentTime - mLastCallBackActiveTime > MAX_INACTIVE_TIME && !mIsFetching)
	{
		if (mFTType == FTT_SERVER_BAKE)
		{
			//output some debug info
			LL_INFOS() << "baked texture: " << mID << "clears all call backs due to inactivity." << LL_ENDL;
			LL_INFOS() << mUrl << LL_ENDL;
			LL_INFOS() << "current discard: " << getDiscardLevel() << " current discard for fetch: " << getCurrentDiscardLevelForFetching() <<
				" Desired discard: " << getDesiredDiscardLevel() << "decode Pri: " << getDecodePriority() << LL_ENDL;
		}

		clearCallbackEntryList() ; //remove all callbacks.
		return false ;
	}

	bool res = false;
	
	if (isMissingAsset())
	{
		if (mFTType == FTT_SERVER_BAKE)
		{
			//output some debug info
			LL_INFOS() << "baked texture: " << mID << "is missing." << LL_ENDL;
			LL_INFOS() << mUrl << LL_ENDL;
		}

		for(callback_list_t::iterator iter = mLoadedCallbackList.begin();
			iter != mLoadedCallbackList.end(); )
		{
			LLLoadedCallbackEntry *entryp = *iter++;
			// We never finished loading the image.  Indicate failure.
			// Note: this allows mLoadedCallbackUserData to be cleaned up.
			entryp->mCallback(FALSE, this, NULL, NULL, 0, TRUE, entryp->mUserData);
			delete entryp;
		}
		mLoadedCallbackList.clear();

		// Remove ourself from the global list of textures with callbacks
		gTextureList.mCallbackList.erase(this);
		return false;
	}	

	S32 gl_discard = getDiscardLevel();

	// If we don't have a legit GL image, set it to be lower than the worst discard level
	if (gl_discard == -1)
	{
		gl_discard = MAX_DISCARD_LEVEL + 1;
	}

	//
	// Determine the quality levels of textures that we can provide to callbacks
	// and whether we need to do decompression/readback to get it
	//
	S32 current_raw_discard = MAX_DISCARD_LEVEL + 1; // We can always do a readback to get a raw discard
	S32 best_raw_discard = gl_discard;	// Current GL quality level
	S32 current_aux_discard = MAX_DISCARD_LEVEL + 1;
	S32 best_aux_discard = MAX_DISCARD_LEVEL + 1;

	if (mIsRawImageValid)
	{
		// If we have an existing raw image, we have a baseline for the raw and auxiliary quality levels.
		best_raw_discard = llmin(best_raw_discard, mRawDiscardLevel);
		best_aux_discard = llmin(best_aux_discard, mRawDiscardLevel); // We always decode the aux when we decode the base raw
		current_aux_discard = llmin(current_aux_discard, best_aux_discard);
	}
	else
	{
		// We have no data at all, we need to get it
		// Do this by forcing the best aux discard to be 0.
		best_aux_discard = 0;
	}


	//
	// See if any of the callbacks would actually run using the data that we can provide,
	// and also determine if we need to perform any readbacks or decodes.
	//
	bool run_gl_callbacks = false;
	bool run_raw_callbacks = false;
	bool need_readback = false;

	for(callback_list_t::iterator iter = mLoadedCallbackList.begin();
		iter != mLoadedCallbackList.end(); )
	{
		LLLoadedCallbackEntry *entryp = *iter++;
	
		if (entryp->mNeedsImageRaw)
		{
			if (mNeedsAux)
			{
				//
				// Need raw and auxiliary channels
				//
				if (entryp->mLastUsedDiscard > current_aux_discard)
				{
					// We have useful data, run the callbacks
					run_raw_callbacks = true;
				}
			}
			else
			{
				if (entryp->mLastUsedDiscard > current_raw_discard)
				{
					// We have useful data, just run the callbacks
					run_raw_callbacks = true;
				}
				else if (entryp->mLastUsedDiscard > best_raw_discard)
				{
					// We can readback data, and then run the callbacks
					need_readback = true;
					run_raw_callbacks = true;
				}
			}
		}
		else
		{
			// Needs just GL
			if (entryp->mLastUsedDiscard > gl_discard)
			{
				// We have enough data, run this callback requiring GL data
				run_gl_callbacks = true;
			}
		}
	}

	//
	// Do a readback if required, OR start off a texture decode
	//
	if (need_readback && (getMaxDiscardLevel() > gl_discard))
	{
		// Do a readback to get the GL data into the raw image
		// We have GL data.

		destroyRawImage();
		reloadRawImage(mLoadedCallbackDesiredDiscardLevel);
		llassert_always(mRawImage.notNull());
		llassert_always(!mNeedsAux || mAuxRawImage.notNull());
	}

	//
	// Run raw/auxiliary data callbacks
	//
	if (run_raw_callbacks && mIsRawImageValid && (mRawDiscardLevel <= getMaxDiscardLevel()))
	{
		// Do callbacks which require raw image data.
		//LL_INFOS() << "doLoadedCallbacks raw for " << getID() << LL_ENDL;

		// Call each party interested in the raw data.
		for(callback_list_t::iterator iter = mLoadedCallbackList.begin();
			iter != mLoadedCallbackList.end(); )
		{
			callback_list_t::iterator curiter = iter++;
			LLLoadedCallbackEntry *entryp = *curiter;
			if (entryp->mNeedsImageRaw && (entryp->mLastUsedDiscard > mRawDiscardLevel))
			{
				// If we've loaded all the data there is to load or we've loaded enough
				// to satisfy the interested party, then this is the last time that
				// we're going to call them.

				mLastCallBackActiveTime = sCurrentTime;
				//llassert_always(mRawImage.notNull());
				if(mNeedsAux && mAuxRawImage.isNull())
				{
					LL_WARNS() << "Raw Image with no Aux Data for callback" << LL_ENDL;
				}
				BOOL final = mRawDiscardLevel <= entryp->mDesiredDiscard ? TRUE : FALSE;
				//LL_INFOS() << "Running callback for " << getID() << LL_ENDL;
				//LL_INFOS() << mRawImage->getWidth() << "x" << mRawImage->getHeight() << LL_ENDL;
				entryp->mLastUsedDiscard = mRawDiscardLevel;
				entryp->mCallback(TRUE, this, mRawImage, mAuxRawImage, mRawDiscardLevel, final, entryp->mUserData);
				if (final)
				{
					iter = mLoadedCallbackList.erase(curiter);
					delete entryp;
				}
				res = true;
			}
		}
	}

	//
	// Run GL callbacks
	//
	if (run_gl_callbacks && (gl_discard <= getMaxDiscardLevel()))
	{
		//LL_INFOS() << "doLoadedCallbacks GL for " << getID() << LL_ENDL;

		// Call the callbacks interested in GL data.
		for(callback_list_t::iterator iter = mLoadedCallbackList.begin();
			iter != mLoadedCallbackList.end(); )
		{
			callback_list_t::iterator curiter = iter++;
			LLLoadedCallbackEntry *entryp = *curiter;
			if (!entryp->mNeedsImageRaw && (entryp->mLastUsedDiscard > gl_discard))
			{
				mLastCallBackActiveTime = sCurrentTime;
				BOOL final = gl_discard <= entryp->mDesiredDiscard ? TRUE : FALSE;
				entryp->mLastUsedDiscard = gl_discard;
				entryp->mCallback(TRUE, this, NULL, NULL, gl_discard, final, entryp->mUserData);
				if (final)
				{
					iter = mLoadedCallbackList.erase(curiter);
					delete entryp;
				}
				res = true;
			}
		}
	}

	// Done with any raw image data at this point (will be re-created if we still have callbacks)
	destroyRawImage();

	//
	// If we have no callbacks, take us off of the image callback list.
	//
	if (mLoadedCallbackList.empty())
	{
		gTextureList.mCallbackList.erase(this);
	}
	else if(!res && mForceCallbackFetch && sCurrentTime - mLastCallBackActiveTime > MAX_IDLE_WAIT_TIME && !mIsFetching)
	{
		//wait for long enough but no fetching request issued, force one.
		forceToRefetchTexture(mLoadedCallbackDesiredDiscardLevel, 5.f);
		mForceCallbackFetch = FALSE; //fire once.
	}

	return res;
}

//virtual
void LLViewerFetchedTexture::forceImmediateUpdate()
{
	//only immediately update a deleted texture which is now being re-used.
	if(!isDeleted())
	{
		return;
	}
	//if already called forceImmediateUpdate()
	if(mInImageList && mDecodePriority == LLViewerFetchedTexture::maxDecodePriority())
	{
		return;
	}

	gTextureList.forceImmediateUpdate(this);
	return;
}

LLImageRaw* LLViewerFetchedTexture::reloadRawImage(S8 discard_level)
{
	llassert_always(mGLTexturep.notNull());
	llassert_always(discard_level >= 0);
	llassert_always(mComponents > 0);

	if (mRawImage.notNull())
	{
		//mRawImage is in use by somebody else, do not delete it.
		return NULL;
	}

	if(mSavedRawDiscardLevel >= 0 && mSavedRawDiscardLevel <= discard_level)
	{
		if (mSavedRawDiscardLevel != discard_level && mBoostLevel != BOOST_ICON)
		{
			mRawImage = new LLImageRaw(getWidth(discard_level), getHeight(discard_level), getComponents());
			mRawImage->copy(getSavedRawImage());
		}
		else
		{
			mRawImage = getSavedRawImage();
		}
		mRawDiscardLevel = discard_level;
	}
	else
	{		
		//force to fetch raw image again if cached raw image is not good enough.
		if(mCachedRawDiscardLevel > discard_level)
		{
			mRawImage = mCachedRawImage;
			mRawDiscardLevel = mCachedRawDiscardLevel;
		}
		else //cached raw image is good enough, copy it.
		{
			if(mCachedRawDiscardLevel != discard_level)
			{
				mRawImage = new LLImageRaw(getWidth(discard_level), getHeight(discard_level), getComponents());
				mRawImage->copy(mCachedRawImage);
			}
			else
			{
				mRawImage = mCachedRawImage;
			}
			mRawDiscardLevel = discard_level;
		}
	}
	mIsRawImageValid = TRUE;
	sRawCount++;	
	
	return mRawImage;
}

bool LLViewerFetchedTexture::needsToSaveRawImage()
{
	return mForceToSaveRawImage || mSaveRawImage;
}

void LLViewerFetchedTexture::destroyRawImage()
{	
	if (mAuxRawImage.notNull() && !needsToSaveRawImage())
	{
		sAuxCount--;
		mAuxRawImage = NULL;
	}

	if (mRawImage.notNull()) 
	{
		sRawCount--;		

		if(mIsRawImageValid)
		{
			if(needsToSaveRawImage())
			{
				saveRawImage();
			}		
			setCachedRawImage();
		}
		
		mRawImage = NULL;
	
		mIsRawImageValid = FALSE;
		mRawDiscardLevel = INVALID_DISCARD_LEVEL;
	}
}

//use the mCachedRawImage to (re)generate the gl texture.
//virtual
void LLViewerFetchedTexture::switchToCachedImage()
{
	if(mCachedRawImage.notNull())
	{
		mRawImage = mCachedRawImage;
						
		if (getComponents() != mRawImage->getComponents())
		{
			// We've changed the number of components, so we need to move any
			// objects using this pool to a different pool.
			mComponents = mRawImage->getComponents();
			mGLTexturep->setComponents(mComponents);
			gTextureList.dirtyImage(this);
		}			

		mIsRawImageValid = TRUE;
		mRawDiscardLevel = mCachedRawDiscardLevel;
		gTextureList.mCreateTextureList.insert(this);
		mNeedsCreateTexture = TRUE;		
	}
}

//cache the imageraw forcefully.
//virtual 
void LLViewerFetchedTexture::setCachedRawImage(S32 discard_level, LLImageRaw* imageraw) 
{
	if(imageraw != mRawImage.get())
    {
        if (mBoostLevel == LLGLTexture::BOOST_ICON)
        {
            S32 expected_width = mKnownDrawWidth > 0 ? mKnownDrawWidth : DEFAULT_ICON_DIMENTIONS;
            S32 expected_height = mKnownDrawHeight > 0 ? mKnownDrawHeight : DEFAULT_ICON_DIMENTIONS;
            if (mRawImage->getWidth() > expected_width || mRawImage->getHeight() > expected_height)
            {
                mCachedRawImage = new LLImageRaw(expected_width, expected_height, imageraw->getComponents());
                mCachedRawImage->copyScaled(imageraw);
            }
            else
            {
                mCachedRawImage = imageraw;
            }
        }
        else
        {
            mCachedRawImage = imageraw;
        }
		mCachedRawDiscardLevel = discard_level;
		mCachedRawImageReady = TRUE;
	}
}

void LLViewerFetchedTexture::setCachedRawImage()
{	
	if(mRawImage == mCachedRawImage)
	{
		return;
	}
	if(!mIsRawImageValid)
	{
		return;
	}

	if(mCachedRawImageReady)
	{
		return;
	}

	if(mCachedRawDiscardLevel < 0 || mCachedRawDiscardLevel > mRawDiscardLevel)
	{
		S32 i = 0;
		S32 w = mRawImage->getWidth();
		S32 h = mRawImage->getHeight();

		S32 max_size = MAX_CACHED_RAW_IMAGE_AREA;
		if(LLGLTexture::BOOST_TERRAIN == mBoostLevel)
		{
			max_size = MAX_CACHED_RAW_TERRAIN_IMAGE_AREA;
		}		
		if(mForSculpt)
		{
			max_size = MAX_CACHED_RAW_SCULPT_IMAGE_AREA;
			mCachedRawImageReady = !mRawDiscardLevel;
		}
		else
		{
			mCachedRawImageReady = (!mRawDiscardLevel || ((w * h) >= max_size));
		}

		while(((w >> i) * (h >> i)) > max_size)
		{
			++i;
		}
		
		if(i)
		{
			if(!(w >> i) || !(h >> i))
			{
				--i;
			}
			
			{
				//make a duplicate in case somebody else is using this raw image
				mRawImage = mRawImage->duplicate(); 
				mRawImage->scale(w >> i, h >> i) ;
			}
		}
		mCachedRawImage = mRawImage;
		mRawDiscardLevel += i;
		mCachedRawDiscardLevel = mRawDiscardLevel;			
	}
}

void LLViewerFetchedTexture::checkCachedRawSculptImage()
{
	if(mCachedRawImageReady && mCachedRawDiscardLevel > 0)
	{
		if(getDiscardLevel() != 0)
		{
			mCachedRawImageReady = FALSE;
		}
		else if(isForSculptOnly())
		{
			resetTextureStats(); //do not update this image any more.
		}
	}
}

void LLViewerFetchedTexture::saveRawImage() 
{
	if(mRawImage.isNull() || mRawImage == mSavedRawImage || (mSavedRawDiscardLevel >= 0 && mSavedRawDiscardLevel <= mRawDiscardLevel))
	{
		return;
	}

	mSavedRawDiscardLevel = mRawDiscardLevel;
    if (mBoostLevel == LLGLTexture::BOOST_ICON)
    {
        S32 expected_width = mKnownDrawWidth > 0 ? mKnownDrawWidth : DEFAULT_ICON_DIMENTIONS;
        S32 expected_height = mKnownDrawHeight > 0 ? mKnownDrawHeight : DEFAULT_ICON_DIMENTIONS;
        if (mRawImage->getWidth() > expected_width || mRawImage->getHeight() > expected_height)
        {
            mSavedRawImage = new LLImageRaw(expected_width, expected_height, mRawImage->getComponents());
            mSavedRawImage->copyScaled(mRawImage);
        }
        else
        {
            mSavedRawImage = new LLImageRaw(mRawImage->getData(), mRawImage->getWidth(), mRawImage->getHeight(), mRawImage->getComponents());
        }
    }
    else
    {
        mSavedRawImage = new LLImageRaw(mRawImage->getData(), mRawImage->getWidth(), mRawImage->getHeight(), mRawImage->getComponents());
    }

	if(mForceToSaveRawImage && mSavedRawDiscardLevel <= mDesiredSavedRawDiscardLevel)
	{
		mForceToSaveRawImage = FALSE;
	}

	mLastReferencedSavedRawImageTime = sCurrentTime;
}

//force to refetch the texture to the discard level 
void LLViewerFetchedTexture::forceToRefetchTexture(S32 desired_discard, F32 kept_time)
{
	if(mForceToSaveRawImage)
	{
		desired_discard = llmin(desired_discard, mDesiredSavedRawDiscardLevel);
		kept_time = llmax(kept_time, mKeptSavedRawImageTime);
	}

	//trigger a new fetch.
	mForceToSaveRawImage = TRUE ;
	mDesiredSavedRawDiscardLevel = desired_discard ;
	mKeptSavedRawImageTime = kept_time ;
	mLastReferencedSavedRawImageTime = sCurrentTime ;
	mSavedRawImage = NULL ;
	mSavedRawDiscardLevel = -1 ;
}

void LLViewerFetchedTexture::forceToSaveRawImage(S32 desired_discard, F32 kept_time) 
{ 
	mKeptSavedRawImageTime = kept_time;
	mLastReferencedSavedRawImageTime = sCurrentTime;

	if(mSavedRawDiscardLevel > -1 && mSavedRawDiscardLevel <= desired_discard)
	{
		return; //raw imge is ready.
	}

	if(!mForceToSaveRawImage || mDesiredSavedRawDiscardLevel < 0 || mDesiredSavedRawDiscardLevel > desired_discard)
	{
		mForceToSaveRawImage = TRUE;
		mDesiredSavedRawDiscardLevel = desired_discard;
	
		//copy from the cached raw image if exists.
		if(mCachedRawImage.notNull() && mRawImage.isNull() )
		{
			mRawImage = mCachedRawImage;
			mRawDiscardLevel = mCachedRawDiscardLevel;

			saveRawImage();

			mRawImage = NULL;
			mRawDiscardLevel = INVALID_DISCARD_LEVEL;
		}		
	}
}
void LLViewerFetchedTexture::destroySavedRawImage()
{
	if(mLastReferencedSavedRawImageTime < mKeptSavedRawImageTime)
	{
		return; //keep the saved raw image.
	}

	mForceToSaveRawImage  = FALSE;
	mSaveRawImage = FALSE;

	clearCallbackEntryList();
	
	mSavedRawImage = NULL ;
	mForceToSaveRawImage  = FALSE ;
	mSaveRawImage = FALSE ;
	mSavedRawDiscardLevel = -1 ;
	mDesiredSavedRawDiscardLevel = -1 ;
	mLastReferencedSavedRawImageTime = 0.0f ;
	mKeptSavedRawImageTime = 0.f ;
	
	if(mAuxRawImage.notNull())
	{
		sAuxCount--;
		mAuxRawImage = NULL;
	}
}

LLImageRaw* LLViewerFetchedTexture::getSavedRawImage() 
{
	mLastReferencedSavedRawImageTime = sCurrentTime;

	return mSavedRawImage;
}
	
BOOL LLViewerFetchedTexture::hasSavedRawImage() const
{
	return mSavedRawImage.notNull();
}
	
F32 LLViewerFetchedTexture::getElapsedLastReferencedSavedRawImageTime() const
{ 
	return sCurrentTime - mLastReferencedSavedRawImageTime;
}

//----------------------------------------------------------------------------------------------
//end of LLViewerFetchedTexture
//----------------------------------------------------------------------------------------------

//----------------------------------------------------------------------------------------------
//start of LLViewerLODTexture
//----------------------------------------------------------------------------------------------
LLViewerLODTexture::LLViewerLODTexture(const LLUUID& id, FTType f_type, const LLHost& host, BOOL usemipmaps)
	: LLViewerFetchedTexture(id, f_type, host, usemipmaps)
{
	init(TRUE);
}

LLViewerLODTexture::LLViewerLODTexture(const std::string& url, FTType f_type, const LLUUID& id, BOOL usemipmaps)
	: LLViewerFetchedTexture(url, f_type, id, usemipmaps)
{
	init(TRUE);
}

void LLViewerLODTexture::init(bool firstinit)
{
	mTexelsPerImage = 64.f*64.f;
	mDiscardVirtualSize = 0.f;
	mCalculatedDiscardLevel = -1.f;
}

//virtual 
S8 LLViewerLODTexture::getType() const
{
	return LLViewerTexture::LOD_TEXTURE;
}

BOOL LLViewerLODTexture::isUpdateFrozen()
{
	return LLViewerTexture::sFreezeImageScalingDown && !getDiscardLevel();
}

// This is gauranteed to get called periodically for every texture
//virtual
void LLViewerLODTexture::processTextureStats()
{
	updateVirtualSize();
	
	static LLCachedControl<bool> textures_fullres(gSavedSettings,"TextureLoadFullRes", false);
	
	if (textures_fullres)
	{
		mDesiredDiscardLevel = 0;
	}
	// Generate the request priority and render priority
	else if (mDontDiscard || !mUseMipMaps)
	{
		mDesiredDiscardLevel = 0;
		if (mFullWidth > MAX_IMAGE_SIZE_DEFAULT || mFullHeight > MAX_IMAGE_SIZE_DEFAULT)
			mDesiredDiscardLevel = 1; // MAX_IMAGE_SIZE_DEFAULT = 1024 and max size ever is 2048
	}
	else if (mBoostLevel < LLGLTexture::BOOST_HIGH && mMaxVirtualSize <= 10.f)
	{
		// If the image has not been significantly visible in a while, we don't want it
		mDesiredDiscardLevel = llmin(mMinDesiredDiscardLevel, (S8)(MAX_DISCARD_LEVEL + 1));
	}
	else if (!mFullWidth  || !mFullHeight)
	{
		mDesiredDiscardLevel = 	getMaxDiscardLevel();
	}
	else
	{
		//static const F64 log_2 = log(2.0);
		static const F64 log_4 = log(4.0);

		F32 discard_level = 0.f;

		// If we know the output width and height, we can force the discard
		// level to the correct value, and thus not decode more texture
		// data than we need to.
		if (mKnownDrawWidth && mKnownDrawHeight)
		{
			S32 draw_texels = mKnownDrawWidth * mKnownDrawHeight;

			// Use log_4 because we're in square-pixel space, so an image
			// with twice the width and twice the height will have mTexelsPerImage
			// 4 * draw_size
			discard_level = (F32)(log(mTexelsPerImage/draw_texels) / log_4);
		}
		else
		{
			if(isLargeImage() && !isJustBound() && mAdditionalDecodePriority < 0.3f)
			{
				//if is a big image and not being used recently, nor close to the view point, do not load hi-res data.
				mMaxVirtualSize = llmin(mMaxVirtualSize, (F32)LLViewerTexture::sMinLargeImageSize);
			}

			if ((mCalculatedDiscardLevel >= 0.f) &&
				(llabs(mMaxVirtualSize - mDiscardVirtualSize) < mMaxVirtualSize*.20f))
			{
				// < 20% change in virtual size = no change in desired discard
				discard_level = mCalculatedDiscardLevel; 
			}
			else
			{
				// Calculate the required scale factor of the image using pixels per texel
				discard_level = (F32)(log(mTexelsPerImage/mMaxVirtualSize) / log_4);
				mDiscardVirtualSize = mMaxVirtualSize;
				mCalculatedDiscardLevel = discard_level;
			}
		}
		if (mBoostLevel < LLGLTexture::BOOST_SCULPTED)
		{
			discard_level += sDesiredDiscardBias;
			discard_level *= sDesiredDiscardScale; // scale
			discard_level += sCameraMovingDiscardBias;
		}
		discard_level = floorf(discard_level);

		F32 min_discard = 0.f;
		if (mFullWidth > MAX_IMAGE_SIZE_DEFAULT || mFullHeight > MAX_IMAGE_SIZE_DEFAULT)
			min_discard = 1.f; // MAX_IMAGE_SIZE_DEFAULT = 1024 and max size ever is 2048

		discard_level = llclamp(discard_level, min_discard, (F32)MAX_DISCARD_LEVEL);
		
		// Can't go higher than the max discard level
		mDesiredDiscardLevel = llmin(getMaxDiscardLevel() + 1, (S32)discard_level);
		// Clamp to min desired discard
		mDesiredDiscardLevel = llmin(mMinDesiredDiscardLevel, mDesiredDiscardLevel);

		//
		// At this point we've calculated the quality level that we want,
		// if possible.  Now we check to see if we have it, and take the
		// proper action if we don't.
		//

		S32 current_discard = getDiscardLevel();
		if (sDesiredDiscardBias > 0.0f && mBoostLevel < LLGLTexture::BOOST_SCULPTED && current_discard >= 0)
		{
			if(desired_discard_bias_max <= sDesiredDiscardBias && !mForceToSaveRawImage)
			{
				//needs to release texture memory urgently
				scaleDown();
			}
			// Limit the amount of GL memory bound each frame
			else if ( sBoundTextureMemory > sMaxBoundTextureMemory * texmem_middle_bound_scale &&
				(!getBoundRecently() || mDesiredDiscardLevel >= mCachedRawDiscardLevel))
			{
				scaleDown();
			}
			// Only allow GL to have 2x the video card memory
			else if ( sTotalTextureMemory > sMaxTotalTextureMem * texmem_middle_bound_scale &&
				(!getBoundRecently() || mDesiredDiscardLevel >= mCachedRawDiscardLevel))
			{
				scaleDown();
				
			}
		}
	}

	if(mForceToSaveRawImage && mDesiredSavedRawDiscardLevel >= 0)
	{
		mDesiredDiscardLevel = llmin(mDesiredDiscardLevel, (S8)mDesiredSavedRawDiscardLevel);
	}
	else if(LLPipeline::sMemAllocationThrottled)//release memory of large textures by decrease their resolutions.
	{
		if(scaleDown())
		{
			mDesiredDiscardLevel = mCachedRawDiscardLevel;
		}
	}
}

bool LLViewerLODTexture::scaleDown()
{
	if(hasGLTexture() && mCachedRawDiscardLevel > getDiscardLevel())
	{		
		switchToCachedImage();	

		LLTexturePipelineTester* tester = (LLTexturePipelineTester*)LLMetricPerformanceTesterBasic::getTester(sTesterName);
		if (tester)
		{
			tester->setStablizingTime();
		}

		return true;
	}
	return false;
}
//----------------------------------------------------------------------------------------------
//end of LLViewerLODTexture
//----------------------------------------------------------------------------------------------

//----------------------------------------------------------------------------------------------
//start of LLViewerMediaTexture
//----------------------------------------------------------------------------------------------
//static
void LLViewerMediaTexture::updateClass()
{
	static const F32 MAX_INACTIVE_TIME = 30.f;

#if 0
	//force to play media.
	gSavedSettings.setBOOL("AudioStreamingMedia", true);
#endif

	for(media_map_t::iterator iter = sMediaMap.begin(); iter != sMediaMap.end(); )
	{
		LLViewerMediaTexture* mediap = iter->second;	
		
		if(mediap->getNumRefs() == 1) //one reference by sMediaMap
		{
			//
			//Note: delay some time to delete the media textures to stop endlessly creating and immediately removing media texture.
			//
			if(mediap->getLastReferencedTimer()->getElapsedTimeF32() > MAX_INACTIVE_TIME)
			{
				media_map_t::iterator cur = iter++;
				sMediaMap.erase(cur);
				continue;
			}
		}
		++iter;
	}
}

//static 
void LLViewerMediaTexture::removeMediaImplFromTexture(const LLUUID& media_id) 
{
	LLViewerMediaTexture* media_tex = findMediaTexture(media_id);
	if(media_tex)
	{
		media_tex->invalidateMediaImpl();
	}
}

//static
void LLViewerMediaTexture::cleanUpClass()
{
	sMediaMap.clear();
}

//static
LLViewerMediaTexture* LLViewerMediaTexture::findMediaTexture(const LLUUID& media_id)
{
	media_map_t::iterator iter = sMediaMap.find(media_id);
	if(iter == sMediaMap.end())
	{
		return NULL;
	}

	LLViewerMediaTexture* media_tex = iter->second;
	media_tex->setMediaImpl();
	media_tex->getLastReferencedTimer()->reset();

	return media_tex;
}

LLViewerMediaTexture::LLViewerMediaTexture(const LLUUID& id, BOOL usemipmaps, LLImageGL* gl_image) 
	: LLViewerTexture(id, usemipmaps),
	mMediaImplp(NULL),
	mUpdateVirtualSizeTime(0)
{
	sMediaMap.insert(std::make_pair(id, this));

	mGLTexturep = gl_image;

	if(mGLTexturep.isNull())
	{
		generateGLTexture();
	}

	mGLTexturep->setAllowCompression(false);

	mGLTexturep->setNeedsAlphaAndPickMask(FALSE);

	mIsPlaying = FALSE;

	setMediaImpl();

	setCategory(LLGLTexture::MEDIA);
	
	LLViewerTexture* tex = gTextureList.findImage(mID, TEX_LIST_STANDARD);
	if(tex) //this media is a parcel media for tex.
	{
		tex->setParcelMedia(this);
	}
}

//virtual 
LLViewerMediaTexture::~LLViewerMediaTexture() 
{	
	LLViewerTexture* tex = gTextureList.findImage(mID, TEX_LIST_STANDARD);
	if(tex) //this media is a parcel media for tex.
	{
		tex->setParcelMedia(NULL);
	}
}

void LLViewerMediaTexture::reinit(BOOL usemipmaps /* = TRUE */)
{
	llassert(mGLTexturep.notNull());

	mUseMipMaps = usemipmaps;
	getLastReferencedTimer()->reset();
	mGLTexturep->setUseMipMaps(mUseMipMaps);
	mGLTexturep->setNeedsAlphaAndPickMask(FALSE);
}

void LLViewerMediaTexture::setUseMipMaps(BOOL mipmap) 
{
	mUseMipMaps = mipmap;

	if(mGLTexturep.notNull())
	{
		mGLTexturep->setUseMipMaps(mipmap);
	}
}

//virtual 
S8 LLViewerMediaTexture::getType() const
{
	return LLViewerTexture::MEDIA_TEXTURE;
}

void LLViewerMediaTexture::invalidateMediaImpl() 
{
	mMediaImplp = NULL;
}

void LLViewerMediaTexture::setMediaImpl()
{
	if(!mMediaImplp)
	{
		mMediaImplp = LLViewerMedia::getMediaImplFromTextureID(mID);
	}
}

//return true if all faces to reference to this media texture are found
//Note: mMediaFaceList is valid only for the current instant 
//      because it does not check the face validity after the current frame.
BOOL LLViewerMediaTexture::findFaces()
{	
	mMediaFaceList.clear();

	BOOL ret = TRUE;
	
	LLViewerTexture* tex = gTextureList.findImage(mID, TEX_LIST_STANDARD);
	if(tex) //this media is a parcel media for tex.
	{
		for (U32 ch = 0; ch < LLRender::NUM_TEXTURE_CHANNELS; ++ch)
		{
			const ll_face_list_t* face_list = tex->getFaceList(ch);
			U32 end = tex->getNumFaces(ch);
		for(U32 i = 0; i < end; i++)
		{
			mMediaFaceList.push_back((*face_list)[i]);
		}
	}
	}
	
	if(!mMediaImplp)
	{
		return TRUE; 
	}

	//for media on a face.
	const std::list< LLVOVolume* >* obj_list = mMediaImplp->getObjectList();
	std::list< LLVOVolume* >::const_iterator iter = obj_list->begin();
	for(; iter != obj_list->end(); ++iter)
	{
		LLVOVolume* obj = *iter;
		if(obj->mDrawable.isNull())
		{
			ret = FALSE;
			continue;
		}

		S32 face_id = -1;
		S32 num_faces = obj->mDrawable->getNumFaces();
		while((face_id = obj->getFaceIndexWithMediaImpl(mMediaImplp, face_id)) > -1 && face_id < num_faces)
		{
			LLFace* facep = obj->mDrawable->getFace(face_id);
			if(facep)
			{
				mMediaFaceList.push_back(facep);
			}
			else
			{
				ret = FALSE;
			}
		}
	}

	return ret;
}

void LLViewerMediaTexture::initVirtualSize()
{
	if(mIsPlaying)
	{
		return;
	}

	findFaces();
	for(std::list< LLFace* >::iterator iter = mMediaFaceList.begin(); iter!= mMediaFaceList.end(); ++iter)
	{
		addTextureStats((*iter)->getVirtualSize());
	}
}

void LLViewerMediaTexture::addMediaToFace(LLFace* facep) 
{
	if(facep)
	{
		facep->setHasMedia(true);
	}
	if(!mIsPlaying)
	{
		return; //no need to add the face because the media is not in playing.
	}

	switchTexture(LLRender::DIFFUSE_MAP, facep);
}
	
void LLViewerMediaTexture::removeMediaFromFace(LLFace* facep) 
{
	if(!facep)
	{
		return;
	}
	facep->setHasMedia(false);

	if(!mIsPlaying)
	{
		return; //no need to remove the face because the media is not in playing.
	}	

	mIsPlaying = FALSE; //set to remove the media from the face.
	switchTexture(LLRender::DIFFUSE_MAP, facep);
	mIsPlaying = TRUE; //set the flag back.

	if(getTotalNumFaces() < 1) //no face referencing to this media
	{
		stopPlaying();
	}
}

//virtual 
void LLViewerMediaTexture::addFace(U32 ch, LLFace* facep) 
{
	LLViewerTexture::addFace(ch, facep);

	const LLTextureEntry* te = facep->getTextureEntry();
	if(te && te->getID().notNull())
	{
		LLViewerTexture* tex = gTextureList.findImage(te->getID(), TEX_LIST_STANDARD);
		if(tex)
		{
			mTextureList.push_back(tex);//increase the reference number by one for tex to avoid deleting it.
			return;
		}
	}

	//check if it is a parcel media
	if(facep->getTexture() && facep->getTexture() != this && facep->getTexture()->getID() == mID)
	{
		mTextureList.push_back(facep->getTexture()); //a parcel media.
		return;
	}
	
	if(te && te->getID().notNull()) //should have a texture
	{
		LL_ERRS() << "The face does not have a valid texture before media texture." << LL_ENDL;
	}
}

//virtual 
void LLViewerMediaTexture::removeFace(U32 ch, LLFace* facep) 
{
	LLViewerTexture::removeFace(ch, facep);

	const LLTextureEntry* te = facep->getTextureEntry();
	if(te && te->getID().notNull())
	{
		LLViewerTexture* tex = gTextureList.findImage(te->getID(), TEX_LIST_STANDARD);
		if(tex)
		{
			for(std::list< LLPointer<LLViewerTexture> >::iterator iter = mTextureList.begin();
				iter != mTextureList.end(); ++iter)
			{
				if(*iter == tex)
				{
					mTextureList.erase(iter); //decrease the reference number for tex by one.
					return;
				}
			}

			std::vector<const LLTextureEntry*> te_list;
			
			for (U32 ch = 0; ch < 3; ++ch)
			{
			//
			//we have some trouble here: the texture of the face is changed.
			//we need to find the former texture, and remove it from the list to avoid memory leaking.
				
				llassert(mNumFaces[ch] <= mFaceList[ch].size());

				for(U32 j = 0; j < mNumFaces[ch]; j++)
				{
					te_list.push_back(mFaceList[ch][j]->getTextureEntry());//all textures are in use.
				}
			}

			if (te_list.empty())
			{
				mTextureList.clear();
				return;
			}

			S32 end = te_list.size();

			for(std::list< LLPointer<LLViewerTexture> >::iterator iter = mTextureList.begin();
				iter != mTextureList.end(); ++iter)
			{
				S32 i = 0;

				for(i = 0; i < end; i++)
				{
					if(te_list[i] && te_list[i]->getID() == (*iter)->getID())//the texture is in use.
					{
						te_list[i] = NULL;
						break;
					}
				}
				if(i == end) //no hit for this texture, remove it.
				{
					mTextureList.erase(iter); //decrease the reference number for tex by one.
					return;
				}
			}
		}
	}

	//check if it is a parcel media
	for(std::list< LLPointer<LLViewerTexture> >::iterator iter = mTextureList.begin();
				iter != mTextureList.end(); ++iter)
	{
		if((*iter)->getID() == mID)
		{
			mTextureList.erase(iter); //decrease the reference number for tex by one.
			return;
		}
	}

	if(te && te->getID().notNull()) //should have a texture
	{
		LL_ERRS() << "mTextureList texture reference number is corrupted." << LL_ENDL;
	}
}

void LLViewerMediaTexture::stopPlaying()
{
	// Don't stop the media impl playing here -- this breaks non-inworld media (login screen, search, and media browser).
//	if(mMediaImplp)
//	{
//		mMediaImplp->stop();
//	}
	mIsPlaying = FALSE;			
}

void LLViewerMediaTexture::switchTexture(U32 ch, LLFace* facep)
{
	if(facep)
	{
		//check if another media is playing on this face.
		if(facep->getTexture() && facep->getTexture() != this 
			&& facep->getTexture()->getType() == LLViewerTexture::MEDIA_TEXTURE)
		{
			if(mID == facep->getTexture()->getID()) //this is a parcel media
			{
				return; //let the prim media win.
			}
		}

		if(mIsPlaying) //old textures switch to the media texture
		{
			// <FS:ND> If using CEF then set a texture matrix to flip around the Y Axis.
			static bool sFlipY = gSavedSettings.getBOOL( "FSFlipCEFY" );

			LLViewerMediaImpl *pMedia = mMediaImplp;
			if( !pMedia )
				pMedia = LLViewerMedia::getMediaImplFromTextureID(mID);

			std::string strMimeType;
			if( pMedia )
				 strMimeType = pMedia->getMimeType();

			std::string strImpl = LLMIMETypes::implType( strMimeType );
			bool bCoordsOpenGl = sFlipY;
			if( pMedia && pMedia->getMediaPlugin() )
				bCoordsOpenGl = pMedia->getMediaPlugin()->getTextureCoordsOpenGL();

			if( strImpl == "media_plugin_cef" && !bCoordsOpenGl )
			{
				if( !facep->mTextureMatrix )
				{
					facep->mTextureMatrix = new LLMatrix4();
					facep->mTextureMatrix->mMatrix[ 1 ][ 1 ] = -1.0f;
					facep->mTextureMatrix->mMatrix[ 2 ][ 1 ] = 1.0f;
				}
				else
				{
					LL_WARNS() << "Matrix for media face is already set." << LL_ENDL;
				}
			}
			// </FS:ND>

			facep->switchTexture(ch, this);
		}
		else //switch to old textures.
		{
			const LLTextureEntry* te = facep->getTextureEntry();
			if(te)
			{
				LLViewerTexture* tex = te->getID().notNull() ? gTextureList.findImage(te->getID(), TEX_LIST_STANDARD) : NULL;
				if(!tex && te->getID() != mID)//try parcel media.
				{
					tex = gTextureList.findImage(mID, TEX_LIST_STANDARD);
				}
				if(!tex)
				{
					tex = LLViewerFetchedTexture::sDefaultImagep;
				}
				facep->switchTexture(ch, tex);
			}
		}
	}
}

void LLViewerMediaTexture::setPlaying(BOOL playing) 
{
	if(!mMediaImplp)
	{
		return; 
	}
	if(!playing && !mIsPlaying)
	{
		return; //media is already off
	}

	if(playing == mIsPlaying && !mMediaImplp->isUpdated())
	{
		return; //nothing has changed since last time.
	}	

	mIsPlaying = playing;
	if(mIsPlaying) //is about to play this media
	{
		if(findFaces())
		{
			//about to update all faces.
			mMediaImplp->setUpdated(FALSE);
		}

		if(mMediaFaceList.empty())//no face pointing to this media
		{
			stopPlaying();
			return;
		}

		for(std::list< LLFace* >::iterator iter = mMediaFaceList.begin(); iter!= mMediaFaceList.end(); ++iter)
		{
			switchTexture(LLRender::DIFFUSE_MAP, *iter);
		}
	}
	else //stop playing this media
	{
		U32 ch = LLRender::DIFFUSE_MAP;
		
		llassert(mNumFaces[ch] <= mFaceList[ch].size());
		for(U32 i = mNumFaces[ch]; i; i--)
		{
			switchTexture(ch, mFaceList[ch][i - 1]); //current face could be removed in this function.
		}
	}
	return;
}

//virtual 
F32 LLViewerMediaTexture::getMaxVirtualSize() 
{	
	if(LLFrameTimer::getFrameCount() == mUpdateVirtualSizeTime)
	{
		return mMaxVirtualSize;
	}
	mUpdateVirtualSizeTime = LLFrameTimer::getFrameCount();

	if(!mMaxVirtualSizeResetCounter)
	{
		addTextureStats(0.f, FALSE);//reset
	}

	if(mIsPlaying) //media is playing
	{
		for (U32 ch = 0; ch < LLRender::NUM_TEXTURE_CHANNELS; ++ch)
		{
			llassert(mNumFaces[ch] <= mFaceList[ch].size());
			for(U32 i = 0; i < mNumFaces[ch]; i++)
			{
				LLFace* facep = mFaceList[ch][i];
			if(facep->getDrawable()->isRecentlyVisible())
			{
				addTextureStats(facep->getVirtualSize());
			}
		}		
	}
	}
	else //media is not in playing
	{
		findFaces();
	
		if(!mMediaFaceList.empty())
		{
			for(std::list< LLFace* >::iterator iter = mMediaFaceList.begin(); iter!= mMediaFaceList.end(); ++iter)
			{
				LLFace* facep = *iter;
				if(facep->getDrawable()->isRecentlyVisible())
				{
					addTextureStats(facep->getVirtualSize());
				}
			}
		}
	}

	if(mMaxVirtualSizeResetCounter > 0)
	{
		mMaxVirtualSizeResetCounter--;
	}
	reorganizeFaceList();
	reorganizeVolumeList();

	return mMaxVirtualSize;
}
//----------------------------------------------------------------------------------------------
//end of LLViewerMediaTexture
//----------------------------------------------------------------------------------------------

//----------------------------------------------------------------------------------------------
//start of LLTexturePipelineTester
//----------------------------------------------------------------------------------------------
LLTexturePipelineTester::LLTexturePipelineTester() : LLMetricPerformanceTesterWithSession(sTesterName) 
{
	addMetric("TotalBytesLoaded");
	addMetric("TotalBytesLoadedFromCache");
	addMetric("TotalBytesLoadedForLargeImage");
	addMetric("TotalBytesLoadedForSculpties");
	addMetric("StartFetchingTime");
	addMetric("TotalGrayTime");
	addMetric("TotalStablizingTime");
	addMetric("StartTimeLoadingSculpties");
	addMetric("EndTimeLoadingSculpties");

	addMetric("Time");
	addMetric("TotalBytesBound");
	addMetric("TotalBytesBoundForLargeImage");
	addMetric("PercentageBytesBound");
	
	mTotalBytesLoaded = (S32Bytes)0;
	mTotalBytesLoadedFromCache = (S32Bytes)0;	
	mTotalBytesLoadedForLargeImage = (S32Bytes)0;
	mTotalBytesLoadedForSculpties = (S32Bytes)0;

	reset();
}

LLTexturePipelineTester::~LLTexturePipelineTester()
{
	LLViewerTextureManager::sTesterp = NULL;
}

void LLTexturePipelineTester::update()
{
	mLastTotalBytesUsed = mTotalBytesUsed;
	mLastTotalBytesUsedForLargeImage = mTotalBytesUsedForLargeImage;
	mTotalBytesUsed = (S32Bytes)0;
	mTotalBytesUsedForLargeImage = (S32Bytes)0;
	
	if(LLAppViewer::getTextureFetch()->getNumRequests() > 0) //fetching list is not empty
	{
		if(mPause)
		{
			//start a new fetching session
			reset();
			mStartFetchingTime = LLImageGL::sLastFrameTime;
			mPause = FALSE;
		}

		//update total gray time		
		if(mUsingDefaultTexture)
		{
			mUsingDefaultTexture = FALSE;
			mTotalGrayTime = LLImageGL::sLastFrameTime - mStartFetchingTime;		
		}

		//update the stablizing timer.
		updateStablizingTime();

		outputTestResults();
	}
	else if(!mPause)
	{
		//stop the current fetching session
		mPause = TRUE;
		outputTestResults();
		reset();
	}		
}
	
void LLTexturePipelineTester::reset() 
{
	mPause = TRUE;

	mUsingDefaultTexture = FALSE;
	mStartStablizingTime = 0.0f;
	mEndStablizingTime = 0.0f;

	mTotalBytesUsed = (S32Bytes)0;
	mTotalBytesUsedForLargeImage = (S32Bytes)0;
	mLastTotalBytesUsed = (S32Bytes)0;
	mLastTotalBytesUsedForLargeImage = (S32Bytes)0;
	
	mStartFetchingTime = 0.0f;
	
	mTotalGrayTime = 0.0f;
	mTotalStablizingTime = 0.0f;

	mStartTimeLoadingSculpties = 1.0f;
	mEndTimeLoadingSculpties = 0.0f;
}

//virtual 
void LLTexturePipelineTester::outputTestRecord(LLSD *sd) 
{	
	std::string currentLabel = getCurrentLabelName();
	(*sd)[currentLabel]["TotalBytesLoaded"]              = (LLSD::Integer)mTotalBytesLoaded.value();
	(*sd)[currentLabel]["TotalBytesLoadedFromCache"]     = (LLSD::Integer)mTotalBytesLoadedFromCache.value();
	(*sd)[currentLabel]["TotalBytesLoadedForLargeImage"] = (LLSD::Integer)mTotalBytesLoadedForLargeImage.value();
	(*sd)[currentLabel]["TotalBytesLoadedForSculpties"]  = (LLSD::Integer)mTotalBytesLoadedForSculpties.value();

	(*sd)[currentLabel]["StartFetchingTime"]             = (LLSD::Real)mStartFetchingTime;
	(*sd)[currentLabel]["TotalGrayTime"]                 = (LLSD::Real)mTotalGrayTime;
	(*sd)[currentLabel]["TotalStablizingTime"]           = (LLSD::Real)mTotalStablizingTime;

	(*sd)[currentLabel]["StartTimeLoadingSculpties"]     = (LLSD::Real)mStartTimeLoadingSculpties;
	(*sd)[currentLabel]["EndTimeLoadingSculpties"]       = (LLSD::Real)mEndTimeLoadingSculpties;

	(*sd)[currentLabel]["Time"]                          = LLImageGL::sLastFrameTime;
	(*sd)[currentLabel]["TotalBytesBound"]               = (LLSD::Integer)mLastTotalBytesUsed.value();
	(*sd)[currentLabel]["TotalBytesBoundForLargeImage"]  = (LLSD::Integer)mLastTotalBytesUsedForLargeImage.value();
	(*sd)[currentLabel]["PercentageBytesBound"]          = (LLSD::Real)(100.f * mLastTotalBytesUsed / mTotalBytesLoaded);
}

void LLTexturePipelineTester::updateTextureBindingStats(const LLViewerTexture* imagep) 
{
	U32Bytes mem_size = imagep->getTextureMemory();
	mTotalBytesUsed += mem_size; 

	if(MIN_LARGE_IMAGE_AREA <= (U32)(mem_size.value() / (U32)imagep->getComponents()))
	{
		mTotalBytesUsedForLargeImage += mem_size;
	}
}
	
void LLTexturePipelineTester::updateTextureLoadingStats(const LLViewerFetchedTexture* imagep, const LLImageRaw* raw_imagep, BOOL from_cache) 
{
	U32Bytes data_size = (U32Bytes)raw_imagep->getDataSize();
	mTotalBytesLoaded += data_size;

	if(from_cache)
	{
		mTotalBytesLoadedFromCache += data_size;
	}

	if(MIN_LARGE_IMAGE_AREA <= (U32)(data_size.value() / (U32)raw_imagep->getComponents()))
	{
		mTotalBytesLoadedForLargeImage += data_size;
	}

	if(imagep->forSculpt())
	{
		mTotalBytesLoadedForSculpties += data_size;

		if(mStartTimeLoadingSculpties > mEndTimeLoadingSculpties)
		{
			mStartTimeLoadingSculpties = LLImageGL::sLastFrameTime;
		}
		mEndTimeLoadingSculpties = LLImageGL::sLastFrameTime;
	}
}

void LLTexturePipelineTester::updateGrayTextureBinding()
{
	mUsingDefaultTexture = TRUE;
}

void LLTexturePipelineTester::setStablizingTime()
{
	if(mStartStablizingTime <= mStartFetchingTime)
	{
		mStartStablizingTime = LLImageGL::sLastFrameTime;
	}
	mEndStablizingTime = LLImageGL::sLastFrameTime;
}

void LLTexturePipelineTester::updateStablizingTime()
{
	if(mStartStablizingTime > mStartFetchingTime)
	{
		F32 t = mEndStablizingTime - mStartStablizingTime;

		if(t > F_ALMOST_ZERO && (t - mTotalStablizingTime) < F_ALMOST_ZERO)
		{
			//already stablized
			mTotalStablizingTime = LLImageGL::sLastFrameTime - mStartStablizingTime;

			//cancel the timer
			mStartStablizingTime = 0.f;
			mEndStablizingTime = 0.f;
		}
		else
		{
			mTotalStablizingTime = t;
		}
	}
	mTotalStablizingTime = 0.f;
}

//virtual 
void LLTexturePipelineTester::compareTestSessions(std::ofstream* os) 
{	
	LLTexturePipelineTester::LLTextureTestSession* base_sessionp = dynamic_cast<LLTexturePipelineTester::LLTextureTestSession*>(mBaseSessionp);
	LLTexturePipelineTester::LLTextureTestSession* current_sessionp = dynamic_cast<LLTexturePipelineTester::LLTextureTestSession*>(mCurrentSessionp);
	if(!base_sessionp || !current_sessionp)
	{
		LL_ERRS() << "type of test session does not match!" << LL_ENDL;
	}

	//compare and output the comparison
	*os << llformat("%s\n", getTesterName().c_str());
	*os << llformat("AggregateResults\n");

	compareTestResults(os, "TotalFetchingTime", base_sessionp->mTotalFetchingTime, current_sessionp->mTotalFetchingTime);
	compareTestResults(os, "TotalGrayTime", base_sessionp->mTotalGrayTime, current_sessionp->mTotalGrayTime);
	compareTestResults(os, "TotalStablizingTime", base_sessionp->mTotalStablizingTime, current_sessionp->mTotalStablizingTime);
	compareTestResults(os, "StartTimeLoadingSculpties", base_sessionp->mStartTimeLoadingSculpties, current_sessionp->mStartTimeLoadingSculpties);		
	compareTestResults(os, "TotalTimeLoadingSculpties", base_sessionp->mTotalTimeLoadingSculpties, current_sessionp->mTotalTimeLoadingSculpties);
	
	compareTestResults(os, "TotalBytesLoaded", base_sessionp->mTotalBytesLoaded, current_sessionp->mTotalBytesLoaded);
	compareTestResults(os, "TotalBytesLoadedFromCache", base_sessionp->mTotalBytesLoadedFromCache, current_sessionp->mTotalBytesLoadedFromCache);
	compareTestResults(os, "TotalBytesLoadedForLargeImage", base_sessionp->mTotalBytesLoadedForLargeImage, current_sessionp->mTotalBytesLoadedForLargeImage);
	compareTestResults(os, "TotalBytesLoadedForSculpties", base_sessionp->mTotalBytesLoadedForSculpties, current_sessionp->mTotalBytesLoadedForSculpties);
		
	*os << llformat("InstantResults\n");
	S32 size = llmin(base_sessionp->mInstantPerformanceListCounter, current_sessionp->mInstantPerformanceListCounter);
	for(S32 i = 0; i < size; i++)
	{
		*os << llformat("Time(B-T)-%.4f-%.4f\n", base_sessionp->mInstantPerformanceList[i].mTime, current_sessionp->mInstantPerformanceList[i].mTime);

		compareTestResults(os, "AverageBytesUsedPerSecond", base_sessionp->mInstantPerformanceList[i].mAverageBytesUsedPerSecond,
			current_sessionp->mInstantPerformanceList[i].mAverageBytesUsedPerSecond);
			
		compareTestResults(os, "AverageBytesUsedForLargeImagePerSecond", base_sessionp->mInstantPerformanceList[i].mAverageBytesUsedForLargeImagePerSecond,
			current_sessionp->mInstantPerformanceList[i].mAverageBytesUsedForLargeImagePerSecond);
			
		compareTestResults(os, "AveragePercentageBytesUsedPerSecond", base_sessionp->mInstantPerformanceList[i].mAveragePercentageBytesUsedPerSecond,
			current_sessionp->mInstantPerformanceList[i].mAveragePercentageBytesUsedPerSecond);
	}
	
	if(size < base_sessionp->mInstantPerformanceListCounter)
	{
		for(S32 i = size; i < base_sessionp->mInstantPerformanceListCounter; i++)
		{
			*os << llformat("Time(B-T)-%.4f- \n", base_sessionp->mInstantPerformanceList[i].mTime);

			*os << llformat(", AverageBytesUsedPerSecond, %d, N/A \n", base_sessionp->mInstantPerformanceList[i].mAverageBytesUsedPerSecond);
			*os << llformat(", AverageBytesUsedForLargeImagePerSecond, %d, N/A \n", base_sessionp->mInstantPerformanceList[i].mAverageBytesUsedForLargeImagePerSecond);				
			*os << llformat(", AveragePercentageBytesUsedPerSecond, %.4f, N/A \n", base_sessionp->mInstantPerformanceList[i].mAveragePercentageBytesUsedPerSecond);			
		}
	}
	else if(size < current_sessionp->mInstantPerformanceListCounter)
	{
		for(S32 i = size; i < current_sessionp->mInstantPerformanceListCounter; i++)
		{
			*os << llformat("Time(B-T)- -%.4f\n", current_sessionp->mInstantPerformanceList[i].mTime);

			*os << llformat(", AverageBytesUsedPerSecond, N/A, %d\n", current_sessionp->mInstantPerformanceList[i].mAverageBytesUsedPerSecond);
			*os << llformat(", AverageBytesUsedForLargeImagePerSecond, N/A, %d\n", current_sessionp->mInstantPerformanceList[i].mAverageBytesUsedForLargeImagePerSecond);				
			*os << llformat(", AveragePercentageBytesUsedPerSecond, N/A, %.4f\n", current_sessionp->mInstantPerformanceList[i].mAveragePercentageBytesUsedPerSecond);			
		}
	}
}

//virtual 
LLMetricPerformanceTesterWithSession::LLTestSession* LLTexturePipelineTester::loadTestSession(LLSD* log)
{
	LLTexturePipelineTester::LLTextureTestSession* sessionp = new LLTexturePipelineTester::LLTextureTestSession();
	if(!sessionp)
	{
		return NULL;
	}
	
	F32 total_fetching_time = 0.f;
	F32 total_gray_time = 0.f;
	F32 total_stablizing_time = 0.f;
	F32 total_loading_sculpties_time = 0.f;

	F32 start_fetching_time = -1.f;
	F32 start_fetching_sculpties_time = 0.f;

	F32 last_time = 0.0f;
	S32 frame_count = 0;

	sessionp->mInstantPerformanceListCounter = 0;
	sessionp->mInstantPerformanceList.resize(128);
	sessionp->mInstantPerformanceList[sessionp->mInstantPerformanceListCounter].mAverageBytesUsedPerSecond = 0;
	sessionp->mInstantPerformanceList[sessionp->mInstantPerformanceListCounter].mAverageBytesUsedForLargeImagePerSecond = 0;
	sessionp->mInstantPerformanceList[sessionp->mInstantPerformanceListCounter].mAveragePercentageBytesUsedPerSecond = 0.f;
	sessionp->mInstantPerformanceList[sessionp->mInstantPerformanceListCounter].mTime = 0.f;
	
	//load a session
	std::string currentLabel = getCurrentLabelName();
	BOOL in_log = (*log).has(currentLabel);
	while (in_log)
	{
		LLSD::String label = currentLabel;		

		if(sessionp->mInstantPerformanceListCounter >= (S32)sessionp->mInstantPerformanceList.size())
		{
			sessionp->mInstantPerformanceList.resize(sessionp->mInstantPerformanceListCounter + 128);
		}
		
		//time
		F32 start_time = (*log)[label]["StartFetchingTime"].asReal();
		F32 cur_time   = (*log)[label]["Time"].asReal();
		if(start_time - start_fetching_time > F_ALMOST_ZERO) //fetching has paused for a while
		{
			sessionp->mTotalFetchingTime += total_fetching_time;
			sessionp->mTotalGrayTime += total_gray_time;
			sessionp->mTotalStablizingTime += total_stablizing_time;

			sessionp->mStartTimeLoadingSculpties = start_fetching_sculpties_time; 
			sessionp->mTotalTimeLoadingSculpties += total_loading_sculpties_time;

			start_fetching_time = start_time;
			total_fetching_time = 0.0f;
			total_gray_time = 0.f;
			total_stablizing_time = 0.f;
			total_loading_sculpties_time = 0.f;
		}
		else
		{
			total_fetching_time = cur_time - start_time;
			total_gray_time = (*log)[label]["TotalGrayTime"].asReal();
			total_stablizing_time = (*log)[label]["TotalStablizingTime"].asReal();

			total_loading_sculpties_time = (*log)[label]["EndTimeLoadingSculpties"].asReal() - (*log)[label]["StartTimeLoadingSculpties"].asReal();
			if(start_fetching_sculpties_time < 0.f && total_loading_sculpties_time > 0.f)
			{
				start_fetching_sculpties_time = (*log)[label]["StartTimeLoadingSculpties"].asReal();
			}			
		}
		
		//total loaded bytes
		sessionp->mTotalBytesLoaded = (*log)[label]["TotalBytesLoaded"].asInteger(); 
		sessionp->mTotalBytesLoadedFromCache = (*log)[label]["TotalBytesLoadedFromCache"].asInteger();
		sessionp->mTotalBytesLoadedForLargeImage = (*log)[label]["TotalBytesLoadedForLargeImage"].asInteger();
		sessionp->mTotalBytesLoadedForSculpties = (*log)[label]["TotalBytesLoadedForSculpties"].asInteger(); 

		//instant metrics			
		sessionp->mInstantPerformanceList[sessionp->mInstantPerformanceListCounter].mAverageBytesUsedPerSecond +=
			(*log)[label]["TotalBytesBound"].asInteger();
		sessionp->mInstantPerformanceList[sessionp->mInstantPerformanceListCounter].mAverageBytesUsedForLargeImagePerSecond +=
			(*log)[label]["TotalBytesBoundForLargeImage"].asInteger();
		sessionp->mInstantPerformanceList[sessionp->mInstantPerformanceListCounter].mAveragePercentageBytesUsedPerSecond +=
			(*log)[label]["PercentageBytesBound"].asReal();
		frame_count++;
		if(cur_time - last_time >= 1.0f)
		{
			sessionp->mInstantPerformanceList[sessionp->mInstantPerformanceListCounter].mAverageBytesUsedPerSecond /= frame_count;
			sessionp->mInstantPerformanceList[sessionp->mInstantPerformanceListCounter].mAverageBytesUsedForLargeImagePerSecond /= frame_count;
			sessionp->mInstantPerformanceList[sessionp->mInstantPerformanceListCounter].mAveragePercentageBytesUsedPerSecond /= frame_count;
			sessionp->mInstantPerformanceList[sessionp->mInstantPerformanceListCounter].mTime = last_time;

			frame_count = 0;
			last_time = cur_time;
			sessionp->mInstantPerformanceListCounter++;
			sessionp->mInstantPerformanceList[sessionp->mInstantPerformanceListCounter].mAverageBytesUsedPerSecond = 0;
			sessionp->mInstantPerformanceList[sessionp->mInstantPerformanceListCounter].mAverageBytesUsedForLargeImagePerSecond = 0;
			sessionp->mInstantPerformanceList[sessionp->mInstantPerformanceListCounter].mAveragePercentageBytesUsedPerSecond = 0.f;
			sessionp->mInstantPerformanceList[sessionp->mInstantPerformanceListCounter].mTime = 0.f;
		}
		// Next label
		incrementCurrentCount();
		currentLabel = getCurrentLabelName();
		in_log = (*log).has(currentLabel);
	}

	sessionp->mTotalFetchingTime += total_fetching_time;
	sessionp->mTotalGrayTime += total_gray_time;
	sessionp->mTotalStablizingTime += total_stablizing_time;

	if(sessionp->mStartTimeLoadingSculpties < 0.f)
	{
		sessionp->mStartTimeLoadingSculpties = start_fetching_sculpties_time; 
	}
	sessionp->mTotalTimeLoadingSculpties += total_loading_sculpties_time;

	return sessionp;
}

LLTexturePipelineTester::LLTextureTestSession::LLTextureTestSession() 
{
	reset();
}
LLTexturePipelineTester::LLTextureTestSession::~LLTextureTestSession() 
{
}
void LLTexturePipelineTester::LLTextureTestSession::reset() 
{
	mTotalFetchingTime = 0.0f;

	mTotalGrayTime = 0.0f;
	mTotalStablizingTime = 0.0f;

	mStartTimeLoadingSculpties = 0.0f; 
	mTotalTimeLoadingSculpties = 0.0f;

	mTotalBytesLoaded = 0; 
	mTotalBytesLoadedFromCache = 0;
	mTotalBytesLoadedForLargeImage = 0;
	mTotalBytesLoadedForSculpties = 0; 

	mInstantPerformanceListCounter = 0;
}
//----------------------------------------------------------------------------------------------
//end of LLTexturePipelineTester
//----------------------------------------------------------------------------------------------
<|MERGE_RESOLUTION|>--- conflicted
+++ resolved
@@ -2119,14 +2119,7 @@
                 {
                     S32 expected_width = mKnownDrawWidth > 0 ? mKnownDrawWidth : DEFAULT_ICON_DIMENTIONS;
                     S32 expected_height = mKnownDrawHeight > 0 ? mKnownDrawHeight : DEFAULT_ICON_DIMENTIONS;
-<<<<<<< HEAD
-                    // <FS:Ansariel> FIRE-19398: Viewer crashes when opening oversized textures
-                    //if (mRawImage->getWidth() > expected_width || mRawImage->getHeight() > expected_height)
                     if (mRawImage && (mRawImage->getWidth() > expected_width || mRawImage->getHeight() > expected_height))
-                    // </FS:Ansariel>
-=======
-                    if (mRawImage && (mRawImage->getWidth() > expected_width || mRawImage->getHeight() > expected_height))
->>>>>>> b3ae56b4
                     {
                         // scale oversized icon, no need to give more work to gl
                         mRawImage->scale(expected_width, expected_height);
