
/**
 * @file llviewertexture.cpp
 * @brief Object which handles a received image (and associated texture(s))
 *
 * $LicenseInfo:firstyear=2000&license=viewerlgpl$
 * Second Life Viewer Source Code
 * Copyright (C) 2010, Linden Research, Inc.
 *
 * This library is free software; you can redistribute it and/or
 * modify it under the terms of the GNU Lesser General Public
 * License as published by the Free Software Foundation;
 * version 2.1 of the License only.
 *
 * This library is distributed in the hope that it will be useful,
 * but WITHOUT ANY WARRANTY; without even the implied warranty of
 * MERCHANTABILITY or FITNESS FOR A PARTICULAR PURPOSE.  See the GNU
 * Lesser General Public License for more details.
 *
 * You should have received a copy of the GNU Lesser General Public
 * License along with this library; if not, write to the Free Software
 * Foundation, Inc., 51 Franklin Street, Fifth Floor, Boston, MA  02110-1301  USA
 *
 * Linden Research, Inc., 945 Battery Street, San Francisco, CA  94111  USA
 * $/LicenseInfo$
 */

#include "llviewerprecompiledheaders.h"

#include "llviewertexture.h"

// Library includes
#include "llmath.h"
#include "llerror.h"
#include "llgl.h"
#include "llglheaders.h"
#include "llhost.h"
#include "llimage.h"
#include "llimagebmp.h"
#include "llimagej2c.h"
#include "llimagetga.h"
#include "llstl.h"
#include "message.h"
#include "lltimer.h"
#include "v4coloru.h"

// viewer includes
#include "llimagegl.h"
#include "lldrawpool.h"
#include "lltexturefetch.h"
#include "llviewertexturelist.h"
#include "llviewercontrol.h"
#include "pipeline.h"
#include "llappviewer.h"
#include "llface.h"
#include "llviewercamera.h"
#include "lltextureentry.h"
#include "lltexturemanagerbridge.h"
#include "llmediaentry.h"
#include "llvovolume.h"
#include "llviewermedia.h"
#include "lltexturecache.h"
#include "llviewerwindow.h"
#include "llwindow.h"
///////////////////////////////////////////////////////////////////////////////

// statics
LLPointer<LLViewerTexture>        LLViewerTexture::sNullImagep = nullptr;
LLPointer<LLViewerTexture>        LLViewerTexture::sBlackImagep = nullptr;
LLPointer<LLViewerTexture>        LLViewerTexture::sCheckerBoardImagep = nullptr;
LLPointer<LLViewerFetchedTexture> LLViewerFetchedTexture::sMissingAssetImagep = nullptr;
LLPointer<LLViewerFetchedTexture> LLViewerFetchedTexture::sWhiteImagep = nullptr;
LLPointer<LLViewerFetchedTexture> LLViewerFetchedTexture::sDefaultImagep = nullptr;
LLPointer<LLViewerFetchedTexture> LLViewerFetchedTexture::sSmokeImagep = nullptr;
LLPointer<LLViewerFetchedTexture> LLViewerFetchedTexture::sFlatNormalImagep = nullptr;
LLPointer<LLViewerFetchedTexture> LLViewerFetchedTexture::sDefaultIrradiancePBRp;
// [SL:KB] - Patch: Render-TextureToggle (Catznip-4.0)
LLPointer<LLViewerFetchedTexture> LLViewerFetchedTexture::sDefaultDiffuseImagep = NULL;
// [/SL:KB]
LLViewerMediaTexture::media_map_t LLViewerMediaTexture::sMediaMap;
LLTexturePipelineTester* LLViewerTextureManager::sTesterp = nullptr;
F32 LLViewerFetchedTexture::sMaxVirtualSize = 8192.f*8192.f;

const std::string sTesterName("TextureTester");

S32 LLViewerTexture::sImageCount = 0;
S32 LLViewerTexture::sRawCount = 0;
S32 LLViewerTexture::sAuxCount = 0;
LLFrameTimer LLViewerTexture::sEvaluationTimer;
F32 LLViewerTexture::sDesiredDiscardBias = 0.f;

S32 LLViewerTexture::sMaxSculptRez = 128; //max sculpt image size
constexpr S32 MAX_CACHED_RAW_IMAGE_AREA = 64 * 64;
const S32 MAX_CACHED_RAW_SCULPT_IMAGE_AREA = LLViewerTexture::sMaxSculptRez * LLViewerTexture::sMaxSculptRez;
constexpr S32 MAX_CACHED_RAW_TERRAIN_IMAGE_AREA = 128 * 128;
constexpr S32 DEFAULT_ICON_DIMENSIONS = 32;
constexpr S32 DEFAULT_THUMBNAIL_DIMENSIONS = 256;
U32 LLViewerTexture::sMinLargeImageSize = 65536; //256 * 256.
U32 LLViewerTexture::sMaxSmallImageSize = MAX_CACHED_RAW_IMAGE_AREA;
bool LLViewerTexture::sFreezeImageUpdates = false;
F32 LLViewerTexture::sCurrentTime = 0.0f;

constexpr F32 MEMORY_CHECK_WAIT_TIME = 1.0f;
constexpr F32 MIN_VRAM_BUDGET = 768.f;
F32 LLViewerTexture::sFreeVRAMMegabytes = MIN_VRAM_BUDGET;

LLViewerTexture::EDebugTexels LLViewerTexture::sDebugTexelsMode = LLViewerTexture::DEBUG_TEXELS_OFF;

const F64 log_2 = log(2.0);

/*const*/ U32 DESIRED_NORMAL_TEXTURE_SIZE = (U32)LLViewerFetchedTexture::MAX_IMAGE_SIZE_DEFAULT; // <FS:Ansariel> Max texture resolution

LLUUID LLViewerTexture::sInvisiprimTexture1 = LLUUID::null;
LLUUID LLViewerTexture::sInvisiprimTexture2 = LLUUID::null;
#define TEX_INVISIPRIM1 "e97cf410-8e61-7005-ec06-629eba4cd1fb"
#define TEX_INVISIPRIM2 "38b86f85-2575-52a9-a531-23108d8da837"


//----------------------------------------------------------------------------------------------
//namespace: LLViewerTextureAccess
//----------------------------------------------------------------------------------------------

LLLoadedCallbackEntry::LLLoadedCallbackEntry(loaded_callback_func cb,
                      S32 discard_level,
                      bool need_imageraw, // Needs image raw for the callback
                      void* userdata,
                      LLLoadedCallbackEntry::source_callback_list_t* src_callback_list,
                      LLViewerFetchedTexture* target,
                      bool pause)
    : mCallback(cb),
      mLastUsedDiscard(MAX_DISCARD_LEVEL+1),
      mDesiredDiscard(discard_level),
      mNeedsImageRaw(need_imageraw),
      mUserData(userdata),
      mSourceCallbackList(src_callback_list),
      mPaused(pause)
{
    if(mSourceCallbackList)
    {
        mSourceCallbackList->insert(LLTextureKey(target->getID(), (ETexListType)target->getTextureListType()));
    }
}

LLLoadedCallbackEntry::~LLLoadedCallbackEntry()
{
}

void LLLoadedCallbackEntry::removeTexture(LLViewerFetchedTexture* tex)
{
    if (mSourceCallbackList && tex)
    {
        mSourceCallbackList->erase(LLTextureKey(tex->getID(), (ETexListType)tex->getTextureListType()));
    }
}

//static
void LLLoadedCallbackEntry::cleanUpCallbackList(LLLoadedCallbackEntry::source_callback_list_t* callback_list)
{
    //clear texture callbacks.
    if(callback_list && !callback_list->empty())
    {
        for(LLLoadedCallbackEntry::source_callback_list_t::iterator iter = callback_list->begin();
                iter != callback_list->end(); ++iter)
        {
            LLViewerFetchedTexture* tex = gTextureList.findImage(*iter);
            if(tex)
            {
                tex->deleteCallbackEntry(callback_list);
            }
        }
        callback_list->clear();
    }
}

LLViewerMediaTexture* LLViewerTextureManager::createMediaTexture(const LLUUID &media_id, bool usemipmaps, LLImageGL* gl_image)
{
    return new LLViewerMediaTexture(media_id, usemipmaps, gl_image);
}

void LLViewerTextureManager::findFetchedTextures(const LLUUID& id, std::vector<LLViewerFetchedTexture*> &output)
{
    return gTextureList.findTexturesByID(id, output);
}

void  LLViewerTextureManager::findTextures(const LLUUID& id, std::vector<LLViewerTexture*> &output)
{
    LL_PROFILE_ZONE_SCOPED_CATEGORY_TEXTURE;
    std::vector<LLViewerFetchedTexture*> fetched_output;
    gTextureList.findTexturesByID(id, fetched_output);
    std::vector<LLViewerFetchedTexture*>::iterator iter = fetched_output.begin();
    while (iter != fetched_output.end())
    {
        output.push_back(*iter);
        iter++;
    }

    //search media texture list
    if (output.empty())
    {
        LLViewerTexture* tex;
        tex = LLViewerTextureManager::findMediaTexture(id);
        if (tex)
        {
            output.push_back(tex);
        }
    }

}

LLViewerFetchedTexture* LLViewerTextureManager::findFetchedTexture(const LLUUID& id, S32 tex_type)
{
    LL_PROFILE_ZONE_SCOPED_CATEGORY_TEXTURE;
    return gTextureList.findImage(id, (ETexListType)tex_type);
}

LLViewerMediaTexture* LLViewerTextureManager::findMediaTexture(const LLUUID &media_id)
{
    return LLViewerMediaTexture::findMediaTexture(media_id);
}

LLViewerMediaTexture*  LLViewerTextureManager::getMediaTexture(const LLUUID& id, bool usemipmaps, LLImageGL* gl_image)
{
    LLViewerMediaTexture* tex = LLViewerMediaTexture::findMediaTexture(id);
    if(!tex)
    {
        tex = LLViewerTextureManager::createMediaTexture(id, usemipmaps, gl_image);
    }

    tex->initVirtualSize();

    return tex;
}

LLViewerFetchedTexture* LLViewerTextureManager::staticCastToFetchedTexture(LLTexture* tex, bool report_error)
{
    if(!tex)
    {
        return NULL;
    }

    S8 type = tex->getType();
    if(type == LLViewerTexture::FETCHED_TEXTURE || type == LLViewerTexture::LOD_TEXTURE)
    {
        return static_cast<LLViewerFetchedTexture*>(tex);
    }

    if(report_error)
    {
        LL_ERRS() << "not a fetched texture type: " << type << LL_ENDL;
    }

    return NULL;
}

LLPointer<LLViewerTexture> LLViewerTextureManager::getLocalTexture(bool usemipmaps, bool generate_gl_tex)
{
    LLPointer<LLViewerTexture> tex = new LLViewerTexture(usemipmaps);
    if(generate_gl_tex)
    {
        tex->generateGLTexture();
        tex->setCategory(LLGLTexture::LOCAL);
    }
    return tex;
}
LLPointer<LLViewerTexture> LLViewerTextureManager::getLocalTexture(const LLUUID& id, bool usemipmaps, bool generate_gl_tex)
{
    LLPointer<LLViewerTexture> tex = new LLViewerTexture(id, usemipmaps);
    if(generate_gl_tex)
    {
        tex->generateGLTexture();
        tex->setCategory(LLGLTexture::LOCAL);
    }
    return tex;
}
LLPointer<LLViewerTexture> LLViewerTextureManager::getLocalTexture(const LLImageRaw* raw, bool usemipmaps)
{
    LLPointer<LLViewerTexture> tex = new LLViewerTexture(raw, usemipmaps);
    tex->setCategory(LLGLTexture::LOCAL);
    return tex;
}
LLPointer<LLViewerTexture> LLViewerTextureManager::getLocalTexture(const U32 width, const U32 height, const U8 components, bool usemipmaps, bool generate_gl_tex)
{
    LLPointer<LLViewerTexture> tex = new LLViewerTexture(width, height, components, usemipmaps);
    if(generate_gl_tex)
    {
        tex->generateGLTexture();
        tex->setCategory(LLGLTexture::LOCAL);
    }
    return tex;
}

LLViewerFetchedTexture* LLViewerTextureManager::getFetchedTexture(const LLImageRaw* raw, FTType type, bool usemipmaps)
{
    LLImageDataSharedLock lock(raw);
    LLViewerFetchedTexture* ret = new LLViewerFetchedTexture(raw, type, usemipmaps);
    gTextureList.addImage(ret, TEX_LIST_STANDARD);
    return ret;
}

LLViewerFetchedTexture* LLViewerTextureManager::getFetchedTexture(
                                                   const LLUUID &image_id,
                                                   FTType f_type,
                                                   bool usemipmaps,
                                                   LLViewerTexture::EBoostLevel boost_priority,
                                                   S8 texture_type,
                                                   LLGLint internal_format,
                                                   LLGLenum primary_format,
                                                   LLHost request_from_host)
{
    return gTextureList.getImage(image_id, f_type, usemipmaps, boost_priority, texture_type, internal_format, primary_format, request_from_host);
}

LLViewerFetchedTexture* LLViewerTextureManager::getFetchedTextureFromFile(
                                                   const std::string& filename,
                                                   FTType f_type,
                                                   bool usemipmaps,
                                                   LLViewerTexture::EBoostLevel boost_priority,
                                                   S8 texture_type,
                                                   LLGLint internal_format,
                                                   LLGLenum primary_format,
                                                   const LLUUID& force_id)
{
    return gTextureList.getImageFromFile(filename, f_type, usemipmaps, boost_priority, texture_type, internal_format, primary_format, force_id);
}

//static
LLViewerFetchedTexture* LLViewerTextureManager::getFetchedTextureFromUrl(const std::string& url,
                                     FTType f_type,
                                     bool usemipmaps,
                                     LLViewerTexture::EBoostLevel boost_priority,
                                     S8 texture_type,
                                     LLGLint internal_format,
                                     LLGLenum primary_format,
                                     const LLUUID& force_id
                                     )
{
    return gTextureList.getImageFromUrl(url, f_type, usemipmaps, boost_priority, texture_type, internal_format, primary_format, force_id);
}

//static
LLImageRaw* LLViewerTextureManager::getRawImageFromMemory(const U8* data, U32 size, std::string_view mimetype)
{
    return gTextureList.getRawImageFromMemory(data, size, mimetype);
}

//static
LLViewerFetchedTexture* LLViewerTextureManager::getFetchedTextureFromMemory(const U8* data, U32 size, std::string_view mimetype)
{
    return gTextureList.getImageFromMemory(data, size, mimetype);
}

LLViewerFetchedTexture* LLViewerTextureManager::getFetchedTextureFromHost(const LLUUID& image_id, FTType f_type, LLHost host)
{
    return gTextureList.getImageFromHost(image_id, f_type, host);
}

// Create a bridge to the viewer texture manager.
class LLViewerTextureManagerBridge : public LLTextureManagerBridge
{
    /*virtual*/ LLPointer<LLGLTexture> getLocalTexture(bool usemipmaps = true, bool generate_gl_tex = true)
    {
        return LLViewerTextureManager::getLocalTexture(usemipmaps, generate_gl_tex);
    }

    /*virtual*/ LLPointer<LLGLTexture> getLocalTexture(const U32 width, const U32 height, const U8 components, bool usemipmaps, bool generate_gl_tex = true)
    {
        return LLViewerTextureManager::getLocalTexture(width, height, components, usemipmaps, generate_gl_tex);
    }

    /*virtual*/ LLGLTexture* getFetchedTexture(const LLUUID &image_id)
    {
        return LLViewerTextureManager::getFetchedTexture(image_id);
    }
};


void LLViewerTextureManager::init()
{
    {
        LLPointer<LLImageRaw> raw = new LLImageRaw(1,1,3);
        raw->clear(0x77, 0x77, 0x77, 0xFF);
        LLViewerTexture::sNullImagep = LLViewerTextureManager::getLocalTexture(raw.get(), true);
    }

    const S32 dim = 128;
    LLPointer<LLImageRaw> image_raw = new LLImageRaw(dim,dim,3);
    U8* data = image_raw->getData();

    memset(data, 0, dim * dim * 3);
    LLViewerTexture::sBlackImagep = LLViewerTextureManager::getLocalTexture(image_raw.get(), true);

#if 1
    LLPointer<LLViewerFetchedTexture> imagep = LLViewerTextureManager::getFetchedTexture(IMG_DEFAULT);
    LLViewerFetchedTexture::sDefaultImagep = imagep;

    for (S32 i = 0; i<dim; i++)
    {
        for (S32 j = 0; j<dim; j++)
        {
#if 0
            const S32 border = 2;
            if (i<border || j<border || i>=(dim-border) || j>=(dim-border))
            {
                *data++ = 0xff;
                *data++ = 0xff;
                *data++ = 0xff;
            }
            else
#endif
            {
                *data++ = 0x7f;
                *data++ = 0x7f;
                *data++ = 0x7f;
            }
        }
    }
    imagep->createGLTexture(0, image_raw);
    image_raw = NULL;
#else
    LLViewerFetchedTexture::sDefaultImagep = LLViewerTextureManager::getFetchedTexture(IMG_DEFAULT, true, LLGLTexture::BOOST_UI);
#endif
    LLViewerFetchedTexture::sDefaultImagep->dontDiscard();
    LLViewerFetchedTexture::sDefaultImagep->setCategory(LLGLTexture::OTHER);

    image_raw = new LLImageRaw(32,32,3);
    data = image_raw->getData();

    for (S32 i = 0; i < (32*32*3); i+=3)
    {
        S32 x = (i % (32*3)) / (3*16);
        S32 y = i / (32*3*16);
        U8 color = ((x + y) % 2) * 255;
        data[i] = color;
        data[i+1] = color;
        data[i+2] = color;
    }

    LLViewerTexture::sCheckerBoardImagep = LLViewerTextureManager::getLocalTexture(image_raw.get(), true);

    LLViewerTexture::initClass();

    // Create a texture manager bridge.
    gTextureManagerBridgep = new LLViewerTextureManagerBridge;

    if (LLMetricPerformanceTesterBasic::isMetricLogRequested(sTesterName) && !LLMetricPerformanceTesterBasic::getTester(sTesterName))
    {
        sTesterp = new LLTexturePipelineTester();
        if (!sTesterp->isValid())
        {
            delete sTesterp;
            sTesterp = NULL;
        }
    }
}

void LLViewerTextureManager::cleanup()
{
    stop_glerror();

    delete gTextureManagerBridgep;
    LLImageGL::sDefaultGLTexture = NULL;
    LLViewerTexture::sNullImagep = NULL;
    LLViewerTexture::sBlackImagep = NULL;
    LLViewerTexture::sCheckerBoardImagep = NULL;
    LLViewerFetchedTexture::sDefaultImagep = NULL;
    LLViewerFetchedTexture::sSmokeImagep = NULL;
    LLViewerFetchedTexture::sMissingAssetImagep = NULL;
    LLTexUnit::sWhiteTexture = 0;
    LLViewerFetchedTexture::sWhiteImagep = NULL;

    LLViewerFetchedTexture::sFlatNormalImagep = NULL;
    LLViewerFetchedTexture::sDefaultIrradiancePBRp = NULL;

    LLViewerMediaTexture::cleanUpClass();
}

//----------------------------------------------------------------------------------------------
//----------------------------------------------------------------------------------------------
//start of LLViewerTexture
//----------------------------------------------------------------------------------------------
// static
void LLViewerTexture::initClass()
{
    LLImageGL::sDefaultGLTexture = LLViewerFetchedTexture::sDefaultImagep->getGLTexture();

    if (sInvisiprimTexture1.isNull())
    {
        sInvisiprimTexture1 = LLUUID(TEX_INVISIPRIM1);
    }
    if (sInvisiprimTexture2.isNull())
    {
        sInvisiprimTexture2 = LLUUID(TEX_INVISIPRIM2);
    }
}

//static
void LLViewerTexture::updateClass()
{
    LL_PROFILE_ZONE_SCOPED_CATEGORY_TEXTURE;
    sCurrentTime = gFrameTimeSeconds;

    LLTexturePipelineTester* tester = (LLTexturePipelineTester*)LLMetricPerformanceTesterBasic::getTester(sTesterName);
    if (tester)
    {
        tester->update();
    }

    LLViewerMediaTexture::updateClass();

    static LLCachedControl<U32> max_vram_budget(gSavedSettings, "RenderMaxVRAMBudget", 0);

    F64 texture_bytes_alloc = LLImageGL::getTextureBytesAllocated() / 1024.0 / 512.0;
    F64 vertex_bytes_alloc = LLVertexBuffer::getBytesAllocated() / 1024.0 / 512.0;
    F64 render_bytes_alloc = LLRenderTarget::sBytesAllocated / 1024.0 / 512.0;

    // get an estimate of how much video memory we're using
    // NOTE: our metrics miss about half the vram we use, so this biases high but turns out to typically be within 5% of the real number
    F32 used = (F32)ll_round(texture_bytes_alloc + vertex_bytes_alloc + render_bytes_alloc);

    F32 budget = max_vram_budget == 0 ? (F32)gGLManager.mVRAM : (F32)max_vram_budget;

    // try to leave half a GB for everyone else, but keep at least 768MB for ourselves
    F32 target = llmax(budget - 512.f, MIN_VRAM_BUDGET);
    sFreeVRAMMegabytes = llmax(target - used, 0.f);

    F32 over_pct = (used - target) / target;

    bool is_sys_low = isSystemMemoryLow();
    bool is_low = is_sys_low || over_pct > 0.f;

    static bool was_low = false;
    static bool was_sys_low = false;

    if (is_low && !was_low)
    {
        // slam to 1.5 bias the moment we hit low memory (discards off screen textures immediately)
        sDesiredDiscardBias = llmax(sDesiredDiscardBias, 1.5f);

        if (is_sys_low)
        { // if we're low on system memory, emergency purge off screen textures to avoid a death spiral
            LL_WARNS() << "Low system memory detected, emergency downrezzing off screen textures" << LL_ENDL;
            for (auto& image : gTextureList)
            {
                gTextureList.updateImageDecodePriority(image, false /*will modify gTextureList otherwise!*/);
            }
        }
    }

    was_low = is_low;
    was_sys_low = is_sys_low;

    if (is_low)
    {
<<<<<<< HEAD
        is_low = true;
        // System RAM is low -> ramp up discard bias over time to free memory
        LL_DEBUGS("TextureMemory") << "System memory is low, use more aggressive discard bias." << LL_ENDL;
=======
        // ramp up discard bias over time to free memory
>>>>>>> d5446b3b
        if (sEvaluationTimer.getElapsedTimeF32() > MEMORY_CHECK_WAIT_TIME)
        {
            static LLCachedControl<F32> low_mem_min_discard_increment(gSavedSettings, "RenderLowMemMinDiscardIncrement", .1f);
            sDesiredDiscardBias += (F32)low_mem_min_discard_increment * (F32)gFrameIntervalSeconds;
            sEvaluationTimer.reset();
        }
    }
    else
    {
<<<<<<< HEAD
        LL_DEBUGS("TextureMemory") << "System memory is plentiful, act normally." << LL_ENDL;
        sDesiredDiscardBias = llmax(sDesiredDiscardBias, 1.f + over_pct);
=======
        // don't execute above until the slam to 1.5 has a chance to take effect
        sEvaluationTimer.reset();
>>>>>>> d5446b3b

        // lower discard bias over time when free memory is available
        if (sDesiredDiscardBias > 1.f && over_pct < 0.f)
        {
            sDesiredDiscardBias -= gFrameIntervalSeconds * 0.01f;
        }
    }

    // set to max discard bias if the window has been backgrounded for a while
    static bool was_backgrounded = false;
    static LLFrameTimer backgrounded_timer;

    bool in_background = (gViewerWindow && !gViewerWindow->getWindow()->getVisible()) || !gFocusMgr.getAppHasFocus();

    if (in_background)
    {
        if (backgrounded_timer.getElapsedTimeF32() > 10.f)
        {
            if (!was_backgrounded)
            {
                LL_INFOS() << "Viewer is backgrounded, freeing up video memory." << LL_ENDL;
            }
            was_backgrounded = true;
            sDesiredDiscardBias = 4.f;
        }
    }
    else
    {
        backgrounded_timer.reset();
        if (was_backgrounded)
        { // if the viewer was backgrounded
            LL_INFOS() << "Viewer is no longer backgrounded, resuming normal texture usage." << LL_ENDL;
            was_backgrounded = false;
            sDesiredDiscardBias = 1.f;
        }
    }

    sDesiredDiscardBias = llclamp(sDesiredDiscardBias, 1.f, 4.f);

    LLViewerTexture::sFreezeImageUpdates = false;
}

//static
bool LLViewerTexture::isSystemMemoryLow()
{
    static LLFrameTimer timer;
    static U32Megabytes physical_res = U32Megabytes(U32_MAX);

    static LLCachedControl<U32> min_free_main_memory(gSavedSettings, "RenderMinFreeMainMemoryThreshold", 512);
    const U32Megabytes MIN_FREE_MAIN_MEMORY(min_free_main_memory);

    if (timer.getElapsedTimeF32() < MEMORY_CHECK_WAIT_TIME) //call this once per second.
    {
        return physical_res < MIN_FREE_MAIN_MEMORY;
    }

    timer.reset();

    LLMemory::updateMemoryInfo();
    physical_res = LLMemory::getAvailableMemKB();
    return physical_res < MIN_FREE_MAIN_MEMORY;
}

//end of static functions
//-------------------------------------------------------------------------------------------
const U32 LLViewerTexture::sCurrentFileVersion = 1;

LLViewerTexture::LLViewerTexture(bool usemipmaps) :
    LLGLTexture(usemipmaps)
{
    init(true);

    mID.generate();
    sImageCount++;
}

LLViewerTexture::LLViewerTexture(const LLUUID& id, bool usemipmaps) :
    LLGLTexture(usemipmaps),
    mID(id)
{
    init(true);

    sImageCount++;
}

LLViewerTexture::LLViewerTexture(const U32 width, const U32 height, const U8 components, bool usemipmaps)  :
    LLGLTexture(width, height, components, usemipmaps)
{
    init(true);

    mID.generate();
    sImageCount++;
}

LLViewerTexture::LLViewerTexture(const LLImageRaw* raw, bool usemipmaps) :
    LLGLTexture(raw, usemipmaps)
{
    init(true);

    mID.generate();
    sImageCount++;
}

LLViewerTexture::~LLViewerTexture()
{
    // LL_DEBUGS("Avatar") << mID << LL_ENDL;
    cleanup();
    sImageCount--;
}

// virtual
void LLViewerTexture::init(bool firstinit)
{
    mMaxVirtualSize = 0.f;
    mMaxVirtualSizeResetInterval = 1;
    mMaxVirtualSizeResetCounter = mMaxVirtualSizeResetInterval;
    mParcelMedia = NULL;

    memset(&mNumVolumes, 0, sizeof(U32)* LLRender::NUM_VOLUME_TEXTURE_CHANNELS);
    mVolumeList[LLRender::LIGHT_TEX].clear();
    mVolumeList[LLRender::SCULPT_TEX].clear();

    for (U32 i = 0; i < LLRender::NUM_TEXTURE_CHANNELS; i++)
    {
        mNumFaces[i] = 0;
        mFaceList[i].clear();
    }

    mMainQueue  = LL::WorkQueue::getInstance("mainloop");
    mImageQueue = LL::WorkQueue::getInstance("LLImageGL");
}

//virtual
S8 LLViewerTexture::getType() const
{
    return LLViewerTexture::LOCAL_TEXTURE;
}

void LLViewerTexture::cleanup()
{
    if (LLAppViewer::getTextureFetch())
    {
        LLAppViewer::getTextureFetch()->updateRequestPriority(mID, 0.f);
    }

    mFaceList[LLRender::DIFFUSE_MAP].clear();
    mFaceList[LLRender::NORMAL_MAP].clear();
    mFaceList[LLRender::SPECULAR_MAP].clear();
    mVolumeList[LLRender::LIGHT_TEX].clear();
    mVolumeList[LLRender::SCULPT_TEX].clear();
}

// virtual
void LLViewerTexture::dump()
{
    LL_PROFILE_ZONE_SCOPED_CATEGORY_TEXTURE;
    LLGLTexture::dump();

    LL_INFOS() << "LLViewerTexture"
            << " mID " << mID
            << LL_ENDL;
}

void LLViewerTexture::setBoostLevel(S32 level)
{
    if(mBoostLevel != level)
    {
        mBoostLevel = level;
        if(mBoostLevel != LLViewerTexture::BOOST_NONE &&
            mBoostLevel != LLViewerTexture::BOOST_SELECTED &&
            mBoostLevel != LLViewerTexture::BOOST_ICON &&
            mBoostLevel != LLViewerTexture::BOOST_THUMBNAIL)
        {
            setNoDelete();
        }
    }

    // strongly encourage anything boosted to load at full res
    if (mBoostLevel >= LLViewerTexture::BOOST_HIGH)
    {
        mMaxVirtualSize = 2048.f * 2048.f;
    }
}

bool LLViewerTexture::isActiveFetching()
{
    return false;
}

bool LLViewerTexture::bindDebugImage(const S32 stage)
{
    LL_PROFILE_ZONE_SCOPED_CATEGORY_TEXTURE;
    if (stage < 0) return false;

    bool res = true;
    if (LLViewerTexture::sCheckerBoardImagep.notNull() && (this != LLViewerTexture::sCheckerBoardImagep.get()))
    {
        res = gGL.getTexUnit(stage)->bind(LLViewerTexture::sCheckerBoardImagep);
    }

    if(!res)
    {
        return bindDefaultImage(stage);
    }

    return res;
}

bool LLViewerTexture::bindDefaultImage(S32 stage)
{
    LL_PROFILE_ZONE_SCOPED_CATEGORY_TEXTURE;
    if (stage < 0) return false;

    bool res = true;
    if (LLViewerFetchedTexture::sDefaultImagep.notNull() && (this != LLViewerFetchedTexture::sDefaultImagep.get()))
    {
        // use default if we've got it
        res = gGL.getTexUnit(stage)->bind(LLViewerFetchedTexture::sDefaultImagep);
    }
    if (!res && LLViewerTexture::sNullImagep.notNull() && (this != LLViewerTexture::sNullImagep))
    {
        res = gGL.getTexUnit(stage)->bind(LLViewerTexture::sNullImagep);
    }
    if (!res)
    {
        LL_WARNS() << "LLViewerTexture::bindDefaultImage failed." << LL_ENDL;
    }
    stop_glerror();

    LLTexturePipelineTester* tester = (LLTexturePipelineTester*)LLMetricPerformanceTesterBasic::getTester(sTesterName);
    if (tester)
    {
        tester->updateGrayTextureBinding();
    }
    return res;
}

//virtual
bool LLViewerTexture::isMissingAsset()const
{
    return false;
}

//virtual
void LLViewerTexture::forceImmediateUpdate()
{
}

void LLViewerTexture::addTextureStats(F32 virtual_size, bool needs_gltexture) const
{
    LL_PROFILE_ZONE_SCOPED_CATEGORY_TEXTURE;
    if(needs_gltexture)
    {
        mNeedsGLTexture = true;
    }

    virtual_size = llmin(virtual_size, LLViewerFetchedTexture::sMaxVirtualSize);

    if (virtual_size > mMaxVirtualSize)
    {
        mMaxVirtualSize = virtual_size;
    }
}

void LLViewerTexture::resetTextureStats()
{
    mMaxVirtualSize = 0.0f;
    mMaxVirtualSizeResetCounter = 0;
}

//virtual
F32 LLViewerTexture::getMaxVirtualSize()
{
    return mMaxVirtualSize;
}

//virtual
void LLViewerTexture::setKnownDrawSize(S32 width, S32 height)
{
    //nothing here.
}

//virtual
void LLViewerTexture::addFace(U32 ch, LLFace* facep)
{
    LL_PROFILE_ZONE_SCOPED_CATEGORY_TEXTURE;
    llassert(ch < LLRender::NUM_TEXTURE_CHANNELS);

    if(mNumFaces[ch] >= mFaceList[ch].size())
    {
        mFaceList[ch].resize(2 * mNumFaces[ch] + 1);
    }
    mFaceList[ch][mNumFaces[ch]] = facep;
    facep->setIndexInTex(ch, mNumFaces[ch]);
    mNumFaces[ch]++;
    mLastFaceListUpdateTimer.reset();
}

//virtual
void LLViewerTexture::removeFace(U32 ch, LLFace* facep)
{
    LL_PROFILE_ZONE_SCOPED_CATEGORY_TEXTURE;
    llassert(ch < LLRender::NUM_TEXTURE_CHANNELS);

    if(mNumFaces[ch] > 1)
    {
        S32 index = facep->getIndexInTex(ch);
        llassert(index < (S32)mFaceList[ch].size());
        llassert(index < (S32)mNumFaces[ch]);
        mFaceList[ch][index] = mFaceList[ch][--mNumFaces[ch]];
        mFaceList[ch][index]->setIndexInTex(ch, index);
    }
    else
    {
        mFaceList[ch].clear();
        mNumFaces[ch] = 0;
    }
    mLastFaceListUpdateTimer.reset();
}

S32 LLViewerTexture::getTotalNumFaces() const
{
    S32 ret = 0;

    for (U32 i = 0; i < LLRender::NUM_TEXTURE_CHANNELS; ++i)
    {
        ret += mNumFaces[i];
    }

    return ret;
}

S32 LLViewerTexture::getNumFaces(U32 ch) const
{
    llassert(ch < LLRender::NUM_TEXTURE_CHANNELS);
    return ch < LLRender::NUM_TEXTURE_CHANNELS ? mNumFaces[ch] : 0;
}


//virtual
void LLViewerTexture::addVolume(U32 ch, LLVOVolume* volumep)
{
    LL_PROFILE_ZONE_SCOPED_CATEGORY_TEXTURE;
    if (mNumVolumes[ch] >= mVolumeList[ch].size())
    {
        mVolumeList[ch].resize(2 * mNumVolumes[ch] + 1);
    }
    mVolumeList[ch][mNumVolumes[ch]] = volumep;
    volumep->setIndexInTex(ch, mNumVolumes[ch]);
    mNumVolumes[ch]++;
    mLastVolumeListUpdateTimer.reset();
}

//virtual
void LLViewerTexture::removeVolume(U32 ch, LLVOVolume* volumep)
{
    LL_PROFILE_ZONE_SCOPED_CATEGORY_TEXTURE;
    if (mNumVolumes[ch] > 1)
    {
        S32 index = volumep->getIndexInTex(ch);
        llassert(index < (S32)mVolumeList[ch].size());
        llassert(index < (S32)mNumVolumes[ch]);
        mVolumeList[ch][index] = mVolumeList[ch][--mNumVolumes[ch]];
        mVolumeList[ch][index]->setIndexInTex(ch, index);
    }
    else
    {
        mVolumeList[ch].clear();
        mNumVolumes[ch] = 0;
    }
    mLastVolumeListUpdateTimer.reset();
}

S32 LLViewerTexture::getNumVolumes(U32 ch) const
{
    return mNumVolumes[ch];
}

void LLViewerTexture::reorganizeFaceList()
{
    LL_PROFILE_ZONE_SCOPED_CATEGORY_TEXTURE;
    static const F32 MAX_WAIT_TIME = 20.f; // seconds
    static const U32 MAX_EXTRA_BUFFER_SIZE = 4;

    if(mLastFaceListUpdateTimer.getElapsedTimeF32() < MAX_WAIT_TIME)
    {
        return;
    }

    for (U32 i = 0; i < LLRender::NUM_TEXTURE_CHANNELS; ++i)
    {
        if(mNumFaces[i] + MAX_EXTRA_BUFFER_SIZE > mFaceList[i].size())
    {
        return;
    }

        mFaceList[i].erase(mFaceList[i].begin() + mNumFaces[i], mFaceList[i].end());
    }

    mLastFaceListUpdateTimer.reset();
}

void LLViewerTexture::reorganizeVolumeList()
{
    LL_PROFILE_ZONE_SCOPED_CATEGORY_TEXTURE;
    static const F32 MAX_WAIT_TIME = 20.f; // seconds
    static const U32 MAX_EXTRA_BUFFER_SIZE = 4;


    for (U32 i = 0; i < LLRender::NUM_VOLUME_TEXTURE_CHANNELS; ++i)
    {
        if (mNumVolumes[i] + MAX_EXTRA_BUFFER_SIZE > mVolumeList[i].size())
        {
            return;
        }
    }

    if(mLastVolumeListUpdateTimer.getElapsedTimeF32() < MAX_WAIT_TIME)
    {
        return;
    }

    mLastVolumeListUpdateTimer.reset();
    for (U32 i = 0; i < LLRender::NUM_VOLUME_TEXTURE_CHANNELS; ++i)
    {
        mVolumeList[i].erase(mVolumeList[i].begin() + mNumVolumes[i], mVolumeList[i].end());
    }
}

bool LLViewerTexture::isLargeImage()
{
    return  (S32)mTexelsPerImage > LLViewerTexture::sMinLargeImageSize;
}

bool LLViewerTexture::isInvisiprim()
{
    return isInvisiprim(mID);
}

//static
bool LLViewerTexture::isInvisiprim(LLUUID id)
{
    return (id == sInvisiprimTexture1) || (id == sInvisiprimTexture2);
}

//virtual
void LLViewerTexture::updateBindStatsForTester()
{
    LLTexturePipelineTester* tester = (LLTexturePipelineTester*)LLMetricPerformanceTesterBasic::getTester(sTesterName);
    if (tester)
    {
        tester->updateTextureBindingStats(this);
    }
}

//----------------------------------------------------------------------------------------------
//end of LLViewerTexture
//----------------------------------------------------------------------------------------------

const std::string& fttype_to_string(const FTType& fttype)
{
    static const std::string ftt_unknown("FTT_UNKNOWN");
    static const std::string ftt_default("FTT_DEFAULT");
    static const std::string ftt_server_bake("FTT_SERVER_BAKE");
    static const std::string ftt_host_bake("FTT_HOST_BAKE");
    static const std::string ftt_map_tile("FTT_MAP_TILE");
    static const std::string ftt_local_file("FTT_LOCAL_FILE");
    static const std::string ftt_error("FTT_ERROR");
    switch(fttype)
    {
        case FTT_UNKNOWN: return ftt_unknown; break;
        case FTT_DEFAULT: return ftt_default; break;
        case FTT_SERVER_BAKE: return ftt_server_bake; break;
        case FTT_HOST_BAKE: return ftt_host_bake; break;
        case FTT_MAP_TILE: return ftt_map_tile; break;
        case FTT_LOCAL_FILE: return ftt_local_file; break;
    }
    return ftt_error;
}

//----------------------------------------------------------------------------------------------
//start of LLViewerFetchedTexture
//----------------------------------------------------------------------------------------------

//static
LLViewerFetchedTexture* LLViewerFetchedTexture::getSmokeImage()
{
    if (sSmokeImagep.isNull())
    {
        sSmokeImagep = LLViewerTextureManager::getFetchedTexture(IMG_SMOKE);
    }

    sSmokeImagep->addTextureStats(1024.f * 1024.f);

    return sSmokeImagep;
}

LLViewerFetchedTexture::LLViewerFetchedTexture(const LLUUID& id, FTType f_type, const LLHost& host, bool usemipmaps)
    : LLViewerTexture(id, usemipmaps),
    mTargetHost(host)
{
    init(true);
    mFTType = f_type;
    if (mFTType == FTT_HOST_BAKE)
    {
        // <FS:Ansariel> [Legacy Bake]
        //LL_WARNS() << "Unsupported fetch type " << mFTType << LL_ENDL;
        mCanUseHTTP = false;
        // </FS:Ansariel> [Legacy Bake]
    }
    generateGLTexture();
}

LLViewerFetchedTexture::LLViewerFetchedTexture(const LLImageRaw* raw, FTType f_type, bool usemipmaps)
    : LLViewerTexture(raw, usemipmaps)
{
    init(true);
    mFTType = f_type;
}

LLViewerFetchedTexture::LLViewerFetchedTexture(const std::string& url, FTType f_type, const LLUUID& id, bool usemipmaps)
    : LLViewerTexture(id, usemipmaps),
    mUrl(url)
{
    init(true);
    mFTType = f_type;
    generateGLTexture();
}

void LLViewerFetchedTexture::init(bool firstinit)
{
    mOrigWidth = 0;
    mOrigHeight = 0;
    mHasAux = false;
    mNeedsAux = false;
    mRequestedDiscardLevel = -1;
    mRequestedDownloadPriority = 0.f;
    mFullyLoaded = false;
    mCanUseHTTP = true;
    mDesiredDiscardLevel = MAX_DISCARD_LEVEL + 1;
    mMinDesiredDiscardLevel = MAX_DISCARD_LEVEL + 1;

    mDecodingAux = false;

    mKnownDrawWidth = 0;
    mKnownDrawHeight = 0;
    mKnownDrawSizeChanged = false;

    if (firstinit)
    {
        mInImageList = 0;
    }

    // Only set mIsMissingAsset true when we know for certain that the database
    // does not contain this image.
    mIsMissingAsset = false;

    mLoadedCallbackDesiredDiscardLevel = S8_MAX;
    mPauseLoadedCallBacks = false;

    mNeedsCreateTexture = false;

    mIsRawImageValid = false;
    mRawDiscardLevel = INVALID_DISCARD_LEVEL;
    mMinDiscardLevel = 0;

    mHasFetcher = false;
    mIsFetching = false;
    mFetchState = 0;
    mFetchPriority = 0;
    mDownloadProgress = 0.f;
    mFetchDeltaTime = 999999.f;
    mRequestDeltaTime = 0.f;
    mForSculpt = false;
    mIsFetched = false;
    mInFastCacheList = false;

    mSavedRawImage = NULL;
    mForceToSaveRawImage  = false;
    mSaveRawImage = false;
    mSavedRawDiscardLevel = -1;
    mDesiredSavedRawDiscardLevel = -1;
    mLastReferencedSavedRawImageTime = 0.0f;
    mKeptSavedRawImageTime = 0.f;
    mLastCallBackActiveTime = 0.f;
    mForceCallbackFetch = false;

    mFTType = FTT_UNKNOWN;
}

LLViewerFetchedTexture::~LLViewerFetchedTexture()
{
    assert_main_thread();
    //*NOTE getTextureFetch can return NULL when Viewer is shutting down.
    // This is due to LLWearableList is singleton and is destroyed after
    // LLAppViewer::cleanup() was called. (see ticket EXT-177)
    if (mHasFetcher && LLAppViewer::getTextureFetch())
    {
        LLAppViewer::getTextureFetch()->deleteRequest(getID(), true);
    }
    cleanup();
}

//virtual
S8 LLViewerFetchedTexture::getType() const
{
    return LLViewerTexture::FETCHED_TEXTURE;
}

FTType LLViewerFetchedTexture::getFTType() const
{
    return mFTType;
}

void LLViewerFetchedTexture::cleanup()
{
    LL_PROFILE_ZONE_SCOPED_CATEGORY_TEXTURE;
    for(callback_list_t::iterator iter = mLoadedCallbackList.begin();
        iter != mLoadedCallbackList.end(); )
    {
        LLLoadedCallbackEntry *entryp = *iter++;
        // We never finished loading the image.  Indicate failure.
        // Note: this allows mLoadedCallbackUserData to be cleaned up.
        entryp->mCallback( false, this, NULL, NULL, 0, true, entryp->mUserData );
        entryp->removeTexture(this);
        delete entryp;
    }
    mLoadedCallbackList.clear();
    mNeedsAux = false;

    // Clean up image data
    destroyRawImage();
    mSavedRawImage = NULL;
    mSavedRawDiscardLevel = -1;
}

//access the fast cache
void LLViewerFetchedTexture::loadFromFastCache()
{
    LL_PROFILE_ZONE_SCOPED_CATEGORY_TEXTURE;
    if(!mInFastCacheList)
    {
        return; //no need to access the fast cache.
    }
    mInFastCacheList = false;

    add(LLTextureFetch::sCacheAttempt, 1.0);

    LLTimer fastCacheTimer;
    mRawImage = LLAppViewer::getTextureCache()->readFromFastCache(getID(), mRawDiscardLevel);
    if(mRawImage.notNull())
    {
        F32 cachReadTime = fastCacheTimer.getElapsedTimeF32();

        add(LLTextureFetch::sCacheHit, 1.0);
        record(LLTextureFetch::sCacheHitRate, LLUnits::Ratio::fromValue(1));
        sample(LLTextureFetch::sCacheReadLatency, cachReadTime);

        mFullWidth  = mRawImage->getWidth()  << mRawDiscardLevel;
        mFullHeight = mRawImage->getHeight() << mRawDiscardLevel;
        setTexelsPerImage();

        if(mFullWidth > MAX_IMAGE_SIZE || mFullHeight > MAX_IMAGE_SIZE)
        {
            //discard all oversized textures.
            destroyRawImage();
            LL_WARNS() << "oversized, setting as missing" << LL_ENDL;
            setIsMissingAsset();
            mRawDiscardLevel = INVALID_DISCARD_LEVEL;
        }
        else
        {
            if (mBoostLevel == LLGLTexture::BOOST_ICON)
            {
                // Shouldn't do anything usefull since texures in fast cache are 16x16,
                // it is here in case fast cache changes.
                S32 expected_width = mKnownDrawWidth > 0 ? mKnownDrawWidth : DEFAULT_ICON_DIMENSIONS;
                S32 expected_height = mKnownDrawHeight > 0 ? mKnownDrawHeight : DEFAULT_ICON_DIMENSIONS;
                if (mRawImage && (mRawImage->getWidth() > expected_width || mRawImage->getHeight() > expected_height))
                {
                    // scale oversized icon, no need to give more work to gl
                    mRawImage->scale(expected_width, expected_height);
                }
            }

            if (mBoostLevel == LLGLTexture::BOOST_THUMBNAIL)
            {
                S32 expected_width = mKnownDrawWidth > 0 ? mKnownDrawWidth : DEFAULT_THUMBNAIL_DIMENSIONS;
                S32 expected_height = mKnownDrawHeight > 0 ? mKnownDrawHeight : DEFAULT_THUMBNAIL_DIMENSIONS;
                if (mRawImage && (mRawImage->getWidth() > expected_width || mRawImage->getHeight() > expected_height))
                {
                    // scale oversized icon, no need to give more work to gl
                    mRawImage->scale(expected_width, expected_height);
                }
            }

            mRequestedDiscardLevel = mDesiredDiscardLevel + 1;
            mIsRawImageValid = true;
            addToCreateTexture();
        }
    }
    else
    {
        record(LLTextureFetch::sCacheHitRate, LLUnits::Ratio::fromValue(0));
    }
}

void LLViewerFetchedTexture::setForSculpt()
{
    static const S32 MAX_INTERVAL = 8; //frames

    forceToSaveRawImage(0, F32_MAX);

    setBoostLevel(llmax((S32)getBoostLevel(),
        (S32)LLGLTexture::BOOST_SCULPTED));

    mForSculpt = true;
    if(isForSculptOnly() && hasGLTexture() && !getBoundRecently())
    {
        destroyGLTexture(); //sculpt image does not need gl texture.
        mTextureState = ACTIVE;
    }
    setMaxVirtualSizeResetInterval(MAX_INTERVAL);
}

bool LLViewerFetchedTexture::isForSculptOnly() const
{
    return mForSculpt && !mNeedsGLTexture;
}

bool LLViewerFetchedTexture::isDeleted()
{
    return mTextureState == DELETED;
}


bool LLViewerFetchedTexture::isFullyLoaded() const
{
    // Unfortunately, the boolean "mFullyLoaded" is never updated correctly so we use that logic
    // to check if the texture is there and completely downloaded
    return (mFullWidth != 0) && (mFullHeight != 0) && !mIsFetching && !mHasFetcher;
}


// virtual
void LLViewerFetchedTexture::dump()
{
    LLViewerTexture::dump();

    LL_INFOS() << "Dump : " << mID
            << ", mIsMissingAsset = " << (S32)mIsMissingAsset
            << ", mFullWidth = " << (S32)mFullWidth
            << ", mFullHeight = " << (S32)mFullHeight
            << ", mOrigWidth = " << (S32)mOrigWidth
            << ", mOrigHeight = " << (S32)mOrigHeight
            << LL_ENDL;
    LL_INFOS() << "     : "
            << " mFullyLoaded = " << (S32)mFullyLoaded
            << ", mFetchState = " << (S32)mFetchState
            << ", mFetchPriority = " << (S32)mFetchPriority
            << ", mDownloadProgress = " << (F32)mDownloadProgress
            << LL_ENDL;
    LL_INFOS() << "     : "
            << " mHasFetcher = " << (S32)mHasFetcher
            << ", mIsFetching = " << (S32)mIsFetching
            << ", mIsFetched = " << (S32)mIsFetched
            << ", mBoostLevel = " << (S32)mBoostLevel
            << LL_ENDL;
}

///////////////////////////////////////////////////////////////////////////////
// ONLY called from LLViewerFetchedTextureList
void LLViewerFetchedTexture::destroyTexture()
{
    LL_PROFILE_ZONE_SCOPED_CATEGORY_TEXTURE;

    if (mNeedsCreateTexture)//return if in the process of generating a new texture.
    {
        return;
    }

    //LL_DEBUGS("Avatar") << mID << LL_ENDL;
    destroyGLTexture();
    mFullyLoaded = false;
}

void LLViewerFetchedTexture::addToCreateTexture()
{
    LL_PROFILE_ZONE_SCOPED_CATEGORY_TEXTURE;
    bool force_update = false;
    if (getComponents() != mRawImage->getComponents())
    {
        // We've changed the number of components, so we need to move any
        // objects using this pool to a different pool.
        mComponents = mRawImage->getComponents();
        mGLTexturep->setComponents(mComponents);
        force_update = true;

        for (U32 j = 0; j < LLRender::NUM_TEXTURE_CHANNELS; ++j)
        {
            llassert(mNumFaces[j] <= mFaceList[j].size());

            for(U32 i = 0; i < mNumFaces[j]; i++)
            {
                mFaceList[j][i]->dirtyTexture();
            }
        }

        mSavedRawDiscardLevel = -1;
        mSavedRawImage = NULL;
    }

    if(isForSculptOnly())
    {
        //just update some variables, not to create a real GL texture.
        createGLTexture(mRawDiscardLevel, mRawImage, 0, false);
        mNeedsCreateTexture = false;
        destroyRawImage();
    }
    else if(!force_update && getDiscardLevel() > -1 && getDiscardLevel() <= mRawDiscardLevel)
    {
        mNeedsCreateTexture = false;
        destroyRawImage();
    }
    else
    {
        LL_PROFILE_ZONE_SCOPED_CATEGORY_TEXTURE;
#if 1
        //
        //if mRequestedDiscardLevel > mDesiredDiscardLevel, we assume the required image res keep going up,
        //so do not scale down the over qualified image.
        //Note: scaling down image is expensensive. Do it only when very necessary.
        //
        if(mRequestedDiscardLevel <= mDesiredDiscardLevel && !mForceToSaveRawImage)
        {
            U32 w = mFullWidth >> mRawDiscardLevel;
            U32 h = mFullHeight >> mRawDiscardLevel;

            //if big image, do not load extra data
            //scale it down to size >= LLViewerTexture::sMinLargeImageSize
            if(w * h > LLViewerTexture::sMinLargeImageSize)
            {
                S32 d_level = llmin(mRequestedDiscardLevel, (S32)mDesiredDiscardLevel) - mRawDiscardLevel;

                if(d_level > 0)
                {
                    S32 i = 0;
                    while((d_level > 0) && ((w >> i) * (h >> i) > LLViewerTexture::sMinLargeImageSize))
                    {
                        i++;
                        d_level--;
                    }
                    if(i > 0)
                    {
                        mRawDiscardLevel += i;
                        if(mRawDiscardLevel >= getDiscardLevel() && getDiscardLevel() > 0)
                        {
                            mNeedsCreateTexture = false;
                            destroyRawImage();
                            return;
                        }

                        {
                            //make a duplicate in case somebody else is using this raw image
                            mRawImage = mRawImage->scaled(w >> i, h >> i);
                        }
                    }
                }
            }
        }
#endif
        scheduleCreateTexture();
    }
    return;
}

// ONLY called from LLViewerTextureList
bool LLViewerFetchedTexture::preCreateTexture(S32 usename/*= 0*/)
{
    LL_PROFILE_ZONE_SCOPED_CATEGORY_TEXTURE;
#if LL_IMAGEGL_THREAD_CHECK
    mGLTexturep->checkActiveThread();
#endif

    if (!mNeedsCreateTexture)
    {
        destroyRawImage();
        return false;
    }
    mNeedsCreateTexture = false;

    if (mRawImage.isNull())
    {
        LL_ERRS() << "LLViewerTexture trying to create texture with no Raw Image" << LL_ENDL;
    }
    if (mRawImage->isBufferInvalid())
    {
        LL_WARNS() << "Can't create a texture: invalid image data" << LL_ENDL;
        destroyRawImage();
        return false;
    }
    //  LL_INFOS() << llformat("IMAGE Creating (%d) [%d x %d] Bytes: %d ",
    //                      mRawDiscardLevel,
    //                      mRawImage->getWidth(), mRawImage->getHeight(),mRawImage->getDataSize())
    //          << mID.getString() << LL_ENDL;

    // <FS:Techwolf Lupindo> texture comment metadata reader
    if (!mRawImage->mComment.empty())
    {
        std::string comment = mRawImage->mComment;
        mComment["comment"] = comment;
        std::size_t position = 0;
        std::size_t length = comment.length();
        while (position < length)
        {
            std::size_t equals_position = comment.find("=", position);
            if (equals_position != std::string::npos)
            {
                std::string type = comment.substr(position, equals_position - position);
                position = comment.find("&", position);
                if (position != std::string::npos)
                {
                    mComment[type] = comment.substr(equals_position + 1, position - (equals_position + 1));
                    position++;
                }
                else
                {
                    mComment[type] = comment.substr(equals_position + 1, length - (equals_position + 1));
                }
            }
            else
            {
                position = equals_position;
            }
        }
    }
    // </FS:Techwolf Lupindo>

    bool res = true;

    // store original size only for locally-sourced images
    if (mUrl.compare(0, 7, "file://") == 0)
    {
        mOrigWidth = mRawImage->getWidth();
        mOrigHeight = mRawImage->getHeight();

        // This is only safe because it's a local image and fetcher doesn't use raw data
        // from local images, but this might become unsafe in case of changes to fetcher
        if (mBoostLevel == BOOST_PREVIEW)
        {
            mRawImage->biasedScaleToPowerOfTwo(1024);
        }
        else
        { // leave black border, do not scale image content
            mRawImage->expandToPowerOfTwo(MAX_IMAGE_SIZE, false);
        }

        mFullWidth = mRawImage->getWidth();
        mFullHeight = mRawImage->getHeight();
        setTexelsPerImage();
    }
    else
    {
        mOrigWidth = mFullWidth;
        mOrigHeight = mFullHeight;
    }

    bool size_okay = true;

    S32 discard_level = mRawDiscardLevel;
    if (mRawDiscardLevel < 0)
    {
        LL_DEBUGS() << "Negative raw discard level when creating image: " << mRawDiscardLevel << LL_ENDL;
        discard_level = 0;
    }

    U32 raw_width = mRawImage->getWidth() << discard_level;
    U32 raw_height = mRawImage->getHeight() << discard_level;

    if (raw_width > MAX_IMAGE_SIZE || raw_height > MAX_IMAGE_SIZE)
    {
        LL_INFOS() << "Width or height is greater than " << MAX_IMAGE_SIZE << ": (" << raw_width << "," << raw_height << ")" << LL_ENDL;
        size_okay = false;
    }

    if (!LLImageGL::checkSize(mRawImage->getWidth(), mRawImage->getHeight()))
    {
        // A non power-of-two image was uploaded (through a non standard client)
        LL_INFOS() << "Non power of two width or height: (" << mRawImage->getWidth() << "," << mRawImage->getHeight() << ")" << LL_ENDL;
        size_okay = false;
    }

    if (!size_okay)
    {
        // An inappropriately-sized image was uploaded (through a non standard client)
        // We treat these images as missing assets which causes them to
        // be renderd as 'missing image' and to stop requesting data
        LL_WARNS() << "!size_ok, setting as missing" << LL_ENDL;
        setIsMissingAsset();
        destroyRawImage();
        return false;
    }

    if (mGLTexturep->getHasExplicitFormat())
    {
        LLGLenum format = mGLTexturep->getPrimaryFormat();
        S8 components = mRawImage->getComponents();
        if ((format == GL_RGBA && components < 4)
            || (format == GL_RGB && components < 3))
        {
            LL_WARNS() << "Can't create a texture " << mID << ": invalid image format " << std::hex << format << " vs components " << (U32)components << LL_ENDL;
            // Was expecting specific format but raw texture has insufficient components for
            // such format, using such texture will result in crash or will display wrongly
            // if we change format. Texture might be corrupted server side, so just set as
            // missing and clear cashed texture (do not cause reload loop, will retry&recover
            // during new session)
            setIsMissingAsset();
            destroyRawImage();
            LLAppViewer::getTextureCache()->removeFromCache(mID);
            return false;
        }
    }

    return res;
}

bool LLViewerFetchedTexture::createTexture(S32 usename/*= 0*/)
{
    if (!mNeedsCreateTexture)
    {
        return false;
    }

    bool res = mGLTexturep->createGLTexture(mRawDiscardLevel, mRawImage, usename, true, mBoostLevel);

    return res;
}

void LLViewerFetchedTexture::postCreateTexture()
{
    LL_PROFILE_ZONE_SCOPED_CATEGORY_TEXTURE;
    if (!mNeedsCreateTexture)
    {
        return;
    }
#if LL_IMAGEGL_THREAD_CHECK
    mGLTexturep->checkActiveThread();
#endif

    setActive();

    if (!needsToSaveRawImage())
    {
        mNeedsAux = false;
        destroyRawImage();
    }

    mNeedsCreateTexture = false;
}

void LLViewerFetchedTexture::scheduleCreateTexture()
{
    LL_PROFILE_ZONE_SCOPED_CATEGORY_TEXTURE;

    if (!mNeedsCreateTexture)
    {
        mNeedsCreateTexture = true;
        if (preCreateTexture())
        {
#if LL_IMAGEGL_THREAD_CHECK
            //grab a copy of the raw image data to make sure it isn't modified pending texture creation
            U8* data = mRawImage->getData();
            U8* data_copy = nullptr;
            S32 size = mRawImage->getDataSize();
            if (data != nullptr && size > 0)
            {
                data_copy = new U8[size];
                memcpy(data_copy, data, size);
            }
#endif
            mNeedsCreateTexture = true;
            auto mainq = LLImageGLThread::sEnabledTextures ? mMainQueue.lock() : nullptr;
            if (mainq)
            {
                ref();
                mainq->postTo(
                    mImageQueue,
                    // work to be done on LLImageGL worker thread
#if LL_IMAGEGL_THREAD_CHECK
                    [this, data, data_copy, size]()
                    {
                        mGLTexturep->mActiveThread = LLThread::currentID();
                        //verify data is unmodified
                        llassert(data == mRawImage->getData());
                        llassert(mRawImage->getDataSize() == size);
                        llassert(memcmp(data, data_copy, size) == 0);
#else
                    [this]()
                    {
#endif
                        //actually create the texture on a background thread
                        createTexture();

#if LL_IMAGEGL_THREAD_CHECK
                        //verify data is unmodified
                        llassert(data == mRawImage->getData());
                        llassert(mRawImage->getDataSize() == size);
                        llassert(memcmp(data, data_copy, size) == 0);
#endif
                    },
                    // callback to be run on main thread
#if LL_IMAGEGL_THREAD_CHECK
                        [this, data, data_copy, size]()
                    {
                        mGLTexturep->mActiveThread = LLThread::currentID();
                        llassert(data == mRawImage->getData());
                        llassert(mRawImage->getDataSize() == size);
                        llassert(memcmp(data, data_copy, size) == 0);
                        delete[] data_copy;
#else
                        [this]()
                        {
#endif
                        //finalize on main thread
                        postCreateTexture();
                        unref();
                    });
            }
            else
            {
                if (!mCreatePending)
                {
                    mCreatePending = true;
                    gTextureList.mCreateTextureList.push(this);
                }
            }
        }
    }
}

// Call with 0,0 to turn this feature off.
//virtual
void LLViewerFetchedTexture::setKnownDrawSize(S32 width, S32 height)
{
    LL_PROFILE_ZONE_SCOPED_CATEGORY_TEXTURE;
    if(mKnownDrawWidth < width || mKnownDrawHeight < height)
    {
        mKnownDrawWidth = llmax(mKnownDrawWidth, width);
        mKnownDrawHeight = llmax(mKnownDrawHeight, height);

        mKnownDrawSizeChanged = true;
        mFullyLoaded = false;
    }
    addTextureStats((F32)(mKnownDrawWidth * mKnownDrawHeight));
}

void LLViewerFetchedTexture::setDebugText(const std::string& text)
{
    for (U32 i = 0; i < LLRender::NUM_TEXTURE_CHANNELS; ++i)
    {
        for (S32 fi = 0; fi < getNumFaces(i); ++fi)
        {
            LLFace* facep = (*(getFaceList(i)))[fi];

            if (facep)
            {
                LLDrawable* drawable = facep->getDrawable();
                if (drawable)
                {
                    drawable->getVObj()->setDebugText(text);
                }
            }
        }
    }
}

extern bool gCubeSnapshot;

//virtual
void LLViewerFetchedTexture::processTextureStats()
{
    LL_PROFILE_ZONE_SCOPED_CATEGORY_TEXTURE;
    llassert(!gCubeSnapshot);  // should only be called when the main camera is active
    llassert(!LLPipeline::sShadowRender);

    if(mFullyLoaded)
    {
        if(mDesiredDiscardLevel > mMinDesiredDiscardLevel)//need to load more
        {
            mDesiredDiscardLevel = llmin(mDesiredDiscardLevel, mMinDesiredDiscardLevel);
            mFullyLoaded = false;
        }
        //setDebugText("fully loaded");
    }
    else
    {
        updateVirtualSize();

        static LLCachedControl<bool> textures_fullres(gSavedSettings,"TextureLoadFullRes", false);

        if (textures_fullres)
        {
            mDesiredDiscardLevel = 0;
        }
        else if (mDontDiscard && (mBoostLevel == LLGLTexture::BOOST_ICON || mBoostLevel == LLGLTexture::BOOST_THUMBNAIL))
        {
            if (mFullWidth > MAX_IMAGE_SIZE_DEFAULT || mFullHeight > MAX_IMAGE_SIZE_DEFAULT)
            {
                mDesiredDiscardLevel = 1; // MAX_IMAGE_SIZE_DEFAULT = 2048 and max size ever is 4096
            }
            else
            {
                mDesiredDiscardLevel = 0;
            }
        }
        else if(!mFullWidth || !mFullHeight)
        {
            mDesiredDiscardLevel =  llmin(getMaxDiscardLevel(), (S32)mLoadedCallbackDesiredDiscardLevel);
        }
        else
        {
            U32 desired_size = MAX_IMAGE_SIZE_DEFAULT; // MAX_IMAGE_SIZE_DEFAULT = 2048 and max size ever is 4096
            // <FS:Ansariel> Keep restriction on "fetched" (seems to be HUD) textures as well
            if (mBoostLevel <= LLGLTexture::BOOST_SCULPTED)
            {
                desired_size = DESIRED_NORMAL_TEXTURE_SIZE;
            }
            // </FS:Ansariel>
            if(!mKnownDrawWidth || !mKnownDrawHeight || (S32)mFullWidth <= mKnownDrawWidth || (S32)mFullHeight <= mKnownDrawHeight)
            {
                if (mFullWidth > desired_size || mFullHeight > desired_size)
                {
                    mDesiredDiscardLevel = 1;
                }
                else
                {
                    mDesiredDiscardLevel = 0;
                }
            }
            else if(mKnownDrawSizeChanged)//known draw size is set
            {
                mDesiredDiscardLevel = (S8)llmin(log((F32)mFullWidth / mKnownDrawWidth) / log_2,
                                                     log((F32)mFullHeight / mKnownDrawHeight) / log_2);
                mDesiredDiscardLevel =  llclamp(mDesiredDiscardLevel, (S8)0, (S8)getMaxDiscardLevel());
                mDesiredDiscardLevel = llmin(mDesiredDiscardLevel, mMinDesiredDiscardLevel);
            }
            mKnownDrawSizeChanged = false;

            if(getDiscardLevel() >= 0 && (getDiscardLevel() <= mDesiredDiscardLevel))
            {
                mFullyLoaded = true;
            }
        }
    }

    if(mForceToSaveRawImage && mDesiredSavedRawDiscardLevel >= 0) //force to refetch the texture.
    {
        mDesiredDiscardLevel = llmin(mDesiredDiscardLevel, (S8)mDesiredSavedRawDiscardLevel);
        if(getDiscardLevel() < 0 || getDiscardLevel() > mDesiredDiscardLevel)
        {
            mFullyLoaded = false;
        }
    }
}

//============================================================================

void LLViewerFetchedTexture::updateVirtualSize()
{
    LL_PROFILE_ZONE_SCOPED_CATEGORY_TEXTURE;
    reorganizeFaceList();
    reorganizeVolumeList();
}

S32 LLViewerFetchedTexture::getCurrentDiscardLevelForFetching()
{
    S32 current_discard = getDiscardLevel();
    if(mForceToSaveRawImage)
    {
        if(mSavedRawDiscardLevel < 0 || current_discard < 0)
        {
            current_discard = -1;
        }
        else
        {
            current_discard = llmax(current_discard, mSavedRawDiscardLevel);
        }
    }

    return current_discard;
}

bool LLViewerFetchedTexture::isActiveFetching()
{
    static LLCachedControl<bool> monitor_enabled(gSavedSettings,"DebugShowTextureInfo");

    return mFetchState > 7 && mFetchState < 10 && monitor_enabled; //in state of WAIT_HTTP_REQ or DECODE_IMAGE.
}

void LLViewerFetchedTexture::setBoostLevel(S32 level)
{
    LLViewerTexture::setBoostLevel(level);

    if (level >= LLViewerTexture::BOOST_HIGH)
    {
        mDesiredDiscardLevel = 0;
    }
}

bool LLViewerFetchedTexture::updateFetch()
{
    LL_PROFILE_ZONE_SCOPED_CATEGORY_TEXTURE;
    static LLCachedControl<bool> textures_decode_disabled(gSavedSettings,"TextureDecodeDisabled", false);

    if(textures_decode_disabled) // don't fetch the surface textures in wireframe mode
    {
        return false;
    }

    mFetchState = 0;
    mFetchPriority = 0;
    mFetchDeltaTime = 999999.f;
    mRequestDeltaTime = 999999.f;

#ifndef LL_RELEASE_FOR_DOWNLOAD
    if (mID == LLAppViewer::getTextureFetch()->mDebugID)
    {
        LLAppViewer::getTextureFetch()->mDebugCount++; // for setting breakpoints
    }
#endif

    if (mNeedsCreateTexture)
    {
        LL_PROFILE_ZONE_NAMED_CATEGORY_TEXTURE("vftuf - needs create");
        // We may be fetching still (e.g. waiting on write)
        // but don't check until we've processed the raw data we have
        return false;
    }
    if (mIsMissingAsset)
    {
        LL_PROFILE_ZONE_NAMED_CATEGORY_TEXTURE("vftuf - missing asset");
        llassert(!mHasFetcher);
        return false; // skip
    }
    if (!mLoadedCallbackList.empty() && mRawImage.notNull())
    {
        LL_PROFILE_ZONE_NAMED_CATEGORY_TEXTURE("vftuf - callback pending");
        return false; // process any raw image data in callbacks before replacing
    }
    if(mInFastCacheList)
    {
        LL_PROFILE_ZONE_NAMED_CATEGORY_TEXTURE("vftuf - in fast cache");
        return false;
    }
    if (mGLTexturep.isNull())
    { // fix for crash inside getCurrentDiscardLevelForFetching (shouldn't happen but appears to be happening)
        llassert(false);
        return false;
    }

    S32 current_discard = getCurrentDiscardLevelForFetching();
    S32 desired_discard = getDesiredDiscardLevel();
    F32 decode_priority = mMaxVirtualSize;

    if (mIsFetching)
    {
        LL_PROFILE_ZONE_NAMED_CATEGORY_TEXTURE("vftuf - is fetching");
        // Sets mRawDiscardLevel, mRawImage, mAuxRawImage
        S32 fetch_discard = current_discard;

        if (mRawImage.notNull()) sRawCount--;
        if (mAuxRawImage.notNull()) sAuxCount--;
        // keep in mind that fetcher still might need raw image, don't modify original
        bool finished = LLAppViewer::getTextureFetch()->getRequestFinished(getID(), fetch_discard, mRawImage, mAuxRawImage,
                                                                           mLastHttpGetStatus);
        if (mRawImage.notNull()) sRawCount++;
        if (mAuxRawImage.notNull())
        {
            mHasAux = true;
            sAuxCount++;
        }
        if (finished)
        {
            mIsFetching = false;
            mLastFetchState = -1;
            mLastPacketTimer.reset();
        }
        else
        {
            mFetchState = LLAppViewer::getTextureFetch()->getFetchState(mID, mDownloadProgress, mRequestedDownloadPriority,
                                                                        mFetchPriority, mFetchDeltaTime, mRequestDeltaTime, mCanUseHTTP);
        }

        // We may have data ready regardless of whether or not we are finished (e.g. waiting on write)
        if (mRawImage.notNull())
        {
            LL_PROFILE_ZONE_NAMED_CATEGORY_TEXTURE("vftuf - has raw image");
            LLTexturePipelineTester* tester = (LLTexturePipelineTester*)LLMetricPerformanceTesterBasic::getTester(sTesterName);
            if (tester)
            {
                mIsFetched = true;
                tester->updateTextureLoadingStats(this, mRawImage, LLAppViewer::getTextureFetch()->isFromLocalCache(mID));
            }
            mRawDiscardLevel = fetch_discard;
            if ((mRawImage->getDataSize() > 0 && mRawDiscardLevel >= 0) &&
                (current_discard < 0 || mRawDiscardLevel < current_discard))
            {
                LL_PROFILE_ZONE_NAMED_CATEGORY_TEXTURE("vftuf - data good");
                mFullWidth = mRawImage->getWidth() << mRawDiscardLevel;
                mFullHeight = mRawImage->getHeight() << mRawDiscardLevel;
                setTexelsPerImage();

                if(mFullWidth > MAX_IMAGE_SIZE || mFullHeight > MAX_IMAGE_SIZE)
                {
                    //discard all oversized textures.
                    LL_INFOS() << "Discarding oversized texture, width= "
                        << mFullWidth << ", height= "
                        << mFullHeight << LL_ENDL;
                    destroyRawImage();
                    LL_WARNS() << "oversize, setting as missing" << LL_ENDL;
                    setIsMissingAsset();
                    mRawDiscardLevel = INVALID_DISCARD_LEVEL;
                    mIsFetching = false;
                    mLastPacketTimer.reset();
                }
                else
                {
                    mIsRawImageValid = true;
                    addToCreateTexture();
                }

                if (mBoostLevel == LLGLTexture::BOOST_ICON)
                {
                    S32 expected_width = mKnownDrawWidth > 0 ? mKnownDrawWidth : DEFAULT_ICON_DIMENSIONS;
                    S32 expected_height = mKnownDrawHeight > 0 ? mKnownDrawHeight : DEFAULT_ICON_DIMENSIONS;
                    if (mRawImage && (mRawImage->getWidth() > expected_width || mRawImage->getHeight() > expected_height))
                    {
                        // scale oversized icon, no need to give more work to gl
                        // since we got mRawImage from thread worker and image may be in use (ex: writing cache), make a copy
                        mRawImage = mRawImage->scaled(expected_width, expected_height);
                    }
                }

                if (mBoostLevel == LLGLTexture::BOOST_THUMBNAIL)
                {
                    S32 expected_width = mKnownDrawWidth > 0 ? mKnownDrawWidth : DEFAULT_THUMBNAIL_DIMENSIONS;
                    S32 expected_height = mKnownDrawHeight > 0 ? mKnownDrawHeight : DEFAULT_THUMBNAIL_DIMENSIONS;
                    if (mRawImage && (mRawImage->getWidth() > expected_width || mRawImage->getHeight() > expected_height))
                    {
                        // scale oversized icon, no need to give more work to gl
                        // since we got mRawImage from thread worker and image may be in use (ex: writing cache), make a copy
                        mRawImage = mRawImage->scaled(expected_width, expected_height);
                    }
                }

                return true;
            }
            else
            {
                LL_PROFILE_ZONE_NAMED_CATEGORY_TEXTURE("vftuf - data not needed");
                // Data is ready but we don't need it
                // (received it already while fetcher was writing to disk)
                destroyRawImage();
                return false; // done
            }
        }

        if (!mIsFetching)
        {
            if ((decode_priority > 0) && (mRawDiscardLevel < 0 || mRawDiscardLevel == INVALID_DISCARD_LEVEL))
            {
                // We finished but received no data
                if (getDiscardLevel() < 0)
                {
                    if (getFTType() != FTT_MAP_TILE)
                    {
                        LL_WARNS() << mID
                                << " Fetch failure, setting as missing, decode_priority " << decode_priority
                                << " mRawDiscardLevel " << mRawDiscardLevel
                                << " current_discard " << current_discard
                                << " stats " << mLastHttpGetStatus.toHex()
                                << LL_ENDL;
                    }
                    setIsMissingAsset();
                    desired_discard = -1;
                }
                else
                {
                    //LL_WARNS() << mID << ": Setting min discard to " << current_discard << LL_ENDL;
                    if(current_discard >= 0)
                    {
                        mMinDiscardLevel = current_discard;
                        //desired_discard = current_discard;
                    }
                    else
                    {
                        S32 dis_level = getDiscardLevel();
                        mMinDiscardLevel = dis_level;
                        //desired_discard = dis_level;
                    }
                }
                destroyRawImage();
            }
            else if (mRawImage.notNull())
            {
                // We have data, but our fetch failed to return raw data
                // *TODO: FIgure out why this is happening and fix it
                destroyRawImage();
            }
        }
        else
        {
            static const F32 MAX_HOLD_TIME = 5.0f; //seconds to wait before canceling fecthing if decode_priority is 0.f.
            if(decode_priority > 0.0f || mStopFetchingTimer.getElapsedTimeF32() > MAX_HOLD_TIME)
            {
                mStopFetchingTimer.reset();
                LLAppViewer::getTextureFetch()->updateRequestPriority(mID, decode_priority);
            }
        }
    }

    desired_discard = llmin(desired_discard, getMaxDiscardLevel());

    bool make_request = true;
    if (decode_priority <= 0)
    {
        LL_PROFILE_ZONE_NAMED_CATEGORY_TEXTURE("vftuf - priority <= 0");
        make_request = false;
    }
    else if(mDesiredDiscardLevel > getMaxDiscardLevel())
    {
        LL_PROFILE_ZONE_NAMED_CATEGORY_TEXTURE("vftuf - desired > max");
        make_request = false;
    }
    else  if (mNeedsCreateTexture || mIsMissingAsset)
    {
        LL_PROFILE_ZONE_NAMED_CATEGORY_TEXTURE("vftuf - create or missing");
        make_request = false;
    }
    else if (current_discard >= 0 && current_discard <= mMinDiscardLevel)
    {
        LL_PROFILE_ZONE_NAMED_CATEGORY_TEXTURE("vftuf - current < min");
        make_request = false;
    }

    if (make_request)
    {
        if (mIsFetching)
        {
            // already requested a higher resolution mip
            if (mRequestedDiscardLevel <= desired_discard)
            {
                LL_PROFILE_ZONE_NAMED_CATEGORY_TEXTURE("vftuf - requested < desired");
                make_request = false;
            }
        }
        else
        {
            // already at a higher resolution mip, don't discard
            if (current_discard >= 0 && current_discard <= desired_discard)
            {
                LL_PROFILE_ZONE_NAMED_CATEGORY_TEXTURE("vftuf - current <= desired");
                make_request = false;
            }
        }
    }

    if (make_request)
    {
        LL_PROFILE_ZONE_NAMED_CATEGORY_TEXTURE("vftuf - make request");
        S32 w=0, h=0, c=0;
        if (getDiscardLevel() >= 0)
        {
            w = mGLTexturep->getWidth(0);
            h = mGLTexturep->getHeight(0);
            c = mComponents;
        }

        // <FS:Ansariel> Replace frequently called gSavedSettings
        //const U32 override_tex_discard_level = gSavedSettings.getU32("TextureDiscardLevel");
        static LLCachedControl<U32> sTextureDiscardLevel(gSavedSettings, "TextureDiscardLevel");
        const U32 override_tex_discard_level = sTextureDiscardLevel();
        // </FS:Ansariel>
        if (override_tex_discard_level != 0)
        {
            desired_discard = override_tex_discard_level;
        }

        // bypass texturefetch directly by pulling from LLTextureCache
        S32 fetch_request_discard = -1;
        fetch_request_discard = LLAppViewer::getTextureFetch()->createRequest(mFTType, mUrl, getID(), getTargetHost(), decode_priority,
                                                                              w, h, c, desired_discard, needsAux(), mCanUseHTTP);

        if (fetch_request_discard >= 0)
        {
            LL_PROFILE_ZONE_NAMED_CATEGORY_TEXTURE("vftuf - request created");
            mHasFetcher = true;
            mIsFetching = true;
            // in some cases createRequest can modify discard, as an example
            // bake textures are always at discard 0
            mRequestedDiscardLevel = llmin(desired_discard, fetch_request_discard);
            mFetchState = LLAppViewer::getTextureFetch()->getFetchState(mID, mDownloadProgress, mRequestedDownloadPriority,
                                                       mFetchPriority, mFetchDeltaTime, mRequestDeltaTime, mCanUseHTTP);
        }

        // If createRequest() failed, that means one of two things:
        // 1. We're finishing up a request for this UUID, so we
        //    should wait for it to complete
        // 2. We've failed a request for this UUID, so there is
        //    no need to create another request
    }
    else if (mHasFetcher && !mIsFetching)
    {
        // Only delete requests that haven't received any network data
        // for a while.  Note - this is the normal mechanism for
        // deleting requests, not just a place to handle timeouts.
        const F32 FETCH_IDLE_TIME = 0.1f;
        if (mLastPacketTimer.getElapsedTimeF32() > FETCH_IDLE_TIME)
        {
            LL_DEBUGS("Texture") << "exceeded idle time " << FETCH_IDLE_TIME << ", deleting request: " << getID() << LL_ENDL;
            LLAppViewer::getTextureFetch()->deleteRequest(getID(), true);
            mHasFetcher = false;
        }
    }

    return mIsFetching;
}

void LLViewerFetchedTexture::clearFetchedResults()
{
    // <FS:Ansariel> For texture refresh
    mIsMissingAsset = false;

    if(mNeedsCreateTexture || mIsFetching)
    {
        return;
    }

    cleanup();
    destroyGLTexture();

    if(getDiscardLevel() >= 0) //sculpty texture, force to invalidate
    {
        mGLTexturep->forceToInvalidateGLTexture();
    }
}

void LLViewerFetchedTexture::forceToDeleteRequest()
{
    if (mHasFetcher)
    {
        mHasFetcher = false;
        mIsFetching = false;
    }

    resetTextureStats();

    mDesiredDiscardLevel = getMaxDiscardLevel() + 1;
}

void LLViewerFetchedTexture::setIsMissingAsset(bool is_missing)
{
    if (is_missing == mIsMissingAsset)
    {
        return;
    }
    if (is_missing)
    {
        if (mUrl.empty())
        {
            LL_WARNS() << mID << ": Marking image as missing" << LL_ENDL;
        }
        else
        {
            // This may or may not be an error - it is normal to have no
            // map tile on an empty region, but bad if we're failing on a
            // server bake texture.
            if (getFTType() != FTT_MAP_TILE)
            {
                LL_WARNS() << mUrl << ": Marking image as missing" << LL_ENDL;
            }
        }
        if (mHasFetcher)
        {
            LLAppViewer::getTextureFetch()->deleteRequest(getID(), true);
            mHasFetcher = false;
            mIsFetching = false;
            mLastPacketTimer.reset();
            mFetchState = 0;
            mFetchPriority = 0;
        }
    }
    else
    {
        LL_INFOS() << mID << ": un-flagging missing asset" << LL_ENDL;
    }
    mIsMissingAsset = is_missing;
}

void LLViewerFetchedTexture::setLoadedCallback( loaded_callback_func loaded_callback,
                                       S32 discard_level, bool keep_imageraw, bool needs_aux, void* userdata,
                                       LLLoadedCallbackEntry::source_callback_list_t* src_callback_list, bool pause)
{
    //
    // Don't do ANYTHING here, just add it to the global callback list
    //
    if (mLoadedCallbackList.empty())
    {
        // Put in list to call this->doLoadedCallbacks() periodically
        gTextureList.mCallbackList.insert(this);
        mLoadedCallbackDesiredDiscardLevel = (S8)discard_level;
    }
    else
    {
        mLoadedCallbackDesiredDiscardLevel = llmin(mLoadedCallbackDesiredDiscardLevel, (S8)discard_level);
    }

    if(mPauseLoadedCallBacks)
    {
        if(!pause)
        {
            unpauseLoadedCallbacks(src_callback_list);
        }
    }
    else if(pause)
    {
        pauseLoadedCallbacks(src_callback_list);
    }

    LLLoadedCallbackEntry* entryp = new LLLoadedCallbackEntry(loaded_callback, discard_level, keep_imageraw, userdata, src_callback_list, this, pause);
    mLoadedCallbackList.push_back(entryp);

    mNeedsAux |= needs_aux;
    if(keep_imageraw)
    {
        mSaveRawImage = true;
    }
    if (mNeedsAux && mAuxRawImage.isNull() && getDiscardLevel() >= 0)
    {
        if(mHasAux)
        {
            //trigger a refetch
            forceToRefetchTexture();
        }
        else
        {
            // We need aux data, but we've already loaded the image, and it didn't have any
            LL_WARNS() << "No aux data available for callback for image:" << getID() << LL_ENDL;
        }
    }
    mLastCallBackActiveTime = sCurrentTime ;
        mLastReferencedSavedRawImageTime = sCurrentTime;
}

void LLViewerFetchedTexture::clearCallbackEntryList()
{
    if(mLoadedCallbackList.empty())
    {
        return;
    }

    for(callback_list_t::iterator iter = mLoadedCallbackList.begin();
            iter != mLoadedCallbackList.end(); )
    {
        LLLoadedCallbackEntry *entryp = *iter;

        // We never finished loading the image.  Indicate failure.
        // Note: this allows mLoadedCallbackUserData to be cleaned up.
        entryp->mCallback(false, this, NULL, NULL, 0, true, entryp->mUserData);
        iter = mLoadedCallbackList.erase(iter);
        delete entryp;
    }
    gTextureList.mCallbackList.erase(this);

    mLoadedCallbackDesiredDiscardLevel = S8_MAX;
    if(needsToSaveRawImage())
    {
        destroySavedRawImage();
    }

    return;
}

void LLViewerFetchedTexture::deleteCallbackEntry(const LLLoadedCallbackEntry::source_callback_list_t* callback_list)
{
    if(mLoadedCallbackList.empty() || !callback_list)
    {
        return;
    }

    S32 desired_discard = S8_MAX;
    S32 desired_raw_discard = INVALID_DISCARD_LEVEL;
    for(callback_list_t::iterator iter = mLoadedCallbackList.begin();
            iter != mLoadedCallbackList.end(); )
    {
        LLLoadedCallbackEntry *entryp = *iter;
        if(entryp->mSourceCallbackList == callback_list)
        {
            // We never finished loading the image.  Indicate failure.
            // Note: this allows mLoadedCallbackUserData to be cleaned up.
            entryp->mCallback(false, this, NULL, NULL, 0, true, entryp->mUserData);
            iter = mLoadedCallbackList.erase(iter);
            delete entryp;
        }
        else
        {
            ++iter;

            desired_discard = llmin(desired_discard, entryp->mDesiredDiscard);
            if(entryp->mNeedsImageRaw)
            {
                desired_raw_discard = llmin(desired_raw_discard, entryp->mDesiredDiscard);
            }
        }
    }

    mLoadedCallbackDesiredDiscardLevel = desired_discard;
    if (mLoadedCallbackList.empty())
    {
        // If we have no callbacks, take us off of the image callback list.
        gTextureList.mCallbackList.erase(this);

        if(needsToSaveRawImage())
        {
            destroySavedRawImage();
        }
    }
    else if(needsToSaveRawImage() && mBoostLevel != LLGLTexture::BOOST_PREVIEW)
    {
        if(desired_raw_discard != INVALID_DISCARD_LEVEL)
        {
            mDesiredSavedRawDiscardLevel = desired_raw_discard;
        }
        else
        {
            destroySavedRawImage();
        }
    }
}

void LLViewerFetchedTexture::unpauseLoadedCallbacks(const LLLoadedCallbackEntry::source_callback_list_t* callback_list)
{
    if(!callback_list)
{
        mPauseLoadedCallBacks = false;
        return;
    }

    bool need_raw = false;
    for(callback_list_t::iterator iter = mLoadedCallbackList.begin();
            iter != mLoadedCallbackList.end(); )
    {
        LLLoadedCallbackEntry *entryp = *iter++;
        if(entryp->mSourceCallbackList == callback_list)
        {
            entryp->mPaused = false;
            if(entryp->mNeedsImageRaw)
            {
                need_raw = true;
            }
        }
    }
    mPauseLoadedCallBacks = false ;
    mLastCallBackActiveTime = sCurrentTime ;
    mForceCallbackFetch = true;
    if(need_raw)
    {
        mSaveRawImage = true;
    }
}

void LLViewerFetchedTexture::pauseLoadedCallbacks(const LLLoadedCallbackEntry::source_callback_list_t* callback_list)
{
    if(!callback_list)
{
        return;
    }

    bool paused = true;

    for(callback_list_t::iterator iter = mLoadedCallbackList.begin();
            iter != mLoadedCallbackList.end(); )
    {
        LLLoadedCallbackEntry *entryp = *iter++;
        if(entryp->mSourceCallbackList == callback_list)
        {
            entryp->mPaused = true;
        }
        else if(!entryp->mPaused)
        {
            paused = false;
        }
    }

    if(paused)
    {
        mPauseLoadedCallBacks = true;//when set, loaded callback is paused.
        resetTextureStats();
        mSaveRawImage = false;
    }
}

bool LLViewerFetchedTexture::doLoadedCallbacks()
{
    LL_PROFILE_ZONE_SCOPED_CATEGORY_TEXTURE;
    static const F32 MAX_INACTIVE_TIME = 900.f ; //seconds
    static const F32 MAX_IDLE_WAIT_TIME = 5.f ; //seconds

    if (mNeedsCreateTexture)
    {
        return false;
    }
    if(mPauseLoadedCallBacks)
    {
        destroyRawImage();
        return false; //paused
    }
    if(sCurrentTime - mLastCallBackActiveTime > MAX_INACTIVE_TIME && !mIsFetching)
    {
        if (mFTType == FTT_SERVER_BAKE)
        {
            //output some debug info
            LL_INFOS() << "baked texture: " << mID << "clears all call backs due to inactivity." << LL_ENDL;
            LL_INFOS() << mUrl << LL_ENDL;
            LL_INFOS() << "current discard: " << getDiscardLevel() << " current discard for fetch: " << getCurrentDiscardLevelForFetching() <<
                " Desired discard: " << getDesiredDiscardLevel() << "decode Pri: " << mMaxVirtualSize << LL_ENDL;
        }

        clearCallbackEntryList() ; //remove all callbacks.
        return false ;
    }

    bool res = false;

    if (isMissingAsset())
    {
        if (mFTType == FTT_SERVER_BAKE)
        {
            //output some debug info
            LL_INFOS() << "baked texture: " << mID << "is missing." << LL_ENDL;
            LL_INFOS() << mUrl << LL_ENDL;
        }

        for(callback_list_t::iterator iter = mLoadedCallbackList.begin();
            iter != mLoadedCallbackList.end(); )
        {
            LLLoadedCallbackEntry *entryp = *iter++;
            // We never finished loading the image.  Indicate failure.
            // Note: this allows mLoadedCallbackUserData to be cleaned up.
            entryp->mCallback(false, this, NULL, NULL, 0, true, entryp->mUserData);
            delete entryp;
        }
        mLoadedCallbackList.clear();

        // Remove ourself from the global list of textures with callbacks
        gTextureList.mCallbackList.erase(this);
        return false;
    }

    S32 gl_discard = getDiscardLevel();

    // If we don't have a legit GL image, set it to be lower than the worst discard level
    if (gl_discard == -1)
    {
        gl_discard = MAX_DISCARD_LEVEL + 1;
    }

    //
    // Determine the quality levels of textures that we can provide to callbacks
    // and whether we need to do decompression/readback to get it
    //
    S32 current_raw_discard = MAX_DISCARD_LEVEL + 1; // We can always do a readback to get a raw discard
    S32 best_raw_discard = gl_discard;  // Current GL quality level
    S32 current_aux_discard = MAX_DISCARD_LEVEL + 1;
    S32 best_aux_discard = MAX_DISCARD_LEVEL + 1;

    if (mIsRawImageValid)
    {
        // If we have an existing raw image, we have a baseline for the raw and auxiliary quality levels.
        best_raw_discard = llmin(best_raw_discard, mRawDiscardLevel);
        best_aux_discard = llmin(best_aux_discard, mRawDiscardLevel); // We always decode the aux when we decode the base raw
        current_aux_discard = llmin(current_aux_discard, best_aux_discard);
    }
    else
    {
        // We have no data at all, we need to get it
        // Do this by forcing the best aux discard to be 0.
        best_aux_discard = 0;
    }


    //
    // See if any of the callbacks would actually run using the data that we can provide,
    // and also determine if we need to perform any readbacks or decodes.
    //
    bool run_gl_callbacks = false;
    bool run_raw_callbacks = false;
    bool need_readback = false;

    for(callback_list_t::iterator iter = mLoadedCallbackList.begin();
        iter != mLoadedCallbackList.end(); )
    {
        LLLoadedCallbackEntry *entryp = *iter++;

        if (entryp->mNeedsImageRaw)
        {
            if (mNeedsAux)
            {
                //
                // Need raw and auxiliary channels
                //
                if (entryp->mLastUsedDiscard > current_aux_discard)
                {
                    // We have useful data, run the callbacks
                    run_raw_callbacks = true;
                }
            }
            else
            {
                if (entryp->mLastUsedDiscard > current_raw_discard)
                {
                    // We have useful data, just run the callbacks
                    run_raw_callbacks = true;
                }
                else if (entryp->mLastUsedDiscard > best_raw_discard)
                {
                    // We can readback data, and then run the callbacks
                    need_readback = true;
                    run_raw_callbacks = true;
                }
            }
        }
        else
        {
            // Needs just GL
            if (entryp->mLastUsedDiscard > gl_discard)
            {
                // We have enough data, run this callback requiring GL data
                run_gl_callbacks = true;
            }
        }
    }

    //
    // Run raw/auxiliary data callbacks
    //
    if (run_raw_callbacks && mIsRawImageValid && (mRawDiscardLevel <= getMaxDiscardLevel()))
    {
        // Do callbacks which require raw image data.
        //LL_INFOS() << "doLoadedCallbacks raw for " << getID() << LL_ENDL;

        // Call each party interested in the raw data.
        for(callback_list_t::iterator iter = mLoadedCallbackList.begin();
            iter != mLoadedCallbackList.end(); )
        {
            callback_list_t::iterator curiter = iter++;
            LLLoadedCallbackEntry *entryp = *curiter;
            if (entryp->mNeedsImageRaw && (entryp->mLastUsedDiscard > mRawDiscardLevel))
            {
                // If we've loaded all the data there is to load or we've loaded enough
                // to satisfy the interested party, then this is the last time that
                // we're going to call them.

                mLastCallBackActiveTime = sCurrentTime;
                if(mNeedsAux && mAuxRawImage.isNull())
                {
                    LL_WARNS() << "Raw Image with no Aux Data for callback" << LL_ENDL;
                }
                bool final = mRawDiscardLevel <= entryp->mDesiredDiscard;
                //LL_INFOS() << "Running callback for " << getID() << LL_ENDL;
                //LL_INFOS() << mRawImage->getWidth() << "x" << mRawImage->getHeight() << LL_ENDL;
                entryp->mLastUsedDiscard = mRawDiscardLevel;
                entryp->mCallback(true, this, mRawImage, mAuxRawImage, mRawDiscardLevel, final, entryp->mUserData);
                if (final)
                {
                    iter = mLoadedCallbackList.erase(curiter);
                    delete entryp;
                }
                res = true;
            }
        }
    }

    //
    // Run GL callbacks
    //
    if (run_gl_callbacks && (gl_discard <= getMaxDiscardLevel()))
    {
        //LL_INFOS() << "doLoadedCallbacks GL for " << getID() << LL_ENDL;

        // Call the callbacks interested in GL data.
        for(callback_list_t::iterator iter = mLoadedCallbackList.begin();
            iter != mLoadedCallbackList.end(); )
        {
            callback_list_t::iterator curiter = iter++;
            LLLoadedCallbackEntry *entryp = *curiter;
            if (!entryp->mNeedsImageRaw && (entryp->mLastUsedDiscard > gl_discard))
            {
                mLastCallBackActiveTime = sCurrentTime;
                bool final = gl_discard <= entryp->mDesiredDiscard;
                entryp->mLastUsedDiscard = gl_discard;
                entryp->mCallback(true, this, NULL, NULL, gl_discard, final, entryp->mUserData);
                if (final)
                {
                    iter = mLoadedCallbackList.erase(curiter);
                    delete entryp;
                }
                res = true;
            }
        }
    }

    // Done with any raw image data at this point (will be re-created if we still have callbacks)
    destroyRawImage();

    //
    // If we have no callbacks, take us off of the image callback list.
    //
    if (mLoadedCallbackList.empty())
    {
        gTextureList.mCallbackList.erase(this);
    }
    else if(!res && mForceCallbackFetch && sCurrentTime - mLastCallBackActiveTime > MAX_IDLE_WAIT_TIME && !mIsFetching)
    {
        //wait for long enough but no fetching request issued, force one.
        forceToRefetchTexture(mLoadedCallbackDesiredDiscardLevel, 5.f);
        mForceCallbackFetch = false; //fire once.
    }

    return res;
}

//virtual
void LLViewerFetchedTexture::forceImmediateUpdate()
{
    //only immediately update a deleted texture which is now being re-used.
    if(!isDeleted())
    {
        return;
    }
    //if already called forceImmediateUpdate()
    if(mInImageList && mMaxVirtualSize == LLViewerFetchedTexture::sMaxVirtualSize)
    {
        return;
    }

    gTextureList.forceImmediateUpdate(this);
    return;
}

bool LLViewerFetchedTexture::needsToSaveRawImage()
{
    return mForceToSaveRawImage || mSaveRawImage;
}

void LLViewerFetchedTexture::destroyRawImage()
{
    LL_PROFILE_ZONE_SCOPED_CATEGORY_TEXTURE;
    if (mAuxRawImage.notNull() && !needsToSaveRawImage())
    {
        sAuxCount--;
        mAuxRawImage = NULL;
    }

    if (mRawImage.notNull())
    {
        sRawCount--;

        if(mIsRawImageValid)
        {
            if(needsToSaveRawImage())
            {
                saveRawImage();
            }
        }

        mRawImage = NULL;

        mIsRawImageValid = false;
        mRawDiscardLevel = INVALID_DISCARD_LEVEL;
    }
}

void LLViewerFetchedTexture::saveRawImage()
{
    LL_PROFILE_ZONE_SCOPED_CATEGORY_TEXTURE;
    if(mRawImage.isNull() || mRawImage == mSavedRawImage || (mSavedRawDiscardLevel >= 0 && mSavedRawDiscardLevel <= mRawDiscardLevel))
    {
        return;
    }

    LLImageDataSharedLock lock(mRawImage);

    mSavedRawDiscardLevel = mRawDiscardLevel;
    if (mBoostLevel == LLGLTexture::BOOST_ICON)
    {
        S32 expected_width = mKnownDrawWidth > 0 ? mKnownDrawWidth : DEFAULT_ICON_DIMENSIONS;
        S32 expected_height = mKnownDrawHeight > 0 ? mKnownDrawHeight : DEFAULT_ICON_DIMENSIONS;
        if (mRawImage->getWidth() > expected_width || mRawImage->getHeight() > expected_height)
        {
            mSavedRawImage = new LLImageRaw(expected_width, expected_height, mRawImage->getComponents());
            mSavedRawImage->copyScaled(mRawImage);
        }
        else
        {
            mSavedRawImage = new LLImageRaw(mRawImage->getData(), mRawImage->getWidth(), mRawImage->getHeight(), mRawImage->getComponents());
        }
    }
    else if (mBoostLevel == LLGLTexture::BOOST_THUMBNAIL)
    {
        S32 expected_width = mKnownDrawWidth > 0 ? mKnownDrawWidth : DEFAULT_THUMBNAIL_DIMENSIONS;
        S32 expected_height = mKnownDrawHeight > 0 ? mKnownDrawHeight : DEFAULT_THUMBNAIL_DIMENSIONS;
        if (mRawImage->getWidth() > expected_width || mRawImage->getHeight() > expected_height)
        {
            mSavedRawImage = new LLImageRaw(expected_width, expected_height, mRawImage->getComponents());
            mSavedRawImage->copyScaled(mRawImage);
        }
        else
        {
            mSavedRawImage = new LLImageRaw(mRawImage->getData(), mRawImage->getWidth(), mRawImage->getHeight(), mRawImage->getComponents());
        }
    }
    else if (mBoostLevel == LLGLTexture::BOOST_SCULPTED)
    {
        S32 expected_width = mKnownDrawWidth > 0 ? mKnownDrawWidth : sMaxSculptRez;
        S32 expected_height = mKnownDrawHeight > 0 ? mKnownDrawHeight : sMaxSculptRez;
        if (mRawImage->getWidth() > expected_width || mRawImage->getHeight() > expected_height)
        {
            mSavedRawImage = new LLImageRaw(expected_width, expected_height, mRawImage->getComponents());
            mSavedRawImage->copyScaled(mRawImage);
        }
        else
        {
            mSavedRawImage = new LLImageRaw(mRawImage->getData(), mRawImage->getWidth(), mRawImage->getHeight(), mRawImage->getComponents());
        }
    }
    else
    {
        mSavedRawImage = new LLImageRaw(mRawImage->getData(), mRawImage->getWidth(), mRawImage->getHeight(), mRawImage->getComponents());
    }

    if(mForceToSaveRawImage && mSavedRawDiscardLevel <= mDesiredSavedRawDiscardLevel)
    {
        mForceToSaveRawImage = false;
    }

    mLastReferencedSavedRawImageTime = sCurrentTime;
}

//force to refetch the texture to the discard level
void LLViewerFetchedTexture::forceToRefetchTexture(S32 desired_discard, F32 kept_time)
{
    if(mForceToSaveRawImage)
    {
        desired_discard = llmin(desired_discard, mDesiredSavedRawDiscardLevel);
        kept_time = llmax(kept_time, mKeptSavedRawImageTime);
    }

    //trigger a new fetch.
    mForceToSaveRawImage = true ;
    mDesiredSavedRawDiscardLevel = desired_discard ;
    mKeptSavedRawImageTime = kept_time ;
    mLastReferencedSavedRawImageTime = sCurrentTime ;
    mSavedRawImage = NULL ;
    mSavedRawDiscardLevel = -1 ;
}

void LLViewerFetchedTexture::forceToSaveRawImage(S32 desired_discard, F32 kept_time)
{
    mKeptSavedRawImageTime = kept_time;
    mLastReferencedSavedRawImageTime = sCurrentTime;

    if(mSavedRawDiscardLevel > -1 && mSavedRawDiscardLevel <= desired_discard)
    {
        return; //raw imge is ready.
    }

    if(!mForceToSaveRawImage || mDesiredSavedRawDiscardLevel < 0 || mDesiredSavedRawDiscardLevel > desired_discard)
    {
        mForceToSaveRawImage = true;
        mDesiredSavedRawDiscardLevel = desired_discard;
    }
}

void LLViewerFetchedTexture::readbackRawImage()
{
    LL_PROFILE_ZONE_SCOPED_CATEGORY_TEXTURE;

    if (mGLTexturep.notNull() && mGLTexturep->getTexName() != 0 && mRawImage.isNull())
    {
        mRawImage = new LLImageRaw();
        if (!mGLTexturep->readBackRaw(-1, mRawImage, false))
        {
            mRawImage = nullptr;
        }
    }
}

void LLViewerFetchedTexture::destroySavedRawImage()
{
    if(mLastReferencedSavedRawImageTime < mKeptSavedRawImageTime)
    {
        return; //keep the saved raw image.
    }

    mForceToSaveRawImage  = false;
    mSaveRawImage = false;

    clearCallbackEntryList();

    mSavedRawImage = NULL ;
    mForceToSaveRawImage  = false ;
    mSaveRawImage = false ;
    mSavedRawDiscardLevel = -1 ;
    mDesiredSavedRawDiscardLevel = -1 ;
    mLastReferencedSavedRawImageTime = 0.0f ;
    mKeptSavedRawImageTime = 0.f ;

    if(mAuxRawImage.notNull())
    {
        sAuxCount--;
        mAuxRawImage = NULL;
    }
}

LLImageRaw* LLViewerFetchedTexture::getSavedRawImage()
{
    mLastReferencedSavedRawImageTime = sCurrentTime;

    return mSavedRawImage;
}

const LLImageRaw* LLViewerFetchedTexture::getSavedRawImage() const
{
    return mSavedRawImage;
}

bool LLViewerFetchedTexture::hasSavedRawImage() const
{
    return mSavedRawImage.notNull();
}

F32 LLViewerFetchedTexture::getElapsedLastReferencedSavedRawImageTime() const
{
    return sCurrentTime - mLastReferencedSavedRawImageTime;
}

//----------------------------------------------------------------------------------------------
//end of LLViewerFetchedTexture
//----------------------------------------------------------------------------------------------

//----------------------------------------------------------------------------------------------
//start of LLViewerLODTexture
//----------------------------------------------------------------------------------------------
LLViewerLODTexture::LLViewerLODTexture(const LLUUID& id, FTType f_type, const LLHost& host, bool usemipmaps)
    : LLViewerFetchedTexture(id, f_type, host, usemipmaps)
{
    init(true);
}

LLViewerLODTexture::LLViewerLODTexture(const std::string& url, FTType f_type, const LLUUID& id, bool usemipmaps)
    : LLViewerFetchedTexture(url, f_type, id, usemipmaps)
{
    init(true);
}

void LLViewerLODTexture::init(bool firstinit)
{
    mTexelsPerImage = 64*64;
    mDiscardVirtualSize = 0.f;
    mCalculatedDiscardLevel = -1.f;
}

//virtual
S8 LLViewerLODTexture::getType() const
{
    return LLViewerTexture::LOD_TEXTURE;
}

bool LLViewerLODTexture::isUpdateFrozen()
{
    return LLViewerTexture::sFreezeImageUpdates;
}

// This is gauranteed to get called periodically for every texture
//virtual
void LLViewerLODTexture::processTextureStats()
{
    LL_PROFILE_ZONE_SCOPED_CATEGORY_TEXTURE;
    updateVirtualSize();

    bool did_downscale = false;

    static LLCachedControl<bool> textures_fullres(gSavedSettings,"TextureLoadFullRes", false);

    { // restrict texture resolution to download based on RenderMaxTextureResolution
        static LLCachedControl<U32> max_texture_resolution(gSavedSettings, "RenderMaxTextureResolution", 2048);
        // sanity clamp debug setting to avoid settings hack shenanigans
        F32 tex_res = (F32)llclamp((S32)max_texture_resolution, 512, 2048);
        tex_res *= tex_res;
        mMaxVirtualSize = llmin(mMaxVirtualSize, tex_res);
    }

    if (textures_fullres)
    {
        mDesiredDiscardLevel = 0;
    }
    // Generate the request priority and render priority
    else if (mDontDiscard || !mUseMipMaps)
    {
        mDesiredDiscardLevel = 0;
        if (mFullWidth > MAX_IMAGE_SIZE_DEFAULT || mFullHeight > MAX_IMAGE_SIZE_DEFAULT)
            mDesiredDiscardLevel = 1; // MAX_IMAGE_SIZE_DEFAULT = 2048 and max size ever is 4096
    }
    else if (mBoostLevel < LLGLTexture::BOOST_HIGH && mMaxVirtualSize <= 10.f)
    {
        // If the image has not been significantly visible in a while, we don't want it
        mDesiredDiscardLevel = llmin(mMinDesiredDiscardLevel, (S8)(MAX_DISCARD_LEVEL + 1));
    }
    else if (!mFullWidth  || !mFullHeight)
    {
        mDesiredDiscardLevel =  getMaxDiscardLevel();
    }
    else
    {
        //static const F64 log_2 = log(2.0);
        static const F64 log_4 = log(4.0);

        F32 discard_level = 0.f;

        // If we know the output width and height, we can force the discard
        // level to the correct value, and thus not decode more texture
        // data than we need to.
        if (mKnownDrawWidth && mKnownDrawHeight)
        {
            S32 draw_texels = mKnownDrawWidth * mKnownDrawHeight;
            draw_texels = llclamp(draw_texels, MIN_IMAGE_AREA, MAX_IMAGE_AREA);

            // Use log_4 because we're in square-pixel space, so an image
            // with twice the width and twice the height will have mTexelsPerImage
            // 4 * draw_size
            discard_level = (F32)(log(mTexelsPerImage / draw_texels) / log_4);
        }
        else
        {
            // Calculate the required scale factor of the image using pixels per texel
            discard_level = (F32)(log(mTexelsPerImage / mMaxVirtualSize) / log_4);
            mDiscardVirtualSize = mMaxVirtualSize;
            mCalculatedDiscardLevel = discard_level;
        }

        discard_level = floorf(discard_level);

        F32 min_discard = 0.f;
        U32 desired_size = MAX_IMAGE_SIZE_DEFAULT; // MAX_IMAGE_SIZE_DEFAULT = 2048 and max size ever is 4096
        if (mBoostLevel <= LLGLTexture::BOOST_SCULPTED)
        {
            desired_size = DESIRED_NORMAL_TEXTURE_SIZE;
        }
        if (mFullWidth > desired_size || mFullHeight > desired_size)
            min_discard = 1.f;

        discard_level = llclamp(discard_level, min_discard, (F32)MAX_DISCARD_LEVEL);

        // Can't go higher than the max discard level
        mDesiredDiscardLevel = llmin(getMaxDiscardLevel() + 1, (S32)discard_level);
        // Clamp to min desired discard
        mDesiredDiscardLevel = llmin(mMinDesiredDiscardLevel, mDesiredDiscardLevel);

        //
        // At this point we've calculated the quality level that we want,
        // if possible.  Now we check to see if we have it, and take the
        // proper action if we don't.
        //

        S32 current_discard = getDiscardLevel();
        if (mBoostLevel < LLGLTexture::BOOST_AVATAR_BAKED)
        {
            if (current_discard < mDesiredDiscardLevel && !mForceToSaveRawImage)
            { // should scale down
                scaleDown();
            }
        }

        if (isUpdateFrozen() // we are out of memory and nearing max allowed bias
            && mBoostLevel < LLGLTexture::BOOST_SCULPTED
            && mDesiredDiscardLevel < current_discard)
        {
            // stop requesting more
            mDesiredDiscardLevel = current_discard;
        }
    }

    if(mForceToSaveRawImage && mDesiredSavedRawDiscardLevel >= 0)
    {
        mDesiredDiscardLevel = llmin(mDesiredDiscardLevel, (S8)mDesiredSavedRawDiscardLevel);
    }

    // selection manager will immediately reset BOOST_SELECTED but never unsets it
    // unset it immediately after we consume it
    if (getBoostLevel() == BOOST_SELECTED)
    {
        setBoostLevel(BOOST_NONE);
    }
}

extern LLGLSLShader gCopyProgram;

bool LLViewerLODTexture::scaleDown()
{
    if (mGLTexturep.isNull() || !mGLTexturep->getHasGLTexture())
    {
        return false;
    }

    if (!mDownScalePending)
    {
        mDownScalePending = true;
        gTextureList.mDownScaleQueue.push(this);
    }

    return true;
}

//----------------------------------------------------------------------------------------------
//end of LLViewerLODTexture
//----------------------------------------------------------------------------------------------

//----------------------------------------------------------------------------------------------
//start of LLViewerMediaTexture
//----------------------------------------------------------------------------------------------
//static
void LLViewerMediaTexture::updateClass()
{
    LL_PROFILE_ZONE_SCOPED_CATEGORY_TEXTURE;
    static const F32 MAX_INACTIVE_TIME = 30.f;

#if 0
    //force to play media.
    gSavedSettings.setBOOL("AudioStreamingMedia", true);
#endif

    for(media_map_t::iterator iter = sMediaMap.begin(); iter != sMediaMap.end(); )
    {
        LLViewerMediaTexture* mediap = iter->second;

        if(mediap->getNumRefs() == 1) //one reference by sMediaMap
        {
            //
            //Note: delay some time to delete the media textures to stop endlessly creating and immediately removing media texture.
            //
            if(mediap->getLastReferencedTimer()->getElapsedTimeF32() > MAX_INACTIVE_TIME)
            {
                media_map_t::iterator cur = iter++;
                sMediaMap.erase(cur);
                continue;
            }
        }
        ++iter;
    }
}

//static
void LLViewerMediaTexture::removeMediaImplFromTexture(const LLUUID& media_id)
{
    LLViewerMediaTexture* media_tex = findMediaTexture(media_id);
    if(media_tex)
    {
        media_tex->invalidateMediaImpl();
    }
}

//static
void LLViewerMediaTexture::cleanUpClass()
{
    sMediaMap.clear();
}

//static
LLViewerMediaTexture* LLViewerMediaTexture::findMediaTexture(const LLUUID& media_id)
{
    media_map_t::iterator iter = sMediaMap.find(media_id);
    if(iter == sMediaMap.end())
    {
        return NULL;
    }

    LLViewerMediaTexture* media_tex = iter->second;
    media_tex->setMediaImpl();
    media_tex->getLastReferencedTimer()->reset();

    return media_tex;
}

LLViewerMediaTexture::LLViewerMediaTexture(const LLUUID& id, bool usemipmaps, LLImageGL* gl_image)
    : LLViewerTexture(id, usemipmaps),
    mMediaImplp(NULL),
    mUpdateVirtualSizeTime(0)
{
    sMediaMap.insert(std::make_pair(id, this));

    mGLTexturep = gl_image;

    if(mGLTexturep.isNull())
    {
        generateGLTexture();
    }

    mGLTexturep->setAllowCompression(false);

    mGLTexturep->setNeedsAlphaAndPickMask(false);

    mIsPlaying = false;

    setMediaImpl();

    setCategory(LLGLTexture::MEDIA);

    LLViewerTexture* tex = gTextureList.findImage(mID, TEX_LIST_STANDARD);
    if(tex) //this media is a parcel media for tex.
    {
        tex->setParcelMedia(this);
    }
}

//virtual
LLViewerMediaTexture::~LLViewerMediaTexture()
{
    LLViewerTexture* tex = gTextureList.findImage(mID, TEX_LIST_STANDARD);
    if(tex) //this media is a parcel media for tex.
    {
        tex->setParcelMedia(NULL);
    }
}

void LLViewerMediaTexture::reinit(bool usemipmaps /* = true */)
{
    llassert(mGLTexturep.notNull());

    mUseMipMaps = usemipmaps;
    getLastReferencedTimer()->reset();
    mGLTexturep->setUseMipMaps(mUseMipMaps);
    mGLTexturep->setNeedsAlphaAndPickMask(false);
}

void LLViewerMediaTexture::setUseMipMaps(bool mipmap)
{
    mUseMipMaps = mipmap;

    if(mGLTexturep.notNull())
    {
        mGLTexturep->setUseMipMaps(mipmap);
    }
}

//virtual
S8 LLViewerMediaTexture::getType() const
{
    return LLViewerTexture::MEDIA_TEXTURE;
}

void LLViewerMediaTexture::invalidateMediaImpl()
{
    mMediaImplp = NULL;
}

void LLViewerMediaTexture::setMediaImpl()
{
    if(!mMediaImplp)
    {
        mMediaImplp = LLViewerMedia::getInstance()->getMediaImplFromTextureID(mID);
    }
}

//return true if all faces to reference to this media texture are found
//Note: mMediaFaceList is valid only for the current instant
//      because it does not check the face validity after the current frame.
bool LLViewerMediaTexture::findFaces()
{
    mMediaFaceList.clear();

    bool ret = true;

    LLViewerTexture* tex = gTextureList.findImage(mID, TEX_LIST_STANDARD);
    if(tex) //this media is a parcel media for tex.
    {
        for (U32 ch = 0; ch < LLRender::NUM_TEXTURE_CHANNELS; ++ch)
        {
            const ll_face_list_t* face_list = tex->getFaceList(ch);
            U32 end = tex->getNumFaces(ch);
        for(U32 i = 0; i < end; i++)
        {
            if ((*face_list)[i]->isMediaAllowed())
            {
                mMediaFaceList.push_back((*face_list)[i]);
            }
        }
    }
    }

    if(!mMediaImplp)
    {
        return true;
    }

    //for media on a face.
    const std::list< LLVOVolume* >* obj_list = mMediaImplp->getObjectList();
    std::list< LLVOVolume* >::const_iterator iter = obj_list->begin();
    for(; iter != obj_list->end(); ++iter)
    {
        LLVOVolume* obj = *iter;
        if (obj->isDead())
        {
            // Isn't supposed to happen, objects are supposed to detach
            // themselves on markDead()
            // If this happens, viewer is likely to crash
            llassert(0);
            LL_WARNS() << "Dead object in mMediaImplp's object list" << LL_ENDL;
            ret = false;
            continue;
        }

        if (obj->mDrawable.isNull() || obj->mDrawable->isDead())
        {
            ret = false;
            continue;
        }

        S32 face_id = -1;
        S32 num_faces = obj->mDrawable->getNumFaces();
        while((face_id = obj->getFaceIndexWithMediaImpl(mMediaImplp, face_id)) > -1 && face_id < num_faces)
        {
            LLFace* facep = obj->mDrawable->getFace(face_id);
            if(facep)
            {
                mMediaFaceList.push_back(facep);
            }
            else
            {
                ret = false;
            }
        }
    }

    return ret;
}

void LLViewerMediaTexture::initVirtualSize()
{
    if(mIsPlaying)
    {
        return;
    }

    findFaces();
    for(std::list< LLFace* >::iterator iter = mMediaFaceList.begin(); iter!= mMediaFaceList.end(); ++iter)
    {
        addTextureStats((*iter)->getVirtualSize());
    }
}

void LLViewerMediaTexture::addMediaToFace(LLFace* facep)
{
    if(facep)
    {
        facep->setHasMedia(true);
    }
    if(!mIsPlaying)
    {
        return; //no need to add the face because the media is not in playing.
    }

    switchTexture(LLRender::DIFFUSE_MAP, facep);
}

void LLViewerMediaTexture::removeMediaFromFace(LLFace* facep)
{
    if(!facep)
    {
        return;
    }
    facep->setHasMedia(false);

    if(!mIsPlaying)
    {
        return; //no need to remove the face because the media is not in playing.
    }

    mIsPlaying = false; //set to remove the media from the face.
    switchTexture(LLRender::DIFFUSE_MAP, facep);
    mIsPlaying = true; //set the flag back.

    if(getTotalNumFaces() < 1) //no face referencing to this media
    {
        stopPlaying();
    }
}

//virtual
void LLViewerMediaTexture::addFace(U32 ch, LLFace* facep)
{
    LLViewerTexture::addFace(ch, facep);

    const LLTextureEntry* te = facep->getTextureEntry();
    if(te && te->getID().notNull())
    {
        LLViewerTexture* tex = gTextureList.findImage(te->getID(), TEX_LIST_STANDARD);
        if(tex)
        {
// [SL:KB] - Patch: Render-TextureToggle (Catznip-5.2)
            // See LLViewerMediaTexture::removeFace()
            if (facep->isDefaultTexture(ch))
            {
                return;
            }
// [/SL:KB]

            mTextureList.push_back(tex);//increase the reference number by one for tex to avoid deleting it.
            return;
        }
    }

    //check if it is a parcel media
    if(facep->getTexture() && facep->getTexture() != this && facep->getTexture()->getID() == mID)
    {
        mTextureList.push_back(facep->getTexture()); //a parcel media.
        return;
    }

    if(te && te->getID().notNull()) //should have a texture
    {
        LL_WARNS_ONCE() << "The face's texture " << te->getID() << " is not valid. Face must have a valid texture before media texture." << LL_ENDL;
        // This might break the object, but it likely isn't a 'recoverable' situation.
        LLViewerFetchedTexture* tex = LLViewerTextureManager::getFetchedTexture(te->getID());
        mTextureList.push_back(tex);
    }
}

//virtual
//void LLViewerMediaTexture::removeFace(U32 ch, LLFace* facep)
// [SL:KB] - Patch: Render-TextureToggle (Catznip-5.2)
void LLViewerMediaTexture::removeFace(U32 channel, LLFace* facep)
// [/SL:KB]
{
// [SL:KB] - Patch: Render-TextureToggle (Catznip-5.2)
    LLViewerTexture::removeFace(channel, facep);
// [/SL:KB]
//  LLViewerTexture::removeFace(ch, facep);

    const LLTextureEntry* te = facep->getTextureEntry();
    if(te && te->getID().notNull())
    {
        LLViewerTexture* tex = gTextureList.findImage(te->getID(), TEX_LIST_STANDARD);
        if(tex)
        {
            for(std::list< LLPointer<LLViewerTexture> >::iterator iter = mTextureList.begin();
                iter != mTextureList.end(); ++iter)
            {
                if(*iter == tex)
                {
// [SL:KB] - Patch: Render-TextureToggle (Catznip-5.2)
                    // Switching to the default texture results in clearing the media textures on all prims;
                    // a side-effect is that we loose out on the reference to the original (non-media)
                    // texture potentially letting it dissapear from memory if this was the only reference to it
                    // (which is harmless, it just means we'll need to grab it from the cache or refetch it but
                    // the LL - debug - code at the bottom of addFace/removeFace disagrees so we'll hang on
                    // to it (and then block readding it a seond time higher up)
                    if (facep->isDefaultTexture(channel))
                    {
                        return;
                    }
// [/SL:KB]
                    mTextureList.erase(iter); //decrease the reference number for tex by one.
                    return;
                }
            }

            std::vector<const LLTextureEntry*> te_list;

            for (U32 ch = 0; ch < 3; ++ch)
            {
            //
            //we have some trouble here: the texture of the face is changed.
            //we need to find the former texture, and remove it from the list to avoid memory leaking.

                llassert(mNumFaces[ch] <= mFaceList[ch].size());

                for(U32 j = 0; j < mNumFaces[ch]; j++)
                {
                    te_list.push_back(mFaceList[ch][j]->getTextureEntry());//all textures are in use.
                }
            }

            if (te_list.empty())
            {
                mTextureList.clear();
                return;
            }

            auto end = te_list.size();

            for(std::list< LLPointer<LLViewerTexture> >::iterator iter = mTextureList.begin();
                iter != mTextureList.end(); ++iter)
            {
                size_t i = 0;

                for(i = 0; i < end; i++)
                {
                    if(te_list[i] && te_list[i]->getID() == (*iter)->getID())//the texture is in use.
                    {
                        te_list[i] = NULL;
                        break;
                    }
                }
                if(i == end) //no hit for this texture, remove it.
                {
// [SL:KB] - Patch: Render-TextureToggle (Catznip-5.2)
                    // See above
                    if (facep->isDefaultTexture(channel))
                    {
                        return;
                    }
// [/SL:KB]
                    mTextureList.erase(iter); //decrease the reference number for tex by one.
                    return;
                }
            }
        }
    }

    //check if it is a parcel media
    for(std::list< LLPointer<LLViewerTexture> >::iterator iter = mTextureList.begin();
                iter != mTextureList.end(); ++iter)
    {
        if((*iter)->getID() == mID)
        {
            mTextureList.erase(iter); //decrease the reference number for tex by one.
            return;
        }
    }

    if(te && te->getID().notNull()) //should have a texture but none found
    {
        LL_ERRS() << "mTextureList texture reference number is corrupted. Texture id: " << te->getID() << " List size: " << (U32)mTextureList.size() << LL_ENDL;
    }
}

void LLViewerMediaTexture::stopPlaying()
{
    // Don't stop the media impl playing here -- this breaks non-inworld media (login screen, search, and media browser).
//  if(mMediaImplp)
//  {
//      mMediaImplp->stop();
//  }
    mIsPlaying = false;
}

void LLViewerMediaTexture::switchTexture(U32 ch, LLFace* facep)
{
    if(facep)
    {
        //check if another media is playing on this face.
        if(facep->getTexture() && facep->getTexture() != this
            && facep->getTexture()->getType() == LLViewerTexture::MEDIA_TEXTURE)
        {
            if(mID == facep->getTexture()->getID()) //this is a parcel media
            {
                return; //let the prim media win.
            }
        }

        if(mIsPlaying) //old textures switch to the media texture
        {
            facep->switchTexture(ch, this);
        }
        else //switch to old textures.
        {
            const LLTextureEntry* te = facep->getTextureEntry();
            if(te)
            {
                LLViewerTexture* tex = te->getID().notNull() ? gTextureList.findImage(te->getID(), TEX_LIST_STANDARD) : NULL;
                if(!tex && te->getID() != mID)//try parcel media.
                {
                    tex = gTextureList.findImage(mID, TEX_LIST_STANDARD);
                }
                if(!tex)
                {
                    tex = LLViewerFetchedTexture::sDefaultImagep;
                }
                facep->switchTexture(ch, tex);
            }
        }
    }
}

void LLViewerMediaTexture::setPlaying(bool playing)
{
    if(!mMediaImplp)
    {
        return;
    }
    if(!playing && !mIsPlaying)
    {
        return; //media is already off
    }

    if(playing == mIsPlaying && !mMediaImplp->isUpdated())
    {
        return; //nothing has changed since last time.
    }

    mIsPlaying = playing;
    if(mIsPlaying) //is about to play this media
    {
        if(findFaces())
        {
            //about to update all faces.
            mMediaImplp->setUpdated(false);
        }

        if(mMediaFaceList.empty())//no face pointing to this media
        {
            stopPlaying();
            return;
        }

        for(std::list< LLFace* >::iterator iter = mMediaFaceList.begin(); iter!= mMediaFaceList.end(); ++iter)
        {
            LLFace* facep = *iter;
            const LLTextureEntry* te = facep->getTextureEntry();
            if (te->getGLTFMaterial())
            {
                // PBR material, switch emissive and basecolor
                switchTexture(LLRender::EMISSIVE_MAP, *iter);
                switchTexture(LLRender::BASECOLOR_MAP, *iter);
            }
            else
            {
                // blinn-phong material, switch diffuse map only
                switchTexture(LLRender::DIFFUSE_MAP, *iter);
            }
        }
    }
    else //stop playing this media
    {
        U32 ch = LLRender::DIFFUSE_MAP;

        llassert(mNumFaces[ch] <= mFaceList[ch].size());
        for(U32 i = mNumFaces[ch]; i; i--)
        {
            switchTexture(ch, mFaceList[ch][i - 1]); //current face could be removed in this function.
        }
    }
    return;
}

//virtual
F32 LLViewerMediaTexture::getMaxVirtualSize()
{
    if(LLFrameTimer::getFrameCount() == mUpdateVirtualSizeTime)
    {
        return mMaxVirtualSize;
    }
    mUpdateVirtualSizeTime = LLFrameTimer::getFrameCount();

    if(!mMaxVirtualSizeResetCounter)
    {
        addTextureStats(0.f, false);//reset
    }

    if(mIsPlaying) //media is playing
    {
        for (U32 ch = 0; ch < LLRender::NUM_TEXTURE_CHANNELS; ++ch)
        {
            llassert(mNumFaces[ch] <= mFaceList[ch].size());
            for(U32 i = 0; i < mNumFaces[ch]; i++)
            {
                LLFace* facep = mFaceList[ch][i];
            if(facep->getDrawable()->isRecentlyVisible())
            {
                addTextureStats(facep->getVirtualSize());
            }
        }
    }
    }
    else //media is not in playing
    {
        findFaces();

        if(!mMediaFaceList.empty())
        {
            for(std::list< LLFace* >::iterator iter = mMediaFaceList.begin(); iter!= mMediaFaceList.end(); ++iter)
            {
                LLFace* facep = *iter;
                if(facep->getDrawable()->isRecentlyVisible())
                {
                    addTextureStats(facep->getVirtualSize());
                }
            }
        }
    }

    if(mMaxVirtualSizeResetCounter > 0)
    {
        mMaxVirtualSizeResetCounter--;
    }
    reorganizeFaceList();
    reorganizeVolumeList();

    return mMaxVirtualSize;
}
//----------------------------------------------------------------------------------------------
//end of LLViewerMediaTexture
//----------------------------------------------------------------------------------------------

//----------------------------------------------------------------------------------------------
//start of LLTexturePipelineTester
//----------------------------------------------------------------------------------------------
LLTexturePipelineTester::LLTexturePipelineTester() : LLMetricPerformanceTesterWithSession(sTesterName)
{
    addMetric("TotalBytesLoaded");
    addMetric("TotalBytesLoadedFromCache");
    addMetric("TotalBytesLoadedForLargeImage");
    addMetric("TotalBytesLoadedForSculpties");
    addMetric("StartFetchingTime");
    addMetric("TotalGrayTime");
    addMetric("TotalStablizingTime");
    addMetric("StartTimeLoadingSculpties");
    addMetric("EndTimeLoadingSculpties");

    addMetric("Time");
    addMetric("TotalBytesBound");
    addMetric("TotalBytesBoundForLargeImage");
    addMetric("PercentageBytesBound");

    mTotalBytesLoaded = (S32Bytes)0;
    mTotalBytesLoadedFromCache = (S32Bytes)0;
    mTotalBytesLoadedForLargeImage = (S32Bytes)0;
    mTotalBytesLoadedForSculpties = (S32Bytes)0;

    reset();
}

LLTexturePipelineTester::~LLTexturePipelineTester()
{
    LLViewerTextureManager::sTesterp = NULL;
}

void LLTexturePipelineTester::update()
{
    mLastTotalBytesUsed = mTotalBytesUsed;
    mLastTotalBytesUsedForLargeImage = mTotalBytesUsedForLargeImage;
    mTotalBytesUsed = (S32Bytes)0;
    mTotalBytesUsedForLargeImage = (S32Bytes)0;

    if(LLAppViewer::getTextureFetch()->getNumRequests() > 0) //fetching list is not empty
    {
        if(mPause)
        {
            //start a new fetching session
            reset();
            mStartFetchingTime = LLImageGL::sLastFrameTime;
            mPause = false;
        }

        //update total gray time
        if(mUsingDefaultTexture)
        {
            mUsingDefaultTexture = false;
            mTotalGrayTime = LLImageGL::sLastFrameTime - mStartFetchingTime;
        }

        //update the stablizing timer.
        updateStablizingTime();

        outputTestResults();
    }
    else if(!mPause)
    {
        //stop the current fetching session
        mPause = true;
        outputTestResults();
        reset();
    }
}

void LLTexturePipelineTester::reset()
{
    mPause = true;

    mUsingDefaultTexture = false;
    mStartStablizingTime = 0.0f;
    mEndStablizingTime = 0.0f;

    mTotalBytesUsed = (S32Bytes)0;
    mTotalBytesUsedForLargeImage = (S32Bytes)0;
    mLastTotalBytesUsed = (S32Bytes)0;
    mLastTotalBytesUsedForLargeImage = (S32Bytes)0;

    mStartFetchingTime = 0.0f;

    mTotalGrayTime = 0.0f;
    mTotalStablizingTime = 0.0f;

    mStartTimeLoadingSculpties = 1.0f;
    mEndTimeLoadingSculpties = 0.0f;
}

//virtual
void LLTexturePipelineTester::outputTestRecord(LLSD *sd)
{
    std::string currentLabel = getCurrentLabelName();
    (*sd)[currentLabel]["TotalBytesLoaded"]              = (LLSD::Integer)mTotalBytesLoaded.value();
    (*sd)[currentLabel]["TotalBytesLoadedFromCache"]     = (LLSD::Integer)mTotalBytesLoadedFromCache.value();
    (*sd)[currentLabel]["TotalBytesLoadedForLargeImage"] = (LLSD::Integer)mTotalBytesLoadedForLargeImage.value();
    (*sd)[currentLabel]["TotalBytesLoadedForSculpties"]  = (LLSD::Integer)mTotalBytesLoadedForSculpties.value();

    (*sd)[currentLabel]["StartFetchingTime"]             = (LLSD::Real)mStartFetchingTime;
    (*sd)[currentLabel]["TotalGrayTime"]                 = (LLSD::Real)mTotalGrayTime;
    (*sd)[currentLabel]["TotalStablizingTime"]           = (LLSD::Real)mTotalStablizingTime;

    (*sd)[currentLabel]["StartTimeLoadingSculpties"]     = (LLSD::Real)mStartTimeLoadingSculpties;
    (*sd)[currentLabel]["EndTimeLoadingSculpties"]       = (LLSD::Real)mEndTimeLoadingSculpties;

    (*sd)[currentLabel]["Time"]                          = LLImageGL::sLastFrameTime;
    (*sd)[currentLabel]["TotalBytesBound"]               = (LLSD::Integer)mLastTotalBytesUsed.value();
    (*sd)[currentLabel]["TotalBytesBoundForLargeImage"]  = (LLSD::Integer)mLastTotalBytesUsedForLargeImage.value();
    (*sd)[currentLabel]["PercentageBytesBound"]          = (LLSD::Real)(100.f * mLastTotalBytesUsed / mTotalBytesLoaded);
}

void LLTexturePipelineTester::updateTextureBindingStats(const LLViewerTexture* imagep)
{
    U32Bytes mem_size = imagep->getTextureMemory();
    mTotalBytesUsed += mem_size;

    if(MIN_LARGE_IMAGE_AREA <= (U32)(mem_size.value() / (U32)imagep->getComponents()))
    {
        mTotalBytesUsedForLargeImage += mem_size;
    }
}

void LLTexturePipelineTester::updateTextureLoadingStats(const LLViewerFetchedTexture* imagep, const LLImageRaw* raw_imagep, bool from_cache)
{
    U32Bytes data_size = (U32Bytes)raw_imagep->getDataSize();
    mTotalBytesLoaded += data_size;

    if(from_cache)
    {
        mTotalBytesLoadedFromCache += data_size;
    }

    if(MIN_LARGE_IMAGE_AREA <= (U32)(data_size.value() / (U32)raw_imagep->getComponents()))
    {
        mTotalBytesLoadedForLargeImage += data_size;
    }

    if(imagep->forSculpt())
    {
        mTotalBytesLoadedForSculpties += data_size;

        if(mStartTimeLoadingSculpties > mEndTimeLoadingSculpties)
        {
            mStartTimeLoadingSculpties = LLImageGL::sLastFrameTime;
        }
        mEndTimeLoadingSculpties = LLImageGL::sLastFrameTime;
    }
}

void LLTexturePipelineTester::updateGrayTextureBinding()
{
    mUsingDefaultTexture = true;
}

void LLTexturePipelineTester::setStablizingTime()
{
    if(mStartStablizingTime <= mStartFetchingTime)
    {
        mStartStablizingTime = LLImageGL::sLastFrameTime;
    }
    mEndStablizingTime = LLImageGL::sLastFrameTime;
}

void LLTexturePipelineTester::updateStablizingTime()
{
    if(mStartStablizingTime > mStartFetchingTime)
    {
        F32 t = mEndStablizingTime - mStartStablizingTime;

        if(t > F_ALMOST_ZERO && (t - mTotalStablizingTime) < F_ALMOST_ZERO)
        {
            //already stablized
            mTotalStablizingTime = LLImageGL::sLastFrameTime - mStartStablizingTime;

            //cancel the timer
            mStartStablizingTime = 0.f;
            mEndStablizingTime = 0.f;
        }
        else
        {
            mTotalStablizingTime = t;
        }
    }
    mTotalStablizingTime = 0.f;
}

//virtual
void LLTexturePipelineTester::compareTestSessions(llofstream* os)
{
    LLTexturePipelineTester::LLTextureTestSession* base_sessionp = dynamic_cast<LLTexturePipelineTester::LLTextureTestSession*>(mBaseSessionp);
    LLTexturePipelineTester::LLTextureTestSession* current_sessionp = dynamic_cast<LLTexturePipelineTester::LLTextureTestSession*>(mCurrentSessionp);
    if(!base_sessionp || !current_sessionp)
    {
        LL_ERRS() << "type of test session does not match!" << LL_ENDL;
    }

    //compare and output the comparison
    *os << llformat("%s\n", getTesterName().c_str());
    *os << llformat("AggregateResults\n");

    compareTestResults(os, "TotalGrayTime", base_sessionp->mTotalGrayTime, current_sessionp->mTotalGrayTime);
    compareTestResults(os, "TotalStablizingTime", base_sessionp->mTotalStablizingTime, current_sessionp->mTotalStablizingTime);
    compareTestResults(os, "StartTimeLoadingSculpties", base_sessionp->mStartTimeLoadingSculpties, current_sessionp->mStartTimeLoadingSculpties);
    compareTestResults(os, "TotalTimeLoadingSculpties", base_sessionp->mTotalTimeLoadingSculpties, current_sessionp->mTotalTimeLoadingSculpties);

    compareTestResults(os, "TotalBytesLoaded", base_sessionp->mTotalBytesLoaded, current_sessionp->mTotalBytesLoaded);
    compareTestResults(os, "TotalBytesLoadedFromCache", base_sessionp->mTotalBytesLoadedFromCache, current_sessionp->mTotalBytesLoadedFromCache);
    compareTestResults(os, "TotalBytesLoadedForLargeImage", base_sessionp->mTotalBytesLoadedForLargeImage, current_sessionp->mTotalBytesLoadedForLargeImage);
    compareTestResults(os, "TotalBytesLoadedForSculpties", base_sessionp->mTotalBytesLoadedForSculpties, current_sessionp->mTotalBytesLoadedForSculpties);

    *os << llformat("InstantResults\n");
    S32 size = llmin(base_sessionp->mInstantPerformanceListCounter, current_sessionp->mInstantPerformanceListCounter);
    for(S32 i = 0; i < size; i++)
    {
        *os << llformat("Time(B-T)-%.4f-%.4f\n", base_sessionp->mInstantPerformanceList[i].mTime, current_sessionp->mInstantPerformanceList[i].mTime);

        compareTestResults(os, "AverageBytesUsedPerSecond", base_sessionp->mInstantPerformanceList[i].mAverageBytesUsedPerSecond,
            current_sessionp->mInstantPerformanceList[i].mAverageBytesUsedPerSecond);

        compareTestResults(os, "AverageBytesUsedForLargeImagePerSecond", base_sessionp->mInstantPerformanceList[i].mAverageBytesUsedForLargeImagePerSecond,
            current_sessionp->mInstantPerformanceList[i].mAverageBytesUsedForLargeImagePerSecond);

        compareTestResults(os, "AveragePercentageBytesUsedPerSecond", base_sessionp->mInstantPerformanceList[i].mAveragePercentageBytesUsedPerSecond,
            current_sessionp->mInstantPerformanceList[i].mAveragePercentageBytesUsedPerSecond);
    }

    if(size < base_sessionp->mInstantPerformanceListCounter)
    {
        for(S32 i = size; i < base_sessionp->mInstantPerformanceListCounter; i++)
        {
            *os << llformat("Time(B-T)-%.4f- \n", base_sessionp->mInstantPerformanceList[i].mTime);

            *os << llformat(", AverageBytesUsedPerSecond, %d, N/A \n", base_sessionp->mInstantPerformanceList[i].mAverageBytesUsedPerSecond);
            *os << llformat(", AverageBytesUsedForLargeImagePerSecond, %d, N/A \n", base_sessionp->mInstantPerformanceList[i].mAverageBytesUsedForLargeImagePerSecond);
            *os << llformat(", AveragePercentageBytesUsedPerSecond, %.4f, N/A \n", base_sessionp->mInstantPerformanceList[i].mAveragePercentageBytesUsedPerSecond);
        }
    }
    else if(size < current_sessionp->mInstantPerformanceListCounter)
    {
        for(S32 i = size; i < current_sessionp->mInstantPerformanceListCounter; i++)
        {
            *os << llformat("Time(B-T)- -%.4f\n", current_sessionp->mInstantPerformanceList[i].mTime);

            *os << llformat(", AverageBytesUsedPerSecond, N/A, %d\n", current_sessionp->mInstantPerformanceList[i].mAverageBytesUsedPerSecond);
            *os << llformat(", AverageBytesUsedForLargeImagePerSecond, N/A, %d\n", current_sessionp->mInstantPerformanceList[i].mAverageBytesUsedForLargeImagePerSecond);
            *os << llformat(", AveragePercentageBytesUsedPerSecond, N/A, %.4f\n", current_sessionp->mInstantPerformanceList[i].mAveragePercentageBytesUsedPerSecond);
        }
    }
}

//virtual
LLMetricPerformanceTesterWithSession::LLTestSession* LLTexturePipelineTester::loadTestSession(LLSD* log)
{
    LLTexturePipelineTester::LLTextureTestSession* sessionp = new LLTexturePipelineTester::LLTextureTestSession();
    if(!sessionp)
    {
        return NULL;
    }

    F32 total_gray_time = 0.f;
    F32 total_stablizing_time = 0.f;
    F32 total_loading_sculpties_time = 0.f;

    F32 start_fetching_time = -1.f;
    F32 start_fetching_sculpties_time = 0.f;

    F32 last_time = 0.0f;
    S32 frame_count = 0;

    sessionp->mInstantPerformanceListCounter = 0;
    sessionp->mInstantPerformanceList.resize(128);
    sessionp->mInstantPerformanceList[sessionp->mInstantPerformanceListCounter].mAverageBytesUsedPerSecond = 0;
    sessionp->mInstantPerformanceList[sessionp->mInstantPerformanceListCounter].mAverageBytesUsedForLargeImagePerSecond = 0;
    sessionp->mInstantPerformanceList[sessionp->mInstantPerformanceListCounter].mAveragePercentageBytesUsedPerSecond = 0.f;
    sessionp->mInstantPerformanceList[sessionp->mInstantPerformanceListCounter].mTime = 0.f;

    //load a session
    std::string currentLabel = getCurrentLabelName();
    bool in_log = (*log).has(currentLabel);
    while (in_log)
    {
        LLSD::String label = currentLabel;

        if(sessionp->mInstantPerformanceListCounter >= (S32)sessionp->mInstantPerformanceList.size())
        {
            sessionp->mInstantPerformanceList.resize(sessionp->mInstantPerformanceListCounter + 128);
        }

        //time
        F32 start_time = (F32)(*log)[label]["StartFetchingTime"].asReal();
        F32 cur_time   = (F32)(*log)[label]["Time"].asReal();
        if(start_time - start_fetching_time > F_ALMOST_ZERO) //fetching has paused for a while
        {
            sessionp->mTotalGrayTime += total_gray_time;
            sessionp->mTotalStablizingTime += total_stablizing_time;

            sessionp->mStartTimeLoadingSculpties = start_fetching_sculpties_time;
            sessionp->mTotalTimeLoadingSculpties += total_loading_sculpties_time;

            start_fetching_time = start_time;
            total_gray_time = 0.f;
            total_stablizing_time = 0.f;
            total_loading_sculpties_time = 0.f;
        }
        else
        {
            total_gray_time = (F32)(*log)[label]["TotalGrayTime"].asReal();
            total_stablizing_time = (F32)(*log)[label]["TotalStablizingTime"].asReal();

            total_loading_sculpties_time = (F32)(*log)[label]["EndTimeLoadingSculpties"].asReal() - (F32)(*log)[label]["StartTimeLoadingSculpties"].asReal();
            if(start_fetching_sculpties_time < 0.f && total_loading_sculpties_time > 0.f)
            {
                start_fetching_sculpties_time = (F32)(*log)[label]["StartTimeLoadingSculpties"].asReal();
            }
        }

        //total loaded bytes
        sessionp->mTotalBytesLoaded = (*log)[label]["TotalBytesLoaded"].asInteger();
        sessionp->mTotalBytesLoadedFromCache = (*log)[label]["TotalBytesLoadedFromCache"].asInteger();
        sessionp->mTotalBytesLoadedForLargeImage = (*log)[label]["TotalBytesLoadedForLargeImage"].asInteger();
        sessionp->mTotalBytesLoadedForSculpties = (*log)[label]["TotalBytesLoadedForSculpties"].asInteger();

        //instant metrics
        sessionp->mInstantPerformanceList[sessionp->mInstantPerformanceListCounter].mAverageBytesUsedPerSecond +=
            (*log)[label]["TotalBytesBound"].asInteger();
        sessionp->mInstantPerformanceList[sessionp->mInstantPerformanceListCounter].mAverageBytesUsedForLargeImagePerSecond +=
            (*log)[label]["TotalBytesBoundForLargeImage"].asInteger();
        sessionp->mInstantPerformanceList[sessionp->mInstantPerformanceListCounter].mAveragePercentageBytesUsedPerSecond +=
            (F32)(*log)[label]["PercentageBytesBound"].asReal();
        frame_count++;
        if(cur_time - last_time >= 1.0f)
        {
            sessionp->mInstantPerformanceList[sessionp->mInstantPerformanceListCounter].mAverageBytesUsedPerSecond /= frame_count;
            sessionp->mInstantPerformanceList[sessionp->mInstantPerformanceListCounter].mAverageBytesUsedForLargeImagePerSecond /= frame_count;
            sessionp->mInstantPerformanceList[sessionp->mInstantPerformanceListCounter].mAveragePercentageBytesUsedPerSecond /= frame_count;
            sessionp->mInstantPerformanceList[sessionp->mInstantPerformanceListCounter].mTime = last_time;

            frame_count = 0;
            last_time = cur_time;
            sessionp->mInstantPerformanceListCounter++;
            sessionp->mInstantPerformanceList[sessionp->mInstantPerformanceListCounter].mAverageBytesUsedPerSecond = 0;
            sessionp->mInstantPerformanceList[sessionp->mInstantPerformanceListCounter].mAverageBytesUsedForLargeImagePerSecond = 0;
            sessionp->mInstantPerformanceList[sessionp->mInstantPerformanceListCounter].mAveragePercentageBytesUsedPerSecond = 0.f;
            sessionp->mInstantPerformanceList[sessionp->mInstantPerformanceListCounter].mTime = 0.f;
        }
        // Next label
        incrementCurrentCount();
        currentLabel = getCurrentLabelName();
        in_log = (*log).has(currentLabel);
    }

    sessionp->mTotalGrayTime += total_gray_time;
    sessionp->mTotalStablizingTime += total_stablizing_time;

    if(sessionp->mStartTimeLoadingSculpties < 0.f)
    {
        sessionp->mStartTimeLoadingSculpties = start_fetching_sculpties_time;
    }
    sessionp->mTotalTimeLoadingSculpties += total_loading_sculpties_time;

    return sessionp;
}

LLTexturePipelineTester::LLTextureTestSession::LLTextureTestSession()
{
    reset();
}
LLTexturePipelineTester::LLTextureTestSession::~LLTextureTestSession()
{
}
void LLTexturePipelineTester::LLTextureTestSession::reset()
{
    mTotalGrayTime = 0.0f;
    mTotalStablizingTime = 0.0f;

    mStartTimeLoadingSculpties = 0.0f;
    mTotalTimeLoadingSculpties = 0.0f;

    mTotalBytesLoaded = 0;
    mTotalBytesLoadedFromCache = 0;
    mTotalBytesLoadedForLargeImage = 0;
    mTotalBytesLoadedForSculpties = 0;

    mInstantPerformanceListCounter = 0;
}
//----------------------------------------------------------------------------------------------
//end of LLTexturePipelineTester
//----------------------------------------------------------------------------------------------
<|MERGE_RESOLUTION|>--- conflicted
+++ resolved
@@ -551,13 +551,8 @@
 
     if (is_low)
     {
-<<<<<<< HEAD
-        is_low = true;
-        // System RAM is low -> ramp up discard bias over time to free memory
+        // ramp up discard bias over time to free memory
         LL_DEBUGS("TextureMemory") << "System memory is low, use more aggressive discard bias." << LL_ENDL;
-=======
-        // ramp up discard bias over time to free memory
->>>>>>> d5446b3b
         if (sEvaluationTimer.getElapsedTimeF32() > MEMORY_CHECK_WAIT_TIME)
         {
             static LLCachedControl<F32> low_mem_min_discard_increment(gSavedSettings, "RenderLowMemMinDiscardIncrement", .1f);
@@ -567,13 +562,10 @@
     }
     else
     {
-<<<<<<< HEAD
         LL_DEBUGS("TextureMemory") << "System memory is plentiful, act normally." << LL_ENDL;
-        sDesiredDiscardBias = llmax(sDesiredDiscardBias, 1.f + over_pct);
-=======
+
         // don't execute above until the slam to 1.5 has a chance to take effect
         sEvaluationTimer.reset();
->>>>>>> d5446b3b
 
         // lower discard bias over time when free memory is available
         if (sDesiredDiscardBias > 1.f && over_pct < 0.f)
