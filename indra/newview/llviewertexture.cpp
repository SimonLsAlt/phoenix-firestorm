
/**
 * @file llviewertexture.cpp
 * @brief Object which handles a received image (and associated texture(s))
 *
 * $LicenseInfo:firstyear=2000&license=viewerlgpl$
 * Second Life Viewer Source Code
 * Copyright (C) 2010, Linden Research, Inc.
 *
 * This library is free software; you can redistribute it and/or
 * modify it under the terms of the GNU Lesser General Public
 * License as published by the Free Software Foundation;
 * version 2.1 of the License only.
 *
 * This library is distributed in the hope that it will be useful,
 * but WITHOUT ANY WARRANTY; without even the implied warranty of
 * MERCHANTABILITY or FITNESS FOR A PARTICULAR PURPOSE.  See the GNU
 * Lesser General Public License for more details.
 *
 * You should have received a copy of the GNU Lesser General Public
 * License along with this library; if not, write to the Free Software
 * Foundation, Inc., 51 Franklin Street, Fifth Floor, Boston, MA  02110-1301  USA
 *
 * Linden Research, Inc., 945 Battery Street, San Francisco, CA  94111  USA
 * $/LicenseInfo$
 */

#include "llviewerprecompiledheaders.h"

#include "llviewertexture.h"

// Library includes
#include "llmath.h"
#include "llerror.h"
#include "llgl.h"
#include "llglheaders.h"
#include "llhost.h"
#include "llimage.h"
#include "llimagebmp.h"
#include "llimagej2c.h"
#include "llimagetga.h"
#include "llstl.h"
#include "message.h"
#include "lltimer.h"

// viewer includes
#include "llimagegl.h"
#include "lldrawpool.h"
#include "lltexturefetch.h"
#include "llviewertexturelist.h"
#include "llviewercontrol.h"
#include "pipeline.h"
#include "llappviewer.h"
#include "llface.h"
#include "llviewercamera.h"
#include "lltextureentry.h"
#include "lltexturemanagerbridge.h"
#include "llmediaentry.h"
#include "llvovolume.h"
#include "llviewermedia.h"
#include "lltexturecache.h"
#include "llviewerwindow.h"
#include "llwindow.h"
///////////////////////////////////////////////////////////////////////////////

// statics
LLPointer<LLViewerTexture>        LLViewerTexture::sNullImagep = nullptr;
LLPointer<LLViewerTexture>        LLViewerTexture::sBlackImagep = nullptr;
LLPointer<LLViewerTexture>        LLViewerTexture::sCheckerBoardImagep = nullptr;
LLPointer<LLViewerFetchedTexture> LLViewerFetchedTexture::sMissingAssetImagep = nullptr;
LLPointer<LLViewerFetchedTexture> LLViewerFetchedTexture::sWhiteImagep = nullptr;
LLPointer<LLViewerFetchedTexture> LLViewerFetchedTexture::sDefaultImagep = nullptr;
LLPointer<LLViewerFetchedTexture> LLViewerFetchedTexture::sSmokeImagep = nullptr;
LLPointer<LLViewerFetchedTexture> LLViewerFetchedTexture::sFlatNormalImagep = nullptr;
LLPointer<LLViewerFetchedTexture> LLViewerFetchedTexture::sDefaultIrradiancePBRp;
// [SL:KB] - Patch: Render-TextureToggle (Catznip-4.0)
LLPointer<LLViewerFetchedTexture> LLViewerFetchedTexture::sDefaultDiffuseImagep = NULL;
// [/SL:KB]
LLViewerMediaTexture::media_map_t LLViewerMediaTexture::sMediaMap;
LLTexturePipelineTester* LLViewerTextureManager::sTesterp = nullptr;
F32 LLViewerFetchedTexture::sMaxVirtualSize = 8192.f*8192.f;

const std::string sTesterName("TextureTester");

S32 LLViewerTexture::sImageCount = 0;
S32 LLViewerTexture::sRawCount = 0;
S32 LLViewerTexture::sAuxCount = 0;
LLFrameTimer LLViewerTexture::sEvaluationTimer;
F32 LLViewerTexture::sDesiredDiscardBias = 0.f;

S32 LLViewerTexture::sMaxSculptRez = 128; //max sculpt image size
constexpr S32 MAX_CACHED_RAW_IMAGE_AREA = 64 * 64;
const S32 MAX_CACHED_RAW_SCULPT_IMAGE_AREA = LLViewerTexture::sMaxSculptRez * LLViewerTexture::sMaxSculptRez;
constexpr S32 MAX_CACHED_RAW_TERRAIN_IMAGE_AREA = 128 * 128;
constexpr S32 DEFAULT_ICON_DIMENSIONS = 32;
constexpr S32 DEFAULT_THUMBNAIL_DIMENSIONS = 256;
U32 LLViewerTexture::sMinLargeImageSize = 65536; //256 * 256.
U32 LLViewerTexture::sMaxSmallImageSize = MAX_CACHED_RAW_IMAGE_AREA;
bool LLViewerTexture::sFreezeImageUpdates = false;
F32 LLViewerTexture::sCurrentTime = 0.0f;

constexpr F32 MEMORY_CHECK_WAIT_TIME = 1.0f;
constexpr F32 MIN_VRAM_BUDGET = 768.f;
F32 LLViewerTexture::sFreeVRAMMegabytes = MIN_VRAM_BUDGET;

LLViewerTexture::EDebugTexels LLViewerTexture::sDebugTexelsMode = LLViewerTexture::DEBUG_TEXELS_OFF;

const F64 log_2 = log(2.0);

/*const*/ U32 DESIRED_NORMAL_TEXTURE_SIZE = (U32)LLViewerFetchedTexture::MAX_IMAGE_SIZE_DEFAULT; // <FS:Ansariel> Max texture resolution

LLUUID LLViewerTexture::sInvisiprimTexture1 = LLUUID::null;
LLUUID LLViewerTexture::sInvisiprimTexture2 = LLUUID::null;
#define TEX_INVISIPRIM1 "e97cf410-8e61-7005-ec06-629eba4cd1fb"
#define TEX_INVISIPRIM2 "38b86f85-2575-52a9-a531-23108d8da837"


//----------------------------------------------------------------------------------------------
//namespace: LLViewerTextureAccess
//----------------------------------------------------------------------------------------------

LLLoadedCallbackEntry::LLLoadedCallbackEntry(loaded_callback_func cb,
                      S32 discard_level,
                      bool need_imageraw, // Needs image raw for the callback
                      void* userdata,
                      LLLoadedCallbackEntry::source_callback_list_t* src_callback_list,
                      LLViewerFetchedTexture* target,
                      bool pause)
    : mCallback(cb),
      mLastUsedDiscard(MAX_DISCARD_LEVEL+1),
      mDesiredDiscard(discard_level),
      mNeedsImageRaw(need_imageraw),
      mUserData(userdata),
      mSourceCallbackList(src_callback_list),
      mPaused(pause)
{
    if(mSourceCallbackList)
    {
        mSourceCallbackList->insert(LLTextureKey(target->getID(), (ETexListType)target->getTextureListType()));
    }
}

LLLoadedCallbackEntry::~LLLoadedCallbackEntry()
{
}

void LLLoadedCallbackEntry::removeTexture(LLViewerFetchedTexture* tex)
{
    if (mSourceCallbackList && tex)
    {
        mSourceCallbackList->erase(LLTextureKey(tex->getID(), (ETexListType)tex->getTextureListType()));
    }
}

//static
void LLLoadedCallbackEntry::cleanUpCallbackList(LLLoadedCallbackEntry::source_callback_list_t* callback_list)
{
    //clear texture callbacks.
    if(callback_list && !callback_list->empty())
    {
        for(LLLoadedCallbackEntry::source_callback_list_t::iterator iter = callback_list->begin();
                iter != callback_list->end(); ++iter)
        {
            LLViewerFetchedTexture* tex = gTextureList.findImage(*iter);
            if(tex)
            {
                tex->deleteCallbackEntry(callback_list);
            }
        }
        callback_list->clear();
    }
}

LLViewerMediaTexture* LLViewerTextureManager::createMediaTexture(const LLUUID &media_id, bool usemipmaps, LLImageGL* gl_image)
{
    return new LLViewerMediaTexture(media_id, usemipmaps, gl_image);
}

void LLViewerTextureManager::findFetchedTextures(const LLUUID& id, std::vector<LLViewerFetchedTexture*> &output)
{
    return gTextureList.findTexturesByID(id, output);
}

void  LLViewerTextureManager::findTextures(const LLUUID& id, std::vector<LLViewerTexture*> &output)
{
    LL_PROFILE_ZONE_SCOPED_CATEGORY_TEXTURE;
    std::vector<LLViewerFetchedTexture*> fetched_output;
    gTextureList.findTexturesByID(id, fetched_output);
    std::vector<LLViewerFetchedTexture*>::iterator iter = fetched_output.begin();
    while (iter != fetched_output.end())
    {
        output.push_back(*iter);
        iter++;
    }

    //search media texture list
    if (output.empty())
    {
        LLViewerTexture* tex;
        tex = LLViewerTextureManager::findMediaTexture(id);
        if (tex)
        {
            output.push_back(tex);
        }
    }

}

LLViewerFetchedTexture* LLViewerTextureManager::findFetchedTexture(const LLUUID& id, S32 tex_type)
{
    LL_PROFILE_ZONE_SCOPED_CATEGORY_TEXTURE;
    return gTextureList.findImage(id, (ETexListType)tex_type);
}

LLViewerMediaTexture* LLViewerTextureManager::findMediaTexture(const LLUUID &media_id)
{
    return LLViewerMediaTexture::findMediaTexture(media_id);
}

LLViewerMediaTexture*  LLViewerTextureManager::getMediaTexture(const LLUUID& id, bool usemipmaps, LLImageGL* gl_image)
{
    LLViewerMediaTexture* tex = LLViewerMediaTexture::findMediaTexture(id);
    if(!tex)
    {
        tex = LLViewerTextureManager::createMediaTexture(id, usemipmaps, gl_image);
    }

    tex->initVirtualSize();

    return tex;
}

LLViewerFetchedTexture* LLViewerTextureManager::staticCastToFetchedTexture(LLTexture* tex, bool report_error)
{
    if(!tex)
    {
        return NULL;
    }

    S8 type = tex->getType();
    if(type == LLViewerTexture::FETCHED_TEXTURE || type == LLViewerTexture::LOD_TEXTURE)
    {
        return static_cast<LLViewerFetchedTexture*>(tex);
    }

    if(report_error)
    {
        LL_ERRS() << "not a fetched texture type: " << type << LL_ENDL;
    }

    return NULL;
}

LLPointer<LLViewerTexture> LLViewerTextureManager::getLocalTexture(bool usemipmaps, bool generate_gl_tex)
{
    LLPointer<LLViewerTexture> tex = new LLViewerTexture(usemipmaps);
    if(generate_gl_tex)
    {
        tex->generateGLTexture();
        tex->setCategory(LLGLTexture::LOCAL);
    }
    return tex;
}
LLPointer<LLViewerTexture> LLViewerTextureManager::getLocalTexture(const LLUUID& id, bool usemipmaps, bool generate_gl_tex)
{
    LLPointer<LLViewerTexture> tex = new LLViewerTexture(id, usemipmaps);
    if(generate_gl_tex)
    {
        tex->generateGLTexture();
        tex->setCategory(LLGLTexture::LOCAL);
    }
    return tex;
}
LLPointer<LLViewerTexture> LLViewerTextureManager::getLocalTexture(const LLImageRaw* raw, bool usemipmaps)
{
    LLPointer<LLViewerTexture> tex = new LLViewerTexture(raw, usemipmaps);
    tex->setCategory(LLGLTexture::LOCAL);
    return tex;
}
LLPointer<LLViewerTexture> LLViewerTextureManager::getLocalTexture(const U32 width, const U32 height, const U8 components, bool usemipmaps, bool generate_gl_tex)
{
    LLPointer<LLViewerTexture> tex = new LLViewerTexture(width, height, components, usemipmaps);
    if(generate_gl_tex)
    {
        tex->generateGLTexture();
        tex->setCategory(LLGLTexture::LOCAL);
    }
    return tex;
}

LLViewerFetchedTexture* LLViewerTextureManager::getFetchedTexture(const LLImageRaw* raw, FTType type, bool usemipmaps)
{
    LLImageDataSharedLock lock(raw);
    LLViewerFetchedTexture* ret = new LLViewerFetchedTexture(raw, type, usemipmaps);
    gTextureList.addImage(ret, TEX_LIST_STANDARD);
    return ret;
}

LLViewerFetchedTexture* LLViewerTextureManager::getFetchedTexture(
                                                   const LLUUID &image_id,
                                                   FTType f_type,
                                                   bool usemipmaps,
                                                   LLViewerTexture::EBoostLevel boost_priority,
                                                   S8 texture_type,
                                                   LLGLint internal_format,
                                                   LLGLenum primary_format,
                                                   LLHost request_from_host)
{
    return gTextureList.getImage(image_id, f_type, usemipmaps, boost_priority, texture_type, internal_format, primary_format, request_from_host);
}

LLViewerFetchedTexture* LLViewerTextureManager::getFetchedTextureFromFile(
                                                   const std::string& filename,
                                                   FTType f_type,
                                                   bool usemipmaps,
                                                   LLViewerTexture::EBoostLevel boost_priority,
                                                   S8 texture_type,
                                                   LLGLint internal_format,
                                                   LLGLenum primary_format,
                                                   const LLUUID& force_id)
{
    return gTextureList.getImageFromFile(filename, f_type, usemipmaps, boost_priority, texture_type, internal_format, primary_format, force_id);
}

//static
LLViewerFetchedTexture* LLViewerTextureManager::getFetchedTextureFromUrl(const std::string& url,
                                     FTType f_type,
                                     bool usemipmaps,
                                     LLViewerTexture::EBoostLevel boost_priority,
                                     S8 texture_type,
                                     LLGLint internal_format,
                                     LLGLenum primary_format,
                                     const LLUUID& force_id
                                     )
{
    return gTextureList.getImageFromUrl(url, f_type, usemipmaps, boost_priority, texture_type, internal_format, primary_format, force_id);
}

//static
LLImageRaw* LLViewerTextureManager::getRawImageFromMemory(const U8* data, U32 size, std::string_view mimetype)
{
    return gTextureList.getRawImageFromMemory(data, size, mimetype);
}

//static
LLViewerFetchedTexture* LLViewerTextureManager::getFetchedTextureFromMemory(const U8* data, U32 size, std::string_view mimetype)
{
    return gTextureList.getImageFromMemory(data, size, mimetype);
}

LLViewerFetchedTexture* LLViewerTextureManager::getFetchedTextureFromHost(const LLUUID& image_id, FTType f_type, LLHost host)
{
    return gTextureList.getImageFromHost(image_id, f_type, host);
}

// Create a bridge to the viewer texture manager.
class LLViewerTextureManagerBridge : public LLTextureManagerBridge
{
    /*virtual*/ LLPointer<LLGLTexture> getLocalTexture(bool usemipmaps = true, bool generate_gl_tex = true)
    {
        return LLViewerTextureManager::getLocalTexture(usemipmaps, generate_gl_tex);
    }

    /*virtual*/ LLPointer<LLGLTexture> getLocalTexture(const U32 width, const U32 height, const U8 components, bool usemipmaps, bool generate_gl_tex = true)
    {
        return LLViewerTextureManager::getLocalTexture(width, height, components, usemipmaps, generate_gl_tex);
    }

    /*virtual*/ LLGLTexture* getFetchedTexture(const LLUUID &image_id)
    {
        return LLViewerTextureManager::getFetchedTexture(image_id);
    }
};


void LLViewerTextureManager::init()
{
    {
        LLPointer<LLImageRaw> raw = new LLImageRaw(1,1,3);
        raw->clear(0x77, 0x77, 0x77, 0xFF);
        LLViewerTexture::sNullImagep = LLViewerTextureManager::getLocalTexture(raw.get(), true);
    }

    const S32 dim = 128;
    LLPointer<LLImageRaw> image_raw = new LLImageRaw(dim,dim,3);
    U8* data = image_raw->getData();

    memset(data, 0, dim * dim * 3);
    LLViewerTexture::sBlackImagep = LLViewerTextureManager::getLocalTexture(image_raw.get(), true);

#if 1
    LLPointer<LLViewerFetchedTexture> imagep = LLViewerTextureManager::getFetchedTexture(IMG_DEFAULT);
    LLViewerFetchedTexture::sDefaultImagep = imagep;

    for (S32 i = 0; i<dim; i++)
    {
        for (S32 j = 0; j<dim; j++)
        {
#if 0
            const S32 border = 2;
            if (i<border || j<border || i>=(dim-border) || j>=(dim-border))
            {
                *data++ = 0xff;
                *data++ = 0xff;
                *data++ = 0xff;
            }
            else
#endif
            {
                *data++ = 0x7f;
                *data++ = 0x7f;
                *data++ = 0x7f;
            }
        }
    }
    imagep->createGLTexture(0, image_raw);
    image_raw = NULL;
#else
    LLViewerFetchedTexture::sDefaultImagep = LLViewerTextureManager::getFetchedTexture(IMG_DEFAULT, true, LLGLTexture::BOOST_UI);
#endif
    LLViewerFetchedTexture::sDefaultImagep->dontDiscard();
    LLViewerFetchedTexture::sDefaultImagep->setCategory(LLGLTexture::OTHER);

    image_raw = new LLImageRaw(32,32,3);
    data = image_raw->getData();

    for (S32 i = 0; i < (32*32*3); i+=3)
    {
        S32 x = (i % (32*3)) / (3*16);
        S32 y = i / (32*3*16);
        U8 color = ((x + y) % 2) * 255;
        data[i] = color;
        data[i+1] = color;
        data[i+2] = color;
    }

    LLViewerTexture::sCheckerBoardImagep = LLViewerTextureManager::getLocalTexture(image_raw.get(), true);

    LLViewerTexture::initClass();

    // Create a texture manager bridge.
    gTextureManagerBridgep = new LLViewerTextureManagerBridge;

    if (LLMetricPerformanceTesterBasic::isMetricLogRequested(sTesterName) && !LLMetricPerformanceTesterBasic::getTester(sTesterName))
    {
        sTesterp = new LLTexturePipelineTester();
        if (!sTesterp->isValid())
        {
            delete sTesterp;
            sTesterp = NULL;
        }
    }
}

void LLViewerTextureManager::cleanup()
{
    stop_glerror();

    delete gTextureManagerBridgep;
    LLImageGL::sDefaultGLTexture = NULL;
    LLViewerTexture::sNullImagep = NULL;
    LLViewerTexture::sBlackImagep = NULL;
    LLViewerTexture::sCheckerBoardImagep = NULL;
    LLViewerFetchedTexture::sDefaultImagep = NULL;
    LLViewerFetchedTexture::sSmokeImagep = NULL;
    LLViewerFetchedTexture::sMissingAssetImagep = NULL;
    LLTexUnit::sWhiteTexture = 0;
    LLViewerFetchedTexture::sWhiteImagep = NULL;

    LLViewerFetchedTexture::sFlatNormalImagep = NULL;
    LLViewerFetchedTexture::sDefaultIrradiancePBRp = NULL;

    LLViewerMediaTexture::cleanUpClass();
}

//----------------------------------------------------------------------------------------------
//----------------------------------------------------------------------------------------------
//start of LLViewerTexture
//----------------------------------------------------------------------------------------------
// static
void LLViewerTexture::initClass()
{
    LLImageGL::sDefaultGLTexture = LLViewerFetchedTexture::sDefaultImagep->getGLTexture();

    if (sInvisiprimTexture1.isNull())
    {
        sInvisiprimTexture1 = LLUUID(TEX_INVISIPRIM1);
    }
    if (sInvisiprimTexture2.isNull())
    {
        sInvisiprimTexture2 = LLUUID(TEX_INVISIPRIM2);
    }
}

//static
void LLViewerTexture::updateClass()
{
    LL_PROFILE_ZONE_SCOPED_CATEGORY_TEXTURE;
    sCurrentTime = gFrameTimeSeconds;

    LLTexturePipelineTester* tester = (LLTexturePipelineTester*)LLMetricPerformanceTesterBasic::getTester(sTesterName);
    if (tester)
    {
        tester->update();
    }

    LLViewerMediaTexture::updateClass();

    static LLCachedControl<U32> max_vram_budget(gSavedSettings, "RenderMaxVRAMBudget", 0);

    F64 texture_bytes_alloc = LLImageGL::getTextureBytesAllocated() / 1024.0 / 512.0;
    F64 vertex_bytes_alloc = LLVertexBuffer::getBytesAllocated() / 1024.0 / 512.0;
    F64 render_bytes_alloc = LLRenderTarget::sBytesAllocated / 1024.0 / 512.0;

    // get an estimate of how much video memory we're using
    // NOTE: our metrics miss about half the vram we use, so this biases high but turns out to typically be within 5% of the real number
    F32 used = (F32)ll_round(texture_bytes_alloc + vertex_bytes_alloc + render_bytes_alloc);

    F32 budget = max_vram_budget == 0 ? (F32)gGLManager.mVRAM : (F32)max_vram_budget;

    // try to leave half a GB for everyone else, but keep at least 768MB for ourselves
    F32 target = llmax(budget - 512.f, MIN_VRAM_BUDGET);
    sFreeVRAMMegabytes = target - used;

    F32 over_pct = (used - target) / target;

    bool is_low = over_pct > 0.f;

    if (isSystemMemoryLow())
    {
        is_low = true;
        // System RAM is low -> ramp up discard bias over time to free memory
<<<<<<< HEAD
        if (sEvaluationTimer.getElapsedTimeF32() > MEMORY_CHECK_WAIT_TIME)
=======
        LL_DEBUGS("TextureMemory") << "System memory is low, use more aggressive discard bias." << LL_ENDL;
        if (sEvaluationTimer.getElapsedTimeF32() > GPU_MEMORY_CHECK_WAIT_TIME)
>>>>>>> a447221d
        {
            static LLCachedControl<F32> low_mem_min_discard_increment(gSavedSettings, "RenderLowMemMinDiscardIncrement", .1f);
            sDesiredDiscardBias += (F32) low_mem_min_discard_increment * (F32) gFrameIntervalSeconds;
            sEvaluationTimer.reset();
        }
    }
    else
    {
        LL_DEBUGS("TextureMemory") << "System memory is plentiful, act normally." << LL_ENDL;
        sDesiredDiscardBias = llmax(sDesiredDiscardBias, 1.f + over_pct);

        if (sDesiredDiscardBias > 1.f && over_pct < 0.f)
        {
            sDesiredDiscardBias -= gFrameIntervalSeconds * 0.01f;
        }
    }

    static bool was_low = false;
    if (is_low && !was_low)
    {
        LL_WARNS() << "Low system memory detected, emergency downrezzing off screen textures" << LL_ENDL;
        sDesiredDiscardBias = llmax(sDesiredDiscardBias, 1.5f);

        for (auto image : gTextureList)
        {
            gTextureList.updateImageDecodePriority(image);
        }
    }

    was_low = is_low;

    sDesiredDiscardBias = llclamp(sDesiredDiscardBias, 1.f, 3.f);

    LLViewerTexture::sFreezeImageUpdates = false;
}

//static
bool LLViewerTexture::isSystemMemoryLow()
{
    static LLFrameTimer timer;
    static U32Megabytes physical_res = U32Megabytes(U32_MAX);

    static LLCachedControl<U32> min_free_main_memory(gSavedSettings, "RenderMinFreeMainMemoryThreshold", 512);
    const U32Megabytes MIN_FREE_MAIN_MEMORY(min_free_main_memory);

    if (timer.getElapsedTimeF32() < MEMORY_CHECK_WAIT_TIME) //call this once per second.
    {
        return physical_res < MIN_FREE_MAIN_MEMORY;
    }

    timer.reset();

    LLMemory::updateMemoryInfo();
    physical_res = LLMemory::getAvailableMemKB();
    return physical_res < MIN_FREE_MAIN_MEMORY;
}

//end of static functions
//-------------------------------------------------------------------------------------------
const U32 LLViewerTexture::sCurrentFileVersion = 1;

LLViewerTexture::LLViewerTexture(bool usemipmaps) :
    LLGLTexture(usemipmaps)
{
    init(true);

    mID.generate();
    sImageCount++;
}

LLViewerTexture::LLViewerTexture(const LLUUID& id, bool usemipmaps) :
    LLGLTexture(usemipmaps),
    mID(id)
{
    init(true);

    sImageCount++;
}

LLViewerTexture::LLViewerTexture(const U32 width, const U32 height, const U8 components, bool usemipmaps)  :
    LLGLTexture(width, height, components, usemipmaps)
{
    init(true);

    mID.generate();
    sImageCount++;
}

LLViewerTexture::LLViewerTexture(const LLImageRaw* raw, bool usemipmaps) :
    LLGLTexture(raw, usemipmaps)
{
    init(true);

    mID.generate();
    sImageCount++;
}

LLViewerTexture::~LLViewerTexture()
{
    // LL_DEBUGS("Avatar") << mID << LL_ENDL;
    cleanup();
    sImageCount--;
}

// virtual
void LLViewerTexture::init(bool firstinit)
{
    mMaxVirtualSize = 0.f;
    mMaxVirtualSizeResetInterval = 1;
    mMaxVirtualSizeResetCounter = mMaxVirtualSizeResetInterval;
    mParcelMedia = NULL;

    memset(&mNumVolumes, 0, sizeof(U32)* LLRender::NUM_VOLUME_TEXTURE_CHANNELS);
    mVolumeList[LLRender::LIGHT_TEX].clear();
    mVolumeList[LLRender::SCULPT_TEX].clear();

    for (U32 i = 0; i < LLRender::NUM_TEXTURE_CHANNELS; i++)
    {
        mNumFaces[i] = 0;
        mFaceList[i].clear();
    }

    mMainQueue  = LL::WorkQueue::getInstance("mainloop");
    mImageQueue = LL::WorkQueue::getInstance("LLImageGL");
}

//virtual
S8 LLViewerTexture::getType() const
{
    return LLViewerTexture::LOCAL_TEXTURE;
}

void LLViewerTexture::cleanup()
{
    if (LLAppViewer::getTextureFetch())
    {
        LLAppViewer::getTextureFetch()->updateRequestPriority(mID, 0.f);
    }

    mFaceList[LLRender::DIFFUSE_MAP].clear();
    mFaceList[LLRender::NORMAL_MAP].clear();
    mFaceList[LLRender::SPECULAR_MAP].clear();
    mVolumeList[LLRender::LIGHT_TEX].clear();
    mVolumeList[LLRender::SCULPT_TEX].clear();
}

// virtual
void LLViewerTexture::dump()
{
    LL_PROFILE_ZONE_SCOPED_CATEGORY_TEXTURE;
    LLGLTexture::dump();

    LL_INFOS() << "LLViewerTexture"
            << " mID " << mID
            << LL_ENDL;
}

void LLViewerTexture::setBoostLevel(S32 level)
{
    if(mBoostLevel != level)
    {
        mBoostLevel = level;
        if(mBoostLevel != LLViewerTexture::BOOST_NONE &&
            mBoostLevel != LLViewerTexture::BOOST_SELECTED &&
            mBoostLevel != LLViewerTexture::BOOST_ICON &&
            mBoostLevel != LLViewerTexture::BOOST_THUMBNAIL)
        {
            setNoDelete();
        }
    }

    // strongly encourage anything boosted to load at full res
    if (mBoostLevel >= LLViewerTexture::BOOST_HIGH)
    {
        mMaxVirtualSize = 2048.f * 2048.f;
    }
}

bool LLViewerTexture::isActiveFetching()
{
    return false;
}

bool LLViewerTexture::bindDebugImage(const S32 stage)
{
    LL_PROFILE_ZONE_SCOPED_CATEGORY_TEXTURE;
    if (stage < 0) return false;

    bool res = true;
    if (LLViewerTexture::sCheckerBoardImagep.notNull() && (this != LLViewerTexture::sCheckerBoardImagep.get()))
    {
        res = gGL.getTexUnit(stage)->bind(LLViewerTexture::sCheckerBoardImagep);
    }

    if(!res)
    {
        return bindDefaultImage(stage);
    }

    return res;
}

bool LLViewerTexture::bindDefaultImage(S32 stage)
{
    LL_PROFILE_ZONE_SCOPED_CATEGORY_TEXTURE;
    if (stage < 0) return false;

    bool res = true;
    if (LLViewerFetchedTexture::sDefaultImagep.notNull() && (this != LLViewerFetchedTexture::sDefaultImagep.get()))
    {
        // use default if we've got it
        res = gGL.getTexUnit(stage)->bind(LLViewerFetchedTexture::sDefaultImagep);
    }
    if (!res && LLViewerTexture::sNullImagep.notNull() && (this != LLViewerTexture::sNullImagep))
    {
        res = gGL.getTexUnit(stage)->bind(LLViewerTexture::sNullImagep);
    }
    if (!res)
    {
        LL_WARNS() << "LLViewerTexture::bindDefaultImage failed." << LL_ENDL;
    }
    stop_glerror();

    LLTexturePipelineTester* tester = (LLTexturePipelineTester*)LLMetricPerformanceTesterBasic::getTester(sTesterName);
    if (tester)
    {
        tester->updateGrayTextureBinding();
    }
    return res;
}

//virtual
bool LLViewerTexture::isMissingAsset()const
{
    return false;
}

//virtual
void LLViewerTexture::forceImmediateUpdate()
{
}

void LLViewerTexture::addTextureStats(F32 virtual_size, bool needs_gltexture) const
{
    LL_PROFILE_ZONE_SCOPED_CATEGORY_TEXTURE;
    if(needs_gltexture)
    {
        mNeedsGLTexture = true;
    }

    virtual_size = llmin(virtual_size, LLViewerFetchedTexture::sMaxVirtualSize);

    if (virtual_size > mMaxVirtualSize)
    {
        mMaxVirtualSize = virtual_size;
    }
}

void LLViewerTexture::resetTextureStats()
{
    mMaxVirtualSize = 0.0f;
    mMaxVirtualSizeResetCounter = 0;
}

//virtual
F32 LLViewerTexture::getMaxVirtualSize()
{
    return mMaxVirtualSize;
}

//virtual
void LLViewerTexture::setKnownDrawSize(S32 width, S32 height)
{
    //nothing here.
}

//virtual
void LLViewerTexture::addFace(U32 ch, LLFace* facep)
{
    LL_PROFILE_ZONE_SCOPED_CATEGORY_TEXTURE;
    llassert(ch < LLRender::NUM_TEXTURE_CHANNELS);

    if(mNumFaces[ch] >= mFaceList[ch].size())
    {
        mFaceList[ch].resize(2 * mNumFaces[ch] + 1);
    }
    mFaceList[ch][mNumFaces[ch]] = facep;
    facep->setIndexInTex(ch, mNumFaces[ch]);
    mNumFaces[ch]++;
    mLastFaceListUpdateTimer.reset();
}

//virtual
void LLViewerTexture::removeFace(U32 ch, LLFace* facep)
{
    LL_PROFILE_ZONE_SCOPED_CATEGORY_TEXTURE;
    llassert(ch < LLRender::NUM_TEXTURE_CHANNELS);

    if(mNumFaces[ch] > 1)
    {
        S32 index = facep->getIndexInTex(ch);
        llassert(index < (S32)mFaceList[ch].size());
        llassert(index < (S32)mNumFaces[ch]);
        mFaceList[ch][index] = mFaceList[ch][--mNumFaces[ch]];
        mFaceList[ch][index]->setIndexInTex(ch, index);
    }
    else
    {
        mFaceList[ch].clear();
        mNumFaces[ch] = 0;
    }
    mLastFaceListUpdateTimer.reset();
}

S32 LLViewerTexture::getTotalNumFaces() const
{
    S32 ret = 0;

    for (U32 i = 0; i < LLRender::NUM_TEXTURE_CHANNELS; ++i)
    {
        ret += mNumFaces[i];
    }

    return ret;
}

S32 LLViewerTexture::getNumFaces(U32 ch) const
{
    llassert(ch < LLRender::NUM_TEXTURE_CHANNELS);
    return mNumFaces[ch];
}


//virtual
void LLViewerTexture::addVolume(U32 ch, LLVOVolume* volumep)
{
    LL_PROFILE_ZONE_SCOPED_CATEGORY_TEXTURE;
    if (mNumVolumes[ch] >= mVolumeList[ch].size())
    {
        mVolumeList[ch].resize(2 * mNumVolumes[ch] + 1);
    }
    mVolumeList[ch][mNumVolumes[ch]] = volumep;
    volumep->setIndexInTex(ch, mNumVolumes[ch]);
    mNumVolumes[ch]++;
    mLastVolumeListUpdateTimer.reset();
}

//virtual
void LLViewerTexture::removeVolume(U32 ch, LLVOVolume* volumep)
{
    LL_PROFILE_ZONE_SCOPED_CATEGORY_TEXTURE;
    if (mNumVolumes[ch] > 1)
    {
        S32 index = volumep->getIndexInTex(ch);
        llassert(index < (S32)mVolumeList[ch].size());
        llassert(index < (S32)mNumVolumes[ch]);
        mVolumeList[ch][index] = mVolumeList[ch][--mNumVolumes[ch]];
        mVolumeList[ch][index]->setIndexInTex(ch, index);
    }
    else
    {
        mVolumeList[ch].clear();
        mNumVolumes[ch] = 0;
    }
    mLastVolumeListUpdateTimer.reset();
}

S32 LLViewerTexture::getNumVolumes(U32 ch) const
{
    return mNumVolumes[ch];
}

void LLViewerTexture::reorganizeFaceList()
{
    LL_PROFILE_ZONE_SCOPED_CATEGORY_TEXTURE;
    static const F32 MAX_WAIT_TIME = 20.f; // seconds
    static const U32 MAX_EXTRA_BUFFER_SIZE = 4;

    if(mLastFaceListUpdateTimer.getElapsedTimeF32() < MAX_WAIT_TIME)
    {
        return;
    }

    for (U32 i = 0; i < LLRender::NUM_TEXTURE_CHANNELS; ++i)
    {
        if(mNumFaces[i] + MAX_EXTRA_BUFFER_SIZE > mFaceList[i].size())
    {
        return;
    }

        mFaceList[i].erase(mFaceList[i].begin() + mNumFaces[i], mFaceList[i].end());
    }

    mLastFaceListUpdateTimer.reset();
}

void LLViewerTexture::reorganizeVolumeList()
{
    LL_PROFILE_ZONE_SCOPED_CATEGORY_TEXTURE;
    static const F32 MAX_WAIT_TIME = 20.f; // seconds
    static const U32 MAX_EXTRA_BUFFER_SIZE = 4;


    for (U32 i = 0; i < LLRender::NUM_VOLUME_TEXTURE_CHANNELS; ++i)
    {
        if (mNumVolumes[i] + MAX_EXTRA_BUFFER_SIZE > mVolumeList[i].size())
        {
            return;
        }
    }

    if(mLastVolumeListUpdateTimer.getElapsedTimeF32() < MAX_WAIT_TIME)
    {
        return;
    }

    mLastVolumeListUpdateTimer.reset();
    for (U32 i = 0; i < LLRender::NUM_VOLUME_TEXTURE_CHANNELS; ++i)
    {
        mVolumeList[i].erase(mVolumeList[i].begin() + mNumVolumes[i], mVolumeList[i].end());
    }
}

bool LLViewerTexture::isLargeImage()
{
    return  (S32)mTexelsPerImage > LLViewerTexture::sMinLargeImageSize;
}

bool LLViewerTexture::isInvisiprim()
{
    return isInvisiprim(mID);
}

//static
bool LLViewerTexture::isInvisiprim(LLUUID id)
{
    return (id == sInvisiprimTexture1) || (id == sInvisiprimTexture2);
}

//virtual
void LLViewerTexture::updateBindStatsForTester()
{
    LLTexturePipelineTester* tester = (LLTexturePipelineTester*)LLMetricPerformanceTesterBasic::getTester(sTesterName);
    if (tester)
    {
        tester->updateTextureBindingStats(this);
    }
}

//----------------------------------------------------------------------------------------------
//end of LLViewerTexture
//----------------------------------------------------------------------------------------------

const std::string& fttype_to_string(const FTType& fttype)
{
    static const std::string ftt_unknown("FTT_UNKNOWN");
    static const std::string ftt_default("FTT_DEFAULT");
    static const std::string ftt_server_bake("FTT_SERVER_BAKE");
    static const std::string ftt_host_bake("FTT_HOST_BAKE");
    static const std::string ftt_map_tile("FTT_MAP_TILE");
    static const std::string ftt_local_file("FTT_LOCAL_FILE");
    static const std::string ftt_error("FTT_ERROR");
    switch(fttype)
    {
        case FTT_UNKNOWN: return ftt_unknown; break;
        case FTT_DEFAULT: return ftt_default; break;
        case FTT_SERVER_BAKE: return ftt_server_bake; break;
        case FTT_HOST_BAKE: return ftt_host_bake; break;
        case FTT_MAP_TILE: return ftt_map_tile; break;
        case FTT_LOCAL_FILE: return ftt_local_file; break;
    }
    return ftt_error;
}

//----------------------------------------------------------------------------------------------
//start of LLViewerFetchedTexture
//----------------------------------------------------------------------------------------------

//static
LLViewerFetchedTexture* LLViewerFetchedTexture::getSmokeImage()
{
    if (sSmokeImagep.isNull())
    {
        sSmokeImagep = LLViewerTextureManager::getFetchedTexture(IMG_SMOKE);
    }

    sSmokeImagep->addTextureStats(1024.f * 1024.f);

    return sSmokeImagep;
}

LLViewerFetchedTexture::LLViewerFetchedTexture(const LLUUID& id, FTType f_type, const LLHost& host, bool usemipmaps)
    : LLViewerTexture(id, usemipmaps),
    mTargetHost(host)
{
    init(true);
    mFTType = f_type;
    if (mFTType == FTT_HOST_BAKE)
    {
        // <FS:Ansariel> [Legacy Bake]
        //LL_WARNS() << "Unsupported fetch type " << mFTType << LL_ENDL;
        mCanUseHTTP = false;
        // </FS:Ansariel> [Legacy Bake]
    }
    generateGLTexture();
}

LLViewerFetchedTexture::LLViewerFetchedTexture(const LLImageRaw* raw, FTType f_type, bool usemipmaps)
    : LLViewerTexture(raw, usemipmaps)
{
    init(true);
    mFTType = f_type;
}

LLViewerFetchedTexture::LLViewerFetchedTexture(const std::string& url, FTType f_type, const LLUUID& id, bool usemipmaps)
    : LLViewerTexture(id, usemipmaps),
    mUrl(url)
{
    init(true);
    mFTType = f_type;
    generateGLTexture();
}

void LLViewerFetchedTexture::init(bool firstinit)
{
    mOrigWidth = 0;
    mOrigHeight = 0;
    mHasAux = false;
    mNeedsAux = false;
    mRequestedDiscardLevel = -1;
    mRequestedDownloadPriority = 0.f;
    mFullyLoaded = false;
    mCanUseHTTP = true;
    mDesiredDiscardLevel = MAX_DISCARD_LEVEL + 1;
    mMinDesiredDiscardLevel = MAX_DISCARD_LEVEL + 1;

    mDecodingAux = false;

    mKnownDrawWidth = 0;
    mKnownDrawHeight = 0;
    mKnownDrawSizeChanged = false;

    if (firstinit)
    {
        mInImageList = 0;
    }

    // Only set mIsMissingAsset true when we know for certain that the database
    // does not contain this image.
    mIsMissingAsset = false;

    mLoadedCallbackDesiredDiscardLevel = S8_MAX;
    mPauseLoadedCallBacks = false;

    mNeedsCreateTexture = false;

    mIsRawImageValid = false;
    mRawDiscardLevel = INVALID_DISCARD_LEVEL;
    mMinDiscardLevel = 0;

    mHasFetcher = false;
    mIsFetching = false;
    mFetchState = 0;
    mFetchPriority = 0;
    mDownloadProgress = 0.f;
    mFetchDeltaTime = 999999.f;
    mRequestDeltaTime = 0.f;
    mForSculpt = false;
    mIsFetched = false;
    mInFastCacheList = false;

    mSavedRawImage = NULL;
    mForceToSaveRawImage  = false;
    mSaveRawImage = false;
    mSavedRawDiscardLevel = -1;
    mDesiredSavedRawDiscardLevel = -1;
    mLastReferencedSavedRawImageTime = 0.0f;
    mKeptSavedRawImageTime = 0.f;
    mLastCallBackActiveTime = 0.f;
    mForceCallbackFetch = false;
    mInDebug = false;
    mUnremovable = false;

    mFTType = FTT_UNKNOWN;
}

LLViewerFetchedTexture::~LLViewerFetchedTexture()
{
    assert_main_thread();
    //*NOTE getTextureFetch can return NULL when Viewer is shutting down.
    // This is due to LLWearableList is singleton and is destroyed after
    // LLAppViewer::cleanup() was called. (see ticket EXT-177)
    if (mHasFetcher && LLAppViewer::getTextureFetch())
    {
        LLAppViewer::getTextureFetch()->deleteRequest(getID(), true);
    }
    cleanup();
}

//virtual
S8 LLViewerFetchedTexture::getType() const
{
    return LLViewerTexture::FETCHED_TEXTURE;
}

FTType LLViewerFetchedTexture::getFTType() const
{
    return mFTType;
}

void LLViewerFetchedTexture::cleanup()
{
    LL_PROFILE_ZONE_SCOPED_CATEGORY_TEXTURE;
    for(callback_list_t::iterator iter = mLoadedCallbackList.begin();
        iter != mLoadedCallbackList.end(); )
    {
        LLLoadedCallbackEntry *entryp = *iter++;
        // We never finished loading the image.  Indicate failure.
        // Note: this allows mLoadedCallbackUserData to be cleaned up.
        entryp->mCallback( false, this, NULL, NULL, 0, true, entryp->mUserData );
        entryp->removeTexture(this);
        delete entryp;
    }
    mLoadedCallbackList.clear();
    mNeedsAux = false;

    // Clean up image data
    destroyRawImage();
    mSavedRawImage = NULL;
    mSavedRawDiscardLevel = -1;
}

//access the fast cache
void LLViewerFetchedTexture::loadFromFastCache()
{
    LL_PROFILE_ZONE_SCOPED_CATEGORY_TEXTURE;
    if(!mInFastCacheList)
    {
        return; //no need to access the fast cache.
    }
    mInFastCacheList = false;

    add(LLTextureFetch::sCacheAttempt, 1.0);

    LLTimer fastCacheTimer;
    mRawImage = LLAppViewer::getTextureCache()->readFromFastCache(getID(), mRawDiscardLevel);
    if(mRawImage.notNull())
    {
        F32 cachReadTime = fastCacheTimer.getElapsedTimeF32();

        add(LLTextureFetch::sCacheHit, 1.0);
        record(LLTextureFetch::sCacheHitRate, LLUnits::Ratio::fromValue(1));
        sample(LLTextureFetch::sCacheReadLatency, cachReadTime);

        mFullWidth  = mRawImage->getWidth()  << mRawDiscardLevel;
        mFullHeight = mRawImage->getHeight() << mRawDiscardLevel;
        setTexelsPerImage();

        if(mFullWidth > MAX_IMAGE_SIZE || mFullHeight > MAX_IMAGE_SIZE)
        {
            //discard all oversized textures.
            destroyRawImage();
            LL_WARNS() << "oversized, setting as missing" << LL_ENDL;
            setIsMissingAsset();
            mRawDiscardLevel = INVALID_DISCARD_LEVEL;
        }
        else
        {
            if (mBoostLevel == LLGLTexture::BOOST_ICON)
            {
                // Shouldn't do anything usefull since texures in fast cache are 16x16,
                // it is here in case fast cache changes.
                S32 expected_width = mKnownDrawWidth > 0 ? mKnownDrawWidth : DEFAULT_ICON_DIMENSIONS;
                S32 expected_height = mKnownDrawHeight > 0 ? mKnownDrawHeight : DEFAULT_ICON_DIMENSIONS;
                if (mRawImage && (mRawImage->getWidth() > expected_width || mRawImage->getHeight() > expected_height))
                {
                    // scale oversized icon, no need to give more work to gl
                    mRawImage->scale(expected_width, expected_height);
                }
            }

            if (mBoostLevel == LLGLTexture::BOOST_THUMBNAIL)
            {
                S32 expected_width = mKnownDrawWidth > 0 ? mKnownDrawWidth : DEFAULT_THUMBNAIL_DIMENSIONS;
                S32 expected_height = mKnownDrawHeight > 0 ? mKnownDrawHeight : DEFAULT_THUMBNAIL_DIMENSIONS;
                if (mRawImage && (mRawImage->getWidth() > expected_width || mRawImage->getHeight() > expected_height))
                {
                    // scale oversized icon, no need to give more work to gl
                    mRawImage->scale(expected_width, expected_height);
                }
            }

            mRequestedDiscardLevel = mDesiredDiscardLevel + 1;
            mIsRawImageValid = true;
            addToCreateTexture();
        }
    }
    else
    {
        record(LLTextureFetch::sCacheHitRate, LLUnits::Ratio::fromValue(0));
    }
}

void LLViewerFetchedTexture::setForSculpt()
{
    static const S32 MAX_INTERVAL = 8; //frames

    forceToSaveRawImage(0, F32_MAX);

    setBoostLevel(llmax((S32)getBoostLevel(),
        (S32)LLGLTexture::BOOST_SCULPTED));

    mForSculpt = true;
    if(isForSculptOnly() && hasGLTexture() && !getBoundRecently())
    {
        destroyGLTexture(); //sculpt image does not need gl texture.
        mTextureState = ACTIVE;
    }
    setMaxVirtualSizeResetInterval(MAX_INTERVAL);
}

bool LLViewerFetchedTexture::isForSculptOnly() const
{
    return mForSculpt && !mNeedsGLTexture;
}

bool LLViewerFetchedTexture::isDeleted()
{
    return mTextureState == DELETED;
}

bool LLViewerFetchedTexture::isInactive()
{
    return mTextureState == INACTIVE;
}

bool LLViewerFetchedTexture::isDeletionCandidate()
{
    return mTextureState == DELETION_CANDIDATE;
}

void LLViewerFetchedTexture::setDeletionCandidate()
{
    if(mGLTexturep.notNull() && mGLTexturep->getTexName() && (mTextureState == INACTIVE))
    {
        mTextureState = DELETION_CANDIDATE;
    }
}

//set the texture inactive
void LLViewerFetchedTexture::setInactive()
{
    if(mTextureState == ACTIVE && mGLTexturep.notNull() && mGLTexturep->getTexName() && !mGLTexturep->getBoundRecently())
    {
        mTextureState = INACTIVE;
    }
}

bool LLViewerFetchedTexture::isFullyLoaded() const
{
    // Unfortunately, the boolean "mFullyLoaded" is never updated correctly so we use that logic
    // to check if the texture is there and completely downloaded
    return (mFullWidth != 0) && (mFullHeight != 0) && !mIsFetching && !mHasFetcher;
}


// virtual
void LLViewerFetchedTexture::dump()
{
    LLViewerTexture::dump();

    LL_INFOS() << "Dump : " << mID
            << ", mIsMissingAsset = " << (S32)mIsMissingAsset
            << ", mFullWidth = " << (S32)mFullWidth
            << ", mFullHeight = " << (S32)mFullHeight
            << ", mOrigWidth = " << (S32)mOrigWidth
            << ", mOrigHeight = " << (S32)mOrigHeight
            << LL_ENDL;
    LL_INFOS() << "     : "
            << " mFullyLoaded = " << (S32)mFullyLoaded
            << ", mFetchState = " << (S32)mFetchState
            << ", mFetchPriority = " << (S32)mFetchPriority
            << ", mDownloadProgress = " << (F32)mDownloadProgress
            << LL_ENDL;
    LL_INFOS() << "     : "
            << " mHasFetcher = " << (S32)mHasFetcher
            << ", mIsFetching = " << (S32)mIsFetching
            << ", mIsFetched = " << (S32)mIsFetched
            << ", mBoostLevel = " << (S32)mBoostLevel
            << LL_ENDL;
}

///////////////////////////////////////////////////////////////////////////////
// ONLY called from LLViewerFetchedTextureList
void LLViewerFetchedTexture::destroyTexture()
{
    LL_PROFILE_ZONE_SCOPED_CATEGORY_TEXTURE;

    if (mNeedsCreateTexture)//return if in the process of generating a new texture.
    {
        return;
    }

    //LL_DEBUGS("Avatar") << mID << LL_ENDL;
    destroyGLTexture();
    mFullyLoaded = false;
}

void LLViewerFetchedTexture::addToCreateTexture()
{
    LL_PROFILE_ZONE_SCOPED_CATEGORY_TEXTURE;
    bool force_update = false;
    if (getComponents() != mRawImage->getComponents())
    {
        // We've changed the number of components, so we need to move any
        // objects using this pool to a different pool.
        mComponents = mRawImage->getComponents();
        mGLTexturep->setComponents(mComponents);
        force_update = true;

        for (U32 j = 0; j < LLRender::NUM_TEXTURE_CHANNELS; ++j)
        {
            llassert(mNumFaces[j] <= mFaceList[j].size());

            for(U32 i = 0; i < mNumFaces[j]; i++)
            {
                mFaceList[j][i]->dirtyTexture();
            }
        }

        mSavedRawDiscardLevel = -1;
        mSavedRawImage = NULL;
    }

    if(isForSculptOnly())
    {
        //just update some variables, not to create a real GL texture.
        createGLTexture(mRawDiscardLevel, mRawImage, 0, false);
        mNeedsCreateTexture = false;
        destroyRawImage();
    }
    else if(!force_update && getDiscardLevel() > -1 && getDiscardLevel() <= mRawDiscardLevel)
    {
        mNeedsCreateTexture = false;
        destroyRawImage();
    }
    else
    {
        LL_PROFILE_ZONE_SCOPED_CATEGORY_TEXTURE;
#if 1
        //
        //if mRequestedDiscardLevel > mDesiredDiscardLevel, we assume the required image res keep going up,
        //so do not scale down the over qualified image.
        //Note: scaling down image is expensensive. Do it only when very necessary.
        //
        if(mRequestedDiscardLevel <= mDesiredDiscardLevel && !mForceToSaveRawImage)
        {
            U32 w = mFullWidth >> mRawDiscardLevel;
            U32 h = mFullHeight >> mRawDiscardLevel;

            //if big image, do not load extra data
            //scale it down to size >= LLViewerTexture::sMinLargeImageSize
            if(w * h > LLViewerTexture::sMinLargeImageSize)
            {
                S32 d_level = llmin(mRequestedDiscardLevel, (S32)mDesiredDiscardLevel) - mRawDiscardLevel;

                if(d_level > 0)
                {
                    S32 i = 0;
                    while((d_level > 0) && ((w >> i) * (h >> i) > LLViewerTexture::sMinLargeImageSize))
                    {
                        i++;
                        d_level--;
                    }
                    if(i > 0)
                    {
                        mRawDiscardLevel += i;
                        if(mRawDiscardLevel >= getDiscardLevel() && getDiscardLevel() > 0)
                        {
                            mNeedsCreateTexture = false;
                            destroyRawImage();
                            return;
                        }

                        {
                            //make a duplicate in case somebody else is using this raw image
                            mRawImage = mRawImage->scaled(w >> i, h >> i);
                        }
                    }
                }
            }
        }
#endif
        scheduleCreateTexture();
    }
    return;
}

// ONLY called from LLViewerTextureList
bool LLViewerFetchedTexture::preCreateTexture(S32 usename/*= 0*/)
{
    LL_PROFILE_ZONE_SCOPED_CATEGORY_TEXTURE;
#if LL_IMAGEGL_THREAD_CHECK
    mGLTexturep->checkActiveThread();
#endif

    if (!mNeedsCreateTexture)
    {
        destroyRawImage();
        return false;
    }
    mNeedsCreateTexture = false;

    if (mRawImage.isNull())
    {
        LL_ERRS() << "LLViewerTexture trying to create texture with no Raw Image" << LL_ENDL;
    }
    if (mRawImage->isBufferInvalid())
    {
        LL_WARNS() << "Can't create a texture: invalid image data" << LL_ENDL;
        destroyRawImage();
        return false;
    }
    //  LL_INFOS() << llformat("IMAGE Creating (%d) [%d x %d] Bytes: %d ",
    //                      mRawDiscardLevel,
    //                      mRawImage->getWidth(), mRawImage->getHeight(),mRawImage->getDataSize())
    //          << mID.getString() << LL_ENDL;

    // <FS:Techwolf Lupindo> texture comment metadata reader
    if (!mRawImage->mComment.empty())
    {
        std::string comment = mRawImage->mComment;
        mComment["comment"] = comment;
        std::size_t position = 0;
        std::size_t length = comment.length();
        while (position < length)
        {
            std::size_t equals_position = comment.find("=", position);
            if (equals_position != std::string::npos)
            {
                std::string type = comment.substr(position, equals_position - position);
                position = comment.find("&", position);
                if (position != std::string::npos)
                {
                    mComment[type] = comment.substr(equals_position + 1, position - (equals_position + 1));
                    position++;
                }
                else
                {
                    mComment[type] = comment.substr(equals_position + 1, length - (equals_position + 1));
                }
            }
            else
            {
                position = equals_position;
            }
        }
    }
    // </FS:Techwolf Lupindo>

    bool res = true;

    // store original size only for locally-sourced images
    if (mUrl.compare(0, 7, "file://") == 0)
    {
        mOrigWidth = mRawImage->getWidth();
        mOrigHeight = mRawImage->getHeight();

        // This is only safe because it's a local image and fetcher doesn't use raw data
        // from local images, but this might become unsafe in case of changes to fetcher
        if (mBoostLevel == BOOST_PREVIEW)
        {
            mRawImage->biasedScaleToPowerOfTwo(1024);
        }
        else
        { // leave black border, do not scale image content
            mRawImage->expandToPowerOfTwo(MAX_IMAGE_SIZE, false);
        }

        mFullWidth = mRawImage->getWidth();
        mFullHeight = mRawImage->getHeight();
        setTexelsPerImage();
    }
    else
    {
        mOrigWidth = mFullWidth;
        mOrigHeight = mFullHeight;
    }

    bool size_okay = true;

    S32 discard_level = mRawDiscardLevel;
    if (mRawDiscardLevel < 0)
    {
        LL_DEBUGS() << "Negative raw discard level when creating image: " << mRawDiscardLevel << LL_ENDL;
        discard_level = 0;
    }

    U32 raw_width = mRawImage->getWidth() << discard_level;
    U32 raw_height = mRawImage->getHeight() << discard_level;

    if (raw_width > MAX_IMAGE_SIZE || raw_height > MAX_IMAGE_SIZE)
    {
        LL_INFOS() << "Width or height is greater than " << MAX_IMAGE_SIZE << ": (" << raw_width << "," << raw_height << ")" << LL_ENDL;
        size_okay = false;
    }

    if (!LLImageGL::checkSize(mRawImage->getWidth(), mRawImage->getHeight()))
    {
        // A non power-of-two image was uploaded (through a non standard client)
        LL_INFOS() << "Non power of two width or height: (" << mRawImage->getWidth() << "," << mRawImage->getHeight() << ")" << LL_ENDL;
        size_okay = false;
    }

    if (!size_okay)
    {
        // An inappropriately-sized image was uploaded (through a non standard client)
        // We treat these images as missing assets which causes them to
        // be renderd as 'missing image' and to stop requesting data
        LL_WARNS() << "!size_ok, setting as missing" << LL_ENDL;
        setIsMissingAsset();
        destroyRawImage();
        return false;
    }

    if (mGLTexturep->getHasExplicitFormat())
    {
        LLGLenum format = mGLTexturep->getPrimaryFormat();
        S8 components = mRawImage->getComponents();
        if ((format == GL_RGBA && components < 4)
            || (format == GL_RGB && components < 3))
        {
            LL_WARNS() << "Can't create a texture " << mID << ": invalid image format " << std::hex << format << " vs components " << (U32)components << LL_ENDL;
            // Was expecting specific format but raw texture has insufficient components for
            // such format, using such texture will result in crash or will display wrongly
            // if we change format. Texture might be corrupted server side, so just set as
            // missing and clear cashed texture (do not cause reload loop, will retry&recover
            // during new session)
            setIsMissingAsset();
            destroyRawImage();
            LLAppViewer::getTextureCache()->removeFromCache(mID);
            return false;
        }
    }

    return res;
}

bool LLViewerFetchedTexture::createTexture(S32 usename/*= 0*/)
{
    if (!mNeedsCreateTexture)
    {
        return false;
    }

    bool res = mGLTexturep->createGLTexture(mRawDiscardLevel, mRawImage, usename, true, mBoostLevel);

    return res;
}

void LLViewerFetchedTexture::postCreateTexture()
{
    LL_PROFILE_ZONE_SCOPED_CATEGORY_TEXTURE;
    if (!mNeedsCreateTexture)
    {
        return;
    }
#if LL_IMAGEGL_THREAD_CHECK
    mGLTexturep->checkActiveThread();
#endif

    setActive();

    if (!needsToSaveRawImage())
    {
        mNeedsAux = false;
        destroyRawImage();
    }

    mNeedsCreateTexture = false;
}

void LLViewerFetchedTexture::scheduleCreateTexture()
{
    LL_PROFILE_ZONE_SCOPED_CATEGORY_TEXTURE;

    if (!mNeedsCreateTexture)
    {
        mNeedsCreateTexture = true;
        if (preCreateTexture())
        {
#if LL_IMAGEGL_THREAD_CHECK
            //grab a copy of the raw image data to make sure it isn't modified pending texture creation
            U8* data = mRawImage->getData();
            U8* data_copy = nullptr;
            S32 size = mRawImage->getDataSize();
            if (data != nullptr && size > 0)
            {
                data_copy = new U8[size];
                memcpy(data_copy, data, size);
            }
#endif
            mNeedsCreateTexture = true;
            auto mainq = LLImageGLThread::sEnabledTextures ? mMainQueue.lock() : nullptr;
            if (mainq)
            {
                ref();
                mainq->postTo(
                    mImageQueue,
                    // work to be done on LLImageGL worker thread
#if LL_IMAGEGL_THREAD_CHECK
                    [this, data, data_copy, size]()
                    {
                        mGLTexturep->mActiveThread = LLThread::currentID();
                        //verify data is unmodified
                        llassert(data == mRawImage->getData());
                        llassert(mRawImage->getDataSize() == size);
                        llassert(memcmp(data, data_copy, size) == 0);
#else
                    [this]()
                    {
#endif
                        //actually create the texture on a background thread
                        createTexture();

#if LL_IMAGEGL_THREAD_CHECK
                        //verify data is unmodified
                        llassert(data == mRawImage->getData());
                        llassert(mRawImage->getDataSize() == size);
                        llassert(memcmp(data, data_copy, size) == 0);
#endif
                    },
                    // callback to be run on main thread
#if LL_IMAGEGL_THREAD_CHECK
                        [this, data, data_copy, size]()
                    {
                        mGLTexturep->mActiveThread = LLThread::currentID();
                        llassert(data == mRawImage->getData());
                        llassert(mRawImage->getDataSize() == size);
                        llassert(memcmp(data, data_copy, size) == 0);
                        delete[] data_copy;
#else
                        [this]()
                        {
#endif
                        //finalize on main thread
                        postCreateTexture();
                        unref();
                    });
            }
            else
            {
                if (!mCreatePending)
                {
                    mCreatePending = true;
                    gTextureList.mCreateTextureList.push(this);
                }
            }
        }
    }
}

// Call with 0,0 to turn this feature off.
//virtual
void LLViewerFetchedTexture::setKnownDrawSize(S32 width, S32 height)
{
    LL_PROFILE_ZONE_SCOPED_CATEGORY_TEXTURE;
    if(mKnownDrawWidth < width || mKnownDrawHeight < height)
    {
        mKnownDrawWidth = llmax(mKnownDrawWidth, width);
        mKnownDrawHeight = llmax(mKnownDrawHeight, height);

        mKnownDrawSizeChanged = true;
        mFullyLoaded = false;
    }
    addTextureStats((F32)(mKnownDrawWidth * mKnownDrawHeight));
}

void LLViewerFetchedTexture::setDebugText(const std::string& text)
{
    for (U32 i = 0; i < LLRender::NUM_TEXTURE_CHANNELS; ++i)
    {
        for (S32 fi = 0; fi < getNumFaces(i); ++fi)
        {
            LLFace* facep = (*(getFaceList(i)))[fi];

            if (facep)
            {
                LLDrawable* drawable = facep->getDrawable();
                if (drawable)
                {
                    drawable->getVObj()->setDebugText(text);
                }
            }
        }
    }
}

extern bool gCubeSnapshot;

//virtual
void LLViewerFetchedTexture::processTextureStats()
{
    LL_PROFILE_ZONE_SCOPED_CATEGORY_TEXTURE;
    llassert(!gCubeSnapshot);  // should only be called when the main camera is active
    llassert(!LLPipeline::sShadowRender);

    if(mFullyLoaded)
    {
        if(mDesiredDiscardLevel > mMinDesiredDiscardLevel)//need to load more
        {
            mDesiredDiscardLevel = llmin(mDesiredDiscardLevel, mMinDesiredDiscardLevel);
            mFullyLoaded = false;
        }
        //setDebugText("fully loaded");
    }
    else
    {
        updateVirtualSize();

        static LLCachedControl<bool> textures_fullres(gSavedSettings,"TextureLoadFullRes", false);

        if (textures_fullres)
        {
            mDesiredDiscardLevel = 0;
        }
        else if (mDontDiscard && (mBoostLevel == LLGLTexture::BOOST_ICON || mBoostLevel == LLGLTexture::BOOST_THUMBNAIL))
        {
            if (mFullWidth > MAX_IMAGE_SIZE_DEFAULT || mFullHeight > MAX_IMAGE_SIZE_DEFAULT)
            {
                mDesiredDiscardLevel = 1; // MAX_IMAGE_SIZE_DEFAULT = 2048 and max size ever is 4096
            }
            else
            {
                mDesiredDiscardLevel = 0;
            }
        }
        else if(!mFullWidth || !mFullHeight)
        {
            mDesiredDiscardLevel =  llmin(getMaxDiscardLevel(), (S32)mLoadedCallbackDesiredDiscardLevel);
        }
        else
        {
            U32 desired_size = MAX_IMAGE_SIZE_DEFAULT; // MAX_IMAGE_SIZE_DEFAULT = 2048 and max size ever is 4096
            // <FS:Ansariel> Keep restriction on "fetched" (seems to be HUD) textures as well
            if (mBoostLevel <= LLGLTexture::BOOST_SCULPTED)
            {
                desired_size = DESIRED_NORMAL_TEXTURE_SIZE;
            }
            // </FS:Ansariel>
            if(!mKnownDrawWidth || !mKnownDrawHeight || (S32)mFullWidth <= mKnownDrawWidth || (S32)mFullHeight <= mKnownDrawHeight)
            {
                if (mFullWidth > desired_size || mFullHeight > desired_size)
                {
                    mDesiredDiscardLevel = 1;
                }
                else
                {
                    mDesiredDiscardLevel = 0;
                }
            }
            else if(mKnownDrawSizeChanged)//known draw size is set
            {
                mDesiredDiscardLevel = (S8)llmin(log((F32)mFullWidth / mKnownDrawWidth) / log_2,
                                                     log((F32)mFullHeight / mKnownDrawHeight) / log_2);
                mDesiredDiscardLevel =  llclamp(mDesiredDiscardLevel, (S8)0, (S8)getMaxDiscardLevel());
                mDesiredDiscardLevel = llmin(mDesiredDiscardLevel, mMinDesiredDiscardLevel);
            }
            mKnownDrawSizeChanged = false;

            if(getDiscardLevel() >= 0 && (getDiscardLevel() <= mDesiredDiscardLevel))
            {
                mFullyLoaded = true;
            }
        }
    }

    if(mForceToSaveRawImage && mDesiredSavedRawDiscardLevel >= 0) //force to refetch the texture.
    {
        mDesiredDiscardLevel = llmin(mDesiredDiscardLevel, (S8)mDesiredSavedRawDiscardLevel);
        if(getDiscardLevel() < 0 || getDiscardLevel() > mDesiredDiscardLevel)
        {
            mFullyLoaded = false;
        }
    }
}

//============================================================================

void LLViewerFetchedTexture::updateVirtualSize()
{
    LL_PROFILE_ZONE_SCOPED_CATEGORY_TEXTURE;
    reorganizeFaceList();
    reorganizeVolumeList();
}

S32 LLViewerFetchedTexture::getCurrentDiscardLevelForFetching()
{
    S32 current_discard = getDiscardLevel();
    if(mForceToSaveRawImage)
    {
        if(mSavedRawDiscardLevel < 0 || current_discard < 0)
        {
            current_discard = -1;
        }
        else
        {
            current_discard = llmax(current_discard, mSavedRawDiscardLevel);
        }
    }

    return current_discard;
}

bool LLViewerFetchedTexture::setDebugFetching(S32 debug_level)
{
    if(debug_level < 0)
    {
        mInDebug = false;
        return false;
    }
    mInDebug = true;

    mDesiredDiscardLevel = debug_level;

    return true;
}

bool LLViewerFetchedTexture::isActiveFetching()
{
    static LLCachedControl<bool> monitor_enabled(gSavedSettings,"DebugShowTextureInfo");

    return mFetchState > 7 && mFetchState < 10 && monitor_enabled; //in state of WAIT_HTTP_REQ or DECODE_IMAGE.
}

void LLViewerFetchedTexture::setBoostLevel(S32 level)
{
    LLViewerTexture::setBoostLevel(level);

    if (level >= LLViewerTexture::BOOST_HIGH)
    {
        mDesiredDiscardLevel = 0;
    }
}

bool LLViewerFetchedTexture::updateFetch()
{
    LL_PROFILE_ZONE_SCOPED_CATEGORY_TEXTURE;
    static LLCachedControl<bool> textures_decode_disabled(gSavedSettings,"TextureDecodeDisabled", false);

    if(textures_decode_disabled) // don't fetch the surface textures in wireframe mode
    {
        return false;
    }

    mFetchState = 0;
    mFetchPriority = 0;
    mFetchDeltaTime = 999999.f;
    mRequestDeltaTime = 999999.f;

#ifndef LL_RELEASE_FOR_DOWNLOAD
    if (mID == LLAppViewer::getTextureFetch()->mDebugID)
    {
        LLAppViewer::getTextureFetch()->mDebugCount++; // for setting breakpoints
    }
#endif

    if (mNeedsCreateTexture)
    {
        LL_PROFILE_ZONE_NAMED_CATEGORY_TEXTURE("vftuf - needs create");
        // We may be fetching still (e.g. waiting on write)
        // but don't check until we've processed the raw data we have
        return false;
    }
    if (mIsMissingAsset)
    {
        LL_PROFILE_ZONE_NAMED_CATEGORY_TEXTURE("vftuf - missing asset");
        llassert(!mHasFetcher);
        return false; // skip
    }
    if (!mLoadedCallbackList.empty() && mRawImage.notNull())
    {
        LL_PROFILE_ZONE_NAMED_CATEGORY_TEXTURE("vftuf - callback pending");
        return false; // process any raw image data in callbacks before replacing
    }
    if(mInFastCacheList)
    {
        LL_PROFILE_ZONE_NAMED_CATEGORY_TEXTURE("vftuf - in fast cache");
        return false;
    }
    if (mGLTexturep.isNull())
    { // fix for crash inside getCurrentDiscardLevelForFetching (shouldn't happen but appears to be happening)
        llassert(false);
        return false;
    }

    S32 current_discard = getCurrentDiscardLevelForFetching();
    S32 desired_discard = getDesiredDiscardLevel();
    F32 decode_priority = mMaxVirtualSize;

    if (mIsFetching)
    {
        LL_PROFILE_ZONE_NAMED_CATEGORY_TEXTURE("vftuf - is fetching");
        // Sets mRawDiscardLevel, mRawImage, mAuxRawImage
        S32 fetch_discard = current_discard;

        if (mRawImage.notNull()) sRawCount--;
        if (mAuxRawImage.notNull()) sAuxCount--;
        // keep in mind that fetcher still might need raw image, don't modify original
        bool finished = LLAppViewer::getTextureFetch()->getRequestFinished(getID(), fetch_discard, mRawImage, mAuxRawImage,
                                                                           mLastHttpGetStatus);
        if (mRawImage.notNull()) sRawCount++;
        if (mAuxRawImage.notNull())
        {
            mHasAux = true;
            sAuxCount++;
        }
        if (finished)
        {
            mIsFetching = false;
            mLastFetchState = -1;
            mLastPacketTimer.reset();
        }
        else
        {
            mFetchState = LLAppViewer::getTextureFetch()->getFetchState(mID, mDownloadProgress, mRequestedDownloadPriority,
                                                                        mFetchPriority, mFetchDeltaTime, mRequestDeltaTime, mCanUseHTTP);
        }

        // We may have data ready regardless of whether or not we are finished (e.g. waiting on write)
        if (mRawImage.notNull())
        {
            LL_PROFILE_ZONE_NAMED_CATEGORY_TEXTURE("vftuf - has raw image");
            LLTexturePipelineTester* tester = (LLTexturePipelineTester*)LLMetricPerformanceTesterBasic::getTester(sTesterName);
            if (tester)
            {
                mIsFetched = true;
                tester->updateTextureLoadingStats(this, mRawImage, LLAppViewer::getTextureFetch()->isFromLocalCache(mID));
            }
            mRawDiscardLevel = fetch_discard;
            if ((mRawImage->getDataSize() > 0 && mRawDiscardLevel >= 0) &&
                (current_discard < 0 || mRawDiscardLevel < current_discard))
            {
                LL_PROFILE_ZONE_NAMED_CATEGORY_TEXTURE("vftuf - data good");
                mFullWidth = mRawImage->getWidth() << mRawDiscardLevel;
                mFullHeight = mRawImage->getHeight() << mRawDiscardLevel;
                setTexelsPerImage();

                if(mFullWidth > MAX_IMAGE_SIZE || mFullHeight > MAX_IMAGE_SIZE)
                {
                    //discard all oversized textures.
                    LL_INFOS() << "Discarding oversized texture, width= "
                        << mFullWidth << ", height= "
                        << mFullHeight << LL_ENDL;
                    destroyRawImage();
                    LL_WARNS() << "oversize, setting as missing" << LL_ENDL;
                    setIsMissingAsset();
                    mRawDiscardLevel = INVALID_DISCARD_LEVEL;
                    mIsFetching = false;
                    mLastPacketTimer.reset();
                }
                else
                {
                    mIsRawImageValid = true;
                    addToCreateTexture();
                }

                if (mBoostLevel == LLGLTexture::BOOST_ICON)
                {
                    S32 expected_width = mKnownDrawWidth > 0 ? mKnownDrawWidth : DEFAULT_ICON_DIMENSIONS;
                    S32 expected_height = mKnownDrawHeight > 0 ? mKnownDrawHeight : DEFAULT_ICON_DIMENSIONS;
                    if (mRawImage && (mRawImage->getWidth() > expected_width || mRawImage->getHeight() > expected_height))
                    {
                        // scale oversized icon, no need to give more work to gl
                        // since we got mRawImage from thread worker and image may be in use (ex: writing cache), make a copy
                        mRawImage = mRawImage->scaled(expected_width, expected_height);
                    }
                }

                if (mBoostLevel == LLGLTexture::BOOST_THUMBNAIL)
                {
                    S32 expected_width = mKnownDrawWidth > 0 ? mKnownDrawWidth : DEFAULT_THUMBNAIL_DIMENSIONS;
                    S32 expected_height = mKnownDrawHeight > 0 ? mKnownDrawHeight : DEFAULT_THUMBNAIL_DIMENSIONS;
                    if (mRawImage && (mRawImage->getWidth() > expected_width || mRawImage->getHeight() > expected_height))
                    {
                        // scale oversized icon, no need to give more work to gl
                        // since we got mRawImage from thread worker and image may be in use (ex: writing cache), make a copy
                        mRawImage = mRawImage->scaled(expected_width, expected_height);
                    }
                }

                return true;
            }
            else
            {
                LL_PROFILE_ZONE_NAMED_CATEGORY_TEXTURE("vftuf - data not needed");
                // Data is ready but we don't need it
                // (received it already while fetcher was writing to disk)
                destroyRawImage();
                return false; // done
            }
        }

        if (!mIsFetching)
        {
            if ((decode_priority > 0) && (mRawDiscardLevel < 0 || mRawDiscardLevel == INVALID_DISCARD_LEVEL))
            {
                // We finished but received no data
                if (getDiscardLevel() < 0)
                {
                    if (getFTType() != FTT_MAP_TILE)
                    {
                        LL_WARNS() << mID
                                << " Fetch failure, setting as missing, decode_priority " << decode_priority
                                << " mRawDiscardLevel " << mRawDiscardLevel
                                << " current_discard " << current_discard
                                << " stats " << mLastHttpGetStatus.toHex()
                                << LL_ENDL;
                    }
                    setIsMissingAsset();
                    desired_discard = -1;
                }
                else
                {
                    //LL_WARNS() << mID << ": Setting min discard to " << current_discard << LL_ENDL;
                    if(current_discard >= 0)
                    {
                        mMinDiscardLevel = current_discard;
                        //desired_discard = current_discard;
                    }
                    else
                    {
                        S32 dis_level = getDiscardLevel();
                        mMinDiscardLevel = dis_level;
                        //desired_discard = dis_level;
                    }
                }
                destroyRawImage();
            }
            else if (mRawImage.notNull())
            {
                // We have data, but our fetch failed to return raw data
                // *TODO: FIgure out why this is happening and fix it
                destroyRawImage();
            }
        }
        else
        {
            static const F32 MAX_HOLD_TIME = 5.0f; //seconds to wait before canceling fecthing if decode_priority is 0.f.
            if(decode_priority > 0.0f || mStopFetchingTimer.getElapsedTimeF32() > MAX_HOLD_TIME)
            {
                mStopFetchingTimer.reset();
                LLAppViewer::getTextureFetch()->updateRequestPriority(mID, decode_priority);
            }
        }
    }

    desired_discard = llmin(desired_discard, getMaxDiscardLevel());

    bool make_request = true;
    if (decode_priority <= 0)
    {
        LL_PROFILE_ZONE_NAMED_CATEGORY_TEXTURE("vftuf - priority <= 0");
        make_request = false;
    }
    else if(mDesiredDiscardLevel > getMaxDiscardLevel())
    {
        LL_PROFILE_ZONE_NAMED_CATEGORY_TEXTURE("vftuf - desired > max");
        make_request = false;
    }
    else  if (mNeedsCreateTexture || mIsMissingAsset)
    {
        LL_PROFILE_ZONE_NAMED_CATEGORY_TEXTURE("vftuf - create or missing");
        make_request = false;
    }
    else if (current_discard >= 0 && current_discard <= mMinDiscardLevel)
    {
        LL_PROFILE_ZONE_NAMED_CATEGORY_TEXTURE("vftuf - current < min");
        make_request = false;
    }

    if (make_request)
    {
        if (mIsFetching)
        {
            // already requested a higher resolution mip
            if (mRequestedDiscardLevel <= desired_discard)
            {
                LL_PROFILE_ZONE_NAMED_CATEGORY_TEXTURE("vftuf - requested < desired");
                make_request = false;
            }
        }
        else
        {
            // already at a higher resolution mip, don't discard
            if (current_discard >= 0 && current_discard <= desired_discard)
            {
                LL_PROFILE_ZONE_NAMED_CATEGORY_TEXTURE("vftuf - current <= desired");
                make_request = false;
            }
        }
    }

    if (make_request)
    {
        LL_PROFILE_ZONE_NAMED_CATEGORY_TEXTURE("vftuf - make request");
        S32 w=0, h=0, c=0;
        if (getDiscardLevel() >= 0)
        {
            w = mGLTexturep->getWidth(0);
            h = mGLTexturep->getHeight(0);
            c = mComponents;
        }

        // <FS:Ansariel> Replace frequently called gSavedSettings
        //const U32 override_tex_discard_level = gSavedSettings.getU32("TextureDiscardLevel");
        static LLCachedControl<U32> sTextureDiscardLevel(gSavedSettings, "TextureDiscardLevel");
        const U32 override_tex_discard_level = sTextureDiscardLevel();
        // </FS:Ansariel>
        if (override_tex_discard_level != 0)
        {
            desired_discard = override_tex_discard_level;
        }

        // bypass texturefetch directly by pulling from LLTextureCache
        S32 fetch_request_discard = -1;
        fetch_request_discard = LLAppViewer::getTextureFetch()->createRequest(mFTType, mUrl, getID(), getTargetHost(), decode_priority,
                                                                              w, h, c, desired_discard, needsAux(), mCanUseHTTP);

        if (fetch_request_discard >= 0)
        {
            LL_PROFILE_ZONE_NAMED_CATEGORY_TEXTURE("vftuf - request created");
            mHasFetcher = true;
            mIsFetching = true;
            // in some cases createRequest can modify discard, as an example
            // bake textures are always at discard 0
            mRequestedDiscardLevel = llmin(desired_discard, fetch_request_discard);
            mFetchState = LLAppViewer::getTextureFetch()->getFetchState(mID, mDownloadProgress, mRequestedDownloadPriority,
                                                       mFetchPriority, mFetchDeltaTime, mRequestDeltaTime, mCanUseHTTP);
        }

        // If createRequest() failed, that means one of two things:
        // 1. We're finishing up a request for this UUID, so we
        //    should wait for it to complete
        // 2. We've failed a request for this UUID, so there is
        //    no need to create another request
    }
    else if (mHasFetcher && !mIsFetching)
    {
        // Only delete requests that haven't received any network data
        // for a while.  Note - this is the normal mechanism for
        // deleting requests, not just a place to handle timeouts.
        const F32 FETCH_IDLE_TIME = 0.1f;
        if (mLastPacketTimer.getElapsedTimeF32() > FETCH_IDLE_TIME)
        {
            LL_DEBUGS("Texture") << "exceeded idle time " << FETCH_IDLE_TIME << ", deleting request: " << getID() << LL_ENDL;
            LLAppViewer::getTextureFetch()->deleteRequest(getID(), true);
            mHasFetcher = false;
        }
    }

    return mIsFetching;
}

void LLViewerFetchedTexture::clearFetchedResults()
{
    // <FS:Ansariel> For texture refresh
    mIsMissingAsset = false;

    if(mNeedsCreateTexture || mIsFetching)
    {
        return;
    }

    cleanup();
    destroyGLTexture();

    if(getDiscardLevel() >= 0) //sculpty texture, force to invalidate
    {
        mGLTexturep->forceToInvalidateGLTexture();
    }
}

void LLViewerFetchedTexture::forceToDeleteRequest()
{
    if (mHasFetcher)
    {
        mHasFetcher = false;
        mIsFetching = false;
    }

    resetTextureStats();

    mDesiredDiscardLevel = getMaxDiscardLevel() + 1;
}

void LLViewerFetchedTexture::setIsMissingAsset(bool is_missing)
{
    if (is_missing == mIsMissingAsset)
    {
        return;
    }
    if (is_missing)
    {
        if (mUrl.empty())
        {
            LL_WARNS() << mID << ": Marking image as missing" << LL_ENDL;
        }
        else
        {
            // This may or may not be an error - it is normal to have no
            // map tile on an empty region, but bad if we're failing on a
            // server bake texture.
            if (getFTType() != FTT_MAP_TILE)
            {
                LL_WARNS() << mUrl << ": Marking image as missing" << LL_ENDL;
            }
        }
        if (mHasFetcher)
        {
            LLAppViewer::getTextureFetch()->deleteRequest(getID(), true);
            mHasFetcher = false;
            mIsFetching = false;
            mLastPacketTimer.reset();
            mFetchState = 0;
            mFetchPriority = 0;
        }
    }
    else
    {
        LL_INFOS() << mID << ": un-flagging missing asset" << LL_ENDL;
    }
    mIsMissingAsset = is_missing;
}

void LLViewerFetchedTexture::setLoadedCallback( loaded_callback_func loaded_callback,
                                       S32 discard_level, bool keep_imageraw, bool needs_aux, void* userdata,
                                       LLLoadedCallbackEntry::source_callback_list_t* src_callback_list, bool pause)
{
    //
    // Don't do ANYTHING here, just add it to the global callback list
    //
    if (mLoadedCallbackList.empty())
    {
        // Put in list to call this->doLoadedCallbacks() periodically
        gTextureList.mCallbackList.insert(this);
        mLoadedCallbackDesiredDiscardLevel = (S8)discard_level;
    }
    else
    {
        mLoadedCallbackDesiredDiscardLevel = llmin(mLoadedCallbackDesiredDiscardLevel, (S8)discard_level);
    }

    if(mPauseLoadedCallBacks)
    {
        if(!pause)
        {
            unpauseLoadedCallbacks(src_callback_list);
        }
    }
    else if(pause)
    {
        pauseLoadedCallbacks(src_callback_list);
    }

    LLLoadedCallbackEntry* entryp = new LLLoadedCallbackEntry(loaded_callback, discard_level, keep_imageraw, userdata, src_callback_list, this, pause);
    mLoadedCallbackList.push_back(entryp);

    mNeedsAux |= needs_aux;
    if(keep_imageraw)
    {
        mSaveRawImage = true;
    }
    if (mNeedsAux && mAuxRawImage.isNull() && getDiscardLevel() >= 0)
    {
        if(mHasAux)
        {
            //trigger a refetch
            forceToRefetchTexture();
        }
        else
        {
            // We need aux data, but we've already loaded the image, and it didn't have any
            LL_WARNS() << "No aux data available for callback for image:" << getID() << LL_ENDL;
        }
    }
    mLastCallBackActiveTime = sCurrentTime ;
        mLastReferencedSavedRawImageTime = sCurrentTime;
}

void LLViewerFetchedTexture::clearCallbackEntryList()
{
    if(mLoadedCallbackList.empty())
    {
        return;
    }

    for(callback_list_t::iterator iter = mLoadedCallbackList.begin();
            iter != mLoadedCallbackList.end(); )
    {
        LLLoadedCallbackEntry *entryp = *iter;

        // We never finished loading the image.  Indicate failure.
        // Note: this allows mLoadedCallbackUserData to be cleaned up.
        entryp->mCallback(false, this, NULL, NULL, 0, true, entryp->mUserData);
        iter = mLoadedCallbackList.erase(iter);
        delete entryp;
    }
    gTextureList.mCallbackList.erase(this);

    mLoadedCallbackDesiredDiscardLevel = S8_MAX;
    if(needsToSaveRawImage())
    {
        destroySavedRawImage();
    }

    return;
}

void LLViewerFetchedTexture::deleteCallbackEntry(const LLLoadedCallbackEntry::source_callback_list_t* callback_list)
{
    if(mLoadedCallbackList.empty() || !callback_list)
    {
        return;
    }

    S32 desired_discard = S8_MAX;
    S32 desired_raw_discard = INVALID_DISCARD_LEVEL;
    for(callback_list_t::iterator iter = mLoadedCallbackList.begin();
            iter != mLoadedCallbackList.end(); )
    {
        LLLoadedCallbackEntry *entryp = *iter;
        if(entryp->mSourceCallbackList == callback_list)
        {
            // We never finished loading the image.  Indicate failure.
            // Note: this allows mLoadedCallbackUserData to be cleaned up.
            entryp->mCallback(false, this, NULL, NULL, 0, true, entryp->mUserData);
            iter = mLoadedCallbackList.erase(iter);
            delete entryp;
        }
        else
        {
            ++iter;

            desired_discard = llmin(desired_discard, entryp->mDesiredDiscard);
            if(entryp->mNeedsImageRaw)
            {
                desired_raw_discard = llmin(desired_raw_discard, entryp->mDesiredDiscard);
            }
        }
    }

    mLoadedCallbackDesiredDiscardLevel = desired_discard;
    if (mLoadedCallbackList.empty())
    {
        // If we have no callbacks, take us off of the image callback list.
        gTextureList.mCallbackList.erase(this);

        if(needsToSaveRawImage())
        {
            destroySavedRawImage();
        }
    }
    else if(needsToSaveRawImage() && mBoostLevel != LLGLTexture::BOOST_PREVIEW)
    {
        if(desired_raw_discard != INVALID_DISCARD_LEVEL)
        {
            mDesiredSavedRawDiscardLevel = desired_raw_discard;
        }
        else
        {
            destroySavedRawImage();
        }
    }
}

void LLViewerFetchedTexture::unpauseLoadedCallbacks(const LLLoadedCallbackEntry::source_callback_list_t* callback_list)
{
    if(!callback_list)
{
        mPauseLoadedCallBacks = false;
        return;
    }

    bool need_raw = false;
    for(callback_list_t::iterator iter = mLoadedCallbackList.begin();
            iter != mLoadedCallbackList.end(); )
    {
        LLLoadedCallbackEntry *entryp = *iter++;
        if(entryp->mSourceCallbackList == callback_list)
        {
            entryp->mPaused = false;
            if(entryp->mNeedsImageRaw)
            {
                need_raw = true;
            }
        }
    }
    mPauseLoadedCallBacks = false ;
    mLastCallBackActiveTime = sCurrentTime ;
    mForceCallbackFetch = true;
    if(need_raw)
    {
        mSaveRawImage = true;
    }
}

void LLViewerFetchedTexture::pauseLoadedCallbacks(const LLLoadedCallbackEntry::source_callback_list_t* callback_list)
{
    if(!callback_list)
{
        return;
    }

    bool paused = true;

    for(callback_list_t::iterator iter = mLoadedCallbackList.begin();
            iter != mLoadedCallbackList.end(); )
    {
        LLLoadedCallbackEntry *entryp = *iter++;
        if(entryp->mSourceCallbackList == callback_list)
        {
            entryp->mPaused = true;
        }
        else if(!entryp->mPaused)
        {
            paused = false;
        }
    }

    if(paused)
    {
        mPauseLoadedCallBacks = true;//when set, loaded callback is paused.
        resetTextureStats();
        mSaveRawImage = false;
    }
}

bool LLViewerFetchedTexture::doLoadedCallbacks()
{
    LL_PROFILE_ZONE_SCOPED_CATEGORY_TEXTURE;
    static const F32 MAX_INACTIVE_TIME = 900.f ; //seconds
    static const F32 MAX_IDLE_WAIT_TIME = 5.f ; //seconds

    if (mNeedsCreateTexture)
    {
        return false;
    }
    if(mPauseLoadedCallBacks)
    {
        destroyRawImage();
        return false; //paused
    }
    if(sCurrentTime - mLastCallBackActiveTime > MAX_INACTIVE_TIME && !mIsFetching)
    {
        if (mFTType == FTT_SERVER_BAKE)
        {
            //output some debug info
            LL_INFOS() << "baked texture: " << mID << "clears all call backs due to inactivity." << LL_ENDL;
            LL_INFOS() << mUrl << LL_ENDL;
            LL_INFOS() << "current discard: " << getDiscardLevel() << " current discard for fetch: " << getCurrentDiscardLevelForFetching() <<
                " Desired discard: " << getDesiredDiscardLevel() << "decode Pri: " << mMaxVirtualSize << LL_ENDL;
        }

        clearCallbackEntryList() ; //remove all callbacks.
        return false ;
    }

    bool res = false;

    if (isMissingAsset())
    {
        if (mFTType == FTT_SERVER_BAKE)
        {
            //output some debug info
            LL_INFOS() << "baked texture: " << mID << "is missing." << LL_ENDL;
            LL_INFOS() << mUrl << LL_ENDL;
        }

        for(callback_list_t::iterator iter = mLoadedCallbackList.begin();
            iter != mLoadedCallbackList.end(); )
        {
            LLLoadedCallbackEntry *entryp = *iter++;
            // We never finished loading the image.  Indicate failure.
            // Note: this allows mLoadedCallbackUserData to be cleaned up.
            entryp->mCallback(false, this, NULL, NULL, 0, true, entryp->mUserData);
            delete entryp;
        }
        mLoadedCallbackList.clear();

        // Remove ourself from the global list of textures with callbacks
        gTextureList.mCallbackList.erase(this);
        return false;
    }

    S32 gl_discard = getDiscardLevel();

    // If we don't have a legit GL image, set it to be lower than the worst discard level
    if (gl_discard == -1)
    {
        gl_discard = MAX_DISCARD_LEVEL + 1;
    }

    //
    // Determine the quality levels of textures that we can provide to callbacks
    // and whether we need to do decompression/readback to get it
    //
    S32 current_raw_discard = MAX_DISCARD_LEVEL + 1; // We can always do a readback to get a raw discard
    S32 best_raw_discard = gl_discard;  // Current GL quality level
    S32 current_aux_discard = MAX_DISCARD_LEVEL + 1;
    S32 best_aux_discard = MAX_DISCARD_LEVEL + 1;

    if (mIsRawImageValid)
    {
        // If we have an existing raw image, we have a baseline for the raw and auxiliary quality levels.
        best_raw_discard = llmin(best_raw_discard, mRawDiscardLevel);
        best_aux_discard = llmin(best_aux_discard, mRawDiscardLevel); // We always decode the aux when we decode the base raw
        current_aux_discard = llmin(current_aux_discard, best_aux_discard);
    }
    else
    {
        // We have no data at all, we need to get it
        // Do this by forcing the best aux discard to be 0.
        best_aux_discard = 0;
    }


    //
    // See if any of the callbacks would actually run using the data that we can provide,
    // and also determine if we need to perform any readbacks or decodes.
    //
    bool run_gl_callbacks = false;
    bool run_raw_callbacks = false;
    bool need_readback = false;

    for(callback_list_t::iterator iter = mLoadedCallbackList.begin();
        iter != mLoadedCallbackList.end(); )
    {
        LLLoadedCallbackEntry *entryp = *iter++;

        if (entryp->mNeedsImageRaw)
        {
            if (mNeedsAux)
            {
                //
                // Need raw and auxiliary channels
                //
                if (entryp->mLastUsedDiscard > current_aux_discard)
                {
                    // We have useful data, run the callbacks
                    run_raw_callbacks = true;
                }
            }
            else
            {
                if (entryp->mLastUsedDiscard > current_raw_discard)
                {
                    // We have useful data, just run the callbacks
                    run_raw_callbacks = true;
                }
                else if (entryp->mLastUsedDiscard > best_raw_discard)
                {
                    // We can readback data, and then run the callbacks
                    need_readback = true;
                    run_raw_callbacks = true;
                }
            }
        }
        else
        {
            // Needs just GL
            if (entryp->mLastUsedDiscard > gl_discard)
            {
                // We have enough data, run this callback requiring GL data
                run_gl_callbacks = true;
            }
        }
    }

    //
    // Run raw/auxiliary data callbacks
    //
    if (run_raw_callbacks && mIsRawImageValid && (mRawDiscardLevel <= getMaxDiscardLevel()))
    {
        // Do callbacks which require raw image data.
        //LL_INFOS() << "doLoadedCallbacks raw for " << getID() << LL_ENDL;

        // Call each party interested in the raw data.
        for(callback_list_t::iterator iter = mLoadedCallbackList.begin();
            iter != mLoadedCallbackList.end(); )
        {
            callback_list_t::iterator curiter = iter++;
            LLLoadedCallbackEntry *entryp = *curiter;
            if (entryp->mNeedsImageRaw && (entryp->mLastUsedDiscard > mRawDiscardLevel))
            {
                // If we've loaded all the data there is to load or we've loaded enough
                // to satisfy the interested party, then this is the last time that
                // we're going to call them.

                mLastCallBackActiveTime = sCurrentTime;
                if(mNeedsAux && mAuxRawImage.isNull())
                {
                    LL_WARNS() << "Raw Image with no Aux Data for callback" << LL_ENDL;
                }
                bool final = mRawDiscardLevel <= entryp->mDesiredDiscard;
                //LL_INFOS() << "Running callback for " << getID() << LL_ENDL;
                //LL_INFOS() << mRawImage->getWidth() << "x" << mRawImage->getHeight() << LL_ENDL;
                entryp->mLastUsedDiscard = mRawDiscardLevel;
                entryp->mCallback(true, this, mRawImage, mAuxRawImage, mRawDiscardLevel, final, entryp->mUserData);
                if (final)
                {
                    iter = mLoadedCallbackList.erase(curiter);
                    delete entryp;
                }
                res = true;
            }
        }
    }

    //
    // Run GL callbacks
    //
    if (run_gl_callbacks && (gl_discard <= getMaxDiscardLevel()))
    {
        //LL_INFOS() << "doLoadedCallbacks GL for " << getID() << LL_ENDL;

        // Call the callbacks interested in GL data.
        for(callback_list_t::iterator iter = mLoadedCallbackList.begin();
            iter != mLoadedCallbackList.end(); )
        {
            callback_list_t::iterator curiter = iter++;
            LLLoadedCallbackEntry *entryp = *curiter;
            if (!entryp->mNeedsImageRaw && (entryp->mLastUsedDiscard > gl_discard))
            {
                mLastCallBackActiveTime = sCurrentTime;
                bool final = gl_discard <= entryp->mDesiredDiscard;
                entryp->mLastUsedDiscard = gl_discard;
                entryp->mCallback(true, this, NULL, NULL, gl_discard, final, entryp->mUserData);
                if (final)
                {
                    iter = mLoadedCallbackList.erase(curiter);
                    delete entryp;
                }
                res = true;
            }
        }
    }

    // Done with any raw image data at this point (will be re-created if we still have callbacks)
    destroyRawImage();

    //
    // If we have no callbacks, take us off of the image callback list.
    //
    if (mLoadedCallbackList.empty())
    {
        gTextureList.mCallbackList.erase(this);
    }
    else if(!res && mForceCallbackFetch && sCurrentTime - mLastCallBackActiveTime > MAX_IDLE_WAIT_TIME && !mIsFetching)
    {
        //wait for long enough but no fetching request issued, force one.
        forceToRefetchTexture(mLoadedCallbackDesiredDiscardLevel, 5.f);
        mForceCallbackFetch = false; //fire once.
    }

    return res;
}

//virtual
void LLViewerFetchedTexture::forceImmediateUpdate()
{
    //only immediately update a deleted texture which is now being re-used.
    if(!isDeleted())
    {
        return;
    }
    //if already called forceImmediateUpdate()
    if(mInImageList && mMaxVirtualSize == LLViewerFetchedTexture::sMaxVirtualSize)
    {
        return;
    }

    gTextureList.forceImmediateUpdate(this);
    return;
}

bool LLViewerFetchedTexture::needsToSaveRawImage()
{
    return mForceToSaveRawImage || mSaveRawImage;
}

void LLViewerFetchedTexture::destroyRawImage()
{
    LL_PROFILE_ZONE_SCOPED_CATEGORY_TEXTURE;
    if (mAuxRawImage.notNull() && !needsToSaveRawImage())
    {
        sAuxCount--;
        mAuxRawImage = NULL;
    }

    if (mRawImage.notNull())
    {
        sRawCount--;

        if(mIsRawImageValid)
        {
            if(needsToSaveRawImage())
            {
                saveRawImage();
            }
        }

        mRawImage = NULL;

        mIsRawImageValid = false;
        mRawDiscardLevel = INVALID_DISCARD_LEVEL;
    }
}

void LLViewerFetchedTexture::saveRawImage()
{
    LL_PROFILE_ZONE_SCOPED_CATEGORY_TEXTURE;
    if(mRawImage.isNull() || mRawImage == mSavedRawImage || (mSavedRawDiscardLevel >= 0 && mSavedRawDiscardLevel <= mRawDiscardLevel))
    {
        return;
    }

    LLImageDataSharedLock lock(mRawImage);

    mSavedRawDiscardLevel = mRawDiscardLevel;
    if (mBoostLevel == LLGLTexture::BOOST_ICON)
    {
        S32 expected_width = mKnownDrawWidth > 0 ? mKnownDrawWidth : DEFAULT_ICON_DIMENSIONS;
        S32 expected_height = mKnownDrawHeight > 0 ? mKnownDrawHeight : DEFAULT_ICON_DIMENSIONS;
        if (mRawImage->getWidth() > expected_width || mRawImage->getHeight() > expected_height)
        {
            mSavedRawImage = new LLImageRaw(expected_width, expected_height, mRawImage->getComponents());
            mSavedRawImage->copyScaled(mRawImage);
        }
        else
        {
            mSavedRawImage = new LLImageRaw(mRawImage->getData(), mRawImage->getWidth(), mRawImage->getHeight(), mRawImage->getComponents());
        }
    }
    else if (mBoostLevel == LLGLTexture::BOOST_THUMBNAIL)
    {
        S32 expected_width = mKnownDrawWidth > 0 ? mKnownDrawWidth : DEFAULT_THUMBNAIL_DIMENSIONS;
        S32 expected_height = mKnownDrawHeight > 0 ? mKnownDrawHeight : DEFAULT_THUMBNAIL_DIMENSIONS;
        if (mRawImage->getWidth() > expected_width || mRawImage->getHeight() > expected_height)
        {
            mSavedRawImage = new LLImageRaw(expected_width, expected_height, mRawImage->getComponents());
            mSavedRawImage->copyScaled(mRawImage);
        }
        else
        {
            mSavedRawImage = new LLImageRaw(mRawImage->getData(), mRawImage->getWidth(), mRawImage->getHeight(), mRawImage->getComponents());
        }
    }
    else if (mBoostLevel == LLGLTexture::BOOST_SCULPTED)
    {
        S32 expected_width = mKnownDrawWidth > 0 ? mKnownDrawWidth : sMaxSculptRez;
        S32 expected_height = mKnownDrawHeight > 0 ? mKnownDrawHeight : sMaxSculptRez;
        if (mRawImage->getWidth() > expected_width || mRawImage->getHeight() > expected_height)
        {
            mSavedRawImage = new LLImageRaw(expected_width, expected_height, mRawImage->getComponents());
            mSavedRawImage->copyScaled(mRawImage);
        }
        else
        {
            mSavedRawImage = new LLImageRaw(mRawImage->getData(), mRawImage->getWidth(), mRawImage->getHeight(), mRawImage->getComponents());
        }
    }
    else
    {
        mSavedRawImage = new LLImageRaw(mRawImage->getData(), mRawImage->getWidth(), mRawImage->getHeight(), mRawImage->getComponents());
    }

    if(mForceToSaveRawImage && mSavedRawDiscardLevel <= mDesiredSavedRawDiscardLevel)
    {
        mForceToSaveRawImage = false;
    }

    mLastReferencedSavedRawImageTime = sCurrentTime;
}

//force to refetch the texture to the discard level
void LLViewerFetchedTexture::forceToRefetchTexture(S32 desired_discard, F32 kept_time)
{
    if(mForceToSaveRawImage)
    {
        desired_discard = llmin(desired_discard, mDesiredSavedRawDiscardLevel);
        kept_time = llmax(kept_time, mKeptSavedRawImageTime);
    }

    //trigger a new fetch.
    mForceToSaveRawImage = true ;
    mDesiredSavedRawDiscardLevel = desired_discard ;
    mKeptSavedRawImageTime = kept_time ;
    mLastReferencedSavedRawImageTime = sCurrentTime ;
    mSavedRawImage = NULL ;
    mSavedRawDiscardLevel = -1 ;
}

void LLViewerFetchedTexture::forceToSaveRawImage(S32 desired_discard, F32 kept_time)
{
    mKeptSavedRawImageTime = kept_time;
    mLastReferencedSavedRawImageTime = sCurrentTime;

    if(mSavedRawDiscardLevel > -1 && mSavedRawDiscardLevel <= desired_discard)
    {
        return; //raw imge is ready.
    }

    if(!mForceToSaveRawImage || mDesiredSavedRawDiscardLevel < 0 || mDesiredSavedRawDiscardLevel > desired_discard)
    {
        mForceToSaveRawImage = true;
        mDesiredSavedRawDiscardLevel = desired_discard;
    }
}

void LLViewerFetchedTexture::readbackRawImage()
{
    LL_PROFILE_ZONE_SCOPED_CATEGORY_TEXTURE;

    if (mGLTexturep.notNull() && mGLTexturep->getTexName() != 0 && mRawImage.isNull())
    {
        mRawImage = new LLImageRaw();
        if (!mGLTexturep->readBackRaw(-1, mRawImage, false))
        {
            mRawImage = nullptr;
        }
    }
}

void LLViewerFetchedTexture::destroySavedRawImage()
{
    if(mLastReferencedSavedRawImageTime < mKeptSavedRawImageTime)
    {
        return; //keep the saved raw image.
    }

    mForceToSaveRawImage  = false;
    mSaveRawImage = false;

    clearCallbackEntryList();

    mSavedRawImage = NULL ;
    mForceToSaveRawImage  = false ;
    mSaveRawImage = false ;
    mSavedRawDiscardLevel = -1 ;
    mDesiredSavedRawDiscardLevel = -1 ;
    mLastReferencedSavedRawImageTime = 0.0f ;
    mKeptSavedRawImageTime = 0.f ;

    if(mAuxRawImage.notNull())
    {
        sAuxCount--;
        mAuxRawImage = NULL;
    }
}

LLImageRaw* LLViewerFetchedTexture::getSavedRawImage()
{
    mLastReferencedSavedRawImageTime = sCurrentTime;

    return mSavedRawImage;
}

const LLImageRaw* LLViewerFetchedTexture::getSavedRawImage() const
{
    return mSavedRawImage;
}

bool LLViewerFetchedTexture::hasSavedRawImage() const
{
    return mSavedRawImage.notNull();
}

F32 LLViewerFetchedTexture::getElapsedLastReferencedSavedRawImageTime() const
{
    return sCurrentTime - mLastReferencedSavedRawImageTime;
}

//----------------------------------------------------------------------------------------------
//end of LLViewerFetchedTexture
//----------------------------------------------------------------------------------------------

//----------------------------------------------------------------------------------------------
//start of LLViewerLODTexture
//----------------------------------------------------------------------------------------------
LLViewerLODTexture::LLViewerLODTexture(const LLUUID& id, FTType f_type, const LLHost& host, bool usemipmaps)
    : LLViewerFetchedTexture(id, f_type, host, usemipmaps)
{
    init(true);
}

LLViewerLODTexture::LLViewerLODTexture(const std::string& url, FTType f_type, const LLUUID& id, bool usemipmaps)
    : LLViewerFetchedTexture(url, f_type, id, usemipmaps)
{
    init(true);
}

void LLViewerLODTexture::init(bool firstinit)
{
    mTexelsPerImage = 64*64;
    mDiscardVirtualSize = 0.f;
    mCalculatedDiscardLevel = -1.f;
}

//virtual
S8 LLViewerLODTexture::getType() const
{
    return LLViewerTexture::LOD_TEXTURE;
}

bool LLViewerLODTexture::isUpdateFrozen()
{
    return LLViewerTexture::sFreezeImageUpdates;
}

// This is gauranteed to get called periodically for every texture
//virtual
void LLViewerLODTexture::processTextureStats()
{
    LL_PROFILE_ZONE_SCOPED_CATEGORY_TEXTURE;
    updateVirtualSize();

    bool did_downscale = false;

    static LLCachedControl<bool> textures_fullres(gSavedSettings,"TextureLoadFullRes", false);

    { // restrict texture resolution to download based on RenderMaxTextureResolution
        static LLCachedControl<U32> max_texture_resolution(gSavedSettings, "RenderMaxTextureResolution", 2048);
        // sanity clamp debug setting to avoid settings hack shenanigans
        F32 tex_res = (F32)llclamp((S32)max_texture_resolution, 512, 2048);
        tex_res *= tex_res;
        mMaxVirtualSize = llmin(mMaxVirtualSize, tex_res);
    }

    if (textures_fullres)
    {
        mDesiredDiscardLevel = 0;
    }
    // Generate the request priority and render priority
    else if (mDontDiscard || !mUseMipMaps)
    {
        mDesiredDiscardLevel = 0;
        if (mFullWidth > MAX_IMAGE_SIZE_DEFAULT || mFullHeight > MAX_IMAGE_SIZE_DEFAULT)
            mDesiredDiscardLevel = 1; // MAX_IMAGE_SIZE_DEFAULT = 2048 and max size ever is 4096
    }
    else if (mBoostLevel < LLGLTexture::BOOST_HIGH && mMaxVirtualSize <= 10.f)
    {
        // If the image has not been significantly visible in a while, we don't want it
        mDesiredDiscardLevel = llmin(mMinDesiredDiscardLevel, (S8)(MAX_DISCARD_LEVEL + 1));
    }
    else if (!mFullWidth  || !mFullHeight)
    {
        mDesiredDiscardLevel =  getMaxDiscardLevel();
    }
    else
    {
        //static const F64 log_2 = log(2.0);
        static const F64 log_4 = log(4.0);

        F32 discard_level = 0.f;

        // If we know the output width and height, we can force the discard
        // level to the correct value, and thus not decode more texture
        // data than we need to.
        if (mKnownDrawWidth && mKnownDrawHeight)
        {
            S32 draw_texels = mKnownDrawWidth * mKnownDrawHeight;
            draw_texels = llclamp(draw_texels, MIN_IMAGE_AREA, MAX_IMAGE_AREA);

            // Use log_4 because we're in square-pixel space, so an image
            // with twice the width and twice the height will have mTexelsPerImage
            // 4 * draw_size
            discard_level = (F32)(log(mTexelsPerImage / draw_texels) / log_4);
        }
        else
        {
            // Calculate the required scale factor of the image using pixels per texel
            discard_level = (F32)(log(mTexelsPerImage / mMaxVirtualSize) / log_4);
            mDiscardVirtualSize = mMaxVirtualSize;
            mCalculatedDiscardLevel = discard_level;
        }

        discard_level = floorf(discard_level);

        F32 min_discard = 0.f;
        U32 desired_size = MAX_IMAGE_SIZE_DEFAULT; // MAX_IMAGE_SIZE_DEFAULT = 2048 and max size ever is 4096
        if (mBoostLevel <= LLGLTexture::BOOST_SCULPTED)
        {
            desired_size = DESIRED_NORMAL_TEXTURE_SIZE;
        }
        if (mFullWidth > desired_size || mFullHeight > desired_size)
            min_discard = 1.f;

        discard_level = llclamp(discard_level, min_discard, (F32)MAX_DISCARD_LEVEL);

        // Can't go higher than the max discard level
        mDesiredDiscardLevel = llmin(getMaxDiscardLevel() + 1, (S32)discard_level);
        // Clamp to min desired discard
        mDesiredDiscardLevel = llmin(mMinDesiredDiscardLevel, mDesiredDiscardLevel);

        //
        // At this point we've calculated the quality level that we want,
        // if possible.  Now we check to see if we have it, and take the
        // proper action if we don't.
        //

        S32 current_discard = getDiscardLevel();
        if (mBoostLevel < LLGLTexture::BOOST_AVATAR_BAKED)
        {
            if (current_discard < mDesiredDiscardLevel && !mForceToSaveRawImage)
            { // should scale down
                scaleDown();
            }
        }

        if (isUpdateFrozen() // we are out of memory and nearing max allowed bias
            && mBoostLevel < LLGLTexture::BOOST_SCULPTED
            && mDesiredDiscardLevel < current_discard)
        {
            // stop requesting more
            mDesiredDiscardLevel = current_discard;
        }
    }

    if(mForceToSaveRawImage && mDesiredSavedRawDiscardLevel >= 0)
    {
        mDesiredDiscardLevel = llmin(mDesiredDiscardLevel, (S8)mDesiredSavedRawDiscardLevel);
    }

    // selection manager will immediately reset BOOST_SELECTED but never unsets it
    // unset it immediately after we consume it
    if (getBoostLevel() == BOOST_SELECTED)
    {
        setBoostLevel(BOOST_NONE);
    }
}

extern LLGLSLShader gCopyProgram;

bool LLViewerLODTexture::scaleDown()
{
    if (mGLTexturep.isNull() || !mGLTexturep->getHasGLTexture())
    {
        return false;
    }

    if (!mDownScalePending)
    {
        mDownScalePending = true;
        gTextureList.mDownScaleQueue.push(this);
    }

    return true;
}

//----------------------------------------------------------------------------------------------
//end of LLViewerLODTexture
//----------------------------------------------------------------------------------------------

//----------------------------------------------------------------------------------------------
//start of LLViewerMediaTexture
//----------------------------------------------------------------------------------------------
//static
void LLViewerMediaTexture::updateClass()
{
    LL_PROFILE_ZONE_SCOPED_CATEGORY_TEXTURE;
    static const F32 MAX_INACTIVE_TIME = 30.f;

#if 0
    //force to play media.
    gSavedSettings.setBOOL("AudioStreamingMedia", true);
#endif

    for(media_map_t::iterator iter = sMediaMap.begin(); iter != sMediaMap.end(); )
    {
        LLViewerMediaTexture* mediap = iter->second;

        if(mediap->getNumRefs() == 1) //one reference by sMediaMap
        {
            //
            //Note: delay some time to delete the media textures to stop endlessly creating and immediately removing media texture.
            //
            if(mediap->getLastReferencedTimer()->getElapsedTimeF32() > MAX_INACTIVE_TIME)
            {
                media_map_t::iterator cur = iter++;
                sMediaMap.erase(cur);
                continue;
            }
        }
        ++iter;
    }
}

//static
void LLViewerMediaTexture::removeMediaImplFromTexture(const LLUUID& media_id)
{
    LLViewerMediaTexture* media_tex = findMediaTexture(media_id);
    if(media_tex)
    {
        media_tex->invalidateMediaImpl();
    }
}

//static
void LLViewerMediaTexture::cleanUpClass()
{
    sMediaMap.clear();
}

//static
LLViewerMediaTexture* LLViewerMediaTexture::findMediaTexture(const LLUUID& media_id)
{
    media_map_t::iterator iter = sMediaMap.find(media_id);
    if(iter == sMediaMap.end())
    {
        return NULL;
    }

    LLViewerMediaTexture* media_tex = iter->second;
    media_tex->setMediaImpl();
    media_tex->getLastReferencedTimer()->reset();

    return media_tex;
}

LLViewerMediaTexture::LLViewerMediaTexture(const LLUUID& id, bool usemipmaps, LLImageGL* gl_image)
    : LLViewerTexture(id, usemipmaps),
    mMediaImplp(NULL),
    mUpdateVirtualSizeTime(0)
{
    sMediaMap.insert(std::make_pair(id, this));

    mGLTexturep = gl_image;

    if(mGLTexturep.isNull())
    {
        generateGLTexture();
    }

    mGLTexturep->setAllowCompression(false);

    mGLTexturep->setNeedsAlphaAndPickMask(false);

    mIsPlaying = false;

    setMediaImpl();

    setCategory(LLGLTexture::MEDIA);

    LLViewerTexture* tex = gTextureList.findImage(mID, TEX_LIST_STANDARD);
    if(tex) //this media is a parcel media for tex.
    {
        tex->setParcelMedia(this);
    }
}

//virtual
LLViewerMediaTexture::~LLViewerMediaTexture()
{
    LLViewerTexture* tex = gTextureList.findImage(mID, TEX_LIST_STANDARD);
    if(tex) //this media is a parcel media for tex.
    {
        tex->setParcelMedia(NULL);
    }
}

void LLViewerMediaTexture::reinit(bool usemipmaps /* = true */)
{
    llassert(mGLTexturep.notNull());

    mUseMipMaps = usemipmaps;
    getLastReferencedTimer()->reset();
    mGLTexturep->setUseMipMaps(mUseMipMaps);
    mGLTexturep->setNeedsAlphaAndPickMask(false);
}

void LLViewerMediaTexture::setUseMipMaps(bool mipmap)
{
    mUseMipMaps = mipmap;

    if(mGLTexturep.notNull())
    {
        mGLTexturep->setUseMipMaps(mipmap);
    }
}

//virtual
S8 LLViewerMediaTexture::getType() const
{
    return LLViewerTexture::MEDIA_TEXTURE;
}

void LLViewerMediaTexture::invalidateMediaImpl()
{
    mMediaImplp = NULL;
}

void LLViewerMediaTexture::setMediaImpl()
{
    if(!mMediaImplp)
    {
        mMediaImplp = LLViewerMedia::getInstance()->getMediaImplFromTextureID(mID);
    }
}

//return true if all faces to reference to this media texture are found
//Note: mMediaFaceList is valid only for the current instant
//      because it does not check the face validity after the current frame.
bool LLViewerMediaTexture::findFaces()
{
    mMediaFaceList.clear();

    bool ret = true;

    LLViewerTexture* tex = gTextureList.findImage(mID, TEX_LIST_STANDARD);
    if(tex) //this media is a parcel media for tex.
    {
        for (U32 ch = 0; ch < LLRender::NUM_TEXTURE_CHANNELS; ++ch)
        {
            const ll_face_list_t* face_list = tex->getFaceList(ch);
            U32 end = tex->getNumFaces(ch);
        for(U32 i = 0; i < end; i++)
        {
            if ((*face_list)[i]->isMediaAllowed())
            {
                mMediaFaceList.push_back((*face_list)[i]);
            }
        }
    }
    }

    if(!mMediaImplp)
    {
        return true;
    }

    //for media on a face.
    const std::list< LLVOVolume* >* obj_list = mMediaImplp->getObjectList();
    std::list< LLVOVolume* >::const_iterator iter = obj_list->begin();
    for(; iter != obj_list->end(); ++iter)
    {
        LLVOVolume* obj = *iter;
        if (obj->isDead())
        {
            // Isn't supposed to happen, objects are supposed to detach
            // themselves on markDead()
            // If this happens, viewer is likely to crash
            llassert(0);
            LL_WARNS() << "Dead object in mMediaImplp's object list" << LL_ENDL;
            ret = false;
            continue;
        }

        if (obj->mDrawable.isNull() || obj->mDrawable->isDead())
        {
            ret = false;
            continue;
        }

        S32 face_id = -1;
        S32 num_faces = obj->mDrawable->getNumFaces();
        while((face_id = obj->getFaceIndexWithMediaImpl(mMediaImplp, face_id)) > -1 && face_id < num_faces)
        {
            LLFace* facep = obj->mDrawable->getFace(face_id);
            if(facep)
            {
                mMediaFaceList.push_back(facep);
            }
            else
            {
                ret = false;
            }
        }
    }

    return ret;
}

void LLViewerMediaTexture::initVirtualSize()
{
    if(mIsPlaying)
    {
        return;
    }

    findFaces();
    for(std::list< LLFace* >::iterator iter = mMediaFaceList.begin(); iter!= mMediaFaceList.end(); ++iter)
    {
        addTextureStats((*iter)->getVirtualSize());
    }
}

void LLViewerMediaTexture::addMediaToFace(LLFace* facep)
{
    if(facep)
    {
        facep->setHasMedia(true);
    }
    if(!mIsPlaying)
    {
        return; //no need to add the face because the media is not in playing.
    }

    switchTexture(LLRender::DIFFUSE_MAP, facep);
}

void LLViewerMediaTexture::removeMediaFromFace(LLFace* facep)
{
    if(!facep)
    {
        return;
    }
    facep->setHasMedia(false);

    if(!mIsPlaying)
    {
        return; //no need to remove the face because the media is not in playing.
    }

    mIsPlaying = false; //set to remove the media from the face.
    switchTexture(LLRender::DIFFUSE_MAP, facep);
    mIsPlaying = true; //set the flag back.

    if(getTotalNumFaces() < 1) //no face referencing to this media
    {
        stopPlaying();
    }
}

//virtual
void LLViewerMediaTexture::addFace(U32 ch, LLFace* facep)
{
    LLViewerTexture::addFace(ch, facep);

    const LLTextureEntry* te = facep->getTextureEntry();
    if(te && te->getID().notNull())
    {
        LLViewerTexture* tex = gTextureList.findImage(te->getID(), TEX_LIST_STANDARD);
        if(tex)
        {
// [SL:KB] - Patch: Render-TextureToggle (Catznip-5.2)
            // See LLViewerMediaTexture::removeFace()
            if (facep->isDefaultTexture(ch))
            {
                return;
            }
// [/SL:KB]

            mTextureList.push_back(tex);//increase the reference number by one for tex to avoid deleting it.
            return;
        }
    }

    //check if it is a parcel media
    if(facep->getTexture() && facep->getTexture() != this && facep->getTexture()->getID() == mID)
    {
        mTextureList.push_back(facep->getTexture()); //a parcel media.
        return;
    }

    if(te && te->getID().notNull()) //should have a texture
    {
        LL_WARNS_ONCE() << "The face's texture " << te->getID() << " is not valid. Face must have a valid texture before media texture." << LL_ENDL;
        // This might break the object, but it likely isn't a 'recoverable' situation.
        LLViewerFetchedTexture* tex = LLViewerTextureManager::getFetchedTexture(te->getID());
        mTextureList.push_back(tex);
    }
}

//virtual
//void LLViewerMediaTexture::removeFace(U32 ch, LLFace* facep)
// [SL:KB] - Patch: Render-TextureToggle (Catznip-5.2)
void LLViewerMediaTexture::removeFace(U32 channel, LLFace* facep)
// [/SL:KB]
{
// [SL:KB] - Patch: Render-TextureToggle (Catznip-5.2)
    LLViewerTexture::removeFace(channel, facep);
// [/SL:KB]
//  LLViewerTexture::removeFace(ch, facep);

    const LLTextureEntry* te = facep->getTextureEntry();
    if(te && te->getID().notNull())
    {
        LLViewerTexture* tex = gTextureList.findImage(te->getID(), TEX_LIST_STANDARD);
        if(tex)
        {
            for(std::list< LLPointer<LLViewerTexture> >::iterator iter = mTextureList.begin();
                iter != mTextureList.end(); ++iter)
            {
                if(*iter == tex)
                {
// [SL:KB] - Patch: Render-TextureToggle (Catznip-5.2)
                    // Switching to the default texture results in clearing the media textures on all prims;
                    // a side-effect is that we loose out on the reference to the original (non-media)
                    // texture potentially letting it dissapear from memory if this was the only reference to it
                    // (which is harmless, it just means we'll need to grab it from the cache or refetch it but
                    // the LL - debug - code at the bottom of addFace/removeFace disagrees so we'll hang on
                    // to it (and then block readding it a seond time higher up)
                    if (facep->isDefaultTexture(channel))
                    {
                        return;
                    }
// [/SL:KB]
                    mTextureList.erase(iter); //decrease the reference number for tex by one.
                    return;
                }
            }

            std::vector<const LLTextureEntry*> te_list;

            for (U32 ch = 0; ch < 3; ++ch)
            {
            //
            //we have some trouble here: the texture of the face is changed.
            //we need to find the former texture, and remove it from the list to avoid memory leaking.

                llassert(mNumFaces[ch] <= mFaceList[ch].size());

                for(U32 j = 0; j < mNumFaces[ch]; j++)
                {
                    te_list.push_back(mFaceList[ch][j]->getTextureEntry());//all textures are in use.
                }
            }

            if (te_list.empty())
            {
                mTextureList.clear();
                return;
            }

            auto end = te_list.size();

            for(std::list< LLPointer<LLViewerTexture> >::iterator iter = mTextureList.begin();
                iter != mTextureList.end(); ++iter)
            {
                size_t i = 0;

                for(i = 0; i < end; i++)
                {
                    if(te_list[i] && te_list[i]->getID() == (*iter)->getID())//the texture is in use.
                    {
                        te_list[i] = NULL;
                        break;
                    }
                }
                if(i == end) //no hit for this texture, remove it.
                {
// [SL:KB] - Patch: Render-TextureToggle (Catznip-5.2)
                    // See above
                    if (facep->isDefaultTexture(channel))
                    {
                        return;
                    }
// [/SL:KB]
                    mTextureList.erase(iter); //decrease the reference number for tex by one.
                    return;
                }
            }
        }
    }

    //check if it is a parcel media
    for(std::list< LLPointer<LLViewerTexture> >::iterator iter = mTextureList.begin();
                iter != mTextureList.end(); ++iter)
    {
        if((*iter)->getID() == mID)
        {
            mTextureList.erase(iter); //decrease the reference number for tex by one.
            return;
        }
    }

    if(te && te->getID().notNull()) //should have a texture but none found
    {
        LL_ERRS() << "mTextureList texture reference number is corrupted. Texture id: " << te->getID() << " List size: " << (U32)mTextureList.size() << LL_ENDL;
    }
}

void LLViewerMediaTexture::stopPlaying()
{
    // Don't stop the media impl playing here -- this breaks non-inworld media (login screen, search, and media browser).
//  if(mMediaImplp)
//  {
//      mMediaImplp->stop();
//  }
    mIsPlaying = false;
}

void LLViewerMediaTexture::switchTexture(U32 ch, LLFace* facep)
{
    if(facep)
    {
        //check if another media is playing on this face.
        if(facep->getTexture() && facep->getTexture() != this
            && facep->getTexture()->getType() == LLViewerTexture::MEDIA_TEXTURE)
        {
            if(mID == facep->getTexture()->getID()) //this is a parcel media
            {
                return; //let the prim media win.
            }
        }

        if(mIsPlaying) //old textures switch to the media texture
        {
            facep->switchTexture(ch, this);
        }
        else //switch to old textures.
        {
            const LLTextureEntry* te = facep->getTextureEntry();
            if(te)
            {
                LLViewerTexture* tex = te->getID().notNull() ? gTextureList.findImage(te->getID(), TEX_LIST_STANDARD) : NULL;
                if(!tex && te->getID() != mID)//try parcel media.
                {
                    tex = gTextureList.findImage(mID, TEX_LIST_STANDARD);
                }
                if(!tex)
                {
                    tex = LLViewerFetchedTexture::sDefaultImagep;
                }
                facep->switchTexture(ch, tex);
            }
        }
    }
}

void LLViewerMediaTexture::setPlaying(bool playing)
{
    if(!mMediaImplp)
    {
        return;
    }
    if(!playing && !mIsPlaying)
    {
        return; //media is already off
    }

    if(playing == mIsPlaying && !mMediaImplp->isUpdated())
    {
        return; //nothing has changed since last time.
    }

    mIsPlaying = playing;
    if(mIsPlaying) //is about to play this media
    {
        if(findFaces())
        {
            //about to update all faces.
            mMediaImplp->setUpdated(false);
        }

        if(mMediaFaceList.empty())//no face pointing to this media
        {
            stopPlaying();
            return;
        }

        for(std::list< LLFace* >::iterator iter = mMediaFaceList.begin(); iter!= mMediaFaceList.end(); ++iter)
        {
            LLFace* facep = *iter;
            const LLTextureEntry* te = facep->getTextureEntry();
            if (te->getGLTFMaterial())
            {
                // PBR material, switch emissive and basecolor
                switchTexture(LLRender::EMISSIVE_MAP, *iter);
                switchTexture(LLRender::BASECOLOR_MAP, *iter);
            }
            else
            {
                // blinn-phong material, switch diffuse map only
                switchTexture(LLRender::DIFFUSE_MAP, *iter);
            }
        }
    }
    else //stop playing this media
    {
        U32 ch = LLRender::DIFFUSE_MAP;

        llassert(mNumFaces[ch] <= mFaceList[ch].size());
        for(U32 i = mNumFaces[ch]; i; i--)
        {
            switchTexture(ch, mFaceList[ch][i - 1]); //current face could be removed in this function.
        }
    }
    return;
}

//virtual
F32 LLViewerMediaTexture::getMaxVirtualSize()
{
    if(LLFrameTimer::getFrameCount() == mUpdateVirtualSizeTime)
    {
        return mMaxVirtualSize;
    }
    mUpdateVirtualSizeTime = LLFrameTimer::getFrameCount();

    if(!mMaxVirtualSizeResetCounter)
    {
        addTextureStats(0.f, false);//reset
    }

    if(mIsPlaying) //media is playing
    {
        for (U32 ch = 0; ch < LLRender::NUM_TEXTURE_CHANNELS; ++ch)
        {
            llassert(mNumFaces[ch] <= mFaceList[ch].size());
            for(U32 i = 0; i < mNumFaces[ch]; i++)
            {
                LLFace* facep = mFaceList[ch][i];
            if(facep->getDrawable()->isRecentlyVisible())
            {
                addTextureStats(facep->getVirtualSize());
            }
        }
    }
    }
    else //media is not in playing
    {
        findFaces();

        if(!mMediaFaceList.empty())
        {
            for(std::list< LLFace* >::iterator iter = mMediaFaceList.begin(); iter!= mMediaFaceList.end(); ++iter)
            {
                LLFace* facep = *iter;
                if(facep->getDrawable()->isRecentlyVisible())
                {
                    addTextureStats(facep->getVirtualSize());
                }
            }
        }
    }

    if(mMaxVirtualSizeResetCounter > 0)
    {
        mMaxVirtualSizeResetCounter--;
    }
    reorganizeFaceList();
    reorganizeVolumeList();

    return mMaxVirtualSize;
}
//----------------------------------------------------------------------------------------------
//end of LLViewerMediaTexture
//----------------------------------------------------------------------------------------------

//----------------------------------------------------------------------------------------------
//start of LLTexturePipelineTester
//----------------------------------------------------------------------------------------------
LLTexturePipelineTester::LLTexturePipelineTester() : LLMetricPerformanceTesterWithSession(sTesterName)
{
    addMetric("TotalBytesLoaded");
    addMetric("TotalBytesLoadedFromCache");
    addMetric("TotalBytesLoadedForLargeImage");
    addMetric("TotalBytesLoadedForSculpties");
    addMetric("StartFetchingTime");
    addMetric("TotalGrayTime");
    addMetric("TotalStablizingTime");
    addMetric("StartTimeLoadingSculpties");
    addMetric("EndTimeLoadingSculpties");

    addMetric("Time");
    addMetric("TotalBytesBound");
    addMetric("TotalBytesBoundForLargeImage");
    addMetric("PercentageBytesBound");

    mTotalBytesLoaded = (S32Bytes)0;
    mTotalBytesLoadedFromCache = (S32Bytes)0;
    mTotalBytesLoadedForLargeImage = (S32Bytes)0;
    mTotalBytesLoadedForSculpties = (S32Bytes)0;

    reset();
}

LLTexturePipelineTester::~LLTexturePipelineTester()
{
    LLViewerTextureManager::sTesterp = NULL;
}

void LLTexturePipelineTester::update()
{
    mLastTotalBytesUsed = mTotalBytesUsed;
    mLastTotalBytesUsedForLargeImage = mTotalBytesUsedForLargeImage;
    mTotalBytesUsed = (S32Bytes)0;
    mTotalBytesUsedForLargeImage = (S32Bytes)0;

    if(LLAppViewer::getTextureFetch()->getNumRequests() > 0) //fetching list is not empty
    {
        if(mPause)
        {
            //start a new fetching session
            reset();
            mStartFetchingTime = LLImageGL::sLastFrameTime;
            mPause = false;
        }

        //update total gray time
        if(mUsingDefaultTexture)
        {
            mUsingDefaultTexture = false;
            mTotalGrayTime = LLImageGL::sLastFrameTime - mStartFetchingTime;
        }

        //update the stablizing timer.
        updateStablizingTime();

        outputTestResults();
    }
    else if(!mPause)
    {
        //stop the current fetching session
        mPause = true;
        outputTestResults();
        reset();
    }
}

void LLTexturePipelineTester::reset()
{
    mPause = true;

    mUsingDefaultTexture = false;
    mStartStablizingTime = 0.0f;
    mEndStablizingTime = 0.0f;

    mTotalBytesUsed = (S32Bytes)0;
    mTotalBytesUsedForLargeImage = (S32Bytes)0;
    mLastTotalBytesUsed = (S32Bytes)0;
    mLastTotalBytesUsedForLargeImage = (S32Bytes)0;

    mStartFetchingTime = 0.0f;

    mTotalGrayTime = 0.0f;
    mTotalStablizingTime = 0.0f;

    mStartTimeLoadingSculpties = 1.0f;
    mEndTimeLoadingSculpties = 0.0f;
}

//virtual
void LLTexturePipelineTester::outputTestRecord(LLSD *sd)
{
    std::string currentLabel = getCurrentLabelName();
    (*sd)[currentLabel]["TotalBytesLoaded"]              = (LLSD::Integer)mTotalBytesLoaded.value();
    (*sd)[currentLabel]["TotalBytesLoadedFromCache"]     = (LLSD::Integer)mTotalBytesLoadedFromCache.value();
    (*sd)[currentLabel]["TotalBytesLoadedForLargeImage"] = (LLSD::Integer)mTotalBytesLoadedForLargeImage.value();
    (*sd)[currentLabel]["TotalBytesLoadedForSculpties"]  = (LLSD::Integer)mTotalBytesLoadedForSculpties.value();

    (*sd)[currentLabel]["StartFetchingTime"]             = (LLSD::Real)mStartFetchingTime;
    (*sd)[currentLabel]["TotalGrayTime"]                 = (LLSD::Real)mTotalGrayTime;
    (*sd)[currentLabel]["TotalStablizingTime"]           = (LLSD::Real)mTotalStablizingTime;

    (*sd)[currentLabel]["StartTimeLoadingSculpties"]     = (LLSD::Real)mStartTimeLoadingSculpties;
    (*sd)[currentLabel]["EndTimeLoadingSculpties"]       = (LLSD::Real)mEndTimeLoadingSculpties;

    (*sd)[currentLabel]["Time"]                          = LLImageGL::sLastFrameTime;
    (*sd)[currentLabel]["TotalBytesBound"]               = (LLSD::Integer)mLastTotalBytesUsed.value();
    (*sd)[currentLabel]["TotalBytesBoundForLargeImage"]  = (LLSD::Integer)mLastTotalBytesUsedForLargeImage.value();
    (*sd)[currentLabel]["PercentageBytesBound"]          = (LLSD::Real)(100.f * mLastTotalBytesUsed / mTotalBytesLoaded);
}

void LLTexturePipelineTester::updateTextureBindingStats(const LLViewerTexture* imagep)
{
    U32Bytes mem_size = imagep->getTextureMemory();
    mTotalBytesUsed += mem_size;

    if(MIN_LARGE_IMAGE_AREA <= (U32)(mem_size.value() / (U32)imagep->getComponents()))
    {
        mTotalBytesUsedForLargeImage += mem_size;
    }
}

void LLTexturePipelineTester::updateTextureLoadingStats(const LLViewerFetchedTexture* imagep, const LLImageRaw* raw_imagep, bool from_cache)
{
    U32Bytes data_size = (U32Bytes)raw_imagep->getDataSize();
    mTotalBytesLoaded += data_size;

    if(from_cache)
    {
        mTotalBytesLoadedFromCache += data_size;
    }

    if(MIN_LARGE_IMAGE_AREA <= (U32)(data_size.value() / (U32)raw_imagep->getComponents()))
    {
        mTotalBytesLoadedForLargeImage += data_size;
    }

    if(imagep->forSculpt())
    {
        mTotalBytesLoadedForSculpties += data_size;

        if(mStartTimeLoadingSculpties > mEndTimeLoadingSculpties)
        {
            mStartTimeLoadingSculpties = LLImageGL::sLastFrameTime;
        }
        mEndTimeLoadingSculpties = LLImageGL::sLastFrameTime;
    }
}

void LLTexturePipelineTester::updateGrayTextureBinding()
{
    mUsingDefaultTexture = true;
}

void LLTexturePipelineTester::setStablizingTime()
{
    if(mStartStablizingTime <= mStartFetchingTime)
    {
        mStartStablizingTime = LLImageGL::sLastFrameTime;
    }
    mEndStablizingTime = LLImageGL::sLastFrameTime;
}

void LLTexturePipelineTester::updateStablizingTime()
{
    if(mStartStablizingTime > mStartFetchingTime)
    {
        F32 t = mEndStablizingTime - mStartStablizingTime;

        if(t > F_ALMOST_ZERO && (t - mTotalStablizingTime) < F_ALMOST_ZERO)
        {
            //already stablized
            mTotalStablizingTime = LLImageGL::sLastFrameTime - mStartStablizingTime;

            //cancel the timer
            mStartStablizingTime = 0.f;
            mEndStablizingTime = 0.f;
        }
        else
        {
            mTotalStablizingTime = t;
        }
    }
    mTotalStablizingTime = 0.f;
}

//virtual
void LLTexturePipelineTester::compareTestSessions(llofstream* os)
{
    LLTexturePipelineTester::LLTextureTestSession* base_sessionp = dynamic_cast<LLTexturePipelineTester::LLTextureTestSession*>(mBaseSessionp);
    LLTexturePipelineTester::LLTextureTestSession* current_sessionp = dynamic_cast<LLTexturePipelineTester::LLTextureTestSession*>(mCurrentSessionp);
    if(!base_sessionp || !current_sessionp)
    {
        LL_ERRS() << "type of test session does not match!" << LL_ENDL;
    }

    //compare and output the comparison
    *os << llformat("%s\n", getTesterName().c_str());
    *os << llformat("AggregateResults\n");

    compareTestResults(os, "TotalGrayTime", base_sessionp->mTotalGrayTime, current_sessionp->mTotalGrayTime);
    compareTestResults(os, "TotalStablizingTime", base_sessionp->mTotalStablizingTime, current_sessionp->mTotalStablizingTime);
    compareTestResults(os, "StartTimeLoadingSculpties", base_sessionp->mStartTimeLoadingSculpties, current_sessionp->mStartTimeLoadingSculpties);
    compareTestResults(os, "TotalTimeLoadingSculpties", base_sessionp->mTotalTimeLoadingSculpties, current_sessionp->mTotalTimeLoadingSculpties);

    compareTestResults(os, "TotalBytesLoaded", base_sessionp->mTotalBytesLoaded, current_sessionp->mTotalBytesLoaded);
    compareTestResults(os, "TotalBytesLoadedFromCache", base_sessionp->mTotalBytesLoadedFromCache, current_sessionp->mTotalBytesLoadedFromCache);
    compareTestResults(os, "TotalBytesLoadedForLargeImage", base_sessionp->mTotalBytesLoadedForLargeImage, current_sessionp->mTotalBytesLoadedForLargeImage);
    compareTestResults(os, "TotalBytesLoadedForSculpties", base_sessionp->mTotalBytesLoadedForSculpties, current_sessionp->mTotalBytesLoadedForSculpties);

    *os << llformat("InstantResults\n");
    S32 size = llmin(base_sessionp->mInstantPerformanceListCounter, current_sessionp->mInstantPerformanceListCounter);
    for(S32 i = 0; i < size; i++)
    {
        *os << llformat("Time(B-T)-%.4f-%.4f\n", base_sessionp->mInstantPerformanceList[i].mTime, current_sessionp->mInstantPerformanceList[i].mTime);

        compareTestResults(os, "AverageBytesUsedPerSecond", base_sessionp->mInstantPerformanceList[i].mAverageBytesUsedPerSecond,
            current_sessionp->mInstantPerformanceList[i].mAverageBytesUsedPerSecond);

        compareTestResults(os, "AverageBytesUsedForLargeImagePerSecond", base_sessionp->mInstantPerformanceList[i].mAverageBytesUsedForLargeImagePerSecond,
            current_sessionp->mInstantPerformanceList[i].mAverageBytesUsedForLargeImagePerSecond);

        compareTestResults(os, "AveragePercentageBytesUsedPerSecond", base_sessionp->mInstantPerformanceList[i].mAveragePercentageBytesUsedPerSecond,
            current_sessionp->mInstantPerformanceList[i].mAveragePercentageBytesUsedPerSecond);
    }

    if(size < base_sessionp->mInstantPerformanceListCounter)
    {
        for(S32 i = size; i < base_sessionp->mInstantPerformanceListCounter; i++)
        {
            *os << llformat("Time(B-T)-%.4f- \n", base_sessionp->mInstantPerformanceList[i].mTime);

            *os << llformat(", AverageBytesUsedPerSecond, %d, N/A \n", base_sessionp->mInstantPerformanceList[i].mAverageBytesUsedPerSecond);
            *os << llformat(", AverageBytesUsedForLargeImagePerSecond, %d, N/A \n", base_sessionp->mInstantPerformanceList[i].mAverageBytesUsedForLargeImagePerSecond);
            *os << llformat(", AveragePercentageBytesUsedPerSecond, %.4f, N/A \n", base_sessionp->mInstantPerformanceList[i].mAveragePercentageBytesUsedPerSecond);
        }
    }
    else if(size < current_sessionp->mInstantPerformanceListCounter)
    {
        for(S32 i = size; i < current_sessionp->mInstantPerformanceListCounter; i++)
        {
            *os << llformat("Time(B-T)- -%.4f\n", current_sessionp->mInstantPerformanceList[i].mTime);

            *os << llformat(", AverageBytesUsedPerSecond, N/A, %d\n", current_sessionp->mInstantPerformanceList[i].mAverageBytesUsedPerSecond);
            *os << llformat(", AverageBytesUsedForLargeImagePerSecond, N/A, %d\n", current_sessionp->mInstantPerformanceList[i].mAverageBytesUsedForLargeImagePerSecond);
            *os << llformat(", AveragePercentageBytesUsedPerSecond, N/A, %.4f\n", current_sessionp->mInstantPerformanceList[i].mAveragePercentageBytesUsedPerSecond);
        }
    }
}

//virtual
LLMetricPerformanceTesterWithSession::LLTestSession* LLTexturePipelineTester::loadTestSession(LLSD* log)
{
    LLTexturePipelineTester::LLTextureTestSession* sessionp = new LLTexturePipelineTester::LLTextureTestSession();
    if(!sessionp)
    {
        return NULL;
    }

    F32 total_gray_time = 0.f;
    F32 total_stablizing_time = 0.f;
    F32 total_loading_sculpties_time = 0.f;

    F32 start_fetching_time = -1.f;
    F32 start_fetching_sculpties_time = 0.f;

    F32 last_time = 0.0f;
    S32 frame_count = 0;

    sessionp->mInstantPerformanceListCounter = 0;
    sessionp->mInstantPerformanceList.resize(128);
    sessionp->mInstantPerformanceList[sessionp->mInstantPerformanceListCounter].mAverageBytesUsedPerSecond = 0;
    sessionp->mInstantPerformanceList[sessionp->mInstantPerformanceListCounter].mAverageBytesUsedForLargeImagePerSecond = 0;
    sessionp->mInstantPerformanceList[sessionp->mInstantPerformanceListCounter].mAveragePercentageBytesUsedPerSecond = 0.f;
    sessionp->mInstantPerformanceList[sessionp->mInstantPerformanceListCounter].mTime = 0.f;

    //load a session
    std::string currentLabel = getCurrentLabelName();
    bool in_log = (*log).has(currentLabel);
    while (in_log)
    {
        LLSD::String label = currentLabel;

        if(sessionp->mInstantPerformanceListCounter >= (S32)sessionp->mInstantPerformanceList.size())
        {
            sessionp->mInstantPerformanceList.resize(sessionp->mInstantPerformanceListCounter + 128);
        }

        //time
        F32 start_time = (F32)(*log)[label]["StartFetchingTime"].asReal();
        F32 cur_time   = (F32)(*log)[label]["Time"].asReal();
        if(start_time - start_fetching_time > F_ALMOST_ZERO) //fetching has paused for a while
        {
            sessionp->mTotalGrayTime += total_gray_time;
            sessionp->mTotalStablizingTime += total_stablizing_time;

            sessionp->mStartTimeLoadingSculpties = start_fetching_sculpties_time;
            sessionp->mTotalTimeLoadingSculpties += total_loading_sculpties_time;

            start_fetching_time = start_time;
            total_gray_time = 0.f;
            total_stablizing_time = 0.f;
            total_loading_sculpties_time = 0.f;
        }
        else
        {
            total_gray_time = (F32)(*log)[label]["TotalGrayTime"].asReal();
            total_stablizing_time = (F32)(*log)[label]["TotalStablizingTime"].asReal();

            total_loading_sculpties_time = (F32)(*log)[label]["EndTimeLoadingSculpties"].asReal() - (F32)(*log)[label]["StartTimeLoadingSculpties"].asReal();
            if(start_fetching_sculpties_time < 0.f && total_loading_sculpties_time > 0.f)
            {
                start_fetching_sculpties_time = (F32)(*log)[label]["StartTimeLoadingSculpties"].asReal();
            }
        }

        //total loaded bytes
        sessionp->mTotalBytesLoaded = (*log)[label]["TotalBytesLoaded"].asInteger();
        sessionp->mTotalBytesLoadedFromCache = (*log)[label]["TotalBytesLoadedFromCache"].asInteger();
        sessionp->mTotalBytesLoadedForLargeImage = (*log)[label]["TotalBytesLoadedForLargeImage"].asInteger();
        sessionp->mTotalBytesLoadedForSculpties = (*log)[label]["TotalBytesLoadedForSculpties"].asInteger();

        //instant metrics
        sessionp->mInstantPerformanceList[sessionp->mInstantPerformanceListCounter].mAverageBytesUsedPerSecond +=
            (*log)[label]["TotalBytesBound"].asInteger();
        sessionp->mInstantPerformanceList[sessionp->mInstantPerformanceListCounter].mAverageBytesUsedForLargeImagePerSecond +=
            (*log)[label]["TotalBytesBoundForLargeImage"].asInteger();
        sessionp->mInstantPerformanceList[sessionp->mInstantPerformanceListCounter].mAveragePercentageBytesUsedPerSecond +=
            (F32)(*log)[label]["PercentageBytesBound"].asReal();
        frame_count++;
        if(cur_time - last_time >= 1.0f)
        {
            sessionp->mInstantPerformanceList[sessionp->mInstantPerformanceListCounter].mAverageBytesUsedPerSecond /= frame_count;
            sessionp->mInstantPerformanceList[sessionp->mInstantPerformanceListCounter].mAverageBytesUsedForLargeImagePerSecond /= frame_count;
            sessionp->mInstantPerformanceList[sessionp->mInstantPerformanceListCounter].mAveragePercentageBytesUsedPerSecond /= frame_count;
            sessionp->mInstantPerformanceList[sessionp->mInstantPerformanceListCounter].mTime = last_time;

            frame_count = 0;
            last_time = cur_time;
            sessionp->mInstantPerformanceListCounter++;
            sessionp->mInstantPerformanceList[sessionp->mInstantPerformanceListCounter].mAverageBytesUsedPerSecond = 0;
            sessionp->mInstantPerformanceList[sessionp->mInstantPerformanceListCounter].mAverageBytesUsedForLargeImagePerSecond = 0;
            sessionp->mInstantPerformanceList[sessionp->mInstantPerformanceListCounter].mAveragePercentageBytesUsedPerSecond = 0.f;
            sessionp->mInstantPerformanceList[sessionp->mInstantPerformanceListCounter].mTime = 0.f;
        }
        // Next label
        incrementCurrentCount();
        currentLabel = getCurrentLabelName();
        in_log = (*log).has(currentLabel);
    }

    sessionp->mTotalGrayTime += total_gray_time;
    sessionp->mTotalStablizingTime += total_stablizing_time;

    if(sessionp->mStartTimeLoadingSculpties < 0.f)
    {
        sessionp->mStartTimeLoadingSculpties = start_fetching_sculpties_time;
    }
    sessionp->mTotalTimeLoadingSculpties += total_loading_sculpties_time;

    return sessionp;
}

LLTexturePipelineTester::LLTextureTestSession::LLTextureTestSession()
{
    reset();
}
LLTexturePipelineTester::LLTextureTestSession::~LLTextureTestSession()
{
}
void LLTexturePipelineTester::LLTextureTestSession::reset()
{
    mTotalGrayTime = 0.0f;
    mTotalStablizingTime = 0.0f;

    mStartTimeLoadingSculpties = 0.0f;
    mTotalTimeLoadingSculpties = 0.0f;

    mTotalBytesLoaded = 0;
    mTotalBytesLoadedFromCache = 0;
    mTotalBytesLoadedForLargeImage = 0;
    mTotalBytesLoadedForSculpties = 0;

    mInstantPerformanceListCounter = 0;
}
//----------------------------------------------------------------------------------------------
//end of LLTexturePipelineTester
//----------------------------------------------------------------------------------------------
<|MERGE_RESOLUTION|>--- conflicted
+++ resolved
@@ -530,12 +530,8 @@
     {
         is_low = true;
         // System RAM is low -> ramp up discard bias over time to free memory
-<<<<<<< HEAD
+        LL_DEBUGS("TextureMemory") << "System memory is low, use more aggressive discard bias." << LL_ENDL;
         if (sEvaluationTimer.getElapsedTimeF32() > MEMORY_CHECK_WAIT_TIME)
-=======
-        LL_DEBUGS("TextureMemory") << "System memory is low, use more aggressive discard bias." << LL_ENDL;
-        if (sEvaluationTimer.getElapsedTimeF32() > GPU_MEMORY_CHECK_WAIT_TIME)
->>>>>>> a447221d
         {
             static LLCachedControl<F32> low_mem_min_discard_increment(gSavedSettings, "RenderLowMemMinDiscardIncrement", .1f);
             sDesiredDiscardBias += (F32) low_mem_min_discard_increment * (F32) gFrameIntervalSeconds;
