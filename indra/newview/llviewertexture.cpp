
/** 
 * @file llviewertexture.cpp
 * @brief Object which handles a received image (and associated texture(s))
 *
 * $LicenseInfo:firstyear=2000&license=viewerlgpl$
 * Second Life Viewer Source Code
 * Copyright (C) 2010, Linden Research, Inc.
 * 
 * This library is free software; you can redistribute it and/or
 * modify it under the terms of the GNU Lesser General Public
 * License as published by the Free Software Foundation;
 * version 2.1 of the License only.
 * 
 * This library is distributed in the hope that it will be useful,
 * but WITHOUT ANY WARRANTY; without even the implied warranty of
 * MERCHANTABILITY or FITNESS FOR A PARTICULAR PURPOSE.  See the GNU
 * Lesser General Public License for more details.
 * 
 * You should have received a copy of the GNU Lesser General Public
 * License along with this library; if not, write to the Free Software
 * Foundation, Inc., 51 Franklin Street, Fifth Floor, Boston, MA  02110-1301  USA
 * 
 * Linden Research, Inc., 945 Battery Street, San Francisco, CA  94111  USA
 * $/LicenseInfo$
 */

#include "llviewerprecompiledheaders.h"

#include "llviewertexture.h"

// Library includes
#include "llmath.h"
#include "llerror.h"
#include "llgl.h"
#include "llglheaders.h"
#include "llhost.h"
#include "llimage.h"
#include "llimagebmp.h"
#include "llimagej2c.h"
#include "llimagetga.h"
#include "llstl.h"
#include "message.h"
#include "lltimer.h"

// viewer includes
#include "llimagegl.h"
#include "lldrawpool.h"
#include "lltexturefetch.h"
#include "llviewertexturelist.h"
#include "llviewercontrol.h"
#include "pipeline.h"
#include "llappviewer.h"
#include "llface.h"
#include "llviewercamera.h"
#include "lltextureentry.h"
#include "lltexturemanagerbridge.h"
#include "llmediaentry.h"
#include "llvovolume.h"
#include "llviewermedia.h"
#include "lltexturecache.h"
#include "llviewerwindow.h"
#include "llwindow.h"
///////////////////////////////////////////////////////////////////////////////

#include "llmimetypes.h"

// extern
const S32Megabytes gMinVideoRam(32);
// <FS:Ansariel> Texture memory management
//const S32Megabytes gMaxVideoRam(512);
S32Megabytes gMaxVideoRam(512);
// </FS:Ansariel>


// statics
LLPointer<LLViewerTexture>        LLViewerTexture::sNullImagep = NULL;
LLPointer<LLViewerTexture>        LLViewerTexture::sBlackImagep = NULL;
LLPointer<LLViewerTexture>        LLViewerTexture::sCheckerBoardImagep = NULL;
LLPointer<LLViewerFetchedTexture> LLViewerFetchedTexture::sMissingAssetImagep = NULL;
LLPointer<LLViewerFetchedTexture> LLViewerFetchedTexture::sWhiteImagep = NULL;
LLPointer<LLViewerFetchedTexture> LLViewerFetchedTexture::sDefaultImagep = NULL;
LLPointer<LLViewerFetchedTexture> LLViewerFetchedTexture::sSmokeImagep = NULL;
LLPointer<LLViewerFetchedTexture> LLViewerFetchedTexture::sFlatNormalImagep = NULL;
LLPointer<LLViewerFetchedTexture> LLViewerFetchedTexture::sDefaultIrradiancePBRp;
// [SL:KB] - Patch: Render-TextureToggle (Catznip-4.0)
LLPointer<LLViewerFetchedTexture> LLViewerFetchedTexture::sDefaultDiffuseImagep = NULL;
// [/SL:KB]
LLViewerMediaTexture::media_map_t LLViewerMediaTexture::sMediaMap;
LLTexturePipelineTester* LLViewerTextureManager::sTesterp = NULL;
F32 LLViewerFetchedTexture::sMaxVirtualSize = 8192.f*8192.f;

const std::string sTesterName("TextureTester");

S32 LLViewerTexture::sImageCount = 0;
S32 LLViewerTexture::sRawCount = 0;
S32 LLViewerTexture::sAuxCount = 0;
LLFrameTimer LLViewerTexture::sEvaluationTimer;
F32 LLViewerTexture::sDesiredDiscardBias = 0.f;
F32 LLViewerTexture::sDesiredDiscardScale = 1.1f;
S32 LLViewerTexture::sMaxSculptRez = 128; //max sculpt image size
const S32 MAX_CACHED_RAW_IMAGE_AREA = 64 * 64;
const S32 MAX_CACHED_RAW_SCULPT_IMAGE_AREA = LLViewerTexture::sMaxSculptRez * LLViewerTexture::sMaxSculptRez;
const S32 MAX_CACHED_RAW_TERRAIN_IMAGE_AREA = 128 * 128;
const S32 DEFAULT_ICON_DIMENSIONS = 32;
const S32 DEFAULT_THUMBNAIL_DIMENSIONS = 256;
U32 LLViewerTexture::sMinLargeImageSize = 65536; //256 * 256.
U32 LLViewerTexture::sMaxSmallImageSize = MAX_CACHED_RAW_IMAGE_AREA;
bool LLViewerTexture::sFreezeImageUpdates = false;
F32 LLViewerTexture::sCurrentTime = 0.0f;

constexpr F32 MIN_VRAM_BUDGET = 768.f;
F32 LLViewerTexture::sFreeVRAMMegabytes = MIN_VRAM_BUDGET;

LLViewerTexture::EDebugTexels LLViewerTexture::sDebugTexelsMode = LLViewerTexture::DEBUG_TEXELS_OFF;

const F64 log_2 = log(2.0);

#if ADDRESS_SIZE == 32
/*const*/ U32 DESIRED_NORMAL_TEXTURE_SIZE = (U32)LLViewerFetchedTexture::MAX_IMAGE_SIZE_DEFAULT / 2; // <FS:Ansariel> Max texture resolution
#else
/*const*/ U32 DESIRED_NORMAL_TEXTURE_SIZE = (U32)LLViewerFetchedTexture::MAX_IMAGE_SIZE_DEFAULT; // <FS:Ansariel> Max texture resolution
#endif

LLUUID LLViewerTexture::sInvisiprimTexture1 = LLUUID::null;
LLUUID LLViewerTexture::sInvisiprimTexture2 = LLUUID::null;
#define TEX_INVISIPRIM1 "e97cf410-8e61-7005-ec06-629eba4cd1fb"
#define TEX_INVISIPRIM2 "38b86f85-2575-52a9-a531-23108d8da837"


//----------------------------------------------------------------------------------------------
//namespace: LLViewerTextureAccess
//----------------------------------------------------------------------------------------------

LLLoadedCallbackEntry::LLLoadedCallbackEntry(loaded_callback_func cb,
					  S32 discard_level,
					  bool need_imageraw, // Needs image raw for the callback
					  void* userdata,
					  LLLoadedCallbackEntry::source_callback_list_t* src_callback_list,
					  LLViewerFetchedTexture* target,
					  bool pause) 
	: mCallback(cb),
	  mLastUsedDiscard(MAX_DISCARD_LEVEL+1),
	  mDesiredDiscard(discard_level),
	  mNeedsImageRaw(need_imageraw),
	  mUserData(userdata),
	  mSourceCallbackList(src_callback_list),
	  mPaused(pause)
{
	if(mSourceCallbackList)
	{
        mSourceCallbackList->insert(LLTextureKey(target->getID(), (ETexListType)target->getTextureListType()));
	}
}

LLLoadedCallbackEntry::~LLLoadedCallbackEntry()
{
}

void LLLoadedCallbackEntry::removeTexture(LLViewerFetchedTexture* tex)
{
	if (mSourceCallbackList && tex)
	{
		mSourceCallbackList->erase(LLTextureKey(tex->getID(), (ETexListType)tex->getTextureListType()));
	}
}

//static 
void LLLoadedCallbackEntry::cleanUpCallbackList(LLLoadedCallbackEntry::source_callback_list_t* callback_list)
{
	//clear texture callbacks.
	if(callback_list && !callback_list->empty())
	{
		for(LLLoadedCallbackEntry::source_callback_list_t::iterator iter = callback_list->begin();
				iter != callback_list->end(); ++iter)
		{
			LLViewerFetchedTexture* tex = gTextureList.findImage(*iter);
			if(tex)
			{
				tex->deleteCallbackEntry(callback_list);			
			}
		}
		callback_list->clear();
	}
}

LLViewerMediaTexture* LLViewerTextureManager::createMediaTexture(const LLUUID &media_id, bool usemipmaps, LLImageGL* gl_image)
{
	return new LLViewerMediaTexture(media_id, usemipmaps, gl_image);		
}

void LLViewerTextureManager::findFetchedTextures(const LLUUID& id, std::vector<LLViewerFetchedTexture*> &output)
{
    return gTextureList.findTexturesByID(id, output);
}

void  LLViewerTextureManager::findTextures(const LLUUID& id, std::vector<LLViewerTexture*> &output)
{
    LL_PROFILE_ZONE_SCOPED_CATEGORY_TEXTURE;
    std::vector<LLViewerFetchedTexture*> fetched_output;
    gTextureList.findTexturesByID(id, fetched_output);
    std::vector<LLViewerFetchedTexture*>::iterator iter = fetched_output.begin();
    while (iter != fetched_output.end())
    {
        output.push_back(*iter);
        iter++;
    }

    //search media texture list
    if (output.empty())
    {
        LLViewerTexture* tex;
        tex = LLViewerTextureManager::findMediaTexture(id);
        if (tex)
        {
            output.push_back(tex);
        }
    }

}

LLViewerFetchedTexture* LLViewerTextureManager::findFetchedTexture(const LLUUID& id, S32 tex_type)
{
    LL_PROFILE_ZONE_SCOPED_CATEGORY_TEXTURE;
    return gTextureList.findImage(id, (ETexListType)tex_type);
}

LLViewerMediaTexture* LLViewerTextureManager::findMediaTexture(const LLUUID &media_id)
{
	return LLViewerMediaTexture::findMediaTexture(media_id);	
}

LLViewerMediaTexture*  LLViewerTextureManager::getMediaTexture(const LLUUID& id, bool usemipmaps, LLImageGL* gl_image) 
{
	LLViewerMediaTexture* tex = LLViewerMediaTexture::findMediaTexture(id);	
	if(!tex)
	{
		tex = LLViewerTextureManager::createMediaTexture(id, usemipmaps, gl_image);
	}

	tex->initVirtualSize();

	return tex;
}

LLViewerFetchedTexture* LLViewerTextureManager::staticCastToFetchedTexture(LLTexture* tex, bool report_error)
{
	if(!tex)
	{
		return NULL;
	}

	S8 type = tex->getType();
	if(type == LLViewerTexture::FETCHED_TEXTURE || type == LLViewerTexture::LOD_TEXTURE)
	{
		return static_cast<LLViewerFetchedTexture*>(tex);
	}

	if(report_error)
	{
		LL_ERRS() << "not a fetched texture type: " << type << LL_ENDL;
	}

	return NULL;
}

LLPointer<LLViewerTexture> LLViewerTextureManager::getLocalTexture(bool usemipmaps, bool generate_gl_tex)
{
	LLPointer<LLViewerTexture> tex = new LLViewerTexture(usemipmaps);
	if(generate_gl_tex)
	{
		tex->generateGLTexture();
		tex->setCategory(LLGLTexture::LOCAL);
	}
	return tex;
}
LLPointer<LLViewerTexture> LLViewerTextureManager::getLocalTexture(const LLUUID& id, bool usemipmaps, bool generate_gl_tex) 
{
	LLPointer<LLViewerTexture> tex = new LLViewerTexture(id, usemipmaps);
	if(generate_gl_tex)
	{
		tex->generateGLTexture();
		tex->setCategory(LLGLTexture::LOCAL);
	}
	return tex;
}
LLPointer<LLViewerTexture> LLViewerTextureManager::getLocalTexture(const LLImageRaw* raw, bool usemipmaps) 
{
	LLPointer<LLViewerTexture> tex = new LLViewerTexture(raw, usemipmaps);
	tex->setCategory(LLGLTexture::LOCAL);
	return tex;
}
LLPointer<LLViewerTexture> LLViewerTextureManager::getLocalTexture(const U32 width, const U32 height, const U8 components, bool usemipmaps, bool generate_gl_tex) 
{
	LLPointer<LLViewerTexture> tex = new LLViewerTexture(width, height, components, usemipmaps);
	if(generate_gl_tex)
	{
		tex->generateGLTexture();
		tex->setCategory(LLGLTexture::LOCAL);
	}
	return tex;
}

LLViewerFetchedTexture* LLViewerTextureManager::getFetchedTexture(const LLImageRaw* raw, FTType type, bool usemipmaps)
{
    LLImageDataSharedLock lock(raw);
    LLViewerFetchedTexture* ret = new LLViewerFetchedTexture(raw, type, usemipmaps);
    gTextureList.addImage(ret, TEX_LIST_STANDARD);
    return ret;
}

LLViewerFetchedTexture* LLViewerTextureManager::getFetchedTexture(
	                                               const LLUUID &image_id,											       
												   FTType f_type,
												   bool usemipmaps,
												   LLViewerTexture::EBoostLevel boost_priority,
												   S8 texture_type,
												   LLGLint internal_format,
												   LLGLenum primary_format,
												   LLHost request_from_host)
{
	return gTextureList.getImage(image_id, f_type, usemipmaps, boost_priority, texture_type, internal_format, primary_format, request_from_host);
}
	
LLViewerFetchedTexture* LLViewerTextureManager::getFetchedTextureFromFile(
	                                               const std::string& filename,
												   FTType f_type,
												   bool usemipmaps,
												   LLViewerTexture::EBoostLevel boost_priority,
												   S8 texture_type,
												   LLGLint internal_format,
												   LLGLenum primary_format, 
												   const LLUUID& force_id)
{
	return gTextureList.getImageFromFile(filename, f_type, usemipmaps, boost_priority, texture_type, internal_format, primary_format, force_id);
}

//static 
LLViewerFetchedTexture* LLViewerTextureManager::getFetchedTextureFromUrl(const std::string& url,
									 FTType f_type,
									 bool usemipmaps,
									 LLViewerTexture::EBoostLevel boost_priority,
									 S8 texture_type,
									 LLGLint internal_format,
									 LLGLenum primary_format,
									 const LLUUID& force_id
									 )
{
	return gTextureList.getImageFromUrl(url, f_type, usemipmaps, boost_priority, texture_type, internal_format, primary_format, force_id);
}

LLViewerFetchedTexture* LLViewerTextureManager::getFetchedTextureFromHost(const LLUUID& image_id, FTType f_type, LLHost host) 
{
	return gTextureList.getImageFromHost(image_id, f_type, host);
}

// Create a bridge to the viewer texture manager.
class LLViewerTextureManagerBridge : public LLTextureManagerBridge
{
	/*virtual*/ LLPointer<LLGLTexture> getLocalTexture(bool usemipmaps = true, bool generate_gl_tex = true)
	{
		return LLViewerTextureManager::getLocalTexture(usemipmaps, generate_gl_tex);
	}

	/*virtual*/ LLPointer<LLGLTexture> getLocalTexture(const U32 width, const U32 height, const U8 components, bool usemipmaps, bool generate_gl_tex = true)
	{
		return LLViewerTextureManager::getLocalTexture(width, height, components, usemipmaps, generate_gl_tex);
	}

	/*virtual*/ LLGLTexture* getFetchedTexture(const LLUUID &image_id)
	{
		return LLViewerTextureManager::getFetchedTexture(image_id);
	}
};


void LLViewerTextureManager::init()
{
	{
		LLPointer<LLImageRaw> raw = new LLImageRaw(1,1,3);
		raw->clear(0x77, 0x77, 0x77, 0xFF);
		LLViewerTexture::sNullImagep = LLViewerTextureManager::getLocalTexture(raw.get(), true);
	}

	const S32 dim = 128;
	LLPointer<LLImageRaw> image_raw = new LLImageRaw(dim,dim,3);
	U8* data = image_raw->getData();
	
	memset(data, 0, dim * dim * 3);
	LLViewerTexture::sBlackImagep = LLViewerTextureManager::getLocalTexture(image_raw.get(), true);

#if 1
	LLPointer<LLViewerFetchedTexture> imagep = LLViewerTextureManager::getFetchedTexture(IMG_DEFAULT);
	LLViewerFetchedTexture::sDefaultImagep = imagep;
	
	for (S32 i = 0; i<dim; i++)
	{
		for (S32 j = 0; j<dim; j++)
		{
#if 0
			const S32 border = 2;
			if (i<border || j<border || i>=(dim-border) || j>=(dim-border))
			{
				*data++ = 0xff;
				*data++ = 0xff;
				*data++ = 0xff;
			}
			else
#endif
			{
				*data++ = 0x7f;
				*data++ = 0x7f;
				*data++ = 0x7f;
			}
		}
	}
	imagep->createGLTexture(0, image_raw);
	//cache the raw image
	imagep->setCachedRawImage(0, image_raw);
	image_raw = NULL;
#else
 	LLViewerFetchedTexture::sDefaultImagep = LLViewerTextureManager::getFetchedTexture(IMG_DEFAULT, true, LLGLTexture::BOOST_UI);
#endif
	LLViewerFetchedTexture::sDefaultImagep->dontDiscard();
	LLViewerFetchedTexture::sDefaultImagep->setCategory(LLGLTexture::OTHER);

	image_raw = new LLImageRaw(32,32,3);
	data = image_raw->getData();

	for (S32 i = 0; i < (32*32*3); i+=3)
	{
		S32 x = (i % (32*3)) / (3*16);
		S32 y = i / (32*3*16);
		U8 color = ((x + y) % 2) * 255;
		data[i] = color;
		data[i+1] = color;
		data[i+2] = color;
	}

	LLViewerTexture::sCheckerBoardImagep = LLViewerTextureManager::getLocalTexture(image_raw.get(), true);

	LLViewerTexture::initClass();
	
	// Create a texture manager bridge.
	gTextureManagerBridgep = new LLViewerTextureManagerBridge;

	if (LLMetricPerformanceTesterBasic::isMetricLogRequested(sTesterName) && !LLMetricPerformanceTesterBasic::getTester(sTesterName))
	{
		sTesterp = new LLTexturePipelineTester();
		if (!sTesterp->isValid())
		{
			delete sTesterp;
			sTesterp = NULL;
		}
	}
}

void LLViewerTextureManager::cleanup()
{
	stop_glerror();

	delete gTextureManagerBridgep;
	LLImageGL::sDefaultGLTexture = NULL;
	LLViewerTexture::sNullImagep = NULL;
	LLViewerTexture::sBlackImagep = NULL;
	LLViewerTexture::sCheckerBoardImagep = NULL;
	LLViewerFetchedTexture::sDefaultImagep = NULL;	
	LLViewerFetchedTexture::sSmokeImagep = NULL;
	LLViewerFetchedTexture::sMissingAssetImagep = NULL;
	LLTexUnit::sWhiteTexture = 0;
	LLViewerFetchedTexture::sWhiteImagep = NULL;
	
	LLViewerFetchedTexture::sFlatNormalImagep = NULL;
	LLViewerFetchedTexture::sDefaultIrradiancePBRp = NULL;

	LLViewerMediaTexture::cleanUpClass();	
}

//----------------------------------------------------------------------------------------------
//----------------------------------------------------------------------------------------------
//start of LLViewerTexture
//----------------------------------------------------------------------------------------------
// static
void LLViewerTexture::initClass()
{
	LLImageGL::sDefaultGLTexture = LLViewerFetchedTexture::sDefaultImagep->getGLTexture();

	if (sInvisiprimTexture1.isNull())
	{
		sInvisiprimTexture1 = LLUUID(TEX_INVISIPRIM1);
	}
	if (sInvisiprimTexture2.isNull())
	{
		sInvisiprimTexture2 = LLUUID(TEX_INVISIPRIM2);
	}
}

// non-const (used externally
F32 texmem_lower_bound_scale = 0.85f;
F32 texmem_middle_bound_scale = 0.925f;

<<<<<<< HEAD
//static 
bool LLViewerTexture::isMemoryForTextureLow()
{
    LL_PROFILE_ZONE_SCOPED_CATEGORY_TEXTURE;
    // <FS:ND> Disable memory checking on request
    static LLCachedControl<bool> FSDisableMemCheck(gSavedSettings, "FSDisableAMDTextureMemoryCheck");
    if (FSDisableMemCheck)
        return false;
    // </FS:ND>

    // Note: we need to figure out a better source for 'min' values,
    // what is free for low end at minimal settings is 'nothing left'
    // for higher end gpus at high settings.
    const S32Megabytes MIN_FREE_TEXTURE_MEMORY(20);
    const S32Megabytes MIN_FREE_MAIN_MEMORY(100);

    S32Megabytes gpu;
    S32Megabytes physical;
    getGPUMemoryForTextures(gpu, physical);

    return (gpu < MIN_FREE_TEXTURE_MEMORY); // || (physical < MIN_FREE_MAIN_MEMORY);
}

//static
void LLViewerTexture::getGPUMemoryForTextures(S32Megabytes &gpu, S32Megabytes &physical)
{
    LL_PROFILE_ZONE_SCOPED_CATEGORY_TEXTURE;
    static LLFrameTimer timer;

    static S32Megabytes gpu_res = S32Megabytes(S32_MAX);
    static S32Megabytes physical_res = S32Megabytes(S32_MAX);
    
    if (timer.getElapsedTimeF32() < GPU_MEMORY_CHECK_WAIT_TIME) //call this once per second.
    {
        gpu = gpu_res;
        physical = physical_res;
        return;
    }
    timer.reset();

    {
        // For purposes of texture memory need to check both, actual free
        // memory and estimated free texture memory from bias calculations
        U32 free_memory = llmin(gViewerWindow->getWindow()->getAvailableVRAMMegabytes(), (U32)sFreeVRAMMegabytes);
        gpu_res = (S32Megabytes)free_memory;
        
        //check main memory, only works for windows and macos.
        LLMemory::updateMemoryInfo();
        physical_res = LLMemory::getAvailableMemKB();

        gpu = gpu_res;
        physical = physical_res;
    }
}

=======
>>>>>>> f9473e8a
//static
void LLViewerTexture::updateClass()
{
    LL_PROFILE_ZONE_SCOPED_CATEGORY_TEXTURE;
	sCurrentTime = gFrameTimeSeconds;

	LLTexturePipelineTester* tester = (LLTexturePipelineTester*)LLMetricPerformanceTesterBasic::getTester(sTesterName);
	if (tester)
	{
		tester->update();
	}

	LLViewerMediaTexture::updateClass();

    static LLCachedControl<U32> max_vram_budget(gSavedSettings, "RenderMaxVRAMBudget", 0);

	F64 texture_bytes_alloc = LLImageGL::getTextureBytesAllocated() / 1024.0 / 512.0;
	F64 vertex_bytes_alloc = LLVertexBuffer::getBytesAllocated() / 1024.0 / 512.0;
    F64 render_bytes_alloc = LLRenderTarget::sBytesAllocated / 1024.0 / 512.0;

    // get an estimate of how much video memory we're using 
    // NOTE: our metrics miss about half the vram we use, so this biases high but turns out to typically be within 5% of the real number
	F32 used = (F32)ll_round(texture_bytes_alloc + vertex_bytes_alloc + render_bytes_alloc);
    
    F32 budget = max_vram_budget == 0 ? gGLManager.mVRAM : max_vram_budget;

    // try to leave half a GB for everyone else, but keep at least 768MB for ourselves
    F32 target = llmax(budget - 512.f, MIN_VRAM_BUDGET);
    sFreeVRAMMegabytes = target - used;

    F32 over_pct = llmax((used-target) / target, 0.f);
    sDesiredDiscardBias = llmax(sDesiredDiscardBias, 1.f + over_pct);

    if (sDesiredDiscardBias > 1.f)
    {
        sDesiredDiscardBias -= gFrameIntervalSeconds * 0.01;
    }

    LLViewerTexture::sFreezeImageUpdates = false; // sDesiredDiscardBias > (desired_discard_bias_max - 1.0f);
}

//end of static functions
//-------------------------------------------------------------------------------------------
const U32 LLViewerTexture::sCurrentFileVersion = 1;

LLViewerTexture::LLViewerTexture(bool usemipmaps) :
	LLGLTexture(usemipmaps)
{
	init(true);

	mID.generate();
	sImageCount++;
}

LLViewerTexture::LLViewerTexture(const LLUUID& id, bool usemipmaps) :
	LLGLTexture(usemipmaps),
	mID(id)
{
	init(true);
	
	sImageCount++;
}

LLViewerTexture::LLViewerTexture(const U32 width, const U32 height, const U8 components, bool usemipmaps)  :
	LLGLTexture(width, height, components, usemipmaps)
{
	init(true);

	mID.generate();
	sImageCount++;
}

LLViewerTexture::LLViewerTexture(const LLImageRaw* raw, bool usemipmaps) :
	LLGLTexture(raw, usemipmaps)
{
	init(true);
	
	mID.generate();
	sImageCount++;
}

LLViewerTexture::~LLViewerTexture()
{
	// LL_DEBUGS("Avatar") << mID << LL_ENDL;
	cleanup();
	sImageCount--;
}

// virtual
void LLViewerTexture::init(bool firstinit)
{
	mMaxVirtualSize = 0.f;
	mMaxVirtualSizeResetInterval = 1;
	mMaxVirtualSizeResetCounter = mMaxVirtualSizeResetInterval;
	mParcelMedia = NULL;
	
	memset(&mNumVolumes, 0, sizeof(U32)* LLRender::NUM_VOLUME_TEXTURE_CHANNELS);
	mFaceList[LLRender::DIFFUSE_MAP].clear();
	mFaceList[LLRender::NORMAL_MAP].clear();
	mFaceList[LLRender::SPECULAR_MAP].clear();
	mNumFaces[LLRender::DIFFUSE_MAP] = 
	mNumFaces[LLRender::NORMAL_MAP] = 
	mNumFaces[LLRender::SPECULAR_MAP] = 0;
	
	mVolumeList[LLRender::LIGHT_TEX].clear();
	mVolumeList[LLRender::SCULPT_TEX].clear();

	mMainQueue	= LL::WorkQueue::getInstance("mainloop");
	mImageQueue = LL::WorkQueue::getInstance("LLImageGL");
}

//virtual 
S8 LLViewerTexture::getType() const
{
	return LLViewerTexture::LOCAL_TEXTURE;
}

void LLViewerTexture::cleanup()
{
    if (LLAppViewer::getTextureFetch())
    {
        LLAppViewer::getTextureFetch()->updateRequestPriority(mID, 0.f);
    }

	mFaceList[LLRender::DIFFUSE_MAP].clear();
	mFaceList[LLRender::NORMAL_MAP].clear();
	mFaceList[LLRender::SPECULAR_MAP].clear();
	mVolumeList[LLRender::LIGHT_TEX].clear();
	mVolumeList[LLRender::SCULPT_TEX].clear();
}

// virtual
void LLViewerTexture::dump()
{
    LL_PROFILE_ZONE_SCOPED_CATEGORY_TEXTURE;
	LLGLTexture::dump();

	LL_INFOS() << "LLViewerTexture"
			<< " mID " << mID
			<< LL_ENDL;
}

void LLViewerTexture::setBoostLevel(S32 level)
{
	if(mBoostLevel != level)
	{
		mBoostLevel = level;
		if(mBoostLevel != LLViewerTexture::BOOST_NONE && 
			mBoostLevel != LLViewerTexture::BOOST_SELECTED && 
			mBoostLevel != LLViewerTexture::BOOST_ICON &&
            mBoostLevel != LLViewerTexture::BOOST_THUMBNAIL)
		{
			setNoDelete();		
		}
	}

    // strongly encourage anything boosted to load at full res
    if (mBoostLevel >= LLViewerTexture::BOOST_HIGH)
    {
        mMaxVirtualSize = 2048.f * 2048.f;
    }
}

bool LLViewerTexture::isActiveFetching()
{
	return false;
}

bool LLViewerTexture::bindDebugImage(const S32 stage)
{
    LL_PROFILE_ZONE_SCOPED_CATEGORY_TEXTURE;
	if (stage < 0) return false;

	bool res = true;
	if (LLViewerTexture::sCheckerBoardImagep.notNull() && (this != LLViewerTexture::sCheckerBoardImagep.get()))
	{
		res = gGL.getTexUnit(stage)->bind(LLViewerTexture::sCheckerBoardImagep);
	}

	if(!res)
	{
		return bindDefaultImage(stage);
	}

	return res;
}

bool LLViewerTexture::bindDefaultImage(S32 stage) 
{
    LL_PROFILE_ZONE_SCOPED_CATEGORY_TEXTURE;
	if (stage < 0) return false;

	bool res = true;
	if (LLViewerFetchedTexture::sDefaultImagep.notNull() && (this != LLViewerFetchedTexture::sDefaultImagep.get()))
	{
		// use default if we've got it
		res = gGL.getTexUnit(stage)->bind(LLViewerFetchedTexture::sDefaultImagep);
	}
	if (!res && LLViewerTexture::sNullImagep.notNull() && (this != LLViewerTexture::sNullImagep))
	{
		res = gGL.getTexUnit(stage)->bind(LLViewerTexture::sNullImagep);
	}
	if (!res)
	{
		LL_WARNS() << "LLViewerTexture::bindDefaultImage failed." << LL_ENDL;
	}
	stop_glerror();

	//check if there is cached raw image and switch to it if possible
	switchToCachedImage();

	LLTexturePipelineTester* tester = (LLTexturePipelineTester*)LLMetricPerformanceTesterBasic::getTester(sTesterName);
	if (tester)
	{
		tester->updateGrayTextureBinding();
	}
	return res;
}

//virtual 
bool LLViewerTexture::isMissingAsset()const		
{ 
	return false; 
}

//virtual 
void LLViewerTexture::forceImmediateUpdate() 
{
}

void LLViewerTexture::addTextureStats(F32 virtual_size, bool needs_gltexture) const 
{
    LL_PROFILE_ZONE_SCOPED_CATEGORY_TEXTURE;
	if(needs_gltexture)
	{
		mNeedsGLTexture = true;
	}

    virtual_size = llmin(virtual_size, LLViewerFetchedTexture::sMaxVirtualSize);

	if (virtual_size > mMaxVirtualSize)
	{
		mMaxVirtualSize = virtual_size;
	}
}

void LLViewerTexture::resetTextureStats()
{
	mMaxVirtualSize = 0.0f;
	mMaxVirtualSizeResetCounter = 0;
}

//virtual 
F32 LLViewerTexture::getMaxVirtualSize()
{
	return mMaxVirtualSize;
}

//virtual 
void LLViewerTexture::setKnownDrawSize(S32 width, S32 height)
{
	//nothing here.
}

//virtual
void LLViewerTexture::addFace(U32 ch, LLFace* facep) 
{
    LL_PROFILE_ZONE_SCOPED_CATEGORY_TEXTURE;
	llassert(ch < LLRender::NUM_TEXTURE_CHANNELS);

	if(mNumFaces[ch] >= mFaceList[ch].size())
	{
		mFaceList[ch].resize(2 * mNumFaces[ch] + 1);		
	}
	mFaceList[ch][mNumFaces[ch]] = facep;
	facep->setIndexInTex(ch, mNumFaces[ch]);
	mNumFaces[ch]++;
	mLastFaceListUpdateTimer.reset();
}

//virtual
void LLViewerTexture::removeFace(U32 ch, LLFace* facep) 
{
    LL_PROFILE_ZONE_SCOPED_CATEGORY_TEXTURE;
	llassert(ch < LLRender::NUM_TEXTURE_CHANNELS);

	if(mNumFaces[ch] > 1)
	{
		S32 index = facep->getIndexInTex(ch); 
		llassert(index < mFaceList[ch].size());
		llassert(index < mNumFaces[ch]);
		mFaceList[ch][index] = mFaceList[ch][--mNumFaces[ch]];
		mFaceList[ch][index]->setIndexInTex(ch, index);
	}
	else 
	{
		mFaceList[ch].clear();
		mNumFaces[ch] = 0;
	}
	mLastFaceListUpdateTimer.reset();
}

S32 LLViewerTexture::getTotalNumFaces() const
{
	S32 ret = 0;

	for (U32 i = 0; i < LLRender::NUM_TEXTURE_CHANNELS; ++i)
	{
		ret += mNumFaces[i];
	}

	return ret;
}

S32 LLViewerTexture::getNumFaces(U32 ch) const
{
	llassert(ch < LLRender::NUM_TEXTURE_CHANNELS);
	return mNumFaces[ch];
}


//virtual
void LLViewerTexture::addVolume(U32 ch, LLVOVolume* volumep)
{
    LL_PROFILE_ZONE_SCOPED_CATEGORY_TEXTURE;
	if (mNumVolumes[ch] >= mVolumeList[ch].size())
	{
		mVolumeList[ch].resize(2 * mNumVolumes[ch] + 1);
	}
	mVolumeList[ch][mNumVolumes[ch]] = volumep;
	volumep->setIndexInTex(ch, mNumVolumes[ch]);
	mNumVolumes[ch]++;
	mLastVolumeListUpdateTimer.reset();
}

//virtual
void LLViewerTexture::removeVolume(U32 ch, LLVOVolume* volumep)
{
    LL_PROFILE_ZONE_SCOPED_CATEGORY_TEXTURE;
	if (mNumVolumes[ch] > 1)
	{
		S32 index = volumep->getIndexInTex(ch); 
		llassert(index < mVolumeList[ch].size());
		llassert(index < mNumVolumes[ch]);
		mVolumeList[ch][index] = mVolumeList[ch][--mNumVolumes[ch]];
		mVolumeList[ch][index]->setIndexInTex(ch, index);
	}
	else 
	{
		mVolumeList[ch].clear();
		mNumVolumes[ch] = 0;
	}
	mLastVolumeListUpdateTimer.reset();
}

S32 LLViewerTexture::getNumVolumes(U32 ch) const
{
	return mNumVolumes[ch];
}

void LLViewerTexture::reorganizeFaceList()
{
    LL_PROFILE_ZONE_SCOPED_CATEGORY_TEXTURE;
	static const F32 MAX_WAIT_TIME = 20.f; // seconds
	static const U32 MAX_EXTRA_BUFFER_SIZE = 4;

	if(mLastFaceListUpdateTimer.getElapsedTimeF32() < MAX_WAIT_TIME)
	{
		return;
	}

	for (U32 i = 0; i < LLRender::NUM_TEXTURE_CHANNELS; ++i)
	{
		if(mNumFaces[i] + MAX_EXTRA_BUFFER_SIZE > mFaceList[i].size())
	{
		return;
	}

		mFaceList[i].erase(mFaceList[i].begin() + mNumFaces[i], mFaceList[i].end());
	}
	
	mLastFaceListUpdateTimer.reset();
}

void LLViewerTexture::reorganizeVolumeList()
{
    LL_PROFILE_ZONE_SCOPED_CATEGORY_TEXTURE;
	static const F32 MAX_WAIT_TIME = 20.f; // seconds
	static const U32 MAX_EXTRA_BUFFER_SIZE = 4;


	for (U32 i = 0; i < LLRender::NUM_VOLUME_TEXTURE_CHANNELS; ++i)
	{
		if (mNumVolumes[i] + MAX_EXTRA_BUFFER_SIZE > mVolumeList[i].size())
		{
			return;
		}
	}

	if(mLastVolumeListUpdateTimer.getElapsedTimeF32() < MAX_WAIT_TIME)
	{
		return;
	}

	mLastVolumeListUpdateTimer.reset();
	for (U32 i = 0; i < LLRender::NUM_VOLUME_TEXTURE_CHANNELS; ++i)
	{
		mVolumeList[i].erase(mVolumeList[i].begin() + mNumVolumes[i], mVolumeList[i].end());
	}
}

//virtual
void LLViewerTexture::switchToCachedImage()
{
	//nothing here.
}

//virtual
void LLViewerTexture::setCachedRawImage(S32 discard_level, LLImageRaw* imageraw)
{
	//nothing here.
}

bool LLViewerTexture::isLargeImage()
{
	return  (S32)mTexelsPerImage > LLViewerTexture::sMinLargeImageSize;
}

bool LLViewerTexture::isInvisiprim()
{
	return isInvisiprim(mID);
}

//static
bool LLViewerTexture::isInvisiprim(LLUUID id)
{
	return (id == sInvisiprimTexture1) || (id == sInvisiprimTexture2);
}

//virtual 
void LLViewerTexture::updateBindStatsForTester()
{
	LLTexturePipelineTester* tester = (LLTexturePipelineTester*)LLMetricPerformanceTesterBasic::getTester(sTesterName);
	if (tester)
	{
		tester->updateTextureBindingStats(this);
	}
}

//----------------------------------------------------------------------------------------------
//end of LLViewerTexture
//----------------------------------------------------------------------------------------------

const std::string& fttype_to_string(const FTType& fttype)
{
	static const std::string ftt_unknown("FTT_UNKNOWN");
	static const std::string ftt_default("FTT_DEFAULT");
	static const std::string ftt_server_bake("FTT_SERVER_BAKE");
	static const std::string ftt_host_bake("FTT_HOST_BAKE");
	static const std::string ftt_map_tile("FTT_MAP_TILE");
	static const std::string ftt_local_file("FTT_LOCAL_FILE");
	static const std::string ftt_error("FTT_ERROR");
	switch(fttype)
	{
		case FTT_UNKNOWN: return ftt_unknown; break;
		case FTT_DEFAULT: return ftt_default; break;
		case FTT_SERVER_BAKE: return ftt_server_bake; break;
		case FTT_HOST_BAKE: return ftt_host_bake; break;
		case FTT_MAP_TILE: return ftt_map_tile; break;
		case FTT_LOCAL_FILE: return ftt_local_file; break;
	}
	return ftt_error;
}

//----------------------------------------------------------------------------------------------
//start of LLViewerFetchedTexture
//----------------------------------------------------------------------------------------------

//static 
LLViewerFetchedTexture* LLViewerFetchedTexture::getSmokeImage()
{
    if (sSmokeImagep.isNull())
    {
        sSmokeImagep = LLViewerTextureManager::getFetchedTexture(IMG_SMOKE);
    }

    sSmokeImagep->addTextureStats(1024.f * 1024.f);

    return sSmokeImagep;
}

LLViewerFetchedTexture::LLViewerFetchedTexture(const LLUUID& id, FTType f_type, const LLHost& host, bool usemipmaps)
	: LLViewerTexture(id, usemipmaps),
	mTargetHost(host)
{
	init(true);
	mFTType = f_type;
	if (mFTType == FTT_HOST_BAKE)
	{
		// <FS:Ansariel> [Legacy Bake]
		//LL_WARNS() << "Unsupported fetch type " << mFTType << LL_ENDL;
		mCanUseHTTP = false;
		// </FS:Ansariel> [Legacy Bake]
	}
	generateGLTexture();
}
	
LLViewerFetchedTexture::LLViewerFetchedTexture(const LLImageRaw* raw, FTType f_type, bool usemipmaps)
	: LLViewerTexture(raw, usemipmaps)
{
	init(true);
	mFTType = f_type;
}
	
LLViewerFetchedTexture::LLViewerFetchedTexture(const std::string& url, FTType f_type, const LLUUID& id, bool usemipmaps)
	: LLViewerTexture(id, usemipmaps),
	mUrl(url)
{
	init(true);
	mFTType = f_type;
	generateGLTexture();
}

void LLViewerFetchedTexture::init(bool firstinit)
{
	mOrigWidth = 0;
	mOrigHeight = 0;
	mHasAux = false;
	mNeedsAux = false;
	mRequestedDiscardLevel = -1;
	mRequestedDownloadPriority = 0.f;
	mFullyLoaded = false;
	mCanUseHTTP = true;
	mDesiredDiscardLevel = MAX_DISCARD_LEVEL + 1;
	mMinDesiredDiscardLevel = MAX_DISCARD_LEVEL + 1;
	
	mDecodingAux = false;

	mKnownDrawWidth = 0;
	mKnownDrawHeight = 0;
	mKnownDrawSizeChanged = false;

	if (firstinit)
	{
		mInImageList = 0;
	}

	// Only set mIsMissingAsset true when we know for certain that the database
	// does not contain this image.
	mIsMissingAsset = false;

	mLoadedCallbackDesiredDiscardLevel = S8_MAX;
	mPauseLoadedCallBacks = false;

	mNeedsCreateTexture = false;
	
	mIsRawImageValid = false;
	mRawDiscardLevel = INVALID_DISCARD_LEVEL;
	mMinDiscardLevel = 0;

	mHasFetcher = false;
	mIsFetching = false;
	mFetchState = 0;
	mFetchPriority = 0;
	mDownloadProgress = 0.f;
	mFetchDeltaTime = 999999.f;
	mRequestDeltaTime = 0.f;
	mForSculpt = false;
	mIsFetched = false;
	mInFastCacheList = false;

	mCachedRawImage = NULL;
	mCachedRawDiscardLevel = -1;
	mCachedRawImageReady = false;

	mSavedRawImage = NULL;
	mForceToSaveRawImage  = false;
	mSaveRawImage = false;
	mSavedRawDiscardLevel = -1;
	mDesiredSavedRawDiscardLevel = -1;
	mLastReferencedSavedRawImageTime = 0.0f;
	mKeptSavedRawImageTime = 0.f;
	mLastCallBackActiveTime = 0.f;
	mForceCallbackFetch = false;
	mInDebug = false;
	mUnremovable = false;

	mFTType = FTT_UNKNOWN;
}

LLViewerFetchedTexture::~LLViewerFetchedTexture()
{
    assert_main_thread();
	//*NOTE getTextureFetch can return NULL when Viewer is shutting down.
	// This is due to LLWearableList is singleton and is destroyed after 
	// LLAppViewer::cleanup() was called. (see ticket EXT-177)
	if (mHasFetcher && LLAppViewer::getTextureFetch())
	{
		LLAppViewer::getTextureFetch()->deleteRequest(getID(), true);
	}
	cleanup();	
}

//virtual 
S8 LLViewerFetchedTexture::getType() const
{
	return LLViewerTexture::FETCHED_TEXTURE;
}

FTType LLViewerFetchedTexture::getFTType() const
{
	return mFTType;
}

void LLViewerFetchedTexture::cleanup()
{
    LL_PROFILE_ZONE_SCOPED_CATEGORY_TEXTURE;
	for(callback_list_t::iterator iter = mLoadedCallbackList.begin();
		iter != mLoadedCallbackList.end(); )
	{
		LLLoadedCallbackEntry *entryp = *iter++;
		// We never finished loading the image.  Indicate failure.
		// Note: this allows mLoadedCallbackUserData to be cleaned up.
		entryp->mCallback( false, this, NULL, NULL, 0, true, entryp->mUserData );
		entryp->removeTexture(this);
		delete entryp;
	}
	mLoadedCallbackList.clear();
	mNeedsAux = false;
	
	// Clean up image data
	destroyRawImage();
	mCachedRawImage = NULL;
	mCachedRawDiscardLevel = -1;
	mCachedRawImageReady = false;
	mSavedRawImage = NULL;
	mSavedRawDiscardLevel = -1;
}

//access the fast cache
void LLViewerFetchedTexture::loadFromFastCache()
{
    LL_PROFILE_ZONE_SCOPED_CATEGORY_TEXTURE;
	if(!mInFastCacheList)
	{
		return; //no need to access the fast cache.
	}
    mInFastCacheList = false;

    add(LLTextureFetch::sCacheAttempt, 1.0);

    LLTimer fastCacheTimer;
	mRawImage = LLAppViewer::getTextureCache()->readFromFastCache(getID(), mRawDiscardLevel);
	if(mRawImage.notNull())
	{
        F32 cachReadTime = fastCacheTimer.getElapsedTimeF32();

        add(LLTextureFetch::sCacheHit, 1.0);
        record(LLTextureFetch::sCacheHitRate, LLUnits::Ratio::fromValue(1));
        sample(LLTextureFetch::sCacheReadLatency, cachReadTime);

		mFullWidth  = mRawImage->getWidth()  << mRawDiscardLevel;
		mFullHeight = mRawImage->getHeight() << mRawDiscardLevel;
		setTexelsPerImage();

		if(mFullWidth > MAX_IMAGE_SIZE || mFullHeight > MAX_IMAGE_SIZE)
		{ 
			//discard all oversized textures.
			destroyRawImage();
			LL_WARNS() << "oversized, setting as missing" << LL_ENDL;
			setIsMissingAsset();
			mRawDiscardLevel = INVALID_DISCARD_LEVEL;
		}
		else
		{
            if (mBoostLevel == LLGLTexture::BOOST_ICON)
            {
                // Shouldn't do anything usefull since texures in fast cache are 16x16,
                // it is here in case fast cache changes.
                S32 expected_width = mKnownDrawWidth > 0 ? mKnownDrawWidth : DEFAULT_ICON_DIMENSIONS;
                S32 expected_height = mKnownDrawHeight > 0 ? mKnownDrawHeight : DEFAULT_ICON_DIMENSIONS;
                if (mRawImage && (mRawImage->getWidth() > expected_width || mRawImage->getHeight() > expected_height))
                {
                    // scale oversized icon, no need to give more work to gl
                    mRawImage->scale(expected_width, expected_height);
                }
            }

            if (mBoostLevel == LLGLTexture::BOOST_THUMBNAIL)
            {
                S32 expected_width = mKnownDrawWidth > 0 ? mKnownDrawWidth : DEFAULT_THUMBNAIL_DIMENSIONS;
                S32 expected_height = mKnownDrawHeight > 0 ? mKnownDrawHeight : DEFAULT_THUMBNAIL_DIMENSIONS;
                if (mRawImage && (mRawImage->getWidth() > expected_width || mRawImage->getHeight() > expected_height))
                {
                    // scale oversized icon, no need to give more work to gl
                    mRawImage->scale(expected_width, expected_height);
                }
            }

			mRequestedDiscardLevel = mDesiredDiscardLevel + 1;
			mIsRawImageValid = true;			
			addToCreateTexture();
		}
	}
    else
    {
        record(LLTextureFetch::sCacheHitRate, LLUnits::Ratio::fromValue(0));
    }
}

void LLViewerFetchedTexture::setForSculpt()
{
	static const S32 MAX_INTERVAL = 8; //frames

	mForSculpt = true;
	if(isForSculptOnly() && hasGLTexture() && !getBoundRecently())
	{
		destroyGLTexture(); //sculpt image does not need gl texture.
		mTextureState = ACTIVE;
	}
	checkCachedRawSculptImage();
	setMaxVirtualSizeResetInterval(MAX_INTERVAL);
}

bool LLViewerFetchedTexture::isForSculptOnly() const
{
	return mForSculpt && !mNeedsGLTexture;
}

bool LLViewerFetchedTexture::isDeleted()  
{ 
	return mTextureState == DELETED; 
}

bool LLViewerFetchedTexture::isInactive()  
{ 
	return mTextureState == INACTIVE; 
}

bool LLViewerFetchedTexture::isDeletionCandidate()  
{ 
	return mTextureState == DELETION_CANDIDATE; 
}

void LLViewerFetchedTexture::setDeletionCandidate()  
{ 
	if(mGLTexturep.notNull() && mGLTexturep->getTexName() && (mTextureState == INACTIVE))
	{
		mTextureState = DELETION_CANDIDATE;		
	}
}

//set the texture inactive
void LLViewerFetchedTexture::setInactive()
{
	if(mTextureState == ACTIVE && mGLTexturep.notNull() && mGLTexturep->getTexName() && !mGLTexturep->getBoundRecently())
	{
		mTextureState = INACTIVE; 
	}
}

bool LLViewerFetchedTexture::isFullyLoaded() const
{
	// Unfortunately, the boolean "mFullyLoaded" is never updated correctly so we use that logic
	// to check if the texture is there and completely downloaded
	return (mFullWidth != 0) && (mFullHeight != 0) && !mIsFetching && !mHasFetcher;
}


// virtual
void LLViewerFetchedTexture::dump()
{
	LLViewerTexture::dump();

	LL_INFOS() << "Dump : " << mID 
			<< ", mIsMissingAsset = " << (S32)mIsMissingAsset
			<< ", mFullWidth = " << (S32)mFullWidth
			<< ", mFullHeight = " << (S32)mFullHeight
			<< ", mOrigWidth = " << (S32)mOrigWidth
			<< ", mOrigHeight = " << (S32)mOrigHeight
			<< LL_ENDL;
	LL_INFOS() << "     : " 
			<< " mFullyLoaded = " << (S32)mFullyLoaded
			<< ", mFetchState = " << (S32)mFetchState
			<< ", mFetchPriority = " << (S32)mFetchPriority
			<< ", mDownloadProgress = " << (F32)mDownloadProgress
			<< LL_ENDL;
	LL_INFOS() << "     : " 
			<< " mHasFetcher = " << (S32)mHasFetcher
			<< ", mIsFetching = " << (S32)mIsFetching
			<< ", mIsFetched = " << (S32)mIsFetched
			<< ", mBoostLevel = " << (S32)mBoostLevel
			<< LL_ENDL;
}

///////////////////////////////////////////////////////////////////////////////
// ONLY called from LLViewerFetchedTextureList
void LLViewerFetchedTexture::destroyTexture() 
{
    LL_PROFILE_ZONE_SCOPED_CATEGORY_TEXTURE;

	if (mNeedsCreateTexture)//return if in the process of generating a new texture.
	{
		return;
	}

	//LL_DEBUGS("Avatar") << mID << LL_ENDL;
	destroyGLTexture();
	mFullyLoaded = false;
}

void LLViewerFetchedTexture::addToCreateTexture()
{
    LL_PROFILE_ZONE_SCOPED_CATEGORY_TEXTURE;
	bool force_update = false;
	if (getComponents() != mRawImage->getComponents())
	{
		// We've changed the number of components, so we need to move any
		// objects using this pool to a different pool.
		mComponents = mRawImage->getComponents();
		mGLTexturep->setComponents(mComponents);
		force_update = true;

		for (U32 j = 0; j < LLRender::NUM_TEXTURE_CHANNELS; ++j)
		{
			llassert(mNumFaces[j] <= mFaceList[j].size());

			for(U32 i = 0; i < mNumFaces[j]; i++)
			{
				mFaceList[j][i]->dirtyTexture();
			}
		}

		//discard the cached raw image and the saved raw image
		mCachedRawImageReady = false;
		mCachedRawDiscardLevel = -1;
		mCachedRawImage = NULL;
		mSavedRawDiscardLevel = -1;
		mSavedRawImage = NULL;
	}	

	if(isForSculptOnly())
	{
		//just update some variables, not to create a real GL texture.
		createGLTexture(mRawDiscardLevel, mRawImage, 0, false);
		mNeedsCreateTexture = false;
		destroyRawImage();
	}
	else if(!force_update && getDiscardLevel() > -1 && getDiscardLevel() <= mRawDiscardLevel)
	{
		mNeedsCreateTexture = false;
		destroyRawImage();
	}
	else
	{	
        LL_PROFILE_ZONE_SCOPED_CATEGORY_TEXTURE;
#if 1
		//
		//if mRequestedDiscardLevel > mDesiredDiscardLevel, we assume the required image res keep going up,
		//so do not scale down the over qualified image.
		//Note: scaling down image is expensensive. Do it only when very necessary.
		//
		if(mRequestedDiscardLevel <= mDesiredDiscardLevel && !mForceToSaveRawImage)
		{
			S32 w = mFullWidth >> mRawDiscardLevel;
			S32 h = mFullHeight >> mRawDiscardLevel;

			//if big image, do not load extra data
			//scale it down to size >= LLViewerTexture::sMinLargeImageSize
			if(w * h > LLViewerTexture::sMinLargeImageSize)
			{
				S32 d_level = llmin(mRequestedDiscardLevel, (S32)mDesiredDiscardLevel) - mRawDiscardLevel;
				
				if(d_level > 0)
				{
					S32 i = 0;
					while((d_level > 0) && ((w >> i) * (h >> i) > LLViewerTexture::sMinLargeImageSize))
					{
						i++;
						d_level--;
					}
					if(i > 0)
					{
						mRawDiscardLevel += i;
						if(mRawDiscardLevel >= getDiscardLevel() && getDiscardLevel() > 0)
						{
							mNeedsCreateTexture = false;
							destroyRawImage();
							return;
						}

						{
							//make a duplicate in case somebody else is using this raw image
							mRawImage = mRawImage->scaled(w >> i, h >> i);
						}
					}
				}
			}
		}
#endif
        scheduleCreateTexture();
	}
	return;
}

// ONLY called from LLViewerTextureList
bool LLViewerFetchedTexture::preCreateTexture(S32 usename/*= 0*/)
{
    LL_PROFILE_ZONE_SCOPED_CATEGORY_TEXTURE;
#if LL_IMAGEGL_THREAD_CHECK
    mGLTexturep->checkActiveThread();
#endif

    if (!mNeedsCreateTexture)
    {
        destroyRawImage();
        return false;
    }
    mNeedsCreateTexture = false;

    if (mRawImage.isNull())
    {
        LL_ERRS() << "LLViewerTexture trying to create texture with no Raw Image" << LL_ENDL;
    }
    if (mRawImage->isBufferInvalid())
    {
        LL_WARNS() << "Can't create a texture: invalid image data" << LL_ENDL;
        destroyRawImage();
        return false;
    }
    // 	LL_INFOS() << llformat("IMAGE Creating (%d) [%d x %d] Bytes: %d ",
    // 						mRawDiscardLevel, 
    // 						mRawImage->getWidth(), mRawImage->getHeight(),mRawImage->getDataSize())
    // 			<< mID.getString() << LL_ENDL;

    // <FS:Techwolf Lupindo> texture comment metadata reader
    if (!mRawImage->mComment.empty())
    {
        std::string comment = mRawImage->mComment;
        mComment["comment"] = comment;
        std::size_t position = 0;
        std::size_t length = comment.length();
        while (position < length)
        {
            std::size_t equals_position = comment.find("=", position);
            if (equals_position != std::string::npos)
            {
                std::string type = comment.substr(position, equals_position - position);
                position = comment.find("&", position);
                if (position != std::string::npos)
                {
                    mComment[type] = comment.substr(equals_position + 1, position - (equals_position + 1));
                    position++;
                }
                else
                {
                    mComment[type] = comment.substr(equals_position + 1, length - (equals_position + 1));
                }
            }
            else
            {
                position = equals_position;
            }
        }
    }
    // </FS:Techwolf Lupindo>

    bool res = true;

    // store original size only for locally-sourced images
    if (mUrl.compare(0, 7, "file://") == 0)
    {
        mOrigWidth = mRawImage->getWidth();
        mOrigHeight = mRawImage->getHeight();

        // This is only safe because it's a local image and fetcher doesn't use raw data
        // from local images, but this might become unsafe in case of changes to fetcher
        if (mBoostLevel == BOOST_PREVIEW)
        {
            mRawImage->biasedScaleToPowerOfTwo(1024);
        }
        else
        { // leave black border, do not scale image content
            mRawImage->expandToPowerOfTwo(MAX_IMAGE_SIZE, false);
        }

        mFullWidth = mRawImage->getWidth();
        mFullHeight = mRawImage->getHeight();
        setTexelsPerImage();
    }
    else
    {
        mOrigWidth = mFullWidth;
        mOrigHeight = mFullHeight;
    }

    bool size_okay = true;

    S32 discard_level = mRawDiscardLevel;
    if (mRawDiscardLevel < 0)
    {
        LL_DEBUGS() << "Negative raw discard level when creating image: " << mRawDiscardLevel << LL_ENDL;
        discard_level = 0;
    }

    U32 raw_width = mRawImage->getWidth() << discard_level;
    U32 raw_height = mRawImage->getHeight() << discard_level;

    if (raw_width > MAX_IMAGE_SIZE || raw_height > MAX_IMAGE_SIZE)
    {
        LL_INFOS() << "Width or height is greater than " << MAX_IMAGE_SIZE << ": (" << raw_width << "," << raw_height << ")" << LL_ENDL;
        size_okay = false;
    }

    if (!LLImageGL::checkSize(mRawImage->getWidth(), mRawImage->getHeight()))
    {
        // A non power-of-two image was uploaded (through a non standard client)
        LL_INFOS() << "Non power of two width or height: (" << mRawImage->getWidth() << "," << mRawImage->getHeight() << ")" << LL_ENDL;
        size_okay = false;
    }

    if (!size_okay)
    {
        // An inappropriately-sized image was uploaded (through a non standard client)
        // We treat these images as missing assets which causes them to
        // be renderd as 'missing image' and to stop requesting data
        LL_WARNS() << "!size_ok, setting as missing" << LL_ENDL;
        setIsMissingAsset();
        destroyRawImage();
        return false;
    }

    if (mGLTexturep->getHasExplicitFormat())
    {
        LLGLenum format = mGLTexturep->getPrimaryFormat();
        S8 components = mRawImage->getComponents();
        if ((format == GL_RGBA && components < 4)
            || (format == GL_RGB && components < 3))
        {
            LL_WARNS() << "Can't create a texture " << mID << ": invalid image format " << std::hex << format << " vs components " << (U32)components << LL_ENDL;
            // Was expecting specific format but raw texture has insufficient components for
            // such format, using such texture will result in crash or will display wrongly
            // if we change format. Texture might be corrupted server side, so just set as
            // missing and clear cashed texture (do not cause reload loop, will retry&recover
            // during new session)
            setIsMissingAsset();
            destroyRawImage();
            LLAppViewer::getTextureCache()->removeFromCache(mID);
            return false;
        }
    }

    return res;
}

bool LLViewerFetchedTexture::createTexture(S32 usename/*= 0*/)
{
    if (!mNeedsCreateTexture)
    {
        return false;
    }

	bool res = mGLTexturep->createGLTexture(mRawDiscardLevel, mRawImage, usename, true, mBoostLevel);
    
	return res;
}

void LLViewerFetchedTexture::postCreateTexture()
{
    LL_PROFILE_ZONE_SCOPED_CATEGORY_TEXTURE;
    if (!mNeedsCreateTexture)
    {
        return;
    }
#if LL_IMAGEGL_THREAD_CHECK
    mGLTexturep->checkActiveThread();
#endif

    setActive();

    if (!needsToSaveRawImage())
    {
        mNeedsAux = false;
        destroyRawImage();
    }

    mNeedsCreateTexture = false;
}

void LLViewerFetchedTexture::scheduleCreateTexture()
{
    LL_PROFILE_ZONE_SCOPED_CATEGORY_TEXTURE;

    if (!mNeedsCreateTexture)
    {
        mNeedsCreateTexture = true;
        if (preCreateTexture())
        {
#if LL_IMAGEGL_THREAD_CHECK
            //grab a copy of the raw image data to make sure it isn't modified pending texture creation
            U8* data = mRawImage->getData();
            U8* data_copy = nullptr;
            S32 size = mRawImage->getDataSize();
            if (data != nullptr && size > 0)
            {
                data_copy = new U8[size];
                memcpy(data_copy, data, size);
            }
#endif
            mNeedsCreateTexture = true;
            auto mainq = LLImageGLThread::sEnabledTextures ? mMainQueue.lock() : nullptr;
            if (mainq)
            {
                ref();
                mainq->postTo(
                    mImageQueue,
                    // work to be done on LLImageGL worker thread
#if LL_IMAGEGL_THREAD_CHECK
                    [this, data, data_copy, size]()
                    {
                        mGLTexturep->mActiveThread = LLThread::currentID();
                        //verify data is unmodified
                        llassert(data == mRawImage->getData());
                        llassert(mRawImage->getDataSize() == size);
                        llassert(memcmp(data, data_copy, size) == 0);
#else
                    [this]()
                    {
#endif
                        //actually create the texture on a background thread
                        createTexture();

#if LL_IMAGEGL_THREAD_CHECK
                        //verify data is unmodified
                        llassert(data == mRawImage->getData());
                        llassert(mRawImage->getDataSize() == size);
                        llassert(memcmp(data, data_copy, size) == 0);
#endif
                    },
                    // callback to be run on main thread
#if LL_IMAGEGL_THREAD_CHECK
                        [this, data, data_copy, size]()
                    {
                        mGLTexturep->mActiveThread = LLThread::currentID();
                        llassert(data == mRawImage->getData());
                        llassert(mRawImage->getDataSize() == size);
                        llassert(memcmp(data, data_copy, size) == 0);
                        delete[] data_copy;
#else
                        [this]()
                        {
#endif
                        //finalize on main thread
                        postCreateTexture();
                        unref();
                    });
            }
            else
            {
                gTextureList.mCreateTextureList.insert(this);
            }
        }
    }
}

// Call with 0,0 to turn this feature off.
//virtual
void LLViewerFetchedTexture::setKnownDrawSize(S32 width, S32 height)
{
    LL_PROFILE_ZONE_SCOPED_CATEGORY_TEXTURE;
	if(mKnownDrawWidth < width || mKnownDrawHeight < height)
	{
		mKnownDrawWidth = llmax(mKnownDrawWidth, width);
		mKnownDrawHeight = llmax(mKnownDrawHeight, height);

		mKnownDrawSizeChanged = true;
		mFullyLoaded = false;
	}
	addTextureStats((F32)(mKnownDrawWidth * mKnownDrawHeight));
}

void LLViewerFetchedTexture::setDebugText(const std::string& text)
{
    for (U32 ch = 0; ch < LLRender::NUM_TEXTURE_CHANNELS; ++ch)
    {
        llassert(mNumFaces[ch] <= mFaceList[ch].size());

        for (U32 i = 0; i < mNumFaces[ch]; i++)
        {
            LLFace* facep = mFaceList[ch][i];
            if (facep)
            {
                LLDrawable* drawable = facep->getDrawable();
                if (drawable)
                {
                    drawable->getVObj()->setDebugText(text);
                }
            }
        }
    }
}

//virtual
void LLViewerFetchedTexture::processTextureStats()
{
    LL_PROFILE_ZONE_SCOPED_CATEGORY_TEXTURE;
	if(mFullyLoaded)
	{		
		if(mDesiredDiscardLevel > mMinDesiredDiscardLevel)//need to load more
		{
			mDesiredDiscardLevel = llmin(mDesiredDiscardLevel, mMinDesiredDiscardLevel);
			mFullyLoaded = false;
		}
        //setDebugText("fully loaded");
	}
	else
	{
		updateVirtualSize();
		
		static LLCachedControl<bool> textures_fullres(gSavedSettings,"TextureLoadFullRes", false);
		
		if (textures_fullres)
		{
			mDesiredDiscardLevel = 0;
		}
        else if (mDontDiscard && (mBoostLevel == LLGLTexture::BOOST_ICON || mBoostLevel == LLGLTexture::BOOST_THUMBNAIL))
        {
            if (mFullWidth > MAX_IMAGE_SIZE_DEFAULT || mFullHeight > MAX_IMAGE_SIZE_DEFAULT)
            {
                mDesiredDiscardLevel = 1; // MAX_IMAGE_SIZE_DEFAULT = 1024 and max size ever is 2048
            }
            else
            {
                mDesiredDiscardLevel = 0;
            }
        }
		else if(!mFullWidth || !mFullHeight)
		{
			mDesiredDiscardLevel = 	llmin(getMaxDiscardLevel(), (S32)mLoadedCallbackDesiredDiscardLevel);
		}
		else
		{
			U32 desired_size = MAX_IMAGE_SIZE_DEFAULT; // MAX_IMAGE_SIZE_DEFAULT = 1024 and max size ever is 2048
			// <FS:Ansariel> Keep restriction on "fetched" (seems to be HUD) textures as well
			if (mBoostLevel <= LLGLTexture::BOOST_SCULPTED)
			{
				desired_size = DESIRED_NORMAL_TEXTURE_SIZE;
			}
			// </FS:Ansariel>
			if(!mKnownDrawWidth || !mKnownDrawHeight || mFullWidth <= mKnownDrawWidth || mFullHeight <= mKnownDrawHeight)
			{
				if (mFullWidth > desired_size || mFullHeight > desired_size)
				{
					mDesiredDiscardLevel = 1;
				}
				else
				{
					mDesiredDiscardLevel = 0;
				}
			}
			else if(mKnownDrawSizeChanged)//known draw size is set
			{			
				mDesiredDiscardLevel = (S8)llmin(log((F32)mFullWidth / mKnownDrawWidth) / log_2, 
													 log((F32)mFullHeight / mKnownDrawHeight) / log_2);
				mDesiredDiscardLevel = 	llclamp(mDesiredDiscardLevel, (S8)0, (S8)getMaxDiscardLevel());
				mDesiredDiscardLevel = llmin(mDesiredDiscardLevel, mMinDesiredDiscardLevel);
			}
			mKnownDrawSizeChanged = false;
		
			if(getDiscardLevel() >= 0 && (getDiscardLevel() <= mDesiredDiscardLevel))
			{
				mFullyLoaded = true;
			}
		}
	}

	if(mForceToSaveRawImage && mDesiredSavedRawDiscardLevel >= 0) //force to refetch the texture.
	{
		mDesiredDiscardLevel = llmin(mDesiredDiscardLevel, (S8)mDesiredSavedRawDiscardLevel);
		if(getDiscardLevel() < 0 || getDiscardLevel() > mDesiredDiscardLevel)
		{
			mFullyLoaded = false;
		}
	}
}

//============================================================================

void LLViewerFetchedTexture::updateVirtualSize() 
{	
    LL_PROFILE_ZONE_SCOPED_CATEGORY_TEXTURE;
	reorganizeFaceList();
	reorganizeVolumeList();
}

S32 LLViewerFetchedTexture::getCurrentDiscardLevelForFetching()
{
	S32 current_discard = getDiscardLevel();
	if(mForceToSaveRawImage)
	{
		if(mSavedRawDiscardLevel < 0 || current_discard < 0)
		{
			current_discard = -1;
		}
		else
		{
			current_discard = llmax(current_discard, mSavedRawDiscardLevel);
		}		
	}

	return current_discard;
}

bool LLViewerFetchedTexture::setDebugFetching(S32 debug_level)
{
	if(debug_level < 0)
	{
		mInDebug = false;
		return false;
	}
	mInDebug = true;

	mDesiredDiscardLevel = debug_level;	

	return true;
}

bool LLViewerFetchedTexture::isActiveFetching()
{
	static LLCachedControl<bool> monitor_enabled(gSavedSettings,"DebugShowTextureInfo");

	return mFetchState > 7 && mFetchState < 10 && monitor_enabled; //in state of WAIT_HTTP_REQ or DECODE_IMAGE.
}

void LLViewerFetchedTexture::setBoostLevel(S32 level)
{
    LLViewerTexture::setBoostLevel(level);

    if (level >= LLViewerTexture::BOOST_HIGH)
    {
        mDesiredDiscardLevel = 0;
    }
}

bool LLViewerFetchedTexture::updateFetch()
{
    LL_PROFILE_ZONE_SCOPED_CATEGORY_TEXTURE;
	static LLCachedControl<bool> textures_decode_disabled(gSavedSettings,"TextureDecodeDisabled", false);
	
	if(textures_decode_disabled) // don't fetch the surface textures in wireframe mode
	{
		return false;
	}

	mFetchState = 0;
	mFetchPriority = 0;
	mFetchDeltaTime = 999999.f;
	mRequestDeltaTime = 999999.f;

#ifndef LL_RELEASE_FOR_DOWNLOAD
	if (mID == LLAppViewer::getTextureFetch()->mDebugID)
	{
		LLAppViewer::getTextureFetch()->mDebugCount++; // for setting breakpoints
	}
#endif

	if (mNeedsCreateTexture)
	{
        LL_PROFILE_ZONE_NAMED_CATEGORY_TEXTURE("vftuf - needs create");
		// We may be fetching still (e.g. waiting on write)
		// but don't check until we've processed the raw data we have
		return false;
	}
	if (mIsMissingAsset)
	{
        LL_PROFILE_ZONE_NAMED_CATEGORY_TEXTURE("vftuf - missing asset");
		llassert(!mHasFetcher);
		return false; // skip
	}
	if (!mLoadedCallbackList.empty() && mRawImage.notNull())
	{
        LL_PROFILE_ZONE_NAMED_CATEGORY_TEXTURE("vftuf - callback pending");
		return false; // process any raw image data in callbacks before replacing
	}
	if(mInFastCacheList)
	{
        LL_PROFILE_ZONE_NAMED_CATEGORY_TEXTURE("vftuf - in fast cache");
		return false;
	}
    if (mGLTexturep.isNull())
    { // fix for crash inside getCurrentDiscardLevelForFetching (shouldn't happen but appears to be happening)
        llassert(false);
        return false;
    }
	
	S32 current_discard = getCurrentDiscardLevelForFetching();
	S32 desired_discard = getDesiredDiscardLevel();
	F32 decode_priority = mMaxVirtualSize;

	if (mIsFetching)
	{
        LL_PROFILE_ZONE_NAMED_CATEGORY_TEXTURE("vftuf - is fetching");
		// Sets mRawDiscardLevel, mRawImage, mAuxRawImage
		S32 fetch_discard = current_discard;
		
		if (mRawImage.notNull()) sRawCount--;
		if (mAuxRawImage.notNull()) sAuxCount--;
		// keep in mind that fetcher still might need raw image, don't modify original
		bool finished = LLAppViewer::getTextureFetch()->getRequestFinished(getID(), fetch_discard, mRawImage, mAuxRawImage,
																		   mLastHttpGetStatus);
		if (mRawImage.notNull()) sRawCount++;
		if (mAuxRawImage.notNull())
		{
			mHasAux = true;
			sAuxCount++;
		}
		if (finished)
		{
			mIsFetching = false;
            mLastFetchState = -1;
			mLastPacketTimer.reset();
		}
		else
		{
			mFetchState = LLAppViewer::getTextureFetch()->getFetchState(mID, mDownloadProgress, mRequestedDownloadPriority,
																		mFetchPriority, mFetchDeltaTime, mRequestDeltaTime, mCanUseHTTP);
		}
		
		// We may have data ready regardless of whether or not we are finished (e.g. waiting on write)
		if (mRawImage.notNull())
		{
            LL_PROFILE_ZONE_NAMED_CATEGORY_TEXTURE("vftuf - has raw image");
			LLTexturePipelineTester* tester = (LLTexturePipelineTester*)LLMetricPerformanceTesterBasic::getTester(sTesterName);
			if (tester)
			{
				mIsFetched = true;
				tester->updateTextureLoadingStats(this, mRawImage, LLAppViewer::getTextureFetch()->isFromLocalCache(mID));
			}
            mRawDiscardLevel = fetch_discard;
			if ((mRawImage->getDataSize() > 0 && mRawDiscardLevel >= 0) &&
				(current_discard < 0 || mRawDiscardLevel < current_discard))
			{
                LL_PROFILE_ZONE_NAMED_CATEGORY_TEXTURE("vftuf - data good");
				mFullWidth = mRawImage->getWidth() << mRawDiscardLevel;
				mFullHeight = mRawImage->getHeight() << mRawDiscardLevel;
				setTexelsPerImage();

				if(mFullWidth > MAX_IMAGE_SIZE || mFullHeight > MAX_IMAGE_SIZE)
				{ 
					//discard all oversized textures.
					LL_INFOS() << "Discarding oversized texture, width= "
						<< mFullWidth << ", height= "
						<< mFullHeight << LL_ENDL;
					destroyRawImage();
					LL_WARNS() << "oversize, setting as missing" << LL_ENDL;
					setIsMissingAsset();
					mRawDiscardLevel = INVALID_DISCARD_LEVEL;
					mIsFetching = false;
					mLastPacketTimer.reset();
				}
				else
				{
					mIsRawImageValid = true;
					addToCreateTexture();
				}

                if (mBoostLevel == LLGLTexture::BOOST_ICON)
                {
                    S32 expected_width = mKnownDrawWidth > 0 ? mKnownDrawWidth : DEFAULT_ICON_DIMENSIONS;
                    S32 expected_height = mKnownDrawHeight > 0 ? mKnownDrawHeight : DEFAULT_ICON_DIMENSIONS;
                    if (mRawImage && (mRawImage->getWidth() > expected_width || mRawImage->getHeight() > expected_height))
                    {
                        // scale oversized icon, no need to give more work to gl
                        // since we got mRawImage from thread worker and image may be in use (ex: writing cache), make a copy
                        mRawImage = mRawImage->scaled(expected_width, expected_height);
                    }
                }

                if (mBoostLevel == LLGLTexture::BOOST_THUMBNAIL)
                {
                    S32 expected_width = mKnownDrawWidth > 0 ? mKnownDrawWidth : DEFAULT_THUMBNAIL_DIMENSIONS;
                    S32 expected_height = mKnownDrawHeight > 0 ? mKnownDrawHeight : DEFAULT_THUMBNAIL_DIMENSIONS;
                    if (mRawImage && (mRawImage->getWidth() > expected_width || mRawImage->getHeight() > expected_height))
                    {
                        // scale oversized icon, no need to give more work to gl
                        // since we got mRawImage from thread worker and image may be in use (ex: writing cache), make a copy
                        mRawImage = mRawImage->scaled(expected_width, expected_height);
                    }
                }

				return true;
			}
			else
			{
                LL_PROFILE_ZONE_NAMED_CATEGORY_TEXTURE("vftuf - data not needed");
				// Data is ready but we don't need it
				// (received it already while fetcher was writing to disk)
				destroyRawImage();
				return false; // done
			}
		}
		
		if (!mIsFetching)
		{
			if ((decode_priority > 0) && (mRawDiscardLevel < 0 || mRawDiscardLevel == INVALID_DISCARD_LEVEL))
			{
				// We finished but received no data
				if (getDiscardLevel() < 0)
				{
					if (getFTType() != FTT_MAP_TILE)
					{
						LL_WARNS() << mID
								<< " Fetch failure, setting as missing, decode_priority " << decode_priority
								<< " mRawDiscardLevel " << mRawDiscardLevel
								<< " current_discard " << current_discard
								<< " stats " << mLastHttpGetStatus.toHex()
								<< LL_ENDL;
					}
					setIsMissingAsset();
					desired_discard = -1;
				}
				else
				{
					//LL_WARNS() << mID << ": Setting min discard to " << current_discard << LL_ENDL;
					if(current_discard >= 0)
					{
						mMinDiscardLevel = current_discard;
						//desired_discard = current_discard;
					}
					else
					{
						S32 dis_level = getDiscardLevel();
						mMinDiscardLevel = dis_level;
						//desired_discard = dis_level;
					}
				}
				destroyRawImage();
			}
			else if (mRawImage.notNull())
			{
				// We have data, but our fetch failed to return raw data
				// *TODO: FIgure out why this is happening and fix it
				destroyRawImage();
			}
		}
		else
		{
			static const F32 MAX_HOLD_TIME = 5.0f; //seconds to wait before canceling fecthing if decode_priority is 0.f.
			if(decode_priority > 0.0f || mStopFetchingTimer.getElapsedTimeF32() > MAX_HOLD_TIME)
			{
				mStopFetchingTimer.reset();
				LLAppViewer::getTextureFetch()->updateRequestPriority(mID, decode_priority);
			}
		}
	}

    desired_discard = llmin(desired_discard, getMaxDiscardLevel());

	bool make_request = true;	
	if (decode_priority <= 0)
	{
        LL_PROFILE_ZONE_NAMED_CATEGORY_TEXTURE("vftuf - priority <= 0");
		make_request = false;
	}
	else if(mDesiredDiscardLevel > getMaxDiscardLevel())
	{
        LL_PROFILE_ZONE_NAMED_CATEGORY_TEXTURE("vftuf - desired > max");
		make_request = false;
	}
	else  if (mNeedsCreateTexture || mIsMissingAsset)
	{
        LL_PROFILE_ZONE_NAMED_CATEGORY_TEXTURE("vftuf - create or missing");
		make_request = false;
	}
	else if (current_discard >= 0 && current_discard <= mMinDiscardLevel)
	{
        LL_PROFILE_ZONE_NAMED_CATEGORY_TEXTURE("vftuf - current < min");
		make_request = false;
	}
	else if(mCachedRawImage.notNull() // can be empty
			&& mCachedRawImageReady
			&& (current_discard < 0 || current_discard > mCachedRawDiscardLevel))
	{
		make_request = false;
		switchToCachedImage(); //use the cached raw data first
	}
	
	if (make_request)
	{
		if (mIsFetching)
		{
            // already requested a higher resolution mip
			if (mRequestedDiscardLevel <= desired_discard)
			{
                LL_PROFILE_ZONE_NAMED_CATEGORY_TEXTURE("vftuf - requested < desired");
				make_request = false;
			}
		}
		else
		{
            // already at a higher resolution mip, don't discard
			if (current_discard >= 0 && current_discard <= desired_discard)
			{
                LL_PROFILE_ZONE_NAMED_CATEGORY_TEXTURE("vftuf - current <= desired");
				make_request = false;
			}
		}
	}
	
	if (make_request)
	{
        LL_PROFILE_ZONE_NAMED_CATEGORY_TEXTURE("vftuf - make request");
		S32 w=0, h=0, c=0;
		if (getDiscardLevel() >= 0)
		{
			w = mGLTexturep->getWidth(0);
			h = mGLTexturep->getHeight(0);
			c = mComponents;
		}

		// <FS:Ansariel> Replace frequently called gSavedSettings
		//const U32 override_tex_discard_level = gSavedSettings.getU32("TextureDiscardLevel");
		static LLCachedControl<U32> sTextureDiscardLevel(gSavedSettings, "TextureDiscardLevel");
		const U32 override_tex_discard_level = sTextureDiscardLevel();
		// </FS:Ansariel>
		if (override_tex_discard_level != 0)
		{
			desired_discard = override_tex_discard_level;
		}
		
		// bypass texturefetch directly by pulling from LLTextureCache
		S32 fetch_request_discard = -1;
        fetch_request_discard = LLAppViewer::getTextureFetch()->createRequest(mFTType, mUrl, getID(), getTargetHost(), decode_priority,
																			  w, h, c, desired_discard, needsAux(), mCanUseHTTP);
		
		if (fetch_request_discard >= 0)
		{
            LL_PROFILE_ZONE_NAMED_CATEGORY_TEXTURE("vftuf - request created");
			mHasFetcher = true;
			mIsFetching = true;
            // in some cases createRequest can modify discard, as an example
            // bake textures are always at discard 0
            mRequestedDiscardLevel = llmin(desired_discard, fetch_request_discard);
			mFetchState = LLAppViewer::getTextureFetch()->getFetchState(mID, mDownloadProgress, mRequestedDownloadPriority,
													   mFetchPriority, mFetchDeltaTime, mRequestDeltaTime, mCanUseHTTP);
		}

        // If createRequest() failed, that means one of two things:
        // 1. We're finishing up a request for this UUID, so we
        //    should wait for it to complete
        // 2. We've failed a request for this UUID, so there is
        //    no need to create another request
	}
	else if (mHasFetcher && !mIsFetching)
	{
		// Only delete requests that haven't received any network data
		// for a while.  Note - this is the normal mechanism for
		// deleting requests, not just a place to handle timeouts.
		const F32 FETCH_IDLE_TIME = 0.1f;
		if (mLastPacketTimer.getElapsedTimeF32() > FETCH_IDLE_TIME)
		{
 			LL_DEBUGS("Texture") << "exceeded idle time " << FETCH_IDLE_TIME << ", deleting request: " << getID() << LL_ENDL;
			LLAppViewer::getTextureFetch()->deleteRequest(getID(), true);
			mHasFetcher = false;
		}
	}
	
	return mIsFetching;
}

void LLViewerFetchedTexture::clearFetchedResults()
{
	// <FS:Ansariel> For texture refresh
	mIsMissingAsset = false;

	if(mNeedsCreateTexture || mIsFetching)
	{
		return;
	}

	cleanup();
	destroyGLTexture();

	if(getDiscardLevel() >= 0) //sculpty texture, force to invalidate
	{
		mGLTexturep->forceToInvalidateGLTexture();
	}
}

void LLViewerFetchedTexture::forceToDeleteRequest()
{
	if (mHasFetcher)
	{
		mHasFetcher = false;
		mIsFetching = false;
	}
		
	resetTextureStats();

	mDesiredDiscardLevel = getMaxDiscardLevel() + 1;
}

void LLViewerFetchedTexture::setIsMissingAsset(bool is_missing)
{
	if (is_missing == mIsMissingAsset)
	{
		return;
	}
	if (is_missing)
	{
		if (mUrl.empty())
		{
			LL_WARNS() << mID << ": Marking image as missing" << LL_ENDL;
		}
		else
		{
			// This may or may not be an error - it is normal to have no
			// map tile on an empty region, but bad if we're failing on a
			// server bake texture.
			if (getFTType() != FTT_MAP_TILE)
			{
				LL_WARNS() << mUrl << ": Marking image as missing" << LL_ENDL;
			}
		}
		if (mHasFetcher)
		{
			LLAppViewer::getTextureFetch()->deleteRequest(getID(), true);
			mHasFetcher = false;
			mIsFetching = false;
			mLastPacketTimer.reset();
			mFetchState = 0;
			mFetchPriority = 0;
		}
	}
	else
	{
		LL_INFOS() << mID << ": un-flagging missing asset" << LL_ENDL;
	}
	mIsMissingAsset = is_missing;
}

void LLViewerFetchedTexture::setLoadedCallback( loaded_callback_func loaded_callback,
									   S32 discard_level, bool keep_imageraw, bool needs_aux, void* userdata, 
									   LLLoadedCallbackEntry::source_callback_list_t* src_callback_list, bool pause)
{
	//
	// Don't do ANYTHING here, just add it to the global callback list
	//
	if (mLoadedCallbackList.empty())
	{
		// Put in list to call this->doLoadedCallbacks() periodically
		gTextureList.mCallbackList.insert(this);
		mLoadedCallbackDesiredDiscardLevel = (S8)discard_level;
	}
	else
	{
		mLoadedCallbackDesiredDiscardLevel = llmin(mLoadedCallbackDesiredDiscardLevel, (S8)discard_level);
	}

	if(mPauseLoadedCallBacks)
	{
		if(!pause)
		{
			unpauseLoadedCallbacks(src_callback_list);
		}
	}
	else if(pause)
	{
		pauseLoadedCallbacks(src_callback_list);
	}

	LLLoadedCallbackEntry* entryp = new LLLoadedCallbackEntry(loaded_callback, discard_level, keep_imageraw, userdata, src_callback_list, this, pause);
	mLoadedCallbackList.push_back(entryp);	

	mNeedsAux |= needs_aux;
	if(keep_imageraw)
	{
		mSaveRawImage = true;
	}
	if (mNeedsAux && mAuxRawImage.isNull() && getDiscardLevel() >= 0)
	{
		if(mHasAux)
		{
			//trigger a refetch
			forceToRefetchTexture();
		}
		else
		{
			// We need aux data, but we've already loaded the image, and it didn't have any
			LL_WARNS() << "No aux data available for callback for image:" << getID() << LL_ENDL;
		}
	}
	mLastCallBackActiveTime = sCurrentTime ;
        mLastReferencedSavedRawImageTime = sCurrentTime;
}

void LLViewerFetchedTexture::clearCallbackEntryList()
{
	if(mLoadedCallbackList.empty())
	{
		return;
	}

	for(callback_list_t::iterator iter = mLoadedCallbackList.begin();
			iter != mLoadedCallbackList.end(); )
	{
		LLLoadedCallbackEntry *entryp = *iter;
			
		// We never finished loading the image.  Indicate failure.
		// Note: this allows mLoadedCallbackUserData to be cleaned up.
		entryp->mCallback(false, this, NULL, NULL, 0, true, entryp->mUserData);
		iter = mLoadedCallbackList.erase(iter);
		delete entryp;
	}
	gTextureList.mCallbackList.erase(this);
		
	mLoadedCallbackDesiredDiscardLevel = S8_MAX;
	if(needsToSaveRawImage())
	{
		destroySavedRawImage();
	}

	return;
}

void LLViewerFetchedTexture::deleteCallbackEntry(const LLLoadedCallbackEntry::source_callback_list_t* callback_list)
{
	if(mLoadedCallbackList.empty() || !callback_list)
	{
		return;
	}

	S32 desired_discard = S8_MAX;
	S32 desired_raw_discard = INVALID_DISCARD_LEVEL;
	for(callback_list_t::iterator iter = mLoadedCallbackList.begin();
			iter != mLoadedCallbackList.end(); )
	{
		LLLoadedCallbackEntry *entryp = *iter;
		if(entryp->mSourceCallbackList == callback_list)
		{
			// We never finished loading the image.  Indicate failure.
			// Note: this allows mLoadedCallbackUserData to be cleaned up.
			entryp->mCallback(false, this, NULL, NULL, 0, true, entryp->mUserData);
			iter = mLoadedCallbackList.erase(iter);
			delete entryp;
		}
		else
		{
			++iter;

			desired_discard = llmin(desired_discard, entryp->mDesiredDiscard);
			if(entryp->mNeedsImageRaw)
			{
				desired_raw_discard = llmin(desired_raw_discard, entryp->mDesiredDiscard);
			}
		}
	}

	mLoadedCallbackDesiredDiscardLevel = desired_discard;
	if (mLoadedCallbackList.empty())
	{
		// If we have no callbacks, take us off of the image callback list.
		gTextureList.mCallbackList.erase(this);
		
		if(needsToSaveRawImage())
		{
			destroySavedRawImage();
		}
	}
	else if(needsToSaveRawImage() && mBoostLevel != LLGLTexture::BOOST_PREVIEW)
	{
		if(desired_raw_discard != INVALID_DISCARD_LEVEL)
		{
			mDesiredSavedRawDiscardLevel = desired_raw_discard;
		}
		else
		{
			destroySavedRawImage();
		}
	}
}

void LLViewerFetchedTexture::unpauseLoadedCallbacks(const LLLoadedCallbackEntry::source_callback_list_t* callback_list)
{
	if(!callback_list)
{
		mPauseLoadedCallBacks = false;
		return;
	}

	bool need_raw = false;
	for(callback_list_t::iterator iter = mLoadedCallbackList.begin();
			iter != mLoadedCallbackList.end(); )
	{
		LLLoadedCallbackEntry *entryp = *iter++;
		if(entryp->mSourceCallbackList == callback_list)
		{
			entryp->mPaused = false;
			if(entryp->mNeedsImageRaw)
			{
				need_raw = true;
			}
		}
	}
	mPauseLoadedCallBacks = false ;
	mLastCallBackActiveTime = sCurrentTime ;
	mForceCallbackFetch = true;
	if(need_raw)
	{
		mSaveRawImage = true;
	}
}

void LLViewerFetchedTexture::pauseLoadedCallbacks(const LLLoadedCallbackEntry::source_callback_list_t* callback_list)
{
	if(!callback_list)
{
		return;
	}

	bool paused = true;

	for(callback_list_t::iterator iter = mLoadedCallbackList.begin();
			iter != mLoadedCallbackList.end(); )
	{
		LLLoadedCallbackEntry *entryp = *iter++;
		if(entryp->mSourceCallbackList == callback_list)
		{
			entryp->mPaused = true;
		}
		else if(!entryp->mPaused)
		{
			paused = false;
		}
	}

	if(paused)
	{
		mPauseLoadedCallBacks = true;//when set, loaded callback is paused.
		resetTextureStats();
		mSaveRawImage = false;
	}
}

bool LLViewerFetchedTexture::doLoadedCallbacks()
{
    LL_PROFILE_ZONE_SCOPED_CATEGORY_TEXTURE;
	static const F32 MAX_INACTIVE_TIME = 900.f ; //seconds
	static const F32 MAX_IDLE_WAIT_TIME = 5.f ; //seconds

	if (mNeedsCreateTexture)
	{
		return false;
	}
	if(mPauseLoadedCallBacks)
	{
		destroyRawImage();
		return false; //paused
	}	
	if(sCurrentTime - mLastCallBackActiveTime > MAX_INACTIVE_TIME && !mIsFetching)
	{
		if (mFTType == FTT_SERVER_BAKE)
		{
			//output some debug info
			LL_INFOS() << "baked texture: " << mID << "clears all call backs due to inactivity." << LL_ENDL;
			LL_INFOS() << mUrl << LL_ENDL;
			LL_INFOS() << "current discard: " << getDiscardLevel() << " current discard for fetch: " << getCurrentDiscardLevelForFetching() <<
				" Desired discard: " << getDesiredDiscardLevel() << "decode Pri: " << mMaxVirtualSize << LL_ENDL;
		}

		clearCallbackEntryList() ; //remove all callbacks.
		return false ;
	}

	bool res = false;
	
	if (isMissingAsset())
	{
		if (mFTType == FTT_SERVER_BAKE)
		{
			//output some debug info
			LL_INFOS() << "baked texture: " << mID << "is missing." << LL_ENDL;
			LL_INFOS() << mUrl << LL_ENDL;
		}

		for(callback_list_t::iterator iter = mLoadedCallbackList.begin();
			iter != mLoadedCallbackList.end(); )
		{
			LLLoadedCallbackEntry *entryp = *iter++;
			// We never finished loading the image.  Indicate failure.
			// Note: this allows mLoadedCallbackUserData to be cleaned up.
			entryp->mCallback(false, this, NULL, NULL, 0, true, entryp->mUserData);
			delete entryp;
		}
		mLoadedCallbackList.clear();

		// Remove ourself from the global list of textures with callbacks
		gTextureList.mCallbackList.erase(this);
		return false;
	}	

	S32 gl_discard = getDiscardLevel();

	// If we don't have a legit GL image, set it to be lower than the worst discard level
	if (gl_discard == -1)
	{
		gl_discard = MAX_DISCARD_LEVEL + 1;
	}

	//
	// Determine the quality levels of textures that we can provide to callbacks
	// and whether we need to do decompression/readback to get it
	//
	S32 current_raw_discard = MAX_DISCARD_LEVEL + 1; // We can always do a readback to get a raw discard
	S32 best_raw_discard = gl_discard;	// Current GL quality level
	S32 current_aux_discard = MAX_DISCARD_LEVEL + 1;
	S32 best_aux_discard = MAX_DISCARD_LEVEL + 1;

	if (mIsRawImageValid)
	{
		// If we have an existing raw image, we have a baseline for the raw and auxiliary quality levels.
		best_raw_discard = llmin(best_raw_discard, mRawDiscardLevel);
		best_aux_discard = llmin(best_aux_discard, mRawDiscardLevel); // We always decode the aux when we decode the base raw
		current_aux_discard = llmin(current_aux_discard, best_aux_discard);
	}
	else
	{
		// We have no data at all, we need to get it
		// Do this by forcing the best aux discard to be 0.
		best_aux_discard = 0;
	}


	//
	// See if any of the callbacks would actually run using the data that we can provide,
	// and also determine if we need to perform any readbacks or decodes.
	//
	bool run_gl_callbacks = false;
	bool run_raw_callbacks = false;
	bool need_readback = false;

	for(callback_list_t::iterator iter = mLoadedCallbackList.begin();
		iter != mLoadedCallbackList.end(); )
	{
		LLLoadedCallbackEntry *entryp = *iter++;
	
		if (entryp->mNeedsImageRaw)
		{
			if (mNeedsAux)
			{
				//
				// Need raw and auxiliary channels
				//
				if (entryp->mLastUsedDiscard > current_aux_discard)
				{
					// We have useful data, run the callbacks
					run_raw_callbacks = true;
				}
			}
			else
			{
				if (entryp->mLastUsedDiscard > current_raw_discard)
				{
					// We have useful data, just run the callbacks
					run_raw_callbacks = true;
				}
				else if (entryp->mLastUsedDiscard > best_raw_discard)
				{
					// We can readback data, and then run the callbacks
					need_readback = true;
					run_raw_callbacks = true;
				}
			}
		}
		else
		{
			// Needs just GL
			if (entryp->mLastUsedDiscard > gl_discard)
			{
				// We have enough data, run this callback requiring GL data
				run_gl_callbacks = true;
			}
		}
	}

	//
	// Do a readback if required, OR start off a texture decode
	//
	if (need_readback && (getMaxDiscardLevel() > gl_discard))
	{
		// Do a readback to get the GL data into the raw image
		// We have GL data.

		destroyRawImage();
		reloadRawImage(mLoadedCallbackDesiredDiscardLevel);
		llassert(mRawImage.notNull());
		llassert(!mNeedsAux || mAuxRawImage.notNull());
	}

	//
	// Run raw/auxiliary data callbacks
	//
	if (run_raw_callbacks && mIsRawImageValid && (mRawDiscardLevel <= getMaxDiscardLevel()))
	{
		// Do callbacks which require raw image data.
		//LL_INFOS() << "doLoadedCallbacks raw for " << getID() << LL_ENDL;

		// Call each party interested in the raw data.
		for(callback_list_t::iterator iter = mLoadedCallbackList.begin();
			iter != mLoadedCallbackList.end(); )
		{
			callback_list_t::iterator curiter = iter++;
			LLLoadedCallbackEntry *entryp = *curiter;
			if (entryp->mNeedsImageRaw && (entryp->mLastUsedDiscard > mRawDiscardLevel))
			{
				// If we've loaded all the data there is to load or we've loaded enough
				// to satisfy the interested party, then this is the last time that
				// we're going to call them.

				mLastCallBackActiveTime = sCurrentTime;
				if(mNeedsAux && mAuxRawImage.isNull())
				{
					LL_WARNS() << "Raw Image with no Aux Data for callback" << LL_ENDL;
				}
				bool final = mRawDiscardLevel <= entryp->mDesiredDiscard;
				//LL_INFOS() << "Running callback for " << getID() << LL_ENDL;
				//LL_INFOS() << mRawImage->getWidth() << "x" << mRawImage->getHeight() << LL_ENDL;
				entryp->mLastUsedDiscard = mRawDiscardLevel;
				entryp->mCallback(true, this, mRawImage, mAuxRawImage, mRawDiscardLevel, final, entryp->mUserData);
				if (final)
				{
					iter = mLoadedCallbackList.erase(curiter);
					delete entryp;
				}
				res = true;
			}
		}
	}

	//
	// Run GL callbacks
	//
	if (run_gl_callbacks && (gl_discard <= getMaxDiscardLevel()))
	{
		//LL_INFOS() << "doLoadedCallbacks GL for " << getID() << LL_ENDL;

		// Call the callbacks interested in GL data.
		for(callback_list_t::iterator iter = mLoadedCallbackList.begin();
			iter != mLoadedCallbackList.end(); )
		{
			callback_list_t::iterator curiter = iter++;
			LLLoadedCallbackEntry *entryp = *curiter;
			if (!entryp->mNeedsImageRaw && (entryp->mLastUsedDiscard > gl_discard))
			{
				mLastCallBackActiveTime = sCurrentTime;
				bool final = gl_discard <= entryp->mDesiredDiscard;
				entryp->mLastUsedDiscard = gl_discard;
				entryp->mCallback(true, this, NULL, NULL, gl_discard, final, entryp->mUserData);
				if (final)
				{
					iter = mLoadedCallbackList.erase(curiter);
					delete entryp;
				}
				res = true;
			}
		}
	}

	// Done with any raw image data at this point (will be re-created if we still have callbacks)
	destroyRawImage();

	//
	// If we have no callbacks, take us off of the image callback list.
	//
	if (mLoadedCallbackList.empty())
	{
		gTextureList.mCallbackList.erase(this);
	}
	else if(!res && mForceCallbackFetch && sCurrentTime - mLastCallBackActiveTime > MAX_IDLE_WAIT_TIME && !mIsFetching)
	{
		//wait for long enough but no fetching request issued, force one.
		forceToRefetchTexture(mLoadedCallbackDesiredDiscardLevel, 5.f);
		mForceCallbackFetch = false; //fire once.
	}

	return res;
}

//virtual
void LLViewerFetchedTexture::forceImmediateUpdate()
{
	//only immediately update a deleted texture which is now being re-used.
	if(!isDeleted())
	{
		return;
	}
	//if already called forceImmediateUpdate()
	if(mInImageList && mMaxVirtualSize == LLViewerFetchedTexture::sMaxVirtualSize)
	{
		return;
	}

	gTextureList.forceImmediateUpdate(this);
	return;
}

LLImageRaw* LLViewerFetchedTexture::reloadRawImage(S8 discard_level)
{
	llassert(mGLTexturep.notNull());
	llassert(discard_level >= 0);
	llassert(mComponents > 0);

	if (mRawImage.notNull())
	{
		//mRawImage is in use by somebody else, do not delete it.
		return NULL;
	}

	if(mSavedRawDiscardLevel >= 0 && mSavedRawDiscardLevel <= discard_level)
	{
		if (mSavedRawDiscardLevel != discard_level
            && mBoostLevel != BOOST_ICON
            && mBoostLevel != BOOST_THUMBNAIL)
		{
			mRawImage = new LLImageRaw(getWidth(discard_level), getHeight(discard_level), getComponents());
			mRawImage->copy(getSavedRawImage());
		}
		else
		{
			mRawImage = getSavedRawImage();
		}
		mRawDiscardLevel = discard_level;
	}
	else
	{		
		//force to fetch raw image again if cached raw image is not good enough.
		if(mCachedRawDiscardLevel > discard_level)
		{
			mRawImage = mCachedRawImage;
			mRawDiscardLevel = mCachedRawDiscardLevel;
		}
		else //cached raw image is good enough, copy it.
		{
			if(mCachedRawDiscardLevel != discard_level)
			{
				mRawImage = new LLImageRaw(getWidth(discard_level), getHeight(discard_level), getComponents());
				mRawImage->copy(mCachedRawImage);
			}
			else
			{
				mRawImage = mCachedRawImage;
			}
			mRawDiscardLevel = discard_level;
		}
	}
	mIsRawImageValid = true;
	sRawCount++;	
	
	return mRawImage;
}

bool LLViewerFetchedTexture::needsToSaveRawImage()
{
	return mForceToSaveRawImage || mSaveRawImage;
}

void LLViewerFetchedTexture::destroyRawImage()
{	
    LL_PROFILE_ZONE_SCOPED_CATEGORY_TEXTURE;
	if (mAuxRawImage.notNull() && !needsToSaveRawImage())
	{
		sAuxCount--;
		mAuxRawImage = NULL;
	}

	if (mRawImage.notNull()) 
	{
		sRawCount--;		

		if(mIsRawImageValid)
		{
			if(needsToSaveRawImage())
			{
				saveRawImage();
			}		
			setCachedRawImage();
		}
		
		mRawImage = NULL;
	
		mIsRawImageValid = false;
		mRawDiscardLevel = INVALID_DISCARD_LEVEL;
	}
}

//use the mCachedRawImage to (re)generate the gl texture.
//virtual
void LLViewerFetchedTexture::switchToCachedImage()
{
    LL_PROFILE_ZONE_SCOPED_CATEGORY_TEXTURE;
	if(mCachedRawImage.notNull() && 
        !mNeedsCreateTexture) // <--- texture creation is pending, don't step on it
	{
		mRawImage = mCachedRawImage;
						
		if (getComponents() != mRawImage->getComponents())
		{
			// We've changed the number of components, so we need to move any
			// objects using this pool to a different pool.
			mComponents = mRawImage->getComponents();
			mGLTexturep->setComponents(mComponents);
			gTextureList.dirtyImage(this);
		}

		mIsRawImageValid = true;
		mRawDiscardLevel = mCachedRawDiscardLevel;

        scheduleCreateTexture();
	}
}

//cache the imageraw forcefully.
//virtual 
void LLViewerFetchedTexture::setCachedRawImage(S32 discard_level, LLImageRaw* imageraw) 
{
	if(imageraw != mRawImage.get())
    {
        if (mBoostLevel == LLGLTexture::BOOST_ICON)
        {
            S32 expected_width = mKnownDrawWidth > 0 ? mKnownDrawWidth : DEFAULT_ICON_DIMENSIONS;
            S32 expected_height = mKnownDrawHeight > 0 ? mKnownDrawHeight : DEFAULT_ICON_DIMENSIONS;
            if (mRawImage->getWidth() > expected_width || mRawImage->getHeight() > expected_height)
            {
                mCachedRawImage = new LLImageRaw(expected_width, expected_height, imageraw->getComponents());
                mCachedRawImage->copyScaled(imageraw);
            }
            else
            {
                mCachedRawImage = imageraw;
            }
        }
        else if (mBoostLevel == LLGLTexture::BOOST_THUMBNAIL)
        {
            S32 expected_width = mKnownDrawWidth > 0 ? mKnownDrawWidth : DEFAULT_THUMBNAIL_DIMENSIONS;
            S32 expected_height = mKnownDrawHeight > 0 ? mKnownDrawHeight : DEFAULT_THUMBNAIL_DIMENSIONS;
            if (mRawImage->getWidth() > expected_width || mRawImage->getHeight() > expected_height)
            {
                mCachedRawImage = new LLImageRaw(expected_width, expected_height, imageraw->getComponents());
                mCachedRawImage->copyScaled(imageraw);
            }
            else
            {
                mCachedRawImage = imageraw;
            }
        }
        else
        {
            mCachedRawImage = imageraw;
        }
		mCachedRawDiscardLevel = discard_level;
		mCachedRawImageReady = true;
	}
}

void LLViewerFetchedTexture::setCachedRawImage()
{	
    LL_PROFILE_ZONE_SCOPED_CATEGORY_TEXTURE;
	if(mRawImage == mCachedRawImage)
	{
		return;
	}
	if(!mIsRawImageValid)
	{
		return;
	}

	if(mCachedRawImageReady)
	{
		return;
	}

	if(mCachedRawDiscardLevel < 0 || mCachedRawDiscardLevel > mRawDiscardLevel)
	{
		S32 i = 0;
		S32 w = mRawImage->getWidth();
		S32 h = mRawImage->getHeight();

		S32 max_size = MAX_CACHED_RAW_IMAGE_AREA;
		if(LLGLTexture::BOOST_TERRAIN == mBoostLevel)
		{
			max_size = MAX_CACHED_RAW_TERRAIN_IMAGE_AREA;
		}		
		if(mForSculpt)
		{
			max_size = MAX_CACHED_RAW_SCULPT_IMAGE_AREA;
			mCachedRawImageReady = !mRawDiscardLevel;
		}
		else
		{
			mCachedRawImageReady = (!mRawDiscardLevel || ((w * h) >= max_size));
		}

		while(((w >> i) * (h >> i)) > max_size)
		{
			++i;
		}
		
		if(i)
		{
			if(!(w >> i) || !(h >> i))
			{
				--i;
			}
			
			{
				//make a duplicate in case somebody else is using this raw image
				mRawImage = mRawImage->scaled(w >> i, h >> i);
			}
		}
		mCachedRawImage = mRawImage;
		mRawDiscardLevel += i;
		mCachedRawDiscardLevel = mRawDiscardLevel;			
	}
}

void LLViewerFetchedTexture::checkCachedRawSculptImage()
{
	if(mCachedRawImageReady && mCachedRawDiscardLevel > 0)
	{
		if(getDiscardLevel() != 0)
		{
			mCachedRawImageReady = false;
		}
		else if(isForSculptOnly())
		{
			resetTextureStats(); //do not update this image any more.
		}
	}
}

void LLViewerFetchedTexture::saveRawImage() 
{
    LL_PROFILE_ZONE_SCOPED_CATEGORY_TEXTURE;
	if(mRawImage.isNull() || mRawImage == mSavedRawImage || (mSavedRawDiscardLevel >= 0 && mSavedRawDiscardLevel <= mRawDiscardLevel))
	{
		return;
	}

    LLImageDataSharedLock lock(mRawImage);

	mSavedRawDiscardLevel = mRawDiscardLevel;
    if (mBoostLevel == LLGLTexture::BOOST_ICON)
    {
        S32 expected_width = mKnownDrawWidth > 0 ? mKnownDrawWidth : DEFAULT_ICON_DIMENSIONS;
        S32 expected_height = mKnownDrawHeight > 0 ? mKnownDrawHeight : DEFAULT_ICON_DIMENSIONS;
        if (mRawImage->getWidth() > expected_width || mRawImage->getHeight() > expected_height)
        {
            mSavedRawImage = new LLImageRaw(expected_width, expected_height, mRawImage->getComponents());
            mSavedRawImage->copyScaled(mRawImage);
        }
        else
        {
            mSavedRawImage = new LLImageRaw(mRawImage->getData(), mRawImage->getWidth(), mRawImage->getHeight(), mRawImage->getComponents());
        }
    }
    else if (mBoostLevel == LLGLTexture::BOOST_THUMBNAIL)
    {
        S32 expected_width = mKnownDrawWidth > 0 ? mKnownDrawWidth : DEFAULT_THUMBNAIL_DIMENSIONS;
        S32 expected_height = mKnownDrawHeight > 0 ? mKnownDrawHeight : DEFAULT_THUMBNAIL_DIMENSIONS;
        if (mRawImage->getWidth() > expected_width || mRawImage->getHeight() > expected_height)
        {
            mSavedRawImage = new LLImageRaw(expected_width, expected_height, mRawImage->getComponents());
            mSavedRawImage->copyScaled(mRawImage);
        }
        else
        {
            mSavedRawImage = new LLImageRaw(mRawImage->getData(), mRawImage->getWidth(), mRawImage->getHeight(), mRawImage->getComponents());
        }
    }
    else
    {
        mSavedRawImage = new LLImageRaw(mRawImage->getData(), mRawImage->getWidth(), mRawImage->getHeight(), mRawImage->getComponents());
    }

	if(mForceToSaveRawImage && mSavedRawDiscardLevel <= mDesiredSavedRawDiscardLevel)
	{
		mForceToSaveRawImage = false;
	}

	mLastReferencedSavedRawImageTime = sCurrentTime;
}

//force to refetch the texture to the discard level 
void LLViewerFetchedTexture::forceToRefetchTexture(S32 desired_discard, F32 kept_time)
{
	if(mForceToSaveRawImage)
	{
		desired_discard = llmin(desired_discard, mDesiredSavedRawDiscardLevel);
		kept_time = llmax(kept_time, mKeptSavedRawImageTime);
	}

	//trigger a new fetch.
	mForceToSaveRawImage = true ;
	mDesiredSavedRawDiscardLevel = desired_discard ;
	mKeptSavedRawImageTime = kept_time ;
	mLastReferencedSavedRawImageTime = sCurrentTime ;
	mSavedRawImage = NULL ;
	mSavedRawDiscardLevel = -1 ;
}

void LLViewerFetchedTexture::forceToSaveRawImage(S32 desired_discard, F32 kept_time) 
{ 
	mKeptSavedRawImageTime = kept_time;
	mLastReferencedSavedRawImageTime = sCurrentTime;

	if(mSavedRawDiscardLevel > -1 && mSavedRawDiscardLevel <= desired_discard)
	{
		return; //raw imge is ready.
	}

	if(!mForceToSaveRawImage || mDesiredSavedRawDiscardLevel < 0 || mDesiredSavedRawDiscardLevel > desired_discard)
	{
		mForceToSaveRawImage = true;
		mDesiredSavedRawDiscardLevel = desired_discard;
	
		//copy from the cached raw image if exists.
		if(mCachedRawImage.notNull() && mRawImage.isNull() )
		{
			mRawImage = mCachedRawImage;
			mRawDiscardLevel = mCachedRawDiscardLevel;

			saveRawImage();

			mRawImage = NULL;
			mRawDiscardLevel = INVALID_DISCARD_LEVEL;
		}		
	}
}
void LLViewerFetchedTexture::destroySavedRawImage()
{
	if(mLastReferencedSavedRawImageTime < mKeptSavedRawImageTime)
	{
		return; //keep the saved raw image.
	}

	mForceToSaveRawImage  = false;
	mSaveRawImage = false;

	clearCallbackEntryList();
	
	mSavedRawImage = NULL ;
	mForceToSaveRawImage  = false ;
	mSaveRawImage = false ;
	mSavedRawDiscardLevel = -1 ;
	mDesiredSavedRawDiscardLevel = -1 ;
	mLastReferencedSavedRawImageTime = 0.0f ;
	mKeptSavedRawImageTime = 0.f ;
	
	if(mAuxRawImage.notNull())
	{
		sAuxCount--;
		mAuxRawImage = NULL;
	}
}

LLImageRaw* LLViewerFetchedTexture::getSavedRawImage() 
{
	mLastReferencedSavedRawImageTime = sCurrentTime;

	return mSavedRawImage;
}
	
bool LLViewerFetchedTexture::hasSavedRawImage() const
{
	return mSavedRawImage.notNull();
}
	
F32 LLViewerFetchedTexture::getElapsedLastReferencedSavedRawImageTime() const
{ 
	return sCurrentTime - mLastReferencedSavedRawImageTime;
}

//----------------------------------------------------------------------------------------------
//end of LLViewerFetchedTexture
//----------------------------------------------------------------------------------------------

//----------------------------------------------------------------------------------------------
//start of LLViewerLODTexture
//----------------------------------------------------------------------------------------------
LLViewerLODTexture::LLViewerLODTexture(const LLUUID& id, FTType f_type, const LLHost& host, bool usemipmaps)
	: LLViewerFetchedTexture(id, f_type, host, usemipmaps)
{
	init(true);
}

LLViewerLODTexture::LLViewerLODTexture(const std::string& url, FTType f_type, const LLUUID& id, bool usemipmaps)
	: LLViewerFetchedTexture(url, f_type, id, usemipmaps)
{
	init(true);
}

void LLViewerLODTexture::init(bool firstinit)
{
	mTexelsPerImage = 64.f*64.f;
	mDiscardVirtualSize = 0.f;
	mCalculatedDiscardLevel = -1.f;
}

//virtual 
S8 LLViewerLODTexture::getType() const
{
	return LLViewerTexture::LOD_TEXTURE;
}

bool LLViewerLODTexture::isUpdateFrozen()
{
	return LLViewerTexture::sFreezeImageUpdates;
}

// This is gauranteed to get called periodically for every texture
//virtual
void LLViewerLODTexture::processTextureStats()
{
    LL_PROFILE_ZONE_SCOPED_CATEGORY_TEXTURE;
	updateVirtualSize();
	
	static LLCachedControl<bool> textures_fullres(gSavedSettings,"TextureLoadFullRes", false);
	
	if (textures_fullres)
	{
		mDesiredDiscardLevel = 0;
	}
	// Generate the request priority and render priority
	else if (mDontDiscard || !mUseMipMaps)
	{
		mDesiredDiscardLevel = 0;
		if (mFullWidth > MAX_IMAGE_SIZE_DEFAULT || mFullHeight > MAX_IMAGE_SIZE_DEFAULT)
			mDesiredDiscardLevel = 1; // MAX_IMAGE_SIZE_DEFAULT = 1024 and max size ever is 2048
	}
	else if (mBoostLevel < LLGLTexture::BOOST_HIGH && mMaxVirtualSize <= 10.f)
	{
		// If the image has not been significantly visible in a while, we don't want it
		mDesiredDiscardLevel = llmin(mMinDesiredDiscardLevel, (S8)(MAX_DISCARD_LEVEL + 1));
	}
	else if (!mFullWidth  || !mFullHeight)
	{
		mDesiredDiscardLevel = 	getMaxDiscardLevel();
	}
    else
    {
        //static const F64 log_2 = log(2.0);
        static const F64 log_4 = log(4.0);

        F32 discard_level = 0.f;

        // If we know the output width and height, we can force the discard
        // level to the correct value, and thus not decode more texture
        // data than we need to.
        if (mKnownDrawWidth && mKnownDrawHeight)
        {
            S32 draw_texels = mKnownDrawWidth * mKnownDrawHeight;
            draw_texels = llclamp(draw_texels, MIN_IMAGE_AREA, MAX_IMAGE_AREA);

            // Use log_4 because we're in square-pixel space, so an image
            // with twice the width and twice the height will have mTexelsPerImage
            // 4 * draw_size
            discard_level = (F32)(log(mTexelsPerImage / draw_texels) / log_4);
        }
        else
        {
            // Calculate the required scale factor of the image using pixels per texel
            discard_level = (F32)(log(mTexelsPerImage / mMaxVirtualSize) / log_4);
            mDiscardVirtualSize = mMaxVirtualSize;
            mCalculatedDiscardLevel = discard_level;
        }
        if (mBoostLevel < LLGLTexture::BOOST_SCULPTED)
        {
            discard_level *= sDesiredDiscardScale; // scale (default 1.1f)
        }
        discard_level = floorf(discard_level);

        F32 min_discard = 0.f;
        U32 desired_size = MAX_IMAGE_SIZE_DEFAULT; // MAX_IMAGE_SIZE_DEFAULT = 1024 and max size ever is 2048
        if (mBoostLevel <= LLGLTexture::BOOST_SCULPTED)
        {
            desired_size = DESIRED_NORMAL_TEXTURE_SIZE;
        }
        if (mFullWidth > desired_size || mFullHeight > desired_size)
            min_discard = 1.f;

        discard_level = llclamp(discard_level, min_discard, (F32)MAX_DISCARD_LEVEL);

        // Can't go higher than the max discard level
        mDesiredDiscardLevel = llmin(getMaxDiscardLevel() + 1, (S32)discard_level);
        // Clamp to min desired discard
        mDesiredDiscardLevel = llmin(mMinDesiredDiscardLevel, mDesiredDiscardLevel);

        //
        // At this point we've calculated the quality level that we want,
        // if possible.  Now we check to see if we have it, and take the
        // proper action if we don't.
        //

        S32 current_discard = getDiscardLevel();
        if (mBoostLevel < LLGLTexture::BOOST_AVATAR_BAKED && 
            current_discard >= 0)
        {
            if (current_discard < (mDesiredDiscardLevel-1) && !mForceToSaveRawImage)
            { // should scale down
                scaleDown();
            }
        }

		if (isUpdateFrozen() // we are out of memory and nearing max allowed bias
			&& mBoostLevel < LLGLTexture::BOOST_SCULPTED
			&& mDesiredDiscardLevel < current_discard)
		{
			// stop requesting more
			mDesiredDiscardLevel = current_discard;
		}
	}

	if(mForceToSaveRawImage && mDesiredSavedRawDiscardLevel >= 0)
	{
		mDesiredDiscardLevel = llmin(mDesiredDiscardLevel, (S8)mDesiredSavedRawDiscardLevel);
	}

    // decay max virtual size over time
    mMaxVirtualSize *= 0.8f;

    // selection manager will immediately reset BOOST_SELECTED but never unsets it
    // unset it immediately after we consume it
    if (getBoostLevel() == BOOST_SELECTED)
    {
        setBoostLevel(BOOST_NONE);
    }
}

bool LLViewerLODTexture::scaleDown()
{
	if(hasGLTexture() && mCachedRawDiscardLevel > getDiscardLevel())
	{		
		switchToCachedImage();	

		LLTexturePipelineTester* tester = (LLTexturePipelineTester*)LLMetricPerformanceTesterBasic::getTester(sTesterName);
		if (tester)
		{
			tester->setStablizingTime();
		}

		return true;
	}
	return false;
}
//----------------------------------------------------------------------------------------------
//end of LLViewerLODTexture
//----------------------------------------------------------------------------------------------

//----------------------------------------------------------------------------------------------
//start of LLViewerMediaTexture
//----------------------------------------------------------------------------------------------
//static
void LLViewerMediaTexture::updateClass()
{
    LL_PROFILE_ZONE_SCOPED_CATEGORY_TEXTURE;
	static const F32 MAX_INACTIVE_TIME = 30.f;

#if 0
	//force to play media.
	gSavedSettings.setBOOL("AudioStreamingMedia", true);
#endif

	for(media_map_t::iterator iter = sMediaMap.begin(); iter != sMediaMap.end(); )
	{
		LLViewerMediaTexture* mediap = iter->second;	
		
		if(mediap->getNumRefs() == 1) //one reference by sMediaMap
		{
			//
			//Note: delay some time to delete the media textures to stop endlessly creating and immediately removing media texture.
			//
			if(mediap->getLastReferencedTimer()->getElapsedTimeF32() > MAX_INACTIVE_TIME)
			{
				media_map_t::iterator cur = iter++;
				sMediaMap.erase(cur);
				continue;
			}
		}
		++iter;
	}
}

//static 
void LLViewerMediaTexture::removeMediaImplFromTexture(const LLUUID& media_id) 
{
	LLViewerMediaTexture* media_tex = findMediaTexture(media_id);
	if(media_tex)
	{
		media_tex->invalidateMediaImpl();
	}
}

//static
void LLViewerMediaTexture::cleanUpClass()
{
	sMediaMap.clear();
}

//static
LLViewerMediaTexture* LLViewerMediaTexture::findMediaTexture(const LLUUID& media_id)
{
	media_map_t::iterator iter = sMediaMap.find(media_id);
	if(iter == sMediaMap.end())
	{
		return NULL;
	}

	LLViewerMediaTexture* media_tex = iter->second;
	media_tex->setMediaImpl();
	media_tex->getLastReferencedTimer()->reset();

	return media_tex;
}

LLViewerMediaTexture::LLViewerMediaTexture(const LLUUID& id, bool usemipmaps, LLImageGL* gl_image) 
	: LLViewerTexture(id, usemipmaps),
	mMediaImplp(NULL),
	mUpdateVirtualSizeTime(0)
{
	sMediaMap.insert(std::make_pair(id, this));

	mGLTexturep = gl_image;

	if(mGLTexturep.isNull())
	{
		generateGLTexture();
	}

	mGLTexturep->setAllowCompression(false);

	mGLTexturep->setNeedsAlphaAndPickMask(false);

	mIsPlaying = false;

	setMediaImpl();

	setCategory(LLGLTexture::MEDIA);
	
	LLViewerTexture* tex = gTextureList.findImage(mID, TEX_LIST_STANDARD);
	if(tex) //this media is a parcel media for tex.
	{
		tex->setParcelMedia(this);
	}
}

//virtual 
LLViewerMediaTexture::~LLViewerMediaTexture() 
{	
	LLViewerTexture* tex = gTextureList.findImage(mID, TEX_LIST_STANDARD);
	if(tex) //this media is a parcel media for tex.
	{
		tex->setParcelMedia(NULL);
	}
}

void LLViewerMediaTexture::reinit(bool usemipmaps /* = true */)
{
	llassert(mGLTexturep.notNull());

	mUseMipMaps = usemipmaps;
	getLastReferencedTimer()->reset();
	mGLTexturep->setUseMipMaps(mUseMipMaps);
	mGLTexturep->setNeedsAlphaAndPickMask(false);
}

void LLViewerMediaTexture::setUseMipMaps(bool mipmap) 
{
	mUseMipMaps = mipmap;

	if(mGLTexturep.notNull())
	{
		mGLTexturep->setUseMipMaps(mipmap);
	}
}

//virtual 
S8 LLViewerMediaTexture::getType() const
{
	return LLViewerTexture::MEDIA_TEXTURE;
}

void LLViewerMediaTexture::invalidateMediaImpl() 
{
	mMediaImplp = NULL;
}

void LLViewerMediaTexture::setMediaImpl()
{
	if(!mMediaImplp)
	{
		mMediaImplp = LLViewerMedia::getInstance()->getMediaImplFromTextureID(mID);
	}
}

//return true if all faces to reference to this media texture are found
//Note: mMediaFaceList is valid only for the current instant 
//      because it does not check the face validity after the current frame.
bool LLViewerMediaTexture::findFaces()
{	
	mMediaFaceList.clear();

	bool ret = true;
	
	LLViewerTexture* tex = gTextureList.findImage(mID, TEX_LIST_STANDARD);
	if(tex) //this media is a parcel media for tex.
	{
		for (U32 ch = 0; ch < LLRender::NUM_TEXTURE_CHANNELS; ++ch)
		{
			const ll_face_list_t* face_list = tex->getFaceList(ch);
			U32 end = tex->getNumFaces(ch);
		for(U32 i = 0; i < end; i++)
		{
			if ((*face_list)[i]->isMediaAllowed())
			{
				mMediaFaceList.push_back((*face_list)[i]);
			}
		}
	}
	}
	
	if(!mMediaImplp)
	{
		return true; 
	}

	//for media on a face.
	const std::list< LLVOVolume* >* obj_list = mMediaImplp->getObjectList();
	std::list< LLVOVolume* >::const_iterator iter = obj_list->begin();
	for(; iter != obj_list->end(); ++iter)
	{
		LLVOVolume* obj = *iter;
        if (obj->isDead())
        {
            // Isn't supposed to happen, objects are supposed to detach
            // themselves on markDead()
            // If this happens, viewer is likely to crash
            llassert(0);
            LL_WARNS() << "Dead object in mMediaImplp's object list" << LL_ENDL;
            ret = false;
            continue;
        }

        if (obj->mDrawable.isNull() || obj->mDrawable->isDead())
        {
            ret = false;
            continue;
        }

		S32 face_id = -1;
		S32 num_faces = obj->mDrawable->getNumFaces();
		while((face_id = obj->getFaceIndexWithMediaImpl(mMediaImplp, face_id)) > -1 && face_id < num_faces)
		{
			LLFace* facep = obj->mDrawable->getFace(face_id);
			if(facep)
			{
				mMediaFaceList.push_back(facep);
			}
			else
			{
				ret = false;
			}
		}
	}

	return ret;
}

void LLViewerMediaTexture::initVirtualSize()
{
	if(mIsPlaying)
	{
		return;
	}

	findFaces();
	for(std::list< LLFace* >::iterator iter = mMediaFaceList.begin(); iter!= mMediaFaceList.end(); ++iter)
	{
		addTextureStats((*iter)->getVirtualSize());
	}
}

void LLViewerMediaTexture::addMediaToFace(LLFace* facep) 
{
	if(facep)
	{
		facep->setHasMedia(true);
	}
	if(!mIsPlaying)
	{
		return; //no need to add the face because the media is not in playing.
	}

	switchTexture(LLRender::DIFFUSE_MAP, facep);
}
	
void LLViewerMediaTexture::removeMediaFromFace(LLFace* facep) 
{
	if(!facep)
	{
		return;
	}
	facep->setHasMedia(false);

	if(!mIsPlaying)
	{
		return; //no need to remove the face because the media is not in playing.
	}	

	mIsPlaying = false; //set to remove the media from the face.
	switchTexture(LLRender::DIFFUSE_MAP, facep);
	mIsPlaying = true; //set the flag back.

	if(getTotalNumFaces() < 1) //no face referencing to this media
	{
		stopPlaying();
	}
}

//virtual 
void LLViewerMediaTexture::addFace(U32 ch, LLFace* facep) 
{
	LLViewerTexture::addFace(ch, facep);

	const LLTextureEntry* te = facep->getTextureEntry();
	if(te && te->getID().notNull())
	{
		LLViewerTexture* tex = gTextureList.findImage(te->getID(), TEX_LIST_STANDARD);
		if(tex)
		{
// [SL:KB] - Patch: Render-TextureToggle (Catznip-5.2)
			// See LLViewerMediaTexture::removeFace()
			if (facep->isDefaultTexture(ch))
			{
				return;
			}
// [/SL:KB]

			mTextureList.push_back(tex);//increase the reference number by one for tex to avoid deleting it.
			return;
		}
	}

	//check if it is a parcel media
	if(facep->getTexture() && facep->getTexture() != this && facep->getTexture()->getID() == mID)
	{
		mTextureList.push_back(facep->getTexture()); //a parcel media.
		return;
	}
	
	if(te && te->getID().notNull()) //should have a texture
	{
        LL_WARNS_ONCE() << "The face's texture " << te->getID() << " is not valid. Face must have a valid texture before media texture." << LL_ENDL;
        // This might break the object, but it likely isn't a 'recoverable' situation.
        LLViewerFetchedTexture* tex = LLViewerTextureManager::getFetchedTexture(te->getID());
        mTextureList.push_back(tex);
	}
}

//virtual 
//void LLViewerMediaTexture::removeFace(U32 ch, LLFace* facep) 
// [SL:KB] - Patch: Render-TextureToggle (Catznip-5.2)
void LLViewerMediaTexture::removeFace(U32 channel, LLFace* facep) 
// [/SL:KB]
{
// [SL:KB] - Patch: Render-TextureToggle (Catznip-5.2)
	LLViewerTexture::removeFace(channel, facep);
// [/SL:KB]
//	LLViewerTexture::removeFace(ch, facep);

	const LLTextureEntry* te = facep->getTextureEntry();
	if(te && te->getID().notNull())
	{
		LLViewerTexture* tex = gTextureList.findImage(te->getID(), TEX_LIST_STANDARD);
		if(tex)
		{
			for(std::list< LLPointer<LLViewerTexture> >::iterator iter = mTextureList.begin();
				iter != mTextureList.end(); ++iter)
			{
				if(*iter == tex)
				{
// [SL:KB] - Patch: Render-TextureToggle (Catznip-5.2)
					// Switching to the default texture results in clearing the media textures on all prims;
					// a side-effect is that we loose out on the reference to the original (non-media)
					// texture potentially letting it dissapear from memory if this was the only reference to it
					// (which is harmless, it just means we'll need to grab it from the cache or refetch it but
					// the LL - debug - code at the bottom of addFace/removeFace disagrees so we'll hang on
					// to it (and then block readding it a seond time higher up)
					if (facep->isDefaultTexture(channel))
					{
						return;
					}
// [/SL:KB]
					mTextureList.erase(iter); //decrease the reference number for tex by one.
					return;
				}
			}

			std::vector<const LLTextureEntry*> te_list;
			
			for (U32 ch = 0; ch < 3; ++ch)
			{
			//
			//we have some trouble here: the texture of the face is changed.
			//we need to find the former texture, and remove it from the list to avoid memory leaking.
				
				llassert(mNumFaces[ch] <= mFaceList[ch].size());

				for(U32 j = 0; j < mNumFaces[ch]; j++)
				{
					te_list.push_back(mFaceList[ch][j]->getTextureEntry());//all textures are in use.
				}
			}

			if (te_list.empty())
			{
				mTextureList.clear();
				return;
			}

			S32 end = te_list.size();

			for(std::list< LLPointer<LLViewerTexture> >::iterator iter = mTextureList.begin();
				iter != mTextureList.end(); ++iter)
			{
				S32 i = 0;

				for(i = 0; i < end; i++)
				{
					if(te_list[i] && te_list[i]->getID() == (*iter)->getID())//the texture is in use.
					{
						te_list[i] = NULL;
						break;
					}
				}
				if(i == end) //no hit for this texture, remove it.
				{
// [SL:KB] - Patch: Render-TextureToggle (Catznip-5.2)
					// See above
					if (facep->isDefaultTexture(channel))
					{
						return;
					}
// [/SL:KB]
					mTextureList.erase(iter); //decrease the reference number for tex by one.
					return;
				}
			}
		}
	}

	//check if it is a parcel media
	for(std::list< LLPointer<LLViewerTexture> >::iterator iter = mTextureList.begin();
				iter != mTextureList.end(); ++iter)
	{
		if((*iter)->getID() == mID)
		{
			mTextureList.erase(iter); //decrease the reference number for tex by one.
			return;
		}
	}

	if(te && te->getID().notNull()) //should have a texture but none found
	{
		LL_ERRS() << "mTextureList texture reference number is corrupted. Texture id: " << te->getID() << " List size: " << (U32)mTextureList.size() << LL_ENDL;
	}
}

void LLViewerMediaTexture::stopPlaying()
{
	// Don't stop the media impl playing here -- this breaks non-inworld media (login screen, search, and media browser).
//	if(mMediaImplp)
//	{
//		mMediaImplp->stop();
//	}
	mIsPlaying = false;			
}

void LLViewerMediaTexture::switchTexture(U32 ch, LLFace* facep)
{
	if(facep)
	{
		//check if another media is playing on this face.
		if(facep->getTexture() && facep->getTexture() != this 
			&& facep->getTexture()->getType() == LLViewerTexture::MEDIA_TEXTURE)
		{
			if(mID == facep->getTexture()->getID()) //this is a parcel media
			{
				return; //let the prim media win.
			}
		}

		if(mIsPlaying) //old textures switch to the media texture
		{
			facep->switchTexture(ch, this);
		}
		else //switch to old textures.
		{
			const LLTextureEntry* te = facep->getTextureEntry();
			if(te)
			{
				LLViewerTexture* tex = te->getID().notNull() ? gTextureList.findImage(te->getID(), TEX_LIST_STANDARD) : NULL;
				if(!tex && te->getID() != mID)//try parcel media.
				{
					tex = gTextureList.findImage(mID, TEX_LIST_STANDARD);
				}
				if(!tex)
				{
					tex = LLViewerFetchedTexture::sDefaultImagep;
				}
				facep->switchTexture(ch, tex);
			}
		}
	}
}

void LLViewerMediaTexture::setPlaying(bool playing) 
{
	if(!mMediaImplp)
	{
		return; 
	}
	if(!playing && !mIsPlaying)
	{
		return; //media is already off
	}

	if(playing == mIsPlaying && !mMediaImplp->isUpdated())
	{
		return; //nothing has changed since last time.
	}	

	mIsPlaying = playing;
	if(mIsPlaying) //is about to play this media
	{
		if(findFaces())
		{
			//about to update all faces.
			mMediaImplp->setUpdated(false);
		}

		if(mMediaFaceList.empty())//no face pointing to this media
		{
			stopPlaying();
			return;
		}

		for(std::list< LLFace* >::iterator iter = mMediaFaceList.begin(); iter!= mMediaFaceList.end(); ++iter)
		{
			switchTexture(LLRender::DIFFUSE_MAP, *iter);
		}
	}
	else //stop playing this media
	{
		U32 ch = LLRender::DIFFUSE_MAP;
		
		llassert(mNumFaces[ch] <= mFaceList[ch].size());
		for(U32 i = mNumFaces[ch]; i; i--)
		{
			switchTexture(ch, mFaceList[ch][i - 1]); //current face could be removed in this function.
		}
	}
	return;
}

//virtual 
F32 LLViewerMediaTexture::getMaxVirtualSize() 
{	
	if(LLFrameTimer::getFrameCount() == mUpdateVirtualSizeTime)
	{
		return mMaxVirtualSize;
	}
	mUpdateVirtualSizeTime = LLFrameTimer::getFrameCount();

	if(!mMaxVirtualSizeResetCounter)
	{
		addTextureStats(0.f, false);//reset
	}

	if(mIsPlaying) //media is playing
	{
		for (U32 ch = 0; ch < LLRender::NUM_TEXTURE_CHANNELS; ++ch)
		{
			llassert(mNumFaces[ch] <= mFaceList[ch].size());
			for(U32 i = 0; i < mNumFaces[ch]; i++)
			{
				LLFace* facep = mFaceList[ch][i];
			if(facep->getDrawable()->isRecentlyVisible())
			{
				addTextureStats(facep->getVirtualSize());
			}
		}		
	}
	}
	else //media is not in playing
	{
		findFaces();
	
		if(!mMediaFaceList.empty())
		{
			for(std::list< LLFace* >::iterator iter = mMediaFaceList.begin(); iter!= mMediaFaceList.end(); ++iter)
			{
				LLFace* facep = *iter;
				if(facep->getDrawable()->isRecentlyVisible())
				{
					addTextureStats(facep->getVirtualSize());
				}
			}
		}
	}

	if(mMaxVirtualSizeResetCounter > 0)
	{
		mMaxVirtualSizeResetCounter--;
	}
	reorganizeFaceList();
	reorganizeVolumeList();

	return mMaxVirtualSize;
}
//----------------------------------------------------------------------------------------------
//end of LLViewerMediaTexture
//----------------------------------------------------------------------------------------------

//----------------------------------------------------------------------------------------------
//start of LLTexturePipelineTester
//----------------------------------------------------------------------------------------------
LLTexturePipelineTester::LLTexturePipelineTester() : LLMetricPerformanceTesterWithSession(sTesterName) 
{
	addMetric("TotalBytesLoaded");
	addMetric("TotalBytesLoadedFromCache");
	addMetric("TotalBytesLoadedForLargeImage");
	addMetric("TotalBytesLoadedForSculpties");
	addMetric("StartFetchingTime");
	addMetric("TotalGrayTime");
	addMetric("TotalStablizingTime");
	addMetric("StartTimeLoadingSculpties");
	addMetric("EndTimeLoadingSculpties");

	addMetric("Time");
	addMetric("TotalBytesBound");
	addMetric("TotalBytesBoundForLargeImage");
	addMetric("PercentageBytesBound");
	
	mTotalBytesLoaded = (S32Bytes)0;
	mTotalBytesLoadedFromCache = (S32Bytes)0;	
	mTotalBytesLoadedForLargeImage = (S32Bytes)0;
	mTotalBytesLoadedForSculpties = (S32Bytes)0;

	reset();
}

LLTexturePipelineTester::~LLTexturePipelineTester()
{
	LLViewerTextureManager::sTesterp = NULL;
}

void LLTexturePipelineTester::update()
{
	mLastTotalBytesUsed = mTotalBytesUsed;
	mLastTotalBytesUsedForLargeImage = mTotalBytesUsedForLargeImage;
	mTotalBytesUsed = (S32Bytes)0;
	mTotalBytesUsedForLargeImage = (S32Bytes)0;
	
	if(LLAppViewer::getTextureFetch()->getNumRequests() > 0) //fetching list is not empty
	{
		if(mPause)
		{
			//start a new fetching session
			reset();
			mStartFetchingTime = LLImageGL::sLastFrameTime;
			mPause = false;
		}

		//update total gray time		
		if(mUsingDefaultTexture)
		{
			mUsingDefaultTexture = false;
			mTotalGrayTime = LLImageGL::sLastFrameTime - mStartFetchingTime;		
		}

		//update the stablizing timer.
		updateStablizingTime();

		outputTestResults();
	}
	else if(!mPause)
	{
		//stop the current fetching session
		mPause = true;
		outputTestResults();
		reset();
	}		
}
	
void LLTexturePipelineTester::reset() 
{
	mPause = true;

	mUsingDefaultTexture = false;
	mStartStablizingTime = 0.0f;
	mEndStablizingTime = 0.0f;

	mTotalBytesUsed = (S32Bytes)0;
	mTotalBytesUsedForLargeImage = (S32Bytes)0;
	mLastTotalBytesUsed = (S32Bytes)0;
	mLastTotalBytesUsedForLargeImage = (S32Bytes)0;
	
	mStartFetchingTime = 0.0f;
	
	mTotalGrayTime = 0.0f;
	mTotalStablizingTime = 0.0f;

	mStartTimeLoadingSculpties = 1.0f;
	mEndTimeLoadingSculpties = 0.0f;
}

//virtual 
void LLTexturePipelineTester::outputTestRecord(LLSD *sd) 
{	
	std::string currentLabel = getCurrentLabelName();
	(*sd)[currentLabel]["TotalBytesLoaded"]              = (LLSD::Integer)mTotalBytesLoaded.value();
	(*sd)[currentLabel]["TotalBytesLoadedFromCache"]     = (LLSD::Integer)mTotalBytesLoadedFromCache.value();
	(*sd)[currentLabel]["TotalBytesLoadedForLargeImage"] = (LLSD::Integer)mTotalBytesLoadedForLargeImage.value();
	(*sd)[currentLabel]["TotalBytesLoadedForSculpties"]  = (LLSD::Integer)mTotalBytesLoadedForSculpties.value();

	(*sd)[currentLabel]["StartFetchingTime"]             = (LLSD::Real)mStartFetchingTime;
	(*sd)[currentLabel]["TotalGrayTime"]                 = (LLSD::Real)mTotalGrayTime;
	(*sd)[currentLabel]["TotalStablizingTime"]           = (LLSD::Real)mTotalStablizingTime;

	(*sd)[currentLabel]["StartTimeLoadingSculpties"]     = (LLSD::Real)mStartTimeLoadingSculpties;
	(*sd)[currentLabel]["EndTimeLoadingSculpties"]       = (LLSD::Real)mEndTimeLoadingSculpties;

	(*sd)[currentLabel]["Time"]                          = LLImageGL::sLastFrameTime;
	(*sd)[currentLabel]["TotalBytesBound"]               = (LLSD::Integer)mLastTotalBytesUsed.value();
	(*sd)[currentLabel]["TotalBytesBoundForLargeImage"]  = (LLSD::Integer)mLastTotalBytesUsedForLargeImage.value();
	(*sd)[currentLabel]["PercentageBytesBound"]          = (LLSD::Real)(100.f * mLastTotalBytesUsed / mTotalBytesLoaded);
}

void LLTexturePipelineTester::updateTextureBindingStats(const LLViewerTexture* imagep) 
{
	U32Bytes mem_size = imagep->getTextureMemory();
	mTotalBytesUsed += mem_size; 

	if(MIN_LARGE_IMAGE_AREA <= (U32)(mem_size.value() / (U32)imagep->getComponents()))
	{
		mTotalBytesUsedForLargeImage += mem_size;
	}
}
	
void LLTexturePipelineTester::updateTextureLoadingStats(const LLViewerFetchedTexture* imagep, const LLImageRaw* raw_imagep, bool from_cache) 
{
	U32Bytes data_size = (U32Bytes)raw_imagep->getDataSize();
	mTotalBytesLoaded += data_size;

	if(from_cache)
	{
		mTotalBytesLoadedFromCache += data_size;
	}

	if(MIN_LARGE_IMAGE_AREA <= (U32)(data_size.value() / (U32)raw_imagep->getComponents()))
	{
		mTotalBytesLoadedForLargeImage += data_size;
	}

	if(imagep->forSculpt())
	{
		mTotalBytesLoadedForSculpties += data_size;

		if(mStartTimeLoadingSculpties > mEndTimeLoadingSculpties)
		{
			mStartTimeLoadingSculpties = LLImageGL::sLastFrameTime;
		}
		mEndTimeLoadingSculpties = LLImageGL::sLastFrameTime;
	}
}

void LLTexturePipelineTester::updateGrayTextureBinding()
{
	mUsingDefaultTexture = true;
}

void LLTexturePipelineTester::setStablizingTime()
{
	if(mStartStablizingTime <= mStartFetchingTime)
	{
		mStartStablizingTime = LLImageGL::sLastFrameTime;
	}
	mEndStablizingTime = LLImageGL::sLastFrameTime;
}

void LLTexturePipelineTester::updateStablizingTime()
{
	if(mStartStablizingTime > mStartFetchingTime)
	{
		F32 t = mEndStablizingTime - mStartStablizingTime;

		if(t > F_ALMOST_ZERO && (t - mTotalStablizingTime) < F_ALMOST_ZERO)
		{
			//already stablized
			mTotalStablizingTime = LLImageGL::sLastFrameTime - mStartStablizingTime;

			//cancel the timer
			mStartStablizingTime = 0.f;
			mEndStablizingTime = 0.f;
		}
		else
		{
			mTotalStablizingTime = t;
		}
	}
	mTotalStablizingTime = 0.f;
}

//virtual 
void LLTexturePipelineTester::compareTestSessions(llofstream* os) 
{	
	LLTexturePipelineTester::LLTextureTestSession* base_sessionp = dynamic_cast<LLTexturePipelineTester::LLTextureTestSession*>(mBaseSessionp);
	LLTexturePipelineTester::LLTextureTestSession* current_sessionp = dynamic_cast<LLTexturePipelineTester::LLTextureTestSession*>(mCurrentSessionp);
	if(!base_sessionp || !current_sessionp)
	{
		LL_ERRS() << "type of test session does not match!" << LL_ENDL;
	}

	//compare and output the comparison
	*os << llformat("%s\n", getTesterName().c_str());
	*os << llformat("AggregateResults\n");

	compareTestResults(os, "TotalGrayTime", base_sessionp->mTotalGrayTime, current_sessionp->mTotalGrayTime);
	compareTestResults(os, "TotalStablizingTime", base_sessionp->mTotalStablizingTime, current_sessionp->mTotalStablizingTime);
	compareTestResults(os, "StartTimeLoadingSculpties", base_sessionp->mStartTimeLoadingSculpties, current_sessionp->mStartTimeLoadingSculpties);		
	compareTestResults(os, "TotalTimeLoadingSculpties", base_sessionp->mTotalTimeLoadingSculpties, current_sessionp->mTotalTimeLoadingSculpties);
	
	compareTestResults(os, "TotalBytesLoaded", base_sessionp->mTotalBytesLoaded, current_sessionp->mTotalBytesLoaded);
	compareTestResults(os, "TotalBytesLoadedFromCache", base_sessionp->mTotalBytesLoadedFromCache, current_sessionp->mTotalBytesLoadedFromCache);
	compareTestResults(os, "TotalBytesLoadedForLargeImage", base_sessionp->mTotalBytesLoadedForLargeImage, current_sessionp->mTotalBytesLoadedForLargeImage);
	compareTestResults(os, "TotalBytesLoadedForSculpties", base_sessionp->mTotalBytesLoadedForSculpties, current_sessionp->mTotalBytesLoadedForSculpties);
		
	*os << llformat("InstantResults\n");
	S32 size = llmin(base_sessionp->mInstantPerformanceListCounter, current_sessionp->mInstantPerformanceListCounter);
	for(S32 i = 0; i < size; i++)
	{
		*os << llformat("Time(B-T)-%.4f-%.4f\n", base_sessionp->mInstantPerformanceList[i].mTime, current_sessionp->mInstantPerformanceList[i].mTime);

		compareTestResults(os, "AverageBytesUsedPerSecond", base_sessionp->mInstantPerformanceList[i].mAverageBytesUsedPerSecond,
			current_sessionp->mInstantPerformanceList[i].mAverageBytesUsedPerSecond);
			
		compareTestResults(os, "AverageBytesUsedForLargeImagePerSecond", base_sessionp->mInstantPerformanceList[i].mAverageBytesUsedForLargeImagePerSecond,
			current_sessionp->mInstantPerformanceList[i].mAverageBytesUsedForLargeImagePerSecond);
			
		compareTestResults(os, "AveragePercentageBytesUsedPerSecond", base_sessionp->mInstantPerformanceList[i].mAveragePercentageBytesUsedPerSecond,
			current_sessionp->mInstantPerformanceList[i].mAveragePercentageBytesUsedPerSecond);
	}
	
	if(size < base_sessionp->mInstantPerformanceListCounter)
	{
		for(S32 i = size; i < base_sessionp->mInstantPerformanceListCounter; i++)
		{
			*os << llformat("Time(B-T)-%.4f- \n", base_sessionp->mInstantPerformanceList[i].mTime);

			*os << llformat(", AverageBytesUsedPerSecond, %d, N/A \n", base_sessionp->mInstantPerformanceList[i].mAverageBytesUsedPerSecond);
			*os << llformat(", AverageBytesUsedForLargeImagePerSecond, %d, N/A \n", base_sessionp->mInstantPerformanceList[i].mAverageBytesUsedForLargeImagePerSecond);				
			*os << llformat(", AveragePercentageBytesUsedPerSecond, %.4f, N/A \n", base_sessionp->mInstantPerformanceList[i].mAveragePercentageBytesUsedPerSecond);			
		}
	}
	else if(size < current_sessionp->mInstantPerformanceListCounter)
	{
		for(S32 i = size; i < current_sessionp->mInstantPerformanceListCounter; i++)
		{
			*os << llformat("Time(B-T)- -%.4f\n", current_sessionp->mInstantPerformanceList[i].mTime);

			*os << llformat(", AverageBytesUsedPerSecond, N/A, %d\n", current_sessionp->mInstantPerformanceList[i].mAverageBytesUsedPerSecond);
			*os << llformat(", AverageBytesUsedForLargeImagePerSecond, N/A, %d\n", current_sessionp->mInstantPerformanceList[i].mAverageBytesUsedForLargeImagePerSecond);				
			*os << llformat(", AveragePercentageBytesUsedPerSecond, N/A, %.4f\n", current_sessionp->mInstantPerformanceList[i].mAveragePercentageBytesUsedPerSecond);			
		}
	}
}

//virtual 
LLMetricPerformanceTesterWithSession::LLTestSession* LLTexturePipelineTester::loadTestSession(LLSD* log)
{
	LLTexturePipelineTester::LLTextureTestSession* sessionp = new LLTexturePipelineTester::LLTextureTestSession();
	if(!sessionp)
	{
		return NULL;
	}
	
	F32 total_gray_time = 0.f;
	F32 total_stablizing_time = 0.f;
	F32 total_loading_sculpties_time = 0.f;

	F32 start_fetching_time = -1.f;
	F32 start_fetching_sculpties_time = 0.f;

	F32 last_time = 0.0f;
	S32 frame_count = 0;

	sessionp->mInstantPerformanceListCounter = 0;
	sessionp->mInstantPerformanceList.resize(128);
	sessionp->mInstantPerformanceList[sessionp->mInstantPerformanceListCounter].mAverageBytesUsedPerSecond = 0;
	sessionp->mInstantPerformanceList[sessionp->mInstantPerformanceListCounter].mAverageBytesUsedForLargeImagePerSecond = 0;
	sessionp->mInstantPerformanceList[sessionp->mInstantPerformanceListCounter].mAveragePercentageBytesUsedPerSecond = 0.f;
	sessionp->mInstantPerformanceList[sessionp->mInstantPerformanceListCounter].mTime = 0.f;
	
	//load a session
	std::string currentLabel = getCurrentLabelName();
	bool in_log = (*log).has(currentLabel);
	while (in_log)
	{
		LLSD::String label = currentLabel;		

		if(sessionp->mInstantPerformanceListCounter >= (S32)sessionp->mInstantPerformanceList.size())
		{
			sessionp->mInstantPerformanceList.resize(sessionp->mInstantPerformanceListCounter + 128);
		}
		
		//time
		F32 start_time = (*log)[label]["StartFetchingTime"].asReal();
		F32 cur_time   = (*log)[label]["Time"].asReal();
		if(start_time - start_fetching_time > F_ALMOST_ZERO) //fetching has paused for a while
		{
			sessionp->mTotalGrayTime += total_gray_time;
			sessionp->mTotalStablizingTime += total_stablizing_time;

			sessionp->mStartTimeLoadingSculpties = start_fetching_sculpties_time; 
			sessionp->mTotalTimeLoadingSculpties += total_loading_sculpties_time;

			start_fetching_time = start_time;
			total_gray_time = 0.f;
			total_stablizing_time = 0.f;
			total_loading_sculpties_time = 0.f;
		}
		else
		{
			total_gray_time = (*log)[label]["TotalGrayTime"].asReal();
			total_stablizing_time = (*log)[label]["TotalStablizingTime"].asReal();

			total_loading_sculpties_time = (*log)[label]["EndTimeLoadingSculpties"].asReal() - (*log)[label]["StartTimeLoadingSculpties"].asReal();
			if(start_fetching_sculpties_time < 0.f && total_loading_sculpties_time > 0.f)
			{
				start_fetching_sculpties_time = (*log)[label]["StartTimeLoadingSculpties"].asReal();
			}			
		}
		
		//total loaded bytes
		sessionp->mTotalBytesLoaded = (*log)[label]["TotalBytesLoaded"].asInteger(); 
		sessionp->mTotalBytesLoadedFromCache = (*log)[label]["TotalBytesLoadedFromCache"].asInteger();
		sessionp->mTotalBytesLoadedForLargeImage = (*log)[label]["TotalBytesLoadedForLargeImage"].asInteger();
		sessionp->mTotalBytesLoadedForSculpties = (*log)[label]["TotalBytesLoadedForSculpties"].asInteger(); 

		//instant metrics			
		sessionp->mInstantPerformanceList[sessionp->mInstantPerformanceListCounter].mAverageBytesUsedPerSecond +=
			(*log)[label]["TotalBytesBound"].asInteger();
		sessionp->mInstantPerformanceList[sessionp->mInstantPerformanceListCounter].mAverageBytesUsedForLargeImagePerSecond +=
			(*log)[label]["TotalBytesBoundForLargeImage"].asInteger();
		sessionp->mInstantPerformanceList[sessionp->mInstantPerformanceListCounter].mAveragePercentageBytesUsedPerSecond +=
			(*log)[label]["PercentageBytesBound"].asReal();
		frame_count++;
		if(cur_time - last_time >= 1.0f)
		{
			sessionp->mInstantPerformanceList[sessionp->mInstantPerformanceListCounter].mAverageBytesUsedPerSecond /= frame_count;
			sessionp->mInstantPerformanceList[sessionp->mInstantPerformanceListCounter].mAverageBytesUsedForLargeImagePerSecond /= frame_count;
			sessionp->mInstantPerformanceList[sessionp->mInstantPerformanceListCounter].mAveragePercentageBytesUsedPerSecond /= frame_count;
			sessionp->mInstantPerformanceList[sessionp->mInstantPerformanceListCounter].mTime = last_time;

			frame_count = 0;
			last_time = cur_time;
			sessionp->mInstantPerformanceListCounter++;
			sessionp->mInstantPerformanceList[sessionp->mInstantPerformanceListCounter].mAverageBytesUsedPerSecond = 0;
			sessionp->mInstantPerformanceList[sessionp->mInstantPerformanceListCounter].mAverageBytesUsedForLargeImagePerSecond = 0;
			sessionp->mInstantPerformanceList[sessionp->mInstantPerformanceListCounter].mAveragePercentageBytesUsedPerSecond = 0.f;
			sessionp->mInstantPerformanceList[sessionp->mInstantPerformanceListCounter].mTime = 0.f;
		}
		// Next label
		incrementCurrentCount();
		currentLabel = getCurrentLabelName();
		in_log = (*log).has(currentLabel);
	}

	sessionp->mTotalGrayTime += total_gray_time;
	sessionp->mTotalStablizingTime += total_stablizing_time;

	if(sessionp->mStartTimeLoadingSculpties < 0.f)
	{
		sessionp->mStartTimeLoadingSculpties = start_fetching_sculpties_time; 
	}
	sessionp->mTotalTimeLoadingSculpties += total_loading_sculpties_time;

	return sessionp;
}

LLTexturePipelineTester::LLTextureTestSession::LLTextureTestSession() 
{
	reset();
}
LLTexturePipelineTester::LLTextureTestSession::~LLTextureTestSession() 
{
}
void LLTexturePipelineTester::LLTextureTestSession::reset() 
{
	mTotalGrayTime = 0.0f;
	mTotalStablizingTime = 0.0f;

	mStartTimeLoadingSculpties = 0.0f; 
	mTotalTimeLoadingSculpties = 0.0f;

	mTotalBytesLoaded = 0; 
	mTotalBytesLoadedFromCache = 0;
	mTotalBytesLoadedForLargeImage = 0;
	mTotalBytesLoadedForSculpties = 0; 

	mInstantPerformanceListCounter = 0;
}
//----------------------------------------------------------------------------------------------
//end of LLTexturePipelineTester
//----------------------------------------------------------------------------------------------
<|MERGE_RESOLUTION|>--- conflicted
+++ resolved
@@ -499,64 +499,6 @@
 F32 texmem_lower_bound_scale = 0.85f;
 F32 texmem_middle_bound_scale = 0.925f;
 
-<<<<<<< HEAD
-//static 
-bool LLViewerTexture::isMemoryForTextureLow()
-{
-    LL_PROFILE_ZONE_SCOPED_CATEGORY_TEXTURE;
-    // <FS:ND> Disable memory checking on request
-    static LLCachedControl<bool> FSDisableMemCheck(gSavedSettings, "FSDisableAMDTextureMemoryCheck");
-    if (FSDisableMemCheck)
-        return false;
-    // </FS:ND>
-
-    // Note: we need to figure out a better source for 'min' values,
-    // what is free for low end at minimal settings is 'nothing left'
-    // for higher end gpus at high settings.
-    const S32Megabytes MIN_FREE_TEXTURE_MEMORY(20);
-    const S32Megabytes MIN_FREE_MAIN_MEMORY(100);
-
-    S32Megabytes gpu;
-    S32Megabytes physical;
-    getGPUMemoryForTextures(gpu, physical);
-
-    return (gpu < MIN_FREE_TEXTURE_MEMORY); // || (physical < MIN_FREE_MAIN_MEMORY);
-}
-
-//static
-void LLViewerTexture::getGPUMemoryForTextures(S32Megabytes &gpu, S32Megabytes &physical)
-{
-    LL_PROFILE_ZONE_SCOPED_CATEGORY_TEXTURE;
-    static LLFrameTimer timer;
-
-    static S32Megabytes gpu_res = S32Megabytes(S32_MAX);
-    static S32Megabytes physical_res = S32Megabytes(S32_MAX);
-    
-    if (timer.getElapsedTimeF32() < GPU_MEMORY_CHECK_WAIT_TIME) //call this once per second.
-    {
-        gpu = gpu_res;
-        physical = physical_res;
-        return;
-    }
-    timer.reset();
-
-    {
-        // For purposes of texture memory need to check both, actual free
-        // memory and estimated free texture memory from bias calculations
-        U32 free_memory = llmin(gViewerWindow->getWindow()->getAvailableVRAMMegabytes(), (U32)sFreeVRAMMegabytes);
-        gpu_res = (S32Megabytes)free_memory;
-        
-        //check main memory, only works for windows and macos.
-        LLMemory::updateMemoryInfo();
-        physical_res = LLMemory::getAvailableMemKB();
-
-        gpu = gpu_res;
-        physical = physical_res;
-    }
-}
-
-=======
->>>>>>> f9473e8a
 //static
 void LLViewerTexture::updateClass()
 {
