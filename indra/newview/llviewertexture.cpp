/** 
 * @file llviewertexture.cpp
 * @brief Object which handles a received image (and associated texture(s))
 *
 * $LicenseInfo:firstyear=2000&license=viewerlgpl$
 * Second Life Viewer Source Code
 * Copyright (C) 2010, Linden Research, Inc.
 * 
 * This library is free software; you can redistribute it and/or
 * modify it under the terms of the GNU Lesser General Public
 * License as published by the Free Software Foundation;
 * version 2.1 of the License only.
 * 
 * This library is distributed in the hope that it will be useful,
 * but WITHOUT ANY WARRANTY; without even the implied warranty of
 * MERCHANTABILITY or FITNESS FOR A PARTICULAR PURPOSE.  See the GNU
 * Lesser General Public License for more details.
 * 
 * You should have received a copy of the GNU Lesser General Public
 * License along with this library; if not, write to the Free Software
 * Foundation, Inc., 51 Franklin Street, Fifth Floor, Boston, MA  02110-1301  USA
 * 
 * Linden Research, Inc., 945 Battery Street, San Francisco, CA  94111  USA
 * $/LicenseInfo$
 */

#include "llviewerprecompiledheaders.h"

#include "llviewertexture.h"

// Library includes
#include "llmath.h"
#include "llerror.h"
#include "llgl.h"
#include "llglheaders.h"
#include "llhost.h"
#include "llimage.h"
#include "llimagebmp.h"
#include "llimagej2c.h"
#include "llimagetga.h"
#include "llstl.h"
#include "message.h"
#include "lltimer.h"

// viewer includes
#include "llimagegl.h"
#include "lldrawpool.h"
#include "lltexturefetch.h"
#include "llviewertexturelist.h"
#include "llviewercontrol.h"
#include "pipeline.h"
#include "llappviewer.h"
#include "llface.h"
#include "llviewercamera.h"
#include "lltextureentry.h"
#include "lltexturemanagerbridge.h"
#include "llmediaentry.h"
#include "llvovolume.h"
#include "llviewermedia.h"
#include "lltexturecache.h"
///////////////////////////////////////////////////////////////////////////////

#include "llmimetypes.h"

// extern
const S32Megabytes gMinVideoRam(32);
// <FS:Ansariel> Texture memory management
//const S32Megabytes gMaxVideoRam(512);
S32Megabytes gMaxVideoRam(512);
// </FS:Ansariel>


// statics
LLPointer<LLViewerTexture>        LLViewerTexture::sNullImagep = NULL;
LLPointer<LLViewerTexture>        LLViewerTexture::sBlackImagep = NULL;
LLPointer<LLViewerTexture>        LLViewerTexture::sCheckerBoardImagep = NULL;
LLPointer<LLViewerFetchedTexture> LLViewerFetchedTexture::sMissingAssetImagep = NULL;
LLPointer<LLViewerFetchedTexture> LLViewerFetchedTexture::sWhiteImagep = NULL;
LLPointer<LLViewerFetchedTexture> LLViewerFetchedTexture::sDefaultImagep = NULL;
LLPointer<LLViewerFetchedTexture> LLViewerFetchedTexture::sSmokeImagep = NULL;
LLPointer<LLViewerFetchedTexture> LLViewerFetchedTexture::sFlatNormalImagep = NULL;
// [SL:KB] - Patch: Render-TextureToggle (Catznip-4.0)
LLPointer<LLViewerFetchedTexture> LLViewerFetchedTexture::sDefaultDiffuseImagep = NULL;
// [/SL:KB]
LLViewerMediaTexture::media_map_t LLViewerMediaTexture::sMediaMap;
LLTexturePipelineTester* LLViewerTextureManager::sTesterp = NULL;
const std::string sTesterName("TextureTester");

S32 LLViewerTexture::sImageCount = 0;
S32 LLViewerTexture::sRawCount = 0;
S32 LLViewerTexture::sAuxCount = 0;
LLFrameTimer LLViewerTexture::sEvaluationTimer;
F32 LLViewerTexture::sDesiredDiscardBias = 0.f;
F32 LLViewerTexture::sDesiredDiscardScale = 1.1f;
// <FS:Ansariel> Texture memory management
//S32Bytes LLViewerTexture::sBoundTextureMemory;
//S32Bytes LLViewerTexture::sTotalTextureMemory;
S64Bytes LLViewerTexture::sBoundTextureMemory;
S64Bytes LLViewerTexture::sTotalTextureMemory;
// </FS:Ansariel>
S32Megabytes LLViewerTexture::sMaxBoundTextureMemory;
S32Megabytes LLViewerTexture::sMaxTotalTextureMem;
// <FS:Ansariel> Texture memory management
//S32Bytes LLViewerTexture::sMaxDesiredTextureMem;
S64Bytes LLViewerTexture::sMaxDesiredTextureMem;
// </FS:Ansariel>
S8  LLViewerTexture::sCameraMovingDiscardBias = 0;
F32 LLViewerTexture::sCameraMovingBias = 0.0f;
S32 LLViewerTexture::sMaxSculptRez = 128; //max sculpt image size
const S32 MAX_CACHED_RAW_IMAGE_AREA = 64 * 64;
const S32 MAX_CACHED_RAW_SCULPT_IMAGE_AREA = LLViewerTexture::sMaxSculptRez * LLViewerTexture::sMaxSculptRez;
const S32 MAX_CACHED_RAW_TERRAIN_IMAGE_AREA = 128 * 128;
const S32 DEFAULT_ICON_DIMENTIONS = 32;
U32 LLViewerTexture::sMinLargeImageSize = 65536; //256 * 256.
U32 LLViewerTexture::sMaxSmallImageSize = MAX_CACHED_RAW_IMAGE_AREA;
bool LLViewerTexture::sFreezeImageUpdates = false;
F32 LLViewerTexture::sCurrentTime = 0.0f;
F32  LLViewerTexture::sTexelPixelRatio = 1.0f;

LLViewerTexture::EDebugTexels LLViewerTexture::sDebugTexelsMode = LLViewerTexture::DEBUG_TEXELS_OFF;

const F32 desired_discard_bias_min = -2.0f; // -max number of levels to improve image quality by
const F32 desired_discard_bias_max = (F32)MAX_DISCARD_LEVEL; // max number of levels to reduce image quality by
const F64 log_2 = log(2.0);

#if ADDRESS_SIZE == 32
/*const*/ U32 DESIRED_NORMAL_TEXTURE_SIZE = (U32)LLViewerFetchedTexture::MAX_IMAGE_SIZE_DEFAULT / 2; // <FS:Ansariel> Max texture resolution
#else
/*const*/ U32 DESIRED_NORMAL_TEXTURE_SIZE = (U32)LLViewerFetchedTexture::MAX_IMAGE_SIZE_DEFAULT; // <FS:Ansariel> Max texture resolution
#endif

LLUUID LLViewerTexture::sInvisiprimTexture1 = LLUUID::null;
LLUUID LLViewerTexture::sInvisiprimTexture2 = LLUUID::null;
#define TEX_INVISIPRIM1 "e97cf410-8e61-7005-ec06-629eba4cd1fb"
#define TEX_INVISIPRIM2 "38b86f85-2575-52a9-a531-23108d8da837"


//----------------------------------------------------------------------------------------------
//namespace: LLViewerTextureAccess
//----------------------------------------------------------------------------------------------

LLLoadedCallbackEntry::LLLoadedCallbackEntry(loaded_callback_func cb,
					  S32 discard_level,
					  BOOL need_imageraw, // Needs image raw for the callback
					  void* userdata,
					  LLLoadedCallbackEntry::source_callback_list_t* src_callback_list,
					  LLViewerFetchedTexture* target,
					  BOOL pause) 
	: mCallback(cb),
	  mLastUsedDiscard(MAX_DISCARD_LEVEL+1),
	  mDesiredDiscard(discard_level),
	  mNeedsImageRaw(need_imageraw),
	  mUserData(userdata),
	  mSourceCallbackList(src_callback_list),
	  mPaused(pause)
{
	if(mSourceCallbackList)
	{
        mSourceCallbackList->insert(LLTextureKey(target->getID(), (ETexListType)target->getTextureListType()));
	}
}

LLLoadedCallbackEntry::~LLLoadedCallbackEntry()
{
}

void LLLoadedCallbackEntry::removeTexture(LLViewerFetchedTexture* tex)
{
	if(mSourceCallbackList)
	{
		mSourceCallbackList->erase(LLTextureKey(tex->getID(), (ETexListType)tex->getTextureListType()));
	}
}

//static 
void LLLoadedCallbackEntry::cleanUpCallbackList(LLLoadedCallbackEntry::source_callback_list_t* callback_list)
{
	//clear texture callbacks.
	if(callback_list && !callback_list->empty())
	{
		for(LLLoadedCallbackEntry::source_callback_list_t::iterator iter = callback_list->begin();
				iter != callback_list->end(); ++iter)
		{
			LLViewerFetchedTexture* tex = gTextureList.findImage(*iter);
			if(tex)
			{
				tex->deleteCallbackEntry(callback_list);			
			}
		}
		callback_list->clear();
	}
}

LLViewerMediaTexture* LLViewerTextureManager::createMediaTexture(const LLUUID &media_id, BOOL usemipmaps, LLImageGL* gl_image)
{
	return new LLViewerMediaTexture(media_id, usemipmaps, gl_image);		
}

void LLViewerTextureManager::findFetchedTextures(const LLUUID& id, std::vector<LLViewerFetchedTexture*> &output)
{
    return gTextureList.findTexturesByID(id, output);
}

void  LLViewerTextureManager::findTextures(const LLUUID& id, std::vector<LLViewerTexture*> &output)
{
    LL_PROFILE_ZONE_SCOPED_CATEGORY_TEXTURE;
    std::vector<LLViewerFetchedTexture*> fetched_output;
    gTextureList.findTexturesByID(id, fetched_output);
    std::vector<LLViewerFetchedTexture*>::iterator iter = fetched_output.begin();
    while (iter != fetched_output.end())
    {
        output.push_back(*iter);
        iter++;
    }

    //search media texture list
    if (output.empty())
    {
        LLViewerTexture* tex;
        tex = LLViewerTextureManager::findMediaTexture(id);
        if (tex)
        {
            output.push_back(tex);
        }
    }

}

LLViewerFetchedTexture* LLViewerTextureManager::findFetchedTexture(const LLUUID& id, S32 tex_type)
{
    LL_PROFILE_ZONE_SCOPED_CATEGORY_TEXTURE;
    return gTextureList.findImage(id, (ETexListType)tex_type);
}

LLViewerMediaTexture* LLViewerTextureManager::findMediaTexture(const LLUUID &media_id)
{
	return LLViewerMediaTexture::findMediaTexture(media_id);	
}

LLViewerMediaTexture*  LLViewerTextureManager::getMediaTexture(const LLUUID& id, BOOL usemipmaps, LLImageGL* gl_image) 
{
	LLViewerMediaTexture* tex = LLViewerMediaTexture::findMediaTexture(id);	
	if(!tex)
	{
		tex = LLViewerTextureManager::createMediaTexture(id, usemipmaps, gl_image);
	}

	tex->initVirtualSize();

	return tex;
}

LLViewerFetchedTexture* LLViewerTextureManager::staticCastToFetchedTexture(LLTexture* tex, BOOL report_error)
{
	if(!tex)
	{
		return NULL;
	}

	S8 type = tex->getType();
	if(type == LLViewerTexture::FETCHED_TEXTURE || type == LLViewerTexture::LOD_TEXTURE)
	{
		return static_cast<LLViewerFetchedTexture*>(tex);
	}

	if(report_error)
	{
		LL_ERRS() << "not a fetched texture type: " << type << LL_ENDL;
	}

	return NULL;
}

LLPointer<LLViewerTexture> LLViewerTextureManager::getLocalTexture(BOOL usemipmaps, BOOL generate_gl_tex)
{
	LLPointer<LLViewerTexture> tex = new LLViewerTexture(usemipmaps);
	if(generate_gl_tex)
	{
		tex->generateGLTexture();
		tex->setCategory(LLGLTexture::LOCAL);
	}
	return tex;
}
LLPointer<LLViewerTexture> LLViewerTextureManager::getLocalTexture(const LLUUID& id, BOOL usemipmaps, BOOL generate_gl_tex) 
{
	LLPointer<LLViewerTexture> tex = new LLViewerTexture(id, usemipmaps);
	if(generate_gl_tex)
	{
		tex->generateGLTexture();
		tex->setCategory(LLGLTexture::LOCAL);
	}
	return tex;
}
LLPointer<LLViewerTexture> LLViewerTextureManager::getLocalTexture(const LLImageRaw* raw, BOOL usemipmaps) 
{
	LLPointer<LLViewerTexture> tex = new LLViewerTexture(raw, usemipmaps);
	tex->setCategory(LLGLTexture::LOCAL);
	return tex;
}
LLPointer<LLViewerTexture> LLViewerTextureManager::getLocalTexture(const U32 width, const U32 height, const U8 components, BOOL usemipmaps, BOOL generate_gl_tex) 
{
	LLPointer<LLViewerTexture> tex = new LLViewerTexture(width, height, components, usemipmaps);
	if(generate_gl_tex)
	{
		tex->generateGLTexture();
		tex->setCategory(LLGLTexture::LOCAL);
	}
	return tex;
}

LLViewerFetchedTexture* LLViewerTextureManager::getFetchedTexture(
	                                               const LLUUID &image_id,											       
												   FTType f_type,
												   BOOL usemipmaps,
												   LLViewerTexture::EBoostLevel boost_priority,
												   S8 texture_type,
												   LLGLint internal_format,
												   LLGLenum primary_format,
												   LLHost request_from_host)
{
	return gTextureList.getImage(image_id, f_type, usemipmaps, boost_priority, texture_type, internal_format, primary_format, request_from_host);
}
	
LLViewerFetchedTexture* LLViewerTextureManager::getFetchedTextureFromFile(
	                                               const std::string& filename,
												   FTType f_type,
												   BOOL usemipmaps,
												   LLViewerTexture::EBoostLevel boost_priority,
												   S8 texture_type,
												   LLGLint internal_format,
												   LLGLenum primary_format, 
												   const LLUUID& force_id)
{
	return gTextureList.getImageFromFile(filename, f_type, usemipmaps, boost_priority, texture_type, internal_format, primary_format, force_id);
}

//static 
LLViewerFetchedTexture* LLViewerTextureManager::getFetchedTextureFromUrl(const std::string& url,
									 FTType f_type,
									 BOOL usemipmaps,
									 LLViewerTexture::EBoostLevel boost_priority,
									 S8 texture_type,
									 LLGLint internal_format,
									 LLGLenum primary_format,
									 const LLUUID& force_id
									 )
{
	return gTextureList.getImageFromUrl(url, f_type, usemipmaps, boost_priority, texture_type, internal_format, primary_format, force_id);
}

LLViewerFetchedTexture* LLViewerTextureManager::getFetchedTextureFromHost(const LLUUID& image_id, FTType f_type, LLHost host) 
{
	return gTextureList.getImageFromHost(image_id, f_type, host);
}

// Create a bridge to the viewer texture manager.
class LLViewerTextureManagerBridge : public LLTextureManagerBridge
{
	/*virtual*/ LLPointer<LLGLTexture> getLocalTexture(BOOL usemipmaps = TRUE, BOOL generate_gl_tex = TRUE)
	{
		return LLViewerTextureManager::getLocalTexture(usemipmaps, generate_gl_tex);
	}

	/*virtual*/ LLPointer<LLGLTexture> getLocalTexture(const U32 width, const U32 height, const U8 components, BOOL usemipmaps, BOOL generate_gl_tex = TRUE)
	{
		return LLViewerTextureManager::getLocalTexture(width, height, components, usemipmaps, generate_gl_tex);
	}

	/*virtual*/ LLGLTexture* getFetchedTexture(const LLUUID &image_id)
	{
		return LLViewerTextureManager::getFetchedTexture(image_id);
	}
};


void LLViewerTextureManager::init()
{
	{
		LLPointer<LLImageRaw> raw = new LLImageRaw(1,1,3);
		raw->clear(0x77, 0x77, 0x77, 0xFF);
		LLViewerTexture::sNullImagep = LLViewerTextureManager::getLocalTexture(raw.get(), TRUE);
	}

	const S32 dim = 128;
	LLPointer<LLImageRaw> image_raw = new LLImageRaw(dim,dim,3);
	U8* data = image_raw->getData();
	
	memset(data, 0, dim * dim * 3);
	LLViewerTexture::sBlackImagep = LLViewerTextureManager::getLocalTexture(image_raw.get(), TRUE);

#if 1
	LLPointer<LLViewerFetchedTexture> imagep = LLViewerTextureManager::getFetchedTexture(IMG_DEFAULT);
	LLViewerFetchedTexture::sDefaultImagep = imagep;
	
	for (S32 i = 0; i<dim; i++)
	{
		for (S32 j = 0; j<dim; j++)
		{
#if 0
			const S32 border = 2;
			if (i<border || j<border || i>=(dim-border) || j>=(dim-border))
			{
				*data++ = 0xff;
				*data++ = 0xff;
				*data++ = 0xff;
			}
			else
#endif
			{
				*data++ = 0x7f;
				*data++ = 0x7f;
				*data++ = 0x7f;
			}
		}
	}
	imagep->createGLTexture(0, image_raw);
	//cache the raw image
	imagep->setCachedRawImage(0, image_raw);
	image_raw = NULL;
#else
 	LLViewerFetchedTexture::sDefaultImagep = LLViewerTextureManager::getFetchedTexture(IMG_DEFAULT, TRUE, LLGLTexture::BOOST_UI);
#endif
	LLViewerFetchedTexture::sDefaultImagep->dontDiscard();
	LLViewerFetchedTexture::sDefaultImagep->setCategory(LLGLTexture::OTHER);

 	LLViewerFetchedTexture::sSmokeImagep = LLViewerTextureManager::getFetchedTexture(IMG_SMOKE, FTT_DEFAULT, TRUE, LLGLTexture::BOOST_UI);
	LLViewerFetchedTexture::sSmokeImagep->setNoDelete();

	image_raw = new LLImageRaw(32,32,3);
	data = image_raw->getData();

	for (S32 i = 0; i < (32*32*3); i+=3)
	{
		S32 x = (i % (32*3)) / (3*16);
		S32 y = i / (32*3*16);
		U8 color = ((x + y) % 2) * 255;
		data[i] = color;
		data[i+1] = color;
		data[i+2] = color;
	}

	LLViewerTexture::sCheckerBoardImagep = LLViewerTextureManager::getLocalTexture(image_raw.get(), TRUE);

	LLViewerTexture::initClass();
	
	// Create a texture manager bridge.
	gTextureManagerBridgep = new LLViewerTextureManagerBridge;

	if (LLMetricPerformanceTesterBasic::isMetricLogRequested(sTesterName) && !LLMetricPerformanceTesterBasic::getTester(sTesterName))
	{
		sTesterp = new LLTexturePipelineTester();
		if (!sTesterp->isValid())
		{
			delete sTesterp;
			sTesterp = NULL;
		}
	}
}

void LLViewerTextureManager::cleanup()
{
	stop_glerror();

	delete gTextureManagerBridgep;
	LLImageGL::sDefaultGLTexture = NULL;
	LLViewerTexture::sNullImagep = NULL;
	LLViewerTexture::sBlackImagep = NULL;
	LLViewerTexture::sCheckerBoardImagep = NULL;
	LLViewerFetchedTexture::sDefaultImagep = NULL;	
	LLViewerFetchedTexture::sSmokeImagep = NULL;
	LLViewerFetchedTexture::sMissingAssetImagep = NULL;
	LLTexUnit::sWhiteTexture = 0;
	LLViewerFetchedTexture::sWhiteImagep = NULL;
	
	LLViewerFetchedTexture::sFlatNormalImagep = NULL;

	LLViewerMediaTexture::cleanUpClass();	
}

//----------------------------------------------------------------------------------------------
//----------------------------------------------------------------------------------------------
//start of LLViewerTexture
//----------------------------------------------------------------------------------------------
// static
void LLViewerTexture::initClass()
{
	LLImageGL::sDefaultGLTexture = LLViewerFetchedTexture::sDefaultImagep->getGLTexture();
	
	if(gSavedSettings.getBOOL("TextureFetchDebuggerEnabled"))
	{
		sTexelPixelRatio = gSavedSettings.getF32("TexelPixelRatio");
	}

	if (sInvisiprimTexture1.isNull())
	{
		sInvisiprimTexture1 = LLUUID(TEX_INVISIPRIM1);
	}
	if (sInvisiprimTexture2.isNull())
	{
		sInvisiprimTexture2 = LLUUID(TEX_INVISIPRIM2);
	}
}

// tuning params
const F32 discard_bias_delta = .25f;
const F32 discard_delta_time = 0.5f;
const F32 GPU_MEMORY_CHECK_WAIT_TIME = 1.0f;
// non-const (used externally
F32 texmem_lower_bound_scale = 0.85f;
F32 texmem_middle_bound_scale = 0.925f;

//static 
bool LLViewerTexture::isMemoryForTextureLow()
{
<<<<<<< HEAD
    LL_PROFILE_ZONE_SCOPED;
    // <FS:ND> Disable memory checking on request
    static LLCachedControl<bool> FSDisableMemCheck(gSavedSettings, "FSDisableAMDTextureMemoryCheck");
    if (FSDisableMemCheck)
        return false;
    // </FS:ND>

=======
    LL_PROFILE_ZONE_SCOPED_CATEGORY_TEXTURE;
>>>>>>> 0da2ab22
    // Note: we need to figure out a better source for 'min' values,
    // what is free for low end at minimal settings is 'nothing left'
    // for higher end gpus at high settings.
    const S32Megabytes MIN_FREE_TEXTURE_MEMORY(20);
    const S32Megabytes MIN_FREE_MAIN_MEMORY(100);

    S32Megabytes gpu;
    S32Megabytes physical;
    getGPUMemoryForTextures(gpu, physical);

    return (gpu < MIN_FREE_TEXTURE_MEMORY) || (physical < MIN_FREE_MAIN_MEMORY);
}

//static
bool LLViewerTexture::isMemoryForTextureSuficientlyFree()
{
    LL_PROFILE_ZONE_SCOPED_CATEGORY_TEXTURE;
    const S32Megabytes DESIRED_FREE_TEXTURE_MEMORY(50);
    const S32Megabytes DESIRED_FREE_MAIN_MEMORY(200);

    S32Megabytes gpu;
    S32Megabytes physical;
    getGPUMemoryForTextures(gpu, physical);

    return (gpu > DESIRED_FREE_TEXTURE_MEMORY) && (physical > DESIRED_FREE_MAIN_MEMORY);
}

//static
void LLViewerTexture::getGPUMemoryForTextures(S32Megabytes &gpu, S32Megabytes &physical)
{
    LL_PROFILE_ZONE_SCOPED_CATEGORY_TEXTURE;
    static LLFrameTimer timer;
    static S32Megabytes gpu_res = S32Megabytes(S32_MAX);
    static S32Megabytes physical_res = S32Megabytes(S32_MAX);

    if (timer.getElapsedTimeF32() < GPU_MEMORY_CHECK_WAIT_TIME) //call this once per second.
    {
        gpu = gpu_res;
        physical = physical_res;
        return;
    }
    timer.reset();

    {
        if (gGLManager.mHasATIMemInfo)
        {
            S32 meminfo[4];
            glGetIntegerv(GL_TEXTURE_FREE_MEMORY_ATI, meminfo);
            gpu_res = (S32Megabytes)meminfo[0];

            // <FS:Ansariel> Maybe do this independently from AMD cards????
            //check main memory, only works for windows.
            //LLMemory::updateMemoryInfo();
            //physical_res = LLMemory::getAvailableMemKB();
            // </FS:Ansariel>
        }
        else if (gGLManager.mHasNVXMemInfo)
        {
            S32 free_memory;
            glGetIntegerv(GL_GPU_MEMORY_INFO_CURRENT_AVAILABLE_VIDMEM_NVX, &free_memory);
            gpu_res = (S32Megabytes)(free_memory / 1024);
        }

        // <FS:Ansariel> Maybe do this independently from AMD cards????
        //check main memory, only works for windows.
        LLMemory::updateMemoryInfo();
        physical_res = LLMemory::getAvailableMemKB();
        // </FS:Ansariel>

        gpu = gpu_res;
        physical = physical_res;
    }
}

//static
void LLViewerTexture::updateClass()
{
    LL_PROFILE_ZONE_SCOPED_CATEGORY_TEXTURE;
	sCurrentTime = gFrameTimeSeconds;

	LLTexturePipelineTester* tester = (LLTexturePipelineTester*)LLMetricPerformanceTesterBasic::getTester(sTesterName);
	if (tester)
	{
		tester->update();
	}

	LLViewerMediaTexture::updateClass();

	// <FS:Ansariel> Dynamic texture memory calculation
	gTextureList.updateTexMemDynamic();

	sBoundTextureMemory = LLImageGL::sBoundTextureMemory;
	sTotalTextureMemory = LLImageGL::sGlobalTextureMemory;
	sMaxBoundTextureMemory = gTextureList.getMaxResidentTexMem();
	sMaxTotalTextureMem = gTextureList.getMaxTotalTextureMem();
	sMaxDesiredTextureMem = sMaxTotalTextureMem; //in Bytes, by default and when total used texture memory is small.

	// <FS:Ansariel> Link threshold factor for lowering bias based on total texture memory to the same value
	//               textures will be destroyed
	static LLCachedControl<F32> fsDestroyGLTexturesThreshold(gSavedSettings, "FSDestroyGLTexturesThreshold");

	if (sBoundTextureMemory >= sMaxBoundTextureMemory ||
		sTotalTextureMemory >= sMaxTotalTextureMem)
	{
		//when texture memory overflows, lower down the threshold to release the textures more aggressively.
		// <FS:Ansariel> Texture memory management
		//sMaxDesiredTextureMem = llmin(sMaxDesiredTextureMem * 0.75f, F32Bytes(gMaxVideoRam));
		sMaxDesiredTextureMem = llmin(sMaxDesiredTextureMem * 0.75, F64Bytes(gMaxVideoRam));
		// </FS:Ansariel>
	
		// If we are using more texture memory than we should,
		// scale up the desired discard level
		if (sEvaluationTimer.getElapsedTimeF32() > discard_delta_time)
		{
			sDesiredDiscardBias += discard_bias_delta;
			LL_INFOS() << "new bias " << sDesiredDiscardBias
					<< " sBoundTextureMemory " << sBoundTextureMemory 
					<< " sTotalTextureMemory " << sTotalTextureMemory
					<< " sMaxBoundTextureMemory " << sMaxBoundTextureMemory
					<< " sMaxTotalTextureMem " << sMaxTotalTextureMem
					<< LL_ENDL;
			sEvaluationTimer.reset();
		}
	}
	else if(isMemoryForTextureLow())
	{
		// Note: isMemoryForTextureLow() uses 1s delay, make sure we waited enough for it to recheck
		if (sEvaluationTimer.getElapsedTimeF32() > GPU_MEMORY_CHECK_WAIT_TIME)
		{
			sDesiredDiscardBias += discard_bias_delta;
		LL_DEBUGS() << "new bias " << sDesiredDiscardBias
				<< LL_ENDL;

			sEvaluationTimer.reset();
		}
	}
	else if (sDesiredDiscardBias > 0.0f
			 && sBoundTextureMemory < sMaxBoundTextureMemory * texmem_lower_bound_scale
			 // <FS:Ansariel> Link threshold factor for lowering bias based on total texture memory to the same value
			 //               textures will be destroyed
			 //&& sTotalTextureMemory < sMaxTotalTextureMem * texmem_lower_bound_scale
			 && sTotalTextureMemory < sMaxTotalTextureMem * fsDestroyGLTexturesThreshold()
			 // </FS:Ansariel>
			 && isMemoryForTextureSuficientlyFree())
	{
		// If we are using less texture memory than we should,
		// scale down the desired discard level
		if (sEvaluationTimer.getElapsedTimeF32() > discard_delta_time)
		{
			sDesiredDiscardBias -= discard_bias_delta;
			sEvaluationTimer.reset();
		}
	}
	sDesiredDiscardBias = llclamp(sDesiredDiscardBias, desired_discard_bias_min, desired_discard_bias_max);

	LLViewerTexture::sFreezeImageUpdates = sDesiredDiscardBias > (desired_discard_bias_max - 1.0f);
}

//end of static functions
//-------------------------------------------------------------------------------------------
const U32 LLViewerTexture::sCurrentFileVersion = 1;

LLViewerTexture::LLViewerTexture(BOOL usemipmaps) :
	LLGLTexture(usemipmaps)
{
	init(true);

	mID.generate();
	sImageCount++;
}

LLViewerTexture::LLViewerTexture(const LLUUID& id, BOOL usemipmaps) :
	LLGLTexture(usemipmaps),
	mID(id)
{
	init(true);
	
	sImageCount++;
}

LLViewerTexture::LLViewerTexture(const U32 width, const U32 height, const U8 components, BOOL usemipmaps)  :
	LLGLTexture(width, height, components, usemipmaps)
{
	init(true);

	mID.generate();
	sImageCount++;
}

LLViewerTexture::LLViewerTexture(const LLImageRaw* raw, BOOL usemipmaps) :
	LLGLTexture(raw, usemipmaps)
{
	init(true);
	
	mID.generate();
	sImageCount++;
}

LLViewerTexture::~LLViewerTexture()
{
	// LL_DEBUGS("Avatar") << mID << LL_ENDL;
	cleanup();
	sImageCount--;
}

// virtual
void LLViewerTexture::init(bool firstinit)
{
	mSelectedTime = 0.f;
	mMaxVirtualSize = 0.f;
	mMaxVirtualSizeResetInterval = 1;
	mMaxVirtualSizeResetCounter = mMaxVirtualSizeResetInterval;
	mAdditionalDecodePriority = 0.f;	
	mParcelMedia = NULL;
	
	memset(&mNumVolumes, 0, sizeof(U32)* LLRender::NUM_VOLUME_TEXTURE_CHANNELS);
	mFaceList[LLRender::DIFFUSE_MAP].clear();
	mFaceList[LLRender::NORMAL_MAP].clear();
	mFaceList[LLRender::SPECULAR_MAP].clear();
	mNumFaces[LLRender::DIFFUSE_MAP] = 
	mNumFaces[LLRender::NORMAL_MAP] = 
	mNumFaces[LLRender::SPECULAR_MAP] = 0;
	
	mVolumeList[LLRender::LIGHT_TEX].clear();
	mVolumeList[LLRender::SCULPT_TEX].clear();

	mMainQueue	= LL::WorkQueue::getInstance("mainloop");
	mImageQueue = LL::WorkQueue::getInstance("LLImageGL");
}

//virtual 
S8 LLViewerTexture::getType() const
{
	return LLViewerTexture::LOCAL_TEXTURE;
}

void LLViewerTexture::cleanup()
{
	notifyAboutMissingAsset();

	mFaceList[LLRender::DIFFUSE_MAP].clear();
	mFaceList[LLRender::NORMAL_MAP].clear();
	mFaceList[LLRender::SPECULAR_MAP].clear();
	mVolumeList[LLRender::LIGHT_TEX].clear();
	mVolumeList[LLRender::SCULPT_TEX].clear();
}

void LLViewerTexture::notifyAboutCreatingTexture()
{
    LL_PROFILE_ZONE_SCOPED_CATEGORY_TEXTURE;
	for(U32 ch = 0; ch < LLRender::NUM_TEXTURE_CHANNELS; ++ch)
	{
		for(U32 f = 0; f < mNumFaces[ch]; f++)
		{
			mFaceList[ch][f]->notifyAboutCreatingTexture(this);
		}
	}
}

void LLViewerTexture::notifyAboutMissingAsset()
{
    LL_PROFILE_ZONE_SCOPED_CATEGORY_TEXTURE;
	for(U32 ch = 0; ch < LLRender::NUM_TEXTURE_CHANNELS; ++ch)
	{
		for(U32 f = 0; f < mNumFaces[ch]; f++)
		{
			mFaceList[ch][f]->notifyAboutMissingAsset(this);
		}
	}
}

// virtual
void LLViewerTexture::dump()
{
    LL_PROFILE_ZONE_SCOPED_CATEGORY_TEXTURE;
	LLGLTexture::dump();

	LL_INFOS() << "LLViewerTexture"
			<< " mID " << mID
			<< LL_ENDL;
}

void LLViewerTexture::setBoostLevel(S32 level)
{
	if(mBoostLevel != level)
	{
		mBoostLevel = level;
		if(mBoostLevel != LLViewerTexture::BOOST_NONE && 
			mBoostLevel != LLViewerTexture::BOOST_ALM && 
			mBoostLevel != LLViewerTexture::BOOST_SELECTED && 
			mBoostLevel != LLViewerTexture::BOOST_ICON)
		{
			setNoDelete();		
		}
	}

	if (mBoostLevel == LLViewerTexture::BOOST_SELECTED)
	{
		mSelectedTime = gFrameTimeSeconds;
	}

}

bool LLViewerTexture::isActiveFetching()
{
	return false;
}

bool LLViewerTexture::bindDebugImage(const S32 stage)
{
    LL_PROFILE_ZONE_SCOPED_CATEGORY_TEXTURE;
	if (stage < 0) return false;

	bool res = true;
	if (LLViewerTexture::sCheckerBoardImagep.notNull() && (this != LLViewerTexture::sCheckerBoardImagep.get()))
	{
		res = gGL.getTexUnit(stage)->bind(LLViewerTexture::sCheckerBoardImagep);
	}

	if(!res)
	{
		return bindDefaultImage(stage);
	}

	return res;
}

bool LLViewerTexture::bindDefaultImage(S32 stage) 
{
    LL_PROFILE_ZONE_SCOPED_CATEGORY_TEXTURE;
	if (stage < 0) return false;

	bool res = true;
	if (LLViewerFetchedTexture::sDefaultImagep.notNull() && (this != LLViewerFetchedTexture::sDefaultImagep.get()))
	{
		// use default if we've got it
		res = gGL.getTexUnit(stage)->bind(LLViewerFetchedTexture::sDefaultImagep);
	}
	if (!res && LLViewerTexture::sNullImagep.notNull() && (this != LLViewerTexture::sNullImagep))
	{
		res = gGL.getTexUnit(stage)->bind(LLViewerTexture::sNullImagep);
	}
	if (!res)
	{
		LL_WARNS() << "LLViewerTexture::bindDefaultImage failed." << LL_ENDL;
	}
	stop_glerror();

	//check if there is cached raw image and switch to it if possible
	switchToCachedImage();

	LLTexturePipelineTester* tester = (LLTexturePipelineTester*)LLMetricPerformanceTesterBasic::getTester(sTesterName);
	if (tester)
	{
		tester->updateGrayTextureBinding();
	}
	return res;
}

//virtual 
BOOL LLViewerTexture::isMissingAsset()const		
{ 
	return FALSE; 
}

//virtual 
void LLViewerTexture::forceImmediateUpdate() 
{
}

void LLViewerTexture::addTextureStats(F32 virtual_size, BOOL needs_gltexture) const 
{
    LL_PROFILE_ZONE_SCOPED_CATEGORY_TEXTURE;
	if(needs_gltexture)
	{
		mNeedsGLTexture = TRUE;
	}

	virtual_size *= sTexelPixelRatio;
	if(!mMaxVirtualSizeResetCounter)
	{
		//flag to reset the values because the old values are used.
		resetMaxVirtualSizeResetCounter();
		mMaxVirtualSize = virtual_size;
		mAdditionalDecodePriority = 0.f;
		mNeedsGLTexture = needs_gltexture;
	}
	else if (virtual_size > mMaxVirtualSize)
	{
		mMaxVirtualSize = virtual_size;
	}
}

void LLViewerTexture::resetTextureStats()
{
	mMaxVirtualSize = 0.0f;
	mAdditionalDecodePriority = 0.f;	
	mMaxVirtualSizeResetCounter = 0;
}

//virtual 
F32 LLViewerTexture::getMaxVirtualSize()
{
	return mMaxVirtualSize;
}

//virtual 
void LLViewerTexture::setKnownDrawSize(S32 width, S32 height)
{
	//nothing here.
}

//virtual
void LLViewerTexture::addFace(U32 ch, LLFace* facep) 
{
    LL_PROFILE_ZONE_SCOPED_CATEGORY_TEXTURE;
	llassert(ch < LLRender::NUM_TEXTURE_CHANNELS);

	if(mNumFaces[ch] >= mFaceList[ch].size())
	{
		mFaceList[ch].resize(2 * mNumFaces[ch] + 1);		
	}
	mFaceList[ch][mNumFaces[ch]] = facep;
	facep->setIndexInTex(ch, mNumFaces[ch]);
	mNumFaces[ch]++;
	mLastFaceListUpdateTimer.reset();
}

//virtual
void LLViewerTexture::removeFace(U32 ch, LLFace* facep) 
{
    LL_PROFILE_ZONE_SCOPED_CATEGORY_TEXTURE;
	llassert(ch < LLRender::NUM_TEXTURE_CHANNELS);

	if(mNumFaces[ch] > 1)
	{
		S32 index = facep->getIndexInTex(ch); 
		llassert(index < mFaceList[ch].size());
		llassert(index < mNumFaces[ch]);
		mFaceList[ch][index] = mFaceList[ch][--mNumFaces[ch]];
		mFaceList[ch][index]->setIndexInTex(ch, index);
	}
	else 
	{
		mFaceList[ch].clear();
		mNumFaces[ch] = 0;
	}
	mLastFaceListUpdateTimer.reset();
}

S32 LLViewerTexture::getTotalNumFaces() const
{
	S32 ret = 0;

	for (U32 i = 0; i < LLRender::NUM_TEXTURE_CHANNELS; ++i)
	{
		ret += mNumFaces[i];
	}

	return ret;
}

S32 LLViewerTexture::getNumFaces(U32 ch) const
{
	llassert(ch < LLRender::NUM_TEXTURE_CHANNELS);
	return mNumFaces[ch];
}


//virtual
void LLViewerTexture::addVolume(U32 ch, LLVOVolume* volumep)
{
    LL_PROFILE_ZONE_SCOPED_CATEGORY_TEXTURE;
	if (mNumVolumes[ch] >= mVolumeList[ch].size())
	{
		mVolumeList[ch].resize(2 * mNumVolumes[ch] + 1);
	}
	mVolumeList[ch][mNumVolumes[ch]] = volumep;
	volumep->setIndexInTex(ch, mNumVolumes[ch]);
	mNumVolumes[ch]++;
	mLastVolumeListUpdateTimer.reset();
}

//virtual
void LLViewerTexture::removeVolume(U32 ch, LLVOVolume* volumep)
{
    LL_PROFILE_ZONE_SCOPED_CATEGORY_TEXTURE;
	if (mNumVolumes[ch] > 1)
	{
		S32 index = volumep->getIndexInTex(ch); 
		llassert(index < mVolumeList[ch].size());
		llassert(index < mNumVolumes[ch]);
		mVolumeList[ch][index] = mVolumeList[ch][--mNumVolumes[ch]];
		mVolumeList[ch][index]->setIndexInTex(ch, index);
	}
	else 
	{
		mVolumeList[ch].clear();
		mNumVolumes[ch] = 0;
	}
	mLastVolumeListUpdateTimer.reset();
}

S32 LLViewerTexture::getNumVolumes(U32 ch) const
{
	return mNumVolumes[ch];
}

void LLViewerTexture::reorganizeFaceList()
{
    LL_PROFILE_ZONE_SCOPED_CATEGORY_TEXTURE;
	static const F32 MAX_WAIT_TIME = 20.f; // seconds
	static const U32 MAX_EXTRA_BUFFER_SIZE = 4;

	if(mLastFaceListUpdateTimer.getElapsedTimeF32() < MAX_WAIT_TIME)
	{
		return;
	}

	for (U32 i = 0; i < LLRender::NUM_TEXTURE_CHANNELS; ++i)
	{
		if(mNumFaces[i] + MAX_EXTRA_BUFFER_SIZE > mFaceList[i].size())
	{
		return;
	}

		mFaceList[i].erase(mFaceList[i].begin() + mNumFaces[i], mFaceList[i].end());
	}
	
	mLastFaceListUpdateTimer.reset();
}

void LLViewerTexture::reorganizeVolumeList()
{
    LL_PROFILE_ZONE_SCOPED_CATEGORY_TEXTURE;
	static const F32 MAX_WAIT_TIME = 20.f; // seconds
	static const U32 MAX_EXTRA_BUFFER_SIZE = 4;


	for (U32 i = 0; i < LLRender::NUM_VOLUME_TEXTURE_CHANNELS; ++i)
	{
		if (mNumVolumes[i] + MAX_EXTRA_BUFFER_SIZE > mVolumeList[i].size())
		{
			return;
		}
	}

	if(mLastVolumeListUpdateTimer.getElapsedTimeF32() < MAX_WAIT_TIME)
	{
		return;
	}

	mLastVolumeListUpdateTimer.reset();
	for (U32 i = 0; i < LLRender::NUM_VOLUME_TEXTURE_CHANNELS; ++i)
	{
		mVolumeList[i].erase(mVolumeList[i].begin() + mNumVolumes[i], mVolumeList[i].end());
	}
}

//virtual
void LLViewerTexture::switchToCachedImage()
{
	//nothing here.
}

//virtual
void LLViewerTexture::setCachedRawImage(S32 discard_level, LLImageRaw* imageraw)
{
	//nothing here.
}

BOOL LLViewerTexture::isLargeImage()
{
	return  (S32)mTexelsPerImage > LLViewerTexture::sMinLargeImageSize;
}

bool LLViewerTexture::isInvisiprim()
{
	return isInvisiprim(mID);
}

//static
bool LLViewerTexture::isInvisiprim(LLUUID id)
{
	return (id == sInvisiprimTexture1) || (id == sInvisiprimTexture2);
}

//virtual 
void LLViewerTexture::updateBindStatsForTester()
{
	LLTexturePipelineTester* tester = (LLTexturePipelineTester*)LLMetricPerformanceTesterBasic::getTester(sTesterName);
	if (tester)
	{
		tester->updateTextureBindingStats(this);
	}
}

//----------------------------------------------------------------------------------------------
//end of LLViewerTexture
//----------------------------------------------------------------------------------------------

const std::string& fttype_to_string(const FTType& fttype)
{
	static const std::string ftt_unknown("FTT_UNKNOWN");
	static const std::string ftt_default("FTT_DEFAULT");
	static const std::string ftt_server_bake("FTT_SERVER_BAKE");
	static const std::string ftt_host_bake("FTT_HOST_BAKE");
	static const std::string ftt_map_tile("FTT_MAP_TILE");
	static const std::string ftt_local_file("FTT_LOCAL_FILE");
	static const std::string ftt_error("FTT_ERROR");
	switch(fttype)
	{
		case FTT_UNKNOWN: return ftt_unknown; break;
		case FTT_DEFAULT: return ftt_default; break;
		case FTT_SERVER_BAKE: return ftt_server_bake; break;
		case FTT_HOST_BAKE: return ftt_host_bake; break;
		case FTT_MAP_TILE: return ftt_map_tile; break;
		case FTT_LOCAL_FILE: return ftt_local_file; break;
	}
	return ftt_error;
}

//----------------------------------------------------------------------------------------------
//start of LLViewerFetchedTexture
//----------------------------------------------------------------------------------------------

LLViewerFetchedTexture::LLViewerFetchedTexture(const LLUUID& id, FTType f_type, const LLHost& host, BOOL usemipmaps)
	: LLViewerTexture(id, usemipmaps),
	mTargetHost(host)
{
	init(TRUE);
	mFTType = f_type;
	if (mFTType == FTT_HOST_BAKE)
	{
		// <FS:Ansariel> [Legacy Bake]
		//LL_WARNS() << "Unsupported fetch type " << mFTType << LL_ENDL;
		mCanUseHTTP = false;
		// </FS:Ansariel> [Legacy Bake]
	}
	generateGLTexture();
}
	
LLViewerFetchedTexture::LLViewerFetchedTexture(const LLImageRaw* raw, FTType f_type, BOOL usemipmaps)
	: LLViewerTexture(raw, usemipmaps)
{
	init(TRUE);
	mFTType = f_type;
}
	
LLViewerFetchedTexture::LLViewerFetchedTexture(const std::string& url, FTType f_type, const LLUUID& id, BOOL usemipmaps)
	: LLViewerTexture(id, usemipmaps),
	mUrl(url)
{
	init(TRUE);
	mFTType = f_type;
	generateGLTexture();
}

void LLViewerFetchedTexture::init(bool firstinit)
{
	mOrigWidth = 0;
	mOrigHeight = 0;
	mHasAux = FALSE;
	mNeedsAux = FALSE;
	mRequestedDiscardLevel = -1;
	mRequestedDownloadPriority = 0.f;
	mFullyLoaded = FALSE;
	mCanUseHTTP = true;
	mDesiredDiscardLevel = MAX_DISCARD_LEVEL + 1;
	mMinDesiredDiscardLevel = MAX_DISCARD_LEVEL + 1;
	
	mDecodingAux = FALSE;

	mKnownDrawWidth = 0;
	mKnownDrawHeight = 0;
	mKnownDrawSizeChanged = FALSE;

	if (firstinit)
	{
		mDecodePriority = 0.f;
		mInImageList = 0;
	}

	// Only set mIsMissingAsset true when we know for certain that the database
	// does not contain this image.
	mIsMissingAsset = FALSE;

	mLoadedCallbackDesiredDiscardLevel = S8_MAX;
	mPauseLoadedCallBacks = FALSE;

	mNeedsCreateTexture = FALSE;
	
	mIsRawImageValid = FALSE;
	mRawDiscardLevel = INVALID_DISCARD_LEVEL;
	mMinDiscardLevel = 0;

	mHasFetcher = FALSE;
	mIsFetching = FALSE;
	mFetchState = 0;
	mFetchPriority = 0;
	mDownloadProgress = 0.f;
	mFetchDeltaTime = 999999.f;
	mRequestDeltaTime = 0.f;
	mForSculpt = FALSE;
	mIsFetched = FALSE;
	mInFastCacheList = FALSE;

	mCachedRawImage = NULL;
	mCachedRawDiscardLevel = -1;
	mCachedRawImageReady = FALSE;

	mSavedRawImage = NULL;
	mForceToSaveRawImage  = FALSE;
	mSaveRawImage = FALSE;
	mSavedRawDiscardLevel = -1;
	mDesiredSavedRawDiscardLevel = -1;
	mLastReferencedSavedRawImageTime = 0.0f;
	mKeptSavedRawImageTime = 0.f;
	mLastCallBackActiveTime = 0.f;
	mForceCallbackFetch = FALSE;
	mInDebug = FALSE;
	mUnremovable = FALSE;

	mFTType = FTT_UNKNOWN;
}

LLViewerFetchedTexture::~LLViewerFetchedTexture()
{
	//*NOTE getTextureFetch can return NULL when Viewer is shutting down.
	// This is due to LLWearableList is singleton and is destroyed after 
	// LLAppViewer::cleanup() was called. (see ticket EXT-177)
	if (mHasFetcher && LLAppViewer::getTextureFetch())
	{
		LLAppViewer::getTextureFetch()->deleteRequest(getID(), true);
	}
	cleanup();	
}

//virtual 
S8 LLViewerFetchedTexture::getType() const
{
	return LLViewerTexture::FETCHED_TEXTURE;
}

FTType LLViewerFetchedTexture::getFTType() const
{
	return mFTType;
}

void LLViewerFetchedTexture::cleanup()
{
    LL_PROFILE_ZONE_SCOPED_CATEGORY_TEXTURE;
	for(callback_list_t::iterator iter = mLoadedCallbackList.begin();
		iter != mLoadedCallbackList.end(); )
	{
		LLLoadedCallbackEntry *entryp = *iter++;
		// We never finished loading the image.  Indicate failure.
		// Note: this allows mLoadedCallbackUserData to be cleaned up.
		entryp->mCallback( FALSE, this, NULL, NULL, 0, TRUE, entryp->mUserData );
		entryp->removeTexture(this);
		delete entryp;
	}
	mLoadedCallbackList.clear();
	mNeedsAux = FALSE;
	
	// Clean up image data
	destroyRawImage();
	mCachedRawImage = NULL;
	mCachedRawDiscardLevel = -1;
	mCachedRawImageReady = FALSE;
	mSavedRawImage = NULL;
	mSavedRawDiscardLevel = -1;
}

//access the fast cache
void LLViewerFetchedTexture::loadFromFastCache()
{
    LL_PROFILE_ZONE_SCOPED_CATEGORY_TEXTURE;
	if(!mInFastCacheList)
	{
		return; //no need to access the fast cache.
	}
    mInFastCacheList = FALSE;

    add(LLTextureFetch::sCacheAttempt, 1.0);

    LLTimer fastCacheTimer;
	mRawImage = LLAppViewer::getTextureCache()->readFromFastCache(getID(), mRawDiscardLevel);
	if(mRawImage.notNull())
	{
        F32 cachReadTime = fastCacheTimer.getElapsedTimeF32();

        add(LLTextureFetch::sCacheHit, 1.0);
        record(LLTextureFetch::sCacheHitRate, LLUnits::Ratio::fromValue(1));
        sample(LLTextureFetch::sCacheReadLatency, cachReadTime);

		mFullWidth  = mRawImage->getWidth()  << mRawDiscardLevel;
		mFullHeight = mRawImage->getHeight() << mRawDiscardLevel;
		setTexelsPerImage();

		if(mFullWidth > MAX_IMAGE_SIZE || mFullHeight > MAX_IMAGE_SIZE)
		{ 
			//discard all oversized textures.
			destroyRawImage();
			LL_WARNS() << "oversized, setting as missing" << LL_ENDL;
			setIsMissingAsset();
			mRawDiscardLevel = INVALID_DISCARD_LEVEL;
		}
		else
		{
            if (mBoostLevel == LLGLTexture::BOOST_ICON)
            {
                // Shouldn't do anything usefull since texures in fast cache are 16x16,
                // it is here in case fast cache changes.
                S32 expected_width = mKnownDrawWidth > 0 ? mKnownDrawWidth : DEFAULT_ICON_DIMENTIONS;
                S32 expected_height = mKnownDrawHeight > 0 ? mKnownDrawHeight : DEFAULT_ICON_DIMENTIONS;
                if (mRawImage && (mRawImage->getWidth() > expected_width || mRawImage->getHeight() > expected_height))
                {
                    // scale oversized icon, no need to give more work to gl
                    mRawImage->scale(expected_width, expected_height);
                }
            }

			mRequestedDiscardLevel = mDesiredDiscardLevel + 1;
			mIsRawImageValid = TRUE;			
			addToCreateTexture();
		}
	}
    else
    {
        record(LLTextureFetch::sCacheHitRate, LLUnits::Ratio::fromValue(0));
    }
}

void LLViewerFetchedTexture::setForSculpt()
{
	static const S32 MAX_INTERVAL = 8; //frames

	mForSculpt = TRUE;
	if(isForSculptOnly() && hasGLTexture() && !getBoundRecently())
	{
		destroyGLTexture(); //sculpt image does not need gl texture.
		mTextureState = ACTIVE;
	}
	checkCachedRawSculptImage();
	setMaxVirtualSizeResetInterval(MAX_INTERVAL);
}

BOOL LLViewerFetchedTexture::isForSculptOnly() const
{
	return mForSculpt && !mNeedsGLTexture;
}

BOOL LLViewerFetchedTexture::isDeleted()  
{ 
	return mTextureState == DELETED; 
}

BOOL LLViewerFetchedTexture::isInactive()  
{ 
	return mTextureState == INACTIVE; 
}

BOOL LLViewerFetchedTexture::isDeletionCandidate()  
{ 
	return mTextureState == DELETION_CANDIDATE; 
}

void LLViewerFetchedTexture::setDeletionCandidate()  
{ 
	if(mGLTexturep.notNull() && mGLTexturep->getTexName() && (mTextureState == INACTIVE))
	{
		mTextureState = DELETION_CANDIDATE;		
	}
}

//set the texture inactive
void LLViewerFetchedTexture::setInactive()
{
	if(mTextureState == ACTIVE && mGLTexturep.notNull() && mGLTexturep->getTexName() && !mGLTexturep->getBoundRecently())
	{
		mTextureState = INACTIVE; 
	}
}

BOOL LLViewerFetchedTexture::isFullyLoaded() const
{
	// Unfortunately, the boolean "mFullyLoaded" is never updated correctly so we use that logic
	// to check if the texture is there and completely downloaded
	return (mFullWidth != 0) && (mFullHeight != 0) && !mIsFetching && !mHasFetcher;
}


// virtual
void LLViewerFetchedTexture::dump()
{
	LLViewerTexture::dump();

	LL_INFOS() << "Dump : " << mID 
			<< ", mIsMissingAsset = " << (S32)mIsMissingAsset
			<< ", mFullWidth = " << (S32)mFullWidth
			<< ", mFullHeight = " << (S32)mFullHeight
			<< ", mOrigWidth = " << (S32)mOrigWidth
			<< ", mOrigHeight = " << (S32)mOrigHeight
			<< LL_ENDL;
	LL_INFOS() << "     : " 
			<< " mFullyLoaded = " << (S32)mFullyLoaded
			<< ", mFetchState = " << (S32)mFetchState
			<< ", mFetchPriority = " << (S32)mFetchPriority
			<< ", mDownloadProgress = " << (F32)mDownloadProgress
			<< LL_ENDL;
	LL_INFOS() << "     : " 
			<< " mHasFetcher = " << (S32)mHasFetcher
			<< ", mIsFetching = " << (S32)mIsFetching
			<< ", mIsFetched = " << (S32)mIsFetched
			<< ", mBoostLevel = " << (S32)mBoostLevel
			<< LL_ENDL;
}

///////////////////////////////////////////////////////////////////////////////
// ONLY called from LLViewerFetchedTextureList
void LLViewerFetchedTexture::destroyTexture() 
{
<<<<<<< HEAD
    LL_PROFILE_ZONE_SCOPED;
	// <FS:Ansariel> 
	//if(LLImageGL::sGlobalTextureMemory < sMaxDesiredTextureMem * 0.95f)//not ready to release unused memory.
	static LLCachedControl<bool> fsDestroyGLTexturesImmediately(gSavedSettings, "FSDestroyGLTexturesImmediately");
	static LLCachedControl<F32> fsDestroyGLTexturesThreshold(gSavedSettings, "FSDestroyGLTexturesThreshold");
	if (!fsDestroyGLTexturesImmediately && LLImageGL::sGlobalTextureMemory.value() < sMaxDesiredTextureMem.value() * fsDestroyGLTexturesThreshold)//not ready to release unused memory.
	// </FS:Ansariel>
=======
    LL_PROFILE_ZONE_SCOPED_CATEGORY_TEXTURE;
	if(LLImageGL::sGlobalTextureMemory < sMaxDesiredTextureMem * 0.95f)//not ready to release unused memory.
>>>>>>> 0da2ab22
	{
		return ;
	}
	if (mNeedsCreateTexture)//return if in the process of generating a new texture.
	{
		return;
	}

	//LL_DEBUGS("Avatar") << mID << LL_ENDL;
	destroyGLTexture();
	mFullyLoaded = FALSE;
}

void LLViewerFetchedTexture::addToCreateTexture()
{
    LL_PROFILE_ZONE_SCOPED_CATEGORY_TEXTURE;
	bool force_update = false;
	if (getComponents() != mRawImage->getComponents())
	{
		// We've changed the number of components, so we need to move any
		// objects using this pool to a different pool.
		mComponents = mRawImage->getComponents();
		mGLTexturep->setComponents(mComponents);
		force_update = true;

		for (U32 j = 0; j < LLRender::NUM_TEXTURE_CHANNELS; ++j)
		{
			llassert(mNumFaces[j] <= mFaceList[j].size());

			for(U32 i = 0; i < mNumFaces[j]; i++)
			{
				mFaceList[j][i]->dirtyTexture();
			}
		}

		//discard the cached raw image and the saved raw image
		mCachedRawImageReady = FALSE;
		mCachedRawDiscardLevel = -1;
		mCachedRawImage = NULL;
		mSavedRawDiscardLevel = -1;
		mSavedRawImage = NULL;
	}	

	if(isForSculptOnly())
	{
		//just update some variables, not to create a real GL texture.
		createGLTexture(mRawDiscardLevel, mRawImage, 0, FALSE);
		mNeedsCreateTexture = FALSE;
		destroyRawImage();
	}
	else if(!force_update && getDiscardLevel() > -1 && getDiscardLevel() <= mRawDiscardLevel)
	{
		mNeedsCreateTexture = FALSE;
		destroyRawImage();
	}
	else
	{	
        LL_PROFILE_ZONE_SCOPED_CATEGORY_TEXTURE;
#if 1
		//
		//if mRequestedDiscardLevel > mDesiredDiscardLevel, we assume the required image res keep going up,
		//so do not scale down the over qualified image.
		//Note: scaling down image is expensensive. Do it only when very necessary.
		//
		if(mRequestedDiscardLevel <= mDesiredDiscardLevel && !mForceToSaveRawImage)
		{
			S32 w = mFullWidth >> mRawDiscardLevel;
			S32 h = mFullHeight >> mRawDiscardLevel;

			//if big image, do not load extra data
			//scale it down to size >= LLViewerTexture::sMinLargeImageSize
			if(w * h > LLViewerTexture::sMinLargeImageSize)
			{
				S32 d_level = llmin(mRequestedDiscardLevel, (S32)mDesiredDiscardLevel) - mRawDiscardLevel;
				
				if(d_level > 0)
				{
					S32 i = 0;
					while((d_level > 0) && ((w >> i) * (h >> i) > LLViewerTexture::sMinLargeImageSize))
					{
						i++;
						d_level--;
					}
					if(i > 0)
					{
						mRawDiscardLevel += i;
						if(mRawDiscardLevel >= getDiscardLevel() && getDiscardLevel() > 0)
						{
							mNeedsCreateTexture = FALSE;
							destroyRawImage();
							return;
						}

						{
							//make a duplicate in case somebody else is using this raw image
							mRawImage = mRawImage->scaled(w >> i, h >> i);
						}
					}
				}
			}
		}
#endif
        scheduleCreateTexture();
	}
	return;
}

// ONLY called from LLViewerTextureList
BOOL LLViewerFetchedTexture::preCreateTexture(S32 usename/*= 0*/)
{
    LL_PROFILE_ZONE_SCOPED_CATEGORY_TEXTURE;
#if LL_IMAGEGL_THREAD_CHECK
    mGLTexturep->checkActiveThread();
#endif

    if (!mNeedsCreateTexture)
    {
        destroyRawImage();
        return FALSE;
    }
    mNeedsCreateTexture = FALSE;

    if (mRawImage.isNull())
    {
        LL_ERRS() << "LLViewerTexture trying to create texture with no Raw Image" << LL_ENDL;
    }
    if (mRawImage->isBufferInvalid())
    {
        LL_WARNS() << "Can't create a texture: invalid image data" << LL_ENDL;
        destroyRawImage();
        return FALSE;
    }
    // 	LL_INFOS() << llformat("IMAGE Creating (%d) [%d x %d] Bytes: %d ",
    // 						mRawDiscardLevel, 
    // 						mRawImage->getWidth(), mRawImage->getHeight(),mRawImage->getDataSize())
    // 			<< mID.getString() << LL_ENDL;

    // <FS:Techwolf Lupindo> texture comment metadata reader
    if (!mRawImage->mComment.empty())
    {
        std::string comment = mRawImage->mComment;
        mComment["comment"] = comment;
        std::size_t position = 0;
        std::size_t length = comment.length();
        while (position < length)
        {
            std::size_t equals_position = comment.find("=", position);
            if (equals_position != std::string::npos)
            {
                std::string type = comment.substr(position, equals_position - position);
                position = comment.find("&", position);
                if (position != std::string::npos)
                {
                    mComment[type] = comment.substr(equals_position + 1, position - (equals_position + 1));
                    position++;
                }
                else
                {
                    mComment[type] = comment.substr(equals_position + 1, length - (equals_position + 1));
                }
            }
            else
            {
                position = equals_position;
            }
        }
    }
    // </FS:Techwolf Lupindo>

    BOOL res = TRUE;

    // store original size only for locally-sourced images
    if (mUrl.compare(0, 7, "file://") == 0)
    {
        mOrigWidth = mRawImage->getWidth();
        mOrigHeight = mRawImage->getHeight();

        // This is only safe because it's a local image and fetcher doesn't use raw data
        // from local images, but this might become unsafe in case of changes to fetcher
        if (mBoostLevel == BOOST_PREVIEW)
        {
            mRawImage->biasedScaleToPowerOfTwo(1024);
        }
        else
        { // leave black border, do not scale image content
            mRawImage->expandToPowerOfTwo(MAX_IMAGE_SIZE, FALSE);
        }

        mFullWidth = mRawImage->getWidth();
        mFullHeight = mRawImage->getHeight();
        setTexelsPerImage();
    }
    else
    {
        mOrigWidth = mFullWidth;
        mOrigHeight = mFullHeight;
    }

    bool size_okay = true;

    S32 discard_level = mRawDiscardLevel;
    if (mRawDiscardLevel < 0)
    {
        LL_DEBUGS() << "Negative raw discard level when creating image: " << mRawDiscardLevel << LL_ENDL;
        discard_level = 0;
    }

    U32 raw_width = mRawImage->getWidth() << discard_level;
    U32 raw_height = mRawImage->getHeight() << discard_level;

    if (raw_width > MAX_IMAGE_SIZE || raw_height > MAX_IMAGE_SIZE)
    {
        LL_INFOS() << "Width or height is greater than " << MAX_IMAGE_SIZE << ": (" << raw_width << "," << raw_height << ")" << LL_ENDL;
        size_okay = false;
    }

    if (!LLImageGL::checkSize(mRawImage->getWidth(), mRawImage->getHeight()))
    {
        // A non power-of-two image was uploaded (through a non standard client)
        LL_INFOS() << "Non power of two width or height: (" << mRawImage->getWidth() << "," << mRawImage->getHeight() << ")" << LL_ENDL;
        size_okay = false;
    }

    if (!size_okay)
    {
        // An inappropriately-sized image was uploaded (through a non standard client)
        // We treat these images as missing assets which causes them to
        // be renderd as 'missing image' and to stop requesting data
        LL_WARNS() << "!size_ok, setting as missing" << LL_ENDL;
        setIsMissingAsset();
        destroyRawImage();
        return FALSE;
    }

    if (mGLTexturep->getHasExplicitFormat())
    {
        LLGLenum format = mGLTexturep->getPrimaryFormat();
        S8 components = mRawImage->getComponents();
        if ((format == GL_RGBA && components < 4)
            || (format == GL_RGB && components < 3))
        {
            LL_WARNS() << "Can't create a texture " << mID << ": invalid image format " << std::hex << format << " vs components " << (U32)components << LL_ENDL;
            // Was expecting specific format but raw texture has insufficient components for
            // such format, using such texture will result in crash or will display wrongly
            // if we change format. Texture might be corrupted server side, so just set as
            // missing and clear cashed texture (do not cause reload loop, will retry&recover
            // during new session)
            setIsMissingAsset();
            destroyRawImage();
            LLAppViewer::getTextureCache()->removeFromCache(mID);
            return FALSE;
        }
    }

    return res;
}

BOOL LLViewerFetchedTexture::createTexture(S32 usename/*= 0*/)
{
    if (!mNeedsCreateTexture)
    {
        return FALSE;
    }

	BOOL res = mGLTexturep->createGLTexture(mRawDiscardLevel, mRawImage, usename, TRUE, mBoostLevel);
    
	return res;
}

void LLViewerFetchedTexture::postCreateTexture()
{
    if (!mNeedsCreateTexture)
    {
        return;
    }
#if LL_IMAGEGL_THREAD_CHECK
    mGLTexturep->checkActiveThread();
#endif

	// <FS:Beq/> FIRE-30559 texture fetch speedup for user previews (based on patches from Oren Hurvitz)
	gTextureList.recalcImageDecodePriority(this);

    notifyAboutCreatingTexture();

    setActive();

    if (!needsToSaveRawImage())
    {
        mNeedsAux = FALSE;
        destroyRawImage();
    }

    mNeedsCreateTexture = FALSE;
}

void LLViewerFetchedTexture::scheduleCreateTexture()
{
    if (!mNeedsCreateTexture)
    {
        ref();
        mNeedsCreateTexture = TRUE;
        if (preCreateTexture())
        {
            mNeedsCreateTexture = TRUE;
            auto mainq = LLImageGLThread::sEnabled ? mMainQueue.lock() : nullptr;
            if (mainq)
            {
                mainq->postTo(
                    mImageQueue,
                    // work to be done on LLImageGL worker thread
                    [this]()
                    {
#if LL_IMAGEGL_THREAD_CHECK
                        mGLTexturep->mActiveThread = LLThread::currentID();
#endif
                        //actually create the texture on a background thread
                        createTexture();
                    },
                    // callback to be run on main thread
                        [this]()
                    {
#if LL_IMAGEGL_THREAD_CHECK
                        mGLTexturep->mActiveThread = LLThread::currentID();
#endif
                        //finalize on main thread
                        postCreateTexture();
                        unref();
                    });
            }
            else
            {
                gTextureList.mCreateTextureList.insert(this);
                unref();
            }
        }
    }
}

// Call with 0,0 to turn this feature off.
//virtual
void LLViewerFetchedTexture::setKnownDrawSize(S32 width, S32 height)
{
	if(mKnownDrawWidth < width || mKnownDrawHeight < height)
	{
		mKnownDrawWidth = llmax(mKnownDrawWidth, width);
		mKnownDrawHeight = llmax(mKnownDrawHeight, height);

		mKnownDrawSizeChanged = TRUE;
		mFullyLoaded = FALSE;
	}
	addTextureStats((F32)(mKnownDrawWidth * mKnownDrawHeight));
}

//virtual
void LLViewerFetchedTexture::processTextureStats()
{
	if(mFullyLoaded)
	{		
		if(mDesiredDiscardLevel > mMinDesiredDiscardLevel)//need to load more
		{
			mDesiredDiscardLevel = llmin(mDesiredDiscardLevel, mMinDesiredDiscardLevel);
			mFullyLoaded = FALSE;
		}
	}
	else
	{
		updateVirtualSize();
		
		static LLCachedControl<bool> textures_fullres(gSavedSettings,"TextureLoadFullRes", false);
		
		if (textures_fullres)
		{
			mDesiredDiscardLevel = 0;
		}
		else if (!LLPipeline::sRenderDeferred && mBoostLevel == LLGLTexture::BOOST_ALM)
		{
			mDesiredDiscardLevel = MAX_DISCARD_LEVEL + 1;
		}
        else if (mDontDiscard && mBoostLevel == LLGLTexture::BOOST_ICON)
        {
            if (mFullWidth > MAX_IMAGE_SIZE_DEFAULT || mFullHeight > MAX_IMAGE_SIZE_DEFAULT)
            {
                mDesiredDiscardLevel = 1; // MAX_IMAGE_SIZE_DEFAULT = 1024 and max size ever is 2048
            }
            else
            {
                mDesiredDiscardLevel = 0;
            }
        }
		else if(!mFullWidth || !mFullHeight)
		{
			mDesiredDiscardLevel = 	llmin(getMaxDiscardLevel(), (S32)mLoadedCallbackDesiredDiscardLevel);
		}
		else
		{
			U32 desired_size = MAX_IMAGE_SIZE_DEFAULT; // MAX_IMAGE_SIZE_DEFAULT = 1024 and max size ever is 2048
			// <FS:Ansariel> Keep restriction on "fetched" (seems to be HUD) textures as well
			if (mBoostLevel <= LLGLTexture::BOOST_SCULPTED)
			{
				desired_size = DESIRED_NORMAL_TEXTURE_SIZE;
			}
			// </FS:Ansariel>
			if(!mKnownDrawWidth || !mKnownDrawHeight || mFullWidth <= mKnownDrawWidth || mFullHeight <= mKnownDrawHeight)
			{
				if (mFullWidth > desired_size || mFullHeight > desired_size)
				{
					mDesiredDiscardLevel = 1;
				}
				else
				{
					mDesiredDiscardLevel = 0;
				}
			}
			else if(mKnownDrawSizeChanged)//known draw size is set
			{			
				mDesiredDiscardLevel = (S8)llmin(log((F32)mFullWidth / mKnownDrawWidth) / log_2, 
													 log((F32)mFullHeight / mKnownDrawHeight) / log_2);
				mDesiredDiscardLevel = 	llclamp(mDesiredDiscardLevel, (S8)0, (S8)getMaxDiscardLevel());
				mDesiredDiscardLevel = llmin(mDesiredDiscardLevel, mMinDesiredDiscardLevel);
			}
			mKnownDrawSizeChanged = FALSE;
		
			if(getDiscardLevel() >= 0 && (getDiscardLevel() <= mDesiredDiscardLevel))
			{
				mFullyLoaded = TRUE;
			}
		}
	}

	if(mForceToSaveRawImage && mDesiredSavedRawDiscardLevel >= 0) //force to refetch the texture.
	{
		mDesiredDiscardLevel = llmin(mDesiredDiscardLevel, (S8)mDesiredSavedRawDiscardLevel);
		if(getDiscardLevel() < 0 || getDiscardLevel() > mDesiredDiscardLevel)
		{
			mFullyLoaded = FALSE;
		}
	}
}

const F32 MAX_PRIORITY_PIXEL                         = 999.f;     //pixel area
const F32 PRIORITY_BOOST_LEVEL_FACTOR                = 1000.f;    //boost level
const F32 PRIORITY_DELTA_DISCARD_LEVEL_FACTOR        = 100000.f;  //delta discard
const S32 MAX_DELTA_DISCARD_LEVEL_FOR_PRIORITY       = 4;
const F32 PRIORITY_ADDITIONAL_FACTOR                 = 1000000.f; //additional 
const S32 MAX_ADDITIONAL_LEVEL_FOR_PRIORITY          = 8;
const F32 PRIORITY_BOOST_HIGH_FACTOR                 = 10000000.f;//boost high
F32 LLViewerFetchedTexture::calcDecodePriority()
{
#ifndef LL_RELEASE_FOR_DOWNLOAD
	if (mID == LLAppViewer::getTextureFetch()->mDebugID)
	{
		LLAppViewer::getTextureFetch()->mDebugCount++; // for setting breakpoints
	}
#endif
	
	if (mNeedsCreateTexture)
	{
		// <FS:ND> NaN has some very special comparison characterisctics. Those would make comparing by decode-prio wrong and destroy strict weak ordering of stl containers.
		if( llisnan(mDecodePriority ) )
		{
			LL_WARNS() << "Detected NaN for decode priority" << LL_ENDL;
			mDecodePriority = 0; // What to put here? Something low? high? zero?
		}
		// </FS:ND>

		return mDecodePriority; // no change while waiting to create
	}
	if(mFullyLoaded && !mForceToSaveRawImage)//already loaded for static texture
	{
		return -1.0f; //alreay fetched
	}

	S32 cur_discard = getCurrentDiscardLevelForFetching();
	bool have_all_data = (cur_discard >= 0 && (cur_discard <= mDesiredDiscardLevel));
	F32 pixel_priority = (F32) sqrt(mMaxVirtualSize);

	F32 priority = 0.f;

	if (mIsMissingAsset)
	{
		priority = 0.0f;
	}
	else if(mDesiredDiscardLevel >= cur_discard && cur_discard > -1)
	{
		priority = -2.0f;
	}
	else if(mCachedRawDiscardLevel > -1 && mDesiredDiscardLevel >= mCachedRawDiscardLevel)
	{
		priority = -3.0f;
	}
	else if (mDesiredDiscardLevel > getMaxDiscardLevel())
	{
		// Don't decode anything we don't need
		priority = -4.0f;
	}
	else if ((mBoostLevel == LLGLTexture::BOOST_UI || mBoostLevel == LLGLTexture::BOOST_ICON) && !have_all_data)
	{
		priority = 1.f;
	}
	else if (pixel_priority < 0.001f && !have_all_data)
	{
		// Not on screen but we might want some data
		if (mBoostLevel > BOOST_SELECTED)
		{
			// Always want high boosted images
			priority = 1.f;
		}
		else
		{
			priority = -5.f; //stop fetching
		}
	}
	else if (cur_discard < 0)
	{
		//texture does not have any data, so we don't know the size of the image, treat it like 32 * 32.
		// priority range = 100,000 - 500,000
		static const F64 log_2 = log(2.0);
		F32 desired = (F32)(log(32.0/pixel_priority) / log_2);
		S32 ddiscard = MAX_DISCARD_LEVEL - (S32)desired;
		ddiscard = llclamp(ddiscard, 0, MAX_DELTA_DISCARD_LEVEL_FOR_PRIORITY);
		priority = (ddiscard + 1) * PRIORITY_DELTA_DISCARD_LEVEL_FACTOR;
		setAdditionalDecodePriority(0.1f);//boost the textures without any data so far.
	}
	else if ((mMinDiscardLevel > 0) && (cur_discard <= mMinDiscardLevel))
	{
		// larger mips are corrupted
		priority = -6.0f;
	}
	else
	{
		// priority range = 100,000 - 500,000
		S32 desired_discard = mDesiredDiscardLevel;
		if (!isJustBound() && mCachedRawImageReady)
		{
			if(mBoostLevel < BOOST_HIGH)
			{
				// We haven't rendered this in a while, de-prioritize it
				desired_discard += 2;
			}
			else
			{
				// We haven't rendered this in the last half second, and we have a cached raw image, leave the desired discard as-is
				desired_discard = cur_discard;
			}
		}

		S32 ddiscard = cur_discard - desired_discard;
		ddiscard = llclamp(ddiscard, -1, MAX_DELTA_DISCARD_LEVEL_FOR_PRIORITY);
		priority = (ddiscard + 1) * PRIORITY_DELTA_DISCARD_LEVEL_FACTOR;		
	}

	// Priority Formula:
	// BOOST_HIGH  +  ADDITIONAL PRI + DELTA DISCARD + BOOST LEVEL + PIXELS
	// [10,000,000] + [1,000,000-9,000,000]  + [100,000-500,000]   + [1-20,000]  + [0-999]
	if (priority > 0.0f)
	{
		bool large_enough = mCachedRawImageReady && ((S32)mTexelsPerImage > sMinLargeImageSize);
		if(large_enough)
		{
			//Note: 
			//to give small, low-priority textures some chance to be fetched, 
			//cut the priority in half if the texture size is larger than 256 * 256 and has a 64*64 ready.
			priority *= 0.5f; 
		}

		pixel_priority = llclamp(pixel_priority, 0.0f, MAX_PRIORITY_PIXEL); 

		priority += pixel_priority + PRIORITY_BOOST_LEVEL_FACTOR * mBoostLevel;

		if ( mBoostLevel > BOOST_HIGH)
		{
			if(mBoostLevel > BOOST_SUPER_HIGH)
			{
				//for very important textures, always grant the highest priority.
				priority += PRIORITY_BOOST_HIGH_FACTOR;
			}
			else if(mCachedRawImageReady)
			{
				//Note: 
				//to give small, low-priority textures some chance to be fetched, 
				//if high priority texture has a 64*64 ready, lower its fetching priority.
				setAdditionalDecodePriority(0.5f);
			}
			else
			{
				priority += PRIORITY_BOOST_HIGH_FACTOR;
			}
		}		

		if(mAdditionalDecodePriority > 0.0f)
		{
			// priority range += 1,000,000.f-9,000,000.f
			F32 additional = PRIORITY_ADDITIONAL_FACTOR * (1.0 + mAdditionalDecodePriority * MAX_ADDITIONAL_LEVEL_FOR_PRIORITY);
			if(large_enough)
			{
				//Note: 
				//to give small, low-priority textures some chance to be fetched, 
				//cut the additional priority to a quarter if the texture size is larger than 256 * 256 and has a 64*64 ready.
				additional *= 0.25f;
			}
			priority += additional;
		}
	}

	// <FS:ND> NaN has some very special comparison characterisctics. Those would make comparing by decode-prio wrong and destroy strict weak ordering of stl containers.
	if( llisnan(priority) )
	{
		LL_WARNS() << "Detected NaN for decode priority" << LL_ENDL;
		priority = 0; // What to put here? Something low? high? zero?
	}
	// </FS:ND>

	return priority;
}

//static
F32 LLViewerFetchedTexture::maxDecodePriority()
{
	static const F32 max_priority = PRIORITY_BOOST_HIGH_FACTOR +                           //boost_high
		PRIORITY_ADDITIONAL_FACTOR * (MAX_ADDITIONAL_LEVEL_FOR_PRIORITY + 1) +             //additional (view dependent factors)
		PRIORITY_DELTA_DISCARD_LEVEL_FACTOR * (MAX_DELTA_DISCARD_LEVEL_FOR_PRIORITY + 1) + //delta discard
		PRIORITY_BOOST_LEVEL_FACTOR * (BOOST_MAX_LEVEL - 1) +                              //boost level
		MAX_PRIORITY_PIXEL + 1.0f;                                                        //pixel area.
	
	return max_priority;
}

//============================================================================

void LLViewerFetchedTexture::setDecodePriority(F32 priority)
{
	// <FS:ND> NaN has some very special comparison characterisctics. Those would make comparing by decode-prio wrong and destroy strict weak ordering of stl containers.
	if( llisnan(priority) )
	{
		LL_WARNS() << "Detected NaN for decode priority" << LL_ENDL;
		priority = 0; // What to put here? Something low? high? zero?
	}
	// </FS:ND>
    
	mDecodePriority = priority;

	if(mDecodePriority < F_ALMOST_ZERO)
	{
		mStopFetchingTimer.reset();
	}
}

void LLViewerFetchedTexture::setAdditionalDecodePriority(F32 priority)
{
	priority = llclamp(priority, 0.f, 1.f);
	if(mAdditionalDecodePriority < priority)
	{
		mAdditionalDecodePriority = priority;
	}
}

void LLViewerFetchedTexture::updateVirtualSize() 
{	
    LL_PROFILE_ZONE_SCOPED_CATEGORY_TEXTURE;
	if(!mMaxVirtualSizeResetCounter)
	{
		addTextureStats(0.f, FALSE);//reset
	}

	for (U32 ch = 0; ch < LLRender::NUM_TEXTURE_CHANNELS; ++ch)
	{				
		llassert(mNumFaces[ch] <= mFaceList[ch].size());

		for(U32 i = 0; i < mNumFaces[ch]; i++)
		{				
			LLFace* facep = mFaceList[ch][i];
		if( facep )
		{
			LLDrawable* drawable = facep->getDrawable();
			if (drawable)
			{
				if(drawable->isRecentlyVisible())
				{
					if ((getBoostLevel() == LLViewerTexture::BOOST_NONE || getBoostLevel() == LLViewerTexture::BOOST_ALM)
						&& drawable->getVObj()
						&& drawable->getVObj()->isSelected())
					{
						setBoostLevel(LLViewerTexture::BOOST_SELECTED);
					}
					addTextureStats(facep->getVirtualSize());
					setAdditionalDecodePriority(facep->getImportanceToCamera());
				}
			}
		}
	}
	}
	//reset whether or not a face was selected after 10 seconds
	const F32 SELECTION_RESET_TIME = 10.f;

	if (getBoostLevel() ==  LLViewerTexture::BOOST_SELECTED && 
		gFrameTimeSeconds - mSelectedTime > SELECTION_RESET_TIME)
	{
		// Could have been BOOST_ALM, but if user was working with this texture, better keep it as NONE
		setBoostLevel(LLViewerTexture::BOOST_NONE);
	}

	if(mMaxVirtualSizeResetCounter > 0)
	{
		mMaxVirtualSizeResetCounter--;
	}
	reorganizeFaceList();
	reorganizeVolumeList();
}

S32 LLViewerFetchedTexture::getCurrentDiscardLevelForFetching()
{
	S32 current_discard = getDiscardLevel();
	if(mForceToSaveRawImage)
	{
		if(mSavedRawDiscardLevel < 0 || current_discard < 0)
		{
			current_discard = -1;
		}
		else
		{
			current_discard = llmax(current_discard, mSavedRawDiscardLevel);
		}		
	}

	return current_discard;
}

bool LLViewerFetchedTexture::setDebugFetching(S32 debug_level)
{
	if(debug_level < 0)
	{
		mInDebug = FALSE;
		return false;
	}
	mInDebug = TRUE;

	mDesiredDiscardLevel = debug_level;	

	return true;
}

bool LLViewerFetchedTexture::isActiveFetching()
{
	static LLCachedControl<bool> monitor_enabled(gSavedSettings,"DebugShowTextureInfo");

	return mFetchState > 7 && mFetchState < 10 && monitor_enabled; //in state of WAIT_HTTP_REQ or DECODE_IMAGE.
}

bool LLViewerFetchedTexture::updateFetch()
{
    LL_PROFILE_ZONE_SCOPED_CATEGORY_TEXTURE;
	static LLCachedControl<bool> textures_decode_disabled(gSavedSettings,"TextureDecodeDisabled", false);
	static LLCachedControl<F32>  sCameraMotionThreshold(gSavedSettings,"TextureCameraMotionThreshold", 0.2f);
	static LLCachedControl<S32>  sCameraMotionBoost(gSavedSettings,"TextureCameraMotionBoost", 3);
	if(textures_decode_disabled ||
	   (gUseWireframe && mBoostLevel < LLGLTexture::BOOST_AVATAR_BAKED_SELF)) // don't fetch the surface textures in wireframe mode
	{
		return false;
	}

	mFetchState = 0;
	mFetchPriority = 0;
	mFetchDeltaTime = 999999.f;
	mRequestDeltaTime = 999999.f;

#ifndef LL_RELEASE_FOR_DOWNLOAD
	if (mID == LLAppViewer::getTextureFetch()->mDebugID)
	{
		LLAppViewer::getTextureFetch()->mDebugCount++; // for setting breakpoints
	}
#endif

	if (mNeedsCreateTexture)
	{
		// We may be fetching still (e.g. waiting on write)
		// but don't check until we've processed the raw data we have
		return false;
	}
	if (mIsMissingAsset)
	{
		llassert_always(!mHasFetcher);
		return false; // skip
	}
	if (!mLoadedCallbackList.empty() && mRawImage.notNull())
	{
		return false; // process any raw image data in callbacks before replacing
	}
	if(mInFastCacheList)
	{
		return false;
	}
	
	S32 current_discard = getCurrentDiscardLevelForFetching();
	S32 desired_discard = getDesiredDiscardLevel();
	F32 decode_priority = getDecodePriority();
	decode_priority = llclamp(decode_priority, 0.0f, maxDecodePriority());

	if (mIsFetching)
	{
		// Sets mRawDiscardLevel, mRawImage, mAuxRawImage
		S32 fetch_discard = current_discard;
		
		if (mRawImage.notNull()) sRawCount--;
		if (mAuxRawImage.notNull()) sAuxCount--;
		// keep in mind that fetcher still might need raw image, don't modify original
		bool finished = LLAppViewer::getTextureFetch()->getRequestFinished(getID(), fetch_discard, mRawImage, mAuxRawImage,
																		   mLastHttpGetStatus);
		if (mRawImage.notNull()) sRawCount++;
		if (mAuxRawImage.notNull())
		{
			mHasAux = TRUE;
			sAuxCount++;
		}
		if (finished)
		{
			mIsFetching = FALSE;
			mLastPacketTimer.reset();
		}
		else
		{
			mFetchState = LLAppViewer::getTextureFetch()->getFetchState(mID, mDownloadProgress, mRequestedDownloadPriority,
																		mFetchPriority, mFetchDeltaTime, mRequestDeltaTime, mCanUseHTTP);
		}
		
		// We may have data ready regardless of whether or not we are finished (e.g. waiting on write)
		if (mRawImage.notNull())
		{
			LLTexturePipelineTester* tester = (LLTexturePipelineTester*)LLMetricPerformanceTesterBasic::getTester(sTesterName);
			if (tester)
			{
				mIsFetched = TRUE;
				tester->updateTextureLoadingStats(this, mRawImage, LLAppViewer::getTextureFetch()->isFromLocalCache(mID));
			}
            mRawDiscardLevel = fetch_discard;
			if ((mRawImage->getDataSize() > 0 && mRawDiscardLevel >= 0) &&
				(current_discard < 0 || mRawDiscardLevel < current_discard))
			{
				mFullWidth = mRawImage->getWidth() << mRawDiscardLevel;
				mFullHeight = mRawImage->getHeight() << mRawDiscardLevel;
				setTexelsPerImage();

				if(mFullWidth > MAX_IMAGE_SIZE || mFullHeight > MAX_IMAGE_SIZE)
				{ 
					//discard all oversized textures.
					LL_INFOS() << "Discarding oversized texture, width= "
						<< mFullWidth << ", height= "
						<< mFullHeight << LL_ENDL;
					destroyRawImage();
					LL_WARNS() << "oversize, setting as missing" << LL_ENDL;
					setIsMissingAsset();
					mRawDiscardLevel = INVALID_DISCARD_LEVEL;
					mIsFetching = FALSE;
					mLastPacketTimer.reset();
				}
				else
				{
					mIsRawImageValid = TRUE;
					addToCreateTexture();
				}

                if (mBoostLevel == LLGLTexture::BOOST_ICON)
                {
                    S32 expected_width = mKnownDrawWidth > 0 ? mKnownDrawWidth : DEFAULT_ICON_DIMENTIONS;
                    S32 expected_height = mKnownDrawHeight > 0 ? mKnownDrawHeight : DEFAULT_ICON_DIMENTIONS;
                    if (mRawImage && (mRawImage->getWidth() > expected_width || mRawImage->getHeight() > expected_height))
                    {
                        // scale oversized icon, no need to give more work to gl
                        // since we got mRawImage from thread worker and image may be in use (ex: writing cache), make a copy
                        mRawImage = mRawImage->scaled(expected_width, expected_height);
                    }
                }

				return TRUE;
			}
			else
			{
				// Data is ready but we don't need it
				// (received it already while fetcher was writing to disk)
				destroyRawImage();
				return false; // done
			}
		}
		
		if (!mIsFetching)
		{
			if ((decode_priority > 0) && (mRawDiscardLevel < 0 || mRawDiscardLevel == INVALID_DISCARD_LEVEL))
			{
				// We finished but received no data
				if (getDiscardLevel() < 0)
				{
					if (getFTType() != FTT_MAP_TILE)
					{
						LL_WARNS() << mID
								<< " Fetch failure, setting as missing, decode_priority " << decode_priority
								<< " mRawDiscardLevel " << mRawDiscardLevel
								<< " current_discard " << current_discard
								<< " stats " << mLastHttpGetStatus.toHex()
								<< LL_ENDL;
					}
					setIsMissingAsset();
					desired_discard = -1;
				}
				else
				{
					//LL_WARNS() << mID << ": Setting min discard to " << current_discard << LL_ENDL;
					if(current_discard >= 0)
					{
						mMinDiscardLevel = current_discard;
						desired_discard = current_discard;
					}
					else
					{
						S32 dis_level = getDiscardLevel();
						mMinDiscardLevel = dis_level;
						desired_discard = dis_level;
					}
				}
				destroyRawImage();
			}
			else if (mRawImage.notNull())
			{
				// We have data, but our fetch failed to return raw data
				// *TODO: FIgure out why this is happening and fix it
				destroyRawImage();
			}
		}
		else
		{
// 			// Useful debugging code for undesired deprioritization of textures.
// 			if (decode_priority <= 0.0f && desired_discard >= 0 && desired_discard < current_discard)
// 			{
// 				LL_INFOS() << "Calling updateRequestPriority() with decode_priority = 0.0f" << LL_ENDL;
// 				calcDecodePriority();
// 			}
			static const F32 MAX_HOLD_TIME = 5.0f; //seconds to wait before canceling fecthing if decode_priority is 0.f.
			if(decode_priority > 0.0f || mStopFetchingTimer.getElapsedTimeF32() > MAX_HOLD_TIME)
			{
				mStopFetchingTimer.reset();
				LLAppViewer::getTextureFetch()->updateRequestPriority(mID, decode_priority);
			}
		}
	}

	bool make_request = true;	
	if (decode_priority <= 0)
	{
		make_request = false;
	}
	else if(mDesiredDiscardLevel > getMaxDiscardLevel())
	{
		make_request = false;
	}
	else if (mNeedsCreateTexture || mIsMissingAsset)
	{
		make_request = false;
	}
	else if (current_discard >= 0 && current_discard <= mMinDiscardLevel)
	{
		make_request = false;
	}
	else if(mCachedRawImage.notNull() // can be empty
			&& mCachedRawImageReady
			&& (current_discard < 0 || current_discard > mCachedRawDiscardLevel))
	{
		make_request = false;
		switchToCachedImage(); //use the cached raw data first
	}
	//else if (!isJustBound() && mCachedRawImageReady)
	//{
	//	make_request = false;
	//}
	
	if (make_request)
	{
		// Load the texture progressively: we try not to rush to the desired discard too fast.
		// If the camera is not moving, we do not tweak the discard level notch by notch but go to the desired discard with larger boosted steps
		// This mitigates the "textures stay blurry" problem when loading while not killing the texture memory while moving around
		S32 delta_level = (mBoostLevel > LLGLTexture::BOOST_ALM) ? 2 : 1; 
		if (current_discard < 0)
		{
			desired_discard = llmax(desired_discard, getMaxDiscardLevel() - delta_level);
		}
		else if (LLViewerTexture::sCameraMovingBias < sCameraMotionThreshold)
		{
			desired_discard = llmax(desired_discard, current_discard - sCameraMotionBoost);
		}
        else
        {
			desired_discard = llmax(desired_discard, current_discard - delta_level);
        }

		if (mIsFetching)
		{
			if (mRequestedDiscardLevel <= desired_discard)
			{
				make_request = false;
			}
		}
		else
		{
			if (current_discard >= 0 && current_discard <= desired_discard)
			{
				make_request = false;
			}
		}
	}
	
	if (make_request)
	{
		S32 w=0, h=0, c=0;
		if (getDiscardLevel() >= 0)
		{
			w = mGLTexturep->getWidth(0);
			h = mGLTexturep->getHeight(0);
			c = mComponents;
		}

		// <FS:Ansariel> Replace frequently called gSavedSettings
		//const U32 override_tex_discard_level = gSavedSettings.getU32("TextureDiscardLevel");
		static LLCachedControl<U32> sTextureDiscardLevel(gSavedSettings, "TextureDiscardLevel");
		const U32 override_tex_discard_level = sTextureDiscardLevel();
		// </FS:Ansariel>
		if (override_tex_discard_level != 0)
		{
			desired_discard = override_tex_discard_level;
		}
		
		// bypass texturefetch directly by pulling from LLTextureCache
		bool fetch_request_created = false;
		fetch_request_created = LLAppViewer::getTextureFetch()->createRequest(mFTType, mUrl, getID(), getTargetHost(), decode_priority,
																			  w, h, c, desired_discard, needsAux(), mCanUseHTTP);
		
		if (fetch_request_created)
		{
			mHasFetcher = TRUE;
			mIsFetching = TRUE;
			mRequestedDiscardLevel = desired_discard;
			mFetchState = LLAppViewer::getTextureFetch()->getFetchState(mID, mDownloadProgress, mRequestedDownloadPriority,
													   mFetchPriority, mFetchDeltaTime, mRequestDeltaTime, mCanUseHTTP);
		}

		// if createRequest() failed, we're finishing up a request for this UUID,
		// wait for it to complete
	}
	else if (mHasFetcher && !mIsFetching)
	{
		// Only delete requests that haven't received any network data
		// for a while.  Note - this is the normal mechanism for
		// deleting requests, not just a place to handle timeouts.
		const F32 FETCH_IDLE_TIME = 5.f;
		if (mLastPacketTimer.getElapsedTimeF32() > FETCH_IDLE_TIME)
		{
 			LL_DEBUGS("Texture") << "exceeded idle time " << FETCH_IDLE_TIME << ", deleting request: " << getID() << LL_ENDL;
			LLAppViewer::getTextureFetch()->deleteRequest(getID(), true);
			mHasFetcher = FALSE;
		}
	}
	
	llassert_always(mRawImage.notNull() || (!mNeedsCreateTexture && !mIsRawImageValid));
	
	return mIsFetching ? true : false;
}

void LLViewerFetchedTexture::clearFetchedResults()
{
	// <FS:Ansariel> For texture refresh
	mIsMissingAsset = FALSE;

	if(mNeedsCreateTexture || mIsFetching)
	{
		return;
	}

	cleanup();
	destroyGLTexture();

	if(getDiscardLevel() >= 0) //sculpty texture, force to invalidate
	{
		mGLTexturep->forceToInvalidateGLTexture();
	}
}

void LLViewerFetchedTexture::forceToDeleteRequest()
{
	if (mHasFetcher)
	{
		mHasFetcher = FALSE;
		mIsFetching = FALSE;
	}
		
	resetTextureStats();

	mDesiredDiscardLevel = getMaxDiscardLevel() + 1;
}

void LLViewerFetchedTexture::setIsMissingAsset(BOOL is_missing)
{
	if (is_missing == mIsMissingAsset)
	{
		return;
	}
	if (is_missing)
	{
		notifyAboutMissingAsset();

		if (mUrl.empty())
		{
			LL_WARNS() << mID << ": Marking image as missing" << LL_ENDL;
		}
		else
		{
			// This may or may not be an error - it is normal to have no
			// map tile on an empty region, but bad if we're failing on a
			// server bake texture.
			if (getFTType() != FTT_MAP_TILE)
			{
				LL_WARNS() << mUrl << ": Marking image as missing" << LL_ENDL;
			}
		}
		if (mHasFetcher)
		{
			LLAppViewer::getTextureFetch()->deleteRequest(getID(), true);
			mHasFetcher = FALSE;
			mIsFetching = FALSE;
			mLastPacketTimer.reset();
			mFetchState = 0;
			mFetchPriority = 0;
		}
	}
	else
	{
		LL_INFOS() << mID << ": un-flagging missing asset" << LL_ENDL;
	}
	mIsMissingAsset = is_missing;
}

void LLViewerFetchedTexture::setLoadedCallback( loaded_callback_func loaded_callback,
									   S32 discard_level, BOOL keep_imageraw, BOOL needs_aux, void* userdata, 
									   LLLoadedCallbackEntry::source_callback_list_t* src_callback_list, BOOL pause)
{
	//
	// Don't do ANYTHING here, just add it to the global callback list
	//
	if (mLoadedCallbackList.empty())
	{
		// Put in list to call this->doLoadedCallbacks() periodically
		gTextureList.mCallbackList.insert(this);
		mLoadedCallbackDesiredDiscardLevel = (S8)discard_level;
	}
	else
	{
		mLoadedCallbackDesiredDiscardLevel = llmin(mLoadedCallbackDesiredDiscardLevel, (S8)discard_level);
	}

	if(mPauseLoadedCallBacks)
	{
		if(!pause)
		{
			unpauseLoadedCallbacks(src_callback_list);
		}
	}
	else if(pause)
	{
		pauseLoadedCallbacks(src_callback_list);
	}

	LLLoadedCallbackEntry* entryp = new LLLoadedCallbackEntry(loaded_callback, discard_level, keep_imageraw, userdata, src_callback_list, this, pause);
	mLoadedCallbackList.push_back(entryp);	

	mNeedsAux |= needs_aux;
	if(keep_imageraw)
	{
		mSaveRawImage = TRUE;
	}
	if (mNeedsAux && mAuxRawImage.isNull() && getDiscardLevel() >= 0)
	{
		if(mHasAux)
		{
			//trigger a refetch
			forceToRefetchTexture();
		}
		else
		{
			// We need aux data, but we've already loaded the image, and it didn't have any
			LL_WARNS() << "No aux data available for callback for image:" << getID() << LL_ENDL;
		}
	}
	mLastCallBackActiveTime = sCurrentTime ;
        mLastReferencedSavedRawImageTime = sCurrentTime;
}

void LLViewerFetchedTexture::clearCallbackEntryList()
{
	if(mLoadedCallbackList.empty())
	{
		return;
	}

	for(callback_list_t::iterator iter = mLoadedCallbackList.begin();
			iter != mLoadedCallbackList.end(); )
	{
		LLLoadedCallbackEntry *entryp = *iter;
			
		// We never finished loading the image.  Indicate failure.
		// Note: this allows mLoadedCallbackUserData to be cleaned up.
		entryp->mCallback(FALSE, this, NULL, NULL, 0, TRUE, entryp->mUserData);
		iter = mLoadedCallbackList.erase(iter);
		delete entryp;
	}
	gTextureList.mCallbackList.erase(this);
		
	mLoadedCallbackDesiredDiscardLevel = S8_MAX;
	if(needsToSaveRawImage())
	{
		destroySavedRawImage();
	}

	return;
}

void LLViewerFetchedTexture::deleteCallbackEntry(const LLLoadedCallbackEntry::source_callback_list_t* callback_list)
{
	if(mLoadedCallbackList.empty() || !callback_list)
	{
		return;
	}

	S32 desired_discard = S8_MAX;
	S32 desired_raw_discard = INVALID_DISCARD_LEVEL;
	for(callback_list_t::iterator iter = mLoadedCallbackList.begin();
			iter != mLoadedCallbackList.end(); )
	{
		LLLoadedCallbackEntry *entryp = *iter;
		if(entryp->mSourceCallbackList == callback_list)
		{
			// We never finished loading the image.  Indicate failure.
			// Note: this allows mLoadedCallbackUserData to be cleaned up.
			entryp->mCallback(FALSE, this, NULL, NULL, 0, TRUE, entryp->mUserData);
			iter = mLoadedCallbackList.erase(iter);
			delete entryp;
		}
		else
		{
			++iter;

			desired_discard = llmin(desired_discard, entryp->mDesiredDiscard);
			if(entryp->mNeedsImageRaw)
			{
				desired_raw_discard = llmin(desired_raw_discard, entryp->mDesiredDiscard);
			}
		}
	}

	mLoadedCallbackDesiredDiscardLevel = desired_discard;
	if (mLoadedCallbackList.empty())
	{
		// If we have no callbacks, take us off of the image callback list.
		gTextureList.mCallbackList.erase(this);
		
		if(needsToSaveRawImage())
		{
			destroySavedRawImage();
		}
	}
	else if(needsToSaveRawImage() && mBoostLevel != LLGLTexture::BOOST_PREVIEW)
	{
		if(desired_raw_discard != INVALID_DISCARD_LEVEL)
		{
			mDesiredSavedRawDiscardLevel = desired_raw_discard;
		}
		else
		{
			destroySavedRawImage();
		}
	}
}

void LLViewerFetchedTexture::unpauseLoadedCallbacks(const LLLoadedCallbackEntry::source_callback_list_t* callback_list)
{
	if(!callback_list)
{
		mPauseLoadedCallBacks = FALSE;
		return;
	}

	BOOL need_raw = FALSE;
	for(callback_list_t::iterator iter = mLoadedCallbackList.begin();
			iter != mLoadedCallbackList.end(); )
	{
		LLLoadedCallbackEntry *entryp = *iter++;
		if(entryp->mSourceCallbackList == callback_list)
		{
			entryp->mPaused = FALSE;
			if(entryp->mNeedsImageRaw)
			{
				need_raw = TRUE;
			}
		}
	}
	mPauseLoadedCallBacks = FALSE ;
	mLastCallBackActiveTime = sCurrentTime ;
	mForceCallbackFetch = TRUE;
	if(need_raw)
	{
		mSaveRawImage = TRUE;
	}
}

void LLViewerFetchedTexture::pauseLoadedCallbacks(const LLLoadedCallbackEntry::source_callback_list_t* callback_list)
{
	if(!callback_list)
{
		return;
	}

	bool paused = true;

	for(callback_list_t::iterator iter = mLoadedCallbackList.begin();
			iter != mLoadedCallbackList.end(); )
	{
		LLLoadedCallbackEntry *entryp = *iter++;
		if(entryp->mSourceCallbackList == callback_list)
		{
			entryp->mPaused = TRUE;
		}
		else if(!entryp->mPaused)
		{
			paused = false;
		}
	}

	if(paused)
	{
		mPauseLoadedCallBacks = TRUE;//when set, loaded callback is paused.
		resetTextureStats();
		mSaveRawImage = FALSE;
	}
}

bool LLViewerFetchedTexture::doLoadedCallbacks()
{
    LL_PROFILE_ZONE_SCOPED_CATEGORY_TEXTURE;
	static const F32 MAX_INACTIVE_TIME = 900.f ; //seconds
	static const F32 MAX_IDLE_WAIT_TIME = 5.f ; //seconds

	if (mNeedsCreateTexture)
	{
		return false;
	}
	if(mPauseLoadedCallBacks)
	{
		destroyRawImage();
		return false; //paused
	}	
	if(sCurrentTime - mLastCallBackActiveTime > MAX_INACTIVE_TIME && !mIsFetching)
	{
		if (mFTType == FTT_SERVER_BAKE)
		{
			//output some debug info
			LL_INFOS() << "baked texture: " << mID << "clears all call backs due to inactivity." << LL_ENDL;
			LL_INFOS() << mUrl << LL_ENDL;
			LL_INFOS() << "current discard: " << getDiscardLevel() << " current discard for fetch: " << getCurrentDiscardLevelForFetching() <<
				" Desired discard: " << getDesiredDiscardLevel() << "decode Pri: " << getDecodePriority() << LL_ENDL;
		}

		clearCallbackEntryList() ; //remove all callbacks.
		return false ;
	}

	bool res = false;
	
	if (isMissingAsset())
	{
		if (mFTType == FTT_SERVER_BAKE)
		{
			//output some debug info
			LL_INFOS() << "baked texture: " << mID << "is missing." << LL_ENDL;
			LL_INFOS() << mUrl << LL_ENDL;
		}

		for(callback_list_t::iterator iter = mLoadedCallbackList.begin();
			iter != mLoadedCallbackList.end(); )
		{
			LLLoadedCallbackEntry *entryp = *iter++;
			// We never finished loading the image.  Indicate failure.
			// Note: this allows mLoadedCallbackUserData to be cleaned up.
			entryp->mCallback(FALSE, this, NULL, NULL, 0, TRUE, entryp->mUserData);
			delete entryp;
		}
		mLoadedCallbackList.clear();

		// Remove ourself from the global list of textures with callbacks
		gTextureList.mCallbackList.erase(this);
		return false;
	}	

	S32 gl_discard = getDiscardLevel();

	// If we don't have a legit GL image, set it to be lower than the worst discard level
	if (gl_discard == -1)
	{
		gl_discard = MAX_DISCARD_LEVEL + 1;
	}

	//
	// Determine the quality levels of textures that we can provide to callbacks
	// and whether we need to do decompression/readback to get it
	//
	S32 current_raw_discard = MAX_DISCARD_LEVEL + 1; // We can always do a readback to get a raw discard
	S32 best_raw_discard = gl_discard;	// Current GL quality level
	S32 current_aux_discard = MAX_DISCARD_LEVEL + 1;
	S32 best_aux_discard = MAX_DISCARD_LEVEL + 1;

	if (mIsRawImageValid)
	{
		// If we have an existing raw image, we have a baseline for the raw and auxiliary quality levels.
		best_raw_discard = llmin(best_raw_discard, mRawDiscardLevel);
		best_aux_discard = llmin(best_aux_discard, mRawDiscardLevel); // We always decode the aux when we decode the base raw
		current_aux_discard = llmin(current_aux_discard, best_aux_discard);
	}
	else
	{
		// We have no data at all, we need to get it
		// Do this by forcing the best aux discard to be 0.
		best_aux_discard = 0;
	}


	//
	// See if any of the callbacks would actually run using the data that we can provide,
	// and also determine if we need to perform any readbacks or decodes.
	//
	bool run_gl_callbacks = false;
	bool run_raw_callbacks = false;
	bool need_readback = false;

	for(callback_list_t::iterator iter = mLoadedCallbackList.begin();
		iter != mLoadedCallbackList.end(); )
	{
		LLLoadedCallbackEntry *entryp = *iter++;
	
		if (entryp->mNeedsImageRaw)
		{
			if (mNeedsAux)
			{
				//
				// Need raw and auxiliary channels
				//
				if (entryp->mLastUsedDiscard > current_aux_discard)
				{
					// We have useful data, run the callbacks
					run_raw_callbacks = true;
				}
			}
			else
			{
				if (entryp->mLastUsedDiscard > current_raw_discard)
				{
					// We have useful data, just run the callbacks
					run_raw_callbacks = true;
				}
				else if (entryp->mLastUsedDiscard > best_raw_discard)
				{
					// We can readback data, and then run the callbacks
					need_readback = true;
					run_raw_callbacks = true;
				}
			}
		}
		else
		{
			// Needs just GL
			if (entryp->mLastUsedDiscard > gl_discard)
			{
				// We have enough data, run this callback requiring GL data
				run_gl_callbacks = true;
			}
		}
	}

	//
	// Do a readback if required, OR start off a texture decode
	//
	if (need_readback && (getMaxDiscardLevel() > gl_discard))
	{
		// Do a readback to get the GL data into the raw image
		// We have GL data.

		destroyRawImage();
		reloadRawImage(mLoadedCallbackDesiredDiscardLevel);
		llassert_always(mRawImage.notNull());
		llassert_always(!mNeedsAux || mAuxRawImage.notNull());
	}

	//
	// Run raw/auxiliary data callbacks
	//
	if (run_raw_callbacks && mIsRawImageValid && (mRawDiscardLevel <= getMaxDiscardLevel()))
	{
		// Do callbacks which require raw image data.
		//LL_INFOS() << "doLoadedCallbacks raw for " << getID() << LL_ENDL;

		// Call each party interested in the raw data.
		for(callback_list_t::iterator iter = mLoadedCallbackList.begin();
			iter != mLoadedCallbackList.end(); )
		{
			callback_list_t::iterator curiter = iter++;
			LLLoadedCallbackEntry *entryp = *curiter;
			if (entryp->mNeedsImageRaw && (entryp->mLastUsedDiscard > mRawDiscardLevel))
			{
				// If we've loaded all the data there is to load or we've loaded enough
				// to satisfy the interested party, then this is the last time that
				// we're going to call them.

				mLastCallBackActiveTime = sCurrentTime;
				//llassert_always(mRawImage.notNull());
				if(mNeedsAux && mAuxRawImage.isNull())
				{
					LL_WARNS() << "Raw Image with no Aux Data for callback" << LL_ENDL;
				}
				BOOL final = mRawDiscardLevel <= entryp->mDesiredDiscard ? TRUE : FALSE;
				//LL_INFOS() << "Running callback for " << getID() << LL_ENDL;
				//LL_INFOS() << mRawImage->getWidth() << "x" << mRawImage->getHeight() << LL_ENDL;
				entryp->mLastUsedDiscard = mRawDiscardLevel;
				entryp->mCallback(TRUE, this, mRawImage, mAuxRawImage, mRawDiscardLevel, final, entryp->mUserData);
				if (final)
				{
					iter = mLoadedCallbackList.erase(curiter);
					delete entryp;
				}
				res = true;
			}
		}
	}

	//
	// Run GL callbacks
	//
	if (run_gl_callbacks && (gl_discard <= getMaxDiscardLevel()))
	{
		//LL_INFOS() << "doLoadedCallbacks GL for " << getID() << LL_ENDL;

		// Call the callbacks interested in GL data.
		for(callback_list_t::iterator iter = mLoadedCallbackList.begin();
			iter != mLoadedCallbackList.end(); )
		{
			callback_list_t::iterator curiter = iter++;
			LLLoadedCallbackEntry *entryp = *curiter;
			if (!entryp->mNeedsImageRaw && (entryp->mLastUsedDiscard > gl_discard))
			{
				mLastCallBackActiveTime = sCurrentTime;
				BOOL final = gl_discard <= entryp->mDesiredDiscard ? TRUE : FALSE;
				entryp->mLastUsedDiscard = gl_discard;
				entryp->mCallback(TRUE, this, NULL, NULL, gl_discard, final, entryp->mUserData);
				if (final)
				{
					iter = mLoadedCallbackList.erase(curiter);
					delete entryp;
				}
				res = true;
			}
		}
	}

	// Done with any raw image data at this point (will be re-created if we still have callbacks)
	destroyRawImage();

	//
	// If we have no callbacks, take us off of the image callback list.
	//
	if (mLoadedCallbackList.empty())
	{
		gTextureList.mCallbackList.erase(this);
	}
	else if(!res && mForceCallbackFetch && sCurrentTime - mLastCallBackActiveTime > MAX_IDLE_WAIT_TIME && !mIsFetching)
	{
		//wait for long enough but no fetching request issued, force one.
		forceToRefetchTexture(mLoadedCallbackDesiredDiscardLevel, 5.f);
		mForceCallbackFetch = FALSE; //fire once.
	}

	return res;
}

//virtual
void LLViewerFetchedTexture::forceImmediateUpdate()
{
	//only immediately update a deleted texture which is now being re-used.
	if(!isDeleted())
	{
		return;
	}
	//if already called forceImmediateUpdate()
	if(mInImageList && mDecodePriority == LLViewerFetchedTexture::maxDecodePriority())
	{
		return;
	}

	gTextureList.forceImmediateUpdate(this);
	return;
}

LLImageRaw* LLViewerFetchedTexture::reloadRawImage(S8 discard_level)
{
	llassert_always(mGLTexturep.notNull());
	llassert_always(discard_level >= 0);
	llassert_always(mComponents > 0);

	if (mRawImage.notNull())
	{
		//mRawImage is in use by somebody else, do not delete it.
		return NULL;
	}

	if(mSavedRawDiscardLevel >= 0 && mSavedRawDiscardLevel <= discard_level)
	{
		if (mSavedRawDiscardLevel != discard_level && mBoostLevel != BOOST_ICON)
		{
			mRawImage = new LLImageRaw(getWidth(discard_level), getHeight(discard_level), getComponents());
			mRawImage->copy(getSavedRawImage());
		}
		else
		{
			mRawImage = getSavedRawImage();
		}
		mRawDiscardLevel = discard_level;
	}
	else
	{		
		//force to fetch raw image again if cached raw image is not good enough.
		if(mCachedRawDiscardLevel > discard_level)
		{
			mRawImage = mCachedRawImage;
			mRawDiscardLevel = mCachedRawDiscardLevel;
		}
		else //cached raw image is good enough, copy it.
		{
			if(mCachedRawDiscardLevel != discard_level)
			{
				mRawImage = new LLImageRaw(getWidth(discard_level), getHeight(discard_level), getComponents());
				mRawImage->copy(mCachedRawImage);
			}
			else
			{
				mRawImage = mCachedRawImage;
			}
			mRawDiscardLevel = discard_level;
		}
	}
	mIsRawImageValid = TRUE;
	sRawCount++;	
	
	return mRawImage;
}

bool LLViewerFetchedTexture::needsToSaveRawImage()
{
	return mForceToSaveRawImage || mSaveRawImage;
}

void LLViewerFetchedTexture::destroyRawImage()
{	
	if (mAuxRawImage.notNull() && !needsToSaveRawImage())
	{
		sAuxCount--;
		mAuxRawImage = NULL;
	}

	if (mRawImage.notNull()) 
	{
		sRawCount--;		

		if(mIsRawImageValid)
		{
			if(needsToSaveRawImage())
			{
				saveRawImage();
			}		
			setCachedRawImage();
		}
		
		mRawImage = NULL;
	
		mIsRawImageValid = FALSE;
		mRawDiscardLevel = INVALID_DISCARD_LEVEL;
	}
}

//use the mCachedRawImage to (re)generate the gl texture.
//virtual
void LLViewerFetchedTexture::switchToCachedImage()
{
    LL_PROFILE_ZONE_SCOPED_CATEGORY_TEXTURE;
	if(mCachedRawImage.notNull() && 
        !mNeedsCreateTexture) // <--- texture creation is pending, don't step on it
	{
		mRawImage = mCachedRawImage;
						
		if (getComponents() != mRawImage->getComponents())
		{
			// We've changed the number of components, so we need to move any
			// objects using this pool to a different pool.
			mComponents = mRawImage->getComponents();
			mGLTexturep->setComponents(mComponents);
			gTextureList.dirtyImage(this);
		}

		mIsRawImageValid = TRUE;
		mRawDiscardLevel = mCachedRawDiscardLevel;

        scheduleCreateTexture();
	}
}

//cache the imageraw forcefully.
//virtual 
void LLViewerFetchedTexture::setCachedRawImage(S32 discard_level, LLImageRaw* imageraw) 
{
	if(imageraw != mRawImage.get())
    {
        if (mBoostLevel == LLGLTexture::BOOST_ICON)
        {
            S32 expected_width = mKnownDrawWidth > 0 ? mKnownDrawWidth : DEFAULT_ICON_DIMENTIONS;
            S32 expected_height = mKnownDrawHeight > 0 ? mKnownDrawHeight : DEFAULT_ICON_DIMENTIONS;
            if (mRawImage->getWidth() > expected_width || mRawImage->getHeight() > expected_height)
            {
                mCachedRawImage = new LLImageRaw(expected_width, expected_height, imageraw->getComponents());
                mCachedRawImage->copyScaled(imageraw);
            }
            else
            {
                mCachedRawImage = imageraw;
            }
        }
        else
        {
            mCachedRawImage = imageraw;
        }
		mCachedRawDiscardLevel = discard_level;
		mCachedRawImageReady = TRUE;
	}
}

void LLViewerFetchedTexture::setCachedRawImage()
{	
	if(mRawImage == mCachedRawImage)
	{
		return;
	}
	if(!mIsRawImageValid)
	{
		return;
	}

	if(mCachedRawImageReady)
	{
		return;
	}

	if(mCachedRawDiscardLevel < 0 || mCachedRawDiscardLevel > mRawDiscardLevel)
	{
		S32 i = 0;
		S32 w = mRawImage->getWidth();
		S32 h = mRawImage->getHeight();

		S32 max_size = MAX_CACHED_RAW_IMAGE_AREA;
		if(LLGLTexture::BOOST_TERRAIN == mBoostLevel)
		{
			max_size = MAX_CACHED_RAW_TERRAIN_IMAGE_AREA;
		}		
		if(mForSculpt)
		{
			max_size = MAX_CACHED_RAW_SCULPT_IMAGE_AREA;
			mCachedRawImageReady = !mRawDiscardLevel;
		}
		else
		{
			mCachedRawImageReady = (!mRawDiscardLevel || ((w * h) >= max_size));
		}

		while(((w >> i) * (h >> i)) > max_size)
		{
			++i;
		}
		
		if(i)
		{
			if(!(w >> i) || !(h >> i))
			{
				--i;
			}
			
			{
				//make a duplicate in case somebody else is using this raw image
				mRawImage = mRawImage->scaled(w >> i, h >> i);
			}
		}
		mCachedRawImage = mRawImage;
		mRawDiscardLevel += i;
		mCachedRawDiscardLevel = mRawDiscardLevel;			
	}
}

void LLViewerFetchedTexture::checkCachedRawSculptImage()
{
	if(mCachedRawImageReady && mCachedRawDiscardLevel > 0)
	{
		if(getDiscardLevel() != 0)
		{
			mCachedRawImageReady = FALSE;
		}
		else if(isForSculptOnly())
		{
			resetTextureStats(); //do not update this image any more.
		}
	}
}

void LLViewerFetchedTexture::saveRawImage() 
{
	if(mRawImage.isNull() || mRawImage == mSavedRawImage || (mSavedRawDiscardLevel >= 0 && mSavedRawDiscardLevel <= mRawDiscardLevel))
	{
		return;
	}

	mSavedRawDiscardLevel = mRawDiscardLevel;
    if (mBoostLevel == LLGLTexture::BOOST_ICON)
    {
        S32 expected_width = mKnownDrawWidth > 0 ? mKnownDrawWidth : DEFAULT_ICON_DIMENTIONS;
        S32 expected_height = mKnownDrawHeight > 0 ? mKnownDrawHeight : DEFAULT_ICON_DIMENTIONS;
        if (mRawImage->getWidth() > expected_width || mRawImage->getHeight() > expected_height)
        {
            mSavedRawImage = new LLImageRaw(expected_width, expected_height, mRawImage->getComponents());
            mSavedRawImage->copyScaled(mRawImage);
        }
        else
        {
            mSavedRawImage = new LLImageRaw(mRawImage->getData(), mRawImage->getWidth(), mRawImage->getHeight(), mRawImage->getComponents());
        }
    }
    else
    {
        mSavedRawImage = new LLImageRaw(mRawImage->getData(), mRawImage->getWidth(), mRawImage->getHeight(), mRawImage->getComponents());
    }

	if(mForceToSaveRawImage && mSavedRawDiscardLevel <= mDesiredSavedRawDiscardLevel)
	{
		mForceToSaveRawImage = FALSE;
	}

	mLastReferencedSavedRawImageTime = sCurrentTime;
}

//force to refetch the texture to the discard level 
void LLViewerFetchedTexture::forceToRefetchTexture(S32 desired_discard, F32 kept_time)
{
	if(mForceToSaveRawImage)
	{
		desired_discard = llmin(desired_discard, mDesiredSavedRawDiscardLevel);
		kept_time = llmax(kept_time, mKeptSavedRawImageTime);
	}

	//trigger a new fetch.
	mForceToSaveRawImage = TRUE ;
	mDesiredSavedRawDiscardLevel = desired_discard ;
	mKeptSavedRawImageTime = kept_time ;
	mLastReferencedSavedRawImageTime = sCurrentTime ;
	mSavedRawImage = NULL ;
	mSavedRawDiscardLevel = -1 ;
}

void LLViewerFetchedTexture::forceToSaveRawImage(S32 desired_discard, F32 kept_time) 
{ 
	mKeptSavedRawImageTime = kept_time;
	mLastReferencedSavedRawImageTime = sCurrentTime;

	if(mSavedRawDiscardLevel > -1 && mSavedRawDiscardLevel <= desired_discard)
	{
		return; //raw imge is ready.
	}

	if(!mForceToSaveRawImage || mDesiredSavedRawDiscardLevel < 0 || mDesiredSavedRawDiscardLevel > desired_discard)
	{
		mForceToSaveRawImage = TRUE;
		mDesiredSavedRawDiscardLevel = desired_discard;
	
		//copy from the cached raw image if exists.
		if(mCachedRawImage.notNull() && mRawImage.isNull() )
		{
			mRawImage = mCachedRawImage;
			mRawDiscardLevel = mCachedRawDiscardLevel;

			saveRawImage();

			mRawImage = NULL;
			mRawDiscardLevel = INVALID_DISCARD_LEVEL;
		}		
	}
}
void LLViewerFetchedTexture::destroySavedRawImage()
{
	if(mLastReferencedSavedRawImageTime < mKeptSavedRawImageTime)
	{
		return; //keep the saved raw image.
	}

	mForceToSaveRawImage  = FALSE;
	mSaveRawImage = FALSE;

	clearCallbackEntryList();
	
	mSavedRawImage = NULL ;
	mForceToSaveRawImage  = FALSE ;
	mSaveRawImage = FALSE ;
	mSavedRawDiscardLevel = -1 ;
	mDesiredSavedRawDiscardLevel = -1 ;
	mLastReferencedSavedRawImageTime = 0.0f ;
	mKeptSavedRawImageTime = 0.f ;
	
	if(mAuxRawImage.notNull())
	{
		sAuxCount--;
		mAuxRawImage = NULL;
	}
}

LLImageRaw* LLViewerFetchedTexture::getSavedRawImage() 
{
	mLastReferencedSavedRawImageTime = sCurrentTime;

	return mSavedRawImage;
}
	
BOOL LLViewerFetchedTexture::hasSavedRawImage() const
{
	return mSavedRawImage.notNull();
}
	
F32 LLViewerFetchedTexture::getElapsedLastReferencedSavedRawImageTime() const
{ 
	return sCurrentTime - mLastReferencedSavedRawImageTime;
}

//----------------------------------------------------------------------------------------------
//end of LLViewerFetchedTexture
//----------------------------------------------------------------------------------------------

//----------------------------------------------------------------------------------------------
//start of LLViewerLODTexture
//----------------------------------------------------------------------------------------------
LLViewerLODTexture::LLViewerLODTexture(const LLUUID& id, FTType f_type, const LLHost& host, BOOL usemipmaps)
	: LLViewerFetchedTexture(id, f_type, host, usemipmaps)
{
	init(TRUE);
}

LLViewerLODTexture::LLViewerLODTexture(const std::string& url, FTType f_type, const LLUUID& id, BOOL usemipmaps)
	: LLViewerFetchedTexture(url, f_type, id, usemipmaps)
{
	init(TRUE);
}

void LLViewerLODTexture::init(bool firstinit)
{
	mTexelsPerImage = 64.f*64.f;
	mDiscardVirtualSize = 0.f;
	mCalculatedDiscardLevel = -1.f;
}

//virtual 
S8 LLViewerLODTexture::getType() const
{
	return LLViewerTexture::LOD_TEXTURE;
}

bool LLViewerLODTexture::isUpdateFrozen()
{
	return LLViewerTexture::sFreezeImageUpdates;
}

// This is gauranteed to get called periodically for every texture
//virtual
void LLViewerLODTexture::processTextureStats()
{
    LL_PROFILE_ZONE_SCOPED_CATEGORY_TEXTURE;
	updateVirtualSize();
	
	static LLCachedControl<bool> textures_fullres(gSavedSettings,"TextureLoadFullRes", false);
	
	if (textures_fullres)
	{
		mDesiredDiscardLevel = 0;
	}
	// Generate the request priority and render priority
	else if (mDontDiscard || !mUseMipMaps)
	{
		mDesiredDiscardLevel = 0;
		if (mFullWidth > MAX_IMAGE_SIZE_DEFAULT || mFullHeight > MAX_IMAGE_SIZE_DEFAULT)
			mDesiredDiscardLevel = 1; // MAX_IMAGE_SIZE_DEFAULT = 1024 and max size ever is 2048
	}
	else if (!LLPipeline::sRenderDeferred && mBoostLevel == LLGLTexture::BOOST_ALM)
	{
		mDesiredDiscardLevel = MAX_DISCARD_LEVEL + 1;
	}
	else if (mBoostLevel < LLGLTexture::BOOST_HIGH && mMaxVirtualSize <= 10.f)
	{
		// If the image has not been significantly visible in a while, we don't want it
		mDesiredDiscardLevel = llmin(mMinDesiredDiscardLevel, (S8)(MAX_DISCARD_LEVEL + 1));
	}
	else if (!mFullWidth  || !mFullHeight)
	{
		mDesiredDiscardLevel = 	getMaxDiscardLevel();
	}
	else
	{
		//static const F64 log_2 = log(2.0);
		static const F64 log_4 = log(4.0);

		F32 discard_level = 0.f;

		// If we know the output width and height, we can force the discard
		// level to the correct value, and thus not decode more texture
		// data than we need to.
		if (mKnownDrawWidth && mKnownDrawHeight)
		{
			S32 draw_texels = mKnownDrawWidth * mKnownDrawHeight;
			draw_texels = llclamp(draw_texels, MIN_IMAGE_AREA, MAX_IMAGE_AREA);

			// Use log_4 because we're in square-pixel space, so an image
			// with twice the width and twice the height will have mTexelsPerImage
			// 4 * draw_size
			discard_level = (F32)(log(mTexelsPerImage/draw_texels) / log_4);
		}
		else
		{
			if(isLargeImage() && !isJustBound() && mAdditionalDecodePriority < 0.3f)
			{
				//if is a big image and not being used recently, nor close to the view point, do not load hi-res data.
				mMaxVirtualSize = llmin(mMaxVirtualSize, (F32)LLViewerTexture::sMinLargeImageSize);
			}

			if ((mCalculatedDiscardLevel >= 0.f) &&
				(llabs(mMaxVirtualSize - mDiscardVirtualSize) < mMaxVirtualSize*.20f))
			{
				// < 20% change in virtual size = no change in desired discard
				discard_level = mCalculatedDiscardLevel; 
			}
			else
			{
				// Calculate the required scale factor of the image using pixels per texel
				discard_level = (F32)(log(mTexelsPerImage/mMaxVirtualSize) / log_4);
				mDiscardVirtualSize = mMaxVirtualSize;
				mCalculatedDiscardLevel = discard_level;
			}
		}
		if (mBoostLevel < LLGLTexture::BOOST_SCULPTED)
		{
			discard_level += sDesiredDiscardBias;
			discard_level *= sDesiredDiscardScale; // scale
			discard_level += sCameraMovingDiscardBias;
		}
		discard_level = floorf(discard_level);

		F32 min_discard = 0.f;
		U32 desired_size = MAX_IMAGE_SIZE_DEFAULT; // MAX_IMAGE_SIZE_DEFAULT = 1024 and max size ever is 2048
		if (mBoostLevel <= LLGLTexture::BOOST_SCULPTED)
		{
			desired_size = DESIRED_NORMAL_TEXTURE_SIZE;
		}
		if (mFullWidth > desired_size || mFullHeight > desired_size)
			min_discard = 1.f;

		discard_level = llclamp(discard_level, min_discard, (F32)MAX_DISCARD_LEVEL);
		
		// Can't go higher than the max discard level
		mDesiredDiscardLevel = llmin(getMaxDiscardLevel() + 1, (S32)discard_level);
		// Clamp to min desired discard
		mDesiredDiscardLevel = llmin(mMinDesiredDiscardLevel, mDesiredDiscardLevel);

		//
		// At this point we've calculated the quality level that we want,
		// if possible.  Now we check to see if we have it, and take the
		// proper action if we don't.
		//

		S32 current_discard = getDiscardLevel();
		if (sDesiredDiscardBias > 0.0f && mBoostLevel < LLGLTexture::BOOST_SCULPTED && current_discard >= 0)
		{
			if(desired_discard_bias_max <= sDesiredDiscardBias && !mForceToSaveRawImage)
			{
				//needs to release texture memory urgently
				scaleDown();
			}
			// Limit the amount of GL memory bound each frame
			else if ( sBoundTextureMemory > sMaxBoundTextureMemory * texmem_middle_bound_scale &&
				(!getBoundRecently() || mDesiredDiscardLevel >= mCachedRawDiscardLevel))
			{
				scaleDown();
			}
			// Only allow GL to have 2x the video card memory
			else if ( sTotalTextureMemory > sMaxTotalTextureMem * texmem_middle_bound_scale &&
				(!getBoundRecently() || mDesiredDiscardLevel >= mCachedRawDiscardLevel))
			{
				scaleDown();
			}
		}

		if (isUpdateFrozen() // we are out of memory and nearing max allowed bias
			&& mBoostLevel < LLGLTexture::BOOST_SCULPTED
			&& mDesiredDiscardLevel < current_discard)
		{
			// stop requesting more
			mDesiredDiscardLevel = current_discard;
		}
	}

	if(mForceToSaveRawImage && mDesiredSavedRawDiscardLevel >= 0)
	{
		mDesiredDiscardLevel = llmin(mDesiredDiscardLevel, (S8)mDesiredSavedRawDiscardLevel);
	}
}

bool LLViewerLODTexture::scaleDown()
{
	if(hasGLTexture() && mCachedRawDiscardLevel > getDiscardLevel())
	{		
		switchToCachedImage();	

		LLTexturePipelineTester* tester = (LLTexturePipelineTester*)LLMetricPerformanceTesterBasic::getTester(sTesterName);
		if (tester)
		{
			tester->setStablizingTime();
		}

		return true;
	}
	return false;
}
//----------------------------------------------------------------------------------------------
//end of LLViewerLODTexture
//----------------------------------------------------------------------------------------------

//----------------------------------------------------------------------------------------------
//start of LLViewerMediaTexture
//----------------------------------------------------------------------------------------------
//static
void LLViewerMediaTexture::updateClass()
{
    LL_PROFILE_ZONE_SCOPED_CATEGORY_TEXTURE;
	static const F32 MAX_INACTIVE_TIME = 30.f;

#if 0
	//force to play media.
	gSavedSettings.setBOOL("AudioStreamingMedia", true);
#endif

	for(media_map_t::iterator iter = sMediaMap.begin(); iter != sMediaMap.end(); )
	{
		LLViewerMediaTexture* mediap = iter->second;	
		
		if(mediap->getNumRefs() == 1) //one reference by sMediaMap
		{
			//
			//Note: delay some time to delete the media textures to stop endlessly creating and immediately removing media texture.
			//
			if(mediap->getLastReferencedTimer()->getElapsedTimeF32() > MAX_INACTIVE_TIME)
			{
				media_map_t::iterator cur = iter++;
				sMediaMap.erase(cur);
				continue;
			}
		}
		++iter;
	}
}

//static 
void LLViewerMediaTexture::removeMediaImplFromTexture(const LLUUID& media_id) 
{
	LLViewerMediaTexture* media_tex = findMediaTexture(media_id);
	if(media_tex)
	{
		media_tex->invalidateMediaImpl();
	}
}

//static
void LLViewerMediaTexture::cleanUpClass()
{
	sMediaMap.clear();
}

//static
LLViewerMediaTexture* LLViewerMediaTexture::findMediaTexture(const LLUUID& media_id)
{
	media_map_t::iterator iter = sMediaMap.find(media_id);
	if(iter == sMediaMap.end())
	{
		return NULL;
	}

	LLViewerMediaTexture* media_tex = iter->second;
	media_tex->setMediaImpl();
	media_tex->getLastReferencedTimer()->reset();

	return media_tex;
}

LLViewerMediaTexture::LLViewerMediaTexture(const LLUUID& id, BOOL usemipmaps, LLImageGL* gl_image) 
	: LLViewerTexture(id, usemipmaps),
	mMediaImplp(NULL),
	mUpdateVirtualSizeTime(0)
{
	sMediaMap.insert(std::make_pair(id, this));

	mGLTexturep = gl_image;

	if(mGLTexturep.isNull())
	{
		generateGLTexture();
	}

	mGLTexturep->setAllowCompression(false);

	mGLTexturep->setNeedsAlphaAndPickMask(FALSE);

	mIsPlaying = FALSE;

	setMediaImpl();

	setCategory(LLGLTexture::MEDIA);
	
	LLViewerTexture* tex = gTextureList.findImage(mID, TEX_LIST_STANDARD);
	if(tex) //this media is a parcel media for tex.
	{
		tex->setParcelMedia(this);
	}
}

//virtual 
LLViewerMediaTexture::~LLViewerMediaTexture() 
{	
	LLViewerTexture* tex = gTextureList.findImage(mID, TEX_LIST_STANDARD);
	if(tex) //this media is a parcel media for tex.
	{
		tex->setParcelMedia(NULL);
	}
}

void LLViewerMediaTexture::reinit(BOOL usemipmaps /* = TRUE */)
{
	llassert(mGLTexturep.notNull());

	mUseMipMaps = usemipmaps;
	getLastReferencedTimer()->reset();
	mGLTexturep->setUseMipMaps(mUseMipMaps);
	mGLTexturep->setNeedsAlphaAndPickMask(FALSE);
}

void LLViewerMediaTexture::setUseMipMaps(BOOL mipmap) 
{
	mUseMipMaps = mipmap;

	if(mGLTexturep.notNull())
	{
		mGLTexturep->setUseMipMaps(mipmap);
	}
}

//virtual 
S8 LLViewerMediaTexture::getType() const
{
	return LLViewerTexture::MEDIA_TEXTURE;
}

void LLViewerMediaTexture::invalidateMediaImpl() 
{
	mMediaImplp = NULL;
}

void LLViewerMediaTexture::setMediaImpl()
{
	if(!mMediaImplp)
	{
		mMediaImplp = LLViewerMedia::getInstance()->getMediaImplFromTextureID(mID);
	}
}

//return true if all faces to reference to this media texture are found
//Note: mMediaFaceList is valid only for the current instant 
//      because it does not check the face validity after the current frame.
BOOL LLViewerMediaTexture::findFaces()
{	
	mMediaFaceList.clear();

	BOOL ret = TRUE;
	
	LLViewerTexture* tex = gTextureList.findImage(mID, TEX_LIST_STANDARD);
	if(tex) //this media is a parcel media for tex.
	{
		for (U32 ch = 0; ch < LLRender::NUM_TEXTURE_CHANNELS; ++ch)
		{
			const ll_face_list_t* face_list = tex->getFaceList(ch);
			U32 end = tex->getNumFaces(ch);
		for(U32 i = 0; i < end; i++)
		{
			if ((*face_list)[i]->isMediaAllowed())
			{
				mMediaFaceList.push_back((*face_list)[i]);
			}
		}
	}
	}
	
	if(!mMediaImplp)
	{
		return TRUE; 
	}

	//for media on a face.
	const std::list< LLVOVolume* >* obj_list = mMediaImplp->getObjectList();
	std::list< LLVOVolume* >::const_iterator iter = obj_list->begin();
	for(; iter != obj_list->end(); ++iter)
	{
		LLVOVolume* obj = *iter;
        if (obj->isDead())
        {
            // Isn't supposed to happen, objects are supposed to detach
            // themselves on markDead()
            // If this happens, viewer is likely to crash
            llassert(0);
            LL_WARNS() << "Dead object in mMediaImplp's object list" << LL_ENDL;
            ret = FALSE;
            continue;
        }

        if (obj->mDrawable.isNull() || obj->mDrawable->isDead())
        {
            ret = FALSE;
            continue;
        }

		S32 face_id = -1;
		S32 num_faces = obj->mDrawable->getNumFaces();
		while((face_id = obj->getFaceIndexWithMediaImpl(mMediaImplp, face_id)) > -1 && face_id < num_faces)
		{
			LLFace* facep = obj->mDrawable->getFace(face_id);
			if(facep)
			{
				mMediaFaceList.push_back(facep);
			}
			else
			{
				ret = FALSE;
			}
		}
	}

	return ret;
}

void LLViewerMediaTexture::initVirtualSize()
{
	if(mIsPlaying)
	{
		return;
	}

	findFaces();
	for(std::list< LLFace* >::iterator iter = mMediaFaceList.begin(); iter!= mMediaFaceList.end(); ++iter)
	{
		addTextureStats((*iter)->getVirtualSize());
	}
}

void LLViewerMediaTexture::addMediaToFace(LLFace* facep) 
{
	if(facep)
	{
		facep->setHasMedia(true);
	}
	if(!mIsPlaying)
	{
		return; //no need to add the face because the media is not in playing.
	}

	switchTexture(LLRender::DIFFUSE_MAP, facep);
}
	
void LLViewerMediaTexture::removeMediaFromFace(LLFace* facep) 
{
	if(!facep)
	{
		return;
	}
	facep->setHasMedia(false);

	if(!mIsPlaying)
	{
		return; //no need to remove the face because the media is not in playing.
	}	

	mIsPlaying = FALSE; //set to remove the media from the face.
	switchTexture(LLRender::DIFFUSE_MAP, facep);
	mIsPlaying = TRUE; //set the flag back.

	if(getTotalNumFaces() < 1) //no face referencing to this media
	{
		stopPlaying();
	}
}

//virtual 
void LLViewerMediaTexture::addFace(U32 ch, LLFace* facep) 
{
	LLViewerTexture::addFace(ch, facep);

	const LLTextureEntry* te = facep->getTextureEntry();
	if(te && te->getID().notNull())
	{
		LLViewerTexture* tex = gTextureList.findImage(te->getID(), TEX_LIST_STANDARD);
		if(tex)
		{
// [SL:KB] - Patch: Render-TextureToggle (Catznip-5.2)
			// See LLViewerMediaTexture::removeFace()
			if (facep->isDefaultTexture(ch))
			{
				return;
			}
// [/SL:KB]

			mTextureList.push_back(tex);//increase the reference number by one for tex to avoid deleting it.
			return;
		}
	}

	//check if it is a parcel media
	if(facep->getTexture() && facep->getTexture() != this && facep->getTexture()->getID() == mID)
	{
		mTextureList.push_back(facep->getTexture()); //a parcel media.
		return;
	}
	
	if(te && te->getID().notNull()) //should have a texture
	{
		LL_ERRS() << "The face does not have a valid texture before media texture." << LL_ENDL;
	}
}

//virtual 
//void LLViewerMediaTexture::removeFace(U32 ch, LLFace* facep) 
// [SL:KB] - Patch: Render-TextureToggle (Catznip-5.2)
void LLViewerMediaTexture::removeFace(U32 channel, LLFace* facep) 
// [/SL:KB]
{
// [SL:KB] - Patch: Render-TextureToggle (Catznip-5.2)
	LLViewerTexture::removeFace(channel, facep);
// [/SL:KB]
//	LLViewerTexture::removeFace(ch, facep);

	const LLTextureEntry* te = facep->getTextureEntry();
	if(te && te->getID().notNull())
	{
		LLViewerTexture* tex = gTextureList.findImage(te->getID(), TEX_LIST_STANDARD);
		if(tex)
		{
			for(std::list< LLPointer<LLViewerTexture> >::iterator iter = mTextureList.begin();
				iter != mTextureList.end(); ++iter)
			{
				if(*iter == tex)
				{
// [SL:KB] - Patch: Render-TextureToggle (Catznip-5.2)
					// Switching to the default texture results in clearing the media textures on all prims;
					// a side-effect is that we loose out on the reference to the original (non-media)
					// texture potentially letting it dissapear from memory if this was the only reference to it
					// (which is harmless, it just means we'll need to grab it from the cache or refetch it but
					// the LL - debug - code at the bottom of addFace/removeFace disagrees so we'll hang on
					// to it (and then block readding it a seond time higher up)
					if (facep->isDefaultTexture(channel))
					{
						return;
					}
// [/SL:KB]
					mTextureList.erase(iter); //decrease the reference number for tex by one.
					return;
				}
			}

			std::vector<const LLTextureEntry*> te_list;
			
			for (U32 ch = 0; ch < 3; ++ch)
			{
			//
			//we have some trouble here: the texture of the face is changed.
			//we need to find the former texture, and remove it from the list to avoid memory leaking.
				
				llassert(mNumFaces[ch] <= mFaceList[ch].size());

				for(U32 j = 0; j < mNumFaces[ch]; j++)
				{
					te_list.push_back(mFaceList[ch][j]->getTextureEntry());//all textures are in use.
				}
			}

			if (te_list.empty())
			{
				mTextureList.clear();
				return;
			}

			S32 end = te_list.size();

			for(std::list< LLPointer<LLViewerTexture> >::iterator iter = mTextureList.begin();
				iter != mTextureList.end(); ++iter)
			{
				S32 i = 0;

				for(i = 0; i < end; i++)
				{
					if(te_list[i] && te_list[i]->getID() == (*iter)->getID())//the texture is in use.
					{
						te_list[i] = NULL;
						break;
					}
				}
				if(i == end) //no hit for this texture, remove it.
				{
// [SL:KB] - Patch: Render-TextureToggle (Catznip-5.2)
					// See above
					if (facep->isDefaultTexture(channel))
					{
						return;
					}
// [/SL:KB]
					mTextureList.erase(iter); //decrease the reference number for tex by one.
					return;
				}
			}
		}
	}

	//check if it is a parcel media
	for(std::list< LLPointer<LLViewerTexture> >::iterator iter = mTextureList.begin();
				iter != mTextureList.end(); ++iter)
	{
		if((*iter)->getID() == mID)
		{
			mTextureList.erase(iter); //decrease the reference number for tex by one.
			return;
		}
	}

	if(te && te->getID().notNull()) //should have a texture but none found
	{
		LL_ERRS() << "mTextureList texture reference number is corrupted. Texture id: " << te->getID() << " List size: " << (U32)mTextureList.size() << LL_ENDL;
	}
}

void LLViewerMediaTexture::stopPlaying()
{
	// Don't stop the media impl playing here -- this breaks non-inworld media (login screen, search, and media browser).
//	if(mMediaImplp)
//	{
//		mMediaImplp->stop();
//	}
	mIsPlaying = FALSE;			
}

void LLViewerMediaTexture::switchTexture(U32 ch, LLFace* facep)
{
	if(facep)
	{
		//check if another media is playing on this face.
		if(facep->getTexture() && facep->getTexture() != this 
			&& facep->getTexture()->getType() == LLViewerTexture::MEDIA_TEXTURE)
		{
			if(mID == facep->getTexture()->getID()) //this is a parcel media
			{
				return; //let the prim media win.
			}
		}

		if(mIsPlaying) //old textures switch to the media texture
		{
			facep->switchTexture(ch, this);
		}
		else //switch to old textures.
		{
			const LLTextureEntry* te = facep->getTextureEntry();
			if(te)
			{
				LLViewerTexture* tex = te->getID().notNull() ? gTextureList.findImage(te->getID(), TEX_LIST_STANDARD) : NULL;
				if(!tex && te->getID() != mID)//try parcel media.
				{
					tex = gTextureList.findImage(mID, TEX_LIST_STANDARD);
				}
				if(!tex)
				{
					tex = LLViewerFetchedTexture::sDefaultImagep;
				}
				facep->switchTexture(ch, tex);
			}
		}
	}
}

void LLViewerMediaTexture::setPlaying(BOOL playing) 
{
	if(!mMediaImplp)
	{
		return; 
	}
	if(!playing && !mIsPlaying)
	{
		return; //media is already off
	}

	if(playing == mIsPlaying && !mMediaImplp->isUpdated())
	{
		return; //nothing has changed since last time.
	}	

	mIsPlaying = playing;
	if(mIsPlaying) //is about to play this media
	{
		if(findFaces())
		{
			//about to update all faces.
			mMediaImplp->setUpdated(FALSE);
		}

		if(mMediaFaceList.empty())//no face pointing to this media
		{
			stopPlaying();
			return;
		}

		for(std::list< LLFace* >::iterator iter = mMediaFaceList.begin(); iter!= mMediaFaceList.end(); ++iter)
		{
			switchTexture(LLRender::DIFFUSE_MAP, *iter);
		}
	}
	else //stop playing this media
	{
		U32 ch = LLRender::DIFFUSE_MAP;
		
		llassert(mNumFaces[ch] <= mFaceList[ch].size());
		for(U32 i = mNumFaces[ch]; i; i--)
		{
			switchTexture(ch, mFaceList[ch][i - 1]); //current face could be removed in this function.
		}
	}
	return;
}

//virtual 
F32 LLViewerMediaTexture::getMaxVirtualSize() 
{	
	if(LLFrameTimer::getFrameCount() == mUpdateVirtualSizeTime)
	{
		return mMaxVirtualSize;
	}
	mUpdateVirtualSizeTime = LLFrameTimer::getFrameCount();

	if(!mMaxVirtualSizeResetCounter)
	{
		addTextureStats(0.f, FALSE);//reset
	}

	if(mIsPlaying) //media is playing
	{
		for (U32 ch = 0; ch < LLRender::NUM_TEXTURE_CHANNELS; ++ch)
		{
			llassert(mNumFaces[ch] <= mFaceList[ch].size());
			for(U32 i = 0; i < mNumFaces[ch]; i++)
			{
				LLFace* facep = mFaceList[ch][i];
			if(facep->getDrawable()->isRecentlyVisible())
			{
				addTextureStats(facep->getVirtualSize());
			}
		}		
	}
	}
	else //media is not in playing
	{
		findFaces();
	
		if(!mMediaFaceList.empty())
		{
			for(std::list< LLFace* >::iterator iter = mMediaFaceList.begin(); iter!= mMediaFaceList.end(); ++iter)
			{
				LLFace* facep = *iter;
				if(facep->getDrawable()->isRecentlyVisible())
				{
					addTextureStats(facep->getVirtualSize());
				}
			}
		}
	}

	if(mMaxVirtualSizeResetCounter > 0)
	{
		mMaxVirtualSizeResetCounter--;
	}
	reorganizeFaceList();
	reorganizeVolumeList();

	return mMaxVirtualSize;
}
//----------------------------------------------------------------------------------------------
//end of LLViewerMediaTexture
//----------------------------------------------------------------------------------------------

//----------------------------------------------------------------------------------------------
//start of LLTexturePipelineTester
//----------------------------------------------------------------------------------------------
LLTexturePipelineTester::LLTexturePipelineTester() : LLMetricPerformanceTesterWithSession(sTesterName) 
{
	addMetric("TotalBytesLoaded");
	addMetric("TotalBytesLoadedFromCache");
	addMetric("TotalBytesLoadedForLargeImage");
	addMetric("TotalBytesLoadedForSculpties");
	addMetric("StartFetchingTime");
	addMetric("TotalGrayTime");
	addMetric("TotalStablizingTime");
	addMetric("StartTimeLoadingSculpties");
	addMetric("EndTimeLoadingSculpties");

	addMetric("Time");
	addMetric("TotalBytesBound");
	addMetric("TotalBytesBoundForLargeImage");
	addMetric("PercentageBytesBound");
	
	mTotalBytesLoaded = (S32Bytes)0;
	mTotalBytesLoadedFromCache = (S32Bytes)0;	
	mTotalBytesLoadedForLargeImage = (S32Bytes)0;
	mTotalBytesLoadedForSculpties = (S32Bytes)0;

	reset();
}

LLTexturePipelineTester::~LLTexturePipelineTester()
{
	LLViewerTextureManager::sTesterp = NULL;
}

void LLTexturePipelineTester::update()
{
	mLastTotalBytesUsed = mTotalBytesUsed;
	mLastTotalBytesUsedForLargeImage = mTotalBytesUsedForLargeImage;
	mTotalBytesUsed = (S32Bytes)0;
	mTotalBytesUsedForLargeImage = (S32Bytes)0;
	
	if(LLAppViewer::getTextureFetch()->getNumRequests() > 0) //fetching list is not empty
	{
		if(mPause)
		{
			//start a new fetching session
			reset();
			mStartFetchingTime = LLImageGL::sLastFrameTime;
			mPause = FALSE;
		}

		//update total gray time		
		if(mUsingDefaultTexture)
		{
			mUsingDefaultTexture = FALSE;
			mTotalGrayTime = LLImageGL::sLastFrameTime - mStartFetchingTime;		
		}

		//update the stablizing timer.
		updateStablizingTime();

		outputTestResults();
	}
	else if(!mPause)
	{
		//stop the current fetching session
		mPause = TRUE;
		outputTestResults();
		reset();
	}		
}
	
void LLTexturePipelineTester::reset() 
{
	mPause = TRUE;

	mUsingDefaultTexture = FALSE;
	mStartStablizingTime = 0.0f;
	mEndStablizingTime = 0.0f;

	mTotalBytesUsed = (S32Bytes)0;
	mTotalBytesUsedForLargeImage = (S32Bytes)0;
	mLastTotalBytesUsed = (S32Bytes)0;
	mLastTotalBytesUsedForLargeImage = (S32Bytes)0;
	
	mStartFetchingTime = 0.0f;
	
	mTotalGrayTime = 0.0f;
	mTotalStablizingTime = 0.0f;

	mStartTimeLoadingSculpties = 1.0f;
	mEndTimeLoadingSculpties = 0.0f;
}

//virtual 
void LLTexturePipelineTester::outputTestRecord(LLSD *sd) 
{	
	std::string currentLabel = getCurrentLabelName();
	(*sd)[currentLabel]["TotalBytesLoaded"]              = (LLSD::Integer)mTotalBytesLoaded.value();
	(*sd)[currentLabel]["TotalBytesLoadedFromCache"]     = (LLSD::Integer)mTotalBytesLoadedFromCache.value();
	(*sd)[currentLabel]["TotalBytesLoadedForLargeImage"] = (LLSD::Integer)mTotalBytesLoadedForLargeImage.value();
	(*sd)[currentLabel]["TotalBytesLoadedForSculpties"]  = (LLSD::Integer)mTotalBytesLoadedForSculpties.value();

	(*sd)[currentLabel]["StartFetchingTime"]             = (LLSD::Real)mStartFetchingTime;
	(*sd)[currentLabel]["TotalGrayTime"]                 = (LLSD::Real)mTotalGrayTime;
	(*sd)[currentLabel]["TotalStablizingTime"]           = (LLSD::Real)mTotalStablizingTime;

	(*sd)[currentLabel]["StartTimeLoadingSculpties"]     = (LLSD::Real)mStartTimeLoadingSculpties;
	(*sd)[currentLabel]["EndTimeLoadingSculpties"]       = (LLSD::Real)mEndTimeLoadingSculpties;

	(*sd)[currentLabel]["Time"]                          = LLImageGL::sLastFrameTime;
	(*sd)[currentLabel]["TotalBytesBound"]               = (LLSD::Integer)mLastTotalBytesUsed.value();
	(*sd)[currentLabel]["TotalBytesBoundForLargeImage"]  = (LLSD::Integer)mLastTotalBytesUsedForLargeImage.value();
	(*sd)[currentLabel]["PercentageBytesBound"]          = (LLSD::Real)(100.f * mLastTotalBytesUsed / mTotalBytesLoaded);
}

void LLTexturePipelineTester::updateTextureBindingStats(const LLViewerTexture* imagep) 
{
	U32Bytes mem_size = imagep->getTextureMemory();
	mTotalBytesUsed += mem_size; 

	if(MIN_LARGE_IMAGE_AREA <= (U32)(mem_size.value() / (U32)imagep->getComponents()))
	{
		mTotalBytesUsedForLargeImage += mem_size;
	}
}
	
void LLTexturePipelineTester::updateTextureLoadingStats(const LLViewerFetchedTexture* imagep, const LLImageRaw* raw_imagep, BOOL from_cache) 
{
	U32Bytes data_size = (U32Bytes)raw_imagep->getDataSize();
	mTotalBytesLoaded += data_size;

	if(from_cache)
	{
		mTotalBytesLoadedFromCache += data_size;
	}

	if(MIN_LARGE_IMAGE_AREA <= (U32)(data_size.value() / (U32)raw_imagep->getComponents()))
	{
		mTotalBytesLoadedForLargeImage += data_size;
	}

	if(imagep->forSculpt())
	{
		mTotalBytesLoadedForSculpties += data_size;

		if(mStartTimeLoadingSculpties > mEndTimeLoadingSculpties)
		{
			mStartTimeLoadingSculpties = LLImageGL::sLastFrameTime;
		}
		mEndTimeLoadingSculpties = LLImageGL::sLastFrameTime;
	}
}

void LLTexturePipelineTester::updateGrayTextureBinding()
{
	mUsingDefaultTexture = TRUE;
}

void LLTexturePipelineTester::setStablizingTime()
{
	if(mStartStablizingTime <= mStartFetchingTime)
	{
		mStartStablizingTime = LLImageGL::sLastFrameTime;
	}
	mEndStablizingTime = LLImageGL::sLastFrameTime;
}

void LLTexturePipelineTester::updateStablizingTime()
{
	if(mStartStablizingTime > mStartFetchingTime)
	{
		F32 t = mEndStablizingTime - mStartStablizingTime;

		if(t > F_ALMOST_ZERO && (t - mTotalStablizingTime) < F_ALMOST_ZERO)
		{
			//already stablized
			mTotalStablizingTime = LLImageGL::sLastFrameTime - mStartStablizingTime;

			//cancel the timer
			mStartStablizingTime = 0.f;
			mEndStablizingTime = 0.f;
		}
		else
		{
			mTotalStablizingTime = t;
		}
	}
	mTotalStablizingTime = 0.f;
}

//virtual 
void LLTexturePipelineTester::compareTestSessions(llofstream* os) 
{	
	LLTexturePipelineTester::LLTextureTestSession* base_sessionp = dynamic_cast<LLTexturePipelineTester::LLTextureTestSession*>(mBaseSessionp);
	LLTexturePipelineTester::LLTextureTestSession* current_sessionp = dynamic_cast<LLTexturePipelineTester::LLTextureTestSession*>(mCurrentSessionp);
	if(!base_sessionp || !current_sessionp)
	{
		LL_ERRS() << "type of test session does not match!" << LL_ENDL;
	}

	//compare and output the comparison
	*os << llformat("%s\n", getTesterName().c_str());
	*os << llformat("AggregateResults\n");

	compareTestResults(os, "TotalFetchingTime", base_sessionp->mTotalFetchingTime, current_sessionp->mTotalFetchingTime);
	compareTestResults(os, "TotalGrayTime", base_sessionp->mTotalGrayTime, current_sessionp->mTotalGrayTime);
	compareTestResults(os, "TotalStablizingTime", base_sessionp->mTotalStablizingTime, current_sessionp->mTotalStablizingTime);
	compareTestResults(os, "StartTimeLoadingSculpties", base_sessionp->mStartTimeLoadingSculpties, current_sessionp->mStartTimeLoadingSculpties);		
	compareTestResults(os, "TotalTimeLoadingSculpties", base_sessionp->mTotalTimeLoadingSculpties, current_sessionp->mTotalTimeLoadingSculpties);
	
	compareTestResults(os, "TotalBytesLoaded", base_sessionp->mTotalBytesLoaded, current_sessionp->mTotalBytesLoaded);
	compareTestResults(os, "TotalBytesLoadedFromCache", base_sessionp->mTotalBytesLoadedFromCache, current_sessionp->mTotalBytesLoadedFromCache);
	compareTestResults(os, "TotalBytesLoadedForLargeImage", base_sessionp->mTotalBytesLoadedForLargeImage, current_sessionp->mTotalBytesLoadedForLargeImage);
	compareTestResults(os, "TotalBytesLoadedForSculpties", base_sessionp->mTotalBytesLoadedForSculpties, current_sessionp->mTotalBytesLoadedForSculpties);
		
	*os << llformat("InstantResults\n");
	S32 size = llmin(base_sessionp->mInstantPerformanceListCounter, current_sessionp->mInstantPerformanceListCounter);
	for(S32 i = 0; i < size; i++)
	{
		*os << llformat("Time(B-T)-%.4f-%.4f\n", base_sessionp->mInstantPerformanceList[i].mTime, current_sessionp->mInstantPerformanceList[i].mTime);

		compareTestResults(os, "AverageBytesUsedPerSecond", base_sessionp->mInstantPerformanceList[i].mAverageBytesUsedPerSecond,
			current_sessionp->mInstantPerformanceList[i].mAverageBytesUsedPerSecond);
			
		compareTestResults(os, "AverageBytesUsedForLargeImagePerSecond", base_sessionp->mInstantPerformanceList[i].mAverageBytesUsedForLargeImagePerSecond,
			current_sessionp->mInstantPerformanceList[i].mAverageBytesUsedForLargeImagePerSecond);
			
		compareTestResults(os, "AveragePercentageBytesUsedPerSecond", base_sessionp->mInstantPerformanceList[i].mAveragePercentageBytesUsedPerSecond,
			current_sessionp->mInstantPerformanceList[i].mAveragePercentageBytesUsedPerSecond);
	}
	
	if(size < base_sessionp->mInstantPerformanceListCounter)
	{
		for(S32 i = size; i < base_sessionp->mInstantPerformanceListCounter; i++)
		{
			*os << llformat("Time(B-T)-%.4f- \n", base_sessionp->mInstantPerformanceList[i].mTime);

			*os << llformat(", AverageBytesUsedPerSecond, %d, N/A \n", base_sessionp->mInstantPerformanceList[i].mAverageBytesUsedPerSecond);
			*os << llformat(", AverageBytesUsedForLargeImagePerSecond, %d, N/A \n", base_sessionp->mInstantPerformanceList[i].mAverageBytesUsedForLargeImagePerSecond);				
			*os << llformat(", AveragePercentageBytesUsedPerSecond, %.4f, N/A \n", base_sessionp->mInstantPerformanceList[i].mAveragePercentageBytesUsedPerSecond);			
		}
	}
	else if(size < current_sessionp->mInstantPerformanceListCounter)
	{
		for(S32 i = size; i < current_sessionp->mInstantPerformanceListCounter; i++)
		{
			*os << llformat("Time(B-T)- -%.4f\n", current_sessionp->mInstantPerformanceList[i].mTime);

			*os << llformat(", AverageBytesUsedPerSecond, N/A, %d\n", current_sessionp->mInstantPerformanceList[i].mAverageBytesUsedPerSecond);
			*os << llformat(", AverageBytesUsedForLargeImagePerSecond, N/A, %d\n", current_sessionp->mInstantPerformanceList[i].mAverageBytesUsedForLargeImagePerSecond);				
			*os << llformat(", AveragePercentageBytesUsedPerSecond, N/A, %.4f\n", current_sessionp->mInstantPerformanceList[i].mAveragePercentageBytesUsedPerSecond);			
		}
	}
}

//virtual 
LLMetricPerformanceTesterWithSession::LLTestSession* LLTexturePipelineTester::loadTestSession(LLSD* log)
{
	LLTexturePipelineTester::LLTextureTestSession* sessionp = new LLTexturePipelineTester::LLTextureTestSession();
	if(!sessionp)
	{
		return NULL;
	}
	
	F32 total_fetching_time = 0.f;
	F32 total_gray_time = 0.f;
	F32 total_stablizing_time = 0.f;
	F32 total_loading_sculpties_time = 0.f;

	F32 start_fetching_time = -1.f;
	F32 start_fetching_sculpties_time = 0.f;

	F32 last_time = 0.0f;
	S32 frame_count = 0;

	sessionp->mInstantPerformanceListCounter = 0;
	sessionp->mInstantPerformanceList.resize(128);
	sessionp->mInstantPerformanceList[sessionp->mInstantPerformanceListCounter].mAverageBytesUsedPerSecond = 0;
	sessionp->mInstantPerformanceList[sessionp->mInstantPerformanceListCounter].mAverageBytesUsedForLargeImagePerSecond = 0;
	sessionp->mInstantPerformanceList[sessionp->mInstantPerformanceListCounter].mAveragePercentageBytesUsedPerSecond = 0.f;
	sessionp->mInstantPerformanceList[sessionp->mInstantPerformanceListCounter].mTime = 0.f;
	
	//load a session
	std::string currentLabel = getCurrentLabelName();
	BOOL in_log = (*log).has(currentLabel);
	while (in_log)
	{
		LLSD::String label = currentLabel;		

		if(sessionp->mInstantPerformanceListCounter >= (S32)sessionp->mInstantPerformanceList.size())
		{
			sessionp->mInstantPerformanceList.resize(sessionp->mInstantPerformanceListCounter + 128);
		}
		
		//time
		F32 start_time = (*log)[label]["StartFetchingTime"].asReal();
		F32 cur_time   = (*log)[label]["Time"].asReal();
		if(start_time - start_fetching_time > F_ALMOST_ZERO) //fetching has paused for a while
		{
			sessionp->mTotalFetchingTime += total_fetching_time;
			sessionp->mTotalGrayTime += total_gray_time;
			sessionp->mTotalStablizingTime += total_stablizing_time;

			sessionp->mStartTimeLoadingSculpties = start_fetching_sculpties_time; 
			sessionp->mTotalTimeLoadingSculpties += total_loading_sculpties_time;

			start_fetching_time = start_time;
			total_fetching_time = 0.0f;
			total_gray_time = 0.f;
			total_stablizing_time = 0.f;
			total_loading_sculpties_time = 0.f;
		}
		else
		{
			total_fetching_time = cur_time - start_time;
			total_gray_time = (*log)[label]["TotalGrayTime"].asReal();
			total_stablizing_time = (*log)[label]["TotalStablizingTime"].asReal();

			total_loading_sculpties_time = (*log)[label]["EndTimeLoadingSculpties"].asReal() - (*log)[label]["StartTimeLoadingSculpties"].asReal();
			if(start_fetching_sculpties_time < 0.f && total_loading_sculpties_time > 0.f)
			{
				start_fetching_sculpties_time = (*log)[label]["StartTimeLoadingSculpties"].asReal();
			}			
		}
		
		//total loaded bytes
		sessionp->mTotalBytesLoaded = (*log)[label]["TotalBytesLoaded"].asInteger(); 
		sessionp->mTotalBytesLoadedFromCache = (*log)[label]["TotalBytesLoadedFromCache"].asInteger();
		sessionp->mTotalBytesLoadedForLargeImage = (*log)[label]["TotalBytesLoadedForLargeImage"].asInteger();
		sessionp->mTotalBytesLoadedForSculpties = (*log)[label]["TotalBytesLoadedForSculpties"].asInteger(); 

		//instant metrics			
		sessionp->mInstantPerformanceList[sessionp->mInstantPerformanceListCounter].mAverageBytesUsedPerSecond +=
			(*log)[label]["TotalBytesBound"].asInteger();
		sessionp->mInstantPerformanceList[sessionp->mInstantPerformanceListCounter].mAverageBytesUsedForLargeImagePerSecond +=
			(*log)[label]["TotalBytesBoundForLargeImage"].asInteger();
		sessionp->mInstantPerformanceList[sessionp->mInstantPerformanceListCounter].mAveragePercentageBytesUsedPerSecond +=
			(*log)[label]["PercentageBytesBound"].asReal();
		frame_count++;
		if(cur_time - last_time >= 1.0f)
		{
			sessionp->mInstantPerformanceList[sessionp->mInstantPerformanceListCounter].mAverageBytesUsedPerSecond /= frame_count;
			sessionp->mInstantPerformanceList[sessionp->mInstantPerformanceListCounter].mAverageBytesUsedForLargeImagePerSecond /= frame_count;
			sessionp->mInstantPerformanceList[sessionp->mInstantPerformanceListCounter].mAveragePercentageBytesUsedPerSecond /= frame_count;
			sessionp->mInstantPerformanceList[sessionp->mInstantPerformanceListCounter].mTime = last_time;

			frame_count = 0;
			last_time = cur_time;
			sessionp->mInstantPerformanceListCounter++;
			sessionp->mInstantPerformanceList[sessionp->mInstantPerformanceListCounter].mAverageBytesUsedPerSecond = 0;
			sessionp->mInstantPerformanceList[sessionp->mInstantPerformanceListCounter].mAverageBytesUsedForLargeImagePerSecond = 0;
			sessionp->mInstantPerformanceList[sessionp->mInstantPerformanceListCounter].mAveragePercentageBytesUsedPerSecond = 0.f;
			sessionp->mInstantPerformanceList[sessionp->mInstantPerformanceListCounter].mTime = 0.f;
		}
		// Next label
		incrementCurrentCount();
		currentLabel = getCurrentLabelName();
		in_log = (*log).has(currentLabel);
	}

	sessionp->mTotalFetchingTime += total_fetching_time;
	sessionp->mTotalGrayTime += total_gray_time;
	sessionp->mTotalStablizingTime += total_stablizing_time;

	if(sessionp->mStartTimeLoadingSculpties < 0.f)
	{
		sessionp->mStartTimeLoadingSculpties = start_fetching_sculpties_time; 
	}
	sessionp->mTotalTimeLoadingSculpties += total_loading_sculpties_time;

	return sessionp;
}

LLTexturePipelineTester::LLTextureTestSession::LLTextureTestSession() 
{
	reset();
}
LLTexturePipelineTester::LLTextureTestSession::~LLTextureTestSession() 
{
}
void LLTexturePipelineTester::LLTextureTestSession::reset() 
{
	mTotalFetchingTime = 0.0f;

	mTotalGrayTime = 0.0f;
	mTotalStablizingTime = 0.0f;

	mStartTimeLoadingSculpties = 0.0f; 
	mTotalTimeLoadingSculpties = 0.0f;

	mTotalBytesLoaded = 0; 
	mTotalBytesLoadedFromCache = 0;
	mTotalBytesLoadedForLargeImage = 0;
	mTotalBytesLoadedForSculpties = 0; 

	mInstantPerformanceListCounter = 0;
}
//----------------------------------------------------------------------------------------------
//end of LLTexturePipelineTester
//----------------------------------------------------------------------------------------------
<|MERGE_RESOLUTION|>--- conflicted
+++ resolved
@@ -512,17 +512,13 @@
 //static 
 bool LLViewerTexture::isMemoryForTextureLow()
 {
-<<<<<<< HEAD
-    LL_PROFILE_ZONE_SCOPED;
+    LL_PROFILE_ZONE_SCOPED_CATEGORY_TEXTURE;
     // <FS:ND> Disable memory checking on request
     static LLCachedControl<bool> FSDisableMemCheck(gSavedSettings, "FSDisableAMDTextureMemoryCheck");
     if (FSDisableMemCheck)
         return false;
     // </FS:ND>
 
-=======
-    LL_PROFILE_ZONE_SCOPED_CATEGORY_TEXTURE;
->>>>>>> 0da2ab22
     // Note: we need to figure out a better source for 'min' values,
     // what is free for low end at minimal settings is 'nothing left'
     // for higher end gpus at high settings.
@@ -1446,18 +1442,13 @@
 // ONLY called from LLViewerFetchedTextureList
 void LLViewerFetchedTexture::destroyTexture() 
 {
-<<<<<<< HEAD
-    LL_PROFILE_ZONE_SCOPED;
+    LL_PROFILE_ZONE_SCOPED_CATEGORY_TEXTURE;
 	// <FS:Ansariel> 
 	//if(LLImageGL::sGlobalTextureMemory < sMaxDesiredTextureMem * 0.95f)//not ready to release unused memory.
 	static LLCachedControl<bool> fsDestroyGLTexturesImmediately(gSavedSettings, "FSDestroyGLTexturesImmediately");
 	static LLCachedControl<F32> fsDestroyGLTexturesThreshold(gSavedSettings, "FSDestroyGLTexturesThreshold");
 	if (!fsDestroyGLTexturesImmediately && LLImageGL::sGlobalTextureMemory.value() < sMaxDesiredTextureMem.value() * fsDestroyGLTexturesThreshold)//not ready to release unused memory.
 	// </FS:Ansariel>
-=======
-    LL_PROFILE_ZONE_SCOPED_CATEGORY_TEXTURE;
-	if(LLImageGL::sGlobalTextureMemory < sMaxDesiredTextureMem * 0.95f)//not ready to release unused memory.
->>>>>>> 0da2ab22
 	{
 		return ;
 	}
