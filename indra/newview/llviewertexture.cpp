
/**
 * @file llviewertexture.cpp
 * @brief Object which handles a received image (and associated texture(s))
 *
 * $LicenseInfo:firstyear=2000&license=viewerlgpl$
 * Second Life Viewer Source Code
 * Copyright (C) 2010, Linden Research, Inc.
 *
 * This library is free software; you can redistribute it and/or
 * modify it under the terms of the GNU Lesser General Public
 * License as published by the Free Software Foundation;
 * version 2.1 of the License only.
 *
 * This library is distributed in the hope that it will be useful,
 * but WITHOUT ANY WARRANTY; without even the implied warranty of
 * MERCHANTABILITY or FITNESS FOR A PARTICULAR PURPOSE.  See the GNU
 * Lesser General Public License for more details.
 *
 * You should have received a copy of the GNU Lesser General Public
 * License along with this library; if not, write to the Free Software
 * Foundation, Inc., 51 Franklin Street, Fifth Floor, Boston, MA  02110-1301  USA
 *
 * Linden Research, Inc., 945 Battery Street, San Francisco, CA  94111  USA
 * $/LicenseInfo$
 */

#include "llviewerprecompiledheaders.h"

#include "llviewertexture.h"

// Library includes
#include "llmath.h"
#include "llerror.h"
#include "llgl.h"
#include "llglheaders.h"
#include "llhost.h"
#include "llimage.h"
#include "llimagebmp.h"
#include "llimagej2c.h"
#include "llimagetga.h"
#include "llstl.h"
#include "message.h"
#include "lltimer.h"

// viewer includes
#include "llimagegl.h"
#include "lldrawpool.h"
#include "lltexturefetch.h"
#include "llviewertexturelist.h"
#include "llviewercontrol.h"
#include "pipeline.h"
#include "llappviewer.h"
#include "llface.h"
#include "llviewercamera.h"
#include "lltextureentry.h"
#include "lltexturemanagerbridge.h"
#include "llmediaentry.h"
#include "llvovolume.h"
#include "llviewermedia.h"
#include "lltexturecache.h"
#include "llviewerwindow.h"
#include "llwindow.h"
///////////////////////////////////////////////////////////////////////////////

// extern
const S32Megabytes gMinVideoRam(32);
const S32Megabytes gMaxVideoRam(512);


// statics
LLPointer<LLViewerTexture>        LLViewerTexture::sNullImagep = NULL;
LLPointer<LLViewerTexture>        LLViewerTexture::sBlackImagep = NULL;
LLPointer<LLViewerTexture>        LLViewerTexture::sCheckerBoardImagep = NULL;
LLPointer<LLViewerFetchedTexture> LLViewerFetchedTexture::sMissingAssetImagep = NULL;
LLPointer<LLViewerFetchedTexture> LLViewerFetchedTexture::sWhiteImagep = NULL;
LLPointer<LLViewerFetchedTexture> LLViewerFetchedTexture::sDefaultImagep = NULL;
LLPointer<LLViewerFetchedTexture> LLViewerFetchedTexture::sSmokeImagep = NULL;
LLPointer<LLViewerFetchedTexture> LLViewerFetchedTexture::sFlatNormalImagep = NULL;
LLPointer<LLViewerFetchedTexture> LLViewerFetchedTexture::sDefaultIrradiancePBRp;
LLViewerMediaTexture::media_map_t LLViewerMediaTexture::sMediaMap;
LLTexturePipelineTester* LLViewerTextureManager::sTesterp = NULL;
F32 LLViewerFetchedTexture::sMaxVirtualSize = 8192.f*8192.f;

const std::string sTesterName("TextureTester");

S32 LLViewerTexture::sImageCount = 0;
S32 LLViewerTexture::sRawCount = 0;
S32 LLViewerTexture::sAuxCount = 0;
LLFrameTimer LLViewerTexture::sEvaluationTimer;
F32 LLViewerTexture::sDesiredDiscardBias = 0.f;
F32 LLViewerTexture::sDesiredDiscardScale = 1.1f;
S32 LLViewerTexture::sMaxSculptRez = 128; //max sculpt image size
const S32 MAX_CACHED_RAW_IMAGE_AREA = 64 * 64;
const S32 MAX_CACHED_RAW_SCULPT_IMAGE_AREA = LLViewerTexture::sMaxSculptRez * LLViewerTexture::sMaxSculptRez;
const S32 MAX_CACHED_RAW_TERRAIN_IMAGE_AREA = 128 * 128;
const S32 DEFAULT_ICON_DIMENSIONS = 32;
const S32 DEFAULT_THUMBNAIL_DIMENSIONS = 256;
U32 LLViewerTexture::sMinLargeImageSize = 65536; //256 * 256.
U32 LLViewerTexture::sMaxSmallImageSize = MAX_CACHED_RAW_IMAGE_AREA;
bool LLViewerTexture::sFreezeImageUpdates = false;
F32 LLViewerTexture::sCurrentTime = 0.0f;

constexpr F32 MIN_VRAM_BUDGET = 768.f;
F32 LLViewerTexture::sFreeVRAMMegabytes = MIN_VRAM_BUDGET;

LLViewerTexture::EDebugTexels LLViewerTexture::sDebugTexelsMode = LLViewerTexture::DEBUG_TEXELS_OFF;

const F64 log_2 = log(2.0);

#if ADDRESS_SIZE == 32
const U32 DESIRED_NORMAL_TEXTURE_SIZE = (U32)LLViewerFetchedTexture::MAX_IMAGE_SIZE_DEFAULT / 2;
#else
const U32 DESIRED_NORMAL_TEXTURE_SIZE = (U32)LLViewerFetchedTexture::MAX_IMAGE_SIZE_DEFAULT;
#endif

//----------------------------------------------------------------------------------------------
//namespace: LLViewerTextureAccess
//----------------------------------------------------------------------------------------------

LLLoadedCallbackEntry::LLLoadedCallbackEntry(loaded_callback_func cb,
                      S32 discard_level,
                      bool need_imageraw, // Needs image raw for the callback
                      void* userdata,
                      LLLoadedCallbackEntry::source_callback_list_t* src_callback_list,
                      LLViewerFetchedTexture* target,
                      bool pause)
    : mCallback(cb),
      mLastUsedDiscard(MAX_DISCARD_LEVEL+1),
      mDesiredDiscard(discard_level),
      mNeedsImageRaw(need_imageraw),
      mUserData(userdata),
      mSourceCallbackList(src_callback_list),
      mPaused(pause)
{
    if(mSourceCallbackList)
    {
        mSourceCallbackList->insert(LLTextureKey(target->getID(), (ETexListType)target->getTextureListType()));
    }
}

LLLoadedCallbackEntry::~LLLoadedCallbackEntry()
{
}

void LLLoadedCallbackEntry::removeTexture(LLViewerFetchedTexture* tex)
{
    if (mSourceCallbackList && tex)
    {
        mSourceCallbackList->erase(LLTextureKey(tex->getID(), (ETexListType)tex->getTextureListType()));
    }
}

//static
void LLLoadedCallbackEntry::cleanUpCallbackList(LLLoadedCallbackEntry::source_callback_list_t* callback_list)
{
    //clear texture callbacks.
    if(callback_list && !callback_list->empty())
    {
        for(LLLoadedCallbackEntry::source_callback_list_t::iterator iter = callback_list->begin();
                iter != callback_list->end(); ++iter)
        {
            LLViewerFetchedTexture* tex = gTextureList.findImage(*iter);
            if(tex)
            {
                tex->deleteCallbackEntry(callback_list);
            }
        }
        callback_list->clear();
    }
}

LLViewerMediaTexture* LLViewerTextureManager::createMediaTexture(const LLUUID &media_id, bool usemipmaps, LLImageGL* gl_image)
{
    return new LLViewerMediaTexture(media_id, usemipmaps, gl_image);
}

void LLViewerTextureManager::findFetchedTextures(const LLUUID& id, std::vector<LLViewerFetchedTexture*> &output)
{
    return gTextureList.findTexturesByID(id, output);
}

void  LLViewerTextureManager::findTextures(const LLUUID& id, std::vector<LLViewerTexture*> &output)
{
    LL_PROFILE_ZONE_SCOPED_CATEGORY_TEXTURE;
    std::vector<LLViewerFetchedTexture*> fetched_output;
    gTextureList.findTexturesByID(id, fetched_output);
    std::vector<LLViewerFetchedTexture*>::iterator iter = fetched_output.begin();
    while (iter != fetched_output.end())
    {
        output.push_back(*iter);
        iter++;
    }

    //search media texture list
    if (output.empty())
    {
        LLViewerTexture* tex;
        tex = LLViewerTextureManager::findMediaTexture(id);
        if (tex)
        {
            output.push_back(tex);
        }
    }

}

LLViewerFetchedTexture* LLViewerTextureManager::findFetchedTexture(const LLUUID& id, S32 tex_type)
{
    LL_PROFILE_ZONE_SCOPED_CATEGORY_TEXTURE;
    return gTextureList.findImage(id, (ETexListType)tex_type);
}

LLViewerMediaTexture* LLViewerTextureManager::findMediaTexture(const LLUUID &media_id)
{
    return LLViewerMediaTexture::findMediaTexture(media_id);
}

LLViewerMediaTexture*  LLViewerTextureManager::getMediaTexture(const LLUUID& id, bool usemipmaps, LLImageGL* gl_image)
{
    LLViewerMediaTexture* tex = LLViewerMediaTexture::findMediaTexture(id);
    if(!tex)
    {
        tex = LLViewerTextureManager::createMediaTexture(id, usemipmaps, gl_image);
    }

    tex->initVirtualSize();

    return tex;
}

LLViewerFetchedTexture* LLViewerTextureManager::staticCastToFetchedTexture(LLTexture* tex, bool report_error)
{
    if(!tex)
    {
        return NULL;
    }

    S8 type = tex->getType();
    if(type == LLViewerTexture::FETCHED_TEXTURE || type == LLViewerTexture::LOD_TEXTURE)
    {
        return static_cast<LLViewerFetchedTexture*>(tex);
    }

    if(report_error)
    {
        LL_ERRS() << "not a fetched texture type: " << type << LL_ENDL;
    }

    return NULL;
}

LLPointer<LLViewerTexture> LLViewerTextureManager::getLocalTexture(bool usemipmaps, bool generate_gl_tex)
{
    LLPointer<LLViewerTexture> tex = new LLViewerTexture(usemipmaps);
    if(generate_gl_tex)
    {
        tex->generateGLTexture();
        tex->setCategory(LLGLTexture::LOCAL);
    }
    return tex;
}
LLPointer<LLViewerTexture> LLViewerTextureManager::getLocalTexture(const LLUUID& id, bool usemipmaps, bool generate_gl_tex)
{
    LLPointer<LLViewerTexture> tex = new LLViewerTexture(id, usemipmaps);
    if(generate_gl_tex)
    {
        tex->generateGLTexture();
        tex->setCategory(LLGLTexture::LOCAL);
    }
    return tex;
}
LLPointer<LLViewerTexture> LLViewerTextureManager::getLocalTexture(const LLImageRaw* raw, bool usemipmaps)
{
    LLPointer<LLViewerTexture> tex = new LLViewerTexture(raw, usemipmaps);
    tex->setCategory(LLGLTexture::LOCAL);
    return tex;
}
LLPointer<LLViewerTexture> LLViewerTextureManager::getLocalTexture(const U32 width, const U32 height, const U8 components, bool usemipmaps, bool generate_gl_tex)
{
    LLPointer<LLViewerTexture> tex = new LLViewerTexture(width, height, components, usemipmaps);
    if(generate_gl_tex)
    {
        tex->generateGLTexture();
        tex->setCategory(LLGLTexture::LOCAL);
    }
    return tex;
}

LLViewerFetchedTexture* LLViewerTextureManager::getFetchedTexture(const LLImageRaw* raw, FTType type, bool usemipmaps)
{
    LLImageDataSharedLock lock(raw);
    LLViewerFetchedTexture* ret = new LLViewerFetchedTexture(raw, type, usemipmaps);
    gTextureList.addImage(ret, TEX_LIST_STANDARD);
    return ret;
}

LLViewerFetchedTexture* LLViewerTextureManager::getFetchedTexture(
                                                   const LLUUID &image_id,
                                                   FTType f_type,
                                                   bool usemipmaps,
                                                   LLViewerTexture::EBoostLevel boost_priority,
                                                   S8 texture_type,
                                                   LLGLint internal_format,
                                                   LLGLenum primary_format,
                                                   LLHost request_from_host)
{
    return gTextureList.getImage(image_id, f_type, usemipmaps, boost_priority, texture_type, internal_format, primary_format, request_from_host);
}

LLViewerFetchedTexture* LLViewerTextureManager::getFetchedTextureFromFile(
                                                   const std::string& filename,
                                                   FTType f_type,
                                                   bool usemipmaps,
                                                   LLViewerTexture::EBoostLevel boost_priority,
                                                   S8 texture_type,
                                                   LLGLint internal_format,
                                                   LLGLenum primary_format,
                                                   const LLUUID& force_id)
{
    return gTextureList.getImageFromFile(filename, f_type, usemipmaps, boost_priority, texture_type, internal_format, primary_format, force_id);
}

//static
LLViewerFetchedTexture* LLViewerTextureManager::getFetchedTextureFromUrl(const std::string& url,
                                     FTType f_type,
                                     bool usemipmaps,
                                     LLViewerTexture::EBoostLevel boost_priority,
                                     S8 texture_type,
                                     LLGLint internal_format,
                                     LLGLenum primary_format,
                                     const LLUUID& force_id
                                     )
{
    return gTextureList.getImageFromUrl(url, f_type, usemipmaps, boost_priority, texture_type, internal_format, primary_format, force_id);
}

LLViewerFetchedTexture* LLViewerTextureManager::getFetchedTextureFromHost(const LLUUID& image_id, FTType f_type, LLHost host)
{
    return gTextureList.getImageFromHost(image_id, f_type, host);
}

// Create a bridge to the viewer texture manager.
class LLViewerTextureManagerBridge : public LLTextureManagerBridge
{
    /*virtual*/ LLPointer<LLGLTexture> getLocalTexture(bool usemipmaps = true, bool generate_gl_tex = true)
    {
        return LLViewerTextureManager::getLocalTexture(usemipmaps, generate_gl_tex);
    }

    /*virtual*/ LLPointer<LLGLTexture> getLocalTexture(const U32 width, const U32 height, const U8 components, bool usemipmaps, bool generate_gl_tex = true)
    {
        return LLViewerTextureManager::getLocalTexture(width, height, components, usemipmaps, generate_gl_tex);
    }

    /*virtual*/ LLGLTexture* getFetchedTexture(const LLUUID &image_id)
    {
        return LLViewerTextureManager::getFetchedTexture(image_id);
    }
};


void LLViewerTextureManager::init()
{
    {
        LLPointer<LLImageRaw> raw = new LLImageRaw(1,1,3);
        raw->clear(0x77, 0x77, 0x77, 0xFF);
        LLViewerTexture::sNullImagep = LLViewerTextureManager::getLocalTexture(raw.get(), true);
    }

    const S32 dim = 128;
    LLPointer<LLImageRaw> image_raw = new LLImageRaw(dim,dim,3);
    U8* data = image_raw->getData();

    memset(data, 0, dim * dim * 3);
    LLViewerTexture::sBlackImagep = LLViewerTextureManager::getLocalTexture(image_raw.get(), true);

#if 1
    LLPointer<LLViewerFetchedTexture> imagep = LLViewerTextureManager::getFetchedTexture(IMG_DEFAULT);
    LLViewerFetchedTexture::sDefaultImagep = imagep;

    for (S32 i = 0; i<dim; i++)
    {
        for (S32 j = 0; j<dim; j++)
        {
#if 0
            const S32 border = 2;
            if (i<border || j<border || i>=(dim-border) || j>=(dim-border))
            {
                *data++ = 0xff;
                *data++ = 0xff;
                *data++ = 0xff;
            }
            else
#endif
            {
                *data++ = 0x7f;
                *data++ = 0x7f;
                *data++ = 0x7f;
            }
        }
    }
    imagep->createGLTexture(0, image_raw);
    //cache the raw image
    imagep->setCachedRawImage(0, image_raw);
    image_raw = NULL;
#else
    LLViewerFetchedTexture::sDefaultImagep = LLViewerTextureManager::getFetchedTexture(IMG_DEFAULT, true, LLGLTexture::BOOST_UI);
#endif
    LLViewerFetchedTexture::sDefaultImagep->dontDiscard();
    LLViewerFetchedTexture::sDefaultImagep->setCategory(LLGLTexture::OTHER);

    image_raw = new LLImageRaw(32,32,3);
    data = image_raw->getData();

    for (S32 i = 0; i < (32*32*3); i+=3)
    {
        S32 x = (i % (32*3)) / (3*16);
        S32 y = i / (32*3*16);
        U8 color = ((x + y) % 2) * 255;
        data[i] = color;
        data[i+1] = color;
        data[i+2] = color;
    }

    LLViewerTexture::sCheckerBoardImagep = LLViewerTextureManager::getLocalTexture(image_raw.get(), true);

    LLViewerTexture::initClass();

    // Create a texture manager bridge.
    gTextureManagerBridgep = new LLViewerTextureManagerBridge;

    if (LLMetricPerformanceTesterBasic::isMetricLogRequested(sTesterName) && !LLMetricPerformanceTesterBasic::getTester(sTesterName))
    {
        sTesterp = new LLTexturePipelineTester();
        if (!sTesterp->isValid())
        {
            delete sTesterp;
            sTesterp = NULL;
        }
    }
}

void LLViewerTextureManager::cleanup()
{
    stop_glerror();

    delete gTextureManagerBridgep;
    LLImageGL::sDefaultGLTexture = NULL;
    LLViewerTexture::sNullImagep = NULL;
    LLViewerTexture::sBlackImagep = NULL;
    LLViewerTexture::sCheckerBoardImagep = NULL;
    LLViewerFetchedTexture::sDefaultImagep = NULL;
    LLViewerFetchedTexture::sSmokeImagep = NULL;
    LLViewerFetchedTexture::sMissingAssetImagep = NULL;
    LLTexUnit::sWhiteTexture = 0;
    LLViewerFetchedTexture::sWhiteImagep = NULL;

    LLViewerFetchedTexture::sFlatNormalImagep = NULL;
    LLViewerFetchedTexture::sDefaultIrradiancePBRp = NULL;

    LLViewerMediaTexture::cleanUpClass();
}

//----------------------------------------------------------------------------------------------
//----------------------------------------------------------------------------------------------
//start of LLViewerTexture
//----------------------------------------------------------------------------------------------
// static
void LLViewerTexture::initClass()
{
    LLImageGL::sDefaultGLTexture = LLViewerFetchedTexture::sDefaultImagep->getGLTexture();
}

// non-const (used externally
F32 texmem_lower_bound_scale = 0.85f;
F32 texmem_middle_bound_scale = 0.925f;

//static
void LLViewerTexture::updateClass()
{
    LL_PROFILE_ZONE_SCOPED_CATEGORY_TEXTURE;
    sCurrentTime = gFrameTimeSeconds;

    LLTexturePipelineTester* tester = (LLTexturePipelineTester*)LLMetricPerformanceTesterBasic::getTester(sTesterName);
    if (tester)
    {
        tester->update();
    }

    LLViewerMediaTexture::updateClass();

    static LLCachedControl<U32> max_vram_budget(gSavedSettings, "RenderMaxVRAMBudget", 0);

    F64 texture_bytes_alloc = LLImageGL::getTextureBytesAllocated() / 1024.0 / 512.0;
    F64 vertex_bytes_alloc = LLVertexBuffer::getBytesAllocated() / 1024.0 / 512.0;
    F64 render_bytes_alloc = LLRenderTarget::sBytesAllocated / 1024.0 / 512.0;

    // get an estimate of how much video memory we're using
    // NOTE: our metrics miss about half the vram we use, so this biases high but turns out to typically be within 5% of the real number
    F32 used = (F32)ll_round(texture_bytes_alloc + vertex_bytes_alloc + render_bytes_alloc);

    F32 budget = max_vram_budget == 0 ? gGLManager.mVRAM : max_vram_budget;

    // try to leave half a GB for everyone else, but keep at least 768MB for ourselves
    F32 target = llmax(budget - 512.f, MIN_VRAM_BUDGET);
    sFreeVRAMMegabytes = target - used;

    F32 over_pct = llmax((used-target) / target, 0.f);
    sDesiredDiscardBias = llmax(sDesiredDiscardBias, 1.f + over_pct);

    if (sDesiredDiscardBias > 1.f)
    {
        sDesiredDiscardBias -= gFrameIntervalSeconds * 0.01;
    }

    LLViewerTexture::sFreezeImageUpdates = false; // sDesiredDiscardBias > (desired_discard_bias_max - 1.0f);
}

//end of static functions
//-------------------------------------------------------------------------------------------
const U32 LLViewerTexture::sCurrentFileVersion = 1;

LLViewerTexture::LLViewerTexture(bool usemipmaps) :
    LLGLTexture(usemipmaps)
{
    init(true);

    mID.generate();
    sImageCount++;
}

LLViewerTexture::LLViewerTexture(const LLUUID& id, bool usemipmaps) :
    LLGLTexture(usemipmaps),
    mID(id)
{
    init(true);

    sImageCount++;
}

LLViewerTexture::LLViewerTexture(const U32 width, const U32 height, const U8 components, bool usemipmaps)  :
    LLGLTexture(width, height, components, usemipmaps)
{
    init(true);

    mID.generate();
    sImageCount++;
}

LLViewerTexture::LLViewerTexture(const LLImageRaw* raw, bool usemipmaps) :
    LLGLTexture(raw, usemipmaps)
{
    init(true);

    mID.generate();
    sImageCount++;
}

LLViewerTexture::~LLViewerTexture()
{
    // LL_DEBUGS("Avatar") << mID << LL_ENDL;
    cleanup();
    sImageCount--;
}

// virtual
void LLViewerTexture::init(bool firstinit)
{
    mMaxVirtualSize = 0.f;
    mMaxVirtualSizeResetInterval = 1;
    mMaxVirtualSizeResetCounter = mMaxVirtualSizeResetInterval;
    mParcelMedia = NULL;

    memset(&mNumVolumes, 0, sizeof(U32)* LLRender::NUM_VOLUME_TEXTURE_CHANNELS);
    mFaceList[LLRender::DIFFUSE_MAP].clear();
    mFaceList[LLRender::NORMAL_MAP].clear();
    mFaceList[LLRender::SPECULAR_MAP].clear();
    mNumFaces[LLRender::DIFFUSE_MAP] =
    mNumFaces[LLRender::NORMAL_MAP] =
    mNumFaces[LLRender::SPECULAR_MAP] = 0;

    mVolumeList[LLRender::LIGHT_TEX].clear();
    mVolumeList[LLRender::SCULPT_TEX].clear();

    mMainQueue  = LL::WorkQueue::getInstance("mainloop");
    mImageQueue = LL::WorkQueue::getInstance("LLImageGL");
}

//virtual
S8 LLViewerTexture::getType() const
{
    return LLViewerTexture::LOCAL_TEXTURE;
}

void LLViewerTexture::cleanup()
{
    if (LLAppViewer::getTextureFetch())
    {
        LLAppViewer::getTextureFetch()->updateRequestPriority(mID, 0.f);
    }

    mFaceList[LLRender::DIFFUSE_MAP].clear();
    mFaceList[LLRender::NORMAL_MAP].clear();
    mFaceList[LLRender::SPECULAR_MAP].clear();
    mVolumeList[LLRender::LIGHT_TEX].clear();
    mVolumeList[LLRender::SCULPT_TEX].clear();
}

// virtual
void LLViewerTexture::dump()
{
    LL_PROFILE_ZONE_SCOPED_CATEGORY_TEXTURE;
    LLGLTexture::dump();

    LL_INFOS() << "LLViewerTexture"
            << " mID " << mID
            << LL_ENDL;
}

void LLViewerTexture::setBoostLevel(S32 level)
{
    if(mBoostLevel != level)
    {
        mBoostLevel = level;
        if(mBoostLevel != LLViewerTexture::BOOST_NONE &&
            mBoostLevel != LLViewerTexture::BOOST_SELECTED &&
            mBoostLevel != LLViewerTexture::BOOST_ICON &&
            mBoostLevel != LLViewerTexture::BOOST_THUMBNAIL)
        {
            setNoDelete();
        }
    }

    // strongly encourage anything boosted to load at full res
    if (mBoostLevel >= LLViewerTexture::BOOST_HIGH)
    {
        mMaxVirtualSize = 2048.f * 2048.f;
    }
}

bool LLViewerTexture::isActiveFetching()
{
    return false;
}

bool LLViewerTexture::bindDebugImage(const S32 stage)
{
    LL_PROFILE_ZONE_SCOPED_CATEGORY_TEXTURE;
    if (stage < 0) return false;

    bool res = true;
    if (LLViewerTexture::sCheckerBoardImagep.notNull() && (this != LLViewerTexture::sCheckerBoardImagep.get()))
    {
        res = gGL.getTexUnit(stage)->bind(LLViewerTexture::sCheckerBoardImagep);
    }

    if(!res)
    {
        return bindDefaultImage(stage);
    }

    return res;
}

bool LLViewerTexture::bindDefaultImage(S32 stage)
{
    LL_PROFILE_ZONE_SCOPED_CATEGORY_TEXTURE;
    if (stage < 0) return false;

    bool res = true;
    if (LLViewerFetchedTexture::sDefaultImagep.notNull() && (this != LLViewerFetchedTexture::sDefaultImagep.get()))
    {
        // use default if we've got it
        res = gGL.getTexUnit(stage)->bind(LLViewerFetchedTexture::sDefaultImagep);
    }
    if (!res && LLViewerTexture::sNullImagep.notNull() && (this != LLViewerTexture::sNullImagep))
    {
        res = gGL.getTexUnit(stage)->bind(LLViewerTexture::sNullImagep);
    }
    if (!res)
    {
        LL_WARNS() << "LLViewerTexture::bindDefaultImage failed." << LL_ENDL;
    }
    stop_glerror();

    //check if there is cached raw image and switch to it if possible
    switchToCachedImage();

    LLTexturePipelineTester* tester = (LLTexturePipelineTester*)LLMetricPerformanceTesterBasic::getTester(sTesterName);
    if (tester)
    {
        tester->updateGrayTextureBinding();
    }
    return res;
}

//virtual
bool LLViewerTexture::isMissingAsset()const
{
    return false;
}

//virtual
void LLViewerTexture::forceImmediateUpdate()
{
}

void LLViewerTexture::addTextureStats(F32 virtual_size, bool needs_gltexture) const
{
    LL_PROFILE_ZONE_SCOPED_CATEGORY_TEXTURE;
    if(needs_gltexture)
    {
        mNeedsGLTexture = true;
    }

    virtual_size = llmin(virtual_size, LLViewerFetchedTexture::sMaxVirtualSize);

    if (virtual_size > mMaxVirtualSize)
    {
        mMaxVirtualSize = virtual_size;
    }
}

void LLViewerTexture::resetTextureStats()
{
    mMaxVirtualSize = 0.0f;
    mMaxVirtualSizeResetCounter = 0;
}

//virtual
F32 LLViewerTexture::getMaxVirtualSize()
{
    return mMaxVirtualSize;
}

//virtual
void LLViewerTexture::setKnownDrawSize(S32 width, S32 height)
{
    //nothing here.
}

//virtual
void LLViewerTexture::addFace(U32 ch, LLFace* facep)
{
    LL_PROFILE_ZONE_SCOPED_CATEGORY_TEXTURE;
    llassert(ch < LLRender::NUM_TEXTURE_CHANNELS);

    if(mNumFaces[ch] >= mFaceList[ch].size())
    {
        mFaceList[ch].resize(2 * mNumFaces[ch] + 1);
    }
    mFaceList[ch][mNumFaces[ch]] = facep;
    facep->setIndexInTex(ch, mNumFaces[ch]);
    mNumFaces[ch]++;
    mLastFaceListUpdateTimer.reset();
}

//virtual
void LLViewerTexture::removeFace(U32 ch, LLFace* facep)
{
    LL_PROFILE_ZONE_SCOPED_CATEGORY_TEXTURE;
    llassert(ch < LLRender::NUM_TEXTURE_CHANNELS);

    if(mNumFaces[ch] > 1)
    {
        S32 index = facep->getIndexInTex(ch);
        llassert(index < mFaceList[ch].size());
        llassert(index < mNumFaces[ch]);
        mFaceList[ch][index] = mFaceList[ch][--mNumFaces[ch]];
        mFaceList[ch][index]->setIndexInTex(ch, index);
    }
    else
    {
        mFaceList[ch].clear();
        mNumFaces[ch] = 0;
    }
    mLastFaceListUpdateTimer.reset();
}

S32 LLViewerTexture::getTotalNumFaces() const
{
    S32 ret = 0;

    for (U32 i = 0; i < LLRender::NUM_TEXTURE_CHANNELS; ++i)
    {
        ret += mNumFaces[i];
    }

    return ret;
}

S32 LLViewerTexture::getNumFaces(U32 ch) const
{
    llassert(ch < LLRender::NUM_TEXTURE_CHANNELS);
    return mNumFaces[ch];
}


//virtual
void LLViewerTexture::addVolume(U32 ch, LLVOVolume* volumep)
{
    LL_PROFILE_ZONE_SCOPED_CATEGORY_TEXTURE;
    if (mNumVolumes[ch] >= mVolumeList[ch].size())
    {
        mVolumeList[ch].resize(2 * mNumVolumes[ch] + 1);
    }
    mVolumeList[ch][mNumVolumes[ch]] = volumep;
    volumep->setIndexInTex(ch, mNumVolumes[ch]);
    mNumVolumes[ch]++;
    mLastVolumeListUpdateTimer.reset();
}

//virtual
void LLViewerTexture::removeVolume(U32 ch, LLVOVolume* volumep)
{
    LL_PROFILE_ZONE_SCOPED_CATEGORY_TEXTURE;
    if (mNumVolumes[ch] > 1)
    {
        S32 index = volumep->getIndexInTex(ch);
        llassert(index < mVolumeList[ch].size());
        llassert(index < mNumVolumes[ch]);
        mVolumeList[ch][index] = mVolumeList[ch][--mNumVolumes[ch]];
        mVolumeList[ch][index]->setIndexInTex(ch, index);
    }
    else
    {
        mVolumeList[ch].clear();
        mNumVolumes[ch] = 0;
    }
    mLastVolumeListUpdateTimer.reset();
}

S32 LLViewerTexture::getNumVolumes(U32 ch) const
{
    return mNumVolumes[ch];
}

void LLViewerTexture::reorganizeFaceList()
{
    LL_PROFILE_ZONE_SCOPED_CATEGORY_TEXTURE;
    static const F32 MAX_WAIT_TIME = 20.f; // seconds
    static const U32 MAX_EXTRA_BUFFER_SIZE = 4;

    if(mLastFaceListUpdateTimer.getElapsedTimeF32() < MAX_WAIT_TIME)
    {
        return;
    }

    for (U32 i = 0; i < LLRender::NUM_TEXTURE_CHANNELS; ++i)
    {
        if(mNumFaces[i] + MAX_EXTRA_BUFFER_SIZE > mFaceList[i].size())
    {
        return;
    }

        mFaceList[i].erase(mFaceList[i].begin() + mNumFaces[i], mFaceList[i].end());
    }

    mLastFaceListUpdateTimer.reset();
}

void LLViewerTexture::reorganizeVolumeList()
{
    LL_PROFILE_ZONE_SCOPED_CATEGORY_TEXTURE;
    static const F32 MAX_WAIT_TIME = 20.f; // seconds
    static const U32 MAX_EXTRA_BUFFER_SIZE = 4;


    for (U32 i = 0; i < LLRender::NUM_VOLUME_TEXTURE_CHANNELS; ++i)
    {
        if (mNumVolumes[i] + MAX_EXTRA_BUFFER_SIZE > mVolumeList[i].size())
        {
            return;
        }
    }

    if(mLastVolumeListUpdateTimer.getElapsedTimeF32() < MAX_WAIT_TIME)
    {
        return;
    }

    mLastVolumeListUpdateTimer.reset();
    for (U32 i = 0; i < LLRender::NUM_VOLUME_TEXTURE_CHANNELS; ++i)
    {
        mVolumeList[i].erase(mVolumeList[i].begin() + mNumVolumes[i], mVolumeList[i].end());
    }
}

//virtual
void LLViewerTexture::switchToCachedImage()
{
    //nothing here.
}

//virtual
void LLViewerTexture::setCachedRawImage(S32 discard_level, LLImageRaw* imageraw)
{
    //nothing here.
}

bool LLViewerTexture::isLargeImage()
{
    return  (S32)mTexelsPerImage > LLViewerTexture::sMinLargeImageSize;
}

//virtual
void LLViewerTexture::updateBindStatsForTester()
{
    LLTexturePipelineTester* tester = (LLTexturePipelineTester*)LLMetricPerformanceTesterBasic::getTester(sTesterName);
    if (tester)
    {
        tester->updateTextureBindingStats(this);
    }
}

//----------------------------------------------------------------------------------------------
//end of LLViewerTexture
//----------------------------------------------------------------------------------------------

const std::string& fttype_to_string(const FTType& fttype)
{
    static const std::string ftt_unknown("FTT_UNKNOWN");
    static const std::string ftt_default("FTT_DEFAULT");
    static const std::string ftt_server_bake("FTT_SERVER_BAKE");
    static const std::string ftt_host_bake("FTT_HOST_BAKE");
    static const std::string ftt_map_tile("FTT_MAP_TILE");
    static const std::string ftt_local_file("FTT_LOCAL_FILE");
    static const std::string ftt_error("FTT_ERROR");
    switch(fttype)
    {
        case FTT_UNKNOWN: return ftt_unknown; break;
        case FTT_DEFAULT: return ftt_default; break;
        case FTT_SERVER_BAKE: return ftt_server_bake; break;
        case FTT_HOST_BAKE: return ftt_host_bake; break;
        case FTT_MAP_TILE: return ftt_map_tile; break;
        case FTT_LOCAL_FILE: return ftt_local_file; break;
    }
    return ftt_error;
}

//----------------------------------------------------------------------------------------------
//start of LLViewerFetchedTexture
//----------------------------------------------------------------------------------------------

//static
LLViewerFetchedTexture* LLViewerFetchedTexture::getSmokeImage()
{
    if (sSmokeImagep.isNull())
    {
        sSmokeImagep = LLViewerTextureManager::getFetchedTexture(IMG_SMOKE);
    }

    sSmokeImagep->addTextureStats(1024.f * 1024.f);

    return sSmokeImagep;
}

LLViewerFetchedTexture::LLViewerFetchedTexture(const LLUUID& id, FTType f_type, const LLHost& host, bool usemipmaps)
    : LLViewerTexture(id, usemipmaps),
    mTargetHost(host)
{
    init(true);
    mFTType = f_type;
    if (mFTType == FTT_HOST_BAKE)
    {
        LL_WARNS() << "Unsupported fetch type " << mFTType << LL_ENDL;
    }
    generateGLTexture();
}

LLViewerFetchedTexture::LLViewerFetchedTexture(const LLImageRaw* raw, FTType f_type, bool usemipmaps)
    : LLViewerTexture(raw, usemipmaps)
{
    init(true);
    mFTType = f_type;
}

LLViewerFetchedTexture::LLViewerFetchedTexture(const std::string& url, FTType f_type, const LLUUID& id, bool usemipmaps)
    : LLViewerTexture(id, usemipmaps),
    mUrl(url)
{
    init(true);
    mFTType = f_type;
    generateGLTexture();
}

void LLViewerFetchedTexture::init(bool firstinit)
{
    mOrigWidth = 0;
    mOrigHeight = 0;
    mHasAux = false;
    mNeedsAux = false;
    mRequestedDiscardLevel = -1;
    mRequestedDownloadPriority = 0.f;
    mFullyLoaded = false;
    mCanUseHTTP = true;
    mDesiredDiscardLevel = MAX_DISCARD_LEVEL + 1;
    mMinDesiredDiscardLevel = MAX_DISCARD_LEVEL + 1;

    mDecodingAux = false;

    mKnownDrawWidth = 0;
    mKnownDrawHeight = 0;
    mKnownDrawSizeChanged = false;

    if (firstinit)
    {
        mInImageList = 0;
    }

    // Only set mIsMissingAsset true when we know for certain that the database
    // does not contain this image.
    mIsMissingAsset = false;

    mLoadedCallbackDesiredDiscardLevel = S8_MAX;
    mPauseLoadedCallBacks = false;

    mNeedsCreateTexture = false;

    mIsRawImageValid = false;
    mRawDiscardLevel = INVALID_DISCARD_LEVEL;
    mMinDiscardLevel = 0;

    mHasFetcher = false;
    mIsFetching = false;
    mFetchState = 0;
    mFetchPriority = 0;
    mDownloadProgress = 0.f;
    mFetchDeltaTime = 999999.f;
    mRequestDeltaTime = 0.f;
    mForSculpt = false;
    mIsFetched = false;
    mInFastCacheList = false;

    mCachedRawImage = NULL;
    mCachedRawDiscardLevel = -1;
    mCachedRawImageReady = false;

    mSavedRawImage = NULL;
    mForceToSaveRawImage  = false;
    mSaveRawImage = false;
    mSavedRawDiscardLevel = -1;
    mDesiredSavedRawDiscardLevel = -1;
    mLastReferencedSavedRawImageTime = 0.0f;
    mKeptSavedRawImageTime = 0.f;
    mLastCallBackActiveTime = 0.f;
    mForceCallbackFetch = false;
    mInDebug = false;
    mUnremovable = false;

    mFTType = FTT_UNKNOWN;
}

LLViewerFetchedTexture::~LLViewerFetchedTexture()
{
    assert_main_thread();
    //*NOTE getTextureFetch can return NULL when Viewer is shutting down.
    // This is due to LLWearableList is singleton and is destroyed after
    // LLAppViewer::cleanup() was called. (see ticket EXT-177)
    if (mHasFetcher && LLAppViewer::getTextureFetch())
    {
        LLAppViewer::getTextureFetch()->deleteRequest(getID(), true);
    }
    cleanup();
}

//virtual
S8 LLViewerFetchedTexture::getType() const
{
    return LLViewerTexture::FETCHED_TEXTURE;
}

FTType LLViewerFetchedTexture::getFTType() const
{
    return mFTType;
}

void LLViewerFetchedTexture::cleanup()
{
    LL_PROFILE_ZONE_SCOPED_CATEGORY_TEXTURE;
    for(callback_list_t::iterator iter = mLoadedCallbackList.begin();
        iter != mLoadedCallbackList.end(); )
    {
        LLLoadedCallbackEntry *entryp = *iter++;
        // We never finished loading the image.  Indicate failure.
        // Note: this allows mLoadedCallbackUserData to be cleaned up.
        entryp->mCallback( false, this, NULL, NULL, 0, true, entryp->mUserData );
        entryp->removeTexture(this);
        delete entryp;
    }
    mLoadedCallbackList.clear();
    mNeedsAux = false;

    // Clean up image data
    destroyRawImage();
    mCachedRawImage = NULL;
    mCachedRawDiscardLevel = -1;
    mCachedRawImageReady = false;
    mSavedRawImage = NULL;
    mSavedRawDiscardLevel = -1;
}

//access the fast cache
void LLViewerFetchedTexture::loadFromFastCache()
{
    LL_PROFILE_ZONE_SCOPED_CATEGORY_TEXTURE;
    if(!mInFastCacheList)
    {
        return; //no need to access the fast cache.
    }
    mInFastCacheList = false;

    add(LLTextureFetch::sCacheAttempt, 1.0);

    LLTimer fastCacheTimer;
    mRawImage = LLAppViewer::getTextureCache()->readFromFastCache(getID(), mRawDiscardLevel);
    if(mRawImage.notNull())
    {
        F32 cachReadTime = fastCacheTimer.getElapsedTimeF32();

        add(LLTextureFetch::sCacheHit, 1.0);
        record(LLTextureFetch::sCacheHitRate, LLUnits::Ratio::fromValue(1));
        sample(LLTextureFetch::sCacheReadLatency, cachReadTime);

        mFullWidth = mRawImage->getWidth() << mRawDiscardLevel;
        mFullHeight = mRawImage->getHeight() << mRawDiscardLevel;
        setTexelsPerImage();

        if(mFullWidth > MAX_IMAGE_SIZE || mFullHeight > MAX_IMAGE_SIZE)
        {
            //discard all oversized textures.
            destroyRawImage();
            LL_WARNS() << "oversized, setting as missing" << LL_ENDL;
            setIsMissingAsset();
            mRawDiscardLevel = INVALID_DISCARD_LEVEL;
        }
        else
        {
            if (mBoostLevel == LLGLTexture::BOOST_ICON)
            {
                // Shouldn't do anything usefull since texures in fast cache are 16x16,
                // it is here in case fast cache changes.
                S32 expected_width = mKnownDrawWidth > 0 ? mKnownDrawWidth : DEFAULT_ICON_DIMENSIONS;
                S32 expected_height = mKnownDrawHeight > 0 ? mKnownDrawHeight : DEFAULT_ICON_DIMENSIONS;
                if (mRawImage && (mRawImage->getWidth() > expected_width || mRawImage->getHeight() > expected_height))
                {
                    // scale oversized icon, no need to give more work to gl
                    mRawImage->scale(expected_width, expected_height);
                }
            }

            if (mBoostLevel == LLGLTexture::BOOST_THUMBNAIL)
            {
                S32 expected_width = mKnownDrawWidth > 0 ? mKnownDrawWidth : DEFAULT_THUMBNAIL_DIMENSIONS;
                S32 expected_height = mKnownDrawHeight > 0 ? mKnownDrawHeight : DEFAULT_THUMBNAIL_DIMENSIONS;
                if (mRawImage && (mRawImage->getWidth() > expected_width || mRawImage->getHeight() > expected_height))
                {
                    // scale oversized icon, no need to give more work to gl
                    mRawImage->scale(expected_width, expected_height);
                }
            }

            mRequestedDiscardLevel = mDesiredDiscardLevel + 1;
            mIsRawImageValid = true;
            addToCreateTexture();
        }
    }
    else
    {
        record(LLTextureFetch::sCacheHitRate, LLUnits::Ratio::fromValue(0));
    }
}

void LLViewerFetchedTexture::setForSculpt()
{
    static const S32 MAX_INTERVAL = 8; //frames

    mForSculpt = true;
    if(isForSculptOnly() && hasGLTexture() && !getBoundRecently())
    {
        destroyGLTexture(); //sculpt image does not need gl texture.
        mTextureState = ACTIVE;
    }
    checkCachedRawSculptImage();
    setMaxVirtualSizeResetInterval(MAX_INTERVAL);
}

bool LLViewerFetchedTexture::isForSculptOnly() const
{
    return mForSculpt && !mNeedsGLTexture;
}

bool LLViewerFetchedTexture::isDeleted()
{
    return mTextureState == DELETED;
}

bool LLViewerFetchedTexture::isInactive()
{
    return mTextureState == INACTIVE;
}

bool LLViewerFetchedTexture::isDeletionCandidate()
{
    return mTextureState == DELETION_CANDIDATE;
}

void LLViewerFetchedTexture::setDeletionCandidate()
{
    if(mGLTexturep.notNull() && mGLTexturep->getTexName() && (mTextureState == INACTIVE))
    {
        mTextureState = DELETION_CANDIDATE;
    }
}

//set the texture inactive
void LLViewerFetchedTexture::setInactive()
{
    if(mTextureState == ACTIVE && mGLTexturep.notNull() && mGLTexturep->getTexName() && !mGLTexturep->getBoundRecently())
    {
        mTextureState = INACTIVE;
    }
}

bool LLViewerFetchedTexture::isFullyLoaded() const
{
    // Unfortunately, the boolean "mFullyLoaded" is never updated correctly so we use that logic
    // to check if the texture is there and completely downloaded
    return (mFullWidth != 0) && (mFullHeight != 0) && !mIsFetching && !mHasFetcher;
}


// virtual
void LLViewerFetchedTexture::dump()
{
    LLViewerTexture::dump();

    LL_INFOS() << "Dump : " << mID
            << ", mIsMissingAsset = " << (S32)mIsMissingAsset
            << ", mFullWidth = " << (S32)mFullWidth
            << ", mFullHeight = " << (S32)mFullHeight
            << ", mOrigWidth = " << (S32)mOrigWidth
            << ", mOrigHeight = " << (S32)mOrigHeight
            << LL_ENDL;
    LL_INFOS() << "     : "
            << " mFullyLoaded = " << (S32)mFullyLoaded
            << ", mFetchState = " << (S32)mFetchState
            << ", mFetchPriority = " << (S32)mFetchPriority
            << ", mDownloadProgress = " << (F32)mDownloadProgress
            << LL_ENDL;
    LL_INFOS() << "     : "
            << " mHasFetcher = " << (S32)mHasFetcher
            << ", mIsFetching = " << (S32)mIsFetching
            << ", mIsFetched = " << (S32)mIsFetched
            << ", mBoostLevel = " << (S32)mBoostLevel
            << LL_ENDL;
}

///////////////////////////////////////////////////////////////////////////////
// ONLY called from LLViewerFetchedTextureList
void LLViewerFetchedTexture::destroyTexture()
{
    LL_PROFILE_ZONE_SCOPED_CATEGORY_TEXTURE;

    if (mNeedsCreateTexture)//return if in the process of generating a new texture.
    {
        return;
    }

    //LL_DEBUGS("Avatar") << mID << LL_ENDL;
    destroyGLTexture();
    mFullyLoaded = false;
}

void LLViewerFetchedTexture::addToCreateTexture()
{
    LL_PROFILE_ZONE_SCOPED_CATEGORY_TEXTURE;
    bool force_update = false;
    if (getComponents() != mRawImage->getComponents())
    {
        // We've changed the number of components, so we need to move any
        // objects using this pool to a different pool.
        mComponents = mRawImage->getComponents();
        mGLTexturep->setComponents(mComponents);
        force_update = true;

        for (U32 j = 0; j < LLRender::NUM_TEXTURE_CHANNELS; ++j)
        {
            llassert(mNumFaces[j] <= mFaceList[j].size());

            for(U32 i = 0; i < mNumFaces[j]; i++)
            {
                mFaceList[j][i]->dirtyTexture();
            }
        }

        //discard the cached raw image and the saved raw image
        mCachedRawImageReady = false;
        mCachedRawDiscardLevel = -1;
        mCachedRawImage = NULL;
        mSavedRawDiscardLevel = -1;
        mSavedRawImage = NULL;
    }

    if(isForSculptOnly())
    {
        //just update some variables, not to create a real GL texture.
        createGLTexture(mRawDiscardLevel, mRawImage, 0, false);
        mNeedsCreateTexture = false;
        destroyRawImage();
    }
    else if(!force_update && getDiscardLevel() > -1 && getDiscardLevel() <= mRawDiscardLevel)
    {
        mNeedsCreateTexture = false;
        destroyRawImage();
    }
    else
    {
        LL_PROFILE_ZONE_SCOPED_CATEGORY_TEXTURE;
#if 1
        //
        //if mRequestedDiscardLevel > mDesiredDiscardLevel, we assume the required image res keep going up,
        //so do not scale down the over qualified image.
        //Note: scaling down image is expensensive. Do it only when very necessary.
        //
        if(mRequestedDiscardLevel <= mDesiredDiscardLevel && !mForceToSaveRawImage)
        {
            S32 w = mFullWidth >> mRawDiscardLevel;
            S32 h = mFullHeight >> mRawDiscardLevel;

            //if big image, do not load extra data
            //scale it down to size >= LLViewerTexture::sMinLargeImageSize
            if(w * h > LLViewerTexture::sMinLargeImageSize)
            {
                S32 d_level = llmin(mRequestedDiscardLevel, (S32)mDesiredDiscardLevel) - mRawDiscardLevel;

                if(d_level > 0)
                {
                    S32 i = 0;
                    while((d_level > 0) && ((w >> i) * (h >> i) > LLViewerTexture::sMinLargeImageSize))
                    {
                        i++;
                        d_level--;
                    }
                    if(i > 0)
                    {
                        mRawDiscardLevel += i;
                        if(mRawDiscardLevel >= getDiscardLevel() && getDiscardLevel() > 0)
                        {
                            mNeedsCreateTexture = false;
                            destroyRawImage();
                            return;
                        }

                        {
                            //make a duplicate in case somebody else is using this raw image
                            mRawImage = mRawImage->scaled(w >> i, h >> i);
                        }
                    }
                }
            }
        }
#endif
        scheduleCreateTexture();
    }
    return;
}

// ONLY called from LLViewerTextureList
bool LLViewerFetchedTexture::preCreateTexture(S32 usename/*= 0*/)
{
    LL_PROFILE_ZONE_SCOPED_CATEGORY_TEXTURE;
#if LL_IMAGEGL_THREAD_CHECK
    mGLTexturep->checkActiveThread();
#endif

    if (!mNeedsCreateTexture)
    {
        destroyRawImage();
        return false;
    }
    mNeedsCreateTexture = false;

    if (mRawImage.isNull())
    {
        LL_ERRS() << "LLViewerTexture trying to create texture with no Raw Image" << LL_ENDL;
    }
    if (mRawImage->isBufferInvalid())
    {
        LL_WARNS() << "Can't create a texture: invalid image data" << LL_ENDL;
        destroyRawImage();
        return false;
    }
    //  LL_INFOS() << llformat("IMAGE Creating (%d) [%d x %d] Bytes: %d ",
    //                      mRawDiscardLevel,
    //                      mRawImage->getWidth(), mRawImage->getHeight(),mRawImage->getDataSize())
    //          << mID.getString() << LL_ENDL;
    bool res = true;

    // store original size only for locally-sourced images
    if (mUrl.compare(0, 7, "file://") == 0)
    {
        mOrigWidth = mRawImage->getWidth();
        mOrigHeight = mRawImage->getHeight();

        // This is only safe because it's a local image and fetcher doesn't use raw data
        // from local images, but this might become unsafe in case of changes to fetcher
        if (mBoostLevel == BOOST_PREVIEW)
        {
            mRawImage->biasedScaleToPowerOfTwo(1024);
        }
        else
        { // leave black border, do not scale image content
            mRawImage->expandToPowerOfTwo(MAX_IMAGE_SIZE, false);
        }

        mFullWidth = mRawImage->getWidth();
        mFullHeight = mRawImage->getHeight();
        setTexelsPerImage();
    }
    else
    {
        mOrigWidth = mFullWidth;
        mOrigHeight = mFullHeight;
    }

    bool size_okay = true;

    S32 discard_level = mRawDiscardLevel;
    if (mRawDiscardLevel < 0)
    {
        LL_DEBUGS() << "Negative raw discard level when creating image: " << mRawDiscardLevel << LL_ENDL;
        discard_level = 0;
    }

    U32 raw_width = mRawImage->getWidth() << discard_level;
    U32 raw_height = mRawImage->getHeight() << discard_level;

    if (raw_width > MAX_IMAGE_SIZE || raw_height > MAX_IMAGE_SIZE)
    {
        LL_INFOS() << "Width or height is greater than " << MAX_IMAGE_SIZE << ": (" << raw_width << "," << raw_height << ")" << LL_ENDL;
        size_okay = false;
    }

    if (!LLImageGL::checkSize(mRawImage->getWidth(), mRawImage->getHeight()))
    {
        // A non power-of-two image was uploaded (through a non standard client)
        LL_INFOS() << "Non power of two width or height: (" << mRawImage->getWidth() << "," << mRawImage->getHeight() << ")" << LL_ENDL;
        size_okay = false;
    }

    if (!size_okay)
    {
        // An inappropriately-sized image was uploaded (through a non standard client)
        // We treat these images as missing assets which causes them to
        // be renderd as 'missing image' and to stop requesting data
        LL_WARNS() << "!size_ok, setting as missing" << LL_ENDL;
        setIsMissingAsset();
        destroyRawImage();
        return false;
    }

    if (mGLTexturep->getHasExplicitFormat())
    {
        LLGLenum format = mGLTexturep->getPrimaryFormat();
        S8 components = mRawImage->getComponents();
        if ((format == GL_RGBA && components < 4)
            || (format == GL_RGB && components < 3))
        {
            LL_WARNS() << "Can't create a texture " << mID << ": invalid image format " << std::hex << format << " vs components " << (U32)components << LL_ENDL;
            // Was expecting specific format but raw texture has insufficient components for
            // such format, using such texture will result in crash or will display wrongly
            // if we change format. Texture might be corrupted server side, so just set as
            // missing and clear cashed texture (do not cause reload loop, will retry&recover
            // during new session)
            setIsMissingAsset();
            destroyRawImage();
            LLAppViewer::getTextureCache()->removeFromCache(mID);
            return false;
        }
    }

    return res;
}

bool LLViewerFetchedTexture::createTexture(S32 usename/*= 0*/)
{
    if (!mNeedsCreateTexture)
    {
        return false;
    }

    bool res = mGLTexturep->createGLTexture(mRawDiscardLevel, mRawImage, usename, true, mBoostLevel);

    return res;
}

void LLViewerFetchedTexture::postCreateTexture()
{
    LL_PROFILE_ZONE_SCOPED_CATEGORY_TEXTURE;
    if (!mNeedsCreateTexture)
    {
        return;
    }
#if LL_IMAGEGL_THREAD_CHECK
    mGLTexturep->checkActiveThread();
#endif

    setActive();

    if (!needsToSaveRawImage())
    {
        mNeedsAux = false;
        destroyRawImage();
    }

    mNeedsCreateTexture = false;
}

void LLViewerFetchedTexture::scheduleCreateTexture()
{
    LL_PROFILE_ZONE_SCOPED_CATEGORY_TEXTURE;

    if (!mNeedsCreateTexture)
    {
        mNeedsCreateTexture = true;
        if (preCreateTexture())
        {
#if LL_IMAGEGL_THREAD_CHECK
            //grab a copy of the raw image data to make sure it isn't modified pending texture creation
            U8* data = mRawImage->getData();
            U8* data_copy = nullptr;
            S32 size = mRawImage->getDataSize();
            if (data != nullptr && size > 0)
            {
                data_copy = new U8[size];
                memcpy(data_copy, data, size);
            }
#endif
            mNeedsCreateTexture = true;
            auto mainq = LLImageGLThread::sEnabledTextures ? mMainQueue.lock() : nullptr;
            if (mainq)
            {
                ref();
                mainq->postTo(
                    mImageQueue,
                    // work to be done on LLImageGL worker thread
#if LL_IMAGEGL_THREAD_CHECK
                    [this, data, data_copy, size]()
                    {
                        mGLTexturep->mActiveThread = LLThread::currentID();
                        //verify data is unmodified
                        llassert(data == mRawImage->getData());
                        llassert(mRawImage->getDataSize() == size);
                        llassert(memcmp(data, data_copy, size) == 0);
#else
                    [this]()
                    {
#endif
                        //actually create the texture on a background thread
                        createTexture();

#if LL_IMAGEGL_THREAD_CHECK
                        //verify data is unmodified
                        llassert(data == mRawImage->getData());
                        llassert(mRawImage->getDataSize() == size);
                        llassert(memcmp(data, data_copy, size) == 0);
#endif
                    },
                    // callback to be run on main thread
#if LL_IMAGEGL_THREAD_CHECK
                        [this, data, data_copy, size]()
                    {
                        mGLTexturep->mActiveThread = LLThread::currentID();
                        llassert(data == mRawImage->getData());
                        llassert(mRawImage->getDataSize() == size);
                        llassert(memcmp(data, data_copy, size) == 0);
                        delete[] data_copy;
#else
                        [this]()
                        {
#endif
                        //finalize on main thread
                        postCreateTexture();
                        unref();
                    });
            }
            else
            {
                gTextureList.mCreateTextureList.insert(this);
            }
        }
    }
}

// Call with 0,0 to turn this feature off.
//virtual
void LLViewerFetchedTexture::setKnownDrawSize(S32 width, S32 height)
{
    LL_PROFILE_ZONE_SCOPED_CATEGORY_TEXTURE;
    if(mKnownDrawWidth < width || mKnownDrawHeight < height)
    {
        mKnownDrawWidth = llmax(mKnownDrawWidth, width);
        mKnownDrawHeight = llmax(mKnownDrawHeight, height);

        mKnownDrawSizeChanged = true;
        mFullyLoaded = false;
    }
    addTextureStats((F32)(mKnownDrawWidth * mKnownDrawHeight));
}

void LLViewerFetchedTexture::setDebugText(const std::string& text)
{
    for (U32 ch = 0; ch < LLRender::NUM_TEXTURE_CHANNELS; ++ch)
    {
        llassert(mNumFaces[ch] <= mFaceList[ch].size());

        for (U32 i = 0; i < mNumFaces[ch]; i++)
        {
            LLFace* facep = mFaceList[ch][i];
            if (facep)
            {
                LLDrawable* drawable = facep->getDrawable();
                if (drawable)
                {
                    drawable->getVObj()->setDebugText(text);
                }
            }
        }
    }
}

//virtual
void LLViewerFetchedTexture::processTextureStats()
{
    LL_PROFILE_ZONE_SCOPED_CATEGORY_TEXTURE;
    if(mFullyLoaded)
    {
        if(mDesiredDiscardLevel > mMinDesiredDiscardLevel)//need to load more
        {
            mDesiredDiscardLevel = llmin(mDesiredDiscardLevel, mMinDesiredDiscardLevel);
            mFullyLoaded = false;
        }
        //setDebugText("fully loaded");
    }
    else
    {
        updateVirtualSize();

        static LLCachedControl<bool> textures_fullres(gSavedSettings,"TextureLoadFullRes", false);

        if (textures_fullres)
        {
            mDesiredDiscardLevel = 0;
        }
        else if (mDontDiscard && (mBoostLevel == LLGLTexture::BOOST_ICON || mBoostLevel == LLGLTexture::BOOST_THUMBNAIL))
        {
            if (mFullWidth > MAX_IMAGE_SIZE_DEFAULT || mFullHeight > MAX_IMAGE_SIZE_DEFAULT)
            {
                mDesiredDiscardLevel = 1; // MAX_IMAGE_SIZE_DEFAULT = 2048 and max size ever is 4096
            }
            else
            {
                mDesiredDiscardLevel = 0;
            }
        }
<<<<<<< HEAD
		else if(!mFullWidth || !mFullHeight)
		{
			mDesiredDiscardLevel = 	llmin(getMaxDiscardLevel(), (S32)mLoadedCallbackDesiredDiscardLevel);
		}
		else
		{
			U32 desired_size = MAX_IMAGE_SIZE_DEFAULT; // MAX_IMAGE_SIZE_DEFAULT = 2048 and max size ever is 4096
			if(!mKnownDrawWidth || !mKnownDrawHeight || mFullWidth <= mKnownDrawWidth || mFullHeight <= mKnownDrawHeight)
			{
				if (mFullWidth > desired_size || mFullHeight > desired_size)
				{
					mDesiredDiscardLevel = 1;
				}
				else
				{
					mDesiredDiscardLevel = 0;
				}
			}
			else if(mKnownDrawSizeChanged)//known draw size is set
			{			
				mDesiredDiscardLevel = (S8)llmin(log((F32)mFullWidth / mKnownDrawWidth) / log_2, 
													 log((F32)mFullHeight / mKnownDrawHeight) / log_2);
				mDesiredDiscardLevel = 	llclamp(mDesiredDiscardLevel, (S8)0, (S8)getMaxDiscardLevel());
				mDesiredDiscardLevel = llmin(mDesiredDiscardLevel, mMinDesiredDiscardLevel);
			}
			mKnownDrawSizeChanged = false;
		
			if(getDiscardLevel() >= 0 && (getDiscardLevel() <= mDesiredDiscardLevel))
			{
				mFullyLoaded = true;
			}
		}
	}

	if(mForceToSaveRawImage && mDesiredSavedRawDiscardLevel >= 0) //force to refetch the texture.
	{
		mDesiredDiscardLevel = llmin(mDesiredDiscardLevel, (S8)mDesiredSavedRawDiscardLevel);
		if(getDiscardLevel() < 0 || getDiscardLevel() > mDesiredDiscardLevel)
		{
			mFullyLoaded = false;
		}
	}
}

//============================================================================

void LLViewerFetchedTexture::updateVirtualSize() 
{	
    LL_PROFILE_ZONE_SCOPED_CATEGORY_TEXTURE;
	reorganizeFaceList();
	reorganizeVolumeList();
=======
        else if(!mFullWidth || !mFullHeight)
        {
            mDesiredDiscardLevel =  llmin(getMaxDiscardLevel(), (S32)mLoadedCallbackDesiredDiscardLevel);
        }
        else
        {
            U32 desired_size = MAX_IMAGE_SIZE_DEFAULT; // MAX_IMAGE_SIZE_DEFAULT = 1024 and max size ever is 2048
            if(!mKnownDrawWidth || !mKnownDrawHeight || mFullWidth <= mKnownDrawWidth || mFullHeight <= mKnownDrawHeight)
            {
                if (mFullWidth > desired_size || mFullHeight > desired_size)
                {
                    mDesiredDiscardLevel = 1;
                }
                else
                {
                    mDesiredDiscardLevel = 0;
                }
            }
            else if(mKnownDrawSizeChanged)//known draw size is set
            {
                mDesiredDiscardLevel = (S8)llmin(log((F32)mFullWidth / mKnownDrawWidth) / log_2,
                                                     log((F32)mFullHeight / mKnownDrawHeight) / log_2);
                mDesiredDiscardLevel =  llclamp(mDesiredDiscardLevel, (S8)0, (S8)getMaxDiscardLevel());
                mDesiredDiscardLevel = llmin(mDesiredDiscardLevel, mMinDesiredDiscardLevel);
            }
            mKnownDrawSizeChanged = false;

            if(getDiscardLevel() >= 0 && (getDiscardLevel() <= mDesiredDiscardLevel))
            {
                mFullyLoaded = true;
            }
        }
    }

    if(mForceToSaveRawImage && mDesiredSavedRawDiscardLevel >= 0) //force to refetch the texture.
    {
        mDesiredDiscardLevel = llmin(mDesiredDiscardLevel, (S8)mDesiredSavedRawDiscardLevel);
        if(getDiscardLevel() < 0 || getDiscardLevel() > mDesiredDiscardLevel)
        {
            mFullyLoaded = false;
        }
    }
}

//============================================================================

void LLViewerFetchedTexture::updateVirtualSize()
{
    LL_PROFILE_ZONE_SCOPED_CATEGORY_TEXTURE;
    reorganizeFaceList();
    reorganizeVolumeList();
>>>>>>> 6377610f
}

S32 LLViewerFetchedTexture::getCurrentDiscardLevelForFetching()
{
<<<<<<< HEAD
	S32 current_discard = getDiscardLevel();
	if(mForceToSaveRawImage)
	{
		if(mSavedRawDiscardLevel < 0 || current_discard < 0)
		{
			current_discard = -1;
		}
		else
		{
			current_discard = llmax(current_discard, mSavedRawDiscardLevel);
		}		
	}

	return current_discard;
=======
    S32 current_discard = getDiscardLevel();
    if(mForceToSaveRawImage)
    {
        if(mSavedRawDiscardLevel < 0 || current_discard < 0)
        {
            current_discard = -1;
        }
        else
        {
            current_discard = llmax(current_discard, mSavedRawDiscardLevel);
        }
    }

    return current_discard;
>>>>>>> 6377610f
}

bool LLViewerFetchedTexture::setDebugFetching(S32 debug_level)
{
    if(debug_level < 0)
    {
        mInDebug = false;
        return false;
    }
    mInDebug = true;

    mDesiredDiscardLevel = debug_level;

    return true;
}

bool LLViewerFetchedTexture::isActiveFetching()
{
    static LLCachedControl<bool> monitor_enabled(gSavedSettings,"DebugShowTextureInfo");

    return mFetchState > 7 && mFetchState < 10 && monitor_enabled; //in state of WAIT_HTTP_REQ or DECODE_IMAGE.
}

void LLViewerFetchedTexture::setBoostLevel(S32 level)
{
    LLViewerTexture::setBoostLevel(level);

    if (level >= LLViewerTexture::BOOST_HIGH)
    {
        mDesiredDiscardLevel = 0;
    }
}

bool LLViewerFetchedTexture::updateFetch()
{
    LL_PROFILE_ZONE_SCOPED_CATEGORY_TEXTURE;
    static LLCachedControl<bool> textures_decode_disabled(gSavedSettings,"TextureDecodeDisabled", false);

    if(textures_decode_disabled) // don't fetch the surface textures in wireframe mode
    {
        return false;
    }

    mFetchState = 0;
    mFetchPriority = 0;
    mFetchDeltaTime = 999999.f;
    mRequestDeltaTime = 999999.f;

#ifndef LL_RELEASE_FOR_DOWNLOAD
    if (mID == LLAppViewer::getTextureFetch()->mDebugID)
    {
        LLAppViewer::getTextureFetch()->mDebugCount++; // for setting breakpoints
    }
#endif

    if (mNeedsCreateTexture)
    {
        LL_PROFILE_ZONE_NAMED_CATEGORY_TEXTURE("vftuf - needs create");
        // We may be fetching still (e.g. waiting on write)
        // but don't check until we've processed the raw data we have
        return false;
    }
    if (mIsMissingAsset)
    {
        LL_PROFILE_ZONE_NAMED_CATEGORY_TEXTURE("vftuf - missing asset");
        llassert(!mHasFetcher);
        return false; // skip
    }
    if (!mLoadedCallbackList.empty() && mRawImage.notNull())
    {
        LL_PROFILE_ZONE_NAMED_CATEGORY_TEXTURE("vftuf - callback pending");
        return false; // process any raw image data in callbacks before replacing
    }
    if(mInFastCacheList)
    {
        LL_PROFILE_ZONE_NAMED_CATEGORY_TEXTURE("vftuf - in fast cache");
        return false;
    }
    if (mGLTexturep.isNull())
    { // fix for crash inside getCurrentDiscardLevelForFetching (shouldn't happen but appears to be happening)
        llassert(false);
        return false;
    }

    S32 current_discard = getCurrentDiscardLevelForFetching();
    S32 desired_discard = getDesiredDiscardLevel();
    F32 decode_priority = mMaxVirtualSize;

    if (mIsFetching)
    {
        LL_PROFILE_ZONE_NAMED_CATEGORY_TEXTURE("vftuf - is fetching");
        // Sets mRawDiscardLevel, mRawImage, mAuxRawImage
        S32 fetch_discard = current_discard;

        if (mRawImage.notNull()) sRawCount--;
        if (mAuxRawImage.notNull()) sAuxCount--;
        // keep in mind that fetcher still might need raw image, don't modify original
        bool finished = LLAppViewer::getTextureFetch()->getRequestFinished(getID(), fetch_discard, mRawImage, mAuxRawImage,
                                                                           mLastHttpGetStatus);
        if (mRawImage.notNull()) sRawCount++;
        if (mAuxRawImage.notNull())
        {
            mHasAux = true;
            sAuxCount++;
        }
        if (finished)
        {
            mIsFetching = false;
            mLastFetchState = -1;
            mLastPacketTimer.reset();
        }
        else
        {
            mFetchState = LLAppViewer::getTextureFetch()->getFetchState(mID, mDownloadProgress, mRequestedDownloadPriority,
                                                                        mFetchPriority, mFetchDeltaTime, mRequestDeltaTime, mCanUseHTTP);
        }

        // We may have data ready regardless of whether or not we are finished (e.g. waiting on write)
        if (mRawImage.notNull())
        {
            LL_PROFILE_ZONE_NAMED_CATEGORY_TEXTURE("vftuf - has raw image");
            LLTexturePipelineTester* tester = (LLTexturePipelineTester*)LLMetricPerformanceTesterBasic::getTester(sTesterName);
            if (tester)
            {
                mIsFetched = true;
                tester->updateTextureLoadingStats(this, mRawImage, LLAppViewer::getTextureFetch()->isFromLocalCache(mID));
            }
            mRawDiscardLevel = fetch_discard;
            if ((mRawImage->getDataSize() > 0 && mRawDiscardLevel >= 0) &&
                (current_discard < 0 || mRawDiscardLevel < current_discard))
            {
                LL_PROFILE_ZONE_NAMED_CATEGORY_TEXTURE("vftuf - data good");
                mFullWidth = mRawImage->getWidth() << mRawDiscardLevel;
                mFullHeight = mRawImage->getHeight() << mRawDiscardLevel;
                setTexelsPerImage();

                if(mFullWidth > MAX_IMAGE_SIZE || mFullHeight > MAX_IMAGE_SIZE)
                {
                    //discard all oversized textures.
                    destroyRawImage();
                    LL_WARNS() << "oversize, setting as missing" << LL_ENDL;
                    setIsMissingAsset();
                    mRawDiscardLevel = INVALID_DISCARD_LEVEL;
                    mIsFetching = false;
                    mLastPacketTimer.reset();
                }
                else
                {
                    mIsRawImageValid = true;
                    addToCreateTexture();
                }

                if (mBoostLevel == LLGLTexture::BOOST_ICON)
                {
                    S32 expected_width = mKnownDrawWidth > 0 ? mKnownDrawWidth : DEFAULT_ICON_DIMENSIONS;
                    S32 expected_height = mKnownDrawHeight > 0 ? mKnownDrawHeight : DEFAULT_ICON_DIMENSIONS;
                    if (mRawImage && (mRawImage->getWidth() > expected_width || mRawImage->getHeight() > expected_height))
                    {
                        // scale oversized icon, no need to give more work to gl
                        // since we got mRawImage from thread worker and image may be in use (ex: writing cache), make a copy
                        mRawImage = mRawImage->scaled(expected_width, expected_height);
                    }
                }

                if (mBoostLevel == LLGLTexture::BOOST_THUMBNAIL)
                {
                    S32 expected_width = mKnownDrawWidth > 0 ? mKnownDrawWidth : DEFAULT_THUMBNAIL_DIMENSIONS;
                    S32 expected_height = mKnownDrawHeight > 0 ? mKnownDrawHeight : DEFAULT_THUMBNAIL_DIMENSIONS;
                    if (mRawImage && (mRawImage->getWidth() > expected_width || mRawImage->getHeight() > expected_height))
                    {
                        // scale oversized icon, no need to give more work to gl
                        // since we got mRawImage from thread worker and image may be in use (ex: writing cache), make a copy
                        mRawImage = mRawImage->scaled(expected_width, expected_height);
                    }
                }

                return true;
            }
            else
            {
                LL_PROFILE_ZONE_NAMED_CATEGORY_TEXTURE("vftuf - data not needed");
                // Data is ready but we don't need it
                // (received it already while fetcher was writing to disk)
                destroyRawImage();
                return false; // done
            }
        }

        if (!mIsFetching)
        {
            if ((decode_priority > 0) && (mRawDiscardLevel < 0 || mRawDiscardLevel == INVALID_DISCARD_LEVEL))
            {
                // We finished but received no data
                if (getDiscardLevel() < 0)
                {
                    if (getFTType() != FTT_MAP_TILE)
                    {
                        LL_WARNS() << mID
                                << " Fetch failure, setting as missing, decode_priority " << decode_priority
                                << " mRawDiscardLevel " << mRawDiscardLevel
                                << " current_discard " << current_discard
                                << " stats " << mLastHttpGetStatus.toHex()
                                << LL_ENDL;
                    }
                    setIsMissingAsset();
                    desired_discard = -1;
                }
                else
                {
                    //LL_WARNS() << mID << ": Setting min discard to " << current_discard << LL_ENDL;
                    if(current_discard >= 0)
                    {
                        mMinDiscardLevel = current_discard;
                        //desired_discard = current_discard;
                    }
                    else
                    {
                        S32 dis_level = getDiscardLevel();
                        mMinDiscardLevel = dis_level;
                        //desired_discard = dis_level;
                    }
                }
                destroyRawImage();
            }
            else if (mRawImage.notNull())
            {
                // We have data, but our fetch failed to return raw data
                // *TODO: FIgure out why this is happening and fix it
                destroyRawImage();
            }
        }
        else
        {
            static const F32 MAX_HOLD_TIME = 5.0f; //seconds to wait before canceling fecthing if decode_priority is 0.f.
            if(decode_priority > 0.0f || mStopFetchingTimer.getElapsedTimeF32() > MAX_HOLD_TIME)
            {
                mStopFetchingTimer.reset();
                LLAppViewer::getTextureFetch()->updateRequestPriority(mID, decode_priority);
            }
        }
    }

    desired_discard = llmin(desired_discard, getMaxDiscardLevel());

    bool make_request = true;
    if (decode_priority <= 0)
    {
        LL_PROFILE_ZONE_NAMED_CATEGORY_TEXTURE("vftuf - priority <= 0");
        make_request = false;
    }
    else if(mDesiredDiscardLevel > getMaxDiscardLevel())
    {
        LL_PROFILE_ZONE_NAMED_CATEGORY_TEXTURE("vftuf - desired > max");
        make_request = false;
    }
    else  if (mNeedsCreateTexture || mIsMissingAsset)
    {
        LL_PROFILE_ZONE_NAMED_CATEGORY_TEXTURE("vftuf - create or missing");
        make_request = false;
    }
    else if (current_discard >= 0 && current_discard <= mMinDiscardLevel)
    {
        LL_PROFILE_ZONE_NAMED_CATEGORY_TEXTURE("vftuf - current < min");
        make_request = false;
    }
    else if(mCachedRawImage.notNull() // can be empty
            && mCachedRawImageReady
            && (current_discard < 0 || current_discard > mCachedRawDiscardLevel))
    {
        make_request = false;
        switchToCachedImage(); //use the cached raw data first
    }

    if (make_request)
    {
        if (mIsFetching)
        {
            // already requested a higher resolution mip
            if (mRequestedDiscardLevel <= desired_discard)
            {
                LL_PROFILE_ZONE_NAMED_CATEGORY_TEXTURE("vftuf - requested < desired");
                make_request = false;
            }
        }
        else
        {
            // already at a higher resolution mip, don't discard
            if (current_discard >= 0 && current_discard <= desired_discard)
            {
                LL_PROFILE_ZONE_NAMED_CATEGORY_TEXTURE("vftuf - current <= desired");
                make_request = false;
            }
        }
    }

    if (make_request)
    {
        LL_PROFILE_ZONE_NAMED_CATEGORY_TEXTURE("vftuf - make request");
        S32 w=0, h=0, c=0;
        if (getDiscardLevel() >= 0)
        {
            w = mGLTexturep->getWidth(0);
            h = mGLTexturep->getHeight(0);
            c = mComponents;
        }

        const U32 override_tex_discard_level = gSavedSettings.getU32("TextureDiscardLevel");
        if (override_tex_discard_level != 0)
        {
            desired_discard = override_tex_discard_level;
        }

        // bypass texturefetch directly by pulling from LLTextureCache
        S32 fetch_request_discard = -1;
        fetch_request_discard = LLAppViewer::getTextureFetch()->createRequest(mFTType, mUrl, getID(), getTargetHost(), decode_priority,
                                                                              w, h, c, desired_discard, needsAux(), mCanUseHTTP);

        if (fetch_request_discard >= 0)
        {
            LL_PROFILE_ZONE_NAMED_CATEGORY_TEXTURE("vftuf - request created");
            mHasFetcher = true;
            mIsFetching = true;
            // in some cases createRequest can modify discard, as an example
            // bake textures are always at discard 0
            mRequestedDiscardLevel = llmin(desired_discard, fetch_request_discard);
            mFetchState = LLAppViewer::getTextureFetch()->getFetchState(mID, mDownloadProgress, mRequestedDownloadPriority,
                                                       mFetchPriority, mFetchDeltaTime, mRequestDeltaTime, mCanUseHTTP);
        }

        // If createRequest() failed, that means one of two things:
        // 1. We're finishing up a request for this UUID, so we
        //    should wait for it to complete
        // 2. We've failed a request for this UUID, so there is
        //    no need to create another request
    }
    else if (mHasFetcher && !mIsFetching)
    {
        // Only delete requests that haven't received any network data
        // for a while.  Note - this is the normal mechanism for
        // deleting requests, not just a place to handle timeouts.
        const F32 FETCH_IDLE_TIME = 0.1f;
        if (mLastPacketTimer.getElapsedTimeF32() > FETCH_IDLE_TIME)
        {
            LL_DEBUGS("Texture") << "exceeded idle time " << FETCH_IDLE_TIME << ", deleting request: " << getID() << LL_ENDL;
            LLAppViewer::getTextureFetch()->deleteRequest(getID(), true);
            mHasFetcher = false;
        }
    }

    return mIsFetching;
}

void LLViewerFetchedTexture::clearFetchedResults()
{
    if(mNeedsCreateTexture || mIsFetching)
    {
        return;
    }

    cleanup();
    destroyGLTexture();

    if(getDiscardLevel() >= 0) //sculpty texture, force to invalidate
    {
        mGLTexturep->forceToInvalidateGLTexture();
    }
}

void LLViewerFetchedTexture::forceToDeleteRequest()
{
    if (mHasFetcher)
    {
        mHasFetcher = false;
        mIsFetching = false;
    }

    resetTextureStats();

    mDesiredDiscardLevel = getMaxDiscardLevel() + 1;
}

void LLViewerFetchedTexture::setIsMissingAsset(bool is_missing)
{
    if (is_missing == mIsMissingAsset)
    {
        return;
    }
    if (is_missing)
    {
        if (mUrl.empty())
        {
            LL_WARNS() << mID << ": Marking image as missing" << LL_ENDL;
        }
        else
        {
            // This may or may not be an error - it is normal to have no
            // map tile on an empty region, but bad if we're failing on a
            // server bake texture.
            if (getFTType() != FTT_MAP_TILE)
            {
                LL_WARNS() << mUrl << ": Marking image as missing" << LL_ENDL;
            }
        }
        if (mHasFetcher)
        {
            LLAppViewer::getTextureFetch()->deleteRequest(getID(), true);
            mHasFetcher = false;
            mIsFetching = false;
            mLastPacketTimer.reset();
            mFetchState = 0;
            mFetchPriority = 0;
        }
    }
    else
    {
        LL_INFOS() << mID << ": un-flagging missing asset" << LL_ENDL;
    }
    mIsMissingAsset = is_missing;
}

void LLViewerFetchedTexture::setLoadedCallback( loaded_callback_func loaded_callback,
                                       S32 discard_level, bool keep_imageraw, bool needs_aux, void* userdata,
                                       LLLoadedCallbackEntry::source_callback_list_t* src_callback_list, bool pause)
{
    //
    // Don't do ANYTHING here, just add it to the global callback list
    //
    if (mLoadedCallbackList.empty())
    {
        // Put in list to call this->doLoadedCallbacks() periodically
        gTextureList.mCallbackList.insert(this);
        mLoadedCallbackDesiredDiscardLevel = (S8)discard_level;
    }
    else
    {
        mLoadedCallbackDesiredDiscardLevel = llmin(mLoadedCallbackDesiredDiscardLevel, (S8)discard_level);
    }

    if(mPauseLoadedCallBacks)
    {
        if(!pause)
        {
            unpauseLoadedCallbacks(src_callback_list);
        }
    }
    else if(pause)
    {
        pauseLoadedCallbacks(src_callback_list);
    }

    LLLoadedCallbackEntry* entryp = new LLLoadedCallbackEntry(loaded_callback, discard_level, keep_imageraw, userdata, src_callback_list, this, pause);
    mLoadedCallbackList.push_back(entryp);

    mNeedsAux |= needs_aux;
    if(keep_imageraw)
    {
        mSaveRawImage = true;
    }
    if (mNeedsAux && mAuxRawImage.isNull() && getDiscardLevel() >= 0)
    {
        if(mHasAux)
        {
            //trigger a refetch
            forceToRefetchTexture();
        }
        else
        {
            // We need aux data, but we've already loaded the image, and it didn't have any
            LL_WARNS() << "No aux data available for callback for image:" << getID() << LL_ENDL;
        }
    }
    mLastCallBackActiveTime = sCurrentTime ;
        mLastReferencedSavedRawImageTime = sCurrentTime;
}

void LLViewerFetchedTexture::clearCallbackEntryList()
{
    if(mLoadedCallbackList.empty())
    {
        return;
    }

    for(callback_list_t::iterator iter = mLoadedCallbackList.begin();
            iter != mLoadedCallbackList.end(); )
    {
        LLLoadedCallbackEntry *entryp = *iter;

        // We never finished loading the image.  Indicate failure.
        // Note: this allows mLoadedCallbackUserData to be cleaned up.
        entryp->mCallback(false, this, NULL, NULL, 0, true, entryp->mUserData);
        iter = mLoadedCallbackList.erase(iter);
        delete entryp;
    }
    gTextureList.mCallbackList.erase(this);

    mLoadedCallbackDesiredDiscardLevel = S8_MAX;
    if(needsToSaveRawImage())
    {
        destroySavedRawImage();
    }

    return;
}

void LLViewerFetchedTexture::deleteCallbackEntry(const LLLoadedCallbackEntry::source_callback_list_t* callback_list)
{
    if(mLoadedCallbackList.empty() || !callback_list)
    {
        return;
    }

    S32 desired_discard = S8_MAX;
    S32 desired_raw_discard = INVALID_DISCARD_LEVEL;
    for(callback_list_t::iterator iter = mLoadedCallbackList.begin();
            iter != mLoadedCallbackList.end(); )
    {
        LLLoadedCallbackEntry *entryp = *iter;
        if(entryp->mSourceCallbackList == callback_list)
        {
            // We never finished loading the image.  Indicate failure.
            // Note: this allows mLoadedCallbackUserData to be cleaned up.
            entryp->mCallback(false, this, NULL, NULL, 0, true, entryp->mUserData);
            iter = mLoadedCallbackList.erase(iter);
            delete entryp;
        }
        else
        {
            ++iter;

            desired_discard = llmin(desired_discard, entryp->mDesiredDiscard);
            if(entryp->mNeedsImageRaw)
            {
                desired_raw_discard = llmin(desired_raw_discard, entryp->mDesiredDiscard);
            }
        }
    }

    mLoadedCallbackDesiredDiscardLevel = desired_discard;
    if (mLoadedCallbackList.empty())
    {
        // If we have no callbacks, take us off of the image callback list.
        gTextureList.mCallbackList.erase(this);

        if(needsToSaveRawImage())
        {
            destroySavedRawImage();
        }
    }
    else if(needsToSaveRawImage() && mBoostLevel != LLGLTexture::BOOST_PREVIEW)
    {
        if(desired_raw_discard != INVALID_DISCARD_LEVEL)
        {
            mDesiredSavedRawDiscardLevel = desired_raw_discard;
        }
        else
        {
            destroySavedRawImage();
        }
    }
}

void LLViewerFetchedTexture::unpauseLoadedCallbacks(const LLLoadedCallbackEntry::source_callback_list_t* callback_list)
{
    if(!callback_list)
{
        mPauseLoadedCallBacks = false;
        return;
    }

    bool need_raw = false;
    for(callback_list_t::iterator iter = mLoadedCallbackList.begin();
            iter != mLoadedCallbackList.end(); )
    {
        LLLoadedCallbackEntry *entryp = *iter++;
        if(entryp->mSourceCallbackList == callback_list)
        {
            entryp->mPaused = false;
            if(entryp->mNeedsImageRaw)
            {
                need_raw = true;
            }
        }
    }
    mPauseLoadedCallBacks = false ;
    mLastCallBackActiveTime = sCurrentTime ;
    mForceCallbackFetch = true;
    if(need_raw)
    {
        mSaveRawImage = true;
    }
}

void LLViewerFetchedTexture::pauseLoadedCallbacks(const LLLoadedCallbackEntry::source_callback_list_t* callback_list)
{
    if(!callback_list)
{
        return;
    }

    bool paused = true;

    for(callback_list_t::iterator iter = mLoadedCallbackList.begin();
            iter != mLoadedCallbackList.end(); )
    {
        LLLoadedCallbackEntry *entryp = *iter++;
        if(entryp->mSourceCallbackList == callback_list)
        {
            entryp->mPaused = true;
        }
        else if(!entryp->mPaused)
        {
            paused = false;
        }
    }

    if(paused)
    {
        mPauseLoadedCallBacks = true;//when set, loaded callback is paused.
        resetTextureStats();
        mSaveRawImage = false;
    }
}

bool LLViewerFetchedTexture::doLoadedCallbacks()
{
    LL_PROFILE_ZONE_SCOPED_CATEGORY_TEXTURE;
    static const F32 MAX_INACTIVE_TIME = 900.f ; //seconds
    static const F32 MAX_IDLE_WAIT_TIME = 5.f ; //seconds

    if (mNeedsCreateTexture)
    {
        return false;
    }
    if(mPauseLoadedCallBacks)
    {
        destroyRawImage();
        return false; //paused
    }
    if(sCurrentTime - mLastCallBackActiveTime > MAX_INACTIVE_TIME && !mIsFetching)
    {
        if (mFTType == FTT_SERVER_BAKE)
        {
            //output some debug info
            LL_INFOS() << "baked texture: " << mID << "clears all call backs due to inactivity." << LL_ENDL;
            LL_INFOS() << mUrl << LL_ENDL;
            LL_INFOS() << "current discard: " << getDiscardLevel() << " current discard for fetch: " << getCurrentDiscardLevelForFetching() <<
                " Desired discard: " << getDesiredDiscardLevel() << "decode Pri: " << mMaxVirtualSize << LL_ENDL;
        }

        clearCallbackEntryList() ; //remove all callbacks.
        return false ;
    }

    bool res = false;

    if (isMissingAsset())
    {
        if (mFTType == FTT_SERVER_BAKE)
        {
            //output some debug info
            LL_INFOS() << "baked texture: " << mID << "is missing." << LL_ENDL;
            LL_INFOS() << mUrl << LL_ENDL;
        }

        for(callback_list_t::iterator iter = mLoadedCallbackList.begin();
            iter != mLoadedCallbackList.end(); )
        {
            LLLoadedCallbackEntry *entryp = *iter++;
            // We never finished loading the image.  Indicate failure.
            // Note: this allows mLoadedCallbackUserData to be cleaned up.
            entryp->mCallback(false, this, NULL, NULL, 0, true, entryp->mUserData);
            delete entryp;
        }
        mLoadedCallbackList.clear();

        // Remove ourself from the global list of textures with callbacks
        gTextureList.mCallbackList.erase(this);
        return false;
    }

    S32 gl_discard = getDiscardLevel();

    // If we don't have a legit GL image, set it to be lower than the worst discard level
    if (gl_discard == -1)
    {
        gl_discard = MAX_DISCARD_LEVEL + 1;
    }

    //
    // Determine the quality levels of textures that we can provide to callbacks
    // and whether we need to do decompression/readback to get it
    //
    S32 current_raw_discard = MAX_DISCARD_LEVEL + 1; // We can always do a readback to get a raw discard
    S32 best_raw_discard = gl_discard;  // Current GL quality level
    S32 current_aux_discard = MAX_DISCARD_LEVEL + 1;
    S32 best_aux_discard = MAX_DISCARD_LEVEL + 1;

    if (mIsRawImageValid)
    {
        // If we have an existing raw image, we have a baseline for the raw and auxiliary quality levels.
        best_raw_discard = llmin(best_raw_discard, mRawDiscardLevel);
        best_aux_discard = llmin(best_aux_discard, mRawDiscardLevel); // We always decode the aux when we decode the base raw
        current_aux_discard = llmin(current_aux_discard, best_aux_discard);
    }
    else
    {
        // We have no data at all, we need to get it
        // Do this by forcing the best aux discard to be 0.
        best_aux_discard = 0;
    }


    //
    // See if any of the callbacks would actually run using the data that we can provide,
    // and also determine if we need to perform any readbacks or decodes.
    //
    bool run_gl_callbacks = false;
    bool run_raw_callbacks = false;
    bool need_readback = false;

    for(callback_list_t::iterator iter = mLoadedCallbackList.begin();
        iter != mLoadedCallbackList.end(); )
    {
        LLLoadedCallbackEntry *entryp = *iter++;

        if (entryp->mNeedsImageRaw)
        {
            if (mNeedsAux)
            {
                //
                // Need raw and auxiliary channels
                //
                if (entryp->mLastUsedDiscard > current_aux_discard)
                {
                    // We have useful data, run the callbacks
                    run_raw_callbacks = true;
                }
            }
            else
            {
                if (entryp->mLastUsedDiscard > current_raw_discard)
                {
                    // We have useful data, just run the callbacks
                    run_raw_callbacks = true;
                }
                else if (entryp->mLastUsedDiscard > best_raw_discard)
                {
                    // We can readback data, and then run the callbacks
                    need_readback = true;
                    run_raw_callbacks = true;
                }
            }
        }
        else
        {
            // Needs just GL
            if (entryp->mLastUsedDiscard > gl_discard)
            {
                // We have enough data, run this callback requiring GL data
                run_gl_callbacks = true;
            }
        }
    }

    //
    // Do a readback if required, OR start off a texture decode
    //
    if (need_readback && (getMaxDiscardLevel() > gl_discard))
    {
        // Do a readback to get the GL data into the raw image
        // We have GL data.

        destroyRawImage();
        reloadRawImage(mLoadedCallbackDesiredDiscardLevel);
        llassert(mRawImage.notNull());
        llassert(!mNeedsAux || mAuxRawImage.notNull());
    }

    //
    // Run raw/auxiliary data callbacks
    //
    if (run_raw_callbacks && mIsRawImageValid && (mRawDiscardLevel <= getMaxDiscardLevel()))
    {
        // Do callbacks which require raw image data.
        //LL_INFOS() << "doLoadedCallbacks raw for " << getID() << LL_ENDL;

        // Call each party interested in the raw data.
        for(callback_list_t::iterator iter = mLoadedCallbackList.begin();
            iter != mLoadedCallbackList.end(); )
        {
            callback_list_t::iterator curiter = iter++;
            LLLoadedCallbackEntry *entryp = *curiter;
            if (entryp->mNeedsImageRaw && (entryp->mLastUsedDiscard > mRawDiscardLevel))
            {
                // If we've loaded all the data there is to load or we've loaded enough
                // to satisfy the interested party, then this is the last time that
                // we're going to call them.

                mLastCallBackActiveTime = sCurrentTime;
                if(mNeedsAux && mAuxRawImage.isNull())
                {
                    LL_WARNS() << "Raw Image with no Aux Data for callback" << LL_ENDL;
                }
                bool final = mRawDiscardLevel <= entryp->mDesiredDiscard;
                //LL_INFOS() << "Running callback for " << getID() << LL_ENDL;
                //LL_INFOS() << mRawImage->getWidth() << "x" << mRawImage->getHeight() << LL_ENDL;
                entryp->mLastUsedDiscard = mRawDiscardLevel;
                entryp->mCallback(true, this, mRawImage, mAuxRawImage, mRawDiscardLevel, final, entryp->mUserData);
                if (final)
                {
                    iter = mLoadedCallbackList.erase(curiter);
                    delete entryp;
                }
                res = true;
            }
        }
    }

    //
    // Run GL callbacks
    //
    if (run_gl_callbacks && (gl_discard <= getMaxDiscardLevel()))
    {
        //LL_INFOS() << "doLoadedCallbacks GL for " << getID() << LL_ENDL;

        // Call the callbacks interested in GL data.
        for(callback_list_t::iterator iter = mLoadedCallbackList.begin();
            iter != mLoadedCallbackList.end(); )
        {
            callback_list_t::iterator curiter = iter++;
            LLLoadedCallbackEntry *entryp = *curiter;
            if (!entryp->mNeedsImageRaw && (entryp->mLastUsedDiscard > gl_discard))
            {
                mLastCallBackActiveTime = sCurrentTime;
                bool final = gl_discard <= entryp->mDesiredDiscard;
                entryp->mLastUsedDiscard = gl_discard;
                entryp->mCallback(true, this, NULL, NULL, gl_discard, final, entryp->mUserData);
                if (final)
                {
                    iter = mLoadedCallbackList.erase(curiter);
                    delete entryp;
                }
                res = true;
            }
        }
    }

    // Done with any raw image data at this point (will be re-created if we still have callbacks)
    destroyRawImage();

    //
    // If we have no callbacks, take us off of the image callback list.
    //
    if (mLoadedCallbackList.empty())
    {
        gTextureList.mCallbackList.erase(this);
    }
    else if(!res && mForceCallbackFetch && sCurrentTime - mLastCallBackActiveTime > MAX_IDLE_WAIT_TIME && !mIsFetching)
    {
        //wait for long enough but no fetching request issued, force one.
        forceToRefetchTexture(mLoadedCallbackDesiredDiscardLevel, 5.f);
        mForceCallbackFetch = false; //fire once.
    }

    return res;
}

//virtual
void LLViewerFetchedTexture::forceImmediateUpdate()
{
    //only immediately update a deleted texture which is now being re-used.
    if(!isDeleted())
    {
        return;
    }
    //if already called forceImmediateUpdate()
    if(mInImageList && mMaxVirtualSize == LLViewerFetchedTexture::sMaxVirtualSize)
    {
        return;
    }

    gTextureList.forceImmediateUpdate(this);
    return;
}

LLImageRaw* LLViewerFetchedTexture::reloadRawImage(S8 discard_level)
{
    llassert(mGLTexturep.notNull());
    llassert(discard_level >= 0);
    llassert(mComponents > 0);

    if (mRawImage.notNull())
    {
        //mRawImage is in use by somebody else, do not delete it.
        return NULL;
    }

    if(mSavedRawDiscardLevel >= 0 && mSavedRawDiscardLevel <= discard_level)
    {
        if (mSavedRawDiscardLevel != discard_level
            && mBoostLevel != BOOST_ICON
            && mBoostLevel != BOOST_THUMBNAIL)
        {
            mRawImage = new LLImageRaw(getWidth(discard_level), getHeight(discard_level), getComponents());
            mRawImage->copy(getSavedRawImage());
        }
        else
        {
            mRawImage = getSavedRawImage();
        }
        mRawDiscardLevel = discard_level;
    }
    else
    {
        //force to fetch raw image again if cached raw image is not good enough.
        if(mCachedRawDiscardLevel > discard_level)
        {
            mRawImage = mCachedRawImage;
            mRawDiscardLevel = mCachedRawDiscardLevel;
        }
        else //cached raw image is good enough, copy it.
        {
            if(mCachedRawDiscardLevel != discard_level)
            {
                mRawImage = new LLImageRaw(getWidth(discard_level), getHeight(discard_level), getComponents());
                mRawImage->copy(mCachedRawImage);
            }
            else
            {
                mRawImage = mCachedRawImage;
            }
            mRawDiscardLevel = discard_level;
        }
    }
    mIsRawImageValid = true;
    sRawCount++;

    return mRawImage;
}

bool LLViewerFetchedTexture::needsToSaveRawImage()
{
    return mForceToSaveRawImage || mSaveRawImage;
}

void LLViewerFetchedTexture::destroyRawImage()
{
    LL_PROFILE_ZONE_SCOPED_CATEGORY_TEXTURE;
    if (mAuxRawImage.notNull() && !needsToSaveRawImage())
    {
        sAuxCount--;
        mAuxRawImage = NULL;
    }

    if (mRawImage.notNull())
    {
        sRawCount--;

        if(mIsRawImageValid)
        {
            if(needsToSaveRawImage())
            {
                saveRawImage();
            }
            setCachedRawImage();
        }

        mRawImage = NULL;

        mIsRawImageValid = false;
        mRawDiscardLevel = INVALID_DISCARD_LEVEL;
    }
}

//use the mCachedRawImage to (re)generate the gl texture.
//virtual
void LLViewerFetchedTexture::switchToCachedImage()
{
    LL_PROFILE_ZONE_SCOPED_CATEGORY_TEXTURE;
    if(mCachedRawImage.notNull() &&
        !mNeedsCreateTexture) // <--- texture creation is pending, don't step on it
    {
        mRawImage = mCachedRawImage;

        if (getComponents() != mRawImage->getComponents())
        {
            // We've changed the number of components, so we need to move any
            // objects using this pool to a different pool.
            mComponents = mRawImage->getComponents();
            mGLTexturep->setComponents(mComponents);
            gTextureList.dirtyImage(this);
        }

        mIsRawImageValid = true;
        mRawDiscardLevel = mCachedRawDiscardLevel;

        scheduleCreateTexture();
    }
}

//cache the imageraw forcefully.
//virtual
void LLViewerFetchedTexture::setCachedRawImage(S32 discard_level, LLImageRaw* imageraw)
{
    if(imageraw != mRawImage.get())
    {
        if (mBoostLevel == LLGLTexture::BOOST_ICON)
        {
            S32 expected_width = mKnownDrawWidth > 0 ? mKnownDrawWidth : DEFAULT_ICON_DIMENSIONS;
            S32 expected_height = mKnownDrawHeight > 0 ? mKnownDrawHeight : DEFAULT_ICON_DIMENSIONS;
            if (mRawImage->getWidth() > expected_width || mRawImage->getHeight() > expected_height)
            {
                mCachedRawImage = new LLImageRaw(expected_width, expected_height, imageraw->getComponents());
                mCachedRawImage->copyScaled(imageraw);
            }
            else
            {
                mCachedRawImage = imageraw;
            }
        }
        else if (mBoostLevel == LLGLTexture::BOOST_THUMBNAIL)
        {
            S32 expected_width = mKnownDrawWidth > 0 ? mKnownDrawWidth : DEFAULT_THUMBNAIL_DIMENSIONS;
            S32 expected_height = mKnownDrawHeight > 0 ? mKnownDrawHeight : DEFAULT_THUMBNAIL_DIMENSIONS;
            if (mRawImage->getWidth() > expected_width || mRawImage->getHeight() > expected_height)
            {
                mCachedRawImage = new LLImageRaw(expected_width, expected_height, imageraw->getComponents());
                mCachedRawImage->copyScaled(imageraw);
            }
            else
            {
                mCachedRawImage = imageraw;
            }
        }
        else
        {
            mCachedRawImage = imageraw;
        }
        mCachedRawDiscardLevel = discard_level;
        mCachedRawImageReady = true;
    }
}

void LLViewerFetchedTexture::setCachedRawImage()
{
    LL_PROFILE_ZONE_SCOPED_CATEGORY_TEXTURE;
    if(mRawImage == mCachedRawImage)
    {
        return;
    }
    if(!mIsRawImageValid)
    {
        return;
    }

    if(mCachedRawImageReady)
    {
        return;
    }

    if(mCachedRawDiscardLevel < 0 || mCachedRawDiscardLevel > mRawDiscardLevel)
    {
        S32 i = 0;
        S32 w = mRawImage->getWidth();
        S32 h = mRawImage->getHeight();

        S32 max_size = MAX_CACHED_RAW_IMAGE_AREA;
        if(LLGLTexture::BOOST_TERRAIN == mBoostLevel)
        {
            max_size = MAX_CACHED_RAW_TERRAIN_IMAGE_AREA;
        }
        if(mForSculpt)
        {
            max_size = MAX_CACHED_RAW_SCULPT_IMAGE_AREA;
            mCachedRawImageReady = !mRawDiscardLevel;
        }
        else
        {
            mCachedRawImageReady = (!mRawDiscardLevel || ((w * h) >= max_size));
        }

        while(((w >> i) * (h >> i)) > max_size)
        {
            ++i;
        }

        if(i)
        {
            if(!(w >> i) || !(h >> i))
            {
                --i;
            }

            {
                //make a duplicate in case somebody else is using this raw image
                mRawImage = mRawImage->scaled(w >> i, h >> i);
            }
        }
        mCachedRawImage = mRawImage;
        mRawDiscardLevel += i;
        mCachedRawDiscardLevel = mRawDiscardLevel;
    }
}

void LLViewerFetchedTexture::checkCachedRawSculptImage()
{
    if(mCachedRawImageReady && mCachedRawDiscardLevel > 0)
    {
        if(getDiscardLevel() != 0)
        {
            mCachedRawImageReady = false;
        }
        else if(isForSculptOnly())
        {
            resetTextureStats(); //do not update this image any more.
        }
    }
}

void LLViewerFetchedTexture::saveRawImage()
{
    LL_PROFILE_ZONE_SCOPED_CATEGORY_TEXTURE;
    if(mRawImage.isNull() || mRawImage == mSavedRawImage || (mSavedRawDiscardLevel >= 0 && mSavedRawDiscardLevel <= mRawDiscardLevel))
    {
        return;
    }

    LLImageDataSharedLock lock(mRawImage);

    mSavedRawDiscardLevel = mRawDiscardLevel;
    if (mBoostLevel == LLGLTexture::BOOST_ICON)
    {
        S32 expected_width = mKnownDrawWidth > 0 ? mKnownDrawWidth : DEFAULT_ICON_DIMENSIONS;
        S32 expected_height = mKnownDrawHeight > 0 ? mKnownDrawHeight : DEFAULT_ICON_DIMENSIONS;
        if (mRawImage->getWidth() > expected_width || mRawImage->getHeight() > expected_height)
        {
            mSavedRawImage = new LLImageRaw(expected_width, expected_height, mRawImage->getComponents());
            mSavedRawImage->copyScaled(mRawImage);
        }
        else
        {
            mSavedRawImage = new LLImageRaw(mRawImage->getData(), mRawImage->getWidth(), mRawImage->getHeight(), mRawImage->getComponents());
        }
    }
    else if (mBoostLevel == LLGLTexture::BOOST_THUMBNAIL)
    {
        S32 expected_width = mKnownDrawWidth > 0 ? mKnownDrawWidth : DEFAULT_THUMBNAIL_DIMENSIONS;
        S32 expected_height = mKnownDrawHeight > 0 ? mKnownDrawHeight : DEFAULT_THUMBNAIL_DIMENSIONS;
        if (mRawImage->getWidth() > expected_width || mRawImage->getHeight() > expected_height)
        {
            mSavedRawImage = new LLImageRaw(expected_width, expected_height, mRawImage->getComponents());
            mSavedRawImage->copyScaled(mRawImage);
        }
        else
        {
            mSavedRawImage = new LLImageRaw(mRawImage->getData(), mRawImage->getWidth(), mRawImage->getHeight(), mRawImage->getComponents());
        }
    }
    else
    {
        mSavedRawImage = new LLImageRaw(mRawImage->getData(), mRawImage->getWidth(), mRawImage->getHeight(), mRawImage->getComponents());
    }

    if(mForceToSaveRawImage && mSavedRawDiscardLevel <= mDesiredSavedRawDiscardLevel)
    {
        mForceToSaveRawImage = false;
    }

    mLastReferencedSavedRawImageTime = sCurrentTime;
}

//force to refetch the texture to the discard level
void LLViewerFetchedTexture::forceToRefetchTexture(S32 desired_discard, F32 kept_time)
{
    if(mForceToSaveRawImage)
    {
        desired_discard = llmin(desired_discard, mDesiredSavedRawDiscardLevel);
        kept_time = llmax(kept_time, mKeptSavedRawImageTime);
    }

    //trigger a new fetch.
    mForceToSaveRawImage = true ;
    mDesiredSavedRawDiscardLevel = desired_discard ;
    mKeptSavedRawImageTime = kept_time ;
    mLastReferencedSavedRawImageTime = sCurrentTime ;
    mSavedRawImage = NULL ;
    mSavedRawDiscardLevel = -1 ;
}

void LLViewerFetchedTexture::forceToSaveRawImage(S32 desired_discard, F32 kept_time)
{
    mKeptSavedRawImageTime = kept_time;
    mLastReferencedSavedRawImageTime = sCurrentTime;

    if(mSavedRawDiscardLevel > -1 && mSavedRawDiscardLevel <= desired_discard)
    {
        return; //raw imge is ready.
    }

    if(!mForceToSaveRawImage || mDesiredSavedRawDiscardLevel < 0 || mDesiredSavedRawDiscardLevel > desired_discard)
    {
        mForceToSaveRawImage = true;
        mDesiredSavedRawDiscardLevel = desired_discard;

        //copy from the cached raw image if exists.
        if(mCachedRawImage.notNull() && mRawImage.isNull() )
        {
            mRawImage = mCachedRawImage;
            mRawDiscardLevel = mCachedRawDiscardLevel;

            saveRawImage();

            mRawImage = NULL;
            mRawDiscardLevel = INVALID_DISCARD_LEVEL;
        }
    }
}
void LLViewerFetchedTexture::destroySavedRawImage()
{
    if(mLastReferencedSavedRawImageTime < mKeptSavedRawImageTime)
    {
        return; //keep the saved raw image.
    }

    mForceToSaveRawImage  = false;
    mSaveRawImage = false;

    clearCallbackEntryList();

    mSavedRawImage = NULL ;
    mForceToSaveRawImage  = false ;
    mSaveRawImage = false ;
    mSavedRawDiscardLevel = -1 ;
    mDesiredSavedRawDiscardLevel = -1 ;
    mLastReferencedSavedRawImageTime = 0.0f ;
    mKeptSavedRawImageTime = 0.f ;

    if(mAuxRawImage.notNull())
    {
        sAuxCount--;
        mAuxRawImage = NULL;
    }
}

LLImageRaw* LLViewerFetchedTexture::getSavedRawImage()
{
    mLastReferencedSavedRawImageTime = sCurrentTime;

    return mSavedRawImage;
}

bool LLViewerFetchedTexture::hasSavedRawImage() const
{
    return mSavedRawImage.notNull();
}

F32 LLViewerFetchedTexture::getElapsedLastReferencedSavedRawImageTime() const
{
    return sCurrentTime - mLastReferencedSavedRawImageTime;
}

//----------------------------------------------------------------------------------------------
//end of LLViewerFetchedTexture
//----------------------------------------------------------------------------------------------

//----------------------------------------------------------------------------------------------
//start of LLViewerLODTexture
//----------------------------------------------------------------------------------------------
LLViewerLODTexture::LLViewerLODTexture(const LLUUID& id, FTType f_type, const LLHost& host, bool usemipmaps)
    : LLViewerFetchedTexture(id, f_type, host, usemipmaps)
{
    init(true);
}

LLViewerLODTexture::LLViewerLODTexture(const std::string& url, FTType f_type, const LLUUID& id, bool usemipmaps)
    : LLViewerFetchedTexture(url, f_type, id, usemipmaps)
{
    init(true);
}

void LLViewerLODTexture::init(bool firstinit)
{
    mTexelsPerImage = 64.f*64.f;
    mDiscardVirtualSize = 0.f;
    mCalculatedDiscardLevel = -1.f;
}

//virtual
S8 LLViewerLODTexture::getType() const
{
    return LLViewerTexture::LOD_TEXTURE;
}

bool LLViewerLODTexture::isUpdateFrozen()
{
    return LLViewerTexture::sFreezeImageUpdates;
}

// This is gauranteed to get called periodically for every texture
//virtual
void LLViewerLODTexture::processTextureStats()
{
    LL_PROFILE_ZONE_SCOPED_CATEGORY_TEXTURE;
<<<<<<< HEAD
	updateVirtualSize();
	
	static LLCachedControl<bool> textures_fullres(gSavedSettings,"TextureLoadFullRes", false);

    { // restrict texture resolution to download based on RenderMaxTextureResolution
        static LLCachedControl<U32> max_texture_resolution(gSavedSettings, "RenderMaxTextureResolution", 2048);
        // sanity clamp debug setting to avoid settings hack shenanigans
        F32 tex_res = (F32)llclamp((S32)max_texture_resolution, 512, 2048);
        tex_res *= tex_res;
        mMaxVirtualSize = llmin(mMaxVirtualSize, tex_res);
    }

	if (textures_fullres)
	{
		mDesiredDiscardLevel = 0;
	}
	// Generate the request priority and render priority
	else if (mDontDiscard || !mUseMipMaps)
	{
		mDesiredDiscardLevel = 0;
		if (mFullWidth > MAX_IMAGE_SIZE_DEFAULT || mFullHeight > MAX_IMAGE_SIZE_DEFAULT)
			mDesiredDiscardLevel = 1; // MAX_IMAGE_SIZE_DEFAULT = 2048 and max size ever is 4096
	}
	else if (mBoostLevel < LLGLTexture::BOOST_HIGH && mMaxVirtualSize <= 10.f)
	{
		// If the image has not been significantly visible in a while, we don't want it
		mDesiredDiscardLevel = llmin(mMinDesiredDiscardLevel, (S8)(MAX_DISCARD_LEVEL + 1));
	}
	else if (!mFullWidth  || !mFullHeight)
	{
		mDesiredDiscardLevel = 	getMaxDiscardLevel();
	}
=======
    updateVirtualSize();

    static LLCachedControl<bool> textures_fullres(gSavedSettings,"TextureLoadFullRes", false);

    if (textures_fullres)
    {
        mDesiredDiscardLevel = 0;
    }
    // Generate the request priority and render priority
    else if (mDontDiscard || !mUseMipMaps)
    {
        mDesiredDiscardLevel = 0;
        if (mFullWidth > MAX_IMAGE_SIZE_DEFAULT || mFullHeight > MAX_IMAGE_SIZE_DEFAULT)
            mDesiredDiscardLevel = 1; // MAX_IMAGE_SIZE_DEFAULT = 1024 and max size ever is 2048
    }
    else if (mBoostLevel < LLGLTexture::BOOST_HIGH && mMaxVirtualSize <= 10.f)
    {
        // If the image has not been significantly visible in a while, we don't want it
        mDesiredDiscardLevel = llmin(mMinDesiredDiscardLevel, (S8)(MAX_DISCARD_LEVEL + 1));
    }
    else if (!mFullWidth  || !mFullHeight)
    {
        mDesiredDiscardLevel =  getMaxDiscardLevel();
    }
>>>>>>> 6377610f
    else
    {
        //static const F64 log_2 = log(2.0);
        static const F64 log_4 = log(4.0);

        F32 discard_level = 0.f;

        // If we know the output width and height, we can force the discard
        // level to the correct value, and thus not decode more texture
        // data than we need to.
        if (mKnownDrawWidth && mKnownDrawHeight)
        {
            S32 draw_texels = mKnownDrawWidth * mKnownDrawHeight;
            draw_texels = llclamp(draw_texels, MIN_IMAGE_AREA, MAX_IMAGE_AREA);

            // Use log_4 because we're in square-pixel space, so an image
            // with twice the width and twice the height will have mTexelsPerImage
            // 4 * draw_size
            discard_level = (F32)(log(mTexelsPerImage / draw_texels) / log_4);
        }
        else
        {
            // Calculate the required scale factor of the image using pixels per texel
            discard_level = (F32)(log(mTexelsPerImage / mMaxVirtualSize) / log_4);
            mDiscardVirtualSize = mMaxVirtualSize;
            mCalculatedDiscardLevel = discard_level;
        }
        if (mBoostLevel < LLGLTexture::BOOST_SCULPTED)
        {
            discard_level *= sDesiredDiscardScale; // scale (default 1.1f)
        }
        discard_level = floorf(discard_level);

        F32 min_discard = 0.f;
        U32 desired_size = MAX_IMAGE_SIZE_DEFAULT; // MAX_IMAGE_SIZE_DEFAULT = 2048 and max size ever is 4096
        if (mBoostLevel <= LLGLTexture::BOOST_SCULPTED)
        {
            desired_size = DESIRED_NORMAL_TEXTURE_SIZE;
        }
        if (mFullWidth > desired_size || mFullHeight > desired_size)
            min_discard = 1.f;

        discard_level = llclamp(discard_level, min_discard, (F32)MAX_DISCARD_LEVEL);

        // Can't go higher than the max discard level
        mDesiredDiscardLevel = llmin(getMaxDiscardLevel() + 1, (S32)discard_level);
        // Clamp to min desired discard
        mDesiredDiscardLevel = llmin(mMinDesiredDiscardLevel, mDesiredDiscardLevel);

        //
        // At this point we've calculated the quality level that we want,
        // if possible.  Now we check to see if we have it, and take the
        // proper action if we don't.
        //

        S32 current_discard = getDiscardLevel();
        if (mBoostLevel < LLGLTexture::BOOST_AVATAR_BAKED &&
            current_discard >= 0)
        {
            if (current_discard < (mDesiredDiscardLevel-1) && !mForceToSaveRawImage)
            { // should scale down
                scaleDown();
            }
        }

        if (isUpdateFrozen() // we are out of memory and nearing max allowed bias
            && mBoostLevel < LLGLTexture::BOOST_SCULPTED
            && mDesiredDiscardLevel < current_discard)
        {
            // stop requesting more
            mDesiredDiscardLevel = current_discard;
        }
    }

    if(mForceToSaveRawImage && mDesiredSavedRawDiscardLevel >= 0)
    {
        mDesiredDiscardLevel = llmin(mDesiredDiscardLevel, (S8)mDesiredSavedRawDiscardLevel);
    }

    // decay max virtual size over time
    mMaxVirtualSize *= 0.8f;

    // selection manager will immediately reset BOOST_SELECTED but never unsets it
    // unset it immediately after we consume it
    if (getBoostLevel() == BOOST_SELECTED)
    {
        setBoostLevel(BOOST_NONE);
    }
}

bool LLViewerLODTexture::scaleDown()
{
    if(hasGLTexture() && mCachedRawDiscardLevel > getDiscardLevel())
    {
        switchToCachedImage();

        LLTexturePipelineTester* tester = (LLTexturePipelineTester*)LLMetricPerformanceTesterBasic::getTester(sTesterName);
        if (tester)
        {
            tester->setStablizingTime();
        }

        return true;
    }
    return false;
}
//----------------------------------------------------------------------------------------------
//end of LLViewerLODTexture
//----------------------------------------------------------------------------------------------

//----------------------------------------------------------------------------------------------
//start of LLViewerMediaTexture
//----------------------------------------------------------------------------------------------
//static
void LLViewerMediaTexture::updateClass()
{
    LL_PROFILE_ZONE_SCOPED_CATEGORY_TEXTURE;
    static const F32 MAX_INACTIVE_TIME = 30.f;

#if 0
    //force to play media.
    gSavedSettings.setBOOL("AudioStreamingMedia", true);
#endif

    for(media_map_t::iterator iter = sMediaMap.begin(); iter != sMediaMap.end(); )
    {
        LLViewerMediaTexture* mediap = iter->second;

        if(mediap->getNumRefs() == 1) //one reference by sMediaMap
        {
            //
            //Note: delay some time to delete the media textures to stop endlessly creating and immediately removing media texture.
            //
            if(mediap->getLastReferencedTimer()->getElapsedTimeF32() > MAX_INACTIVE_TIME)
            {
                media_map_t::iterator cur = iter++;
                sMediaMap.erase(cur);
                continue;
            }
        }
        ++iter;
    }
}

//static
void LLViewerMediaTexture::removeMediaImplFromTexture(const LLUUID& media_id)
{
    LLViewerMediaTexture* media_tex = findMediaTexture(media_id);
    if(media_tex)
    {
        media_tex->invalidateMediaImpl();
    }
}

//static
void LLViewerMediaTexture::cleanUpClass()
{
    sMediaMap.clear();
}

//static
LLViewerMediaTexture* LLViewerMediaTexture::findMediaTexture(const LLUUID& media_id)
{
    media_map_t::iterator iter = sMediaMap.find(media_id);
    if(iter == sMediaMap.end())
    {
        return NULL;
    }

    LLViewerMediaTexture* media_tex = iter->second;
    media_tex->setMediaImpl();
    media_tex->getLastReferencedTimer()->reset();

    return media_tex;
}

LLViewerMediaTexture::LLViewerMediaTexture(const LLUUID& id, bool usemipmaps, LLImageGL* gl_image)
    : LLViewerTexture(id, usemipmaps),
    mMediaImplp(NULL),
    mUpdateVirtualSizeTime(0)
{
    sMediaMap.insert(std::make_pair(id, this));

    mGLTexturep = gl_image;

    if(mGLTexturep.isNull())
    {
        generateGLTexture();
    }

    mGLTexturep->setAllowCompression(false);

    mGLTexturep->setNeedsAlphaAndPickMask(false);

    mIsPlaying = false;

    setMediaImpl();

    setCategory(LLGLTexture::MEDIA);

    LLViewerTexture* tex = gTextureList.findImage(mID, TEX_LIST_STANDARD);
    if(tex) //this media is a parcel media for tex.
    {
        tex->setParcelMedia(this);
    }
}

//virtual
LLViewerMediaTexture::~LLViewerMediaTexture()
{
    LLViewerTexture* tex = gTextureList.findImage(mID, TEX_LIST_STANDARD);
    if(tex) //this media is a parcel media for tex.
    {
        tex->setParcelMedia(NULL);
    }
}

void LLViewerMediaTexture::reinit(bool usemipmaps /* = true */)
{
    llassert(mGLTexturep.notNull());

    mUseMipMaps = usemipmaps;
    getLastReferencedTimer()->reset();
    mGLTexturep->setUseMipMaps(mUseMipMaps);
    mGLTexturep->setNeedsAlphaAndPickMask(false);
}

void LLViewerMediaTexture::setUseMipMaps(bool mipmap)
{
    mUseMipMaps = mipmap;

    if(mGLTexturep.notNull())
    {
        mGLTexturep->setUseMipMaps(mipmap);
    }
}

//virtual
S8 LLViewerMediaTexture::getType() const
{
    return LLViewerTexture::MEDIA_TEXTURE;
}

void LLViewerMediaTexture::invalidateMediaImpl()
{
    mMediaImplp = NULL;
}

void LLViewerMediaTexture::setMediaImpl()
{
    if(!mMediaImplp)
    {
        mMediaImplp = LLViewerMedia::getInstance()->getMediaImplFromTextureID(mID);
    }
}

//return true if all faces to reference to this media texture are found
//Note: mMediaFaceList is valid only for the current instant
//      because it does not check the face validity after the current frame.
bool LLViewerMediaTexture::findFaces()
{
    mMediaFaceList.clear();

    bool ret = true;

    LLViewerTexture* tex = gTextureList.findImage(mID, TEX_LIST_STANDARD);
    if(tex) //this media is a parcel media for tex.
    {
        for (U32 ch = 0; ch < LLRender::NUM_TEXTURE_CHANNELS; ++ch)
        {
            const ll_face_list_t* face_list = tex->getFaceList(ch);
            U32 end = tex->getNumFaces(ch);
        for(U32 i = 0; i < end; i++)
        {
            if ((*face_list)[i]->isMediaAllowed())
            {
                mMediaFaceList.push_back((*face_list)[i]);
            }
        }
    }
    }

    if(!mMediaImplp)
    {
        return true;
    }

    //for media on a face.
    const std::list< LLVOVolume* >* obj_list = mMediaImplp->getObjectList();
    std::list< LLVOVolume* >::const_iterator iter = obj_list->begin();
    for(; iter != obj_list->end(); ++iter)
    {
        LLVOVolume* obj = *iter;
        if (obj->isDead())
        {
            // Isn't supposed to happen, objects are supposed to detach
            // themselves on markDead()
            // If this happens, viewer is likely to crash
            llassert(0);
            LL_WARNS() << "Dead object in mMediaImplp's object list" << LL_ENDL;
            ret = false;
            continue;
        }

        if (obj->mDrawable.isNull() || obj->mDrawable->isDead())
        {
            ret = false;
            continue;
        }

        S32 face_id = -1;
        S32 num_faces = obj->mDrawable->getNumFaces();
        while((face_id = obj->getFaceIndexWithMediaImpl(mMediaImplp, face_id)) > -1 && face_id < num_faces)
        {
            LLFace* facep = obj->mDrawable->getFace(face_id);
            if(facep)
            {
                mMediaFaceList.push_back(facep);
            }
            else
            {
                ret = false;
            }
        }
    }

    return ret;
}

void LLViewerMediaTexture::initVirtualSize()
{
    if(mIsPlaying)
    {
        return;
    }

    findFaces();
    for(std::list< LLFace* >::iterator iter = mMediaFaceList.begin(); iter!= mMediaFaceList.end(); ++iter)
    {
        addTextureStats((*iter)->getVirtualSize());
    }
}

void LLViewerMediaTexture::addMediaToFace(LLFace* facep)
{
    if(facep)
    {
        facep->setHasMedia(true);
    }
    if(!mIsPlaying)
    {
        return; //no need to add the face because the media is not in playing.
    }

    switchTexture(LLRender::DIFFUSE_MAP, facep);
}

void LLViewerMediaTexture::removeMediaFromFace(LLFace* facep)
{
    if(!facep)
    {
        return;
    }
    facep->setHasMedia(false);

    if(!mIsPlaying)
    {
        return; //no need to remove the face because the media is not in playing.
    }

    mIsPlaying = false; //set to remove the media from the face.
    switchTexture(LLRender::DIFFUSE_MAP, facep);
    mIsPlaying = true; //set the flag back.

    if(getTotalNumFaces() < 1) //no face referencing to this media
    {
        stopPlaying();
    }
}

//virtual
void LLViewerMediaTexture::addFace(U32 ch, LLFace* facep)
{
    LLViewerTexture::addFace(ch, facep);

    const LLTextureEntry* te = facep->getTextureEntry();
    if(te && te->getID().notNull())
    {
        LLViewerTexture* tex = gTextureList.findImage(te->getID(), TEX_LIST_STANDARD);
        if(tex)
        {
            mTextureList.push_back(tex);//increase the reference number by one for tex to avoid deleting it.
            return;
        }
    }

    //check if it is a parcel media
    if(facep->getTexture() && facep->getTexture() != this && facep->getTexture()->getID() == mID)
    {
        mTextureList.push_back(facep->getTexture()); //a parcel media.
        return;
    }

    if(te && te->getID().notNull()) //should have a texture
    {
        LL_WARNS_ONCE() << "The face's texture " << te->getID() << " is not valid. Face must have a valid texture before media texture." << LL_ENDL;
        // This might break the object, but it likely isn't a 'recoverable' situation.
        LLViewerFetchedTexture* tex = LLViewerTextureManager::getFetchedTexture(te->getID());
        mTextureList.push_back(tex);
    }
}

//virtual
void LLViewerMediaTexture::removeFace(U32 ch, LLFace* facep)
{
    LLViewerTexture::removeFace(ch, facep);

    const LLTextureEntry* te = facep->getTextureEntry();
    if(te && te->getID().notNull())
    {
        LLViewerTexture* tex = gTextureList.findImage(te->getID(), TEX_LIST_STANDARD);
        if(tex)
        {
            for(std::list< LLPointer<LLViewerTexture> >::iterator iter = mTextureList.begin();
                iter != mTextureList.end(); ++iter)
            {
                if(*iter == tex)
                {
                    mTextureList.erase(iter); //decrease the reference number for tex by one.
                    return;
                }
            }

            std::vector<const LLTextureEntry*> te_list;

            for (U32 ch = 0; ch < 3; ++ch)
            {
            //
            //we have some trouble here: the texture of the face is changed.
            //we need to find the former texture, and remove it from the list to avoid memory leaking.

                llassert(mNumFaces[ch] <= mFaceList[ch].size());

                for(U32 j = 0; j < mNumFaces[ch]; j++)
                {
                    te_list.push_back(mFaceList[ch][j]->getTextureEntry());//all textures are in use.
                }
            }

            if (te_list.empty())
            {
                mTextureList.clear();
                return;
            }

            S32 end = te_list.size();

            for(std::list< LLPointer<LLViewerTexture> >::iterator iter = mTextureList.begin();
                iter != mTextureList.end(); ++iter)
            {
                S32 i = 0;

                for(i = 0; i < end; i++)
                {
                    if(te_list[i] && te_list[i]->getID() == (*iter)->getID())//the texture is in use.
                    {
                        te_list[i] = NULL;
                        break;
                    }
                }
                if(i == end) //no hit for this texture, remove it.
                {
                    mTextureList.erase(iter); //decrease the reference number for tex by one.
                    return;
                }
            }
        }
    }

    //check if it is a parcel media
    for(std::list< LLPointer<LLViewerTexture> >::iterator iter = mTextureList.begin();
                iter != mTextureList.end(); ++iter)
    {
        if((*iter)->getID() == mID)
        {
            mTextureList.erase(iter); //decrease the reference number for tex by one.
            return;
        }
    }

    if(te && te->getID().notNull()) //should have a texture but none found
    {
        LL_ERRS() << "mTextureList texture reference number is corrupted. Texture id: " << te->getID() << " List size: " << (U32)mTextureList.size() << LL_ENDL;
    }
}

void LLViewerMediaTexture::stopPlaying()
{
    // Don't stop the media impl playing here -- this breaks non-inworld media (login screen, search, and media browser).
//  if(mMediaImplp)
//  {
//      mMediaImplp->stop();
//  }
    mIsPlaying = false;
}

void LLViewerMediaTexture::switchTexture(U32 ch, LLFace* facep)
{
    if(facep)
    {
        //check if another media is playing on this face.
        if(facep->getTexture() && facep->getTexture() != this
            && facep->getTexture()->getType() == LLViewerTexture::MEDIA_TEXTURE)
        {
            if(mID == facep->getTexture()->getID()) //this is a parcel media
            {
                return; //let the prim media win.
            }
        }

        if(mIsPlaying) //old textures switch to the media texture
        {
            facep->switchTexture(ch, this);
        }
        else //switch to old textures.
        {
            const LLTextureEntry* te = facep->getTextureEntry();
            if(te)
            {
                LLViewerTexture* tex = te->getID().notNull() ? gTextureList.findImage(te->getID(), TEX_LIST_STANDARD) : NULL;
                if(!tex && te->getID() != mID)//try parcel media.
                {
                    tex = gTextureList.findImage(mID, TEX_LIST_STANDARD);
                }
                if(!tex)
                {
                    tex = LLViewerFetchedTexture::sDefaultImagep;
                }
                facep->switchTexture(ch, tex);
            }
        }
    }
}

void LLViewerMediaTexture::setPlaying(bool playing)
{
    if(!mMediaImplp)
    {
        return;
    }
    if(!playing && !mIsPlaying)
    {
        return; //media is already off
    }

    if(playing == mIsPlaying && !mMediaImplp->isUpdated())
    {
        return; //nothing has changed since last time.
    }

    mIsPlaying = playing;
    if(mIsPlaying) //is about to play this media
    {
        if(findFaces())
        {
            //about to update all faces.
            mMediaImplp->setUpdated(false);
        }

        if(mMediaFaceList.empty())//no face pointing to this media
        {
            stopPlaying();
            return;
        }

        for(std::list< LLFace* >::iterator iter = mMediaFaceList.begin(); iter!= mMediaFaceList.end(); ++iter)
        {
            switchTexture(LLRender::DIFFUSE_MAP, *iter);
        }
    }
    else //stop playing this media
    {
        U32 ch = LLRender::DIFFUSE_MAP;

        llassert(mNumFaces[ch] <= mFaceList[ch].size());
        for(U32 i = mNumFaces[ch]; i; i--)
        {
            switchTexture(ch, mFaceList[ch][i - 1]); //current face could be removed in this function.
        }
    }
    return;
}

//virtual
F32 LLViewerMediaTexture::getMaxVirtualSize()
{
    if(LLFrameTimer::getFrameCount() == mUpdateVirtualSizeTime)
    {
        return mMaxVirtualSize;
    }
    mUpdateVirtualSizeTime = LLFrameTimer::getFrameCount();

    if(!mMaxVirtualSizeResetCounter)
    {
        addTextureStats(0.f, false);//reset
    }

    if(mIsPlaying) //media is playing
    {
        for (U32 ch = 0; ch < LLRender::NUM_TEXTURE_CHANNELS; ++ch)
        {
            llassert(mNumFaces[ch] <= mFaceList[ch].size());
            for(U32 i = 0; i < mNumFaces[ch]; i++)
            {
                LLFace* facep = mFaceList[ch][i];
            if(facep->getDrawable()->isRecentlyVisible())
            {
                addTextureStats(facep->getVirtualSize());
            }
        }
    }
    }
    else //media is not in playing
    {
        findFaces();

        if(!mMediaFaceList.empty())
        {
            for(std::list< LLFace* >::iterator iter = mMediaFaceList.begin(); iter!= mMediaFaceList.end(); ++iter)
            {
                LLFace* facep = *iter;
                if(facep->getDrawable()->isRecentlyVisible())
                {
                    addTextureStats(facep->getVirtualSize());
                }
            }
        }
    }

    if(mMaxVirtualSizeResetCounter > 0)
    {
        mMaxVirtualSizeResetCounter--;
    }
    reorganizeFaceList();
    reorganizeVolumeList();

    return mMaxVirtualSize;
}
//----------------------------------------------------------------------------------------------
//end of LLViewerMediaTexture
//----------------------------------------------------------------------------------------------

//----------------------------------------------------------------------------------------------
//start of LLTexturePipelineTester
//----------------------------------------------------------------------------------------------
LLTexturePipelineTester::LLTexturePipelineTester() : LLMetricPerformanceTesterWithSession(sTesterName)
{
    addMetric("TotalBytesLoaded");
    addMetric("TotalBytesLoadedFromCache");
    addMetric("TotalBytesLoadedForLargeImage");
    addMetric("TotalBytesLoadedForSculpties");
    addMetric("StartFetchingTime");
    addMetric("TotalGrayTime");
    addMetric("TotalStablizingTime");
    addMetric("StartTimeLoadingSculpties");
    addMetric("EndTimeLoadingSculpties");

    addMetric("Time");
    addMetric("TotalBytesBound");
    addMetric("TotalBytesBoundForLargeImage");
    addMetric("PercentageBytesBound");

    mTotalBytesLoaded = (S32Bytes)0;
    mTotalBytesLoadedFromCache = (S32Bytes)0;
    mTotalBytesLoadedForLargeImage = (S32Bytes)0;
    mTotalBytesLoadedForSculpties = (S32Bytes)0;

    reset();
}

LLTexturePipelineTester::~LLTexturePipelineTester()
{
    LLViewerTextureManager::sTesterp = NULL;
}

void LLTexturePipelineTester::update()
{
    mLastTotalBytesUsed = mTotalBytesUsed;
    mLastTotalBytesUsedForLargeImage = mTotalBytesUsedForLargeImage;
    mTotalBytesUsed = (S32Bytes)0;
    mTotalBytesUsedForLargeImage = (S32Bytes)0;

    if(LLAppViewer::getTextureFetch()->getNumRequests() > 0) //fetching list is not empty
    {
        if(mPause)
        {
            //start a new fetching session
            reset();
            mStartFetchingTime = LLImageGL::sLastFrameTime;
            mPause = false;
        }

        //update total gray time
        if(mUsingDefaultTexture)
        {
            mUsingDefaultTexture = false;
            mTotalGrayTime = LLImageGL::sLastFrameTime - mStartFetchingTime;
        }

        //update the stablizing timer.
        updateStablizingTime();

        outputTestResults();
    }
    else if(!mPause)
    {
        //stop the current fetching session
        mPause = true;
        outputTestResults();
        reset();
    }
}

void LLTexturePipelineTester::reset()
{
    mPause = true;

    mUsingDefaultTexture = false;
    mStartStablizingTime = 0.0f;
    mEndStablizingTime = 0.0f;

    mTotalBytesUsed = (S32Bytes)0;
    mTotalBytesUsedForLargeImage = (S32Bytes)0;
    mLastTotalBytesUsed = (S32Bytes)0;
    mLastTotalBytesUsedForLargeImage = (S32Bytes)0;

    mStartFetchingTime = 0.0f;

    mTotalGrayTime = 0.0f;
    mTotalStablizingTime = 0.0f;

    mStartTimeLoadingSculpties = 1.0f;
    mEndTimeLoadingSculpties = 0.0f;
}

//virtual
void LLTexturePipelineTester::outputTestRecord(LLSD *sd)
{
    std::string currentLabel = getCurrentLabelName();
    (*sd)[currentLabel]["TotalBytesLoaded"]              = (LLSD::Integer)mTotalBytesLoaded.value();
    (*sd)[currentLabel]["TotalBytesLoadedFromCache"]     = (LLSD::Integer)mTotalBytesLoadedFromCache.value();
    (*sd)[currentLabel]["TotalBytesLoadedForLargeImage"] = (LLSD::Integer)mTotalBytesLoadedForLargeImage.value();
    (*sd)[currentLabel]["TotalBytesLoadedForSculpties"]  = (LLSD::Integer)mTotalBytesLoadedForSculpties.value();

    (*sd)[currentLabel]["StartFetchingTime"]             = (LLSD::Real)mStartFetchingTime;
    (*sd)[currentLabel]["TotalGrayTime"]                 = (LLSD::Real)mTotalGrayTime;
    (*sd)[currentLabel]["TotalStablizingTime"]           = (LLSD::Real)mTotalStablizingTime;

    (*sd)[currentLabel]["StartTimeLoadingSculpties"]     = (LLSD::Real)mStartTimeLoadingSculpties;
    (*sd)[currentLabel]["EndTimeLoadingSculpties"]       = (LLSD::Real)mEndTimeLoadingSculpties;

    (*sd)[currentLabel]["Time"]                          = LLImageGL::sLastFrameTime;
    (*sd)[currentLabel]["TotalBytesBound"]               = (LLSD::Integer)mLastTotalBytesUsed.value();
    (*sd)[currentLabel]["TotalBytesBoundForLargeImage"]  = (LLSD::Integer)mLastTotalBytesUsedForLargeImage.value();
    (*sd)[currentLabel]["PercentageBytesBound"]          = (LLSD::Real)(100.f * mLastTotalBytesUsed / mTotalBytesLoaded);
}

void LLTexturePipelineTester::updateTextureBindingStats(const LLViewerTexture* imagep)
{
    U32Bytes mem_size = imagep->getTextureMemory();
    mTotalBytesUsed += mem_size;

    if(MIN_LARGE_IMAGE_AREA <= (U32)(mem_size.value() / (U32)imagep->getComponents()))
    {
        mTotalBytesUsedForLargeImage += mem_size;
    }
}

void LLTexturePipelineTester::updateTextureLoadingStats(const LLViewerFetchedTexture* imagep, const LLImageRaw* raw_imagep, bool from_cache)
{
    U32Bytes data_size = (U32Bytes)raw_imagep->getDataSize();
    mTotalBytesLoaded += data_size;

    if(from_cache)
    {
        mTotalBytesLoadedFromCache += data_size;
    }

    if(MIN_LARGE_IMAGE_AREA <= (U32)(data_size.value() / (U32)raw_imagep->getComponents()))
    {
        mTotalBytesLoadedForLargeImage += data_size;
    }

    if(imagep->forSculpt())
    {
        mTotalBytesLoadedForSculpties += data_size;

        if(mStartTimeLoadingSculpties > mEndTimeLoadingSculpties)
        {
            mStartTimeLoadingSculpties = LLImageGL::sLastFrameTime;
        }
        mEndTimeLoadingSculpties = LLImageGL::sLastFrameTime;
    }
}

void LLTexturePipelineTester::updateGrayTextureBinding()
{
    mUsingDefaultTexture = true;
}

void LLTexturePipelineTester::setStablizingTime()
{
    if(mStartStablizingTime <= mStartFetchingTime)
    {
        mStartStablizingTime = LLImageGL::sLastFrameTime;
    }
    mEndStablizingTime = LLImageGL::sLastFrameTime;
}

void LLTexturePipelineTester::updateStablizingTime()
{
    if(mStartStablizingTime > mStartFetchingTime)
    {
        F32 t = mEndStablizingTime - mStartStablizingTime;

        if(t > F_ALMOST_ZERO && (t - mTotalStablizingTime) < F_ALMOST_ZERO)
        {
            //already stablized
            mTotalStablizingTime = LLImageGL::sLastFrameTime - mStartStablizingTime;

            //cancel the timer
            mStartStablizingTime = 0.f;
            mEndStablizingTime = 0.f;
        }
        else
        {
            mTotalStablizingTime = t;
        }
    }
    mTotalStablizingTime = 0.f;
}

//virtual
void LLTexturePipelineTester::compareTestSessions(llofstream* os)
{
    LLTexturePipelineTester::LLTextureTestSession* base_sessionp = dynamic_cast<LLTexturePipelineTester::LLTextureTestSession*>(mBaseSessionp);
    LLTexturePipelineTester::LLTextureTestSession* current_sessionp = dynamic_cast<LLTexturePipelineTester::LLTextureTestSession*>(mCurrentSessionp);
    if(!base_sessionp || !current_sessionp)
    {
        LL_ERRS() << "type of test session does not match!" << LL_ENDL;
    }

    //compare and output the comparison
    *os << llformat("%s\n", getTesterName().c_str());
    *os << llformat("AggregateResults\n");

    compareTestResults(os, "TotalGrayTime", base_sessionp->mTotalGrayTime, current_sessionp->mTotalGrayTime);
    compareTestResults(os, "TotalStablizingTime", base_sessionp->mTotalStablizingTime, current_sessionp->mTotalStablizingTime);
    compareTestResults(os, "StartTimeLoadingSculpties", base_sessionp->mStartTimeLoadingSculpties, current_sessionp->mStartTimeLoadingSculpties);
    compareTestResults(os, "TotalTimeLoadingSculpties", base_sessionp->mTotalTimeLoadingSculpties, current_sessionp->mTotalTimeLoadingSculpties);

    compareTestResults(os, "TotalBytesLoaded", base_sessionp->mTotalBytesLoaded, current_sessionp->mTotalBytesLoaded);
    compareTestResults(os, "TotalBytesLoadedFromCache", base_sessionp->mTotalBytesLoadedFromCache, current_sessionp->mTotalBytesLoadedFromCache);
    compareTestResults(os, "TotalBytesLoadedForLargeImage", base_sessionp->mTotalBytesLoadedForLargeImage, current_sessionp->mTotalBytesLoadedForLargeImage);
    compareTestResults(os, "TotalBytesLoadedForSculpties", base_sessionp->mTotalBytesLoadedForSculpties, current_sessionp->mTotalBytesLoadedForSculpties);

    *os << llformat("InstantResults\n");
    S32 size = llmin(base_sessionp->mInstantPerformanceListCounter, current_sessionp->mInstantPerformanceListCounter);
    for(S32 i = 0; i < size; i++)
    {
        *os << llformat("Time(B-T)-%.4f-%.4f\n", base_sessionp->mInstantPerformanceList[i].mTime, current_sessionp->mInstantPerformanceList[i].mTime);

        compareTestResults(os, "AverageBytesUsedPerSecond", base_sessionp->mInstantPerformanceList[i].mAverageBytesUsedPerSecond,
            current_sessionp->mInstantPerformanceList[i].mAverageBytesUsedPerSecond);

        compareTestResults(os, "AverageBytesUsedForLargeImagePerSecond", base_sessionp->mInstantPerformanceList[i].mAverageBytesUsedForLargeImagePerSecond,
            current_sessionp->mInstantPerformanceList[i].mAverageBytesUsedForLargeImagePerSecond);

        compareTestResults(os, "AveragePercentageBytesUsedPerSecond", base_sessionp->mInstantPerformanceList[i].mAveragePercentageBytesUsedPerSecond,
            current_sessionp->mInstantPerformanceList[i].mAveragePercentageBytesUsedPerSecond);
    }

    if(size < base_sessionp->mInstantPerformanceListCounter)
    {
        for(S32 i = size; i < base_sessionp->mInstantPerformanceListCounter; i++)
        {
            *os << llformat("Time(B-T)-%.4f- \n", base_sessionp->mInstantPerformanceList[i].mTime);

            *os << llformat(", AverageBytesUsedPerSecond, %d, N/A \n", base_sessionp->mInstantPerformanceList[i].mAverageBytesUsedPerSecond);
            *os << llformat(", AverageBytesUsedForLargeImagePerSecond, %d, N/A \n", base_sessionp->mInstantPerformanceList[i].mAverageBytesUsedForLargeImagePerSecond);
            *os << llformat(", AveragePercentageBytesUsedPerSecond, %.4f, N/A \n", base_sessionp->mInstantPerformanceList[i].mAveragePercentageBytesUsedPerSecond);
        }
    }
    else if(size < current_sessionp->mInstantPerformanceListCounter)
    {
        for(S32 i = size; i < current_sessionp->mInstantPerformanceListCounter; i++)
        {
            *os << llformat("Time(B-T)- -%.4f\n", current_sessionp->mInstantPerformanceList[i].mTime);

            *os << llformat(", AverageBytesUsedPerSecond, N/A, %d\n", current_sessionp->mInstantPerformanceList[i].mAverageBytesUsedPerSecond);
            *os << llformat(", AverageBytesUsedForLargeImagePerSecond, N/A, %d\n", current_sessionp->mInstantPerformanceList[i].mAverageBytesUsedForLargeImagePerSecond);
            *os << llformat(", AveragePercentageBytesUsedPerSecond, N/A, %.4f\n", current_sessionp->mInstantPerformanceList[i].mAveragePercentageBytesUsedPerSecond);
        }
    }
}

//virtual
LLMetricPerformanceTesterWithSession::LLTestSession* LLTexturePipelineTester::loadTestSession(LLSD* log)
{
    LLTexturePipelineTester::LLTextureTestSession* sessionp = new LLTexturePipelineTester::LLTextureTestSession();
    if(!sessionp)
    {
        return NULL;
    }

    F32 total_gray_time = 0.f;
    F32 total_stablizing_time = 0.f;
    F32 total_loading_sculpties_time = 0.f;

    F32 start_fetching_time = -1.f;
    F32 start_fetching_sculpties_time = 0.f;

    F32 last_time = 0.0f;
    S32 frame_count = 0;

    sessionp->mInstantPerformanceListCounter = 0;
    sessionp->mInstantPerformanceList.resize(128);
    sessionp->mInstantPerformanceList[sessionp->mInstantPerformanceListCounter].mAverageBytesUsedPerSecond = 0;
    sessionp->mInstantPerformanceList[sessionp->mInstantPerformanceListCounter].mAverageBytesUsedForLargeImagePerSecond = 0;
    sessionp->mInstantPerformanceList[sessionp->mInstantPerformanceListCounter].mAveragePercentageBytesUsedPerSecond = 0.f;
    sessionp->mInstantPerformanceList[sessionp->mInstantPerformanceListCounter].mTime = 0.f;

    //load a session
    std::string currentLabel = getCurrentLabelName();
    bool in_log = (*log).has(currentLabel);
    while (in_log)
    {
        LLSD::String label = currentLabel;

        if(sessionp->mInstantPerformanceListCounter >= (S32)sessionp->mInstantPerformanceList.size())
        {
            sessionp->mInstantPerformanceList.resize(sessionp->mInstantPerformanceListCounter + 128);
        }

        //time
        F32 start_time = (*log)[label]["StartFetchingTime"].asReal();
        F32 cur_time   = (*log)[label]["Time"].asReal();
        if(start_time - start_fetching_time > F_ALMOST_ZERO) //fetching has paused for a while
        {
            sessionp->mTotalGrayTime += total_gray_time;
            sessionp->mTotalStablizingTime += total_stablizing_time;

            sessionp->mStartTimeLoadingSculpties = start_fetching_sculpties_time;
            sessionp->mTotalTimeLoadingSculpties += total_loading_sculpties_time;

            start_fetching_time = start_time;
            total_gray_time = 0.f;
            total_stablizing_time = 0.f;
            total_loading_sculpties_time = 0.f;
        }
        else
        {
            total_gray_time = (*log)[label]["TotalGrayTime"].asReal();
            total_stablizing_time = (*log)[label]["TotalStablizingTime"].asReal();

            total_loading_sculpties_time = (*log)[label]["EndTimeLoadingSculpties"].asReal() - (*log)[label]["StartTimeLoadingSculpties"].asReal();
            if(start_fetching_sculpties_time < 0.f && total_loading_sculpties_time > 0.f)
            {
                start_fetching_sculpties_time = (*log)[label]["StartTimeLoadingSculpties"].asReal();
            }
        }

        //total loaded bytes
        sessionp->mTotalBytesLoaded = (*log)[label]["TotalBytesLoaded"].asInteger();
        sessionp->mTotalBytesLoadedFromCache = (*log)[label]["TotalBytesLoadedFromCache"].asInteger();
        sessionp->mTotalBytesLoadedForLargeImage = (*log)[label]["TotalBytesLoadedForLargeImage"].asInteger();
        sessionp->mTotalBytesLoadedForSculpties = (*log)[label]["TotalBytesLoadedForSculpties"].asInteger();

        //instant metrics
        sessionp->mInstantPerformanceList[sessionp->mInstantPerformanceListCounter].mAverageBytesUsedPerSecond +=
            (*log)[label]["TotalBytesBound"].asInteger();
        sessionp->mInstantPerformanceList[sessionp->mInstantPerformanceListCounter].mAverageBytesUsedForLargeImagePerSecond +=
            (*log)[label]["TotalBytesBoundForLargeImage"].asInteger();
        sessionp->mInstantPerformanceList[sessionp->mInstantPerformanceListCounter].mAveragePercentageBytesUsedPerSecond +=
            (*log)[label]["PercentageBytesBound"].asReal();
        frame_count++;
        if(cur_time - last_time >= 1.0f)
        {
            sessionp->mInstantPerformanceList[sessionp->mInstantPerformanceListCounter].mAverageBytesUsedPerSecond /= frame_count;
            sessionp->mInstantPerformanceList[sessionp->mInstantPerformanceListCounter].mAverageBytesUsedForLargeImagePerSecond /= frame_count;
            sessionp->mInstantPerformanceList[sessionp->mInstantPerformanceListCounter].mAveragePercentageBytesUsedPerSecond /= frame_count;
            sessionp->mInstantPerformanceList[sessionp->mInstantPerformanceListCounter].mTime = last_time;

            frame_count = 0;
            last_time = cur_time;
            sessionp->mInstantPerformanceListCounter++;
            sessionp->mInstantPerformanceList[sessionp->mInstantPerformanceListCounter].mAverageBytesUsedPerSecond = 0;
            sessionp->mInstantPerformanceList[sessionp->mInstantPerformanceListCounter].mAverageBytesUsedForLargeImagePerSecond = 0;
            sessionp->mInstantPerformanceList[sessionp->mInstantPerformanceListCounter].mAveragePercentageBytesUsedPerSecond = 0.f;
            sessionp->mInstantPerformanceList[sessionp->mInstantPerformanceListCounter].mTime = 0.f;
        }
        // Next label
        incrementCurrentCount();
        currentLabel = getCurrentLabelName();
        in_log = (*log).has(currentLabel);
    }

    sessionp->mTotalGrayTime += total_gray_time;
    sessionp->mTotalStablizingTime += total_stablizing_time;

    if(sessionp->mStartTimeLoadingSculpties < 0.f)
    {
        sessionp->mStartTimeLoadingSculpties = start_fetching_sculpties_time;
    }
    sessionp->mTotalTimeLoadingSculpties += total_loading_sculpties_time;

    return sessionp;
}

LLTexturePipelineTester::LLTextureTestSession::LLTextureTestSession()
{
    reset();
}
LLTexturePipelineTester::LLTextureTestSession::~LLTextureTestSession()
{
}
void LLTexturePipelineTester::LLTextureTestSession::reset()
{
    mTotalGrayTime = 0.0f;
    mTotalStablizingTime = 0.0f;

    mStartTimeLoadingSculpties = 0.0f;
    mTotalTimeLoadingSculpties = 0.0f;

    mTotalBytesLoaded = 0;
    mTotalBytesLoadedFromCache = 0;
    mTotalBytesLoadedForLargeImage = 0;
    mTotalBytesLoadedForSculpties = 0;

    mInstantPerformanceListCounter = 0;
}
//----------------------------------------------------------------------------------------------
//end of LLTexturePipelineTester
//----------------------------------------------------------------------------------------------
<|MERGE_RESOLUTION|>--- conflicted
+++ resolved
@@ -1665,66 +1665,13 @@
                 mDesiredDiscardLevel = 0;
             }
         }
-<<<<<<< HEAD
-		else if(!mFullWidth || !mFullHeight)
-		{
-			mDesiredDiscardLevel = 	llmin(getMaxDiscardLevel(), (S32)mLoadedCallbackDesiredDiscardLevel);
-		}
-		else
-		{
-			U32 desired_size = MAX_IMAGE_SIZE_DEFAULT; // MAX_IMAGE_SIZE_DEFAULT = 2048 and max size ever is 4096
-			if(!mKnownDrawWidth || !mKnownDrawHeight || mFullWidth <= mKnownDrawWidth || mFullHeight <= mKnownDrawHeight)
-			{
-				if (mFullWidth > desired_size || mFullHeight > desired_size)
-				{
-					mDesiredDiscardLevel = 1;
-				}
-				else
-				{
-					mDesiredDiscardLevel = 0;
-				}
-			}
-			else if(mKnownDrawSizeChanged)//known draw size is set
-			{			
-				mDesiredDiscardLevel = (S8)llmin(log((F32)mFullWidth / mKnownDrawWidth) / log_2, 
-													 log((F32)mFullHeight / mKnownDrawHeight) / log_2);
-				mDesiredDiscardLevel = 	llclamp(mDesiredDiscardLevel, (S8)0, (S8)getMaxDiscardLevel());
-				mDesiredDiscardLevel = llmin(mDesiredDiscardLevel, mMinDesiredDiscardLevel);
-			}
-			mKnownDrawSizeChanged = false;
-		
-			if(getDiscardLevel() >= 0 && (getDiscardLevel() <= mDesiredDiscardLevel))
-			{
-				mFullyLoaded = true;
-			}
-		}
-	}
-
-	if(mForceToSaveRawImage && mDesiredSavedRawDiscardLevel >= 0) //force to refetch the texture.
-	{
-		mDesiredDiscardLevel = llmin(mDesiredDiscardLevel, (S8)mDesiredSavedRawDiscardLevel);
-		if(getDiscardLevel() < 0 || getDiscardLevel() > mDesiredDiscardLevel)
-		{
-			mFullyLoaded = false;
-		}
-	}
-}
-
-//============================================================================
-
-void LLViewerFetchedTexture::updateVirtualSize() 
-{	
-    LL_PROFILE_ZONE_SCOPED_CATEGORY_TEXTURE;
-	reorganizeFaceList();
-	reorganizeVolumeList();
-=======
         else if(!mFullWidth || !mFullHeight)
         {
             mDesiredDiscardLevel =  llmin(getMaxDiscardLevel(), (S32)mLoadedCallbackDesiredDiscardLevel);
         }
         else
         {
-            U32 desired_size = MAX_IMAGE_SIZE_DEFAULT; // MAX_IMAGE_SIZE_DEFAULT = 1024 and max size ever is 2048
+            U32 desired_size = MAX_IMAGE_SIZE_DEFAULT; // MAX_IMAGE_SIZE_DEFAULT = 2048 and max size ever is 4096
             if(!mKnownDrawWidth || !mKnownDrawHeight || mFullWidth <= mKnownDrawWidth || mFullHeight <= mKnownDrawHeight)
             {
                 if (mFullWidth > desired_size || mFullHeight > desired_size)
@@ -1769,27 +1716,10 @@
     LL_PROFILE_ZONE_SCOPED_CATEGORY_TEXTURE;
     reorganizeFaceList();
     reorganizeVolumeList();
->>>>>>> 6377610f
 }
 
 S32 LLViewerFetchedTexture::getCurrentDiscardLevelForFetching()
 {
-<<<<<<< HEAD
-	S32 current_discard = getDiscardLevel();
-	if(mForceToSaveRawImage)
-	{
-		if(mSavedRawDiscardLevel < 0 || current_discard < 0)
-		{
-			current_discard = -1;
-		}
-		else
-		{
-			current_discard = llmax(current_discard, mSavedRawDiscardLevel);
-		}		
-	}
-
-	return current_discard;
-=======
     S32 current_discard = getDiscardLevel();
     if(mForceToSaveRawImage)
     {
@@ -1804,7 +1734,6 @@
     }
 
     return current_discard;
->>>>>>> 6377610f
 }
 
 bool LLViewerFetchedTexture::setDebugFetching(S32 debug_level)
@@ -3108,10 +3037,9 @@
 void LLViewerLODTexture::processTextureStats()
 {
     LL_PROFILE_ZONE_SCOPED_CATEGORY_TEXTURE;
-<<<<<<< HEAD
-	updateVirtualSize();
-	
-	static LLCachedControl<bool> textures_fullres(gSavedSettings,"TextureLoadFullRes", false);
+    updateVirtualSize();
+
+    static LLCachedControl<bool> textures_fullres(gSavedSettings,"TextureLoadFullRes", false);
 
     { // restrict texture resolution to download based on RenderMaxTextureResolution
         static LLCachedControl<U32> max_texture_resolution(gSavedSettings, "RenderMaxTextureResolution", 2048);
@@ -3121,31 +3049,6 @@
         mMaxVirtualSize = llmin(mMaxVirtualSize, tex_res);
     }
 
-	if (textures_fullres)
-	{
-		mDesiredDiscardLevel = 0;
-	}
-	// Generate the request priority and render priority
-	else if (mDontDiscard || !mUseMipMaps)
-	{
-		mDesiredDiscardLevel = 0;
-		if (mFullWidth > MAX_IMAGE_SIZE_DEFAULT || mFullHeight > MAX_IMAGE_SIZE_DEFAULT)
-			mDesiredDiscardLevel = 1; // MAX_IMAGE_SIZE_DEFAULT = 2048 and max size ever is 4096
-	}
-	else if (mBoostLevel < LLGLTexture::BOOST_HIGH && mMaxVirtualSize <= 10.f)
-	{
-		// If the image has not been significantly visible in a while, we don't want it
-		mDesiredDiscardLevel = llmin(mMinDesiredDiscardLevel, (S8)(MAX_DISCARD_LEVEL + 1));
-	}
-	else if (!mFullWidth  || !mFullHeight)
-	{
-		mDesiredDiscardLevel = 	getMaxDiscardLevel();
-	}
-=======
-    updateVirtualSize();
-
-    static LLCachedControl<bool> textures_fullres(gSavedSettings,"TextureLoadFullRes", false);
-
     if (textures_fullres)
     {
         mDesiredDiscardLevel = 0;
@@ -3155,7 +3058,7 @@
     {
         mDesiredDiscardLevel = 0;
         if (mFullWidth > MAX_IMAGE_SIZE_DEFAULT || mFullHeight > MAX_IMAGE_SIZE_DEFAULT)
-            mDesiredDiscardLevel = 1; // MAX_IMAGE_SIZE_DEFAULT = 1024 and max size ever is 2048
+            mDesiredDiscardLevel = 1; // MAX_IMAGE_SIZE_DEFAULT = 2048 and max size ever is 4096
     }
     else if (mBoostLevel < LLGLTexture::BOOST_HIGH && mMaxVirtualSize <= 10.f)
     {
@@ -3166,7 +3069,6 @@
     {
         mDesiredDiscardLevel =  getMaxDiscardLevel();
     }
->>>>>>> 6377610f
     else
     {
         //static const F64 log_2 = log(2.0);
