/** 
 * @file llfloatertools.cpp
 * @brief The edit tools, including move, position, land, etc.
 *
 * $LicenseInfo:firstyear=2002&license=viewerlgpl$
 * Second Life Viewer Source Code
 * Copyright (C) 2010, Linden Research, Inc.
 * 
 * This library is free software; you can redistribute it and/or
 * modify it under the terms of the GNU Lesser General Public
 * License as published by the Free Software Foundation;
 * version 2.1 of the License only.
 * 
 * This library is distributed in the hope that it will be useful,
 * but WITHOUT ANY WARRANTY; without even the implied warranty of
 * MERCHANTABILITY or FITNESS FOR A PARTICULAR PURPOSE.  See the GNU
 * Lesser General Public License for more details.
 * 
 * You should have received a copy of the GNU Lesser General Public
 * License along with this library; if not, write to the Free Software
 * Foundation, Inc., 51 Franklin Street, Fifth Floor, Boston, MA  02110-1301  USA
 * 
 * Linden Research, Inc., 945 Battery Street, San Francisco, CA  94111  USA
 * $/LicenseInfo$
 */

#include "llviewerprecompiledheaders.h"

#include "llfloatertools.h"

#include "llfontgl.h"
#include "llcoord.h"
//#include "llgl.h"

#include "llagent.h"
#include "llagentcamera.h"
#include "llbutton.h"
#include "llcheckboxctrl.h"
#include "llcombobox.h"
#include "lldraghandle.h"
#include "llerror.h"
#include "llfloaterbuildoptions.h"
#include "llfloatermediasettings.h"
#include "llfloateropenobject.h"
#include "llfloaterobjectweights.h"
#include "llfloaterreg.h"
#include "llfocusmgr.h"
#include "llmediaentry.h"
#include "llmediactrl.h"
#include "llmenugl.h"
#include "llnotificationsutil.h"
#include "llpanelcontents.h"
#include "llpanelface.h"
#include "llpanelland.h"
#include "llpanelobjectinventory.h"
#include "llpanelobject.h"
#include "llpanelvolume.h"
#include "llpanelpermissions.h"
#include "llparcel.h"
#include "llradiogroup.h"
#include "llresmgr.h"
#include "llselectmgr.h"
#include "llslider.h"
#include "llstatusbar.h"
#include "lltabcontainer.h"
#include "lltextbox.h"
#include "lltoolbrush.h"
#include "lltoolcomp.h"
#include "lltooldraganddrop.h"
#include "lltoolface.h"
#include "lltoolfocus.h"
#include "lltoolgrab.h"
#include "lltoolgrab.h"
#include "lltoolindividual.h"
#include "lltoolmgr.h"
#include "lltoolpie.h"
#include "lltoolpipette.h"
#include "lltoolplacer.h"
#include "lltoolselectland.h"
#include "lltrans.h"
#include "llui.h"
#include "llviewercontrol.h"
#include "llviewerjoystick.h"
#include "llviewerregion.h"
#include "llviewermenu.h"
#include "llviewerparcelmgr.h"
#include "llviewerwindow.h"
#include "llvovolume.h"
#include "lluictrlfactory.h"
#include "qtoolalign.h"
#include "llselectmgr.h"
#include "llmeshrepository.h"

#include "llviewernetwork.h" // <FS:CR> Aurora Sim
#include "llvograss.h"
#include "llvotree.h"

// Globals
LLFloaterTools *gFloaterTools = NULL;
bool LLFloaterTools::sShowObjectCost = true;
bool LLFloaterTools::sPreviousFocusOnAvatar = false;

const std::string PANEL_NAMES[LLFloaterTools::PANEL_COUNT] =
{
	std::string("General"), 	// PANEL_GENERAL,
	std::string("Object"), 	// PANEL_OBJECT,
	std::string("Features"),	// PANEL_FEATURES,
	std::string("Texture"),	// PANEL_FACE,
	std::string("Content"),	// PANEL_CONTENTS,
};


// Local prototypes
void commit_grid_mode(LLUICtrl *ctrl);
void commit_select_component(void *data);
//void click_show_more(void*);
void click_popup_info(void*);
void click_popup_done(void*);
void click_popup_minimize(void*);
void commit_slider_dozer_force(LLUICtrl *);
void click_apply_to_selection(void*);
void commit_radio_group_focus(LLUICtrl* ctrl);
void commit_radio_group_move(LLUICtrl* ctrl);
void commit_radio_group_edit(LLUICtrl* ctrl);
void commit_radio_group_land(LLUICtrl* ctrl);
void commit_grid_mode(LLUICtrl *);
void commit_slider_zoom(LLUICtrl *ctrl);

// <FS:KC> show/hide build highlight
void commit_show_highlight(void *ctrl);

/**
 * Class LLLandImpactsObserver
 *
 * An observer class to monitor parcel selection and update
 * the land impacts data from a parcel containing the selected object.
 */
class LLLandImpactsObserver : public LLParcelObserver
{
public:
	virtual void changed()
	{
		LLFloaterTools* tools_floater = LLFloaterReg::getTypedInstance<LLFloaterTools>("build");
		if(tools_floater)
		{
			tools_floater->updateLandImpacts();
		}
	}
};

//static
void*	LLFloaterTools::createPanelPermissions(void* data)
{
	LLFloaterTools* floater = (LLFloaterTools*)data;
	floater->mPanelPermissions = new LLPanelPermissions();
	return floater->mPanelPermissions;
}
//static
void*	LLFloaterTools::createPanelObject(void* data)
{
	LLFloaterTools* floater = (LLFloaterTools*)data;
	floater->mPanelObject = new LLPanelObject();
	return floater->mPanelObject;
}

//static
void*	LLFloaterTools::createPanelVolume(void* data)
{
	LLFloaterTools* floater = (LLFloaterTools*)data;
	floater->mPanelVolume = new LLPanelVolume();
	return floater->mPanelVolume;
}

//static
void*	LLFloaterTools::createPanelFace(void* data)
{
	LLFloaterTools* floater = (LLFloaterTools*)data;
	floater->mPanelFace = new LLPanelFace();
	return floater->mPanelFace;
}

//static
void*	LLFloaterTools::createPanelContents(void* data)
{
	LLFloaterTools* floater = (LLFloaterTools*)data;
	floater->mPanelContents = new LLPanelContents();
	return floater->mPanelContents;
}

//static
void*	LLFloaterTools::createPanelLandInfo(void* data)
{
	LLFloaterTools* floater = (LLFloaterTools*)data;
	floater->mPanelLandInfo = new LLPanelLandInfo();
	return floater->mPanelLandInfo;
}

static	const std::string	toolNames[]={
	"ToolCube",
	"ToolPrism",
	"ToolPyramid",
	"ToolTetrahedron",
	"ToolCylinder",
	"ToolHemiCylinder",
	"ToolCone",
	"ToolHemiCone",
	"ToolSphere",
	"ToolHemiSphere",
	"ToolTorus",
	"ToolTube",
	"ToolRing",
	"ToolTree",
	"ToolGrass"};
LLPCode toolData[]={
	LL_PCODE_CUBE,
	LL_PCODE_PRISM,
	LL_PCODE_PYRAMID,
	LL_PCODE_TETRAHEDRON,
	LL_PCODE_CYLINDER,
	LL_PCODE_CYLINDER_HEMI,
	LL_PCODE_CONE,
	LL_PCODE_CONE_HEMI,
	LL_PCODE_SPHERE,
	LL_PCODE_SPHERE_HEMI,
	LL_PCODE_TORUS,
	LLViewerObject::LL_VO_SQUARE_TORUS,
	LLViewerObject::LL_VO_TRIANGLE_TORUS,
	LL_PCODE_LEGACY_TREE,
	LL_PCODE_LEGACY_GRASS};

BOOL	LLFloaterTools::postBuild()
{	
	// Hide until tool selected
	setVisible(FALSE);

	// Since we constantly show and hide this during drags, don't
	// make sounds on visibility changes.
	setSoundFlags(LLView::SILENT);

	getDragHandle()->setEnabled( !gSavedSettings.getBOOL("ToolboxAutoMove") );

	LLRect rect;
	mBtnFocus			= getChild<LLButton>("button focus");//btn;
	mBtnMove			= getChild<LLButton>("button move");
	mBtnEdit			= getChild<LLButton>("button edit");
	mBtnCreate			= getChild<LLButton>("button create");
	mBtnLand			= getChild<LLButton>("button land" );
	mTextStatus			= getChild<LLTextBox>("text status");
	mRadioGroupFocus	= getChild<LLRadioGroup>("focus_radio_group");
	mRadioGroupMove		= getChild<LLRadioGroup>("move_radio_group");
	mRadioGroupEdit		= getChild<LLRadioGroup>("edit_radio_group");
	mBtnGridOptions		= getChild<LLButton>("Options...");
	mTitleMedia			= getChild<LLMediaCtrl>("title_media");
	mBtnLink			= getChild<LLButton>("link_btn");
	mBtnUnlink			= getChild<LLButton>("unlink_btn");

	// <FS:PP> FIRE-14493: Buttons to cycle through linkset
	mBtnPrevPart		= getChild<LLButton>("prev_part_btn");
	mBtnNextPart		= getChild<LLButton>("next_part_btn");
	// </FS:PP>
	
	mCheckSelectIndividual	= getChild<LLCheckBoxCtrl>("checkbox edit linked parts");	
	getChild<LLUICtrl>("checkbox edit linked parts")->setValue((BOOL)gSavedSettings.getBOOL("EditLinkedParts"));
	mCheckSnapToGrid		= getChild<LLCheckBoxCtrl>("checkbox snap to grid");
	getChild<LLUICtrl>("checkbox snap to grid")->setValue((BOOL)gSavedSettings.getBOOL("SnapEnabled"));
	mCheckStretchUniform	= getChild<LLCheckBoxCtrl>("checkbox uniform");
	getChild<LLUICtrl>("checkbox uniform")->setValue((BOOL)gSavedSettings.getBOOL("ScaleUniform"));
	mCheckStretchTexture	= getChild<LLCheckBoxCtrl>("checkbox stretch textures");
	getChild<LLUICtrl>("checkbox stretch textures")->setValue((BOOL)gSavedSettings.getBOOL("ScaleStretchTextures"));
	mComboGridMode			= getChild<LLComboBox>("combobox grid mode");

	// <FS:KC> show highlight
	mCheckShowHighlight = getChild<LLCheckBoxCtrl>("checkbox show highlight");
	mCheckShowHighlight->setValue(gSavedSettings.getBOOL("RenderHighlightSelections"));
	LLSelectMgr::instance().setFSShowHideHighlight(FS_SHOW_HIDE_HIGHLIGHT_NORMAL);

	mCheckActualRoot = getChild<LLCheckBoxCtrl>("checkbox actual root");
	// </FS:KC>


	//
	// Create Buttons
	//

	for(size_t t=0; t<LL_ARRAY_SIZE(toolNames); ++t)
	{
		LLButton *found = getChild<LLButton>(toolNames[t]);
		if(found)
		{
			found->setClickedCallback(boost::bind(&LLFloaterTools::setObjectType, toolData[t]));
			mButtons.push_back( found );
		}else{
			LL_WARNS() << "Tool button not found! DOA Pending." << LL_ENDL;
		}
	}
	mCheckCopySelection = getChild<LLCheckBoxCtrl>("checkbox copy selection");
	getChild<LLUICtrl>("checkbox copy selection")->setValue((BOOL)gSavedSettings.getBOOL("CreateToolCopySelection"));
	mCheckSticky = getChild<LLCheckBoxCtrl>("checkbox sticky");
	getChild<LLUICtrl>("checkbox sticky")->setValue((BOOL)gSavedSettings.getBOOL("CreateToolKeepSelected"));
	mCheckCopyCenters = getChild<LLCheckBoxCtrl>("checkbox copy centers");
	getChild<LLUICtrl>("checkbox copy centers")->setValue((BOOL)gSavedSettings.getBOOL("CreateToolCopyCenters"));
	mCheckCopyRotates = getChild<LLCheckBoxCtrl>("checkbox copy rotates");
	getChild<LLUICtrl>("checkbox copy rotates")->setValue((BOOL)gSavedSettings.getBOOL("CreateToolCopyRotates"));

	mRadioGroupLand			= getChild<LLRadioGroup>("land_radio_group");
	mBtnApplyToSelection	= getChild<LLButton>("button apply to selection");
	mSliderDozerSize		= getChild<LLSlider>("slider brush size");
	getChild<LLUICtrl>("slider brush size")->setValue(gSavedSettings.getF32("LandBrushSize"));
	mSliderDozerForce		= getChild<LLSlider>("slider force");
	// the setting stores the actual force multiplier, but the slider is logarithmic, so we convert here
	getChild<LLUICtrl>("slider force")->setValue(log10(gSavedSettings.getF32("LandBrushForce")));
	// <FS:Ansariel> FIRE-7802: Grass and tree selection in build tool
	mTreeGrassCombo			= getChild<LLComboBox>("tree_grass_combo");

	mCostTextBorder = getChild<LLViewBorder>("cost_text_border");

	mTab = getChild<LLTabContainer>("Object Info Tabs");
	if(mTab)
	{
		//mTab->setFollows(FOLLOWS_TOP | FOLLOWS_LEFT);
		//mTab->setBorderVisible(FALSE);
		mTab->selectFirstTab();
	}

	mStatusText["rotate"] = getString("status_rotate");
	mStatusText["scale"] = getString("status_scale");
	mStatusText["move"] = getString("status_move");
	mStatusText["modifyland"] = getString("status_modifyland");
	mStatusText["camera"] = getString("status_camera");
	mStatusText["grab"] = getString("status_grab");
	mStatusText["place"] = getString("status_place");
	mStatusText["selectland"] = getString("status_selectland");

	sShowObjectCost = gSavedSettings.getBOOL("ShowObjectRenderingCost");
	
	// <FS:KC> Added back more/less button
<<<<<<< HEAD
	LLButton* btnExpand = getChild<LLButton>("btnExpand");
=======
	LLButton* btnExpand = findChild<LLButton>("btnExpand");
>>>>>>> 212e6d8f
	if (btnExpand && mTab)
	{
		mExpandedHeight = getRect().getHeight();
		mCollapsedHeight = mExpandedHeight - mTab->getRect().getHeight() + btnExpand->getRect().getHeight();
<<<<<<< HEAD
		if(!gSavedSettings.getBOOL("FSToolboxExpanded"))
		{
			mTab->setVisible(FALSE);
			reshape( getRect().getWidth(), mCollapsedHeight);
=======
		if (!gSavedSettings.getBOOL("FSToolboxExpanded"))
		{
			mTab->setVisible(FALSE);
			reshape(getRect().getWidth(), mCollapsedHeight);
>>>>>>> 212e6d8f
			btnExpand->setImageOverlay("Arrow_Down", btnExpand->getImageOverlayHAlign());
		}
	}
	else
	{
		gSavedSettings.setBOOL("FSToolboxExpanded", TRUE);
	}
	// </FS:KC>

	return TRUE;
}

// <FS:CR> Aurora Sim
void LLFloaterTools::updateToolsSizeLimits()
{
	mPanelObject->updateLimits(FALSE);
}
// </FS:CR> Aurora Sim

void LLFloaterTools::changePrecision(S32 decimal_precision)
{
	// Precision gets funky at 8 digits.
	if (decimal_precision < 0) decimal_precision = 0;
	else if (decimal_precision > 7) decimal_precision = 7;
	
	mPanelObject->changePrecision(decimal_precision);
	mPanelFace->changePrecision(decimal_precision);
}

// Create the popupview with a dummy center.  It will be moved into place
// during LLViewerWindow's per-frame hover processing.
LLFloaterTools::LLFloaterTools(const LLSD& key)
:	LLFloater(key),
	mBtnFocus(NULL),
	mBtnMove(NULL),
	mBtnEdit(NULL),
	mBtnCreate(NULL),
	mBtnLand(NULL),
	mTextStatus(NULL),

	mRadioGroupFocus(NULL),
	mRadioGroupMove(NULL),
	mRadioGroupEdit(NULL),

	mCheckSelectIndividual(NULL),

	mCheckSnapToGrid(NULL),
	mBtnGridOptions(NULL),
	mTitleMedia(NULL),
	mComboGridMode(NULL),
	mCheckStretchUniform(NULL),
	mCheckStretchTexture(NULL),
	// <FS:KC>
	mCheckShowHighlight(NULL),
	mCheckActualRoot(NULL),
	// </FS:KC>

	mBtnRotateLeft(NULL),
	mBtnRotateReset(NULL),
	mBtnRotateRight(NULL),

	mBtnLink(NULL),
	mBtnUnlink(NULL),

	// <FS:PP> FIRE-14493: Buttons to cycle through linkset
	mBtnPrevPart(NULL),
	mBtnNextPart(NULL),
	// </FS:PP>

	mBtnDelete(NULL),
	mBtnDuplicate(NULL),
	mBtnDuplicateInPlace(NULL),

	// <FS:Ansariel> FIRE-7802: Grass and tree selection in build tool
	mTreeGrassCombo(NULL),

	mCheckSticky(NULL),
	mCheckCopySelection(NULL),
	mCheckCopyCenters(NULL),
	mCheckCopyRotates(NULL),
	mRadioGroupLand(NULL),
	mSliderDozerSize(NULL),
	mSliderDozerForce(NULL),
	mBtnApplyToSelection(NULL),

	mTab(NULL),
	mPanelPermissions(NULL),
	mPanelObject(NULL),
	mPanelVolume(NULL),
	mPanelContents(NULL),
	mPanelFace(NULL),
	mPanelLandInfo(NULL),

	mCostTextBorder(NULL),
	mTabLand(NULL),

	mLandImpactsObserver(NULL),

	mDirty(TRUE),
	mHasSelection(TRUE),
	mNeedMediaTitle(TRUE)
{
	gFloaterTools = this;

	setAutoFocus(FALSE);
	mFactoryMap["General"] = LLCallbackMap(createPanelPermissions, this);//LLPanelPermissions
	mFactoryMap["Object"] = LLCallbackMap(createPanelObject, this);//LLPanelObject
	mFactoryMap["Features"] = LLCallbackMap(createPanelVolume, this);//LLPanelVolume
	mFactoryMap["Texture"] = LLCallbackMap(createPanelFace, this);//LLPanelFace
	mFactoryMap["Contents"] = LLCallbackMap(createPanelContents, this);//LLPanelContents
	mFactoryMap["land info panel"] = LLCallbackMap(createPanelLandInfo, this);//LLPanelLandInfo
	
	mCommitCallbackRegistrar.add("BuildTool.setTool",			boost::bind(&LLFloaterTools::setTool,this, _2));
	mCommitCallbackRegistrar.add("BuildTool.commitZoom",		boost::bind(&commit_slider_zoom, _1));
	mCommitCallbackRegistrar.add("BuildTool.commitRadioFocus",	boost::bind(&commit_radio_group_focus, _1));
	mCommitCallbackRegistrar.add("BuildTool.commitRadioMove",	boost::bind(&commit_radio_group_move,_1));
	mCommitCallbackRegistrar.add("BuildTool.commitRadioEdit",	boost::bind(&commit_radio_group_edit,_1));

	mCommitCallbackRegistrar.add("BuildTool.gridMode",			boost::bind(&commit_grid_mode,_1));
	mCommitCallbackRegistrar.add("BuildTool.selectComponent",	boost::bind(&commit_select_component, this));
	mCommitCallbackRegistrar.add("BuildTool.gridOptions",		boost::bind(&LLFloaterTools::onClickGridOptions,this));
	mCommitCallbackRegistrar.add("BuildTool.applyToSelection",	boost::bind(&click_apply_to_selection, this));
	mCommitCallbackRegistrar.add("BuildTool.commitRadioLand",	boost::bind(&commit_radio_group_land,_1));
	mCommitCallbackRegistrar.add("BuildTool.LandBrushForce",	boost::bind(&commit_slider_dozer_force,_1));
	mCommitCallbackRegistrar.add("BuildTool.AddMedia",			boost::bind(&LLFloaterTools::onClickBtnAddMedia,this));
	mCommitCallbackRegistrar.add("BuildTool.DeleteMedia",		boost::bind(&LLFloaterTools::onClickBtnDeleteMedia,this));
	mCommitCallbackRegistrar.add("BuildTool.EditMedia",			boost::bind(&LLFloaterTools::onClickBtnEditMedia,this));

	mCommitCallbackRegistrar.add("BuildTool.LinkObjects",		boost::bind(&LLSelectMgr::linkObjects, LLSelectMgr::getInstance()));
	mCommitCallbackRegistrar.add("BuildTool.UnlinkObjects",		boost::bind(&LLSelectMgr::unlinkObjects, LLSelectMgr::getInstance()));

	// <FS>
	mCommitCallbackRegistrar.add("BuildTool.CopyKeys",			boost::bind(&LLFloaterTools::onClickBtnCopyKeys,this));
	mCommitCallbackRegistrar.add("BuildTool.Expand",			boost::bind(&LLFloaterTools::onClickExpand,this));
	mCommitCallbackRegistrar.add("BuildTool.Flip",				boost::bind(&LLPanelFace::onCommitFlip, _1, _2));
	// </FS>

	// <FS:Ansariel> FIRE-7802: Grass and tree selection in build tool
	mCommitCallbackRegistrar.add("BuildTool.TreeGrass",			boost::bind(&LLFloaterTools::onSelectTreeGrassCombo, this));

	// <FS:KC> show/hide build highlight
	mCommitCallbackRegistrar.add("BuildTool.commitShowHighlight",	boost::bind(&commit_show_highlight, this));

	mLandImpactsObserver = new LLLandImpactsObserver();
	LLViewerParcelMgr::getInstance()->addObserver(mLandImpactsObserver);
}

LLFloaterTools::~LLFloaterTools()
{
	// children automatically deleted
	gFloaterTools = NULL;

	LLViewerParcelMgr::getInstance()->removeObserver(mLandImpactsObserver);
	delete mLandImpactsObserver;
}

void LLFloaterTools::setStatusText(const std::string& text)
{
	// <FS:ND> Can be 0 during login
	if( !mTextStatus )
		return;
	// </FS:ND>

	std::map<std::string, std::string>::iterator iter = mStatusText.find(text);
	if (iter != mStatusText.end())
	{
		mTextStatus->setText(iter->second);
	}
	else
	{
		mTextStatus->setText(text);
	}
}

void LLFloaterTools::refresh()
{
	const S32 INFO_WIDTH = getRect().getWidth();
	const S32 INFO_HEIGHT = 384;
	LLRect object_info_rect(0, 0, INFO_WIDTH, -INFO_HEIGHT);
	BOOL all_volume = LLSelectMgr::getInstance()->selectionAllPCode( LL_PCODE_VOLUME );

	S32 idx_features = mTab->getPanelIndexByTitle(PANEL_NAMES[PANEL_FEATURES]);
	S32 idx_face = mTab->getPanelIndexByTitle(PANEL_NAMES[PANEL_FACE]);
	S32 idx_contents = mTab->getPanelIndexByTitle(PANEL_NAMES[PANEL_CONTENTS]);

	S32 selected_index = mTab->getCurrentPanelIndex();

	if (!all_volume && (selected_index == idx_features || selected_index == idx_face ||
		selected_index == idx_contents))
	{
		mTab->selectFirstTab();
	}

	mTab->enableTabButton(idx_features, all_volume);
	mTab->enableTabButton(idx_face, all_volume);
	mTab->enableTabButton(idx_contents, all_volume);

	// Refresh object and prim count labels
	LLLocale locale(LLLocale::USER_LOCALE);
	
	// <FS:KC>
	std::string desc_string;
	std::string num_string;
	bool enable_link_count = true;
	S32 prim_count = LLSelectMgr::getInstance()->getSelection()->getObjectCount();
	if (prim_count == 1 && LLToolMgr::getInstance()->getCurrentTool() == LLToolFace::getInstance())
	{
		desc_string = getString("selected_faces");
		
		LLViewerObject* objectp = LLSelectMgr::getInstance()->getSelection()->getFirstRootObject();
		LLSelectNode* nodep = LLSelectMgr::getInstance()->getSelection()->getFirstRootNode();
		if(!objectp || !nodep)
		{
			objectp = LLSelectMgr::getInstance()->getSelection()->getFirstObject();
			nodep = LLSelectMgr::getInstance()->getSelection()->getFirstNode();
		}

		if (objectp && objectp->getNumTEs() == LLSelectMgr::getInstance()->getSelection()->getTECount())
			num_string = "ALL_SIDES";
		else if (objectp && nodep)
		{
			//S32 count = 0;
			for (S32 i = 0; i < objectp->getNumTEs(); i++)
			{
				if (nodep->isTESelected(i))
				{
					if (!num_string.empty())
						num_string.append(", ");
					num_string.append(llformat("%d", i));
					//count++;
				}
			}
		}
	}
	else if (prim_count == 1 && gSavedSettings.getBOOL("EditLinkedParts"))
	{
		desc_string = getString("link_number");
		LLViewerObject* objectp = LLSelectMgr::getInstance()->getSelection()->getFirstObject();
		if (objectp && objectp->getRootEdit())
		{
			LLViewerObject::child_list_t children = objectp->getRootEdit()->getChildren();
			if (children.empty())
				num_string = "0"; //a childless prim is always link zero, and unhappy
			else if (objectp->getRootEdit()->isSelected())
				num_string = "1"; //root prim is always link one
			else
			{
				S32 index = 1;
				for (LLViewerObject::child_list_t::iterator iter = children.begin(); iter != children.end(); ++iter)
				{
					index++;
					if ((*iter)->isSelected())
					{
						LLResMgr::getInstance()->getIntegerString(num_string, index);
						break;
					}
				}
			}
		}
	}
	else
	{
		enable_link_count = false;
	}
	getChild<LLUICtrl>("link_num_obj_count")->setTextArg("[DESC]", desc_string);
	getChild<LLUICtrl>("link_num_obj_count")->setTextArg("[NUM]", num_string);
	// </FS:KC>
#if 0
	if (!gMeshRepo.meshRezEnabled())
	{		
		std::string obj_count_string;
		LLResMgr::getInstance()->getIntegerString(obj_count_string, LLSelectMgr::getInstance()->getSelection()->getRootObjectCount());
		getChild<LLUICtrl>("selection_count")->setTextArg("[OBJ_COUNT]", obj_count_string);
		std::string prim_count_string;
		LLResMgr::getInstance()->getIntegerString(prim_count_string, LLSelectMgr::getInstance()->getSelection()->getObjectCount());
		getChild<LLUICtrl>("selection_count")->setTextArg("[PRIM_COUNT]", prim_count_string);

		// calculate selection rendering cost
		if (sShowObjectCost)
		{
			std::string prim_cost_string;
			S32 render_cost = LLSelectMgr::getInstance()->getSelection()->getSelectedObjectRenderCost();
			LLResMgr::getInstance()->getIntegerString(prim_cost_string, render_cost);
			// <FS:Ansariel> Was removed from floater_tools.xml as part of SH-1917 SH-1935
			//getChild<LLUICtrl>("RenderingCost")->setTextArg("[COUNT]", prim_cost_string);
		}
		
		// disable the object and prim counts if nothing selected
		bool have_selection = ! LLSelectMgr::getInstance()->getSelection()->isEmpty();
		getChildView("link_num_obj_count")->setEnabled(have_selection);
		//getChildView("obj_count")->setEnabled(have_selection);
		// <FS:Ansariel> Was removed from floater_tools.xml as part of SH-1719
		//getChildView("prim_count")->setEnabled(have_selection);
		// <FS:Ansariel> Was removed from floater_tools.xml as part of SH-1917 SH-1935
		//getChildView("RenderingCost")->setEnabled(have_selection && sShowObjectCost);
	}
	else
#endif
	{
		F32 link_cost  = LLSelectMgr::getInstance()->getSelection()->getSelectedLinksetCost();
// <FS:CR> FIRE-9287 - LI/Prim count not reflected on OpenSim
#ifdef OPENSIM
		S32 prim_count = LLSelectMgr::getInstance()->getSelection()->getObjectCount();
#endif // OPENSIM
// </FS:CR>
		S32 link_count = LLSelectMgr::getInstance()->getSelection()->getRootObjectCount();

		LLCrossParcelFunctor func;
		if (LLSelectMgr::getInstance()->getSelection()->applyToRootObjects(&func, true))
		{
			// Selection crosses parcel bounds.
			// We don't display remaining land capacity in this case.
			const LLStringExplicit empty_str("");
			childSetTextArg("remaining_capacity", "[CAPACITY_STRING]", empty_str);
		}
		else
		{
			LLViewerObject* selected_object = mObjectSelection->getFirstObject();
			if (selected_object)
			{
				// Select a parcel at the currently selected object's position.
				// <FS:Ansariel> FIRE-20387: Editing HUD attachment shows [CAPACITY_STRING] in tools floater
				//LLViewerParcelMgr::getInstance()->selectParcelAt(selected_object->getPositionGlobal());
				if (!selected_object->isAttachment())
				{
					LLViewerParcelMgr::getInstance()->selectParcelAt(selected_object->getPositionGlobal());
				}
				else
				{
					const LLStringExplicit empty_str("");
					childSetTextArg("remaining_capacity", "[CAPACITY_STRING]", empty_str);
				}
				// </FS:Ansariel>
			}
			else
			{
				LL_WARNS() << "Failed to get selected object" << LL_ENDL;
			}
		}

		LLStringUtil::format_map_t selection_args;
		selection_args["OBJ_COUNT"] = llformat("%.1d", link_count);
// <FS:CR> FIRE-9287 - LI/Prim count not reflected on OpenSim
#ifdef OPENSIM
		if (LLGridManager::getInstance()->isInOpenSim())
			selection_args["LAND_IMPACT"] = llformat("%.1d", (link_cost ? (S32)link_cost : (S32)prim_count));
		else
#endif // OPENSIM
// </FS:CR>
		selection_args["LAND_IMPACT"] = llformat("%.1d", (S32)link_cost);

		std::ostringstream selection_info;

		selection_info << getString("status_selectcount", selection_args);

		getChild<LLTextBox>("selection_count")->setText(selection_info.str());
	}

	// <FS> disable the object and prim counts if nothing selected
	bool have_selection = ! LLSelectMgr::getInstance()->getSelection()->isEmpty();
	getChildView("link_num_obj_count")->setEnabled(have_selection && enable_link_count);
	// </FS>

	// Refresh child tabs
	mPanelPermissions->refresh();
	mPanelObject->refresh();
	mPanelVolume->refresh();
	mPanelFace->refresh();
	refreshMedia();
	mPanelContents->refresh();
	mPanelLandInfo->refresh();

	// Refresh the advanced weights floater
	LLFloaterObjectWeights* object_weights_floater = LLFloaterReg::findTypedInstance<LLFloaterObjectWeights>("object_weights");
	if(object_weights_floater && object_weights_floater->getVisible())
	{
		object_weights_floater->refresh();
	}
	
	// <FS:CR> Only enable Copy Keys when we have something selected
	getChild<LLButton>("btnCopyKeys")->setEnabled(have_selection);
	// </FS:CR>
}

void LLFloaterTools::draw()
{
    BOOL has_selection = !LLSelectMgr::getInstance()->getSelection()->isEmpty();
    if(!has_selection && (mHasSelection != has_selection))
    {
        mDirty = TRUE;
    }
    mHasSelection = has_selection;

    if (mDirty)
	{
		refresh();
		mDirty = FALSE;
	}

	// grab media name/title and update the UI widget
	updateMediaTitle();

	//	mCheckSelectIndividual->set(gSavedSettings.getBOOL("EditLinkedParts"));
	LLFloater::draw();
}

void LLFloaterTools::dirty()
{
	mDirty = TRUE; 
	LLFloaterOpenObject* instance = LLFloaterReg::findTypedInstance<LLFloaterOpenObject>("openobject");
	if (instance) instance->dirty();
}

// Clean up any tool state that should not persist when the
// floater is closed.
void LLFloaterTools::resetToolState()
{
	gCameraBtnZoom = TRUE;
	gCameraBtnOrbit = FALSE;
	gCameraBtnPan = FALSE;

	gGrabBtnSpin = FALSE;
	gGrabBtnVertical = FALSE;
}

void LLFloaterTools::updatePopup(LLCoordGL center, MASK mask)
{
	LLTool *tool = LLToolMgr::getInstance()->getCurrentTool();

	// HACK to allow seeing the buttons when you have the app in a window.
	// Keep the visibility the same as it 
	if (tool == gToolNull)
	{
		return;
	}

	if ( isMinimized() )
	{	// SL looks odd if we draw the tools while the window is minimized
		return;
	}
	
	// Focus buttons
	BOOL focus_visible = (	tool == LLToolCamera::getInstance() );

	mBtnFocus	->setToggleState( focus_visible );

	mRadioGroupFocus->setVisible( focus_visible );
	getChildView("slider zoom")->setVisible( focus_visible);
	getChildView("slider zoom")->setEnabled(gCameraBtnZoom);

	if (!gCameraBtnOrbit &&
		!gCameraBtnPan &&
		!(mask == MASK_ORBIT) &&
		!(mask == (MASK_ORBIT | MASK_ALT)) &&
		!(mask == MASK_PAN) &&
		!(mask == (MASK_PAN | MASK_ALT)) )
	{
		mRadioGroupFocus->setValue("radio zoom");
	}
	else if (	gCameraBtnOrbit || 
				(mask == MASK_ORBIT) ||
				(mask == (MASK_ORBIT | MASK_ALT)) )
	{
		mRadioGroupFocus->setValue("radio orbit");
	}
	else if (	gCameraBtnPan ||
				(mask == MASK_PAN) ||
				(mask == (MASK_PAN | MASK_ALT)) )
	{
		mRadioGroupFocus->setValue("radio pan");
	}

	// multiply by correction factor because volume sliders go [0, 0.5]
	getChild<LLUICtrl>("slider zoom")->setValue(gAgentCamera.getCameraZoomFraction() * 0.5f);

	// Move buttons
	BOOL move_visible = (tool == LLToolGrab::getInstance());

	if (mBtnMove) mBtnMove	->setToggleState( move_visible );

	// HACK - highlight buttons for next click
	mRadioGroupMove->setVisible(move_visible);
	if (!(gGrabBtnSpin || 
		gGrabBtnVertical || 
		(mask == MASK_VERTICAL) || 
		(mask == MASK_SPIN)))
	{
		mRadioGroupMove->setValue("radio move");
	}
	else if ((mask == MASK_VERTICAL) ||
			 (gGrabBtnVertical && (mask != MASK_SPIN)))
	{
		mRadioGroupMove->setValue("radio lift");
	}
	else if ((mask == MASK_SPIN) || 
			 (gGrabBtnSpin && (mask != MASK_VERTICAL)))
	{
		mRadioGroupMove->setValue("radio spin");
	}

	// Edit buttons
	BOOL edit_visible = tool == LLToolCompTranslate::getInstance() ||
						tool == LLToolCompRotate::getInstance() ||
						tool == LLToolCompScale::getInstance() ||
						tool == LLToolFace::getInstance() ||
						tool == LLToolIndividual::getInstance() ||
						tool == QToolAlign::getInstance() ||
						tool == LLToolPipette::getInstance();

	mBtnEdit	->setToggleState( edit_visible );
	mRadioGroupEdit->setVisible( edit_visible );
	//bool linked_parts = gSavedSettings.getBOOL("EditLinkedParts");
	static LLCachedControl<bool> linked_parts(gSavedSettings,  "EditLinkedParts");
	//getChildView("RenderingCost")->setVisible( !linked_parts && (edit_visible || focus_visible || move_visible) && sShowObjectCost);

	mBtnLink->setVisible(edit_visible);
	mBtnUnlink->setVisible(edit_visible);

	mBtnLink->setEnabled(LLSelectMgr::instance().enableLinkObjects());
	mBtnUnlink->setEnabled(LLSelectMgr::instance().enableUnlinkObjects());

	// <FS:PP> FIRE-14493: Buttons to cycle through linkset
	mBtnPrevPart->setVisible(edit_visible);
	mBtnNextPart->setVisible(edit_visible);

	bool select_btn_enabled = (!LLSelectMgr::getInstance()->getSelection()->isEmpty()
								&& (linked_parts || LLToolFace::getInstance() == LLToolMgr::getInstance()->getCurrentTool()));
	mBtnPrevPart->setEnabled(select_btn_enabled);
	mBtnNextPart->setEnabled(select_btn_enabled);
	// </FS:PP>

	if (mCheckSelectIndividual)
	{
		mCheckSelectIndividual->setVisible(edit_visible);
		//mCheckSelectIndividual->set(gSavedSettings.getBOOL("EditLinkedParts"));
	}

	if ( tool == LLToolCompTranslate::getInstance() )
	{
		mRadioGroupEdit->setValue("radio position");
	}
	else if ( tool == LLToolCompRotate::getInstance() )
	{
		mRadioGroupEdit->setValue("radio rotate");
	}
	else if ( tool == LLToolCompScale::getInstance() )
	{
		mRadioGroupEdit->setValue("radio stretch");
	}
	else if ( tool == LLToolFace::getInstance() )
	{
		mRadioGroupEdit->setValue("radio select face");
	}
	else if ( tool == QToolAlign::getInstance() )
	{
		mRadioGroupEdit->setValue("radio align");
	}

	if (mComboGridMode) 
	{
		mComboGridMode->setVisible( edit_visible );
		S32 index = mComboGridMode->getCurrentIndex();
		mComboGridMode->removeall();

		switch (mObjectSelection->getSelectType())
		{
			case SELECT_TYPE_HUD:
				mComboGridMode->add(getString("grid_screen_text"));
				mComboGridMode->add(getString("grid_local_text"));
				break;
			case SELECT_TYPE_WORLD:
				mComboGridMode->add(getString("grid_world_text"));
				mComboGridMode->add(getString("grid_local_text"));
				mComboGridMode->add(getString("grid_reference_text"));
				break;
			case SELECT_TYPE_ATTACHMENT:
				mComboGridMode->add(getString("grid_attachment_text"));
				mComboGridMode->add(getString("grid_local_text"));
				mComboGridMode->add(getString("grid_reference_text"));
				break;
		}

		mComboGridMode->setCurrentByIndex(index);
	}

	// Snap to grid disabled for grab tool - very confusing
	if (mCheckSnapToGrid) mCheckSnapToGrid->setVisible( edit_visible /* || tool == LLToolGrab::getInstance() */ );
	if (mBtnGridOptions) mBtnGridOptions->setVisible( edit_visible /* || tool == LLToolGrab::getInstance() */ );

	//mCheckSelectLinked	->setVisible( edit_visible );
	if (mCheckStretchUniform) mCheckStretchUniform->setVisible( edit_visible );
	if (mCheckStretchTexture) mCheckStretchTexture->setVisible( edit_visible );
	// <FS:KC>
	if (mCheckShowHighlight) mCheckShowHighlight->setVisible( edit_visible );
	if (mCheckActualRoot) mCheckActualRoot->setVisible( edit_visible );
	// </FS:KC>

	// Create buttons
	BOOL create_visible = (tool == LLToolCompCreate::getInstance());

	// <FS:Ansariel> FIRE-7802: Grass and tree selection in build tool
	if (mTreeGrassCombo) mTreeGrassCombo->setVisible(create_visible);
	if (create_visible) buildTreeGrassCombo();

	mBtnCreate	->setToggleState(	tool == LLToolCompCreate::getInstance() );

	if (mCheckCopySelection
		&& mCheckCopySelection->get())
	{
		// don't highlight any placer button
		for (std::vector<LLButton*>::size_type i = 0; i < mButtons.size(); i++)
		{
			mButtons[i]->setToggleState(FALSE);
			mButtons[i]->setVisible( create_visible );
		}
	}
	else
	{
		// Highlight the correct placer button
		for( S32 t = 0; t < (S32)mButtons.size(); t++ )
		{
			LLPCode pcode = LLToolPlacer::getObjectType();
			LLPCode button_pcode = toolData[t];
			BOOL state = (pcode == button_pcode);
			mButtons[t]->setToggleState( state );
			mButtons[t]->setVisible( create_visible );
		}
	}

	if (mCheckSticky) mCheckSticky		->setVisible( create_visible );
	if (mCheckCopySelection) mCheckCopySelection	->setVisible( create_visible );
	if (mCheckCopyCenters) mCheckCopyCenters	->setVisible( create_visible );
	if (mCheckCopyRotates) mCheckCopyRotates	->setVisible( create_visible );

	if (mCheckCopyCenters && mCheckCopySelection) mCheckCopyCenters->setEnabled( mCheckCopySelection->get() );
	if (mCheckCopyRotates && mCheckCopySelection) mCheckCopyRotates->setEnabled( mCheckCopySelection->get() );

	// Land buttons
	BOOL land_visible = (tool == LLToolBrushLand::getInstance() || tool == LLToolSelectLand::getInstance() );

	mCostTextBorder->setVisible(!land_visible);

	if (mBtnLand)	mBtnLand	->setToggleState( land_visible );

	mRadioGroupLand->setVisible( land_visible );
	if ( tool == LLToolSelectLand::getInstance() )
	{
		mRadioGroupLand->setValue("radio select land");
	}
	else if ( tool == LLToolBrushLand::getInstance() )
	{
		//S32 dozer_mode = gSavedSettings.getS32("RadioLandBrushAction");
		static LLCachedControl<S32> dozer_mode(gSavedSettings,  "RadioLandBrushAction");
		switch(dozer_mode)
		{
		case 0:
			mRadioGroupLand->setValue("radio flatten");
			break;
		case 1:
			mRadioGroupLand->setValue("radio raise");
			break;
		case 2:
			mRadioGroupLand->setValue("radio lower");
			break;
		case 3:
			mRadioGroupLand->setValue("radio smooth");
			break;
		case 4:
			mRadioGroupLand->setValue("radio noise");
			break;
		case 5:
			mRadioGroupLand->setValue("radio revert");
			break;
		default:
			break;
		}
	}

	if (mBtnApplyToSelection)
	{
		mBtnApplyToSelection->setVisible( land_visible );
		mBtnApplyToSelection->setEnabled( land_visible && !LLViewerParcelMgr::getInstance()->selectionEmpty() && tool != LLToolSelectLand::getInstance());
	}
	if (mSliderDozerSize)
	{
		mSliderDozerSize	->setVisible( land_visible );
		getChildView("Bulldozer:")->setVisible( land_visible);
		getChildView("Dozer Size:")->setVisible( land_visible);
	}
	if (mSliderDozerForce)
	{
		mSliderDozerForce	->setVisible( land_visible );
		getChildView("Strength:")->setVisible( land_visible);
	}

	// <FS>
	static LLCachedControl<bool> sFSToolboxExpanded(gSavedSettings,  "FSToolboxExpanded", TRUE);
	mTab->setVisible(!land_visible && sFSToolboxExpanded);
	mPanelLandInfo->setVisible(land_visible && sFSToolboxExpanded);
	// </FS>

	bool have_selection = !LLSelectMgr::getInstance()->getSelection()->isEmpty();

	getChildView("selection_count")->setVisible(!land_visible && have_selection);
	getChildView("remaining_capacity")->setVisible(!land_visible && have_selection);
	getChildView("selection_empty")->setVisible(!land_visible && !have_selection);
	
	//mTab->setVisible(!land_visible);
	//mPanelLandInfo->setVisible(land_visible);

}


// virtual
BOOL LLFloaterTools::canClose()
{
	// don't close when quitting, so camera will stay put
	return !LLApp::isExiting();
}

// virtual
void LLFloaterTools::onOpen(const LLSD& key)
{
	mParcelSelection = LLViewerParcelMgr::getInstance()->getFloatingParcelSelection();
	mObjectSelection = LLSelectMgr::getInstance()->getEditSelection();
	
	// <FS:KC> Set the check box value from the saved setting
	// this function runs on selection change
	if (!mOpen)
	{
		mOpen = TRUE;
		mCheckShowHighlight->setValue(gSavedSettings.getBOOL("RenderHighlightSelections"));
	}
	// </FS:KC>

	std::string panel = key.asString();
	if (!panel.empty())
	{
		mTab->selectTabByName(panel);
	}

	LLTool* tool = LLToolMgr::getInstance()->getCurrentTool();
	if (tool == LLToolCompInspect::getInstance()
		|| tool == LLToolDragAndDrop::getInstance())
	{
		// Something called floater up while it was supressed (during drag n drop, inspect),
		// so it won't be getting any layout or visibility updates, update once
		// further updates will come from updateLayout()
		LLCoordGL select_center_screen;
		MASK	mask = gKeyboard->currentMask(TRUE);
		updatePopup(select_center_screen, mask);
	}
	
	//gMenuBarView->setItemVisible("BuildTools", TRUE);
}

// virtual
void LLFloaterTools::onClose(bool app_quitting)
{
	mTab->setVisible(FALSE);

	LLViewerJoystick::getInstance()->moveAvatar(false);

	// destroy media source used to grab media title
	if( mTitleMedia )
		mTitleMedia->unloadMediaSource();

    // Different from handle_reset_view in that it doesn't actually 
	//   move the camera if EditCameraMovement is not set.
	gAgentCamera.resetView(gSavedSettings.getBOOL("EditCameraMovement"));
	
	// exit component selection mode
	LLSelectMgr::getInstance()->promoteSelectionToRoot();
	gSavedSettings.setBOOL("EditLinkedParts", FALSE);

	// <FS:KC>
	LLSelectMgr::instance().setFSShowHideHighlight(FS_SHOW_HIDE_HIGHLIGHT_NORMAL);

	mOpen = FALSE; //hack cause onOpen runs on every selection change but onClose doesnt.
	// </FS:KC>

	gViewerWindow->showCursor();

	resetToolState();

	mParcelSelection = NULL;
	mObjectSelection = NULL;

	// <FS:Ansariel> Enable context/pie menu in mouselook
	// Switch back to basic toolset
	//LLToolMgr::getInstance()->setCurrentToolset(gBasicToolset);
	// we were already in basic toolset, using build tools
	// so manually reset tool to default (pie menu tool)
	//LLToolMgr::getInstance()->getCurrentToolset()->selectFirstTool();
	if (!gAgentCamera.cameraMouselook())
	{
		LLToolMgr::getInstance()->setCurrentToolset(gBasicToolset);
		LLToolMgr::getInstance()->getCurrentToolset()->selectFirstTool();
	}
	else 
	{
		// Switch back to mouselook toolset
		LLToolMgr::getInstance()->setCurrentToolset(gMouselookToolset);
		gViewerWindow->hideCursor();
		gViewerWindow->moveCursorToCenter();
	}
	// </FS:Ansariel>

	//gMenuBarView->setItemVisible("BuildTools", FALSE);
	LLFloaterReg::hideInstance("media_settings");

	// hide the advanced object weights floater
	LLFloaterReg::hideInstance("object_weights");

	// prepare content for next call
	mPanelContents->clearContents();

	if(sPreviousFocusOnAvatar)
	{
		sPreviousFocusOnAvatar = false;
		gAgentCamera.setAllowChangeToFollow(TRUE);
	}
}

void click_popup_info(void*)
{
}

void click_popup_done(void*)
{
	handle_reset_view();
}

void commit_radio_group_move(LLUICtrl* ctrl)
{
	LLRadioGroup* group = (LLRadioGroup*)ctrl;
	std::string selected = group->getValue().asString();
	if (selected == "radio move")
	{
		gGrabBtnVertical = FALSE;
		gGrabBtnSpin = FALSE;
	}
	else if (selected == "radio lift")
	{
		gGrabBtnVertical = TRUE;
		gGrabBtnSpin = FALSE;
	}
	else if (selected == "radio spin")
	{
		gGrabBtnVertical = FALSE;
		gGrabBtnSpin = TRUE;
	}
}

void commit_radio_group_focus(LLUICtrl* ctrl)
{
	LLRadioGroup* group = (LLRadioGroup*)ctrl;
	std::string selected = group->getValue().asString();
	if (selected == "radio zoom")
	{
		gCameraBtnZoom = TRUE;
		gCameraBtnOrbit = FALSE;
		gCameraBtnPan = FALSE;
	}
	else if (selected == "radio orbit")
	{
		gCameraBtnZoom = FALSE;
		gCameraBtnOrbit = TRUE;
		gCameraBtnPan = FALSE;
	}
	else if (selected == "radio pan")
	{
		gCameraBtnZoom = FALSE;
		gCameraBtnOrbit = FALSE;
		gCameraBtnPan = TRUE;
	}
}

void commit_slider_zoom(LLUICtrl *ctrl)
{
	// renormalize value, since max "volume" level is 0.5 for some reason
	F32 zoom_level = (F32)ctrl->getValue().asReal() * 2.f; // / 0.5f;
	gAgentCamera.setCameraZoomFraction(zoom_level);
}

void commit_slider_dozer_force(LLUICtrl *ctrl)
{
	// the slider is logarithmic, so we exponentiate to get the actual force multiplier
	F32 dozer_force = pow(10.f, (F32)ctrl->getValue().asReal());
	gSavedSettings.setF32("LandBrushForce", dozer_force);
}

void click_apply_to_selection(void*)
{
	LLToolBrushLand::getInstance()->modifyLandInSelectionGlobal();
}

void commit_radio_group_edit(LLUICtrl *ctrl)
{
	S32 show_owners = gSavedSettings.getBOOL("ShowParcelOwners");

	LLRadioGroup* group = (LLRadioGroup*)ctrl;
	std::string selected = group->getValue().asString();
	if (selected == "radio position")
	{
		LLFloaterTools::setEditTool( LLToolCompTranslate::getInstance() );
	}
	else if (selected == "radio rotate")
	{
		LLFloaterTools::setEditTool( LLToolCompRotate::getInstance() );
	}
	else if (selected == "radio stretch")
	{
		LLFloaterTools::setEditTool( LLToolCompScale::getInstance() );
	}
	else if (selected == "radio select face")
	{
		LLFloaterTools::setEditTool( LLToolFace::getInstance() );
	}
	else if (selected == "radio align")
	{
		LLFloaterTools::setEditTool( QToolAlign::getInstance() );
	}
	gSavedSettings.setBOOL("ShowParcelOwners", show_owners);
}

void commit_radio_group_land(LLUICtrl* ctrl)
{
	LLRadioGroup* group = (LLRadioGroup*)ctrl;
	std::string selected = group->getValue().asString();
	if (selected == "radio select land")
	{
		LLFloaterTools::setEditTool( LLToolSelectLand::getInstance() );
	}
	else
	{
		LLFloaterTools::setEditTool( LLToolBrushLand::getInstance() );
		S32 dozer_mode = gSavedSettings.getS32("RadioLandBrushAction");
		if (selected == "radio flatten")
			dozer_mode = 0;
		else if (selected == "radio raise")
			dozer_mode = 1;
		else if (selected == "radio lower")
			dozer_mode = 2;
		else if (selected == "radio smooth")
			dozer_mode = 3;
		else if (selected == "radio noise")
			dozer_mode = 4;
		else if (selected == "radio revert")
			dozer_mode = 5;
		gSavedSettings.setS32("RadioLandBrushAction", dozer_mode);
	}
}
void commit_select_component(void *data)
{
	LLFloaterTools* floaterp = (LLFloaterTools*)data;

	//forfeit focus
	if (gFocusMgr.childHasKeyboardFocus(floaterp))
	{
		gFocusMgr.setKeyboardFocus(NULL);
	}

	BOOL select_individuals = floaterp->mCheckSelectIndividual->get();
	gSavedSettings.setBOOL("EditLinkedParts", select_individuals);
	floaterp->dirty();

	if (select_individuals)
	{
		LLSelectMgr::getInstance()->demoteSelectionToIndividuals();
	}
	else
	{
		LLSelectMgr::getInstance()->promoteSelectionToRoot();
	}
}

// <FS:KC> show/hide build highlight
void commit_show_highlight(void *data)
{
	LLFloaterTools* floaterp = (LLFloaterTools*)data;
	BOOL show_highlight = floaterp->mCheckShowHighlight->get();
	if (show_highlight)
	{
		LLSelectMgr::getInstance()->setFSShowHideHighlight(FS_SHOW_HIDE_HIGHLIGHT_SHOW);
	}
	else
	{
		LLSelectMgr::getInstance()->setFSShowHideHighlight(FS_SHOW_HIDE_HIGHLIGHT_HIDE);
	}
}
// </FS:KC>


// static 
void LLFloaterTools::setObjectType( LLPCode pcode )
{
	LLToolPlacer::setObjectType( pcode );
	gSavedSettings.setBOOL("CreateToolCopySelection", FALSE);
	// <FS:Ansariel> FIRE-7802: Grass and tree selection in build tool
	gFloaterTools->buildTreeGrassCombo();
	// </FS:Ansariel>
	gFocusMgr.setMouseCapture(NULL);
}

void commit_grid_mode(LLUICtrl *ctrl)
{
	LLComboBox* combo = (LLComboBox*)ctrl;

	LLSelectMgr::getInstance()->setGridMode((EGridMode)combo->getCurrentIndex());
}

// static
void LLFloaterTools::setGridMode(S32 mode)
{
	LLFloaterTools* tools_floater = LLFloaterReg::getTypedInstance<LLFloaterTools>("build");
	if (!tools_floater || !tools_floater->mComboGridMode)
	{
		return;
	}

	tools_floater->mComboGridMode->setCurrentByIndex(mode);
}

void LLFloaterTools::onClickGridOptions()
{
	LLFloater* floaterp = LLFloaterReg::showInstance("build_options");
	// position floater next to build tools, not over
	floaterp->setRect(gFloaterView->findNeighboringPosition(this, floaterp));
}

// static
void LLFloaterTools::setEditTool(void* tool_pointer)
{
	LLTool *tool = (LLTool *)tool_pointer;
	LLToolMgr::getInstance()->getCurrentToolset()->selectTool( tool );
}

void LLFloaterTools::setTool(const LLSD& user_data)
{
	std::string control_name = user_data.asString();
	if(control_name == "Focus")
		LLToolMgr::getInstance()->getCurrentToolset()->selectTool((LLTool *) LLToolCamera::getInstance() );
	else if (control_name == "Move" )
		LLToolMgr::getInstance()->getCurrentToolset()->selectTool( (LLTool *)LLToolGrab::getInstance() );
	else if (control_name == "Edit" )
		LLToolMgr::getInstance()->getCurrentToolset()->selectTool( (LLTool *) LLToolCompTranslate::getInstance());
	else if (control_name == "Create" )
		LLToolMgr::getInstance()->getCurrentToolset()->selectTool( (LLTool *) LLToolCompCreate::getInstance());
	else if (control_name == "Land" )
		LLToolMgr::getInstance()->getCurrentToolset()->selectTool( (LLTool *) LLToolSelectLand::getInstance());
	else
		LL_WARNS()<<" no parameter name "<<control_name<<" found!! No Tool selected!!"<< LL_ENDL;
}

void LLFloaterTools::onFocusReceived()
{
	LLToolMgr::getInstance()->setCurrentToolset(gBasicToolset);
	LLFloater::onFocusReceived();
}

// Media stuff
void LLFloaterTools::refreshMedia()
{
	getMediaState();	
}

bool LLFloaterTools::selectedMediaEditable()
{
	U32 owner_mask_on;
	U32 owner_mask_off;
	U32 valid_owner_perms = LLSelectMgr::getInstance()->selectGetPerm( PERM_OWNER, 
																	  &owner_mask_on, &owner_mask_off );
	U32 group_mask_on;
	U32 group_mask_off;
	U32 valid_group_perms = LLSelectMgr::getInstance()->selectGetPerm( PERM_GROUP, 
																	  &group_mask_on, &group_mask_off );
	U32 everyone_mask_on;
	U32 everyone_mask_off;
	S32 valid_everyone_perms = LLSelectMgr::getInstance()->selectGetPerm( PERM_EVERYONE, 
																		 &everyone_mask_on, &everyone_mask_off );
	
	bool selected_Media_editable = false;
	
	// if perms we got back are valid
	if ( valid_owner_perms &&
		valid_group_perms && 
		valid_everyone_perms )
	{
		
		if ( ( owner_mask_on & PERM_MODIFY ) ||
			( group_mask_on & PERM_MODIFY ) || 
			// <FS> Copy & paste error
			//( group_mask_on & PERM_MODIFY ) )
			( everyone_mask_on & PERM_MODIFY ) )
			// </FS>
		{
			selected_Media_editable = true;
		}
		else
			// user is NOT allowed to press the RESET button
		{
			selected_Media_editable = false;
		};
	};
	
	return selected_Media_editable;
}

void LLFloaterTools::updateLandImpacts()
{
	LLParcel *parcel = mParcelSelection->getParcel();
	if (!parcel)
	{
		return;
	}

	S32 rezzed_prims = parcel->getSimWidePrimCount();
	S32 total_capacity = parcel->getSimWideMaxPrimCapacity();
	LLViewerRegion* region = LLViewerParcelMgr::getInstance()->getSelectionRegion();
	if (region)
	{
		S32 max_tasks_per_region = (S32)region->getMaxTasks();
		total_capacity = llmin(total_capacity, max_tasks_per_region);
	}
	std::string remaining_capacity_str = "";

	bool show_mesh_cost = gMeshRepo.meshRezEnabled();
	if (show_mesh_cost)
	{
		LLStringUtil::format_map_t remaining_capacity_args;
		remaining_capacity_args["LAND_CAPACITY"] = llformat("%d", total_capacity - rezzed_prims);
		remaining_capacity_str = getString("status_remaining_capacity", remaining_capacity_args);
	}

	childSetTextArg("remaining_capacity", "[CAPACITY_STRING]", remaining_capacity_str);

	// Update land impacts info in the weights floater
	LLFloaterObjectWeights* object_weights_floater = LLFloaterReg::findTypedInstance<LLFloaterObjectWeights>("object_weights");
	if(object_weights_floater)
	{
		object_weights_floater->updateLandImpacts(parcel);
	}
}

void LLFloaterTools::getMediaState()
{
	LLObjectSelectionHandle selected_objects =LLSelectMgr::getInstance()->getSelection();
	LLViewerObject* first_object = selected_objects->getFirstObject();
	LLTextBox* media_info = getChild<LLTextBox>("media_info");
	
	if( !(first_object 
		  && first_object->getPCode() == LL_PCODE_VOLUME
		  &&first_object->permModify() 
	      ))
	{
		getChildView("add_media")->setEnabled(FALSE);
		media_info->clear();
		clearMediaSettings();
		return;
	}
	
	std::string url = first_object->getRegion()->getCapability("ObjectMedia");
	bool has_media_capability = (!url.empty());
	
	if(!has_media_capability)
	{
		getChildView("add_media")->setEnabled(FALSE);
		LL_WARNS("LLFloaterToolsMedia") << "Media not enabled (no capability) in this region!" << LL_ENDL;
		clearMediaSettings();
		return;
	}
	
	BOOL is_nonpermanent_enforced = (LLSelectMgr::getInstance()->getSelection()->getFirstRootNode() 
		&& LLSelectMgr::getInstance()->selectGetRootsNonPermanentEnforced())
		|| LLSelectMgr::getInstance()->selectGetNonPermanentEnforced();
	bool editable = is_nonpermanent_enforced && (first_object->permModify() || selectedMediaEditable());

	// Check modify permissions and whether any selected objects are in
	// the process of being fetched.  If they are, then we're not editable
	if (editable)
	{
		LLObjectSelection::iterator iter = selected_objects->begin(); 
		LLObjectSelection::iterator end = selected_objects->end();
		for ( ; iter != end; ++iter)
		{
			LLSelectNode* node = *iter;
			LLVOVolume* object = dynamic_cast<LLVOVolume*>(node->getObject());
			if (NULL != object)
			{
				if (!object->permModify())
				{
					LL_INFOS("LLFloaterToolsMedia")
						<< "Selection not editable due to lack of modify permissions on object id "
						<< object->getID() << LL_ENDL;
					
					editable = false;
					break;
				}
				// XXX DISABLE this for now, because when the fetch finally 
				// does come in, the state of this floater doesn't properly
				// update.  Re-selecting fixes the problem, but there is 
				// contention as to whether this is a sufficient solution.
//				if (object->isMediaDataBeingFetched())
//				{
//					LL_INFOS("LLFloaterToolsMedia")
//						<< "Selection not editable due to media data being fetched for object id "
//						<< object->getID() << LL_ENDL;
//						
//					editable = false;
//					break;
//				}
			}
		}
	}

	// Media settings
	bool bool_has_media = false;
	struct media_functor : public LLSelectedTEGetFunctor<bool>
	{
		bool get(LLViewerObject* object, S32 face)
		{
			LLTextureEntry *te = object->getTE(face);
			if (te)
			{
				return te->hasMedia();
			}
			return false;
		}
	} func;
	
	
	// check if all faces have media(or, all dont have media)
	LLFloaterMediaSettings::getInstance()->mIdenticalHasMediaInfo = selected_objects->getSelectedTEValue( &func, bool_has_media );
	
	const LLMediaEntry default_media_data;
	
	struct functor_getter_media_data : public LLSelectedTEGetFunctor< LLMediaEntry>
    {
		functor_getter_media_data(const LLMediaEntry& entry): mMediaEntry(entry) {}	

        LLMediaEntry get( LLViewerObject* object, S32 face )
        {
            if ( object )
                if ( object->getTE(face) )
                    if ( object->getTE(face)->getMediaData() )
                        return *(object->getTE(face)->getMediaData());
			return mMediaEntry;
        };
		
		const LLMediaEntry& mMediaEntry;
		
    } func_media_data(default_media_data);

	LLMediaEntry media_data_get;
    LLFloaterMediaSettings::getInstance()->mMultipleMedia = !(selected_objects->getSelectedTEValue( &func_media_data, media_data_get ));
	
	std::string multi_media_info_str = LLTrans::getString("Multiple Media");
	std::string media_title = "";
	// update UI depending on whether "object" (prim or face) has media
	// and whether or not you are allowed to edit it.
	
	getChildView("add_media")->setEnabled(editable);
	// IF all the faces have media (or all dont have media)
	if ( LLFloaterMediaSettings::getInstance()->mIdenticalHasMediaInfo )
	{
		// TODO: get media title and set it.
		media_info->clear();
		// if identical is set, all faces are same (whether all empty or has the same media)
		if(!(LLFloaterMediaSettings::getInstance()->mMultipleMedia) )
		{
			// Media data is valid
			if(media_data_get!=default_media_data)
			{
				// initial media title is the media URL (until we get the name)
				media_title = media_data_get.getHomeURL();
			}
			// else all faces might be empty. 
		}
		else // there' re Different Medias' been set on on the faces.
		{
			media_title = multi_media_info_str;
		}
		
		getChildView("delete_media")->setEnabled(bool_has_media && editable );
			// TODO: display a list of all media on the face - use 'identical' flag
	}
	else // not all face has media but at least one does.
	{
		// seleted faces have not identical value
		LLFloaterMediaSettings::getInstance()->mMultipleValidMedia = selected_objects->isMultipleTEValue(&func_media_data, default_media_data );
	
		if(LLFloaterMediaSettings::getInstance()->mMultipleValidMedia)
		{
			media_title = multi_media_info_str;
		}
		else
		{
			// Media data is valid
			if(media_data_get!=default_media_data)
			{
				// initial media title is the media URL (until we get the name)
				media_title = media_data_get.getHomeURL();
			}
		}
		
		getChildView("delete_media")->setEnabled(TRUE);
	}

	navigateToTitleMedia(media_title);
	media_info->setText(media_title);
	
	// load values for media settings
	updateMediaSettings();
	
	LLFloaterMediaSettings::initValues(mMediaSettings, editable );
}


//////////////////////////////////////////////////////////////////////////////
// called when a user wants to add media to a prim or prim face
void LLFloaterTools::onClickBtnAddMedia()
{
	// check if multiple faces are selected
	if(LLSelectMgr::getInstance()->getSelection()->isMultipleTESelected())
	{
		LLNotificationsUtil::add("MultipleFacesSelected", LLSD(), LLSD(), multipleFacesSelectedConfirm);
	}
	else
	{
		onClickBtnEditMedia();
	}
}

// static
bool LLFloaterTools::multipleFacesSelectedConfirm(const LLSD& notification, const LLSD& response)
{
	S32 option = LLNotificationsUtil::getSelectedOption(notification, response);
	switch( option )
	{
		case 0:  // "Yes"
			gFloaterTools->onClickBtnEditMedia();
			break;
		case 1:  // "No"
		default:
			break;
	}
	return false;
}

//////////////////////////////////////////////////////////////////////////////
// called when a user wants to edit existing media settings on a prim or prim face
// TODO: test if there is media on the item and only allow editing if present
void LLFloaterTools::onClickBtnEditMedia()
{
	refreshMedia();
	LLFloaterReg::showInstance("media_settings");	
}

//////////////////////////////////////////////////////////////////////////////
// called when a user wants to delete media from a prim or prim face
void LLFloaterTools::onClickBtnDeleteMedia()
{
	LLNotificationsUtil::add("DeleteMedia", LLSD(), LLSD(), deleteMediaConfirm);
}


// static
bool LLFloaterTools::deleteMediaConfirm(const LLSD& notification, const LLSD& response)
{
	S32 option = LLNotificationsUtil::getSelectedOption(notification, response);
	switch( option )
	{
		case 0:  // "Yes"
			LLSelectMgr::getInstance()->selectionSetMedia( 0, LLSD() );
			if(LLFloaterReg::instanceVisible("media_settings"))
			{
				LLFloaterReg::hideInstance("media_settings");
			}
			break;
			
		case 1:  // "No"
		default:
			break;
	}
	return false;
}

//////////////////////////////////////////////////////////////////////////////
//
void LLFloaterTools::clearMediaSettings()
{
	LLFloaterMediaSettings::clearValues(false);
}

//////////////////////////////////////////////////////////////////////////////
//
void LLFloaterTools::navigateToTitleMedia( const std::string url )
{
	std::string multi_media_info_str = LLTrans::getString("Multiple Media");
	if (url.empty() || multi_media_info_str == url)
	{
		// nothing to show
		mNeedMediaTitle = false;
	}
	else if (mTitleMedia)
	{
		LLPluginClassMedia* media_plugin = mTitleMedia->getMediaPlugin();

		if ( media_plugin ) // Shouldn't this be after navigateTo creates plugin?
		{
			// if it's a movie, we don't want to hear it
			media_plugin->setVolume( 0 );
		};

		// check if url changed or if we need a new media source
		if (mTitleMedia->getCurrentNavUrl() != url || media_plugin == NULL)
		{
			mTitleMedia->navigateTo( url );
		}

		// flag that we need to update the title (even if no request were made)
		mNeedMediaTitle = true;
	}
}

//////////////////////////////////////////////////////////////////////////////
//
void LLFloaterTools::updateMediaTitle()
{
	// only get the media name if we need it
	if ( ! mNeedMediaTitle )
		return;

	// get plugin impl
	LLPluginClassMedia* media_plugin = mTitleMedia->getMediaPlugin();
	if ( media_plugin )
	{
		// get the media name (asynchronous - must call repeatedly)
		std::string media_title = media_plugin->getMediaName();

		// only replace the title if what we get contains something
		if ( ! media_title.empty() )
		{
			// update the UI widget
			LLTextBox* media_title_field = getChild<LLTextBox>("media_info");
			if ( media_title_field )
			{
				media_title_field->setText( media_title );

				// stop looking for a title when we get one
				// FIXME: check this is the right approach
				mNeedMediaTitle = false;
			};
		};
	};
}

//////////////////////////////////////////////////////////////////////////////
//
void LLFloaterTools::updateMediaSettings()
{
    bool identical( false );
    std::string base_key( "" );
    std::string value_str( "" );
    int value_int = 0;
    bool value_bool = false;
	LLObjectSelectionHandle selected_objects =LLSelectMgr::getInstance()->getSelection();
    // TODO: (CP) refactor this using something clever or boost or both !!

    const LLMediaEntry default_media_data;

    // controls 
    U8 value_u8 = default_media_data.getControls();
    struct functor_getter_controls : public LLSelectedTEGetFunctor< U8 >
    {
		functor_getter_controls(const LLMediaEntry &entry) : mMediaEntry(entry) {}
		
        U8 get( LLViewerObject* object, S32 face )
        {
            if ( object )
                if ( object->getTE(face) )
                    if ( object->getTE(face)->getMediaData() )
                        return object->getTE(face)->getMediaData()->getControls();
            return mMediaEntry.getControls();
        };
		
		const LLMediaEntry &mMediaEntry;
		
    } func_controls(default_media_data);
    identical = selected_objects->getSelectedTEValue( &func_controls, value_u8 );
    base_key = std::string( LLMediaEntry::CONTROLS_KEY );
    mMediaSettings[ base_key ] = value_u8;
    mMediaSettings[ base_key + std::string( LLPanelContents::TENTATIVE_SUFFIX ) ] = ! identical;
	
    // First click (formerly left click)
    value_bool = default_media_data.getFirstClickInteract();
    struct functor_getter_first_click : public LLSelectedTEGetFunctor< bool >
    {
		functor_getter_first_click(const LLMediaEntry& entry): mMediaEntry(entry) {}		
		
        bool get( LLViewerObject* object, S32 face )
        {
            if ( object )
                if ( object->getTE(face) )
                    if ( object->getTE(face)->getMediaData() )
                        return object->getTE(face)->getMediaData()->getFirstClickInteract();
            return mMediaEntry.getFirstClickInteract();
        };
		
		const LLMediaEntry &mMediaEntry;
		
    } func_first_click(default_media_data);
    identical = selected_objects->getSelectedTEValue( &func_first_click, value_bool );
    base_key = std::string( LLMediaEntry::FIRST_CLICK_INTERACT_KEY );
    mMediaSettings[ base_key ] = value_bool;
    mMediaSettings[ base_key + std::string( LLPanelContents::TENTATIVE_SUFFIX ) ] = ! identical;
	
    // Home URL
    value_str = default_media_data.getHomeURL();
    struct functor_getter_home_url : public LLSelectedTEGetFunctor< std::string >
    {
		functor_getter_home_url(const LLMediaEntry& entry): mMediaEntry(entry) {}		
		
        std::string get( LLViewerObject* object, S32 face )
        {
            if ( object )
                if ( object->getTE(face) )
                    if ( object->getTE(face)->getMediaData() )
                        return object->getTE(face)->getMediaData()->getHomeURL();
            return mMediaEntry.getHomeURL();
        };
		
		const LLMediaEntry &mMediaEntry;
		
    } func_home_url(default_media_data);
    identical = selected_objects->getSelectedTEValue( &func_home_url, value_str );
    base_key = std::string( LLMediaEntry::HOME_URL_KEY );
    mMediaSettings[ base_key ] = value_str;
    mMediaSettings[ base_key + std::string( LLPanelContents::TENTATIVE_SUFFIX ) ] = ! identical;
	
    // Current URL
    value_str = default_media_data.getCurrentURL();
    struct functor_getter_current_url : public LLSelectedTEGetFunctor< std::string >
    {
		functor_getter_current_url(const LLMediaEntry& entry): mMediaEntry(entry) {}
        
		std::string get( LLViewerObject* object, S32 face )
        {
            if ( object )
                if ( object->getTE(face) )
                    if ( object->getTE(face)->getMediaData() )
                        return object->getTE(face)->getMediaData()->getCurrentURL();
            return mMediaEntry.getCurrentURL();
        };
		
		const LLMediaEntry &mMediaEntry;
		
    } func_current_url(default_media_data);
    identical = selected_objects->getSelectedTEValue( &func_current_url, value_str );
    base_key = std::string( LLMediaEntry::CURRENT_URL_KEY );
    mMediaSettings[ base_key ] = value_str;
    mMediaSettings[ base_key + std::string( LLPanelContents::TENTATIVE_SUFFIX ) ] = ! identical;
	
    // Auto zoom
    value_bool = default_media_data.getAutoZoom();
    struct functor_getter_auto_zoom : public LLSelectedTEGetFunctor< bool >
    {
		
		functor_getter_auto_zoom(const LLMediaEntry& entry)	: mMediaEntry(entry) {}	
		
        bool get( LLViewerObject* object, S32 face )
        {
            if ( object )
                if ( object->getTE(face) )
                    if ( object->getTE(face)->getMediaData() )
                        return object->getTE(face)->getMediaData()->getAutoZoom();
            return mMediaEntry.getAutoZoom();
        };
		
		const LLMediaEntry &mMediaEntry;
		
    } func_auto_zoom(default_media_data);
    identical = selected_objects->getSelectedTEValue( &func_auto_zoom, value_bool );
    base_key = std::string( LLMediaEntry::AUTO_ZOOM_KEY );
    mMediaSettings[ base_key ] = value_bool;
    mMediaSettings[ base_key + std::string( LLPanelContents::TENTATIVE_SUFFIX ) ] = ! identical;
	
    // Auto play
    //value_bool = default_media_data.getAutoPlay();
	// set default to auto play TRUE -- angela  EXT-5172
	value_bool = true;
    struct functor_getter_auto_play : public LLSelectedTEGetFunctor< bool >
    {
		functor_getter_auto_play(const LLMediaEntry& entry)	: mMediaEntry(entry) {}	
			
        bool get( LLViewerObject* object, S32 face )
        {
            if ( object )
                if ( object->getTE(face) )
                    if ( object->getTE(face)->getMediaData() )
                        return object->getTE(face)->getMediaData()->getAutoPlay();
            //return mMediaEntry.getAutoPlay(); set default to auto play TRUE -- angela  EXT-5172
			return true;
        };
		
		const LLMediaEntry &mMediaEntry;
		
    } func_auto_play(default_media_data);
    identical = selected_objects->getSelectedTEValue( &func_auto_play, value_bool );
    base_key = std::string( LLMediaEntry::AUTO_PLAY_KEY );
    mMediaSettings[ base_key ] = value_bool;
    mMediaSettings[ base_key + std::string( LLPanelContents::TENTATIVE_SUFFIX ) ] = ! identical;
	
	
    // Auto scale
	// set default to auto scale TRUE -- angela  EXT-5172
    //value_bool = default_media_data.getAutoScale();
	value_bool = true;
    struct functor_getter_auto_scale : public LLSelectedTEGetFunctor< bool >
    {
		functor_getter_auto_scale(const LLMediaEntry& entry): mMediaEntry(entry) {}	

        bool get( LLViewerObject* object, S32 face )
        {
            if ( object )
                if ( object->getTE(face) )
                    if ( object->getTE(face)->getMediaData() )
                        return object->getTE(face)->getMediaData()->getAutoScale();
           // return mMediaEntry.getAutoScale();  set default to auto scale TRUE -- angela  EXT-5172
			return true;
		};
		
		const LLMediaEntry &mMediaEntry;
		
    } func_auto_scale(default_media_data);
    identical = selected_objects->getSelectedTEValue( &func_auto_scale, value_bool );
    base_key = std::string( LLMediaEntry::AUTO_SCALE_KEY );
    mMediaSettings[ base_key ] = value_bool;
    mMediaSettings[ base_key + std::string( LLPanelContents::TENTATIVE_SUFFIX ) ] = ! identical;
	
    // Auto loop
    value_bool = default_media_data.getAutoLoop();
    struct functor_getter_auto_loop : public LLSelectedTEGetFunctor< bool >
    {
		functor_getter_auto_loop(const LLMediaEntry& entry)	: mMediaEntry(entry) {}	

        bool get( LLViewerObject* object, S32 face )
        {
            if ( object )
                if ( object->getTE(face) )
                    if ( object->getTE(face)->getMediaData() )
                        return object->getTE(face)->getMediaData()->getAutoLoop();
            return mMediaEntry.getAutoLoop();
        };
		
		const LLMediaEntry &mMediaEntry;
		
    } func_auto_loop(default_media_data);
    identical = selected_objects->getSelectedTEValue( &func_auto_loop, value_bool );
    base_key = std::string( LLMediaEntry::AUTO_LOOP_KEY );
    mMediaSettings[ base_key ] = value_bool;
    mMediaSettings[ base_key + std::string( LLPanelContents::TENTATIVE_SUFFIX ) ] = ! identical;
	
    // width pixels (if not auto scaled)
    value_int = default_media_data.getWidthPixels();
    struct functor_getter_width_pixels : public LLSelectedTEGetFunctor< int >
    {
		functor_getter_width_pixels(const LLMediaEntry& entry): mMediaEntry(entry) {}		

        int get( LLViewerObject* object, S32 face )
        {
            if ( object )
                if ( object->getTE(face) )
                    if ( object->getTE(face)->getMediaData() )
                        return object->getTE(face)->getMediaData()->getWidthPixels();
            return mMediaEntry.getWidthPixels();
        };
		
		const LLMediaEntry &mMediaEntry;
		
    } func_width_pixels(default_media_data);
    identical = selected_objects->getSelectedTEValue( &func_width_pixels, value_int );
    base_key = std::string( LLMediaEntry::WIDTH_PIXELS_KEY );
    mMediaSettings[ base_key ] = value_int;
    mMediaSettings[ base_key + std::string( LLPanelContents::TENTATIVE_SUFFIX ) ] = ! identical;
	
    // height pixels (if not auto scaled)
    value_int = default_media_data.getHeightPixels();
    struct functor_getter_height_pixels : public LLSelectedTEGetFunctor< int >
    {
		functor_getter_height_pixels(const LLMediaEntry& entry)	: mMediaEntry(entry) {}
        
		int get( LLViewerObject* object, S32 face )
        {
            if ( object )
                if ( object->getTE(face) )
                    if ( object->getTE(face)->getMediaData() )
                        return object->getTE(face)->getMediaData()->getHeightPixels();
            return mMediaEntry.getHeightPixels();
        };
		
		const LLMediaEntry &mMediaEntry;
		
    } func_height_pixels(default_media_data);
    identical = selected_objects->getSelectedTEValue( &func_height_pixels, value_int );
    base_key = std::string( LLMediaEntry::HEIGHT_PIXELS_KEY );
    mMediaSettings[ base_key ] = value_int;
    mMediaSettings[ base_key + std::string( LLPanelContents::TENTATIVE_SUFFIX ) ] = ! identical;
	
    // Enable Alt image
    value_bool = default_media_data.getAltImageEnable();
    struct functor_getter_enable_alt_image : public LLSelectedTEGetFunctor< bool >
    {
		functor_getter_enable_alt_image(const LLMediaEntry& entry): mMediaEntry(entry) {}
        
		bool get( LLViewerObject* object, S32 face )
        {
            if ( object )
                if ( object->getTE(face) )
                    if ( object->getTE(face)->getMediaData() )
                        return object->getTE(face)->getMediaData()->getAltImageEnable();
            return mMediaEntry.getAltImageEnable();
        };
		
		const LLMediaEntry &mMediaEntry;
		
    } func_enable_alt_image(default_media_data);
    identical = selected_objects->getSelectedTEValue( &func_enable_alt_image, value_bool );
    base_key = std::string( LLMediaEntry::ALT_IMAGE_ENABLE_KEY );
    mMediaSettings[ base_key ] = value_bool;
    mMediaSettings[ base_key + std::string( LLPanelContents::TENTATIVE_SUFFIX ) ] = ! identical;
	
    // Perms - owner interact
    value_bool = 0 != ( default_media_data.getPermsInteract() & LLMediaEntry::PERM_OWNER );
    struct functor_getter_perms_owner_interact : public LLSelectedTEGetFunctor< bool >
    {
		functor_getter_perms_owner_interact(const LLMediaEntry& entry): mMediaEntry(entry) {}
        
		bool get( LLViewerObject* object, S32 face )
        {
            if ( object )
                if ( object->getTE(face) )
                    if ( object->getTE(face)->getMediaData() )
                        return (0 != (object->getTE(face)->getMediaData()->getPermsInteract() & LLMediaEntry::PERM_OWNER));
            return 0 != ( mMediaEntry.getPermsInteract() & LLMediaEntry::PERM_OWNER );
        };
		
		const LLMediaEntry &mMediaEntry;
		
    } func_perms_owner_interact(default_media_data);
    identical = selected_objects->getSelectedTEValue( &func_perms_owner_interact, value_bool );
    base_key = std::string( LLPanelContents::PERMS_OWNER_INTERACT_KEY );
    mMediaSettings[ base_key ] = value_bool;
    mMediaSettings[ base_key + std::string( LLPanelContents::TENTATIVE_SUFFIX ) ] = ! identical;
	
    // Perms - owner control
    value_bool = 0 != ( default_media_data.getPermsControl() & LLMediaEntry::PERM_OWNER );
    struct functor_getter_perms_owner_control : public LLSelectedTEGetFunctor< bool >
    {
		functor_getter_perms_owner_control(const LLMediaEntry& entry)	: mMediaEntry(entry) {}
        
        bool get( LLViewerObject* object, S32 face )
        {
            if ( object )
                if ( object->getTE(face) )
                    if ( object->getTE(face)->getMediaData() )
                        return (0 != (object->getTE(face)->getMediaData()->getPermsControl() & LLMediaEntry::PERM_OWNER));
            return 0 != ( mMediaEntry.getPermsControl() & LLMediaEntry::PERM_OWNER );
        };
		
		const LLMediaEntry &mMediaEntry;
		
    } func_perms_owner_control(default_media_data);
    identical = selected_objects ->getSelectedTEValue( &func_perms_owner_control, value_bool );
    base_key = std::string( LLPanelContents::PERMS_OWNER_CONTROL_KEY );
    mMediaSettings[ base_key ] = value_bool;
    mMediaSettings[ base_key + std::string( LLPanelContents::TENTATIVE_SUFFIX ) ] = ! identical;
	
    // Perms - group interact
    value_bool = 0 != ( default_media_data.getPermsInteract() & LLMediaEntry::PERM_GROUP );
    struct functor_getter_perms_group_interact : public LLSelectedTEGetFunctor< bool >
    {
		functor_getter_perms_group_interact(const LLMediaEntry& entry): mMediaEntry(entry) {}
        
        bool get( LLViewerObject* object, S32 face )
        {
            if ( object )
                if ( object->getTE(face) )
                    if ( object->getTE(face)->getMediaData() )
                        return (0 != (object->getTE(face)->getMediaData()->getPermsInteract() & LLMediaEntry::PERM_GROUP));
            return 0 != ( mMediaEntry.getPermsInteract() & LLMediaEntry::PERM_GROUP );
        };
		
		const LLMediaEntry &mMediaEntry;
		
    } func_perms_group_interact(default_media_data);
    identical = selected_objects->getSelectedTEValue( &func_perms_group_interact, value_bool );
    base_key = std::string( LLPanelContents::PERMS_GROUP_INTERACT_KEY );
    mMediaSettings[ base_key ] = value_bool;
    mMediaSettings[ base_key + std::string( LLPanelContents::TENTATIVE_SUFFIX ) ] = ! identical;
	
    // Perms - group control
    value_bool = 0 != ( default_media_data.getPermsControl() & LLMediaEntry::PERM_GROUP );
    struct functor_getter_perms_group_control : public LLSelectedTEGetFunctor< bool >
    {
		functor_getter_perms_group_control(const LLMediaEntry& entry): mMediaEntry(entry) {}
        
        bool get( LLViewerObject* object, S32 face )
        {
            if ( object )
                if ( object->getTE(face) )
                    if ( object->getTE(face)->getMediaData() )
                        return (0 != (object->getTE(face)->getMediaData()->getPermsControl() & LLMediaEntry::PERM_GROUP));
            return 0 != ( mMediaEntry.getPermsControl() & LLMediaEntry::PERM_GROUP );
        };
		
		const LLMediaEntry &mMediaEntry;
		
    } func_perms_group_control(default_media_data);
    identical = selected_objects->getSelectedTEValue( &func_perms_group_control, value_bool );
    base_key = std::string( LLPanelContents::PERMS_GROUP_CONTROL_KEY );
    mMediaSettings[ base_key ] = value_bool;
    mMediaSettings[ base_key + std::string( LLPanelContents::TENTATIVE_SUFFIX ) ] = ! identical;
	
    // Perms - anyone interact
    value_bool = 0 != ( default_media_data.getPermsInteract() & LLMediaEntry::PERM_ANYONE );
    struct functor_getter_perms_anyone_interact : public LLSelectedTEGetFunctor< bool >
    {
		functor_getter_perms_anyone_interact(const LLMediaEntry& entry): mMediaEntry(entry) {}
        
        bool get( LLViewerObject* object, S32 face )
        {
            if ( object )
                if ( object->getTE(face) )
                    if ( object->getTE(face)->getMediaData() )
                        return (0 != (object->getTE(face)->getMediaData()->getPermsInteract() & LLMediaEntry::PERM_ANYONE));
            return 0 != ( mMediaEntry.getPermsInteract() & LLMediaEntry::PERM_ANYONE );
        };
		
		const LLMediaEntry &mMediaEntry;
		
    } func_perms_anyone_interact(default_media_data);
    identical = LLSelectMgr::getInstance()->getSelection()->getSelectedTEValue( &func_perms_anyone_interact, value_bool );
    base_key = std::string( LLPanelContents::PERMS_ANYONE_INTERACT_KEY );
    mMediaSettings[ base_key ] = value_bool;
    mMediaSettings[ base_key + std::string( LLPanelContents::TENTATIVE_SUFFIX ) ] = ! identical;
	
    // Perms - anyone control
    value_bool = 0 != ( default_media_data.getPermsControl() & LLMediaEntry::PERM_ANYONE );
    struct functor_getter_perms_anyone_control : public LLSelectedTEGetFunctor< bool >
    {
		functor_getter_perms_anyone_control(const LLMediaEntry& entry)	: mMediaEntry(entry) {}
        
        bool get( LLViewerObject* object, S32 face )
        {
            if ( object )
                if ( object->getTE(face) )
                    if ( object->getTE(face)->getMediaData() )
                        return (0 != (object->getTE(face)->getMediaData()->getPermsControl() & LLMediaEntry::PERM_ANYONE));
            return 0 != ( mMediaEntry.getPermsControl() & LLMediaEntry::PERM_ANYONE );
        };
		
		const LLMediaEntry &mMediaEntry;
		
    } func_perms_anyone_control(default_media_data);
    identical = selected_objects->getSelectedTEValue( &func_perms_anyone_control, value_bool );
    base_key = std::string( LLPanelContents::PERMS_ANYONE_CONTROL_KEY );
    mMediaSettings[ base_key ] = value_bool;
    mMediaSettings[ base_key + std::string( LLPanelContents::TENTATIVE_SUFFIX ) ] = ! identical;
	
    // security - whitelist enable
    value_bool = default_media_data.getWhiteListEnable();
    struct functor_getter_whitelist_enable : public LLSelectedTEGetFunctor< bool >
    {
		functor_getter_whitelist_enable(const LLMediaEntry& entry)	: mMediaEntry(entry) {}
        
        bool get( LLViewerObject* object, S32 face )
        {
            if ( object )
                if ( object->getTE(face) )
                    if ( object->getTE(face)->getMediaData() )
                        return object->getTE(face)->getMediaData()->getWhiteListEnable();
            return mMediaEntry.getWhiteListEnable();
        };
		
		const LLMediaEntry &mMediaEntry;
		
    } func_whitelist_enable(default_media_data);
    identical = selected_objects->getSelectedTEValue( &func_whitelist_enable, value_bool );
    base_key = std::string( LLMediaEntry::WHITELIST_ENABLE_KEY );
    mMediaSettings[ base_key ] = value_bool;
    mMediaSettings[ base_key + std::string( LLPanelContents::TENTATIVE_SUFFIX ) ] = ! identical;
	
    // security - whitelist URLs
    std::vector<std::string> value_vector_str = default_media_data.getWhiteList();
    struct functor_getter_whitelist_urls : public LLSelectedTEGetFunctor< std::vector<std::string> >
    {
		functor_getter_whitelist_urls(const LLMediaEntry& entry): mMediaEntry(entry) {}
        
        std::vector<std::string> get( LLViewerObject* object, S32 face )
        {
            if ( object )
                if ( object->getTE(face) )
                    if ( object->getTE(face)->getMediaData() )
                        return object->getTE(face)->getMediaData()->getWhiteList();
            return mMediaEntry.getWhiteList();
        };
		
		const LLMediaEntry &mMediaEntry;
		
    } func_whitelist_urls(default_media_data);
    identical = selected_objects->getSelectedTEValue( &func_whitelist_urls, value_vector_str );
    base_key = std::string( LLMediaEntry::WHITELIST_KEY );
	mMediaSettings[ base_key ].clear();
    std::vector< std::string >::iterator iter = value_vector_str.begin();
    while( iter != value_vector_str.end() )
    {
        std::string white_list_url = *iter;
        mMediaSettings[ base_key ].append( white_list_url );
        ++iter;
    };
	
    mMediaSettings[ base_key + std::string( LLPanelContents::TENTATIVE_SUFFIX ) ] = ! identical;
}

struct LLFloaterToolsCopyKeysFunctor : public LLSelectedObjectFunctor
{
	LLFloaterToolsCopyKeysFunctor(std::string& strOut, std::string& strSep) : mOutput(strOut), mSep(strSep) {}
	virtual bool apply(LLViewerObject* object)
	{
		if (!mOutput.empty())
			mOutput.append(mSep);

		mOutput.append(object->getID().asString());

		return true;
	}
private:
	std::string& mOutput;
	std::string& mSep;
};

void LLFloaterTools::onClickBtnCopyKeys()
{
	std::string separator = gSavedSettings.getString("FSCopyObjKeySeparator");
	std::string stringKeys;
	MASK mask = gKeyboard->currentMask(FALSE);
	LLFloaterToolsCopyKeysFunctor copy_keys(stringKeys, separator);
	bool copied = false;
	if (mask == MASK_SHIFT)
		copied = LLSelectMgr::getInstance()->getSelection()->applyToObjects(&copy_keys);
	else if (mCheckSelectIndividual && mCheckSelectIndividual->get())
		copied = LLSelectMgr::getInstance()->getSelection()->applyToObjects(&copy_keys);
	else
		copied = LLSelectMgr::getInstance()->getSelection()->applyToRootObjects(&copy_keys);
	
	if (copied)
	{
		LLView::getWindow()->copyTextToClipboard(utf8str_to_wstring(stringKeys));
	}
}

void LLFloaterTools::onClickExpand()
{
	BOOL show_more = !gSavedSettings.getBOOL("FSToolboxExpanded");
	gSavedSettings.setBOOL("FSToolboxExpanded", show_more);

	LLButton* btnExpand = getChild<LLButton>("btnExpand");
	if (show_more)
	{
		mTab->setVisible(TRUE);
		reshape( getRect().getWidth(), mExpandedHeight);
		translate( 0, mCollapsedHeight - mExpandedHeight );
		btnExpand->setImageOverlay("Arrow_Up", btnExpand->getImageOverlayHAlign());
	}
	else
	{
		mTab->setVisible(FALSE);
		reshape( getRect().getWidth(), mCollapsedHeight);
		translate( 0, mExpandedHeight - mCollapsedHeight );
		btnExpand->setImageOverlay("Arrow_Down", btnExpand->getImageOverlayHAlign());
	}
}

// <FS:Ansariel> FIRE-7802: Grass and tree selection in build tool
template<class P>
void build_plant_combo(const std::map<U32, P*>& list, LLComboBox* combo)
{
	if (!combo || list.empty()) return;
	combo->removeall();
	typename std::map<U32, P*>::const_iterator it = list.begin();
	typename std::map<U32, P*>::const_iterator end = list.end();
	for ( ; it != end; ++it )
	{
		P* plant = (*it).second;
		if (plant) combo->addSimpleElement(plant->mName, ADD_BOTTOM);
	}
}

void LLFloaterTools::buildTreeGrassCombo()
{
	if (!mTreeGrassCombo) return;
	
	// Rebuild the combo with the list we need, then select the last-known use
	// TODO: rebuilding this list continuously is probably not the best way
	LLPCode pcode = LLToolPlacer::getObjectType();
	std::string type = LLStringUtil::null;
	
	// LL_PCODE_TREE_NEW seems to be "new" as in "dodo"
	switch (pcode)
	{
		case LL_PCODE_LEGACY_TREE:
		case LL_PCODE_TREE_NEW:
			build_plant_combo(LLVOTree::sSpeciesTable, mTreeGrassCombo);
			mTreeGrassCombo->addSimpleElement("Random", ADD_TOP);
			type = "Tree";
			break;
		case LL_PCODE_LEGACY_GRASS:
			build_plant_combo(LLVOGrass::sSpeciesTable, mTreeGrassCombo);
			mTreeGrassCombo->addSimpleElement("Random", ADD_TOP);
			type = "Grass";
			break;
		default:
			mTreeGrassCombo->setEnabled(false);
			break;
	}
	
	// select last selected if exists
	if (!type.empty())
	{
		// Enable the options
		mTreeGrassCombo->setEnabled(true);
		
		// Set the last selection, or "Random" (old default) if there isn't one
		std::string last_selected = gSavedSettings.getString("LastSelected"+type);
		if (last_selected.empty())
		{
			mTreeGrassCombo->selectByValue(LLSD(std::string("Random")));
		}
		else
		{
			mTreeGrassCombo->selectByValue(LLSD(last_selected));
		}
	}
}

void LLFloaterTools::onSelectTreeGrassCombo()
{
	// Save the last-used selection
	std::string last_selected = mTreeGrassCombo->getValue().asString();
	LLPCode pcode = LLToolPlacer::getObjectType();
	std::string type = "";
	
	switch (pcode)
	{
		case LL_PCODE_LEGACY_GRASS:
			type = "Grass";
			break;
		case LL_PCODE_LEGACY_TREE:
		case LL_PCODE_TREE_NEW:
			type = "Tree";
			break;
		default:
			break;
	}
	
	if (!type.empty())
	{
		// Should never be an empty string
		gSavedSettings.setString("LastSelected"+type, last_selected);
	}
}
// </FS:Ansariel><|MERGE_RESOLUTION|>--- conflicted
+++ resolved
@@ -334,26 +334,15 @@
 	sShowObjectCost = gSavedSettings.getBOOL("ShowObjectRenderingCost");
 	
 	// <FS:KC> Added back more/less button
-<<<<<<< HEAD
-	LLButton* btnExpand = getChild<LLButton>("btnExpand");
-=======
 	LLButton* btnExpand = findChild<LLButton>("btnExpand");
->>>>>>> 212e6d8f
 	if (btnExpand && mTab)
 	{
 		mExpandedHeight = getRect().getHeight();
 		mCollapsedHeight = mExpandedHeight - mTab->getRect().getHeight() + btnExpand->getRect().getHeight();
-<<<<<<< HEAD
-		if(!gSavedSettings.getBOOL("FSToolboxExpanded"))
-		{
-			mTab->setVisible(FALSE);
-			reshape( getRect().getWidth(), mCollapsedHeight);
-=======
 		if (!gSavedSettings.getBOOL("FSToolboxExpanded"))
 		{
 			mTab->setVisible(FALSE);
 			reshape(getRect().getWidth(), mCollapsedHeight);
->>>>>>> 212e6d8f
 			btnExpand->setImageOverlay("Arrow_Down", btnExpand->getImageOverlayHAlign());
 		}
 	}
