/** 
 * @file llfloatertools.cpp
 * @brief The edit tools, including move, position, land, etc.
 *
 * $LicenseInfo:firstyear=2002&license=viewerlgpl$
 * Second Life Viewer Source Code
 * Copyright (C) 2010, Linden Research, Inc.
 * 
 * This library is free software; you can redistribute it and/or
 * modify it under the terms of the GNU Lesser General Public
 * License as published by the Free Software Foundation;
 * version 2.1 of the License only.
 * 
 * This library is distributed in the hope that it will be useful,
 * but WITHOUT ANY WARRANTY; without even the implied warranty of
 * MERCHANTABILITY or FITNESS FOR A PARTICULAR PURPOSE.  See the GNU
 * Lesser General Public License for more details.
 * 
 * You should have received a copy of the GNU Lesser General Public
 * License along with this library; if not, write to the Free Software
 * Foundation, Inc., 51 Franklin Street, Fifth Floor, Boston, MA  02110-1301  USA
 * 
 * Linden Research, Inc., 945 Battery Street, San Francisco, CA  94111  USA
 * $/LicenseInfo$
 */

#include "llviewerprecompiledheaders.h"

#include "llfloatertools.h"

#include "llfontgl.h"
#include "llcoord.h"
//#include "llgl.h"

#include "llagent.h"
#include "llagentcamera.h"
#include "llbutton.h"
#include "llcheckboxctrl.h"
#include "llcombobox.h"
#include "lldraghandle.h"
#include "llerror.h"
#include "llfloaterbuildoptions.h"
#include "llfloatermediasettings.h"
#include "llfloateropenobject.h"
#include "llfloaterobjectweights.h"
#include "llfloaterreg.h"
#include "llfocusmgr.h"
#include "llmediaentry.h"
#include "llmediactrl.h"
#include "llmenugl.h"
#include "llnotificationsutil.h"
#include "llpanelcontents.h"
#include "llpanelface.h"
#include "llpanelland.h"
#include "llpanelobjectinventory.h"
#include "llpanelobject.h"
#include "llpanelvolume.h"
#include "llpanelpermissions.h"
#include "llparcel.h"
#include "llradiogroup.h"
#include "llresmgr.h"
#include "llselectmgr.h"
#include "llslider.h"
#include "llstatusbar.h"
#include "lltabcontainer.h"
#include "lltextbox.h"
#include "lltoolbrush.h"
#include "lltoolcomp.h"
#include "lltooldraganddrop.h"
#include "lltoolface.h"
#include "lltoolfocus.h"
#include "lltoolgrab.h"
#include "lltoolgrab.h"
#include "lltoolindividual.h"
#include "lltoolmgr.h"
#include "lltoolpie.h"
#include "lltoolpipette.h"
#include "lltoolplacer.h"
#include "lltoolselectland.h"
#include "lltrans.h"
#include "llui.h"
#include "llviewercontrol.h"
#include "llviewerjoystick.h"
#include "llviewerregion.h"
#include "llviewermenu.h"
#include "llviewerparcelmgr.h"
#include "llviewerwindow.h"
#include "llvovolume.h"
#include "lluictrlfactory.h"
#include "qtoolalign.h"
#include "llselectmgr.h"
#include "llmeshrepository.h"

#include "llviewernetwork.h" // <FS:CR> Aurora Sim
#include "llvograss.h"
#include "llvotree.h"

// Globals
LLFloaterTools *gFloaterTools = NULL;
bool LLFloaterTools::sShowObjectCost = true;
bool LLFloaterTools::sPreviousFocusOnAvatar = false;

const std::string PANEL_NAMES[LLFloaterTools::PANEL_COUNT] =
{
	std::string("General"), 	// PANEL_GENERAL,
	std::string("Object"), 	// PANEL_OBJECT,
	std::string("Features"),	// PANEL_FEATURES,
	std::string("Texture"),	// PANEL_FACE,
	std::string("Content"),	// PANEL_CONTENTS,
};


// Local prototypes
void commit_grid_mode(LLUICtrl *ctrl);
void commit_select_component(void *data);
//void click_show_more(void*);
void click_popup_info(void*);
void click_popup_done(void*);
void click_popup_minimize(void*);
void commit_slider_dozer_force(LLUICtrl *);
void click_apply_to_selection(void*);
void commit_radio_group_focus(LLUICtrl* ctrl);
void commit_radio_group_move(LLUICtrl* ctrl);
void commit_radio_group_edit(LLUICtrl* ctrl);
void commit_radio_group_land(LLUICtrl* ctrl);
void commit_grid_mode(LLUICtrl *);
void commit_slider_zoom(LLUICtrl *ctrl);

// <FS:KC> show/hide build highlight
void commit_show_highlight(void *ctrl);

/**
 * Class LLLandImpactsObserver
 *
 * An observer class to monitor parcel selection and update
 * the land impacts data from a parcel containing the selected object.
 */
class LLLandImpactsObserver : public LLParcelObserver
{
public:
	virtual void changed()
	{
		LLFloaterTools* tools_floater = LLFloaterReg::getTypedInstance<LLFloaterTools>("build");
		if(tools_floater)
		{
			tools_floater->updateLandImpacts();
		}
	}
};

//static
void*	LLFloaterTools::createPanelPermissions(void* data)
{
	LLFloaterTools* floater = (LLFloaterTools*)data;
	floater->mPanelPermissions = new LLPanelPermissions();
	return floater->mPanelPermissions;
}
//static
void*	LLFloaterTools::createPanelObject(void* data)
{
	LLFloaterTools* floater = (LLFloaterTools*)data;
	floater->mPanelObject = new LLPanelObject();
	return floater->mPanelObject;
}

//static
void*	LLFloaterTools::createPanelVolume(void* data)
{
	LLFloaterTools* floater = (LLFloaterTools*)data;
	floater->mPanelVolume = new LLPanelVolume();
	return floater->mPanelVolume;
}

//static
void*	LLFloaterTools::createPanelFace(void* data)
{
	LLFloaterTools* floater = (LLFloaterTools*)data;
	floater->mPanelFace = new LLPanelFace();
	return floater->mPanelFace;
}

//static
void*	LLFloaterTools::createPanelContents(void* data)
{
	LLFloaterTools* floater = (LLFloaterTools*)data;
	floater->mPanelContents = new LLPanelContents();
	return floater->mPanelContents;
}

//static
void*	LLFloaterTools::createPanelLandInfo(void* data)
{
	LLFloaterTools* floater = (LLFloaterTools*)data;
	floater->mPanelLandInfo = new LLPanelLandInfo();
	return floater->mPanelLandInfo;
}

static	const std::string	toolNames[]={
	"ToolCube",
	"ToolPrism",
	"ToolPyramid",
	"ToolTetrahedron",
	"ToolCylinder",
	"ToolHemiCylinder",
	"ToolCone",
	"ToolHemiCone",
	"ToolSphere",
	"ToolHemiSphere",
	"ToolTorus",
	"ToolTube",
	"ToolRing",
	"ToolTree",
	"ToolGrass"};
LLPCode toolData[]={
	LL_PCODE_CUBE,
	LL_PCODE_PRISM,
	LL_PCODE_PYRAMID,
	LL_PCODE_TETRAHEDRON,
	LL_PCODE_CYLINDER,
	LL_PCODE_CYLINDER_HEMI,
	LL_PCODE_CONE,
	LL_PCODE_CONE_HEMI,
	LL_PCODE_SPHERE,
	LL_PCODE_SPHERE_HEMI,
	LL_PCODE_TORUS,
	LLViewerObject::LL_VO_SQUARE_TORUS,
	LLViewerObject::LL_VO_TRIANGLE_TORUS,
	LL_PCODE_LEGACY_TREE,
	LL_PCODE_LEGACY_GRASS};

BOOL	LLFloaterTools::postBuild()
{	
	// Hide until tool selected
	setVisible(FALSE);

	// Since we constantly show and hide this during drags, don't
	// make sounds on visibility changes.
	setSoundFlags(LLView::SILENT);

	getDragHandle()->setEnabled( !gSavedSettings.getBOOL("ToolboxAutoMove") );

	LLRect rect;
	mBtnFocus			= getChild<LLButton>("button focus");//btn;
	mBtnMove			= getChild<LLButton>("button move");
	mBtnEdit			= getChild<LLButton>("button edit");
	mBtnCreate			= getChild<LLButton>("button create");
	mBtnLand			= getChild<LLButton>("button land" );
	mTextStatus			= getChild<LLTextBox>("text status");
	mRadioGroupFocus	= getChild<LLRadioGroup>("focus_radio_group");
	mRadioGroupMove		= getChild<LLRadioGroup>("move_radio_group");
	mRadioGroupEdit		= getChild<LLRadioGroup>("edit_radio_group");
	mBtnGridOptions		= getChild<LLButton>("Options...");
	mTitleMedia			= getChild<LLMediaCtrl>("title_media");
	mBtnLink			= getChild<LLButton>("link_btn");
	mBtnUnlink			= getChild<LLButton>("unlink_btn");

	// <FS:PP> FIRE-14493: Buttons to cycle through linkset
	mBtnPrevPart		= getChild<LLButton>("prev_part_btn");
	mBtnNextPart		= getChild<LLButton>("next_part_btn");
	// </FS:PP>
	
	mCheckSelectIndividual	= getChild<LLCheckBoxCtrl>("checkbox edit linked parts");	
	getChild<LLUICtrl>("checkbox edit linked parts")->setValue((BOOL)gSavedSettings.getBOOL("EditLinkedParts"));
	mCheckSnapToGrid		= getChild<LLCheckBoxCtrl>("checkbox snap to grid");
	getChild<LLUICtrl>("checkbox snap to grid")->setValue((BOOL)gSavedSettings.getBOOL("SnapEnabled"));
	mCheckStretchUniform	= getChild<LLCheckBoxCtrl>("checkbox uniform");
	getChild<LLUICtrl>("checkbox uniform")->setValue((BOOL)gSavedSettings.getBOOL("ScaleUniform"));
	mCheckStretchTexture	= getChild<LLCheckBoxCtrl>("checkbox stretch textures");
	getChild<LLUICtrl>("checkbox stretch textures")->setValue((BOOL)gSavedSettings.getBOOL("ScaleStretchTextures"));
	mComboGridMode			= getChild<LLComboBox>("combobox grid mode");

	// <FS:KC> show highlight
	mCheckShowHighlight = getChild<LLCheckBoxCtrl>("checkbox show highlight");
	mCheckShowHighlight->setValue(gSavedSettings.getBOOL("RenderHighlightSelections"));
	LLSelectMgr::instance().setFSShowHideHighlight(FS_SHOW_HIDE_HIGHLIGHT_NORMAL);

	mCheckActualRoot = getChild<LLCheckBoxCtrl>("checkbox actual root");
	// </FS:KC>


	//
	// Create Buttons
	//

	for(size_t t=0; t<LL_ARRAY_SIZE(toolNames); ++t)
	{
		LLButton *found = getChild<LLButton>(toolNames[t]);
		if(found)
		{
			found->setClickedCallback(boost::bind(&LLFloaterTools::setObjectType, toolData[t]));
			mButtons.push_back( found );
		}else{
			LL_WARNS() << "Tool button not found! DOA Pending." << LL_ENDL;
		}
	}
	mCheckCopySelection = getChild<LLCheckBoxCtrl>("checkbox copy selection");
	getChild<LLUICtrl>("checkbox copy selection")->setValue((BOOL)gSavedSettings.getBOOL("CreateToolCopySelection"));
	mCheckSticky = getChild<LLCheckBoxCtrl>("checkbox sticky");
	getChild<LLUICtrl>("checkbox sticky")->setValue((BOOL)gSavedSettings.getBOOL("CreateToolKeepSelected"));
	mCheckCopyCenters = getChild<LLCheckBoxCtrl>("checkbox copy centers");
	getChild<LLUICtrl>("checkbox copy centers")->setValue((BOOL)gSavedSettings.getBOOL("CreateToolCopyCenters"));
	mCheckCopyRotates = getChild<LLCheckBoxCtrl>("checkbox copy rotates");
	getChild<LLUICtrl>("checkbox copy rotates")->setValue((BOOL)gSavedSettings.getBOOL("CreateToolCopyRotates"));

	mRadioGroupLand			= getChild<LLRadioGroup>("land_radio_group");
	mBtnApplyToSelection	= getChild<LLButton>("button apply to selection");
	mSliderDozerSize		= getChild<LLSlider>("slider brush size");
	getChild<LLUICtrl>("slider brush size")->setValue(gSavedSettings.getF32("LandBrushSize"));
	mSliderDozerForce		= getChild<LLSlider>("slider force");
	// the setting stores the actual force multiplier, but the slider is logarithmic, so we convert here
	getChild<LLUICtrl>("slider force")->setValue(log10(gSavedSettings.getF32("LandBrushForce")));
	// <FS:Ansariel> FIRE-7802: Grass and tree selection in build tool
	mTreeGrassCombo			= getChild<LLComboBox>("tree_grass_combo");

	mCostTextBorder = getChild<LLViewBorder>("cost_text_border");

	mTab = getChild<LLTabContainer>("Object Info Tabs");
	if(mTab)
	{
		//mTab->setFollows(FOLLOWS_TOP | FOLLOWS_LEFT);
		//mTab->setBorderVisible(FALSE);
		mTab->selectFirstTab();
	}

	mStatusText["rotate"] = getString("status_rotate");
	mStatusText["scale"] = getString("status_scale");
	mStatusText["move"] = getString("status_move");
	mStatusText["modifyland"] = getString("status_modifyland");
	mStatusText["camera"] = getString("status_camera");
	mStatusText["grab"] = getString("status_grab");
	mStatusText["place"] = getString("status_place");
	mStatusText["selectland"] = getString("status_selectland");

	sShowObjectCost = gSavedSettings.getBOOL("ShowObjectRenderingCost");
	
	// <FS:KC> Added back more/less button
	LLButton* btnExpand = getChild<LLButton>("btnExpand");
	if (btnExpand && mTab)
	{
		mExpandedHeight = getRect().getHeight();
		mCollapsedHeight = mExpandedHeight - mTab->getRect().getHeight() + btnExpand->getRect().getHeight();
		if(!gSavedSettings.getBOOL("FSToolboxExpanded"))
		{
			mTab->setVisible(FALSE);
			reshape( getRect().getWidth(), mCollapsedHeight);
			btnExpand->setImageOverlay("Arrow_Down", btnExpand->getImageOverlayHAlign());
		}
	}
	else
	{
		gSavedSettings.setBOOL("FSToolboxExpanded", TRUE);
	}
	// </FS:KC>

	return TRUE;
}

// <FS:CR> Aurora Sim
void LLFloaterTools::updateToolsSizeLimits()
{
	mPanelObject->updateLimits(FALSE);
}
// </FS:CR> Aurora Sim

void LLFloaterTools::changePrecision(S32 decimal_precision)
{
	// Precision gets funky at 8 digits.
	if (decimal_precision < 0) decimal_precision = 0;
	else if (decimal_precision > 7) decimal_precision = 7;
	
	mPanelObject->changePrecision(decimal_precision);
	mPanelFace->changePrecision(decimal_precision);
}

// Create the popupview with a dummy center.  It will be moved into place
// during LLViewerWindow's per-frame hover processing.
LLFloaterTools::LLFloaterTools(const LLSD& key)
:	LLFloater(key),
	mBtnFocus(NULL),
	mBtnMove(NULL),
	mBtnEdit(NULL),
	mBtnCreate(NULL),
	mBtnLand(NULL),
	mTextStatus(NULL),

	mRadioGroupFocus(NULL),
	mRadioGroupMove(NULL),
	mRadioGroupEdit(NULL),

	mCheckSelectIndividual(NULL),

	mCheckSnapToGrid(NULL),
	mBtnGridOptions(NULL),
	mTitleMedia(NULL),
	mComboGridMode(NULL),
	mCheckStretchUniform(NULL),
	mCheckStretchTexture(NULL),
	// <FS:KC>
	mCheckShowHighlight(NULL),
	mCheckActualRoot(NULL),
	// </FS:KC>

	mBtnRotateLeft(NULL),
	mBtnRotateReset(NULL),
	mBtnRotateRight(NULL),

	mBtnLink(NULL),
	mBtnUnlink(NULL),

	// <FS:PP> FIRE-14493: Buttons to cycle through linkset
	mBtnPrevPart(NULL),
	mBtnNextPart(NULL),
	// </FS:PP>

	mBtnDelete(NULL),
	mBtnDuplicate(NULL),
	mBtnDuplicateInPlace(NULL),

	// <FS:Ansariel> FIRE-7802: Grass and tree selection in build tool
	mTreeGrassCombo(NULL),

	mCheckSticky(NULL),
	mCheckCopySelection(NULL),
	mCheckCopyCenters(NULL),
	mCheckCopyRotates(NULL),
	mRadioGroupLand(NULL),
	mSliderDozerSize(NULL),
	mSliderDozerForce(NULL),
	mBtnApplyToSelection(NULL),

	mTab(NULL),
	mPanelPermissions(NULL),
	mPanelObject(NULL),
	mPanelVolume(NULL),
	mPanelContents(NULL),
	mPanelFace(NULL),
	mPanelLandInfo(NULL),

	mCostTextBorder(NULL),
	mTabLand(NULL),

	mLandImpactsObserver(NULL),

	mDirty(TRUE),
	mHasSelection(TRUE),
	mNeedMediaTitle(TRUE)
{
	gFloaterTools = this;

	setAutoFocus(FALSE);
	mFactoryMap["General"] = LLCallbackMap(createPanelPermissions, this);//LLPanelPermissions
	mFactoryMap["Object"] = LLCallbackMap(createPanelObject, this);//LLPanelObject
	mFactoryMap["Features"] = LLCallbackMap(createPanelVolume, this);//LLPanelVolume
	mFactoryMap["Texture"] = LLCallbackMap(createPanelFace, this);//LLPanelFace
	mFactoryMap["Contents"] = LLCallbackMap(createPanelContents, this);//LLPanelContents
	mFactoryMap["land info panel"] = LLCallbackMap(createPanelLandInfo, this);//LLPanelLandInfo
	
	mCommitCallbackRegistrar.add("BuildTool.setTool",			boost::bind(&LLFloaterTools::setTool,this, _2));
	mCommitCallbackRegistrar.add("BuildTool.commitZoom",		boost::bind(&commit_slider_zoom, _1));
	mCommitCallbackRegistrar.add("BuildTool.commitRadioFocus",	boost::bind(&commit_radio_group_focus, _1));
	mCommitCallbackRegistrar.add("BuildTool.commitRadioMove",	boost::bind(&commit_radio_group_move,_1));
	mCommitCallbackRegistrar.add("BuildTool.commitRadioEdit",	boost::bind(&commit_radio_group_edit,_1));

	mCommitCallbackRegistrar.add("BuildTool.gridMode",			boost::bind(&commit_grid_mode,_1));
	mCommitCallbackRegistrar.add("BuildTool.selectComponent",	boost::bind(&commit_select_component, this));
	mCommitCallbackRegistrar.add("BuildTool.gridOptions",		boost::bind(&LLFloaterTools::onClickGridOptions,this));
	mCommitCallbackRegistrar.add("BuildTool.applyToSelection",	boost::bind(&click_apply_to_selection, this));
	mCommitCallbackRegistrar.add("BuildTool.commitRadioLand",	boost::bind(&commit_radio_group_land,_1));
	mCommitCallbackRegistrar.add("BuildTool.LandBrushForce",	boost::bind(&commit_slider_dozer_force,_1));
	mCommitCallbackRegistrar.add("BuildTool.AddMedia",			boost::bind(&LLFloaterTools::onClickBtnAddMedia,this));
	mCommitCallbackRegistrar.add("BuildTool.DeleteMedia",		boost::bind(&LLFloaterTools::onClickBtnDeleteMedia,this));
	mCommitCallbackRegistrar.add("BuildTool.EditMedia",			boost::bind(&LLFloaterTools::onClickBtnEditMedia,this));

	mCommitCallbackRegistrar.add("BuildTool.LinkObjects",		boost::bind(&LLSelectMgr::linkObjects, LLSelectMgr::getInstance()));
	mCommitCallbackRegistrar.add("BuildTool.UnlinkObjects",		boost::bind(&LLSelectMgr::unlinkObjects, LLSelectMgr::getInstance()));

	// <FS>
	mCommitCallbackRegistrar.add("BuildTool.CopyKeys",			boost::bind(&LLFloaterTools::onClickBtnCopyKeys,this));
	mCommitCallbackRegistrar.add("BuildTool.Expand",			boost::bind(&LLFloaterTools::onClickExpand,this));
	mCommitCallbackRegistrar.add("BuildTool.Flip",				boost::bind(&LLPanelFace::onCommitFlip, _1, _2));
	// </FS>

	// <FS:Ansariel> FIRE-7802: Grass and tree selection in build tool
	mCommitCallbackRegistrar.add("BuildTool.TreeGrass",			boost::bind(&LLFloaterTools::onSelectTreeGrassCombo, this));

	// <FS:KC> show/hide build highlight
	mCommitCallbackRegistrar.add("BuildTool.commitShowHighlight",	boost::bind(&commit_show_highlight, this));

	mLandImpactsObserver = new LLLandImpactsObserver();
	LLViewerParcelMgr::getInstance()->addObserver(mLandImpactsObserver);
}

LLFloaterTools::~LLFloaterTools()
{
	// children automatically deleted
	gFloaterTools = NULL;

	LLViewerParcelMgr::getInstance()->removeObserver(mLandImpactsObserver);
	delete mLandImpactsObserver;
}

void LLFloaterTools::setStatusText(const std::string& text)
{
	// <FS:ND> Can be 0 during login
	if( !mTextStatus )
		return;
	// </FS:ND>

	std::map<std::string, std::string>::iterator iter = mStatusText.find(text);
	if (iter != mStatusText.end())
	{
		mTextStatus->setText(iter->second);
	}
	else
	{
		mTextStatus->setText(text);
	}
}

void LLFloaterTools::refresh()
{
	const S32 INFO_WIDTH = getRect().getWidth();
	const S32 INFO_HEIGHT = 384;
	LLRect object_info_rect(0, 0, INFO_WIDTH, -INFO_HEIGHT);
	BOOL all_volume = LLSelectMgr::getInstance()->selectionAllPCode( LL_PCODE_VOLUME );

	S32 idx_features = mTab->getPanelIndexByTitle(PANEL_NAMES[PANEL_FEATURES]);
	S32 idx_face = mTab->getPanelIndexByTitle(PANEL_NAMES[PANEL_FACE]);
	S32 idx_contents = mTab->getPanelIndexByTitle(PANEL_NAMES[PANEL_CONTENTS]);

	S32 selected_index = mTab->getCurrentPanelIndex();

	if (!all_volume && (selected_index == idx_features || selected_index == idx_face ||
		selected_index == idx_contents))
	{
		mTab->selectFirstTab();
	}

	mTab->enableTabButton(idx_features, all_volume);
	mTab->enableTabButton(idx_face, all_volume);
	mTab->enableTabButton(idx_contents, all_volume);

	// Refresh object and prim count labels
	LLLocale locale(LLLocale::USER_LOCALE);
	
	// <FS:KC>
	std::string desc_string;
	std::string num_string;
	bool enable_link_count = true;
	S32 prim_count = LLSelectMgr::getInstance()->getSelection()->getObjectCount();
	if (prim_count == 1 && LLToolMgr::getInstance()->getCurrentTool() == LLToolFace::getInstance())
	{
		desc_string = getString("selected_faces");
		
		LLViewerObject* objectp = LLSelectMgr::getInstance()->getSelection()->getFirstRootObject();
		LLSelectNode* nodep = LLSelectMgr::getInstance()->getSelection()->getFirstRootNode();
		if(!objectp || !nodep)
		{
			objectp = LLSelectMgr::getInstance()->getSelection()->getFirstObject();
			nodep = LLSelectMgr::getInstance()->getSelection()->getFirstNode();
		}

		if (objectp && objectp->getNumTEs() == LLSelectMgr::getInstance()->getSelection()->getTECount())
			num_string = "ALL_SIDES";
		else if (objectp && nodep)
		{
			//S32 count = 0;
			for (S32 i = 0; i < objectp->getNumTEs(); i++)
			{
				if (nodep->isTESelected(i))
				{
					if (!num_string.empty())
						num_string.append(", ");
					num_string.append(llformat("%d", i));
					//count++;
				}
			}
		}
	}
	else if (prim_count == 1 && gSavedSettings.getBOOL("EditLinkedParts"))
	{
		desc_string = getString("link_number");
		LLViewerObject* objectp = LLSelectMgr::getInstance()->getSelection()->getFirstObject();
		if (objectp && objectp->getRootEdit())
		{
			LLViewerObject::child_list_t children = objectp->getRootEdit()->getChildren();
			if (children.empty())
				num_string = "0"; //a childless prim is always link zero, and unhappy
			else if (objectp->getRootEdit()->isSelected())
				num_string = "1"; //root prim is always link one
			else
			{
				S32 index = 1;
				for (LLViewerObject::child_list_t::iterator iter = children.begin(); iter != children.end(); ++iter)
				{
					index++;
					if ((*iter)->isSelected())
					{
						LLResMgr::getInstance()->getIntegerString(num_string, index);
						break;
					}
				}
			}
		}
	}
	else
	{
		enable_link_count = false;
	}
	getChild<LLUICtrl>("link_num_obj_count")->setTextArg("[DESC]", desc_string);
	getChild<LLUICtrl>("link_num_obj_count")->setTextArg("[NUM]", num_string);
	// </FS:KC>
#if 0
	if (!gMeshRepo.meshRezEnabled())
	{		
		std::string obj_count_string;
		LLResMgr::getInstance()->getIntegerString(obj_count_string, LLSelectMgr::getInstance()->getSelection()->getRootObjectCount());
		getChild<LLUICtrl>("selection_count")->setTextArg("[OBJ_COUNT]", obj_count_string);
		std::string prim_count_string;
		LLResMgr::getInstance()->getIntegerString(prim_count_string, LLSelectMgr::getInstance()->getSelection()->getObjectCount());
		getChild<LLUICtrl>("selection_count")->setTextArg("[PRIM_COUNT]", prim_count_string);

		// calculate selection rendering cost
		if (sShowObjectCost)
		{
			std::string prim_cost_string;
			S32 render_cost = LLSelectMgr::getInstance()->getSelection()->getSelectedObjectRenderCost();
			LLResMgr::getInstance()->getIntegerString(prim_cost_string, render_cost);
			// <FS:Ansariel> Was removed from floater_tools.xml as part of SH-1917 SH-1935
			//getChild<LLUICtrl>("RenderingCost")->setTextArg("[COUNT]", prim_cost_string);
		}
		
		// disable the object and prim counts if nothing selected
		bool have_selection = ! LLSelectMgr::getInstance()->getSelection()->isEmpty();
		getChildView("link_num_obj_count")->setEnabled(have_selection);
		//getChildView("obj_count")->setEnabled(have_selection);
		// <FS:Ansariel> Was removed from floater_tools.xml as part of SH-1719
		//getChildView("prim_count")->setEnabled(have_selection);
		// <FS:Ansariel> Was removed from floater_tools.xml as part of SH-1917 SH-1935
		//getChildView("RenderingCost")->setEnabled(have_selection && sShowObjectCost);
	}
	else
#endif
	{
<<<<<<< HEAD
		F32 link_cost  = LLSelectMgr::getInstance()->getSelection()->getSelectedLinksetCost();
// <FS:CR> FIRE-9287 - LI/Prim count not reflected on OpenSim
#ifdef OPENSIM
		S32 prim_count = LLSelectMgr::getInstance()->getSelection()->getObjectCount();
#endif // OPENSIM
// </FS:CR>
		S32 link_count = LLSelectMgr::getInstance()->getSelection()->getRootObjectCount();

		LLCrossParcelFunctor func;
		if (LLSelectMgr::getInstance()->getSelection()->applyToRootObjects(&func, true))
		{
			// Selection crosses parcel bounds.
			// We don't display remaining land capacity in this case.
			const LLStringExplicit empty_str("");
			childSetTextArg("remaining_capacity", "[CAPACITY_STRING]", empty_str);
		}
		else
		{
			LLViewerObject* selected_object = mObjectSelection->getFirstObject();
			if (selected_object)
			{
				// Select a parcel at the currently selected object's position.
				// <FS:Ansariel> FIRE-20387: Editing HUD attachment shows [CAPACITY_STRING] in tools floater
				//LLViewerParcelMgr::getInstance()->selectParcelAt(selected_object->getPositionGlobal());
				if (!selected_object->isAttachment())
				{
					LLViewerParcelMgr::getInstance()->selectParcelAt(selected_object->getPositionGlobal());
				}
				else
				{
					const LLStringExplicit empty_str("");
					childSetTextArg("remaining_capacity", "[CAPACITY_STRING]", empty_str);
				}
				// </FS:Ansariel>
			}
			else
			{
				LL_WARNS() << "Failed to get selected object" << LL_ENDL;
			}
		}
=======
        LLObjectSelectionHandle selection = LLSelectMgr::getInstance()->getSelection();
        F32 link_cost = selection->getSelectedLinksetCost();
        S32 link_count = selection->getRootObjectCount();
        S32 object_count = selection->getObjectCount();

        LLCrossParcelFunctor func;
        if (!LLSelectMgr::getInstance()->getSelection()->applyToRootObjects(&func, true))
        {
            // Unless multiple parcels selected, higlight parcel object is at.
            LLViewerObject* selected_object = mObjectSelection->getFirstObject();
            if (selected_object)
            {
                // Select a parcel at the currently selected object's position.
                LLViewerParcelMgr::getInstance()->selectParcelAt(selected_object->getPositionGlobal());
            }
            else
            {
                LL_WARNS() << "Failed to get selected object" << LL_ENDL;
            }
        }

        if (object_count == 1)
        {
            // "selection_faces" shouldn't be visible if not LLToolFace::getInstance()
            // But still need to be populated in case user switches

            std::string faces_str = "";

            for (LLObjectSelection::iterator iter = selection->begin(); iter != selection->end();)
            {
                LLObjectSelection::iterator nextiter = iter++; // not strictly needed, we have only one object
                LLSelectNode* node = *nextiter;
                LLViewerObject* object = (*nextiter)->getObject();
                if (!object)
                    continue;
                S32 num_tes = llmin((S32)object->getNumTEs(), (S32)object->getNumFaces());
                for (S32 te = 0; te < num_tes; ++te)
                {
                    if (node->isTESelected(te))
                    {
                        if (!faces_str.empty())
                        {
                            faces_str += ", ";
                        }
                        faces_str += llformat("%d", te);
                    }
                }
            }

            childSetTextArg("selection_faces", "[FACES_STRING]", faces_str);
        }

        bool show_faces = (object_count == 1)
                          && LLToolFace::getInstance() == LLToolMgr::getInstance()->getCurrentTool();
        getChildView("selection_faces")->setVisible(show_faces);
>>>>>>> 8e8c4038

		LLStringUtil::format_map_t selection_args;
		selection_args["OBJ_COUNT"] = llformat("%.1d", link_count);
// <FS:CR> FIRE-9287 - LI/Prim count not reflected on OpenSim
#ifdef OPENSIM
		if (LLGridManager::getInstance()->isInOpenSim())
			selection_args["LAND_IMPACT"] = llformat("%.1d", (link_cost ? (S32)link_cost : (S32)prim_count));
		else
#endif // OPENSIM
// </FS:CR>
		selection_args["LAND_IMPACT"] = llformat("%.1d", (S32)link_cost);

		std::ostringstream selection_info;

		selection_info << getString("status_selectcount", selection_args);

		getChild<LLTextBox>("selection_count")->setText(selection_info.str());
	}

	// <FS> disable the object and prim counts if nothing selected
	bool have_selection = ! LLSelectMgr::getInstance()->getSelection()->isEmpty();
	getChildView("link_num_obj_count")->setEnabled(have_selection && enable_link_count);
	// </FS>

	// Refresh child tabs
	mPanelPermissions->refresh();
	mPanelObject->refresh();
	mPanelVolume->refresh();
	mPanelFace->refresh();
	refreshMedia();
	mPanelContents->refresh();
	mPanelLandInfo->refresh();

	// Refresh the advanced weights floater
	LLFloaterObjectWeights* object_weights_floater = LLFloaterReg::findTypedInstance<LLFloaterObjectWeights>("object_weights");
	if(object_weights_floater && object_weights_floater->getVisible())
	{
		object_weights_floater->refresh();
	}
	
	// <FS:CR> Only enable Copy Keys when we have something selected
	getChild<LLButton>("btnCopyKeys")->setEnabled(have_selection);
	// </FS:CR>
}

void LLFloaterTools::draw()
{
    BOOL has_selection = !LLSelectMgr::getInstance()->getSelection()->isEmpty();
    if(!has_selection && (mHasSelection != has_selection))
    {
        mDirty = TRUE;
    }
    mHasSelection = has_selection;

    if (mDirty)
	{
		refresh();
		mDirty = FALSE;
	}

	// grab media name/title and update the UI widget
	updateMediaTitle();

	//	mCheckSelectIndividual->set(gSavedSettings.getBOOL("EditLinkedParts"));
	LLFloater::draw();
}

void LLFloaterTools::dirty()
{
	mDirty = TRUE; 
	LLFloaterOpenObject* instance = LLFloaterReg::findTypedInstance<LLFloaterOpenObject>("openobject");
	if (instance) instance->dirty();
}

// Clean up any tool state that should not persist when the
// floater is closed.
void LLFloaterTools::resetToolState()
{
	gCameraBtnZoom = TRUE;
	gCameraBtnOrbit = FALSE;
	gCameraBtnPan = FALSE;

	gGrabBtnSpin = FALSE;
	gGrabBtnVertical = FALSE;
}

void LLFloaterTools::updatePopup(LLCoordGL center, MASK mask)
{
	LLTool *tool = LLToolMgr::getInstance()->getCurrentTool();

	// HACK to allow seeing the buttons when you have the app in a window.
	// Keep the visibility the same as it 
	if (tool == gToolNull)
	{
		return;
	}

	if ( isMinimized() )
	{	// SL looks odd if we draw the tools while the window is minimized
		return;
	}
	
	// Focus buttons
	BOOL focus_visible = (	tool == LLToolCamera::getInstance() );

	mBtnFocus	->setToggleState( focus_visible );

	mRadioGroupFocus->setVisible( focus_visible );
	getChildView("slider zoom")->setVisible( focus_visible);
	getChildView("slider zoom")->setEnabled(gCameraBtnZoom);

	if (!gCameraBtnOrbit &&
		!gCameraBtnPan &&
		!(mask == MASK_ORBIT) &&
		!(mask == (MASK_ORBIT | MASK_ALT)) &&
		!(mask == MASK_PAN) &&
		!(mask == (MASK_PAN | MASK_ALT)) )
	{
		mRadioGroupFocus->setValue("radio zoom");
	}
	else if (	gCameraBtnOrbit || 
				(mask == MASK_ORBIT) ||
				(mask == (MASK_ORBIT | MASK_ALT)) )
	{
		mRadioGroupFocus->setValue("radio orbit");
	}
	else if (	gCameraBtnPan ||
				(mask == MASK_PAN) ||
				(mask == (MASK_PAN | MASK_ALT)) )
	{
		mRadioGroupFocus->setValue("radio pan");
	}

	// multiply by correction factor because volume sliders go [0, 0.5]
	getChild<LLUICtrl>("slider zoom")->setValue(gAgentCamera.getCameraZoomFraction() * 0.5f);

	// Move buttons
	BOOL move_visible = (tool == LLToolGrab::getInstance());

	if (mBtnMove) mBtnMove	->setToggleState( move_visible );

	// HACK - highlight buttons for next click
	mRadioGroupMove->setVisible(move_visible);
	if (!(gGrabBtnSpin || 
		gGrabBtnVertical || 
		(mask == MASK_VERTICAL) || 
		(mask == MASK_SPIN)))
	{
		mRadioGroupMove->setValue("radio move");
	}
	else if ((mask == MASK_VERTICAL) ||
			 (gGrabBtnVertical && (mask != MASK_SPIN)))
	{
		mRadioGroupMove->setValue("radio lift");
	}
	else if ((mask == MASK_SPIN) || 
			 (gGrabBtnSpin && (mask != MASK_VERTICAL)))
	{
		mRadioGroupMove->setValue("radio spin");
	}

	// Edit buttons
	BOOL edit_visible = tool == LLToolCompTranslate::getInstance() ||
						tool == LLToolCompRotate::getInstance() ||
						tool == LLToolCompScale::getInstance() ||
						tool == LLToolFace::getInstance() ||
						tool == LLToolIndividual::getInstance() ||
						tool == QToolAlign::getInstance() ||
						tool == LLToolPipette::getInstance();

	mBtnEdit	->setToggleState( edit_visible );
	mRadioGroupEdit->setVisible( edit_visible );
	//bool linked_parts = gSavedSettings.getBOOL("EditLinkedParts");
	static LLCachedControl<bool> linked_parts(gSavedSettings,  "EditLinkedParts");
	//getChildView("RenderingCost")->setVisible( !linked_parts && (edit_visible || focus_visible || move_visible) && sShowObjectCost);

	mBtnLink->setVisible(edit_visible);
	mBtnUnlink->setVisible(edit_visible);

	mBtnLink->setEnabled(LLSelectMgr::instance().enableLinkObjects());
	mBtnUnlink->setEnabled(LLSelectMgr::instance().enableUnlinkObjects());

	// <FS:PP> FIRE-14493: Buttons to cycle through linkset
	mBtnPrevPart->setVisible(edit_visible);
	mBtnNextPart->setVisible(edit_visible);

	bool select_btn_enabled = (!LLSelectMgr::getInstance()->getSelection()->isEmpty()
								&& (linked_parts || LLToolFace::getInstance() == LLToolMgr::getInstance()->getCurrentTool()));
	mBtnPrevPart->setEnabled(select_btn_enabled);
	mBtnNextPart->setEnabled(select_btn_enabled);
	// </FS:PP>

	if (mCheckSelectIndividual)
	{
		mCheckSelectIndividual->setVisible(edit_visible);
		//mCheckSelectIndividual->set(gSavedSettings.getBOOL("EditLinkedParts"));
	}

	if ( tool == LLToolCompTranslate::getInstance() )
	{
		mRadioGroupEdit->setValue("radio position");
	}
	else if ( tool == LLToolCompRotate::getInstance() )
	{
		mRadioGroupEdit->setValue("radio rotate");
	}
	else if ( tool == LLToolCompScale::getInstance() )
	{
		mRadioGroupEdit->setValue("radio stretch");
	}
	else if ( tool == LLToolFace::getInstance() )
	{
		mRadioGroupEdit->setValue("radio select face");
	}
	else if ( tool == QToolAlign::getInstance() )
	{
		mRadioGroupEdit->setValue("radio align");
	}

	if (mComboGridMode) 
	{
		mComboGridMode->setVisible( edit_visible );
		S32 index = mComboGridMode->getCurrentIndex();
		mComboGridMode->removeall();

		switch (mObjectSelection->getSelectType())
		{
			case SELECT_TYPE_HUD:
				mComboGridMode->add(getString("grid_screen_text"));
				mComboGridMode->add(getString("grid_local_text"));
				break;
			case SELECT_TYPE_WORLD:
				mComboGridMode->add(getString("grid_world_text"));
				mComboGridMode->add(getString("grid_local_text"));
				mComboGridMode->add(getString("grid_reference_text"));
				break;
			case SELECT_TYPE_ATTACHMENT:
				mComboGridMode->add(getString("grid_attachment_text"));
				mComboGridMode->add(getString("grid_local_text"));
				mComboGridMode->add(getString("grid_reference_text"));
				break;
		}

		mComboGridMode->setCurrentByIndex(index);
	}

	// Snap to grid disabled for grab tool - very confusing
	if (mCheckSnapToGrid) mCheckSnapToGrid->setVisible( edit_visible /* || tool == LLToolGrab::getInstance() */ );
	if (mBtnGridOptions) mBtnGridOptions->setVisible( edit_visible /* || tool == LLToolGrab::getInstance() */ );

	//mCheckSelectLinked	->setVisible( edit_visible );
	if (mCheckStretchUniform) mCheckStretchUniform->setVisible( edit_visible );
	if (mCheckStretchTexture) mCheckStretchTexture->setVisible( edit_visible );
	// <FS:KC>
	if (mCheckShowHighlight) mCheckShowHighlight->setVisible( edit_visible );
	if (mCheckActualRoot) mCheckActualRoot->setVisible( edit_visible );
	// </FS:KC>

	// Create buttons
	BOOL create_visible = (tool == LLToolCompCreate::getInstance());

	// <FS:Ansariel> FIRE-7802: Grass and tree selection in build tool
	if (mTreeGrassCombo) mTreeGrassCombo->setVisible(create_visible);
	if (create_visible) buildTreeGrassCombo();

	mBtnCreate	->setToggleState(	tool == LLToolCompCreate::getInstance() );

	if (mCheckCopySelection
		&& mCheckCopySelection->get())
	{
		// don't highlight any placer button
		for (std::vector<LLButton*>::size_type i = 0; i < mButtons.size(); i++)
		{
			mButtons[i]->setToggleState(FALSE);
			mButtons[i]->setVisible( create_visible );
		}
	}
	else
	{
		// Highlight the correct placer button
		for( S32 t = 0; t < (S32)mButtons.size(); t++ )
		{
			LLPCode pcode = LLToolPlacer::getObjectType();
			LLPCode button_pcode = toolData[t];
			BOOL state = (pcode == button_pcode);
			mButtons[t]->setToggleState( state );
			mButtons[t]->setVisible( create_visible );
		}
	}

	if (mCheckSticky) mCheckSticky		->setVisible( create_visible );
	if (mCheckCopySelection) mCheckCopySelection	->setVisible( create_visible );
	if (mCheckCopyCenters) mCheckCopyCenters	->setVisible( create_visible );
	if (mCheckCopyRotates) mCheckCopyRotates	->setVisible( create_visible );

	if (mCheckCopyCenters && mCheckCopySelection) mCheckCopyCenters->setEnabled( mCheckCopySelection->get() );
	if (mCheckCopyRotates && mCheckCopySelection) mCheckCopyRotates->setEnabled( mCheckCopySelection->get() );

	// Land buttons
	BOOL land_visible = (tool == LLToolBrushLand::getInstance() || tool == LLToolSelectLand::getInstance() );

	mCostTextBorder->setVisible(!land_visible);

	if (mBtnLand)	mBtnLand	->setToggleState( land_visible );

	mRadioGroupLand->setVisible( land_visible );
	if ( tool == LLToolSelectLand::getInstance() )
	{
		mRadioGroupLand->setValue("radio select land");
	}
	else if ( tool == LLToolBrushLand::getInstance() )
	{
		//S32 dozer_mode = gSavedSettings.getS32("RadioLandBrushAction");
		static LLCachedControl<S32> dozer_mode(gSavedSettings,  "RadioLandBrushAction");
		switch(dozer_mode)
		{
		case 0:
			mRadioGroupLand->setValue("radio flatten");
			break;
		case 1:
			mRadioGroupLand->setValue("radio raise");
			break;
		case 2:
			mRadioGroupLand->setValue("radio lower");
			break;
		case 3:
			mRadioGroupLand->setValue("radio smooth");
			break;
		case 4:
			mRadioGroupLand->setValue("radio noise");
			break;
		case 5:
			mRadioGroupLand->setValue("radio revert");
			break;
		default:
			break;
		}
	}

	if (mBtnApplyToSelection)
	{
		mBtnApplyToSelection->setVisible( land_visible );
		mBtnApplyToSelection->setEnabled( land_visible && !LLViewerParcelMgr::getInstance()->selectionEmpty() && tool != LLToolSelectLand::getInstance());
	}
	if (mSliderDozerSize)
	{
		mSliderDozerSize	->setVisible( land_visible );
		getChildView("Bulldozer:")->setVisible( land_visible);
		getChildView("Dozer Size:")->setVisible( land_visible);
	}
	if (mSliderDozerForce)
	{
		mSliderDozerForce	->setVisible( land_visible );
		getChildView("Strength:")->setVisible( land_visible);
	}

	// <FS>
	static LLCachedControl<bool> sFSToolboxExpanded(gSavedSettings,  "FSToolboxExpanded", TRUE);
	mTab->setVisible(!land_visible && sFSToolboxExpanded);
	mPanelLandInfo->setVisible(land_visible && sFSToolboxExpanded);
	// </FS>

	bool have_selection = !LLSelectMgr::getInstance()->getSelection()->isEmpty();

	getChildView("selection_count")->setVisible(!land_visible && have_selection);
    getChildView("selection_faces")->setVisible(LLToolFace::getInstance() == LLToolMgr::getInstance()->getCurrentTool()
                                                && LLSelectMgr::getInstance()->getSelection()->getObjectCount() == 1);
	getChildView("selection_empty")->setVisible(!land_visible && !have_selection);
	
	//mTab->setVisible(!land_visible);
	//mPanelLandInfo->setVisible(land_visible);

}


// virtual
BOOL LLFloaterTools::canClose()
{
	// don't close when quitting, so camera will stay put
	return !LLApp::isExiting();
}

// virtual
void LLFloaterTools::onOpen(const LLSD& key)
{
	mParcelSelection = LLViewerParcelMgr::getInstance()->getFloatingParcelSelection();
	mObjectSelection = LLSelectMgr::getInstance()->getEditSelection();
	
	// <FS:KC> Set the check box value from the saved setting
	// this function runs on selection change
	if (!mOpen)
	{
		mOpen = TRUE;
		mCheckShowHighlight->setValue(gSavedSettings.getBOOL("RenderHighlightSelections"));
	}
	// </FS:KC>

	std::string panel = key.asString();
	if (!panel.empty())
	{
		mTab->selectTabByName(panel);
	}

	LLTool* tool = LLToolMgr::getInstance()->getCurrentTool();
	if (tool == LLToolCompInspect::getInstance()
		|| tool == LLToolDragAndDrop::getInstance())
	{
		// Something called floater up while it was supressed (during drag n drop, inspect),
		// so it won't be getting any layout or visibility updates, update once
		// further updates will come from updateLayout()
		LLCoordGL select_center_screen;
		MASK	mask = gKeyboard->currentMask(TRUE);
		updatePopup(select_center_screen, mask);
	}
	
	//gMenuBarView->setItemVisible("BuildTools", TRUE);
}

// virtual
void LLFloaterTools::onClose(bool app_quitting)
{
	mTab->setVisible(FALSE);

	LLViewerJoystick::getInstance()->moveAvatar(false);

	// destroy media source used to grab media title
	if( mTitleMedia )
		mTitleMedia->unloadMediaSource();

    // Different from handle_reset_view in that it doesn't actually 
	//   move the camera if EditCameraMovement is not set.
	gAgentCamera.resetView(gSavedSettings.getBOOL("EditCameraMovement"));
	
	// exit component selection mode
	LLSelectMgr::getInstance()->promoteSelectionToRoot();
	gSavedSettings.setBOOL("EditLinkedParts", FALSE);

	// <FS:KC>
	LLSelectMgr::instance().setFSShowHideHighlight(FS_SHOW_HIDE_HIGHLIGHT_NORMAL);

	mOpen = FALSE; //hack cause onOpen runs on every selection change but onClose doesnt.
	// </FS:KC>

	gViewerWindow->showCursor();

	resetToolState();

	mParcelSelection = NULL;
	mObjectSelection = NULL;

	// <FS:Ansariel> Enable context/pie menu in mouselook
	// Switch back to basic toolset
	//LLToolMgr::getInstance()->setCurrentToolset(gBasicToolset);
	// we were already in basic toolset, using build tools
	// so manually reset tool to default (pie menu tool)
	//LLToolMgr::getInstance()->getCurrentToolset()->selectFirstTool();
	if (!gAgentCamera.cameraMouselook())
	{
		LLToolMgr::getInstance()->setCurrentToolset(gBasicToolset);
		LLToolMgr::getInstance()->getCurrentToolset()->selectFirstTool();
	}
	else 
	{
		// Switch back to mouselook toolset
		LLToolMgr::getInstance()->setCurrentToolset(gMouselookToolset);
		gViewerWindow->hideCursor();
		gViewerWindow->moveCursorToCenter();
	}
	// </FS:Ansariel>

	//gMenuBarView->setItemVisible("BuildTools", FALSE);
	LLFloaterReg::hideInstance("media_settings");

	// hide the advanced object weights floater
	LLFloaterReg::hideInstance("object_weights");

	// prepare content for next call
	mPanelContents->clearContents();

	if(sPreviousFocusOnAvatar)
	{
		sPreviousFocusOnAvatar = false;
		gAgentCamera.setAllowChangeToFollow(TRUE);
	}
}

void click_popup_info(void*)
{
}

void click_popup_done(void*)
{
	handle_reset_view();
}

void commit_radio_group_move(LLUICtrl* ctrl)
{
	LLRadioGroup* group = (LLRadioGroup*)ctrl;
	std::string selected = group->getValue().asString();
	if (selected == "radio move")
	{
		gGrabBtnVertical = FALSE;
		gGrabBtnSpin = FALSE;
	}
	else if (selected == "radio lift")
	{
		gGrabBtnVertical = TRUE;
		gGrabBtnSpin = FALSE;
	}
	else if (selected == "radio spin")
	{
		gGrabBtnVertical = FALSE;
		gGrabBtnSpin = TRUE;
	}
}

void commit_radio_group_focus(LLUICtrl* ctrl)
{
	LLRadioGroup* group = (LLRadioGroup*)ctrl;
	std::string selected = group->getValue().asString();
	if (selected == "radio zoom")
	{
		gCameraBtnZoom = TRUE;
		gCameraBtnOrbit = FALSE;
		gCameraBtnPan = FALSE;
	}
	else if (selected == "radio orbit")
	{
		gCameraBtnZoom = FALSE;
		gCameraBtnOrbit = TRUE;
		gCameraBtnPan = FALSE;
	}
	else if (selected == "radio pan")
	{
		gCameraBtnZoom = FALSE;
		gCameraBtnOrbit = FALSE;
		gCameraBtnPan = TRUE;
	}
}

void commit_slider_zoom(LLUICtrl *ctrl)
{
	// renormalize value, since max "volume" level is 0.5 for some reason
	F32 zoom_level = (F32)ctrl->getValue().asReal() * 2.f; // / 0.5f;
	gAgentCamera.setCameraZoomFraction(zoom_level);
}

void commit_slider_dozer_force(LLUICtrl *ctrl)
{
	// the slider is logarithmic, so we exponentiate to get the actual force multiplier
	F32 dozer_force = pow(10.f, (F32)ctrl->getValue().asReal());
	gSavedSettings.setF32("LandBrushForce", dozer_force);
}

void click_apply_to_selection(void*)
{
	LLToolBrushLand::getInstance()->modifyLandInSelectionGlobal();
}

void commit_radio_group_edit(LLUICtrl *ctrl)
{
	S32 show_owners = gSavedSettings.getBOOL("ShowParcelOwners");

	LLRadioGroup* group = (LLRadioGroup*)ctrl;
	std::string selected = group->getValue().asString();
	if (selected == "radio position")
	{
		LLFloaterTools::setEditTool( LLToolCompTranslate::getInstance() );
	}
	else if (selected == "radio rotate")
	{
		LLFloaterTools::setEditTool( LLToolCompRotate::getInstance() );
	}
	else if (selected == "radio stretch")
	{
		LLFloaterTools::setEditTool( LLToolCompScale::getInstance() );
	}
	else if (selected == "radio select face")
	{
		LLFloaterTools::setEditTool( LLToolFace::getInstance() );
	}
	else if (selected == "radio align")
	{
		LLFloaterTools::setEditTool( QToolAlign::getInstance() );
	}
	gSavedSettings.setBOOL("ShowParcelOwners", show_owners);
}

void commit_radio_group_land(LLUICtrl* ctrl)
{
	LLRadioGroup* group = (LLRadioGroup*)ctrl;
	std::string selected = group->getValue().asString();
	if (selected == "radio select land")
	{
		LLFloaterTools::setEditTool( LLToolSelectLand::getInstance() );
	}
	else
	{
		LLFloaterTools::setEditTool( LLToolBrushLand::getInstance() );
		S32 dozer_mode = gSavedSettings.getS32("RadioLandBrushAction");
		if (selected == "radio flatten")
			dozer_mode = 0;
		else if (selected == "radio raise")
			dozer_mode = 1;
		else if (selected == "radio lower")
			dozer_mode = 2;
		else if (selected == "radio smooth")
			dozer_mode = 3;
		else if (selected == "radio noise")
			dozer_mode = 4;
		else if (selected == "radio revert")
			dozer_mode = 5;
		gSavedSettings.setS32("RadioLandBrushAction", dozer_mode);
	}
}
void commit_select_component(void *data)
{
	LLFloaterTools* floaterp = (LLFloaterTools*)data;

	//forfeit focus
	if (gFocusMgr.childHasKeyboardFocus(floaterp))
	{
		gFocusMgr.setKeyboardFocus(NULL);
	}

	BOOL select_individuals = floaterp->mCheckSelectIndividual->get();
	gSavedSettings.setBOOL("EditLinkedParts", select_individuals);
	floaterp->dirty();

	if (select_individuals)
	{
		LLSelectMgr::getInstance()->demoteSelectionToIndividuals();
	}
	else
	{
		LLSelectMgr::getInstance()->promoteSelectionToRoot();
	}
}

// <FS:KC> show/hide build highlight
void commit_show_highlight(void *data)
{
	LLFloaterTools* floaterp = (LLFloaterTools*)data;
	BOOL show_highlight = floaterp->mCheckShowHighlight->get();
	if (show_highlight)
	{
		LLSelectMgr::getInstance()->setFSShowHideHighlight(FS_SHOW_HIDE_HIGHLIGHT_SHOW);
	}
	else
	{
		LLSelectMgr::getInstance()->setFSShowHideHighlight(FS_SHOW_HIDE_HIGHLIGHT_HIDE);
	}
}
// </FS:KC>


// static 
void LLFloaterTools::setObjectType( LLPCode pcode )
{
	LLToolPlacer::setObjectType( pcode );
	gSavedSettings.setBOOL("CreateToolCopySelection", FALSE);
	// <FS:Ansariel> FIRE-7802: Grass and tree selection in build tool
	gFloaterTools->buildTreeGrassCombo();
	// </FS:Ansariel>
	gFocusMgr.setMouseCapture(NULL);
}

void commit_grid_mode(LLUICtrl *ctrl)
{
	LLComboBox* combo = (LLComboBox*)ctrl;

	LLSelectMgr::getInstance()->setGridMode((EGridMode)combo->getCurrentIndex());
}

// static
void LLFloaterTools::setGridMode(S32 mode)
{
	LLFloaterTools* tools_floater = LLFloaterReg::getTypedInstance<LLFloaterTools>("build");
	if (!tools_floater || !tools_floater->mComboGridMode)
	{
		return;
	}

	tools_floater->mComboGridMode->setCurrentByIndex(mode);
}

void LLFloaterTools::onClickGridOptions()
{
	LLFloater* floaterp = LLFloaterReg::showInstance("build_options");
	// position floater next to build tools, not over
	floaterp->setRect(gFloaterView->findNeighboringPosition(this, floaterp));
}

// static
void LLFloaterTools::setEditTool(void* tool_pointer)
{
	LLTool *tool = (LLTool *)tool_pointer;
	LLToolMgr::getInstance()->getCurrentToolset()->selectTool( tool );
}

void LLFloaterTools::setTool(const LLSD& user_data)
{
	std::string control_name = user_data.asString();
	if(control_name == "Focus")
		LLToolMgr::getInstance()->getCurrentToolset()->selectTool((LLTool *) LLToolCamera::getInstance() );
	else if (control_name == "Move" )
		LLToolMgr::getInstance()->getCurrentToolset()->selectTool( (LLTool *)LLToolGrab::getInstance() );
	else if (control_name == "Edit" )
		LLToolMgr::getInstance()->getCurrentToolset()->selectTool( (LLTool *) LLToolCompTranslate::getInstance());
	else if (control_name == "Create" )
		LLToolMgr::getInstance()->getCurrentToolset()->selectTool( (LLTool *) LLToolCompCreate::getInstance());
	else if (control_name == "Land" )
		LLToolMgr::getInstance()->getCurrentToolset()->selectTool( (LLTool *) LLToolSelectLand::getInstance());
	else
		LL_WARNS()<<" no parameter name "<<control_name<<" found!! No Tool selected!!"<< LL_ENDL;
}

void LLFloaterTools::onFocusReceived()
{
	LLToolMgr::getInstance()->setCurrentToolset(gBasicToolset);
	LLFloater::onFocusReceived();
}

// Media stuff
void LLFloaterTools::refreshMedia()
{
	getMediaState();	
}

bool LLFloaterTools::selectedMediaEditable()
{
	U32 owner_mask_on;
	U32 owner_mask_off;
	U32 valid_owner_perms = LLSelectMgr::getInstance()->selectGetPerm( PERM_OWNER, 
																	  &owner_mask_on, &owner_mask_off );
	U32 group_mask_on;
	U32 group_mask_off;
	U32 valid_group_perms = LLSelectMgr::getInstance()->selectGetPerm( PERM_GROUP, 
																	  &group_mask_on, &group_mask_off );
	U32 everyone_mask_on;
	U32 everyone_mask_off;
	S32 valid_everyone_perms = LLSelectMgr::getInstance()->selectGetPerm( PERM_EVERYONE, 
																		 &everyone_mask_on, &everyone_mask_off );
	
	bool selected_Media_editable = false;
	
	// if perms we got back are valid
	if ( valid_owner_perms &&
		valid_group_perms && 
		valid_everyone_perms )
	{
		
		if ( ( owner_mask_on & PERM_MODIFY ) ||
			( group_mask_on & PERM_MODIFY ) || 
			// <FS> Copy & paste error
			//( group_mask_on & PERM_MODIFY ) )
			( everyone_mask_on & PERM_MODIFY ) )
			// </FS>
		{
			selected_Media_editable = true;
		}
		else
			// user is NOT allowed to press the RESET button
		{
			selected_Media_editable = false;
		};
	};
	
	return selected_Media_editable;
}

void LLFloaterTools::updateLandImpacts()
{
	LLParcel *parcel = mParcelSelection->getParcel();
	if (!parcel)
	{
		return;
	}

	// Update land impacts info in the weights floater
	LLFloaterObjectWeights* object_weights_floater = LLFloaterReg::findTypedInstance<LLFloaterObjectWeights>("object_weights");
	if(object_weights_floater)
	{
		object_weights_floater->updateLandImpacts(parcel);
	}
}

void LLFloaterTools::getMediaState()
{
	LLObjectSelectionHandle selected_objects =LLSelectMgr::getInstance()->getSelection();
	LLViewerObject* first_object = selected_objects->getFirstObject();
	LLTextBox* media_info = getChild<LLTextBox>("media_info");
	
	if( !(first_object 
		  && first_object->getPCode() == LL_PCODE_VOLUME
		  &&first_object->permModify() 
	      ))
	{
		getChildView("add_media")->setEnabled(FALSE);
		media_info->clear();
		clearMediaSettings();
		return;
	}
	
	std::string url = first_object->getRegion()->getCapability("ObjectMedia");
	bool has_media_capability = (!url.empty());
	
	if(!has_media_capability)
	{
		getChildView("add_media")->setEnabled(FALSE);
		LL_WARNS("LLFloaterToolsMedia") << "Media not enabled (no capability) in this region!" << LL_ENDL;
		clearMediaSettings();
		return;
	}
	
	BOOL is_nonpermanent_enforced = (LLSelectMgr::getInstance()->getSelection()->getFirstRootNode() 
		&& LLSelectMgr::getInstance()->selectGetRootsNonPermanentEnforced())
		|| LLSelectMgr::getInstance()->selectGetNonPermanentEnforced();
	bool editable = is_nonpermanent_enforced && (first_object->permModify() || selectedMediaEditable());

	// Check modify permissions and whether any selected objects are in
	// the process of being fetched.  If they are, then we're not editable
	if (editable)
	{
		LLObjectSelection::iterator iter = selected_objects->begin(); 
		LLObjectSelection::iterator end = selected_objects->end();
		for ( ; iter != end; ++iter)
		{
			LLSelectNode* node = *iter;
			LLVOVolume* object = dynamic_cast<LLVOVolume*>(node->getObject());
			if (NULL != object)
			{
				if (!object->permModify())
				{
					LL_INFOS("LLFloaterToolsMedia")
						<< "Selection not editable due to lack of modify permissions on object id "
						<< object->getID() << LL_ENDL;
					
					editable = false;
					break;
				}
				// XXX DISABLE this for now, because when the fetch finally 
				// does come in, the state of this floater doesn't properly
				// update.  Re-selecting fixes the problem, but there is 
				// contention as to whether this is a sufficient solution.
//				if (object->isMediaDataBeingFetched())
//				{
//					LL_INFOS("LLFloaterToolsMedia")
//						<< "Selection not editable due to media data being fetched for object id "
//						<< object->getID() << LL_ENDL;
//						
//					editable = false;
//					break;
//				}
			}
		}
	}

	// Media settings
	bool bool_has_media = false;
	struct media_functor : public LLSelectedTEGetFunctor<bool>
	{
		bool get(LLViewerObject* object, S32 face)
		{
			LLTextureEntry *te = object->getTE(face);
			if (te)
			{
				return te->hasMedia();
			}
			return false;
		}
	} func;
	
	
	// check if all faces have media(or, all dont have media)
	LLFloaterMediaSettings::getInstance()->mIdenticalHasMediaInfo = selected_objects->getSelectedTEValue( &func, bool_has_media );
	
	const LLMediaEntry default_media_data;
	
	struct functor_getter_media_data : public LLSelectedTEGetFunctor< LLMediaEntry>
    {
		functor_getter_media_data(const LLMediaEntry& entry): mMediaEntry(entry) {}	

        LLMediaEntry get( LLViewerObject* object, S32 face )
        {
            if ( object )
                if ( object->getTE(face) )
                    if ( object->getTE(face)->getMediaData() )
                        return *(object->getTE(face)->getMediaData());
			return mMediaEntry;
        };
		
		const LLMediaEntry& mMediaEntry;
		
    } func_media_data(default_media_data);

	LLMediaEntry media_data_get;
    LLFloaterMediaSettings::getInstance()->mMultipleMedia = !(selected_objects->getSelectedTEValue( &func_media_data, media_data_get ));
	
	std::string multi_media_info_str = LLTrans::getString("Multiple Media");
	std::string media_title = "";
	// update UI depending on whether "object" (prim or face) has media
	// and whether or not you are allowed to edit it.
	
	getChildView("add_media")->setEnabled(editable);
	// IF all the faces have media (or all dont have media)
	if ( LLFloaterMediaSettings::getInstance()->mIdenticalHasMediaInfo )
	{
		// TODO: get media title and set it.
		media_info->clear();
		// if identical is set, all faces are same (whether all empty or has the same media)
		if(!(LLFloaterMediaSettings::getInstance()->mMultipleMedia) )
		{
			// Media data is valid
			if(media_data_get!=default_media_data)
			{
				// initial media title is the media URL (until we get the name)
				media_title = media_data_get.getHomeURL();
			}
			// else all faces might be empty. 
		}
		else // there' re Different Medias' been set on on the faces.
		{
			media_title = multi_media_info_str;
		}
		
		getChildView("delete_media")->setEnabled(bool_has_media && editable );
			// TODO: display a list of all media on the face - use 'identical' flag
	}
	else // not all face has media but at least one does.
	{
		// seleted faces have not identical value
		LLFloaterMediaSettings::getInstance()->mMultipleValidMedia = selected_objects->isMultipleTEValue(&func_media_data, default_media_data );
	
		if(LLFloaterMediaSettings::getInstance()->mMultipleValidMedia)
		{
			media_title = multi_media_info_str;
		}
		else
		{
			// Media data is valid
			if(media_data_get!=default_media_data)
			{
				// initial media title is the media URL (until we get the name)
				media_title = media_data_get.getHomeURL();
			}
		}
		
		getChildView("delete_media")->setEnabled(TRUE);
	}

	navigateToTitleMedia(media_title);
	media_info->setText(media_title);
	
	// load values for media settings
	updateMediaSettings();
	
	LLFloaterMediaSettings::initValues(mMediaSettings, editable );
}


//////////////////////////////////////////////////////////////////////////////
// called when a user wants to add media to a prim or prim face
void LLFloaterTools::onClickBtnAddMedia()
{
	// check if multiple faces are selected
	if(LLSelectMgr::getInstance()->getSelection()->isMultipleTESelected())
	{
		LLNotificationsUtil::add("MultipleFacesSelected", LLSD(), LLSD(), multipleFacesSelectedConfirm);
	}
	else
	{
		onClickBtnEditMedia();
	}
}

// static
bool LLFloaterTools::multipleFacesSelectedConfirm(const LLSD& notification, const LLSD& response)
{
	S32 option = LLNotificationsUtil::getSelectedOption(notification, response);
	switch( option )
	{
		case 0:  // "Yes"
			gFloaterTools->onClickBtnEditMedia();
			break;
		case 1:  // "No"
		default:
			break;
	}
	return false;
}

//////////////////////////////////////////////////////////////////////////////
// called when a user wants to edit existing media settings on a prim or prim face
// TODO: test if there is media on the item and only allow editing if present
void LLFloaterTools::onClickBtnEditMedia()
{
	refreshMedia();
	LLFloaterReg::showInstance("media_settings");	
}

//////////////////////////////////////////////////////////////////////////////
// called when a user wants to delete media from a prim or prim face
void LLFloaterTools::onClickBtnDeleteMedia()
{
	LLNotificationsUtil::add("DeleteMedia", LLSD(), LLSD(), deleteMediaConfirm);
}


// static
bool LLFloaterTools::deleteMediaConfirm(const LLSD& notification, const LLSD& response)
{
	S32 option = LLNotificationsUtil::getSelectedOption(notification, response);
	switch( option )
	{
		case 0:  // "Yes"
			LLSelectMgr::getInstance()->selectionSetMedia( 0, LLSD() );
			if(LLFloaterReg::instanceVisible("media_settings"))
			{
				LLFloaterReg::hideInstance("media_settings");
			}
			break;
			
		case 1:  // "No"
		default:
			break;
	}
	return false;
}

//////////////////////////////////////////////////////////////////////////////
//
void LLFloaterTools::clearMediaSettings()
{
	LLFloaterMediaSettings::clearValues(false);
}

//////////////////////////////////////////////////////////////////////////////
//
void LLFloaterTools::navigateToTitleMedia( const std::string url )
{
	std::string multi_media_info_str = LLTrans::getString("Multiple Media");
	if (url.empty() || multi_media_info_str == url)
	{
		// nothing to show
		mNeedMediaTitle = false;
	}
	else if (mTitleMedia)
	{
		LLPluginClassMedia* media_plugin = mTitleMedia->getMediaPlugin();

		if ( media_plugin ) // Shouldn't this be after navigateTo creates plugin?
		{
			// if it's a movie, we don't want to hear it
			media_plugin->setVolume( 0 );
		};

		// check if url changed or if we need a new media source
		if (mTitleMedia->getCurrentNavUrl() != url || media_plugin == NULL)
		{
			mTitleMedia->navigateTo( url );
		}

		// flag that we need to update the title (even if no request were made)
		mNeedMediaTitle = true;
	}
}

//////////////////////////////////////////////////////////////////////////////
//
void LLFloaterTools::updateMediaTitle()
{
	// only get the media name if we need it
	if ( ! mNeedMediaTitle )
		return;

	// get plugin impl
	LLPluginClassMedia* media_plugin = mTitleMedia->getMediaPlugin();
	if ( media_plugin )
	{
		// get the media name (asynchronous - must call repeatedly)
		std::string media_title = media_plugin->getMediaName();

		// only replace the title if what we get contains something
		if ( ! media_title.empty() )
		{
			// update the UI widget
			LLTextBox* media_title_field = getChild<LLTextBox>("media_info");
			if ( media_title_field )
			{
				media_title_field->setText( media_title );

				// stop looking for a title when we get one
				// FIXME: check this is the right approach
				mNeedMediaTitle = false;
			};
		};
	};
}

//////////////////////////////////////////////////////////////////////////////
//
void LLFloaterTools::updateMediaSettings()
{
    bool identical( false );
    std::string base_key( "" );
    std::string value_str( "" );
    int value_int = 0;
    bool value_bool = false;
	LLObjectSelectionHandle selected_objects =LLSelectMgr::getInstance()->getSelection();
    // TODO: (CP) refactor this using something clever or boost or both !!

    const LLMediaEntry default_media_data;

    // controls 
    U8 value_u8 = default_media_data.getControls();
    struct functor_getter_controls : public LLSelectedTEGetFunctor< U8 >
    {
		functor_getter_controls(const LLMediaEntry &entry) : mMediaEntry(entry) {}
		
        U8 get( LLViewerObject* object, S32 face )
        {
            if ( object )
                if ( object->getTE(face) )
                    if ( object->getTE(face)->getMediaData() )
                        return object->getTE(face)->getMediaData()->getControls();
            return mMediaEntry.getControls();
        };
		
		const LLMediaEntry &mMediaEntry;
		
    } func_controls(default_media_data);
    identical = selected_objects->getSelectedTEValue( &func_controls, value_u8 );
    base_key = std::string( LLMediaEntry::CONTROLS_KEY );
    mMediaSettings[ base_key ] = value_u8;
    mMediaSettings[ base_key + std::string( LLPanelContents::TENTATIVE_SUFFIX ) ] = ! identical;
	
    // First click (formerly left click)
    value_bool = default_media_data.getFirstClickInteract();
    struct functor_getter_first_click : public LLSelectedTEGetFunctor< bool >
    {
		functor_getter_first_click(const LLMediaEntry& entry): mMediaEntry(entry) {}		
		
        bool get( LLViewerObject* object, S32 face )
        {
            if ( object )
                if ( object->getTE(face) )
                    if ( object->getTE(face)->getMediaData() )
                        return object->getTE(face)->getMediaData()->getFirstClickInteract();
            return mMediaEntry.getFirstClickInteract();
        };
		
		const LLMediaEntry &mMediaEntry;
		
    } func_first_click(default_media_data);
    identical = selected_objects->getSelectedTEValue( &func_first_click, value_bool );
    base_key = std::string( LLMediaEntry::FIRST_CLICK_INTERACT_KEY );
    mMediaSettings[ base_key ] = value_bool;
    mMediaSettings[ base_key + std::string( LLPanelContents::TENTATIVE_SUFFIX ) ] = ! identical;
	
    // Home URL
    value_str = default_media_data.getHomeURL();
    struct functor_getter_home_url : public LLSelectedTEGetFunctor< std::string >
    {
		functor_getter_home_url(const LLMediaEntry& entry): mMediaEntry(entry) {}		
		
        std::string get( LLViewerObject* object, S32 face )
        {
            if ( object )
                if ( object->getTE(face) )
                    if ( object->getTE(face)->getMediaData() )
                        return object->getTE(face)->getMediaData()->getHomeURL();
            return mMediaEntry.getHomeURL();
        };
		
		const LLMediaEntry &mMediaEntry;
		
    } func_home_url(default_media_data);
    identical = selected_objects->getSelectedTEValue( &func_home_url, value_str );
    base_key = std::string( LLMediaEntry::HOME_URL_KEY );
    mMediaSettings[ base_key ] = value_str;
    mMediaSettings[ base_key + std::string( LLPanelContents::TENTATIVE_SUFFIX ) ] = ! identical;
	
    // Current URL
    value_str = default_media_data.getCurrentURL();
    struct functor_getter_current_url : public LLSelectedTEGetFunctor< std::string >
    {
		functor_getter_current_url(const LLMediaEntry& entry): mMediaEntry(entry) {}
        
		std::string get( LLViewerObject* object, S32 face )
        {
            if ( object )
                if ( object->getTE(face) )
                    if ( object->getTE(face)->getMediaData() )
                        return object->getTE(face)->getMediaData()->getCurrentURL();
            return mMediaEntry.getCurrentURL();
        };
		
		const LLMediaEntry &mMediaEntry;
		
    } func_current_url(default_media_data);
    identical = selected_objects->getSelectedTEValue( &func_current_url, value_str );
    base_key = std::string( LLMediaEntry::CURRENT_URL_KEY );
    mMediaSettings[ base_key ] = value_str;
    mMediaSettings[ base_key + std::string( LLPanelContents::TENTATIVE_SUFFIX ) ] = ! identical;
	
    // Auto zoom
    value_bool = default_media_data.getAutoZoom();
    struct functor_getter_auto_zoom : public LLSelectedTEGetFunctor< bool >
    {
		
		functor_getter_auto_zoom(const LLMediaEntry& entry)	: mMediaEntry(entry) {}	
		
        bool get( LLViewerObject* object, S32 face )
        {
            if ( object )
                if ( object->getTE(face) )
                    if ( object->getTE(face)->getMediaData() )
                        return object->getTE(face)->getMediaData()->getAutoZoom();
            return mMediaEntry.getAutoZoom();
        };
		
		const LLMediaEntry &mMediaEntry;
		
    } func_auto_zoom(default_media_data);
    identical = selected_objects->getSelectedTEValue( &func_auto_zoom, value_bool );
    base_key = std::string( LLMediaEntry::AUTO_ZOOM_KEY );
    mMediaSettings[ base_key ] = value_bool;
    mMediaSettings[ base_key + std::string( LLPanelContents::TENTATIVE_SUFFIX ) ] = ! identical;
	
    // Auto play
    //value_bool = default_media_data.getAutoPlay();
	// set default to auto play TRUE -- angela  EXT-5172
	value_bool = true;
    struct functor_getter_auto_play : public LLSelectedTEGetFunctor< bool >
    {
		functor_getter_auto_play(const LLMediaEntry& entry)	: mMediaEntry(entry) {}	
			
        bool get( LLViewerObject* object, S32 face )
        {
            if ( object )
                if ( object->getTE(face) )
                    if ( object->getTE(face)->getMediaData() )
                        return object->getTE(face)->getMediaData()->getAutoPlay();
            //return mMediaEntry.getAutoPlay(); set default to auto play TRUE -- angela  EXT-5172
			return true;
        };
		
		const LLMediaEntry &mMediaEntry;
		
    } func_auto_play(default_media_data);
    identical = selected_objects->getSelectedTEValue( &func_auto_play, value_bool );
    base_key = std::string( LLMediaEntry::AUTO_PLAY_KEY );
    mMediaSettings[ base_key ] = value_bool;
    mMediaSettings[ base_key + std::string( LLPanelContents::TENTATIVE_SUFFIX ) ] = ! identical;
	
	
    // Auto scale
	// set default to auto scale TRUE -- angela  EXT-5172
    //value_bool = default_media_data.getAutoScale();
	value_bool = true;
    struct functor_getter_auto_scale : public LLSelectedTEGetFunctor< bool >
    {
		functor_getter_auto_scale(const LLMediaEntry& entry): mMediaEntry(entry) {}	

        bool get( LLViewerObject* object, S32 face )
        {
            if ( object )
                if ( object->getTE(face) )
                    if ( object->getTE(face)->getMediaData() )
                        return object->getTE(face)->getMediaData()->getAutoScale();
           // return mMediaEntry.getAutoScale();  set default to auto scale TRUE -- angela  EXT-5172
			return true;
		};
		
		const LLMediaEntry &mMediaEntry;
		
    } func_auto_scale(default_media_data);
    identical = selected_objects->getSelectedTEValue( &func_auto_scale, value_bool );
    base_key = std::string( LLMediaEntry::AUTO_SCALE_KEY );
    mMediaSettings[ base_key ] = value_bool;
    mMediaSettings[ base_key + std::string( LLPanelContents::TENTATIVE_SUFFIX ) ] = ! identical;
	
    // Auto loop
    value_bool = default_media_data.getAutoLoop();
    struct functor_getter_auto_loop : public LLSelectedTEGetFunctor< bool >
    {
		functor_getter_auto_loop(const LLMediaEntry& entry)	: mMediaEntry(entry) {}	

        bool get( LLViewerObject* object, S32 face )
        {
            if ( object )
                if ( object->getTE(face) )
                    if ( object->getTE(face)->getMediaData() )
                        return object->getTE(face)->getMediaData()->getAutoLoop();
            return mMediaEntry.getAutoLoop();
        };
		
		const LLMediaEntry &mMediaEntry;
		
    } func_auto_loop(default_media_data);
    identical = selected_objects->getSelectedTEValue( &func_auto_loop, value_bool );
    base_key = std::string( LLMediaEntry::AUTO_LOOP_KEY );
    mMediaSettings[ base_key ] = value_bool;
    mMediaSettings[ base_key + std::string( LLPanelContents::TENTATIVE_SUFFIX ) ] = ! identical;
	
    // width pixels (if not auto scaled)
    value_int = default_media_data.getWidthPixels();
    struct functor_getter_width_pixels : public LLSelectedTEGetFunctor< int >
    {
		functor_getter_width_pixels(const LLMediaEntry& entry): mMediaEntry(entry) {}		

        int get( LLViewerObject* object, S32 face )
        {
            if ( object )
                if ( object->getTE(face) )
                    if ( object->getTE(face)->getMediaData() )
                        return object->getTE(face)->getMediaData()->getWidthPixels();
            return mMediaEntry.getWidthPixels();
        };
		
		const LLMediaEntry &mMediaEntry;
		
    } func_width_pixels(default_media_data);
    identical = selected_objects->getSelectedTEValue( &func_width_pixels, value_int );
    base_key = std::string( LLMediaEntry::WIDTH_PIXELS_KEY );
    mMediaSettings[ base_key ] = value_int;
    mMediaSettings[ base_key + std::string( LLPanelContents::TENTATIVE_SUFFIX ) ] = ! identical;
	
    // height pixels (if not auto scaled)
    value_int = default_media_data.getHeightPixels();
    struct functor_getter_height_pixels : public LLSelectedTEGetFunctor< int >
    {
		functor_getter_height_pixels(const LLMediaEntry& entry)	: mMediaEntry(entry) {}
        
		int get( LLViewerObject* object, S32 face )
        {
            if ( object )
                if ( object->getTE(face) )
                    if ( object->getTE(face)->getMediaData() )
                        return object->getTE(face)->getMediaData()->getHeightPixels();
            return mMediaEntry.getHeightPixels();
        };
		
		const LLMediaEntry &mMediaEntry;
		
    } func_height_pixels(default_media_data);
    identical = selected_objects->getSelectedTEValue( &func_height_pixels, value_int );
    base_key = std::string( LLMediaEntry::HEIGHT_PIXELS_KEY );
    mMediaSettings[ base_key ] = value_int;
    mMediaSettings[ base_key + std::string( LLPanelContents::TENTATIVE_SUFFIX ) ] = ! identical;
	
    // Enable Alt image
    value_bool = default_media_data.getAltImageEnable();
    struct functor_getter_enable_alt_image : public LLSelectedTEGetFunctor< bool >
    {
		functor_getter_enable_alt_image(const LLMediaEntry& entry): mMediaEntry(entry) {}
        
		bool get( LLViewerObject* object, S32 face )
        {
            if ( object )
                if ( object->getTE(face) )
                    if ( object->getTE(face)->getMediaData() )
                        return object->getTE(face)->getMediaData()->getAltImageEnable();
            return mMediaEntry.getAltImageEnable();
        };
		
		const LLMediaEntry &mMediaEntry;
		
    } func_enable_alt_image(default_media_data);
    identical = selected_objects->getSelectedTEValue( &func_enable_alt_image, value_bool );
    base_key = std::string( LLMediaEntry::ALT_IMAGE_ENABLE_KEY );
    mMediaSettings[ base_key ] = value_bool;
    mMediaSettings[ base_key + std::string( LLPanelContents::TENTATIVE_SUFFIX ) ] = ! identical;
	
    // Perms - owner interact
    value_bool = 0 != ( default_media_data.getPermsInteract() & LLMediaEntry::PERM_OWNER );
    struct functor_getter_perms_owner_interact : public LLSelectedTEGetFunctor< bool >
    {
		functor_getter_perms_owner_interact(const LLMediaEntry& entry): mMediaEntry(entry) {}
        
		bool get( LLViewerObject* object, S32 face )
        {
            if ( object )
                if ( object->getTE(face) )
                    if ( object->getTE(face)->getMediaData() )
                        return (0 != (object->getTE(face)->getMediaData()->getPermsInteract() & LLMediaEntry::PERM_OWNER));
            return 0 != ( mMediaEntry.getPermsInteract() & LLMediaEntry::PERM_OWNER );
        };
		
		const LLMediaEntry &mMediaEntry;
		
    } func_perms_owner_interact(default_media_data);
    identical = selected_objects->getSelectedTEValue( &func_perms_owner_interact, value_bool );
    base_key = std::string( LLPanelContents::PERMS_OWNER_INTERACT_KEY );
    mMediaSettings[ base_key ] = value_bool;
    mMediaSettings[ base_key + std::string( LLPanelContents::TENTATIVE_SUFFIX ) ] = ! identical;
	
    // Perms - owner control
    value_bool = 0 != ( default_media_data.getPermsControl() & LLMediaEntry::PERM_OWNER );
    struct functor_getter_perms_owner_control : public LLSelectedTEGetFunctor< bool >
    {
		functor_getter_perms_owner_control(const LLMediaEntry& entry)	: mMediaEntry(entry) {}
        
        bool get( LLViewerObject* object, S32 face )
        {
            if ( object )
                if ( object->getTE(face) )
                    if ( object->getTE(face)->getMediaData() )
                        return (0 != (object->getTE(face)->getMediaData()->getPermsControl() & LLMediaEntry::PERM_OWNER));
            return 0 != ( mMediaEntry.getPermsControl() & LLMediaEntry::PERM_OWNER );
        };
		
		const LLMediaEntry &mMediaEntry;
		
    } func_perms_owner_control(default_media_data);
    identical = selected_objects ->getSelectedTEValue( &func_perms_owner_control, value_bool );
    base_key = std::string( LLPanelContents::PERMS_OWNER_CONTROL_KEY );
    mMediaSettings[ base_key ] = value_bool;
    mMediaSettings[ base_key + std::string( LLPanelContents::TENTATIVE_SUFFIX ) ] = ! identical;
	
    // Perms - group interact
    value_bool = 0 != ( default_media_data.getPermsInteract() & LLMediaEntry::PERM_GROUP );
    struct functor_getter_perms_group_interact : public LLSelectedTEGetFunctor< bool >
    {
		functor_getter_perms_group_interact(const LLMediaEntry& entry): mMediaEntry(entry) {}
        
        bool get( LLViewerObject* object, S32 face )
        {
            if ( object )
                if ( object->getTE(face) )
                    if ( object->getTE(face)->getMediaData() )
                        return (0 != (object->getTE(face)->getMediaData()->getPermsInteract() & LLMediaEntry::PERM_GROUP));
            return 0 != ( mMediaEntry.getPermsInteract() & LLMediaEntry::PERM_GROUP );
        };
		
		const LLMediaEntry &mMediaEntry;
		
    } func_perms_group_interact(default_media_data);
    identical = selected_objects->getSelectedTEValue( &func_perms_group_interact, value_bool );
    base_key = std::string( LLPanelContents::PERMS_GROUP_INTERACT_KEY );
    mMediaSettings[ base_key ] = value_bool;
    mMediaSettings[ base_key + std::string( LLPanelContents::TENTATIVE_SUFFIX ) ] = ! identical;
	
    // Perms - group control
    value_bool = 0 != ( default_media_data.getPermsControl() & LLMediaEntry::PERM_GROUP );
    struct functor_getter_perms_group_control : public LLSelectedTEGetFunctor< bool >
    {
		functor_getter_perms_group_control(const LLMediaEntry& entry): mMediaEntry(entry) {}
        
        bool get( LLViewerObject* object, S32 face )
        {
            if ( object )
                if ( object->getTE(face) )
                    if ( object->getTE(face)->getMediaData() )
                        return (0 != (object->getTE(face)->getMediaData()->getPermsControl() & LLMediaEntry::PERM_GROUP));
            return 0 != ( mMediaEntry.getPermsControl() & LLMediaEntry::PERM_GROUP );
        };
		
		const LLMediaEntry &mMediaEntry;
		
    } func_perms_group_control(default_media_data);
    identical = selected_objects->getSelectedTEValue( &func_perms_group_control, value_bool );
    base_key = std::string( LLPanelContents::PERMS_GROUP_CONTROL_KEY );
    mMediaSettings[ base_key ] = value_bool;
    mMediaSettings[ base_key + std::string( LLPanelContents::TENTATIVE_SUFFIX ) ] = ! identical;
	
    // Perms - anyone interact
    value_bool = 0 != ( default_media_data.getPermsInteract() & LLMediaEntry::PERM_ANYONE );
    struct functor_getter_perms_anyone_interact : public LLSelectedTEGetFunctor< bool >
    {
		functor_getter_perms_anyone_interact(const LLMediaEntry& entry): mMediaEntry(entry) {}
        
        bool get( LLViewerObject* object, S32 face )
        {
            if ( object )
                if ( object->getTE(face) )
                    if ( object->getTE(face)->getMediaData() )
                        return (0 != (object->getTE(face)->getMediaData()->getPermsInteract() & LLMediaEntry::PERM_ANYONE));
            return 0 != ( mMediaEntry.getPermsInteract() & LLMediaEntry::PERM_ANYONE );
        };
		
		const LLMediaEntry &mMediaEntry;
		
    } func_perms_anyone_interact(default_media_data);
    identical = LLSelectMgr::getInstance()->getSelection()->getSelectedTEValue( &func_perms_anyone_interact, value_bool );
    base_key = std::string( LLPanelContents::PERMS_ANYONE_INTERACT_KEY );
    mMediaSettings[ base_key ] = value_bool;
    mMediaSettings[ base_key + std::string( LLPanelContents::TENTATIVE_SUFFIX ) ] = ! identical;
	
    // Perms - anyone control
    value_bool = 0 != ( default_media_data.getPermsControl() & LLMediaEntry::PERM_ANYONE );
    struct functor_getter_perms_anyone_control : public LLSelectedTEGetFunctor< bool >
    {
		functor_getter_perms_anyone_control(const LLMediaEntry& entry)	: mMediaEntry(entry) {}
        
        bool get( LLViewerObject* object, S32 face )
        {
            if ( object )
                if ( object->getTE(face) )
                    if ( object->getTE(face)->getMediaData() )
                        return (0 != (object->getTE(face)->getMediaData()->getPermsControl() & LLMediaEntry::PERM_ANYONE));
            return 0 != ( mMediaEntry.getPermsControl() & LLMediaEntry::PERM_ANYONE );
        };
		
		const LLMediaEntry &mMediaEntry;
		
    } func_perms_anyone_control(default_media_data);
    identical = selected_objects->getSelectedTEValue( &func_perms_anyone_control, value_bool );
    base_key = std::string( LLPanelContents::PERMS_ANYONE_CONTROL_KEY );
    mMediaSettings[ base_key ] = value_bool;
    mMediaSettings[ base_key + std::string( LLPanelContents::TENTATIVE_SUFFIX ) ] = ! identical;
	
    // security - whitelist enable
    value_bool = default_media_data.getWhiteListEnable();
    struct functor_getter_whitelist_enable : public LLSelectedTEGetFunctor< bool >
    {
		functor_getter_whitelist_enable(const LLMediaEntry& entry)	: mMediaEntry(entry) {}
        
        bool get( LLViewerObject* object, S32 face )
        {
            if ( object )
                if ( object->getTE(face) )
                    if ( object->getTE(face)->getMediaData() )
                        return object->getTE(face)->getMediaData()->getWhiteListEnable();
            return mMediaEntry.getWhiteListEnable();
        };
		
		const LLMediaEntry &mMediaEntry;
		
    } func_whitelist_enable(default_media_data);
    identical = selected_objects->getSelectedTEValue( &func_whitelist_enable, value_bool );
    base_key = std::string( LLMediaEntry::WHITELIST_ENABLE_KEY );
    mMediaSettings[ base_key ] = value_bool;
    mMediaSettings[ base_key + std::string( LLPanelContents::TENTATIVE_SUFFIX ) ] = ! identical;
	
    // security - whitelist URLs
    std::vector<std::string> value_vector_str = default_media_data.getWhiteList();
    struct functor_getter_whitelist_urls : public LLSelectedTEGetFunctor< std::vector<std::string> >
    {
		functor_getter_whitelist_urls(const LLMediaEntry& entry): mMediaEntry(entry) {}
        
        std::vector<std::string> get( LLViewerObject* object, S32 face )
        {
            if ( object )
                if ( object->getTE(face) )
                    if ( object->getTE(face)->getMediaData() )
                        return object->getTE(face)->getMediaData()->getWhiteList();
            return mMediaEntry.getWhiteList();
        };
		
		const LLMediaEntry &mMediaEntry;
		
    } func_whitelist_urls(default_media_data);
    identical = selected_objects->getSelectedTEValue( &func_whitelist_urls, value_vector_str );
    base_key = std::string( LLMediaEntry::WHITELIST_KEY );
	mMediaSettings[ base_key ].clear();
    std::vector< std::string >::iterator iter = value_vector_str.begin();
    while( iter != value_vector_str.end() )
    {
        std::string white_list_url = *iter;
        mMediaSettings[ base_key ].append( white_list_url );
        ++iter;
    };
	
    mMediaSettings[ base_key + std::string( LLPanelContents::TENTATIVE_SUFFIX ) ] = ! identical;
}

struct LLFloaterToolsCopyKeysFunctor : public LLSelectedObjectFunctor
{
	LLFloaterToolsCopyKeysFunctor(std::string& strOut, std::string& strSep) : mOutput(strOut), mSep(strSep) {}
	virtual bool apply(LLViewerObject* object)
	{
		if (!mOutput.empty())
			mOutput.append(mSep);

		mOutput.append(object->getID().asString());

		return true;
	}
private:
	std::string& mOutput;
	std::string& mSep;
};

void LLFloaterTools::onClickBtnCopyKeys()
{
	std::string separator = gSavedSettings.getString("FSCopyObjKeySeparator");
	std::string stringKeys;
	MASK mask = gKeyboard->currentMask(FALSE);
	LLFloaterToolsCopyKeysFunctor copy_keys(stringKeys, separator);
	bool copied = false;
	if (mask == MASK_SHIFT)
		copied = LLSelectMgr::getInstance()->getSelection()->applyToObjects(&copy_keys);
	else if (mCheckSelectIndividual && mCheckSelectIndividual->get())
		copied = LLSelectMgr::getInstance()->getSelection()->applyToObjects(&copy_keys);
	else
		copied = LLSelectMgr::getInstance()->getSelection()->applyToRootObjects(&copy_keys);
	
	if (copied)
	{
		LLView::getWindow()->copyTextToClipboard(utf8str_to_wstring(stringKeys));
	}
}

void LLFloaterTools::onClickExpand()
{
	BOOL show_more = !gSavedSettings.getBOOL("FSToolboxExpanded");
	gSavedSettings.setBOOL("FSToolboxExpanded", show_more);

	LLButton* btnExpand = getChild<LLButton>("btnExpand");
	if (show_more)
	{
		mTab->setVisible(TRUE);
		reshape( getRect().getWidth(), mExpandedHeight);
		translate( 0, mCollapsedHeight - mExpandedHeight );
		btnExpand->setImageOverlay("Arrow_Up", btnExpand->getImageOverlayHAlign());
	}
	else
	{
		mTab->setVisible(FALSE);
		reshape( getRect().getWidth(), mCollapsedHeight);
		translate( 0, mExpandedHeight - mCollapsedHeight );
		btnExpand->setImageOverlay("Arrow_Down", btnExpand->getImageOverlayHAlign());
	}
}

// <FS:Ansariel> FIRE-7802: Grass and tree selection in build tool
template<class P>
void build_plant_combo(const std::map<U32, P*>& list, LLComboBox* combo)
{
	if (!combo || list.empty()) return;
	combo->removeall();
	typename std::map<U32, P*>::const_iterator it = list.begin();
	typename std::map<U32, P*>::const_iterator end = list.end();
	for ( ; it != end; ++it )
	{
		P* plant = (*it).second;
		if (plant) combo->addSimpleElement(plant->mName, ADD_BOTTOM);
	}
}

void LLFloaterTools::buildTreeGrassCombo()
{
	if (!mTreeGrassCombo) return;
	
	// Rebuild the combo with the list we need, then select the last-known use
	// TODO: rebuilding this list continuously is probably not the best way
	LLPCode pcode = LLToolPlacer::getObjectType();
	std::string type = LLStringUtil::null;
	
	// LL_PCODE_TREE_NEW seems to be "new" as in "dodo"
	switch (pcode)
	{
		case LL_PCODE_LEGACY_TREE:
		case LL_PCODE_TREE_NEW:
			build_plant_combo(LLVOTree::sSpeciesTable, mTreeGrassCombo);
			mTreeGrassCombo->addSimpleElement("Random", ADD_TOP);
			type = "Tree";
			break;
		case LL_PCODE_LEGACY_GRASS:
			build_plant_combo(LLVOGrass::sSpeciesTable, mTreeGrassCombo);
			mTreeGrassCombo->addSimpleElement("Random", ADD_TOP);
			type = "Grass";
			break;
		default:
			mTreeGrassCombo->setEnabled(false);
			break;
	}
	
	// select last selected if exists
	if (!type.empty())
	{
		// Enable the options
		mTreeGrassCombo->setEnabled(true);
		
		// Set the last selection, or "Random" (old default) if there isn't one
		std::string last_selected = gSavedSettings.getString("LastSelected"+type);
		if (last_selected.empty())
		{
			mTreeGrassCombo->selectByValue(LLSD(std::string("Random")));
		}
		else
		{
			mTreeGrassCombo->selectByValue(LLSD(last_selected));
		}
	}
}

void LLFloaterTools::onSelectTreeGrassCombo()
{
	// Save the last-used selection
	std::string last_selected = mTreeGrassCombo->getValue().asString();
	LLPCode pcode = LLToolPlacer::getObjectType();
	std::string type = "";
	
	switch (pcode)
	{
		case LL_PCODE_LEGACY_GRASS:
			type = "Grass";
			break;
		case LL_PCODE_LEGACY_TREE:
		case LL_PCODE_TREE_NEW:
			type = "Tree";
			break;
		default:
			break;
	}
	
	if (!type.empty())
	{
		// Should never be an empty string
		gSavedSettings.setString("LastSelected"+type, last_selected);
	}
}
// </FS:Ansariel><|MERGE_RESOLUTION|>--- conflicted
+++ resolved
@@ -642,52 +642,15 @@
 	else
 #endif
 	{
-<<<<<<< HEAD
-		F32 link_cost  = LLSelectMgr::getInstance()->getSelection()->getSelectedLinksetCost();
+        LLObjectSelectionHandle selection = LLSelectMgr::getInstance()->getSelection();
+        F32 link_cost = selection->getSelectedLinksetCost();
 // <FS:CR> FIRE-9287 - LI/Prim count not reflected on OpenSim
 #ifdef OPENSIM
-		S32 prim_count = LLSelectMgr::getInstance()->getSelection()->getObjectCount();
+        S32 prim_count = LLSelectMgr::getInstance()->getSelection()->getObjectCount();
 #endif // OPENSIM
 // </FS:CR>
-		S32 link_count = LLSelectMgr::getInstance()->getSelection()->getRootObjectCount();
-
-		LLCrossParcelFunctor func;
-		if (LLSelectMgr::getInstance()->getSelection()->applyToRootObjects(&func, true))
-		{
-			// Selection crosses parcel bounds.
-			// We don't display remaining land capacity in this case.
-			const LLStringExplicit empty_str("");
-			childSetTextArg("remaining_capacity", "[CAPACITY_STRING]", empty_str);
-		}
-		else
-		{
-			LLViewerObject* selected_object = mObjectSelection->getFirstObject();
-			if (selected_object)
-			{
-				// Select a parcel at the currently selected object's position.
-				// <FS:Ansariel> FIRE-20387: Editing HUD attachment shows [CAPACITY_STRING] in tools floater
-				//LLViewerParcelMgr::getInstance()->selectParcelAt(selected_object->getPositionGlobal());
-				if (!selected_object->isAttachment())
-				{
-					LLViewerParcelMgr::getInstance()->selectParcelAt(selected_object->getPositionGlobal());
-				}
-				else
-				{
-					const LLStringExplicit empty_str("");
-					childSetTextArg("remaining_capacity", "[CAPACITY_STRING]", empty_str);
-				}
-				// </FS:Ansariel>
-			}
-			else
-			{
-				LL_WARNS() << "Failed to get selected object" << LL_ENDL;
-			}
-		}
-=======
-        LLObjectSelectionHandle selection = LLSelectMgr::getInstance()->getSelection();
-        F32 link_cost = selection->getSelectedLinksetCost();
         S32 link_count = selection->getRootObjectCount();
-        S32 object_count = selection->getObjectCount();
+        //S32 object_count = selection->getObjectCount(); // <FS:Ansariel> We got this already
 
         LLCrossParcelFunctor func;
         if (!LLSelectMgr::getInstance()->getSelection()->applyToRootObjects(&func, true))
@@ -705,48 +668,49 @@
             }
         }
 
-        if (object_count == 1)
-        {
-            // "selection_faces" shouldn't be visible if not LLToolFace::getInstance()
-            // But still need to be populated in case user switches
-
-            std::string faces_str = "";
-
-            for (LLObjectSelection::iterator iter = selection->begin(); iter != selection->end();)
-            {
-                LLObjectSelection::iterator nextiter = iter++; // not strictly needed, we have only one object
-                LLSelectNode* node = *nextiter;
-                LLViewerObject* object = (*nextiter)->getObject();
-                if (!object)
-                    continue;
-                S32 num_tes = llmin((S32)object->getNumTEs(), (S32)object->getNumFaces());
-                for (S32 te = 0; te < num_tes; ++te)
-                {
-                    if (node->isTESelected(te))
-                    {
-                        if (!faces_str.empty())
-                        {
-                            faces_str += ", ";
-                        }
-                        faces_str += llformat("%d", te);
-                    }
-                }
-            }
-
-            childSetTextArg("selection_faces", "[FACES_STRING]", faces_str);
-        }
-
-        bool show_faces = (object_count == 1)
-                          && LLToolFace::getInstance() == LLToolMgr::getInstance()->getCurrentTool();
-        getChildView("selection_faces")->setVisible(show_faces);
->>>>>>> 8e8c4038
+        // <FS:Ansariel> We got this already
+        //if (object_count == 1)
+        //{
+        //    // "selection_faces" shouldn't be visible if not LLToolFace::getInstance()
+        //    // But still need to be populated in case user switches
+
+        //    std::string faces_str = "";
+
+        //    for (LLObjectSelection::iterator iter = selection->begin(); iter != selection->end();)
+        //    {
+        //        LLObjectSelection::iterator nextiter = iter++; // not strictly needed, we have only one object
+        //        LLSelectNode* node = *nextiter;
+        //        LLViewerObject* object = (*nextiter)->getObject();
+        //        if (!object)
+        //            continue;
+        //        S32 num_tes = llmin((S32)object->getNumTEs(), (S32)object->getNumFaces());
+        //        for (S32 te = 0; te < num_tes; ++te)
+        //        {
+        //            if (node->isTESelected(te))
+        //            {
+        //                if (!faces_str.empty())
+        //                {
+        //                    faces_str += ", ";
+        //                }
+        //                faces_str += llformat("%d", te);
+        //            }
+        //        }
+        //    }
+
+        //    childSetTextArg("selection_faces", "[FACES_STRING]", faces_str);
+        //}
+
+        //bool show_faces = (object_count == 1)
+        //                  && LLToolFace::getInstance() == LLToolMgr::getInstance()->getCurrentTool();
+        //getChildView("selection_faces")->setVisible(show_faces);
+        // </FS:Ansariel>
 
 		LLStringUtil::format_map_t selection_args;
 		selection_args["OBJ_COUNT"] = llformat("%.1d", link_count);
 // <FS:CR> FIRE-9287 - LI/Prim count not reflected on OpenSim
 #ifdef OPENSIM
 		if (LLGridManager::getInstance()->isInOpenSim())
-			selection_args["LAND_IMPACT"] = llformat("%.1d", (link_cost ? (S32)link_cost : (S32)prim_count));
+			selection_args["LAND_IMPACT"] = llformat("%.1d", (link_cost ? (S32)link_cost : prim_count));
 		else
 #endif // OPENSIM
 // </FS:CR>
@@ -1104,6 +1068,8 @@
 
 	bool have_selection = !LLSelectMgr::getInstance()->getSelection()->isEmpty();
 
+	// <FS>
+	getChildView("more info label")->setVisible(!land_visible && have_selection);
 	getChildView("selection_count")->setVisible(!land_visible && have_selection);
     getChildView("selection_faces")->setVisible(LLToolFace::getInstance() == LLToolMgr::getInstance()->getCurrentTool()
                                                 && LLSelectMgr::getInstance()->getSelection()->getObjectCount() == 1);
