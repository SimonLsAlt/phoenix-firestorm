/** 
 * @file roles_constants.h
 * @brief General Roles Constants
 *
 * $LicenseInfo:firstyear=2006&license=viewerlgpl$
 * Second Life Viewer Source Code
 * Copyright (C) 2010, Linden Research, Inc.
 * 
 * This library is free software; you can redistribute it and/or
 * modify it under the terms of the GNU Lesser General Public
 * License as published by the Free Software Foundation;
 * version 2.1 of the License only.
 * 
 * This library is distributed in the hope that it will be useful,
 * but WITHOUT ANY WARRANTY; without even the implied warranty of
 * MERCHANTABILITY or FITNESS FOR A PARTICULAR PURPOSE.  See the GNU
 * Lesser General Public License for more details.
 * 
 * You should have received a copy of the GNU Lesser General Public
 * License along with this library; if not, write to the Free Software
 * Foundation, Inc., 51 Franklin Street, Fifth Floor, Boston, MA  02110-1301  USA
 * 
 * Linden Research, Inc., 945 Battery Street, San Francisco, CA  94111  USA
 * $/LicenseInfo$
 */

#ifndef LL_ROLES_CONSTANTS_H
#define LL_ROLES_CONSTANTS_H

// This value includes the everyone group.
const S32 MAX_ROLES = 10;

enum LLRoleMemberChangeType
{
	RMC_ADD,
	RMC_REMOVE,
	RMC_NONE
};

enum LLRoleChangeType
{
	RC_UPDATE_NONE,
	RC_UPDATE_DATA,
	RC_UPDATE_POWERS,
	RC_UPDATE_ALL,
	RC_CREATE,
	RC_DELETE
};

//
// Powers
//

// KNOWN HOLES: use these for any single bit powers you need
// bit 0x1 << 46
<<<<<<< HEAD
// bit 0x1 << 51 and above
=======
// bit 0x1 << 52 and above
>>>>>>> 1346949e

// These powers were removed to make group roles simpler
// bit 0x1 << 41 (GP_ACCOUNTING_VIEW)
// bit 0x1 << 46 (GP_PROPOSAL_VIEW)

const U64 GP_NO_POWERS = 0x0;
const U64 GP_ALL_POWERS = 0xFFFFffffFFFFffffLL;

// Membership
const U64 GP_MEMBER_INVITE				= 0x1LL << 1;	// Invite member
const U64 GP_MEMBER_EJECT				= 0x1LL << 2;	// Eject member from group
const U64 GP_MEMBER_OPTIONS				= 0x1LL << 3;	// Toggle "Open enrollment" and change "Signup Fee"
const U64 GP_MEMBER_VISIBLE_IN_DIR		= 0x1LL << 47;

// Roles
const U64 GP_ROLE_CREATE				= 0x1LL << 4;	// Create new roles
const U64 GP_ROLE_DELETE				= 0x1LL << 5;	// Delete roles
const U64 GP_ROLE_PROPERTIES			= 0x1LL << 6;	// Change Role Names, Titles, and Descriptions (Of roles the user is in, only, or any role in group?)
const U64 GP_ROLE_ASSIGN_MEMBER_LIMITED	= 0x1LL << 7;	// Assign Member to a Role that the assigner is in
const U64 GP_ROLE_ASSIGN_MEMBER			= 0x1LL << 8;	// Assign Member to Role
const U64 GP_ROLE_REMOVE_MEMBER			= 0x1LL << 9;	// Remove Member from Role
const U64 GP_ROLE_CHANGE_ACTIONS		= 0x1LL << 10;	// Change actions a role can perform

// Group Identity
const U64 GP_GROUP_CHANGE_IDENTITY		= 0x1LL << 11;	// Charter, insignia, 'Show In Group List', 'Publish on the web', 'Mature', all 'Show Member In Group Profile' checkboxes

// Parcel Management
const U64 GP_LAND_DEED					= 0x1LL << 12;	// Deed Land and Buy Land for Group
const U64 GP_LAND_RELEASE				= 0x1LL << 13;	// Release Land (to Gov. Linden)
const U64 GP_LAND_SET_SALE_INFO			= 0x1LL << 14;	// Set for sale info (Toggle "For Sale", Set Price, Set Target, Toggle "Sell objects with the land")
const U64 GP_LAND_DIVIDE_JOIN			= 0x1LL << 15;	// Divide and Join Parcels

// Parcel Identity
const U64 GP_LAND_FIND_PLACES			= 0x1LL << 17;	// Toggle "Show in Find Places" and Set Category.
const U64 GP_LAND_CHANGE_IDENTITY		= 0x1LL << 18;	// Change Parcel Identity: Parcel Name, Parcel Description, Snapshot, 'Publish on the web', and 'Mature' checkbox
const U64 GP_LAND_SET_LANDING_POINT		= 0x1LL << 19;	// Set Landing Point

// Parcel Settings
const U64 GP_LAND_CHANGE_MEDIA			= 0x1LL << 20;	// Change Media Settings
const U64 GP_LAND_EDIT					= 0x1LL << 21;	// Toggle Edit Land
const U64 GP_LAND_OPTIONS				= 0x1LL << 22;	// Toggle Set Home Point, Fly, Outside Scripts, Create/Edit Objects, Landmark, and Damage checkboxes

// Parcel Powers
const U64 GP_LAND_ALLOW_EDIT_LAND		= 0x1LL << 23;	// Bypass Edit Land Restriction
const U64 GP_LAND_ALLOW_FLY				= 0x1LL << 24;	// Bypass Fly Restriction
const U64 GP_LAND_ALLOW_CREATE			= 0x1LL << 25;	// Bypass Create/Edit Objects Restriction
const U64 GP_LAND_ALLOW_LANDMARK		= 0x1LL << 26;	// Bypass Landmark Restriction
const U64 GP_LAND_ALLOW_SET_HOME		= 0x1LL << 28;	// Bypass Set Home Point Restriction
const U64 GP_LAND_ALLOW_HOLD_EVENT		= 0x1LL << 41;	// Allowed to hold events on group-owned land

// Parcel Access
const U64 GP_LAND_MANAGE_ALLOWED		= 0x1LL << 29;	// Manage Allowed List
const U64 GP_LAND_MANAGE_BANNED			= 0x1LL << 30;	// Manage Banned List
const U64 GP_LAND_MANAGE_PASSES			= 0x1LL << 31;	// Change Sell Pass Settings
const U64 GP_LAND_ADMIN					= 0x1LL << 32;	// Eject and Freeze Users on the land

// Parcel Content
const U64 GP_LAND_RETURN_GROUP_SET		= 0x1LL << 33;	// Return objects on parcel that are set to group
const U64 GP_LAND_RETURN_NON_GROUP		= 0x1LL << 34;	// Return objects on parcel that are not set to group
const U64 GP_LAND_RETURN_GROUP_OWNED	= 0x1LL << 48;	// Return objects on parcel that are owned by the group

// Select a power-bit based on an object's relationship to a parcel.
const U64 GP_LAND_RETURN		= GP_LAND_RETURN_GROUP_OWNED 
								| GP_LAND_RETURN_GROUP_SET	
								| GP_LAND_RETURN_NON_GROUP;

const U64 GP_LAND_GARDENING				= 0x1LL << 35;	// Parcel Gardening - plant and move linden trees

// Object Management
const U64 GP_OBJECT_DEED				= 0x1LL << 36;	// Deed Object
const U64 GP_OBJECT_MANIPULATE			= 0x1LL << 38;	// Manipulate Group Owned Objects (Move, Copy, Mod)
const U64 GP_OBJECT_SET_SALE			= 0x1LL << 39;	// Set Group Owned Object for Sale

// Accounting
const U64 GP_ACCOUNTING_ACCOUNTABLE		= 0x1LL << 40;	// Pay Group Liabilities and Receive Group Dividends

// Notices
const U64 GP_NOTICES_SEND				= 0x1LL << 42;	// Send Notices
const U64 GP_NOTICES_RECEIVE			= 0x1LL << 43;	// Receive Notices and View Notice History

// Proposals
// TODO: _DEPRECATED suffix as part of vote removal - DEV-24856:
const U64 GP_PROPOSAL_START				= 0x1LL << 44;	// Start Proposal
// TODO: _DEPRECATED suffix as part of vote removal - DEV-24856:
const U64 GP_PROPOSAL_VOTE				= 0x1LL << 45;	// Vote on Proposal

// Group chat moderation related
const U64 GP_SESSION_JOIN				= 0x1LL << 16;	//can join session
const U64 GP_SESSION_VOICE				= 0x1LL << 27;	//can hear/talk
const U64 GP_SESSION_MODERATOR			= 0x1LL << 37;	//can mute people's session

// Group Banning
const U64 GP_GROUP_BAN_ACCESS			= 0x1LL << 51;	// Allows access to ban / un-ban agents from a group.

const U64 GP_EXPERIENCE_ADMIN	= 0x1LL << 49; // has admin rights to any experiences owned by this group
const U64 GP_EXPERIENCE_CREATOR = 0x1LL << 50; // can sign scripts for experiences owned by this group

const U64 GP_DEFAULT_MEMBER = GP_ACCOUNTING_ACCOUNTABLE
								| GP_LAND_ALLOW_SET_HOME
								| GP_NOTICES_RECEIVE
								| GP_SESSION_JOIN
								| GP_SESSION_VOICE
								;

const U64 GP_DEFAULT_OFFICER = GP_DEFAULT_MEMBER // Superset of GP_DEFAULT_MEMBER
								| GP_GROUP_CHANGE_IDENTITY
								| GP_LAND_ADMIN
								| GP_LAND_ALLOW_EDIT_LAND
								| GP_LAND_ALLOW_FLY
								| GP_LAND_ALLOW_CREATE
								| GP_LAND_ALLOW_LANDMARK
								| GP_LAND_CHANGE_IDENTITY
								| GP_LAND_CHANGE_MEDIA
								| GP_LAND_DEED
								| GP_LAND_DIVIDE_JOIN
								| GP_LAND_EDIT
								| GP_LAND_FIND_PLACES
								| GP_LAND_GARDENING
								| GP_LAND_MANAGE_ALLOWED
								| GP_LAND_MANAGE_BANNED
								| GP_LAND_MANAGE_PASSES
								| GP_LAND_OPTIONS
								| GP_LAND_RELEASE
								| GP_LAND_RETURN_GROUP_OWNED
								| GP_LAND_RETURN_GROUP_SET
								| GP_LAND_RETURN_NON_GROUP
								| GP_LAND_SET_LANDING_POINT
								| GP_LAND_SET_SALE_INFO
								| GP_MEMBER_EJECT
								| GP_MEMBER_INVITE	
								| GP_MEMBER_OPTIONS
								| GP_MEMBER_VISIBLE_IN_DIR
								| GP_NOTICES_SEND
								| GP_OBJECT_DEED
								| GP_OBJECT_MANIPULATE
								| GP_OBJECT_SET_SALE
								| GP_ROLE_ASSIGN_MEMBER_LIMITED
								| GP_ROLE_PROPERTIES
								| GP_SESSION_MODERATOR
								;
#endif<|MERGE_RESOLUTION|>--- conflicted
+++ resolved
@@ -53,11 +53,7 @@
 
 // KNOWN HOLES: use these for any single bit powers you need
 // bit 0x1 << 46
-<<<<<<< HEAD
-// bit 0x1 << 51 and above
-=======
 // bit 0x1 << 52 and above
->>>>>>> 1346949e
 
 // These powers were removed to make group roles simpler
 // bit 0x1 << 41 (GP_ACCOUNTING_VIEW)
@@ -149,11 +145,11 @@
 const U64 GP_SESSION_VOICE				= 0x1LL << 27;	//can hear/talk
 const U64 GP_SESSION_MODERATOR			= 0x1LL << 37;	//can mute people's session
 
+const U64 GP_EXPERIENCE_ADMIN			= 0x1LL << 49;	// has admin rights to any experiences owned by this group
+const U64 GP_EXPERIENCE_CREATOR 		= 0x1LL << 50;	// can sign scripts for experiences owned by this group
+
 // Group Banning
 const U64 GP_GROUP_BAN_ACCESS			= 0x1LL << 51;	// Allows access to ban / un-ban agents from a group.
-
-const U64 GP_EXPERIENCE_ADMIN	= 0x1LL << 49; // has admin rights to any experiences owned by this group
-const U64 GP_EXPERIENCE_CREATOR = 0x1LL << 50; // can sign scripts for experiences owned by this group
 
 const U64 GP_DEFAULT_MEMBER = GP_ACCOUNTING_ACCOUNTABLE
 								| GP_LAND_ALLOW_SET_HOME
