/**
 * @file llpanellandmedia.h
 * @brief Allows configuration of "media" for a land parcel,
 *   for example movies, web pages, and audio.
 *
 * $LicenseInfo:firstyear=2007&license=viewerlgpl$
 * Second Life Viewer Source Code
 * Copyright (C) 2010, Linden Research, Inc.
 *
 * This library is free software; you can redistribute it and/or
 * modify it under the terms of the GNU Lesser General Public
 * License as published by the Free Software Foundation;
 * version 2.1 of the License only.
 *
 * This library is distributed in the hope that it will be useful,
 * but WITHOUT ANY WARRANTY; without even the implied warranty of
 * MERCHANTABILITY or FITNESS FOR A PARTICULAR PURPOSE.  See the GNU
 * Lesser General Public License for more details.
 *
 * You should have received a copy of the GNU Lesser General Public
 * License along with this library; if not, write to the Free Software
 * Foundation, Inc., 51 Franklin Street, Fifth Floor, Boston, MA  02110-1301  USA
 *
 * Linden Research, Inc., 945 Battery Street, San Francisco, CA  94111  USA
 * $/LicenseInfo$
 */

#ifndef LLPANELLANDMEDIA_H
#define LLPANELLANDMEDIA_H

#include "lllineeditor.h"
#include "llpanel.h"
#include "llparcelselection.h"
#include "lluifwd.h"    // widget pointer types

class LLPanelLandMedia
:   public LLPanel
{
public:
<<<<<<< HEAD
	LLPanelLandMedia(LLSafeHandle<LLParcelSelection>& parcelp);
	/*virtual*/ ~LLPanelLandMedia();
	/*virtual*/ bool postBuild();
	void refresh();
	void setMediaType(const std::string& media_type);
	void setMediaURL(const std::string& media_type);
	std::string getMediaURL();
=======
    LLPanelLandMedia(LLSafeHandle<LLParcelSelection>& parcelp);
    /*virtual*/ ~LLPanelLandMedia();
    /*virtual*/ bool postBuild();
    void refresh();
    void setMediaType(const std::string& media_type);
    void setMediaURL(const std::string& media_type);
    std::string getMediaURL();
>>>>>>> 1a8a5404

private:
    void populateMIMECombo();
    static void onCommitAny(LLUICtrl* ctrl, void *userdata);
    static void onCommitType(LLUICtrl* ctrl, void *userdata);
    static void onSetBtn(void* userdata);
    static void onResetBtn(void* userdata);

private:
    LLLineEditor*   mMediaURLEdit;
    LLLineEditor*   mMediaDescEdit;
    LLComboBox*     mMediaTypeCombo;
    LLButton*       mSetURLButton;
    LLSpinCtrl*     mMediaHeightCtrl;
    LLSpinCtrl*     mMediaWidthCtrl;
    LLTextBox*      mMediaSizeCtrlLabel;
    LLTextureCtrl*  mMediaTextureCtrl;
    LLCheckBoxCtrl* mMediaAutoScaleCheck;
    LLCheckBoxCtrl* mMediaLoopCheck;
    LLHandle<LLFloater> mURLEntryFloater;



    LLSafeHandle<LLParcelSelection>&    mParcel;
};

#endif<|MERGE_RESOLUTION|>--- conflicted
+++ resolved
@@ -37,15 +37,6 @@
 :   public LLPanel
 {
 public:
-<<<<<<< HEAD
-	LLPanelLandMedia(LLSafeHandle<LLParcelSelection>& parcelp);
-	/*virtual*/ ~LLPanelLandMedia();
-	/*virtual*/ bool postBuild();
-	void refresh();
-	void setMediaType(const std::string& media_type);
-	void setMediaURL(const std::string& media_type);
-	std::string getMediaURL();
-=======
     LLPanelLandMedia(LLSafeHandle<LLParcelSelection>& parcelp);
     /*virtual*/ ~LLPanelLandMedia();
     /*virtual*/ bool postBuild();
@@ -53,7 +44,6 @@
     void setMediaType(const std::string& media_type);
     void setMediaURL(const std::string& media_type);
     std::string getMediaURL();
->>>>>>> 1a8a5404
 
 private:
     void populateMIMECombo();
