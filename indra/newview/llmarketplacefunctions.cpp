/**
 * @file llmarketplacefunctions.cpp
 * @brief Implementation of assorted functions related to the marketplace
 *
 * $LicenseInfo:firstyear=2001&license=viewerlgpl$
 * Second Life Viewer Source Code
 * Copyright (C) 2010, Linden Research, Inc.
 *
 * This library is free software; you can redistribute it and/or
 * modify it under the terms of the GNU Lesser General Public
 * License as published by the Free Software Foundation;
 * version 2.1 of the License only.
 *
 * This library is distributed in the hope that it will be useful,
 * but WITHOUT ANY WARRANTY; without even the implied warranty of
 * MERCHANTABILITY or FITNESS FOR A PARTICULAR PURPOSE.  See the GNU
 * Lesser General Public License for more details.
 *
 * You should have received a copy of the GNU Lesser General Public
 * License along with this library; if not, write to the Free Software
 * Foundation, Inc., 51 Franklin Street, Fifth Floor, Boston, MA  02110-1301  USA
 *
 * Linden Research, Inc., 945 Battery Street, San Francisco, CA  94111  USA
 * $/LicenseInfo$
 */

#include "llviewerprecompiledheaders.h"

#include "llmarketplacefunctions.h"

#include "llagent.h"
#include "llbufferstream.h"
#include "llcallbacklist.h"
#include "llinventoryfunctions.h"
#include "llinventoryobserver.h"
#include "llnotificationsutil.h"
#include "llsdserialize.h"
#include "lltimer.h"
#include "lltrans.h"
#include "llviewercontrol.h"
#include "llviewerinventory.h"
#include "llviewermedia.h"
#include "llviewernetwork.h"
#include "llviewerregion.h"
#include "lleventcoro.h"
#include "llcoros.h"
#include "llcorehttputil.h"

#include "llsdutil.h"
//
// Helpers
//

namespace {

    static std::string getMarketplaceDomain()
    {
        std::string domain = "secondlife.com";

<<<<<<< HEAD
//	if (!LLGridManager::getInstance()->isInProductionGrid()) <FS:ND> For OpenSim
	if (!LLGridManager::getInstance()->isInSLMain())
=======
//  if (!LLGridManager::getInstance()->isInProductionGrid()) <FS:ND> For OpenSim
    if (!LLGridManager::getInstance()->isInSLMain())
>>>>>>> 1a8a5404
        {
            const std::string& grid_id = LLGridManager::getInstance()->getGridId();
            const std::string& grid_id_lower = utf8str_tolower(grid_id);

            if (grid_id_lower == "damballah")
            {
                domain = "secondlife-staging.com";
            }
            else
            {
                domain = llformat("%s.lindenlab.com", grid_id_lower.c_str());
            }
        }

        return domain;
    }

    static std::string getMarketplaceURL(const std::string& urlStringName)
    {
        LLStringUtil::format_map_t domain_arg;
        domain_arg["[MARKETPLACE_DOMAIN_NAME]"] = getMarketplaceDomain();

        std::string marketplace_url = LLTrans::getString(urlStringName, domain_arg);

        return marketplace_url;
    }

    // Get the version folder: if there is only one subfolder, we will use it as a version folder
    LLUUID getVersionFolderIfUnique(const LLUUID& folder_id)
    {
        LLUUID version_id = LLUUID::null;
        LLInventoryModel::cat_array_t* categories;
        LLInventoryModel::item_array_t* items;
        gInventory.getDirectDescendentsOf(folder_id, categories, items);
        if (categories->size() == 1)
        {
            version_id = categories->begin()->get()->getUUID();
        }
        else
        {
            LLNotificationsUtil::add("AlertMerchantListingActivateRequired");
        }
        return version_id;
    }

    ///////////////////////////////////////////////////////////////////////////////
    // SLM Reporters
    void log_SLM_warning(const std::string& request, U32 status, const std::string& reason, const std::string& code, const LLSD& result)
    {

        LL_WARNS("SLM") << "SLM API : Responder to " << request << ". status : " << status << ", reason : " << reason << ", code : " << code << ", description : " << ll_pretty_print_sd(result) << LL_ENDL;
        if ((status == 422) && (result.has(LLCoreHttpUtil::HttpCoroutineAdapter::HTTP_RESULTS_CONTENT) &&
            result[LLCoreHttpUtil::HttpCoroutineAdapter::HTTP_RESULTS_CONTENT].isArray() &&
            result[LLCoreHttpUtil::HttpCoroutineAdapter::HTTP_RESULTS_CONTENT].size() > 4))
        {
            // Unprocessable Entity : Special case that error as it is a frequent answer when trying to list an incomplete listing
            LLNotificationsUtil::add("MerchantUnprocessableEntity");
        }
        else
        {
            // Prompt the user with the warning (so they know why things are failing)
            LLSD subs;
            // We do show long descriptions in the alert (unlikely to be readable). The description string will be in the log though.
            std::string description;
            if (result.has(LLCoreHttpUtil::HttpCoroutineAdapter::HTTP_RESULTS_CONTENT))
            {
                LLSD content = result[LLCoreHttpUtil::HttpCoroutineAdapter::HTTP_RESULTS_CONTENT];
                if (content.isArray())
                {
                    for (LLSD::array_iterator it = content.beginArray(); it != content.endArray(); ++it)
                    {
                        if (!description.empty())
                            description += "\n";
                        description += (*it).asString();
                    }
                }
                else
                {
                    description = content.asString();
                }
            }
            else
            {
                description = result.asString();
            }
            std::string reason_lc = reason;
            LLStringUtil::toLower(reason_lc);
            if (!description.empty() && reason_lc.find("unknown") != std::string::npos)
            {
                subs["[ERROR_REASON]"] = "";
            }
            else
            {
                subs["[ERROR_REASON]"] = "'" + reason +"'\n";
            }
            subs["[ERROR_DESCRIPTION]"] = description;
            LLNotificationsUtil::add("MerchantTransactionFailed", subs);
        }

    }

    void log_SLM_infos(const std::string& request, U32 status, const std::string& body)
    {
        if (gSavedSettings.getBOOL("MarketplaceListingsLogging"))
        {
            LL_INFOS("SLM") << "SLM API : Responder to " << request << ". status : " << status << ", body or description : " << body << LL_ENDL;
        }
    }

    void log_SLM_infos(const std::string& request, U32 status, const LLSD& body)
    {
        log_SLM_infos(request, status, std::string(ll_pretty_print_sd(body)));
    }

}


#if 1
namespace LLMarketplaceImport
{
    // Basic interface for this namespace

    bool hasSessionCookie();
    bool inProgress();
    bool resultPending();
    S32 getResultStatus();
    const LLSD& getResults();

    bool establishMarketplaceSessionCookie();
    bool pollStatus();
    bool triggerImport();

    // Internal state variables

    static std::string sMarketplaceCookie = "";
    static LLSD sImportId = LLSD::emptyMap();
    static bool sImportInProgress = false;
    static bool sImportPostPending = false;
    static bool sImportGetPending = false;
    static S32 sImportResultStatus = 0;
    static LLSD sImportResults = LLSD::emptyMap();

    // Responders

    void marketplacePostCoro(std::string url)
    {
        LLCore::HttpRequest::policy_t httpPolicy(LLCore::HttpRequest::DEFAULT_POLICY_ID);
        LLCoreHttpUtil::HttpCoroutineAdapter::ptr_t
            httpAdapter(new LLCoreHttpUtil::HttpCoroutineAdapter("marketplacePostCoro", httpPolicy));
        LLCore::HttpRequest::ptr_t httpRequest(new LLCore::HttpRequest);
        LLCore::HttpHeaders::ptr_t httpHeaders(new LLCore::HttpHeaders);
        LLCore::HttpOptions::ptr_t httpOpts(new LLCore::HttpOptions);

        httpOpts->setWantHeaders(true);
        httpOpts->setFollowRedirects(true);

        httpHeaders->append(HTTP_OUT_HEADER_ACCEPT, "*/*");
        httpHeaders->append(HTTP_OUT_HEADER_CONNECTION, "Keep-Alive");
        httpHeaders->append(HTTP_OUT_HEADER_COOKIE, sMarketplaceCookie);
        httpHeaders->append(HTTP_OUT_HEADER_CONTENT_TYPE, HTTP_CONTENT_XML);
        httpHeaders->append(HTTP_OUT_HEADER_USER_AGENT, LLViewerMedia::getInstance()->getCurrentUserAgent());

        LLSD result = httpAdapter->postAndSuspend(httpRequest, url, LLSD(), httpOpts, httpHeaders);

        LLSD httpResults = result[LLCoreHttpUtil::HttpCoroutineAdapter::HTTP_RESULTS];
        LLCore::HttpStatus status = LLCoreHttpUtil::HttpCoroutineAdapter::getStatusFromLLSD(httpResults);

        S32 httpCode = status.getType();
        if ((httpCode == MarketplaceErrorCodes::IMPORT_REDIRECT) ||
            (httpCode == MarketplaceErrorCodes::IMPORT_AUTHENTICATION_ERROR) ||
            // MAINT-2301 : we determined we can safely ignore that error in that context
            (httpCode == MarketplaceErrorCodes::IMPORT_JOB_TIMEOUT))
        {
            if (gSavedSettings.getBOOL("InventoryOutboxLogging"))
            {
                LL_INFOS() << " SLM POST : Ignoring time out status and treating it as success" << LL_ENDL;
            }
            httpCode = MarketplaceErrorCodes::IMPORT_DONE;
        }

        if (httpCode >= MarketplaceErrorCodes::IMPORT_BAD_REQUEST)
        {
            if (gSavedSettings.getBOOL("InventoryOutboxLogging"))
            {
                LL_INFOS() << " SLM POST clearing marketplace cookie due to client or server error" << LL_ENDL;
            }
            sMarketplaceCookie.clear();
        }

        sImportInProgress = (httpCode == MarketplaceErrorCodes::IMPORT_DONE);
        sImportPostPending = false;
        sImportResultStatus = httpCode;

        {
            std::stringstream str;
            LLSDSerialize::toPrettyXML(result, str);

            LL_INFOS() << "Full results:\n" << str.str() << "\n" << LL_ENDL;
        }

        result.erase(LLCoreHttpUtil::HttpCoroutineAdapter::HTTP_RESULTS);
        sImportId = result;

    }

    void marketplaceGetCoro(std::string url, bool buildHeaders)
    {
        LLCore::HttpRequest::policy_t httpPolicy(LLCore::HttpRequest::DEFAULT_POLICY_ID);
        LLCoreHttpUtil::HttpCoroutineAdapter::ptr_t
            httpAdapter(new LLCoreHttpUtil::HttpCoroutineAdapter("marketplaceGetCoro", httpPolicy));
        LLCore::HttpRequest::ptr_t httpRequest(new LLCore::HttpRequest);
        LLCore::HttpHeaders::ptr_t httpHeaders;
        LLCore::HttpOptions::ptr_t httpOpts(new LLCore::HttpOptions);

        httpOpts->setWantHeaders(true);
        httpOpts->setFollowRedirects(!sMarketplaceCookie.empty());

        if (buildHeaders)
        {
            httpHeaders = LLCore::HttpHeaders::ptr_t(new LLCore::HttpHeaders);

            httpHeaders->append(HTTP_OUT_HEADER_ACCEPT, "*/*");
            httpHeaders->append(HTTP_OUT_HEADER_COOKIE, sMarketplaceCookie);
            httpHeaders->append(HTTP_OUT_HEADER_CONTENT_TYPE, HTTP_CONTENT_LLSD_XML);
            httpHeaders->append(HTTP_OUT_HEADER_USER_AGENT, LLViewerMedia::getInstance()->getCurrentUserAgent());
        }
        else
        {
            httpHeaders = LLViewerMedia::getInstance()->getHttpHeaders();
        }

        LLSD result = httpAdapter->getAndSuspend(httpRequest, url, httpOpts, httpHeaders);

        LLSD httpResults = result[LLCoreHttpUtil::HttpCoroutineAdapter::HTTP_RESULTS];
        LLCore::HttpStatus status = LLCoreHttpUtil::HttpCoroutineAdapter::getStatusFromLLSD(httpResults);
        LLSD resultHeaders = httpResults[LLCoreHttpUtil::HttpCoroutineAdapter::HTTP_RESULTS_HEADERS];

        if (sMarketplaceCookie.empty() && resultHeaders.has(HTTP_IN_HEADER_SET_COOKIE))
        {
            sMarketplaceCookie = resultHeaders[HTTP_IN_HEADER_SET_COOKIE].asString();
        }

        // MAINT-2452 : Do not clear the cookie on IMPORT_DONE_WITH_ERRORS : Happens when trying to import objects with wrong permissions
        // ACME-1221 : Do not clear the cookie on IMPORT_NOT_FOUND : Happens for newly created Merchant accounts that are initially empty
        S32 httpCode = status.getType();
        if ((httpCode >= MarketplaceErrorCodes::IMPORT_BAD_REQUEST) &&
            (httpCode != MarketplaceErrorCodes::IMPORT_DONE_WITH_ERRORS) &&
            (httpCode != MarketplaceErrorCodes::IMPORT_NOT_FOUND))
        {
            if (gSavedSettings.getBOOL("InventoryOutboxLogging"))
            {
                LL_INFOS() << " SLM GET clearing marketplace cookie due to client or server error" << LL_ENDL;
            }
            sMarketplaceCookie.clear();
        }
        else if (gSavedSettings.getBOOL("InventoryOutboxLogging") && (httpCode >= MarketplaceErrorCodes::IMPORT_BAD_REQUEST))
        {
            LL_INFOS() << " SLM GET : Got error status = " << httpCode << ", but marketplace cookie not cleared." << LL_ENDL;
        }

        sImportInProgress = (httpCode == MarketplaceErrorCodes::IMPORT_PROCESSING);
        sImportGetPending = false;
        sImportResultStatus = httpCode;

        result.erase(LLCoreHttpUtil::HttpCoroutineAdapter::HTTP_RESULTS);
        sImportResults = result;


    }

    // Basic API

    bool hasSessionCookie()
    {
        return !sMarketplaceCookie.empty();
    }

    bool inProgress()
    {
        return sImportInProgress;
    }

    bool resultPending()
    {
        return (sImportPostPending || sImportGetPending);
    }

    S32 getResultStatus()
    {
        return sImportResultStatus;
    }

    const LLSD& getResults()
    {
        return sImportResults;
    }

    static std::string getInventoryImportURL()
    {
        std::string url = getMarketplaceURL("MarketplaceURL");

        url += "api/1/";
        url += gAgent.getID().getString();
        url += "/inventory/import/";

        return url;
    }

    bool establishMarketplaceSessionCookie()
    {
        if (hasSessionCookie())
        {
            return false;
        }

        sImportInProgress = true;
        sImportGetPending = true;

        std::string url = getInventoryImportURL();

        LLCoros::instance().launch("marketplaceGetCoro",
            boost::bind(&marketplaceGetCoro, url, false));

        return true;
    }

    bool pollStatus()
    {
        if (!hasSessionCookie())
        {
            return false;
        }

        sImportGetPending = true;

        std::string url = getInventoryImportURL();

        url += sImportId.asString();

        LLCoros::instance().launch("marketplaceGetCoro",
            boost::bind(&marketplaceGetCoro, url, true));

        return true;
    }

    bool triggerImport()
    {
        if (!hasSessionCookie())
        {
            return false;
        }

        sImportId = LLSD::emptyMap();
        sImportInProgress = true;
        sImportPostPending = true;
        sImportResultStatus = MarketplaceErrorCodes::IMPORT_PROCESSING;
        sImportResults = LLSD::emptyMap();

        std::string url = getInventoryImportURL();

        LLCoros::instance().launch("marketplacePostCoro",
            boost::bind(&marketplacePostCoro, url));

        return true;
    }
}
#endif

//
// Interface class
//
static const F32 MARKET_IMPORTER_UPDATE_FREQUENCY = 1.0f;

//static
void LLMarketplaceInventoryImporter::update()
{
    if (instanceExists())
    {
        static LLTimer update_timer;
        if (update_timer.hasExpired())
        {
            LLMarketplaceInventoryImporter::instance().updateImport();
            update_timer.setTimerExpirySec(MARKET_IMPORTER_UPDATE_FREQUENCY);
        }
    }
}

LLMarketplaceInventoryImporter::LLMarketplaceInventoryImporter()
    : mAutoTriggerImport(false)
    , mImportInProgress(false)
    , mInitialized(false)
    , mMarketPlaceStatus(MarketplaceStatusCodes::MARKET_PLACE_NOT_INITIALIZED)
    , mErrorInitSignal(NULL)
    , mStatusChangedSignal(NULL)
    , mStatusReportSignal(NULL)
{
}

boost::signals2::connection LLMarketplaceInventoryImporter::setInitializationErrorCallback(const status_report_signal_t::slot_type& cb)
{
    if (mErrorInitSignal == NULL)
    {
        mErrorInitSignal = new status_report_signal_t();
    }

    return mErrorInitSignal->connect(cb);
}

boost::signals2::connection LLMarketplaceInventoryImporter::setStatusChangedCallback(const status_changed_signal_t::slot_type& cb)
{
    if (mStatusChangedSignal == NULL)
    {
        mStatusChangedSignal = new status_changed_signal_t();
    }

    return mStatusChangedSignal->connect(cb);
}

boost::signals2::connection LLMarketplaceInventoryImporter::setStatusReportCallback(const status_report_signal_t::slot_type& cb)
{
    if (mStatusReportSignal == NULL)
    {
        mStatusReportSignal = new status_report_signal_t();
    }

    return mStatusReportSignal->connect(cb);
}

void LLMarketplaceInventoryImporter::initialize()
{
    if (mInitialized)
    {
        return;
    }

    if (!LLMarketplaceImport::hasSessionCookie())
    {
        mMarketPlaceStatus = MarketplaceStatusCodes::MARKET_PLACE_INITIALIZING;
        LLMarketplaceImport::establishMarketplaceSessionCookie();
    }
    else
    {
        mMarketPlaceStatus = MarketplaceStatusCodes::MARKET_PLACE_MERCHANT;
    }
}

void LLMarketplaceInventoryImporter::reinitializeAndTriggerImport()
{
    mInitialized = false;
    mMarketPlaceStatus = MarketplaceStatusCodes::MARKET_PLACE_NOT_INITIALIZED;
    initialize();
    mAutoTriggerImport = true;
}

bool LLMarketplaceInventoryImporter::triggerImport()
{
    const bool import_triggered = LLMarketplaceImport::triggerImport();

    if (!import_triggered)
    {
        reinitializeAndTriggerImport();
    }

    return import_triggered;
}

void LLMarketplaceInventoryImporter::updateImport()
{
    const bool in_progress = LLMarketplaceImport::inProgress();

    if (in_progress && !LLMarketplaceImport::resultPending())
    {
        const bool polling_status = LLMarketplaceImport::pollStatus();

        if (!polling_status)
        {
            reinitializeAndTriggerImport();
        }
    }

    if (mImportInProgress != in_progress)
    {
        mImportInProgress = in_progress;

        // If we are no longer in progress
        if (!mImportInProgress)
        {
            // Look for results success
            mInitialized = LLMarketplaceImport::hasSessionCookie();

            // Report results
            if (mStatusReportSignal)
            {
                (*mStatusReportSignal)(LLMarketplaceImport::getResultStatus(), LLMarketplaceImport::getResults());
            }

            if (mInitialized)
            {
                mMarketPlaceStatus = MarketplaceStatusCodes::MARKET_PLACE_MERCHANT;
                // Follow up with auto trigger of import
                if (mAutoTriggerImport)
                {
                    mAutoTriggerImport = false;
                    mImportInProgress = triggerImport();
                }
            }
            else
            {
                U32 status = LLMarketplaceImport::getResultStatus();
                if ((status == MarketplaceErrorCodes::IMPORT_FORBIDDEN) ||
                    (status == MarketplaceErrorCodes::IMPORT_AUTHENTICATION_ERROR))
                {
                    mMarketPlaceStatus = MarketplaceStatusCodes::MARKET_PLACE_NOT_MERCHANT;
                }
                else if (status == MarketplaceErrorCodes::IMPORT_SERVER_API_DISABLED)
                {
                    mMarketPlaceStatus = MarketplaceStatusCodes::MARKET_PLACE_MIGRATED_MERCHANT;
                }
                else
                {
                    mMarketPlaceStatus = MarketplaceStatusCodes::MARKET_PLACE_CONNECTION_FAILURE;
                }
                if (mErrorInitSignal && (mMarketPlaceStatus == MarketplaceStatusCodes::MARKET_PLACE_CONNECTION_FAILURE))
                {
                    (*mErrorInitSignal)(LLMarketplaceImport::getResultStatus(), LLMarketplaceImport::getResults());
                }
            }
        }
    }

    // Make sure we trigger the status change with the final state (in case of auto trigger after initialize)
    if (mStatusChangedSignal)
    {
        (*mStatusChangedSignal)(mImportInProgress);
    }
}

//
// Direct Delivery : Marketplace tuples and data
//
class LLMarketplaceInventoryObserver : public LLInventoryObserver
{
public:
    LLMarketplaceInventoryObserver() {}
    virtual ~LLMarketplaceInventoryObserver() {}
    virtual void changed(U32 mask);

private:
    static void onIdleProcessQueue(void *userdata);

    // doesn't hold just marketplace related ids
    static std::set<LLUUID> sStructureQueue;
    static bool sProcessingQueue;
};

std::set<LLUUID> LLMarketplaceInventoryObserver::sStructureQueue;
bool LLMarketplaceInventoryObserver::sProcessingQueue = false;

void LLMarketplaceInventoryObserver::changed(U32 mask)
{
    if (mask & (LLInventoryObserver::INTERNAL | LLInventoryObserver::STRUCTURE))
    {
        // When things are changed in the inventory, this can trigger a host of changes in the marketplace listings folder:
        // * stock counts changing : no copy items coming in and out will change the stock count on folders
        // * version and listing folders : moving those might invalidate the marketplace data itself
        // Since we should cannot raise inventory change while the observer is called (the list will be cleared
        // once observers are called) we need to raise a flag in the inventory to signal that things have been dirtied.
        const std::set<LLUUID>& changed_items = gInventory.getChangedIDs();
        sStructureQueue.insert(changed_items.begin(), changed_items.end());
    }

    if (!sProcessingQueue && !sStructureQueue.empty())
    {
        gIdleCallbacks.addFunction(onIdleProcessQueue, NULL);
        // can do without sProcessingQueue, but it's usufull for simplicity and reliability
        sProcessingQueue = true;
    }
}

void LLMarketplaceInventoryObserver::onIdleProcessQueue(void *userdata)
{
    U64 start_time = LLTimer::getTotalTime(); // microseconds
    const U64 MAX_PROCESSING_TIME = 1000;
    U64 stop_time = start_time + MAX_PROCESSING_TIME;

    while (!sStructureQueue.empty() && LLTimer::getTotalTime() < stop_time)
    {
        std::set<LLUUID>::const_iterator id_it = sStructureQueue.begin();
        LLInventoryObject* obj = gInventory.getObject(*id_it);
        if (obj)
        {
            if (LLAssetType::AT_CATEGORY == obj->getType())
            {
                // If it's a folder known to the marketplace, let's check it's in proper shape
                if (LLMarketplaceData::instance().isListed(*id_it) || LLMarketplaceData::instance().isVersionFolder(*id_it))
                {
                    // can trigger notifyObservers
                    // can cause more structural changes
                    LLMarketplaceValidator::getInstance()->validateMarketplaceListings(obj->getUUID());
                }
            }
            else
            {
                // If it's not a category, it's an item...
                LLInventoryItem* item = (LLInventoryItem*)(obj);
                // If it's a no copy item, we may need to update the label count of marketplace listings
                if (!item->getPermissions().allowOperationBy(PERM_COPY, gAgent.getID(), gAgent.getGroupID()))
                {
                    LLMarketplaceData::instance().setDirtyCount();
                }
            }
        }

        // sStructureQueue could have been modified in validate_marketplacelistings
        // adding items does not invalidate existing iterator
        sStructureQueue.erase(id_it);
    }

    if (LLApp::isExiting() || sStructureQueue.empty())
    {
        // Nothing to do anymore
        gIdleCallbacks.deleteFunction(onIdleProcessQueue, NULL);
        sProcessingQueue = false;
    }
}

// Tuple == Item
LLMarketplaceTuple::LLMarketplaceTuple() :
    mListingFolderId(),
    mListingId(0),
    mVersionFolderId(),
    mIsActive(false),
    mEditURL("")
{
}

LLMarketplaceTuple::LLMarketplaceTuple(const LLUUID& folder_id) :
    mListingFolderId(folder_id),
    mListingId(0),
    mVersionFolderId(),
    mIsActive(false),
    mEditURL("")
{
}

LLMarketplaceTuple::LLMarketplaceTuple(const LLUUID& folder_id, S32 listing_id, const LLUUID& version_id, bool is_listed) :
    mListingFolderId(folder_id),
    mListingId(listing_id),
    mVersionFolderId(version_id),
    mIsActive(is_listed),
    mEditURL("")
{
}


// Data map
LLMarketplaceData::LLMarketplaceData() :
 mMarketPlaceStatus(MarketplaceStatusCodes::MARKET_PLACE_NOT_INITIALIZED),
 mMarketPlaceDataFetched(MarketplaceFetchCodes::MARKET_FETCH_NOT_DONE),
 mStatusUpdatedSignal(NULL),
 mDataFetchedSignal(NULL),
 mDirtyCount(false)
{
    mInventoryObserver = new LLMarketplaceInventoryObserver;
    gInventory.addObserver(mInventoryObserver);
}

LLMarketplaceData::~LLMarketplaceData()
{
    gInventory.removeObserver(mInventoryObserver);
}


LLSD LLMarketplaceData::getMarketplaceStringSubstitutions()
{
    std::string marketplace_url = getMarketplaceURL("MarketplaceURL");
    std::string marketplace_url_create = getMarketplaceURL("MarketplaceURL_CreateStore");
    std::string marketplace_url_dashboard = getMarketplaceURL("MarketplaceURL_Dashboard");
    std::string marketplace_url_imports = getMarketplaceURL("MarketplaceURL_Imports");
    std::string marketplace_url_info = getMarketplaceURL("MarketplaceURL_LearnMore");

    LLSD marketplace_sub_map;

    marketplace_sub_map["[MARKETPLACE_URL]"] = marketplace_url;
    marketplace_sub_map["[MARKETPLACE_CREATE_STORE_URL]"] = marketplace_url_create;
    marketplace_sub_map["[MARKETPLACE_LEARN_MORE_URL]"] = marketplace_url_info;
    marketplace_sub_map["[MARKETPLACE_DASHBOARD_URL]"] = marketplace_url_dashboard;
    marketplace_sub_map["[MARKETPLACE_IMPORTS_URL]"] = marketplace_url_imports;

    return marketplace_sub_map;
}

void LLMarketplaceData::initializeSLM(const status_updated_signal_t::slot_type& cb)
{
    if (mStatusUpdatedSignal == NULL)
    {
        mStatusUpdatedSignal = new status_updated_signal_t();
    }
    mStatusUpdatedSignal->connect(cb);

    if (mMarketPlaceStatus != MarketplaceStatusCodes::MARKET_PLACE_NOT_INITIALIZED)
    {
        // If already initialized, just confirm the status so the callback gets called
        if (mMarketPlaceFailureReason.empty())
        {
            setSLMStatus(mMarketPlaceStatus);
        }
        else
        {
            setSLMConnectionFailure(mMarketPlaceFailureReason);
        }
    }
    else
    {
        mMarketPlaceStatus = MarketplaceStatusCodes::MARKET_PLACE_INITIALIZING;

        LLCoros::instance().launch("getMerchantStatus",
            boost::bind(&LLMarketplaceData::getMerchantStatusCoro, this));
    }
}

void LLMarketplaceData::getMerchantStatusCoro()
{
    LLCore::HttpRequest::policy_t httpPolicy(LLCore::HttpRequest::DEFAULT_POLICY_ID);
    LLCoreHttpUtil::HttpCoroutineAdapter::ptr_t
        httpAdapter(new LLCoreHttpUtil::HttpCoroutineAdapter("getMerchantStatusCoro", httpPolicy));
    LLCore::HttpRequest::ptr_t httpRequest(new LLCore::HttpRequest);
    LLCore::HttpOptions::ptr_t httpOpts(new LLCore::HttpOptions);

    httpOpts->setFollowRedirects(true);

    std::string url = getSLMConnectURL("/merchant");
    if (url.empty())
    {
        LL_WARNS("Marketplace") << "No marketplace capability on Sim" << LL_ENDL;
        setSLMStatus(MarketplaceStatusCodes::MARKET_PLACE_CONNECTION_FAILURE);
        return;
    }

    LLSD result = httpAdapter->getAndSuspend(httpRequest, url, httpOpts);

    LLSD httpResults = result[LLCoreHttpUtil::HttpCoroutineAdapter::HTTP_RESULTS];
    LLCore::HttpStatus status = LLCoreHttpUtil::HttpCoroutineAdapter::getStatusFromLLSD(httpResults);

    if (!status)
    {
        S32 httpCode = status.getType();

        if (httpCode == HTTP_NOT_FOUND)
        {
            log_SLM_infos("Get /merchant", httpCode, std::string("User is not a merchant"));
            LLMarketplaceData::instance().setSLMStatus(MarketplaceStatusCodes::MARKET_PLACE_NOT_MERCHANT);
        }
        else if (httpCode == HTTP_SERVICE_UNAVAILABLE)
        {
            log_SLM_infos("Get /merchant", httpCode, std::string("Merchant is not migrated"));
            LLMarketplaceData::instance().setSLMStatus(MarketplaceStatusCodes::MARKET_PLACE_NOT_MIGRATED_MERCHANT);
        }
        else
        {
            LL_WARNS("SLM") << "SLM Merchant Request failed with status: " << httpCode
                                    << ", reason : " << status.toString()
                                    << ", code : " << result["error_code"].asString()
                                    << ", description : " << result["error_description"].asString() << LL_ENDL;
            std::string reason = status.toString();
            if (reason.empty())
            {
                reason = result["error_code"].asString();
            }
            // Since user might not even have a marketplace, there is no reason to report the error
            // to the user, instead write it down into listings' floater
            LLMarketplaceData::instance().setSLMConnectionFailure(reason);
        }
        return;
    }

    log_SLM_infos("Get /merchant", status.getType(), std::string("User is a merchant"));
    setSLMStatus(MarketplaceStatusCodes::MARKET_PLACE_MERCHANT);
}

void LLMarketplaceData::setDataFetchedSignal(const status_updated_signal_t::slot_type& cb)
{
    if (mDataFetchedSignal == NULL)
    {
        mDataFetchedSignal = new status_updated_signal_t();
    }
    mDataFetchedSignal->connect(cb);
}

// Get/Post/Put requests to the SLM Server using the SLM API
void LLMarketplaceData::getSLMListings()
{
    const LLUUID marketplaceFolderId = gInventory.findCategoryUUIDForType(LLFolderType::FT_MARKETPLACE_LISTINGS);
    setUpdating(marketplaceFolderId, true);

    LLCoros::instance().launch("getSLMListings",
        boost::bind(&LLMarketplaceData::getSLMListingsCoro, this, marketplaceFolderId));
}

void LLMarketplaceData::getSLMListingsCoro(LLUUID folderId)
{
    LLCore::HttpRequest::policy_t httpPolicy(LLCore::HttpRequest::DEFAULT_POLICY_ID);
    LLCoreHttpUtil::HttpCoroutineAdapter::ptr_t
        httpAdapter(new LLCoreHttpUtil::HttpCoroutineAdapter("getMerchantStatusCoro", httpPolicy));
    LLCore::HttpRequest::ptr_t httpRequest(new LLCore::HttpRequest);
    LLCore::HttpHeaders::ptr_t httpHeaders(new LLCore::HttpHeaders);

    httpHeaders->append("Accept", "application/json");
    httpHeaders->append("Content-Type", "application/json");

    std::string url = getSLMConnectURL("/listings");

    LLSD result = httpAdapter->getJsonAndSuspend(httpRequest, url, httpHeaders);

    setUpdating(folderId, false);

    LLSD httpResults = result[LLCoreHttpUtil::HttpCoroutineAdapter::HTTP_RESULTS];
    LLCore::HttpStatus status = LLCoreHttpUtil::HttpCoroutineAdapter::getStatusFromLLSD(httpResults);

    if (!status)
    {
        log_SLM_warning("Get /listings", status.getType(), status.toString(), "", result);
        setSLMDataFetched(MarketplaceFetchCodes::MARKET_FETCH_FAILED);
        update_marketplace_category(folderId, false);
        gInventory.notifyObservers();
        return;
    }

    log_SLM_infos("Get /listings", static_cast<U32>(status.getType()), result);

    // Extract the info from the results
    for (LLSD::array_iterator it = result["listings"].beginArray();
            it != result["listings"].endArray(); ++it)
    {
        LLSD listing = *it;

        int listingId = listing["id"].asInteger();
        bool isListed = listing["is_listed"].asBoolean();
        std::string editUrl = listing["edit_url"].asString();
        LLUUID folderUuid = listing["inventory_info"]["listing_folder_id"].asUUID();
        LLUUID versionUuid = listing["inventory_info"]["version_folder_id"].asUUID();
        int count = listing["inventory_info"]["count_on_hand"].asInteger();

        if (folderUuid.notNull())
        {
            addListing(folderUuid, listingId, versionUuid, isListed, editUrl, count);
        }
    }

    // Update all folders under the root
    setSLMDataFetched(MarketplaceFetchCodes::MARKET_FETCH_DONE);
    update_marketplace_category(folderId, false);
    gInventory.notifyObservers();
}

void LLMarketplaceData::getSLMListing(S32 listingId)
{
    LLUUID folderId = getListingFolder(listingId);
    setUpdating(folderId, true);

    LLCoros::instance().launch("getSingleListingCoro",
        boost::bind(&LLMarketplaceData::getSingleListingCoro, this, listingId, folderId));
}

void LLMarketplaceData::getSingleListingCoro(S32 listingId, LLUUID folderId)
{
    LLCore::HttpRequest::policy_t httpPolicy(LLCore::HttpRequest::DEFAULT_POLICY_ID);
    LLCoreHttpUtil::HttpCoroutineAdapter::ptr_t
        httpAdapter(new LLCoreHttpUtil::HttpCoroutineAdapter("getMerchantStatusCoro", httpPolicy));
    LLCore::HttpRequest::ptr_t httpRequest(new LLCore::HttpRequest);
    LLCore::HttpHeaders::ptr_t httpHeaders(new LLCore::HttpHeaders);

    httpHeaders->append("Accept", "application/json");
    httpHeaders->append("Content-Type", "application/json");

    std::string url = getSLMConnectURL("/listing/") + llformat("%d", listingId);

    LLSD result = httpAdapter->getJsonAndSuspend(httpRequest, url, httpHeaders);

    setUpdating(folderId, false);

    LLSD httpResults = result[LLCoreHttpUtil::HttpCoroutineAdapter::HTTP_RESULTS];
    LLCore::HttpStatus status = LLCoreHttpUtil::HttpCoroutineAdapter::getStatusFromLLSD(httpResults);

    if (!status)
    {
        if (status.getType() == HTTP_NOT_FOUND)
        {
            // That listing does not exist -> delete its record from the local SLM data store
            deleteListing(folderId, false);
        }
        else
        {
            log_SLM_warning("Get /listing", status.getType(), status.toString(), "", result);
        }

        update_marketplace_category(folderId, false);
        gInventory.notifyObservers();
        return;
    }

    log_SLM_infos("Get /listings", static_cast<U32>(status.getType()), result);


    // Extract the info from the results
    for (LLSD::array_iterator it = result["listings"].beginArray();
        it != result["listings"].endArray(); ++it)
    {
        LLSD listing = *it;

        int resListingId = listing["id"].asInteger();
        bool isListed = listing["is_listed"].asBoolean();
        std::string editUrl = listing["edit_url"].asString();
        LLUUID folderUuid = listing["inventory_info"]["listing_folder_id"].asUUID();
        LLUUID versionUuid = listing["inventory_info"]["version_folder_id"].asUUID();
        int count = listing["inventory_info"]["count_on_hand"].asInteger();

        // Update that listing
        setListingID(folderUuid, resListingId, false);
        setVersionFolderID(folderUuid, versionUuid, false);
        setActivationState(folderUuid, isListed, false);
        setListingURL(folderUuid, editUrl, false);
        setCountOnHand(folderUuid, count, false);
        update_marketplace_category(folderUuid, false);
        gInventory.notifyObservers();
    }
}

void LLMarketplaceData::createSLMListing(const LLUUID& folder_id, const LLUUID& version_id, S32 count)
{
    setUpdating(folder_id, true);
    LLCoros::instance().launch("createSLMListingCoro",
        boost::bind(&LLMarketplaceData::createSLMListingCoro, this, folder_id, version_id, count));
}

void LLMarketplaceData::createSLMListingCoro(LLUUID folderId, LLUUID versionId, S32 count)
{
    LLCore::HttpRequest::policy_t httpPolicy(LLCore::HttpRequest::DEFAULT_POLICY_ID);
    LLCoreHttpUtil::HttpCoroutineAdapter::ptr_t
        httpAdapter(new LLCoreHttpUtil::HttpCoroutineAdapter("getMerchantStatusCoro", httpPolicy));
    LLCore::HttpRequest::ptr_t httpRequest(new LLCore::HttpRequest);
    LLCore::HttpHeaders::ptr_t httpHeaders(new LLCore::HttpHeaders);

    httpHeaders->append("Accept", "application/json");
    httpHeaders->append("Content-Type", "application/json");

    LLViewerInventoryCategory* category = gInventory.getCategory(folderId);
    LLSD invInfo;
    invInfo["listing_folder_id"] = folderId;
    invInfo["version_folder_id"] = versionId;
    invInfo["count_on_hand"] = count;
    LLSD listing;
    listing["name"] = category->getName();
    listing["inventory_info"] = invInfo;
    LLSD postData;
    postData["listing"] = listing;

    std::string url = getSLMConnectURL("/listings");

    LLSD result = httpAdapter->postJsonAndSuspend(httpRequest, url, postData, httpHeaders);

    setUpdating(folderId, false);

    LLSD httpResults = result[LLCoreHttpUtil::HttpCoroutineAdapter::HTTP_RESULTS];
    LLCore::HttpStatus status = LLCoreHttpUtil::HttpCoroutineAdapter::getStatusFromLLSD(httpResults);

    if (!status)
    {
        log_SLM_warning("Post /listings", status.getType(), status.toString(), "", result);
        update_marketplace_category(folderId, false);
        gInventory.notifyObservers();
        return;
    }

    log_SLM_infos("Post /listings", status.getType(), result);

    if (!result.has("listings") || !result["listings"].isArray() || result["listings"].size() == 0)
    {
        LL_INFOS("SLM") << "Received an empty response for folder " << folderId << LL_ENDL;
        return;
    }

    // Extract the info from the results
    for (LLSD::array_iterator it = result["listings"].beginArray();
        it != result["listings"].endArray(); ++it)
    {
        LLSD listing = *it;

        int listingId = listing["id"].asInteger();
        bool isListed = listing["is_listed"].asBoolean();
        std::string editUrl = listing["edit_url"].asString();
        LLUUID folderUuid = listing["inventory_info"]["listing_folder_id"].asUUID();
        LLUUID versionUuid = listing["inventory_info"]["version_folder_id"].asUUID();
        int count = listing["inventory_info"]["count_on_hand"].asInteger();

        addListing(folderUuid, listingId, versionUuid, isListed, editUrl, count);
        update_marketplace_category(folderUuid, false);
        gInventory.notifyObservers();
    }

}

void LLMarketplaceData::updateSLMListing(const LLUUID& folder_id, S32 listing_id, const LLUUID& version_id, bool is_listed, S32 count)
{
    setUpdating(folder_id, true);
    LLCoros::instance().launch("updateSLMListingCoro",
        boost::bind(&LLMarketplaceData::updateSLMListingCoro, this, folder_id, listing_id, version_id, is_listed, count));
}

void LLMarketplaceData::updateSLMListingCoro(LLUUID folderId, S32 listingId, LLUUID versionId, bool isListed, S32 count)
{
    LLCore::HttpRequest::policy_t httpPolicy(LLCore::HttpRequest::DEFAULT_POLICY_ID);
    LLCoreHttpUtil::HttpCoroutineAdapter::ptr_t
        httpAdapter(new LLCoreHttpUtil::HttpCoroutineAdapter("getMerchantStatusCoro", httpPolicy));
    LLCore::HttpRequest::ptr_t httpRequest(new LLCore::HttpRequest);
    LLCore::HttpHeaders::ptr_t httpHeaders(new LLCore::HttpHeaders);

    httpHeaders->append("Accept", "application/json");
    httpHeaders->append("Content-Type", "application/json");

    LLSD invInfo;
    invInfo["listing_folder_id"] = folderId;
    invInfo["version_folder_id"] = versionId;
    invInfo["count_on_hand"] = count;
    LLSD listing;
    listing["inventory_info"] = invInfo;
    listing["id"] = listingId;
    listing["is_listed"] = isListed;
    LLSD postData;
    postData["listing"] = listing;

    std::string url = getSLMConnectURL("/listing/") + llformat("%d", listingId);
    LLSD result = httpAdapter->putJsonAndSuspend(httpRequest, url, postData, httpHeaders);

    setUpdating(folderId, false);

    LLSD httpResults = result[LLCoreHttpUtil::HttpCoroutineAdapter::HTTP_RESULTS];
    LLCore::HttpStatus status = LLCoreHttpUtil::HttpCoroutineAdapter::getStatusFromLLSD(httpResults);

    if (!status)
    {
        log_SLM_warning("Put /listing", status.getType(), status.toString(), "", result);
        update_marketplace_category(folderId, false);
        gInventory.notifyObservers();
        return;
    }

    log_SLM_infos("Put /listing", status.getType(), result);

    if (!result.has("listings") || !result["listings"].isArray() || result["listings"].size() == 0)
    {
        LL_INFOS("SLM") << "Received an empty response for listing " << listingId << " folder " << folderId << LL_ENDL;
        // Try to get listing more directly after a delay
        const float FORCE_UPDATE_TIMEOUT = 5.0;
        llcoro::suspendUntilTimeout(FORCE_UPDATE_TIMEOUT);
        if (!LLApp::isExiting() && LLMarketplaceData::instanceExists())
        {
            getSLMListing(listingId);
        }
        return;
    }

    // Extract the info from the Json string
    for (LLSD::array_iterator it = result["listings"].beginArray();
        it != result["listings"].endArray(); ++it)
    {
        LLSD listing = *it;

        int listing_id = listing["id"].asInteger();
        bool is_listed = listing["is_listed"].asBoolean();
        std::string edit_url = listing["edit_url"].asString();
        LLUUID folderUuid = listing["inventory_info"]["listing_folder_id"].asUUID();
        LLUUID versionUuid = listing["inventory_info"]["version_folder_id"].asUUID();
        int onHand = listing["inventory_info"]["count_on_hand"].asInteger();

        // Update that listing
        setListingID(folderUuid, listing_id, false);
        setVersionFolderID(folderUuid, versionUuid, false);
        setActivationState(folderUuid, is_listed, false);
        setListingURL(folderUuid, edit_url, false);
        setCountOnHand(folderUuid, onHand, false);
        update_marketplace_category(folderUuid, false);
        gInventory.notifyObservers();

        // Show a notification alert if what we got is not what we expected
        // (this actually doesn't result in an error status from the SLM API protocol)
        if ((isListed != is_listed) || (versionId != versionUuid))
        {
            LLSD subs;
            subs["[URL]"] = edit_url;
            LLNotificationsUtil::add("AlertMerchantListingNotUpdated", subs);
        }
    }

}

void LLMarketplaceData::associateSLMListing(const LLUUID& folder_id, S32 listing_id, const LLUUID& version_id, const LLUUID& source_folder_id)
{
    setUpdating(folder_id, true);
    setUpdating(source_folder_id, true);
    LLCoros::instance().launch("associateSLMListingCoro",
        boost::bind(&LLMarketplaceData::associateSLMListingCoro, this, folder_id, listing_id, version_id, source_folder_id));
}

void LLMarketplaceData::associateSLMListingCoro(LLUUID folderId, S32 listingId, LLUUID versionId, LLUUID sourceFolderId)
{
    LLCore::HttpRequest::policy_t httpPolicy(LLCore::HttpRequest::DEFAULT_POLICY_ID);
    LLCoreHttpUtil::HttpCoroutineAdapter::ptr_t
        httpAdapter(new LLCoreHttpUtil::HttpCoroutineAdapter("getMerchantStatusCoro", httpPolicy));
    LLCore::HttpRequest::ptr_t httpRequest(new LLCore::HttpRequest);
    LLCore::HttpHeaders::ptr_t httpHeaders(new LLCore::HttpHeaders);

    httpHeaders->append("Accept", "application/json");
    httpHeaders->append("Content-Type", "application/json");

    LLSD invInfo;
    invInfo["listing_folder_id"] = folderId;
    invInfo["version_folder_id"] = versionId;
    LLSD listing;
    listing["id"] = listingId;
    listing["inventory_info"] = invInfo;
    LLSD postData;
    postData["listing"] = listing;

    // Send request
    std::string url = getSLMConnectURL("/associate_inventory/") + llformat("%d", listingId);

    LLSD result = httpAdapter->putJsonAndSuspend(httpRequest, url, postData, httpHeaders);

    setUpdating(folderId, false);
    setUpdating(sourceFolderId, false);

    LLSD httpResults = result[LLCoreHttpUtil::HttpCoroutineAdapter::HTTP_RESULTS];
    LLCore::HttpStatus status = LLCoreHttpUtil::HttpCoroutineAdapter::getStatusFromLLSD(httpResults);

    if (!status)
    {
        log_SLM_warning("Put /associate_inventory", status.getType(), status.toString(), "", result);
        update_marketplace_category(folderId, false);
        update_marketplace_category(sourceFolderId, false);
        gInventory.notifyObservers();
        return;
    }

    log_SLM_infos("Put /associate_inventory", status.getType(), result);

    for (LLSD::array_iterator it = result["listings"].beginArray();
            it != result["listings"].endArray(); ++it)
    {
        LLSD listing = *it;

        int listing_id = listing["id"].asInteger();
        bool is_listed = listing["is_listed"].asBoolean();
        std::string edit_url = listing["edit_url"].asString();
        LLUUID folder_uuid = listing["inventory_info"]["listing_folder_id"].asUUID();
        LLUUID version_uuid = listing["inventory_info"]["version_folder_id"].asUUID();
        int count = listing["inventory_info"]["count_on_hand"].asInteger();

        // Check that the listing ID is not already associated to some other record
        LLUUID old_listing = LLMarketplaceData::instance().getListingFolder(listing_id);
        if (old_listing.notNull())
        {
            // If it is already used, unlist the old record (we can't have 2 listings with the same listing ID)
            deleteListing(old_listing);
        }

        // Add the new association
        addListing(folder_uuid, listing_id, version_uuid, is_listed, edit_url, count);
        update_marketplace_category(folder_uuid, false);
        gInventory.notifyObservers();

        // The stock count needs to be updated with the new local count now
        updateCountOnHand(folder_uuid, 1);
    }

    // Always update the source folder so its widget updates
    update_marketplace_category(sourceFolderId, false);
}

void LLMarketplaceData::deleteSLMListing(S32 listingId)
{
    LLCoros::instance().launch("deleteSLMListingCoro",
        boost::bind(&LLMarketplaceData::deleteSLMListingCoro, this, listingId));
}

void LLMarketplaceData::deleteSLMListingCoro(S32 listingId)
{
    LLCore::HttpRequest::policy_t httpPolicy(LLCore::HttpRequest::DEFAULT_POLICY_ID);
    LLCoreHttpUtil::HttpCoroutineAdapter::ptr_t
        httpAdapter(new LLCoreHttpUtil::HttpCoroutineAdapter("getMerchantStatusCoro", httpPolicy));
    LLCore::HttpRequest::ptr_t httpRequest(new LLCore::HttpRequest);
    LLCore::HttpHeaders::ptr_t httpHeaders(new LLCore::HttpHeaders);

    httpHeaders->append("Accept", "application/json");
    httpHeaders->append("Content-Type", "application/json");

    std::string url = getSLMConnectURL("/listing/") + llformat("%d", listingId);
    LLUUID folderId = getListingFolder(listingId);

    setUpdating(folderId, true);

    LLSD result = httpAdapter->deleteJsonAndSuspend(httpRequest, url, httpHeaders);

    setUpdating(folderId, false);

    LLSD httpResults = result[LLCoreHttpUtil::HttpCoroutineAdapter::HTTP_RESULTS];
    LLCore::HttpStatus status = LLCoreHttpUtil::HttpCoroutineAdapter::getStatusFromLLSD(httpResults);

    if (!status)
    {
        log_SLM_warning("Delete /listing", status.getType(), status.toString(), "", result);
        update_marketplace_category(folderId, false);
        gInventory.notifyObservers();
        return;
    }

    log_SLM_infos("Delete /listing", status.getType(), result);

    for (LLSD::array_iterator it = result["listings"].beginArray();
            it != result["listings"].endArray(); ++it)
    {
        LLSD listing = *it;

        int listing_id = listing["id"].asInteger();
        LLUUID folder_id = LLMarketplaceData::instance().getListingFolder(listing_id);
        deleteListing(folder_id);
    }

}

std::string LLMarketplaceData::getSLMConnectURL(const std::string& route)
{
    std::string url;
    LLViewerRegion *regionp = gAgent.getRegion();
    if (regionp)
    {
        // Get DirectDelivery cap
        url = regionp->getCapability("DirectDelivery");
        if (!url.empty())
        {
            url += route;
        }
    }
    return url;
}

void LLMarketplaceData::setSLMStatus(U32 status)
{
    mMarketPlaceStatus = status;
    mMarketPlaceFailureReason.clear();
    if (mStatusUpdatedSignal)
    {
        (*mStatusUpdatedSignal)();
    }
}

void LLMarketplaceData::setSLMConnectionFailure(const std::string& reason)
{
    mMarketPlaceStatus = MarketplaceStatusCodes::MARKET_PLACE_CONNECTION_FAILURE;
    mMarketPlaceFailureReason = reason;
    if (mStatusUpdatedSignal)
    {
        (*mStatusUpdatedSignal)();
    }
}

void LLMarketplaceData::setSLMDataFetched(U32 status)
{
    mMarketPlaceDataFetched = status;
    if (mDataFetchedSignal)
    {
        (*mDataFetchedSignal)();
    }
}

bool LLMarketplaceData::isSLMDataFetched()
{
    return mMarketPlaceDataFetched == MarketplaceFetchCodes::MARKET_FETCH_DONE;
}

// Creation / Deletion / Update
// Methods publicly called
bool LLMarketplaceData::createListing(const LLUUID& folder_id)
{
    if (isListed(folder_id))
    {
        // Listing already exists -> exit with error
        return false;
    }

    // Get the version folder: if there is only one subfolder, we will set it as a version folder immediately
    S32 count = -1;
    LLUUID version_id = getVersionFolderIfUnique(folder_id);
    if (version_id.notNull())
    {
        count = compute_stock_count(version_id, true);
    }

    // Validate the count on hand
    if (count == COMPUTE_STOCK_NOT_EVALUATED)
    {
        // If the count on hand cannot be evaluated, we will consider it empty (out of stock) at creation time
        // It will get reevaluated and updated once the items are fetched
        count = 0;
    }

    // Post the listing creation request to SLM
    createSLMListing(folder_id, version_id, count);

    return true;
}

bool LLMarketplaceData::clearListing(const LLUUID& folder_id, S32 depth)
{
    if (folder_id.isNull())
    {
        // Folder doesn't exists -> exit with error
        return false;
    }

    // Evaluate the depth if it wasn't passed as a parameter
    if (depth < 0)
    {
        depth = depth_nesting_in_marketplace(folder_id);

    }
    // Folder id can be the root of the listing or not so we need to retrieve the root first
    LLUUID listing_uuid = (isListed(folder_id) ? folder_id : nested_parent_id(folder_id, depth));
    S32 listing_id = getListingID(listing_uuid);

    if (listing_id == 0)
    {
        // Listing doesn't exists -> exit with error
        return false;
    }

    // Update the SLM Server so that this listing is deleted (actually, archived...)
    deleteSLMListing(listing_id);

    return true;
}

bool LLMarketplaceData::getListing(const LLUUID& folder_id, S32 depth)
{
    if (folder_id.isNull())
    {
        // Folder doesn't exists -> exit with error
        return false;
    }

    // Evaluate the depth if it wasn't passed as a parameter
    if (depth < 0)
    {
        depth = depth_nesting_in_marketplace(folder_id);

    }
    // Folder id can be the root of the listing or not so we need to retrieve the root first
    LLUUID listing_uuid = (isListed(folder_id) ? folder_id : nested_parent_id(folder_id, depth));
    S32 listing_id = getListingID(listing_uuid);

    if (listing_id == 0)
    {
        // Listing doesn't exists -> exit with error
        return false;
    }

    // Get listing data from SLM
    getSLMListing(listing_id);

    return true;
}

bool LLMarketplaceData::getListing(S32 listing_id)
{
    if (listing_id == 0)
    {
        return false;
    }

    // Get listing data from SLM
    getSLMListing(listing_id);
    return true;
}

bool LLMarketplaceData::activateListing(const LLUUID& folder_id, bool activate, S32 depth)
{
    // Evaluate the depth if it wasn't passed as a parameter
    if (depth < 0)
    {
        depth = depth_nesting_in_marketplace(folder_id);

    }
    // Folder id can be the root of the listing or not so we need to retrieve the root first
    LLUUID listing_uuid = nested_parent_id(folder_id, depth);
    S32 listing_id = getListingID(listing_uuid);
    if (listing_id == 0)
    {
        // Listing doesn't exists -> exit with error
        return false;
    }

    if (getActivationState(listing_uuid) == activate)
    {
        // If activation state is unchanged, no point spamming SLM with an update
        return true;
    }

    LLUUID version_uuid = getVersionFolder(listing_uuid);

    // Also update the count on hand
    S32 count = compute_stock_count(folder_id);
    if (count == COMPUTE_STOCK_NOT_EVALUATED)
    {
        // If the count on hand cannot be evaluated locally, we should not change that SLM value
        // We are assuming that this issue is local and should not modify server side values
        count = getCountOnHand(listing_uuid);
    }

    // Post the listing update request to SLM
    updateSLMListing(listing_uuid, listing_id, version_uuid, activate, count);

    return true;
}

bool LLMarketplaceData::setVersionFolder(const LLUUID& folder_id, const LLUUID& version_id, S32 depth)
{
    // Evaluate the depth if it wasn't passed as a parameter
    if (depth < 0)
    {
        depth = depth_nesting_in_marketplace(folder_id);

    }
    // Folder id can be the root of the listing or not so we need to retrieve the root first
    LLUUID listing_uuid = nested_parent_id(folder_id, depth);
    S32 listing_id = getListingID(listing_uuid);
    if (listing_id == 0)
    {
        // Listing doesn't exists -> exit with error
        return false;
    }

    if (getVersionFolder(listing_uuid) == version_id)
    {
        // If version folder is unchanged, no point spamming SLM with an update
        return true;
    }

    // Note: if the version_id is cleared, we need to unlist the listing, otherwise, state unchanged
    bool is_listed = (version_id.isNull() ? false : getActivationState(listing_uuid));

    // Also update the count on hand
    S32 count = compute_stock_count(version_id);
    if (count == COMPUTE_STOCK_NOT_EVALUATED)
    {
        // If the count on hand cannot be evaluated, we will consider it empty (out of stock) when resetting the version folder
        // It will get reevaluated and updated once the items are fetched
        count = 0;
    }

    // Post the listing update request to SLM
    updateSLMListing(listing_uuid, listing_id, version_id, is_listed, count);

    return true;
}

bool LLMarketplaceData::updateCountOnHand(const LLUUID& folder_id, S32 depth)
{
    // Evaluate the depth if it wasn't passed as a parameter
    if (depth < 0)
    {
        depth = depth_nesting_in_marketplace(folder_id);

    }
    // Folder id can be the root of the listing or not so we need to retrieve the root first
    LLUUID listing_uuid = nested_parent_id(folder_id, depth);
    S32 listing_id = getListingID(listing_uuid);
    if (listing_id == 0)
    {
        // Listing doesn't exists -> exit with error
        return false;
    }

    // Compute the new count on hand
    S32 count = compute_stock_count(folder_id);

    if (count == getCountOnHand(listing_uuid))
    {
        // If count on hand is unchanged, no point spamming SLM with an update
        return true;
    }
    else if (count == COMPUTE_STOCK_NOT_EVALUATED)
    {
        // If local count on hand is not known at that point, do *not* force an update to SLM
        return false;
    }

    // Get the unchanged values
    bool is_listed = getActivationState(listing_uuid);
    LLUUID version_uuid = getVersionFolder(listing_uuid);


    // Post the listing update request to SLM
    updateSLMListing(listing_uuid, listing_id, version_uuid, is_listed, count);

    // Force the local value as it prevents spamming (count update may occur in burst when restocking)
    // Note that if SLM has a good reason to return a different value, it'll be updated by the responder
    setCountOnHand(listing_uuid, count, false);

    return true;
}

bool LLMarketplaceData::associateListing(const LLUUID& folder_id, const LLUUID& source_folder_id, S32 listing_id)
{
    if (isListed(folder_id))
    {
        // Listing already exists -> exit with error
        return false;
    }

    // Get the version folder: if there is only one subfolder, we will set it as a version folder immediately
    LLUUID version_id = getVersionFolderIfUnique(folder_id);

    // Post the listing associate request to SLM
    associateSLMListing(folder_id, listing_id, version_id, source_folder_id);

    return true;
}

// Methods privately called or called by SLM responders to perform changes
bool LLMarketplaceData::addListing(const LLUUID& folder_id, S32 listing_id, const LLUUID& version_id, bool is_listed,  const std::string& edit_url, S32 count)
{
    mMarketplaceItems[folder_id] = LLMarketplaceTuple(folder_id, listing_id, version_id, is_listed);
    mMarketplaceItems[folder_id].mEditURL = edit_url;
    mMarketplaceItems[folder_id].mCountOnHand = count;
    if (version_id.notNull())
    {
        mVersionFolders[version_id] = folder_id;
    }
    return true;
}

bool LLMarketplaceData::deleteListing(const LLUUID& folder_id, bool update)
{
    LLUUID version_folder = getVersionFolder(folder_id);

    if (mMarketplaceItems.erase(folder_id) != 1)
    {
        return false;
    }
    mVersionFolders.erase(version_folder);

    if (update)
    {
        update_marketplace_category(folder_id, false);
        gInventory.notifyObservers();
    }
    return true;
}

bool LLMarketplaceData::deleteListing(S32 listing_id, bool update)
{
    if (listing_id == 0)
    {
        return false;
    }

    LLUUID folder_id = getListingFolder(listing_id);
    return deleteListing(folder_id, update);
}

// Accessors
bool LLMarketplaceData::getActivationState(const LLUUID& folder_id)
{
    // Listing folder case
    marketplace_items_list_t::iterator it = mMarketplaceItems.find(folder_id);
    if (it != mMarketplaceItems.end())
    {
        return (it->second).mIsActive;
    }
    // Version folder case
    version_folders_list_t::iterator it_version = mVersionFolders.find(folder_id);
    if (it_version != mVersionFolders.end())
    {
        marketplace_items_list_t::iterator it = mMarketplaceItems.find(it_version->second);
        if (it != mMarketplaceItems.end())
        {
            return (it->second).mIsActive;
        }
    }
    return false;
}

S32 LLMarketplaceData::getListingID(const LLUUID& folder_id)
{
    marketplace_items_list_t::iterator it = mMarketplaceItems.find(folder_id);
    return (it == mMarketplaceItems.end() ? 0 : (it->second).mListingId);
}

S32 LLMarketplaceData::getCountOnHand(const LLUUID& folder_id)
{
    marketplace_items_list_t::iterator it = mMarketplaceItems.find(folder_id);
    return (it == mMarketplaceItems.end() ? -1 : (it->second).mCountOnHand);
}

LLUUID LLMarketplaceData::getVersionFolder(const LLUUID& folder_id)
{
    marketplace_items_list_t::iterator it = mMarketplaceItems.find(folder_id);
    return (it == mMarketplaceItems.end() ? LLUUID::null : (it->second).mVersionFolderId);
}

// Reverse lookup : find the listing folder id from the listing id
LLUUID LLMarketplaceData::getListingFolder(S32 listing_id)
{
    marketplace_items_list_t::iterator it = mMarketplaceItems.begin();
    while (it != mMarketplaceItems.end())
    {
        if ((it->second).mListingId == listing_id)
        {
            return (it->second).mListingFolderId;
        }
        it++;
    }
    return LLUUID::null;
}

std::string LLMarketplaceData::getListingURL(const LLUUID& folder_id, S32 depth)
{
    // Evaluate the depth if it wasn't passed as a parameter
    if (depth < 0)
    {
        depth = depth_nesting_in_marketplace(folder_id);

    }

    LLUUID listing_uuid = nested_parent_id(folder_id, depth);

    marketplace_items_list_t::iterator it = mMarketplaceItems.find(listing_uuid);
    return (it == mMarketplaceItems.end() ? "" : (it->second).mEditURL);
}

bool LLMarketplaceData::isListed(const LLUUID& folder_id)
{
    marketplace_items_list_t::iterator it = mMarketplaceItems.find(folder_id);
    return (it != mMarketplaceItems.end());
}

bool LLMarketplaceData::isListedAndActive(const LLUUID& folder_id)
{
    return (isListed(folder_id) && getActivationState(folder_id));
}

bool LLMarketplaceData::isVersionFolder(const LLUUID& folder_id)
{
    version_folders_list_t::iterator it = mVersionFolders.find(folder_id);
    return (it != mVersionFolders.end());
}

bool LLMarketplaceData::isInActiveFolder(const LLUUID& obj_id, S32 depth)
{
    // Evaluate the depth if it wasn't passed as a parameter
    if (depth < 0)
    {
        depth = depth_nesting_in_marketplace(obj_id);

    }

    LLUUID listing_uuid = nested_parent_id(obj_id, depth);
    bool active = getActivationState(listing_uuid);
    LLUUID version_uuid = getVersionFolder(listing_uuid);
    return (active && ((obj_id == version_uuid) || gInventory.isObjectDescendentOf(obj_id, version_uuid)));
}

LLUUID LLMarketplaceData::getActiveFolder(const LLUUID& obj_id, S32 depth)
{
    // Evaluate the depth if it wasn't passed as a parameter
    if (depth < 0)
    {
        depth = depth_nesting_in_marketplace(obj_id);

    }

    LLUUID listing_uuid = nested_parent_id(obj_id, depth);
    return (getActivationState(listing_uuid) ? getVersionFolder(listing_uuid) : LLUUID::null);
}

bool LLMarketplaceData::isUpdating(const LLUUID& folder_id, S32 depth)
{
    // Evaluate the depth if it wasn't passed as a parameter
    if (depth < 0)
    {
        depth = depth_nesting_in_marketplace(folder_id);
    }
    if ((depth <= 0) || (depth > 2))
    {
        // Only listing and version folders though are concerned by that status
        return false;
    }
    else
    {
        const LLUUID marketplace_listings_uuid = gInventory.findCategoryUUIDForType(LLFolderType::FT_MARKETPLACE_LISTINGS);
        std::set<LLUUID>::iterator it = mPendingUpdateSet.find(marketplace_listings_uuid);
        if (it != mPendingUpdateSet.end())
        {
            // If we're waiting for data for the marketplace listings root, we are in the updating process for all
            return true;
        }
        else
        {
            // Check if the listing folder is waiting or data
            LLUUID listing_uuid = nested_parent_id(folder_id, depth);
            it = mPendingUpdateSet.find(listing_uuid);
            return (it != mPendingUpdateSet.end());
        }
    }
}

void LLMarketplaceData::setUpdating(const LLUUID& folder_id, bool isUpdating)
{
    std::set<LLUUID>::iterator it = mPendingUpdateSet.find(folder_id);
    if (it != mPendingUpdateSet.end())
    {
        mPendingUpdateSet.erase(it);
    }
    if (isUpdating)
    {
        mPendingUpdateSet.insert(folder_id);
    }
}

void LLMarketplaceData::setValidationWaiting(const LLUUID& folder_id, S32 count)
{
    mValidationWaitingList[folder_id] = count;
}

void LLMarketplaceData::decrementValidationWaiting(const LLUUID& folder_id, S32 count)
{
    waiting_list_t::iterator found = mValidationWaitingList.find(folder_id);
    if (found != mValidationWaitingList.end())
    {
        found->second -= count;
        if (found->second <= 0)
        {
            mValidationWaitingList.erase(found);
            LLMarketplaceValidator::getInstance()->validateMarketplaceListings(folder_id);
            update_marketplace_category(folder_id);
            gInventory.notifyObservers();
        }
    }
}

// Private Modifiers
bool LLMarketplaceData::setListingID(const LLUUID& folder_id, S32 listing_id, bool update)
{
    marketplace_items_list_t::iterator it = mMarketplaceItems.find(folder_id);
    if (it == mMarketplaceItems.end())
    {
        return false;
    }

    (it->second).mListingId = listing_id;

    if (update)
    {
        update_marketplace_category(folder_id, false);
        gInventory.notifyObservers();
    }
    return true;
}

bool LLMarketplaceData::setCountOnHand(const LLUUID& folder_id, S32 count, bool update)
{
    marketplace_items_list_t::iterator it = mMarketplaceItems.find(folder_id);
    if (it == mMarketplaceItems.end())
    {
        return false;
    }

    (it->second).mCountOnHand = count;

    return true;
}

bool LLMarketplaceData::setVersionFolderID(const LLUUID& folder_id, const LLUUID& version_id, bool update)
{
    marketplace_items_list_t::iterator it = mMarketplaceItems.find(folder_id);
    if (it == mMarketplaceItems.end())
    {
        return false;
    }

    LLUUID old_version_id = (it->second).mVersionFolderId;
    if (old_version_id == version_id)
    {
        return false;
    }

    (it->second).mVersionFolderId = version_id;
    mVersionFolders.erase(old_version_id);
    if (version_id.notNull())
    {
        mVersionFolders[version_id] = folder_id;
    }

    if (update)
    {
        update_marketplace_category(old_version_id, false);
        update_marketplace_category(version_id, false);
        gInventory.notifyObservers();
    }
    return true;
}

bool LLMarketplaceData::setActivationState(const LLUUID& folder_id, bool activate, bool update)
{
    marketplace_items_list_t::iterator it = mMarketplaceItems.find(folder_id);
    if (it == mMarketplaceItems.end())
    {
        return false;
    }

    (it->second).mIsActive = activate;

    if (update)
    {
        update_marketplace_category((it->second).mListingFolderId, false);
        gInventory.notifyObservers();
    }
    return true;
}

bool LLMarketplaceData::setListingURL(const LLUUID& folder_id, const std::string& edit_url, bool update)
{
    marketplace_items_list_t::iterator it = mMarketplaceItems.find(folder_id);
    if (it == mMarketplaceItems.end())
    {
        return false;
    }

    (it->second).mEditURL = edit_url;
    return true;
}
<|MERGE_RESOLUTION|>--- conflicted
+++ resolved
@@ -57,13 +57,8 @@
     {
         std::string domain = "secondlife.com";
 
-<<<<<<< HEAD
-//	if (!LLGridManager::getInstance()->isInProductionGrid()) <FS:ND> For OpenSim
-	if (!LLGridManager::getInstance()->isInSLMain())
-=======
 //  if (!LLGridManager::getInstance()->isInProductionGrid()) <FS:ND> For OpenSim
     if (!LLGridManager::getInstance()->isInSLMain())
->>>>>>> 1a8a5404
         {
             const std::string& grid_id = LLGridManager::getInstance()->getGridId();
             const std::string& grid_id_lower = utf8str_tolower(grid_id);
