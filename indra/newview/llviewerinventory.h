/** 
 * @file llviewerinventory.h
 * @brief Declaration of the inventory bits that only used on the viewer.
 *
 * $LicenseInfo:firstyear=2002&license=viewerlgpl$
 * Second Life Viewer Source Code
 * Copyright (C) 2010, Linden Research, Inc.
 * 
 * This library is free software; you can redistribute it and/or
 * modify it under the terms of the GNU Lesser General Public
 * License as published by the Free Software Foundation;
 * version 2.1 of the License only.
 * 
 * This library is distributed in the hope that it will be useful,
 * but WITHOUT ANY WARRANTY; without even the implied warranty of
 * MERCHANTABILITY or FITNESS FOR A PARTICULAR PURPOSE.  See the GNU
 * Lesser General Public License for more details.
 * 
 * You should have received a copy of the GNU Lesser General Public
 * License along with this library; if not, write to the Free Software
 * Foundation, Inc., 51 Franklin Street, Fifth Floor, Boston, MA  02110-1301  USA
 * 
 * Linden Research, Inc., 945 Battery Street, San Francisco, CA  94111  USA
 * $/LicenseInfo$
 */

#ifndef LL_LLVIEWERINVENTORY_H
#define LL_LLVIEWERINVENTORY_H

#include "llinventory.h"
#include "llframetimer.h"
#include "llwearable.h"
#include "llui.h" //for LLDestroyClass

#include <boost/signals2.hpp>	// boost::signals2::trackable

class LLFolderView;
class LLFolderBridge;
class LLViewerInventoryCategory;

//~~~~~~~~~~~~~~~~~~~~~~~~~~~~~~~~~~~~~~~~~~~~~~~~~~~~~~~~~~~~~~~~~~~~~~~~~~~~~
// Class LLViewerInventoryItem
//
// An inventory item represents something that the current user has in
// their inventory.
//~~~~~~~~~~~~~~~~~~~~~~~~~~~~~~~~~~~~~~~~~~~~~~~~~~~~~~~~~~~~~~~~~~~~~~~~~~~~~

class LLViewerInventoryItem : public LLInventoryItem, public boost::signals2::trackable
{
public:
	typedef LLDynamicArray<LLPointer<LLViewerInventoryItem> > item_array_t;
	
protected:
	~LLViewerInventoryItem( void ); // ref counted
	BOOL extractSortFieldAndDisplayName(S32* sortField, std::string* displayName) const { return extractSortFieldAndDisplayName(mName, sortField, displayName); }
	mutable std::string mDisplayName;
	
public:
	virtual LLAssetType::EType getType() const;
	virtual const LLUUID& getAssetUUID() const;
	virtual const LLUUID& getProtectedAssetUUID() const; // returns LLUUID::null if current agent does not have permission to expose this asset's UUID to the user
	virtual const std::string& getName() const;
	virtual S32 getSortField() const;
	virtual void setSortField(S32 sortField);
	virtual void getSLURL(); //Caches SLURL for landmark. //*TODO: Find a better way to do it and remove this method from here.
	virtual const LLPermissions& getPermissions() const;
	virtual const bool getIsFullPerm() const; // 'fullperm' in the popular sense: modify-ok & copy-ok & transfer-ok, no special god rules applied
	virtual const LLUUID& getCreatorUUID() const;
	virtual const std::string& getDescription() const;
	virtual const LLSaleInfo& getSaleInfo() const;
	virtual LLInventoryType::EType getInventoryType() const;
	virtual bool isWearableType() const;
	virtual LLWearableType::EType getWearableType() const;
	virtual U32 getFlags() const;
	virtual time_t getCreationDate() const;
	virtual U32 getCRC32() const; // really more of a checksum.

	static BOOL extractSortFieldAndDisplayName(const std::string& name, S32* sortField, std::string* displayName);

	// construct a complete viewer inventory item
	LLViewerInventoryItem(const LLUUID& uuid, const LLUUID& parent_uuid,
						  const LLPermissions& permissions,
						  const LLUUID& asset_uuid,
						  LLAssetType::EType type,
						  LLInventoryType::EType inv_type,
						  const std::string& name, 
						  const std::string& desc,
						  const LLSaleInfo& sale_info,
						  U32 flags,
						  time_t creation_date_utc);

	// construct a viewer inventory item which has the minimal amount
	// of information to use in the UI.
	LLViewerInventoryItem(
		const LLUUID& item_id,
		const LLUUID& parent_id,
		const std::string& name,
		LLInventoryType::EType inv_type);

	// construct an invalid and incomplete viewer inventory item.
	// usually useful for unpacking or importing or what have you.
	// *NOTE: it is important to call setComplete() if you expect the
	// operations to provide all necessary information.
	LLViewerInventoryItem();
	// Create a copy of an inventory item from a pointer to another item
	// Note: Because InventoryItems are ref counted,
	//       reference copy (a = b) is prohibited
	LLViewerInventoryItem(const LLViewerInventoryItem* other);
	LLViewerInventoryItem(const LLInventoryItem* other);

	void copyViewerItem(const LLViewerInventoryItem* other);
	/*virtual*/ void copyItem(const LLInventoryItem* other);

	// construct a new clone of this item - it creates a new viewer
	// inventory item using the copy constructor, and returns it.
	// It is up to the caller to delete (unref) the item.
	void cloneViewerItem(LLPointer<LLViewerInventoryItem>& newitem) const;

	// virtual methods
	virtual void removeFromServer( void );
	virtual void updateParentOnServer(BOOL restamp) const;
	virtual void updateServer(BOOL is_new) const;
	void fetchFromServer(void) const;

	//virtual void packMessage(LLMessageSystem* msg) const;
	virtual BOOL unpackMessage(LLMessageSystem* msg, const char* block, S32 block_num = 0);
	virtual BOOL unpackMessage(LLSD item);
	virtual BOOL importFile(LLFILE* fp);
	virtual BOOL importLegacyStream(std::istream& input_stream);

	// file handling on the viewer. These are not meant for anything
	// other than cacheing.
	bool exportFileLocal(LLFILE* fp) const;
	bool importFileLocal(LLFILE* fp);

	// new methods
	BOOL isFinished() const { return mIsComplete; }
	void setComplete(BOOL complete) { mIsComplete = complete; }
	//void updateAssetOnServer() const;

	virtual void packMessage(LLMessageSystem* msg) const;
	virtual void setTransactionID(const LLTransactionID& transaction_id);
	struct comparePointers
	{
		bool operator()(const LLPointer<LLViewerInventoryItem>& a, const LLPointer<LLViewerInventoryItem>& b)
		{
			return a->getName().compare(b->getName()) < 0;
		}
	};
	LLTransactionID getTransactionID() const { return mTransactionID; }
	
	bool getIsBrokenLink() const; // true if the baseitem this points to doesn't exist in memory.
	LLViewerInventoryItem *getLinkedItem() const;
	LLViewerInventoryCategory *getLinkedCategory() const;
	
	// Checks the items permissions (for owner, group, or everyone) and returns true if all mask bits are set.
	bool checkPermissionsSet(PermissionMask mask) const;
	PermissionMask getPermissionMask() const;

	// callback
	void onCallingCardNameLookup(const LLUUID& id, const std::string& name, bool is_group);

	// If this is a broken link, try to fix it and any other identical link.
	BOOL regenerateLink();

public:
	BOOL mIsComplete;
	LLTransactionID mTransactionID;
};


//~~~~~~~~~~~~~~~~~~~~~~~~~~~~~~~~~~~~~~~~~~~~~~~~~~~~~~~~~~~~~~~~~~~~~~~~~~~~~
// Class LLViewerInventoryCategory
//
// An instance of this class represents a category of inventory
// items. Users come with a set of default categories, and can create
// new ones as needed.
//~~~~~~~~~~~~~~~~~~~~~~~~~~~~~~~~~~~~~~~~~~~~~~~~~~~~~~~~~~~~~~~~~~~~~~~~~~~~~

class LLViewerInventoryCategory  : public LLInventoryCategory
{
public:
	typedef LLDynamicArray<LLPointer<LLViewerInventoryCategory> > cat_array_t;
	
protected:
	~LLViewerInventoryCategory();
	
public:
	LLViewerInventoryCategory(const LLUUID& uuid, const LLUUID& parent_uuid,
							  LLFolderType::EType preferred_type,
							  const std::string& name,
							  const LLUUID& owner_id);
	LLViewerInventoryCategory(const LLUUID& owner_id);
	// Create a copy of an inventory category from a pointer to another category
	// Note: Because InventoryCategorys are ref counted, reference copy (a = b)
	// is prohibited
	LLViewerInventoryCategory(const LLViewerInventoryCategory* other);
	void copyViewerCategory(const LLViewerInventoryCategory* other);

	virtual void removeFromServer();
	virtual void updateParentOnServer(BOOL restamp_children) const;
	virtual void updateServer(BOOL is_new) const;

	const LLUUID& getOwnerID() const { return mOwnerID; }

	// Version handling
	enum { VERSION_UNKNOWN = -1, VERSION_INITIAL = 1 };
	S32 getVersion() const { return mVersion; }
	void setVersion(S32 version) { mVersion = version; }

	// Returns true if a fetch was issued.
	bool fetch();

	// used to help make cacheing more robust - for example, if
	// someone is getting 4 packets but logs out after 3. the viewer
	// may never know the cache is wrong.
	enum { DESCENDENT_COUNT_UNKNOWN = -1 };
	S32 getDescendentCount() const { return mDescendentCount; }
	void setDescendentCount(S32 descendents) { mDescendentCount = descendents; }

	// file handling on the viewer. These are not meant for anything
	// other than cacheing.
	bool exportFileLocal(LLFILE* fp) const;
	bool importFileLocal(LLFILE* fp);
	void determineFolderType();
	void changeType(LLFolderType::EType new_folder_type);

private:
	friend class LLInventoryModel;
	void localizeName(); // intended to be called from the LLInventoryModel

protected:
	LLUUID mOwnerID;
	S32 mVersion;
	S32 mDescendentCount;
	LLFrameTimer mDescendentsRequested;
};

class LLInventoryCallback : public LLRefCount
{
public:
	virtual void fire(const LLUUID& inv_item) = 0;
};

class WearOnAvatarCallback : public LLInventoryCallback
{
public:
	WearOnAvatarCallback(bool do_replace = false) : mReplace(do_replace) {}
	
	void fire(const LLUUID& inv_item);

protected:
	bool mReplace;
};

class ModifiedCOFCallback : public LLInventoryCallback
{
	void fire(const LLUUID& inv_item);
};

class LLViewerJointAttachment;

class RezAttachmentCallback : public LLInventoryCallback
{
public:
//	RezAttachmentCallback(LLViewerJointAttachment *attachmentp);
<<<<<<< HEAD
// [SL:KB] - Patch: Appearance-Misc | Checked: 2010-09-28 (Catznip-2.2.0a) | Added: Catznip-2.2.0a
=======
// [SL:KB] - Patch: Appearance-Misc | Checked: 2010-09-28 (Catznip-2.5.0a) | Added: Catznip-2.2.0a
>>>>>>> 7b0455ba
	RezAttachmentCallback(LLViewerJointAttachment *attachmentp, bool replace = false);
// [/SL:KB]
	void fire(const LLUUID& inv_item);

protected:
	~RezAttachmentCallback();

private:
	LLViewerJointAttachment* mAttach;
<<<<<<< HEAD
// [SL:KB] - Patch: Appearance-Misc | Checked: 2010-09-28 (Catznip-2.2.0a) | Added: Catznip-2.2.0a
=======
// [SL:KB] - Patch: Appearance-Misc | Checked: 2010-09-28 (Catznip-2.5.0a) | Added: Catznip-2.2.0a
>>>>>>> 7b0455ba
	bool mReplace;
// [/SL:KB]
};

class ActivateGestureCallback : public LLInventoryCallback
{
public:
	void fire(const LLUUID& inv_item);
};

class CreateGestureCallback : public LLInventoryCallback
{
public:
	void fire(const LLUUID& inv_item);
};

class AddFavoriteLandmarkCallback : public LLInventoryCallback
{
public:
	AddFavoriteLandmarkCallback() : mTargetLandmarkId(LLUUID::null) {}
	void setTargetLandmarkId(const LLUUID& target_uuid) { mTargetLandmarkId = target_uuid; }

private:
	void fire(const LLUUID& inv_item);

	LLUUID mTargetLandmarkId;
};

// misc functions
//void inventory_reliable_callback(void**, S32 status);

class LLInventoryCallbackManager : public LLDestroyClass<LLInventoryCallbackManager>
{
	friend class LLDestroyClass<LLInventoryCallbackManager>;
public:
	LLInventoryCallbackManager();
	~LLInventoryCallbackManager();

	void fire(U32 callback_id, const LLUUID& item_id);
	U32 registerCB(LLPointer<LLInventoryCallback> cb);
private:
	typedef std::map<U32, LLPointer<LLInventoryCallback> > callback_map_t;
	callback_map_t mMap;
	U32 mLastCallback;
	static LLInventoryCallbackManager *sInstance;
	static void destroyClass();

public:
	static bool is_instantiated() { return sInstance != NULL; }
};
extern LLInventoryCallbackManager gInventoryCallbacks;


#define NOT_WEARABLE (LLWearableType::EType)0

// *TODO: Find a home for these
void create_inventory_item(const LLUUID& agent_id, const LLUUID& session_id,
						   const LLUUID& parent, const LLTransactionID& transaction_id,
						   const std::string& name,
						   const std::string& desc, LLAssetType::EType asset_type,
						   LLInventoryType::EType inv_type, LLWearableType::EType wtype,
						   U32 next_owner_perm,
						   LLPointer<LLInventoryCallback> cb);

void create_inventory_callingcard(const LLUUID& avatar_id, const LLUUID& parent = LLUUID::null, LLPointer<LLInventoryCallback> cb=NULL);

/**
 * @brief Securely create a new inventory item by copying from another.
 */
void copy_inventory_item(
	const LLUUID& agent_id,
	const LLUUID& current_owner,
	const LLUUID& item_id,
	const LLUUID& parent_id,
	const std::string& new_name,
	LLPointer<LLInventoryCallback> cb);

void link_inventory_item(
	const LLUUID& agent_id,
	const LLUUID& item_id,
	const LLUUID& parent_id,
	const std::string& new_name,
	const std::string& new_description,
	const LLAssetType::EType asset_type,
	LLPointer<LLInventoryCallback> cb);

void move_inventory_item(
	const LLUUID& agent_id,
	const LLUUID& session_id,
	const LLUUID& item_id,
	const LLUUID& parent_id,
	const std::string& new_name,
	LLPointer<LLInventoryCallback> cb);

void copy_inventory_from_notecard(const LLUUID& object_id,
								  const LLUUID& notecard_inv_id,
								  const LLInventoryItem *src,
								  U32 callback_id = 0);


void menu_create_inventory_item(LLFolderView* root,
								LLFolderBridge* bridge,
								const LLSD& userdata,
								const LLUUID& default_parent_uuid = LLUUID::null);

#endif // LL_LLVIEWERINVENTORY_H<|MERGE_RESOLUTION|>--- conflicted
+++ resolved
@@ -264,11 +264,7 @@
 {
 public:
 //	RezAttachmentCallback(LLViewerJointAttachment *attachmentp);
-<<<<<<< HEAD
-// [SL:KB] - Patch: Appearance-Misc | Checked: 2010-09-28 (Catznip-2.2.0a) | Added: Catznip-2.2.0a
-=======
 // [SL:KB] - Patch: Appearance-Misc | Checked: 2010-09-28 (Catznip-2.5.0a) | Added: Catznip-2.2.0a
->>>>>>> 7b0455ba
 	RezAttachmentCallback(LLViewerJointAttachment *attachmentp, bool replace = false);
 // [/SL:KB]
 	void fire(const LLUUID& inv_item);
@@ -278,11 +274,7 @@
 
 private:
 	LLViewerJointAttachment* mAttach;
-<<<<<<< HEAD
-// [SL:KB] - Patch: Appearance-Misc | Checked: 2010-09-28 (Catznip-2.2.0a) | Added: Catznip-2.2.0a
-=======
 // [SL:KB] - Patch: Appearance-Misc | Checked: 2010-09-28 (Catznip-2.5.0a) | Added: Catznip-2.2.0a
->>>>>>> 7b0455ba
 	bool mReplace;
 // [/SL:KB]
 };
