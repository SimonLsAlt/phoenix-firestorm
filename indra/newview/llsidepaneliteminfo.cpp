--- conflicted
+++ resolved
@@ -168,27 +168,6 @@
     getChild<LLUICtrl>("LabelItemDesc")->setCommitCallback(boost::bind(&LLSidepanelItemInfo:: onCommitDescription, this));
     // Thumnail edition
     mChangeThumbnailBtn->setCommitCallback(boost::bind(&LLSidepanelItemInfo::onEditThumbnail, this));
-<<<<<<< HEAD
-	// acquired date
-	// owner permissions
-	// Permissions debug text
-	// group permissions
-	getChild<LLUICtrl>("CheckShareWithGroup")->setCommitCallback(boost::bind(&LLSidepanelItemInfo::onCommitPermissions, this, _1));
-	// everyone permissions
-	getChild<LLUICtrl>("CheckEveryoneCopy")->setCommitCallback(boost::bind(&LLSidepanelItemInfo::onCommitPermissions, this, _1));
-	// next owner permissions
-	getChild<LLUICtrl>("CheckNextOwnerModify")->setCommitCallback(boost::bind(&LLSidepanelItemInfo::onCommitPermissions, this, _1));
-	getChild<LLUICtrl>("CheckNextOwnerCopy")->setCommitCallback(boost::bind(&LLSidepanelItemInfo::onCommitPermissions, this, _1));
-	getChild<LLUICtrl>("CheckNextOwnerTransfer")->setCommitCallback(boost::bind(&LLSidepanelItemInfo::onCommitPermissions, this, _1));
-	// Mark for sale or not, and sale info
-	getChild<LLUICtrl>("CheckPurchase")->setCommitCallback(boost::bind(&LLSidepanelItemInfo::onCommitSaleInfo, this, _1));
-	// Change sale type, and sale info
-	getChild<LLUICtrl>("ComboBoxSaleType")->setCommitCallback(boost::bind(&LLSidepanelItemInfo::onCommitSaleInfo, this, _1));
-	// "Price" label for edit
-	getChild<LLUICtrl>("Edit Cost")->setCommitCallback(boost::bind(&LLSidepanelItemInfo::onCommitSaleInfo, this, _1));
-	refresh();
-	return true;
-=======
     // acquired date
     // owner permissions
     // Permissions debug text
@@ -207,8 +186,7 @@
     // "Price" label for edit
     getChild<LLUICtrl>("Edit Cost")->setCommitCallback(boost::bind(&LLSidepanelItemInfo::onCommitSaleInfo, this, _1));
     refresh();
-    return TRUE;
->>>>>>> c06fb4e0
+    return true;
 }
 
 void LLSidepanelItemInfo::setObjectID(const LLUUID& object_id)
@@ -316,45 +294,18 @@
         return;
     }
 
-<<<<<<< HEAD
-	// do not enable the UI for incomplete items.
-	bool is_complete = item->isFinished();
-	const bool cannot_restrict_permissions = LLInventoryType::cannotRestrictPermissions(item->getInventoryType());
-	const bool is_calling_card = (item->getInventoryType() == LLInventoryType::IT_CALLINGCARD);
-	const bool is_settings = (item->getInventoryType() == LLInventoryType::IT_SETTINGS);
-	const LLPermissions& perm = item->getPermissions();
-	const bool can_agent_manipulate = gAgent.allowOperation(PERM_OWNER, perm, 
-								GP_OBJECT_MANIPULATE);
-	const bool can_agent_sell = gAgent.allowOperation(PERM_OWNER, perm, 
-							  GP_OBJECT_SET_SALE) &&
-		!cannot_restrict_permissions;
-	const bool is_link = item->getIsLinkType();
-	
-	const LLUUID trash_id = gInventory.findCategoryUUIDForType(LLFolderType::FT_TRASH);
-	bool not_in_trash = (item->getUUID() != trash_id) && !gInventory.isObjectDescendentOf(item->getUUID(), trash_id);
-
-	// You need permission to modify the object to modify an inventory
-	// item in it.
-	LLViewerObject* object = NULL;
-	if(!mObjectID.isNull()) object = gObjectList.findObject(mObjectID);
-	bool is_obj_modify = true;
-	if(object)
-	{
-		is_obj_modify = object->permOwnerModify();
-	}
-=======
     // do not enable the UI for incomplete items.
     bool is_complete = item->isFinished();
-    const BOOL cannot_restrict_permissions = LLInventoryType::cannotRestrictPermissions(item->getInventoryType());
-    const BOOL is_calling_card = (item->getInventoryType() == LLInventoryType::IT_CALLINGCARD);
-    const BOOL is_settings = (item->getInventoryType() == LLInventoryType::IT_SETTINGS);
+    const bool cannot_restrict_permissions = LLInventoryType::cannotRestrictPermissions(item->getInventoryType());
+    const bool is_calling_card = (item->getInventoryType() == LLInventoryType::IT_CALLINGCARD);
+    const bool is_settings = (item->getInventoryType() == LLInventoryType::IT_SETTINGS);
     const LLPermissions& perm = item->getPermissions();
-    const BOOL can_agent_manipulate = gAgent.allowOperation(PERM_OWNER, perm,
+    const bool can_agent_manipulate = gAgent.allowOperation(PERM_OWNER, perm,
                                 GP_OBJECT_MANIPULATE);
-    const BOOL can_agent_sell = gAgent.allowOperation(PERM_OWNER, perm,
+    const bool can_agent_sell = gAgent.allowOperation(PERM_OWNER, perm,
                               GP_OBJECT_SET_SALE) &&
         !cannot_restrict_permissions;
-    const BOOL is_link = item->getIsLinkType();
+    const bool is_link = item->getIsLinkType();
 
     const LLUUID trash_id = gInventory.findCategoryUUIDForType(LLFolderType::FT_TRASH);
     bool not_in_trash = (item->getUUID() != trash_id) && !gInventory.isObjectDescendentOf(item->getUUID(), trash_id);
@@ -363,12 +314,11 @@
     // item in it.
     LLViewerObject* object = NULL;
     if(!mObjectID.isNull()) object = gObjectList.findObject(mObjectID);
-    BOOL is_obj_modify = TRUE;
+    bool is_obj_modify = true;
     if(object)
     {
         is_obj_modify = object->permOwnerModify();
     }
->>>>>>> c06fb4e0
 
     if(item->getInventoryType() == LLInventoryType::IT_LSL)
     {
@@ -384,37 +334,20 @@
         LLExperienceCache::instance().fetchAssociatedExperience(item->getParentUUID(), item->getUUID(), url,
                 boost::bind(&LLSidepanelItemInfo::setAssociatedExperience, getDerivedHandle<LLSidepanelItemInfo>(), _1));
     }
-<<<<<<< HEAD
-    
-	//////////////////////
-	// ITEM NAME & DESC //
-	//////////////////////
-	bool is_modifiable = gAgent.allowOperation(PERM_MODIFY, perm,
-											   GP_OBJECT_MANIPULATE)
-		&& is_obj_modify && is_complete && not_in_trash;
-
-	//getChildView("LabelItemNameTitle")->setEnabled(true); // <FS:Ansariel> Doesn't exist as of 04-10-2023
-	getChildView("LabelItemName")->setEnabled(is_modifiable && !is_calling_card); // for now, don't allow rename of calling cards
-	getChild<LLUICtrl>("LabelItemName")->setValue(item->getName());
-	getChildView("LabelItemDescTitle")->setEnabled(true);
-	getChildView("LabelItemDesc")->setEnabled(is_modifiable);
-	getChild<LLUICtrl>("LabelItemDesc")->setValue(item->getDescription());
-=======
 
     //////////////////////
     // ITEM NAME & DESC //
     //////////////////////
-    BOOL is_modifiable = gAgent.allowOperation(PERM_MODIFY, perm,
+    bool is_modifiable = gAgent.allowOperation(PERM_MODIFY, perm,
                                                GP_OBJECT_MANIPULATE)
         && is_obj_modify && is_complete && not_in_trash;
 
-    //getChildView("LabelItemNameTitle")->setEnabled(TRUE); // <FS:Ansariel> Doesn't exist as of 04-10-2023
+    //getChildView("LabelItemNameTitle")->setEnabled(true); // <FS:Ansariel> Doesn't exist as of 04-10-2023
     getChildView("LabelItemName")->setEnabled(is_modifiable && !is_calling_card); // for now, don't allow rename of calling cards
     getChild<LLUICtrl>("LabelItemName")->setValue(item->getName());
-    getChildView("LabelItemDescTitle")->setEnabled(TRUE);
+    getChildView("LabelItemDescTitle")->setEnabled(true);
     getChildView("LabelItemDesc")->setEnabled(is_modifiable);
     getChild<LLUICtrl>("LabelItemDesc")->setValue(item->getDescription());
->>>>>>> c06fb4e0
     getChild<LLUICtrl>("item_thumbnail")->setValue(item->getThumbnailUUID());
 
     LLUIImagePtr icon_img = LLInventoryIcon::getIcon(item->getType(), item->getInventoryType(), item->getFlags(), false);
@@ -475,31 +408,17 @@
             mCreatorCacheConnection = LLAvatarNameCache::get(creator_id, boost::bind(&LLSidepanelItemInfo::updateCreatorName, this, _1, _2, style_params, !fRlvCanShowCreator));
 // [/RLVa:KB]
         }
-<<<<<<< HEAD
-        
-		getChildView("LabelCreatorTitle")->setEnabled(true);
+
+        getChildView("LabelCreatorTitle")->setEnabled(true);
 //        mLabelCreatorName->setEnabled(true);
 // [RLVa:KB] - Checked: RLVa-2.0.1
         mLabelCreatorName->setEnabled(fRlvCanShowCreator);
 // [/RLVa:KB]
-	}
-	else
-	{
-		getChildView("LabelCreatorTitle")->setEnabled(false);
+    }
+    else
+    {
+        getChildView("LabelCreatorTitle")->setEnabled(false);
         mLabelCreatorName->setEnabled(false);
-=======
-
-        getChildView("LabelCreatorTitle")->setEnabled(TRUE);
-//        mLabelCreatorName->setEnabled(TRUE);
-// [RLVa:KB] - Checked: RLVa-2.0.1
-        mLabelCreatorName->setEnabled(fRlvCanShowCreator);
-// [/RLVa:KB]
-    }
-    else
-    {
-        getChildView("LabelCreatorTitle")->setEnabled(FALSE);
-        mLabelCreatorName->setEnabled(FALSE);
->>>>>>> c06fb4e0
         mLabelCreatorName->setValue(getString("unknown_multiple"));
     }
 
@@ -562,166 +481,22 @@
                 mOwnerCacheConnection = LLAvatarNameCache::get(owner_id, boost::bind(&LLSidepanelItemInfo::updateOwnerName, this, _1, _2, style_params, !fRlvCanShowOwner));
 // [/RLVa:KB]
             }
-<<<<<<< HEAD
-		}
-		getChildView("LabelOwnerTitle")->setEnabled(true);
+        }
+        getChildView("LabelOwnerTitle")->setEnabled(true);
 //        mLabelOwnerName->setEnabled(true);
-=======
-        }
-        getChildView("LabelOwnerTitle")->setEnabled(TRUE);
-//        mLabelOwnerName->setEnabled(TRUE);
->>>>>>> c06fb4e0
 // [RLVa:KB] - Checked: RLVa-2.0.1
         mLabelOwnerName->setEnabled(fRlvCanShowOwner);
 // [/RLVa:KB]
-<<<<<<< HEAD
-	}
-	else
-	{
-		getChildView("LabelOwnerTitle")->setEnabled(false);
+    }
+    else
+    {
+        getChildView("LabelOwnerTitle")->setEnabled(false);
         mLabelOwnerName->setEnabled(false);
-=======
-    }
-    else
-    {
-        getChildView("LabelOwnerTitle")->setEnabled(FALSE);
-        mLabelOwnerName->setEnabled(FALSE);
->>>>>>> c06fb4e0
         mLabelOwnerName->setValue(getString("public"));
     }
 
     // Not yet supported for task inventories
     mChangeThumbnailBtn->setEnabled(mObjectID.isNull() && ALEXANDRIA_LINDEN_ID != perm.getOwner());
-<<<<<<< HEAD
-	
-	////////////
-	// ORIGIN //
-	////////////
-
-	// <FS:Ansariel> Doesn't exist as of 04-10-2023
-	//if (object)
-	//{
-	//	getChild<LLUICtrl>("origin")->setValue(getString("origin_inworld"));
-	//}
-	//else
-	//{
-	//	getChild<LLUICtrl>("origin")->setValue(getString("origin_inventory"));
-	//}
-
-	//////////////////
-	// ACQUIRE DATE //
-	//////////////////
-	
-	time_t time_utc = item->getCreationDate();
-	if (0 == time_utc)
-	{
-		getChild<LLUICtrl>("LabelAcquiredDate")->setValue(getString("unknown"));
-	}
-	else
-	{
-		std::string timeStr = getString("acquiredDate");
-		LLSD substitution;
-		substitution["datetime"] = (S32) time_utc;
-		LLStringUtil::format (timeStr, substitution);
-		getChild<LLUICtrl>("LabelAcquiredDate")->setValue(timeStr);
-	}
-	
-	//////////////////////////////////////
-	// PERMISSIONS AND SALE ITEM HIDING //
-	//////////////////////////////////////
-	
-	const std::string perm_and_sale_items[]={
-		//"perms_inv", // <FS:Ansariel> Doesn't exist as of 04-10-2023
-		"perm_modify",
-		"CheckOwnerModify",
-		"CheckOwnerCopy",
-		"CheckOwnerTransfer",
-		"GroupLabel",
-		"CheckShareWithGroup",
-		"AnyoneLabel",
-		"CheckEveryoneCopy",
-		"NextOwnerLabel",
-		"CheckNextOwnerModify",
-		"CheckNextOwnerCopy",
-		"CheckNextOwnerTransfer",
-		"CheckPurchase",
-		"ComboBoxSaleType",
-		"Edit Cost"
-	};
-	
-	const std::string debug_items[]={
-		"BaseMaskDebug",
-		"OwnerMaskDebug",
-		"GroupMaskDebug",
-		"EveryoneMaskDebug",
-		"NextMaskDebug"
-	};
-	
-	// Hide permissions checkboxes and labels and for sale info if in the trash
-	// or ui elements don't apply to these objects and return from function
-	if (!not_in_trash || cannot_restrict_permissions)
-	{
-		for(size_t t=0; t<LL_ARRAY_SIZE(perm_and_sale_items); ++t)
-		{
-			getChildView(perm_and_sale_items[t])->setVisible(false);
-		}
-		
-		for(size_t t=0; t<LL_ARRAY_SIZE(debug_items); ++t)
-		{
-			getChildView(debug_items[t])->setVisible(false);
-		}
-		return;
-	}
-	else // Make sure perms and sale ui elements are visible
-	{
-		for(size_t t=0; t<LL_ARRAY_SIZE(perm_and_sale_items); ++t)
-		{
-			getChildView(perm_and_sale_items[t])->setVisible(true);
-		}
-	}
-
-	///////////////////////
-	// OWNER PERMISSIONS //
-	///////////////////////
-
-	U32 base_mask		= perm.getMaskBase();
-	U32 owner_mask		= perm.getMaskOwner();
-	U32 group_mask		= perm.getMaskGroup();
-	U32 everyone_mask	= perm.getMaskEveryone();
-	U32 next_owner_mask	= perm.getMaskNextOwner();
-
-	getChildView("CheckOwnerModify")->setEnabled(false);
-	getChild<LLUICtrl>("CheckOwnerModify")->setValue(LLSD((bool)(owner_mask & PERM_MODIFY)));
-	getChildView("CheckOwnerCopy")->setEnabled(false);
-	getChild<LLUICtrl>("CheckOwnerCopy")->setValue(LLSD((bool)(owner_mask & PERM_COPY)));
-	getChildView("CheckOwnerTransfer")->setEnabled(false);
-	getChild<LLUICtrl>("CheckOwnerTransfer")->setValue(LLSD((bool)(owner_mask & PERM_TRANSFER)));
-
-	///////////////////////
-	// DEBUG PERMISSIONS //
-	///////////////////////
-
-	if( gSavedSettings.getBOOL("DebugPermissions") )
-	{
-        childSetVisible("layout_debug_permissions", true);
-        
-		bool slam_perm 			= false;
-		bool overwrite_group	= false;
-		bool overwrite_everyone	= false;
-
-		if (item->getType() == LLAssetType::AT_OBJECT)
-		{
-			U32 flags = item->getFlags();
-			slam_perm 			= flags & LLInventoryItemFlags::II_FLAGS_OBJECT_SLAM_PERM;
-			overwrite_everyone	= flags & LLInventoryItemFlags::II_FLAGS_OBJECT_PERM_OVERWRITE_EVERYONE;
-			overwrite_group		= flags & LLInventoryItemFlags::II_FLAGS_OBJECT_PERM_OVERWRITE_GROUP;
-		}
-		
-		std::string perm_string;
-
-// <FS:Beq> remove misleading X for export when not in OpenSim		
-		bool isOpenSim {false};
-=======
 
     ////////////
     // ORIGIN //
@@ -819,12 +594,12 @@
     U32 everyone_mask   = perm.getMaskEveryone();
     U32 next_owner_mask = perm.getMaskNextOwner();
 
-    getChildView("CheckOwnerModify")->setEnabled(FALSE);
-    getChild<LLUICtrl>("CheckOwnerModify")->setValue(LLSD((BOOL)(owner_mask & PERM_MODIFY)));
-    getChildView("CheckOwnerCopy")->setEnabled(FALSE);
-    getChild<LLUICtrl>("CheckOwnerCopy")->setValue(LLSD((BOOL)(owner_mask & PERM_COPY)));
-    getChildView("CheckOwnerTransfer")->setEnabled(FALSE);
-    getChild<LLUICtrl>("CheckOwnerTransfer")->setValue(LLSD((BOOL)(owner_mask & PERM_TRANSFER)));
+    getChildView("CheckOwnerModify")->setEnabled(false);
+    getChild<LLUICtrl>("CheckOwnerModify")->setValue(LLSD((bool)(owner_mask & PERM_MODIFY)));
+    getChildView("CheckOwnerCopy")->setEnabled(false);
+    getChild<LLUICtrl>("CheckOwnerCopy")->setValue(LLSD((bool)(owner_mask & PERM_COPY)));
+    getChildView("CheckOwnerTransfer")->setEnabled(false);
+    getChild<LLUICtrl>("CheckOwnerTransfer")->setValue(LLSD((bool)(owner_mask & PERM_TRANSFER)));
 
     ///////////////////////
     // DEBUG PERMISSIONS //
@@ -834,9 +609,9 @@
     {
         childSetVisible("layout_debug_permissions", true);
 
-        BOOL slam_perm          = FALSE;
-        BOOL overwrite_group    = FALSE;
-        BOOL overwrite_everyone = FALSE;
+        bool slam_perm          = false;
+        bool overwrite_group    = false;
+        bool overwrite_everyone = false;
 
         if (item->getType() == LLAssetType::AT_OBJECT)
         {
@@ -850,7 +625,6 @@
 
 // <FS:Beq> remove misleading X for export when not in OpenSim
         bool isOpenSim {false};
->>>>>>> c06fb4e0
 #ifdef OPENSIM
         if( LLGridManager::instance().isInOpenSim() )
         {
@@ -885,98 +659,6 @@
     else
     {
         childSetVisible("layout_debug_permissions", false);
-<<<<<<< HEAD
-	}
-
-	/////////////
-	// SHARING //
-	/////////////
-
-	// Check for ability to change values.
-	if (is_link || cannot_restrict_permissions)
-	{
-		getChildView("CheckShareWithGroup")->setEnabled(false);
-		getChildView("CheckEveryoneCopy")->setEnabled(false);
-	}
-	else if (is_obj_modify && can_agent_manipulate)
-	{
-		getChildView("CheckShareWithGroup")->setEnabled(true);
-		getChildView("CheckEveryoneCopy")->setEnabled((owner_mask & PERM_COPY) && (owner_mask & PERM_TRANSFER));
-	}
-	else
-	{
-		getChildView("CheckShareWithGroup")->setEnabled(false);
-		getChildView("CheckEveryoneCopy")->setEnabled(false);
-	}
-
-	// Set values.
-	bool is_group_copy = group_mask & PERM_COPY;
-	bool is_group_modify = group_mask & PERM_MODIFY;
-	bool is_group_move = group_mask & PERM_MOVE;
-
-	if (is_group_copy && is_group_modify && is_group_move)
-	{
-		getChild<LLUICtrl>("CheckShareWithGroup")->setValue(LLSD((bool)true));
-		if (LLCheckBoxCtrl* ctl = getChild<LLCheckBoxCtrl>("CheckShareWithGroup"))
-		{
-			ctl->setTentative(false);
-		}
-	}
-	else if (!is_group_copy && !is_group_modify && !is_group_move)
-	{
-		getChild<LLUICtrl>("CheckShareWithGroup")->setValue(LLSD((bool)false));
-		if (LLCheckBoxCtrl* ctl = getChild<LLCheckBoxCtrl>("CheckShareWithGroup"))
-		{
-			ctl->setTentative(false);
-		}
-	}
-	else
-	{
-		if (LLCheckBoxCtrl* ctl = getChild<LLCheckBoxCtrl>("CheckShareWithGroup"))
-		{
-			ctl->setTentative(!ctl->getEnabled());
-			ctl->set(true);
-		}
-	}
-
-	getChild<LLUICtrl>("CheckEveryoneCopy")->setValue(LLSD((bool)(everyone_mask & PERM_COPY)));
-
-	///////////////
-	// SALE INFO //
-	///////////////
-
-	const LLSaleInfo& sale_info = item->getSaleInfo();
-	bool is_for_sale = sale_info.isForSale();
-	LLComboBox* combo_sale_type = getChild<LLComboBox>("ComboBoxSaleType");
-	LLUICtrl* edit_cost = getChild<LLUICtrl>("Edit Cost");
-
-	// Check for ability to change values.
-    if (is_obj_modify && can_agent_sell 
-		&& gAgent.allowOperation(PERM_TRANSFER, perm, GP_OBJECT_MANIPULATE))
-	{
-		getChildView("CheckPurchase")->setEnabled(is_complete);
-
-		getChildView("NextOwnerLabel")->setEnabled(true);
-		getChildView("CheckNextOwnerModify")->setEnabled((base_mask & PERM_MODIFY) && !cannot_restrict_permissions);
-		getChildView("CheckNextOwnerCopy")->setEnabled((base_mask & PERM_COPY) && !cannot_restrict_permissions && !is_settings);
-		getChildView("CheckNextOwnerTransfer")->setEnabled((next_owner_mask & PERM_COPY) && !cannot_restrict_permissions);
-
-		combo_sale_type->setEnabled(is_complete && is_for_sale);
-		edit_cost->setEnabled(is_complete && is_for_sale);
-	}
-	else
-	{
-		getChildView("CheckPurchase")->setEnabled(false);
-
-		getChildView("NextOwnerLabel")->setEnabled(false);
-		getChildView("CheckNextOwnerModify")->setEnabled(false);
-		getChildView("CheckNextOwnerCopy")->setEnabled(false);
-		getChildView("CheckNextOwnerTransfer")->setEnabled(false);
-
-		combo_sale_type->setEnabled(false);
-		edit_cost->setEnabled(false);
-	}
-=======
     }
 
     /////////////
@@ -986,62 +668,58 @@
     // Check for ability to change values.
     if (is_link || cannot_restrict_permissions)
     {
-        getChildView("CheckShareWithGroup")->setEnabled(FALSE);
-        getChildView("CheckEveryoneCopy")->setEnabled(FALSE);
+        getChildView("CheckShareWithGroup")->setEnabled(false);
+        getChildView("CheckEveryoneCopy")->setEnabled(false);
     }
     else if (is_obj_modify && can_agent_manipulate)
     {
-        getChildView("CheckShareWithGroup")->setEnabled(TRUE);
+        getChildView("CheckShareWithGroup")->setEnabled(true);
         getChildView("CheckEveryoneCopy")->setEnabled((owner_mask & PERM_COPY) && (owner_mask & PERM_TRANSFER));
     }
     else
     {
-        getChildView("CheckShareWithGroup")->setEnabled(FALSE);
-        getChildView("CheckEveryoneCopy")->setEnabled(FALSE);
+        getChildView("CheckShareWithGroup")->setEnabled(false);
+        getChildView("CheckEveryoneCopy")->setEnabled(false);
     }
 
     // Set values.
-    BOOL is_group_copy = (group_mask & PERM_COPY) ? TRUE : FALSE;
-    BOOL is_group_modify = (group_mask & PERM_MODIFY) ? TRUE : FALSE;
-    BOOL is_group_move = (group_mask & PERM_MOVE) ? TRUE : FALSE;
+    bool is_group_copy = group_mask & PERM_COPY;
+    bool is_group_modify = group_mask & PERM_MODIFY;
+    bool is_group_move = group_mask & PERM_MOVE;
 
     if (is_group_copy && is_group_modify && is_group_move)
     {
-        getChild<LLUICtrl>("CheckShareWithGroup")->setValue(LLSD((BOOL)TRUE));
-
-        LLCheckBoxCtrl* ctl = getChild<LLCheckBoxCtrl>("CheckShareWithGroup");
-        if(ctl)
-        {
-            ctl->setTentative(FALSE);
+        getChild<LLUICtrl>("CheckShareWithGroup")->setValue(LLSD((bool)true));
+        if (LLCheckBoxCtrl* ctl = getChild<LLCheckBoxCtrl>("CheckShareWithGroup"))
+        {
+            ctl->setTentative(false);
         }
     }
     else if (!is_group_copy && !is_group_modify && !is_group_move)
     {
-        getChild<LLUICtrl>("CheckShareWithGroup")->setValue(LLSD((BOOL)FALSE));
-        LLCheckBoxCtrl* ctl = getChild<LLCheckBoxCtrl>("CheckShareWithGroup");
-        if(ctl)
-        {
-            ctl->setTentative(FALSE);
-        }
-    }
-    else
-    {
-        LLCheckBoxCtrl* ctl = getChild<LLCheckBoxCtrl>("CheckShareWithGroup");
-        if(ctl)
+        getChild<LLUICtrl>("CheckShareWithGroup")->setValue(LLSD((bool)false));
+        if (LLCheckBoxCtrl* ctl = getChild<LLCheckBoxCtrl>("CheckShareWithGroup"))
+        {
+            ctl->setTentative(false);
+        }
+    }
+    else
+    {
+        if (LLCheckBoxCtrl* ctl = getChild<LLCheckBoxCtrl>("CheckShareWithGroup"))
         {
             ctl->setTentative(!ctl->getEnabled());
-            ctl->set(TRUE);
-        }
-    }
-
-    getChild<LLUICtrl>("CheckEveryoneCopy")->setValue(LLSD((BOOL)(everyone_mask & PERM_COPY)));
+            ctl->set(true);
+        }
+    }
+
+    getChild<LLUICtrl>("CheckEveryoneCopy")->setValue(LLSD((bool)(everyone_mask & PERM_COPY)));
 
     ///////////////
     // SALE INFO //
     ///////////////
 
     const LLSaleInfo& sale_info = item->getSaleInfo();
-    BOOL is_for_sale = sale_info.isForSale();
+    bool is_for_sale = sale_info.isForSale();
     LLComboBox* combo_sale_type = getChild<LLComboBox>("ComboBoxSaleType");
     LLUICtrl* edit_cost = getChild<LLUICtrl>("Edit Cost");
 
@@ -1051,7 +729,7 @@
     {
         getChildView("CheckPurchase")->setEnabled(is_complete);
 
-        getChildView("NextOwnerLabel")->setEnabled(TRUE);
+        getChildView("NextOwnerLabel")->setEnabled(true);
         getChildView("CheckNextOwnerModify")->setEnabled((base_mask & PERM_MODIFY) && !cannot_restrict_permissions);
         getChildView("CheckNextOwnerCopy")->setEnabled((base_mask & PERM_COPY) && !cannot_restrict_permissions && !is_settings);
         getChildView("CheckNextOwnerTransfer")->setEnabled((next_owner_mask & PERM_COPY) && !cannot_restrict_permissions);
@@ -1061,17 +739,16 @@
     }
     else
     {
-        getChildView("CheckPurchase")->setEnabled(FALSE);
-
-        getChildView("NextOwnerLabel")->setEnabled(FALSE);
-        getChildView("CheckNextOwnerModify")->setEnabled(FALSE);
-        getChildView("CheckNextOwnerCopy")->setEnabled(FALSE);
-        getChildView("CheckNextOwnerTransfer")->setEnabled(FALSE);
-
-        combo_sale_type->setEnabled(FALSE);
-        edit_cost->setEnabled(FALSE);
-    }
->>>>>>> c06fb4e0
+        getChildView("CheckPurchase")->setEnabled(false);
+
+        getChildView("NextOwnerLabel")->setEnabled(false);
+        getChildView("CheckNextOwnerModify")->setEnabled(false);
+        getChildView("CheckNextOwnerCopy")->setEnabled(false);
+        getChildView("CheckNextOwnerTransfer")->setEnabled(false);
+
+        combo_sale_type->setEnabled(false);
+        edit_cost->setEnabled(false);
+    }
 
     // Hide any properties that are not relevant to settings
     if (is_settings)
@@ -1092,31 +769,11 @@
         getChild<LLUICtrl>("Edit Cost")->setVisible(false);
     }
 
-<<<<<<< HEAD
-	// Set values.
-	getChild<LLUICtrl>("CheckPurchase")->setValue(is_for_sale);
-	getChild<LLUICtrl>("CheckNextOwnerModify")->setValue(LLSD(bool(next_owner_mask & PERM_MODIFY)));
-	getChild<LLUICtrl>("CheckNextOwnerCopy")->setValue(LLSD(bool(next_owner_mask & PERM_COPY)));
-	getChild<LLUICtrl>("CheckNextOwnerTransfer")->setValue(LLSD(bool(next_owner_mask & PERM_TRANSFER)));
-
-	if (is_for_sale)
-	{
-		S32 numerical_price;
-		numerical_price = sale_info.getSalePrice();
-		edit_cost->setValue(llformat("%d",numerical_price));
-		combo_sale_type->setValue(sale_info.getSaleType());
-	}
-	else
-	{
-		edit_cost->setValue(llformat("%d",0));
-		combo_sale_type->setValue(LLSaleInfo::FS_COPY);
-	}
-=======
     // Set values.
     getChild<LLUICtrl>("CheckPurchase")->setValue(is_for_sale);
-    getChild<LLUICtrl>("CheckNextOwnerModify")->setValue(LLSD(BOOL(next_owner_mask & PERM_MODIFY)));
-    getChild<LLUICtrl>("CheckNextOwnerCopy")->setValue(LLSD(BOOL(next_owner_mask & PERM_COPY)));
-    getChild<LLUICtrl>("CheckNextOwnerTransfer")->setValue(LLSD(BOOL(next_owner_mask & PERM_TRANSFER)));
+    getChild<LLUICtrl>("CheckNextOwnerModify")->setValue(LLSD(bool(next_owner_mask & PERM_MODIFY)));
+    getChild<LLUICtrl>("CheckNextOwnerCopy")->setValue(LLSD(bool(next_owner_mask & PERM_COPY)));
+    getChild<LLUICtrl>("CheckNextOwnerTransfer")->setValue(LLSD(bool(next_owner_mask & PERM_TRANSFER)));
 
     if (is_for_sale)
     {
@@ -1130,7 +787,6 @@
         edit_cost->setValue(llformat("%d",0));
         combo_sale_type->setValue(LLSaleInfo::FS_COPY);
     }
->>>>>>> c06fb4e0
 }
 
 //void LLSidepanelItemInfo::updateCreatorName(const LLUUID& creator_id, const LLAvatarName& creator_name, const LLStyle::Params& style_params)
@@ -1371,96 +1027,10 @@
 
 void LLSidepanelItemInfo::updatePermissions()
 {
-<<<<<<< HEAD
-	LLViewerInventoryItem* item = findItem();
-	if(!item) return;
-
-	bool is_group_owned;
-	LLUUID owner_id;
-	LLUUID group_id;
-	LLPermissions perm(item->getPermissions());
-	perm.getOwnership(owner_id, is_group_owned);
-
-	if (is_group_owned && gAgent.hasPowerInGroup(owner_id, GP_OBJECT_MANIPULATE))
-	{
-		group_id = owner_id;
-	}
-
-	LLCheckBoxCtrl* CheckShareWithGroup = getChild<LLCheckBoxCtrl>("CheckShareWithGroup");
-
-	if(CheckShareWithGroup)
-	{
-		perm.setGroupBits(gAgent.getID(), group_id,
-						CheckShareWithGroup->get(),
-						PERM_MODIFY | PERM_MOVE | PERM_COPY);
-	}
-	LLCheckBoxCtrl* CheckEveryoneCopy = getChild<LLCheckBoxCtrl>("CheckEveryoneCopy");
-	if(CheckEveryoneCopy)
-	{
-		perm.setEveryoneBits(gAgent.getID(), group_id,
-						 CheckEveryoneCopy->get(), PERM_COPY);
-	}
-
-	LLCheckBoxCtrl* CheckNextOwnerModify = getChild<LLCheckBoxCtrl>("CheckNextOwnerModify");
-	if(CheckNextOwnerModify)
-	{
-		perm.setNextOwnerBits(gAgent.getID(), group_id,
-							CheckNextOwnerModify->get(), PERM_MODIFY);
-	}
-	LLCheckBoxCtrl* CheckNextOwnerCopy = getChild<LLCheckBoxCtrl>("CheckNextOwnerCopy");
-	if(CheckNextOwnerCopy)
-	{
-		perm.setNextOwnerBits(gAgent.getID(), group_id,
-							CheckNextOwnerCopy->get(), PERM_COPY);
-	}
-	LLCheckBoxCtrl* CheckNextOwnerTransfer = getChild<LLCheckBoxCtrl>("CheckNextOwnerTransfer");
-	if(CheckNextOwnerTransfer)
-	{
-		perm.setNextOwnerBits(gAgent.getID(), group_id,
-							CheckNextOwnerTransfer->get(), PERM_TRANSFER);
-	}
-	if(perm != item->getPermissions()
-		&& item->isFinished())
-	{
-		LLPointer<LLViewerInventoryItem> new_item = new LLViewerInventoryItem(item);
-		new_item->setPermissions(perm);
-		U32 flags = new_item->getFlags();
-		// If next owner permissions have changed (and this is an object)
-		// then set the slam permissions flag so that they are applied on rez.
-		if((perm.getMaskNextOwner()!=item->getPermissions().getMaskNextOwner())
-		   && (item->getType() == LLAssetType::AT_OBJECT))
-		{
-			flags |= LLInventoryItemFlags::II_FLAGS_OBJECT_SLAM_PERM;
-		}
-		// If everyone permissions have changed (and this is an object)
-		// then set the overwrite everyone permissions flag so they
-		// are applied on rez.
-		if ((perm.getMaskEveryone()!=item->getPermissions().getMaskEveryone())
-			&& (item->getType() == LLAssetType::AT_OBJECT))
-		{
-			flags |= LLInventoryItemFlags::II_FLAGS_OBJECT_PERM_OVERWRITE_EVERYONE;
-		}
-		// If group permissions have changed (and this is an object)
-		// then set the overwrite group permissions flag so they
-		// are applied on rez.
-		if ((perm.getMaskGroup()!=item->getPermissions().getMaskGroup())
-			&& (item->getType() == LLAssetType::AT_OBJECT))
-		{
-			flags |= LLInventoryItemFlags::II_FLAGS_OBJECT_PERM_OVERWRITE_GROUP;
-		}
-		new_item->setFlags(flags);
-		onCommitChanges(new_item);
-	}
-	else
-	{
-		// need to make sure we don't just follow the click
-		refresh();
-	}
-=======
     LLViewerInventoryItem* item = findItem();
     if(!item) return;
 
-    BOOL is_group_owned;
+    bool is_group_owned;
     LLUUID owner_id;
     LLUUID group_id;
     LLPermissions perm(item->getPermissions());
@@ -1541,7 +1111,6 @@
         // need to make sure we don't just follow the click
         refresh();
     }
->>>>>>> c06fb4e0
 }
 
 void LLSidepanelItemInfo::onEditThumbnail()
@@ -1565,83 +1134,15 @@
 
 void LLSidepanelItemInfo::updateSaleInfo()
 {
-<<<<<<< HEAD
-	LLViewerInventoryItem* item = findItem();
-	if(!item) return;
-	LLSaleInfo sale_info(item->getSaleInfo());
-	if(!gAgent.allowOperation(PERM_TRANSFER, item->getPermissions(), GP_OBJECT_SET_SALE))
-	{
-		getChild<LLUICtrl>("CheckPurchase")->setValue(LLSD((bool)false));
-	}
-
-	if((bool)getChild<LLUICtrl>("CheckPurchase")->getValue())
-	{
-		// turn on sale info
-		LLSaleInfo::EForSale sale_type = LLSaleInfo::FS_COPY;
-	
-		LLComboBox* combo_sale_type = getChild<LLComboBox>("ComboBoxSaleType");
-		if (combo_sale_type)
-		{
-			sale_type = static_cast<LLSaleInfo::EForSale>(combo_sale_type->getValue().asInteger());
-		}
-
-		if (sale_type == LLSaleInfo::FS_COPY 
-			&& !gAgent.allowOperation(PERM_COPY, item->getPermissions(), 
-									  GP_OBJECT_SET_SALE))
-		{
-			sale_type = LLSaleInfo::FS_ORIGINAL;
-		}
-
-	     
-		
-		S32 price = -1;
-		price =  getChild<LLUICtrl>("Edit Cost")->getValue().asInteger();;
-
-		// Invalid data - turn off the sale
-		if (price < 0)
-		{
-			sale_type = LLSaleInfo::FS_NOT;
-			price = 0;
-		}
-
-		sale_info.setSaleType(sale_type);
-		sale_info.setSalePrice(price);
-	}
-	else
-	{
-		sale_info.setSaleType(LLSaleInfo::FS_NOT);
-	}
-	if(sale_info != item->getSaleInfo()
-		&& item->isFinished())
-	{
-		LLPointer<LLViewerInventoryItem> new_item = new LLViewerInventoryItem(item);
-
-		// Force an update on the sale price at rez
-		if (item->getType() == LLAssetType::AT_OBJECT)
-		{
-			U32 flags = new_item->getFlags();
-			flags |= LLInventoryItemFlags::II_FLAGS_OBJECT_SLAM_SALE;
-			new_item->setFlags(flags);
-		}
-
-		new_item->setSaleInfo(sale_info);
-		onCommitChanges(new_item);
-	}
-	else
-	{
-		// need to make sure we don't just follow the click
-		refresh();
-	}
-=======
     LLViewerInventoryItem* item = findItem();
     if(!item) return;
     LLSaleInfo sale_info(item->getSaleInfo());
     if(!gAgent.allowOperation(PERM_TRANSFER, item->getPermissions(), GP_OBJECT_SET_SALE))
     {
-        getChild<LLUICtrl>("CheckPurchase")->setValue(LLSD((BOOL)FALSE));
-    }
-
-    if((BOOL)getChild<LLUICtrl>("CheckPurchase")->getValue())
+        getChild<LLUICtrl>("CheckPurchase")->setValue(LLSD((bool)false));
+    }
+
+    if((bool)getChild<LLUICtrl>("CheckPurchase")->getValue())
     {
         // turn on sale info
         LLSaleInfo::EForSale sale_type = LLSaleInfo::FS_COPY;
@@ -1699,7 +1200,6 @@
         // need to make sure we don't just follow the click
         refresh();
     }
->>>>>>> c06fb4e0
 }
 
 void LLSidepanelItemInfo::onCommitChanges(LLPointer<LLViewerInventoryItem> item)
