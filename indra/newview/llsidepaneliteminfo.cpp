/** 
 * @file llsidepaneliteminfo.cpp
 * @brief A floater which shows an inventory item's properties.
 *
 * $LicenseInfo:firstyear=2002&license=viewerlgpl$
 * Second Life Viewer Source Code
 * Copyright (C) 2010, Linden Research, Inc.
 * 
 * This library is free software; you can redistribute it and/or
 * modify it under the terms of the GNU Lesser General Public
 * License as published by the Free Software Foundation;
 * version 2.1 of the License only.
 * 
 * This library is distributed in the hope that it will be useful,
 * but WITHOUT ANY WARRANTY; without even the implied warranty of
 * MERCHANTABILITY or FITNESS FOR A PARTICULAR PURPOSE.  See the GNU
 * Lesser General Public License for more details.
 * 
 * You should have received a copy of the GNU Lesser General Public
 * License along with this library; if not, write to the Free Software
 * Foundation, Inc., 51 Franklin Street, Fifth Floor, Boston, MA  02110-1301  USA
 * 
 * Linden Research, Inc., 945 Battery Street, San Francisco, CA  94111  USA
 * $/LicenseInfo$
 */

#include "llviewerprecompiledheaders.h"
#include "llsidepaneliteminfo.h"

#include "roles_constants.h"

#include "llagent.h"
#include "llavataractions.h"
#include "llavatarnamecache.h"
#include "llbutton.h"
#include "llcallbacklist.h"
#include "llcombobox.h"
#include "llfloater.h"
#include "llfloaterreg.h"
#include "llgroupactions.h"
#include "llgroupmgr.h"
#include "lliconctrl.h"
#include "llinventorydefines.h"
#include "llinventoryicon.h"
#include "llinventorymodel.h"
#include "llinventoryobserver.h"
#include "lllineeditor.h"
#include "llradiogroup.h"
#include "llslurl.h"
#include "lltexteditor.h"
#include "llviewercontrol.h"
#include "llviewerinventory.h"
#include "llviewerobjectlist.h"
#include "llexperiencecache.h"
#include "lltrans.h"
#include "llviewerregion.h"
#include "llviewernetwork.h" // <FS:Beq/> for gridmanager
// [RLVa:KB] - Checked: RLVa-2.0.1
#include "rlvactions.h"
#include "rlvcommon.h"
// [/RLVa:KB]

class PropertiesChangedCallback : public LLInventoryCallback
{
public:
    PropertiesChangedCallback(LLHandle<LLPanel> sidepanel_handle, LLUUID &item_id, S32 id)
        : mHandle(sidepanel_handle), mItemId(item_id), mId(id)
    {}

    void fire(const LLUUID &inv_item)
    {
        // inv_item can be null for some reason
        LLSidepanelItemInfo* sidepanel = dynamic_cast<LLSidepanelItemInfo*>(mHandle.get());
        if (sidepanel)
        {
            // sidepanel waits only for most recent update
            sidepanel->onUpdateCallback(mItemId, mId);
        }
    }
private:
    LLHandle<LLPanel> mHandle;
    LLUUID mItemId;
    S32 mId;
};

//~~~~~~~~~~~~~~~~~~~~~~~~~~~~~~~~~~~~~~~~~~~~~~~~~~~~~~~~~~~~~~~~~~~~~~~~~~~~~
// Class LLObjectInventoryObserver
//
// Helper class to watch for changes in an object inventory.
// Used to update item properties in LLSidepanelItemInfo.
//~~~~~~~~~~~~~~~~~~~~~~~~~~~~~~~~~~~~~~~~~~~~~~~~~~~~~~~~~~~~~~~~~~~~~~~~~~~~~
class LLObjectInventoryObserver : public LLVOInventoryListener
{
public:
	LLObjectInventoryObserver(LLSidepanelItemInfo* floater, LLViewerObject* object)
		: mFloater(floater)
	{
		registerVOInventoryListener(object, NULL);
	}
	virtual ~LLObjectInventoryObserver()
	{
		removeVOInventoryListener();
	}
	/*virtual*/ void inventoryChanged(LLViewerObject* object,
									  LLInventoryObject::object_list_t* inventory,
									  S32 serial_num,
									  void* user_data);
private:
	LLSidepanelItemInfo* mFloater;  // Not a handle because LLSidepanelItemInfo is managing LLObjectInventoryObserver
};

/*virtual*/
void LLObjectInventoryObserver::inventoryChanged(LLViewerObject* object,
												 LLInventoryObject::object_list_t* inventory,
												 S32 serial_num,
												 void* user_data)
{
	mFloater->dirty();
}

///----------------------------------------------------------------------------
/// Class LLSidepanelItemInfo
///----------------------------------------------------------------------------

static LLPanelInjector<LLSidepanelItemInfo> t_item_info("sidepanel_item_info");

// Default constructor
LLSidepanelItemInfo::LLSidepanelItemInfo(const LLPanel::Params& p)
	: LLPanel(p)
	, mItemID(LLUUID::null)
	, mObjectInventoryObserver(NULL)
	, mUpdatePendingId(-1)
    , mIsDirty(false) /*Not ready*/
    , mParentFloater(NULL)
{
    gInventory.addObserver(this);
    gIdleCallbacks.addFunction(&LLSidepanelItemInfo::onIdle, (void*)this);
}

// Destroys the object
LLSidepanelItemInfo::~LLSidepanelItemInfo()
{
    gInventory.removeObserver(this);
    gIdleCallbacks.deleteFunction(&LLSidepanelItemInfo::onIdle, (void*)this);

	stopObjectInventoryObserver();
    
    if (mOwnerCacheConnection.connected())
    {
        mOwnerCacheConnection.disconnect();
    }
    if (mCreatorCacheConnection.connected())
    {
        mCreatorCacheConnection.disconnect();
    }
}

// virtual
bool LLSidepanelItemInfo::postBuild()
{
    mChangeThumbnailBtn = getChild<LLUICtrl>("change_thumbnail_btn");
    mItemTypeIcon = getChild<LLIconCtrl>("item_type_icon");
    mLabelOwnerName = getChild<LLTextBox>("LabelOwnerName");
    mLabelCreatorName = getChild<LLTextBox>("LabelCreatorName");
    
	getChild<LLLineEditor>("LabelItemName")->setPrevalidate(&LLTextValidate::validateASCIIPrintableNoPipe);
	getChild<LLUICtrl>("LabelItemName")->setCommitCallback(boost::bind(&LLSidepanelItemInfo::onCommitName,this));
	getChild<LLUICtrl>("LabelItemDesc")->setCommitCallback(boost::bind(&LLSidepanelItemInfo:: onCommitDescription, this));
    // Thumnail edition
    mChangeThumbnailBtn->setCommitCallback(boost::bind(&LLSidepanelItemInfo::onEditThumbnail, this));
	// acquired date
	// owner permissions
	// Permissions debug text
	// group permissions
	getChild<LLUICtrl>("CheckShareWithGroup")->setCommitCallback(boost::bind(&LLSidepanelItemInfo::onCommitPermissions, this, _1));
	// everyone permissions
	getChild<LLUICtrl>("CheckEveryoneCopy")->setCommitCallback(boost::bind(&LLSidepanelItemInfo::onCommitPermissions, this, _1));
	// next owner permissions
	getChild<LLUICtrl>("CheckNextOwnerModify")->setCommitCallback(boost::bind(&LLSidepanelItemInfo::onCommitPermissions, this, _1));
	getChild<LLUICtrl>("CheckNextOwnerCopy")->setCommitCallback(boost::bind(&LLSidepanelItemInfo::onCommitPermissions, this, _1));
	getChild<LLUICtrl>("CheckNextOwnerTransfer")->setCommitCallback(boost::bind(&LLSidepanelItemInfo::onCommitPermissions, this, _1));
	// Mark for sale or not, and sale info
	getChild<LLUICtrl>("CheckPurchase")->setCommitCallback(boost::bind(&LLSidepanelItemInfo::onCommitSaleInfo, this, _1));
	// Change sale type, and sale info
	getChild<LLUICtrl>("ComboBoxSaleType")->setCommitCallback(boost::bind(&LLSidepanelItemInfo::onCommitSaleInfo, this, _1));
	// "Price" label for edit
	getChild<LLUICtrl>("Edit Cost")->setCommitCallback(boost::bind(&LLSidepanelItemInfo::onCommitSaleInfo, this, _1));
	refresh();
	return true;
}

void LLSidepanelItemInfo::setObjectID(const LLUUID& object_id)
{
	mObjectID = object_id;

	// Start monitoring changes in the object inventory to update
	// selected inventory item properties in Item Profile panel. See STORM-148.
	startObjectInventoryObserver();
	mUpdatePendingId = -1;
}

void LLSidepanelItemInfo::setItemID(const LLUUID& item_id)
{
    if (mItemID != item_id)
    {
        mItemID = item_id;
        mUpdatePendingId = -1;
    }
    dirty();
}

void LLSidepanelItemInfo::setParentFloater(LLFloater* parent)
{
    mParentFloater = parent;
}

const LLUUID& LLSidepanelItemInfo::getObjectID() const
{
	return mObjectID;
}

const LLUUID& LLSidepanelItemInfo::getItemID() const
{
	return mItemID;
}

void LLSidepanelItemInfo::onUpdateCallback(const LLUUID& item_id, S32 received_update_id)
{
    if (mItemID == item_id && mUpdatePendingId == received_update_id)
    {
        mUpdatePendingId = -1;
        refresh();
    }
}

void LLSidepanelItemInfo::reset()
{
	mObjectID = LLUUID::null;
	mItemID = LLUUID::null;

	stopObjectInventoryObserver();
    dirty();
}

void LLSidepanelItemInfo::refresh()
{
	LLViewerInventoryItem* item = findItem();
	if(item)
	{
        const LLUUID trash_id = gInventory.findCategoryUUIDForType(LLFolderType::FT_TRASH);
        bool in_trash = (item->getUUID() == trash_id) || gInventory.isObjectDescendentOf(item->getUUID(), trash_id);
        if (in_trash && mParentFloater)
        {
            // Close properties when moving to trash
            // Aren't supposed to view properties from trash
            mParentFloater->closeFloater();
        }
        else
        {
            refreshFromItem(item);
        }
		return;
	}

    if (mObjectID.notNull())
    {
        LLViewerObject* object = gObjectList.findObject(mObjectID);
        if (object)
        {
            // Object exists, but object's content is not nessesary
            // loaded, so assume item exists as well
            return;
        }
    }
    
    if (mParentFloater)
    {
        // if we failed to get item, it likely no longer exists
        mParentFloater->closeFloater();
    }
}

void LLSidepanelItemInfo::refreshFromItem(LLViewerInventoryItem* item)
{
	////////////////////////
	// PERMISSIONS LOOKUP //
	////////////////////////

	llassert(item);
	if (!item) return;

    if (mUpdatePendingId != -1)
    {
        return;
    }

	// do not enable the UI for incomplete items.
	bool is_complete = item->isFinished();
	const bool cannot_restrict_permissions = LLInventoryType::cannotRestrictPermissions(item->getInventoryType());
	const bool is_calling_card = (item->getInventoryType() == LLInventoryType::IT_CALLINGCARD);
	const bool is_settings = (item->getInventoryType() == LLInventoryType::IT_SETTINGS);
	const LLPermissions& perm = item->getPermissions();
	const bool can_agent_manipulate = gAgent.allowOperation(PERM_OWNER, perm, 
								GP_OBJECT_MANIPULATE);
	const bool can_agent_sell = gAgent.allowOperation(PERM_OWNER, perm, 
							  GP_OBJECT_SET_SALE) &&
		!cannot_restrict_permissions;
	const bool is_link = item->getIsLinkType();
	
	const LLUUID trash_id = gInventory.findCategoryUUIDForType(LLFolderType::FT_TRASH);
	bool not_in_trash = (item->getUUID() != trash_id) && !gInventory.isObjectDescendentOf(item->getUUID(), trash_id);

	// You need permission to modify the object to modify an inventory
	// item in it.
	LLViewerObject* object = NULL;
	if(!mObjectID.isNull()) object = gObjectList.findObject(mObjectID);
	bool is_obj_modify = true;
	if(object)
	{
		is_obj_modify = object->permOwnerModify();
	}

    if(item->getInventoryType() == LLInventoryType::IT_LSL)
    {
        getChildView("LabelItemExperienceTitle")->setVisible(true);
        LLTextBox* tb = getChild<LLTextBox>("LabelItemExperience");
        tb->setText(getString("loading_experience"));
        tb->setVisible(true);
        std::string url = std::string();
        if(object && object->getRegion())
        {
            url = object->getRegion()->getCapability("GetMetadata");
        }
        LLExperienceCache::instance().fetchAssociatedExperience(item->getParentUUID(), item->getUUID(), url,
                boost::bind(&LLSidepanelItemInfo::setAssociatedExperience, getDerivedHandle<LLSidepanelItemInfo>(), _1));
    }
    
	//////////////////////
	// ITEM NAME & DESC //
	//////////////////////
	bool is_modifiable = gAgent.allowOperation(PERM_MODIFY, perm,
											   GP_OBJECT_MANIPULATE)
		&& is_obj_modify && is_complete && not_in_trash;

<<<<<<< HEAD
	//getChildView("LabelItemNameTitle")->setEnabled(TRUE); // <FS:Ansariel> Doesn't exist as of 04-10-2023
=======
	getChildView("LabelItemNameTitle")->setEnabled(true);
>>>>>>> 7704c263
	getChildView("LabelItemName")->setEnabled(is_modifiable && !is_calling_card); // for now, don't allow rename of calling cards
	getChild<LLUICtrl>("LabelItemName")->setValue(item->getName());
	getChildView("LabelItemDescTitle")->setEnabled(true);
	getChildView("LabelItemDesc")->setEnabled(is_modifiable);
	getChild<LLUICtrl>("LabelItemDesc")->setValue(item->getDescription());
    getChild<LLUICtrl>("item_thumbnail")->setValue(item->getThumbnailUUID());

    LLUIImagePtr icon_img = LLInventoryIcon::getIcon(item->getType(), item->getInventoryType(), item->getFlags(), false);
    mItemTypeIcon->setImage(icon_img);
 
    // Style for creator and owner links
    LLStyle::Params style_params;
    LLColor4 link_color = LLUIColorTable::instance().getColor("HTMLLinkColor");
    style_params.color = link_color;
    style_params.readonly_color = link_color;
    style_params.is_link = true; // link will be added later
    const LLFontGL* fontp = mLabelCreatorName->getFont();
    style_params.font.name = LLFontGL::nameFromFont(fontp);
    style_params.font.size = LLFontGL::sizeFromFont(fontp);
    style_params.font.style = "UNDERLINE";

	//////////////////
	// CREATOR NAME //
	//////////////////
	if(!gCacheName) return;
	if(!gAgent.getRegion()) return;

	if (item->getCreatorUUID().notNull())
	{
		LLUUID creator_id = item->getCreatorUUID();
//		std::string slurl =
//			LLSLURL("agent", creator_id, "inspect").getSLURLString();
// [RLVa:KB] - Checked: RLVa-2.0.1
		// If the object creator matches the object owner we need to anonymize the creator field as well
		bool fRlvCanShowCreator = true;
		if ( (RlvActions::isRlvEnabled()) && (!RlvActions::canShowName(RlvActions::SNC_DEFAULT, creator_id)) &&
		     ( ((perm.isOwned()) && (!perm.isGroupOwned()) && (perm.getOwner() == creator_id) ) || (RlvUtil::isNearbyAgent(item->getCreatorUUID())) ) )
		{
			fRlvCanShowCreator = false;
		}
		std::string slurl = LLSLURL("agent", creator_id, (fRlvCanShowCreator) ? "inspect" : "rlvanonym").getSLURLString();
// [/RLVa:KB]        

        style_params.link_href = slurl;

        LLAvatarName av_name;
        if (LLAvatarNameCache::get(creator_id, &av_name))
        {
//            updateCreatorName(creator_id, av_name, style_params);
// [RLVa:KB] - Checked: RLVa-2.0.1
            updateCreatorName(creator_id, av_name, style_params, !fRlvCanShowCreator);
// [/RLVa:KB]
        }
        else
        {
            if (mCreatorCacheConnection.connected())
            {
                mCreatorCacheConnection.disconnect();
            }
            mLabelCreatorName->setText(LLTrans::getString("None"));
//            mCreatorCacheConnection = LLAvatarNameCache::get(creator_id, boost::bind(&LLSidepanelItemInfo::updateCreatorName, this, _1, _2, style_params));
// [RLVa:KB] - Checked: RLVa-2.0.1
            mCreatorCacheConnection = LLAvatarNameCache::get(creator_id, boost::bind(&LLSidepanelItemInfo::updateCreatorName, this, _1, _2, style_params, !fRlvCanShowCreator));
// [/RLVa:KB]
        }
        
<<<<<<< HEAD
		getChildView("LabelCreatorTitle")->setEnabled(TRUE);
//        mLabelCreatorName->setEnabled(TRUE);
// [RLVa:KB] - Checked: RLVa-2.0.1
        mLabelCreatorName->setEnabled(fRlvCanShowCreator);
// [/RLVa:KB]
=======
		getChildView("LabelCreatorTitle")->setEnabled(true);
        mLabelCreatorName->setEnabled(true);
>>>>>>> 7704c263
	}
	else
	{
		getChildView("LabelCreatorTitle")->setEnabled(false);
        mLabelCreatorName->setEnabled(false);
        mLabelCreatorName->setValue(getString("unknown_multiple"));
	}

	////////////////
	// OWNER NAME //
	////////////////
	if(perm.isOwned())
	{
// [RLVa:KB] - Checked: RVLa-2.0.1
		bool fRlvCanShowOwner = true;
// [/RLVa:KB]
		std::string slurl;
		if (perm.isGroupOwned())
		{
            LLGroupMgrGroupData* group_data = LLGroupMgr::getInstance()->getGroupData(perm.getGroup());
            
            slurl = LLSLURL("group", perm.getGroup(), "inspect").getSLURLString();
            style_params.link_href = slurl;
            if (group_data && group_data->isGroupPropertiesDataComplete())
            {
                mLabelOwnerName->setText(group_data->mName, style_params);
            }
            else
            {
                // Triggers refresh
                LLGroupMgr::getInstance()->sendGroupPropertiesRequest(perm.getGroup());
                
                std::string name;
                gCacheName->getGroupName(perm.getGroup(), name);
                mLabelOwnerName->setText(name, style_params);
            }
		}
		else
		{
			LLUUID owner_id = perm.getOwner();
//            slurl = LLSLURL("agent", owner_id, "inspect").getSLURLString();
// [RLVa:KB] - Checked: RLVa-2.0.1
			fRlvCanShowOwner = RlvActions::canShowName(RlvActions::SNC_DEFAULT, owner_id);
			slurl = LLSLURL("agent", owner_id, (fRlvCanShowOwner) ? "inspect" : "rlvanonym").getSLURLString();
// [/RLVa:KB]
            
            style_params.link_href = slurl;
            LLAvatarName av_name;
            if (LLAvatarNameCache::get(owner_id, &av_name))
            {
//                updateOwnerName(owner_id, av_name, style_params);
// [RLVa:KB] - Checked: RLVa-2.0.1
                updateOwnerName(owner_id, av_name, style_params, !fRlvCanShowOwner);
// [/RLVa:KB]
            }
            else
            {
                if (mOwnerCacheConnection.connected())
                {
                    mOwnerCacheConnection.disconnect();
                }
                mLabelOwnerName->setText(LLTrans::getString("None"));
//                mOwnerCacheConnection = LLAvatarNameCache::get(owner_id, boost::bind(&LLSidepanelItemInfo::updateOwnerName, this, _1, _2, style_params));
// [RLVa:KB] - Checked: RLVa-2.0.1
                mOwnerCacheConnection = LLAvatarNameCache::get(owner_id, boost::bind(&LLSidepanelItemInfo::updateOwnerName, this, _1, _2, style_params, !fRlvCanShowOwner));
// [/RLVa:KB]
            }
		}
<<<<<<< HEAD
		getChildView("LabelOwnerTitle")->setEnabled(TRUE);
//        mLabelOwnerName->setEnabled(TRUE);
// [RLVa:KB] - Checked: RLVa-2.0.1
		mLabelOwnerName->setEnabled(fRlvCanShowOwner);
// [/RLVa:KB]
=======
		getChildView("LabelOwnerTitle")->setEnabled(true);
        mLabelOwnerName->setEnabled(true);
>>>>>>> 7704c263
	}
	else
	{
		getChildView("LabelOwnerTitle")->setEnabled(false);
        mLabelOwnerName->setEnabled(false);
        mLabelOwnerName->setValue(getString("public"));
	}

    // Not yet supported for task inventories
    mChangeThumbnailBtn->setEnabled(mObjectID.isNull() && ALEXANDRIA_LINDEN_ID != perm.getOwner());
	
	////////////
	// ORIGIN //
	////////////

	// <FS:Ansariel> Doesn't exist as of 04-10-2023
	//if (object)
	//{
	//	getChild<LLUICtrl>("origin")->setValue(getString("origin_inworld"));
	//}
	//else
	//{
	//	getChild<LLUICtrl>("origin")->setValue(getString("origin_inventory"));
	//}

	//////////////////
	// ACQUIRE DATE //
	//////////////////
	
	time_t time_utc = item->getCreationDate();
	if (0 == time_utc)
	{
		getChild<LLUICtrl>("LabelAcquiredDate")->setValue(getString("unknown"));
	}
	else
	{
		std::string timeStr = getString("acquiredDate");
		LLSD substitution;
		substitution["datetime"] = (S32) time_utc;
		LLStringUtil::format (timeStr, substitution);
		getChild<LLUICtrl>("LabelAcquiredDate")->setValue(timeStr);
	}
	
	//////////////////////////////////////
	// PERMISSIONS AND SALE ITEM HIDING //
	//////////////////////////////////////
	
	const std::string perm_and_sale_items[]={
		//"perms_inv", // <FS:Ansariel> Doesn't exist as of 04-10-2023
		"perm_modify",
		"CheckOwnerModify",
		"CheckOwnerCopy",
		"CheckOwnerTransfer",
		"GroupLabel",
		"CheckShareWithGroup",
		"AnyoneLabel",
		"CheckEveryoneCopy",
		"NextOwnerLabel",
		"CheckNextOwnerModify",
		"CheckNextOwnerCopy",
		"CheckNextOwnerTransfer",
		"CheckPurchase",
		"ComboBoxSaleType",
		"Edit Cost"
	};
	
	const std::string debug_items[]={
		"BaseMaskDebug",
		"OwnerMaskDebug",
		"GroupMaskDebug",
		"EveryoneMaskDebug",
		"NextMaskDebug"
	};
	
	// Hide permissions checkboxes and labels and for sale info if in the trash
	// or ui elements don't apply to these objects and return from function
	if (!not_in_trash || cannot_restrict_permissions)
	{
		for(size_t t=0; t<LL_ARRAY_SIZE(perm_and_sale_items); ++t)
		{
			getChildView(perm_and_sale_items[t])->setVisible(false);
		}
		
		for(size_t t=0; t<LL_ARRAY_SIZE(debug_items); ++t)
		{
			getChildView(debug_items[t])->setVisible(false);
		}
		return;
	}
	else // Make sure perms and sale ui elements are visible
	{
		for(size_t t=0; t<LL_ARRAY_SIZE(perm_and_sale_items); ++t)
		{
			getChildView(perm_and_sale_items[t])->setVisible(true);
		}
	}

	///////////////////////
	// OWNER PERMISSIONS //
	///////////////////////

	U32 base_mask		= perm.getMaskBase();
	U32 owner_mask		= perm.getMaskOwner();
	U32 group_mask		= perm.getMaskGroup();
	U32 everyone_mask	= perm.getMaskEveryone();
	U32 next_owner_mask	= perm.getMaskNextOwner();

	getChildView("CheckOwnerModify")->setEnabled(false);
	getChild<LLUICtrl>("CheckOwnerModify")->setValue(LLSD((bool)(owner_mask & PERM_MODIFY)));
	getChildView("CheckOwnerCopy")->setEnabled(false);
	getChild<LLUICtrl>("CheckOwnerCopy")->setValue(LLSD((bool)(owner_mask & PERM_COPY)));
	getChildView("CheckOwnerTransfer")->setEnabled(false);
	getChild<LLUICtrl>("CheckOwnerTransfer")->setValue(LLSD((bool)(owner_mask & PERM_TRANSFER)));

	///////////////////////
	// DEBUG PERMISSIONS //
	///////////////////////

	if( gSavedSettings.getBOOL("DebugPermissions") )
	{
        childSetVisible("layout_debug_permissions", true);
        
		bool slam_perm 			= false;
		bool overwrite_group	= false;
		bool overwrite_everyone	= false;

		if (item->getType() == LLAssetType::AT_OBJECT)
		{
			U32 flags = item->getFlags();
			slam_perm 			= flags & LLInventoryItemFlags::II_FLAGS_OBJECT_SLAM_PERM;
			overwrite_everyone	= flags & LLInventoryItemFlags::II_FLAGS_OBJECT_PERM_OVERWRITE_EVERYONE;
			overwrite_group		= flags & LLInventoryItemFlags::II_FLAGS_OBJECT_PERM_OVERWRITE_GROUP;
		}
		
		std::string perm_string;

// <FS:Beq> remove misleading X for export when not in OpenSim		
		bool isOpenSim {false};
#ifdef OPENSIM
		if( LLGridManager::instance().isInOpenSim() )
		{
			isOpenSim = true;
		}
#endif
// </FS:Beq>

		perm_string = "B: ";
		perm_string += mask_to_string(base_mask, isOpenSim); // <FS:Beq/> remove misleading X for export when not in OpenSim
		getChild<LLUICtrl>("BaseMaskDebug")->setValue(perm_string);
		
		perm_string = "O: ";
		perm_string += mask_to_string(owner_mask, isOpenSim); // <FS:Beq/> remove misleading X for export when not in OpenSim
		getChild<LLUICtrl>("OwnerMaskDebug")->setValue(perm_string);
		
		perm_string = "G";
		perm_string += overwrite_group ? "*: " : ": ";
		perm_string += mask_to_string(group_mask, isOpenSim); // <FS:Beq/> remove misleading X for export when not in OpenSim
		getChild<LLUICtrl>("GroupMaskDebug")->setValue(perm_string);
		
		perm_string = "E";
		perm_string += overwrite_everyone ? "*: " : ": ";
		perm_string += mask_to_string(everyone_mask, isOpenSim); // <FS:Beq/> remove misleading X for export when not in OpenSim
		getChild<LLUICtrl>("EveryoneMaskDebug")->setValue(perm_string);
		
		perm_string = "N";
		perm_string += slam_perm ? "*: " : ": ";
		perm_string += mask_to_string(next_owner_mask, isOpenSim); // <FS:Beq/> remove misleading X for export when not in OpenSim
		getChild<LLUICtrl>("NextMaskDebug")->setValue(perm_string);
	}
	else
	{
        childSetVisible("layout_debug_permissions", false);
	}

	/////////////
	// SHARING //
	/////////////

	// Check for ability to change values.
	if (is_link || cannot_restrict_permissions)
	{
		getChildView("CheckShareWithGroup")->setEnabled(false);
		getChildView("CheckEveryoneCopy")->setEnabled(false);
	}
	else if (is_obj_modify && can_agent_manipulate)
	{
		getChildView("CheckShareWithGroup")->setEnabled(true);
		getChildView("CheckEveryoneCopy")->setEnabled((owner_mask & PERM_COPY) && (owner_mask & PERM_TRANSFER));
	}
	else
	{
		getChildView("CheckShareWithGroup")->setEnabled(false);
		getChildView("CheckEveryoneCopy")->setEnabled(false);
	}

	// Set values.
	bool is_group_copy = (group_mask & PERM_COPY) ? true : false;
	bool is_group_modify = (group_mask & PERM_MODIFY) ? true : false;
	bool is_group_move = (group_mask & PERM_MOVE) ? true : false;

	if (is_group_copy && is_group_modify && is_group_move)
	{
		getChild<LLUICtrl>("CheckShareWithGroup")->setValue(LLSD((bool)true));

		LLCheckBoxCtrl* ctl = getChild<LLCheckBoxCtrl>("CheckShareWithGroup");
		if(ctl)
		{
			ctl->setTentative(false);
		}
	}
	else if (!is_group_copy && !is_group_modify && !is_group_move)
	{
		getChild<LLUICtrl>("CheckShareWithGroup")->setValue(LLSD((bool)false));
		LLCheckBoxCtrl* ctl = getChild<LLCheckBoxCtrl>("CheckShareWithGroup");
		if(ctl)
		{
			ctl->setTentative(false);
		}
	}
	else
	{
		LLCheckBoxCtrl* ctl = getChild<LLCheckBoxCtrl>("CheckShareWithGroup");
		if(ctl)
		{
			ctl->setTentative(!ctl->getEnabled());
			ctl->set(true);
		}
	}
	
	getChild<LLUICtrl>("CheckEveryoneCopy")->setValue(LLSD((bool)(everyone_mask & PERM_COPY)));

	///////////////
	// SALE INFO //
	///////////////

	const LLSaleInfo& sale_info = item->getSaleInfo();
	bool is_for_sale = sale_info.isForSale();
	LLComboBox* combo_sale_type = getChild<LLComboBox>("ComboBoxSaleType");
	LLUICtrl* edit_cost = getChild<LLUICtrl>("Edit Cost");

	// Check for ability to change values.
    if (is_obj_modify && can_agent_sell 
		&& gAgent.allowOperation(PERM_TRANSFER, perm, GP_OBJECT_MANIPULATE))
	{
		getChildView("CheckPurchase")->setEnabled(is_complete);

		getChildView("NextOwnerLabel")->setEnabled(true);
		getChildView("CheckNextOwnerModify")->setEnabled((base_mask & PERM_MODIFY) && !cannot_restrict_permissions);
		getChildView("CheckNextOwnerCopy")->setEnabled((base_mask & PERM_COPY) && !cannot_restrict_permissions && !is_settings);
		getChildView("CheckNextOwnerTransfer")->setEnabled((next_owner_mask & PERM_COPY) && !cannot_restrict_permissions);

		combo_sale_type->setEnabled(is_complete && is_for_sale);
		edit_cost->setEnabled(is_complete && is_for_sale);
	}
	else
	{
		getChildView("CheckPurchase")->setEnabled(false);

		getChildView("NextOwnerLabel")->setEnabled(false);
		getChildView("CheckNextOwnerModify")->setEnabled(false);
		getChildView("CheckNextOwnerCopy")->setEnabled(false);
		getChildView("CheckNextOwnerTransfer")->setEnabled(false);

		combo_sale_type->setEnabled(false);
		edit_cost->setEnabled(false);
	}

    // Hide any properties that are not relevant to settings
    if (is_settings)
    {
        getChild<LLUICtrl>("GroupLabel")->setEnabled(false);
        getChild<LLUICtrl>("GroupLabel")->setVisible(false);
        getChild<LLUICtrl>("CheckShareWithGroup")->setEnabled(false);
        getChild<LLUICtrl>("CheckShareWithGroup")->setVisible(false);
        getChild<LLUICtrl>("AnyoneLabel")->setEnabled(false);
        getChild<LLUICtrl>("AnyoneLabel")->setVisible(false);
        getChild<LLUICtrl>("CheckEveryoneCopy")->setEnabled(false);
        getChild<LLUICtrl>("CheckEveryoneCopy")->setVisible(false);
        getChild<LLUICtrl>("CheckPurchase")->setEnabled(false);
        getChild<LLUICtrl>("CheckPurchase")->setVisible(false);
        getChild<LLUICtrl>("ComboBoxSaleType")->setEnabled(false);
        getChild<LLUICtrl>("ComboBoxSaleType")->setVisible(false);
        getChild<LLUICtrl>("Edit Cost")->setEnabled(false);
        getChild<LLUICtrl>("Edit Cost")->setVisible(false);
    }

	// Set values.
	getChild<LLUICtrl>("CheckPurchase")->setValue(is_for_sale);
	getChild<LLUICtrl>("CheckNextOwnerModify")->setValue(LLSD(bool(next_owner_mask & PERM_MODIFY)));
	getChild<LLUICtrl>("CheckNextOwnerCopy")->setValue(LLSD(bool(next_owner_mask & PERM_COPY)));
	getChild<LLUICtrl>("CheckNextOwnerTransfer")->setValue(LLSD(bool(next_owner_mask & PERM_TRANSFER)));

	if (is_for_sale)
	{
		S32 numerical_price;
		numerical_price = sale_info.getSalePrice();
		edit_cost->setValue(llformat("%d",numerical_price));
		combo_sale_type->setValue(sale_info.getSaleType());
	}
	else
	{
		edit_cost->setValue(llformat("%d",0));
		combo_sale_type->setValue(LLSaleInfo::FS_COPY);
	}
}

//void LLSidepanelItemInfo::updateCreatorName(const LLUUID& creator_id, const LLAvatarName& creator_name, const LLStyle::Params& style_params)
// [RLVa:KB] - Checked: RLVa-2.0.1
void LLSidepanelItemInfo::updateCreatorName(const LLUUID& creator_id, const LLAvatarName& creator_name, const LLStyle::Params& style_params, bool rlv_restricted)
// [/RLVa:KB]
{
    if (mCreatorCacheConnection.connected())
    {
        mCreatorCacheConnection.disconnect();
    }
//    std::string name = creator_name.getCompleteName();
// [RLVa:KB] - Checked: RLVa-2.0.1
    std::string name = rlv_restricted ? RlvStrings::getAnonym(creator_name) : creator_name.getCompleteName();
// [/RLVa:KB]
    mLabelCreatorName->setText(name, style_params);
}

//void LLSidepanelItemInfo::updateOwnerName(const LLUUID& owner_id, const LLAvatarName& owner_name, const LLStyle::Params& style_params)
// [RLVa:KB] - Checked: RLVa-2.0.1
void LLSidepanelItemInfo::updateOwnerName(const LLUUID& owner_id, const LLAvatarName& owner_name, const LLStyle::Params& style_params, bool rlv_restricted)
// [/RLVa:KB]
{
    if (mOwnerCacheConnection.connected())
    {
        mOwnerCacheConnection.disconnect();
    }
//    std::string name = owner_name.getCompleteName();
// [RLVa:KB] - Checked: RLVa-2.0.1
    std::string name = rlv_restricted ? RlvStrings::getAnonym(owner_name) : owner_name.getCompleteName();
// [/RLVa:KB]
    mLabelOwnerName->setText(name, style_params);
}

void LLSidepanelItemInfo::changed(U32 mask)
{
    const LLUUID& item_id = getItemID();
    if (getObjectID().notNull() || item_id.isNull())
    {
        // Task inventory or not set up yet
        return;
    }
    
    const std::set<LLUUID>& mChangedItemIDs = gInventory.getChangedIDs();
    std::set<LLUUID>::const_iterator it;

    for (it = mChangedItemIDs.begin(); it != mChangedItemIDs.end(); it++)
    {
        // set dirty for 'item profile panel' only if changed item is the item for which 'item profile panel' is shown (STORM-288)
        if (*it == item_id)
        {
            // if there's a change we're interested in.
            if((mask & (LLInventoryObserver::LABEL | LLInventoryObserver::INTERNAL | LLInventoryObserver::REMOVE)) != 0)
            {
                dirty();
            }
        }
    }
}

void LLSidepanelItemInfo::dirty()
{
    mIsDirty = true;
}

// static
void LLSidepanelItemInfo::onIdle( void* user_data )
{
    LLSidepanelItemInfo* self = reinterpret_cast<LLSidepanelItemInfo*>(user_data);

    if( self->mIsDirty )
    {
        self->refresh();
        self->mIsDirty = false;
    }
}

void LLSidepanelItemInfo::setAssociatedExperience( LLHandle<LLSidepanelItemInfo> hInfo, const LLSD& experience )
{
    LLSidepanelItemInfo* info = hInfo.get();
    if(info)
    {
        LLUUID id;
        if(experience.has(LLExperienceCache::EXPERIENCE_ID))
        {
            id=experience[LLExperienceCache::EXPERIENCE_ID].asUUID();
        }
        if(id.notNull())
        {
            info->getChild<LLTextBox>("LabelItemExperience")->setText(LLSLURL("experience", id, "profile").getSLURLString());    
        }
        else
        {
            info->getChild<LLTextBox>("LabelItemExperience")->setText(LLTrans::getString("ExperienceNameNull"));
        }
    }
}


void LLSidepanelItemInfo::startObjectInventoryObserver()
{
	if (!mObjectInventoryObserver)
	{
		stopObjectInventoryObserver();

		// Previous object observer should be removed before starting to observe a new object.
		llassert(mObjectInventoryObserver == NULL);
	}

	if (mObjectID.isNull())
	{
		LL_WARNS() << "Empty object id passed to inventory observer" << LL_ENDL;
		return;
	}

	LLViewerObject* object = gObjectList.findObject(mObjectID);

	mObjectInventoryObserver = new LLObjectInventoryObserver(this, object);
}

void LLSidepanelItemInfo::stopObjectInventoryObserver()
{
	delete mObjectInventoryObserver;
	mObjectInventoryObserver = NULL;
}

void LLSidepanelItemInfo::setPropertiesFieldsEnabled(bool enabled)
{
    const std::string fields[] = {
        "CheckOwnerModify",
        "CheckOwnerCopy",
        "CheckOwnerTransfer",
        "CheckShareWithGroup",
        "CheckEveryoneCopy",
        "CheckNextOwnerModify",
        "CheckNextOwnerCopy",
        "CheckNextOwnerTransfer",
        "CheckPurchase",
        "Edit Cost"
    };
    for (size_t t = 0; t<LL_ARRAY_SIZE(fields); ++t)
    {
        getChildView(fields[t])->setEnabled(false);
    }
}

void LLSidepanelItemInfo::onClickCreator()
{
	LLViewerInventoryItem* item = findItem();
	if(!item) return;
	if(!item->getCreatorUUID().isNull())
	{
// [RLVa:KB] - Checked: RLVa-1.2.1
		const LLUUID& idCreator = item->getCreatorUUID();
		if ( (RlvActions::isRlvEnabled()) && (!RlvActions::canShowName(RlvActions::SNC_DEFAULT, idCreator)) )
		{
			const LLPermissions& perm = item->getPermissions();
			if ( ((perm.isOwned()) && (!perm.isGroupOwned()) && (perm.getOwner() == idCreator) ) || (RlvUtil::isNearbyAgent(idCreator)) )
			{
				return;
			}
		}
// [/RLVa:KB]
		LLAvatarActions::showProfile(item->getCreatorUUID());
	}
}

// static
void LLSidepanelItemInfo::onClickOwner()
{
	LLViewerInventoryItem* item = findItem();
	if(!item) return;
	if(item->getPermissions().isGroupOwned())
	{
		LLGroupActions::show(item->getPermissions().getGroup());
	}
	else
	{
// [RLVa:KB] - Checked: RLVa-1.0.0
		if ( (RlvActions::isRlvEnabled()) && (!RlvActions::canShowName(RlvActions::SNC_DEFAULT, item->getPermissions().getOwner())) )
			return;
// [/RLVa:KB]
		LLAvatarActions::showProfile(item->getPermissions().getOwner());
	}
}

// static
void LLSidepanelItemInfo::onCommitName()
{
	//LL_INFOS() << "LLSidepanelItemInfo::onCommitName()" << LL_ENDL;
	LLViewerInventoryItem* item = findItem();
	if(!item)
	{
		return;
	}
	LLLineEditor* labelItemName = getChild<LLLineEditor>("LabelItemName");

	if(labelItemName&&
	   (item->getName() != labelItemName->getText()) && 
	   (gAgent.allowOperation(PERM_MODIFY, item->getPermissions(), GP_OBJECT_MANIPULATE)) )
	{
		LLPointer<LLViewerInventoryItem> new_item = new LLViewerInventoryItem(item);
		new_item->rename(labelItemName->getText());
		onCommitChanges(new_item);
	}
}

void LLSidepanelItemInfo::onCommitDescription()
{
	//LL_INFOS() << "LLSidepanelItemInfo::onCommitDescription()" << LL_ENDL;
	LLViewerInventoryItem* item = findItem();
	if(!item) return;

    LLTextEditor* labelItemDesc = getChild<LLTextEditor>("LabelItemDesc");
	if(!labelItemDesc)
	{
		return;
	}
	if((item->getDescription() != labelItemDesc->getText()) && 
	   (gAgent.allowOperation(PERM_MODIFY, item->getPermissions(), GP_OBJECT_MANIPULATE)))
	{
		LLPointer<LLViewerInventoryItem> new_item = new LLViewerInventoryItem(item);

		new_item->setDescription(labelItemDesc->getText());
		onCommitChanges(new_item);
	}
}

void LLSidepanelItemInfo::onCommitPermissions(LLUICtrl* ctrl)
{
    if (ctrl)
    {
        // will be enabled by response from server
        ctrl->setEnabled(false);
    }
    updatePermissions();
}

void LLSidepanelItemInfo::updatePermissions()
{
	LLViewerInventoryItem* item = findItem();
	if(!item) return;

	bool is_group_owned;
	LLUUID owner_id;
	LLUUID group_id;
	LLPermissions perm(item->getPermissions());
	perm.getOwnership(owner_id, is_group_owned);

	if (is_group_owned && gAgent.hasPowerInGroup(owner_id, GP_OBJECT_MANIPULATE))
	{
		group_id = owner_id;
	}

	LLCheckBoxCtrl* CheckShareWithGroup = getChild<LLCheckBoxCtrl>("CheckShareWithGroup");

	if(CheckShareWithGroup)
	{
		perm.setGroupBits(gAgent.getID(), group_id,
						CheckShareWithGroup->get(),
						PERM_MODIFY | PERM_MOVE | PERM_COPY);
	}
	LLCheckBoxCtrl* CheckEveryoneCopy = getChild<LLCheckBoxCtrl>("CheckEveryoneCopy");
	if(CheckEveryoneCopy)
	{
		perm.setEveryoneBits(gAgent.getID(), group_id,
						 CheckEveryoneCopy->get(), PERM_COPY);
	}

	LLCheckBoxCtrl* CheckNextOwnerModify = getChild<LLCheckBoxCtrl>("CheckNextOwnerModify");
	if(CheckNextOwnerModify)
	{
		perm.setNextOwnerBits(gAgent.getID(), group_id,
							CheckNextOwnerModify->get(), PERM_MODIFY);
	}
	LLCheckBoxCtrl* CheckNextOwnerCopy = getChild<LLCheckBoxCtrl>("CheckNextOwnerCopy");
	if(CheckNextOwnerCopy)
	{
		perm.setNextOwnerBits(gAgent.getID(), group_id,
							CheckNextOwnerCopy->get(), PERM_COPY);
	}
	LLCheckBoxCtrl* CheckNextOwnerTransfer = getChild<LLCheckBoxCtrl>("CheckNextOwnerTransfer");
	if(CheckNextOwnerTransfer)
	{
		perm.setNextOwnerBits(gAgent.getID(), group_id,
							CheckNextOwnerTransfer->get(), PERM_TRANSFER);
	}
	if(perm != item->getPermissions()
		&& item->isFinished())
	{
		LLPointer<LLViewerInventoryItem> new_item = new LLViewerInventoryItem(item);
		new_item->setPermissions(perm);
		U32 flags = new_item->getFlags();
		// If next owner permissions have changed (and this is an object)
		// then set the slam permissions flag so that they are applied on rez.
		if((perm.getMaskNextOwner()!=item->getPermissions().getMaskNextOwner())
		   && (item->getType() == LLAssetType::AT_OBJECT))
		{
			flags |= LLInventoryItemFlags::II_FLAGS_OBJECT_SLAM_PERM;
		}
		// If everyone permissions have changed (and this is an object)
		// then set the overwrite everyone permissions flag so they
		// are applied on rez.
		if ((perm.getMaskEveryone()!=item->getPermissions().getMaskEveryone())
			&& (item->getType() == LLAssetType::AT_OBJECT))
		{
			flags |= LLInventoryItemFlags::II_FLAGS_OBJECT_PERM_OVERWRITE_EVERYONE;
		}
		// If group permissions have changed (and this is an object)
		// then set the overwrite group permissions flag so they
		// are applied on rez.
		if ((perm.getMaskGroup()!=item->getPermissions().getMaskGroup())
			&& (item->getType() == LLAssetType::AT_OBJECT))
		{
			flags |= LLInventoryItemFlags::II_FLAGS_OBJECT_PERM_OVERWRITE_GROUP;
		}
		new_item->setFlags(flags);
		onCommitChanges(new_item);
	}
	else
	{
		// need to make sure we don't just follow the click
		refresh();
	}
}

void LLSidepanelItemInfo::onEditThumbnail()
{
    LLSD data;
    data["task_id"] = mObjectID;
    data["item_id"] = mItemID;
    LLFloaterReg::showInstance("change_item_thumbnail", data);
}

void LLSidepanelItemInfo::onCommitSaleInfo(LLUICtrl* ctrl)
{
    if (ctrl)
    {
        // will be enabled by response from server
        ctrl->setEnabled(false);
    }
	//LL_INFOS() << "LLSidepanelItemInfo::onCommitSaleInfo()" << LL_ENDL;
	updateSaleInfo();
}

void LLSidepanelItemInfo::updateSaleInfo()
{
	LLViewerInventoryItem* item = findItem();
	if(!item) return;
	LLSaleInfo sale_info(item->getSaleInfo());
	if(!gAgent.allowOperation(PERM_TRANSFER, item->getPermissions(), GP_OBJECT_SET_SALE))
	{
		getChild<LLUICtrl>("CheckPurchase")->setValue(LLSD((bool)false));
	}

	if((bool)getChild<LLUICtrl>("CheckPurchase")->getValue())
	{
		// turn on sale info
		LLSaleInfo::EForSale sale_type = LLSaleInfo::FS_COPY;
	
		LLComboBox* combo_sale_type = getChild<LLComboBox>("ComboBoxSaleType");
		if (combo_sale_type)
		{
			sale_type = static_cast<LLSaleInfo::EForSale>(combo_sale_type->getValue().asInteger());
		}

		if (sale_type == LLSaleInfo::FS_COPY 
			&& !gAgent.allowOperation(PERM_COPY, item->getPermissions(), 
									  GP_OBJECT_SET_SALE))
		{
			sale_type = LLSaleInfo::FS_ORIGINAL;
		}

	     
		
		S32 price = -1;
		price =  getChild<LLUICtrl>("Edit Cost")->getValue().asInteger();;

		// Invalid data - turn off the sale
		if (price < 0)
		{
			sale_type = LLSaleInfo::FS_NOT;
			price = 0;
		}

		sale_info.setSaleType(sale_type);
		sale_info.setSalePrice(price);
	}
	else
	{
		sale_info.setSaleType(LLSaleInfo::FS_NOT);
	}
	if(sale_info != item->getSaleInfo()
		&& item->isFinished())
	{
		LLPointer<LLViewerInventoryItem> new_item = new LLViewerInventoryItem(item);

		// Force an update on the sale price at rez
		if (item->getType() == LLAssetType::AT_OBJECT)
		{
			U32 flags = new_item->getFlags();
			flags |= LLInventoryItemFlags::II_FLAGS_OBJECT_SLAM_SALE;
			new_item->setFlags(flags);
		}

		new_item->setSaleInfo(sale_info);
		onCommitChanges(new_item);
	}
	else
	{
		// need to make sure we don't just follow the click
		refresh();
	}
}

void LLSidepanelItemInfo::onCommitChanges(LLPointer<LLViewerInventoryItem> item)
{
    if (item.isNull())
    {
        return;
    }

    if (mObjectID.isNull())
    {
        // This is in the agent's inventory.
        // Mark update as pending and wait only for most recent one in case user requested for couple
        // Once update arrives or any of ids change drop pending id.
        mUpdatePendingId++;
        LLPointer<LLInventoryCallback> callback = new PropertiesChangedCallback(getHandle(), mItemID, mUpdatePendingId);
        update_inventory_item(item.get(), callback);
        //item->updateServer(false);
        gInventory.updateItem(item);
        gInventory.notifyObservers();
    }
    else
    {
        // This is in an object's contents.
        LLViewerObject* object = gObjectList.findObject(mObjectID);
        if (object)
        {
            object->updateInventory(
                item,
                TASK_INVENTORY_ITEM_KEY,
                false);

            if (object->isSelected())
            {
                // Since object is selected (build floater is open) object will
                // receive properties update, detect serial mismatch, dirty and
                // reload inventory, meanwhile some other updates will refresh it.
                // So mark dirty early, this will prevent unnecessary changes
                // and download will be triggered by LLPanelObjectInventory - it
                // prevents flashing in content tab and some duplicated request.
                object->dirtyInventory();
            }
            setPropertiesFieldsEnabled(false);
        }
    }
}

LLViewerInventoryItem* LLSidepanelItemInfo::findItem() const
{
	LLViewerInventoryItem* item = NULL;
	if(mObjectID.isNull())
	{
		// it is in agent inventory
		item = gInventory.getItem(mItemID);
	}
	else
	{
		LLViewerObject* object = gObjectList.findObject(mObjectID);
		if(object)
		{
			item = static_cast<LLViewerInventoryItem*>(object->getInventoryObject(mItemID));
		}
	}
	return item;
}

// virtual
void LLSidepanelItemInfo::save()
{
	onCommitName();
	onCommitDescription();
	updatePermissions();
	updateSaleInfo();
}<|MERGE_RESOLUTION|>--- conflicted
+++ resolved
@@ -342,11 +342,7 @@
 											   GP_OBJECT_MANIPULATE)
 		&& is_obj_modify && is_complete && not_in_trash;
 
-<<<<<<< HEAD
-	//getChildView("LabelItemNameTitle")->setEnabled(TRUE); // <FS:Ansariel> Doesn't exist as of 04-10-2023
-=======
-	getChildView("LabelItemNameTitle")->setEnabled(true);
->>>>>>> 7704c263
+	//getChildView("LabelItemNameTitle")->setEnabled(true); // <FS:Ansariel> Doesn't exist as of 04-10-2023
 	getChildView("LabelItemName")->setEnabled(is_modifiable && !is_calling_card); // for now, don't allow rename of calling cards
 	getChild<LLUICtrl>("LabelItemName")->setValue(item->getName());
 	getChildView("LabelItemDescTitle")->setEnabled(true);
@@ -413,16 +409,11 @@
 // [/RLVa:KB]
         }
         
-<<<<<<< HEAD
-		getChildView("LabelCreatorTitle")->setEnabled(TRUE);
-//        mLabelCreatorName->setEnabled(TRUE);
+		getChildView("LabelCreatorTitle")->setEnabled(true);
+//        mLabelCreatorName->setEnabled(true);
 // [RLVa:KB] - Checked: RLVa-2.0.1
         mLabelCreatorName->setEnabled(fRlvCanShowCreator);
 // [/RLVa:KB]
-=======
-		getChildView("LabelCreatorTitle")->setEnabled(true);
-        mLabelCreatorName->setEnabled(true);
->>>>>>> 7704c263
 	}
 	else
 	{
@@ -491,16 +482,11 @@
 // [/RLVa:KB]
             }
 		}
-<<<<<<< HEAD
-		getChildView("LabelOwnerTitle")->setEnabled(TRUE);
-//        mLabelOwnerName->setEnabled(TRUE);
+		getChildView("LabelOwnerTitle")->setEnabled(true);
+//        mLabelOwnerName->setEnabled(true);
 // [RLVa:KB] - Checked: RLVa-2.0.1
 		mLabelOwnerName->setEnabled(fRlvCanShowOwner);
 // [/RLVa:KB]
-=======
-		getChildView("LabelOwnerTitle")->setEnabled(true);
-        mLabelOwnerName->setEnabled(true);
->>>>>>> 7704c263
 	}
 	else
 	{
