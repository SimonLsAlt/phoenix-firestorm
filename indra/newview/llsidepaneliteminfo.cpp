/** 
 * @file llsidepaneliteminfo.cpp
 * @brief A floater which shows an inventory item's properties.
 *
 * $LicenseInfo:firstyear=2002&license=viewerlgpl$
 * Second Life Viewer Source Code
 * Copyright (C) 2010, Linden Research, Inc.
 * 
 * This library is free software; you can redistribute it and/or
 * modify it under the terms of the GNU Lesser General Public
 * License as published by the Free Software Foundation;
 * version 2.1 of the License only.
 * 
 * This library is distributed in the hope that it will be useful,
 * but WITHOUT ANY WARRANTY; without even the implied warranty of
 * MERCHANTABILITY or FITNESS FOR A PARTICULAR PURPOSE.  See the GNU
 * Lesser General Public License for more details.
 * 
 * You should have received a copy of the GNU Lesser General Public
 * License along with this library; if not, write to the Free Software
 * Foundation, Inc., 51 Franklin Street, Fifth Floor, Boston, MA  02110-1301  USA
 * 
 * Linden Research, Inc., 945 Battery Street, San Francisco, CA  94111  USA
 * $/LicenseInfo$
 */

#include "llviewerprecompiledheaders.h"
#include "llsidepaneliteminfo.h"

#include "roles_constants.h"

#include "llagent.h"
#include "llavataractions.h"
#include "llavatarnamecache.h"
#include "llbutton.h"
#include "llcallbacklist.h"
#include "llcombobox.h"
#include "llfloater.h"
#include "llgroupactions.h"
#include "llgroupmgr.h"
#include "lliconctrl.h"
#include "llinventorydefines.h"
#include "llinventoryicon.h"
#include "llinventorymodel.h"
#include "llinventoryobserver.h"
#include "lllineeditor.h"
#include "llradiogroup.h"
#include "llslurl.h"
#include "lltexteditor.h"
#include "llviewercontrol.h"
#include "llviewerinventory.h"
#include "llviewerobjectlist.h"
#include "llexperiencecache.h"
#include "lltrans.h"
#include "llviewerregion.h"
// [RLVa:KB] - Checked: RLVa-2.0.1
#include "rlvactions.h"
#include "rlvcommon.h"
// [/RLVa:KB]

class PropertiesChangedCallback : public LLInventoryCallback
{
public:
    PropertiesChangedCallback(LLHandle<LLPanel> sidepanel_handle, LLUUID &item_id, S32 id)
        : mHandle(sidepanel_handle), mItemId(item_id), mId(id)
    {}

    void fire(const LLUUID &inv_item)
    {
        // inv_item can be null for some reason
        LLSidepanelItemInfo* sidepanel = dynamic_cast<LLSidepanelItemInfo*>(mHandle.get());
        if (sidepanel)
        {
            // sidepanel waits only for most recent update
            sidepanel->onUpdateCallback(mItemId, mId);
        }
    }
private:
    LLHandle<LLPanel> mHandle;
    LLUUID mItemId;
    S32 mId;
};

//~~~~~~~~~~~~~~~~~~~~~~~~~~~~~~~~~~~~~~~~~~~~~~~~~~~~~~~~~~~~~~~~~~~~~~~~~~~~~
// Class LLObjectInventoryObserver
//
// Helper class to watch for changes in an object inventory.
// Used to update item properties in LLSidepanelItemInfo.
//~~~~~~~~~~~~~~~~~~~~~~~~~~~~~~~~~~~~~~~~~~~~~~~~~~~~~~~~~~~~~~~~~~~~~~~~~~~~~
class LLObjectInventoryObserver : public LLVOInventoryListener
{
public:
	LLObjectInventoryObserver(LLSidepanelItemInfo* floater, LLViewerObject* object)
		: mFloater(floater)
	{
		registerVOInventoryListener(object, NULL);
	}
	virtual ~LLObjectInventoryObserver()
	{
		removeVOInventoryListener();
	}
	/*virtual*/ void inventoryChanged(LLViewerObject* object,
									  LLInventoryObject::object_list_t* inventory,
									  S32 serial_num,
									  void* user_data);
private:
	LLSidepanelItemInfo* mFloater;  // Not a handle because LLSidepanelItemInfo is managing LLObjectInventoryObserver
};

/*virtual*/
void LLObjectInventoryObserver::inventoryChanged(LLViewerObject* object,
												 LLInventoryObject::object_list_t* inventory,
												 S32 serial_num,
												 void* user_data)
{
	mFloater->dirty();
}

///----------------------------------------------------------------------------
/// Class LLSidepanelItemInfo
///----------------------------------------------------------------------------

static LLPanelInjector<LLSidepanelItemInfo> t_item_info("sidepanel_item_info");

// Default constructor
LLSidepanelItemInfo::LLSidepanelItemInfo(const LLPanel::Params& p)
	: LLPanel(p)
	, mItemID(LLUUID::null)
	, mObjectInventoryObserver(NULL)
	, mUpdatePendingId(-1)
    , mIsDirty(false) /*Not ready*/
    , mParentFloater(NULL)
{
    gInventory.addObserver(this);
    gIdleCallbacks.addFunction(&LLSidepanelItemInfo::onIdle, (void*)this);
}

// Destroys the object
LLSidepanelItemInfo::~LLSidepanelItemInfo()
{
    gInventory.removeObserver(this);
    gIdleCallbacks.deleteFunction(&LLSidepanelItemInfo::onIdle, (void*)this);

	stopObjectInventoryObserver();
    
    if (mOwnerCacheConnection.connected())
    {
        mOwnerCacheConnection.disconnect();
    }
    if (mCreatorCacheConnection.connected())
    {
        mCreatorCacheConnection.disconnect();
    }
}

// virtual
BOOL LLSidepanelItemInfo::postBuild()
{
    mLabelOwnerName = getChild<LLTextBox>("LabelOwnerName");
    mLabelCreatorName = getChild<LLTextBox>("LabelCreatorName");
    mItemTypeIcon = getChild<LLIconCtrl>("item_type_icon");
    
	getChild<LLLineEditor>("LabelItemName")->setPrevalidate(&LLTextValidate::validateASCIIPrintableNoPipe);
	getChild<LLUICtrl>("LabelItemName")->setCommitCallback(boost::bind(&LLSidepanelItemInfo::onCommitName,this));
	getChild<LLUICtrl>("LabelItemDesc")->setCommitCallback(boost::bind(&LLSidepanelItemInfo:: onCommitDescription, this));
	// acquired date
	// owner permissions
	// Permissions debug text
	// group permissions
	getChild<LLUICtrl>("CheckShareWithGroup")->setCommitCallback(boost::bind(&LLSidepanelItemInfo::onCommitPermissions, this, _1));
	// everyone permissions
	getChild<LLUICtrl>("CheckEveryoneCopy")->setCommitCallback(boost::bind(&LLSidepanelItemInfo::onCommitPermissions, this, _1));
	// next owner permissions
	getChild<LLUICtrl>("CheckNextOwnerModify")->setCommitCallback(boost::bind(&LLSidepanelItemInfo::onCommitPermissions, this, _1));
	getChild<LLUICtrl>("CheckNextOwnerCopy")->setCommitCallback(boost::bind(&LLSidepanelItemInfo::onCommitPermissions, this, _1));
	getChild<LLUICtrl>("CheckNextOwnerTransfer")->setCommitCallback(boost::bind(&LLSidepanelItemInfo::onCommitPermissions, this, _1));
	// Mark for sale or not, and sale info
	getChild<LLUICtrl>("CheckPurchase")->setCommitCallback(boost::bind(&LLSidepanelItemInfo::onCommitSaleInfo, this, _1));
	// Change sale type, and sale info
	getChild<LLUICtrl>("ComboBoxSaleType")->setCommitCallback(boost::bind(&LLSidepanelItemInfo::onCommitSaleInfo, this, _1));
	// "Price" label for edit
	getChild<LLUICtrl>("Edit Cost")->setCommitCallback(boost::bind(&LLSidepanelItemInfo::onCommitSaleInfo, this, _1));
	refresh();
	return TRUE;
}

void LLSidepanelItemInfo::setObjectID(const LLUUID& object_id)
{
	mObjectID = object_id;

	// Start monitoring changes in the object inventory to update
	// selected inventory item properties in Item Profile panel. See STORM-148.
	startObjectInventoryObserver();
	mUpdatePendingId = -1;
}

void LLSidepanelItemInfo::setItemID(const LLUUID& item_id)
{
    if (mItemID != item_id)
    {
        mItemID = item_id;
        mUpdatePendingId = -1;
    }
    dirty();
}

void LLSidepanelItemInfo::setParentFloater(LLFloater* parent)
{
    mParentFloater = parent;
}

const LLUUID& LLSidepanelItemInfo::getObjectID() const
{
	return mObjectID;
}

const LLUUID& LLSidepanelItemInfo::getItemID() const
{
	return mItemID;
}

void LLSidepanelItemInfo::onUpdateCallback(const LLUUID& item_id, S32 received_update_id)
{
    if (mItemID == item_id && mUpdatePendingId == received_update_id)
    {
        mUpdatePendingId = -1;
        refresh();
    }
}

void LLSidepanelItemInfo::reset()
{
	mObjectID = LLUUID::null;
	mItemID = LLUUID::null;

	stopObjectInventoryObserver();
    dirty();
}

void LLSidepanelItemInfo::refresh()
{
	LLViewerInventoryItem* item = findItem();
	if(item)
	{
        const LLUUID trash_id = gInventory.findCategoryUUIDForType(LLFolderType::FT_TRASH);
        bool in_trash = (item->getUUID() == trash_id) || gInventory.isObjectDescendentOf(item->getUUID(), trash_id);
        if (in_trash && mParentFloater)
        {
            // Close properties when moving to trash
            // Aren't supposed to view properties from trash
            mParentFloater->closeFloater();
        }
        else
        {
            refreshFromItem(item);
        }
		return;
	}
    
    if (mParentFloater)
    {
        // if we failed to get item, it likely no longer exists
        mParentFloater->closeFloater();
    }
}

void LLSidepanelItemInfo::refreshFromItem(LLViewerInventoryItem* item)
{
	////////////////////////
	// PERMISSIONS LOOKUP //
	////////////////////////

	llassert(item);
	if (!item) return;

    if (mUpdatePendingId != -1)
    {
        return;
    }

	// do not enable the UI for incomplete items.
	BOOL is_complete = item->isFinished();
	const BOOL cannot_restrict_permissions = LLInventoryType::cannotRestrictPermissions(item->getInventoryType());
	const BOOL is_calling_card = (item->getInventoryType() == LLInventoryType::IT_CALLINGCARD);
	const BOOL is_settings = (item->getInventoryType() == LLInventoryType::IT_SETTINGS);
	const LLPermissions& perm = item->getPermissions();
	const BOOL can_agent_manipulate = gAgent.allowOperation(PERM_OWNER, perm, 
								GP_OBJECT_MANIPULATE);
	const BOOL can_agent_sell = gAgent.allowOperation(PERM_OWNER, perm, 
							  GP_OBJECT_SET_SALE) &&
		!cannot_restrict_permissions;
	const BOOL is_link = item->getIsLinkType();
	
	const LLUUID trash_id = gInventory.findCategoryUUIDForType(LLFolderType::FT_TRASH);
	bool not_in_trash = (item->getUUID() != trash_id) && !gInventory.isObjectDescendentOf(item->getUUID(), trash_id);

	// You need permission to modify the object to modify an inventory
	// item in it.
	LLViewerObject* object = NULL;
	if(!mObjectID.isNull()) object = gObjectList.findObject(mObjectID);
	BOOL is_obj_modify = TRUE;
	if(object)
	{
		is_obj_modify = object->permOwnerModify();
	}

    if(item->getInventoryType() == LLInventoryType::IT_LSL)
    {
        getChildView("LabelItemExperienceTitle")->setVisible(TRUE);
        LLTextBox* tb = getChild<LLTextBox>("LabelItemExperience");
        tb->setText(getString("loading_experience"));
        tb->setVisible(TRUE);
        std::string url = std::string();
        if(object && object->getRegion())
        {
            url = object->getRegion()->getCapability("GetMetadata");
        }
        LLExperienceCache::instance().fetchAssociatedExperience(item->getParentUUID(), item->getUUID(), url,
                boost::bind(&LLSidepanelItemInfo::setAssociatedExperience, getDerivedHandle<LLSidepanelItemInfo>(), _1));
    }
    
	//////////////////////
	// ITEM NAME & DESC //
	//////////////////////
	BOOL is_modifiable = gAgent.allowOperation(PERM_MODIFY, perm,
											   GP_OBJECT_MANIPULATE)
		&& is_obj_modify && is_complete && not_in_trash;

	getChildView("LabelItemNameTitle")->setEnabled(TRUE);
	getChildView("LabelItemName")->setEnabled(is_modifiable && !is_calling_card); // for now, don't allow rename of calling cards
	getChild<LLUICtrl>("LabelItemName")->setValue(item->getName());
	getChildView("LabelItemDescTitle")->setEnabled(TRUE);
	getChildView("LabelItemDesc")->setEnabled(is_modifiable);
	getChild<LLUICtrl>("LabelItemDesc")->setValue(item->getDescription());
    getChild<LLUICtrl>("item_thumbnail")->setValue(item->getThumbnailUUID());

    LLUIImagePtr icon_img = LLInventoryIcon::getIcon(item->getType(), item->getInventoryType(), item->getFlags(), FALSE);
    mItemTypeIcon->setImage(icon_img);
 
    // Style for creator and owner links
    LLStyle::Params style_params;
    LLColor4 link_color = LLUIColorTable::instance().getColor("HTMLLinkColor");
    style_params.color = link_color;
    style_params.readonly_color = link_color;
    style_params.is_link = true; // link will be added later
    const LLFontGL* fontp = mLabelCreatorName->getFont();
    style_params.font.name = LLFontGL::nameFromFont(fontp);
    style_params.font.size = LLFontGL::sizeFromFont(fontp);
    style_params.font.style = "UNDERLINE";

	//////////////////
	// CREATOR NAME //
	//////////////////
	if(!gCacheName) return;
	if(!gAgent.getRegion()) return;

	if (item->getCreatorUUID().notNull())
	{
		LLUUID creator_id = item->getCreatorUUID();
<<<<<<< HEAD
//		std::string name =
//			LLSLURL("agent", creator_id, "completename").getSLURLString();
//		getChildView("BtnCreator")->setEnabled(TRUE);
// [RLVa:KB] - Checked: RLVa-2.0.1
		// If the object creator matches the object owner we need to anonymize the creator field as well
		bool fRlvCanShowCreator = true;
		if ( (RlvActions::isRlvEnabled()) && (!RlvActions::canShowName(RlvActions::SNC_DEFAULT, creator_id)) &&
		     ( ((perm.isOwned()) && (!perm.isGroupOwned()) && (perm.getOwner() == creator_id) ) || (RlvUtil::isNearbyAgent(item->getCreatorUUID())) ) )
		{
			fRlvCanShowCreator = false;
		}
		std::string name = LLSLURL("agent", creator_id, (fRlvCanShowCreator) ? "completename" : "rlvanonym").getSLURLString();
		getChildView("BtnCreator")->setEnabled(fRlvCanShowCreator);
// [/RLVa:KB]
=======
		std::string slurl =
			LLSLURL("agent", creator_id, "inspect").getSLURLString();

        style_params.link_href = slurl;
        
        LLAvatarName av_name;
        if (LLAvatarNameCache::get(creator_id, &av_name))
        {
            updateCreatorName(creator_id, av_name, style_params);
        }
        else
        {
            if (mCreatorCacheConnection.connected())
            {
                mCreatorCacheConnection.disconnect();
            }
            mLabelCreatorName->setText(LLTrans::getString("None"));
            mCreatorCacheConnection = LLAvatarNameCache::get(creator_id, boost::bind(&LLSidepanelItemInfo::updateCreatorName, this, _1, _2, style_params));
        }
        
>>>>>>> c364d878
		getChildView("LabelCreatorTitle")->setEnabled(TRUE);
        mLabelCreatorName->setEnabled(TRUE);
	}
	else
	{
		getChildView("LabelCreatorTitle")->setEnabled(FALSE);
        mLabelCreatorName->setEnabled(FALSE);
        mLabelCreatorName->setValue(getString("unknown_multiple"));
	}

	////////////////
	// OWNER NAME //
	////////////////
	if(perm.isOwned())
	{
<<<<<<< HEAD
// [RLVa:KB] - Checked: RVLa-2.0.1
		bool fRlvCanShowOwner = true;
// [/RLVa:KB]
		std::string name;
=======
        std::string slurl;
>>>>>>> c364d878
		if (perm.isGroupOwned())
		{
            LLGroupMgrGroupData* group_data = LLGroupMgr::getInstance()->getGroupData(perm.getGroup());
            
            slurl = LLSLURL("group", perm.getGroup(), "inspect").getSLURLString();
            style_params.link_href = slurl;
            if (group_data && group_data->isGroupPropertiesDataComplete())
            {
                mLabelOwnerName->setText(group_data->mName, style_params);
            }
            else
            {
                // Triggers refresh
                LLGroupMgr::getInstance()->sendGroupPropertiesRequest(perm.getGroup());
                
                std::string name;
                gCacheName->getGroupName(perm.getGroup(), name);
                mLabelOwnerName->setText(name, style_params);
            }
		}
		else
		{
			LLUUID owner_id = perm.getOwner();
<<<<<<< HEAD
//			name = LLSLURL("agent", owner_id, "completename").getSLURLString();
// [RLVa:KB] - Checked: RLVa-2.0.1
			fRlvCanShowOwner = RlvActions::canShowName(RlvActions::SNC_DEFAULT, owner_id);
			name = LLSLURL("agent", owner_id, (fRlvCanShowOwner) ? "completename" : "rlvanonym").getSLURLString();
// [/RLVa:KB]
		}
//		getChildView("BtnOwner")->setEnabled(TRUE);
// [RLVa:KB] - Checked: RLVa-2.0.1
		getChildView("BtnOwner")->setEnabled(fRlvCanShowOwner);
// [/RLVa:KB]
=======
            slurl = LLSLURL("agent", owner_id, "inspect").getSLURLString();
            
            style_params.link_href = slurl;
            LLAvatarName av_name;
            if (LLAvatarNameCache::get(owner_id, &av_name))
            {
                updateOwnerName(owner_id, av_name, style_params);
            }
            else
            {
                if (mOwnerCacheConnection.connected())
                {
                    mOwnerCacheConnection.disconnect();
                }
                mLabelOwnerName->setText(LLTrans::getString("None"));
                mOwnerCacheConnection = LLAvatarNameCache::get(owner_id, boost::bind(&LLSidepanelItemInfo::updateOwnerName, this, _1, _2, style_params));
            }
		}
>>>>>>> c364d878
		getChildView("LabelOwnerTitle")->setEnabled(TRUE);
        mLabelOwnerName->setEnabled(TRUE);
	}
	else
	{
		getChildView("LabelOwnerTitle")->setEnabled(FALSE);
        mLabelOwnerName->setEnabled(FALSE);
        mLabelOwnerName->setValue(getString("public"));
	}
	
	////////////
	// ORIGIN //
	////////////

	if (object)
	{
		getChild<LLUICtrl>("origin")->setValue(getString("origin_inworld"));
	}
	else
	{
		getChild<LLUICtrl>("origin")->setValue(getString("origin_inventory"));
	}

	//////////////////
	// ACQUIRE DATE //
	//////////////////
	
	time_t time_utc = item->getCreationDate();
	if (0 == time_utc)
	{
		getChild<LLUICtrl>("LabelAcquiredDate")->setValue(getString("unknown"));
	}
	else
	{
		std::string timeStr = getString("acquiredDate");
		LLSD substitution;
		substitution["datetime"] = (S32) time_utc;
		LLStringUtil::format (timeStr, substitution);
		getChild<LLUICtrl>("LabelAcquiredDate")->setValue(timeStr);
	}
	
	//////////////////////////////////////
	// PERMISSIONS AND SALE ITEM HIDING //
	//////////////////////////////////////
	
	const std::string perm_and_sale_items[]={
		"perms_inv",
		"perm_modify",
		"CheckOwnerModify",
		"CheckOwnerCopy",
		"CheckOwnerTransfer",
		"GroupLabel",
		"CheckShareWithGroup",
		"AnyoneLabel",
		"CheckEveryoneCopy",
		"NextOwnerLabel",
		"CheckNextOwnerModify",
		"CheckNextOwnerCopy",
		"CheckNextOwnerTransfer",
		"CheckPurchase",
		"ComboBoxSaleType",
		"Edit Cost"
	};
	
	const std::string debug_items[]={
		"BaseMaskDebug",
		"OwnerMaskDebug",
		"GroupMaskDebug",
		"EveryoneMaskDebug",
		"NextMaskDebug"
	};
	
	// Hide permissions checkboxes and labels and for sale info if in the trash
	// or ui elements don't apply to these objects and return from function
	if (!not_in_trash || cannot_restrict_permissions)
	{
		for(size_t t=0; t<LL_ARRAY_SIZE(perm_and_sale_items); ++t)
		{
			getChildView(perm_and_sale_items[t])->setVisible(false);
		}
		
		for(size_t t=0; t<LL_ARRAY_SIZE(debug_items); ++t)
		{
			getChildView(debug_items[t])->setVisible(false);
		}
		return;
	}
	else // Make sure perms and sale ui elements are visible
	{
		for(size_t t=0; t<LL_ARRAY_SIZE(perm_and_sale_items); ++t)
		{
			getChildView(perm_and_sale_items[t])->setVisible(true);
		}
	}

	///////////////////////
	// OWNER PERMISSIONS //
	///////////////////////

	U32 base_mask		= perm.getMaskBase();
	U32 owner_mask		= perm.getMaskOwner();
	U32 group_mask		= perm.getMaskGroup();
	U32 everyone_mask	= perm.getMaskEveryone();
	U32 next_owner_mask	= perm.getMaskNextOwner();

	getChildView("CheckOwnerModify")->setEnabled(FALSE);
	getChild<LLUICtrl>("CheckOwnerModify")->setValue(LLSD((BOOL)(owner_mask & PERM_MODIFY)));
	getChildView("CheckOwnerCopy")->setEnabled(FALSE);
	getChild<LLUICtrl>("CheckOwnerCopy")->setValue(LLSD((BOOL)(owner_mask & PERM_COPY)));
	getChildView("CheckOwnerTransfer")->setEnabled(FALSE);
	getChild<LLUICtrl>("CheckOwnerTransfer")->setValue(LLSD((BOOL)(owner_mask & PERM_TRANSFER)));

	///////////////////////
	// DEBUG PERMISSIONS //
	///////////////////////

	if( gSavedSettings.getBOOL("DebugPermissions") )
	{
        childSetVisible("layout_debug_permissions", true);
        
		BOOL slam_perm 			= FALSE;
		BOOL overwrite_group	= FALSE;
		BOOL overwrite_everyone	= FALSE;

		if (item->getType() == LLAssetType::AT_OBJECT)
		{
			U32 flags = item->getFlags();
			slam_perm 			= flags & LLInventoryItemFlags::II_FLAGS_OBJECT_SLAM_PERM;
			overwrite_everyone	= flags & LLInventoryItemFlags::II_FLAGS_OBJECT_PERM_OVERWRITE_EVERYONE;
			overwrite_group		= flags & LLInventoryItemFlags::II_FLAGS_OBJECT_PERM_OVERWRITE_GROUP;
		}
		
		std::string perm_string;

		perm_string = "B: ";
		perm_string += mask_to_string(base_mask);
		getChild<LLUICtrl>("BaseMaskDebug")->setValue(perm_string);
		
		perm_string = "O: ";
		perm_string += mask_to_string(owner_mask);
		getChild<LLUICtrl>("OwnerMaskDebug")->setValue(perm_string);
		
		perm_string = "G";
		perm_string += overwrite_group ? "*: " : ": ";
		perm_string += mask_to_string(group_mask);
		getChild<LLUICtrl>("GroupMaskDebug")->setValue(perm_string);
		
		perm_string = "E";
		perm_string += overwrite_everyone ? "*: " : ": ";
		perm_string += mask_to_string(everyone_mask);
		getChild<LLUICtrl>("EveryoneMaskDebug")->setValue(perm_string);
		
		perm_string = "N";
		perm_string += slam_perm ? "*: " : ": ";
		perm_string += mask_to_string(next_owner_mask);
		getChild<LLUICtrl>("NextMaskDebug")->setValue(perm_string);
	}
	else
	{
        childSetVisible("layout_debug_permissions", false);
	}

	/////////////
	// SHARING //
	/////////////

	// Check for ability to change values.
	if (is_link || cannot_restrict_permissions)
	{
		getChildView("CheckShareWithGroup")->setEnabled(FALSE);
		getChildView("CheckEveryoneCopy")->setEnabled(FALSE);
	}
	else if (is_obj_modify && can_agent_manipulate)
	{
		getChildView("CheckShareWithGroup")->setEnabled(TRUE);
		getChildView("CheckEveryoneCopy")->setEnabled((owner_mask & PERM_COPY) && (owner_mask & PERM_TRANSFER));
	}
	else
	{
		getChildView("CheckShareWithGroup")->setEnabled(FALSE);
		getChildView("CheckEveryoneCopy")->setEnabled(FALSE);
	}

	// Set values.
	BOOL is_group_copy = (group_mask & PERM_COPY) ? TRUE : FALSE;
	BOOL is_group_modify = (group_mask & PERM_MODIFY) ? TRUE : FALSE;
	BOOL is_group_move = (group_mask & PERM_MOVE) ? TRUE : FALSE;

	if (is_group_copy && is_group_modify && is_group_move)
	{
		getChild<LLUICtrl>("CheckShareWithGroup")->setValue(LLSD((BOOL)TRUE));

		LLCheckBoxCtrl* ctl = getChild<LLCheckBoxCtrl>("CheckShareWithGroup");
		if(ctl)
		{
			ctl->setTentative(FALSE);
		}
	}
	else if (!is_group_copy && !is_group_modify && !is_group_move)
	{
		getChild<LLUICtrl>("CheckShareWithGroup")->setValue(LLSD((BOOL)FALSE));
		LLCheckBoxCtrl* ctl = getChild<LLCheckBoxCtrl>("CheckShareWithGroup");
		if(ctl)
		{
			ctl->setTentative(FALSE);
		}
	}
	else
	{
		LLCheckBoxCtrl* ctl = getChild<LLCheckBoxCtrl>("CheckShareWithGroup");
		if(ctl)
		{
			ctl->setTentative(!ctl->getEnabled());
			ctl->set(TRUE);
		}
	}
	
	getChild<LLUICtrl>("CheckEveryoneCopy")->setValue(LLSD((BOOL)(everyone_mask & PERM_COPY)));

	///////////////
	// SALE INFO //
	///////////////

	const LLSaleInfo& sale_info = item->getSaleInfo();
	BOOL is_for_sale = sale_info.isForSale();
	LLComboBox* combo_sale_type = getChild<LLComboBox>("ComboBoxSaleType");
	LLUICtrl* edit_cost = getChild<LLUICtrl>("Edit Cost");

	// Check for ability to change values.
    if (is_obj_modify && can_agent_sell 
		&& gAgent.allowOperation(PERM_TRANSFER, perm, GP_OBJECT_MANIPULATE))
	{
		getChildView("CheckPurchase")->setEnabled(is_complete);

		getChildView("NextOwnerLabel")->setEnabled(TRUE);
		getChildView("CheckNextOwnerModify")->setEnabled((base_mask & PERM_MODIFY) && !cannot_restrict_permissions);
		getChildView("CheckNextOwnerCopy")->setEnabled((base_mask & PERM_COPY) && !cannot_restrict_permissions && !is_settings);
		getChildView("CheckNextOwnerTransfer")->setEnabled((next_owner_mask & PERM_COPY) && !cannot_restrict_permissions);

		combo_sale_type->setEnabled(is_complete && is_for_sale);
		edit_cost->setEnabled(is_complete && is_for_sale);
	}
	else
	{
		getChildView("CheckPurchase")->setEnabled(FALSE);

		getChildView("NextOwnerLabel")->setEnabled(FALSE);
		getChildView("CheckNextOwnerModify")->setEnabled(FALSE);
		getChildView("CheckNextOwnerCopy")->setEnabled(FALSE);
		getChildView("CheckNextOwnerTransfer")->setEnabled(FALSE);

		combo_sale_type->setEnabled(FALSE);
		edit_cost->setEnabled(FALSE);
	}

    // Hide any properties that are not relevant to settings
    if (is_settings)
    {
        getChild<LLUICtrl>("GroupLabel")->setEnabled(false);
        getChild<LLUICtrl>("GroupLabel")->setVisible(false);
        getChild<LLUICtrl>("CheckShareWithGroup")->setEnabled(false);
        getChild<LLUICtrl>("CheckShareWithGroup")->setVisible(false);
        getChild<LLUICtrl>("AnyoneLabel")->setEnabled(false);
        getChild<LLUICtrl>("AnyoneLabel")->setVisible(false);
        getChild<LLUICtrl>("CheckEveryoneCopy")->setEnabled(false);
        getChild<LLUICtrl>("CheckEveryoneCopy")->setVisible(false);
        getChild<LLUICtrl>("CheckPurchase")->setEnabled(false);
        getChild<LLUICtrl>("CheckPurchase")->setVisible(false);
        getChild<LLUICtrl>("ComboBoxSaleType")->setEnabled(false);
        getChild<LLUICtrl>("ComboBoxSaleType")->setVisible(false);
        getChild<LLUICtrl>("Edit Cost")->setEnabled(false);
        getChild<LLUICtrl>("Edit Cost")->setVisible(false);
    }

	// Set values.
	getChild<LLUICtrl>("CheckPurchase")->setValue(is_for_sale);
	getChild<LLUICtrl>("CheckNextOwnerModify")->setValue(LLSD(BOOL(next_owner_mask & PERM_MODIFY)));
	getChild<LLUICtrl>("CheckNextOwnerCopy")->setValue(LLSD(BOOL(next_owner_mask & PERM_COPY)));
	getChild<LLUICtrl>("CheckNextOwnerTransfer")->setValue(LLSD(BOOL(next_owner_mask & PERM_TRANSFER)));

	if (is_for_sale)
	{
		S32 numerical_price;
		numerical_price = sale_info.getSalePrice();
		edit_cost->setValue(llformat("%d",numerical_price));
		combo_sale_type->setValue(sale_info.getSaleType());
	}
	else
	{
		edit_cost->setValue(llformat("%d",0));
		combo_sale_type->setValue(LLSaleInfo::FS_COPY);
	}
}

void LLSidepanelItemInfo::updateCreatorName(const LLUUID& creator_id, const LLAvatarName& creator_name, const LLStyle::Params& style_params)
{
    if (mCreatorCacheConnection.connected())
    {
        mCreatorCacheConnection.disconnect();
    }
    std::string name = creator_name.getCompleteName();
    mLabelCreatorName->setText(name, style_params);
}

void LLSidepanelItemInfo::updateOwnerName(const LLUUID& owner_id, const LLAvatarName& owner_name, const LLStyle::Params& style_params)
{
    if (mOwnerCacheConnection.connected())
    {
        mOwnerCacheConnection.disconnect();
    }
    std::string name = owner_name.getCompleteName();
    mLabelOwnerName->setText(name, style_params);
}

void LLSidepanelItemInfo::changed(U32 mask)
{
    const LLUUID& item_id = getItemID();
    if (getObjectID().notNull() || item_id.isNull())
    {
        // Tasl inventory or not set up yet
        return;
    }
    
    const std::set<LLUUID>& mChangedItemIDs = gInventory.getChangedIDs();
    std::set<LLUUID>::const_iterator it;

    for (it = mChangedItemIDs.begin(); it != mChangedItemIDs.end(); it++)
    {
        // set dirty for 'item profile panel' only if changed item is the item for which 'item profile panel' is shown (STORM-288)
        if (*it == item_id)
        {
            // if there's a change we're interested in.
            if((mask & (LLInventoryObserver::LABEL | LLInventoryObserver::INTERNAL | LLInventoryObserver::REMOVE)) != 0)
            {
                dirty();
            }
        }
    }
}

void LLSidepanelItemInfo::dirty()
{
    mIsDirty = true;
}

// static
void LLSidepanelItemInfo::onIdle( void* user_data )
{
    LLSidepanelItemInfo* self = reinterpret_cast<LLSidepanelItemInfo*>(user_data);

    if( self->mIsDirty )
    {
        self->refresh();
        self->mIsDirty = false;
    }
}

void LLSidepanelItemInfo::setAssociatedExperience( LLHandle<LLSidepanelItemInfo> hInfo, const LLSD& experience )
{
    LLSidepanelItemInfo* info = hInfo.get();
    if(info)
    {
        LLUUID id;
        if(experience.has(LLExperienceCache::EXPERIENCE_ID))
        {
            id=experience[LLExperienceCache::EXPERIENCE_ID].asUUID();
        }
        if(id.notNull())
        {
            info->getChild<LLTextBox>("LabelItemExperience")->setText(LLSLURL("experience", id, "profile").getSLURLString());    
        }
        else
        {
            info->getChild<LLTextBox>("LabelItemExperience")->setText(LLTrans::getString("ExperienceNameNull"));
        }
    }
}


void LLSidepanelItemInfo::startObjectInventoryObserver()
{
	if (!mObjectInventoryObserver)
	{
		stopObjectInventoryObserver();

		// Previous object observer should be removed before starting to observe a new object.
		llassert(mObjectInventoryObserver == NULL);
	}

	if (mObjectID.isNull())
	{
		LL_WARNS() << "Empty object id passed to inventory observer" << LL_ENDL;
		return;
	}

	LLViewerObject* object = gObjectList.findObject(mObjectID);

	mObjectInventoryObserver = new LLObjectInventoryObserver(this, object);
}

void LLSidepanelItemInfo::stopObjectInventoryObserver()
{
	delete mObjectInventoryObserver;
	mObjectInventoryObserver = NULL;
}

void LLSidepanelItemInfo::setPropertiesFieldsEnabled(bool enabled)
{
    const std::string fields[] = {
        "CheckOwnerModify",
        "CheckOwnerCopy",
        "CheckOwnerTransfer",
        "CheckShareWithGroup",
        "CheckEveryoneCopy",
        "CheckNextOwnerModify",
        "CheckNextOwnerCopy",
        "CheckNextOwnerTransfer",
        "CheckPurchase",
        "Edit Cost"
    };
    for (size_t t = 0; t<LL_ARRAY_SIZE(fields); ++t)
    {
        getChildView(fields[t])->setEnabled(false);
    }
}

void LLSidepanelItemInfo::onClickCreator()
{
	LLViewerInventoryItem* item = findItem();
	if(!item) return;
	if(!item->getCreatorUUID().isNull())
	{
// [RLVa:KB] - Checked: RLVa-1.2.1
		const LLUUID& idCreator = item->getCreatorUUID();
		if ( (RlvActions::isRlvEnabled()) && (!RlvActions::canShowName(RlvActions::SNC_DEFAULT, idCreator)) )
		{
			const LLPermissions& perm = item->getPermissions();
			if ( ((perm.isOwned()) && (!perm.isGroupOwned()) && (perm.getOwner() == idCreator) ) || (RlvUtil::isNearbyAgent(idCreator)) )
			{
				return;
			}
		}
// [/RLVa:KB]
		LLAvatarActions::showProfile(item->getCreatorUUID());
	}
}

// static
void LLSidepanelItemInfo::onClickOwner()
{
	LLViewerInventoryItem* item = findItem();
	if(!item) return;
	if(item->getPermissions().isGroupOwned())
	{
		LLGroupActions::show(item->getPermissions().getGroup());
	}
	else
	{
// [RLVa:KB] - Checked: RLVa-1.0.0
		if ( (RlvActions::isRlvEnabled()) && (!RlvActions::canShowName(RlvActions::SNC_DEFAULT, item->getPermissions().getOwner())) )
			return;
// [/RLVa:KB]
		LLAvatarActions::showProfile(item->getPermissions().getOwner());
	}
}

// static
void LLSidepanelItemInfo::onCommitName()
{
	//LL_INFOS() << "LLSidepanelItemInfo::onCommitName()" << LL_ENDL;
	LLViewerInventoryItem* item = findItem();
	if(!item)
	{
		return;
	}
	LLLineEditor* labelItemName = getChild<LLLineEditor>("LabelItemName");

	if(labelItemName&&
	   (item->getName() != labelItemName->getText()) && 
	   (gAgent.allowOperation(PERM_MODIFY, item->getPermissions(), GP_OBJECT_MANIPULATE)) )
	{
		LLPointer<LLViewerInventoryItem> new_item = new LLViewerInventoryItem(item);
		new_item->rename(labelItemName->getText());
		onCommitChanges(new_item);
	}
}

void LLSidepanelItemInfo::onCommitDescription()
{
	//LL_INFOS() << "LLSidepanelItemInfo::onCommitDescription()" << LL_ENDL;
	LLViewerInventoryItem* item = findItem();
	if(!item) return;

    LLTextEditor* labelItemDesc = getChild<LLTextEditor>("LabelItemDesc");
	if(!labelItemDesc)
	{
		return;
	}
	if((item->getDescription() != labelItemDesc->getText()) && 
	   (gAgent.allowOperation(PERM_MODIFY, item->getPermissions(), GP_OBJECT_MANIPULATE)))
	{
		LLPointer<LLViewerInventoryItem> new_item = new LLViewerInventoryItem(item);

		new_item->setDescription(labelItemDesc->getText());
		onCommitChanges(new_item);
	}
}

void LLSidepanelItemInfo::onCommitPermissions(LLUICtrl* ctrl)
{
    if (ctrl)
    {
        // will be enabled by response from server
        ctrl->setEnabled(false);
    }
    updatePermissions();
}

void LLSidepanelItemInfo::updatePermissions()
{
	LLViewerInventoryItem* item = findItem();
	if(!item) return;

	BOOL is_group_owned;
	LLUUID owner_id;
	LLUUID group_id;
	LLPermissions perm(item->getPermissions());
	perm.getOwnership(owner_id, is_group_owned);

	if (is_group_owned && gAgent.hasPowerInGroup(owner_id, GP_OBJECT_MANIPULATE))
	{
		group_id = owner_id;
	}

	LLCheckBoxCtrl* CheckShareWithGroup = getChild<LLCheckBoxCtrl>("CheckShareWithGroup");

	if(CheckShareWithGroup)
	{
		perm.setGroupBits(gAgent.getID(), group_id,
						CheckShareWithGroup->get(),
						PERM_MODIFY | PERM_MOVE | PERM_COPY);
	}
	LLCheckBoxCtrl* CheckEveryoneCopy = getChild<LLCheckBoxCtrl>("CheckEveryoneCopy");
	if(CheckEveryoneCopy)
	{
		perm.setEveryoneBits(gAgent.getID(), group_id,
						 CheckEveryoneCopy->get(), PERM_COPY);
	}

	LLCheckBoxCtrl* CheckNextOwnerModify = getChild<LLCheckBoxCtrl>("CheckNextOwnerModify");
	if(CheckNextOwnerModify)
	{
		perm.setNextOwnerBits(gAgent.getID(), group_id,
							CheckNextOwnerModify->get(), PERM_MODIFY);
	}
	LLCheckBoxCtrl* CheckNextOwnerCopy = getChild<LLCheckBoxCtrl>("CheckNextOwnerCopy");
	if(CheckNextOwnerCopy)
	{
		perm.setNextOwnerBits(gAgent.getID(), group_id,
							CheckNextOwnerCopy->get(), PERM_COPY);
	}
	LLCheckBoxCtrl* CheckNextOwnerTransfer = getChild<LLCheckBoxCtrl>("CheckNextOwnerTransfer");
	if(CheckNextOwnerTransfer)
	{
		perm.setNextOwnerBits(gAgent.getID(), group_id,
							CheckNextOwnerTransfer->get(), PERM_TRANSFER);
	}
	if(perm != item->getPermissions()
		&& item->isFinished())
	{
		LLPointer<LLViewerInventoryItem> new_item = new LLViewerInventoryItem(item);
		new_item->setPermissions(perm);
		U32 flags = new_item->getFlags();
		// If next owner permissions have changed (and this is an object)
		// then set the slam permissions flag so that they are applied on rez.
		if((perm.getMaskNextOwner()!=item->getPermissions().getMaskNextOwner())
		   && (item->getType() == LLAssetType::AT_OBJECT))
		{
			flags |= LLInventoryItemFlags::II_FLAGS_OBJECT_SLAM_PERM;
		}
		// If everyone permissions have changed (and this is an object)
		// then set the overwrite everyone permissions flag so they
		// are applied on rez.
		if ((perm.getMaskEveryone()!=item->getPermissions().getMaskEveryone())
			&& (item->getType() == LLAssetType::AT_OBJECT))
		{
			flags |= LLInventoryItemFlags::II_FLAGS_OBJECT_PERM_OVERWRITE_EVERYONE;
		}
		// If group permissions have changed (and this is an object)
		// then set the overwrite group permissions flag so they
		// are applied on rez.
		if ((perm.getMaskGroup()!=item->getPermissions().getMaskGroup())
			&& (item->getType() == LLAssetType::AT_OBJECT))
		{
			flags |= LLInventoryItemFlags::II_FLAGS_OBJECT_PERM_OVERWRITE_GROUP;
		}
		new_item->setFlags(flags);
		onCommitChanges(new_item);
	}
	else
	{
		// need to make sure we don't just follow the click
		refresh();
	}
}

// static
void LLSidepanelItemInfo::onCommitSaleInfo(LLUICtrl* ctrl)
{
    if (ctrl)
    {
        // will be enabled by response from server
        ctrl->setEnabled(false);
    }
	//LL_INFOS() << "LLSidepanelItemInfo::onCommitSaleInfo()" << LL_ENDL;
	updateSaleInfo();
}

void LLSidepanelItemInfo::updateSaleInfo()
{
	LLViewerInventoryItem* item = findItem();
	if(!item) return;
	LLSaleInfo sale_info(item->getSaleInfo());
	if(!gAgent.allowOperation(PERM_TRANSFER, item->getPermissions(), GP_OBJECT_SET_SALE))
	{
		getChild<LLUICtrl>("CheckPurchase")->setValue(LLSD((BOOL)FALSE));
	}

	if((BOOL)getChild<LLUICtrl>("CheckPurchase")->getValue())
	{
		// turn on sale info
		LLSaleInfo::EForSale sale_type = LLSaleInfo::FS_COPY;
	
		LLComboBox* combo_sale_type = getChild<LLComboBox>("ComboBoxSaleType");
		if (combo_sale_type)
		{
			sale_type = static_cast<LLSaleInfo::EForSale>(combo_sale_type->getValue().asInteger());
		}

		if (sale_type == LLSaleInfo::FS_COPY 
			&& !gAgent.allowOperation(PERM_COPY, item->getPermissions(), 
									  GP_OBJECT_SET_SALE))
		{
			sale_type = LLSaleInfo::FS_ORIGINAL;
		}

	     
		
		S32 price = -1;
		price =  getChild<LLUICtrl>("Edit Cost")->getValue().asInteger();;

		// Invalid data - turn off the sale
		if (price < 0)
		{
			sale_type = LLSaleInfo::FS_NOT;
			price = 0;
		}

		sale_info.setSaleType(sale_type);
		sale_info.setSalePrice(price);
	}
	else
	{
		sale_info.setSaleType(LLSaleInfo::FS_NOT);
	}
	if(sale_info != item->getSaleInfo()
		&& item->isFinished())
	{
		LLPointer<LLViewerInventoryItem> new_item = new LLViewerInventoryItem(item);

		// Force an update on the sale price at rez
		if (item->getType() == LLAssetType::AT_OBJECT)
		{
			U32 flags = new_item->getFlags();
			flags |= LLInventoryItemFlags::II_FLAGS_OBJECT_SLAM_SALE;
			new_item->setFlags(flags);
		}

		new_item->setSaleInfo(sale_info);
		onCommitChanges(new_item);
	}
	else
	{
		// need to make sure we don't just follow the click
		refresh();
	}
}

void LLSidepanelItemInfo::onCommitChanges(LLPointer<LLViewerInventoryItem> item)
{
    if (item.isNull())
    {
        return;
    }

    if (mObjectID.isNull())
    {
        // This is in the agent's inventory.
        // Mark update as pending and wait only for most recent one in case user requested for couple
        // Once update arrives or any of ids change drop pending id.
        mUpdatePendingId++;
        LLPointer<LLInventoryCallback> callback = new PropertiesChangedCallback(getHandle(), mItemID, mUpdatePendingId);
        update_inventory_item(item.get(), callback);
        //item->updateServer(FALSE);
        gInventory.updateItem(item);
        gInventory.notifyObservers();
    }
    else
    {
        // This is in an object's contents.
        LLViewerObject* object = gObjectList.findObject(mObjectID);
        if (object)
        {
            object->updateInventory(
                item,
                TASK_INVENTORY_ITEM_KEY,
                false);

            if (object->isSelected())
            {
                // Since object is selected (build floater is open) object will
                // receive properties update, detect serial mismatch, dirty and
                // reload inventory, meanwhile some other updates will refresh it.
                // So mark dirty early, this will prevent unnecessary changes
                // and download will be triggered by LLPanelObjectInventory - it
                // prevents flashing in content tab and some duplicated request.
                object->dirtyInventory();
            }
            setPropertiesFieldsEnabled(false);
        }
    }
}

LLViewerInventoryItem* LLSidepanelItemInfo::findItem() const
{
	LLViewerInventoryItem* item = NULL;
	if(mObjectID.isNull())
	{
		// it is in agent inventory
		item = gInventory.getItem(mItemID);
	}
	else
	{
		LLViewerObject* object = gObjectList.findObject(mObjectID);
		if(object)
		{
			item = static_cast<LLViewerInventoryItem*>(object->getInventoryObject(mItemID));
		}
	}
	return item;
}

// virtual
void LLSidepanelItemInfo::save()
{
	onCommitName();
	onCommitDescription();
	updatePermissions();
	updateSaleInfo();
}<|MERGE_RESOLUTION|>--- conflicted
+++ resolved
@@ -357,10 +357,8 @@
 	if (item->getCreatorUUID().notNull())
 	{
 		LLUUID creator_id = item->getCreatorUUID();
-<<<<<<< HEAD
-//		std::string name =
-//			LLSLURL("agent", creator_id, "completename").getSLURLString();
-//		getChildView("BtnCreator")->setEnabled(TRUE);
+//		std::string slurl =
+//			LLSLURL("agent", creator_id, "inspect").getSLURLString();
 // [RLVa:KB] - Checked: RLVa-2.0.1
 		// If the object creator matches the object owner we need to anonymize the creator field as well
 		bool fRlvCanShowCreator = true;
@@ -369,19 +367,18 @@
 		{
 			fRlvCanShowCreator = false;
 		}
-		std::string name = LLSLURL("agent", creator_id, (fRlvCanShowCreator) ? "completename" : "rlvanonym").getSLURLString();
-		getChildView("BtnCreator")->setEnabled(fRlvCanShowCreator);
-// [/RLVa:KB]
-=======
-		std::string slurl =
-			LLSLURL("agent", creator_id, "inspect").getSLURLString();
+		std::string slurl = LLSLURL("agent", creator_id, (fRlvCanShowCreator) ? "inspect" : "rlvanonym").getSLURLString();
+// [/RLVa:KB]        
 
         style_params.link_href = slurl;
-        
+
         LLAvatarName av_name;
         if (LLAvatarNameCache::get(creator_id, &av_name))
         {
-            updateCreatorName(creator_id, av_name, style_params);
+//            updateCreatorName(creator_id, av_name, style_params);
+// [RLVa:KB] - Checked: RLVa-2.0.1
+            updateCreatorName(creator_id, av_name, style_params, !fRlvCanShowCreator);
+// [/RLVa:KB]
         }
         else
         {
@@ -390,12 +387,17 @@
                 mCreatorCacheConnection.disconnect();
             }
             mLabelCreatorName->setText(LLTrans::getString("None"));
-            mCreatorCacheConnection = LLAvatarNameCache::get(creator_id, boost::bind(&LLSidepanelItemInfo::updateCreatorName, this, _1, _2, style_params));
+//            mCreatorCacheConnection = LLAvatarNameCache::get(creator_id, boost::bind(&LLSidepanelItemInfo::updateCreatorName, this, _1, _2, style_params));
+// [RLVa:KB] - Checked: RLVa-2.0.1
+            mCreatorCacheConnection = LLAvatarNameCache::get(creator_id, boost::bind(&LLSidepanelItemInfo::updateCreatorName, this, _1, _2, style_params, !fRlvCanShowCreator));
+// [/RLVa:KB]
         }
         
->>>>>>> c364d878
 		getChildView("LabelCreatorTitle")->setEnabled(TRUE);
-        mLabelCreatorName->setEnabled(TRUE);
+//        mLabelCreatorName->setEnabled(TRUE);
+// [RLVa:KB] - Checked: RLVa-2.0.1
+        mLabelCreatorName->setEnabled(fRlvCanShowCreator);
+// [/RLVa:KB]
 	}
 	else
 	{
@@ -409,14 +411,10 @@
 	////////////////
 	if(perm.isOwned())
 	{
-<<<<<<< HEAD
 // [RLVa:KB] - Checked: RVLa-2.0.1
 		bool fRlvCanShowOwner = true;
 // [/RLVa:KB]
-		std::string name;
-=======
-        std::string slurl;
->>>>>>> c364d878
+		std::string slurl;
 		if (perm.isGroupOwned())
 		{
             LLGroupMgrGroupData* group_data = LLGroupMgr::getInstance()->getGroupData(perm.getGroup());
@@ -440,25 +438,20 @@
 		else
 		{
 			LLUUID owner_id = perm.getOwner();
-<<<<<<< HEAD
-//			name = LLSLURL("agent", owner_id, "completename").getSLURLString();
+//            slurl = LLSLURL("agent", owner_id, "inspect").getSLURLString();
 // [RLVa:KB] - Checked: RLVa-2.0.1
 			fRlvCanShowOwner = RlvActions::canShowName(RlvActions::SNC_DEFAULT, owner_id);
-			name = LLSLURL("agent", owner_id, (fRlvCanShowOwner) ? "completename" : "rlvanonym").getSLURLString();
-// [/RLVa:KB]
-		}
-//		getChildView("BtnOwner")->setEnabled(TRUE);
-// [RLVa:KB] - Checked: RLVa-2.0.1
-		getChildView("BtnOwner")->setEnabled(fRlvCanShowOwner);
-// [/RLVa:KB]
-=======
-            slurl = LLSLURL("agent", owner_id, "inspect").getSLURLString();
+			slurl = LLSLURL("agent", owner_id, (fRlvCanShowOwner) ? "inspect" : "rlvanonym").getSLURLString();
+// [/RLVa:KB]
             
             style_params.link_href = slurl;
             LLAvatarName av_name;
             if (LLAvatarNameCache::get(owner_id, &av_name))
             {
-                updateOwnerName(owner_id, av_name, style_params);
+//                updateOwnerName(owner_id, av_name, style_params);
+// [RLVa:KB] - Checked: RLVa-2.0.1
+                updateOwnerName(owner_id, av_name, style_params, !fRlvCanShowOwner);
+// [/RLVa:KB]
             }
             else
             {
@@ -467,12 +460,17 @@
                     mOwnerCacheConnection.disconnect();
                 }
                 mLabelOwnerName->setText(LLTrans::getString("None"));
-                mOwnerCacheConnection = LLAvatarNameCache::get(owner_id, boost::bind(&LLSidepanelItemInfo::updateOwnerName, this, _1, _2, style_params));
+//                mOwnerCacheConnection = LLAvatarNameCache::get(owner_id, boost::bind(&LLSidepanelItemInfo::updateOwnerName, this, _1, _2, style_params));
+// [RLVa:KB] - Checked: RLVa-2.0.1
+                mOwnerCacheConnection = LLAvatarNameCache::get(owner_id, boost::bind(&LLSidepanelItemInfo::updateOwnerName, this, _1, _2, style_params, !fRlvCanShowOwner));
+// [/RLVa:KB]
             }
 		}
->>>>>>> c364d878
 		getChildView("LabelOwnerTitle")->setEnabled(TRUE);
-        mLabelOwnerName->setEnabled(TRUE);
+//        mLabelOwnerName->setEnabled(TRUE);
+// [RLVa:KB] - Checked: RLVa-2.0.1
+		mLabelOwnerName->setEnabled(fRlvCanShowOwner);
+// [/RLVa:KB]
 	}
 	else
 	{
@@ -765,23 +763,35 @@
 	}
 }
 
-void LLSidepanelItemInfo::updateCreatorName(const LLUUID& creator_id, const LLAvatarName& creator_name, const LLStyle::Params& style_params)
+//void LLSidepanelItemInfo::updateCreatorName(const LLUUID& creator_id, const LLAvatarName& creator_name, const LLStyle::Params& style_params)
+// [RLVa:KB] - Checked: RLVa-2.0.1
+void LLSidepanelItemInfo::updateCreatorName(const LLUUID& creator_id, const LLAvatarName& creator_name, const LLStyle::Params& style_params, bool rlv_restricted)
+// [/RLVa:KB]
 {
     if (mCreatorCacheConnection.connected())
     {
         mCreatorCacheConnection.disconnect();
     }
-    std::string name = creator_name.getCompleteName();
+//    std::string name = creator_name.getCompleteName();
+// [RLVa:KB] - Checked: RLVa-2.0.1
+    std::string name = rlv_restricted ? RlvStrings::getAnonym(creator_name) : creator_name.getCompleteName();
+// [/RLVa:KB]
     mLabelCreatorName->setText(name, style_params);
 }
 
-void LLSidepanelItemInfo::updateOwnerName(const LLUUID& owner_id, const LLAvatarName& owner_name, const LLStyle::Params& style_params)
+//void LLSidepanelItemInfo::updateOwnerName(const LLUUID& owner_id, const LLAvatarName& owner_name, const LLStyle::Params& style_params)
+// [RLVa:KB] - Checked: RLVa-2.0.1
+void LLSidepanelItemInfo::updateOwnerName(const LLUUID& owner_id, const LLAvatarName& owner_name, const LLStyle::Params& style_params, bool rlv_restricted)
+// [/RLVa:KB]
 {
     if (mOwnerCacheConnection.connected())
     {
         mOwnerCacheConnection.disconnect();
     }
-    std::string name = owner_name.getCompleteName();
+//    std::string name = owner_name.getCompleteName();
+// [RLVa:KB] - Checked: RLVa-2.0.1
+    std::string name = rlv_restricted ? RlvStrings::getAnonym(owner_name) : owner_name.getCompleteName();
+// [/RLVa:KB]
     mLabelOwnerName->setText(name, style_params);
 }
 
