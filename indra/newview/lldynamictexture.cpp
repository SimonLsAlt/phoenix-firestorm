--- conflicted
+++ resolved
@@ -187,67 +187,12 @@
         return TRUE;
     }
 
-<<<<<<< HEAD
-	bool use_fbo = gPipeline.mBake.isComplete();
-=======
-    bool use_fbo = gPipeline.mBake.isComplete() && !gGLManager.mIsAMD;
->>>>>>> 38c2a5bd
+    bool use_fbo = gPipeline.mBake.isComplete();
 
     if (use_fbo)
     {
         gPipeline.mBake.bindTarget();
         gPipeline.mBake.clear();
-<<<<<<< HEAD
-	}
-
-	LLGLSLShader::unbind();
-	LLVertexBuffer::unbind();
-	
-	BOOL result = FALSE;
-	BOOL ret = FALSE ;
-	for( S32 order = 0; order < ORDER_COUNT; order++ )
-	{
-		LL_PROFILE_ZONE_SCOPED_CATEGORY_TEXTURE;
-		for (instance_list_t::iterator iter = LLViewerDynamicTexture::sInstances[order].begin();
-			 iter != LLViewerDynamicTexture::sInstances[order].end(); ++iter)
-		{
-			LL_PROFILE_ZONE_SCOPED_CATEGORY_TEXTURE;
-			LLViewerDynamicTexture *dynamicTexture = *iter;
-			if (dynamicTexture->needsRender())
-			{		
-				LL_PROFILE_ZONE_NAMED_CATEGORY_TEXTURE("needsRender");
-				glClear(GL_DEPTH_BUFFER_BIT);
-				gDepthDirty = TRUE;
-								
-				gGL.color4f(1,1,1,1);
-                dynamicTexture->setBoundTarget(use_fbo ? &gPipeline.mBake : nullptr);
-				dynamicTexture->preRender();	// Must be called outside of startRender()
-				result = FALSE;
-				{
-					LL_PROFILE_ZONE_NAMED_CATEGORY_TEXTURE("DynTexture->render");
-				if (dynamicTexture->render())
-				{
-					ret = TRUE ;
-					result = TRUE;
-					sNumRenders++;
-				}
-				}
-				{
-					LL_PROFILE_ZONE_NAMED_CATEGORY_TEXTURE("flush");
-				gGL.flush();
-				}
-				LLVertexBuffer::unbind();
-				dynamicTexture->setBoundTarget(nullptr);
-				dynamicTexture->postRender(result);
-			}
-		}
-	}
-
-	if (use_fbo)
-	{
-		gPipeline.mBake.flush();
-	}
-=======
     }
 
     LLGLSLShader::unbind();
@@ -257,12 +202,15 @@
     BOOL ret = FALSE ;
     for( S32 order = 0; order < ORDER_COUNT; order++ )
     {
+        LL_PROFILE_ZONE_SCOPED_CATEGORY_TEXTURE;
         for (instance_list_t::iterator iter = LLViewerDynamicTexture::sInstances[order].begin();
              iter != LLViewerDynamicTexture::sInstances[order].end(); ++iter)
         {
+            LL_PROFILE_ZONE_SCOPED_CATEGORY_TEXTURE;
             LLViewerDynamicTexture *dynamicTexture = *iter;
             if (dynamicTexture->needsRender())
             {
+                LL_PROFILE_ZONE_NAMED_CATEGORY_TEXTURE("needsRender");
                 glClear(GL_DEPTH_BUFFER_BIT);
                 gDepthDirty = TRUE;
 
@@ -270,13 +218,19 @@
                 dynamicTexture->setBoundTarget(use_fbo ? &gPipeline.mBake : nullptr);
                 dynamicTexture->preRender();    // Must be called outside of startRender()
                 result = FALSE;
+                {
+                    LL_PROFILE_ZONE_NAMED_CATEGORY_TEXTURE("DynTexture->render");
                 if (dynamicTexture->render())
                 {
                     ret = TRUE ;
                     result = TRUE;
                     sNumRenders++;
                 }
+                }
+                {
+                    LL_PROFILE_ZONE_NAMED_CATEGORY_TEXTURE("flush");
                 gGL.flush();
+                }
                 LLVertexBuffer::unbind();
                 dynamicTexture->setBoundTarget(nullptr);
                 dynamicTexture->postRender(result);
@@ -288,7 +242,6 @@
     {
         gPipeline.mBake.flush();
     }
->>>>>>> 38c2a5bd
 
     gGL.flush();
 
