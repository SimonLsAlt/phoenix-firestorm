--- conflicted
+++ resolved
@@ -718,11 +718,7 @@
 
 			if (upd && vobj && (vobj->getPCode() == LL_PCODE_VOLUME))
 			{
-<<<<<<< HEAD
-				if(vobj->getAvatar() && vobj->getAvatar()->isTooComplex() && vobj->getAvatar()->isTooSlowWithShadows())
-=======
 				if(vobj->getAvatar() && vobj->getAvatar()->isTooComplex() && vobj->getAvatar()->isTooSlow())
->>>>>>> de0317cc
 				{
 					upd = FALSE;
 				}
