/**
 * @file LLMediaCtrl.cpp
 * @brief Web browser UI control
 *
 * $LicenseInfo:firstyear=2006&license=viewerlgpl$
 * Second Life Viewer Source Code
 * Copyright (C) 2010, Linden Research, Inc.
 *
 * This library is free software; you can redistribute it and/or
 * modify it under the terms of the GNU Lesser General Public
 * License as published by the Free Software Foundation;
 * version 2.1 of the License only.
 *
 * This library is distributed in the hope that it will be useful,
 * but WITHOUT ANY WARRANTY; without even the implied warranty of
 * MERCHANTABILITY or FITNESS FOR A PARTICULAR PURPOSE.  See the GNU
 * Lesser General Public License for more details.
 *
 * You should have received a copy of the GNU Lesser General Public
 * License along with this library; if not, write to the Free Software
 * Foundation, Inc., 51 Franklin Street, Fifth Floor, Boston, MA  02110-1301  USA
 *
 * Linden Research, Inc., 945 Battery Street, San Francisco, CA  94111  USA
 * $/LicenseInfo$
 */

#include "llviewerprecompiledheaders.h"
#include "lltooltip.h"

#include "llmediactrl.h"

// viewer includes
#include "llfloaterworldmap.h"
#include "lluictrlfactory.h"
#include "llurldispatcher.h"
#include "llviewborder.h"
#include "llviewercontrol.h"
#include "llviewermedia.h"
#include "llviewertexture.h"
#include "llviewerwindow.h"
#include "lldebugmessagebox.h"
#include "llweb.h"
#include "llrender.h"
#include "llpluginclassmedia.h"
#include "llslurl.h"
#include "lluictrlfactory.h"    // LLDefaultChildRegistry
#include "llkeyboard.h"
#include "llviewermenu.h"
#include "llviewermenufile.h" // LLFilePickerThread

// <FS:Zi> IME - International input compositing, i.e. for Japanese / Chinese text input
#if LL_SDL2
#include "llwindow.h"
#endif
// </FS:Zi>

// linden library includes
#include "llfocusmgr.h"
#include "llsdutil.h"
#include "lllayoutstack.h"
#include "lliconctrl.h"
#include "llhttpconstants.h"
#include "lltextbox.h"
#include "llbutton.h"
#include "llcheckboxctrl.h"
#include "llnotifications.h"
#include "llnotificationsutil.h"
#include "lllineeditor.h"
#include "llfloaterwebcontent.h"
#include "llwindowshade.h"

extern bool gRestoreGL;

static LLDefaultChildRegistry::Register<LLMediaCtrl> r("web_browser");

LLMediaCtrl::Params::Params()
:   start_url("start_url"),
    border_visible("border_visible", true),
    decouple_texture_size("decouple_texture_size", false),
    texture_width("texture_width", 1024),
    texture_height("texture_height", 1024),
    caret_color("caret_color"),
    initial_mime_type("initial_mime_type"),
    error_page_url("error_page_url"),
    media_id("media_id"),
    trusted_content("trusted_content", false),
    focus_on_click("focus_on_click", true)
{
}

LLMediaCtrl::LLMediaCtrl( const Params& p) :
    LLPanel( p ),
    LLInstanceTracker<LLMediaCtrl, LLUUID>(LLUUID::generateNewID()),
    mTextureDepthBytes( 4 ),
    mBorder(NULL),
    mFrequentUpdates( true ),
    mForceUpdate( false ),
    mHomePageUrl( "" ),
    mAlwaysRefresh( false ),
    mMediaSource( 0 ),
    mTakeFocusOnClick( p.focus_on_click ),
    mCurrentNavUrl( "" ),
    mStretchToFill( true ),
    mMaintainAspectRatio ( true ),
    mDecoupleTextureSize ( false ),
    mUpdateScrolls( false ),
    mTextureWidth ( 1024 ),
    mTextureHeight ( 1024 ),
    mClearCache(false),
    mHomePageMimeType(p.initial_mime_type),
    mErrorPageURL(p.error_page_url),
    mTrusted(p.trusted_content),
    mWindowShade(NULL),
    mHoverTextChanged(false),
    mAllowFileDownload(false)
{
    {
        LLColor4 color = p.caret_color().get();
        setCaretColor( (unsigned int)color.mV[0], (unsigned int)color.mV[1], (unsigned int)color.mV[2] );
    }

    setHomePageUrl(p.start_url, p.initial_mime_type);

    setBorderVisible(p.border_visible);

    setDecoupleTextureSize(p.decouple_texture_size);

    setTextureSize(p.texture_width, p.texture_height);

    if(!getDecoupleTextureSize())
    {
        S32 screen_width = ll_round((F32)getRect().getWidth() * LLUI::getScaleFactor().mV[VX]);
        S32 screen_height = ll_round((F32)getRect().getHeight() * LLUI::getScaleFactor().mV[VY]);

        setTextureSize(screen_width, screen_height);
    }

    mMediaTextureID = getKey();

    // We don't need to create the media source up front anymore unless we have a non-empty home URL to navigate to.
    if(!mHomePageUrl.empty())
    {
        navigateHome();
    }

    LLWindowShade::Params params;
    params.name = "notification_shade";
    params.rect = getLocalRect();
    params.follows.flags = FOLLOWS_ALL;
    params.modal = true;

    mWindowShade = LLUICtrlFactory::create<LLWindowShade>(params);

    addChild(mWindowShade);
}

LLMediaCtrl::~LLMediaCtrl()
{
    auto menu = mContextMenuHandle.get();
    if (menu)
    {
        menu->die();
        mContextMenuHandle.markDead();
    }

    if (mMediaSource)
    {
        mMediaSource->remObserver( this );
        mMediaSource = NULL;
    }
}

////////////////////////////////////////////////////////////////////////////////
//
void LLMediaCtrl::setBorderVisible( bool border_visible )
{
    if ( mBorder )
    {
        mBorder->setVisible( border_visible );
    };
};

////////////////////////////////////////////////////////////////////////////////
//
void LLMediaCtrl::setTakeFocusOnClick( bool take_focus )
{
    mTakeFocusOnClick = take_focus;
}

////////////////////////////////////////////////////////////////////////////////
//
bool LLMediaCtrl::handleHover( S32 x, S32 y, MASK mask )
{
<<<<<<< HEAD
	if (LLPanel::handleHover(x, y, mask)) return true;
	convertInputCoords(x, y);

	if (mMediaSource)
	{
		mMediaSource->mouseMove(x, y, mask);
		gViewerWindow->setCursor(mMediaSource->getLastSetCursor());
	}
	
	// TODO: Is this the right way to handle hover text changes driven by the plugin?
	if(mHoverTextChanged)
	{
		mHoverTextChanged = false;
		handleToolTip(x, y, mask);
	}

	return true;
=======
    if (LLPanel::handleHover(x, y, mask)) return true;
    convertInputCoords(x, y);

    if (mMediaSource)
    {
        mMediaSource->mouseMove(x, y, mask);
        gViewerWindow->setCursor(mMediaSource->getLastSetCursor());
    }

    // TODO: Is this the right way to handle hover text changes driven by the plugin?
    if(mHoverTextChanged)
    {
        mHoverTextChanged = false;
        handleToolTip(x, y, mask);
    }

    return true;
>>>>>>> 1a8a5404
}

////////////////////////////////////////////////////////////////////////////////
//
bool LLMediaCtrl::handleScrollWheel( S32 x, S32 y, S32 clicks )
{
<<<<<<< HEAD
	if (LLPanel::handleScrollWheel(x, y, clicks)) return true;
	if (mMediaSource && mMediaSource->hasMedia())
	{
		convertInputCoords(x, y);
		mMediaSource->scrollWheel(x, y, 0, clicks, gKeyboard->currentMask(true));
	}

	return true;
=======
    if (LLPanel::handleScrollWheel(x, y, clicks)) return true;
    if (mMediaSource && mMediaSource->hasMedia())
    {
        convertInputCoords(x, y);
        mMediaSource->scrollWheel(x, y, 0, clicks, gKeyboard->currentMask(true));
    }

    return true;
>>>>>>> 1a8a5404
}

////////////////////////////////////////////////////////////////////////////////
//
bool LLMediaCtrl::handleScrollHWheel(S32 x, S32 y, S32 clicks)
{
    if (LLPanel::handleScrollHWheel(x, y, clicks)) return true;
    if (mMediaSource && mMediaSource->hasMedia())
    {
        convertInputCoords(x, y);
        mMediaSource->scrollWheel(x, y, clicks, 0, gKeyboard->currentMask(true));
    }

    return true;
}

////////////////////////////////////////////////////////////////////////////////
<<<<<<< HEAD
//	virtual 
bool LLMediaCtrl::handleToolTip(S32 x, S32 y, MASK mask)
{
	std::string hover_text;
	
	if (mMediaSource && mMediaSource->hasMedia())
		hover_text = mMediaSource->getMediaPlugin()->getHoverText();
	
	if(hover_text.empty())
	{
		return false;
	}
	else
	{
		S32 screen_x, screen_y;

		localPointToScreen(x, y, &screen_x, &screen_y);
		LLRect sticky_rect_screen;
		sticky_rect_screen.setCenterAndSize(screen_x, screen_y, 20, 20);

		LLToolTipMgr::instance().show(LLToolTip::Params()
			.message(hover_text)
			.sticky_rect(sticky_rect_screen));		
	}

	return true;
=======
//  virtual
bool LLMediaCtrl::handleToolTip(S32 x, S32 y, MASK mask)
{
    std::string hover_text;

    if (mMediaSource && mMediaSource->hasMedia())
        hover_text = mMediaSource->getMediaPlugin()->getHoverText();

    if(hover_text.empty())
    {
        return false;
    }
    else
    {
        S32 screen_x, screen_y;

        localPointToScreen(x, y, &screen_x, &screen_y);
        LLRect sticky_rect_screen;
        sticky_rect_screen.setCenterAndSize(screen_x, screen_y, 20, 20);

        LLToolTipMgr::instance().show(LLToolTip::Params()
            .message(hover_text)
            .sticky_rect(sticky_rect_screen));
    }

    return true;
>>>>>>> 1a8a5404
}

////////////////////////////////////////////////////////////////////////////////
//
bool LLMediaCtrl::handleMouseUp( S32 x, S32 y, MASK mask )
{
<<<<<<< HEAD
	if (LLPanel::handleMouseUp(x, y, mask)) return true;
	convertInputCoords(x, y);
=======
    if (LLPanel::handleMouseUp(x, y, mask)) return true;
    convertInputCoords(x, y);

    if (mMediaSource)
    {
        mMediaSource->mouseUp(x, y, mask);
    }
>>>>>>> 1a8a5404

    gFocusMgr.setMouseCapture( NULL );

<<<<<<< HEAD
	return true;
=======
    return true;
>>>>>>> 1a8a5404
}

////////////////////////////////////////////////////////////////////////////////
//
bool LLMediaCtrl::handleMouseDown( S32 x, S32 y, MASK mask )
{
<<<<<<< HEAD
	if (LLPanel::handleMouseDown(x, y, mask)) return true;
	convertInputCoords(x, y);
=======
    if (LLPanel::handleMouseDown(x, y, mask)) return true;
    convertInputCoords(x, y);

    if (mMediaSource)
        mMediaSource->mouseDown(x, y, mask);
>>>>>>> 1a8a5404

    gFocusMgr.setMouseCapture( this );

<<<<<<< HEAD
	if (mTakeFocusOnClick)
	{
		setFocus( true );
	}

	return true;
=======
    if (mTakeFocusOnClick)
    {
        setFocus( true );
    }

    return true;
>>>>>>> 1a8a5404
}

////////////////////////////////////////////////////////////////////////////////
//
bool LLMediaCtrl::handleRightMouseUp( S32 x, S32 y, MASK mask )
{
<<<<<<< HEAD
	if (LLPanel::handleRightMouseUp(x, y, mask)) return true;
	convertInputCoords(x, y);

	if (mMediaSource)
	{
		mMediaSource->mouseUp(x, y, mask, 1);

		// *HACK: LLMediaImplLLMozLib automatically takes focus on mouseup,
		// in addition to the onFocusReceived() call below.  Undo this. JC
		if (!mTakeFocusOnClick)
		{
			mMediaSource->focus(false);
			gViewerWindow->focusClient();
		}
	}
	
	gFocusMgr.setMouseCapture( NULL );

	return true;
=======
    if (LLPanel::handleRightMouseUp(x, y, mask)) return true;
    convertInputCoords(x, y);

    if (mMediaSource)
    {
        mMediaSource->mouseUp(x, y, mask, 1);

        // *HACK: LLMediaImplLLMozLib automatically takes focus on mouseup,
        // in addition to the onFocusReceived() call below.  Undo this. JC
        if (!mTakeFocusOnClick)
        {
            mMediaSource->focus(false);
            gViewerWindow->focusClient();
        }
    }

    gFocusMgr.setMouseCapture( NULL );

    return true;
>>>>>>> 1a8a5404
}

////////////////////////////////////////////////////////////////////////////////
//
bool LLMediaCtrl::handleRightMouseDown( S32 x, S32 y, MASK mask )
{
<<<<<<< HEAD
	if (LLPanel::handleRightMouseDown(x, y, mask)) return true;

	S32 media_x = x, media_y = y;
	convertInputCoords(media_x, media_y);

	if (mMediaSource)
		mMediaSource->mouseDown(media_x, media_y, mask, 1);
	
	gFocusMgr.setMouseCapture( this );

	if (mTakeFocusOnClick)
	{
		setFocus( true );
	}

	auto menu = mContextMenuHandle.get();
	if (!menu)
	{
		LLUICtrl::CommitCallbackRegistry::ScopedRegistrar registar;
		registar.add("Open.WebInspector", boost::bind(&LLMediaCtrl::onOpenWebInspector, this));

		// stinson 05/05/2014 : use this as the parent of the context menu if the static menu
		// container has yet to be created
		LLPanel* menuParent = (LLMenuGL::sMenuContainer != NULL) ? dynamic_cast<LLPanel*>(LLMenuGL::sMenuContainer) : dynamic_cast<LLPanel*>(this);
		llassert(menuParent != NULL);
		menu = LLUICtrlFactory::getInstance()->createFromFile<LLContextMenu>(
			"menu_media_ctrl.xml", menuParent, LLViewerMenuHolderGL::child_registry_t::instance());
		if (menu)
		{
			mContextMenuHandle = menu->getHandle();
		}
	}

	if (menu)
	{
		// hide/show debugging options
		bool media_plugin_debugging_enabled = gSavedSettings.getBOOL("MediaPluginDebugging");
		menu->setItemVisible("open_webinspector", media_plugin_debugging_enabled );
		menu->setItemVisible("debug_separator", media_plugin_debugging_enabled );

		menu->show(x, y);
		LLMenuGL::showPopup(this, menu, x, y);
	}

	return true;
=======
    if (LLPanel::handleRightMouseDown(x, y, mask)) return true;

    S32 media_x = x, media_y = y;
    convertInputCoords(media_x, media_y);

    if (mMediaSource)
        mMediaSource->mouseDown(media_x, media_y, mask, 1);

    gFocusMgr.setMouseCapture( this );

    if (mTakeFocusOnClick)
    {
        setFocus( true );
    }

    auto menu = mContextMenuHandle.get();
    if (!menu)
    {
        LLUICtrl::CommitCallbackRegistry::ScopedRegistrar registar;
        registar.add("Open.WebInspector", boost::bind(&LLMediaCtrl::onOpenWebInspector, this));

        // stinson 05/05/2014 : use this as the parent of the context menu if the static menu
        // container has yet to be created
        LLPanel* menuParent = (LLMenuGL::sMenuContainer != NULL) ? dynamic_cast<LLPanel*>(LLMenuGL::sMenuContainer) : dynamic_cast<LLPanel*>(this);
        llassert(menuParent != NULL);
        menu = LLUICtrlFactory::getInstance()->createFromFile<LLContextMenu>(
            "menu_media_ctrl.xml", menuParent, LLViewerMenuHolderGL::child_registry_t::instance());
        if (menu)
        {
            mContextMenuHandle = menu->getHandle();
        }
    }

    if (menu)
    {
        // hide/show debugging options
        bool media_plugin_debugging_enabled = gSavedSettings.getBOOL("MediaPluginDebugging");
        menu->setItemVisible("open_webinspector", media_plugin_debugging_enabled );
        menu->setItemVisible("debug_separator", media_plugin_debugging_enabled );

        menu->show(x, y);
        LLMenuGL::showPopup(this, menu, x, y);
    }

    return true;
>>>>>>> 1a8a5404
}

////////////////////////////////////////////////////////////////////////////////
//
bool LLMediaCtrl::handleDoubleClick( S32 x, S32 y, MASK mask )
{
<<<<<<< HEAD
	if (LLPanel::handleDoubleClick(x, y, mask)) return true;
	convertInputCoords(x, y);
=======
    if (LLPanel::handleDoubleClick(x, y, mask)) return true;
    convertInputCoords(x, y);
>>>>>>> 1a8a5404

    if (mMediaSource)
        mMediaSource->mouseDoubleClick( x, y, mask);

    gFocusMgr.setMouseCapture( this );

<<<<<<< HEAD
	if (mTakeFocusOnClick)
	{
		setFocus( true );
	}

	return true;
=======
    if (mTakeFocusOnClick)
    {
        setFocus( true );
    }

    return true;
>>>>>>> 1a8a5404
}

////////////////////////////////////////////////////////////////////////////////
//
void LLMediaCtrl::onFocusReceived()
{
    if (mMediaSource)
    {
        mMediaSource->focus(true);

        // Set focus for edit menu items
        LLEditMenuHandler::gEditMenuHandler = mMediaSource;
    }

    LLPanel::onFocusReceived();
}

////////////////////////////////////////////////////////////////////////////////
//
void LLMediaCtrl::onFocusLost()
{
    if (mMediaSource)
    {
        mMediaSource->focus(false);

        if( LLEditMenuHandler::gEditMenuHandler == mMediaSource )
        {
            // Clear focus for edit menu items
            LLEditMenuHandler::gEditMenuHandler = NULL;
        }
    }

    gViewerWindow->focusClient();

    LLPanel::onFocusLost();
}

// Ansariel: Workaround for FIRE-3814:
//           Explicitely call the according event handlers
//           so the context menu is shown properly.
//           This might go away later.
void LLMediaCtrl::setFocus(bool b)
{
    // <FS:Zi> IME - International input compositing, i.e. for Japanese / Chinese text input
#if LL_SDL2
    // IME - International input compositing, i.e. for Japanese / Chinese text input

    // Caveat: we currently don't know the position of the input cursor inside the
    // media control box, so the IME will pop up somewhere at the top instead,
    // which is not ideal and needs more research

    if (b)
    {
        // Make sure the IME is in the right place, on top of the input line
        LLRect screen_pos = calcScreenRect();
        LLCoordGL ime_pos(screen_pos.mLeft, screen_pos.mTop + gSavedSettings.getS32("SDL2IMEMediaVerticalOffset"));

        // shift by a few pixels so the IME doesn't pop to the left side when the nedia
        // control is very close to the left edge
        ime_pos.mX = (S32) (ime_pos.mX * LLUI::getScaleFactor().mV[VX]) + 5;
        ime_pos.mY = (S32) (ime_pos.mY * LLUI::getScaleFactor().mV[VY]);

        getWindow()->setLanguageTextInput(ime_pos);
    }

    // this floater is not an LLPreeditor but we are only interested in the pointer anyway
    // so hopefully we will get away with this
    getWindow()->allowLanguageTextInput((LLPreeditor*) this, b);
#endif
    // </FS:Zi>

    if (b)
    {
        onFocusReceived();
    }
    else
    {
        onFocusLost();
    }
    LLPanel::setFocus(b);
}

// Ansariel: Workaround for FIRE-3814:
//           Explicitely call the according event handlers
//           so the context menu is shown properly.
//           This might go away later.
void LLMediaCtrl::setFocus(bool b)
{
	// <FS:Zi> IME - International input compositing, i.e. for Japanese / Chinese text input
#if LL_SDL2
	// IME - International input compositing, i.e. for Japanese / Chinese text input

	// Caveat: we currently don't know the position of the input cursor inside the
	// media control box, so the IME will pop up somewhere at the top instead,
	// which is not ideal and needs more research

	if (b)
	{
		// Make sure the IME is in the right place, on top of the input line
		LLRect screen_pos = calcScreenRect();
		LLCoordGL ime_pos(screen_pos.mLeft, screen_pos.mTop + gSavedSettings.getS32("SDL2IMEMediaVerticalOffset"));

		// shift by a few pixels so the IME doesn't pop to the left side when the nedia
		// control is very close to the left edge
		ime_pos.mX = (S32) (ime_pos.mX * LLUI::getScaleFactor().mV[VX]) + 5;
		ime_pos.mY = (S32) (ime_pos.mY * LLUI::getScaleFactor().mV[VY]);

		getWindow()->setLanguageTextInput(ime_pos);
	}

	// this floater is not an LLPreeditor but we are only interested in the pointer anyway
	// so hopefully we will get away with this
	getWindow()->allowLanguageTextInput((LLPreeditor*) this, b);
#endif
	// </FS:Zi>

	if (b)
	{
		onFocusReceived();
	}
	else
	{
		onFocusLost();
	}
	LLPanel::setFocus(b);
}

////////////////////////////////////////////////////////////////////////////////
//
bool LLMediaCtrl::postBuild ()
{
    setVisibleCallback(boost::bind(&LLMediaCtrl::onVisibilityChanged, this, _2));

<<<<<<< HEAD
	return true;
=======
    return true;
>>>>>>> 1a8a5404
}

void LLMediaCtrl::onOpenWebInspector()
{
    if (mMediaSource && mMediaSource->hasMedia())
        mMediaSource->getMediaPlugin()->showWebInspector( true );
}

////////////////////////////////////////////////////////////////////////////////
//
bool LLMediaCtrl::handleKeyHere( KEY key, MASK mask )
{
<<<<<<< HEAD
	bool result = false;
	
	if (mMediaSource)
	{
		result = mMediaSource->handleKeyHere(key, mask);
	}
	
	if ( ! result )
		result = LLPanel::handleKeyHere(key, mask);
		
	return result;
=======
    bool result = false;

    if (mMediaSource)
    {
        result = mMediaSource->handleKeyHere(key, mask);
    }

    if ( ! result )
        result = LLPanel::handleKeyHere(key, mask);

    return result;
>>>>>>> 1a8a5404
}

////////////////////////////////////////////////////////////////////////////////
//
bool LLMediaCtrl::handleKeyUpHere(KEY key, MASK mask)
{
<<<<<<< HEAD
	bool result = false;
=======
    bool result = false;
>>>>>>> 1a8a5404

    if (mMediaSource)
    {
        result = mMediaSource->handleKeyUpHere(key, mask);
    }

    if (!result)
        result = LLPanel::handleKeyUpHere(key, mask);

    return result;
}

////////////////////////////////////////////////////////////////////////////////
//
void LLMediaCtrl::onVisibilityChange ( bool new_visibility )
{
    LL_INFOS() << "visibility changed to " << (new_visibility?"true":"false") << LL_ENDL;
    if(mMediaSource)
    {
        mMediaSource->setVisible( new_visibility );
    }
}

////////////////////////////////////////////////////////////////////////////////
//
bool LLMediaCtrl::handleUnicodeCharHere(llwchar uni_char)
{
<<<<<<< HEAD
	bool result = false;
	
	if (mMediaSource)
	{
		result = mMediaSource->handleUnicodeCharHere(uni_char);
	}
=======
    bool result = false;

    if (mMediaSource)
    {
        result = mMediaSource->handleUnicodeCharHere(uni_char);
    }
>>>>>>> 1a8a5404

    if ( ! result )
        result = LLPanel::handleUnicodeCharHere(uni_char);

    return result;
}

////////////////////////////////////////////////////////////////////////////////
//
void LLMediaCtrl::onVisibilityChanged ( const LLSD& new_visibility )
{
    // set state of frequent updates automatically if visibility changes
    if ( new_visibility.asBoolean() )
    {
        mFrequentUpdates = true;
    }
    else
    {
        mFrequentUpdates = false;
    }
}

////////////////////////////////////////////////////////////////////////////////
//
void LLMediaCtrl::reshape( S32 width, S32 height, bool called_from_parent )
{
    if(!getDecoupleTextureSize())
    {
        S32 screen_width = ll_round((F32)width * LLUI::getScaleFactor().mV[VX]);
        S32 screen_height = ll_round((F32)height * LLUI::getScaleFactor().mV[VY]);

        // when floater is minimized, these sizes are negative
        if ( screen_height > 0 && screen_width > 0 )
        {
            setTextureSize(screen_width, screen_height);
        }
    }

    LLUICtrl::reshape( width, height, called_from_parent );
}

////////////////////////////////////////////////////////////////////////////////
//
void LLMediaCtrl::navigateBack()
{
    if (mMediaSource && mMediaSource->hasMedia())
    {
        mMediaSource->getMediaPlugin()->browse_back();
    }
}

////////////////////////////////////////////////////////////////////////////////
//
void LLMediaCtrl::navigateForward()
{
    if (mMediaSource && mMediaSource->hasMedia())
    {
        mMediaSource->getMediaPlugin()->browse_forward();
    }
}

////////////////////////////////////////////////////////////////////////////////
//
void LLMediaCtrl::navigateStop()
{
    if (mMediaSource && mMediaSource->hasMedia())
    {
        mMediaSource->getMediaPlugin()->browse_stop();
    }
}

////////////////////////////////////////////////////////////////////////////////
//
bool LLMediaCtrl::canNavigateBack()
{
    if (mMediaSource)
        return mMediaSource->canNavigateBack();
    else
        return false;
}

////////////////////////////////////////////////////////////////////////////////
//
bool LLMediaCtrl::canNavigateForward()
{
    if (mMediaSource)
        return mMediaSource->canNavigateForward();
    else
        return false;
}

////////////////////////////////////////////////////////////////////////////////
//
void LLMediaCtrl::clearCache()
{
    if(mMediaSource)
    {
        mMediaSource->clearCache();
    }
    else
    {
        mClearCache = true;
    }

}

////////////////////////////////////////////////////////////////////////////////
//
void LLMediaCtrl::navigateTo( std::string url_in, std::string mime_type, bool clean_browser)
{
// <AW>
<<<<<<< HEAD
	// don't browse to slurls like "secondlife://" or "hop://"
	LLSLURL is_slurl(url_in);
	if(LLSLURL::INVALID != is_slurl.getType())
// </AW>
	{
		// TODO: Print out/log this attempt?
		// LL_INFOS() << "Rejecting attempt to load restricted website :" << urlIn << LL_ENDL;
		return;
	}
	
	if (ensureMediaSourceExists())
	{
		mCurrentNavUrl = url_in;
		mMediaSource->setSize(mTextureWidth, mTextureHeight);
		mMediaSource->navigateTo(url_in, mime_type, mime_type.empty(), false, clean_browser);
	}
=======
    // don't browse to slurls like "secondlife://" or "hop://"
    LLSLURL is_slurl(url_in);
    if(LLSLURL::INVALID != is_slurl.getType())
// </AW>
    {
        // TODO: Print out/log this attempt?
        // LL_INFOS() << "Rejecting attempt to load restricted website :" << urlIn << LL_ENDL;
        return;
    }

    if (ensureMediaSourceExists())
    {
        mCurrentNavUrl = url_in;
        mMediaSource->setSize(mTextureWidth, mTextureHeight);
        mMediaSource->navigateTo(url_in, mime_type, mime_type.empty(), false, clean_browser);
    }
>>>>>>> 1a8a5404
}

////////////////////////////////////////////////////////////////////////////////
//
void LLMediaCtrl::navigateToLocalPage( const std::string& subdir, const std::string& filename_in )
{
<<<<<<< HEAD
	std::string filename(gDirUtilp->add(subdir, filename_in));
	std::string expanded_filename = gDirUtilp->findSkinnedFilename(LLDir::HTML, filename);

	if (expanded_filename.empty())
	{
		LL_WARNS() << "File " << filename << "not found" << LL_ENDL;
		return;
	}
	if (ensureMediaSourceExists())
	{
		mCurrentNavUrl = expanded_filename;
		mMediaSource->setSize(mTextureWidth, mTextureHeight);
		mMediaSource->navigateTo(expanded_filename, HTTP_CONTENT_TEXT_HTML, false);
	}
=======
    std::string filename(gDirUtilp->add(subdir, filename_in));
    std::string expanded_filename = gDirUtilp->findSkinnedFilename("html", filename);

    if (expanded_filename.empty())
    {
        LL_WARNS() << "File " << filename << "not found" << LL_ENDL;
        return;
    }
    if (ensureMediaSourceExists())
    {
        mCurrentNavUrl = expanded_filename;
        mMediaSource->setSize(mTextureWidth, mTextureHeight);
        mMediaSource->navigateTo(expanded_filename, HTTP_CONTENT_TEXT_HTML, false);
    }
>>>>>>> 1a8a5404
}

////////////////////////////////////////////////////////////////////////////////
//
void LLMediaCtrl::navigateHome()
{
    if (ensureMediaSourceExists())
    {
        mMediaSource->setSize(mTextureWidth, mTextureHeight);
        mMediaSource->navigateHome();
    }
}

////////////////////////////////////////////////////////////////////////////////
//
void LLMediaCtrl::setHomePageUrl( const std::string& urlIn, const std::string& mime_type )
{
    mHomePageUrl = urlIn;
    if (mMediaSource)
    {
        mMediaSource->setHomeURL(mHomePageUrl, mime_type);
    }
}

void LLMediaCtrl::setTarget(const std::string& target)
{
    mTarget = target;
    if (mMediaSource)
    {
        mMediaSource->setTarget(mTarget);
    }
}

void LLMediaCtrl::setErrorPageURL(const std::string& url)
{
    mErrorPageURL = url;
}

const std::string& LLMediaCtrl::getErrorPageURL()
{
    return mErrorPageURL;
}

////////////////////////////////////////////////////////////////////////////////
//
bool LLMediaCtrl::setCaretColor(unsigned int red, unsigned int green, unsigned int blue)
{
    //NOOP
    return false;
}

////////////////////////////////////////////////////////////////////////////////
//
void LLMediaCtrl::setTextureSize(S32 width, S32 height)
{
    mTextureWidth = width;
    mTextureHeight = height;

    if(mMediaSource)
    {
        mMediaSource->setSize(mTextureWidth, mTextureHeight);
        mForceUpdate = true;
    }
}

////////////////////////////////////////////////////////////////////////////////
//
std::string LLMediaCtrl::getHomePageUrl()
{
    return  mHomePageUrl;
}

////////////////////////////////////////////////////////////////////////////////
//
bool LLMediaCtrl::ensureMediaSourceExists()
{
    if(mMediaSource.isNull())
    {
        // If we don't already have a media source, try to create one.
        mMediaSource = LLViewerMedia::getInstance()->newMediaImpl(mMediaTextureID, mTextureWidth, mTextureHeight);
        if ( mMediaSource )
        {
            mMediaSource->setUsedInUI(true);
            mMediaSource->setHomeURL(mHomePageUrl, mHomePageMimeType);
            mMediaSource->setTarget(mTarget);
            mMediaSource->setVisible( getVisible() );
            mMediaSource->addObserver( this );
            mMediaSource->setBackgroundColor( getBackgroundColor() );
            mMediaSource->setTrustedBrowser(mTrusted);

            F32 scale_factor = LLUI::getScaleFactor().mV[ VX ];
            if (scale_factor != mMediaSource->getPageZoomFactor())
            {
                mMediaSource->setPageZoomFactor( scale_factor );
                mUpdateScrolls = true;
            }

            if(mClearCache)
            {
                mMediaSource->clearCache();
                mClearCache = false;
            }
        }
        else
        {
            LL_WARNS() << "media source create failed " << LL_ENDL;
            // return;
        }
    }

    return !mMediaSource.isNull();
}

////////////////////////////////////////////////////////////////////////////////
//
void LLMediaCtrl::unloadMediaSource()
{
    mMediaSource = NULL;
}

////////////////////////////////////////////////////////////////////////////////
//
LLPluginClassMedia* LLMediaCtrl::getMediaPlugin()
{
    return mMediaSource.isNull() ? NULL : mMediaSource->getMediaPlugin();
}

////////////////////////////////////////////////////////////////////////////////
//
void LLMediaCtrl::draw()
{
<<<<<<< HEAD
	F32 alpha = getDrawContext().mAlpha;

	if ( gRestoreGL == 1 || mUpdateScrolls)
	{
		LLRect r = getRect();
		reshape( r.getWidth(), r.getHeight(), false );
		mUpdateScrolls = false;
		return;
	}

	// NOTE: optimization needed here - probably only need to do this once
	// unless tearoffs change the parent which they probably do.
	const LLUICtrl* ptr = findRootMostFocusRoot();
	if ( ptr && ptr->hasFocus() )
	{
		setFrequentUpdates( true );
	}
	else
	{
		setFrequentUpdates( false );
	};
	
	bool draw_media = false;
	
	LLPluginClassMedia* media_plugin = NULL;
	LLViewerMediaTexture* media_texture = NULL;
	
	if(mMediaSource && mMediaSource->hasMedia())
	{
		media_plugin = mMediaSource->getMediaPlugin();

		if(media_plugin && (media_plugin->textureValid()))
		{
			media_texture = LLViewerTextureManager::findMediaTexture(mMediaTextureID);
			if(media_texture)
			{
				draw_media = true;
			}
		}
	}
	
	bool background_visible = isBackgroundVisible();
	bool background_opaque = isBackgroundOpaque();
	
	if(draw_media)
	{
		gGL.pushUIMatrix();
		{
			F32 scale_factor = LLUI::getScaleFactor().mV[ VX ];
			if (scale_factor != mMediaSource->getPageZoomFactor())
			{
				mMediaSource->setPageZoomFactor( scale_factor );
				mUpdateScrolls = true;
			}

			// scale texture to fit the space using texture coords
			gGL.getTexUnit(0)->bind(media_texture);
			LLColor4 media_color = LLColor4::white % alpha;
			gGL.color4fv( media_color.mV );
			F32 max_u = ( F32 )media_plugin->getWidth() / ( F32 )media_plugin->getTextureWidth();
			F32 max_v = ( F32 )media_plugin->getHeight() / ( F32 )media_plugin->getTextureHeight();

			S32 x_offset, y_offset, width, height;
			calcOffsetsAndSize(&x_offset, &y_offset, &width, &height);

			// draw the browser
			// <FS:Ansariel> Remove QUADS rendering mode
			//gGL.begin( LLRender::QUADS );
			gGL.begin( LLRender::TRIANGLES );
			// </FS:Ansariel>
			if (! media_plugin->getTextureCoordsOpenGL())
			{
				// render using web browser reported width and height, instead of trying to invert GL scale
				gGL.texCoord2f( max_u, 0.f );
				gGL.vertex2i( x_offset + width, y_offset + height );

				gGL.texCoord2f( 0.f, 0.f );
				gGL.vertex2i( x_offset, y_offset + height );

				gGL.texCoord2f( 0.f, max_v );
				gGL.vertex2i( x_offset, y_offset );

				// <FS:Ansariel> Remove QUADS rendering mode
				gGL.texCoord2f( max_u, 0.f );
				gGL.vertex2i( x_offset + width, y_offset + height );

				gGL.texCoord2f( 0.f, max_v );
				gGL.vertex2i( x_offset, y_offset );
				// </FS:Ansariel>

				gGL.texCoord2f( max_u, max_v );
				gGL.vertex2i( x_offset + width, y_offset );
			}
			else
			{
				// render using web browser reported width and height, instead of trying to invert GL scale
				gGL.texCoord2f( max_u, max_v );
				gGL.vertex2i( x_offset + width, y_offset + height );

				gGL.texCoord2f( 0.f, max_v );
				gGL.vertex2i( x_offset, y_offset + height );

				gGL.texCoord2f( 0.f, 0.f );
				gGL.vertex2i( x_offset, y_offset );

				// <FS:Ansariel> Remove QUADS rendering mode
				gGL.texCoord2f( max_u, max_v );
				gGL.vertex2i( x_offset + width, y_offset + height );

				gGL.texCoord2f( 0.f, 0.f );
				gGL.vertex2i( x_offset, y_offset );
				// </FS:Ansariel>

				gGL.texCoord2f( max_u, 0.f );
				gGL.vertex2i( x_offset + width, y_offset );
			}
			gGL.end();
		}
		gGL.popUIMatrix();
	
	}
	else
	{
		// Setting these will make LLPanel::draw draw the opaque background color.
		setBackgroundVisible(true);
		setBackgroundOpaque(true);
	}
	
	// highlight if keyboard focus here. (TODO: this needs some work)
	if ( mBorder && mBorder->getVisible() )
		mBorder->setKeyboardFocusHighlight( gFocusMgr.childHasKeyboardFocus( this ) );

	LLPanel::draw();

	// Restore the previous values
	setBackgroundVisible(background_visible);
	setBackgroundOpaque(background_opaque);
=======
    F32 alpha = getDrawContext().mAlpha;

    if ( gRestoreGL == 1 || mUpdateScrolls)
    {
        LLRect r = getRect();
        reshape( r.getWidth(), r.getHeight(), false );
        mUpdateScrolls = false;
        return;
    }

    // NOTE: optimization needed here - probably only need to do this once
    // unless tearoffs change the parent which they probably do.
    const LLUICtrl* ptr = findRootMostFocusRoot();
    if ( ptr && ptr->hasFocus() )
    {
        setFrequentUpdates( true );
    }
    else
    {
        setFrequentUpdates( false );
    };

    bool draw_media = false;

    LLPluginClassMedia* media_plugin = NULL;
    LLViewerMediaTexture* media_texture = NULL;

    if(mMediaSource && mMediaSource->hasMedia())
    {
        media_plugin = mMediaSource->getMediaPlugin();

        if(media_plugin && (media_plugin->textureValid()))
        {
            media_texture = LLViewerTextureManager::findMediaTexture(mMediaTextureID);
            if(media_texture)
            {
                draw_media = true;
            }
        }
    }

    bool background_visible = isBackgroundVisible();
    bool background_opaque = isBackgroundOpaque();

    if(draw_media)
    {
        gGL.pushUIMatrix();
        {
            F32 scale_factor = LLUI::getScaleFactor().mV[ VX ];
            if (scale_factor != mMediaSource->getPageZoomFactor())
            {
                mMediaSource->setPageZoomFactor( scale_factor );
                mUpdateScrolls = true;
            }

            // scale texture to fit the space using texture coords
            gGL.getTexUnit(0)->bind(media_texture);
            LLColor4 media_color = LLColor4::white % alpha;
            gGL.color4fv( media_color.mV );
            F32 max_u = ( F32 )media_plugin->getWidth() / ( F32 )media_plugin->getTextureWidth();
            F32 max_v = ( F32 )media_plugin->getHeight() / ( F32 )media_plugin->getTextureHeight();

            S32 x_offset, y_offset, width, height;
            calcOffsetsAndSize(&x_offset, &y_offset, &width, &height);

            // draw the browser
            // <FS:Ansariel> Remove QUADS rendering mode
            //gGL.begin( LLRender::QUADS );
            gGL.begin( LLRender::TRIANGLES );
            // </FS:Ansariel>
            if (! media_plugin->getTextureCoordsOpenGL())
            {
                // render using web browser reported width and height, instead of trying to invert GL scale
                gGL.texCoord2f( max_u, 0.f );
                gGL.vertex2i( x_offset + width, y_offset + height );

                gGL.texCoord2f( 0.f, 0.f );
                gGL.vertex2i( x_offset, y_offset + height );

                gGL.texCoord2f( 0.f, max_v );
                gGL.vertex2i( x_offset, y_offset );

                // <FS:Ansariel> Remove QUADS rendering mode
                gGL.texCoord2f( max_u, 0.f );
                gGL.vertex2i( x_offset + width, y_offset + height );

                gGL.texCoord2f( 0.f, max_v );
                gGL.vertex2i( x_offset, y_offset );
                // </FS:Ansariel>

                gGL.texCoord2f( max_u, max_v );
                gGL.vertex2i( x_offset + width, y_offset );
            }
            else
            {
                // render using web browser reported width and height, instead of trying to invert GL scale
                gGL.texCoord2f( max_u, max_v );
                gGL.vertex2i( x_offset + width, y_offset + height );

                gGL.texCoord2f( 0.f, max_v );
                gGL.vertex2i( x_offset, y_offset + height );

                gGL.texCoord2f( 0.f, 0.f );
                gGL.vertex2i( x_offset, y_offset );

                // <FS:Ansariel> Remove QUADS rendering mode
                gGL.texCoord2f( max_u, max_v );
                gGL.vertex2i( x_offset + width, y_offset + height );

                gGL.texCoord2f( 0.f, 0.f );
                gGL.vertex2i( x_offset, y_offset );
                // </FS:Ansariel>

                gGL.texCoord2f( max_u, 0.f );
                gGL.vertex2i( x_offset + width, y_offset );
            }
            gGL.end();
        }
        gGL.popUIMatrix();

    }
    else
    {
        // Setting these will make LLPanel::draw draw the opaque background color.
        setBackgroundVisible(true);
        setBackgroundOpaque(true);
    }

    // highlight if keyboard focus here. (TODO: this needs some work)
    if ( mBorder && mBorder->getVisible() )
        mBorder->setKeyboardFocusHighlight( gFocusMgr.childHasKeyboardFocus( this ) );

    LLPanel::draw();

    // Restore the previous values
    setBackgroundVisible(background_visible);
    setBackgroundOpaque(background_opaque);
>>>>>>> 1a8a5404
}

////////////////////////////////////////////////////////////////////////////////
//
void LLMediaCtrl::calcOffsetsAndSize(S32 *x_offset, S32 *y_offset, S32 *width, S32 *height)
{
    const LLRect &r = getRect();
    *x_offset = *y_offset = 0;

    if (mStretchToFill)
    {
        if (mMaintainAspectRatio && mMediaSource && mMediaSource->getMediaPlugin())
        {
            F32 media_aspect = (F32)(mMediaSource->getMediaPlugin()->getWidth()) / (F32)(mMediaSource->getMediaPlugin()->getHeight());
            F32 view_aspect = (F32)(r.getWidth()) / (F32)(r.getHeight());
            if (media_aspect > view_aspect)
            {
                // max width, adjusted height
                *width = r.getWidth();
                *height = llmin(llmax(ll_round(*width / media_aspect), 0), r.getHeight());
            }
            else
            {
                // max height, adjusted width
                *height = r.getHeight();
                *width = llmin(llmax(ll_round(*height * media_aspect), 0), r.getWidth());
            }
        }
        else
        {
            *width = r.getWidth();
            *height = r.getHeight();
        }
    }
    else
    {
        *width = llmin(mMediaSource->getMediaPlugin()->getWidth(), r.getWidth());
        *height = llmin(mMediaSource->getMediaPlugin()->getHeight(), r.getHeight());
    }

    *x_offset = (r.getWidth() - *width) / 2;
    *y_offset = (r.getHeight() - *height) / 2;
}

////////////////////////////////////////////////////////////////////////////////
//
void LLMediaCtrl::convertInputCoords(S32& x, S32& y)
{
    S32 x_offset, y_offset, width, height;
    calcOffsetsAndSize(&x_offset, &y_offset, &width, &height);

    x -= x_offset;
    y -= y_offset;

    bool coords_opengl = false;

    if(mMediaSource && mMediaSource->hasMedia())
    {
        coords_opengl = mMediaSource->getMediaPlugin()->getTextureCoordsOpenGL();
    }

    x = ll_round((F32)x * LLUI::getScaleFactor().mV[VX]);
    if ( ! coords_opengl )
    {
        y = ll_round((F32)(y) * LLUI::getScaleFactor().mV[VY]);
    }
    else
    {
        y = ll_round((F32)(getRect().getHeight() - y) * LLUI::getScaleFactor().mV[VY]);
    };
}

////////////////////////////////////////////////////////////////////////////////
// inherited from LLViewerMediaObserver
//virtual
void LLMediaCtrl::handleMediaEvent(LLPluginClassMedia* self, EMediaEvent event)
{
<<<<<<< HEAD
	switch(event)
	{
		case MEDIA_EVENT_CONTENT_UPDATED:
		{
			// LL_DEBUGS("Media") <<  "Media event:  MEDIA_EVENT_CONTENT_UPDATED " << LL_ENDL;
		};
		break;
		
		case MEDIA_EVENT_TIME_DURATION_UPDATED:
		{
			// LL_DEBUGS("Media") <<  "Media event:  MEDIA_EVENT_TIME_DURATION_UPDATED, time is " << self->getCurrentTime() << " of " << self->getDuration() << LL_ENDL;
		};
		break;
		
		case MEDIA_EVENT_SIZE_CHANGED:
		{
			LL_DEBUGS("Media") <<  "Media event:  MEDIA_EVENT_SIZE_CHANGED " << LL_ENDL;
			LLRect r = getRect();
			reshape( r.getWidth(), r.getHeight(), false );
		};
		break;
		
		case MEDIA_EVENT_CURSOR_CHANGED:
		{
			LL_DEBUGS("Media") <<  "Media event:  MEDIA_EVENT_CURSOR_CHANGED, new cursor is " << self->getCursorName() << LL_ENDL;
		}
		break;
			
		case MEDIA_EVENT_NAVIGATE_BEGIN:
		{
			LL_DEBUGS("Media") <<  "Media event:  MEDIA_EVENT_NAVIGATE_BEGIN, url is " << self->getNavigateURI() << LL_ENDL;
			hideNotification();
		};
		break;
		
		case MEDIA_EVENT_NAVIGATE_COMPLETE:
		{
			LL_DEBUGS("Media") <<  "Media event:  MEDIA_EVENT_NAVIGATE_COMPLETE, result string is: " << self->getNavigateResultString() << LL_ENDL;
			if(mHidingInitialLoad)
			{
				mHidingInitialLoad = false;
			}
		};
		break;

		case MEDIA_EVENT_PROGRESS_UPDATED:
		{
			LL_DEBUGS("Media") <<  "Media event:  MEDIA_EVENT_PROGRESS_UPDATED, loading at " << self->getProgressPercent() << "%" << LL_ENDL;
		};
		break;

		case MEDIA_EVENT_STATUS_TEXT_CHANGED:
		{
			LL_DEBUGS("Media") <<  "Media event:  MEDIA_EVENT_STATUS_TEXT_CHANGED, new status text is: " << self->getStatusText() << LL_ENDL;
		};
		break;

		case MEDIA_EVENT_LOCATION_CHANGED:
		{
			LL_DEBUGS("Media") <<  "Media event:  MEDIA_EVENT_LOCATION_CHANGED, new uri is: " << self->getLocation() << LL_ENDL;
		};
		break;

		case MEDIA_EVENT_NAVIGATE_ERROR_PAGE:
		{
			LL_DEBUGS("Media") <<  "Media event:  MEDIA_EVENT_NAVIGATE_ERROR_PAGE" << LL_ENDL;
			if ( mErrorPageURL.length() > 0 )
			{
				navigateTo(mErrorPageURL, HTTP_CONTENT_TEXT_HTML);
			};
		};
		break;

		case MEDIA_EVENT_CLICK_LINK_HREF:
		{
			// retrieve the event parameters
			std::string url = self->getClickURL();
			std::string target = self->isOverrideClickTarget() ? self->getOverrideClickTarget() : self->getClickTarget();
			std::string uuid = self->getClickUUID();
			LL_DEBUGS("Media") << "Media event:  MEDIA_EVENT_CLICK_LINK_HREF, target is \"" << target << "\", uri is " << url << LL_ENDL;

			// try as slurl first
			if (!LLURLDispatcher::dispatch(url, "clicked", NULL, mTrusted))
			{
				LLWeb::loadURL(url, target, uuid);
			}

			// CP: removing this code because we no longer support popups so this breaks the flow.
			//     replaced with a bare call to LLWeb::LoadURL(...)
			//LLNotification::Params notify_params;
			//notify_params.name = "PopupAttempt";
			//notify_params.payload = LLSD().with("target", target).with("url", url).with("uuid", uuid).with("media_id", mMediaTextureID);
			//notify_params.functor.function = boost::bind(&LLMediaCtrl::onPopup, this, _1, _2);

			//if (mTrusted)
			//{
			//	LLNotifications::instance().forceResponse(notify_params, 0);
			//}
			//else
			//{
			//	LLNotifications::instance().add(notify_params);
			//}
			break;
		};

		case MEDIA_EVENT_CLICK_LINK_NOFOLLOW:
		{
			LL_DEBUGS("Media") <<  "Media event:  MEDIA_EVENT_CLICK_LINK_NOFOLLOW, uri is " << self->getClickURL() << LL_ENDL;
		};
		break;

		case MEDIA_EVENT_PLUGIN_FAILED:
		{
			LL_DEBUGS("Media") <<  "Media event:  MEDIA_EVENT_PLUGIN_FAILED" << LL_ENDL;
		};
		break;

		case MEDIA_EVENT_PLUGIN_FAILED_LAUNCH:
		{
			LL_DEBUGS("Media") <<  "Media event:  MEDIA_EVENT_PLUGIN_FAILED_LAUNCH" << LL_ENDL;
		};
		break;
		
		case MEDIA_EVENT_NAME_CHANGED:
		{
			LL_DEBUGS("Media") <<  "Media event:  MEDIA_EVENT_NAME_CHANGED" << LL_ENDL;
		};
		break;
		
		case MEDIA_EVENT_CLOSE_REQUEST:
		{
			LL_DEBUGS("Media") <<  "Media event:  MEDIA_EVENT_CLOSE_REQUEST" << LL_ENDL;
		}
		break;
		
		case MEDIA_EVENT_PICK_FILE_REQUEST:
		{
			LL_DEBUGS("Media") <<  "Media event:  MEDIA_EVENT_PICK_FILE_REQUEST" << LL_ENDL;
		}
		break;
		
		case MEDIA_EVENT_GEOMETRY_CHANGE:
		{
			LL_DEBUGS("Media") << "Media event:  MEDIA_EVENT_GEOMETRY_CHANGE, uuid is " << self->getClickUUID() << LL_ENDL;
		}
		break;

		case MEDIA_EVENT_AUTH_REQUEST:
		{
			LLNotification::Params auth_request_params;
			auth_request_params.name = "AuthRequest";

			// pass in host name and realm for site (may be zero length but will always exist)
			LLSD args;
			LLURL raw_url( self->getAuthURL().c_str() );
			args["HOST_NAME"] = raw_url.getAuthority();
			args["REALM"] = self->getAuthRealm();
			auth_request_params.substitutions = args;

			auth_request_params.payload = LLSD().with("media_id", mMediaTextureID);
			auth_request_params.functor.function = boost::bind(&LLViewerMedia::authSubmitCallback, _1, _2);
			LLNotifications::instance().add(auth_request_params);
		};
		break;

		case MEDIA_EVENT_LINK_HOVERED:
		{
			LL_DEBUGS("Media") <<  "Media event:  MEDIA_EVENT_LINK_HOVERED, hover text is: " << self->getHoverText() << LL_ENDL;
			mHoverTextChanged = true;
		};
		break;

		case MEDIA_EVENT_FILE_DOWNLOAD:
		{
=======
    switch(event)
    {
        case MEDIA_EVENT_CONTENT_UPDATED:
        {
            // LL_DEBUGS("Media") <<  "Media event:  MEDIA_EVENT_CONTENT_UPDATED " << LL_ENDL;
        };
        break;

        case MEDIA_EVENT_TIME_DURATION_UPDATED:
        {
            // LL_DEBUGS("Media") <<  "Media event:  MEDIA_EVENT_TIME_DURATION_UPDATED, time is " << self->getCurrentTime() << " of " << self->getDuration() << LL_ENDL;
        };
        break;

        case MEDIA_EVENT_SIZE_CHANGED:
        {
            LL_DEBUGS("Media") <<  "Media event:  MEDIA_EVENT_SIZE_CHANGED " << LL_ENDL;
            LLRect r = getRect();
            reshape( r.getWidth(), r.getHeight(), false );
        };
        break;

        case MEDIA_EVENT_CURSOR_CHANGED:
        {
            LL_DEBUGS("Media") <<  "Media event:  MEDIA_EVENT_CURSOR_CHANGED, new cursor is " << self->getCursorName() << LL_ENDL;
        }
        break;

        case MEDIA_EVENT_NAVIGATE_BEGIN:
        {
            LL_DEBUGS("Media") <<  "Media event:  MEDIA_EVENT_NAVIGATE_BEGIN, url is " << self->getNavigateURI() << LL_ENDL;
            hideNotification();
        };
        break;

        case MEDIA_EVENT_NAVIGATE_COMPLETE:
        {
            LL_DEBUGS("Media") <<  "Media event:  MEDIA_EVENT_NAVIGATE_COMPLETE, result string is: " << self->getNavigateResultString() << LL_ENDL;
            if(mHidingInitialLoad)
            {
                mHidingInitialLoad = false;
            }
        };
        break;

        case MEDIA_EVENT_PROGRESS_UPDATED:
        {
            LL_DEBUGS("Media") <<  "Media event:  MEDIA_EVENT_PROGRESS_UPDATED, loading at " << self->getProgressPercent() << "%" << LL_ENDL;
        };
        break;

        case MEDIA_EVENT_STATUS_TEXT_CHANGED:
        {
            LL_DEBUGS("Media") <<  "Media event:  MEDIA_EVENT_STATUS_TEXT_CHANGED, new status text is: " << self->getStatusText() << LL_ENDL;
        };
        break;

        case MEDIA_EVENT_LOCATION_CHANGED:
        {
            LL_DEBUGS("Media") <<  "Media event:  MEDIA_EVENT_LOCATION_CHANGED, new uri is: " << self->getLocation() << LL_ENDL;
        };
        break;

        case MEDIA_EVENT_NAVIGATE_ERROR_PAGE:
        {
            LL_DEBUGS("Media") <<  "Media event:  MEDIA_EVENT_NAVIGATE_ERROR_PAGE" << LL_ENDL;
            if ( mErrorPageURL.length() > 0 )
            {
                navigateTo(mErrorPageURL, HTTP_CONTENT_TEXT_HTML);
            };
        };
        break;

        case MEDIA_EVENT_CLICK_LINK_HREF:
        {
            // retrieve the event parameters
            std::string url = self->getClickURL();
            std::string target = self->isOverrideClickTarget() ? self->getOverrideClickTarget() : self->getClickTarget();
            std::string uuid = self->getClickUUID();
            LL_DEBUGS("Media") << "Media event:  MEDIA_EVENT_CLICK_LINK_HREF, target is \"" << target << "\", uri is " << url << LL_ENDL;

            // try as slurl first
            if (!LLURLDispatcher::dispatch(url, "clicked", NULL, mTrusted))
            {
                LLWeb::loadURL(url, target, uuid);
            }

            // CP: removing this code because we no longer support popups so this breaks the flow.
            //     replaced with a bare call to LLWeb::LoadURL(...)
            //LLNotification::Params notify_params;
            //notify_params.name = "PopupAttempt";
            //notify_params.payload = LLSD().with("target", target).with("url", url).with("uuid", uuid).with("media_id", mMediaTextureID);
            //notify_params.functor.function = boost::bind(&LLMediaCtrl::onPopup, this, _1, _2);

            //if (mTrusted)
            //{
            //  LLNotifications::instance().forceResponse(notify_params, 0);
            //}
            //else
            //{
            //  LLNotifications::instance().add(notify_params);
            //}
            break;
        };

        case MEDIA_EVENT_CLICK_LINK_NOFOLLOW:
        {
            LL_DEBUGS("Media") <<  "Media event:  MEDIA_EVENT_CLICK_LINK_NOFOLLOW, uri is " << self->getClickURL() << LL_ENDL;
        };
        break;

        case MEDIA_EVENT_PLUGIN_FAILED:
        {
            LL_DEBUGS("Media") <<  "Media event:  MEDIA_EVENT_PLUGIN_FAILED" << LL_ENDL;
        };
        break;

        case MEDIA_EVENT_PLUGIN_FAILED_LAUNCH:
        {
            LL_DEBUGS("Media") <<  "Media event:  MEDIA_EVENT_PLUGIN_FAILED_LAUNCH" << LL_ENDL;
        };
        break;

        case MEDIA_EVENT_NAME_CHANGED:
        {
            LL_DEBUGS("Media") <<  "Media event:  MEDIA_EVENT_NAME_CHANGED" << LL_ENDL;
        };
        break;

        case MEDIA_EVENT_CLOSE_REQUEST:
        {
            LL_DEBUGS("Media") <<  "Media event:  MEDIA_EVENT_CLOSE_REQUEST" << LL_ENDL;
        }
        break;

        case MEDIA_EVENT_PICK_FILE_REQUEST:
        {
            LL_DEBUGS("Media") <<  "Media event:  MEDIA_EVENT_PICK_FILE_REQUEST" << LL_ENDL;
        }
        break;

        case MEDIA_EVENT_GEOMETRY_CHANGE:
        {
            LL_DEBUGS("Media") << "Media event:  MEDIA_EVENT_GEOMETRY_CHANGE, uuid is " << self->getClickUUID() << LL_ENDL;
        }
        break;

        case MEDIA_EVENT_AUTH_REQUEST:
        {
            LLNotification::Params auth_request_params;
            auth_request_params.name = "AuthRequest";

            // pass in host name and realm for site (may be zero length but will always exist)
            LLSD args;
            LLURL raw_url( self->getAuthURL().c_str() );
            args["HOST_NAME"] = raw_url.getAuthority();
            args["REALM"] = self->getAuthRealm();
            auth_request_params.substitutions = args;

            auth_request_params.payload = LLSD().with("media_id", mMediaTextureID);
            auth_request_params.functor.function = boost::bind(&LLViewerMedia::authSubmitCallback, _1, _2);
            LLNotifications::instance().add(auth_request_params);
        };
        break;

        case MEDIA_EVENT_LINK_HOVERED:
        {
            LL_DEBUGS("Media") <<  "Media event:  MEDIA_EVENT_LINK_HOVERED, hover text is: " << self->getHoverText() << LL_ENDL;
            mHoverTextChanged = true;
        };
        break;

        case MEDIA_EVENT_FILE_DOWNLOAD:
        {
>>>>>>> 1a8a5404
            if (mAllowFileDownload)
            {
                // pick a file from SAVE FILE dialog
                // for now the only thing that should be allowed to save is 360s
                std::string suggested_filename = self->getFileDownloadFilename();
                LLFilePicker::ESaveFilter filter = LLFilePicker::FFSAVE_ALL;
                if (suggested_filename.find(".jpg") != std::string::npos || suggested_filename.find(".jpeg") != std::string::npos)
                    filter = LLFilePicker::FFSAVE_JPEG;
                if (suggested_filename.find(".png") != std::string::npos)
                    filter = LLFilePicker::FFSAVE_PNG;

                (new LLMediaFilePicker(self, filter, suggested_filename))->getFile();
            }
            else
            {
                // Media might be blocked, waiting for a file,
                // send an empty response to unblock it
                const std::vector<std::string> empty_response;
                self->sendPickFileResponse(empty_response);

                LLNotificationsUtil::add("MediaFileDownloadUnsupported");
            }
        };
        break;

        case MEDIA_EVENT_DEBUG_MESSAGE:
        {
            LL_INFOS("media") << self->getDebugMessageText() << LL_ENDL;
        };
        break;
    };

    // chain all events to any potential observers of this object.
    emitEvent(self, event);
}

////////////////////////////////////////////////////////////////////////////////
//
std::string LLMediaCtrl::getCurrentNavUrl()
{
    return mCurrentNavUrl;
}

void LLMediaCtrl::onPopup(const LLSD& notification, const LLSD& response)
{
    if (response["open"])
    {
        LLWeb::loadURL(notification["payload"]["url"], notification["payload"]["target"], notification["payload"]["uuid"]);
    }
    else
    {
        // Make sure the opening instance knows its window open request was denied, so it can clean things up.
        LLViewerMedia::getInstance()->proxyWindowClosed(notification["payload"]["uuid"]);
    }
}

void LLMediaCtrl::showNotification(LLNotificationPtr notify)
{
    LLWindowShade* shade = getChild<LLWindowShade>("notification_shade");

    if (notify->getIcon() == "Popup_Caution")
    {
        shade->setBackgroundImage(LLUI::getUIImage("Yellow_Gradient"));
        shade->setTextColor(LLColor4::black);
        shade->setCanClose(true);
    }
    else if (notify->getName() == "AuthRequest")
    {
        shade->setBackgroundImage(LLUI::getUIImage("Yellow_Gradient"));
        shade->setTextColor(LLColor4::black);
        shade->setCanClose(false);
    }
    else
    {
        //HACK: make this a property of the notification itself, "cancellable"
        shade->setCanClose(false);
        shade->setTextColor(LLUIColorTable::instance().getColor("LabelTextColor"));
    }

    mWindowShade->show(notify);
}

void LLMediaCtrl::hideNotification()
{
    if (mWindowShade)
    {
        mWindowShade->hide();
    }
}

void LLMediaCtrl::setTrustedContent(bool trusted)
{
    mTrusted = trusted;
    if (mMediaSource)
    {
        mMediaSource->setTrustedBrowser(trusted);
    }
}

bool LLMediaCtrl::wantsKeyUpKeyDown() const
{
    return true;
}

bool LLMediaCtrl::wantsReturnKey() const
{
    return true;
}<|MERGE_RESOLUTION|>--- conflicted
+++ resolved
@@ -191,25 +191,6 @@
 //
 bool LLMediaCtrl::handleHover( S32 x, S32 y, MASK mask )
 {
-<<<<<<< HEAD
-	if (LLPanel::handleHover(x, y, mask)) return true;
-	convertInputCoords(x, y);
-
-	if (mMediaSource)
-	{
-		mMediaSource->mouseMove(x, y, mask);
-		gViewerWindow->setCursor(mMediaSource->getLastSetCursor());
-	}
-	
-	// TODO: Is this the right way to handle hover text changes driven by the plugin?
-	if(mHoverTextChanged)
-	{
-		mHoverTextChanged = false;
-		handleToolTip(x, y, mask);
-	}
-
-	return true;
-=======
     if (LLPanel::handleHover(x, y, mask)) return true;
     convertInputCoords(x, y);
 
@@ -227,23 +208,12 @@
     }
 
     return true;
->>>>>>> 1a8a5404
 }
 
 ////////////////////////////////////////////////////////////////////////////////
 //
 bool LLMediaCtrl::handleScrollWheel( S32 x, S32 y, S32 clicks )
 {
-<<<<<<< HEAD
-	if (LLPanel::handleScrollWheel(x, y, clicks)) return true;
-	if (mMediaSource && mMediaSource->hasMedia())
-	{
-		convertInputCoords(x, y);
-		mMediaSource->scrollWheel(x, y, 0, clicks, gKeyboard->currentMask(true));
-	}
-
-	return true;
-=======
     if (LLPanel::handleScrollWheel(x, y, clicks)) return true;
     if (mMediaSource && mMediaSource->hasMedia())
     {
@@ -252,7 +222,6 @@
     }
 
     return true;
->>>>>>> 1a8a5404
 }
 
 ////////////////////////////////////////////////////////////////////////////////
@@ -270,34 +239,6 @@
 }
 
 ////////////////////////////////////////////////////////////////////////////////
-<<<<<<< HEAD
-//	virtual 
-bool LLMediaCtrl::handleToolTip(S32 x, S32 y, MASK mask)
-{
-	std::string hover_text;
-	
-	if (mMediaSource && mMediaSource->hasMedia())
-		hover_text = mMediaSource->getMediaPlugin()->getHoverText();
-	
-	if(hover_text.empty())
-	{
-		return false;
-	}
-	else
-	{
-		S32 screen_x, screen_y;
-
-		localPointToScreen(x, y, &screen_x, &screen_y);
-		LLRect sticky_rect_screen;
-		sticky_rect_screen.setCenterAndSize(screen_x, screen_y, 20, 20);
-
-		LLToolTipMgr::instance().show(LLToolTip::Params()
-			.message(hover_text)
-			.sticky_rect(sticky_rect_screen));		
-	}
-
-	return true;
-=======
 //  virtual
 bool LLMediaCtrl::handleToolTip(S32 x, S32 y, MASK mask)
 {
@@ -324,17 +265,12 @@
     }
 
     return true;
->>>>>>> 1a8a5404
 }
 
 ////////////////////////////////////////////////////////////////////////////////
 //
 bool LLMediaCtrl::handleMouseUp( S32 x, S32 y, MASK mask )
 {
-<<<<<<< HEAD
-	if (LLPanel::handleMouseUp(x, y, mask)) return true;
-	convertInputCoords(x, y);
-=======
     if (LLPanel::handleMouseUp(x, y, mask)) return true;
     convertInputCoords(x, y);
 
@@ -342,76 +278,36 @@
     {
         mMediaSource->mouseUp(x, y, mask);
     }
->>>>>>> 1a8a5404
 
     gFocusMgr.setMouseCapture( NULL );
 
-<<<<<<< HEAD
-	return true;
-=======
     return true;
->>>>>>> 1a8a5404
 }
 
 ////////////////////////////////////////////////////////////////////////////////
 //
 bool LLMediaCtrl::handleMouseDown( S32 x, S32 y, MASK mask )
 {
-<<<<<<< HEAD
-	if (LLPanel::handleMouseDown(x, y, mask)) return true;
-	convertInputCoords(x, y);
-=======
     if (LLPanel::handleMouseDown(x, y, mask)) return true;
     convertInputCoords(x, y);
 
     if (mMediaSource)
         mMediaSource->mouseDown(x, y, mask);
->>>>>>> 1a8a5404
 
     gFocusMgr.setMouseCapture( this );
 
-<<<<<<< HEAD
-	if (mTakeFocusOnClick)
-	{
-		setFocus( true );
-	}
-
-	return true;
-=======
     if (mTakeFocusOnClick)
     {
         setFocus( true );
     }
 
     return true;
->>>>>>> 1a8a5404
 }
 
 ////////////////////////////////////////////////////////////////////////////////
 //
 bool LLMediaCtrl::handleRightMouseUp( S32 x, S32 y, MASK mask )
 {
-<<<<<<< HEAD
-	if (LLPanel::handleRightMouseUp(x, y, mask)) return true;
-	convertInputCoords(x, y);
-
-	if (mMediaSource)
-	{
-		mMediaSource->mouseUp(x, y, mask, 1);
-
-		// *HACK: LLMediaImplLLMozLib automatically takes focus on mouseup,
-		// in addition to the onFocusReceived() call below.  Undo this. JC
-		if (!mTakeFocusOnClick)
-		{
-			mMediaSource->focus(false);
-			gViewerWindow->focusClient();
-		}
-	}
-	
-	gFocusMgr.setMouseCapture( NULL );
-
-	return true;
-=======
     if (LLPanel::handleRightMouseUp(x, y, mask)) return true;
     convertInputCoords(x, y);
 
@@ -431,60 +327,12 @@
     gFocusMgr.setMouseCapture( NULL );
 
     return true;
->>>>>>> 1a8a5404
 }
 
 ////////////////////////////////////////////////////////////////////////////////
 //
 bool LLMediaCtrl::handleRightMouseDown( S32 x, S32 y, MASK mask )
 {
-<<<<<<< HEAD
-	if (LLPanel::handleRightMouseDown(x, y, mask)) return true;
-
-	S32 media_x = x, media_y = y;
-	convertInputCoords(media_x, media_y);
-
-	if (mMediaSource)
-		mMediaSource->mouseDown(media_x, media_y, mask, 1);
-	
-	gFocusMgr.setMouseCapture( this );
-
-	if (mTakeFocusOnClick)
-	{
-		setFocus( true );
-	}
-
-	auto menu = mContextMenuHandle.get();
-	if (!menu)
-	{
-		LLUICtrl::CommitCallbackRegistry::ScopedRegistrar registar;
-		registar.add("Open.WebInspector", boost::bind(&LLMediaCtrl::onOpenWebInspector, this));
-
-		// stinson 05/05/2014 : use this as the parent of the context menu if the static menu
-		// container has yet to be created
-		LLPanel* menuParent = (LLMenuGL::sMenuContainer != NULL) ? dynamic_cast<LLPanel*>(LLMenuGL::sMenuContainer) : dynamic_cast<LLPanel*>(this);
-		llassert(menuParent != NULL);
-		menu = LLUICtrlFactory::getInstance()->createFromFile<LLContextMenu>(
-			"menu_media_ctrl.xml", menuParent, LLViewerMenuHolderGL::child_registry_t::instance());
-		if (menu)
-		{
-			mContextMenuHandle = menu->getHandle();
-		}
-	}
-
-	if (menu)
-	{
-		// hide/show debugging options
-		bool media_plugin_debugging_enabled = gSavedSettings.getBOOL("MediaPluginDebugging");
-		menu->setItemVisible("open_webinspector", media_plugin_debugging_enabled );
-		menu->setItemVisible("debug_separator", media_plugin_debugging_enabled );
-
-		menu->show(x, y);
-		LLMenuGL::showPopup(this, menu, x, y);
-	}
-
-	return true;
-=======
     if (LLPanel::handleRightMouseDown(x, y, mask)) return true;
 
     S32 media_x = x, media_y = y;
@@ -530,41 +378,26 @@
     }
 
     return true;
->>>>>>> 1a8a5404
 }
 
 ////////////////////////////////////////////////////////////////////////////////
 //
 bool LLMediaCtrl::handleDoubleClick( S32 x, S32 y, MASK mask )
 {
-<<<<<<< HEAD
-	if (LLPanel::handleDoubleClick(x, y, mask)) return true;
-	convertInputCoords(x, y);
-=======
     if (LLPanel::handleDoubleClick(x, y, mask)) return true;
     convertInputCoords(x, y);
->>>>>>> 1a8a5404
 
     if (mMediaSource)
         mMediaSource->mouseDoubleClick( x, y, mask);
 
     gFocusMgr.setMouseCapture( this );
 
-<<<<<<< HEAD
-	if (mTakeFocusOnClick)
-	{
-		setFocus( true );
-	}
-
-	return true;
-=======
     if (mTakeFocusOnClick)
     {
         setFocus( true );
     }
 
     return true;
->>>>>>> 1a8a5404
 }
 
 ////////////////////////////////////////////////////////////////////////////////
@@ -647,62 +480,13 @@
     LLPanel::setFocus(b);
 }
 
-// Ansariel: Workaround for FIRE-3814:
-//           Explicitely call the according event handlers
-//           so the context menu is shown properly.
-//           This might go away later.
-void LLMediaCtrl::setFocus(bool b)
-{
-	// <FS:Zi> IME - International input compositing, i.e. for Japanese / Chinese text input
-#if LL_SDL2
-	// IME - International input compositing, i.e. for Japanese / Chinese text input
-
-	// Caveat: we currently don't know the position of the input cursor inside the
-	// media control box, so the IME will pop up somewhere at the top instead,
-	// which is not ideal and needs more research
-
-	if (b)
-	{
-		// Make sure the IME is in the right place, on top of the input line
-		LLRect screen_pos = calcScreenRect();
-		LLCoordGL ime_pos(screen_pos.mLeft, screen_pos.mTop + gSavedSettings.getS32("SDL2IMEMediaVerticalOffset"));
-
-		// shift by a few pixels so the IME doesn't pop to the left side when the nedia
-		// control is very close to the left edge
-		ime_pos.mX = (S32) (ime_pos.mX * LLUI::getScaleFactor().mV[VX]) + 5;
-		ime_pos.mY = (S32) (ime_pos.mY * LLUI::getScaleFactor().mV[VY]);
-
-		getWindow()->setLanguageTextInput(ime_pos);
-	}
-
-	// this floater is not an LLPreeditor but we are only interested in the pointer anyway
-	// so hopefully we will get away with this
-	getWindow()->allowLanguageTextInput((LLPreeditor*) this, b);
-#endif
-	// </FS:Zi>
-
-	if (b)
-	{
-		onFocusReceived();
-	}
-	else
-	{
-		onFocusLost();
-	}
-	LLPanel::setFocus(b);
-}
-
 ////////////////////////////////////////////////////////////////////////////////
 //
 bool LLMediaCtrl::postBuild ()
 {
     setVisibleCallback(boost::bind(&LLMediaCtrl::onVisibilityChanged, this, _2));
 
-<<<<<<< HEAD
-	return true;
-=======
     return true;
->>>>>>> 1a8a5404
 }
 
 void LLMediaCtrl::onOpenWebInspector()
@@ -715,19 +499,6 @@
 //
 bool LLMediaCtrl::handleKeyHere( KEY key, MASK mask )
 {
-<<<<<<< HEAD
-	bool result = false;
-	
-	if (mMediaSource)
-	{
-		result = mMediaSource->handleKeyHere(key, mask);
-	}
-	
-	if ( ! result )
-		result = LLPanel::handleKeyHere(key, mask);
-		
-	return result;
-=======
     bool result = false;
 
     if (mMediaSource)
@@ -739,18 +510,13 @@
         result = LLPanel::handleKeyHere(key, mask);
 
     return result;
->>>>>>> 1a8a5404
 }
 
 ////////////////////////////////////////////////////////////////////////////////
 //
 bool LLMediaCtrl::handleKeyUpHere(KEY key, MASK mask)
 {
-<<<<<<< HEAD
-	bool result = false;
-=======
     bool result = false;
->>>>>>> 1a8a5404
 
     if (mMediaSource)
     {
@@ -778,21 +544,12 @@
 //
 bool LLMediaCtrl::handleUnicodeCharHere(llwchar uni_char)
 {
-<<<<<<< HEAD
-	bool result = false;
-	
-	if (mMediaSource)
-	{
-		result = mMediaSource->handleUnicodeCharHere(uni_char);
-	}
-=======
     bool result = false;
 
     if (mMediaSource)
     {
         result = mMediaSource->handleUnicodeCharHere(uni_char);
     }
->>>>>>> 1a8a5404
 
     if ( ! result )
         result = LLPanel::handleUnicodeCharHere(uni_char);
@@ -904,24 +661,6 @@
 void LLMediaCtrl::navigateTo( std::string url_in, std::string mime_type, bool clean_browser)
 {
 // <AW>
-<<<<<<< HEAD
-	// don't browse to slurls like "secondlife://" or "hop://"
-	LLSLURL is_slurl(url_in);
-	if(LLSLURL::INVALID != is_slurl.getType())
-// </AW>
-	{
-		// TODO: Print out/log this attempt?
-		// LL_INFOS() << "Rejecting attempt to load restricted website :" << urlIn << LL_ENDL;
-		return;
-	}
-	
-	if (ensureMediaSourceExists())
-	{
-		mCurrentNavUrl = url_in;
-		mMediaSource->setSize(mTextureWidth, mTextureHeight);
-		mMediaSource->navigateTo(url_in, mime_type, mime_type.empty(), false, clean_browser);
-	}
-=======
     // don't browse to slurls like "secondlife://" or "hop://"
     LLSLURL is_slurl(url_in);
     if(LLSLURL::INVALID != is_slurl.getType())
@@ -938,29 +677,12 @@
         mMediaSource->setSize(mTextureWidth, mTextureHeight);
         mMediaSource->navigateTo(url_in, mime_type, mime_type.empty(), false, clean_browser);
     }
->>>>>>> 1a8a5404
 }
 
 ////////////////////////////////////////////////////////////////////////////////
 //
 void LLMediaCtrl::navigateToLocalPage( const std::string& subdir, const std::string& filename_in )
 {
-<<<<<<< HEAD
-	std::string filename(gDirUtilp->add(subdir, filename_in));
-	std::string expanded_filename = gDirUtilp->findSkinnedFilename(LLDir::HTML, filename);
-
-	if (expanded_filename.empty())
-	{
-		LL_WARNS() << "File " << filename << "not found" << LL_ENDL;
-		return;
-	}
-	if (ensureMediaSourceExists())
-	{
-		mCurrentNavUrl = expanded_filename;
-		mMediaSource->setSize(mTextureWidth, mTextureHeight);
-		mMediaSource->navigateTo(expanded_filename, HTTP_CONTENT_TEXT_HTML, false);
-	}
-=======
     std::string filename(gDirUtilp->add(subdir, filename_in));
     std::string expanded_filename = gDirUtilp->findSkinnedFilename("html", filename);
 
@@ -975,7 +697,6 @@
         mMediaSource->setSize(mTextureWidth, mTextureHeight);
         mMediaSource->navigateTo(expanded_filename, HTTP_CONTENT_TEXT_HTML, false);
     }
->>>>>>> 1a8a5404
 }
 
 ////////////////////////////////////////////////////////////////////////////////
@@ -1107,145 +828,6 @@
 //
 void LLMediaCtrl::draw()
 {
-<<<<<<< HEAD
-	F32 alpha = getDrawContext().mAlpha;
-
-	if ( gRestoreGL == 1 || mUpdateScrolls)
-	{
-		LLRect r = getRect();
-		reshape( r.getWidth(), r.getHeight(), false );
-		mUpdateScrolls = false;
-		return;
-	}
-
-	// NOTE: optimization needed here - probably only need to do this once
-	// unless tearoffs change the parent which they probably do.
-	const LLUICtrl* ptr = findRootMostFocusRoot();
-	if ( ptr && ptr->hasFocus() )
-	{
-		setFrequentUpdates( true );
-	}
-	else
-	{
-		setFrequentUpdates( false );
-	};
-	
-	bool draw_media = false;
-	
-	LLPluginClassMedia* media_plugin = NULL;
-	LLViewerMediaTexture* media_texture = NULL;
-	
-	if(mMediaSource && mMediaSource->hasMedia())
-	{
-		media_plugin = mMediaSource->getMediaPlugin();
-
-		if(media_plugin && (media_plugin->textureValid()))
-		{
-			media_texture = LLViewerTextureManager::findMediaTexture(mMediaTextureID);
-			if(media_texture)
-			{
-				draw_media = true;
-			}
-		}
-	}
-	
-	bool background_visible = isBackgroundVisible();
-	bool background_opaque = isBackgroundOpaque();
-	
-	if(draw_media)
-	{
-		gGL.pushUIMatrix();
-		{
-			F32 scale_factor = LLUI::getScaleFactor().mV[ VX ];
-			if (scale_factor != mMediaSource->getPageZoomFactor())
-			{
-				mMediaSource->setPageZoomFactor( scale_factor );
-				mUpdateScrolls = true;
-			}
-
-			// scale texture to fit the space using texture coords
-			gGL.getTexUnit(0)->bind(media_texture);
-			LLColor4 media_color = LLColor4::white % alpha;
-			gGL.color4fv( media_color.mV );
-			F32 max_u = ( F32 )media_plugin->getWidth() / ( F32 )media_plugin->getTextureWidth();
-			F32 max_v = ( F32 )media_plugin->getHeight() / ( F32 )media_plugin->getTextureHeight();
-
-			S32 x_offset, y_offset, width, height;
-			calcOffsetsAndSize(&x_offset, &y_offset, &width, &height);
-
-			// draw the browser
-			// <FS:Ansariel> Remove QUADS rendering mode
-			//gGL.begin( LLRender::QUADS );
-			gGL.begin( LLRender::TRIANGLES );
-			// </FS:Ansariel>
-			if (! media_plugin->getTextureCoordsOpenGL())
-			{
-				// render using web browser reported width and height, instead of trying to invert GL scale
-				gGL.texCoord2f( max_u, 0.f );
-				gGL.vertex2i( x_offset + width, y_offset + height );
-
-				gGL.texCoord2f( 0.f, 0.f );
-				gGL.vertex2i( x_offset, y_offset + height );
-
-				gGL.texCoord2f( 0.f, max_v );
-				gGL.vertex2i( x_offset, y_offset );
-
-				// <FS:Ansariel> Remove QUADS rendering mode
-				gGL.texCoord2f( max_u, 0.f );
-				gGL.vertex2i( x_offset + width, y_offset + height );
-
-				gGL.texCoord2f( 0.f, max_v );
-				gGL.vertex2i( x_offset, y_offset );
-				// </FS:Ansariel>
-
-				gGL.texCoord2f( max_u, max_v );
-				gGL.vertex2i( x_offset + width, y_offset );
-			}
-			else
-			{
-				// render using web browser reported width and height, instead of trying to invert GL scale
-				gGL.texCoord2f( max_u, max_v );
-				gGL.vertex2i( x_offset + width, y_offset + height );
-
-				gGL.texCoord2f( 0.f, max_v );
-				gGL.vertex2i( x_offset, y_offset + height );
-
-				gGL.texCoord2f( 0.f, 0.f );
-				gGL.vertex2i( x_offset, y_offset );
-
-				// <FS:Ansariel> Remove QUADS rendering mode
-				gGL.texCoord2f( max_u, max_v );
-				gGL.vertex2i( x_offset + width, y_offset + height );
-
-				gGL.texCoord2f( 0.f, 0.f );
-				gGL.vertex2i( x_offset, y_offset );
-				// </FS:Ansariel>
-
-				gGL.texCoord2f( max_u, 0.f );
-				gGL.vertex2i( x_offset + width, y_offset );
-			}
-			gGL.end();
-		}
-		gGL.popUIMatrix();
-	
-	}
-	else
-	{
-		// Setting these will make LLPanel::draw draw the opaque background color.
-		setBackgroundVisible(true);
-		setBackgroundOpaque(true);
-	}
-	
-	// highlight if keyboard focus here. (TODO: this needs some work)
-	if ( mBorder && mBorder->getVisible() )
-		mBorder->setKeyboardFocusHighlight( gFocusMgr.childHasKeyboardFocus( this ) );
-
-	LLPanel::draw();
-
-	// Restore the previous values
-	setBackgroundVisible(background_visible);
-	setBackgroundOpaque(background_opaque);
-=======
     F32 alpha = getDrawContext().mAlpha;
 
     if ( gRestoreGL == 1 || mUpdateScrolls)
@@ -1383,7 +965,6 @@
     // Restore the previous values
     setBackgroundVisible(background_visible);
     setBackgroundOpaque(background_opaque);
->>>>>>> 1a8a5404
 }
 
 ////////////////////////////////////////////////////////////////////////////////
@@ -1461,182 +1042,6 @@
 //virtual
 void LLMediaCtrl::handleMediaEvent(LLPluginClassMedia* self, EMediaEvent event)
 {
-<<<<<<< HEAD
-	switch(event)
-	{
-		case MEDIA_EVENT_CONTENT_UPDATED:
-		{
-			// LL_DEBUGS("Media") <<  "Media event:  MEDIA_EVENT_CONTENT_UPDATED " << LL_ENDL;
-		};
-		break;
-		
-		case MEDIA_EVENT_TIME_DURATION_UPDATED:
-		{
-			// LL_DEBUGS("Media") <<  "Media event:  MEDIA_EVENT_TIME_DURATION_UPDATED, time is " << self->getCurrentTime() << " of " << self->getDuration() << LL_ENDL;
-		};
-		break;
-		
-		case MEDIA_EVENT_SIZE_CHANGED:
-		{
-			LL_DEBUGS("Media") <<  "Media event:  MEDIA_EVENT_SIZE_CHANGED " << LL_ENDL;
-			LLRect r = getRect();
-			reshape( r.getWidth(), r.getHeight(), false );
-		};
-		break;
-		
-		case MEDIA_EVENT_CURSOR_CHANGED:
-		{
-			LL_DEBUGS("Media") <<  "Media event:  MEDIA_EVENT_CURSOR_CHANGED, new cursor is " << self->getCursorName() << LL_ENDL;
-		}
-		break;
-			
-		case MEDIA_EVENT_NAVIGATE_BEGIN:
-		{
-			LL_DEBUGS("Media") <<  "Media event:  MEDIA_EVENT_NAVIGATE_BEGIN, url is " << self->getNavigateURI() << LL_ENDL;
-			hideNotification();
-		};
-		break;
-		
-		case MEDIA_EVENT_NAVIGATE_COMPLETE:
-		{
-			LL_DEBUGS("Media") <<  "Media event:  MEDIA_EVENT_NAVIGATE_COMPLETE, result string is: " << self->getNavigateResultString() << LL_ENDL;
-			if(mHidingInitialLoad)
-			{
-				mHidingInitialLoad = false;
-			}
-		};
-		break;
-
-		case MEDIA_EVENT_PROGRESS_UPDATED:
-		{
-			LL_DEBUGS("Media") <<  "Media event:  MEDIA_EVENT_PROGRESS_UPDATED, loading at " << self->getProgressPercent() << "%" << LL_ENDL;
-		};
-		break;
-
-		case MEDIA_EVENT_STATUS_TEXT_CHANGED:
-		{
-			LL_DEBUGS("Media") <<  "Media event:  MEDIA_EVENT_STATUS_TEXT_CHANGED, new status text is: " << self->getStatusText() << LL_ENDL;
-		};
-		break;
-
-		case MEDIA_EVENT_LOCATION_CHANGED:
-		{
-			LL_DEBUGS("Media") <<  "Media event:  MEDIA_EVENT_LOCATION_CHANGED, new uri is: " << self->getLocation() << LL_ENDL;
-		};
-		break;
-
-		case MEDIA_EVENT_NAVIGATE_ERROR_PAGE:
-		{
-			LL_DEBUGS("Media") <<  "Media event:  MEDIA_EVENT_NAVIGATE_ERROR_PAGE" << LL_ENDL;
-			if ( mErrorPageURL.length() > 0 )
-			{
-				navigateTo(mErrorPageURL, HTTP_CONTENT_TEXT_HTML);
-			};
-		};
-		break;
-
-		case MEDIA_EVENT_CLICK_LINK_HREF:
-		{
-			// retrieve the event parameters
-			std::string url = self->getClickURL();
-			std::string target = self->isOverrideClickTarget() ? self->getOverrideClickTarget() : self->getClickTarget();
-			std::string uuid = self->getClickUUID();
-			LL_DEBUGS("Media") << "Media event:  MEDIA_EVENT_CLICK_LINK_HREF, target is \"" << target << "\", uri is " << url << LL_ENDL;
-
-			// try as slurl first
-			if (!LLURLDispatcher::dispatch(url, "clicked", NULL, mTrusted))
-			{
-				LLWeb::loadURL(url, target, uuid);
-			}
-
-			// CP: removing this code because we no longer support popups so this breaks the flow.
-			//     replaced with a bare call to LLWeb::LoadURL(...)
-			//LLNotification::Params notify_params;
-			//notify_params.name = "PopupAttempt";
-			//notify_params.payload = LLSD().with("target", target).with("url", url).with("uuid", uuid).with("media_id", mMediaTextureID);
-			//notify_params.functor.function = boost::bind(&LLMediaCtrl::onPopup, this, _1, _2);
-
-			//if (mTrusted)
-			//{
-			//	LLNotifications::instance().forceResponse(notify_params, 0);
-			//}
-			//else
-			//{
-			//	LLNotifications::instance().add(notify_params);
-			//}
-			break;
-		};
-
-		case MEDIA_EVENT_CLICK_LINK_NOFOLLOW:
-		{
-			LL_DEBUGS("Media") <<  "Media event:  MEDIA_EVENT_CLICK_LINK_NOFOLLOW, uri is " << self->getClickURL() << LL_ENDL;
-		};
-		break;
-
-		case MEDIA_EVENT_PLUGIN_FAILED:
-		{
-			LL_DEBUGS("Media") <<  "Media event:  MEDIA_EVENT_PLUGIN_FAILED" << LL_ENDL;
-		};
-		break;
-
-		case MEDIA_EVENT_PLUGIN_FAILED_LAUNCH:
-		{
-			LL_DEBUGS("Media") <<  "Media event:  MEDIA_EVENT_PLUGIN_FAILED_LAUNCH" << LL_ENDL;
-		};
-		break;
-		
-		case MEDIA_EVENT_NAME_CHANGED:
-		{
-			LL_DEBUGS("Media") <<  "Media event:  MEDIA_EVENT_NAME_CHANGED" << LL_ENDL;
-		};
-		break;
-		
-		case MEDIA_EVENT_CLOSE_REQUEST:
-		{
-			LL_DEBUGS("Media") <<  "Media event:  MEDIA_EVENT_CLOSE_REQUEST" << LL_ENDL;
-		}
-		break;
-		
-		case MEDIA_EVENT_PICK_FILE_REQUEST:
-		{
-			LL_DEBUGS("Media") <<  "Media event:  MEDIA_EVENT_PICK_FILE_REQUEST" << LL_ENDL;
-		}
-		break;
-		
-		case MEDIA_EVENT_GEOMETRY_CHANGE:
-		{
-			LL_DEBUGS("Media") << "Media event:  MEDIA_EVENT_GEOMETRY_CHANGE, uuid is " << self->getClickUUID() << LL_ENDL;
-		}
-		break;
-
-		case MEDIA_EVENT_AUTH_REQUEST:
-		{
-			LLNotification::Params auth_request_params;
-			auth_request_params.name = "AuthRequest";
-
-			// pass in host name and realm for site (may be zero length but will always exist)
-			LLSD args;
-			LLURL raw_url( self->getAuthURL().c_str() );
-			args["HOST_NAME"] = raw_url.getAuthority();
-			args["REALM"] = self->getAuthRealm();
-			auth_request_params.substitutions = args;
-
-			auth_request_params.payload = LLSD().with("media_id", mMediaTextureID);
-			auth_request_params.functor.function = boost::bind(&LLViewerMedia::authSubmitCallback, _1, _2);
-			LLNotifications::instance().add(auth_request_params);
-		};
-		break;
-
-		case MEDIA_EVENT_LINK_HOVERED:
-		{
-			LL_DEBUGS("Media") <<  "Media event:  MEDIA_EVENT_LINK_HOVERED, hover text is: " << self->getHoverText() << LL_ENDL;
-			mHoverTextChanged = true;
-		};
-		break;
-
-		case MEDIA_EVENT_FILE_DOWNLOAD:
-		{
-=======
     switch(event)
     {
         case MEDIA_EVENT_CONTENT_UPDATED:
@@ -1811,7 +1216,6 @@
 
         case MEDIA_EVENT_FILE_DOWNLOAD:
         {
->>>>>>> 1a8a5404
             if (mAllowFileDownload)
             {
                 // pick a file from SAVE FILE dialog
