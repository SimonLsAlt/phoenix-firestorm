--- conflicted
+++ resolved
@@ -894,14 +894,7 @@
             calcOffsetsAndSize(&x_offset, &y_offset, &width, &height);
 
             // draw the browser
-<<<<<<< HEAD
-            // <FS:Ansariel> Remove QUADS rendering mode
-            //gGL.begin( LLRender::QUADS );
-            gGL.begin( LLRender::TRIANGLES );
-            // </FS:Ansariel>
-=======
             gGL.begin(LLRender::TRIANGLES);
->>>>>>> d9da5bbb
             if (! media_plugin->getTextureCoordsOpenGL())
             {
                 // render using web browser reported width and height, instead of trying to invert GL scale
@@ -914,21 +907,11 @@
                 gGL.texCoord2f( 0.f, max_v );
                 gGL.vertex2i( x_offset, y_offset );
 
-<<<<<<< HEAD
-                // <FS:Ansariel> Remove QUADS rendering mode
-                gGL.texCoord2f( max_u, 0.f );
-                gGL.vertex2i( x_offset + width, y_offset + height );
-
-                gGL.texCoord2f( 0.f, max_v );
-                gGL.vertex2i( x_offset, y_offset );
-                // </FS:Ansariel>
-=======
                 gGL.texCoord2f(max_u, 0.f);
                 gGL.vertex2i(x_offset + width, y_offset + height);
 
                 gGL.texCoord2f(0.f, max_v);
                 gGL.vertex2i(x_offset, y_offset);
->>>>>>> d9da5bbb
 
                 gGL.texCoord2f( max_u, max_v );
                 gGL.vertex2i( x_offset + width, y_offset );
@@ -945,21 +928,11 @@
                 gGL.texCoord2f( 0.f, 0.f );
                 gGL.vertex2i( x_offset, y_offset );
 
-<<<<<<< HEAD
-                // <FS:Ansariel> Remove QUADS rendering mode
-                gGL.texCoord2f( max_u, max_v );
-                gGL.vertex2i( x_offset + width, y_offset + height );
-
-                gGL.texCoord2f( 0.f, 0.f );
-                gGL.vertex2i( x_offset, y_offset );
-                // </FS:Ansariel>
-=======
                 gGL.texCoord2f(max_u, max_v);
                 gGL.vertex2i(x_offset + width, y_offset + height);
 
                 gGL.texCoord2f(0.f, 0.f);
                 gGL.vertex2i(x_offset, y_offset);
->>>>>>> d9da5bbb
 
                 gGL.texCoord2f( max_u, 0.f );
                 gGL.vertex2i( x_offset + width, y_offset );
