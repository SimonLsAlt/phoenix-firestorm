/**
 * @file lllocalbitmaps.h
 * @author Vaalith Jinn
 * @brief Local Bitmaps header
 *
 * $LicenseInfo:firstyear=2011&license=viewerlgpl$
 * Second Life Viewer Source Code
 * Copyright (C) 2011, Linden Research, Inc.
 *
 * This library is free software; you can redistribute it and/or
 * modify it under the terms of the GNU Lesser General Public
 * License as published by the Free Software Foundation;
 * version 2.1 of the License only.
 *
 * This library is distributed in the hope that it will be useful,
 * but WITHOUT ANY WARRANTY; without even the implied warranty of
 * MERCHANTABILITY or FITNESS FOR A PARTICULAR PURPOSE.  See the GNU
 * Lesser General Public License for more details.
 *
 * You should have received a copy of the GNU Lesser General Public
 * License along with this library; if not, write to the Free Software
 * Foundation, Inc., 51 Franklin Street, Fifth Floor, Boston, MA  02110-1301  USA
 *
 * Linden Research, Inc., 945 Battery Street, San Francisco, CA  94111  USA
 * $/LicenseInfo$
 */

#ifndef LL_LOCALBITMAPS_H
#define LL_LOCALBITMAPS_H

#include "llavatarappearancedefines.h"
#include "lleventtimer.h"
#include "llpointer.h"
#include "llwearabletype.h"

class LLScrollListCtrl;
class LLImageRaw;
class LLViewerObject;
class LLGLTFMaterial;

class LLLocalBitmap
{
    public: /* main */
        LLLocalBitmap(std::string filename);
        ~LLLocalBitmap();

    public: /* accessors */
        std::string getFilename() const;
        std::string getShortName() const;
        LLUUID      getTrackingID() const;
        LLUUID      getWorldID() const;
        bool        getValid() const;

    public: /* self update public section */
        enum EUpdateType
        {
            UT_FIRSTUSE,
            UT_REGUPDATE
        };

        bool updateSelf(EUpdateType = UT_REGUPDATE);

        typedef boost::signals2::signal<void(const LLUUID& tracking_id,
                                             const LLUUID& old_id,
                                             const LLUUID& new_id)> LLLocalTextureChangedSignal;
        typedef LLLocalTextureChangedSignal::slot_type LLLocalTextureCallback;
        boost::signals2::connection setChangedCallback(const LLLocalTextureCallback& cb);
        void addGLTFMaterial(LLGLTFMaterial* mat);

    private: /* self update private section */
        bool decodeBitmap(LLPointer<LLImageRaw> raw);
        void replaceIDs(const LLUUID &old_id, LLUUID new_id);
        std::vector<LLViewerObject*> prepUpdateObjects(LLUUID old_id, U32 channel);
        void updateUserPrims(LLUUID old_id, LLUUID new_id, U32 channel);
        void updateUserVolumes(LLUUID old_id, LLUUID new_id, U32 channel);
        void updateUserLayers(LLUUID old_id, LLUUID new_id, LLWearableType::EType type);
        void updateGLTFMaterials(LLUUID old_id, LLUUID new_id);
        LLAvatarAppearanceDefines::ETextureIndex getTexIndex(LLWearableType::EType type, LLAvatarAppearanceDefines::EBakedTextureIndex baked_texind);

    private: /* private enums */
        enum ELinkStatus
        {
            LS_ON,
            LS_BROKEN,
        };

        enum EExtension
        {
            ET_IMG_BMP,
            ET_IMG_TGA,
            ET_IMG_JPG,
            ET_IMG_PNG
        };

    private: /* members */
        std::string mFilename;
        std::string mShortName;
        LLUUID      mTrackingID;
        LLUUID      mWorldID;
        bool        mValid;
        LLSD        mLastModified;
        EExtension  mExtension;
        ELinkStatus mLinkStatus;
        S32         mUpdateRetries;
        LLLocalTextureChangedSignal mChangedSignal;

        // Store a list of accosiated materials
        // Might be a better idea to hold this in LLGLTFMaterialList
        typedef std::vector<LLPointer<LLGLTFMaterial> > mat_list_t;
        mat_list_t mGLTFMaterialWithLocalTextures;

};

class LLLocalBitmapTimer : public LLEventTimer
{
    public:
        LLLocalBitmapTimer();
        ~LLLocalBitmapTimer();

<<<<<<< HEAD
	public:
		void startTimer();
		void stopTimer();
		bool isRunning();
		bool tick();
=======
    public:
        void startTimer();
        void stopTimer();
        bool isRunning();
        bool tick();
>>>>>>> 1a8a5404

};

class LLLocalBitmapMgr : public LLSingleton<LLLocalBitmapMgr>
{
    LLSINGLETON(LLLocalBitmapMgr);
    ~LLLocalBitmapMgr();
public:
    bool         addUnit(const std::vector<std::string>& filenames);
    LLUUID       addUnit(const std::string& filename);
    void         delUnit(LLUUID tracking_id);
    bool        checkTextureDimensions(std::string filename);

    LLUUID       getWorldID(const LLUUID &tracking_id) const;
    bool         isLocal(const LLUUID& world_id) const;
    std::string  getFilename(const LLUUID &tracking_id) const;
    boost::signals2::connection setOnChangedCallback(const LLUUID tracking_id, const LLLocalBitmap::LLLocalTextureCallback& cb);
    void associateGLTFMaterial(const LLUUID tracking_id, LLGLTFMaterial* mat);

    void         feedScrollList(LLScrollListCtrl* ctrl);
    void         doUpdates();
    void         setNeedsRebake();
    void         doRebake();

private:
    std::list<LLLocalBitmap*>    mBitmapList;
    LLLocalBitmapTimer           mTimer;
    bool                         mNeedsRebake;
    typedef std::list<LLLocalBitmap*>::iterator local_list_iter;
    typedef std::list<LLLocalBitmap*>::const_iterator local_list_citer;
};

#endif
<|MERGE_RESOLUTION|>--- conflicted
+++ resolved
@@ -117,19 +117,11 @@
         LLLocalBitmapTimer();
         ~LLLocalBitmapTimer();
 
-<<<<<<< HEAD
-	public:
-		void startTimer();
-		void stopTimer();
-		bool isRunning();
-		bool tick();
-=======
     public:
         void startTimer();
         void stopTimer();
         bool isRunning();
         bool tick();
->>>>>>> 1a8a5404
 
 };
 
