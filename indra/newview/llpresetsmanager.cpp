--- conflicted
+++ resolved
@@ -45,20 +45,6 @@
 #include "llperfstats.h"
 
 LLPresetsManager::LLPresetsManager()
-<<<<<<< HEAD
-	// <FS:Ansariel> Graphic preset controls independent from XUI
-	: mIsLoadingPreset(false),
-	  mIsDrawDistanceSteppingActive(false)
-{
-	// <FS:Ansariel> Graphic preset controls independent from XUI
-	// This works, because the LLPresetsManager instance is created in the
-	// STATE_WORLD_INIT phase during startup when the status bar is initialized
-	initGraphicPresetControls();
-
-	// <FS:Ansariel> Start watching camera controls as soon as the preset
-	// manager gets initialized
-	startWatching(PRESETS_CAMERA);
-=======
     // <FS:Ansariel> Graphic preset controls independent from XUI
     : mIsLoadingPreset(false),
       mIsDrawDistanceSteppingActive(false)
@@ -71,7 +57,6 @@
     // <FS:Ansariel> Start watching camera controls as soon as the preset
     // manager gets initialized
     startWatching(PRESETS_CAMERA);
->>>>>>> 1a8a5404
 }
 
 LLPresetsManager::~LLPresetsManager()
@@ -91,35 +76,6 @@
 
 void LLPresetsManager::createMissingDefault(const std::string& subdirectory)
 {
-<<<<<<< HEAD
-	// <FS:Ansariel> FIRE-19810: Make presets global since PresetGraphicActive setting is global as well
-	//if(gDirUtilp->getLindenUserDir().empty())
-	//{
-	//	return;
-	//}
-
-	if (PRESETS_CAMERA == subdirectory)
-	{
-		createCameraDefaultPresets();
-		return;
-	}
-
-	//std::string default_file = gDirUtilp->getExpandedFilename(LL_PATH_PER_SL_ACCOUNT, PRESETS_DIR,
-	std::string default_file = gDirUtilp->getExpandedFilename(LL_PATH_USER_SETTINGS, PRESETS_DIR,
-		subdirectory, PRESETS_DEFAULT + ".xml");
-	// </FS:Ansariel>
-	if (!gDirUtilp->fileExists(default_file))
-	{
-		LL_INFOS() << "No default preset found -- creating one at " << default_file << LL_ENDL;
-
-		// Write current settings as the default
-		savePreset(subdirectory, PRESETS_DEFAULT, true);
-	}
-	else
-	{
-		LL_DEBUGS() << "default preset exists; no-op" << LL_ENDL;
-	}
-=======
     // <FS:Ansariel> FIRE-19810: Make presets global since PresetGraphicActive setting is global as well
     //if(gDirUtilp->getLindenUserDir().empty())
     //{
@@ -147,22 +103,10 @@
     {
         LL_DEBUGS() << "default preset exists; no-op" << LL_ENDL;
     }
->>>>>>> 1a8a5404
 }
 
 void LLPresetsManager::createCameraDefaultPresets()
 {
-<<<<<<< HEAD
-	bool is_default_created = createDefaultCameraPreset(PRESETS_REAR_VIEW);
-	is_default_created |= createDefaultCameraPreset(PRESETS_FRONT_VIEW);
-	is_default_created |= createDefaultCameraPreset(PRESETS_SIDE_VIEW);
-	is_default_created |= createDefaultCameraPreset(PRESETS_TPP_VIEW); // <FS:PP> Third Person Perspective camera
-
-	if (is_default_created)
-	{
-		triggerChangeCameraSignal();
-	}
-=======
     bool is_default_created = createDefaultCameraPreset(PRESETS_REAR_VIEW);
     is_default_created |= createDefaultCameraPreset(PRESETS_FRONT_VIEW);
     is_default_created |= createDefaultCameraPreset(PRESETS_SIDE_VIEW);
@@ -172,7 +116,6 @@
     {
         triggerChangeCameraSignal();
     }
->>>>>>> 1a8a5404
 }
 
 void LLPresetsManager::startWatching(const std::string& subdirectory)
@@ -204,119 +147,25 @@
 
 std::string LLPresetsManager::getPresetsDir(const std::string& subdirectory)
 {
-<<<<<<< HEAD
-	// <FS:Ansariel> FIRE-19810: Make presets global since PresetGraphicActive setting is global as well
-	//std::string presets_path = gDirUtilp->getExpandedFilename(LL_PATH_PER_SL_ACCOUNT, PRESETS_DIR);
-	std::string presets_path = gDirUtilp->getExpandedFilename(LL_PATH_USER_SETTINGS, PRESETS_DIR);
-	// </FS:Ansariel>
-=======
     // <FS:Ansariel> FIRE-19810: Make presets global since PresetGraphicActive setting is global as well
     //std::string presets_path = gDirUtilp->getExpandedFilename(LL_PATH_PER_SL_ACCOUNT, PRESETS_DIR);
     std::string presets_path = gDirUtilp->getExpandedFilename(LL_PATH_USER_SETTINGS, PRESETS_DIR);
     // </FS:Ansariel>
->>>>>>> 1a8a5404
 
     LLFile::mkdir(presets_path);
 
-<<<<<<< HEAD
-	// <FS:Ansariel> FIRE-19810: Make presets global since PresetGraphicActive setting is global as well
-	//std::string dest_path = gDirUtilp->getExpandedFilename(LL_PATH_PER_SL_ACCOUNT, PRESETS_DIR, subdirectory);
-	std::string dest_path = gDirUtilp->getExpandedFilename(LL_PATH_USER_SETTINGS, PRESETS_DIR, subdirectory);
-	// </FS:Ansariel>
-	if (!gDirUtilp->fileExists(dest_path))
-		LLFile::mkdir(dest_path);
-=======
     // <FS:Ansariel> FIRE-19810: Make presets global since PresetGraphicActive setting is global as well
     //std::string dest_path = gDirUtilp->getExpandedFilename(LL_PATH_PER_SL_ACCOUNT, PRESETS_DIR, subdirectory);
     std::string dest_path = gDirUtilp->getExpandedFilename(LL_PATH_USER_SETTINGS, PRESETS_DIR, subdirectory);
     // </FS:Ansariel>
     if (!gDirUtilp->fileExists(dest_path))
         LLFile::mkdir(dest_path);
->>>>>>> 1a8a5404
 
     return dest_path;
 }
 
 void LLPresetsManager::loadPresetNamesFromDir(const std::string& subdirectory, preset_name_list_t& presets, EDefaultOptions default_option)
 {
-<<<<<<< HEAD
-	bool IS_CAMERA = (PRESETS_CAMERA == subdirectory);
-	bool IS_GRAPHIC = (PRESETS_GRAPHIC == subdirectory);
-
-	std::string dir = LLPresetsManager::getInstance()->getPresetsDir(subdirectory);
-	LL_INFOS("AppInit") << "Loading list of preset names from " << dir << LL_ENDL;
-
-	mPresetNames.clear();
-
-	LLDirIterator dir_iter(dir, "*.xml");
-	bool found = true;
-	while (found)
-	{
-		std::string file;
-		found = dir_iter.next(file);
-
-		if (found)
-		{
-			std::string path = gDirUtilp->add(dir, file);
-			std::string name = LLURI::unescape(gDirUtilp->getBaseFileName(path, /*strip_exten = */ true));
-			LL_DEBUGS() << "  Found preset '" << name << "'" << LL_ENDL;
-
-			if (IS_CAMERA)
-			{
-				if (isTemplateCameraPreset(name))
-				{
-					continue;
-				}
-				if ((default_option == DEFAULT_HIDE) || (default_option == DEFAULT_BOTTOM))
-				{
-					if (isDefaultCameraPreset(name))
-					{
-						continue;
-					}
-				}
-				mPresetNames.push_back(name);
-			}
-			if (IS_GRAPHIC)
-			{
-				if (PRESETS_DEFAULT != name)
-				{
-					mPresetNames.push_back(name);
-				}
-				else
-				{
-					switch (default_option)
-					{
-					case DEFAULT_SHOW:
-						mPresetNames.push_back(LLTrans::getString(PRESETS_DEFAULT));
-						break;
-
-					case DEFAULT_TOP:
-						mPresetNames.push_front(LLTrans::getString(PRESETS_DEFAULT));
-						break;
-
-					case DEFAULT_HIDE:
-					default:
-						break;
-					}
-				}
-			}
-		}
-	}
-
-	if (IS_CAMERA)
-	{
-		mPresetNames.sort(LLStringUtil::precedesDict);
-		if (default_option == DEFAULT_BOTTOM)
-		{
-			mPresetNames.push_back(PRESETS_FRONT_VIEW);
-			mPresetNames.push_back(PRESETS_REAR_VIEW);
-			mPresetNames.push_back(PRESETS_SIDE_VIEW);
-			mPresetNames.push_back(PRESETS_TPP_VIEW); // <FS:PP> Third Person Perspective camera
-		}
-	}
-
-	presets = mPresetNames;
-=======
     bool IS_CAMERA = (PRESETS_CAMERA == subdirectory);
     bool IS_GRAPHIC = (PRESETS_GRAPHIC == subdirectory);
 
@@ -393,7 +242,6 @@
     }
 
     presets = mPresetNames;
->>>>>>> 1a8a5404
 }
 
 bool LLPresetsManager::mCameraDirty = false;
@@ -426,26 +274,6 @@
 
 void LLPresetsManager::getControlNames(std::vector<std::string>& names)
 {
-<<<<<<< HEAD
-	const std::vector<std::string> camera_controls = boost::assign::list_of
-		// From panel_preferences_move.xml
-		("CameraAngle")
-		("CameraOffsetScale")
-		// <FS:Ansariel> FIRE-29930: Don't include these settings as it might be confusing why settings suddenly reset
-		//("EditCameraMovement")
-		//("AppearanceCameraMovement")
-		// </FS:Ansariel>
-		// From llagentcamera.cpp
-		("CameraOffsetBuild")
-		("TrackFocusObject")
-		("CameraOffsetRearView")
-		("FocusOffsetRearView")
-		("AvatarSitRotation")
-		// <FS:Ansariel> Additional settings
-		("ZoomTime")
-		("CameraPositionSmoothing")
-		// </FS:Ansariel>
-=======
     const std::vector<std::string> camera_controls = boost::assign::list_of
         // From panel_preferences_move.xml
         ("CameraAngle")
@@ -460,164 +288,12 @@
         ("ZoomTime")
         ("CameraPositionSmoothing")
         // </FS:Ansariel>
->>>>>>> 1a8a5404
         ;
     names = camera_controls;
 }
 
 bool LLPresetsManager::savePreset(const std::string& subdirectory, std::string name, bool createDefault)
 {
-<<<<<<< HEAD
-	bool IS_CAMERA = (PRESETS_CAMERA == subdirectory);
-	bool IS_GRAPHIC = (PRESETS_GRAPHIC == subdirectory);
-
-	if (LLTrans::getString(PRESETS_DEFAULT) == name)
-	{
-		name = PRESETS_DEFAULT;
-	}
-	if (!createDefault && name == PRESETS_DEFAULT)
-	{
-		LL_WARNS() << "Should not overwrite default" << LL_ENDL;
-		return false;
-	}
-
-	if (isTemplateCameraPreset(name))
-	{
-		LL_WARNS() << "Should not overwrite template presets" << LL_ENDL;
-		return false;
-	}
-
-	bool saved = false;
-	std::vector<std::string> name_list;
-
-	if (IS_GRAPHIC)
-	{
-		// <FS:Ansariel> Graphic preset controls independent from XUI
-		//LLFloaterPreference* instance = LLFloaterReg::findTypedInstance<LLFloaterPreference>("preferences");
-		//if (instance && !createDefault)
-		//{
-		//	gSavedSettings.setString("PresetGraphicActive", name);
-		//	instance->getControlNames(name_list);
-		//	LL_DEBUGS() << "saving preset '" << name << "'; " << name_list.size() << " names" << LL_ENDL;
-		//	name_list.push_back("PresetGraphicActive");
-		//}
-		//else
-        //{
-		//	LL_WARNS("Presets") << "preferences floater instance not found" << LL_ENDL;
-		//}
-		if (!createDefault)
-		{
-			gSavedSettings.setString("PresetGraphicActive", name);
-			name_list = mGraphicPresetControls;
-		}
-		// </FS:Ansariel>
-	}
-	else if (IS_CAMERA)
-	{
-		name_list.clear();
-		getControlNames(name_list);
-		name_list.push_back("PresetCameraActive");
-	}
-	else
-	{
-		LL_ERRS() << "Invalid presets directory '" << subdirectory << "'" << LL_ENDL;
-	}
- 
-	// make an empty llsd
-	LLSD paramsData(LLSD::emptyMap());
-
-	// Create a default graphics preset from hw recommended settings 
-	if (IS_GRAPHIC && createDefault && name == PRESETS_DEFAULT)
-	{
-		paramsData = LLFeatureManager::getInstance()->getRecommendedSettingsMap();
-		if (gSavedSettings.getU32("RenderAvatarMaxComplexity") == 0)
-		{
-			mIsLoadingPreset = true; // <FS:Ansariel> Graphic preset controls independent from XUI
-			// use the recommended setting as an initial one (MAINT-6435)
-			gSavedSettings.setU32("RenderAvatarMaxComplexity", paramsData["RenderAvatarMaxComplexity"]["Value"].asInteger());
-			mIsLoadingPreset = false; // <FS:Ansariel> Graphic preset controls independent from XUI
-		}
-
-		// <FS:Ansariel> Graphic preset controls independent from XUI
-		// Add the controls not in feature table to the default preset with their current value
-		for (const auto& ctrl_name : mGraphicPresetControls)
-		{
-			if (!paramsData.has(ctrl_name))
-			{
-				LLControlVariable* ctrl = gSavedSettings.getControl(ctrl_name).get();
-				if (!ctrl)
-				{
-					LL_WARNS() << "Presets setting list contains non-existing setting: " << ctrl_name << LL_ENDL;
-					continue;
-				}
-				std::string comment = ctrl->getComment();
-				std::string type = LLControlGroup::typeEnumToString(ctrl->type());
-				LLSD value = ctrl->getValue();
-
-				paramsData[ctrl_name]["Comment"] = comment;
-				paramsData[ctrl_name]["Persist"] = 1;
-				paramsData[ctrl_name]["Type"] = type;
-				paramsData[ctrl_name]["Value"] = value;
-			}
-		}
-		// </FS:Ansariel>
-	}
-	else
-	{
-		ECameraPreset new_camera_preset = (ECameraPreset)gSavedSettings.getU32("CameraPresetType");
-		if (IS_CAMERA)
-		{
-			if (isDefaultCameraPreset(name))
-			{
-				if (PRESETS_REAR_VIEW == name)
-				{
-					new_camera_preset = CAMERA_PRESET_REAR_VIEW;
-				}
-				else if (PRESETS_SIDE_VIEW == name)
-				{
-					new_camera_preset = CAMERA_PRESET_GROUP_VIEW;
-				}
-				else if (PRESETS_FRONT_VIEW == name)
-				{
-					new_camera_preset = CAMERA_PRESET_FRONT_VIEW;
-				}
-				// <FS:PP> Third Person Perspective camera
-				else if (PRESETS_TPP_VIEW == name)
-				{
-					new_camera_preset = CAMERA_PRESET_TPP_VIEW;
-				}
-				// <FS:PP>
-			}
-			else 
-			{
-				new_camera_preset = CAMERA_PRESET_CUSTOM;
-			}
-		}
-		for (std::vector<std::string>::iterator it = name_list.begin(); it != name_list.end(); ++it)
-		{
-			std::string ctrl_name = *it;
-
-			LLControlVariable* ctrl = gSavedSettings.getControl(ctrl_name).get();
-			if (ctrl)
-			{
-				std::string comment = ctrl->getComment();
-				std::string type = LLControlGroup::typeEnumToString(ctrl->type());
-				LLSD value = ctrl->getValue();
-
-				paramsData[ctrl_name]["Comment"] = comment;
-				paramsData[ctrl_name]["Persist"] = 1;
-				paramsData[ctrl_name]["Type"] = type;
-				paramsData[ctrl_name]["Value"] = value;
-			}
-		}
-		if (IS_CAMERA)
-		{
-			gSavedSettings.setU32("CameraPresetType", new_camera_preset);
-		}
-	}
-
-	std::string pathName(getPresetsDir(subdirectory) + gDirUtilp->getDirDelimiter() + LLURI::escape(name) + ".xml");
-=======
     bool IS_CAMERA = (PRESETS_CAMERA == subdirectory);
     bool IS_GRAPHIC = (PRESETS_GRAPHIC == subdirectory);
 
@@ -767,7 +443,6 @@
     }
 
     std::string pathName(getPresetsDir(subdirectory) + gDirUtilp->getDirDelimiter() + LLURI::escape(name) + ".xml");
->>>>>>> 1a8a5404
 
  // If the active preset name is the only thing in the list, don't save the list
     if (paramsData.size() > 1)
@@ -813,32 +488,6 @@
 
 bool LLPresetsManager::setPresetNamesInComboBox(const std::string& subdirectory, LLComboBox* combo, EDefaultOptions default_option)
 {
-<<<<<<< HEAD
-	bool sts = true;
-
-	combo->clearRows();
-	combo->setEnabled(true);
-
-	std::list<std::string> preset_names;
-	loadPresetNamesFromDir(subdirectory, preset_names, default_option);
-
-	if (preset_names.begin() != preset_names.end())
-	{
-		for (std::list<std::string>::const_iterator it = preset_names.begin(); it != preset_names.end(); ++it)
-		{
-			const std::string& name = *it;
-			combo->add(name, name);
-		}
-	}
-	else
-	{
-		combo->setLabel(LLTrans::getString("preset_combo_label"));
-		combo->setEnabled(PRESETS_CAMERA != subdirectory);
-		sts = false;
-	}
-
-	return sts;
-=======
     bool sts = true;
 
     combo->clearRows();
@@ -863,7 +512,6 @@
     }
 
     return sts;
->>>>>>> 1a8a5404
 }
 
 void LLPresetsManager::loadPreset(const std::string& subdirectory, std::string name)
@@ -874,50 +522,6 @@
     }
 
 
-<<<<<<< HEAD
-	std::string full_path(getPresetsDir(subdirectory) + gDirUtilp->getDirDelimiter() + LLURI::escape(name) + ".xml");
-
-    LL_DEBUGS() << "attempting to load preset '"<<name<<"' from '"<<full_path<<"'" << LL_ENDL;
-
-	mIsLoadingPreset = true; // <FS:Ansariel> Graphic preset controls independent from XUI
-	mIgnoreChangedSignal = true;
-	if(gSavedSettings.loadFromFile(full_path, false, true) > 0)
-	{
-		mIgnoreChangedSignal = false;
-		if(PRESETS_GRAPHIC == subdirectory)
-		{
-			gSavedSettings.setString("PresetGraphicActive", name);
-
-			// <FS:Ansariel> Update indirect controls
-			LLAvatarComplexityControls::setIndirectControls();
-
-			LLFloaterPreference* instance = LLFloaterReg::findTypedInstance<LLFloaterPreference>("preferences");
-			if (instance)
-			{
-				instance->refreshEnabledGraphics();
-			}
-			// <FS:Ansariel> Graphic preset controls independent from XUI
-			FloaterQuickPrefs* phototools = LLFloaterReg::findTypedInstance<FloaterQuickPrefs>(PHOTOTOOLS_FLOATER);
-			if (phototools)
-			{
-				phototools->refreshSettings();
-			}
-			// </FS:Ansariel>
-			triggerChangeSignal();
-		}
-		if(PRESETS_CAMERA == subdirectory)
-		{
-			gSavedSettings.setString("PresetCameraActive", name);
-			triggerChangeCameraSignal();
-		}
-	}
-	else
-	{
-		mIgnoreChangedSignal = false;
-		LL_WARNS("Presets") << "failed to load preset '"<<name<<"' from '"<<full_path<<"'" << LL_ENDL;
-	}
-	mIsLoadingPreset = false; // <FS:Ansariel> Graphic preset controls independent from XUI
-=======
     std::string full_path(getPresetsDir(subdirectory) + gDirUtilp->getDirDelimiter() + LLURI::escape(name) + ".xml");
 
     LL_DEBUGS() << "attempting to load preset '"<<name<<"' from '"<<full_path<<"'" << LL_ENDL;
@@ -973,7 +577,6 @@
         LL_WARNS("Presets") << "failed to load preset '"<<name<<"' from '"<<full_path<<"'" << LL_ENDL;
     }
     mIsLoadingPreset = false; // <FS:Ansariel> Graphic preset controls independent from XUI
->>>>>>> 1a8a5404
 }
 
 bool LLPresetsManager::deletePreset(const std::string& subdirectory, std::string name)
@@ -1024,32 +627,18 @@
 
 bool LLPresetsManager::isDefaultCameraPreset(std::string preset_name)
 {
-<<<<<<< HEAD
-	// <FS:PP> Third Person Perspective camera
-	// return (preset_name == PRESETS_REAR_VIEW || preset_name == PRESETS_SIDE_VIEW || preset_name == PRESETS_FRONT_VIEW);
-	return (preset_name == PRESETS_REAR_VIEW || preset_name == PRESETS_SIDE_VIEW || preset_name == PRESETS_FRONT_VIEW || preset_name == PRESETS_TPP_VIEW);
-	// </FS:PP>
-=======
     // <FS:PP> Third Person Perspective camera
     // return (preset_name == PRESETS_REAR_VIEW || preset_name == PRESETS_SIDE_VIEW || preset_name == PRESETS_FRONT_VIEW);
     return (preset_name == PRESETS_REAR_VIEW || preset_name == PRESETS_SIDE_VIEW || preset_name == PRESETS_FRONT_VIEW || preset_name == PRESETS_TPP_VIEW);
     // </FS:PP>
->>>>>>> 1a8a5404
 }
 
 bool LLPresetsManager::isTemplateCameraPreset(std::string preset_name)
 {
-<<<<<<< HEAD
-	// <FS:PP> Third Person Perspective camera
-	// return (preset_name == PRESETS_REAR || preset_name == PRESETS_SIDE || preset_name == PRESETS_FRONT);
-	return (preset_name == PRESETS_REAR || preset_name == PRESETS_SIDE || preset_name == PRESETS_FRONT || preset_name == PRESETS_TPP);
-	// </FS:PP>
-=======
     // <FS:PP> Third Person Perspective camera
     // return (preset_name == PRESETS_REAR || preset_name == PRESETS_SIDE || preset_name == PRESETS_FRONT);
     return (preset_name == PRESETS_REAR || preset_name == PRESETS_SIDE || preset_name == PRESETS_FRONT || preset_name == PRESETS_TPP);
     // </FS:PP>
->>>>>>> 1a8a5404
 }
 
 void LLPresetsManager::resetCameraPreset(std::string preset_name)
@@ -1067,20 +656,6 @@
 
 bool LLPresetsManager::createDefaultCameraPreset(std::string preset_name, bool force_reset)
 {
-<<<<<<< HEAD
-	// <FS:Ansariel> FIRE-19810: Make presets global since PresetGraphicActive setting is global as well
-	//std::string preset_file = gDirUtilp->getExpandedFilename(LL_PATH_PER_SL_ACCOUNT, PRESETS_DIR,
-	std::string preset_file = gDirUtilp->getExpandedFilename(LL_PATH_USER_SETTINGS, PRESETS_DIR,
-	// </FS:Ansariel>
-		PRESETS_CAMERA, LLURI::escape(preset_name) + ".xml");
-	if (!gDirUtilp->fileExists(preset_file) || force_reset)
-	{
-		std::string template_name = preset_name.substr(0, preset_name.size() - PRESETS_VIEW_SUFFIX.size());
-		std::string default_template_file = gDirUtilp->getExpandedFilename(LL_PATH_APP_SETTINGS, PRESETS_CAMERA, template_name + ".xml");
-		return LLFile::copy(default_template_file, preset_file);
-	}
-	return false;
-=======
     // <FS:Ansariel> FIRE-19810: Make presets global since PresetGraphicActive setting is global as well
     //std::string preset_file = gDirUtilp->getExpandedFilename(LL_PATH_PER_SL_ACCOUNT, PRESETS_DIR,
     std::string preset_file = gDirUtilp->getExpandedFilename(LL_PATH_USER_SETTINGS, PRESETS_DIR,
@@ -1093,7 +668,6 @@
         return LLFile::copy(default_template_file, preset_file);
     }
     return false;
->>>>>>> 1a8a5404
 }
 
 boost::signals2::connection LLPresetsManager::setPresetListChangeCameraCallback(const preset_list_signal_t::slot_type& cb)
@@ -1103,39 +677,13 @@
 
 boost::signals2::connection LLPresetsManager::setPresetListChangeCallback(const preset_list_signal_t::slot_type& cb)
 {
-<<<<<<< HEAD
-	return mPresetListChangeSignal.connect(cb);
-=======
     return mPresetListChangeSignal.connect(cb);
->>>>>>> 1a8a5404
 }
 
 
 // <FS:Ansariel> Graphic preset controls independent from XUI
 void LLPresetsManager::initGraphicPresetControlNames()
 {
-<<<<<<< HEAD
-	mGraphicPresetControls.clear();
-
-	const std::string filename = gDirUtilp->getExpandedFilename(LL_PATH_APP_SETTINGS, "graphic_preset_controls.xml");
-	if (LLFile::isfile(filename))
-	{
-		LLSD controls;
-	
-		llifstream file(filename.c_str());
-		LLSDSerialize::fromXML(controls, file);
-		file.close();
-
-		for (LLSD::array_const_iterator it = controls.beginArray(); it != controls.endArray(); ++it)
-		{
-			mGraphicPresetControls.push_back((*it).asString());
-		}
-	}
-	else
-	{
-		LL_WARNS() << "Graphic preset controls file missing" << LL_ENDL;
-	}
-=======
     mGraphicPresetControls.clear();
 
     const std::string filename = gDirUtilp->getExpandedFilename(LL_PATH_APP_SETTINGS, "graphic_preset_controls.xml");
@@ -1156,33 +704,10 @@
     {
         LL_WARNS() << "Graphic preset controls file missing" << LL_ENDL;
     }
->>>>>>> 1a8a5404
 }
 
 void LLPresetsManager::initGraphicPresetControls()
 {
-<<<<<<< HEAD
-	LL_INFOS() << "Initializing graphic preset controls" << LL_ENDL;
-
-	initGraphicPresetControlNames();
-
-	for (std::vector<std::string>::iterator it = mGraphicPresetControls.begin(); it != mGraphicPresetControls.end(); ++it)
-	{
-		std::string control_name = *it;
-		if (gSavedSettings.controlExists(control_name))
-		{
-			gSavedSettings.getControl(control_name)->getSignal()->connect(boost::bind(&LLPresetsManager::handleGraphicPresetControlChanged, this, _1, _2, _3));
-		}
-		else if (gSavedPerAccountSettings.controlExists(control_name))
-		{
-			gSavedPerAccountSettings.getControl(control_name)->getSignal()->connect(boost::bind(&LLPresetsManager::handleGraphicPresetControlChanged, this, _1, _2, _3));
-		}
-		else
-		{
-			LL_WARNS() << "Control \"" << control_name << "\" does not exist." << LL_ENDL;
-		}
-	}
-=======
     LL_INFOS() << "Initializing graphic preset controls" << LL_ENDL;
 
     initGraphicPresetControlNames();
@@ -1203,24 +728,10 @@
             LL_WARNS() << "Control \"" << control_name << "\" does not exist." << LL_ENDL;
         }
     }
->>>>>>> 1a8a5404
 }
 
 void LLPresetsManager::handleGraphicPresetControlChanged(LLControlVariablePtr control, const LLSD& new_value, const LLSD& old_value)
 {
-<<<<<<< HEAD
-	LL_DEBUGS() << "Handling graphic preset control change: control = " << control->getName() << " - new = " << new_value << " - old = " << old_value << LL_ENDL;
-
-	if (!mIsLoadingPreset && 
-		(!mIsDrawDistanceSteppingActive || control->getName() != "RenderFarClip") &&
-		(!LLPerfStats::tunables.userAutoTuneEnabled) )
-	{
-		LL_DEBUGS() << "Trigger graphic preset control changed signal" << LL_ENDL;
-
-		gSavedSettings.setString("PresetGraphicActive", "");
-		triggerChangeSignal();
-	}
-=======
     LL_DEBUGS() << "Handling graphic preset control change: control = " << control->getName() << " - new = " << new_value << " - old = " << old_value << LL_ENDL;
 
     if (!mIsLoadingPreset &&
@@ -1232,6 +743,5 @@
         gSavedSettings.setString("PresetGraphicActive", "");
         triggerChangeSignal();
     }
->>>>>>> 1a8a5404
 }
 // </FS:Ansariel>