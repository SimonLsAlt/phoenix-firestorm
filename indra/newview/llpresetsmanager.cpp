/**
 * @file llpresetsmanager.cpp
 * @brief Implementation for the LLPresetsManager class.
 *
 * $LicenseInfo:firstyear=2007&license=viewerlgpl$
 * Second Life Viewer Source Code
 * Copyright (C) 2010, Linden Research, Inc.
 * 
 * This library is free software; you can redistribute it and/or
 * modify it under the terms of the GNU Lesser General Public
 * License as published by the Free Software Foundation;
 * version 2.1 of the License only.
 * 
 * This library is distributed in the hope that it will be useful,
 * but WITHOUT ANY WARRANTY; without even the implied warranty of
 * MERCHANTABILITY or FITNESS FOR A PARTICULAR PURPOSE.  See the GNU
 * Lesser General Public License for more details.
 * 
 * You should have received a copy of the GNU Lesser General Public
 * License along with this library; if not, write to the Free Software
 * Foundation, Inc., 51 Franklin Street, Fifth Floor, Boston, MA  02110-1301  USA
 * 
 * Linden Research, Inc., 945 Battery Street, San Francisco, CA  94111  USA
 * $/LicenseInfo$
 */

#include "llviewerprecompiledheaders.h"

#include <boost/assign/list_of.hpp>

#include "llpresetsmanager.h"

#include "lldiriterator.h"
#include "llfloater.h"
#include "llsdserialize.h"
#include "lltrans.h"
#include "lluictrlfactory.h"
#include "llviewercontrol.h"
#include "llfloaterpreference.h"
#include "llfloaterreg.h"
#include "llfeaturemanager.h"
#include "llagentcamera.h"
#include "llfile.h"
#include "quickprefs.h"

LLPresetsManager::LLPresetsManager()
	// <FS:Ansariel> Graphic preset controls independent from XUI
	: mIsLoadingPreset(false),
	  mIsDrawDistanceSteppingActive(false)
{
	// <FS:Ansariel> Graphic preset controls independent from XUI
	// This works, because the LLPresetsManager instance is created in the
	// STATE_WORLD_INIT phase during startup when the status bar is initialized
	initGraphicPresetControls();

	// <FS:Ansariel> Start watching camera controls as soon as the preset
	// manager gets initialized
	startWatching(PRESETS_CAMERA);
}

LLPresetsManager::~LLPresetsManager()
{
	mCameraChangedSignal.disconnect();
}

void LLPresetsManager::triggerChangeCameraSignal()
{
	mPresetListChangeCameraSignal();
}

void LLPresetsManager::triggerChangeSignal()
{
	mPresetListChangeSignal();
}

void LLPresetsManager::createMissingDefault(const std::string& subdirectory)
{
	// <FS:Ansariel> FIRE-19810: Make presets global since PresetGraphicActive setting is global as well
	//if(gDirUtilp->getLindenUserDir().empty())
	//{
	//	return;
	//}

	if (PRESETS_CAMERA == subdirectory)
	{
		createCameraDefaultPresets();
		return;
	}

	//std::string default_file = gDirUtilp->getExpandedFilename(LL_PATH_PER_SL_ACCOUNT, PRESETS_DIR,
	std::string default_file = gDirUtilp->getExpandedFilename(LL_PATH_USER_SETTINGS, PRESETS_DIR,
		subdirectory, PRESETS_DEFAULT + ".xml");
	// </FS:Ansariel>
	if (!gDirUtilp->fileExists(default_file))
	{
		LL_INFOS() << "No default preset found -- creating one at " << default_file << LL_ENDL;

		// Write current settings as the default
		savePreset(subdirectory, PRESETS_DEFAULT, true);
	}
	else
	{
		LL_DEBUGS() << "default preset exists; no-op" << LL_ENDL;
	}
}

void LLPresetsManager::createCameraDefaultPresets()
{
	bool is_default_created = createDefaultCameraPreset(PRESETS_REAR_VIEW);
	is_default_created |= createDefaultCameraPreset(PRESETS_FRONT_VIEW);
	is_default_created |= createDefaultCameraPreset(PRESETS_SIDE_VIEW);

	if (is_default_created)
	{
		triggerChangeCameraSignal();
	}
}

void LLPresetsManager::startWatching(const std::string& subdirectory)
{
	if (PRESETS_CAMERA == subdirectory)
	{
		std::vector<std::string> name_list;
		getControlNames(name_list);

		for (std::vector<std::string>::iterator it = name_list.begin(); it != name_list.end(); ++it)
		{
			std::string ctrl_name = *it;
			if (gSavedSettings.controlExists(ctrl_name))
			{
				LLPointer<LLControlVariable> cntrl_ptr = gSavedSettings.getControl(ctrl_name);
				if (cntrl_ptr.isNull())
				{
					LL_WARNS("Init") << "Unable to set signal on global setting '" << ctrl_name
						<< "'" << LL_ENDL;
				}
				else
				{
					mCameraChangedSignal = cntrl_ptr->getCommitSignal()->connect(boost::bind(&settingChanged));
				}
			}
		}
	}
}

std::string LLPresetsManager::getPresetsDir(const std::string& subdirectory)
{
	// <FS:Ansariel> FIRE-19810: Make presets global since PresetGraphicActive setting is global as well
	//std::string presets_path = gDirUtilp->getExpandedFilename(LL_PATH_PER_SL_ACCOUNT, PRESETS_DIR);
	std::string presets_path = gDirUtilp->getExpandedFilename(LL_PATH_USER_SETTINGS, PRESETS_DIR);
	// </FS:Ansariel>

	LLFile::mkdir(presets_path);

	// <FS:Ansariel> FIRE-19810: Make presets global since PresetGraphicActive setting is global as well
	//std::string dest_path = gDirUtilp->getExpandedFilename(LL_PATH_PER_SL_ACCOUNT, PRESETS_DIR, subdirectory);
	std::string dest_path = gDirUtilp->getExpandedFilename(LL_PATH_USER_SETTINGS, PRESETS_DIR, subdirectory);
	// </FS:Ansariel>
	if (!gDirUtilp->fileExists(dest_path))
		LLFile::mkdir(dest_path);

	return dest_path;
}

void LLPresetsManager::loadPresetNamesFromDir(const std::string& subdirectory, preset_name_list_t& presets, EDefaultOptions default_option)
{
	bool IS_CAMERA = (PRESETS_CAMERA == subdirectory);
	bool IS_GRAPHIC = (PRESETS_GRAPHIC == subdirectory);

	std::string dir = LLPresetsManager::getInstance()->getPresetsDir(subdirectory);
	LL_INFOS("AppInit") << "Loading list of preset names from " << dir << LL_ENDL;

	mPresetNames.clear();

	LLDirIterator dir_iter(dir, "*.xml");
	bool found = true;
	while (found)
	{
		std::string file;
		found = dir_iter.next(file);

		if (found)
		{
			std::string path = gDirUtilp->add(dir, file);
			std::string name = LLURI::unescape(gDirUtilp->getBaseFileName(path, /*strip_exten = */ true));
			LL_DEBUGS() << "  Found preset '" << name << "'" << LL_ENDL;

			if (IS_CAMERA)
			{
				if (isTemplateCameraPreset(name))
				{
					continue;
				}
				if ((default_option == DEFAULT_HIDE) || (default_option == DEFAULT_BOTTOM))
				{
					if (isDefaultCameraPreset(name))
					{
						continue;
					}
				}
				mPresetNames.push_back(name);
			}
			if (IS_GRAPHIC)
			{
				if (PRESETS_DEFAULT != name)
				{
					mPresetNames.push_back(name);
				}
				else
				{
					switch (default_option)
					{
					case DEFAULT_SHOW:
						mPresetNames.push_back(LLTrans::getString(PRESETS_DEFAULT));
						break;

					case DEFAULT_TOP:
						mPresetNames.push_front(LLTrans::getString(PRESETS_DEFAULT));
						break;

					case DEFAULT_HIDE:
					default:
						break;
					}
				}
			}
		}
	}

	if (IS_CAMERA)
	{
		mPresetNames.sort(); 
		if (default_option == DEFAULT_BOTTOM)
		{
			mPresetNames.push_back(PRESETS_FRONT_VIEW);
			mPresetNames.push_back(PRESETS_REAR_VIEW);
			mPresetNames.push_back(PRESETS_SIDE_VIEW);
		}
	}

	presets = mPresetNames;
}

bool LLPresetsManager::mCameraDirty = false;
bool LLPresetsManager::mIgnoreChangedSignal = false;

void LLPresetsManager::setCameraDirty(bool dirty)
{
	mCameraDirty = dirty;
}

bool LLPresetsManager::isCameraDirty()
{
	return mCameraDirty;
}

void LLPresetsManager::settingChanged()
{
	setCameraDirty(true);

	static LLCachedControl<std::string> preset_camera_active(gSavedSettings, "PresetCameraActive", "");
	std::string preset_name = preset_camera_active;
	if (!preset_name.empty() && !mIgnoreChangedSignal)
	{
		gSavedSettings.setString("PresetCameraActive", "");

		// Hack call because this is a static routine
		LLPresetsManager::getInstance()->triggerChangeCameraSignal();
	}
}

void LLPresetsManager::getControlNames(std::vector<std::string>& names)
{
	const std::vector<std::string> camera_controls = boost::assign::list_of
		// From panel_preferences_move.xml
		("CameraAngle")
		("CameraOffsetScale")
		("EditCameraMovement")
		("AppearanceCameraMovement")
		// From llagentcamera.cpp
		("CameraOffsetBuild")
		("TrackFocusObject")
		("CameraOffsetRearView")
		("FocusOffsetRearView")
<<<<<<< HEAD
		// <FS:Ansariel> Additional settings
		("ZoomTime")
		("CameraPositionSmoothing")
		("EditAppearanceLighting")
		("FSDisableMouseWheelCameraZoom")
		("DisableCameraConstraints")
		// </FS:Ansariel>
=======
		("AvatarSitRotation")
>>>>>>> 2ea5c598
        ;
    names = camera_controls;
}

bool LLPresetsManager::savePreset(const std::string& subdirectory, std::string name, bool createDefault)
{
	bool IS_CAMERA = (PRESETS_CAMERA == subdirectory);
	bool IS_GRAPHIC = (PRESETS_GRAPHIC == subdirectory);

	if (LLTrans::getString(PRESETS_DEFAULT) == name)
	{
		name = PRESETS_DEFAULT;
	}
	if (!createDefault && name == PRESETS_DEFAULT)
	{
		LL_WARNS() << "Should not overwrite default" << LL_ENDL;
		return false;
	}

	if (isTemplateCameraPreset(name))
	{
		LL_WARNS() << "Should not overwrite template presets" << LL_ENDL;
		return false;
	}

	bool saved = false;
	std::vector<std::string> name_list;

	if (IS_GRAPHIC)
	{
		// <FS:Ansariel> Graphic preset controls independent from XUI
		//LLFloaterPreference* instance = LLFloaterReg::findTypedInstance<LLFloaterPreference>("preferences");
		//if (instance && !createDefault)
		//{
		//	gSavedSettings.setString("PresetGraphicActive", name);
		//	instance->getControlNames(name_list);
		//	LL_DEBUGS() << "saving preset '" << name << "'; " << name_list.size() << " names" << LL_ENDL;
		//	name_list.push_back("PresetGraphicActive");
		//}
		//else
        //{
		//	LL_WARNS("Presets") << "preferences floater instance not found" << LL_ENDL;
		//}
		if (!createDefault)
		{
			gSavedSettings.setString("PresetGraphicActive", name);
			name_list = mGraphicPresetControls;
		}
		// </FS:Ansariel>
	}
	else if (IS_CAMERA)
	{
		name_list.clear();
		getControlNames(name_list);
		name_list.push_back("PresetCameraActive");
	}
	else
	{
		LL_ERRS() << "Invalid presets directory '" << subdirectory << "'" << LL_ENDL;
	}
 
	// make an empty llsd
	LLSD paramsData(LLSD::emptyMap());

	// Create a default graphics preset from hw recommended settings 
	if (IS_GRAPHIC && createDefault && name == PRESETS_DEFAULT)
	{
		paramsData = LLFeatureManager::getInstance()->getRecommendedSettingsMap();
		if (gSavedSettings.getU32("RenderAvatarMaxComplexity") == 0)
		{
			mIsLoadingPreset = true; // <FS:Ansariel> Graphic preset controls independent from XUI
			// use the recommended setting as an initial one (MAINT-6435)
			gSavedSettings.setU32("RenderAvatarMaxComplexity", paramsData["RenderAvatarMaxComplexity"]["Value"].asInteger());
			mIsLoadingPreset = false; // <FS:Ansariel> Graphic preset controls independent from XUI
		}

		// <FS:Ansariel> Graphic preset controls independent from XUI
		// Add the controls not in feature table to the default preset with their current value
		for (std::vector<std::string>::iterator it = mGraphicPresetControls.begin(); it != mGraphicPresetControls.end(); ++it)
		{
			std::string ctrl_name = *it;
			if (!paramsData.has(ctrl_name))
			{
				LLControlVariable* ctrl = gSavedSettings.getControl(ctrl_name).get();
				std::string comment = ctrl->getComment();
				std::string type = LLControlGroup::typeEnumToString(ctrl->type());
				LLSD value = ctrl->getValue();

				paramsData[ctrl_name]["Comment"] = comment;
				paramsData[ctrl_name]["Persist"] = 1;
				paramsData[ctrl_name]["Type"] = type;
				paramsData[ctrl_name]["Value"] = value;
			}
		}
		// </FS:Ansariel>
	}
	else
	{
		ECameraPreset new_camera_preset = (ECameraPreset)gSavedSettings.getU32("CameraPresetType");
		bool new_camera_offsets = false;
		if (IS_CAMERA)
		{
			if (isDefaultCameraPreset(name))
			{
				if (PRESETS_REAR_VIEW == name)
				{
					new_camera_preset = CAMERA_PRESET_REAR_VIEW;
				}
				else if (PRESETS_SIDE_VIEW == name)
				{
					new_camera_preset = CAMERA_PRESET_GROUP_VIEW;
				}
				else if (PRESETS_FRONT_VIEW == name)
				{
					new_camera_preset = CAMERA_PRESET_FRONT_VIEW;
				}
			}
			else 
			{
				new_camera_preset = CAMERA_PRESET_CUSTOM;
			}
			new_camera_offsets = (!isDefaultCameraPreset(name) || (ECameraPreset)gSavedSettings.getU32("CameraPresetType") != new_camera_preset);
		}
		for (std::vector<std::string>::iterator it = name_list.begin(); it != name_list.end(); ++it)
		{
			std::string ctrl_name = *it;

			LLControlVariable* ctrl = gSavedSettings.getControl(ctrl_name).get();
			if (ctrl)
			{
				std::string comment = ctrl->getComment();
				std::string type = LLControlGroup::typeEnumToString(ctrl->type());
				LLSD value = ctrl->getValue();

				paramsData[ctrl_name]["Comment"] = comment;
				paramsData[ctrl_name]["Persist"] = 1;
				paramsData[ctrl_name]["Type"] = type;
				paramsData[ctrl_name]["Value"] = value;
			}
		}
		if (IS_CAMERA)
		{
			gSavedSettings.setU32("CameraPresetType", new_camera_preset);
		}
	}

	std::string pathName(getPresetsDir(subdirectory) + gDirUtilp->getDirDelimiter() + LLURI::escape(name) + ".xml");

 // If the active preset name is the only thing in the list, don't save the list
	if (paramsData.size() > 1)
	{
		// write to file
		llofstream presetsXML(pathName.c_str());
		if (presetsXML.is_open())
		{
			LLPointer<LLSDFormatter> formatter = new LLSDXMLFormatter();
			formatter->format(paramsData, presetsXML, LLSDFormatter::OPTIONS_PRETTY);
			presetsXML.close();
			saved = true;
            
			LL_DEBUGS() << "saved preset '" << name << "'; " << paramsData.size() << " parameters" << LL_ENDL;

			if (IS_GRAPHIC)
			{
				gSavedSettings.setString("PresetGraphicActive", name);
				// signal interested parties
				triggerChangeSignal();
			}

			if (IS_CAMERA)
			{
				gSavedSettings.setString("PresetCameraActive", name);
				setCameraDirty(false);
				// signal interested parties
				triggerChangeCameraSignal();
			}
		}
		else
		{
			LL_WARNS("Presets") << "Cannot open for output preset file " << pathName << LL_ENDL;
		}
	}
    else
	{
		LL_INFOS() << "No settings available to be saved" << LL_ENDL;
	}
    
	return saved;
}

bool LLPresetsManager::setPresetNamesInComboBox(const std::string& subdirectory, LLComboBox* combo, EDefaultOptions default_option)
{
	bool sts = true;

	combo->clearRows();
	combo->setEnabled(TRUE);

	std::list<std::string> preset_names;
	loadPresetNamesFromDir(subdirectory, preset_names, default_option);

	if (preset_names.begin() != preset_names.end())
	{
		for (std::list<std::string>::const_iterator it = preset_names.begin(); it != preset_names.end(); ++it)
		{
			const std::string& name = *it;
			combo->add(name, name);
		}
	}
	else
	{
		combo->setLabel(LLTrans::getString("preset_combo_label"));
		combo->setEnabled(PRESETS_CAMERA != subdirectory);
		sts = false;
	}

	return sts;
}

void LLPresetsManager::loadPreset(const std::string& subdirectory, std::string name)
{
	if (LLTrans::getString(PRESETS_DEFAULT) == name)
	{
		name = PRESETS_DEFAULT;
	}


	std::string full_path(getPresetsDir(subdirectory) + gDirUtilp->getDirDelimiter() + LLURI::escape(name) + ".xml");

    LL_DEBUGS() << "attempting to load preset '"<<name<<"' from '"<<full_path<<"'" << LL_ENDL;

	mIsLoadingPreset = true; // <FS:Ansariel> Graphic preset controls independent from XUI
	mIgnoreChangedSignal = true;
	if(gSavedSettings.loadFromFile(full_path, false, true) > 0)
	{
		mIgnoreChangedSignal = false;
		if(PRESETS_GRAPHIC == subdirectory)
		{
			gSavedSettings.setString("PresetGraphicActive", name);

			// <FS:Ansariel> Update indirect controls
			LLAvatarComplexityControls::setIndirectControls();

			LLFloaterPreference* instance = LLFloaterReg::findTypedInstance<LLFloaterPreference>("preferences");
			if (instance)
			{
				instance->refreshEnabledGraphics();
			}
			// <FS:Ansariel> Graphic preset controls independent from XUI
			FloaterQuickPrefs* phototools = LLFloaterReg::findTypedInstance<FloaterQuickPrefs>(PHOTOTOOLS_FLOATER);
			if (phototools)
			{
				phototools->refreshSettings();
			}
			// </FS:Ansariel>
			triggerChangeSignal();
		}
		if(PRESETS_CAMERA == subdirectory)
		{
			gSavedSettings.setString("PresetCameraActive", name);
			triggerChangeCameraSignal();
		}
	}
	else
	{
		mIgnoreChangedSignal = false;
		LL_WARNS("Presets") << "failed to load preset '"<<name<<"' from '"<<full_path<<"'" << LL_ENDL;
	}
	mIsLoadingPreset = false; // <FS:Ansariel> Graphic preset controls independent from XUI
}

bool LLPresetsManager::deletePreset(const std::string& subdirectory, std::string name)
{
	if (LLTrans::getString(PRESETS_DEFAULT) == name)
	{
		name = PRESETS_DEFAULT;
	}

	bool sts = true;

	if (PRESETS_DEFAULT == name)
	{
		// This code should never execute
		LL_WARNS("Presets") << "You are not allowed to delete the default preset." << LL_ENDL;
		sts = false;
	}

	if (gDirUtilp->deleteFilesInDir(getPresetsDir(subdirectory), LLURI::escape(name) + ".xml") < 1)
	{
		LL_WARNS("Presets") << "Error removing preset " << name << " from disk" << LL_ENDL;
		sts = false;
	}

	// If you delete the preset that is currently marked as loaded then also indicate that no preset is loaded.
	if(PRESETS_GRAPHIC == subdirectory)
	{
		if (gSavedSettings.getString("PresetGraphicActive") == name)
		{
			gSavedSettings.setString("PresetGraphicActive", "");
		}
		// signal interested parties
		triggerChangeSignal();
	}

	if(PRESETS_CAMERA == subdirectory)
	{
		if (gSavedSettings.getString("PresetCameraActive") == name)
		{
			gSavedSettings.setString("PresetCameraActive", "");
		}
		// signal interested parties
		triggerChangeCameraSignal();
	}

	return sts;
}

bool LLPresetsManager::isDefaultCameraPreset(std::string preset_name)
{
	return (preset_name == PRESETS_REAR_VIEW || preset_name == PRESETS_SIDE_VIEW || preset_name == PRESETS_FRONT_VIEW);
}

bool LLPresetsManager::isTemplateCameraPreset(std::string preset_name)
{
	return (preset_name == PRESETS_REAR || preset_name == PRESETS_SIDE || preset_name == PRESETS_FRONT);
}

void LLPresetsManager::resetCameraPreset(std::string preset_name)
{
	if (isDefaultCameraPreset(preset_name))
	{
		createDefaultCameraPreset(preset_name, true);

		if (gSavedSettings.getString("PresetCameraActive") == preset_name)
		{
			loadPreset(PRESETS_CAMERA, preset_name);
		}
	}
}

bool LLPresetsManager::createDefaultCameraPreset(std::string preset_name, bool force_reset)
{
	// <FS:Ansariel> FIRE-19810: Make presets global since PresetGraphicActive setting is global as well
	//std::string preset_file = gDirUtilp->getExpandedFilename(LL_PATH_PER_SL_ACCOUNT, PRESETS_DIR,
	std::string preset_file = gDirUtilp->getExpandedFilename(LL_PATH_USER_SETTINGS, PRESETS_DIR,
	// </FS:Ansariel>
		PRESETS_CAMERA, LLURI::escape(preset_name) + ".xml");
	if (!gDirUtilp->fileExists(preset_file) || force_reset)
	{
		std::string template_name = preset_name.substr(0, preset_name.size() - PRESETS_VIEW_SUFFIX.size());
		std::string default_template_file = gDirUtilp->getExpandedFilename(LL_PATH_APP_SETTINGS, PRESETS_CAMERA, template_name + ".xml");
		return LLFile::copy(default_template_file, preset_file);
	}
	return false;
}

boost::signals2::connection LLPresetsManager::setPresetListChangeCameraCallback(const preset_list_signal_t::slot_type& cb)
{
	return mPresetListChangeCameraSignal.connect(cb);
}

boost::signals2::connection LLPresetsManager::setPresetListChangeCallback(const preset_list_signal_t::slot_type& cb)
{
	return mPresetListChangeSignal.connect(cb);
}


// <FS:Ansariel> Graphic preset controls independent from XUI
void LLPresetsManager::initGraphicPresetControlNames()
{
	mGraphicPresetControls.clear();

	const std::string filename = gDirUtilp->getExpandedFilename(LL_PATH_APP_SETTINGS, "graphic_preset_controls.xml");
	if (LLFile::isfile(filename))
	{
		LLSD controls;
	
		llifstream file(filename.c_str());
		LLSDSerialize::fromXML(controls, file);
		file.close();

		for (LLSD::array_const_iterator it = controls.beginArray(); it != controls.endArray(); ++it)
		{
			mGraphicPresetControls.push_back((*it).asString());
		}
	}
	else
	{
		LL_WARNS() << "Graphic preset controls file missing" << LL_ENDL;
	}
}

void LLPresetsManager::initGraphicPresetControls()
{
	LL_INFOS() << "Initializing graphic preset controls" << LL_ENDL;

	initGraphicPresetControlNames();

	for (std::vector<std::string>::iterator it = mGraphicPresetControls.begin(); it != mGraphicPresetControls.end(); ++it)
	{
		std::string control_name = *it;
		if (gSavedSettings.controlExists(control_name))
		{
			gSavedSettings.getControl(control_name)->getSignal()->connect(boost::bind(&LLPresetsManager::handleGraphicPresetControlChanged, this, _1, _2, _3));
		}
		else if (gSavedPerAccountSettings.controlExists(control_name))
		{
			gSavedPerAccountSettings.getControl(control_name)->getSignal()->connect(boost::bind(&LLPresetsManager::handleGraphicPresetControlChanged, this, _1, _2, _3));
		}
		else
		{
			LL_WARNS() << "Control \"" << control_name << "\" does not exist." << LL_ENDL;
		}
	}
}

void LLPresetsManager::handleGraphicPresetControlChanged(LLControlVariablePtr control, const LLSD& new_value, const LLSD& old_value)
{
	LL_DEBUGS() << "Handling graphic preset control change: control = " << control->getName() << " - new = " << new_value << " - old = " << old_value << LL_ENDL;

	if (!mIsLoadingPreset && (!mIsDrawDistanceSteppingActive || control->getName() != "RenderFarClip"))
	{
		LL_DEBUGS() << "Trigger graphic preset control changed signal" << LL_ENDL;

		gSavedSettings.setString("PresetGraphicActive", "");
		triggerChangeSignal();
	}
}
// </FS:Ansariel><|MERGE_RESOLUTION|>--- conflicted
+++ resolved
@@ -282,7 +282,7 @@
 		("TrackFocusObject")
 		("CameraOffsetRearView")
 		("FocusOffsetRearView")
-<<<<<<< HEAD
+		("AvatarSitRotation")
 		// <FS:Ansariel> Additional settings
 		("ZoomTime")
 		("CameraPositionSmoothing")
@@ -290,9 +290,6 @@
 		("FSDisableMouseWheelCameraZoom")
 		("DisableCameraConstraints")
 		// </FS:Ansariel>
-=======
-		("AvatarSitRotation")
->>>>>>> 2ea5c598
         ;
     names = camera_controls;
 }
