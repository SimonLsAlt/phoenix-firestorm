--- conflicted
+++ resolved
@@ -191,7 +191,6 @@
         LLSD paramsData(LLSD::emptyMap());
 
         if (createDefault)
-<<<<<<< HEAD
         {
             paramsData = LLFeatureManager::getInstance()->getRecommendedSettingsMap();
             if (gSavedSettings.getU32("RenderAvatarMaxComplexity") == 0)
@@ -224,40 +223,6 @@
         }
         else
         {
-=======
-        {
-            paramsData = LLFeatureManager::getInstance()->getRecommendedSettingsMap();
-            if (gSavedSettings.getU32("RenderAvatarMaxComplexity") == 0)
-            {
-				mIsLoadingPreset = true; // <FS:Ansariel> Graphic preset controls independent from XUI
-                // use the recommended setting as an initial one (MAINT-6435)
-                gSavedSettings.setU32("RenderAvatarMaxComplexity", paramsData["RenderAvatarMaxComplexity"]["Value"].asInteger());
-				mIsLoadingPreset = false; // <FS:Ansariel> Graphic preset controls independent from XUI
-            }
-
-			// <FS:Ansariel> Graphic preset controls independent from XUI
-			// Add the controls not in feature table to the default preset with their current value
-			for (std::vector<std::string>::iterator it = mGraphicPresetControls.begin(); it != mGraphicPresetControls.end(); ++it)
-			{
-				std::string ctrl_name = *it;
-				if (!paramsData.has(ctrl_name))
-				{
-					LLControlVariable* ctrl = gSavedSettings.getControl(ctrl_name).get();
-					std::string comment = ctrl->getComment();
-					std::string type = LLControlGroup::typeEnumToString(ctrl->type());
-					LLSD value = ctrl->getValue();
-
-					paramsData[ctrl_name]["Comment"] = comment;
-					paramsData[ctrl_name]["Persist"] = 1;
-					paramsData[ctrl_name]["Type"] = type;
-					paramsData[ctrl_name]["Value"] = value;
-				}
-			}
-			// </FS:Ansariel>
-        }
-        else
-        {
->>>>>>> 6527ee15
             for (std::vector<std::string>::iterator it = name_list.begin(); it != name_list.end(); ++it)
             {
                 std::string ctrl_name = *it;
