--- conflicted
+++ resolved
@@ -189,13 +189,8 @@
 	}
     else if(PRESETS_CAMERA == subdirectory)
 	{
-<<<<<<< HEAD
-		name_list = boost::assign::list_of
-			("Placeholder").to_container(name_list); // <FS:Ansariel> Assign operation is ambigious
-=======
 		name_list.clear();
 		name_list.push_back("Placeholder");
->>>>>>> b92ab8f7
 	}
     else
     {
