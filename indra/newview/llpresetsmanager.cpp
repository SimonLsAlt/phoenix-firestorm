/**
 * @file llpresetsmanager.cpp
 * @brief Implementation for the LLPresetsManager class.
 *
 * $LicenseInfo:firstyear=2007&license=viewerlgpl$
 * Second Life Viewer Source Code
 * Copyright (C) 2010, Linden Research, Inc.
 * 
 * This library is free software; you can redistribute it and/or
 * modify it under the terms of the GNU Lesser General Public
 * License as published by the Free Software Foundation;
 * version 2.1 of the License only.
 * 
 * This library is distributed in the hope that it will be useful,
 * but WITHOUT ANY WARRANTY; without even the implied warranty of
 * MERCHANTABILITY or FITNESS FOR A PARTICULAR PURPOSE.  See the GNU
 * Lesser General Public License for more details.
 * 
 * You should have received a copy of the GNU Lesser General Public
 * License along with this library; if not, write to the Free Software
 * Foundation, Inc., 51 Franklin Street, Fifth Floor, Boston, MA  02110-1301  USA
 * 
 * Linden Research, Inc., 945 Battery Street, San Francisco, CA  94111  USA
 * $/LicenseInfo$
 */

#include "llviewerprecompiledheaders.h"

#include <boost/assign/list_of.hpp>

#include "llpresetsmanager.h"

#include "lldiriterator.h"
#include "llfloater.h"
#include "llsdserialize.h"
#include "lltrans.h"
#include "lluictrlfactory.h"
#include "llviewercontrol.h"
#include "llfloaterpreference.h"
#include "llfloaterreg.h"
#include "llfeaturemanager.h"
#include "llagentcamera.h"
#include "llfile.h"
<<<<<<< HEAD
#include "quickprefs.h"
=======
>>>>>>> b0265f97

LLPresetsManager::LLPresetsManager()
	// <FS:Ansariel> Graphic preset controls independent from XUI
	: mIsLoadingPreset(false),
	  mIsDrawDistanceSteppingActive(false)
{
	// <FS:Ansariel> Graphic preset controls independent from XUI
	// This works, because the LLPresetsManager instance is created in the
	// STATE_WORLD_INIT phase during startup when the status bar is initialized
	initGraphicPresetControls();

	// <FS:Ansariel> Start watching camera controls as soon as the preset
	// manager gets initialized
	startWatching(PRESETS_CAMERA);
}

LLPresetsManager::~LLPresetsManager()
{
	mCameraChangedSignal.disconnect();
}

void LLPresetsManager::triggerChangeCameraSignal()
{
	mPresetListChangeCameraSignal();
}

void LLPresetsManager::triggerChangeSignal()
{
	mPresetListChangeSignal();
}

void LLPresetsManager::createMissingDefault(const std::string& subdirectory)
{
	// <FS:Ansariel> FIRE-19810: Make presets global since PresetGraphicActive setting is global as well
	//if(gDirUtilp->getLindenUserDir().empty())
	//{
	//	return;
	//}

	if (PRESETS_CAMERA == subdirectory)
	{
		createCameraDefaultPresets();
		return;
	}

<<<<<<< HEAD
	//std::string default_file = gDirUtilp->getExpandedFilename(LL_PATH_PER_SL_ACCOUNT, PRESETS_DIR,
	std::string default_file = gDirUtilp->getExpandedFilename(LL_PATH_USER_SETTINGS, PRESETS_DIR,
		subdirectory, PRESETS_DEFAULT + ".xml");
	// </FS:Ansariel>
=======
	if (PRESETS_CAMERA == subdirectory)
	{
		createCameraDefaultPresets();
		return;
	}

	std::string default_file = gDirUtilp->getExpandedFilename(LL_PATH_PER_SL_ACCOUNT, PRESETS_DIR,
		subdirectory, PRESETS_DEFAULT + ".xml");
>>>>>>> b0265f97
	if (!gDirUtilp->fileExists(default_file))
	{
		LL_INFOS() << "No default preset found -- creating one at " << default_file << LL_ENDL;

		// Write current settings as the default
		savePreset(subdirectory, PRESETS_DEFAULT, true);
	}
	else
	{
		LL_DEBUGS() << "default preset exists; no-op" << LL_ENDL;
	}
}

void LLPresetsManager::createCameraDefaultPresets()
{
	bool is_default_created = createDefaultCameraPreset(PRESETS_REAR_VIEW);
	is_default_created |= createDefaultCameraPreset(PRESETS_FRONT_VIEW);
	is_default_created |= createDefaultCameraPreset(PRESETS_SIDE_VIEW);

	if (is_default_created)
	{
		triggerChangeCameraSignal();
	}
}

void LLPresetsManager::startWatching(const std::string& subdirectory)
{
	if (PRESETS_CAMERA == subdirectory)
	{
		std::vector<std::string> name_list;
		getControlNames(name_list);

		for (std::vector<std::string>::iterator it = name_list.begin(); it != name_list.end(); ++it)
		{
			std::string ctrl_name = *it;
			if (gSavedSettings.controlExists(ctrl_name))
			{
				LLPointer<LLControlVariable> cntrl_ptr = gSavedSettings.getControl(ctrl_name);
				if (cntrl_ptr.isNull())
				{
					LL_WARNS("Init") << "Unable to set signal on global setting '" << ctrl_name
						<< "'" << LL_ENDL;
				}
				else
				{
					mCameraChangedSignal = cntrl_ptr->getCommitSignal()->connect(boost::bind(&settingChanged));
				}
			}
		}
	}
}

std::string LLPresetsManager::getPresetsDir(const std::string& subdirectory)
{
<<<<<<< HEAD
	// <FS:Ansariel> FIRE-19810: Make presets global since PresetGraphicActive setting is global as well
	//std::string presets_path = gDirUtilp->getExpandedFilename(LL_PATH_PER_SL_ACCOUNT, PRESETS_DIR);
	std::string presets_path = gDirUtilp->getExpandedFilename(LL_PATH_USER_SETTINGS, PRESETS_DIR);
	// </FS:Ansariel>

	LLFile::mkdir(presets_path);

	// <FS:Ansariel> FIRE-19810: Make presets global since PresetGraphicActive setting is global as well
	//std::string dest_path = gDirUtilp->getExpandedFilename(LL_PATH_PER_SL_ACCOUNT, PRESETS_DIR, subdirectory);
	std::string dest_path = gDirUtilp->getExpandedFilename(LL_PATH_USER_SETTINGS, PRESETS_DIR, subdirectory);
	// </FS:Ansariel>
=======
	std::string presets_path = gDirUtilp->getExpandedFilename(LL_PATH_PER_SL_ACCOUNT, PRESETS_DIR);

	LLFile::mkdir(presets_path);

	std::string dest_path = gDirUtilp->getExpandedFilename(LL_PATH_PER_SL_ACCOUNT, PRESETS_DIR, subdirectory);
>>>>>>> b0265f97
	if (!gDirUtilp->fileExists(dest_path))
		LLFile::mkdir(dest_path);

	return dest_path;
}

void LLPresetsManager::loadPresetNamesFromDir(const std::string& dir, preset_name_list_t& presets, EDefaultOptions default_option)
{
	LL_INFOS("AppInit") << "Loading list of preset names from " << dir << LL_ENDL;

	mPresetNames.clear();

	LLDirIterator dir_iter(dir, "*.xml");
	bool found = true;
	while (found)
	{
		std::string file;
		found = dir_iter.next(file);

		if (found)
		{
			std::string path = gDirUtilp->add(dir, file);
			std::string name = LLURI::unescape(gDirUtilp->getBaseFileName(path, /*strip_exten = */ true));
			LL_DEBUGS() << "  Found preset '" << name << "'" << LL_ENDL;

			if (isTemplateCameraPreset(name))
			{
				continue;
			}
			if (default_option == DEFAULT_VIEWS_HIDE)
			{
				if (isDefaultCameraPreset(name))
				{
					continue;
				}
			}
			if (PRESETS_DEFAULT != name)
			{
				mPresetNames.push_back(name);
			}
			else
			{
				switch (default_option)
				{
					case DEFAULT_SHOW:
						mPresetNames.push_back(LLTrans::getString(PRESETS_DEFAULT));
						break;

					case DEFAULT_TOP:
						mPresetNames.push_front(LLTrans::getString(PRESETS_DEFAULT));
						break;

					case DEFAULT_HIDE:
					default:
						break;
				}
			}
		}
	}

	presets = mPresetNames;
}

bool LLPresetsManager::mCameraDirty = false;
bool LLPresetsManager::mIgnoreChangedSignal = false;

void LLPresetsManager::setCameraDirty(bool dirty)
{
	mCameraDirty = dirty;
}

bool LLPresetsManager::isCameraDirty()
{
	return mCameraDirty;
}

void LLPresetsManager::settingChanged()
{
	setCameraDirty(true);

	static LLCachedControl<std::string> preset_camera_active(gSavedSettings, "PresetCameraActive", "");
	std::string preset_name = preset_camera_active;
	if (!preset_name.empty() && !mIgnoreChangedSignal)
	{
		gSavedSettings.setString("PresetCameraActive", "");

		// Hack call because this is a static routine
		LLPresetsManager::getInstance()->triggerChangeCameraSignal();
	}
}

void LLPresetsManager::getControlNames(std::vector<std::string>& names)
{
	const std::vector<std::string> camera_controls = boost::assign::list_of
		// From panel_preferences_move.xml
		("CameraAngle")
		("CameraOffsetScale")
		("EditCameraMovement")
		("AppearanceCameraMovement")
		// From llagentcamera.cpp
		("CameraOffsetBuild")
<<<<<<< HEAD
		//("CameraOffsetScale") // <FS:Ansariel> Duplicate
		("TrackFocusObject")
		("CameraOffsetRearView")
		("FocusOffsetRearView")
		// <FS:Ansariel> Additional settings
		("ZoomTime")
		("CameraPositionSmoothing")
		("EditAppearanceLighting")
		("FSDisableMouseWheelCameraZoom")
		("DisableCameraConstraints")
		// </FS:Ansariel>
=======
		("CameraOffsetScale")
		("TrackFocusObject")
		("CameraOffsetRearView")
		("FocusOffsetRearView")
>>>>>>> b0265f97
        ;
    names = camera_controls;
}

bool LLPresetsManager::savePreset(const std::string& subdirectory, std::string name, bool createDefault)
{
	bool IS_CAMERA = (PRESETS_CAMERA == subdirectory);
	bool IS_GRAPHIC = (PRESETS_GRAPHIC == subdirectory);

	if (LLTrans::getString(PRESETS_DEFAULT) == name)
	{
		name = PRESETS_DEFAULT;
	}
	if (!createDefault && name == PRESETS_DEFAULT)
	{
		LL_WARNS() << "Should not overwrite default" << LL_ENDL;
		return false;
	}

	if (isTemplateCameraPreset(name))
	{
		LL_WARNS() << "Should not overwrite template presets" << LL_ENDL;
		return false;
	}

	bool saved = false;
	std::vector<std::string> name_list;

	if (IS_GRAPHIC)
	{
		// <FS:Ansariel> Graphic preset controls independent from XUI
		//LLFloaterPreference* instance = LLFloaterReg::findTypedInstance<LLFloaterPreference>("preferences");
		//if (instance && !createDefault)
		//{
		//	gSavedSettings.setString("PresetGraphicActive", name);
		//	instance->getControlNames(name_list);
		//	LL_DEBUGS() << "saving preset '" << name << "'; " << name_list.size() << " names" << LL_ENDL;
		//	name_list.push_back("PresetGraphicActive");
		//}
		//else
        //{
		//	LL_WARNS("Presets") << "preferences floater instance not found" << LL_ENDL;
		//}
		if (!createDefault)
		{
			gSavedSettings.setString("PresetGraphicActive", name);
<<<<<<< HEAD
			name_list = mGraphicPresetControls;
		}
		// </FS:Ansariel>
=======
			instance->getControlNames(name_list);
			LL_DEBUGS() << "saving preset '" << name << "'; " << name_list.size() << " names" << LL_ENDL;
			name_list.push_back("PresetGraphicActive");
		}
		else
        {
			LL_WARNS("Presets") << "preferences floater instance not found" << LL_ENDL;
		}
>>>>>>> b0265f97
	}
	else if (IS_CAMERA)
	{
		// <FS:Ansariel> This wrong the wrong setting upstream and got removed, but it is done for graphic preset
		gSavedSettings.setString("PresetCameraActive", name);
		name_list.clear();
		getControlNames(name_list);
		name_list.push_back("PresetCameraActive");
	}
	else
	{
		LL_ERRS() << "Invalid presets directory '" << subdirectory << "'" << LL_ENDL;
	}
 
	// make an empty llsd
	LLSD paramsData(LLSD::emptyMap());

	// Create a default graphics preset from hw recommended settings 
	if (IS_GRAPHIC && createDefault && name == PRESETS_DEFAULT)
	{
		paramsData = LLFeatureManager::getInstance()->getRecommendedSettingsMap();
		if (gSavedSettings.getU32("RenderAvatarMaxComplexity") == 0)
		{
<<<<<<< HEAD
			mIsLoadingPreset = true; // <FS:Ansariel> Graphic preset controls independent from XUI
			// use the recommended setting as an initial one (MAINT-6435)
			gSavedSettings.setU32("RenderAvatarMaxComplexity", paramsData["RenderAvatarMaxComplexity"]["Value"].asInteger());
			mIsLoadingPreset = false; // <FS:Ansariel> Graphic preset controls independent from XUI
		}

		// <FS:Ansariel> Graphic preset controls independent from XUI
		// Add the controls not in feature table to the default preset with their current value
		for (std::vector<std::string>::iterator it = mGraphicPresetControls.begin(); it != mGraphicPresetControls.end(); ++it)
		{
			std::string ctrl_name = *it;
			if (!paramsData.has(ctrl_name))
			{
				LLControlVariable* ctrl = gSavedSettings.getControl(ctrl_name).get();
				std::string comment = ctrl->getComment();
				std::string type = LLControlGroup::typeEnumToString(ctrl->type());
				LLSD value = ctrl->getValue();

				paramsData[ctrl_name]["Comment"] = comment;
				paramsData[ctrl_name]["Persist"] = 1;
				paramsData[ctrl_name]["Type"] = type;
				paramsData[ctrl_name]["Value"] = value;
			}
		}
		// </FS:Ansariel>
	}
	else
	{
		ECameraPreset new_camera_preset = (ECameraPreset)gSavedSettings.getU32("CameraPreset");
=======
			// use the recommended setting as an initial one (MAINT-6435)
			gSavedSettings.setU32("RenderAvatarMaxComplexity", paramsData["RenderAvatarMaxComplexity"]["Value"].asInteger());
		}
	}
	else
	{
		ECameraPreset new_camera_preset = (ECameraPreset)gSavedSettings.getU32("CameraPresetType");
>>>>>>> b0265f97
		bool new_camera_offsets = false;
		if (IS_CAMERA)
		{
			if (isDefaultCameraPreset(name))
			{
				if (PRESETS_REAR_VIEW == name)
				{
					new_camera_preset = CAMERA_PRESET_REAR_VIEW;
				}
				else if (PRESETS_SIDE_VIEW == name)
				{
					new_camera_preset = CAMERA_PRESET_GROUP_VIEW;
				}
				else if (PRESETS_FRONT_VIEW == name)
				{
					new_camera_preset = CAMERA_PRESET_FRONT_VIEW;
				}
			}
			else 
			{
				new_camera_preset = CAMERA_PRESET_CUSTOM;
			}
<<<<<<< HEAD
			new_camera_offsets = (!isDefaultCameraPreset(name) || (ECameraPreset)gSavedSettings.getU32("CameraPreset") != new_camera_preset);
=======
			new_camera_offsets = (!isDefaultCameraPreset(name) || (ECameraPreset)gSavedSettings.getU32("CameraPresetType") != new_camera_preset);
>>>>>>> b0265f97
		}
		for (std::vector<std::string>::iterator it = name_list.begin(); it != name_list.end(); ++it)
		{
			std::string ctrl_name = *it;

			LLControlVariable* ctrl = gSavedSettings.getControl(ctrl_name).get();
			if (ctrl)
			{
				std::string comment = ctrl->getComment();
				std::string type = LLControlGroup::typeEnumToString(ctrl->type());
				LLSD value = ctrl->getValue();

				paramsData[ctrl_name]["Comment"] = comment;
				paramsData[ctrl_name]["Persist"] = 1;
				paramsData[ctrl_name]["Type"] = type;
				paramsData[ctrl_name]["Value"] = value;
			}
		}
		if (IS_CAMERA)
		{
<<<<<<< HEAD
			gSavedSettings.setU32("CameraPreset", new_camera_preset);
=======
			gSavedSettings.setU32("CameraPresetType", new_camera_preset);
>>>>>>> b0265f97
		}
	}

	std::string pathName(getPresetsDir(subdirectory) + gDirUtilp->getDirDelimiter() + LLURI::escape(name) + ".xml");

 // If the active preset name is the only thing in the list, don't save the list
	if (paramsData.size() > 1)
	{
		// write to file
		llofstream presetsXML(pathName.c_str());
		if (presetsXML.is_open())
		{
			LLPointer<LLSDFormatter> formatter = new LLSDXMLFormatter();
			formatter->format(paramsData, presetsXML, LLSDFormatter::OPTIONS_PRETTY);
			presetsXML.close();
			saved = true;
            
			LL_DEBUGS() << "saved preset '" << name << "'; " << paramsData.size() << " parameters" << LL_ENDL;

			if (IS_GRAPHIC)
			{
				gSavedSettings.setString("PresetGraphicActive", name);
				// signal interested parties
				triggerChangeSignal();
			}

			if (IS_CAMERA)
			{
				gSavedSettings.setString("PresetCameraActive", name);
				setCameraDirty(false);
				// signal interested parties
				triggerChangeCameraSignal();
			}
		}
		else
		{
			LL_WARNS("Presets") << "Cannot open for output preset file " << pathName << LL_ENDL;
		}
	}
    else
	{
		LL_INFOS() << "No settings available to be saved" << LL_ENDL;
	}
    
	return saved;
}

bool LLPresetsManager::setPresetNamesInComboBox(const std::string& subdirectory, LLComboBox* combo, EDefaultOptions default_option)
{
	bool sts = true;

	combo->clearRows();
	combo->setEnabled(TRUE);

	std::string presets_dir = getPresetsDir(subdirectory);

	if (!presets_dir.empty())
	{
		std::list<std::string> preset_names;
		loadPresetNamesFromDir(presets_dir, preset_names, default_option);

		//std::string preset_graphic_active = gSavedSettings.getString("PresetGraphicActive"); // <FS:Ansariel> Unused

		if (preset_names.begin() != preset_names.end())
		{
			for (std::list<std::string>::const_iterator it = preset_names.begin(); it != preset_names.end(); ++it)
			{
				const std::string& name = *it;
				combo->add(name, name);
			}
		}
		else
		{
			combo->setLabel(LLTrans::getString("preset_combo_label"));
			combo->setEnabled(FALSE);
			sts = false;
		}
	}
	return sts;
}

void LLPresetsManager::loadPreset(const std::string& subdirectory, std::string name)
{
	if (LLTrans::getString(PRESETS_DEFAULT) == name)
	{
		name = PRESETS_DEFAULT;
	}


	std::string full_path(getPresetsDir(subdirectory) + gDirUtilp->getDirDelimiter() + LLURI::escape(name) + ".xml");

    LL_DEBUGS() << "attempting to load preset '"<<name<<"' from '"<<full_path<<"'" << LL_ENDL;

<<<<<<< HEAD
	mIsLoadingPreset = true; // <FS:Ansariel> Graphic preset controls independent from XUI
=======
>>>>>>> b0265f97
	mIgnoreChangedSignal = true;
	if(gSavedSettings.loadFromFile(full_path, false, true) > 0)
	{
		mIgnoreChangedSignal = false;
		if(PRESETS_GRAPHIC == subdirectory)
		{
			gSavedSettings.setString("PresetGraphicActive", name);

<<<<<<< HEAD
			// <FS:Ansariel> Update indirect controls
			LLAvatarComplexityControls::setIndirectControls();

=======
>>>>>>> b0265f97
			LLFloaterPreference* instance = LLFloaterReg::findTypedInstance<LLFloaterPreference>("preferences");
			if (instance)
			{
				instance->refreshEnabledGraphics();
			}
<<<<<<< HEAD
			// <FS:Ansariel> Graphic preset controls independent from XUI
			FloaterQuickPrefs* phototools = LLFloaterReg::findTypedInstance<FloaterQuickPrefs>(PHOTOTOOLS_FLOATER);
			if (phototools)
			{
				phototools->refreshSettings();
			}
			// </FS:Ansariel>
=======
>>>>>>> b0265f97
			triggerChangeSignal();
		}
		if(PRESETS_CAMERA == subdirectory)
		{
			gSavedSettings.setString("PresetCameraActive", name);
			triggerChangeCameraSignal();
		}
	}
	else
	{
		mIgnoreChangedSignal = false;
		LL_WARNS("Presets") << "failed to load preset '"<<name<<"' from '"<<full_path<<"'" << LL_ENDL;
	}
<<<<<<< HEAD
	mIsLoadingPreset = false; // <FS:Ansariel> Graphic preset controls independent from XUI
=======
>>>>>>> b0265f97
}

bool LLPresetsManager::deletePreset(const std::string& subdirectory, std::string name)
{
	if (LLTrans::getString(PRESETS_DEFAULT) == name)
	{
		name = PRESETS_DEFAULT;
	}

	bool sts = true;

	if (PRESETS_DEFAULT == name)
	{
		// This code should never execute
		LL_WARNS("Presets") << "You are not allowed to delete the default preset." << LL_ENDL;
		sts = false;
	}

	if (gDirUtilp->deleteFilesInDir(getPresetsDir(subdirectory), LLURI::escape(name) + ".xml") < 1)
	{
		LL_WARNS("Presets") << "Error removing preset " << name << " from disk" << LL_ENDL;
		sts = false;
	}

	// If you delete the preset that is currently marked as loaded then also indicate that no preset is loaded.
	if(PRESETS_GRAPHIC == subdirectory)
	{
		if (gSavedSettings.getString("PresetGraphicActive") == name)
		{
			gSavedSettings.setString("PresetGraphicActive", "");
		}
		// signal interested parties
		triggerChangeSignal();
	}

	if(PRESETS_CAMERA == subdirectory)
	{
		if (gSavedSettings.getString("PresetCameraActive") == name)
		{
			gSavedSettings.setString("PresetCameraActive", "");
		}
		// signal interested parties
		triggerChangeCameraSignal();
	}

	return sts;
}

bool LLPresetsManager::isDefaultCameraPreset(std::string preset_name)
{
	return (preset_name == PRESETS_REAR_VIEW || preset_name == PRESETS_SIDE_VIEW || preset_name == PRESETS_FRONT_VIEW);
}

bool LLPresetsManager::isTemplateCameraPreset(std::string preset_name)
{
	return (preset_name == PRESETS_REAR || preset_name == PRESETS_SIDE || preset_name == PRESETS_FRONT);
}

void LLPresetsManager::resetCameraPreset(std::string preset_name)
{
	if (isDefaultCameraPreset(preset_name))
	{
		createDefaultCameraPreset(preset_name, true);

		if (gSavedSettings.getString("PresetCameraActive") == preset_name)
		{
			loadPreset(PRESETS_CAMERA, preset_name);
		}
	}
}

bool LLPresetsManager::createDefaultCameraPreset(std::string preset_name, bool force_reset)
{
<<<<<<< HEAD
	// <FS:Ansariel> FIRE-19810: Make presets global since PresetGraphicActive setting is global as well
	//std::string preset_file = gDirUtilp->getExpandedFilename(LL_PATH_PER_SL_ACCOUNT, PRESETS_DIR,
	std::string preset_file = gDirUtilp->getExpandedFilename(LL_PATH_USER_SETTINGS, PRESETS_DIR,
	// </FS:Ansariel>
=======
	std::string preset_file = gDirUtilp->getExpandedFilename(LL_PATH_PER_SL_ACCOUNT, PRESETS_DIR,
>>>>>>> b0265f97
		PRESETS_CAMERA, LLURI::escape(preset_name) + ".xml");
	if (!gDirUtilp->fileExists(preset_file) || force_reset)
	{
		std::string template_name = preset_name.substr(0, preset_name.size() - PRESETS_VIEW_SUFFIX.size());
		std::string default_template_file = gDirUtilp->getExpandedFilename(LL_PATH_APP_SETTINGS, PRESETS_CAMERA, template_name + ".xml");
		return LLFile::copy(default_template_file, preset_file);
	}
	return false;
}

boost::signals2::connection LLPresetsManager::setPresetListChangeCameraCallback(const preset_list_signal_t::slot_type& cb)
{
	return mPresetListChangeCameraSignal.connect(cb);
}

boost::signals2::connection LLPresetsManager::setPresetListChangeCallback(const preset_list_signal_t::slot_type& cb)
{
	return mPresetListChangeSignal.connect(cb);
}


// <FS:Ansariel> Graphic preset controls independent from XUI
void LLPresetsManager::initGraphicPresetControlNames()
{
	mGraphicPresetControls.clear();

	const std::string filename = gDirUtilp->getExpandedFilename(LL_PATH_APP_SETTINGS, "graphic_preset_controls.xml");
	if (LLFile::isfile(filename))
	{
		LLSD controls;
	
		llifstream file(filename.c_str());
		LLSDSerialize::fromXML(controls, file);
		file.close();

		for (LLSD::array_const_iterator it = controls.beginArray(); it != controls.endArray(); ++it)
		{
			mGraphicPresetControls.push_back((*it).asString());
		}
	}
	else
	{
		LL_WARNS() << "Graphic preset controls file missing" << LL_ENDL;
	}
}

void LLPresetsManager::initGraphicPresetControls()
{
	LL_INFOS() << "Initializing graphic preset controls" << LL_ENDL;

	initGraphicPresetControlNames();

	for (std::vector<std::string>::iterator it = mGraphicPresetControls.begin(); it != mGraphicPresetControls.end(); ++it)
	{
		std::string control_name = *it;
		if (gSavedSettings.controlExists(control_name))
		{
			gSavedSettings.getControl(control_name)->getSignal()->connect(boost::bind(&LLPresetsManager::handleGraphicPresetControlChanged, this, _1, _2, _3));
		}
		else if (gSavedPerAccountSettings.controlExists(control_name))
		{
			gSavedPerAccountSettings.getControl(control_name)->getSignal()->connect(boost::bind(&LLPresetsManager::handleGraphicPresetControlChanged, this, _1, _2, _3));
		}
		else
		{
			LL_WARNS() << "Control \"" << control_name << "\" does not exist." << LL_ENDL;
		}
	}
}

void LLPresetsManager::handleGraphicPresetControlChanged(LLControlVariablePtr control, const LLSD& new_value, const LLSD& old_value)
{
	LL_DEBUGS() << "Handling graphic preset control change: control = " << control->getName() << " - new = " << new_value << " - old = " << old_value << LL_ENDL;

	if (!mIsLoadingPreset && (!mIsDrawDistanceSteppingActive || control->getName() != "RenderFarClip"))
	{
		LL_DEBUGS() << "Trigger graphic preset control changed signal" << LL_ENDL;

		gSavedSettings.setString("PresetGraphicActive", "");
		triggerChangeSignal();
	}
}
// </FS:Ansariel><|MERGE_RESOLUTION|>--- conflicted
+++ resolved
@@ -41,10 +41,7 @@
 #include "llfeaturemanager.h"
 #include "llagentcamera.h"
 #include "llfile.h"
-<<<<<<< HEAD
 #include "quickprefs.h"
-=======
->>>>>>> b0265f97
 
 LLPresetsManager::LLPresetsManager()
 	// <FS:Ansariel> Graphic preset controls independent from XUI
@@ -90,21 +87,10 @@
 		return;
 	}
 
-<<<<<<< HEAD
 	//std::string default_file = gDirUtilp->getExpandedFilename(LL_PATH_PER_SL_ACCOUNT, PRESETS_DIR,
 	std::string default_file = gDirUtilp->getExpandedFilename(LL_PATH_USER_SETTINGS, PRESETS_DIR,
 		subdirectory, PRESETS_DEFAULT + ".xml");
 	// </FS:Ansariel>
-=======
-	if (PRESETS_CAMERA == subdirectory)
-	{
-		createCameraDefaultPresets();
-		return;
-	}
-
-	std::string default_file = gDirUtilp->getExpandedFilename(LL_PATH_PER_SL_ACCOUNT, PRESETS_DIR,
-		subdirectory, PRESETS_DEFAULT + ".xml");
->>>>>>> b0265f97
 	if (!gDirUtilp->fileExists(default_file))
 	{
 		LL_INFOS() << "No default preset found -- creating one at " << default_file << LL_ENDL;
@@ -159,7 +145,6 @@
 
 std::string LLPresetsManager::getPresetsDir(const std::string& subdirectory)
 {
-<<<<<<< HEAD
 	// <FS:Ansariel> FIRE-19810: Make presets global since PresetGraphicActive setting is global as well
 	//std::string presets_path = gDirUtilp->getExpandedFilename(LL_PATH_PER_SL_ACCOUNT, PRESETS_DIR);
 	std::string presets_path = gDirUtilp->getExpandedFilename(LL_PATH_USER_SETTINGS, PRESETS_DIR);
@@ -171,13 +156,6 @@
 	//std::string dest_path = gDirUtilp->getExpandedFilename(LL_PATH_PER_SL_ACCOUNT, PRESETS_DIR, subdirectory);
 	std::string dest_path = gDirUtilp->getExpandedFilename(LL_PATH_USER_SETTINGS, PRESETS_DIR, subdirectory);
 	// </FS:Ansariel>
-=======
-	std::string presets_path = gDirUtilp->getExpandedFilename(LL_PATH_PER_SL_ACCOUNT, PRESETS_DIR);
-
-	LLFile::mkdir(presets_path);
-
-	std::string dest_path = gDirUtilp->getExpandedFilename(LL_PATH_PER_SL_ACCOUNT, PRESETS_DIR, subdirectory);
->>>>>>> b0265f97
 	if (!gDirUtilp->fileExists(dest_path))
 		LLFile::mkdir(dest_path);
 
@@ -279,7 +257,6 @@
 		("AppearanceCameraMovement")
 		// From llagentcamera.cpp
 		("CameraOffsetBuild")
-<<<<<<< HEAD
 		//("CameraOffsetScale") // <FS:Ansariel> Duplicate
 		("TrackFocusObject")
 		("CameraOffsetRearView")
@@ -291,12 +268,6 @@
 		("FSDisableMouseWheelCameraZoom")
 		("DisableCameraConstraints")
 		// </FS:Ansariel>
-=======
-		("CameraOffsetScale")
-		("TrackFocusObject")
-		("CameraOffsetRearView")
-		("FocusOffsetRearView")
->>>>>>> b0265f97
         ;
     names = camera_controls;
 }
@@ -343,20 +314,9 @@
 		if (!createDefault)
 		{
 			gSavedSettings.setString("PresetGraphicActive", name);
-<<<<<<< HEAD
 			name_list = mGraphicPresetControls;
 		}
 		// </FS:Ansariel>
-=======
-			instance->getControlNames(name_list);
-			LL_DEBUGS() << "saving preset '" << name << "'; " << name_list.size() << " names" << LL_ENDL;
-			name_list.push_back("PresetGraphicActive");
-		}
-		else
-        {
-			LL_WARNS("Presets") << "preferences floater instance not found" << LL_ENDL;
-		}
->>>>>>> b0265f97
 	}
 	else if (IS_CAMERA)
 	{
@@ -380,7 +340,6 @@
 		paramsData = LLFeatureManager::getInstance()->getRecommendedSettingsMap();
 		if (gSavedSettings.getU32("RenderAvatarMaxComplexity") == 0)
 		{
-<<<<<<< HEAD
 			mIsLoadingPreset = true; // <FS:Ansariel> Graphic preset controls independent from XUI
 			// use the recommended setting as an initial one (MAINT-6435)
 			gSavedSettings.setU32("RenderAvatarMaxComplexity", paramsData["RenderAvatarMaxComplexity"]["Value"].asInteger());
@@ -409,16 +368,7 @@
 	}
 	else
 	{
-		ECameraPreset new_camera_preset = (ECameraPreset)gSavedSettings.getU32("CameraPreset");
-=======
-			// use the recommended setting as an initial one (MAINT-6435)
-			gSavedSettings.setU32("RenderAvatarMaxComplexity", paramsData["RenderAvatarMaxComplexity"]["Value"].asInteger());
-		}
-	}
-	else
-	{
 		ECameraPreset new_camera_preset = (ECameraPreset)gSavedSettings.getU32("CameraPresetType");
->>>>>>> b0265f97
 		bool new_camera_offsets = false;
 		if (IS_CAMERA)
 		{
@@ -441,11 +391,7 @@
 			{
 				new_camera_preset = CAMERA_PRESET_CUSTOM;
 			}
-<<<<<<< HEAD
-			new_camera_offsets = (!isDefaultCameraPreset(name) || (ECameraPreset)gSavedSettings.getU32("CameraPreset") != new_camera_preset);
-=======
 			new_camera_offsets = (!isDefaultCameraPreset(name) || (ECameraPreset)gSavedSettings.getU32("CameraPresetType") != new_camera_preset);
->>>>>>> b0265f97
 		}
 		for (std::vector<std::string>::iterator it = name_list.begin(); it != name_list.end(); ++it)
 		{
@@ -466,11 +412,7 @@
 		}
 		if (IS_CAMERA)
 		{
-<<<<<<< HEAD
-			gSavedSettings.setU32("CameraPreset", new_camera_preset);
-=======
 			gSavedSettings.setU32("CameraPresetType", new_camera_preset);
->>>>>>> b0265f97
 		}
 	}
 
@@ -564,10 +506,7 @@
 
     LL_DEBUGS() << "attempting to load preset '"<<name<<"' from '"<<full_path<<"'" << LL_ENDL;
 
-<<<<<<< HEAD
 	mIsLoadingPreset = true; // <FS:Ansariel> Graphic preset controls independent from XUI
-=======
->>>>>>> b0265f97
 	mIgnoreChangedSignal = true;
 	if(gSavedSettings.loadFromFile(full_path, false, true) > 0)
 	{
@@ -576,18 +515,14 @@
 		{
 			gSavedSettings.setString("PresetGraphicActive", name);
 
-<<<<<<< HEAD
 			// <FS:Ansariel> Update indirect controls
 			LLAvatarComplexityControls::setIndirectControls();
 
-=======
->>>>>>> b0265f97
 			LLFloaterPreference* instance = LLFloaterReg::findTypedInstance<LLFloaterPreference>("preferences");
 			if (instance)
 			{
 				instance->refreshEnabledGraphics();
 			}
-<<<<<<< HEAD
 			// <FS:Ansariel> Graphic preset controls independent from XUI
 			FloaterQuickPrefs* phototools = LLFloaterReg::findTypedInstance<FloaterQuickPrefs>(PHOTOTOOLS_FLOATER);
 			if (phototools)
@@ -595,8 +530,6 @@
 				phototools->refreshSettings();
 			}
 			// </FS:Ansariel>
-=======
->>>>>>> b0265f97
 			triggerChangeSignal();
 		}
 		if(PRESETS_CAMERA == subdirectory)
@@ -610,10 +543,7 @@
 		mIgnoreChangedSignal = false;
 		LL_WARNS("Presets") << "failed to load preset '"<<name<<"' from '"<<full_path<<"'" << LL_ENDL;
 	}
-<<<<<<< HEAD
 	mIsLoadingPreset = false; // <FS:Ansariel> Graphic preset controls independent from XUI
-=======
->>>>>>> b0265f97
 }
 
 bool LLPresetsManager::deletePreset(const std::string& subdirectory, std::string name)
@@ -687,14 +617,10 @@
 
 bool LLPresetsManager::createDefaultCameraPreset(std::string preset_name, bool force_reset)
 {
-<<<<<<< HEAD
 	// <FS:Ansariel> FIRE-19810: Make presets global since PresetGraphicActive setting is global as well
 	//std::string preset_file = gDirUtilp->getExpandedFilename(LL_PATH_PER_SL_ACCOUNT, PRESETS_DIR,
 	std::string preset_file = gDirUtilp->getExpandedFilename(LL_PATH_USER_SETTINGS, PRESETS_DIR,
 	// </FS:Ansariel>
-=======
-	std::string preset_file = gDirUtilp->getExpandedFilename(LL_PATH_PER_SL_ACCOUNT, PRESETS_DIR,
->>>>>>> b0265f97
 		PRESETS_CAMERA, LLURI::escape(preset_name) + ".xml");
 	if (!gDirUtilp->fileExists(preset_file) || force_reset)
 	{
