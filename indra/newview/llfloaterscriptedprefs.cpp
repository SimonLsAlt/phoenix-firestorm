--- conflicted
+++ resolved
@@ -40,34 +40,14 @@
 :   LLFloater(key)
 ,   mEditor(NULL)
 {
-<<<<<<< HEAD
-	mCommitCallbackRegistrar.add("ScriptPref.applyUIColor",	boost::bind(&LLFloaterScriptEdPrefs::applyUIColor, this ,_1, _2));
-	mCommitCallbackRegistrar.add("ScriptPref.getUIColor",	boost::bind(&LLFloaterScriptEdPrefs::getUIColor, this ,_1, _2));
-	// <FS:Ansariel> Port old FS script prefs
-	mCommitCallbackRegistrar.add("NACL.SetPreprocInclude",	boost::bind(&LLFloaterScriptEdPrefs::setPreprocInclude, this));
-=======
     mCommitCallbackRegistrar.add("ScriptPref.applyUIColor", boost::bind(&LLFloaterScriptEdPrefs::applyUIColor, this ,_1, _2));
     mCommitCallbackRegistrar.add("ScriptPref.getUIColor",   boost::bind(&LLFloaterScriptEdPrefs::getUIColor, this ,_1, _2));
     // <FS:Ansariel> Port old FS script prefs
     mCommitCallbackRegistrar.add("NACL.SetPreprocInclude",  boost::bind(&LLFloaterScriptEdPrefs::setPreprocInclude, this));
->>>>>>> 1a8a5404
 }
 
 bool LLFloaterScriptEdPrefs::postBuild()
 {
-<<<<<<< HEAD
-	mEditor = getChild<LLScriptEditor>("Script Preview");
-	if (mEditor)
-	{
-		mEditor->initKeywords();
-		mEditor->loadKeywords();
-	}
-
-	// <FS:Ansariel> Port old FS script prefs
-	getChild<LLButton>("close_btn")->setClickedCallback(boost::bind(&LLFloaterScriptEdPrefs::closeFloater, this, false));
-
-	return true;
-=======
     mEditor = getChild<LLScriptEditor>("Script Preview");
     if (mEditor)
     {
@@ -79,29 +59,10 @@
     getChild<LLButton>("close_btn")->setClickedCallback(boost::bind(&LLFloaterScriptEdPrefs::closeFloater, this, false));
 
     return true;
->>>>>>> 1a8a5404
 }
 
 void LLFloaterScriptEdPrefs::applyUIColor(LLUICtrl* ctrl, const LLSD& param)
 {
-<<<<<<< HEAD
-	LLUIColorTable::instance().setColor(param.asString(), LLColor4(ctrl->getValue()));
-	mEditor->initKeywords();
-	mEditor->loadKeywords();
-
-	// <FS:Ansariel> FIRE-16740: Color syntax highlighting changes don't immediately appear in script window
-	// This will return both LLPreviewLSL as well as LLLiveLSLEditor instances because they are grouped into "preview_script"!
-	LLFloaterReg::const_instance_list_t floaters = LLFloaterReg::getFloaterList("preview_script");
-	for (LLFloaterReg::const_instance_list_t::const_iterator it = floaters.begin(); it != floaters.end(); ++it)
-	{
-		LLScriptEdContainer* cont = dynamic_cast<LLScriptEdContainer*>(*it);
-		if (cont)
-		{
-			cont->updateStyle();
-		}
-	}
-	// </FS:Ansariel>
-=======
     LLUIColorTable::instance().setColor(param.asString(), LLColor4(ctrl->getValue()));
     mEditor->initKeywords();
     mEditor->loadKeywords();
@@ -118,52 +79,30 @@
         }
     }
     // </FS:Ansariel>
->>>>>>> 1a8a5404
 }
 
 void LLFloaterScriptEdPrefs::getUIColor(LLUICtrl* ctrl, const LLSD& param)
 {
-<<<<<<< HEAD
-	LLColorSwatchCtrl* color_swatch = dynamic_cast<LLColorSwatchCtrl*>(ctrl);
-	color_swatch->setOriginal(LLUIColorTable::instance().getColor(param.asString()));
-=======
     LLColorSwatchCtrl* color_swatch = dynamic_cast<LLColorSwatchCtrl*>(ctrl);
     color_swatch->setOriginal(LLUIColorTable::instance().getColor(param.asString()));
->>>>>>> 1a8a5404
 }
 
 // <FS:Ansariel> Port old FS script prefs
 void LLFloaterScriptEdPrefs::setPreprocInclude()
 {
-<<<<<<< HEAD
-	std::string cur_name(gSavedSettings.getString("_NACL_PreProcHDDIncludeLocation"));
-	std::string proposed_name(cur_name);
-
-	(new LLDirPickerThread(boost::bind(&LLFloaterScriptEdPrefs::changePreprocIncludePath, this, _1, _2), proposed_name))->getFile();
-=======
     std::string cur_name(gSavedSettings.getString("_NACL_PreProcHDDIncludeLocation"));
     std::string proposed_name(cur_name);
 
     (new LLDirPickerThread(boost::bind(&LLFloaterScriptEdPrefs::changePreprocIncludePath, this, _1, _2), proposed_name))->getFile();
->>>>>>> 1a8a5404
 }
 
 void LLFloaterScriptEdPrefs::changePreprocIncludePath(const std::vector<std::string>& filenames, std::string proposed_name)
 {
-<<<<<<< HEAD
-	std::string dir_name = filenames[0];
-	if (!dir_name.empty() && dir_name != proposed_name)
-	{
-		std::string new_top_folder(gDirUtilp->getBaseFileName(dir_name));
-		gSavedSettings.setString("_NACL_PreProcHDDIncludeLocation", dir_name);
-	}
-=======
     std::string dir_name = filenames[0];
     if (!dir_name.empty() && dir_name != proposed_name)
     {
         std::string new_top_folder(gDirUtilp->getBaseFileName(dir_name));
         gSavedSettings.setString("_NACL_PreProcHDDIncludeLocation", dir_name);
     }
->>>>>>> 1a8a5404
 }
 // </FS:Ansariel>