--- conflicted
+++ resolved
@@ -1,75 +1,65 @@
-/**
- * @file llfloaterscriptedprefs.cpp
- * @brief Color controls for the script editor
- * @author Cinder Roxley
- *
- * $LicenseInfo:firstyear=2006&license=viewerlgpl$
- * Second Life Viewer Source Code
- * Copyright (C) 2014, Linden Research, Inc.
- *
- * This library is free software; you can redistribute it and/or
- * modify it under the terms of the GNU Lesser General Public
- * License as published by the Free Software Foundation;
- * version 2.1 of the License only.
- *
- * This library is distributed in the hope that it will be useful,
- * but WITHOUT ANY WARRANTY; without even the implied warranty of
- * MERCHANTABILITY or FITNESS FOR A PARTICULAR PURPOSE.  See the GNU
- * Lesser General Public License for more details.
- *
- * You should have received a copy of the GNU Lesser General Public
- * License along with this library; if not, write to the Free Software
- * Foundation, Inc., 51 Franklin Street, Fifth Floor, Boston, MA  02110-1301  USA
- *
- * Linden Research, Inc., 945 Battery Street, San Francisco, CA  94111  USA
- * $/LicenseInfo$
- */
-
-#include "llviewerprecompiledheaders.h"
-#include "llfloaterscriptedprefs.h"
-
-#include "llcolorswatch.h"
-#include "llscripteditor.h"
-
-
-LLFloaterScriptEdPrefs::LLFloaterScriptEdPrefs(const LLSD& key)
-:   LLFloater(key)
-,   mEditor(NULL)
-{
-    mCommitCallbackRegistrar.add("ScriptPref.applyUIColor", boost::bind(&LLFloaterScriptEdPrefs::applyUIColor, this ,_1, _2));
-    mCommitCallbackRegistrar.add("ScriptPref.getUIColor",   boost::bind(&LLFloaterScriptEdPrefs::getUIColor, this ,_1, _2));
-}
-
-bool LLFloaterScriptEdPrefs::postBuild()
-{
-<<<<<<< HEAD
-	mEditor = getChild<LLScriptEditor>("Script Preview");
-	if (mEditor)
-	{
-		mEditor->initKeywords();
-		mEditor->loadKeywords();
-	}
-	return true;
-=======
-    mEditor = getChild<LLScriptEditor>("Script Preview");
-    if (mEditor)
-    {
-        mEditor->initKeywords();
-        mEditor->loadKeywords();
-    }
-    return TRUE;
->>>>>>> e1623bb2
-}
-
-void LLFloaterScriptEdPrefs::applyUIColor(LLUICtrl* ctrl, const LLSD& param)
-{
-    LLUIColorTable::instance().setColor(param.asString(), LLColor4(ctrl->getValue()));
-    mEditor->initKeywords();
-    mEditor->loadKeywords();
-}
-
-void LLFloaterScriptEdPrefs::getUIColor(LLUICtrl* ctrl, const LLSD& param)
-{
-    LLColorSwatchCtrl* color_swatch = dynamic_cast<LLColorSwatchCtrl*>(ctrl);
-    color_swatch->setOriginal(LLUIColorTable::instance().getColor(param.asString()));
-}+/**
+ * @file llfloaterscriptedprefs.cpp
+ * @brief Color controls for the script editor
+ * @author Cinder Roxley
+ *
+ * $LicenseInfo:firstyear=2006&license=viewerlgpl$
+ * Second Life Viewer Source Code
+ * Copyright (C) 2014, Linden Research, Inc.
+ *
+ * This library is free software; you can redistribute it and/or
+ * modify it under the terms of the GNU Lesser General Public
+ * License as published by the Free Software Foundation;
+ * version 2.1 of the License only.
+ *
+ * This library is distributed in the hope that it will be useful,
+ * but WITHOUT ANY WARRANTY; without even the implied warranty of
+ * MERCHANTABILITY or FITNESS FOR A PARTICULAR PURPOSE.  See the GNU
+ * Lesser General Public License for more details.
+ *
+ * You should have received a copy of the GNU Lesser General Public
+ * License along with this library; if not, write to the Free Software
+ * Foundation, Inc., 51 Franklin Street, Fifth Floor, Boston, MA  02110-1301  USA
+ *
+ * Linden Research, Inc., 945 Battery Street, San Francisco, CA  94111  USA
+ * $/LicenseInfo$
+ */
+
+#include "llviewerprecompiledheaders.h"
+#include "llfloaterscriptedprefs.h"
+
+#include "llcolorswatch.h"
+#include "llscripteditor.h"
+
+
+LLFloaterScriptEdPrefs::LLFloaterScriptEdPrefs(const LLSD& key)
+:   LLFloater(key)
+,   mEditor(NULL)
+{
+    mCommitCallbackRegistrar.add("ScriptPref.applyUIColor", boost::bind(&LLFloaterScriptEdPrefs::applyUIColor, this ,_1, _2));
+    mCommitCallbackRegistrar.add("ScriptPref.getUIColor",   boost::bind(&LLFloaterScriptEdPrefs::getUIColor, this ,_1, _2));
+}
+
+bool LLFloaterScriptEdPrefs::postBuild()
+{
+    mEditor = getChild<LLScriptEditor>("Script Preview");
+    if (mEditor)
+    {
+        mEditor->initKeywords();
+        mEditor->loadKeywords();
+    }
+    return true;
+}
+
+void LLFloaterScriptEdPrefs::applyUIColor(LLUICtrl* ctrl, const LLSD& param)
+{
+    LLUIColorTable::instance().setColor(param.asString(), LLColor4(ctrl->getValue()));
+    mEditor->initKeywords();
+    mEditor->loadKeywords();
+}
+
+void LLFloaterScriptEdPrefs::getUIColor(LLUICtrl* ctrl, const LLSD& param)
+{
+    LLColorSwatchCtrl* color_swatch = dynamic_cast<LLColorSwatchCtrl*>(ctrl);
+    color_swatch->setOriginal(LLUIColorTable::instance().getColor(param.asString()));
+}