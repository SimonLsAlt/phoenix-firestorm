/**
 * @file LLFloaterIMNearbyChat.cpp
 * @brief LLFloaterIMNearbyChat class implementation
 *
 * $LicenseInfo:firstyear=2002&license=viewerlgpl$
 * Second Life Viewer Source Code
 * Copyright (C) 2010, Linden Research, Inc.
 *
 * This library is free software; you can redistribute it and/or
 * modify it under the terms of the GNU Lesser General Public
 * License as published by the Free Software Foundation;
 * version 2.1 of the License only.
 *
 * This library is distributed in the hope that it will be useful,
 * but WITHOUT ANY WARRANTY; without even the implied warranty of
 * MERCHANTABILITY or FITNESS FOR A PARTICULAR PURPOSE.  See the GNU
 * Lesser General Public License for more details.
 *
 * You should have received a copy of the GNU Lesser General Public
 * License along with this library; if not, write to the Free Software
 * Foundation, Inc., 51 Franklin Street, Fifth Floor, Boston, MA  02110-1301  USA
 *
 * Linden Research, Inc., 945 Battery Street, San Francisco, CA  94111  USA
 * $/LicenseInfo$
 */

#include "llviewerprecompiledheaders.h"

#if 0

#include "message.h"

#include "lliconctrl.h"
#include "llappviewer.h"
#include "llchatentry.h"
#include "llfloaterreg.h"
#include "lltrans.h"
#include "llfloaterimcontainer.h"
#include "llfloatersidepanelcontainer.h"
#include "llfocusmgr.h"
#include "lllogchat.h"
#include "llresizebar.h"
#include "llresizehandle.h"
#include "lldraghandle.h"
#include "llmenugl.h"
#include "llviewermenu.h" // for gMenuHolder
#include "llfloaterimnearbychathandler.h"
#include "llchannelmanager.h"
#include "llchathistory.h"
#include "llstylemap.h"
#include "llavatarnamecache.h"
#include "llfloaterreg.h"
#include "lltrans.h"

#include "llfirstuse.h"
#include "llfloaterimnearbychat.h"
#include "llagent.h" // gAgent
#include "llgesturemgr.h"
#include "llmultigesture.h"
#include "llkeyboard.h"
#include "llanimationstates.h"
#include "llviewerstats.h"
#include "llcommandhandler.h"
#include "llviewercontrol.h"
#include "llnavigationbar.h"
#include "llwindow.h"
#include "llviewerwindow.h"
#include "llrootview.h"
#include "llviewerchat.h"
#include "lltranslate.h"
#include "llautoreplace.h"
#include "lluiusage.h"
// [RLVa:KB] - Checked: 2010-02-27 (RLVa-1.2.0b)
#include "rlvactions.h"
#include "rlvcommon.h"
#include "rlvhandler.h"
// [/RLVa:KB]

S32 LLFloaterIMNearbyChat::sLastSpecialChatChannel = 0;

constexpr S32 EXPANDED_HEIGHT = 266;
constexpr S32 COLLAPSED_HEIGHT = 60;
constexpr S32 EXPANDED_MIN_HEIGHT = 150;

// legacy callback glue
//void send_chat_from_viewer(const std::string& utf8_out_text, EChatType type, S32 channel);
// [RLVa:KB] - Checked: 2010-02-27 (RLVa-0.2.2)
void send_chat_from_viewer(std::string utf8_out_text, EChatType type, S32 channel);
// [/RLVa:KB]

struct LLChatTypeTrigger {
    std::string name;
    EChatType type;
};

static LLChatTypeTrigger sChatTypeTriggers[] = {
    { "/whisper"    , CHAT_TYPE_WHISPER},
    { "/shout"  , CHAT_TYPE_SHOUT}
};

bool cb_do_nothing()
{
    return false;
}

LLFloaterIMNearbyChat::LLFloaterIMNearbyChat(const LLSD& llsd)
:   LLFloaterIMSessionTab(LLSD(LLUUID::null)),
    //mOutputMonitor(NULL),
    mSpeakerMgr(NULL),
    mExpandedHeight(COLLAPSED_HEIGHT + EXPANDED_HEIGHT)
{
    mIsP2PChat = false;
    mIsNearbyChat = true;
    mSpeakerMgr = LLLocalSpeakerMgr::getInstance();

    // Required by LLFloaterIMSessionTab::mGearBtn
    // But nearby floater has no 'per agent' menu items,
    mEnableCallbackRegistrar.add("Avatar.EnableGearItem", boost::bind(&cb_do_nothing));
    mCommitCallbackRegistrar.add("Avatar.GearDoToSelected", boost::bind(&cb_do_nothing));
    mEnableCallbackRegistrar.add("Avatar.CheckGearItem", boost::bind(&cb_do_nothing));

    mMinFloaterHeight = EXPANDED_MIN_HEIGHT;
}

//static
LLFloaterIMNearbyChat* LLFloaterIMNearbyChat::buildFloater(const LLSD& key)
{
    LLFloaterReg::getInstance("im_container");
    return new LLFloaterIMNearbyChat(key);
}

//virtual
bool LLFloaterIMNearbyChat::postBuild()
{
    setIsSingleInstance(true);
    bool result = LLFloaterIMSessionTab::postBuild();

    mInputEditor->setAutoreplaceCallback(boost::bind(&LLAutoReplace::autoreplaceCallback, LLAutoReplace::getInstance(), _1, _2, _3, _4, _5));
    mInputEditor->setCommitCallback(boost::bind(&LLFloaterIMNearbyChat::onChatBoxCommit, this));
    mInputEditor->setKeystrokeCallback(boost::bind(&LLFloaterIMNearbyChat::onChatBoxKeystroke, this));
    mInputEditor->setFocusLostCallback(boost::bind(&LLFloaterIMNearbyChat::onChatBoxFocusLost, this));
    mInputEditor->setFocusReceivedCallback(boost::bind(&LLFloaterIMNearbyChat::onChatBoxFocusReceived, this));
    std::string nearbyChatTitle(LLTrans::getString("NearbyChatTitle"));
    mInputEditor->setLabel(nearbyChatTitle);

    // Title must be defined BEFORE call to addConversationListItem() because
    // it is used to show the item's name in the conversations list
    setTitle(nearbyChatTitle);

    // obsolete, but may be needed for backward compatibility?
    gSavedSettings.declareS32("nearbychat_showicons_and_names", 2, "NearByChat header settings", LLControlVariable::PERSIST_NONDFT);

    if (gSavedPerAccountSettings.getBOOL("LogShowHistory"))
    {
        loadHistory();
    }

    return result;
}

// virtual
void LLFloaterIMNearbyChat::closeHostedFloater()
{
<<<<<<< HEAD
	// If detached from conversations window close anyway
	if (!getHost())
	{
		setVisible(false);
	}

	// Should check how many conversations are ongoing. Select next to "Nearby Chat" in case there are some other besides.
	// Close conversations window in case "Nearby Chat" is attached and the only conversation
	LLFloaterIMContainer* floater_container = LLFloaterIMContainer::getInstance();
	if (floater_container->getConversationListItemSize() == 1)
	{
		if (getHost())
		{
			floater_container->closeFloater();
		}
	}
	else
	{
		if (!getHost())
		{
			floater_container->selectNextConversationByID(LLUUID());
		}
	}
=======
    // If detached from conversations window close anyway
    if (!getHost())
    {
        setVisible(FALSE);
    }

    // Should check how many conversations are ongoing. Select next to "Nearby Chat" in case there are some other besides.
    // Close conversations window in case "Nearby Chat" is attached and the only conversation
    LLFloaterIMContainer* floater_container = LLFloaterIMContainer::getInstance();
    if (floater_container->getConversationListItemSize() == 1)
    {
        if (getHost())
        {
            floater_container->closeFloater();
        }
    }
    else
    {
        if (!getHost())
        {
            floater_container->selectNextConversationByID(LLUUID());
        }
    }
>>>>>>> c06fb4e0
}

// virtual
void LLFloaterIMNearbyChat::refresh()
{
    displaySpeakingIndicator();
    updateCallBtnState(LLVoiceClient::getInstance()->getUserPTTState());

    // *HACK: Update transparency type depending on whether our children have focus.
    // This is needed because this floater is chrome and thus cannot accept focus, so
    // the transparency type setting code from LLFloater::setFocus() isn't reached.
    if (getTransparencyType() != TT_DEFAULT)
    {
        setTransparencyType(hasFocus() ? TT_ACTIVE : TT_INACTIVE);
    }
}

void LLFloaterIMNearbyChat::reloadMessages(bool clean_messages/* = false*/)
{
    if (clean_messages)
    {
        mMessageArchive.clear();
        loadHistory();
    }

    mChatHistory->clear();

    LLSD do_not_log;
    do_not_log["do_not_log"] = true;
    for(std::vector<LLChat>::iterator it = mMessageArchive.begin();it!=mMessageArchive.end();++it)
    {
        // Update the messages without re-writing them to a log file.
        addMessage(*it,false, do_not_log);
    }
}

void LLFloaterIMNearbyChat::loadHistory()
{
    LLSD do_not_log;
    do_not_log["do_not_log"] = true;

    std::list<LLSD> history;
    LLLogChat::loadChatHistory("chat", history);

    std::list<LLSD>::const_iterator it = history.begin();
    while (it != history.end())
    {
        const LLSD& msg = *it;

        std::string from = msg[LL_IM_FROM];
        LLUUID from_id;
        if (msg[LL_IM_FROM_ID].isDefined())
        {
            from_id = msg[LL_IM_FROM_ID].asUUID();
        }
        else
        {
            std::string legacy_name = gCacheName->buildLegacyName(from);
            from_id = LLAvatarNameCache::getInstance()->findIdByName(legacy_name);
        }

        LLChat chat;
        chat.mFromName = from;
        chat.mFromID = from_id;
        chat.mText = msg[LL_IM_TEXT].asString();
        chat.mTimeStr = msg[LL_IM_TIME].asString();
        chat.mChatStyle = CHAT_STYLE_HISTORY;

        chat.mSourceType = CHAT_SOURCE_AGENT;
        if (from_id.isNull() && SYSTEM_FROM == from)
        {
            chat.mSourceType = CHAT_SOURCE_SYSTEM;

        }
        else if (from_id.isNull())
        {
            chat.mSourceType = isWordsName(from) ? CHAT_SOURCE_UNKNOWN : CHAT_SOURCE_OBJECT;
        }

        addMessage(chat, true, do_not_log);

        it++;
    }
}

void LLFloaterIMNearbyChat::removeScreenChat()
{
    LLNotificationsUI::LLScreenChannelBase* chat_channel = LLNotificationsUI::LLChannelManager::getInstance()->findChannelByID(
        LLNotificationsUI::NEARBY_CHAT_CHANNEL_UUID);
    if(chat_channel)
    {
        chat_channel->removeToastsFromChannel();
    }
}


void LLFloaterIMNearbyChat::setVisible(bool visible)
{
    LLFloaterIMSessionTab::setVisible(visible);

    if(visible)
    {
        removeScreenChat();
    }
}


void LLFloaterIMNearbyChat::setVisibleAndFrontmost(bool take_focus, const LLSD& key)
{
    LLFloaterIMSessionTab::setVisibleAndFrontmost(take_focus, key);

    if(matchesKey(key))
    {
        LLFloaterIMContainer::getInstance()->selectConversationPair(mSessionID, true, take_focus);
    }
}

// virtual
void LLFloaterIMNearbyChat::onTearOffClicked()
{
    LLFloaterIMSessionTab::onTearOffClicked();

    // see CHUI-170: Save torn-off state of the nearby chat between sessions
    bool in_the_multifloater(getHost());
    gSavedPerAccountSettings.setBOOL("NearbyChatIsNotTornOff", in_the_multifloater);
}


// virtual
void LLFloaterIMNearbyChat::onOpen(const LLSD& key)
{
    LLFloaterIMSessionTab::onOpen(key);
    if(!isMessagePaneExpanded())
    {
        restoreFloater();
        onCollapseToLine(this);
    }
}

// virtual
void LLFloaterIMNearbyChat::onClose(bool app_quitting)
{
    // Override LLFloaterIMSessionTab::onClose() so that Nearby Chat is not removed from the conversation floater
    LLFloaterIMSessionTab::restoreFloater();
    if (app_quitting)
    {
        // We are starting and closing floater in "expanded" state
        // Update expanded (restored) rect and position for use in next session
        forceReshape();
        storeRectControl();
    }
}

// virtual
void LLFloaterIMNearbyChat::onClickCloseBtn(bool)

{
    if (!isTornOff())
    {
        return;
    }
    closeHostedFloater();
}

void LLFloaterIMNearbyChat::onChatFontChange(LLFontGL* fontp)
{
    // Update things with the new font whohoo
    if (mInputEditor)
    {
        mInputEditor->setFont(fontp);
    }
}


void LLFloaterIMNearbyChat::show()
{
        openFloater(getKey());
}

bool LLFloaterIMNearbyChat::isChatVisible() const
{
    bool isVisible = false;
    LLFloaterIMContainer* im_box = LLFloaterIMContainer::getInstance();
    // Is the IM floater container ever null?
    llassert(im_box != NULL);
    if (im_box != NULL)
    {
        isVisible =
                isChatMultiTab() && gSavedPerAccountSettings.getBOOL("NearbyChatIsNotTornOff")?
                        im_box->getVisible() && !im_box->isMinimized() :
                        getVisible() && !isMinimized();
    }

    return isVisible;
}

void LLFloaterIMNearbyChat::showHistory()
{
    openFloater();
    LLFloaterIMContainer::getInstance()->selectConversation(LLUUID(NULL));

<<<<<<< HEAD
	if(!isMessagePaneExpanded())
	{
		restoreFloater();
		setFocus(true);
	}
	else
	{
		LLFloaterIMContainer::getInstance()->setFocus(true);
	}
	setResizeLimits(getMinWidth(), EXPANDED_MIN_HEIGHT);
=======
    if(!isMessagePaneExpanded())
    {
        restoreFloater();
        setFocus(true);
    }
    else
    {
        LLFloaterIMContainer::getInstance()->setFocus(TRUE);
    }
    setResizeLimits(getMinWidth(), EXPANDED_MIN_HEIGHT);
>>>>>>> c06fb4e0
}

std::string LLFloaterIMNearbyChat::getCurrentChat()
{
    return mInputEditor ? mInputEditor->getText() : LLStringUtil::null;
}

// virtual
bool LLFloaterIMNearbyChat::handleKeyHere( KEY key, MASK mask )
{
<<<<<<< HEAD
	bool handled = false;

	if( KEY_RETURN == key && mask == MASK_CONTROL)
	{
		// shout
		sendChat(CHAT_TYPE_SHOUT);
		handled = true;
	}
	else if (KEY_RETURN == key && mask == MASK_SHIFT)
	{
		// whisper
		sendChat(CHAT_TYPE_WHISPER);
		handled = true;
	}


	if((mask == MASK_ALT) && isTornOff())
	{
		LLFloaterIMContainer* floater_container = LLFloaterIMContainer::getInstance();
		if ((KEY_UP == key) || (KEY_LEFT == key))
		{
			floater_container->selectNextorPreviousConversation(false);
			handled = true;
		}
		if ((KEY_DOWN == key ) || (KEY_RIGHT == key))
		{
			floater_container->selectNextorPreviousConversation(true);
			handled = true;
		}
	}

	return handled;
=======
    BOOL handled = FALSE;

    if( KEY_RETURN == key && mask == MASK_CONTROL)
    {
        // shout
        sendChat(CHAT_TYPE_SHOUT);
        handled = TRUE;
    }
    else if (KEY_RETURN == key && mask == MASK_SHIFT)
    {
        // whisper
        sendChat(CHAT_TYPE_WHISPER);
        handled = TRUE;
    }


    if((mask == MASK_ALT) && isTornOff())
    {
        LLFloaterIMContainer* floater_container = LLFloaterIMContainer::getInstance();
        if ((KEY_UP == key) || (KEY_LEFT == key))
        {
            floater_container->selectNextorPreviousConversation(false);
            handled = TRUE;
        }
        if ((KEY_DOWN == key ) || (KEY_RIGHT == key))
        {
            floater_container->selectNextorPreviousConversation(true);
            handled = TRUE;
        }
    }

    return handled;
>>>>>>> c06fb4e0
}

bool LLFloaterIMNearbyChat::matchChatTypeTrigger(const std::string& in_str, std::string* out_str)
{
    U32 in_len = in_str.length();
    S32 cnt = sizeof(sChatTypeTriggers) / sizeof(*sChatTypeTriggers);

    bool string_was_found = false;

    for (S32 n = 0; n < cnt && !string_was_found; n++)
    {
        if (in_len <= sChatTypeTriggers[n].name.length())
        {
            std::string trigger_trunc = sChatTypeTriggers[n].name;
            LLStringUtil::truncate(trigger_trunc, in_len);

            if (!LLStringUtil::compareInsensitive(in_str, trigger_trunc))
            {
                *out_str = sChatTypeTriggers[n].name;
                string_was_found = true;
            }
        }
    }

    return string_was_found;
}

void LLFloaterIMNearbyChat::onChatBoxKeystroke()
{
    LLFloaterIMContainer* im_box = LLFloaterIMContainer::findInstance();
    if (im_box)
    {
        im_box->flashConversationItemWidget(mSessionID,false);
    }

    LLFirstUse::otherAvatarChatFirst(false);

    LLWString raw_text = mInputEditor->getWText();

    // Can't trim the end, because that will cause autocompletion
    // to eat trailing spaces that might be part of a gesture.
    LLWStringUtil::trimHead(raw_text);

    S32 length = raw_text.length();

    if( (length > 0) && (raw_text[0] != '/') )  // forward slash is used for escape (eg. emote) sequences
    {
        gAgent.startTyping();
    }
    else
    {
        gAgent.stopTyping();
    }

    /* Doesn't work -- can't tell the difference between a backspace
       that killed the selection vs. backspace at the end of line.
    if (length > 1
        && text[0] == '/'
        && key == KEY_BACKSPACE)
    {
        // the selection will already be deleted, but we need to trim
        // off the character before
        std::string new_text = raw_text.substr(0, length-1);
        mInputEditor->setText( new_text );
        mInputEditor->setCursorToEnd();
        length = length - 1;
    }
    */

    KEY key = gKeyboard->currentKey();

    // Ignore "special" keys, like backspace, arrows, etc.
    if (gSavedSettings.getBOOL("ChatAutocompleteGestures")
        && length > 1
        && raw_text[0] == '/'
        && key < KEY_SPECIAL)
    {
        // we're starting a gesture, attempt to autocomplete

        std::string utf8_trigger = wstring_to_utf8str(raw_text);
        std::string utf8_out_str(utf8_trigger);

        if (LLGestureMgr::instance().matchPrefix(utf8_trigger, &utf8_out_str))
        {
            std::string rest_of_match = utf8_out_str.substr(utf8_trigger.size());
            if (!rest_of_match.empty())
            {
                mInputEditor->setText(utf8_trigger + rest_of_match); // keep original capitalization for user-entered part
                // Select to end of line, starting from the character
                // after the last one the user typed.
                mInputEditor->selectByCursorPosition(utf8_out_str.size()-rest_of_match.size(),utf8_out_str.size());
            }

        }
        else if (matchChatTypeTrigger(utf8_trigger, &utf8_out_str))
        {
            std::string rest_of_match = utf8_out_str.substr(utf8_trigger.size());
            mInputEditor->setText(utf8_trigger + rest_of_match + " "); // keep original capitalization for user-entered part
            mInputEditor->endOfDoc();
        }

        //LL_INFOS() << "GESTUREDEBUG " << trigger
        //  << " len " << length
        //  << " outlen " << out_str.getLength()
        //  << LL_ENDL;
    }
}

// static
void LLFloaterIMNearbyChat::onChatBoxFocusLost()
{
    // stop typing animation
    gAgent.stopTyping();
}

void LLFloaterIMNearbyChat::onChatBoxFocusReceived()
{
    mInputEditor->setEnabled(!gDisconnected);
}

EChatType LLFloaterIMNearbyChat::processChatTypeTriggers(EChatType type, std::string &str)
{
    U32 length = str.length();
    S32 cnt = sizeof(sChatTypeTriggers) / sizeof(*sChatTypeTriggers);

    for (S32 n = 0; n < cnt; n++)
    {
        if (length >= sChatTypeTriggers[n].name.length())
        {
            std::string trigger = str.substr(0, sChatTypeTriggers[n].name.length());

            if (!LLStringUtil::compareInsensitive(trigger, sChatTypeTriggers[n].name))
            {
                U32 trigger_length = sChatTypeTriggers[n].name.length();

                // It's to remove space after trigger name
                if (length > trigger_length && str[trigger_length] == ' ')
                    trigger_length++;

                str = str.substr(trigger_length, length);

                if (CHAT_TYPE_NORMAL == type)
                    return sChatTypeTriggers[n].type;
                else
                    break;
            }
        }
    }

    return type;
}

void LLFloaterIMNearbyChat::sendChat( EChatType type )
{
    if (mInputEditor)
    {
        LLWString text = mInputEditor->getWText();
        LLWStringUtil::trim(text);
        LLWStringUtil::replaceChar(text,182,'\n'); // Convert paragraph symbols back into newlines.
        if (!text.empty())
        {
            // Check if this is destined for another channel
            S32 channel = 0;
            stripChannelNumber(text, &channel);

            updateUsedEmojis(text);

            std::string utf8text = wstring_to_utf8str(text);
            // Try to trigger a gesture, if not chat to a script.
            std::string utf8_revised_text;
            if (0 == channel)
            {
                // discard returned "found" boolean
                if(!LLGestureMgr::instance().triggerAndReviseString(utf8text, &utf8_revised_text))
                {
                    utf8_revised_text = utf8text;
                }
            }
            else
            {
                utf8_revised_text = utf8text;
            }

            utf8_revised_text = utf8str_trim(utf8_revised_text);

            type = processChatTypeTriggers(type, utf8_revised_text);

            if (!utf8_revised_text.empty())
            {
                // Chat with animation
                sendChatFromViewer(utf8_revised_text, type, gSavedSettings.getBOOL("PlayChatAnim"));
            }
        }

        mInputEditor->setText(LLStringExplicit(""));
    }

    gAgent.stopTyping();

    // If the user wants to stop chatting on hitting return, lose focus
    // and go out of chat mode.
    if (gSavedSettings.getBOOL("CloseChatOnReturn"))
    {
        stopChat();
    }
}

void LLFloaterIMNearbyChat::addMessage(const LLChat& chat,bool archive,const LLSD &args)
{
    appendMessage(chat, args);

    if(archive)
    {
        mMessageArchive.push_back(chat);
        if(mMessageArchive.size() > 200)
        {
            mMessageArchive.erase(mMessageArchive.begin());
        }
    }

    // logging
    if (!args["do_not_log"].asBoolean() && gSavedPerAccountSettings.getS32("KeepConversationLogTranscripts") > 1)
    {
        std::string from_name = chat.mFromName;

        if (chat.mSourceType == CHAT_SOURCE_AGENT)
        {
            // if the chat is coming from an agent, log the complete name
            LLAvatarName av_name;
            LLAvatarNameCache::get(chat.mFromID, &av_name);

            if (!av_name.isDisplayNameDefault())
            {
                from_name = av_name.getCompleteName();
            }
        }

        LLLogChat::saveHistory("chat", from_name, chat.mFromID, chat.mText);
    }
}


void LLFloaterIMNearbyChat::onChatBoxCommit()
{
    sendChat(CHAT_TYPE_NORMAL);

    gAgent.stopTyping();
}

void LLFloaterIMNearbyChat::displaySpeakingIndicator()
{
    LLSpeakerMgr::speaker_list_t speaker_list;
    LLUUID id;

<<<<<<< HEAD
	id.setNull();
	mSpeakerMgr->update(false);
	mSpeakerMgr->getSpeakerList(&speaker_list, false);
=======
    id.setNull();
    mSpeakerMgr->update(FALSE);
    mSpeakerMgr->getSpeakerList(&speaker_list, FALSE);
>>>>>>> c06fb4e0

    for (LLSpeakerMgr::speaker_list_t::iterator i = speaker_list.begin(); i != speaker_list.end(); ++i)
    {
        LLPointer<LLSpeaker> s = *i;
        if (s->mSpeechVolume > 0 || s->mStatus == LLSpeaker::STATUS_SPEAKING)
        {
            id = s->mID;
            break;
        }
    }
}

void LLFloaterIMNearbyChat::sendChatFromViewer(const std::string &utf8text, EChatType type, bool animate)
{
    sendChatFromViewer(utf8str_to_wstring(utf8text), type, animate);
}

void LLFloaterIMNearbyChat::sendChatFromViewer(const LLWString &wtext, EChatType type, bool animate)
{
    // Look for "/20 foo" channel chats.
    S32 channel = 0;
    LLWString out_text = stripChannelNumber(wtext, &channel);
    std::string utf8_out_text = wstring_to_utf8str(out_text);
    std::string utf8_text = wstring_to_utf8str(wtext);

    utf8_text = utf8str_trim(utf8_text);
    if (!utf8_text.empty())
    {
        utf8_text = utf8str_truncate(utf8_text, MAX_STRING - 1);
    }

// [RLVa:KB] - Checked: 2010-03-27 (RLVa-1.2.0b) | Modified: RLVa-1.2.0b
    if ( (0 == channel) && (RlvActions::isRlvEnabled()) )
    {
        // Adjust the (public) chat "volume" on chat and gestures (also takes care of playing the proper animation)
        type = RlvActions::checkChatVolume(type);
        animate &= !RlvActions::hasBehaviour( (!RlvUtil::isEmote(utf8_text)) ? RLV_BHVR_REDIRCHAT : RLV_BHVR_REDIREMOTE );
    }
// [/RLVa:KB]

    // Don't animate for chats people can't hear (chat to scripts)
    if (animate && (channel == 0))
    {
        if (type == CHAT_TYPE_WHISPER)
        {
            LL_DEBUGS() << "You whisper " << utf8_text << LL_ENDL;
            gAgent.sendAnimationRequest(ANIM_AGENT_WHISPER, ANIM_REQUEST_START);
        }
        else if (type == CHAT_TYPE_NORMAL)
        {
            LL_DEBUGS() << "You say " << utf8_text << LL_ENDL;
            gAgent.sendAnimationRequest(ANIM_AGENT_TALK, ANIM_REQUEST_START);
        }
        else if (type == CHAT_TYPE_SHOUT)
        {
            LL_DEBUGS() << "You shout " << utf8_text << LL_ENDL;
            gAgent.sendAnimationRequest(ANIM_AGENT_SHOUT, ANIM_REQUEST_START);
        }
        else
        {
            LL_INFOS() << "send_chat_from_viewer() - invalid volume" << LL_ENDL;
            return;
        }
    }
    else
    {
        if (type != CHAT_TYPE_START && type != CHAT_TYPE_STOP)
        {
            LL_DEBUGS() << "Channel chat: " << utf8_text << LL_ENDL;
        }
    }

    send_chat_from_viewer(utf8_out_text, type, channel);
}

// static
bool LLFloaterIMNearbyChat::isWordsName(const std::string& name)
{
    // checking to see if it's display name plus username in parentheses
    S32 open_paren = name.find(" (", 0);
    S32 close_paren = name.find(')', 0);

    if (open_paren != std::string::npos &&
        close_paren == name.length()-1)
    {
        return true;
    }
    else
    {
        //checking for a single space
        S32 pos = name.find(' ', 0);
        return std::string::npos != pos && name.rfind(' ', name.length()) == pos && 0 != pos && name.length()-1 != pos;
    }
}

// static
void LLFloaterIMNearbyChat::startChat(const char* line)
{
<<<<<<< HEAD
	LLFloaterIMNearbyChat* nearby_chat = LLFloaterReg::getTypedInstance<LLFloaterIMNearbyChat>("nearby_chat");
	if (nearby_chat)
	{
		if(!nearby_chat->isTornOff())
		{
			LLFloaterIMContainer::getInstance()->selectConversation(LLUUID(NULL));
		}
		if(nearby_chat->isMinimized())
		{
			nearby_chat->setMinimized(false);
		}
		nearby_chat->show();
		nearby_chat->setFocus(true);

		if (line)
		{
			std::string line_string(line);
			nearby_chat->mInputEditor->setText(line_string);
		}

		nearby_chat->mInputEditor->endOfDoc();
	}
=======
    LLFloaterIMNearbyChat* nearby_chat = LLFloaterReg::getTypedInstance<LLFloaterIMNearbyChat>("nearby_chat");
    if (nearby_chat)
    {
        if(!nearby_chat->isTornOff())
        {
            LLFloaterIMContainer::getInstance()->selectConversation(LLUUID(NULL));
        }
        if(nearby_chat->isMinimized())
        {
            nearby_chat->setMinimized(false);
        }
        nearby_chat->show();
        nearby_chat->setFocus(TRUE);

        if (line)
        {
            std::string line_string(line);
            nearby_chat->mInputEditor->setText(line_string);
        }

        nearby_chat->mInputEditor->endOfDoc();
    }
>>>>>>> c06fb4e0
}

// Exit "chat mode" and do the appropriate focus changes
// static
void LLFloaterIMNearbyChat::stopChat()
{
<<<<<<< HEAD
	LLFloaterIMNearbyChat* nearby_chat = LLFloaterReg::getTypedInstance<LLFloaterIMNearbyChat>("nearby_chat");
	if (nearby_chat)
	{
		nearby_chat->mInputEditor->setFocus(false);
	    gAgent.stopTyping();
	}
=======
    LLFloaterIMNearbyChat* nearby_chat = LLFloaterReg::getTypedInstance<LLFloaterIMNearbyChat>("nearby_chat");
    if (nearby_chat)
    {
        nearby_chat->mInputEditor->setFocus(FALSE);
        gAgent.stopTyping();
    }
>>>>>>> c06fb4e0
}

// If input of the form "/20foo" or "/20 foo", returns "foo" and channel 20.
// Otherwise returns input and channel 0.
LLWString LLFloaterIMNearbyChat::stripChannelNumber(const LLWString &mesg, S32* channel)
{
    if (mesg[0] == '/'
        && mesg[1] == '/')
    {
        // This is a "repeat channel send"
        *channel = sLastSpecialChatChannel;
        return mesg.substr(2, mesg.length() - 2);
    }
    else if (mesg[0] == '/'
             && mesg[1]
             && (LLStringOps::isDigit(mesg[1])
                 || (mesg[1] == '-' && mesg[2] && LLStringOps::isDigit(mesg[2]))))
    {
        // This a special "/20" speak on a channel
        S32 pos = 0;

        // Copy the channel number into a string
        LLWString channel_string;
        llwchar c;
        do
        {
            c = mesg[pos+1];
            channel_string.push_back(c);
            pos++;
        }
        while(c && pos < 64 && (LLStringOps::isDigit(c) || (pos==1 && c =='-')));

        // Move the pointer forward to the first non-whitespace char
        // Check isspace before looping, so we can handle "/33foo"
        // as well as "/33 foo"
        while(c && iswspace(c))
        {
            c = mesg[pos+1];
            pos++;
        }

        sLastSpecialChatChannel = strtol(wstring_to_utf8str(channel_string).c_str(), NULL, 10);
        *channel = sLastSpecialChatChannel;
        return mesg.substr(pos, mesg.length() - pos);
    }
    else
    {
        // This is normal chat.
        *channel = 0;
        return mesg;
    }
}

//void send_chat_from_viewer(const std::string& utf8_out_text, EChatType type, S32 channel)
// [RLVa:KB] - Checked: 2010-02-27 (RLVa-1.2.0b) | Modified: RLVa-0.2.2a
void send_chat_from_viewer(std::string utf8_out_text, EChatType type, S32 channel)
// [/RLVa:KB]
{
// [RLVa:KB] - Checked: 2010-02-27 (RLVa-1.2.0b) | Modified: RLVa-1.2.0a
    // Only process chat messages (ie not CHAT_TYPE_START, CHAT_TYPE_STOP, etc)
    if ( (RlvActions::isRlvEnabled()) && ( (CHAT_TYPE_WHISPER == type) || (CHAT_TYPE_NORMAL == type) || (CHAT_TYPE_SHOUT == type) ) )
    {
        if (0 == channel)
        {
            // Clamp the volume of the chat if needed
            type = RlvActions::checkChatVolume(type);

            // Redirect chat if needed
            if ( ( (gRlvHandler.hasBehaviour(RLV_BHVR_REDIRCHAT) || (gRlvHandler.hasBehaviour(RLV_BHVR_REDIREMOTE)) ) &&
                 (gRlvHandler.redirectChatOrEmote(utf8_out_text)) ) )
            {
                return;
            }

            // Filter public chat if sendchat restricted
            if (gRlvHandler.hasBehaviour(RLV_BHVR_SENDCHAT))
                gRlvHandler.filterChat(utf8_out_text, true);
        }
        else
        {
            // Don't allow chat on a non-public channel if sendchannel restricted (unless the channel is an exception)
            if (!RlvActions::canSendChannel(channel))
                return;

            // Don't allow chat on debug channel if @sendchat, @redirchat or @rediremote restricted (shows as public chat on viewers)
            if (CHAT_CHANNEL_DEBUG == channel)
            {
                bool fIsEmote = RlvUtil::isEmote(utf8_out_text);
                if ( (gRlvHandler.hasBehaviour(RLV_BHVR_SENDCHAT)) ||
                     ((!fIsEmote) && (gRlvHandler.hasBehaviour(RLV_BHVR_REDIRCHAT))) ||
                     ((fIsEmote) && (gRlvHandler.hasBehaviour(RLV_BHVR_REDIREMOTE))) )
                {
                    return;
                }
            }
        }
    }
// [/RLVa:KB]

    LL_DEBUGS("UIUsage") << "Nearby chat, text " << utf8_out_text << " type " << type << " channel " << channel << LL_ENDL;
    if (type != CHAT_TYPE_START && type != CHAT_TYPE_STOP) // prune back some redundant logging
    {
        LLUIUsage::instance().logCommand("Chat.SendNearby"); // pseuo-command
    }

    LLMessageSystem* msg = gMessageSystem;

    if (channel >= 0)
    {
        msg->newMessageFast(_PREHASH_ChatFromViewer);
        msg->nextBlockFast(_PREHASH_AgentData);
        msg->addUUIDFast(_PREHASH_AgentID, gAgent.getID());
        msg->addUUIDFast(_PREHASH_SessionID, gAgent.getSessionID());
        msg->nextBlockFast(_PREHASH_ChatData);
        msg->addStringFast(_PREHASH_Message, utf8_out_text);
        msg->addU8Fast(_PREHASH_Type, type);
        msg->addS32("Channel", channel);

    }
    else
    {
        // Hack: ChatFromViewer doesn't allow negative channels
        msg->newMessage("ScriptDialogReply");
        msg->nextBlock("AgentData");
        msg->addUUID("AgentID", gAgentID);
        msg->addUUID("SessionID", gAgentSessionID);
        msg->nextBlock("Data");
        msg->addUUID("ObjectID", gAgentID);
        msg->addS32("ChatChannel", channel);
        msg->addS32("ButtonIndex", 0);
        msg->addString("ButtonLabel", utf8_out_text);
    }

    gAgent.sendReliableMessage();
    add(LLStatViewer::CHAT_COUNT, 1);
}

class LLChatCommandHandler : public LLCommandHandler
{
public:
    // not allowed from outside the app
    LLChatCommandHandler() : LLCommandHandler("chat", UNTRUSTED_BLOCK) { }

    // Your code here
    bool handle(const LLSD& tokens,
                const LLSD& query_map,
                const std::string& grid,
                LLMediaCtrl* web)
    {
        bool retval = false;
        // Need at least 2 tokens to have a valid message.
        if (tokens.size() < 2)
        {
            retval = false;
        }
        else
        {
        S32 channel = tokens[0].asInteger();
            // VWR-19499 Restrict function to chat channels greater than 0.
            if ((channel > 0) && (channel < CHAT_CHANNEL_DEBUG))
            {
                retval = true;
        // Send unescaped message, see EXT-6353.
        std::string unescaped_mesg (LLURI::unescape(tokens[1].asString()));
        send_chat_from_viewer(unescaped_mesg, CHAT_TYPE_NORMAL, channel);
            }
            else
            {
                retval = false;
                // Tell us this is an unsupported SLurl.
            }
        }
        return retval;
    }
};

// Creating the object registers with the dispatcher.
LLChatCommandHandler gChatHandler;

#endif<|MERGE_RESOLUTION|>--- conflicted
+++ resolved
@@ -161,35 +161,10 @@
 // virtual
 void LLFloaterIMNearbyChat::closeHostedFloater()
 {
-<<<<<<< HEAD
-	// If detached from conversations window close anyway
-	if (!getHost())
-	{
-		setVisible(false);
-	}
-
-	// Should check how many conversations are ongoing. Select next to "Nearby Chat" in case there are some other besides.
-	// Close conversations window in case "Nearby Chat" is attached and the only conversation
-	LLFloaterIMContainer* floater_container = LLFloaterIMContainer::getInstance();
-	if (floater_container->getConversationListItemSize() == 1)
-	{
-		if (getHost())
-		{
-			floater_container->closeFloater();
-		}
-	}
-	else
-	{
-		if (!getHost())
-		{
-			floater_container->selectNextConversationByID(LLUUID());
-		}
-	}
-=======
     // If detached from conversations window close anyway
     if (!getHost())
     {
-        setVisible(FALSE);
+        setVisible(false);
     }
 
     // Should check how many conversations are ongoing. Select next to "Nearby Chat" in case there are some other besides.
@@ -209,7 +184,6 @@
             floater_container->selectNextConversationByID(LLUUID());
         }
     }
->>>>>>> c06fb4e0
 }
 
 // virtual
@@ -411,18 +385,6 @@
     openFloater();
     LLFloaterIMContainer::getInstance()->selectConversation(LLUUID(NULL));
 
-<<<<<<< HEAD
-	if(!isMessagePaneExpanded())
-	{
-		restoreFloater();
-		setFocus(true);
-	}
-	else
-	{
-		LLFloaterIMContainer::getInstance()->setFocus(true);
-	}
-	setResizeLimits(getMinWidth(), EXPANDED_MIN_HEIGHT);
-=======
     if(!isMessagePaneExpanded())
     {
         restoreFloater();
@@ -430,10 +392,9 @@
     }
     else
     {
-        LLFloaterIMContainer::getInstance()->setFocus(TRUE);
+        LLFloaterIMContainer::getInstance()->setFocus(true);
     }
     setResizeLimits(getMinWidth(), EXPANDED_MIN_HEIGHT);
->>>>>>> c06fb4e0
 }
 
 std::string LLFloaterIMNearbyChat::getCurrentChat()
@@ -444,53 +405,19 @@
 // virtual
 bool LLFloaterIMNearbyChat::handleKeyHere( KEY key, MASK mask )
 {
-<<<<<<< HEAD
-	bool handled = false;
-
-	if( KEY_RETURN == key && mask == MASK_CONTROL)
-	{
-		// shout
-		sendChat(CHAT_TYPE_SHOUT);
-		handled = true;
-	}
-	else if (KEY_RETURN == key && mask == MASK_SHIFT)
-	{
-		// whisper
-		sendChat(CHAT_TYPE_WHISPER);
-		handled = true;
-	}
-
-
-	if((mask == MASK_ALT) && isTornOff())
-	{
-		LLFloaterIMContainer* floater_container = LLFloaterIMContainer::getInstance();
-		if ((KEY_UP == key) || (KEY_LEFT == key))
-		{
-			floater_container->selectNextorPreviousConversation(false);
-			handled = true;
-		}
-		if ((KEY_DOWN == key ) || (KEY_RIGHT == key))
-		{
-			floater_container->selectNextorPreviousConversation(true);
-			handled = true;
-		}
-	}
-
-	return handled;
-=======
-    BOOL handled = FALSE;
+    bool handled = false;
 
     if( KEY_RETURN == key && mask == MASK_CONTROL)
     {
         // shout
         sendChat(CHAT_TYPE_SHOUT);
-        handled = TRUE;
+        handled = true;
     }
     else if (KEY_RETURN == key && mask == MASK_SHIFT)
     {
         // whisper
         sendChat(CHAT_TYPE_WHISPER);
-        handled = TRUE;
+        handled = true;
     }
 
 
@@ -500,17 +427,16 @@
         if ((KEY_UP == key) || (KEY_LEFT == key))
         {
             floater_container->selectNextorPreviousConversation(false);
-            handled = TRUE;
+            handled = true;
         }
         if ((KEY_DOWN == key ) || (KEY_RIGHT == key))
         {
             floater_container->selectNextorPreviousConversation(true);
-            handled = TRUE;
+            handled = true;
         }
     }
 
     return handled;
->>>>>>> c06fb4e0
 }
 
 bool LLFloaterIMNearbyChat::matchChatTypeTrigger(const std::string& in_str, std::string* out_str)
@@ -765,15 +691,9 @@
     LLSpeakerMgr::speaker_list_t speaker_list;
     LLUUID id;
 
-<<<<<<< HEAD
-	id.setNull();
-	mSpeakerMgr->update(false);
-	mSpeakerMgr->getSpeakerList(&speaker_list, false);
-=======
     id.setNull();
-    mSpeakerMgr->update(FALSE);
-    mSpeakerMgr->getSpeakerList(&speaker_list, FALSE);
->>>>>>> c06fb4e0
+    mSpeakerMgr->update(false);
+    mSpeakerMgr->getSpeakerList(&speaker_list, false);
 
     for (LLSpeakerMgr::speaker_list_t::iterator i = speaker_list.begin(); i != speaker_list.end(); ++i)
     {
@@ -872,30 +792,6 @@
 // static
 void LLFloaterIMNearbyChat::startChat(const char* line)
 {
-<<<<<<< HEAD
-	LLFloaterIMNearbyChat* nearby_chat = LLFloaterReg::getTypedInstance<LLFloaterIMNearbyChat>("nearby_chat");
-	if (nearby_chat)
-	{
-		if(!nearby_chat->isTornOff())
-		{
-			LLFloaterIMContainer::getInstance()->selectConversation(LLUUID(NULL));
-		}
-		if(nearby_chat->isMinimized())
-		{
-			nearby_chat->setMinimized(false);
-		}
-		nearby_chat->show();
-		nearby_chat->setFocus(true);
-
-		if (line)
-		{
-			std::string line_string(line);
-			nearby_chat->mInputEditor->setText(line_string);
-		}
-
-		nearby_chat->mInputEditor->endOfDoc();
-	}
-=======
     LLFloaterIMNearbyChat* nearby_chat = LLFloaterReg::getTypedInstance<LLFloaterIMNearbyChat>("nearby_chat");
     if (nearby_chat)
     {
@@ -908,7 +804,7 @@
             nearby_chat->setMinimized(false);
         }
         nearby_chat->show();
-        nearby_chat->setFocus(TRUE);
+        nearby_chat->setFocus(true);
 
         if (line)
         {
@@ -918,28 +814,18 @@
 
         nearby_chat->mInputEditor->endOfDoc();
     }
->>>>>>> c06fb4e0
 }
 
 // Exit "chat mode" and do the appropriate focus changes
 // static
 void LLFloaterIMNearbyChat::stopChat()
 {
-<<<<<<< HEAD
-	LLFloaterIMNearbyChat* nearby_chat = LLFloaterReg::getTypedInstance<LLFloaterIMNearbyChat>("nearby_chat");
-	if (nearby_chat)
-	{
-		nearby_chat->mInputEditor->setFocus(false);
-	    gAgent.stopTyping();
-	}
-=======
     LLFloaterIMNearbyChat* nearby_chat = LLFloaterReg::getTypedInstance<LLFloaterIMNearbyChat>("nearby_chat");
     if (nearby_chat)
     {
-        nearby_chat->mInputEditor->setFocus(FALSE);
+        nearby_chat->mInputEditor->setFocus(false);
         gAgent.stopTyping();
     }
->>>>>>> c06fb4e0
 }
 
 // If input of the form "/20foo" or "/20 foo", returns "foo" and channel 20.
