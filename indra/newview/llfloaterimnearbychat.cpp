/**
 * @file LLFloaterIMNearbyChat.cpp
 * @brief LLFloaterIMNearbyChat class implementation
 *
 * $LicenseInfo:firstyear=2002&license=viewerlgpl$
 * Second Life Viewer Source Code
 * Copyright (C) 2010, Linden Research, Inc.
 *
 * This library is free software; you can redistribute it and/or
 * modify it under the terms of the GNU Lesser General Public
 * License as published by the Free Software Foundation;
 * version 2.1 of the License only.
 *
 * This library is distributed in the hope that it will be useful,
 * but WITHOUT ANY WARRANTY; without even the implied warranty of
 * MERCHANTABILITY or FITNESS FOR A PARTICULAR PURPOSE.  See the GNU
 * Lesser General Public License for more details.
 *
 * You should have received a copy of the GNU Lesser General Public
 * License along with this library; if not, write to the Free Software
 * Foundation, Inc., 51 Franklin Street, Fifth Floor, Boston, MA  02110-1301  USA
 *
 * Linden Research, Inc., 945 Battery Street, San Francisco, CA  94111  USA
 * $/LicenseInfo$
 */

#include "llviewerprecompiledheaders.h"

#if 0

#include "message.h"

#include "lliconctrl.h"
#include "llappviewer.h"
#include "llchatentry.h"
#include "llfloaterreg.h"
#include "lltrans.h"
#include "llfloaterimcontainer.h"
#include "llfloatersidepanelcontainer.h"
#include "llfocusmgr.h"
#include "lllogchat.h"
#include "llresizebar.h"
#include "llresizehandle.h"
#include "lldraghandle.h"
#include "llmenugl.h"
#include "llviewermenu.h" // for gMenuHolder
#include "llfloaterimnearbychathandler.h"
#include "llchannelmanager.h"
#include "llchathistory.h"
#include "llstylemap.h"
#include "llavatarnamecache.h"
#include "llfloaterreg.h"
#include "lltrans.h"

#include "llfirstuse.h"
#include "llfloaterimnearbychat.h"
#include "llagent.h" // gAgent
#include "llgesturemgr.h"
#include "llmultigesture.h"
#include "llkeyboard.h"
#include "llanimationstates.h"
#include "llviewerstats.h"
#include "llcommandhandler.h"
#include "llviewercontrol.h"
#include "llnavigationbar.h"
#include "llwindow.h"
#include "llviewerwindow.h"
#include "llrootview.h"
#include "llviewerchat.h"
#include "lltranslate.h"
#include "llautoreplace.h"
#include "lluiusage.h"
// [RLVa:KB] - Checked: 2010-02-27 (RLVa-1.2.0b)
#include "rlvactions.h"
#include "rlvcommon.h"
#include "rlvhandler.h"
// [/RLVa:KB]

S32 LLFloaterIMNearbyChat::sLastSpecialChatChannel = 0;

constexpr S32 EXPANDED_HEIGHT = 266;
constexpr S32 COLLAPSED_HEIGHT = 60;
constexpr S32 EXPANDED_MIN_HEIGHT = 150;

// legacy callback glue
//void send_chat_from_viewer(const std::string& utf8_out_text, EChatType type, S32 channel);
// [RLVa:KB] - Checked: 2010-02-27 (RLVa-0.2.2)
void send_chat_from_viewer(std::string utf8_out_text, EChatType type, S32 channel);
// [/RLVa:KB]

struct LLChatTypeTrigger {
    std::string name;
    EChatType type;
};

static LLChatTypeTrigger sChatTypeTriggers[] = {
    { "/whisper"    , CHAT_TYPE_WHISPER},
    { "/shout"  , CHAT_TYPE_SHOUT}
};

bool cb_do_nothing()
{
    return false;
}

LLFloaterIMNearbyChat::LLFloaterIMNearbyChat(const LLSD& llsd)
:   LLFloaterIMSessionTab(LLSD(LLUUID::null)),
    //mOutputMonitor(NULL),
    mSpeakerMgr(NULL),
    mExpandedHeight(COLLAPSED_HEIGHT + EXPANDED_HEIGHT)
{
    mIsP2PChat = false;
    mIsNearbyChat = true;
    mSpeakerMgr = LLLocalSpeakerMgr::getInstance();

    // Required by LLFloaterIMSessionTab::mGearBtn
    // But nearby floater has no 'per agent' menu items,
    mEnableCallbackRegistrar.add("Avatar.EnableGearItem", boost::bind(&cb_do_nothing));
    mCommitCallbackRegistrar.add("Avatar.GearDoToSelected", boost::bind(&cb_do_nothing));
    mEnableCallbackRegistrar.add("Avatar.CheckGearItem", boost::bind(&cb_do_nothing));

    mMinFloaterHeight = EXPANDED_MIN_HEIGHT;
}

//static
LLFloaterIMNearbyChat* LLFloaterIMNearbyChat::buildFloater(const LLSD& key)
{
    LLFloaterReg::getInstance("im_container");
    return new LLFloaterIMNearbyChat(key);
}

//virtual
bool LLFloaterIMNearbyChat::postBuild()
{
    setIsSingleInstance(true);
    bool result = LLFloaterIMSessionTab::postBuild();

    mInputEditor->setAutoreplaceCallback(boost::bind(&LLAutoReplace::autoreplaceCallback, LLAutoReplace::getInstance(), _1, _2, _3, _4, _5));
    mInputEditor->setCommitCallback(boost::bind(&LLFloaterIMNearbyChat::onChatBoxCommit, this));
    mInputEditor->setKeystrokeCallback(boost::bind(&LLFloaterIMNearbyChat::onChatBoxKeystroke, this));
    mInputEditor->setFocusLostCallback(boost::bind(&LLFloaterIMNearbyChat::onChatBoxFocusLost, this));
    mInputEditor->setFocusReceivedCallback(boost::bind(&LLFloaterIMNearbyChat::onChatBoxFocusReceived, this));
    std::string nearbyChatTitle(LLTrans::getString("NearbyChatTitle"));
    mInputEditor->setLabel(nearbyChatTitle);

    // Title must be defined BEFORE call to addConversationListItem() because
    // it is used to show the item's name in the conversations list
    setTitle(nearbyChatTitle);

    // obsolete, but may be needed for backward compatibility?
    gSavedSettings.declareS32("nearbychat_showicons_and_names", 2, "NearByChat header settings", LLControlVariable::PERSIST_NONDFT);

    if (gSavedPerAccountSettings.getBOOL("LogShowHistory"))
    {
        loadHistory();
    }

    return result;
}

// virtual
void LLFloaterIMNearbyChat::closeHostedFloater()
{
<<<<<<< HEAD
	// If detached from conversations window close anyway
	if (!getHost())
	{
		setVisible(false);
	}

	// Should check how many conversations are ongoing. Select next to "Nearby Chat" in case there are some other besides.
	// Close conversations window in case "Nearby Chat" is attached and the only conversation
	LLFloaterIMContainer* floater_container = LLFloaterIMContainer::getInstance();
	if (floater_container->getConversationListItemSize() == 1)
	{
		if (getHost())
		{
			floater_container->closeFloater();
		}
	}
	else
	{
		if (!getHost())
		{
			floater_container->selectNextConversationByID(LLUUID());
		}
	}
=======
    // If detached from conversations window close anyway
    if (!getHost())
    {
        setVisible(false);
    }

    // Should check how many conversations are ongoing. Select next to "Nearby Chat" in case there are some other besides.
    // Close conversations window in case "Nearby Chat" is attached and the only conversation
    LLFloaterIMContainer* floater_container = LLFloaterIMContainer::getInstance();
    if (floater_container->getConversationListItemSize() == 1)
    {
        if (getHost())
        {
            floater_container->closeFloater();
        }
    }
    else
    {
        if (!getHost())
        {
            floater_container->selectNextConversationByID(LLUUID());
        }
    }
>>>>>>> 1a8a5404
}

// virtual
void LLFloaterIMNearbyChat::refresh()
{
    displaySpeakingIndicator();
    updateCallBtnState(LLVoiceClient::getInstance()->getUserPTTState());

    // *HACK: Update transparency type depending on whether our children have focus.
    // This is needed because this floater is chrome and thus cannot accept focus, so
    // the transparency type setting code from LLFloater::setFocus() isn't reached.
    if (getTransparencyType() != TT_DEFAULT)
    {
        setTransparencyType(hasFocus() ? TT_ACTIVE : TT_INACTIVE);
    }
}

void LLFloaterIMNearbyChat::reloadMessages(bool clean_messages/* = false*/)
{
    if (clean_messages)
    {
        mMessageArchive.clear();
        loadHistory();
    }

    mChatHistory->clear();

    LLSD do_not_log;
    do_not_log["do_not_log"] = true;
    for(std::vector<LLChat>::iterator it = mMessageArchive.begin();it!=mMessageArchive.end();++it)
    {
        // Update the messages without re-writing them to a log file.
        addMessage(*it,false, do_not_log);
    }
}

void LLFloaterIMNearbyChat::loadHistory()
{
    LLSD do_not_log;
    do_not_log["do_not_log"] = true;

    std::list<LLSD> history;
    LLLogChat::loadChatHistory("chat", history);

    std::list<LLSD>::const_iterator it = history.begin();
    while (it != history.end())
    {
        const LLSD& msg = *it;

        std::string from = msg[LL_IM_FROM];
        LLUUID from_id;
        if (msg[LL_IM_FROM_ID].isDefined())
        {
            from_id = msg[LL_IM_FROM_ID].asUUID();
        }
        else
        {
            std::string legacy_name = gCacheName->buildLegacyName(from);
            from_id = LLAvatarNameCache::getInstance()->findIdByName(legacy_name);
        }

        LLChat chat;
        chat.mFromName = from;
        chat.mFromID = from_id;
        chat.mText = msg[LL_IM_TEXT].asString();
        chat.mTimeStr = msg[LL_IM_TIME].asString();
        chat.mChatStyle = CHAT_STYLE_HISTORY;

        chat.mSourceType = CHAT_SOURCE_AGENT;
        if (from_id.isNull() && SYSTEM_FROM == from)
        {
            chat.mSourceType = CHAT_SOURCE_SYSTEM;

        }
        else if (from_id.isNull())
        {
            chat.mSourceType = isWordsName(from) ? CHAT_SOURCE_UNKNOWN : CHAT_SOURCE_OBJECT;
        }

        addMessage(chat, true, do_not_log);

        it++;
    }
}

void LLFloaterIMNearbyChat::removeScreenChat()
{
    LLNotificationsUI::LLScreenChannelBase* chat_channel = LLNotificationsUI::LLChannelManager::getInstance()->findChannelByID(
        LLNotificationsUI::NEARBY_CHAT_CHANNEL_UUID);
    if(chat_channel)
    {
        chat_channel->removeToastsFromChannel();
    }
}


void LLFloaterIMNearbyChat::setVisible(bool visible)
{
    LLFloaterIMSessionTab::setVisible(visible);

    if(visible)
    {
        removeScreenChat();
    }
}


void LLFloaterIMNearbyChat::setVisibleAndFrontmost(bool take_focus, const LLSD& key)
{
    LLFloaterIMSessionTab::setVisibleAndFrontmost(take_focus, key);

    if(matchesKey(key))
    {
        LLFloaterIMContainer::getInstance()->selectConversationPair(mSessionID, true, take_focus);
    }
}

// virtual
void LLFloaterIMNearbyChat::onTearOffClicked()
{
    LLFloaterIMSessionTab::onTearOffClicked();

    // see CHUI-170: Save torn-off state of the nearby chat between sessions
    bool in_the_multifloater(getHost());
    gSavedPerAccountSettings.setBOOL("NearbyChatIsNotTornOff", in_the_multifloater);
}


// virtual
void LLFloaterIMNearbyChat::onOpen(const LLSD& key)
{
    LLFloaterIMSessionTab::onOpen(key);
    if(!isMessagePaneExpanded())
    {
        restoreFloater();
        onCollapseToLine(this);
    }
}

// virtual
void LLFloaterIMNearbyChat::onClose(bool app_quitting)
{
    // Override LLFloaterIMSessionTab::onClose() so that Nearby Chat is not removed from the conversation floater
    LLFloaterIMSessionTab::restoreFloater();
    if (app_quitting)
    {
        // We are starting and closing floater in "expanded" state
        // Update expanded (restored) rect and position for use in next session
        forceReshape();
        storeRectControl();
    }
}

// virtual
void LLFloaterIMNearbyChat::onClickCloseBtn(bool)

{
    if (!isTornOff())
    {
        return;
    }
    closeHostedFloater();
}

void LLFloaterIMNearbyChat::onChatFontChange(LLFontGL* fontp)
{
    // Update things with the new font whohoo
    if (mInputEditor)
    {
        mInputEditor->setFont(fontp);
    }
}


void LLFloaterIMNearbyChat::show()
{
        openFloater(getKey());
}

bool LLFloaterIMNearbyChat::isChatVisible() const
{
    bool isVisible = false;
    LLFloaterIMContainer* im_box = LLFloaterIMContainer::getInstance();
    // Is the IM floater container ever null?
    llassert(im_box != NULL);
    if (im_box != NULL)
    {
        isVisible =
                isChatMultiTab() && gSavedPerAccountSettings.getBOOL("NearbyChatIsNotTornOff")?
                        im_box->getVisible() && !im_box->isMinimized() :
                        getVisible() && !isMinimized();
    }

    return isVisible;
}

void LLFloaterIMNearbyChat::showHistory()
{
    openFloater();
    LLFloaterIMContainer::getInstance()->selectConversation(LLUUID(NULL));

<<<<<<< HEAD
	if(!isMessagePaneExpanded())
	{
		restoreFloater();
		setFocus(true);
	}
	else
	{
		LLFloaterIMContainer::getInstance()->setFocus(true);
	}
	setResizeLimits(getMinWidth(), EXPANDED_MIN_HEIGHT);
=======
    if(!isMessagePaneExpanded())
    {
        restoreFloater();
        setFocus(true);
    }
    else
    {
        LLFloaterIMContainer::getInstance()->setFocus(true);
    }
    setResizeLimits(getMinWidth(), EXPANDED_MIN_HEIGHT);
>>>>>>> 1a8a5404
}

std::string LLFloaterIMNearbyChat::getCurrentChat()
{
    return mInputEditor ? mInputEditor->getText() : LLStringUtil::null;
}

// virtual
bool LLFloaterIMNearbyChat::handleKeyHere( KEY key, MASK mask )
{
<<<<<<< HEAD
	bool handled = false;

	if( KEY_RETURN == key && mask == MASK_CONTROL)
	{
		// shout
		sendChat(CHAT_TYPE_SHOUT);
		handled = true;
	}
	else if (KEY_RETURN == key && mask == MASK_SHIFT)
	{
		// whisper
		sendChat(CHAT_TYPE_WHISPER);
		handled = true;
	}


	if((mask == MASK_ALT) && isTornOff())
	{
		LLFloaterIMContainer* floater_container = LLFloaterIMContainer::getInstance();
		if ((KEY_UP == key) || (KEY_LEFT == key))
		{
			floater_container->selectNextorPreviousConversation(false);
			handled = true;
		}
		if ((KEY_DOWN == key ) || (KEY_RIGHT == key))
		{
			floater_container->selectNextorPreviousConversation(true);
			handled = true;
		}
	}

	return handled;
=======
    bool handled = false;

    if( KEY_RETURN == key && mask == MASK_CONTROL)
    {
        // shout
        sendChat(CHAT_TYPE_SHOUT);
        handled = true;
    }
    else if (KEY_RETURN == key && mask == MASK_SHIFT)
    {
        // whisper
        sendChat(CHAT_TYPE_WHISPER);
        handled = true;
    }


    if((mask == MASK_ALT) && isTornOff())
    {
        LLFloaterIMContainer* floater_container = LLFloaterIMContainer::getInstance();
        if ((KEY_UP == key) || (KEY_LEFT == key))
        {
            floater_container->selectNextorPreviousConversation(false);
            handled = true;
        }
        if ((KEY_DOWN == key ) || (KEY_RIGHT == key))
        {
            floater_container->selectNextorPreviousConversation(true);
            handled = true;
        }
    }

    return handled;
>>>>>>> 1a8a5404
}

bool LLFloaterIMNearbyChat::matchChatTypeTrigger(const std::string& in_str, std::string* out_str)
{
<<<<<<< HEAD
	U32 in_len = in_str.length();
	S32 cnt = sizeof(sChatTypeTriggers) / sizeof(*sChatTypeTriggers);
	
	bool string_was_found = false;

	for (S32 n = 0; n < cnt && !string_was_found; n++)
	{
		if (in_len <= sChatTypeTriggers[n].name.length())
		{
			std::string trigger_trunc = sChatTypeTriggers[n].name;
			LLStringUtil::truncate(trigger_trunc, in_len);

			if (!LLStringUtil::compareInsensitive(in_str, trigger_trunc))
			{
				*out_str = sChatTypeTriggers[n].name;
				string_was_found = true;
			}
		}
	}

	return string_was_found;
=======
    U32 in_len = in_str.length();
    S32 cnt = sizeof(sChatTypeTriggers) / sizeof(*sChatTypeTriggers);

    bool string_was_found = false;

    for (S32 n = 0; n < cnt && !string_was_found; n++)
    {
        if (in_len <= sChatTypeTriggers[n].name.length())
        {
            std::string trigger_trunc = sChatTypeTriggers[n].name;
            LLStringUtil::truncate(trigger_trunc, in_len);

            if (!LLStringUtil::compareInsensitive(in_str, trigger_trunc))
            {
                *out_str = sChatTypeTriggers[n].name;
                string_was_found = true;
            }
        }
    }

    return string_was_found;
>>>>>>> 1a8a5404
}

void LLFloaterIMNearbyChat::onChatBoxKeystroke()
{
    LLFloaterIMContainer* im_box = LLFloaterIMContainer::findInstance();
    if (im_box)
    {
        im_box->flashConversationItemWidget(mSessionID,false);
    }

    LLFirstUse::otherAvatarChatFirst(false);

    LLWString raw_text = mInputEditor->getWText();

    // Can't trim the end, because that will cause autocompletion
    // to eat trailing spaces that might be part of a gesture.
    LLWStringUtil::trimHead(raw_text);

    S32 length = raw_text.length();

    if( (length > 0) && (raw_text[0] != '/') )  // forward slash is used for escape (eg. emote) sequences
    {
        gAgent.startTyping();
    }
    else
    {
        gAgent.stopTyping();
    }

    /* Doesn't work -- can't tell the difference between a backspace
       that killed the selection vs. backspace at the end of line.
    if (length > 1
        && text[0] == '/'
        && key == KEY_BACKSPACE)
    {
        // the selection will already be deleted, but we need to trim
        // off the character before
        std::string new_text = raw_text.substr(0, length-1);
        mInputEditor->setText( new_text );
        mInputEditor->setCursorToEnd();
        length = length - 1;
    }
    */

    KEY key = gKeyboard->currentKey();

    // Ignore "special" keys, like backspace, arrows, etc.
    if (gSavedSettings.getBOOL("ChatAutocompleteGestures")
        && length > 1
        && raw_text[0] == '/'
        && key < KEY_SPECIAL)
    {
        // we're starting a gesture, attempt to autocomplete

        std::string utf8_trigger = wstring_to_utf8str(raw_text);
        std::string utf8_out_str(utf8_trigger);

        if (LLGestureMgr::instance().matchPrefix(utf8_trigger, &utf8_out_str))
        {
            std::string rest_of_match = utf8_out_str.substr(utf8_trigger.size());
            if (!rest_of_match.empty())
            {
                mInputEditor->setText(utf8_trigger + rest_of_match); // keep original capitalization for user-entered part
                // Select to end of line, starting from the character
                // after the last one the user typed.
                mInputEditor->selectByCursorPosition(utf8_out_str.size()-rest_of_match.size(),utf8_out_str.size());
            }

        }
        else if (matchChatTypeTrigger(utf8_trigger, &utf8_out_str))
        {
            std::string rest_of_match = utf8_out_str.substr(utf8_trigger.size());
            mInputEditor->setText(utf8_trigger + rest_of_match + " "); // keep original capitalization for user-entered part
            mInputEditor->endOfDoc();
        }

        //LL_INFOS() << "GESTUREDEBUG " << trigger
        //  << " len " << length
        //  << " outlen " << out_str.getLength()
        //  << LL_ENDL;
    }
}

// static
void LLFloaterIMNearbyChat::onChatBoxFocusLost()
{
    // stop typing animation
    gAgent.stopTyping();
}

void LLFloaterIMNearbyChat::onChatBoxFocusReceived()
{
    mInputEditor->setEnabled(!gDisconnected);
}

EChatType LLFloaterIMNearbyChat::processChatTypeTriggers(EChatType type, std::string &str)
{
    U32 length = str.length();
    S32 cnt = sizeof(sChatTypeTriggers) / sizeof(*sChatTypeTriggers);

    for (S32 n = 0; n < cnt; n++)
    {
        if (length >= sChatTypeTriggers[n].name.length())
        {
            std::string trigger = str.substr(0, sChatTypeTriggers[n].name.length());

            if (!LLStringUtil::compareInsensitive(trigger, sChatTypeTriggers[n].name))
            {
                U32 trigger_length = sChatTypeTriggers[n].name.length();

                // It's to remove space after trigger name
                if (length > trigger_length && str[trigger_length] == ' ')
                    trigger_length++;

                str = str.substr(trigger_length, length);

                if (CHAT_TYPE_NORMAL == type)
                    return sChatTypeTriggers[n].type;
                else
                    break;
            }
        }
    }

    return type;
}

void LLFloaterIMNearbyChat::sendChat( EChatType type )
{
    if (mInputEditor)
    {
        LLWString text = mInputEditor->getWText();
        LLWStringUtil::trim(text);
        LLWStringUtil::replaceChar(text,182,'\n'); // Convert paragraph symbols back into newlines.
        if (!text.empty())
        {
            // Check if this is destined for another channel
            S32 channel = 0;
            stripChannelNumber(text, &channel);

            updateUsedEmojis(text);

            std::string utf8text = wstring_to_utf8str(text);
            // Try to trigger a gesture, if not chat to a script.
            std::string utf8_revised_text;
            if (0 == channel)
            {
                // discard returned "found" boolean
                if(!LLGestureMgr::instance().triggerAndReviseString(utf8text, &utf8_revised_text))
                {
                    utf8_revised_text = utf8text;
                }
            }
            else
            {
                utf8_revised_text = utf8text;
            }

            utf8_revised_text = utf8str_trim(utf8_revised_text);

            type = processChatTypeTriggers(type, utf8_revised_text);

            if (!utf8_revised_text.empty())
            {
                // Chat with animation
                sendChatFromViewer(utf8_revised_text, type, gSavedSettings.getBOOL("PlayChatAnim"));
            }
        }

        mInputEditor->setText(LLStringExplicit(""));
    }

    gAgent.stopTyping();

    // If the user wants to stop chatting on hitting return, lose focus
    // and go out of chat mode.
    if (gSavedSettings.getBOOL("CloseChatOnReturn"))
    {
        stopChat();
    }
}

void LLFloaterIMNearbyChat::addMessage(const LLChat& chat,bool archive,const LLSD &args)
{
    appendMessage(chat, args);

    if(archive)
    {
        mMessageArchive.push_back(chat);
        if(mMessageArchive.size() > 200)
        {
            mMessageArchive.erase(mMessageArchive.begin());
        }
    }

    // logging
    if (!args["do_not_log"].asBoolean() && gSavedPerAccountSettings.getS32("KeepConversationLogTranscripts") > 1)
    {
        std::string from_name = chat.mFromName;

        if (chat.mSourceType == CHAT_SOURCE_AGENT)
        {
            // if the chat is coming from an agent, log the complete name
            LLAvatarName av_name;
            LLAvatarNameCache::get(chat.mFromID, &av_name);

            if (!av_name.isDisplayNameDefault())
            {
                from_name = av_name.getCompleteName();
            }
        }

        LLLogChat::saveHistory("chat", from_name, chat.mFromID, chat.mText);
    }
}


void LLFloaterIMNearbyChat::onChatBoxCommit()
{
    sendChat(CHAT_TYPE_NORMAL);

    gAgent.stopTyping();
}

void LLFloaterIMNearbyChat::displaySpeakingIndicator()
{
<<<<<<< HEAD
	LLSpeakerMgr::speaker_list_t speaker_list;
	LLUUID id;

	id.setNull();
	mSpeakerMgr->update(false);
	mSpeakerMgr->getSpeakerList(&speaker_list, false);

	for (LLSpeakerMgr::speaker_list_t::iterator i = speaker_list.begin(); i != speaker_list.end(); ++i)
	{
		LLPointer<LLSpeaker> s = *i;
		if (s->mSpeechVolume > 0 || s->mStatus == LLSpeaker::STATUS_SPEAKING)
		{
			id = s->mID;
			break;
		}
	}
=======
    LLSpeakerMgr::speaker_list_t speaker_list;
    LLUUID id;

    id.setNull();
    mSpeakerMgr->update(false);
    mSpeakerMgr->getSpeakerList(&speaker_list, false);

    for (LLSpeakerMgr::speaker_list_t::iterator i = speaker_list.begin(); i != speaker_list.end(); ++i)
    {
        LLPointer<LLSpeaker> s = *i;
        if (s->mSpeechVolume > 0 || s->mStatus == LLSpeaker::STATUS_SPEAKING)
        {
            id = s->mID;
            break;
        }
    }
>>>>>>> 1a8a5404
}

void LLFloaterIMNearbyChat::sendChatFromViewer(const std::string &utf8text, EChatType type, bool animate)
{
<<<<<<< HEAD
	sendChatFromViewer(utf8str_to_wstring(utf8text), type, animate);
=======
    sendChatFromViewer(utf8str_to_wstring(utf8text), type, animate);
>>>>>>> 1a8a5404
}

void LLFloaterIMNearbyChat::sendChatFromViewer(const LLWString &wtext, EChatType type, bool animate)
{
<<<<<<< HEAD
	// Look for "/20 foo" channel chats.
	S32 channel = 0;
	LLWString out_text = stripChannelNumber(wtext, &channel);
	std::string utf8_out_text = wstring_to_utf8str(out_text);
	std::string utf8_text = wstring_to_utf8str(wtext);

	utf8_text = utf8str_trim(utf8_text);
	if (!utf8_text.empty())
	{
		utf8_text = utf8str_truncate(utf8_text, MAX_STRING - 1);
	}

// [RLVa:KB] - Checked: 2010-03-27 (RLVa-1.2.0b) | Modified: RLVa-1.2.0b
	if ( (0 == channel) && (RlvActions::isRlvEnabled()) )
	{
		// Adjust the (public) chat "volume" on chat and gestures (also takes care of playing the proper animation)
		type = RlvActions::checkChatVolume(type);
		animate &= !RlvActions::hasBehaviour( (!RlvUtil::isEmote(utf8_text)) ? RLV_BHVR_REDIRCHAT : RLV_BHVR_REDIREMOTE );
	}
// [/RLVa:KB]

	// Don't animate for chats people can't hear (chat to scripts)
	if (animate && (channel == 0))
	{
		if (type == CHAT_TYPE_WHISPER)
		{
			LL_DEBUGS() << "You whisper " << utf8_text << LL_ENDL;
			gAgent.sendAnimationRequest(ANIM_AGENT_WHISPER, ANIM_REQUEST_START);
		}
		else if (type == CHAT_TYPE_NORMAL)
		{
			LL_DEBUGS() << "You say " << utf8_text << LL_ENDL;
			gAgent.sendAnimationRequest(ANIM_AGENT_TALK, ANIM_REQUEST_START);
		}
		else if (type == CHAT_TYPE_SHOUT)
		{
			LL_DEBUGS() << "You shout " << utf8_text << LL_ENDL;
			gAgent.sendAnimationRequest(ANIM_AGENT_SHOUT, ANIM_REQUEST_START);
		}
		else
		{
			LL_INFOS() << "send_chat_from_viewer() - invalid volume" << LL_ENDL;
			return;
		}
	}
	else
	{
		if (type != CHAT_TYPE_START && type != CHAT_TYPE_STOP)
		{
			LL_DEBUGS() << "Channel chat: " << utf8_text << LL_ENDL;
		}
	}

	send_chat_from_viewer(utf8_out_text, type, channel);
}

// static 
=======
    // Look for "/20 foo" channel chats.
    S32 channel = 0;
    LLWString out_text = stripChannelNumber(wtext, &channel);
    std::string utf8_out_text = wstring_to_utf8str(out_text);
    std::string utf8_text = wstring_to_utf8str(wtext);

    utf8_text = utf8str_trim(utf8_text);
    if (!utf8_text.empty())
    {
        utf8_text = utf8str_truncate(utf8_text, MAX_STRING - 1);
    }

// [RLVa:KB] - Checked: 2010-03-27 (RLVa-1.2.0b) | Modified: RLVa-1.2.0b
    if ( (0 == channel) && (RlvActions::isRlvEnabled()) )
    {
        // Adjust the (public) chat "volume" on chat and gestures (also takes care of playing the proper animation)
        type = RlvActions::checkChatVolume(type);
        animate &= !RlvActions::hasBehaviour( (!RlvUtil::isEmote(utf8_text)) ? RLV_BHVR_REDIRCHAT : RLV_BHVR_REDIREMOTE );
    }
// [/RLVa:KB]

    // Don't animate for chats people can't hear (chat to scripts)
    if (animate && (channel == 0))
    {
        if (type == CHAT_TYPE_WHISPER)
        {
            LL_DEBUGS() << "You whisper " << utf8_text << LL_ENDL;
            gAgent.sendAnimationRequest(ANIM_AGENT_WHISPER, ANIM_REQUEST_START);
        }
        else if (type == CHAT_TYPE_NORMAL)
        {
            LL_DEBUGS() << "You say " << utf8_text << LL_ENDL;
            gAgent.sendAnimationRequest(ANIM_AGENT_TALK, ANIM_REQUEST_START);
        }
        else if (type == CHAT_TYPE_SHOUT)
        {
            LL_DEBUGS() << "You shout " << utf8_text << LL_ENDL;
            gAgent.sendAnimationRequest(ANIM_AGENT_SHOUT, ANIM_REQUEST_START);
        }
        else
        {
            LL_INFOS() << "send_chat_from_viewer() - invalid volume" << LL_ENDL;
            return;
        }
    }
    else
    {
        if (type != CHAT_TYPE_START && type != CHAT_TYPE_STOP)
        {
            LL_DEBUGS() << "Channel chat: " << utf8_text << LL_ENDL;
        }
    }

    send_chat_from_viewer(utf8_out_text, type, channel);
}

// static
>>>>>>> 1a8a5404
bool LLFloaterIMNearbyChat::isWordsName(const std::string& name)
{
    // checking to see if it's display name plus username in parentheses
    S32 open_paren = name.find(" (", 0);
    S32 close_paren = name.find(')', 0);

    if (open_paren != std::string::npos &&
        close_paren == name.length()-1)
    {
        return true;
    }
    else
    {
        //checking for a single space
        S32 pos = name.find(' ', 0);
        return std::string::npos != pos && name.rfind(' ', name.length()) == pos && 0 != pos && name.length()-1 != pos;
    }
}

// static
void LLFloaterIMNearbyChat::startChat(const char* line)
{
<<<<<<< HEAD
	LLFloaterIMNearbyChat* nearby_chat = LLFloaterReg::getTypedInstance<LLFloaterIMNearbyChat>("nearby_chat");
	if (nearby_chat)
	{
		if(!nearby_chat->isTornOff())
		{
			LLFloaterIMContainer::getInstance()->selectConversation(LLUUID(NULL));
		}
		if(nearby_chat->isMinimized())
		{
			nearby_chat->setMinimized(false);
		}
		nearby_chat->show();
		nearby_chat->setFocus(true);

		if (line)
		{
			std::string line_string(line);
			nearby_chat->mInputEditor->setText(line_string);
		}

		nearby_chat->mInputEditor->endOfDoc();
	}
=======
    LLFloaterIMNearbyChat* nearby_chat = LLFloaterReg::getTypedInstance<LLFloaterIMNearbyChat>("nearby_chat");
    if (nearby_chat)
    {
        if(!nearby_chat->isTornOff())
        {
            LLFloaterIMContainer::getInstance()->selectConversation(LLUUID(NULL));
        }
        if(nearby_chat->isMinimized())
        {
            nearby_chat->setMinimized(false);
        }
        nearby_chat->show();
        nearby_chat->setFocus(true);

        if (line)
        {
            std::string line_string(line);
            nearby_chat->mInputEditor->setText(line_string);
        }

        nearby_chat->mInputEditor->endOfDoc();
    }
>>>>>>> 1a8a5404
}

// Exit "chat mode" and do the appropriate focus changes
// static
void LLFloaterIMNearbyChat::stopChat()
{
<<<<<<< HEAD
	LLFloaterIMNearbyChat* nearby_chat = LLFloaterReg::getTypedInstance<LLFloaterIMNearbyChat>("nearby_chat");
	if (nearby_chat)
	{
		nearby_chat->mInputEditor->setFocus(false);
	    gAgent.stopTyping();
	}
=======
    LLFloaterIMNearbyChat* nearby_chat = LLFloaterReg::getTypedInstance<LLFloaterIMNearbyChat>("nearby_chat");
    if (nearby_chat)
    {
        nearby_chat->mInputEditor->setFocus(false);
        gAgent.stopTyping();
    }
>>>>>>> 1a8a5404
}

// If input of the form "/20foo" or "/20 foo", returns "foo" and channel 20.
// Otherwise returns input and channel 0.
LLWString LLFloaterIMNearbyChat::stripChannelNumber(const LLWString &mesg, S32* channel)
{
<<<<<<< HEAD
	if (mesg[0] == '/'
		&& mesg[1] == '/')
	{
		// This is a "repeat channel send"
		*channel = sLastSpecialChatChannel;
		return mesg.substr(2, mesg.length() - 2);
	}
	else if (mesg[0] == '/'
			 && mesg[1]
			 && (LLStringOps::isDigit(mesg[1])
				 || (mesg[1] == '-' && mesg[2] && LLStringOps::isDigit(mesg[2]))))
	{
		// This a special "/20" speak on a channel
		S32 pos = 0;

		// Copy the channel number into a string
		LLWString channel_string;
		llwchar c;
		do
		{
			c = mesg[pos+1];
			channel_string.push_back(c);
			pos++;
		}
		while(c && pos < 64 && (LLStringOps::isDigit(c) || (pos==1 && c =='-')));
		
		// Move the pointer forward to the first non-whitespace char
		// Check isspace before looping, so we can handle "/33foo"
		// as well as "/33 foo"
		while(c && iswspace(c))
		{
			c = mesg[pos+1];
			pos++;
		}
		
		sLastSpecialChatChannel = strtol(wstring_to_utf8str(channel_string).c_str(), NULL, 10);
		*channel = sLastSpecialChatChannel;
		return mesg.substr(pos, mesg.length() - pos);
	}
	else
	{
		// This is normal chat.
		*channel = 0;
		return mesg;
	}
=======
    if (mesg[0] == '/'
        && mesg[1] == '/')
    {
        // This is a "repeat channel send"
        *channel = sLastSpecialChatChannel;
        return mesg.substr(2, mesg.length() - 2);
    }
    else if (mesg[0] == '/'
             && mesg[1]
             && (LLStringOps::isDigit(mesg[1])
                 || (mesg[1] == '-' && mesg[2] && LLStringOps::isDigit(mesg[2]))))
    {
        // This a special "/20" speak on a channel
        S32 pos = 0;

        // Copy the channel number into a string
        LLWString channel_string;
        llwchar c;
        do
        {
            c = mesg[pos+1];
            channel_string.push_back(c);
            pos++;
        }
        while(c && pos < 64 && (LLStringOps::isDigit(c) || (pos==1 && c =='-')));

        // Move the pointer forward to the first non-whitespace char
        // Check isspace before looping, so we can handle "/33foo"
        // as well as "/33 foo"
        while(c && iswspace(c))
        {
            c = mesg[pos+1];
            pos++;
        }

        sLastSpecialChatChannel = strtol(wstring_to_utf8str(channel_string).c_str(), NULL, 10);
        *channel = sLastSpecialChatChannel;
        return mesg.substr(pos, mesg.length() - pos);
    }
    else
    {
        // This is normal chat.
        *channel = 0;
        return mesg;
    }
>>>>>>> 1a8a5404
}

//void send_chat_from_viewer(const std::string& utf8_out_text, EChatType type, S32 channel)
// [RLVa:KB] - Checked: 2010-02-27 (RLVa-1.2.0b) | Modified: RLVa-0.2.2a
void send_chat_from_viewer(std::string utf8_out_text, EChatType type, S32 channel)
// [/RLVa:KB]
{
// [RLVa:KB] - Checked: 2010-02-27 (RLVa-1.2.0b) | Modified: RLVa-1.2.0a
<<<<<<< HEAD
	// Only process chat messages (ie not CHAT_TYPE_START, CHAT_TYPE_STOP, etc)
	if ( (RlvActions::isRlvEnabled()) && ( (CHAT_TYPE_WHISPER == type) || (CHAT_TYPE_NORMAL == type) || (CHAT_TYPE_SHOUT == type) ) )
	{
		if (0 == channel)
		{
			// Clamp the volume of the chat if needed
			type = RlvActions::checkChatVolume(type);

			// Redirect chat if needed
			if ( ( (gRlvHandler.hasBehaviour(RLV_BHVR_REDIRCHAT) || (gRlvHandler.hasBehaviour(RLV_BHVR_REDIREMOTE)) ) && 
				 (gRlvHandler.redirectChatOrEmote(utf8_out_text)) ) )
			{
				return;
			}

			// Filter public chat if sendchat restricted
			if (gRlvHandler.hasBehaviour(RLV_BHVR_SENDCHAT))
				gRlvHandler.filterChat(utf8_out_text, true);
		}
		else
		{
			// Don't allow chat on a non-public channel if sendchannel restricted (unless the channel is an exception)
			if (!RlvActions::canSendChannel(channel))
				return;

			// Don't allow chat on debug channel if @sendchat, @redirchat or @rediremote restricted (shows as public chat on viewers)
			if (CHAT_CHANNEL_DEBUG == channel)
			{
				bool fIsEmote = RlvUtil::isEmote(utf8_out_text);
				if ( (gRlvHandler.hasBehaviour(RLV_BHVR_SENDCHAT)) || 
					 ((!fIsEmote) && (gRlvHandler.hasBehaviour(RLV_BHVR_REDIRCHAT))) || 
					 ((fIsEmote) && (gRlvHandler.hasBehaviour(RLV_BHVR_REDIREMOTE))) )
				{
					return;
				}
			}
		}
	}
// [/RLVa:KB]

	LL_DEBUGS("UIUsage") << "Nearby chat, text " << utf8_out_text << " type " << type << " channel " << channel << LL_ENDL;
	if (type != CHAT_TYPE_START && type != CHAT_TYPE_STOP) // prune back some redundant logging
	{
		LLUIUsage::instance().logCommand("Chat.SendNearby"); // pseuo-command
	}
=======
    // Only process chat messages (ie not CHAT_TYPE_START, CHAT_TYPE_STOP, etc)
    if ( (RlvActions::isRlvEnabled()) && ( (CHAT_TYPE_WHISPER == type) || (CHAT_TYPE_NORMAL == type) || (CHAT_TYPE_SHOUT == type) ) )
    {
        if (0 == channel)
        {
            // Clamp the volume of the chat if needed
            type = RlvActions::checkChatVolume(type);

            // Redirect chat if needed
            if ( ( (gRlvHandler.hasBehaviour(RLV_BHVR_REDIRCHAT) || (gRlvHandler.hasBehaviour(RLV_BHVR_REDIREMOTE)) ) &&
                 (gRlvHandler.redirectChatOrEmote(utf8_out_text)) ) )
            {
                return;
            }

            // Filter public chat if sendchat restricted
            if (gRlvHandler.hasBehaviour(RLV_BHVR_SENDCHAT))
                gRlvHandler.filterChat(utf8_out_text, true);
        }
        else
        {
            // Don't allow chat on a non-public channel if sendchannel restricted (unless the channel is an exception)
            if (!RlvActions::canSendChannel(channel))
                return;

            // Don't allow chat on debug channel if @sendchat, @redirchat or @rediremote restricted (shows as public chat on viewers)
            if (CHAT_CHANNEL_DEBUG == channel)
            {
                bool fIsEmote = RlvUtil::isEmote(utf8_out_text);
                if ( (gRlvHandler.hasBehaviour(RLV_BHVR_SENDCHAT)) ||
                     ((!fIsEmote) && (gRlvHandler.hasBehaviour(RLV_BHVR_REDIRCHAT))) ||
                     ((fIsEmote) && (gRlvHandler.hasBehaviour(RLV_BHVR_REDIREMOTE))) )
                {
                    return;
                }
            }
        }
    }
// [/RLVa:KB]

    LL_DEBUGS("UIUsage") << "Nearby chat, text " << utf8_out_text << " type " << type << " channel " << channel << LL_ENDL;
    if (type != CHAT_TYPE_START && type != CHAT_TYPE_STOP) // prune back some redundant logging
    {
        LLUIUsage::instance().logCommand("Chat.SendNearby"); // pseuo-command
    }
>>>>>>> 1a8a5404

    LLMessageSystem* msg = gMessageSystem;

    if (channel >= 0)
    {
        msg->newMessageFast(_PREHASH_ChatFromViewer);
        msg->nextBlockFast(_PREHASH_AgentData);
        msg->addUUIDFast(_PREHASH_AgentID, gAgent.getID());
        msg->addUUIDFast(_PREHASH_SessionID, gAgent.getSessionID());
        msg->nextBlockFast(_PREHASH_ChatData);
        msg->addStringFast(_PREHASH_Message, utf8_out_text);
        msg->addU8Fast(_PREHASH_Type, type);
        msg->addS32("Channel", channel);

    }
    else
    {
        // Hack: ChatFromViewer doesn't allow negative channels
        msg->newMessage("ScriptDialogReply");
        msg->nextBlock("AgentData");
        msg->addUUID("AgentID", gAgentID);
        msg->addUUID("SessionID", gAgentSessionID);
        msg->nextBlock("Data");
        msg->addUUID("ObjectID", gAgentID);
        msg->addS32("ChatChannel", channel);
        msg->addS32("ButtonIndex", 0);
        msg->addString("ButtonLabel", utf8_out_text);
    }

    gAgent.sendReliableMessage();
    add(LLStatViewer::CHAT_COUNT, 1);
}

class LLChatCommandHandler : public LLCommandHandler
{
public:
    // not allowed from outside the app
    LLChatCommandHandler() : LLCommandHandler("chat", UNTRUSTED_BLOCK) { }

    // Your code here
    bool handle(const LLSD& tokens,
                const LLSD& query_map,
                const std::string& grid,
                LLMediaCtrl* web)
    {
        bool retval = false;
        // Need at least 2 tokens to have a valid message.
        if (tokens.size() < 2)
        {
            retval = false;
        }
        else
        {
        S32 channel = tokens[0].asInteger();
            // VWR-19499 Restrict function to chat channels greater than 0.
            if ((channel > 0) && (channel < CHAT_CHANNEL_DEBUG))
            {
                retval = true;
        // Send unescaped message, see EXT-6353.
        std::string unescaped_mesg (LLURI::unescape(tokens[1].asString()));
        send_chat_from_viewer(unescaped_mesg, CHAT_TYPE_NORMAL, channel);
            }
            else
            {
                retval = false;
                // Tell us this is an unsupported SLurl.
            }
        }
        return retval;
    }
};

// Creating the object registers with the dispatcher.
LLChatCommandHandler gChatHandler;

#endif<|MERGE_RESOLUTION|>--- conflicted
+++ resolved
@@ -161,31 +161,6 @@
 // virtual
 void LLFloaterIMNearbyChat::closeHostedFloater()
 {
-<<<<<<< HEAD
-	// If detached from conversations window close anyway
-	if (!getHost())
-	{
-		setVisible(false);
-	}
-
-	// Should check how many conversations are ongoing. Select next to "Nearby Chat" in case there are some other besides.
-	// Close conversations window in case "Nearby Chat" is attached and the only conversation
-	LLFloaterIMContainer* floater_container = LLFloaterIMContainer::getInstance();
-	if (floater_container->getConversationListItemSize() == 1)
-	{
-		if (getHost())
-		{
-			floater_container->closeFloater();
-		}
-	}
-	else
-	{
-		if (!getHost())
-		{
-			floater_container->selectNextConversationByID(LLUUID());
-		}
-	}
-=======
     // If detached from conversations window close anyway
     if (!getHost())
     {
@@ -209,7 +184,6 @@
             floater_container->selectNextConversationByID(LLUUID());
         }
     }
->>>>>>> 1a8a5404
 }
 
 // virtual
@@ -411,18 +385,6 @@
     openFloater();
     LLFloaterIMContainer::getInstance()->selectConversation(LLUUID(NULL));
 
-<<<<<<< HEAD
-	if(!isMessagePaneExpanded())
-	{
-		restoreFloater();
-		setFocus(true);
-	}
-	else
-	{
-		LLFloaterIMContainer::getInstance()->setFocus(true);
-	}
-	setResizeLimits(getMinWidth(), EXPANDED_MIN_HEIGHT);
-=======
     if(!isMessagePaneExpanded())
     {
         restoreFloater();
@@ -433,7 +395,6 @@
         LLFloaterIMContainer::getInstance()->setFocus(true);
     }
     setResizeLimits(getMinWidth(), EXPANDED_MIN_HEIGHT);
->>>>>>> 1a8a5404
 }
 
 std::string LLFloaterIMNearbyChat::getCurrentChat()
@@ -444,40 +405,6 @@
 // virtual
 bool LLFloaterIMNearbyChat::handleKeyHere( KEY key, MASK mask )
 {
-<<<<<<< HEAD
-	bool handled = false;
-
-	if( KEY_RETURN == key && mask == MASK_CONTROL)
-	{
-		// shout
-		sendChat(CHAT_TYPE_SHOUT);
-		handled = true;
-	}
-	else if (KEY_RETURN == key && mask == MASK_SHIFT)
-	{
-		// whisper
-		sendChat(CHAT_TYPE_WHISPER);
-		handled = true;
-	}
-
-
-	if((mask == MASK_ALT) && isTornOff())
-	{
-		LLFloaterIMContainer* floater_container = LLFloaterIMContainer::getInstance();
-		if ((KEY_UP == key) || (KEY_LEFT == key))
-		{
-			floater_container->selectNextorPreviousConversation(false);
-			handled = true;
-		}
-		if ((KEY_DOWN == key ) || (KEY_RIGHT == key))
-		{
-			floater_container->selectNextorPreviousConversation(true);
-			handled = true;
-		}
-	}
-
-	return handled;
-=======
     bool handled = false;
 
     if( KEY_RETURN == key && mask == MASK_CONTROL)
@@ -510,34 +437,10 @@
     }
 
     return handled;
->>>>>>> 1a8a5404
 }
 
 bool LLFloaterIMNearbyChat::matchChatTypeTrigger(const std::string& in_str, std::string* out_str)
 {
-<<<<<<< HEAD
-	U32 in_len = in_str.length();
-	S32 cnt = sizeof(sChatTypeTriggers) / sizeof(*sChatTypeTriggers);
-	
-	bool string_was_found = false;
-
-	for (S32 n = 0; n < cnt && !string_was_found; n++)
-	{
-		if (in_len <= sChatTypeTriggers[n].name.length())
-		{
-			std::string trigger_trunc = sChatTypeTriggers[n].name;
-			LLStringUtil::truncate(trigger_trunc, in_len);
-
-			if (!LLStringUtil::compareInsensitive(in_str, trigger_trunc))
-			{
-				*out_str = sChatTypeTriggers[n].name;
-				string_was_found = true;
-			}
-		}
-	}
-
-	return string_was_found;
-=======
     U32 in_len = in_str.length();
     S32 cnt = sizeof(sChatTypeTriggers) / sizeof(*sChatTypeTriggers);
 
@@ -559,7 +462,6 @@
     }
 
     return string_was_found;
->>>>>>> 1a8a5404
 }
 
 void LLFloaterIMNearbyChat::onChatBoxKeystroke()
@@ -786,24 +688,6 @@
 
 void LLFloaterIMNearbyChat::displaySpeakingIndicator()
 {
-<<<<<<< HEAD
-	LLSpeakerMgr::speaker_list_t speaker_list;
-	LLUUID id;
-
-	id.setNull();
-	mSpeakerMgr->update(false);
-	mSpeakerMgr->getSpeakerList(&speaker_list, false);
-
-	for (LLSpeakerMgr::speaker_list_t::iterator i = speaker_list.begin(); i != speaker_list.end(); ++i)
-	{
-		LLPointer<LLSpeaker> s = *i;
-		if (s->mSpeechVolume > 0 || s->mStatus == LLSpeaker::STATUS_SPEAKING)
-		{
-			id = s->mID;
-			break;
-		}
-	}
-=======
     LLSpeakerMgr::speaker_list_t speaker_list;
     LLUUID id;
 
@@ -820,79 +704,15 @@
             break;
         }
     }
->>>>>>> 1a8a5404
 }
 
 void LLFloaterIMNearbyChat::sendChatFromViewer(const std::string &utf8text, EChatType type, bool animate)
 {
-<<<<<<< HEAD
-	sendChatFromViewer(utf8str_to_wstring(utf8text), type, animate);
-=======
     sendChatFromViewer(utf8str_to_wstring(utf8text), type, animate);
->>>>>>> 1a8a5404
 }
 
 void LLFloaterIMNearbyChat::sendChatFromViewer(const LLWString &wtext, EChatType type, bool animate)
 {
-<<<<<<< HEAD
-	// Look for "/20 foo" channel chats.
-	S32 channel = 0;
-	LLWString out_text = stripChannelNumber(wtext, &channel);
-	std::string utf8_out_text = wstring_to_utf8str(out_text);
-	std::string utf8_text = wstring_to_utf8str(wtext);
-
-	utf8_text = utf8str_trim(utf8_text);
-	if (!utf8_text.empty())
-	{
-		utf8_text = utf8str_truncate(utf8_text, MAX_STRING - 1);
-	}
-
-// [RLVa:KB] - Checked: 2010-03-27 (RLVa-1.2.0b) | Modified: RLVa-1.2.0b
-	if ( (0 == channel) && (RlvActions::isRlvEnabled()) )
-	{
-		// Adjust the (public) chat "volume" on chat and gestures (also takes care of playing the proper animation)
-		type = RlvActions::checkChatVolume(type);
-		animate &= !RlvActions::hasBehaviour( (!RlvUtil::isEmote(utf8_text)) ? RLV_BHVR_REDIRCHAT : RLV_BHVR_REDIREMOTE );
-	}
-// [/RLVa:KB]
-
-	// Don't animate for chats people can't hear (chat to scripts)
-	if (animate && (channel == 0))
-	{
-		if (type == CHAT_TYPE_WHISPER)
-		{
-			LL_DEBUGS() << "You whisper " << utf8_text << LL_ENDL;
-			gAgent.sendAnimationRequest(ANIM_AGENT_WHISPER, ANIM_REQUEST_START);
-		}
-		else if (type == CHAT_TYPE_NORMAL)
-		{
-			LL_DEBUGS() << "You say " << utf8_text << LL_ENDL;
-			gAgent.sendAnimationRequest(ANIM_AGENT_TALK, ANIM_REQUEST_START);
-		}
-		else if (type == CHAT_TYPE_SHOUT)
-		{
-			LL_DEBUGS() << "You shout " << utf8_text << LL_ENDL;
-			gAgent.sendAnimationRequest(ANIM_AGENT_SHOUT, ANIM_REQUEST_START);
-		}
-		else
-		{
-			LL_INFOS() << "send_chat_from_viewer() - invalid volume" << LL_ENDL;
-			return;
-		}
-	}
-	else
-	{
-		if (type != CHAT_TYPE_START && type != CHAT_TYPE_STOP)
-		{
-			LL_DEBUGS() << "Channel chat: " << utf8_text << LL_ENDL;
-		}
-	}
-
-	send_chat_from_viewer(utf8_out_text, type, channel);
-}
-
-// static 
-=======
     // Look for "/20 foo" channel chats.
     S32 channel = 0;
     LLWString out_text = stripChannelNumber(wtext, &channel);
@@ -950,7 +770,6 @@
 }
 
 // static
->>>>>>> 1a8a5404
 bool LLFloaterIMNearbyChat::isWordsName(const std::string& name)
 {
     // checking to see if it's display name plus username in parentheses
@@ -973,30 +792,6 @@
 // static
 void LLFloaterIMNearbyChat::startChat(const char* line)
 {
-<<<<<<< HEAD
-	LLFloaterIMNearbyChat* nearby_chat = LLFloaterReg::getTypedInstance<LLFloaterIMNearbyChat>("nearby_chat");
-	if (nearby_chat)
-	{
-		if(!nearby_chat->isTornOff())
-		{
-			LLFloaterIMContainer::getInstance()->selectConversation(LLUUID(NULL));
-		}
-		if(nearby_chat->isMinimized())
-		{
-			nearby_chat->setMinimized(false);
-		}
-		nearby_chat->show();
-		nearby_chat->setFocus(true);
-
-		if (line)
-		{
-			std::string line_string(line);
-			nearby_chat->mInputEditor->setText(line_string);
-		}
-
-		nearby_chat->mInputEditor->endOfDoc();
-	}
-=======
     LLFloaterIMNearbyChat* nearby_chat = LLFloaterReg::getTypedInstance<LLFloaterIMNearbyChat>("nearby_chat");
     if (nearby_chat)
     {
@@ -1019,81 +814,24 @@
 
         nearby_chat->mInputEditor->endOfDoc();
     }
->>>>>>> 1a8a5404
 }
 
 // Exit "chat mode" and do the appropriate focus changes
 // static
 void LLFloaterIMNearbyChat::stopChat()
 {
-<<<<<<< HEAD
-	LLFloaterIMNearbyChat* nearby_chat = LLFloaterReg::getTypedInstance<LLFloaterIMNearbyChat>("nearby_chat");
-	if (nearby_chat)
-	{
-		nearby_chat->mInputEditor->setFocus(false);
-	    gAgent.stopTyping();
-	}
-=======
     LLFloaterIMNearbyChat* nearby_chat = LLFloaterReg::getTypedInstance<LLFloaterIMNearbyChat>("nearby_chat");
     if (nearby_chat)
     {
         nearby_chat->mInputEditor->setFocus(false);
         gAgent.stopTyping();
     }
->>>>>>> 1a8a5404
 }
 
 // If input of the form "/20foo" or "/20 foo", returns "foo" and channel 20.
 // Otherwise returns input and channel 0.
 LLWString LLFloaterIMNearbyChat::stripChannelNumber(const LLWString &mesg, S32* channel)
 {
-<<<<<<< HEAD
-	if (mesg[0] == '/'
-		&& mesg[1] == '/')
-	{
-		// This is a "repeat channel send"
-		*channel = sLastSpecialChatChannel;
-		return mesg.substr(2, mesg.length() - 2);
-	}
-	else if (mesg[0] == '/'
-			 && mesg[1]
-			 && (LLStringOps::isDigit(mesg[1])
-				 || (mesg[1] == '-' && mesg[2] && LLStringOps::isDigit(mesg[2]))))
-	{
-		// This a special "/20" speak on a channel
-		S32 pos = 0;
-
-		// Copy the channel number into a string
-		LLWString channel_string;
-		llwchar c;
-		do
-		{
-			c = mesg[pos+1];
-			channel_string.push_back(c);
-			pos++;
-		}
-		while(c && pos < 64 && (LLStringOps::isDigit(c) || (pos==1 && c =='-')));
-		
-		// Move the pointer forward to the first non-whitespace char
-		// Check isspace before looping, so we can handle "/33foo"
-		// as well as "/33 foo"
-		while(c && iswspace(c))
-		{
-			c = mesg[pos+1];
-			pos++;
-		}
-		
-		sLastSpecialChatChannel = strtol(wstring_to_utf8str(channel_string).c_str(), NULL, 10);
-		*channel = sLastSpecialChatChannel;
-		return mesg.substr(pos, mesg.length() - pos);
-	}
-	else
-	{
-		// This is normal chat.
-		*channel = 0;
-		return mesg;
-	}
-=======
     if (mesg[0] == '/'
         && mesg[1] == '/')
     {
@@ -1139,7 +877,6 @@
         *channel = 0;
         return mesg;
     }
->>>>>>> 1a8a5404
 }
 
 //void send_chat_from_viewer(const std::string& utf8_out_text, EChatType type, S32 channel)
@@ -1148,53 +885,6 @@
 // [/RLVa:KB]
 {
 // [RLVa:KB] - Checked: 2010-02-27 (RLVa-1.2.0b) | Modified: RLVa-1.2.0a
-<<<<<<< HEAD
-	// Only process chat messages (ie not CHAT_TYPE_START, CHAT_TYPE_STOP, etc)
-	if ( (RlvActions::isRlvEnabled()) && ( (CHAT_TYPE_WHISPER == type) || (CHAT_TYPE_NORMAL == type) || (CHAT_TYPE_SHOUT == type) ) )
-	{
-		if (0 == channel)
-		{
-			// Clamp the volume of the chat if needed
-			type = RlvActions::checkChatVolume(type);
-
-			// Redirect chat if needed
-			if ( ( (gRlvHandler.hasBehaviour(RLV_BHVR_REDIRCHAT) || (gRlvHandler.hasBehaviour(RLV_BHVR_REDIREMOTE)) ) && 
-				 (gRlvHandler.redirectChatOrEmote(utf8_out_text)) ) )
-			{
-				return;
-			}
-
-			// Filter public chat if sendchat restricted
-			if (gRlvHandler.hasBehaviour(RLV_BHVR_SENDCHAT))
-				gRlvHandler.filterChat(utf8_out_text, true);
-		}
-		else
-		{
-			// Don't allow chat on a non-public channel if sendchannel restricted (unless the channel is an exception)
-			if (!RlvActions::canSendChannel(channel))
-				return;
-
-			// Don't allow chat on debug channel if @sendchat, @redirchat or @rediremote restricted (shows as public chat on viewers)
-			if (CHAT_CHANNEL_DEBUG == channel)
-			{
-				bool fIsEmote = RlvUtil::isEmote(utf8_out_text);
-				if ( (gRlvHandler.hasBehaviour(RLV_BHVR_SENDCHAT)) || 
-					 ((!fIsEmote) && (gRlvHandler.hasBehaviour(RLV_BHVR_REDIRCHAT))) || 
-					 ((fIsEmote) && (gRlvHandler.hasBehaviour(RLV_BHVR_REDIREMOTE))) )
-				{
-					return;
-				}
-			}
-		}
-	}
-// [/RLVa:KB]
-
-	LL_DEBUGS("UIUsage") << "Nearby chat, text " << utf8_out_text << " type " << type << " channel " << channel << LL_ENDL;
-	if (type != CHAT_TYPE_START && type != CHAT_TYPE_STOP) // prune back some redundant logging
-	{
-		LLUIUsage::instance().logCommand("Chat.SendNearby"); // pseuo-command
-	}
-=======
     // Only process chat messages (ie not CHAT_TYPE_START, CHAT_TYPE_STOP, etc)
     if ( (RlvActions::isRlvEnabled()) && ( (CHAT_TYPE_WHISPER == type) || (CHAT_TYPE_NORMAL == type) || (CHAT_TYPE_SHOUT == type) ) )
     {
@@ -1240,7 +930,6 @@
     {
         LLUIUsage::instance().logCommand("Chat.SendNearby"); // pseuo-command
     }
->>>>>>> 1a8a5404
 
     LLMessageSystem* msg = gMessageSystem;
 
