--- conflicted
+++ resolved
@@ -104,11 +104,7 @@
 	}
 	else
 	{
-<<<<<<< HEAD
-		id = avatarp->getTEref(te).getID();
-=======
-		id = tex_entry ? avatarp->getTE(te)->getID() : IMG_DEFAULT_AVATAR;
->>>>>>> dc07de2f
+		id = tex_entry ? avatarp->getTEref(te)->getID() : IMG_DEFAULT_AVATAR;
 	}
 	//id = avatarp->getTE(te)->getID();
 	if (id == IMG_DEFAULT_AVATAR)
