--- conflicted
+++ resolved
@@ -54,38 +54,24 @@
 
 BOOL LLFloaterAvatarTextures::postBuild()
 {
-<<<<<<< HEAD
-	for (U32 i=0; i < TEX_NUM_INDICES; i++)
-	{
-		const std::string tex_name = LLAvatarAppearance::getDictionary()->getTexture(ETextureIndex(i))->mName;
-		mTextures[i] = getChild<LLTextureCtrl>(tex_name);
-		// <FS:Ansariel> Mask avatar textures and disable
-		mTextures[i]->setIsMasked(TRUE);
-		mTextures[i]->setEnabled(FALSE);
-		// </FS:Ansariel>
-	}
-	mTitle = getTitle();
-=======
     for (U32 i=0; i < TEX_NUM_INDICES; i++)
     {
         const std::string tex_name = LLAvatarAppearance::getDictionary()->getTexture(ETextureIndex(i))->mName;
         mTextures[i] = getChild<LLTextureCtrl>(tex_name);
+        // <FS:Ansariel> Mask avatar textures and disable
+        mTextures[i]->setIsMasked(TRUE);
+        mTextures[i]->setEnabled(FALSE);
+        // </FS:Ansariel>
     }
     mTitle = getTitle();
->>>>>>> 38c2a5bd
 
     childSetAction("Dump", onClickDump, this);
 
-<<<<<<< HEAD
-	// <FS:Ansariel> Hide dump button if not in god mode
-	childSetVisible("Dump", gAgent.isGodlike());
-
-	refresh();
-	return TRUE;
-=======
+    // <FS:Ansariel> Hide dump button if not in god mode
+    childSetVisible("Dump", gAgent.isGodlike());
+
     refresh();
     return TRUE;
->>>>>>> 38c2a5bd
 }
 
 void LLFloaterAvatarTextures::draw()
@@ -98,44 +84,6 @@
                                  LLTextureCtrl* ctrl,
                                  ETextureIndex te)
 {
-<<<<<<< HEAD
-	LLUUID id = IMG_DEFAULT_AVATAR;
-	const LLAvatarAppearanceDictionary::TextureEntry* tex_entry = LLAvatarAppearance::getDictionary()->getTexture(te);
-	if (tex_entry && tex_entry->mIsLocalTexture)
-	{
-		if (avatarp->isSelf())
-		{
-			const LLWearableType::EType wearable_type = tex_entry->mWearableType;
-			LLViewerWearable *wearable = gAgentWearables.getViewerWearable(wearable_type, 0);
-			if (wearable)
-			{
-				LLLocalTextureObject *lto = wearable->getLocalTextureObject(te);
-				if (lto)
-				{
-					id = lto->getID();
-				}
-			}
-		}
-	}
-	else
-	{
-		id = tex_entry ? avatarp->getTEref(te).getID() : IMG_DEFAULT_AVATAR;
-	}
-	//id = avatarp->getTE(te)->getID();
-	if (id == IMG_DEFAULT_AVATAR)
-	{
-		ctrl->setImageAssetID(LLUUID::null);
-		ctrl->setToolTip(tex_entry->mName + " : " + std::string("IMG_DEFAULT_AVATAR"));
-	}
-	else
-	{
-		ctrl->setImageAssetID(id);
-		// <FS:Ansariel> Hide full texture uuid
-		//ctrl->setToolTip(tex_entry->mName + " : " + id.asString());
-		ctrl->setToolTip(tex_entry->mName + " : " + id.asString().substr(0,7));
-		// </FS:Ansariel>
-	}
-=======
     LLUUID id = IMG_DEFAULT_AVATAR;
     const LLAvatarAppearanceDictionary::TextureEntry* tex_entry = LLAvatarAppearance::getDictionary()->getTexture(te);
     if (tex_entry && tex_entry->mIsLocalTexture)
@@ -156,7 +104,7 @@
     }
     else
     {
-        id = tex_entry ? avatarp->getTE(te)->getID() : IMG_DEFAULT_AVATAR;
+        id = tex_entry ? avatarp->getTEref(te).getID() : IMG_DEFAULT_AVATAR;
     }
     //id = avatarp->getTE(te)->getID();
     if (id == IMG_DEFAULT_AVATAR)
@@ -167,9 +115,11 @@
     else
     {
         ctrl->setImageAssetID(id);
-        ctrl->setToolTip(tex_entry->mName + " : " + id.asString());
-    }
->>>>>>> 38c2a5bd
+        // <FS:Ansariel> Hide full texture uuid
+        //ctrl->setToolTip(tex_entry->mName + " : " + id.asString());
+        ctrl->setToolTip(tex_entry->mName + " : " + id.asString().substr(0,7));
+        // </FS:Ansariel>
+    }
 }
 
 static LLVOAvatar* find_avatar(const LLUUID& id)
@@ -192,33 +142,8 @@
 
 void LLFloaterAvatarTextures::refresh()
 {
-<<<<<<< HEAD
-	// <FS:Ansariel> Enable for regular user
-	//if (gAgent.isGodlike())
-	{
-		LLVOAvatar *avatarp = find_avatar(mID);
-		if (avatarp)
-		{
-			LLAvatarName av_name;
-			if (LLAvatarNameCache::get(avatarp->getID(), &av_name))
-			{
-				// <FS:Ansariel> FIRE-16224: Avatar textures floater can bypass RLVa shownames restriction
-				//setTitle(mTitle + ": " + av_name.getCompleteName());
-				setTitle(mTitle + ": " + (gRlvHandler.hasBehaviour(RLV_BHVR_SHOWNAMES) ? RlvStrings::getAnonym(av_name) : av_name.getCompleteName()));
-				// </FS:Ansariel>
-			}
-			for (U32 i=0; i < TEX_NUM_INDICES; i++)
-			{
-				update_texture_ctrl(avatarp, mTextures[i], ETextureIndex(i));
-			}
-		}
-		else
-		{
-			setTitle(mTitle + ": " + getString("InvalidAvatar") + " (" + mID.asString() + ")");
-		}
-	}
-=======
-    if (gAgent.isGodlike())
+    // <FS:Ansariel> Enable for regular user
+    //if (gAgent.isGodlike())
     {
         LLVOAvatar *avatarp = find_avatar(mID);
         if (avatarp)
@@ -226,7 +151,10 @@
             LLAvatarName av_name;
             if (LLAvatarNameCache::get(avatarp->getID(), &av_name))
             {
-                setTitle(mTitle + ": " + av_name.getCompleteName());
+                // <FS:Ansariel> FIRE-16224: Avatar textures floater can bypass RLVa shownames restriction
+                //setTitle(mTitle + ": " + av_name.getCompleteName());
+                setTitle(mTitle + ": " + (gRlvHandler.hasBehaviour(RLV_BHVR_SHOWNAMES) ? RlvStrings::getAnonym(av_name) : av_name.getCompleteName()));
+                // </FS:Ansariel>
             }
             for (U32 i=0; i < TEX_NUM_INDICES; i++)
             {
@@ -238,7 +166,6 @@
             setTitle(mTitle + ": " + getString("InvalidAvatar") + " (" + mID.asString() + ")");
         }
     }
->>>>>>> 38c2a5bd
 }
 
 // static
