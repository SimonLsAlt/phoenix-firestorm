--- conflicted
+++ resolved
@@ -47,15 +47,9 @@
 {
 public:
 
-<<<<<<< HEAD
-	LLFloaterPostProcess(const LLSD& key);
-	virtual ~LLFloaterPostProcess();
-	bool postBuild();
-=======
     LLFloaterPostProcess(const LLSD& key);
     virtual ~LLFloaterPostProcess();
-    /*virtual*/ BOOL    postBuild();
->>>>>>> c06fb4e0
+    bool postBuild();
 
     /// post process callbacks
     static void onBoolToggle(LLUICtrl* ctrl, void* userData);
@@ -71,18 +65,8 @@
     /// prompts a user when overwriting an effect
     bool saveAlertCallback(const LLSD& notification, const LLSD& response);
 
-<<<<<<< HEAD
-	/// sync up sliders
-	void syncMenu();
-=======
     /// sync up sliders
     void syncMenu();
-
-/*
-    void refresh();
-*/
-public:
->>>>>>> c06fb4e0
 };
 
 #endif