--- conflicted
+++ resolved
@@ -272,40 +272,6 @@
 
 void LLViewerStats::updateFrameStats(const F64Seconds time_diff)
 {
-<<<<<<< HEAD
-=======
-    if (getRecording().getLastValue(LLStatViewer::PACKETS_LOST_PERCENT) > F32Percent(5.0))
-    {
-        add(LLStatViewer::LOSS_5_PERCENT_TIME, time_diff);
-    }
-
-    F32 sim_fps = (F32)getRecording().getLastValue(LLStatViewer::SIM_FPS);
-    if (0.f < sim_fps && sim_fps < 20.f)
-    {
-        add(LLStatViewer::SIM_20_FPS_TIME, time_diff);
-    }
-
-    F32 sim_physics_fps = (F32)getRecording().getLastValue(LLStatViewer::SIM_PHYSICS_FPS);
-
-    if (0.f < sim_physics_fps && sim_physics_fps < 20.f)
-    {
-        add(LLStatViewer::SIM_PHYSICS_20_FPS_TIME, time_diff);
-    }
-
-    if (time_diff >= (F64Seconds)0.5)
-    {
-        record(LLStatViewer::FPS_2_TIME, time_diff);
-    }
-    if (time_diff >= (F64Seconds)0.125)
-    {
-        record(LLStatViewer::FPS_8_TIME, time_diff);
-    }
-    if (time_diff >= (F64Seconds)0.1)
-    {
-        record(LLStatViewer::FPS_10_TIME, time_diff);
-    }
-
->>>>>>> b8a0d89d
     if (gFrameCount && mLastTimeDiff > (F64Seconds)0.0)
     {
         sample(LLStatViewer::FRAMETIME, time_diff);
