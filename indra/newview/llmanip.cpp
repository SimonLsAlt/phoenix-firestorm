--- conflicted
+++ resolved
@@ -380,11 +380,7 @@
     static LLCachedControl<F32> sPivotY(gSavedSettings, "FSBuildPrefs_PivotY");
     static LLCachedControl<F32> sPivotZ(gSavedSettings, "FSBuildPrefs_PivotZ");
 
-<<<<<<< HEAD
-    const BOOL children_ok = TRUE;
-=======
     const bool children_ok = true;
->>>>>>> 050d2fef
     LLViewerObject* root_object = mObjectSelection->getFirstRootObject(children_ok);
     if (root_object && (mObjectSelection->getObjectCount() == 1 || sActualRoot) && mObjectSelection->getSelectType() != SELECT_TYPE_HUD)
     {
