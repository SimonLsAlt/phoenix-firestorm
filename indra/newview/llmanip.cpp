/** 
 * @file llmanip.cpp
 * @brief LLManip class implementation
 *
 * $LicenseInfo:firstyear=2001&license=viewerlgpl$
 * Second Life Viewer Source Code
 * Copyright (C) 2010, Linden Research, Inc.
 * 
 * This library is free software; you can redistribute it and/or
 * modify it under the terms of the GNU Lesser General Public
 * License as published by the Free Software Foundation;
 * version 2.1 of the License only.
 * 
 * This library is distributed in the hope that it will be useful,
 * but WITHOUT ANY WARRANTY; without even the implied warranty of
 * MERCHANTABILITY or FITNESS FOR A PARTICULAR PURPOSE.  See the GNU
 * Lesser General Public License for more details.
 * 
 * You should have received a copy of the GNU Lesser General Public
 * License along with this library; if not, write to the Free Software
 * Foundation, Inc., 51 Franklin Street, Fifth Floor, Boston, MA  02110-1301  USA
 * 
 * Linden Research, Inc., 945 Battery Street, San Francisco, CA  94111  USA
 * $/LicenseInfo$
 */

#include "llviewerprecompiledheaders.h"

#include "llmanip.h"

#include "llmath.h"
#include "v3math.h"
#include "llgl.h"
#include "llrender.h"
#include "llprimitive.h"
#include "llview.h"
#include "llviewertexturelist.h"

#include "llagent.h"
#include "llagentcamera.h"
#include "llviewercontrol.h"
#include "lldrawable.h"
#include "llfontgl.h"
#include "llhudrender.h"
#include "llselectmgr.h"
#include "llui.h"
#include "llviewercamera.h"
#include "llviewerjoint.h"
#include "llviewerobject.h"
#include "llviewerwindow.h"
#include "llvoavatar.h"
#include "llworld.h"		// for LLWorld::getInstance()
#include "llresmgr.h"
#include "pipeline.h"
#include "llglheaders.h"
#include "lluiimage.h"
#include "llviewerregion.h"	// <FS:CR> Aurora Sim

// Local constants...
const S32 VERTICAL_OFFSET = 50;

F32		LLManip::sHelpTextVisibleTime = 2.f;
F32		LLManip::sHelpTextFadeTime = 2.f;
S32		LLManip::sNumTimesHelpTextShown = 0;
S32		LLManip::sMaxTimesShowHelpText = 5;
F32		LLManip::sGridMaxSubdivisionLevel = 32.f;
F32		LLManip::sGridMinSubdivisionLevel = 1.f / 32.f;
LLVector2 LLManip::sTickLabelSpacing(60.f, 25.f);


//static
void LLManip::rebuild(LLViewerObject* vobj)
{
	LLDrawable* drawablep = vobj->mDrawable;
	if (drawablep && drawablep->getVOVolume())
	{
		gPipeline.markRebuild(drawablep,LLDrawable::REBUILD_VOLUME);
		drawablep->setState(LLDrawable::MOVE_UNDAMPED); // force to UNDAMPED
		drawablep->updateMove();
		LLSpatialGroup* group = drawablep->getSpatialGroup();
		if (group)
		{
			group->dirtyGeom();
			gPipeline.markRebuild(group);
		}

		LLViewerObject::const_child_list_t& child_list = vobj->getChildren();
		for (LLViewerObject::child_list_t::const_iterator iter = child_list.begin(), endIter = child_list.end();
			 iter != endIter; ++iter)
		{
			LLViewerObject* child = *iter;
			rebuild(child);
		}
	}
}

//////////////////////////////////////////////////////////////////////////////
// LLManip


LLManip::LLManip( const std::string& name, LLToolComposite* composite )
	:
	LLTool( name, composite ),
	mInSnapRegime(FALSE),
	mHighlightedPart(LL_NO_PART),
	mManipPart(LL_NO_PART)
{
}

void LLManip::getManipNormal(LLViewerObject* object, EManipPart manip, LLVector3 &normal)
{
	LLVector3 grid_origin;
	LLVector3 grid_scale;
	LLQuaternion grid_rotation;

	LLSelectMgr::getInstance()->getGrid(grid_origin, grid_rotation, grid_scale);

	if (manip >= LL_X_ARROW && manip <= LL_Z_ARROW)
	{
		LLVector3 arrow_axis;
		getManipAxis(object, manip, arrow_axis);

		LLVector3 cross = arrow_axis % LLViewerCamera::getInstance()->getAtAxis();
		normal = cross % arrow_axis;
		normal.normVec();
	}
	else if (manip >= LL_YZ_PLANE && manip <= LL_XY_PLANE)
	{
		switch (manip)
		{
		case LL_YZ_PLANE:
			normal = LLVector3::x_axis;
			break;
		case LL_XZ_PLANE:
			normal = LLVector3::y_axis;
			break;
		case LL_XY_PLANE:
			normal = LLVector3::z_axis;
			break;
		default:
			break;
		}
		normal.rotVec(grid_rotation);
	}
	else
	{
		normal.clearVec();
	}
}


BOOL LLManip::getManipAxis(LLViewerObject* object, EManipPart manip, LLVector3 &axis)
{
	LLVector3 grid_origin;
	LLVector3 grid_scale;
	LLQuaternion grid_rotation;

	LLSelectMgr::getInstance()->getGrid(grid_origin, grid_rotation, grid_scale);

	if (manip == LL_X_ARROW)
	{
		axis = LLVector3::x_axis;
	}
	else if (manip == LL_Y_ARROW)
	{
		axis = LLVector3::y_axis;
	}
	else if (manip == LL_Z_ARROW)
	{
		axis = LLVector3::z_axis;
	}
	else
	{
		return FALSE;
	}

	axis.rotVec( grid_rotation );
	return TRUE;
}

F32 LLManip::getSubdivisionLevel(const LLVector3 &reference_point, const LLVector3 &translate_axis, F32 grid_scale, S32 min_pixel_spacing, F32 min_subdivisions, F32 max_subdivisions)
{
	//update current snap subdivision level
	LLVector3 cam_to_reference;
	if (mObjectSelection->getSelectType() == SELECT_TYPE_HUD)
	{
		cam_to_reference = LLVector3(1.f / gAgentCamera.mHUDCurZoom, 0.f, 0.f);
	}
	else
	{
		cam_to_reference = reference_point - LLViewerCamera::getInstance()->getOrigin();
	}
	F32 current_range = cam_to_reference.normVec();

	F32 projected_translation_axis_length = (translate_axis % cam_to_reference).magVec();
	F32 subdivisions = llmax(projected_translation_axis_length * grid_scale / (current_range / LLViewerCamera::getInstance()->getPixelMeterRatio() * min_pixel_spacing), 0.f);
	// figure out nearest power of 2 that subdivides grid_scale with result > min_pixel_spacing
	subdivisions = llclamp((F32)pow(2.f, llfloor(log(subdivisions) / log(2.f))), min_subdivisions, max_subdivisions);

	return subdivisions;
}

void LLManip::handleSelect()
{
	mObjectSelection = LLSelectMgr::getInstance()->getEditSelection();
}

void LLManip::handleDeselect()
{
	mHighlightedPart = LL_NO_PART;
	mManipPart = LL_NO_PART;
	mObjectSelection = NULL;
}

LLObjectSelectionHandle LLManip::getSelection()
{
	return mObjectSelection;
}

BOOL LLManip::handleHover(S32 x, S32 y, MASK mask)
{
	// We only handle the event if mousedown started with us
	if( hasMouseCapture() )
	{
		if( mObjectSelection->isEmpty() )
		{
			// Somehow the object got deselected while we were dragging it.
			// Release the mouse
			setMouseCapture( FALSE );
		}

		LL_DEBUGS("UserInput") << "hover handled by LLManip (active)" << LL_ENDL;
	}
	else
	{
		LL_DEBUGS("UserInput") << "hover handled by LLManip (inactive)" << LL_ENDL;
	}
	gViewerWindow->setCursor(UI_CURSOR_ARROW);
	return TRUE;
}


BOOL LLManip::handleMouseUp(S32 x, S32 y, MASK mask)
{
	BOOL	handled = FALSE;
	if( hasMouseCapture() )
	{
		handled = TRUE;
		setMouseCapture( FALSE );
	}
	return handled;
}

void LLManip::updateGridSettings()
{
	sGridMaxSubdivisionLevel = gSavedSettings.getBOOL("GridSubUnit") ? (F32)gSavedSettings.getS32("GridSubdivision") : 1.f;
}

BOOL LLManip::getMousePointOnPlaneAgent(LLVector3& point, S32 x, S32 y, LLVector3 origin, LLVector3 normal)
{
	LLVector3d origin_double = gAgent.getPosGlobalFromAgent(origin);
	LLVector3d global_point;
	BOOL result = getMousePointOnPlaneGlobal(global_point, x, y, origin_double, normal);
	point = gAgent.getPosAgentFromGlobal(global_point);
	return result;
}

BOOL LLManip::getMousePointOnPlaneGlobal(LLVector3d& point, S32 x, S32 y, LLVector3d origin, LLVector3 normal) const
{
	if (mObjectSelection->getSelectType() == SELECT_TYPE_HUD)
	{
		BOOL result = FALSE;
		F32 mouse_x = ((F32)x / gViewerWindow->getWorldViewWidthScaled() - 0.5f) * LLViewerCamera::getInstance()->getAspect() / gAgentCamera.mHUDCurZoom;
		F32 mouse_y = ((F32)y / gViewerWindow->getWorldViewHeightScaled() - 0.5f) / gAgentCamera.mHUDCurZoom;

		LLVector3 origin_agent = gAgent.getPosAgentFromGlobal(origin);
		LLVector3 mouse_pos = LLVector3(0.f, -mouse_x, mouse_y);
		if (llabs(normal.mV[VX]) < 0.001f)
		{
			// use largish value that should be outside HUD manipulation range
			mouse_pos.mV[VX] = 10.f;
		}
		else
		{
			mouse_pos.mV[VX] = (normal * (origin_agent - mouse_pos))
								/ (normal.mV[VX]);
			result = TRUE;
		}

		point = gAgent.getPosGlobalFromAgent(mouse_pos);
		return result;
	}
	else
	{
		return gViewerWindow->mousePointOnPlaneGlobal(
										point, x, y, origin, normal );
	}

	//return FALSE;
}

// Given the line defined by mouse cursor (a1 + a_param*(a2-a1)) and the line defined by b1 + b_param*(b2-b1),
// returns a_param and b_param for the points where lines are closest to each other.
// Returns false if the two lines are parallel.
BOOL LLManip::nearestPointOnLineFromMouse( S32 x, S32 y, const LLVector3& b1, const LLVector3& b2, F32 &a_param, F32 &b_param )
{
	LLVector3 a1;
	LLVector3 a2;

	if (mObjectSelection->getSelectType() == SELECT_TYPE_HUD)
	{
		F32 mouse_x = (((F32)x / gViewerWindow->getWindowWidthScaled()) - 0.5f) * LLViewerCamera::getInstance()->getAspect() / gAgentCamera.mHUDCurZoom;
		F32 mouse_y = (((F32)y / gViewerWindow->getWindowHeightScaled()) - 0.5f) / gAgentCamera.mHUDCurZoom;
		a1 = LLVector3(llmin(b1.mV[VX] - 0.1f, b2.mV[VX] - 0.1f, 0.f), -mouse_x, mouse_y);
		a2 = a1 + LLVector3(1.f, 0.f, 0.f);
	}
	else
	{
		a1 = gAgentCamera.getCameraPositionAgent();
		a2 = gAgentCamera.getCameraPositionAgent() + LLVector3(gViewerWindow->mouseDirectionGlobal(x, y));
	}

	BOOL parallel = TRUE;
	LLVector3 a = a2 - a1;
	LLVector3 b = b2 - b1;

	LLVector3 normal;
	F32 dist, denom;
	normal = (b % a) % b;	// normal to plane (P) through b and (shortest line between a and b)
	normal.normVec();
	dist = b1 * normal;			// distance from origin to P

	denom = normal * a; 
	if( (denom < -F_APPROXIMATELY_ZERO) || (F_APPROXIMATELY_ZERO < denom) )
	{
		a_param = (dist - normal * a1) / denom;
		parallel = FALSE;
	}

	normal = (a % b) % a;	// normal to plane (P) through a and (shortest line between a and b)
	normal.normVec();
	dist = a1 * normal;			// distance from origin to P
	denom = normal * b; 
	if( (denom < -F_APPROXIMATELY_ZERO) || (F_APPROXIMATELY_ZERO < denom) )
	{
		b_param = (dist - normal * b1) / denom;
		parallel = FALSE;
	}

	return parallel;
}

LLVector3 LLManip::getSavedPivotPoint() const
{
	return LLSelectMgr::getInstance()->getSavedBBoxOfSelection().getCenterAgent();
}

LLVector3 LLManip::getPivotPoint()
{
<<<<<<< HEAD
	// <FS:KC> Pivot point controls
	//if (mObjectSelection->getFirstObject() && mObjectSelection->getObjectCount() == 1 && mObjectSelection->getSelectType() != SELECT_TYPE_HUD)
	//{
	//	return mObjectSelection->getFirstObject()->getPivotPositionAgent();
	//}
	//return LLSelectMgr::getInstance()->getBBoxOfSelection().getCenterAgent();

	LLVector3 pos;
	LLVector3 scale;
	LLQuaternion rot;
	static LLCachedControl<bool> sActualRoot(gSavedSettings, "FSBuildPrefs_ActualRoot", false);
	static LLCachedControl<bool> sPivotPerc(gSavedSettings, "FSBuildPrefs_PivotIsPercent", false);
	static LLCachedControl<F32> sPivotX(gSavedSettings, "FSBuildPrefs_PivotX");
	static LLCachedControl<F32> sPivotY(gSavedSettings, "FSBuildPrefs_PivotY");
	static LLCachedControl<F32> sPivotZ(gSavedSettings, "FSBuildPrefs_PivotZ");
	
	const BOOL children_ok = TRUE;
	LLViewerObject* root_object = mObjectSelection->getFirstRootObject(children_ok);
	if (root_object && (mObjectSelection->getObjectCount() == 1 || sActualRoot) && mObjectSelection->getSelectType() != SELECT_TYPE_HUD)
	{
		pos = root_object->getPivotPositionAgent();
		scale = root_object->getScale();
		rot = root_object->getRotation();
	}
	else
	{
		LLBBox bounding_box = LLSelectMgr::getInstance()->getBBoxOfSelection();
		pos = bounding_box.getCenterAgent();
		scale = bounding_box.getExtentLocal();
		rot = bounding_box.getRotation();
	}
	if (sPivotPerc)
	{
		LLVector3 add(
			(-scale[VX] * 0.5) + (scale[VX] * (sPivotX * 0.01)),
			(-scale[VY] * 0.5) + (scale[VY] * (sPivotY * 0.01)),
			(-scale[VZ] * 0.5) + (scale[VZ] * (sPivotZ * 0.01)));
		add = add * rot;
		pos = pos + add;
	}
	else
	{
		LLVector3 add(sPivotX, sPivotY, sPivotZ);
		add = add * rot;
		pos = pos + add;
=======
    LLViewerObject* object = mObjectSelection->getFirstObject();
	if (object && mObjectSelection->getObjectCount() == 1 && mObjectSelection->getSelectType() != SELECT_TYPE_HUD)
	{
        LLSelectNode* select_node = mObjectSelection->getFirstNode();
        if (select_node->mSelectedGLTFNode != -1)
        {
            return object->getGLTFNodePositionAgent(select_node->mSelectedGLTFNode);
        }
		return mObjectSelection->getFirstObject()->getPivotPositionAgent();
>>>>>>> 86c0c1d5
	}
	return pos;
	// </FS:KC> Pivot point controls
}


void LLManip::renderGuidelines(BOOL draw_x, BOOL draw_y, BOOL draw_z)
{
	LLVector3 grid_origin;
	LLQuaternion grid_rot;
	LLVector3 grid_scale;
	LLSelectMgr::getInstance()->getGrid(grid_origin, grid_rot, grid_scale);

	const BOOL children_ok = TRUE;
	LLViewerObject* object = mObjectSelection->getFirstRootObject(children_ok);
	if (!object)
	{
		return;
	}

	//LLVector3  center_agent  = LLSelectMgr::getInstance()->getBBoxOfSelection().getCenterAgent();
	LLVector3  center_agent  = getPivotPoint();

	gGL.pushMatrix();
	{
		gGL.translatef(center_agent.mV[VX], center_agent.mV[VY], center_agent.mV[VZ]);

		F32 angle_radians, x, y, z;

		grid_rot.getAngleAxis(&angle_radians, &x, &y, &z);
		gGL.rotatef(angle_radians * RAD_TO_DEG, x, y, z);

		// <FS> OpenSim support
		//F32 region_size = LLWorld::getInstance()->getRegionWidthInMeters();
		F32 region_size = object->getRegion()->getWidth();
		// </FS> OpenSim support

		const F32 LINE_ALPHA = 0.33f;

		gGL.getTexUnit(0)->unbind(LLTexUnit::TT_TEXTURE);
		LLUI::setLineWidth(1.5f);

		if (draw_x)
		{
			gGL.color4f(1.f, 0.f, 0.f, LINE_ALPHA);
			gGL.begin(LLRender::LINES);
			gGL.vertex3f( -region_size, 0.f, 0.f );
			gGL.vertex3f(  region_size, 0.f, 0.f );
			gGL.end();
		}

		if (draw_y)
		{
			gGL.color4f(0.f, 1.f, 0.f, LINE_ALPHA);
			gGL.begin(LLRender::LINES);
			gGL.vertex3f( 0.f, -region_size, 0.f );
			gGL.vertex3f( 0.f,  region_size, 0.f );
			gGL.end();
		}

		if (draw_z)
		{
			gGL.color4f(0.f, 0.f, 1.f, LINE_ALPHA);
			gGL.begin(LLRender::LINES);
			gGL.vertex3f( 0.f, 0.f, -region_size );
			gGL.vertex3f( 0.f, 0.f,  region_size );
			gGL.end();
		}
		LLUI::setLineWidth(1.0f);
	}
	gGL.popMatrix();
}

void LLManip::renderXYZ(const LLVector3 &vec) 
{
	const S32 PAD = 10;
	std::string feedback_string;
	S32 window_center_x = gViewerWindow->getWorldViewRectScaled().getWidth() / 2;
	S32 window_center_y = gViewerWindow->getWorldViewRectScaled().getHeight() / 2;
	S32 vertical_offset = window_center_y - VERTICAL_OFFSET;


	gGL.pushMatrix();
	{
		LLUIImagePtr imagep = LLUI::getUIImage("Rounded_Square");
		gViewerWindow->setup2DRender();
		const LLVector2& display_scale = gViewerWindow->getDisplayScale();
		gGL.color4f(0.f, 0.f, 0.f, 0.7f);

		imagep->draw(
			(window_center_x - 115) * display_scale.mV[VX],
			(window_center_y + vertical_offset - PAD) * display_scale.mV[VY],
			235 * display_scale.mV[VX],
			(PAD * 2 + 10) * display_scale.mV[VY],
			LLColor4(0.f, 0.f, 0.f, 0.7f) );
        LLFontGL* font = LLFontGL::getFontSansSerif();
        LLLocale locale(LLLocale::USER_LOCALE);
        LLGLDepthTest gls_depth(GL_FALSE);

        // render drop shadowed text (manually because of bigger 'distance')
        F32 right_x;
        feedback_string = llformat("X: %.3f", vec.mV[VX]);
        font->render(utf8str_to_wstring(feedback_string), 0, window_center_x - 102.f + 1.f, window_center_y + vertical_offset - 2.f, LLColor4::black,
            LLFontGL::LEFT, LLFontGL::BASELINE,
            LLFontGL::NORMAL, LLFontGL::NO_SHADOW, S32_MAX, 1000, &right_x);

        feedback_string = llformat("Y: %.3f", vec.mV[VY]);
        font->render(utf8str_to_wstring(feedback_string), 0, window_center_x - 27.f + 1.f, window_center_y + vertical_offset - 2.f, LLColor4::black,
            LLFontGL::LEFT, LLFontGL::BASELINE,
            LLFontGL::NORMAL, LLFontGL::NO_SHADOW, S32_MAX, 1000, &right_x);

        feedback_string = llformat("Z: %.3f", vec.mV[VZ]);
        font->render(utf8str_to_wstring(feedback_string), 0, window_center_x + 48.f + 1.f, window_center_y + vertical_offset - 2.f, LLColor4::black,
            LLFontGL::LEFT, LLFontGL::BASELINE,
            LLFontGL::NORMAL, LLFontGL::NO_SHADOW, S32_MAX, 1000, &right_x);

        // render text on top
        feedback_string = llformat("X: %.3f", vec.mV[VX]);
        font->render(utf8str_to_wstring(feedback_string), 0, window_center_x - 102.f, window_center_y + vertical_offset, LLColor4(1.f, 0.5f, 0.5f, 1.f),
            LLFontGL::LEFT, LLFontGL::BASELINE,
            LLFontGL::NORMAL, LLFontGL::NO_SHADOW, S32_MAX, 1000, &right_x);

        feedback_string = llformat("Y: %.3f", vec.mV[VY]);
        font->render(utf8str_to_wstring(feedback_string), 0, window_center_x - 27.f, window_center_y + vertical_offset, LLColor4(0.5f, 1.f, 0.5f, 1.f),
            LLFontGL::LEFT, LLFontGL::BASELINE,
            LLFontGL::NORMAL, LLFontGL::NO_SHADOW, S32_MAX, 1000, &right_x);

        feedback_string = llformat("Z: %.3f", vec.mV[VZ]);
        font->render(utf8str_to_wstring(feedback_string), 0, window_center_x + 48.f, window_center_y + vertical_offset, LLColor4(0.5f, 0.5f, 1.f, 1.f),
            LLFontGL::LEFT, LLFontGL::BASELINE,
            LLFontGL::NORMAL, LLFontGL::NO_SHADOW, S32_MAX, 1000, &right_x);
    }
    gGL.popMatrix();

    gViewerWindow->setup3DRender();
}

void LLManip::renderTickText(const LLVector3& pos, const std::string& text, const LLColor4 &color)
{
	const LLFontGL* big_fontp = LLFontGL::getFontSansSerif();

	BOOL hud_selection = mObjectSelection->getSelectType() == SELECT_TYPE_HUD;
	gGL.matrixMode(LLRender::MM_MODELVIEW);
	gGL.pushMatrix();
	LLVector3 render_pos = pos;
	if (hud_selection)
	{
		F32 zoom_amt = gAgentCamera.mHUDCurZoom;
		F32 inv_zoom_amt = 1.f / zoom_amt;
		// scale text back up to counter-act zoom level
		render_pos = pos * zoom_amt;
		gGL.scalef(inv_zoom_amt, inv_zoom_amt, inv_zoom_amt);
	}

	// render shadow first
	LLColor4 shadow_color = LLColor4::black;
	shadow_color.mV[VALPHA] = color.mV[VALPHA] * 0.5f;
	gViewerWindow->setup3DViewport(1, -1);
	hud_render_utf8text(text, render_pos, *big_fontp, LLFontGL::NORMAL, LLFontGL::NO_SHADOW,  -0.5f * big_fontp->getWidthF32(text), 3.f, shadow_color, mObjectSelection->getSelectType() == SELECT_TYPE_HUD);
	gViewerWindow->setup3DViewport();
	hud_render_utf8text(text, render_pos, *big_fontp, LLFontGL::NORMAL, LLFontGL::NO_SHADOW, -0.5f * big_fontp->getWidthF32(text), 3.f, color, mObjectSelection->getSelectType() == SELECT_TYPE_HUD);

	gGL.popMatrix();
}

void LLManip::renderTickValue(const LLVector3& pos, F32 value, const std::string& suffix, const LLColor4 &color)
{
	LLLocale locale(LLLocale::USER_LOCALE);

	const LLFontGL* big_fontp = LLFontGL::getFontSansSerif();
	const LLFontGL* small_fontp = LLFontGL::getFontSansSerifSmall();

	std::string val_string;
	std::string fraction_string;
	F32 val_to_print = ll_round(value, 0.001f);
	S32 fractional_portion = ll_round(fmodf(llabs(val_to_print), 1.f) * 100.f);
	if (val_to_print < 0.f)
	{
		if (fractional_portion == 0)
		{
			val_string = llformat("-%d%s", lltrunc(llabs(val_to_print)), suffix.c_str());
		}
		else
		{
			val_string = llformat("-%d", lltrunc(llabs(val_to_print)));
		}
	}
	else
	{
		if (fractional_portion == 0)
		{
			val_string = llformat("%d%s", lltrunc(llabs(val_to_print)), suffix.c_str());
		}
		else
		{
			val_string = llformat("%d", lltrunc(val_to_print));
		}
	}

	BOOL hud_selection = mObjectSelection->getSelectType() == SELECT_TYPE_HUD;
	gGL.matrixMode(LLRender::MM_MODELVIEW);
	gGL.pushMatrix();
	{
		LLVector3 render_pos = pos;
		if (hud_selection)
		{
			F32 zoom_amt = gAgentCamera.mHUDCurZoom;
			F32 inv_zoom_amt = 1.f / zoom_amt;
			// scale text back up to counter-act zoom level
			render_pos = pos * zoom_amt;
			gGL.scalef(inv_zoom_amt, inv_zoom_amt, inv_zoom_amt);
		}

		// <FS:ND> Unused and GCC does not like this ...
		//LLColor4 shadow_color = LLColor4::black;
		//shadow_color.mV[VALPHA] = color.mV[VALPHA] * 0.5f;
		// </FS:ND
		
		if (fractional_portion != 0)
		{
			fraction_string = llformat("%c%02d%s", LLResMgr::getInstance()->getDecimalPoint(), fractional_portion, suffix.c_str());

			hud_render_utf8text(val_string, render_pos, *big_fontp, LLFontGL::NORMAL, LLFontGL::DROP_SHADOW, -1.f * big_fontp->getWidthF32(val_string), 3.f, color, hud_selection);
			hud_render_utf8text(fraction_string, render_pos, *small_fontp, LLFontGL::NORMAL, LLFontGL::DROP_SHADOW, 1.f, 3.f, color, hud_selection);
		}
		else
		{
			hud_render_utf8text(val_string, render_pos, *big_fontp, LLFontGL::NORMAL, LLFontGL::DROP_SHADOW, -0.5f * big_fontp->getWidthF32(val_string), 3.f, color, hud_selection);
		}
	}
	gGL.popMatrix();
}

LLColor4 LLManip::setupSnapGuideRenderPass(S32 pass)
{
	static LLColor4 grid_color_fg = LLUIColorTable::instance().getColor("GridlineColor");
	static LLColor4 grid_color_bg = LLUIColorTable::instance().getColor("GridlineBGColor");
	static LLColor4 grid_color_shadow = LLUIColorTable::instance().getColor("GridlineShadowColor");

	LLColor4 line_color;
	F32 line_alpha = gSavedSettings.getF32("GridOpacity");

	switch(pass)
	{
	case 0:
		// shadow
		gViewerWindow->setup3DViewport(1, -1);
		line_color = grid_color_shadow;
		line_color.mV[VALPHA] *= line_alpha;
		LLUI::setLineWidth(2.f);
		break;
	case 1:
		// hidden lines
		gViewerWindow->setup3DViewport();
		line_color = grid_color_bg;
		line_color.mV[VALPHA] *= line_alpha;
		LLUI::setLineWidth(1.f);
		break;
	case 2:
		// visible lines
		line_color = grid_color_fg;
		line_color.mV[VALPHA] *= line_alpha;
		break;
	}

	return line_color;
}<|MERGE_RESOLUTION|>--- conflicted
+++ resolved
@@ -357,10 +357,16 @@
 
 LLVector3 LLManip::getPivotPoint()
 {
-<<<<<<< HEAD
+
 	// <FS:KC> Pivot point controls
-	//if (mObjectSelection->getFirstObject() && mObjectSelection->getObjectCount() == 1 && mObjectSelection->getSelectType() != SELECT_TYPE_HUD)
+    //LLViewerObject* object = mObjectSelection->getFirstObject();
+	//if (object && mObjectSelection->getObjectCount() == 1 && mObjectSelection->getSelectType() != SELECT_TYPE_HUD)
 	//{
+    //    LLSelectNode* select_node = mObjectSelection->getFirstNode();
+    //    if (select_node->mSelectedGLTFNode != -1)
+    //    {
+    //        return object->getGLTFNodePositionAgent(select_node->mSelectedGLTFNode);
+    //    }
 	//	return mObjectSelection->getFirstObject()->getPivotPositionAgent();
 	//}
 	//return LLSelectMgr::getInstance()->getBBoxOfSelection().getCenterAgent();
@@ -378,7 +384,15 @@
 	LLViewerObject* root_object = mObjectSelection->getFirstRootObject(children_ok);
 	if (root_object && (mObjectSelection->getObjectCount() == 1 || sActualRoot) && mObjectSelection->getSelectType() != SELECT_TYPE_HUD)
 	{
-		pos = root_object->getPivotPositionAgent();
+        LLSelectNode* select_node = mObjectSelection->getFirstNode();
+        if (select_node->mSelectedGLTFNode != -1)
+        {
+            pos = root_object->getGLTFNodePositionAgent(select_node->mSelectedGLTFNode);
+        }
+        else
+        {
+            pos = root_object->getPivotPositionAgent();
+        }
 		scale = root_object->getScale();
 		rot = root_object->getRotation();
 	}
@@ -403,17 +417,6 @@
 		LLVector3 add(sPivotX, sPivotY, sPivotZ);
 		add = add * rot;
 		pos = pos + add;
-=======
-    LLViewerObject* object = mObjectSelection->getFirstObject();
-	if (object && mObjectSelection->getObjectCount() == 1 && mObjectSelection->getSelectType() != SELECT_TYPE_HUD)
-	{
-        LLSelectNode* select_node = mObjectSelection->getFirstNode();
-        if (select_node->mSelectedGLTFNode != -1)
-        {
-            return object->getGLTFNodePositionAgent(select_node->mSelectedGLTFNode);
-        }
-		return mObjectSelection->getFirstObject()->getPivotPositionAgent();
->>>>>>> 86c0c1d5
 	}
 	return pos;
 	// </FS:KC> Pivot point controls
