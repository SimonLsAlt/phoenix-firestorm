--- conflicted
+++ resolved
@@ -357,74 +357,16 @@
 
 LLVector3 LLManip::getPivotPoint()
 {
-<<<<<<< HEAD
-
-	// <FS:KC> Pivot point controls
+
+    // <FS:KC> Pivot point controls
     //LLViewerObject* object = mObjectSelection->getFirstObject();
-	//if (object && mObjectSelection->getObjectCount() == 1 && mObjectSelection->getSelectType() != SELECT_TYPE_HUD)
-	//{
+    //if (object && mObjectSelection->getObjectCount() == 1 && mObjectSelection->getSelectType() != SELECT_TYPE_HUD)
+    //{
     //    LLSelectNode* select_node = mObjectSelection->getFirstNode();
     //    if (select_node->mSelectedGLTFNode != -1)
     //    {
     //        return object->getGLTFNodePositionAgent(select_node->mSelectedGLTFNode);
     //    }
-	//	return mObjectSelection->getFirstObject()->getPivotPositionAgent();
-	//}
-	//return LLSelectMgr::getInstance()->getBBoxOfSelection().getCenterAgent();
-
-	LLVector3 pos;
-	LLVector3 scale;
-	LLQuaternion rot;
-	static LLCachedControl<bool> sActualRoot(gSavedSettings, "FSBuildPrefs_ActualRoot", false);
-	static LLCachedControl<bool> sPivotPerc(gSavedSettings, "FSBuildPrefs_PivotIsPercent", false);
-	static LLCachedControl<F32> sPivotX(gSavedSettings, "FSBuildPrefs_PivotX");
-	static LLCachedControl<F32> sPivotY(gSavedSettings, "FSBuildPrefs_PivotY");
-	static LLCachedControl<F32> sPivotZ(gSavedSettings, "FSBuildPrefs_PivotZ");
-	
-	const BOOL children_ok = TRUE;
-	LLViewerObject* root_object = mObjectSelection->getFirstRootObject(children_ok);
-	if (root_object && (mObjectSelection->getObjectCount() == 1 || sActualRoot) && mObjectSelection->getSelectType() != SELECT_TYPE_HUD)
-	{
-        LLSelectNode* select_node = mObjectSelection->getFirstNode();
-        if (select_node->mSelectedGLTFNode != -1)
-        {
-            pos = root_object->getGLTFNodePositionAgent(select_node->mSelectedGLTFNode);
-        }
-        else
-        {
-            pos = root_object->getPivotPositionAgent();
-        }
-		scale = root_object->getScale();
-		rot = root_object->getRotation();
-	}
-	else
-	{
-		LLBBox bounding_box = LLSelectMgr::getInstance()->getBBoxOfSelection();
-		pos = bounding_box.getCenterAgent();
-		scale = bounding_box.getExtentLocal();
-		rot = bounding_box.getRotation();
-	}
-	if (sPivotPerc)
-	{
-		LLVector3 add(
-			(-scale[VX] * 0.5) + (scale[VX] * (sPivotX * 0.01)),
-			(-scale[VY] * 0.5) + (scale[VY] * (sPivotY * 0.01)),
-			(-scale[VZ] * 0.5) + (scale[VZ] * (sPivotZ * 0.01)));
-		add = add * rot;
-		pos = pos + add;
-	}
-	else
-	{
-		LLVector3 add(sPivotX, sPivotY, sPivotZ);
-		add = add * rot;
-		pos = pos + add;
-	}
-	return pos;
-	// </FS:KC> Pivot point controls
-=======
-    // <FS:KC> Pivot point controls
-    //if (mObjectSelection->getFirstObject() && mObjectSelection->getObjectCount() == 1 && mObjectSelection->getSelectType() != SELECT_TYPE_HUD)
-    //{
     //  return mObjectSelection->getFirstObject()->getPivotPositionAgent();
     //}
     //return LLSelectMgr::getInstance()->getBBoxOfSelection().getCenterAgent();
@@ -442,7 +384,15 @@
     LLViewerObject* root_object = mObjectSelection->getFirstRootObject(children_ok);
     if (root_object && (mObjectSelection->getObjectCount() == 1 || sActualRoot) && mObjectSelection->getSelectType() != SELECT_TYPE_HUD)
     {
-        pos = root_object->getPivotPositionAgent();
+        LLSelectNode* select_node = mObjectSelection->getFirstNode();
+        if (select_node->mSelectedGLTFNode != -1)
+        {
+            pos = root_object->getGLTFNodePositionAgent(select_node->mSelectedGLTFNode);
+        }
+        else
+        {
+            pos = root_object->getPivotPositionAgent();
+        }
         scale = root_object->getScale();
         rot = root_object->getRotation();
     }
@@ -470,7 +420,6 @@
     }
     return pos;
     // </FS:KC> Pivot point controls
->>>>>>> a3892f03
 }
 
 
