/** 
 * @file llselectmgr.cpp
 * @brief A manager for selected objects and faces.
 *
 * $LicenseInfo:firstyear=2001&license=viewerlgpl$
 * Second Life Viewer Source Code
 * Copyright (C) 2010, Linden Research, Inc.
 * 
 * This library is free software; you can redistribute it and/or
 * modify it under the terms of the GNU Lesser General Public
 * License as published by the Free Software Foundation;
 * version 2.1 of the License only.
 *  
 * This library is distributed in the hope that it will be useful,
 * but WITHOUT ANY WARRANTY; without even the implied warranty of
 * MERCHANTABILITY or FITNESS FOR A PARTICULAR PURPOSE.  See the GNU
 * Lesser General Public License for more details.
 * 
 * You should have received a copy of the GNU Lesser General Public
 * License along with this library; if not, write to the Free Software
 * Foundation, Inc., 51 Franklin Street, Fifth Floor, Boston, MA  02110-1301  USA
 * 
 * Linden Research, Inc., 945 Battery Street, San Francisco, CA  94111  USA
 * $/LicenseInfo$
 */

#include "llviewerprecompiledheaders.h"

// file include
#define LLSELECTMGR_CPP
#include "llselectmgr.h"
#include "llmaterialmgr.h"

// library includes
#include "llcachename.h"
#include "llavatarnamecache.h"
#include "lldbstrings.h"
#include "lleconomy.h"
#include "llgl.h"
#include "llmediaentry.h"
#include "llrender.h"
#include "llnotifications.h"
#include "llpermissions.h"
#include "llpermissionsflags.h"
#include "lltrans.h"
#include "llundo.h"
#include "lluuid.h"
#include "llvolume.h"
#include "llcontrolavatar.h"
#include "message.h"
#include "object_flags.h"
#include "llquaternion.h"

// viewer includes
#include "llagent.h"
#include "llagentcamera.h"
#include "llattachmentsmgr.h"
#include "llviewerwindow.h"
#include "lldrawable.h"
#include "llfloaterinspect.h"
#include "llfloaterproperties.h"
#include "llfloaterreporter.h"
#include "llfloaterreg.h"
#include "llfloatertools.h"
#include "llframetimer.h"
#include "llfocusmgr.h"
#include "llhudeffecttrail.h"
#include "llhudmanager.h"
#include "llinventorymodel.h"
#include "llmenugl.h"
#include "llmeshrepository.h"
#include "llmutelist.h"
#include "llnotificationsutil.h"
#include "llsidepaneltaskinfo.h"
#include "llslurl.h"
#include "llstatusbar.h"
#include "llsurface.h"
#include "lltool.h"
#include "lltooldraganddrop.h"
#include "lltoolmgr.h"
#include "lltoolpie.h"
#include "llui.h"
#include "llviewercamera.h"
#include "llviewercontrol.h"
#include "llviewertexturelist.h"
#include "llviewermedia.h"
#include "llviewermediafocus.h"
#include "llviewermenu.h"
#include "llviewerobject.h"
#include "llviewerobjectlist.h"
#include "llviewerregion.h"
#include "llviewerstats.h"
#include "llvoavatarself.h"
#include "llvovolume.h"
#include "pipeline.h"
#include "llviewershadermgr.h"
#include "llpanelface.h"
// [RLVa:KB] - Checked: 2011-05-22 (RLVa-1.3.1a)
#include "rlvactions.h"
#include "rlvhandler.h"
#include "rlvmodifiers.h"
// [/RLVa:KB]
#include "llglheaders.h"
#include "llinventoryobserver.h"

LLViewerObject* getSelectedParentObject(LLViewerObject *object) ;
//
// Consts
//

const F32 SILHOUETTE_UPDATE_THRESHOLD_SQUARED = 0.02f;
const S32 MAX_SILS_PER_FRAME = 50;
const S32 MAX_OBJECTS_PER_PACKET = 254;
// For linked sets
const S32 MAX_CHILDREN_PER_TASK = 255;

//
// Globals
//

//BOOL gDebugSelectMgr = FALSE;

//BOOL gHideSelectedObjects = FALSE;
//BOOL gAllowSelectAvatar = FALSE;

BOOL LLSelectMgr::sRectSelectInclusive = TRUE;
BOOL LLSelectMgr::sRenderHiddenSelections = TRUE;
BOOL LLSelectMgr::sRenderLightRadius = FALSE;
F32	LLSelectMgr::sHighlightThickness = 0.f;
F32	LLSelectMgr::sHighlightUScale = 0.f;
F32	LLSelectMgr::sHighlightVScale = 0.f;
F32	LLSelectMgr::sHighlightAlpha = 0.f;
F32	LLSelectMgr::sHighlightAlphaTest = 0.f;
F32	LLSelectMgr::sHighlightUAnim = 0.f;
F32	LLSelectMgr::sHighlightVAnim = 0.f;
LLColor4 LLSelectMgr::sSilhouetteParentColor;
LLColor4 LLSelectMgr::sSilhouetteChildColor;
LLColor4 LLSelectMgr::sHighlightInspectColor;
LLColor4 LLSelectMgr::sHighlightParentColor;
LLColor4 LLSelectMgr::sHighlightChildColor;
LLColor4 LLSelectMgr::sContextSilhouetteColor;

//~~~~~~~~~~~~~~~~~~~~~~~~~~~~~~~~~~~~~~~~~~~~~~~~~~~~~~~~~~~~~~~~~~~~~~~~~~~~~
// struct LLDeRezInfo
//
// Used to keep track of important derez info. 
//~~~~~~~~~~~~~~~~~~~~~~~~~~~~~~~~~~~~~~~~~~~~~~~~~~~~~~~~~~~~~~~~~~~~~~~~~~~~~

struct LLDeRezInfo
{
	EDeRezDestination mDestination;
	LLUUID mDestinationID;
	LLDeRezInfo(EDeRezDestination dest, const LLUUID& dest_id) :
		mDestination(dest), mDestinationID(dest_id) {}
};

//
// Imports
//

//-----------------------------------------------------------------------------
// ~LLSelectionCallbackData()
//-----------------------------------------------------------------------------

LLSelectionCallbackData::LLSelectionCallbackData()
{
    LLSelectMgr *instance = LLSelectMgr::getInstance();
    LLObjectSelectionHandle selection = instance->getSelection();
    if (!selection->getNumNodes())
    {
        return;
    }
    mSelectedObjects = new LLObjectSelection();

    for (LLObjectSelection::iterator iter = selection->begin();
        iter != selection->end();)
    {
        LLObjectSelection::iterator curiter = iter++;

        LLSelectNode *nodep = *curiter;
        LLViewerObject* objectp = nodep->getObject();

        if (!objectp)
        {
            mSelectedObjects->mSelectType = SELECT_TYPE_WORLD;
        }
        else
        {
            LLSelectNode* new_nodep = new LLSelectNode(*nodep);
            mSelectedObjects->addNode(new_nodep);

            if (objectp->isHUDAttachment())
            {
                mSelectedObjects->mSelectType = SELECT_TYPE_HUD;
            }
            else if (objectp->isAttachment())
            {
                mSelectedObjects->mSelectType = SELECT_TYPE_ATTACHMENT;
            }
            else
            {
                mSelectedObjects->mSelectType = SELECT_TYPE_WORLD;
            }
        }
    }
}


//
// Functions
//

void LLSelectMgr::cleanupGlobals()
{
	LLSelectMgr::getInstance()->clearSelections();
}

// Build time optimization, generate this function once here
template class LLSelectMgr* LLSingleton<class LLSelectMgr>::getInstance();
//-----------------------------------------------------------------------------
// LLSelectMgr()
//-----------------------------------------------------------------------------
LLSelectMgr::LLSelectMgr()
 : mHideSelectedObjects(LLCachedControl<bool>(gSavedSettings, "HideSelectedObjects", FALSE)),
   mRenderHighlightSelections(LLCachedControl<bool>(gSavedSettings, "RenderHighlightSelections", TRUE)),
   mAllowSelectAvatar( LLCachedControl<bool>(gSavedSettings, "AllowSelectAvatar", FALSE)),
   mDebugSelectMgr(LLCachedControl<bool>(gSavedSettings, "DebugSelectMgr", FALSE))
{
	mTEMode = FALSE;
	mTextureChannel = LLRender::DIFFUSE_MAP;
	mLastCameraPos.clearVec();

	sHighlightThickness	= gSavedSettings.getF32("SelectionHighlightThickness");
	sHighlightUScale	= gSavedSettings.getF32("SelectionHighlightUScale");
	sHighlightVScale	= gSavedSettings.getF32("SelectionHighlightVScale");
	sHighlightAlpha		= gSavedSettings.getF32("SelectionHighlightAlpha") * 2;
	sHighlightAlphaTest	= gSavedSettings.getF32("SelectionHighlightAlphaTest");
	sHighlightUAnim		= gSavedSettings.getF32("SelectionHighlightUAnim");
	sHighlightVAnim		= gSavedSettings.getF32("SelectionHighlightVAnim");

	sSilhouetteParentColor =LLUIColorTable::instance().getColor("SilhouetteParentColor");
	sSilhouetteChildColor = LLUIColorTable::instance().getColor("SilhouetteChildColor");
	sHighlightParentColor = LLUIColorTable::instance().getColor("HighlightParentColor");
	sHighlightChildColor = LLUIColorTable::instance().getColor("HighlightChildColor");
	sHighlightInspectColor = LLUIColorTable::instance().getColor("HighlightInspectColor");
	sContextSilhouetteColor = LLUIColorTable::instance().getColor("ContextSilhouetteColor")*0.5f;

	sRenderLightRadius = gSavedSettings.getBOOL("RenderLightRadius");
	
	mRenderSilhouettes = TRUE;

	mGridMode = GRID_MODE_WORLD;
	gSavedSettings.setS32("GridMode", (S32)GRID_MODE_WORLD);

	mSelectedObjects = new LLObjectSelection();
	mHoverObjects = new LLObjectSelection();
	mHighlightedObjects = new LLObjectSelection();

	mForceSelection = FALSE;
	mShowSelection = FALSE;
}


//-----------------------------------------------------------------------------
// ~LLSelectMgr()
//-----------------------------------------------------------------------------
LLSelectMgr::~LLSelectMgr()
{
	clearSelections();
}

void LLSelectMgr::clearSelections()
{
	mHoverObjects->deleteAllNodes();
	mSelectedObjects->deleteAllNodes();
	mHighlightedObjects->deleteAllNodes();
	mRectSelectedObjects.clear();
	mGridObjects.deleteAllNodes();

	LLPipeline::setRenderHighlightTextureChannel(LLRender::DIFFUSE_MAP);
}

void LLSelectMgr::update()
{
	mSelectedObjects->cleanupNodes();
}

void LLSelectMgr::updateEffects()
{
	//keep reference grid objects active
	struct f : public LLSelectedObjectFunctor
	{
		virtual bool apply(LLViewerObject* object)
		{
			LLDrawable* drawable = object->mDrawable;
			if (drawable)
			{
				gPipeline.markMoved(drawable);
			}
			return true;
		}
	} func;
	mGridObjects.applyToObjects(&func);

	if (mEffectsTimer.getElapsedTimeF32() > 1.f)
	{
		mSelectedObjects->updateEffects();
		mEffectsTimer.reset();
	}
}

void LLSelectMgr::overrideObjectUpdates()
{
	//override any position updates from simulator on objects being edited
	struct f : public LLSelectedNodeFunctor
	{
		virtual bool apply(LLSelectNode* selectNode)
		{
			LLViewerObject* object = selectNode->getObject();
			if (object && object->permMove() && !object->isPermanentEnforced())
			{
				if (!selectNode->mLastPositionLocal.isExactlyZero())
				{
					object->setPosition(selectNode->mLastPositionLocal);
				}
				if (selectNode->mLastRotation != LLQuaternion())
				{
					object->setRotation(selectNode->mLastRotation);
				}
				if (!selectNode->mLastScale.isExactlyZero())
				{
					object->setScale(selectNode->mLastScale);
				}
			}
			return true;
		}
	} func;
	getSelection()->applyToNodes(&func);
}

//-----------------------------------------------------------------------------
// Select just the object, not any other group members.
//-----------------------------------------------------------------------------
LLObjectSelectionHandle LLSelectMgr::selectObjectOnly(LLViewerObject* object, S32 face)
{
	llassert( object );

	//remember primary object
	mSelectedObjects->mPrimaryObject = object;

	// Don't add an object that is already in the list
	if (object->isSelected() ) {
		// make sure point at position is updated
		updatePointAt();
		gEditMenuHandler = this;
		return NULL;
	}

	if (!canSelectObject(object))
	{
		//make_ui_sound("UISndInvalidOp");
		return NULL;
	}

	// LL_INFOS() << "Adding object to selected object list" << LL_ENDL;

	// Place it in the list and tag it.
	// This will refresh dialogs.
	addAsIndividual(object, face);

	// Stop the object from moving (this anticipates changes on the
	// simulator in LLTask::userSelect)
	// *FIX: shouldn't zero out these either
	object->setVelocity(LLVector3::zero);
	object->setAcceleration(LLVector3::zero);
	//object->setAngularVelocity(LLVector3::zero);
	object->resetRot();

	// Always send to simulator, so you get a copy of the 
	// permissions structure back.
	gMessageSystem->newMessageFast(_PREHASH_ObjectSelect);
	gMessageSystem->nextBlockFast(_PREHASH_AgentData);
	gMessageSystem->addUUIDFast(_PREHASH_AgentID, gAgent.getID() );
	gMessageSystem->addUUIDFast(_PREHASH_SessionID, gAgent.getSessionID());
	gMessageSystem->nextBlockFast(_PREHASH_ObjectData);
	gMessageSystem->addU32Fast(_PREHASH_ObjectLocalID, object->getLocalID() );
	LLViewerRegion* regionp = object->getRegion();
	gMessageSystem->sendReliable( regionp->getHost());

	updatePointAt();
	updateSelectionCenter();
	saveSelectedObjectTransform(SELECT_ACTION_TYPE_PICK);

	// have selection manager handle edit menu immediately after 
	// user selects an object
	if (mSelectedObjects->getObjectCount())
	{
		gEditMenuHandler = this;
	}

	return mSelectedObjects;
}

//-----------------------------------------------------------------------------
// Select the object, parents and children.
//-----------------------------------------------------------------------------
LLObjectSelectionHandle LLSelectMgr::selectObjectAndFamily(LLViewerObject* obj, BOOL add_to_end, BOOL ignore_select_owned)
{
	llassert( obj );

	//remember primary object
	mSelectedObjects->mPrimaryObject = obj;

	// This may be incorrect if things weren't family selected before... - djs 07/08/02
	// Don't add an object that is already in the list
	if (obj->isSelected() ) 
	{
		// make sure pointat position is updated
		updatePointAt();
		gEditMenuHandler = this;
		return NULL;
	}

	if (!canSelectObject(obj,ignore_select_owned))
	{
		//make_ui_sound("UISndInvalidOp");
		return NULL;
	}

	// Since we're selecting a family, start at the root, but
	// don't include an avatar.
	LLViewerObject* root = obj;
	
	while(!root->isAvatar() && root->getParent())
	{
		LLViewerObject* parent = (LLViewerObject*)root->getParent();
		if (parent->isAvatar())
		{
			break;
		}
		root = parent;
	}

	// Collect all of the objects
	std::vector<LLViewerObject*> objects;

	root->addThisAndNonJointChildren(objects);
	addAsFamily(objects, add_to_end);

	updateSelectionCenter();
	saveSelectedObjectTransform(SELECT_ACTION_TYPE_PICK);
	updatePointAt();

	dialog_refresh_all();

	// Always send to simulator, so you get a copy of the permissions
	// structure back.
	sendSelect();

	// Stop the object from moving (this anticipates changes on the
	// simulator in LLTask::userSelect)
	root->setVelocity(LLVector3::zero);
	root->setAcceleration(LLVector3::zero);
	//root->setAngularVelocity(LLVector3::zero);
	root->resetRot();

	// leave component mode
	if (gSavedSettings.getBOOL("EditLinkedParts"))
	{
		gSavedSettings.setBOOL("EditLinkedParts", FALSE);
		promoteSelectionToRoot();
	}

	// have selection manager handle edit menu immediately after 
	// user selects an object
	if (mSelectedObjects->getObjectCount())
	{
		gEditMenuHandler = this;
	}

	return mSelectedObjects;
}

//-----------------------------------------------------------------------------
// Select the object, parents and children.
//-----------------------------------------------------------------------------
LLObjectSelectionHandle LLSelectMgr::selectObjectAndFamily(const std::vector<LLViewerObject*>& object_list,
														   BOOL send_to_sim)
{
	// Collect all of the objects, children included
	std::vector<LLViewerObject*> objects;

	//clear primary object (no primary object)
	mSelectedObjects->mPrimaryObject = NULL;

	if (object_list.size() < 1)
	{
		return NULL;
	}
	
	// NOTE -- we add the objects in REVERSE ORDER 
	// to preserve the order in the mSelectedObjects list
	for (std::vector<LLViewerObject*>::const_reverse_iterator riter = object_list.rbegin();
		 riter != object_list.rend(); ++riter)
	{
		LLViewerObject *object = *riter;

		llassert( object );

		if (!canSelectObject(object)) continue;

		object->addThisAndNonJointChildren(objects);
		addAsFamily(objects);

		// Stop the object from moving (this anticipates changes on the
		// simulator in LLTask::userSelect)
		object->setVelocity(LLVector3::zero);
		object->setAcceleration(LLVector3::zero);
		//object->setAngularVelocity(LLVector3::zero);
		object->resetRot();
	}

	updateSelectionCenter();
	saveSelectedObjectTransform(SELECT_ACTION_TYPE_PICK);
	updatePointAt();
	dialog_refresh_all();

	// Almost always send to simulator, so you get a copy of the permissions
	// structure back.
	// JC: The one case where you don't want to do this is if you're selecting
	// all the objects on a sim.
	if (send_to_sim)
	{
		sendSelect();
	}

	// leave component mode
	if (gSavedSettings.getBOOL("EditLinkedParts"))
	{		
		gSavedSettings.setBOOL("EditLinkedParts", FALSE);
		promoteSelectionToRoot();
	}

	// have selection manager handle edit menu immediately after 
	// user selects an object
	if (mSelectedObjects->getObjectCount())
	{
		gEditMenuHandler = this;
	}

	return mSelectedObjects;
}

// Use for when the simulator kills an object.  This version also
// handles informing the current tool of the object's deletion.
//
// Caller needs to call dialog_refresh_all if necessary.
BOOL LLSelectMgr::removeObjectFromSelections(const LLUUID &id)
{
	BOOL object_found = FALSE;
	LLTool *tool = NULL;

	tool = LLToolMgr::getInstance()->getCurrentTool();

	// It's possible that the tool is editing an object that is not selected
	LLViewerObject* tool_editing_object = tool->getEditingObject();
	if( tool_editing_object && tool_editing_object->mID == id)
	{
		tool->stopEditing();
		object_found = TRUE;
	}

	// Iterate through selected objects list and kill the object
	if( !object_found )
	{
		for (LLObjectSelection::iterator iter = getSelection()->begin();
			 iter != getSelection()->end(); )
		{
			LLObjectSelection::iterator curiter = iter++;
			LLViewerObject* object = (*curiter)->getObject();
			if (object->mID == id)
			{
				if (tool)
				{
					tool->stopEditing();
				}

				// lose the selection, don't tell simulator, it knows
				deselectObjectAndFamily(object, FALSE);
				object_found = TRUE;
				break; // must break here, may have removed multiple objects from list
			}
			else if (object->isAvatar() && object->getParent() && ((LLViewerObject*)object->getParent())->mID == id)
			{
				// It's possible the item being removed has an avatar sitting on it
				// So remove the avatar that is sitting on the object.
				deselectObjectAndFamily(object, FALSE);
				break; // must break here, may have removed multiple objects from list
			}
		}
	}

	return object_found;
}

bool LLSelectMgr::linkObjects()
{
	if (!LLSelectMgr::getInstance()->selectGetAllRootsValid())
	{
		LLNotificationsUtil::add("UnableToLinkWhileDownloading");
		return true;
	}

	S32 object_count = LLSelectMgr::getInstance()->getSelection()->getObjectCount();
	if (object_count > MAX_CHILDREN_PER_TASK + 1)
	{
		LLSD args;
		args["COUNT"] = llformat("%d", object_count);
		int max = MAX_CHILDREN_PER_TASK+1;
		args["MAX"] = llformat("%d", max);
		LLNotificationsUtil::add("UnableToLinkObjects", args);
		return true;
	}

	if (LLSelectMgr::getInstance()->getSelection()->getRootObjectCount() < 2)
	{
		LLNotificationsUtil::add("CannotLinkIncompleteSet");
		return true;
	}

	if (!LLSelectMgr::getInstance()->selectGetRootsModify())
	{
		LLNotificationsUtil::add("CannotLinkModify");
		return true;
	}

	if (!LLSelectMgr::getInstance()->selectGetRootsNonPermanentEnforced())
	{
		LLNotificationsUtil::add("CannotLinkPermanent");
		return true;
	}

	LLUUID owner_id;
	std::string owner_name;
	if (!LLSelectMgr::getInstance()->selectGetOwner(owner_id, owner_name))
	{
		// we don't actually care if you're the owner, but novices are
		// the most likely to be stumped by this one, so offer the
		// easiest and most likely solution.
		LLNotificationsUtil::add("CannotLinkDifferentOwners");
		return true;
	}

	if (!LLSelectMgr::getInstance()->selectGetSameRegion())
	{
		LLNotificationsUtil::add("CannotLinkAcrossRegions");
		return true;
	}

	LLSelectMgr::getInstance()->sendLink();

	return true;
}

bool LLSelectMgr::unlinkObjects()
{
	S32 min_objects_for_confirm = gSavedSettings.getS32("MinObjectsForUnlinkConfirm");
	S32 unlink_object_count = mSelectedObjects->getObjectCount(); // clears out nodes with NULL objects
	if (unlink_object_count >= min_objects_for_confirm
		&& unlink_object_count > mSelectedObjects->getRootObjectCount())
	{
		// total count > root count means that there are childer inside and that there are linksets that will be unlinked
		LLNotificationsUtil::add("ConfirmUnlink", LLSD(), LLSD(), boost::bind(&LLSelectMgr::confirmUnlinkObjects, this, _1, _2));
		return true;
	}

	LLSelectMgr::getInstance()->sendDelink();
	return true;
}

void LLSelectMgr::confirmUnlinkObjects(const LLSD& notification, const LLSD& response)
{
	S32 option = LLNotificationsUtil::getSelectedOption(notification, response);
	// if Cancel pressed
	if (option == 1)
	{
		return;
	}

	LLSelectMgr::getInstance()->sendDelink();
	return;
}

// in order to link, all objects must have the same owner, and the
// agent must have the ability to modify all of the objects. However,
// we're not answering that question with this method. The question
// we're answering is: does the user have a reasonable expectation
// that a link operation should work? If so, return true, false
// otherwise. this allows the handle_link method to more finely check
// the selection and give an error message when the uer has a
// reasonable expectation for the link to work, but it will fail.
//
// For animated objects, there's additional check that if the
// selection includes at least one animated object, the total mesh
// triangle count cannot exceed the designated limit.
bool LLSelectMgr::enableLinkObjects()
{
	bool new_value = false;
	// check if there are at least 2 objects selected, and that the
	// user can modify at least one of the selected objects.

	// in component mode, can't link
	if (!gSavedSettings.getBOOL("EditLinkedParts"))
	{
		if(LLSelectMgr::getInstance()->selectGetAllRootsValid() && LLSelectMgr::getInstance()->getSelection()->getRootObjectCount() >= 2)
		{
			struct f : public LLSelectedObjectFunctor
			{
				virtual bool apply(LLViewerObject* object)
				{
					LLViewerObject *root_object = (object == NULL) ? NULL : object->getRootEdit();
					return object->permModify() && !object->isPermanentEnforced() &&
						((root_object == NULL) || !root_object->isPermanentEnforced());
				}
			} func;
			const bool firstonly = true;
			new_value = LLSelectMgr::getInstance()->getSelection()->applyToRootObjects(&func, firstonly);
		}
	}
<<<<<<< HEAD
// [RLVa:KB] - Checked: 2011-03-19 (RLVa-1.3.0f) | Modified: RLVa-0.2.0g
	if ( (new_value) && ((rlv_handler_t::isEnabled()) && (!RlvActions::canStand())) )
	{
		// Allow only if the avie isn't sitting on any of the selected objects
		LLObjectSelectionHandle hSel = LLSelectMgr::getInstance()->getSelection();
		RlvSelectIsSittingOn f(gAgentAvatarp);
		if (hSel->getFirstRootNode(&f, TRUE) != NULL)
			new_value = false;
	}
// [/RLVa:KB]
=======
    if (!LLSelectMgr::getInstance()->getSelection()->checkAnimatedObjectLinkable())
    {
        new_value = false;
    }
>>>>>>> 82e378ce
	return new_value;
}

bool LLSelectMgr::enableUnlinkObjects()
{
	LLViewerObject* first_editable_object = LLSelectMgr::getInstance()->getSelection()->getFirstEditableObject();
	LLViewerObject *root_object = (first_editable_object == NULL) ? NULL : first_editable_object->getRootEdit();

	bool new_value = LLSelectMgr::getInstance()->selectGetAllRootsValid() &&
		first_editable_object &&
		!first_editable_object->isAttachment() && !first_editable_object->isPermanentEnforced() &&
		((root_object == NULL) || !root_object->isPermanentEnforced());
// [RLVa:KB] - Checked: 2011-03-19 (RLVa-1.3.0f) | Modified: RLVa-0.2.0g
	if ( (new_value) && ((rlv_handler_t::isEnabled()) && (!RlvActions::canStand())) )
	{
		// Allow only if the avie isn't sitting on any of the selected objects
		LLObjectSelectionHandle hSel = LLSelectMgr::getInstance()->getSelection();
		RlvSelectIsSittingOn f(gAgentAvatarp);
		if (hSel->getFirstRootNode(&f, TRUE) != NULL)
			new_value = false;
	}
// [/RLVa:KB]
	return new_value;
}

void LLSelectMgr::deselectObjectAndFamily(LLViewerObject* object, BOOL send_to_sim, BOOL include_entire_object)
{
	// bail if nothing selected or if object wasn't selected in the first place
	if(!object) return;
	if(!object->isSelected()) return;

	// Collect all of the objects, and remove them
	std::vector<LLViewerObject*> objects;

	if (include_entire_object)
	{
		// Since we're selecting a family, start at the root, but
		// don't include an avatar.
		LLViewerObject* root = object;
	
		while(!root->isAvatar() && root->getParent())
		{
			LLViewerObject* parent = (LLViewerObject*)root->getParent();
			if (parent->isAvatar())
			{
				break;
			}
			root = parent;
		}
	
		object = root;
	}
	else
	{
		object = (LLViewerObject*)object->getRoot();
	}

	object->addThisAndAllChildren(objects);
	remove(objects);

	if (!send_to_sim) return;

	//-----------------------------------------------------------
	// Inform simulator of deselection
	//-----------------------------------------------------------
	LLViewerRegion* regionp = object->getRegion();

	BOOL start_new_message = TRUE;
	S32 select_count = 0;

	LLMessageSystem* msg = gMessageSystem;
	for (U32 i = 0; i < objects.size(); i++)
	{
		if (start_new_message)
		{
			msg->newMessageFast(_PREHASH_ObjectDeselect);
			msg->nextBlockFast(_PREHASH_AgentData);
			msg->addUUIDFast(_PREHASH_AgentID, gAgent.getID() );
			msg->addUUIDFast(_PREHASH_SessionID, gAgent.getSessionID());
			select_count++;
			start_new_message = FALSE;
		}

		msg->nextBlockFast(_PREHASH_ObjectData);
		msg->addU32Fast(_PREHASH_ObjectLocalID, (objects[i])->getLocalID());
		select_count++;

		// Zap the angular velocity, as the sim will set it to zero
		objects[i]->setAngularVelocity( 0,0,0 );
		objects[i]->setVelocity( 0,0,0 );

		if(msg->isSendFull(NULL) || select_count >= MAX_OBJECTS_PER_PACKET)
		{
			msg->sendReliable(regionp->getHost() );
			select_count = 0;
			start_new_message = TRUE;
		}
	}

	if (!start_new_message)
	{
		msg->sendReliable(regionp->getHost() );
	}

	updatePointAt();
	updateSelectionCenter();
}

void LLSelectMgr::deselectObjectOnly(LLViewerObject* object, BOOL send_to_sim)
{
	// bail if nothing selected or if object wasn't selected in the first place
	if (!object) return;
	if (!object->isSelected() ) return;

	// Zap the angular velocity, as the sim will set it to zero
	object->setAngularVelocity( 0,0,0 );
	object->setVelocity( 0,0,0 );

	if (send_to_sim)
	{
		LLViewerRegion* region = object->getRegion();
		gMessageSystem->newMessageFast(_PREHASH_ObjectDeselect);
		gMessageSystem->nextBlockFast(_PREHASH_AgentData);
		gMessageSystem->addUUIDFast(_PREHASH_AgentID, gAgent.getID() );
		gMessageSystem->addUUIDFast(_PREHASH_SessionID, gAgent.getSessionID());
		gMessageSystem->nextBlockFast(_PREHASH_ObjectData);
		gMessageSystem->addU32Fast(_PREHASH_ObjectLocalID, object->getLocalID() );
		gMessageSystem->sendReliable(region->getHost());
	}

	// This will refresh dialogs.
	remove( object );

	updatePointAt();
	updateSelectionCenter();
}


//-----------------------------------------------------------------------------
// addAsFamily
//-----------------------------------------------------------------------------

void LLSelectMgr::addAsFamily(std::vector<LLViewerObject*>& objects, BOOL add_to_end)
{
	for (std::vector<LLViewerObject*>::iterator iter = objects.begin();
		 iter != objects.end(); ++iter)
	{
		LLViewerObject* objectp = *iter;
		
		// Can't select yourself
		if (objectp->mID == gAgentID
			&& !LLSelectMgr::getInstance()->mAllowSelectAvatar)
		{
			continue;
		}

		if (!objectp->isSelected())
		{
			LLSelectNode *nodep = new LLSelectNode(objectp, TRUE);
			if (add_to_end)
			{
				mSelectedObjects->addNodeAtEnd(nodep);
			}
			else
			{
				mSelectedObjects->addNode(nodep);
			}
			objectp->setSelected(TRUE);

			if (objectp->getNumTEs() > 0)
			{
				nodep->selectAllTEs(TRUE);
				objectp->setAllTESelected(true);
			}
			else
			{
				// object has no faces, so don't mess with faces
			}
		}
		else
		{
			// we want this object to be selected for real
			// so clear transient flag
			LLSelectNode* select_node = mSelectedObjects->findNode(objectp);
			if (select_node)
			{
				select_node->setTransient(FALSE);
			}
		}
	}
	saveSelectedObjectTransform(SELECT_ACTION_TYPE_PICK);
}

//-----------------------------------------------------------------------------
// addAsIndividual() - a single object, face, etc
//-----------------------------------------------------------------------------
void LLSelectMgr::addAsIndividual(LLViewerObject *objectp, S32 face, BOOL undoable)
{
	// check to see if object is already in list
	LLSelectNode *nodep = mSelectedObjects->findNode(objectp);

	// Reset (in anticipation of being set to an appropriate value by panel refresh, if they're up)
	//
	setTextureChannel(LLRender::DIFFUSE_MAP);

	// if not in list, add it
	if (!nodep)
	{
		nodep = new LLSelectNode(objectp, TRUE);
		mSelectedObjects->addNode(nodep);
		llassert_always(nodep->getObject());
	}
	else
	{
		// make this a full-fledged selection
		nodep->setTransient(FALSE);
		// Move it to the front of the list
		mSelectedObjects->moveNodeToFront(nodep);
	}

	// Make sure the object is tagged as selected
	objectp->setSelected( TRUE );

	// And make sure we don't consider it as part of a family
	nodep->mIndividualSelection = TRUE;

	// Handle face selection
	if (objectp->getNumTEs() <= 0)
	{
		// object has no faces, so don't do anything
	}
	else if (face == SELECT_ALL_TES)
	{
		nodep->selectAllTEs(TRUE);
		objectp->setAllTESelected(true);
	}
	else if (0 <= face && face < SELECT_MAX_TES)
	{
		nodep->selectTE(face, TRUE);
		objectp->setTESelected(face, true);
	}
	else
	{
		LL_ERRS() << "LLSelectMgr::add face " << face << " out-of-range" << LL_ENDL;
		return;
	}

	saveSelectedObjectTransform(SELECT_ACTION_TYPE_PICK);
	updateSelectionCenter();
	dialog_refresh_all();
}


LLObjectSelectionHandle LLSelectMgr::setHoverObject(LLViewerObject *objectp, S32 face)
{
	if (!objectp)
	{
		mHoverObjects->deleteAllNodes();
		return NULL;
	}

	// Can't select yourself
	if (objectp->mID == gAgentID)
	{
		mHoverObjects->deleteAllNodes();
		return NULL;
	}

	// Can't select land
	if (objectp->getPCode() == LLViewerObject::LL_VO_SURFACE_PATCH)
	{
		mHoverObjects->deleteAllNodes();
		return NULL;
	}

	mHoverObjects->mPrimaryObject = objectp; 

	objectp = objectp->getRootEdit();

	// is the requested object the same as the existing hover object root?
	// NOTE: there is only ever one linked set in mHoverObjects
	if (mHoverObjects->getFirstRootObject() != objectp) 
	{

		// Collect all of the objects
		std::vector<LLViewerObject*> objects;
		objectp = objectp->getRootEdit();
		objectp->addThisAndNonJointChildren(objects);

		mHoverObjects->deleteAllNodes();
		for (std::vector<LLViewerObject*>::iterator iter = objects.begin();
			 iter != objects.end(); ++iter)
		{
			LLViewerObject* cur_objectp = *iter;
			if(!cur_objectp || cur_objectp->isDead())
			{
				continue;
			}
			LLSelectNode* nodep = new LLSelectNode(cur_objectp, FALSE);
			nodep->selectTE(face, TRUE);
			mHoverObjects->addNodeAtEnd(nodep);
		}

		requestObjectPropertiesFamily(objectp);
	}

	return mHoverObjects;
}

LLSelectNode *LLSelectMgr::getHoverNode()
{
	return mHoverObjects->getFirstRootNode();
}

LLSelectNode *LLSelectMgr::getPrimaryHoverNode()
{
	return mHoverObjects->mSelectNodeMap[mHoverObjects->mPrimaryObject];
}

void LLSelectMgr::highlightObjectOnly(LLViewerObject* objectp)
{
	if (!objectp)
	{
		return;
	}

	if (objectp->getPCode() != LL_PCODE_VOLUME)
	{
		return;
	}
	
	if ((gSavedSettings.getBOOL("SelectOwnedOnly") && !objectp->permYouOwner()) 
		|| (gSavedSettings.getBOOL("SelectMovableOnly") && (!objectp->permMove() ||  objectp->isPermanentEnforced())))
	{
		// only select my own objects
		return;
	}

	mRectSelectedObjects.insert(objectp);
}

void LLSelectMgr::highlightObjectAndFamily(LLViewerObject* objectp)
{
	if (!objectp)
	{
		return;
	}

	LLViewerObject* root_obj = (LLViewerObject*)objectp->getRoot();

	highlightObjectOnly(root_obj);

	LLViewerObject::const_child_list_t& child_list = root_obj->getChildren();
	for (LLViewerObject::child_list_t::const_iterator iter = child_list.begin();
		 iter != child_list.end(); iter++)
	{
		LLViewerObject* child = *iter;
		highlightObjectOnly(child);
	}
}

// Note that this ignores the "select owned only" flag
// It's also more efficient than calling the single-object version over and over.
void LLSelectMgr::highlightObjectAndFamily(const std::vector<LLViewerObject*>& objects)
{
	for (std::vector<LLViewerObject*>::const_iterator iter1 = objects.begin();
		 iter1 != objects.end(); ++iter1)
	{
		LLViewerObject* object = *iter1;

		if (!object)
		{
			continue;
		}
		if (object->getPCode() != LL_PCODE_VOLUME)
		{
			continue;
		}

		LLViewerObject* root = (LLViewerObject*)object->getRoot();
		mRectSelectedObjects.insert(root);

		LLViewerObject::const_child_list_t& child_list = root->getChildren();
		for (LLViewerObject::child_list_t::const_iterator iter2 = child_list.begin();
			 iter2 != child_list.end(); iter2++)
		{
			LLViewerObject* child = *iter2;
			mRectSelectedObjects.insert(child);
		}
	}
}

void LLSelectMgr::unhighlightObjectOnly(LLViewerObject* objectp)
{
	if (!objectp || (objectp->getPCode() != LL_PCODE_VOLUME))
	{
		return;
	}

	mRectSelectedObjects.erase(objectp);
}

void LLSelectMgr::unhighlightObjectAndFamily(LLViewerObject* objectp)
{
	if (!objectp)
	{
		return;
	}

	LLViewerObject* root_obj = (LLViewerObject*)objectp->getRoot();

	unhighlightObjectOnly(root_obj);

	LLViewerObject::const_child_list_t& child_list = root_obj->getChildren();
	for (LLViewerObject::child_list_t::const_iterator iter = child_list.begin();
		 iter != child_list.end(); iter++)
	{
		LLViewerObject* child = *iter;
		unhighlightObjectOnly(child);
	}
}


void LLSelectMgr::unhighlightAll()
{
	mRectSelectedObjects.clear();
	mHighlightedObjects->deleteAllNodes();
}

LLObjectSelectionHandle LLSelectMgr::selectHighlightedObjects()
{
	if (!mHighlightedObjects->getNumNodes())
	{
		return NULL;
	}

	//clear primary object
	mSelectedObjects->mPrimaryObject = NULL;

	for (LLObjectSelection::iterator iter = getHighlightedObjects()->begin();
		 iter != getHighlightedObjects()->end(); )
	{
		LLObjectSelection::iterator curiter = iter++;
	
		LLSelectNode *nodep = *curiter;
		LLViewerObject* objectp = nodep->getObject();

		if (!canSelectObject(objectp))
		{
			continue;
		}

		// already selected
		if (objectp->isSelected())
		{
			continue;
		}

		LLSelectNode* new_nodep = new LLSelectNode(*nodep);
		mSelectedObjects->addNode(new_nodep);

		// flag this object as selected
		objectp->setSelected(TRUE);
		objectp->setAllTESelected(true);

		mSelectedObjects->mSelectType = getSelectTypeForObject(objectp);

		// request properties on root objects
		if (objectp->isRootEdit())
		{
			requestObjectPropertiesFamily(objectp);
		}
	}

	// pack up messages to let sim know these objects are selected
	sendSelect();
	unhighlightAll();
	updateSelectionCenter();
	saveSelectedObjectTransform(SELECT_ACTION_TYPE_PICK);
	updatePointAt();

	if (mSelectedObjects->getObjectCount())
	{
		gEditMenuHandler = this;
	}

	return mSelectedObjects;
}

void LLSelectMgr::deselectHighlightedObjects()
{
	BOOL select_linked_set = !gSavedSettings.getBOOL("EditLinkedParts");
	for (std::set<LLPointer<LLViewerObject> >::iterator iter = mRectSelectedObjects.begin();
		 iter != mRectSelectedObjects.end(); iter++)
	{
		LLViewerObject *objectp = *iter;
		if (!select_linked_set)
		{
			deselectObjectOnly(objectp);
		}
		else
		{
			LLViewerObject* root_object = (LLViewerObject*)objectp->getRoot();
			if (root_object->isSelected())
			{
				deselectObjectAndFamily(root_object);
			}
		}
	}

	unhighlightAll();
}

void LLSelectMgr::addGridObject(LLViewerObject* objectp)
{
	LLSelectNode* nodep = new LLSelectNode(objectp, FALSE);
	mGridObjects.addNodeAtEnd(nodep);

	LLViewerObject::const_child_list_t& child_list = objectp->getChildren();
	for (LLViewerObject::child_list_t::const_iterator iter = child_list.begin();
		 iter != child_list.end(); iter++)
	{
		LLViewerObject* child = *iter;
		nodep = new LLSelectNode(child, FALSE);
		mGridObjects.addNodeAtEnd(nodep);
	}
}

void LLSelectMgr::clearGridObjects()
{
	mGridObjects.deleteAllNodes();
}

void LLSelectMgr::setGridMode(EGridMode mode)
{
	mGridMode = mode;
	gSavedSettings.setS32("GridMode", mode);
	updateSelectionCenter();
}

void LLSelectMgr::getGrid(LLVector3& origin, LLQuaternion &rotation, LLVector3 &scale, bool for_snap_guides)
{
	mGridObjects.cleanupNodes();
	
	LLViewerObject* first_grid_object = mGridObjects.getFirstObject();

	if (mGridMode == GRID_MODE_LOCAL && mSelectedObjects->getObjectCount())
	{
		//LLViewerObject* root = getSelectedParentObject(mSelectedObjects->getFirstObject());
		mGridOrigin = mSavedSelectionBBox.getCenterAgent();
		mGridScale = mSavedSelectionBBox.getExtentLocal() * 0.5f;

		// DEV-12570 Just taking the saved selection box rotation prevents
		// wild rotations of linked sets while in local grid mode
		//if(mSelectedObjects->getObjectCount() < 2 || !root || root->mDrawable.isNull())
		{
			mGridRotation = mSavedSelectionBBox.getRotation();
		}
		/*else //set to the root object
		{
			mGridRotation = root->getRenderRotation();			
		}*/
	}
	else if (mGridMode == GRID_MODE_REF_OBJECT && first_grid_object && first_grid_object->mDrawable.notNull())
	{
		LLSelectNode *node = mSelectedObjects->findNode(first_grid_object);
		if (!for_snap_guides && node)
		{
			mGridRotation = node->mSavedRotation;
		}
		else
		{
			mGridRotation = first_grid_object->getRenderRotation();
		}

		LLVector4a min_extents(F32_MAX);
		LLVector4a max_extents(-F32_MAX);
		BOOL grid_changed = FALSE;
		for (LLObjectSelection::iterator iter = mGridObjects.begin();
			 iter != mGridObjects.end(); ++iter)
		{
			LLViewerObject* object = (*iter)->getObject();
			LLDrawable* drawable = object->mDrawable;
			if (drawable)
			{
				const LLVector4a* ext = drawable->getSpatialExtents();
				update_min_max(min_extents, max_extents, ext[0]);
				update_min_max(min_extents, max_extents, ext[1]);
				grid_changed = TRUE;
			}
		}
		if (grid_changed)
		{
			LLVector4a center, size;
			center.setAdd(min_extents, max_extents);
			center.mul(0.5f);
			size.setSub(max_extents, min_extents);
			size.mul(0.5f);

			mGridOrigin.set(center.getF32ptr());
			LLDrawable* drawable = first_grid_object->mDrawable;
			if (drawable && drawable->isActive())
			{
				mGridOrigin = mGridOrigin * first_grid_object->getRenderMatrix();
			}
			mGridScale.set(size.getF32ptr());
		}
	}
	else // GRID_MODE_WORLD or just plain default
	{
		const BOOL non_root_ok = TRUE;
		LLViewerObject* first_object = mSelectedObjects->getFirstRootObject(non_root_ok);

		mGridOrigin.clearVec();
		mGridRotation.loadIdentity();

		mSelectedObjects->mSelectType = getSelectTypeForObject( first_object );

		switch (mSelectedObjects->mSelectType)
		{
		case SELECT_TYPE_ATTACHMENT:
			if (first_object && first_object->getRootEdit()->mDrawable.notNull())
			{
				// this means this object *has* to be an attachment
				LLXform* attachment_point_xform = first_object->getRootEdit()->mDrawable->mXform.getParent();
				mGridOrigin = attachment_point_xform->getWorldPosition();
				mGridRotation = attachment_point_xform->getWorldRotation();
				mGridScale = LLVector3(1.f, 1.f, 1.f) * gSavedSettings.getF32("GridResolution");
			}
			break;
		case SELECT_TYPE_HUD:
			// use HUD-scaled grid
			mGridScale = LLVector3(0.25f, 0.25f, 0.25f);
			break;
		case SELECT_TYPE_WORLD:
			mGridScale = LLVector3(1.f, 1.f, 1.f) * gSavedSettings.getF32("GridResolution");
			break;
		}
	}
	llassert(mGridOrigin.isFinite());

	origin = mGridOrigin;
	rotation = mGridRotation;
	scale = mGridScale;
}

//-----------------------------------------------------------------------------
// remove() - an array of objects
//-----------------------------------------------------------------------------

void LLSelectMgr::remove(std::vector<LLViewerObject*>& objects)
{
	for (std::vector<LLViewerObject*>::iterator iter = objects.begin();
		 iter != objects.end(); ++iter)
	{
		LLViewerObject* objectp = *iter;
		LLSelectNode* nodep = mSelectedObjects->findNode(objectp);
		if (nodep)
		{
			objectp->setSelected(FALSE);
			mSelectedObjects->removeNode(nodep);
			nodep = NULL;
		}
	}
	updateSelectionCenter();
	dialog_refresh_all();
}


//-----------------------------------------------------------------------------
// remove() - a single object
//-----------------------------------------------------------------------------
void LLSelectMgr::remove(LLViewerObject *objectp, S32 te, BOOL undoable)
{
	// get object node (and verify it is in the selected list)
	LLSelectNode *nodep = mSelectedObjects->findNode(objectp);
	if (!nodep)
	{
		return;
	}

	// if face = all, remove object from list
	if ((objectp->getNumTEs() <= 0) || (te == SELECT_ALL_TES))
	{
		// Remove all faces (or the object doesn't have faces) so remove the node
		mSelectedObjects->removeNode(nodep);
		nodep = NULL;
		objectp->setSelected( FALSE );
	}
	else if (0 <= te && te < SELECT_MAX_TES)
	{
		// ...valid face, check to see if it was on
		if (nodep->isTESelected(te))
		{
			nodep->selectTE(te, FALSE);
			objectp->setTESelected(te, false);
		}
		else
		{
			LL_ERRS() << "LLSelectMgr::remove - tried to remove TE " << te << " that wasn't selected" << LL_ENDL;
			return;
		}

		// ...check to see if this operation turned off all faces
		BOOL found = FALSE;
		for (S32 i = 0; i < nodep->getObject()->getNumTEs(); i++)
		{
			found = found || nodep->isTESelected(i);
		}

		// ...all faces now turned off, so remove
		if (!found)
		{
			mSelectedObjects->removeNode(nodep);
			nodep = NULL;
			objectp->setSelected( FALSE );
			// *FIXME: Doesn't update simulator that object is no longer selected
		}
	}
	else
	{
		// ...out of range face
		LL_ERRS() << "LLSelectMgr::remove - TE " << te << " out of range" << LL_ENDL;
	}

	updateSelectionCenter();
	dialog_refresh_all();
}


//-----------------------------------------------------------------------------
// removeAll()
//-----------------------------------------------------------------------------
void LLSelectMgr::removeAll()
{
	for (LLObjectSelection::iterator iter = mSelectedObjects->begin();
		 iter != mSelectedObjects->end(); iter++ )
	{
		LLViewerObject *objectp = (*iter)->getObject();
		objectp->setSelected( FALSE );
	}

	mSelectedObjects->deleteAllNodes();
	
	updateSelectionCenter();
	dialog_refresh_all();
}

//-----------------------------------------------------------------------------
// promoteSelectionToRoot()
//-----------------------------------------------------------------------------
void LLSelectMgr::promoteSelectionToRoot()
{
	std::set<LLViewerObject*> selection_set;

	BOOL selection_changed = FALSE;

	for (LLObjectSelection::iterator iter = getSelection()->begin();
		 iter != getSelection()->end(); )
	{
		LLObjectSelection::iterator curiter = iter++;
		LLSelectNode* nodep = *curiter;
		LLViewerObject* object = nodep->getObject();

		if (nodep->mIndividualSelection)
		{
			selection_changed = TRUE;
		}

		LLViewerObject* parentp = object;
		while(parentp->getParent() && !(parentp->isRootEdit()))
		{
			parentp = (LLViewerObject*)parentp->getParent();
		}
	
		selection_set.insert(parentp);
	}

	if (selection_changed)
	{
		deselectAll();

		std::set<LLViewerObject*>::iterator set_iter;
		for (set_iter = selection_set.begin(); set_iter != selection_set.end(); ++set_iter)
		{
			selectObjectAndFamily(*set_iter);
		}
	}
}

//-----------------------------------------------------------------------------
// demoteSelectionToIndividuals()
//-----------------------------------------------------------------------------
void LLSelectMgr::demoteSelectionToIndividuals()
{
	std::vector<LLViewerObject*> objects;

	for (LLObjectSelection::root_iterator iter = getSelection()->root_begin();
		 iter != getSelection()->root_end(); iter++)
	{
		LLViewerObject* object = (*iter)->getObject();
		object->addThisAndNonJointChildren(objects);
	}

	if (!objects.empty())
	{
		deselectAll();
		for (std::vector<LLViewerObject*>::iterator iter = objects.begin();
			 iter != objects.end(); ++iter)
		{
			LLViewerObject* objectp = *iter;
			selectObjectOnly(objectp);
		}
	}
}

//-----------------------------------------------------------------------------
// dump()
//-----------------------------------------------------------------------------
void LLSelectMgr::dump()
{
	LL_INFOS() << "Selection Manager: " << mSelectedObjects->getNumNodes() << " items" << LL_ENDL;

	LL_INFOS() << "TE mode " << mTEMode << LL_ENDL;

	S32 count = 0;
	for (LLObjectSelection::iterator iter = getSelection()->begin();
		 iter != getSelection()->end(); iter++ )
	{
		LLViewerObject* objectp = (*iter)->getObject();
		LL_INFOS() << "Object " << count << " type " << LLPrimitive::pCodeToString(objectp->getPCode()) << LL_ENDL;
		LL_INFOS() << "  hasLSL " << objectp->flagScripted() << LL_ENDL;
		LL_INFOS() << "  hasTouch " << objectp->flagHandleTouch() << LL_ENDL;
		LL_INFOS() << "  hasMoney " << objectp->flagTakesMoney() << LL_ENDL;
		LL_INFOS() << "  getposition " << objectp->getPosition() << LL_ENDL;
		LL_INFOS() << "  getpositionAgent " << objectp->getPositionAgent() << LL_ENDL;
		LL_INFOS() << "  getpositionRegion " << objectp->getPositionRegion() << LL_ENDL;
		LL_INFOS() << "  getpositionGlobal " << objectp->getPositionGlobal() << LL_ENDL;
		LLDrawable* drawablep = objectp->mDrawable;
		LL_INFOS() << "  " << (drawablep&& drawablep->isVisible() ? "visible" : "invisible") << LL_ENDL;
		LL_INFOS() << "  " << (drawablep&& drawablep->isState(LLDrawable::FORCE_INVISIBLE) ? "force_invisible" : "") << LL_ENDL;
		count++;
	}

	// Face iterator
	for (LLObjectSelection::iterator iter = getSelection()->begin();
		 iter != getSelection()->end(); iter++ )
	{
		LLSelectNode* node = *iter;
		LLViewerObject* objectp = node->getObject();
		if (!objectp)
			continue;
		for (S32 te = 0; te < objectp->getNumTEs(); ++te )
		{
			if (node->isTESelected(te))
			{
				LL_INFOS() << "Object " << objectp << " te " << te << LL_ENDL;
			}
		}
	}

	LL_INFOS() << mHighlightedObjects->getNumNodes() << " objects currently highlighted." << LL_ENDL;

	LL_INFOS() << "Center global " << mSelectionCenterGlobal << LL_ENDL;
}

//-----------------------------------------------------------------------------
// cleanup()
//-----------------------------------------------------------------------------
void LLSelectMgr::cleanup()
{
	mSilhouetteImagep = NULL;
}


//---------------------------------------------------------------------------
// Manipulate properties of selected objects
//---------------------------------------------------------------------------

struct LLSelectMgrSendFunctor : public LLSelectedObjectFunctor
{
	virtual bool apply(LLViewerObject* object)
	{
		if (object->permModify())
		{
			object->sendTEUpdate();
		}
		return true;
	}
};

void LLObjectSelection::applyNoCopyTextureToTEs(LLViewerInventoryItem* item)
{
	if (!item)
	{
		return;
	}
	LLViewerTexture* image = LLViewerTextureManager::getFetchedTexture(item->getAssetUUID());

	for (iterator iter = begin(); iter != end(); ++iter)
	{
		LLSelectNode* node = *iter;
		LLViewerObject* object = (*iter)->getObject();
		if (!object)
		{
			continue;
		}

		S32 num_tes = llmin((S32)object->getNumTEs(), (S32)object->getNumFaces());
		bool texture_copied = false;
		for (S32 te = 0; te < num_tes; ++te)
		{
			if (node->isTESelected(te))
			{
				//(no-copy) textures must be moved to the object's inventory only once
				// without making any copies
				if (!texture_copied)
				{
					LLToolDragAndDrop::handleDropTextureProtections(object, item, LLToolDragAndDrop::SOURCE_AGENT, LLUUID::null);
					texture_copied = true;
				}

				// apply texture for the selected faces
				add(LLStatViewer::EDIT_TEXTURE, 1);
				object->setTEImage(te, image);
				dialog_refresh_all();

				// send the update to the simulator
				object->sendTEUpdate();
			}
		}
	}
}

//-----------------------------------------------------------------------------
// selectionSetImage()
//-----------------------------------------------------------------------------
// *TODO: re-arch texture applying out of lltooldraganddrop
void LLSelectMgr::selectionSetImage(const LLUUID& imageid)
{
	// First for (no copy) textures and multiple object selection
	LLViewerInventoryItem* item = gInventory.getItem(imageid);
	if(item 
		&& !item->getPermissions().allowOperationBy(PERM_COPY, gAgent.getID())
		&& (mSelectedObjects->getNumNodes() > 1) )
	{
		LL_WARNS() << "Attempted to apply no-copy texture to multiple objects"
				<< LL_ENDL;
		return;
	}

	struct f : public LLSelectedTEFunctor
	{
		LLViewerInventoryItem* mItem;
		LLUUID mImageID;
		f(LLViewerInventoryItem* item, const LLUUID& id) : mItem(item), mImageID(id) {}
		bool apply(LLViewerObject* objectp, S32 te)
		{
		    if(objectp && !objectp->permModify())
		    {
		        return false;
		    }
		    if (mItem)
			{
				if (te == -1) // all faces
				{
					LLToolDragAndDrop::dropTextureAllFaces(objectp,
														   mItem,
														   LLToolDragAndDrop::SOURCE_AGENT,
														   LLUUID::null);
				}
				else // one face
				{
					LLToolDragAndDrop::dropTextureOneFace(objectp,
														  te,
														  mItem,
														  LLToolDragAndDrop::SOURCE_AGENT,
														  LLUUID::null);
				}
			}
			else // not an inventory item
			{
				// Texture picker defaults aren't inventory items
				// * Don't need to worry about permissions for them
				// * Can just apply the texture and be done with it.
				objectp->setTEImage(te, LLViewerTextureManager::getFetchedTexture(mImageID, FTT_DEFAULT, TRUE, LLGLTexture::BOOST_NONE, LLViewerTexture::LOD_TEXTURE));
			}

			return true;
		}
	};

	if (item && !item->getPermissions().allowOperationBy(PERM_COPY, gAgent.getID()))
	{
		getSelection()->applyNoCopyTextureToTEs(item);
	}
	else
	{
		f setfunc(item, imageid);
		getSelection()->applyToTEs(&setfunc);
	}


	struct g : public LLSelectedObjectFunctor
	{
		LLViewerInventoryItem* mItem;
		g(LLViewerInventoryItem* item) : mItem(item) {}
		virtual bool apply(LLViewerObject* object)
		{
			if (!mItem)
			{
				object->sendTEUpdate();
				// 1 particle effect per object				
				LLHUDEffectSpiral *effectp = (LLHUDEffectSpiral *)LLHUDManager::getInstance()->createViewerEffect(LLHUDObject::LL_HUD_EFFECT_BEAM, TRUE);
				effectp->setSourceObject(gAgentAvatarp);
				effectp->setTargetObject(object);
				effectp->setDuration(LL_HUD_DUR_SHORT);
				effectp->setColor(LLColor4U(gAgent.getEffectColor()));
			}
			return true;
		}
	} sendfunc(item);
	getSelection()->applyToObjects(&sendfunc);
}

//-----------------------------------------------------------------------------
// selectionSetColor()
//-----------------------------------------------------------------------------
void LLSelectMgr::selectionSetColor(const LLColor4 &color)
{
	struct f : public LLSelectedTEFunctor
	{
		LLColor4 mColor;
		f(const LLColor4& c) : mColor(c) {}
		bool apply(LLViewerObject* object, S32 te)
		{
			if (object->permModify())
			{
				object->setTEColor(te, mColor);
			}
			return true;
		}
	} setfunc(color);
	getSelection()->applyToTEs(&setfunc);
	
	LLSelectMgrSendFunctor sendfunc;
	getSelection()->applyToObjects(&sendfunc);
}

//-----------------------------------------------------------------------------
// selectionSetColorOnly()
//-----------------------------------------------------------------------------
void LLSelectMgr::selectionSetColorOnly(const LLColor4 &color)
{
	struct f : public LLSelectedTEFunctor
	{
		LLColor4 mColor;
		f(const LLColor4& c) : mColor(c) {}
		bool apply(LLViewerObject* object, S32 te)
		{
			if (object->permModify())
			{
				LLColor4 prev_color = object->getTE(te)->getColor();
				mColor.mV[VALPHA] = prev_color.mV[VALPHA];
				// update viewer side color in anticipation of update from simulator
				object->setTEColor(te, mColor);
			}
			return true;
		}
	} setfunc(color);
	getSelection()->applyToTEs(&setfunc);
	
	LLSelectMgrSendFunctor sendfunc;
	getSelection()->applyToObjects(&sendfunc);
}

//-----------------------------------------------------------------------------
// selectionSetAlphaOnly()
//-----------------------------------------------------------------------------
void LLSelectMgr::selectionSetAlphaOnly(const F32 alpha)
{
	struct f : public LLSelectedTEFunctor
	{
		F32 mAlpha;
		f(const F32& a) : mAlpha(a) {}
		bool apply(LLViewerObject* object, S32 te)
		{
			if (object->permModify())
			{
				LLColor4 prev_color = object->getTE(te)->getColor();
				prev_color.mV[VALPHA] = mAlpha;
				// update viewer side color in anticipation of update from simulator
				object->setTEColor(te, prev_color);
			}
			return true;
		}
	} setfunc(alpha);
	getSelection()->applyToTEs(&setfunc);
	
	LLSelectMgrSendFunctor sendfunc;
	getSelection()->applyToObjects(&sendfunc);
}

void LLSelectMgr::selectionRevertColors()
{
	struct f : public LLSelectedTEFunctor
	{
		LLObjectSelectionHandle mSelectedObjects;
		f(LLObjectSelectionHandle sel) : mSelectedObjects(sel) {}
		bool apply(LLViewerObject* object, S32 te)
		{
			if (object->permModify())
			{
				LLSelectNode* nodep = mSelectedObjects->findNode(object);
				if (nodep && te < (S32)nodep->mSavedColors.size())
				{
					LLColor4 color = nodep->mSavedColors[te];
					// update viewer side color in anticipation of update from simulator
					object->setTEColor(te, color);
				}
			}
			return true;
		}
	} setfunc(mSelectedObjects);
	getSelection()->applyToTEs(&setfunc);
	
	LLSelectMgrSendFunctor sendfunc;
	getSelection()->applyToObjects(&sendfunc);
}

void LLSelectMgr::selectionRevertShinyColors()
{
	struct f : public LLSelectedTEFunctor
	{
		LLObjectSelectionHandle mSelectedObjects;
		f(LLObjectSelectionHandle sel) : mSelectedObjects(sel) {}
		bool apply(LLViewerObject* object, S32 te)
		{
			if (object->permModify())
			{
				LLSelectNode* nodep = mSelectedObjects->findNode(object);
				if (nodep && te < (S32)nodep->mSavedShinyColors.size())
				{
					LLColor4 color = nodep->mSavedShinyColors[te];
					// update viewer side color in anticipation of update from simulator
					LLMaterialPtr old_mat = object->getTE(te)->getMaterialParams();
					if (!old_mat.isNull())
					{
						LLMaterialPtr new_mat = gFloaterTools->getPanelFace()->createDefaultMaterial(old_mat);
						new_mat->setSpecularLightColor(color);
						object->getTE(te)->setMaterialParams(new_mat);
						LLMaterialMgr::getInstance()->put(object->getID(), te, *new_mat);
					}
				}
			}
			return true;
		}
	} setfunc(mSelectedObjects);
	getSelection()->applyToTEs(&setfunc);

	LLSelectMgrSendFunctor sendfunc;
	getSelection()->applyToObjects(&sendfunc);
}

BOOL LLSelectMgr::selectionRevertTextures()
{
	struct f : public LLSelectedTEFunctor
	{
		LLObjectSelectionHandle mSelectedObjects;
		f(LLObjectSelectionHandle sel) : mSelectedObjects(sel) {}
		bool apply(LLViewerObject* object, S32 te)
		{
			if (object->permModify())
			{
				LLSelectNode* nodep = mSelectedObjects->findNode(object);
				if (nodep && te < (S32)nodep->mSavedTextures.size())
				{
					LLUUID id = nodep->mSavedTextures[te];
					// update textures on viewer side
					if (id.isNull())
					{
						// this was probably a no-copy texture, leave image as-is
						return FALSE;
					}
					else
					{
						object->setTEImage(te, LLViewerTextureManager::getFetchedTexture(id, FTT_DEFAULT, TRUE, LLGLTexture::BOOST_NONE, LLViewerTexture::LOD_TEXTURE));

					}
				}
			}
			return true;
		}
	} setfunc(mSelectedObjects);
	BOOL revert_successful = getSelection()->applyToTEs(&setfunc);
	
	LLSelectMgrSendFunctor sendfunc;
	getSelection()->applyToObjects(&sendfunc);

	return revert_successful;
}

void LLSelectMgr::selectionSetBumpmap(U8 bumpmap)
{
	struct f : public LLSelectedTEFunctor
	{
		U8 mBump;
		f(const U8& b) : mBump(b) {}
		bool apply(LLViewerObject* object, S32 te)
		{
			if (object->permModify())
			{
				// update viewer side color in anticipation of update from simulator
				object->setTEBumpmap(te, mBump);
			}
			return true;
		}
	} setfunc(bumpmap);
	getSelection()->applyToTEs(&setfunc);
	
	LLSelectMgrSendFunctor sendfunc;
	getSelection()->applyToObjects(&sendfunc);
}

void LLSelectMgr::selectionSetTexGen(U8 texgen)
{
	struct f : public LLSelectedTEFunctor
	{
		U8 mTexgen;
		f(const U8& t) : mTexgen(t) {}
		bool apply(LLViewerObject* object, S32 te)
		{
			if (object->permModify())
			{
				// update viewer side color in anticipation of update from simulator
				object->setTETexGen(te, mTexgen);
			}
			return true;
		}
	} setfunc(texgen);
	getSelection()->applyToTEs(&setfunc);

	LLSelectMgrSendFunctor sendfunc;
	getSelection()->applyToObjects(&sendfunc);
}


void LLSelectMgr::selectionSetShiny(U8 shiny)
{
	struct f : public LLSelectedTEFunctor
	{
		U8 mShiny;
		f(const U8& t) : mShiny(t) {}
		bool apply(LLViewerObject* object, S32 te)
		{
			if (object->permModify())
			{
				// update viewer side color in anticipation of update from simulator
				object->setTEShiny(te, mShiny);
			}
			return true;
		}
	} setfunc(shiny);
	getSelection()->applyToTEs(&setfunc);

	LLSelectMgrSendFunctor sendfunc;
	getSelection()->applyToObjects(&sendfunc);
}

void LLSelectMgr::selectionSetFullbright(U8 fullbright)
{
	struct f : public LLSelectedTEFunctor
	{
		U8 mFullbright;
		f(const U8& t) : mFullbright(t) {}
		bool apply(LLViewerObject* object, S32 te)
		{
			if (object->permModify())
			{
				// update viewer side color in anticipation of update from simulator
				object->setTEFullbright(te, mFullbright);
			}
			return true;
		}
	} setfunc(fullbright);
	getSelection()->applyToTEs(&setfunc);

	struct g : public LLSelectedObjectFunctor
	{
		U8 mFullbright;
		g(const U8& t) : mFullbright(t) {}
		virtual bool apply(LLViewerObject* object)
		{
			if (object->permModify())
			{
				object->sendTEUpdate();
				if (mFullbright)
				{
					U8 material = object->getMaterial();
					U8 mcode = material & LL_MCODE_MASK;
					if (mcode == LL_MCODE_LIGHT)
					{
						mcode = LL_MCODE_GLASS;
						material = (material & ~LL_MCODE_MASK) | mcode;
						object->setMaterial(material);
						object->sendMaterialUpdate();
					}
				}
			}
			return true;
		}
	} sendfunc(fullbright);
	getSelection()->applyToObjects(&sendfunc);
}

// This function expects media_data to be a map containing relevant
// media data name/value pairs (e.g. home_url, etc.)
void LLSelectMgr::selectionSetMedia(U8 media_type, const LLSD &media_data)
{	
	struct f : public LLSelectedTEFunctor
	{
		U8 mMediaFlags;
		const LLSD &mMediaData;
		f(const U8& t, const LLSD& d) : mMediaFlags(t), mMediaData(d) {}
		bool apply(LLViewerObject* object, S32 te)
		{
			if (object->permModify())
			{
				// If we are adding media, then check the current state of the
				// media data on this face.  
				//  - If it does not have media, AND we are NOT setting the HOME URL, then do NOT add media to this
				// face.
				//  - If it does not have media, and we ARE setting the HOME URL, add media to this face.
				//  - If it does already have media, add/update media to/on this face
				// If we are removing media, just do it (ignore the passed-in LLSD).
				if (mMediaFlags & LLTextureEntry::MF_HAS_MEDIA)
				{
					llassert(mMediaData.isMap());
					const LLTextureEntry *texture_entry = object->getTE(te);
					if (!mMediaData.isMap() ||
						((NULL != texture_entry) && !texture_entry->hasMedia() && !mMediaData.has(LLMediaEntry::HOME_URL_KEY)))
					{
						// skip adding/updating media
					}
					else {
						// Add/update media
						object->setTEMediaFlags(te, mMediaFlags);
						LLVOVolume *vo = dynamic_cast<LLVOVolume*>(object);
						llassert(NULL != vo);
						if (NULL != vo) 
						{
							vo->syncMediaData(te, mMediaData, true/*merge*/, true/*ignore_agent*/);
						}
					}
				}
				else
				{
					// delete media (or just set the flags)
					object->setTEMediaFlags(te, mMediaFlags);
				}
			}
			return true;
		}
	} setfunc(media_type, media_data);
	getSelection()->applyToTEs(&setfunc);
	
	struct f2 : public LLSelectedObjectFunctor
	{
		virtual bool apply(LLViewerObject* object)
		{
			if (object->permModify())
			{
				object->sendTEUpdate();
				LLVOVolume *vo = dynamic_cast<LLVOVolume*>(object);
				llassert(NULL != vo);
				// It's okay to skip this object if hasMedia() is false...
				// the sendTEUpdate() above would remove all media data if it were
				// there.
                if (NULL != vo && vo->hasMedia())
                {
                    // Send updated media data FOR THE ENTIRE OBJECT
                    vo->sendMediaDataUpdate();
                }
			}
			return true;
		}
	} func2;
	mSelectedObjects->applyToObjects( &func2 );
}

void LLSelectMgr::selectionSetGlow(F32 glow)
{
	struct f1 : public LLSelectedTEFunctor
	{
		F32 mGlow;
		f1(F32 glow) : mGlow(glow) {};
		bool apply(LLViewerObject* object, S32 face)
		{
			if (object->permModify())
			{
				// update viewer side color in anticipation of update from simulator
				object->setTEGlow(face, mGlow);
			}
			return true;
		}
	} func1(glow);
	mSelectedObjects->applyToTEs( &func1 );

	struct f2 : public LLSelectedObjectFunctor
	{
		virtual bool apply(LLViewerObject* object)
		{
			if (object->permModify())
			{
				object->sendTEUpdate();
			}
			return true;
		}
	} func2;
	mSelectedObjects->applyToObjects( &func2 );
}

void LLSelectMgr::selectionSetMaterialParams(LLSelectedTEMaterialFunctor* material_func, int te)
{
	struct f1 : public LLSelectedTEFunctor
	{
		LLMaterialPtr mMaterial;
		f1(LLSelectedTEMaterialFunctor* material_func, int te) : _material_func(material_func), _specific_te(te) {}

		bool apply(LLViewerObject* object, S32 te)
		{
            if (_specific_te == -1 || (te == _specific_te))
            {
			    if (object && object->permModify() && _material_func)
			    {
				    LLTextureEntry* tep = object->getTE(te);
				    if (tep)
				    {
					    LLMaterialPtr current_material = tep->getMaterialParams();
					    _material_func->apply(object, te, tep, current_material);
				    }
			    }
            }
			return true;
		}

		LLSelectedTEMaterialFunctor* _material_func;
        int _specific_te;
	} func1(material_func, te);
	mSelectedObjects->applyToTEs( &func1 );

	struct f2 : public LLSelectedObjectFunctor
	{
		virtual bool apply(LLViewerObject* object)
		{
			if (object->permModify())
			{
				object->sendTEUpdate();
			}
			return true;
		}
	} func2;
	mSelectedObjects->applyToObjects( &func2 );
}

void LLSelectMgr::selectionRemoveMaterial()
{
	struct f1 : public LLSelectedTEFunctor
	{
		bool apply(LLViewerObject* object, S32 face)
		{
			if (object->permModify())
			{
			        LL_DEBUGS("Materials") << "Removing material from object " << object->getID() << " face " << face << LL_ENDL;
				LLMaterialMgr::getInstance()->remove(object->getID(),face);
				object->setTEMaterialParams(face, NULL);
			}
			return true;
		}
	} func1;
	mSelectedObjects->applyToTEs( &func1 );

	struct f2 : public LLSelectedObjectFunctor
	{
		virtual bool apply(LLViewerObject* object)
		{
			if (object->permModify())
			{
				object->sendTEUpdate();
			}
			return true;
		}
	} func2;
	mSelectedObjects->applyToObjects( &func2 );
}


//-----------------------------------------------------------------------------
// findObjectPermissions()
//-----------------------------------------------------------------------------
LLPermissions* LLSelectMgr::findObjectPermissions(const LLViewerObject* object)
{
	for (LLObjectSelection::valid_iterator iter = getSelection()->valid_begin();
		 iter != getSelection()->valid_end(); iter++ )
	{
		LLSelectNode* nodep = *iter;
		if (nodep->getObject() == object)
		{
			return nodep->mPermissions;
		}
	}

	return NULL;
}


//-----------------------------------------------------------------------------
// selectionGetGlow()
//-----------------------------------------------------------------------------
BOOL LLSelectMgr::selectionGetGlow(F32 *glow)
{
	BOOL identical;
	F32 lglow = 0.f;
	struct f1 : public LLSelectedTEGetFunctor<F32>
	{
		F32 get(LLViewerObject* object, S32 face)
		{
			return object->getTE(face)->getGlow();
		}
	} func;
	identical = mSelectedObjects->getSelectedTEValue( &func, lglow );

	*glow = lglow;
	return identical;
}


void LLSelectMgr::selectionSetPhysicsType(U8 type)
{
	struct f : public LLSelectedObjectFunctor
	{
		U8 mType;
		f(const U8& t) : mType(t) {}
		virtual bool apply(LLViewerObject* object)
		{
			if (object->permModify())
			{
				object->setPhysicsShapeType(mType);
				object->updateFlags(TRUE);
			}
			return true;
		}
	} sendfunc(type);
	getSelection()->applyToObjects(&sendfunc);
}

void LLSelectMgr::selectionSetFriction(F32 friction)
{
	struct f : public LLSelectedObjectFunctor
	{
		F32 mFriction;
		f(const F32& friction) : mFriction(friction) {}
		virtual bool apply(LLViewerObject* object)
		{
			if (object->permModify())
			{
				object->setPhysicsFriction(mFriction);
				object->updateFlags(TRUE);
			}
			return true;
		}
	} sendfunc(friction);
	getSelection()->applyToObjects(&sendfunc);
}

void LLSelectMgr::selectionSetGravity(F32 gravity )
{
	struct f : public LLSelectedObjectFunctor
	{
		F32 mGravity;
		f(const F32& gravity) : mGravity(gravity) {}
		virtual bool apply(LLViewerObject* object)
		{
			if (object->permModify())
			{
				object->setPhysicsGravity(mGravity);
				object->updateFlags(TRUE);
			}
			return true;
		}
	} sendfunc(gravity);
	getSelection()->applyToObjects(&sendfunc);
}

void LLSelectMgr::selectionSetDensity(F32 density )
{
	struct f : public LLSelectedObjectFunctor
	{
		F32 mDensity;
		f(const F32& density ) : mDensity(density) {}
		virtual bool apply(LLViewerObject* object)
		{
			if (object->permModify())
			{
				object->setPhysicsDensity(mDensity);
				object->updateFlags(TRUE);
			}
			return true;
		}
	} sendfunc(density);
	getSelection()->applyToObjects(&sendfunc);
}

void LLSelectMgr::selectionSetRestitution(F32 restitution)
{
	struct f : public LLSelectedObjectFunctor
	{
		F32 mRestitution;
		f(const F32& restitution ) : mRestitution(restitution) {}
		virtual bool apply(LLViewerObject* object)
		{
			if (object->permModify())
			{
				object->setPhysicsRestitution(mRestitution);
				object->updateFlags(TRUE);
			}
			return true;
		}
	} sendfunc(restitution);
	getSelection()->applyToObjects(&sendfunc);
}


//-----------------------------------------------------------------------------
// selectionSetMaterial()
//-----------------------------------------------------------------------------
void LLSelectMgr::selectionSetMaterial(U8 material)
{
	struct f : public LLSelectedObjectFunctor
	{
		U8 mMaterial;
		f(const U8& t) : mMaterial(t) {}
		virtual bool apply(LLViewerObject* object)
		{
			if (object->permModify())
			{
				U8 cur_material = object->getMaterial();
				U8 material = mMaterial | (cur_material & ~LL_MCODE_MASK);
				object->setMaterial(material);
				object->sendMaterialUpdate();
			}
			return true;
		}
	} sendfunc(material);
	getSelection()->applyToObjects(&sendfunc);
}

// TRUE if all selected objects have this PCode
BOOL LLSelectMgr::selectionAllPCode(LLPCode code)
{
	struct f : public LLSelectedObjectFunctor
	{
		LLPCode mCode;
		f(const LLPCode& t) : mCode(t) {}
		virtual bool apply(LLViewerObject* object)
		{
			if (object->getPCode() != mCode)
			{
				return FALSE;
			}
			return true;
		}
	} func(code);
	BOOL res = getSelection()->applyToObjects(&func);
	return res;
}

bool LLSelectMgr::selectionGetIncludeInSearch(bool* include_in_search_out)
{
	LLViewerObject *object = mSelectedObjects->getFirstRootObject();
	if (!object) return FALSE;

	bool include_in_search = object->getIncludeInSearch();

	bool identical = true;

	for (LLObjectSelection::root_iterator iter = getSelection()->root_begin();
		 iter != getSelection()->root_end(); iter++)
	{
		LLViewerObject* object = (*iter)->getObject();

		if ( include_in_search != object->getIncludeInSearch())
		{
			identical = false;
			break;
		}
	}

	*include_in_search_out = include_in_search;
	return identical;
}

void LLSelectMgr::selectionSetIncludeInSearch(bool include_in_search)
{
	LLViewerObject* object = NULL;
	for (LLObjectSelection::root_iterator iter = getSelection()->root_begin();
		 iter != getSelection()->root_end(); iter++)
	{
		object = (*iter)->getObject();
		object->setIncludeInSearch(include_in_search);
	}
	sendListToRegions(
		"ObjectIncludeInSearch",
		packAgentAndSessionID,
		packObjectIncludeInSearch, 
        logNoOp,
		&include_in_search,
		SEND_ONLY_ROOTS);
}

BOOL LLSelectMgr::selectionGetClickAction(U8 *out_action)
{
	LLViewerObject *object = mSelectedObjects->getFirstObject();
	if (!object)
	{
		return FALSE;
	}
	
	U8 action = object->getClickAction();
	*out_action = action;

	struct f : public LLSelectedObjectFunctor
	{
		U8 mAction;
		f(const U8& t) : mAction(t) {}
		virtual bool apply(LLViewerObject* object)
		{
			if ( mAction != object->getClickAction())
			{
				return false;
			}
			return true;
		}
	} func(action);
	BOOL res = getSelection()->applyToObjects(&func);
	return res;
}

void LLSelectMgr::selectionSetClickAction(U8 action)
{
	struct f : public LLSelectedObjectFunctor
	{
		U8 mAction;
		f(const U8& t) : mAction(t) {}
		virtual bool apply(LLViewerObject* object)
		{
			object->setClickAction(mAction);
			return true;
		}
	} func(action);
	getSelection()->applyToObjects(&func);

	sendListToRegions("ObjectClickAction",
					  packAgentAndSessionID,
					  packObjectClickAction, 
                      logNoOp,
					  &action,
					  SEND_INDIVIDUALS);
}


//-----------------------------------------------------------------------------
// godlike requests
//-----------------------------------------------------------------------------

typedef std::pair<const std::string, const std::string> godlike_request_t;

void LLSelectMgr::sendGodlikeRequest(const std::string& request, const std::string& param)
{
	// If the agent is neither godlike nor an estate owner, the server
	// will reject the request.
	std::string message_type;
	if (gAgent.isGodlike())
	{
		message_type = "GodlikeMessage";
	}
	else
	{
		message_type = "EstateOwnerMessage";
	}

	godlike_request_t data(request, param);
	if(!mSelectedObjects->getRootObjectCount())
	{
		LLMessageSystem* msg = gMessageSystem;
		msg->newMessage(message_type.c_str());
		LLSelectMgr::packGodlikeHead(&data);
		gAgent.sendReliableMessage();
	}
	else
	{
		sendListToRegions(message_type, packGodlikeHead, packObjectIDAsParam, logNoOp, &data, SEND_ONLY_ROOTS);
	}
}

void LLSelectMgr::packGodlikeHead(void* user_data)
{
	LLMessageSystem* msg = gMessageSystem;
	msg->nextBlockFast(_PREHASH_AgentData);
	msg->addUUIDFast(_PREHASH_AgentID, gAgent.getID());
	msg->addUUIDFast(_PREHASH_SessionID, gAgent.getSessionID());
	msg->addUUID("TransactionID", LLUUID::null);
	godlike_request_t* data = (godlike_request_t*)user_data;
	msg->nextBlock("MethodData");
	msg->addString("Method", data->first);
	msg->addUUID("Invoice", LLUUID::null);

	// The parameters used to be restricted to either string or
	// integer. This mimics that behavior under the new 'string-only'
	// parameter list by not packing a string if there wasn't one
	// specified. The object ids will be packed in the
	// packObjectIDAsParam() method.
	if(data->second.size() > 0)
	{
		msg->nextBlock("ParamList");
		msg->addString("Parameter", data->second);
	}
}

// static
void LLSelectMgr::logNoOp(LLSelectNode* node, void *)
{
}

// static
void LLSelectMgr::logAttachmentRequest(LLSelectNode* node, void *)
{
//    LLAttachmentsMgr::instance().onAttachmentRequested(node->mItemID);
}

// static
void LLSelectMgr::logDetachRequest(LLSelectNode* node, void *)
{
    LLAttachmentsMgr::instance().onDetachRequested(node->mItemID);
}

// static
void LLSelectMgr::packObjectIDAsParam(LLSelectNode* node, void *)
{
	std::string buf = llformat("%u", node->getObject()->getLocalID());
	gMessageSystem->nextBlock("ParamList");
	gMessageSystem->addString("Parameter", buf);
}

//-----------------------------------------------------------------------------
// selectionTexScaleAutofit()
//-----------------------------------------------------------------------------
void LLSelectMgr::selectionTexScaleAutofit(F32 repeats_per_meter)
{
	struct f : public LLSelectedTEFunctor
	{
		F32 mRepeatsPerMeter;
		f(const F32& t) : mRepeatsPerMeter(t) {}
		bool apply(LLViewerObject* object, S32 te)
		{
			
			if (object->permModify())
			{
				// Compute S,T to axis mapping
				U32 s_axis, t_axis;
				if (!LLPrimitive::getTESTAxes(te, &s_axis, &t_axis))
				{
					return TRUE;
				}

				F32 new_s = object->getScale().mV[s_axis] * mRepeatsPerMeter;
				F32 new_t = object->getScale().mV[t_axis] * mRepeatsPerMeter;

				object->setTEScale(te, new_s, new_t);
			}
			return true;
		}
	} setfunc(repeats_per_meter);
	getSelection()->applyToTEs(&setfunc);

	LLSelectMgrSendFunctor sendfunc;
	getSelection()->applyToObjects(&sendfunc);
}



// Called at the end of a scale operation, this adjusts the textures to attempt to
// maintain a constant repeats per meter.
// BUG: Only works for flex boxes.
//-----------------------------------------------------------------------------
// adjustTexturesByScale()
//-----------------------------------------------------------------------------
void LLSelectMgr::adjustTexturesByScale(BOOL send_to_sim, BOOL stretch)
{
	for (LLObjectSelection::iterator iter = getSelection()->begin();
		 iter != getSelection()->end(); iter++)
	{
		LLSelectNode* selectNode = *iter;
		LLViewerObject* object = selectNode->getObject();

		if (!object)
		{
			continue;
		}
		
		if (!object->permModify())
		{
			continue;
		}

		if (object->getNumTEs() == 0)
		{
			continue;
		}

		BOOL send = FALSE;
		
		for (U8 te_num = 0; te_num < object->getNumTEs(); te_num++)
		{
			const LLTextureEntry* tep = object->getTE(te_num);

			BOOL planar = tep->getTexGen() == LLTextureEntry::TEX_GEN_PLANAR;
			if (planar == stretch)
			{
				// Figure out how S,T changed with scale operation
				U32 s_axis, t_axis;
				if (!LLPrimitive::getTESTAxes(te_num, &s_axis, &t_axis))
				{
					continue;
				}
				
				LLVector3 object_scale = object->getScale();
				LLVector3 diffuse_scale_ratio  = selectNode->mTextureScaleRatios[te_num]; 

				// We like these to track together. NORSPEC-96
				//
				LLVector3 normal_scale_ratio   = diffuse_scale_ratio; 
				LLVector3 specular_scale_ratio = diffuse_scale_ratio; 
				
				// Apply new scale to face
				if (planar)
				{
					F32 diffuse_scale_s = diffuse_scale_ratio.mV[s_axis]/object_scale.mV[s_axis];
					F32 diffuse_scale_t = diffuse_scale_ratio.mV[t_axis]/object_scale.mV[t_axis];

					F32 normal_scale_s = normal_scale_ratio.mV[s_axis]/object_scale.mV[s_axis];
					F32 normal_scale_t = normal_scale_ratio.mV[t_axis]/object_scale.mV[t_axis];

					F32 specular_scale_s = specular_scale_ratio.mV[s_axis]/object_scale.mV[s_axis];
					F32 specular_scale_t = specular_scale_ratio.mV[t_axis]/object_scale.mV[t_axis];

					object->setTEScale(te_num, diffuse_scale_s, diffuse_scale_t);

					LLTextureEntry* tep = object->getTE(te_num);

					if (tep && !tep->getMaterialParams().isNull())
					{
						LLMaterialPtr orig = tep->getMaterialParams();
						LLMaterialPtr p = gFloaterTools->getPanelFace()->createDefaultMaterial(orig);
						p->setNormalRepeat(normal_scale_s, normal_scale_t);
						p->setSpecularRepeat(specular_scale_s, specular_scale_t);

						LLMaterialMgr::getInstance()->put(object->getID(), te_num, *p);
					}
				}
				else
				{

					F32 diffuse_scale_s = diffuse_scale_ratio.mV[s_axis]*object_scale.mV[s_axis];
					F32 diffuse_scale_t = diffuse_scale_ratio.mV[t_axis]*object_scale.mV[t_axis];

					F32 normal_scale_s = normal_scale_ratio.mV[s_axis]*object_scale.mV[s_axis];
					F32 normal_scale_t = normal_scale_ratio.mV[t_axis]*object_scale.mV[t_axis];

					F32 specular_scale_s = specular_scale_ratio.mV[s_axis]*object_scale.mV[s_axis];
					F32 specular_scale_t = specular_scale_ratio.mV[t_axis]*object_scale.mV[t_axis];

					object->setTEScale(te_num, diffuse_scale_s,diffuse_scale_t);

					LLTextureEntry* tep = object->getTE(te_num);

					if (tep && !tep->getMaterialParams().isNull())
					{
						LLMaterialPtr orig = tep->getMaterialParams();
						LLMaterialPtr p = gFloaterTools->getPanelFace()->createDefaultMaterial(orig);

						p->setNormalRepeat(normal_scale_s, normal_scale_t);
						p->setSpecularRepeat(specular_scale_s, specular_scale_t);

						LLMaterialMgr::getInstance()->put(object->getID(), te_num, *p);
					}
				}
				send = send_to_sim;
			}
		}

		if (send)
		{
			object->sendTEUpdate();
		}
	}		
}

//-----------------------------------------------------------------------------
// selectGetAllRootsValid()
// Returns TRUE if the viewer has information on all selected objects
//-----------------------------------------------------------------------------
BOOL LLSelectMgr::selectGetAllRootsValid()
{
	for (LLObjectSelection::root_iterator iter = getSelection()->root_begin();
		 iter != getSelection()->root_end(); ++iter )
	{
		LLSelectNode* node = *iter;
		if( !node->mValid )
		{
			return FALSE;
		}
	}
	return TRUE;
}


//-----------------------------------------------------------------------------
// selectGetAllValid()
// Returns TRUE if the viewer has information on all selected objects
//-----------------------------------------------------------------------------
BOOL LLSelectMgr::selectGetAllValid()
{
	for (LLObjectSelection::iterator iter = getSelection()->begin();
		 iter != getSelection()->end(); ++iter )
	{
		LLSelectNode* node = *iter;
		if( !node->mValid )
		{
			return FALSE;
		}
	}
	return TRUE;
}

//-----------------------------------------------------------------------------
// selectGetAllValidAndObjectsFound() - return TRUE if selections are
// valid and objects are found.
//
// For EXT-3114 - same as selectGetModify() without the modify check.
//-----------------------------------------------------------------------------
BOOL LLSelectMgr::selectGetAllValidAndObjectsFound()
{
	for (LLObjectSelection::iterator iter = getSelection()->begin();
		 iter != getSelection()->end(); iter++ )
	{
		LLSelectNode* node = *iter;
		LLViewerObject* object = node->getObject();
		if( !object || !node->mValid )
		{
			return FALSE;
		}
	}
	return TRUE;
}

//-----------------------------------------------------------------------------
// selectGetModify() - return TRUE if current agent can modify all
// selected objects.
//-----------------------------------------------------------------------------
BOOL LLSelectMgr::selectGetModify()
{
	for (LLObjectSelection::iterator iter = getSelection()->begin();
		 iter != getSelection()->end(); iter++ )
	{
		LLSelectNode* node = *iter;
		LLViewerObject* object = node->getObject();
		if( !object || !node->mValid )
		{
			return FALSE;
		}
		if( !object->permModify() )
		{
			return FALSE;
		}
	}
	return TRUE;
}

//-----------------------------------------------------------------------------
// selectGetRootsModify() - return TRUE if current agent can modify all
// selected root objects.
//-----------------------------------------------------------------------------
BOOL LLSelectMgr::selectGetRootsModify()
{
	for (LLObjectSelection::root_iterator iter = getSelection()->root_begin();
		 iter != getSelection()->root_end(); iter++ )
	{
		LLSelectNode* node = *iter;
		LLViewerObject* object = node->getObject();
		if( !node->mValid )
		{
			return FALSE;
		}
		if( !object->permModify() )
		{
			return FALSE;
		}
	}

	return TRUE;
}

//-----------------------------------------------------------------------------
// selectGetSameRegion() - return TRUE if all objects are in same region
//-----------------------------------------------------------------------------
BOOL LLSelectMgr::selectGetSameRegion()
{
    if (getSelection()->isEmpty())
    {
        return TRUE;
    }
    LLViewerObject* object = getSelection()->getFirstObject();
    if (!object)
    {
        return FALSE;
    }
    LLViewerRegion* current_region = object->getRegion();

    for (LLObjectSelection::root_iterator iter = getSelection()->root_begin();
        iter != getSelection()->root_end(); iter++)
    {
        LLSelectNode* node = *iter;
        object = node->getObject();
        if (!node->mValid || !object || current_region != object->getRegion())
        {
            return FALSE;
        }
    }

    return TRUE;
}

//-----------------------------------------------------------------------------
// selectGetNonPermanentEnforced() - return TRUE if all objects are not
// permanent enforced
//-----------------------------------------------------------------------------
BOOL LLSelectMgr::selectGetNonPermanentEnforced()
{
	for (LLObjectSelection::iterator iter = getSelection()->begin();
		 iter != getSelection()->end(); iter++ )
	{
		LLSelectNode* node = *iter;
		LLViewerObject* object = node->getObject();
		if( !object || !node->mValid )
		{
			return FALSE;
		}
		if( object->isPermanentEnforced())
		{
			return FALSE;
		}
	}
	return TRUE;
}

//-----------------------------------------------------------------------------
// selectGetRootsNonPermanentEnforced() - return TRUE if all root objects are
// not permanent enforced
//-----------------------------------------------------------------------------
BOOL LLSelectMgr::selectGetRootsNonPermanentEnforced()
{
	for (LLObjectSelection::root_iterator iter = getSelection()->root_begin();
		 iter != getSelection()->root_end(); iter++ )
	{
		LLSelectNode* node = *iter;
		LLViewerObject* object = node->getObject();
		if( !node->mValid )
		{
			return FALSE;
		}
		if( object->isPermanentEnforced())
		{
			return FALSE;
		}
	}

	return TRUE;
}

//-----------------------------------------------------------------------------
// selectGetPermanent() - return TRUE if all objects are permanent
//-----------------------------------------------------------------------------
BOOL LLSelectMgr::selectGetPermanent()
{
	for (LLObjectSelection::iterator iter = getSelection()->begin();
		 iter != getSelection()->end(); iter++ )
	{
		LLSelectNode* node = *iter;
		LLViewerObject* object = node->getObject();
		if( !object || !node->mValid )
		{
			return FALSE;
		}
		if( !object->flagObjectPermanent())
		{
			return FALSE;
		}
	}
	return TRUE;
}

//-----------------------------------------------------------------------------
// selectGetRootsPermanent() - return TRUE if all root objects are
// permanent
//-----------------------------------------------------------------------------
BOOL LLSelectMgr::selectGetRootsPermanent()
{
	for (LLObjectSelection::root_iterator iter = getSelection()->root_begin();
		 iter != getSelection()->root_end(); iter++ )
	{
		LLSelectNode* node = *iter;
		LLViewerObject* object = node->getObject();
		if( !node->mValid )
		{
			return FALSE;
		}
		if( !object->flagObjectPermanent())
		{
			return FALSE;
		}
	}

	return TRUE;
}

//-----------------------------------------------------------------------------
// selectGetCharacter() - return TRUE if all objects are character
//-----------------------------------------------------------------------------
BOOL LLSelectMgr::selectGetCharacter()
{
	for (LLObjectSelection::iterator iter = getSelection()->begin();
		 iter != getSelection()->end(); iter++ )
	{
		LLSelectNode* node = *iter;
		LLViewerObject* object = node->getObject();
		if( !object || !node->mValid )
		{
			return FALSE;
		}
		if( !object->flagCharacter())
		{
			return FALSE;
		}
	}
	return TRUE;
}

//-----------------------------------------------------------------------------
// selectGetRootsCharacter() - return TRUE if all root objects are
// character
//-----------------------------------------------------------------------------
BOOL LLSelectMgr::selectGetRootsCharacter()
{
	for (LLObjectSelection::root_iterator iter = getSelection()->root_begin();
		 iter != getSelection()->root_end(); iter++ )
	{
		LLSelectNode* node = *iter;
		LLViewerObject* object = node->getObject();
		if( !node->mValid )
		{
			return FALSE;
		}
		if( !object->flagCharacter())
		{
			return FALSE;
		}
	}

	return TRUE;
}

//-----------------------------------------------------------------------------
// selectGetNonPathfinding() - return TRUE if all objects are not pathfinding
//-----------------------------------------------------------------------------
BOOL LLSelectMgr::selectGetNonPathfinding()
{
	for (LLObjectSelection::iterator iter = getSelection()->begin();
		 iter != getSelection()->end(); iter++ )
	{
		LLSelectNode* node = *iter;
		LLViewerObject* object = node->getObject();
		if( !object || !node->mValid )
		{
			return FALSE;
		}
		if( object->flagObjectPermanent() || object->flagCharacter())
		{
			return FALSE;
		}
	}
	return TRUE;
}

//-----------------------------------------------------------------------------
// selectGetRootsNonPathfinding() - return TRUE if all root objects are not
// pathfinding
//-----------------------------------------------------------------------------
BOOL LLSelectMgr::selectGetRootsNonPathfinding()
{
	for (LLObjectSelection::root_iterator iter = getSelection()->root_begin();
		 iter != getSelection()->root_end(); iter++ )
	{
		LLSelectNode* node = *iter;
		LLViewerObject* object = node->getObject();
		if( !node->mValid )
		{
			return FALSE;
		}
		if( object->flagObjectPermanent() || object->flagCharacter())
		{
			return FALSE;
		}
	}

	return TRUE;
}

//-----------------------------------------------------------------------------
// selectGetNonPermanent() - return TRUE if all objects are not permanent
//-----------------------------------------------------------------------------
BOOL LLSelectMgr::selectGetNonPermanent()
{
	for (LLObjectSelection::iterator iter = getSelection()->begin();
		 iter != getSelection()->end(); iter++ )
	{
		LLSelectNode* node = *iter;
		LLViewerObject* object = node->getObject();
		if( !object || !node->mValid )
		{
			return FALSE;
		}
		if( object->flagObjectPermanent())
		{
			return FALSE;
		}
	}
	return TRUE;
}

//-----------------------------------------------------------------------------
// selectGetRootsNonPermanent() - return TRUE if all root objects are not
// permanent
//-----------------------------------------------------------------------------
BOOL LLSelectMgr::selectGetRootsNonPermanent()
{
	for (LLObjectSelection::root_iterator iter = getSelection()->root_begin();
		 iter != getSelection()->root_end(); iter++ )
	{
		LLSelectNode* node = *iter;
		LLViewerObject* object = node->getObject();
		if( !node->mValid )
		{
			return FALSE;
		}
		if( object->flagObjectPermanent())
		{
			return FALSE;
		}
	}

	return TRUE;
}

//-----------------------------------------------------------------------------
// selectGetNonCharacter() - return TRUE if all objects are not character
//-----------------------------------------------------------------------------
BOOL LLSelectMgr::selectGetNonCharacter()
{
	for (LLObjectSelection::iterator iter = getSelection()->begin();
		 iter != getSelection()->end(); iter++ )
	{
		LLSelectNode* node = *iter;
		LLViewerObject* object = node->getObject();
		if( !object || !node->mValid )
		{
			return FALSE;
		}
		if( object->flagCharacter())
		{
			return FALSE;
		}
	}
	return TRUE;
}

//-----------------------------------------------------------------------------
// selectGetRootsNonCharacter() - return TRUE if all root objects are not 
// character
//-----------------------------------------------------------------------------
BOOL LLSelectMgr::selectGetRootsNonCharacter()
{
	for (LLObjectSelection::root_iterator iter = getSelection()->root_begin();
		 iter != getSelection()->root_end(); iter++ )
	{
		LLSelectNode* node = *iter;
		LLViewerObject* object = node->getObject();
		if( !node->mValid )
		{
			return FALSE;
		}
		if( object->flagCharacter())
		{
			return FALSE;
		}
	}

	return TRUE;
}


//-----------------------------------------------------------------------------
// selectGetEditableLinksets() - return TRUE if all objects are editable
//                               pathfinding linksets
//-----------------------------------------------------------------------------
BOOL LLSelectMgr::selectGetEditableLinksets()
{
	for (LLObjectSelection::iterator iter = getSelection()->begin();
		 iter != getSelection()->end(); iter++ )
	{
		LLSelectNode* node = *iter;
		LLViewerObject* object = node->getObject();
		if( !object || !node->mValid )
		{
			return FALSE;
		}
		if (object->flagUsePhysics() ||
			object->flagTemporaryOnRez() ||
			object->flagCharacter() ||
			object->flagVolumeDetect() ||
			object->flagAnimSource() ||
			(object->getRegion() != gAgent.getRegion()) ||
			(!gAgent.isGodlike() && 
			!gAgent.canManageEstate() &&
			!object->permYouOwner() &&
			!object->permMove()))
		{
			return FALSE;
		}
	}
	return TRUE;
}

//-----------------------------------------------------------------------------
// selectGetViewableCharacters() - return TRUE if all objects are characters
//                        viewable within the pathfinding characters floater
//-----------------------------------------------------------------------------
BOOL LLSelectMgr::selectGetViewableCharacters()
{
	for (LLObjectSelection::iterator iter = getSelection()->begin();
		 iter != getSelection()->end(); iter++ )
	{
		LLSelectNode* node = *iter;
		LLViewerObject* object = node->getObject();
		if( !object || !node->mValid )
		{
			return FALSE;
		}
		if( !object->flagCharacter() ||
			(object->getRegion() != gAgent.getRegion()))
		{
			return FALSE;
		}
	}
	return TRUE;
}

//-----------------------------------------------------------------------------
// selectGetRootsTransfer() - return TRUE if current agent can transfer all
// selected root objects.
//-----------------------------------------------------------------------------
BOOL LLSelectMgr::selectGetRootsTransfer()
{
	for (LLObjectSelection::root_iterator iter = getSelection()->root_begin();
		 iter != getSelection()->root_end(); iter++ )
	{
		LLSelectNode* node = *iter;
		LLViewerObject* object = node->getObject();
		if( !node->mValid )
		{
			return FALSE;
		}
		if(!object->permTransfer())
		{
			return FALSE;
		}
	}
	return TRUE;
}

//-----------------------------------------------------------------------------
// selectGetRootsCopy() - return TRUE if current agent can copy all
// selected root objects.
//-----------------------------------------------------------------------------
BOOL LLSelectMgr::selectGetRootsCopy()
{
	for (LLObjectSelection::root_iterator iter = getSelection()->root_begin();
		 iter != getSelection()->root_end(); iter++ )
	{
		LLSelectNode* node = *iter;
		LLViewerObject* object = node->getObject();
		if( !node->mValid )
		{
			return FALSE;
		}
		if(!object->permCopy())
		{
			return FALSE;
		}
	}
	return TRUE;
}

struct LLSelectGetFirstTest
{
	LLSelectGetFirstTest() : mIdentical(true), mFirst(true)	{ }
	virtual ~LLSelectGetFirstTest() { }

	// returns false to break out of the iteration.
	bool checkMatchingNode(LLSelectNode* node)
	{
		if (!node || !node->mValid)
		{
			return false;
		}

		if (mFirst)
		{
			mFirstValue = getValueFromNode(node);
			mFirst = false;
		}
		else
		{
			if ( mFirstValue != getValueFromNode(node) )
			{
				mIdentical = false;
				// stop testing once we know not all selected are identical.
				return false;
			}
		}
		// continue testing.
		return true;
	}

	bool mIdentical;
	LLUUID mFirstValue;

protected:
	virtual const LLUUID& getValueFromNode(LLSelectNode* node) = 0;

private:
	bool mFirst;
};

void LLSelectMgr::getFirst(LLSelectGetFirstTest* test)
{
	if (gSavedSettings.getBOOL("EditLinkedParts"))
	{
		for (LLObjectSelection::valid_iterator iter = getSelection()->valid_begin();
			iter != getSelection()->valid_end(); ++iter )
		{
			if (!test->checkMatchingNode(*iter))
			{
				break;
			}
		}
	}
	else
	{
		for (LLObjectSelection::root_object_iterator iter = getSelection()->root_object_begin();
			iter != getSelection()->root_object_end(); ++iter )
		{
			if (!test->checkMatchingNode(*iter))
			{
				break;
			}
		}
	}
}

//-----------------------------------------------------------------------------
// selectGetCreator()
// Creator information only applies to roots unless editing linked parts.
//-----------------------------------------------------------------------------
struct LLSelectGetFirstCreator : public LLSelectGetFirstTest
{
protected:
	virtual const LLUUID& getValueFromNode(LLSelectNode* node)
	{
		return node->mPermissions->getCreator();
	}
};

BOOL LLSelectMgr::selectGetCreator(LLUUID& result_id, std::string& name)
{
	LLSelectGetFirstCreator test;
	getFirst(&test);

	if (test.mFirstValue.isNull())
	{
		name = LLTrans::getString("AvatarNameNobody");
		return FALSE;
	}
	
	result_id = test.mFirstValue;
	
	if (test.mIdentical)
	{
		name = LLSLURL("agent", test.mFirstValue, "inspect").getSLURLString();
	}
	else
	{
		name = LLTrans::getString("AvatarNameMultiple");
	}

	return test.mIdentical;
}

//-----------------------------------------------------------------------------
// selectGetOwner()
// Owner information only applies to roots unless editing linked parts.
//-----------------------------------------------------------------------------
struct LLSelectGetFirstOwner : public LLSelectGetFirstTest
{
protected:
	virtual const LLUUID& getValueFromNode(LLSelectNode* node)
	{
		// Don't use 'getOwnership' since we return a reference, not a copy.
		// Will return LLUUID::null if unowned (which is not allowed and should never happen.)
		return node->mPermissions->isGroupOwned() ? node->mPermissions->getGroup() : node->mPermissions->getOwner();
	}
};

BOOL LLSelectMgr::selectGetOwner(LLUUID& result_id, std::string& name)
{
	LLSelectGetFirstOwner test;
	getFirst(&test);

	if (test.mFirstValue.isNull())
	{
		return FALSE;
	}

	result_id = test.mFirstValue;
	
	if (test.mIdentical)
	{
		bool group_owned = selectIsGroupOwned();
		if (group_owned)
		{
			name = LLSLURL("group", test.mFirstValue, "inspect").getSLURLString();
		}
		else
		{
			name = LLSLURL("agent", test.mFirstValue, "inspect").getSLURLString();
		}
	}
	else
	{
		name = LLTrans::getString("AvatarNameMultiple");
	}

	return test.mIdentical;
}

//-----------------------------------------------------------------------------
// selectGetLastOwner()
// Owner information only applies to roots unless editing linked parts.
//-----------------------------------------------------------------------------
struct LLSelectGetFirstLastOwner : public LLSelectGetFirstTest
{
protected:
	virtual const LLUUID& getValueFromNode(LLSelectNode* node)
	{
		return node->mPermissions->getLastOwner();
	}
};

BOOL LLSelectMgr::selectGetLastOwner(LLUUID& result_id, std::string& name)
{
	LLSelectGetFirstLastOwner test;
	getFirst(&test);

	if (test.mFirstValue.isNull())
	{
		return FALSE;
	}

	result_id = test.mFirstValue;
	
	if (test.mIdentical)
	{
		name = LLSLURL("agent", test.mFirstValue, "inspect").getSLURLString();
	}
	else
	{
		name.assign( "" );
	}

	return test.mIdentical;
}

//-----------------------------------------------------------------------------
// selectGetGroup()
// Group information only applies to roots unless editing linked parts.
//-----------------------------------------------------------------------------
struct LLSelectGetFirstGroup : public LLSelectGetFirstTest
{
protected:
	virtual const LLUUID& getValueFromNode(LLSelectNode* node)
	{
		return node->mPermissions->getGroup();
	}
};

BOOL LLSelectMgr::selectGetGroup(LLUUID& result_id)
{
	LLSelectGetFirstGroup test;
	getFirst(&test);

	result_id = test.mFirstValue;
	return test.mIdentical;
}

//-----------------------------------------------------------------------------
// selectIsGroupOwned()
// Only operates on root nodes unless editing linked parts.  
// Returns TRUE if the first selected is group owned.
//-----------------------------------------------------------------------------
struct LLSelectGetFirstGroupOwner : public LLSelectGetFirstTest
{
protected:
	virtual const LLUUID& getValueFromNode(LLSelectNode* node)
	{
		if (node->mPermissions->isGroupOwned())
		{
			return node->mPermissions->getGroup();
		}
		return LLUUID::null;
	}
};

BOOL LLSelectMgr::selectIsGroupOwned()
{
	LLSelectGetFirstGroupOwner test;
	getFirst(&test);

	return test.mFirstValue.notNull() ? TRUE : FALSE;
}

//-----------------------------------------------------------------------------
// selectGetPerm()
// Only operates on root nodes.
// Returns TRUE if all have valid data.
// mask_on has bits set to TRUE where all permissions are TRUE
// mask_off has bits set to TRUE where all permissions are FALSE
// if a bit is off both in mask_on and mask_off, the values differ within
// the selection.
//-----------------------------------------------------------------------------
BOOL LLSelectMgr::selectGetPerm(U8 which_perm, U32* mask_on, U32* mask_off)
{
	U32 mask;
	U32 mask_and	= 0xffffffff;
	U32 mask_or		= 0x00000000;
	BOOL all_valid	= FALSE;

	for (LLObjectSelection::root_iterator iter = getSelection()->root_begin();
		 iter != getSelection()->root_end(); iter++)
	{
		LLSelectNode* node = *iter;

		if (!node->mValid)
		{
			all_valid = FALSE;
			break;
		}

		all_valid = TRUE;
		
		switch( which_perm )
		{
		case PERM_BASE:
			mask = node->mPermissions->getMaskBase();
			break;
		case PERM_OWNER:
			mask = node->mPermissions->getMaskOwner();
			break;
		case PERM_GROUP:
			mask = node->mPermissions->getMaskGroup();
			break;
		case PERM_EVERYONE:
			mask = node->mPermissions->getMaskEveryone();
			break;
		case PERM_NEXT_OWNER:
			mask = node->mPermissions->getMaskNextOwner();
			break;
		default:
			mask = 0x0;
			break;
		}
		mask_and &= mask;
		mask_or	 |= mask;
	}

	if (all_valid)
	{
		// ...TRUE through all ANDs means all TRUE
		*mask_on  = mask_and;

		// ...FALSE through all ORs means all FALSE
		*mask_off = ~mask_or;
		return TRUE;
	}
	else
	{
		*mask_on  = 0;
		*mask_off = 0;
		return FALSE;
	}
}



BOOL LLSelectMgr::selectGetPermissions(LLPermissions& result_perm)
{
	BOOL first = TRUE;
	LLPermissions perm;
	for (LLObjectSelection::root_iterator iter = getSelection()->root_begin();
		 iter != getSelection()->root_end(); iter++ )
	{
		LLSelectNode* node = *iter;	
		if (!node->mValid)
		{
			return FALSE;
		}

		if (first)
		{
			perm = *(node->mPermissions);
			first = FALSE;
		}
		else
		{
			perm.accumulate(*(node->mPermissions));
		}
	}

	result_perm = perm;

	return TRUE;
}


void LLSelectMgr::selectDelete()
{
// [RLVa:KB] - Checked: 2010-03-23 (RLVa-1.2.0e) | Added: RLVa-1.2.0a
	if ( (rlv_handler_t::isEnabled()) && (!rlvCanDeleteOrReturn()) )
	{
		make_ui_sound("UISndInvalidOp");
		if (!gFloaterTools->getVisible())
			deselectAll();
		return;
	}
// [/RLVa:KB]

	S32 deleteable_count = 0;

	BOOL locked_but_deleteable_object = FALSE;
	BOOL no_copy_but_deleteable_object = FALSE;
	BOOL all_owned_by_you = TRUE;

	for (LLObjectSelection::iterator iter = getSelection()->begin();
		 iter != getSelection()->end(); iter++)
	{
		LLViewerObject* obj = (*iter)->getObject();

		if( obj->isAttachment() )
		{
			continue;
		}

		deleteable_count++;

		// Check to see if you can delete objects which are locked.
		if(!obj->permMove())
		{
			locked_but_deleteable_object = TRUE;
		}
		if(!obj->permCopy())
		{
			no_copy_but_deleteable_object = TRUE;
		}
		if(!obj->permYouOwner())
		{
			all_owned_by_you = FALSE;
		}
	}

	if( 0 == deleteable_count )
	{
		make_ui_sound("UISndInvalidOp");
		return;
	}

	LLNotification::Params params("ConfirmObjectDeleteLock");
	params.functor.function(boost::bind(&LLSelectMgr::confirmDelete, _1, _2, getSelection()));

	if(locked_but_deleteable_object ||
	   no_copy_but_deleteable_object ||
	   !all_owned_by_you)
	{
		// convert any transient pie-menu selections to full selection so this operation
		// has some context
		// NOTE: if user cancels delete operation, this will potentially leave objects selected outside of build mode
		// but this is ok, if not ideal
		convertTransient();

		//This is messy, but needed to get all english our of the UI.
		if(locked_but_deleteable_object && !no_copy_but_deleteable_object && all_owned_by_you)
		{
			//Locked only
			params.name("ConfirmObjectDeleteLock");
		}
		else if(!locked_but_deleteable_object && no_copy_but_deleteable_object && all_owned_by_you)
		{
			//No Copy only
			params.name("ConfirmObjectDeleteNoCopy");
		}
		else if(!locked_but_deleteable_object && !no_copy_but_deleteable_object && !all_owned_by_you)
		{
			//not owned only
			params.name("ConfirmObjectDeleteNoOwn");
		}
		else if(locked_but_deleteable_object && no_copy_but_deleteable_object && all_owned_by_you)
		{
			//locked and no copy
			params.name("ConfirmObjectDeleteLockNoCopy");
		}
		else if(locked_but_deleteable_object && !no_copy_but_deleteable_object && !all_owned_by_you)
		{
			//locked and not owned
			params.name("ConfirmObjectDeleteLockNoOwn");
		}
		else if(!locked_but_deleteable_object && no_copy_but_deleteable_object && !all_owned_by_you)
		{
			//no copy and not owned
			params.name("ConfirmObjectDeleteNoCopyNoOwn");
		}
		else
		{
			//locked, no copy and not owned
			params.name("ConfirmObjectDeleteLockNoCopyNoOwn");
		}
		
		LLNotifications::instance().add(params);
	}
	else
	{
		LLNotifications::instance().forceResponse(params, 0);
	}
}

// static
bool LLSelectMgr::confirmDelete(const LLSD& notification, const LLSD& response, LLObjectSelectionHandle handle)
{
	S32 option = LLNotification::getSelectedOption(notification, response);
	if (!handle->getObjectCount())
	{
		LL_WARNS() << "Nothing to delete!" << LL_ENDL;
		return false;
	}

	switch(option)
	{
	case 0:
		{
			// TODO: Make sure you have delete permissions on all of them.
			const LLUUID trash_id = gInventory.findCategoryUUIDForType(LLFolderType::FT_TRASH);
			// attempt to derez into the trash.
			LLDeRezInfo info(DRD_TRASH, trash_id);
			LLSelectMgr::getInstance()->sendListToRegions("DeRezObject",
                                                          packDeRezHeader,
                                                          packObjectLocalID,
                                                          logNoOp,
                                                          (void*) &info,
                                                          SEND_ONLY_ROOTS);
			// VEFFECT: Delete Object - one effect for all deletes
			if (LLSelectMgr::getInstance()->mSelectedObjects->mSelectType != SELECT_TYPE_HUD)
			{
				LLHUDEffectSpiral *effectp = (LLHUDEffectSpiral *)LLHUDManager::getInstance()->createViewerEffect(LLHUDObject::LL_HUD_EFFECT_POINT, TRUE);
				effectp->setPositionGlobal( LLSelectMgr::getInstance()->getSelectionCenterGlobal() );
				effectp->setColor(LLColor4U(gAgent.getEffectColor()));
				F32 duration = 0.5f;
				duration += LLSelectMgr::getInstance()->mSelectedObjects->getObjectCount() / 64.f;
				effectp->setDuration(duration);
			}

			gAgentCamera.setLookAt(LOOKAT_TARGET_CLEAR);

			// Keep track of how many objects have been deleted.
			add(LLStatViewer::DELETE_OBJECT, LLSelectMgr::getInstance()->mSelectedObjects->getObjectCount());
		}
		break;
	case 1:
	default:
		break;
	}
	return false;
}


void LLSelectMgr::selectForceDelete()
{
	sendListToRegions(
		"ObjectDelete",
		packDeleteHeader,
		packObjectLocalID,
        logNoOp,
		(void*)TRUE,
		SEND_ONLY_ROOTS);
}

BOOL LLSelectMgr::selectGetEditMoveLinksetPermissions(bool &move, bool &modify)
{
    move = true;
    modify = true;
    bool selecting_linked_set = !gSavedSettings.getBOOL("EditLinkedParts");

    for (LLObjectSelection::iterator iter = getSelection()->begin();
        iter != getSelection()->end(); iter++)
    {
        LLSelectNode* nodep = *iter;
        LLViewerObject* object = nodep->getObject();
        if (!object || !nodep->mValid)
        {
            move = false;
            modify = false;
            return FALSE;
        }

        LLViewerObject *root_object = object->getRootEdit();
        bool this_object_movable = false;
        if (object->permMove() && !object->isPermanentEnforced() &&
            ((root_object == NULL) || !root_object->isPermanentEnforced()) &&
            (object->permModify() || selecting_linked_set))
        {
            this_object_movable = true;
        }
        move = move && this_object_movable;
        modify = modify && object->permModify();
    }

    return TRUE;
}

void LLSelectMgr::selectGetAggregateSaleInfo(U32 &num_for_sale,
											 BOOL &is_for_sale_mixed, 
											 BOOL &is_sale_price_mixed,
											 S32 &total_sale_price,
											 S32 &individual_sale_price)
{
	num_for_sale = 0;
	is_for_sale_mixed = FALSE;
	is_sale_price_mixed = FALSE;
	total_sale_price = 0;
	individual_sale_price = 0;


	// Empty set.
	if (getSelection()->root_begin() == getSelection()->root_end())
		return;
	
	LLSelectNode *node = *(getSelection()->root_begin());
	const BOOL first_node_for_sale = node->mSaleInfo.isForSale();
	const S32 first_node_sale_price = node->mSaleInfo.getSalePrice();
	
	for (LLObjectSelection::root_iterator iter = getSelection()->root_begin();
		 iter != getSelection()->root_end(); iter++)
	{
		LLSelectNode* node = *iter;
		const BOOL node_for_sale = node->mSaleInfo.isForSale();
		const S32 node_sale_price = node->mSaleInfo.getSalePrice();
		
		// Set mixed if the fields don't match the first node's fields.
		if (node_for_sale != first_node_for_sale) 
			is_for_sale_mixed = TRUE;
		if (node_sale_price != first_node_sale_price)
			is_sale_price_mixed = TRUE;
		
		if (node_for_sale)
		{
			total_sale_price += node_sale_price;
			num_for_sale ++;
		}
	}
	
	individual_sale_price = first_node_sale_price;
	if (is_for_sale_mixed)
	{
		is_sale_price_mixed = TRUE;
		individual_sale_price = 0;
	}
}

// returns TRUE if all nodes are valid. method also stores an
// accumulated sale info.
BOOL LLSelectMgr::selectGetSaleInfo(LLSaleInfo& result_sale_info)
{
	BOOL first = TRUE;
	LLSaleInfo sale_info;
	for (LLObjectSelection::root_iterator iter = getSelection()->root_begin();
		 iter != getSelection()->root_end(); iter++ )
	{
		LLSelectNode* node = *iter;	
		if (!node->mValid)
		{
			return FALSE;
		}

		if (first)
		{
			sale_info = node->mSaleInfo;
			first = FALSE;
		}
		else
		{
			sale_info.accumulate(node->mSaleInfo);
		}
	}

	result_sale_info = sale_info;

	return TRUE;
}

BOOL LLSelectMgr::selectGetAggregatePermissions(LLAggregatePermissions& result_perm)
{
	BOOL first = TRUE;
	LLAggregatePermissions perm;
	for (LLObjectSelection::root_iterator iter = getSelection()->root_begin();
		 iter != getSelection()->root_end(); iter++ )
	{
		LLSelectNode* node = *iter;	
		if (!node->mValid)
		{
			return FALSE;
		}

		if (first)
		{
			perm = node->mAggregatePerm;
			first = FALSE;
		}
		else
		{
			perm.aggregate(node->mAggregatePerm);
		}
	}

	result_perm = perm;

	return TRUE;
}

BOOL LLSelectMgr::selectGetAggregateTexturePermissions(LLAggregatePermissions& result_perm)
{
	BOOL first = TRUE;
	LLAggregatePermissions perm;
	for (LLObjectSelection::root_iterator iter = getSelection()->root_begin();
		 iter != getSelection()->root_end(); iter++ )
	{
		LLSelectNode* node = *iter;	
		if (!node->mValid)
		{
			return FALSE;
		}

		LLAggregatePermissions t_perm = node->getObject()->permYouOwner() ? node->mAggregateTexturePermOwner : node->mAggregateTexturePerm;
		if (first)
		{
			perm = t_perm;
			first = FALSE;
		}
		else
		{
			perm.aggregate(t_perm);
		}
	}

	result_perm = perm;

	return TRUE;
}

BOOL LLSelectMgr::isSelfAvatarSelected()
{
	if (mAllowSelectAvatar)
	{
		return (getSelection()->getObjectCount() == 1) && (getSelection()->getFirstRootObject() == gAgentAvatarp);
	}
	return FALSE;
}

//--------------------------------------------------------------------
// Duplicate objects
//--------------------------------------------------------------------

// JC - If this doesn't work right, duplicate the selection list
// before doing anything, do a deselect, then send the duplicate
// messages.
struct LLDuplicateData
{
	LLVector3	offset;
	U32			flags;
};

void LLSelectMgr::selectDuplicate(const LLVector3& offset, BOOL select_copy)
{
//	if (mSelectedObjects->isAttachment())
// [RLVa:KB] - Checked: 2010-03-24 (RLVa-1.2.0e) | Added: RLVa-1.2.0a
	if ( (mSelectedObjects->isAttachment()) || ((rlv_handler_t::isEnabled()) && (!rlvCanDeleteOrReturn())) )
// [/RLVa:KB]
	{
		//RN: do not duplicate attachments
		make_ui_sound("UISndInvalidOp");
		return;
	}
	if (!canDuplicate())
	{
		LLSelectNode* node = getSelection()->getFirstRootNode(NULL, true);
		if (node)
		{
			LLSD args;
			args["OBJ_NAME"] = node->mName;
			LLNotificationsUtil::add("NoCopyPermsNoObject", args);
			return;
		}
	}
	LLDuplicateData	data;

	data.offset = offset;
	data.flags = (select_copy ? FLAGS_CREATE_SELECTED : 0x0);

	sendListToRegions("ObjectDuplicate", packDuplicateHeader, packDuplicate, logNoOp, &data, SEND_ONLY_ROOTS);

	if (select_copy)
	{
		// the new copy will be coming in selected
		deselectAll();
	}
	else
	{
		for (LLObjectSelection::root_iterator iter = getSelection()->root_begin();
			 iter != getSelection()->root_end(); iter++ )
		{
			LLSelectNode* node = *iter;
			node->mDuplicated = TRUE;
			node->mDuplicatePos = node->getObject()->getPositionGlobal();
			node->mDuplicateRot = node->getObject()->getRotation();
		}
	}
}

void LLSelectMgr::repeatDuplicate()
{
	if (mSelectedObjects->isAttachment())
	{
		//RN: do not duplicate attachments
		make_ui_sound("UISndInvalidOp");
		return;
	}

	std::vector<LLViewerObject*> non_duplicated_objects;

	for (LLObjectSelection::root_iterator iter = getSelection()->root_begin();
		 iter != getSelection()->root_end(); iter++ )
	{
		LLSelectNode* node = *iter;	
		if (!node->mDuplicated)
		{
			non_duplicated_objects.push_back(node->getObject());
		}
	}

	// make sure only previously duplicated objects are selected
	for (std::vector<LLViewerObject*>::iterator iter = non_duplicated_objects.begin();
		 iter != non_duplicated_objects.end(); ++iter)
	{
		LLViewerObject* objectp = *iter;
		deselectObjectAndFamily(objectp);
	}
	
	// duplicate objects in place
	LLDuplicateData	data;

	data.offset = LLVector3::zero;
	data.flags = 0x0;

	sendListToRegions("ObjectDuplicate", packDuplicateHeader, packDuplicate, logNoOp, &data, SEND_ONLY_ROOTS);

	// move current selection based on delta from duplication position and update duplication position
	for (LLObjectSelection::root_iterator iter = getSelection()->root_begin();
		 iter != getSelection()->root_end(); iter++ )
	{
		LLSelectNode* node = *iter;	
		if (node->mDuplicated)
		{
			LLQuaternion cur_rot = node->getObject()->getRotation();
			LLQuaternion rot_delta = (~node->mDuplicateRot * cur_rot);
			LLQuaternion new_rot = cur_rot * rot_delta;
			LLVector3d cur_pos = node->getObject()->getPositionGlobal();
			LLVector3d new_pos = cur_pos + ((cur_pos - node->mDuplicatePos) * rot_delta);

			node->mDuplicatePos = node->getObject()->getPositionGlobal();
			node->mDuplicateRot = node->getObject()->getRotation();
			node->getObject()->setPositionGlobal(new_pos);
			node->getObject()->setRotation(new_rot);
		}
	}

	sendMultipleUpdate(UPD_ROTATION | UPD_POSITION);
}

// static 
void LLSelectMgr::packDuplicate( LLSelectNode* node, void *duplicate_data )
{
	gMessageSystem->nextBlockFast(_PREHASH_ObjectData);
	gMessageSystem->addU32Fast(_PREHASH_ObjectLocalID, node->getObject()->getLocalID());
}


//--------------------------------------------------------------------
// Duplicate On Ray
//--------------------------------------------------------------------

// Duplicates the selected objects, but places the copy along a cast
// ray.
struct LLDuplicateOnRayData
{
	LLVector3	mRayStartRegion;
	LLVector3	mRayEndRegion;
	BOOL		mBypassRaycast;
	BOOL		mRayEndIsIntersection;
	LLUUID		mRayTargetID;
	BOOL		mCopyCenters;
	BOOL		mCopyRotates;
	U32			mFlags;
};

void LLSelectMgr::selectDuplicateOnRay(const LLVector3 &ray_start_region,
									   const LLVector3 &ray_end_region,
									   BOOL bypass_raycast,
									   BOOL ray_end_is_intersection,
									   const LLUUID &ray_target_id,
									   BOOL copy_centers,
									   BOOL copy_rotates,
									   BOOL select_copy)
{
	if (mSelectedObjects->isAttachment())
	{
		// do not duplicate attachments
		make_ui_sound("UISndInvalidOp");
		return;
	}
	
	LLDuplicateOnRayData	data;

	data.mRayStartRegion	= ray_start_region;
	data.mRayEndRegion		= ray_end_region;
	data.mBypassRaycast		= bypass_raycast;
	data.mRayEndIsIntersection = ray_end_is_intersection;
	data.mRayTargetID		= ray_target_id;
	data.mCopyCenters		= copy_centers;
	data.mCopyRotates		= copy_rotates;
	data.mFlags				= (select_copy ? FLAGS_CREATE_SELECTED : 0x0);

	sendListToRegions("ObjectDuplicateOnRay", 
                      packDuplicateOnRayHead, packObjectLocalID, logNoOp, &data, SEND_ONLY_ROOTS);

	if (select_copy)
	{
		// the new copy will be coming in selected
		deselectAll();
	}
}

// static
void LLSelectMgr::packDuplicateOnRayHead(void *user_data)
{
	LLMessageSystem *msg = gMessageSystem;
	LLDuplicateOnRayData *data = (LLDuplicateOnRayData *)user_data;

	msg->nextBlockFast(_PREHASH_AgentData);
	msg->addUUIDFast(_PREHASH_AgentID, gAgent.getID() );
	msg->addUUIDFast(_PREHASH_SessionID, gAgent.getSessionID() );
	msg->addUUIDFast(_PREHASH_GroupID, gAgent.getGroupID() );
	msg->addVector3Fast(_PREHASH_RayStart, data->mRayStartRegion );
	msg->addVector3Fast(_PREHASH_RayEnd, data->mRayEndRegion );
	msg->addBOOLFast(_PREHASH_BypassRaycast, data->mBypassRaycast );
	msg->addBOOLFast(_PREHASH_RayEndIsIntersection, data->mRayEndIsIntersection );
	msg->addBOOLFast(_PREHASH_CopyCenters, data->mCopyCenters );
	msg->addBOOLFast(_PREHASH_CopyRotates, data->mCopyRotates );
	msg->addUUIDFast(_PREHASH_RayTargetID, data->mRayTargetID );
	msg->addU32Fast(_PREHASH_DuplicateFlags, data->mFlags );
}



//------------------------------------------------------------------------
// Object position, scale, rotation update, all-in-one
//------------------------------------------------------------------------

void LLSelectMgr::sendMultipleUpdate(U32 type)
{
	if (type == UPD_NONE) return;
	// send individual updates when selecting textures or individual objects
	ESendType send_type = (!gSavedSettings.getBOOL("EditLinkedParts") && !getTEMode()) ? SEND_ONLY_ROOTS : SEND_ROOTS_FIRST;
	if (send_type == SEND_ONLY_ROOTS)
	{
		// tell simulator to apply to whole linked sets
		type |= UPD_LINKED_SETS;
	}

	sendListToRegions(
		"MultipleObjectUpdate",
		packAgentAndSessionID,
		packMultipleUpdate,
        logNoOp,
		&type,
		send_type);
}

// static
void LLSelectMgr::packMultipleUpdate(LLSelectNode* node, void *user_data)
{
	LLViewerObject* object = node->getObject();
	U32	*type32 = (U32 *)user_data;
	U8 type = (U8)*type32;
	U8	data[256];

	gMessageSystem->nextBlockFast(_PREHASH_ObjectData);
	gMessageSystem->addU32Fast(_PREHASH_ObjectLocalID,	object->getLocalID() );
	gMessageSystem->addU8Fast(_PREHASH_Type, type );

	S32 offset = 0;

	// JC: You MUST pack the data in this order.  The receiving
	// routine process_multiple_update_message on simulator will
	// extract them in this order.

	if (type & UPD_POSITION)
	{
		htolememcpy(&data[offset], &(object->getPosition().mV), MVT_LLVector3, 12); 
		offset += 12;
	}
	if (type & UPD_ROTATION)
	{
		LLQuaternion quat = object->getRotation();
		LLVector3 vec = quat.packToVector3();
		htolememcpy(&data[offset], &(vec.mV), MVT_LLQuaternion, 12); 
		offset += 12;
	}
	if (type & UPD_SCALE)
	{
		//LL_INFOS() << "Sending object scale " << object->getScale() << LL_ENDL;
		htolememcpy(&data[offset], &(object->getScale().mV), MVT_LLVector3, 12); 
		offset += 12;
	}
	gMessageSystem->addBinaryDataFast(_PREHASH_Data, data, offset);
}

//------------------------------------------------------------------------
// Ownership
//------------------------------------------------------------------------
struct LLOwnerData
{
	LLUUID	owner_id;
	LLUUID	group_id;
	BOOL	override;
};

void LLSelectMgr::sendOwner(const LLUUID& owner_id,
							const LLUUID& group_id,
							BOOL override)
{
	LLOwnerData data;

	data.owner_id = owner_id;
	data.group_id = group_id;
	data.override = override;

	sendListToRegions("ObjectOwner", packOwnerHead, packObjectLocalID, logNoOp, &data, SEND_ONLY_ROOTS);
}

// static
void LLSelectMgr::packOwnerHead(void *user_data)
{
	LLOwnerData *data = (LLOwnerData *)user_data;

	gMessageSystem->nextBlockFast(_PREHASH_AgentData);
	gMessageSystem->addUUIDFast(_PREHASH_AgentID, gAgent.getID() );
	gMessageSystem->addUUIDFast(_PREHASH_SessionID, gAgent.getSessionID() );
	gMessageSystem->nextBlockFast(_PREHASH_HeaderData);
	gMessageSystem->addBOOLFast(_PREHASH_Override, data->override);
	gMessageSystem->addUUIDFast(_PREHASH_OwnerID, data->owner_id);
	gMessageSystem->addUUIDFast(_PREHASH_GroupID, data->group_id);
}

//------------------------------------------------------------------------
// Group
//------------------------------------------------------------------------

void LLSelectMgr::sendGroup(const LLUUID& group_id)
{
	LLUUID local_group_id(group_id);
	sendListToRegions("ObjectGroup", packAgentAndSessionAndGroupID, packObjectLocalID, logNoOp, &local_group_id, SEND_ONLY_ROOTS);
}


//------------------------------------------------------------------------
// Buy
//------------------------------------------------------------------------

struct LLBuyData
{
	std::vector<LLViewerObject*> mObjectsSent;
	LLUUID mCategoryID;
	LLSaleInfo mSaleInfo;
};

// *NOTE: does not work for multiple object buy, which UI does not
// currently support sale info is used for verification only, if it
// doesn't match region info then sale is canceled Need to get sale
// info -as displayed in the UI- for every item.
void LLSelectMgr::sendBuy(const LLUUID& buyer_id, const LLUUID& category_id, const LLSaleInfo sale_info)
{
	LLBuyData buy;
	buy.mCategoryID = category_id;
	buy.mSaleInfo = sale_info;
	sendListToRegions("ObjectBuy", packAgentGroupAndCatID, packBuyObjectIDs, logNoOp, &buy, SEND_ONLY_ROOTS);
}

// static
void LLSelectMgr::packBuyObjectIDs(LLSelectNode* node, void* data)
{
	LLBuyData* buy = (LLBuyData*)data;

	LLViewerObject* object = node->getObject();
	if (std::find(buy->mObjectsSent.begin(), buy->mObjectsSent.end(), object) == buy->mObjectsSent.end())
	{
		buy->mObjectsSent.push_back(object);
		gMessageSystem->nextBlockFast(_PREHASH_ObjectData);
		gMessageSystem->addU32Fast(_PREHASH_ObjectLocalID, object->getLocalID() );
		gMessageSystem->addU8Fast(_PREHASH_SaleType, buy->mSaleInfo.getSaleType());
		gMessageSystem->addS32Fast(_PREHASH_SalePrice, buy->mSaleInfo.getSalePrice());
	}
}

//------------------------------------------------------------------------
// Permissions
//------------------------------------------------------------------------

struct LLPermData
{
	U8 mField;
	BOOL mSet;
	U32 mMask;
	BOOL mOverride;
};

// TODO: Make this able to fail elegantly.
void LLSelectMgr::selectionSetObjectPermissions(U8 field,
									   BOOL set,
									   U32 mask,
									   BOOL override)
{
	LLPermData data;

	data.mField = field;
	data.mSet = set;
	data.mMask = mask;
	data.mOverride = override;

	sendListToRegions("ObjectPermissions", packPermissionsHead, packPermissions, logNoOp, &data, SEND_ONLY_ROOTS);
}

void LLSelectMgr::packPermissionsHead(void* user_data)
{
	LLPermData* data = (LLPermData*)user_data;
	gMessageSystem->nextBlockFast(_PREHASH_AgentData);
	gMessageSystem->addUUIDFast(_PREHASH_AgentID, gAgent.getID());
	gMessageSystem->addUUIDFast(_PREHASH_SessionID, gAgent.getSessionID());
	gMessageSystem->nextBlockFast(_PREHASH_HeaderData);
	gMessageSystem->addBOOLFast(_PREHASH_Override, data->mOverride);
}	


// Now that you've added a bunch of objects, send a select message
// on the entire list for efficiency.
/*
void LLSelectMgr::sendSelect()
{
	LL_ERRS() << "Not implemented" << LL_ENDL;
}
*/

void LLSelectMgr::deselectAll()
{
	if (!mSelectedObjects->getNumNodes())
	{
		return;
	}
		
	// Zap the angular velocity, as the sim will set it to zero
	for (LLObjectSelection::iterator iter = mSelectedObjects->begin();
		 iter != mSelectedObjects->end(); iter++ )
	{
		LLViewerObject *objectp = (*iter)->getObject();
		objectp->setAngularVelocity( 0,0,0 );
		objectp->setVelocity( 0,0,0 );
	}

	sendListToRegions(
		"ObjectDeselect",
		packAgentAndSessionID,
		packObjectLocalID,
        logNoOp,
		NULL,
		SEND_INDIVIDUALS);

	removeAll();
	
	mLastSentSelectionCenterGlobal.clearVec();

	updatePointAt();
}

void LLSelectMgr::deselectAllForStandingUp()
{
	/*
	This function is similar deselectAll() except for the first if statement
	which was removed. This is needed as a workaround for DEV-2854
	*/

	// Zap the angular velocity, as the sim will set it to zero
	for (LLObjectSelection::iterator iter = mSelectedObjects->begin();
		 iter != mSelectedObjects->end(); iter++ )
	{
		LLViewerObject *objectp = (*iter)->getObject();
		objectp->setAngularVelocity( 0,0,0 );
		objectp->setVelocity( 0,0,0 );
	}

	sendListToRegions(
		"ObjectDeselect",
		packAgentAndSessionID,
		packObjectLocalID,
        logNoOp,
		NULL,
		SEND_INDIVIDUALS);

	removeAll();
	
	mLastSentSelectionCenterGlobal.clearVec();

	updatePointAt();
}

void LLSelectMgr::deselectUnused()
{
	// no more outstanding references to this selection
	if (mSelectedObjects->getNumRefs() == 1)
	{
		deselectAll();
	}
}

void LLSelectMgr::convertTransient()
{
	LLObjectSelection::iterator node_it;
	for (node_it = mSelectedObjects->begin(); node_it != mSelectedObjects->end(); ++node_it)
	{
		LLSelectNode *nodep = *node_it;
		nodep->setTransient(FALSE);
	}
}

void LLSelectMgr::deselectAllIfTooFar()
{
// [RLVa:KB] - Checked: RLVa-1.3.0
	if ( (!mSelectedObjects->isEmpty()) && ((gRlvHandler.hasBehaviour(RLV_BHVR_EDIT)) || (gRlvHandler.hasBehaviour(RLV_BHVR_EDITOBJ))) )
	{
		struct NotTransientOrFocusedMediaOrEditable : public LLSelectedNodeFunctor
		{
			bool apply(LLSelectNode* pNode)
			{
				const LLViewerObject* pObj = pNode->getObject();
				return (!pNode->isTransient()) && (pObj) && (!RlvActions::canEdit(pObj)) && (pObj->getID() != LLViewerMediaFocus::getInstance()->getFocusedObjectID());
			}
		} f;
		if (mSelectedObjects->getFirstRootNode(&f, TRUE))
			deselectAll();
	}
// [/RLVa:KB]

	if (mSelectedObjects->isEmpty() || mSelectedObjects->mSelectType == SELECT_TYPE_HUD)
	{
		return;
	}

// [RLVa:KB] - Checked: RLVa-1.2.0
	// [Fall-back code] Don't allow an active selection (except for HUD attachments - see above) when @interact restricted
	if (gRlvHandler.hasBehaviour(RLV_BHVR_INTERACT))
	{
		deselectAll();
		return;
	}
// [/RLVa:KB]

	// HACK: Don't deselect when we're navigating to rate an object's
	// owner or creator.  JC
	if (gMenuObject->getVisible())
	{
		return;
	}

	LLVector3d selectionCenter = getSelectionCenterGlobal();
//	if (gSavedSettings.getBOOL("LimitSelectDistance")
// [RLVa:KB] - Checked: 2010-04-11 (RLVa-1.2.0e) | Modified: RLVa-0.2.0f
	static RlvCachedBehaviourModifier<float> s_nFartouchDist(RLV_MODIFIER_FARTOUCHDIST);

	BOOL fRlvFartouch = gRlvHandler.hasBehaviour(RLV_BHVR_FARTOUCH) && LLToolMgr::instance().inEdit();
	if ( (gSavedSettings.getBOOL("LimitSelectDistance") || (fRlvFartouch) )
// [/RLVa:KB]
		&& (!mSelectedObjects->getPrimaryObject() || !mSelectedObjects->getPrimaryObject()->isAvatar())
		&& (mSelectedObjects->getPrimaryObject() != LLViewerMediaFocus::getInstance()->getFocusedObject())
		&& !mSelectedObjects->isAttachment()
		&& !selectionCenter.isExactlyZero())
	{
//		F32 deselect_dist = gSavedSettings.getF32("MaxSelectDistance");
// [RLVa:KB] - Checked: 2010-04-11 (RLVa-1.2.0e) | Modified: RLVa-0.2.0f
		F32 deselect_dist = (!fRlvFartouch) ? gSavedSettings.getF32("MaxSelectDistance") : s_nFartouchDist;
// [/RLVa:KB]
		F32 deselect_dist_sq = deselect_dist * deselect_dist;

		LLVector3d select_delta = gAgent.getPositionGlobal() - selectionCenter;
		F32 select_dist_sq = (F32) select_delta.magVecSquared();

		if (select_dist_sq > deselect_dist_sq)
		{
			if (mDebugSelectMgr)
			{
				LL_INFOS() << "Selection manager: auto-deselecting, select_dist = " << (F32) sqrt(select_dist_sq) << LL_ENDL;
				LL_INFOS() << "agent pos global = " << gAgent.getPositionGlobal() << LL_ENDL;
				LL_INFOS() << "selection pos global = " << selectionCenter << LL_ENDL;
			}

			deselectAll();
		}
	}
}


void LLSelectMgr::selectionSetObjectName(const std::string& name)
{
	std::string name_copy(name);

	// we only work correctly if 1 object is selected.
	if(mSelectedObjects->getRootObjectCount() == 1)
	{
		sendListToRegions("ObjectName",
						  packAgentAndSessionID,
						  packObjectName,
                          logNoOp,
						  (void*)(&name_copy),
						  SEND_ONLY_ROOTS);
	}
	else if(mSelectedObjects->getObjectCount() == 1)
	{
		sendListToRegions("ObjectName",
						  packAgentAndSessionID,
						  packObjectName,
                          logNoOp,
						  (void*)(&name_copy),
						  SEND_INDIVIDUALS);
	}
}

void LLSelectMgr::selectionSetObjectDescription(const std::string& desc)
{
	std::string desc_copy(desc);

	// we only work correctly if 1 object is selected.
	if(mSelectedObjects->getRootObjectCount() == 1)
	{
		sendListToRegions("ObjectDescription",
						  packAgentAndSessionID,
						  packObjectDescription,
                          logNoOp,
						  (void*)(&desc_copy),
						  SEND_ONLY_ROOTS);
	}
	else if(mSelectedObjects->getObjectCount() == 1)
	{
		sendListToRegions("ObjectDescription",
						  packAgentAndSessionID,
						  packObjectDescription,
                          logNoOp,
						  (void*)(&desc_copy),
						  SEND_INDIVIDUALS);
	}
}

void LLSelectMgr::selectionSetObjectCategory(const LLCategory& category)
{
	// for now, we only want to be able to set one root category at
	// a time.
	if(mSelectedObjects->getRootObjectCount() != 1) return;
	sendListToRegions("ObjectCategory",
					  packAgentAndSessionID,
					  packObjectCategory,
                      logNoOp,
					  (void*)(&category),
					  SEND_ONLY_ROOTS);
}

void LLSelectMgr::selectionSetObjectSaleInfo(const LLSaleInfo& sale_info)
{
	sendListToRegions("ObjectSaleInfo",
					  packAgentAndSessionID,
					  packObjectSaleInfo,
                      logNoOp,
					  (void*)(&sale_info),
					  SEND_ONLY_ROOTS);
}

//----------------------------------------------------------------------
// Attachments
//----------------------------------------------------------------------

void LLSelectMgr::sendAttach(U8 attachment_point, bool replace)
{
    sendAttach(mSelectedObjects, attachment_point, replace);
}

void LLSelectMgr::sendAttach(LLObjectSelectionHandle selection_handle, U8 attachment_point, bool replace)
{
	if (selection_handle.isNull())
	{
		return;
	}

	LLViewerObject* attach_object = selection_handle->getFirstRootObject();

	if (!attach_object || !isAgentAvatarValid() || selection_handle->mSelectType != SELECT_TYPE_WORLD)
	{
		return;
	}

	BOOL build_mode = LLToolMgr::getInstance()->inEdit();
	// Special case: Attach to default location for this object.
	if (0 == attachment_point ||
		get_if_there(gAgentAvatarp->mAttachmentPoints, (S32)attachment_point, (LLViewerJointAttachment*)NULL))
	{
		if (!replace || attachment_point != 0)
		{
			// If we know the attachment point then we got here by clicking an
			// "Attach to..." context menu item, so we should add, not replace.
			attachment_point |= ATTACHMENT_ADD;
		}

		sendListToRegions(
			selection_handle,
			"ObjectAttach",
			packAgentIDAndSessionAndAttachment, 
			packObjectIDAndRotation, 
            logAttachmentRequest,
			&attachment_point, 
			SEND_ONLY_ROOTS );
		if (!build_mode)
		{
			// After "ObjectAttach" server will unsubscribe us from properties updates
			// so either deselect objects or resend selection after attach packet reaches server
			// In case of build_mode LLPanelObjectInventory::refresh() will deal with selection
			// Still unsubscribe even in case selection_handle is not current selection
			deselectAll();
		}
	}
}

void LLSelectMgr::sendDetach()
{
	if (!mSelectedObjects->getNumNodes() || mSelectedObjects->mSelectType == SELECT_TYPE_WORLD)
	{
		return;
	}

	sendListToRegions(
		"ObjectDetach",
		packAgentAndSessionID,
		packObjectLocalID,
        logDetachRequest,
		NULL,
		SEND_ONLY_ROOTS );
}


void LLSelectMgr::sendDropAttachment()
{
	if (!mSelectedObjects->getNumNodes() || mSelectedObjects->mSelectType == SELECT_TYPE_WORLD)
	{
		return;
	}

	sendListToRegions(
		"ObjectDrop",
		packAgentAndSessionID,
		packObjectLocalID,
        logDetachRequest,
		NULL,
		SEND_ONLY_ROOTS);
}

//----------------------------------------------------------------------
// Links
//----------------------------------------------------------------------

void LLSelectMgr::sendLink()
{
	if (!mSelectedObjects->getNumNodes())
	{
		return;
	}

	sendListToRegions(
		"ObjectLink",
		packAgentAndSessionID,
		packObjectLocalID,
        logNoOp,
		NULL,
		SEND_ONLY_ROOTS);
}

void LLSelectMgr::sendDelink()
{
	if (!mSelectedObjects->getNumNodes())
	{
		return;
	}

	struct f : public LLSelectedObjectFunctor
	{ //on delink, any modifyable object should
		f() {}

		virtual bool apply(LLViewerObject* object)
		{
			if (object->permModify())
			{
				if (object->getPhysicsShapeType() == LLViewerObject::PHYSICS_SHAPE_NONE)
				{
					object->setPhysicsShapeType(LLViewerObject::PHYSICS_SHAPE_CONVEX_HULL);
					object->updateFlags();
				}
			}
			return true;
		}
	} sendfunc;
	getSelection()->applyToObjects(&sendfunc);


	// Delink needs to send individuals so you can unlink a single object from
	// a linked set.
	sendListToRegions(
		"ObjectDelink",
		packAgentAndSessionID,
		packObjectLocalID,
        logNoOp,
		NULL,
		SEND_INDIVIDUALS);
}


//----------------------------------------------------------------------
// Hinges
//----------------------------------------------------------------------

/*
void LLSelectMgr::sendHinge(U8 type)
{
	if (!mSelectedObjects->getNumNodes())
	{
		return;
	}

	sendListToRegions(
		"ObjectHinge",
		packHingeHead,
		packObjectLocalID,
		&type,
		SEND_ONLY_ROOTS);
}


void LLSelectMgr::sendDehinge()
{
	if (!mSelectedObjects->getNumNodes())
	{
		return;
	}

	sendListToRegions(
		"ObjectDehinge",
		packAgentAndSessionID,
		packObjectLocalID,
		NULL,
		SEND_ONLY_ROOTS);
}*/

void LLSelectMgr::sendSelect()
{
	if (!mSelectedObjects->getNumNodes())
	{
		return;
	}

	sendListToRegions(
		"ObjectSelect",
		packAgentAndSessionID,
		packObjectLocalID,
        logNoOp,
		NULL,
		SEND_INDIVIDUALS);
}

// static
void LLSelectMgr::packHingeHead(void *user_data)
{
	U8	*type = (U8 *)user_data;

	gMessageSystem->nextBlockFast(_PREHASH_AgentData);
	gMessageSystem->addUUIDFast(_PREHASH_AgentID, gAgent.getID() );
	gMessageSystem->addUUIDFast(_PREHASH_SessionID, gAgent.getSessionID() );
	gMessageSystem->nextBlockFast(_PREHASH_JointType);
	gMessageSystem->addU8Fast(_PREHASH_Type, *type );
}


void LLSelectMgr::selectionDump()
{
	struct f : public LLSelectedObjectFunctor
	{
		virtual bool apply(LLViewerObject* object)
		{
			object->dump();
			return true;
		}
	} func;
	getSelection()->applyToObjects(&func);	
}

void LLSelectMgr::saveSelectedObjectColors()
{
	struct f : public LLSelectedNodeFunctor
	{
		virtual bool apply(LLSelectNode* node)
		{
			node->saveColors();
			return true;
		}
	} func;
	getSelection()->applyToNodes(&func);	
}

void LLSelectMgr::saveSelectedShinyColors()
{
	struct f : public LLSelectedNodeFunctor
	{
		virtual bool apply(LLSelectNode* node)
		{
			node->saveShinyColors();
			return true;
		}
	} func;
	getSelection()->applyToNodes(&func);
}

void LLSelectMgr::saveSelectedObjectTextures()
{
	// invalidate current selection so we update saved textures
	struct f : public LLSelectedNodeFunctor
	{
		virtual bool apply(LLSelectNode* node)
		{
			node->mValid = FALSE;
			return true;
		}
	} func;
	getSelection()->applyToNodes(&func);	

	// request object properties message to get updated permissions data
	sendSelect();
}


// This routine should be called whenever a drag is initiated.
// also need to know to which simulator to send update message
void LLSelectMgr::saveSelectedObjectTransform(EActionType action_type)
{
	if (mSelectedObjects->isEmpty())
	{
		// nothing selected, so nothing to save
		return;
	}

	struct f : public LLSelectedNodeFunctor
	{
		EActionType mActionType;
		LLSelectMgr* mManager;
		f(EActionType a, LLSelectMgr* p) : mActionType(a), mManager(p) {}
		virtual bool apply(LLSelectNode* selectNode)
		{
			LLViewerObject*	object = selectNode->getObject();
			if (!object)
			{
				return true; // skip
			}
			selectNode->mSavedPositionLocal = object->getPosition();
			if (object->isAttachment())
			{
				if (object->isRootEdit())
				{
					LLXform* parent_xform = object->mDrawable->getXform()->getParent();
					if (parent_xform)
					{
						selectNode->mSavedPositionGlobal = gAgent.getPosGlobalFromAgent((object->getPosition() * parent_xform->getWorldRotation()) + parent_xform->getWorldPosition());
					}
					else
					{
						selectNode->mSavedPositionGlobal = object->getPositionGlobal();
					}
				}
				else
				{
					LLViewerObject* attachment_root = (LLViewerObject*)object->getParent();
					LLXform* parent_xform = attachment_root ? attachment_root->mDrawable->getXform()->getParent() : NULL;
					if (parent_xform)
					{
						LLVector3 root_pos = (attachment_root->getPosition() * parent_xform->getWorldRotation()) + parent_xform->getWorldPosition();
						LLQuaternion root_rot = (attachment_root->getRotation() * parent_xform->getWorldRotation());
						selectNode->mSavedPositionGlobal = gAgent.getPosGlobalFromAgent((object->getPosition() * root_rot) + root_pos);
					}
					else
					{
						selectNode->mSavedPositionGlobal = object->getPositionGlobal();
					}
				}
				selectNode->mSavedRotation = object->getRenderRotation();
			}
			else
			{
				selectNode->mSavedPositionGlobal = object->getPositionGlobal();
				selectNode->mSavedRotation = object->getRotationRegion();
			}
		
			selectNode->mSavedScale = object->getScale();
			selectNode->saveTextureScaleRatios(mManager->mTextureChannel);			
			return true;
		}
	} func(action_type, this);
	getSelection()->applyToNodes(&func);	
	
	mSavedSelectionBBox = getBBoxOfSelection();
}

struct LLSelectMgrApplyFlags : public LLSelectedObjectFunctor
{
	LLSelectMgrApplyFlags(U32 flags, BOOL state) : mFlags(flags), mState(state) {}
	U32 mFlags;
	BOOL mState;
	virtual bool apply(LLViewerObject* object)
	{
		if ( object->permModify())
		{
			if (object->isRoot()) 		// don't send for child objects
			{
				object->setFlags( mFlags, mState);
			}
			else if (FLAGS_WORLD & mFlags && ((LLViewerObject*)object->getRoot())->isSelected())
			{
				// FLAGS_WORLD are shared by all items in linkset
				object->setFlagsWithoutUpdate(FLAGS_WORLD & mFlags, mState);
			}
		};
		return true;
	}
};

void LLSelectMgr::selectionUpdatePhysics(BOOL physics)
{
	LLSelectMgrApplyFlags func(	FLAGS_USE_PHYSICS, physics);
	getSelection()->applyToObjects(&func);	
}

void LLSelectMgr::selectionUpdateTemporary(BOOL is_temporary)
{
	LLSelectMgrApplyFlags func(	FLAGS_TEMPORARY_ON_REZ, is_temporary);
	getSelection()->applyToObjects(&func);	
}

void LLSelectMgr::selectionUpdatePhantom(BOOL is_phantom)
{
	LLSelectMgrApplyFlags func(	FLAGS_PHANTOM, is_phantom);
	getSelection()->applyToObjects(&func);	
}

//----------------------------------------------------------------------
// Helpful packing functions for sendObjectMessage()
//----------------------------------------------------------------------

// static 
void LLSelectMgr::packAgentIDAndSessionAndAttachment( void *user_data)
{
	U8 *attachment_point = (U8*)user_data;
	gMessageSystem->nextBlockFast(_PREHASH_AgentData);
	gMessageSystem->addUUIDFast(_PREHASH_AgentID, gAgent.getID() );
	gMessageSystem->addUUIDFast(_PREHASH_SessionID, gAgent.getSessionID());
	gMessageSystem->addU8Fast(_PREHASH_AttachmentPoint, *attachment_point);
}

// static
void LLSelectMgr::packAgentID(	void *user_data)
{
	gMessageSystem->nextBlockFast(_PREHASH_AgentData);
	gMessageSystem->addUUIDFast(_PREHASH_AgentID, gAgent.getID() );
}

// static
void LLSelectMgr::packAgentAndSessionID(void* user_data)
{
	gMessageSystem->nextBlockFast(_PREHASH_AgentData);
	gMessageSystem->addUUIDFast(_PREHASH_AgentID, gAgent.getID());
	gMessageSystem->addUUIDFast(_PREHASH_SessionID, gAgent.getSessionID());
}

// static
void LLSelectMgr::packAgentAndGroupID(void* user_data)
{
	LLOwnerData *data = (LLOwnerData *)user_data;

	gMessageSystem->nextBlockFast(_PREHASH_AgentData);
	gMessageSystem->addUUIDFast(_PREHASH_AgentID, data->owner_id );
	gMessageSystem->addUUIDFast(_PREHASH_GroupID, data->group_id );
}

// static
void LLSelectMgr::packAgentAndSessionAndGroupID(void* user_data)
{
	LLUUID* group_idp = (LLUUID*) user_data;
	gMessageSystem->nextBlockFast(_PREHASH_AgentData);
	gMessageSystem->addUUIDFast(_PREHASH_AgentID, gAgent.getID());
	gMessageSystem->addUUIDFast(_PREHASH_SessionID, gAgent.getSessionID());
	gMessageSystem->addUUIDFast(_PREHASH_GroupID, *group_idp);
}

// static
void LLSelectMgr::packDuplicateHeader(void* data)
{
	LLUUID group_id(gAgent.getGroupID());
	packAgentAndSessionAndGroupID(&group_id);

	LLDuplicateData* dup_data = (LLDuplicateData*) data;

	gMessageSystem->nextBlockFast(_PREHASH_SharedData);
	gMessageSystem->addVector3Fast(_PREHASH_Offset, dup_data->offset);
	gMessageSystem->addU32Fast(_PREHASH_DuplicateFlags, dup_data->flags);
}

// static
void LLSelectMgr::packDeleteHeader(void* userdata)
{
	BOOL force = (BOOL)(intptr_t)userdata;

	gMessageSystem->nextBlockFast(_PREHASH_AgentData);
	gMessageSystem->addUUIDFast(_PREHASH_AgentID, gAgent.getID() );
	gMessageSystem->addUUIDFast(_PREHASH_SessionID, gAgent.getSessionID());
	gMessageSystem->addBOOLFast(_PREHASH_Force, force);
}

// static
void LLSelectMgr::packAgentGroupAndCatID(void* user_data)
{
	LLBuyData* buy = (LLBuyData*)user_data;
	gMessageSystem->nextBlockFast(_PREHASH_AgentData);
	gMessageSystem->addUUIDFast(_PREHASH_AgentID, gAgent.getID());
	gMessageSystem->addUUIDFast(_PREHASH_SessionID, gAgent.getSessionID());
	gMessageSystem->addUUIDFast(_PREHASH_GroupID, gAgent.getGroupID());
	gMessageSystem->addUUIDFast(_PREHASH_CategoryID, buy->mCategoryID);
}

//static
void LLSelectMgr::packDeRezHeader(void* user_data)
{
	LLDeRezInfo* info = (LLDeRezInfo*)user_data;
	gMessageSystem->nextBlockFast(_PREHASH_AgentData);
	gMessageSystem->addUUIDFast(_PREHASH_AgentID, gAgent.getID());
	gMessageSystem->addUUIDFast(_PREHASH_SessionID, gAgent.getSessionID());
	gMessageSystem->nextBlockFast(_PREHASH_AgentBlock);
	gMessageSystem->addUUIDFast(_PREHASH_GroupID, gAgent.getGroupID());
	gMessageSystem->addU8Fast(_PREHASH_Destination, (U8)info->mDestination);
	gMessageSystem->addUUIDFast(_PREHASH_DestinationID, info->mDestinationID);
	LLUUID tid;
	tid.generate();
	gMessageSystem->addUUIDFast(_PREHASH_TransactionID, tid);
	const U8 PACKET = 1;
	gMessageSystem->addU8Fast(_PREHASH_PacketCount, PACKET);
	gMessageSystem->addU8Fast(_PREHASH_PacketNumber, PACKET);
}

// static 
void LLSelectMgr::packObjectID(LLSelectNode* node, void *user_data)
{
	gMessageSystem->nextBlockFast(_PREHASH_ObjectData);
	gMessageSystem->addUUIDFast(_PREHASH_ObjectID, node->getObject()->mID );
}

void LLSelectMgr::packObjectIDAndRotation(LLSelectNode* node, void *user_data)
{
	gMessageSystem->nextBlockFast(_PREHASH_ObjectData);
	gMessageSystem->addU32Fast(_PREHASH_ObjectLocalID, node->getObject()->getLocalID() );
	gMessageSystem->addQuatFast(_PREHASH_Rotation, node->getObject()->getRotation());
}

void LLSelectMgr::packObjectClickAction(LLSelectNode* node, void *user_data)
{
	gMessageSystem->nextBlockFast(_PREHASH_ObjectData);
	gMessageSystem->addU32Fast(_PREHASH_ObjectLocalID, node->getObject()->getLocalID() );
	gMessageSystem->addU8("ClickAction", node->getObject()->getClickAction());
}

void LLSelectMgr::packObjectIncludeInSearch(LLSelectNode* node, void *user_data)
{
	gMessageSystem->nextBlockFast(_PREHASH_ObjectData);
	gMessageSystem->addU32Fast(_PREHASH_ObjectLocalID, node->getObject()->getLocalID() );
	gMessageSystem->addBOOL("IncludeInSearch", node->getObject()->getIncludeInSearch());
}

// static
void LLSelectMgr::packObjectLocalID(LLSelectNode* node, void *)
{
	gMessageSystem->nextBlockFast(_PREHASH_ObjectData);
	gMessageSystem->addU32Fast(_PREHASH_ObjectLocalID, node->getObject()->getLocalID());
}

// static
void LLSelectMgr::packObjectName(LLSelectNode* node, void* user_data)
{
	const std::string* name = (const std::string*)user_data;
	if(!name->empty())
	{
		gMessageSystem->nextBlockFast(_PREHASH_ObjectData);
		gMessageSystem->addU32Fast(_PREHASH_LocalID, node->getObject()->getLocalID());
		gMessageSystem->addStringFast(_PREHASH_Name, *name);
	}
}

// static
void LLSelectMgr::packObjectDescription(LLSelectNode* node, void* user_data)
{
	const std::string* desc = (const std::string*)user_data;
	if(desc)
	{	// Empty (non-null, but zero length) descriptions are OK
		gMessageSystem->nextBlockFast(_PREHASH_ObjectData);
		gMessageSystem->addU32Fast(_PREHASH_LocalID, node->getObject()->getLocalID());
		gMessageSystem->addStringFast(_PREHASH_Description, *desc);
	}
}

// static
void LLSelectMgr::packObjectCategory(LLSelectNode* node, void* user_data)
{
	LLCategory* category = (LLCategory*)user_data;
	if(!category) return;
	gMessageSystem->nextBlockFast(_PREHASH_ObjectData);
	gMessageSystem->addU32Fast(_PREHASH_LocalID, node->getObject()->getLocalID());
	category->packMessage(gMessageSystem);
}

// static
void LLSelectMgr::packObjectSaleInfo(LLSelectNode* node, void* user_data)
{
	LLSaleInfo* sale_info = (LLSaleInfo*)user_data;
	if(!sale_info) return;
	gMessageSystem->nextBlockFast(_PREHASH_ObjectData);
	gMessageSystem->addU32Fast(_PREHASH_LocalID, node->getObject()->getLocalID());
	sale_info->packMessage(gMessageSystem);
}

// static
void LLSelectMgr::packPhysics(LLSelectNode* node, void *user_data)
{
}

// static
void LLSelectMgr::packShape(LLSelectNode* node, void *user_data)
{
}

// static 
void LLSelectMgr::packPermissions(LLSelectNode* node, void *user_data)
{
	LLPermData *data = (LLPermData *)user_data;

	gMessageSystem->nextBlockFast(_PREHASH_ObjectData);
	gMessageSystem->addU32Fast(_PREHASH_ObjectLocalID, node->getObject()->getLocalID());

	gMessageSystem->addU8Fast(_PREHASH_Field,	data->mField);
	gMessageSystem->addBOOLFast(_PREHASH_Set,		data->mSet);
	gMessageSystem->addU32Fast(_PREHASH_Mask,		data->mMask);
}

// Utility function to send some information to every region containing
// an object on the selection list.  We want to do this to reduce the total
// number of packets sent by the viewer.
void LLSelectMgr::sendListToRegions(const std::string& message_name,
									void (*pack_header)(void *user_data), 
									void (*pack_body)(LLSelectNode* node, void *user_data), 
									void (*log_func)(LLSelectNode* node, void *user_data), 
									void *user_data,
									ESendType send_type)
{
    sendListToRegions(mSelectedObjects, message_name, pack_header, pack_body, log_func, user_data, send_type);
}
void LLSelectMgr::sendListToRegions(LLObjectSelectionHandle selected_handle,
									const std::string& message_name,
									void (*pack_header)(void *user_data), 
									void (*pack_body)(LLSelectNode* node, void *user_data), 
									void (*log_func)(LLSelectNode* node, void *user_data), 
									void *user_data,
									ESendType send_type)
{
	LLSelectNode* node;
	LLSelectNode* linkset_root = NULL;
	LLViewerRegion*	last_region;
	LLViewerRegion*	current_region;

	S32 objects_sent = 0;
	S32 packets_sent = 0;
	S32 objects_in_this_packet = 0;

	bool link_operation = message_name == "ObjectLink";

	//clear update override data (allow next update through)
	struct f : public LLSelectedNodeFunctor
	{
		virtual bool apply(LLSelectNode* node)
		{
			node->mLastPositionLocal.setVec(0,0,0);
			node->mLastRotation = LLQuaternion();
			node->mLastScale.setVec(0,0,0);
			return true;
		}
	} func;
	selected_handle->applyToNodes(&func);

	std::queue<LLSelectNode*> nodes_to_send;

	struct push_all : public LLSelectedNodeFunctor
	{
		std::queue<LLSelectNode*>& nodes_to_send;
		push_all(std::queue<LLSelectNode*>& n) : nodes_to_send(n) {}
		virtual bool apply(LLSelectNode* node)
		{
			if (node->getObject())
			{
				nodes_to_send.push(node);
			}
			return true;
		}
	};
	struct push_some : public LLSelectedNodeFunctor
	{
		std::queue<LLSelectNode*>& nodes_to_send;
		bool mRoots;
		push_some(std::queue<LLSelectNode*>& n, bool roots) : nodes_to_send(n), mRoots(roots) {}
		virtual bool apply(LLSelectNode* node)
		{
			if (node->getObject())
			{
				BOOL is_root = node->getObject()->isRootEdit();
				if ((mRoots && is_root) || (!mRoots && !is_root))
				{
					nodes_to_send.push(node);
				}
			}
			return true;
		}
	};
	struct push_all  pushall(nodes_to_send);
	struct push_some pushroots(nodes_to_send, TRUE);
	struct push_some pushnonroots(nodes_to_send, FALSE);
	
	switch(send_type)
	{
	  case SEND_ONLY_ROOTS:
		  if(message_name == "ObjectBuy")
			selected_handle->applyToRootNodes(&pushroots);
		  else
			selected_handle->applyToRootNodes(&pushall);
		  
		break;
	  case SEND_INDIVIDUALS:
		selected_handle->applyToNodes(&pushall);
		break;
	  case SEND_ROOTS_FIRST:
		// first roots...
		selected_handle->applyToNodes(&pushroots);
		// then children...
		selected_handle->applyToNodes(&pushnonroots);
		break;
	  case SEND_CHILDREN_FIRST:
		// first children...
		selected_handle->applyToNodes(&pushnonroots);
		// then roots...
		selected_handle->applyToNodes(&pushroots);
		break;

	default:
		LL_ERRS() << "Bad send type " << send_type << " passed to SendListToRegions()" << LL_ENDL;
	}

	// bail if nothing selected
	if (nodes_to_send.empty())
	{
		return;
	}
	
	node = nodes_to_send.front();
	nodes_to_send.pop();

	// cache last region information
	current_region = node->getObject()->getRegion();

	// Start duplicate message
	// CRO: this isn't 
	gMessageSystem->newMessage(message_name.c_str());
	(*pack_header)(user_data);

	// For each object
	while (node != NULL)
	{
		// remember the last region, look up the current one
		last_region = current_region;
		current_region = node->getObject()->getRegion();

		// if to same simulator and message not too big
		if ((current_region == last_region)
			&& (! gMessageSystem->isSendFull(NULL))
			&& (objects_in_this_packet < MAX_OBJECTS_PER_PACKET))
		{
			if (link_operation && linkset_root == NULL)
			{
				// linksets over 254 will be split into multiple messages,
				// but we need to provide same root for all messages or we will get separate linksets
				linkset_root = node;
			}
			// add another instance of the body of the data
			(*pack_body)(node, user_data);
            // do any related logging
            (*log_func)(node, user_data);
			++objects_sent;
			++objects_in_this_packet;

			// and on to the next object
			if(nodes_to_send.empty())
			{
				node = NULL;
			}
			else
			{
				node = nodes_to_send.front();
				nodes_to_send.pop();
			}
		}
		else
		{
			// otherwise send current message and start new one
			gMessageSystem->sendReliable( last_region->getHost());
			packets_sent++;
			objects_in_this_packet = 0;

			gMessageSystem->newMessage(message_name.c_str());
			(*pack_header)(user_data);

			if (linkset_root != NULL)
			{
				if (current_region != last_region)
				{
					// root should be in one region with the child, reset it
					linkset_root = NULL;
				}
				else
				{
					// add root instance into new message
					(*pack_body)(linkset_root, user_data);
					++objects_sent;
					++objects_in_this_packet;
				}
			}

			// don't move to the next object, we still need to add the
			// body data. 
		}
	}

	// flush messages
	if (gMessageSystem->getCurrentSendTotal() > 0)
	{
		gMessageSystem->sendReliable( current_region->getHost());
		packets_sent++;
	}
	else
	{
		gMessageSystem->clearMessage();
	}

	// LL_INFOS() << "sendListToRegions " << message_name << " obj " << objects_sent << " pkt " << packets_sent << LL_ENDL;
}


//
// Network communications
//

void LLSelectMgr::requestObjectPropertiesFamily(LLViewerObject* object)
{
	LLMessageSystem* msg = gMessageSystem;

	msg->newMessageFast(_PREHASH_RequestObjectPropertiesFamily);
	msg->nextBlockFast(_PREHASH_AgentData);
	msg->addUUIDFast(_PREHASH_AgentID, gAgent.getID());
	msg->addUUIDFast(_PREHASH_SessionID, gAgent.getSessionID());
	msg->nextBlockFast(_PREHASH_ObjectData);
	msg->addU32Fast(_PREHASH_RequestFlags, 0x0 );
	msg->addUUIDFast(_PREHASH_ObjectID, object->mID );

	LLViewerRegion* regionp = object->getRegion();
	msg->sendReliable( regionp->getHost() );
}


// static
void LLSelectMgr::processObjectProperties(LLMessageSystem* msg, void** user_data)
{
	S32 i;
	S32 count = msg->getNumberOfBlocksFast(_PREHASH_ObjectData);
	for (i = 0; i < count; i++)
	{
		LLUUID id;
		msg->getUUIDFast(_PREHASH_ObjectData, _PREHASH_ObjectID, id, i);

		LLUUID creator_id;
		LLUUID owner_id;
		LLUUID group_id;
		LLUUID last_owner_id;
		U64 creation_date;
		LLUUID extra_id;
		U32 base_mask, owner_mask, group_mask, everyone_mask, next_owner_mask;
		LLSaleInfo sale_info;
		LLCategory category;
		LLAggregatePermissions ag_perms;
		LLAggregatePermissions ag_texture_perms;
		LLAggregatePermissions ag_texture_perms_owner;
		
		msg->getUUIDFast(_PREHASH_ObjectData, _PREHASH_CreatorID, creator_id, i);
		msg->getUUIDFast(_PREHASH_ObjectData, _PREHASH_OwnerID, owner_id, i);
		msg->getUUIDFast(_PREHASH_ObjectData, _PREHASH_GroupID, group_id, i);
		msg->getU64Fast(_PREHASH_ObjectData, _PREHASH_CreationDate, creation_date, i);
		msg->getU32Fast(_PREHASH_ObjectData, _PREHASH_BaseMask, base_mask, i);
		msg->getU32Fast(_PREHASH_ObjectData, _PREHASH_OwnerMask, owner_mask, i);
		msg->getU32Fast(_PREHASH_ObjectData, _PREHASH_GroupMask, group_mask, i);
		msg->getU32Fast(_PREHASH_ObjectData, _PREHASH_EveryoneMask, everyone_mask, i);
		msg->getU32Fast(_PREHASH_ObjectData, _PREHASH_NextOwnerMask, next_owner_mask, i);
		sale_info.unpackMultiMessage(msg, _PREHASH_ObjectData, i);

		ag_perms.unpackMessage(msg, _PREHASH_ObjectData, _PREHASH_AggregatePerms, i);
		ag_texture_perms.unpackMessage(msg, _PREHASH_ObjectData, _PREHASH_AggregatePermTextures, i);
		ag_texture_perms_owner.unpackMessage(msg, _PREHASH_ObjectData, _PREHASH_AggregatePermTexturesOwner, i);
		category.unpackMultiMessage(msg, _PREHASH_ObjectData, i);

		S16 inv_serial = 0;
		msg->getS16Fast(_PREHASH_ObjectData, _PREHASH_InventorySerial, inv_serial, i);

		LLUUID item_id;
		msg->getUUIDFast(_PREHASH_ObjectData, _PREHASH_ItemID, item_id, i);
		LLUUID folder_id;
		msg->getUUIDFast(_PREHASH_ObjectData, _PREHASH_FolderID, folder_id, i);
		LLUUID from_task_id;
		msg->getUUIDFast(_PREHASH_ObjectData, _PREHASH_FromTaskID, from_task_id, i);

		msg->getUUIDFast(_PREHASH_ObjectData, _PREHASH_LastOwnerID, last_owner_id, i);

		std::string name;
		msg->getStringFast(_PREHASH_ObjectData, _PREHASH_Name, name, i);
		std::string desc;
		msg->getStringFast(_PREHASH_ObjectData, _PREHASH_Description, desc, i);

		std::string touch_name;
		msg->getStringFast(_PREHASH_ObjectData, _PREHASH_TouchName, touch_name, i);
		std::string sit_name;
		msg->getStringFast(_PREHASH_ObjectData, _PREHASH_SitName, sit_name, i);

		//unpack TE IDs
		uuid_vec_t texture_ids;
		S32 size = msg->getSizeFast(_PREHASH_ObjectData, i, _PREHASH_TextureID);
		if (size > 0)
		{
			S8 packed_buffer[SELECT_MAX_TES * UUID_BYTES];
			msg->getBinaryDataFast(_PREHASH_ObjectData, _PREHASH_TextureID, packed_buffer, 0, i, SELECT_MAX_TES * UUID_BYTES);

			for (S32 buf_offset = 0; buf_offset < size; buf_offset += UUID_BYTES)
			{
				LLUUID tid;
				memcpy(tid.mData, packed_buffer + buf_offset, UUID_BYTES);		/* Flawfinder: ignore */
				texture_ids.push_back(tid);
			}
		}


		// Iterate through nodes at end, since it can be on both the regular AND hover list
		struct f : public LLSelectedNodeFunctor
		{
			LLUUID mID;
			f(const LLUUID& id) : mID(id) {}
			virtual bool apply(LLSelectNode* node)
			{
				return (node->getObject() && node->getObject()->mID == mID);
			}
		} func(id);
		LLSelectNode* node = LLSelectMgr::getInstance()->getSelection()->getFirstNode(&func);

		if (!node)
		{
			LL_WARNS() << "Couldn't find object " << id << " selected." << LL_ENDL;
		}
		else
		{
			if (node->mInventorySerial != inv_serial)
			{
				node->getObject()->dirtyInventory();
			}

			// save texture data as soon as we get texture perms first time
			if (!node->mValid)
			{
				BOOL can_copy = FALSE;
				BOOL can_transfer = FALSE;

				LLAggregatePermissions::EValue value = LLAggregatePermissions::AP_NONE;
				if(node->getObject()->permYouOwner())
				{
					value = ag_texture_perms_owner.getValue(PERM_COPY);
					if (value == LLAggregatePermissions::AP_EMPTY || value == LLAggregatePermissions::AP_ALL)
					{
						can_copy = TRUE;
					}
					value = ag_texture_perms_owner.getValue(PERM_TRANSFER);
					if (value == LLAggregatePermissions::AP_EMPTY || value == LLAggregatePermissions::AP_ALL)
					{
						can_transfer = TRUE;
					}
				}
				else
				{
					value = ag_texture_perms.getValue(PERM_COPY);
					if (value == LLAggregatePermissions::AP_EMPTY || value == LLAggregatePermissions::AP_ALL)
					{
						can_copy = TRUE;
					}
					value = ag_texture_perms.getValue(PERM_TRANSFER);
					if (value == LLAggregatePermissions::AP_EMPTY || value == LLAggregatePermissions::AP_ALL)
					{
						can_transfer = TRUE;
					}
				}

				if (can_copy && can_transfer)
				{
					// this should be the only place that saved textures is called
					node->saveTextures(texture_ids);
				}
			}

			node->mValid = TRUE;
			node->mPermissions->init(creator_id, owner_id,
									 last_owner_id, group_id);
			node->mPermissions->initMasks(base_mask, owner_mask, everyone_mask, group_mask, next_owner_mask);
			node->mCreationDate = creation_date;
			node->mItemID = item_id;
			node->mFolderID = folder_id;
			node->mFromTaskID = from_task_id;
			node->mName.assign(name);
			node->mDescription.assign(desc);
			node->mSaleInfo = sale_info;
			node->mAggregatePerm = ag_perms;
			node->mAggregateTexturePerm = ag_texture_perms;
			node->mAggregateTexturePermOwner = ag_texture_perms_owner;
			node->mCategory = category;
			node->mInventorySerial = inv_serial;
			node->mSitName.assign(sit_name);
			node->mTouchName.assign(touch_name);
		}
	}

	dialog_refresh_all();

	// hack for left-click buy object
	LLToolPie::selectionPropertiesReceived();
}

// static
void LLSelectMgr::processObjectPropertiesFamily(LLMessageSystem* msg, void** user_data)
{
	LLUUID id;

	U32 request_flags;
	LLUUID creator_id;
	LLUUID owner_id;
	LLUUID group_id;
	LLUUID extra_id;
	U32 base_mask, owner_mask, group_mask, everyone_mask, next_owner_mask;
	LLSaleInfo sale_info;
	LLCategory category;
	
	msg->getU32Fast(_PREHASH_ObjectData, _PREHASH_RequestFlags,	request_flags );
	msg->getUUIDFast(_PREHASH_ObjectData, _PREHASH_ObjectID,		id );
	msg->getUUIDFast(_PREHASH_ObjectData, _PREHASH_OwnerID,		owner_id );
	msg->getUUIDFast(_PREHASH_ObjectData, _PREHASH_GroupID,		group_id );
	msg->getU32Fast(_PREHASH_ObjectData, _PREHASH_BaseMask,		base_mask );
	msg->getU32Fast(_PREHASH_ObjectData, _PREHASH_OwnerMask,		owner_mask );
	msg->getU32Fast(_PREHASH_ObjectData,_PREHASH_GroupMask,		group_mask );
	msg->getU32Fast(_PREHASH_ObjectData, _PREHASH_EveryoneMask,	everyone_mask );
	msg->getU32Fast(_PREHASH_ObjectData, _PREHASH_NextOwnerMask, next_owner_mask);
	sale_info.unpackMessage(msg, _PREHASH_ObjectData);
	category.unpackMessage(msg, _PREHASH_ObjectData);

	LLUUID last_owner_id;
	msg->getUUIDFast(_PREHASH_ObjectData, _PREHASH_LastOwnerID, last_owner_id );

	// unpack name & desc
	std::string name;
	msg->getStringFast(_PREHASH_ObjectData, _PREHASH_Name, name);

	std::string desc;
	msg->getStringFast(_PREHASH_ObjectData, _PREHASH_Description, desc);

	// the reporter widget askes the server for info about picked objects
	if (request_flags & COMPLAINT_REPORT_REQUEST )
	{
		LLFloaterReporter *reporterp = LLFloaterReg::findTypedInstance<LLFloaterReporter>("reporter");
		if (reporterp)
		{
			LLAvatarName av_name;
			LLAvatarNameCache::get(owner_id, &av_name);
			reporterp->setPickedObjectProperties(name, av_name.getUserName(), owner_id);
		}
	}
	else if (request_flags & OBJECT_PAY_REQUEST)
	{
		// check if the owner of the paid object is muted
		LLMuteList::getInstance()->autoRemove(owner_id, LLMuteList::AR_MONEY);
	}

	// Now look through all of the hovered nodes
	struct f : public LLSelectedNodeFunctor
	{
		LLUUID mID;
		f(const LLUUID& id) : mID(id) {}
		virtual bool apply(LLSelectNode* node)
		{
			return (node->getObject() && node->getObject()->mID == mID);
		}
	} func(id);
	LLSelectNode* node = LLSelectMgr::getInstance()->mHoverObjects->getFirstNode(&func);

	if (node)
	{
		node->mValid = TRUE;
		node->mPermissions->init(LLUUID::null, owner_id,
								 last_owner_id, group_id);
		node->mPermissions->initMasks(base_mask, owner_mask, everyone_mask, group_mask, next_owner_mask);
		node->mSaleInfo = sale_info;
		node->mCategory = category;
		node->mName.assign(name);
		node->mDescription.assign(desc);
	}

	dialog_refresh_all();
}


// static
void LLSelectMgr::processForceObjectSelect(LLMessageSystem* msg, void**)
{
	BOOL reset_list;
	msg->getBOOL("Header", "ResetList", reset_list);

	if (reset_list)
	{
		LLSelectMgr::getInstance()->deselectAll();
	}

	LLUUID full_id;
	S32 local_id;
	LLViewerObject* object;
	std::vector<LLViewerObject*> objects;
	S32 i;
	S32 block_count = msg->getNumberOfBlocks("Data");

	for (i = 0; i < block_count; i++)
	{
		msg->getS32("Data", "LocalID", local_id, i);

		gObjectList.getUUIDFromLocal(full_id, 
									 local_id, 
									 msg->getSenderIP(),
									 msg->getSenderPort());
		object = gObjectList.findObject(full_id);
		if (object)
		{
			objects.push_back(object);
		}
	}

	// Don't select, just highlight
	LLSelectMgr::getInstance()->highlightObjectAndFamily(objects);
}

extern F32	gGLModelView[16];

void LLSelectMgr::updateSilhouettes()
{
	S32 num_sils_genned = 0;

	LLVector3d	cameraPos = gAgentCamera.getCameraPositionGlobal();
	F32 currentCameraZoom = gAgentCamera.getCurrentCameraBuildOffset();

	if (!mSilhouetteImagep)
	{
		mSilhouetteImagep = LLViewerTextureManager::getFetchedTextureFromFile("silhouette.j2c", FTT_LOCAL_FILE, TRUE, LLGLTexture::BOOST_UI);
	}

	mHighlightedObjects->cleanupNodes();

	if((cameraPos - mLastCameraPos).magVecSquared() > SILHOUETTE_UPDATE_THRESHOLD_SQUARED * currentCameraZoom * currentCameraZoom)
	{
		struct f : public LLSelectedObjectFunctor
		{
			virtual bool apply(LLViewerObject* object)
			{
				object->setChanged(LLXform::SILHOUETTE);
				return true;
			}
		} func;
		getSelection()->applyToObjects(&func);	
		
		mLastCameraPos = gAgentCamera.getCameraPositionGlobal();
	}
	
	std::vector<LLViewerObject*> changed_objects;

	updateSelectionSilhouette(mSelectedObjects, num_sils_genned, changed_objects);
	if (mRectSelectedObjects.size() > 0)
	{
		//gGLSPipelineSelection.set();

		//mSilhouetteImagep->bindTexture();
		//glAlphaFunc(GL_GREATER, sHighlightAlphaTest);

		std::set<LLViewerObject*> roots;

		// sync mHighlightedObjects with mRectSelectedObjects since the latter is rebuilt every frame and former
		// persists from frame to frame to avoid regenerating object silhouettes
		// mHighlightedObjects includes all siblings of rect selected objects

		BOOL select_linked_set = !gSavedSettings.getBOOL("EditLinkedParts");

		// generate list of roots from current object selection
		for (std::set<LLPointer<LLViewerObject> >::iterator iter = mRectSelectedObjects.begin();
			 iter != mRectSelectedObjects.end(); iter++)
		{
			LLViewerObject *objectp = *iter;
			if (select_linked_set)
			{
				LLViewerObject *rootp = (LLViewerObject*)objectp->getRoot();
				roots.insert(rootp);
			}
			else
			{
				roots.insert(objectp);
			}
		}

		// remove highlight nodes not in roots list
		std::vector<LLSelectNode*> remove_these_nodes;
		std::vector<LLViewerObject*> remove_these_roots;

		for (LLObjectSelection::iterator iter = mHighlightedObjects->begin();
			 iter != mHighlightedObjects->end(); iter++)
		{
			LLSelectNode* node = *iter;
			LLViewerObject* objectp = node->getObject();
			if (!objectp)
				continue;
			if (objectp->isRoot() || !select_linked_set)
			{
				if (roots.count(objectp) == 0)
				{
					remove_these_nodes.push_back(node);
				}
				else
				{
					remove_these_roots.push_back(objectp);
				}
			}
			else
			{
				LLViewerObject* rootp = (LLViewerObject*)objectp->getRoot();

				if (roots.count(rootp) == 0)
				{
					remove_these_nodes.push_back(node);
				}
			}
		}

		// remove all highlight nodes no longer in rectangle selection
		for (std::vector<LLSelectNode*>::iterator iter = remove_these_nodes.begin();
			 iter != remove_these_nodes.end(); ++iter)
		{
			LLSelectNode* nodep = *iter;
			mHighlightedObjects->removeNode(nodep);
		}

		// remove all root objects already being highlighted
		for (std::vector<LLViewerObject*>::iterator iter = remove_these_roots.begin();
			 iter != remove_these_roots.end(); ++iter)
		{
			LLViewerObject* objectp = *iter;
			roots.erase(objectp);
		}

		// add all new objects in rectangle selection
		for (std::set<LLViewerObject*>::iterator iter = roots.begin();
			 iter != roots.end(); iter++)
		{
			LLViewerObject* objectp = *iter;
			if (!canSelectObject(objectp))
			{
				continue;
			}

			LLSelectNode* rect_select_root_node = new LLSelectNode(objectp, TRUE);
			rect_select_root_node->selectAllTEs(TRUE);

			if (!select_linked_set)
			{
				rect_select_root_node->mIndividualSelection = TRUE;
			}
			else
			{
				LLViewerObject::const_child_list_t& child_list = objectp->getChildren();
				for (LLViewerObject::child_list_t::const_iterator iter = child_list.begin();
					 iter != child_list.end(); iter++)
				{
					LLViewerObject* child_objectp = *iter;
				
					if (!canSelectObject(child_objectp))
					{
						continue;
					}

					LLSelectNode* rect_select_node = new LLSelectNode(child_objectp, TRUE);
					rect_select_node->selectAllTEs(TRUE);
					mHighlightedObjects->addNodeAtEnd(rect_select_node);
				}
			}

			// Add the root last, to preserve order for link operations.
			mHighlightedObjects->addNodeAtEnd(rect_select_root_node);
		}

		num_sils_genned	= 0;

		// render silhouettes for highlighted objects
		//BOOL subtracting_from_selection = (gKeyboard->currentMask(TRUE) == MASK_CONTROL);
		for (S32 pass = 0; pass < 2; pass++)
		{
			for (LLObjectSelection::iterator iter = mHighlightedObjects->begin();
				 iter != mHighlightedObjects->end(); iter++)
			{
				LLSelectNode* node = *iter;
				LLViewerObject* objectp = node->getObject();
				if (!objectp)
					continue;
				
				// do roots first, then children so that root flags are cleared ASAP
				BOOL roots_only = (pass == 0);
				BOOL is_root = objectp->isRootEdit();
				if (roots_only != is_root)
				{
					continue;
				}

				if (!node->mSilhouetteExists 
					|| objectp->isChanged(LLXform::SILHOUETTE)
					|| (objectp->getParent() && objectp->getParent()->isChanged(LLXform::SILHOUETTE)))
				{
					if (num_sils_genned++ < MAX_SILS_PER_FRAME)
					{
						generateSilhouette(node, LLViewerCamera::getInstance()->getOrigin());
						changed_objects.push_back(objectp);			
					}
					else if (objectp->isAttachment() && objectp->getRootEdit()->mDrawable.notNull())
					{
						//RN: hack for orthogonal projection of HUD attachments
						LLViewerJointAttachment* attachment_pt = (LLViewerJointAttachment*)objectp->getRootEdit()->mDrawable->getParent();
						if (attachment_pt && attachment_pt->getIsHUDAttachment())
						{
							LLVector3 camera_pos = LLVector3(-10000.f, 0.f, 0.f);
							generateSilhouette(node, camera_pos);
						}
					}
				}
				//LLColor4 highlight_color;
				//
				//if (subtracting_from_selection)
				//{
				//	node->renderOneSilhouette(LLColor4::red);
				//}
				//else if (!objectp->isSelected())
				//{
				//	highlight_color = objectp->isRoot() ? sHighlightParentColor : sHighlightChildColor;
				//	node->renderOneSilhouette(highlight_color);
				//}
			}
		}
		//mSilhouetteImagep->unbindTexture(0, GL_TEXTURE_2D);
	}
	else
	{
		mHighlightedObjects->deleteAllNodes();
	}

	for (std::vector<LLViewerObject*>::iterator iter = changed_objects.begin();
		 iter != changed_objects.end(); ++iter)
	{
		// clear flags after traversing node list (as child objects need to refer to parent flags, etc)
		LLViewerObject* objectp = *iter;
		objectp->clearChanged(LLXform::MOVED | LLXform::SILHOUETTE);
	}
	
	//gGL.setAlphaRejectSettings(LLRender::CF_DEFAULT);
}

void LLSelectMgr::updateSelectionSilhouette(LLObjectSelectionHandle object_handle, S32& num_sils_genned, std::vector<LLViewerObject*>& changed_objects)
{
	if (object_handle->getNumNodes())
	{
		//gGLSPipelineSelection.set();

		//mSilhouetteImagep->bindTexture();
		//glAlphaFunc(GL_GREATER, sHighlightAlphaTest);

		for (S32 pass = 0; pass < 2; pass++)
		{
			for (LLObjectSelection::iterator iter = object_handle->begin();
				iter != object_handle->end(); iter++)
			{
				LLSelectNode* node = *iter;
				LLViewerObject* objectp = node->getObject();
				if (!objectp)
					continue;
				// do roots first, then children so that root flags are cleared ASAP
				BOOL roots_only = (pass == 0);
				BOOL is_root = (objectp->isRootEdit());
				if (roots_only != is_root || objectp->mDrawable.isNull())
				{
					continue;
				}

				if (!node->mSilhouetteExists 
					|| objectp->isChanged(LLXform::SILHOUETTE)
					|| (objectp->getParent() && objectp->getParent()->isChanged(LLXform::SILHOUETTE)))
				{
					if (num_sils_genned++ < MAX_SILS_PER_FRAME)// && objectp->mDrawable->isVisible())
					{
						generateSilhouette(node, LLViewerCamera::getInstance()->getOrigin());
						changed_objects.push_back(objectp);
					}
					else if (objectp->isAttachment())
					{
						//RN: hack for orthogonal projection of HUD attachments
						LLViewerJointAttachment* attachment_pt = (LLViewerJointAttachment*)objectp->getRootEdit()->mDrawable->getParent();
						if (attachment_pt && attachment_pt->getIsHUDAttachment())
						{
							LLVector3 camera_pos = LLVector3(-10000.f, 0.f, 0.f);
							generateSilhouette(node, camera_pos);
						}
					}
				}
			}
		}
	}
}
void LLSelectMgr::renderSilhouettes(BOOL for_hud)
{
	if (!mRenderSilhouettes || !mRenderHighlightSelections)
	{
		return;
	}

	gGL.getTexUnit(0)->bind(mSilhouetteImagep);
	LLGLSPipelineSelection gls_select;
	LLGLEnable blend(GL_BLEND);
	LLGLDepthTest gls_depth(GL_TRUE, GL_FALSE);

	if (isAgentAvatarValid() && for_hud)
	{
		LLBBox hud_bbox = gAgentAvatarp->getHUDBBox();

		F32 cur_zoom = gAgentCamera.mHUDCurZoom;

		// set up transform to encompass bounding box of HUD
		gGL.matrixMode(LLRender::MM_PROJECTION);
		gGL.pushMatrix();
		gGL.loadIdentity();
		F32 depth = llmax(1.f, hud_bbox.getExtentLocal().mV[VX] * 1.1f);
		gGL.ortho(-0.5f * LLViewerCamera::getInstance()->getAspect(), 0.5f * LLViewerCamera::getInstance()->getAspect(), -0.5f, 0.5f, 0.f, depth);

		gGL.matrixMode(LLRender::MM_MODELVIEW);
		gGL.pushMatrix();
		gGL.pushUIMatrix();
		gGL.loadUIIdentity();
		gGL.loadIdentity();
		gGL.loadMatrix(OGL_TO_CFR_ROTATION);		// Load Cory's favorite reference frame
		gGL.translatef(-hud_bbox.getCenterLocal().mV[VX] + (depth *0.5f), 0.f, 0.f);
		gGL.scalef(cur_zoom, cur_zoom, cur_zoom);
	}

	bool wireframe_selection = (gFloaterTools && gFloaterTools->getVisible()) || LLSelectMgr::sRenderHiddenSelections;
	F32 fogCfx = (F32)llclamp((LLSelectMgr::getInstance()->getSelectionCenterGlobal() - gAgentCamera.getCameraPositionGlobal()).magVec() / (LLSelectMgr::getInstance()->getBBoxOfSelection().getExtentLocal().magVec() * 4), 0.0, 1.0);

	static LLColor4 sParentColor = LLColor4(sSilhouetteParentColor[VRED], sSilhouetteParentColor[VGREEN], sSilhouetteParentColor[VBLUE], LLSelectMgr::sHighlightAlpha);
	static LLColor4 sChildColor = LLColor4(sSilhouetteChildColor[VRED], sSilhouetteChildColor[VGREEN], sSilhouetteChildColor[VBLUE], LLSelectMgr::sHighlightAlpha);

	auto renderMeshSelection_f = [fogCfx, wireframe_selection](LLSelectNode* node, LLViewerObject* objectp, LLColor4 hlColor)
	{
		//Need to because crash on ATI 3800 (and similar cards) MAINT-5018 
		LLGLDisable multisample(LLPipeline::RenderFSAASamples > 0 ? GL_MULTISAMPLE_ARB : 0);

		LLGLSLShader* shader = LLGLSLShader::sCurBoundShaderPtr;

		if (shader)
		{
			gDebugProgram.bind();
		}

		gGL.matrixMode(LLRender::MM_MODELVIEW);
		gGL.pushMatrix();

		BOOL is_hud_object = objectp->isHUDAttachment();

		if (!is_hud_object)
		{
			gGL.loadIdentity();
			gGL.multMatrix(gGLModelView);
		}

		if (objectp->mDrawable->isActive())
		{
			gGL.multMatrix((F32*)objectp->getRenderMatrix().mMatrix);
		}
		else if (!is_hud_object)
		{
			LLVector3 trans = objectp->getRegion()->getOriginAgent();
			gGL.translatef(trans.mV[0], trans.mV[1], trans.mV[2]);
		}

		bool bRenderHidenSelection = node->isTransient() ? false : LLSelectMgr::sRenderHiddenSelections;


		LLVOVolume* vobj = objectp->mDrawable->getVOVolume();
		if (vobj)
		{
			LLVertexBuffer::unbind();
			gGL.pushMatrix();
			gGL.multMatrix((F32*)vobj->getRelativeXform().mMatrix);

			if (objectp->mDrawable->isState(LLDrawable::RIGGED))
			{
				vobj->updateRiggedVolume(true);
			}
		}

		glPolygonMode(GL_FRONT_AND_BACK, GL_LINE);

		S32 num_tes = llmin((S32)objectp->getNumTEs(), (S32)objectp->getNumFaces()); // avatars have TEs but no faces
		for (S32 te = 0; te < num_tes; ++te)
		{
			if (node->isTESelected(te))
			{
				objectp->mDrawable->getFace(te)->renderOneWireframe(hlColor, fogCfx, wireframe_selection, bRenderHidenSelection, nullptr != shader);
			}
		}

		gGL.popMatrix();
		gGL.popMatrix();

		glLineWidth(1.f);
		glPolygonMode(GL_FRONT_AND_BACK, GL_FILL);

		if (shader)
		{
			shader->bind();
		}
	};

	if (mSelectedObjects->getNumNodes())
	{
		LLUUID inspect_item_id= LLUUID::null;
		LLFloaterInspect* inspect_instance = LLFloaterReg::getTypedInstance<LLFloaterInspect>("inspect");
		if(inspect_instance && inspect_instance->getVisible())
		{
			inspect_item_id = inspect_instance->getSelectedUUID();
		}
		else
		{
			LLSidepanelTaskInfo *panel_task_info = LLSidepanelTaskInfo::getActivePanel();
			if (panel_task_info)
			{
				inspect_item_id = panel_task_info->getSelectedUUID();
			}
		}

		LLUUID focus_item_id = LLViewerMediaFocus::getInstance()->getFocusedObjectID();
		for (S32 pass = 0; pass < 2; pass++)
		{
			for (LLObjectSelection::iterator iter = mSelectedObjects->begin();
				 iter != mSelectedObjects->end(); iter++)
			{
				LLSelectNode* node = *iter;
                
                if (getTEMode() && !node->hasSelectedTE())
                    continue;

				LLViewerObject* objectp = node->getObject();
				if (!objectp)
					continue;

                if (objectp->mDrawable 
                    && objectp->mDrawable->getVOVolume() 
                    && objectp->mDrawable->getVOVolume()->isMesh())
                {
                    LLColor4 hlColor = objectp->isRootEdit() ? sParentColor : sChildColor;
                    if (objectp->getID() == inspect_item_id)
                    {
                        hlColor = sHighlightInspectColor;
                    }
                    else if (node->isTransient())
                    {
                        hlColor = sContextSilhouetteColor;
                    }
                    renderMeshSelection_f(node, objectp, hlColor);
                }
                else
                {
                    if (objectp->isHUDAttachment() != for_hud)
                    {
                        continue;
                    }
                    if (objectp->getID() == focus_item_id)
                    {
                        node->renderOneSilhouette(gFocusMgr.getFocusColor());
                    }
                    else if (objectp->getID() == inspect_item_id)
                    {
                        node->renderOneSilhouette(sHighlightInspectColor);
                    }
                    else if (node->isTransient())
                    {
                        BOOL oldHidden = LLSelectMgr::sRenderHiddenSelections;
                        LLSelectMgr::sRenderHiddenSelections = FALSE;
                        node->renderOneSilhouette(sContextSilhouetteColor);
                        LLSelectMgr::sRenderHiddenSelections = oldHidden;
                    }
                    else if (objectp->isRootEdit())
                    {
                        node->renderOneSilhouette(sSilhouetteParentColor);
                    }
                    else
                    {
                        node->renderOneSilhouette(sSilhouetteChildColor);
                    }
                }
			} //for all selected node's
		} //for pass
	}

	if (mHighlightedObjects->getNumNodes())
	{
		// render silhouettes for highlighted objects
		BOOL subtracting_from_selection = (gKeyboard->currentMask(TRUE) == MASK_CONTROL);
		for (S32 pass = 0; pass < 2; pass++)
		{
			for (LLObjectSelection::iterator iter = mHighlightedObjects->begin();
				 iter != mHighlightedObjects->end(); iter++)
			{
				LLSelectNode* node = *iter;
				LLViewerObject* objectp = node->getObject();
				if (!objectp)
					continue;
				if (objectp->isHUDAttachment() != for_hud)
				{
					continue;
				}
				
				LLColor4 highlight_color = objectp->isRoot() ? sHighlightParentColor : sHighlightChildColor;
				if (objectp->mDrawable
					&& objectp->mDrawable->getVOVolume()
					&& objectp->mDrawable->getVOVolume()->isMesh())
				{
					renderMeshSelection_f(node, objectp, subtracting_from_selection ? LLColor4::red : highlight_color);
				}
				else if (subtracting_from_selection)
				{
					node->renderOneSilhouette(LLColor4::red);
				}
				else if (!objectp->isSelected())
				{
					node->renderOneSilhouette(highlight_color);
				}
			}
		}
	}

	if (isAgentAvatarValid() && for_hud)
	{
		gGL.matrixMode(LLRender::MM_PROJECTION);
		gGL.popMatrix();

		gGL.matrixMode(LLRender::MM_MODELVIEW);
		gGL.popMatrix();
		gGL.popUIMatrix();
		stop_glerror();
	}

	gGL.getTexUnit(0)->unbind(LLTexUnit::TT_TEXTURE);
}

void LLSelectMgr::generateSilhouette(LLSelectNode* nodep, const LLVector3& view_point)
{
	LLViewerObject* objectp = nodep->getObject();

	if (objectp && objectp->getPCode() == LL_PCODE_VOLUME)
	{
		((LLVOVolume*)objectp)->generateSilhouette(nodep, view_point);
	}
}

//
// Utility classes
//
LLSelectNode::LLSelectNode(LLViewerObject* object, BOOL glow)
:	mObject(object),
	mIndividualSelection(FALSE),
	mTransient(FALSE),
	mValid(FALSE),
	mPermissions(new LLPermissions()),
	mInventorySerial(0),
	mSilhouetteExists(FALSE),
	mDuplicated(FALSE),
	mTESelectMask(0),
	mLastTESelected(0),
	mName(LLStringUtil::null),
	mDescription(LLStringUtil::null),
	mTouchName(LLStringUtil::null),
	mSitName(LLStringUtil::null),
	mCreationDate(0)
{
	saveColors();
	saveShinyColors();
}

LLSelectNode::LLSelectNode(const LLSelectNode& nodep)
{
	mTESelectMask = nodep.mTESelectMask;
	mLastTESelected = nodep.mLastTESelected;

	mIndividualSelection = nodep.mIndividualSelection;

	mValid = nodep.mValid;
	mTransient		= nodep.mTransient;
	mPermissions = new LLPermissions(*nodep.mPermissions);
	mSaleInfo = nodep.mSaleInfo;;
	mAggregatePerm = nodep.mAggregatePerm;
	mAggregateTexturePerm = nodep.mAggregateTexturePerm;
	mAggregateTexturePermOwner = nodep.mAggregateTexturePermOwner;
	mName = nodep.mName;
	mDescription = nodep.mDescription;
	mCategory = nodep.mCategory;
	mInventorySerial = 0;
	mSavedPositionLocal = nodep.mSavedPositionLocal;
	mSavedPositionGlobal = nodep.mSavedPositionGlobal;
	mSavedScale = nodep.mSavedScale;
	mSavedRotation = nodep.mSavedRotation;
	mDuplicated = nodep.mDuplicated;
	mDuplicatePos = nodep.mDuplicatePos;
	mDuplicateRot = nodep.mDuplicateRot;
	mItemID = nodep.mItemID;
	mFolderID = nodep.mFolderID;
	mFromTaskID = nodep.mFromTaskID;
	mTouchName = nodep.mTouchName;
	mSitName = nodep.mSitName;
	mCreationDate = nodep.mCreationDate;

	mSilhouetteVertices = nodep.mSilhouetteVertices;
	mSilhouetteNormals = nodep.mSilhouetteNormals;
	mSilhouetteExists = nodep.mSilhouetteExists;
	mObject = nodep.mObject;

	std::vector<LLColor4>::const_iterator color_iter;
	mSavedColors.clear();
	for (color_iter = nodep.mSavedColors.begin(); color_iter != nodep.mSavedColors.end(); ++color_iter)
	{
		mSavedColors.push_back(*color_iter);
	}
	mSavedShinyColors.clear();
	for (color_iter = nodep.mSavedShinyColors.begin(); color_iter != nodep.mSavedShinyColors.end(); ++color_iter)
	{
		mSavedShinyColors.push_back(*color_iter);
	}
	
	saveTextures(nodep.mSavedTextures);
}

LLSelectNode::~LLSelectNode()
{
	delete mPermissions;
	mPermissions = NULL;
}

void LLSelectNode::selectAllTEs(BOOL b)
{
	mTESelectMask = b ? TE_SELECT_MASK_ALL : 0x0;
	mLastTESelected = 0;
}

void LLSelectNode::selectTE(S32 te_index, BOOL selected)
{
	if (te_index < 0 || te_index >= SELECT_MAX_TES)
	{
		return;
	}
	S32 mask = 0x1 << te_index;
	if(selected)
	{	
		mTESelectMask |= mask;
	}
	else
	{
		mTESelectMask &= ~mask;
	}
	mLastTESelected = te_index;
}

BOOL LLSelectNode::isTESelected(S32 te_index) const
{
	if (te_index < 0 || te_index >= mObject->getNumTEs())
	{
		return FALSE;
	}
	return (mTESelectMask & (0x1 << te_index)) != 0;
}

S32 LLSelectNode::getLastSelectedTE() const
{
	if (!isTESelected(mLastTESelected))
	{
		return -1;
	}
	return mLastTESelected;
}

LLViewerObject* LLSelectNode::getObject()
{
	if (!mObject)
	{
		return NULL;
	}
	else if (mObject->isDead())
	{
		mObject = NULL;
	}
	return mObject;
}

void LLSelectNode::setObject(LLViewerObject* object)
{
	mObject = object;
}

void LLSelectNode::saveColors()
{
	if (mObject.notNull())
	{
		mSavedColors.clear();
		for (S32 i = 0; i < mObject->getNumTEs(); i++)
		{
			const LLTextureEntry* tep = mObject->getTE(i);
			mSavedColors.push_back(tep->getColor());
		}
	}
}

void LLSelectNode::saveShinyColors()
{
	if (mObject.notNull())
	{
		mSavedShinyColors.clear();
		for (S32 i = 0; i < mObject->getNumTEs(); i++)
		{
			const LLMaterialPtr mat = mObject->getTE(i)->getMaterialParams();
			if (!mat.isNull())
			{
				mSavedShinyColors.push_back(mat->getSpecularLightColor());
			}
			else
			{
				mSavedShinyColors.push_back(LLColor4::white);
			}
		}
	}
}

void LLSelectNode::saveTextures(const uuid_vec_t& textures)
{
	if (mObject.notNull())
	{
		mSavedTextures.clear();

		for (uuid_vec_t::const_iterator texture_it = textures.begin();
			 texture_it != textures.end(); ++texture_it)
		{
			mSavedTextures.push_back(*texture_it);
		}
	}
}

void LLSelectNode::saveTextureScaleRatios(LLRender::eTexIndex index_to_query)
{
	mTextureScaleRatios.clear();

	if (mObject.notNull())
	{
		
		LLVector3 scale = mObject->getScale();

		for (U8 i = 0; i < mObject->getNumTEs(); i++)
		{
			F32 diffuse_s = 1.0f;
			F32 diffuse_t = 1.0f;
			
			LLVector3 v;
			const LLTextureEntry* tep = mObject->getTE(i);
			if (!tep)
				continue;

			U32 s_axis = VX;
			U32 t_axis = VY;
			LLPrimitive::getTESTAxes(i, &s_axis, &t_axis);

			tep->getScale(&diffuse_s,&diffuse_t);

			if (tep->getTexGen() == LLTextureEntry::TEX_GEN_PLANAR)
			{
				v.mV[s_axis] = diffuse_s*scale.mV[s_axis];
				v.mV[t_axis] = diffuse_t*scale.mV[t_axis];
				mTextureScaleRatios.push_back(v);
			}
			else
			{
				v.mV[s_axis] = diffuse_s/scale.mV[s_axis];
				v.mV[t_axis] = diffuse_t/scale.mV[t_axis];
				mTextureScaleRatios.push_back(v);
			}
		}
	}
}


// This implementation should be similar to LLTask::allowOperationOnTask
BOOL LLSelectNode::allowOperationOnNode(PermissionBit op, U64 group_proxy_power) const
{
	// Extract ownership.
	BOOL object_is_group_owned = FALSE;
	LLUUID object_owner_id;
	mPermissions->getOwnership(object_owner_id, object_is_group_owned);

	// Operations on invalid or public objects is not allowed.
	if (!mObject || (mObject->isDead()) || !mPermissions->isOwned())
	{
		return FALSE;
	}

	// The transfer permissions can never be given through proxy.
	if (PERM_TRANSFER == op)
	{
		// The owner of an agent-owned object can transfer to themselves.
		if ( !object_is_group_owned 
			&& (gAgent.getID() == object_owner_id) )
		{
			return TRUE;
		}
		else
		{
			// Otherwise check aggregate permissions.
			return mObject->permTransfer();
		}
	}

	if (PERM_MOVE == op
		|| PERM_MODIFY == op)
	{
		// only owners can move or modify their attachments
		// no proxy allowed.
		if (mObject->isAttachment() && object_owner_id != gAgent.getID())
		{
			return FALSE;
		}
	}

	// Calculate proxy_agent_id and group_id to use for permissions checks.
	// proxy_agent_id may be set to the object owner through group powers.
	// group_id can only be set to the object's group, if the agent is in that group.
	LLUUID group_id = LLUUID::null;
	LLUUID proxy_agent_id = gAgent.getID();

	// Gods can always operate.
	if (gAgent.isGodlike())
	{
		return TRUE;
	}

	// Check if the agent is in the same group as the object.
	LLUUID object_group_id = mPermissions->getGroup();
	if (object_group_id.notNull() &&
		gAgent.isInGroup(object_group_id))
	{
		// Assume the object's group during this operation.
		group_id = object_group_id;
	}

	// Only allow proxy powers for PERM_COPY if the actual agent can
	// receive the item (ie has PERM_TRANSFER permissions).
	// NOTE: op == PERM_TRANSFER has already been handled, but if
	// that ever changes we need to BLOCK proxy powers for PERM_TRANSFER.  DK 03/28/06
	if (PERM_COPY != op || mPermissions->allowTransferTo(gAgent.getID()))
	{
		// Check if the agent can assume ownership through group proxy or agent-granted proxy.
		if (   ( object_is_group_owned 
				&& gAgent.hasPowerInGroup(object_owner_id, group_proxy_power))
				// Only allow proxy for move, modify, and copy.
				|| ( (PERM_MOVE == op || PERM_MODIFY == op || PERM_COPY == op)
					&& (!object_is_group_owned
						&& gAgent.isGrantedProxy(*mPermissions))))
		{
			// This agent is able to assume the ownership role for this operation.
			proxy_agent_id = object_owner_id;
		}
	}
	
	// We now have max ownership information.
	if (PERM_OWNER == op)
	{
		// This this was just a check for ownership, we can now return the answer.
		return (proxy_agent_id == object_owner_id ? TRUE : FALSE);
	}

	// check permissions to see if the agent can operate
	return (mPermissions->allowOperationBy(op, proxy_agent_id, group_id));
}

//-----------------------------------------------------------------------------
// renderOneSilhouette()
//-----------------------------------------------------------------------------
void LLSelectNode::renderOneSilhouette(const LLColor4 &color)
{
	LLViewerObject* objectp = getObject();
	if (!objectp)
	{
		return;
	}

	LLDrawable* drawable = objectp->mDrawable;
	if(!drawable)
	{
		return;
	}

	LLVOVolume* vobj = drawable->getVOVolume();
	if (vobj && vobj->isMesh())
	{
		//This check (if(...)) with assert here just for ensure that this situation will not happens, and can be removed later. For example on the next release.
		llassert(!"renderOneWireframe() was removed SL-10194");
		return;
	}

	if (!mSilhouetteExists)
	{
		return;
	}

	BOOL is_hud_object = objectp->isHUDAttachment();
	
	if (mSilhouetteVertices.size() == 0 || mSilhouetteNormals.size() != mSilhouetteVertices.size())
	{
		return;
	}


	LLGLSLShader* shader = LLGLSLShader::sCurBoundShaderPtr;

	if (shader)
	{ //use UI program for selection highlights (texture color modulated by vertex color)
		gUIProgram.bind();
	}

	gGL.matrixMode(LLRender::MM_MODELVIEW);
	gGL.pushMatrix();
	gGL.pushUIMatrix();
	gGL.loadUIIdentity();

	if (!is_hud_object)
	{
		gGL.loadIdentity();
		gGL.multMatrix(gGLModelView);
	}
	
	
	if (drawable->isActive())
	{
		gGL.multMatrix((F32*) objectp->getRenderMatrix().mMatrix);
	}

	LLVolume *volume = objectp->getVolume();
	if (volume)
	{
		F32 silhouette_thickness;
		if (isAgentAvatarValid() && is_hud_object)
		{
			silhouette_thickness = LLSelectMgr::sHighlightThickness / gAgentCamera.mHUDCurZoom;
		}
		else
		{
			LLVector3 view_vector = LLViewerCamera::getInstance()->getOrigin() - objectp->getRenderPosition();
			silhouette_thickness = view_vector.magVec() * LLSelectMgr::sHighlightThickness * (LLViewerCamera::getInstance()->getView() / LLViewerCamera::getInstance()->getDefaultFOV());
		}		
		F32 animationTime = (F32)LLFrameTimer::getElapsedSeconds();

		F32 u_coord = fmod(animationTime * LLSelectMgr::sHighlightUAnim, 1.f);
		F32 v_coord = 1.f - fmod(animationTime * LLSelectMgr::sHighlightVAnim, 1.f);
		F32 u_divisor = 1.f / ((F32)(mSilhouetteVertices.size() - 1));

		if (LLSelectMgr::sRenderHiddenSelections) // && gFloaterTools && gFloaterTools->getVisible())
		{
			gGL.flush();
			gGL.blendFunc(LLRender::BF_SOURCE_COLOR, LLRender::BF_ONE);
			LLGLEnable fog(GL_FOG);
			glFogi(GL_FOG_MODE, GL_LINEAR);
			float d = (LLViewerCamera::getInstance()->getPointOfInterest()-LLViewerCamera::getInstance()->getOrigin()).magVec();
			LLColor4 fogCol = color * (F32)llclamp((LLSelectMgr::getInstance()->getSelectionCenterGlobal()-gAgentCamera.getCameraPositionGlobal()).magVec()/(LLSelectMgr::getInstance()->getBBoxOfSelection().getExtentLocal().magVec()*4), 0.0, 1.0);
			glFogf(GL_FOG_START, d);
			glFogf(GL_FOG_END, d*(1 + (LLViewerCamera::getInstance()->getView() / LLViewerCamera::getInstance()->getDefaultFOV())));
			glFogfv(GL_FOG_COLOR, fogCol.mV);

			LLGLDepthTest gls_depth(GL_TRUE, GL_FALSE, GL_GEQUAL);
			gGL.setAlphaRejectSettings(LLRender::CF_DEFAULT);
			gGL.begin(LLRender::LINES);
			{
				gGL.color4f(color.mV[VRED], color.mV[VGREEN], color.mV[VBLUE], 0.4f);

				for(S32 i = 0; i < mSilhouetteVertices.size(); i += 2)
				{
					u_coord += u_divisor * LLSelectMgr::sHighlightUScale;
					gGL.texCoord2f( u_coord, v_coord );
					gGL.vertex3fv( mSilhouetteVertices[i].mV);
					u_coord += u_divisor * LLSelectMgr::sHighlightUScale;
					gGL.texCoord2f( u_coord, v_coord );
					gGL.vertex3fv(mSilhouetteVertices[i+1].mV);
				}
			}
            gGL.end();
			u_coord = fmod(animationTime * LLSelectMgr::sHighlightUAnim, 1.f);
		}

		gGL.flush();
		gGL.setSceneBlendType(LLRender::BT_ALPHA);
		gGL.begin(LLRender::TRIANGLES);
		{
			for(S32 i = 0; i < mSilhouetteVertices.size(); i+=2)
			{
				if (!mSilhouetteNormals[i].isFinite() ||
					!mSilhouetteNormals[i+1].isFinite())
				{ //skip skewed segments
					continue;
				}

				LLVector3 v[4];
				LLVector2 tc[4];
				v[0] = mSilhouetteVertices[i] + (mSilhouetteNormals[i] * silhouette_thickness);
				tc[0].set(u_coord, v_coord + LLSelectMgr::sHighlightVScale);

				v[1] = mSilhouetteVertices[i];
				tc[1].set(u_coord, v_coord);

				u_coord += u_divisor * LLSelectMgr::sHighlightUScale;

				v[2] = mSilhouetteVertices[i+1] + (mSilhouetteNormals[i+1] * silhouette_thickness);
				tc[2].set(u_coord, v_coord + LLSelectMgr::sHighlightVScale);
				
				v[3] = mSilhouetteVertices[i+1];
				tc[3].set(u_coord,v_coord);

				gGL.color4f(color.mV[VRED], color.mV[VGREEN], color.mV[VBLUE], 0.0f); //LLSelectMgr::sHighlightAlpha);
				gGL.texCoord2fv(tc[0].mV);
				gGL.vertex3fv( v[0].mV ); 
				
				gGL.color4f(color.mV[VRED]*2, color.mV[VGREEN]*2, color.mV[VBLUE]*2, LLSelectMgr::sHighlightAlpha);
				gGL.texCoord2fv( tc[1].mV );
				gGL.vertex3fv( v[1].mV );

				gGL.color4f(color.mV[VRED], color.mV[VGREEN], color.mV[VBLUE], 0.0f); //LLSelectMgr::sHighlightAlpha);
				gGL.texCoord2fv( tc[2].mV );
				gGL.vertex3fv( v[2].mV );

				gGL.vertex3fv( v[2].mV );

				gGL.color4f(color.mV[VRED]*2, color.mV[VGREEN]*2, color.mV[VBLUE]*2, LLSelectMgr::sHighlightAlpha);
				gGL.texCoord2fv( tc[1].mV );
				gGL.vertex3fv( v[1].mV );

				gGL.texCoord2fv( tc[3].mV );
				gGL.vertex3fv( v[3].mV );			
			}
		}
		gGL.end();
		gGL.flush();
	}
	gGL.popMatrix();
	gGL.popUIMatrix();

	if (shader)
	{
		shader->bind();
	}
}

//
// Utility Functions
//

// *DEPRECATED: See header comment.
void dialog_refresh_all()
{
	// This is the easiest place to fire the update signal, as it will
	// make cleaning up the functions below easier.  Also, sometimes entities
	// outside the selection manager change properties of selected objects
	// and call into this function.  Yuck.
	LLSelectMgr::getInstance()->mUpdateSignal();

	// *TODO: Eliminate all calls into outside classes below, make those
	// objects register with the update signal.

	gFloaterTools->dirty();

	gMenuObject->needsArrange();

	if( gMenuAttachmentSelf->getVisible() )
	{
		gMenuAttachmentSelf->arrange();
	}
	if( gMenuAttachmentOther->getVisible() )
	{
		gMenuAttachmentOther->arrange();
	}

	LLFloaterProperties::dirtyAll();

	LLFloaterInspect* inspect_instance = LLFloaterReg::getTypedInstance<LLFloaterInspect>("inspect");
	if(inspect_instance)
	{
		inspect_instance->dirty();
	}

	LLSidepanelTaskInfo *panel_task_info = LLSidepanelTaskInfo::getActivePanel();
	if (panel_task_info)
	{
		panel_task_info->dirty();
	}
}

S32 get_family_count(LLViewerObject *parent)
{
	if (!parent)
	{
		LL_WARNS() << "Trying to get_family_count on null parent!" << LL_ENDL;
	}
	S32 count = 1;	// for this object
	LLViewerObject::const_child_list_t& child_list = parent->getChildren();
	for (LLViewerObject::child_list_t::const_iterator iter = child_list.begin();
		 iter != child_list.end(); iter++)
	{
		LLViewerObject* child = *iter;

		if (!child)
		{
			LL_WARNS() << "Family object has NULL child!  Show Doug." << LL_ENDL;
		}
		else if (child->isDead())
		{
			LL_WARNS() << "Family object has dead child object.  Show Doug." << LL_ENDL;
		}
		else
		{
			if (LLSelectMgr::getInstance()->canSelectObject(child))
			{
				count += get_family_count( child );
			}
		}
	}
	return count;
}

//-----------------------------------------------------------------------------
// updateSelectionCenter
//
// FIXME this is a grab bag of functionality only some of which has to do
// with the selection center
// -----------------------------------------------------------------------------
void LLSelectMgr::updateSelectionCenter()
{
	const F32 MOVE_SELECTION_THRESHOLD = 1.f;		//  Movement threshold in meters for updating selection
													//  center (tractor beam)

	//override any object updates received
	//for selected objects
	overrideObjectUpdates();

	LLViewerObject* object = mSelectedObjects->getFirstObject();
	if (!object)
	{
		// nothing selected, probably grabbing
		// Ignore by setting to avatar origin.
		mSelectionCenterGlobal.clearVec();
		mShowSelection = FALSE;
		mSelectionBBox = LLBBox(); 
		resetAgentHUDZoom();
	}
	else
	{
		mSelectedObjects->mSelectType = getSelectTypeForObject(object);

		if (mSelectedObjects->mSelectType != SELECT_TYPE_HUD && isAgentAvatarValid())
		{
			// reset hud ZOOM
			resetAgentHUDZoom();
		}

		mShowSelection = FALSE;
		LLBBox bbox;

		// have stuff selected
		LLVector3d select_center;
		// keep a list of jointed objects for showing the joint HUDEffects

		// Initialize the bounding box to the root prim, so the BBox orientation 
		// matches the root prim's (affecting the orientation of the manipulators). 
		bbox.addBBoxAgent( (mSelectedObjects->getFirstRootObject(TRUE))->getBoundingBoxAgent() ); 
	                 
		for (LLObjectSelection::iterator iter = mSelectedObjects->begin();
			 iter != mSelectedObjects->end(); iter++)
		{
			LLSelectNode* node = *iter;
			LLViewerObject* object = node->getObject();
			if (!object)
				continue;
			
			LLViewerObject *root = object->getRootEdit();
			if (mSelectedObjects->mSelectType == SELECT_TYPE_WORLD && // not an attachment
				!root->isChild(gAgentAvatarp) && // not the object you're sitting on
				!object->isAvatar()) // not another avatar
			{
				mShowSelection = TRUE;
			}

			bbox.addBBoxAgent( object->getBoundingBoxAgent() );
		}
		
		LLVector3 bbox_center_agent = bbox.getCenterAgent();
		mSelectionCenterGlobal = gAgent.getPosGlobalFromAgent(bbox_center_agent);
		mSelectionBBox = bbox;

	}
	
	if ( !(gAgentID == LLUUID::null)) 
	{
		LLTool		*tool = LLToolMgr::getInstance()->getCurrentTool();
		if (mShowSelection)
		{
			LLVector3d select_center_global;

			if( tool->isEditing() )
			{
				select_center_global = tool->getEditingPointGlobal();
			}
			else
			{
				select_center_global = mSelectionCenterGlobal;
			}

			// Send selection center if moved beyond threshold (used to animate tractor beam)	
			LLVector3d diff;
			diff = select_center_global - mLastSentSelectionCenterGlobal;

			if ( diff.magVecSquared() > MOVE_SELECTION_THRESHOLD*MOVE_SELECTION_THRESHOLD )
			{
				//  Transmit updated selection center 
				mLastSentSelectionCenterGlobal = select_center_global;
			}
		}
	}

	// give up edit menu if no objects selected
	if (gEditMenuHandler == this && mSelectedObjects->getObjectCount() == 0)
	{
		gEditMenuHandler = NULL;
	}

    pauseAssociatedAvatars();
}

//-----------------------------------------------------------------------------
// pauseAssociatedAvatars
//
// If the selection includes an attachment or an animated object, the
// associated avatars should pause their animations until they are no
// longer selected.
//-----------------------------------------------------------------------------
void LLSelectMgr::pauseAssociatedAvatars()
{
    mPauseRequests.clear();

    for (LLObjectSelection::iterator iter = mSelectedObjects->begin();
         iter != mSelectedObjects->end(); iter++)
    {
        LLSelectNode* node = *iter;
        LLViewerObject* object = node->getObject();
        if (!object)
            continue;
			
        mSelectedObjects->mSelectType = getSelectTypeForObject(object);

        bool is_attached = false;
        if (mSelectedObjects->mSelectType == SELECT_TYPE_ATTACHMENT && 
            isAgentAvatarValid())
        {
            // Selection can be obsolete, confirm that this is an attachment
            LLViewerObject* parent = (LLViewerObject*)object->getParent();
            while (parent != NULL)
            {
                if (parent->isAvatar())
                {
                    is_attached = true;
                    break;
                }
                else
                {
                    parent = (LLViewerObject*)parent->getParent();
                }
            }
        }


        if (is_attached)
        {
            if (object->isAnimatedObject())
            {
                // Is an animated object attachment.
                // Pause both the control avatar and the avatar it's attached to.
                if (object->getControlAvatar())
                {
                    mPauseRequests.push_back(object->getControlAvatar()->requestPause());
                }
                mPauseRequests.push_back(gAgentAvatarp->requestPause());
            }
            else
            {
                // Is a regular attachment. Pause the avatar it's attached to.
                mPauseRequests.push_back(gAgentAvatarp->requestPause());
            }
        }
        else if (object && object->isAnimatedObject() && object->getControlAvatar())
        {
            // Is a non-attached animated object. Pause the control avatar.
            mPauseRequests.push_back(object->getControlAvatar()->requestPause());
        }

    }
}

void LLSelectMgr::updatePointAt()
{
	if (mShowSelection)
	{
		if (mSelectedObjects->getObjectCount())
		{					
			LLVector3 select_offset;
			const LLPickInfo& pick = gViewerWindow->getLastPick();
			LLViewerObject *click_object = pick.getObject();
			if (click_object && click_object->isSelected())
			{
				// clicked on another object in our selection group, use that as target
				select_offset.setVec(pick.mObjectOffset);
				select_offset.rotVec(~click_object->getRenderRotation());
		
				gAgentCamera.setPointAt(POINTAT_TARGET_SELECT, click_object, select_offset);
				gAgentCamera.setLookAt(LOOKAT_TARGET_SELECT, click_object, select_offset);
			}
			else
			{
				// didn't click on an object this time, revert to pointing at center of first object
				gAgentCamera.setPointAt(POINTAT_TARGET_SELECT, mSelectedObjects->getFirstObject());
				gAgentCamera.setLookAt(LOOKAT_TARGET_SELECT, mSelectedObjects->getFirstObject());
			}
		}
		else
		{
			gAgentCamera.setPointAt(POINTAT_TARGET_CLEAR);
			gAgentCamera.setLookAt(LOOKAT_TARGET_CLEAR);
		}
	}
	else
	{
		gAgentCamera.setPointAt(POINTAT_TARGET_CLEAR);
		gAgentCamera.setLookAt(LOOKAT_TARGET_CLEAR);
	}
}

//-----------------------------------------------------------------------------
// getBBoxOfSelection()
//-----------------------------------------------------------------------------
LLBBox LLSelectMgr::getBBoxOfSelection() const
{
	return mSelectionBBox;
}


//-----------------------------------------------------------------------------
// canUndo()
//-----------------------------------------------------------------------------
BOOL LLSelectMgr::canUndo() const
{
	// Can edit or can move
	return const_cast<LLSelectMgr*>(this)->mSelectedObjects->getFirstUndoEnabledObject() != NULL; // HACK: casting away constness - MG;
}

//-----------------------------------------------------------------------------
// undo()
//-----------------------------------------------------------------------------
void LLSelectMgr::undo()
{
	BOOL select_linked_set = !gSavedSettings.getBOOL("EditLinkedParts");
	LLUUID group_id(gAgent.getGroupID());
	sendListToRegions("Undo", packAgentAndSessionAndGroupID, packObjectID, logNoOp, &group_id, select_linked_set ? SEND_ONLY_ROOTS : SEND_CHILDREN_FIRST);
}

//-----------------------------------------------------------------------------
// canRedo()
//-----------------------------------------------------------------------------
BOOL LLSelectMgr::canRedo() const
{
	return const_cast<LLSelectMgr*>(this)->mSelectedObjects->getFirstEditableObject() != NULL; // HACK: casting away constness - MG
}

//-----------------------------------------------------------------------------
// redo()
//-----------------------------------------------------------------------------
void LLSelectMgr::redo()
{
	BOOL select_linked_set = !gSavedSettings.getBOOL("EditLinkedParts");
	LLUUID group_id(gAgent.getGroupID());
	sendListToRegions("Redo", packAgentAndSessionAndGroupID, packObjectID, logNoOp, &group_id, select_linked_set ? SEND_ONLY_ROOTS : SEND_CHILDREN_FIRST);
}

//-----------------------------------------------------------------------------
// canDoDelete()
//-----------------------------------------------------------------------------
BOOL LLSelectMgr::canDoDelete() const
{
	bool can_delete = false;
	// This function is "logically const" - it does not change state in
	// a way visible outside the selection manager.
	LLSelectMgr* self = const_cast<LLSelectMgr*>(this);
	LLViewerObject* obj = self->mSelectedObjects->getFirstDeleteableObject();
	// Note: Can only delete root objects (see getFirstDeleteableObject() for more info)
	if (obj!= NULL)
	{
		// all the faces needs to be selected
		if(self->mSelectedObjects->contains(obj,SELECT_ALL_TES ))
		{
			can_delete = true;
		}
	}
// [RLVa:KB] - Checked: 2010-03-23 (RLVa-1.2.0e) | Added: RLVa-1.2.0a
	can_delete &= (!rlv_handler_t::isEnabled()) || (rlvCanDeleteOrReturn());
// [/RLVa:KB]

	return can_delete;
}

//-----------------------------------------------------------------------------
// doDelete()
//-----------------------------------------------------------------------------
void LLSelectMgr::doDelete()
{
	selectDelete();
}

//-----------------------------------------------------------------------------
// canDeselect()
//-----------------------------------------------------------------------------
BOOL LLSelectMgr::canDeselect() const
{
	return !mSelectedObjects->isEmpty();
}

//-----------------------------------------------------------------------------
// deselect()
//-----------------------------------------------------------------------------
void LLSelectMgr::deselect()
{
	deselectAll();
}
//-----------------------------------------------------------------------------
// canDuplicate()
//-----------------------------------------------------------------------------
BOOL LLSelectMgr::canDuplicate() const
{
//	return const_cast<LLSelectMgr*>(this)->mSelectedObjects->getFirstCopyableObject() != NULL; // HACK: casting away constness - MG
// [RLVa:KB] - Checked: 2010-03-24 (RLVa-1.2.0e) | Added: RLVa-1.2.0a
	return 
		(const_cast<LLSelectMgr*>(this)->mSelectedObjects->getFirstCopyableObject() != NULL) &&
		( (!rlv_handler_t::isEnabled()) || (rlvCanDeleteOrReturn()) );
// [/RLVa:KB]
}
//-----------------------------------------------------------------------------
// duplicate()
//-----------------------------------------------------------------------------
void LLSelectMgr::duplicate()
{
	LLVector3 offset(0.5f, 0.5f, 0.f);
	selectDuplicate(offset, TRUE);
}

ESelectType LLSelectMgr::getSelectTypeForObject(LLViewerObject* object)
{
	if (!object)
	{
		return SELECT_TYPE_WORLD;
	}
	if (object->isHUDAttachment())
	{
		return SELECT_TYPE_HUD;
	}
	else if (object->isAttachment())
	{
		return SELECT_TYPE_ATTACHMENT;
	}
	else
	{
		return SELECT_TYPE_WORLD;
	}
}

void LLSelectMgr::validateSelection()
{
	struct f : public LLSelectedObjectFunctor
	{
		virtual bool apply(LLViewerObject* object)
		{
			if (!LLSelectMgr::getInstance()->canSelectObject(object))
			{
				LLSelectMgr::getInstance()->deselectObjectOnly(object);
			}
			return true;
		}
	} func;
	getSelection()->applyToObjects(&func);	
}

BOOL LLSelectMgr::canSelectObject(LLViewerObject* object, BOOL ignore_select_owned)
{
	// Never select dead objects
	if (!object || object->isDead())
	{
		return FALSE;
	}

	if (mForceSelection)
	{
		return TRUE;
	}

	if(!ignore_select_owned)
	{
		if ((gSavedSettings.getBOOL("SelectOwnedOnly") && !object->permYouOwner()) ||
				(gSavedSettings.getBOOL("SelectMovableOnly") && (!object->permMove() ||  object->isPermanentEnforced())))
		{
			// only select my own objects
			return FALSE;
		}
	}

	// Can't select orphans
	if (object->isOrphaned()) return FALSE;

	// Can't select avatars
	if (object->isAvatar()) return FALSE;

	// Can't select land
	if (object->getPCode() == LLViewerObject::LL_VO_SURFACE_PATCH) return FALSE;

	ESelectType selection_type = getSelectTypeForObject(object);
	if (mSelectedObjects->getObjectCount() > 0 && mSelectedObjects->mSelectType != selection_type) return FALSE;

	return TRUE;
}

BOOL LLSelectMgr::setForceSelection(BOOL force) 
{ 
	std::swap(mForceSelection,force); 
	return force; 
}

void LLSelectMgr::resetAgentHUDZoom()
{
	if (gAgentCamera.mHUDTargetZoom != 1)
	{
		gAgentCamera.mHUDTargetZoom = 1.f;
		gAgentCamera.mHUDCurZoom = 1.f;
	}
}

void LLSelectMgr::getAgentHUDZoom(F32 &target_zoom, F32 &current_zoom) const
{
	target_zoom = gAgentCamera.mHUDTargetZoom;
	current_zoom = gAgentCamera.mHUDCurZoom;
}

void LLSelectMgr::setAgentHUDZoom(F32 target_zoom, F32 current_zoom)
{
	gAgentCamera.mHUDTargetZoom = target_zoom;
	gAgentCamera.mHUDCurZoom = current_zoom;
}

/////////////////////////////////////////////////////////////////////////////
// Object selection iterator helpers
/////////////////////////////////////////////////////////////////////////////
bool LLObjectSelection::is_root::operator()(LLSelectNode *node)
{
	LLViewerObject* object = node->getObject();
	return (object != NULL) && !node->mIndividualSelection && (object->isRootEdit());
}

bool LLObjectSelection::is_valid_root::operator()(LLSelectNode *node)
{
	LLViewerObject* object = node->getObject();
	return (object != NULL) && node->mValid && !node->mIndividualSelection && (object->isRootEdit());
}

bool LLObjectSelection::is_root_object::operator()(LLSelectNode *node)
{
	LLViewerObject* object = node->getObject();
	return (object != NULL) && (object->isRootEdit());
}

LLObjectSelection::LLObjectSelection() : 
	LLRefCount(),
	mSelectType(SELECT_TYPE_WORLD)
{
}

LLObjectSelection::~LLObjectSelection()
{
	deleteAllNodes();
}

void LLObjectSelection::cleanupNodes()
{
	for (list_t::iterator iter = mList.begin(); iter != mList.end(); )
	{
		list_t::iterator curiter = iter++;
		LLSelectNode* node = *curiter;
		if (node->getObject() == NULL || node->getObject()->isDead())
		{
			mList.erase(curiter);
			delete node;
		}
	}
}

void LLObjectSelection::updateEffects()
{
}

S32 LLObjectSelection::getNumNodes()
{
	return mList.size();
}

void LLObjectSelection::addNode(LLSelectNode *nodep)
{
	llassert_always(nodep->getObject() && !nodep->getObject()->isDead());
	mList.push_front(nodep);
	mSelectNodeMap[nodep->getObject()] = nodep;
}

void LLObjectSelection::addNodeAtEnd(LLSelectNode *nodep)
{
	llassert_always(nodep->getObject() && !nodep->getObject()->isDead());
	mList.push_back(nodep);
	mSelectNodeMap[nodep->getObject()] = nodep;
}

void LLObjectSelection::moveNodeToFront(LLSelectNode *nodep)
{
	mList.remove(nodep);
	mList.push_front(nodep);
}

void LLObjectSelection::removeNode(LLSelectNode *nodep)
{
	mSelectNodeMap.erase(nodep->getObject());
	if (nodep->getObject() == mPrimaryObject)
	{
		mPrimaryObject = NULL;
	}
	nodep->setObject(NULL); // Will get erased in cleanupNodes()
	mList.remove(nodep);
}

void LLObjectSelection::deleteAllNodes()
{
	std::for_each(mList.begin(), mList.end(), DeletePointer());
	mList.clear();
	mSelectNodeMap.clear();
	mPrimaryObject = NULL;
}

LLSelectNode* LLObjectSelection::findNode(LLViewerObject* objectp)
{
	std::map<LLPointer<LLViewerObject>, LLSelectNode*>::iterator found_it = mSelectNodeMap.find(objectp);
	if (found_it != mSelectNodeMap.end())
	{
		return found_it->second;
	}
	return NULL;
}

//-----------------------------------------------------------------------------
// isEmpty()
//-----------------------------------------------------------------------------
BOOL LLObjectSelection::isEmpty() const
{
	return (mList.size() == 0);
}


//-----------------------------------------------------------------------------
// getObjectCount() - returns number of non null objects
//-----------------------------------------------------------------------------
S32 LLObjectSelection::getObjectCount()
{
	cleanupNodes();
	S32 count = mList.size();

	return count;
}

F32 LLObjectSelection::getSelectedObjectCost()
{
	cleanupNodes();
	F32 cost = 0.f;

	for (list_t::iterator iter = mList.begin(); iter != mList.end(); ++iter)
	{
		LLSelectNode* node = *iter;
		LLViewerObject* object = node->getObject();
		
		if (object)
		{
			cost += object->getObjectCost();
		}
	}

	return cost;
}

F32 LLObjectSelection::getSelectedLinksetCost()
{
	cleanupNodes();
	F32 cost = 0.f;

	std::set<LLViewerObject*> me_roots;

	for (list_t::iterator iter = mList.begin(); iter != mList.end(); ++iter)
	{
		LLSelectNode* node = *iter;
		LLViewerObject* object = node->getObject();
		
		if (object && !object->isAttachment())
		{
			LLViewerObject* root = static_cast<LLViewerObject*>(object->getRoot());
			if (root)
			{
				if (me_roots.find(root) == me_roots.end())
				{
					me_roots.insert(root);
					cost += root->getLinksetCost();
				}
			}
		}
	}

	return cost;
}

F32 LLObjectSelection::getSelectedPhysicsCost()
{
	cleanupNodes();
	F32 cost = 0.f;

	for (list_t::iterator iter = mList.begin(); iter != mList.end(); ++iter)
	{
		LLSelectNode* node = *iter;
		LLViewerObject* object = node->getObject();
		
		if (object)
		{
			cost += object->getPhysicsCost();
		}
	}

	return cost;
}

F32 LLObjectSelection::getSelectedLinksetPhysicsCost()
{
	cleanupNodes();
	F32 cost = 0.f;

	std::set<LLViewerObject*> me_roots;

	for (list_t::iterator iter = mList.begin(); iter != mList.end(); ++iter)
	{
		LLSelectNode* node = *iter;
		LLViewerObject* object = node->getObject();
		
		if (object)
		{
			LLViewerObject* root = static_cast<LLViewerObject*>(object->getRoot());
			if (root)
			{
				if (me_roots.find(root) == me_roots.end())
				{
					me_roots.insert(root);
					cost += root->getLinksetPhysicsCost();
				}
			}
		}
	}

	return cost;
}

F32 LLObjectSelection::getSelectedObjectStreamingCost(S32* total_bytes, S32* visible_bytes)
{
	F32 cost = 0.f;
	for (list_t::iterator iter = mList.begin(); iter != mList.end(); ++iter)
	{
		LLSelectNode* node = *iter;
		LLViewerObject* object = node->getObject();
		
		if (object)
		{
			cost += object->getStreamingCost();

            S32 bytes = 0;
            S32 visible = 0;
            LLMeshCostData costs;
            if (object->getCostData(costs))
            {
                bytes = costs.getSizeTotal();
                visible = costs.getSizeByLOD(object->getLOD());
            }
			if (total_bytes)
			{
				*total_bytes += bytes;
			}

			if (visible_bytes)
			{
				*visible_bytes += visible;
			}
		}
	}

	return cost;
}

U32 LLObjectSelection::getSelectedObjectTriangleCount(S32* vcount)
{
	U32 count = 0;
	for (list_t::iterator iter = mList.begin(); iter != mList.end(); ++iter)
	{
		LLSelectNode* node = *iter;
		LLViewerObject* object = node->getObject();
		
		if (object)
		{
			S32 vt = 0;
			count += object->getTriangleCount(&vt);
			*vcount += vt;
		}
	}

	return count;
}

S32 LLObjectSelection::getSelectedObjectRenderCost()
{
       S32 cost = 0;
       LLVOVolume::texture_cost_t textures;
       typedef std::set<LLUUID> uuid_list_t;
       uuid_list_t computed_objects;

	   typedef std::list<LLPointer<LLViewerObject> > child_list_t;
	   typedef const child_list_t const_child_list_t;

	   // add render cost of complete linksets first, to get accurate texture counts
       for (list_t::iterator iter = mList.begin(); iter != mList.end(); ++iter)
       {
               LLSelectNode* node = *iter;
			   
               LLVOVolume* object = (LLVOVolume*)node->getObject();

               if (object && object->isRootEdit())
               {
				   cost += object->getRenderCost(textures);
				   computed_objects.insert(object->getID());

				   const_child_list_t children = object->getChildren();
				   for (const_child_list_t::const_iterator child_iter = children.begin();
						 child_iter != children.end();
						 ++child_iter)
				   {
					   LLViewerObject* child_obj = *child_iter;
					   LLVOVolume *child = dynamic_cast<LLVOVolume*>( child_obj );
					   if (child)
					   {
						   cost += child->getRenderCost(textures);
						   computed_objects.insert(child->getID());
					   }
				   }

				   for (LLVOVolume::texture_cost_t::iterator iter = textures.begin(); iter != textures.end(); ++iter)
				   {
					   // add the cost of each individual texture in the linkset
					   cost += iter->second;
				   }

				   textures.clear();
               }
       }
	
	   // add any partial linkset objects, texture cost may be slightly misleading
		for (list_t::iterator iter = mList.begin(); iter != mList.end(); ++iter)
		{
			LLSelectNode* node = *iter;
			LLVOVolume* object = (LLVOVolume*)node->getObject();

			if (object && computed_objects.find(object->getID()) == computed_objects.end()  )
			{
					cost += object->getRenderCost(textures);
					computed_objects.insert(object->getID());
			}

			for (LLVOVolume::texture_cost_t::iterator iter = textures.begin(); iter != textures.end(); ++iter)
			{
				// add the cost of each individual texture in the linkset
				cost += iter->second;
			}

			textures.clear();
		}

       return cost;
}

//-----------------------------------------------------------------------------
// getTECount()
//-----------------------------------------------------------------------------
S32 LLObjectSelection::getTECount()
{
	S32 count = 0;
	for (LLObjectSelection::iterator iter = begin(); iter != end(); iter++)
	{
		LLSelectNode* node = *iter;
		LLViewerObject* object = node->getObject();
		if (!object)
			continue;
		S32 num_tes = object->getNumTEs();
		for (S32 te = 0; te < num_tes; te++)
		{
			if (node->isTESelected(te))
			{
				++count;
			}
		}
	}
	return count;
}

//-----------------------------------------------------------------------------
// getRootObjectCount()
//-----------------------------------------------------------------------------
S32 LLObjectSelection::getRootObjectCount()
{
	S32 count = 0;
	for (LLObjectSelection::root_iterator iter = root_begin(); iter != root_end(); iter++)
	{
		++count;
	}
	return count;
}

bool LLObjectSelection::applyToObjects(LLSelectedObjectFunctor* func)
{
	bool result = true;
	for (iterator iter = begin(); iter != end(); )
	{
		iterator nextiter = iter++;
		LLViewerObject* object = (*nextiter)->getObject();
		if (!object)
			continue;
		bool r = func->apply(object);
		result = result && r;
	}
	return result;
}

bool LLObjectSelection::checkAnimatedObjectEstTris()
{
    F32 est_tris = 0;
    F32 max_tris = 0;
    S32 anim_count = 0;
	for (root_iterator iter = root_begin(); iter != root_end(); ++iter)
	{
		LLViewerObject* object = (*iter)->getObject();
		if (!object)
			continue;
        if (object->isAnimatedObject())
        {
            anim_count++;
        }
        est_tris += object->recursiveGetEstTrianglesMax();
        max_tris = llmax((F32)max_tris,(F32)object->getAnimatedObjectMaxTris());
	}
	return anim_count==0 || est_tris <= max_tris;
}

bool LLObjectSelection::checkAnimatedObjectLinkable()
{
    return checkAnimatedObjectEstTris();
}

bool LLObjectSelection::applyToRootObjects(LLSelectedObjectFunctor* func, bool firstonly)
{
	bool result = firstonly ? false : true;
	for (root_iterator iter = root_begin(); iter != root_end(); )
	{
		root_iterator nextiter = iter++;
		LLViewerObject* object = (*nextiter)->getObject();
		if (!object)
			continue;
		bool r = func->apply(object);
		if (firstonly && r)
			return true;
		else
			result = result && r;
	}
	return result;
}

bool LLObjectSelection::applyToTEs(LLSelectedTEFunctor* func, bool firstonly)
{
	bool result = firstonly ? false : true;
	for (iterator iter = begin(); iter != end(); )
	{
		iterator nextiter = iter++;
		LLSelectNode* node = *nextiter;
		LLViewerObject* object = (*nextiter)->getObject();
		if (!object)
			continue;
		S32 num_tes = llmin((S32)object->getNumTEs(), (S32)object->getNumFaces()); // avatars have TEs but no faces
		for (S32 te = 0; te < num_tes; ++te)
		{
			if (node->isTESelected(te))
			{
				bool r = func->apply(object, te);
				if (firstonly && r)
					return true;
				else
					result = result && r;
			}
		}
	}
	return result;
}

bool LLObjectSelection::applyToNodes(LLSelectedNodeFunctor *func, bool firstonly)
{
	bool result = firstonly ? false : true;
	for (iterator iter = begin(); iter != end(); )
	{
		iterator nextiter = iter++;
		LLSelectNode* node = *nextiter;
		bool r = func->apply(node);
		if (firstonly && r)
			return true;
		else
			result = result && r;
	}
	return result;
}

bool LLObjectSelection::applyToRootNodes(LLSelectedNodeFunctor *func, bool firstonly)
{
	bool result = firstonly ? false : true;
	for (root_iterator iter = root_begin(); iter != root_end(); )
	{
		root_iterator nextiter = iter++;
		LLSelectNode* node = *nextiter;
		bool r = func->apply(node);
		if (firstonly && r)
			return true;
		else
			result = result && r;
	}
	return result;
}

BOOL LLObjectSelection::isMultipleTESelected()
{
	BOOL te_selected = FALSE;
	// ...all faces
	for (LLObjectSelection::iterator iter = begin();
		 iter != end(); iter++)
	{
		LLSelectNode* nodep = *iter;
		for (S32 i = 0; i < SELECT_MAX_TES; i++)
		{
			if(nodep->isTESelected(i))
			{
				if(te_selected)
				{
					return TRUE;
				}
				te_selected = TRUE;
			}
		}
	}
	return FALSE;
}

//-----------------------------------------------------------------------------
// contains()
//-----------------------------------------------------------------------------
BOOL LLObjectSelection::contains(LLViewerObject* object)
{
	return findNode(object) != NULL;
}


//-----------------------------------------------------------------------------
// contains()
//-----------------------------------------------------------------------------
BOOL LLObjectSelection::contains(LLViewerObject* object, S32 te)
{
	if (te == SELECT_ALL_TES)
	{
		// ...all faces
		for (LLObjectSelection::iterator iter = begin();
			 iter != end(); iter++)
		{
			LLSelectNode* nodep = *iter;
			if (nodep->getObject() == object)
			{
				// Optimization
				if (nodep->getTESelectMask() == TE_SELECT_MASK_ALL)
				{
					return TRUE;
				}

				BOOL all_selected = TRUE;
				for (S32 i = 0; i < object->getNumTEs(); i++)
				{
					all_selected = all_selected && nodep->isTESelected(i);
				}
				return all_selected;
			}
		}
		return FALSE;
	}
	else
	{
		// ...one face
		for (LLObjectSelection::iterator iter = begin(); iter != end(); iter++)
		{
			LLSelectNode* nodep = *iter;
			if (nodep->getObject() == object && nodep->isTESelected(te))
			{
				return TRUE;
			}
		}
		return FALSE;
	}
}

// returns TRUE is any node is currenly worn as an attachment
BOOL LLObjectSelection::isAttachment()
{
	return (mSelectType == SELECT_TYPE_ATTACHMENT || mSelectType == SELECT_TYPE_HUD);
}

//-----------------------------------------------------------------------------
// getSelectedParentObject()
//-----------------------------------------------------------------------------
LLViewerObject* getSelectedParentObject(LLViewerObject *object)
{
	LLViewerObject *parent;
	while (object && (parent = (LLViewerObject*)object->getParent()))
	{
		if (parent->isSelected())
		{
			object = parent;
		}
		else
		{
			break;
		}
	}
	return object;
}

//-----------------------------------------------------------------------------
// getFirstNode
//-----------------------------------------------------------------------------
LLSelectNode* LLObjectSelection::getFirstNode(LLSelectedNodeFunctor* func)
{
	for (iterator iter = begin(); iter != end(); ++iter)
	{
		LLSelectNode* node = *iter;
		if (func == NULL || func->apply(node))
		{
			return node;
		}
	}
	return NULL;
}

LLSelectNode* LLObjectSelection::getFirstRootNode(LLSelectedNodeFunctor* func, BOOL non_root_ok)
{
	for (root_iterator iter = root_begin(); iter != root_end(); ++iter)
	{
		LLSelectNode* node = *iter;
		if (func == NULL || func->apply(node))
		{
			return node;
		}
	}
	if (non_root_ok)
	{
		// Get non root
		return getFirstNode(func);
	}
	return NULL;
}


//-----------------------------------------------------------------------------
// getFirstSelectedObject
//-----------------------------------------------------------------------------
LLViewerObject* LLObjectSelection::getFirstSelectedObject(LLSelectedNodeFunctor* func, BOOL get_parent)
{
	LLSelectNode* res = getFirstNode(func);
	if (res && get_parent)
	{
		return getSelectedParentObject(res->getObject());
	}
	else if (res)
	{
		return res->getObject();
	}
	return NULL;
}

//-----------------------------------------------------------------------------
// getFirstObject()
//-----------------------------------------------------------------------------
LLViewerObject* LLObjectSelection::getFirstObject()
{
	LLSelectNode* res = getFirstNode(NULL);
	return res ? res->getObject() : NULL;
}

//-----------------------------------------------------------------------------
// getFirstRootObject()
//-----------------------------------------------------------------------------
LLViewerObject* LLObjectSelection::getFirstRootObject(BOOL non_root_ok)
{
	LLSelectNode* res = getFirstRootNode(NULL, non_root_ok);
	return res ? res->getObject() : NULL;
}

//-----------------------------------------------------------------------------
// getFirstMoveableNode()
//-----------------------------------------------------------------------------
LLSelectNode* LLObjectSelection::getFirstMoveableNode(BOOL get_root_first)
{
	struct f : public LLSelectedNodeFunctor
	{
		bool apply(LLSelectNode* node)
		{
			LLViewerObject* obj = node->getObject();
			return obj && obj->permMove() && !obj->isPermanentEnforced();
		}
	} func;
	LLSelectNode* res = get_root_first ? getFirstRootNode(&func, TRUE) : getFirstNode(&func);
	return res;
}

//-----------------------------------------------------------------------------
// getFirstCopyableObject()
//-----------------------------------------------------------------------------
LLViewerObject* LLObjectSelection::getFirstCopyableObject(BOOL get_parent)
{
	struct f : public LLSelectedNodeFunctor
	{
		bool apply(LLSelectNode* node)
		{
			LLViewerObject* obj = node->getObject();
			return obj && obj->permCopy() && !obj->isAttachment();
		}
	} func;
	return getFirstSelectedObject(&func, get_parent);
}

//-----------------------------------------------------------------------------
// getFirstDeleteableObject()
//-----------------------------------------------------------------------------
LLViewerObject* LLObjectSelection::getFirstDeleteableObject()
{
	//RN: don't currently support deletion of child objects, as that requires separating them first
	// then derezzing to trash
	
	struct f : public LLSelectedNodeFunctor
	{
		bool apply(LLSelectNode* node)
		{
			LLViewerObject* obj = node->getObject();
			// you can delete an object if you are the owner
			// or you have permission to modify it.
			if( obj && !obj->isPermanentEnforced() &&
				( (obj->permModify()) ||
				(obj->permYouOwner()) ||
				(!obj->permAnyOwner())	))		// public
			{
				if( !obj->isAttachment() )
				{
					return true;
				}
			}
			return false;
		}
	} func;
	LLSelectNode* node = getFirstNode(&func);
	return node ? node->getObject() : NULL;
}

//-----------------------------------------------------------------------------
// getFirstEditableObject()
//-----------------------------------------------------------------------------
LLViewerObject* LLObjectSelection::getFirstEditableObject(BOOL get_parent)
{
	struct f : public LLSelectedNodeFunctor
	{
		bool apply(LLSelectNode* node)
		{
			LLViewerObject* obj = node->getObject();
			return obj && obj->permModify();
		}
	} func;
	return getFirstSelectedObject(&func, get_parent);
}

//-----------------------------------------------------------------------------
// getFirstMoveableObject()
//-----------------------------------------------------------------------------
LLViewerObject* LLObjectSelection::getFirstMoveableObject(BOOL get_parent)
{
	struct f : public LLSelectedNodeFunctor
	{
		bool apply(LLSelectNode* node)
		{
			LLViewerObject* obj = node->getObject();
			return obj && obj->permMove() && !obj->isPermanentEnforced();
		}
	} func;
	return getFirstSelectedObject(&func, get_parent);
}

//-----------------------------------------------------------------------------
// getFirstUndoEnabledObject()
//-----------------------------------------------------------------------------
LLViewerObject* LLObjectSelection::getFirstUndoEnabledObject(BOOL get_parent)
{
    struct f : public LLSelectedNodeFunctor
    {
        bool apply(LLSelectNode* node)
        {
            LLViewerObject* obj = node->getObject();
            return obj && (obj->permModify() || (obj->permMove() && !obj->isPermanentEnforced()));
        }
    } func;
    return getFirstSelectedObject(&func, get_parent);
}

//-----------------------------------------------------------------------------
// Position + Rotation update methods called from LLViewerJoystick
//-----------------------------------------------------------------------------
bool LLSelectMgr::selectionMove(const LLVector3& displ,
                                  F32 roll, F32 pitch, F32 yaw, U32 update_type)
{
	if (update_type == UPD_NONE)
	{
		return false;
	}
	
	LLVector3 displ_global;
	bool update_success = true;
	bool update_position = update_type & UPD_POSITION;
	bool update_rotation = update_type & UPD_ROTATION;
	const bool noedit_linked_parts = !gSavedSettings.getBOOL("EditLinkedParts");
	
	if (update_position)
	{
		// calculate the distance of the object closest to the camera origin
		F32 min_dist_squared = F32_MAX; // value will be overridden in the loop
		
		LLVector3 obj_pos;
		for (LLObjectSelection::root_iterator it = getSelection()->root_begin();
			 it != getSelection()->root_end(); ++it)
		{
			obj_pos = (*it)->getObject()->getPositionEdit();
			
			F32 obj_dist_squared = dist_vec_squared(obj_pos, LLViewerCamera::getInstance()->getOrigin());
			if (obj_dist_squared < min_dist_squared)
			{
				min_dist_squared = obj_dist_squared;
			}
		}
		
		// factor the distance into the displacement vector. This will get us
		// equally visible movements for both close and far away selections.
		F32 min_dist = sqrt((F32) sqrtf(min_dist_squared)) / 2;
		displ_global.setVec(displ.mV[0] * min_dist,
							displ.mV[1] * min_dist,
							displ.mV[2] * min_dist);

		// equates to: Displ_global = Displ * M_cam_axes_in_global_frame
		displ_global = LLViewerCamera::getInstance()->rotateToAbsolute(displ_global);
	}

	LLQuaternion new_rot;
	if (update_rotation)
	{
		// let's calculate the rotation around each camera axes 
		LLQuaternion qx(roll, LLViewerCamera::getInstance()->getAtAxis());
		LLQuaternion qy(pitch, LLViewerCamera::getInstance()->getLeftAxis());
		LLQuaternion qz(yaw, LLViewerCamera::getInstance()->getUpAxis());
		new_rot.setQuat(qx * qy * qz);
	}
	
	LLViewerObject *obj;
	S32 obj_count = getSelection()->getObjectCount();
	for (LLObjectSelection::root_iterator it = getSelection()->root_begin();
		 it != getSelection()->root_end(); ++it )
	{
		obj = (*it)->getObject();
		bool enable_pos = false, enable_rot = false;
		bool perm_move = obj->permMove() && !obj->isPermanentEnforced();
		bool perm_mod = obj->permModify();
		
		LLVector3d sel_center(getSelectionCenterGlobal());
		
		if (update_rotation)
		{
			enable_rot = perm_move 
				&& ((perm_mod && !obj->isAttachment()) || noedit_linked_parts);

			if (enable_rot)
			{
				int children_count = obj->getChildren().size();
				if (obj_count > 1 && children_count > 0)
				{
					// for linked sets, rotate around the group center
					const LLVector3 t(obj->getPositionGlobal() - sel_center);

					// Ra = T x R x T^-1
					LLMatrix4 mt;	mt.setTranslation(t);
					const LLMatrix4 mnew_rot(new_rot);
					LLMatrix4 mt_1;	mt_1.setTranslation(-t);
					mt *= mnew_rot;
					mt *= mt_1;
					
					// Rfin = Rcur * Ra
					obj->setRotation(obj->getRotationEdit() * mt.quaternion());
					displ_global += mt.getTranslation();
				}
				else
				{
					obj->setRotation(obj->getRotationEdit() * new_rot);
				}
			}
			else
			{
				update_success = false;
			}
		}

		if (update_position)
		{
			// establish if object can be moved or not
			enable_pos = perm_move && !obj->isAttachment() 
			&& (perm_mod || noedit_linked_parts);
			
			if (enable_pos)
			{
				obj->setPosition(obj->getPositionEdit() + displ_global);
			}
			else
			{
				update_success = false;
			}
		}
		
		if (enable_pos && enable_rot && obj->mDrawable.notNull())
		{
			gPipeline.markMoved(obj->mDrawable, TRUE);
		}
	}
	
	if (update_position && update_success && obj_count > 1)
	{
		updateSelectionCenter();
	}
	
	return update_success;
}

void LLSelectMgr::sendSelectionMove()
{
	LLSelectNode *node = mSelectedObjects->getFirstRootNode();
	if (node == NULL)
	{
		return;
	}
	
	//saveSelectedObjectTransform(SELECT_ACTION_TYPE_PICK);
	
	U32 update_type = UPD_POSITION | UPD_ROTATION;
	LLViewerRegion *last_region, *curr_region = node->getObject()->getRegion();
	S32 objects_in_this_packet = 0;

	// apply to linked objects if unable to select their individual parts 
	if (!gSavedSettings.getBOOL("EditLinkedParts") && !getTEMode())
	{
		// tell simulator to apply to whole linked sets
		update_type |= UPD_LINKED_SETS;
	}

	// prepare first bulk message
	gMessageSystem->newMessage("MultipleObjectUpdate");
	packAgentAndSessionID(&update_type);

	LLViewerObject *obj = NULL;
	for (LLObjectSelection::root_iterator it = getSelection()->root_begin();
		 it != getSelection()->root_end(); ++it)
	{
		obj = (*it)->getObject();

		// note: following code adapted from sendListToRegions() (@3924)
		last_region = curr_region;
		curr_region = obj->getRegion();

		// if not simulator or message too big
		if (curr_region != last_region
			|| gMessageSystem->isSendFull(NULL)
			|| objects_in_this_packet >= MAX_OBJECTS_PER_PACKET)
		{
			// send sim the current message and start new one
			gMessageSystem->sendReliable(last_region->getHost());
			objects_in_this_packet = 0;
			gMessageSystem->newMessage("MultipleObjectUpdate");
			packAgentAndSessionID(&update_type);
		}

		// add another instance of the body of data
		packMultipleUpdate(*it, &update_type);
		++objects_in_this_packet;
	}

	// flush remaining messages
	if (gMessageSystem->getCurrentSendTotal() > 0)
	{
		gMessageSystem->sendReliable(curr_region->getHost());
	}
	else
	{
		gMessageSystem->clearMessage();
	}

	//saveSelectedObjectTransform(SELECT_ACTION_TYPE_PICK);
}

template<>
bool LLCheckIdenticalFunctor<F32>::same(const F32& a, const F32& b, const F32& tolerance)
{
    F32 delta = (a - b);
    F32 abs_delta = fabs(delta);
    return abs_delta <= tolerance;
}

#define DEF_DUMMY_CHECK_FUNCTOR(T)                                                  \
template<>                                                                          \
bool LLCheckIdenticalFunctor<T>::same(const T& a, const T& b, const T& tolerance)   \
{                                                                                   \
    (void)tolerance;                                                                \
    return a == b;                                                                  \
}

DEF_DUMMY_CHECK_FUNCTOR(LLUUID)
DEF_DUMMY_CHECK_FUNCTOR(LLGLenum)
DEF_DUMMY_CHECK_FUNCTOR(LLTextureEntry)
DEF_DUMMY_CHECK_FUNCTOR(LLTextureEntry::e_texgen)
DEF_DUMMY_CHECK_FUNCTOR(bool)
DEF_DUMMY_CHECK_FUNCTOR(U8)
DEF_DUMMY_CHECK_FUNCTOR(int)
DEF_DUMMY_CHECK_FUNCTOR(LLColor4)
DEF_DUMMY_CHECK_FUNCTOR(LLMediaEntry)
DEF_DUMMY_CHECK_FUNCTOR(LLPointer<LLMaterial>)
DEF_DUMMY_CHECK_FUNCTOR(std::string)
DEF_DUMMY_CHECK_FUNCTOR(std::vector<std::string>)

template<>
bool LLCheckIdenticalFunctor<class LLFace *>::same(class LLFace* const & a, class LLFace* const & b, class LLFace* const & tolerance)   \
{                                                                                   \
    (void)tolerance;                                                                \
    return a == b;                                                                  \
}
<|MERGE_RESOLUTION|>--- conflicted
+++ resolved
@@ -727,7 +727,10 @@
 			new_value = LLSelectMgr::getInstance()->getSelection()->applyToRootObjects(&func, firstonly);
 		}
 	}
-<<<<<<< HEAD
+    if (!LLSelectMgr::getInstance()->getSelection()->checkAnimatedObjectLinkable())
+    {
+        new_value = false;
+    }
 // [RLVa:KB] - Checked: 2011-03-19 (RLVa-1.3.0f) | Modified: RLVa-0.2.0g
 	if ( (new_value) && ((rlv_handler_t::isEnabled()) && (!RlvActions::canStand())) )
 	{
@@ -738,12 +741,6 @@
 			new_value = false;
 	}
 // [/RLVa:KB]
-=======
-    if (!LLSelectMgr::getInstance()->getSelection()->checkAnimatedObjectLinkable())
-    {
-        new_value = false;
-    }
->>>>>>> 82e378ce
 	return new_value;
 }
 
@@ -3801,6 +3798,15 @@
             (object->permModify() || selecting_linked_set))
         {
             this_object_movable = true;
+
+// [RLVa:KB] - Checked: 2010-03-31 (RLVa-1.2.0c) | Modified: RLVa-0.2.0g
+			if ( (rlv_handler_t::isEnabled()) &&
+				 ((gRlvHandler.hasBehaviour(RLV_BHVR_UNSIT)) || (gRlvHandler.hasBehaviour(RLV_BHVR_SITTP))) )
+			{
+				if ((isAgentAvatarValid()) && (gAgentAvatarp->isSitting()) && (gAgentAvatarp->getRoot() == object->getRootEdit()))
+					this_object_movable = false;
+			}
+// [/RLVa:KB]
         }
         move = move && this_object_movable;
         modify = modify && object->permModify();
