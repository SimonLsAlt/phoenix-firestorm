--- conflicted
+++ resolved
@@ -122,14 +122,9 @@
 constexpr S32 MAX_SILS_PER_FRAME = 50;
 constexpr S32 MAX_OBJECTS_PER_PACKET = 254;
 // For linked sets
-<<<<<<< HEAD
 // <FS:Ansariel> Moved to header to make them publically accessible
-//const S32 MAX_CHILDREN_PER_TASK = 255;
-//const S32 MAX_CHILDREN_PER_PHYSICAL_TASK = 32;
+//constexpr S32 MAX_CHILDREN_PER_TASK = 255;
 // </FS:Ansariel>
-=======
-constexpr S32 MAX_CHILDREN_PER_TASK = 255;
->>>>>>> 13e74a32
 
 
 bool LLSelectMgr::sRectSelectInclusive = true;
