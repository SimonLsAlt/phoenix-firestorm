--- conflicted
+++ resolved
@@ -7035,14 +7035,11 @@
         mSelectedObjects->mSelectType = getSelectTypeForObject(object);
 
         bool is_attached = false;
-        if (mSelectedObjects->mSelectType == SELECT_TYPE_ATTACHMENT && 
-<<<<<<< HEAD
-            // <FS:Ansariel> Chalice Yao's pause agent on attachment selection
-            //isAgentAvatarValid() && object->getParent() != NULL)
-            object->getParent() != NULL)
-            // </FS:Ansariel>
-=======
-            isAgentAvatarValid())
+        // <FS:Ansariel> Chalice Yao's pause agent on attachment selection
+        //if (mSelectedObjects->mSelectType == SELECT_TYPE_ATTACHMENT && 
+        //    isAgentAvatarValid())
+        if (mSelectedObjects->mSelectType == SELECT_TYPE_ATTACHMENT)
+        // </FS:Ansariel>
         {
             // Selection can be obsolete, confirm that this is an attachment
             LLViewerObject* parent = (LLViewerObject*)object->getParent();
@@ -7062,7 +7059,6 @@
 
 
         if (is_attached)
->>>>>>> 9680e74b
         {
             if (object->isAnimatedObject())
             {
