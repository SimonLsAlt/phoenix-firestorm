--- conflicted
+++ resolved
@@ -5258,19 +5258,15 @@
 
 		if (!node)
 		{
-<<<<<<< HEAD
 			// <FS:Techwolf Lupindo> area search
 			FSAreaSearch* area_search_floater = LLFloaterReg::getTypedInstance<FSAreaSearch>("area_search");
 			if(!(area_search_floater && area_search_floater->isActive())) // Don't spam the log when areasearch is active.
 			{
 			// </FS:Techwolf Lupindo>
-			llwarns << "Couldn't find object " << id << " selected." << llendl;
+			LL_WARNS() << "Couldn't find object " << id << " selected." << LL_ENDL;
 			// <FS:Techwolf Lupindo> area search
 			}
 			// </FS:Techwolf Lupindo>
-=======
-			LL_WARNS() << "Couldn't find object " << id << " selected." << LL_ENDL;
->>>>>>> d0ef02c2
 		}
 		else
 		{
