/** 
 * @file llselectmgr.cpp
 * @brief A manager for selected objects and faces.
 *
 * $LicenseInfo:firstyear=2001&license=viewerlgpl$
 * Second Life Viewer Source Code
 * Copyright (C) 2010, Linden Research, Inc.
 * 
 * This library is free software; you can redistribute it and/or
 * modify it under the terms of the GNU Lesser General Public
 * License as published by the Free Software Foundation;
 * version 2.1 of the License only.
 *  
 * This library is distributed in the hope that it will be useful,
 * but WITHOUT ANY WARRANTY; without even the implied warranty of
 * MERCHANTABILITY or FITNESS FOR A PARTICULAR PURPOSE.  See the GNU
 * Lesser General Public License for more details.
 * 
 * You should have received a copy of the GNU Lesser General Public
 * License along with this library; if not, write to the Free Software
 * Foundation, Inc., 51 Franklin Street, Fifth Floor, Boston, MA  02110-1301  USA
 * 
 * Linden Research, Inc., 945 Battery Street, San Francisco, CA  94111  USA
 * $/LicenseInfo$
 */

#include "llviewerprecompiledheaders.h"

// file include
#define LLSELECTMGR_CPP
#include "llselectmgr.h"
#include "llmaterialmgr.h"

// library includes
#include "llcachename.h"
#include "llavatarnamecache.h"
#include "lldbstrings.h"
#include "llgl.h"
#include "llmediaentry.h"
#include "llrender.h"
#include "llnotifications.h"
#include "llpermissions.h"
#include "llpermissionsflags.h"
#include "lltrans.h"
#include "llundo.h"
#include "lluuid.h"
#include "llvolume.h"
#include "llcontrolavatar.h"
#include "message.h"
#include "object_flags.h"
#include "llquaternion.h"

// viewer includes
#include "llagent.h"
#include "llagentcamera.h"
#include "llattachmentsmgr.h"
#include "llaudioengine.h" // <FS:PP> For object deletion sound
#include "llviewerwindow.h"
#include "lldrawable.h"
#include "llfloaterinspect.h"
#include "llfloaterproperties.h" // <FS:Ansariel> Keep legacy properties floater
#include "llfloaterreporter.h"
#include "llfloaterreg.h"
#include "llfloatertools.h"
#include "llframetimer.h"
#include "llfocusmgr.h"
#include "llgltfmateriallist.h"
#include "llhudeffecttrail.h"
#include "llhudmanager.h"
#include "llinventorymodel.h"
#include "llmenugl.h"
#include "llmeshrepository.h"
#include "llmutelist.h"
#include "llparcel.h"
#include "llnotificationsutil.h"
#include "llsidepaneltaskinfo.h"
#include "llslurl.h"
#include "llstatusbar.h"
#include "llsurface.h"
#include "lltool.h"
#include "lltooldraganddrop.h"
#include "lltoolmgr.h"
#include "lltoolpie.h"
#include "llui.h"
#include "llviewercamera.h"
#include "llviewercontrol.h"
#include "llviewertexturelist.h"
#include "llviewermedia.h"
#include "llviewermediafocus.h"
#include "llviewermenu.h"
#include "llviewerobject.h"
#include "llviewerobjectlist.h"
#include "llviewerparcelmgr.h"
#include "llviewerregion.h"
#include "llviewerstats.h"
#include "llvoavatarself.h"
#include "llvovolume.h"
#include "pipeline.h"
#include "llviewershadermgr.h"
// #include "llpanelface.h"  // <FS:Zi> switchable edit texture/materials panel - include not needed
// [RLVa:KB] - Checked: 2011-05-22 (RLVa-1.3.1a)
#include "rlvactions.h"
#include "rlvhandler.h"
#include "rlvmodifiers.h"
// [/RLVa:KB]
// <FS:CR> Aurora Sim
#include "llviewernetwork.h"
#include "llworld.h"
// </FS:CR> Aurora Sim
#include "fsareasearch.h"
#include "llglheaders.h"
#include "llinventoryobserver.h"
#include "fscommon.h"

LLViewerObject* getSelectedParentObject(LLViewerObject *object) ;
//
// Consts
//

const F32 SILHOUETTE_UPDATE_THRESHOLD_SQUARED = 0.02f;
const S32 MAX_SILS_PER_FRAME = 50;
const S32 MAX_OBJECTS_PER_PACKET = 254;
// For linked sets
// <FS:Ansariel> Moved to header to make them publically accessible
//const S32 MAX_CHILDREN_PER_TASK = 255;
//const S32 MAX_CHILDREN_PER_PHYSICAL_TASK = 32;
// </FS:Ansariel>

//
// Globals
//

//bool gDebugSelectMgr = false;

//bool gHideSelectedObjects = false;
//bool gAllowSelectAvatar = false;

bool LLSelectMgr::sRectSelectInclusive = true;
bool LLSelectMgr::sRenderHiddenSelections = true;
bool LLSelectMgr::sRenderLightRadius = false;
F32	LLSelectMgr::sHighlightThickness = 0.f;
F32	LLSelectMgr::sHighlightUScale = 0.f;
F32	LLSelectMgr::sHighlightVScale = 0.f;
F32	LLSelectMgr::sHighlightAlpha = 0.f;
F32	LLSelectMgr::sHighlightAlphaTest = 0.f;
F32	LLSelectMgr::sHighlightUAnim = 0.f;
F32	LLSelectMgr::sHighlightVAnim = 0.f;
LLColor4 LLSelectMgr::sSilhouetteParentColor;
LLColor4 LLSelectMgr::sSilhouetteChildColor;
LLColor4 LLSelectMgr::sHighlightInspectColor;
LLColor4 LLSelectMgr::sHighlightParentColor;
LLColor4 LLSelectMgr::sHighlightChildColor;
LLColor4 LLSelectMgr::sContextSilhouetteColor;

//~~~~~~~~~~~~~~~~~~~~~~~~~~~~~~~~~~~~~~~~~~~~~~~~~~~~~~~~~~~~~~~~~~~~~~~~~~~~~
// struct LLDeRezInfo
//
// Used to keep track of important derez info. 
//~~~~~~~~~~~~~~~~~~~~~~~~~~~~~~~~~~~~~~~~~~~~~~~~~~~~~~~~~~~~~~~~~~~~~~~~~~~~~

struct LLDeRezInfo
{
	EDeRezDestination mDestination;
	LLUUID mDestinationID;
	LLDeRezInfo(EDeRezDestination dest, const LLUUID& dest_id) :
		mDestination(dest), mDestinationID(dest_id) {}
};

//
// Imports
//

//-----------------------------------------------------------------------------
// ~LLSelectionCallbackData()
//-----------------------------------------------------------------------------

LLSelectionCallbackData::LLSelectionCallbackData()
{
    LLSelectMgr *instance = LLSelectMgr::getInstance();
    LLObjectSelectionHandle selection = instance->getSelection();
    if (!selection->getNumNodes())
    {
        return;
    }
    mSelectedObjects = new LLObjectSelection();

    for (LLObjectSelection::iterator iter = selection->begin();
        iter != selection->end();)
    {
        LLObjectSelection::iterator curiter = iter++;

        LLSelectNode *nodep = *curiter;
        LLViewerObject* objectp = nodep->getObject();

        if (!objectp)
        {
            mSelectedObjects->mSelectType = SELECT_TYPE_WORLD;
        }
        else
        {
            LLSelectNode* new_nodep = new LLSelectNode(*nodep);
            mSelectedObjects->addNode(new_nodep);

            if (objectp->isHUDAttachment())
            {
                mSelectedObjects->mSelectType = SELECT_TYPE_HUD;
            }
            else if (objectp->isAttachment())
            {
                mSelectedObjects->mSelectType = SELECT_TYPE_ATTACHMENT;
            }
            else
            {
                mSelectedObjects->mSelectType = SELECT_TYPE_WORLD;
            }
        }
    }
}


//
// Functions
//

void LLSelectMgr::cleanupGlobals()
{
	LLSelectMgr::getInstance()->clearSelections();
}

//-----------------------------------------------------------------------------
// LLSelectMgr()
//-----------------------------------------------------------------------------
LLSelectMgr::LLSelectMgr()
 : mHideSelectedObjects(LLCachedControl<bool>(gSavedSettings, "HideSelectedObjects", false)),
   mRenderHighlightSelections(LLCachedControl<bool>(gSavedSettings, "RenderHighlightSelections", true)),
   mAllowSelectAvatar( LLCachedControl<bool>(gSavedSettings, "AllowSelectAvatar", false)),
   mDebugSelectMgr(LLCachedControl<bool>(gSavedSettings, "DebugSelectMgr", false))
{
	mTEMode = false;
	mTextureChannel = LLRender::DIFFUSE_MAP;
	mLastCameraPos.clearVec();

	sHighlightThickness	= gSavedSettings.getF32("SelectionHighlightThickness");
	sHighlightUScale	= gSavedSettings.getF32("SelectionHighlightUScale");
	sHighlightVScale	= gSavedSettings.getF32("SelectionHighlightVScale");
	sHighlightAlpha		= gSavedSettings.getF32("SelectionHighlightAlpha") * 2;
	sHighlightAlphaTest	= gSavedSettings.getF32("SelectionHighlightAlphaTest");
	sHighlightUAnim		= gSavedSettings.getF32("SelectionHighlightUAnim");
	sHighlightVAnim		= gSavedSettings.getF32("SelectionHighlightVAnim");

	sSilhouetteParentColor =LLUIColorTable::instance().getColor("SilhouetteParentColor");
	sSilhouetteChildColor = LLUIColorTable::instance().getColor("SilhouetteChildColor");
	sHighlightParentColor = LLUIColorTable::instance().getColor("HighlightParentColor");
	sHighlightChildColor = LLUIColorTable::instance().getColor("HighlightChildColor");
	sHighlightInspectColor = LLUIColorTable::instance().getColor("HighlightInspectColor");
	sContextSilhouetteColor = LLUIColorTable::instance().getColor("ContextSilhouetteColor")*0.5f;

	sRenderLightRadius = gSavedSettings.getBOOL("RenderLightRadius");
	
	mRenderSilhouettes = true;

	mGridMode = GRID_MODE_WORLD;
	gSavedSettings.setS32("GridMode", (S32)GRID_MODE_WORLD);

	mSelectedObjects = new LLObjectSelection();
	mHoverObjects = new LLObjectSelection();
	mHighlightedObjects = new LLObjectSelection();

	mForceSelection = false;
	mShowSelection = false;
	
	// <FS:KC> show/hide build highlight
	mFSShowHideHighlight = FS_SHOW_HIDE_HIGHLIGHT_NORMAL;
	// </FS:KC>

}


//-----------------------------------------------------------------------------
// ~LLSelectMgr()
//-----------------------------------------------------------------------------
LLSelectMgr::~LLSelectMgr()
{
	clearSelections();
}

void LLSelectMgr::clearSelections()
{
	mHoverObjects->deleteAllNodes();
	mSelectedObjects->deleteAllNodes();
	mHighlightedObjects->deleteAllNodes();
	mRectSelectedObjects.clear();
	mGridObjects.deleteAllNodes();

	LLPipeline::setRenderHighlightTextureChannel(LLRender::DIFFUSE_MAP);
}

void LLSelectMgr::update()
{
	mSelectedObjects->cleanupNodes();
}

void LLSelectMgr::updateEffects()
{
	//keep reference grid objects active
	struct f : public LLSelectedObjectFunctor
	{
		virtual bool apply(LLViewerObject* object)
		{
			LLDrawable* drawable = object->mDrawable;
			if (drawable)
			{
				gPipeline.markMoved(drawable);
			}
			return true;
		}
	} func;
	mGridObjects.applyToObjects(&func);

	if (mEffectsTimer.getElapsedTimeF32() > 1.f)
	{
		mSelectedObjects->updateEffects();
		mEffectsTimer.reset();
	}
}

void LLSelectMgr::resetObjectOverrides()
{
    resetObjectOverrides(getSelection());
}

void LLSelectMgr::resetObjectOverrides(LLObjectSelectionHandle selected_handle)
{
    struct f : public LLSelectedNodeFunctor
    {
        f(bool a, LLSelectMgr* p) : mAvatarOverridesPersist(a), mManager(p) {}
        bool mAvatarOverridesPersist;
        LLSelectMgr* mManager;
        virtual bool apply(LLSelectNode* node)
        {
            if (mAvatarOverridesPersist)
            {
                LLViewerObject* object = node->getObject();
                if (object && !object->getParent())
                {
                    LLVOAvatar* avatar = object->asAvatar();
                    if (avatar)
                    {
                        mManager->mAvatarOverridesMap.emplace(avatar->getID(), AvatarPositionOverride(node->mLastPositionLocal, node->mLastRotation, object));
                    }
                }
            }
            node->mLastPositionLocal.setVec(0, 0, 0);
            node->mLastRotation = LLQuaternion();
            node->mLastScale.setVec(0, 0, 0);
            return true;
        }
    } func(mAllowSelectAvatar, this);

    selected_handle->applyToNodes(&func);
}

void LLSelectMgr::overrideObjectUpdates()
{
	//override any position updates from simulator on objects being edited
	struct f : public LLSelectedNodeFunctor
	{
		virtual bool apply(LLSelectNode* selectNode)
		{
			LLViewerObject* object = selectNode->getObject();
			if (object && object->permMove() && !object->isPermanentEnforced())
			{
				if (!selectNode->mLastPositionLocal.isExactlyZero())
				{
					object->setPosition(selectNode->mLastPositionLocal);
				}
				if (selectNode->mLastRotation != LLQuaternion())
				{
					object->setRotation(selectNode->mLastRotation);
				}
				if (!selectNode->mLastScale.isExactlyZero())
				{
					object->setScale(selectNode->mLastScale);
				}
			}
			return true;
		}
	} func;
	getSelection()->applyToNodes(&func);
}

void LLSelectMgr::resetAvatarOverrides()
{
    mAvatarOverridesMap.clear();
}

void LLSelectMgr::overrideAvatarUpdates()
{
    if (mAvatarOverridesMap.size() == 0)
    {
        return;
    }

    if (!mAllowSelectAvatar || !gFloaterTools)
    {
        resetAvatarOverrides();
        return;
    }

    if (!gFloaterTools->getVisible() && getSelection()->isEmpty())
    {
        // when user switches selection, floater is invisible and selection is empty
        LLToolset *toolset = LLToolMgr::getInstance()->getCurrentToolset();
        if (toolset->isShowFloaterTools()
            && toolset->isToolSelected(0)) // Pie tool
        {
            resetAvatarOverrides();
            return;
        }
    }

    // remove selected avatars from this list,
    // but set object overrides to make sure avatar won't snap back 
    struct f : public LLSelectedNodeFunctor
    {
        f(LLSelectMgr* p) : mManager(p) {}
        LLSelectMgr* mManager;
        virtual bool apply(LLSelectNode* selectNode)
        {
            LLViewerObject* object = selectNode->getObject();
            if (object && !object->getParent())
            {
                LLVOAvatar* avatar = object->asAvatar();
                if (avatar)
                {
                    uuid_av_override_map_t::iterator iter = mManager->mAvatarOverridesMap.find(avatar->getID());
                    if (iter != mManager->mAvatarOverridesMap.end())
                    {
                        if (selectNode->mLastPositionLocal.isExactlyZero())
                        {
                            selectNode->mLastPositionLocal = iter->second.mLastPositionLocal;
                        }
                        if (selectNode->mLastRotation == LLQuaternion())
                        {
                            selectNode->mLastRotation = iter->second.mLastRotation;
                        }
                        mManager->mAvatarOverridesMap.erase(iter);
                    }
                }
            }
            return true;
        }
    } func(this);
    getSelection()->applyToNodes(&func);

    // Override avatar positions
    uuid_av_override_map_t::iterator it = mAvatarOverridesMap.begin();
    while (it != mAvatarOverridesMap.end())
    {
        if (it->second.mObject->isDead())
        {
            it = mAvatarOverridesMap.erase(it);
        }
        else
        {
            if (!it->second.mLastPositionLocal.isExactlyZero())
            {
                it->second.mObject->setPosition(it->second.mLastPositionLocal);
            }
            if (it->second.mLastRotation != LLQuaternion())
            {
                it->second.mObject->setRotation(it->second.mLastRotation);
            }
            it++;
        }
    }
}

//-----------------------------------------------------------------------------
// Select just the object, not any other group members.
//-----------------------------------------------------------------------------
LLObjectSelectionHandle LLSelectMgr::selectObjectOnly(LLViewerObject* object, S32 face)
{
	llassert( object );

	//remember primary object
	mSelectedObjects->mPrimaryObject = object;

	// Don't add an object that is already in the list
	if (object->isSelected() ) {
		// make sure point at position is updated
		updatePointAt();
		gEditMenuHandler = this;
		return NULL;
	}

	if (!canSelectObject(object))
	{
		//make_ui_sound("UISndInvalidOp");
		return NULL;
	}

	// LL_INFOS() << "Adding object to selected object list" << LL_ENDL;

	// Place it in the list and tag it.
	// This will refresh dialogs.
	addAsIndividual(object, face);

	// Stop the object from moving (this anticipates changes on the
	// simulator in LLTask::userSelect)
	// *FIX: shouldn't zero out these either
	object->setVelocity(LLVector3::zero);
	object->setAcceleration(LLVector3::zero);
	//object->setAngularVelocity(LLVector3::zero);
	object->resetRot();

	// Always send to simulator, so you get a copy of the 
	// permissions structure back.
	gMessageSystem->newMessageFast(_PREHASH_ObjectSelect);
	gMessageSystem->nextBlockFast(_PREHASH_AgentData);
	gMessageSystem->addUUIDFast(_PREHASH_AgentID, gAgent.getID() );
	gMessageSystem->addUUIDFast(_PREHASH_SessionID, gAgent.getSessionID());
	gMessageSystem->nextBlockFast(_PREHASH_ObjectData);
	gMessageSystem->addU32Fast(_PREHASH_ObjectLocalID, object->getLocalID() );
	LLViewerRegion* regionp = object->getRegion();
	gMessageSystem->sendReliable( regionp->getHost());

	updatePointAt();
	updateSelectionCenter();
	saveSelectedObjectTransform(SELECT_ACTION_TYPE_PICK);

	// have selection manager handle edit menu immediately after 
	// user selects an object
	if (mSelectedObjects->getObjectCount())
	{
		gEditMenuHandler = this;
	}

	return mSelectedObjects;
}

//-----------------------------------------------------------------------------
// Select the object, parents and children.
//-----------------------------------------------------------------------------
LLObjectSelectionHandle LLSelectMgr::selectObjectAndFamily(LLViewerObject* obj, bool add_to_end, bool ignore_select_owned)
{
	llassert( obj );

	//remember primary object
	mSelectedObjects->mPrimaryObject = obj;

	// This may be incorrect if things weren't family selected before... - djs 07/08/02
	// Don't add an object that is already in the list
	if (obj->isSelected() ) 
	{
		// make sure pointat position is updated
		updatePointAt();
		gEditMenuHandler = this;
		return NULL;
	}

	if (!canSelectObject(obj,ignore_select_owned))
	{
		//make_ui_sound("UISndInvalidOp");
		return NULL;
	}

	// Since we're selecting a family, start at the root, but
	// don't include an avatar.
	LLViewerObject* root = obj;
	
	while(!root->isAvatar() && root->getParent())
	{
		LLViewerObject* parent = (LLViewerObject*)root->getParent();
		if (parent->isAvatar())
		{
			break;
		}
		root = parent;
	}

	// Collect all of the objects
	std::vector<LLViewerObject*> objects;

	root->addThisAndNonJointChildren(objects);
	addAsFamily(objects, add_to_end);

	updateSelectionCenter();
	saveSelectedObjectTransform(SELECT_ACTION_TYPE_PICK);
	updatePointAt();

	dialog_refresh_all();

	// Always send to simulator, so you get a copy of the permissions
	// structure back.
	sendSelect();

	// Stop the object from moving (this anticipates changes on the
	// simulator in LLTask::userSelect)
	root->setVelocity(LLVector3::zero);
	root->setAcceleration(LLVector3::zero);
	//root->setAngularVelocity(LLVector3::zero);
	root->resetRot();

	// leave component mode
	if (gSavedSettings.getBOOL("EditLinkedParts"))
	{
		gSavedSettings.setBOOL("EditLinkedParts", false);
		promoteSelectionToRoot();
	}

	// have selection manager handle edit menu immediately after 
	// user selects an object
	if (mSelectedObjects->getObjectCount())
	{
		gEditMenuHandler = this;
	}

	return mSelectedObjects;
}

//-----------------------------------------------------------------------------
// Select the object, parents and children.
//-----------------------------------------------------------------------------
LLObjectSelectionHandle LLSelectMgr::selectObjectAndFamily(const std::vector<LLViewerObject*>& object_list,
														   bool send_to_sim)
{
	// Collect all of the objects, children included
	std::vector<LLViewerObject*> objects;

	//clear primary object (no primary object)
	mSelectedObjects->mPrimaryObject = NULL;

	if (object_list.size() < 1)
	{
		return NULL;
	}
	
	// NOTE -- we add the objects in REVERSE ORDER 
	// to preserve the order in the mSelectedObjects list
	for (std::vector<LLViewerObject*>::const_reverse_iterator riter = object_list.rbegin();
		 riter != object_list.rend(); ++riter)
	{
		LLViewerObject *object = *riter;

		llassert( object );

		if (!canSelectObject(object)) continue;

		object->addThisAndNonJointChildren(objects);
		addAsFamily(objects);

		if( isBatchMode() )
			continue;

		// Stop the object from moving (this anticipates changes on the
		// simulator in LLTask::userSelect)
		object->setVelocity(LLVector3::zero);
		object->setAcceleration(LLVector3::zero);
		//object->setAngularVelocity(LLVector3::zero);
		object->resetRot();
	}

	if( isBatchMode() )
	{
		mShowSelection = false;
		sendSelect();
		return mSelectedObjects;
	}


	updateSelectionCenter();
	saveSelectedObjectTransform(SELECT_ACTION_TYPE_PICK);
	updatePointAt();
	dialog_refresh_all();

	// Almost always send to simulator, so you get a copy of the permissions
	// structure back.
	// JC: The one case where you don't want to do this is if you're selecting
	// all the objects on a sim.
	if (send_to_sim)
	{
		sendSelect();
	}

	// leave component mode
	if (gSavedSettings.getBOOL("EditLinkedParts"))
	{		
		gSavedSettings.setBOOL("EditLinkedParts", false);
		promoteSelectionToRoot();
	}

	// have selection manager handle edit menu immediately after 
	// user selects an object
	if (mSelectedObjects->getObjectCount())
	{
		gEditMenuHandler = this;
	}

	return mSelectedObjects;
}

// Use for when the simulator kills an object.  This version also
// handles informing the current tool of the object's deletion.
//
// Caller needs to call dialog_refresh_all if necessary.
bool LLSelectMgr::removeObjectFromSelections(const LLUUID &id)
{
	bool object_found = false;
	LLTool *tool = NULL;

	tool = LLToolMgr::getInstance()->getCurrentTool();

	// It's possible that the tool is editing an object that is not selected
	LLViewerObject* tool_editing_object = tool->getEditingObject();
	if( tool_editing_object && tool_editing_object->mID == id)
	{
		tool->stopEditing();
		object_found = true;
	}

	// Iterate through selected objects list and kill the object
	if( !object_found )
	{
		for (LLObjectSelection::iterator iter = getSelection()->begin();
			 iter != getSelection()->end(); )
		{
			LLObjectSelection::iterator curiter = iter++;
			LLViewerObject* object = (*curiter)->getObject();
			if (object->mID == id)
			{
				if (tool)
				{
					tool->stopEditing();
				}

				// lose the selection, don't tell simulator, it knows
				deselectObjectAndFamily(object, false);
				object_found = true;
				break; // must break here, may have removed multiple objects from list
			}
			else if (object->isAvatar() && object->getParent() && ((LLViewerObject*)object->getParent())->mID == id)
			{
				// It's possible the item being removed has an avatar sitting on it
				// So remove the avatar that is sitting on the object.
				deselectObjectAndFamily(object, false);
				break; // must break here, may have removed multiple objects from list
			}
		}
	}

	return object_found;
}

bool LLSelectMgr::linkObjects()
{
	if (!LLSelectMgr::getInstance()->selectGetAllRootsValid())
	{
		LLNotificationsUtil::add("UnableToLinkWhileDownloading");
		return true;
	}

	S32 object_count = LLSelectMgr::getInstance()->getSelection()->getObjectCount();
// <FS:CR> Aurora Sim
	//if (object_count > MAX_CHILDREN_PER_TASK + 1)
	S32 object_max = LLWorld::getInstance()->getMaxLinkedPrims();

	if (object_count > object_max + 1)
// </FS:CR> Aurora Sim
	{
		LLSD args;
		args["COUNT"] = llformat("%d", object_count);
// <FS:CR> Aurora Sim
		//int max = MAX_CHILDREN_PER_TASK+1;
		int max = object_max+1;
// </FS:CR> Aurora Sim
		args["MAX"] = llformat("%d", max);
		LLNotificationsUtil::add("UnableToLinkObjects", args);
		return true;
	}

	if (LLSelectMgr::getInstance()->getSelection()->getRootObjectCount() < 2)
	{
		LLNotificationsUtil::add("CannotLinkIncompleteSet");
		return true;
	}

	if (!LLSelectMgr::getInstance()->selectGetRootsModify())
	{
		LLNotificationsUtil::add("CannotLinkModify");
		return true;
	}

	if (!LLSelectMgr::getInstance()->selectGetRootsNonPermanentEnforced())
	{
		LLNotificationsUtil::add("CannotLinkPermanent");
		return true;
	}

	LLUUID owner_id;
	std::string owner_name;
	if (!LLSelectMgr::getInstance()->selectGetOwner(owner_id, owner_name))
	{
		// we don't actually care if you're the owner, but novices are
		// the most likely to be stumped by this one, so offer the
		// easiest and most likely solution.
		LLNotificationsUtil::add("CannotLinkDifferentOwners");
		return true;
	}

	if (!LLSelectMgr::getInstance()->selectGetSameRegion())
	{
		LLNotificationsUtil::add("CannotLinkAcrossRegions");
		return true;
	}

	LLSelectMgr::getInstance()->sendLink();

	return true;
}

bool LLSelectMgr::unlinkObjects()
{

	// <FS:PP>
	if (gSavedSettings.getBOOL("FSUnlinkConfirmEnabled"))
	{
	// </FS:PP>

		S32 min_objects_for_confirm = gSavedSettings.getS32("MinObjectsForUnlinkConfirm");
		S32 unlink_object_count = mSelectedObjects->getObjectCount(); // clears out nodes with NULL objects
		if (unlink_object_count >= min_objects_for_confirm
			&& unlink_object_count > mSelectedObjects->getRootObjectCount())
		{
			// total count > root count means that there are childer inside and that there are linksets that will be unlinked
			LLNotificationsUtil::add("ConfirmUnlink", LLSD(), LLSD(), boost::bind(&LLSelectMgr::confirmUnlinkObjects, this, _1, _2));
			return true;
		}

	// <FS:PP>
	}
	// </FS:PP>

	LLSelectMgr::getInstance()->sendDelink();
	return true;
}

void LLSelectMgr::confirmUnlinkObjects(const LLSD& notification, const LLSD& response)
{
	S32 option = LLNotificationsUtil::getSelectedOption(notification, response);
	// if Cancel pressed
	if (option == 1)
	{
		return;
	}

	LLSelectMgr::getInstance()->sendDelink();
	return;
}

// in order to link, all objects must have the same owner, and the
// agent must have the ability to modify all of the objects. However,
// we're not answering that question with this method. The question
// we're answering is: does the user have a reasonable expectation
// that a link operation should work? If so, return true, false
// otherwise. this allows the handle_link method to more finely check
// the selection and give an error message when the uer has a
// reasonable expectation for the link to work, but it will fail.
//
// For animated objects, there's additional check that if the
// selection includes at least one animated object, the total mesh
// triangle count cannot exceed the designated limit.
bool LLSelectMgr::enableLinkObjects()
{
	bool new_value = false;
	// check if there are at least 2 objects selected, and that the
	// user can modify at least one of the selected objects.

	// in component mode, can't link
	if (!gSavedSettings.getBOOL("EditLinkedParts"))
	{
		if(LLSelectMgr::getInstance()->selectGetAllRootsValid() && LLSelectMgr::getInstance()->getSelection()->getRootObjectCount() >= 2)
		{
			struct f : public LLSelectedObjectFunctor
			{
				virtual bool apply(LLViewerObject* object)
				{
					LLViewerObject *root_object = (object == NULL) ? NULL : object->getRootEdit();
					return object->permModify() && !object->isPermanentEnforced() &&
						((root_object == NULL) || !root_object->isPermanentEnforced());
				}
			} func;
			const bool firstonly = true;
			new_value = LLSelectMgr::getInstance()->getSelection()->applyToRootObjects(&func, firstonly);
		}
	}
    if (!LLSelectMgr::getInstance()->getSelection()->checkAnimatedObjectLinkable())
    {
        new_value = false;
    }
// [RLVa:KB] - Checked: 2011-03-19 (RLVa-1.3.0f) | Modified: RLVa-0.2.0g
	if ( (new_value) && ((rlv_handler_t::isEnabled()) && (!RlvActions::canStand())) )
	{
		// Allow only if the avie isn't sitting on any of the selected objects
		LLObjectSelectionHandle hSel = LLSelectMgr::getInstance()->getSelection();
		RlvSelectIsSittingOn f(gAgentAvatarp);
		if (hSel->getFirstRootNode(&f, true) != NULL)
			new_value = false;
	}
// [/RLVa:KB]
	return new_value;
}

bool LLSelectMgr::enableUnlinkObjects()
{
	LLViewerObject* first_editable_object = LLSelectMgr::getInstance()->getSelection()->getFirstEditableObject();
	LLViewerObject *root_object = (first_editable_object == NULL) ? NULL : first_editable_object->getRootEdit();

	bool new_value = LLSelectMgr::getInstance()->selectGetAllRootsValid() &&
		first_editable_object &&
		!first_editable_object->isAttachment() && !first_editable_object->isPermanentEnforced() &&
		((root_object == NULL) || !root_object->isPermanentEnforced());
// [RLVa:KB] - Checked: 2011-03-19 (RLVa-1.3.0f) | Modified: RLVa-0.2.0g
	if ( (new_value) && ((rlv_handler_t::isEnabled()) && (!RlvActions::canStand())) )
	{
		// Allow only if the avie isn't sitting on any of the selected objects
		LLObjectSelectionHandle hSel = LLSelectMgr::getInstance()->getSelection();
		RlvSelectIsSittingOn f(gAgentAvatarp);
		if (hSel->getFirstRootNode(&f, true) != NULL)
			new_value = false;
	}
// [/RLVa:KB]
	return new_value;
}

void LLSelectMgr::deselectObjectAndFamily(LLViewerObject* object, bool send_to_sim, bool include_entire_object)
{
	// bail if nothing selected or if object wasn't selected in the first place
	if(!object) return;
	if(!object->isSelected()) return;

	// Collect all of the objects, and remove them
	std::vector<LLViewerObject*> objects;

	if (include_entire_object)
	{
		// Since we're selecting a family, start at the root, but
		// don't include an avatar.
		LLViewerObject* root = object;
	
		while(!root->isAvatar() && root->getParent())
		{
			LLViewerObject* parent = (LLViewerObject*)root->getParent();
			if (parent->isAvatar())
			{
				break;
			}
			root = parent;
		}
	
		object = root;
	}
	else
	{
		object = (LLViewerObject*)object->getRoot();
	}

	object->addThisAndAllChildren(objects);
	remove(objects);

	if (!send_to_sim) return;

	//-----------------------------------------------------------
	// Inform simulator of deselection
	//-----------------------------------------------------------
	LLViewerRegion* regionp = object->getRegion();

	bool start_new_message = true;
	S32 select_count = 0;

	LLMessageSystem* msg = gMessageSystem;
	for (U32 i = 0; i < objects.size(); i++)
	{
		if (start_new_message)
		{
			msg->newMessageFast(_PREHASH_ObjectDeselect);
			msg->nextBlockFast(_PREHASH_AgentData);
			msg->addUUIDFast(_PREHASH_AgentID, gAgent.getID() );
			msg->addUUIDFast(_PREHASH_SessionID, gAgent.getSessionID());
			select_count++;
			start_new_message = false;
		}

		msg->nextBlockFast(_PREHASH_ObjectData);
		msg->addU32Fast(_PREHASH_ObjectLocalID, (objects[i])->getLocalID());
		select_count++;

		// Zap the angular velocity, as the sim will set it to zero
		objects[i]->setAngularVelocity( 0,0,0 );
		objects[i]->setVelocity( 0,0,0 );

		if(msg->isSendFull(NULL) || select_count >= MAX_OBJECTS_PER_PACKET)
		{
			msg->sendReliable(regionp->getHost() );
			select_count = 0;
			start_new_message = true;
		}
	}

	if (!start_new_message)
	{
		msg->sendReliable(regionp->getHost() );
	}

	updatePointAt();
	updateSelectionCenter();
}

void LLSelectMgr::deselectObjectOnly(LLViewerObject* object, bool send_to_sim)
{
	// bail if nothing selected or if object wasn't selected in the first place
	if (!object) return;
	if (!object->isSelected() ) return;

	// Zap the angular velocity, as the sim will set it to zero
	object->setAngularVelocity( 0,0,0 );
	object->setVelocity( 0,0,0 );

	if (send_to_sim)
	{
		LLViewerRegion* region = object->getRegion();
		gMessageSystem->newMessageFast(_PREHASH_ObjectDeselect);
		gMessageSystem->nextBlockFast(_PREHASH_AgentData);
		gMessageSystem->addUUIDFast(_PREHASH_AgentID, gAgent.getID() );
		gMessageSystem->addUUIDFast(_PREHASH_SessionID, gAgent.getSessionID());
		gMessageSystem->nextBlockFast(_PREHASH_ObjectData);
		gMessageSystem->addU32Fast(_PREHASH_ObjectLocalID, object->getLocalID() );
		gMessageSystem->sendReliable(region->getHost());
	}

	// This will refresh dialogs.
	remove( object );

	updatePointAt();
	updateSelectionCenter();
}


//-----------------------------------------------------------------------------
// addAsFamily
//-----------------------------------------------------------------------------

void LLSelectMgr::addAsFamily(std::vector<LLViewerObject*>& objects, bool add_to_end)
{
	for (std::vector<LLViewerObject*>::iterator iter = objects.begin();
		 iter != objects.end(); ++iter)
	{
		LLViewerObject* objectp = *iter;
		
		// Can't select yourself
		if (objectp->mID == gAgentID
			&& !mAllowSelectAvatar)
		{
			continue;
		}

		if (!objectp->isSelected())
		{
			LLSelectNode *nodep = new LLSelectNode(objectp, true);
			if (add_to_end)
			{
				mSelectedObjects->addNodeAtEnd(nodep);
			}
			else
			{
				mSelectedObjects->addNode(nodep);
			}
			objectp->setSelected(true);

			if (objectp->getNumTEs() > 0)
			{
				nodep->selectAllTEs(true);
				objectp->setAllTESelected(true);
			}
			else
			{
				// object has no faces, so don't mess with faces
			}
		}
		else
		{
			// we want this object to be selected for real
			// so clear transient flag
			LLSelectNode* select_node = mSelectedObjects->findNode(objectp);
			if (select_node)
			{
				select_node->setTransient(false);
			}
		}
	}
	saveSelectedObjectTransform(SELECT_ACTION_TYPE_PICK);
}

//-----------------------------------------------------------------------------
// addAsIndividual() - a single object, face, etc
//-----------------------------------------------------------------------------
void LLSelectMgr::addAsIndividual(LLViewerObject *objectp, S32 face, bool undoable)
{
	// check to see if object is already in list
	LLSelectNode *nodep = mSelectedObjects->findNode(objectp);

	// if not in list, add it
	if (!nodep)
	{
		nodep = new LLSelectNode(objectp, true);
		mSelectedObjects->addNode(nodep);
		llassert_always(nodep->getObject());
	}
	else
	{
		// make this a full-fledged selection
		nodep->setTransient(false);
		// Move it to the front of the list
		mSelectedObjects->moveNodeToFront(nodep);
	}

	// Make sure the object is tagged as selected
	objectp->setSelected( true );

	// And make sure we don't consider it as part of a family
	nodep->mIndividualSelection = true;

	// Handle face selection
	if (objectp->getNumTEs() <= 0)
	{
		// object has no faces, so don't do anything
	}
	else if (face == SELECT_ALL_TES)
	{
		nodep->selectAllTEs(true);
		objectp->setAllTESelected(true);
	}
	else if (0 <= face && face < SELECT_MAX_TES)
	{
		nodep->selectTE(face, true);
		objectp->setTESelected(face, true);
	}
	else
	{
		LL_ERRS() << "LLSelectMgr::add face " << face << " out-of-range" << LL_ENDL;
		return;
	}

	saveSelectedObjectTransform(SELECT_ACTION_TYPE_PICK);
	updateSelectionCenter();
	dialog_refresh_all();
}


LLObjectSelectionHandle LLSelectMgr::setHoverObject(LLViewerObject *objectp, S32 face)
{
	if (!objectp)
	{
		mHoverObjects->deleteAllNodes();
		return NULL;
	}

	// Can't select yourself
	if (objectp->mID == gAgentID)
	{
		mHoverObjects->deleteAllNodes();
		return NULL;
	}

	// Can't select land
	if (objectp->getPCode() == LLViewerObject::LL_VO_SURFACE_PATCH)
	{
		mHoverObjects->deleteAllNodes();
		return NULL;
	}

	mHoverObjects->mPrimaryObject = objectp; 

	objectp = objectp->getRootEdit();

	// is the requested object the same as the existing hover object root?
	// NOTE: there is only ever one linked set in mHoverObjects
	if (mHoverObjects->getFirstRootObject() != objectp) 
	{

		// Collect all of the objects
		std::vector<LLViewerObject*> objects;
		objectp = objectp->getRootEdit();
		objectp->addThisAndNonJointChildren(objects);

		mHoverObjects->deleteAllNodes();
		for (std::vector<LLViewerObject*>::iterator iter = objects.begin();
			 iter != objects.end(); ++iter)
		{
			LLViewerObject* cur_objectp = *iter;
			if(!cur_objectp || cur_objectp->isDead())
			{
				continue;
			}
			LLSelectNode* nodep = new LLSelectNode(cur_objectp, false);
			nodep->selectTE(face, true);
			mHoverObjects->addNodeAtEnd(nodep);
		}

		requestObjectPropertiesFamily(objectp);
	}

	return mHoverObjects;
}

LLSelectNode *LLSelectMgr::getHoverNode()
{
	return mHoverObjects->getFirstRootNode();
}

LLSelectNode *LLSelectMgr::getPrimaryHoverNode()
{
	return mHoverObjects->mSelectNodeMap[mHoverObjects->mPrimaryObject];
}

void LLSelectMgr::highlightObjectOnly(LLViewerObject* objectp)
{
	if (!objectp)
	{
		return;
	}

	if (objectp->getPCode() != LL_PCODE_VOLUME)
	{
		return;
	}
	
    if ((gSavedSettings.getBOOL("SelectOwnedOnly") && !objectp->permYouOwner())
        || (gSavedSettings.getBOOL("SelectMovableOnly") && (!objectp->permMove() || objectp->isPermanentEnforced())))
	{
		// only select my own objects
		return;
	}

	// <FS:Ansariel> FIRE-14593: Option to select only copyable objects
	if (!objectp->permCopy() && gSavedSettings.getBOOL("FSSelectCopyableOnly"))
	{
		return;
	}
	// </FS:Ansariel>

	// <FS:Ansariel> FIRE-304: Option to exclude group owned objects
	if (objectp->permGroupOwner() && !gSavedSettings.getBOOL("FSSelectIncludeGroupOwned"))
	{
		return;
	}
	// </FS:Ansariel>

	mRectSelectedObjects.insert(objectp);
}

void LLSelectMgr::highlightObjectAndFamily(LLViewerObject* objectp)
{
	if (!objectp)
	{
		return;
	}

	LLViewerObject* root_obj = (LLViewerObject*)objectp->getRoot();

	highlightObjectOnly(root_obj);

	LLViewerObject::const_child_list_t& child_list = root_obj->getChildren();
	for (LLViewerObject::child_list_t::const_iterator iter = child_list.begin();
		 iter != child_list.end(); iter++)
	{
		LLViewerObject* child = *iter;
		highlightObjectOnly(child);
	}
}

// Note that this ignores the "select owned only" flag
// It's also more efficient than calling the single-object version over and over.
void LLSelectMgr::highlightObjectAndFamily(const std::vector<LLViewerObject*>& objects)
{
	for (std::vector<LLViewerObject*>::const_iterator iter1 = objects.begin();
		 iter1 != objects.end(); ++iter1)
	{
		LLViewerObject* object = *iter1;

		if (!object)
		{
			continue;
		}
		if (object->getPCode() != LL_PCODE_VOLUME)
		{
			continue;
		}

		LLViewerObject* root = (LLViewerObject*)object->getRoot();
		mRectSelectedObjects.insert(root);

		LLViewerObject::const_child_list_t& child_list = root->getChildren();
		for (LLViewerObject::child_list_t::const_iterator iter2 = child_list.begin();
			 iter2 != child_list.end(); iter2++)
		{
			LLViewerObject* child = *iter2;
			mRectSelectedObjects.insert(child);
		}
	}
}

void LLSelectMgr::unhighlightObjectOnly(LLViewerObject* objectp)
{
	if (!objectp || (objectp->getPCode() != LL_PCODE_VOLUME))
	{
		return;
	}

	mRectSelectedObjects.erase(objectp);
}

void LLSelectMgr::unhighlightObjectAndFamily(LLViewerObject* objectp)
{
	if (!objectp)
	{
		return;
	}

	LLViewerObject* root_obj = (LLViewerObject*)objectp->getRoot();

	unhighlightObjectOnly(root_obj);

	LLViewerObject::const_child_list_t& child_list = root_obj->getChildren();
	for (LLViewerObject::child_list_t::const_iterator iter = child_list.begin();
		 iter != child_list.end(); iter++)
	{
		LLViewerObject* child = *iter;
		unhighlightObjectOnly(child);
	}
}


void LLSelectMgr::unhighlightAll()
{
	mRectSelectedObjects.clear();
	mHighlightedObjects->deleteAllNodes();
}

LLObjectSelectionHandle LLSelectMgr::selectHighlightedObjects()
{
	if (!mHighlightedObjects->getNumNodes())
	{
		return NULL;
	}

	//clear primary object
	mSelectedObjects->mPrimaryObject = NULL;

	for (LLObjectSelection::iterator iter = getHighlightedObjects()->begin();
		 iter != getHighlightedObjects()->end(); )
	{
		LLObjectSelection::iterator curiter = iter++;
	
		LLSelectNode *nodep = *curiter;
		LLViewerObject* objectp = nodep->getObject();

		if (!canSelectObject(objectp))
		{
			continue;
		}

		// already selected
		if (objectp->isSelected())
		{
			continue;
		}

		LLSelectNode* new_nodep = new LLSelectNode(*nodep);
		mSelectedObjects->addNode(new_nodep);

		// flag this object as selected
		objectp->setSelected(true);
		objectp->setAllTESelected(true);

		mSelectedObjects->mSelectType = getSelectTypeForObject(objectp);

		// request properties on root objects
		if (objectp->isRootEdit())
		{
			requestObjectPropertiesFamily(objectp);
		}
	}

	// pack up messages to let sim know these objects are selected
	sendSelect();
	unhighlightAll();
	updateSelectionCenter();
	saveSelectedObjectTransform(SELECT_ACTION_TYPE_PICK);
	updatePointAt();

	if (mSelectedObjects->getObjectCount())
	{
		gEditMenuHandler = this;
	}

	return mSelectedObjects;
}

void LLSelectMgr::deselectHighlightedObjects()
{
	bool select_linked_set = !gSavedSettings.getBOOL("EditLinkedParts");
	for (std::set<LLPointer<LLViewerObject> >::iterator iter = mRectSelectedObjects.begin();
		 iter != mRectSelectedObjects.end(); iter++)
	{
		LLViewerObject *objectp = *iter;
		if (!select_linked_set)
		{
			deselectObjectOnly(objectp);
		}
		else
		{
			LLViewerObject* root_object = (LLViewerObject*)objectp->getRoot();
			if (root_object->isSelected())
			{
				deselectObjectAndFamily(root_object);
			}
		}
	}

	unhighlightAll();
}

void LLSelectMgr::addGridObject(LLViewerObject* objectp)
{
	LLSelectNode* nodep = new LLSelectNode(objectp, false);
	mGridObjects.addNodeAtEnd(nodep);

	LLViewerObject::const_child_list_t& child_list = objectp->getChildren();
	for (LLViewerObject::child_list_t::const_iterator iter = child_list.begin();
		 iter != child_list.end(); iter++)
	{
		LLViewerObject* child = *iter;
		nodep = new LLSelectNode(child, false);
		mGridObjects.addNodeAtEnd(nodep);
	}
}

void LLSelectMgr::clearGridObjects()
{
	mGridObjects.deleteAllNodes();
}

void LLSelectMgr::setGridMode(EGridMode mode)
{
	mGridMode = mode;
	gSavedSettings.setS32("GridMode", mode);
	updateSelectionCenter();
}

void LLSelectMgr::getGrid(LLVector3& origin, LLQuaternion &rotation, LLVector3 &scale, bool for_snap_guides)
{
	mGridObjects.cleanupNodes();
	
	LLViewerObject* first_grid_object = mGridObjects.getFirstObject();

	if (mGridMode == GRID_MODE_LOCAL && mSelectedObjects->getObjectCount())
	{
		//LLViewerObject* root = getSelectedParentObject(mSelectedObjects->getFirstObject());
		mGridOrigin = mSavedSelectionBBox.getCenterAgent();
		mGridScale = mSavedSelectionBBox.getExtentLocal() * 0.5f;

		// DEV-12570 Just taking the saved selection box rotation prevents
		// wild rotations of linked sets while in local grid mode
		//if(mSelectedObjects->getObjectCount() < 2 || !root || root->mDrawable.isNull())
		{
			mGridRotation = mSavedSelectionBBox.getRotation();
		}
		/*else //set to the root object
		{
			mGridRotation = root->getRenderRotation();			
		}*/
	}
	else if (mGridMode == GRID_MODE_REF_OBJECT && first_grid_object && first_grid_object->mDrawable.notNull())
	{
		LLSelectNode *node = mSelectedObjects->findNode(first_grid_object);
		if (!for_snap_guides && node)
		{
			mGridRotation = node->mSavedRotation;
		}
		else
		{
			mGridRotation = first_grid_object->getRenderRotation();
		}

		LLVector4a min_extents(F32_MAX);
		LLVector4a max_extents(-F32_MAX);
		bool grid_changed = false;
		for (LLObjectSelection::iterator iter = mGridObjects.begin();
			 iter != mGridObjects.end(); ++iter)
		{
			LLViewerObject* object = (*iter)->getObject();
			LLDrawable* drawable = object->mDrawable;
			if (drawable)
			{
				const LLVector4a* ext = drawable->getSpatialExtents();
				update_min_max(min_extents, max_extents, ext[0]);
				update_min_max(min_extents, max_extents, ext[1]);
				grid_changed = true;
			}
		}
		if (grid_changed)
		{
			LLVector4a center, size;
			center.setAdd(min_extents, max_extents);
			center.mul(0.5f);
			size.setSub(max_extents, min_extents);
			size.mul(0.5f);

			mGridOrigin.set(center.getF32ptr());
			LLDrawable* drawable = first_grid_object->mDrawable;
			if (drawable && drawable->isActive())
			{
				mGridOrigin = mGridOrigin * first_grid_object->getRenderMatrix();
			}
			mGridScale.set(size.getF32ptr());
		}
	}
	else // GRID_MODE_WORLD or just plain default
	{
		const bool non_root_ok = true;
		LLViewerObject* first_object = mSelectedObjects->getFirstRootObject(non_root_ok);

		mGridOrigin.clearVec();
		mGridRotation.loadIdentity();

		mSelectedObjects->mSelectType = getSelectTypeForObject( first_object );

		switch (mSelectedObjects->mSelectType)
		{
		case SELECT_TYPE_ATTACHMENT:
			if (first_object && first_object->getRootEdit()->mDrawable.notNull())
			{
				// this means this object *has* to be an attachment
				LLXform* attachment_point_xform = first_object->getRootEdit()->mDrawable->mXform.getParent();
				// <FS:Ansariel> Crash fix for FIRE-15206
				if (!attachment_point_xform) break;
				mGridOrigin = attachment_point_xform->getWorldPosition();
				mGridRotation = attachment_point_xform->getWorldRotation();
				mGridScale = LLVector3(1.f, 1.f, 1.f) * gSavedSettings.getF32("GridResolution");
			}
			break;
		case SELECT_TYPE_HUD:
			mGridScale = LLVector3(1.f, 1.f, 1.f) * llmin(gSavedSettings.getF32("GridResolution"), 0.5f);
			break;
		case SELECT_TYPE_WORLD:
			mGridScale = LLVector3(1.f, 1.f, 1.f) * gSavedSettings.getF32("GridResolution");
			break;
		}
	}
	llassert(mGridOrigin.isFinite());

	origin = mGridOrigin;
	rotation = mGridRotation;
	scale = mGridScale;
}

//-----------------------------------------------------------------------------
// remove() - an array of objects
//-----------------------------------------------------------------------------

void LLSelectMgr::remove(std::vector<LLViewerObject*>& objects)
{
	for (std::vector<LLViewerObject*>::iterator iter = objects.begin();
		 iter != objects.end(); ++iter)
	{
		LLViewerObject* objectp = *iter;
		LLSelectNode* nodep = mSelectedObjects->findNode(objectp);
		if (nodep)
		{
			objectp->setSelected(false);
			mSelectedObjects->removeNode(nodep);
			nodep = NULL;
		}
	}
	updateSelectionCenter();
	dialog_refresh_all();
}


//-----------------------------------------------------------------------------
// remove() - a single object
//-----------------------------------------------------------------------------
void LLSelectMgr::remove(LLViewerObject *objectp, S32 te, bool undoable)
{
	// get object node (and verify it is in the selected list)
	LLSelectNode *nodep = mSelectedObjects->findNode(objectp);
	if (!nodep)
	{
		return;
	}

	// if face = all, remove object from list
	if ((objectp->getNumTEs() <= 0) || (te == SELECT_ALL_TES))
	{
		// Remove all faces (or the object doesn't have faces) so remove the node
		mSelectedObjects->removeNode(nodep);
		nodep = NULL;
		objectp->setSelected( false );
	}
	else if (0 <= te && te < SELECT_MAX_TES)
	{
		// ...valid face, check to see if it was on
		if (nodep->isTESelected(te))
		{
			nodep->selectTE(te, false);
			objectp->setTESelected(te, false);
		}
		else
		{
			LL_ERRS() << "LLSelectMgr::remove - tried to remove TE " << te << " that wasn't selected" << LL_ENDL;
			return;
		}

		// ...check to see if this operation turned off all faces
		bool found = false;
		for (S32 i = 0; i < nodep->getObject()->getNumTEs(); i++)
		{
			found = found || nodep->isTESelected(i);
		}

		// ...all faces now turned off, so remove
		if (!found)
		{
			mSelectedObjects->removeNode(nodep);
			nodep = NULL;
			objectp->setSelected( false );
			// *FIXME: Doesn't update simulator that object is no longer selected
		}
	}
	else
	{
		// ...out of range face
		LL_ERRS() << "LLSelectMgr::remove - TE " << te << " out of range" << LL_ENDL;
	}

	updateSelectionCenter();
	dialog_refresh_all();
}


//-----------------------------------------------------------------------------
// removeAll()
//-----------------------------------------------------------------------------
void LLSelectMgr::removeAll()
{
	for (LLObjectSelection::iterator iter = mSelectedObjects->begin();
		 iter != mSelectedObjects->end(); iter++ )
	{
		LLViewerObject *objectp = (*iter)->getObject();
		objectp->setSelected( false );
	}

	mSelectedObjects->deleteAllNodes();
	
	updateSelectionCenter();
	dialog_refresh_all();
}

//-----------------------------------------------------------------------------
// promoteSelectionToRoot()
//-----------------------------------------------------------------------------
void LLSelectMgr::promoteSelectionToRoot()
{
	std::set<LLViewerObject*> selection_set;

	bool selection_changed = false;

	for (LLObjectSelection::iterator iter = getSelection()->begin();
		 iter != getSelection()->end(); )
	{
		LLObjectSelection::iterator curiter = iter++;
		LLSelectNode* nodep = *curiter;
		LLViewerObject* object = nodep->getObject();

		if (nodep->mIndividualSelection)
		{
			selection_changed = true;
		}

		LLViewerObject* parentp = object;
		while(parentp->getParent() && !(parentp->isRootEdit()))
		{
			parentp = (LLViewerObject*)parentp->getParent();
		}
	
		selection_set.insert(parentp);
	}

	if (selection_changed)
	{
		deselectAll();

		std::set<LLViewerObject*>::iterator set_iter;
		for (set_iter = selection_set.begin(); set_iter != selection_set.end(); ++set_iter)
		{
			selectObjectAndFamily(*set_iter);
		}
	}
}

//-----------------------------------------------------------------------------
// demoteSelectionToIndividuals()
//-----------------------------------------------------------------------------
void LLSelectMgr::demoteSelectionToIndividuals()
{
	std::vector<LLViewerObject*> objects;

	for (LLObjectSelection::root_iterator iter = getSelection()->root_begin();
		 iter != getSelection()->root_end(); iter++)
	{
		LLViewerObject* object = (*iter)->getObject();
		object->addThisAndNonJointChildren(objects);
	}

	if (!objects.empty())
	{
		deselectAll();
		for (std::vector<LLViewerObject*>::iterator iter = objects.begin();
			 iter != objects.end(); ++iter)
		{
			LLViewerObject* objectp = *iter;
			selectObjectOnly(objectp);
		}
	}
}

//-----------------------------------------------------------------------------
// dump()
//-----------------------------------------------------------------------------
void LLSelectMgr::dump()
{
	LL_INFOS() << "Selection Manager: " << mSelectedObjects->getNumNodes() << " items" << LL_ENDL;

	LL_INFOS() << "TE mode " << mTEMode << LL_ENDL;

	S32 count = 0;
	for (LLObjectSelection::iterator iter = getSelection()->begin();
		 iter != getSelection()->end(); iter++ )
	{
		LLViewerObject* objectp = (*iter)->getObject();
		LL_INFOS() << "Object " << count << " type " << LLPrimitive::pCodeToString(objectp->getPCode()) << LL_ENDL;
		LL_INFOS() << "  hasLSL " << objectp->flagScripted() << LL_ENDL;
		LL_INFOS() << "  hasTouch " << objectp->flagHandleTouch() << LL_ENDL;
		LL_INFOS() << "  hasMoney " << objectp->flagTakesMoney() << LL_ENDL;
		LL_INFOS() << "  getposition " << objectp->getPosition() << LL_ENDL;
		LL_INFOS() << "  getpositionAgent " << objectp->getPositionAgent() << LL_ENDL;
		LL_INFOS() << "  getpositionRegion " << objectp->getPositionRegion() << LL_ENDL;
		LL_INFOS() << "  getpositionGlobal " << objectp->getPositionGlobal() << LL_ENDL;
		LLDrawable* drawablep = objectp->mDrawable;
		LL_INFOS() << "  " << (drawablep&& drawablep->isVisible() ? "visible" : "invisible") << LL_ENDL;
		LL_INFOS() << "  " << (drawablep&& drawablep->isState(LLDrawable::FORCE_INVISIBLE) ? "force_invisible" : "") << LL_ENDL;
		count++;
	}

	// Face iterator
	for (LLObjectSelection::iterator iter = getSelection()->begin();
		 iter != getSelection()->end(); iter++ )
	{
		LLSelectNode* node = *iter;
		LLViewerObject* objectp = node->getObject();
		if (!objectp)
			continue;
		for (S32 te = 0; te < objectp->getNumTEs(); ++te )
		{
			if (node->isTESelected(te))
			{
				LL_INFOS() << "Object " << objectp << " te " << te << LL_ENDL;
			}
		}
	}

	LL_INFOS() << mHighlightedObjects->getNumNodes() << " objects currently highlighted." << LL_ENDL;

	LL_INFOS() << "Center global " << mSelectionCenterGlobal << LL_ENDL;
}

//-----------------------------------------------------------------------------
// cleanup()
//-----------------------------------------------------------------------------
void LLSelectMgr::cleanup()
{
	mSilhouetteImagep = NULL;
}


//---------------------------------------------------------------------------
// Manipulate properties of selected objects
//---------------------------------------------------------------------------

struct LLSelectMgrSendFunctor : public LLSelectedObjectFunctor
{
	virtual bool apply(LLViewerObject* object)
	{
		if (object->permModify())
		{
			object->sendTEUpdate();
		}
		return true;
	}
};

void LLObjectSelection::applyNoCopyTextureToTEs(LLViewerInventoryItem* item)
{
	if (!item)
	{
		return;
	}
	LLViewerTexture* image = LLViewerTextureManager::getFetchedTexture(item->getAssetUUID());

	for (iterator iter = begin(); iter != end(); ++iter)
	{
		LLSelectNode* node = *iter;
		LLViewerObject* object = (*iter)->getObject();
		if (!object)
		{
			continue;
		}

		S32 num_tes = llmin((S32)object->getNumTEs(), (S32)object->getNumFaces());
		bool texture_copied = false;
        bool updated = false;
		for (S32 te = 0; te < num_tes; ++te)
		{
			if (node->isTESelected(te))
			{
				//(no-copy) textures must be moved to the object's inventory only once
				// without making any copies
				if (!texture_copied)
				{
					LLToolDragAndDrop::handleDropMaterialProtections(object, item, LLToolDragAndDrop::SOURCE_AGENT, LLUUID::null);
					texture_copied = true;
				}

				// apply texture for the selected faces
				add(LLStatViewer::EDIT_TEXTURE, 1);
				object->setTEImage(te, image);
                updated = true;
			}
		}

        if (updated) // not nessesary? sendTEUpdate update supposed to be done by sendfunc
        {
            dialog_refresh_all();

            // send the update to the simulator
            object->sendTEUpdate();
        }
	}
}

bool LLObjectSelection::applyRestrictedPbrMaterialToTEs(LLViewerInventoryItem* item)
{
    if (!item)
    {
        return false;
    }

    LLUUID asset_id = item->getAssetUUID();
    if (asset_id.isNull())
    {
        asset_id = LLGLTFMaterialList::BLANK_MATERIAL_ASSET_ID;
    }

    bool material_copied_all_faces = true;

    for (iterator iter = begin(); iter != end(); ++iter)
    {
        LLSelectNode* node = *iter;
        LLViewerObject* object = (*iter)->getObject();
        if (!object)
        {
            continue;
        }

        S32 num_tes = llmin((S32)object->getNumTEs(), (S32)object->getNumFaces());
        bool material_copied = false;
        for (S32 te = 0; te < num_tes; ++te)
        {
            if (node->isTESelected(te))
            {
                //(no-copy), (no-modify), and (no-transfer) materials must be moved to the object's inventory only once
                // without making any copies
                if (!material_copied && asset_id.notNull())
                {
                    material_copied = (bool)LLToolDragAndDrop::handleDropMaterialProtections(object, item, LLToolDragAndDrop::SOURCE_AGENT, LLUUID::null);
                }
                if (!material_copied)
                {
                    // Applying the material is not possible for this object given the current inventory
					material_copied_all_faces = false;
                    break;
                }

                // apply texture for the selected faces
                // blank out most override data on the server
                //add(LLStatViewer::EDIT_TEXTURE, 1);
                object->setRenderMaterialID(te, asset_id);
            }
        }
    }

    LLGLTFMaterialList::flushUpdates();

    return material_copied_all_faces;
}


//-----------------------------------------------------------------------------
// selectionSetImage()
//-----------------------------------------------------------------------------
// <FS:Beq> Allow editing of non-PBR materials in-situ
template<bool IsPBR>
struct TextureApplyFunctor : public LLSelectedTEFunctor
{
	LLViewerInventoryItem* mItem;
	LLUUID mImageID;
	TextureApplyFunctor(LLViewerInventoryItem* item, const LLUUID& id) : mItem(item), mImageID(id) {}
	bool apply(LLViewerObject* objectp, S32 te) override
	{
		if(!objectp || !objectp->permModify())
		{
			return false;
		}

		if (mItem && objectp->isAttachment())
		{
			const LLPermissions& perm = mItem->getPermissions();
			BOOL unrestricted = ((perm.getMaskBase() & PERM_ITEM_UNRESTRICTED) == PERM_ITEM_UNRESTRICTED) ? TRUE : FALSE;
			if (!unrestricted)
			{
				return false;
			}
		}

		if (mItem)
		{
			if constexpr (IsPBR)
			{
				LLToolDragAndDrop::dropTextureOneFace(objectp, te, mItem, LLToolDragAndDrop::SOURCE_AGENT, LLUUID::null, false);
			}
			else
			{
				LLToolDragAndDrop::dropTextureOneFace(objectp, te, mItem, LLToolDragAndDrop::SOURCE_AGENT, LLUUID::null, false, -2); // -2 means no PBR
			}
		}
		else // not an inventory item
		{
			objectp->setTEImage(te, LLViewerTextureManager::getFetchedTexture(mImageID, FTT_DEFAULT, TRUE, LLGLTexture::BOOST_NONE, LLViewerTexture::LOD_TEXTURE));
		}

		return true;
	}
};
// </FS:Beq>
// *TODO: re-arch texture applying out of lltooldraganddrop
bool LLSelectMgr::selectionSetImage(const LLUUID& imageid, bool isPBR)
{
	// First for (no copy) textures and multiple object selection
	LLViewerInventoryItem* item = gInventory.getItem(imageid);
	if(item 
		&& !item->getPermissions().allowOperationBy(PERM_COPY, gAgent.getID())
		&& (mSelectedObjects->getNumNodes() > 1) )
	{
         LL_DEBUGS() << "Attempted to apply no-copy texture " << imageid
             << " to multiple objects" << LL_ENDL;

        LLNotificationsUtil::add("FailedToApplyTextureNoCopyToMultiple");
        return false;
	}

<<<<<<< HEAD
	struct f : public LLSelectedTEFunctor
	{
		LLViewerInventoryItem* mItem;
		LLUUID mImageID;
		f(LLViewerInventoryItem* item, const LLUUID& id) : mItem(item), mImageID(id) {}
		bool apply(LLViewerObject* objectp, S32 te)
		{
		    if(!objectp || !objectp->permModify())
		    {
		        return false;
		    }

            // Might be better to run willObjectAcceptInventory
            if (mItem && objectp->isAttachment())
            {
                const LLPermissions& perm = mItem->getPermissions();
                bool unrestricted = ((perm.getMaskBase() & PERM_ITEM_UNRESTRICTED) == PERM_ITEM_UNRESTRICTED) ? true : false;
                if (!unrestricted)
                {
                    // Attachments are in world and in inventory simultaneously,
                    // at the moment server doesn't support such a situation.
                    return false;
                }
            }

		    if (mItem)
			{
                LLToolDragAndDrop::dropTextureOneFace(objectp,
                                                      te,
                                                      mItem,
                                                      LLToolDragAndDrop::SOURCE_AGENT,
                                                      LLUUID::null,
                                                      false);
			}
			else // not an inventory item
			{
				// Texture picker defaults aren't inventory items
				// * Don't need to worry about permissions for them
				// * Can just apply the texture and be done with it.
				objectp->setTEImage(te, LLViewerTextureManager::getFetchedTexture(mImageID, FTT_DEFAULT, true, LLGLTexture::BOOST_NONE, LLViewerTexture::LOD_TEXTURE));
			}

			return true;
		}
	};

=======
    // <FS:Beq> Allow editing of non-PBR materials in-situ
	// struct f : public LLSelectedTEFunctor
	// {
	// 	LLViewerInventoryItem* mItem;
	// 	LLUUID mImageID;
	// 	f(LLViewerInventoryItem* item, const LLUUID& id) : mItem(item), mImageID(id) {}
	// 	bool apply(LLViewerObject* objectp, S32 te)
	// 	{
	// 	    if(!objectp || !objectp->permModify())
	// 	    {
	// 	        return false;
	// 	    }

    //         // Might be better to run willObjectAcceptInventory
    //         if (mItem && objectp->isAttachment())
    //         {
    //             const LLPermissions& perm = mItem->getPermissions();
    //             BOOL unrestricted = ((perm.getMaskBase() & PERM_ITEM_UNRESTRICTED) == PERM_ITEM_UNRESTRICTED) ? TRUE : FALSE;
    //             if (!unrestricted)
    //             {
    //                 // Attachments are in world and in inventory simultaneously,
    //                 // at the moment server doesn't support such a situation.
    //                 return false;
    //             }
    //         }

	// 	    if (mItem)
	// 		{
    //             LLToolDragAndDrop::dropTextureOneFace(objectp,
    //                                                   te,
    //                                                   mItem,
    //                                                   LLToolDragAndDrop::SOURCE_AGENT,
    //                                                   LLUUID::null,
    //                                                   false);
	// 		}
	// 		else // not an inventory item
	// 		{
	// 			// Texture picker defaults aren't inventory items
	// 			// * Don't need to worry about permissions for them
	// 			// * Can just apply the texture and be done with it.
	// 			objectp->setTEImage(te, LLViewerTextureManager::getFetchedTexture(mImageID, FTT_DEFAULT, TRUE, LLGLTexture::BOOST_NONE, LLViewerTexture::LOD_TEXTURE));
	// 		}

	// 		return true;
	// 	}
	// };
    // </FS:Beq>
>>>>>>> 4c6d8f4b
	if (item && !item->getPermissions().allowOperationBy(PERM_COPY, gAgent.getID()))
	{
		getSelection()->applyNoCopyTextureToTEs(item);
	}
	else
	{
		// <FS:Beq> Allow editing of non-PBR materials in-situ
		// f setfunc(item, imageid);
		// getSelection()->applyToTEs(&setfunc);
		TextureApplyFunctor<true> setfuncPBR(item, imageid); // For PBR textures
		TextureApplyFunctor<false> setfuncBP(item, imageid); // For non-PBR textures
		if(isPBR)
		{
			getSelection()->applyToTEs(&setfuncPBR);
		}
		else
		{
			getSelection()->applyToTEs(&setfuncBP);
		}
		// </FS:Beq>
	}


	struct g : public LLSelectedObjectFunctor
	{
		LLViewerInventoryItem* mItem;
		g(LLViewerInventoryItem* item) : mItem(item) {}
		virtual bool apply(LLViewerObject* object)
		{
			if (!mItem)
			{
				object->sendTEUpdate();
				// 1 particle effect per object				
				LLHUDEffectSpiral *effectp = (LLHUDEffectSpiral *)LLHUDManager::getInstance()->createViewerEffect(LLHUDObject::LL_HUD_EFFECT_BEAM, true);
				effectp->setSourceObject(gAgentAvatarp);
				effectp->setTargetObject(object);
				effectp->setDuration(LL_HUD_DUR_SHORT);
				effectp->setColor(LLColor4U(gAgent.getEffectColor()));
			}
			return true;
		}
	} sendfunc(item);
	getSelection()->applyToObjects(&sendfunc);

    return true;
}

//-----------------------------------------------------------------------------
// selectionSetGLTFMaterial()
//-----------------------------------------------------------------------------
bool LLSelectMgr::selectionSetGLTFMaterial(const LLUUID& mat_id)
{
    // First for (no copy) textures and multiple object selection
    LLViewerInventoryItem* item = gInventory.getItem(mat_id);
    if (item
        && !item->getPermissions().allowOperationBy(PERM_COPY, gAgent.getID())
        && (mSelectedObjects->getNumNodes() > 1))
    {
        LL_DEBUGS() << "Attempted to apply no-copy material " << mat_id
            << "to multiple objects" << LL_ENDL;

        LLNotificationsUtil::add("FailedToApplyGLTFNoCopyToMultiple");
        return false;
    }

    struct f : public LLSelectedTEFunctor
    {
        LLViewerInventoryItem* mItem;
        LLUUID mMatId;
        bool material_copied_any_face = false;
        bool material_copied_all_faces = true;
        f(LLViewerInventoryItem* item, const LLUUID& id) : mItem(item), mMatId(id) {}
        bool apply(LLViewerObject* objectp, S32 te)
        {
            if (!objectp || !objectp->permModify())
            {
                return false;
            }
            LLUUID asset_id = mMatId;
            if (mItem)
            {
                const LLPermissions& perm = mItem->getPermissions();
                bool from_library = perm.getOwner() == ALEXANDRIA_LINDEN_ID;
                if (objectp->isAttachment())
                {
                    bool unrestricted = (perm.getMaskBase() & PERM_ITEM_UNRESTRICTED) == PERM_ITEM_UNRESTRICTED;

                    if (!unrestricted && !from_library)
                    {
                        // Attachments are in world and in inventory simultaneously,
                        // at the moment server doesn't support such a situation.
                        return false;
                    }
                }

                if (!from_library
                    // Check if item may be copied into the object's inventory
                    && !LLToolDragAndDrop::handleDropMaterialProtections(objectp, mItem, LLToolDragAndDrop::SOURCE_AGENT, LLUUID::null))
                {
                    return false;
                }

                asset_id = mItem->getAssetUUID();
                if (asset_id.isNull())
                {
                    asset_id = LLGLTFMaterialList::BLANK_MATERIAL_ASSET_ID;
                }
            }

            // Blank out most override data on the object and send to server
            objectp->setRenderMaterialID(te, asset_id);

            return true;
        }
    };

    bool success = true;
    if (item
        &&  (!item->getPermissions().allowOperationBy(PERM_COPY, gAgent.getID()) ||
             !item->getPermissions().allowOperationBy(PERM_TRANSFER, gAgent.getID()) ||
             !item->getPermissions().allowOperationBy(PERM_MODIFY, gAgent.getID())
            )
        && item->getPermissions().getOwner() != ALEXANDRIA_LINDEN_ID
        )
    {
        success = success && getSelection()->applyRestrictedPbrMaterialToTEs(item);
    }
    else
    {
        f setfunc(item, mat_id);
        success = success && getSelection()->applyToTEs(&setfunc);
    }

    struct g : public LLSelectedObjectFunctor
    {
        LLViewerInventoryItem* mItem;
        g(LLViewerInventoryItem* item) : mItem(item) {}
        virtual bool apply(LLViewerObject* object)
        {
            if (object && !object->permModify())
            {
                return false;
            }

            if (!mItem)
            {
                // 1 particle effect per object				
                LLHUDEffectSpiral *effectp = (LLHUDEffectSpiral *)LLHUDManager::getInstance()->createViewerEffect(LLHUDObject::LL_HUD_EFFECT_BEAM, true);
                effectp->setSourceObject(gAgentAvatarp);
                effectp->setTargetObject(object);
                effectp->setDuration(LL_HUD_DUR_SHORT);
                effectp->setColor(LLColor4U(gAgent.getEffectColor()));
            }

            dialog_refresh_all();
            object->sendTEUpdate();
            return true;
        }
    } sendfunc(item);
    success = success && getSelection()->applyToObjects(&sendfunc);

    LLGLTFMaterialList::flushUpdates();

    return success;
}

//-----------------------------------------------------------------------------
// selectionSetColor()
//-----------------------------------------------------------------------------
void LLSelectMgr::selectionSetColor(const LLColor4 &color)
{
	struct f : public LLSelectedTEFunctor
	{
		LLColor4 mColor;
		f(const LLColor4& c) : mColor(c) {}
		bool apply(LLViewerObject* object, S32 te)
		{
			if (object->permModify())
			{
				object->setTEColor(te, mColor);
			}
			return true;
		}
	} setfunc(color);
	getSelection()->applyToTEs(&setfunc);
	
	LLSelectMgrSendFunctor sendfunc;
	getSelection()->applyToObjects(&sendfunc);
}

//-----------------------------------------------------------------------------
// selectionSetColorOnly()
//-----------------------------------------------------------------------------
void LLSelectMgr::selectionSetColorOnly(const LLColor4 &color)
{
	struct f : public LLSelectedTEFunctor
	{
		LLColor4 mColor;
		f(const LLColor4& c) : mColor(c) {}
		bool apply(LLViewerObject* object, S32 te)
		{
			if (object->permModify())
			{
				LLColor4 prev_color = object->getTEref(te).getColor();
				mColor.mV[VALPHA] = prev_color.mV[VALPHA];
				// update viewer side color in anticipation of update from simulator
				object->setTEColor(te, mColor);
			}
			return true;
		}
	} setfunc(color);
	getSelection()->applyToTEs(&setfunc);
	
	LLSelectMgrSendFunctor sendfunc;
	getSelection()->applyToObjects(&sendfunc);
}

//-----------------------------------------------------------------------------
// selectionSetAlphaOnly()
//-----------------------------------------------------------------------------
void LLSelectMgr::selectionSetAlphaOnly(const F32 alpha)
{
	struct f : public LLSelectedTEFunctor
	{
		F32 mAlpha;
		f(const F32& a) : mAlpha(a) {}
		bool apply(LLViewerObject* object, S32 te)
		{
			if (object->permModify())
			{
				LLColor4 prev_color = object->getTEref(te).getColor();
				prev_color.mV[VALPHA] = mAlpha;
				// update viewer side color in anticipation of update from simulator
				object->setTEColor(te, prev_color);
			}
			return true;
		}
	} setfunc(alpha);
	getSelection()->applyToTEs(&setfunc);
	
	LLSelectMgrSendFunctor sendfunc;
	getSelection()->applyToObjects(&sendfunc);
}

void LLSelectMgr::selectionRevertColors()
{
	struct f : public LLSelectedTEFunctor
	{
		LLObjectSelectionHandle mSelectedObjects;
		f(LLObjectSelectionHandle sel) : mSelectedObjects(sel) {}
		bool apply(LLViewerObject* object, S32 te)
		{
			if (object->permModify())
			{
				LLSelectNode* nodep = mSelectedObjects->findNode(object);
				if (nodep && te < (S32)nodep->mSavedColors.size())
				{
					LLColor4 color = nodep->mSavedColors[te];
					// update viewer side color in anticipation of update from simulator
					object->setTEColor(te, color);
				}
			}
			return true;
		}
	} setfunc(mSelectedObjects);
	getSelection()->applyToTEs(&setfunc);
	
	LLSelectMgrSendFunctor sendfunc;
	getSelection()->applyToObjects(&sendfunc);
}

void LLSelectMgr::selectionRevertShinyColors()
{
	struct f : public LLSelectedTEFunctor
	{
		LLObjectSelectionHandle mSelectedObjects;
		f(LLObjectSelectionHandle sel) : mSelectedObjects(sel) {}
		bool apply(LLViewerObject* object, S32 te)
		{
			if (object->permModify())
			{
				LLSelectNode* nodep = mSelectedObjects->findNode(object);
				if (nodep && te < (S32)nodep->mSavedShinyColors.size())
				{
					LLColor4 color = nodep->mSavedShinyColors[te];
					// update viewer side color in anticipation of update from simulator
					LLMaterialPtr old_mat = object->getTEref(te).getMaterialParams();
					if (!old_mat.isNull())
					{
						// <FS:Zi> switchable edit texture/materials panel
						// LLMaterialPtr new_mat = gFloaterTools->getPanelFace()->createDefaultMaterial(old_mat);
						LLMaterialPtr new_mat = gFloaterTools->createDefaultMaterial(old_mat);
						new_mat->setSpecularLightColor(color);
						object->getTEref(te).setMaterialParams(new_mat);
						LLMaterialMgr::getInstance()->put(object->getID(), te, *new_mat);
					}
				}
			}
			return true;
		}
	} setfunc(mSelectedObjects);
	getSelection()->applyToTEs(&setfunc);

	LLSelectMgrSendFunctor sendfunc;
	getSelection()->applyToObjects(&sendfunc);
}

bool LLSelectMgr::selectionRevertTextures()
{
	struct f : public LLSelectedTEFunctor
	{
		LLObjectSelectionHandle mSelectedObjects;
		f(LLObjectSelectionHandle sel) : mSelectedObjects(sel) {}
		bool apply(LLViewerObject* object, S32 te)
		{
			if (object->permModify())
			{
				LLSelectNode* nodep = mSelectedObjects->findNode(object);
				if (nodep && te < (S32)nodep->mSavedTextures.size())
				{
					LLUUID id = nodep->mSavedTextures[te];
					// update textures on viewer side
					if (id.isNull())
					{
						// this was probably a no-copy texture, leave image as-is
						return false;
					}
					else
					{
						object->setTEImage(te, LLViewerTextureManager::getFetchedTexture(id, FTT_DEFAULT, true, LLGLTexture::BOOST_NONE, LLViewerTexture::LOD_TEXTURE));

					}
				}
			}
			return true;
		}
	} setfunc(mSelectedObjects);
	bool revert_successful = getSelection()->applyToTEs(&setfunc);
	
	LLSelectMgrSendFunctor sendfunc;
	getSelection()->applyToObjects(&sendfunc);

	return revert_successful;
}

void LLSelectMgr::selectionRevertGLTFMaterials()
{
    struct f : public LLSelectedTEFunctor
    {
        LLObjectSelectionHandle mSelectedObjects;
        f(LLObjectSelectionHandle sel) : mSelectedObjects(sel) {}
        bool apply(LLViewerObject* objectp, S32 te)
        {
            if (objectp && !objectp->permModify())
            {
                return false;
            }

            LLSelectNode* nodep = mSelectedObjects->findNode(objectp);
            if (nodep && te < (S32)nodep->mSavedGLTFMaterialIds.size())
            {
                // Restore base material
                LLUUID asset_id = nodep->mSavedGLTFMaterialIds[te];

                // Update material locally
                objectp->setRenderMaterialID(te, asset_id, false /*wait for LLGLTFMaterialList update*/);
                objectp->setTEGLTFMaterialOverride(te, nodep->mSavedGLTFOverrideMaterials[te]);

                // Enqueue update to server
                if (asset_id.notNull())
                {
                    // Restore overrides and base material
                    LLGLTFMaterialList::queueApply(objectp, te, asset_id, nodep->mSavedGLTFOverrideMaterials[te]);
                } 
                else
                {
                    //blank override out
                    LLGLTFMaterialList::queueApply(objectp, te, asset_id);
                }

            }
            return true;
        }
    } setfunc(mSelectedObjects);
    getSelection()->applyToTEs(&setfunc);
}

void LLSelectMgr::selectionSetBumpmap(U8 bumpmap, const LLUUID &image_id)
{
	struct f : public LLSelectedTEFunctor
	{
		U8 mBump;
		f(const U8& b) : mBump(b) {}
		bool apply(LLViewerObject* object, S32 te)
		{
			if (object->permModify())
			{
				// update viewer side color in anticipation of update from simulator
				object->setTEBumpmap(te, mBump);
			}
			return true;
		}
	} setfunc(bumpmap);

    LLViewerInventoryItem* item = gInventory.getItem(image_id);
    if(item 
        && !item->getPermissions().allowOperationBy(PERM_COPY, gAgent.getID())
        && (mSelectedObjects->getNumNodes() > 1) )
    {
        LL_WARNS() << "Attempted to apply no-copy texture to multiple objects" << LL_ENDL;
        return;
    }
    if (item && !item->getPermissions().allowOperationBy(PERM_COPY, gAgent.getID()))
    {
        LLViewerObject *object = mSelectedObjects->getFirstRootObject();
        if (!object)
        {
            return;
        }
        const LLPermissions& perm = item->getPermissions();
        bool unrestricted = ((perm.getMaskBase() & PERM_ITEM_UNRESTRICTED) == PERM_ITEM_UNRESTRICTED) ? true : false;
        bool attached = object->isAttachment();
        if (attached && !unrestricted)
        {
            // Attachments are in world and in inventory simultaneously,
            // at the moment server doesn't support such a situation.
            return;
        }
        LLToolDragAndDrop::handleDropMaterialProtections(object, item, LLToolDragAndDrop::SOURCE_AGENT, LLUUID::null);
    }
    getSelection()->applyToTEs(&setfunc);
	
	LLSelectMgrSendFunctor sendfunc;
	getSelection()->applyToObjects(&sendfunc);
}

void LLSelectMgr::selectionSetTexGen(U8 texgen)
{
	struct f : public LLSelectedTEFunctor
	{
		U8 mTexgen;
		f(const U8& t) : mTexgen(t) {}
		bool apply(LLViewerObject* object, S32 te)
		{
			if (object->permModify())
			{
				// update viewer side color in anticipation of update from simulator
				object->setTETexGen(te, mTexgen);
			}
			return true;
		}
	} setfunc(texgen);
	getSelection()->applyToTEs(&setfunc);

	LLSelectMgrSendFunctor sendfunc;
	getSelection()->applyToObjects(&sendfunc);
}


void LLSelectMgr::selectionSetShiny(U8 shiny, const LLUUID &image_id)
{
	struct f : public LLSelectedTEFunctor
	{
		U8 mShiny;
		f(const U8& t) : mShiny(t) {}
		bool apply(LLViewerObject* object, S32 te)
		{
			if (object->permModify())
			{
				// update viewer side color in anticipation of update from simulator
				object->setTEShiny(te, mShiny);
			}
			return true;
		}
	} setfunc(shiny);

    LLViewerInventoryItem* item = gInventory.getItem(image_id);
    if(item 
        && !item->getPermissions().allowOperationBy(PERM_COPY, gAgent.getID())
        && (mSelectedObjects->getNumNodes() > 1) )
    {
        LL_WARNS() << "Attempted to apply no-copy texture to multiple objects" << LL_ENDL;
        return;
    }
    if (item && !item->getPermissions().allowOperationBy(PERM_COPY, gAgent.getID()))
    {
        LLViewerObject *object = mSelectedObjects->getFirstRootObject();
        if (!object)
        {
            return;
        }
        const LLPermissions& perm = item->getPermissions();
        bool unrestricted = ((perm.getMaskBase() & PERM_ITEM_UNRESTRICTED) == PERM_ITEM_UNRESTRICTED) ? true : false;
        bool attached = object->isAttachment();
        if (attached && !unrestricted)
        {
            // Attachments are in world and in inventory simultaneously,
            // at the moment server doesn't support such a situation.
            return;
        }
        LLToolDragAndDrop::handleDropMaterialProtections(object, item, LLToolDragAndDrop::SOURCE_AGENT, LLUUID::null);
    }
    getSelection()->applyToTEs(&setfunc);

	LLSelectMgrSendFunctor sendfunc;
	getSelection()->applyToObjects(&sendfunc);
}

void LLSelectMgr::selectionSetFullbright(U8 fullbright)
{
	struct f : public LLSelectedTEFunctor
	{
		U8 mFullbright;
		f(const U8& t) : mFullbright(t) {}
		bool apply(LLViewerObject* object, S32 te)
		{
			if (object->permModify())
			{
				// update viewer side color in anticipation of update from simulator
				object->setTEFullbright(te, mFullbright);
			}
			return true;
		}
	} setfunc(fullbright);
	getSelection()->applyToTEs(&setfunc);

	struct g : public LLSelectedObjectFunctor
	{
		U8 mFullbright;
		g(const U8& t) : mFullbright(t) {}
		virtual bool apply(LLViewerObject* object)
		{
			if (object->permModify())
			{
				object->sendTEUpdate();
				if (mFullbright)
				{
					U8 material = object->getMaterial();
					U8 mcode = material & LL_MCODE_MASK;
					if (mcode == LL_MCODE_LIGHT)
					{
						mcode = LL_MCODE_GLASS;
						material = (material & ~LL_MCODE_MASK) | mcode;
						object->setMaterial(material);
						object->sendMaterialUpdate();
					}
				}
			}
			return true;
		}
	} sendfunc(fullbright);
	getSelection()->applyToObjects(&sendfunc);
}

// This function expects media_data to be a map containing relevant
// media data name/value pairs (e.g. home_url, etc.)
void LLSelectMgr::selectionSetMedia(U8 media_type, const LLSD &media_data)
{	
	struct f : public LLSelectedTEFunctor
	{
		U8 mMediaFlags;
		const LLSD &mMediaData;
		f(const U8& t, const LLSD& d) : mMediaFlags(t), mMediaData(d) {}
		bool apply(LLViewerObject* object, S32 te)
		{
			if (object->permModify())
			{
				// If we are adding media, then check the current state of the
				// media data on this face.  
				//  - If it does not have media, AND we are NOT setting the HOME URL, then do NOT add media to this
				// face.
				//  - If it does not have media, and we ARE setting the HOME URL, add media to this face.
				//  - If it does already have media, add/update media to/on this face
				// If we are removing media, just do it (ignore the passed-in LLSD).
				if (mMediaFlags & LLTextureEntry::MF_HAS_MEDIA)
				{
					llassert(mMediaData.isMap());
					const LLTextureEntry *texture_entry = object->getTE(te);
					if (!mMediaData.isMap() ||
						((NULL != texture_entry) && !texture_entry->hasMedia() && !mMediaData.has(LLMediaEntry::HOME_URL_KEY)))
					{
						// skip adding/updating media
					}
					else {
						// Add/update media
						object->setTEMediaFlags(te, mMediaFlags);
						LLVOVolume *vo = dynamic_cast<LLVOVolume*>(object);
						llassert(NULL != vo);
						if (NULL != vo) 
						{
							vo->syncMediaData(te, mMediaData, true/*merge*/, true/*ignore_agent*/);
						}
					}
				}
				else
				{
					// delete media (or just set the flags)
					object->setTEMediaFlags(te, mMediaFlags);
				}
			}
			return true;
		}
	} setfunc(media_type, media_data);
	getSelection()->applyToTEs(&setfunc);
	
	struct f2 : public LLSelectedObjectFunctor
	{
		virtual bool apply(LLViewerObject* object)
		{
			if (object->permModify())
			{
				object->sendTEUpdate();
				LLVOVolume *vo = dynamic_cast<LLVOVolume*>(object);
				llassert(NULL != vo);
				// It's okay to skip this object if hasMedia() is false...
				// the sendTEUpdate() above would remove all media data if it were
				// there.
                if (NULL != vo && vo->hasMedia())
                {
                    // Send updated media data FOR THE ENTIRE OBJECT
                    vo->sendMediaDataUpdate();
                }
			}
			return true;
		}
	} func2;
	mSelectedObjects->applyToObjects( &func2 );
}

void LLSelectMgr::selectionSetGlow(F32 glow)
{
	struct f1 : public LLSelectedTEFunctor
	{
		F32 mGlow;
		f1(F32 glow) : mGlow(glow) {};
		bool apply(LLViewerObject* object, S32 face)
		{
			if (object->permModify())
			{
				// update viewer side color in anticipation of update from simulator
				object->setTEGlow(face, mGlow);
			}
			return true;
		}
	} func1(glow);
	mSelectedObjects->applyToTEs( &func1 );

	struct f2 : public LLSelectedObjectFunctor
	{
		virtual bool apply(LLViewerObject* object)
		{
			if (object->permModify())
			{
				object->sendTEUpdate();
			}
			return true;
		}
	} func2;
	mSelectedObjects->applyToObjects( &func2 );
}

void LLSelectMgr::selectionSetMaterialParams(LLSelectedTEMaterialFunctor* material_func, int te)
{
	struct f1 : public LLSelectedTEFunctor
	{
		LLMaterialPtr mMaterial;
		f1(LLSelectedTEMaterialFunctor* material_func, int te) : _material_func(material_func), _specific_te(te) {}

		bool apply(LLViewerObject* object, S32 te)
		{
            if (_specific_te == -1 || (te == _specific_te))
            {
			    if (object && object->permModify() && _material_func)
			    {
				    LLTextureEntry* tep = object->getTE(te);
				    if (tep)
				    {
					    LLMaterialPtr current_material = tep->getMaterialParams();
					    _material_func->apply(object, te, tep, current_material);
				    }
			    }
            }
			return true;
		}

		LLSelectedTEMaterialFunctor* _material_func;
        int _specific_te;
	} func1(material_func, te);
	mSelectedObjects->applyToTEs( &func1 );

	struct f2 : public LLSelectedObjectFunctor
	{
		virtual bool apply(LLViewerObject* object)
		{
			if (object->permModify())
			{
				object->sendTEUpdate();
			}
			return true;
		}
	} func2;
	mSelectedObjects->applyToObjects( &func2 );
}

void LLSelectMgr::selectionRemoveMaterial()
{
	struct f1 : public LLSelectedTEFunctor
	{
		bool apply(LLViewerObject* object, S32 face)
		{
			if (object->permModify())
			{
			        LL_DEBUGS("Materials") << "Removing material from object " << object->getID() << " face " << face << LL_ENDL;
				LLMaterialMgr::getInstance()->remove(object->getID(),face);
				object->setTEMaterialParams(face, NULL);
			}
			return true;
		}
	} func1;
	mSelectedObjects->applyToTEs( &func1 );

	struct f2 : public LLSelectedObjectFunctor
	{
		virtual bool apply(LLViewerObject* object)
		{
			if (object->permModify())
			{
				object->sendTEUpdate();
			}
			return true;
		}
	} func2;
	mSelectedObjects->applyToObjects( &func2 );
}


//-----------------------------------------------------------------------------
// findObjectPermissions()
//-----------------------------------------------------------------------------
LLPermissions* LLSelectMgr::findObjectPermissions(const LLViewerObject* object)
{
	for (LLObjectSelection::valid_iterator iter = getSelection()->valid_begin();
		 iter != getSelection()->valid_end(); iter++ )
	{
		LLSelectNode* nodep = *iter;
		if (nodep->getObject() == object)
		{
			return nodep->mPermissions;
		}
	}

	return NULL;
}


//-----------------------------------------------------------------------------
// selectionGetGlow()
//-----------------------------------------------------------------------------
bool LLSelectMgr::selectionGetGlow(F32 *glow)
{
	bool identical;
	F32 lglow = 0.f;
	struct f1 : public LLSelectedTEGetFunctor<F32>
	{
		F32 get(LLViewerObject* object, S32 face)
		{
			return object->getTEref(face).getGlow();
		}
	} func;
	identical = mSelectedObjects->getSelectedTEValue( &func, lglow );

	*glow = lglow;
	return identical;
}


void LLSelectMgr::selectionSetPhysicsType(U8 type)
{
	struct f : public LLSelectedObjectFunctor
	{
		U8 mType;
		f(const U8& t) : mType(t) {}
		virtual bool apply(LLViewerObject* object)
		{
			if (object->permModify())
			{
				object->setPhysicsShapeType(mType);
				object->updateFlags(true);
			}
			return true;
		}
	} sendfunc(type);
	getSelection()->applyToObjects(&sendfunc);
}

void LLSelectMgr::selectionSetFriction(F32 friction)
{
	struct f : public LLSelectedObjectFunctor
	{
		F32 mFriction;
		f(const F32& friction) : mFriction(friction) {}
		virtual bool apply(LLViewerObject* object)
		{
			if (object->permModify())
			{
				object->setPhysicsFriction(mFriction);
				object->updateFlags(true);
			}
			return true;
		}
	} sendfunc(friction);
	getSelection()->applyToObjects(&sendfunc);
}

void LLSelectMgr::selectionSetGravity(F32 gravity )
{
	struct f : public LLSelectedObjectFunctor
	{
		F32 mGravity;
		f(const F32& gravity) : mGravity(gravity) {}
		virtual bool apply(LLViewerObject* object)
		{
			if (object->permModify())
			{
				object->setPhysicsGravity(mGravity);
				object->updateFlags(true);
			}
			return true;
		}
	} sendfunc(gravity);
	getSelection()->applyToObjects(&sendfunc);
}

void LLSelectMgr::selectionSetDensity(F32 density )
{
	struct f : public LLSelectedObjectFunctor
	{
		F32 mDensity;
		f(const F32& density ) : mDensity(density) {}
		virtual bool apply(LLViewerObject* object)
		{
			if (object->permModify())
			{
				object->setPhysicsDensity(mDensity);
				object->updateFlags(true);
			}
			return true;
		}
	} sendfunc(density);
	getSelection()->applyToObjects(&sendfunc);
}

void LLSelectMgr::selectionSetRestitution(F32 restitution)
{
	struct f : public LLSelectedObjectFunctor
	{
		F32 mRestitution;
		f(const F32& restitution ) : mRestitution(restitution) {}
		virtual bool apply(LLViewerObject* object)
		{
			if (object->permModify())
			{
				object->setPhysicsRestitution(mRestitution);
				object->updateFlags(true);
			}
			return true;
		}
	} sendfunc(restitution);
	getSelection()->applyToObjects(&sendfunc);
}


//-----------------------------------------------------------------------------
// selectionSetMaterial()
//-----------------------------------------------------------------------------
void LLSelectMgr::selectionSetMaterial(U8 material)
{
	struct f : public LLSelectedObjectFunctor
	{
		U8 mMaterial;
		f(const U8& t) : mMaterial(t) {}
		virtual bool apply(LLViewerObject* object)
		{
			if (object->permModify())
			{
				U8 cur_material = object->getMaterial();
				U8 material = mMaterial | (cur_material & ~LL_MCODE_MASK);
				object->setMaterial(material);
				object->sendMaterialUpdate();
			}
			return true;
		}
	} sendfunc(material);
	getSelection()->applyToObjects(&sendfunc);
}

// true if all selected objects have this PCode
bool LLSelectMgr::selectionAllPCode(LLPCode code)
{
	struct f : public LLSelectedObjectFunctor
	{
		LLPCode mCode;
		f(const LLPCode& t) : mCode(t) {}
		virtual bool apply(LLViewerObject* object)
		{
			if (object->getPCode() != mCode)
			{
				return false;
			}
			return true;
		}
	} func(code);
	bool res = getSelection()->applyToObjects(&func);
	return res;
}

bool LLSelectMgr::selectionGetIncludeInSearch(bool* include_in_search_out)
{
	LLViewerObject *object = mSelectedObjects->getFirstRootObject();
	if (!object) return false;

	bool include_in_search = object->getIncludeInSearch();

	bool identical = true;

	for (LLObjectSelection::root_iterator iter = getSelection()->root_begin();
		 iter != getSelection()->root_end(); iter++)
	{
		LLViewerObject* object = (*iter)->getObject();

		if ( include_in_search != object->getIncludeInSearch())
		{
			identical = false;
			break;
		}
	}

	*include_in_search_out = include_in_search;
	return identical;
}

void LLSelectMgr::selectionSetIncludeInSearch(bool include_in_search)
{
	LLViewerObject* object = NULL;
	for (LLObjectSelection::root_iterator iter = getSelection()->root_begin();
		 iter != getSelection()->root_end(); iter++)
	{
		object = (*iter)->getObject();
		object->setIncludeInSearch(include_in_search);
	}
	sendListToRegions(
		"ObjectIncludeInSearch",
		packAgentAndSessionID,
		packObjectIncludeInSearch, 
        logNoOp,
		&include_in_search,
		SEND_ONLY_ROOTS);
}

bool LLSelectMgr::selectionGetClickAction(U8 *out_action)
{
	LLViewerObject *object = mSelectedObjects->getFirstObject();
	if (!object)
	{
		return false;
	}
	
	U8 action = object->getClickAction();
	*out_action = action;

	struct f : public LLSelectedObjectFunctor
	{
		U8 mAction;
		f(const U8& t) : mAction(t) {}
		virtual bool apply(LLViewerObject* object)
		{
			if ( mAction != object->getClickAction())
			{
				return false;
			}
			return true;
		}
	} func(action);
	bool res = getSelection()->applyToObjects(&func);
	return res;
}

void LLSelectMgr::selectionSetClickAction(U8 action)
{
	struct f : public LLSelectedObjectFunctor
	{
		U8 mAction;
		f(const U8& t) : mAction(t) {}
		virtual bool apply(LLViewerObject* object)
		{
			object->setClickAction(mAction);
			return true;
		}
	} func(action);
	getSelection()->applyToObjects(&func);

	sendListToRegions("ObjectClickAction",
					  packAgentAndSessionID,
					  packObjectClickAction, 
                      logNoOp,
					  &action,
					  SEND_INDIVIDUALS);
}


//-----------------------------------------------------------------------------
// godlike requests
//-----------------------------------------------------------------------------

typedef std::pair<const std::string, const std::string> godlike_request_t;

void LLSelectMgr::sendGodlikeRequest(const std::string& request, const std::string& param)
{
	// If the agent is neither godlike nor an estate owner, the server
	// will reject the request.
	std::string message_type;
	if (gAgent.isGodlike())
	{
		message_type = "GodlikeMessage";
	}
	else
	{
		message_type = "EstateOwnerMessage";
	}

	godlike_request_t data(request, param);
	if(!mSelectedObjects->getRootObjectCount())
	{
		LLMessageSystem* msg = gMessageSystem;
		msg->newMessage(message_type.c_str());
		LLSelectMgr::packGodlikeHead(&data);
		gAgent.sendReliableMessage();
	}
	else
	{
		sendListToRegions(message_type, packGodlikeHead, packObjectIDAsParam, logNoOp, &data, SEND_ONLY_ROOTS);
	}
}

void LLSelectMgr::packGodlikeHead(void* user_data)
{
	LLMessageSystem* msg = gMessageSystem;
	msg->nextBlockFast(_PREHASH_AgentData);
	msg->addUUIDFast(_PREHASH_AgentID, gAgent.getID());
	msg->addUUIDFast(_PREHASH_SessionID, gAgent.getSessionID());
	msg->addUUID("TransactionID", LLUUID::null);
	godlike_request_t* data = (godlike_request_t*)user_data;
	msg->nextBlock("MethodData");
	msg->addString("Method", data->first);
	msg->addUUID("Invoice", LLUUID::null);

	// The parameters used to be restricted to either string or
	// integer. This mimics that behavior under the new 'string-only'
	// parameter list by not packing a string if there wasn't one
	// specified. The object ids will be packed in the
	// packObjectIDAsParam() method.
	if(data->second.size() > 0)
	{
		msg->nextBlock("ParamList");
		msg->addString("Parameter", data->second);
	}
}

// static
void LLSelectMgr::logNoOp(LLSelectNode* node, void *)
{
}

// static
void LLSelectMgr::logAttachmentRequest(LLSelectNode* node, void *)
{
// [SL:KB] - Patch: Appearance-SyncAttach | Checked: Catznip-3.7
//    LLAttachmentsMgr::instance().onAttachmentRequested(node->mItemID);
}

// static
void LLSelectMgr::logDetachRequest(LLSelectNode* node, void *)
{
    LLAttachmentsMgr::instance().onDetachRequested(node->mItemID);
}

// static
void LLSelectMgr::packObjectIDAsParam(LLSelectNode* node, void *)
{
	std::string buf = llformat("%u", node->getObject()->getLocalID());
	gMessageSystem->nextBlock("ParamList");
	gMessageSystem->addString("Parameter", buf);
}

//-----------------------------------------------------------------------------
// selectionTexScaleAutofit()
//-----------------------------------------------------------------------------
void LLSelectMgr::selectionTexScaleAutofit(F32 repeats_per_meter)
{
	struct f : public LLSelectedTEFunctor
	{
		F32 mRepeatsPerMeter;
		f(const F32& t) : mRepeatsPerMeter(t) {}
		bool apply(LLViewerObject* object, S32 te)
		{
			
			if (object->permModify())
			{
				// Compute S,T to axis mapping
				U32 s_axis, t_axis;
				if (!LLPrimitive::getTESTAxes(te, &s_axis, &t_axis))
				{
					return true;
				}

				F32 new_s = object->getScale().mV[s_axis] * mRepeatsPerMeter;
				F32 new_t = object->getScale().mV[t_axis] * mRepeatsPerMeter;

				object->setTEScale(te, new_s, new_t);
			}
			return true;
		}
	} setfunc(repeats_per_meter);
	getSelection()->applyToTEs(&setfunc);

	LLSelectMgrSendFunctor sendfunc;
	getSelection()->applyToObjects(&sendfunc);
}



// Called at the end of a scale operation, this adjusts the textures to attempt to
// maintain a constant repeats per meter.
// BUG: Only works for flex boxes.
//-----------------------------------------------------------------------------
// adjustTexturesByScale()
//-----------------------------------------------------------------------------
void LLSelectMgr::adjustTexturesByScale(bool send_to_sim, bool stretch)
{
	for (LLObjectSelection::iterator iter = getSelection()->begin();
		 iter != getSelection()->end(); iter++)
	{
		LLSelectNode* selectNode = *iter;
		LLViewerObject* object = selectNode->getObject();

		if (!object)
		{
			continue;
		}
		
		if (!object->permModify())
		{
			continue;
		}

		if (object->getNumTEs() == 0)
		{
			continue;
		}

		bool send = false;
		
		for (U8 te_num = 0; te_num < object->getNumTEs(); te_num++)
		{
			const LLTextureEntry* tep = object->getTE(te_num);

			// ND: Down the code there is a check if getTE did return a valid pointer (actually the pointer is fetched again there, can it change mid loop?)
			if( !tep )
				continue;

			bool planar = tep->getTexGen() == LLTextureEntry::TEX_GEN_PLANAR;
			if (planar == stretch)
			{
				// Figure out how S,T changed with scale operation
				U32 s_axis, t_axis;
				if (!LLPrimitive::getTESTAxes(te_num, &s_axis, &t_axis))
				{
					continue;
				}
				
				LLVector3 object_scale = object->getScale();
				LLVector3 diffuse_scale_ratio  = selectNode->mTextureScaleRatios[te_num]; 

				// We like these to track together. NORSPEC-96
				//
				LLVector3 normal_scale_ratio   = diffuse_scale_ratio; 
				LLVector3 specular_scale_ratio = diffuse_scale_ratio; 
				
				// Apply new scale to face
				if (planar)
				{
					F32 diffuse_scale_s = diffuse_scale_ratio.mV[s_axis]/object_scale.mV[s_axis];
					F32 diffuse_scale_t = diffuse_scale_ratio.mV[t_axis]/object_scale.mV[t_axis];

					F32 normal_scale_s = normal_scale_ratio.mV[s_axis]/object_scale.mV[s_axis];
					F32 normal_scale_t = normal_scale_ratio.mV[t_axis]/object_scale.mV[t_axis];

					F32 specular_scale_s = specular_scale_ratio.mV[s_axis]/object_scale.mV[s_axis];
					F32 specular_scale_t = specular_scale_ratio.mV[t_axis]/object_scale.mV[t_axis];

					object->setTEScale(te_num, diffuse_scale_s, diffuse_scale_t);

					LLTextureEntry* tep = object->getTE(te_num);

					if (tep && !tep->getMaterialParams().isNull())
					{
						LLMaterialPtr orig = tep->getMaterialParams();
						// <FS:Zi> switchable edit texture/materials panel
						// LLMaterialPtr p = gFloaterTools->getPanelFace()->createDefaultMaterial(orig);
						LLMaterialPtr p = gFloaterTools->createDefaultMaterial(orig);
						p->setNormalRepeat(normal_scale_s, normal_scale_t);
						p->setSpecularRepeat(specular_scale_s, specular_scale_t);

						LLMaterialMgr::getInstance()->put(object->getID(), te_num, *p);
					}
				}
				else
				{

					F32 diffuse_scale_s = diffuse_scale_ratio.mV[s_axis]*object_scale.mV[s_axis];
					F32 diffuse_scale_t = diffuse_scale_ratio.mV[t_axis]*object_scale.mV[t_axis];

					F32 normal_scale_s = normal_scale_ratio.mV[s_axis]*object_scale.mV[s_axis];
					F32 normal_scale_t = normal_scale_ratio.mV[t_axis]*object_scale.mV[t_axis];

					F32 specular_scale_s = specular_scale_ratio.mV[s_axis]*object_scale.mV[s_axis];
					F32 specular_scale_t = specular_scale_ratio.mV[t_axis]*object_scale.mV[t_axis];

					object->setTEScale(te_num, diffuse_scale_s,diffuse_scale_t);

					LLTextureEntry* tep = object->getTE(te_num);

					if (tep && !tep->getMaterialParams().isNull())
					{
						LLMaterialPtr orig = tep->getMaterialParams();
						// <FS:Zi> switchable edit texture/materials panel
						// LLMaterialPtr p = gFloaterTools->getPanelFace()->createDefaultMaterial(orig);
						LLMaterialPtr p = gFloaterTools->createDefaultMaterial(orig);

						p->setNormalRepeat(normal_scale_s, normal_scale_t);
						p->setSpecularRepeat(specular_scale_s, specular_scale_t);

						LLMaterialMgr::getInstance()->put(object->getID(), te_num, *p);
					}
				}
				send = send_to_sim;
			}
		}

		if (send)
		{
			object->sendTEUpdate();
		}
	}		
}

//-----------------------------------------------------------------------------
// selectGetAllRootsValid()
// Returns true if the viewer has information on all selected objects
//-----------------------------------------------------------------------------
bool LLSelectMgr::selectGetAllRootsValid()
{
	for (LLObjectSelection::root_iterator iter = getSelection()->root_begin();
		 iter != getSelection()->root_end(); ++iter )
	{
		LLSelectNode* node = *iter;
		if( !node->mValid )
		{
			return false;
		}
	}
	return true;
}


//-----------------------------------------------------------------------------
// selectGetAllValid()
// Returns true if the viewer has information on all selected objects
//-----------------------------------------------------------------------------
bool LLSelectMgr::selectGetAllValid()
{
	for (LLObjectSelection::iterator iter = getSelection()->begin();
		 iter != getSelection()->end(); ++iter )
	{
		LLSelectNode* node = *iter;
		if( !node->mValid )
		{
			return false;
		}
	}
	return true;
}

//-----------------------------------------------------------------------------
// selectGetAllValidAndObjectsFound() - return true if selections are
// valid and objects are found.
//
// For EXT-3114 - same as selectGetModify() without the modify check.
//-----------------------------------------------------------------------------
bool LLSelectMgr::selectGetAllValidAndObjectsFound()
{
	for (LLObjectSelection::iterator iter = getSelection()->begin();
		 iter != getSelection()->end(); iter++ )
	{
		LLSelectNode* node = *iter;
		LLViewerObject* object = node->getObject();
		if( !object || !node->mValid )
		{
			return false;
		}
	}
	return true;
}

//-----------------------------------------------------------------------------
// selectGetModify() - return true if current agent can modify all
// selected objects.
//-----------------------------------------------------------------------------
bool LLSelectMgr::selectGetModify()
{
	for (LLObjectSelection::iterator iter = getSelection()->begin();
		 iter != getSelection()->end(); iter++ )
	{
		LLSelectNode* node = *iter;
		LLViewerObject* object = node->getObject();
		if( !object || !node->mValid )
		{
			return false;
		}
		if( !object->permModify() )
		{
			return false;
		}
	}
	return true;
}

//-----------------------------------------------------------------------------
// selectGetRootsModify() - return true if current agent can modify all
// selected root objects.
//-----------------------------------------------------------------------------
bool LLSelectMgr::selectGetRootsModify()
{
	for (LLObjectSelection::root_iterator iter = getSelection()->root_begin();
		 iter != getSelection()->root_end(); iter++ )
	{
		LLSelectNode* node = *iter;
		LLViewerObject* object = node->getObject();
		if( !node->mValid )
		{
			return false;
		}
		if( !object->permModify() )
		{
			return false;
		}
	}

	return true;
}

//-----------------------------------------------------------------------------
// selectGetSameRegion() - return true if all objects are in same region
//-----------------------------------------------------------------------------
bool LLSelectMgr::selectGetSameRegion()
{
    if (getSelection()->isEmpty())
    {
        return true;
    }
    LLViewerObject* object = getSelection()->getFirstObject();
    if (!object)
    {
        return false;
    }
    LLViewerRegion* current_region = object->getRegion();

    for (LLObjectSelection::root_iterator iter = getSelection()->root_begin();
        iter != getSelection()->root_end(); iter++)
    {
        LLSelectNode* node = *iter;
        object = node->getObject();
        if (!node->mValid || !object || current_region != object->getRegion())
        {
            return false;
        }
    }

    return true;
}

//-----------------------------------------------------------------------------
// selectGetNonPermanentEnforced() - return true if all objects are not
// permanent enforced
//-----------------------------------------------------------------------------
bool LLSelectMgr::selectGetNonPermanentEnforced()
{
	for (LLObjectSelection::iterator iter = getSelection()->begin();
		 iter != getSelection()->end(); iter++ )
	{
		LLSelectNode* node = *iter;
		LLViewerObject* object = node->getObject();
		if( !object || !node->mValid )
		{
			return false;
		}
		if( object->isPermanentEnforced())
		{
			return false;
		}
	}
	return true;
}

//-----------------------------------------------------------------------------
// selectGetRootsNonPermanentEnforced() - return true if all root objects are
// not permanent enforced
//-----------------------------------------------------------------------------
bool LLSelectMgr::selectGetRootsNonPermanentEnforced()
{
	for (LLObjectSelection::root_iterator iter = getSelection()->root_begin();
		 iter != getSelection()->root_end(); iter++ )
	{
		LLSelectNode* node = *iter;
		LLViewerObject* object = node->getObject();
		if( !node->mValid )
		{
			return false;
		}
		if( object->isPermanentEnforced())
		{
			return false;
		}
	}

	return true;
}

//-----------------------------------------------------------------------------
// selectGetPermanent() - return true if all objects are permanent
//-----------------------------------------------------------------------------
bool LLSelectMgr::selectGetPermanent()
{
	for (LLObjectSelection::iterator iter = getSelection()->begin();
		 iter != getSelection()->end(); iter++ )
	{
		LLSelectNode* node = *iter;
		LLViewerObject* object = node->getObject();
		if( !object || !node->mValid )
		{
			return false;
		}
		if( !object->flagObjectPermanent())
		{
			return false;
		}
	}
	return true;
}

//-----------------------------------------------------------------------------
// selectGetRootsPermanent() - return true if all root objects are
// permanent
//-----------------------------------------------------------------------------
bool LLSelectMgr::selectGetRootsPermanent()
{
	for (LLObjectSelection::root_iterator iter = getSelection()->root_begin();
		 iter != getSelection()->root_end(); iter++ )
	{
		LLSelectNode* node = *iter;
		LLViewerObject* object = node->getObject();
		if( !node->mValid )
		{
			return false;
		}
		if( !object->flagObjectPermanent())
		{
			return false;
		}
	}

	return true;
}

//-----------------------------------------------------------------------------
// selectGetCharacter() - return true if all objects are character
//-----------------------------------------------------------------------------
bool LLSelectMgr::selectGetCharacter()
{
	for (LLObjectSelection::iterator iter = getSelection()->begin();
		 iter != getSelection()->end(); iter++ )
	{
		LLSelectNode* node = *iter;
		LLViewerObject* object = node->getObject();
		if( !object || !node->mValid )
		{
			return false;
		}
		if( !object->flagCharacter())
		{
			return false;
		}
	}
	return true;
}

//-----------------------------------------------------------------------------
// selectGetRootsCharacter() - return true if all root objects are
// character
//-----------------------------------------------------------------------------
bool LLSelectMgr::selectGetRootsCharacter()
{
	for (LLObjectSelection::root_iterator iter = getSelection()->root_begin();
		 iter != getSelection()->root_end(); iter++ )
	{
		LLSelectNode* node = *iter;
		LLViewerObject* object = node->getObject();
		if( !node->mValid )
		{
			return false;
		}
		if( !object->flagCharacter())
		{
			return false;
		}
	}

	return true;
}

//-----------------------------------------------------------------------------
// selectGetNonPathfinding() - return true if all objects are not pathfinding
//-----------------------------------------------------------------------------
bool LLSelectMgr::selectGetNonPathfinding()
{
	for (LLObjectSelection::iterator iter = getSelection()->begin();
		 iter != getSelection()->end(); iter++ )
	{
		LLSelectNode* node = *iter;
		LLViewerObject* object = node->getObject();
		if( !object || !node->mValid )
		{
			return false;
		}
		if( object->flagObjectPermanent() || object->flagCharacter())
		{
			return false;
		}
	}
	return true;
}

//-----------------------------------------------------------------------------
// selectGetRootsNonPathfinding() - return true if all root objects are not
// pathfinding
//-----------------------------------------------------------------------------
bool LLSelectMgr::selectGetRootsNonPathfinding()
{
	for (LLObjectSelection::root_iterator iter = getSelection()->root_begin();
		 iter != getSelection()->root_end(); iter++ )
	{
		LLSelectNode* node = *iter;
		LLViewerObject* object = node->getObject();
		if( !node->mValid )
		{
			return false;
		}
		if( object->flagObjectPermanent() || object->flagCharacter())
		{
			return false;
		}
	}

	return true;
}

//-----------------------------------------------------------------------------
// selectGetNonPermanent() - return true if all objects are not permanent
//-----------------------------------------------------------------------------
bool LLSelectMgr::selectGetNonPermanent()
{
	for (LLObjectSelection::iterator iter = getSelection()->begin();
		 iter != getSelection()->end(); iter++ )
	{
		LLSelectNode* node = *iter;
		LLViewerObject* object = node->getObject();
		if( !object || !node->mValid )
		{
			return false;
		}
		if( object->flagObjectPermanent())
		{
			return false;
		}
	}
	return true;
}

//-----------------------------------------------------------------------------
// selectGetRootsNonPermanent() - return true if all root objects are not
// permanent
//-----------------------------------------------------------------------------
bool LLSelectMgr::selectGetRootsNonPermanent()
{
	for (LLObjectSelection::root_iterator iter = getSelection()->root_begin();
		 iter != getSelection()->root_end(); iter++ )
	{
		LLSelectNode* node = *iter;
		LLViewerObject* object = node->getObject();
		if( !node->mValid )
		{
			return false;
		}
		if( object->flagObjectPermanent())
		{
			return false;
		}
	}

	return true;
}

//-----------------------------------------------------------------------------
// selectGetNonCharacter() - return true if all objects are not character
//-----------------------------------------------------------------------------
bool LLSelectMgr::selectGetNonCharacter()
{
	for (LLObjectSelection::iterator iter = getSelection()->begin();
		 iter != getSelection()->end(); iter++ )
	{
		LLSelectNode* node = *iter;
		LLViewerObject* object = node->getObject();
		if( !object || !node->mValid )
		{
			return false;
		}
		if( object->flagCharacter())
		{
			return false;
		}
	}
	return true;
}

//-----------------------------------------------------------------------------
// selectGetRootsNonCharacter() - return true if all root objects are not 
// character
//-----------------------------------------------------------------------------
bool LLSelectMgr::selectGetRootsNonCharacter()
{
	for (LLObjectSelection::root_iterator iter = getSelection()->root_begin();
		 iter != getSelection()->root_end(); iter++ )
	{
		LLSelectNode* node = *iter;
		LLViewerObject* object = node->getObject();
		if( !node->mValid )
		{
			return false;
		}
		if( object->flagCharacter())
		{
			return false;
		}
	}

	return true;
}


//-----------------------------------------------------------------------------
// selectGetEditableLinksets() - return true if all objects are editable
//                               pathfinding linksets
//-----------------------------------------------------------------------------
bool LLSelectMgr::selectGetEditableLinksets()
{
	for (LLObjectSelection::iterator iter = getSelection()->begin();
		 iter != getSelection()->end(); iter++ )
	{
		LLSelectNode* node = *iter;
		LLViewerObject* object = node->getObject();
		if( !object || !node->mValid )
		{
			return false;
		}
		if (object->flagUsePhysics() ||
			object->flagTemporaryOnRez() ||
			object->flagCharacter() ||
			object->flagVolumeDetect() ||
			object->flagAnimSource() ||
			(object->getRegion() != gAgent.getRegion()) ||
			(!gAgent.isGodlike() && 
			!gAgent.canManageEstate() &&
			!object->permYouOwner() &&
			!object->permMove()))
		{
			return false;
		}
	}
	return true;
}

//-----------------------------------------------------------------------------
// selectGetViewableCharacters() - return true if all objects are characters
//                        viewable within the pathfinding characters floater
//-----------------------------------------------------------------------------
bool LLSelectMgr::selectGetViewableCharacters()
{
	for (LLObjectSelection::iterator iter = getSelection()->begin();
		 iter != getSelection()->end(); iter++ )
	{
		LLSelectNode* node = *iter;
		LLViewerObject* object = node->getObject();
		if( !object || !node->mValid )
		{
			return false;
		}
		if( !object->flagCharacter() ||
			(object->getRegion() != gAgent.getRegion()))
		{
			return false;
		}
	}
	return true;
}

//-----------------------------------------------------------------------------
// selectGetRootsTransfer() - return true if current agent can transfer all
// selected root objects.
//-----------------------------------------------------------------------------
bool LLSelectMgr::selectGetRootsTransfer()
{
	for (LLObjectSelection::root_iterator iter = getSelection()->root_begin();
		 iter != getSelection()->root_end(); iter++ )
	{
		LLSelectNode* node = *iter;
		LLViewerObject* object = node->getObject();
		if( !node->mValid )
		{
			return false;
		}
		if(!object->permTransfer())
		{
			return false;
		}
	}
	return true;
}

//-----------------------------------------------------------------------------
// selectGetRootsCopy() - return true if current agent can copy all
// selected root objects.
//-----------------------------------------------------------------------------
bool LLSelectMgr::selectGetRootsCopy()
{
	for (LLObjectSelection::root_iterator iter = getSelection()->root_begin();
		 iter != getSelection()->root_end(); iter++ )
	{
		LLSelectNode* node = *iter;
		LLViewerObject* object = node->getObject();
		if( !node->mValid )
		{
			return false;
		}
		if(!object->permCopy())
		{
			return false;
		}
	}
	return true;
}

struct LLSelectGetFirstTest
{
	LLSelectGetFirstTest() : mIdentical(true), mFirst(true)	{ }
	virtual ~LLSelectGetFirstTest() { }

	// returns false to break out of the iteration.
	bool checkMatchingNode(LLSelectNode* node)
	{
		if (!node || !node->mValid)
		{
			return false;
		}

		if (mFirst)
		{
			mFirstValue = getValueFromNode(node);
			mFirst = false;
		}
		else
		{
			if ( mFirstValue != getValueFromNode(node) )
			{
				mIdentical = false;
				// stop testing once we know not all selected are identical.
				return false;
			}
		}
		// continue testing.
		return true;
	}

	bool mIdentical;
	LLUUID mFirstValue;

protected:
	virtual const LLUUID& getValueFromNode(LLSelectNode* node) = 0;

private:
	bool mFirst;
};

void LLSelectMgr::getFirst(LLSelectGetFirstTest* test)
{
	if (gSavedSettings.getBOOL("EditLinkedParts"))
	{
		for (LLObjectSelection::valid_iterator iter = getSelection()->valid_begin();
			iter != getSelection()->valid_end(); ++iter )
		{
			if (!test->checkMatchingNode(*iter))
			{
				break;
			}
		}
	}
	else
	{
		for (LLObjectSelection::root_object_iterator iter = getSelection()->root_object_begin();
			iter != getSelection()->root_object_end(); ++iter )
		{
			if (!test->checkMatchingNode(*iter))
			{
				break;
			}
		}
	}
}

//-----------------------------------------------------------------------------
// selectGetCreator()
// Creator information only applies to roots unless editing linked parts.
//-----------------------------------------------------------------------------
struct LLSelectGetFirstCreator : public LLSelectGetFirstTest
{
protected:
	virtual const LLUUID& getValueFromNode(LLSelectNode* node)
	{
		return node->mPermissions->getCreator();
	}
};

bool LLSelectMgr::selectGetCreator(LLUUID& result_id, std::string& name)
{
	LLSelectGetFirstCreator test;
	getFirst(&test);

	if (test.mFirstValue.isNull())
	{
		name = LLTrans::getString("AvatarNameNobody");
		return false;
	}
	
	result_id = test.mFirstValue;
	
	if (test.mIdentical)
	{
		name = LLSLURL("agent", test.mFirstValue, "inspect").getSLURLString();
	}
	else
	{
		name = LLTrans::getString("AvatarNameMultiple");
	}

	return test.mIdentical;
}

//-----------------------------------------------------------------------------
// selectGetOwner()
// Owner information only applies to roots unless editing linked parts.
//-----------------------------------------------------------------------------
struct LLSelectGetFirstOwner : public LLSelectGetFirstTest
{
protected:
	virtual const LLUUID& getValueFromNode(LLSelectNode* node)
	{
		// Don't use 'getOwnership' since we return a reference, not a copy.
		// Will return LLUUID::null if unowned (which is not allowed and should never happen.)
		return node->mPermissions->isGroupOwned() ? node->mPermissions->getGroup() : node->mPermissions->getOwner();
	}
};

bool LLSelectMgr::selectGetOwner(LLUUID& result_id, std::string& name)
{
	LLSelectGetFirstOwner test;
	getFirst(&test);

	if (test.mFirstValue.isNull())
	{
		return false;
	}

	result_id = test.mFirstValue;
	
	if (test.mIdentical)
	{
		bool group_owned = selectIsGroupOwned();
		if (group_owned)
		{
			name = LLSLURL("group", test.mFirstValue, "inspect").getSLURLString();
		}
		else
		{
			name = LLSLURL("agent", test.mFirstValue, "inspect").getSLURLString();
		}
	}
	else
	{
		name = LLTrans::getString("AvatarNameMultiple");
	}

	return test.mIdentical;
}

//-----------------------------------------------------------------------------
// selectGetLastOwner()
// Owner information only applies to roots unless editing linked parts.
//-----------------------------------------------------------------------------
struct LLSelectGetFirstLastOwner : public LLSelectGetFirstTest
{
protected:
	virtual const LLUUID& getValueFromNode(LLSelectNode* node)
	{
		return node->mPermissions->getLastOwner();
	}
};

bool LLSelectMgr::selectGetLastOwner(LLUUID& result_id, std::string& name)
{
	LLSelectGetFirstLastOwner test;
	getFirst(&test);

	if (test.mFirstValue.isNull())
	{
		return false;
	}

	result_id = test.mFirstValue;
	
	if (test.mIdentical)
	{
		name = LLSLURL("agent", test.mFirstValue, "inspect").getSLURLString();
	}
	else
	{
		name.assign( "" );
	}

	return test.mIdentical;
}

//-----------------------------------------------------------------------------
// selectGetGroup()
// Group information only applies to roots unless editing linked parts.
//-----------------------------------------------------------------------------
struct LLSelectGetFirstGroup : public LLSelectGetFirstTest
{
protected:
	virtual const LLUUID& getValueFromNode(LLSelectNode* node)
	{
		return node->mPermissions->getGroup();
	}
};

bool LLSelectMgr::selectGetGroup(LLUUID& result_id)
{
	LLSelectGetFirstGroup test;
	getFirst(&test);

	result_id = test.mFirstValue;
	return test.mIdentical;
}

//-----------------------------------------------------------------------------
// selectIsGroupOwned()
// Only operates on root nodes unless editing linked parts.  
// Returns true if the first selected is group owned.
//-----------------------------------------------------------------------------
struct LLSelectGetFirstGroupOwner : public LLSelectGetFirstTest
{
protected:
	virtual const LLUUID& getValueFromNode(LLSelectNode* node)
	{
		if (node->mPermissions->isGroupOwned())
		{
			return node->mPermissions->getGroup();
		}
		return LLUUID::null;
	}
};

bool LLSelectMgr::selectIsGroupOwned()
{
	LLSelectGetFirstGroupOwner test;
	getFirst(&test);

	return test.mFirstValue.notNull() ? true : false;
}

//-----------------------------------------------------------------------------
// selectGetPerm()
// Only operates on root nodes.
// Returns true if all have valid data.
// mask_on has bits set to true where all permissions are true
// mask_off has bits set to true where all permissions are false
// if a bit is off both in mask_on and mask_off, the values differ within
// the selection.
//-----------------------------------------------------------------------------
bool LLSelectMgr::selectGetPerm(U8 which_perm, U32* mask_on, U32* mask_off)
{
	U32 mask;
	U32 mask_and	= 0xffffffff;
	U32 mask_or		= 0x00000000;
	bool all_valid	= false;

	for (LLObjectSelection::root_iterator iter = getSelection()->root_begin();
		 iter != getSelection()->root_end(); iter++)
	{
		LLSelectNode* node = *iter;

		if (!node->mValid)
		{
			all_valid = false;
			break;
		}

		all_valid = true;
		
		switch( which_perm )
		{
		case PERM_BASE:
			mask = node->mPermissions->getMaskBase();
			break;
		case PERM_OWNER:
			mask = node->mPermissions->getMaskOwner();
			break;
		case PERM_GROUP:
			mask = node->mPermissions->getMaskGroup();
			break;
		case PERM_EVERYONE:
			mask = node->mPermissions->getMaskEveryone();
			break;
		case PERM_NEXT_OWNER:
			mask = node->mPermissions->getMaskNextOwner();
			break;
		default:
			mask = 0x0;
			break;
		}
		mask_and &= mask;
		mask_or	 |= mask;
	}

	if (all_valid)
	{
		// ...true through all ANDs means all true
		*mask_on  = mask_and;

		// ...false through all ORs means all false
		*mask_off = ~mask_or;
		return true;
	}
	else
	{
		*mask_on  = 0;
		*mask_off = 0;
		return false;
	}
}



bool LLSelectMgr::selectGetPermissions(LLPermissions& result_perm)
{
	bool first = true;
	LLPermissions perm;
	for (LLObjectSelection::root_iterator iter = getSelection()->root_begin();
		 iter != getSelection()->root_end(); iter++ )
	{
		LLSelectNode* node = *iter;	
		if (!node->mValid)
		{
			return false;
		}

		if (first)
		{
			perm = *(node->mPermissions);
			first = false;
		}
		else
		{
			perm.accumulate(*(node->mPermissions));
		}
	}

	result_perm = perm;

	return true;
}


void LLSelectMgr::selectDelete()
{
// [RLVa:KB] - Checked: 2010-03-23 (RLVa-1.2.0e) | Added: RLVa-1.2.0a
	if ( (rlv_handler_t::isEnabled()) && (!rlvCanDeleteOrReturn()) )
	{
		make_ui_sound("UISndInvalidOp");
		if (!gFloaterTools->getVisible())
			deselectAll();
		return;
	}
// [/RLVa:KB]

	S32 deleteable_count = 0;

	bool locked_but_deleteable_object = false;
	bool no_copy_but_deleteable_object = false;
	bool all_owned_by_you = true;

	for (LLObjectSelection::iterator iter = getSelection()->begin();
		 iter != getSelection()->end(); iter++)
	{
		LLViewerObject* obj = (*iter)->getObject();

		if( obj->isAttachment() )
		{
			continue;
		}

		deleteable_count++;

		// Check to see if you can delete objects which are locked.
		if(!obj->permMove())
		{
			locked_but_deleteable_object = true;
		}
		if(!obj->permCopy())
		{
			no_copy_but_deleteable_object = true;
		}
		if(!obj->permYouOwner())
		{
			all_owned_by_you = false;
		}
	}

	if( 0 == deleteable_count )
	{
		make_ui_sound("UISndInvalidOp");
		return;
	}

	LLNotification::Params params("ConfirmObjectDeleteLock");
	params.functor.function(boost::bind(&LLSelectMgr::confirmDelete, _1, _2, getSelection()));

	if(locked_but_deleteable_object ||
	   no_copy_but_deleteable_object ||
	   !all_owned_by_you)
	{
		// convert any transient pie-menu selections to full selection so this operation
		// has some context
		// NOTE: if user cancels delete operation, this will potentially leave objects selected outside of build mode
		// but this is ok, if not ideal
		convertTransient();

		//This is messy, but needed to get all english our of the UI.
		if(locked_but_deleteable_object && !no_copy_but_deleteable_object && all_owned_by_you)
		{
			//Locked only
			params.name("ConfirmObjectDeleteLock");
		}
		else if(!locked_but_deleteable_object && no_copy_but_deleteable_object && all_owned_by_you)
		{
			//No Copy only
			params.name("ConfirmObjectDeleteNoCopy");
		}
		else if(!locked_but_deleteable_object && !no_copy_but_deleteable_object && !all_owned_by_you)
		{
			//not owned only
			params.name("ConfirmObjectDeleteNoOwn");
		}
		else if(locked_but_deleteable_object && no_copy_but_deleteable_object && all_owned_by_you)
		{
			//locked and no copy
			params.name("ConfirmObjectDeleteLockNoCopy");
		}
		else if(locked_but_deleteable_object && !no_copy_but_deleteable_object && !all_owned_by_you)
		{
			//locked and not owned
			params.name("ConfirmObjectDeleteLockNoOwn");
		}
		else if(!locked_but_deleteable_object && no_copy_but_deleteable_object && !all_owned_by_you)
		{
			//no copy and not owned
			params.name("ConfirmObjectDeleteNoCopyNoOwn");
		}
		else
		{
			//locked, no copy and not owned
			params.name("ConfirmObjectDeleteLockNoCopyNoOwn");
		}
		
		LLNotifications::instance().add(params);
	}
	else
	{
		LLNotifications::instance().forceResponse(params, 0);
	}
}

// static
bool LLSelectMgr::confirmDelete(const LLSD& notification, const LLSD& response, LLObjectSelectionHandle handle)
{
	S32 option = LLNotification::getSelectedOption(notification, response);
	if (!handle->getObjectCount())
	{
		LL_WARNS() << "Nothing to delete!" << LL_ENDL;
		return false;
	}

	switch(option)
	{
	case 0:
		{
			// TODO: Make sure you have delete permissions on all of them.
			const LLUUID trash_id = gInventory.findCategoryUUIDForType(LLFolderType::FT_TRASH);
			// attempt to derez into the trash.
			LLDeRezInfo info(DRD_TRASH, trash_id);
			LLSelectMgr::getInstance()->sendListToRegions("DeRezObject",
                                                          packDeRezHeader,
                                                          packObjectLocalID,
                                                          logNoOp,
                                                          (void*) &info,
                                                          SEND_ONLY_ROOTS);
			// VEFFECT: Delete Object - one effect for all deletes
			if (LLSelectMgr::getInstance()->mSelectedObjects->mSelectType != SELECT_TYPE_HUD)
			{
				LLHUDEffectSpiral *effectp = (LLHUDEffectSpiral *)LLHUDManager::getInstance()->createViewerEffect(LLHUDObject::LL_HUD_EFFECT_POINT, true);
				effectp->setPositionGlobal( LLSelectMgr::getInstance()->getSelectionCenterGlobal() );
				effectp->setColor(LLColor4U(gAgent.getEffectColor()));
				F32 duration = 0.5f;
				duration += LLSelectMgr::getInstance()->mSelectedObjects->getObjectCount() / 64.f;
				effectp->setDuration(duration);
			}
			
			// <FS:PP> Configurable UI sounds
			if (gAudiop && gSavedSettings.getBOOL("PlayModeUISndObjectDelete"))
			{
				gAudiop->triggerSound( LLUUID(gSavedSettings.getString("UISndObjectDelete")), gAgent.getID(), 1.0f, LLAudioEngine::AUDIO_TYPE_UI);
			}
			// </FS:PP> Configurable UI sounds

			gAgentCamera.setLookAt(LOOKAT_TARGET_CLEAR);

			// Keep track of how many objects have been deleted.
			add(LLStatViewer::DELETE_OBJECT, LLSelectMgr::getInstance()->mSelectedObjects->getObjectCount());
		}
		break;
	case 1:
	default:
		break;
	}
	return false;
}


void LLSelectMgr::selectForceDelete()
{
	sendListToRegions(
		"ObjectDelete",
		packDeleteHeader,
		packObjectLocalID,
        logNoOp,
		(void*)true,
		SEND_ONLY_ROOTS);
}

bool LLSelectMgr::selectGetEditMoveLinksetPermissions(bool &move, bool &modify)
{
    move = true;
    modify = true;
    // <FS:Ansariel> gSavedSettings replacement
    //bool selecting_linked_set = !gSavedSettings.getBOOL("EditLinkedParts");
    static LLCachedControl<bool> editLinkedParts(gSavedSettings, "EditLinkedParts");
    bool selecting_linked_set = !editLinkedParts();
    // </FS:Ansariel>

    for (LLObjectSelection::iterator iter = getSelection()->begin();
        iter != getSelection()->end(); iter++)
    {
        LLSelectNode* nodep = *iter;
        LLViewerObject* object = nodep->getObject();
        if (!object || !nodep->mValid)
        {
            move = false;
            modify = false;
            return false;
        }

        LLViewerObject *root_object = object->getRootEdit();
        bool this_object_movable = false;
        if (object->permMove() && !object->isPermanentEnforced() &&
            ((root_object == NULL) || !root_object->isPermanentEnforced()) &&
            (object->permModify() || selecting_linked_set))
        {
            this_object_movable = true;

// [RLVa:KB] - Checked: 2010-03-31 (RLVa-1.2.0c) | Modified: RLVa-1.0.0g
            if ( (rlv_handler_t::isEnabled()) && ((gRlvHandler.hasBehaviour(RLV_BHVR_UNSIT)) || (gRlvHandler.hasBehaviour(RLV_BHVR_SITTP))) )
            {
                if ( (isAgentAvatarValid()) && (gAgentAvatarp->isSitting()) && (gAgentAvatarp->getRoot() == object->getRootEdit()) )
                    move = modify = false;
            }
// [/RLVa:KB]
        }
        move = move && this_object_movable;
        modify = modify && object->permModify();

        // <FS:Ansariel> Optimize: Once move and modify are both false, there is no reason to continue checking - neither will become true again
        if (!move && !modify)
        {
            return true;
        }
        // </FS:Ansariel>
    }

    return true;
}

void LLSelectMgr::selectGetAggregateSaleInfo(U32 &num_for_sale,
											 bool &is_for_sale_mixed, 
											 bool &is_sale_price_mixed,
											 S32 &total_sale_price,
											 S32 &individual_sale_price)
{
	num_for_sale = 0;
	is_for_sale_mixed = false;
	is_sale_price_mixed = false;
	total_sale_price = 0;
	individual_sale_price = 0;


	// Empty set.
	if (getSelection()->root_begin() == getSelection()->root_end())
		return;
	
	LLSelectNode *node = *(getSelection()->root_begin());
	const bool first_node_for_sale = node->mSaleInfo.isForSale();
	const S32 first_node_sale_price = node->mSaleInfo.getSalePrice();
	
	for (LLObjectSelection::root_iterator iter = getSelection()->root_begin();
		 iter != getSelection()->root_end(); iter++)
	{
		LLSelectNode* node = *iter;
		const bool node_for_sale = node->mSaleInfo.isForSale();
		const S32 node_sale_price = node->mSaleInfo.getSalePrice();
		
		// Set mixed if the fields don't match the first node's fields.
		if (node_for_sale != first_node_for_sale) 
			is_for_sale_mixed = true;
		if (node_sale_price != first_node_sale_price)
			is_sale_price_mixed = true;
		
		if (node_for_sale)
		{
			total_sale_price += node_sale_price;
			num_for_sale ++;
		}
	}
	
	individual_sale_price = first_node_sale_price;
	if (is_for_sale_mixed)
	{
		is_sale_price_mixed = true;
		individual_sale_price = 0;
	}
}

// returns true if all nodes are valid. method also stores an
// accumulated sale info.
bool LLSelectMgr::selectGetSaleInfo(LLSaleInfo& result_sale_info)
{
	bool first = true;
	LLSaleInfo sale_info;
	for (LLObjectSelection::root_iterator iter = getSelection()->root_begin();
		 iter != getSelection()->root_end(); iter++ )
	{
		LLSelectNode* node = *iter;	
		if (!node->mValid)
		{
			return false;
		}

		if (first)
		{
			sale_info = node->mSaleInfo;
			first = false;
		}
		else
		{
			sale_info.accumulate(node->mSaleInfo);
		}
	}

	result_sale_info = sale_info;

	return true;
}

bool LLSelectMgr::selectGetAggregatePermissions(LLAggregatePermissions& result_perm)
{
	bool first = true;
	LLAggregatePermissions perm;
	for (LLObjectSelection::root_iterator iter = getSelection()->root_begin();
		 iter != getSelection()->root_end(); iter++ )
	{
		LLSelectNode* node = *iter;	
		if (!node->mValid)
		{
			return false;
		}

		if (first)
		{
			perm = node->mAggregatePerm;
			first = false;
		}
		else
		{
			perm.aggregate(node->mAggregatePerm);
		}
	}

	result_perm = perm;

	return true;
}

bool LLSelectMgr::selectGetAggregateTexturePermissions(LLAggregatePermissions& result_perm)
{
	bool first = true;
	LLAggregatePermissions perm;
	for (LLObjectSelection::root_iterator iter = getSelection()->root_begin();
		 iter != getSelection()->root_end(); iter++ )
	{
		LLSelectNode* node = *iter;	
		if (!node->mValid)
		{
			return false;
		}

		LLAggregatePermissions t_perm = node->getObject()->permYouOwner() ? node->mAggregateTexturePermOwner : node->mAggregateTexturePerm;
		if (first)
		{
			perm = t_perm;
			first = false;
		}
		else
		{
			perm.aggregate(t_perm);
		}
	}

	result_perm = perm;

	return true;
}

bool LLSelectMgr::isMovableAvatarSelected()
{
	if (mAllowSelectAvatar && getSelection()->getObjectCount() == 1)
	{
        // nothing but avatar should be selected, so check that
        // there is only one selected object and it is a root
        LLViewerObject* obj = getSelection()->getFirstRootObject();
		return obj && obj->isAvatar() && getSelection()->getFirstMoveableNode(true);
	}
	return false;
}

//--------------------------------------------------------------------
// Duplicate objects
//--------------------------------------------------------------------

// JC - If this doesn't work right, duplicate the selection list
// before doing anything, do a deselect, then send the duplicate
// messages.
struct LLDuplicateData
{
	LLVector3	offset;
	U32			flags;
};

void LLSelectMgr::selectDuplicate(const LLVector3& offset, bool select_copy)
{
//	if (mSelectedObjects->isAttachment())
// [RLVa:KB] - Checked: 2010-03-24 (RLVa-1.2.0e) | Added: RLVa-1.2.0a
	if ( (mSelectedObjects->isAttachment()) || ((rlv_handler_t::isEnabled()) && (!rlvCanDeleteOrReturn())) )
// [/RLVa:KB]
	{
		//RN: do not duplicate attachments
		make_ui_sound("UISndInvalidOp");
		return;
	}
	if (!canDuplicate())
	{
		LLSelectNode* node = getSelection()->getFirstRootNode(NULL, true);
		if (node)
		{
			LLSD args;
			args["OBJ_NAME"] = node->mName;
			LLNotificationsUtil::add("NoCopyPermsNoObject", args);
			return;
		}
	}
	LLDuplicateData	data;

	data.offset = offset;
	data.flags = (select_copy ? FLAGS_CREATE_SELECTED : 0x0);

	sendListToRegions("ObjectDuplicate", packDuplicateHeader, packDuplicate, logNoOp, &data, SEND_ONLY_ROOTS);

	if (select_copy)
	{
		// the new copy will be coming in selected
		deselectAll();
	}
	else
	{
		for (LLObjectSelection::root_iterator iter = getSelection()->root_begin();
			 iter != getSelection()->root_end(); iter++ )
		{
			LLSelectNode* node = *iter;
			node->mDuplicated = true;
			node->mDuplicatePos = node->getObject()->getPositionGlobal();
			node->mDuplicateRot = node->getObject()->getRotation();
		}
	}
}

void LLSelectMgr::repeatDuplicate()
{
	if (mSelectedObjects->isAttachment())
	{
		//RN: do not duplicate attachments
		make_ui_sound("UISndInvalidOp");
		return;
	}

	std::vector<LLViewerObject*> non_duplicated_objects;

	for (LLObjectSelection::root_iterator iter = getSelection()->root_begin();
		 iter != getSelection()->root_end(); iter++ )
	{
		LLSelectNode* node = *iter;	
		if (!node->mDuplicated)
		{
			non_duplicated_objects.push_back(node->getObject());
		}
	}

	// make sure only previously duplicated objects are selected
	for (std::vector<LLViewerObject*>::iterator iter = non_duplicated_objects.begin();
		 iter != non_duplicated_objects.end(); ++iter)
	{
		LLViewerObject* objectp = *iter;
		deselectObjectAndFamily(objectp);
	}
	
	// duplicate objects in place
	LLDuplicateData	data;

	data.offset = LLVector3::zero;
	data.flags = 0x0;

	sendListToRegions("ObjectDuplicate", packDuplicateHeader, packDuplicate, logNoOp, &data, SEND_ONLY_ROOTS);

	// move current selection based on delta from duplication position and update duplication position
	for (LLObjectSelection::root_iterator iter = getSelection()->root_begin();
		 iter != getSelection()->root_end(); iter++ )
	{
		LLSelectNode* node = *iter;	
		if (node->mDuplicated)
		{
			LLQuaternion cur_rot = node->getObject()->getRotation();
			LLQuaternion rot_delta = (~node->mDuplicateRot * cur_rot);
			LLQuaternion new_rot = cur_rot * rot_delta;
			LLVector3d cur_pos = node->getObject()->getPositionGlobal();
			LLVector3d new_pos = cur_pos + ((cur_pos - node->mDuplicatePos) * rot_delta);

			node->mDuplicatePos = node->getObject()->getPositionGlobal();
			node->mDuplicateRot = node->getObject()->getRotation();
			node->getObject()->setPositionGlobal(new_pos);
			node->getObject()->setRotation(new_rot);
		}
	}

	sendMultipleUpdate(UPD_ROTATION | UPD_POSITION);
}

// static 
void LLSelectMgr::packDuplicate( LLSelectNode* node, void *duplicate_data )
{
	gMessageSystem->nextBlockFast(_PREHASH_ObjectData);
	gMessageSystem->addU32Fast(_PREHASH_ObjectLocalID, node->getObject()->getLocalID());
}


//--------------------------------------------------------------------
// Duplicate On Ray
//--------------------------------------------------------------------

// Duplicates the selected objects, but places the copy along a cast
// ray.
struct LLDuplicateOnRayData
{
	LLVector3	mRayStartRegion;
	LLVector3	mRayEndRegion;
	bool		mBypassRaycast;
	bool		mRayEndIsIntersection;
	LLUUID		mRayTargetID;
	bool		mCopyCenters;
	bool		mCopyRotates;
	U32			mFlags;
};

void LLSelectMgr::selectDuplicateOnRay(const LLVector3 &ray_start_region,
									   const LLVector3 &ray_end_region,
									   bool bypass_raycast,
									   bool ray_end_is_intersection,
									   const LLUUID &ray_target_id,
									   bool copy_centers,
									   bool copy_rotates,
									   bool select_copy)
{
	if (mSelectedObjects->isAttachment())
	{
		// do not duplicate attachments
		make_ui_sound("UISndInvalidOp");
		return;
	}
	
	LLDuplicateOnRayData	data;

	data.mRayStartRegion	= ray_start_region;
	data.mRayEndRegion		= ray_end_region;
	data.mBypassRaycast		= bypass_raycast;
	data.mRayEndIsIntersection = ray_end_is_intersection;
	data.mRayTargetID		= ray_target_id;
	data.mCopyCenters		= copy_centers;
	data.mCopyRotates		= copy_rotates;
	data.mFlags				= (select_copy ? FLAGS_CREATE_SELECTED : 0x0);

	sendListToRegions("ObjectDuplicateOnRay", 
                      packDuplicateOnRayHead, packObjectLocalID, logNoOp, &data, SEND_ONLY_ROOTS);

	if (select_copy)
	{
		// the new copy will be coming in selected
		deselectAll();
	}
}

// static
void LLSelectMgr::packDuplicateOnRayHead(void *user_data)
{
	LLMessageSystem *msg = gMessageSystem;
	LLDuplicateOnRayData *data = (LLDuplicateOnRayData *)user_data;

	msg->nextBlockFast(_PREHASH_AgentData);
	msg->addUUIDFast(_PREHASH_AgentID, gAgent.getID() );
	msg->addUUIDFast(_PREHASH_SessionID, gAgent.getSessionID() );
	msg->addUUIDFast(_PREHASH_GroupID, FSCommon::getGroupForRezzing());
	msg->addVector3Fast(_PREHASH_RayStart, data->mRayStartRegion );
	msg->addVector3Fast(_PREHASH_RayEnd, data->mRayEndRegion );
	msg->addBOOLFast(_PREHASH_BypassRaycast, data->mBypassRaycast );
	msg->addBOOLFast(_PREHASH_RayEndIsIntersection, data->mRayEndIsIntersection );
	msg->addBOOLFast(_PREHASH_CopyCenters, data->mCopyCenters );
	msg->addBOOLFast(_PREHASH_CopyRotates, data->mCopyRotates );
	msg->addUUIDFast(_PREHASH_RayTargetID, data->mRayTargetID );
	msg->addU32Fast(_PREHASH_DuplicateFlags, data->mFlags );
}



//------------------------------------------------------------------------
// Object position, scale, rotation update, all-in-one
//------------------------------------------------------------------------

void LLSelectMgr::sendMultipleUpdate(U32 type)
{
	if (type == UPD_NONE) return;
	// send individual updates when selecting textures or individual objects
	ESendType send_type = (!gSavedSettings.getBOOL("EditLinkedParts") && !getTEMode()) ? SEND_ONLY_ROOTS : SEND_ROOTS_FIRST;
	if (send_type == SEND_ONLY_ROOTS)
	{
		// tell simulator to apply to whole linked sets
		type |= UPD_LINKED_SETS;
	}

	sendListToRegions(
		"MultipleObjectUpdate",
		packAgentAndSessionID,
		packMultipleUpdate,
        logNoOp,
		&type,
		send_type);
}

// static
void LLSelectMgr::packMultipleUpdate(LLSelectNode* node, void *user_data)
{
	LLViewerObject* object = node->getObject();
	U32	*type32 = (U32 *)user_data;
	U8 type = (U8)*type32;
	U8	data[256];

	gMessageSystem->nextBlockFast(_PREHASH_ObjectData);
	gMessageSystem->addU32Fast(_PREHASH_ObjectLocalID,	object->getLocalID() );
	gMessageSystem->addU8Fast(_PREHASH_Type, type );

	S32 offset = 0;

	// JC: You MUST pack the data in this order.  The receiving
	// routine process_multiple_update_message on simulator will
	// extract them in this order.

	if (type & UPD_POSITION)
	{
		htolememcpy(&data[offset], &(object->getPosition().mV), MVT_LLVector3, 12); 
		offset += 12;
	}
	if (type & UPD_ROTATION)
	{
		LLQuaternion quat = object->getRotation();
		LLVector3 vec = quat.packToVector3();
		htolememcpy(&data[offset], &(vec.mV), MVT_LLQuaternion, 12); 
		offset += 12;
	}
	if (type & UPD_SCALE)
	{
		//LL_INFOS() << "Sending object scale " << object->getScale() << LL_ENDL;
		htolememcpy(&data[offset], &(object->getScale().mV), MVT_LLVector3, 12); 
		offset += 12;
	}
	gMessageSystem->addBinaryDataFast(_PREHASH_Data, data, offset);
}

//------------------------------------------------------------------------
// Ownership
//------------------------------------------------------------------------
struct LLOwnerData
{
	LLUUID	owner_id;
	LLUUID	group_id;
	bool	override;
};

void LLSelectMgr::sendOwner(const LLUUID& owner_id,
							const LLUUID& group_id,
							bool override)
{
	LLOwnerData data;

	data.owner_id = owner_id;
	data.group_id = group_id;
	data.override = override;

	sendListToRegions("ObjectOwner", packOwnerHead, packObjectLocalID, logNoOp, &data, SEND_ONLY_ROOTS);
}

// static
void LLSelectMgr::packOwnerHead(void *user_data)
{
	LLOwnerData *data = (LLOwnerData *)user_data;

	gMessageSystem->nextBlockFast(_PREHASH_AgentData);
	gMessageSystem->addUUIDFast(_PREHASH_AgentID, gAgent.getID() );
	gMessageSystem->addUUIDFast(_PREHASH_SessionID, gAgent.getSessionID() );
	gMessageSystem->nextBlockFast(_PREHASH_HeaderData);
	gMessageSystem->addBOOLFast(_PREHASH_Override, data->override);
	gMessageSystem->addUUIDFast(_PREHASH_OwnerID, data->owner_id);
	gMessageSystem->addUUIDFast(_PREHASH_GroupID, data->group_id);
}

//------------------------------------------------------------------------
// Group
//------------------------------------------------------------------------

void LLSelectMgr::sendGroup(const LLUUID& group_id)
{
	LLUUID local_group_id(group_id);
	sendListToRegions("ObjectGroup", packAgentAndSessionAndGroupID, packObjectLocalID, logNoOp, &local_group_id, SEND_ONLY_ROOTS);
}


//------------------------------------------------------------------------
// Buy
//------------------------------------------------------------------------

struct LLBuyData
{
	std::vector<LLViewerObject*> mObjectsSent;
	LLUUID mCategoryID;
	LLSaleInfo mSaleInfo;
};

// *NOTE: does not work for multiple object buy, which UI does not
// currently support sale info is used for verification only, if it
// doesn't match region info then sale is canceled Need to get sale
// info -as displayed in the UI- for every item.
void LLSelectMgr::sendBuy(const LLUUID& buyer_id, const LLUUID& category_id, const LLSaleInfo sale_info)
{
	LLBuyData buy;
	buy.mCategoryID = category_id;
	buy.mSaleInfo = sale_info;
	sendListToRegions("ObjectBuy", packAgentGroupAndCatID, packBuyObjectIDs, logNoOp, &buy, SEND_ONLY_ROOTS);
}

// static
void LLSelectMgr::packBuyObjectIDs(LLSelectNode* node, void* data)
{
	LLBuyData* buy = (LLBuyData*)data;

	LLViewerObject* object = node->getObject();
	if (std::find(buy->mObjectsSent.begin(), buy->mObjectsSent.end(), object) == buy->mObjectsSent.end())
	{
		buy->mObjectsSent.push_back(object);
		gMessageSystem->nextBlockFast(_PREHASH_ObjectData);
		gMessageSystem->addU32Fast(_PREHASH_ObjectLocalID, object->getLocalID() );
		gMessageSystem->addU8Fast(_PREHASH_SaleType, buy->mSaleInfo.getSaleType());
		gMessageSystem->addS32Fast(_PREHASH_SalePrice, buy->mSaleInfo.getSalePrice());
	}
}

//------------------------------------------------------------------------
// Permissions
//------------------------------------------------------------------------

struct LLPermData
{
	U8 mField;
	bool mSet;
	U32 mMask;
	bool mOverride;
};

// TODO: Make this able to fail elegantly.
void LLSelectMgr::selectionSetObjectPermissions(U8 field,
									   bool set,
									   U32 mask,
									   bool override)
{
	LLPermData data;

	data.mField = field;
	data.mSet = set;
	data.mMask = mask;
	data.mOverride = override;

	sendListToRegions("ObjectPermissions", packPermissionsHead, packPermissions, logNoOp, &data, SEND_ONLY_ROOTS);
}

void LLSelectMgr::packPermissionsHead(void* user_data)
{
	LLPermData* data = (LLPermData*)user_data;
	gMessageSystem->nextBlockFast(_PREHASH_AgentData);
	gMessageSystem->addUUIDFast(_PREHASH_AgentID, gAgent.getID());
	gMessageSystem->addUUIDFast(_PREHASH_SessionID, gAgent.getSessionID());
	gMessageSystem->nextBlockFast(_PREHASH_HeaderData);
	gMessageSystem->addBOOLFast(_PREHASH_Override, data->mOverride);
}	


// Now that you've added a bunch of objects, send a select message
// on the entire list for efficiency.
/*
void LLSelectMgr::sendSelect()
{
	LL_ERRS() << "Not implemented" << LL_ENDL;
}
*/

void LLSelectMgr::deselectAll()
{
	if (!mSelectedObjects->getNumNodes())
	{
		return;
	}
		
	// Zap the angular velocity, as the sim will set it to zero
	for (LLObjectSelection::iterator iter = mSelectedObjects->begin();
		 iter != mSelectedObjects->end(); iter++ )
	{
		LLViewerObject *objectp = (*iter)->getObject();
		objectp->setAngularVelocity( 0,0,0 );
		objectp->setVelocity( 0,0,0 );
	}

	sendListToRegions(
		"ObjectDeselect",
		packAgentAndSessionID,
		packObjectLocalID,
        logNoOp,
		NULL,
		SEND_INDIVIDUALS);

	removeAll();
	
	mLastSentSelectionCenterGlobal.clearVec();

	updatePointAt();
}

void LLSelectMgr::deselectAllForStandingUp()
{
	/*
	This function is similar deselectAll() except for the first if statement
	which was removed. This is needed as a workaround for DEV-2854
	*/

	// Zap the angular velocity, as the sim will set it to zero
	for (LLObjectSelection::iterator iter = mSelectedObjects->begin();
		 iter != mSelectedObjects->end(); iter++ )
	{
		LLViewerObject *objectp = (*iter)->getObject();
		objectp->setAngularVelocity( 0,0,0 );
		objectp->setVelocity( 0,0,0 );
	}

	sendListToRegions(
		"ObjectDeselect",
		packAgentAndSessionID,
		packObjectLocalID,
        logNoOp,
		NULL,
		SEND_INDIVIDUALS);

	removeAll();
	
	mLastSentSelectionCenterGlobal.clearVec();

	updatePointAt();
}

void LLSelectMgr::deselectUnused()
{
	// no more outstanding references to this selection
	if (mSelectedObjects->getNumRefs() == 1)
	{
		deselectAll();
	}
}

void LLSelectMgr::convertTransient()
{
	LLObjectSelection::iterator node_it;
	for (node_it = mSelectedObjects->begin(); node_it != mSelectedObjects->end(); ++node_it)
	{
		LLSelectNode *nodep = *node_it;
		nodep->setTransient(false);
	}
}

void LLSelectMgr::deselectAllIfTooFar()
{
// [RLVa:KB] - @edit*
	// Continuously verify the selection as soon as there is at least one prim we shouldn't be able to edit
	if ( !mSelectedObjects->isEmpty() && RlvActions::isRlvEnabled() && !RlvActions::canEdit(ERlvCheckType::All) )
	{
		struct NotTransientOrFocusedMediaOrEditable : public LLSelectedNodeFunctor
		{
			bool apply(LLSelectNode* pNode)
			{
				const LLViewerObject* pObj = pNode->getObject();
				return (!pNode->isTransient()) && (pObj) && (!RlvActions::canEdit(pObj)) && (pObj->getID() != LLViewerMediaFocus::getInstance()->getFocusedObjectID());
			}
		} f;
		if (mSelectedObjects->getFirstRootNode(&f, true))
			deselectAll();
	}
// [/RLVa:KB]

	if (mSelectedObjects->isEmpty() || mSelectedObjects->mSelectType == SELECT_TYPE_HUD)
	{
		return;
	}

// [RLVa:KB] - Checked: RLVa-1.2.0
	// [Fall-back code] Don't allow an active selection (except for HUD attachments - see above) when @interact restricted
	if (gRlvHandler.hasBehaviour(RLV_BHVR_INTERACT))
	{
		deselectAll();
		return;
	}
// [/RLVa:KB]

	// HACK: Don't deselect when we're navigating to rate an object's
	// owner or creator.  JC
	if (gMenuObject->getVisible())
	{
		return;
	}

	LLVector3d selectionCenter = getSelectionCenterGlobal();
//	if (gSavedSettings.getBOOL("LimitSelectDistance")
// [RLVa:KB] - Checked: 2010-04-11 (RLVa-1.2.0e) | Modified: RLVa-0.2.0f
	static RlvCachedBehaviourModifier<float> s_nFartouchDist(RLV_MODIFIER_FARTOUCHDIST);

	bool fRlvFartouch = gRlvHandler.hasBehaviour(RLV_BHVR_FARTOUCH) && LLToolMgr::instance().inEdit();
	if ( (gSavedSettings.getBOOL("LimitSelectDistance") || (fRlvFartouch) )
// [/RLVa:KB]
		&& (!mSelectedObjects->getPrimaryObject() || !mSelectedObjects->getPrimaryObject()->isAvatar())
		&& (mSelectedObjects->getPrimaryObject() != LLViewerMediaFocus::getInstance()->getFocusedObject())
		&& !mSelectedObjects->isAttachment()
		&& !selectionCenter.isExactlyZero())
	{
//		F32 deselect_dist = gSavedSettings.getF32("MaxSelectDistance");
// [RLVa:KB] - Checked: 2010-04-11 (RLVa-1.2.0e) | Modified: RLVa-0.2.0f
		F32 deselect_dist = (!fRlvFartouch) ? gSavedSettings.getF32("MaxSelectDistance") : s_nFartouchDist;
// [/RLVa:KB]
		F32 deselect_dist_sq = deselect_dist * deselect_dist;

		LLVector3d select_delta = gAgent.getPositionGlobal() - selectionCenter;
		F32 select_dist_sq = (F32) select_delta.magVecSquared();

		if (select_dist_sq > deselect_dist_sq)
		{
			if (mDebugSelectMgr)
			{
				LL_INFOS() << "Selection manager: auto-deselecting, select_dist = " << (F32) sqrt(select_dist_sq) << LL_ENDL;
				LL_INFOS() << "agent pos global = " << gAgent.getPositionGlobal() << LL_ENDL;
				LL_INFOS() << "selection pos global = " << selectionCenter << LL_ENDL;
			}

			deselectAll();
		}
	}
}


void LLSelectMgr::selectionSetObjectName(const std::string& name)
{
	std::string name_copy(name);

	// we only work correctly if 1 object is selected.
// FIRE-777
	if(mSelectedObjects->getRootObjectCount() >= 1)
//	if(mSelectedObjects->getRootObjectCount() == 1)
// /FIRE-777
	{
		sendListToRegions("ObjectName",
						  packAgentAndSessionID,
						  packObjectName,
                          logNoOp,
						  (void*)(&name_copy),
						  SEND_ONLY_ROOTS);
	}
// FIRE-777
	else if(mSelectedObjects->getObjectCount() >= 1)
//	else if(mSelectedObjects->getObjectCount() == 1)
// /FIRE-777
	{
		sendListToRegions("ObjectName",
						  packAgentAndSessionID,
						  packObjectName,
                          logNoOp,
						  (void*)(&name_copy),
						  SEND_INDIVIDUALS);
	}
}

void LLSelectMgr::selectionSetObjectDescription(const std::string& desc)
{
	std::string desc_copy(desc);

	// we only work correctly if 1 object is selected.
// FIRE-777
	if(mSelectedObjects->getRootObjectCount() >= 1)
//	if(mSelectedObjects->getRootObjectCount() == 1)
// /FIRE-777
	{
		sendListToRegions("ObjectDescription",
						  packAgentAndSessionID,
						  packObjectDescription,
                          logNoOp,
						  (void*)(&desc_copy),
						  SEND_ONLY_ROOTS);
	}
// FIRE-777
	else if(mSelectedObjects->getObjectCount() >= 1)
//	else if(mSelectedObjects->getObjectCount() == 1)
// /FIRE-777
	{
		sendListToRegions("ObjectDescription",
						  packAgentAndSessionID,
						  packObjectDescription,
                          logNoOp,
						  (void*)(&desc_copy),
						  SEND_INDIVIDUALS);
	}
}

void LLSelectMgr::selectionSetObjectCategory(const LLCategory& category)
{
	// for now, we only want to be able to set one root category at
	// a time.
	if(mSelectedObjects->getRootObjectCount() != 1) return;
	sendListToRegions("ObjectCategory",
					  packAgentAndSessionID,
					  packObjectCategory,
                      logNoOp,
					  (void*)(&category),
					  SEND_ONLY_ROOTS);
}

void LLSelectMgr::selectionSetObjectSaleInfo(const LLSaleInfo& sale_info)
{
	sendListToRegions("ObjectSaleInfo",
					  packAgentAndSessionID,
					  packObjectSaleInfo,
                      logNoOp,
					  (void*)(&sale_info),
					  SEND_ONLY_ROOTS);
}

//----------------------------------------------------------------------
// Attachments
//----------------------------------------------------------------------

void LLSelectMgr::sendAttach(U8 attachment_point, bool replace)
{
    sendAttach(mSelectedObjects, attachment_point, replace);
}

void LLSelectMgr::sendAttach(LLObjectSelectionHandle selection_handle, U8 attachment_point, bool replace)
{
	if (selection_handle.isNull())
	{
		return;
	}

	LLViewerObject* attach_object = selection_handle->getFirstRootObject();

	if (!attach_object || !isAgentAvatarValid() || selection_handle->mSelectType != SELECT_TYPE_WORLD)
	{
		return;
	}

	bool build_mode = LLToolMgr::getInstance()->inEdit();
	// Special case: Attach to default location for this object.
	if (0 == attachment_point ||
		get_if_there(gAgentAvatarp->mAttachmentPoints, (S32)attachment_point, (LLViewerJointAttachment*)NULL))
	{
		if (!replace || attachment_point != 0)
		{
			// If we know the attachment point then we got here by clicking an
			// "Attach to..." context menu item, so we should add, not replace.
			attachment_point |= ATTACHMENT_ADD;
		}

		sendListToRegions(
			selection_handle,
			"ObjectAttach",
			packAgentIDAndSessionAndAttachment, 
			packObjectIDAndRotation, 
            logAttachmentRequest,
			&attachment_point, 
			SEND_ONLY_ROOTS );
		if (!build_mode)
		{
			// After "ObjectAttach" server will unsubscribe us from properties updates
			// so either deselect objects or resend selection after attach packet reaches server
			// In case of build_mode LLPanelObjectInventory::refresh() will deal with selection
			// Still unsubscribe even in case selection_handle is not current selection
			deselectAll();
		}
	}
}

void LLSelectMgr::sendDetach()
{
	if (!mSelectedObjects->getNumNodes() || mSelectedObjects->mSelectType == SELECT_TYPE_WORLD)
	{
		return;
	}

	sendListToRegions(
		"ObjectDetach",
		packAgentAndSessionID,
		packObjectLocalID,
        logDetachRequest,
		NULL,
		SEND_ONLY_ROOTS );
}


void LLSelectMgr::sendDropAttachment()
{
	if (!mSelectedObjects->getNumNodes() || mSelectedObjects->mSelectType == SELECT_TYPE_WORLD)
	{
		return;
	}

	sendListToRegions(
		"ObjectDrop",
		packAgentAndSessionID,
		packObjectLocalID,
        logDetachRequest,
		NULL,
		SEND_ONLY_ROOTS);
}

//----------------------------------------------------------------------
// Links
//----------------------------------------------------------------------

void LLSelectMgr::sendLink()
{
	if (!mSelectedObjects->getNumNodes())
	{
		return;
	}

	sendListToRegions(
		"ObjectLink",
		packAgentAndSessionID,
		packObjectLocalID,
        logNoOp,
		NULL,
		SEND_ONLY_ROOTS);
}

void LLSelectMgr::sendDelink()
{
	if (!mSelectedObjects->getNumNodes())
	{
		return;
	}

	struct f : public LLSelectedObjectFunctor
	{ //on delink, any modifyable object should
		f() {}

		virtual bool apply(LLViewerObject* object)
		{
			if (object->permModify())
			{
				if (object->getPhysicsShapeType() == LLViewerObject::PHYSICS_SHAPE_NONE)
				{
					object->setPhysicsShapeType(LLViewerObject::PHYSICS_SHAPE_CONVEX_HULL);
					object->updateFlags();
				}
			}
			return true;
		}
	} sendfunc;
	getSelection()->applyToObjects(&sendfunc);


	// Delink needs to send individuals so you can unlink a single object from
	// a linked set.
	sendListToRegions(
		"ObjectDelink",
		packAgentAndSessionID,
		packObjectLocalID,
        logNoOp,
		NULL,
		SEND_INDIVIDUALS);
}


//----------------------------------------------------------------------
// Hinges
//----------------------------------------------------------------------

/*
void LLSelectMgr::sendHinge(U8 type)
{
	if (!mSelectedObjects->getNumNodes())
	{
		return;
	}

	sendListToRegions(
		"ObjectHinge",
		packHingeHead,
		packObjectLocalID,
		&type,
		SEND_ONLY_ROOTS);
}


void LLSelectMgr::sendDehinge()
{
	if (!mSelectedObjects->getNumNodes())
	{
		return;
	}

	sendListToRegions(
		"ObjectDehinge",
		packAgentAndSessionID,
		packObjectLocalID,
		NULL,
		SEND_ONLY_ROOTS);
}*/

void LLSelectMgr::sendSelect()
{
	if (!mSelectedObjects->getNumNodes())
	{
		return;
	}

	sendListToRegions(
		"ObjectSelect",
		packAgentAndSessionID,
		packObjectLocalID,
        logNoOp,
		NULL,
		SEND_INDIVIDUALS);
}

// static
void LLSelectMgr::packHingeHead(void *user_data)
{
	U8	*type = (U8 *)user_data;

	gMessageSystem->nextBlockFast(_PREHASH_AgentData);
	gMessageSystem->addUUIDFast(_PREHASH_AgentID, gAgent.getID() );
	gMessageSystem->addUUIDFast(_PREHASH_SessionID, gAgent.getSessionID() );
	gMessageSystem->nextBlockFast(_PREHASH_JointType);
	gMessageSystem->addU8Fast(_PREHASH_Type, *type );
}


void LLSelectMgr::selectionDump()
{
	struct f : public LLSelectedObjectFunctor
	{
		virtual bool apply(LLViewerObject* object)
		{
			object->dump();
			return true;
		}
	} func;
	getSelection()->applyToObjects(&func);	
}

void LLSelectMgr::saveSelectedObjectColors()
{
	struct f : public LLSelectedNodeFunctor
	{
		virtual bool apply(LLSelectNode* node)
		{
			node->saveColors();
			return true;
		}
	} func;
	getSelection()->applyToNodes(&func);	
}

void LLSelectMgr::saveSelectedShinyColors()
{
	struct f : public LLSelectedNodeFunctor
	{
		virtual bool apply(LLSelectNode* node)
		{
			node->saveShinyColors();
			return true;
		}
	} func;
	getSelection()->applyToNodes(&func);
}

void LLSelectMgr::saveSelectedObjectTextures()
{
	// invalidate current selection so we update saved textures
	struct f : public LLSelectedNodeFunctor
	{
		virtual bool apply(LLSelectNode* node)
		{
			node->mValid = false;
			return true;
		}
	} func;
	getSelection()->applyToNodes(&func);	

	// request object properties message to get updated permissions data
	sendSelect();
}


// This routine should be called whenever a drag is initiated.
// also need to know to which simulator to send update message
void LLSelectMgr::saveSelectedObjectTransform(EActionType action_type)
{
	if (mSelectedObjects->isEmpty())
	{
		// nothing selected, so nothing to save
		return;
	}

	struct f : public LLSelectedNodeFunctor
	{
		EActionType mActionType;
		LLSelectMgr* mManager;
		f(EActionType a, LLSelectMgr* p) : mActionType(a), mManager(p) {}
		virtual bool apply(LLSelectNode* selectNode)
		{
			LLViewerObject*	object = selectNode->getObject();
			if (!object)
			{
				return true; // skip
			}
			selectNode->mSavedPositionLocal = object->getPosition();
			if (object->isAttachment())
			{
				if (object->isRootEdit())
				{
					LLXform* parent_xform = object->mDrawable->getXform()->getParent();
					if (parent_xform)
					{
						selectNode->mSavedPositionGlobal = gAgent.getPosGlobalFromAgent((object->getPosition() * parent_xform->getWorldRotation()) + parent_xform->getWorldPosition());
					}
					else
					{
						selectNode->mSavedPositionGlobal = object->getPositionGlobal();
					}
				}
				else
				{
					LLViewerObject* attachment_root = (LLViewerObject*)object->getParent();
					LLXform* parent_xform = attachment_root ? attachment_root->mDrawable->getXform()->getParent() : NULL;
					if (parent_xform)
					{
						LLVector3 root_pos = (attachment_root->getPosition() * parent_xform->getWorldRotation()) + parent_xform->getWorldPosition();
						LLQuaternion root_rot = (attachment_root->getRotation() * parent_xform->getWorldRotation());
						selectNode->mSavedPositionGlobal = gAgent.getPosGlobalFromAgent((object->getPosition() * root_rot) + root_pos);
					}
					else
					{
						selectNode->mSavedPositionGlobal = object->getPositionGlobal();
					}
				}
				selectNode->mSavedRotation = object->getRenderRotation();
			}
			else
			{
				selectNode->mSavedPositionGlobal = object->getPositionGlobal();
				selectNode->mSavedRotation = object->getRotationRegion();
			}
		
			selectNode->mSavedScale = object->getScale();
			selectNode->saveTextureScaleRatios(mManager->mTextureChannel);			
			return true;
		}
	} func(action_type, this);
	getSelection()->applyToNodes(&func);	
	
	mSavedSelectionBBox = getBBoxOfSelection();
}

struct LLSelectMgrApplyFlags : public LLSelectedObjectFunctor
{
	LLSelectMgrApplyFlags(U32 flags, bool state) : mFlags(flags), mState(state) {}
	U32 mFlags;
	bool mState;
	virtual bool apply(LLViewerObject* object)
	{
		if ( object->permModify())
		{
			if (object->isRoot()) 		// don't send for child objects
			{
				object->setFlags( mFlags, mState);
			}
			else if (FLAGS_WORLD & mFlags && ((LLViewerObject*)object->getRoot())->isSelected())
			{
				// FLAGS_WORLD are shared by all items in linkset
				object->setFlagsWithoutUpdate(FLAGS_WORLD & mFlags, mState);
			}
		};
		return true;
	}
};

void LLSelectMgr::selectionUpdatePhysics(bool physics)
{
	LLSelectMgrApplyFlags func(	FLAGS_USE_PHYSICS, physics);
	getSelection()->applyToObjects(&func);	
}

void LLSelectMgr::selectionUpdateTemporary(bool is_temporary)
{
	LLSelectMgrApplyFlags func(	FLAGS_TEMPORARY_ON_REZ, is_temporary);
	getSelection()->applyToObjects(&func);	
}

void LLSelectMgr::selectionUpdatePhantom(bool is_phantom)
{
	LLSelectMgrApplyFlags func(	FLAGS_PHANTOM, is_phantom);
	getSelection()->applyToObjects(&func);	
}

//----------------------------------------------------------------------
// Helpful packing functions for sendObjectMessage()
//----------------------------------------------------------------------

// static 
void LLSelectMgr::packAgentIDAndSessionAndAttachment( void *user_data)
{
	U8 *attachment_point = (U8*)user_data;
	gMessageSystem->nextBlockFast(_PREHASH_AgentData);
	gMessageSystem->addUUIDFast(_PREHASH_AgentID, gAgent.getID() );
	gMessageSystem->addUUIDFast(_PREHASH_SessionID, gAgent.getSessionID());
	gMessageSystem->addU8Fast(_PREHASH_AttachmentPoint, *attachment_point);
}

// static
void LLSelectMgr::packAgentID(	void *user_data)
{
	gMessageSystem->nextBlockFast(_PREHASH_AgentData);
	gMessageSystem->addUUIDFast(_PREHASH_AgentID, gAgent.getID() );
}

// static
void LLSelectMgr::packAgentAndSessionID(void* user_data)
{
	gMessageSystem->nextBlockFast(_PREHASH_AgentData);
	gMessageSystem->addUUIDFast(_PREHASH_AgentID, gAgent.getID());
	gMessageSystem->addUUIDFast(_PREHASH_SessionID, gAgent.getSessionID());
}

// static
void LLSelectMgr::packAgentAndGroupID(void* user_data)
{
	LLOwnerData *data = (LLOwnerData *)user_data;

	gMessageSystem->nextBlockFast(_PREHASH_AgentData);
	gMessageSystem->addUUIDFast(_PREHASH_AgentID, data->owner_id );
	gMessageSystem->addUUIDFast(_PREHASH_GroupID, data->group_id );
}

// static
void LLSelectMgr::packAgentAndSessionAndGroupID(void* user_data)
{
	LLUUID* group_idp = (LLUUID*) user_data;
	gMessageSystem->nextBlockFast(_PREHASH_AgentData);
	gMessageSystem->addUUIDFast(_PREHASH_AgentID, gAgent.getID());
	gMessageSystem->addUUIDFast(_PREHASH_SessionID, gAgent.getSessionID());
	gMessageSystem->addUUIDFast(_PREHASH_GroupID, *group_idp);
}

// static
void LLSelectMgr::packDuplicateHeader(void* data)
{
	LLUUID group_id(FSCommon::getGroupForRezzing());
	packAgentAndSessionAndGroupID(&group_id);

	LLDuplicateData* dup_data = (LLDuplicateData*) data;

	gMessageSystem->nextBlockFast(_PREHASH_SharedData);
	gMessageSystem->addVector3Fast(_PREHASH_Offset, dup_data->offset);
	gMessageSystem->addU32Fast(_PREHASH_DuplicateFlags, dup_data->flags);
}

// static
void LLSelectMgr::packDeleteHeader(void* userdata)
{
	bool force = (bool)(intptr_t)userdata;

	gMessageSystem->nextBlockFast(_PREHASH_AgentData);
	gMessageSystem->addUUIDFast(_PREHASH_AgentID, gAgent.getID() );
	gMessageSystem->addUUIDFast(_PREHASH_SessionID, gAgent.getSessionID());
	gMessageSystem->addBOOLFast(_PREHASH_Force, force);
}

// static
void LLSelectMgr::packAgentGroupAndCatID(void* user_data)
{
	LLBuyData* buy = (LLBuyData*)user_data;
	gMessageSystem->nextBlockFast(_PREHASH_AgentData);
	gMessageSystem->addUUIDFast(_PREHASH_AgentID, gAgent.getID());
	gMessageSystem->addUUIDFast(_PREHASH_SessionID, gAgent.getSessionID());
	gMessageSystem->addUUIDFast(_PREHASH_GroupID, gAgent.getGroupID());
	gMessageSystem->addUUIDFast(_PREHASH_CategoryID, buy->mCategoryID);
}

//static
void LLSelectMgr::packDeRezHeader(void* user_data)
{
	LLDeRezInfo* info = (LLDeRezInfo*)user_data;
	gMessageSystem->nextBlockFast(_PREHASH_AgentData);
	gMessageSystem->addUUIDFast(_PREHASH_AgentID, gAgent.getID());
	gMessageSystem->addUUIDFast(_PREHASH_SessionID, gAgent.getSessionID());
	gMessageSystem->nextBlockFast(_PREHASH_AgentBlock);
	gMessageSystem->addUUIDFast(_PREHASH_GroupID, gAgent.getGroupID());
	gMessageSystem->addU8Fast(_PREHASH_Destination, (U8)info->mDestination);
	gMessageSystem->addUUIDFast(_PREHASH_DestinationID, info->mDestinationID);
	LLUUID tid;
	tid.generate();
	gMessageSystem->addUUIDFast(_PREHASH_TransactionID, tid);
	const U8 PACKET = 1;
	gMessageSystem->addU8Fast(_PREHASH_PacketCount, PACKET);
	gMessageSystem->addU8Fast(_PREHASH_PacketNumber, PACKET);
}

// static 
void LLSelectMgr::packObjectID(LLSelectNode* node, void *user_data)
{
	gMessageSystem->nextBlockFast(_PREHASH_ObjectData);
	gMessageSystem->addUUIDFast(_PREHASH_ObjectID, node->getObject()->mID );
}

void LLSelectMgr::packObjectIDAndRotation(LLSelectNode* node, void *user_data)
{
	gMessageSystem->nextBlockFast(_PREHASH_ObjectData);
	gMessageSystem->addU32Fast(_PREHASH_ObjectLocalID, node->getObject()->getLocalID() );
	gMessageSystem->addQuatFast(_PREHASH_Rotation, node->getObject()->getRotation());
}

void LLSelectMgr::packObjectClickAction(LLSelectNode* node, void *user_data)
{
	gMessageSystem->nextBlockFast(_PREHASH_ObjectData);
	gMessageSystem->addU32Fast(_PREHASH_ObjectLocalID, node->getObject()->getLocalID() );
	gMessageSystem->addU8("ClickAction", node->getObject()->getClickAction());
}

void LLSelectMgr::packObjectIncludeInSearch(LLSelectNode* node, void *user_data)
{
	gMessageSystem->nextBlockFast(_PREHASH_ObjectData);
	gMessageSystem->addU32Fast(_PREHASH_ObjectLocalID, node->getObject()->getLocalID() );
	gMessageSystem->addBOOL("IncludeInSearch", node->getObject()->getIncludeInSearch());
}

// static
void LLSelectMgr::packObjectLocalID(LLSelectNode* node, void *)
{
	gMessageSystem->nextBlockFast(_PREHASH_ObjectData);
	gMessageSystem->addU32Fast(_PREHASH_ObjectLocalID, node->getObject()->getLocalID());
}

// static
void LLSelectMgr::packObjectName(LLSelectNode* node, void* user_data)
{
	const std::string* name = (const std::string*)user_data;
	if(!name->empty())
	{
		gMessageSystem->nextBlockFast(_PREHASH_ObjectData);
		gMessageSystem->addU32Fast(_PREHASH_LocalID, node->getObject()->getLocalID());
		gMessageSystem->addStringFast(_PREHASH_Name, *name);
	}
}

// static
void LLSelectMgr::packObjectDescription(LLSelectNode* node, void* user_data)
{
	const std::string* desc = (const std::string*)user_data;
	if(desc)
	{	// Empty (non-null, but zero length) descriptions are OK
		gMessageSystem->nextBlockFast(_PREHASH_ObjectData);
		gMessageSystem->addU32Fast(_PREHASH_LocalID, node->getObject()->getLocalID());
		gMessageSystem->addStringFast(_PREHASH_Description, *desc);
	}
}

// static
void LLSelectMgr::packObjectCategory(LLSelectNode* node, void* user_data)
{
	LLCategory* category = (LLCategory*)user_data;
	if(!category) return;
	gMessageSystem->nextBlockFast(_PREHASH_ObjectData);
	gMessageSystem->addU32Fast(_PREHASH_LocalID, node->getObject()->getLocalID());
	category->packMessage(gMessageSystem);
}

// static
void LLSelectMgr::packObjectSaleInfo(LLSelectNode* node, void* user_data)
{
	LLSaleInfo* sale_info = (LLSaleInfo*)user_data;
	if(!sale_info) return;
	gMessageSystem->nextBlockFast(_PREHASH_ObjectData);
	gMessageSystem->addU32Fast(_PREHASH_LocalID, node->getObject()->getLocalID());
	sale_info->packMessage(gMessageSystem);
}

// static
void LLSelectMgr::packPhysics(LLSelectNode* node, void *user_data)
{
}

// static
void LLSelectMgr::packShape(LLSelectNode* node, void *user_data)
{
}

// static 
void LLSelectMgr::packPermissions(LLSelectNode* node, void *user_data)
{
	LLPermData *data = (LLPermData *)user_data;

	gMessageSystem->nextBlockFast(_PREHASH_ObjectData);
	gMessageSystem->addU32Fast(_PREHASH_ObjectLocalID, node->getObject()->getLocalID());

	gMessageSystem->addU8Fast(_PREHASH_Field,	data->mField);
	gMessageSystem->addBOOLFast(_PREHASH_Set,		data->mSet);
	gMessageSystem->addU32Fast(_PREHASH_Mask,		data->mMask);
}

// Utility function to send some information to every region containing
// an object on the selection list.  We want to do this to reduce the total
// number of packets sent by the viewer.
void LLSelectMgr::sendListToRegions(const std::string& message_name,
									void (*pack_header)(void *user_data), 
									void (*pack_body)(LLSelectNode* node, void *user_data), 
									void (*log_func)(LLSelectNode* node, void *user_data), 
									void *user_data,
									ESendType send_type)
{
    sendListToRegions(mSelectedObjects, message_name, pack_header, pack_body, log_func, user_data, send_type);
}
void LLSelectMgr::sendListToRegions(LLObjectSelectionHandle selected_handle,
									const std::string& message_name,
									void (*pack_header)(void *user_data), 
									void (*pack_body)(LLSelectNode* node, void *user_data), 
									void (*log_func)(LLSelectNode* node, void *user_data), 
									void *user_data,
									ESendType send_type)
{
	LLSelectNode* node;
	LLSelectNode* linkset_root = NULL;
	LLViewerRegion*	last_region;
	LLViewerRegion*	current_region;
	S32 objects_in_this_packet = 0;

	bool link_operation = message_name == "ObjectLink";

    if (mAllowSelectAvatar)
    {
        if (selected_handle->getObjectCount() == 1
            && selected_handle->getFirstObject() != NULL
            && selected_handle->getFirstObject()->isAvatar())
        {
            // Server doesn't move avatars at the moment, it is a local debug feature,
            // but server does update position regularly, so do not drop mLastPositionLocal
            // Position override for avatar gets reset in LLAgentCamera::resetView().
        }
        else
        {
            // drop mLastPositionLocal (allow next update through)
            resetObjectOverrides(selected_handle);
        }
    }
    else
    {
        //clear update override data (allow next update through)
        resetObjectOverrides(selected_handle);
    }

	std::queue<LLSelectNode*> nodes_to_send;

	struct push_all : public LLSelectedNodeFunctor
	{
		std::queue<LLSelectNode*>& nodes_to_send;
		push_all(std::queue<LLSelectNode*>& n) : nodes_to_send(n) {}
		virtual bool apply(LLSelectNode* node)
		{
			if (node->getObject())
			{
				nodes_to_send.push(node);
			}
			return true;
		}
	};
	struct push_some : public LLSelectedNodeFunctor
	{
		std::queue<LLSelectNode*>& nodes_to_send;
		bool mRoots;
		push_some(std::queue<LLSelectNode*>& n, bool roots) : nodes_to_send(n), mRoots(roots) {}
		virtual bool apply(LLSelectNode* node)
		{
			if (node->getObject())
			{
				bool is_root = node->getObject()->isRootEdit();
				if ((mRoots && is_root) || (!mRoots && !is_root))
				{
					nodes_to_send.push(node);
				}
			}
			return true;
		}
	};
	struct push_all  pushall(nodes_to_send);
	struct push_some pushroots(nodes_to_send, true);
	struct push_some pushnonroots(nodes_to_send, false);
	
	switch(send_type)
	{
	  case SEND_ONLY_ROOTS:
		  if(message_name == "ObjectBuy")
			selected_handle->applyToRootNodes(&pushroots);
		  else
			selected_handle->applyToRootNodes(&pushall);
		  
		break;
	  case SEND_INDIVIDUALS:
		selected_handle->applyToNodes(&pushall);
		break;
	  case SEND_ROOTS_FIRST:
		// first roots...
		selected_handle->applyToNodes(&pushroots);
		// then children...
		selected_handle->applyToNodes(&pushnonroots);
		break;
	  case SEND_CHILDREN_FIRST:
		// first children...
		selected_handle->applyToNodes(&pushnonroots);
		// then roots...
		selected_handle->applyToNodes(&pushroots);
		break;

	default:
		LL_ERRS() << "Bad send type " << send_type << " passed to SendListToRegions()" << LL_ENDL;
	}

	// bail if nothing selected
	if (nodes_to_send.empty())
	{
		return;
	}
	
	node = nodes_to_send.front();
	nodes_to_send.pop();

	// cache last region information
	current_region = node->getObject()->getRegion();

	// Start duplicate message
	// CRO: this isn't 
	gMessageSystem->newMessage(message_name.c_str());
	(*pack_header)(user_data);

	// For each object
	while (node != NULL)
	{
		// remember the last region, look up the current one
		last_region = current_region;
		current_region = node->getObject()->getRegion();

		// if to same simulator and message not too big
		if ((current_region == last_region)
			&& (! gMessageSystem->isSendFull(NULL))
			&& (objects_in_this_packet < MAX_OBJECTS_PER_PACKET))
		{
			if (link_operation && linkset_root == NULL)
			{
				// linksets over 254 will be split into multiple messages,
				// but we need to provide same root for all messages or we will get separate linksets
				linkset_root = node;
			}
			// add another instance of the body of the data
			(*pack_body)(node, user_data);
            // do any related logging
            (*log_func)(node, user_data);
			++objects_in_this_packet;

			// and on to the next object
			if(nodes_to_send.empty())
			{
				node = NULL;
			}
			else
			{
				node = nodes_to_send.front();
				nodes_to_send.pop();
			}
		}
		else
		{
			// otherwise send current message and start new one
			gMessageSystem->sendReliable( last_region->getHost());
			objects_in_this_packet = 0;

			gMessageSystem->newMessage(message_name.c_str());
			(*pack_header)(user_data);

			if (linkset_root != NULL)
			{
				if (current_region != last_region)
				{
					// root should be in one region with the child, reset it
					linkset_root = NULL;
				}
				else
				{
					// add root instance into new message
					(*pack_body)(linkset_root, user_data);
					++objects_in_this_packet;
				}
			}

			// don't move to the next object, we still need to add the
			// body data. 
		}
	}

	// flush messages
	if (gMessageSystem->getCurrentSendTotal() > 0)
	{
		gMessageSystem->sendReliable( current_region->getHost());
	}
	else
	{
		gMessageSystem->clearMessage();
	}

	// LL_INFOS() << "sendListToRegions " << message_name << " obj " << objects_sent << " pkt " << packets_sent << LL_ENDL;
}


//
// Network communications
//

void LLSelectMgr::requestObjectPropertiesFamily(LLViewerObject* object)
{
	LLMessageSystem* msg = gMessageSystem;

	msg->newMessageFast(_PREHASH_RequestObjectPropertiesFamily);
	msg->nextBlockFast(_PREHASH_AgentData);
	msg->addUUIDFast(_PREHASH_AgentID, gAgent.getID());
	msg->addUUIDFast(_PREHASH_SessionID, gAgent.getSessionID());
	msg->nextBlockFast(_PREHASH_ObjectData);
	msg->addU32Fast(_PREHASH_RequestFlags, 0x0 );
	msg->addUUIDFast(_PREHASH_ObjectID, object->mID );

	LLViewerRegion* regionp = object->getRegion();
	msg->sendReliable( regionp->getHost() );
}


// static
void LLSelectMgr::processObjectProperties(LLMessageSystem* msg, void** user_data)
{
	S32 i;
	S32 count = msg->getNumberOfBlocksFast(_PREHASH_ObjectData);
	for (i = 0; i < count; i++)
	{
		LLUUID id;
		msg->getUUIDFast(_PREHASH_ObjectData, _PREHASH_ObjectID, id, i);

		LLUUID creator_id;
		LLUUID owner_id;
		LLUUID group_id;
		LLUUID last_owner_id;
		U64 creation_date;
		LLUUID extra_id;
		U32 base_mask, owner_mask, group_mask, everyone_mask, next_owner_mask;
		LLSaleInfo sale_info;
		LLCategory category;
		LLAggregatePermissions ag_perms;
		LLAggregatePermissions ag_texture_perms;
		LLAggregatePermissions ag_texture_perms_owner;
		
		msg->getUUIDFast(_PREHASH_ObjectData, _PREHASH_CreatorID, creator_id, i);
		msg->getUUIDFast(_PREHASH_ObjectData, _PREHASH_OwnerID, owner_id, i);
		msg->getUUIDFast(_PREHASH_ObjectData, _PREHASH_GroupID, group_id, i);
		msg->getU64Fast(_PREHASH_ObjectData, _PREHASH_CreationDate, creation_date, i);
		msg->getU32Fast(_PREHASH_ObjectData, _PREHASH_BaseMask, base_mask, i);
		msg->getU32Fast(_PREHASH_ObjectData, _PREHASH_OwnerMask, owner_mask, i);
		msg->getU32Fast(_PREHASH_ObjectData, _PREHASH_GroupMask, group_mask, i);
		msg->getU32Fast(_PREHASH_ObjectData, _PREHASH_EveryoneMask, everyone_mask, i);
		msg->getU32Fast(_PREHASH_ObjectData, _PREHASH_NextOwnerMask, next_owner_mask, i);
		sale_info.unpackMultiMessage(msg, _PREHASH_ObjectData, i);

		ag_perms.unpackMessage(msg, _PREHASH_ObjectData, _PREHASH_AggregatePerms, i);
		ag_texture_perms.unpackMessage(msg, _PREHASH_ObjectData, _PREHASH_AggregatePermTextures, i);
		ag_texture_perms_owner.unpackMessage(msg, _PREHASH_ObjectData, _PREHASH_AggregatePermTexturesOwner, i);
		category.unpackMultiMessage(msg, _PREHASH_ObjectData, i);

		S16 inv_serial = 0;
		msg->getS16Fast(_PREHASH_ObjectData, _PREHASH_InventorySerial, inv_serial, i);

		LLUUID item_id;
		msg->getUUIDFast(_PREHASH_ObjectData, _PREHASH_ItemID, item_id, i);
		LLUUID folder_id;
		msg->getUUIDFast(_PREHASH_ObjectData, _PREHASH_FolderID, folder_id, i);
		LLUUID from_task_id;
		msg->getUUIDFast(_PREHASH_ObjectData, _PREHASH_FromTaskID, from_task_id, i);

		msg->getUUIDFast(_PREHASH_ObjectData, _PREHASH_LastOwnerID, last_owner_id, i);

		std::string name;
		msg->getStringFast(_PREHASH_ObjectData, _PREHASH_Name, name, i);
		std::string desc;
		msg->getStringFast(_PREHASH_ObjectData, _PREHASH_Description, desc, i);

		std::string touch_name;
		msg->getStringFast(_PREHASH_ObjectData, _PREHASH_TouchName, touch_name, i);
		std::string sit_name;
		msg->getStringFast(_PREHASH_ObjectData, _PREHASH_SitName, sit_name, i);

		//unpack TE IDs
		uuid_vec_t texture_ids;
		S32 size = msg->getSizeFast(_PREHASH_ObjectData, i, _PREHASH_TextureID);
		if (size > 0)
		{
			S8 packed_buffer[SELECT_MAX_TES * UUID_BYTES];
			msg->getBinaryDataFast(_PREHASH_ObjectData, _PREHASH_TextureID, packed_buffer, 0, i, SELECT_MAX_TES * UUID_BYTES);

			for (S32 buf_offset = 0; buf_offset < size; buf_offset += UUID_BYTES)
			{
				LLUUID tid;
				memcpy(tid.mData, packed_buffer + buf_offset, UUID_BYTES);		/* Flawfinder: ignore */
				texture_ids.push_back(tid);
			}
		}


		// Iterate through nodes at end, since it can be on both the regular AND hover list
		struct f : public LLSelectedNodeFunctor
		{
			LLUUID mID;
			f(const LLUUID& id) : mID(id) {}
			virtual bool apply(LLSelectNode* node)
			{
				return (node->getObject() && node->getObject()->mID == mID);
			}
		} func(id);
		LLSelectNode* node = LLSelectMgr::getInstance()->getSelection()->getFirstNode(&func);

		if (!node)
		{
			// <FS:Techwolf Lupindo> area search
			FSAreaSearch* area_search_floater = LLFloaterReg::findTypedInstance<FSAreaSearch>("area_search");
			if (!area_search_floater || !area_search_floater->isActive()) // Don't spam the log when areasearch is active.
			{
			// </FS:Techwolf Lupindo>
			LL_WARNS() << "Couldn't find object " << id << " selected." << LL_ENDL;
			// <FS:Techwolf Lupindo> area search
			}
			// </FS:Techwolf Lupindo>
		}
		else
		{
            // save texture data as soon as we get texture perms first time
            bool save_textures = !node->mValid;
			// <FS:Beq> FIRE-19738 Object content caching improvement
			// if (node->mInventorySerial != inv_serial && node->getObject())
			// {
			// 	node->getObject()->dirtyInventory();
			if ( node->mInventorySerial != inv_serial )
			{
				auto obj = node->getObject();
				if( obj && obj->getInventorySerial() != inv_serial )
				{
					obj->dirtyInventory();
				}
			// </FS:Beq>

                // Even if this isn't object's first udpate, inventory changed
                // and some of the applied textures might have been in inventory
                // so update texture list.
                save_textures = true;
			}

			if (save_textures)
			{
				bool can_copy = false;
				bool can_transfer = false;

				LLAggregatePermissions::EValue value = LLAggregatePermissions::AP_NONE;
				if(node->getObject()->permYouOwner())
				{
					value = ag_texture_perms_owner.getValue(PERM_COPY);
					if (value == LLAggregatePermissions::AP_EMPTY || value == LLAggregatePermissions::AP_ALL)
					{
						can_copy = true;
					}
					value = ag_texture_perms_owner.getValue(PERM_TRANSFER);
					if (value == LLAggregatePermissions::AP_EMPTY || value == LLAggregatePermissions::AP_ALL)
					{
						can_transfer = true;
					}
				}
				else
				{
					value = ag_texture_perms.getValue(PERM_COPY);
					if (value == LLAggregatePermissions::AP_EMPTY || value == LLAggregatePermissions::AP_ALL)
					{
						can_copy = true;
					}
					value = ag_texture_perms.getValue(PERM_TRANSFER);
					if (value == LLAggregatePermissions::AP_EMPTY || value == LLAggregatePermissions::AP_ALL)
					{
						can_transfer = true;
					}
				}

				if (can_copy && can_transfer)
				{
					node->saveTextures(texture_ids);
				}

                if (can_copy && can_transfer && node->getObject()->getVolume())
                {
                    uuid_vec_t material_ids;
                    gltf_materials_vec_t override_materials;
                    LLVOVolume* vobjp = (LLVOVolume*)node->getObject();
                    for (int i = 0; i < vobjp->getNumTEs(); ++i)
                    {
                        material_ids.push_back(vobjp->getRenderMaterialID(i));

                        // Make a copy to ensure we won't affect live material
                        // with any potential changes nor live changes will be
                        // reflected in a saved copy.
                        // Like changes from local material (reuses pointer) or
                        // from live editor (revert mechanics might modify this)
                        LLGLTFMaterial* old_override = node->getObject()->getTE(i)->getGLTFMaterialOverride();
                        if (old_override)
                        {
                            LLPointer<LLGLTFMaterial> mat = new LLGLTFMaterial(*old_override);
                            override_materials.push_back(mat);
                        }
                        else
                        {
                            override_materials.push_back(nullptr);
                        }
                    }
                    // processObjectProperties does not include overrides so this
                    // might need to be moved to LLGLTFMaterialOverrideDispatchHandler
                    node->saveGLTFMaterials(material_ids, override_materials);
                }
			}

			node->mValid = true;
			node->mPermissions->init(creator_id, owner_id,
									 last_owner_id, group_id);
			node->mPermissions->initMasks(base_mask, owner_mask, everyone_mask, group_mask, next_owner_mask);
			node->mCreationDate = creation_date;
			node->mItemID = item_id;
			node->mFolderID = folder_id;
			node->mFromTaskID = from_task_id;
			node->mName.assign(name);
			node->mDescription.assign(desc);
			node->mSaleInfo = sale_info;
			node->mAggregatePerm = ag_perms;
			node->mAggregateTexturePerm = ag_texture_perms;
			node->mAggregateTexturePermOwner = ag_texture_perms_owner;
			node->mCategory = category;
			node->mInventorySerial = inv_serial;
			node->mSitName.assign(sit_name);
			node->mTouchName.assign(touch_name);

			// <FS:ND> Fire for any observer interested in object properties
			LLSelectMgr::instance().firePropertyReceived( node );
			// </FS:ND>
		}
	}

	dialog_refresh_all();

	// hack for left-click buy object
	LLToolPie::selectionPropertiesReceived();
}

// static
void LLSelectMgr::processObjectPropertiesFamily(LLMessageSystem* msg, void** user_data)
{
	LLUUID id;

	U32 request_flags;
	LLUUID creator_id;
	LLUUID owner_id;
	LLUUID group_id;
	LLUUID extra_id;
	U32 base_mask, owner_mask, group_mask, everyone_mask, next_owner_mask;
	LLSaleInfo sale_info;
	LLCategory category;
	
	msg->getU32Fast(_PREHASH_ObjectData, _PREHASH_RequestFlags,	request_flags );
	msg->getUUIDFast(_PREHASH_ObjectData, _PREHASH_ObjectID,		id );
	msg->getUUIDFast(_PREHASH_ObjectData, _PREHASH_OwnerID,		owner_id );
	msg->getUUIDFast(_PREHASH_ObjectData, _PREHASH_GroupID,		group_id );
	msg->getU32Fast(_PREHASH_ObjectData, _PREHASH_BaseMask,		base_mask );
	msg->getU32Fast(_PREHASH_ObjectData, _PREHASH_OwnerMask,		owner_mask );
	msg->getU32Fast(_PREHASH_ObjectData,_PREHASH_GroupMask,		group_mask );
	msg->getU32Fast(_PREHASH_ObjectData, _PREHASH_EveryoneMask,	everyone_mask );
	msg->getU32Fast(_PREHASH_ObjectData, _PREHASH_NextOwnerMask, next_owner_mask);
	sale_info.unpackMessage(msg, _PREHASH_ObjectData);
	category.unpackMessage(msg, _PREHASH_ObjectData);

	LLUUID last_owner_id;
	msg->getUUIDFast(_PREHASH_ObjectData, _PREHASH_LastOwnerID, last_owner_id );

	// unpack name & desc
	std::string name;
	msg->getStringFast(_PREHASH_ObjectData, _PREHASH_Name, name);

	std::string desc;
	msg->getStringFast(_PREHASH_ObjectData, _PREHASH_Description, desc);

	// the reporter widget askes the server for info about picked objects
	if (request_flags & COMPLAINT_REPORT_REQUEST )
	{
		LLFloaterReporter *reporterp = LLFloaterReg::findTypedInstance<LLFloaterReporter>("reporter");
		if (reporterp)
		{
			LLAvatarName av_name;
			LLAvatarNameCache::get(owner_id, &av_name);
			reporterp->setPickedObjectProperties(name, av_name.getUserName(), owner_id);
		}
	}
	else if (request_flags & OBJECT_PAY_REQUEST)
	{
		// check if the owner of the paid object is muted
		LLMuteList::getInstance()->autoRemove(owner_id, LLMuteList::AR_MONEY);
	}

	// Now look through all of the hovered nodes
	struct f : public LLSelectedNodeFunctor
	{
		LLUUID mID;
		f(const LLUUID& id) : mID(id) {}
		virtual bool apply(LLSelectNode* node)
		{
			return (node->getObject() && node->getObject()->mID == mID);
		}
	} func(id);
	LLSelectNode* node = LLSelectMgr::getInstance()->mHoverObjects->getFirstNode(&func);

	if (node)
	{
		node->mValid = true;
		node->mPermissions->init(LLUUID::null, owner_id,
								 last_owner_id, group_id);
		node->mPermissions->initMasks(base_mask, owner_mask, everyone_mask, group_mask, next_owner_mask);
		node->mSaleInfo = sale_info;
		node->mCategory = category;
		node->mName.assign(name);
		node->mDescription.assign(desc);
	}

	dialog_refresh_all();
}


// static
void LLSelectMgr::processForceObjectSelect(LLMessageSystem* msg, void**)
{
	bool reset_list;
	msg->getBOOL("Header", "ResetList", reset_list);

	if (reset_list)
	{
		LLSelectMgr::getInstance()->deselectAll();
	}

	LLUUID full_id;
	S32 local_id;
	LLViewerObject* object;
	std::vector<LLViewerObject*> objects;
	S32 i;
	S32 block_count = msg->getNumberOfBlocks("Data");

	for (i = 0; i < block_count; i++)
	{
		msg->getS32("Data", "LocalID", local_id, i);

		gObjectList.getUUIDFromLocal(full_id, 
									 local_id, 
									 msg->getSenderIP(),
									 msg->getSenderPort());
		object = gObjectList.findObject(full_id);
		if (object)
		{
			objects.push_back(object);
		}
	}

	// Don't select, just highlight
	LLSelectMgr::getInstance()->highlightObjectAndFamily(objects);
}

extern F32	gGLModelView[16];

void LLSelectMgr::updateSilhouettes()
{
	S32 num_sils_genned = 0;

	LLVector3d	cameraPos = gAgentCamera.getCameraPositionGlobal();
	F32 currentCameraZoom = gAgentCamera.getCurrentCameraBuildOffset();

	if (!mSilhouetteImagep)
	{
		mSilhouetteImagep = LLViewerTextureManager::getFetchedTextureFromFile("silhouette.j2c", FTT_LOCAL_FILE, true, LLGLTexture::BOOST_UI);
	}

	mHighlightedObjects->cleanupNodes();

	if((cameraPos - mLastCameraPos).magVecSquared() > SILHOUETTE_UPDATE_THRESHOLD_SQUARED * currentCameraZoom * currentCameraZoom)
	{
		struct f : public LLSelectedObjectFunctor
		{
			virtual bool apply(LLViewerObject* object)
			{
				object->setChanged(LLXform::SILHOUETTE);
				return true;
			}
		} func;
		getSelection()->applyToObjects(&func);	
		
		mLastCameraPos = gAgentCamera.getCameraPositionGlobal();
	}
	
	std::vector<LLViewerObject*> changed_objects;

	updateSelectionSilhouette(mSelectedObjects, num_sils_genned, changed_objects);
	if (mRectSelectedObjects.size() > 0)
	{
		//gGLSPipelineSelection.set();

		//mSilhouetteImagep->bindTexture();
		//glAlphaFunc(GL_GREATER, sHighlightAlphaTest);

		std::set<LLViewerObject*> roots;

		// sync mHighlightedObjects with mRectSelectedObjects since the latter is rebuilt every frame and former
		// persists from frame to frame to avoid regenerating object silhouettes
		// mHighlightedObjects includes all siblings of rect selected objects

		bool select_linked_set = !gSavedSettings.getBOOL("EditLinkedParts");

		// generate list of roots from current object selection
		for (std::set<LLPointer<LLViewerObject> >::iterator iter = mRectSelectedObjects.begin();
			 iter != mRectSelectedObjects.end(); iter++)
		{
			LLViewerObject *objectp = *iter;
			if (select_linked_set)
			{
				LLViewerObject *rootp = (LLViewerObject*)objectp->getRoot();
				roots.insert(rootp);
			}
			else
			{
				roots.insert(objectp);
			}
		}

		// remove highlight nodes not in roots list
		std::vector<LLSelectNode*> remove_these_nodes;
		std::vector<LLViewerObject*> remove_these_roots;

		for (LLObjectSelection::iterator iter = mHighlightedObjects->begin();
			 iter != mHighlightedObjects->end(); iter++)
		{
			LLSelectNode* node = *iter;
			LLViewerObject* objectp = node->getObject();
			if (!objectp)
				continue;
			if (objectp->isRoot() || !select_linked_set)
			{
				if (roots.count(objectp) == 0)
				{
					remove_these_nodes.push_back(node);
				}
				else
				{
					remove_these_roots.push_back(objectp);
				}
			}
			else
			{
				LLViewerObject* rootp = (LLViewerObject*)objectp->getRoot();

				if (roots.count(rootp) == 0)
				{
					remove_these_nodes.push_back(node);
				}
			}
		}

		// remove all highlight nodes no longer in rectangle selection
		for (std::vector<LLSelectNode*>::iterator iter = remove_these_nodes.begin();
			 iter != remove_these_nodes.end(); ++iter)
		{
			LLSelectNode* nodep = *iter;
			mHighlightedObjects->removeNode(nodep);
		}

		// remove all root objects already being highlighted
		for (std::vector<LLViewerObject*>::iterator iter = remove_these_roots.begin();
			 iter != remove_these_roots.end(); ++iter)
		{
			LLViewerObject* objectp = *iter;
			roots.erase(objectp);
		}

		// add all new objects in rectangle selection
		for (std::set<LLViewerObject*>::iterator iter = roots.begin();
			 iter != roots.end(); iter++)
		{
			LLViewerObject* objectp = *iter;
			if (!canSelectObject(objectp))
			{
				continue;
			}

			LLSelectNode* rect_select_root_node = new LLSelectNode(objectp, true);
			rect_select_root_node->selectAllTEs(true);

			if (!select_linked_set)
			{
				rect_select_root_node->mIndividualSelection = true;
			}
			else
			{
				LLViewerObject::const_child_list_t& child_list = objectp->getChildren();
				for (LLViewerObject::child_list_t::const_iterator iter = child_list.begin();
					 iter != child_list.end(); iter++)
				{
					LLViewerObject* child_objectp = *iter;
				
					if (!canSelectObject(child_objectp))
					{
						continue;
					}

					LLSelectNode* rect_select_node = new LLSelectNode(child_objectp, true);
					rect_select_node->selectAllTEs(true);
					mHighlightedObjects->addNodeAtEnd(rect_select_node);
				}
			}

			// Add the root last, to preserve order for link operations.
			mHighlightedObjects->addNodeAtEnd(rect_select_root_node);
		}

		num_sils_genned	= 0;

		// render silhouettes for highlighted objects
		//bool subtracting_from_selection = (gKeyboard->currentMask(true) == MASK_CONTROL);
		for (S32 pass = 0; pass < 2; pass++)
		{
			for (LLObjectSelection::iterator iter = mHighlightedObjects->begin();
				 iter != mHighlightedObjects->end(); iter++)
			{
				LLSelectNode* node = *iter;
				LLViewerObject* objectp = node->getObject();
				if (!objectp)
					continue;
				
				// do roots first, then children so that root flags are cleared ASAP
				bool roots_only = (pass == 0);
				bool is_root = objectp->isRootEdit();
				if (roots_only != is_root)
				{
					continue;
				}

				if (!node->mSilhouetteExists 
					|| objectp->isChanged(LLXform::SILHOUETTE)
					|| (objectp->getParent() && objectp->getParent()->isChanged(LLXform::SILHOUETTE)))
				{
					if (num_sils_genned++ < MAX_SILS_PER_FRAME)
					{
						generateSilhouette(node, LLViewerCamera::getInstance()->getOrigin());
						changed_objects.push_back(objectp);			
					}
					else if (objectp->isAttachment() && objectp->getRootEdit()->mDrawable.notNull())
					{
						//RN: hack for orthogonal projection of HUD attachments
						LLViewerJointAttachment* attachment_pt = (LLViewerJointAttachment*)objectp->getRootEdit()->mDrawable->getParent();
						if (attachment_pt && attachment_pt->getIsHUDAttachment())
						{
							LLVector3 camera_pos = LLVector3(-10000.f, 0.f, 0.f);
							generateSilhouette(node, camera_pos);
						}
					}
				}
				//LLColor4 highlight_color;
				//
				//if (subtracting_from_selection)
				//{
				//	node->renderOneSilhouette(LLColor4::red);
				//}
				//else if (!objectp->isSelected())
				//{
				//	highlight_color = objectp->isRoot() ? sHighlightParentColor : sHighlightChildColor;
				//	node->renderOneSilhouette(highlight_color);
				//}
			}
		}
		//mSilhouetteImagep->unbindTexture(0, GL_TEXTURE_2D);
	}
	else
	{
		mHighlightedObjects->deleteAllNodes();
	}

	for (std::vector<LLViewerObject*>::iterator iter = changed_objects.begin();
		 iter != changed_objects.end(); ++iter)
	{
		// clear flags after traversing node list (as child objects need to refer to parent flags, etc)
		LLViewerObject* objectp = *iter;
		objectp->clearChanged(LLXform::MOVED | LLXform::SILHOUETTE);
	}
}

void LLSelectMgr::updateSelectionSilhouette(LLObjectSelectionHandle object_handle, S32& num_sils_genned, std::vector<LLViewerObject*>& changed_objects)
{
	if (object_handle->getNumNodes())
	{
		//gGLSPipelineSelection.set();

		//mSilhouetteImagep->bindTexture();
		//glAlphaFunc(GL_GREATER, sHighlightAlphaTest);

		for (S32 pass = 0; pass < 2; pass++)
		{
			for (LLObjectSelection::iterator iter = object_handle->begin();
				iter != object_handle->end(); iter++)
			{
				LLSelectNode* node = *iter;
				LLViewerObject* objectp = node->getObject();
				if (!objectp)
					continue;
				// do roots first, then children so that root flags are cleared ASAP
				bool roots_only = (pass == 0);
				bool is_root = (objectp->isRootEdit());
				if (roots_only != is_root || objectp->mDrawable.isNull())
				{
					continue;
				}

				if (!node->mSilhouetteExists 
					|| objectp->isChanged(LLXform::SILHOUETTE)
					|| (objectp->getParent() && objectp->getParent()->isChanged(LLXform::SILHOUETTE)))
				{
					if (num_sils_genned++ < MAX_SILS_PER_FRAME)// && objectp->mDrawable->isVisible())
					{
						generateSilhouette(node, LLViewerCamera::getInstance()->getOrigin());
						changed_objects.push_back(objectp);
					}
					else if (objectp->isAttachment())
					{
						//RN: hack for orthogonal projection of HUD attachments
						LLViewerJointAttachment* attachment_pt = (LLViewerJointAttachment*)objectp->getRootEdit()->mDrawable->getParent();
						if (attachment_pt && attachment_pt->getIsHUDAttachment())
						{
							LLVector3 camera_pos = LLVector3(-10000.f, 0.f, 0.f);
							generateSilhouette(node, camera_pos);
						}
					}
				}
			}
		}
	}
}
void LLSelectMgr::renderSilhouettes(bool for_hud)
{
	// <FS:KC> show/hide build highlight
	// if (!mRenderSilhouettes || !mRenderHighlightSelections)
	if (((mFSShowHideHighlight == FS_SHOW_HIDE_HIGHLIGHT_NORMAL) && (!mRenderSilhouettes || !mRenderHighlightSelections)) || (mFSShowHideHighlight == FS_SHOW_HIDE_HIGHLIGHT_HIDE))
	// </FS:KC>
	{
		return;
	}

	gGL.getTexUnit(0)->bind(mSilhouetteImagep);
	LLGLSPipelineSelection gls_select;
	LLGLEnable blend(GL_BLEND);
	LLGLDepthTest gls_depth(GL_TRUE, GL_FALSE);

	if (isAgentAvatarValid() && for_hud)
	{
		LLBBox hud_bbox = gAgentAvatarp->getHUDBBox();

		F32 cur_zoom = gAgentCamera.mHUDCurZoom;

		// set up transform to encompass bounding box of HUD
		F32 aspect = LLViewerCamera::getInstance()->getAspect(); // <FS:Ansariel> Performance improvement

		gGL.matrixMode(LLRender::MM_PROJECTION);
		gGL.pushMatrix();
		gGL.loadIdentity();
		F32 depth = llmax(1.f, hud_bbox.getExtentLocal().mV[VX] * 1.1f);
		// <FS:Ansariel> Performance improvement
		//gGL.ortho(-0.5f * LLViewerCamera::getInstance()->getAspect(), 0.5f * LLViewerCamera::getInstance()->getAspect(), -0.5f, 0.5f, 0.f, depth);
		gGL.ortho(-0.5f * aspect, 0.5f * aspect, -0.5f, 0.5f, 0.f, depth);

		gGL.matrixMode(LLRender::MM_MODELVIEW);
		gGL.pushMatrix();
		gGL.pushUIMatrix();
		gGL.loadUIIdentity();
		gGL.loadIdentity();
		gGL.loadMatrix(OGL_TO_CFR_ROTATION);		// Load Cory's favorite reference frame
		gGL.translatef(-hud_bbox.getCenterLocal().mV[VX] + (depth *0.5f), 0.f, 0.f);
		gGL.scalef(cur_zoom, cur_zoom, cur_zoom);
	}

	bool wireframe_selection = (gFloaterTools && gFloaterTools->getVisible()) || LLSelectMgr::sRenderHiddenSelections;
	F32 fogCfx = (F32)llclamp((getSelectionCenterGlobal() - gAgentCamera.getCameraPositionGlobal()).magVec() / (getBBoxOfSelection().getExtentLocal().magVec() * 4), 0.0, 1.0);  // <FS:Ansariel> Performance improvement

	static LLColor4 sParentColor = LLColor4(sSilhouetteParentColor[VRED], sSilhouetteParentColor[VGREEN], sSilhouetteParentColor[VBLUE], LLSelectMgr::sHighlightAlpha);
	static LLColor4 sChildColor = LLColor4(sSilhouetteChildColor[VRED], sSilhouetteChildColor[VGREEN], sSilhouetteChildColor[VBLUE], LLSelectMgr::sHighlightAlpha);

	auto renderMeshSelection_f = [fogCfx, wireframe_selection](LLSelectNode* node, LLViewerObject* objectp, LLColor4 hlColor)
	{
		LLGLSLShader* shader = LLGLSLShader::sCurBoundShaderPtr;

		if (shader)
		{
			gDebugProgram.bind();
		}

		gGL.matrixMode(LLRender::MM_MODELVIEW);
		gGL.pushMatrix();

		bool is_hud_object = objectp->isHUDAttachment();

		if (!is_hud_object)
		{
			gGL.loadIdentity();
			gGL.multMatrix(gGLModelView);
		}

		if (objectp->mDrawable->isActive())
		{
			gGL.multMatrix((F32*)objectp->getRenderMatrix().mMatrix);
		}
		else if (!is_hud_object)
		{
			LLVector3 trans = objectp->getRegion()->getOriginAgent();
			gGL.translatef(trans.mV[0], trans.mV[1], trans.mV[2]);
		}

		bool bRenderHidenSelection = node->isTransient() ? false : LLSelectMgr::sRenderHiddenSelections;


		LLVOVolume* vobj = objectp->mDrawable->getVOVolume();
		if (vobj)
		{
			LLVertexBuffer::unbind();
			gGL.pushMatrix();
			gGL.multMatrix((F32*)vobj->getRelativeXform().mMatrix);

			if (objectp->mDrawable->isState(LLDrawable::RIGGED))
			{
				vobj->updateRiggedVolume(true);
			}
		}

		glPolygonMode(GL_FRONT_AND_BACK, GL_LINE);

		S32 num_tes = llmin((S32)objectp->getNumTEs(), (S32)objectp->getNumFaces()); // avatars have TEs but no faces
		for (S32 te = 0; te < num_tes; ++te)
		{
			if (node->isTESelected(te))
			{
				objectp->mDrawable->getFace(te)->renderOneWireframe(hlColor, fogCfx, wireframe_selection, bRenderHidenSelection, nullptr != shader);
			}
		}

		gGL.popMatrix();
		gGL.popMatrix();

		gGL.setLineWidth(1.f); // <FS> Line width OGL core profile fix by Rye Mutt
		glPolygonMode(GL_FRONT_AND_BACK, GL_FILL);

		if (shader)
		{
			shader->bind();
		}
	};

	if (mSelectedObjects->getNumNodes())
	{
		LLUUID inspect_item_id= LLUUID::null;
		LLFloaterInspect* inspect_instance = LLFloaterReg::findTypedInstance<LLFloaterInspect>("inspect");
		if(inspect_instance && inspect_instance->getVisible())
		{
			inspect_item_id = inspect_instance->getSelectedUUID();
		}
		else
		{
			LLSidepanelTaskInfo *panel_task_info = LLSidepanelTaskInfo::getActivePanel();
			if (panel_task_info)
			{
				inspect_item_id = panel_task_info->getSelectedUUID();
			}
		}

		LLUUID focus_item_id = LLViewerMediaFocus::getInstance()->getFocusedObjectID();
		// <FS:Ansariel> Improve selection silhouette rendering speed by Drake Arconis
		//for (S32 pass = 0; pass < 2; pass++)
		{
			for (LLObjectSelection::iterator iter = mSelectedObjects->begin();
				 iter != mSelectedObjects->end(); iter++)
			{
				LLSelectNode* node = *iter;
                
                if (getTEMode() && !node->hasSelectedTE())
                    continue;

				LLViewerObject* objectp = node->getObject();
				if (!objectp)
					continue;

                if (objectp->mDrawable 
                    && objectp->mDrawable->getVOVolume() 
                    && objectp->mDrawable->getVOVolume()->isMesh())
                {
                    LLColor4 hlColor = objectp->isRootEdit() ? sParentColor : sChildColor;
                    if (objectp->getID() == inspect_item_id)
                    {
                        hlColor = sHighlightInspectColor;
                    }
                    else if (node->isTransient())
                    {
                        hlColor = sContextSilhouetteColor;
                    }
                    renderMeshSelection_f(node, objectp, hlColor);
                }
                else
                {
                    if (objectp->isHUDAttachment() != for_hud)
                    {
                        continue;
                    }
                    if (objectp->getID() == focus_item_id)
                    {
                        node->renderOneSilhouette(gFocusMgr.getFocusColor());
                    }
                    else if (objectp->getID() == inspect_item_id)
                    {
                        node->renderOneSilhouette(sHighlightInspectColor);
                    }
                    else if (node->isTransient())
                    {
                        bool oldHidden = LLSelectMgr::sRenderHiddenSelections;
                        LLSelectMgr::sRenderHiddenSelections = false;
                        node->renderOneSilhouette(sContextSilhouetteColor);
                        LLSelectMgr::sRenderHiddenSelections = oldHidden;
                    }
                    else if (objectp->isRootEdit())
                    {
                        node->renderOneSilhouette(sSilhouetteParentColor);
                    }
                    else
                    {
                        node->renderOneSilhouette(sSilhouetteChildColor);
                    }
                }
			} //for all selected node's
		} //for pass
	}

	if (mHighlightedObjects->getNumNodes())
	{
		// render silhouettes for highlighted objects
		bool subtracting_from_selection = (gKeyboard->currentMask(true) == MASK_CONTROL);
		for (S32 pass = 0; pass < 2; pass++)
		{
			for (LLObjectSelection::iterator iter = mHighlightedObjects->begin();
				 iter != mHighlightedObjects->end(); iter++)
			{
				LLSelectNode* node = *iter;
				LLViewerObject* objectp = node->getObject();
				if (!objectp)
					continue;
				if (objectp->isHUDAttachment() != for_hud)
				{
					continue;
				}
				
				LLColor4 highlight_color = objectp->isRoot() ? sHighlightParentColor : sHighlightChildColor;
				if (objectp->mDrawable
					&& objectp->mDrawable->getVOVolume()
					&& objectp->mDrawable->getVOVolume()->isMesh())
				{
					renderMeshSelection_f(node, objectp, subtracting_from_selection ? LLColor4::red : highlight_color);
				}
				else if (subtracting_from_selection)
				{
					node->renderOneSilhouette(LLColor4::red);
				}
				else if (!objectp->isSelected())
				{
					node->renderOneSilhouette(highlight_color);
				}
			}
		}
	}

	if (isAgentAvatarValid() && for_hud)
	{
		gGL.matrixMode(LLRender::MM_PROJECTION);
		gGL.popMatrix();

		gGL.matrixMode(LLRender::MM_MODELVIEW);
		gGL.popMatrix();
		gGL.popUIMatrix();
		stop_glerror();
	}

	gGL.getTexUnit(0)->unbind(LLTexUnit::TT_TEXTURE);
}

void LLSelectMgr::generateSilhouette(LLSelectNode* nodep, const LLVector3& view_point)
{
	LLViewerObject* objectp = nodep->getObject();

	if (objectp && objectp->getPCode() == LL_PCODE_VOLUME)
	{
		((LLVOVolume*)objectp)->generateSilhouette(nodep, view_point);
	}
}

//
// Utility classes
//
LLSelectNode::LLSelectNode(LLViewerObject* object, bool glow)
:	mObject(object),
	mIndividualSelection(false),
	mTransient(false),
	mValid(false),
	mPermissions(new LLPermissions()),
	mInventorySerial(0),
	mSilhouetteExists(false),
	mDuplicated(false),
	mTESelectMask(0),
	mLastTESelected(0),
	mName(LLStringUtil::null),
	mDescription(LLStringUtil::null),
	mTouchName(LLStringUtil::null),
	mSitName(LLStringUtil::null),
	mCreationDate(0)
{
	saveColors();
	saveShinyColors();
}

LLSelectNode::LLSelectNode(const LLSelectNode& nodep)
{
	mTESelectMask = nodep.mTESelectMask;
	mLastTESelected = nodep.mLastTESelected;

	mIndividualSelection = nodep.mIndividualSelection;

	mValid = nodep.mValid;
	mTransient		= nodep.mTransient;
	mPermissions = new LLPermissions(*nodep.mPermissions);
	mSaleInfo = nodep.mSaleInfo;;
	mAggregatePerm = nodep.mAggregatePerm;
	mAggregateTexturePerm = nodep.mAggregateTexturePerm;
	mAggregateTexturePermOwner = nodep.mAggregateTexturePermOwner;
	mName = nodep.mName;
	mDescription = nodep.mDescription;
	mCategory = nodep.mCategory;
	mInventorySerial = 0;
	mSavedPositionLocal = nodep.mSavedPositionLocal;
	mSavedPositionGlobal = nodep.mSavedPositionGlobal;
	mSavedScale = nodep.mSavedScale;
	mSavedRotation = nodep.mSavedRotation;
	mDuplicated = nodep.mDuplicated;
	mDuplicatePos = nodep.mDuplicatePos;
	mDuplicateRot = nodep.mDuplicateRot;
	mItemID = nodep.mItemID;
	mFolderID = nodep.mFolderID;
	mFromTaskID = nodep.mFromTaskID;
	mTouchName = nodep.mTouchName;
	mSitName = nodep.mSitName;
	mCreationDate = nodep.mCreationDate;

	mSilhouetteVertices = nodep.mSilhouetteVertices;
	mSilhouetteNormals = nodep.mSilhouetteNormals;
	mSilhouetteExists = nodep.mSilhouetteExists;
	mObject = nodep.mObject;

	std::vector<LLColor4>::const_iterator color_iter;
	mSavedColors.clear();
	for (color_iter = nodep.mSavedColors.begin(); color_iter != nodep.mSavedColors.end(); ++color_iter)
	{
		mSavedColors.push_back(*color_iter);
	}
	mSavedShinyColors.clear();
	for (color_iter = nodep.mSavedShinyColors.begin(); color_iter != nodep.mSavedShinyColors.end(); ++color_iter)
	{
		mSavedShinyColors.push_back(*color_iter);
	}
	
	saveTextures(nodep.mSavedTextures);
    saveGLTFMaterials(nodep.mSavedGLTFMaterialIds, nodep.mSavedGLTFOverrideMaterials);
}

LLSelectNode::~LLSelectNode()
{
    LLSelectMgr *manager = LLSelectMgr::getInstance();
    if (manager->mAllowSelectAvatar
        && (!mLastPositionLocal.isExactlyZero()
            || mLastRotation != LLQuaternion()))
    {
        LLViewerObject* object = getObject(); //isDead() check
        if (object && !object->getParent())
        {
            LLVOAvatar* avatar = object->asAvatar();
            if (avatar)
            {
                // Avatar was moved and needs to stay that way
                manager->mAvatarOverridesMap.emplace(avatar->getID(), LLSelectMgr::AvatarPositionOverride(mLastPositionLocal, mLastRotation, object));
            }
        }
    }


	delete mPermissions;
	mPermissions = NULL;
}

void LLSelectNode::selectAllTEs(bool b)
{
	mTESelectMask = b ? TE_SELECT_MASK_ALL : 0x0;
	mLastTESelected = 0;
}

void LLSelectNode::selectTE(S32 te_index, bool selected)
{
	if (te_index < 0 || te_index >= SELECT_MAX_TES)
	{
		return;
	}
	S32 mask = 0x1 << te_index;
	if(selected)
	{	
		mTESelectMask |= mask;
	}
	else
	{
		mTESelectMask &= ~mask;
	}
	mLastTESelected = te_index;
}

bool LLSelectNode::isTESelected(S32 te_index) const
{
	if (te_index < 0 || te_index >= mObject->getNumTEs())
	{
		return false;
	}
	return (mTESelectMask & (0x1 << te_index)) != 0;
}

S32 LLSelectNode::getLastSelectedTE() const
{
	if (!isTESelected(mLastTESelected))
	{
		return -1;
	}
	return mLastTESelected;
}

LLViewerObject* LLSelectNode::getObject()
{
	if (!mObject)
	{
		return NULL;
	}
	else if (mObject->isDead())
	{
		mObject = NULL;
	}
	return mObject;
}

void LLSelectNode::setObject(LLViewerObject* object)
{
	mObject = object;
}

void LLSelectNode::saveColors()
{
	if (mObject.notNull())
	{
		mSavedColors.clear();
		for (S32 i = 0; i < mObject->getNumTEs(); i++)
		{
			const LLTextureEntry &tep = mObject->getTEref(i);
			mSavedColors.push_back(tep.getColor());
		}
	}
}

void LLSelectNode::saveShinyColors()
{
	if (mObject.notNull())
	{
		mSavedShinyColors.clear();
		for (S32 i = 0; i < mObject->getNumTEs(); i++)
		{
			const LLMaterialPtr mat = mObject->getTEref(i).getMaterialParams();
			if (!mat.isNull())
			{
				mSavedShinyColors.push_back(mat->getSpecularLightColor());
			}
			else
			{
				mSavedShinyColors.push_back(LLColor4::white);
			}
		}
	}
}

void LLSelectNode::saveTextures(const uuid_vec_t& textures)
{
	if (mObject.notNull())
	{
		mSavedTextures.clear();

		for (uuid_vec_t::const_iterator texture_it = textures.begin();
			 texture_it != textures.end(); ++texture_it)
		{
			mSavedTextures.push_back(*texture_it);
		}
	}
}

void LLSelectNode::saveGLTFMaterials(const uuid_vec_t& materials, const gltf_materials_vec_t& override_materials)
{
    if (mObject.notNull())
    {
        mSavedGLTFMaterialIds.clear();
        mSavedGLTFOverrideMaterials.clear();

        for (uuid_vec_t::const_iterator materials_it = materials.begin();
            materials_it != materials.end(); ++materials_it)
        {
            mSavedGLTFMaterialIds.push_back(*materials_it);
        }

        for (gltf_materials_vec_t::const_iterator mat_it = override_materials.begin();
            mat_it != override_materials.end(); ++mat_it)
        {
            mSavedGLTFOverrideMaterials.push_back(*mat_it);
        }
    }
}

void LLSelectNode::saveTextureScaleRatios(LLRender::eTexIndex index_to_query)
{
	mTextureScaleRatios.clear();

	if (mObject.notNull())
	{
		
		LLVector3 scale = mObject->getScale();

		for (U8 i = 0; i < mObject->getNumTEs(); i++)
		{
			F32 diffuse_s = 1.0f;
			F32 diffuse_t = 1.0f;
			
			LLVector3 v;
			const LLTextureEntry* tep = mObject->getTE(i);
			if (!tep)
				continue;

			U32 s_axis = VX;
			U32 t_axis = VY;
			LLPrimitive::getTESTAxes(i, &s_axis, &t_axis);

			tep->getScale(&diffuse_s,&diffuse_t);

			if (tep->getTexGen() == LLTextureEntry::TEX_GEN_PLANAR)
			{
				v.mV[s_axis] = diffuse_s*scale.mV[s_axis];
				v.mV[t_axis] = diffuse_t*scale.mV[t_axis];
				mTextureScaleRatios.push_back(v);
			}
			else
			{
				v.mV[s_axis] = diffuse_s/scale.mV[s_axis];
				v.mV[t_axis] = diffuse_t/scale.mV[t_axis];
				mTextureScaleRatios.push_back(v);
			}
		}
	}
}


// This implementation should be similar to LLTask::allowOperationOnTask
bool LLSelectNode::allowOperationOnNode(PermissionBit op, U64 group_proxy_power) const
{
	// Extract ownership.
	bool object_is_group_owned = false;
	LLUUID object_owner_id;
	mPermissions->getOwnership(object_owner_id, object_is_group_owned);

	// Operations on invalid or public objects is not allowed.
	if (!mObject || (mObject->isDead()) || !mPermissions->isOwned())
	{
		return false;
	}

	// The transfer permissions can never be given through proxy.
	if (PERM_TRANSFER == op)
	{
		// The owner of an agent-owned object can transfer to themselves.
		if ( !object_is_group_owned 
			&& (gAgent.getID() == object_owner_id) )
		{
			return true;
		}
		else
		{
			// Otherwise check aggregate permissions.
			return mObject->permTransfer();
		}
	}

	if (PERM_MOVE == op
		|| PERM_MODIFY == op)
	{
		// only owners can move or modify their attachments
		// no proxy allowed.
		if (mObject->isAttachment() && object_owner_id != gAgent.getID())
		{
			return false;
		}
	}

	// Calculate proxy_agent_id and group_id to use for permissions checks.
	// proxy_agent_id may be set to the object owner through group powers.
	// group_id can only be set to the object's group, if the agent is in that group.
	LLUUID group_id = LLUUID::null;
	LLUUID proxy_agent_id = gAgent.getID();

	// Gods can always operate.
	if (gAgent.isGodlike())
	{
		return true;
	}

	// Check if the agent is in the same group as the object.
	LLUUID object_group_id = mPermissions->getGroup();
	if (object_group_id.notNull() &&
		gAgent.isInGroup(object_group_id))
	{
		// Assume the object's group during this operation.
		group_id = object_group_id;
	}

	// Only allow proxy powers for PERM_COPY if the actual agent can
	// receive the item (ie has PERM_TRANSFER permissions).
	// NOTE: op == PERM_TRANSFER has already been handled, but if
	// that ever changes we need to BLOCK proxy powers for PERM_TRANSFER.  DK 03/28/06
	if (PERM_COPY != op || mPermissions->allowTransferTo(gAgent.getID()))
	{
		// Check if the agent can assume ownership through group proxy or agent-granted proxy.
		if (   ( object_is_group_owned 
				&& gAgent.hasPowerInGroup(object_owner_id, group_proxy_power))
				// Only allow proxy for move, modify, and copy.
				|| ( (PERM_MOVE == op || PERM_MODIFY == op || PERM_COPY == op)
					&& (!object_is_group_owned
						&& gAgent.isGrantedProxy(*mPermissions))))
		{
			// This agent is able to assume the ownership role for this operation.
			proxy_agent_id = object_owner_id;
		}
	}
	
	// We now have max ownership information.
	if (PERM_OWNER == op)
	{
		// This this was just a check for ownership, we can now return the answer.
		return (proxy_agent_id == object_owner_id ? true : false);
	}

	// check permissions to see if the agent can operate
	return (mPermissions->allowOperationBy(op, proxy_agent_id, group_id));
}

//-----------------------------------------------------------------------------
// renderOneSilhouette()
//-----------------------------------------------------------------------------
void LLSelectNode::renderOneSilhouette(const LLColor4 &color)
{
	LLViewerObject* objectp = getObject();
	if (!objectp)
	{
		return;
	}

	LLDrawable* drawable = objectp->mDrawable;
	if(!drawable)
	{
		return;
	}

	LLVOVolume* vobj = drawable->getVOVolume();
	if (vobj && vobj->isMesh())
	{
		//This check (if(...)) with assert here just for ensure that this situation will not happens, and can be removed later. For example on the next release.
		llassert(!"renderOneWireframe() was removed SL-10194");
		return;
	}

	if (!mSilhouetteExists)
	{
		return;
	}

	bool is_hud_object = objectp->isHUDAttachment();
	
	if (mSilhouetteVertices.size() == 0 || mSilhouetteNormals.size() != mSilhouetteVertices.size())
	{
		return;
	}


	LLGLSLShader* shader = LLGLSLShader::sCurBoundShaderPtr;

	if (shader)
	{ //use UI program for selection highlights (texture color modulated by vertex color)
		gUIProgram.bind();
	}

	gGL.matrixMode(LLRender::MM_MODELVIEW);
	gGL.pushMatrix();
	gGL.pushUIMatrix();
	gGL.loadUIIdentity();

	if (!is_hud_object)
	{
		gGL.loadIdentity();
		gGL.multMatrix(gGLModelView);
	}
	
	
	if (drawable->isActive())
	{
		gGL.multMatrix((F32*) objectp->getRenderMatrix().mMatrix);
	}

	LLVolume *volume = objectp->getVolume();
	if (volume)
	{
		// <FS:Ansariel> Performance improvement
		LLViewerCamera& camera = LLViewerCamera::instance();

		F32 silhouette_thickness;
		if (isAgentAvatarValid() && is_hud_object)
		{
			silhouette_thickness = LLSelectMgr::sHighlightThickness / gAgentCamera.mHUDCurZoom;
		}
		else
		{
			LLVector3 view_vector = camera.getOrigin() - objectp->getRenderPosition();
			silhouette_thickness = view_vector.magVec() * LLSelectMgr::sHighlightThickness * (camera.getView() / camera.getDefaultFOV());
		}		
		F32 animationTime = (F32)LLFrameTimer::getElapsedSeconds();

		F32 u_coord = fmod(animationTime * LLSelectMgr::sHighlightUAnim, 1.f);
		F32 v_coord = 1.f - fmod(animationTime * LLSelectMgr::sHighlightVAnim, 1.f);
		F32 u_divisor = 1.f / ((F32)(mSilhouetteVertices.size() - 1));

		if (LLSelectMgr::sRenderHiddenSelections) // && gFloaterTools && gFloaterTools->getVisible())
		{
			gGL.flush();
			gGL.blendFunc(LLRender::BF_SOURCE_COLOR, LLRender::BF_ONE);
			
            LLGLDepthTest gls_depth(GL_TRUE, GL_FALSE, GL_GEQUAL);
            gGL.flush();
			gGL.begin(LLRender::LINES);
			{
				gGL.color4f(color.mV[VRED], color.mV[VGREEN], color.mV[VBLUE], 0.4f);

				for(S32 i = 0; i < mSilhouetteVertices.size(); i += 2)
				{
					u_coord += u_divisor * LLSelectMgr::sHighlightUScale;
					gGL.texCoord2f( u_coord, v_coord );
					gGL.vertex3fv( mSilhouetteVertices[i].mV);
					u_coord += u_divisor * LLSelectMgr::sHighlightUScale;
					gGL.texCoord2f( u_coord, v_coord );
					gGL.vertex3fv(mSilhouetteVertices[i+1].mV);
				}
			}
            gGL.end();
			u_coord = fmod(animationTime * LLSelectMgr::sHighlightUAnim, 1.f);
		}

		gGL.flush();
		gGL.setSceneBlendType(LLRender::BT_ALPHA);
		gGL.begin(LLRender::TRIANGLES);
		{
			for(S32 i = 0; i < mSilhouetteVertices.size(); i+=2)
			{
				if (!mSilhouetteNormals[i].isFinite() ||
					!mSilhouetteNormals[i+1].isFinite())
				{ //skip skewed segments
					continue;
				}

				LLVector3 v[4];
				LLVector2 tc[4];
				v[0] = mSilhouetteVertices[i] + (mSilhouetteNormals[i] * silhouette_thickness);
				tc[0].set(u_coord, v_coord + LLSelectMgr::sHighlightVScale);

				v[1] = mSilhouetteVertices[i];
				tc[1].set(u_coord, v_coord);

				u_coord += u_divisor * LLSelectMgr::sHighlightUScale;

				v[2] = mSilhouetteVertices[i+1] + (mSilhouetteNormals[i+1] * silhouette_thickness);
				tc[2].set(u_coord, v_coord + LLSelectMgr::sHighlightVScale);
				
				v[3] = mSilhouetteVertices[i+1];
				tc[3].set(u_coord,v_coord);

				gGL.color4f(color.mV[VRED], color.mV[VGREEN], color.mV[VBLUE], 0.0f); //LLSelectMgr::sHighlightAlpha);
				gGL.texCoord2fv(tc[0].mV);
				gGL.vertex3fv( v[0].mV ); 
				
				gGL.color4f(color.mV[VRED]*2, color.mV[VGREEN]*2, color.mV[VBLUE]*2, LLSelectMgr::sHighlightAlpha);
				gGL.texCoord2fv( tc[1].mV );
				gGL.vertex3fv( v[1].mV );

				gGL.color4f(color.mV[VRED], color.mV[VGREEN], color.mV[VBLUE], 0.0f); //LLSelectMgr::sHighlightAlpha);
				gGL.texCoord2fv( tc[2].mV );
				gGL.vertex3fv( v[2].mV );

				gGL.vertex3fv( v[2].mV );

				gGL.color4f(color.mV[VRED]*2, color.mV[VGREEN]*2, color.mV[VBLUE]*2, LLSelectMgr::sHighlightAlpha);
				gGL.texCoord2fv( tc[1].mV );
				gGL.vertex3fv( v[1].mV );

				gGL.texCoord2fv( tc[3].mV );
				gGL.vertex3fv( v[3].mV );			
			}
		}
		gGL.end();
		gGL.flush();
	}
	gGL.popMatrix();
	gGL.popUIMatrix();

	if (shader)
	{
		shader->bind();
	}
}

//
// Utility Functions
//

// *DEPRECATED: See header comment.
void dialog_refresh_all()
{
	// This is the easiest place to fire the update signal, as it will
	// make cleaning up the functions below easier.  Also, sometimes entities
	// outside the selection manager change properties of selected objects
	// and call into this function.  Yuck.
	LLSelectMgr::getInstance()->mUpdateSignal();

	// *TODO: Eliminate all calls into outside classes below, make those
	// objects register with the update signal.

	gFloaterTools->dirty();

	gMenuObject->needsArrange();

	if( gMenuAttachmentSelf->getVisible() )
	{
		gMenuAttachmentSelf->arrange();
	}
	if( gMenuAttachmentOther->getVisible() )
	{
		gMenuAttachmentOther->arrange();
	}

	LLFloaterProperties::dirtyAll(); // <FS:Ansariel> Keep legacy properties floater

	LLFloaterInspect* inspect_instance = LLFloaterReg::findTypedInstance<LLFloaterInspect>("inspect");
	if(inspect_instance)
	{
		inspect_instance->dirty();
	}

	LLSidepanelTaskInfo *panel_task_info = LLSidepanelTaskInfo::getActivePanel();
	if (panel_task_info)
	{
		panel_task_info->dirty();
	}
}

S32 get_family_count(LLViewerObject *parent)
{
	if (!parent)
	{
		LL_WARNS() << "Trying to get_family_count on null parent!" << LL_ENDL;
	}
	S32 count = 1;	// for this object
	LLViewerObject::const_child_list_t& child_list = parent->getChildren();
	for (LLViewerObject::child_list_t::const_iterator iter = child_list.begin();
		 iter != child_list.end(); iter++)
	{
		LLViewerObject* child = *iter;

		if (!child)
		{
			LL_WARNS() << "Family object has NULL child!  Show Doug." << LL_ENDL;
		}
		else if (child->isDead())
		{
			LL_WARNS() << "Family object has dead child object.  Show Doug." << LL_ENDL;
		}
		else
		{
			if (LLSelectMgr::getInstance()->canSelectObject(child))
			{
				count += get_family_count( child );
			}
		}
	}
	return count;
}

//-----------------------------------------------------------------------------
// updateSelectionCenter
//
// FIXME this is a grab bag of functionality only some of which has to do
// with the selection center
// -----------------------------------------------------------------------------
void LLSelectMgr::updateSelectionCenter()
{
	const F32 MOVE_SELECTION_THRESHOLD = 1.f;		//  Movement threshold in meters for updating selection
													//  center (tractor beam)

    // override any avatar updates received
    // Works only if avatar was repositioned
    // and edit floater is visible
    overrideAvatarUpdates();
	//override any object updates received
	//for selected objects
	overrideObjectUpdates();

	LLViewerObject* object = mSelectedObjects->getFirstObject();
	if (!object)
	{
		// nothing selected, probably grabbing
		// Ignore by setting to avatar origin.
		mSelectionCenterGlobal.clearVec();
		mShowSelection = false;
		mSelectionBBox = LLBBox(); 
		resetAgentHUDZoom();
	}
	else
	{
		mSelectedObjects->mSelectType = getSelectTypeForObject(object);

		if (mSelectedObjects->mSelectType != SELECT_TYPE_HUD && isAgentAvatarValid())
		{
			// reset hud ZOOM
			resetAgentHUDZoom();
		}

		mShowSelection = false;
		LLBBox bbox;

		// have stuff selected
		LLVector3d select_center;
		// keep a list of jointed objects for showing the joint HUDEffects

		// Initialize the bounding box to the root prim, so the BBox orientation 
		// matches the root prim's (affecting the orientation of the manipulators). 
		bbox.addBBoxAgent( (mSelectedObjects->getFirstRootObject(true))->getBoundingBoxAgent() ); 
	                 
		for (LLObjectSelection::iterator iter = mSelectedObjects->begin();
			 iter != mSelectedObjects->end(); iter++)
		{
			LLSelectNode* node = *iter;
			LLViewerObject* object = node->getObject();
			if (!object)
				continue;
			
			LLViewerObject *root = object->getRootEdit();
			if (mSelectedObjects->mSelectType == SELECT_TYPE_WORLD && // not an attachment
				!root->isChild(gAgentAvatarp) && // not the object you're sitting on
				!object->isAvatar()) // not another avatar
			{
				mShowSelection = true;
			}

			bbox.addBBoxAgent( object->getBoundingBoxAgent() );
		}
		
		LLVector3 bbox_center_agent = bbox.getCenterAgent();
		mSelectionCenterGlobal = gAgent.getPosGlobalFromAgent(bbox_center_agent);
		mSelectionBBox = bbox;

	}
	
	if ( !(gAgentID == LLUUID::null)) 
	{
		LLTool		*tool = LLToolMgr::getInstance()->getCurrentTool();
		if (mShowSelection)
		{
			LLVector3d select_center_global;

			if( tool->isEditing() )
			{
				select_center_global = tool->getEditingPointGlobal();
			}
			else
			{
				select_center_global = mSelectionCenterGlobal;
			}

			// Send selection center if moved beyond threshold (used to animate tractor beam)	
			LLVector3d diff;
			diff = select_center_global - mLastSentSelectionCenterGlobal;

			if ( diff.magVecSquared() > MOVE_SELECTION_THRESHOLD*MOVE_SELECTION_THRESHOLD )
			{
				//  Transmit updated selection center 
				mLastSentSelectionCenterGlobal = select_center_global;
			}
		}
	}

	// give up edit menu if no objects selected
	if (gEditMenuHandler == this && mSelectedObjects->getObjectCount() == 0)
	{
		gEditMenuHandler = NULL;
	}

    pauseAssociatedAvatars();
}

//-----------------------------------------------------------------------------
// pauseAssociatedAvatars
//
// If the selection includes an attachment or an animated object, the
// associated avatars should pause their animations until they are no
// longer selected.
//-----------------------------------------------------------------------------
void LLSelectMgr::pauseAssociatedAvatars()
{
    mPauseRequests.clear();

    for (LLObjectSelection::iterator iter = mSelectedObjects->begin();
         iter != mSelectedObjects->end(); iter++)
    {
        LLSelectNode* node = *iter;
        LLViewerObject* object = node->getObject();
        if (!object)
            continue;
			
        mSelectedObjects->mSelectType = getSelectTypeForObject(object);

        LLVOAvatar* parent_av = NULL;
        if (mSelectedObjects->mSelectType == SELECT_TYPE_ATTACHMENT)
        {
            // Selection can be obsolete, confirm that this is an attachment
            // and find parent avatar
            parent_av = object->getAvatarAncestor();
        }

        // Can be both an attachment and animated object
        if (parent_av)
        {
            // It's an attachment. Pause the avatar it's attached to.
            mPauseRequests.push_back(parent_av->requestPause());
        }

        if (object->isAnimatedObject() && object->getControlAvatar())
        {
            // It's an animated object. Pause the control avatar.
            mPauseRequests.push_back(object->getControlAvatar()->requestPause());
        }
    }
}

void LLSelectMgr::updatePointAt()
{
	if (mShowSelection)
	{
		if (mSelectedObjects->getObjectCount())
		{					
			LLVector3 select_offset;
			const LLPickInfo& pick = gViewerWindow->getLastPick();
			LLViewerObject *click_object = pick.getObject();
			if (click_object && click_object->isSelected())
			{
				// clicked on another object in our selection group, use that as target
				select_offset.setVec(pick.mObjectOffset);
				select_offset.rotVec(~click_object->getRenderRotation());
		
				gAgentCamera.setPointAt(POINTAT_TARGET_SELECT, click_object, select_offset);
				gAgentCamera.setLookAt(LOOKAT_TARGET_SELECT, click_object, select_offset);
			}
			else
			{
				// didn't click on an object this time, revert to pointing at center of first object
				gAgentCamera.setPointAt(POINTAT_TARGET_SELECT, mSelectedObjects->getFirstObject());
				gAgentCamera.setLookAt(LOOKAT_TARGET_SELECT, mSelectedObjects->getFirstObject());
			}
		}
		else
		{
			gAgentCamera.setPointAt(POINTAT_TARGET_CLEAR);
			gAgentCamera.setLookAt(LOOKAT_TARGET_CLEAR);
		}
	}
	else
	{
		gAgentCamera.setPointAt(POINTAT_TARGET_CLEAR);
		gAgentCamera.setLookAt(LOOKAT_TARGET_CLEAR);
	}
}

//-----------------------------------------------------------------------------
// getBBoxOfSelection()
//-----------------------------------------------------------------------------
LLBBox LLSelectMgr::getBBoxOfSelection() const
{
	return mSelectionBBox;
}


//-----------------------------------------------------------------------------
// canUndo()
//-----------------------------------------------------------------------------
bool LLSelectMgr::canUndo() const
{
	// Can edit or can move
	return const_cast<LLSelectMgr*>(this)->mSelectedObjects->getFirstUndoEnabledObject() != NULL; // HACK: casting away constness - MG;
}

//-----------------------------------------------------------------------------
// undo()
//-----------------------------------------------------------------------------
void LLSelectMgr::undo()
{
	bool select_linked_set = !gSavedSettings.getBOOL("EditLinkedParts");
	LLUUID group_id(gAgent.getGroupID());
	sendListToRegions("Undo", packAgentAndSessionAndGroupID, packObjectID, logNoOp, &group_id, select_linked_set ? SEND_ONLY_ROOTS : SEND_CHILDREN_FIRST);
}

//-----------------------------------------------------------------------------
// canRedo()
//-----------------------------------------------------------------------------
bool LLSelectMgr::canRedo() const
{
	return const_cast<LLSelectMgr*>(this)->mSelectedObjects->getFirstEditableObject() != NULL; // HACK: casting away constness - MG
}

//-----------------------------------------------------------------------------
// redo()
//-----------------------------------------------------------------------------
void LLSelectMgr::redo()
{
	bool select_linked_set = !gSavedSettings.getBOOL("EditLinkedParts");
	LLUUID group_id(gAgent.getGroupID());
	sendListToRegions("Redo", packAgentAndSessionAndGroupID, packObjectID, logNoOp, &group_id, select_linked_set ? SEND_ONLY_ROOTS : SEND_CHILDREN_FIRST);
}

//-----------------------------------------------------------------------------
// canDoDelete()
//-----------------------------------------------------------------------------
bool LLSelectMgr::canDoDelete() const
{
	bool can_delete = false;
	// This function is "logically const" - it does not change state in
	// a way visible outside the selection manager.
	LLSelectMgr* self = const_cast<LLSelectMgr*>(this);
	LLViewerObject* obj = self->mSelectedObjects->getFirstDeleteableObject();
	// Note: Can only delete root objects (see getFirstDeleteableObject() for more info)
	if (obj!= NULL)
	{
		// all the faces needs to be selected
		if(self->mSelectedObjects->contains(obj,SELECT_ALL_TES ))
		{
			can_delete = true;
		}
	}
// [RLVa:KB] - Checked: 2010-03-23 (RLVa-1.2.0e) | Added: RLVa-1.2.0a
	can_delete &= (!rlv_handler_t::isEnabled()) || (rlvCanDeleteOrReturn());
// [/RLVa:KB]

	return can_delete;
}

//-----------------------------------------------------------------------------
// doDelete()
//-----------------------------------------------------------------------------
void LLSelectMgr::doDelete()
{
	selectDelete();
}

//-----------------------------------------------------------------------------
// canDeselect()
//-----------------------------------------------------------------------------
bool LLSelectMgr::canDeselect() const
{
	return !mSelectedObjects->isEmpty();
}

//-----------------------------------------------------------------------------
// deselect()
//-----------------------------------------------------------------------------
void LLSelectMgr::deselect()
{
	deselectAll();
}
//-----------------------------------------------------------------------------
// canDuplicate()
//-----------------------------------------------------------------------------
bool LLSelectMgr::canDuplicate() const
{
//	return const_cast<LLSelectMgr*>(this)->mSelectedObjects->getFirstCopyableObject() != NULL; // HACK: casting away constness - MG
// [RLVa:KB] - Checked: 2010-03-24 (RLVa-1.2.0e) | Added: RLVa-1.2.0a
	return 
		(const_cast<LLSelectMgr*>(this)->mSelectedObjects->getFirstCopyableObject() != NULL) &&
		( (!rlv_handler_t::isEnabled()) || (rlvCanDeleteOrReturn()) );
// [/RLVa:KB]
}
//-----------------------------------------------------------------------------
// duplicate()
//-----------------------------------------------------------------------------
void LLSelectMgr::duplicate()
{
	LLVector3 offset(0.5f, 0.5f, 0.f);
	selectDuplicate(offset, true);
}

ESelectType LLSelectMgr::getSelectTypeForObject(LLViewerObject* object)
{
	if (!object)
	{
		return SELECT_TYPE_WORLD;
	}
	if (object->isHUDAttachment())
	{
		return SELECT_TYPE_HUD;
	}
	else if (object->isAttachment())
	{
		return SELECT_TYPE_ATTACHMENT;
	}
	else
	{
		return SELECT_TYPE_WORLD;
	}
}

void LLSelectMgr::validateSelection()
{
	struct f : public LLSelectedObjectFunctor
	{
		virtual bool apply(LLViewerObject* object)
		{
			if (!LLSelectMgr::getInstance()->canSelectObject(object))
			{
				LLSelectMgr::getInstance()->deselectObjectOnly(object);
			}
			return true;
		}
	} func;
	getSelection()->applyToObjects(&func);	
}

bool LLSelectMgr::canSelectObject(LLViewerObject* object, bool ignore_select_owned)
{
	// Never select dead objects
	if (!object || object->isDead())
	{
		return false;
	}

	if (mForceSelection)
	{
		return true;
	}

	if(!ignore_select_owned)
	{
		if ((gSavedSettings.getBOOL("SelectOwnedOnly") && !object->permYouOwner()) ||
				(gSavedSettings.getBOOL("SelectMovableOnly") && (!object->permMove() ||  object->isPermanentEnforced())))
		{
			// only select my own objects
			return false;
		}
	}
	// <FS:Ansariel> FIRE-14593: Option to select only copyable objects
	if (!object->permCopy() && gSavedSettings.getBOOL("FSSelectCopyableOnly"))
	{
		return false;
	}
	// </FS:Ansariel>
	// <FS:Ansariel> FIRE-17696: Option to select only locked objects
	if (gSavedSettings.getBOOL("FSSelectLockedOnly") && object->permMove() && !object->isPermanentEnforced())
	{
		return false;
	}
	// </FS:Ansariel>

	// Can't select orphans
	if (object->isOrphaned()) return false;

	// Can't select avatars
	if (object->isAvatar()) return false;

	// Can't select land
	if (object->getPCode() == LLViewerObject::LL_VO_SURFACE_PATCH) return false;

	ESelectType selection_type = getSelectTypeForObject(object);
	if (mSelectedObjects->getObjectCount() > 0 && mSelectedObjects->mSelectType != selection_type) return false;

	return true;
}

bool LLSelectMgr::setForceSelection(bool force) 
{ 
	std::swap(mForceSelection,force); 
	return force; 
}

void LLSelectMgr::resetAgentHUDZoom()
{
	if (gAgentCamera.mHUDTargetZoom != 1)
	{
		gAgentCamera.mHUDTargetZoom = 1.f;
		gAgentCamera.mHUDCurZoom = 1.f;
	}
}

void LLSelectMgr::getAgentHUDZoom(F32 &target_zoom, F32 &current_zoom) const
{
	target_zoom = gAgentCamera.mHUDTargetZoom;
	current_zoom = gAgentCamera.mHUDCurZoom;
}

void LLSelectMgr::setAgentHUDZoom(F32 target_zoom, F32 current_zoom)
{
	gAgentCamera.mHUDTargetZoom = target_zoom;
	gAgentCamera.mHUDCurZoom = current_zoom;
}

/////////////////////////////////////////////////////////////////////////////
// Object selection iterator helpers
/////////////////////////////////////////////////////////////////////////////
bool LLObjectSelection::is_root::operator()(LLSelectNode *node)
{
	LLViewerObject* object = node->getObject();
	return (object != NULL) && !node->mIndividualSelection && (object->isRootEdit());
}

bool LLObjectSelection::is_valid_root::operator()(LLSelectNode *node)
{
	LLViewerObject* object = node->getObject();
	return (object != NULL) && node->mValid && !node->mIndividualSelection && (object->isRootEdit());
}

bool LLObjectSelection::is_root_object::operator()(LLSelectNode *node)
{
	LLViewerObject* object = node->getObject();
	return (object != NULL) && (object->isRootEdit());
}

LLObjectSelection::LLObjectSelection() : 
	LLRefCount(),
	mSelectType(SELECT_TYPE_WORLD)
{
}

LLObjectSelection::~LLObjectSelection()
{
	deleteAllNodes();
}

void LLObjectSelection::cleanupNodes()
{
	for (list_t::iterator iter = mList.begin(); iter != mList.end(); )
	{
		list_t::iterator curiter = iter++;
		LLSelectNode* node = *curiter;
		if (node->getObject() == NULL || node->getObject()->isDead())
		{
			mList.erase(curiter);
			delete node;
		}
	}
}

void LLObjectSelection::updateEffects()
{
}

S32 LLObjectSelection::getNumNodes()
{
	return mList.size();
}

// <FS:Zi> Fix for crash while selecting objects with derendered child prims
bool LLObjectSelection::checkNode(LLSelectNode* nodep)
{
	if(nodep)
	{
		if(nodep->getObject())
		{
			if(!nodep->getObject()->isDead())
			{
				return true;
			}
			else
			{
				LL_WARNS("LLObjectSelection") << "skipping dead node object" << LL_ENDL;
			}
		}
		else
		{
			LL_WARNS("LLObjectSelection") << "skipping NULL node object pointer" << LL_ENDL;
		}
		mFailedNodesList.push_back(nodep);
	}
	else
	{
		LL_WARNS("LLObjectSelection") << "skipping NULL node" << LL_ENDL;
	}

	return false;
}
	// </FS:Zi>

void LLObjectSelection::addNode(LLSelectNode *nodep)
{
	// <FS:Zi> Fix for crash while selecting objects with derendered child prims
	// llassert_always(nodep->getObject() && !nodep->getObject()->isDead());
	if(!checkNode(nodep))
	{
		return;
	}
	// </FS:Zi>

	mList.push_front(nodep);
	mSelectNodeMap[nodep->getObject()] = nodep;
}

void LLObjectSelection::addNodeAtEnd(LLSelectNode *nodep)
{
	// <FS:Zi> Fix for crash while selecting objects with derendered child prims
	// llassert_always(nodep->getObject() && !nodep->getObject()->isDead());
	if(!checkNode(nodep))
	{
		return;
	}
	// </FS:Zi>

	mList.push_back(nodep);
	mSelectNodeMap[nodep->getObject()] = nodep;
}

void LLObjectSelection::moveNodeToFront(LLSelectNode *nodep)
{
	mList.remove(nodep);
	mList.push_front(nodep);
}

void LLObjectSelection::removeNode(LLSelectNode *nodep)
{
	mSelectNodeMap.erase(nodep->getObject());
	if (nodep->getObject() == mPrimaryObject)
	{
		mPrimaryObject = NULL;
	}
	nodep->setObject(NULL); // Will get erased in cleanupNodes()
	mList.remove(nodep);
}

void LLObjectSelection::deleteAllNodes()
{
	std::for_each(mList.begin(), mList.end(), DeletePointer());
	mList.clear();
	mSelectNodeMap.clear();
	mPrimaryObject = NULL;

	// <FS:Zi> Fix for crash while selecting objects with derendered child prims
	std::for_each(mFailedNodesList.begin(),mFailedNodesList.end(),DeletePointer());
	mFailedNodesList.clear();
	// </FS:Zi>
}

LLSelectNode* LLObjectSelection::findNode(LLViewerObject* objectp)
{
	std::map<LLPointer<LLViewerObject>, LLSelectNode*>::iterator found_it = mSelectNodeMap.find(objectp);
	if (found_it != mSelectNodeMap.end())
	{
		return found_it->second;
	}
	return NULL;
}

//-----------------------------------------------------------------------------
// isEmpty()
//-----------------------------------------------------------------------------
bool LLObjectSelection::isEmpty() const
{
	return (mList.size() == 0);
}


//-----------------------------------------------------------------------------
// getObjectCount() - returns number of non null objects
//-----------------------------------------------------------------------------
S32 LLObjectSelection::getObjectCount()
{
	cleanupNodes();
	S32 count = mList.size();

	return count;
}

F32 LLObjectSelection::getSelectedObjectCost()
{
	cleanupNodes();
	F32 cost = 0.f;

	for (list_t::iterator iter = mList.begin(); iter != mList.end(); ++iter)
	{
		LLSelectNode* node = *iter;
		LLViewerObject* object = node->getObject();
		
		if (object)
		{
			cost += object->getObjectCost();
		}
	}

	return cost;
}

F32 LLObjectSelection::getSelectedLinksetCost()
{
	cleanupNodes();
	F32 cost = 0.f;

	std::set<LLViewerObject*> me_roots;

	for (list_t::iterator iter = mList.begin(); iter != mList.end(); ++iter)
	{
		LLSelectNode* node = *iter;
		LLViewerObject* object = node->getObject();
		
		if (object && !object->isAttachment())
		{
			LLViewerObject* root = static_cast<LLViewerObject*>(object->getRoot());
			if (root)
			{
				if (me_roots.find(root) == me_roots.end())
				{
					me_roots.insert(root);
					cost += root->getLinksetCost();
				}
			}
		}
	}

	return cost;
}

F32 LLObjectSelection::getSelectedPhysicsCost()
{
	cleanupNodes();
	F32 cost = 0.f;

	for (list_t::iterator iter = mList.begin(); iter != mList.end(); ++iter)
	{
		LLSelectNode* node = *iter;
		LLViewerObject* object = node->getObject();
		
		if (object)
		{
			cost += object->getPhysicsCost();
		}
	}

	return cost;
}

F32 LLObjectSelection::getSelectedLinksetPhysicsCost()
{
	cleanupNodes();
	F32 cost = 0.f;

	std::set<LLViewerObject*> me_roots;

	for (list_t::iterator iter = mList.begin(); iter != mList.end(); ++iter)
	{
		LLSelectNode* node = *iter;
		LLViewerObject* object = node->getObject();
		
		if (object)
		{
			LLViewerObject* root = static_cast<LLViewerObject*>(object->getRoot());
			if (root)
			{
				if (me_roots.find(root) == me_roots.end())
				{
					me_roots.insert(root);
					cost += root->getLinksetPhysicsCost();
				}
			}
		}
	}

	return cost;
}

F32 LLObjectSelection::getSelectedObjectStreamingCost(S32* total_bytes, S32* visible_bytes)
{
	F32 cost = 0.f;
	for (list_t::iterator iter = mList.begin(); iter != mList.end(); ++iter)
	{
		LLSelectNode* node = *iter;
		LLViewerObject* object = node->getObject();
		
		if (object)
		{
			cost += object->getStreamingCost();

            S32 bytes = 0;
            S32 visible = 0;
            LLMeshCostData costs;
            if (object->getCostData(costs))
            {
                bytes = costs.getSizeTotal();
                visible = costs.getSizeByLOD(object->getLOD());
            }
			if (total_bytes)
			{
				*total_bytes += bytes;
			}

			if (visible_bytes)
			{
				*visible_bytes += visible;
			}
		}
	}

	return cost;
}

U32 LLObjectSelection::getSelectedObjectTriangleCount(S32* vcount)
{
	U32 count = 0;
	for (list_t::iterator iter = mList.begin(); iter != mList.end(); ++iter)
	{
		LLSelectNode* node = *iter;
		LLViewerObject* object = node->getObject();
		
		if (object)
		{
			S32 vt = 0;
			count += object->getTriangleCount(&vt);
			*vcount += vt;
		}
	}

	return count;
}

S32 LLObjectSelection::getSelectedObjectRenderCost()
{
       S32 cost = 0;
       LLVOVolume::texture_cost_t textures;
       typedef std::set<LLUUID> uuid_list_t;
       uuid_list_t computed_objects;

	   typedef std::list<LLPointer<LLViewerObject> > child_list_t;
	   typedef const child_list_t const_child_list_t;

	   // add render cost of complete linksets first, to get accurate texture counts
       for (list_t::iterator iter = mList.begin(); iter != mList.end(); ++iter)
       {
               LLSelectNode* node = *iter;
			   
               LLVOVolume* object = (LLVOVolume*)node->getObject();

               if (object && object->isRootEdit())
               {
				   cost += object->getRenderCost(textures);
				   computed_objects.insert(object->getID());

				   const_child_list_t children = object->getChildren();
				   for (const_child_list_t::const_iterator child_iter = children.begin();
						 child_iter != children.end();
						 ++child_iter)
				   {
					   LLViewerObject* child_obj = *child_iter;
					   LLVOVolume *child = dynamic_cast<LLVOVolume*>( child_obj );
					   if (child)
					   {
						   cost += child->getRenderCost(textures);
						   computed_objects.insert(child->getID());
					   }
				   }

				   for (LLVOVolume::texture_cost_t::iterator iter = textures.begin(); iter != textures.end(); ++iter)
				   {
					   // add the cost of each individual texture in the linkset
					   cost += LLVOVolume::getTextureCost(*iter);
				   }

				   textures.clear();
               }
       }
	
	   // add any partial linkset objects, texture cost may be slightly misleading
		for (list_t::iterator iter = mList.begin(); iter != mList.end(); ++iter)
		{
			LLSelectNode* node = *iter;
			LLVOVolume* object = (LLVOVolume*)node->getObject();

			if (object && computed_objects.find(object->getID()) == computed_objects.end()  )
			{
					cost += object->getRenderCost(textures);
					computed_objects.insert(object->getID());
			}

			for (LLVOVolume::texture_cost_t::iterator iter = textures.begin(); iter != textures.end(); ++iter)
			{
				// add the cost of each individual texture in the linkset
				cost += LLVOVolume::getTextureCost(*iter);
			}

			textures.clear();
		}

       return cost;
}

//-----------------------------------------------------------------------------
// getTECount()
//-----------------------------------------------------------------------------
S32 LLObjectSelection::getTECount()
{
	S32 count = 0;
	for (LLObjectSelection::iterator iter = begin(); iter != end(); iter++)
	{
		LLSelectNode* node = *iter;
		LLViewerObject* object = node->getObject();
		if (!object)
			continue;
		S32 num_tes = object->getNumTEs();
		for (S32 te = 0; te < num_tes; te++)
		{
			if (node->isTESelected(te))
			{
				++count;
			}
		}
	}
	return count;
}

//-----------------------------------------------------------------------------
// getRootObjectCount()
//-----------------------------------------------------------------------------
S32 LLObjectSelection::getRootObjectCount()
{
	S32 count = 0;
	for (LLObjectSelection::root_iterator iter = root_begin(); iter != root_end(); iter++)
	{
		++count;
	}
	return count;
}

bool LLObjectSelection::applyToObjects(LLSelectedObjectFunctor* func)
{
	bool result = true;
	for (iterator iter = begin(); iter != end(); )
	{
		iterator nextiter = iter++;
		LLViewerObject* object = (*nextiter)->getObject();
		if (!object)
			continue;
		bool r = func->apply(object);
		result = result && r;
	}
	return result;
}

bool LLObjectSelection::checkAnimatedObjectEstTris()
{
    F32 est_tris = 0;
    F32 max_tris = 0;
    S32 anim_count = 0;
	for (root_iterator iter = root_begin(); iter != root_end(); ++iter)
	{
		LLViewerObject* object = (*iter)->getObject();
		if (!object)
			continue;
        if (object->isAnimatedObject())
        {
            anim_count++;
        }
        est_tris += object->recursiveGetEstTrianglesMax();
        max_tris = llmax((F32)max_tris,(F32)object->getAnimatedObjectMaxTris());
	}
	return anim_count==0 || est_tris <= max_tris;
}

bool LLObjectSelection::checkAnimatedObjectLinkable()
{
    return checkAnimatedObjectEstTris();
}

bool LLObjectSelection::applyToRootObjects(LLSelectedObjectFunctor* func, bool firstonly)
{
	bool result = firstonly ? false : true;
	for (root_iterator iter = root_begin(); iter != root_end(); )
	{
		root_iterator nextiter = iter++;
		LLViewerObject* object = (*nextiter)->getObject();
		if (!object)
			continue;
		bool r = func->apply(object);
		if (firstonly && r)
			return true;
		else
			result = result && r;
	}
	return result;
}

bool LLObjectSelection::applyToTEs(LLSelectedTEFunctor* func, bool firstonly)
{
	bool result = firstonly ? false : true;
	for (iterator iter = begin(); iter != end(); )
	{
		iterator nextiter = iter++;
		LLSelectNode* node = *nextiter;
		LLViewerObject* object = (*nextiter)->getObject();
		if (!object)
			continue;
		S32 num_tes = llmin((S32)object->getNumTEs(), (S32)object->getNumFaces()); // avatars have TEs but no faces
		for (S32 te = 0; te < num_tes; ++te)
		{
			if (node->isTESelected(te))
			{
				bool r = func->apply(object, te);
				if (firstonly && r)
					return true;
				else
					result = result && r;
			}
		}
	}
	return result;
}

bool LLObjectSelection::applyToNodes(LLSelectedNodeFunctor *func, bool firstonly)
{
	bool result = firstonly ? false : true;
	for (iterator iter = begin(); iter != end(); )
	{
		iterator nextiter = iter++;
		LLSelectNode* node = *nextiter;
		bool r = func->apply(node);
		if (firstonly && r)
			return true;
		else
			result = result && r;
	}
	return result;
}

bool LLObjectSelection::applyToRootNodes(LLSelectedNodeFunctor *func, bool firstonly)
{
	bool result = firstonly ? false : true;
	for (root_iterator iter = root_begin(); iter != root_end(); )
	{
		root_iterator nextiter = iter++;
		LLSelectNode* node = *nextiter;
		bool r = func->apply(node);
		if (firstonly && r)
			return true;
		else
			result = result && r;
	}
	return result;
}

bool LLObjectSelection::isMultipleTESelected()
{
	bool te_selected = false;
	// ...all faces
	for (LLObjectSelection::iterator iter = begin();
		 iter != end(); iter++)
	{
		LLSelectNode* nodep = *iter;
		for (S32 i = 0; i < SELECT_MAX_TES; i++)
		{
			if(nodep->isTESelected(i))
			{
				if(te_selected)
				{
					return true;
				}
				te_selected = true;
			}
		}
	}
	return false;
}

//-----------------------------------------------------------------------------
// contains()
//-----------------------------------------------------------------------------
bool LLObjectSelection::contains(LLViewerObject* object)
{
	return findNode(object) != NULL;
}


//-----------------------------------------------------------------------------
// contains()
//-----------------------------------------------------------------------------
bool LLObjectSelection::contains(LLViewerObject* object, S32 te)
{
	if (te == SELECT_ALL_TES)
	{
		// ...all faces
		for (LLObjectSelection::iterator iter = begin();
			 iter != end(); iter++)
		{
			LLSelectNode* nodep = *iter;
			if (nodep->getObject() == object)
			{
				// Optimization
				if (nodep->getTESelectMask() == TE_SELECT_MASK_ALL)
				{
					return true;
				}

				bool all_selected = true;
				for (S32 i = 0; i < object->getNumTEs(); i++)
				{
					all_selected = all_selected && nodep->isTESelected(i);
				}
				return all_selected;
			}
		}
		return false;
	}
	else
	{
		// ...one face
		for (LLObjectSelection::iterator iter = begin(); iter != end(); iter++)
		{
			LLSelectNode* nodep = *iter;
			if (nodep->getObject() == object && nodep->isTESelected(te))
			{
				return true;
			}
		}
		return false;
	}
}

// returns true is any node is currenly worn as an attachment
bool LLObjectSelection::isAttachment()
{
	return (mSelectType == SELECT_TYPE_ATTACHMENT || mSelectType == SELECT_TYPE_HUD);
}

//-----------------------------------------------------------------------------
// getSelectedParentObject()
//-----------------------------------------------------------------------------
LLViewerObject* getSelectedParentObject(LLViewerObject *object)
{
	LLViewerObject *parent;
	while (object && (parent = (LLViewerObject*)object->getParent()))
	{
		if (parent->isSelected())
		{
			object = parent;
		}
		else
		{
			break;
		}
	}
	return object;
}

//-----------------------------------------------------------------------------
// getFirstNode
//-----------------------------------------------------------------------------
LLSelectNode* LLObjectSelection::getFirstNode(LLSelectedNodeFunctor* func)
{
	for (iterator iter = begin(); iter != end(); ++iter)
	{
		LLSelectNode* node = *iter;
		if (func == NULL || func->apply(node))
		{
			return node;
		}
	}
	return NULL;
}

LLSelectNode* LLObjectSelection::getFirstRootNode(LLSelectedNodeFunctor* func, bool non_root_ok)
{
	for (root_iterator iter = root_begin(); iter != root_end(); ++iter)
	{
		LLSelectNode* node = *iter;
		if (func == NULL || func->apply(node))
		{
			return node;
		}
	}
	if (non_root_ok)
	{
		// Get non root
		return getFirstNode(func);
	}
	return NULL;
}


//-----------------------------------------------------------------------------
// getFirstSelectedObject
//-----------------------------------------------------------------------------
LLViewerObject* LLObjectSelection::getFirstSelectedObject(LLSelectedNodeFunctor* func, bool get_parent)
{
	LLSelectNode* res = getFirstNode(func);
	if (res && get_parent)
	{
		return getSelectedParentObject(res->getObject());
	}
	else if (res)
	{
		return res->getObject();
	}
	return NULL;
}

//-----------------------------------------------------------------------------
// getFirstObject()
//-----------------------------------------------------------------------------
LLViewerObject* LLObjectSelection::getFirstObject()
{
	LLSelectNode* res = getFirstNode(NULL);
	return res ? res->getObject() : NULL;
}

//-----------------------------------------------------------------------------
// getFirstRootObject()
//-----------------------------------------------------------------------------
LLViewerObject* LLObjectSelection::getFirstRootObject(bool non_root_ok)
{
	LLSelectNode* res = getFirstRootNode(NULL, non_root_ok);
	return res ? res->getObject() : NULL;
}

//-----------------------------------------------------------------------------
// getFirstMoveableNode()
//-----------------------------------------------------------------------------
LLSelectNode* LLObjectSelection::getFirstMoveableNode(bool get_root_first)
{
	struct f : public LLSelectedNodeFunctor
	{
		bool apply(LLSelectNode* node)
		{
			LLViewerObject* obj = node->getObject();
			return obj && obj->permMove() && !obj->isPermanentEnforced();
		}
	} func;
	LLSelectNode* res = get_root_first ? getFirstRootNode(&func, true) : getFirstNode(&func);
	return res;
}

//-----------------------------------------------------------------------------
// getFirstCopyableObject()
//-----------------------------------------------------------------------------
LLViewerObject* LLObjectSelection::getFirstCopyableObject(bool get_parent)
{
	struct f : public LLSelectedNodeFunctor
	{
		bool apply(LLSelectNode* node)
		{
			LLViewerObject* obj = node->getObject();
			return obj && obj->permCopy() && !obj->isAttachment();
		}
	} func;
	return getFirstSelectedObject(&func, get_parent);
}

//-----------------------------------------------------------------------------
// getFirstDeleteableObject()
//-----------------------------------------------------------------------------
LLViewerObject* LLObjectSelection::getFirstDeleteableObject()
{
	//RN: don't currently support deletion of child objects, as that requires separating them first
	// then derezzing to trash
	
	struct f : public LLSelectedNodeFunctor
	{
		bool apply(LLSelectNode* node)
		{
			LLViewerObject* obj = node->getObject();
			// you can delete an object if you are the owner
			// or you have permission to modify it.
			if( obj && !obj->isPermanentEnforced() &&
				( (obj->permModify()) ||
				(obj->permYouOwner()) ||
				(!obj->permAnyOwner())	))		// public
			{
				if( !obj->isAttachment() )
				{
					return true;
				}
			}
			return false;
		}
	} func;
	LLSelectNode* node = getFirstNode(&func);
	return node ? node->getObject() : NULL;
}

//-----------------------------------------------------------------------------
// getFirstEditableObject()
//-----------------------------------------------------------------------------
LLViewerObject* LLObjectSelection::getFirstEditableObject(bool get_parent)
{
	struct f : public LLSelectedNodeFunctor
	{
		bool apply(LLSelectNode* node)
		{
			LLViewerObject* obj = node->getObject();
			return obj && obj->permModify();
		}
	} func;
	return getFirstSelectedObject(&func, get_parent);
}

//-----------------------------------------------------------------------------
// getFirstMoveableObject()
//-----------------------------------------------------------------------------
LLViewerObject* LLObjectSelection::getFirstMoveableObject(bool get_parent)
{
	struct f : public LLSelectedNodeFunctor
	{
		bool apply(LLSelectNode* node)
		{
			LLViewerObject* obj = node->getObject();
			return obj && obj->permMove() && !obj->isPermanentEnforced();
		}
	} func;
	return getFirstSelectedObject(&func, get_parent);
}

//-----------------------------------------------------------------------------
// getFirstUndoEnabledObject()
//-----------------------------------------------------------------------------
LLViewerObject* LLObjectSelection::getFirstUndoEnabledObject(bool get_parent)
{
    struct f : public LLSelectedNodeFunctor
    {
        bool apply(LLSelectNode* node)
        {
            LLViewerObject* obj = node->getObject();
            return obj && (obj->permModify() || (obj->permMove() && !obj->isPermanentEnforced()));
        }
    } func;
    return getFirstSelectedObject(&func, get_parent);
}

//-----------------------------------------------------------------------------
// Position + Rotation update methods called from LLViewerJoystick
//-----------------------------------------------------------------------------
bool LLSelectMgr::selectionMove(const LLVector3& displ,
                                  F32 roll, F32 pitch, F32 yaw, U32 update_type)
{
	if (update_type == UPD_NONE)
	{
		return false;
	}
	
	LLVector3 displ_global;
	bool update_success = true;
	bool update_position = update_type & UPD_POSITION;
	bool update_rotation = update_type & UPD_ROTATION;
	const bool noedit_linked_parts = !gSavedSettings.getBOOL("EditLinkedParts");
	
	if (update_position)
	{
		// calculate the distance of the object closest to the camera origin
		F32 min_dist_squared = F32_MAX; // value will be overridden in the loop
		
		LLVector3 obj_pos;
		for (LLObjectSelection::root_iterator it = getSelection()->root_begin();
			 it != getSelection()->root_end(); ++it)
		{
			obj_pos = (*it)->getObject()->getPositionEdit();
			
			F32 obj_dist_squared = dist_vec_squared(obj_pos, LLViewerCamera::getInstance()->getOrigin());
			if (obj_dist_squared < min_dist_squared)
			{
				min_dist_squared = obj_dist_squared;
			}
		}
		
		// factor the distance into the displacement vector. This will get us
		// equally visible movements for both close and far away selections.
		F32 min_dist = sqrt((F32) sqrtf(min_dist_squared)) / 2;
		displ_global.setVec(displ.mV[0] * min_dist,
							displ.mV[1] * min_dist,
							displ.mV[2] * min_dist);

		// equates to: Displ_global = Displ * M_cam_axes_in_global_frame
		displ_global = LLViewerCamera::getInstance()->rotateToAbsolute(displ_global);
	}

	LLQuaternion new_rot;
	if (update_rotation)
	{
		// let's calculate the rotation around each camera axes 
		LLQuaternion qx(roll, LLViewerCamera::getInstance()->getAtAxis());
		LLQuaternion qy(pitch, LLViewerCamera::getInstance()->getLeftAxis());
		LLQuaternion qz(yaw, LLViewerCamera::getInstance()->getUpAxis());
		new_rot.setQuat(qx * qy * qz);
	}
	
	LLViewerObject *obj;
	S32 obj_count = getSelection()->getObjectCount();
	for (LLObjectSelection::root_iterator it = getSelection()->root_begin();
		 it != getSelection()->root_end(); ++it )
	{
		obj = (*it)->getObject();
		bool enable_pos = false, enable_rot = false;
		bool perm_move = obj->permMove() && !obj->isPermanentEnforced();
		bool perm_mod = obj->permModify();
		
		LLVector3d sel_center(getSelectionCenterGlobal());
		
		if (update_rotation)
		{
			enable_rot = perm_move 
				&& ((perm_mod && !obj->isAttachment()) || noedit_linked_parts);

			if (enable_rot)
			{
				int children_count = obj->getChildren().size();
				if (obj_count > 1 && children_count > 0)
				{
					// for linked sets, rotate around the group center
					const LLVector3 t(obj->getPositionGlobal() - sel_center);

					// Ra = T x R x T^-1
					LLMatrix4 mt;	mt.setTranslation(t);
					const LLMatrix4 mnew_rot(new_rot);
					LLMatrix4 mt_1;	mt_1.setTranslation(-t);
					mt *= mnew_rot;
					mt *= mt_1;
					
					// Rfin = Rcur * Ra
					obj->setRotation(obj->getRotationEdit() * mt.quaternion());
					displ_global += mt.getTranslation();
				}
				else
				{
					obj->setRotation(obj->getRotationEdit() * new_rot);
				}
			}
			else
			{
				update_success = false;
			}
		}

		if (update_position)
		{
			// establish if object can be moved or not
			enable_pos = perm_move && !obj->isAttachment() 
			&& (perm_mod || noedit_linked_parts);
			
			if (enable_pos)
			{
				obj->setPosition(obj->getPositionEdit() + displ_global);
			}
			else
			{
				update_success = false;
			}
		}
		
		if (enable_pos && enable_rot && obj->mDrawable.notNull())
		{
			gPipeline.markMoved(obj->mDrawable, true);
		}
	}
	
	if (update_position && update_success && obj_count > 1)
	{
		updateSelectionCenter();
	}
	
	return update_success;
}

void LLSelectMgr::sendSelectionMove()
{
	LLSelectNode *node = mSelectedObjects->getFirstRootNode();
	if (node == NULL)
	{
		return;
	}
	
	//saveSelectedObjectTransform(SELECT_ACTION_TYPE_PICK);
	
	U32 update_type = UPD_POSITION | UPD_ROTATION;
	LLViewerRegion *last_region, *curr_region = node->getObject()->getRegion();
	S32 objects_in_this_packet = 0;

	// apply to linked objects if unable to select their individual parts 
	if (!gSavedSettings.getBOOL("EditLinkedParts") && !getTEMode())
	{
		// tell simulator to apply to whole linked sets
		update_type |= UPD_LINKED_SETS;
	}

	// prepare first bulk message
	gMessageSystem->newMessage("MultipleObjectUpdate");
	packAgentAndSessionID(&update_type);

	LLViewerObject *obj = NULL;
	for (LLObjectSelection::root_iterator it = getSelection()->root_begin();
		 it != getSelection()->root_end(); ++it)
	{
		obj = (*it)->getObject();

		// note: following code adapted from sendListToRegions() (@3924)
		last_region = curr_region;
		curr_region = obj->getRegion();

		// if not simulator or message too big
		if (curr_region != last_region
			|| gMessageSystem->isSendFull(NULL)
			|| objects_in_this_packet >= MAX_OBJECTS_PER_PACKET)
		{
			// send sim the current message and start new one
			gMessageSystem->sendReliable(last_region->getHost());
			objects_in_this_packet = 0;
			gMessageSystem->newMessage("MultipleObjectUpdate");
			packAgentAndSessionID(&update_type);
		}

		// add another instance of the body of data
		packMultipleUpdate(*it, &update_type);
		++objects_in_this_packet;
	}

	// flush remaining messages
	if (gMessageSystem->getCurrentSendTotal() > 0)
	{
		gMessageSystem->sendReliable(curr_region->getHost());
	}
	else
	{
		gMessageSystem->clearMessage();
	}

	//saveSelectedObjectTransform(SELECT_ACTION_TYPE_PICK);
}

// <FS:Zi> Warning when trying to duplicate while in edit linked parts/select face mode
//-----------------------------------------------------------------------------
// selectGetNoIndividual() - returns true if current selection does not contain
// individual selections (edit linked parts, select face)
//-----------------------------------------------------------------------------
bool LLSelectMgr::selectGetNoIndividual()
{
	for (LLObjectSelection::iterator iter = getSelection()->begin();
		 iter != getSelection()->end(); iter++ )
	{
		LLSelectNode* node = *iter;
		if(node->mIndividualSelection)
		{
			return false;
		}
	}
	return true;
}
// </FS:Zi>

template<>
bool LLCheckIdenticalFunctor<F32>::same(const F32& a, const F32& b, const F32& tolerance)
{
    F32 delta = (a - b);
    F32 abs_delta = fabs(delta);
    return abs_delta <= tolerance;
}

#define DEF_DUMMY_CHECK_FUNCTOR(T)                                                  \
template<>                                                                          \
bool LLCheckIdenticalFunctor<T>::same(const T& a, const T& b, const T& tolerance)   \
{                                                                                   \
    (void)tolerance;                                                                \
    return a == b;                                                                  \
}

DEF_DUMMY_CHECK_FUNCTOR(LLUUID)
DEF_DUMMY_CHECK_FUNCTOR(LLGLenum)
DEF_DUMMY_CHECK_FUNCTOR(LLTextureEntry)
DEF_DUMMY_CHECK_FUNCTOR(LLTextureEntry::e_texgen)
DEF_DUMMY_CHECK_FUNCTOR(bool)
DEF_DUMMY_CHECK_FUNCTOR(U8)
DEF_DUMMY_CHECK_FUNCTOR(int)
DEF_DUMMY_CHECK_FUNCTOR(LLColor4)
DEF_DUMMY_CHECK_FUNCTOR(LLMediaEntry)
DEF_DUMMY_CHECK_FUNCTOR(LLPointer<LLMaterial>)
DEF_DUMMY_CHECK_FUNCTOR(LLPointer<LLGLTFMaterial>)
DEF_DUMMY_CHECK_FUNCTOR(std::string)
DEF_DUMMY_CHECK_FUNCTOR(std::vector<std::string>)

template<>
bool LLCheckIdenticalFunctor<class LLFace *>::same(class LLFace* const & a, class LLFace* const & b, class LLFace* const & tolerance)   \
{                                                                                   \
    (void)tolerance;                                                                \
    return a == b;                                                                  \
}
<|MERGE_RESOLUTION|>--- conflicted
+++ resolved
@@ -1936,7 +1936,7 @@
 		if (mItem && objectp->isAttachment())
 		{
 			const LLPermissions& perm = mItem->getPermissions();
-			BOOL unrestricted = ((perm.getMaskBase() & PERM_ITEM_UNRESTRICTED) == PERM_ITEM_UNRESTRICTED) ? TRUE : FALSE;
+			bool unrestricted = ((perm.getMaskBase() & PERM_ITEM_UNRESTRICTED) == PERM_ITEM_UNRESTRICTED) ? true : false;
 			if (!unrestricted)
 			{
 				return false;
@@ -1956,7 +1956,7 @@
 		}
 		else // not an inventory item
 		{
-			objectp->setTEImage(te, LLViewerTextureManager::getFetchedTexture(mImageID, FTT_DEFAULT, TRUE, LLGLTexture::BOOST_NONE, LLViewerTexture::LOD_TEXTURE));
+			objectp->setTEImage(te, LLViewerTextureManager::getFetchedTexture(mImageID, FTT_DEFAULT, true, LLGLTexture::BOOST_NONE, LLViewerTexture::LOD_TEXTURE));
 		}
 
 		return true;
@@ -1979,54 +1979,6 @@
         return false;
 	}
 
-<<<<<<< HEAD
-	struct f : public LLSelectedTEFunctor
-	{
-		LLViewerInventoryItem* mItem;
-		LLUUID mImageID;
-		f(LLViewerInventoryItem* item, const LLUUID& id) : mItem(item), mImageID(id) {}
-		bool apply(LLViewerObject* objectp, S32 te)
-		{
-		    if(!objectp || !objectp->permModify())
-		    {
-		        return false;
-		    }
-
-            // Might be better to run willObjectAcceptInventory
-            if (mItem && objectp->isAttachment())
-            {
-                const LLPermissions& perm = mItem->getPermissions();
-                bool unrestricted = ((perm.getMaskBase() & PERM_ITEM_UNRESTRICTED) == PERM_ITEM_UNRESTRICTED) ? true : false;
-                if (!unrestricted)
-                {
-                    // Attachments are in world and in inventory simultaneously,
-                    // at the moment server doesn't support such a situation.
-                    return false;
-                }
-            }
-
-		    if (mItem)
-			{
-                LLToolDragAndDrop::dropTextureOneFace(objectp,
-                                                      te,
-                                                      mItem,
-                                                      LLToolDragAndDrop::SOURCE_AGENT,
-                                                      LLUUID::null,
-                                                      false);
-			}
-			else // not an inventory item
-			{
-				// Texture picker defaults aren't inventory items
-				// * Don't need to worry about permissions for them
-				// * Can just apply the texture and be done with it.
-				objectp->setTEImage(te, LLViewerTextureManager::getFetchedTexture(mImageID, FTT_DEFAULT, true, LLGLTexture::BOOST_NONE, LLViewerTexture::LOD_TEXTURE));
-			}
-
-			return true;
-		}
-	};
-
-=======
     // <FS:Beq> Allow editing of non-PBR materials in-situ
 	// struct f : public LLSelectedTEFunctor
 	// {
@@ -2044,7 +1996,7 @@
     //         if (mItem && objectp->isAttachment())
     //         {
     //             const LLPermissions& perm = mItem->getPermissions();
-    //             BOOL unrestricted = ((perm.getMaskBase() & PERM_ITEM_UNRESTRICTED) == PERM_ITEM_UNRESTRICTED) ? TRUE : FALSE;
+    //             bool unrestricted = ((perm.getMaskBase() & PERM_ITEM_UNRESTRICTED) == PERM_ITEM_UNRESTRICTED) ? true : false;
     //             if (!unrestricted)
     //             {
     //                 // Attachments are in world and in inventory simultaneously,
@@ -2067,14 +2019,13 @@
 	// 			// Texture picker defaults aren't inventory items
 	// 			// * Don't need to worry about permissions for them
 	// 			// * Can just apply the texture and be done with it.
-	// 			objectp->setTEImage(te, LLViewerTextureManager::getFetchedTexture(mImageID, FTT_DEFAULT, TRUE, LLGLTexture::BOOST_NONE, LLViewerTexture::LOD_TEXTURE));
+	// 			objectp->setTEImage(te, LLViewerTextureManager::getFetchedTexture(mImageID, FTT_DEFAULT, true, LLGLTexture::BOOST_NONE, LLViewerTexture::LOD_TEXTURE));
 	// 		}
 
 	// 		return true;
 	// 	}
 	// };
     // </FS:Beq>
->>>>>>> 4c6d8f4b
 	if (item && !item->getPermissions().allowOperationBy(PERM_COPY, gAgent.getID()))
 	{
 		getSelection()->applyNoCopyTextureToTEs(item);
