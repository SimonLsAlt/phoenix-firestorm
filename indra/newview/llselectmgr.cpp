/** 
 * @file llselectmgr.cpp
 * @brief A manager for selected objects and faces.
 *
 * $LicenseInfo:firstyear=2001&license=viewerlgpl$
 * Second Life Viewer Source Code
 * Copyright (C) 2010, Linden Research, Inc.
 * 
 * This library is free software; you can redistribute it and/or
 * modify it under the terms of the GNU Lesser General Public
 * License as published by the Free Software Foundation;
 * version 2.1 of the License only.
 *  
 * This library is distributed in the hope that it will be useful,
 * but WITHOUT ANY WARRANTY; without even the implied warranty of
 * MERCHANTABILITY or FITNESS FOR A PARTICULAR PURPOSE.  See the GNU
 * Lesser General Public License for more details.
 * 
 * You should have received a copy of the GNU Lesser General Public
 * License along with this library; if not, write to the Free Software
 * Foundation, Inc., 51 Franklin Street, Fifth Floor, Boston, MA  02110-1301  USA
 * 
 * Linden Research, Inc., 945 Battery Street, San Francisco, CA  94111  USA
 * $/LicenseInfo$
 */

#include "llviewerprecompiledheaders.h"

// file include
#define LLSELECTMGR_CPP
#include "llselectmgr.h"
#include "llmaterialmgr.h"

// library includes
#include "llcachename.h"
#include "llavatarnamecache.h"
#include "lldbstrings.h"
#include "llgl.h"
#include "llmediaentry.h"
#include "llrender.h"
#include "llnotifications.h"
#include "llpermissions.h"
#include "llpermissionsflags.h"
#include "lltrans.h"
#include "llundo.h"
#include "lluuid.h"
#include "llvolume.h"
#include "llcontrolavatar.h"
#include "message.h"
#include "object_flags.h"
#include "llquaternion.h"

// viewer includes
#include "llagent.h"
#include "llagentcamera.h"
#include "llattachmentsmgr.h"
#include "llaudioengine.h" // <FS:PP> For object deletion sound
#include "llviewerwindow.h"
#include "lldrawable.h"
#include "llfloaterinspect.h"
#include "llfloaterproperties.h" // <FS:Ansariel> Keep legacy properties floater
#include "llfloaterreporter.h"
#include "llfloaterreg.h"
#include "llfloatertools.h"
#include "llframetimer.h"
#include "llfocusmgr.h"
#include "llgltfmateriallist.h"
#include "llhudeffecttrail.h"
#include "llhudmanager.h"
#include "llinventorymodel.h"
#include "llmenugl.h"
#include "llmeshrepository.h"
#include "llmutelist.h"
#include "llparcel.h"
#include "llnotificationsutil.h"
#include "llsidepaneltaskinfo.h"
#include "llslurl.h"
#include "llstatusbar.h"
#include "llsurface.h"
#include "lltool.h"
#include "lltooldraganddrop.h"
#include "lltoolmgr.h"
#include "lltoolpie.h"
#include "llui.h"
#include "llviewercamera.h"
#include "llviewercontrol.h"
#include "llviewertexturelist.h"
#include "llviewermedia.h"
#include "llviewermediafocus.h"
#include "llviewermenu.h"
#include "llviewerobject.h"
#include "llviewerobjectlist.h"
#include "llviewerparcelmgr.h"
#include "llviewerregion.h"
#include "llviewerstats.h"
#include "llvoavatarself.h"
#include "llvovolume.h"
#include "pipeline.h"
#include "llviewershadermgr.h"
// #include "llpanelface.h"  // <FS:Zi> switchable edit texture/materials panel - include not needed
// [RLVa:KB] - Checked: 2011-05-22 (RLVa-1.3.1a)
#include "rlvactions.h"
#include "rlvhandler.h"
#include "rlvmodifiers.h"
// [/RLVa:KB]
// <FS:CR> Aurora Sim
#include "llviewernetwork.h"
#include "llworld.h"
// </FS:CR> Aurora Sim
#include "fsareasearch.h"
#include "llglheaders.h"
#include "llinventoryobserver.h"
#include "fscommon.h"

LLViewerObject* getSelectedParentObject(LLViewerObject *object) ;
//
// Consts
//

const F32 SILHOUETTE_UPDATE_THRESHOLD_SQUARED = 0.02f;
const S32 MAX_SILS_PER_FRAME = 50;
const S32 MAX_OBJECTS_PER_PACKET = 254;
// For linked sets
// <FS:Ansariel> Moved to header to make them publically accessible
//const S32 MAX_CHILDREN_PER_TASK = 255;
//const S32 MAX_CHILDREN_PER_PHYSICAL_TASK = 32;
// </FS:Ansariel>

//
// Globals
//

//bool gDebugSelectMgr = false;

//bool gHideSelectedObjects = false;
//bool gAllowSelectAvatar = false;

bool LLSelectMgr::sRectSelectInclusive = true;
bool LLSelectMgr::sRenderHiddenSelections = true;
bool LLSelectMgr::sRenderLightRadius = false;
F32	LLSelectMgr::sHighlightThickness = 0.f;
F32	LLSelectMgr::sHighlightUScale = 0.f;
F32	LLSelectMgr::sHighlightVScale = 0.f;
F32	LLSelectMgr::sHighlightAlpha = 0.f;
F32	LLSelectMgr::sHighlightAlphaTest = 0.f;
F32	LLSelectMgr::sHighlightUAnim = 0.f;
F32	LLSelectMgr::sHighlightVAnim = 0.f;
LLColor4 LLSelectMgr::sSilhouetteParentColor;
LLColor4 LLSelectMgr::sSilhouetteChildColor;
LLColor4 LLSelectMgr::sHighlightInspectColor;
LLColor4 LLSelectMgr::sHighlightParentColor;
LLColor4 LLSelectMgr::sHighlightChildColor;
LLColor4 LLSelectMgr::sContextSilhouetteColor;

//~~~~~~~~~~~~~~~~~~~~~~~~~~~~~~~~~~~~~~~~~~~~~~~~~~~~~~~~~~~~~~~~~~~~~~~~~~~~~
// struct LLDeRezInfo
//
// Used to keep track of important derez info. 
//~~~~~~~~~~~~~~~~~~~~~~~~~~~~~~~~~~~~~~~~~~~~~~~~~~~~~~~~~~~~~~~~~~~~~~~~~~~~~

struct LLDeRezInfo
{
	EDeRezDestination mDestination;
	LLUUID mDestinationID;
	LLDeRezInfo(EDeRezDestination dest, const LLUUID& dest_id) :
		mDestination(dest), mDestinationID(dest_id) {}
};

//
// Imports
//

//-----------------------------------------------------------------------------
// ~LLSelectionCallbackData()
//-----------------------------------------------------------------------------

LLSelectionCallbackData::LLSelectionCallbackData()
{
    LLSelectMgr *instance = LLSelectMgr::getInstance();
    LLObjectSelectionHandle selection = instance->getSelection();
    if (!selection->getNumNodes())
    {
        return;
    }
    mSelectedObjects = new LLObjectSelection();

    for (LLObjectSelection::iterator iter = selection->begin();
        iter != selection->end();)
    {
        LLObjectSelection::iterator curiter = iter++;

        LLSelectNode *nodep = *curiter;
        LLViewerObject* objectp = nodep->getObject();

        if (!objectp)
        {
            mSelectedObjects->mSelectType = SELECT_TYPE_WORLD;
        }
        else
        {
            LLSelectNode* new_nodep = new LLSelectNode(*nodep);
            mSelectedObjects->addNode(new_nodep);

            if (objectp->isHUDAttachment())
            {
                mSelectedObjects->mSelectType = SELECT_TYPE_HUD;
            }
            else if (objectp->isAttachment())
            {
                mSelectedObjects->mSelectType = SELECT_TYPE_ATTACHMENT;
            }
            else
            {
                mSelectedObjects->mSelectType = SELECT_TYPE_WORLD;
            }
        }
    }
}


//
// Functions
//

void LLSelectMgr::cleanupGlobals()
{
	LLSelectMgr::getInstance()->clearSelections();
}

//-----------------------------------------------------------------------------
// LLSelectMgr()
//-----------------------------------------------------------------------------
LLSelectMgr::LLSelectMgr()
 : mHideSelectedObjects(LLCachedControl<bool>(gSavedSettings, "HideSelectedObjects", false)),
   mRenderHighlightSelections(LLCachedControl<bool>(gSavedSettings, "RenderHighlightSelections", true)),
   mAllowSelectAvatar( LLCachedControl<bool>(gSavedSettings, "AllowSelectAvatar", false)),
   mDebugSelectMgr(LLCachedControl<bool>(gSavedSettings, "DebugSelectMgr", false))
{
	mTEMode = false;
	mTextureChannel = LLRender::DIFFUSE_MAP;
	mLastCameraPos.clearVec();

	sHighlightThickness	= gSavedSettings.getF32("SelectionHighlightThickness");
	sHighlightUScale	= gSavedSettings.getF32("SelectionHighlightUScale");
	sHighlightVScale	= gSavedSettings.getF32("SelectionHighlightVScale");
	sHighlightAlpha		= gSavedSettings.getF32("SelectionHighlightAlpha") * 2;
	sHighlightAlphaTest	= gSavedSettings.getF32("SelectionHighlightAlphaTest");
	sHighlightUAnim		= gSavedSettings.getF32("SelectionHighlightUAnim");
	sHighlightVAnim		= gSavedSettings.getF32("SelectionHighlightVAnim");

	sSilhouetteParentColor =LLUIColorTable::instance().getColor("SilhouetteParentColor");
	sSilhouetteChildColor = LLUIColorTable::instance().getColor("SilhouetteChildColor");
	sHighlightParentColor = LLUIColorTable::instance().getColor("HighlightParentColor");
	sHighlightChildColor = LLUIColorTable::instance().getColor("HighlightChildColor");
	sHighlightInspectColor = LLUIColorTable::instance().getColor("HighlightInspectColor");
	sContextSilhouetteColor = LLUIColorTable::instance().getColor("ContextSilhouetteColor")*0.5f;

	sRenderLightRadius = gSavedSettings.getBOOL("RenderLightRadius");
	
	mRenderSilhouettes = true;

	mGridMode = GRID_MODE_WORLD;
	gSavedSettings.setS32("GridMode", (S32)GRID_MODE_WORLD);

	mSelectedObjects = new LLObjectSelection();
	mHoverObjects = new LLObjectSelection();
	mHighlightedObjects = new LLObjectSelection();

	mForceSelection = false;
	mShowSelection = false;
	
	// <FS:KC> show/hide build highlight
	mFSShowHideHighlight = FS_SHOW_HIDE_HIGHLIGHT_NORMAL;
	// </FS:KC>

}


//-----------------------------------------------------------------------------
// ~LLSelectMgr()
//-----------------------------------------------------------------------------
LLSelectMgr::~LLSelectMgr()
{
	clearSelections();
}

void LLSelectMgr::clearSelections()
{
	mHoverObjects->deleteAllNodes();
	mSelectedObjects->deleteAllNodes();
	mHighlightedObjects->deleteAllNodes();
	mRectSelectedObjects.clear();
	mGridObjects.deleteAllNodes();

	LLPipeline::setRenderHighlightTextureChannel(LLRender::DIFFUSE_MAP);
}

void LLSelectMgr::update()
{
	mSelectedObjects->cleanupNodes();
}

void LLSelectMgr::updateEffects()
{
	//keep reference grid objects active
	struct f : public LLSelectedObjectFunctor
	{
		virtual bool apply(LLViewerObject* object)
		{
			LLDrawable* drawable = object->mDrawable;
			if (drawable)
			{
				gPipeline.markMoved(drawable);
			}
			return true;
		}
	} func;
	mGridObjects.applyToObjects(&func);

	if (mEffectsTimer.getElapsedTimeF32() > 1.f)
	{
		mSelectedObjects->updateEffects();
		mEffectsTimer.reset();
	}
}

void LLSelectMgr::resetObjectOverrides()
{
    resetObjectOverrides(getSelection());
}

void LLSelectMgr::resetObjectOverrides(LLObjectSelectionHandle selected_handle)
{
    struct f : public LLSelectedNodeFunctor
    {
        f(bool a, LLSelectMgr* p) : mAvatarOverridesPersist(a), mManager(p) {}
        bool mAvatarOverridesPersist;
        LLSelectMgr* mManager;
        virtual bool apply(LLSelectNode* node)
        {
            if (mAvatarOverridesPersist)
            {
                LLViewerObject* object = node->getObject();
                if (object && !object->getParent())
                {
                    LLVOAvatar* avatar = object->asAvatar();
                    if (avatar)
                    {
                        mManager->mAvatarOverridesMap.emplace(avatar->getID(), AvatarPositionOverride(node->mLastPositionLocal, node->mLastRotation, object));
                    }
                }
            }
            node->mLastPositionLocal.setVec(0, 0, 0);
            node->mLastRotation = LLQuaternion();
            node->mLastScale.setVec(0, 0, 0);
            return true;
        }
    } func(mAllowSelectAvatar, this);

    selected_handle->applyToNodes(&func);
}

void LLSelectMgr::overrideObjectUpdates()
{
	//override any position updates from simulator on objects being edited
	struct f : public LLSelectedNodeFunctor
	{
		virtual bool apply(LLSelectNode* selectNode)
		{
			LLViewerObject* object = selectNode->getObject();
			if (object && object->permMove() && !object->isPermanentEnforced())
			{
				if (!selectNode->mLastPositionLocal.isExactlyZero())
				{
					object->setPosition(selectNode->mLastPositionLocal);
				}
				if (selectNode->mLastRotation != LLQuaternion())
				{
					object->setRotation(selectNode->mLastRotation);
				}
				if (!selectNode->mLastScale.isExactlyZero())
				{
					object->setScale(selectNode->mLastScale);
				}
			}
			return true;
		}
	} func;
	getSelection()->applyToNodes(&func);
}

void LLSelectMgr::resetAvatarOverrides()
{
    mAvatarOverridesMap.clear();
}

void LLSelectMgr::overrideAvatarUpdates()
{
    if (mAvatarOverridesMap.size() == 0)
    {
        return;
    }

    if (!mAllowSelectAvatar || !gFloaterTools)
    {
        resetAvatarOverrides();
        return;
    }

    if (!gFloaterTools->getVisible() && getSelection()->isEmpty())
    {
        // when user switches selection, floater is invisible and selection is empty
        LLToolset *toolset = LLToolMgr::getInstance()->getCurrentToolset();
        if (toolset->isShowFloaterTools()
            && toolset->isToolSelected(0)) // Pie tool
        {
            resetAvatarOverrides();
            return;
        }
    }

    // remove selected avatars from this list,
    // but set object overrides to make sure avatar won't snap back 
    struct f : public LLSelectedNodeFunctor
    {
        f(LLSelectMgr* p) : mManager(p) {}
        LLSelectMgr* mManager;
        virtual bool apply(LLSelectNode* selectNode)
        {
            LLViewerObject* object = selectNode->getObject();
            if (object && !object->getParent())
            {
                LLVOAvatar* avatar = object->asAvatar();
                if (avatar)
                {
                    uuid_av_override_map_t::iterator iter = mManager->mAvatarOverridesMap.find(avatar->getID());
                    if (iter != mManager->mAvatarOverridesMap.end())
                    {
                        if (selectNode->mLastPositionLocal.isExactlyZero())
                        {
                            selectNode->mLastPositionLocal = iter->second.mLastPositionLocal;
                        }
                        if (selectNode->mLastRotation == LLQuaternion())
                        {
                            selectNode->mLastRotation = iter->second.mLastRotation;
                        }
                        mManager->mAvatarOverridesMap.erase(iter);
                    }
                }
            }
            return true;
        }
    } func(this);
    getSelection()->applyToNodes(&func);

    // Override avatar positions
    uuid_av_override_map_t::iterator it = mAvatarOverridesMap.begin();
    while (it != mAvatarOverridesMap.end())
    {
        if (it->second.mObject->isDead())
        {
            it = mAvatarOverridesMap.erase(it);
        }
        else
        {
            if (!it->second.mLastPositionLocal.isExactlyZero())
            {
                it->second.mObject->setPosition(it->second.mLastPositionLocal);
            }
            if (it->second.mLastRotation != LLQuaternion())
            {
                it->second.mObject->setRotation(it->second.mLastRotation);
            }
            it++;
        }
    }
}

//-----------------------------------------------------------------------------
// Select just the object, not any other group members.
//-----------------------------------------------------------------------------
LLObjectSelectionHandle LLSelectMgr::selectObjectOnly(LLViewerObject* object, S32 face, S32 gltf_node, S32 gltf_primitive)
{
	llassert( object );

	//remember primary object
	mSelectedObjects->mPrimaryObject = object;

	// Don't add an object that is already in the list
	if (object->isSelected() ) {
		// make sure point at position is updated
		updatePointAt();
		gEditMenuHandler = this;
		return NULL;
	}

	if (!canSelectObject(object))
	{
		//make_ui_sound("UISndInvalidOp");
		return NULL;
	}

	// LL_INFOS() << "Adding object to selected object list" << LL_ENDL;

	// Place it in the list and tag it.
	// This will refresh dialogs.
	addAsIndividual(object, face, TRUE, gltf_node, gltf_primitive);

	// Stop the object from moving (this anticipates changes on the
	// simulator in LLTask::userSelect)
	// *FIX: shouldn't zero out these either
	object->setVelocity(LLVector3::zero);
	object->setAcceleration(LLVector3::zero);
	//object->setAngularVelocity(LLVector3::zero);
	object->resetRot();

	// Always send to simulator, so you get a copy of the 
	// permissions structure back.
	gMessageSystem->newMessageFast(_PREHASH_ObjectSelect);
	gMessageSystem->nextBlockFast(_PREHASH_AgentData);
	gMessageSystem->addUUIDFast(_PREHASH_AgentID, gAgent.getID() );
	gMessageSystem->addUUIDFast(_PREHASH_SessionID, gAgent.getSessionID());
	gMessageSystem->nextBlockFast(_PREHASH_ObjectData);
	gMessageSystem->addU32Fast(_PREHASH_ObjectLocalID, object->getLocalID() );
	LLViewerRegion* regionp = object->getRegion();
	gMessageSystem->sendReliable( regionp->getHost());

	updatePointAt();
	updateSelectionCenter();
	saveSelectedObjectTransform(SELECT_ACTION_TYPE_PICK);

	// have selection manager handle edit menu immediately after 
	// user selects an object
	if (mSelectedObjects->getObjectCount())
	{
		gEditMenuHandler = this;
	}

	return mSelectedObjects;
}

//-----------------------------------------------------------------------------
// Select the object, parents and children.
//-----------------------------------------------------------------------------
LLObjectSelectionHandle LLSelectMgr::selectObjectAndFamily(LLViewerObject* obj, bool add_to_end, bool ignore_select_owned)
{
	llassert( obj );

	//remember primary object
	mSelectedObjects->mPrimaryObject = obj;

	// This may be incorrect if things weren't family selected before... - djs 07/08/02
	// Don't add an object that is already in the list
	if (obj->isSelected() ) 
	{
		// make sure pointat position is updated
		updatePointAt();
		gEditMenuHandler = this;
		return NULL;
	}

	if (!canSelectObject(obj,ignore_select_owned))
	{
		//make_ui_sound("UISndInvalidOp");
		return NULL;
	}

	// Since we're selecting a family, start at the root, but
	// don't include an avatar.
	LLViewerObject* root = obj;
	
	while(!root->isAvatar() && root->getParent())
	{
		LLViewerObject* parent = (LLViewerObject*)root->getParent();
		if (parent->isAvatar())
		{
			break;
		}
		root = parent;
	}

	// Collect all of the objects
	std::vector<LLViewerObject*> objects;

	root->addThisAndNonJointChildren(objects);
	addAsFamily(objects, add_to_end);

	updateSelectionCenter();
	saveSelectedObjectTransform(SELECT_ACTION_TYPE_PICK);
	updatePointAt();

	dialog_refresh_all();

	// Always send to simulator, so you get a copy of the permissions
	// structure back.
	sendSelect();

	// Stop the object from moving (this anticipates changes on the
	// simulator in LLTask::userSelect)
	root->setVelocity(LLVector3::zero);
	root->setAcceleration(LLVector3::zero);
	//root->setAngularVelocity(LLVector3::zero);
	root->resetRot();

	// leave component mode
	if (gSavedSettings.getBOOL("EditLinkedParts"))
	{
		gSavedSettings.setBOOL("EditLinkedParts", false);
		promoteSelectionToRoot();
	}

	// have selection manager handle edit menu immediately after 
	// user selects an object
	if (mSelectedObjects->getObjectCount())
	{
		gEditMenuHandler = this;
	}

	return mSelectedObjects;
}

//-----------------------------------------------------------------------------
// Select the object, parents and children.
//-----------------------------------------------------------------------------
LLObjectSelectionHandle LLSelectMgr::selectObjectAndFamily(const std::vector<LLViewerObject*>& object_list,
														   bool send_to_sim)
{
	// Collect all of the objects, children included
	std::vector<LLViewerObject*> objects;

	//clear primary object (no primary object)
	mSelectedObjects->mPrimaryObject = NULL;

	if (object_list.size() < 1)
	{
		return NULL;
	}
	
	// NOTE -- we add the objects in REVERSE ORDER 
	// to preserve the order in the mSelectedObjects list
	for (std::vector<LLViewerObject*>::const_reverse_iterator riter = object_list.rbegin();
		 riter != object_list.rend(); ++riter)
	{
		LLViewerObject *object = *riter;

		llassert( object );

		if (!canSelectObject(object)) continue;

		object->addThisAndNonJointChildren(objects);
		addAsFamily(objects);

		if( isBatchMode() )
			continue;

		// Stop the object from moving (this anticipates changes on the
		// simulator in LLTask::userSelect)
		object->setVelocity(LLVector3::zero);
		object->setAcceleration(LLVector3::zero);
		//object->setAngularVelocity(LLVector3::zero);
		object->resetRot();
	}

	if( isBatchMode() )
	{
		mShowSelection = false;
		sendSelect();
		return mSelectedObjects;
	}


	updateSelectionCenter();
	saveSelectedObjectTransform(SELECT_ACTION_TYPE_PICK);
	updatePointAt();
	dialog_refresh_all();

	// Almost always send to simulator, so you get a copy of the permissions
	// structure back.
	// JC: The one case where you don't want to do this is if you're selecting
	// all the objects on a sim.
	if (send_to_sim)
	{
		sendSelect();
	}

	// leave component mode
	if (gSavedSettings.getBOOL("EditLinkedParts"))
	{		
		gSavedSettings.setBOOL("EditLinkedParts", false);
		promoteSelectionToRoot();
	}

	// have selection manager handle edit menu immediately after 
	// user selects an object
	if (mSelectedObjects->getObjectCount())
	{
		gEditMenuHandler = this;
	}

	return mSelectedObjects;
}

// Use for when the simulator kills an object.  This version also
// handles informing the current tool of the object's deletion.
//
// Caller needs to call dialog_refresh_all if necessary.
bool LLSelectMgr::removeObjectFromSelections(const LLUUID &id)
{
	bool object_found = false;
	LLTool *tool = NULL;

	tool = LLToolMgr::getInstance()->getCurrentTool();

	// It's possible that the tool is editing an object that is not selected
	LLViewerObject* tool_editing_object = tool->getEditingObject();
	if( tool_editing_object && tool_editing_object->mID == id)
	{
		tool->stopEditing();
		object_found = true;
	}

	// Iterate through selected objects list and kill the object
	if( !object_found )
	{
		for (LLObjectSelection::iterator iter = getSelection()->begin();
			 iter != getSelection()->end(); )
		{
			LLObjectSelection::iterator curiter = iter++;
			LLViewerObject* object = (*curiter)->getObject();
			if (object->mID == id)
			{
				if (tool)
				{
					tool->stopEditing();
				}

				// lose the selection, don't tell simulator, it knows
				deselectObjectAndFamily(object, false);
				object_found = true;
				break; // must break here, may have removed multiple objects from list
			}
			else if (object->isAvatar() && object->getParent() && ((LLViewerObject*)object->getParent())->mID == id)
			{
				// It's possible the item being removed has an avatar sitting on it
				// So remove the avatar that is sitting on the object.
				deselectObjectAndFamily(object, false);
				break; // must break here, may have removed multiple objects from list
			}
		}
	}

	return object_found;
}

bool LLSelectMgr::linkObjects()
{
	if (!LLSelectMgr::getInstance()->selectGetAllRootsValid())
	{
		LLNotificationsUtil::add("UnableToLinkWhileDownloading");
		return true;
	}

	S32 object_count = LLSelectMgr::getInstance()->getSelection()->getObjectCount();
// <FS:CR> Aurora Sim
	//if (object_count > MAX_CHILDREN_PER_TASK + 1)
	S32 object_max = LLWorld::getInstance()->getMaxLinkedPrims();

	if (object_count > object_max + 1)
// </FS:CR> Aurora Sim
	{
		LLSD args;
		args["COUNT"] = llformat("%d", object_count);
// <FS:CR> Aurora Sim
		//int max = MAX_CHILDREN_PER_TASK+1;
		int max = object_max+1;
// </FS:CR> Aurora Sim
		args["MAX"] = llformat("%d", max);
		LLNotificationsUtil::add("UnableToLinkObjects", args);
		return true;
	}

	if (LLSelectMgr::getInstance()->getSelection()->getRootObjectCount() < 2)
	{
		LLNotificationsUtil::add("CannotLinkIncompleteSet");
		return true;
	}

	if (!LLSelectMgr::getInstance()->selectGetRootsModify())
	{
		LLNotificationsUtil::add("CannotLinkModify");
		return true;
	}

	if (!LLSelectMgr::getInstance()->selectGetRootsNonPermanentEnforced())
	{
		LLNotificationsUtil::add("CannotLinkPermanent");
		return true;
	}

	LLUUID owner_id;
	std::string owner_name;
	if (!LLSelectMgr::getInstance()->selectGetOwner(owner_id, owner_name))
	{
		// we don't actually care if you're the owner, but novices are
		// the most likely to be stumped by this one, so offer the
		// easiest and most likely solution.
		LLNotificationsUtil::add("CannotLinkDifferentOwners");
		return true;
	}

	if (!LLSelectMgr::getInstance()->selectGetSameRegion())
	{
		LLNotificationsUtil::add("CannotLinkAcrossRegions");
		return true;
	}

	LLSelectMgr::getInstance()->sendLink();

	return true;
}

bool LLSelectMgr::unlinkObjects()
{

	// <FS:PP>
	if (gSavedSettings.getBOOL("FSUnlinkConfirmEnabled"))
	{
	// </FS:PP>

		S32 min_objects_for_confirm = gSavedSettings.getS32("MinObjectsForUnlinkConfirm");
		S32 unlink_object_count = mSelectedObjects->getObjectCount(); // clears out nodes with NULL objects
		if (unlink_object_count >= min_objects_for_confirm
			&& unlink_object_count > mSelectedObjects->getRootObjectCount())
		{
			// total count > root count means that there are childer inside and that there are linksets that will be unlinked
			LLNotificationsUtil::add("ConfirmUnlink", LLSD(), LLSD(), boost::bind(&LLSelectMgr::confirmUnlinkObjects, this, _1, _2));
			return true;
		}

	// <FS:PP>
	}
	// </FS:PP>

	LLSelectMgr::getInstance()->sendDelink();
	return true;
}

void LLSelectMgr::confirmUnlinkObjects(const LLSD& notification, const LLSD& response)
{
	S32 option = LLNotificationsUtil::getSelectedOption(notification, response);
	// if Cancel pressed
	if (option == 1)
	{
		return;
	}

	LLSelectMgr::getInstance()->sendDelink();
	return;
}

// in order to link, all objects must have the same owner, and the
// agent must have the ability to modify all of the objects. However,
// we're not answering that question with this method. The question
// we're answering is: does the user have a reasonable expectation
// that a link operation should work? If so, return true, false
// otherwise. this allows the handle_link method to more finely check
// the selection and give an error message when the uer has a
// reasonable expectation for the link to work, but it will fail.
//
// For animated objects, there's additional check that if the
// selection includes at least one animated object, the total mesh
// triangle count cannot exceed the designated limit.
bool LLSelectMgr::enableLinkObjects()
{
	bool new_value = false;
	// check if there are at least 2 objects selected, and that the
	// user can modify at least one of the selected objects.

	// in component mode, can't link
	if (!gSavedSettings.getBOOL("EditLinkedParts"))
	{
		if(LLSelectMgr::getInstance()->selectGetAllRootsValid() && LLSelectMgr::getInstance()->getSelection()->getRootObjectCount() >= 2)
		{
			struct f : public LLSelectedObjectFunctor
			{
				virtual bool apply(LLViewerObject* object)
				{
					LLViewerObject *root_object = (object == NULL) ? NULL : object->getRootEdit();
					return object->permModify() && !object->isPermanentEnforced() &&
						((root_object == NULL) || !root_object->isPermanentEnforced());
				}
			} func;
			const bool firstonly = true;
			new_value = LLSelectMgr::getInstance()->getSelection()->applyToRootObjects(&func, firstonly);
		}
	}
    if (!LLSelectMgr::getInstance()->getSelection()->checkAnimatedObjectLinkable())
    {
        new_value = false;
    }
// [RLVa:KB] - Checked: 2011-03-19 (RLVa-1.3.0f) | Modified: RLVa-0.2.0g
	if ( (new_value) && ((rlv_handler_t::isEnabled()) && (!RlvActions::canStand())) )
	{
		// Allow only if the avie isn't sitting on any of the selected objects
		LLObjectSelectionHandle hSel = LLSelectMgr::getInstance()->getSelection();
		RlvSelectIsSittingOn f(gAgentAvatarp);
		if (hSel->getFirstRootNode(&f, true) != NULL)
			new_value = false;
	}
// [/RLVa:KB]
	return new_value;
}

bool LLSelectMgr::enableUnlinkObjects()
{
	LLViewerObject* first_editable_object = LLSelectMgr::getInstance()->getSelection()->getFirstEditableObject();
	LLViewerObject *root_object = (first_editable_object == NULL) ? NULL : first_editable_object->getRootEdit();

	bool new_value = LLSelectMgr::getInstance()->selectGetAllRootsValid() &&
		first_editable_object &&
		!first_editable_object->isAttachment() && !first_editable_object->isPermanentEnforced() &&
		((root_object == NULL) || !root_object->isPermanentEnforced());
// [RLVa:KB] - Checked: 2011-03-19 (RLVa-1.3.0f) | Modified: RLVa-0.2.0g
	if ( (new_value) && ((rlv_handler_t::isEnabled()) && (!RlvActions::canStand())) )
	{
		// Allow only if the avie isn't sitting on any of the selected objects
		LLObjectSelectionHandle hSel = LLSelectMgr::getInstance()->getSelection();
		RlvSelectIsSittingOn f(gAgentAvatarp);
		if (hSel->getFirstRootNode(&f, true) != NULL)
			new_value = false;
	}
// [/RLVa:KB]
	return new_value;
}

void LLSelectMgr::deselectObjectAndFamily(LLViewerObject* object, bool send_to_sim, bool include_entire_object)
{
	// bail if nothing selected or if object wasn't selected in the first place
	if(!object) return;
	if(!object->isSelected()) return;

	// Collect all of the objects, and remove them
	std::vector<LLViewerObject*> objects;

	if (include_entire_object)
	{
		// Since we're selecting a family, start at the root, but
		// don't include an avatar.
		LLViewerObject* root = object;
	
		while(!root->isAvatar() && root->getParent())
		{
			LLViewerObject* parent = (LLViewerObject*)root->getParent();
			if (parent->isAvatar())
			{
				break;
			}
			root = parent;
		}
	
		object = root;
	}
	else
	{
		object = (LLViewerObject*)object->getRoot();
	}

	object->addThisAndAllChildren(objects);
	remove(objects);

	if (!send_to_sim) return;

	//-----------------------------------------------------------
	// Inform simulator of deselection
	//-----------------------------------------------------------
	LLViewerRegion* regionp = object->getRegion();

	bool start_new_message = true;
	S32 select_count = 0;

	LLMessageSystem* msg = gMessageSystem;
	for (U32 i = 0; i < objects.size(); i++)
	{
		if (start_new_message)
		{
			msg->newMessageFast(_PREHASH_ObjectDeselect);
			msg->nextBlockFast(_PREHASH_AgentData);
			msg->addUUIDFast(_PREHASH_AgentID, gAgent.getID() );
			msg->addUUIDFast(_PREHASH_SessionID, gAgent.getSessionID());
			select_count++;
			start_new_message = false;
		}

		msg->nextBlockFast(_PREHASH_ObjectData);
		msg->addU32Fast(_PREHASH_ObjectLocalID, (objects[i])->getLocalID());
		select_count++;

		// Zap the angular velocity, as the sim will set it to zero
		objects[i]->setAngularVelocity( 0,0,0 );
		objects[i]->setVelocity( 0,0,0 );

		if(msg->isSendFull(NULL) || select_count >= MAX_OBJECTS_PER_PACKET)
		{
			msg->sendReliable(regionp->getHost() );
			select_count = 0;
			start_new_message = true;
		}
	}

	if (!start_new_message)
	{
		msg->sendReliable(regionp->getHost() );
	}

	updatePointAt();
	updateSelectionCenter();
}

void LLSelectMgr::deselectObjectOnly(LLViewerObject* object, bool send_to_sim)
{
	// bail if nothing selected or if object wasn't selected in the first place
	if (!object) return;
	if (!object->isSelected() ) return;

	// Zap the angular velocity, as the sim will set it to zero
	object->setAngularVelocity( 0,0,0 );
	object->setVelocity( 0,0,0 );

	if (send_to_sim)
	{
		LLViewerRegion* region = object->getRegion();
		gMessageSystem->newMessageFast(_PREHASH_ObjectDeselect);
		gMessageSystem->nextBlockFast(_PREHASH_AgentData);
		gMessageSystem->addUUIDFast(_PREHASH_AgentID, gAgent.getID() );
		gMessageSystem->addUUIDFast(_PREHASH_SessionID, gAgent.getSessionID());
		gMessageSystem->nextBlockFast(_PREHASH_ObjectData);
		gMessageSystem->addU32Fast(_PREHASH_ObjectLocalID, object->getLocalID() );
		gMessageSystem->sendReliable(region->getHost());
	}

	// This will refresh dialogs.
	remove( object );

	updatePointAt();
	updateSelectionCenter();
}


//-----------------------------------------------------------------------------
// addAsFamily
//-----------------------------------------------------------------------------

void LLSelectMgr::addAsFamily(std::vector<LLViewerObject*>& objects, bool add_to_end)
{
	for (std::vector<LLViewerObject*>::iterator iter = objects.begin();
		 iter != objects.end(); ++iter)
	{
		LLViewerObject* objectp = *iter;
		
		// Can't select yourself
		if (objectp->mID == gAgentID
			&& !mAllowSelectAvatar)
		{
			continue;
		}

		if (!objectp->isSelected())
		{
			LLSelectNode *nodep = new LLSelectNode(objectp, true);
			if (add_to_end)
			{
				mSelectedObjects->addNodeAtEnd(nodep);
			}
			else
			{
				mSelectedObjects->addNode(nodep);
			}
			objectp->setSelected(true);

			if (objectp->getNumTEs() > 0)
			{
				nodep->selectAllTEs(true);
				objectp->setAllTESelected(true);
			}
			else
			{
				// object has no faces, so don't mess with faces
			}
		}
		else
		{
			// we want this object to be selected for real
			// so clear transient flag
			LLSelectNode* select_node = mSelectedObjects->findNode(objectp);
			if (select_node)
			{
				select_node->setTransient(false);
			}
		}
	}
	saveSelectedObjectTransform(SELECT_ACTION_TYPE_PICK);
}

//-----------------------------------------------------------------------------
// addAsIndividual() - a single object, face, etc
//-----------------------------------------------------------------------------
<<<<<<< HEAD
void LLSelectMgr::addAsIndividual(LLViewerObject *objectp, S32 face, BOOL undoable, S32 gltf_node, S32 gltf_primitive)
=======
void LLSelectMgr::addAsIndividual(LLViewerObject *objectp, S32 face, bool undoable)
>>>>>>> 269d9046
{
	// check to see if object is already in list
	LLSelectNode *nodep = mSelectedObjects->findNode(objectp);

	// if not in list, add it
	if (!nodep)
	{
		nodep = new LLSelectNode(objectp, true);
		mSelectedObjects->addNode(nodep);
		llassert_always(nodep->getObject());
	}
	else
	{
		// make this a full-fledged selection
		nodep->setTransient(false);
		// Move it to the front of the list
		mSelectedObjects->moveNodeToFront(nodep);
	}

	// Make sure the object is tagged as selected
	objectp->setSelected( true );

	// And make sure we don't consider it as part of a family
	nodep->mIndividualSelection = true;

	// Handle face selection
	if (objectp->getNumTEs() <= 0)
	{
		// object has no faces, so don't do anything
	}
	else if (face == SELECT_ALL_TES)
	{
		nodep->selectAllTEs(true);
		objectp->setAllTESelected(true);
	}
	else if (0 <= face && face < SELECT_MAX_TES)
	{
		nodep->selectTE(face, true);
		objectp->setTESelected(face, true);
	}
	else
	{
		LL_ERRS() << "LLSelectMgr::add face " << face << " out-of-range" << LL_ENDL;
		return;
	}

    // Handle glTF node selection
    if (gltf_node >= 0)
    {
        nodep->selectGLTFNode(gltf_node, gltf_primitive, TRUE);
     
    }

	saveSelectedObjectTransform(SELECT_ACTION_TYPE_PICK);
	updateSelectionCenter();
	dialog_refresh_all();
}


LLObjectSelectionHandle LLSelectMgr::setHoverObject(LLViewerObject *objectp, S32 face)
{
	if (!objectp)
	{
		mHoverObjects->deleteAllNodes();
		return NULL;
	}

	// Can't select yourself
	if (objectp->mID == gAgentID)
	{
		mHoverObjects->deleteAllNodes();
		return NULL;
	}

	// Can't select land
	if (objectp->getPCode() == LLViewerObject::LL_VO_SURFACE_PATCH)
	{
		mHoverObjects->deleteAllNodes();
		return NULL;
	}

	mHoverObjects->mPrimaryObject = objectp; 

	objectp = objectp->getRootEdit();

	// is the requested object the same as the existing hover object root?
	// NOTE: there is only ever one linked set in mHoverObjects
	if (mHoverObjects->getFirstRootObject() != objectp) 
	{

		// Collect all of the objects
		std::vector<LLViewerObject*> objects;
		objectp = objectp->getRootEdit();
		objectp->addThisAndNonJointChildren(objects);

		mHoverObjects->deleteAllNodes();
		for (std::vector<LLViewerObject*>::iterator iter = objects.begin();
			 iter != objects.end(); ++iter)
		{
			LLViewerObject* cur_objectp = *iter;
			if(!cur_objectp || cur_objectp->isDead())
			{
				continue;
			}
			LLSelectNode* nodep = new LLSelectNode(cur_objectp, false);
			nodep->selectTE(face, true);
			mHoverObjects->addNodeAtEnd(nodep);
		}

		requestObjectPropertiesFamily(objectp);
	}

	return mHoverObjects;
}

LLSelectNode *LLSelectMgr::getHoverNode()
{
	return mHoverObjects->getFirstRootNode();
}

LLSelectNode *LLSelectMgr::getPrimaryHoverNode()
{
	return mHoverObjects->mSelectNodeMap[mHoverObjects->mPrimaryObject];
}

void LLSelectMgr::highlightObjectOnly(LLViewerObject* objectp)
{
	if (!objectp)
	{
		return;
	}

	if (objectp->getPCode() != LL_PCODE_VOLUME)
	{
		return;
	}
	
    if ((gSavedSettings.getBOOL("SelectOwnedOnly") && !objectp->permYouOwner())
        || (gSavedSettings.getBOOL("SelectMovableOnly") && (!objectp->permMove() || objectp->isPermanentEnforced())))
	{
		// only select my own objects
		return;
	}

	// <FS:Ansariel> FIRE-14593: Option to select only copyable objects
	if (!objectp->permCopy() && gSavedSettings.getBOOL("FSSelectCopyableOnly"))
	{
		return;
	}
	// </FS:Ansariel>

	// <FS:Ansariel> FIRE-304: Option to exclude group owned objects
	if (objectp->permGroupOwner() && !gSavedSettings.getBOOL("FSSelectIncludeGroupOwned"))
	{
		return;
	}
	// </FS:Ansariel>

	mRectSelectedObjects.insert(objectp);
}

void LLSelectMgr::highlightObjectAndFamily(LLViewerObject* objectp)
{
	if (!objectp)
	{
		return;
	}

	LLViewerObject* root_obj = (LLViewerObject*)objectp->getRoot();

	highlightObjectOnly(root_obj);

	LLViewerObject::const_child_list_t& child_list = root_obj->getChildren();
	for (LLViewerObject::child_list_t::const_iterator iter = child_list.begin();
		 iter != child_list.end(); iter++)
	{
		LLViewerObject* child = *iter;
		highlightObjectOnly(child);
	}
}

// Note that this ignores the "select owned only" flag
// It's also more efficient than calling the single-object version over and over.
void LLSelectMgr::highlightObjectAndFamily(const std::vector<LLViewerObject*>& objects)
{
	for (std::vector<LLViewerObject*>::const_iterator iter1 = objects.begin();
		 iter1 != objects.end(); ++iter1)
	{
		LLViewerObject* object = *iter1;

		if (!object)
		{
			continue;
		}
		if (object->getPCode() != LL_PCODE_VOLUME)
		{
			continue;
		}

		LLViewerObject* root = (LLViewerObject*)object->getRoot();
		mRectSelectedObjects.insert(root);

		LLViewerObject::const_child_list_t& child_list = root->getChildren();
		for (LLViewerObject::child_list_t::const_iterator iter2 = child_list.begin();
			 iter2 != child_list.end(); iter2++)
		{
			LLViewerObject* child = *iter2;
			mRectSelectedObjects.insert(child);
		}
	}
}

void LLSelectMgr::unhighlightObjectOnly(LLViewerObject* objectp)
{
	if (!objectp || (objectp->getPCode() != LL_PCODE_VOLUME))
	{
		return;
	}

	mRectSelectedObjects.erase(objectp);
}

void LLSelectMgr::unhighlightObjectAndFamily(LLViewerObject* objectp)
{
	if (!objectp)
	{
		return;
	}

	LLViewerObject* root_obj = (LLViewerObject*)objectp->getRoot();

	unhighlightObjectOnly(root_obj);

	LLViewerObject::const_child_list_t& child_list = root_obj->getChildren();
	for (LLViewerObject::child_list_t::const_iterator iter = child_list.begin();
		 iter != child_list.end(); iter++)
	{
		LLViewerObject* child = *iter;
		unhighlightObjectOnly(child);
	}
}


void LLSelectMgr::unhighlightAll()
{
	mRectSelectedObjects.clear();
	mHighlightedObjects->deleteAllNodes();
}

LLObjectSelectionHandle LLSelectMgr::selectHighlightedObjects()
{
	if (!mHighlightedObjects->getNumNodes())
	{
		return NULL;
	}

	//clear primary object
	mSelectedObjects->mPrimaryObject = NULL;

	for (LLObjectSelection::iterator iter = getHighlightedObjects()->begin();
		 iter != getHighlightedObjects()->end(); )
	{
		LLObjectSelection::iterator curiter = iter++;
	
		LLSelectNode *nodep = *curiter;
		LLViewerObject* objectp = nodep->getObject();

		if (!canSelectObject(objectp))
		{
			continue;
		}

		// already selected
		if (objectp->isSelected())
		{
			continue;
		}

		LLSelectNode* new_nodep = new LLSelectNode(*nodep);
		mSelectedObjects->addNode(new_nodep);

		// flag this object as selected
		objectp->setSelected(true);
		objectp->setAllTESelected(true);

		mSelectedObjects->mSelectType = getSelectTypeForObject(objectp);

		// request properties on root objects
		if (objectp->isRootEdit())
		{
			requestObjectPropertiesFamily(objectp);
		}
	}

	// pack up messages to let sim know these objects are selected
	sendSelect();
	unhighlightAll();
	updateSelectionCenter();
	saveSelectedObjectTransform(SELECT_ACTION_TYPE_PICK);
	updatePointAt();

	if (mSelectedObjects->getObjectCount())
	{
		gEditMenuHandler = this;
	}

	return mSelectedObjects;
}

void LLSelectMgr::deselectHighlightedObjects()
{
	bool select_linked_set = !gSavedSettings.getBOOL("EditLinkedParts");
	for (std::set<LLPointer<LLViewerObject> >::iterator iter = mRectSelectedObjects.begin();
		 iter != mRectSelectedObjects.end(); iter++)
	{
		LLViewerObject *objectp = *iter;
		if (!select_linked_set)
		{
			deselectObjectOnly(objectp);
		}
		else
		{
			LLViewerObject* root_object = (LLViewerObject*)objectp->getRoot();
			if (root_object->isSelected())
			{
				deselectObjectAndFamily(root_object);
			}
		}
	}

	unhighlightAll();
}

void LLSelectMgr::addGridObject(LLViewerObject* objectp)
{
	LLSelectNode* nodep = new LLSelectNode(objectp, false);
	mGridObjects.addNodeAtEnd(nodep);

	LLViewerObject::const_child_list_t& child_list = objectp->getChildren();
	for (LLViewerObject::child_list_t::const_iterator iter = child_list.begin();
		 iter != child_list.end(); iter++)
	{
		LLViewerObject* child = *iter;
		nodep = new LLSelectNode(child, false);
		mGridObjects.addNodeAtEnd(nodep);
	}
}

void LLSelectMgr::clearGridObjects()
{
	mGridObjects.deleteAllNodes();
}

void LLSelectMgr::setGridMode(EGridMode mode)
{
	mGridMode = mode;
	gSavedSettings.setS32("GridMode", mode);
	updateSelectionCenter();
}

void LLSelectMgr::getGrid(LLVector3& origin, LLQuaternion &rotation, LLVector3 &scale, bool for_snap_guides)
{
	mGridObjects.cleanupNodes();
	
	LLViewerObject* first_grid_object = mGridObjects.getFirstObject();

	if (mGridMode == GRID_MODE_LOCAL && mSelectedObjects->getObjectCount())
	{
		//LLViewerObject* root = getSelectedParentObject(mSelectedObjects->getFirstObject());
		mGridOrigin = mSavedSelectionBBox.getCenterAgent();
		mGridScale = mSavedSelectionBBox.getExtentLocal() * 0.5f;

		// DEV-12570 Just taking the saved selection box rotation prevents
		// wild rotations of linked sets while in local grid mode
		//if(mSelectedObjects->getObjectCount() < 2 || !root || root->mDrawable.isNull())
		{
			mGridRotation = mSavedSelectionBBox.getRotation();
		}
		/*else //set to the root object
		{
			mGridRotation = root->getRenderRotation();			
		}*/
	}
	else if (mGridMode == GRID_MODE_REF_OBJECT && first_grid_object && first_grid_object->mDrawable.notNull())
	{
		LLSelectNode *node = mSelectedObjects->findNode(first_grid_object);
		if (!for_snap_guides && node)
		{
			mGridRotation = node->mSavedRotation;
		}
		else
		{
			mGridRotation = first_grid_object->getRenderRotation();
		}

		LLVector4a min_extents(F32_MAX);
		LLVector4a max_extents(-F32_MAX);
		bool grid_changed = false;
		for (LLObjectSelection::iterator iter = mGridObjects.begin();
			 iter != mGridObjects.end(); ++iter)
		{
			LLViewerObject* object = (*iter)->getObject();
			LLDrawable* drawable = object->mDrawable;
			if (drawable)
			{
				const LLVector4a* ext = drawable->getSpatialExtents();
				update_min_max(min_extents, max_extents, ext[0]);
				update_min_max(min_extents, max_extents, ext[1]);
				grid_changed = true;
			}
		}
		if (grid_changed)
		{
			LLVector4a center, size;
			center.setAdd(min_extents, max_extents);
			center.mul(0.5f);
			size.setSub(max_extents, min_extents);
			size.mul(0.5f);

			mGridOrigin.set(center.getF32ptr());
			LLDrawable* drawable = first_grid_object->mDrawable;
			if (drawable && drawable->isActive())
			{
				mGridOrigin = mGridOrigin * first_grid_object->getRenderMatrix();
			}
			mGridScale.set(size.getF32ptr());
		}
	}
	else // GRID_MODE_WORLD or just plain default
	{
		const bool non_root_ok = true;
		LLViewerObject* first_object = mSelectedObjects->getFirstRootObject(non_root_ok);

		mGridOrigin.clearVec();
		mGridRotation.loadIdentity();

		mSelectedObjects->mSelectType = getSelectTypeForObject( first_object );

		switch (mSelectedObjects->mSelectType)
		{
		case SELECT_TYPE_ATTACHMENT:
			if (first_object && first_object->getRootEdit()->mDrawable.notNull())
			{
				// this means this object *has* to be an attachment
				LLXform* attachment_point_xform = first_object->getRootEdit()->mDrawable->mXform.getParent();
				// <FS:Ansariel> Crash fix for FIRE-15206
				if (!attachment_point_xform) break;
				mGridOrigin = attachment_point_xform->getWorldPosition();
				mGridRotation = attachment_point_xform->getWorldRotation();
				mGridScale = LLVector3(1.f, 1.f, 1.f) * gSavedSettings.getF32("GridResolution");
			}
			break;
		case SELECT_TYPE_HUD:
			mGridScale = LLVector3(1.f, 1.f, 1.f) * llmin(gSavedSettings.getF32("GridResolution"), 0.5f);
			break;
		case SELECT_TYPE_WORLD:
			mGridScale = LLVector3(1.f, 1.f, 1.f) * gSavedSettings.getF32("GridResolution");
			break;
		}
	}
	llassert(mGridOrigin.isFinite());

	origin = mGridOrigin;
	rotation = mGridRotation;
	scale = mGridScale;
}

//-----------------------------------------------------------------------------
// remove() - an array of objects
//-----------------------------------------------------------------------------

void LLSelectMgr::remove(std::vector<LLViewerObject*>& objects)
{
	for (std::vector<LLViewerObject*>::iterator iter = objects.begin();
		 iter != objects.end(); ++iter)
	{
		LLViewerObject* objectp = *iter;
		LLSelectNode* nodep = mSelectedObjects->findNode(objectp);
		if (nodep)
		{
			objectp->setSelected(false);
			mSelectedObjects->removeNode(nodep);
			nodep = NULL;
		}
	}
	updateSelectionCenter();
	dialog_refresh_all();
}


//-----------------------------------------------------------------------------
// remove() - a single object
//-----------------------------------------------------------------------------
void LLSelectMgr::remove(LLViewerObject *objectp, S32 te, bool undoable)
{
	// get object node (and verify it is in the selected list)
	LLSelectNode *nodep = mSelectedObjects->findNode(objectp);
	if (!nodep)
	{
		return;
	}

	// if face = all, remove object from list
	if ((objectp->getNumTEs() <= 0) || (te == SELECT_ALL_TES))
	{
		// Remove all faces (or the object doesn't have faces) so remove the node
		mSelectedObjects->removeNode(nodep);
		nodep = NULL;
		objectp->setSelected( false );
	}
	else if (0 <= te && te < SELECT_MAX_TES)
	{
		// ...valid face, check to see if it was on
		if (nodep->isTESelected(te))
		{
			nodep->selectTE(te, false);
			objectp->setTESelected(te, false);
		}
		else
		{
			LL_ERRS() << "LLSelectMgr::remove - tried to remove TE " << te << " that wasn't selected" << LL_ENDL;
			return;
		}

		// ...check to see if this operation turned off all faces
		bool found = false;
		for (S32 i = 0; i < nodep->getObject()->getNumTEs(); i++)
		{
			found = found || nodep->isTESelected(i);
		}

		// ...all faces now turned off, so remove
		if (!found)
		{
			mSelectedObjects->removeNode(nodep);
			nodep = NULL;
			objectp->setSelected( false );
			// *FIXME: Doesn't update simulator that object is no longer selected
		}
	}
	else
	{
		// ...out of range face
		LL_ERRS() << "LLSelectMgr::remove - TE " << te << " out of range" << LL_ENDL;
	}

	updateSelectionCenter();
	dialog_refresh_all();
}


//-----------------------------------------------------------------------------
// removeAll()
//-----------------------------------------------------------------------------
void LLSelectMgr::removeAll()
{
	for (LLObjectSelection::iterator iter = mSelectedObjects->begin();
		 iter != mSelectedObjects->end(); iter++ )
	{
		LLViewerObject *objectp = (*iter)->getObject();
		objectp->setSelected( false );
	}

	mSelectedObjects->deleteAllNodes();
	
	updateSelectionCenter();
	dialog_refresh_all();
}

//-----------------------------------------------------------------------------
// promoteSelectionToRoot()
//-----------------------------------------------------------------------------
void LLSelectMgr::promoteSelectionToRoot()
{
	std::set<LLViewerObject*> selection_set;

	bool selection_changed = false;

	for (LLObjectSelection::iterator iter = getSelection()->begin();
		 iter != getSelection()->end(); )
	{
		LLObjectSelection::iterator curiter = iter++;
		LLSelectNode* nodep = *curiter;
		LLViewerObject* object = nodep->getObject();

		if (nodep->mIndividualSelection)
		{
			selection_changed = true;
		}

		LLViewerObject* parentp = object;
		while(parentp->getParent() && !(parentp->isRootEdit()))
		{
			parentp = (LLViewerObject*)parentp->getParent();
		}
	
		selection_set.insert(parentp);
	}

	if (selection_changed)
	{
		deselectAll();

		std::set<LLViewerObject*>::iterator set_iter;
		for (set_iter = selection_set.begin(); set_iter != selection_set.end(); ++set_iter)
		{
			selectObjectAndFamily(*set_iter);
		}
	}
}

//-----------------------------------------------------------------------------
// demoteSelectionToIndividuals()
//-----------------------------------------------------------------------------
void LLSelectMgr::demoteSelectionToIndividuals()
{
	std::vector<LLViewerObject*> objects;

	for (LLObjectSelection::root_iterator iter = getSelection()->root_begin();
		 iter != getSelection()->root_end(); iter++)
	{
		LLViewerObject* object = (*iter)->getObject();
		object->addThisAndNonJointChildren(objects);
	}

	if (!objects.empty())
	{
		deselectAll();
		for (std::vector<LLViewerObject*>::iterator iter = objects.begin();
			 iter != objects.end(); ++iter)
		{
			LLViewerObject* objectp = *iter;
			selectObjectOnly(objectp);
		}
	}
}

//-----------------------------------------------------------------------------
// dump()
//-----------------------------------------------------------------------------
void LLSelectMgr::dump()
{
	LL_INFOS() << "Selection Manager: " << mSelectedObjects->getNumNodes() << " items" << LL_ENDL;

	LL_INFOS() << "TE mode " << mTEMode << LL_ENDL;

	S32 count = 0;
	for (LLObjectSelection::iterator iter = getSelection()->begin();
		 iter != getSelection()->end(); iter++ )
	{
		LLViewerObject* objectp = (*iter)->getObject();
		LL_INFOS() << "Object " << count << " type " << LLPrimitive::pCodeToString(objectp->getPCode()) << LL_ENDL;
		LL_INFOS() << "  hasLSL " << objectp->flagScripted() << LL_ENDL;
		LL_INFOS() << "  hasTouch " << objectp->flagHandleTouch() << LL_ENDL;
		LL_INFOS() << "  hasMoney " << objectp->flagTakesMoney() << LL_ENDL;
		LL_INFOS() << "  getposition " << objectp->getPosition() << LL_ENDL;
		LL_INFOS() << "  getpositionAgent " << objectp->getPositionAgent() << LL_ENDL;
		LL_INFOS() << "  getpositionRegion " << objectp->getPositionRegion() << LL_ENDL;
		LL_INFOS() << "  getpositionGlobal " << objectp->getPositionGlobal() << LL_ENDL;
		LLDrawable* drawablep = objectp->mDrawable;
		LL_INFOS() << "  " << (drawablep&& drawablep->isVisible() ? "visible" : "invisible") << LL_ENDL;
		LL_INFOS() << "  " << (drawablep&& drawablep->isState(LLDrawable::FORCE_INVISIBLE) ? "force_invisible" : "") << LL_ENDL;
		count++;
	}

	// Face iterator
	for (LLObjectSelection::iterator iter = getSelection()->begin();
		 iter != getSelection()->end(); iter++ )
	{
		LLSelectNode* node = *iter;
		LLViewerObject* objectp = node->getObject();
		if (!objectp)
			continue;
		for (S32 te = 0; te < objectp->getNumTEs(); ++te )
		{
			if (node->isTESelected(te))
			{
				LL_INFOS() << "Object " << objectp << " te " << te << LL_ENDL;
			}
		}
	}

	LL_INFOS() << mHighlightedObjects->getNumNodes() << " objects currently highlighted." << LL_ENDL;

	LL_INFOS() << "Center global " << mSelectionCenterGlobal << LL_ENDL;
}

//-----------------------------------------------------------------------------
// cleanup()
//-----------------------------------------------------------------------------
void LLSelectMgr::cleanup()
{
	mSilhouetteImagep = NULL;
}


//---------------------------------------------------------------------------
// Manipulate properties of selected objects
//---------------------------------------------------------------------------

struct LLSelectMgrSendFunctor : public LLSelectedObjectFunctor
{
	virtual bool apply(LLViewerObject* object)
	{
		if (object->permModify())
		{
			object->sendTEUpdate();
		}
		return true;
	}
};

void LLObjectSelection::applyNoCopyTextureToTEs(LLViewerInventoryItem* item)
{
	if (!item)
	{
		return;
	}
	LLViewerTexture* image = LLViewerTextureManager::getFetchedTexture(item->getAssetUUID());

	for (iterator iter = begin(); iter != end(); ++iter)
	{
		LLSelectNode* node = *iter;
		LLViewerObject* object = (*iter)->getObject();
		if (!object)
		{
			continue;
		}

		S32 num_tes = llmin((S32)object->getNumTEs(), (S32)object->getNumFaces());
		bool texture_copied = false;
        bool updated = false;
		for (S32 te = 0; te < num_tes; ++te)
		{
			if (node->isTESelected(te))
			{
				//(no-copy) textures must be moved to the object's inventory only once
				// without making any copies
				if (!texture_copied)
				{
					LLToolDragAndDrop::handleDropMaterialProtections(object, item, LLToolDragAndDrop::SOURCE_AGENT, LLUUID::null);
					texture_copied = true;
				}

				// apply texture for the selected faces
				add(LLStatViewer::EDIT_TEXTURE, 1);
				object->setTEImage(te, image);
                updated = true;
			}
		}

        if (updated) // not nessesary? sendTEUpdate update supposed to be done by sendfunc
        {
            dialog_refresh_all();

            // send the update to the simulator
            object->sendTEUpdate();
        }
	}
}

bool LLObjectSelection::applyRestrictedPbrMaterialToTEs(LLViewerInventoryItem* item)
{
    if (!item)
    {
        return false;
    }

    LLUUID asset_id = item->getAssetUUID();
    if (asset_id.isNull())
    {
        asset_id = BLANK_MATERIAL_ASSET_ID;
    }

    bool material_copied_all_faces = true;

    for (iterator iter = begin(); iter != end(); ++iter)
    {
        LLSelectNode* node = *iter;
        LLViewerObject* object = (*iter)->getObject();
        if (!object)
        {
            continue;
        }

        S32 num_tes = llmin((S32)object->getNumTEs(), (S32)object->getNumFaces());
        bool material_copied = false;
        for (S32 te = 0; te < num_tes; ++te)
        {
            if (node->isTESelected(te))
            {
                //(no-copy), (no-modify), and (no-transfer) materials must be moved to the object's inventory only once
                // without making any copies
                if (!material_copied && asset_id.notNull())
                {
                    material_copied = (bool)LLToolDragAndDrop::handleDropMaterialProtections(object, item, LLToolDragAndDrop::SOURCE_AGENT, LLUUID::null);
                }
                if (!material_copied)
                {
                    // Applying the material is not possible for this object given the current inventory
					material_copied_all_faces = false;
                    break;
                }

                // apply texture for the selected faces
                // blank out most override data on the server
                //add(LLStatViewer::EDIT_TEXTURE, 1);
                object->setRenderMaterialID(te, asset_id);
            }
        }
    }

    LLGLTFMaterialList::flushUpdates();

    return material_copied_all_faces;
}


//-----------------------------------------------------------------------------
// selectionSetImage()
//-----------------------------------------------------------------------------
// <FS:Beq> Allow editing of non-PBR materials in-situ
template<bool IsPBR>
struct TextureApplyFunctor : public LLSelectedTEFunctor
{
	LLViewerInventoryItem* mItem;
	LLUUID mImageID;
	TextureApplyFunctor(LLViewerInventoryItem* item, const LLUUID& id) : mItem(item), mImageID(id) {}
	bool apply(LLViewerObject* objectp, S32 te) override
	{
		if(!objectp || !objectp->permModify())
		{
			return false;
		}

		if (mItem && objectp->isAttachment())
		{
			const LLPermissions& perm = mItem->getPermissions();
			bool unrestricted = ((perm.getMaskBase() & PERM_ITEM_UNRESTRICTED) == PERM_ITEM_UNRESTRICTED) ? true : false;
			if (!unrestricted)
			{
				return false;
			}
		}

		if (mItem)
		{
			if constexpr (IsPBR)
			{
				LLToolDragAndDrop::dropTextureOneFace(objectp, te, mItem, LLToolDragAndDrop::SOURCE_AGENT, LLUUID::null, false);
			}
			else
			{
				LLToolDragAndDrop::dropTextureOneFace(objectp, te, mItem, LLToolDragAndDrop::SOURCE_AGENT, LLUUID::null, false, -2); // -2 means no PBR
			}
		}
		else // not an inventory item
		{
			objectp->setTEImage(te, LLViewerTextureManager::getFetchedTexture(mImageID, FTT_DEFAULT, true, LLGLTexture::BOOST_NONE, LLViewerTexture::LOD_TEXTURE));
		}

		return true;
	}
};
// </FS:Beq>
// *TODO: re-arch texture applying out of lltooldraganddrop
bool LLSelectMgr::selectionSetImage(const LLUUID& imageid, bool isPBR)
{
	// First for (no copy) textures and multiple object selection
	LLViewerInventoryItem* item = gInventory.getItem(imageid);
	if(item 
		&& !item->getPermissions().allowOperationBy(PERM_COPY, gAgent.getID())
		&& (mSelectedObjects->getNumNodes() > 1) )
	{
         LL_DEBUGS() << "Attempted to apply no-copy texture " << imageid
             << " to multiple objects" << LL_ENDL;

        LLNotificationsUtil::add("FailedToApplyTextureNoCopyToMultiple");
        return false;
	}

    // <FS:Beq> Allow editing of non-PBR materials in-situ
	// struct f : public LLSelectedTEFunctor
	// {
	// 	LLViewerInventoryItem* mItem;
	// 	LLUUID mImageID;
	// 	f(LLViewerInventoryItem* item, const LLUUID& id) : mItem(item), mImageID(id) {}
	// 	bool apply(LLViewerObject* objectp, S32 te)
	// 	{
	// 	    if(!objectp || !objectp->permModify())
	// 	    {
	// 	        return false;
	// 	    }

    //         // Might be better to run willObjectAcceptInventory
    //         if (mItem && objectp->isAttachment())
    //         {
    //             const LLPermissions& perm = mItem->getPermissions();
    //             bool unrestricted = (perm.getMaskBase() & PERM_ITEM_UNRESTRICTED) == PERM_ITEM_UNRESTRICTED;
    //             if (!unrestricted)
    //             {
    //                 // Attachments are in world and in inventory simultaneously,
    //                 // at the moment server doesn't support such a situation.
    //                 return false;
    //             }
    //         }

	// 	    if (mItem)
	// 		{
    //             LLToolDragAndDrop::dropTextureOneFace(objectp,
    //                                                   te,
    //                                                   mItem,
    //                                                   LLToolDragAndDrop::SOURCE_AGENT,
    //                                                   LLUUID::null,
    //                                                   false);
	// 		}
	// 		else // not an inventory item
	// 		{
	// 			// Texture picker defaults aren't inventory items
	// 			// * Don't need to worry about permissions for them
	// 			// * Can just apply the texture and be done with it.
	// 			objectp->setTEImage(te, LLViewerTextureManager::getFetchedTexture(mImageID, FTT_DEFAULT, true, LLGLTexture::BOOST_NONE, LLViewerTexture::LOD_TEXTURE));
	// 		}

	// 		return true;
	// 	}
	// };
    // </FS:Beq>
	if (item && !item->getPermissions().allowOperationBy(PERM_COPY, gAgent.getID()))
	{
		getSelection()->applyNoCopyTextureToTEs(item);
	}
	else
	{
		// <FS:Beq> Allow editing of non-PBR materials in-situ
		// f setfunc(item, imageid);
		// getSelection()->applyToTEs(&setfunc);
		TextureApplyFunctor<true> setfuncPBR(item, imageid); // For PBR textures
		TextureApplyFunctor<false> setfuncBP(item, imageid); // For non-PBR textures
		if(isPBR)
		{
			getSelection()->applyToTEs(&setfuncPBR);
		}
		else
		{
			getSelection()->applyToTEs(&setfuncBP);
		}
		// </FS:Beq>
	}


	struct g : public LLSelectedObjectFunctor
	{
		LLViewerInventoryItem* mItem;
		g(LLViewerInventoryItem* item) : mItem(item) {}
		virtual bool apply(LLViewerObject* object)
		{
			if (!mItem)
			{
				object->sendTEUpdate();
				// 1 particle effect per object				
				LLHUDEffectSpiral *effectp = (LLHUDEffectSpiral *)LLHUDManager::getInstance()->createViewerEffect(LLHUDObject::LL_HUD_EFFECT_BEAM, true);
				effectp->setSourceObject(gAgentAvatarp);
				effectp->setTargetObject(object);
				effectp->setDuration(LL_HUD_DUR_SHORT);
				effectp->setColor(LLColor4U(gAgent.getEffectColor()));
			}
			return true;
		}
	} sendfunc(item);
	getSelection()->applyToObjects(&sendfunc);

    return true;
}

//-----------------------------------------------------------------------------
// selectionSetGLTFMaterial()
//-----------------------------------------------------------------------------
bool LLSelectMgr::selectionSetGLTFMaterial(const LLUUID& mat_id)
{
    // First for (no copy) textures and multiple object selection
    LLViewerInventoryItem* item = gInventory.getItem(mat_id);
    if (item
        && !item->getPermissions().allowOperationBy(PERM_COPY, gAgent.getID())
        && (mSelectedObjects->getNumNodes() > 1))
    {
        LL_DEBUGS() << "Attempted to apply no-copy material " << mat_id
            << "to multiple objects" << LL_ENDL;

        LLNotificationsUtil::add("FailedToApplyGLTFNoCopyToMultiple");
        return false;
    }

    struct f : public LLSelectedTEFunctor
    {
        LLViewerInventoryItem* mItem;
        LLUUID mMatId;
        bool material_copied_any_face = false;
        bool material_copied_all_faces = true;
        f(LLViewerInventoryItem* item, const LLUUID& id) : mItem(item), mMatId(id) {}
        bool apply(LLViewerObject* objectp, S32 te)
        {
            if (!objectp || !objectp->permModify())
            {
                return false;
            }
            LLUUID asset_id = mMatId;
            if (mItem)
            {
                const LLPermissions& perm = mItem->getPermissions();
                bool from_library = perm.getOwner() == ALEXANDRIA_LINDEN_ID;
                if (objectp->isAttachment())
                {
                    bool unrestricted = (perm.getMaskBase() & PERM_ITEM_UNRESTRICTED) == PERM_ITEM_UNRESTRICTED;

                    if (!unrestricted && !from_library)
                    {
                        // Attachments are in world and in inventory simultaneously,
                        // at the moment server doesn't support such a situation.
                        return false;
                    }
                }

                if (!from_library
                    // Check if item may be copied into the object's inventory
                    && !LLToolDragAndDrop::handleDropMaterialProtections(objectp, mItem, LLToolDragAndDrop::SOURCE_AGENT, LLUUID::null))
                {
                    return false;
                }

                asset_id = mItem->getAssetUUID();
                if (asset_id.isNull())
                {
                    asset_id = BLANK_MATERIAL_ASSET_ID;
                }
            }

            // Blank out most override data on the object and send to server
            objectp->setRenderMaterialID(te, asset_id);

            return true;
        }
    };

    bool success = true;
    if (item
        &&  (!item->getPermissions().allowOperationBy(PERM_COPY, gAgent.getID()) ||
             !item->getPermissions().allowOperationBy(PERM_TRANSFER, gAgent.getID()) ||
             !item->getPermissions().allowOperationBy(PERM_MODIFY, gAgent.getID())
            )
        && item->getPermissions().getOwner() != ALEXANDRIA_LINDEN_ID
        )
    {
        success = success && getSelection()->applyRestrictedPbrMaterialToTEs(item);
    }
    else
    {
        f setfunc(item, mat_id);
        success = success && getSelection()->applyToTEs(&setfunc);
    }

    struct g : public LLSelectedObjectFunctor
    {
        LLViewerInventoryItem* mItem;
        g(LLViewerInventoryItem* item) : mItem(item) {}
        virtual bool apply(LLViewerObject* object)
        {
            if (object && !object->permModify())
            {
                return false;
            }

            if (!mItem)
            {
                // 1 particle effect per object				
                LLHUDEffectSpiral *effectp = (LLHUDEffectSpiral *)LLHUDManager::getInstance()->createViewerEffect(LLHUDObject::LL_HUD_EFFECT_BEAM, true);
                effectp->setSourceObject(gAgentAvatarp);
                effectp->setTargetObject(object);
                effectp->setDuration(LL_HUD_DUR_SHORT);
                effectp->setColor(LLColor4U(gAgent.getEffectColor()));
            }

            dialog_refresh_all();
            object->sendTEUpdate();
            return true;
        }
    } sendfunc(item);
    success = success && getSelection()->applyToObjects(&sendfunc);

    LLGLTFMaterialList::flushUpdates();

    return success;
}

//-----------------------------------------------------------------------------
// selectionSetColor()
//-----------------------------------------------------------------------------
void LLSelectMgr::selectionSetColor(const LLColor4 &color)
{
	struct f : public LLSelectedTEFunctor
	{
		LLColor4 mColor;
		f(const LLColor4& c) : mColor(c) {}
		bool apply(LLViewerObject* object, S32 te)
		{
			if (object->permModify())
			{
				object->setTEColor(te, mColor);
			}
			return true;
		}
	} setfunc(color);
	getSelection()->applyToTEs(&setfunc);
	
	LLSelectMgrSendFunctor sendfunc;
	getSelection()->applyToObjects(&sendfunc);
}

//-----------------------------------------------------------------------------
// selectionSetColorOnly()
//-----------------------------------------------------------------------------
void LLSelectMgr::selectionSetColorOnly(const LLColor4 &color)
{
	struct f : public LLSelectedTEFunctor
	{
		LLColor4 mColor;
		f(const LLColor4& c) : mColor(c) {}
		bool apply(LLViewerObject* object, S32 te)
		{
			if (object->permModify())
			{
				LLColor4 prev_color = object->getTEref(te).getColor();
				mColor.mV[VALPHA] = prev_color.mV[VALPHA];
				// update viewer side color in anticipation of update from simulator
				object->setTEColor(te, mColor);
			}
			return true;
		}
	} setfunc(color);
	getSelection()->applyToTEs(&setfunc);
	
	LLSelectMgrSendFunctor sendfunc;
	getSelection()->applyToObjects(&sendfunc);
}

//-----------------------------------------------------------------------------
// selectionSetAlphaOnly()
//-----------------------------------------------------------------------------
void LLSelectMgr::selectionSetAlphaOnly(const F32 alpha)
{
	struct f : public LLSelectedTEFunctor
	{
		F32 mAlpha;
		f(const F32& a) : mAlpha(a) {}
		bool apply(LLViewerObject* object, S32 te)
		{
			if (object->permModify())
			{
				LLColor4 prev_color = object->getTEref(te).getColor();
				prev_color.mV[VALPHA] = mAlpha;
				// update viewer side color in anticipation of update from simulator
				object->setTEColor(te, prev_color);
			}
			return true;
		}
	} setfunc(alpha);
	getSelection()->applyToTEs(&setfunc);
	
	LLSelectMgrSendFunctor sendfunc;
	getSelection()->applyToObjects(&sendfunc);
}

void LLSelectMgr::selectionRevertColors()
{
	struct f : public LLSelectedTEFunctor
	{
		LLObjectSelectionHandle mSelectedObjects;
		f(LLObjectSelectionHandle sel) : mSelectedObjects(sel) {}
		bool apply(LLViewerObject* object, S32 te)
		{
			if (object->permModify())
			{
				LLSelectNode* nodep = mSelectedObjects->findNode(object);
				if (nodep && te < (S32)nodep->mSavedColors.size())
				{
					LLColor4 color = nodep->mSavedColors[te];
					// update viewer side color in anticipation of update from simulator
					object->setTEColor(te, color);
				}
			}
			return true;
		}
	} setfunc(mSelectedObjects);
	getSelection()->applyToTEs(&setfunc);
	
	LLSelectMgrSendFunctor sendfunc;
	getSelection()->applyToObjects(&sendfunc);
}

void LLSelectMgr::selectionRevertShinyColors()
{
	struct f : public LLSelectedTEFunctor
	{
		LLObjectSelectionHandle mSelectedObjects;
		f(LLObjectSelectionHandle sel) : mSelectedObjects(sel) {}
		bool apply(LLViewerObject* object, S32 te)
		{
			if (object->permModify())
			{
				LLSelectNode* nodep = mSelectedObjects->findNode(object);
				if (nodep && te < (S32)nodep->mSavedShinyColors.size())
				{
					LLColor4 color = nodep->mSavedShinyColors[te];
					// update viewer side color in anticipation of update from simulator
					LLMaterialPtr old_mat = object->getTEref(te).getMaterialParams();
					if (!old_mat.isNull())
					{
						// <FS:Zi> switchable edit texture/materials panel
						// LLMaterialPtr new_mat = gFloaterTools->getPanelFace()->createDefaultMaterial(old_mat);
						LLMaterialPtr new_mat = gFloaterTools->createDefaultMaterial(old_mat);
						new_mat->setSpecularLightColor(color);
						object->getTEref(te).setMaterialParams(new_mat);
						LLMaterialMgr::getInstance()->put(object->getID(), te, *new_mat);
					}
				}
			}
			return true;
		}
	} setfunc(mSelectedObjects);
	getSelection()->applyToTEs(&setfunc);

	LLSelectMgrSendFunctor sendfunc;
	getSelection()->applyToObjects(&sendfunc);
}

bool LLSelectMgr::selectionRevertTextures()
{
	struct f : public LLSelectedTEFunctor
	{
		LLObjectSelectionHandle mSelectedObjects;
		f(LLObjectSelectionHandle sel) : mSelectedObjects(sel) {}
		bool apply(LLViewerObject* object, S32 te)
		{
			if (object->permModify())
			{
				LLSelectNode* nodep = mSelectedObjects->findNode(object);
				if (nodep && te < (S32)nodep->mSavedTextures.size())
				{
					LLUUID id = nodep->mSavedTextures[te];
					// update textures on viewer side
					if (id.isNull())
					{
						// this was probably a no-copy texture, leave image as-is
						return false;
					}
					else
					{
						object->setTEImage(te, LLViewerTextureManager::getFetchedTexture(id, FTT_DEFAULT, true, LLGLTexture::BOOST_NONE, LLViewerTexture::LOD_TEXTURE));

					}
				}
			}
			return true;
		}
	} setfunc(mSelectedObjects);
	bool revert_successful = getSelection()->applyToTEs(&setfunc);
	
	LLSelectMgrSendFunctor sendfunc;
	getSelection()->applyToObjects(&sendfunc);

	return revert_successful;
}

void LLSelectMgr::selectionRevertGLTFMaterials()
{
    struct f : public LLSelectedTEFunctor
    {
        LLObjectSelectionHandle mSelectedObjects;
        f(LLObjectSelectionHandle sel) : mSelectedObjects(sel) {}
        bool apply(LLViewerObject* objectp, S32 te)
        {
            if (objectp && !objectp->permModify())
            {
                return false;
            }

            LLSelectNode* nodep = mSelectedObjects->findNode(objectp);
            if (nodep && te < (S32)nodep->mSavedGLTFMaterialIds.size())
            {
                // Restore base material
                LLUUID asset_id = nodep->mSavedGLTFMaterialIds[te];

                // Update material locally
                objectp->setRenderMaterialID(te, asset_id, false /*wait for LLGLTFMaterialList update*/);
                objectp->setTEGLTFMaterialOverride(te, nodep->mSavedGLTFOverrideMaterials[te]);

                // Enqueue update to server
                if (asset_id.notNull())
                {
                    // Restore overrides and base material
                    LLGLTFMaterialList::queueApply(objectp, te, asset_id, nodep->mSavedGLTFOverrideMaterials[te]);
                } 
                else
                {
                    //blank override out
                    LLGLTFMaterialList::queueApply(objectp, te, asset_id);
                }

            }
            return true;
        }
    } setfunc(mSelectedObjects);
    getSelection()->applyToTEs(&setfunc);
}

void LLSelectMgr::selectionSetBumpmap(U8 bumpmap, const LLUUID &image_id)
{
	struct f : public LLSelectedTEFunctor
	{
		U8 mBump;
		f(const U8& b) : mBump(b) {}
		bool apply(LLViewerObject* object, S32 te)
		{
			if (object->permModify())
			{
				// update viewer side color in anticipation of update from simulator
				object->setTEBumpmap(te, mBump);
			}
			return true;
		}
	} setfunc(bumpmap);

    LLViewerInventoryItem* item = gInventory.getItem(image_id);
    if(item 
        && !item->getPermissions().allowOperationBy(PERM_COPY, gAgent.getID())
        && (mSelectedObjects->getNumNodes() > 1) )
    {
        LL_WARNS() << "Attempted to apply no-copy texture to multiple objects" << LL_ENDL;
        return;
    }

    if (item && !item->getPermissions().allowOperationBy(PERM_COPY, gAgent.getID()))
    {
        LLViewerObject *object = mSelectedObjects->getFirstRootObject();
        if (!object)
        {
            return;
        }
        const LLPermissions& perm = item->getPermissions();
        bool unrestricted = (perm.getMaskBase() & PERM_ITEM_UNRESTRICTED) == PERM_ITEM_UNRESTRICTED;
        bool attached = object->isAttachment();
        if (attached && !unrestricted)
        {
            // Attachments are in world and in inventory simultaneously,
            // at the moment server doesn't support such a situation.
            return;
        }
        LLToolDragAndDrop::handleDropMaterialProtections(object, item, LLToolDragAndDrop::SOURCE_AGENT, LLUUID::null);
    }
    getSelection()->applyToTEs(&setfunc);

	LLSelectMgrSendFunctor sendfunc;
	getSelection()->applyToObjects(&sendfunc);
}

void LLSelectMgr::selectionSetTexGen(U8 texgen)
{
	struct f : public LLSelectedTEFunctor
	{
		U8 mTexgen;
		f(const U8& t) : mTexgen(t) {}
		bool apply(LLViewerObject* object, S32 te)
		{
			if (object->permModify())
			{
				// update viewer side color in anticipation of update from simulator
				object->setTETexGen(te, mTexgen);
			}
			return true;
		}
	} setfunc(texgen);
	getSelection()->applyToTEs(&setfunc);

	LLSelectMgrSendFunctor sendfunc;
	getSelection()->applyToObjects(&sendfunc);
}


void LLSelectMgr::selectionSetShiny(U8 shiny, const LLUUID &image_id)
{
	struct f : public LLSelectedTEFunctor
	{
		U8 mShiny;
		f(const U8& t) : mShiny(t) {}
		bool apply(LLViewerObject* object, S32 te)
		{
			if (object->permModify())
			{
				// update viewer side color in anticipation of update from simulator
				object->setTEShiny(te, mShiny);
			}
			return true;
		}
	} setfunc(shiny);

    LLViewerInventoryItem* item = gInventory.getItem(image_id);
    if(item 
        && !item->getPermissions().allowOperationBy(PERM_COPY, gAgent.getID())
        && (mSelectedObjects->getNumNodes() > 1) )
    {
        LL_WARNS() << "Attempted to apply no-copy texture to multiple objects" << LL_ENDL;
        return;
    }

    if (item && !item->getPermissions().allowOperationBy(PERM_COPY, gAgent.getID()))
    {
        LLViewerObject *object = mSelectedObjects->getFirstRootObject();
        if (!object)
        {
            return;
        }
        const LLPermissions& perm = item->getPermissions();
        bool unrestricted = (perm.getMaskBase() & PERM_ITEM_UNRESTRICTED) == PERM_ITEM_UNRESTRICTED;
        bool attached = object->isAttachment();
        if (attached && !unrestricted)
        {
            // Attachments are in world and in inventory simultaneously,
            // at the moment server doesn't support such a situation.
            return;
        }
        LLToolDragAndDrop::handleDropMaterialProtections(object, item, LLToolDragAndDrop::SOURCE_AGENT, LLUUID::null);
    }
    getSelection()->applyToTEs(&setfunc);

	LLSelectMgrSendFunctor sendfunc;
	getSelection()->applyToObjects(&sendfunc);
}

void LLSelectMgr::selectionSetFullbright(U8 fullbright)
{
	struct f : public LLSelectedTEFunctor
	{
		U8 mFullbright;
		f(const U8& t) : mFullbright(t) {}
		bool apply(LLViewerObject* object, S32 te)
		{
			if (object->permModify())
			{
				// update viewer side color in anticipation of update from simulator
				object->setTEFullbright(te, mFullbright);
			}
			return true;
		}
	} setfunc(fullbright);
	getSelection()->applyToTEs(&setfunc);

	struct g : public LLSelectedObjectFunctor
	{
		U8 mFullbright;
		g(const U8& t) : mFullbright(t) {}
		virtual bool apply(LLViewerObject* object)
		{
			if (object->permModify())
			{
				object->sendTEUpdate();
				if (mFullbright)
				{
					U8 material = object->getMaterial();
					U8 mcode = material & LL_MCODE_MASK;
					if (mcode == LL_MCODE_LIGHT)
					{
						mcode = LL_MCODE_GLASS;
						material = (material & ~LL_MCODE_MASK) | mcode;
						object->setMaterial(material);
						object->sendMaterialUpdate();
					}
				}
			}
			return true;
		}
	} sendfunc(fullbright);
	getSelection()->applyToObjects(&sendfunc);
}

// This function expects media_data to be a map containing relevant
// media data name/value pairs (e.g. home_url, etc.)
void LLSelectMgr::selectionSetMedia(U8 media_type, const LLSD &media_data)
{	
	struct f : public LLSelectedTEFunctor
	{
		U8 mMediaFlags;
		const LLSD &mMediaData;
		f(const U8& t, const LLSD& d) : mMediaFlags(t), mMediaData(d) {}
		bool apply(LLViewerObject* object, S32 te)
		{
			if (object->permModify())
			{
				// If we are adding media, then check the current state of the
				// media data on this face.  
				//  - If it does not have media, AND we are NOT setting the HOME URL, then do NOT add media to this
				// face.
				//  - If it does not have media, and we ARE setting the HOME URL, add media to this face.
				//  - If it does already have media, add/update media to/on this face
				// If we are removing media, just do it (ignore the passed-in LLSD).
				if (mMediaFlags & LLTextureEntry::MF_HAS_MEDIA)
				{
					llassert(mMediaData.isMap());
					const LLTextureEntry *texture_entry = object->getTE(te);
					if (!mMediaData.isMap() ||
						((NULL != texture_entry) && !texture_entry->hasMedia() && !mMediaData.has(LLMediaEntry::HOME_URL_KEY)))
					{
						// skip adding/updating media
					}
					else {
						// Add/update media
						object->setTEMediaFlags(te, mMediaFlags);
						LLVOVolume *vo = dynamic_cast<LLVOVolume*>(object);
						llassert(NULL != vo);
						if (NULL != vo) 
						{
							vo->syncMediaData(te, mMediaData, true/*merge*/, true/*ignore_agent*/);
						}
					}
				}
				else
				{
					// delete media (or just set the flags)
					object->setTEMediaFlags(te, mMediaFlags);
				}
			}
			return true;
		}
	} setfunc(media_type, media_data);
	getSelection()->applyToTEs(&setfunc);
	
	struct f2 : public LLSelectedObjectFunctor
	{
		virtual bool apply(LLViewerObject* object)
		{
			if (object->permModify())
			{
				object->sendTEUpdate();
				LLVOVolume *vo = dynamic_cast<LLVOVolume*>(object);
				llassert(NULL != vo);
				// It's okay to skip this object if hasMedia() is false...
				// the sendTEUpdate() above would remove all media data if it were
				// there.
                if (NULL != vo && vo->hasMedia())
                {
                    // Send updated media data FOR THE ENTIRE OBJECT
                    vo->sendMediaDataUpdate();
                }
			}
			return true;
		}
	} func2;
	mSelectedObjects->applyToObjects( &func2 );
}

void LLSelectMgr::selectionSetGlow(F32 glow)
{
	struct f1 : public LLSelectedTEFunctor
	{
		F32 mGlow;
		f1(F32 glow) : mGlow(glow) {};
		bool apply(LLViewerObject* object, S32 face)
		{
			if (object->permModify())
			{
				// update viewer side color in anticipation of update from simulator
				object->setTEGlow(face, mGlow);
			}
			return true;
		}
	} func1(glow);
	mSelectedObjects->applyToTEs( &func1 );

	struct f2 : public LLSelectedObjectFunctor
	{
		virtual bool apply(LLViewerObject* object)
		{
			if (object->permModify())
			{
				object->sendTEUpdate();
			}
			return true;
		}
	} func2;
	mSelectedObjects->applyToObjects( &func2 );
}

void LLSelectMgr::selectionSetMaterialParams(LLSelectedTEMaterialFunctor* material_func, int te)
{
	struct f1 : public LLSelectedTEFunctor
	{
		LLMaterialPtr mMaterial;
		f1(LLSelectedTEMaterialFunctor* material_func, int te) : _material_func(material_func), _specific_te(te) {}

		bool apply(LLViewerObject* object, S32 te)
		{
            if (_specific_te == -1 || (te == _specific_te))
            {
			    if (object && object->permModify() && _material_func)
			    {
				    LLTextureEntry* tep = object->getTE(te);
				    if (tep)
				    {
					    LLMaterialPtr current_material = tep->getMaterialParams();
					    _material_func->apply(object, te, tep, current_material);
				    }
			    }
            }
			return true;
		}

		LLSelectedTEMaterialFunctor* _material_func;
        int _specific_te;
	} func1(material_func, te);
	mSelectedObjects->applyToTEs( &func1 );

	struct f2 : public LLSelectedObjectFunctor
	{
		virtual bool apply(LLViewerObject* object)
		{
			if (object->permModify())
			{
				object->sendTEUpdate();
			}
			return true;
		}
	} func2;
	mSelectedObjects->applyToObjects( &func2 );
}

void LLSelectMgr::selectionRemoveMaterial()
{
	struct f1 : public LLSelectedTEFunctor
	{
		bool apply(LLViewerObject* object, S32 face)
		{
			if (object->permModify())
			{
			        LL_DEBUGS("Materials") << "Removing material from object " << object->getID() << " face " << face << LL_ENDL;
				LLMaterialMgr::getInstance()->remove(object->getID(),face);
				object->setTEMaterialParams(face, NULL);
			}
			return true;
		}
	} func1;
	mSelectedObjects->applyToTEs( &func1 );

	struct f2 : public LLSelectedObjectFunctor
	{
		virtual bool apply(LLViewerObject* object)
		{
			if (object->permModify())
			{
				object->sendTEUpdate();
			}
			return true;
		}
	} func2;
	mSelectedObjects->applyToObjects( &func2 );
}


//-----------------------------------------------------------------------------
// findObjectPermissions()
//-----------------------------------------------------------------------------
LLPermissions* LLSelectMgr::findObjectPermissions(const LLViewerObject* object)
{
	for (LLObjectSelection::valid_iterator iter = getSelection()->valid_begin();
		 iter != getSelection()->valid_end(); iter++ )
	{
		LLSelectNode* nodep = *iter;
		if (nodep->getObject() == object)
		{
			return nodep->mPermissions;
		}
	}

	return NULL;
}


//-----------------------------------------------------------------------------
// selectionGetGlow()
//-----------------------------------------------------------------------------
bool LLSelectMgr::selectionGetGlow(F32 *glow)
{
	bool identical;
	F32 lglow = 0.f;
	struct f1 : public LLSelectedTEGetFunctor<F32>
	{
		F32 get(LLViewerObject* object, S32 face)
		{
			return object->getTEref(face).getGlow();
		}
	} func;
	identical = mSelectedObjects->getSelectedTEValue( &func, lglow );

	*glow = lglow;
	return identical;
}


void LLSelectMgr::selectionSetPhysicsType(U8 type)
{
	struct f : public LLSelectedObjectFunctor
	{
		U8 mType;
		f(const U8& t) : mType(t) {}
		virtual bool apply(LLViewerObject* object)
		{
			if (object->permModify())
			{
				object->setPhysicsShapeType(mType);
				object->updateFlags(true);
			}
			return true;
		}
	} sendfunc(type);
	getSelection()->applyToObjects(&sendfunc);
}

void LLSelectMgr::selectionSetFriction(F32 friction)
{
	struct f : public LLSelectedObjectFunctor
	{
		F32 mFriction;
		f(const F32& friction) : mFriction(friction) {}
		virtual bool apply(LLViewerObject* object)
		{
			if (object->permModify())
			{
				object->setPhysicsFriction(mFriction);
				object->updateFlags(true);
			}
			return true;
		}
	} sendfunc(friction);
	getSelection()->applyToObjects(&sendfunc);
}

void LLSelectMgr::selectionSetGravity(F32 gravity )
{
	struct f : public LLSelectedObjectFunctor
	{
		F32 mGravity;
		f(const F32& gravity) : mGravity(gravity) {}
		virtual bool apply(LLViewerObject* object)
		{
			if (object->permModify())
			{
				object->setPhysicsGravity(mGravity);
				object->updateFlags(true);
			}
			return true;
		}
	} sendfunc(gravity);
	getSelection()->applyToObjects(&sendfunc);
}

void LLSelectMgr::selectionSetDensity(F32 density )
{
	struct f : public LLSelectedObjectFunctor
	{
		F32 mDensity;
		f(const F32& density ) : mDensity(density) {}
		virtual bool apply(LLViewerObject* object)
		{
			if (object->permModify())
			{
				object->setPhysicsDensity(mDensity);
				object->updateFlags(true);
			}
			return true;
		}
	} sendfunc(density);
	getSelection()->applyToObjects(&sendfunc);
}

void LLSelectMgr::selectionSetRestitution(F32 restitution)
{
	struct f : public LLSelectedObjectFunctor
	{
		F32 mRestitution;
		f(const F32& restitution ) : mRestitution(restitution) {}
		virtual bool apply(LLViewerObject* object)
		{
			if (object->permModify())
			{
				object->setPhysicsRestitution(mRestitution);
				object->updateFlags(true);
			}
			return true;
		}
	} sendfunc(restitution);
	getSelection()->applyToObjects(&sendfunc);
}


//-----------------------------------------------------------------------------
// selectionSetMaterial()
//-----------------------------------------------------------------------------
void LLSelectMgr::selectionSetMaterial(U8 material)
{
	struct f : public LLSelectedObjectFunctor
	{
		U8 mMaterial;
		f(const U8& t) : mMaterial(t) {}
		virtual bool apply(LLViewerObject* object)
		{
			if (object->permModify())
			{
				U8 cur_material = object->getMaterial();
				U8 material = mMaterial | (cur_material & ~LL_MCODE_MASK);
				object->setMaterial(material);
				object->sendMaterialUpdate();
			}
			return true;
		}
	} sendfunc(material);
	getSelection()->applyToObjects(&sendfunc);
}

// true if all selected objects have this PCode
bool LLSelectMgr::selectionAllPCode(LLPCode code)
{
	struct f : public LLSelectedObjectFunctor
	{
		LLPCode mCode;
		f(const LLPCode& t) : mCode(t) {}
		virtual bool apply(LLViewerObject* object)
		{
			if (object->getPCode() != mCode)
			{
				return false;
			}
			return true;
		}
	} func(code);
	bool res = getSelection()->applyToObjects(&func);
	return res;
}

bool LLSelectMgr::selectionGetIncludeInSearch(bool* include_in_search_out)
{
	LLViewerObject *object = mSelectedObjects->getFirstRootObject();
	if (!object) return false;

	bool include_in_search = object->getIncludeInSearch();

	bool identical = true;

	for (LLObjectSelection::root_iterator iter = getSelection()->root_begin();
		 iter != getSelection()->root_end(); iter++)
	{
		LLViewerObject* object = (*iter)->getObject();

		if ( include_in_search != object->getIncludeInSearch())
		{
			identical = false;
			break;
		}
	}

	*include_in_search_out = include_in_search;
	return identical;
}

void LLSelectMgr::selectionSetIncludeInSearch(bool include_in_search)
{
	LLViewerObject* object = NULL;
	for (LLObjectSelection::root_iterator iter = getSelection()->root_begin();
		 iter != getSelection()->root_end(); iter++)
	{
		object = (*iter)->getObject();
		object->setIncludeInSearch(include_in_search);
	}
	sendListToRegions(
		"ObjectIncludeInSearch",
		packAgentAndSessionID,
		packObjectIncludeInSearch, 
        logNoOp,
		&include_in_search,
		SEND_ONLY_ROOTS);
}

bool LLSelectMgr::selectionGetClickAction(U8 *out_action)
{
	LLViewerObject *object = mSelectedObjects->getFirstObject();
	if (!object)
	{
		return false;
	}
	
	U8 action = object->getClickAction();
	*out_action = action;

	struct f : public LLSelectedObjectFunctor
	{
		U8 mAction;
		f(const U8& t) : mAction(t) {}
		virtual bool apply(LLViewerObject* object)
		{
			if ( mAction != object->getClickAction())
			{
				return false;
			}
			return true;
		}
	} func(action);
	bool res = getSelection()->applyToObjects(&func);
	return res;
}

void LLSelectMgr::selectionSetClickAction(U8 action)
{
	struct f : public LLSelectedObjectFunctor
	{
		U8 mAction;
		f(const U8& t) : mAction(t) {}
		virtual bool apply(LLViewerObject* object)
		{
			object->setClickAction(mAction);
			return true;
		}
	} func(action);
	getSelection()->applyToObjects(&func);

	sendListToRegions("ObjectClickAction",
					  packAgentAndSessionID,
					  packObjectClickAction, 
                      logNoOp,
					  &action,
					  SEND_INDIVIDUALS);
}


//-----------------------------------------------------------------------------
// godlike requests
//-----------------------------------------------------------------------------

typedef std::pair<const std::string, const std::string> godlike_request_t;

void LLSelectMgr::sendGodlikeRequest(const std::string& request, const std::string& param)
{
	// If the agent is neither godlike nor an estate owner, the server
	// will reject the request.
	std::string message_type;
	if (gAgent.isGodlike())
	{
		message_type = "GodlikeMessage";
	}
	else
	{
		message_type = "EstateOwnerMessage";
	}

	godlike_request_t data(request, param);
	if(!mSelectedObjects->getRootObjectCount())
	{
		LLMessageSystem* msg = gMessageSystem;
		msg->newMessage(message_type.c_str());
		LLSelectMgr::packGodlikeHead(&data);
		gAgent.sendReliableMessage();
	}
	else
	{
		sendListToRegions(message_type, packGodlikeHead, packObjectIDAsParam, logNoOp, &data, SEND_ONLY_ROOTS);
	}
}

void LLSelectMgr::packGodlikeHead(void* user_data)
{
	LLMessageSystem* msg = gMessageSystem;
	msg->nextBlockFast(_PREHASH_AgentData);
	msg->addUUIDFast(_PREHASH_AgentID, gAgent.getID());
	msg->addUUIDFast(_PREHASH_SessionID, gAgent.getSessionID());
	msg->addUUID("TransactionID", LLUUID::null);
	godlike_request_t* data = (godlike_request_t*)user_data;
	msg->nextBlock("MethodData");
	msg->addString("Method", data->first);
	msg->addUUID("Invoice", LLUUID::null);

	// The parameters used to be restricted to either string or
	// integer. This mimics that behavior under the new 'string-only'
	// parameter list by not packing a string if there wasn't one
	// specified. The object ids will be packed in the
	// packObjectIDAsParam() method.
	if(data->second.size() > 0)
	{
		msg->nextBlock("ParamList");
		msg->addString("Parameter", data->second);
	}
}

// static
void LLSelectMgr::logNoOp(LLSelectNode* node, void *)
{
}

// static
void LLSelectMgr::logAttachmentRequest(LLSelectNode* node, void *)
{
    LLAttachmentsMgr::instance().onAttachmentRequested(node->mItemID);
}

// static
void LLSelectMgr::logDetachRequest(LLSelectNode* node, void *)
{
    LLAttachmentsMgr::instance().onDetachRequested(node->mItemID);
}

// static
void LLSelectMgr::packObjectIDAsParam(LLSelectNode* node, void *)
{
	std::string buf = llformat("%u", node->getObject()->getLocalID());
	gMessageSystem->nextBlock("ParamList");
	gMessageSystem->addString("Parameter", buf);
}

//-----------------------------------------------------------------------------
// selectionTexScaleAutofit()
//-----------------------------------------------------------------------------
void LLSelectMgr::selectionTexScaleAutofit(F32 repeats_per_meter)
{
	struct f : public LLSelectedTEFunctor
	{
		F32 mRepeatsPerMeter;
		f(const F32& t) : mRepeatsPerMeter(t) {}
		bool apply(LLViewerObject* object, S32 te)
		{
			
			if (object->permModify())
			{
				// Compute S,T to axis mapping
				U32 s_axis, t_axis;
				if (!LLPrimitive::getTESTAxes(te, &s_axis, &t_axis))
				{
					return true;
				}

				F32 new_s = object->getScale().mV[s_axis] * mRepeatsPerMeter;
				F32 new_t = object->getScale().mV[t_axis] * mRepeatsPerMeter;

				object->setTEScale(te, new_s, new_t);
			}
			return true;
		}
	} setfunc(repeats_per_meter);
	getSelection()->applyToTEs(&setfunc);

	LLSelectMgrSendFunctor sendfunc;
	getSelection()->applyToObjects(&sendfunc);
}



// Called at the end of a scale operation, this adjusts the textures to attempt to
// maintain a constant repeats per meter.
// BUG: Only works for flex boxes.
//-----------------------------------------------------------------------------
// adjustTexturesByScale()
//-----------------------------------------------------------------------------
void LLSelectMgr::adjustTexturesByScale(bool send_to_sim, bool stretch)
{
	for (LLObjectSelection::iterator iter = getSelection()->begin();
		 iter != getSelection()->end(); iter++)
	{
		LLSelectNode* selectNode = *iter;
		LLViewerObject* object = selectNode->getObject();

		if (!object)
		{
			continue;
		}
		
		if (!object->permModify())
		{
			continue;
		}

		if (object->getNumTEs() == 0)
		{
			continue;
		}

		bool send = false;
		
		for (U8 te_num = 0; te_num < object->getNumTEs(); te_num++)
		{
			const LLTextureEntry* tep = object->getTE(te_num);

			// ND: Down the code there is a check if getTE did return a valid pointer (actually the pointer is fetched again there, can it change mid loop?)
			if( !tep )
				continue;

			bool planar = tep->getTexGen() == LLTextureEntry::TEX_GEN_PLANAR;
			if (planar == stretch)
			{
				// Figure out how S,T changed with scale operation
				U32 s_axis, t_axis;
				if (!LLPrimitive::getTESTAxes(te_num, &s_axis, &t_axis))
				{
					continue;
				}
				
				LLVector3 object_scale = object->getScale();
				LLVector3 diffuse_scale_ratio  = selectNode->mTextureScaleRatios[te_num]; 

				// We like these to track together. NORSPEC-96
				//
				LLVector3 normal_scale_ratio   = diffuse_scale_ratio; 
				LLVector3 specular_scale_ratio = diffuse_scale_ratio; 
				
				// Apply new scale to face
				if (planar)
				{
					F32 diffuse_scale_s = diffuse_scale_ratio.mV[s_axis]/object_scale.mV[s_axis];
					F32 diffuse_scale_t = diffuse_scale_ratio.mV[t_axis]/object_scale.mV[t_axis];

					F32 normal_scale_s = normal_scale_ratio.mV[s_axis]/object_scale.mV[s_axis];
					F32 normal_scale_t = normal_scale_ratio.mV[t_axis]/object_scale.mV[t_axis];

					F32 specular_scale_s = specular_scale_ratio.mV[s_axis]/object_scale.mV[s_axis];
					F32 specular_scale_t = specular_scale_ratio.mV[t_axis]/object_scale.mV[t_axis];

					object->setTEScale(te_num, diffuse_scale_s, diffuse_scale_t);

					LLTextureEntry* tep = object->getTE(te_num);

					if (tep && !tep->getMaterialParams().isNull())
					{
						LLMaterialPtr orig = tep->getMaterialParams();
						// <FS:Zi> switchable edit texture/materials panel
						// LLMaterialPtr p = gFloaterTools->getPanelFace()->createDefaultMaterial(orig);
						LLMaterialPtr p = gFloaterTools->createDefaultMaterial(orig);
						p->setNormalRepeat(normal_scale_s, normal_scale_t);
						p->setSpecularRepeat(specular_scale_s, specular_scale_t);

						LLMaterialMgr::getInstance()->put(object->getID(), te_num, *p);
					}
				}
				else
				{

					F32 diffuse_scale_s = diffuse_scale_ratio.mV[s_axis]*object_scale.mV[s_axis];
					F32 diffuse_scale_t = diffuse_scale_ratio.mV[t_axis]*object_scale.mV[t_axis];

					F32 normal_scale_s = normal_scale_ratio.mV[s_axis]*object_scale.mV[s_axis];
					F32 normal_scale_t = normal_scale_ratio.mV[t_axis]*object_scale.mV[t_axis];

					F32 specular_scale_s = specular_scale_ratio.mV[s_axis]*object_scale.mV[s_axis];
					F32 specular_scale_t = specular_scale_ratio.mV[t_axis]*object_scale.mV[t_axis];

					object->setTEScale(te_num, diffuse_scale_s,diffuse_scale_t);

					LLTextureEntry* tep = object->getTE(te_num);

					if (tep && !tep->getMaterialParams().isNull())
					{
						LLMaterialPtr orig = tep->getMaterialParams();
						// <FS:Zi> switchable edit texture/materials panel
						// LLMaterialPtr p = gFloaterTools->getPanelFace()->createDefaultMaterial(orig);
						LLMaterialPtr p = gFloaterTools->createDefaultMaterial(orig);

						p->setNormalRepeat(normal_scale_s, normal_scale_t);
						p->setSpecularRepeat(specular_scale_s, specular_scale_t);

						LLMaterialMgr::getInstance()->put(object->getID(), te_num, *p);
					}
				}
				send = send_to_sim;
			}
		}

		if (send)
		{
			object->sendTEUpdate();
		}
	}		
}

//-----------------------------------------------------------------------------
// selectGetAllRootsValid()
// Returns true if the viewer has information on all selected objects
//-----------------------------------------------------------------------------
bool LLSelectMgr::selectGetAllRootsValid()
{
	for (LLObjectSelection::root_iterator iter = getSelection()->root_begin();
		 iter != getSelection()->root_end(); ++iter )
	{
		LLSelectNode* node = *iter;
		if( !node->mValid )
		{
			return false;
		}
	}
	return true;
}


//-----------------------------------------------------------------------------
// selectGetAllValid()
// Returns true if the viewer has information on all selected objects
//-----------------------------------------------------------------------------
bool LLSelectMgr::selectGetAllValid()
{
	for (LLObjectSelection::iterator iter = getSelection()->begin();
		 iter != getSelection()->end(); ++iter )
	{
		LLSelectNode* node = *iter;
		if( !node->mValid )
		{
			return false;
		}
	}
	return true;
}

//-----------------------------------------------------------------------------
// selectGetAllValidAndObjectsFound() - return true if selections are
// valid and objects are found.
//
// For EXT-3114 - same as selectGetModify() without the modify check.
//-----------------------------------------------------------------------------
bool LLSelectMgr::selectGetAllValidAndObjectsFound()
{
	for (LLObjectSelection::iterator iter = getSelection()->begin();
		 iter != getSelection()->end(); iter++ )
	{
		LLSelectNode* node = *iter;
		LLViewerObject* object = node->getObject();
		if( !object || !node->mValid )
		{
			return false;
		}
	}
	return true;
}

//-----------------------------------------------------------------------------
// selectGetModify() - return true if current agent can modify all
// selected objects.
//-----------------------------------------------------------------------------
bool LLSelectMgr::selectGetModify()
{
	for (LLObjectSelection::iterator iter = getSelection()->begin();
		 iter != getSelection()->end(); iter++ )
	{
		LLSelectNode* node = *iter;
		LLViewerObject* object = node->getObject();
		if( !object || !node->mValid )
		{
			return false;
		}
		if( !object->permModify() )
		{
			return false;
		}
	}
	return true;
}

//-----------------------------------------------------------------------------
// selectGetRootsModify() - return true if current agent can modify all
// selected root objects.
//-----------------------------------------------------------------------------
bool LLSelectMgr::selectGetRootsModify()
{
	for (LLObjectSelection::root_iterator iter = getSelection()->root_begin();
		 iter != getSelection()->root_end(); iter++ )
	{
		LLSelectNode* node = *iter;
		LLViewerObject* object = node->getObject();
		if( !node->mValid )
		{
			return false;
		}
		if( !object->permModify() )
		{
			return false;
		}
	}

	return true;
}

//-----------------------------------------------------------------------------
// selectGetSameRegion() - return true if all objects are in same region
//-----------------------------------------------------------------------------
bool LLSelectMgr::selectGetSameRegion()
{
    if (getSelection()->isEmpty())
    {
        return true;
    }
    LLViewerObject* object = getSelection()->getFirstObject();
    if (!object)
    {
        return false;
    }
    LLViewerRegion* current_region = object->getRegion();

    for (LLObjectSelection::root_iterator iter = getSelection()->root_begin();
        iter != getSelection()->root_end(); iter++)
    {
        LLSelectNode* node = *iter;
        object = node->getObject();
        if (!node->mValid || !object || current_region != object->getRegion())
        {
            return false;
        }
    }

    return true;
}

//-----------------------------------------------------------------------------
// selectGetNonPermanentEnforced() - return true if all objects are not
// permanent enforced
//-----------------------------------------------------------------------------
bool LLSelectMgr::selectGetNonPermanentEnforced()
{
	for (LLObjectSelection::iterator iter = getSelection()->begin();
		 iter != getSelection()->end(); iter++ )
	{
		LLSelectNode* node = *iter;
		LLViewerObject* object = node->getObject();
		if( !object || !node->mValid )
		{
			return false;
		}
		if( object->isPermanentEnforced())
		{
			return false;
		}
	}
	return true;
}

//-----------------------------------------------------------------------------
// selectGetRootsNonPermanentEnforced() - return true if all root objects are
// not permanent enforced
//-----------------------------------------------------------------------------
bool LLSelectMgr::selectGetRootsNonPermanentEnforced()
{
	for (LLObjectSelection::root_iterator iter = getSelection()->root_begin();
		 iter != getSelection()->root_end(); iter++ )
	{
		LLSelectNode* node = *iter;
		LLViewerObject* object = node->getObject();
		if( !node->mValid )
		{
			return false;
		}
		if( object->isPermanentEnforced())
		{
			return false;
		}
	}

	return true;
}

//-----------------------------------------------------------------------------
// selectGetPermanent() - return true if all objects are permanent
//-----------------------------------------------------------------------------
bool LLSelectMgr::selectGetPermanent()
{
	for (LLObjectSelection::iterator iter = getSelection()->begin();
		 iter != getSelection()->end(); iter++ )
	{
		LLSelectNode* node = *iter;
		LLViewerObject* object = node->getObject();
		if( !object || !node->mValid )
		{
			return false;
		}
		if( !object->flagObjectPermanent())
		{
			return false;
		}
	}
	return true;
}

//-----------------------------------------------------------------------------
// selectGetRootsPermanent() - return true if all root objects are
// permanent
//-----------------------------------------------------------------------------
bool LLSelectMgr::selectGetRootsPermanent()
{
	for (LLObjectSelection::root_iterator iter = getSelection()->root_begin();
		 iter != getSelection()->root_end(); iter++ )
	{
		LLSelectNode* node = *iter;
		LLViewerObject* object = node->getObject();
		if( !node->mValid )
		{
			return false;
		}
		if( !object->flagObjectPermanent())
		{
			return false;
		}
	}

	return true;
}

//-----------------------------------------------------------------------------
// selectGetCharacter() - return true if all objects are character
//-----------------------------------------------------------------------------
bool LLSelectMgr::selectGetCharacter()
{
	for (LLObjectSelection::iterator iter = getSelection()->begin();
		 iter != getSelection()->end(); iter++ )
	{
		LLSelectNode* node = *iter;
		LLViewerObject* object = node->getObject();
		if( !object || !node->mValid )
		{
			return false;
		}
		if( !object->flagCharacter())
		{
			return false;
		}
	}
	return true;
}

//-----------------------------------------------------------------------------
// selectGetRootsCharacter() - return true if all root objects are
// character
//-----------------------------------------------------------------------------
bool LLSelectMgr::selectGetRootsCharacter()
{
	for (LLObjectSelection::root_iterator iter = getSelection()->root_begin();
		 iter != getSelection()->root_end(); iter++ )
	{
		LLSelectNode* node = *iter;
		LLViewerObject* object = node->getObject();
		if( !node->mValid )
		{
			return false;
		}
		if( !object->flagCharacter())
		{
			return false;
		}
	}

	return true;
}

//-----------------------------------------------------------------------------
// selectGetNonPathfinding() - return true if all objects are not pathfinding
//-----------------------------------------------------------------------------
bool LLSelectMgr::selectGetNonPathfinding()
{
	for (LLObjectSelection::iterator iter = getSelection()->begin();
		 iter != getSelection()->end(); iter++ )
	{
		LLSelectNode* node = *iter;
		LLViewerObject* object = node->getObject();
		if( !object || !node->mValid )
		{
			return false;
		}
		if( object->flagObjectPermanent() || object->flagCharacter())
		{
			return false;
		}
	}
	return true;
}

//-----------------------------------------------------------------------------
// selectGetRootsNonPathfinding() - return true if all root objects are not
// pathfinding
//-----------------------------------------------------------------------------
bool LLSelectMgr::selectGetRootsNonPathfinding()
{
	for (LLObjectSelection::root_iterator iter = getSelection()->root_begin();
		 iter != getSelection()->root_end(); iter++ )
	{
		LLSelectNode* node = *iter;
		LLViewerObject* object = node->getObject();
		if( !node->mValid )
		{
			return false;
		}
		if( object->flagObjectPermanent() || object->flagCharacter())
		{
			return false;
		}
	}

	return true;
}

//-----------------------------------------------------------------------------
// selectGetNonPermanent() - return true if all objects are not permanent
//-----------------------------------------------------------------------------
bool LLSelectMgr::selectGetNonPermanent()
{
	for (LLObjectSelection::iterator iter = getSelection()->begin();
		 iter != getSelection()->end(); iter++ )
	{
		LLSelectNode* node = *iter;
		LLViewerObject* object = node->getObject();
		if( !object || !node->mValid )
		{
			return false;
		}
		if( object->flagObjectPermanent())
		{
			return false;
		}
	}
	return true;
}

//-----------------------------------------------------------------------------
// selectGetRootsNonPermanent() - return true if all root objects are not
// permanent
//-----------------------------------------------------------------------------
bool LLSelectMgr::selectGetRootsNonPermanent()
{
	for (LLObjectSelection::root_iterator iter = getSelection()->root_begin();
		 iter != getSelection()->root_end(); iter++ )
	{
		LLSelectNode* node = *iter;
		LLViewerObject* object = node->getObject();
		if( !node->mValid )
		{
			return false;
		}
		if( object->flagObjectPermanent())
		{
			return false;
		}
	}

	return true;
}

//-----------------------------------------------------------------------------
// selectGetNonCharacter() - return true if all objects are not character
//-----------------------------------------------------------------------------
bool LLSelectMgr::selectGetNonCharacter()
{
	for (LLObjectSelection::iterator iter = getSelection()->begin();
		 iter != getSelection()->end(); iter++ )
	{
		LLSelectNode* node = *iter;
		LLViewerObject* object = node->getObject();
		if( !object || !node->mValid )
		{
			return false;
		}
		if( object->flagCharacter())
		{
			return false;
		}
	}
	return true;
}

//-----------------------------------------------------------------------------
// selectGetRootsNonCharacter() - return true if all root objects are not 
// character
//-----------------------------------------------------------------------------
bool LLSelectMgr::selectGetRootsNonCharacter()
{
	for (LLObjectSelection::root_iterator iter = getSelection()->root_begin();
		 iter != getSelection()->root_end(); iter++ )
	{
		LLSelectNode* node = *iter;
		LLViewerObject* object = node->getObject();
		if( !node->mValid )
		{
			return false;
		}
		if( object->flagCharacter())
		{
			return false;
		}
	}

	return true;
}


//-----------------------------------------------------------------------------
// selectGetEditableLinksets() - return true if all objects are editable
//                               pathfinding linksets
//-----------------------------------------------------------------------------
bool LLSelectMgr::selectGetEditableLinksets()
{
	for (LLObjectSelection::iterator iter = getSelection()->begin();
		 iter != getSelection()->end(); iter++ )
	{
		LLSelectNode* node = *iter;
		LLViewerObject* object = node->getObject();
		if( !object || !node->mValid )
		{
			return false;
		}
		if (object->flagUsePhysics() ||
			object->flagTemporaryOnRez() ||
			object->flagCharacter() ||
			object->flagVolumeDetect() ||
			object->flagAnimSource() ||
			(object->getRegion() != gAgent.getRegion()) ||
			(!gAgent.isGodlike() && 
			!gAgent.canManageEstate() &&
			!object->permYouOwner() &&
			!object->permMove()))
		{
			return false;
		}
	}
	return true;
}

//-----------------------------------------------------------------------------
// selectGetViewableCharacters() - return true if all objects are characters
//                        viewable within the pathfinding characters floater
//-----------------------------------------------------------------------------
bool LLSelectMgr::selectGetViewableCharacters()
{
	for (LLObjectSelection::iterator iter = getSelection()->begin();
		 iter != getSelection()->end(); iter++ )
	{
		LLSelectNode* node = *iter;
		LLViewerObject* object = node->getObject();
		if( !object || !node->mValid )
		{
			return false;
		}
		if( !object->flagCharacter() ||
			(object->getRegion() != gAgent.getRegion()))
		{
			return false;
		}
	}
	return true;
}

//-----------------------------------------------------------------------------
// selectGetRootsTransfer() - return true if current agent can transfer all
// selected root objects.
//-----------------------------------------------------------------------------
bool LLSelectMgr::selectGetRootsTransfer()
{
	for (LLObjectSelection::root_iterator iter = getSelection()->root_begin();
		 iter != getSelection()->root_end(); iter++ )
	{
		LLSelectNode* node = *iter;
		LLViewerObject* object = node->getObject();
		if( !node->mValid )
		{
			return false;
		}
		if(!object->permTransfer())
		{
			return false;
		}
	}
	return true;
}

//-----------------------------------------------------------------------------
// selectGetRootsCopy() - return true if current agent can copy all
// selected root objects.
//-----------------------------------------------------------------------------
bool LLSelectMgr::selectGetRootsCopy()
{
	for (LLObjectSelection::root_iterator iter = getSelection()->root_begin();
		 iter != getSelection()->root_end(); iter++ )
	{
		LLSelectNode* node = *iter;
		LLViewerObject* object = node->getObject();
		if( !node->mValid )
		{
			return false;
		}
		if(!object->permCopy())
		{
			return false;
		}
	}
	return true;
}

struct LLSelectGetFirstTest
{
	LLSelectGetFirstTest() : mIdentical(true), mFirst(true)	{ }
	virtual ~LLSelectGetFirstTest() { }

	// returns false to break out of the iteration.
	bool checkMatchingNode(LLSelectNode* node)
	{
		if (!node || !node->mValid)
		{
			return false;
		}

		if (mFirst)
		{
			mFirstValue = getValueFromNode(node);
			mFirst = false;
		}
		else
		{
			if ( mFirstValue != getValueFromNode(node) )
			{
				mIdentical = false;
				// stop testing once we know not all selected are identical.
				return false;
			}
		}
		// continue testing.
		return true;
	}

	bool mIdentical;
	LLUUID mFirstValue;

protected:
	virtual const LLUUID& getValueFromNode(LLSelectNode* node) = 0;

private:
	bool mFirst;
};

void LLSelectMgr::getFirst(LLSelectGetFirstTest* test)
{
	if (gSavedSettings.getBOOL("EditLinkedParts"))
	{
		for (LLObjectSelection::valid_iterator iter = getSelection()->valid_begin();
			iter != getSelection()->valid_end(); ++iter )
		{
			if (!test->checkMatchingNode(*iter))
			{
				break;
			}
		}
	}
	else
	{
		for (LLObjectSelection::root_object_iterator iter = getSelection()->root_object_begin();
			iter != getSelection()->root_object_end(); ++iter )
		{
			if (!test->checkMatchingNode(*iter))
			{
				break;
			}
		}
	}
}

//-----------------------------------------------------------------------------
// selectGetCreator()
// Creator information only applies to roots unless editing linked parts.
//-----------------------------------------------------------------------------
struct LLSelectGetFirstCreator : public LLSelectGetFirstTest
{
protected:
	virtual const LLUUID& getValueFromNode(LLSelectNode* node)
	{
		return node->mPermissions->getCreator();
	}
};

bool LLSelectMgr::selectGetCreator(LLUUID& result_id, std::string& name)
{
	LLSelectGetFirstCreator test;
	getFirst(&test);

	if (test.mFirstValue.isNull())
	{
		name = LLTrans::getString("AvatarNameNobody");
		return false;
	}
	
	result_id = test.mFirstValue;
	
	if (test.mIdentical)
	{
		name = LLSLURL("agent", test.mFirstValue, "inspect").getSLURLString();
	}
	else
	{
		name = LLTrans::getString("AvatarNameMultiple");
	}

	return test.mIdentical;
}

//-----------------------------------------------------------------------------
// selectGetOwner()
// Owner information only applies to roots unless editing linked parts.
//-----------------------------------------------------------------------------
struct LLSelectGetFirstOwner : public LLSelectGetFirstTest
{
protected:
	virtual const LLUUID& getValueFromNode(LLSelectNode* node)
	{
		// Don't use 'getOwnership' since we return a reference, not a copy.
		// Will return LLUUID::null if unowned (which is not allowed and should never happen.)
		return node->mPermissions->isGroupOwned() ? node->mPermissions->getGroup() : node->mPermissions->getOwner();
	}
};

bool LLSelectMgr::selectGetOwner(LLUUID& result_id, std::string& name)
{
	LLSelectGetFirstOwner test;
	getFirst(&test);

	if (test.mFirstValue.isNull())
	{
		return false;
	}

	result_id = test.mFirstValue;
	
	if (test.mIdentical)
	{
		bool group_owned = selectIsGroupOwned();
		if (group_owned)
		{
			name = LLSLURL("group", test.mFirstValue, "inspect").getSLURLString();
		}
		else
		{
			name = LLSLURL("agent", test.mFirstValue, "inspect").getSLURLString();
		}
	}
	else
	{
		name = LLTrans::getString("AvatarNameMultiple");
	}

	return test.mIdentical;
}

//-----------------------------------------------------------------------------
// selectGetLastOwner()
// Owner information only applies to roots unless editing linked parts.
//-----------------------------------------------------------------------------
struct LLSelectGetFirstLastOwner : public LLSelectGetFirstTest
{
protected:
	virtual const LLUUID& getValueFromNode(LLSelectNode* node)
	{
		return node->mPermissions->getLastOwner();
	}
};

bool LLSelectMgr::selectGetLastOwner(LLUUID& result_id, std::string& name)
{
	LLSelectGetFirstLastOwner test;
	getFirst(&test);

	if (test.mFirstValue.isNull())
	{
		return false;
	}

	result_id = test.mFirstValue;
	
	if (test.mIdentical)
	{
		name = LLSLURL("agent", test.mFirstValue, "inspect").getSLURLString();
	}
	else
	{
		name.assign( "" );
	}

	return test.mIdentical;
}

//-----------------------------------------------------------------------------
// selectGetGroup()
// Group information only applies to roots unless editing linked parts.
//-----------------------------------------------------------------------------
struct LLSelectGetFirstGroup : public LLSelectGetFirstTest
{
protected:
	virtual const LLUUID& getValueFromNode(LLSelectNode* node)
	{
		return node->mPermissions->getGroup();
	}
};

bool LLSelectMgr::selectGetGroup(LLUUID& result_id)
{
	LLSelectGetFirstGroup test;
	getFirst(&test);

	result_id = test.mFirstValue;
	return test.mIdentical;
}

//-----------------------------------------------------------------------------
// selectIsGroupOwned()
// Only operates on root nodes unless editing linked parts.  
// Returns true if the first selected is group owned.
//-----------------------------------------------------------------------------
struct LLSelectGetFirstGroupOwner : public LLSelectGetFirstTest
{
protected:
	virtual const LLUUID& getValueFromNode(LLSelectNode* node)
	{
		if (node->mPermissions->isGroupOwned())
		{
			return node->mPermissions->getGroup();
		}
		return LLUUID::null;
	}
};

bool LLSelectMgr::selectIsGroupOwned()
{
	LLSelectGetFirstGroupOwner test;
	getFirst(&test);

	return test.mFirstValue.notNull();
}

//-----------------------------------------------------------------------------
// selectGetPerm()
// Only operates on root nodes.
// Returns true if all have valid data.
// mask_on has bits set to true where all permissions are true
// mask_off has bits set to true where all permissions are false
// if a bit is off both in mask_on and mask_off, the values differ within
// the selection.
//-----------------------------------------------------------------------------
bool LLSelectMgr::selectGetPerm(U8 which_perm, U32* mask_on, U32* mask_off)
{
	U32 mask;
	U32 mask_and	= 0xffffffff;
	U32 mask_or		= 0x00000000;
	bool all_valid	= false;

	for (LLObjectSelection::root_iterator iter = getSelection()->root_begin();
		 iter != getSelection()->root_end(); iter++)
	{
		LLSelectNode* node = *iter;

		if (!node->mValid)
		{
			all_valid = false;
			break;
		}

		all_valid = true;
		
		switch( which_perm )
		{
		case PERM_BASE:
			mask = node->mPermissions->getMaskBase();
			break;
		case PERM_OWNER:
			mask = node->mPermissions->getMaskOwner();
			break;
		case PERM_GROUP:
			mask = node->mPermissions->getMaskGroup();
			break;
		case PERM_EVERYONE:
			mask = node->mPermissions->getMaskEveryone();
			break;
		case PERM_NEXT_OWNER:
			mask = node->mPermissions->getMaskNextOwner();
			break;
		default:
			mask = 0x0;
			break;
		}
		mask_and &= mask;
		mask_or	 |= mask;
	}

	if (all_valid)
	{
		// ...true through all ANDs means all true
		*mask_on  = mask_and;

		// ...false through all ORs means all false
		*mask_off = ~mask_or;
		return true;
	}
	else
	{
		*mask_on  = 0;
		*mask_off = 0;
		return false;
	}
}



bool LLSelectMgr::selectGetPermissions(LLPermissions& result_perm)
{
	bool first = true;
	LLPermissions perm;
	for (LLObjectSelection::root_iterator iter = getSelection()->root_begin();
		 iter != getSelection()->root_end(); iter++ )
	{
		LLSelectNode* node = *iter;	
		if (!node->mValid)
		{
			return false;
		}

		if (first)
		{
			perm = *(node->mPermissions);
			first = false;
		}
		else
		{
			perm.accumulate(*(node->mPermissions));
		}
	}

	result_perm = perm;

	return true;
}


void LLSelectMgr::selectDelete()
{
// [RLVa:KB] - Checked: 2010-03-23 (RLVa-1.2.0e) | Added: RLVa-1.2.0a
	if ( (rlv_handler_t::isEnabled()) && (!rlvCanDeleteOrReturn()) )
	{
		make_ui_sound("UISndInvalidOp");
		if (!gFloaterTools->getVisible())
			deselectAll();
		return;
	}
// [/RLVa:KB]

	S32 deleteable_count = 0;

	bool locked_but_deleteable_object = false;
	bool no_copy_but_deleteable_object = false;
	bool all_owned_by_you = true;

	for (LLObjectSelection::iterator iter = getSelection()->begin();
		 iter != getSelection()->end(); iter++)
	{
		LLViewerObject* obj = (*iter)->getObject();

		if( obj->isAttachment() )
		{
			continue;
		}

		deleteable_count++;

		// Check to see if you can delete objects which are locked.
		if(!obj->permMove())
		{
			locked_but_deleteable_object = true;
		}
		if(!obj->permCopy())
		{
			no_copy_but_deleteable_object = true;
		}
		if(!obj->permYouOwner())
		{
			all_owned_by_you = false;
		}
	}

	if( 0 == deleteable_count )
	{
		make_ui_sound("UISndInvalidOp");
		return;
	}

	LLNotification::Params params("ConfirmObjectDeleteLock");
	params.functor.function(boost::bind(&LLSelectMgr::confirmDelete, _1, _2, getSelection()));

	if(locked_but_deleteable_object ||
	   no_copy_but_deleteable_object ||
	   !all_owned_by_you)
	{
		// convert any transient pie-menu selections to full selection so this operation
		// has some context
		// NOTE: if user cancels delete operation, this will potentially leave objects selected outside of build mode
		// but this is ok, if not ideal
		convertTransient();

		//This is messy, but needed to get all english our of the UI.
		if(locked_but_deleteable_object && !no_copy_but_deleteable_object && all_owned_by_you)
		{
			//Locked only
			params.name("ConfirmObjectDeleteLock");
		}
		else if(!locked_but_deleteable_object && no_copy_but_deleteable_object && all_owned_by_you)
		{
			//No Copy only
			params.name("ConfirmObjectDeleteNoCopy");
		}
		else if(!locked_but_deleteable_object && !no_copy_but_deleteable_object && !all_owned_by_you)
		{
			//not owned only
			params.name("ConfirmObjectDeleteNoOwn");
		}
		else if(locked_but_deleteable_object && no_copy_but_deleteable_object && all_owned_by_you)
		{
			//locked and no copy
			params.name("ConfirmObjectDeleteLockNoCopy");
		}
		else if(locked_but_deleteable_object && !no_copy_but_deleteable_object && !all_owned_by_you)
		{
			//locked and not owned
			params.name("ConfirmObjectDeleteLockNoOwn");
		}
		else if(!locked_but_deleteable_object && no_copy_but_deleteable_object && !all_owned_by_you)
		{
			//no copy and not owned
			params.name("ConfirmObjectDeleteNoCopyNoOwn");
		}
		else
		{
			//locked, no copy and not owned
			params.name("ConfirmObjectDeleteLockNoCopyNoOwn");
		}
		
		LLNotifications::instance().add(params);
	}
	else
	{
		LLNotifications::instance().forceResponse(params, 0);
	}
}

// static
bool LLSelectMgr::confirmDelete(const LLSD& notification, const LLSD& response, LLObjectSelectionHandle handle)
{
	S32 option = LLNotification::getSelectedOption(notification, response);
	if (!handle->getObjectCount())
	{
		LL_WARNS() << "Nothing to delete!" << LL_ENDL;
		return false;
	}

	switch(option)
	{
	case 0:
		{
			// TODO: Make sure you have delete permissions on all of them.
			const LLUUID trash_id = gInventory.findCategoryUUIDForType(LLFolderType::FT_TRASH);
			// attempt to derez into the trash.
			LLDeRezInfo info(DRD_TRASH, trash_id);
			LLSelectMgr::getInstance()->sendListToRegions("DeRezObject",
                                                          packDeRezHeader,
                                                          packObjectLocalID,
                                                          logNoOp,
                                                          (void*) &info,
                                                          SEND_ONLY_ROOTS);
			// VEFFECT: Delete Object - one effect for all deletes
			if (LLSelectMgr::getInstance()->mSelectedObjects->mSelectType != SELECT_TYPE_HUD)
			{
				LLHUDEffectSpiral *effectp = (LLHUDEffectSpiral *)LLHUDManager::getInstance()->createViewerEffect(LLHUDObject::LL_HUD_EFFECT_POINT, true);
				effectp->setPositionGlobal( LLSelectMgr::getInstance()->getSelectionCenterGlobal() );
				effectp->setColor(LLColor4U(gAgent.getEffectColor()));
				F32 duration = 0.5f;
				duration += LLSelectMgr::getInstance()->mSelectedObjects->getObjectCount() / 64.f;
				effectp->setDuration(duration);
			}
			
			// <FS:PP> Configurable UI sounds
			if (gAudiop && gSavedSettings.getBOOL("PlayModeUISndObjectDelete"))
			{
				gAudiop->triggerSound( LLUUID(gSavedSettings.getString("UISndObjectDelete")), gAgent.getID(), 1.0f, LLAudioEngine::AUDIO_TYPE_UI);
			}
			// </FS:PP> Configurable UI sounds

			gAgentCamera.setLookAt(LOOKAT_TARGET_CLEAR);

			// Keep track of how many objects have been deleted.
			add(LLStatViewer::DELETE_OBJECT, LLSelectMgr::getInstance()->mSelectedObjects->getObjectCount());
		}
		break;
	case 1:
	default:
		break;
	}
	return false;
}


void LLSelectMgr::selectForceDelete()
{
	sendListToRegions(
		"ObjectDelete",
		packDeleteHeader,
		packObjectLocalID,
        logNoOp,
		(void*)true,
		SEND_ONLY_ROOTS);
}

bool LLSelectMgr::selectGetEditMoveLinksetPermissions(bool &move, bool &modify)
{
    move = true;
    modify = true;
    // <FS:Ansariel> gSavedSettings replacement
    //bool selecting_linked_set = !gSavedSettings.getBOOL("EditLinkedParts");
    static LLCachedControl<bool> editLinkedParts(gSavedSettings, "EditLinkedParts");
    bool selecting_linked_set = !editLinkedParts();
    // </FS:Ansariel>

    for (LLObjectSelection::iterator iter = getSelection()->begin();
        iter != getSelection()->end(); iter++)
    {
        LLSelectNode* nodep = *iter;
        LLViewerObject* object = nodep->getObject();
        if (!object || !nodep->mValid)
        {
            move = false;
            modify = false;
            return false;
        }

        LLViewerObject *root_object = object->getRootEdit();
        bool this_object_movable = false;
        if (object->permMove() && !object->isPermanentEnforced() &&
            ((root_object == NULL) || !root_object->isPermanentEnforced()) &&
            (object->permModify() || selecting_linked_set))
        {
            this_object_movable = true;

// [RLVa:KB] - Checked: 2010-03-31 (RLVa-1.2.0c) | Modified: RLVa-1.0.0g
            if ( (rlv_handler_t::isEnabled()) && ((gRlvHandler.hasBehaviour(RLV_BHVR_UNSIT)) || (gRlvHandler.hasBehaviour(RLV_BHVR_SITTP))) )
            {
                if ( (isAgentAvatarValid()) && (gAgentAvatarp->isSitting()) && (gAgentAvatarp->getRoot() == object->getRootEdit()) )
                    move = modify = false;
            }
// [/RLVa:KB]
        }
        move = move && this_object_movable;
        modify = modify && object->permModify();

        // <FS:Ansariel> Optimize: Once move and modify are both false, there is no reason to continue checking - neither will become true again
        if (!move && !modify)
        {
            return true;
        }
        // </FS:Ansariel>
    }

    return true;
}

void LLSelectMgr::selectGetAggregateSaleInfo(U32 &num_for_sale,
											 bool &is_for_sale_mixed, 
											 bool &is_sale_price_mixed,
											 S32 &total_sale_price,
											 S32 &individual_sale_price)
{
	num_for_sale = 0;
	is_for_sale_mixed = false;
	is_sale_price_mixed = false;
	total_sale_price = 0;
	individual_sale_price = 0;


	// Empty set.
	if (getSelection()->root_begin() == getSelection()->root_end())
		return;
	
	LLSelectNode *node = *(getSelection()->root_begin());
	const bool first_node_for_sale = node->mSaleInfo.isForSale();
	const S32 first_node_sale_price = node->mSaleInfo.getSalePrice();
	
	for (LLObjectSelection::root_iterator iter = getSelection()->root_begin();
		 iter != getSelection()->root_end(); iter++)
	{
		LLSelectNode* node = *iter;
		const bool node_for_sale = node->mSaleInfo.isForSale();
		const S32 node_sale_price = node->mSaleInfo.getSalePrice();
		
		// Set mixed if the fields don't match the first node's fields.
		if (node_for_sale != first_node_for_sale) 
			is_for_sale_mixed = true;
		if (node_sale_price != first_node_sale_price)
			is_sale_price_mixed = true;
		
		if (node_for_sale)
		{
			total_sale_price += node_sale_price;
			num_for_sale ++;
		}
	}
	
	individual_sale_price = first_node_sale_price;
	if (is_for_sale_mixed)
	{
		is_sale_price_mixed = true;
		individual_sale_price = 0;
	}
}

// returns true if all nodes are valid. method also stores an
// accumulated sale info.
bool LLSelectMgr::selectGetSaleInfo(LLSaleInfo& result_sale_info)
{
	bool first = true;
	LLSaleInfo sale_info;
	for (LLObjectSelection::root_iterator iter = getSelection()->root_begin();
		 iter != getSelection()->root_end(); iter++ )
	{
		LLSelectNode* node = *iter;	
		if (!node->mValid)
		{
			return false;
		}

		if (first)
		{
			sale_info = node->mSaleInfo;
			first = false;
		}
		else
		{
			sale_info.accumulate(node->mSaleInfo);
		}
	}

	result_sale_info = sale_info;

	return true;
}

bool LLSelectMgr::selectGetAggregatePermissions(LLAggregatePermissions& result_perm)
{
	bool first = true;
	LLAggregatePermissions perm;
	for (LLObjectSelection::root_iterator iter = getSelection()->root_begin();
		 iter != getSelection()->root_end(); iter++ )
	{
		LLSelectNode* node = *iter;	
		if (!node->mValid)
		{
			return false;
		}

		if (first)
		{
			perm = node->mAggregatePerm;
			first = false;
		}
		else
		{
			perm.aggregate(node->mAggregatePerm);
		}
	}

	result_perm = perm;

	return true;
}

bool LLSelectMgr::selectGetAggregateTexturePermissions(LLAggregatePermissions& result_perm)
{
	bool first = true;
	LLAggregatePermissions perm;
	for (LLObjectSelection::root_iterator iter = getSelection()->root_begin();
		 iter != getSelection()->root_end(); iter++ )
	{
		LLSelectNode* node = *iter;	
		if (!node->mValid)
		{
			return false;
		}

		LLAggregatePermissions t_perm = node->getObject()->permYouOwner() ? node->mAggregateTexturePermOwner : node->mAggregateTexturePerm;
		if (first)
		{
			perm = t_perm;
			first = false;
		}
		else
		{
			perm.aggregate(t_perm);
		}
	}

	result_perm = perm;

	return true;
}

bool LLSelectMgr::isMovableAvatarSelected()
{
	if (mAllowSelectAvatar && getSelection()->getObjectCount() == 1)
	{
        // nothing but avatar should be selected, so check that
        // there is only one selected object and it is a root
        LLViewerObject* obj = getSelection()->getFirstRootObject();
		return obj && obj->isAvatar() && getSelection()->getFirstMoveableNode(true);
	}
	return false;
}

//--------------------------------------------------------------------
// Duplicate objects
//--------------------------------------------------------------------

// JC - If this doesn't work right, duplicate the selection list
// before doing anything, do a deselect, then send the duplicate
// messages.
struct LLDuplicateData
{
	LLVector3	offset;
	U32			flags;
};

void LLSelectMgr::selectDuplicate(const LLVector3& offset, bool select_copy)
{
//	if (mSelectedObjects->isAttachment())
// [RLVa:KB] - Checked: 2010-03-24 (RLVa-1.2.0e) | Added: RLVa-1.2.0a
	if ( (mSelectedObjects->isAttachment()) || ((rlv_handler_t::isEnabled()) && (!rlvCanDeleteOrReturn())) )
// [/RLVa:KB]
	{
		//RN: do not duplicate attachments
		make_ui_sound("UISndInvalidOp");
		return;
	}
	if (!canDuplicate())
	{
		LLSelectNode* node = getSelection()->getFirstRootNode(NULL, true);
		if (node)
		{
			LLSD args;
			args["OBJ_NAME"] = node->mName;
			LLNotificationsUtil::add("NoCopyPermsNoObject", args);
			return;
		}
	}
	LLDuplicateData	data;

	data.offset = offset;
	data.flags = (select_copy ? FLAGS_CREATE_SELECTED : 0x0);

	sendListToRegions("ObjectDuplicate", packDuplicateHeader, packDuplicate, logNoOp, &data, SEND_ONLY_ROOTS);

	if (select_copy)
	{
		// the new copy will be coming in selected
		deselectAll();
	}
	else
	{
		for (LLObjectSelection::root_iterator iter = getSelection()->root_begin();
			 iter != getSelection()->root_end(); iter++ )
		{
			LLSelectNode* node = *iter;
			node->mDuplicated = true;
			node->mDuplicatePos = node->getObject()->getPositionGlobal();
			node->mDuplicateRot = node->getObject()->getRotation();
		}
	}
}

void LLSelectMgr::repeatDuplicate()
{
	if (mSelectedObjects->isAttachment())
	{
		//RN: do not duplicate attachments
		make_ui_sound("UISndInvalidOp");
		return;
	}

	std::vector<LLViewerObject*> non_duplicated_objects;

	for (LLObjectSelection::root_iterator iter = getSelection()->root_begin();
		 iter != getSelection()->root_end(); iter++ )
	{
		LLSelectNode* node = *iter;	
		if (!node->mDuplicated)
		{
			non_duplicated_objects.push_back(node->getObject());
		}
	}

	// make sure only previously duplicated objects are selected
	for (std::vector<LLViewerObject*>::iterator iter = non_duplicated_objects.begin();
		 iter != non_duplicated_objects.end(); ++iter)
	{
		LLViewerObject* objectp = *iter;
		deselectObjectAndFamily(objectp);
	}
	
	// duplicate objects in place
	LLDuplicateData	data;

	data.offset = LLVector3::zero;
	data.flags = 0x0;

	sendListToRegions("ObjectDuplicate", packDuplicateHeader, packDuplicate, logNoOp, &data, SEND_ONLY_ROOTS);

	// move current selection based on delta from duplication position and update duplication position
	for (LLObjectSelection::root_iterator iter = getSelection()->root_begin();
		 iter != getSelection()->root_end(); iter++ )
	{
		LLSelectNode* node = *iter;	
		if (node->mDuplicated)
		{
			LLQuaternion cur_rot = node->getObject()->getRotation();
			LLQuaternion rot_delta = (~node->mDuplicateRot * cur_rot);
			LLQuaternion new_rot = cur_rot * rot_delta;
			LLVector3d cur_pos = node->getObject()->getPositionGlobal();
			LLVector3d new_pos = cur_pos + ((cur_pos - node->mDuplicatePos) * rot_delta);

			node->mDuplicatePos = node->getObject()->getPositionGlobal();
			node->mDuplicateRot = node->getObject()->getRotation();
			node->getObject()->setPositionGlobal(new_pos);
			node->getObject()->setRotation(new_rot);
		}
	}

	sendMultipleUpdate(UPD_ROTATION | UPD_POSITION);
}

// static 
void LLSelectMgr::packDuplicate( LLSelectNode* node, void *duplicate_data )
{
	gMessageSystem->nextBlockFast(_PREHASH_ObjectData);
	gMessageSystem->addU32Fast(_PREHASH_ObjectLocalID, node->getObject()->getLocalID());
}


//--------------------------------------------------------------------
// Duplicate On Ray
//--------------------------------------------------------------------

// Duplicates the selected objects, but places the copy along a cast
// ray.
struct LLDuplicateOnRayData
{
	LLVector3	mRayStartRegion;
	LLVector3	mRayEndRegion;
	bool		mBypassRaycast;
	bool		mRayEndIsIntersection;
	LLUUID		mRayTargetID;
	bool		mCopyCenters;
	bool		mCopyRotates;
	U32			mFlags;
};

void LLSelectMgr::selectDuplicateOnRay(const LLVector3 &ray_start_region,
									   const LLVector3 &ray_end_region,
									   bool bypass_raycast,
									   bool ray_end_is_intersection,
									   const LLUUID &ray_target_id,
									   bool copy_centers,
									   bool copy_rotates,
									   bool select_copy)
{
	if (mSelectedObjects->isAttachment())
	{
		// do not duplicate attachments
		make_ui_sound("UISndInvalidOp");
		return;
	}
	
	LLDuplicateOnRayData	data;

	data.mRayStartRegion	= ray_start_region;
	data.mRayEndRegion		= ray_end_region;
	data.mBypassRaycast		= bypass_raycast;
	data.mRayEndIsIntersection = ray_end_is_intersection;
	data.mRayTargetID		= ray_target_id;
	data.mCopyCenters		= copy_centers;
	data.mCopyRotates		= copy_rotates;
	data.mFlags				= (select_copy ? FLAGS_CREATE_SELECTED : 0x0);

	sendListToRegions("ObjectDuplicateOnRay", 
                      packDuplicateOnRayHead, packObjectLocalID, logNoOp, &data, SEND_ONLY_ROOTS);

	if (select_copy)
	{
		// the new copy will be coming in selected
		deselectAll();
	}
}

// static
void LLSelectMgr::packDuplicateOnRayHead(void *user_data)
{
	LLMessageSystem *msg = gMessageSystem;
	LLDuplicateOnRayData *data = (LLDuplicateOnRayData *)user_data;

	msg->nextBlockFast(_PREHASH_AgentData);
	msg->addUUIDFast(_PREHASH_AgentID, gAgent.getID() );
	msg->addUUIDFast(_PREHASH_SessionID, gAgent.getSessionID() );
	msg->addUUIDFast(_PREHASH_GroupID, FSCommon::getGroupForRezzing());
	msg->addVector3Fast(_PREHASH_RayStart, data->mRayStartRegion );
	msg->addVector3Fast(_PREHASH_RayEnd, data->mRayEndRegion );
	msg->addBOOLFast(_PREHASH_BypassRaycast, data->mBypassRaycast );
	msg->addBOOLFast(_PREHASH_RayEndIsIntersection, data->mRayEndIsIntersection );
	msg->addBOOLFast(_PREHASH_CopyCenters, data->mCopyCenters );
	msg->addBOOLFast(_PREHASH_CopyRotates, data->mCopyRotates );
	msg->addUUIDFast(_PREHASH_RayTargetID, data->mRayTargetID );
	msg->addU32Fast(_PREHASH_DuplicateFlags, data->mFlags );
}



//------------------------------------------------------------------------
// Object position, scale, rotation update, all-in-one
//------------------------------------------------------------------------

void LLSelectMgr::sendMultipleUpdate(U32 type)
{
	if (type == UPD_NONE) return;
	// send individual updates when selecting textures or individual objects
	ESendType send_type = (!gSavedSettings.getBOOL("EditLinkedParts") && !getTEMode()) ? SEND_ONLY_ROOTS : SEND_ROOTS_FIRST;
	if (send_type == SEND_ONLY_ROOTS)
	{
		// tell simulator to apply to whole linked sets
		type |= UPD_LINKED_SETS;
	}

	sendListToRegions(
		"MultipleObjectUpdate",
		packAgentAndSessionID,
		packMultipleUpdate,
        logNoOp,
		&type,
		send_type);
}

// static
void LLSelectMgr::packMultipleUpdate(LLSelectNode* node, void *user_data)
{
	LLViewerObject* object = node->getObject();
	U32	*type32 = (U32 *)user_data;
	U8 type = (U8)*type32;
	U8	data[256];

	gMessageSystem->nextBlockFast(_PREHASH_ObjectData);
	gMessageSystem->addU32Fast(_PREHASH_ObjectLocalID,	object->getLocalID() );
	gMessageSystem->addU8Fast(_PREHASH_Type, type );

	S32 offset = 0;

	// JC: You MUST pack the data in this order.  The receiving
	// routine process_multiple_update_message on simulator will
	// extract them in this order.

	if (type & UPD_POSITION)
	{
		htolememcpy(&data[offset], &(object->getPosition().mV), MVT_LLVector3, 12); 
		offset += 12;
	}
	if (type & UPD_ROTATION)
	{
		LLQuaternion quat = object->getRotation();
		LLVector3 vec = quat.packToVector3();
		htolememcpy(&data[offset], &(vec.mV), MVT_LLQuaternion, 12); 
		offset += 12;
	}
	if (type & UPD_SCALE)
	{
		//LL_INFOS() << "Sending object scale " << object->getScale() << LL_ENDL;
		htolememcpy(&data[offset], &(object->getScale().mV), MVT_LLVector3, 12); 
		offset += 12;
	}
	gMessageSystem->addBinaryDataFast(_PREHASH_Data, data, offset);
}

//------------------------------------------------------------------------
// Ownership
//------------------------------------------------------------------------
struct LLOwnerData
{
	LLUUID	owner_id;
	LLUUID	group_id;
	bool	override;
};

void LLSelectMgr::sendOwner(const LLUUID& owner_id,
							const LLUUID& group_id,
							bool override)
{
	LLOwnerData data;

	data.owner_id = owner_id;
	data.group_id = group_id;
	data.override = override;

	sendListToRegions("ObjectOwner", packOwnerHead, packObjectLocalID, logNoOp, &data, SEND_ONLY_ROOTS);
}

// static
void LLSelectMgr::packOwnerHead(void *user_data)
{
	LLOwnerData *data = (LLOwnerData *)user_data;

	gMessageSystem->nextBlockFast(_PREHASH_AgentData);
	gMessageSystem->addUUIDFast(_PREHASH_AgentID, gAgent.getID() );
	gMessageSystem->addUUIDFast(_PREHASH_SessionID, gAgent.getSessionID() );
	gMessageSystem->nextBlockFast(_PREHASH_HeaderData);
	gMessageSystem->addBOOLFast(_PREHASH_Override, data->override);
	gMessageSystem->addUUIDFast(_PREHASH_OwnerID, data->owner_id);
	gMessageSystem->addUUIDFast(_PREHASH_GroupID, data->group_id);
}

//------------------------------------------------------------------------
// Group
//------------------------------------------------------------------------

void LLSelectMgr::sendGroup(const LLUUID& group_id)
{
	LLUUID local_group_id(group_id);
	sendListToRegions("ObjectGroup", packAgentAndSessionAndGroupID, packObjectLocalID, logNoOp, &local_group_id, SEND_ONLY_ROOTS);
}


//------------------------------------------------------------------------
// Buy
//------------------------------------------------------------------------

struct LLBuyData
{
	std::vector<LLViewerObject*> mObjectsSent;
	LLUUID mCategoryID;
	LLSaleInfo mSaleInfo;
};

// *NOTE: does not work for multiple object buy, which UI does not
// currently support sale info is used for verification only, if it
// doesn't match region info then sale is canceled Need to get sale
// info -as displayed in the UI- for every item.
void LLSelectMgr::sendBuy(const LLUUID& buyer_id, const LLUUID& category_id, const LLSaleInfo sale_info)
{
	LLBuyData buy;
	buy.mCategoryID = category_id;
	buy.mSaleInfo = sale_info;
	sendListToRegions("ObjectBuy", packAgentGroupAndCatID, packBuyObjectIDs, logNoOp, &buy, SEND_ONLY_ROOTS);
}

// static
void LLSelectMgr::packBuyObjectIDs(LLSelectNode* node, void* data)
{
	LLBuyData* buy = (LLBuyData*)data;

	LLViewerObject* object = node->getObject();
	if (std::find(buy->mObjectsSent.begin(), buy->mObjectsSent.end(), object) == buy->mObjectsSent.end())
	{
		buy->mObjectsSent.push_back(object);
		gMessageSystem->nextBlockFast(_PREHASH_ObjectData);
		gMessageSystem->addU32Fast(_PREHASH_ObjectLocalID, object->getLocalID() );
		gMessageSystem->addU8Fast(_PREHASH_SaleType, buy->mSaleInfo.getSaleType());
		gMessageSystem->addS32Fast(_PREHASH_SalePrice, buy->mSaleInfo.getSalePrice());
	}
}

//------------------------------------------------------------------------
// Permissions
//------------------------------------------------------------------------

struct LLPermData
{
	U8 mField;
	bool mSet;
	U32 mMask;
	bool mOverride;
};

// TODO: Make this able to fail elegantly.
void LLSelectMgr::selectionSetObjectPermissions(U8 field,
									   bool set,
									   U32 mask,
									   bool override)
{
	LLPermData data;

	data.mField = field;
	data.mSet = set;
	data.mMask = mask;
	data.mOverride = override;

	sendListToRegions("ObjectPermissions", packPermissionsHead, packPermissions, logNoOp, &data, SEND_ONLY_ROOTS);
}

void LLSelectMgr::packPermissionsHead(void* user_data)
{
	LLPermData* data = (LLPermData*)user_data;
	gMessageSystem->nextBlockFast(_PREHASH_AgentData);
	gMessageSystem->addUUIDFast(_PREHASH_AgentID, gAgent.getID());
	gMessageSystem->addUUIDFast(_PREHASH_SessionID, gAgent.getSessionID());
	gMessageSystem->nextBlockFast(_PREHASH_HeaderData);
	gMessageSystem->addBOOLFast(_PREHASH_Override, data->mOverride);
}	


// Now that you've added a bunch of objects, send a select message
// on the entire list for efficiency.
/*
void LLSelectMgr::sendSelect()
{
	LL_ERRS() << "Not implemented" << LL_ENDL;
}
*/

void LLSelectMgr::deselectAll()
{
	if (!mSelectedObjects->getNumNodes())
	{
		return;
	}
		
	// Zap the angular velocity, as the sim will set it to zero
	for (LLObjectSelection::iterator iter = mSelectedObjects->begin();
		 iter != mSelectedObjects->end(); iter++ )
	{
		LLViewerObject *objectp = (*iter)->getObject();
		objectp->setAngularVelocity( 0,0,0 );
		objectp->setVelocity( 0,0,0 );
	}

	sendListToRegions(
		"ObjectDeselect",
		packAgentAndSessionID,
		packObjectLocalID,
        logNoOp,
		NULL,
		SEND_INDIVIDUALS);

	removeAll();
	
	mLastSentSelectionCenterGlobal.clearVec();

	updatePointAt();
}

void LLSelectMgr::deselectAllForStandingUp()
{
	/*
	This function is similar deselectAll() except for the first if statement
	which was removed. This is needed as a workaround for DEV-2854
	*/

	// Zap the angular velocity, as the sim will set it to zero
	for (LLObjectSelection::iterator iter = mSelectedObjects->begin();
		 iter != mSelectedObjects->end(); iter++ )
	{
		LLViewerObject *objectp = (*iter)->getObject();
		objectp->setAngularVelocity( 0,0,0 );
		objectp->setVelocity( 0,0,0 );
	}

	sendListToRegions(
		"ObjectDeselect",
		packAgentAndSessionID,
		packObjectLocalID,
        logNoOp,
		NULL,
		SEND_INDIVIDUALS);

	removeAll();
	
	mLastSentSelectionCenterGlobal.clearVec();

	updatePointAt();
}

void LLSelectMgr::deselectUnused()
{
	// no more outstanding references to this selection
	if (mSelectedObjects->getNumRefs() == 1)
	{
		deselectAll();
	}
}

void LLSelectMgr::convertTransient()
{
	LLObjectSelection::iterator node_it;
	for (node_it = mSelectedObjects->begin(); node_it != mSelectedObjects->end(); ++node_it)
	{
		LLSelectNode *nodep = *node_it;
		nodep->setTransient(false);
	}
}

void LLSelectMgr::deselectAllIfTooFar()
{
// [RLVa:KB] - @edit*
	// Continuously verify the selection as soon as there is at least one prim we shouldn't be able to edit
	if ( !mSelectedObjects->isEmpty() && RlvActions::isRlvEnabled() && !RlvActions::canEdit(ERlvCheckType::All) )
	{
		struct NotTransientOrFocusedMediaOrEditable : public LLSelectedNodeFunctor
		{
			bool apply(LLSelectNode* pNode)
			{
				const LLViewerObject* pObj = pNode->getObject();
				return (!pNode->isTransient()) && (pObj) && (!RlvActions::canEdit(pObj)) && (pObj->getID() != LLViewerMediaFocus::getInstance()->getFocusedObjectID());
			}
		} f;
		if (mSelectedObjects->getFirstRootNode(&f, true))
			deselectAll();
	}
// [/RLVa:KB]

	if (mSelectedObjects->isEmpty() || mSelectedObjects->mSelectType == SELECT_TYPE_HUD)
	{
		return;
	}

// [RLVa:KB] - Checked: RLVa-1.2.0
	// [Fall-back code] Don't allow an active selection (except for HUD attachments - see above) when @interact restricted
	if (gRlvHandler.hasBehaviour(RLV_BHVR_INTERACT))
	{
		deselectAll();
		return;
	}
// [/RLVa:KB]

	// HACK: Don't deselect when we're navigating to rate an object's
	// owner or creator.  JC
	if (gMenuObject->getVisible())
	{
		return;
	}

	LLVector3d selectionCenter = getSelectionCenterGlobal();
//	if (gSavedSettings.getBOOL("LimitSelectDistance")
// [RLVa:KB] - Checked: 2010-04-11 (RLVa-1.2.0e) | Modified: RLVa-0.2.0f
	static RlvCachedBehaviourModifier<float> s_nFartouchDist(RLV_MODIFIER_FARTOUCHDIST);

	bool fRlvFartouch = gRlvHandler.hasBehaviour(RLV_BHVR_FARTOUCH) && LLToolMgr::instance().inEdit();
	if ( (gSavedSettings.getBOOL("LimitSelectDistance") || (fRlvFartouch) )
// [/RLVa:KB]
		&& (!mSelectedObjects->getPrimaryObject() || !mSelectedObjects->getPrimaryObject()->isAvatar())
		&& (mSelectedObjects->getPrimaryObject() != LLViewerMediaFocus::getInstance()->getFocusedObject())
		&& !mSelectedObjects->isAttachment()
		&& !selectionCenter.isExactlyZero())
	{
//		F32 deselect_dist = gSavedSettings.getF32("MaxSelectDistance");
// [RLVa:KB] - Checked: 2010-04-11 (RLVa-1.2.0e) | Modified: RLVa-0.2.0f
		F32 deselect_dist = (!fRlvFartouch) ? gSavedSettings.getF32("MaxSelectDistance") : s_nFartouchDist;
// [/RLVa:KB]
		F32 deselect_dist_sq = deselect_dist * deselect_dist;

		LLVector3d select_delta = gAgent.getPositionGlobal() - selectionCenter;
		F32 select_dist_sq = (F32) select_delta.magVecSquared();

		if (select_dist_sq > deselect_dist_sq)
		{
			if (mDebugSelectMgr)
			{
				LL_INFOS() << "Selection manager: auto-deselecting, select_dist = " << (F32) sqrt(select_dist_sq) << LL_ENDL;
				LL_INFOS() << "agent pos global = " << gAgent.getPositionGlobal() << LL_ENDL;
				LL_INFOS() << "selection pos global = " << selectionCenter << LL_ENDL;
			}

			deselectAll();
		}
	}
}


void LLSelectMgr::selectionSetObjectName(const std::string& name)
{
	std::string name_copy(name);

	// we only work correctly if 1 object is selected.
// FIRE-777
	if(mSelectedObjects->getRootObjectCount() >= 1)
//	if(mSelectedObjects->getRootObjectCount() == 1)
// /FIRE-777
	{
		sendListToRegions("ObjectName",
						  packAgentAndSessionID,
						  packObjectName,
                          logNoOp,
						  (void*)(&name_copy),
						  SEND_ONLY_ROOTS);
	}
// FIRE-777
	else if(mSelectedObjects->getObjectCount() >= 1)
//	else if(mSelectedObjects->getObjectCount() == 1)
// /FIRE-777
	{
		sendListToRegions("ObjectName",
						  packAgentAndSessionID,
						  packObjectName,
                          logNoOp,
						  (void*)(&name_copy),
						  SEND_INDIVIDUALS);
	}
}

void LLSelectMgr::selectionSetObjectDescription(const std::string& desc)
{
	std::string desc_copy(desc);

	// we only work correctly if 1 object is selected.
// FIRE-777
	if(mSelectedObjects->getRootObjectCount() >= 1)
//	if(mSelectedObjects->getRootObjectCount() == 1)
// /FIRE-777
	{
		sendListToRegions("ObjectDescription",
						  packAgentAndSessionID,
						  packObjectDescription,
                          logNoOp,
						  (void*)(&desc_copy),
						  SEND_ONLY_ROOTS);
	}
// FIRE-777
	else if(mSelectedObjects->getObjectCount() >= 1)
//	else if(mSelectedObjects->getObjectCount() == 1)
// /FIRE-777
	{
		sendListToRegions("ObjectDescription",
						  packAgentAndSessionID,
						  packObjectDescription,
                          logNoOp,
						  (void*)(&desc_copy),
						  SEND_INDIVIDUALS);
	}
}

void LLSelectMgr::selectionSetObjectCategory(const LLCategory& category)
{
	// for now, we only want to be able to set one root category at
	// a time.
	if(mSelectedObjects->getRootObjectCount() != 1) return;
	sendListToRegions("ObjectCategory",
					  packAgentAndSessionID,
					  packObjectCategory,
                      logNoOp,
					  (void*)(&category),
					  SEND_ONLY_ROOTS);
}

void LLSelectMgr::selectionSetObjectSaleInfo(const LLSaleInfo& sale_info)
{
	sendListToRegions("ObjectSaleInfo",
					  packAgentAndSessionID,
					  packObjectSaleInfo,
                      logNoOp,
					  (void*)(&sale_info),
					  SEND_ONLY_ROOTS);
}

//----------------------------------------------------------------------
// Attachments
//----------------------------------------------------------------------

void LLSelectMgr::sendAttach(U8 attachment_point, bool replace)
{
    sendAttach(mSelectedObjects, attachment_point, replace);
}

void LLSelectMgr::sendAttach(LLObjectSelectionHandle selection_handle, U8 attachment_point, bool replace)
{
	if (selection_handle.isNull())
	{
		return;
	}

	LLViewerObject* attach_object = selection_handle->getFirstRootObject();

	if (!attach_object || !isAgentAvatarValid() || selection_handle->mSelectType != SELECT_TYPE_WORLD)
	{
		return;
	}

	bool build_mode = LLToolMgr::getInstance()->inEdit();
	// Special case: Attach to default location for this object.
	if (0 == attachment_point ||
		get_if_there(gAgentAvatarp->mAttachmentPoints, (S32)attachment_point, (LLViewerJointAttachment*)NULL))
	{
		if (!replace || attachment_point != 0)
		{
			// If we know the attachment point then we got here by clicking an
			// "Attach to..." context menu item, so we should add, not replace.
			attachment_point |= ATTACHMENT_ADD;
		}

		sendListToRegions(
			selection_handle,
			"ObjectAttach",
			packAgentIDAndSessionAndAttachment, 
			packObjectIDAndRotation, 
            logAttachmentRequest,
			&attachment_point, 
			SEND_ONLY_ROOTS );
		if (!build_mode)
		{
			// After "ObjectAttach" server will unsubscribe us from properties updates
			// so either deselect objects or resend selection after attach packet reaches server
			// In case of build_mode LLPanelObjectInventory::refresh() will deal with selection
			// Still unsubscribe even in case selection_handle is not current selection
			deselectAll();
		}
	}
}

void LLSelectMgr::sendDetach()
{
	if (!mSelectedObjects->getNumNodes() || mSelectedObjects->mSelectType == SELECT_TYPE_WORLD)
	{
		return;
	}

	sendListToRegions(
		"ObjectDetach",
		packAgentAndSessionID,
		packObjectLocalID,
        logDetachRequest,
		NULL,
		SEND_ONLY_ROOTS );
}


void LLSelectMgr::sendDropAttachment()
{
	if (!mSelectedObjects->getNumNodes() || mSelectedObjects->mSelectType == SELECT_TYPE_WORLD)
	{
		return;
	}

	sendListToRegions(
		"ObjectDrop",
		packAgentAndSessionID,
		packObjectLocalID,
        logDetachRequest,
		NULL,
		SEND_ONLY_ROOTS);
}

//----------------------------------------------------------------------
// Links
//----------------------------------------------------------------------

void LLSelectMgr::sendLink()
{
	if (!mSelectedObjects->getNumNodes())
	{
		return;
	}

	sendListToRegions(
		"ObjectLink",
		packAgentAndSessionID,
		packObjectLocalID,
        logNoOp,
		NULL,
		SEND_ONLY_ROOTS);
}

void LLSelectMgr::sendDelink()
{
	if (!mSelectedObjects->getNumNodes())
	{
		return;
	}

	struct f : public LLSelectedObjectFunctor
	{ //on delink, any modifyable object should
		f() {}

		virtual bool apply(LLViewerObject* object)
		{
			if (object->permModify())
			{
				if (object->getPhysicsShapeType() == LLViewerObject::PHYSICS_SHAPE_NONE)
				{
					object->setPhysicsShapeType(LLViewerObject::PHYSICS_SHAPE_CONVEX_HULL);
					object->updateFlags();
				}
			}
			return true;
		}
	} sendfunc;
	getSelection()->applyToObjects(&sendfunc);


	// Delink needs to send individuals so you can unlink a single object from
	// a linked set.
	sendListToRegions(
		"ObjectDelink",
		packAgentAndSessionID,
		packObjectLocalID,
        logNoOp,
		NULL,
		SEND_INDIVIDUALS);
}


//----------------------------------------------------------------------
// Hinges
//----------------------------------------------------------------------

/*
void LLSelectMgr::sendHinge(U8 type)
{
	if (!mSelectedObjects->getNumNodes())
	{
		return;
	}

	sendListToRegions(
		"ObjectHinge",
		packHingeHead,
		packObjectLocalID,
		&type,
		SEND_ONLY_ROOTS);
}


void LLSelectMgr::sendDehinge()
{
	if (!mSelectedObjects->getNumNodes())
	{
		return;
	}

	sendListToRegions(
		"ObjectDehinge",
		packAgentAndSessionID,
		packObjectLocalID,
		NULL,
		SEND_ONLY_ROOTS);
}*/

void LLSelectMgr::sendSelect()
{
	if (!mSelectedObjects->getNumNodes())
	{
		return;
	}

	sendListToRegions(
		"ObjectSelect",
		packAgentAndSessionID,
		packObjectLocalID,
        logNoOp,
		NULL,
		SEND_INDIVIDUALS);
}

// static
void LLSelectMgr::packHingeHead(void *user_data)
{
	U8	*type = (U8 *)user_data;

	gMessageSystem->nextBlockFast(_PREHASH_AgentData);
	gMessageSystem->addUUIDFast(_PREHASH_AgentID, gAgent.getID() );
	gMessageSystem->addUUIDFast(_PREHASH_SessionID, gAgent.getSessionID() );
	gMessageSystem->nextBlockFast(_PREHASH_JointType);
	gMessageSystem->addU8Fast(_PREHASH_Type, *type );
}


void LLSelectMgr::selectionDump()
{
	struct f : public LLSelectedObjectFunctor
	{
		virtual bool apply(LLViewerObject* object)
		{
			object->dump();
			return true;
		}
	} func;
	getSelection()->applyToObjects(&func);	
}

void LLSelectMgr::saveSelectedObjectColors()
{
	struct f : public LLSelectedNodeFunctor
	{
		virtual bool apply(LLSelectNode* node)
		{
			node->saveColors();
			return true;
		}
	} func;
	getSelection()->applyToNodes(&func);	
}

void LLSelectMgr::saveSelectedShinyColors()
{
	struct f : public LLSelectedNodeFunctor
	{
		virtual bool apply(LLSelectNode* node)
		{
			node->saveShinyColors();
			return true;
		}
	} func;
	getSelection()->applyToNodes(&func);
}

void LLSelectMgr::saveSelectedObjectTextures()
{
	// invalidate current selection so we update saved textures
	struct f : public LLSelectedNodeFunctor
	{
		virtual bool apply(LLSelectNode* node)
		{
			node->mValid = false;
			return true;
		}
	} func;
	getSelection()->applyToNodes(&func);	

	// request object properties message to get updated permissions data
	sendSelect();
}


// This routine should be called whenever a drag is initiated.
// also need to know to which simulator to send update message
void LLSelectMgr::saveSelectedObjectTransform(EActionType action_type)
{
	if (mSelectedObjects->isEmpty())
	{
		// nothing selected, so nothing to save
		return;
	}

	struct f : public LLSelectedNodeFunctor
	{
		EActionType mActionType;
		LLSelectMgr* mManager;
		f(EActionType a, LLSelectMgr* p) : mActionType(a), mManager(p) {}
		virtual bool apply(LLSelectNode* selectNode)
		{
			LLViewerObject*	object = selectNode->getObject();
			if (!object)
			{
				return true; // skip
			}

            if (selectNode->mSelectedGLTFNode != -1)
            {
                // save GLTF node state
                object->getGLTFNodeTransformAgent(selectNode->mSelectedGLTFNode, &selectNode->mSavedPositionLocal, &selectNode->mSavedRotation, &selectNode->mSavedScale);
                selectNode->mSavedPositionGlobal = gAgent.getPosGlobalFromAgent(selectNode->mSavedPositionLocal);
                selectNode->mLastMoveLocal.setZero();
            }
            else
            {
                selectNode->mSavedPositionLocal = object->getPosition();
                if (object->isAttachment())
                {
                    if (object->isRootEdit())
                    {
                        LLXform* parent_xform = object->mDrawable->getXform()->getParent();
                        if (parent_xform)
                        {
                            selectNode->mSavedPositionGlobal = gAgent.getPosGlobalFromAgent((object->getPosition() * parent_xform->getWorldRotation()) + parent_xform->getWorldPosition());
                        }
                        else
                        {
                            selectNode->mSavedPositionGlobal = object->getPositionGlobal();
                        }
                    }
                    else
                    {
                        LLViewerObject* attachment_root = (LLViewerObject*)object->getParent();
                        LLXform* parent_xform = attachment_root ? attachment_root->mDrawable->getXform()->getParent() : NULL;
                        if (parent_xform)
                        {
                            LLVector3 root_pos = (attachment_root->getPosition() * parent_xform->getWorldRotation()) + parent_xform->getWorldPosition();
                            LLQuaternion root_rot = (attachment_root->getRotation() * parent_xform->getWorldRotation());
                            selectNode->mSavedPositionGlobal = gAgent.getPosGlobalFromAgent((object->getPosition() * root_rot) + root_pos);
                        }
                        else
                        {
                            selectNode->mSavedPositionGlobal = object->getPositionGlobal();
                        }
                    }
                    selectNode->mSavedRotation = object->getRenderRotation();
                }
                else
                {
                    selectNode->mSavedPositionGlobal = object->getPositionGlobal();
                    selectNode->mSavedRotation = object->getRotationRegion();
                }

                selectNode->mSavedScale = object->getScale();
                selectNode->saveTextureScaleRatios(mManager->mTextureChannel);
            }
			return true;
		}
	} func(action_type, this);
	getSelection()->applyToNodes(&func);	
	
	mSavedSelectionBBox = getBBoxOfSelection();
}

struct LLSelectMgrApplyFlags : public LLSelectedObjectFunctor
{
	LLSelectMgrApplyFlags(U32 flags, bool state) : mFlags(flags), mState(state) {}
	U32 mFlags;
	bool mState;
	virtual bool apply(LLViewerObject* object)
	{
		if ( object->permModify())
		{
			if (object->isRoot()) 		// don't send for child objects
			{
				object->setFlags( mFlags, mState);
			}
			else if (FLAGS_WORLD & mFlags && ((LLViewerObject*)object->getRoot())->isSelected())
			{
				// FLAGS_WORLD are shared by all items in linkset
				object->setFlagsWithoutUpdate(FLAGS_WORLD & mFlags, mState);
			}
		};
		return true;
	}
};

void LLSelectMgr::selectionUpdatePhysics(bool physics)
{
	LLSelectMgrApplyFlags func(	FLAGS_USE_PHYSICS, physics);
	getSelection()->applyToObjects(&func);	
}

void LLSelectMgr::selectionUpdateTemporary(bool is_temporary)
{
	LLSelectMgrApplyFlags func(	FLAGS_TEMPORARY_ON_REZ, is_temporary);
	getSelection()->applyToObjects(&func);	
}

void LLSelectMgr::selectionUpdatePhantom(bool is_phantom)
{
	LLSelectMgrApplyFlags func(	FLAGS_PHANTOM, is_phantom);
	getSelection()->applyToObjects(&func);	
}

//----------------------------------------------------------------------
// Helpful packing functions for sendObjectMessage()
//----------------------------------------------------------------------

// static 
void LLSelectMgr::packAgentIDAndSessionAndAttachment( void *user_data)
{
	U8 *attachment_point = (U8*)user_data;
	gMessageSystem->nextBlockFast(_PREHASH_AgentData);
	gMessageSystem->addUUIDFast(_PREHASH_AgentID, gAgent.getID() );
	gMessageSystem->addUUIDFast(_PREHASH_SessionID, gAgent.getSessionID());
	gMessageSystem->addU8Fast(_PREHASH_AttachmentPoint, *attachment_point);
}

// static
void LLSelectMgr::packAgentID(	void *user_data)
{
	gMessageSystem->nextBlockFast(_PREHASH_AgentData);
	gMessageSystem->addUUIDFast(_PREHASH_AgentID, gAgent.getID() );
}

// static
void LLSelectMgr::packAgentAndSessionID(void* user_data)
{
	gMessageSystem->nextBlockFast(_PREHASH_AgentData);
	gMessageSystem->addUUIDFast(_PREHASH_AgentID, gAgent.getID());
	gMessageSystem->addUUIDFast(_PREHASH_SessionID, gAgent.getSessionID());
}

// static
void LLSelectMgr::packAgentAndGroupID(void* user_data)
{
	LLOwnerData *data = (LLOwnerData *)user_data;

	gMessageSystem->nextBlockFast(_PREHASH_AgentData);
	gMessageSystem->addUUIDFast(_PREHASH_AgentID, data->owner_id );
	gMessageSystem->addUUIDFast(_PREHASH_GroupID, data->group_id );
}

// static
void LLSelectMgr::packAgentAndSessionAndGroupID(void* user_data)
{
	LLUUID* group_idp = (LLUUID*) user_data;
	gMessageSystem->nextBlockFast(_PREHASH_AgentData);
	gMessageSystem->addUUIDFast(_PREHASH_AgentID, gAgent.getID());
	gMessageSystem->addUUIDFast(_PREHASH_SessionID, gAgent.getSessionID());
	gMessageSystem->addUUIDFast(_PREHASH_GroupID, *group_idp);
}

// static
void LLSelectMgr::packDuplicateHeader(void* data)
{
	LLUUID group_id(FSCommon::getGroupForRezzing());
	packAgentAndSessionAndGroupID(&group_id);

	LLDuplicateData* dup_data = (LLDuplicateData*) data;

	gMessageSystem->nextBlockFast(_PREHASH_SharedData);
	gMessageSystem->addVector3Fast(_PREHASH_Offset, dup_data->offset);
	gMessageSystem->addU32Fast(_PREHASH_DuplicateFlags, dup_data->flags);
}

// static
void LLSelectMgr::packDeleteHeader(void* userdata)
{
	bool force = (bool)(intptr_t)userdata;

	gMessageSystem->nextBlockFast(_PREHASH_AgentData);
	gMessageSystem->addUUIDFast(_PREHASH_AgentID, gAgent.getID() );
	gMessageSystem->addUUIDFast(_PREHASH_SessionID, gAgent.getSessionID());
	gMessageSystem->addBOOLFast(_PREHASH_Force, force);
}

// static
void LLSelectMgr::packAgentGroupAndCatID(void* user_data)
{
	LLBuyData* buy = (LLBuyData*)user_data;
	gMessageSystem->nextBlockFast(_PREHASH_AgentData);
	gMessageSystem->addUUIDFast(_PREHASH_AgentID, gAgent.getID());
	gMessageSystem->addUUIDFast(_PREHASH_SessionID, gAgent.getSessionID());
	gMessageSystem->addUUIDFast(_PREHASH_GroupID, gAgent.getGroupID());
	gMessageSystem->addUUIDFast(_PREHASH_CategoryID, buy->mCategoryID);
}

//static
void LLSelectMgr::packDeRezHeader(void* user_data)
{
	LLDeRezInfo* info = (LLDeRezInfo*)user_data;
	gMessageSystem->nextBlockFast(_PREHASH_AgentData);
	gMessageSystem->addUUIDFast(_PREHASH_AgentID, gAgent.getID());
	gMessageSystem->addUUIDFast(_PREHASH_SessionID, gAgent.getSessionID());
	gMessageSystem->nextBlockFast(_PREHASH_AgentBlock);
	gMessageSystem->addUUIDFast(_PREHASH_GroupID, gAgent.getGroupID());
	gMessageSystem->addU8Fast(_PREHASH_Destination, (U8)info->mDestination);
	gMessageSystem->addUUIDFast(_PREHASH_DestinationID, info->mDestinationID);
	LLUUID tid;
	tid.generate();
	gMessageSystem->addUUIDFast(_PREHASH_TransactionID, tid);
	const U8 PACKET = 1;
	gMessageSystem->addU8Fast(_PREHASH_PacketCount, PACKET);
	gMessageSystem->addU8Fast(_PREHASH_PacketNumber, PACKET);
}

// static 
void LLSelectMgr::packObjectID(LLSelectNode* node, void *user_data)
{
	gMessageSystem->nextBlockFast(_PREHASH_ObjectData);
	gMessageSystem->addUUIDFast(_PREHASH_ObjectID, node->getObject()->mID );
}

void LLSelectMgr::packObjectIDAndRotation(LLSelectNode* node, void *user_data)
{
	gMessageSystem->nextBlockFast(_PREHASH_ObjectData);
	gMessageSystem->addU32Fast(_PREHASH_ObjectLocalID, node->getObject()->getLocalID() );
	gMessageSystem->addQuatFast(_PREHASH_Rotation, node->getObject()->getRotation());
}

void LLSelectMgr::packObjectClickAction(LLSelectNode* node, void *user_data)
{
	gMessageSystem->nextBlockFast(_PREHASH_ObjectData);
	gMessageSystem->addU32Fast(_PREHASH_ObjectLocalID, node->getObject()->getLocalID() );
	gMessageSystem->addU8("ClickAction", node->getObject()->getClickAction());
}

void LLSelectMgr::packObjectIncludeInSearch(LLSelectNode* node, void *user_data)
{
	gMessageSystem->nextBlockFast(_PREHASH_ObjectData);
	gMessageSystem->addU32Fast(_PREHASH_ObjectLocalID, node->getObject()->getLocalID() );
	gMessageSystem->addBOOL("IncludeInSearch", node->getObject()->getIncludeInSearch());
}

// static
void LLSelectMgr::packObjectLocalID(LLSelectNode* node, void *)
{
	gMessageSystem->nextBlockFast(_PREHASH_ObjectData);
	gMessageSystem->addU32Fast(_PREHASH_ObjectLocalID, node->getObject()->getLocalID());
}

// static
void LLSelectMgr::packObjectName(LLSelectNode* node, void* user_data)
{
	const std::string* name = (const std::string*)user_data;
	if(!name->empty())
	{
		gMessageSystem->nextBlockFast(_PREHASH_ObjectData);
		gMessageSystem->addU32Fast(_PREHASH_LocalID, node->getObject()->getLocalID());
		gMessageSystem->addStringFast(_PREHASH_Name, *name);
	}
}

// static
void LLSelectMgr::packObjectDescription(LLSelectNode* node, void* user_data)
{
	const std::string* desc = (const std::string*)user_data;
	if(desc)
	{	// Empty (non-null, but zero length) descriptions are OK
		gMessageSystem->nextBlockFast(_PREHASH_ObjectData);
		gMessageSystem->addU32Fast(_PREHASH_LocalID, node->getObject()->getLocalID());
		gMessageSystem->addStringFast(_PREHASH_Description, *desc);
	}
}

// static
void LLSelectMgr::packObjectCategory(LLSelectNode* node, void* user_data)
{
	LLCategory* category = (LLCategory*)user_data;
	if(!category) return;
	gMessageSystem->nextBlockFast(_PREHASH_ObjectData);
	gMessageSystem->addU32Fast(_PREHASH_LocalID, node->getObject()->getLocalID());
	category->packMessage(gMessageSystem);
}

// static
void LLSelectMgr::packObjectSaleInfo(LLSelectNode* node, void* user_data)
{
	LLSaleInfo* sale_info = (LLSaleInfo*)user_data;
	if(!sale_info) return;
	gMessageSystem->nextBlockFast(_PREHASH_ObjectData);
	gMessageSystem->addU32Fast(_PREHASH_LocalID, node->getObject()->getLocalID());
	sale_info->packMessage(gMessageSystem);
}

// static
void LLSelectMgr::packPhysics(LLSelectNode* node, void *user_data)
{
}

// static
void LLSelectMgr::packShape(LLSelectNode* node, void *user_data)
{
}

// static 
void LLSelectMgr::packPermissions(LLSelectNode* node, void *user_data)
{
	LLPermData *data = (LLPermData *)user_data;

	gMessageSystem->nextBlockFast(_PREHASH_ObjectData);
	gMessageSystem->addU32Fast(_PREHASH_ObjectLocalID, node->getObject()->getLocalID());

	gMessageSystem->addU8Fast(_PREHASH_Field,	data->mField);
	gMessageSystem->addBOOLFast(_PREHASH_Set,		data->mSet);
	gMessageSystem->addU32Fast(_PREHASH_Mask,		data->mMask);
}

// Utility function to send some information to every region containing
// an object on the selection list.  We want to do this to reduce the total
// number of packets sent by the viewer.
void LLSelectMgr::sendListToRegions(const std::string& message_name,
									void (*pack_header)(void *user_data), 
									void (*pack_body)(LLSelectNode* node, void *user_data), 
									void (*log_func)(LLSelectNode* node, void *user_data), 
									void *user_data,
									ESendType send_type)
{
    sendListToRegions(mSelectedObjects, message_name, pack_header, pack_body, log_func, user_data, send_type);
}
void LLSelectMgr::sendListToRegions(LLObjectSelectionHandle selected_handle,
									const std::string& message_name,
									void (*pack_header)(void *user_data), 
									void (*pack_body)(LLSelectNode* node, void *user_data), 
									void (*log_func)(LLSelectNode* node, void *user_data), 
									void *user_data,
									ESendType send_type)
{
	LLSelectNode* node;
	LLSelectNode* linkset_root = NULL;
	LLViewerRegion*	last_region;
	LLViewerRegion*	current_region;
	S32 objects_in_this_packet = 0;

	bool link_operation = message_name == "ObjectLink";

    if (mAllowSelectAvatar)
    {
        if (selected_handle->getObjectCount() == 1
            && selected_handle->getFirstObject() != NULL
            && selected_handle->getFirstObject()->isAvatar())
        {
            // Server doesn't move avatars at the moment, it is a local debug feature,
            // but server does update position regularly, so do not drop mLastPositionLocal
            // Position override for avatar gets reset in LLAgentCamera::resetView().
        }
        else
        {
            // drop mLastPositionLocal (allow next update through)
            resetObjectOverrides(selected_handle);
        }
    }
    else
    {
        //clear update override data (allow next update through)
        resetObjectOverrides(selected_handle);
    }

	std::queue<LLSelectNode*> nodes_to_send;

	struct push_all : public LLSelectedNodeFunctor
	{
		std::queue<LLSelectNode*>& nodes_to_send;
		push_all(std::queue<LLSelectNode*>& n) : nodes_to_send(n) {}
		virtual bool apply(LLSelectNode* node)
		{
			if (node->getObject())
			{
				nodes_to_send.push(node);
			}
			return true;
		}
	};
	struct push_some : public LLSelectedNodeFunctor
	{
		std::queue<LLSelectNode*>& nodes_to_send;
		bool mRoots;
		push_some(std::queue<LLSelectNode*>& n, bool roots) : nodes_to_send(n), mRoots(roots) {}
		virtual bool apply(LLSelectNode* node)
		{
			if (node->getObject())
			{
				bool is_root = node->getObject()->isRootEdit();
				if ((mRoots && is_root) || (!mRoots && !is_root))
				{
					nodes_to_send.push(node);
				}
			}
			return true;
		}
	};
	struct push_all  pushall(nodes_to_send);
	struct push_some pushroots(nodes_to_send, true);
	struct push_some pushnonroots(nodes_to_send, false);
	
	switch(send_type)
	{
	  case SEND_ONLY_ROOTS:
		  if(message_name == "ObjectBuy")
			selected_handle->applyToRootNodes(&pushroots);
		  else
			selected_handle->applyToRootNodes(&pushall);
		  
		break;
	  case SEND_INDIVIDUALS:
		selected_handle->applyToNodes(&pushall);
		break;
	  case SEND_ROOTS_FIRST:
		// first roots...
		selected_handle->applyToNodes(&pushroots);
		// then children...
		selected_handle->applyToNodes(&pushnonroots);
		break;
	  case SEND_CHILDREN_FIRST:
		// first children...
		selected_handle->applyToNodes(&pushnonroots);
		// then roots...
		selected_handle->applyToNodes(&pushroots);
		break;

	default:
		LL_ERRS() << "Bad send type " << send_type << " passed to SendListToRegions()" << LL_ENDL;
	}

	// bail if nothing selected
	if (nodes_to_send.empty())
	{
		return;
	}
	
	node = nodes_to_send.front();
	nodes_to_send.pop();

	// cache last region information
	current_region = node->getObject()->getRegion();

	// Start duplicate message
	// CRO: this isn't 
	gMessageSystem->newMessage(message_name.c_str());
	(*pack_header)(user_data);

	// For each object
	while (node != NULL)
	{
		// remember the last region, look up the current one
		last_region = current_region;
		current_region = node->getObject()->getRegion();

		// if to same simulator and message not too big
		if ((current_region == last_region)
			&& (! gMessageSystem->isSendFull(NULL))
			&& (objects_in_this_packet < MAX_OBJECTS_PER_PACKET))
		{
			if (link_operation && linkset_root == NULL)
			{
				// linksets over 254 will be split into multiple messages,
				// but we need to provide same root for all messages or we will get separate linksets
				linkset_root = node;
			}
			// add another instance of the body of the data
			(*pack_body)(node, user_data);
            // do any related logging
            (*log_func)(node, user_data);
			++objects_in_this_packet;

			// and on to the next object
			if(nodes_to_send.empty())
			{
				node = NULL;
			}
			else
			{
				node = nodes_to_send.front();
				nodes_to_send.pop();
			}
		}
		else
		{
			// otherwise send current message and start new one
			gMessageSystem->sendReliable( last_region->getHost());
			objects_in_this_packet = 0;

			gMessageSystem->newMessage(message_name.c_str());
			(*pack_header)(user_data);

			if (linkset_root != NULL)
			{
				if (current_region != last_region)
				{
					// root should be in one region with the child, reset it
					linkset_root = NULL;
				}
				else
				{
					// add root instance into new message
					(*pack_body)(linkset_root, user_data);
					++objects_in_this_packet;
				}
			}

			// don't move to the next object, we still need to add the
			// body data. 
		}
	}

	// flush messages
	if (gMessageSystem->getCurrentSendTotal() > 0)
	{
		gMessageSystem->sendReliable( current_region->getHost());
	}
	else
	{
		gMessageSystem->clearMessage();
	}

	// LL_INFOS() << "sendListToRegions " << message_name << " obj " << objects_sent << " pkt " << packets_sent << LL_ENDL;
}


//
// Network communications
//

void LLSelectMgr::requestObjectPropertiesFamily(LLViewerObject* object)
{
	LLMessageSystem* msg = gMessageSystem;

	msg->newMessageFast(_PREHASH_RequestObjectPropertiesFamily);
	msg->nextBlockFast(_PREHASH_AgentData);
	msg->addUUIDFast(_PREHASH_AgentID, gAgent.getID());
	msg->addUUIDFast(_PREHASH_SessionID, gAgent.getSessionID());
	msg->nextBlockFast(_PREHASH_ObjectData);
	msg->addU32Fast(_PREHASH_RequestFlags, 0x0 );
	msg->addUUIDFast(_PREHASH_ObjectID, object->mID );

	LLViewerRegion* regionp = object->getRegion();
	msg->sendReliable( regionp->getHost() );
}


// static
void LLSelectMgr::processObjectProperties(LLMessageSystem* msg, void** user_data)
{
	S32 i;
	S32 count = msg->getNumberOfBlocksFast(_PREHASH_ObjectData);
	for (i = 0; i < count; i++)
	{
		LLUUID id;
		msg->getUUIDFast(_PREHASH_ObjectData, _PREHASH_ObjectID, id, i);

		LLUUID creator_id;
		LLUUID owner_id;
		LLUUID group_id;
		LLUUID last_owner_id;
		U64 creation_date;
		LLUUID extra_id;
		U32 base_mask, owner_mask, group_mask, everyone_mask, next_owner_mask;
		LLSaleInfo sale_info;
		LLCategory category;
		LLAggregatePermissions ag_perms;
		LLAggregatePermissions ag_texture_perms;
		LLAggregatePermissions ag_texture_perms_owner;
		
		msg->getUUIDFast(_PREHASH_ObjectData, _PREHASH_CreatorID, creator_id, i);
		msg->getUUIDFast(_PREHASH_ObjectData, _PREHASH_OwnerID, owner_id, i);
		msg->getUUIDFast(_PREHASH_ObjectData, _PREHASH_GroupID, group_id, i);
		msg->getU64Fast(_PREHASH_ObjectData, _PREHASH_CreationDate, creation_date, i);
		msg->getU32Fast(_PREHASH_ObjectData, _PREHASH_BaseMask, base_mask, i);
		msg->getU32Fast(_PREHASH_ObjectData, _PREHASH_OwnerMask, owner_mask, i);
		msg->getU32Fast(_PREHASH_ObjectData, _PREHASH_GroupMask, group_mask, i);
		msg->getU32Fast(_PREHASH_ObjectData, _PREHASH_EveryoneMask, everyone_mask, i);
		msg->getU32Fast(_PREHASH_ObjectData, _PREHASH_NextOwnerMask, next_owner_mask, i);
		sale_info.unpackMultiMessage(msg, _PREHASH_ObjectData, i);

		ag_perms.unpackMessage(msg, _PREHASH_ObjectData, _PREHASH_AggregatePerms, i);
		ag_texture_perms.unpackMessage(msg, _PREHASH_ObjectData, _PREHASH_AggregatePermTextures, i);
		ag_texture_perms_owner.unpackMessage(msg, _PREHASH_ObjectData, _PREHASH_AggregatePermTexturesOwner, i);
		category.unpackMultiMessage(msg, _PREHASH_ObjectData, i);

		S16 inv_serial = 0;
		msg->getS16Fast(_PREHASH_ObjectData, _PREHASH_InventorySerial, inv_serial, i);

		LLUUID item_id;
		msg->getUUIDFast(_PREHASH_ObjectData, _PREHASH_ItemID, item_id, i);
		LLUUID folder_id;
		msg->getUUIDFast(_PREHASH_ObjectData, _PREHASH_FolderID, folder_id, i);
		LLUUID from_task_id;
		msg->getUUIDFast(_PREHASH_ObjectData, _PREHASH_FromTaskID, from_task_id, i);

		msg->getUUIDFast(_PREHASH_ObjectData, _PREHASH_LastOwnerID, last_owner_id, i);

		std::string name;
		msg->getStringFast(_PREHASH_ObjectData, _PREHASH_Name, name, i);
		std::string desc;
		msg->getStringFast(_PREHASH_ObjectData, _PREHASH_Description, desc, i);

		std::string touch_name;
		msg->getStringFast(_PREHASH_ObjectData, _PREHASH_TouchName, touch_name, i);
		std::string sit_name;
		msg->getStringFast(_PREHASH_ObjectData, _PREHASH_SitName, sit_name, i);

		//unpack TE IDs
		uuid_vec_t texture_ids;
		S32 size = msg->getSizeFast(_PREHASH_ObjectData, i, _PREHASH_TextureID);
		if (size > 0)
		{
			S8 packed_buffer[SELECT_MAX_TES * UUID_BYTES];
			msg->getBinaryDataFast(_PREHASH_ObjectData, _PREHASH_TextureID, packed_buffer, 0, i, SELECT_MAX_TES * UUID_BYTES);

			for (S32 buf_offset = 0; buf_offset < size; buf_offset += UUID_BYTES)
			{
				LLUUID tid;
				memcpy(tid.mData, packed_buffer + buf_offset, UUID_BYTES);		/* Flawfinder: ignore */
				texture_ids.push_back(tid);
			}
		}


		// Iterate through nodes at end, since it can be on both the regular AND hover list
		struct f : public LLSelectedNodeFunctor
		{
			LLUUID mID;
			f(const LLUUID& id) : mID(id) {}
			virtual bool apply(LLSelectNode* node)
			{
				return (node->getObject() && node->getObject()->mID == mID);
			}
		} func(id);
		LLSelectNode* node = LLSelectMgr::getInstance()->getSelection()->getFirstNode(&func);

		if (!node)
		{
			// <FS:Techwolf Lupindo> area search
			FSAreaSearch* area_search_floater = LLFloaterReg::findTypedInstance<FSAreaSearch>("area_search");
			if (!area_search_floater || !area_search_floater->isActive()) // Don't spam the log when areasearch is active.
			{
			// </FS:Techwolf Lupindo>
			LL_WARNS() << "Couldn't find object " << id << " selected." << LL_ENDL;
			// <FS:Techwolf Lupindo> area search
			}
			// </FS:Techwolf Lupindo>
		}
		else
		{
            // save texture data as soon as we get texture perms first time
            bool save_textures = !node->mValid;
			// <FS:Beq> FIRE-19738 Object content caching improvement
			// if (node->mInventorySerial != inv_serial && node->getObject())
			// {
			// 	node->getObject()->dirtyInventory();
			if ( node->mInventorySerial != inv_serial )
			{
				auto obj = node->getObject();
				if( obj && obj->getInventorySerial() != inv_serial )
				{
					obj->dirtyInventory();
				}
			// </FS:Beq>

                // Even if this isn't object's first udpate, inventory changed
                // and some of the applied textures might have been in inventory
                // so update texture list.
                save_textures = true;
			}

			if (save_textures)
			{
				bool can_copy = false;
				bool can_transfer = false;

				LLAggregatePermissions::EValue value = LLAggregatePermissions::AP_NONE;
				if(node->getObject()->permYouOwner())
				{
					value = ag_texture_perms_owner.getValue(PERM_COPY);
					if (value == LLAggregatePermissions::AP_EMPTY || value == LLAggregatePermissions::AP_ALL)
					{
						can_copy = true;
					}
					value = ag_texture_perms_owner.getValue(PERM_TRANSFER);
					if (value == LLAggregatePermissions::AP_EMPTY || value == LLAggregatePermissions::AP_ALL)
					{
						can_transfer = true;
					}
				}
				else
				{
					value = ag_texture_perms.getValue(PERM_COPY);
					if (value == LLAggregatePermissions::AP_EMPTY || value == LLAggregatePermissions::AP_ALL)
					{
						can_copy = true;
					}
					value = ag_texture_perms.getValue(PERM_TRANSFER);
					if (value == LLAggregatePermissions::AP_EMPTY || value == LLAggregatePermissions::AP_ALL)
					{
						can_transfer = true;
					}
				}

				if (can_copy && can_transfer)
				{
					node->saveTextures(texture_ids);
				}

                if (can_copy && can_transfer && node->getObject()->getVolume())
                {
                    uuid_vec_t material_ids;
                    gltf_materials_vec_t override_materials;
                    LLVOVolume* vobjp = (LLVOVolume*)node->getObject();
                    for (int i = 0; i < vobjp->getNumTEs(); ++i)
                    {
                        material_ids.push_back(vobjp->getRenderMaterialID(i));

                        // Make a copy to ensure we won't affect live material
                        // with any potential changes nor live changes will be
                        // reflected in a saved copy.
                        // Like changes from local material (reuses pointer) or
                        // from live editor (revert mechanics might modify this)
                        LLGLTFMaterial* old_override = node->getObject()->getTE(i)->getGLTFMaterialOverride();
                        if (old_override)
                        {
                            LLPointer<LLGLTFMaterial> mat = new LLGLTFMaterial(*old_override);
                            override_materials.push_back(mat);
                        }
                        else
                        {
                            override_materials.push_back(nullptr);
                        }
                    }
                    // processObjectProperties does not include overrides so this
                    // might need to be moved to LLGLTFMaterialOverrideDispatchHandler
                    node->saveGLTFMaterials(material_ids, override_materials);
                }
			}

			node->mValid = true;
			node->mPermissions->init(creator_id, owner_id,
									 last_owner_id, group_id);
			node->mPermissions->initMasks(base_mask, owner_mask, everyone_mask, group_mask, next_owner_mask);
			node->mCreationDate = creation_date;
			node->mItemID = item_id;
			node->mFolderID = folder_id;
			node->mFromTaskID = from_task_id;
			node->mName.assign(name);
			node->mDescription.assign(desc);
			node->mSaleInfo = sale_info;
			node->mAggregatePerm = ag_perms;
			node->mAggregateTexturePerm = ag_texture_perms;
			node->mAggregateTexturePermOwner = ag_texture_perms_owner;
			node->mCategory = category;
			node->mInventorySerial = inv_serial;
			node->mSitName.assign(sit_name);
			node->mTouchName.assign(touch_name);

			// <FS:ND> Fire for any observer interested in object properties
			LLSelectMgr::instance().firePropertyReceived( node );
			// </FS:ND>
		}
	}

	dialog_refresh_all();

	// hack for left-click buy object
	LLToolPie::selectionPropertiesReceived();
}

// static
void LLSelectMgr::processObjectPropertiesFamily(LLMessageSystem* msg, void** user_data)
{
	LLUUID id;

	U32 request_flags;
	LLUUID creator_id;
	LLUUID owner_id;
	LLUUID group_id;
	LLUUID extra_id;
	U32 base_mask, owner_mask, group_mask, everyone_mask, next_owner_mask;
	LLSaleInfo sale_info;
	LLCategory category;
	
	msg->getU32Fast(_PREHASH_ObjectData, _PREHASH_RequestFlags,	request_flags );
	msg->getUUIDFast(_PREHASH_ObjectData, _PREHASH_ObjectID,		id );
	msg->getUUIDFast(_PREHASH_ObjectData, _PREHASH_OwnerID,		owner_id );
	msg->getUUIDFast(_PREHASH_ObjectData, _PREHASH_GroupID,		group_id );
	msg->getU32Fast(_PREHASH_ObjectData, _PREHASH_BaseMask,		base_mask );
	msg->getU32Fast(_PREHASH_ObjectData, _PREHASH_OwnerMask,		owner_mask );
	msg->getU32Fast(_PREHASH_ObjectData,_PREHASH_GroupMask,		group_mask );
	msg->getU32Fast(_PREHASH_ObjectData, _PREHASH_EveryoneMask,	everyone_mask );
	msg->getU32Fast(_PREHASH_ObjectData, _PREHASH_NextOwnerMask, next_owner_mask);
	sale_info.unpackMessage(msg, _PREHASH_ObjectData);
	category.unpackMessage(msg, _PREHASH_ObjectData);

	LLUUID last_owner_id;
	msg->getUUIDFast(_PREHASH_ObjectData, _PREHASH_LastOwnerID, last_owner_id );

	// unpack name & desc
	std::string name;
	msg->getStringFast(_PREHASH_ObjectData, _PREHASH_Name, name);

	std::string desc;
	msg->getStringFast(_PREHASH_ObjectData, _PREHASH_Description, desc);

	// the reporter widget askes the server for info about picked objects
	if (request_flags & COMPLAINT_REPORT_REQUEST )
	{
		LLFloaterReporter *reporterp = LLFloaterReg::findTypedInstance<LLFloaterReporter>("reporter");
		if (reporterp)
		{
			LLAvatarName av_name;
			LLAvatarNameCache::get(owner_id, &av_name);
			reporterp->setPickedObjectProperties(name, av_name.getUserName(), owner_id);
		}
	}
	else if (request_flags & OBJECT_PAY_REQUEST)
	{
		// check if the owner of the paid object is muted
		LLMuteList::getInstance()->autoRemove(owner_id, LLMuteList::AR_MONEY);
	}

	// Now look through all of the hovered nodes
	struct f : public LLSelectedNodeFunctor
	{
		LLUUID mID;
		f(const LLUUID& id) : mID(id) {}
		virtual bool apply(LLSelectNode* node)
		{
			return (node->getObject() && node->getObject()->mID == mID);
		}
	} func(id);
	LLSelectNode* node = LLSelectMgr::getInstance()->mHoverObjects->getFirstNode(&func);

	if (node)
	{
		node->mValid = true;
		node->mPermissions->init(LLUUID::null, owner_id,
								 last_owner_id, group_id);
		node->mPermissions->initMasks(base_mask, owner_mask, everyone_mask, group_mask, next_owner_mask);
		node->mSaleInfo = sale_info;
		node->mCategory = category;
		node->mName.assign(name);
		node->mDescription.assign(desc);
	}

	dialog_refresh_all();
}


// static
void LLSelectMgr::processForceObjectSelect(LLMessageSystem* msg, void**)
{
	bool reset_list;
	msg->getBOOL("Header", "ResetList", reset_list);

	if (reset_list)
	{
		LLSelectMgr::getInstance()->deselectAll();
	}

	LLUUID full_id;
	S32 local_id;
	LLViewerObject* object;
	std::vector<LLViewerObject*> objects;
	S32 i;
	S32 block_count = msg->getNumberOfBlocks("Data");

	for (i = 0; i < block_count; i++)
	{
		msg->getS32("Data", "LocalID", local_id, i);

		gObjectList.getUUIDFromLocal(full_id, 
									 local_id, 
									 msg->getSenderIP(),
									 msg->getSenderPort());
		object = gObjectList.findObject(full_id);
		if (object)
		{
			objects.push_back(object);
		}
	}

	// Don't select, just highlight
	LLSelectMgr::getInstance()->highlightObjectAndFamily(objects);
}

extern F32	gGLModelView[16];

void LLSelectMgr::updateSilhouettes()
{
	S32 num_sils_genned = 0;

	LLVector3d	cameraPos = gAgentCamera.getCameraPositionGlobal();
	F32 currentCameraZoom = gAgentCamera.getCurrentCameraBuildOffset();

	if (!mSilhouetteImagep)
	{
		mSilhouetteImagep = LLViewerTextureManager::getFetchedTextureFromFile("silhouette.j2c", FTT_LOCAL_FILE, true, LLGLTexture::BOOST_UI);
	}

	mHighlightedObjects->cleanupNodes();

	if((cameraPos - mLastCameraPos).magVecSquared() > SILHOUETTE_UPDATE_THRESHOLD_SQUARED * currentCameraZoom * currentCameraZoom)
	{
		struct f : public LLSelectedObjectFunctor
		{
			virtual bool apply(LLViewerObject* object)
			{
				object->setChanged(LLXform::SILHOUETTE);
				return true;
			}
		} func;
		getSelection()->applyToObjects(&func);	
		
		mLastCameraPos = gAgentCamera.getCameraPositionGlobal();
	}
	
	std::vector<LLViewerObject*> changed_objects;

	updateSelectionSilhouette(mSelectedObjects, num_sils_genned, changed_objects);
	if (mRectSelectedObjects.size() > 0)
	{
		//gGLSPipelineSelection.set();

		//mSilhouetteImagep->bindTexture();
		//glAlphaFunc(GL_GREATER, sHighlightAlphaTest);

		std::set<LLViewerObject*> roots;

		// sync mHighlightedObjects with mRectSelectedObjects since the latter is rebuilt every frame and former
		// persists from frame to frame to avoid regenerating object silhouettes
		// mHighlightedObjects includes all siblings of rect selected objects

		bool select_linked_set = !gSavedSettings.getBOOL("EditLinkedParts");

		// generate list of roots from current object selection
		for (std::set<LLPointer<LLViewerObject> >::iterator iter = mRectSelectedObjects.begin();
			 iter != mRectSelectedObjects.end(); iter++)
		{
			LLViewerObject *objectp = *iter;
			if (select_linked_set)
			{
				LLViewerObject *rootp = (LLViewerObject*)objectp->getRoot();
				roots.insert(rootp);
			}
			else
			{
				roots.insert(objectp);
			}
		}

		// remove highlight nodes not in roots list
		std::vector<LLSelectNode*> remove_these_nodes;
		std::vector<LLViewerObject*> remove_these_roots;

		for (LLObjectSelection::iterator iter = mHighlightedObjects->begin();
			 iter != mHighlightedObjects->end(); iter++)
		{
			LLSelectNode* node = *iter;
			LLViewerObject* objectp = node->getObject();
			if (!objectp)
				continue;
			if (objectp->isRoot() || !select_linked_set)
			{
				if (roots.count(objectp) == 0)
				{
					remove_these_nodes.push_back(node);
				}
				else
				{
					remove_these_roots.push_back(objectp);
				}
			}
			else
			{
				LLViewerObject* rootp = (LLViewerObject*)objectp->getRoot();

				if (roots.count(rootp) == 0)
				{
					remove_these_nodes.push_back(node);
				}
			}
		}

		// remove all highlight nodes no longer in rectangle selection
		for (std::vector<LLSelectNode*>::iterator iter = remove_these_nodes.begin();
			 iter != remove_these_nodes.end(); ++iter)
		{
			LLSelectNode* nodep = *iter;
			mHighlightedObjects->removeNode(nodep);
		}

		// remove all root objects already being highlighted
		for (std::vector<LLViewerObject*>::iterator iter = remove_these_roots.begin();
			 iter != remove_these_roots.end(); ++iter)
		{
			LLViewerObject* objectp = *iter;
			roots.erase(objectp);
		}

		// add all new objects in rectangle selection
		for (std::set<LLViewerObject*>::iterator iter = roots.begin();
			 iter != roots.end(); iter++)
		{
			LLViewerObject* objectp = *iter;
			if (!canSelectObject(objectp))
			{
				continue;
			}

			LLSelectNode* rect_select_root_node = new LLSelectNode(objectp, true);
			rect_select_root_node->selectAllTEs(true);

			if (!select_linked_set)
			{
				rect_select_root_node->mIndividualSelection = true;
			}
			else
			{
				LLViewerObject::const_child_list_t& child_list = objectp->getChildren();
				for (LLViewerObject::child_list_t::const_iterator iter = child_list.begin();
					 iter != child_list.end(); iter++)
				{
					LLViewerObject* child_objectp = *iter;
				
					if (!canSelectObject(child_objectp))
					{
						continue;
					}

					LLSelectNode* rect_select_node = new LLSelectNode(child_objectp, true);
					rect_select_node->selectAllTEs(true);
					mHighlightedObjects->addNodeAtEnd(rect_select_node);
				}
			}

			// Add the root last, to preserve order for link operations.
			mHighlightedObjects->addNodeAtEnd(rect_select_root_node);
		}

		num_sils_genned	= 0;

		// render silhouettes for highlighted objects
		//bool subtracting_from_selection = (gKeyboard->currentMask(true) == MASK_CONTROL);
		for (S32 pass = 0; pass < 2; pass++)
		{
			for (LLObjectSelection::iterator iter = mHighlightedObjects->begin();
				 iter != mHighlightedObjects->end(); iter++)
			{
				LLSelectNode* node = *iter;
				LLViewerObject* objectp = node->getObject();
				if (!objectp)
					continue;
				
				// do roots first, then children so that root flags are cleared ASAP
				bool roots_only = (pass == 0);
				bool is_root = objectp->isRootEdit();
				if (roots_only != is_root)
				{
					continue;
				}

				if (!node->mSilhouetteExists 
					|| objectp->isChanged(LLXform::SILHOUETTE)
					|| (objectp->getParent() && objectp->getParent()->isChanged(LLXform::SILHOUETTE)))
				{
					if (num_sils_genned++ < MAX_SILS_PER_FRAME)
					{
						generateSilhouette(node, LLViewerCamera::getInstance()->getOrigin());
						changed_objects.push_back(objectp);			
					}
					else if (objectp->isAttachment() && objectp->getRootEdit()->mDrawable.notNull())
					{
						//RN: hack for orthogonal projection of HUD attachments
						LLViewerJointAttachment* attachment_pt = (LLViewerJointAttachment*)objectp->getRootEdit()->mDrawable->getParent();
						if (attachment_pt && attachment_pt->getIsHUDAttachment())
						{
							LLVector3 camera_pos = LLVector3(-10000.f, 0.f, 0.f);
							generateSilhouette(node, camera_pos);
						}
					}
				}
				//LLColor4 highlight_color;
				//
				//if (subtracting_from_selection)
				//{
				//	node->renderOneSilhouette(LLColor4::red);
				//}
				//else if (!objectp->isSelected())
				//{
				//	highlight_color = objectp->isRoot() ? sHighlightParentColor : sHighlightChildColor;
				//	node->renderOneSilhouette(highlight_color);
				//}
			}
		}
		//mSilhouetteImagep->unbindTexture(0, GL_TEXTURE_2D);
	}
	else
	{
		mHighlightedObjects->deleteAllNodes();
	}

	for (std::vector<LLViewerObject*>::iterator iter = changed_objects.begin();
		 iter != changed_objects.end(); ++iter)
	{
		// clear flags after traversing node list (as child objects need to refer to parent flags, etc)
		LLViewerObject* objectp = *iter;
		objectp->clearChanged(LLXform::MOVED | LLXform::SILHOUETTE);
	}
}

void LLSelectMgr::updateSelectionSilhouette(LLObjectSelectionHandle object_handle, S32& num_sils_genned, std::vector<LLViewerObject*>& changed_objects)
{
	if (object_handle->getNumNodes())
	{
		//gGLSPipelineSelection.set();

		//mSilhouetteImagep->bindTexture();
		//glAlphaFunc(GL_GREATER, sHighlightAlphaTest);

		for (S32 pass = 0; pass < 2; pass++)
		{
			for (LLObjectSelection::iterator iter = object_handle->begin();
				iter != object_handle->end(); iter++)
			{
				LLSelectNode* node = *iter;
				LLViewerObject* objectp = node->getObject();
				if (!objectp)
					continue;
				// do roots first, then children so that root flags are cleared ASAP
				bool roots_only = (pass == 0);
				bool is_root = (objectp->isRootEdit());
				if (roots_only != is_root || objectp->mDrawable.isNull())
				{
					continue;
				}

				if (!node->mSilhouetteExists 
					|| objectp->isChanged(LLXform::SILHOUETTE)
					|| (objectp->getParent() && objectp->getParent()->isChanged(LLXform::SILHOUETTE)))
				{
					if (num_sils_genned++ < MAX_SILS_PER_FRAME)// && objectp->mDrawable->isVisible())
					{
						generateSilhouette(node, LLViewerCamera::getInstance()->getOrigin());
						changed_objects.push_back(objectp);
					}
					else if (objectp->isAttachment())
					{
						//RN: hack for orthogonal projection of HUD attachments
						LLViewerJointAttachment* attachment_pt = (LLViewerJointAttachment*)objectp->getRootEdit()->mDrawable->getParent();
						if (attachment_pt && attachment_pt->getIsHUDAttachment())
						{
							LLVector3 camera_pos = LLVector3(-10000.f, 0.f, 0.f);
							generateSilhouette(node, camera_pos);
						}
					}
				}
			}
		}
	}
}
void LLSelectMgr::renderSilhouettes(bool for_hud)
{
	// <FS:KC> show/hide build highlight
	// if (!mRenderSilhouettes || !mRenderHighlightSelections)
	if (((mFSShowHideHighlight == FS_SHOW_HIDE_HIGHLIGHT_NORMAL) && (!mRenderSilhouettes || !mRenderHighlightSelections)) || (mFSShowHideHighlight == FS_SHOW_HIDE_HIGHLIGHT_HIDE))
	// </FS:KC>
	{
		return;
	}

	gGL.getTexUnit(0)->bind(mSilhouetteImagep);
	LLGLSPipelineSelection gls_select;
	LLGLEnable blend(GL_BLEND);
	LLGLDepthTest gls_depth(GL_TRUE, GL_FALSE);

	if (isAgentAvatarValid() && for_hud)
	{
		LLBBox hud_bbox = gAgentAvatarp->getHUDBBox();

		F32 cur_zoom = gAgentCamera.mHUDCurZoom;

		// set up transform to encompass bounding box of HUD
		F32 aspect = LLViewerCamera::getInstance()->getAspect(); // <FS:Ansariel> Performance improvement

		gGL.matrixMode(LLRender::MM_PROJECTION);
		gGL.pushMatrix();
		gGL.loadIdentity();
		F32 depth = llmax(1.f, hud_bbox.getExtentLocal().mV[VX] * 1.1f);
		// <FS:Ansariel> Performance improvement
		//gGL.ortho(-0.5f * LLViewerCamera::getInstance()->getAspect(), 0.5f * LLViewerCamera::getInstance()->getAspect(), -0.5f, 0.5f, 0.f, depth);
		gGL.ortho(-0.5f * aspect, 0.5f * aspect, -0.5f, 0.5f, 0.f, depth);

		gGL.matrixMode(LLRender::MM_MODELVIEW);
		gGL.pushMatrix();
		gGL.pushUIMatrix();
		gGL.loadUIIdentity();
		gGL.loadIdentity();
		gGL.loadMatrix(OGL_TO_CFR_ROTATION);		// Load Cory's favorite reference frame
		gGL.translatef(-hud_bbox.getCenterLocal().mV[VX] + (depth *0.5f), 0.f, 0.f);
		gGL.scalef(cur_zoom, cur_zoom, cur_zoom);
	}

	bool wireframe_selection = (gFloaterTools && gFloaterTools->getVisible()) || LLSelectMgr::sRenderHiddenSelections;
	F32 fogCfx = (F32)llclamp((getSelectionCenterGlobal() - gAgentCamera.getCameraPositionGlobal()).magVec() / (getBBoxOfSelection().getExtentLocal().magVec() * 4), 0.0, 1.0);  // <FS:Ansariel> Performance improvement

	static LLColor4 sParentColor = LLColor4(sSilhouetteParentColor[VRED], sSilhouetteParentColor[VGREEN], sSilhouetteParentColor[VBLUE], LLSelectMgr::sHighlightAlpha);
	static LLColor4 sChildColor = LLColor4(sSilhouetteChildColor[VRED], sSilhouetteChildColor[VGREEN], sSilhouetteChildColor[VBLUE], LLSelectMgr::sHighlightAlpha);

	auto renderMeshSelection_f = [fogCfx, wireframe_selection](LLSelectNode* node, LLViewerObject* objectp, LLColor4 hlColor)
	{
		LLGLSLShader* shader = LLGLSLShader::sCurBoundShaderPtr;

		if (shader)
		{
			gDebugProgram.bind();
		}

		gGL.matrixMode(LLRender::MM_MODELVIEW);
		gGL.pushMatrix();

		bool is_hud_object = objectp->isHUDAttachment();

		if (!is_hud_object)
		{
			gGL.loadIdentity();
			gGL.multMatrix(gGLModelView);
		}

		if (objectp->mDrawable->isActive())
		{
			gGL.multMatrix((F32*)objectp->getRenderMatrix().mMatrix);
		}
		else if (!is_hud_object)
		{
			LLVector3 trans = objectp->getRegion()->getOriginAgent();
			gGL.translatef(trans.mV[0], trans.mV[1], trans.mV[2]);
		}

		bool bRenderHidenSelection = node->isTransient() ? false : LLSelectMgr::sRenderHiddenSelections;


		LLVOVolume* vobj = objectp->mDrawable->getVOVolume();
		if (vobj)
		{
			LLVertexBuffer::unbind();
			gGL.pushMatrix();
			gGL.multMatrix((F32*)vobj->getRelativeXform().mMatrix);

			if (objectp->mDrawable->isState(LLDrawable::RIGGED))
			{
				vobj->updateRiggedVolume(true);
			}
		}

		glPolygonMode(GL_FRONT_AND_BACK, GL_LINE);

		S32 num_tes = llmin((S32)objectp->getNumTEs(), (S32)objectp->getNumFaces()); // avatars have TEs but no faces
		for (S32 te = 0; te < num_tes; ++te)
		{
			if (node->isTESelected(te))
			{
				objectp->mDrawable->getFace(te)->renderOneWireframe(hlColor, fogCfx, wireframe_selection, bRenderHidenSelection, nullptr != shader);
			}
		}

		gGL.popMatrix();
		gGL.popMatrix();

		gGL.setLineWidth(1.f); // <FS> Line width OGL core profile fix by Rye Mutt
		glPolygonMode(GL_FRONT_AND_BACK, GL_FILL);

		if (shader)
		{
			shader->bind();
		}
	};

	if (mSelectedObjects->getNumNodes())
	{
		LLUUID inspect_item_id= LLUUID::null;
		LLFloaterInspect* inspect_instance = LLFloaterReg::findTypedInstance<LLFloaterInspect>("inspect");
		if(inspect_instance && inspect_instance->getVisible())
		{
			inspect_item_id = inspect_instance->getSelectedUUID();
		}
		else
		{
			LLSidepanelTaskInfo *panel_task_info = LLSidepanelTaskInfo::getActivePanel();
			if (panel_task_info)
			{
				inspect_item_id = panel_task_info->getSelectedUUID();
			}
		}

		LLUUID focus_item_id = LLViewerMediaFocus::getInstance()->getFocusedObjectID();
		// <FS:Ansariel> Improve selection silhouette rendering speed by Drake Arconis
		//for (S32 pass = 0; pass < 2; pass++)
		{
			for (LLObjectSelection::iterator iter = mSelectedObjects->begin();
				 iter != mSelectedObjects->end(); iter++)
			{
				LLSelectNode* node = *iter;
                
                if (getTEMode() && !node->hasSelectedTE())
                    continue;

				LLViewerObject* objectp = node->getObject();
				if (!objectp)
					continue;

                if (objectp->mDrawable 
                    && objectp->mDrawable->getVOVolume() 
                    && objectp->mDrawable->getVOVolume()->isMesh())
                {
                    LLColor4 hlColor = objectp->isRootEdit() ? sParentColor : sChildColor;
                    if (objectp->getID() == inspect_item_id)
                    {
                        hlColor = sHighlightInspectColor;
                    }
                    else if (node->isTransient())
                    {
                        hlColor = sContextSilhouetteColor;
                    }
                    renderMeshSelection_f(node, objectp, hlColor);
                }
                else
                {
                    if (objectp->isHUDAttachment() != for_hud)
                    {
                        continue;
                    }
                    if (objectp->getID() == focus_item_id)
                    {
                        node->renderOneSilhouette(gFocusMgr.getFocusColor());
                    }
                    else if (objectp->getID() == inspect_item_id)
                    {
                        node->renderOneSilhouette(sHighlightInspectColor);
                    }
                    else if (node->isTransient())
                    {
                        bool oldHidden = LLSelectMgr::sRenderHiddenSelections;
                        LLSelectMgr::sRenderHiddenSelections = false;
                        node->renderOneSilhouette(sContextSilhouetteColor);
                        LLSelectMgr::sRenderHiddenSelections = oldHidden;
                    }
                    else if (objectp->isRootEdit())
                    {
                        node->renderOneSilhouette(sSilhouetteParentColor);
                    }
                    else
                    {
                        node->renderOneSilhouette(sSilhouetteChildColor);
                    }
                }
			} //for all selected node's
		} //for pass
	}

	if (mHighlightedObjects->getNumNodes())
	{
		// render silhouettes for highlighted objects
		bool subtracting_from_selection = (gKeyboard->currentMask(true) == MASK_CONTROL);
		for (S32 pass = 0; pass < 2; pass++)
		{
			for (LLObjectSelection::iterator iter = mHighlightedObjects->begin();
				 iter != mHighlightedObjects->end(); iter++)
			{
				LLSelectNode* node = *iter;
				LLViewerObject* objectp = node->getObject();
				if (!objectp)
					continue;
				if (objectp->isHUDAttachment() != for_hud)
				{
					continue;
				}
				
				LLColor4 highlight_color = objectp->isRoot() ? sHighlightParentColor : sHighlightChildColor;
				if (objectp->mDrawable
					&& objectp->mDrawable->getVOVolume()
					&& objectp->mDrawable->getVOVolume()->isMesh())
				{
					renderMeshSelection_f(node, objectp, subtracting_from_selection ? LLColor4::red : highlight_color);
				}
				else if (subtracting_from_selection)
				{
					node->renderOneSilhouette(LLColor4::red);
				}
				else if (!objectp->isSelected())
				{
					node->renderOneSilhouette(highlight_color);
				}
			}
		}
	}

	if (isAgentAvatarValid() && for_hud)
	{
		gGL.matrixMode(LLRender::MM_PROJECTION);
		gGL.popMatrix();

		gGL.matrixMode(LLRender::MM_MODELVIEW);
		gGL.popMatrix();
		gGL.popUIMatrix();
		stop_glerror();
	}

	gGL.getTexUnit(0)->unbind(LLTexUnit::TT_TEXTURE);
}

void LLSelectMgr::generateSilhouette(LLSelectNode* nodep, const LLVector3& view_point)
{
	LLViewerObject* objectp = nodep->getObject();

	if (objectp && objectp->getPCode() == LL_PCODE_VOLUME)
	{
		((LLVOVolume*)objectp)->generateSilhouette(nodep, view_point);
	}
}

//
// Utility classes
//
LLSelectNode::LLSelectNode(LLViewerObject* object, bool glow)
:	mObject(object),
	mIndividualSelection(false),
	mTransient(false),
	mValid(false),
	mPermissions(new LLPermissions()),
	mInventorySerial(0),
	mSilhouetteExists(false),
	mDuplicated(false),
	mTESelectMask(0),
	mLastTESelected(0),
	mName(LLStringUtil::null),
	mDescription(LLStringUtil::null),
	mTouchName(LLStringUtil::null),
	mSitName(LLStringUtil::null),
	mCreationDate(0)
{
	saveColors();
	saveShinyColors();
}

LLSelectNode::LLSelectNode(const LLSelectNode& nodep)
{
	mTESelectMask = nodep.mTESelectMask;
	mLastTESelected = nodep.mLastTESelected;

	mIndividualSelection = nodep.mIndividualSelection;

	mValid = nodep.mValid;
	mTransient		= nodep.mTransient;
	mPermissions = new LLPermissions(*nodep.mPermissions);
	mSaleInfo = nodep.mSaleInfo;;
	mAggregatePerm = nodep.mAggregatePerm;
	mAggregateTexturePerm = nodep.mAggregateTexturePerm;
	mAggregateTexturePermOwner = nodep.mAggregateTexturePermOwner;
	mName = nodep.mName;
	mDescription = nodep.mDescription;
	mCategory = nodep.mCategory;
	mInventorySerial = 0;
	mSavedPositionLocal = nodep.mSavedPositionLocal;
	mSavedPositionGlobal = nodep.mSavedPositionGlobal;
	mSavedScale = nodep.mSavedScale;
	mSavedRotation = nodep.mSavedRotation;
	mDuplicated = nodep.mDuplicated;
	mDuplicatePos = nodep.mDuplicatePos;
	mDuplicateRot = nodep.mDuplicateRot;
	mItemID = nodep.mItemID;
	mFolderID = nodep.mFolderID;
	mFromTaskID = nodep.mFromTaskID;
	mTouchName = nodep.mTouchName;
	mSitName = nodep.mSitName;
	mCreationDate = nodep.mCreationDate;

	mSilhouetteVertices = nodep.mSilhouetteVertices;
	mSilhouetteNormals = nodep.mSilhouetteNormals;
	mSilhouetteExists = nodep.mSilhouetteExists;
	mObject = nodep.mObject;

	std::vector<LLColor4>::const_iterator color_iter;
	mSavedColors.clear();
	for (color_iter = nodep.mSavedColors.begin(); color_iter != nodep.mSavedColors.end(); ++color_iter)
	{
		mSavedColors.push_back(*color_iter);
	}
	mSavedShinyColors.clear();
	for (color_iter = nodep.mSavedShinyColors.begin(); color_iter != nodep.mSavedShinyColors.end(); ++color_iter)
	{
		mSavedShinyColors.push_back(*color_iter);
	}
	
	saveTextures(nodep.mSavedTextures);
    saveGLTFMaterials(nodep.mSavedGLTFMaterialIds, nodep.mSavedGLTFOverrideMaterials);
}

LLSelectNode::~LLSelectNode()
{
    LLSelectMgr *manager = LLSelectMgr::getInstance();
    if (manager->mAllowSelectAvatar
        && (!mLastPositionLocal.isExactlyZero()
            || mLastRotation != LLQuaternion()))
    {
        LLViewerObject* object = getObject(); //isDead() check
        if (object && !object->getParent())
        {
            LLVOAvatar* avatar = object->asAvatar();
            if (avatar)
            {
                // Avatar was moved and needs to stay that way
                manager->mAvatarOverridesMap.emplace(avatar->getID(), LLSelectMgr::AvatarPositionOverride(mLastPositionLocal, mLastRotation, object));
            }
        }
    }

    delete mPermissions;
	mPermissions = NULL;
}

void LLSelectNode::selectAllTEs(bool b)
{
	mTESelectMask = b ? TE_SELECT_MASK_ALL : 0x0;
	mLastTESelected = 0;
}

void LLSelectNode::selectTE(S32 te_index, bool selected)
{
	if (te_index < 0 || te_index >= SELECT_MAX_TES)
	{
		return;
	}
	S32 mask = 0x1 << te_index;
	if(selected)
	{	
		mTESelectMask |= mask;
	}
	else
	{
		mTESelectMask &= ~mask;
	}
	mLastTESelected = te_index;
}

<<<<<<< HEAD
void LLSelectNode::selectGLTFNode(S32 node_index, S32 primitive_index, bool selected)
{
    if (node_index < 0)
    {
        return;
    }

    mSelectedGLTFNode = node_index;
    mSelectedGLTFPrimitive = primitive_index;
}

BOOL LLSelectNode::isTESelected(S32 te_index) const
=======
bool LLSelectNode::isTESelected(S32 te_index) const
>>>>>>> 269d9046
{
	if (te_index < 0 || te_index >= mObject->getNumTEs())
	{
		return false;
	}
	return (mTESelectMask & (0x1 << te_index)) != 0;
}

S32 LLSelectNode::getLastSelectedTE() const
{
	if (!isTESelected(mLastTESelected))
	{
		return -1;
	}
	return mLastTESelected;
}

LLViewerObject* LLSelectNode::getObject()
{
	if (!mObject)
	{
		return NULL;
	}
	else if (mObject->isDead())
	{
		mObject = NULL;
	}
	return mObject;
}

void LLSelectNode::setObject(LLViewerObject* object)
{
	mObject = object;
}

void LLSelectNode::saveColors()
{
	if (mObject.notNull())
	{
		mSavedColors.clear();
		for (S32 i = 0; i < mObject->getNumTEs(); i++)
		{
			const LLTextureEntry &tep = mObject->getTEref(i);
			mSavedColors.push_back(tep.getColor());
		}
	}
}

void LLSelectNode::saveShinyColors()
{
	if (mObject.notNull())
	{
		mSavedShinyColors.clear();
		for (S32 i = 0; i < mObject->getNumTEs(); i++)
		{
			const LLMaterialPtr mat = mObject->getTEref(i).getMaterialParams();
			if (!mat.isNull())
			{
				mSavedShinyColors.push_back(mat->getSpecularLightColor());
			}
			else
			{
				mSavedShinyColors.push_back(LLColor4::white);
			}
		}
	}
}

void LLSelectNode::saveTextures(const uuid_vec_t& textures)
{
	if (mObject.notNull())
	{
		mSavedTextures.clear();

		for (uuid_vec_t::const_iterator texture_it = textures.begin();
			 texture_it != textures.end(); ++texture_it)
		{
			mSavedTextures.push_back(*texture_it);
		}
	}
}

void LLSelectNode::saveGLTFMaterials(const uuid_vec_t& materials, const gltf_materials_vec_t& override_materials)
{
    if (mObject.notNull())
    {
        mSavedGLTFMaterialIds.clear();
        mSavedGLTFOverrideMaterials.clear();

        for (uuid_vec_t::const_iterator materials_it = materials.begin();
            materials_it != materials.end(); ++materials_it)
        {
            mSavedGLTFMaterialIds.push_back(*materials_it);
        }

        for (gltf_materials_vec_t::const_iterator mat_it = override_materials.begin();
            mat_it != override_materials.end(); ++mat_it)
        {
            mSavedGLTFOverrideMaterials.push_back(*mat_it);
        }
    }
}

void LLSelectNode::saveTextureScaleRatios(LLRender::eTexIndex index_to_query)
{
	mTextureScaleRatios.clear();

	if (mObject.notNull())
	{
		
		LLVector3 scale = mObject->getScale();

		for (U8 i = 0; i < mObject->getNumTEs(); i++)
		{
			F32 diffuse_s = 1.0f;
			F32 diffuse_t = 1.0f;
			
			LLVector3 v;
			const LLTextureEntry* tep = mObject->getTE(i);
			if (!tep)
				continue;

			U32 s_axis = VX;
			U32 t_axis = VY;
			LLPrimitive::getTESTAxes(i, &s_axis, &t_axis);

			tep->getScale(&diffuse_s,&diffuse_t);

			if (tep->getTexGen() == LLTextureEntry::TEX_GEN_PLANAR)
			{
				v.mV[s_axis] = diffuse_s*scale.mV[s_axis];
				v.mV[t_axis] = diffuse_t*scale.mV[t_axis];
				mTextureScaleRatios.push_back(v);
			}
			else
			{
				v.mV[s_axis] = diffuse_s/scale.mV[s_axis];
				v.mV[t_axis] = diffuse_t/scale.mV[t_axis];
				mTextureScaleRatios.push_back(v);
			}
		}
	}
}


// This implementation should be similar to LLTask::allowOperationOnTask
bool LLSelectNode::allowOperationOnNode(PermissionBit op, U64 group_proxy_power) const
{
	// Extract ownership.
	bool object_is_group_owned = false;
	LLUUID object_owner_id;
	mPermissions->getOwnership(object_owner_id, object_is_group_owned);

	// Operations on invalid or public objects is not allowed.
	if (!mObject || (mObject->isDead()) || !mPermissions->isOwned())
	{
		return false;
	}

	// The transfer permissions can never be given through proxy.
	if (PERM_TRANSFER == op)
	{
		// The owner of an agent-owned object can transfer to themselves.
		if ( !object_is_group_owned 
			&& (gAgent.getID() == object_owner_id) )
		{
			return true;
		}
		else
		{
			// Otherwise check aggregate permissions.
			return mObject->permTransfer();
		}
	}

	if (PERM_MOVE == op
		|| PERM_MODIFY == op)
	{
		// only owners can move or modify their attachments
		// no proxy allowed.
		if (mObject->isAttachment() && object_owner_id != gAgent.getID())
		{
			return false;
		}
	}

	// Calculate proxy_agent_id and group_id to use for permissions checks.
	// proxy_agent_id may be set to the object owner through group powers.
	// group_id can only be set to the object's group, if the agent is in that group.
	LLUUID group_id = LLUUID::null;
	LLUUID proxy_agent_id = gAgent.getID();

	// Gods can always operate.
	if (gAgent.isGodlike())
	{
		return true;
	}

	// Check if the agent is in the same group as the object.
	LLUUID object_group_id = mPermissions->getGroup();
	if (object_group_id.notNull() &&
		gAgent.isInGroup(object_group_id))
	{
		// Assume the object's group during this operation.
		group_id = object_group_id;
	}

	// Only allow proxy powers for PERM_COPY if the actual agent can
	// receive the item (ie has PERM_TRANSFER permissions).
	// NOTE: op == PERM_TRANSFER has already been handled, but if
	// that ever changes we need to BLOCK proxy powers for PERM_TRANSFER.  DK 03/28/06
	if (PERM_COPY != op || mPermissions->allowTransferTo(gAgent.getID()))
	{
		// Check if the agent can assume ownership through group proxy or agent-granted proxy.
		if (   ( object_is_group_owned 
				&& gAgent.hasPowerInGroup(object_owner_id, group_proxy_power))
				// Only allow proxy for move, modify, and copy.
				|| ( (PERM_MOVE == op || PERM_MODIFY == op || PERM_COPY == op)
					&& (!object_is_group_owned
						&& gAgent.isGrantedProxy(*mPermissions))))
		{
			// This agent is able to assume the ownership role for this operation.
			proxy_agent_id = object_owner_id;
		}
	}
	
	// We now have max ownership information.
	if (PERM_OWNER == op)
	{
		// This this was just a check for ownership, we can now return the answer.
		return proxy_agent_id == object_owner_id;
	}

	// check permissions to see if the agent can operate
	return (mPermissions->allowOperationBy(op, proxy_agent_id, group_id));
}

//-----------------------------------------------------------------------------
// renderOneSilhouette()
//-----------------------------------------------------------------------------
void LLSelectNode::renderOneSilhouette(const LLColor4 &color)
{
	LLViewerObject* objectp = getObject();
	if (!objectp)
	{
		return;
	}

	LLDrawable* drawable = objectp->mDrawable;
	if(!drawable)
	{
		return;
	}

	LLVOVolume* vobj = drawable->getVOVolume();
	if (vobj && vobj->isMesh())
	{
		//This check (if(...)) with assert here just for ensure that this situation will not happens, and can be removed later. For example on the next release.
		llassert(!"renderOneWireframe() was removed SL-10194");
		return;
	}

	if (!mSilhouetteExists)
	{
		return;
	}

	bool is_hud_object = objectp->isHUDAttachment();
	
	if (mSilhouetteVertices.size() == 0 || mSilhouetteNormals.size() != mSilhouetteVertices.size())
	{
		return;
	}


	LLGLSLShader* shader = LLGLSLShader::sCurBoundShaderPtr;

	if (shader)
	{ //use UI program for selection highlights (texture color modulated by vertex color)
		gUIProgram.bind();
	}

	gGL.matrixMode(LLRender::MM_MODELVIEW);
	gGL.pushMatrix();
	gGL.pushUIMatrix();
	gGL.loadUIIdentity();

	if (!is_hud_object)
	{
		gGL.loadIdentity();
		gGL.multMatrix(gGLModelView);
	}
	
	
	if (drawable->isActive())
	{
		gGL.multMatrix((F32*) objectp->getRenderMatrix().mMatrix);
	}

	LLVolume *volume = objectp->getVolume();
	if (volume)
	{
		// <FS:Ansariel> Performance improvement
		LLViewerCamera& camera = LLViewerCamera::instance();

		F32 silhouette_thickness;
		if (isAgentAvatarValid() && is_hud_object)
		{
			silhouette_thickness = LLSelectMgr::sHighlightThickness / gAgentCamera.mHUDCurZoom;
		}
		else
		{
			LLVector3 view_vector = camera.getOrigin() - objectp->getRenderPosition();
			silhouette_thickness = view_vector.magVec() * LLSelectMgr::sHighlightThickness * (camera.getView() / camera.getDefaultFOV());
		}		
		F32 animationTime = (F32)LLFrameTimer::getElapsedSeconds();

		F32 u_coord = fmod(animationTime * LLSelectMgr::sHighlightUAnim, 1.f);
		F32 v_coord = 1.f - fmod(animationTime * LLSelectMgr::sHighlightVAnim, 1.f);
		F32 u_divisor = 1.f / ((F32)(mSilhouetteVertices.size() - 1));

		if (LLSelectMgr::sRenderHiddenSelections) // && gFloaterTools && gFloaterTools->getVisible())
		{
			gGL.flush();
			gGL.blendFunc(LLRender::BF_SOURCE_COLOR, LLRender::BF_ONE);
			
            LLGLDepthTest gls_depth(GL_TRUE, GL_FALSE, GL_GEQUAL);
            gGL.flush();
			gGL.begin(LLRender::LINES);
			{
				gGL.color4f(color.mV[VRED], color.mV[VGREEN], color.mV[VBLUE], 0.4f);

				for(S32 i = 0; i < mSilhouetteVertices.size(); i += 2)
				{
					u_coord += u_divisor * LLSelectMgr::sHighlightUScale;
					gGL.texCoord2f( u_coord, v_coord );
					gGL.vertex3fv( mSilhouetteVertices[i].mV);
					u_coord += u_divisor * LLSelectMgr::sHighlightUScale;
					gGL.texCoord2f( u_coord, v_coord );
					gGL.vertex3fv(mSilhouetteVertices[i+1].mV);
				}
			}
            gGL.end();
			u_coord = fmod(animationTime * LLSelectMgr::sHighlightUAnim, 1.f);
		}

		gGL.flush();
		gGL.setSceneBlendType(LLRender::BT_ALPHA);
		gGL.begin(LLRender::TRIANGLES);
		{
			for(S32 i = 0; i < mSilhouetteVertices.size(); i+=2)
			{
				if (!mSilhouetteNormals[i].isFinite() ||
					!mSilhouetteNormals[i+1].isFinite())
				{ //skip skewed segments
					continue;
				}

				LLVector3 v[4];
				LLVector2 tc[4];
				v[0] = mSilhouetteVertices[i] + (mSilhouetteNormals[i] * silhouette_thickness);
				tc[0].set(u_coord, v_coord + LLSelectMgr::sHighlightVScale);

				v[1] = mSilhouetteVertices[i];
				tc[1].set(u_coord, v_coord);

				u_coord += u_divisor * LLSelectMgr::sHighlightUScale;

				v[2] = mSilhouetteVertices[i+1] + (mSilhouetteNormals[i+1] * silhouette_thickness);
				tc[2].set(u_coord, v_coord + LLSelectMgr::sHighlightVScale);
				
				v[3] = mSilhouetteVertices[i+1];
				tc[3].set(u_coord,v_coord);

				gGL.color4f(color.mV[VRED], color.mV[VGREEN], color.mV[VBLUE], 0.0f); //LLSelectMgr::sHighlightAlpha);
				gGL.texCoord2fv(tc[0].mV);
				gGL.vertex3fv( v[0].mV ); 
				
				gGL.color4f(color.mV[VRED]*2, color.mV[VGREEN]*2, color.mV[VBLUE]*2, LLSelectMgr::sHighlightAlpha);
				gGL.texCoord2fv( tc[1].mV );
				gGL.vertex3fv( v[1].mV );

				gGL.color4f(color.mV[VRED], color.mV[VGREEN], color.mV[VBLUE], 0.0f); //LLSelectMgr::sHighlightAlpha);
				gGL.texCoord2fv( tc[2].mV );
				gGL.vertex3fv( v[2].mV );

				gGL.vertex3fv( v[2].mV );

				gGL.color4f(color.mV[VRED]*2, color.mV[VGREEN]*2, color.mV[VBLUE]*2, LLSelectMgr::sHighlightAlpha);
				gGL.texCoord2fv( tc[1].mV );
				gGL.vertex3fv( v[1].mV );

				gGL.texCoord2fv( tc[3].mV );
				gGL.vertex3fv( v[3].mV );			
			}
		}
		gGL.end();
		gGL.flush();
	}
	gGL.popMatrix();
	gGL.popUIMatrix();

	if (shader)
	{
		shader->bind();
	}
}

//
// Utility Functions
//

// *DEPRECATED: See header comment.
void dialog_refresh_all()
{
	// This is the easiest place to fire the update signal, as it will
	// make cleaning up the functions below easier.  Also, sometimes entities
	// outside the selection manager change properties of selected objects
	// and call into this function.  Yuck.
	LLSelectMgr::getInstance()->mUpdateSignal();

	// *TODO: Eliminate all calls into outside classes below, make those
	// objects register with the update signal.

	gFloaterTools->dirty();

	gMenuObject->needsArrange();

	if( gMenuAttachmentSelf->getVisible() )
	{
		gMenuAttachmentSelf->arrange();
	}
	if( gMenuAttachmentOther->getVisible() )
	{
		gMenuAttachmentOther->arrange();
	}

	LLFloaterProperties::dirtyAll(); // <FS:Ansariel> Keep legacy properties floater

	LLFloaterInspect* inspect_instance = LLFloaterReg::findTypedInstance<LLFloaterInspect>("inspect");
	if(inspect_instance)
	{
		inspect_instance->dirty();
	}

	LLSidepanelTaskInfo *panel_task_info = LLSidepanelTaskInfo::getActivePanel();
	if (panel_task_info)
	{
		panel_task_info->dirty();
	}
}

S32 get_family_count(LLViewerObject *parent)
{
	if (!parent)
	{
		LL_WARNS() << "Trying to get_family_count on null parent!" << LL_ENDL;
	}
	S32 count = 1;	// for this object
	LLViewerObject::const_child_list_t& child_list = parent->getChildren();
	for (LLViewerObject::child_list_t::const_iterator iter = child_list.begin();
		 iter != child_list.end(); iter++)
	{
		LLViewerObject* child = *iter;

		if (!child)
		{
			LL_WARNS() << "Family object has NULL child!  Show Doug." << LL_ENDL;
		}
		else if (child->isDead())
		{
			LL_WARNS() << "Family object has dead child object.  Show Doug." << LL_ENDL;
		}
		else
		{
			if (LLSelectMgr::getInstance()->canSelectObject(child))
			{
				count += get_family_count( child );
			}
		}
	}
	return count;
}

//-----------------------------------------------------------------------------
// updateSelectionCenter
//
// FIXME this is a grab bag of functionality only some of which has to do
// with the selection center
// -----------------------------------------------------------------------------
void LLSelectMgr::updateSelectionCenter()
{
	const F32 MOVE_SELECTION_THRESHOLD = 1.f;		//  Movement threshold in meters for updating selection
													//  center (tractor beam)

    // override any avatar updates received
    // Works only if avatar was repositioned
    // and edit floater is visible
    overrideAvatarUpdates();
	//override any object updates received
	//for selected objects
	overrideObjectUpdates();

	LLViewerObject* object = mSelectedObjects->getFirstObject();
	if (!object)
	{
		// nothing selected, probably grabbing
		// Ignore by setting to avatar origin.
		mSelectionCenterGlobal.clearVec();
		mShowSelection = false;
		mSelectionBBox = LLBBox(); 
		resetAgentHUDZoom();
	}
	else
	{
		mSelectedObjects->mSelectType = getSelectTypeForObject(object);

		if (mSelectedObjects->mSelectType != SELECT_TYPE_HUD && isAgentAvatarValid())
		{
			// reset hud ZOOM
			resetAgentHUDZoom();
		}

		mShowSelection = false;
		LLBBox bbox;

		// have stuff selected
		LLVector3d select_center;
		// keep a list of jointed objects for showing the joint HUDEffects

		// Initialize the bounding box to the root prim, so the BBox orientation 
		// matches the root prim's (affecting the orientation of the manipulators). 
		bbox.addBBoxAgent( (mSelectedObjects->getFirstRootObject(true))->getBoundingBoxAgent() ); 
	                 
		for (LLObjectSelection::iterator iter = mSelectedObjects->begin();
			 iter != mSelectedObjects->end(); iter++)
		{
			LLSelectNode* node = *iter;
			LLViewerObject* object = node->getObject();
			if (!object)
				continue;
			
			LLViewerObject *root = object->getRootEdit();
			if (mSelectedObjects->mSelectType == SELECT_TYPE_WORLD && // not an attachment
				!root->isChild(gAgentAvatarp) && // not the object you're sitting on
				!object->isAvatar()) // not another avatar
			{
				mShowSelection = true;
			}

			bbox.addBBoxAgent( object->getBoundingBoxAgent() );
		}
		
		LLVector3 bbox_center_agent = bbox.getCenterAgent();
		mSelectionCenterGlobal = gAgent.getPosGlobalFromAgent(bbox_center_agent);
		mSelectionBBox = bbox;

	}
	
	if ( !(gAgentID == LLUUID::null)) 
	{
		LLTool		*tool = LLToolMgr::getInstance()->getCurrentTool();
		if (mShowSelection)
		{
			LLVector3d select_center_global;

			if( tool->isEditing() )
			{
				select_center_global = tool->getEditingPointGlobal();
			}
			else
			{
				select_center_global = mSelectionCenterGlobal;
			}

			// Send selection center if moved beyond threshold (used to animate tractor beam)	
			LLVector3d diff;
			diff = select_center_global - mLastSentSelectionCenterGlobal;

			if ( diff.magVecSquared() > MOVE_SELECTION_THRESHOLD*MOVE_SELECTION_THRESHOLD )
			{
				//  Transmit updated selection center 
				mLastSentSelectionCenterGlobal = select_center_global;
			}
		}
	}

	// give up edit menu if no objects selected
	if (gEditMenuHandler == this && mSelectedObjects->getObjectCount() == 0)
	{
		gEditMenuHandler = NULL;
	}

    pauseAssociatedAvatars();
}

//-----------------------------------------------------------------------------
// pauseAssociatedAvatars
//
// If the selection includes an attachment or an animated object, the
// associated avatars should pause their animations until they are no
// longer selected.
//-----------------------------------------------------------------------------
void LLSelectMgr::pauseAssociatedAvatars()
{
    mPauseRequests.clear();

    for (LLObjectSelection::iterator iter = mSelectedObjects->begin();
         iter != mSelectedObjects->end(); iter++)
    {
        LLSelectNode* node = *iter;
        LLViewerObject* object = node->getObject();
        if (!object)
            continue;
			
        mSelectedObjects->mSelectType = getSelectTypeForObject(object);

        LLVOAvatar* parent_av = NULL;
        if (mSelectedObjects->mSelectType == SELECT_TYPE_ATTACHMENT)
        {
            // Selection can be obsolete, confirm that this is an attachment
            // and find parent avatar
            parent_av = object->getAvatarAncestor();
        }

        // Can be both an attachment and animated object
        if (parent_av)
        {
            // It's an attachment. Pause the avatar it's attached to.
            mPauseRequests.push_back(parent_av->requestPause());
        }

        if (object->isAnimatedObject() && object->getControlAvatar())
        {
            // It's an animated object. Pause the control avatar.
            mPauseRequests.push_back(object->getControlAvatar()->requestPause());
        }
    }
}

void LLSelectMgr::updatePointAt()
{
	if (mShowSelection)
	{
		if (mSelectedObjects->getObjectCount())
		{					
			LLVector3 select_offset;
			const LLPickInfo& pick = gViewerWindow->getLastPick();
			LLViewerObject *click_object = pick.getObject();
			if (click_object && click_object->isSelected())
			{
				// clicked on another object in our selection group, use that as target
				select_offset.setVec(pick.mObjectOffset);
				select_offset.rotVec(~click_object->getRenderRotation());
		
				gAgentCamera.setPointAt(POINTAT_TARGET_SELECT, click_object, select_offset);
				gAgentCamera.setLookAt(LOOKAT_TARGET_SELECT, click_object, select_offset);
			}
			else
			{
				// didn't click on an object this time, revert to pointing at center of first object
				gAgentCamera.setPointAt(POINTAT_TARGET_SELECT, mSelectedObjects->getFirstObject());
				gAgentCamera.setLookAt(LOOKAT_TARGET_SELECT, mSelectedObjects->getFirstObject());
			}
		}
		else
		{
			gAgentCamera.setPointAt(POINTAT_TARGET_CLEAR);
			gAgentCamera.setLookAt(LOOKAT_TARGET_CLEAR);
		}
	}
	else
	{
		gAgentCamera.setPointAt(POINTAT_TARGET_CLEAR);
		gAgentCamera.setLookAt(LOOKAT_TARGET_CLEAR);
	}
}

//-----------------------------------------------------------------------------
// getBBoxOfSelection()
//-----------------------------------------------------------------------------
LLBBox LLSelectMgr::getBBoxOfSelection() const
{
	return mSelectionBBox;
}


//-----------------------------------------------------------------------------
// canUndo()
//-----------------------------------------------------------------------------
bool LLSelectMgr::canUndo() const
{
	// Can edit or can move
	return const_cast<LLSelectMgr*>(this)->mSelectedObjects->getFirstUndoEnabledObject() != NULL; // HACK: casting away constness - MG;
}

//-----------------------------------------------------------------------------
// undo()
//-----------------------------------------------------------------------------
void LLSelectMgr::undo()
{
	bool select_linked_set = !gSavedSettings.getBOOL("EditLinkedParts");
	LLUUID group_id(gAgent.getGroupID());
	sendListToRegions("Undo", packAgentAndSessionAndGroupID, packObjectID, logNoOp, &group_id, select_linked_set ? SEND_ONLY_ROOTS : SEND_CHILDREN_FIRST);
}

//-----------------------------------------------------------------------------
// canRedo()
//-----------------------------------------------------------------------------
bool LLSelectMgr::canRedo() const
{
	return const_cast<LLSelectMgr*>(this)->mSelectedObjects->getFirstEditableObject() != NULL; // HACK: casting away constness - MG
}

//-----------------------------------------------------------------------------
// redo()
//-----------------------------------------------------------------------------
void LLSelectMgr::redo()
{
	bool select_linked_set = !gSavedSettings.getBOOL("EditLinkedParts");
	LLUUID group_id(gAgent.getGroupID());
	sendListToRegions("Redo", packAgentAndSessionAndGroupID, packObjectID, logNoOp, &group_id, select_linked_set ? SEND_ONLY_ROOTS : SEND_CHILDREN_FIRST);
}

//-----------------------------------------------------------------------------
// canDoDelete()
//-----------------------------------------------------------------------------
bool LLSelectMgr::canDoDelete() const
{
	bool can_delete = false;
	// This function is "logically const" - it does not change state in
	// a way visible outside the selection manager.
	LLSelectMgr* self = const_cast<LLSelectMgr*>(this);
	LLViewerObject* obj = self->mSelectedObjects->getFirstDeleteableObject();
	// Note: Can only delete root objects (see getFirstDeleteableObject() for more info)
	if (obj!= NULL)
	{
		// all the faces needs to be selected
		if(self->mSelectedObjects->contains(obj,SELECT_ALL_TES ))
		{
			can_delete = true;
		}
	}
// [RLVa:KB] - Checked: 2010-03-23 (RLVa-1.2.0e) | Added: RLVa-1.2.0a
	can_delete &= (!rlv_handler_t::isEnabled()) || (rlvCanDeleteOrReturn());
// [/RLVa:KB]

	return can_delete;
}

//-----------------------------------------------------------------------------
// doDelete()
//-----------------------------------------------------------------------------
void LLSelectMgr::doDelete()
{
	selectDelete();
}

//-----------------------------------------------------------------------------
// canDeselect()
//-----------------------------------------------------------------------------
bool LLSelectMgr::canDeselect() const
{
	return !mSelectedObjects->isEmpty();
}

//-----------------------------------------------------------------------------
// deselect()
//-----------------------------------------------------------------------------
void LLSelectMgr::deselect()
{
	deselectAll();
}
//-----------------------------------------------------------------------------
// canDuplicate()
//-----------------------------------------------------------------------------
bool LLSelectMgr::canDuplicate() const
{
//	return const_cast<LLSelectMgr*>(this)->mSelectedObjects->getFirstCopyableObject() != NULL; // HACK: casting away constness - MG
// [RLVa:KB] - Checked: 2010-03-24 (RLVa-1.2.0e) | Added: RLVa-1.2.0a
	return 
		(const_cast<LLSelectMgr*>(this)->mSelectedObjects->getFirstCopyableObject() != NULL) &&
		( (!rlv_handler_t::isEnabled()) || (rlvCanDeleteOrReturn()) );
// [/RLVa:KB]
}
//-----------------------------------------------------------------------------
// duplicate()
//-----------------------------------------------------------------------------
void LLSelectMgr::duplicate()
{
	LLVector3 offset(0.5f, 0.5f, 0.f);
	selectDuplicate(offset, true);
}

ESelectType LLSelectMgr::getSelectTypeForObject(LLViewerObject* object)
{
	if (!object)
	{
		return SELECT_TYPE_WORLD;
	}
	if (object->isHUDAttachment())
	{
		return SELECT_TYPE_HUD;
	}
	else if (object->isAttachment())
	{
		return SELECT_TYPE_ATTACHMENT;
	}
	else
	{
		return SELECT_TYPE_WORLD;
	}
}

void LLSelectMgr::validateSelection()
{
	struct f : public LLSelectedObjectFunctor
	{
		virtual bool apply(LLViewerObject* object)
		{
			if (!LLSelectMgr::getInstance()->canSelectObject(object))
			{
				LLSelectMgr::getInstance()->deselectObjectOnly(object);
			}
			return true;
		}
	} func;
	getSelection()->applyToObjects(&func);	
}

bool LLSelectMgr::canSelectObject(LLViewerObject* object, bool ignore_select_owned)
{
	// Never select dead objects
	if (!object || object->isDead())
	{
		return false;
	}

	if (mForceSelection)
	{
		return true;
	}

	if(!ignore_select_owned)
	{
		if ((gSavedSettings.getBOOL("SelectOwnedOnly") && !object->permYouOwner()) ||
				(gSavedSettings.getBOOL("SelectMovableOnly") && (!object->permMove() ||  object->isPermanentEnforced())))
		{
			// only select my own objects
			return false;
		}
	}
	// <FS:Ansariel> FIRE-14593: Option to select only copyable objects
	if (!object->permCopy() && gSavedSettings.getBOOL("FSSelectCopyableOnly"))
	{
		return false;
	}
	// </FS:Ansariel>
	// <FS:Ansariel> FIRE-17696: Option to select only locked objects
	if (gSavedSettings.getBOOL("FSSelectLockedOnly") && object->permMove() && !object->isPermanentEnforced())
	{
		return false;
	}
	// </FS:Ansariel>

	// Can't select orphans
	if (object->isOrphaned()) return false;

	// Can't select avatars
	if (object->isAvatar()) return false;

	// Can't select land
	if (object->getPCode() == LLViewerObject::LL_VO_SURFACE_PATCH) return false;

	ESelectType selection_type = getSelectTypeForObject(object);
	if (mSelectedObjects->getObjectCount() > 0 && mSelectedObjects->mSelectType != selection_type) return false;

	return true;
}

bool LLSelectMgr::setForceSelection(bool force) 
{ 
	std::swap(mForceSelection,force); 
	return force; 
}

void LLSelectMgr::resetAgentHUDZoom()
{
	if (gAgentCamera.mHUDTargetZoom != 1)
	{
		gAgentCamera.mHUDTargetZoom = 1.f;
		gAgentCamera.mHUDCurZoom = 1.f;
	}
}

void LLSelectMgr::getAgentHUDZoom(F32 &target_zoom, F32 &current_zoom) const
{
	target_zoom = gAgentCamera.mHUDTargetZoom;
	current_zoom = gAgentCamera.mHUDCurZoom;
}

void LLSelectMgr::setAgentHUDZoom(F32 target_zoom, F32 current_zoom)
{
	gAgentCamera.mHUDTargetZoom = target_zoom;
	gAgentCamera.mHUDCurZoom = current_zoom;
}

/////////////////////////////////////////////////////////////////////////////
// Object selection iterator helpers
/////////////////////////////////////////////////////////////////////////////
bool LLObjectSelection::is_root::operator()(LLSelectNode *node)
{
	LLViewerObject* object = node->getObject();
	return (object != NULL) && !node->mIndividualSelection && (object->isRootEdit());
}

bool LLObjectSelection::is_valid_root::operator()(LLSelectNode *node)
{
	LLViewerObject* object = node->getObject();
	return (object != NULL) && node->mValid && !node->mIndividualSelection && (object->isRootEdit());
}

bool LLObjectSelection::is_root_object::operator()(LLSelectNode *node)
{
	LLViewerObject* object = node->getObject();
	return (object != NULL) && (object->isRootEdit());
}

LLObjectSelection::LLObjectSelection() : 
	LLRefCount(),
	mSelectType(SELECT_TYPE_WORLD)
{
}

LLObjectSelection::~LLObjectSelection()
{
	deleteAllNodes();
}

void LLObjectSelection::cleanupNodes()
{
	for (list_t::iterator iter = mList.begin(); iter != mList.end(); )
	{
		list_t::iterator curiter = iter++;
		LLSelectNode* node = *curiter;
		if (node->getObject() == NULL || node->getObject()->isDead())
		{
			mList.erase(curiter);
			delete node;
		}
	}
}

void LLObjectSelection::updateEffects()
{
}

S32 LLObjectSelection::getNumNodes()
{
	return mList.size();
}

// <FS:Zi> Fix for crash while selecting objects with derendered child prims
bool LLObjectSelection::checkNode(LLSelectNode* nodep)
{
	if(nodep)
	{
		if(nodep->getObject())
		{
			if(!nodep->getObject()->isDead())
			{
				return true;
			}
			else
			{
				LL_WARNS("LLObjectSelection") << "skipping dead node object" << LL_ENDL;
			}
		}
		else
		{
			LL_WARNS("LLObjectSelection") << "skipping NULL node object pointer" << LL_ENDL;
		}
		mFailedNodesList.push_back(nodep);
	}
	else
	{
		LL_WARNS("LLObjectSelection") << "skipping NULL node" << LL_ENDL;
	}

	return false;
}
	// </FS:Zi>

void LLObjectSelection::addNode(LLSelectNode *nodep)
{
	// <FS:Zi> Fix for crash while selecting objects with derendered child prims
	// llassert_always(nodep->getObject() && !nodep->getObject()->isDead());
	if(!checkNode(nodep))
	{
		return;
	}
	// </FS:Zi>

	mList.push_front(nodep);
	mSelectNodeMap[nodep->getObject()] = nodep;
}

void LLObjectSelection::addNodeAtEnd(LLSelectNode *nodep)
{
	// <FS:Zi> Fix for crash while selecting objects with derendered child prims
	// llassert_always(nodep->getObject() && !nodep->getObject()->isDead());
	if(!checkNode(nodep))
	{
		return;
	}
	// </FS:Zi>

	mList.push_back(nodep);
	mSelectNodeMap[nodep->getObject()] = nodep;
}

void LLObjectSelection::moveNodeToFront(LLSelectNode *nodep)
{
	mList.remove(nodep);
	mList.push_front(nodep);
}

void LLObjectSelection::removeNode(LLSelectNode *nodep)
{
	mSelectNodeMap.erase(nodep->getObject());
	if (nodep->getObject() == mPrimaryObject)
	{
		mPrimaryObject = NULL;
	}
	nodep->setObject(NULL); // Will get erased in cleanupNodes()
	mList.remove(nodep);
}

void LLObjectSelection::deleteAllNodes()
{
	std::for_each(mList.begin(), mList.end(), DeletePointer());
	mList.clear();
	mSelectNodeMap.clear();
	mPrimaryObject = NULL;

	// <FS:Zi> Fix for crash while selecting objects with derendered child prims
	std::for_each(mFailedNodesList.begin(),mFailedNodesList.end(),DeletePointer());
	mFailedNodesList.clear();
	// </FS:Zi>
}

LLSelectNode* LLObjectSelection::findNode(LLViewerObject* objectp)
{
	std::map<LLPointer<LLViewerObject>, LLSelectNode*>::iterator found_it = mSelectNodeMap.find(objectp);
	if (found_it != mSelectNodeMap.end())
	{
		return found_it->second;
	}
	return NULL;
}

//-----------------------------------------------------------------------------
// isEmpty()
//-----------------------------------------------------------------------------
bool LLObjectSelection::isEmpty() const
{
	return (mList.size() == 0);
}


//-----------------------------------------------------------------------------
// getObjectCount() - returns number of non null objects
//-----------------------------------------------------------------------------
S32 LLObjectSelection::getObjectCount()
{
	cleanupNodes();
	S32 count = mList.size();

	return count;
}

F32 LLObjectSelection::getSelectedObjectCost()
{
	cleanupNodes();
	F32 cost = 0.f;

	for (list_t::iterator iter = mList.begin(); iter != mList.end(); ++iter)
	{
		LLSelectNode* node = *iter;
		LLViewerObject* object = node->getObject();
		
		if (object)
		{
			cost += object->getObjectCost();
		}
	}

	return cost;
}

F32 LLObjectSelection::getSelectedLinksetCost()
{
	cleanupNodes();
	F32 cost = 0.f;

	std::set<LLViewerObject*> me_roots;

	for (list_t::iterator iter = mList.begin(); iter != mList.end(); ++iter)
	{
		LLSelectNode* node = *iter;
		LLViewerObject* object = node->getObject();
		
		if (object && !object->isAttachment())
		{
			LLViewerObject* root = static_cast<LLViewerObject*>(object->getRoot());
			if (root)
			{
				if (me_roots.find(root) == me_roots.end())
				{
					me_roots.insert(root);
					cost += root->getLinksetCost();
				}
			}
		}
	}

	return cost;
}

F32 LLObjectSelection::getSelectedPhysicsCost()
{
	cleanupNodes();
	F32 cost = 0.f;

	for (list_t::iterator iter = mList.begin(); iter != mList.end(); ++iter)
	{
		LLSelectNode* node = *iter;
		LLViewerObject* object = node->getObject();
		
		if (object)
		{
			cost += object->getPhysicsCost();
		}
	}

	return cost;
}

F32 LLObjectSelection::getSelectedLinksetPhysicsCost()
{
	cleanupNodes();
	F32 cost = 0.f;

	std::set<LLViewerObject*> me_roots;

	for (list_t::iterator iter = mList.begin(); iter != mList.end(); ++iter)
	{
		LLSelectNode* node = *iter;
		LLViewerObject* object = node->getObject();
		
		if (object)
		{
			LLViewerObject* root = static_cast<LLViewerObject*>(object->getRoot());
			if (root)
			{
				if (me_roots.find(root) == me_roots.end())
				{
					me_roots.insert(root);
					cost += root->getLinksetPhysicsCost();
				}
			}
		}
	}

	return cost;
}

F32 LLObjectSelection::getSelectedObjectStreamingCost(S32* total_bytes, S32* visible_bytes)
{
	F32 cost = 0.f;
	for (list_t::iterator iter = mList.begin(); iter != mList.end(); ++iter)
	{
		LLSelectNode* node = *iter;
		LLViewerObject* object = node->getObject();
		
		if (object)
		{
			cost += object->getStreamingCost();

            S32 bytes = 0;
            S32 visible = 0;
            LLMeshCostData costs;
            if (object->getCostData(costs))
            {
                bytes = costs.getSizeTotal();
                visible = costs.getSizeByLOD(object->getLOD());
            }
			if (total_bytes)
			{
				*total_bytes += bytes;
			}

			if (visible_bytes)
			{
				*visible_bytes += visible;
			}
		}
	}

	return cost;
}

U32 LLObjectSelection::getSelectedObjectTriangleCount(S32* vcount)
{
	U32 count = 0;
	for (list_t::iterator iter = mList.begin(); iter != mList.end(); ++iter)
	{
		LLSelectNode* node = *iter;
		LLViewerObject* object = node->getObject();
		
		if (object)
		{
			S32 vt = 0;
			count += object->getTriangleCount(&vt);
			*vcount += vt;
		}
	}

	return count;
}

S32 LLObjectSelection::getSelectedObjectRenderCost()
{
       S32 cost = 0;
       LLVOVolume::texture_cost_t textures;
       typedef std::set<LLUUID> uuid_list_t;
       uuid_list_t computed_objects;

	   typedef std::list<LLPointer<LLViewerObject> > child_list_t;
	   typedef const child_list_t const_child_list_t;

	   // add render cost of complete linksets first, to get accurate texture counts
       for (list_t::iterator iter = mList.begin(); iter != mList.end(); ++iter)
       {
               LLSelectNode* node = *iter;
			   
               LLVOVolume* object = (LLVOVolume*)node->getObject();

               if (object && object->isRootEdit())
               {
				   cost += object->getRenderCost(textures);
				   computed_objects.insert(object->getID());

				   const_child_list_t children = object->getChildren();
				   for (const_child_list_t::const_iterator child_iter = children.begin();
						 child_iter != children.end();
						 ++child_iter)
				   {
					   LLViewerObject* child_obj = *child_iter;
					   LLVOVolume *child = dynamic_cast<LLVOVolume*>( child_obj );
					   if (child)
					   {
						   cost += child->getRenderCost(textures);
						   computed_objects.insert(child->getID());
					   }
				   }

				   for (LLVOVolume::texture_cost_t::iterator iter = textures.begin(); iter != textures.end(); ++iter)
				   {
					   // add the cost of each individual texture in the linkset
					   cost += LLVOVolume::getTextureCost(*iter);
				   }

				   textures.clear();
               }
       }
	
	   // add any partial linkset objects, texture cost may be slightly misleading
		for (list_t::iterator iter = mList.begin(); iter != mList.end(); ++iter)
		{
			LLSelectNode* node = *iter;
			LLVOVolume* object = (LLVOVolume*)node->getObject();

			if (object && computed_objects.find(object->getID()) == computed_objects.end()  )
			{
					cost += object->getRenderCost(textures);
					computed_objects.insert(object->getID());
			}

			for (LLVOVolume::texture_cost_t::iterator iter = textures.begin(); iter != textures.end(); ++iter)
			{
				// add the cost of each individual texture in the linkset
				cost += LLVOVolume::getTextureCost(*iter);
			}

			textures.clear();
		}

       return cost;
}

//-----------------------------------------------------------------------------
// getTECount()
//-----------------------------------------------------------------------------
S32 LLObjectSelection::getTECount()
{
	S32 count = 0;
	for (LLObjectSelection::iterator iter = begin(); iter != end(); iter++)
	{
		LLSelectNode* node = *iter;
		LLViewerObject* object = node->getObject();
		if (!object)
			continue;
		S32 num_tes = object->getNumTEs();
		for (S32 te = 0; te < num_tes; te++)
		{
			if (node->isTESelected(te))
			{
				++count;
			}
		}
	}
	return count;
}

//-----------------------------------------------------------------------------
// getRootObjectCount()
//-----------------------------------------------------------------------------
S32 LLObjectSelection::getRootObjectCount()
{
	S32 count = 0;
	for (LLObjectSelection::root_iterator iter = root_begin(); iter != root_end(); iter++)
	{
		++count;
	}
	return count;
}

bool LLObjectSelection::applyToObjects(LLSelectedObjectFunctor* func)
{
	bool result = true;
	for (iterator iter = begin(); iter != end(); )
	{
		iterator nextiter = iter++;
		LLViewerObject* object = (*nextiter)->getObject();
		if (!object)
			continue;
		bool r = func->apply(object);
		result = result && r;
	}
	return result;
}

bool LLObjectSelection::checkAnimatedObjectEstTris()
{
    F32 est_tris = 0;
    F32 max_tris = 0;
    S32 anim_count = 0;
	for (root_iterator iter = root_begin(); iter != root_end(); ++iter)
	{
		LLViewerObject* object = (*iter)->getObject();
		if (!object)
			continue;
        if (object->isAnimatedObject())
        {
            anim_count++;
        }
        est_tris += object->recursiveGetEstTrianglesMax();
        max_tris = llmax((F32)max_tris,(F32)object->getAnimatedObjectMaxTris());
	}
	return anim_count==0 || est_tris <= max_tris;
}

bool LLObjectSelection::checkAnimatedObjectLinkable()
{
    return checkAnimatedObjectEstTris();
}

bool LLObjectSelection::applyToRootObjects(LLSelectedObjectFunctor* func, bool firstonly)
{
	bool result = !firstonly;
	for (root_iterator iter = root_begin(); iter != root_end(); )
	{
		root_iterator nextiter = iter++;
		LLViewerObject* object = (*nextiter)->getObject();
		if (!object)
			continue;
		bool r = func->apply(object);
		if (firstonly && r)
			return true;
		else
			result = result && r;
	}
	return result;
}

bool LLObjectSelection::applyToTEs(LLSelectedTEFunctor* func, bool firstonly)
{
	bool result = !firstonly;
	for (iterator iter = begin(); iter != end(); )
	{
		iterator nextiter = iter++;
		LLSelectNode* node = *nextiter;
		LLViewerObject* object = (*nextiter)->getObject();
		if (!object)
			continue;
		S32 num_tes = llmin((S32)object->getNumTEs(), (S32)object->getNumFaces()); // avatars have TEs but no faces
		for (S32 te = 0; te < num_tes; ++te)
		{
			if (node->isTESelected(te))
			{
				bool r = func->apply(object, te);
				if (firstonly && r)
					return true;
				else
					result = result && r;
			}
		}
	}
	return result;
}

bool LLObjectSelection::applyToNodes(LLSelectedNodeFunctor *func, bool firstonly)
{
	bool result = !firstonly;
	for (iterator iter = begin(); iter != end(); )
	{
		iterator nextiter = iter++;
		LLSelectNode* node = *nextiter;
		bool r = func->apply(node);
		if (firstonly && r)
			return true;
		else
			result = result && r;
	}
	return result;
}

bool LLObjectSelection::applyToRootNodes(LLSelectedNodeFunctor *func, bool firstonly)
{
	bool result = !firstonly;
	for (root_iterator iter = root_begin(); iter != root_end(); )
	{
		root_iterator nextiter = iter++;
		LLSelectNode* node = *nextiter;
		bool r = func->apply(node);
		if (firstonly && r)
			return true;
		else
			result = result && r;
	}
	return result;
}

bool LLObjectSelection::isMultipleTESelected()
{
	bool te_selected = false;
	// ...all faces
	for (LLObjectSelection::iterator iter = begin();
		 iter != end(); iter++)
	{
		LLSelectNode* nodep = *iter;
		for (S32 i = 0; i < SELECT_MAX_TES; i++)
		{
			if(nodep->isTESelected(i))
			{
				if(te_selected)
				{
					return true;
				}
				te_selected = true;
			}
		}
	}
	return false;
}

//-----------------------------------------------------------------------------
// contains()
//-----------------------------------------------------------------------------
bool LLObjectSelection::contains(LLViewerObject* object)
{
	return findNode(object) != NULL;
}


//-----------------------------------------------------------------------------
// contains()
//-----------------------------------------------------------------------------
bool LLObjectSelection::contains(LLViewerObject* object, S32 te)
{
	if (te == SELECT_ALL_TES)
	{
		// ...all faces
		for (LLObjectSelection::iterator iter = begin();
			 iter != end(); iter++)
		{
			LLSelectNode* nodep = *iter;
			if (nodep->getObject() == object)
			{
				// Optimization
				if (nodep->getTESelectMask() == TE_SELECT_MASK_ALL)
				{
					return true;
				}

				bool all_selected = true;
				for (S32 i = 0; i < object->getNumTEs(); i++)
				{
					all_selected = all_selected && nodep->isTESelected(i);
				}
				return all_selected;
			}
		}
		return false;
	}
	else
	{
		// ...one face
		for (LLObjectSelection::iterator iter = begin(); iter != end(); iter++)
		{
			LLSelectNode* nodep = *iter;
			if (nodep->getObject() == object && nodep->isTESelected(te))
			{
				return true;
			}
		}
		return false;
	}
}

// returns true is any node is currenly worn as an attachment
bool LLObjectSelection::isAttachment()
{
	return (mSelectType == SELECT_TYPE_ATTACHMENT || mSelectType == SELECT_TYPE_HUD);
}

//-----------------------------------------------------------------------------
// getSelectedParentObject()
//-----------------------------------------------------------------------------
LLViewerObject* getSelectedParentObject(LLViewerObject *object)
{
	LLViewerObject *parent;
	while (object && (parent = (LLViewerObject*)object->getParent()))
	{
		if (parent->isSelected())
		{
			object = parent;
		}
		else
		{
			break;
		}
	}
	return object;
}

//-----------------------------------------------------------------------------
// getFirstNode
//-----------------------------------------------------------------------------
LLSelectNode* LLObjectSelection::getFirstNode(LLSelectedNodeFunctor* func)
{
	for (iterator iter = begin(); iter != end(); ++iter)
	{
		LLSelectNode* node = *iter;
		if (func == NULL || func->apply(node))
		{
			return node;
		}
	}
	return NULL;
}

LLSelectNode* LLObjectSelection::getFirstRootNode(LLSelectedNodeFunctor* func, bool non_root_ok)
{
	for (root_iterator iter = root_begin(); iter != root_end(); ++iter)
	{
		LLSelectNode* node = *iter;
		if (func == NULL || func->apply(node))
		{
			return node;
		}
	}
	if (non_root_ok)
	{
		// Get non root
		return getFirstNode(func);
	}
	return NULL;
}


//-----------------------------------------------------------------------------
// getFirstSelectedObject
//-----------------------------------------------------------------------------
LLViewerObject* LLObjectSelection::getFirstSelectedObject(LLSelectedNodeFunctor* func, bool get_parent)
{
	LLSelectNode* res = getFirstNode(func);
	if (res && get_parent)
	{
		return getSelectedParentObject(res->getObject());
	}
	else if (res)
	{
		return res->getObject();
	}
	return NULL;
}

//-----------------------------------------------------------------------------
// getFirstObject()
//-----------------------------------------------------------------------------
LLViewerObject* LLObjectSelection::getFirstObject()
{
	LLSelectNode* res = getFirstNode(NULL);
	return res ? res->getObject() : NULL;
}

//-----------------------------------------------------------------------------
// getFirstRootObject()
//-----------------------------------------------------------------------------
LLViewerObject* LLObjectSelection::getFirstRootObject(bool non_root_ok)
{
	LLSelectNode* res = getFirstRootNode(NULL, non_root_ok);
	return res ? res->getObject() : NULL;
}

//-----------------------------------------------------------------------------
// getFirstMoveableNode()
//-----------------------------------------------------------------------------
LLSelectNode* LLObjectSelection::getFirstMoveableNode(bool get_root_first)
{
	struct f : public LLSelectedNodeFunctor
	{
		bool apply(LLSelectNode* node)
		{
			LLViewerObject* obj = node->getObject();
			return obj && obj->permMove() && !obj->isPermanentEnforced();
		}
	} func;
	LLSelectNode* res = get_root_first ? getFirstRootNode(&func, true) : getFirstNode(&func);
	return res;
}

//-----------------------------------------------------------------------------
// getFirstCopyableObject()
//-----------------------------------------------------------------------------
LLViewerObject* LLObjectSelection::getFirstCopyableObject(bool get_parent)
{
	struct f : public LLSelectedNodeFunctor
	{
		bool apply(LLSelectNode* node)
		{
			LLViewerObject* obj = node->getObject();
			return obj && obj->permCopy() && !obj->isAttachment();
		}
	} func;
	return getFirstSelectedObject(&func, get_parent);
}

//-----------------------------------------------------------------------------
// getFirstDeleteableObject()
//-----------------------------------------------------------------------------
LLViewerObject* LLObjectSelection::getFirstDeleteableObject()
{
	//RN: don't currently support deletion of child objects, as that requires separating them first
	// then derezzing to trash
	
	struct f : public LLSelectedNodeFunctor
	{
		bool apply(LLSelectNode* node)
		{
			LLViewerObject* obj = node->getObject();
			// you can delete an object if you are the owner
			// or you have permission to modify it.
			if( obj && !obj->isPermanentEnforced() &&
				( (obj->permModify()) ||
				(obj->permYouOwner()) ||
				(!obj->permAnyOwner())	))		// public
			{
				if( !obj->isAttachment() )
				{
					return true;
				}
			}
			return false;
		}
	} func;
	LLSelectNode* node = getFirstNode(&func);
	return node ? node->getObject() : NULL;
}

//-----------------------------------------------------------------------------
// getFirstEditableObject()
//-----------------------------------------------------------------------------
LLViewerObject* LLObjectSelection::getFirstEditableObject(bool get_parent)
{
	struct f : public LLSelectedNodeFunctor
	{
		bool apply(LLSelectNode* node)
		{
			LLViewerObject* obj = node->getObject();
			return obj && obj->permModify();
		}
	} func;
	return getFirstSelectedObject(&func, get_parent);
}

//-----------------------------------------------------------------------------
// getFirstMoveableObject()
//-----------------------------------------------------------------------------
LLViewerObject* LLObjectSelection::getFirstMoveableObject(bool get_parent)
{
	struct f : public LLSelectedNodeFunctor
	{
		bool apply(LLSelectNode* node)
		{
			LLViewerObject* obj = node->getObject();
			return obj && obj->permMove() && !obj->isPermanentEnforced();
		}
	} func;
	return getFirstSelectedObject(&func, get_parent);
}

//-----------------------------------------------------------------------------
// getFirstUndoEnabledObject()
//-----------------------------------------------------------------------------
LLViewerObject* LLObjectSelection::getFirstUndoEnabledObject(bool get_parent)
{
    struct f : public LLSelectedNodeFunctor
    {
        bool apply(LLSelectNode* node)
        {
            LLViewerObject* obj = node->getObject();
            return obj && (obj->permModify() || (obj->permMove() && !obj->isPermanentEnforced()));
        }
    } func;
    return getFirstSelectedObject(&func, get_parent);
}

//-----------------------------------------------------------------------------
// Position + Rotation update methods called from LLViewerJoystick
//-----------------------------------------------------------------------------
bool LLSelectMgr::selectionMove(const LLVector3& displ,
                                  F32 roll, F32 pitch, F32 yaw, U32 update_type)
{
	if (update_type == UPD_NONE)
	{
		return false;
	}
	
	LLVector3 displ_global;
	bool update_success = true;
	bool update_position = update_type & UPD_POSITION;
	bool update_rotation = update_type & UPD_ROTATION;
	const bool noedit_linked_parts = !gSavedSettings.getBOOL("EditLinkedParts");
	
	if (update_position)
	{
		// calculate the distance of the object closest to the camera origin
		F32 min_dist_squared = F32_MAX; // value will be overridden in the loop
		
		LLVector3 obj_pos;
		for (LLObjectSelection::root_iterator it = getSelection()->root_begin();
			 it != getSelection()->root_end(); ++it)
		{
			obj_pos = (*it)->getObject()->getPositionEdit();
			
			F32 obj_dist_squared = dist_vec_squared(obj_pos, LLViewerCamera::getInstance()->getOrigin());
			if (obj_dist_squared < min_dist_squared)
			{
				min_dist_squared = obj_dist_squared;
			}
		}
		
		// factor the distance into the displacement vector. This will get us
		// equally visible movements for both close and far away selections.
		F32 min_dist = sqrt((F32) sqrtf(min_dist_squared)) / 2;
		displ_global.setVec(displ.mV[0] * min_dist,
							displ.mV[1] * min_dist,
							displ.mV[2] * min_dist);

		// equates to: Displ_global = Displ * M_cam_axes_in_global_frame
		displ_global = LLViewerCamera::getInstance()->rotateToAbsolute(displ_global);
	}

	LLQuaternion new_rot;
	if (update_rotation)
	{
		// let's calculate the rotation around each camera axes 
		LLQuaternion qx(roll, LLViewerCamera::getInstance()->getAtAxis());
		LLQuaternion qy(pitch, LLViewerCamera::getInstance()->getLeftAxis());
		LLQuaternion qz(yaw, LLViewerCamera::getInstance()->getUpAxis());
		new_rot.setQuat(qx * qy * qz);
	}
	
	LLViewerObject *obj;
	S32 obj_count = getSelection()->getObjectCount();
	for (LLObjectSelection::root_iterator it = getSelection()->root_begin();
		 it != getSelection()->root_end(); ++it )
	{
		obj = (*it)->getObject();
		bool enable_pos = false, enable_rot = false;
		bool perm_move = obj->permMove() && !obj->isPermanentEnforced();
		bool perm_mod = obj->permModify();
		
		LLVector3d sel_center(getSelectionCenterGlobal());
		
		if (update_rotation)
		{
			enable_rot = perm_move 
				&& ((perm_mod && !obj->isAttachment()) || noedit_linked_parts);

			if (enable_rot)
			{
				int children_count = obj->getChildren().size();
				if (obj_count > 1 && children_count > 0)
				{
					// for linked sets, rotate around the group center
					const LLVector3 t(obj->getPositionGlobal() - sel_center);

					// Ra = T x R x T^-1
					LLMatrix4 mt;	mt.setTranslation(t);
					const LLMatrix4 mnew_rot(new_rot);
					LLMatrix4 mt_1;	mt_1.setTranslation(-t);
					mt *= mnew_rot;
					mt *= mt_1;
					
					// Rfin = Rcur * Ra
					obj->setRotation(obj->getRotationEdit() * mt.quaternion());
					displ_global += mt.getTranslation();
				}
				else
				{
					obj->setRotation(obj->getRotationEdit() * new_rot);
				}
			}
			else
			{
				update_success = false;
			}
		}

		if (update_position)
		{
			// establish if object can be moved or not
			enable_pos = perm_move && !obj->isAttachment() 
			&& (perm_mod || noedit_linked_parts);
			
			if (enable_pos)
			{
				obj->setPosition(obj->getPositionEdit() + displ_global);
			}
			else
			{
				update_success = false;
			}
		}
		
		if (enable_pos && enable_rot && obj->mDrawable.notNull())
		{
			gPipeline.markMoved(obj->mDrawable, true);
		}
	}
	
	if (update_position && update_success && obj_count > 1)
	{
		updateSelectionCenter();
	}
	
	return update_success;
}

void LLSelectMgr::sendSelectionMove()
{
	LLSelectNode *node = mSelectedObjects->getFirstRootNode();
	if (node == NULL)
	{
		return;
	}
	
	//saveSelectedObjectTransform(SELECT_ACTION_TYPE_PICK);
	
	U32 update_type = UPD_POSITION | UPD_ROTATION;
	LLViewerRegion *last_region, *curr_region = node->getObject()->getRegion();
	S32 objects_in_this_packet = 0;

	// apply to linked objects if unable to select their individual parts 
	if (!gSavedSettings.getBOOL("EditLinkedParts") && !getTEMode())
	{
		// tell simulator to apply to whole linked sets
		update_type |= UPD_LINKED_SETS;
	}

	// prepare first bulk message
	gMessageSystem->newMessage("MultipleObjectUpdate");
	packAgentAndSessionID(&update_type);

	LLViewerObject *obj = NULL;
	for (LLObjectSelection::root_iterator it = getSelection()->root_begin();
		 it != getSelection()->root_end(); ++it)
	{
		obj = (*it)->getObject();

		// note: following code adapted from sendListToRegions() (@3924)
		last_region = curr_region;
		curr_region = obj->getRegion();

		// if not simulator or message too big
		if (curr_region != last_region
			|| gMessageSystem->isSendFull(NULL)
			|| objects_in_this_packet >= MAX_OBJECTS_PER_PACKET)
		{
			// send sim the current message and start new one
			gMessageSystem->sendReliable(last_region->getHost());
			objects_in_this_packet = 0;
			gMessageSystem->newMessage("MultipleObjectUpdate");
			packAgentAndSessionID(&update_type);
		}

		// add another instance of the body of data
		packMultipleUpdate(*it, &update_type);
		++objects_in_this_packet;
	}

	// flush remaining messages
	if (gMessageSystem->getCurrentSendTotal() > 0)
	{
		gMessageSystem->sendReliable(curr_region->getHost());
	}
	else
	{
		gMessageSystem->clearMessage();
	}

	//saveSelectedObjectTransform(SELECT_ACTION_TYPE_PICK);
}

// <FS:Zi> Warning when trying to duplicate while in edit linked parts/select face mode
//-----------------------------------------------------------------------------
// selectGetNoIndividual() - returns true if current selection does not contain
// individual selections (edit linked parts, select face)
//-----------------------------------------------------------------------------
bool LLSelectMgr::selectGetNoIndividual()
{
	for (LLObjectSelection::iterator iter = getSelection()->begin();
		 iter != getSelection()->end(); iter++ )
	{
		LLSelectNode* node = *iter;
		if(node->mIndividualSelection)
		{
			return false;
		}
	}
	return true;
}
// </FS:Zi>

template<>
bool LLCheckIdenticalFunctor<F32>::same(const F32& a, const F32& b, const F32& tolerance)
{
    F32 delta = (a - b);
    F32 abs_delta = fabs(delta);
    return abs_delta <= tolerance;
}

#define DEF_DUMMY_CHECK_FUNCTOR(T)                                                  \
template<>                                                                          \
bool LLCheckIdenticalFunctor<T>::same(const T& a, const T& b, const T& tolerance)   \
{                                                                                   \
    (void)tolerance;                                                                \
    return a == b;                                                                  \
}

DEF_DUMMY_CHECK_FUNCTOR(LLUUID)
DEF_DUMMY_CHECK_FUNCTOR(LLGLenum)
DEF_DUMMY_CHECK_FUNCTOR(LLTextureEntry)
DEF_DUMMY_CHECK_FUNCTOR(LLTextureEntry::e_texgen)
DEF_DUMMY_CHECK_FUNCTOR(bool)
DEF_DUMMY_CHECK_FUNCTOR(U8)
DEF_DUMMY_CHECK_FUNCTOR(int)
DEF_DUMMY_CHECK_FUNCTOR(LLColor4)
DEF_DUMMY_CHECK_FUNCTOR(LLMediaEntry)
DEF_DUMMY_CHECK_FUNCTOR(LLPointer<LLMaterial>)
DEF_DUMMY_CHECK_FUNCTOR(LLPointer<LLGLTFMaterial>)
DEF_DUMMY_CHECK_FUNCTOR(std::string)
DEF_DUMMY_CHECK_FUNCTOR(std::vector<std::string>)

template<>
bool LLCheckIdenticalFunctor<class LLFace *>::same(class LLFace* const & a, class LLFace* const & b, class LLFace* const & tolerance)   \
{                                                                                   \
    (void)tolerance;                                                                \
    return a == b;                                                                  \
}
<|MERGE_RESOLUTION|>--- conflicted
+++ resolved
@@ -1104,11 +1104,7 @@
 //-----------------------------------------------------------------------------
 // addAsIndividual() - a single object, face, etc
 //-----------------------------------------------------------------------------
-<<<<<<< HEAD
-void LLSelectMgr::addAsIndividual(LLViewerObject *objectp, S32 face, BOOL undoable, S32 gltf_node, S32 gltf_primitive)
-=======
-void LLSelectMgr::addAsIndividual(LLViewerObject *objectp, S32 face, bool undoable)
->>>>>>> 269d9046
+void LLSelectMgr::addAsIndividual(LLViewerObject *objectp, S32 face, bool undoable, S32 gltf_node, S32 gltf_primitive)
 {
 	// check to see if object is already in list
 	LLSelectNode *nodep = mSelectedObjects->findNode(objectp);
@@ -7003,7 +6999,6 @@
 	mLastTESelected = te_index;
 }
 
-<<<<<<< HEAD
 void LLSelectNode::selectGLTFNode(S32 node_index, S32 primitive_index, bool selected)
 {
     if (node_index < 0)
@@ -7015,10 +7010,7 @@
     mSelectedGLTFPrimitive = primitive_index;
 }
 
-BOOL LLSelectNode::isTESelected(S32 te_index) const
-=======
 bool LLSelectNode::isTESelected(S32 te_index) const
->>>>>>> 269d9046
 {
 	if (te_index < 0 || te_index >= mObject->getNumTEs())
 	{
