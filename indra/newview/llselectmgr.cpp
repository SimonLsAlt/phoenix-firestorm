--- conflicted
+++ resolved
@@ -676,12 +676,8 @@
 
 	bool new_value = LLSelectMgr::getInstance()->selectGetAllRootsValid() &&
 		first_editable_object &&
-<<<<<<< HEAD
 		!first_editable_object->isAttachment() && !first_editable_object->isPermanentEnforced() &&
 		((root_object == NULL) || !root_object->isPermanentEnforced());
-
-=======
-		!first_editable_object->isAttachment();
 // [RLVa:KB] - Checked: 2011-03-19 (RLVa-1.3.0f) | Modified: RLVa-0.2.0g
 	if ( (new_value) && ((rlv_handler_t::isEnabled()) && (!gRlvHandler.canStand())) )
 	{
@@ -692,7 +688,6 @@
 			new_value = false;
 	}
 // [/RLVa:KB]
->>>>>>> a1a8a653
 	return new_value;
 }
 
