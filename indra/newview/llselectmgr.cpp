/** 
 * @file llselectmgr.cpp
 * @brief A manager for selected objects and faces.
 *
 * $LicenseInfo:firstyear=2001&license=viewerlgpl$
 * Second Life Viewer Source Code
 * Copyright (C) 2010, Linden Research, Inc.
 * 
 * This library is free software; you can redistribute it and/or
 * modify it under the terms of the GNU Lesser General Public
 * License as published by the Free Software Foundation;
 * version 2.1 of the License only.
 *  
 * This library is distributed in the hope that it will be useful,
 * but WITHOUT ANY WARRANTY; without even the implied warranty of
 * MERCHANTABILITY or FITNESS FOR A PARTICULAR PURPOSE.  See the GNU
 * Lesser General Public License for more details.
 * 
 * You should have received a copy of the GNU Lesser General Public
 * License along with this library; if not, write to the Free Software
 * Foundation, Inc., 51 Franklin Street, Fifth Floor, Boston, MA  02110-1301  USA
 * 
 * Linden Research, Inc., 945 Battery Street, San Francisco, CA  94111  USA
 * $/LicenseInfo$
 */

#include "llviewerprecompiledheaders.h"

// file include
#define LLSELECTMGR_CPP
#include "llselectmgr.h"
#include "llmaterialmgr.h"

// library includes
#include "llcachename.h"
#include "llavatarnamecache.h"
#include "lldbstrings.h"
#include "lleconomy.h"
#include "llgl.h"
#include "llmediaentry.h"
#include "llrender.h"
#include "llnotifications.h"
#include "llpermissions.h"
#include "llpermissionsflags.h"
#include "lltrans.h"
#include "llundo.h"
#include "lluuid.h"
#include "llvolume.h"
#include "message.h"
#include "object_flags.h"
#include "llquaternion.h"

// viewer includes
#include "llagent.h"
#include "llagentcamera.h"
#include "llattachmentsmgr.h"
#include "llaudioengine.h" // <FS:PP> For object deletion sound
#include "llviewerwindow.h"
#include "lldrawable.h"
#include "llfloaterinspect.h"
#include "llfloaterproperties.h"
#include "llfloaterreporter.h"
#include "llfloaterreg.h"
#include "llfloatertools.h"
#include "llframetimer.h"
#include "llfocusmgr.h"
#include "llhudeffecttrail.h"
#include "llhudmanager.h"
#include "llinventorymodel.h"
#include "llmenugl.h"
#include "llmeshrepository.h"
#include "llmutelist.h"
#include "llparcel.h"
#include "llnotificationsutil.h"
#include "llsidepaneltaskinfo.h"
#include "llslurl.h"
#include "llstatusbar.h"
#include "llsurface.h"
#include "lltool.h"
#include "lltooldraganddrop.h"
#include "lltoolmgr.h"
#include "lltoolpie.h"
#include "llui.h"
#include "llviewercamera.h"
#include "llviewercontrol.h"
#include "llviewertexturelist.h"
#include "llviewermedia.h"
#include "llviewermediafocus.h"
#include "llviewermenu.h"
#include "llviewerobject.h"
#include "llviewerobjectlist.h"
#include "llviewerparcelmgr.h"
#include "llviewerregion.h"
#include "llviewerstats.h"
#include "llvoavatarself.h"
#include "llvovolume.h"
#include "pipeline.h"
#include "llviewershadermgr.h"
#include "llpanelface.h"
// [RLVa:KB] - Checked: 2011-05-22 (RLVa-1.3.1a)
#include "rlvactions.h"
#include "rlvhandler.h"
#include "rlvmodifiers.h"
// [/RLVa:KB]
// <FS:CR> Aurora Sim
#include "llviewernetwork.h"
#include "llworld.h"
// </FS:CR> Aurora Sim
#include "fsareasearch.h"
#include "llglheaders.h"
#include "fscommon.h"

LLViewerObject* getSelectedParentObject(LLViewerObject *object) ;
//
// Consts
//

const F32 SILHOUETTE_UPDATE_THRESHOLD_SQUARED = 0.02f;
const S32 MAX_SILS_PER_FRAME = 50;
const S32 MAX_OBJECTS_PER_PACKET = 254;
// For linked sets
// <FS:Ansariel> Moved to header to make them publically accessible
//const S32 MAX_CHILDREN_PER_TASK = 255;
//const S32 MAX_CHILDREN_PER_PHYSICAL_TASK = 32;
// </FS:Ansariel>

//
// Globals
//

//BOOL gDebugSelectMgr = FALSE;

//BOOL gHideSelectedObjects = FALSE;
//BOOL gAllowSelectAvatar = FALSE;

BOOL LLSelectMgr::sRectSelectInclusive = TRUE;
BOOL LLSelectMgr::sRenderHiddenSelections = TRUE;
BOOL LLSelectMgr::sRenderLightRadius = FALSE;
F32	LLSelectMgr::sHighlightThickness = 0.f;
F32	LLSelectMgr::sHighlightUScale = 0.f;
F32	LLSelectMgr::sHighlightVScale = 0.f;
F32	LLSelectMgr::sHighlightAlpha = 0.f;
F32	LLSelectMgr::sHighlightAlphaTest = 0.f;
F32	LLSelectMgr::sHighlightUAnim = 0.f;
F32	LLSelectMgr::sHighlightVAnim = 0.f;
LLColor4 LLSelectMgr::sSilhouetteParentColor;
LLColor4 LLSelectMgr::sSilhouetteChildColor;
LLColor4 LLSelectMgr::sHighlightInspectColor;
LLColor4 LLSelectMgr::sHighlightParentColor;
LLColor4 LLSelectMgr::sHighlightChildColor;
LLColor4 LLSelectMgr::sContextSilhouetteColor;

//~~~~~~~~~~~~~~~~~~~~~~~~~~~~~~~~~~~~~~~~~~~~~~~~~~~~~~~~~~~~~~~~~~~~~~~~~~~~~
// struct LLDeRezInfo
//
// Used to keep track of important derez info. 
//~~~~~~~~~~~~~~~~~~~~~~~~~~~~~~~~~~~~~~~~~~~~~~~~~~~~~~~~~~~~~~~~~~~~~~~~~~~~~

struct LLDeRezInfo
{
	EDeRezDestination mDestination;
	LLUUID mDestinationID;
	LLDeRezInfo(EDeRezDestination dest, const LLUUID& dest_id) :
		mDestination(dest), mDestinationID(dest_id) {}
};

//
// Imports
//


//
// Functions
//

void LLSelectMgr::cleanupGlobals()
{
	LLSelectMgr::getInstance()->clearSelections();
}

// Build time optimization, generate this function once here
template class LLSelectMgr* LLSingleton<class LLSelectMgr>::getInstance();
//-----------------------------------------------------------------------------
// LLSelectMgr()
//-----------------------------------------------------------------------------
LLSelectMgr::LLSelectMgr()
 : mHideSelectedObjects(LLCachedControl<bool>(gSavedSettings, "HideSelectedObjects", FALSE)),
   mRenderHighlightSelections(LLCachedControl<bool>(gSavedSettings, "RenderHighlightSelections", TRUE)),
   mAllowSelectAvatar( LLCachedControl<bool>(gSavedSettings, "AllowSelectAvatar", FALSE)),
   mDebugSelectMgr(LLCachedControl<bool>(gSavedSettings, "DebugSelectMgr", FALSE))
{
	mTEMode = FALSE;
	mTextureChannel = LLRender::DIFFUSE_MAP;
	mLastCameraPos.clearVec();

	sHighlightThickness	= gSavedSettings.getF32("SelectionHighlightThickness");
	sHighlightUScale	= gSavedSettings.getF32("SelectionHighlightUScale");
	sHighlightVScale	= gSavedSettings.getF32("SelectionHighlightVScale");
	sHighlightAlpha		= gSavedSettings.getF32("SelectionHighlightAlpha");
	sHighlightAlphaTest	= gSavedSettings.getF32("SelectionHighlightAlphaTest");
	sHighlightUAnim		= gSavedSettings.getF32("SelectionHighlightUAnim");
	sHighlightVAnim		= gSavedSettings.getF32("SelectionHighlightVAnim");

	sSilhouetteParentColor =LLUIColorTable::instance().getColor("SilhouetteParentColor");
	sSilhouetteChildColor = LLUIColorTable::instance().getColor("SilhouetteChildColor");
	sHighlightParentColor = LLUIColorTable::instance().getColor("HighlightParentColor");
	sHighlightChildColor = LLUIColorTable::instance().getColor("HighlightChildColor");
	sHighlightInspectColor = LLUIColorTable::instance().getColor("HighlightInspectColor");
	sContextSilhouetteColor = LLUIColorTable::instance().getColor("ContextSilhouetteColor")*0.5f;

	sRenderLightRadius = gSavedSettings.getBOOL("RenderLightRadius");
	
	mRenderSilhouettes = TRUE;

	mGridMode = GRID_MODE_WORLD;
	gSavedSettings.setS32("GridMode", (S32)GRID_MODE_WORLD);

	mSelectedObjects = new LLObjectSelection();
	mHoverObjects = new LLObjectSelection();
	mHighlightedObjects = new LLObjectSelection();

	mForceSelection = FALSE;
	mShowSelection = FALSE;
	
	// <FS:KC> show/hide build highlight
	mFSShowHideHighlight = FS_SHOW_HIDE_HIGHLIGHT_NORMAL;
	// </FS:KC>

}


//-----------------------------------------------------------------------------
// ~LLSelectMgr()
//-----------------------------------------------------------------------------
LLSelectMgr::~LLSelectMgr()
{
	clearSelections();
}

void LLSelectMgr::clearSelections()
{
	mHoverObjects->deleteAllNodes();
	mSelectedObjects->deleteAllNodes();
	mHighlightedObjects->deleteAllNodes();
	mRectSelectedObjects.clear();
	mGridObjects.deleteAllNodes();

	LLPipeline::setRenderHighlightTextureChannel(LLRender::DIFFUSE_MAP);
}

void LLSelectMgr::update()
{
	mSelectedObjects->cleanupNodes();
}

void LLSelectMgr::updateEffects()
{
	//keep reference grid objects active
	struct f : public LLSelectedObjectFunctor
	{
		virtual bool apply(LLViewerObject* object)
		{
			LLDrawable* drawable = object->mDrawable;
			if (drawable)
			{
				gPipeline.markMoved(drawable);
			}
			return true;
		}
	} func;
	mGridObjects.applyToObjects(&func);

	if (mEffectsTimer.getElapsedTimeF32() > 1.f)
	{
		mSelectedObjects->updateEffects();
		mEffectsTimer.reset();
	}
}

void LLSelectMgr::overrideObjectUpdates()
{
	//override any position updates from simulator on objects being edited
	struct f : public LLSelectedNodeFunctor
	{
		virtual bool apply(LLSelectNode* selectNode)
		{
			LLViewerObject* object = selectNode->getObject();
			if (object && object->permMove() && !object->isPermanentEnforced())
			{
				if (!selectNode->mLastPositionLocal.isExactlyZero())
				{
					object->setPosition(selectNode->mLastPositionLocal);
				}
				if (selectNode->mLastRotation != LLQuaternion())
				{
					object->setRotation(selectNode->mLastRotation);
				}
				if (!selectNode->mLastScale.isExactlyZero())
				{
					object->setScale(selectNode->mLastScale);
				}
			}
			return true;
		}
	} func;
	getSelection()->applyToNodes(&func);
}

//-----------------------------------------------------------------------------
// Select just the object, not any other group members.
//-----------------------------------------------------------------------------
LLObjectSelectionHandle LLSelectMgr::selectObjectOnly(LLViewerObject* object, S32 face)
{
	llassert( object );

	//remember primary object
	mSelectedObjects->mPrimaryObject = object;

	// Don't add an object that is already in the list
	if (object->isSelected() ) {
		// make sure point at position is updated
		updatePointAt();
		gEditMenuHandler = this;
		return NULL;
	}

	if (!canSelectObject(object))
	{
		//make_ui_sound("UISndInvalidOp");
		return NULL;
	}

	// LL_INFOS() << "Adding object to selected object list" << LL_ENDL;

	// Place it in the list and tag it.
	// This will refresh dialogs.
	addAsIndividual(object, face);

	// Stop the object from moving (this anticipates changes on the
	// simulator in LLTask::userSelect)
	// *FIX: shouldn't zero out these either
	object->setVelocity(LLVector3::zero);
	object->setAcceleration(LLVector3::zero);
	//object->setAngularVelocity(LLVector3::zero);
	object->resetRot();

	// Always send to simulator, so you get a copy of the 
	// permissions structure back.
	gMessageSystem->newMessageFast(_PREHASH_ObjectSelect);
	gMessageSystem->nextBlockFast(_PREHASH_AgentData);
	gMessageSystem->addUUIDFast(_PREHASH_AgentID, gAgent.getID() );
	gMessageSystem->addUUIDFast(_PREHASH_SessionID, gAgent.getSessionID());
	gMessageSystem->nextBlockFast(_PREHASH_ObjectData);
	gMessageSystem->addU32Fast(_PREHASH_ObjectLocalID, object->getLocalID() );
	LLViewerRegion* regionp = object->getRegion();
	gMessageSystem->sendReliable( regionp->getHost());

	updatePointAt();
	updateSelectionCenter();
	saveSelectedObjectTransform(SELECT_ACTION_TYPE_PICK);

	// have selection manager handle edit menu immediately after 
	// user selects an object
	if (mSelectedObjects->getObjectCount())
	{
		gEditMenuHandler = this;
	}

	return mSelectedObjects;
}

//-----------------------------------------------------------------------------
// Select the object, parents and children.
//-----------------------------------------------------------------------------
LLObjectSelectionHandle LLSelectMgr::selectObjectAndFamily(LLViewerObject* obj, BOOL add_to_end, BOOL ignore_select_owned)
{
	llassert( obj );

	//remember primary object
	mSelectedObjects->mPrimaryObject = obj;

	// This may be incorrect if things weren't family selected before... - djs 07/08/02
	// Don't add an object that is already in the list
	if (obj->isSelected() ) 
	{
		// make sure pointat position is updated
		updatePointAt();
		gEditMenuHandler = this;
		return NULL;
	}

	if (!canSelectObject(obj,ignore_select_owned))
	{
		//make_ui_sound("UISndInvalidOp");
		return NULL;
	}

	// Since we're selecting a family, start at the root, but
	// don't include an avatar.
	LLViewerObject* root = obj;
	
	while(!root->isAvatar() && root->getParent())
	{
		LLViewerObject* parent = (LLViewerObject*)root->getParent();
		if (parent->isAvatar())
		{
			break;
		}
		root = parent;
	}

	// Collect all of the objects
	std::vector<LLViewerObject*> objects;

	root->addThisAndNonJointChildren(objects);
	addAsFamily(objects, add_to_end);

	updateSelectionCenter();
	saveSelectedObjectTransform(SELECT_ACTION_TYPE_PICK);
	updatePointAt();

	dialog_refresh_all();

	// Always send to simulator, so you get a copy of the permissions
	// structure back.
	sendSelect();

	// Stop the object from moving (this anticipates changes on the
	// simulator in LLTask::userSelect)
	root->setVelocity(LLVector3::zero);
	root->setAcceleration(LLVector3::zero);
	//root->setAngularVelocity(LLVector3::zero);
	root->resetRot();

	// leave component mode
	if (gSavedSettings.getBOOL("EditLinkedParts"))
	{
		gSavedSettings.setBOOL("EditLinkedParts", FALSE);
		promoteSelectionToRoot();
	}

	// have selection manager handle edit menu immediately after 
	// user selects an object
	if (mSelectedObjects->getObjectCount())
	{
		gEditMenuHandler = this;
	}

	return mSelectedObjects;
}

//-----------------------------------------------------------------------------
// Select the object, parents and children.
//-----------------------------------------------------------------------------
LLObjectSelectionHandle LLSelectMgr::selectObjectAndFamily(const std::vector<LLViewerObject*>& object_list,
														   BOOL send_to_sim)
{
	// Collect all of the objects, children included
	std::vector<LLViewerObject*> objects;

	//clear primary object (no primary object)
	mSelectedObjects->mPrimaryObject = NULL;

	if (object_list.size() < 1)
	{
		return NULL;
	}
	
	// NOTE -- we add the objects in REVERSE ORDER 
	// to preserve the order in the mSelectedObjects list
	for (std::vector<LLViewerObject*>::const_reverse_iterator riter = object_list.rbegin();
		 riter != object_list.rend(); ++riter)
	{
		LLViewerObject *object = *riter;

		llassert( object );

		if (!canSelectObject(object)) continue;

		object->addThisAndNonJointChildren(objects);
		addAsFamily(objects);

		if( isBatchMode() )
			continue;

		// Stop the object from moving (this anticipates changes on the
		// simulator in LLTask::userSelect)
		object->setVelocity(LLVector3::zero);
		object->setAcceleration(LLVector3::zero);
		//object->setAngularVelocity(LLVector3::zero);
		object->resetRot();
	}

	if( isBatchMode() )
	{
		mShowSelection = FALSE;
		sendSelect();
		return mSelectedObjects;
	}


	updateSelectionCenter();
	saveSelectedObjectTransform(SELECT_ACTION_TYPE_PICK);
	updatePointAt();
	dialog_refresh_all();

	// Almost always send to simulator, so you get a copy of the permissions
	// structure back.
	// JC: The one case where you don't want to do this is if you're selecting
	// all the objects on a sim.
	if (send_to_sim)
	{
		sendSelect();
	}

	// leave component mode
	if (gSavedSettings.getBOOL("EditLinkedParts"))
	{		
		gSavedSettings.setBOOL("EditLinkedParts", FALSE);
		promoteSelectionToRoot();
	}

	// have selection manager handle edit menu immediately after 
	// user selects an object
	if (mSelectedObjects->getObjectCount())
	{
		gEditMenuHandler = this;
	}

	return mSelectedObjects;
}

// Use for when the simulator kills an object.  This version also
// handles informing the current tool of the object's deletion.
//
// Caller needs to call dialog_refresh_all if necessary.
BOOL LLSelectMgr::removeObjectFromSelections(const LLUUID &id)
{
	BOOL object_found = FALSE;
	LLTool *tool = NULL;

	tool = LLToolMgr::getInstance()->getCurrentTool();

	// It's possible that the tool is editing an object that is not selected
	LLViewerObject* tool_editing_object = tool->getEditingObject();
	if( tool_editing_object && tool_editing_object->mID == id)
	{
		tool->stopEditing();
		object_found = TRUE;
	}

	// Iterate through selected objects list and kill the object
	if( !object_found )
	{
		for (LLObjectSelection::iterator iter = getSelection()->begin();
			 iter != getSelection()->end(); )
		{
			LLObjectSelection::iterator curiter = iter++;
			LLViewerObject* object = (*curiter)->getObject();
			if (object->mID == id)
			{
				if (tool)
				{
					tool->stopEditing();
				}

				// lose the selection, don't tell simulator, it knows
				deselectObjectAndFamily(object, FALSE);
				object_found = TRUE;
				break; // must break here, may have removed multiple objects from list
			}
			else if (object->isAvatar() && object->getParent() && ((LLViewerObject*)object->getParent())->mID == id)
			{
				// It's possible the item being removed has an avatar sitting on it
				// So remove the avatar that is sitting on the object.
				deselectObjectAndFamily(object, FALSE);
				break; // must break here, may have removed multiple objects from list
			}
		}
	}

	return object_found;
}

bool LLSelectMgr::linkObjects()
{
	if (!LLSelectMgr::getInstance()->selectGetAllRootsValid())
	{
		LLNotificationsUtil::add("UnableToLinkWhileDownloading");
		return true;
	}

	S32 object_count = LLSelectMgr::getInstance()->getSelection()->getObjectCount();
// <FS:CR> Aurora Sim
	//if (object_count > MAX_CHILDREN_PER_TASK + 1)
	S32 object_max = LLWorld::getInstance()->getMaxLinkedPrims();

	if (object_count > object_max + 1)
// </FS:CR> Aurora Sim
	{
		LLSD args;
		args["COUNT"] = llformat("%d", object_count);
// <FS:CR> Aurora Sim
		//int max = MAX_CHILDREN_PER_TASK+1;
		int max = object_max+1;
// </FS:CR> Aurora Sim
		args["MAX"] = llformat("%d", max);
		LLNotificationsUtil::add("UnableToLinkObjects", args);
		return true;
	}

	if (LLSelectMgr::getInstance()->getSelection()->getRootObjectCount() < 2)
	{
		LLNotificationsUtil::add("CannotLinkIncompleteSet");
		return true;
	}

	if (!LLSelectMgr::getInstance()->selectGetRootsModify())
	{
		LLNotificationsUtil::add("CannotLinkModify");
		return true;
	}

	if (!LLSelectMgr::getInstance()->selectGetRootsNonPermanentEnforced())
	{
		LLNotificationsUtil::add("CannotLinkPermanent");
		return true;
	}

	LLUUID owner_id;
	std::string owner_name;
	if (!LLSelectMgr::getInstance()->selectGetOwner(owner_id, owner_name))
	{
		// we don't actually care if you're the owner, but novices are
		// the most likely to be stumped by this one, so offer the
		// easiest and most likely solution.
		LLNotificationsUtil::add("CannotLinkDifferentOwners");
		return true;
	}

	if (!LLSelectMgr::getInstance()->selectGetSameRegion())
	{
		LLNotificationsUtil::add("CannotLinkAcrossRegions");
		return true;
	}

	LLSelectMgr::getInstance()->sendLink();

	return true;
}

bool LLSelectMgr::unlinkObjects()
{

	// <FS:PP>
	if (gSavedSettings.getBOOL("FSUnlinkConfirmEnabled"))
	{
	// </FS:PP>

		S32 min_objects_for_confirm = gSavedSettings.getS32("MinObjectsForUnlinkConfirm");
		S32 unlink_object_count = mSelectedObjects->getObjectCount(); // clears out nodes with NULL objects
		if (unlink_object_count >= min_objects_for_confirm
			&& unlink_object_count > mSelectedObjects->getRootObjectCount())
		{
			// total count > root count means that there are childer inside and that there are linksets that will be unlinked
			LLNotificationsUtil::add("ConfirmUnlink", LLSD(), LLSD(), boost::bind(&LLSelectMgr::confirmUnlinkObjects, this, _1, _2));
			return true;
		}

	// <FS:PP>
	}
	// </FS:PP>

	LLSelectMgr::getInstance()->sendDelink();
	return true;
}

void LLSelectMgr::confirmUnlinkObjects(const LLSD& notification, const LLSD& response)
{
	S32 option = LLNotificationsUtil::getSelectedOption(notification, response);
	// if Cancel pressed
	if (option == 1)
	{
		return;
	}

	LLSelectMgr::getInstance()->sendDelink();
	return;
}

// in order to link, all objects must have the same owner, and the
// agent must have the ability to modify all of the objects. However,
// we're not answering that question with this method. The question
// we're answering is: does the user have a reasonable expectation
// that a link operation should work? If so, return true, false
// otherwise. this allows the handle_link method to more finely check
// the selection and give an error message when the uer has a
// reasonable expectation for the link to work, but it will fail.
bool LLSelectMgr::enableLinkObjects()
{
	bool new_value = false;
	// check if there are at least 2 objects selected, and that the
	// user can modify at least one of the selected objects.

	// in component mode, can't link
	if (!gSavedSettings.getBOOL("EditLinkedParts"))
	{
		if(LLSelectMgr::getInstance()->selectGetAllRootsValid() && LLSelectMgr::getInstance()->getSelection()->getRootObjectCount() >= 2)
		{
			struct f : public LLSelectedObjectFunctor
			{
				virtual bool apply(LLViewerObject* object)
				{
					LLViewerObject *root_object = (object == NULL) ? NULL : object->getRootEdit();
					return object->permModify() && !object->isPermanentEnforced() &&
						((root_object == NULL) || !root_object->isPermanentEnforced());
				}
			} func;
			const bool firstonly = true;
			new_value = LLSelectMgr::getInstance()->getSelection()->applyToRootObjects(&func, firstonly);
		}
	}
// [RLVa:KB] - Checked: 2011-03-19 (RLVa-1.3.0f) | Modified: RLVa-0.2.0g
	if ( (new_value) && ((rlv_handler_t::isEnabled()) && (!RlvActions::canStand())) )
	{
		// Allow only if the avie isn't sitting on any of the selected objects
		LLObjectSelectionHandle hSel = LLSelectMgr::getInstance()->getSelection();
		RlvSelectIsSittingOn f(gAgentAvatarp);
		if (hSel->getFirstRootNode(&f, TRUE) != NULL)
			new_value = false;
	}
// [/RLVa:KB]
	return new_value;
}

bool LLSelectMgr::enableUnlinkObjects()
{
	LLViewerObject* first_editable_object = LLSelectMgr::getInstance()->getSelection()->getFirstEditableObject();
	LLViewerObject *root_object = (first_editable_object == NULL) ? NULL : first_editable_object->getRootEdit();

	bool new_value = LLSelectMgr::getInstance()->selectGetAllRootsValid() &&
		first_editable_object &&
		!first_editable_object->isAttachment() && !first_editable_object->isPermanentEnforced() &&
		((root_object == NULL) || !root_object->isPermanentEnforced());
// [RLVa:KB] - Checked: 2011-03-19 (RLVa-1.3.0f) | Modified: RLVa-0.2.0g
	if ( (new_value) && ((rlv_handler_t::isEnabled()) && (!RlvActions::canStand())) )
	{
		// Allow only if the avie isn't sitting on any of the selected objects
		LLObjectSelectionHandle hSel = LLSelectMgr::getInstance()->getSelection();
		RlvSelectIsSittingOn f(gAgentAvatarp);
		if (hSel->getFirstRootNode(&f, TRUE) != NULL)
			new_value = false;
	}
// [/RLVa:KB]
	return new_value;
}

void LLSelectMgr::deselectObjectAndFamily(LLViewerObject* object, BOOL send_to_sim, BOOL include_entire_object)
{
	// bail if nothing selected or if object wasn't selected in the first place
	if(!object) return;
	if(!object->isSelected()) return;

	// Collect all of the objects, and remove them
	std::vector<LLViewerObject*> objects;

	if (include_entire_object)
	{
		// Since we're selecting a family, start at the root, but
		// don't include an avatar.
		LLViewerObject* root = object;
	
		while(!root->isAvatar() && root->getParent())
		{
			LLViewerObject* parent = (LLViewerObject*)root->getParent();
			if (parent->isAvatar())
			{
				break;
			}
			root = parent;
		}
	
		object = root;
	}
	else
	{
		object = (LLViewerObject*)object->getRoot();
	}

	object->addThisAndAllChildren(objects);
	remove(objects);

	if (!send_to_sim) return;

	//-----------------------------------------------------------
	// Inform simulator of deselection
	//-----------------------------------------------------------
	LLViewerRegion* regionp = object->getRegion();

	BOOL start_new_message = TRUE;
	S32 select_count = 0;

	LLMessageSystem* msg = gMessageSystem;
	for (U32 i = 0; i < objects.size(); i++)
	{
		if (start_new_message)
		{
			msg->newMessageFast(_PREHASH_ObjectDeselect);
			msg->nextBlockFast(_PREHASH_AgentData);
			msg->addUUIDFast(_PREHASH_AgentID, gAgent.getID() );
			msg->addUUIDFast(_PREHASH_SessionID, gAgent.getSessionID());
			select_count++;
			start_new_message = FALSE;
		}

		msg->nextBlockFast(_PREHASH_ObjectData);
		msg->addU32Fast(_PREHASH_ObjectLocalID, (objects[i])->getLocalID());
		select_count++;

		// Zap the angular velocity, as the sim will set it to zero
		objects[i]->setAngularVelocity( 0,0,0 );
		objects[i]->setVelocity( 0,0,0 );

		if(msg->isSendFull(NULL) || select_count >= MAX_OBJECTS_PER_PACKET)
		{
			msg->sendReliable(regionp->getHost() );
			select_count = 0;
			start_new_message = TRUE;
		}
	}

	if (!start_new_message)
	{
		msg->sendReliable(regionp->getHost() );
	}

	updatePointAt();
	updateSelectionCenter();
}

void LLSelectMgr::deselectObjectOnly(LLViewerObject* object, BOOL send_to_sim)
{
	// bail if nothing selected or if object wasn't selected in the first place
	if (!object) return;
	if (!object->isSelected() ) return;

	// Zap the angular velocity, as the sim will set it to zero
	object->setAngularVelocity( 0,0,0 );
	object->setVelocity( 0,0,0 );

	if (send_to_sim)
	{
		LLViewerRegion* region = object->getRegion();
		gMessageSystem->newMessageFast(_PREHASH_ObjectDeselect);
		gMessageSystem->nextBlockFast(_PREHASH_AgentData);
		gMessageSystem->addUUIDFast(_PREHASH_AgentID, gAgent.getID() );
		gMessageSystem->addUUIDFast(_PREHASH_SessionID, gAgent.getSessionID());
		gMessageSystem->nextBlockFast(_PREHASH_ObjectData);
		gMessageSystem->addU32Fast(_PREHASH_ObjectLocalID, object->getLocalID() );
		gMessageSystem->sendReliable(region->getHost());
	}

	// This will refresh dialogs.
	remove( object );

	updatePointAt();
	updateSelectionCenter();
}


//-----------------------------------------------------------------------------
// addAsFamily
//-----------------------------------------------------------------------------

void LLSelectMgr::addAsFamily(std::vector<LLViewerObject*>& objects, BOOL add_to_end)
{
	for (std::vector<LLViewerObject*>::iterator iter = objects.begin();
		 iter != objects.end(); ++iter)
	{
		LLViewerObject* objectp = *iter;
		
		// Can't select yourself
		if (objectp->mID == gAgentID
			&& !LLSelectMgr::getInstance()->mAllowSelectAvatar)
		{
			continue;
		}

		if (!objectp->isSelected())
		{
			LLSelectNode *nodep = new LLSelectNode(objectp, TRUE);
			if (add_to_end)
			{
				mSelectedObjects->addNodeAtEnd(nodep);
			}
			else
			{
				mSelectedObjects->addNode(nodep);
			}
			objectp->setSelected(TRUE);

			if (objectp->getNumTEs() > 0)
			{
				nodep->selectAllTEs(TRUE);
				objectp->setAllTESelected(true);
			}
			else
			{
				// object has no faces, so don't mess with faces
			}
		}
		else
		{
			// we want this object to be selected for real
			// so clear transient flag
			LLSelectNode* select_node = mSelectedObjects->findNode(objectp);
			if (select_node)
			{
				select_node->setTransient(FALSE);
			}
		}
	}
	saveSelectedObjectTransform(SELECT_ACTION_TYPE_PICK);
}

//-----------------------------------------------------------------------------
// addAsIndividual() - a single object, face, etc
//-----------------------------------------------------------------------------
void LLSelectMgr::addAsIndividual(LLViewerObject *objectp, S32 face, BOOL undoable)
{
	// check to see if object is already in list
	LLSelectNode *nodep = mSelectedObjects->findNode(objectp);

	// Reset (in anticipation of being set to an appropriate value by panel refresh, if they're up)
	//
	setTextureChannel(LLRender::DIFFUSE_MAP);

	// if not in list, add it
	if (!nodep)
	{
		nodep = new LLSelectNode(objectp, TRUE);
		mSelectedObjects->addNode(nodep);
		llassert_always(nodep->getObject());
	}
	else
	{
		// make this a full-fledged selection
		nodep->setTransient(FALSE);
		// Move it to the front of the list
		mSelectedObjects->moveNodeToFront(nodep);
	}

	// Make sure the object is tagged as selected
	objectp->setSelected( TRUE );

	// And make sure we don't consider it as part of a family
	nodep->mIndividualSelection = TRUE;

	// Handle face selection
	if (objectp->getNumTEs() <= 0)
	{
		// object has no faces, so don't do anything
	}
	else if (face == SELECT_ALL_TES)
	{
		nodep->selectAllTEs(TRUE);
		objectp->setAllTESelected(true);
	}
	else if (0 <= face && face < SELECT_MAX_TES)
	{
		nodep->selectTE(face, TRUE);
		objectp->setTESelected(face, true);
	}
	else
	{
		LL_ERRS() << "LLSelectMgr::add face " << face << " out-of-range" << LL_ENDL;
		return;
	}

	saveSelectedObjectTransform(SELECT_ACTION_TYPE_PICK);
	updateSelectionCenter();
	dialog_refresh_all();
}


LLObjectSelectionHandle LLSelectMgr::setHoverObject(LLViewerObject *objectp, S32 face)
{
	if (!objectp)
	{
		mHoverObjects->deleteAllNodes();
		return NULL;
	}

	// Can't select yourself
	if (objectp->mID == gAgentID)
	{
		mHoverObjects->deleteAllNodes();
		return NULL;
	}

	// Can't select land
	if (objectp->getPCode() == LLViewerObject::LL_VO_SURFACE_PATCH)
	{
		mHoverObjects->deleteAllNodes();
		return NULL;
	}

	mHoverObjects->mPrimaryObject = objectp; 

	objectp = objectp->getRootEdit();

	// is the requested object the same as the existing hover object root?
	// NOTE: there is only ever one linked set in mHoverObjects
	if (mHoverObjects->getFirstRootObject() != objectp) 
	{

		// Collect all of the objects
		std::vector<LLViewerObject*> objects;
		objectp = objectp->getRootEdit();
		objectp->addThisAndNonJointChildren(objects);

		mHoverObjects->deleteAllNodes();
		for (std::vector<LLViewerObject*>::iterator iter = objects.begin();
			 iter != objects.end(); ++iter)
		{
			LLViewerObject* cur_objectp = *iter;
			if(!cur_objectp || cur_objectp->isDead())
			{
				continue;
			}
			LLSelectNode* nodep = new LLSelectNode(cur_objectp, FALSE);
			nodep->selectTE(face, TRUE);
			mHoverObjects->addNodeAtEnd(nodep);
		}

		requestObjectPropertiesFamily(objectp);
	}

	return mHoverObjects;
}

LLSelectNode *LLSelectMgr::getHoverNode()
{
	return mHoverObjects->getFirstRootNode();
}

LLSelectNode *LLSelectMgr::getPrimaryHoverNode()
{
	return mHoverObjects->mSelectNodeMap[mHoverObjects->mPrimaryObject];
}

// <FS:ND> Color per highlighted object
//void LLSelectMgr::highlightObjectOnly(LLViewerObject* objectp)
void LLSelectMgr::highlightObjectOnly(LLViewerObject *objectp, LLColor4 const &aColor )
// </FS:ND>
{
	if (!objectp)
	{
		return;
	}

	if (objectp->getPCode() != LL_PCODE_VOLUME)
	{
		return;
	}
	
	if ((gSavedSettings.getBOOL("SelectOwnedOnly") && !objectp->permYouOwner()) 
		|| (gSavedSettings.getBOOL("SelectMovableOnly") && (!objectp->permMove() ||  objectp->isPermanentEnforced())))
	{
		// only select my own objects
		return;
	}

	// <FS:Ansariel> FIRE-14593: Option to select only copyable objects
	if (!objectp->permCopy() && gSavedSettings.getBOOL("FSSelectCopyableOnly"))
	{
		return;
	}
	// </FS:Ansariel>

	// <FS:Ansariel> FIRE-304: Option to exclude group owned objects
	if (objectp->permGroupOwner() && !gSavedSettings.getBOOL("FSSelectIncludeGroupOwned"))
	{
		return;
	}
	// </FS:Ansariel>

	mRectSelectedObjects.insert(objectp);

	mHighlightColor[ objectp ] = aColor; // <FS:ND/> Color per highlighted object
}

void LLSelectMgr::highlightObjectAndFamily(LLViewerObject* objectp)
{
	if (!objectp)
	{
		return;
	}

	LLViewerObject* root_obj = (LLViewerObject*)objectp->getRoot();

	highlightObjectOnly(root_obj);

	LLViewerObject::const_child_list_t& child_list = root_obj->getChildren();
	for (LLViewerObject::child_list_t::const_iterator iter = child_list.begin();
		 iter != child_list.end(); iter++)
	{
		LLViewerObject* child = *iter;
		highlightObjectOnly(child);
	}
}

// Note that this ignores the "select owned only" flag
// It's also more efficient than calling the single-object version over and over.
void LLSelectMgr::highlightObjectAndFamily(const std::vector<LLViewerObject*>& objects)
{
	for (std::vector<LLViewerObject*>::const_iterator iter1 = objects.begin();
		 iter1 != objects.end(); ++iter1)
	{
		LLViewerObject* object = *iter1;

		if (!object)
		{
			continue;
		}
		if (object->getPCode() != LL_PCODE_VOLUME)
		{
			continue;
		}

		LLViewerObject* root = (LLViewerObject*)object->getRoot();
		mRectSelectedObjects.insert(root);

		LLViewerObject::const_child_list_t& child_list = root->getChildren();
		for (LLViewerObject::child_list_t::const_iterator iter2 = child_list.begin();
			 iter2 != child_list.end(); iter2++)
		{
			LLViewerObject* child = *iter2;
			mRectSelectedObjects.insert(child);
		}
	}
}

void LLSelectMgr::unhighlightObjectOnly(LLViewerObject* objectp)
{
	if (!objectp || (objectp->getPCode() != LL_PCODE_VOLUME))
	{
		return;
	}

	mRectSelectedObjects.erase(objectp);
	mHighlightColor.erase( objectp ); // <FS:ND/> Color per highlighted object
}

void LLSelectMgr::unhighlightObjectAndFamily(LLViewerObject* objectp)
{
	if (!objectp)
	{
		return;
	}

	LLViewerObject* root_obj = (LLViewerObject*)objectp->getRoot();

	unhighlightObjectOnly(root_obj);

	LLViewerObject::const_child_list_t& child_list = root_obj->getChildren();
	for (LLViewerObject::child_list_t::const_iterator iter = child_list.begin();
		 iter != child_list.end(); iter++)
	{
		LLViewerObject* child = *iter;
		unhighlightObjectOnly(child);
	}
}


void LLSelectMgr::unhighlightAll()
{
	mRectSelectedObjects.clear();
	mHighlightedObjects->deleteAllNodes();

	mHighlightColor.clear(); // <FS:ND/> Color per highlighted object
}

LLObjectSelectionHandle LLSelectMgr::selectHighlightedObjects()
{
	if (!mHighlightedObjects->getNumNodes())
	{
		return NULL;
	}

	//clear primary object
	mSelectedObjects->mPrimaryObject = NULL;

	for (LLObjectSelection::iterator iter = getHighlightedObjects()->begin();
		 iter != getHighlightedObjects()->end(); )
	{
		LLObjectSelection::iterator curiter = iter++;
	
		LLSelectNode *nodep = *curiter;
		LLViewerObject* objectp = nodep->getObject();

		if (!canSelectObject(objectp))
		{
			continue;
		}

		// already selected
		if (objectp->isSelected())
		{
			continue;
		}

		LLSelectNode* new_nodep = new LLSelectNode(*nodep);
		mSelectedObjects->addNode(new_nodep);

		// flag this object as selected
		objectp->setSelected(TRUE);
		objectp->setAllTESelected(true);

		mSelectedObjects->mSelectType = getSelectTypeForObject(objectp);

		// request properties on root objects
		if (objectp->isRootEdit())
		{
			requestObjectPropertiesFamily(objectp);
		}
	}

	// pack up messages to let sim know these objects are selected
	sendSelect();
	unhighlightAll();
	updateSelectionCenter();
	saveSelectedObjectTransform(SELECT_ACTION_TYPE_PICK);
	updatePointAt();

	if (mSelectedObjects->getObjectCount())
	{
		gEditMenuHandler = this;
	}

	return mSelectedObjects;
}

void LLSelectMgr::deselectHighlightedObjects()
{
	BOOL select_linked_set = !gSavedSettings.getBOOL("EditLinkedParts");
	for (std::set<LLPointer<LLViewerObject> >::iterator iter = mRectSelectedObjects.begin();
		 iter != mRectSelectedObjects.end(); iter++)
	{
		LLViewerObject *objectp = *iter;
		if (!select_linked_set)
		{
			deselectObjectOnly(objectp);
		}
		else
		{
			LLViewerObject* root_object = (LLViewerObject*)objectp->getRoot();
			if (root_object->isSelected())
			{
				deselectObjectAndFamily(root_object);
			}
		}
	}

	unhighlightAll();
}

void LLSelectMgr::addGridObject(LLViewerObject* objectp)
{
	LLSelectNode* nodep = new LLSelectNode(objectp, FALSE);
	mGridObjects.addNodeAtEnd(nodep);

	LLViewerObject::const_child_list_t& child_list = objectp->getChildren();
	for (LLViewerObject::child_list_t::const_iterator iter = child_list.begin();
		 iter != child_list.end(); iter++)
	{
		LLViewerObject* child = *iter;
		nodep = new LLSelectNode(child, FALSE);
		mGridObjects.addNodeAtEnd(nodep);
	}
}

void LLSelectMgr::clearGridObjects()
{
	mGridObjects.deleteAllNodes();
}

void LLSelectMgr::setGridMode(EGridMode mode)
{
	mGridMode = mode;
	gSavedSettings.setS32("GridMode", mode);
	updateSelectionCenter();
}

void LLSelectMgr::getGrid(LLVector3& origin, LLQuaternion &rotation, LLVector3 &scale, bool for_snap_guides)
{
	mGridObjects.cleanupNodes();
	
	LLViewerObject* first_grid_object = mGridObjects.getFirstObject();

	if (mGridMode == GRID_MODE_LOCAL && mSelectedObjects->getObjectCount())
	{
		//LLViewerObject* root = getSelectedParentObject(mSelectedObjects->getFirstObject());
		mGridOrigin = mSavedSelectionBBox.getCenterAgent();
		mGridScale = mSavedSelectionBBox.getExtentLocal() * 0.5f;

		// DEV-12570 Just taking the saved selection box rotation prevents
		// wild rotations of linked sets while in local grid mode
		//if(mSelectedObjects->getObjectCount() < 2 || !root || root->mDrawable.isNull())
		{
			mGridRotation = mSavedSelectionBBox.getRotation();
		}
		/*else //set to the root object
		{
			mGridRotation = root->getRenderRotation();			
		}*/
	}
	else if (mGridMode == GRID_MODE_REF_OBJECT && first_grid_object && first_grid_object->mDrawable.notNull())
	{
		LLSelectNode *node = mSelectedObjects->findNode(first_grid_object);
		if (!for_snap_guides && node)
		{
			mGridRotation = node->mSavedRotation;
		}
		else
		{
			mGridRotation = first_grid_object->getRenderRotation();
		}

		LLVector4a min_extents(F32_MAX);
		LLVector4a max_extents(-F32_MAX);
		BOOL grid_changed = FALSE;
		for (LLObjectSelection::iterator iter = mGridObjects.begin();
			 iter != mGridObjects.end(); ++iter)
		{
			LLViewerObject* object = (*iter)->getObject();
			LLDrawable* drawable = object->mDrawable;
			if (drawable)
			{
				const LLVector4a* ext = drawable->getSpatialExtents();
				update_min_max(min_extents, max_extents, ext[0]);
				update_min_max(min_extents, max_extents, ext[1]);
				grid_changed = TRUE;
			}
		}
		if (grid_changed)
		{
			LLVector4a center, size;
			center.setAdd(min_extents, max_extents);
			center.mul(0.5f);
			size.setSub(max_extents, min_extents);
			size.mul(0.5f);

			mGridOrigin.set(center.getF32ptr());
			LLDrawable* drawable = first_grid_object->mDrawable;
			if (drawable && drawable->isActive())
			{
				mGridOrigin = mGridOrigin * first_grid_object->getRenderMatrix();
			}
			mGridScale.set(size.getF32ptr());
		}
	}
	else // GRID_MODE_WORLD or just plain default
	{
		const BOOL non_root_ok = TRUE;
		LLViewerObject* first_object = mSelectedObjects->getFirstRootObject(non_root_ok);

		mGridOrigin.clearVec();
		mGridRotation.loadIdentity();

		mSelectedObjects->mSelectType = getSelectTypeForObject( first_object );

		switch (mSelectedObjects->mSelectType)
		{
		case SELECT_TYPE_ATTACHMENT:
			if (first_object && first_object->getRootEdit()->mDrawable.notNull())
			{
				// this means this object *has* to be an attachment
				LLXform* attachment_point_xform = first_object->getRootEdit()->mDrawable->mXform.getParent();
				// <FS:Ansariel> Crash fix for FIRE-15206
				if (!attachment_point_xform) break;
				mGridOrigin = attachment_point_xform->getWorldPosition();
				mGridRotation = attachment_point_xform->getWorldRotation();
				mGridScale = LLVector3(1.f, 1.f, 1.f) * gSavedSettings.getF32("GridResolution");
			}
			break;
		case SELECT_TYPE_HUD:
			// use HUD-scaled grid
			mGridScale = LLVector3(0.25f, 0.25f, 0.25f);
			break;
		case SELECT_TYPE_WORLD:
			mGridScale = LLVector3(1.f, 1.f, 1.f) * gSavedSettings.getF32("GridResolution");
			break;
		}
	}
	llassert(mGridOrigin.isFinite());

	origin = mGridOrigin;
	rotation = mGridRotation;
	scale = mGridScale;
}

//-----------------------------------------------------------------------------
// remove() - an array of objects
//-----------------------------------------------------------------------------

void LLSelectMgr::remove(std::vector<LLViewerObject*>& objects)
{
	for (std::vector<LLViewerObject*>::iterator iter = objects.begin();
		 iter != objects.end(); ++iter)
	{
		LLViewerObject* objectp = *iter;
		LLSelectNode* nodep = mSelectedObjects->findNode(objectp);
		if (nodep)
		{
			objectp->setSelected(FALSE);
			mSelectedObjects->removeNode(nodep);
			nodep = NULL;
		}
	}
	updateSelectionCenter();
	dialog_refresh_all();
}


//-----------------------------------------------------------------------------
// remove() - a single object
//-----------------------------------------------------------------------------
void LLSelectMgr::remove(LLViewerObject *objectp, S32 te, BOOL undoable)
{
	// get object node (and verify it is in the selected list)
	LLSelectNode *nodep = mSelectedObjects->findNode(objectp);
	if (!nodep)
	{
		return;
	}

	// if face = all, remove object from list
	if ((objectp->getNumTEs() <= 0) || (te == SELECT_ALL_TES))
	{
		// Remove all faces (or the object doesn't have faces) so remove the node
		mSelectedObjects->removeNode(nodep);
		nodep = NULL;
		objectp->setSelected( FALSE );
	}
	else if (0 <= te && te < SELECT_MAX_TES)
	{
		// ...valid face, check to see if it was on
		if (nodep->isTESelected(te))
		{
			nodep->selectTE(te, FALSE);
			objectp->setTESelected(te, false);
		}
		else
		{
			LL_ERRS() << "LLSelectMgr::remove - tried to remove TE " << te << " that wasn't selected" << LL_ENDL;
			return;
		}

		// ...check to see if this operation turned off all faces
		BOOL found = FALSE;
		for (S32 i = 0; i < nodep->getObject()->getNumTEs(); i++)
		{
			found = found || nodep->isTESelected(i);
		}

		// ...all faces now turned off, so remove
		if (!found)
		{
			mSelectedObjects->removeNode(nodep);
			nodep = NULL;
			objectp->setSelected( FALSE );
			// *FIXME: Doesn't update simulator that object is no longer selected
		}
	}
	else
	{
		// ...out of range face
		LL_ERRS() << "LLSelectMgr::remove - TE " << te << " out of range" << LL_ENDL;
	}

	updateSelectionCenter();
	dialog_refresh_all();
}


//-----------------------------------------------------------------------------
// removeAll()
//-----------------------------------------------------------------------------
void LLSelectMgr::removeAll()
{
	for (LLObjectSelection::iterator iter = mSelectedObjects->begin();
		 iter != mSelectedObjects->end(); iter++ )
	{
		LLViewerObject *objectp = (*iter)->getObject();
		objectp->setSelected( FALSE );
	}

	mSelectedObjects->deleteAllNodes();
	
	updateSelectionCenter();
	dialog_refresh_all();
}

//-----------------------------------------------------------------------------
// promoteSelectionToRoot()
//-----------------------------------------------------------------------------
void LLSelectMgr::promoteSelectionToRoot()
{
	std::set<LLViewerObject*> selection_set;

	BOOL selection_changed = FALSE;

	for (LLObjectSelection::iterator iter = getSelection()->begin();
		 iter != getSelection()->end(); )
	{
		LLObjectSelection::iterator curiter = iter++;
		LLSelectNode* nodep = *curiter;
		LLViewerObject* object = nodep->getObject();

		if (nodep->mIndividualSelection)
		{
			selection_changed = TRUE;
		}

		LLViewerObject* parentp = object;
		while(parentp->getParent() && !(parentp->isRootEdit()))
		{
			parentp = (LLViewerObject*)parentp->getParent();
		}
	
		selection_set.insert(parentp);
	}

	if (selection_changed)
	{
		deselectAll();

		std::set<LLViewerObject*>::iterator set_iter;
		for (set_iter = selection_set.begin(); set_iter != selection_set.end(); ++set_iter)
		{
			selectObjectAndFamily(*set_iter);
		}
	}
}

//-----------------------------------------------------------------------------
// demoteSelectionToIndividuals()
//-----------------------------------------------------------------------------
void LLSelectMgr::demoteSelectionToIndividuals()
{
	std::vector<LLViewerObject*> objects;

	for (LLObjectSelection::root_iterator iter = getSelection()->root_begin();
		 iter != getSelection()->root_end(); iter++)
	{
		LLViewerObject* object = (*iter)->getObject();
		object->addThisAndNonJointChildren(objects);
	}

	if (!objects.empty())
	{
		deselectAll();
		for (std::vector<LLViewerObject*>::iterator iter = objects.begin();
			 iter != objects.end(); ++iter)
		{
			LLViewerObject* objectp = *iter;
			selectObjectOnly(objectp);
		}
	}
}

//-----------------------------------------------------------------------------
// dump()
//-----------------------------------------------------------------------------
void LLSelectMgr::dump()
{
	LL_INFOS() << "Selection Manager: " << mSelectedObjects->getNumNodes() << " items" << LL_ENDL;

	LL_INFOS() << "TE mode " << mTEMode << LL_ENDL;

	S32 count = 0;
	for (LLObjectSelection::iterator iter = getSelection()->begin();
		 iter != getSelection()->end(); iter++ )
	{
		LLViewerObject* objectp = (*iter)->getObject();
		LL_INFOS() << "Object " << count << " type " << LLPrimitive::pCodeToString(objectp->getPCode()) << LL_ENDL;
		LL_INFOS() << "  hasLSL " << objectp->flagScripted() << LL_ENDL;
		LL_INFOS() << "  hasTouch " << objectp->flagHandleTouch() << LL_ENDL;
		LL_INFOS() << "  hasMoney " << objectp->flagTakesMoney() << LL_ENDL;
		LL_INFOS() << "  getposition " << objectp->getPosition() << LL_ENDL;
		LL_INFOS() << "  getpositionAgent " << objectp->getPositionAgent() << LL_ENDL;
		LL_INFOS() << "  getpositionRegion " << objectp->getPositionRegion() << LL_ENDL;
		LL_INFOS() << "  getpositionGlobal " << objectp->getPositionGlobal() << LL_ENDL;
		LLDrawable* drawablep = objectp->mDrawable;
		LL_INFOS() << "  " << (drawablep&& drawablep->isVisible() ? "visible" : "invisible") << LL_ENDL;
		LL_INFOS() << "  " << (drawablep&& drawablep->isState(LLDrawable::FORCE_INVISIBLE) ? "force_invisible" : "") << LL_ENDL;
		count++;
	}

	// Face iterator
	for (LLObjectSelection::iterator iter = getSelection()->begin();
		 iter != getSelection()->end(); iter++ )
	{
		LLSelectNode* node = *iter;
		LLViewerObject* objectp = node->getObject();
		if (!objectp)
			continue;
		for (S32 te = 0; te < objectp->getNumTEs(); ++te )
		{
			if (node->isTESelected(te))
			{
				LL_INFOS() << "Object " << objectp << " te " << te << LL_ENDL;
			}
		}
	}

	LL_INFOS() << mHighlightedObjects->getNumNodes() << " objects currently highlighted." << LL_ENDL;

	LL_INFOS() << "Center global " << mSelectionCenterGlobal << LL_ENDL;
}

//-----------------------------------------------------------------------------
// cleanup()
//-----------------------------------------------------------------------------
void LLSelectMgr::cleanup()
{
	mSilhouetteImagep = NULL;
}


//---------------------------------------------------------------------------
// Manipulate properties of selected objects
//---------------------------------------------------------------------------

struct LLSelectMgrSendFunctor : public LLSelectedObjectFunctor
{
	virtual bool apply(LLViewerObject* object)
	{
		if (object->permModify())
		{
			object->sendTEUpdate();
		}
		return true;
	}
};

void LLObjectSelection::applyNoCopyTextureToTEs(LLViewerInventoryItem* item)
{
	if (!item)
	{
		return;
	}
	LLViewerTexture* image = LLViewerTextureManager::getFetchedTexture(item->getAssetUUID());

	for (iterator iter = begin(); iter != end(); ++iter)
	{
		LLSelectNode* node = *iter;
		LLViewerObject* object = (*iter)->getObject();
		if (!object)
		{
			continue;
		}

		S32 num_tes = llmin((S32)object->getNumTEs(), (S32)object->getNumFaces());
		bool texture_copied = false;
		for (S32 te = 0; te < num_tes; ++te)
		{
			if (node->isTESelected(te))
			{
				//(no-copy) textures must be moved to the object's inventory only once
				// without making any copies
				if (!texture_copied)
				{
					LLToolDragAndDrop::handleDropTextureProtections(object, item, LLToolDragAndDrop::SOURCE_AGENT, LLUUID::null);
					texture_copied = true;
				}

				// apply texture for the selected faces
				add(LLStatViewer::EDIT_TEXTURE, 1);
				object->setTEImage(te, image);
				dialog_refresh_all();

				// send the update to the simulator
				object->sendTEUpdate();
			}
		}
	}
}

//-----------------------------------------------------------------------------
// selectionSetImage()
//-----------------------------------------------------------------------------
// *TODO: re-arch texture applying out of lltooldraganddrop
void LLSelectMgr::selectionSetImage(const LLUUID& imageid)
{
	// First for (no copy) textures and multiple object selection
	LLViewerInventoryItem* item = gInventory.getItem(imageid);
	if(item 
		&& !item->getPermissions().allowOperationBy(PERM_COPY, gAgent.getID())
		&& (mSelectedObjects->getNumNodes() > 1) )
	{
		LL_WARNS() << "Attempted to apply no-copy texture to multiple objects"
				<< LL_ENDL;
		return;
	}

	struct f : public LLSelectedTEFunctor
	{
		LLViewerInventoryItem* mItem;
		LLUUID mImageID;
		f(LLViewerInventoryItem* item, const LLUUID& id) : mItem(item), mImageID(id) {}
		bool apply(LLViewerObject* objectp, S32 te)
		{
		    if(objectp && !objectp->permModify())
		    {
		        return false;
		    }
		    if (mItem)
			{
				if (te == -1) // all faces
				{
					LLToolDragAndDrop::dropTextureAllFaces(objectp,
														   mItem,
														   LLToolDragAndDrop::SOURCE_AGENT,
														   LLUUID::null);
				}
				else // one face
				{
					LLToolDragAndDrop::dropTextureOneFace(objectp,
														  te,
														  mItem,
														  LLToolDragAndDrop::SOURCE_AGENT,
														  LLUUID::null);
				}
			}
			else // not an inventory item
			{
				// Texture picker defaults aren't inventory items
				// * Don't need to worry about permissions for them
				// * Can just apply the texture and be done with it.
				objectp->setTEImage(te, LLViewerTextureManager::getFetchedTexture(mImageID, FTT_DEFAULT, TRUE, LLGLTexture::BOOST_NONE, LLViewerTexture::LOD_TEXTURE));
			}
			return true;
		}
	};

	if (item && !item->getPermissions().allowOperationBy(PERM_COPY, gAgent.getID()))
	{
		getSelection()->applyNoCopyTextureToTEs(item);
	}
	else
	{
		f setfunc(item, imageid);
		getSelection()->applyToTEs(&setfunc);
	}


	struct g : public LLSelectedObjectFunctor
	{
		LLViewerInventoryItem* mItem;
		g(LLViewerInventoryItem* item) : mItem(item) {}
		virtual bool apply(LLViewerObject* object)
		{
			if (!mItem)
			{
				object->sendTEUpdate();
				// 1 particle effect per object				
				LLHUDEffectSpiral *effectp = (LLHUDEffectSpiral *)LLHUDManager::getInstance()->createViewerEffect(LLHUDObject::LL_HUD_EFFECT_BEAM, TRUE);
				effectp->setSourceObject(gAgentAvatarp);
				effectp->setTargetObject(object);
				effectp->setDuration(LL_HUD_DUR_SHORT);
				effectp->setColor(LLColor4U(gAgent.getEffectColor()));
			}
			return true;
		}
	} sendfunc(item);
	getSelection()->applyToObjects(&sendfunc);
}

//-----------------------------------------------------------------------------
// selectionSetColor()
//-----------------------------------------------------------------------------
void LLSelectMgr::selectionSetColor(const LLColor4 &color)
{
	struct f : public LLSelectedTEFunctor
	{
		LLColor4 mColor;
		f(const LLColor4& c) : mColor(c) {}
		bool apply(LLViewerObject* object, S32 te)
		{
			if (object->permModify())
			{
				object->setTEColor(te, mColor);
			}
			return true;
		}
	} setfunc(color);
	getSelection()->applyToTEs(&setfunc);
	
	LLSelectMgrSendFunctor sendfunc;
	getSelection()->applyToObjects(&sendfunc);
}

//-----------------------------------------------------------------------------
// selectionSetColorOnly()
//-----------------------------------------------------------------------------
void LLSelectMgr::selectionSetColorOnly(const LLColor4 &color)
{
	struct f : public LLSelectedTEFunctor
	{
		LLColor4 mColor;
		f(const LLColor4& c) : mColor(c) {}
		bool apply(LLViewerObject* object, S32 te)
		{
			if (object->permModify())
			{
				LLColor4 prev_color = object->getTEref(te).getColor();
				mColor.mV[VALPHA] = prev_color.mV[VALPHA];
				// update viewer side color in anticipation of update from simulator
				object->setTEColor(te, mColor);
			}
			return true;
		}
	} setfunc(color);
	getSelection()->applyToTEs(&setfunc);
	
	LLSelectMgrSendFunctor sendfunc;
	getSelection()->applyToObjects(&sendfunc);
}

//-----------------------------------------------------------------------------
// selectionSetAlphaOnly()
//-----------------------------------------------------------------------------
void LLSelectMgr::selectionSetAlphaOnly(const F32 alpha)
{
	struct f : public LLSelectedTEFunctor
	{
		F32 mAlpha;
		f(const F32& a) : mAlpha(a) {}
		bool apply(LLViewerObject* object, S32 te)
		{
			if (object->permModify())
			{
				LLColor4 prev_color = object->getTEref(te).getColor();
				prev_color.mV[VALPHA] = mAlpha;
				// update viewer side color in anticipation of update from simulator
				object->setTEColor(te, prev_color);
			}
			return true;
		}
	} setfunc(alpha);
	getSelection()->applyToTEs(&setfunc);
	
	LLSelectMgrSendFunctor sendfunc;
	getSelection()->applyToObjects(&sendfunc);
}

void LLSelectMgr::selectionRevertColors()
{
	struct f : public LLSelectedTEFunctor
	{
		LLObjectSelectionHandle mSelectedObjects;
		f(LLObjectSelectionHandle sel) : mSelectedObjects(sel) {}
		bool apply(LLViewerObject* object, S32 te)
		{
			if (object->permModify())
			{
				LLSelectNode* nodep = mSelectedObjects->findNode(object);
				if (nodep && te < (S32)nodep->mSavedColors.size())
				{
					LLColor4 color = nodep->mSavedColors[te];
					// update viewer side color in anticipation of update from simulator
					object->setTEColor(te, color);
				}
			}
			return true;
		}
	} setfunc(mSelectedObjects);
	getSelection()->applyToTEs(&setfunc);
	
	LLSelectMgrSendFunctor sendfunc;
	getSelection()->applyToObjects(&sendfunc);
}

void LLSelectMgr::selectionRevertShinyColors()
{
	struct f : public LLSelectedTEFunctor
	{
		LLObjectSelectionHandle mSelectedObjects;
		f(LLObjectSelectionHandle sel) : mSelectedObjects(sel) {}
		bool apply(LLViewerObject* object, S32 te)
		{
			if (object->permModify())
			{
				LLSelectNode* nodep = mSelectedObjects->findNode(object);
				if (nodep && te < (S32)nodep->mSavedShinyColors.size())
				{
					LLColor4 color = nodep->mSavedShinyColors[te];
					// update viewer side color in anticipation of update from simulator
					LLMaterialPtr old_mat = object->getTEref(te).getMaterialParams();
					if (!old_mat.isNull())
					{
						LLMaterialPtr new_mat = gFloaterTools->getPanelFace()->createDefaultMaterial(old_mat);
						new_mat->setSpecularLightColor(color);
						object->getTEref(te).setMaterialParams(new_mat);
						LLMaterialMgr::getInstance()->put(object->getID(), te, *new_mat);
					}
				}
			}
			return true;
		}
	} setfunc(mSelectedObjects);
	getSelection()->applyToTEs(&setfunc);

	LLSelectMgrSendFunctor sendfunc;
	getSelection()->applyToObjects(&sendfunc);
}

BOOL LLSelectMgr::selectionRevertTextures()
{
	struct f : public LLSelectedTEFunctor
	{
		LLObjectSelectionHandle mSelectedObjects;
		f(LLObjectSelectionHandle sel) : mSelectedObjects(sel) {}
		bool apply(LLViewerObject* object, S32 te)
		{
			if (object->permModify())
			{
				LLSelectNode* nodep = mSelectedObjects->findNode(object);
				if (nodep && te < (S32)nodep->mSavedTextures.size())
				{
					LLUUID id = nodep->mSavedTextures[te];
					// update textures on viewer side
					if (id.isNull())
					{
						// this was probably a no-copy texture, leave image as-is
						return FALSE;
					}
					else
					{
						object->setTEImage(te, LLViewerTextureManager::getFetchedTexture(id, FTT_DEFAULT, TRUE, LLGLTexture::BOOST_NONE, LLViewerTexture::LOD_TEXTURE));
					}
				}
			}
			return true;
		}
	} setfunc(mSelectedObjects);
	BOOL revert_successful = getSelection()->applyToTEs(&setfunc);
	
	LLSelectMgrSendFunctor sendfunc;
	getSelection()->applyToObjects(&sendfunc);

	return revert_successful;
}

void LLSelectMgr::selectionSetBumpmap(U8 bumpmap)
{
	struct f : public LLSelectedTEFunctor
	{
		U8 mBump;
		f(const U8& b) : mBump(b) {}
		bool apply(LLViewerObject* object, S32 te)
		{
			if (object->permModify())
			{
				// update viewer side color in anticipation of update from simulator
				object->setTEBumpmap(te, mBump);
			}
			return true;
		}
	} setfunc(bumpmap);
	getSelection()->applyToTEs(&setfunc);
	
	LLSelectMgrSendFunctor sendfunc;
	getSelection()->applyToObjects(&sendfunc);
}

void LLSelectMgr::selectionSetTexGen(U8 texgen)
{
	struct f : public LLSelectedTEFunctor
	{
		U8 mTexgen;
		f(const U8& t) : mTexgen(t) {}
		bool apply(LLViewerObject* object, S32 te)
		{
			if (object->permModify())
			{
				// update viewer side color in anticipation of update from simulator
				object->setTETexGen(te, mTexgen);
			}
			return true;
		}
	} setfunc(texgen);
	getSelection()->applyToTEs(&setfunc);

	LLSelectMgrSendFunctor sendfunc;
	getSelection()->applyToObjects(&sendfunc);
}


void LLSelectMgr::selectionSetShiny(U8 shiny)
{
	struct f : public LLSelectedTEFunctor
	{
		U8 mShiny;
		f(const U8& t) : mShiny(t) {}
		bool apply(LLViewerObject* object, S32 te)
		{
			if (object->permModify())
			{
				// update viewer side color in anticipation of update from simulator
				object->setTEShiny(te, mShiny);
			}
			return true;
		}
	} setfunc(shiny);
	getSelection()->applyToTEs(&setfunc);

	LLSelectMgrSendFunctor sendfunc;
	getSelection()->applyToObjects(&sendfunc);
}

void LLSelectMgr::selectionSetFullbright(U8 fullbright)
{
	struct f : public LLSelectedTEFunctor
	{
		U8 mFullbright;
		f(const U8& t) : mFullbright(t) {}
		bool apply(LLViewerObject* object, S32 te)
		{
			if (object->permModify())
			{
				// update viewer side color in anticipation of update from simulator
				object->setTEFullbright(te, mFullbright);
			}
			return true;
		}
	} setfunc(fullbright);
	getSelection()->applyToTEs(&setfunc);

	struct g : public LLSelectedObjectFunctor
	{
		U8 mFullbright;
		g(const U8& t) : mFullbright(t) {}
		virtual bool apply(LLViewerObject* object)
		{
			if (object->permModify())
			{
				object->sendTEUpdate();
				if (mFullbright)
				{
					U8 material = object->getMaterial();
					U8 mcode = material & LL_MCODE_MASK;
					if (mcode == LL_MCODE_LIGHT)
					{
						mcode = LL_MCODE_GLASS;
						material = (material & ~LL_MCODE_MASK) | mcode;
						object->setMaterial(material);
						object->sendMaterialUpdate();
					}
				}
			}
			return true;
		}
	} sendfunc(fullbright);
	getSelection()->applyToObjects(&sendfunc);
}

// This function expects media_data to be a map containing relevant
// media data name/value pairs (e.g. home_url, etc.)
void LLSelectMgr::selectionSetMedia(U8 media_type, const LLSD &media_data)
{	
	struct f : public LLSelectedTEFunctor
	{
		U8 mMediaFlags;
		const LLSD &mMediaData;
		f(const U8& t, const LLSD& d) : mMediaFlags(t), mMediaData(d) {}
		bool apply(LLViewerObject* object, S32 te)
		{
			if (object->permModify())
			{
				// If we are adding media, then check the current state of the
				// media data on this face.  
				//  - If it does not have media, AND we are NOT setting the HOME URL, then do NOT add media to this
				// face.
				//  - If it does not have media, and we ARE setting the HOME URL, add media to this face.
				//  - If it does already have media, add/update media to/on this face
				// If we are removing media, just do it (ignore the passed-in LLSD).
				if (mMediaFlags & LLTextureEntry::MF_HAS_MEDIA)
				{
					llassert(mMediaData.isMap());
					const LLTextureEntry *texture_entry = object->getTE(te);
					if (!mMediaData.isMap() ||
						((NULL != texture_entry) && !texture_entry->hasMedia() && !mMediaData.has(LLMediaEntry::HOME_URL_KEY)))
					{
						// skip adding/updating media
					}
					else {
						// Add/update media
						object->setTEMediaFlags(te, mMediaFlags);
						LLVOVolume *vo = dynamic_cast<LLVOVolume*>(object);
						llassert(NULL != vo);
						if (NULL != vo) 
						{
							vo->syncMediaData(te, mMediaData, true/*merge*/, true/*ignore_agent*/);
						}
					}
				}
				else
				{
					// delete media (or just set the flags)
					object->setTEMediaFlags(te, mMediaFlags);
				}
			}
			return true;
		}
	} setfunc(media_type, media_data);
	getSelection()->applyToTEs(&setfunc);
	
	struct f2 : public LLSelectedObjectFunctor
	{
		virtual bool apply(LLViewerObject* object)
		{
			if (object->permModify())
			{
				object->sendTEUpdate();
				LLVOVolume *vo = dynamic_cast<LLVOVolume*>(object);
				llassert(NULL != vo);
				// It's okay to skip this object if hasMedia() is false...
				// the sendTEUpdate() above would remove all media data if it were
				// there.
                if (NULL != vo && vo->hasMedia())
                {
                    // Send updated media data FOR THE ENTIRE OBJECT
                    vo->sendMediaDataUpdate();
                }
			}
			return true;
		}
	} func2;
	mSelectedObjects->applyToObjects( &func2 );
}

void LLSelectMgr::selectionSetGlow(F32 glow)
{
	struct f1 : public LLSelectedTEFunctor
	{
		F32 mGlow;
		f1(F32 glow) : mGlow(glow) {};
		bool apply(LLViewerObject* object, S32 face)
		{
			if (object->permModify())
			{
				// update viewer side color in anticipation of update from simulator
				object->setTEGlow(face, mGlow);
			}
			return true;
		}
	} func1(glow);
	mSelectedObjects->applyToTEs( &func1 );

	struct f2 : public LLSelectedObjectFunctor
	{
		virtual bool apply(LLViewerObject* object)
		{
			if (object->permModify())
			{
				object->sendTEUpdate();
			}
			return true;
		}
	} func2;
	mSelectedObjects->applyToObjects( &func2 );
}

void LLSelectMgr::selectionSetMaterialParams(LLSelectedTEMaterialFunctor* material_func, int te)
{
	struct f1 : public LLSelectedTEFunctor
	{
		LLMaterialPtr mMaterial;
		f1(LLSelectedTEMaterialFunctor* material_func, int te) : _material_func(material_func), _specific_te(te) {}

		bool apply(LLViewerObject* object, S32 te)
		{
            if (_specific_te == -1 || (te == _specific_te))
            {
			    if (object && object->permModify() && _material_func)
			    {
				    LLTextureEntry* tep = object->getTE(te);
				    if (tep)
				    {
					    LLMaterialPtr current_material = tep->getMaterialParams();
					    _material_func->apply(object, te, tep, current_material);
				    }
			    }
            }
			return true;
		}

		LLSelectedTEMaterialFunctor* _material_func;
        int _specific_te;
	} func1(material_func, te);
	mSelectedObjects->applyToTEs( &func1 );

	struct f2 : public LLSelectedObjectFunctor
	{
		virtual bool apply(LLViewerObject* object)
		{
			if (object->permModify())
			{
				object->sendTEUpdate();
			}
			return true;
		}
	} func2;
	mSelectedObjects->applyToObjects( &func2 );
}

void LLSelectMgr::selectionRemoveMaterial()
{
	struct f1 : public LLSelectedTEFunctor
	{
		bool apply(LLViewerObject* object, S32 face)
		{
			if (object->permModify())
			{
			        LL_DEBUGS("Materials") << "Removing material from object " << object->getID() << " face " << face << LL_ENDL;
				LLMaterialMgr::getInstance()->remove(object->getID(),face);
				object->setTEMaterialParams(face, NULL);
			}
			return true;
		}
	} func1;
	mSelectedObjects->applyToTEs( &func1 );

	struct f2 : public LLSelectedObjectFunctor
	{
		virtual bool apply(LLViewerObject* object)
		{
			if (object->permModify())
			{
				object->sendTEUpdate();
			}
			return true;
		}
	} func2;
	mSelectedObjects->applyToObjects( &func2 );
}


//-----------------------------------------------------------------------------
// findObjectPermissions()
//-----------------------------------------------------------------------------
LLPermissions* LLSelectMgr::findObjectPermissions(const LLViewerObject* object)
{
	for (LLObjectSelection::valid_iterator iter = getSelection()->valid_begin();
		 iter != getSelection()->valid_end(); iter++ )
	{
		LLSelectNode* nodep = *iter;
		if (nodep->getObject() == object)
		{
			return nodep->mPermissions;
		}
	}

	return NULL;
}


//-----------------------------------------------------------------------------
// selectionGetGlow()
//-----------------------------------------------------------------------------
BOOL LLSelectMgr::selectionGetGlow(F32 *glow)
{
	BOOL identical;
	F32 lglow = 0.f;
	struct f1 : public LLSelectedTEGetFunctor<F32>
	{
		F32 get(LLViewerObject* object, S32 face)
		{
			return object->getTEref(face).getGlow();
		}
	} func;
	identical = mSelectedObjects->getSelectedTEValue( &func, lglow );

	*glow = lglow;
	return identical;
}


void LLSelectMgr::selectionSetPhysicsType(U8 type)
{
	struct f : public LLSelectedObjectFunctor
	{
		U8 mType;
		f(const U8& t) : mType(t) {}
		virtual bool apply(LLViewerObject* object)
		{
			if (object->permModify())
			{
				object->setPhysicsShapeType(mType);
				object->updateFlags(TRUE);
			}
			return true;
		}
	} sendfunc(type);
	getSelection()->applyToObjects(&sendfunc);
}

void LLSelectMgr::selectionSetFriction(F32 friction)
{
	struct f : public LLSelectedObjectFunctor
	{
		F32 mFriction;
		f(const F32& friction) : mFriction(friction) {}
		virtual bool apply(LLViewerObject* object)
		{
			if (object->permModify())
			{
				object->setPhysicsFriction(mFriction);
				object->updateFlags(TRUE);
			}
			return true;
		}
	} sendfunc(friction);
	getSelection()->applyToObjects(&sendfunc);
}

void LLSelectMgr::selectionSetGravity(F32 gravity )
{
	struct f : public LLSelectedObjectFunctor
	{
		F32 mGravity;
		f(const F32& gravity) : mGravity(gravity) {}
		virtual bool apply(LLViewerObject* object)
		{
			if (object->permModify())
			{
				object->setPhysicsGravity(mGravity);
				object->updateFlags(TRUE);
			}
			return true;
		}
	} sendfunc(gravity);
	getSelection()->applyToObjects(&sendfunc);
}

void LLSelectMgr::selectionSetDensity(F32 density )
{
	struct f : public LLSelectedObjectFunctor
	{
		F32 mDensity;
		f(const F32& density ) : mDensity(density) {}
		virtual bool apply(LLViewerObject* object)
		{
			if (object->permModify())
			{
				object->setPhysicsDensity(mDensity);
				object->updateFlags(TRUE);
			}
			return true;
		}
	} sendfunc(density);
	getSelection()->applyToObjects(&sendfunc);
}

void LLSelectMgr::selectionSetRestitution(F32 restitution)
{
	struct f : public LLSelectedObjectFunctor
	{
		F32 mRestitution;
		f(const F32& restitution ) : mRestitution(restitution) {}
		virtual bool apply(LLViewerObject* object)
		{
			if (object->permModify())
			{
				object->setPhysicsRestitution(mRestitution);
				object->updateFlags(TRUE);
			}
			return true;
		}
	} sendfunc(restitution);
	getSelection()->applyToObjects(&sendfunc);
}


//-----------------------------------------------------------------------------
// selectionSetMaterial()
//-----------------------------------------------------------------------------
void LLSelectMgr::selectionSetMaterial(U8 material)
{
	struct f : public LLSelectedObjectFunctor
	{
		U8 mMaterial;
		f(const U8& t) : mMaterial(t) {}
		virtual bool apply(LLViewerObject* object)
		{
			if (object->permModify())
			{
				U8 cur_material = object->getMaterial();
				U8 material = mMaterial | (cur_material & ~LL_MCODE_MASK);
				object->setMaterial(material);
				object->sendMaterialUpdate();
			}
			return true;
		}
	} sendfunc(material);
	getSelection()->applyToObjects(&sendfunc);
}

// TRUE if all selected objects have this PCode
BOOL LLSelectMgr::selectionAllPCode(LLPCode code)
{
	struct f : public LLSelectedObjectFunctor
	{
		LLPCode mCode;
		f(const LLPCode& t) : mCode(t) {}
		virtual bool apply(LLViewerObject* object)
		{
			if (object->getPCode() != mCode)
			{
				return FALSE;
			}
			return true;
		}
	} func(code);
	BOOL res = getSelection()->applyToObjects(&func);
	return res;
}

bool LLSelectMgr::selectionGetIncludeInSearch(bool* include_in_search_out)
{
	LLViewerObject *object = mSelectedObjects->getFirstRootObject();
	if (!object) return FALSE;

	bool include_in_search = object->getIncludeInSearch();

	bool identical = true;

	for (LLObjectSelection::root_iterator iter = getSelection()->root_begin();
		 iter != getSelection()->root_end(); iter++)
	{
		LLViewerObject* object = (*iter)->getObject();

		if ( include_in_search != object->getIncludeInSearch())
		{
			identical = false;
			break;
		}
	}

	*include_in_search_out = include_in_search;
	return identical;
}

void LLSelectMgr::selectionSetIncludeInSearch(bool include_in_search)
{
	LLViewerObject* object = NULL;
	for (LLObjectSelection::root_iterator iter = getSelection()->root_begin();
		 iter != getSelection()->root_end(); iter++)
	{
		object = (*iter)->getObject();
		object->setIncludeInSearch(include_in_search);
	}
	sendListToRegions(
		"ObjectIncludeInSearch",
		packAgentAndSessionID,
		packObjectIncludeInSearch, 
        logNoOp,
		&include_in_search,
		SEND_ONLY_ROOTS);
}

BOOL LLSelectMgr::selectionGetClickAction(U8 *out_action)
{
	LLViewerObject *object = mSelectedObjects->getFirstObject();
	if (!object)
	{
		return FALSE;
	}
	
	U8 action = object->getClickAction();
	*out_action = action;

	struct f : public LLSelectedObjectFunctor
	{
		U8 mAction;
		f(const U8& t) : mAction(t) {}
		virtual bool apply(LLViewerObject* object)
		{
			if ( mAction != object->getClickAction())
			{
				return false;
			}
			return true;
		}
	} func(action);
	BOOL res = getSelection()->applyToObjects(&func);
	return res;
}

void LLSelectMgr::selectionSetClickAction(U8 action)
{
	struct f : public LLSelectedObjectFunctor
	{
		U8 mAction;
		f(const U8& t) : mAction(t) {}
		virtual bool apply(LLViewerObject* object)
		{
			object->setClickAction(mAction);
			return true;
		}
	} func(action);
	getSelection()->applyToObjects(&func);

	sendListToRegions("ObjectClickAction",
					  packAgentAndSessionID,
					  packObjectClickAction, 
                      logNoOp,
					  &action,
					  SEND_INDIVIDUALS);
}


//-----------------------------------------------------------------------------
// godlike requests
//-----------------------------------------------------------------------------

typedef std::pair<const std::string, const std::string> godlike_request_t;

void LLSelectMgr::sendGodlikeRequest(const std::string& request, const std::string& param)
{
	// If the agent is neither godlike nor an estate owner, the server
	// will reject the request.
	std::string message_type;
	if (gAgent.isGodlike())
	{
		message_type = "GodlikeMessage";
	}
	else
	{
		message_type = "EstateOwnerMessage";
	}

	godlike_request_t data(request, param);
	if(!mSelectedObjects->getRootObjectCount())
	{
		LLMessageSystem* msg = gMessageSystem;
		msg->newMessage(message_type.c_str());
		LLSelectMgr::packGodlikeHead(&data);
		gAgent.sendReliableMessage();
	}
	else
	{
		sendListToRegions(message_type, packGodlikeHead, packObjectIDAsParam, logNoOp, &data, SEND_ONLY_ROOTS);
	}
}

void LLSelectMgr::packGodlikeHead(void* user_data)
{
	LLMessageSystem* msg = gMessageSystem;
	msg->nextBlockFast(_PREHASH_AgentData);
	msg->addUUIDFast(_PREHASH_AgentID, gAgent.getID());
	msg->addUUIDFast(_PREHASH_SessionID, gAgent.getSessionID());
	msg->addUUID("TransactionID", LLUUID::null);
	godlike_request_t* data = (godlike_request_t*)user_data;
	msg->nextBlock("MethodData");
	msg->addString("Method", data->first);
	msg->addUUID("Invoice", LLUUID::null);

	// The parameters used to be restricted to either string or
	// integer. This mimics that behavior under the new 'string-only'
	// parameter list by not packing a string if there wasn't one
	// specified. The object ids will be packed in the
	// packObjectIDAsParam() method.
	if(data->second.size() > 0)
	{
		msg->nextBlock("ParamList");
		msg->addString("Parameter", data->second);
	}
}

// static
void LLSelectMgr::logNoOp(LLSelectNode* node, void *)
{
}

// static
void LLSelectMgr::logAttachmentRequest(LLSelectNode* node, void *)
{
// [SL:KB] - Patch: Appearance-SyncAttach | Checked: Catznip-3.7
//    LLAttachmentsMgr::instance().onAttachmentRequested(node->mItemID);
}

// static
void LLSelectMgr::logDetachRequest(LLSelectNode* node, void *)
{
    LLAttachmentsMgr::instance().onDetachRequested(node->mItemID);
}

// static
void LLSelectMgr::packObjectIDAsParam(LLSelectNode* node, void *)
{
	std::string buf = llformat("%u", node->getObject()->getLocalID());
	gMessageSystem->nextBlock("ParamList");
	gMessageSystem->addString("Parameter", buf);
}

//-----------------------------------------------------------------------------
// selectionTexScaleAutofit()
//-----------------------------------------------------------------------------
void LLSelectMgr::selectionTexScaleAutofit(F32 repeats_per_meter)
{
	struct f : public LLSelectedTEFunctor
	{
		F32 mRepeatsPerMeter;
		f(const F32& t) : mRepeatsPerMeter(t) {}
		bool apply(LLViewerObject* object, S32 te)
		{
			
			if (object->permModify())
			{
				// Compute S,T to axis mapping
				U32 s_axis, t_axis;
				if (!LLPrimitive::getTESTAxes(te, &s_axis, &t_axis))
				{
					return TRUE;
				}

				F32 new_s = object->getScale().mV[s_axis] * mRepeatsPerMeter;
				F32 new_t = object->getScale().mV[t_axis] * mRepeatsPerMeter;

				object->setTEScale(te, new_s, new_t);
			}
			return true;
		}
	} setfunc(repeats_per_meter);
	getSelection()->applyToTEs(&setfunc);

	LLSelectMgrSendFunctor sendfunc;
	getSelection()->applyToObjects(&sendfunc);
}



// Called at the end of a scale operation, this adjusts the textures to attempt to
// maintain a constant repeats per meter.
// BUG: Only works for flex boxes.
//-----------------------------------------------------------------------------
// adjustTexturesByScale()
//-----------------------------------------------------------------------------
void LLSelectMgr::adjustTexturesByScale(BOOL send_to_sim, BOOL stretch)
{
	for (LLObjectSelection::iterator iter = getSelection()->begin();
		 iter != getSelection()->end(); iter++)
	{
		LLSelectNode* selectNode = *iter;
		LLViewerObject* object = selectNode->getObject();

		if (!object)
		{
			continue;
		}
		
		if (!object->permModify())
		{
			continue;
		}

		if (object->getNumTEs() == 0)
		{
			continue;
		}

		BOOL send = FALSE;
		
		for (U8 te_num = 0; te_num < object->getNumTEs(); te_num++)
		{
			const LLTextureEntry* tep = object->getTE(te_num);

			// ND: Down the code there is a check if getTE did return a valid pointer (actually the pointer is fetched again there, can it change mid loop?)
			if( !tep )
				continue;

			BOOL planar = tep->getTexGen() == LLTextureEntry::TEX_GEN_PLANAR;
			if (planar == stretch)
			{
				// Figure out how S,T changed with scale operation
				U32 s_axis, t_axis;
				if (!LLPrimitive::getTESTAxes(te_num, &s_axis, &t_axis))
				{
					continue;
				}
				
				LLVector3 object_scale = object->getScale();
				LLVector3 diffuse_scale_ratio  = selectNode->mTextureScaleRatios[te_num]; 

				// We like these to track together. NORSPEC-96
				//
				LLVector3 normal_scale_ratio   = diffuse_scale_ratio; 
				LLVector3 specular_scale_ratio = diffuse_scale_ratio; 
				
				// Apply new scale to face
				if (planar)
				{
					F32 diffuse_scale_s = diffuse_scale_ratio.mV[s_axis]/object_scale.mV[s_axis];
					F32 diffuse_scale_t = diffuse_scale_ratio.mV[t_axis]/object_scale.mV[t_axis];

					F32 normal_scale_s = normal_scale_ratio.mV[s_axis]/object_scale.mV[s_axis];
					F32 normal_scale_t = normal_scale_ratio.mV[t_axis]/object_scale.mV[t_axis];

					F32 specular_scale_s = specular_scale_ratio.mV[s_axis]/object_scale.mV[s_axis];
					F32 specular_scale_t = specular_scale_ratio.mV[t_axis]/object_scale.mV[t_axis];

					object->setTEScale(te_num, diffuse_scale_s, diffuse_scale_t);

					LLTextureEntry* tep = object->getTE(te_num);

					if (tep && !tep->getMaterialParams().isNull())
					{
						LLMaterialPtr orig = tep->getMaterialParams();
						LLMaterialPtr p = gFloaterTools->getPanelFace()->createDefaultMaterial(orig);
						p->setNormalRepeat(normal_scale_s, normal_scale_t);
						p->setSpecularRepeat(specular_scale_s, specular_scale_t);

						LLMaterialMgr::getInstance()->put(object->getID(), te_num, *p);
					}
				}
				else
				{

					F32 diffuse_scale_s = diffuse_scale_ratio.mV[s_axis]*object_scale.mV[s_axis];
					F32 diffuse_scale_t = diffuse_scale_ratio.mV[t_axis]*object_scale.mV[t_axis];

					F32 normal_scale_s = normal_scale_ratio.mV[s_axis]*object_scale.mV[s_axis];
					F32 normal_scale_t = normal_scale_ratio.mV[t_axis]*object_scale.mV[t_axis];

					F32 specular_scale_s = specular_scale_ratio.mV[s_axis]*object_scale.mV[s_axis];
					F32 specular_scale_t = specular_scale_ratio.mV[t_axis]*object_scale.mV[t_axis];

					object->setTEScale(te_num, diffuse_scale_s,diffuse_scale_t);

					LLTextureEntry* tep = object->getTE(te_num);

					if (tep && !tep->getMaterialParams().isNull())
					{
						LLMaterialPtr orig = tep->getMaterialParams();
						LLMaterialPtr p = gFloaterTools->getPanelFace()->createDefaultMaterial(orig);

						p->setNormalRepeat(normal_scale_s, normal_scale_t);
						p->setSpecularRepeat(specular_scale_s, specular_scale_t);

						LLMaterialMgr::getInstance()->put(object->getID(), te_num, *p);
					}
				}
				send = send_to_sim;
			}
		}

		if (send)
		{
			object->sendTEUpdate();
		}
	}		
}

//-----------------------------------------------------------------------------
// selectGetAllRootsValid()
// Returns TRUE if the viewer has information on all selected objects
//-----------------------------------------------------------------------------
BOOL LLSelectMgr::selectGetAllRootsValid()
{
	for (LLObjectSelection::root_iterator iter = getSelection()->root_begin();
		 iter != getSelection()->root_end(); ++iter )
	{
		LLSelectNode* node = *iter;
		if( !node->mValid )
		{
			return FALSE;
		}
	}
	return TRUE;
}


//-----------------------------------------------------------------------------
// selectGetAllValid()
// Returns TRUE if the viewer has information on all selected objects
//-----------------------------------------------------------------------------
BOOL LLSelectMgr::selectGetAllValid()
{
	for (LLObjectSelection::iterator iter = getSelection()->begin();
		 iter != getSelection()->end(); ++iter )
	{
		LLSelectNode* node = *iter;
		if( !node->mValid )
		{
			return FALSE;
		}
	}
	return TRUE;
}

//-----------------------------------------------------------------------------
// selectGetAllValidAndObjectsFound() - return TRUE if selections are
// valid and objects are found.
//
// For EXT-3114 - same as selectGetModify() without the modify check.
//-----------------------------------------------------------------------------
BOOL LLSelectMgr::selectGetAllValidAndObjectsFound()
{
	for (LLObjectSelection::iterator iter = getSelection()->begin();
		 iter != getSelection()->end(); iter++ )
	{
		LLSelectNode* node = *iter;
		LLViewerObject* object = node->getObject();
		if( !object || !node->mValid )
		{
			return FALSE;
		}
	}
	return TRUE;
}

//-----------------------------------------------------------------------------
// selectGetModify() - return TRUE if current agent can modify all
// selected objects.
//-----------------------------------------------------------------------------
BOOL LLSelectMgr::selectGetModify()
{
	for (LLObjectSelection::iterator iter = getSelection()->begin();
		 iter != getSelection()->end(); iter++ )
	{
		LLSelectNode* node = *iter;
		LLViewerObject* object = node->getObject();
		if( !object || !node->mValid )
		{
			return FALSE;
		}
		if( !object->permModify() )
		{
			return FALSE;
		}
	}
	return TRUE;
}

//-----------------------------------------------------------------------------
// selectGetRootsModify() - return TRUE if current agent can modify all
// selected root objects.
//-----------------------------------------------------------------------------
BOOL LLSelectMgr::selectGetRootsModify()
{
	for (LLObjectSelection::root_iterator iter = getSelection()->root_begin();
		 iter != getSelection()->root_end(); iter++ )
	{
		LLSelectNode* node = *iter;
		LLViewerObject* object = node->getObject();
		if( !node->mValid )
		{
			return FALSE;
		}
		if( !object->permModify() )
		{
			return FALSE;
		}
	}

	return TRUE;
}

//-----------------------------------------------------------------------------
// selectGetSameRegion() - return TRUE if all objects are in same region
//-----------------------------------------------------------------------------
BOOL LLSelectMgr::selectGetSameRegion()
{
    if (getSelection()->isEmpty())
    {
        return TRUE;
    }
    LLViewerObject* object = getSelection()->getFirstObject();
    if (!object)
    {
        return FALSE;
    }
    LLViewerRegion* current_region = object->getRegion();

    for (LLObjectSelection::root_iterator iter = getSelection()->root_begin();
        iter != getSelection()->root_end(); iter++)
    {
        LLSelectNode* node = *iter;
        object = node->getObject();
        if (!node->mValid || !object || current_region != object->getRegion())
        {
            return FALSE;
        }
    }

    return TRUE;
}

//-----------------------------------------------------------------------------
// selectGetNonPermanentEnforced() - return TRUE if all objects are not
// permanent enforced
//-----------------------------------------------------------------------------
BOOL LLSelectMgr::selectGetNonPermanentEnforced()
{
	for (LLObjectSelection::iterator iter = getSelection()->begin();
		 iter != getSelection()->end(); iter++ )
	{
		LLSelectNode* node = *iter;
		LLViewerObject* object = node->getObject();
		if( !object || !node->mValid )
		{
			return FALSE;
		}
		if( object->isPermanentEnforced())
		{
			return FALSE;
		}
	}
	return TRUE;
}

//-----------------------------------------------------------------------------
// selectGetRootsNonPermanentEnforced() - return TRUE if all root objects are
// not permanent enforced
//-----------------------------------------------------------------------------
BOOL LLSelectMgr::selectGetRootsNonPermanentEnforced()
{
	for (LLObjectSelection::root_iterator iter = getSelection()->root_begin();
		 iter != getSelection()->root_end(); iter++ )
	{
		LLSelectNode* node = *iter;
		LLViewerObject* object = node->getObject();
		if( !node->mValid )
		{
			return FALSE;
		}
		if( object->isPermanentEnforced())
		{
			return FALSE;
		}
	}

	return TRUE;
}

//-----------------------------------------------------------------------------
// selectGetPermanent() - return TRUE if all objects are permanent
//-----------------------------------------------------------------------------
BOOL LLSelectMgr::selectGetPermanent()
{
	for (LLObjectSelection::iterator iter = getSelection()->begin();
		 iter != getSelection()->end(); iter++ )
	{
		LLSelectNode* node = *iter;
		LLViewerObject* object = node->getObject();
		if( !object || !node->mValid )
		{
			return FALSE;
		}
		if( !object->flagObjectPermanent())
		{
			return FALSE;
		}
	}
	return TRUE;
}

//-----------------------------------------------------------------------------
// selectGetRootsPermanent() - return TRUE if all root objects are
// permanent
//-----------------------------------------------------------------------------
BOOL LLSelectMgr::selectGetRootsPermanent()
{
	for (LLObjectSelection::root_iterator iter = getSelection()->root_begin();
		 iter != getSelection()->root_end(); iter++ )
	{
		LLSelectNode* node = *iter;
		LLViewerObject* object = node->getObject();
		if( !node->mValid )
		{
			return FALSE;
		}
		if( !object->flagObjectPermanent())
		{
			return FALSE;
		}
	}

	return TRUE;
}

//-----------------------------------------------------------------------------
// selectGetCharacter() - return TRUE if all objects are character
//-----------------------------------------------------------------------------
BOOL LLSelectMgr::selectGetCharacter()
{
	for (LLObjectSelection::iterator iter = getSelection()->begin();
		 iter != getSelection()->end(); iter++ )
	{
		LLSelectNode* node = *iter;
		LLViewerObject* object = node->getObject();
		if( !object || !node->mValid )
		{
			return FALSE;
		}
		if( !object->flagCharacter())
		{
			return FALSE;
		}
	}
	return TRUE;
}

//-----------------------------------------------------------------------------
// selectGetRootsCharacter() - return TRUE if all root objects are
// character
//-----------------------------------------------------------------------------
BOOL LLSelectMgr::selectGetRootsCharacter()
{
	for (LLObjectSelection::root_iterator iter = getSelection()->root_begin();
		 iter != getSelection()->root_end(); iter++ )
	{
		LLSelectNode* node = *iter;
		LLViewerObject* object = node->getObject();
		if( !node->mValid )
		{
			return FALSE;
		}
		if( !object->flagCharacter())
		{
			return FALSE;
		}
	}

	return TRUE;
}

//-----------------------------------------------------------------------------
// selectGetNonPathfinding() - return TRUE if all objects are not pathfinding
//-----------------------------------------------------------------------------
BOOL LLSelectMgr::selectGetNonPathfinding()
{
	for (LLObjectSelection::iterator iter = getSelection()->begin();
		 iter != getSelection()->end(); iter++ )
	{
		LLSelectNode* node = *iter;
		LLViewerObject* object = node->getObject();
		if( !object || !node->mValid )
		{
			return FALSE;
		}
		if( object->flagObjectPermanent() || object->flagCharacter())
		{
			return FALSE;
		}
	}
	return TRUE;
}

//-----------------------------------------------------------------------------
// selectGetRootsNonPathfinding() - return TRUE if all root objects are not
// pathfinding
//-----------------------------------------------------------------------------
BOOL LLSelectMgr::selectGetRootsNonPathfinding()
{
	for (LLObjectSelection::root_iterator iter = getSelection()->root_begin();
		 iter != getSelection()->root_end(); iter++ )
	{
		LLSelectNode* node = *iter;
		LLViewerObject* object = node->getObject();
		if( !node->mValid )
		{
			return FALSE;
		}
		if( object->flagObjectPermanent() || object->flagCharacter())
		{
			return FALSE;
		}
	}

	return TRUE;
}

//-----------------------------------------------------------------------------
// selectGetNonPermanent() - return TRUE if all objects are not permanent
//-----------------------------------------------------------------------------
BOOL LLSelectMgr::selectGetNonPermanent()
{
	for (LLObjectSelection::iterator iter = getSelection()->begin();
		 iter != getSelection()->end(); iter++ )
	{
		LLSelectNode* node = *iter;
		LLViewerObject* object = node->getObject();
		if( !object || !node->mValid )
		{
			return FALSE;
		}
		if( object->flagObjectPermanent())
		{
			return FALSE;
		}
	}
	return TRUE;
}

//-----------------------------------------------------------------------------
// selectGetRootsNonPermanent() - return TRUE if all root objects are not
// permanent
//-----------------------------------------------------------------------------
BOOL LLSelectMgr::selectGetRootsNonPermanent()
{
	for (LLObjectSelection::root_iterator iter = getSelection()->root_begin();
		 iter != getSelection()->root_end(); iter++ )
	{
		LLSelectNode* node = *iter;
		LLViewerObject* object = node->getObject();
		if( !node->mValid )
		{
			return FALSE;
		}
		if( object->flagObjectPermanent())
		{
			return FALSE;
		}
	}

	return TRUE;
}

//-----------------------------------------------------------------------------
// selectGetNonCharacter() - return TRUE if all objects are not character
//-----------------------------------------------------------------------------
BOOL LLSelectMgr::selectGetNonCharacter()
{
	for (LLObjectSelection::iterator iter = getSelection()->begin();
		 iter != getSelection()->end(); iter++ )
	{
		LLSelectNode* node = *iter;
		LLViewerObject* object = node->getObject();
		if( !object || !node->mValid )
		{
			return FALSE;
		}
		if( object->flagCharacter())
		{
			return FALSE;
		}
	}
	return TRUE;
}

//-----------------------------------------------------------------------------
// selectGetRootsNonCharacter() - return TRUE if all root objects are not 
// character
//-----------------------------------------------------------------------------
BOOL LLSelectMgr::selectGetRootsNonCharacter()
{
	for (LLObjectSelection::root_iterator iter = getSelection()->root_begin();
		 iter != getSelection()->root_end(); iter++ )
	{
		LLSelectNode* node = *iter;
		LLViewerObject* object = node->getObject();
		if( !node->mValid )
		{
			return FALSE;
		}
		if( object->flagCharacter())
		{
			return FALSE;
		}
	}

	return TRUE;
}


//-----------------------------------------------------------------------------
// selectGetEditableLinksets() - return TRUE if all objects are editable
//                               pathfinding linksets
//-----------------------------------------------------------------------------
BOOL LLSelectMgr::selectGetEditableLinksets()
{
	for (LLObjectSelection::iterator iter = getSelection()->begin();
		 iter != getSelection()->end(); iter++ )
	{
		LLSelectNode* node = *iter;
		LLViewerObject* object = node->getObject();
		if( !object || !node->mValid )
		{
			return FALSE;
		}
		if (object->flagUsePhysics() ||
			object->flagTemporaryOnRez() ||
			object->flagCharacter() ||
			object->flagVolumeDetect() ||
			object->flagAnimSource() ||
			(object->getRegion() != gAgent.getRegion()) ||
			(!gAgent.isGodlike() && 
			!gAgent.canManageEstate() &&
			!object->permYouOwner() &&
			!object->permMove()))
		{
			return FALSE;
		}
	}
	return TRUE;
}

//-----------------------------------------------------------------------------
// selectGetViewableCharacters() - return TRUE if all objects are characters
//                        viewable within the pathfinding characters floater
//-----------------------------------------------------------------------------
BOOL LLSelectMgr::selectGetViewableCharacters()
{
	for (LLObjectSelection::iterator iter = getSelection()->begin();
		 iter != getSelection()->end(); iter++ )
	{
		LLSelectNode* node = *iter;
		LLViewerObject* object = node->getObject();
		if( !object || !node->mValid )
		{
			return FALSE;
		}
		if( !object->flagCharacter() ||
			(object->getRegion() != gAgent.getRegion()))
		{
			return FALSE;
		}
	}
	return TRUE;
}

//-----------------------------------------------------------------------------
// selectGetRootsTransfer() - return TRUE if current agent can transfer all
// selected root objects.
//-----------------------------------------------------------------------------
BOOL LLSelectMgr::selectGetRootsTransfer()
{
	for (LLObjectSelection::root_iterator iter = getSelection()->root_begin();
		 iter != getSelection()->root_end(); iter++ )
	{
		LLSelectNode* node = *iter;
		LLViewerObject* object = node->getObject();
		if( !node->mValid )
		{
			return FALSE;
		}
		if(!object->permTransfer())
		{
			return FALSE;
		}
	}
	return TRUE;
}

//-----------------------------------------------------------------------------
// selectGetRootsCopy() - return TRUE if current agent can copy all
// selected root objects.
//-----------------------------------------------------------------------------
BOOL LLSelectMgr::selectGetRootsCopy()
{
	for (LLObjectSelection::root_iterator iter = getSelection()->root_begin();
		 iter != getSelection()->root_end(); iter++ )
	{
		LLSelectNode* node = *iter;
		LLViewerObject* object = node->getObject();
		if( !node->mValid )
		{
			return FALSE;
		}
		if(!object->permCopy())
		{
			return FALSE;
		}
	}
	return TRUE;
}

struct LLSelectGetFirstTest
{
	LLSelectGetFirstTest() : mIdentical(true), mFirst(true)	{ }
	virtual ~LLSelectGetFirstTest() { }

	// returns false to break out of the iteration.
	bool checkMatchingNode(LLSelectNode* node)
	{
		if (!node || !node->mValid)
		{
			return false;
		}

		if (mFirst)
		{
			mFirstValue = getValueFromNode(node);
			mFirst = false;
		}
		else
		{
			if ( mFirstValue != getValueFromNode(node) )
			{
				mIdentical = false;
				// stop testing once we know not all selected are identical.
				return false;
			}
		}
		// continue testing.
		return true;
	}

	bool mIdentical;
	LLUUID mFirstValue;

protected:
	virtual const LLUUID& getValueFromNode(LLSelectNode* node) = 0;

private:
	bool mFirst;
};

void LLSelectMgr::getFirst(LLSelectGetFirstTest* test)
{
	if (gSavedSettings.getBOOL("EditLinkedParts"))
	{
		for (LLObjectSelection::valid_iterator iter = getSelection()->valid_begin();
			iter != getSelection()->valid_end(); ++iter )
		{
			if (!test->checkMatchingNode(*iter))
			{
				break;
			}
		}
	}
	else
	{
		for (LLObjectSelection::root_object_iterator iter = getSelection()->root_object_begin();
			iter != getSelection()->root_object_end(); ++iter )
		{
			if (!test->checkMatchingNode(*iter))
			{
				break;
			}
		}
	}
}

//-----------------------------------------------------------------------------
// selectGetCreator()
// Creator information only applies to roots unless editing linked parts.
//-----------------------------------------------------------------------------
struct LLSelectGetFirstCreator : public LLSelectGetFirstTest
{
protected:
	virtual const LLUUID& getValueFromNode(LLSelectNode* node)
	{
		return node->mPermissions->getCreator();
	}
};

BOOL LLSelectMgr::selectGetCreator(LLUUID& result_id, std::string& name)
{
	LLSelectGetFirstCreator test;
	getFirst(&test);

	if (test.mFirstValue.isNull())
	{
		name = LLTrans::getString("AvatarNameNobody");
		return FALSE;
	}
	
	result_id = test.mFirstValue;
	
	if (test.mIdentical)
	{
		name = LLSLURL("agent", test.mFirstValue, "inspect").getSLURLString();
	}
	else
	{
		name = LLTrans::getString("AvatarNameMultiple");
	}

	return test.mIdentical;
}

//-----------------------------------------------------------------------------
// selectGetOwner()
// Owner information only applies to roots unless editing linked parts.
//-----------------------------------------------------------------------------
struct LLSelectGetFirstOwner : public LLSelectGetFirstTest
{
protected:
	virtual const LLUUID& getValueFromNode(LLSelectNode* node)
	{
		// Don't use 'getOwnership' since we return a reference, not a copy.
		// Will return LLUUID::null if unowned (which is not allowed and should never happen.)
		return node->mPermissions->isGroupOwned() ? node->mPermissions->getGroup() : node->mPermissions->getOwner();
	}
};

BOOL LLSelectMgr::selectGetOwner(LLUUID& result_id, std::string& name)
{
	LLSelectGetFirstOwner test;
	getFirst(&test);

	if (test.mFirstValue.isNull())
	{
		return FALSE;
	}

	result_id = test.mFirstValue;
	
	if (test.mIdentical)
	{
		bool group_owned = selectIsGroupOwned();
		if (group_owned)
		{
			name = LLSLURL("group", test.mFirstValue, "inspect").getSLURLString();
		}
		else
		{
			name = LLSLURL("agent", test.mFirstValue, "inspect").getSLURLString();
		}
	}
	else
	{
		name = LLTrans::getString("AvatarNameMultiple");
	}

	return test.mIdentical;
}

//-----------------------------------------------------------------------------
// selectGetLastOwner()
// Owner information only applies to roots unless editing linked parts.
//-----------------------------------------------------------------------------
struct LLSelectGetFirstLastOwner : public LLSelectGetFirstTest
{
protected:
	virtual const LLUUID& getValueFromNode(LLSelectNode* node)
	{
		return node->mPermissions->getLastOwner();
	}
};

BOOL LLSelectMgr::selectGetLastOwner(LLUUID& result_id, std::string& name)
{
	LLSelectGetFirstLastOwner test;
	getFirst(&test);

	if (test.mFirstValue.isNull())
	{
		return FALSE;
	}

	result_id = test.mFirstValue;
	
	if (test.mIdentical)
	{
		name = LLSLURL("agent", test.mFirstValue, "inspect").getSLURLString();
	}
	else
	{
		name.assign( "" );
	}

	return test.mIdentical;
}

//-----------------------------------------------------------------------------
// selectGetGroup()
// Group information only applies to roots unless editing linked parts.
//-----------------------------------------------------------------------------
struct LLSelectGetFirstGroup : public LLSelectGetFirstTest
{
protected:
	virtual const LLUUID& getValueFromNode(LLSelectNode* node)
	{
		return node->mPermissions->getGroup();
	}
};

BOOL LLSelectMgr::selectGetGroup(LLUUID& result_id)
{
	LLSelectGetFirstGroup test;
	getFirst(&test);

	result_id = test.mFirstValue;
	return test.mIdentical;
}

//-----------------------------------------------------------------------------
// selectIsGroupOwned()
// Only operates on root nodes unless editing linked parts.  
// Returns TRUE if the first selected is group owned.
//-----------------------------------------------------------------------------
struct LLSelectGetFirstGroupOwner : public LLSelectGetFirstTest
{
protected:
	virtual const LLUUID& getValueFromNode(LLSelectNode* node)
	{
		if (node->mPermissions->isGroupOwned())
		{
			return node->mPermissions->getGroup();
		}
		return LLUUID::null;
	}
};

BOOL LLSelectMgr::selectIsGroupOwned()
{
	LLSelectGetFirstGroupOwner test;
	getFirst(&test);

	return test.mFirstValue.notNull() ? TRUE : FALSE;
}

//-----------------------------------------------------------------------------
// selectGetPerm()
// Only operates on root nodes.
// Returns TRUE if all have valid data.
// mask_on has bits set to TRUE where all permissions are TRUE
// mask_off has bits set to TRUE where all permissions are FALSE
// if a bit is off both in mask_on and mask_off, the values differ within
// the selection.
//-----------------------------------------------------------------------------
BOOL LLSelectMgr::selectGetPerm(U8 which_perm, U32* mask_on, U32* mask_off)
{
	U32 mask;
	U32 mask_and	= 0xffffffff;
	U32 mask_or		= 0x00000000;
	BOOL all_valid	= FALSE;

	for (LLObjectSelection::root_iterator iter = getSelection()->root_begin();
		 iter != getSelection()->root_end(); iter++)
	{
		LLSelectNode* node = *iter;

		if (!node->mValid)
		{
			all_valid = FALSE;
			break;
		}

		all_valid = TRUE;
		
		switch( which_perm )
		{
		case PERM_BASE:
			mask = node->mPermissions->getMaskBase();
			break;
		case PERM_OWNER:
			mask = node->mPermissions->getMaskOwner();
			break;
		case PERM_GROUP:
			mask = node->mPermissions->getMaskGroup();
			break;
		case PERM_EVERYONE:
			mask = node->mPermissions->getMaskEveryone();
			break;
		case PERM_NEXT_OWNER:
			mask = node->mPermissions->getMaskNextOwner();
			break;
		default:
			mask = 0x0;
			break;
		}
		mask_and &= mask;
		mask_or	 |= mask;
	}

	if (all_valid)
	{
		// ...TRUE through all ANDs means all TRUE
		*mask_on  = mask_and;

		// ...FALSE through all ORs means all FALSE
		*mask_off = ~mask_or;
		return TRUE;
	}
	else
	{
		*mask_on  = 0;
		*mask_off = 0;
		return FALSE;
	}
}



BOOL LLSelectMgr::selectGetPermissions(LLPermissions& result_perm)
{
	BOOL first = TRUE;
	LLPermissions perm;
	for (LLObjectSelection::root_iterator iter = getSelection()->root_begin();
		 iter != getSelection()->root_end(); iter++ )
	{
		LLSelectNode* node = *iter;	
		if (!node->mValid)
		{
			return FALSE;
		}

		if (first)
		{
			perm = *(node->mPermissions);
			first = FALSE;
		}
		else
		{
			perm.accumulate(*(node->mPermissions));
		}
	}

	result_perm = perm;

	return TRUE;
}


void LLSelectMgr::selectDelete()
{
// [RLVa:KB] - Checked: 2010-03-23 (RLVa-1.2.0e) | Added: RLVa-1.2.0a
	if ( (rlv_handler_t::isEnabled()) && (!rlvCanDeleteOrReturn()) )
	{
		make_ui_sound("UISndInvalidOp");
		if (!gFloaterTools->getVisible())
			deselectAll();
		return;
	}
// [/RLVa:KB]

	S32 deleteable_count = 0;

	BOOL locked_but_deleteable_object = FALSE;
	BOOL no_copy_but_deleteable_object = FALSE;
	BOOL all_owned_by_you = TRUE;

	for (LLObjectSelection::iterator iter = getSelection()->begin();
		 iter != getSelection()->end(); iter++)
	{
		LLViewerObject* obj = (*iter)->getObject();

		if( obj->isAttachment() )
		{
			continue;
		}

		deleteable_count++;

		// Check to see if you can delete objects which are locked.
		if(!obj->permMove())
		{
			locked_but_deleteable_object = TRUE;
		}
		if(!obj->permCopy())
		{
			no_copy_but_deleteable_object = TRUE;
		}
		if(!obj->permYouOwner())
		{
			all_owned_by_you = FALSE;
		}
	}

	if( 0 == deleteable_count )
	{
		make_ui_sound("UISndInvalidOp");
		return;
	}

	LLNotification::Params params("ConfirmObjectDeleteLock");
	params.functor.function(boost::bind(&LLSelectMgr::confirmDelete, _1, _2, getSelection()));

	if(locked_but_deleteable_object ||
	   no_copy_but_deleteable_object ||
	   !all_owned_by_you)
	{
		// convert any transient pie-menu selections to full selection so this operation
		// has some context
		// NOTE: if user cancels delete operation, this will potentially leave objects selected outside of build mode
		// but this is ok, if not ideal
		convertTransient();

		//This is messy, but needed to get all english our of the UI.
		if(locked_but_deleteable_object && !no_copy_but_deleteable_object && all_owned_by_you)
		{
			//Locked only
			params.name("ConfirmObjectDeleteLock");
		}
		else if(!locked_but_deleteable_object && no_copy_but_deleteable_object && all_owned_by_you)
		{
			//No Copy only
			params.name("ConfirmObjectDeleteNoCopy");
		}
		else if(!locked_but_deleteable_object && !no_copy_but_deleteable_object && !all_owned_by_you)
		{
			//not owned only
			params.name("ConfirmObjectDeleteNoOwn");
		}
		else if(locked_but_deleteable_object && no_copy_but_deleteable_object && all_owned_by_you)
		{
			//locked and no copy
			params.name("ConfirmObjectDeleteLockNoCopy");
		}
		else if(locked_but_deleteable_object && !no_copy_but_deleteable_object && !all_owned_by_you)
		{
			//locked and not owned
			params.name("ConfirmObjectDeleteLockNoOwn");
		}
		else if(!locked_but_deleteable_object && no_copy_but_deleteable_object && !all_owned_by_you)
		{
			//no copy and not owned
			params.name("ConfirmObjectDeleteNoCopyNoOwn");
		}
		else
		{
			//locked, no copy and not owned
			params.name("ConfirmObjectDeleteLockNoCopyNoOwn");
		}
		
		LLNotifications::instance().add(params);
	}
	else
	{
		LLNotifications::instance().forceResponse(params, 0);
	}
}

// static
bool LLSelectMgr::confirmDelete(const LLSD& notification, const LLSD& response, LLObjectSelectionHandle handle)
{
	S32 option = LLNotification::getSelectedOption(notification, response);
	if (!handle->getObjectCount())
	{
		LL_WARNS() << "Nothing to delete!" << LL_ENDL;
		return false;
	}

	switch(option)
	{
	case 0:
		{
			// TODO: Make sure you have delete permissions on all of them.
			const LLUUID trash_id = gInventory.findCategoryUUIDForType(LLFolderType::FT_TRASH);
			// attempt to derez into the trash.
			LLDeRezInfo info(DRD_TRASH, trash_id);
			LLSelectMgr::getInstance()->sendListToRegions("DeRezObject",
                                                          packDeRezHeader,
                                                          packObjectLocalID,
                                                          logNoOp,
                                                          (void*) &info,
                                                          SEND_ONLY_ROOTS);
			// VEFFECT: Delete Object - one effect for all deletes
			if (LLSelectMgr::getInstance()->mSelectedObjects->mSelectType != SELECT_TYPE_HUD)
			{
				LLHUDEffectSpiral *effectp = (LLHUDEffectSpiral *)LLHUDManager::getInstance()->createViewerEffect(LLHUDObject::LL_HUD_EFFECT_POINT, TRUE);
				effectp->setPositionGlobal( LLSelectMgr::getInstance()->getSelectionCenterGlobal() );
				effectp->setColor(LLColor4U(gAgent.getEffectColor()));
				F32 duration = 0.5f;
				duration += LLSelectMgr::getInstance()->mSelectedObjects->getObjectCount() / 64.f;
				effectp->setDuration(duration);
			}
			
			// <FS:PP> Configurable UI sounds
			if (gAudiop && gSavedSettings.getBOOL("PlayModeUISndObjectDelete"))
			{
				gAudiop->triggerSound( LLUUID(gSavedSettings.getString("UISndObjectDelete")), gAgent.getID(), 1.0f, LLAudioEngine::AUDIO_TYPE_UI);
			}
			// </FS:PP> Configurable UI sounds

			gAgentCamera.setLookAt(LOOKAT_TARGET_CLEAR);

			// Keep track of how many objects have been deleted.
			add(LLStatViewer::DELETE_OBJECT, LLSelectMgr::getInstance()->mSelectedObjects->getObjectCount());
		}
		break;
	case 1:
	default:
		break;
	}
	return false;
}


void LLSelectMgr::selectForceDelete()
{
	sendListToRegions(
		"ObjectDelete",
		packDeleteHeader,
		packObjectLocalID,
        logNoOp,
		(void*)TRUE,
		SEND_ONLY_ROOTS);
}

void LLSelectMgr::selectGetAggregateSaleInfo(U32 &num_for_sale,
											 BOOL &is_for_sale_mixed, 
											 BOOL &is_sale_price_mixed,
											 S32 &total_sale_price,
											 S32 &individual_sale_price)
{
	num_for_sale = 0;
	is_for_sale_mixed = FALSE;
	is_sale_price_mixed = FALSE;
	total_sale_price = 0;
	individual_sale_price = 0;


	// Empty set.
	if (getSelection()->root_begin() == getSelection()->root_end())
		return;
	
	LLSelectNode *node = *(getSelection()->root_begin());
	const BOOL first_node_for_sale = node->mSaleInfo.isForSale();
	const S32 first_node_sale_price = node->mSaleInfo.getSalePrice();
	
	for (LLObjectSelection::root_iterator iter = getSelection()->root_begin();
		 iter != getSelection()->root_end(); iter++)
	{
		LLSelectNode* node = *iter;
		const BOOL node_for_sale = node->mSaleInfo.isForSale();
		const S32 node_sale_price = node->mSaleInfo.getSalePrice();
		
		// Set mixed if the fields don't match the first node's fields.
		if (node_for_sale != first_node_for_sale) 
			is_for_sale_mixed = TRUE;
		if (node_sale_price != first_node_sale_price)
			is_sale_price_mixed = TRUE;
		
		if (node_for_sale)
		{
			total_sale_price += node_sale_price;
			num_for_sale ++;
		}
	}
	
	individual_sale_price = first_node_sale_price;
	if (is_for_sale_mixed)
	{
		is_sale_price_mixed = TRUE;
		individual_sale_price = 0;
	}
}

// returns TRUE if all nodes are valid. method also stores an
// accumulated sale info.
BOOL LLSelectMgr::selectGetSaleInfo(LLSaleInfo& result_sale_info)
{
	BOOL first = TRUE;
	LLSaleInfo sale_info;
	for (LLObjectSelection::root_iterator iter = getSelection()->root_begin();
		 iter != getSelection()->root_end(); iter++ )
	{
		LLSelectNode* node = *iter;	
		if (!node->mValid)
		{
			return FALSE;
		}

		if (first)
		{
			sale_info = node->mSaleInfo;
			first = FALSE;
		}
		else
		{
			sale_info.accumulate(node->mSaleInfo);
		}
	}

	result_sale_info = sale_info;

	return TRUE;
}

BOOL LLSelectMgr::selectGetAggregatePermissions(LLAggregatePermissions& result_perm)
{
	BOOL first = TRUE;
	LLAggregatePermissions perm;
	for (LLObjectSelection::root_iterator iter = getSelection()->root_begin();
		 iter != getSelection()->root_end(); iter++ )
	{
		LLSelectNode* node = *iter;	
		if (!node->mValid)
		{
			return FALSE;
		}

		if (first)
		{
			perm = node->mAggregatePerm;
			first = FALSE;
		}
		else
		{
			perm.aggregate(node->mAggregatePerm);
		}
	}

	result_perm = perm;

	return TRUE;
}

BOOL LLSelectMgr::selectGetAggregateTexturePermissions(LLAggregatePermissions& result_perm)
{
	BOOL first = TRUE;
	LLAggregatePermissions perm;
	for (LLObjectSelection::root_iterator iter = getSelection()->root_begin();
		 iter != getSelection()->root_end(); iter++ )
	{
		LLSelectNode* node = *iter;	
		if (!node->mValid)
		{
			return FALSE;
		}

		LLAggregatePermissions t_perm = node->getObject()->permYouOwner() ? node->mAggregateTexturePermOwner : node->mAggregateTexturePerm;
		if (first)
		{
			perm = t_perm;
			first = FALSE;
		}
		else
		{
			perm.aggregate(t_perm);
		}
	}

	result_perm = perm;

	return TRUE;
}


//--------------------------------------------------------------------
// Duplicate objects
//--------------------------------------------------------------------

// JC - If this doesn't work right, duplicate the selection list
// before doing anything, do a deselect, then send the duplicate
// messages.
struct LLDuplicateData
{
	LLVector3	offset;
	U32			flags;
};

void LLSelectMgr::selectDuplicate(const LLVector3& offset, BOOL select_copy)
{
//	if (mSelectedObjects->isAttachment())
// [RLVa:KB] - Checked: 2010-03-24 (RLVa-1.2.0e) | Added: RLVa-1.2.0a
	if ( (mSelectedObjects->isAttachment()) || ((rlv_handler_t::isEnabled()) && (!rlvCanDeleteOrReturn())) )
// [/RLVa:KB]
	{
		//RN: do not duplicate attachments
		make_ui_sound("UISndInvalidOp");
		return;
	}
	LLDuplicateData	data;

	data.offset = offset;
	data.flags = (select_copy ? FLAGS_CREATE_SELECTED : 0x0);

	sendListToRegions("ObjectDuplicate", packDuplicateHeader, packDuplicate, logNoOp, &data, SEND_ONLY_ROOTS);

	if (select_copy)
	{
		// the new copy will be coming in selected
		deselectAll();
	}
	else
	{
		for (LLObjectSelection::root_iterator iter = getSelection()->root_begin();
			 iter != getSelection()->root_end(); iter++ )
		{
			LLSelectNode* node = *iter;
			node->mDuplicated = TRUE;
			node->mDuplicatePos = node->getObject()->getPositionGlobal();
			node->mDuplicateRot = node->getObject()->getRotation();
		}
	}
}

void LLSelectMgr::repeatDuplicate()
{
	if (mSelectedObjects->isAttachment())
	{
		//RN: do not duplicate attachments
		make_ui_sound("UISndInvalidOp");
		return;
	}

	std::vector<LLViewerObject*> non_duplicated_objects;

	for (LLObjectSelection::root_iterator iter = getSelection()->root_begin();
		 iter != getSelection()->root_end(); iter++ )
	{
		LLSelectNode* node = *iter;	
		if (!node->mDuplicated)
		{
			non_duplicated_objects.push_back(node->getObject());
		}
	}

	// make sure only previously duplicated objects are selected
	for (std::vector<LLViewerObject*>::iterator iter = non_duplicated_objects.begin();
		 iter != non_duplicated_objects.end(); ++iter)
	{
		LLViewerObject* objectp = *iter;
		deselectObjectAndFamily(objectp);
	}
	
	// duplicate objects in place
	LLDuplicateData	data;

	data.offset = LLVector3::zero;
	data.flags = 0x0;

	sendListToRegions("ObjectDuplicate", packDuplicateHeader, packDuplicate, logNoOp, &data, SEND_ONLY_ROOTS);

	// move current selection based on delta from duplication position and update duplication position
	for (LLObjectSelection::root_iterator iter = getSelection()->root_begin();
		 iter != getSelection()->root_end(); iter++ )
	{
		LLSelectNode* node = *iter;	
		if (node->mDuplicated)
		{
			LLQuaternion cur_rot = node->getObject()->getRotation();
			LLQuaternion rot_delta = (~node->mDuplicateRot * cur_rot);
			LLQuaternion new_rot = cur_rot * rot_delta;
			LLVector3d cur_pos = node->getObject()->getPositionGlobal();
			LLVector3d new_pos = cur_pos + ((cur_pos - node->mDuplicatePos) * rot_delta);

			node->mDuplicatePos = node->getObject()->getPositionGlobal();
			node->mDuplicateRot = node->getObject()->getRotation();
			node->getObject()->setPositionGlobal(new_pos);
			node->getObject()->setRotation(new_rot);
		}
	}

	sendMultipleUpdate(UPD_ROTATION | UPD_POSITION);
}

// static 
void LLSelectMgr::packDuplicate( LLSelectNode* node, void *duplicate_data )
{
	gMessageSystem->nextBlockFast(_PREHASH_ObjectData);
	gMessageSystem->addU32Fast(_PREHASH_ObjectLocalID, node->getObject()->getLocalID());
}


//--------------------------------------------------------------------
// Duplicate On Ray
//--------------------------------------------------------------------

// Duplicates the selected objects, but places the copy along a cast
// ray.
struct LLDuplicateOnRayData
{
	LLVector3	mRayStartRegion;
	LLVector3	mRayEndRegion;
	BOOL		mBypassRaycast;
	BOOL		mRayEndIsIntersection;
	LLUUID		mRayTargetID;
	BOOL		mCopyCenters;
	BOOL		mCopyRotates;
	U32			mFlags;
};

void LLSelectMgr::selectDuplicateOnRay(const LLVector3 &ray_start_region,
									   const LLVector3 &ray_end_region,
									   BOOL bypass_raycast,
									   BOOL ray_end_is_intersection,
									   const LLUUID &ray_target_id,
									   BOOL copy_centers,
									   BOOL copy_rotates,
									   BOOL select_copy)
{
	if (mSelectedObjects->isAttachment())
	{
		// do not duplicate attachments
		make_ui_sound("UISndInvalidOp");
		return;
	}
	
	LLDuplicateOnRayData	data;

	data.mRayStartRegion	= ray_start_region;
	data.mRayEndRegion		= ray_end_region;
	data.mBypassRaycast		= bypass_raycast;
	data.mRayEndIsIntersection = ray_end_is_intersection;
	data.mRayTargetID		= ray_target_id;
	data.mCopyCenters		= copy_centers;
	data.mCopyRotates		= copy_rotates;
	data.mFlags				= (select_copy ? FLAGS_CREATE_SELECTED : 0x0);

	sendListToRegions("ObjectDuplicateOnRay", 
                      packDuplicateOnRayHead, packObjectLocalID, logNoOp, &data, SEND_ONLY_ROOTS);

	if (select_copy)
	{
		// the new copy will be coming in selected
		deselectAll();
	}
}

// static
void LLSelectMgr::packDuplicateOnRayHead(void *user_data)
{
	LLMessageSystem *msg = gMessageSystem;
	LLDuplicateOnRayData *data = (LLDuplicateOnRayData *)user_data;

	msg->nextBlockFast(_PREHASH_AgentData);
	msg->addUUIDFast(_PREHASH_AgentID, gAgent.getID() );
	msg->addUUIDFast(_PREHASH_SessionID, gAgent.getSessionID() );
	msg->addUUIDFast(_PREHASH_GroupID, FSCommon::getGroupForRezzing());
	msg->addVector3Fast(_PREHASH_RayStart, data->mRayStartRegion );
	msg->addVector3Fast(_PREHASH_RayEnd, data->mRayEndRegion );
	msg->addBOOLFast(_PREHASH_BypassRaycast, data->mBypassRaycast );
	msg->addBOOLFast(_PREHASH_RayEndIsIntersection, data->mRayEndIsIntersection );
	msg->addBOOLFast(_PREHASH_CopyCenters, data->mCopyCenters );
	msg->addBOOLFast(_PREHASH_CopyRotates, data->mCopyRotates );
	msg->addUUIDFast(_PREHASH_RayTargetID, data->mRayTargetID );
	msg->addU32Fast(_PREHASH_DuplicateFlags, data->mFlags );
}



//------------------------------------------------------------------------
// Object position, scale, rotation update, all-in-one
//------------------------------------------------------------------------

void LLSelectMgr::sendMultipleUpdate(U32 type)
{
	if (type == UPD_NONE) return;
	// send individual updates when selecting textures or individual objects
	ESendType send_type = (!gSavedSettings.getBOOL("EditLinkedParts") && !getTEMode()) ? SEND_ONLY_ROOTS : SEND_ROOTS_FIRST;
	if (send_type == SEND_ONLY_ROOTS)
	{
		// tell simulator to apply to whole linked sets
		type |= UPD_LINKED_SETS;
	}

	sendListToRegions(
		"MultipleObjectUpdate",
		packAgentAndSessionID,
		packMultipleUpdate,
        logNoOp,
		&type,
		send_type);
}

// static
void LLSelectMgr::packMultipleUpdate(LLSelectNode* node, void *user_data)
{
	LLViewerObject* object = node->getObject();
	U32	*type32 = (U32 *)user_data;
	U8 type = (U8)*type32;
	U8	data[256];

	gMessageSystem->nextBlockFast(_PREHASH_ObjectData);
	gMessageSystem->addU32Fast(_PREHASH_ObjectLocalID,	object->getLocalID() );
	gMessageSystem->addU8Fast(_PREHASH_Type, type );

	S32 offset = 0;

	// JC: You MUST pack the data in this order.  The receiving
	// routine process_multiple_update_message on simulator will
	// extract them in this order.

	if (type & UPD_POSITION)
	{
		htonmemcpy(&data[offset], &(object->getPosition().mV), MVT_LLVector3, 12); 
		offset += 12;
	}
	if (type & UPD_ROTATION)
	{
		LLQuaternion quat = object->getRotation();
		LLVector3 vec = quat.packToVector3();
		htonmemcpy(&data[offset], &(vec.mV), MVT_LLQuaternion, 12); 
		offset += 12;
	}
	if (type & UPD_SCALE)
	{
		//LL_INFOS() << "Sending object scale " << object->getScale() << LL_ENDL;
		htonmemcpy(&data[offset], &(object->getScale().mV), MVT_LLVector3, 12); 
		offset += 12;
	}
	gMessageSystem->addBinaryDataFast(_PREHASH_Data, data, offset);
}

//------------------------------------------------------------------------
// Ownership
//------------------------------------------------------------------------
struct LLOwnerData
{
	LLUUID	owner_id;
	LLUUID	group_id;
	BOOL	override;
};

void LLSelectMgr::sendOwner(const LLUUID& owner_id,
							const LLUUID& group_id,
							BOOL override)
{
	LLOwnerData data;

	data.owner_id = owner_id;
	data.group_id = group_id;
	data.override = override;

	sendListToRegions("ObjectOwner", packOwnerHead, packObjectLocalID, logNoOp, &data, SEND_ONLY_ROOTS);
}

// static
void LLSelectMgr::packOwnerHead(void *user_data)
{
	LLOwnerData *data = (LLOwnerData *)user_data;

	gMessageSystem->nextBlockFast(_PREHASH_AgentData);
	gMessageSystem->addUUIDFast(_PREHASH_AgentID, gAgent.getID() );
	gMessageSystem->addUUIDFast(_PREHASH_SessionID, gAgent.getSessionID() );
	gMessageSystem->nextBlockFast(_PREHASH_HeaderData);
	gMessageSystem->addBOOLFast(_PREHASH_Override, data->override);
	gMessageSystem->addUUIDFast(_PREHASH_OwnerID, data->owner_id);
	gMessageSystem->addUUIDFast(_PREHASH_GroupID, data->group_id);
}

//------------------------------------------------------------------------
// Group
//------------------------------------------------------------------------

void LLSelectMgr::sendGroup(const LLUUID& group_id)
{
	LLUUID local_group_id(group_id);
	sendListToRegions("ObjectGroup", packAgentAndSessionAndGroupID, packObjectLocalID, logNoOp, &local_group_id, SEND_ONLY_ROOTS);
}


//------------------------------------------------------------------------
// Buy
//------------------------------------------------------------------------

struct LLBuyData
{
	std::vector<LLViewerObject*> mObjectsSent;
	LLUUID mCategoryID;
	LLSaleInfo mSaleInfo;
};

// *NOTE: does not work for multiple object buy, which UI does not
// currently support sale info is used for verification only, if it
// doesn't match region info then sale is canceled Need to get sale
// info -as displayed in the UI- for every item.
void LLSelectMgr::sendBuy(const LLUUID& buyer_id, const LLUUID& category_id, const LLSaleInfo sale_info)
{
	LLBuyData buy;
	buy.mCategoryID = category_id;
	buy.mSaleInfo = sale_info;
	sendListToRegions("ObjectBuy", packAgentGroupAndCatID, packBuyObjectIDs, logNoOp, &buy, SEND_ONLY_ROOTS);
}

// static
void LLSelectMgr::packBuyObjectIDs(LLSelectNode* node, void* data)
{
	LLBuyData* buy = (LLBuyData*)data;

	LLViewerObject* object = node->getObject();
	if (std::find(buy->mObjectsSent.begin(), buy->mObjectsSent.end(), object) == buy->mObjectsSent.end())
	{
		buy->mObjectsSent.push_back(object);
		gMessageSystem->nextBlockFast(_PREHASH_ObjectData);
		gMessageSystem->addU32Fast(_PREHASH_ObjectLocalID, object->getLocalID() );
		gMessageSystem->addU8Fast(_PREHASH_SaleType, buy->mSaleInfo.getSaleType());
		gMessageSystem->addS32Fast(_PREHASH_SalePrice, buy->mSaleInfo.getSalePrice());
	}
}

//------------------------------------------------------------------------
// Permissions
//------------------------------------------------------------------------

struct LLPermData
{
	U8 mField;
	BOOL mSet;
	U32 mMask;
	BOOL mOverride;
};

// TODO: Make this able to fail elegantly.
void LLSelectMgr::selectionSetObjectPermissions(U8 field,
									   BOOL set,
									   U32 mask,
									   BOOL override)
{
	LLPermData data;

	data.mField = field;
	data.mSet = set;
	data.mMask = mask;
	data.mOverride = override;

	sendListToRegions("ObjectPermissions", packPermissionsHead, packPermissions, logNoOp, &data, SEND_ONLY_ROOTS);
}

void LLSelectMgr::packPermissionsHead(void* user_data)
{
	LLPermData* data = (LLPermData*)user_data;
	gMessageSystem->nextBlockFast(_PREHASH_AgentData);
	gMessageSystem->addUUIDFast(_PREHASH_AgentID, gAgent.getID());
	gMessageSystem->addUUIDFast(_PREHASH_SessionID, gAgent.getSessionID());
	gMessageSystem->nextBlockFast(_PREHASH_HeaderData);
	gMessageSystem->addBOOLFast(_PREHASH_Override, data->mOverride);
}	


// Now that you've added a bunch of objects, send a select message
// on the entire list for efficiency.
/*
void LLSelectMgr::sendSelect()
{
	LL_ERRS() << "Not implemented" << LL_ENDL;
}
*/

void LLSelectMgr::deselectAll()
{
	if (!mSelectedObjects->getNumNodes())
	{
		return;
	}
		
	// Zap the angular velocity, as the sim will set it to zero
	for (LLObjectSelection::iterator iter = mSelectedObjects->begin();
		 iter != mSelectedObjects->end(); iter++ )
	{
		LLViewerObject *objectp = (*iter)->getObject();
		objectp->setAngularVelocity( 0,0,0 );
		objectp->setVelocity( 0,0,0 );
	}

	sendListToRegions(
		"ObjectDeselect",
		packAgentAndSessionID,
		packObjectLocalID,
        logNoOp,
		NULL,
		SEND_INDIVIDUALS);

	removeAll();
	
	mLastSentSelectionCenterGlobal.clearVec();

	updatePointAt();
}

void LLSelectMgr::deselectAllForStandingUp()
{
	/*
	This function is similar deselectAll() except for the first if statement
	which was removed. This is needed as a workaround for DEV-2854
	*/

	// Zap the angular velocity, as the sim will set it to zero
	for (LLObjectSelection::iterator iter = mSelectedObjects->begin();
		 iter != mSelectedObjects->end(); iter++ )
	{
		LLViewerObject *objectp = (*iter)->getObject();
		objectp->setAngularVelocity( 0,0,0 );
		objectp->setVelocity( 0,0,0 );
	}

	sendListToRegions(
		"ObjectDeselect",
		packAgentAndSessionID,
		packObjectLocalID,
        logNoOp,
		NULL,
		SEND_INDIVIDUALS);

	removeAll();
	
	mLastSentSelectionCenterGlobal.clearVec();

	updatePointAt();
}

void LLSelectMgr::deselectUnused()
{
	// no more outstanding references to this selection
	if (mSelectedObjects->getNumRefs() == 1)
	{
		deselectAll();
	}
}

void LLSelectMgr::convertTransient()
{
	LLObjectSelection::iterator node_it;
	for (node_it = mSelectedObjects->begin(); node_it != mSelectedObjects->end(); ++node_it)
	{
		LLSelectNode *nodep = *node_it;
		nodep->setTransient(FALSE);
	}
}

void LLSelectMgr::deselectAllIfTooFar()
{
// [RLVa:KB] - Checked: RLVa-1.3.0
	if ( (!mSelectedObjects->isEmpty()) && ((gRlvHandler.hasBehaviour(RLV_BHVR_EDIT)) || (gRlvHandler.hasBehaviour(RLV_BHVR_EDITOBJ))) )
	{
		struct NotTransientOrFocusedMediaOrEditable : public LLSelectedNodeFunctor
		{
			bool apply(LLSelectNode* pNode)
			{
				const LLViewerObject* pObj = pNode->getObject();
				return (!pNode->isTransient()) && (pObj) && (!RlvActions::canEdit(pObj)) && (pObj->getID() != LLViewerMediaFocus::getInstance()->getFocusedObjectID());
			}
		} f;
		if (mSelectedObjects->getFirstRootNode(&f, TRUE))
			deselectAll();
	}
// [/RLVa:KB]

	if (mSelectedObjects->isEmpty() || mSelectedObjects->mSelectType == SELECT_TYPE_HUD)
	{
		return;
	}

// [RLVa:KB] - Checked: RLVa-1.2.0
	// [Fall-back code] Don't allow an active selection (except for HUD attachments - see above) when @interact restricted
	if (gRlvHandler.hasBehaviour(RLV_BHVR_INTERACT))
	{
		deselectAll();
		return;
	}
// [/RLVa:KB]

	// HACK: Don't deselect when we're navigating to rate an object's
	// owner or creator.  JC
	if (gMenuObject->getVisible())
	{
		return;
	}

	LLVector3d selectionCenter = getSelectionCenterGlobal();
//	if (gSavedSettings.getBOOL("LimitSelectDistance")
// [RLVa:KB] - Checked: 2010-04-11 (RLVa-1.2.0e) | Modified: RLVa-0.2.0f
	static RlvCachedBehaviourModifier<float> s_nFartouchDist(RLV_MODIFIER_FARTOUCHDIST);

	BOOL fRlvFartouch = gRlvHandler.hasBehaviour(RLV_BHVR_FARTOUCH) && LLToolMgr::instance().inEdit();
	if ( (gSavedSettings.getBOOL("LimitSelectDistance") || (fRlvFartouch) )
// [/RLVa:KB]
		&& (!mSelectedObjects->getPrimaryObject() || !mSelectedObjects->getPrimaryObject()->isAvatar())
		&& (mSelectedObjects->getPrimaryObject() != LLViewerMediaFocus::getInstance()->getFocusedObject())
		&& !mSelectedObjects->isAttachment()
		&& !selectionCenter.isExactlyZero())
	{
//		F32 deselect_dist = gSavedSettings.getF32("MaxSelectDistance");
// [RLVa:KB] - Checked: 2010-04-11 (RLVa-1.2.0e) | Modified: RLVa-0.2.0f
		F32 deselect_dist = (!fRlvFartouch) ? gSavedSettings.getF32("MaxSelectDistance") : s_nFartouchDist;
// [/RLVa:KB]
		F32 deselect_dist_sq = deselect_dist * deselect_dist;

		LLVector3d select_delta = gAgent.getPositionGlobal() - selectionCenter;
		F32 select_dist_sq = (F32) select_delta.magVecSquared();

		if (select_dist_sq > deselect_dist_sq)
		{
			if (mDebugSelectMgr)
			{
				LL_INFOS() << "Selection manager: auto-deselecting, select_dist = " << (F32) sqrt(select_dist_sq) << LL_ENDL;
				LL_INFOS() << "agent pos global = " << gAgent.getPositionGlobal() << LL_ENDL;
				LL_INFOS() << "selection pos global = " << selectionCenter << LL_ENDL;
			}

			deselectAll();
		}
	}
}


void LLSelectMgr::selectionSetObjectName(const std::string& name)
{
	std::string name_copy(name);

	// we only work correctly if 1 object is selected.
// FIRE-777
	if(mSelectedObjects->getRootObjectCount() >= 1)
//	if(mSelectedObjects->getRootObjectCount() == 1)
// /FIRE-777
	{
		sendListToRegions("ObjectName",
						  packAgentAndSessionID,
						  packObjectName,
                          logNoOp,
						  (void*)(&name_copy),
						  SEND_ONLY_ROOTS);
	}
// FIRE-777
	else if(mSelectedObjects->getObjectCount() >= 1)
//	else if(mSelectedObjects->getObjectCount() == 1)
// /FIRE-777
	{
		sendListToRegions("ObjectName",
						  packAgentAndSessionID,
						  packObjectName,
                          logNoOp,
						  (void*)(&name_copy),
						  SEND_INDIVIDUALS);
	}
}

void LLSelectMgr::selectionSetObjectDescription(const std::string& desc)
{
	std::string desc_copy(desc);

	// we only work correctly if 1 object is selected.
// FIRE-777
	if(mSelectedObjects->getRootObjectCount() >= 1)
//	if(mSelectedObjects->getRootObjectCount() == 1)
// /FIRE-777
	{
		sendListToRegions("ObjectDescription",
						  packAgentAndSessionID,
						  packObjectDescription,
                          logNoOp,
						  (void*)(&desc_copy),
						  SEND_ONLY_ROOTS);
	}
// FIRE-777
	else if(mSelectedObjects->getObjectCount() >= 1)
//	else if(mSelectedObjects->getObjectCount() == 1)
// /FIRE-777
	{
		sendListToRegions("ObjectDescription",
						  packAgentAndSessionID,
						  packObjectDescription,
                          logNoOp,
						  (void*)(&desc_copy),
						  SEND_INDIVIDUALS);
	}
}

void LLSelectMgr::selectionSetObjectCategory(const LLCategory& category)
{
	// for now, we only want to be able to set one root category at
	// a time.
	if(mSelectedObjects->getRootObjectCount() != 1) return;
	sendListToRegions("ObjectCategory",
					  packAgentAndSessionID,
					  packObjectCategory,
                      logNoOp,
					  (void*)(&category),
					  SEND_ONLY_ROOTS);
}

void LLSelectMgr::selectionSetObjectSaleInfo(const LLSaleInfo& sale_info)
{
	sendListToRegions("ObjectSaleInfo",
					  packAgentAndSessionID,
					  packObjectSaleInfo,
                      logNoOp,
					  (void*)(&sale_info),
					  SEND_ONLY_ROOTS);
}

//----------------------------------------------------------------------
// Attachments
//----------------------------------------------------------------------

void LLSelectMgr::sendAttach(U8 attachment_point, bool replace)
{
	LLViewerObject* attach_object = mSelectedObjects->getFirstRootObject();

	if (!attach_object || !isAgentAvatarValid() || mSelectedObjects->mSelectType != SELECT_TYPE_WORLD)
	{
		return;
	}

	BOOL build_mode = LLToolMgr::getInstance()->inEdit();
	// Special case: Attach to default location for this object.
	if (0 == attachment_point ||
		get_if_there(gAgentAvatarp->mAttachmentPoints, (S32)attachment_point, (LLViewerJointAttachment*)NULL))
	{
		if (!replace || attachment_point != 0)
		{
			// If we know the attachment point then we got here by clicking an
			// "Attach to..." context menu item, so we should add, not replace.
			attachment_point |= ATTACHMENT_ADD;
		}

		sendListToRegions(
			"ObjectAttach",
			packAgentIDAndSessionAndAttachment, 
			packObjectIDAndRotation, 
            logAttachmentRequest,
			&attachment_point, 
			SEND_ONLY_ROOTS );
		if (!build_mode)
		{
			// After "ObjectAttach" server will unsubscribe us from properties updates
			// so either deselect objects or resend selection after attach packet reaches server
			// In case of build_mode LLPanelObjectInventory::refresh() will deal with selection
			deselectAll();
		}
	}
}

void LLSelectMgr::sendDetach()
{
	if (!mSelectedObjects->getNumNodes() || mSelectedObjects->mSelectType == SELECT_TYPE_WORLD)
	{
		return;
	}

	sendListToRegions(
		"ObjectDetach",
		packAgentAndSessionID,
		packObjectLocalID,
        logDetachRequest,
		NULL,
		SEND_ONLY_ROOTS );
}


void LLSelectMgr::sendDropAttachment()
{
	if (!mSelectedObjects->getNumNodes() || mSelectedObjects->mSelectType == SELECT_TYPE_WORLD)
	{
		return;
	}

	sendListToRegions(
		"ObjectDrop",
		packAgentAndSessionID,
		packObjectLocalID,
        logDetachRequest,
		NULL,
		SEND_ONLY_ROOTS);
}

//----------------------------------------------------------------------
// Links
//----------------------------------------------------------------------

void LLSelectMgr::sendLink()
{
	if (!mSelectedObjects->getNumNodes())
	{
		return;
	}

	sendListToRegions(
		"ObjectLink",
		packAgentAndSessionID,
		packObjectLocalID,
        logNoOp,
		NULL,
		SEND_ONLY_ROOTS);
}

void LLSelectMgr::sendDelink()
{
	if (!mSelectedObjects->getNumNodes())
	{
		return;
	}

	struct f : public LLSelectedObjectFunctor
	{ //on delink, any modifyable object should
		f() {}

		virtual bool apply(LLViewerObject* object)
		{
			if (object->permModify())
			{
				if (object->getPhysicsShapeType() == LLViewerObject::PHYSICS_SHAPE_NONE)
				{
					object->setPhysicsShapeType(LLViewerObject::PHYSICS_SHAPE_CONVEX_HULL);
					object->updateFlags();
				}
			}
			return true;
		}
	} sendfunc;
	getSelection()->applyToObjects(&sendfunc);


	// Delink needs to send individuals so you can unlink a single object from
	// a linked set.
	sendListToRegions(
		"ObjectDelink",
		packAgentAndSessionID,
		packObjectLocalID,
        logNoOp,
		NULL,
		SEND_INDIVIDUALS);
}


//----------------------------------------------------------------------
// Hinges
//----------------------------------------------------------------------

/*
void LLSelectMgr::sendHinge(U8 type)
{
	if (!mSelectedObjects->getNumNodes())
	{
		return;
	}

	sendListToRegions(
		"ObjectHinge",
		packHingeHead,
		packObjectLocalID,
		&type,
		SEND_ONLY_ROOTS);
}


void LLSelectMgr::sendDehinge()
{
	if (!mSelectedObjects->getNumNodes())
	{
		return;
	}

	sendListToRegions(
		"ObjectDehinge",
		packAgentAndSessionID,
		packObjectLocalID,
		NULL,
		SEND_ONLY_ROOTS);
}*/

void LLSelectMgr::sendSelect()
{
	if (!mSelectedObjects->getNumNodes())
	{
		return;
	}

	sendListToRegions(
		"ObjectSelect",
		packAgentAndSessionID,
		packObjectLocalID,
        logNoOp,
		NULL,
		SEND_INDIVIDUALS);
}

// static
void LLSelectMgr::packHingeHead(void *user_data)
{
	U8	*type = (U8 *)user_data;

	gMessageSystem->nextBlockFast(_PREHASH_AgentData);
	gMessageSystem->addUUIDFast(_PREHASH_AgentID, gAgent.getID() );
	gMessageSystem->addUUIDFast(_PREHASH_SessionID, gAgent.getSessionID() );
	gMessageSystem->nextBlockFast(_PREHASH_JointType);
	gMessageSystem->addU8Fast(_PREHASH_Type, *type );
}


void LLSelectMgr::selectionDump()
{
	struct f : public LLSelectedObjectFunctor
	{
		virtual bool apply(LLViewerObject* object)
		{
			object->dump();
			return true;
		}
	} func;
	getSelection()->applyToObjects(&func);	
}

void LLSelectMgr::saveSelectedObjectColors()
{
	struct f : public LLSelectedNodeFunctor
	{
		virtual bool apply(LLSelectNode* node)
		{
			node->saveColors();
			return true;
		}
	} func;
	getSelection()->applyToNodes(&func);	
}

void LLSelectMgr::saveSelectedShinyColors()
{
	struct f : public LLSelectedNodeFunctor
	{
		virtual bool apply(LLSelectNode* node)
		{
			node->saveShinyColors();
			return true;
		}
	} func;
	getSelection()->applyToNodes(&func);
}

void LLSelectMgr::saveSelectedObjectTextures()
{
	// invalidate current selection so we update saved textures
	struct f : public LLSelectedNodeFunctor
	{
		virtual bool apply(LLSelectNode* node)
		{
			node->mValid = FALSE;
			return true;
		}
	} func;
	getSelection()->applyToNodes(&func);	

	// request object properties message to get updated permissions data
	sendSelect();
}


// This routine should be called whenever a drag is initiated.
// also need to know to which simulator to send update message
void LLSelectMgr::saveSelectedObjectTransform(EActionType action_type)
{
	if (mSelectedObjects->isEmpty())
	{
		// nothing selected, so nothing to save
		return;
	}

	struct f : public LLSelectedNodeFunctor
	{
		EActionType mActionType;
		LLSelectMgr* mManager;
		f(EActionType a, LLSelectMgr* p) : mActionType(a), mManager(p) {}
		virtual bool apply(LLSelectNode* selectNode)
		{
			LLViewerObject*	object = selectNode->getObject();
			if (!object)
			{
				return true; // skip
			}
			selectNode->mSavedPositionLocal = object->getPosition();
			if (object->isAttachment())
			{
				if (object->isRootEdit())
				{
					LLXform* parent_xform = object->mDrawable->getXform()->getParent();
					if (parent_xform)
					{
						selectNode->mSavedPositionGlobal = gAgent.getPosGlobalFromAgent((object->getPosition() * parent_xform->getWorldRotation()) + parent_xform->getWorldPosition());
					}
					else
					{
						selectNode->mSavedPositionGlobal = object->getPositionGlobal();
					}
				}
				else
				{
					LLViewerObject* attachment_root = (LLViewerObject*)object->getParent();
					LLXform* parent_xform = attachment_root ? attachment_root->mDrawable->getXform()->getParent() : NULL;
					if (parent_xform)
					{
						LLVector3 root_pos = (attachment_root->getPosition() * parent_xform->getWorldRotation()) + parent_xform->getWorldPosition();
						LLQuaternion root_rot = (attachment_root->getRotation() * parent_xform->getWorldRotation());
						selectNode->mSavedPositionGlobal = gAgent.getPosGlobalFromAgent((object->getPosition() * root_rot) + root_pos);
					}
					else
					{
						selectNode->mSavedPositionGlobal = object->getPositionGlobal();
					}
				}
				selectNode->mSavedRotation = object->getRenderRotation();
			}
			else
			{
				selectNode->mSavedPositionGlobal = object->getPositionGlobal();
				selectNode->mSavedRotation = object->getRotationRegion();
			}
		
			selectNode->mSavedScale = object->getScale();
			selectNode->saveTextureScaleRatios(mManager->mTextureChannel);			
			return true;
		}
	} func(action_type, this);
	getSelection()->applyToNodes(&func);	
	
	mSavedSelectionBBox = getBBoxOfSelection();
}

struct LLSelectMgrApplyFlags : public LLSelectedObjectFunctor
{
	LLSelectMgrApplyFlags(U32 flags, BOOL state) : mFlags(flags), mState(state) {}
	U32 mFlags;
	BOOL mState;
	virtual bool apply(LLViewerObject* object)
	{
		if ( object->permModify())
		{
			if (object->isRoot()) 		// don't send for child objects
			{
				object->setFlags( mFlags, mState);
			}
			else if (FLAGS_WORLD & mFlags && ((LLViewerObject*)object->getRoot())->isSelected())
			{
				// FLAGS_WORLD are shared by all items in linkset
				object->setFlagsWithoutUpdate(FLAGS_WORLD & mFlags, mState);
			}
		};
		return true;
	}
};

void LLSelectMgr::selectionUpdatePhysics(BOOL physics)
{
	LLSelectMgrApplyFlags func(	FLAGS_USE_PHYSICS, physics);
	getSelection()->applyToObjects(&func);	
}

void LLSelectMgr::selectionUpdateTemporary(BOOL is_temporary)
{
	LLSelectMgrApplyFlags func(	FLAGS_TEMPORARY_ON_REZ, is_temporary);
	getSelection()->applyToObjects(&func);	
}

void LLSelectMgr::selectionUpdatePhantom(BOOL is_phantom)
{
	LLSelectMgrApplyFlags func(	FLAGS_PHANTOM, is_phantom);
	getSelection()->applyToObjects(&func);	
}

//----------------------------------------------------------------------
// Helpful packing functions for sendObjectMessage()
//----------------------------------------------------------------------

// static 
void LLSelectMgr::packAgentIDAndSessionAndAttachment( void *user_data)
{
	U8 *attachment_point = (U8*)user_data;
	gMessageSystem->nextBlockFast(_PREHASH_AgentData);
	gMessageSystem->addUUIDFast(_PREHASH_AgentID, gAgent.getID() );
	gMessageSystem->addUUIDFast(_PREHASH_SessionID, gAgent.getSessionID());
	gMessageSystem->addU8Fast(_PREHASH_AttachmentPoint, *attachment_point);
}

// static
void LLSelectMgr::packAgentID(	void *user_data)
{
	gMessageSystem->nextBlockFast(_PREHASH_AgentData);
	gMessageSystem->addUUIDFast(_PREHASH_AgentID, gAgent.getID() );
}

// static
void LLSelectMgr::packAgentAndSessionID(void* user_data)
{
	gMessageSystem->nextBlockFast(_PREHASH_AgentData);
	gMessageSystem->addUUIDFast(_PREHASH_AgentID, gAgent.getID());
	gMessageSystem->addUUIDFast(_PREHASH_SessionID, gAgent.getSessionID());
}

// static
void LLSelectMgr::packAgentAndGroupID(void* user_data)
{
	LLOwnerData *data = (LLOwnerData *)user_data;

	gMessageSystem->nextBlockFast(_PREHASH_AgentData);
	gMessageSystem->addUUIDFast(_PREHASH_AgentID, data->owner_id );
	gMessageSystem->addUUIDFast(_PREHASH_GroupID, data->group_id );
}

// static
void LLSelectMgr::packAgentAndSessionAndGroupID(void* user_data)
{
	LLUUID* group_idp = (LLUUID*) user_data;
	gMessageSystem->nextBlockFast(_PREHASH_AgentData);
	gMessageSystem->addUUIDFast(_PREHASH_AgentID, gAgent.getID());
	gMessageSystem->addUUIDFast(_PREHASH_SessionID, gAgent.getSessionID());
	gMessageSystem->addUUIDFast(_PREHASH_GroupID, *group_idp);
}

// static
void LLSelectMgr::packDuplicateHeader(void* data)
{
	LLUUID group_id(FSCommon::getGroupForRezzing());
	packAgentAndSessionAndGroupID(&group_id);

	LLDuplicateData* dup_data = (LLDuplicateData*) data;

	gMessageSystem->nextBlockFast(_PREHASH_SharedData);
	gMessageSystem->addVector3Fast(_PREHASH_Offset, dup_data->offset);
	gMessageSystem->addU32Fast(_PREHASH_DuplicateFlags, dup_data->flags);
}

// static
void LLSelectMgr::packDeleteHeader(void* userdata)
{
	BOOL force = (BOOL)(intptr_t)userdata;

	gMessageSystem->nextBlockFast(_PREHASH_AgentData);
	gMessageSystem->addUUIDFast(_PREHASH_AgentID, gAgent.getID() );
	gMessageSystem->addUUIDFast(_PREHASH_SessionID, gAgent.getSessionID());
	gMessageSystem->addBOOLFast(_PREHASH_Force, force);
}

// static
void LLSelectMgr::packAgentGroupAndCatID(void* user_data)
{
	LLBuyData* buy = (LLBuyData*)user_data;
	gMessageSystem->nextBlockFast(_PREHASH_AgentData);
	gMessageSystem->addUUIDFast(_PREHASH_AgentID, gAgent.getID());
	gMessageSystem->addUUIDFast(_PREHASH_SessionID, gAgent.getSessionID());
	gMessageSystem->addUUIDFast(_PREHASH_GroupID, gAgent.getGroupID());
	gMessageSystem->addUUIDFast(_PREHASH_CategoryID, buy->mCategoryID);
}

//static
void LLSelectMgr::packDeRezHeader(void* user_data)
{
	LLDeRezInfo* info = (LLDeRezInfo*)user_data;
	gMessageSystem->nextBlockFast(_PREHASH_AgentData);
	gMessageSystem->addUUIDFast(_PREHASH_AgentID, gAgent.getID());
	gMessageSystem->addUUIDFast(_PREHASH_SessionID, gAgent.getSessionID());
	gMessageSystem->nextBlockFast(_PREHASH_AgentBlock);
	gMessageSystem->addUUIDFast(_PREHASH_GroupID, gAgent.getGroupID());
	gMessageSystem->addU8Fast(_PREHASH_Destination, (U8)info->mDestination);
	gMessageSystem->addUUIDFast(_PREHASH_DestinationID, info->mDestinationID);
	LLUUID tid;
	tid.generate();
	gMessageSystem->addUUIDFast(_PREHASH_TransactionID, tid);
	const U8 PACKET = 1;
	gMessageSystem->addU8Fast(_PREHASH_PacketCount, PACKET);
	gMessageSystem->addU8Fast(_PREHASH_PacketNumber, PACKET);
}

// static 
void LLSelectMgr::packObjectID(LLSelectNode* node, void *user_data)
{
	gMessageSystem->nextBlockFast(_PREHASH_ObjectData);
	gMessageSystem->addUUIDFast(_PREHASH_ObjectID, node->getObject()->mID );
}

void LLSelectMgr::packObjectIDAndRotation(LLSelectNode* node, void *user_data)
{
	gMessageSystem->nextBlockFast(_PREHASH_ObjectData);
	gMessageSystem->addU32Fast(_PREHASH_ObjectLocalID, node->getObject()->getLocalID() );
	gMessageSystem->addQuatFast(_PREHASH_Rotation, node->getObject()->getRotation());
}

void LLSelectMgr::packObjectClickAction(LLSelectNode* node, void *user_data)
{
	gMessageSystem->nextBlockFast(_PREHASH_ObjectData);
	gMessageSystem->addU32Fast(_PREHASH_ObjectLocalID, node->getObject()->getLocalID() );
	gMessageSystem->addU8("ClickAction", node->getObject()->getClickAction());
}

void LLSelectMgr::packObjectIncludeInSearch(LLSelectNode* node, void *user_data)
{
	gMessageSystem->nextBlockFast(_PREHASH_ObjectData);
	gMessageSystem->addU32Fast(_PREHASH_ObjectLocalID, node->getObject()->getLocalID() );
	gMessageSystem->addBOOL("IncludeInSearch", node->getObject()->getIncludeInSearch());
}

// static
void LLSelectMgr::packObjectLocalID(LLSelectNode* node, void *)
{
	gMessageSystem->nextBlockFast(_PREHASH_ObjectData);
	gMessageSystem->addU32Fast(_PREHASH_ObjectLocalID, node->getObject()->getLocalID());
}

// static
void LLSelectMgr::packObjectName(LLSelectNode* node, void* user_data)
{
	const std::string* name = (const std::string*)user_data;
	if(!name->empty())
	{
		gMessageSystem->nextBlockFast(_PREHASH_ObjectData);
		gMessageSystem->addU32Fast(_PREHASH_LocalID, node->getObject()->getLocalID());
		gMessageSystem->addStringFast(_PREHASH_Name, *name);
	}
}

// static
void LLSelectMgr::packObjectDescription(LLSelectNode* node, void* user_data)
{
	const std::string* desc = (const std::string*)user_data;
	if(desc)
	{	// Empty (non-null, but zero length) descriptions are OK
		gMessageSystem->nextBlockFast(_PREHASH_ObjectData);
		gMessageSystem->addU32Fast(_PREHASH_LocalID, node->getObject()->getLocalID());
		gMessageSystem->addStringFast(_PREHASH_Description, *desc);
	}
}

// static
void LLSelectMgr::packObjectCategory(LLSelectNode* node, void* user_data)
{
	LLCategory* category = (LLCategory*)user_data;
	if(!category) return;
	gMessageSystem->nextBlockFast(_PREHASH_ObjectData);
	gMessageSystem->addU32Fast(_PREHASH_LocalID, node->getObject()->getLocalID());
	category->packMessage(gMessageSystem);
}

// static
void LLSelectMgr::packObjectSaleInfo(LLSelectNode* node, void* user_data)
{
	LLSaleInfo* sale_info = (LLSaleInfo*)user_data;
	if(!sale_info) return;
	gMessageSystem->nextBlockFast(_PREHASH_ObjectData);
	gMessageSystem->addU32Fast(_PREHASH_LocalID, node->getObject()->getLocalID());
	sale_info->packMessage(gMessageSystem);
}

// static
void LLSelectMgr::packPhysics(LLSelectNode* node, void *user_data)
{
}

// static
void LLSelectMgr::packShape(LLSelectNode* node, void *user_data)
{
}

// static 
void LLSelectMgr::packPermissions(LLSelectNode* node, void *user_data)
{
	LLPermData *data = (LLPermData *)user_data;

	gMessageSystem->nextBlockFast(_PREHASH_ObjectData);
	gMessageSystem->addU32Fast(_PREHASH_ObjectLocalID, node->getObject()->getLocalID());

	gMessageSystem->addU8Fast(_PREHASH_Field,	data->mField);
	gMessageSystem->addBOOLFast(_PREHASH_Set,		data->mSet);
	gMessageSystem->addU32Fast(_PREHASH_Mask,		data->mMask);
}

// Utility function to send some information to every region containing
// an object on the selection list.  We want to do this to reduce the total
// number of packets sent by the viewer.
void LLSelectMgr::sendListToRegions(const std::string& message_name,
									void (*pack_header)(void *user_data), 
									void (*pack_body)(LLSelectNode* node, void *user_data), 
                                    void (*log_func)(LLSelectNode* node, void *user_data), 
									void *user_data,
									ESendType send_type)
{
	LLSelectNode* node;
	LLSelectNode* linkset_root = NULL;
	LLViewerRegion*	last_region;
	LLViewerRegion*	current_region;

	S32 objects_sent = 0;
	S32 packets_sent = 0;
	S32 objects_in_this_packet = 0;

	bool link_operation = message_name == "ObjectLink";

	//clear update override data (allow next update through)
	struct f : public LLSelectedNodeFunctor
	{
		virtual bool apply(LLSelectNode* node)
		{
			node->mLastPositionLocal.setVec(0,0,0);
			node->mLastRotation = LLQuaternion();
			node->mLastScale.setVec(0,0,0);
			return true;
		}
	} func;
	getSelection()->applyToNodes(&func);	

	std::queue<LLSelectNode*> nodes_to_send;

	struct push_all : public LLSelectedNodeFunctor
	{
		std::queue<LLSelectNode*>& nodes_to_send;
		push_all(std::queue<LLSelectNode*>& n) : nodes_to_send(n) {}
		virtual bool apply(LLSelectNode* node)
		{
			if (node->getObject())
			{
				nodes_to_send.push(node);
			}
			return true;
		}
	};
	struct push_some : public LLSelectedNodeFunctor
	{
		std::queue<LLSelectNode*>& nodes_to_send;
		bool mRoots;
		push_some(std::queue<LLSelectNode*>& n, bool roots) : nodes_to_send(n), mRoots(roots) {}
		virtual bool apply(LLSelectNode* node)
		{
			if (node->getObject())
			{
				BOOL is_root = node->getObject()->isRootEdit();
				if ((mRoots && is_root) || (!mRoots && !is_root))
				{
					nodes_to_send.push(node);
				}
			}
			return true;
		}
	};
	struct push_all  pushall(nodes_to_send);
	struct push_some pushroots(nodes_to_send, TRUE);
	struct push_some pushnonroots(nodes_to_send, FALSE);
	
	switch(send_type)
	{
	  case SEND_ONLY_ROOTS:
		  if(message_name == "ObjectBuy")
			getSelection()->applyToRootNodes(&pushroots);
		  else
			getSelection()->applyToRootNodes(&pushall);
		  
		break;
	  case SEND_INDIVIDUALS:
		getSelection()->applyToNodes(&pushall);
		break;
	  case SEND_ROOTS_FIRST:
		// first roots...
		getSelection()->applyToNodes(&pushroots);
		// then children...
		getSelection()->applyToNodes(&pushnonroots);
		break;
	  case SEND_CHILDREN_FIRST:
		// first children...
		getSelection()->applyToNodes(&pushnonroots);
		// then roots...
		getSelection()->applyToNodes(&pushroots);
		break;

	default:
		LL_ERRS() << "Bad send type " << send_type << " passed to SendListToRegions()" << LL_ENDL;
	}

	// bail if nothing selected
	if (nodes_to_send.empty())
	{
		return;
	}
	
	node = nodes_to_send.front();
	nodes_to_send.pop();

	// cache last region information
	current_region = node->getObject()->getRegion();

	// Start duplicate message
	// CRO: this isn't 
	gMessageSystem->newMessage(message_name.c_str());
	(*pack_header)(user_data);

	// For each object
	while (node != NULL)
	{
		// remember the last region, look up the current one
		last_region = current_region;
		current_region = node->getObject()->getRegion();

		// if to same simulator and message not too big
		if ((current_region == last_region)
			&& (! gMessageSystem->isSendFull(NULL))
			&& (objects_in_this_packet < MAX_OBJECTS_PER_PACKET))
		{
			if (link_operation && linkset_root == NULL)
			{
				// linksets over 254 will be split into multiple messages,
				// but we need to provide same root for all messages or we will get separate linksets
				linkset_root = node;
			}
			// add another instance of the body of the data
			(*pack_body)(node, user_data);
            // do any related logging
            (*log_func)(node, user_data);
			++objects_sent;
			++objects_in_this_packet;

			// and on to the next object
			if(nodes_to_send.empty())
			{
				node = NULL;
			}
			else
			{
				node = nodes_to_send.front();
				nodes_to_send.pop();
			}
		}
		else
		{
			// otherwise send current message and start new one
			gMessageSystem->sendReliable( last_region->getHost());
			packets_sent++;
			objects_in_this_packet = 0;

			gMessageSystem->newMessage(message_name.c_str());
			(*pack_header)(user_data);

			if (linkset_root != NULL)
			{
				if (current_region != last_region)
				{
					// root should be in one region with the child, reset it
					linkset_root = NULL;
				}
				else
				{
					// add root instance into new message
					(*pack_body)(linkset_root, user_data);
					++objects_sent;
					++objects_in_this_packet;
				}
			}

			// don't move to the next object, we still need to add the
			// body data. 
		}
	}

	// flush messages
	if (gMessageSystem->getCurrentSendTotal() > 0)
	{
		gMessageSystem->sendReliable( current_region->getHost());
		packets_sent++;
	}
	else
	{
		gMessageSystem->clearMessage();
	}

	// LL_INFOS() << "sendListToRegions " << message_name << " obj " << objects_sent << " pkt " << packets_sent << LL_ENDL;
}


//
// Network communications
//

void LLSelectMgr::requestObjectPropertiesFamily(LLViewerObject* object)
{
	LLMessageSystem* msg = gMessageSystem;

	msg->newMessageFast(_PREHASH_RequestObjectPropertiesFamily);
	msg->nextBlockFast(_PREHASH_AgentData);
	msg->addUUIDFast(_PREHASH_AgentID, gAgent.getID());
	msg->addUUIDFast(_PREHASH_SessionID, gAgent.getSessionID());
	msg->nextBlockFast(_PREHASH_ObjectData);
	msg->addU32Fast(_PREHASH_RequestFlags, 0x0 );
	msg->addUUIDFast(_PREHASH_ObjectID, object->mID );

	LLViewerRegion* regionp = object->getRegion();
	msg->sendReliable( regionp->getHost() );
}


// static
void LLSelectMgr::processObjectProperties(LLMessageSystem* msg, void** user_data)
{
	S32 i;
	S32 count = msg->getNumberOfBlocksFast(_PREHASH_ObjectData);
	for (i = 0; i < count; i++)
	{
		LLUUID id;
		msg->getUUIDFast(_PREHASH_ObjectData, _PREHASH_ObjectID, id, i);

		LLUUID creator_id;
		LLUUID owner_id;
		LLUUID group_id;
		LLUUID last_owner_id;
		U64 creation_date;
		LLUUID extra_id;
		U32 base_mask, owner_mask, group_mask, everyone_mask, next_owner_mask;
		LLSaleInfo sale_info;
		LLCategory category;
		LLAggregatePermissions ag_perms;
		LLAggregatePermissions ag_texture_perms;
		LLAggregatePermissions ag_texture_perms_owner;
		
		msg->getUUIDFast(_PREHASH_ObjectData, _PREHASH_CreatorID, creator_id, i);
		msg->getUUIDFast(_PREHASH_ObjectData, _PREHASH_OwnerID, owner_id, i);
		msg->getUUIDFast(_PREHASH_ObjectData, _PREHASH_GroupID, group_id, i);
		msg->getU64Fast(_PREHASH_ObjectData, _PREHASH_CreationDate, creation_date, i);
		msg->getU32Fast(_PREHASH_ObjectData, _PREHASH_BaseMask, base_mask, i);
		msg->getU32Fast(_PREHASH_ObjectData, _PREHASH_OwnerMask, owner_mask, i);
		msg->getU32Fast(_PREHASH_ObjectData, _PREHASH_GroupMask, group_mask, i);
		msg->getU32Fast(_PREHASH_ObjectData, _PREHASH_EveryoneMask, everyone_mask, i);
		msg->getU32Fast(_PREHASH_ObjectData, _PREHASH_NextOwnerMask, next_owner_mask, i);
		sale_info.unpackMultiMessage(msg, _PREHASH_ObjectData, i);

		ag_perms.unpackMessage(msg, _PREHASH_ObjectData, _PREHASH_AggregatePerms, i);
		ag_texture_perms.unpackMessage(msg, _PREHASH_ObjectData, _PREHASH_AggregatePermTextures, i);
		ag_texture_perms_owner.unpackMessage(msg, _PREHASH_ObjectData, _PREHASH_AggregatePermTexturesOwner, i);
		category.unpackMultiMessage(msg, _PREHASH_ObjectData, i);

		S16 inv_serial = 0;
		msg->getS16Fast(_PREHASH_ObjectData, _PREHASH_InventorySerial, inv_serial, i);

		LLUUID item_id;
		msg->getUUIDFast(_PREHASH_ObjectData, _PREHASH_ItemID, item_id, i);
		LLUUID folder_id;
		msg->getUUIDFast(_PREHASH_ObjectData, _PREHASH_FolderID, folder_id, i);
		LLUUID from_task_id;
		msg->getUUIDFast(_PREHASH_ObjectData, _PREHASH_FromTaskID, from_task_id, i);

		msg->getUUIDFast(_PREHASH_ObjectData, _PREHASH_LastOwnerID, last_owner_id, i);

		std::string name;
		msg->getStringFast(_PREHASH_ObjectData, _PREHASH_Name, name, i);
		std::string desc;
		msg->getStringFast(_PREHASH_ObjectData, _PREHASH_Description, desc, i);

		std::string touch_name;
		msg->getStringFast(_PREHASH_ObjectData, _PREHASH_TouchName, touch_name, i);
		std::string sit_name;
		msg->getStringFast(_PREHASH_ObjectData, _PREHASH_SitName, sit_name, i);

		//unpack TE IDs
		uuid_vec_t texture_ids;
		S32 size = msg->getSizeFast(_PREHASH_ObjectData, i, _PREHASH_TextureID);
		if (size > 0)
		{
			S8 packed_buffer[SELECT_MAX_TES * UUID_BYTES];
			msg->getBinaryDataFast(_PREHASH_ObjectData, _PREHASH_TextureID, packed_buffer, 0, i, SELECT_MAX_TES * UUID_BYTES);

			for (S32 buf_offset = 0; buf_offset < size; buf_offset += UUID_BYTES)
			{
				LLUUID tid;
				memcpy(tid.mData, packed_buffer + buf_offset, UUID_BYTES);		/* Flawfinder: ignore */
				texture_ids.push_back(tid);
			}
		}


		// Iterate through nodes at end, since it can be on both the regular AND hover list
		struct f : public LLSelectedNodeFunctor
		{
			LLUUID mID;
			f(const LLUUID& id) : mID(id) {}
			virtual bool apply(LLSelectNode* node)
			{
				return (node->getObject() && node->getObject()->mID == mID);
			}
		} func(id);
		LLSelectNode* node = LLSelectMgr::getInstance()->getSelection()->getFirstNode(&func);

		if (!node)
		{
			// <FS:Techwolf Lupindo> area search
			FSAreaSearch* area_search_floater = LLFloaterReg::getTypedInstance<FSAreaSearch>("area_search");
			if(!(area_search_floater && area_search_floater->isActive())) // Don't spam the log when areasearch is active.
			{
			// </FS:Techwolf Lupindo>
			LL_WARNS() << "Couldn't find object " << id << " selected." << LL_ENDL;
			// <FS:Techwolf Lupindo> area search
			}
			// </FS:Techwolf Lupindo>
		}
		else
		{
			if (node->mInventorySerial != inv_serial)
			{
				node->getObject()->dirtyInventory();
			}

			// save texture data as soon as we get texture perms first time
			if (!node->mValid)
			{
				BOOL can_copy = FALSE;
				BOOL can_transfer = FALSE;

				LLAggregatePermissions::EValue value = LLAggregatePermissions::AP_NONE;
				if(node->getObject()->permYouOwner())
				{
					value = ag_texture_perms_owner.getValue(PERM_COPY);
					if (value == LLAggregatePermissions::AP_EMPTY || value == LLAggregatePermissions::AP_ALL)
					{
						can_copy = TRUE;
					}
					value = ag_texture_perms_owner.getValue(PERM_TRANSFER);
					if (value == LLAggregatePermissions::AP_EMPTY || value == LLAggregatePermissions::AP_ALL)
					{
						can_transfer = TRUE;
					}
				}
				else
				{
					value = ag_texture_perms.getValue(PERM_COPY);
					if (value == LLAggregatePermissions::AP_EMPTY || value == LLAggregatePermissions::AP_ALL)
					{
						can_copy = TRUE;
					}
					value = ag_texture_perms.getValue(PERM_TRANSFER);
					if (value == LLAggregatePermissions::AP_EMPTY || value == LLAggregatePermissions::AP_ALL)
					{
						can_transfer = TRUE;
					}
				}

				if (can_copy && can_transfer)
				{
					// this should be the only place that saved textures is called
					node->saveTextures(texture_ids);
				}
			}

			node->mValid = TRUE;
			node->mPermissions->init(creator_id, owner_id,
									 last_owner_id, group_id);
			node->mPermissions->initMasks(base_mask, owner_mask, everyone_mask, group_mask, next_owner_mask);
			node->mCreationDate = creation_date;
			node->mItemID = item_id;
			node->mFolderID = folder_id;
			node->mFromTaskID = from_task_id;
			node->mName.assign(name);
			node->mDescription.assign(desc);
			node->mSaleInfo = sale_info;
			node->mAggregatePerm = ag_perms;
			node->mAggregateTexturePerm = ag_texture_perms;
			node->mAggregateTexturePermOwner = ag_texture_perms_owner;
			node->mCategory = category;
			node->mInventorySerial = inv_serial;
			node->mSitName.assign(sit_name);
			node->mTouchName.assign(touch_name);

			// <FS:ND> Fire for any observer interested in object properties
			LLSelectMgr::instance().firePropertyReceived( node );
			// </FS:ND>
		}
	}

	dialog_refresh_all();

	// hack for left-click buy object
	LLToolPie::selectionPropertiesReceived();
}

// static
void LLSelectMgr::processObjectPropertiesFamily(LLMessageSystem* msg, void** user_data)
{
	LLUUID id;

	U32 request_flags;
	LLUUID creator_id;
	LLUUID owner_id;
	LLUUID group_id;
	LLUUID extra_id;
	U32 base_mask, owner_mask, group_mask, everyone_mask, next_owner_mask;
	LLSaleInfo sale_info;
	LLCategory category;
	
	msg->getU32Fast(_PREHASH_ObjectData, _PREHASH_RequestFlags,	request_flags );
	msg->getUUIDFast(_PREHASH_ObjectData, _PREHASH_ObjectID,		id );
	msg->getUUIDFast(_PREHASH_ObjectData, _PREHASH_OwnerID,		owner_id );
	msg->getUUIDFast(_PREHASH_ObjectData, _PREHASH_GroupID,		group_id );
	msg->getU32Fast(_PREHASH_ObjectData, _PREHASH_BaseMask,		base_mask );
	msg->getU32Fast(_PREHASH_ObjectData, _PREHASH_OwnerMask,		owner_mask );
	msg->getU32Fast(_PREHASH_ObjectData,_PREHASH_GroupMask,		group_mask );
	msg->getU32Fast(_PREHASH_ObjectData, _PREHASH_EveryoneMask,	everyone_mask );
	msg->getU32Fast(_PREHASH_ObjectData, _PREHASH_NextOwnerMask, next_owner_mask);
	sale_info.unpackMessage(msg, _PREHASH_ObjectData);
	category.unpackMessage(msg, _PREHASH_ObjectData);

	LLUUID last_owner_id;
	msg->getUUIDFast(_PREHASH_ObjectData, _PREHASH_LastOwnerID, last_owner_id );

	// unpack name & desc
	std::string name;
	msg->getStringFast(_PREHASH_ObjectData, _PREHASH_Name, name);

	std::string desc;
	msg->getStringFast(_PREHASH_ObjectData, _PREHASH_Description, desc);

	// the reporter widget askes the server for info about picked objects
	if (request_flags & COMPLAINT_REPORT_REQUEST )
	{
		LLFloaterReporter *reporterp = LLFloaterReg::findTypedInstance<LLFloaterReporter>("reporter");
		if (reporterp)
		{
			LLAvatarName av_name;
			LLAvatarNameCache::get(owner_id, &av_name);
			reporterp->setPickedObjectProperties(name, av_name.getUserName(), owner_id);
		}
	}
	else if (request_flags & OBJECT_PAY_REQUEST)
	{
		// check if the owner of the paid object is muted
		LLMuteList::getInstance()->autoRemove(owner_id, LLMuteList::AR_MONEY);
	}

	// Now look through all of the hovered nodes
	struct f : public LLSelectedNodeFunctor
	{
		LLUUID mID;
		f(const LLUUID& id) : mID(id) {}
		virtual bool apply(LLSelectNode* node)
		{
			return (node->getObject() && node->getObject()->mID == mID);
		}
	} func(id);
	LLSelectNode* node = LLSelectMgr::getInstance()->mHoverObjects->getFirstNode(&func);

	if (node)
	{
		node->mValid = TRUE;
		node->mPermissions->init(LLUUID::null, owner_id,
								 last_owner_id, group_id);
		node->mPermissions->initMasks(base_mask, owner_mask, everyone_mask, group_mask, next_owner_mask);
		node->mSaleInfo = sale_info;
		node->mCategory = category;
		node->mName.assign(name);
		node->mDescription.assign(desc);
	}

	dialog_refresh_all();
}


// static
void LLSelectMgr::processForceObjectSelect(LLMessageSystem* msg, void**)
{
	BOOL reset_list;
	msg->getBOOL("Header", "ResetList", reset_list);

	if (reset_list)
	{
		LLSelectMgr::getInstance()->deselectAll();
	}

	LLUUID full_id;
	S32 local_id;
	LLViewerObject* object;
	std::vector<LLViewerObject*> objects;
	S32 i;
	S32 block_count = msg->getNumberOfBlocks("Data");

	for (i = 0; i < block_count; i++)
	{
		msg->getS32("Data", "LocalID", local_id, i);

		gObjectList.getUUIDFromLocal(full_id, 
									 local_id, 
									 msg->getSenderIP(),
									 msg->getSenderPort());
		object = gObjectList.findObject(full_id);
		if (object)
		{
			objects.push_back(object);
		}
	}

	// Don't select, just highlight
	LLSelectMgr::getInstance()->highlightObjectAndFamily(objects);
}

extern F32	gGLModelView[16];

void LLSelectMgr::updateSilhouettes()
{
	S32 num_sils_genned = 0;

	LLVector3d	cameraPos = gAgentCamera.getCameraPositionGlobal();
	F32 currentCameraZoom = gAgentCamera.getCurrentCameraBuildOffset();

	if (!mSilhouetteImagep)
	{
		mSilhouetteImagep = LLViewerTextureManager::getFetchedTextureFromFile("silhouette.j2c", FTT_LOCAL_FILE, TRUE, LLGLTexture::BOOST_UI);
	}

	mHighlightedObjects->cleanupNodes();

	if((cameraPos - mLastCameraPos).magVecSquared() > SILHOUETTE_UPDATE_THRESHOLD_SQUARED * currentCameraZoom * currentCameraZoom)
	{
		struct f : public LLSelectedObjectFunctor
		{
			virtual bool apply(LLViewerObject* object)
			{
				object->setChanged(LLXform::SILHOUETTE);
				return true;
			}
		} func;
		getSelection()->applyToObjects(&func);	
		
		mLastCameraPos = gAgentCamera.getCameraPositionGlobal();
	}
	
	std::vector<LLViewerObject*> changed_objects;

	updateSelectionSilhouette(mSelectedObjects, num_sils_genned, changed_objects);
	if (mRectSelectedObjects.size() > 0)
	{
		//gGLSPipelineSelection.set();

		//mSilhouetteImagep->bindTexture();
		//glAlphaFunc(GL_GREATER, sHighlightAlphaTest);

		std::set<LLViewerObject*> roots;

		// sync mHighlightedObjects with mRectSelectedObjects since the latter is rebuilt every frame and former
		// persists from frame to frame to avoid regenerating object silhouettes
		// mHighlightedObjects includes all siblings of rect selected objects

		BOOL select_linked_set = !gSavedSettings.getBOOL("EditLinkedParts");

		// generate list of roots from current object selection
		for (std::set<LLPointer<LLViewerObject> >::iterator iter = mRectSelectedObjects.begin();
			 iter != mRectSelectedObjects.end(); iter++)
		{
			LLViewerObject *objectp = *iter;
			if (select_linked_set)
			{
				LLViewerObject *rootp = (LLViewerObject*)objectp->getRoot();
				roots.insert(rootp);
			}
			else
			{
				roots.insert(objectp);
			}
		}

		// remove highlight nodes not in roots list
		std::vector<LLSelectNode*> remove_these_nodes;
		std::vector<LLViewerObject*> remove_these_roots;

		for (LLObjectSelection::iterator iter = mHighlightedObjects->begin();
			 iter != mHighlightedObjects->end(); iter++)
		{
			LLSelectNode* node = *iter;
			LLViewerObject* objectp = node->getObject();
			if (!objectp)
				continue;
			if (objectp->isRoot() || !select_linked_set)
			{
				if (roots.count(objectp) == 0)
				{
					remove_these_nodes.push_back(node);
				}
				else
				{
					remove_these_roots.push_back(objectp);
				}
			}
			else
			{
				LLViewerObject* rootp = (LLViewerObject*)objectp->getRoot();

				if (roots.count(rootp) == 0)
				{
					remove_these_nodes.push_back(node);
				}
			}
		}

		// remove all highlight nodes no longer in rectangle selection
		for (std::vector<LLSelectNode*>::iterator iter = remove_these_nodes.begin();
			 iter != remove_these_nodes.end(); ++iter)
		{
			LLSelectNode* nodep = *iter;
			mHighlightedObjects->removeNode(nodep);
		}

		// remove all root objects already being highlighted
		for (std::vector<LLViewerObject*>::iterator iter = remove_these_roots.begin();
			 iter != remove_these_roots.end(); ++iter)
		{
			LLViewerObject* objectp = *iter;
			roots.erase(objectp);
		}

		// add all new objects in rectangle selection
		for (std::set<LLViewerObject*>::iterator iter = roots.begin();
			 iter != roots.end(); iter++)
		{
			LLViewerObject* objectp = *iter;
			if (!canSelectObject(objectp))
			{
				continue;
			}

			LLSelectNode* rect_select_root_node = new LLSelectNode(objectp, TRUE);
			rect_select_root_node->selectAllTEs(TRUE);

			 // <FS:ND> Color per highlighted object
			if( mHighlightColor.find( objectp ) != mHighlightColor.end() )
				rect_select_root_node->mHighlightColor = mHighlightColor[ objectp ];
			// </FS:ND>

			if (!select_linked_set)
			{
				rect_select_root_node->mIndividualSelection = TRUE;
			}
			else
			{
				LLViewerObject::const_child_list_t& child_list = objectp->getChildren();
				for (LLViewerObject::child_list_t::const_iterator iter = child_list.begin();
					 iter != child_list.end(); iter++)
				{
					LLViewerObject* child_objectp = *iter;
				
					if (!canSelectObject(child_objectp))
					{
						continue;
					}

					LLSelectNode* rect_select_node = new LLSelectNode(child_objectp, TRUE);
					rect_select_node->selectAllTEs(TRUE);
					mHighlightedObjects->addNodeAtEnd(rect_select_node);
				}
			}

			// Add the root last, to preserve order for link operations.
			mHighlightedObjects->addNodeAtEnd(rect_select_root_node);
		}

		num_sils_genned	= 0;

		// render silhouettes for highlighted objects
		//BOOL subtracting_from_selection = (gKeyboard->currentMask(TRUE) == MASK_CONTROL);
		for (S32 pass = 0; pass < 2; pass++)
		{
			for (LLObjectSelection::iterator iter = mHighlightedObjects->begin();
				 iter != mHighlightedObjects->end(); iter++)
			{
				LLSelectNode* node = *iter;
				LLViewerObject* objectp = node->getObject();
				if (!objectp)
					continue;
				
				// do roots first, then children so that root flags are cleared ASAP
				BOOL roots_only = (pass == 0);
				BOOL is_root = objectp->isRootEdit();
				if (roots_only != is_root)
				{
					continue;
				}

				if (!node->mSilhouetteExists 
					|| objectp->isChanged(LLXform::SILHOUETTE)
					|| (objectp->getParent() && objectp->getParent()->isChanged(LLXform::SILHOUETTE)))
				{
					if (num_sils_genned++ < MAX_SILS_PER_FRAME)
					{
						generateSilhouette(node, LLViewerCamera::getInstance()->getOrigin());
						changed_objects.push_back(objectp);			
					}
					else if (objectp->isAttachment() && objectp->getRootEdit()->mDrawable.notNull())
					{
						//RN: hack for orthogonal projection of HUD attachments
						LLViewerJointAttachment* attachment_pt = (LLViewerJointAttachment*)objectp->getRootEdit()->mDrawable->getParent();
						if (attachment_pt && attachment_pt->getIsHUDAttachment())
						{
							LLVector3 camera_pos = LLVector3(-10000.f, 0.f, 0.f);
							generateSilhouette(node, camera_pos);
						}
					}
				}
				//LLColor4 highlight_color;
				//
				//if (subtracting_from_selection)
				//{
				//	node->renderOneSilhouette(LLColor4::red);
				//}
				//else if (!objectp->isSelected())
				//{
				//	highlight_color = objectp->isRoot() ? sHighlightParentColor : sHighlightChildColor;
				//	node->renderOneSilhouette(highlight_color);
				//}
			}
		}
		//mSilhouetteImagep->unbindTexture(0, GL_TEXTURE_2D);
	}
	else
	{
		mHighlightedObjects->deleteAllNodes();
	}

	for (std::vector<LLViewerObject*>::iterator iter = changed_objects.begin();
		 iter != changed_objects.end(); ++iter)
	{
		// clear flags after traversing node list (as child objects need to refer to parent flags, etc)
		LLViewerObject* objectp = *iter;
		objectp->clearChanged(LLXform::MOVED | LLXform::SILHOUETTE);
	}
	
	//gGL.setAlphaRejectSettings(LLRender::CF_DEFAULT);
}

void LLSelectMgr::updateSelectionSilhouette(LLObjectSelectionHandle object_handle, S32& num_sils_genned, std::vector<LLViewerObject*>& changed_objects)
{
	if (object_handle->getNumNodes())
	{
		//gGLSPipelineSelection.set();

		//mSilhouetteImagep->bindTexture();
		//glAlphaFunc(GL_GREATER, sHighlightAlphaTest);

		for (S32 pass = 0; pass < 2; pass++)
		{
			for (LLObjectSelection::iterator iter = object_handle->begin();
				iter != object_handle->end(); iter++)
			{
				LLSelectNode* node = *iter;
				LLViewerObject* objectp = node->getObject();
				if (!objectp)
					continue;
				// do roots first, then children so that root flags are cleared ASAP
				BOOL roots_only = (pass == 0);
				BOOL is_root = (objectp->isRootEdit());
				if (roots_only != is_root || objectp->mDrawable.isNull())
				{
					continue;
				}

				if (!node->mSilhouetteExists 
					|| objectp->isChanged(LLXform::SILHOUETTE)
					|| (objectp->getParent() && objectp->getParent()->isChanged(LLXform::SILHOUETTE)))
				{
					if (num_sils_genned++ < MAX_SILS_PER_FRAME)// && objectp->mDrawable->isVisible())
					{
						generateSilhouette(node, LLViewerCamera::getInstance()->getOrigin());
						changed_objects.push_back(objectp);
					}
					else if (objectp->isAttachment())
					{
						//RN: hack for orthogonal projection of HUD attachments
						LLViewerJointAttachment* attachment_pt = (LLViewerJointAttachment*)objectp->getRootEdit()->mDrawable->getParent();
						if (attachment_pt && attachment_pt->getIsHUDAttachment())
						{
							LLVector3 camera_pos = LLVector3(-10000.f, 0.f, 0.f);
							generateSilhouette(node, camera_pos);
						}
					}
				}
			}
		}
	}
}
void LLSelectMgr::renderSilhouettes(BOOL for_hud)
{
	// <FS:KC> show/hide build highlight
	// if (!mRenderSilhouettes || !mRenderHighlightSelections)
	if (((mFSShowHideHighlight == FS_SHOW_HIDE_HIGHLIGHT_NORMAL) && (!mRenderSilhouettes || !mRenderHighlightSelections)) || (mFSShowHideHighlight == FS_SHOW_HIDE_HIGHLIGHT_HIDE))
	// </FS:KC>
	{
		return;
	}

	gGL.getTexUnit(0)->bind(mSilhouetteImagep);
	LLGLSPipelineSelection gls_select;
	LLGLEnable blend(GL_BLEND);
	LLGLDepthTest gls_depth(GL_TRUE, GL_FALSE);

	if (isAgentAvatarValid() && for_hud)
	{
		LLBBox hud_bbox = gAgentAvatarp->getHUDBBox();

		F32 cur_zoom = gAgentCamera.mHUDCurZoom;

		// set up transform to encompass bounding box of HUD
		gGL.matrixMode(LLRender::MM_PROJECTION);
		gGL.pushMatrix();
		gGL.loadIdentity();
		F32 depth = llmax(1.f, hud_bbox.getExtentLocal().mV[VX] * 1.1f);
		gGL.ortho(-0.5f * LLViewerCamera::getInstance()->getAspect(), 0.5f * LLViewerCamera::getInstance()->getAspect(), -0.5f, 0.5f, 0.f, depth);

		gGL.matrixMode(LLRender::MM_MODELVIEW);
		gGL.pushMatrix();
		gGL.pushUIMatrix();
		gGL.loadUIIdentity();
		gGL.loadIdentity();
		gGL.loadMatrix(OGL_TO_CFR_ROTATION);		// Load Cory's favorite reference frame
		gGL.translatef(-hud_bbox.getCenterLocal().mV[VX] + (depth *0.5f), 0.f, 0.f);
		gGL.scalef(cur_zoom, cur_zoom, cur_zoom);
	}
	if (mSelectedObjects->getNumNodes())
	{
		LLUUID inspect_item_id= LLUUID::null;
		LLFloaterInspect* inspect_instance = LLFloaterReg::getTypedInstance<LLFloaterInspect>("inspect");
		if(inspect_instance && inspect_instance->getVisible())
		{
			inspect_item_id = inspect_instance->getSelectedUUID();
		}
		else
		{
			LLSidepanelTaskInfo *panel_task_info = LLSidepanelTaskInfo::getActivePanel();
			if (panel_task_info)
			{
				inspect_item_id = panel_task_info->getSelectedUUID();
			}
		}

		LLUUID focus_item_id = LLViewerMediaFocus::getInstance()->getFocusedObjectID();
		// <FS:Ansariel> Improve selection silhouette rendering speed by Drake Arconis
		//for (S32 pass = 0; pass < 2; pass++)
		{
			for (LLObjectSelection::iterator iter = mSelectedObjects->begin();
				 iter != mSelectedObjects->end(); iter++)
			{
				LLSelectNode* node = *iter;
				LLViewerObject* objectp = node->getObject();
				if (!objectp)
					continue;
				if (objectp->isHUDAttachment() != for_hud)
				{
					continue;
				}
				if (objectp->getID() == focus_item_id)
				{
					node->renderOneSilhouette(gFocusMgr.getFocusColor());
				}
				else if(objectp->getID() == inspect_item_id)
				{
					node->renderOneSilhouette(sHighlightInspectColor);
				}
				else if (node->isTransient())
				{
					BOOL oldHidden = LLSelectMgr::sRenderHiddenSelections;
					LLSelectMgr::sRenderHiddenSelections = FALSE;
					node->renderOneSilhouette(sContextSilhouetteColor);
					LLSelectMgr::sRenderHiddenSelections = oldHidden;
				}
				else if (objectp->isRootEdit())
				{
					node->renderOneSilhouette(sSilhouetteParentColor);
				}
				else
				{
					node->renderOneSilhouette(sSilhouetteChildColor);
				}
			}
		}
	}

	if (mHighlightedObjects->getNumNodes())
	{
		// render silhouettes for highlighted objects
		BOOL subtracting_from_selection = (gKeyboard->currentMask(TRUE) == MASK_CONTROL);
		for (S32 pass = 0; pass < 2; pass++)
		{
			for (LLObjectSelection::iterator iter = mHighlightedObjects->begin();
				 iter != mHighlightedObjects->end(); iter++)
			{
				LLSelectNode* node = *iter;
				LLViewerObject* objectp = node->getObject();
				if (!objectp)
					continue;
				if (objectp->isHUDAttachment() != for_hud)
				{
					continue;
				}

				if (subtracting_from_selection)
				{
					node->renderOneSilhouette(LLColor4::red);
				}
				else if (!objectp->isSelected())
				{
					LLColor4 highlight_color = objectp->isRoot() ? sHighlightParentColor : sHighlightChildColor;
					node->renderOneSilhouette(highlight_color);
				}
			}
		}
	}

	if (isAgentAvatarValid() && for_hud)
	{
		gGL.matrixMode(LLRender::MM_PROJECTION);
		gGL.popMatrix();

		gGL.matrixMode(LLRender::MM_MODELVIEW);
		gGL.popMatrix();
		gGL.popUIMatrix();
		stop_glerror();
	}

	gGL.getTexUnit(0)->unbind(LLTexUnit::TT_TEXTURE);
}

void LLSelectMgr::generateSilhouette(LLSelectNode* nodep, const LLVector3& view_point)
{
	LLViewerObject* objectp = nodep->getObject();

	if (objectp && objectp->getPCode() == LL_PCODE_VOLUME)
	{
		((LLVOVolume*)objectp)->generateSilhouette(nodep, view_point);
	}
}

//
// Utility classes
//
LLSelectNode::LLSelectNode(LLViewerObject* object, BOOL glow)
:	mObject(object),
	mIndividualSelection(FALSE),
	mTransient(FALSE),
	mValid(FALSE),
	mPermissions(new LLPermissions()),
	mInventorySerial(0),
	mSilhouetteExists(FALSE),
	mDuplicated(FALSE),
	mTESelectMask(0),
	mLastTESelected(0),
	mName(LLStringUtil::null),
	mDescription(LLStringUtil::null),
	mTouchName(LLStringUtil::null),
	mSitName(LLStringUtil::null),
	mCreationDate(0)
{
	saveColors();
	saveShinyColors();
}

LLSelectNode::LLSelectNode(const LLSelectNode& nodep)
{
	mTESelectMask = nodep.mTESelectMask;
	mLastTESelected = nodep.mLastTESelected;

	mIndividualSelection = nodep.mIndividualSelection;

	mValid = nodep.mValid;
	mTransient		= nodep.mTransient;
	mPermissions = new LLPermissions(*nodep.mPermissions);
	mSaleInfo = nodep.mSaleInfo;;
	mAggregatePerm = nodep.mAggregatePerm;
	mAggregateTexturePerm = nodep.mAggregateTexturePerm;
	mAggregateTexturePermOwner = nodep.mAggregateTexturePermOwner;
	mName = nodep.mName;
	mDescription = nodep.mDescription;
	mCategory = nodep.mCategory;
	mInventorySerial = 0;
	mSavedPositionLocal = nodep.mSavedPositionLocal;
	mSavedPositionGlobal = nodep.mSavedPositionGlobal;
	mSavedScale = nodep.mSavedScale;
	mSavedRotation = nodep.mSavedRotation;
	mDuplicated = nodep.mDuplicated;
	mDuplicatePos = nodep.mDuplicatePos;
	mDuplicateRot = nodep.mDuplicateRot;
	mItemID = nodep.mItemID;
	mFolderID = nodep.mFolderID;
	mFromTaskID = nodep.mFromTaskID;
	mTouchName = nodep.mTouchName;
	mSitName = nodep.mSitName;
	mCreationDate = nodep.mCreationDate;

	mSilhouetteVertices = nodep.mSilhouetteVertices;
	mSilhouetteNormals = nodep.mSilhouetteNormals;
	mSilhouetteExists = nodep.mSilhouetteExists;
	mObject = nodep.mObject;

	std::vector<LLColor4>::const_iterator color_iter;
	mSavedColors.clear();
	for (color_iter = nodep.mSavedColors.begin(); color_iter != nodep.mSavedColors.end(); ++color_iter)
	{
		mSavedColors.push_back(*color_iter);
	}
	mSavedShinyColors.clear();
	for (color_iter = nodep.mSavedShinyColors.begin(); color_iter != nodep.mSavedShinyColors.end(); ++color_iter)
	{
		mSavedShinyColors.push_back(*color_iter);
	}
	
	saveTextures(nodep.mSavedTextures);
}

LLSelectNode::~LLSelectNode()
{
	delete mPermissions;
	mPermissions = NULL;
}

void LLSelectNode::selectAllTEs(BOOL b)
{
	mTESelectMask = b ? TE_SELECT_MASK_ALL : 0x0;
	mLastTESelected = 0;
}

void LLSelectNode::selectTE(S32 te_index, BOOL selected)
{
	if (te_index < 0 || te_index >= SELECT_MAX_TES)
	{
		return;
	}
	S32 mask = 0x1 << te_index;
	if(selected)
	{	
		mTESelectMask |= mask;
	}
	else
	{
		mTESelectMask &= ~mask;
	}
	mLastTESelected = te_index;
}

BOOL LLSelectNode::isTESelected(S32 te_index)
{
	if (te_index < 0 || te_index >= mObject->getNumTEs())
	{
		return FALSE;
	}
	return (mTESelectMask & (0x1 << te_index)) != 0;
}

S32 LLSelectNode::getLastSelectedTE()
{
	if (!isTESelected(mLastTESelected))
	{
		return -1;
	}
	return mLastTESelected;
}

S32 LLSelectNode::getLastOperatedTE()
{
	return mLastTESelected;
}

LLViewerObject* LLSelectNode::getObject()
{
	if (!mObject)
	{
		return NULL;
	}
	else if (mObject->isDead())
	{
		mObject = NULL;
	}
	return mObject;
}

void LLSelectNode::setObject(LLViewerObject* object)
{
	mObject = object;
}

void LLSelectNode::saveColors()
{
	if (mObject.notNull())
	{
		mSavedColors.clear();
		for (S32 i = 0; i < mObject->getNumTEs(); i++)
		{
			const LLTextureEntry &tep = mObject->getTEref(i);
			mSavedColors.push_back(tep.getColor());
		}
	}
}

void LLSelectNode::saveShinyColors()
{
	if (mObject.notNull())
	{
		mSavedShinyColors.clear();
		for (S32 i = 0; i < mObject->getNumTEs(); i++)
		{
			const LLMaterialPtr mat = mObject->getTEref(i).getMaterialParams();
			if (!mat.isNull())
			{
				mSavedShinyColors.push_back(mat->getSpecularLightColor());
			}
			else
			{
				mSavedShinyColors.push_back(LLColor4::white);
			}
		}
	}
}

void LLSelectNode::saveTextures(const uuid_vec_t& textures)
{
	if (mObject.notNull())
	{
		mSavedTextures.clear();

		for (uuid_vec_t::const_iterator texture_it = textures.begin();
			 texture_it != textures.end(); ++texture_it)
		{
			mSavedTextures.push_back(*texture_it);
		}
	}
}

void LLSelectNode::saveTextureScaleRatios(LLRender::eTexIndex index_to_query)
{
	mTextureScaleRatios.clear();

	if (mObject.notNull())
	{
		
		LLVector3 scale = mObject->getScale();

		for (U8 i = 0; i < mObject->getNumTEs(); i++)
		{
			F32 diffuse_s = 1.0f;
			F32 diffuse_t = 1.0f;
			
			LLVector3 v;
			const LLTextureEntry* tep = mObject->getTE(i);
			if (!tep)
				continue;

			U32 s_axis = VX;
			U32 t_axis = VY;
			LLPrimitive::getTESTAxes(i, &s_axis, &t_axis);

			tep->getScale(&diffuse_s,&diffuse_t);

			if (tep->getTexGen() == LLTextureEntry::TEX_GEN_PLANAR)
			{
				v.mV[s_axis] = diffuse_s*scale.mV[s_axis];
				v.mV[t_axis] = diffuse_t*scale.mV[t_axis];
				mTextureScaleRatios.push_back(v);
			}
			else
			{
				v.mV[s_axis] = diffuse_s/scale.mV[s_axis];
				v.mV[t_axis] = diffuse_t/scale.mV[t_axis];
				mTextureScaleRatios.push_back(v);
			}
		}
	}
}


// This implementation should be similar to LLTask::allowOperationOnTask
BOOL LLSelectNode::allowOperationOnNode(PermissionBit op, U64 group_proxy_power) const
{
	// Extract ownership.
	BOOL object_is_group_owned = FALSE;
	LLUUID object_owner_id;
	mPermissions->getOwnership(object_owner_id, object_is_group_owned);

	// Operations on invalid or public objects is not allowed.
	if (!mObject || (mObject->isDead()) || !mPermissions->isOwned())
	{
		return FALSE;
	}

	// The transfer permissions can never be given through proxy.
	if (PERM_TRANSFER == op)
	{
		// The owner of an agent-owned object can transfer to themselves.
		if ( !object_is_group_owned 
			&& (gAgent.getID() == object_owner_id) )
		{
			return TRUE;
		}
		else
		{
			// Otherwise check aggregate permissions.
			return mObject->permTransfer();
		}
	}

	if (PERM_MOVE == op
		|| PERM_MODIFY == op)
	{
		// only owners can move or modify their attachments
		// no proxy allowed.
		if (mObject->isAttachment() && object_owner_id != gAgent.getID())
		{
			return FALSE;
		}
	}

	// Calculate proxy_agent_id and group_id to use for permissions checks.
	// proxy_agent_id may be set to the object owner through group powers.
	// group_id can only be set to the object's group, if the agent is in that group.
	LLUUID group_id = LLUUID::null;
	LLUUID proxy_agent_id = gAgent.getID();

	// Gods can always operate.
	if (gAgent.isGodlike())
	{
		return TRUE;
	}

	// Check if the agent is in the same group as the object.
	LLUUID object_group_id = mPermissions->getGroup();
	if (object_group_id.notNull() &&
		gAgent.isInGroup(object_group_id))
	{
		// Assume the object's group during this operation.
		group_id = object_group_id;
	}

	// Only allow proxy powers for PERM_COPY if the actual agent can
	// receive the item (ie has PERM_TRANSFER permissions).
	// NOTE: op == PERM_TRANSFER has already been handled, but if
	// that ever changes we need to BLOCK proxy powers for PERM_TRANSFER.  DK 03/28/06
	if (PERM_COPY != op || mPermissions->allowTransferTo(gAgent.getID()))
	{
		// Check if the agent can assume ownership through group proxy or agent-granted proxy.
		if (   ( object_is_group_owned 
				&& gAgent.hasPowerInGroup(object_owner_id, group_proxy_power))
				// Only allow proxy for move, modify, and copy.
				|| ( (PERM_MOVE == op || PERM_MODIFY == op || PERM_COPY == op)
					&& (!object_is_group_owned
						&& gAgent.isGrantedProxy(*mPermissions))))
		{
			// This agent is able to assume the ownership role for this operation.
			proxy_agent_id = object_owner_id;
		}
	}
	
	// We now have max ownership information.
	if (PERM_OWNER == op)
	{
		// This this was just a check for ownership, we can now return the answer.
		return (proxy_agent_id == object_owner_id ? TRUE : FALSE);
	}

	// check permissions to see if the agent can operate
	return (mPermissions->allowOperationBy(op, proxy_agent_id, group_id));
}


//helper function for pushing relevant vertices from drawable to GL
void pushWireframe(LLDrawable* drawable)
{
	LLVOVolume* vobj = drawable->getVOVolume();
	if (vobj)
	{
		LLVertexBuffer::unbind();
		gGL.pushMatrix();
		gGL.multMatrix((F32*) vobj->getRelativeXform().mMatrix);

		LLVolume* volume = NULL;

		if (drawable->isState(LLDrawable::RIGGED))
		{
				vobj->updateRiggedVolume();
				volume = vobj->getRiggedVolume();
		}
		else
		{
			volume = vobj->getVolume();
		}

		if (volume)
		{
			for (S32 i = 0; i < volume->getNumVolumeFaces(); ++i)
			{
				const LLVolumeFace& face = volume->getVolumeFace(i);
				// <FS:Ansariel> Use a vbo for the static LLVertexBuffer::drawArray/Element functions; by Drake Arconis/Shyotl Kuhr
				//LLVertexBuffer::drawElements(LLRender::TRIANGLES, face.mPositions, NULL, face.mNumIndices, face.mIndices);
				LLVertexBuffer::drawElements(LLRender::TRIANGLES, face.mNumVertices, face.mPositions, NULL, face.mNumIndices, face.mIndices);
			}
		}

		gGL.popMatrix();
	}
	
}

void LLSelectNode::renderOneWireframe(const LLColor4& color) 
{
    //Need to because crash on ATI 3800 (and similar cards) MAINT-5018 
    LLGLDisable multisample(LLPipeline::RenderFSAASamples > 0 ? GL_MULTISAMPLE_ARB : 0);

    LLViewerObject* objectp = getObject();
    if (!objectp)
    {
        return;
    }

    LLDrawable* drawable = objectp->mDrawable;
    if (!drawable)
    {
        return;
    }

    LLGLSLShader* shader = LLGLSLShader::sCurBoundShaderPtr;

    if (shader)
    {
        gDebugProgram.bind();
    }

    gGL.matrixMode(LLRender::MM_MODELVIEW);
    gGL.pushMatrix();

    BOOL is_hud_object = objectp->isHUDAttachment();

    if (drawable->isActive())
    {
        gGL.loadMatrix(gGLModelView);
        gGL.multMatrix((F32*)objectp->getRenderMatrix().mMatrix);
    }
    else if (!is_hud_object)
    {
        gGL.loadIdentity();
        gGL.multMatrix(gGLModelView);
        LLVector3 trans = objectp->getRegion()->getOriginAgent();
        gGL.translatef(trans.mV[0], trans.mV[1], trans.mV[2]);
    }

    glPolygonMode(GL_FRONT_AND_BACK, GL_LINE);

    if (LLSelectMgr::sRenderHiddenSelections) // && gFloaterTools && gFloaterTools->getVisible())
    {
        gGL.blendFunc(LLRender::BF_SOURCE_COLOR, LLRender::BF_ONE);
        LLGLDepthTest gls_depth(GL_TRUE, GL_FALSE, GL_GEQUAL);
        if (shader)
        {
            gGL.diffuseColor4f(color.mV[VRED], color.mV[VGREEN], color.mV[VBLUE], 0.4f);
            pushWireframe(drawable);
        }
        else
        {
            // <FS:Ansariel> Don't use fixed functions when using shader renderer; found by Drake Arconis
            if (!LLGLSLShader::sNoFixedFunction)
            {
            // </FS:Ansariel>
                LLGLEnable fog(GL_FOG);
                glFogi(GL_FOG_MODE, GL_LINEAR);
                float d = (LLViewerCamera::getInstance()->getPointOfInterest() - LLViewerCamera::getInstance()->getOrigin()).magVec();
                LLColor4 fogCol = color * (F32)llclamp((LLSelectMgr::getInstance()->getSelectionCenterGlobal() - gAgentCamera.getCameraPositionGlobal()).magVec() / (LLSelectMgr::getInstance()->getBBoxOfSelection().getExtentLocal().magVec() * 4), 0.0, 1.0);
                glFogf(GL_FOG_START, d);
                glFogf(GL_FOG_END, d*(1 + (LLViewerCamera::getInstance()->getView() / LLViewerCamera::getInstance()->getDefaultFOV())));
                glFogfv(GL_FOG_COLOR, fogCol.mV);
            // <FS:Ansariel> Don't use fixed functions when using shader renderer; found by Drake Arconis
            }
            // </FS:Ansariel>

            gGL.setAlphaRejectSettings(LLRender::CF_DEFAULT);
            {
                gGL.diffuseColor4f(color.mV[VRED], color.mV[VGREEN], color.mV[VBLUE], 0.4f);
                pushWireframe(drawable);
            }
        }
    }

    gGL.flush();
    gGL.setSceneBlendType(LLRender::BT_ALPHA);

    gGL.diffuseColor4f(color.mV[VRED] * 2, color.mV[VGREEN] * 2, color.mV[VBLUE] * 2, LLSelectMgr::sHighlightAlpha * 2);

    {
        bool wireframe_selection = gFloaterTools && gFloaterTools->getVisible();

        LLGLDisable depth(wireframe_selection ? 0 : GL_BLEND);
        LLGLEnable stencil(wireframe_selection ? 0 : GL_STENCIL_TEST);

        if (!wireframe_selection)
        { //modify wireframe into outline selection mode
            glStencilFunc(GL_NOTEQUAL, 2, 0xffff);
            glStencilOp(GL_KEEP, GL_KEEP, GL_KEEP);
        }

        LLGLEnable offset(GL_POLYGON_OFFSET_LINE);
        glPolygonOffset(3.f, 3.f);
        glLineWidth(5.f);
        glPolygonMode(GL_FRONT_AND_BACK, GL_LINE);
        pushWireframe(drawable);
    }

    glLineWidth(1.f);
    glPolygonMode(GL_FRONT_AND_BACK, GL_FILL);
    gGL.popMatrix();

    if (shader)
    {
        shader->bind();
    }
}

//-----------------------------------------------------------------------------
// renderOneSilhouette()
//-----------------------------------------------------------------------------
// <FS:ND> Color per highlighted object
//void LLSelectNode::renderOneSilhouette(const LLColor4 &color)
void LLSelectNode::renderOneSilhouette(const LLColor4 &aColor)
// </FS:ND>
{
	 // <FS:ND> Color per highlighted object
	LLColor4 color( aColor );
	if( this->mHighlightColor.lengthSquared() > 0 )
		color = this->mHighlightColor;
	// </FS:ND>

	LLViewerObject* objectp = getObject();
	if (!objectp)
	{
		return;
	}

	LLDrawable* drawable = objectp->mDrawable;
	if(!drawable)
	{
		return;
	}

	LLVOVolume* vobj = drawable->getVOVolume();
	if (vobj && vobj->isMesh())
	{
		renderOneWireframe(color);
		return;
	}

	if (!mSilhouetteExists)
	{
		return;
	}

	BOOL is_hud_object = objectp->isHUDAttachment();
	
	if (mSilhouetteVertices.size() == 0 || mSilhouetteNormals.size() != mSilhouetteVertices.size())
	{
		return;
	}


	LLGLSLShader* shader = LLGLSLShader::sCurBoundShaderPtr;

	if (shader)
	{ //use UI program for selection highlights (texture color modulated by vertex color)
		gUIProgram.bind();
	}

	gGL.matrixMode(LLRender::MM_MODELVIEW);
	gGL.pushMatrix();
	gGL.pushUIMatrix();
	gGL.loadUIIdentity();

	if (!is_hud_object)
	{
		gGL.loadIdentity();
		gGL.multMatrix(gGLModelView);
	}
	
	
	if (drawable->isActive())
	{
		gGL.multMatrix((F32*) objectp->getRenderMatrix().mMatrix);
	}

	LLVolume *volume = objectp->getVolume();
	if (volume)
	{
		F32 silhouette_thickness;
		if (isAgentAvatarValid() && is_hud_object)
		{
			silhouette_thickness = LLSelectMgr::sHighlightThickness / gAgentCamera.mHUDCurZoom;
		}
		else
		{
			LLVector3 view_vector = LLViewerCamera::getInstance()->getOrigin() - objectp->getRenderPosition();
			silhouette_thickness = view_vector.magVec() * LLSelectMgr::sHighlightThickness * (LLViewerCamera::getInstance()->getView() / LLViewerCamera::getInstance()->getDefaultFOV());
		}		
		F32 animationTime = (F32)LLFrameTimer::getElapsedSeconds();

		F32 u_coord = fmod(animationTime * LLSelectMgr::sHighlightUAnim, 1.f);
		F32 v_coord = 1.f - fmod(animationTime * LLSelectMgr::sHighlightVAnim, 1.f);
		F32 u_divisor = 1.f / ((F32)(mSilhouetteVertices.size() - 1));

		if (LLSelectMgr::sRenderHiddenSelections) // && gFloaterTools && gFloaterTools->getVisible())
		{
			gGL.flush();
			gGL.blendFunc(LLRender::BF_SOURCE_COLOR, LLRender::BF_ONE);
			// <FS:Ansariel> Don't use fixed functions when using shader renderer; found by Drake Arconis
			if (!LLGLSLShader::sNoFixedFunction)
			{
			// </FS:Ansariel>
				LLGLEnable fog(GL_FOG);
				glFogi(GL_FOG_MODE, GL_LINEAR);
				float d = (LLViewerCamera::getInstance()->getPointOfInterest()-LLViewerCamera::getInstance()->getOrigin()).magVec();
				LLColor4 fogCol = color * (F32)llclamp((LLSelectMgr::getInstance()->getSelectionCenterGlobal()-gAgentCamera.getCameraPositionGlobal()).magVec()/(LLSelectMgr::getInstance()->getBBoxOfSelection().getExtentLocal().magVec()*4), 0.0, 1.0);
				glFogf(GL_FOG_START, d);
				glFogf(GL_FOG_END, d*(1 + (LLViewerCamera::getInstance()->getView() / LLViewerCamera::getInstance()->getDefaultFOV())));
				glFogfv(GL_FOG_COLOR, fogCol.mV);
			// <FS:Ansariel> Don't use fixed functions when using shader renderer; found by Drake Arconis
			}
			// </FS:Ansariel>

			LLGLDepthTest gls_depth(GL_TRUE, GL_FALSE, GL_GEQUAL);
			gGL.setAlphaRejectSettings(LLRender::CF_DEFAULT);
			gGL.begin(LLRender::LINES);
			{
				gGL.color4f(color.mV[VRED], color.mV[VGREEN], color.mV[VBLUE], 0.4f);

				for(S32 i = 0; i < mSilhouetteVertices.size(); i += 2)
				{
					u_coord += u_divisor * LLSelectMgr::sHighlightUScale;
					gGL.texCoord2f( u_coord, v_coord );
					gGL.vertex3fv( mSilhouetteVertices[i].mV);
					u_coord += u_divisor * LLSelectMgr::sHighlightUScale;
					gGL.texCoord2f( u_coord, v_coord );
					gGL.vertex3fv(mSilhouetteVertices[i+1].mV);
				}
			}
            gGL.end();
			u_coord = fmod(animationTime * LLSelectMgr::sHighlightUAnim, 1.f);
		}

		gGL.flush();
		gGL.setSceneBlendType(LLRender::BT_ALPHA);
		gGL.begin(LLRender::TRIANGLES);
		{
			for(S32 i = 0; i < mSilhouetteVertices.size(); i+=2)
			{
				if (!mSilhouetteNormals[i].isFinite() ||
					!mSilhouetteNormals[i+1].isFinite())
				{ //skip skewed segments
					continue;
				}

				LLVector3 v[4];
				LLVector2 tc[4];
				v[0] = mSilhouetteVertices[i] + (mSilhouetteNormals[i] * silhouette_thickness);
				tc[0].set(u_coord, v_coord + LLSelectMgr::sHighlightVScale);

				v[1] = mSilhouetteVertices[i];
				tc[1].set(u_coord, v_coord);

				u_coord += u_divisor * LLSelectMgr::sHighlightUScale;

				v[2] = mSilhouetteVertices[i+1] + (mSilhouetteNormals[i+1] * silhouette_thickness);
				tc[2].set(u_coord, v_coord + LLSelectMgr::sHighlightVScale);
				
				v[3] = mSilhouetteVertices[i+1];
				tc[3].set(u_coord,v_coord);

				gGL.color4f(color.mV[VRED], color.mV[VGREEN], color.mV[VBLUE], 0.0f); //LLSelectMgr::sHighlightAlpha);
				gGL.texCoord2fv(tc[0].mV);
				gGL.vertex3fv( v[0].mV ); 
				
				gGL.color4f(color.mV[VRED]*2, color.mV[VGREEN]*2, color.mV[VBLUE]*2, LLSelectMgr::sHighlightAlpha*2);
				gGL.texCoord2fv( tc[1].mV );
				gGL.vertex3fv( v[1].mV );

				gGL.color4f(color.mV[VRED], color.mV[VGREEN], color.mV[VBLUE], 0.0f); //LLSelectMgr::sHighlightAlpha);
				gGL.texCoord2fv( tc[2].mV );
				gGL.vertex3fv( v[2].mV );

				gGL.vertex3fv( v[2].mV );

				gGL.color4f(color.mV[VRED]*2, color.mV[VGREEN]*2, color.mV[VBLUE]*2, LLSelectMgr::sHighlightAlpha*2);
				gGL.texCoord2fv( tc[1].mV );
				gGL.vertex3fv( v[1].mV );

				gGL.texCoord2fv( tc[3].mV );
				gGL.vertex3fv( v[3].mV );			
			}
		}
		gGL.end();
		gGL.flush();
	}
	gGL.popMatrix();
	gGL.popUIMatrix();

	if (shader)
	{
		shader->bind();
	}
}

//
// Utility Functions
//

// *DEPRECATED: See header comment.
void dialog_refresh_all()
{
	// This is the easiest place to fire the update signal, as it will
	// make cleaning up the functions below easier.  Also, sometimes entities
	// outside the selection manager change properties of selected objects
	// and call into this function.  Yuck.
	LLSelectMgr::getInstance()->mUpdateSignal();

	// *TODO: Eliminate all calls into outside classes below, make those
	// objects register with the update signal.

	gFloaterTools->dirty();

	gMenuObject->needsArrange();

	if( gMenuAttachmentSelf->getVisible() )
	{
		gMenuAttachmentSelf->arrange();
	}
	if( gMenuAttachmentOther->getVisible() )
	{
		gMenuAttachmentOther->arrange();
	}

	LLFloaterProperties::dirtyAll();

	LLFloaterInspect* inspect_instance = LLFloaterReg::getTypedInstance<LLFloaterInspect>("inspect");
	if(inspect_instance)
	{
		inspect_instance->dirty();
	}

	LLSidepanelTaskInfo *panel_task_info = LLSidepanelTaskInfo::getActivePanel();
	if (panel_task_info)
	{
		panel_task_info->dirty();
	}
}

S32 get_family_count(LLViewerObject *parent)
{
	if (!parent)
	{
		LL_WARNS() << "Trying to get_family_count on null parent!" << LL_ENDL;
	}
	S32 count = 1;	// for this object
	LLViewerObject::const_child_list_t& child_list = parent->getChildren();
	for (LLViewerObject::child_list_t::const_iterator iter = child_list.begin();
		 iter != child_list.end(); iter++)
	{
		LLViewerObject* child = *iter;

		if (!child)
		{
			LL_WARNS() << "Family object has NULL child!  Show Doug." << LL_ENDL;
		}
		else if (child->isDead())
		{
			LL_WARNS() << "Family object has dead child object.  Show Doug." << LL_ENDL;
		}
		else
		{
			if (LLSelectMgr::getInstance()->canSelectObject(child))
			{
				count += get_family_count( child );
			}
		}
	}
	return count;
}

//-----------------------------------------------------------------------------
// updateSelectionCenter
//-----------------------------------------------------------------------------
void LLSelectMgr::updateSelectionCenter()
{
	const F32 MOVE_SELECTION_THRESHOLD = 1.f;		//  Movement threshold in meters for updating selection
													//  center (tractor beam)

	//override any object updates received
	//for selected objects
	overrideObjectUpdates();

	LLViewerObject* object = mSelectedObjects->getFirstObject();
	if (!object)
	{
		// nothing selected, probably grabbing
		// Ignore by setting to avatar origin.
		mSelectionCenterGlobal.clearVec();
		mShowSelection = FALSE;
		mSelectionBBox = LLBBox(); 
		mPauseRequest = NULL;
		resetAgentHUDZoom();

	}
	else
	{
		mSelectedObjects->mSelectType = getSelectTypeForObject(object);

		// <FS:Ansariel> Chalice Yao's pause agent on attachment selection
		//if (mSelectedObjects->mSelectType == SELECT_TYPE_ATTACHMENT && isAgentAvatarValid() && object->getParent() != NULL)
		//{
		//	mPauseRequest = gAgentAvatarp->requestPause();
		//}
		if (mSelectedObjects->mSelectType == SELECT_TYPE_ATTACHMENT)
		{
			if (isAgentAvatarValid() && object->permYouOwner())
			{
				mPauseRequest = gAgentAvatarp->requestPause();
			}
			else
			{
				LLViewerObject* objectp = mSelectedObjects->getPrimaryObject();
				if (objectp && objectp->isAttachment())
				{
					while (objectp && !objectp->isAvatar())
					{
						objectp = (LLViewerObject*)objectp->getParent();
					}

					if (objectp && objectp->isAvatar())
					{
						mPauseRequest = objectp->asAvatar()->requestPause();
					}
				}
			}
		}
		// </FS:Ansariel>
		else
		{
			mPauseRequest = NULL;
		}

		if (mSelectedObjects->mSelectType != SELECT_TYPE_HUD && isAgentAvatarValid())
		{
			// reset hud ZOOM
			gAgentCamera.mHUDTargetZoom = 1.f;
			gAgentCamera.mHUDCurZoom = 1.f;
		}

		mShowSelection = FALSE;
		LLBBox bbox;

		// have stuff selected
		LLVector3d select_center;
		// keep a list of jointed objects for showing the joint HUDEffects

		// Initialize the bounding box to the root prim, so the BBox orientation 
		// matches the root prim's (affecting the orientation of the manipulators). 
		bbox.addBBoxAgent( (mSelectedObjects->getFirstRootObject(TRUE))->getBoundingBoxAgent() ); 
	                 
		for (LLObjectSelection::iterator iter = mSelectedObjects->begin();
			 iter != mSelectedObjects->end(); iter++)
		{
			LLSelectNode* node = *iter;
			LLViewerObject* object = node->getObject();
			if (!object)
				continue;
			
			LLViewerObject *root = object->getRootEdit();
			if (mSelectedObjects->mSelectType == SELECT_TYPE_WORLD && // not an attachment
				!root->isChild(gAgentAvatarp) && // not the object you're sitting on
				!object->isAvatar()) // not another avatar
			{
				mShowSelection = TRUE;
			}

			bbox.addBBoxAgent( object->getBoundingBoxAgent() );
		}
		
		LLVector3 bbox_center_agent = bbox.getCenterAgent();
		mSelectionCenterGlobal = gAgent.getPosGlobalFromAgent(bbox_center_agent);
		mSelectionBBox = bbox;

	}
	
	if ( !(gAgentID == LLUUID::null)) 
	{
		LLTool		*tool = LLToolMgr::getInstance()->getCurrentTool();
		if (mShowSelection)
		{
			LLVector3d select_center_global;

			if( tool->isEditing() )
			{
				select_center_global = tool->getEditingPointGlobal();
			}
			else
			{
				select_center_global = mSelectionCenterGlobal;
			}

			// Send selection center if moved beyond threshold (used to animate tractor beam)	
			LLVector3d diff;
			diff = select_center_global - mLastSentSelectionCenterGlobal;

			if ( diff.magVecSquared() > MOVE_SELECTION_THRESHOLD*MOVE_SELECTION_THRESHOLD )
			{
				//  Transmit updated selection center 
				mLastSentSelectionCenterGlobal = select_center_global;
			}
		}
	}

	// give up edit menu if no objects selected
	if (gEditMenuHandler == this && mSelectedObjects->getObjectCount() == 0)
	{
		gEditMenuHandler = NULL;
	}
}

void LLSelectMgr::updatePointAt()
{
	if (mShowSelection)
	{
		if (mSelectedObjects->getObjectCount())
		{					
			LLVector3 select_offset;
			const LLPickInfo& pick = gViewerWindow->getLastPick();
			LLViewerObject *click_object = pick.getObject();
			if (click_object && click_object->isSelected())
			{
				// clicked on another object in our selection group, use that as target
				select_offset.setVec(pick.mObjectOffset);
				select_offset.rotVec(~click_object->getRenderRotation());
		
				gAgentCamera.setPointAt(POINTAT_TARGET_SELECT, click_object, select_offset);
				gAgentCamera.setLookAt(LOOKAT_TARGET_SELECT, click_object, select_offset);
			}
			else
			{
				// didn't click on an object this time, revert to pointing at center of first object
				gAgentCamera.setPointAt(POINTAT_TARGET_SELECT, mSelectedObjects->getFirstObject());
				gAgentCamera.setLookAt(LOOKAT_TARGET_SELECT, mSelectedObjects->getFirstObject());
			}
		}
		else
		{
			gAgentCamera.setPointAt(POINTAT_TARGET_CLEAR);
			gAgentCamera.setLookAt(LOOKAT_TARGET_CLEAR);
		}
	}
	else
	{
		gAgentCamera.setPointAt(POINTAT_TARGET_CLEAR);
		gAgentCamera.setLookAt(LOOKAT_TARGET_CLEAR);
	}
}

//-----------------------------------------------------------------------------
// getBBoxOfSelection()
//-----------------------------------------------------------------------------
LLBBox LLSelectMgr::getBBoxOfSelection() const
{
	return mSelectionBBox;
}


//-----------------------------------------------------------------------------
// canUndo()
//-----------------------------------------------------------------------------
BOOL LLSelectMgr::canUndo() const
{
	// Can edit or can move
	return const_cast<LLSelectMgr*>(this)->mSelectedObjects->getFirstUndoEnabledObject() != NULL; // HACK: casting away constness - MG;
}

//-----------------------------------------------------------------------------
// undo()
//-----------------------------------------------------------------------------
void LLSelectMgr::undo()
{
	BOOL select_linked_set = !gSavedSettings.getBOOL("EditLinkedParts");
	LLUUID group_id(gAgent.getGroupID());
	sendListToRegions("Undo", packAgentAndSessionAndGroupID, packObjectID, logNoOp, &group_id, select_linked_set ? SEND_ONLY_ROOTS : SEND_CHILDREN_FIRST);
}

//-----------------------------------------------------------------------------
// canRedo()
//-----------------------------------------------------------------------------
BOOL LLSelectMgr::canRedo() const
{
	return const_cast<LLSelectMgr*>(this)->mSelectedObjects->getFirstEditableObject() != NULL; // HACK: casting away constness - MG
}

//-----------------------------------------------------------------------------
// redo()
//-----------------------------------------------------------------------------
void LLSelectMgr::redo()
{
	BOOL select_linked_set = !gSavedSettings.getBOOL("EditLinkedParts");
	LLUUID group_id(gAgent.getGroupID());
	sendListToRegions("Redo", packAgentAndSessionAndGroupID, packObjectID, logNoOp, &group_id, select_linked_set ? SEND_ONLY_ROOTS : SEND_CHILDREN_FIRST);
}

//-----------------------------------------------------------------------------
// canDoDelete()
//-----------------------------------------------------------------------------
BOOL LLSelectMgr::canDoDelete() const
{
	bool can_delete = false;
	// This function is "logically const" - it does not change state in
	// a way visible outside the selection manager.
	LLSelectMgr* self = const_cast<LLSelectMgr*>(this);
	LLViewerObject* obj = self->mSelectedObjects->getFirstDeleteableObject();
	// Note: Can only delete root objects (see getFirstDeleteableObject() for more info)
	if (obj!= NULL)
	{
		// all the faces needs to be selected
		if(self->mSelectedObjects->contains(obj,SELECT_ALL_TES ))
		{
			can_delete = true;
		}
	}
// [RLVa:KB] - Checked: 2010-03-23 (RLVa-1.2.0e) | Added: RLVa-1.2.0a
	can_delete &= (!rlv_handler_t::isEnabled()) || (rlvCanDeleteOrReturn());
// [/RLVa:KB]

	return can_delete;
}

//-----------------------------------------------------------------------------
// doDelete()
//-----------------------------------------------------------------------------
void LLSelectMgr::doDelete()
{
	selectDelete();
}

//-----------------------------------------------------------------------------
// canDeselect()
//-----------------------------------------------------------------------------
BOOL LLSelectMgr::canDeselect() const
{
	return !mSelectedObjects->isEmpty();
}

//-----------------------------------------------------------------------------
// deselect()
//-----------------------------------------------------------------------------
void LLSelectMgr::deselect()
{
	deselectAll();
}
//-----------------------------------------------------------------------------
// canDuplicate()
//-----------------------------------------------------------------------------
BOOL LLSelectMgr::canDuplicate() const
{
//	return const_cast<LLSelectMgr*>(this)->mSelectedObjects->getFirstCopyableObject() != NULL; // HACK: casting away constness - MG
// [RLVa:KB] - Checked: 2010-03-24 (RLVa-1.2.0e) | Added: RLVa-1.2.0a
	return 
		(const_cast<LLSelectMgr*>(this)->mSelectedObjects->getFirstCopyableObject() != NULL) &&
		( (!rlv_handler_t::isEnabled()) || (rlvCanDeleteOrReturn()) );
// [/RLVa:KB]
}
//-----------------------------------------------------------------------------
// duplicate()
//-----------------------------------------------------------------------------
void LLSelectMgr::duplicate()
{
	LLVector3 offset(0.5f, 0.5f, 0.f);
	selectDuplicate(offset, TRUE);
}

ESelectType LLSelectMgr::getSelectTypeForObject(LLViewerObject* object)
{
	if (!object)
	{
		return SELECT_TYPE_WORLD;
	}
	if (object->isHUDAttachment())
	{
		return SELECT_TYPE_HUD;
	}
	else if (object->isAttachment())
	{
		return SELECT_TYPE_ATTACHMENT;
	}
	else
	{
		return SELECT_TYPE_WORLD;
	}
}

void LLSelectMgr::validateSelection()
{
	struct f : public LLSelectedObjectFunctor
	{
		virtual bool apply(LLViewerObject* object)
		{
			if (!LLSelectMgr::getInstance()->canSelectObject(object))
			{
				LLSelectMgr::getInstance()->deselectObjectOnly(object);
			}
			return true;
		}
	} func;
	getSelection()->applyToObjects(&func);	
}

BOOL LLSelectMgr::canSelectObject(LLViewerObject* object, BOOL ignore_select_owned)
{
	// Never select dead objects
	if (!object || object->isDead())
	{
		return FALSE;
	}

	if (mForceSelection)
	{
		return TRUE;
	}

	if(!ignore_select_owned)
	{
		if ((gSavedSettings.getBOOL("SelectOwnedOnly") && !object->permYouOwner()) ||
				(gSavedSettings.getBOOL("SelectMovableOnly") && (!object->permMove() ||  object->isPermanentEnforced())))
		{
			// only select my own objects
			return FALSE;
		}
	}
	// <FS:Ansariel> FIRE-14593: Option to select only copyable objects
	if (!object->permCopy() && gSavedSettings.getBOOL("FSSelectCopyableOnly"))
	{
		return FALSE;
	}
	// </FS:Ansariel>
	// <FS:Ansariel> FIRE-17696: Option to select only locked objects
	if (gSavedSettings.getBOOL("FSSelectLockedOnly") && object->permMove() && !object->isPermanentEnforced())
	{
		return FALSE;
	}
	// </FS:Ansariel>

	// Can't select orphans
	if (object->isOrphaned()) return FALSE;

	// Can't select avatars
	if (object->isAvatar()) return FALSE;

	// Can't select land
	if (object->getPCode() == LLViewerObject::LL_VO_SURFACE_PATCH) return FALSE;

	ESelectType selection_type = getSelectTypeForObject(object);
	if (mSelectedObjects->getObjectCount() > 0 && mSelectedObjects->mSelectType != selection_type) return FALSE;

	return TRUE;
}

BOOL LLSelectMgr::setForceSelection(BOOL force) 
{ 
	std::swap(mForceSelection,force); 
	return force; 
}

void LLSelectMgr::resetAgentHUDZoom()
{
	gAgentCamera.mHUDTargetZoom = 1.f;
	gAgentCamera.mHUDCurZoom = 1.f;
}

void LLSelectMgr::getAgentHUDZoom(F32 &target_zoom, F32 &current_zoom) const
{
	target_zoom = gAgentCamera.mHUDTargetZoom;
	current_zoom = gAgentCamera.mHUDCurZoom;
}

void LLSelectMgr::setAgentHUDZoom(F32 target_zoom, F32 current_zoom)
{
	gAgentCamera.mHUDTargetZoom = target_zoom;
	gAgentCamera.mHUDCurZoom = current_zoom;
}

/////////////////////////////////////////////////////////////////////////////
// Object selection iterator helpers
/////////////////////////////////////////////////////////////////////////////
bool LLObjectSelection::is_root::operator()(LLSelectNode *node)
{
	LLViewerObject* object = node->getObject();
	return (object != NULL) && !node->mIndividualSelection && (object->isRootEdit());
}

bool LLObjectSelection::is_valid_root::operator()(LLSelectNode *node)
{
	LLViewerObject* object = node->getObject();
	return (object != NULL) && node->mValid && !node->mIndividualSelection && (object->isRootEdit());
}

bool LLObjectSelection::is_root_object::operator()(LLSelectNode *node)
{
	LLViewerObject* object = node->getObject();
	return (object != NULL) && (object->isRootEdit());
}

LLObjectSelection::LLObjectSelection() : 
	LLRefCount(),
	mSelectType(SELECT_TYPE_WORLD)
{
}

LLObjectSelection::~LLObjectSelection()
{
	deleteAllNodes();
}

void LLObjectSelection::cleanupNodes()
{
	for (list_t::iterator iter = mList.begin(); iter != mList.end(); )
	{
		list_t::iterator curiter = iter++;
		LLSelectNode* node = *curiter;
		if (node->getObject() == NULL || node->getObject()->isDead())
		{
			mList.erase(curiter);
			delete node;
		}
	}
}

void LLObjectSelection::updateEffects()
{
}

S32 LLObjectSelection::getNumNodes()
{
	return mList.size();
}

// <FS:Zi> Fix for crash while selecting objects with derendered child prims
bool LLObjectSelection::checkNode(LLSelectNode* nodep)
{
	if(nodep)
	{
		if(nodep->getObject())
		{
			if(!nodep->getObject()->isDead())
			{
				return true;
			}
			else
			{
				LL_WARNS("LLObjectSelection") << "skipping dead node object" << LL_ENDL;
			}
		}
		else
		{
			LL_WARNS("LLObjectSelection") << "skipping NULL node object pointer" << LL_ENDL;
		}
		mFailedNodesList.push_back(nodep);
	}
	else
	{
		LL_WARNS("LLObjectSelection") << "skipping NULL node" << LL_ENDL;
	}

	return false;
}
	// </FS:Zi>

void LLObjectSelection::addNode(LLSelectNode *nodep)
{
	// <FS:Zi> Fix for crash while selecting objects with derendered child prims
	// llassert_always(nodep->getObject() && !nodep->getObject()->isDead());
	if(!checkNode(nodep))
	{
		return;
	}
	// </FS:Zi>

	mList.push_front(nodep);
	mSelectNodeMap[nodep->getObject()] = nodep;
}

void LLObjectSelection::addNodeAtEnd(LLSelectNode *nodep)
{
	// <FS:Zi> Fix for crash while selecting objects with derendered child prims
	// llassert_always(nodep->getObject() && !nodep->getObject()->isDead());
	if(!checkNode(nodep))
	{
		return;
	}
	// </FS:Zi>

	mList.push_back(nodep);
	mSelectNodeMap[nodep->getObject()] = nodep;
}

void LLObjectSelection::moveNodeToFront(LLSelectNode *nodep)
{
	mList.remove(nodep);
	mList.push_front(nodep);
}

void LLObjectSelection::removeNode(LLSelectNode *nodep)
{
	mSelectNodeMap.erase(nodep->getObject());
	if (nodep->getObject() == mPrimaryObject)
	{
		mPrimaryObject = NULL;
	}
	nodep->setObject(NULL); // Will get erased in cleanupNodes()
	mList.remove(nodep);
}

void LLObjectSelection::deleteAllNodes()
{
	std::for_each(mList.begin(), mList.end(), DeletePointer());
	mList.clear();
	mSelectNodeMap.clear();
	mPrimaryObject = NULL;

	// <FS:Zi> Fix for crash while selecting objects with derendered child prims
	std::for_each(mFailedNodesList.begin(),mFailedNodesList.end(),DeletePointer());
	mFailedNodesList.clear();
	// </FS:Zi>
}

LLSelectNode* LLObjectSelection::findNode(LLViewerObject* objectp)
{
	std::map<LLPointer<LLViewerObject>, LLSelectNode*>::iterator found_it = mSelectNodeMap.find(objectp);
	if (found_it != mSelectNodeMap.end())
	{
		return found_it->second;
	}
	return NULL;
}

//-----------------------------------------------------------------------------
// isEmpty()
//-----------------------------------------------------------------------------
BOOL LLObjectSelection::isEmpty() const
{
	return (mList.size() == 0);
}


//-----------------------------------------------------------------------------
// getObjectCount() - returns number of non null objects
//-----------------------------------------------------------------------------
S32 LLObjectSelection::getObjectCount()
{
	cleanupNodes();
	S32 count = mList.size();

	return count;
}

F32 LLObjectSelection::getSelectedObjectCost()
{
	cleanupNodes();
	F32 cost = 0.f;

	for (list_t::iterator iter = mList.begin(); iter != mList.end(); ++iter)
	{
		LLSelectNode* node = *iter;
		LLViewerObject* object = node->getObject();
		
		if (object)
		{
			cost += object->getObjectCost();
		}
	}

	return cost;
}

F32 LLObjectSelection::getSelectedLinksetCost()
{
	cleanupNodes();
	F32 cost = 0.f;

	std::set<LLViewerObject*> me_roots;

	for (list_t::iterator iter = mList.begin(); iter != mList.end(); ++iter)
	{
		LLSelectNode* node = *iter;
		LLViewerObject* object = node->getObject();
		
		if (object && !object->isAttachment())
		{
			LLViewerObject* root = static_cast<LLViewerObject*>(object->getRoot());
			if (root)
			{
				if (me_roots.find(root) == me_roots.end())
				{
					me_roots.insert(root);
					cost += root->getLinksetCost();
				}
			}
		}
	}

	return cost;
}

F32 LLObjectSelection::getSelectedPhysicsCost()
{
	cleanupNodes();
	F32 cost = 0.f;

	for (list_t::iterator iter = mList.begin(); iter != mList.end(); ++iter)
	{
		LLSelectNode* node = *iter;
		LLViewerObject* object = node->getObject();
		
		if (object)
		{
			cost += object->getPhysicsCost();
		}
	}

	return cost;
}

F32 LLObjectSelection::getSelectedLinksetPhysicsCost()
{
	cleanupNodes();
	F32 cost = 0.f;

	std::set<LLViewerObject*> me_roots;

	for (list_t::iterator iter = mList.begin(); iter != mList.end(); ++iter)
	{
		LLSelectNode* node = *iter;
		LLViewerObject* object = node->getObject();
		
		if (object)
		{
			LLViewerObject* root = static_cast<LLViewerObject*>(object->getRoot());
			if (root)
			{
				if (me_roots.find(root) == me_roots.end())
				{
					me_roots.insert(root);
					cost += root->getLinksetPhysicsCost();
				}
			}
		}
	}

	return cost;
}

F32 LLObjectSelection::getSelectedObjectStreamingCost(S32* total_bytes, S32* visible_bytes)
{
	F32 cost = 0.f;
	for (list_t::iterator iter = mList.begin(); iter != mList.end(); ++iter)
	{
		LLSelectNode* node = *iter;
		LLViewerObject* object = node->getObject();
		
		if (object)
		{
			S32 bytes = 0;
			S32 visible = 0;
			cost += object->getStreamingCost(&bytes, &visible);

			if (total_bytes)
			{
				*total_bytes += bytes;
			}

			if (visible_bytes)
			{
				*visible_bytes += visible;
			}
		}
	}

	return cost;
}

U32 LLObjectSelection::getSelectedObjectTriangleCount(S32* vcount)
{
	U32 count = 0;
	for (list_t::iterator iter = mList.begin(); iter != mList.end(); ++iter)
	{
		LLSelectNode* node = *iter;
		LLViewerObject* object = node->getObject();
		
		if (object)
		{
			S32 vt = 0;
			count += object->getTriangleCount(&vt);
			*vcount += vt;
		}
	}

	return count;
}

S32 LLObjectSelection::getSelectedObjectRenderCost()
{
       S32 cost = 0;
       LLVOVolume::texture_cost_t textures;
       typedef std::set<LLUUID> uuid_list_t;
       uuid_list_t computed_objects;

	   typedef std::list<LLPointer<LLViewerObject> > child_list_t;
	   typedef const child_list_t const_child_list_t;

	   // add render cost of complete linksets first, to get accurate texture counts
       for (list_t::iterator iter = mList.begin(); iter != mList.end(); ++iter)
       {
               LLSelectNode* node = *iter;
			   
               LLVOVolume* object = (LLVOVolume*)node->getObject();

               if (object && object->isRootEdit())
               {
				   cost += object->getRenderCost(textures);
				   computed_objects.insert(object->getID());

				   const_child_list_t children = object->getChildren();
				   for (const_child_list_t::const_iterator child_iter = children.begin();
						 child_iter != children.end();
						 ++child_iter)
				   {
					   LLViewerObject* child_obj = *child_iter;
					   LLVOVolume *child = dynamic_cast<LLVOVolume*>( child_obj );
					   if (child)
					   {
						   cost += child->getRenderCost(textures);
						   computed_objects.insert(child->getID());
					   }
				   }

				   for (LLVOVolume::texture_cost_t::iterator iter = textures.begin(); iter != textures.end(); ++iter)
				   {
					   // add the cost of each individual texture in the linkset
					   cost += iter->second;
				   }

				   textures.clear();
               }
       }
	
	   // add any partial linkset objects, texture cost may be slightly misleading
		for (list_t::iterator iter = mList.begin(); iter != mList.end(); ++iter)
		{
			LLSelectNode* node = *iter;
			LLVOVolume* object = (LLVOVolume*)node->getObject();

			if (object && computed_objects.find(object->getID()) == computed_objects.end()  )
			{
					cost += object->getRenderCost(textures);
					computed_objects.insert(object->getID());
			}

			for (LLVOVolume::texture_cost_t::iterator iter = textures.begin(); iter != textures.end(); ++iter)
			{
				// add the cost of each individual texture in the linkset
				cost += iter->second;
			}

			textures.clear();
		}

       return cost;
}

//-----------------------------------------------------------------------------
// getTECount()
//-----------------------------------------------------------------------------
S32 LLObjectSelection::getTECount()
{
	S32 count = 0;
	for (LLObjectSelection::iterator iter = begin(); iter != end(); iter++)
	{
		LLSelectNode* node = *iter;
		LLViewerObject* object = node->getObject();
		if (!object)
			continue;
		S32 num_tes = object->getNumTEs();
		for (S32 te = 0; te < num_tes; te++)
		{
			if (node->isTESelected(te))
			{
				++count;
			}
		}
	}
	return count;
}

//-----------------------------------------------------------------------------
// getRootObjectCount()
//-----------------------------------------------------------------------------
S32 LLObjectSelection::getRootObjectCount()
{
	S32 count = 0;
	for (LLObjectSelection::root_iterator iter = root_begin(); iter != root_end(); iter++)
	{
		++count;
	}
	return count;
}

bool LLObjectSelection::applyToObjects(LLSelectedObjectFunctor* func)
{
	bool result = true;
	for (iterator iter = begin(); iter != end(); )
	{
		iterator nextiter = iter++;
		LLViewerObject* object = (*nextiter)->getObject();
		if (!object)
			continue;
		bool r = func->apply(object);
		result = result && r;
	}
	return result;
}

bool LLObjectSelection::applyToRootObjects(LLSelectedObjectFunctor* func, bool firstonly)
{
	bool result = firstonly ? false : true;
	for (root_iterator iter = root_begin(); iter != root_end(); )
	{
		root_iterator nextiter = iter++;
		LLViewerObject* object = (*nextiter)->getObject();
		if (!object)
			continue;
		bool r = func->apply(object);
		if (firstonly && r)
			return true;
		else
			result = result && r;
	}
	return result;
}

bool LLObjectSelection::applyToTEs(LLSelectedTEFunctor* func, bool firstonly)
{
	bool result = firstonly ? false : true;
	for (iterator iter = begin(); iter != end(); )
	{
		iterator nextiter = iter++;
		LLSelectNode* node = *nextiter;
		LLViewerObject* object = (*nextiter)->getObject();
		if (!object)
			continue;
		S32 num_tes = llmin((S32)object->getNumTEs(), (S32)object->getNumFaces()); // avatars have TEs but no faces
		for (S32 te = 0; te < num_tes; ++te)
		{
			if (node->isTESelected(te))
			{
				bool r = func->apply(object, te);
				if (firstonly && r)
					return true;
				else
					result = result && r;
			}
		}
	}
	return result;
}

bool LLObjectSelection::applyToNodes(LLSelectedNodeFunctor *func, bool firstonly)
{
	bool result = firstonly ? false : true;
	for (iterator iter = begin(); iter != end(); )
	{
		iterator nextiter = iter++;
		LLSelectNode* node = *nextiter;
		bool r = func->apply(node);
		if (firstonly && r)
			return true;
		else
			result = result && r;
	}
	return result;
}

bool LLObjectSelection::applyToRootNodes(LLSelectedNodeFunctor *func, bool firstonly)
{
	bool result = firstonly ? false : true;
	for (root_iterator iter = root_begin(); iter != root_end(); )
	{
		root_iterator nextiter = iter++;
		LLSelectNode* node = *nextiter;
		bool r = func->apply(node);
		if (firstonly && r)
			return true;
		else
			result = result && r;
	}
	return result;
}

BOOL LLObjectSelection::isMultipleTESelected()
{
	BOOL te_selected = FALSE;
	// ...all faces
	for (LLObjectSelection::iterator iter = begin();
		 iter != end(); iter++)
	{
		LLSelectNode* nodep = *iter;
		for (S32 i = 0; i < SELECT_MAX_TES; i++)
		{
			if(nodep->isTESelected(i))
			{
				if(te_selected)
				{
					return TRUE;
				}
				te_selected = TRUE;
			}
		}
	}
	return FALSE;
}

//-----------------------------------------------------------------------------
// contains()
//-----------------------------------------------------------------------------
BOOL LLObjectSelection::contains(LLViewerObject* object)
{
	return findNode(object) != NULL;
}


//-----------------------------------------------------------------------------
// contains()
//-----------------------------------------------------------------------------
BOOL LLObjectSelection::contains(LLViewerObject* object, S32 te)
{
	if (te == SELECT_ALL_TES)
	{
		// ...all faces
		for (LLObjectSelection::iterator iter = begin();
			 iter != end(); iter++)
		{
			LLSelectNode* nodep = *iter;
			if (nodep->getObject() == object)
			{
				// Optimization
				if (nodep->getTESelectMask() == TE_SELECT_MASK_ALL)
				{
					return TRUE;
				}

				BOOL all_selected = TRUE;
				for (S32 i = 0; i < object->getNumTEs(); i++)
				{
					all_selected = all_selected && nodep->isTESelected(i);
				}
				return all_selected;
			}
		}
		return FALSE;
	}
	else
	{
		// ...one face
		for (LLObjectSelection::iterator iter = begin(); iter != end(); iter++)
		{
			LLSelectNode* nodep = *iter;
			if (nodep->getObject() == object && nodep->isTESelected(te))
			{
				return TRUE;
			}
		}
		return FALSE;
	}
}

// returns TRUE is any node is currenly worn as an attachment
BOOL LLObjectSelection::isAttachment()
{
	return (mSelectType == SELECT_TYPE_ATTACHMENT || mSelectType == SELECT_TYPE_HUD);
}

//-----------------------------------------------------------------------------
// getSelectedParentObject()
//-----------------------------------------------------------------------------
LLViewerObject* getSelectedParentObject(LLViewerObject *object)
{
	LLViewerObject *parent;
	while (object && (parent = (LLViewerObject*)object->getParent()))
	{
		if (parent->isSelected())
		{
			object = parent;
		}
		else
		{
			break;
		}
	}
	return object;
}

//-----------------------------------------------------------------------------
// getFirstNode
//-----------------------------------------------------------------------------
LLSelectNode* LLObjectSelection::getFirstNode(LLSelectedNodeFunctor* func)
{
	for (iterator iter = begin(); iter != end(); ++iter)
	{
		LLSelectNode* node = *iter;
		if (func == NULL || func->apply(node))
		{
			return node;
		}
	}
	return NULL;
}

LLSelectNode* LLObjectSelection::getFirstRootNode(LLSelectedNodeFunctor* func, BOOL non_root_ok)
{
	for (root_iterator iter = root_begin(); iter != root_end(); ++iter)
	{
		LLSelectNode* node = *iter;
		if (func == NULL || func->apply(node))
		{
			return node;
		}
	}
	if (non_root_ok)
	{
		// Get non root
		return getFirstNode(func);
	}
	return NULL;
}


//-----------------------------------------------------------------------------
// getFirstSelectedObject
//-----------------------------------------------------------------------------
LLViewerObject* LLObjectSelection::getFirstSelectedObject(LLSelectedNodeFunctor* func, BOOL get_parent)
{
	LLSelectNode* res = getFirstNode(func);
	if (res && get_parent)
	{
		return getSelectedParentObject(res->getObject());
	}
	else if (res)
	{
		return res->getObject();
	}
	return NULL;
}

//-----------------------------------------------------------------------------
// getFirstObject()
//-----------------------------------------------------------------------------
LLViewerObject* LLObjectSelection::getFirstObject()
{
	LLSelectNode* res = getFirstNode(NULL);
	return res ? res->getObject() : NULL;
}

//-----------------------------------------------------------------------------
// getFirstRootObject()
//-----------------------------------------------------------------------------
LLViewerObject* LLObjectSelection::getFirstRootObject(BOOL non_root_ok)
{
	LLSelectNode* res = getFirstRootNode(NULL, non_root_ok);
	return res ? res->getObject() : NULL;
}

//-----------------------------------------------------------------------------
// getFirstMoveableNode()
//-----------------------------------------------------------------------------
LLSelectNode* LLObjectSelection::getFirstMoveableNode(BOOL get_root_first)
{
	struct f : public LLSelectedNodeFunctor
	{
		bool apply(LLSelectNode* node)
		{
			LLViewerObject* obj = node->getObject();
			return obj && obj->permMove() && !obj->isPermanentEnforced();
		}
	} func;
	LLSelectNode* res = get_root_first ? getFirstRootNode(&func, TRUE) : getFirstNode(&func);
	return res;
}

//-----------------------------------------------------------------------------
// getFirstCopyableObject()
//-----------------------------------------------------------------------------
LLViewerObject* LLObjectSelection::getFirstCopyableObject(BOOL get_parent)
{
	struct f : public LLSelectedNodeFunctor
	{
		bool apply(LLSelectNode* node)
		{
			LLViewerObject* obj = node->getObject();
			return obj && obj->permCopy() && !obj->isAttachment();
		}
	} func;
	return getFirstSelectedObject(&func, get_parent);
}

//-----------------------------------------------------------------------------
// getFirstDeleteableObject()
//-----------------------------------------------------------------------------
LLViewerObject* LLObjectSelection::getFirstDeleteableObject()
{
	//RN: don't currently support deletion of child objects, as that requires separating them first
	// then derezzing to trash
	
	struct f : public LLSelectedNodeFunctor
	{
		bool apply(LLSelectNode* node)
		{
			LLViewerObject* obj = node->getObject();
			// you can delete an object if you are the owner
			// or you have permission to modify it.
			if( obj && !obj->isPermanentEnforced() &&
				( (obj->permModify()) ||
				(obj->permYouOwner()) ||
				(!obj->permAnyOwner())	))		// public
			{
				if( !obj->isAttachment() )
				{
					return true;
				}
			}
			return false;
		}
	} func;
	LLSelectNode* node = getFirstNode(&func);
	return node ? node->getObject() : NULL;
}

//-----------------------------------------------------------------------------
// getFirstEditableObject()
//-----------------------------------------------------------------------------
LLViewerObject* LLObjectSelection::getFirstEditableObject(BOOL get_parent)
{
	struct f : public LLSelectedNodeFunctor
	{
		bool apply(LLSelectNode* node)
		{
			LLViewerObject* obj = node->getObject();
			return obj && obj->permModify();
		}
	} func;
	return getFirstSelectedObject(&func, get_parent);
}

//-----------------------------------------------------------------------------
// getFirstMoveableObject()
//-----------------------------------------------------------------------------
LLViewerObject* LLObjectSelection::getFirstMoveableObject(BOOL get_parent)
{
	struct f : public LLSelectedNodeFunctor
	{
		bool apply(LLSelectNode* node)
		{
			LLViewerObject* obj = node->getObject();
			return obj && obj->permMove() && !obj->isPermanentEnforced();
		}
	} func;
	return getFirstSelectedObject(&func, get_parent);
}

//-----------------------------------------------------------------------------
// getFirstUndoEnabledObject()
//-----------------------------------------------------------------------------
LLViewerObject* LLObjectSelection::getFirstUndoEnabledObject(BOOL get_parent)
{
    struct f : public LLSelectedNodeFunctor
    {
        bool apply(LLSelectNode* node)
        {
            LLViewerObject* obj = node->getObject();
            return obj && (obj->permModify() || (obj->permMove() && !obj->isPermanentEnforced()));
        }
    } func;
    return getFirstSelectedObject(&func, get_parent);
}

//-----------------------------------------------------------------------------
// Position + Rotation update methods called from LLViewerJoystick
//-----------------------------------------------------------------------------
bool LLSelectMgr::selectionMove(const LLVector3& displ,
                                  F32 roll, F32 pitch, F32 yaw, U32 update_type)
{
	if (update_type == UPD_NONE)
	{
		return false;
	}
	
	LLVector3 displ_global;
	bool update_success = true;
	bool update_position = update_type & UPD_POSITION;
	bool update_rotation = update_type & UPD_ROTATION;
	const bool noedit_linked_parts = !gSavedSettings.getBOOL("EditLinkedParts");
	
	if (update_position)
	{
		// calculate the distance of the object closest to the camera origin
		F32 min_dist_squared = F32_MAX; // value will be overridden in the loop
		
		LLVector3 obj_pos;
		for (LLObjectSelection::root_iterator it = getSelection()->root_begin();
			 it != getSelection()->root_end(); ++it)
		{
			obj_pos = (*it)->getObject()->getPositionEdit();
			
			F32 obj_dist_squared = dist_vec_squared(obj_pos, LLViewerCamera::getInstance()->getOrigin());
			if (obj_dist_squared < min_dist_squared)
			{
				min_dist_squared = obj_dist_squared;
			}
		}
		
		// factor the distance into the displacement vector. This will get us
		// equally visible movements for both close and far away selections.
		F32 min_dist = sqrt((F32) sqrtf(min_dist_squared)) / 2;
		displ_global.setVec(displ.mV[0] * min_dist,
							displ.mV[1] * min_dist,
							displ.mV[2] * min_dist);

		// equates to: Displ_global = Displ * M_cam_axes_in_global_frame
		displ_global = LLViewerCamera::getInstance()->rotateToAbsolute(displ_global);
	}

	LLQuaternion new_rot;
	if (update_rotation)
	{
		// let's calculate the rotation around each camera axes 
		LLQuaternion qx(roll, LLViewerCamera::getInstance()->getAtAxis());
		LLQuaternion qy(pitch, LLViewerCamera::getInstance()->getLeftAxis());
		LLQuaternion qz(yaw, LLViewerCamera::getInstance()->getUpAxis());
		new_rot.setQuat(qx * qy * qz);
	}
	
	LLViewerObject *obj;
	S32 obj_count = getSelection()->getObjectCount();
	for (LLObjectSelection::root_iterator it = getSelection()->root_begin();
		 it != getSelection()->root_end(); ++it )
	{
		obj = (*it)->getObject();
		bool enable_pos = false, enable_rot = false;
		bool perm_move = obj->permMove() && !obj->isPermanentEnforced();
		bool perm_mod = obj->permModify();
		
		LLVector3d sel_center(getSelectionCenterGlobal());
		
		if (update_rotation)
		{
			enable_rot = perm_move 
				&& ((perm_mod && !obj->isAttachment()) || noedit_linked_parts);

			if (enable_rot)
			{
				int children_count = obj->getChildren().size();
				if (obj_count > 1 && children_count > 0)
				{
					// for linked sets, rotate around the group center
					const LLVector3 t(obj->getPositionGlobal() - sel_center);

					// Ra = T x R x T^-1
					LLMatrix4 mt;	mt.setTranslation(t);
					const LLMatrix4 mnew_rot(new_rot);
					LLMatrix4 mt_1;	mt_1.setTranslation(-t);
					mt *= mnew_rot;
					mt *= mt_1;
					
					// Rfin = Rcur * Ra
					obj->setRotation(obj->getRotationEdit() * mt.quaternion());
					displ_global += mt.getTranslation();
				}
				else
				{
					obj->setRotation(obj->getRotationEdit() * new_rot);
				}
			}
			else
			{
				update_success = false;
			}
		}

		if (update_position)
		{
			// establish if object can be moved or not
			enable_pos = perm_move && !obj->isAttachment() 
			&& (perm_mod || noedit_linked_parts);
			
			if (enable_pos)
			{
				obj->setPosition(obj->getPositionEdit() + displ_global);
			}
			else
			{
				update_success = false;
			}
		}
		
		if (enable_pos && enable_rot && obj->mDrawable.notNull())
		{
			gPipeline.markMoved(obj->mDrawable, TRUE);
		}
	}
	
	if (update_position && update_success && obj_count > 1)
	{
		updateSelectionCenter();
	}
	
	return update_success;
}

void LLSelectMgr::sendSelectionMove()
{
	LLSelectNode *node = mSelectedObjects->getFirstRootNode();
	if (node == NULL)
	{
		return;
	}
	
	//saveSelectedObjectTransform(SELECT_ACTION_TYPE_PICK);
	
	U32 update_type = UPD_POSITION | UPD_ROTATION;
	LLViewerRegion *last_region, *curr_region = node->getObject()->getRegion();
	S32 objects_in_this_packet = 0;

	// apply to linked objects if unable to select their individual parts 
	if (!gSavedSettings.getBOOL("EditLinkedParts") && !getTEMode())
	{
		// tell simulator to apply to whole linked sets
		update_type |= UPD_LINKED_SETS;
	}

	// prepare first bulk message
	gMessageSystem->newMessage("MultipleObjectUpdate");
	packAgentAndSessionID(&update_type);

	LLViewerObject *obj = NULL;
	for (LLObjectSelection::root_iterator it = getSelection()->root_begin();
		 it != getSelection()->root_end(); ++it)
	{
		obj = (*it)->getObject();

		// note: following code adapted from sendListToRegions() (@3924)
		last_region = curr_region;
		curr_region = obj->getRegion();

		// if not simulator or message too big
		if (curr_region != last_region
			|| gMessageSystem->isSendFull(NULL)
			|| objects_in_this_packet >= MAX_OBJECTS_PER_PACKET)
		{
			// send sim the current message and start new one
			gMessageSystem->sendReliable(last_region->getHost());
			objects_in_this_packet = 0;
			gMessageSystem->newMessage("MultipleObjectUpdate");
			packAgentAndSessionID(&update_type);
		}

		// add another instance of the body of data
		packMultipleUpdate(*it, &update_type);
		++objects_in_this_packet;
	}

	// flush remaining messages
	if (gMessageSystem->getCurrentSendTotal() > 0)
	{
		gMessageSystem->sendReliable(curr_region->getHost());
	}
	else
	{
		gMessageSystem->clearMessage();
	}

	//saveSelectedObjectTransform(SELECT_ACTION_TYPE_PICK);
}

<<<<<<< HEAD
// <FS:Zi> Warning when trying to duplicate while in edit linked parts/select face mode
//-----------------------------------------------------------------------------
// selectGetNoIndividual() - returns TRUE if current selection does not contain
// individual selections (edit linked parts, select face)
//-----------------------------------------------------------------------------
BOOL LLSelectMgr::selectGetNoIndividual()
{
	for (LLObjectSelection::iterator iter = getSelection()->begin();
		 iter != getSelection()->end(); iter++ )
	{
		LLSelectNode* node = *iter;
		if(node->mIndividualSelection)
		{
			return FALSE;
		}
	}
	return TRUE;
}
// </FS:Zi>
=======
template<>
bool LLCheckIdenticalFunctor<F32>::same(const F32& a, const F32& b, const F32& tolerance)
{
    F32 delta = (a - b);
    F32 abs_delta = fabs(delta);
    return abs_delta <= tolerance;
}

#define DEF_DUMMY_CHECK_FUNCTOR(T)                                                  \
template<>                                                                          \
bool LLCheckIdenticalFunctor<T>::same(const T& a, const T& b, const T& tolerance)   \
{                                                                                   \
    (void)tolerance;                                                                \
    return a == b;                                                                  \
}

DEF_DUMMY_CHECK_FUNCTOR(LLUUID)
DEF_DUMMY_CHECK_FUNCTOR(LLGLenum)
DEF_DUMMY_CHECK_FUNCTOR(LLTextureEntry)
DEF_DUMMY_CHECK_FUNCTOR(LLTextureEntry::e_texgen)
DEF_DUMMY_CHECK_FUNCTOR(bool)
DEF_DUMMY_CHECK_FUNCTOR(U8)
DEF_DUMMY_CHECK_FUNCTOR(int)
DEF_DUMMY_CHECK_FUNCTOR(LLColor4)
DEF_DUMMY_CHECK_FUNCTOR(LLMediaEntry)
DEF_DUMMY_CHECK_FUNCTOR(LLPointer<LLMaterial>)
DEF_DUMMY_CHECK_FUNCTOR(std::string)
DEF_DUMMY_CHECK_FUNCTOR(std::vector<std::string>)

template<>
bool LLCheckIdenticalFunctor<class LLFace *>::same(class LLFace* const & a, class LLFace* const & b, class LLFace* const & tolerance)   \
{                                                                                   \
    (void)tolerance;                                                                \
    return a == b;                                                                  \
}
>>>>>>> 4cd59b3d
<|MERGE_RESOLUTION|>--- conflicted
+++ resolved
@@ -8243,7 +8243,6 @@
 	//saveSelectedObjectTransform(SELECT_ACTION_TYPE_PICK);
 }
 
-<<<<<<< HEAD
 // <FS:Zi> Warning when trying to duplicate while in edit linked parts/select face mode
 //-----------------------------------------------------------------------------
 // selectGetNoIndividual() - returns TRUE if current selection does not contain
@@ -8263,7 +8262,7 @@
 	return TRUE;
 }
 // </FS:Zi>
-=======
+
 template<>
 bool LLCheckIdenticalFunctor<F32>::same(const F32& a, const F32& b, const F32& tolerance)
 {
@@ -8299,4 +8298,3 @@
     (void)tolerance;                                                                \
     return a == b;                                                                  \
 }
->>>>>>> 4cd59b3d
