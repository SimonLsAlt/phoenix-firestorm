--- conflicted
+++ resolved
@@ -481,64 +481,6 @@
 //-----------------------------------------------------------------------------
 LLObjectSelectionHandle LLSelectMgr::selectObjectOnly(LLViewerObject* object, S32 face, S32 gltf_node, S32 gltf_primitive)
 {
-<<<<<<< HEAD
-	llassert( object );
-
-	//remember primary object
-	mSelectedObjects->mPrimaryObject = object;
-
-	// Don't add an object that is already in the list
-	if (object->isSelected() ) {
-		// make sure point at position is updated
-		updatePointAt();
-		gEditMenuHandler = this;
-		return NULL;
-	}
-
-	if (!canSelectObject(object))
-	{
-		//make_ui_sound("UISndInvalidOp");
-		return NULL;
-	}
-
-	// LL_INFOS() << "Adding object to selected object list" << LL_ENDL;
-
-	// Place it in the list and tag it.
-	// This will refresh dialogs.
-	addAsIndividual(object, face, TRUE, gltf_node, gltf_primitive);
-
-	// Stop the object from moving (this anticipates changes on the
-	// simulator in LLTask::userSelect)
-	// *FIX: shouldn't zero out these either
-	object->setVelocity(LLVector3::zero);
-	object->setAcceleration(LLVector3::zero);
-	//object->setAngularVelocity(LLVector3::zero);
-	object->resetRot();
-
-	// Always send to simulator, so you get a copy of the 
-	// permissions structure back.
-	gMessageSystem->newMessageFast(_PREHASH_ObjectSelect);
-	gMessageSystem->nextBlockFast(_PREHASH_AgentData);
-	gMessageSystem->addUUIDFast(_PREHASH_AgentID, gAgent.getID() );
-	gMessageSystem->addUUIDFast(_PREHASH_SessionID, gAgent.getSessionID());
-	gMessageSystem->nextBlockFast(_PREHASH_ObjectData);
-	gMessageSystem->addU32Fast(_PREHASH_ObjectLocalID, object->getLocalID() );
-	LLViewerRegion* regionp = object->getRegion();
-	gMessageSystem->sendReliable( regionp->getHost());
-
-	updatePointAt();
-	updateSelectionCenter();
-	saveSelectedObjectTransform(SELECT_ACTION_TYPE_PICK);
-
-	// have selection manager handle edit menu immediately after 
-	// user selects an object
-	if (mSelectedObjects->getObjectCount())
-	{
-		gEditMenuHandler = this;
-	}
-
-	return mSelectedObjects;
-=======
     llassert( object );
 
     //remember primary object
@@ -562,7 +504,7 @@
 
     // Place it in the list and tag it.
     // This will refresh dialogs.
-    addAsIndividual(object, face);
+    addAsIndividual(object, face, TRUE, gltf_node, gltf_primitive);
 
     // Stop the object from moving (this anticipates changes on the
     // simulator in LLTask::userSelect)
@@ -595,7 +537,6 @@
     }
 
     return mSelectedObjects;
->>>>>>> a3892f03
 }
 
 //-----------------------------------------------------------------------------
@@ -1165,64 +1106,6 @@
 //-----------------------------------------------------------------------------
 void LLSelectMgr::addAsIndividual(LLViewerObject *objectp, S32 face, BOOL undoable, S32 gltf_node, S32 gltf_primitive)
 {
-<<<<<<< HEAD
-	// check to see if object is already in list
-	LLSelectNode *nodep = mSelectedObjects->findNode(objectp);
-
-	// if not in list, add it
-	if (!nodep)
-	{
-		nodep = new LLSelectNode(objectp, TRUE);
-		mSelectedObjects->addNode(nodep);
-		llassert_always(nodep->getObject());
-	}
-	else
-	{
-		// make this a full-fledged selection
-		nodep->setTransient(FALSE);
-		// Move it to the front of the list
-		mSelectedObjects->moveNodeToFront(nodep);
-	}
-
-	// Make sure the object is tagged as selected
-	objectp->setSelected( TRUE );
-
-	// And make sure we don't consider it as part of a family
-	nodep->mIndividualSelection = TRUE;
-
-	// Handle face selection
-	if (objectp->getNumTEs() <= 0)
-	{
-		// object has no faces, so don't do anything
-	}
-	else if (face == SELECT_ALL_TES)
-	{
-		nodep->selectAllTEs(TRUE);
-		objectp->setAllTESelected(true);
-	}
-	else if (0 <= face && face < SELECT_MAX_TES)
-	{
-		nodep->selectTE(face, TRUE);
-		objectp->setTESelected(face, true);
-	}
-	else
-	{
-		LL_ERRS() << "LLSelectMgr::add face " << face << " out-of-range" << LL_ENDL;
-		return;
-	}
-
-    // Handle glTF node selection
-    if (gltf_node >= 0)
-    {
-        nodep->selectGLTFNode(gltf_node, gltf_primitive, TRUE);
-     
-    }
-
-	saveSelectedObjectTransform(SELECT_ACTION_TYPE_PICK);
-	updateSelectionCenter();
-	dialog_refresh_all();
-}
-=======
     // check to see if object is already in list
     LLSelectNode *nodep = mSelectedObjects->findNode(objectp);
 
@@ -1240,7 +1123,6 @@
         // Move it to the front of the list
         mSelectedObjects->moveNodeToFront(nodep);
     }
->>>>>>> a3892f03
 
     // Make sure the object is tagged as selected
     objectp->setSelected( TRUE );
@@ -1267,6 +1149,13 @@
     {
         LL_ERRS() << "LLSelectMgr::add face " << face << " out-of-range" << LL_ENDL;
         return;
+    }
+
+    // Handle glTF node selection
+    if (gltf_node >= 0)
+    {
+        nodep->selectGLTFNode(gltf_node, gltf_primitive, TRUE);
+
     }
 
     saveSelectedObjectTransform(SELECT_ACTION_TYPE_PICK);
@@ -5551,25 +5440,24 @@
 // also need to know to which simulator to send update message
 void LLSelectMgr::saveSelectedObjectTransform(EActionType action_type)
 {
-<<<<<<< HEAD
-	if (mSelectedObjects->isEmpty())
-	{
-		// nothing selected, so nothing to save
-		return;
-	}
-
-	struct f : public LLSelectedNodeFunctor
-	{
-		EActionType mActionType;
-		LLSelectMgr* mManager;
-		f(EActionType a, LLSelectMgr* p) : mActionType(a), mManager(p) {}
-		virtual bool apply(LLSelectNode* selectNode)
-		{
-			LLViewerObject*	object = selectNode->getObject();
-			if (!object)
-			{
-				return true; // skip
-			}
+    if (mSelectedObjects->isEmpty())
+    {
+        // nothing selected, so nothing to save
+        return;
+    }
+
+    struct f : public LLSelectedNodeFunctor
+    {
+        EActionType mActionType;
+        LLSelectMgr* mManager;
+        f(EActionType a, LLSelectMgr* p) : mActionType(a), mManager(p) {}
+        virtual bool apply(LLSelectNode* selectNode)
+        {
+            LLViewerObject* object = selectNode->getObject();
+            if (!object)
+            {
+                return true; // skip
+            }
 
             if (selectNode->mSelectedGLTFNode != -1)
             {
@@ -5621,78 +5509,12 @@
                 selectNode->mSavedScale = object->getScale();
                 selectNode->saveTextureScaleRatios(mManager->mTextureChannel);
             }
-			return true;
-		}
-	} func(action_type, this);
-	getSelection()->applyToNodes(&func);	
-	
-	mSavedSelectionBBox = getBBoxOfSelection();
-=======
-    if (mSelectedObjects->isEmpty())
-    {
-        // nothing selected, so nothing to save
-        return;
-    }
-
-    struct f : public LLSelectedNodeFunctor
-    {
-        EActionType mActionType;
-        LLSelectMgr* mManager;
-        f(EActionType a, LLSelectMgr* p) : mActionType(a), mManager(p) {}
-        virtual bool apply(LLSelectNode* selectNode)
-        {
-            LLViewerObject* object = selectNode->getObject();
-            if (!object)
-            {
-                return true; // skip
-            }
-            selectNode->mSavedPositionLocal = object->getPosition();
-            if (object->isAttachment())
-            {
-                if (object->isRootEdit())
-                {
-                    LLXform* parent_xform = object->mDrawable->getXform()->getParent();
-                    if (parent_xform)
-                    {
-                        selectNode->mSavedPositionGlobal = gAgent.getPosGlobalFromAgent((object->getPosition() * parent_xform->getWorldRotation()) + parent_xform->getWorldPosition());
-                    }
-                    else
-                    {
-                        selectNode->mSavedPositionGlobal = object->getPositionGlobal();
-                    }
-                }
-                else
-                {
-                    LLViewerObject* attachment_root = (LLViewerObject*)object->getParent();
-                    LLXform* parent_xform = attachment_root ? attachment_root->mDrawable->getXform()->getParent() : NULL;
-                    if (parent_xform)
-                    {
-                        LLVector3 root_pos = (attachment_root->getPosition() * parent_xform->getWorldRotation()) + parent_xform->getWorldPosition();
-                        LLQuaternion root_rot = (attachment_root->getRotation() * parent_xform->getWorldRotation());
-                        selectNode->mSavedPositionGlobal = gAgent.getPosGlobalFromAgent((object->getPosition() * root_rot) + root_pos);
-                    }
-                    else
-                    {
-                        selectNode->mSavedPositionGlobal = object->getPositionGlobal();
-                    }
-                }
-                selectNode->mSavedRotation = object->getRenderRotation();
-            }
-            else
-            {
-                selectNode->mSavedPositionGlobal = object->getPositionGlobal();
-                selectNode->mSavedRotation = object->getRotationRegion();
-            }
-
-            selectNode->mSavedScale = object->getScale();
-            selectNode->saveTextureScaleRatios(mManager->mTextureChannel);
             return true;
         }
     } func(action_type, this);
     getSelection()->applyToNodes(&func);
 
     mSavedSelectionBBox = getBBoxOfSelection();
->>>>>>> a3892f03
 }
 
 struct LLSelectMgrApplyFlags : public LLSelectedObjectFunctor
@@ -7147,14 +6969,8 @@
         }
     }
 
-<<<<<<< HEAD
-    delete mPermissions;
-	mPermissions = NULL;
-=======
-
     delete mPermissions;
     mPermissions = NULL;
->>>>>>> a3892f03
 }
 
 void LLSelectNode::selectAllTEs(BOOL b)
