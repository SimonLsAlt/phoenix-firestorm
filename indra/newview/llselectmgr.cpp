/** 
 * @file llselectmgr.cpp
 * @brief A manager for selected objects and faces.
 *
 * $LicenseInfo:firstyear=2001&license=viewerlgpl$
 * Second Life Viewer Source Code
 * Copyright (C) 2010, Linden Research, Inc.
 * 
 * This library is free software; you can redistribute it and/or
 * modify it under the terms of the GNU Lesser General Public
 * License as published by the Free Software Foundation;
 * version 2.1 of the License only.
 *  
 * This library is distributed in the hope that it will be useful,
 * but WITHOUT ANY WARRANTY; without even the implied warranty of
 * MERCHANTABILITY or FITNESS FOR A PARTICULAR PURPOSE.  See the GNU
 * Lesser General Public License for more details.
 * 
 * You should have received a copy of the GNU Lesser General Public
 * License along with this library; if not, write to the Free Software
 * Foundation, Inc., 51 Franklin Street, Fifth Floor, Boston, MA  02110-1301  USA
 * 
 * Linden Research, Inc., 945 Battery Street, San Francisco, CA  94111  USA
 * $/LicenseInfo$
 */

#include "llviewerprecompiledheaders.h"

// file include
#define LLSELECTMGR_CPP
#include "llselectmgr.h"
#include "llmaterialmgr.h"

// library includes
#include "llcachename.h"
#include "llavatarnamecache.h"
#include "lldbstrings.h"
#include "lleconomy.h"
#include "llgl.h"
#include "llmediaentry.h"
#include "llrender.h"
#include "llnotifications.h"
#include "llpermissions.h"
#include "llpermissionsflags.h"
#include "lltrans.h"
#include "llundo.h"
#include "lluuid.h"
#include "llvolume.h"
#include "message.h"
#include "object_flags.h"
#include "llquaternion.h"

// viewer includes
#include "llagent.h"
#include "llagentcamera.h"
#include "llattachmentsmgr.h"
#include "llaudioengine.h" // <FS:PP> For object deletion sound
#include "llviewerwindow.h"
#include "lldrawable.h"
#include "llfloaterinspect.h"
#include "llfloaterproperties.h"
#include "llfloaterreporter.h"
#include "llfloaterreg.h"
#include "llfloatertools.h"
#include "llframetimer.h"
#include "llfocusmgr.h"
#include "llhudeffecttrail.h"
#include "llhudmanager.h"
#include "llinventorymodel.h"
#include "llmenugl.h"
#include "llmeshrepository.h"
#include "llmutelist.h"
#include "llparcel.h"
#include "llnotificationsutil.h"
#include "llsidepaneltaskinfo.h"
#include "llslurl.h"
#include "llstatusbar.h"
#include "llsurface.h"
#include "lltool.h"
#include "lltooldraganddrop.h"
#include "lltoolmgr.h"
#include "lltoolpie.h"
#include "llui.h"
#include "llviewercamera.h"
#include "llviewercontrol.h"
#include "llviewertexturelist.h"
#include "llviewermedia.h"
#include "llviewermediafocus.h"
#include "llviewermenu.h"
#include "llviewerobject.h"
#include "llviewerobjectlist.h"
#include "llviewerparcelmgr.h"
#include "llviewerregion.h"
#include "llviewerstats.h"
#include "llvoavatarself.h"
#include "llvovolume.h"
#include "pipeline.h"
#include "llviewershadermgr.h"
#include "llpanelface.h"
// [RLVa:KB] - Checked: 2011-05-22 (RLVa-1.3.1a)
#include "rlvactions.h"
#include "rlvhandler.h"
#include "rlvhelper.h"
// [/RLVa:KB]
// <FS:CR> Aurora Sim
#include "llviewernetwork.h"
#include "llworld.h"
// </FS:CR> Aurora Sim
#include "fsareasearch.h"
#include "llglheaders.h"
#include "fscommon.h"

LLViewerObject* getSelectedParentObject(LLViewerObject *object) ;
//
// Consts
//

const F32 SILHOUETTE_UPDATE_THRESHOLD_SQUARED = 0.02f;
const S32 MAX_SILS_PER_FRAME = 50;
const S32 MAX_OBJECTS_PER_PACKET = 254;
// For linked sets
// <FS:Ansariel> Moved to header to make them publically accessible
//const S32 MAX_CHILDREN_PER_TASK = 255;
//const S32 MAX_CHILDREN_PER_PHYSICAL_TASK = 32;
// </FS:Ansariel>

//
// Globals
//

//BOOL gDebugSelectMgr = FALSE;

//BOOL gHideSelectedObjects = FALSE;
//BOOL gAllowSelectAvatar = FALSE;

BOOL LLSelectMgr::sRectSelectInclusive = TRUE;
BOOL LLSelectMgr::sRenderHiddenSelections = TRUE;
BOOL LLSelectMgr::sRenderLightRadius = FALSE;
F32	LLSelectMgr::sHighlightThickness = 0.f;
F32	LLSelectMgr::sHighlightUScale = 0.f;
F32	LLSelectMgr::sHighlightVScale = 0.f;
F32	LLSelectMgr::sHighlightAlpha = 0.f;
F32	LLSelectMgr::sHighlightAlphaTest = 0.f;
F32	LLSelectMgr::sHighlightUAnim = 0.f;
F32	LLSelectMgr::sHighlightVAnim = 0.f;
LLColor4 LLSelectMgr::sSilhouetteParentColor;
LLColor4 LLSelectMgr::sSilhouetteChildColor;
LLColor4 LLSelectMgr::sHighlightInspectColor;
LLColor4 LLSelectMgr::sHighlightParentColor;
LLColor4 LLSelectMgr::sHighlightChildColor;
LLColor4 LLSelectMgr::sContextSilhouetteColor;

//~~~~~~~~~~~~~~~~~~~~~~~~~~~~~~~~~~~~~~~~~~~~~~~~~~~~~~~~~~~~~~~~~~~~~~~~~~~~~
// struct LLDeRezInfo
//
// Used to keep track of important derez info. 
//~~~~~~~~~~~~~~~~~~~~~~~~~~~~~~~~~~~~~~~~~~~~~~~~~~~~~~~~~~~~~~~~~~~~~~~~~~~~~

struct LLDeRezInfo
{
	EDeRezDestination mDestination;
	LLUUID mDestinationID;
	LLDeRezInfo(EDeRezDestination dest, const LLUUID& dest_id) :
		mDestination(dest), mDestinationID(dest_id) {}
};

//
// Imports
//


//
// Functions
//

void LLSelectMgr::cleanupGlobals()
{
	LLSelectMgr::getInstance()->clearSelections();
}

// Build time optimization, generate this function once here
template class LLSelectMgr* LLSingleton<class LLSelectMgr>::getInstance();
//-----------------------------------------------------------------------------
// LLSelectMgr()
//-----------------------------------------------------------------------------
LLSelectMgr::LLSelectMgr()
 : mHideSelectedObjects(LLCachedControl<bool>(gSavedSettings, "HideSelectedObjects", FALSE)),
   mRenderHighlightSelections(LLCachedControl<bool>(gSavedSettings, "RenderHighlightSelections", TRUE)),
   mAllowSelectAvatar( LLCachedControl<bool>(gSavedSettings, "AllowSelectAvatar", FALSE)),
   mDebugSelectMgr(LLCachedControl<bool>(gSavedSettings, "DebugSelectMgr", FALSE))
{
	mTEMode = FALSE;
	mTextureChannel = LLRender::DIFFUSE_MAP;
	mLastCameraPos.clearVec();

	sHighlightThickness	= gSavedSettings.getF32("SelectionHighlightThickness");
	sHighlightUScale	= gSavedSettings.getF32("SelectionHighlightUScale");
	sHighlightVScale	= gSavedSettings.getF32("SelectionHighlightVScale");
	sHighlightAlpha		= gSavedSettings.getF32("SelectionHighlightAlpha");
	sHighlightAlphaTest	= gSavedSettings.getF32("SelectionHighlightAlphaTest");
	sHighlightUAnim		= gSavedSettings.getF32("SelectionHighlightUAnim");
	sHighlightVAnim		= gSavedSettings.getF32("SelectionHighlightVAnim");

	sSilhouetteParentColor =LLUIColorTable::instance().getColor("SilhouetteParentColor");
	sSilhouetteChildColor = LLUIColorTable::instance().getColor("SilhouetteChildColor");
	sHighlightParentColor = LLUIColorTable::instance().getColor("HighlightParentColor");
	sHighlightChildColor = LLUIColorTable::instance().getColor("HighlightChildColor");
	sHighlightInspectColor = LLUIColorTable::instance().getColor("HighlightInspectColor");
	sContextSilhouetteColor = LLUIColorTable::instance().getColor("ContextSilhouetteColor")*0.5f;

	sRenderLightRadius = gSavedSettings.getBOOL("RenderLightRadius");
	
	mRenderSilhouettes = TRUE;

	mGridMode = GRID_MODE_WORLD;
	gSavedSettings.setS32("GridMode", (S32)GRID_MODE_WORLD);

	mSelectedObjects = new LLObjectSelection();
	mHoverObjects = new LLObjectSelection();
	mHighlightedObjects = new LLObjectSelection();

	mForceSelection = FALSE;
	mShowSelection = FALSE;
	
	// <FS:KC> show/hide build highlight
	mFSShowHideHighlight = FS_SHOW_HIDE_HIGHLIGHT_NORMAL;
	// </FS:KC>

}


//-----------------------------------------------------------------------------
// ~LLSelectMgr()
//-----------------------------------------------------------------------------
LLSelectMgr::~LLSelectMgr()
{
	clearSelections();
}

void LLSelectMgr::clearSelections()
{
	mHoverObjects->deleteAllNodes();
	mSelectedObjects->deleteAllNodes();
	mHighlightedObjects->deleteAllNodes();
	mRectSelectedObjects.clear();
	mGridObjects.deleteAllNodes();

	LLPipeline::setRenderHighlightTextureChannel(LLRender::DIFFUSE_MAP);
}

void LLSelectMgr::update()
{
	mSelectedObjects->cleanupNodes();
}

void LLSelectMgr::updateEffects()
{
	//keep reference grid objects active
	struct f : public LLSelectedObjectFunctor
	{
		virtual bool apply(LLViewerObject* object)
		{
			LLDrawable* drawable = object->mDrawable;
			if (drawable)
			{
				gPipeline.markMoved(drawable);
			}
			return true;
		}
	} func;
	mGridObjects.applyToObjects(&func);

	if (mEffectsTimer.getElapsedTimeF32() > 1.f)
	{
		mSelectedObjects->updateEffects();
		mEffectsTimer.reset();
	}
}

void LLSelectMgr::overrideObjectUpdates()
{
	//override any position updates from simulator on objects being edited
	struct f : public LLSelectedNodeFunctor
	{
		virtual bool apply(LLSelectNode* selectNode)
		{
			LLViewerObject* object = selectNode->getObject();
			if (object && object->permMove() && !object->isPermanentEnforced())
			{
				if (!selectNode->mLastPositionLocal.isExactlyZero())
				{
					object->setPosition(selectNode->mLastPositionLocal);
				}
				if (selectNode->mLastRotation != LLQuaternion())
				{
					object->setRotation(selectNode->mLastRotation);
				}
				if (!selectNode->mLastScale.isExactlyZero())
				{
					object->setScale(selectNode->mLastScale);
				}
			}
			return true;
		}
	} func;
	getSelection()->applyToNodes(&func);
}

//-----------------------------------------------------------------------------
// Select just the object, not any other group members.
//-----------------------------------------------------------------------------
LLObjectSelectionHandle LLSelectMgr::selectObjectOnly(LLViewerObject* object, S32 face)
{
	llassert( object );

	//remember primary object
	mSelectedObjects->mPrimaryObject = object;

	// Don't add an object that is already in the list
	if (object->isSelected() ) {
		// make sure point at position is updated
		updatePointAt();
		gEditMenuHandler = this;
		return NULL;
	}

	if (!canSelectObject(object))
	{
		//make_ui_sound("UISndInvalidOp");
		return NULL;
	}

	// LL_INFOS() << "Adding object to selected object list" << LL_ENDL;

	// Place it in the list and tag it.
	// This will refresh dialogs.
	addAsIndividual(object, face);

	// Stop the object from moving (this anticipates changes on the
	// simulator in LLTask::userSelect)
	// *FIX: shouldn't zero out these either
	object->setVelocity(LLVector3::zero);
	object->setAcceleration(LLVector3::zero);
	//object->setAngularVelocity(LLVector3::zero);
	object->resetRot();

	// Always send to simulator, so you get a copy of the 
	// permissions structure back.
	gMessageSystem->newMessageFast(_PREHASH_ObjectSelect);
	gMessageSystem->nextBlockFast(_PREHASH_AgentData);
	gMessageSystem->addUUIDFast(_PREHASH_AgentID, gAgent.getID() );
	gMessageSystem->addUUIDFast(_PREHASH_SessionID, gAgent.getSessionID());
	gMessageSystem->nextBlockFast(_PREHASH_ObjectData);
	gMessageSystem->addU32Fast(_PREHASH_ObjectLocalID, object->getLocalID() );
	LLViewerRegion* regionp = object->getRegion();
	gMessageSystem->sendReliable( regionp->getHost());

	updatePointAt();
	updateSelectionCenter();
	saveSelectedObjectTransform(SELECT_ACTION_TYPE_PICK);

	// have selection manager handle edit menu immediately after 
	// user selects an object
	if (mSelectedObjects->getObjectCount())
	{
		gEditMenuHandler = this;
	}

	return mSelectedObjects;
}

//-----------------------------------------------------------------------------
// Select the object, parents and children.
//-----------------------------------------------------------------------------
LLObjectSelectionHandle LLSelectMgr::selectObjectAndFamily(LLViewerObject* obj, BOOL add_to_end, BOOL ignore_select_owned)
{
	llassert( obj );

	//remember primary object
	mSelectedObjects->mPrimaryObject = obj;

	// This may be incorrect if things weren't family selected before... - djs 07/08/02
	// Don't add an object that is already in the list
	if (obj->isSelected() ) 
	{
		// make sure pointat position is updated
		updatePointAt();
		gEditMenuHandler = this;
		return NULL;
	}

	if (!canSelectObject(obj,ignore_select_owned))
	{
		//make_ui_sound("UISndInvalidOp");
		return NULL;
	}

	// Since we're selecting a family, start at the root, but
	// don't include an avatar.
	LLViewerObject* root = obj;
	
	while(!root->isAvatar() && root->getParent())
	{
		LLViewerObject* parent = (LLViewerObject*)root->getParent();
		if (parent->isAvatar())
		{
			break;
		}
		root = parent;
	}

	// Collect all of the objects
	std::vector<LLViewerObject*> objects;

	root->addThisAndNonJointChildren(objects);
	addAsFamily(objects, add_to_end);

	updateSelectionCenter();
	saveSelectedObjectTransform(SELECT_ACTION_TYPE_PICK);
	updatePointAt();

	dialog_refresh_all();

	// Always send to simulator, so you get a copy of the permissions
	// structure back.
	sendSelect();

	// Stop the object from moving (this anticipates changes on the
	// simulator in LLTask::userSelect)
	root->setVelocity(LLVector3::zero);
	root->setAcceleration(LLVector3::zero);
	//root->setAngularVelocity(LLVector3::zero);
	root->resetRot();

	// leave component mode
	if (gSavedSettings.getBOOL("EditLinkedParts"))
	{
		gSavedSettings.setBOOL("EditLinkedParts", FALSE);
		promoteSelectionToRoot();
	}

	// have selection manager handle edit menu immediately after 
	// user selects an object
	if (mSelectedObjects->getObjectCount())
	{
		gEditMenuHandler = this;
	}

	return mSelectedObjects;
}

//-----------------------------------------------------------------------------
// Select the object, parents and children.
//-----------------------------------------------------------------------------
LLObjectSelectionHandle LLSelectMgr::selectObjectAndFamily(const std::vector<LLViewerObject*>& object_list,
														   BOOL send_to_sim)
{
	// Collect all of the objects, children included
	std::vector<LLViewerObject*> objects;

	//clear primary object (no primary object)
	mSelectedObjects->mPrimaryObject = NULL;

	if (object_list.size() < 1)
	{
		return NULL;
	}
	
	// NOTE -- we add the objects in REVERSE ORDER 
	// to preserve the order in the mSelectedObjects list
	for (std::vector<LLViewerObject*>::const_reverse_iterator riter = object_list.rbegin();
		 riter != object_list.rend(); ++riter)
	{
		LLViewerObject *object = *riter;

		llassert( object );

		if (!canSelectObject(object)) continue;

		object->addThisAndNonJointChildren(objects);
		addAsFamily(objects);

		if( isBatchMode() )
			continue;

		// Stop the object from moving (this anticipates changes on the
		// simulator in LLTask::userSelect)
		object->setVelocity(LLVector3::zero);
		object->setAcceleration(LLVector3::zero);
		//object->setAngularVelocity(LLVector3::zero);
		object->resetRot();
	}

	if( isBatchMode() )
	{
		mShowSelection = FALSE;
		sendSelect();
		return mSelectedObjects;
	}


	updateSelectionCenter();
	saveSelectedObjectTransform(SELECT_ACTION_TYPE_PICK);
	updatePointAt();
	dialog_refresh_all();

	// Almost always send to simulator, so you get a copy of the permissions
	// structure back.
	// JC: The one case where you don't want to do this is if you're selecting
	// all the objects on a sim.
	if (send_to_sim)
	{
		sendSelect();
	}

	// leave component mode
	if (gSavedSettings.getBOOL("EditLinkedParts"))
	{		
		gSavedSettings.setBOOL("EditLinkedParts", FALSE);
		promoteSelectionToRoot();
	}

	// have selection manager handle edit menu immediately after 
	// user selects an object
	if (mSelectedObjects->getObjectCount())
	{
		gEditMenuHandler = this;
	}

	return mSelectedObjects;
}

// Use for when the simulator kills an object.  This version also
// handles informing the current tool of the object's deletion.
//
// Caller needs to call dialog_refresh_all if necessary.
BOOL LLSelectMgr::removeObjectFromSelections(const LLUUID &id)
{
	BOOL object_found = FALSE;
	LLTool *tool = NULL;

	tool = LLToolMgr::getInstance()->getCurrentTool();

	// It's possible that the tool is editing an object that is not selected
	LLViewerObject* tool_editing_object = tool->getEditingObject();
	if( tool_editing_object && tool_editing_object->mID == id)
	{
		tool->stopEditing();
		object_found = TRUE;
	}

	// Iterate through selected objects list and kill the object
	if( !object_found )
	{
		for (LLObjectSelection::iterator iter = getSelection()->begin();
			 iter != getSelection()->end(); )
		{
			LLObjectSelection::iterator curiter = iter++;
			LLViewerObject* object = (*curiter)->getObject();
			if (object->mID == id)
			{
				if (tool)
				{
					tool->stopEditing();
				}

				// lose the selection, don't tell simulator, it knows
				deselectObjectAndFamily(object, FALSE);
				object_found = TRUE;
				break; // must break here, may have removed multiple objects from list
			}
			else if (object->isAvatar() && object->getParent() && ((LLViewerObject*)object->getParent())->mID == id)
			{
				// It's possible the item being removed has an avatar sitting on it
				// So remove the avatar that is sitting on the object.
				deselectObjectAndFamily(object, FALSE);
				break; // must break here, may have removed multiple objects from list
			}
		}
	}

	return object_found;
}

bool LLSelectMgr::linkObjects()
{
	if (!LLSelectMgr::getInstance()->selectGetAllRootsValid())
	{
		LLNotificationsUtil::add("UnableToLinkWhileDownloading");
		return true;
	}

	S32 object_count = LLSelectMgr::getInstance()->getSelection()->getObjectCount();
// <FS:CR> Aurora Sim
	//if (object_count > MAX_CHILDREN_PER_TASK + 1)
	S32 object_max = LLWorld::getInstance()->getMaxLinkedPrims();

	if (object_count > object_max + 1)
// </FS:CR> Aurora Sim
	{
		LLSD args;
		args["COUNT"] = llformat("%d", object_count);
// <FS:CR> Aurora Sim
		//int max = MAX_CHILDREN_PER_TASK+1;
		int max = object_max+1;
// </FS:CR> Aurora Sim
		args["MAX"] = llformat("%d", max);
		LLNotificationsUtil::add("UnableToLinkObjects", args);
		return true;
	}

	if (LLSelectMgr::getInstance()->getSelection()->getRootObjectCount() < 2)
	{
		LLNotificationsUtil::add("CannotLinkIncompleteSet");
		return true;
	}

	if (!LLSelectMgr::getInstance()->selectGetRootsModify())
	{
		LLNotificationsUtil::add("CannotLinkModify");
		return true;
	}

	if (!LLSelectMgr::getInstance()->selectGetRootsNonPermanentEnforced())
	{
		LLNotificationsUtil::add("CannotLinkPermanent");
		return true;
	}

	LLUUID owner_id;
	std::string owner_name;
	if (!LLSelectMgr::getInstance()->selectGetOwner(owner_id, owner_name))
	{
		// we don't actually care if you're the owner, but novices are
		// the most likely to be stumped by this one, so offer the
		// easiest and most likely solution.
		LLNotificationsUtil::add("CannotLinkDifferentOwners");
		return true;
	}

	if (!LLSelectMgr::getInstance()->selectGetSameRegion())
	{
		LLNotificationsUtil::add("CannotLinkAcrossRegions");
		return true;
	}

	LLSelectMgr::getInstance()->sendLink();

	return true;
}

bool LLSelectMgr::unlinkObjects()
{

	// <FS:PP>
	if (gSavedSettings.getBOOL("FSUnlinkConfirmEnabled"))
	{
	// </FS:PP>

		S32 min_objects_for_confirm = gSavedSettings.getS32("MinObjectsForUnlinkConfirm");
		S32 unlink_object_count = mSelectedObjects->getObjectCount(); // clears out nodes with NULL objects
		if (unlink_object_count >= min_objects_for_confirm
			&& unlink_object_count > mSelectedObjects->getRootObjectCount())
		{
			// total count > root count means that there are childer inside and that there are linksets that will be unlinked
			LLNotificationsUtil::add("ConfirmUnlink", LLSD(), LLSD(), boost::bind(&LLSelectMgr::confirmUnlinkObjects, this, _1, _2));
			return true;
		}

	// <FS:PP>
	}
	// </FS:PP>

	LLSelectMgr::getInstance()->sendDelink();
	return true;
}

void LLSelectMgr::confirmUnlinkObjects(const LLSD& notification, const LLSD& response)
{
	S32 option = LLNotificationsUtil::getSelectedOption(notification, response);
	// if Cancel pressed
	if (option == 1)
	{
		return;
	}

	LLSelectMgr::getInstance()->sendDelink();
	return;
}

// in order to link, all objects must have the same owner, and the
// agent must have the ability to modify all of the objects. However,
// we're not answering that question with this method. The question
// we're answering is: does the user have a reasonable expectation
// that a link operation should work? If so, return true, false
// otherwise. this allows the handle_link method to more finely check
// the selection and give an error message when the uer has a
// reasonable expectation for the link to work, but it will fail.
bool LLSelectMgr::enableLinkObjects()
{
	bool new_value = false;
	// check if there are at least 2 objects selected, and that the
	// user can modify at least one of the selected objects.

	// in component mode, can't link
	if (!gSavedSettings.getBOOL("EditLinkedParts"))
	{
		if(LLSelectMgr::getInstance()->selectGetAllRootsValid() && LLSelectMgr::getInstance()->getSelection()->getRootObjectCount() >= 2)
		{
			struct f : public LLSelectedObjectFunctor
			{
				virtual bool apply(LLViewerObject* object)
				{
					LLViewerObject *root_object = (object == NULL) ? NULL : object->getRootEdit();
					return object->permModify() && !object->isPermanentEnforced() &&
						((root_object == NULL) || !root_object->isPermanentEnforced());
				}
			} func;
			const bool firstonly = true;
			new_value = LLSelectMgr::getInstance()->getSelection()->applyToRootObjects(&func, firstonly);
		}
	}
// [RLVa:KB] - Checked: 2011-03-19 (RLVa-1.3.0f) | Modified: RLVa-0.2.0g
	if ( (new_value) && ((rlv_handler_t::isEnabled()) && (!RlvActions::canStand())) )
	{
		// Allow only if the avie isn't sitting on any of the selected objects
		LLObjectSelectionHandle hSel = LLSelectMgr::getInstance()->getSelection();
		RlvSelectIsSittingOn f(gAgentAvatarp);
		if (hSel->getFirstRootNode(&f, TRUE) != NULL)
			new_value = false;
	}
// [/RLVa:KB]
	return new_value;
}

bool LLSelectMgr::enableUnlinkObjects()
{
	LLViewerObject* first_editable_object = LLSelectMgr::getInstance()->getSelection()->getFirstEditableObject();
	LLViewerObject *root_object = (first_editable_object == NULL) ? NULL : first_editable_object->getRootEdit();

	bool new_value = LLSelectMgr::getInstance()->selectGetAllRootsValid() &&
		first_editable_object &&
		!first_editable_object->isAttachment() && !first_editable_object->isPermanentEnforced() &&
		((root_object == NULL) || !root_object->isPermanentEnforced());
// [RLVa:KB] - Checked: 2011-03-19 (RLVa-1.3.0f) | Modified: RLVa-0.2.0g
	if ( (new_value) && ((rlv_handler_t::isEnabled()) && (!RlvActions::canStand())) )
	{
		// Allow only if the avie isn't sitting on any of the selected objects
		LLObjectSelectionHandle hSel = LLSelectMgr::getInstance()->getSelection();
		RlvSelectIsSittingOn f(gAgentAvatarp);
		if (hSel->getFirstRootNode(&f, TRUE) != NULL)
			new_value = false;
	}
// [/RLVa:KB]
	return new_value;
}

void LLSelectMgr::deselectObjectAndFamily(LLViewerObject* object, BOOL send_to_sim, BOOL include_entire_object)
{
	// bail if nothing selected or if object wasn't selected in the first place
	if(!object) return;
	if(!object->isSelected()) return;

	// Collect all of the objects, and remove them
	std::vector<LLViewerObject*> objects;

	if (include_entire_object)
	{
		// Since we're selecting a family, start at the root, but
		// don't include an avatar.
		LLViewerObject* root = object;
	
		while(!root->isAvatar() && root->getParent())
		{
			LLViewerObject* parent = (LLViewerObject*)root->getParent();
			if (parent->isAvatar())
			{
				break;
			}
			root = parent;
		}
	
		object = root;
	}
	else
	{
		object = (LLViewerObject*)object->getRoot();
	}

	object->addThisAndAllChildren(objects);
	remove(objects);

	if (!send_to_sim) return;

	//-----------------------------------------------------------
	// Inform simulator of deselection
	//-----------------------------------------------------------
	LLViewerRegion* regionp = object->getRegion();

	BOOL start_new_message = TRUE;
	S32 select_count = 0;

	LLMessageSystem* msg = gMessageSystem;
	for (U32 i = 0; i < objects.size(); i++)
	{
		if (start_new_message)
		{
			msg->newMessageFast(_PREHASH_ObjectDeselect);
			msg->nextBlockFast(_PREHASH_AgentData);
			msg->addUUIDFast(_PREHASH_AgentID, gAgent.getID() );
			msg->addUUIDFast(_PREHASH_SessionID, gAgent.getSessionID());
			select_count++;
			start_new_message = FALSE;
		}

		msg->nextBlockFast(_PREHASH_ObjectData);
		msg->addU32Fast(_PREHASH_ObjectLocalID, (objects[i])->getLocalID());
		select_count++;

		// Zap the angular velocity, as the sim will set it to zero
		objects[i]->setAngularVelocity( 0,0,0 );
		objects[i]->setVelocity( 0,0,0 );

		if(msg->isSendFull(NULL) || select_count >= MAX_OBJECTS_PER_PACKET)
		{
			msg->sendReliable(regionp->getHost() );
			select_count = 0;
			start_new_message = TRUE;
		}
	}

	if (!start_new_message)
	{
		msg->sendReliable(regionp->getHost() );
	}

	updatePointAt();
	updateSelectionCenter();
}

void LLSelectMgr::deselectObjectOnly(LLViewerObject* object, BOOL send_to_sim)
{
	// bail if nothing selected or if object wasn't selected in the first place
	if (!object) return;
	if (!object->isSelected() ) return;

	// Zap the angular velocity, as the sim will set it to zero
	object->setAngularVelocity( 0,0,0 );
	object->setVelocity( 0,0,0 );

	if (send_to_sim)
	{
		LLViewerRegion* region = object->getRegion();
		gMessageSystem->newMessageFast(_PREHASH_ObjectDeselect);
		gMessageSystem->nextBlockFast(_PREHASH_AgentData);
		gMessageSystem->addUUIDFast(_PREHASH_AgentID, gAgent.getID() );
		gMessageSystem->addUUIDFast(_PREHASH_SessionID, gAgent.getSessionID());
		gMessageSystem->nextBlockFast(_PREHASH_ObjectData);
		gMessageSystem->addU32Fast(_PREHASH_ObjectLocalID, object->getLocalID() );
		gMessageSystem->sendReliable(region->getHost());
	}

	// This will refresh dialogs.
	remove( object );

	updatePointAt();
	updateSelectionCenter();
}


//-----------------------------------------------------------------------------
// addAsFamily
//-----------------------------------------------------------------------------

void LLSelectMgr::addAsFamily(std::vector<LLViewerObject*>& objects, BOOL add_to_end)
{
	for (std::vector<LLViewerObject*>::iterator iter = objects.begin();
		 iter != objects.end(); ++iter)
	{
		LLViewerObject* objectp = *iter;
		
		// Can't select yourself
		if (objectp->mID == gAgentID
			&& !LLSelectMgr::getInstance()->mAllowSelectAvatar)
		{
			continue;
		}

		if (!objectp->isSelected())
		{
			LLSelectNode *nodep = new LLSelectNode(objectp, TRUE);
			if (add_to_end)
			{
				mSelectedObjects->addNodeAtEnd(nodep);
			}
			else
			{
				mSelectedObjects->addNode(nodep);
			}
			objectp->setSelected(TRUE);

			if (objectp->getNumTEs() > 0)
			{
				nodep->selectAllTEs(TRUE);
				objectp->setAllTESelected(true);
			}
			else
			{
				// object has no faces, so don't mess with faces
			}
		}
		else
		{
			// we want this object to be selected for real
			// so clear transient flag
			LLSelectNode* select_node = mSelectedObjects->findNode(objectp);
			if (select_node)
			{
				select_node->setTransient(FALSE);
			}
		}
	}
	saveSelectedObjectTransform(SELECT_ACTION_TYPE_PICK);
}

//-----------------------------------------------------------------------------
// addAsIndividual() - a single object, face, etc
//-----------------------------------------------------------------------------
void LLSelectMgr::addAsIndividual(LLViewerObject *objectp, S32 face, BOOL undoable)
{
	// check to see if object is already in list
	LLSelectNode *nodep = mSelectedObjects->findNode(objectp);

	// Reset (in anticipation of being set to an appropriate value by panel refresh, if they're up)
	//
	setTextureChannel(LLRender::DIFFUSE_MAP);

	// if not in list, add it
	if (!nodep)
	{
		nodep = new LLSelectNode(objectp, TRUE);
		mSelectedObjects->addNode(nodep);
		llassert_always(nodep->getObject());
	}
	else
	{
		// make this a full-fledged selection
		nodep->setTransient(FALSE);
		// Move it to the front of the list
		mSelectedObjects->moveNodeToFront(nodep);
	}

	// Make sure the object is tagged as selected
	objectp->setSelected( TRUE );

	// And make sure we don't consider it as part of a family
	nodep->mIndividualSelection = TRUE;

	// Handle face selection
	if (objectp->getNumTEs() <= 0)
	{
		// object has no faces, so don't do anything
	}
	else if (face == SELECT_ALL_TES)
	{
		nodep->selectAllTEs(TRUE);
		objectp->setAllTESelected(true);
	}
	else if (0 <= face && face < SELECT_MAX_TES)
	{
		nodep->selectTE(face, TRUE);
		objectp->setTESelected(face, true);
	}
	else
	{
		LL_ERRS() << "LLSelectMgr::add face " << face << " out-of-range" << LL_ENDL;
		return;
	}

	saveSelectedObjectTransform(SELECT_ACTION_TYPE_PICK);
	updateSelectionCenter();
	dialog_refresh_all();
}


LLObjectSelectionHandle LLSelectMgr::setHoverObject(LLViewerObject *objectp, S32 face)
{
	if (!objectp)
	{
		mHoverObjects->deleteAllNodes();
		return NULL;
	}

	// Can't select yourself
	if (objectp->mID == gAgentID)
	{
		mHoverObjects->deleteAllNodes();
		return NULL;
	}

	// Can't select land
	if (objectp->getPCode() == LLViewerObject::LL_VO_SURFACE_PATCH)
	{
		mHoverObjects->deleteAllNodes();
		return NULL;
	}

	mHoverObjects->mPrimaryObject = objectp; 

	objectp = objectp->getRootEdit();

	// is the requested object the same as the existing hover object root?
	// NOTE: there is only ever one linked set in mHoverObjects
	if (mHoverObjects->getFirstRootObject() != objectp) 
	{

		// Collect all of the objects
		std::vector<LLViewerObject*> objects;
		objectp = objectp->getRootEdit();
		objectp->addThisAndNonJointChildren(objects);

		mHoverObjects->deleteAllNodes();
		for (std::vector<LLViewerObject*>::iterator iter = objects.begin();
			 iter != objects.end(); ++iter)
		{
			LLViewerObject* cur_objectp = *iter;
			if(!cur_objectp || cur_objectp->isDead())
			{
				continue;
			}
			LLSelectNode* nodep = new LLSelectNode(cur_objectp, FALSE);
			nodep->selectTE(face, TRUE);
			mHoverObjects->addNodeAtEnd(nodep);
		}

		requestObjectPropertiesFamily(objectp);
	}

	return mHoverObjects;
}

LLSelectNode *LLSelectMgr::getHoverNode()
{
	return mHoverObjects->getFirstRootNode();
}

LLSelectNode *LLSelectMgr::getPrimaryHoverNode()
{
	return mHoverObjects->mSelectNodeMap[mHoverObjects->mPrimaryObject];
}

// <FS:ND> Color per highlighted object
//void LLSelectMgr::highlightObjectOnly(LLViewerObject* objectp)
void LLSelectMgr::highlightObjectOnly(LLViewerObject *objectp, LLColor4 const &aColor )
// </FS:ND>
{
	if (!objectp)
	{
		return;
	}

	if (objectp->getPCode() != LL_PCODE_VOLUME)
	{
		return;
	}
	
	if ((gSavedSettings.getBOOL("SelectOwnedOnly") && !objectp->permYouOwner()) 
		|| (gSavedSettings.getBOOL("SelectMovableOnly") && (!objectp->permMove() ||  objectp->isPermanentEnforced())))
	{
		// only select my own objects
		return;
	}

	// <FS:Ansariel> FIRE-14593: Option to select only copyable objects
	if (!objectp->permCopy() && gSavedSettings.getBOOL("FSSelectCopyableOnly"))
	{
		return;
	}
	// </FS:Ansariel>

	// <FS:Ansariel> FIRE-304: Option to exclude group owned objects
	if (objectp->permGroupOwner() && !gSavedSettings.getBOOL("FSSelectIncludeGroupOwned"))
	{
		return;
	}
	// </FS:Ansariel>

	mRectSelectedObjects.insert(objectp);

	mHighlightColor[ objectp ] = aColor; // <FS:ND/> Color per highlighted object
}

void LLSelectMgr::highlightObjectAndFamily(LLViewerObject* objectp)
{
	if (!objectp)
	{
		return;
	}

	LLViewerObject* root_obj = (LLViewerObject*)objectp->getRoot();

	highlightObjectOnly(root_obj);

	LLViewerObject::const_child_list_t& child_list = root_obj->getChildren();
	for (LLViewerObject::child_list_t::const_iterator iter = child_list.begin();
		 iter != child_list.end(); iter++)
	{
		LLViewerObject* child = *iter;
		highlightObjectOnly(child);
	}
}

// Note that this ignores the "select owned only" flag
// It's also more efficient than calling the single-object version over and over.
void LLSelectMgr::highlightObjectAndFamily(const std::vector<LLViewerObject*>& objects)
{
	for (std::vector<LLViewerObject*>::const_iterator iter1 = objects.begin();
		 iter1 != objects.end(); ++iter1)
	{
		LLViewerObject* object = *iter1;

		if (!object)
		{
			continue;
		}
		if (object->getPCode() != LL_PCODE_VOLUME)
		{
			continue;
		}

		LLViewerObject* root = (LLViewerObject*)object->getRoot();
		mRectSelectedObjects.insert(root);

		LLViewerObject::const_child_list_t& child_list = root->getChildren();
		for (LLViewerObject::child_list_t::const_iterator iter2 = child_list.begin();
			 iter2 != child_list.end(); iter2++)
		{
			LLViewerObject* child = *iter2;
			mRectSelectedObjects.insert(child);
		}
	}
}

void LLSelectMgr::unhighlightObjectOnly(LLViewerObject* objectp)
{
	if (!objectp || (objectp->getPCode() != LL_PCODE_VOLUME))
	{
		return;
	}

	mRectSelectedObjects.erase(objectp);
	mHighlightColor.erase( objectp ); // <FS:ND/> Color per highlighted object
}

void LLSelectMgr::unhighlightObjectAndFamily(LLViewerObject* objectp)
{
	if (!objectp)
	{
		return;
	}

	LLViewerObject* root_obj = (LLViewerObject*)objectp->getRoot();

	unhighlightObjectOnly(root_obj);

	LLViewerObject::const_child_list_t& child_list = root_obj->getChildren();
	for (LLViewerObject::child_list_t::const_iterator iter = child_list.begin();
		 iter != child_list.end(); iter++)
	{
		LLViewerObject* child = *iter;
		unhighlightObjectOnly(child);
	}
}


void LLSelectMgr::unhighlightAll()
{
	mRectSelectedObjects.clear();
	mHighlightedObjects->deleteAllNodes();

	mHighlightColor.clear(); // <FS:ND/> Color per highlighted object
}

LLObjectSelectionHandle LLSelectMgr::selectHighlightedObjects()
{
	if (!mHighlightedObjects->getNumNodes())
	{
		return NULL;
	}

	//clear primary object
	mSelectedObjects->mPrimaryObject = NULL;

	for (LLObjectSelection::iterator iter = getHighlightedObjects()->begin();
		 iter != getHighlightedObjects()->end(); )
	{
		LLObjectSelection::iterator curiter = iter++;
	
		LLSelectNode *nodep = *curiter;
		LLViewerObject* objectp = nodep->getObject();

		if (!canSelectObject(objectp))
		{
			continue;
		}

		// already selected
		if (objectp->isSelected())
		{
			continue;
		}

		LLSelectNode* new_nodep = new LLSelectNode(*nodep);
		mSelectedObjects->addNode(new_nodep);

		// flag this object as selected
		objectp->setSelected(TRUE);
		objectp->setAllTESelected(true);

		mSelectedObjects->mSelectType = getSelectTypeForObject(objectp);

		// request properties on root objects
		if (objectp->isRootEdit())
		{
			requestObjectPropertiesFamily(objectp);
		}
	}

	// pack up messages to let sim know these objects are selected
	sendSelect();
	unhighlightAll();
	updateSelectionCenter();
	saveSelectedObjectTransform(SELECT_ACTION_TYPE_PICK);
	updatePointAt();

	if (mSelectedObjects->getObjectCount())
	{
		gEditMenuHandler = this;
	}

	return mSelectedObjects;
}

void LLSelectMgr::deselectHighlightedObjects()
{
	BOOL select_linked_set = !gSavedSettings.getBOOL("EditLinkedParts");
	for (std::set<LLPointer<LLViewerObject> >::iterator iter = mRectSelectedObjects.begin();
		 iter != mRectSelectedObjects.end(); iter++)
	{
		LLViewerObject *objectp = *iter;
		if (!select_linked_set)
		{
			deselectObjectOnly(objectp);
		}
		else
		{
			LLViewerObject* root_object = (LLViewerObject*)objectp->getRoot();
			if (root_object->isSelected())
			{
				deselectObjectAndFamily(root_object);
			}
		}
	}

	unhighlightAll();
}

void LLSelectMgr::addGridObject(LLViewerObject* objectp)
{
	LLSelectNode* nodep = new LLSelectNode(objectp, FALSE);
	mGridObjects.addNodeAtEnd(nodep);

	LLViewerObject::const_child_list_t& child_list = objectp->getChildren();
	for (LLViewerObject::child_list_t::const_iterator iter = child_list.begin();
		 iter != child_list.end(); iter++)
	{
		LLViewerObject* child = *iter;
		nodep = new LLSelectNode(child, FALSE);
		mGridObjects.addNodeAtEnd(nodep);
	}
}

void LLSelectMgr::clearGridObjects()
{
	mGridObjects.deleteAllNodes();
}

void LLSelectMgr::setGridMode(EGridMode mode)
{
	mGridMode = mode;
	gSavedSettings.setS32("GridMode", mode);
	updateSelectionCenter();
}

void LLSelectMgr::getGrid(LLVector3& origin, LLQuaternion &rotation, LLVector3 &scale, bool for_snap_guides)
{
	mGridObjects.cleanupNodes();
	
	LLViewerObject* first_grid_object = mGridObjects.getFirstObject();

	if (mGridMode == GRID_MODE_LOCAL && mSelectedObjects->getObjectCount())
	{
		//LLViewerObject* root = getSelectedParentObject(mSelectedObjects->getFirstObject());
		mGridOrigin = mSavedSelectionBBox.getCenterAgent();
		mGridScale = mSavedSelectionBBox.getExtentLocal() * 0.5f;

		// DEV-12570 Just taking the saved selection box rotation prevents
		// wild rotations of linked sets while in local grid mode
		//if(mSelectedObjects->getObjectCount() < 2 || !root || root->mDrawable.isNull())
		{
			mGridRotation = mSavedSelectionBBox.getRotation();
		}
		/*else //set to the root object
		{
			mGridRotation = root->getRenderRotation();			
		}*/
	}
	else if (mGridMode == GRID_MODE_REF_OBJECT && first_grid_object && first_grid_object->mDrawable.notNull())
	{
		LLSelectNode *node = mSelectedObjects->findNode(first_grid_object);
		if (!for_snap_guides && node)
		{
			mGridRotation = node->mSavedRotation;
		}
		else
		{
			mGridRotation = first_grid_object->getRenderRotation();
		}

		LLVector4a min_extents(F32_MAX);
		LLVector4a max_extents(-F32_MAX);
		BOOL grid_changed = FALSE;
		for (LLObjectSelection::iterator iter = mGridObjects.begin();
			 iter != mGridObjects.end(); ++iter)
		{
			LLViewerObject* object = (*iter)->getObject();
			LLDrawable* drawable = object->mDrawable;
			if (drawable)
			{
				const LLVector4a* ext = drawable->getSpatialExtents();
				update_min_max(min_extents, max_extents, ext[0]);
				update_min_max(min_extents, max_extents, ext[1]);
				grid_changed = TRUE;
			}
		}
		if (grid_changed)
		{
			LLVector4a center, size;
			center.setAdd(min_extents, max_extents);
			center.mul(0.5f);
			size.setSub(max_extents, min_extents);
			size.mul(0.5f);

			mGridOrigin.set(center.getF32ptr());
			LLDrawable* drawable = first_grid_object->mDrawable;
			if (drawable && drawable->isActive())
			{
				mGridOrigin = mGridOrigin * first_grid_object->getRenderMatrix();
			}
			mGridScale.set(size.getF32ptr());
		}
	}
	else // GRID_MODE_WORLD or just plain default
	{
		const BOOL non_root_ok = TRUE;
		LLViewerObject* first_object = mSelectedObjects->getFirstRootObject(non_root_ok);

		mGridOrigin.clearVec();
		mGridRotation.loadIdentity();

		mSelectedObjects->mSelectType = getSelectTypeForObject( first_object );

		switch (mSelectedObjects->mSelectType)
		{
		case SELECT_TYPE_ATTACHMENT:
			if (first_object && first_object->getRootEdit()->mDrawable.notNull())
			{
				// this means this object *has* to be an attachment
				LLXform* attachment_point_xform = first_object->getRootEdit()->mDrawable->mXform.getParent();
				// <FS:Ansariel> Crash fix for FIRE-15206
				if (!attachment_point_xform) break;
				mGridOrigin = attachment_point_xform->getWorldPosition();
				mGridRotation = attachment_point_xform->getWorldRotation();
				mGridScale = LLVector3(1.f, 1.f, 1.f) * gSavedSettings.getF32("GridResolution");
			}
			break;
		case SELECT_TYPE_HUD:
			// use HUD-scaled grid
			mGridScale = LLVector3(0.25f, 0.25f, 0.25f);
			break;
		case SELECT_TYPE_WORLD:
			mGridScale = LLVector3(1.f, 1.f, 1.f) * gSavedSettings.getF32("GridResolution");
			break;
		}
	}
	llassert(mGridOrigin.isFinite());

	origin = mGridOrigin;
	rotation = mGridRotation;
	scale = mGridScale;
}

//-----------------------------------------------------------------------------
// remove() - an array of objects
//-----------------------------------------------------------------------------

void LLSelectMgr::remove(std::vector<LLViewerObject*>& objects)
{
	for (std::vector<LLViewerObject*>::iterator iter = objects.begin();
		 iter != objects.end(); ++iter)
	{
		LLViewerObject* objectp = *iter;
		LLSelectNode* nodep = mSelectedObjects->findNode(objectp);
		if (nodep)
		{
			objectp->setSelected(FALSE);
			mSelectedObjects->removeNode(nodep);
			nodep = NULL;
		}
	}
	updateSelectionCenter();
	dialog_refresh_all();
}


//-----------------------------------------------------------------------------
// remove() - a single object
//-----------------------------------------------------------------------------
void LLSelectMgr::remove(LLViewerObject *objectp, S32 te, BOOL undoable)
{
	// get object node (and verify it is in the selected list)
	LLSelectNode *nodep = mSelectedObjects->findNode(objectp);
	if (!nodep)
	{
		return;
	}

	// if face = all, remove object from list
	if ((objectp->getNumTEs() <= 0) || (te == SELECT_ALL_TES))
	{
		// Remove all faces (or the object doesn't have faces) so remove the node
		mSelectedObjects->removeNode(nodep);
		nodep = NULL;
		objectp->setSelected( FALSE );
	}
	else if (0 <= te && te < SELECT_MAX_TES)
	{
		// ...valid face, check to see if it was on
		if (nodep->isTESelected(te))
		{
			nodep->selectTE(te, FALSE);
			objectp->setTESelected(te, false);
		}
		else
		{
			LL_ERRS() << "LLSelectMgr::remove - tried to remove TE " << te << " that wasn't selected" << LL_ENDL;
			return;
		}

		// ...check to see if this operation turned off all faces
		BOOL found = FALSE;
		for (S32 i = 0; i < nodep->getObject()->getNumTEs(); i++)
		{
			found = found || nodep->isTESelected(i);
		}

		// ...all faces now turned off, so remove
		if (!found)
		{
			mSelectedObjects->removeNode(nodep);
			nodep = NULL;
			objectp->setSelected( FALSE );
			// *FIXME: Doesn't update simulator that object is no longer selected
		}
	}
	else
	{
		// ...out of range face
		LL_ERRS() << "LLSelectMgr::remove - TE " << te << " out of range" << LL_ENDL;
	}

	updateSelectionCenter();
	dialog_refresh_all();
}


//-----------------------------------------------------------------------------
// removeAll()
//-----------------------------------------------------------------------------
void LLSelectMgr::removeAll()
{
	for (LLObjectSelection::iterator iter = mSelectedObjects->begin();
		 iter != mSelectedObjects->end(); iter++ )
	{
		LLViewerObject *objectp = (*iter)->getObject();
		objectp->setSelected( FALSE );
	}

	mSelectedObjects->deleteAllNodes();
	
	updateSelectionCenter();
	dialog_refresh_all();
}

//-----------------------------------------------------------------------------
// promoteSelectionToRoot()
//-----------------------------------------------------------------------------
void LLSelectMgr::promoteSelectionToRoot()
{
	std::set<LLViewerObject*> selection_set;

	BOOL selection_changed = FALSE;

	for (LLObjectSelection::iterator iter = getSelection()->begin();
		 iter != getSelection()->end(); )
	{
		LLObjectSelection::iterator curiter = iter++;
		LLSelectNode* nodep = *curiter;
		LLViewerObject* object = nodep->getObject();

		if (nodep->mIndividualSelection)
		{
			selection_changed = TRUE;
		}

		LLViewerObject* parentp = object;
		while(parentp->getParent() && !(parentp->isRootEdit()))
		{
			parentp = (LLViewerObject*)parentp->getParent();
		}
	
		selection_set.insert(parentp);
	}

	if (selection_changed)
	{
		deselectAll();

		std::set<LLViewerObject*>::iterator set_iter;
		for (set_iter = selection_set.begin(); set_iter != selection_set.end(); ++set_iter)
		{
			selectObjectAndFamily(*set_iter);
		}
	}
}

//-----------------------------------------------------------------------------
// demoteSelectionToIndividuals()
//-----------------------------------------------------------------------------
void LLSelectMgr::demoteSelectionToIndividuals()
{
	std::vector<LLViewerObject*> objects;

	for (LLObjectSelection::root_iterator iter = getSelection()->root_begin();
		 iter != getSelection()->root_end(); iter++)
	{
		LLViewerObject* object = (*iter)->getObject();
		object->addThisAndNonJointChildren(objects);
	}

	if (!objects.empty())
	{
		deselectAll();
		for (std::vector<LLViewerObject*>::iterator iter = objects.begin();
			 iter != objects.end(); ++iter)
		{
			LLViewerObject* objectp = *iter;
			selectObjectOnly(objectp);
		}
	}
}

//-----------------------------------------------------------------------------
// dump()
//-----------------------------------------------------------------------------
void LLSelectMgr::dump()
{
	LL_INFOS() << "Selection Manager: " << mSelectedObjects->getNumNodes() << " items" << LL_ENDL;

	LL_INFOS() << "TE mode " << mTEMode << LL_ENDL;

	S32 count = 0;
	for (LLObjectSelection::iterator iter = getSelection()->begin();
		 iter != getSelection()->end(); iter++ )
	{
		LLViewerObject* objectp = (*iter)->getObject();
		LL_INFOS() << "Object " << count << " type " << LLPrimitive::pCodeToString(objectp->getPCode()) << LL_ENDL;
		LL_INFOS() << "  hasLSL " << objectp->flagScripted() << LL_ENDL;
		LL_INFOS() << "  hasTouch " << objectp->flagHandleTouch() << LL_ENDL;
		LL_INFOS() << "  hasMoney " << objectp->flagTakesMoney() << LL_ENDL;
		LL_INFOS() << "  getposition " << objectp->getPosition() << LL_ENDL;
		LL_INFOS() << "  getpositionAgent " << objectp->getPositionAgent() << LL_ENDL;
		LL_INFOS() << "  getpositionRegion " << objectp->getPositionRegion() << LL_ENDL;
		LL_INFOS() << "  getpositionGlobal " << objectp->getPositionGlobal() << LL_ENDL;
		LLDrawable* drawablep = objectp->mDrawable;
		LL_INFOS() << "  " << (drawablep&& drawablep->isVisible() ? "visible" : "invisible") << LL_ENDL;
		LL_INFOS() << "  " << (drawablep&& drawablep->isState(LLDrawable::FORCE_INVISIBLE) ? "force_invisible" : "") << LL_ENDL;
		count++;
	}

	// Face iterator
	for (LLObjectSelection::iterator iter = getSelection()->begin();
		 iter != getSelection()->end(); iter++ )
	{
		LLSelectNode* node = *iter;
		LLViewerObject* objectp = node->getObject();
		if (!objectp)
			continue;
		for (S32 te = 0; te < objectp->getNumTEs(); ++te )
		{
			if (node->isTESelected(te))
			{
				LL_INFOS() << "Object " << objectp << " te " << te << LL_ENDL;
			}
		}
	}

	LL_INFOS() << mHighlightedObjects->getNumNodes() << " objects currently highlighted." << LL_ENDL;

	LL_INFOS() << "Center global " << mSelectionCenterGlobal << LL_ENDL;
}

//-----------------------------------------------------------------------------
// cleanup()
//-----------------------------------------------------------------------------
void LLSelectMgr::cleanup()
{
	mSilhouetteImagep = NULL;
}


//---------------------------------------------------------------------------
// Manipulate properties of selected objects
//---------------------------------------------------------------------------

struct LLSelectMgrSendFunctor : public LLSelectedObjectFunctor
{
	virtual bool apply(LLViewerObject* object)
	{
		if (object->permModify())
		{
			object->sendTEUpdate();
		}
		return true;
	}
};

void LLObjectSelection::applyNoCopyTextureToTEs(LLViewerInventoryItem* item)
{
	if (!item)
	{
		return;
	}
	LLViewerTexture* image = LLViewerTextureManager::getFetchedTexture(item->getAssetUUID());

	for (iterator iter = begin(); iter != end(); ++iter)
	{
		LLSelectNode* node = *iter;
		LLViewerObject* object = (*iter)->getObject();
		if (!object)
		{
			continue;
		}

		S32 num_tes = llmin((S32)object->getNumTEs(), (S32)object->getNumFaces());
		bool texture_copied = false;
		for (S32 te = 0; te < num_tes; ++te)
		{
			if (node->isTESelected(te))
			{
				//(no-copy) textures must be moved to the object's inventory only once
				// without making any copies
				if (!texture_copied)
				{
					LLToolDragAndDrop::handleDropTextureProtections(object, item, LLToolDragAndDrop::SOURCE_AGENT, LLUUID::null);
					texture_copied = true;
				}

				// apply texture for the selected faces
				add(LLStatViewer::EDIT_TEXTURE, 1);
				object->setTEImage(te, image);
				dialog_refresh_all();

				// send the update to the simulator
				object->sendTEUpdate();
			}
		}
	}
}

//-----------------------------------------------------------------------------
// selectionSetImage()
//-----------------------------------------------------------------------------
// *TODO: re-arch texture applying out of lltooldraganddrop
void LLSelectMgr::selectionSetImage(const LLUUID& imageid)
{
	// First for (no copy) textures and multiple object selection
	LLViewerInventoryItem* item = gInventory.getItem(imageid);
	if(item 
		&& !item->getPermissions().allowOperationBy(PERM_COPY, gAgent.getID())
		&& (mSelectedObjects->getNumNodes() > 1) )
	{
		LL_WARNS() << "Attempted to apply no-copy texture to multiple objects"
				<< LL_ENDL;
		return;
	}

	struct f : public LLSelectedTEFunctor
	{
		LLViewerInventoryItem* mItem;
		LLUUID mImageID;
		f(LLViewerInventoryItem* item, const LLUUID& id) : mItem(item), mImageID(id) {}
		bool apply(LLViewerObject* objectp, S32 te)
		{
		    if(objectp && !objectp->permModify())
		    {
		        return false;
		    }
		    if (mItem)
			{
				if (te == -1) // all faces
				{
					LLToolDragAndDrop::dropTextureAllFaces(objectp,
														   mItem,
														   LLToolDragAndDrop::SOURCE_AGENT,
														   LLUUID::null);
				}
				else // one face
				{
					LLToolDragAndDrop::dropTextureOneFace(objectp,
														  te,
														  mItem,
														  LLToolDragAndDrop::SOURCE_AGENT,
														  LLUUID::null);
				}
			}
			else // not an inventory item
			{
				// Texture picker defaults aren't inventory items
				// * Don't need to worry about permissions for them
				// * Can just apply the texture and be done with it.
				objectp->setTEImage(te, LLViewerTextureManager::getFetchedTexture(mImageID, FTT_DEFAULT, TRUE, LLGLTexture::BOOST_NONE, LLViewerTexture::LOD_TEXTURE));
			}
			return true;
		}
	};

	if (item && !item->getPermissions().allowOperationBy(PERM_COPY, gAgent.getID()))
	{
		getSelection()->applyNoCopyTextureToTEs(item);
	}
	else
	{
		f setfunc(item, imageid);
		getSelection()->applyToTEs(&setfunc);
	}


	struct g : public LLSelectedObjectFunctor
	{
		LLViewerInventoryItem* mItem;
		g(LLViewerInventoryItem* item) : mItem(item) {}
		virtual bool apply(LLViewerObject* object)
		{
			if (!mItem)
			{
				object->sendTEUpdate();
				// 1 particle effect per object				
				LLHUDEffectSpiral *effectp = (LLHUDEffectSpiral *)LLHUDManager::getInstance()->createViewerEffect(LLHUDObject::LL_HUD_EFFECT_BEAM, TRUE);
				effectp->setSourceObject(gAgentAvatarp);
				effectp->setTargetObject(object);
				effectp->setDuration(LL_HUD_DUR_SHORT);
				effectp->setColor(LLColor4U(gAgent.getEffectColor()));
			}
			return true;
		}
	} sendfunc(item);
	getSelection()->applyToObjects(&sendfunc);
}

//-----------------------------------------------------------------------------
// selectionSetColor()
//-----------------------------------------------------------------------------
void LLSelectMgr::selectionSetColor(const LLColor4 &color)
{
	struct f : public LLSelectedTEFunctor
	{
		LLColor4 mColor;
		f(const LLColor4& c) : mColor(c) {}
		bool apply(LLViewerObject* object, S32 te)
		{
			if (object->permModify())
			{
				object->setTEColor(te, mColor);
			}
			return true;
		}
	} setfunc(color);
	getSelection()->applyToTEs(&setfunc);
	
	LLSelectMgrSendFunctor sendfunc;
	getSelection()->applyToObjects(&sendfunc);
}

//-----------------------------------------------------------------------------
// selectionSetColorOnly()
//-----------------------------------------------------------------------------
void LLSelectMgr::selectionSetColorOnly(const LLColor4 &color)
{
	struct f : public LLSelectedTEFunctor
	{
		LLColor4 mColor;
		f(const LLColor4& c) : mColor(c) {}
		bool apply(LLViewerObject* object, S32 te)
		{
			if (object->permModify())
			{
				LLColor4 prev_color = object->getTEref(te).getColor();
				mColor.mV[VALPHA] = prev_color.mV[VALPHA];
				// update viewer side color in anticipation of update from simulator
				object->setTEColor(te, mColor);
			}
			return true;
		}
	} setfunc(color);
	getSelection()->applyToTEs(&setfunc);
	
	LLSelectMgrSendFunctor sendfunc;
	getSelection()->applyToObjects(&sendfunc);
}

//-----------------------------------------------------------------------------
// selectionSetAlphaOnly()
//-----------------------------------------------------------------------------
void LLSelectMgr::selectionSetAlphaOnly(const F32 alpha)
{
	struct f : public LLSelectedTEFunctor
	{
		F32 mAlpha;
		f(const F32& a) : mAlpha(a) {}
		bool apply(LLViewerObject* object, S32 te)
		{
			if (object->permModify())
			{
				LLColor4 prev_color = object->getTEref(te).getColor();
				prev_color.mV[VALPHA] = mAlpha;
				// update viewer side color in anticipation of update from simulator
				object->setTEColor(te, prev_color);
			}
			return true;
		}
	} setfunc(alpha);
	getSelection()->applyToTEs(&setfunc);
	
	LLSelectMgrSendFunctor sendfunc;
	getSelection()->applyToObjects(&sendfunc);
}

void LLSelectMgr::selectionRevertColors()
{
	struct f : public LLSelectedTEFunctor
	{
		LLObjectSelectionHandle mSelectedObjects;
		f(LLObjectSelectionHandle sel) : mSelectedObjects(sel) {}
		bool apply(LLViewerObject* object, S32 te)
		{
			if (object->permModify())
			{
				LLSelectNode* nodep = mSelectedObjects->findNode(object);
				if (nodep && te < (S32)nodep->mSavedColors.size())
				{
					LLColor4 color = nodep->mSavedColors[te];
					// update viewer side color in anticipation of update from simulator
					object->setTEColor(te, color);
				}
			}
			return true;
		}
	} setfunc(mSelectedObjects);
	getSelection()->applyToTEs(&setfunc);
	
	LLSelectMgrSendFunctor sendfunc;
	getSelection()->applyToObjects(&sendfunc);
}

void LLSelectMgr::selectionRevertShinyColors()
{
	struct f : public LLSelectedTEFunctor
	{
		LLObjectSelectionHandle mSelectedObjects;
		f(LLObjectSelectionHandle sel) : mSelectedObjects(sel) {}
		bool apply(LLViewerObject* object, S32 te)
		{
			if (object->permModify())
			{
				LLSelectNode* nodep = mSelectedObjects->findNode(object);
				if (nodep && te < (S32)nodep->mSavedShinyColors.size())
				{
					LLColor4 color = nodep->mSavedShinyColors[te];
					// update viewer side color in anticipation of update from simulator
					LLMaterialPtr old_mat = object->getTEref(te).getMaterialParams();
					if (!old_mat.isNull())
					{
						LLMaterialPtr new_mat = gFloaterTools->getPanelFace()->createDefaultMaterial(old_mat);
						new_mat->setSpecularLightColor(color);
						object->getTEref(te).setMaterialParams(new_mat);
						LLMaterialMgr::getInstance()->put(object->getID(), te, *new_mat);
					}
				}
			}
			return true;
		}
	} setfunc(mSelectedObjects);
	getSelection()->applyToTEs(&setfunc);

	LLSelectMgrSendFunctor sendfunc;
	getSelection()->applyToObjects(&sendfunc);
}

BOOL LLSelectMgr::selectionRevertTextures()
{
	struct f : public LLSelectedTEFunctor
	{
		LLObjectSelectionHandle mSelectedObjects;
		f(LLObjectSelectionHandle sel) : mSelectedObjects(sel) {}
		bool apply(LLViewerObject* object, S32 te)
		{
			if (object->permModify())
			{
				LLSelectNode* nodep = mSelectedObjects->findNode(object);
				if (nodep && te < (S32)nodep->mSavedTextures.size())
				{
					LLUUID id = nodep->mSavedTextures[te];
					// update textures on viewer side
					if (id.isNull())
					{
						// this was probably a no-copy texture, leave image as-is
						return FALSE;
					}
					else
					{
						object->setTEImage(te, LLViewerTextureManager::getFetchedTexture(id, FTT_DEFAULT, TRUE, LLGLTexture::BOOST_NONE, LLViewerTexture::LOD_TEXTURE));
					}
				}
			}
			return true;
		}
	} setfunc(mSelectedObjects);
	BOOL revert_successful = getSelection()->applyToTEs(&setfunc);
	
	LLSelectMgrSendFunctor sendfunc;
	getSelection()->applyToObjects(&sendfunc);

	return revert_successful;
}

void LLSelectMgr::selectionSetBumpmap(U8 bumpmap)
{
	struct f : public LLSelectedTEFunctor
	{
		U8 mBump;
		f(const U8& b) : mBump(b) {}
		bool apply(LLViewerObject* object, S32 te)
		{
			if (object->permModify())
			{
				// update viewer side color in anticipation of update from simulator
				object->setTEBumpmap(te, mBump);
			}
			return true;
		}
	} setfunc(bumpmap);
	getSelection()->applyToTEs(&setfunc);
	
	LLSelectMgrSendFunctor sendfunc;
	getSelection()->applyToObjects(&sendfunc);
}

void LLSelectMgr::selectionSetTexGen(U8 texgen)
{
	struct f : public LLSelectedTEFunctor
	{
		U8 mTexgen;
		f(const U8& t) : mTexgen(t) {}
		bool apply(LLViewerObject* object, S32 te)
		{
			if (object->permModify())
			{
				// update viewer side color in anticipation of update from simulator
				object->setTETexGen(te, mTexgen);
			}
			return true;
		}
	} setfunc(texgen);
	getSelection()->applyToTEs(&setfunc);

	LLSelectMgrSendFunctor sendfunc;
	getSelection()->applyToObjects(&sendfunc);
}


void LLSelectMgr::selectionSetShiny(U8 shiny)
{
	struct f : public LLSelectedTEFunctor
	{
		U8 mShiny;
		f(const U8& t) : mShiny(t) {}
		bool apply(LLViewerObject* object, S32 te)
		{
			if (object->permModify())
			{
				// update viewer side color in anticipation of update from simulator
				object->setTEShiny(te, mShiny);
			}
			return true;
		}
	} setfunc(shiny);
	getSelection()->applyToTEs(&setfunc);

	LLSelectMgrSendFunctor sendfunc;
	getSelection()->applyToObjects(&sendfunc);
}

void LLSelectMgr::selectionSetFullbright(U8 fullbright)
{
	struct f : public LLSelectedTEFunctor
	{
		U8 mFullbright;
		f(const U8& t) : mFullbright(t) {}
		bool apply(LLViewerObject* object, S32 te)
		{
			if (object->permModify())
			{
				// update viewer side color in anticipation of update from simulator
				object->setTEFullbright(te, mFullbright);
			}
			return true;
		}
	} setfunc(fullbright);
	getSelection()->applyToTEs(&setfunc);

	struct g : public LLSelectedObjectFunctor
	{
		U8 mFullbright;
		g(const U8& t) : mFullbright(t) {}
		virtual bool apply(LLViewerObject* object)
		{
			if (object->permModify())
			{
				object->sendTEUpdate();
				if (mFullbright)
				{
					U8 material = object->getMaterial();
					U8 mcode = material & LL_MCODE_MASK;
					if (mcode == LL_MCODE_LIGHT)
					{
						mcode = LL_MCODE_GLASS;
						material = (material & ~LL_MCODE_MASK) | mcode;
						object->setMaterial(material);
						object->sendMaterialUpdate();
					}
				}
			}
			return true;
		}
	} sendfunc(fullbright);
	getSelection()->applyToObjects(&sendfunc);
}

// This function expects media_data to be a map containing relevant
// media data name/value pairs (e.g. home_url, etc.)
void LLSelectMgr::selectionSetMedia(U8 media_type, const LLSD &media_data)
{	
	struct f : public LLSelectedTEFunctor
	{
		U8 mMediaFlags;
		const LLSD &mMediaData;
		f(const U8& t, const LLSD& d) : mMediaFlags(t), mMediaData(d) {}
		bool apply(LLViewerObject* object, S32 te)
		{
			if (object->permModify())
			{
				// If we are adding media, then check the current state of the
				// media data on this face.  
				//  - If it does not have media, AND we are NOT setting the HOME URL, then do NOT add media to this
				// face.
				//  - If it does not have media, and we ARE setting the HOME URL, add media to this face.
				//  - If it does already have media, add/update media to/on this face
				// If we are removing media, just do it (ignore the passed-in LLSD).
				if (mMediaFlags & LLTextureEntry::MF_HAS_MEDIA)
				{
					llassert(mMediaData.isMap());
					const LLTextureEntry *texture_entry = object->getTE(te);
					if (!mMediaData.isMap() ||
						((NULL != texture_entry) && !texture_entry->hasMedia() && !mMediaData.has(LLMediaEntry::HOME_URL_KEY)))
					{
						// skip adding/updating media
					}
					else {
						// Add/update media
						object->setTEMediaFlags(te, mMediaFlags);
						LLVOVolume *vo = dynamic_cast<LLVOVolume*>(object);
						llassert(NULL != vo);
						if (NULL != vo) 
						{
							vo->syncMediaData(te, mMediaData, true/*merge*/, true/*ignore_agent*/);
						}
					}
				}
				else
				{
					// delete media (or just set the flags)
					object->setTEMediaFlags(te, mMediaFlags);
				}
			}
			return true;
		}
	} setfunc(media_type, media_data);
	getSelection()->applyToTEs(&setfunc);
	
	struct f2 : public LLSelectedObjectFunctor
	{
		virtual bool apply(LLViewerObject* object)
		{
			if (object->permModify())
			{
				object->sendTEUpdate();
				LLVOVolume *vo = dynamic_cast<LLVOVolume*>(object);
				llassert(NULL != vo);
				// It's okay to skip this object if hasMedia() is false...
				// the sendTEUpdate() above would remove all media data if it were
				// there.
                if (NULL != vo && vo->hasMedia())
                {
                    // Send updated media data FOR THE ENTIRE OBJECT
                    vo->sendMediaDataUpdate();
                }
			}
			return true;
		}
	} func2;
	mSelectedObjects->applyToObjects( &func2 );
}

void LLSelectMgr::selectionSetGlow(F32 glow)
{
	struct f1 : public LLSelectedTEFunctor
	{
		F32 mGlow;
		f1(F32 glow) : mGlow(glow) {};
		bool apply(LLViewerObject* object, S32 face)
		{
			if (object->permModify())
			{
				// update viewer side color in anticipation of update from simulator
				object->setTEGlow(face, mGlow);
			}
			return true;
		}
	} func1(glow);
	mSelectedObjects->applyToTEs( &func1 );

	struct f2 : public LLSelectedObjectFunctor
	{
		virtual bool apply(LLViewerObject* object)
		{
			if (object->permModify())
			{
				object->sendTEUpdate();
			}
			return true;
		}
	} func2;
	mSelectedObjects->applyToObjects( &func2 );
}

void LLSelectMgr::selectionSetMaterialParams(LLSelectedTEMaterialFunctor* material_func)
{
	struct f1 : public LLSelectedTEFunctor
	{
		LLMaterialPtr mMaterial;
		f1(LLSelectedTEMaterialFunctor* material_func) : _material_func(material_func) {}

		bool apply(LLViewerObject* object, S32 face)
		{
			if (object && object->permModify() && _material_func)
			{
				LLTextureEntry* tep = object->getTE(face);
				if (tep)
				{
					LLMaterialPtr current_material = tep->getMaterialParams();
					_material_func->apply(object, face, tep, current_material);
				}
			}
			return true;
		}

		LLSelectedTEMaterialFunctor* _material_func;
	} func1(material_func);
	mSelectedObjects->applyToTEs( &func1 );

	struct f2 : public LLSelectedObjectFunctor
	{
		virtual bool apply(LLViewerObject* object)
		{
			if (object->permModify())
			{
				object->sendTEUpdate();
			}
			return true;
		}
	} func2;
	mSelectedObjects->applyToObjects( &func2 );
}

void LLSelectMgr::selectionRemoveMaterial()
{
	struct f1 : public LLSelectedTEFunctor
	{
		bool apply(LLViewerObject* object, S32 face)
		{
			if (object->permModify())
			{
			        LL_DEBUGS("Materials") << "Removing material from object " << object->getID() << " face " << face << LL_ENDL;
				LLMaterialMgr::getInstance()->remove(object->getID(),face);
				object->setTEMaterialParams(face, NULL);
			}
			return true;
		}
	} func1;
	mSelectedObjects->applyToTEs( &func1 );

	struct f2 : public LLSelectedObjectFunctor
	{
		virtual bool apply(LLViewerObject* object)
		{
			if (object->permModify())
			{
				object->sendTEUpdate();
			}
			return true;
		}
	} func2;
	mSelectedObjects->applyToObjects( &func2 );
}


//-----------------------------------------------------------------------------
// findObjectPermissions()
//-----------------------------------------------------------------------------
LLPermissions* LLSelectMgr::findObjectPermissions(const LLViewerObject* object)
{
	for (LLObjectSelection::valid_iterator iter = getSelection()->valid_begin();
		 iter != getSelection()->valid_end(); iter++ )
	{
		LLSelectNode* nodep = *iter;
		if (nodep->getObject() == object)
		{
			return nodep->mPermissions;
		}
	}

	return NULL;
}


//-----------------------------------------------------------------------------
// selectionGetGlow()
//-----------------------------------------------------------------------------
BOOL LLSelectMgr::selectionGetGlow(F32 *glow)
{
	BOOL identical;
	F32 lglow = 0.f;
	struct f1 : public LLSelectedTEGetFunctor<F32>
	{
		F32 get(LLViewerObject* object, S32 face)
		{
			return object->getTEref(face).getGlow();
		}
	} func;
	identical = mSelectedObjects->getSelectedTEValue( &func, lglow );

	*glow = lglow;
	return identical;
}


void LLSelectMgr::selectionSetPhysicsType(U8 type)
{
	struct f : public LLSelectedObjectFunctor
	{
		U8 mType;
		f(const U8& t) : mType(t) {}
		virtual bool apply(LLViewerObject* object)
		{
			if (object->permModify())
			{
				object->setPhysicsShapeType(mType);
				object->updateFlags(TRUE);
			}
			return true;
		}
	} sendfunc(type);
	getSelection()->applyToObjects(&sendfunc);
}

void LLSelectMgr::selectionSetFriction(F32 friction)
{
	struct f : public LLSelectedObjectFunctor
	{
		F32 mFriction;
		f(const F32& friction) : mFriction(friction) {}
		virtual bool apply(LLViewerObject* object)
		{
			if (object->permModify())
			{
				object->setPhysicsFriction(mFriction);
				object->updateFlags(TRUE);
			}
			return true;
		}
	} sendfunc(friction);
	getSelection()->applyToObjects(&sendfunc);
}

void LLSelectMgr::selectionSetGravity(F32 gravity )
{
	struct f : public LLSelectedObjectFunctor
	{
		F32 mGravity;
		f(const F32& gravity) : mGravity(gravity) {}
		virtual bool apply(LLViewerObject* object)
		{
			if (object->permModify())
			{
				object->setPhysicsGravity(mGravity);
				object->updateFlags(TRUE);
			}
			return true;
		}
	} sendfunc(gravity);
	getSelection()->applyToObjects(&sendfunc);
}

void LLSelectMgr::selectionSetDensity(F32 density )
{
	struct f : public LLSelectedObjectFunctor
	{
		F32 mDensity;
		f(const F32& density ) : mDensity(density) {}
		virtual bool apply(LLViewerObject* object)
		{
			if (object->permModify())
			{
				object->setPhysicsDensity(mDensity);
				object->updateFlags(TRUE);
			}
			return true;
		}
	} sendfunc(density);
	getSelection()->applyToObjects(&sendfunc);
}

void LLSelectMgr::selectionSetRestitution(F32 restitution)
{
	struct f : public LLSelectedObjectFunctor
	{
		F32 mRestitution;
		f(const F32& restitution ) : mRestitution(restitution) {}
		virtual bool apply(LLViewerObject* object)
		{
			if (object->permModify())
			{
				object->setPhysicsRestitution(mRestitution);
				object->updateFlags(TRUE);
			}
			return true;
		}
	} sendfunc(restitution);
	getSelection()->applyToObjects(&sendfunc);
}


//-----------------------------------------------------------------------------
// selectionSetMaterial()
//-----------------------------------------------------------------------------
void LLSelectMgr::selectionSetMaterial(U8 material)
{
	struct f : public LLSelectedObjectFunctor
	{
		U8 mMaterial;
		f(const U8& t) : mMaterial(t) {}
		virtual bool apply(LLViewerObject* object)
		{
			if (object->permModify())
			{
				U8 cur_material = object->getMaterial();
				U8 material = mMaterial | (cur_material & ~LL_MCODE_MASK);
				object->setMaterial(material);
				object->sendMaterialUpdate();
			}
			return true;
		}
	} sendfunc(material);
	getSelection()->applyToObjects(&sendfunc);
}

// TRUE if all selected objects have this PCode
BOOL LLSelectMgr::selectionAllPCode(LLPCode code)
{
	struct f : public LLSelectedObjectFunctor
	{
		LLPCode mCode;
		f(const LLPCode& t) : mCode(t) {}
		virtual bool apply(LLViewerObject* object)
		{
			if (object->getPCode() != mCode)
			{
				return FALSE;
			}
			return true;
		}
	} func(code);
	BOOL res = getSelection()->applyToObjects(&func);
	return res;
}

bool LLSelectMgr::selectionGetIncludeInSearch(bool* include_in_search_out)
{
	LLViewerObject *object = mSelectedObjects->getFirstRootObject();
	if (!object) return FALSE;

	bool include_in_search = object->getIncludeInSearch();

	bool identical = true;

	for (LLObjectSelection::root_iterator iter = getSelection()->root_begin();
		 iter != getSelection()->root_end(); iter++)
	{
		LLViewerObject* object = (*iter)->getObject();

		if ( include_in_search != object->getIncludeInSearch())
		{
			identical = false;
			break;
		}
	}

	*include_in_search_out = include_in_search;
	return identical;
}

void LLSelectMgr::selectionSetIncludeInSearch(bool include_in_search)
{
	LLViewerObject* object = NULL;
	for (LLObjectSelection::root_iterator iter = getSelection()->root_begin();
		 iter != getSelection()->root_end(); iter++)
	{
		object = (*iter)->getObject();
		object->setIncludeInSearch(include_in_search);
	}
	sendListToRegions(
		"ObjectIncludeInSearch",
		packAgentAndSessionID,
		packObjectIncludeInSearch, 
        logNoOp,
		&include_in_search,
		SEND_ONLY_ROOTS);
}

BOOL LLSelectMgr::selectionGetClickAction(U8 *out_action)
{
	LLViewerObject *object = mSelectedObjects->getFirstObject();
	if (!object)
	{
		return FALSE;
	}
	
	U8 action = object->getClickAction();
	*out_action = action;

	struct f : public LLSelectedObjectFunctor
	{
		U8 mAction;
		f(const U8& t) : mAction(t) {}
		virtual bool apply(LLViewerObject* object)
		{
			if ( mAction != object->getClickAction())
			{
				return false;
			}
			return true;
		}
	} func(action);
	BOOL res = getSelection()->applyToObjects(&func);
	return res;
}

void LLSelectMgr::selectionSetClickAction(U8 action)
{
	struct f : public LLSelectedObjectFunctor
	{
		U8 mAction;
		f(const U8& t) : mAction(t) {}
		virtual bool apply(LLViewerObject* object)
		{
			object->setClickAction(mAction);
			return true;
		}
	} func(action);
	getSelection()->applyToObjects(&func);

	sendListToRegions("ObjectClickAction",
					  packAgentAndSessionID,
					  packObjectClickAction, 
                      logNoOp,
					  &action,
					  SEND_INDIVIDUALS);
}


//-----------------------------------------------------------------------------
// godlike requests
//-----------------------------------------------------------------------------

typedef std::pair<const std::string, const std::string> godlike_request_t;

void LLSelectMgr::sendGodlikeRequest(const std::string& request, const std::string& param)
{
	// If the agent is neither godlike nor an estate owner, the server
	// will reject the request.
	std::string message_type;
	if (gAgent.isGodlike())
	{
		message_type = "GodlikeMessage";
	}
	else
	{
		message_type = "EstateOwnerMessage";
	}

	godlike_request_t data(request, param);
	if(!mSelectedObjects->getRootObjectCount())
	{
		LLMessageSystem* msg = gMessageSystem;
		msg->newMessage(message_type.c_str());
		LLSelectMgr::packGodlikeHead(&data);
		gAgent.sendReliableMessage();
	}
	else
	{
		sendListToRegions(message_type, packGodlikeHead, packObjectIDAsParam, logNoOp, &data, SEND_ONLY_ROOTS);
	}
}

void LLSelectMgr::packGodlikeHead(void* user_data)
{
	LLMessageSystem* msg = gMessageSystem;
	msg->nextBlockFast(_PREHASH_AgentData);
	msg->addUUIDFast(_PREHASH_AgentID, gAgent.getID());
	msg->addUUIDFast(_PREHASH_SessionID, gAgent.getSessionID());
	msg->addUUID("TransactionID", LLUUID::null);
	godlike_request_t* data = (godlike_request_t*)user_data;
	msg->nextBlock("MethodData");
	msg->addString("Method", data->first);
	msg->addUUID("Invoice", LLUUID::null);

	// The parameters used to be restricted to either string or
	// integer. This mimics that behavior under the new 'string-only'
	// parameter list by not packing a string if there wasn't one
	// specified. The object ids will be packed in the
	// packObjectIDAsParam() method.
	if(data->second.size() > 0)
	{
		msg->nextBlock("ParamList");
		msg->addString("Parameter", data->second);
	}
}

// static
void LLSelectMgr::logNoOp(LLSelectNode* node, void *)
{
}

// static
void LLSelectMgr::logAttachmentRequest(LLSelectNode* node, void *)
{
    LLAttachmentsMgr::instance().onAttachmentRequested(node->mItemID);
}

// static
void LLSelectMgr::logDetachRequest(LLSelectNode* node, void *)
{
    LLAttachmentsMgr::instance().onDetachRequested(node->mItemID);
}

// static
void LLSelectMgr::packObjectIDAsParam(LLSelectNode* node, void *)
{
	std::string buf = llformat("%u", node->getObject()->getLocalID());
	gMessageSystem->nextBlock("ParamList");
	gMessageSystem->addString("Parameter", buf);
}

//-----------------------------------------------------------------------------
// selectionTexScaleAutofit()
//-----------------------------------------------------------------------------
void LLSelectMgr::selectionTexScaleAutofit(F32 repeats_per_meter)
{
	struct f : public LLSelectedTEFunctor
	{
		F32 mRepeatsPerMeter;
		f(const F32& t) : mRepeatsPerMeter(t) {}
		bool apply(LLViewerObject* object, S32 te)
		{
			
			if (object->permModify())
			{
				// Compute S,T to axis mapping
				U32 s_axis, t_axis;
				if (!LLPrimitive::getTESTAxes(te, &s_axis, &t_axis))
				{
					return TRUE;
				}

				F32 new_s = object->getScale().mV[s_axis] * mRepeatsPerMeter;
				F32 new_t = object->getScale().mV[t_axis] * mRepeatsPerMeter;

				object->setTEScale(te, new_s, new_t);
			}
			return true;
		}
	} setfunc(repeats_per_meter);
	getSelection()->applyToTEs(&setfunc);

	LLSelectMgrSendFunctor sendfunc;
	getSelection()->applyToObjects(&sendfunc);
}



// Called at the end of a scale operation, this adjusts the textures to attempt to
// maintain a constant repeats per meter.
// BUG: Only works for flex boxes.
//-----------------------------------------------------------------------------
// adjustTexturesByScale()
//-----------------------------------------------------------------------------
void LLSelectMgr::adjustTexturesByScale(BOOL send_to_sim, BOOL stretch)
{
	for (LLObjectSelection::iterator iter = getSelection()->begin();
		 iter != getSelection()->end(); iter++)
	{
		LLSelectNode* selectNode = *iter;
		LLViewerObject* object = selectNode->getObject();

		if (!object)
		{
			continue;
		}
		
		if (!object->permModify())
		{
			continue;
		}

		if (object->getNumTEs() == 0)
		{
			continue;
		}

		BOOL send = FALSE;
		
		for (U8 te_num = 0; te_num < object->getNumTEs(); te_num++)
		{
			const LLTextureEntry* tep = object->getTE(te_num);

			// ND: Down the code there is a check if getTE did return a valid pointer (actually the pointer is fetched again there, can it change mid loop?)
			if( !tep )
				continue;

			BOOL planar = tep->getTexGen() == LLTextureEntry::TEX_GEN_PLANAR;
			if (planar == stretch)
			{
				// Figure out how S,T changed with scale operation
				U32 s_axis, t_axis;
				if (!LLPrimitive::getTESTAxes(te_num, &s_axis, &t_axis))
				{
					continue;
				}
				
				LLVector3 object_scale = object->getScale();
				LLVector3 diffuse_scale_ratio  = selectNode->mTextureScaleRatios[te_num]; 

				// We like these to track together. NORSPEC-96
				//
				LLVector3 normal_scale_ratio   = diffuse_scale_ratio; 
				LLVector3 specular_scale_ratio = diffuse_scale_ratio; 
				
				// Apply new scale to face
				if (planar)
				{
					F32 diffuse_scale_s = diffuse_scale_ratio.mV[s_axis]/object_scale.mV[s_axis];
					F32 diffuse_scale_t = diffuse_scale_ratio.mV[t_axis]/object_scale.mV[t_axis];

					F32 normal_scale_s = normal_scale_ratio.mV[s_axis]/object_scale.mV[s_axis];
					F32 normal_scale_t = normal_scale_ratio.mV[t_axis]/object_scale.mV[t_axis];

					F32 specular_scale_s = specular_scale_ratio.mV[s_axis]/object_scale.mV[s_axis];
					F32 specular_scale_t = specular_scale_ratio.mV[t_axis]/object_scale.mV[t_axis];

					object->setTEScale(te_num, diffuse_scale_s, diffuse_scale_t);

					LLTextureEntry* tep = object->getTE(te_num);

					if (tep && !tep->getMaterialParams().isNull())
					{
						LLMaterialPtr orig = tep->getMaterialParams();
						LLMaterialPtr p = gFloaterTools->getPanelFace()->createDefaultMaterial(orig);
						p->setNormalRepeat(normal_scale_s, normal_scale_t);
						p->setSpecularRepeat(specular_scale_s, specular_scale_t);

						LLMaterialMgr::getInstance()->put(object->getID(), te_num, *p);
					}
				}
				else
				{

					F32 diffuse_scale_s = diffuse_scale_ratio.mV[s_axis]*object_scale.mV[s_axis];
					F32 diffuse_scale_t = diffuse_scale_ratio.mV[t_axis]*object_scale.mV[t_axis];

					F32 normal_scale_s = normal_scale_ratio.mV[s_axis]*object_scale.mV[s_axis];
					F32 normal_scale_t = normal_scale_ratio.mV[t_axis]*object_scale.mV[t_axis];

					F32 specular_scale_s = specular_scale_ratio.mV[s_axis]*object_scale.mV[s_axis];
					F32 specular_scale_t = specular_scale_ratio.mV[t_axis]*object_scale.mV[t_axis];

					object->setTEScale(te_num, diffuse_scale_s,diffuse_scale_t);

					LLTextureEntry* tep = object->getTE(te_num);

					if (tep && !tep->getMaterialParams().isNull())
					{
						LLMaterialPtr orig = tep->getMaterialParams();
						LLMaterialPtr p = gFloaterTools->getPanelFace()->createDefaultMaterial(orig);

						p->setNormalRepeat(normal_scale_s, normal_scale_t);
						p->setSpecularRepeat(specular_scale_s, specular_scale_t);

						LLMaterialMgr::getInstance()->put(object->getID(), te_num, *p);
					}
				}
				send = send_to_sim;
			}
		}

		if (send)
		{
			object->sendTEUpdate();
		}
	}		
}

//-----------------------------------------------------------------------------
// selectGetAllRootsValid()
// Returns TRUE if the viewer has information on all selected objects
//-----------------------------------------------------------------------------
BOOL LLSelectMgr::selectGetAllRootsValid()
{
	for (LLObjectSelection::root_iterator iter = getSelection()->root_begin();
		 iter != getSelection()->root_end(); ++iter )
	{
		LLSelectNode* node = *iter;
		if( !node->mValid )
		{
			return FALSE;
		}
	}
	return TRUE;
}


//-----------------------------------------------------------------------------
// selectGetAllValid()
// Returns TRUE if the viewer has information on all selected objects
//-----------------------------------------------------------------------------
BOOL LLSelectMgr::selectGetAllValid()
{
	for (LLObjectSelection::iterator iter = getSelection()->begin();
		 iter != getSelection()->end(); ++iter )
	{
		LLSelectNode* node = *iter;
		if( !node->mValid )
		{
			return FALSE;
		}
	}
	return TRUE;
}

//-----------------------------------------------------------------------------
// selectGetAllValidAndObjectsFound() - return TRUE if selections are
// valid and objects are found.
//
// For EXT-3114 - same as selectGetModify() without the modify check.
//-----------------------------------------------------------------------------
BOOL LLSelectMgr::selectGetAllValidAndObjectsFound()
{
	for (LLObjectSelection::iterator iter = getSelection()->begin();
		 iter != getSelection()->end(); iter++ )
	{
		LLSelectNode* node = *iter;
		LLViewerObject* object = node->getObject();
		if( !object || !node->mValid )
		{
			return FALSE;
		}
	}
	return TRUE;
}

//-----------------------------------------------------------------------------
// selectGetModify() - return TRUE if current agent can modify all
// selected objects.
//-----------------------------------------------------------------------------
BOOL LLSelectMgr::selectGetModify()
{
	for (LLObjectSelection::iterator iter = getSelection()->begin();
		 iter != getSelection()->end(); iter++ )
	{
		LLSelectNode* node = *iter;
		LLViewerObject* object = node->getObject();
		if( !object || !node->mValid )
		{
			return FALSE;
		}
		if( !object->permModify() )
		{
			return FALSE;
		}
	}
	return TRUE;
}

//-----------------------------------------------------------------------------
// selectGetRootsModify() - return TRUE if current agent can modify all
// selected root objects.
//-----------------------------------------------------------------------------
BOOL LLSelectMgr::selectGetRootsModify()
{
	for (LLObjectSelection::root_iterator iter = getSelection()->root_begin();
		 iter != getSelection()->root_end(); iter++ )
	{
		LLSelectNode* node = *iter;
		LLViewerObject* object = node->getObject();
		if( !node->mValid )
		{
			return FALSE;
		}
		if( !object->permModify() )
		{
			return FALSE;
		}
	}

	return TRUE;
}

//-----------------------------------------------------------------------------
// selectGetSameRegion() - return TRUE if all objects are in same region
//-----------------------------------------------------------------------------
BOOL LLSelectMgr::selectGetSameRegion()
{
    if (getSelection()->isEmpty())
    {
        return TRUE;
    }
    LLViewerObject* object = getSelection()->getFirstObject();
    if (!object)
    {
        return FALSE;
    }
    LLViewerRegion* current_region = object->getRegion();

    for (LLObjectSelection::root_iterator iter = getSelection()->root_begin();
        iter != getSelection()->root_end(); iter++)
    {
        LLSelectNode* node = *iter;
        object = node->getObject();
        if (!node->mValid || !object || current_region != object->getRegion())
        {
            return FALSE;
        }
    }

    return TRUE;
}

//-----------------------------------------------------------------------------
// selectGetNonPermanentEnforced() - return TRUE if all objects are not
// permanent enforced
//-----------------------------------------------------------------------------
BOOL LLSelectMgr::selectGetNonPermanentEnforced()
{
	for (LLObjectSelection::iterator iter = getSelection()->begin();
		 iter != getSelection()->end(); iter++ )
	{
		LLSelectNode* node = *iter;
		LLViewerObject* object = node->getObject();
		if( !object || !node->mValid )
		{
			return FALSE;
		}
		if( object->isPermanentEnforced())
		{
			return FALSE;
		}
	}
	return TRUE;
}

//-----------------------------------------------------------------------------
// selectGetRootsNonPermanentEnforced() - return TRUE if all root objects are
// not permanent enforced
//-----------------------------------------------------------------------------
BOOL LLSelectMgr::selectGetRootsNonPermanentEnforced()
{
	for (LLObjectSelection::root_iterator iter = getSelection()->root_begin();
		 iter != getSelection()->root_end(); iter++ )
	{
		LLSelectNode* node = *iter;
		LLViewerObject* object = node->getObject();
		if( !node->mValid )
		{
			return FALSE;
		}
		if( object->isPermanentEnforced())
		{
			return FALSE;
		}
	}

	return TRUE;
}

//-----------------------------------------------------------------------------
// selectGetPermanent() - return TRUE if all objects are permanent
//-----------------------------------------------------------------------------
BOOL LLSelectMgr::selectGetPermanent()
{
	for (LLObjectSelection::iterator iter = getSelection()->begin();
		 iter != getSelection()->end(); iter++ )
	{
		LLSelectNode* node = *iter;
		LLViewerObject* object = node->getObject();
		if( !object || !node->mValid )
		{
			return FALSE;
		}
		if( !object->flagObjectPermanent())
		{
			return FALSE;
		}
	}
	return TRUE;
}

//-----------------------------------------------------------------------------
// selectGetRootsPermanent() - return TRUE if all root objects are
// permanent
//-----------------------------------------------------------------------------
BOOL LLSelectMgr::selectGetRootsPermanent()
{
	for (LLObjectSelection::root_iterator iter = getSelection()->root_begin();
		 iter != getSelection()->root_end(); iter++ )
	{
		LLSelectNode* node = *iter;
		LLViewerObject* object = node->getObject();
		if( !node->mValid )
		{
			return FALSE;
		}
		if( !object->flagObjectPermanent())
		{
			return FALSE;
		}
	}

	return TRUE;
}

//-----------------------------------------------------------------------------
// selectGetCharacter() - return TRUE if all objects are character
//-----------------------------------------------------------------------------
BOOL LLSelectMgr::selectGetCharacter()
{
	for (LLObjectSelection::iterator iter = getSelection()->begin();
		 iter != getSelection()->end(); iter++ )
	{
		LLSelectNode* node = *iter;
		LLViewerObject* object = node->getObject();
		if( !object || !node->mValid )
		{
			return FALSE;
		}
		if( !object->flagCharacter())
		{
			return FALSE;
		}
	}
	return TRUE;
}

//-----------------------------------------------------------------------------
// selectGetRootsCharacter() - return TRUE if all root objects are
// character
//-----------------------------------------------------------------------------
BOOL LLSelectMgr::selectGetRootsCharacter()
{
	for (LLObjectSelection::root_iterator iter = getSelection()->root_begin();
		 iter != getSelection()->root_end(); iter++ )
	{
		LLSelectNode* node = *iter;
		LLViewerObject* object = node->getObject();
		if( !node->mValid )
		{
			return FALSE;
		}
		if( !object->flagCharacter())
		{
			return FALSE;
		}
	}

	return TRUE;
}

//-----------------------------------------------------------------------------
// selectGetNonPathfinding() - return TRUE if all objects are not pathfinding
//-----------------------------------------------------------------------------
BOOL LLSelectMgr::selectGetNonPathfinding()
{
	for (LLObjectSelection::iterator iter = getSelection()->begin();
		 iter != getSelection()->end(); iter++ )
	{
		LLSelectNode* node = *iter;
		LLViewerObject* object = node->getObject();
		if( !object || !node->mValid )
		{
			return FALSE;
		}
		if( object->flagObjectPermanent() || object->flagCharacter())
		{
			return FALSE;
		}
	}
	return TRUE;
}

//-----------------------------------------------------------------------------
// selectGetRootsNonPathfinding() - return TRUE if all root objects are not
// pathfinding
//-----------------------------------------------------------------------------
BOOL LLSelectMgr::selectGetRootsNonPathfinding()
{
	for (LLObjectSelection::root_iterator iter = getSelection()->root_begin();
		 iter != getSelection()->root_end(); iter++ )
	{
		LLSelectNode* node = *iter;
		LLViewerObject* object = node->getObject();
		if( !node->mValid )
		{
			return FALSE;
		}
		if( object->flagObjectPermanent() || object->flagCharacter())
		{
			return FALSE;
		}
	}

	return TRUE;
}

//-----------------------------------------------------------------------------
// selectGetNonPermanent() - return TRUE if all objects are not permanent
//-----------------------------------------------------------------------------
BOOL LLSelectMgr::selectGetNonPermanent()
{
	for (LLObjectSelection::iterator iter = getSelection()->begin();
		 iter != getSelection()->end(); iter++ )
	{
		LLSelectNode* node = *iter;
		LLViewerObject* object = node->getObject();
		if( !object || !node->mValid )
		{
			return FALSE;
		}
		if( object->flagObjectPermanent())
		{
			return FALSE;
		}
	}
	return TRUE;
}

//-----------------------------------------------------------------------------
// selectGetRootsNonPermanent() - return TRUE if all root objects are not
// permanent
//-----------------------------------------------------------------------------
BOOL LLSelectMgr::selectGetRootsNonPermanent()
{
	for (LLObjectSelection::root_iterator iter = getSelection()->root_begin();
		 iter != getSelection()->root_end(); iter++ )
	{
		LLSelectNode* node = *iter;
		LLViewerObject* object = node->getObject();
		if( !node->mValid )
		{
			return FALSE;
		}
		if( object->flagObjectPermanent())
		{
			return FALSE;
		}
	}

	return TRUE;
}

//-----------------------------------------------------------------------------
// selectGetNonCharacter() - return TRUE if all objects are not character
//-----------------------------------------------------------------------------
BOOL LLSelectMgr::selectGetNonCharacter()
{
	for (LLObjectSelection::iterator iter = getSelection()->begin();
		 iter != getSelection()->end(); iter++ )
	{
		LLSelectNode* node = *iter;
		LLViewerObject* object = node->getObject();
		if( !object || !node->mValid )
		{
			return FALSE;
		}
		if( object->flagCharacter())
		{
			return FALSE;
		}
	}
	return TRUE;
}

//-----------------------------------------------------------------------------
// selectGetRootsNonCharacter() - return TRUE if all root objects are not 
// character
//-----------------------------------------------------------------------------
BOOL LLSelectMgr::selectGetRootsNonCharacter()
{
	for (LLObjectSelection::root_iterator iter = getSelection()->root_begin();
		 iter != getSelection()->root_end(); iter++ )
	{
		LLSelectNode* node = *iter;
		LLViewerObject* object = node->getObject();
		if( !node->mValid )
		{
			return FALSE;
		}
		if( object->flagCharacter())
		{
			return FALSE;
		}
	}

	return TRUE;
}


//-----------------------------------------------------------------------------
// selectGetEditableLinksets() - return TRUE if all objects are editable
//                               pathfinding linksets
//-----------------------------------------------------------------------------
BOOL LLSelectMgr::selectGetEditableLinksets()
{
	for (LLObjectSelection::iterator iter = getSelection()->begin();
		 iter != getSelection()->end(); iter++ )
	{
		LLSelectNode* node = *iter;
		LLViewerObject* object = node->getObject();
		if( !object || !node->mValid )
		{
			return FALSE;
		}
		if (object->flagUsePhysics() ||
			object->flagTemporaryOnRez() ||
			object->flagCharacter() ||
			object->flagVolumeDetect() ||
			object->flagAnimSource() ||
			(object->getRegion() != gAgent.getRegion()) ||
			(!gAgent.isGodlike() && 
			!gAgent.canManageEstate() &&
			!object->permYouOwner() &&
			!object->permMove()))
		{
			return FALSE;
		}
	}
	return TRUE;
}

//-----------------------------------------------------------------------------
// selectGetViewableCharacters() - return TRUE if all objects are characters
//                        viewable within the pathfinding characters floater
//-----------------------------------------------------------------------------
BOOL LLSelectMgr::selectGetViewableCharacters()
{
	for (LLObjectSelection::iterator iter = getSelection()->begin();
		 iter != getSelection()->end(); iter++ )
	{
		LLSelectNode* node = *iter;
		LLViewerObject* object = node->getObject();
		if( !object || !node->mValid )
		{
			return FALSE;
		}
		if( !object->flagCharacter() ||
			(object->getRegion() != gAgent.getRegion()))
		{
			return FALSE;
		}
	}
	return TRUE;
}

//-----------------------------------------------------------------------------
// selectGetRootsTransfer() - return TRUE if current agent can transfer all
// selected root objects.
//-----------------------------------------------------------------------------
BOOL LLSelectMgr::selectGetRootsTransfer()
{
	for (LLObjectSelection::root_iterator iter = getSelection()->root_begin();
		 iter != getSelection()->root_end(); iter++ )
	{
		LLSelectNode* node = *iter;
		LLViewerObject* object = node->getObject();
		if( !node->mValid )
		{
			return FALSE;
		}
		if(!object->permTransfer())
		{
			return FALSE;
		}
	}
	return TRUE;
}

//-----------------------------------------------------------------------------
// selectGetRootsCopy() - return TRUE if current agent can copy all
// selected root objects.
//-----------------------------------------------------------------------------
BOOL LLSelectMgr::selectGetRootsCopy()
{
	for (LLObjectSelection::root_iterator iter = getSelection()->root_begin();
		 iter != getSelection()->root_end(); iter++ )
	{
		LLSelectNode* node = *iter;
		LLViewerObject* object = node->getObject();
		if( !node->mValid )
		{
			return FALSE;
		}
		if(!object->permCopy())
		{
			return FALSE;
		}
	}
	return TRUE;
}

struct LLSelectGetFirstTest
{
	LLSelectGetFirstTest() : mIdentical(true), mFirst(true)	{ }
	virtual ~LLSelectGetFirstTest() { }

	// returns false to break out of the iteration.
	bool checkMatchingNode(LLSelectNode* node)
	{
		if (!node || !node->mValid)
		{
			return false;
		}

		if (mFirst)
		{
			mFirstValue = getValueFromNode(node);
			mFirst = false;
		}
		else
		{
			if ( mFirstValue != getValueFromNode(node) )
			{
				mIdentical = false;
				// stop testing once we know not all selected are identical.
				return false;
			}
		}
		// continue testing.
		return true;
	}

	bool mIdentical;
	LLUUID mFirstValue;

protected:
	virtual const LLUUID& getValueFromNode(LLSelectNode* node) = 0;

private:
	bool mFirst;
};

void LLSelectMgr::getFirst(LLSelectGetFirstTest* test)
{
	if (gSavedSettings.getBOOL("EditLinkedParts"))
	{
		for (LLObjectSelection::valid_iterator iter = getSelection()->valid_begin();
			iter != getSelection()->valid_end(); ++iter )
		{
			if (!test->checkMatchingNode(*iter))
			{
				break;
			}
		}
	}
	else
	{
		for (LLObjectSelection::root_object_iterator iter = getSelection()->root_object_begin();
			iter != getSelection()->root_object_end(); ++iter )
		{
			if (!test->checkMatchingNode(*iter))
			{
				break;
			}
		}
	}
}

//-----------------------------------------------------------------------------
// selectGetCreator()
// Creator information only applies to roots unless editing linked parts.
//-----------------------------------------------------------------------------
struct LLSelectGetFirstCreator : public LLSelectGetFirstTest
{
protected:
	virtual const LLUUID& getValueFromNode(LLSelectNode* node)
	{
		return node->mPermissions->getCreator();
	}
};

BOOL LLSelectMgr::selectGetCreator(LLUUID& result_id, std::string& name)
{
	LLSelectGetFirstCreator test;
	getFirst(&test);

	if (test.mFirstValue.isNull())
	{
		name = LLTrans::getString("AvatarNameNobody");
		return FALSE;
	}
	
	result_id = test.mFirstValue;
	
	if (test.mIdentical)
	{
		name = LLSLURL("agent", test.mFirstValue, "inspect").getSLURLString();
	}
	else
	{
		name = LLTrans::getString("AvatarNameMultiple");
	}

	return test.mIdentical;
}

//-----------------------------------------------------------------------------
// selectGetOwner()
// Owner information only applies to roots unless editing linked parts.
//-----------------------------------------------------------------------------
struct LLSelectGetFirstOwner : public LLSelectGetFirstTest
{
protected:
	virtual const LLUUID& getValueFromNode(LLSelectNode* node)
	{
		// Don't use 'getOwnership' since we return a reference, not a copy.
		// Will return LLUUID::null if unowned (which is not allowed and should never happen.)
		return node->mPermissions->isGroupOwned() ? node->mPermissions->getGroup() : node->mPermissions->getOwner();
	}
};

BOOL LLSelectMgr::selectGetOwner(LLUUID& result_id, std::string& name)
{
	LLSelectGetFirstOwner test;
	getFirst(&test);

	if (test.mFirstValue.isNull())
	{
		return FALSE;
	}

	result_id = test.mFirstValue;
	
	if (test.mIdentical)
	{
		bool group_owned = selectIsGroupOwned();
		if (group_owned)
		{
			name = LLSLURL("group", test.mFirstValue, "inspect").getSLURLString();
		}
		else
		{
			name = LLSLURL("agent", test.mFirstValue, "inspect").getSLURLString();
		}
	}
	else
	{
		name = LLTrans::getString("AvatarNameMultiple");
	}

	return test.mIdentical;
}

//-----------------------------------------------------------------------------
// selectGetLastOwner()
// Owner information only applies to roots unless editing linked parts.
//-----------------------------------------------------------------------------
struct LLSelectGetFirstLastOwner : public LLSelectGetFirstTest
{
protected:
	virtual const LLUUID& getValueFromNode(LLSelectNode* node)
	{
		return node->mPermissions->getLastOwner();
	}
};

BOOL LLSelectMgr::selectGetLastOwner(LLUUID& result_id, std::string& name)
{
	LLSelectGetFirstLastOwner test;
	getFirst(&test);

	if (test.mFirstValue.isNull())
	{
		return FALSE;
	}

	result_id = test.mFirstValue;
	
	if (test.mIdentical)
	{
		name = LLSLURL("agent", test.mFirstValue, "inspect").getSLURLString();
	}
	else
	{
		name.assign( "" );
	}

	return test.mIdentical;
}

//-----------------------------------------------------------------------------
// selectGetGroup()
// Group information only applies to roots unless editing linked parts.
//-----------------------------------------------------------------------------
struct LLSelectGetFirstGroup : public LLSelectGetFirstTest
{
protected:
	virtual const LLUUID& getValueFromNode(LLSelectNode* node)
	{
		return node->mPermissions->getGroup();
	}
};

BOOL LLSelectMgr::selectGetGroup(LLUUID& result_id)
{
	LLSelectGetFirstGroup test;
	getFirst(&test);

	result_id = test.mFirstValue;
	return test.mIdentical;
}

//-----------------------------------------------------------------------------
// selectIsGroupOwned()
// Only operates on root nodes unless editing linked parts.  
// Returns TRUE if the first selected is group owned.
//-----------------------------------------------------------------------------
struct LLSelectGetFirstGroupOwner : public LLSelectGetFirstTest
{
protected:
	virtual const LLUUID& getValueFromNode(LLSelectNode* node)
	{
		if (node->mPermissions->isGroupOwned())
		{
			return node->mPermissions->getGroup();
		}
		return LLUUID::null;
	}
};

BOOL LLSelectMgr::selectIsGroupOwned()
{
	LLSelectGetFirstGroupOwner test;
	getFirst(&test);

	return test.mFirstValue.notNull() ? TRUE : FALSE;
}

//-----------------------------------------------------------------------------
// selectGetPerm()
// Only operates on root nodes.
// Returns TRUE if all have valid data.
// mask_on has bits set to TRUE where all permissions are TRUE
// mask_off has bits set to TRUE where all permissions are FALSE
// if a bit is off both in mask_on and mask_off, the values differ within
// the selection.
//-----------------------------------------------------------------------------
BOOL LLSelectMgr::selectGetPerm(U8 which_perm, U32* mask_on, U32* mask_off)
{
	U32 mask;
	U32 mask_and	= 0xffffffff;
	U32 mask_or		= 0x00000000;
	BOOL all_valid	= FALSE;

	for (LLObjectSelection::root_iterator iter = getSelection()->root_begin();
		 iter != getSelection()->root_end(); iter++)
	{
		LLSelectNode* node = *iter;

		if (!node->mValid)
		{
			all_valid = FALSE;
			break;
		}

		all_valid = TRUE;
		
		switch( which_perm )
		{
		case PERM_BASE:
			mask = node->mPermissions->getMaskBase();
			break;
		case PERM_OWNER:
			mask = node->mPermissions->getMaskOwner();
			break;
		case PERM_GROUP:
			mask = node->mPermissions->getMaskGroup();
			break;
		case PERM_EVERYONE:
			mask = node->mPermissions->getMaskEveryone();
			break;
		case PERM_NEXT_OWNER:
			mask = node->mPermissions->getMaskNextOwner();
			break;
		default:
			mask = 0x0;
			break;
		}
		mask_and &= mask;
		mask_or	 |= mask;
	}

	if (all_valid)
	{
		// ...TRUE through all ANDs means all TRUE
		*mask_on  = mask_and;

		// ...FALSE through all ORs means all FALSE
		*mask_off = ~mask_or;
		return TRUE;
	}
	else
	{
		*mask_on  = 0;
		*mask_off = 0;
		return FALSE;
	}
}



BOOL LLSelectMgr::selectGetPermissions(LLPermissions& result_perm)
{
	BOOL first = TRUE;
	LLPermissions perm;
	for (LLObjectSelection::root_iterator iter = getSelection()->root_begin();
		 iter != getSelection()->root_end(); iter++ )
	{
		LLSelectNode* node = *iter;	
		if (!node->mValid)
		{
			return FALSE;
		}

		if (first)
		{
			perm = *(node->mPermissions);
			first = FALSE;
		}
		else
		{
			perm.accumulate(*(node->mPermissions));
		}
	}

	result_perm = perm;

	return TRUE;
}


void LLSelectMgr::selectDelete()
{
// [RLVa:KB] - Checked: 2010-03-23 (RLVa-1.2.0e) | Added: RLVa-1.2.0a
	if ( (rlv_handler_t::isEnabled()) && (!rlvCanDeleteOrReturn()) )
	{
		make_ui_sound("UISndInvalidOp");
		if (!gFloaterTools->getVisible())
			deselectAll();
		return;
	}
// [/RLVa:KB]

	S32 deleteable_count = 0;

	BOOL locked_but_deleteable_object = FALSE;
	BOOL no_copy_but_deleteable_object = FALSE;
	BOOL all_owned_by_you = TRUE;

	for (LLObjectSelection::iterator iter = getSelection()->begin();
		 iter != getSelection()->end(); iter++)
	{
		LLViewerObject* obj = (*iter)->getObject();

		if( obj->isAttachment() )
		{
			continue;
		}

		deleteable_count++;

		// Check to see if you can delete objects which are locked.
		if(!obj->permMove())
		{
			locked_but_deleteable_object = TRUE;
		}
		if(!obj->permCopy())
		{
			no_copy_but_deleteable_object = TRUE;
		}
		if(!obj->permYouOwner())
		{
			all_owned_by_you = FALSE;
		}
	}

	if( 0 == deleteable_count )
	{
		make_ui_sound("UISndInvalidOp");
		return;
	}

	LLNotification::Params params("ConfirmObjectDeleteLock");
	params.functor.function(boost::bind(&LLSelectMgr::confirmDelete, _1, _2, getSelection()));

	if(locked_but_deleteable_object ||
	   no_copy_but_deleteable_object ||
	   !all_owned_by_you)
	{
		// convert any transient pie-menu selections to full selection so this operation
		// has some context
		// NOTE: if user cancels delete operation, this will potentially leave objects selected outside of build mode
		// but this is ok, if not ideal
		convertTransient();

		//This is messy, but needed to get all english our of the UI.
		if(locked_but_deleteable_object && !no_copy_but_deleteable_object && all_owned_by_you)
		{
			//Locked only
			params.name("ConfirmObjectDeleteLock");
		}
		else if(!locked_but_deleteable_object && no_copy_but_deleteable_object && all_owned_by_you)
		{
			//No Copy only
			params.name("ConfirmObjectDeleteNoCopy");
		}
		else if(!locked_but_deleteable_object && !no_copy_but_deleteable_object && !all_owned_by_you)
		{
			//not owned only
			params.name("ConfirmObjectDeleteNoOwn");
		}
		else if(locked_but_deleteable_object && no_copy_but_deleteable_object && all_owned_by_you)
		{
			//locked and no copy
			params.name("ConfirmObjectDeleteLockNoCopy");
		}
		else if(locked_but_deleteable_object && !no_copy_but_deleteable_object && !all_owned_by_you)
		{
			//locked and not owned
			params.name("ConfirmObjectDeleteLockNoOwn");
		}
		else if(!locked_but_deleteable_object && no_copy_but_deleteable_object && !all_owned_by_you)
		{
			//no copy and not owned
			params.name("ConfirmObjectDeleteNoCopyNoOwn");
		}
		else
		{
			//locked, no copy and not owned
			params.name("ConfirmObjectDeleteLockNoCopyNoOwn");
		}
		
		LLNotifications::instance().add(params);
	}
	else
	{
		LLNotifications::instance().forceResponse(params, 0);
	}
}

// static
bool LLSelectMgr::confirmDelete(const LLSD& notification, const LLSD& response, LLObjectSelectionHandle handle)
{
	S32 option = LLNotification::getSelectedOption(notification, response);
	if (!handle->getObjectCount())
	{
		LL_WARNS() << "Nothing to delete!" << LL_ENDL;
		return false;
	}

	switch(option)
	{
	case 0:
		{
			// TODO: Make sure you have delete permissions on all of them.
			const LLUUID trash_id = gInventory.findCategoryUUIDForType(LLFolderType::FT_TRASH);
			// attempt to derez into the trash.
			LLDeRezInfo info(DRD_TRASH, trash_id);
			LLSelectMgr::getInstance()->sendListToRegions("DeRezObject",
                                                          packDeRezHeader,
                                                          packObjectLocalID,
                                                          logNoOp,
                                                          (void*) &info,
                                                          SEND_ONLY_ROOTS);
			// VEFFECT: Delete Object - one effect for all deletes
			if (LLSelectMgr::getInstance()->mSelectedObjects->mSelectType != SELECT_TYPE_HUD)
			{
				LLHUDEffectSpiral *effectp = (LLHUDEffectSpiral *)LLHUDManager::getInstance()->createViewerEffect(LLHUDObject::LL_HUD_EFFECT_POINT, TRUE);
				effectp->setPositionGlobal( LLSelectMgr::getInstance()->getSelectionCenterGlobal() );
				effectp->setColor(LLColor4U(gAgent.getEffectColor()));
				F32 duration = 0.5f;
				duration += LLSelectMgr::getInstance()->mSelectedObjects->getObjectCount() / 64.f;
				effectp->setDuration(duration);
			}
			
			// <FS:PP> Configurable UI sounds
			if (gAudiop && gSavedSettings.getBOOL("PlayModeUISndObjectDelete"))
			{
				gAudiop->triggerSound( LLUUID(gSavedSettings.getString("UISndObjectDelete")), gAgent.getID(), 1.0f, LLAudioEngine::AUDIO_TYPE_UI);
			}
			// </FS:PP> Configurable UI sounds

			gAgentCamera.setLookAt(LOOKAT_TARGET_CLEAR);

			// Keep track of how many objects have been deleted.
			add(LLStatViewer::DELETE_OBJECT, LLSelectMgr::getInstance()->mSelectedObjects->getObjectCount());
		}
		break;
	case 1:
	default:
		break;
	}
	return false;
}


void LLSelectMgr::selectForceDelete()
{
	sendListToRegions(
		"ObjectDelete",
		packDeleteHeader,
		packObjectLocalID,
        logNoOp,
		(void*)TRUE,
		SEND_ONLY_ROOTS);
}

void LLSelectMgr::selectGetAggregateSaleInfo(U32 &num_for_sale,
											 BOOL &is_for_sale_mixed, 
											 BOOL &is_sale_price_mixed,
											 S32 &total_sale_price,
											 S32 &individual_sale_price)
{
	num_for_sale = 0;
	is_for_sale_mixed = FALSE;
	is_sale_price_mixed = FALSE;
	total_sale_price = 0;
	individual_sale_price = 0;


	// Empty set.
	if (getSelection()->root_begin() == getSelection()->root_end())
		return;
	
	LLSelectNode *node = *(getSelection()->root_begin());
	const BOOL first_node_for_sale = node->mSaleInfo.isForSale();
	const S32 first_node_sale_price = node->mSaleInfo.getSalePrice();
	
	for (LLObjectSelection::root_iterator iter = getSelection()->root_begin();
		 iter != getSelection()->root_end(); iter++)
	{
		LLSelectNode* node = *iter;
		const BOOL node_for_sale = node->mSaleInfo.isForSale();
		const S32 node_sale_price = node->mSaleInfo.getSalePrice();
		
		// Set mixed if the fields don't match the first node's fields.
		if (node_for_sale != first_node_for_sale) 
			is_for_sale_mixed = TRUE;
		if (node_sale_price != first_node_sale_price)
			is_sale_price_mixed = TRUE;
		
		if (node_for_sale)
		{
			total_sale_price += node_sale_price;
			num_for_sale ++;
		}
	}
	
	individual_sale_price = first_node_sale_price;
	if (is_for_sale_mixed)
	{
		is_sale_price_mixed = TRUE;
		individual_sale_price = 0;
	}
}

// returns TRUE if all nodes are valid. method also stores an
// accumulated sale info.
BOOL LLSelectMgr::selectGetSaleInfo(LLSaleInfo& result_sale_info)
{
	BOOL first = TRUE;
	LLSaleInfo sale_info;
	for (LLObjectSelection::root_iterator iter = getSelection()->root_begin();
		 iter != getSelection()->root_end(); iter++ )
	{
		LLSelectNode* node = *iter;	
		if (!node->mValid)
		{
			return FALSE;
		}

		if (first)
		{
			sale_info = node->mSaleInfo;
			first = FALSE;
		}
		else
		{
			sale_info.accumulate(node->mSaleInfo);
		}
	}

	result_sale_info = sale_info;

	return TRUE;
}

BOOL LLSelectMgr::selectGetAggregatePermissions(LLAggregatePermissions& result_perm)
{
	BOOL first = TRUE;
	LLAggregatePermissions perm;
	for (LLObjectSelection::root_iterator iter = getSelection()->root_begin();
		 iter != getSelection()->root_end(); iter++ )
	{
		LLSelectNode* node = *iter;	
		if (!node->mValid)
		{
			return FALSE;
		}

		if (first)
		{
			perm = node->mAggregatePerm;
			first = FALSE;
		}
		else
		{
			perm.aggregate(node->mAggregatePerm);
		}
	}

	result_perm = perm;

	return TRUE;
}

BOOL LLSelectMgr::selectGetAggregateTexturePermissions(LLAggregatePermissions& result_perm)
{
	BOOL first = TRUE;
	LLAggregatePermissions perm;
	for (LLObjectSelection::root_iterator iter = getSelection()->root_begin();
		 iter != getSelection()->root_end(); iter++ )
	{
		LLSelectNode* node = *iter;	
		if (!node->mValid)
		{
			return FALSE;
		}

		LLAggregatePermissions t_perm = node->getObject()->permYouOwner() ? node->mAggregateTexturePermOwner : node->mAggregateTexturePerm;
		if (first)
		{
			perm = t_perm;
			first = FALSE;
		}
		else
		{
			perm.aggregate(t_perm);
		}
	}

	result_perm = perm;

	return TRUE;
}


//--------------------------------------------------------------------
// Duplicate objects
//--------------------------------------------------------------------

// JC - If this doesn't work right, duplicate the selection list
// before doing anything, do a deselect, then send the duplicate
// messages.
struct LLDuplicateData
{
	LLVector3	offset;
	U32			flags;
};

void LLSelectMgr::selectDuplicate(const LLVector3& offset, BOOL select_copy)
{
//	if (mSelectedObjects->isAttachment())
// [RLVa:KB] - Checked: 2010-03-24 (RLVa-1.2.0e) | Added: RLVa-1.2.0a
	if ( (mSelectedObjects->isAttachment()) || ((rlv_handler_t::isEnabled()) && (!rlvCanDeleteOrReturn())) )
// [/RLVa:KB]
	{
		//RN: do not duplicate attachments
		make_ui_sound("UISndInvalidOp");
		return;
	}
	LLDuplicateData	data;

	data.offset = offset;
	data.flags = (select_copy ? FLAGS_CREATE_SELECTED : 0x0);

	sendListToRegions("ObjectDuplicate", packDuplicateHeader, packDuplicate, logNoOp, &data, SEND_ONLY_ROOTS);

	if (select_copy)
	{
		// the new copy will be coming in selected
		deselectAll();
	}
	else
	{
		for (LLObjectSelection::root_iterator iter = getSelection()->root_begin();
			 iter != getSelection()->root_end(); iter++ )
		{
			LLSelectNode* node = *iter;
			node->mDuplicated = TRUE;
			node->mDuplicatePos = node->getObject()->getPositionGlobal();
			node->mDuplicateRot = node->getObject()->getRotation();
		}
	}
}

void LLSelectMgr::repeatDuplicate()
{
	if (mSelectedObjects->isAttachment())
	{
		//RN: do not duplicate attachments
		make_ui_sound("UISndInvalidOp");
		return;
	}

	std::vector<LLViewerObject*> non_duplicated_objects;

	for (LLObjectSelection::root_iterator iter = getSelection()->root_begin();
		 iter != getSelection()->root_end(); iter++ )
	{
		LLSelectNode* node = *iter;	
		if (!node->mDuplicated)
		{
			non_duplicated_objects.push_back(node->getObject());
		}
	}

	// make sure only previously duplicated objects are selected
	for (std::vector<LLViewerObject*>::iterator iter = non_duplicated_objects.begin();
		 iter != non_duplicated_objects.end(); ++iter)
	{
		LLViewerObject* objectp = *iter;
		deselectObjectAndFamily(objectp);
	}
	
	// duplicate objects in place
	LLDuplicateData	data;

	data.offset = LLVector3::zero;
	data.flags = 0x0;

	sendListToRegions("ObjectDuplicate", packDuplicateHeader, packDuplicate, logNoOp, &data, SEND_ONLY_ROOTS);

	// move current selection based on delta from duplication position and update duplication position
	for (LLObjectSelection::root_iterator iter = getSelection()->root_begin();
		 iter != getSelection()->root_end(); iter++ )
	{
		LLSelectNode* node = *iter;	
		if (node->mDuplicated)
		{
			LLQuaternion cur_rot = node->getObject()->getRotation();
			LLQuaternion rot_delta = (~node->mDuplicateRot * cur_rot);
			LLQuaternion new_rot = cur_rot * rot_delta;
			LLVector3d cur_pos = node->getObject()->getPositionGlobal();
			LLVector3d new_pos = cur_pos + ((cur_pos - node->mDuplicatePos) * rot_delta);

			node->mDuplicatePos = node->getObject()->getPositionGlobal();
			node->mDuplicateRot = node->getObject()->getRotation();
			node->getObject()->setPositionGlobal(new_pos);
			node->getObject()->setRotation(new_rot);
		}
	}

	sendMultipleUpdate(UPD_ROTATION | UPD_POSITION);
}

// static 
void LLSelectMgr::packDuplicate( LLSelectNode* node, void *duplicate_data )
{
	gMessageSystem->nextBlockFast(_PREHASH_ObjectData);
	gMessageSystem->addU32Fast(_PREHASH_ObjectLocalID, node->getObject()->getLocalID());
}


//--------------------------------------------------------------------
// Duplicate On Ray
//--------------------------------------------------------------------

// Duplicates the selected objects, but places the copy along a cast
// ray.
struct LLDuplicateOnRayData
{
	LLVector3	mRayStartRegion;
	LLVector3	mRayEndRegion;
	BOOL		mBypassRaycast;
	BOOL		mRayEndIsIntersection;
	LLUUID		mRayTargetID;
	BOOL		mCopyCenters;
	BOOL		mCopyRotates;
	U32			mFlags;
};

void LLSelectMgr::selectDuplicateOnRay(const LLVector3 &ray_start_region,
									   const LLVector3 &ray_end_region,
									   BOOL bypass_raycast,
									   BOOL ray_end_is_intersection,
									   const LLUUID &ray_target_id,
									   BOOL copy_centers,
									   BOOL copy_rotates,
									   BOOL select_copy)
{
	if (mSelectedObjects->isAttachment())
	{
		// do not duplicate attachments
		make_ui_sound("UISndInvalidOp");
		return;
	}
	
	LLDuplicateOnRayData	data;

	data.mRayStartRegion	= ray_start_region;
	data.mRayEndRegion		= ray_end_region;
	data.mBypassRaycast		= bypass_raycast;
	data.mRayEndIsIntersection = ray_end_is_intersection;
	data.mRayTargetID		= ray_target_id;
	data.mCopyCenters		= copy_centers;
	data.mCopyRotates		= copy_rotates;
	data.mFlags				= (select_copy ? FLAGS_CREATE_SELECTED : 0x0);

	sendListToRegions("ObjectDuplicateOnRay", 
                      packDuplicateOnRayHead, packObjectLocalID, logNoOp, &data, SEND_ONLY_ROOTS);

	if (select_copy)
	{
		// the new copy will be coming in selected
		deselectAll();
	}
}

// static
void LLSelectMgr::packDuplicateOnRayHead(void *user_data)
{
	LLMessageSystem *msg = gMessageSystem;
	LLDuplicateOnRayData *data = (LLDuplicateOnRayData *)user_data;

	msg->nextBlockFast(_PREHASH_AgentData);
	msg->addUUIDFast(_PREHASH_AgentID, gAgent.getID() );
	msg->addUUIDFast(_PREHASH_SessionID, gAgent.getSessionID() );
	msg->addUUIDFast(_PREHASH_GroupID, FSCommon::getGroupForRezzing());
	msg->addVector3Fast(_PREHASH_RayStart, data->mRayStartRegion );
	msg->addVector3Fast(_PREHASH_RayEnd, data->mRayEndRegion );
	msg->addBOOLFast(_PREHASH_BypassRaycast, data->mBypassRaycast );
	msg->addBOOLFast(_PREHASH_RayEndIsIntersection, data->mRayEndIsIntersection );
	msg->addBOOLFast(_PREHASH_CopyCenters, data->mCopyCenters );
	msg->addBOOLFast(_PREHASH_CopyRotates, data->mCopyRotates );
	msg->addUUIDFast(_PREHASH_RayTargetID, data->mRayTargetID );
	msg->addU32Fast(_PREHASH_DuplicateFlags, data->mFlags );
}



//------------------------------------------------------------------------
// Object position, scale, rotation update, all-in-one
//------------------------------------------------------------------------

void LLSelectMgr::sendMultipleUpdate(U32 type)
{
	if (type == UPD_NONE) return;
	// send individual updates when selecting textures or individual objects
	ESendType send_type = (!gSavedSettings.getBOOL("EditLinkedParts") && !getTEMode()) ? SEND_ONLY_ROOTS : SEND_ROOTS_FIRST;
	if (send_type == SEND_ONLY_ROOTS)
	{
		// tell simulator to apply to whole linked sets
		type |= UPD_LINKED_SETS;
	}

	sendListToRegions(
		"MultipleObjectUpdate",
		packAgentAndSessionID,
		packMultipleUpdate,
        logNoOp,
		&type,
		send_type);
}

// static
void LLSelectMgr::packMultipleUpdate(LLSelectNode* node, void *user_data)
{
	LLViewerObject* object = node->getObject();
	U32	*type32 = (U32 *)user_data;
	U8 type = (U8)*type32;
	U8	data[256];

	gMessageSystem->nextBlockFast(_PREHASH_ObjectData);
	gMessageSystem->addU32Fast(_PREHASH_ObjectLocalID,	object->getLocalID() );
	gMessageSystem->addU8Fast(_PREHASH_Type, type );

	S32 offset = 0;

	// JC: You MUST pack the data in this order.  The receiving
	// routine process_multiple_update_message on simulator will
	// extract them in this order.

	if (type & UPD_POSITION)
	{
		htonmemcpy(&data[offset], &(object->getPosition().mV), MVT_LLVector3, 12); 
		offset += 12;
	}
	if (type & UPD_ROTATION)
	{
		LLQuaternion quat = object->getRotation();
		LLVector3 vec = quat.packToVector3();
		htonmemcpy(&data[offset], &(vec.mV), MVT_LLQuaternion, 12); 
		offset += 12;
	}
	if (type & UPD_SCALE)
	{
		//LL_INFOS() << "Sending object scale " << object->getScale() << LL_ENDL;
		htonmemcpy(&data[offset], &(object->getScale().mV), MVT_LLVector3, 12); 
		offset += 12;
	}
	gMessageSystem->addBinaryDataFast(_PREHASH_Data, data, offset);
}

//------------------------------------------------------------------------
// Ownership
//------------------------------------------------------------------------
struct LLOwnerData
{
	LLUUID	owner_id;
	LLUUID	group_id;
	BOOL	override;
};

void LLSelectMgr::sendOwner(const LLUUID& owner_id,
							const LLUUID& group_id,
							BOOL override)
{
	LLOwnerData data;

	data.owner_id = owner_id;
	data.group_id = group_id;
	data.override = override;

	sendListToRegions("ObjectOwner", packOwnerHead, packObjectLocalID, logNoOp, &data, SEND_ONLY_ROOTS);
}

// static
void LLSelectMgr::packOwnerHead(void *user_data)
{
	LLOwnerData *data = (LLOwnerData *)user_data;

	gMessageSystem->nextBlockFast(_PREHASH_AgentData);
	gMessageSystem->addUUIDFast(_PREHASH_AgentID, gAgent.getID() );
	gMessageSystem->addUUIDFast(_PREHASH_SessionID, gAgent.getSessionID() );
	gMessageSystem->nextBlockFast(_PREHASH_HeaderData);
	gMessageSystem->addBOOLFast(_PREHASH_Override, data->override);
	gMessageSystem->addUUIDFast(_PREHASH_OwnerID, data->owner_id);
	gMessageSystem->addUUIDFast(_PREHASH_GroupID, data->group_id);
}

//------------------------------------------------------------------------
// Group
//------------------------------------------------------------------------

void LLSelectMgr::sendGroup(const LLUUID& group_id)
{
	LLUUID local_group_id(group_id);
	sendListToRegions("ObjectGroup", packAgentAndSessionAndGroupID, packObjectLocalID, logNoOp, &local_group_id, SEND_ONLY_ROOTS);
}


//------------------------------------------------------------------------
// Buy
//------------------------------------------------------------------------

struct LLBuyData
{
	std::vector<LLViewerObject*> mObjectsSent;
	LLUUID mCategoryID;
	LLSaleInfo mSaleInfo;
};

// *NOTE: does not work for multiple object buy, which UI does not
// currently support sale info is used for verification only, if it
// doesn't match region info then sale is canceled Need to get sale
// info -as displayed in the UI- for every item.
void LLSelectMgr::sendBuy(const LLUUID& buyer_id, const LLUUID& category_id, const LLSaleInfo sale_info)
{
	LLBuyData buy;
	buy.mCategoryID = category_id;
	buy.mSaleInfo = sale_info;
	sendListToRegions("ObjectBuy", packAgentGroupAndCatID, packBuyObjectIDs, logNoOp, &buy, SEND_ONLY_ROOTS);
}

// static
void LLSelectMgr::packBuyObjectIDs(LLSelectNode* node, void* data)
{
	LLBuyData* buy = (LLBuyData*)data;

	LLViewerObject* object = node->getObject();
	if (std::find(buy->mObjectsSent.begin(), buy->mObjectsSent.end(), object) == buy->mObjectsSent.end())
	{
		buy->mObjectsSent.push_back(object);
		gMessageSystem->nextBlockFast(_PREHASH_ObjectData);
		gMessageSystem->addU32Fast(_PREHASH_ObjectLocalID, object->getLocalID() );
		gMessageSystem->addU8Fast(_PREHASH_SaleType, buy->mSaleInfo.getSaleType());
		gMessageSystem->addS32Fast(_PREHASH_SalePrice, buy->mSaleInfo.getSalePrice());
	}
}

//------------------------------------------------------------------------
// Permissions
//------------------------------------------------------------------------

struct LLPermData
{
	U8 mField;
	BOOL mSet;
	U32 mMask;
	BOOL mOverride;
};

// TODO: Make this able to fail elegantly.
void LLSelectMgr::selectionSetObjectPermissions(U8 field,
									   BOOL set,
									   U32 mask,
									   BOOL override)
{
	LLPermData data;

	data.mField = field;
	data.mSet = set;
	data.mMask = mask;
	data.mOverride = override;

	sendListToRegions("ObjectPermissions", packPermissionsHead, packPermissions, logNoOp, &data, SEND_ONLY_ROOTS);
}

void LLSelectMgr::packPermissionsHead(void* user_data)
{
	LLPermData* data = (LLPermData*)user_data;
	gMessageSystem->nextBlockFast(_PREHASH_AgentData);
	gMessageSystem->addUUIDFast(_PREHASH_AgentID, gAgent.getID());
	gMessageSystem->addUUIDFast(_PREHASH_SessionID, gAgent.getSessionID());
	gMessageSystem->nextBlockFast(_PREHASH_HeaderData);
	gMessageSystem->addBOOLFast(_PREHASH_Override, data->mOverride);
}	


// Now that you've added a bunch of objects, send a select message
// on the entire list for efficiency.
/*
void LLSelectMgr::sendSelect()
{
	LL_ERRS() << "Not implemented" << LL_ENDL;
}
*/

void LLSelectMgr::deselectAll()
{
	if (!mSelectedObjects->getNumNodes())
	{
		return;
	}
		
	// Zap the angular velocity, as the sim will set it to zero
	for (LLObjectSelection::iterator iter = mSelectedObjects->begin();
		 iter != mSelectedObjects->end(); iter++ )
	{
		LLViewerObject *objectp = (*iter)->getObject();
		objectp->setAngularVelocity( 0,0,0 );
		objectp->setVelocity( 0,0,0 );
	}

	sendListToRegions(
		"ObjectDeselect",
		packAgentAndSessionID,
		packObjectLocalID,
        logNoOp,
		NULL,
		SEND_INDIVIDUALS);

	removeAll();
	
	mLastSentSelectionCenterGlobal.clearVec();

	updatePointAt();
}

void LLSelectMgr::deselectAllForStandingUp()
{
	/*
	This function is similar deselectAll() except for the first if statement
	which was removed. This is needed as a workaround for DEV-2854
	*/

	// Zap the angular velocity, as the sim will set it to zero
	for (LLObjectSelection::iterator iter = mSelectedObjects->begin();
		 iter != mSelectedObjects->end(); iter++ )
	{
		LLViewerObject *objectp = (*iter)->getObject();
		objectp->setAngularVelocity( 0,0,0 );
		objectp->setVelocity( 0,0,0 );
	}

	sendListToRegions(
		"ObjectDeselect",
		packAgentAndSessionID,
		packObjectLocalID,
        logNoOp,
		NULL,
		SEND_INDIVIDUALS);

	removeAll();
	
	mLastSentSelectionCenterGlobal.clearVec();

	updatePointAt();
}

void LLSelectMgr::deselectUnused()
{
	// no more outstanding references to this selection
	if (mSelectedObjects->getNumRefs() == 1)
	{
		deselectAll();
	}
}

void LLSelectMgr::convertTransient()
{
	LLObjectSelection::iterator node_it;
	for (node_it = mSelectedObjects->begin(); node_it != mSelectedObjects->end(); ++node_it)
	{
		LLSelectNode *nodep = *node_it;
		nodep->setTransient(FALSE);
	}
}

void LLSelectMgr::deselectAllIfTooFar()
{
// [RLVa:KB] - Checked: RLVa-1.3.0
	if ( (!mSelectedObjects->isEmpty()) && ((gRlvHandler.hasBehaviour(RLV_BHVR_EDIT)) || (gRlvHandler.hasBehaviour(RLV_BHVR_EDITOBJ))) )
	{
		struct NotTransientOrFocusedMediaOrEditable : public LLSelectedNodeFunctor
		{
			bool apply(LLSelectNode* pNode)
			{
				const LLViewerObject* pObj = pNode->getObject();
				return (!pNode->isTransient()) && (pObj) && (!RlvActions::canEdit(pObj)) && (pObj->getID() != LLViewerMediaFocus::getInstance()->getFocusedObjectID());
			}
		} f;
		if (mSelectedObjects->getFirstRootNode(&f, TRUE))
			deselectAll();
	}
// [/RLVa:KB]

	if (mSelectedObjects->isEmpty() || mSelectedObjects->mSelectType == SELECT_TYPE_HUD)
	{
		return;
	}

// [RLVa:KB] - Checked: RLVa-1.2.0
	// [Fall-back code] Don't allow an active selection (except for HUD attachments - see above) when @interact restricted
	if (gRlvHandler.hasBehaviour(RLV_BHVR_INTERACT))
	{
		deselectAll();
		return;
	}
// [/RLVa:KB]

	// HACK: Don't deselect when we're navigating to rate an object's
	// owner or creator.  JC
	if (gMenuObject->getVisible())
	{
		return;
	}

	LLVector3d selectionCenter = getSelectionCenterGlobal();
//	if (gSavedSettings.getBOOL("LimitSelectDistance")
// [RLVa:KB] - Checked: 2010-04-11 (RLVa-1.2.0e) | Modified: RLVa-0.2.0f
	static RlvCachedBehaviourModifier<float> s_nFartouchDist(RLV_MODIFIER_FARTOUCHDIST);

	BOOL fRlvFartouch = gRlvHandler.hasBehaviour(RLV_BHVR_FARTOUCH) && LLToolMgr::instance().inEdit();
	if ( (gSavedSettings.getBOOL("LimitSelectDistance") || (fRlvFartouch) )
// [/RLVa:KB]
		&& (!mSelectedObjects->getPrimaryObject() || !mSelectedObjects->getPrimaryObject()->isAvatar())
		&& (mSelectedObjects->getPrimaryObject() != LLViewerMediaFocus::getInstance()->getFocusedObject())
		&& !mSelectedObjects->isAttachment()
		&& !selectionCenter.isExactlyZero())
	{
//		F32 deselect_dist = gSavedSettings.getF32("MaxSelectDistance");
// [RLVa:KB] - Checked: 2010-04-11 (RLVa-1.2.0e) | Modified: RLVa-0.2.0f
		F32 deselect_dist = (!fRlvFartouch) ? gSavedSettings.getF32("MaxSelectDistance") : s_nFartouchDist;
// [/RLVa:KB]
		F32 deselect_dist_sq = deselect_dist * deselect_dist;

		LLVector3d select_delta = gAgent.getPositionGlobal() - selectionCenter;
		F32 select_dist_sq = (F32) select_delta.magVecSquared();

		if (select_dist_sq > deselect_dist_sq)
		{
			if (mDebugSelectMgr)
			{
				LL_INFOS() << "Selection manager: auto-deselecting, select_dist = " << (F32) sqrt(select_dist_sq) << LL_ENDL;
				LL_INFOS() << "agent pos global = " << gAgent.getPositionGlobal() << LL_ENDL;
				LL_INFOS() << "selection pos global = " << selectionCenter << LL_ENDL;
			}

			deselectAll();
		}
	}
}


void LLSelectMgr::selectionSetObjectName(const std::string& name)
{
	std::string name_copy(name);

	// we only work correctly if 1 object is selected.
// FIRE-777
	if(mSelectedObjects->getRootObjectCount() >= 1)
//	if(mSelectedObjects->getRootObjectCount() == 1)
// /FIRE-777
	{
		sendListToRegions("ObjectName",
						  packAgentAndSessionID,
						  packObjectName,
                          logNoOp,
						  (void*)(&name_copy),
						  SEND_ONLY_ROOTS);
	}
// FIRE-777
	else if(mSelectedObjects->getObjectCount() >= 1)
//	else if(mSelectedObjects->getObjectCount() == 1)
// /FIRE-777
	{
		sendListToRegions("ObjectName",
						  packAgentAndSessionID,
						  packObjectName,
                          logNoOp,
						  (void*)(&name_copy),
						  SEND_INDIVIDUALS);
	}
}

void LLSelectMgr::selectionSetObjectDescription(const std::string& desc)
{
	std::string desc_copy(desc);

	// we only work correctly if 1 object is selected.
// FIRE-777
	if(mSelectedObjects->getRootObjectCount() >= 1)
//	if(mSelectedObjects->getRootObjectCount() == 1)
// /FIRE-777
	{
		sendListToRegions("ObjectDescription",
						  packAgentAndSessionID,
						  packObjectDescription,
                          logNoOp,
						  (void*)(&desc_copy),
						  SEND_ONLY_ROOTS);
	}
// FIRE-777
	else if(mSelectedObjects->getObjectCount() >= 1)
//	else if(mSelectedObjects->getObjectCount() == 1)
// /FIRE-777
	{
		sendListToRegions("ObjectDescription",
						  packAgentAndSessionID,
						  packObjectDescription,
                          logNoOp,
						  (void*)(&desc_copy),
						  SEND_INDIVIDUALS);
	}
}

void LLSelectMgr::selectionSetObjectCategory(const LLCategory& category)
{
	// for now, we only want to be able to set one root category at
	// a time.
	if(mSelectedObjects->getRootObjectCount() != 1) return;
	sendListToRegions("ObjectCategory",
					  packAgentAndSessionID,
					  packObjectCategory,
                      logNoOp,
					  (void*)(&category),
					  SEND_ONLY_ROOTS);
}

void LLSelectMgr::selectionSetObjectSaleInfo(const LLSaleInfo& sale_info)
{
	sendListToRegions("ObjectSaleInfo",
					  packAgentAndSessionID,
					  packObjectSaleInfo,
                      logNoOp,
					  (void*)(&sale_info),
					  SEND_ONLY_ROOTS);
}

//----------------------------------------------------------------------
// Attachments
//----------------------------------------------------------------------

void LLSelectMgr::sendAttach(U8 attachment_point, bool replace)
{
	LLViewerObject* attach_object = mSelectedObjects->getFirstRootObject();

	if (!attach_object || !isAgentAvatarValid() || mSelectedObjects->mSelectType != SELECT_TYPE_WORLD)
	{
		return;
	}

	BOOL build_mode = LLToolMgr::getInstance()->inEdit();
	// Special case: Attach to default location for this object.
	if (0 == attachment_point ||
		get_if_there(gAgentAvatarp->mAttachmentPoints, (S32)attachment_point, (LLViewerJointAttachment*)NULL))
	{
		if (!replace || attachment_point != 0)
		{
			// If we know the attachment point then we got here by clicking an
			// "Attach to..." context menu item, so we should add, not replace.
			attachment_point |= ATTACHMENT_ADD;
		}

		sendListToRegions(
			"ObjectAttach",
			packAgentIDAndSessionAndAttachment, 
			packObjectIDAndRotation, 
            logAttachmentRequest,
			&attachment_point, 
			SEND_ONLY_ROOTS );
		if (!build_mode)
		{
			// After "ObjectAttach" server will unsubscribe us from properties updates
			// so either deselect objects or resend selection after attach packet reaches server
			// In case of build_mode LLPanelObjectInventory::refresh() will deal with selection
			deselectAll();
		}
	}
}

void LLSelectMgr::sendDetach()
{
	if (!mSelectedObjects->getNumNodes() || mSelectedObjects->mSelectType == SELECT_TYPE_WORLD)
	{
		return;
	}

	sendListToRegions(
		"ObjectDetach",
		packAgentAndSessionID,
		packObjectLocalID,
        logDetachRequest,
		NULL,
		SEND_ONLY_ROOTS );
}


void LLSelectMgr::sendDropAttachment()
{
	if (!mSelectedObjects->getNumNodes() || mSelectedObjects->mSelectType == SELECT_TYPE_WORLD)
	{
		return;
	}

	sendListToRegions(
		"ObjectDrop",
		packAgentAndSessionID,
		packObjectLocalID,
        logDetachRequest,
		NULL,
		SEND_ONLY_ROOTS);
}

//----------------------------------------------------------------------
// Links
//----------------------------------------------------------------------

void LLSelectMgr::sendLink()
{
	if (!mSelectedObjects->getNumNodes())
	{
		return;
	}

	sendListToRegions(
		"ObjectLink",
		packAgentAndSessionID,
		packObjectLocalID,
        logNoOp,
		NULL,
		SEND_ONLY_ROOTS);
}

void LLSelectMgr::sendDelink()
{
	if (!mSelectedObjects->getNumNodes())
	{
		return;
	}

	struct f : public LLSelectedObjectFunctor
	{ //on delink, any modifyable object should
		f() {}

		virtual bool apply(LLViewerObject* object)
		{
			if (object->permModify())
			{
				if (object->getPhysicsShapeType() == LLViewerObject::PHYSICS_SHAPE_NONE)
				{
					object->setPhysicsShapeType(LLViewerObject::PHYSICS_SHAPE_CONVEX_HULL);
					object->updateFlags();
				}
			}
			return true;
		}
	} sendfunc;
	getSelection()->applyToObjects(&sendfunc);


	// Delink needs to send individuals so you can unlink a single object from
	// a linked set.
	sendListToRegions(
		"ObjectDelink",
		packAgentAndSessionID,
		packObjectLocalID,
        logNoOp,
		NULL,
		SEND_INDIVIDUALS);
}


//----------------------------------------------------------------------
// Hinges
//----------------------------------------------------------------------

/*
void LLSelectMgr::sendHinge(U8 type)
{
	if (!mSelectedObjects->getNumNodes())
	{
		return;
	}

	sendListToRegions(
		"ObjectHinge",
		packHingeHead,
		packObjectLocalID,
		&type,
		SEND_ONLY_ROOTS);
}


void LLSelectMgr::sendDehinge()
{
	if (!mSelectedObjects->getNumNodes())
	{
		return;
	}

	sendListToRegions(
		"ObjectDehinge",
		packAgentAndSessionID,
		packObjectLocalID,
		NULL,
		SEND_ONLY_ROOTS);
}*/

void LLSelectMgr::sendSelect()
{
	if (!mSelectedObjects->getNumNodes())
	{
		return;
	}

	sendListToRegions(
		"ObjectSelect",
		packAgentAndSessionID,
		packObjectLocalID,
        logNoOp,
		NULL,
		SEND_INDIVIDUALS);
}

// static
void LLSelectMgr::packHingeHead(void *user_data)
{
	U8	*type = (U8 *)user_data;

	gMessageSystem->nextBlockFast(_PREHASH_AgentData);
	gMessageSystem->addUUIDFast(_PREHASH_AgentID, gAgent.getID() );
	gMessageSystem->addUUIDFast(_PREHASH_SessionID, gAgent.getSessionID() );
	gMessageSystem->nextBlockFast(_PREHASH_JointType);
	gMessageSystem->addU8Fast(_PREHASH_Type, *type );
}


void LLSelectMgr::selectionDump()
{
	struct f : public LLSelectedObjectFunctor
	{
		virtual bool apply(LLViewerObject* object)
		{
			object->dump();
			return true;
		}
	} func;
	getSelection()->applyToObjects(&func);	
}

void LLSelectMgr::saveSelectedObjectColors()
{
	struct f : public LLSelectedNodeFunctor
	{
		virtual bool apply(LLSelectNode* node)
		{
			node->saveColors();
			return true;
		}
	} func;
	getSelection()->applyToNodes(&func);	
}

void LLSelectMgr::saveSelectedShinyColors()
{
	struct f : public LLSelectedNodeFunctor
	{
		virtual bool apply(LLSelectNode* node)
		{
			node->saveShinyColors();
			return true;
		}
	} func;
	getSelection()->applyToNodes(&func);
}

void LLSelectMgr::saveSelectedObjectTextures()
{
	// invalidate current selection so we update saved textures
	struct f : public LLSelectedNodeFunctor
	{
		virtual bool apply(LLSelectNode* node)
		{
			node->mValid = FALSE;
			return true;
		}
	} func;
	getSelection()->applyToNodes(&func);	

	// request object properties message to get updated permissions data
	sendSelect();
}


// This routine should be called whenever a drag is initiated.
// also need to know to which simulator to send update message
void LLSelectMgr::saveSelectedObjectTransform(EActionType action_type)
{
	if (mSelectedObjects->isEmpty())
	{
		// nothing selected, so nothing to save
		return;
	}

	struct f : public LLSelectedNodeFunctor
	{
		EActionType mActionType;
		LLSelectMgr* mManager;
		f(EActionType a, LLSelectMgr* p) : mActionType(a), mManager(p) {}
		virtual bool apply(LLSelectNode* selectNode)
		{
			LLViewerObject*	object = selectNode->getObject();
			if (!object)
			{
				return true; // skip
			}
			selectNode->mSavedPositionLocal = object->getPosition();
			if (object->isAttachment())
			{
				if (object->isRootEdit())
				{
					LLXform* parent_xform = object->mDrawable->getXform()->getParent();
					if (parent_xform)
					{
						selectNode->mSavedPositionGlobal = gAgent.getPosGlobalFromAgent((object->getPosition() * parent_xform->getWorldRotation()) + parent_xform->getWorldPosition());
					}
					else
					{
						selectNode->mSavedPositionGlobal = object->getPositionGlobal();
					}
				}
				else
				{
					LLViewerObject* attachment_root = (LLViewerObject*)object->getParent();
					LLXform* parent_xform = attachment_root ? attachment_root->mDrawable->getXform()->getParent() : NULL;
					if (parent_xform)
					{
						LLVector3 root_pos = (attachment_root->getPosition() * parent_xform->getWorldRotation()) + parent_xform->getWorldPosition();
						LLQuaternion root_rot = (attachment_root->getRotation() * parent_xform->getWorldRotation());
						selectNode->mSavedPositionGlobal = gAgent.getPosGlobalFromAgent((object->getPosition() * root_rot) + root_pos);
					}
					else
					{
						selectNode->mSavedPositionGlobal = object->getPositionGlobal();
					}
				}
				selectNode->mSavedRotation = object->getRenderRotation();
			}
			else
			{
				selectNode->mSavedPositionGlobal = object->getPositionGlobal();
				selectNode->mSavedRotation = object->getRotationRegion();
			}
		
			selectNode->mSavedScale = object->getScale();
			selectNode->saveTextureScaleRatios(mManager->mTextureChannel);			
			return true;
		}
	} func(action_type, this);
	getSelection()->applyToNodes(&func);	
	
	mSavedSelectionBBox = getBBoxOfSelection();
}

struct LLSelectMgrApplyFlags : public LLSelectedObjectFunctor
{
	LLSelectMgrApplyFlags(U32 flags, BOOL state) : mFlags(flags), mState(state) {}
	U32 mFlags;
	BOOL mState;
	virtual bool apply(LLViewerObject* object)
	{
		if ( object->permModify())
		{
			if (object->isRoot()) 		// don't send for child objects
			{
				object->setFlags( mFlags, mState);
			}
			else if (FLAGS_WORLD & mFlags && ((LLViewerObject*)object->getRoot())->isSelected())
			{
				// FLAGS_WORLD are shared by all items in linkset
				object->setFlagsWithoutUpdate(FLAGS_WORLD & mFlags, mState);
			}
		};
		return true;
	}
};

void LLSelectMgr::selectionUpdatePhysics(BOOL physics)
{
	LLSelectMgrApplyFlags func(	FLAGS_USE_PHYSICS, physics);
	getSelection()->applyToObjects(&func);	
}

void LLSelectMgr::selectionUpdateTemporary(BOOL is_temporary)
{
	LLSelectMgrApplyFlags func(	FLAGS_TEMPORARY_ON_REZ, is_temporary);
	getSelection()->applyToObjects(&func);	
}

void LLSelectMgr::selectionUpdatePhantom(BOOL is_phantom)
{
	LLSelectMgrApplyFlags func(	FLAGS_PHANTOM, is_phantom);
	getSelection()->applyToObjects(&func);	
}

//----------------------------------------------------------------------
// Helpful packing functions for sendObjectMessage()
//----------------------------------------------------------------------

// static 
void LLSelectMgr::packAgentIDAndSessionAndAttachment( void *user_data)
{
	U8 *attachment_point = (U8*)user_data;
	gMessageSystem->nextBlockFast(_PREHASH_AgentData);
	gMessageSystem->addUUIDFast(_PREHASH_AgentID, gAgent.getID() );
	gMessageSystem->addUUIDFast(_PREHASH_SessionID, gAgent.getSessionID());
	gMessageSystem->addU8Fast(_PREHASH_AttachmentPoint, *attachment_point);
}

// static
void LLSelectMgr::packAgentID(	void *user_data)
{
	gMessageSystem->nextBlockFast(_PREHASH_AgentData);
	gMessageSystem->addUUIDFast(_PREHASH_AgentID, gAgent.getID() );
}

// static
void LLSelectMgr::packAgentAndSessionID(void* user_data)
{
	gMessageSystem->nextBlockFast(_PREHASH_AgentData);
	gMessageSystem->addUUIDFast(_PREHASH_AgentID, gAgent.getID());
	gMessageSystem->addUUIDFast(_PREHASH_SessionID, gAgent.getSessionID());
}

// static
void LLSelectMgr::packAgentAndGroupID(void* user_data)
{
	LLOwnerData *data = (LLOwnerData *)user_data;

	gMessageSystem->nextBlockFast(_PREHASH_AgentData);
	gMessageSystem->addUUIDFast(_PREHASH_AgentID, data->owner_id );
	gMessageSystem->addUUIDFast(_PREHASH_GroupID, data->group_id );
}

// static
void LLSelectMgr::packAgentAndSessionAndGroupID(void* user_data)
{
	LLUUID* group_idp = (LLUUID*) user_data;
	gMessageSystem->nextBlockFast(_PREHASH_AgentData);
	gMessageSystem->addUUIDFast(_PREHASH_AgentID, gAgent.getID());
	gMessageSystem->addUUIDFast(_PREHASH_SessionID, gAgent.getSessionID());
	gMessageSystem->addUUIDFast(_PREHASH_GroupID, *group_idp);
}

// static
void LLSelectMgr::packDuplicateHeader(void* data)
{
	LLUUID group_id(FSCommon::getGroupForRezzing());
	packAgentAndSessionAndGroupID(&group_id);

	LLDuplicateData* dup_data = (LLDuplicateData*) data;

	gMessageSystem->nextBlockFast(_PREHASH_SharedData);
	gMessageSystem->addVector3Fast(_PREHASH_Offset, dup_data->offset);
	gMessageSystem->addU32Fast(_PREHASH_DuplicateFlags, dup_data->flags);
}

// static
void LLSelectMgr::packDeleteHeader(void* userdata)
{
	BOOL force = (BOOL)(intptr_t)userdata;

	gMessageSystem->nextBlockFast(_PREHASH_AgentData);
	gMessageSystem->addUUIDFast(_PREHASH_AgentID, gAgent.getID() );
	gMessageSystem->addUUIDFast(_PREHASH_SessionID, gAgent.getSessionID());
	gMessageSystem->addBOOLFast(_PREHASH_Force, force);
}

// static
void LLSelectMgr::packAgentGroupAndCatID(void* user_data)
{
	LLBuyData* buy = (LLBuyData*)user_data;
	gMessageSystem->nextBlockFast(_PREHASH_AgentData);
	gMessageSystem->addUUIDFast(_PREHASH_AgentID, gAgent.getID());
	gMessageSystem->addUUIDFast(_PREHASH_SessionID, gAgent.getSessionID());
	gMessageSystem->addUUIDFast(_PREHASH_GroupID, gAgent.getGroupID());
	gMessageSystem->addUUIDFast(_PREHASH_CategoryID, buy->mCategoryID);
}

//static
void LLSelectMgr::packDeRezHeader(void* user_data)
{
	LLDeRezInfo* info = (LLDeRezInfo*)user_data;
	gMessageSystem->nextBlockFast(_PREHASH_AgentData);
	gMessageSystem->addUUIDFast(_PREHASH_AgentID, gAgent.getID());
	gMessageSystem->addUUIDFast(_PREHASH_SessionID, gAgent.getSessionID());
	gMessageSystem->nextBlockFast(_PREHASH_AgentBlock);
	gMessageSystem->addUUIDFast(_PREHASH_GroupID, gAgent.getGroupID());
	gMessageSystem->addU8Fast(_PREHASH_Destination, (U8)info->mDestination);
	gMessageSystem->addUUIDFast(_PREHASH_DestinationID, info->mDestinationID);
	LLUUID tid;
	tid.generate();
	gMessageSystem->addUUIDFast(_PREHASH_TransactionID, tid);
	const U8 PACKET = 1;
	gMessageSystem->addU8Fast(_PREHASH_PacketCount, PACKET);
	gMessageSystem->addU8Fast(_PREHASH_PacketNumber, PACKET);
}

// static 
void LLSelectMgr::packObjectID(LLSelectNode* node, void *user_data)
{
	gMessageSystem->nextBlockFast(_PREHASH_ObjectData);
	gMessageSystem->addUUIDFast(_PREHASH_ObjectID, node->getObject()->mID );
}

void LLSelectMgr::packObjectIDAndRotation(LLSelectNode* node, void *user_data)
{
	gMessageSystem->nextBlockFast(_PREHASH_ObjectData);
	gMessageSystem->addU32Fast(_PREHASH_ObjectLocalID, node->getObject()->getLocalID() );
	gMessageSystem->addQuatFast(_PREHASH_Rotation, node->getObject()->getRotation());
}

void LLSelectMgr::packObjectClickAction(LLSelectNode* node, void *user_data)
{
	gMessageSystem->nextBlockFast(_PREHASH_ObjectData);
	gMessageSystem->addU32Fast(_PREHASH_ObjectLocalID, node->getObject()->getLocalID() );
	gMessageSystem->addU8("ClickAction", node->getObject()->getClickAction());
}

void LLSelectMgr::packObjectIncludeInSearch(LLSelectNode* node, void *user_data)
{
	gMessageSystem->nextBlockFast(_PREHASH_ObjectData);
	gMessageSystem->addU32Fast(_PREHASH_ObjectLocalID, node->getObject()->getLocalID() );
	gMessageSystem->addBOOL("IncludeInSearch", node->getObject()->getIncludeInSearch());
}

// static
void LLSelectMgr::packObjectLocalID(LLSelectNode* node, void *)
{
	gMessageSystem->nextBlockFast(_PREHASH_ObjectData);
	gMessageSystem->addU32Fast(_PREHASH_ObjectLocalID, node->getObject()->getLocalID());
}

// static
void LLSelectMgr::packObjectName(LLSelectNode* node, void* user_data)
{
	const std::string* name = (const std::string*)user_data;
	if(!name->empty())
	{
		gMessageSystem->nextBlockFast(_PREHASH_ObjectData);
		gMessageSystem->addU32Fast(_PREHASH_LocalID, node->getObject()->getLocalID());
		gMessageSystem->addStringFast(_PREHASH_Name, *name);
	}
}

// static
void LLSelectMgr::packObjectDescription(LLSelectNode* node, void* user_data)
{
	const std::string* desc = (const std::string*)user_data;
	if(desc)
	{	// Empty (non-null, but zero length) descriptions are OK
		gMessageSystem->nextBlockFast(_PREHASH_ObjectData);
		gMessageSystem->addU32Fast(_PREHASH_LocalID, node->getObject()->getLocalID());
		gMessageSystem->addStringFast(_PREHASH_Description, *desc);
	}
}

// static
void LLSelectMgr::packObjectCategory(LLSelectNode* node, void* user_data)
{
	LLCategory* category = (LLCategory*)user_data;
	if(!category) return;
	gMessageSystem->nextBlockFast(_PREHASH_ObjectData);
	gMessageSystem->addU32Fast(_PREHASH_LocalID, node->getObject()->getLocalID());
	category->packMessage(gMessageSystem);
}

// static
void LLSelectMgr::packObjectSaleInfo(LLSelectNode* node, void* user_data)
{
	LLSaleInfo* sale_info = (LLSaleInfo*)user_data;
	if(!sale_info) return;
	gMessageSystem->nextBlockFast(_PREHASH_ObjectData);
	gMessageSystem->addU32Fast(_PREHASH_LocalID, node->getObject()->getLocalID());
	sale_info->packMessage(gMessageSystem);
}

// static
void LLSelectMgr::packPhysics(LLSelectNode* node, void *user_data)
{
}

// static
void LLSelectMgr::packShape(LLSelectNode* node, void *user_data)
{
}

// static 
void LLSelectMgr::packPermissions(LLSelectNode* node, void *user_data)
{
	LLPermData *data = (LLPermData *)user_data;

	gMessageSystem->nextBlockFast(_PREHASH_ObjectData);
	gMessageSystem->addU32Fast(_PREHASH_ObjectLocalID, node->getObject()->getLocalID());

	gMessageSystem->addU8Fast(_PREHASH_Field,	data->mField);
	gMessageSystem->addBOOLFast(_PREHASH_Set,		data->mSet);
	gMessageSystem->addU32Fast(_PREHASH_Mask,		data->mMask);
}

// Utility function to send some information to every region containing
// an object on the selection list.  We want to do this to reduce the total
// number of packets sent by the viewer.
void LLSelectMgr::sendListToRegions(const std::string& message_name,
									void (*pack_header)(void *user_data), 
									void (*pack_body)(LLSelectNode* node, void *user_data), 
                                    void (*log_func)(LLSelectNode* node, void *user_data), 
									void *user_data,
									ESendType send_type)
{
	LLSelectNode* node;
	LLSelectNode* linkset_root = NULL;
	LLViewerRegion*	last_region;
	LLViewerRegion*	current_region;

	S32 objects_sent = 0;
	S32 packets_sent = 0;
	S32 objects_in_this_packet = 0;

	bool link_operation = message_name == "ObjectLink";

	//clear update override data (allow next update through)
	struct f : public LLSelectedNodeFunctor
	{
		virtual bool apply(LLSelectNode* node)
		{
			node->mLastPositionLocal.setVec(0,0,0);
			node->mLastRotation = LLQuaternion();
			node->mLastScale.setVec(0,0,0);
			return true;
		}
	} func;
	getSelection()->applyToNodes(&func);	

	std::queue<LLSelectNode*> nodes_to_send;

	struct push_all : public LLSelectedNodeFunctor
	{
		std::queue<LLSelectNode*>& nodes_to_send;
		push_all(std::queue<LLSelectNode*>& n) : nodes_to_send(n) {}
		virtual bool apply(LLSelectNode* node)
		{
			if (node->getObject())
			{
				nodes_to_send.push(node);
			}
			return true;
		}
	};
	struct push_some : public LLSelectedNodeFunctor
	{
		std::queue<LLSelectNode*>& nodes_to_send;
		bool mRoots;
		push_some(std::queue<LLSelectNode*>& n, bool roots) : nodes_to_send(n), mRoots(roots) {}
		virtual bool apply(LLSelectNode* node)
		{
			if (node->getObject())
			{
				BOOL is_root = node->getObject()->isRootEdit();
				if ((mRoots && is_root) || (!mRoots && !is_root))
				{
					nodes_to_send.push(node);
				}
			}
			return true;
		}
	};
	struct push_all  pushall(nodes_to_send);
	struct push_some pushroots(nodes_to_send, TRUE);
	struct push_some pushnonroots(nodes_to_send, FALSE);
	
	switch(send_type)
	{
	  case SEND_ONLY_ROOTS:
		  if(message_name == "ObjectBuy")
			getSelection()->applyToRootNodes(&pushroots);
		  else
			getSelection()->applyToRootNodes(&pushall);
		  
		break;
	  case SEND_INDIVIDUALS:
		getSelection()->applyToNodes(&pushall);
		break;
	  case SEND_ROOTS_FIRST:
		// first roots...
		getSelection()->applyToNodes(&pushroots);
		// then children...
		getSelection()->applyToNodes(&pushnonroots);
		break;
	  case SEND_CHILDREN_FIRST:
		// first children...
		getSelection()->applyToNodes(&pushnonroots);
		// then roots...
		getSelection()->applyToNodes(&pushroots);
		break;

	default:
		LL_ERRS() << "Bad send type " << send_type << " passed to SendListToRegions()" << LL_ENDL;
	}

	// bail if nothing selected
	if (nodes_to_send.empty())
	{
		return;
	}
	
	node = nodes_to_send.front();
	nodes_to_send.pop();

	// cache last region information
	current_region = node->getObject()->getRegion();

	// Start duplicate message
	// CRO: this isn't 
	gMessageSystem->newMessage(message_name.c_str());
	(*pack_header)(user_data);

	// For each object
	while (node != NULL)
	{
		// remember the last region, look up the current one
		last_region = current_region;
		current_region = node->getObject()->getRegion();

		// if to same simulator and message not too big
		if ((current_region == last_region)
			&& (! gMessageSystem->isSendFull(NULL))
			&& (objects_in_this_packet < MAX_OBJECTS_PER_PACKET))
		{
			if (link_operation && linkset_root == NULL)
			{
				// linksets over 254 will be split into multiple messages,
				// but we need to provide same root for all messages or we will get separate linksets
				linkset_root = node;
			}
			// add another instance of the body of the data
			(*pack_body)(node, user_data);
            // do any related logging
            (*log_func)(node, user_data);
			++objects_sent;
			++objects_in_this_packet;

			// and on to the next object
			if(nodes_to_send.empty())
			{
				node = NULL;
			}
			else
			{
				node = nodes_to_send.front();
				nodes_to_send.pop();
			}
		}
		else
		{
			// otherwise send current message and start new one
			gMessageSystem->sendReliable( last_region->getHost());
			packets_sent++;
			objects_in_this_packet = 0;

			gMessageSystem->newMessage(message_name.c_str());
			(*pack_header)(user_data);

			if (linkset_root != NULL)
			{
				if (current_region != last_region)
				{
					// root should be in one region with the child, reset it
					linkset_root = NULL;
				}
				else
				{
					// add root instance into new message
					(*pack_body)(linkset_root, user_data);
					++objects_sent;
					++objects_in_this_packet;
				}
			}

			// don't move to the next object, we still need to add the
			// body data. 
		}
	}

	// flush messages
	if (gMessageSystem->getCurrentSendTotal() > 0)
	{
		gMessageSystem->sendReliable( current_region->getHost());
		packets_sent++;
	}
	else
	{
		gMessageSystem->clearMessage();
	}

	// LL_INFOS() << "sendListToRegions " << message_name << " obj " << objects_sent << " pkt " << packets_sent << LL_ENDL;
}


//
// Network communications
//

void LLSelectMgr::requestObjectPropertiesFamily(LLViewerObject* object)
{
	LLMessageSystem* msg = gMessageSystem;

	msg->newMessageFast(_PREHASH_RequestObjectPropertiesFamily);
	msg->nextBlockFast(_PREHASH_AgentData);
	msg->addUUIDFast(_PREHASH_AgentID, gAgent.getID());
	msg->addUUIDFast(_PREHASH_SessionID, gAgent.getSessionID());
	msg->nextBlockFast(_PREHASH_ObjectData);
	msg->addU32Fast(_PREHASH_RequestFlags, 0x0 );
	msg->addUUIDFast(_PREHASH_ObjectID, object->mID );

	LLViewerRegion* regionp = object->getRegion();
	msg->sendReliable( regionp->getHost() );
}


// static
void LLSelectMgr::processObjectProperties(LLMessageSystem* msg, void** user_data)
{
	S32 i;
	S32 count = msg->getNumberOfBlocksFast(_PREHASH_ObjectData);
	for (i = 0; i < count; i++)
	{
		LLUUID id;
		msg->getUUIDFast(_PREHASH_ObjectData, _PREHASH_ObjectID, id, i);

		LLUUID creator_id;
		LLUUID owner_id;
		LLUUID group_id;
		LLUUID last_owner_id;
		U64 creation_date;
		LLUUID extra_id;
		U32 base_mask, owner_mask, group_mask, everyone_mask, next_owner_mask;
		LLSaleInfo sale_info;
		LLCategory category;
		LLAggregatePermissions ag_perms;
		LLAggregatePermissions ag_texture_perms;
		LLAggregatePermissions ag_texture_perms_owner;
		
		msg->getUUIDFast(_PREHASH_ObjectData, _PREHASH_CreatorID, creator_id, i);
		msg->getUUIDFast(_PREHASH_ObjectData, _PREHASH_OwnerID, owner_id, i);
		msg->getUUIDFast(_PREHASH_ObjectData, _PREHASH_GroupID, group_id, i);
		msg->getU64Fast(_PREHASH_ObjectData, _PREHASH_CreationDate, creation_date, i);
		msg->getU32Fast(_PREHASH_ObjectData, _PREHASH_BaseMask, base_mask, i);
		msg->getU32Fast(_PREHASH_ObjectData, _PREHASH_OwnerMask, owner_mask, i);
		msg->getU32Fast(_PREHASH_ObjectData, _PREHASH_GroupMask, group_mask, i);
		msg->getU32Fast(_PREHASH_ObjectData, _PREHASH_EveryoneMask, everyone_mask, i);
		msg->getU32Fast(_PREHASH_ObjectData, _PREHASH_NextOwnerMask, next_owner_mask, i);
		sale_info.unpackMultiMessage(msg, _PREHASH_ObjectData, i);

		ag_perms.unpackMessage(msg, _PREHASH_ObjectData, _PREHASH_AggregatePerms, i);
		ag_texture_perms.unpackMessage(msg, _PREHASH_ObjectData, _PREHASH_AggregatePermTextures, i);
		ag_texture_perms_owner.unpackMessage(msg, _PREHASH_ObjectData, _PREHASH_AggregatePermTexturesOwner, i);
		category.unpackMultiMessage(msg, _PREHASH_ObjectData, i);

		S16 inv_serial = 0;
		msg->getS16Fast(_PREHASH_ObjectData, _PREHASH_InventorySerial, inv_serial, i);

		LLUUID item_id;
		msg->getUUIDFast(_PREHASH_ObjectData, _PREHASH_ItemID, item_id, i);
		LLUUID folder_id;
		msg->getUUIDFast(_PREHASH_ObjectData, _PREHASH_FolderID, folder_id, i);
		LLUUID from_task_id;
		msg->getUUIDFast(_PREHASH_ObjectData, _PREHASH_FromTaskID, from_task_id, i);

		msg->getUUIDFast(_PREHASH_ObjectData, _PREHASH_LastOwnerID, last_owner_id, i);

		std::string name;
		msg->getStringFast(_PREHASH_ObjectData, _PREHASH_Name, name, i);
		std::string desc;
		msg->getStringFast(_PREHASH_ObjectData, _PREHASH_Description, desc, i);

		std::string touch_name;
		msg->getStringFast(_PREHASH_ObjectData, _PREHASH_TouchName, touch_name, i);
		std::string sit_name;
		msg->getStringFast(_PREHASH_ObjectData, _PREHASH_SitName, sit_name, i);

		//unpack TE IDs
		uuid_vec_t texture_ids;
		S32 size = msg->getSizeFast(_PREHASH_ObjectData, i, _PREHASH_TextureID);
		if (size > 0)
		{
			S8 packed_buffer[SELECT_MAX_TES * UUID_BYTES];
			msg->getBinaryDataFast(_PREHASH_ObjectData, _PREHASH_TextureID, packed_buffer, 0, i, SELECT_MAX_TES * UUID_BYTES);

			for (S32 buf_offset = 0; buf_offset < size; buf_offset += UUID_BYTES)
			{
				LLUUID tid;
				memcpy(tid.mData, packed_buffer + buf_offset, UUID_BYTES);		/* Flawfinder: ignore */
				texture_ids.push_back(tid);
			}
		}


		// Iterate through nodes at end, since it can be on both the regular AND hover list
		struct f : public LLSelectedNodeFunctor
		{
			LLUUID mID;
			f(const LLUUID& id) : mID(id) {}
			virtual bool apply(LLSelectNode* node)
			{
				return (node->getObject() && node->getObject()->mID == mID);
			}
		} func(id);
		LLSelectNode* node = LLSelectMgr::getInstance()->getSelection()->getFirstNode(&func);

		if (!node)
		{
			// <FS:Techwolf Lupindo> area search
			FSAreaSearch* area_search_floater = LLFloaterReg::getTypedInstance<FSAreaSearch>("area_search");
			if(!(area_search_floater && area_search_floater->isActive())) // Don't spam the log when areasearch is active.
			{
			// </FS:Techwolf Lupindo>
			LL_WARNS() << "Couldn't find object " << id << " selected." << LL_ENDL;
			// <FS:Techwolf Lupindo> area search
			}
			// </FS:Techwolf Lupindo>
		}
		else
		{
			if (node->mInventorySerial != inv_serial)
			{
				node->getObject()->dirtyInventory();
			}

			// save texture data as soon as we get texture perms first time
			if (!node->mValid)
			{
				BOOL can_copy = FALSE;
				BOOL can_transfer = FALSE;

				LLAggregatePermissions::EValue value = LLAggregatePermissions::AP_NONE;
				if(node->getObject()->permYouOwner())
				{
					value = ag_texture_perms_owner.getValue(PERM_COPY);
					if (value == LLAggregatePermissions::AP_EMPTY || value == LLAggregatePermissions::AP_ALL)
					{
						can_copy = TRUE;
					}
					value = ag_texture_perms_owner.getValue(PERM_TRANSFER);
					if (value == LLAggregatePermissions::AP_EMPTY || value == LLAggregatePermissions::AP_ALL)
					{
						can_transfer = TRUE;
					}
				}
				else
				{
					value = ag_texture_perms.getValue(PERM_COPY);
					if (value == LLAggregatePermissions::AP_EMPTY || value == LLAggregatePermissions::AP_ALL)
					{
						can_copy = TRUE;
					}
					value = ag_texture_perms.getValue(PERM_TRANSFER);
					if (value == LLAggregatePermissions::AP_EMPTY || value == LLAggregatePermissions::AP_ALL)
					{
						can_transfer = TRUE;
					}
				}

				if (can_copy && can_transfer)
				{
					// this should be the only place that saved textures is called
					node->saveTextures(texture_ids);
				}
			}

			node->mValid = TRUE;
			node->mPermissions->init(creator_id, owner_id,
									 last_owner_id, group_id);
			node->mPermissions->initMasks(base_mask, owner_mask, everyone_mask, group_mask, next_owner_mask);
			node->mCreationDate = creation_date;
			node->mItemID = item_id;
			node->mFolderID = folder_id;
			node->mFromTaskID = from_task_id;
			node->mName.assign(name);
			node->mDescription.assign(desc);
			node->mSaleInfo = sale_info;
			node->mAggregatePerm = ag_perms;
			node->mAggregateTexturePerm = ag_texture_perms;
			node->mAggregateTexturePermOwner = ag_texture_perms_owner;
			node->mCategory = category;
			node->mInventorySerial = inv_serial;
			node->mSitName.assign(sit_name);
			node->mTouchName.assign(touch_name);

			// <FS:ND> Fire for any observer interested in object properties
			LLSelectMgr::instance().firePropertyReceived( node );
			// </FS:ND>
		}
	}

	dialog_refresh_all();

	// hack for left-click buy object
	LLToolPie::selectionPropertiesReceived();
}

// static
void LLSelectMgr::processObjectPropertiesFamily(LLMessageSystem* msg, void** user_data)
{
	LLUUID id;

	U32 request_flags;
	LLUUID creator_id;
	LLUUID owner_id;
	LLUUID group_id;
	LLUUID extra_id;
	U32 base_mask, owner_mask, group_mask, everyone_mask, next_owner_mask;
	LLSaleInfo sale_info;
	LLCategory category;
	
	msg->getU32Fast(_PREHASH_ObjectData, _PREHASH_RequestFlags,	request_flags );
	msg->getUUIDFast(_PREHASH_ObjectData, _PREHASH_ObjectID,		id );
	msg->getUUIDFast(_PREHASH_ObjectData, _PREHASH_OwnerID,		owner_id );
	msg->getUUIDFast(_PREHASH_ObjectData, _PREHASH_GroupID,		group_id );
	msg->getU32Fast(_PREHASH_ObjectData, _PREHASH_BaseMask,		base_mask );
	msg->getU32Fast(_PREHASH_ObjectData, _PREHASH_OwnerMask,		owner_mask );
	msg->getU32Fast(_PREHASH_ObjectData,_PREHASH_GroupMask,		group_mask );
	msg->getU32Fast(_PREHASH_ObjectData, _PREHASH_EveryoneMask,	everyone_mask );
	msg->getU32Fast(_PREHASH_ObjectData, _PREHASH_NextOwnerMask, next_owner_mask);
	sale_info.unpackMessage(msg, _PREHASH_ObjectData);
	category.unpackMessage(msg, _PREHASH_ObjectData);

	LLUUID last_owner_id;
	msg->getUUIDFast(_PREHASH_ObjectData, _PREHASH_LastOwnerID, last_owner_id );

	// unpack name & desc
	std::string name;
	msg->getStringFast(_PREHASH_ObjectData, _PREHASH_Name, name);

	std::string desc;
	msg->getStringFast(_PREHASH_ObjectData, _PREHASH_Description, desc);

	// the reporter widget askes the server for info about picked objects
	if (request_flags & COMPLAINT_REPORT_REQUEST )
	{
		LLFloaterReporter *reporterp = LLFloaterReg::findTypedInstance<LLFloaterReporter>("reporter");
		if (reporterp)
		{
			LLAvatarName av_name;
			LLAvatarNameCache::get(owner_id, &av_name);
			reporterp->setPickedObjectProperties(name, av_name.getUserName(), owner_id);
		}
	}
	else if (request_flags & OBJECT_PAY_REQUEST)
	{
		// check if the owner of the paid object is muted
		LLMuteList::getInstance()->autoRemove(owner_id, LLMuteList::AR_MONEY);
	}

	// Now look through all of the hovered nodes
	struct f : public LLSelectedNodeFunctor
	{
		LLUUID mID;
		f(const LLUUID& id) : mID(id) {}
		virtual bool apply(LLSelectNode* node)
		{
			return (node->getObject() && node->getObject()->mID == mID);
		}
	} func(id);
	LLSelectNode* node = LLSelectMgr::getInstance()->mHoverObjects->getFirstNode(&func);

	if (node)
	{
		node->mValid = TRUE;
		node->mPermissions->init(LLUUID::null, owner_id,
								 last_owner_id, group_id);
		node->mPermissions->initMasks(base_mask, owner_mask, everyone_mask, group_mask, next_owner_mask);
		node->mSaleInfo = sale_info;
		node->mCategory = category;
		node->mName.assign(name);
		node->mDescription.assign(desc);
	}

	dialog_refresh_all();
}


// static
void LLSelectMgr::processForceObjectSelect(LLMessageSystem* msg, void**)
{
	BOOL reset_list;
	msg->getBOOL("Header", "ResetList", reset_list);

	if (reset_list)
	{
		LLSelectMgr::getInstance()->deselectAll();
	}

	LLUUID full_id;
	S32 local_id;
	LLViewerObject* object;
	std::vector<LLViewerObject*> objects;
	S32 i;
	S32 block_count = msg->getNumberOfBlocks("Data");

	for (i = 0; i < block_count; i++)
	{
		msg->getS32("Data", "LocalID", local_id, i);

		gObjectList.getUUIDFromLocal(full_id, 
									 local_id, 
									 msg->getSenderIP(),
									 msg->getSenderPort());
		object = gObjectList.findObject(full_id);
		if (object)
		{
			objects.push_back(object);
		}
	}

	// Don't select, just highlight
	LLSelectMgr::getInstance()->highlightObjectAndFamily(objects);
}

extern F32	gGLModelView[16];

void LLSelectMgr::updateSilhouettes()
{
	S32 num_sils_genned = 0;

	LLVector3d	cameraPos = gAgentCamera.getCameraPositionGlobal();
	F32 currentCameraZoom = gAgentCamera.getCurrentCameraBuildOffset();

	if (!mSilhouetteImagep)
	{
		mSilhouetteImagep = LLViewerTextureManager::getFetchedTextureFromFile("silhouette.j2c", FTT_LOCAL_FILE, TRUE, LLGLTexture::BOOST_UI);
	}

	mHighlightedObjects->cleanupNodes();

	if((cameraPos - mLastCameraPos).magVecSquared() > SILHOUETTE_UPDATE_THRESHOLD_SQUARED * currentCameraZoom * currentCameraZoom)
	{
		struct f : public LLSelectedObjectFunctor
		{
			virtual bool apply(LLViewerObject* object)
			{
				object->setChanged(LLXform::SILHOUETTE);
				return true;
			}
		} func;
		getSelection()->applyToObjects(&func);	
		
		mLastCameraPos = gAgentCamera.getCameraPositionGlobal();
	}
	
	std::vector<LLViewerObject*> changed_objects;

	updateSelectionSilhouette(mSelectedObjects, num_sils_genned, changed_objects);
	if (mRectSelectedObjects.size() > 0)
	{
		//gGLSPipelineSelection.set();

		//mSilhouetteImagep->bindTexture();
		//glAlphaFunc(GL_GREATER, sHighlightAlphaTest);

		std::set<LLViewerObject*> roots;

		// sync mHighlightedObjects with mRectSelectedObjects since the latter is rebuilt every frame and former
		// persists from frame to frame to avoid regenerating object silhouettes
		// mHighlightedObjects includes all siblings of rect selected objects

		BOOL select_linked_set = !gSavedSettings.getBOOL("EditLinkedParts");

		// generate list of roots from current object selection
		for (std::set<LLPointer<LLViewerObject> >::iterator iter = mRectSelectedObjects.begin();
			 iter != mRectSelectedObjects.end(); iter++)
		{
			LLViewerObject *objectp = *iter;
			if (select_linked_set)
			{
				LLViewerObject *rootp = (LLViewerObject*)objectp->getRoot();
				roots.insert(rootp);
			}
			else
			{
				roots.insert(objectp);
			}
		}

		// remove highlight nodes not in roots list
		std::vector<LLSelectNode*> remove_these_nodes;
		std::vector<LLViewerObject*> remove_these_roots;

		for (LLObjectSelection::iterator iter = mHighlightedObjects->begin();
			 iter != mHighlightedObjects->end(); iter++)
		{
			LLSelectNode* node = *iter;
			LLViewerObject* objectp = node->getObject();
			if (!objectp)
				continue;
			if (objectp->isRoot() || !select_linked_set)
			{
				if (roots.count(objectp) == 0)
				{
					remove_these_nodes.push_back(node);
				}
				else
				{
					remove_these_roots.push_back(objectp);
				}
			}
			else
			{
				LLViewerObject* rootp = (LLViewerObject*)objectp->getRoot();

				if (roots.count(rootp) == 0)
				{
					remove_these_nodes.push_back(node);
				}
			}
		}

		// remove all highlight nodes no longer in rectangle selection
		for (std::vector<LLSelectNode*>::iterator iter = remove_these_nodes.begin();
			 iter != remove_these_nodes.end(); ++iter)
		{
			LLSelectNode* nodep = *iter;
			mHighlightedObjects->removeNode(nodep);
		}

		// remove all root objects already being highlighted
		for (std::vector<LLViewerObject*>::iterator iter = remove_these_roots.begin();
			 iter != remove_these_roots.end(); ++iter)
		{
			LLViewerObject* objectp = *iter;
			roots.erase(objectp);
		}

		// add all new objects in rectangle selection
		for (std::set<LLViewerObject*>::iterator iter = roots.begin();
			 iter != roots.end(); iter++)
		{
			LLViewerObject* objectp = *iter;
			if (!canSelectObject(objectp))
			{
				continue;
			}

			LLSelectNode* rect_select_root_node = new LLSelectNode(objectp, TRUE);
			rect_select_root_node->selectAllTEs(TRUE);

			 // <FS:ND> Color per highlighted object
			if( mHighlightColor.find( objectp ) != mHighlightColor.end() )
				rect_select_root_node->mHighlightColor = mHighlightColor[ objectp ];
			// </FS:ND>

			if (!select_linked_set)
			{
				rect_select_root_node->mIndividualSelection = TRUE;
			}
			else
			{
				LLViewerObject::const_child_list_t& child_list = objectp->getChildren();
				for (LLViewerObject::child_list_t::const_iterator iter = child_list.begin();
					 iter != child_list.end(); iter++)
				{
					LLViewerObject* child_objectp = *iter;
				
					if (!canSelectObject(child_objectp))
					{
						continue;
					}

					LLSelectNode* rect_select_node = new LLSelectNode(child_objectp, TRUE);
					rect_select_node->selectAllTEs(TRUE);
					mHighlightedObjects->addNodeAtEnd(rect_select_node);
				}
			}

			// Add the root last, to preserve order for link operations.
			mHighlightedObjects->addNodeAtEnd(rect_select_root_node);
		}

		num_sils_genned	= 0;

		// render silhouettes for highlighted objects
		//BOOL subtracting_from_selection = (gKeyboard->currentMask(TRUE) == MASK_CONTROL);
		for (S32 pass = 0; pass < 2; pass++)
		{
			for (LLObjectSelection::iterator iter = mHighlightedObjects->begin();
				 iter != mHighlightedObjects->end(); iter++)
			{
				LLSelectNode* node = *iter;
				LLViewerObject* objectp = node->getObject();
				if (!objectp)
					continue;
				
				// do roots first, then children so that root flags are cleared ASAP
				BOOL roots_only = (pass == 0);
				BOOL is_root = objectp->isRootEdit();
				if (roots_only != is_root)
				{
					continue;
				}

				if (!node->mSilhouetteExists 
					|| objectp->isChanged(LLXform::SILHOUETTE)
					|| (objectp->getParent() && objectp->getParent()->isChanged(LLXform::SILHOUETTE)))
				{
					if (num_sils_genned++ < MAX_SILS_PER_FRAME)
					{
						generateSilhouette(node, LLViewerCamera::getInstance()->getOrigin());
						changed_objects.push_back(objectp);			
					}
					else if (objectp->isAttachment() && objectp->getRootEdit()->mDrawable.notNull())
					{
						//RN: hack for orthogonal projection of HUD attachments
						LLViewerJointAttachment* attachment_pt = (LLViewerJointAttachment*)objectp->getRootEdit()->mDrawable->getParent();
						if (attachment_pt && attachment_pt->getIsHUDAttachment())
						{
							LLVector3 camera_pos = LLVector3(-10000.f, 0.f, 0.f);
							generateSilhouette(node, camera_pos);
						}
					}
				}
				//LLColor4 highlight_color;
				//
				//if (subtracting_from_selection)
				//{
				//	node->renderOneSilhouette(LLColor4::red);
				//}
				//else if (!objectp->isSelected())
				//{
				//	highlight_color = objectp->isRoot() ? sHighlightParentColor : sHighlightChildColor;
				//	node->renderOneSilhouette(highlight_color);
				//}
			}
		}
		//mSilhouetteImagep->unbindTexture(0, GL_TEXTURE_2D);
	}
	else
	{
		mHighlightedObjects->deleteAllNodes();
	}

	for (std::vector<LLViewerObject*>::iterator iter = changed_objects.begin();
		 iter != changed_objects.end(); ++iter)
	{
		// clear flags after traversing node list (as child objects need to refer to parent flags, etc)
		LLViewerObject* objectp = *iter;
		objectp->clearChanged(LLXform::MOVED | LLXform::SILHOUETTE);
	}
	
	//gGL.setAlphaRejectSettings(LLRender::CF_DEFAULT);
}

void LLSelectMgr::updateSelectionSilhouette(LLObjectSelectionHandle object_handle, S32& num_sils_genned, std::vector<LLViewerObject*>& changed_objects)
{
	if (object_handle->getNumNodes())
	{
		//gGLSPipelineSelection.set();

		//mSilhouetteImagep->bindTexture();
		//glAlphaFunc(GL_GREATER, sHighlightAlphaTest);

		for (S32 pass = 0; pass < 2; pass++)
		{
			for (LLObjectSelection::iterator iter = object_handle->begin();
				iter != object_handle->end(); iter++)
			{
				LLSelectNode* node = *iter;
				LLViewerObject* objectp = node->getObject();
				if (!objectp)
					continue;
				// do roots first, then children so that root flags are cleared ASAP
				BOOL roots_only = (pass == 0);
				BOOL is_root = (objectp->isRootEdit());
				if (roots_only != is_root || objectp->mDrawable.isNull())
				{
					continue;
				}

				if (!node->mSilhouetteExists 
					|| objectp->isChanged(LLXform::SILHOUETTE)
					|| (objectp->getParent() && objectp->getParent()->isChanged(LLXform::SILHOUETTE)))
				{
					if (num_sils_genned++ < MAX_SILS_PER_FRAME)// && objectp->mDrawable->isVisible())
					{
						generateSilhouette(node, LLViewerCamera::getInstance()->getOrigin());
						changed_objects.push_back(objectp);
					}
					else if (objectp->isAttachment())
					{
						//RN: hack for orthogonal projection of HUD attachments
						LLViewerJointAttachment* attachment_pt = (LLViewerJointAttachment*)objectp->getRootEdit()->mDrawable->getParent();
						if (attachment_pt && attachment_pt->getIsHUDAttachment())
						{
							LLVector3 camera_pos = LLVector3(-10000.f, 0.f, 0.f);
							generateSilhouette(node, camera_pos);
						}
					}
				}
			}
		}
	}
}
void LLSelectMgr::renderSilhouettes(BOOL for_hud)
{
	// <FS:KC> show/hide build highlight
	// if (!mRenderSilhouettes || !mRenderHighlightSelections)
	if (((mFSShowHideHighlight == FS_SHOW_HIDE_HIGHLIGHT_NORMAL) && (!mRenderSilhouettes || !mRenderHighlightSelections)) || (mFSShowHideHighlight == FS_SHOW_HIDE_HIGHLIGHT_HIDE))
	// </FS:KC>
	{
		return;
	}

	gGL.getTexUnit(0)->bind(mSilhouetteImagep);
	LLGLSPipelineSelection gls_select;
	LLGLEnable blend(GL_BLEND);
	LLGLDepthTest gls_depth(GL_TRUE, GL_FALSE);

	if (isAgentAvatarValid() && for_hud)
	{
		LLBBox hud_bbox = gAgentAvatarp->getHUDBBox();

		F32 cur_zoom = gAgentCamera.mHUDCurZoom;

		// set up transform to encompass bounding box of HUD
		gGL.matrixMode(LLRender::MM_PROJECTION);
		gGL.pushMatrix();
		gGL.loadIdentity();
		F32 depth = llmax(1.f, hud_bbox.getExtentLocal().mV[VX] * 1.1f);
		gGL.ortho(-0.5f * LLViewerCamera::getInstance()->getAspect(), 0.5f * LLViewerCamera::getInstance()->getAspect(), -0.5f, 0.5f, 0.f, depth);

		gGL.matrixMode(LLRender::MM_MODELVIEW);
		gGL.pushMatrix();
		gGL.pushUIMatrix();
		gGL.loadUIIdentity();
		gGL.loadIdentity();
		gGL.loadMatrix(OGL_TO_CFR_ROTATION);		// Load Cory's favorite reference frame
		gGL.translatef(-hud_bbox.getCenterLocal().mV[VX] + (depth *0.5f), 0.f, 0.f);
		gGL.scalef(cur_zoom, cur_zoom, cur_zoom);
	}
	if (mSelectedObjects->getNumNodes())
	{
		LLUUID inspect_item_id= LLUUID::null;
		LLFloaterInspect* inspect_instance = LLFloaterReg::getTypedInstance<LLFloaterInspect>("inspect");
		if(inspect_instance && inspect_instance->getVisible())
		{
			inspect_item_id = inspect_instance->getSelectedUUID();
		}
		else
		{
			LLSidepanelTaskInfo *panel_task_info = LLSidepanelTaskInfo::getActivePanel();
			if (panel_task_info)
			{
				inspect_item_id = panel_task_info->getSelectedUUID();
			}
		}

		LLUUID focus_item_id = LLViewerMediaFocus::getInstance()->getFocusedObjectID();
		// <FS:Ansariel> Improve selection silhouette rendering speed by Drake Arconis
		//for (S32 pass = 0; pass < 2; pass++)
		{
			for (LLObjectSelection::iterator iter = mSelectedObjects->begin();
				 iter != mSelectedObjects->end(); iter++)
			{
				LLSelectNode* node = *iter;
				LLViewerObject* objectp = node->getObject();
				if (!objectp)
					continue;
				if (objectp->isHUDAttachment() != for_hud)
				{
					continue;
				}
				if (objectp->getID() == focus_item_id)
				{
					node->renderOneSilhouette(gFocusMgr.getFocusColor());
				}
				else if(objectp->getID() == inspect_item_id)
				{
					node->renderOneSilhouette(sHighlightInspectColor);
				}
				else if (node->isTransient())
				{
					BOOL oldHidden = LLSelectMgr::sRenderHiddenSelections;
					LLSelectMgr::sRenderHiddenSelections = FALSE;
					node->renderOneSilhouette(sContextSilhouetteColor);
					LLSelectMgr::sRenderHiddenSelections = oldHidden;
				}
				else if (objectp->isRootEdit())
				{
					node->renderOneSilhouette(sSilhouetteParentColor);
				}
				else
				{
					node->renderOneSilhouette(sSilhouetteChildColor);
				}
			}
		}
	}

	if (mHighlightedObjects->getNumNodes())
	{
		// render silhouettes for highlighted objects
		BOOL subtracting_from_selection = (gKeyboard->currentMask(TRUE) == MASK_CONTROL);
		for (S32 pass = 0; pass < 2; pass++)
		{
			for (LLObjectSelection::iterator iter = mHighlightedObjects->begin();
				 iter != mHighlightedObjects->end(); iter++)
			{
				LLSelectNode* node = *iter;
				LLViewerObject* objectp = node->getObject();
				if (!objectp)
					continue;
				if (objectp->isHUDAttachment() != for_hud)
				{
					continue;
				}

				if (subtracting_from_selection)
				{
					node->renderOneSilhouette(LLColor4::red);
				}
				else if (!objectp->isSelected())
				{
					LLColor4 highlight_color = objectp->isRoot() ? sHighlightParentColor : sHighlightChildColor;
					node->renderOneSilhouette(highlight_color);
				}
			}
		}
	}

	if (isAgentAvatarValid() && for_hud)
	{
		gGL.matrixMode(LLRender::MM_PROJECTION);
		gGL.popMatrix();

		gGL.matrixMode(LLRender::MM_MODELVIEW);
		gGL.popMatrix();
		gGL.popUIMatrix();
		stop_glerror();
	}

	gGL.getTexUnit(0)->unbind(LLTexUnit::TT_TEXTURE);
}

void LLSelectMgr::generateSilhouette(LLSelectNode* nodep, const LLVector3& view_point)
{
	LLViewerObject* objectp = nodep->getObject();

	if (objectp && objectp->getPCode() == LL_PCODE_VOLUME)
	{
		((LLVOVolume*)objectp)->generateSilhouette(nodep, view_point);
	}
}

//
// Utility classes
//
LLSelectNode::LLSelectNode(LLViewerObject* object, BOOL glow)
:	mObject(object),
	mIndividualSelection(FALSE),
	mTransient(FALSE),
	mValid(FALSE),
	mPermissions(new LLPermissions()),
	mInventorySerial(0),
	mSilhouetteExists(FALSE),
	mDuplicated(FALSE),
	mTESelectMask(0),
	mLastTESelected(0),
	mName(LLStringUtil::null),
	mDescription(LLStringUtil::null),
	mTouchName(LLStringUtil::null),
	mSitName(LLStringUtil::null),
	mCreationDate(0)
{
	saveColors();
	saveShinyColors();
}

LLSelectNode::LLSelectNode(const LLSelectNode& nodep)
{
	mTESelectMask = nodep.mTESelectMask;
	mLastTESelected = nodep.mLastTESelected;

	mIndividualSelection = nodep.mIndividualSelection;

	mValid = nodep.mValid;
	mTransient		= nodep.mTransient;
	mPermissions = new LLPermissions(*nodep.mPermissions);
	mSaleInfo = nodep.mSaleInfo;;
	mAggregatePerm = nodep.mAggregatePerm;
	mAggregateTexturePerm = nodep.mAggregateTexturePerm;
	mAggregateTexturePermOwner = nodep.mAggregateTexturePermOwner;
	mName = nodep.mName;
	mDescription = nodep.mDescription;
	mCategory = nodep.mCategory;
	mInventorySerial = 0;
	mSavedPositionLocal = nodep.mSavedPositionLocal;
	mSavedPositionGlobal = nodep.mSavedPositionGlobal;
	mSavedScale = nodep.mSavedScale;
	mSavedRotation = nodep.mSavedRotation;
	mDuplicated = nodep.mDuplicated;
	mDuplicatePos = nodep.mDuplicatePos;
	mDuplicateRot = nodep.mDuplicateRot;
	mItemID = nodep.mItemID;
	mFolderID = nodep.mFolderID;
	mFromTaskID = nodep.mFromTaskID;
	mTouchName = nodep.mTouchName;
	mSitName = nodep.mSitName;
	mCreationDate = nodep.mCreationDate;

	mSilhouetteVertices = nodep.mSilhouetteVertices;
	mSilhouetteNormals = nodep.mSilhouetteNormals;
	mSilhouetteExists = nodep.mSilhouetteExists;
	mObject = nodep.mObject;

	std::vector<LLColor4>::const_iterator color_iter;
	mSavedColors.clear();
	for (color_iter = nodep.mSavedColors.begin(); color_iter != nodep.mSavedColors.end(); ++color_iter)
	{
		mSavedColors.push_back(*color_iter);
	}
	mSavedShinyColors.clear();
	for (color_iter = nodep.mSavedShinyColors.begin(); color_iter != nodep.mSavedShinyColors.end(); ++color_iter)
	{
		mSavedShinyColors.push_back(*color_iter);
	}
	
	saveTextures(nodep.mSavedTextures);
}

LLSelectNode::~LLSelectNode()
{
	delete mPermissions;
	mPermissions = NULL;
}

void LLSelectNode::selectAllTEs(BOOL b)
{
	mTESelectMask = b ? TE_SELECT_MASK_ALL : 0x0;
	mLastTESelected = 0;
}

void LLSelectNode::selectTE(S32 te_index, BOOL selected)
{
	if (te_index < 0 || te_index >= SELECT_MAX_TES)
	{
		return;
	}
	S32 mask = 0x1 << te_index;
	if(selected)
	{	
		mTESelectMask |= mask;
	}
	else
	{
		mTESelectMask &= ~mask;
	}
	mLastTESelected = te_index;
}

BOOL LLSelectNode::isTESelected(S32 te_index)
{
	if (te_index < 0 || te_index >= mObject->getNumTEs())
	{
		return FALSE;
	}
	return (mTESelectMask & (0x1 << te_index)) != 0;
}

S32 LLSelectNode::getLastSelectedTE()
{
	if (!isTESelected(mLastTESelected))
	{
		return -1;
	}
	return mLastTESelected;
}

S32 LLSelectNode::getLastOperatedTE()
{
	return mLastTESelected;
}

LLViewerObject* LLSelectNode::getObject()
{
	if (!mObject)
	{
		return NULL;
	}
	else if (mObject->isDead())
	{
		mObject = NULL;
	}
	return mObject;
}

void LLSelectNode::setObject(LLViewerObject* object)
{
	mObject = object;
}

void LLSelectNode::saveColors()
{
	if (mObject.notNull())
	{
		mSavedColors.clear();
		for (S32 i = 0; i < mObject->getNumTEs(); i++)
		{
			const LLTextureEntry &tep = mObject->getTEref(i);
			mSavedColors.push_back(tep.getColor());
		}
	}
}

void LLSelectNode::saveShinyColors()
{
	if (mObject.notNull())
	{
		mSavedShinyColors.clear();
		for (S32 i = 0; i < mObject->getNumTEs(); i++)
		{
			const LLMaterialPtr mat = mObject->getTEref(i).getMaterialParams();
			if (!mat.isNull())
			{
				mSavedShinyColors.push_back(mat->getSpecularLightColor());
			}
			else
			{
				mSavedShinyColors.push_back(LLColor4::white);
			}
		}
	}
}

void LLSelectNode::saveTextures(const uuid_vec_t& textures)
{
	if (mObject.notNull())
	{
		mSavedTextures.clear();

		for (uuid_vec_t::const_iterator texture_it = textures.begin();
			 texture_it != textures.end(); ++texture_it)
		{
			mSavedTextures.push_back(*texture_it);
		}
	}
}

void LLSelectNode::saveTextureScaleRatios(LLRender::eTexIndex index_to_query)
{
	mTextureScaleRatios.clear();

	if (mObject.notNull())
	{
		
		LLVector3 scale = mObject->getScale();

		for (U8 i = 0; i < mObject->getNumTEs(); i++)
		{
			F32 diffuse_s = 1.0f;
			F32 diffuse_t = 1.0f;
			
			LLVector3 v;
			const LLTextureEntry* tep = mObject->getTE(i);
			if (!tep)
				continue;

			U32 s_axis = VX;
			U32 t_axis = VY;
			LLPrimitive::getTESTAxes(i, &s_axis, &t_axis);

			tep->getScale(&diffuse_s,&diffuse_t);

			if (tep->getTexGen() == LLTextureEntry::TEX_GEN_PLANAR)
			{
				v.mV[s_axis] = diffuse_s*scale.mV[s_axis];
				v.mV[t_axis] = diffuse_t*scale.mV[t_axis];
				mTextureScaleRatios.push_back(v);
			}
			else
			{
				v.mV[s_axis] = diffuse_s/scale.mV[s_axis];
				v.mV[t_axis] = diffuse_t/scale.mV[t_axis];
				mTextureScaleRatios.push_back(v);
			}
		}
	}
}


// This implementation should be similar to LLTask::allowOperationOnTask
BOOL LLSelectNode::allowOperationOnNode(PermissionBit op, U64 group_proxy_power) const
{
	// Extract ownership.
	BOOL object_is_group_owned = FALSE;
	LLUUID object_owner_id;
	mPermissions->getOwnership(object_owner_id, object_is_group_owned);

	// Operations on invalid or public objects is not allowed.
	if (!mObject || (mObject->isDead()) || !mPermissions->isOwned())
	{
		return FALSE;
	}

	// The transfer permissions can never be given through proxy.
	if (PERM_TRANSFER == op)
	{
		// The owner of an agent-owned object can transfer to themselves.
		if ( !object_is_group_owned 
			&& (gAgent.getID() == object_owner_id) )
		{
			return TRUE;
		}
		else
		{
			// Otherwise check aggregate permissions.
			return mObject->permTransfer();
		}
	}

	if (PERM_MOVE == op
		|| PERM_MODIFY == op)
	{
		// only owners can move or modify their attachments
		// no proxy allowed.
		if (mObject->isAttachment() && object_owner_id != gAgent.getID())
		{
			return FALSE;
		}
	}

	// Calculate proxy_agent_id and group_id to use for permissions checks.
	// proxy_agent_id may be set to the object owner through group powers.
	// group_id can only be set to the object's group, if the agent is in that group.
	LLUUID group_id = LLUUID::null;
	LLUUID proxy_agent_id = gAgent.getID();

	// Gods can always operate.
	if (gAgent.isGodlike())
	{
		return TRUE;
	}

	// Check if the agent is in the same group as the object.
	LLUUID object_group_id = mPermissions->getGroup();
	if (object_group_id.notNull() &&
		gAgent.isInGroup(object_group_id))
	{
		// Assume the object's group during this operation.
		group_id = object_group_id;
	}

	// Only allow proxy powers for PERM_COPY if the actual agent can
	// receive the item (ie has PERM_TRANSFER permissions).
	// NOTE: op == PERM_TRANSFER has already been handled, but if
	// that ever changes we need to BLOCK proxy powers for PERM_TRANSFER.  DK 03/28/06
	if (PERM_COPY != op || mPermissions->allowTransferTo(gAgent.getID()))
	{
		// Check if the agent can assume ownership through group proxy or agent-granted proxy.
		if (   ( object_is_group_owned 
				&& gAgent.hasPowerInGroup(object_owner_id, group_proxy_power))
				// Only allow proxy for move, modify, and copy.
				|| ( (PERM_MOVE == op || PERM_MODIFY == op || PERM_COPY == op)
					&& (!object_is_group_owned
						&& gAgent.isGrantedProxy(*mPermissions))))
		{
			// This agent is able to assume the ownership role for this operation.
			proxy_agent_id = object_owner_id;
		}
	}
	
	// We now have max ownership information.
	if (PERM_OWNER == op)
	{
		// This this was just a check for ownership, we can now return the answer.
		return (proxy_agent_id == object_owner_id ? TRUE : FALSE);
	}

	// check permissions to see if the agent can operate
	return (mPermissions->allowOperationBy(op, proxy_agent_id, group_id));
}


//helper function for pushing relevant vertices from drawable to GL
void pushWireframe(LLDrawable* drawable)
{
	LLVOVolume* vobj = drawable->getVOVolume();
	if (vobj)
	{
		LLVertexBuffer::unbind();
		gGL.pushMatrix();
		gGL.multMatrix((F32*) vobj->getRelativeXform().mMatrix);

		LLVolume* volume = NULL;

		if (drawable->isState(LLDrawable::RIGGED))
		{
				vobj->updateRiggedVolume();
				volume = vobj->getRiggedVolume();
		}
		else
		{
			volume = vobj->getVolume();
		}

		if (volume)
		{
			for (S32 i = 0; i < volume->getNumVolumeFaces(); ++i)
			{
				const LLVolumeFace& face = volume->getVolumeFace(i);
				// <FS:Ansariel> Use a vbo for the static LLVertexBuffer::drawArray/Element functions; by Drake Arconis/Shyotl Kuhr
				//LLVertexBuffer::drawElements(LLRender::TRIANGLES, face.mPositions, NULL, face.mNumIndices, face.mIndices);
				LLVertexBuffer::drawElements(LLRender::TRIANGLES, face.mNumVertices, face.mPositions, NULL, face.mNumIndices, face.mIndices);
			}
		}

		gGL.popMatrix();
	}
	
}

void LLSelectNode::renderOneWireframe(const LLColor4& color) 
{
    //Need to because crash on ATI 3800 (and similar cards) MAINT-5018 
    LLGLDisable multisample(LLPipeline::RenderFSAASamples > 0 ? GL_MULTISAMPLE_ARB : 0);

    LLViewerObject* objectp = getObject();
    if (!objectp)
    {
        return;
    }

    LLDrawable* drawable = objectp->mDrawable;
    if (!drawable)
    {
        return;
    }

    LLGLSLShader* shader = LLGLSLShader::sCurBoundShaderPtr;

    if (shader)
    {
        gDebugProgram.bind();
    }

    gGL.matrixMode(LLRender::MM_MODELVIEW);
    gGL.pushMatrix();

    BOOL is_hud_object = objectp->isHUDAttachment();

    if (drawable->isActive())
    {
        gGL.loadMatrix(gGLModelView);
        gGL.multMatrix((F32*)objectp->getRenderMatrix().mMatrix);
    }
    else if (!is_hud_object)
    {
        gGL.loadIdentity();
        gGL.multMatrix(gGLModelView);
        LLVector3 trans = objectp->getRegion()->getOriginAgent();
        gGL.translatef(trans.mV[0], trans.mV[1], trans.mV[2]);
    }

    glPolygonMode(GL_FRONT_AND_BACK, GL_LINE);

    if (LLSelectMgr::sRenderHiddenSelections) // && gFloaterTools && gFloaterTools->getVisible())
    {
        gGL.blendFunc(LLRender::BF_SOURCE_COLOR, LLRender::BF_ONE);
        LLGLDepthTest gls_depth(GL_TRUE, GL_FALSE, GL_GEQUAL);
        if (shader)
        {
            gGL.diffuseColor4f(color.mV[VRED], color.mV[VGREEN], color.mV[VBLUE], 0.4f);
            pushWireframe(drawable);
        }
        else
        {
<<<<<<< HEAD
            // <FS:Ansariel> Don't use fixed functions when using shader renderer; found by Drake Arconis
            if (!LLGLSLShader::sNoFixedFunction)
            {
            // </FS:Ansariel>
                LLGLEnable fog(GL_FOG);
                glFogi(GL_FOG_MODE, GL_LINEAR);
                float d = (LLViewerCamera::getInstance()->getPointOfInterest() - LLViewerCamera::getInstance()->getOrigin()).magVec();
                LLColor4 fogCol = color * (F32)llclamp((LLSelectMgr::getInstance()->getSelectionCenterGlobal() - gAgentCamera.getCameraPositionGlobal()).magVec() / (LLSelectMgr::getInstance()->getBBoxOfSelection().getExtentLocal().magVec() * 4), 0.0, 1.0);
                glFogf(GL_FOG_START, d);
                glFogf(GL_FOG_END, d*(1 + (LLViewerCamera::getInstance()->getView() / LLViewerCamera::getInstance()->getDefaultFOV())));
                glFogfv(GL_FOG_COLOR, fogCol.mV);
            // <FS:Ansariel> Don't use fixed functions when using shader renderer; found by Drake Arconis
            }
            // </FS:Ansariel>
=======
            LLGLEnable fog(GL_FOG);
            glFogi(GL_FOG_MODE, GL_LINEAR);
            float d = (LLViewerCamera::getInstance()->getPointOfInterest() - LLViewerCamera::getInstance()->getOrigin()).magVec();
            LLColor4 fogCol = color * (F32)llclamp((LLSelectMgr::getInstance()->getSelectionCenterGlobal() - gAgentCamera.getCameraPositionGlobal()).magVec() / (LLSelectMgr::getInstance()->getBBoxOfSelection().getExtentLocal().magVec() * 4), 0.0, 1.0);
            glFogf(GL_FOG_START, d);
            glFogf(GL_FOG_END, d*(1 + (LLViewerCamera::getInstance()->getView() / LLViewerCamera::getInstance()->getDefaultFOV())));
            glFogfv(GL_FOG_COLOR, fogCol.mV);
>>>>>>> 64b3473f

            gGL.setAlphaRejectSettings(LLRender::CF_DEFAULT);
            {
                gGL.diffuseColor4f(color.mV[VRED], color.mV[VGREEN], color.mV[VBLUE], 0.4f);
                pushWireframe(drawable);
            }
        }
    }

    gGL.flush();
    gGL.setSceneBlendType(LLRender::BT_ALPHA);

    gGL.diffuseColor4f(color.mV[VRED] * 2, color.mV[VGREEN] * 2, color.mV[VBLUE] * 2, LLSelectMgr::sHighlightAlpha * 2);

    {
<<<<<<< HEAD
        LLGLDisable depth(GL_BLEND);
        LLGLEnable stencil(GL_STENCIL_TEST);
        glStencilFunc(GL_NOTEQUAL, 2, 0xffff);
        glStencilOp(GL_KEEP, GL_KEEP, GL_KEEP);
=======
        bool wireframe_selection = gFloaterTools && gFloaterTools->getVisible();

        LLGLDisable depth(wireframe_selection ? 0 : GL_BLEND);
        LLGLEnable stencil(wireframe_selection ? 0 : GL_STENCIL_TEST);

        if (!wireframe_selection)
        { //modify wireframe into outline selection mode
            glStencilFunc(GL_NOTEQUAL, 2, 0xffff);
            glStencilOp(GL_KEEP, GL_KEEP, GL_KEEP);
        }
>>>>>>> 64b3473f

        LLGLEnable offset(GL_POLYGON_OFFSET_LINE);
        glPolygonOffset(3.f, 3.f);
        glLineWidth(5.f);
        glPolygonMode(GL_FRONT_AND_BACK, GL_LINE);
        pushWireframe(drawable);
    }

    glLineWidth(1.f);
    glPolygonMode(GL_FRONT_AND_BACK, GL_FILL);
    gGL.popMatrix();

    if (shader)
    {
        shader->bind();
    }
}

//-----------------------------------------------------------------------------
// renderOneSilhouette()
//-----------------------------------------------------------------------------
// <FS:ND> Color per highlighted object
//void LLSelectNode::renderOneSilhouette(const LLColor4 &color)
void LLSelectNode::renderOneSilhouette(const LLColor4 &aColor)
// </FS:ND>
{
	 // <FS:ND> Color per highlighted object
	LLColor4 color( aColor );
	if( this->mHighlightColor.lengthSquared() > 0 )
		color = this->mHighlightColor;
	// </FS:ND>

	LLViewerObject* objectp = getObject();
	if (!objectp)
	{
		return;
	}

	LLDrawable* drawable = objectp->mDrawable;
	if(!drawable)
	{
		return;
	}

	LLVOVolume* vobj = drawable->getVOVolume();
	if (vobj && vobj->isMesh())
	{
		renderOneWireframe(color);
		return;
	}

	if (!mSilhouetteExists)
	{
		return;
	}

	BOOL is_hud_object = objectp->isHUDAttachment();
	
	if (mSilhouetteVertices.size() == 0 || mSilhouetteNormals.size() != mSilhouetteVertices.size())
	{
		return;
	}


	LLGLSLShader* shader = LLGLSLShader::sCurBoundShaderPtr;

	if (shader)
	{ //use UI program for selection highlights (texture color modulated by vertex color)
		gUIProgram.bind();
	}

	gGL.matrixMode(LLRender::MM_MODELVIEW);
	gGL.pushMatrix();
	gGL.pushUIMatrix();
	gGL.loadUIIdentity();

	if (!is_hud_object)
	{
		gGL.loadIdentity();
		gGL.multMatrix(gGLModelView);
	}
	
	
	if (drawable->isActive())
	{
		gGL.multMatrix((F32*) objectp->getRenderMatrix().mMatrix);
	}

	LLVolume *volume = objectp->getVolume();
	if (volume)
	{
		F32 silhouette_thickness;
		if (isAgentAvatarValid() && is_hud_object)
		{
			silhouette_thickness = LLSelectMgr::sHighlightThickness / gAgentCamera.mHUDCurZoom;
		}
		else
		{
			LLVector3 view_vector = LLViewerCamera::getInstance()->getOrigin() - objectp->getRenderPosition();
			silhouette_thickness = view_vector.magVec() * LLSelectMgr::sHighlightThickness * (LLViewerCamera::getInstance()->getView() / LLViewerCamera::getInstance()->getDefaultFOV());
		}		
		F32 animationTime = (F32)LLFrameTimer::getElapsedSeconds();

		F32 u_coord = fmod(animationTime * LLSelectMgr::sHighlightUAnim, 1.f);
		F32 v_coord = 1.f - fmod(animationTime * LLSelectMgr::sHighlightVAnim, 1.f);
		F32 u_divisor = 1.f / ((F32)(mSilhouetteVertices.size() - 1));

		if (LLSelectMgr::sRenderHiddenSelections) // && gFloaterTools && gFloaterTools->getVisible())
		{
			gGL.flush();
			gGL.blendFunc(LLRender::BF_SOURCE_COLOR, LLRender::BF_ONE);
			// <FS:Ansariel> Don't use fixed functions when using shader renderer; found by Drake Arconis
			if (!LLGLSLShader::sNoFixedFunction)
			{
			// </FS:Ansariel>
				LLGLEnable fog(GL_FOG);
				glFogi(GL_FOG_MODE, GL_LINEAR);
				float d = (LLViewerCamera::getInstance()->getPointOfInterest()-LLViewerCamera::getInstance()->getOrigin()).magVec();
				LLColor4 fogCol = color * (F32)llclamp((LLSelectMgr::getInstance()->getSelectionCenterGlobal()-gAgentCamera.getCameraPositionGlobal()).magVec()/(LLSelectMgr::getInstance()->getBBoxOfSelection().getExtentLocal().magVec()*4), 0.0, 1.0);
				glFogf(GL_FOG_START, d);
				glFogf(GL_FOG_END, d*(1 + (LLViewerCamera::getInstance()->getView() / LLViewerCamera::getInstance()->getDefaultFOV())));
				glFogfv(GL_FOG_COLOR, fogCol.mV);
			// <FS:Ansariel> Don't use fixed functions when using shader renderer; found by Drake Arconis
			}
			// </FS:Ansariel>

			LLGLDepthTest gls_depth(GL_TRUE, GL_FALSE, GL_GEQUAL);
			gGL.setAlphaRejectSettings(LLRender::CF_DEFAULT);
			gGL.begin(LLRender::LINES);
			{
				gGL.color4f(color.mV[VRED], color.mV[VGREEN], color.mV[VBLUE], 0.4f);

				for(S32 i = 0; i < mSilhouetteVertices.size(); i += 2)
				{
					u_coord += u_divisor * LLSelectMgr::sHighlightUScale;
					gGL.texCoord2f( u_coord, v_coord );
					gGL.vertex3fv( mSilhouetteVertices[i].mV);
					u_coord += u_divisor * LLSelectMgr::sHighlightUScale;
					gGL.texCoord2f( u_coord, v_coord );
					gGL.vertex3fv(mSilhouetteVertices[i+1].mV);
				}
			}
            gGL.end();
			u_coord = fmod(animationTime * LLSelectMgr::sHighlightUAnim, 1.f);
		}

		gGL.flush();
		gGL.setSceneBlendType(LLRender::BT_ALPHA);
		gGL.begin(LLRender::TRIANGLES);
		{
			for(S32 i = 0; i < mSilhouetteVertices.size(); i+=2)
			{
				if (!mSilhouetteNormals[i].isFinite() ||
					!mSilhouetteNormals[i+1].isFinite())
				{ //skip skewed segments
					continue;
				}

				LLVector3 v[4];
				LLVector2 tc[4];
				v[0] = mSilhouetteVertices[i] + (mSilhouetteNormals[i] * silhouette_thickness);
				tc[0].set(u_coord, v_coord + LLSelectMgr::sHighlightVScale);

				v[1] = mSilhouetteVertices[i];
				tc[1].set(u_coord, v_coord);

				u_coord += u_divisor * LLSelectMgr::sHighlightUScale;

				v[2] = mSilhouetteVertices[i+1] + (mSilhouetteNormals[i+1] * silhouette_thickness);
				tc[2].set(u_coord, v_coord + LLSelectMgr::sHighlightVScale);
				
				v[3] = mSilhouetteVertices[i+1];
				tc[3].set(u_coord,v_coord);

				gGL.color4f(color.mV[VRED], color.mV[VGREEN], color.mV[VBLUE], 0.0f); //LLSelectMgr::sHighlightAlpha);
				gGL.texCoord2fv(tc[0].mV);
				gGL.vertex3fv( v[0].mV ); 
				
				gGL.color4f(color.mV[VRED]*2, color.mV[VGREEN]*2, color.mV[VBLUE]*2, LLSelectMgr::sHighlightAlpha*2);
				gGL.texCoord2fv( tc[1].mV );
				gGL.vertex3fv( v[1].mV );

				gGL.color4f(color.mV[VRED], color.mV[VGREEN], color.mV[VBLUE], 0.0f); //LLSelectMgr::sHighlightAlpha);
				gGL.texCoord2fv( tc[2].mV );
				gGL.vertex3fv( v[2].mV );

				gGL.vertex3fv( v[2].mV );

				gGL.color4f(color.mV[VRED]*2, color.mV[VGREEN]*2, color.mV[VBLUE]*2, LLSelectMgr::sHighlightAlpha*2);
				gGL.texCoord2fv( tc[1].mV );
				gGL.vertex3fv( v[1].mV );

				gGL.texCoord2fv( tc[3].mV );
				gGL.vertex3fv( v[3].mV );			
			}
		}
		gGL.end();
		gGL.flush();
	}
	gGL.popMatrix();
	gGL.popUIMatrix();

	if (shader)
	{
		shader->bind();
	}
}

//
// Utility Functions
//

// *DEPRECATED: See header comment.
void dialog_refresh_all()
{
	// This is the easiest place to fire the update signal, as it will
	// make cleaning up the functions below easier.  Also, sometimes entities
	// outside the selection manager change properties of selected objects
	// and call into this function.  Yuck.
	LLSelectMgr::getInstance()->mUpdateSignal();

	// *TODO: Eliminate all calls into outside classes below, make those
	// objects register with the update signal.

	gFloaterTools->dirty();

	gMenuObject->needsArrange();

	if( gMenuAttachmentSelf->getVisible() )
	{
		gMenuAttachmentSelf->arrange();
	}
	if( gMenuAttachmentOther->getVisible() )
	{
		gMenuAttachmentOther->arrange();
	}

	LLFloaterProperties::dirtyAll();

	LLFloaterInspect* inspect_instance = LLFloaterReg::getTypedInstance<LLFloaterInspect>("inspect");
	if(inspect_instance)
	{
		inspect_instance->dirty();
	}

	LLSidepanelTaskInfo *panel_task_info = LLSidepanelTaskInfo::getActivePanel();
	if (panel_task_info)
	{
		panel_task_info->dirty();
	}
}

S32 get_family_count(LLViewerObject *parent)
{
	if (!parent)
	{
		LL_WARNS() << "Trying to get_family_count on null parent!" << LL_ENDL;
	}
	S32 count = 1;	// for this object
	LLViewerObject::const_child_list_t& child_list = parent->getChildren();
	for (LLViewerObject::child_list_t::const_iterator iter = child_list.begin();
		 iter != child_list.end(); iter++)
	{
		LLViewerObject* child = *iter;

		if (!child)
		{
			LL_WARNS() << "Family object has NULL child!  Show Doug." << LL_ENDL;
		}
		else if (child->isDead())
		{
			LL_WARNS() << "Family object has dead child object.  Show Doug." << LL_ENDL;
		}
		else
		{
			if (LLSelectMgr::getInstance()->canSelectObject(child))
			{
				count += get_family_count( child );
			}
		}
	}
	return count;
}

//-----------------------------------------------------------------------------
// updateSelectionCenter
//-----------------------------------------------------------------------------
void LLSelectMgr::updateSelectionCenter()
{
	const F32 MOVE_SELECTION_THRESHOLD = 1.f;		//  Movement threshold in meters for updating selection
													//  center (tractor beam)

	//override any object updates received
	//for selected objects
	overrideObjectUpdates();

	LLViewerObject* object = mSelectedObjects->getFirstObject();
	if (!object)
	{
		// nothing selected, probably grabbing
		// Ignore by setting to avatar origin.
		mSelectionCenterGlobal.clearVec();
		mShowSelection = FALSE;
		mSelectionBBox = LLBBox(); 
		mPauseRequest = NULL;
		resetAgentHUDZoom();

	}
	else
	{
		mSelectedObjects->mSelectType = getSelectTypeForObject(object);

		// <FS:Ansariel> Chalice Yao's pause agent on attachment selection
		//if (mSelectedObjects->mSelectType == SELECT_TYPE_ATTACHMENT && isAgentAvatarValid() && object->getParent() != NULL)
		//{
		//	mPauseRequest = gAgentAvatarp->requestPause();
		//}
		if (mSelectedObjects->mSelectType == SELECT_TYPE_ATTACHMENT)
		{
			if (isAgentAvatarValid() && object->permYouOwner())
			{
				mPauseRequest = gAgentAvatarp->requestPause();
			}
			else
			{
				LLViewerObject* objectp = mSelectedObjects->getPrimaryObject();
				if (objectp && objectp->isAttachment())
				{
					while (objectp && !objectp->isAvatar())
					{
						objectp = (LLViewerObject*)objectp->getParent();
					}

					if (objectp && objectp->isAvatar())
					{
						mPauseRequest = objectp->asAvatar()->requestPause();
					}
				}
			}
		}
		// </FS:Ansariel>
		else
		{
			mPauseRequest = NULL;
		}

		if (mSelectedObjects->mSelectType != SELECT_TYPE_HUD && isAgentAvatarValid())
		{
			// reset hud ZOOM
			gAgentCamera.mHUDTargetZoom = 1.f;
			gAgentCamera.mHUDCurZoom = 1.f;
		}

		mShowSelection = FALSE;
		LLBBox bbox;

		// have stuff selected
		LLVector3d select_center;
		// keep a list of jointed objects for showing the joint HUDEffects

		// Initialize the bounding box to the root prim, so the BBox orientation 
		// matches the root prim's (affecting the orientation of the manipulators). 
		bbox.addBBoxAgent( (mSelectedObjects->getFirstRootObject(TRUE))->getBoundingBoxAgent() ); 
	                 
		for (LLObjectSelection::iterator iter = mSelectedObjects->begin();
			 iter != mSelectedObjects->end(); iter++)
		{
			LLSelectNode* node = *iter;
			LLViewerObject* object = node->getObject();
			if (!object)
				continue;
			
			LLViewerObject *root = object->getRootEdit();
			if (mSelectedObjects->mSelectType == SELECT_TYPE_WORLD && // not an attachment
				!root->isChild(gAgentAvatarp) && // not the object you're sitting on
				!object->isAvatar()) // not another avatar
			{
				mShowSelection = TRUE;
			}

			bbox.addBBoxAgent( object->getBoundingBoxAgent() );
		}
		
		LLVector3 bbox_center_agent = bbox.getCenterAgent();
		mSelectionCenterGlobal = gAgent.getPosGlobalFromAgent(bbox_center_agent);
		mSelectionBBox = bbox;

	}
	
	if ( !(gAgentID == LLUUID::null)) 
	{
		LLTool		*tool = LLToolMgr::getInstance()->getCurrentTool();
		if (mShowSelection)
		{
			LLVector3d select_center_global;

			if( tool->isEditing() )
			{
				select_center_global = tool->getEditingPointGlobal();
			}
			else
			{
				select_center_global = mSelectionCenterGlobal;
			}

			// Send selection center if moved beyond threshold (used to animate tractor beam)	
			LLVector3d diff;
			diff = select_center_global - mLastSentSelectionCenterGlobal;

			if ( diff.magVecSquared() > MOVE_SELECTION_THRESHOLD*MOVE_SELECTION_THRESHOLD )
			{
				//  Transmit updated selection center 
				mLastSentSelectionCenterGlobal = select_center_global;
			}
		}
	}

	// give up edit menu if no objects selected
	if (gEditMenuHandler == this && mSelectedObjects->getObjectCount() == 0)
	{
		gEditMenuHandler = NULL;
	}
}

void LLSelectMgr::updatePointAt()
{
	if (mShowSelection)
	{
		if (mSelectedObjects->getObjectCount())
		{					
			LLVector3 select_offset;
			const LLPickInfo& pick = gViewerWindow->getLastPick();
			LLViewerObject *click_object = pick.getObject();
			if (click_object && click_object->isSelected())
			{
				// clicked on another object in our selection group, use that as target
				select_offset.setVec(pick.mObjectOffset);
				select_offset.rotVec(~click_object->getRenderRotation());
		
				gAgentCamera.setPointAt(POINTAT_TARGET_SELECT, click_object, select_offset);
				gAgentCamera.setLookAt(LOOKAT_TARGET_SELECT, click_object, select_offset);
			}
			else
			{
				// didn't click on an object this time, revert to pointing at center of first object
				gAgentCamera.setPointAt(POINTAT_TARGET_SELECT, mSelectedObjects->getFirstObject());
				gAgentCamera.setLookAt(LOOKAT_TARGET_SELECT, mSelectedObjects->getFirstObject());
			}
		}
		else
		{
			gAgentCamera.setPointAt(POINTAT_TARGET_CLEAR);
			gAgentCamera.setLookAt(LOOKAT_TARGET_CLEAR);
		}
	}
	else
	{
		gAgentCamera.setPointAt(POINTAT_TARGET_CLEAR);
		gAgentCamera.setLookAt(LOOKAT_TARGET_CLEAR);
	}
}

//-----------------------------------------------------------------------------
// getBBoxOfSelection()
//-----------------------------------------------------------------------------
LLBBox LLSelectMgr::getBBoxOfSelection() const
{
	return mSelectionBBox;
}


//-----------------------------------------------------------------------------
// canUndo()
//-----------------------------------------------------------------------------
BOOL LLSelectMgr::canUndo() const
{
	// Can edit or can move
	return const_cast<LLSelectMgr*>(this)->mSelectedObjects->getFirstUndoEnabledObject() != NULL; // HACK: casting away constness - MG;
}

//-----------------------------------------------------------------------------
// undo()
//-----------------------------------------------------------------------------
void LLSelectMgr::undo()
{
	BOOL select_linked_set = !gSavedSettings.getBOOL("EditLinkedParts");
	LLUUID group_id(gAgent.getGroupID());
	sendListToRegions("Undo", packAgentAndSessionAndGroupID, packObjectID, logNoOp, &group_id, select_linked_set ? SEND_ONLY_ROOTS : SEND_CHILDREN_FIRST);
}

//-----------------------------------------------------------------------------
// canRedo()
//-----------------------------------------------------------------------------
BOOL LLSelectMgr::canRedo() const
{
	return const_cast<LLSelectMgr*>(this)->mSelectedObjects->getFirstEditableObject() != NULL; // HACK: casting away constness - MG
}

//-----------------------------------------------------------------------------
// redo()
//-----------------------------------------------------------------------------
void LLSelectMgr::redo()
{
	BOOL select_linked_set = !gSavedSettings.getBOOL("EditLinkedParts");
	LLUUID group_id(gAgent.getGroupID());
	sendListToRegions("Redo", packAgentAndSessionAndGroupID, packObjectID, logNoOp, &group_id, select_linked_set ? SEND_ONLY_ROOTS : SEND_CHILDREN_FIRST);
}

//-----------------------------------------------------------------------------
// canDoDelete()
//-----------------------------------------------------------------------------
BOOL LLSelectMgr::canDoDelete() const
{
	bool can_delete = false;
	// This function is "logically const" - it does not change state in
	// a way visible outside the selection manager.
	LLSelectMgr* self = const_cast<LLSelectMgr*>(this);
	LLViewerObject* obj = self->mSelectedObjects->getFirstDeleteableObject();
	// Note: Can only delete root objects (see getFirstDeleteableObject() for more info)
	if (obj!= NULL)
	{
		// all the faces needs to be selected
		if(self->mSelectedObjects->contains(obj,SELECT_ALL_TES ))
		{
			can_delete = true;
		}
	}
// [RLVa:KB] - Checked: 2010-03-23 (RLVa-1.2.0e) | Added: RLVa-1.2.0a
	can_delete &= (!rlv_handler_t::isEnabled()) || (rlvCanDeleteOrReturn());
// [/RLVa:KB]

	return can_delete;
}

//-----------------------------------------------------------------------------
// doDelete()
//-----------------------------------------------------------------------------
void LLSelectMgr::doDelete()
{
	selectDelete();
}

//-----------------------------------------------------------------------------
// canDeselect()
//-----------------------------------------------------------------------------
BOOL LLSelectMgr::canDeselect() const
{
	return !mSelectedObjects->isEmpty();
}

//-----------------------------------------------------------------------------
// deselect()
//-----------------------------------------------------------------------------
void LLSelectMgr::deselect()
{
	deselectAll();
}
//-----------------------------------------------------------------------------
// canDuplicate()
//-----------------------------------------------------------------------------
BOOL LLSelectMgr::canDuplicate() const
{
//	return const_cast<LLSelectMgr*>(this)->mSelectedObjects->getFirstCopyableObject() != NULL; // HACK: casting away constness - MG
// [RLVa:KB] - Checked: 2010-03-24 (RLVa-1.2.0e) | Added: RLVa-1.2.0a
	return 
		(const_cast<LLSelectMgr*>(this)->mSelectedObjects->getFirstCopyableObject() != NULL) &&
		( (!rlv_handler_t::isEnabled()) || (rlvCanDeleteOrReturn()) );
// [/RLVa:KB]
}
//-----------------------------------------------------------------------------
// duplicate()
//-----------------------------------------------------------------------------
void LLSelectMgr::duplicate()
{
	LLVector3 offset(0.5f, 0.5f, 0.f);
	selectDuplicate(offset, TRUE);
}

ESelectType LLSelectMgr::getSelectTypeForObject(LLViewerObject* object)
{
	if (!object)
	{
		return SELECT_TYPE_WORLD;
	}
	if (object->isHUDAttachment())
	{
		return SELECT_TYPE_HUD;
	}
	else if (object->isAttachment())
	{
		return SELECT_TYPE_ATTACHMENT;
	}
	else
	{
		return SELECT_TYPE_WORLD;
	}
}

void LLSelectMgr::validateSelection()
{
	struct f : public LLSelectedObjectFunctor
	{
		virtual bool apply(LLViewerObject* object)
		{
			if (!LLSelectMgr::getInstance()->canSelectObject(object))
			{
				LLSelectMgr::getInstance()->deselectObjectOnly(object);
			}
			return true;
		}
	} func;
	getSelection()->applyToObjects(&func);	
}

BOOL LLSelectMgr::canSelectObject(LLViewerObject* object, BOOL ignore_select_owned)
{
	// Never select dead objects
	if (!object || object->isDead())
	{
		return FALSE;
	}

	if (mForceSelection)
	{
		return TRUE;
	}

	if(!ignore_select_owned)
	{
		if ((gSavedSettings.getBOOL("SelectOwnedOnly") && !object->permYouOwner()) ||
				(gSavedSettings.getBOOL("SelectMovableOnly") && (!object->permMove() ||  object->isPermanentEnforced())))
		{
			// only select my own objects
			return FALSE;
		}
	}
	// <FS:Ansariel> FIRE-14593: Option to select only copyable objects
	if (!object->permCopy() && gSavedSettings.getBOOL("FSSelectCopyableOnly"))
	{
		return FALSE;
	}
	// </FS:Ansariel>
	// <FS:Ansariel> FIRE-17696: Option to select only locked objects
	if (gSavedSettings.getBOOL("FSSelectLockedOnly") && object->permMove() && !object->isPermanentEnforced())
	{
		return FALSE;
	}
	// </FS:Ansariel>

	// Can't select orphans
	if (object->isOrphaned()) return FALSE;

	// Can't select avatars
	if (object->isAvatar()) return FALSE;

	// Can't select land
	if (object->getPCode() == LLViewerObject::LL_VO_SURFACE_PATCH) return FALSE;

	ESelectType selection_type = getSelectTypeForObject(object);
	if (mSelectedObjects->getObjectCount() > 0 && mSelectedObjects->mSelectType != selection_type) return FALSE;

	return TRUE;
}

BOOL LLSelectMgr::setForceSelection(BOOL force) 
{ 
	std::swap(mForceSelection,force); 
	return force; 
}

void LLSelectMgr::resetAgentHUDZoom()
{
	gAgentCamera.mHUDTargetZoom = 1.f;
	gAgentCamera.mHUDCurZoom = 1.f;
}

void LLSelectMgr::getAgentHUDZoom(F32 &target_zoom, F32 &current_zoom) const
{
	target_zoom = gAgentCamera.mHUDTargetZoom;
	current_zoom = gAgentCamera.mHUDCurZoom;
}

void LLSelectMgr::setAgentHUDZoom(F32 target_zoom, F32 current_zoom)
{
	gAgentCamera.mHUDTargetZoom = target_zoom;
	gAgentCamera.mHUDCurZoom = current_zoom;
}

/////////////////////////////////////////////////////////////////////////////
// Object selection iterator helpers
/////////////////////////////////////////////////////////////////////////////
bool LLObjectSelection::is_root::operator()(LLSelectNode *node)
{
	LLViewerObject* object = node->getObject();
	return (object != NULL) && !node->mIndividualSelection && (object->isRootEdit());
}

bool LLObjectSelection::is_valid_root::operator()(LLSelectNode *node)
{
	LLViewerObject* object = node->getObject();
	return (object != NULL) && node->mValid && !node->mIndividualSelection && (object->isRootEdit());
}

bool LLObjectSelection::is_root_object::operator()(LLSelectNode *node)
{
	LLViewerObject* object = node->getObject();
	return (object != NULL) && (object->isRootEdit());
}

LLObjectSelection::LLObjectSelection() : 
	LLRefCount(),
	mSelectType(SELECT_TYPE_WORLD)
{
}

LLObjectSelection::~LLObjectSelection()
{
	deleteAllNodes();
}

void LLObjectSelection::cleanupNodes()
{
	for (list_t::iterator iter = mList.begin(); iter != mList.end(); )
	{
		list_t::iterator curiter = iter++;
		LLSelectNode* node = *curiter;
		if (node->getObject() == NULL || node->getObject()->isDead())
		{
			mList.erase(curiter);
			delete node;
		}
	}
}

void LLObjectSelection::updateEffects()
{
}

S32 LLObjectSelection::getNumNodes()
{
	return mList.size();
}

// <FS:Zi> Fix for crash while selecting objects with derendered child prims
bool LLObjectSelection::checkNode(LLSelectNode* nodep)
{
	if(nodep)
	{
		if(nodep->getObject())
		{
			if(!nodep->getObject()->isDead())
			{
				return true;
			}
			else
			{
				LL_WARNS("LLObjectSelection") << "skipping dead node object" << LL_ENDL;
			}
		}
		else
		{
			LL_WARNS("LLObjectSelection") << "skipping NULL node object pointer" << LL_ENDL;
		}
		mFailedNodesList.push_back(nodep);
	}
	else
	{
		LL_WARNS("LLObjectSelection") << "skipping NULL node" << LL_ENDL;
	}

	return false;
}
	// </FS:Zi>

void LLObjectSelection::addNode(LLSelectNode *nodep)
{
	// <FS:Zi> Fix for crash while selecting objects with derendered child prims
	// llassert_always(nodep->getObject() && !nodep->getObject()->isDead());
	if(!checkNode(nodep))
	{
		return;
	}
	// </FS:Zi>

	mList.push_front(nodep);
	mSelectNodeMap[nodep->getObject()] = nodep;
}

void LLObjectSelection::addNodeAtEnd(LLSelectNode *nodep)
{
	// <FS:Zi> Fix for crash while selecting objects with derendered child prims
	// llassert_always(nodep->getObject() && !nodep->getObject()->isDead());
	if(!checkNode(nodep))
	{
		return;
	}
	// </FS:Zi>

	mList.push_back(nodep);
	mSelectNodeMap[nodep->getObject()] = nodep;
}

void LLObjectSelection::moveNodeToFront(LLSelectNode *nodep)
{
	mList.remove(nodep);
	mList.push_front(nodep);
}

void LLObjectSelection::removeNode(LLSelectNode *nodep)
{
	mSelectNodeMap.erase(nodep->getObject());
	if (nodep->getObject() == mPrimaryObject)
	{
		mPrimaryObject = NULL;
	}
	nodep->setObject(NULL); // Will get erased in cleanupNodes()
	mList.remove(nodep);
}

void LLObjectSelection::deleteAllNodes()
{
	std::for_each(mList.begin(), mList.end(), DeletePointer());
	mList.clear();
	mSelectNodeMap.clear();
	mPrimaryObject = NULL;

	// <FS:Zi> Fix for crash while selecting objects with derendered child prims
	std::for_each(mFailedNodesList.begin(),mFailedNodesList.end(),DeletePointer());
	mFailedNodesList.clear();
	// </FS:Zi>
}

LLSelectNode* LLObjectSelection::findNode(LLViewerObject* objectp)
{
	std::map<LLPointer<LLViewerObject>, LLSelectNode*>::iterator found_it = mSelectNodeMap.find(objectp);
	if (found_it != mSelectNodeMap.end())
	{
		return found_it->second;
	}
	return NULL;
}

//-----------------------------------------------------------------------------
// isEmpty()
//-----------------------------------------------------------------------------
BOOL LLObjectSelection::isEmpty() const
{
	return (mList.size() == 0);
}


//-----------------------------------------------------------------------------
// getObjectCount() - returns number of non null objects
//-----------------------------------------------------------------------------
S32 LLObjectSelection::getObjectCount()
{
	cleanupNodes();
	S32 count = mList.size();

	return count;
}

F32 LLObjectSelection::getSelectedObjectCost()
{
	cleanupNodes();
	F32 cost = 0.f;

	for (list_t::iterator iter = mList.begin(); iter != mList.end(); ++iter)
	{
		LLSelectNode* node = *iter;
		LLViewerObject* object = node->getObject();
		
		if (object)
		{
			cost += object->getObjectCost();
		}
	}

	return cost;
}

F32 LLObjectSelection::getSelectedLinksetCost()
{
	cleanupNodes();
	F32 cost = 0.f;

	std::set<LLViewerObject*> me_roots;

	for (list_t::iterator iter = mList.begin(); iter != mList.end(); ++iter)
	{
		LLSelectNode* node = *iter;
		LLViewerObject* object = node->getObject();
		
		if (object && !object->isAttachment())
		{
			LLViewerObject* root = static_cast<LLViewerObject*>(object->getRoot());
			if (root)
			{
				if (me_roots.find(root) == me_roots.end())
				{
					me_roots.insert(root);
					cost += root->getLinksetCost();
				}
			}
		}
	}

	return cost;
}

F32 LLObjectSelection::getSelectedPhysicsCost()
{
	cleanupNodes();
	F32 cost = 0.f;

	for (list_t::iterator iter = mList.begin(); iter != mList.end(); ++iter)
	{
		LLSelectNode* node = *iter;
		LLViewerObject* object = node->getObject();
		
		if (object)
		{
			cost += object->getPhysicsCost();
		}
	}

	return cost;
}

F32 LLObjectSelection::getSelectedLinksetPhysicsCost()
{
	cleanupNodes();
	F32 cost = 0.f;

	std::set<LLViewerObject*> me_roots;

	for (list_t::iterator iter = mList.begin(); iter != mList.end(); ++iter)
	{
		LLSelectNode* node = *iter;
		LLViewerObject* object = node->getObject();
		
		if (object)
		{
			LLViewerObject* root = static_cast<LLViewerObject*>(object->getRoot());
			if (root)
			{
				if (me_roots.find(root) == me_roots.end())
				{
					me_roots.insert(root);
					cost += root->getLinksetPhysicsCost();
				}
			}
		}
	}

	return cost;
}

F32 LLObjectSelection::getSelectedObjectStreamingCost(S32* total_bytes, S32* visible_bytes)
{
	F32 cost = 0.f;
	for (list_t::iterator iter = mList.begin(); iter != mList.end(); ++iter)
	{
		LLSelectNode* node = *iter;
		LLViewerObject* object = node->getObject();
		
		if (object)
		{
			S32 bytes = 0;
			S32 visible = 0;
			cost += object->getStreamingCost(&bytes, &visible);

			if (total_bytes)
			{
				*total_bytes += bytes;
			}

			if (visible_bytes)
			{
				*visible_bytes += visible;
			}
		}
	}

	return cost;
}

U32 LLObjectSelection::getSelectedObjectTriangleCount(S32* vcount)
{
	U32 count = 0;
	for (list_t::iterator iter = mList.begin(); iter != mList.end(); ++iter)
	{
		LLSelectNode* node = *iter;
		LLViewerObject* object = node->getObject();
		
		if (object)
		{
			S32 vt = 0;
			count += object->getTriangleCount(&vt);
			*vcount += vt;
		}
	}

	return count;
}

S32 LLObjectSelection::getSelectedObjectRenderCost()
{
       S32 cost = 0;
       LLVOVolume::texture_cost_t textures;
       typedef std::set<LLUUID> uuid_list_t;
       uuid_list_t computed_objects;

	   typedef std::list<LLPointer<LLViewerObject> > child_list_t;
	   typedef const child_list_t const_child_list_t;

	   // add render cost of complete linksets first, to get accurate texture counts
       for (list_t::iterator iter = mList.begin(); iter != mList.end(); ++iter)
       {
               LLSelectNode* node = *iter;
			   
               LLVOVolume* object = (LLVOVolume*)node->getObject();

               if (object && object->isRootEdit())
               {
				   cost += object->getRenderCost(textures);
				   computed_objects.insert(object->getID());

				   const_child_list_t children = object->getChildren();
				   for (const_child_list_t::const_iterator child_iter = children.begin();
						 child_iter != children.end();
						 ++child_iter)
				   {
					   LLViewerObject* child_obj = *child_iter;
					   LLVOVolume *child = dynamic_cast<LLVOVolume*>( child_obj );
					   if (child)
					   {
						   cost += child->getRenderCost(textures);
						   computed_objects.insert(child->getID());
					   }
				   }

				   for (LLVOVolume::texture_cost_t::iterator iter = textures.begin(); iter != textures.end(); ++iter)
				   {
					   // add the cost of each individual texture in the linkset
					   cost += iter->second;
				   }

				   textures.clear();
               }
       }
	
	   // add any partial linkset objects, texture cost may be slightly misleading
		for (list_t::iterator iter = mList.begin(); iter != mList.end(); ++iter)
		{
			LLSelectNode* node = *iter;
			LLVOVolume* object = (LLVOVolume*)node->getObject();

			if (object && computed_objects.find(object->getID()) == computed_objects.end()  )
			{
					cost += object->getRenderCost(textures);
					computed_objects.insert(object->getID());
			}

			for (LLVOVolume::texture_cost_t::iterator iter = textures.begin(); iter != textures.end(); ++iter)
			{
				// add the cost of each individual texture in the linkset
				cost += iter->second;
			}

			textures.clear();
		}

       return cost;
}

//-----------------------------------------------------------------------------
// getTECount()
//-----------------------------------------------------------------------------
S32 LLObjectSelection::getTECount()
{
	S32 count = 0;
	for (LLObjectSelection::iterator iter = begin(); iter != end(); iter++)
	{
		LLSelectNode* node = *iter;
		LLViewerObject* object = node->getObject();
		if (!object)
			continue;
		S32 num_tes = object->getNumTEs();
		for (S32 te = 0; te < num_tes; te++)
		{
			if (node->isTESelected(te))
			{
				++count;
			}
		}
	}
	return count;
}

//-----------------------------------------------------------------------------
// getRootObjectCount()
//-----------------------------------------------------------------------------
S32 LLObjectSelection::getRootObjectCount()
{
	S32 count = 0;
	for (LLObjectSelection::root_iterator iter = root_begin(); iter != root_end(); iter++)
	{
		++count;
	}
	return count;
}

bool LLObjectSelection::applyToObjects(LLSelectedObjectFunctor* func)
{
	bool result = true;
	for (iterator iter = begin(); iter != end(); )
	{
		iterator nextiter = iter++;
		LLViewerObject* object = (*nextiter)->getObject();
		if (!object)
			continue;
		bool r = func->apply(object);
		result = result && r;
	}
	return result;
}

bool LLObjectSelection::applyToRootObjects(LLSelectedObjectFunctor* func, bool firstonly)
{
	bool result = firstonly ? false : true;
	for (root_iterator iter = root_begin(); iter != root_end(); )
	{
		root_iterator nextiter = iter++;
		LLViewerObject* object = (*nextiter)->getObject();
		if (!object)
			continue;
		bool r = func->apply(object);
		if (firstonly && r)
			return true;
		else
			result = result && r;
	}
	return result;
}

bool LLObjectSelection::applyToTEs(LLSelectedTEFunctor* func, bool firstonly)
{
	bool result = firstonly ? false : true;
	for (iterator iter = begin(); iter != end(); )
	{
		iterator nextiter = iter++;
		LLSelectNode* node = *nextiter;
		LLViewerObject* object = (*nextiter)->getObject();
		if (!object)
			continue;
		S32 num_tes = llmin((S32)object->getNumTEs(), (S32)object->getNumFaces()); // avatars have TEs but no faces
		for (S32 te = 0; te < num_tes; ++te)
		{
			if (node->isTESelected(te))
			{
				bool r = func->apply(object, te);
				if (firstonly && r)
					return true;
				else
					result = result && r;
			}
		}
	}
	return result;
}

bool LLObjectSelection::applyToNodes(LLSelectedNodeFunctor *func, bool firstonly)
{
	bool result = firstonly ? false : true;
	for (iterator iter = begin(); iter != end(); )
	{
		iterator nextiter = iter++;
		LLSelectNode* node = *nextiter;
		bool r = func->apply(node);
		if (firstonly && r)
			return true;
		else
			result = result && r;
	}
	return result;
}

bool LLObjectSelection::applyToRootNodes(LLSelectedNodeFunctor *func, bool firstonly)
{
	bool result = firstonly ? false : true;
	for (root_iterator iter = root_begin(); iter != root_end(); )
	{
		root_iterator nextiter = iter++;
		LLSelectNode* node = *nextiter;
		bool r = func->apply(node);
		if (firstonly && r)
			return true;
		else
			result = result && r;
	}
	return result;
}

BOOL LLObjectSelection::isMultipleTESelected()
{
	BOOL te_selected = FALSE;
	// ...all faces
	for (LLObjectSelection::iterator iter = begin();
		 iter != end(); iter++)
	{
		LLSelectNode* nodep = *iter;
		for (S32 i = 0; i < SELECT_MAX_TES; i++)
		{
			if(nodep->isTESelected(i))
			{
				if(te_selected)
				{
					return TRUE;
				}
				te_selected = TRUE;
			}
		}
	}
	return FALSE;
}

//-----------------------------------------------------------------------------
// contains()
//-----------------------------------------------------------------------------
BOOL LLObjectSelection::contains(LLViewerObject* object)
{
	return findNode(object) != NULL;
}


//-----------------------------------------------------------------------------
// contains()
//-----------------------------------------------------------------------------
BOOL LLObjectSelection::contains(LLViewerObject* object, S32 te)
{
	if (te == SELECT_ALL_TES)
	{
		// ...all faces
		for (LLObjectSelection::iterator iter = begin();
			 iter != end(); iter++)
		{
			LLSelectNode* nodep = *iter;
			if (nodep->getObject() == object)
			{
				// Optimization
				if (nodep->getTESelectMask() == TE_SELECT_MASK_ALL)
				{
					return TRUE;
				}

				BOOL all_selected = TRUE;
				for (S32 i = 0; i < object->getNumTEs(); i++)
				{
					all_selected = all_selected && nodep->isTESelected(i);
				}
				return all_selected;
			}
		}
		return FALSE;
	}
	else
	{
		// ...one face
		for (LLObjectSelection::iterator iter = begin(); iter != end(); iter++)
		{
			LLSelectNode* nodep = *iter;
			if (nodep->getObject() == object && nodep->isTESelected(te))
			{
				return TRUE;
			}
		}
		return FALSE;
	}
}

// returns TRUE is any node is currenly worn as an attachment
BOOL LLObjectSelection::isAttachment()
{
	return (mSelectType == SELECT_TYPE_ATTACHMENT || mSelectType == SELECT_TYPE_HUD);
}

//-----------------------------------------------------------------------------
// getSelectedParentObject()
//-----------------------------------------------------------------------------
LLViewerObject* getSelectedParentObject(LLViewerObject *object)
{
	LLViewerObject *parent;
	while (object && (parent = (LLViewerObject*)object->getParent()))
	{
		if (parent->isSelected())
		{
			object = parent;
		}
		else
		{
			break;
		}
	}
	return object;
}

//-----------------------------------------------------------------------------
// getFirstNode
//-----------------------------------------------------------------------------
LLSelectNode* LLObjectSelection::getFirstNode(LLSelectedNodeFunctor* func)
{
	for (iterator iter = begin(); iter != end(); ++iter)
	{
		LLSelectNode* node = *iter;
		if (func == NULL || func->apply(node))
		{
			return node;
		}
	}
	return NULL;
}

LLSelectNode* LLObjectSelection::getFirstRootNode(LLSelectedNodeFunctor* func, BOOL non_root_ok)
{
	for (root_iterator iter = root_begin(); iter != root_end(); ++iter)
	{
		LLSelectNode* node = *iter;
		if (func == NULL || func->apply(node))
		{
			return node;
		}
	}
	if (non_root_ok)
	{
		// Get non root
		return getFirstNode(func);
	}
	return NULL;
}


//-----------------------------------------------------------------------------
// getFirstSelectedObject
//-----------------------------------------------------------------------------
LLViewerObject* LLObjectSelection::getFirstSelectedObject(LLSelectedNodeFunctor* func, BOOL get_parent)
{
	LLSelectNode* res = getFirstNode(func);
	if (res && get_parent)
	{
		return getSelectedParentObject(res->getObject());
	}
	else if (res)
	{
		return res->getObject();
	}
	return NULL;
}

//-----------------------------------------------------------------------------
// getFirstObject()
//-----------------------------------------------------------------------------
LLViewerObject* LLObjectSelection::getFirstObject()
{
	LLSelectNode* res = getFirstNode(NULL);
	return res ? res->getObject() : NULL;
}

//-----------------------------------------------------------------------------
// getFirstRootObject()
//-----------------------------------------------------------------------------
LLViewerObject* LLObjectSelection::getFirstRootObject(BOOL non_root_ok)
{
	LLSelectNode* res = getFirstRootNode(NULL, non_root_ok);
	return res ? res->getObject() : NULL;
}

//-----------------------------------------------------------------------------
// getFirstMoveableNode()
//-----------------------------------------------------------------------------
LLSelectNode* LLObjectSelection::getFirstMoveableNode(BOOL get_root_first)
{
	struct f : public LLSelectedNodeFunctor
	{
		bool apply(LLSelectNode* node)
		{
			LLViewerObject* obj = node->getObject();
			return obj && obj->permMove() && !obj->isPermanentEnforced();
		}
	} func;
	LLSelectNode* res = get_root_first ? getFirstRootNode(&func, TRUE) : getFirstNode(&func);
	return res;
}

//-----------------------------------------------------------------------------
// getFirstCopyableObject()
//-----------------------------------------------------------------------------
LLViewerObject* LLObjectSelection::getFirstCopyableObject(BOOL get_parent)
{
	struct f : public LLSelectedNodeFunctor
	{
		bool apply(LLSelectNode* node)
		{
			LLViewerObject* obj = node->getObject();
			return obj && obj->permCopy() && !obj->isAttachment();
		}
	} func;
	return getFirstSelectedObject(&func, get_parent);
}

//-----------------------------------------------------------------------------
// getFirstDeleteableObject()
//-----------------------------------------------------------------------------
LLViewerObject* LLObjectSelection::getFirstDeleteableObject()
{
	//RN: don't currently support deletion of child objects, as that requires separating them first
	// then derezzing to trash
	
	struct f : public LLSelectedNodeFunctor
	{
		bool apply(LLSelectNode* node)
		{
			LLViewerObject* obj = node->getObject();
			// you can delete an object if you are the owner
			// or you have permission to modify it.
			if( obj && !obj->isPermanentEnforced() &&
				( (obj->permModify()) ||
				(obj->permYouOwner()) ||
				(!obj->permAnyOwner())	))		// public
			{
				if( !obj->isAttachment() )
				{
					return true;
				}
			}
			return false;
		}
	} func;
	LLSelectNode* node = getFirstNode(&func);
	return node ? node->getObject() : NULL;
}

//-----------------------------------------------------------------------------
// getFirstEditableObject()
//-----------------------------------------------------------------------------
LLViewerObject* LLObjectSelection::getFirstEditableObject(BOOL get_parent)
{
	struct f : public LLSelectedNodeFunctor
	{
		bool apply(LLSelectNode* node)
		{
			LLViewerObject* obj = node->getObject();
			return obj && obj->permModify();
		}
	} func;
	return getFirstSelectedObject(&func, get_parent);
}

//-----------------------------------------------------------------------------
// getFirstMoveableObject()
//-----------------------------------------------------------------------------
LLViewerObject* LLObjectSelection::getFirstMoveableObject(BOOL get_parent)
{
	struct f : public LLSelectedNodeFunctor
	{
		bool apply(LLSelectNode* node)
		{
			LLViewerObject* obj = node->getObject();
			return obj && obj->permMove() && !obj->isPermanentEnforced();
		}
	} func;
	return getFirstSelectedObject(&func, get_parent);
}

//-----------------------------------------------------------------------------
// getFirstUndoEnabledObject()
//-----------------------------------------------------------------------------
LLViewerObject* LLObjectSelection::getFirstUndoEnabledObject(BOOL get_parent)
{
    struct f : public LLSelectedNodeFunctor
    {
        bool apply(LLSelectNode* node)
        {
            LLViewerObject* obj = node->getObject();
            return obj && (obj->permModify() || (obj->permMove() && !obj->isPermanentEnforced()));
        }
    } func;
    return getFirstSelectedObject(&func, get_parent);
}

//-----------------------------------------------------------------------------
// Position + Rotation update methods called from LLViewerJoystick
//-----------------------------------------------------------------------------
bool LLSelectMgr::selectionMove(const LLVector3& displ,
                                  F32 roll, F32 pitch, F32 yaw, U32 update_type)
{
	if (update_type == UPD_NONE)
	{
		return false;
	}
	
	LLVector3 displ_global;
	bool update_success = true;
	bool update_position = update_type & UPD_POSITION;
	bool update_rotation = update_type & UPD_ROTATION;
	const bool noedit_linked_parts = !gSavedSettings.getBOOL("EditLinkedParts");
	
	if (update_position)
	{
		// calculate the distance of the object closest to the camera origin
		F32 min_dist_squared = F32_MAX; // value will be overridden in the loop
		
		LLVector3 obj_pos;
		for (LLObjectSelection::root_iterator it = getSelection()->root_begin();
			 it != getSelection()->root_end(); ++it)
		{
			obj_pos = (*it)->getObject()->getPositionEdit();
			
			F32 obj_dist_squared = dist_vec_squared(obj_pos, LLViewerCamera::getInstance()->getOrigin());
			if (obj_dist_squared < min_dist_squared)
			{
				min_dist_squared = obj_dist_squared;
			}
		}
		
		// factor the distance into the displacement vector. This will get us
		// equally visible movements for both close and far away selections.
		F32 min_dist = sqrt((F32) sqrtf(min_dist_squared)) / 2;
		displ_global.setVec(displ.mV[0] * min_dist,
							displ.mV[1] * min_dist,
							displ.mV[2] * min_dist);

		// equates to: Displ_global = Displ * M_cam_axes_in_global_frame
		displ_global = LLViewerCamera::getInstance()->rotateToAbsolute(displ_global);
	}

	LLQuaternion new_rot;
	if (update_rotation)
	{
		// let's calculate the rotation around each camera axes 
		LLQuaternion qx(roll, LLViewerCamera::getInstance()->getAtAxis());
		LLQuaternion qy(pitch, LLViewerCamera::getInstance()->getLeftAxis());
		LLQuaternion qz(yaw, LLViewerCamera::getInstance()->getUpAxis());
		new_rot.setQuat(qx * qy * qz);
	}
	
	LLViewerObject *obj;
	S32 obj_count = getSelection()->getObjectCount();
	for (LLObjectSelection::root_iterator it = getSelection()->root_begin();
		 it != getSelection()->root_end(); ++it )
	{
		obj = (*it)->getObject();
		bool enable_pos = false, enable_rot = false;
		bool perm_move = obj->permMove() && !obj->isPermanentEnforced();
		bool perm_mod = obj->permModify();
		
		LLVector3d sel_center(getSelectionCenterGlobal());
		
		if (update_rotation)
		{
			enable_rot = perm_move 
				&& ((perm_mod && !obj->isAttachment()) || noedit_linked_parts);

			if (enable_rot)
			{
				int children_count = obj->getChildren().size();
				if (obj_count > 1 && children_count > 0)
				{
					// for linked sets, rotate around the group center
					const LLVector3 t(obj->getPositionGlobal() - sel_center);

					// Ra = T x R x T^-1
					LLMatrix4 mt;	mt.setTranslation(t);
					const LLMatrix4 mnew_rot(new_rot);
					LLMatrix4 mt_1;	mt_1.setTranslation(-t);
					mt *= mnew_rot;
					mt *= mt_1;
					
					// Rfin = Rcur * Ra
					obj->setRotation(obj->getRotationEdit() * mt.quaternion());
					displ_global += mt.getTranslation();
				}
				else
				{
					obj->setRotation(obj->getRotationEdit() * new_rot);
				}
			}
			else
			{
				update_success = false;
			}
		}

		if (update_position)
		{
			// establish if object can be moved or not
			enable_pos = perm_move && !obj->isAttachment() 
			&& (perm_mod || noedit_linked_parts);
			
			if (enable_pos)
			{
				obj->setPosition(obj->getPositionEdit() + displ_global);
			}
			else
			{
				update_success = false;
			}
		}
		
		if (enable_pos && enable_rot && obj->mDrawable.notNull())
		{
			gPipeline.markMoved(obj->mDrawable, TRUE);
		}
	}
	
	if (update_position && update_success && obj_count > 1)
	{
		updateSelectionCenter();
	}
	
	return update_success;
}

void LLSelectMgr::sendSelectionMove()
{
	LLSelectNode *node = mSelectedObjects->getFirstRootNode();
	if (node == NULL)
	{
		return;
	}
	
	//saveSelectedObjectTransform(SELECT_ACTION_TYPE_PICK);
	
	U32 update_type = UPD_POSITION | UPD_ROTATION;
	LLViewerRegion *last_region, *curr_region = node->getObject()->getRegion();
	S32 objects_in_this_packet = 0;

	// apply to linked objects if unable to select their individual parts 
	if (!gSavedSettings.getBOOL("EditLinkedParts") && !getTEMode())
	{
		// tell simulator to apply to whole linked sets
		update_type |= UPD_LINKED_SETS;
	}

	// prepare first bulk message
	gMessageSystem->newMessage("MultipleObjectUpdate");
	packAgentAndSessionID(&update_type);

	LLViewerObject *obj = NULL;
	for (LLObjectSelection::root_iterator it = getSelection()->root_begin();
		 it != getSelection()->root_end(); ++it)
	{
		obj = (*it)->getObject();

		// note: following code adapted from sendListToRegions() (@3924)
		last_region = curr_region;
		curr_region = obj->getRegion();

		// if not simulator or message too big
		if (curr_region != last_region
			|| gMessageSystem->isSendFull(NULL)
			|| objects_in_this_packet >= MAX_OBJECTS_PER_PACKET)
		{
			// send sim the current message and start new one
			gMessageSystem->sendReliable(last_region->getHost());
			objects_in_this_packet = 0;
			gMessageSystem->newMessage("MultipleObjectUpdate");
			packAgentAndSessionID(&update_type);
		}

		// add another instance of the body of data
		packMultipleUpdate(*it, &update_type);
		++objects_in_this_packet;
	}

	// flush remaining messages
	if (gMessageSystem->getCurrentSendTotal() > 0)
	{
		gMessageSystem->sendReliable(curr_region->getHost());
	}
	else
	{
		gMessageSystem->clearMessage();
	}

	//saveSelectedObjectTransform(SELECT_ACTION_TYPE_PICK);
}

// <FS:Zi> Warning when trying to duplicate while in edit linked parts/select face mode
//-----------------------------------------------------------------------------
// selectGetNoIndividual() - returns TRUE if current selection does not contain
// individual selections (edit linked parts, select face)
//-----------------------------------------------------------------------------
BOOL LLSelectMgr::selectGetNoIndividual()
{
	for (LLObjectSelection::iterator iter = getSelection()->begin();
		 iter != getSelection()->end(); iter++ )
	{
		LLSelectNode* node = *iter;
		if(node->mIndividualSelection)
		{
			return FALSE;
		}
	}
	return TRUE;
}
// </FS:Zi><|MERGE_RESOLUTION|>--- conflicted
+++ resolved
@@ -6511,7 +6511,6 @@
         }
         else
         {
-<<<<<<< HEAD
             // <FS:Ansariel> Don't use fixed functions when using shader renderer; found by Drake Arconis
             if (!LLGLSLShader::sNoFixedFunction)
             {
@@ -6526,15 +6525,6 @@
             // <FS:Ansariel> Don't use fixed functions when using shader renderer; found by Drake Arconis
             }
             // </FS:Ansariel>
-=======
-            LLGLEnable fog(GL_FOG);
-            glFogi(GL_FOG_MODE, GL_LINEAR);
-            float d = (LLViewerCamera::getInstance()->getPointOfInterest() - LLViewerCamera::getInstance()->getOrigin()).magVec();
-            LLColor4 fogCol = color * (F32)llclamp((LLSelectMgr::getInstance()->getSelectionCenterGlobal() - gAgentCamera.getCameraPositionGlobal()).magVec() / (LLSelectMgr::getInstance()->getBBoxOfSelection().getExtentLocal().magVec() * 4), 0.0, 1.0);
-            glFogf(GL_FOG_START, d);
-            glFogf(GL_FOG_END, d*(1 + (LLViewerCamera::getInstance()->getView() / LLViewerCamera::getInstance()->getDefaultFOV())));
-            glFogfv(GL_FOG_COLOR, fogCol.mV);
->>>>>>> 64b3473f
 
             gGL.setAlphaRejectSettings(LLRender::CF_DEFAULT);
             {
@@ -6550,12 +6540,6 @@
     gGL.diffuseColor4f(color.mV[VRED] * 2, color.mV[VGREEN] * 2, color.mV[VBLUE] * 2, LLSelectMgr::sHighlightAlpha * 2);
 
     {
-<<<<<<< HEAD
-        LLGLDisable depth(GL_BLEND);
-        LLGLEnable stencil(GL_STENCIL_TEST);
-        glStencilFunc(GL_NOTEQUAL, 2, 0xffff);
-        glStencilOp(GL_KEEP, GL_KEEP, GL_KEEP);
-=======
         bool wireframe_selection = gFloaterTools && gFloaterTools->getVisible();
 
         LLGLDisable depth(wireframe_selection ? 0 : GL_BLEND);
@@ -6566,7 +6550,6 @@
             glStencilFunc(GL_NOTEQUAL, 2, 0xffff);
             glStencilOp(GL_KEEP, GL_KEEP, GL_KEEP);
         }
->>>>>>> 64b3473f
 
         LLGLEnable offset(GL_POLYGON_OFFSET_LINE);
         glPolygonOffset(3.f, 3.f);
