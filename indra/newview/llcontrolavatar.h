--- conflicted
+++ resolved
@@ -84,14 +84,10 @@
 
     virtual bool shouldRenderRigged() const;
 
-<<<<<<< HEAD
-	virtual BOOL isImpostor(); 
+	virtual bool isImpostor(); 
 
     bool isTooComplex() const; // <FS:Ansariel> FIRE-29012: Standalone animesh avatars get affected by complexity limit
 
-=======
-	virtual bool isImpostor(); 
->>>>>>> 7704c263
     
     bool mPlaying;
 
