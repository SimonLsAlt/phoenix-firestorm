--- conflicted
+++ resolved
@@ -44,14 +44,8 @@
     /*virtual*/ void onClose(bool app_quitting);
     /*virtual*/ void onOpen(const LLSD& key);
 
-<<<<<<< HEAD
-	/*virtual*/ bool postBuild();
-	/*virtual*/ void onClose(bool app_quitting);
-	/*virtual*/ void onOpen(const LLSD& key);
-=======
     // inherited from LLViewerMediaObserver
     /*virtual*/ void handleMediaEvent(LLPluginClassMedia* self, EMediaEvent event);
->>>>>>> 1a8a5404
 
     void openMedia(const std::string& media_url);
 
