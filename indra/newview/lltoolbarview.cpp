/** 
 * @file lltoolbarview.cpp
 * @author Merov Linden
 * @brief User customizable toolbar class
 *
 * $LicenseInfo:firstyear=2011&license=viewerlgpl$
 * Second Life Viewer Source Code
 * Copyright (C) 2011, Linden Research, Inc.
 * 
 * This library is free software; you can redistribute it and/or
 * modify it under the terms of the GNU Lesser General Public
 * License as published by the Free Software Foundation;
 * version 2.1 of the License only.
 * 
 * This library is distributed in the hope that it will be useful,
 * but WITHOUT ANY WARRANTY; without even the implied warranty of
 * MERCHANTABILITY or FITNESS FOR A PARTICULAR PURPOSE.  See the GNU
 * Lesser General Public License for more details.
 * 
 * You should have received a copy of the GNU Lesser General Public
 * License along with this library; if not, write to the Free Software
 * Foundation, Inc., 51 Franklin Street, Fifth Floor, Boston, MA  02110-1301  USA
 * 
 * Linden Research, Inc., 945 Battery Street, San Francisco, CA  94111  USA
 * $/LicenseInfo$
 */

#include "llviewerprecompiledheaders.h"

#include "lltoolbarview.h"

#include "llappviewer.h"
#include "llbutton.h"
#include "llclipboard.h"
#include "lldir.h"
#include "lldockablefloater.h"
#include "lldockcontrol.h"
#include "llimview.h"
#include "lltransientfloatermgr.h"
#include "lltoolbar.h"
#include "lltooldraganddrop.h"
#include "llxmlnode.h"

#include "llagent.h"  // HACK for destinations guide on startup
#include "llfloaterreg.h"  // HACK for destinations guide on startup
#include "llviewercontrol.h"  // HACK for destinations guide on startup

#include <boost/foreach.hpp>

LLToolBarView* gToolBarView = NULL;

static LLDefaultChildRegistry::Register<LLToolBarView> r("toolbar_view");

bool isToolDragged()
{
	return (LLToolDragAndDrop::getInstance()->getSource() == LLToolDragAndDrop::SOURCE_VIEWER);
}

LLToolBarView::Toolbar::Toolbar()
:	button_display_mode("button_display_mode"),
	// <FS:Zi> Added layout style and alignment parameters
	// commands("command")
	commands("command"),
	button_alignment("button_alignment"),
	button_layout_style("button_layout_style")
	// </FS:Zi>
{}

LLToolBarView::ToolbarSet::ToolbarSet()
:	left_toolbar("left_toolbar"),
	right_toolbar("right_toolbar"),
	bottom_toolbar("bottom_toolbar")
{}


LLToolBarView::LLToolBarView(const LLToolBarView::Params& p)
:	LLUICtrl(p),
	mDragStarted(false),
	mShowToolbars(true),
	mDragToolbarButton(NULL),
	mDragItem(NULL),
	mToolbarsLoaded(false),
	// <FS:Ansariel> Member variables needed for console chat bottom offset
	//mBottomToolbarPanel(NULL)
	mBottomToolbarPanel(NULL),
	mBottomChatStack(NULL)
	// </FS:Ansariel> Member variables needed for console chat bottom offset
{
	for (S32 i = 0; i < TOOLBAR_COUNT; i++)
	{
		mToolbars[i] = NULL;
	}
}

void LLToolBarView::initFromParams(const LLToolBarView::Params& p)
{
	// Initialize the base object
	LLUICtrl::initFromParams(p);
}

LLToolBarView::~LLToolBarView()
{
	saveToolbars();
}

BOOL LLToolBarView::postBuild()
{
	mToolbars[TOOLBAR_LEFT]   = getChild<LLToolBar>("toolbar_left");
	mToolbars[TOOLBAR_RIGHT]  = getChild<LLToolBar>("toolbar_right");
	mToolbars[TOOLBAR_BOTTOM] = getChild<LLToolBar>("toolbar_bottom");
	mBottomToolbarPanel = getChild<LLView>("bottom_toolbar_panel");

	for (int i = TOOLBAR_FIRST; i <= TOOLBAR_LAST; i++)
	{
		mToolbars[i]->setStartDragCallback(boost::bind(LLToolBarView::startDragTool,_1,_2,_3));
		mToolbars[i]->setHandleDragCallback(boost::bind(LLToolBarView::handleDragTool,_1,_2,_3,_4));
		mToolbars[i]->setHandleDropCallback(boost::bind(LLToolBarView::handleDropTool,_1,_2,_3,_4));
		mToolbars[i]->setButtonAddCallback(boost::bind(LLToolBarView::onToolBarButtonAdded,_1));
		mToolbars[i]->setButtonRemoveCallback(boost::bind(LLToolBarView::onToolBarButtonRemoved,_1));
	}
	
	// <FS:Ansariel> Member variables needed for console chat bottom offset
	mBottomChatStack = findChild<LLView>("bottom_chat_stack");
	mBottomToolbarPanel = findChild<LLView>("bottom_toolbar_panel");
	// </FS:Ansariel> Member variables needed for console chat bottom offset

	return TRUE;
}

S32 LLToolBarView::hasCommand(const LLCommandId& commandId) const
{
	S32 command_location = TOOLBAR_NONE;

	for (S32 loc = TOOLBAR_FIRST; loc <= TOOLBAR_LAST; loc++)
	{
		if (mToolbars[loc]->hasCommand(commandId))
		{
			command_location = loc;
			break;
		}
	}

	return command_location;
}

S32 LLToolBarView::addCommand(const LLCommandId& commandId, EToolBarLocation toolbar, int rank)
{
	int old_rank;
	removeCommand(commandId, old_rank);

	S32 command_location = mToolbars[toolbar]->addCommand(commandId, rank);

	return command_location;
}

S32 LLToolBarView::removeCommand(const LLCommandId& commandId, int& rank)
{
	S32 command_location = hasCommand(commandId);
	rank = LLToolBar::RANK_NONE;

	if (command_location != TOOLBAR_NONE)
	{
		rank = mToolbars[command_location]->removeCommand(commandId);
	}

	return command_location;
}

S32 LLToolBarView::enableCommand(const LLCommandId& commandId, bool enabled)
{
	S32 command_location = hasCommand(commandId);

	if (command_location != TOOLBAR_NONE)
	{
		mToolbars[command_location]->enableCommand(commandId, enabled);
	}

	return command_location;
}

S32 LLToolBarView::stopCommandInProgress(const LLCommandId& commandId)
{
	S32 command_location = hasCommand(commandId);

	if (command_location != TOOLBAR_NONE)
	{
		mToolbars[command_location]->stopCommandInProgress(commandId);
	}

	return command_location;
}

S32 LLToolBarView::flashCommand(const LLCommandId& commandId, bool flash, bool force_flashing/* = false */)
{
	S32 command_location = hasCommand(commandId);

	if (command_location != TOOLBAR_NONE)
	{
		mToolbars[command_location]->flashCommand(commandId, flash, force_flashing);
	}

	return command_location;
}

bool LLToolBarView::addCommandInternal(const LLCommandId& command, LLToolBar* toolbar)
{
	LLCommandManager& mgr = LLCommandManager::instance();
	if (mgr.getCommand(command))
	{
		toolbar->addCommand(command);
	}
	else 
	{
		llwarns	<< "Toolbars creation : the command with id " << command.uuid().asString() << " cannot be found in the command manager" << llendl;
		return false;
	}
	return true;
}

bool LLToolBarView::loadToolbars(bool force_default)
{
	LLToolBarView::ToolbarSet toolbar_set;
	bool err = false;
	
	// Load the toolbars.xml file
	std::string toolbar_file = gDirUtilp->getExpandedFilename(LL_PATH_PER_SL_ACCOUNT, "toolbars.xml");
	if (force_default)
	{
		toolbar_file = gDirUtilp->getExpandedFilename(LL_PATH_TOP_SKIN, "toolbars.xml"); // FS:AO - Look in skin directory, not settings
	}
	else if (!gDirUtilp->fileExists(toolbar_file)) 
	{
		llwarns << "User toolbars def not found -> use selected skin" << llendl;
		toolbar_file = gDirUtilp->getExpandedFilename(LL_PATH_TOP_SKIN, "toolbars.xml"); // FS:AO - Look in skin directory, not settings
	}
	if (!gDirUtilp->fileExists(toolbar_file)) // FS:AO - Look in skin default dir as fallback
	{
		llwarns << "Skin toolbars def not found -> use default skin" << llendl;
                toolbar_file = gDirUtilp->getExpandedFilename(LL_PATH_DEFAULT_SKIN, "toolbars.xml");
	}
	
	LLXMLNodePtr root;
	if(!LLXMLNode::parseFile(toolbar_file, root, NULL))
	{
		llwarns << "Unable to load toolbars from file: " << toolbar_file << llendl;
		err = true;
	}
	
	if (!err && !root->hasName("toolbars"))
	{
		llwarns << toolbar_file << " is not a valid toolbars definition file" << llendl;
		err = true;
	}
	
	// Parse the toolbar settings
	LLXUIParser parser;
	if (!err)
	{
	    parser.readXUI(root, toolbar_set, toolbar_file);
	}

	if (!err && !toolbar_set.validateBlock())
	{
		llwarns << "Unable to validate toolbars from file: " << toolbar_file << llendl;
		err = true;
	}
	
	if (err)
	{
		if (force_default)
		{
			llerrs << "Unable to load toolbars from default file : " << toolbar_file << llendl;
		    return false;
	    }

		// Try to load the default toolbars
		return loadToolbars(true);
	}
	
	// Clear the toolbars now before adding the loaded commands and settings
	for (S32 i = TOOLBAR_FIRST; i <= TOOLBAR_LAST; i++)
	{
		if (mToolbars[i])
		{
			mToolbars[i]->clearCommandsList();
		}
	}
	
	// Add commands to each toolbar
	if (toolbar_set.left_toolbar.isProvided() && mToolbars[TOOLBAR_LEFT])
	{
		if (toolbar_set.left_toolbar.button_display_mode.isProvided())
		{
			LLToolBarEnums::ButtonType button_type = toolbar_set.left_toolbar.button_display_mode;
			mToolbars[TOOLBAR_LEFT]->setButtonType(button_type);
		}
		// <FS:Zi> Load left toolbar layout and alignment from XML
		if (toolbar_set.left_toolbar.button_alignment.isProvided())
		{
			LLToolBarEnums::Alignment alignment = toolbar_set.left_toolbar.button_alignment;
			mToolbars[TOOLBAR_LEFT]->setAlignment(alignment);
		}

		if (toolbar_set.left_toolbar.button_layout_style.isProvided())
		{
			LLToolBarEnums::LayoutStyle layout_style = toolbar_set.left_toolbar.button_layout_style;
			mToolbars[TOOLBAR_LEFT]->setLayoutStyle(layout_style);
		}
		// </FS:Zi>
		BOOST_FOREACH(const LLCommandId::Params& command_params, toolbar_set.left_toolbar.commands)
		{
			if (addCommandInternal(LLCommandId(command_params), mToolbars[TOOLBAR_LEFT]))
			{
				llwarns << "Error adding command '" << command_params.name() << "' to left toolbar." << llendl;
			}
		}
	}
	if (toolbar_set.right_toolbar.isProvided() && mToolbars[TOOLBAR_RIGHT])
	{
		if (toolbar_set.right_toolbar.button_display_mode.isProvided())
		{
			LLToolBarEnums::ButtonType button_type = toolbar_set.right_toolbar.button_display_mode;
			mToolbars[TOOLBAR_RIGHT]->setButtonType(button_type);
		}
		// <FS:Zi> Load left toolbar layout and alignment from XML
		if (toolbar_set.right_toolbar.button_alignment.isProvided())
		{
			LLToolBarEnums::Alignment alignment = toolbar_set.right_toolbar.button_alignment;
			mToolbars[TOOLBAR_RIGHT]->setAlignment(alignment);
		}

		if (toolbar_set.right_toolbar.button_layout_style.isProvided())
		{
			LLToolBarEnums::LayoutStyle layout_style = toolbar_set.right_toolbar.button_layout_style;
			mToolbars[TOOLBAR_RIGHT]->setLayoutStyle(layout_style);
		}
		// </FS:Zi>
		BOOST_FOREACH(const LLCommandId::Params& command_params, toolbar_set.right_toolbar.commands)
		{
			if (addCommandInternal(LLCommandId(command_params), mToolbars[TOOLBAR_RIGHT]))
			{
				llwarns << "Error adding command '" << command_params.name() << "' to right toolbar." << llendl;
			}
		}
	}
	if (toolbar_set.bottom_toolbar.isProvided() && mToolbars[TOOLBAR_BOTTOM])
	{
		if (toolbar_set.bottom_toolbar.button_display_mode.isProvided())
		{
			LLToolBarEnums::ButtonType button_type = toolbar_set.bottom_toolbar.button_display_mode;
			mToolbars[TOOLBAR_BOTTOM]->setButtonType(button_type);
		}
		// <FS:Zi> Load left toolbar layout and alignment from XML
		if (toolbar_set.bottom_toolbar.button_alignment.isProvided())
		{
			LLToolBarEnums::Alignment alignment = toolbar_set.bottom_toolbar.button_alignment;
			mToolbars[TOOLBAR_BOTTOM]->setAlignment(alignment);
		}

		if (toolbar_set.bottom_toolbar.button_layout_style.isProvided())
		{
			LLToolBarEnums::LayoutStyle layout_style = toolbar_set.bottom_toolbar.button_layout_style;
			mToolbars[TOOLBAR_BOTTOM]->setLayoutStyle(layout_style);
		}
		// </FS:Zi>
		BOOST_FOREACH(const LLCommandId::Params& command_params, toolbar_set.bottom_toolbar.commands)
		{
			if (addCommandInternal(LLCommandId(command_params), mToolbars[TOOLBAR_BOTTOM]))
			{
				llwarns << "Error adding command '" << command_params.name() << "' to bottom toolbar." << llendl;
			}
		}
	}
	mToolbarsLoaded = true;
	return true;
}

bool LLToolBarView::clearToolbars()
{
	for (S32 i = TOOLBAR_FIRST; i <= TOOLBAR_LAST; i++)
	{
		if (mToolbars[i])
		{
			mToolbars[i]->clearCommandsList();
		}
	}

	return true;
}

//static
bool LLToolBarView::loadDefaultToolbars()
{
	bool retval = false;

	if (gToolBarView)
	{
		retval = gToolBarView->loadToolbars(true);
		if (retval)
		{
			gToolBarView->saveToolbars();
		}
	}

	return retval;
}

//static
bool LLToolBarView::clearAllToolbars()
{
	bool retval = false;

	if (gToolBarView)
	{
		retval = gToolBarView->clearToolbars();
		if (retval)
		{
			gToolBarView->saveToolbars();
		}
	}

	return retval;
}

void LLToolBarView::saveToolbars() const
{
	if (!mToolbarsLoaded)
		return;
	
	// Build the parameter tree from the toolbar data
	LLToolBarView::ToolbarSet toolbar_set;
	if (mToolbars[TOOLBAR_LEFT])
	{
		toolbar_set.left_toolbar.button_display_mode = mToolbars[TOOLBAR_LEFT]->getButtonType();
		toolbar_set.left_toolbar.button_alignment = mToolbars[TOOLBAR_LEFT]->getAlignment();	// <FS_Zi>
		toolbar_set.left_toolbar.button_layout_style = mToolbars[TOOLBAR_LEFT]->getLayoutStyle();	// <FS_Zi>
		addToToolset(mToolbars[TOOLBAR_LEFT]->getCommandsList(), toolbar_set.left_toolbar);
	}
	if (mToolbars[TOOLBAR_RIGHT])
	{
		toolbar_set.right_toolbar.button_display_mode = mToolbars[TOOLBAR_RIGHT]->getButtonType();
		toolbar_set.right_toolbar.button_alignment = mToolbars[TOOLBAR_RIGHT]->getAlignment();	// <FS_Zi>
		toolbar_set.right_toolbar.button_layout_style = mToolbars[TOOLBAR_RIGHT]->getLayoutStyle();	// <FS_Zi>
		addToToolset(mToolbars[TOOLBAR_RIGHT]->getCommandsList(), toolbar_set.right_toolbar);
	}
	if (mToolbars[TOOLBAR_BOTTOM])
	{
		toolbar_set.bottom_toolbar.button_display_mode = mToolbars[TOOLBAR_BOTTOM]->getButtonType();
		toolbar_set.bottom_toolbar.button_alignment = mToolbars[TOOLBAR_BOTTOM]->getAlignment();	// <FS_Zi>
		toolbar_set.bottom_toolbar.button_layout_style = mToolbars[TOOLBAR_BOTTOM]->getLayoutStyle();	// <FS_Zi>
		addToToolset(mToolbars[TOOLBAR_BOTTOM]->getCommandsList(), toolbar_set.bottom_toolbar);
	}
	
	// Serialize the parameter tree
	LLXMLNodePtr output_node = new LLXMLNode("toolbars", false);
	LLXUIParser parser;
	parser.writeXUI(output_node, toolbar_set);
	
	// Write the resulting XML to file
	if(!output_node->isNull())
	{
		const std::string& filename = gDirUtilp->getExpandedFilename(LL_PATH_PER_SL_ACCOUNT, "toolbars.xml");
		LLFILE *fp = LLFile::fopen(filename, "w");
		if (fp != NULL)
		{
			LLXMLNode::writeHeaderToFile(fp);
			output_node->writeToFile(fp);
			fclose(fp);
		}
	}
}

// Enumerate the commands in command_list and add them as Params to the toolbar
void LLToolBarView::addToToolset(command_id_list_t& command_list, Toolbar& toolbar) const
{
	LLCommandManager& mgr = LLCommandManager::instance();

	for (command_id_list_t::const_iterator it = command_list.begin();
		 it != command_list.end();
		 ++it)
	{
		LLCommand* command = mgr.getCommand(*it);
		if (command)
		{
			LLCommandId::Params command_name_param;
			command_name_param.name = command->name();
			toolbar.commands.add(command_name_param);
		}
	}
}

void LLToolBarView::onToolBarButtonAdded(LLView* button)
{
	llassert(button);
	
	if (button->getName() == "speak")
	{
		// Add the "Speak" button as a control view in LLTransientFloaterMgr
		// to prevent hiding the transient IM floater upon pressing "Speak".
		LLTransientFloaterMgr::getInstance()->addControlView(button);
		
		// Redock incoming and/or outgoing call windows, if applicable
		
		LLFloater* incoming_floater = LLFloaterReg::getLastFloaterInGroup("incoming_call");
		LLFloater* outgoing_floater = LLFloaterReg::getLastFloaterInGroup("outgoing_call");
		
		if (incoming_floater && incoming_floater->isShown())
		{
			LLCallDialog* incoming = dynamic_cast<LLCallDialog *>(incoming_floater);
			llassert(incoming);
			
			LLDockControl* dock_control = incoming->getDockControl();
			if (dock_control->getDock() == NULL)
			{
				incoming->dockToToolbarButton("speak");
			}
		}
		
		if (outgoing_floater && outgoing_floater->isShown())
		{
			LLCallDialog* outgoing = dynamic_cast<LLCallDialog *>(outgoing_floater);
			llassert(outgoing);
			
			LLDockControl* dock_control = outgoing->getDockControl();
			if (dock_control->getDock() == NULL)
			{
				outgoing->dockToToolbarButton("speak");
			}
		}
	}
	else if (button->getName() == "voice")
	{
		// Add the "Voice controls" button as a control view in LLTransientFloaterMgr
		// to prevent hiding the transient IM floater upon pressing "Voice controls".
		LLTransientFloaterMgr::getInstance()->addControlView(button);
	}
}

void LLToolBarView::onToolBarButtonRemoved(LLView* button)
{
	llassert(button);

	if (button->getName() == "speak")
	{
		LLTransientFloaterMgr::getInstance()->removeControlView(button);
		
		// Undock incoming and/or outgoing call windows
		
		LLFloater* incoming_floater = LLFloaterReg::getLastFloaterInGroup("incoming_call");
		LLFloater* outgoing_floater = LLFloaterReg::getLastFloaterInGroup("outgoing_call");
		
		if (incoming_floater && incoming_floater->isShown())
		{
			LLDockableFloater* incoming = dynamic_cast<LLDockableFloater *>(incoming_floater);
			llassert(incoming);

			LLDockControl* dock_control = incoming->getDockControl();
			dock_control->setDock(NULL);
		}
		
		if (outgoing_floater && outgoing_floater->isShown())
		{
			LLDockableFloater* outgoing = dynamic_cast<LLDockableFloater *>(outgoing_floater);
			llassert(outgoing);

			LLDockControl* dock_control = outgoing->getDockControl();
			dock_control->setDock(NULL);
		}
	}
	else if (button->getName() == "voice")
	{
		LLTransientFloaterMgr::getInstance()->removeControlView(button);
	}
}

void LLToolBarView::draw()
{
	LLRect toolbar_rects[TOOLBAR_COUNT];
	
	for (S32 i = TOOLBAR_FIRST; i <= TOOLBAR_LAST; i++)
	{
		if (mToolbars[i])
		{
			LLLayoutStack::ELayoutOrientation orientation = LLToolBarEnums::getOrientation(mToolbars[i]->getSideType());

			if (orientation == LLLayoutStack::HORIZONTAL)
			{
				mToolbars[i]->getParent()->reshape(mToolbars[i]->getParent()->getRect().getWidth(), mToolbars[i]->getRect().getHeight());
			}
			else
			{
				mToolbars[i]->getParent()->reshape(mToolbars[i]->getRect().getWidth(), mToolbars[i]->getParent()->getRect().getHeight());
			}

			mToolbars[i]->localRectToOtherView(mToolbars[i]->getLocalRect(), &toolbar_rects[i], this);
		}
	}
	
	for (S32 i = TOOLBAR_FIRST; i <= TOOLBAR_LAST; i++)
	{
		mToolbars[i]->getParent()->setVisible(mShowToolbars 
											&& (mToolbars[i]->hasButtons() 
											|| isToolDragged()));
	}

	// Draw drop zones if drop of a tool is active
	if (isToolDragged())
	{
		LLColor4 drop_color = LLUIColorTable::instance().getColor( "ToolbarDropZoneColor" );

		for (S32 i = TOOLBAR_FIRST; i <= TOOLBAR_LAST; i++)
		{
			gl_rect_2d(toolbar_rects[i], drop_color, TRUE);
		}
	}
	
	LLUICtrl::draw();
}


// ----------------------------------------
// Drag and Drop Handling
// ----------------------------------------


void LLToolBarView::startDragTool(S32 x, S32 y, LLToolBarButton* toolbarButton)
{
	resetDragTool(toolbarButton);

	// Flag the tool dragging but don't start it yet
	LLToolDragAndDrop::getInstance()->setDragStart( x, y );
}

BOOL LLToolBarView::handleDragTool( S32 x, S32 y, const LLUUID& uuid, LLAssetType::EType type)
{
	if (LLToolDragAndDrop::getInstance()->isOverThreshold( x, y ))
	{
		if (!gToolBarView->mDragStarted)
		{
			// Start the tool dragging:
			
			// First, create the global drag and drop object
			std::vector<EDragAndDropType> types;
			uuid_vec_t cargo_ids;
			types.push_back(DAD_WIDGET);
			cargo_ids.push_back(uuid);
			LLToolDragAndDrop::ESource src = LLToolDragAndDrop::SOURCE_VIEWER;
			LLUUID srcID;
			LLToolDragAndDrop::getInstance()->beginMultiDrag(types, cargo_ids, src, srcID);

			// Second, stop the command if it is in progress and requires stopping!
			LLCommandId command_id = LLCommandId(uuid);
			gToolBarView->stopCommandInProgress(command_id);

			gToolBarView->mDragStarted = true;
			return TRUE;
		}
		else
		{
			MASK mask = 0;
			return LLToolDragAndDrop::getInstance()->handleHover( x, y, mask );
		}
	}
	return FALSE;
}

BOOL LLToolBarView::handleDropTool( void* cargo_data, S32 x, S32 y, LLToolBar* toolbar)
{
	BOOL handled = FALSE;
	LLInventoryObject* inv_item = static_cast<LLInventoryObject*>(cargo_data);
	
	LLAssetType::EType type = inv_item->getType();
	if (type == LLAssetType::AT_WIDGET)
	{
		handled = TRUE;
		// Get the command from its uuid
		LLCommandManager& mgr = LLCommandManager::instance();
		LLCommandId command_id(inv_item->getUUID());
		LLCommand* command = mgr.getCommand(command_id);
		if (command)
		{
			// Suppress the command from the toolbars (including the one it's dropped in, 
			// this will handle move position).
			S32 old_toolbar_loc = gToolBarView->hasCommand(command_id);
			LLToolBar* old_toolbar = NULL;

			if (old_toolbar_loc != TOOLBAR_NONE)
			{
				llassert(gToolBarView->mDragToolbarButton);
				old_toolbar = gToolBarView->mDragToolbarButton->getParentByType<LLToolBar>();
				if (old_toolbar->isReadOnly() && toolbar->isReadOnly())
				{
					// do nothing
				}
				else
				{
					int old_rank = LLToolBar::RANK_NONE;
					gToolBarView->removeCommand(command_id, old_rank);
				}
			}

			// Convert the (x,y) position in rank in toolbar
			if (!toolbar->isReadOnly())
			{
				int new_rank = toolbar->getRankFromPosition(x,y);
				toolbar->addCommand(command_id, new_rank);
			}
			
			// Save the new toolbars configuration
			gToolBarView->saveToolbars();
		}
		else
		{
			llwarns << "Command couldn't be found in command manager" << llendl;
		}
	}

	resetDragTool(NULL);
	return handled;
}

void LLToolBarView::resetDragTool(LLToolBarButton* toolbarButton)
{
	// Clear the saved command, toolbar and rank
	gToolBarView->mDragStarted = false;
	gToolBarView->mDragToolbarButton = toolbarButton;
}

// Provide a handle on a free standing inventory item containing references to the tool.
// This might be used by Drag and Drop to move around references to tool items.
LLInventoryObject* LLToolBarView::getDragItem()
{
	if (mDragToolbarButton)
	{
		LLUUID item_uuid = mDragToolbarButton->getCommandId().uuid();
		mDragItem = new LLInventoryObject (item_uuid, LLUUID::null, LLAssetType::AT_WIDGET, "");
	}
	return mDragItem;
}

void LLToolBarView::setToolBarsVisible(bool visible)
{
	mShowToolbars = visible;
}

bool LLToolBarView::isModified() const
{
	bool modified = false;

	for (S32 i = TOOLBAR_FIRST; i <= TOOLBAR_LAST; i++)
	{
		modified |= mToolbars[i]->isModified();
	}

	return modified;
}

<<<<<<< HEAD

//
// HACK to bring up destinations guide at startup
//

void handleLoginToolbarSetup()
{
	// Open the destinations guide by default on first login, per Rhett
	// <FS:Ansariel> Don't show destinations on first login (FIRE-5255)
	//if (gSavedPerAccountSettings.getBOOL("DisplayDestinationsOnInitialRun") || gAgent.isFirstLogin())
	//{
	//	LLFloaterReg::showInstance("destinations");

	//	gSavedPerAccountSettings.setBOOL("DisplayDestinationsOnInitialRun", FALSE);
	//}
	// </FS:Ansariel>
}
=======
>>>>>>> 6e113858
<|MERGE_RESOLUTION|>--- conflicted
+++ resolved
@@ -755,23 +755,3 @@
 	return modified;
 }
 
-<<<<<<< HEAD
-
-//
-// HACK to bring up destinations guide at startup
-//
-
-void handleLoginToolbarSetup()
-{
-	// Open the destinations guide by default on first login, per Rhett
-	// <FS:Ansariel> Don't show destinations on first login (FIRE-5255)
-	//if (gSavedPerAccountSettings.getBOOL("DisplayDestinationsOnInitialRun") || gAgent.isFirstLogin())
-	//{
-	//	LLFloaterReg::showInstance("destinations");
-
-	//	gSavedPerAccountSettings.setBOOL("DisplayDestinationsOnInitialRun", FALSE);
-	//}
-	// </FS:Ansariel>
-}
-=======
->>>>>>> 6e113858
