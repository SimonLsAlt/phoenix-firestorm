--- conflicted
+++ resolved
@@ -122,15 +122,9 @@
         LLSD message;
         message["sender"] = mSenderIp;
         // <FS:ND> Guard against messages with no "body"
-<<<<<<< HEAD
-        
+
         // message["body"] = content["body"];
 
-=======
-
-        // message["body"] = content["body"];
-
->>>>>>> 1a8a5404
         if( content.has( "body" ) )
             message["body"] = content["body"];
         else
@@ -236,11 +230,7 @@
                 }
 #endif
                 // </FS:Ansariel>
-<<<<<<< HEAD
-                else if ((status == LLCore::HttpStatus(LLCore::HttpStatus::LLCORE, LLCore::HE_OP_CANCELED)) || 
-=======
                 else if ((status == LLCore::HttpStatus(LLCore::HttpStatus::LLCORE, LLCore::HE_OP_CANCELED)) ||
->>>>>>> 1a8a5404
                         (status == LLCore::HttpStatus(HTTP_NOT_FOUND)))
                 {   // Event polling for this server has been canceled.  In
                     // some cases the server gets ahead of the viewer and will
