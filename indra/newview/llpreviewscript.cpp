--- conflicted
+++ resolved
@@ -90,7 +90,9 @@
 #include "llviewercontrol.h"
 #include "llappviewer.h"
 #include "llfloatergotoline.h"
-<<<<<<< HEAD
+#include "llexperiencecache.h"
+#include "llfloaterexperienceprofile.h"
+#include "llexperienceassociationresponder.h"
 #include "llloadingindicator.h" // <FS:Kadah> Compile indicator
 #include "lliconctrl.h" // <FS:Kadah> Compile indicator
 // [RLVa:KB] - Checked: 2011-05-22 (RLVa-1.3.1a)
@@ -104,11 +106,6 @@
 #ifdef OPENSIM
 #include "llviewernetwork.h"	// for Grid manager
 #endif // OPENSIM
-=======
-#include "llexperiencecache.h"
-#include "llfloaterexperienceprofile.h"
-#include "llexperienceassociationresponder.h"
->>>>>>> 3aeb346b
 
 const std::string HELLO_LSL =
 	"default\n"
@@ -138,7 +135,26 @@
 	return object && (! object->getRegion()->getCapability("UpdateScriptTask").empty());
 }
 
-<<<<<<< HEAD
+
+class ExperienceResponder : public LLHTTPClient::Responder
+{
+public:
+	ExperienceResponder(const LLHandle<LLLiveLSLEditor>& parent):mParent(parent)
+	{
+	}
+
+	LLHandle<LLLiveLSLEditor> mParent;
+
+	/*virtual*/ void httpSuccess()
+	{
+		LLLiveLSLEditor* parent = mParent.get();
+		if(!parent)
+			return;
+
+		parent->setExperienceIds(getContent()["experience_ids"]);		
+	}
+};
+
 // [SL:KB] - Patch: Build-ScriptRecover | Checked: 2011-11-23 (Catznip-3.2.0) | Added: Catznip-3.2.0
 #include "lleventtimer.h"
 
@@ -161,27 +177,6 @@
 	return new LLCallbackTimer(nPeriod, cb);
 }
 // [/SL:KB]
-=======
-
-class ExperienceResponder : public LLHTTPClient::Responder
-{
-public:
-	ExperienceResponder(const LLHandle<LLLiveLSLEditor>& parent):mParent(parent)
-	{
-	}
-
-	LLHandle<LLLiveLSLEditor> mParent;
-
-	/*virtual*/ void httpSuccess()
-	{
-		LLLiveLSLEditor* parent = mParent.get();
-		if(!parent)
-			return;
-
-		parent->setExperienceIds(getContent()["experience_ids"]);		
-	}
-};
->>>>>>> 3aeb346b
 
 /// ---------------------------------------------------------------------------
 /// LLLiveLSLFile
@@ -498,8 +493,6 @@
 	}
 }
 
-<<<<<<< HEAD
-=======
 void LLLiveLSLEditor::experienceChanged()
 {
 	if(mScriptEd->getAssociatedExperience() != mExperiences->getSelectedValue().asUUID())
@@ -548,7 +541,6 @@
 
 	self->updateExperiencePanel();
 }
->>>>>>> 3aeb346b
 
 BOOL LLScriptEdCore::postBuild()
 {
