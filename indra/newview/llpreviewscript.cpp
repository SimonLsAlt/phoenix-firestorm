--- conflicted
+++ resolved
@@ -1,3319 +1,2491 @@
-/**
- * @file llpreviewscript.cpp
- * @brief LLPreviewScript class implementation
- *
- * $LicenseInfo:firstyear=2002&license=viewerlgpl$
- * Second Life Viewer Source Code
- * Copyright (C) 2010, Linden Research, Inc.
- *
- * This library is free software; you can redistribute it and/or
- * modify it under the terms of the GNU Lesser General Public
- * License as published by the Free Software Foundation;
- * version 2.1 of the License only.
- *
- * This library is distributed in the hope that it will be useful,
- * but WITHOUT ANY WARRANTY; without even the implied warranty of
- * MERCHANTABILITY or FITNESS FOR A PARTICULAR PURPOSE.  See the GNU
- * Lesser General Public License for more details.
- *
- * You should have received a copy of the GNU Lesser General Public
- * License along with this library; if not, write to the Free Software
- * Foundation, Inc., 51 Franklin Street, Fifth Floor, Boston, MA  02110-1301  USA
- *
- * Linden Research, Inc., 945 Battery Street, San Francisco, CA  94111  USA
- * $/LicenseInfo$
- */
-
-#include "llviewerprecompiledheaders.h"
-
-#include "llpreviewscript.h"
-
-#include "llassetstorage.h"
-#include "llbutton.h"
-#include "llcheckboxctrl.h"
-#include "llcombobox.h"
-#include "lldir.h"
-#include "llexternaleditor.h"
-#include "llfilepicker.h"
-#include "llfloaterreg.h"
-#include "llinventorydefines.h"
-#include "llinventorymodel.h"
-#include "llkeyboard.h"
-#include "lllineeditor.h"
-#include "llmd5.h"
-#include "llhelp.h"
-#include "llnotificationsutil.h"
-#include "llresmgr.h"
-#include "llscrollbar.h"
-#include "llscrollcontainer.h"
-#include "llscrolllistctrl.h"
-#include "llscrolllistitem.h"
-#include "llscrolllistcell.h"
-#include "llsdserialize.h"
-#include "llslider.h"
-#include "lltooldraganddrop.h"
-#include "llfilesystem.h"
-
-#include "llagent.h"
-#include "llmenugl.h"
-#include "roles_constants.h"
-#include "llselectmgr.h"
-#include "llviewerinventory.h"
-#include "llviewermenu.h"
-#include "llviewermenufile.h" // LLFilePickerReplyThread
-#include "llviewerobject.h"
-#include "llviewerobjectlist.h"
-#include "llviewerregion.h"
-#include "llkeyboard.h"
-#include "llscrollcontainer.h"
-#include "llcheckboxctrl.h"
-#include "llscripteditor.h"
-#include "llselectmgr.h"
-#include "lltooldraganddrop.h"
-#include "llscrolllistctrl.h"
-#include "lltextbox.h"
-#include "llslider.h"
-#include "lldir.h"
-#include "llcombobox.h"
-#include "llviewerstats.h"
-#include "llviewerwindow.h"
-#include "lluictrlfactory.h"
-#include "llmediactrl.h"
-#include "lluictrlfactory.h"
-#include "lltrans.h"
-#include "llviewercontrol.h"
-#include "llappviewer.h"
-#include "llfloatergotoline.h"
-#include "llexperiencecache.h"
-#include "llfloaterexperienceprofile.h"
-#include "llviewerassetupload.h"
-#include "lltoggleablemenu.h"
-#include "llmenubutton.h"
-#include "llinventoryfunctions.h"
-
-const std::string HELLO_LSL =
-    "default\n"
-    "{\n"
-    "   state_entry()\n"
-    "   {\n"
-    "       llSay(0, \"Hello, Avatar!\");\n"
-    "   }\n"
-    "\n"
-    "   touch_start(integer total_number)\n"
-    "   {\n"
-    "       llSay(0, \"Touched.\");\n"
-    "   }\n"
-    "}\n";
-const std::string HELP_LSL_PORTAL_TOPIC = "LSL_Portal";
-
-const std::string DEFAULT_SCRIPT_NAME = "New Script"; // *TODO:Translate?
-const std::string DEFAULT_SCRIPT_DESC = "(No Description)"; // *TODO:Translate?
-
-// Description and header information
-const S32 MAX_HISTORY_COUNT = 10;
-const F32 LIVE_HELP_REFRESH_TIME = 1.f;
-
-static bool have_script_upload_cap(LLUUID& object_id)
-{
-    LLViewerObject* object = gObjectList.findObject(object_id);
-    return object && (! object->getRegion()->getCapability("UpdateScriptTask").empty());
-}
-
-/// ---------------------------------------------------------------------------
-/// LLLiveLSLFile
-/// ---------------------------------------------------------------------------
-
-LLLiveLSLFile::LLLiveLSLFile(std::string file_path, change_callback_t change_cb)
-:   mOnChangeCallback(change_cb)
-,   mIgnoreNextUpdate(false)
-,   LLLiveFile(file_path, 1.0)
-{
-    llassert(mOnChangeCallback);
-}
-
-LLLiveLSLFile::~LLLiveLSLFile()
-{
-    LLFile::remove(filename());
-}
-
-bool LLLiveLSLFile::loadFile()
-{
-    if (mIgnoreNextUpdate)
-    {
-        mIgnoreNextUpdate = false;
-        return true;
-    }
-
-    return mOnChangeCallback(filename());
-}
-
-/// ---------------------------------------------------------------------------
-/// LLFloaterScriptSearch
-/// ---------------------------------------------------------------------------
-class LLFloaterScriptSearch : public LLFloater
-{
-public:
-    LLFloaterScriptSearch(LLScriptEdCore* editor_core);
-    ~LLFloaterScriptSearch();
-
-<<<<<<< HEAD
-	/*virtual*/	bool	postBuild();
-	static void show(LLScriptEdCore* editor_core);
-	static void onBtnSearch(void* userdata);
-	void handleBtnSearch();
-=======
-    /*virtual*/ BOOL    postBuild();
-    static void show(LLScriptEdCore* editor_core);
-    static void onBtnSearch(void* userdata);
-    void handleBtnSearch();
->>>>>>> e1623bb2
-
-    static void onBtnReplace(void* userdata);
-    void handleBtnReplace();
-
-    static void onBtnReplaceAll(void* userdata);
-    void handleBtnReplaceAll();
-
-    LLScriptEdCore* getEditorCore() { return mEditorCore; }
-    static LLFloaterScriptSearch* getInstance() { return sInstance; }
-
-<<<<<<< HEAD
-	virtual bool hasAccelerators() const;
-	virtual bool handleKeyHere(KEY key, MASK mask);
-=======
-    virtual bool hasAccelerators() const;
-    virtual BOOL handleKeyHere(KEY key, MASK mask);
->>>>>>> e1623bb2
-
-private:
-
-    LLScriptEdCore* mEditorCore;
-    static LLFloaterScriptSearch*   sInstance;
-
-protected:
-    LLLineEditor*           mSearchBox;
-    LLLineEditor*           mReplaceBox;
-        void onSearchBoxCommit();
-};
-
-LLFloaterScriptSearch* LLFloaterScriptSearch::sInstance = NULL;
-
-LLFloaterScriptSearch::LLFloaterScriptSearch(LLScriptEdCore* editor_core)
-:   LLFloater(LLSD()),
-    mSearchBox(NULL),
-    mReplaceBox(NULL),
-    mEditorCore(editor_core)
-{
-    buildFromFile("floater_script_search.xml");
-
-    sInstance = this;
-
-    // find floater in which script panel is embedded
-    LLView* viewp = (LLView*)editor_core;
-    while(viewp)
-    {
-        LLFloater* floaterp = dynamic_cast<LLFloater*>(viewp);
-        if (floaterp)
-        {
-            floaterp->addDependentFloater(this);
-            break;
-        }
-        viewp = viewp->getParent();
-    }
-}
-
-bool LLFloaterScriptSearch::postBuild()
-{
-<<<<<<< HEAD
-	mReplaceBox = getChild<LLLineEditor>("replace_text");
-	mSearchBox = getChild<LLLineEditor>("search_text");
-	mSearchBox->setCommitCallback(boost::bind(&LLFloaterScriptSearch::onSearchBoxCommit, this));
-	mSearchBox->setCommitOnFocusLost(false);
-	childSetAction("search_btn", onBtnSearch,this);
-	childSetAction("replace_btn", onBtnReplace,this);
-	childSetAction("replace_all_btn", onBtnReplaceAll,this);
-=======
-    mReplaceBox = getChild<LLLineEditor>("replace_text");
-    mSearchBox = getChild<LLLineEditor>("search_text");
-    mSearchBox->setCommitCallback(boost::bind(&LLFloaterScriptSearch::onSearchBoxCommit, this));
-    mSearchBox->setCommitOnFocusLost(FALSE);
-    childSetAction("search_btn", onBtnSearch,this);
-    childSetAction("replace_btn", onBtnReplace,this);
-    childSetAction("replace_all_btn", onBtnReplaceAll,this);
->>>>>>> e1623bb2
-
-    setDefaultBtn("search_btn");
-
-<<<<<<< HEAD
-	return true;
-=======
-    return TRUE;
->>>>>>> e1623bb2
-}
-
-//static
-void LLFloaterScriptSearch::show(LLScriptEdCore* editor_core)
-{
-    LLSD::String search_text;
-    LLSD::String replace_text;
-    if (sInstance && sInstance->mEditorCore && sInstance->mEditorCore != editor_core)
-    {
-        search_text=sInstance->mSearchBox->getValue().asString();
-        replace_text=sInstance->mReplaceBox->getValue().asString();
-        sInstance->closeFloater();
-        delete sInstance;
-    }
-
-    if (!sInstance)
-    {
-        // sInstance will be assigned in the constructor.
-        new LLFloaterScriptSearch(editor_core);
-        sInstance->mSearchBox->setValue(search_text);
-        sInstance->mReplaceBox->setValue(replace_text);
-    }
-
-    sInstance->openFloater();
-}
-
-LLFloaterScriptSearch::~LLFloaterScriptSearch()
-{
-    sInstance = NULL;
-}
-
-// static
-void LLFloaterScriptSearch::onBtnSearch(void *userdata)
-{
-    LLFloaterScriptSearch* self = (LLFloaterScriptSearch*)userdata;
-    self->handleBtnSearch();
-}
-
-void LLFloaterScriptSearch::handleBtnSearch()
-{
-    LLCheckBoxCtrl* caseChk = getChild<LLCheckBoxCtrl>("case_text");
-    mEditorCore->mEditor->selectNext(mSearchBox->getValue().asString(), caseChk->get());
-}
-
-// static
-void LLFloaterScriptSearch::onBtnReplace(void *userdata)
-{
-    LLFloaterScriptSearch* self = (LLFloaterScriptSearch*)userdata;
-    self->handleBtnReplace();
-}
-
-void LLFloaterScriptSearch::handleBtnReplace()
-{
-    LLCheckBoxCtrl* caseChk = getChild<LLCheckBoxCtrl>("case_text");
-    mEditorCore->mEditor->replaceText(mSearchBox->getValue().asString(), mReplaceBox->getValue().asString(), caseChk->get());
-}
-
-// static
-void LLFloaterScriptSearch::onBtnReplaceAll(void *userdata)
-{
-    LLFloaterScriptSearch* self = (LLFloaterScriptSearch*)userdata;
-    self->handleBtnReplaceAll();
-}
-
-void LLFloaterScriptSearch::handleBtnReplaceAll()
-{
-    LLCheckBoxCtrl* caseChk = getChild<LLCheckBoxCtrl>("case_text");
-    mEditorCore->mEditor->replaceTextAll(mSearchBox->getValue().asString(), mReplaceBox->getValue().asString(), caseChk->get());
-}
-
-bool LLFloaterScriptSearch::hasAccelerators() const
-{
-<<<<<<< HEAD
-	if (mEditorCore)
-	{
-		return mEditorCore->hasAccelerators();
-	}
-	return false;
-=======
-    if (mEditorCore)
-    {
-        return mEditorCore->hasAccelerators();
-    }
-    return FALSE;
->>>>>>> e1623bb2
-}
-
-bool LLFloaterScriptSearch::handleKeyHere(KEY key, MASK mask)
-{
-<<<<<<< HEAD
-	if (mEditorCore)
-	{
-		bool handled = mEditorCore->handleKeyHere(key, mask);
-		if (!handled)
-		{
-			LLFloater::handleKeyHere(key, mask);
-		}
-	}
-
-	return false;
-=======
-    if (mEditorCore)
-    {
-        BOOL handled = mEditorCore->handleKeyHere(key, mask);
-        if (!handled)
-        {
-            LLFloater::handleKeyHere(key, mask);
-        }
-    }
-
-    return FALSE;
->>>>>>> e1623bb2
-}
-
-void LLFloaterScriptSearch::onSearchBoxCommit()
-{
-    if (mEditorCore && mEditorCore->mEditor)
-    {
-        LLCheckBoxCtrl* caseChk = getChild<LLCheckBoxCtrl>("case_text");
-        mEditorCore->mEditor->selectNext(mSearchBox->getValue().asString(), caseChk->get());
-    }
-}
-
-/// ---------------------------------------------------------------------------
-
-class LLScriptMovedObserver : public LLInventoryObserver
-{
-  public:
-    LLScriptMovedObserver(LLPreviewLSL *floater) : mPreview(floater) { gInventory.addObserver(this); }
-    virtual ~LLScriptMovedObserver() { gInventory.removeObserver(this); }
-    virtual void changed(U32 mask);
-
-  private:
-    LLPreviewLSL *mPreview;
-};
-
-void LLScriptMovedObserver::changed(U32 mask)
-{
-    const std::set<LLUUID> &mChangedItemIDs = gInventory.getChangedIDs();
-    std::set<LLUUID>::const_iterator it;
-
-    const LLUUID &item_id = mPreview->getScriptID();
-
-    for (it = mChangedItemIDs.begin(); it != mChangedItemIDs.end(); it++)
-    {
-        if (*it == item_id)
-        {
-            if ((mask & (LLInventoryObserver::STRUCTURE)) != 0)
-            {
-                mPreview->setDirty();
-            }
-        }
-    }
-}
-
-/// ---------------------------------------------------------------------------
-/// LLScriptEdCore
-/// ---------------------------------------------------------------------------
-
-struct LLSECKeywordCompare
-{
-    bool operator()(const std::string& lhs, const std::string& rhs)
-    {
-        return (LLStringUtil::compareDictInsensitive( lhs, rhs ) < 0 );
-    }
-};
-
-LLScriptEdCore::LLScriptEdCore(
-<<<<<<< HEAD
-	LLScriptEdContainer* container,
-	const std::string& sample,
-	const LLHandle<LLFloater>& floater_handle,
-	void (*load_callback)(void*),
-	void (*save_callback)(void*, bool),
-	void (*search_replace_callback) (void* userdata),
-	void* userdata,
-	bool live,
-	S32 bottom_pad)
-	:
-	LLPanel(),
-	mSampleText(sample),
-	mEditor( NULL ),
-	mLoadCallback( load_callback ),
-	mSaveCallback( save_callback ),
-	mSearchReplaceCallback( search_replace_callback ),
-	mUserdata( userdata ),
-	mForceClose( false ),
-	mLastHelpToken(NULL),
-	mLiveHelpHistorySize(0),
-	mEnableSave(false),
-	mLiveFile(NULL),
-	mLive(live),
-	mContainer(container),
-	mHasScriptData(false),
-	mScriptRemoved(false),
-	mSaveDialogShown(false)
-{
-	setFollowsAll();
-	setBorderVisible(false);
-
-	setXMLFilename("panel_script_ed.xml");
-	llassert_always(mContainer != NULL);
-=======
-    LLScriptEdContainer* container,
-    const std::string& sample,
-    const LLHandle<LLFloater>& floater_handle,
-    void (*load_callback)(void*),
-    void (*save_callback)(void*, BOOL),
-    void (*search_replace_callback) (void* userdata),
-    void* userdata,
-    bool live,
-    S32 bottom_pad)
-    :
-    LLPanel(),
-    mSampleText(sample),
-    mEditor( NULL ),
-    mLoadCallback( load_callback ),
-    mSaveCallback( save_callback ),
-    mSearchReplaceCallback( search_replace_callback ),
-    mUserdata( userdata ),
-    mForceClose( FALSE ),
-    mLastHelpToken(NULL),
-    mLiveHelpHistorySize(0),
-    mEnableSave(FALSE),
-    mLiveFile(NULL),
-    mLive(live),
-    mContainer(container),
-    mHasScriptData(FALSE),
-    mScriptRemoved(FALSE),
-    mSaveDialogShown(FALSE)
-{
-    setFollowsAll();
-    setBorderVisible(FALSE);
-
-    setXMLFilename("panel_script_ed.xml");
-    llassert_always(mContainer != NULL);
->>>>>>> e1623bb2
-}
-
-LLScriptEdCore::~LLScriptEdCore()
-{
-    deleteBridges();
-
-    // If the search window is up for this editor, close it.
-    LLFloaterScriptSearch* script_search = LLFloaterScriptSearch::getInstance();
-    if (script_search && script_search->getEditorCore() == this)
-    {
-        script_search->closeFloater();
-        delete script_search;
-    }
-
-    delete mLiveFile;
-    if (mSyntaxIDConnection.connected())
-    {
-        mSyntaxIDConnection.disconnect();
-    }
-}
-
-void LLLiveLSLEditor::experienceChanged()
-{
-<<<<<<< HEAD
-	if(mScriptEd->getAssociatedExperience() != mExperiences->getSelectedValue().asUUID())
-	{
-		mScriptEd->enableSave(getIsModifiable());
-		//getChildView("Save_btn")->setEnabled(true);
-		mScriptEd->setAssociatedExperience(mExperiences->getSelectedValue().asUUID());
-		updateExperiencePanel();
-	}
-=======
-    if(mScriptEd->getAssociatedExperience() != mExperiences->getSelectedValue().asUUID())
-    {
-        mScriptEd->enableSave(getIsModifiable());
-        //getChildView("Save_btn")->setEnabled(TRUE);
-        mScriptEd->setAssociatedExperience(mExperiences->getSelectedValue().asUUID());
-        updateExperiencePanel();
-    }
->>>>>>> e1623bb2
-}
-
-void LLLiveLSLEditor::onViewProfile( LLUICtrl *ui, void* userdata )
-{
-    LLLiveLSLEditor* self = (LLLiveLSLEditor*)userdata;
-
-    LLUUID id;
-    if(self->mExperienceEnabled->get())
-    {
-        id=self->mScriptEd->getAssociatedExperience();
-        if(id.notNull())
-        {
-             LLFloaterReg::showInstance("experience_profile", id, true);
-        }
-    }
-
-}
-
-void LLLiveLSLEditor::onToggleExperience( LLUICtrl *ui, void* userdata )
-{
-    LLLiveLSLEditor* self = (LLLiveLSLEditor*)userdata;
-
-    LLUUID id;
-    if(self->mExperienceEnabled->get())
-    {
-        if(self->mScriptEd->getAssociatedExperience().isNull())
-        {
-            id=self->mExperienceIds.beginArray()->asUUID();
-        }
-    }
-
-    if(id != self->mScriptEd->getAssociatedExperience())
-    {
-        self->mScriptEd->enableSave(self->getIsModifiable());
-    }
-    self->mScriptEd->setAssociatedExperience(id);
-
-    self->updateExperiencePanel();
-}
-
-bool LLScriptEdCore::postBuild()
-{
-    mErrorList = getChild<LLScrollListCtrl>("lsl errors");
-
-    mFunctions = getChild<LLComboBox>("Insert...");
-
-    childSetCommitCallback("Insert...", &LLScriptEdCore::onBtnInsertFunction, this);
-
-    mEditor = getChild<LLScriptEditor>("Script Editor");
-
-<<<<<<< HEAD
-	childSetCommitCallback("lsl errors", &LLScriptEdCore::onErrorList, this);
-	childSetAction("Save_btn", boost::bind(&LLScriptEdCore::doSave,this,false));
-	childSetAction("Edit_btn", boost::bind(&LLScriptEdCore::openInExternalEditor, this));
-=======
-    childSetCommitCallback("lsl errors", &LLScriptEdCore::onErrorList, this);
-    childSetAction("Save_btn", boost::bind(&LLScriptEdCore::doSave,this,FALSE));
-    childSetAction("Edit_btn", boost::bind(&LLScriptEdCore::openInExternalEditor, this));
->>>>>>> e1623bb2
-
-    initMenu();
-
-    mSyntaxIDConnection = LLSyntaxIdLSL::getInstance()->addSyntaxIDCallback(boost::bind(&LLScriptEdCore::processKeywords, this));
-
-    // Intialise keyword highlighting for the current simulator's version of LSL
-    LLSyntaxIdLSL::getInstance()->initialize();
-    processKeywords();
-
-    mCommitCallbackRegistrar.add("FontSize.Set", boost::bind(&LLScriptEdCore::onChangeFontSize, this, _2));
-    mEnableCallbackRegistrar.add("FontSize.Check", boost::bind(&LLScriptEdCore::isFontSizeChecked, this, _2));
-
-    LLToggleableMenu *context_menu = LLUICtrlFactory::getInstance()->createFromFile<LLToggleableMenu>(
-        "menu_lsl_font_size.xml", gMenuHolder, LLViewerMenuHolderGL::child_registry_t::instance());
-    getChild<LLMenuButton>("font_btn")->setMenu(context_menu, LLMenuButton::MP_BOTTOM_LEFT, true);
-
-<<<<<<< HEAD
-	return true;
-=======
-    return TRUE;
->>>>>>> e1623bb2
-}
-
-void LLScriptEdCore::processKeywords()
-{
-    LL_DEBUGS("SyntaxLSL") << "Processing keywords" << LL_ENDL;
-    mEditor->clearSegments();
-    mEditor->initKeywords();
-    mEditor->loadKeywords();
-
-    string_vec_t primary_keywords;
-    string_vec_t secondary_keywords;
-    LLKeywordToken *token;
-    LLKeywords::keyword_iterator_t token_it;
-    for (token_it = mEditor->keywordsBegin(); token_it != mEditor->keywordsEnd(); ++token_it)
-    {
-        token = token_it->second;
-        if (token->getType() == LLKeywordToken::TT_FUNCTION)
-        {
-            primary_keywords.push_back( wstring_to_utf8str(token->getToken()) );
-        }
-        else
-        {
-            secondary_keywords.push_back( wstring_to_utf8str(token->getToken()) );
-        }
-    }
-    for (string_vec_t::const_iterator iter = primary_keywords.begin();
-         iter!= primary_keywords.end(); ++iter)
-    {
-        mFunctions->add(*iter);
-    }
-    for (string_vec_t::const_iterator iter = secondary_keywords.begin();
-         iter!= secondary_keywords.end(); ++iter)
-    {
-        mFunctions->add(*iter);
-    }
-}
-
-void LLScriptEdCore::initMenu()
-{
-<<<<<<< HEAD
-	// *TODO: Skinning - make these callbacks data driven
-	LLMenuItemCallGL* menuItem;
-	
-	menuItem = getChild<LLMenuItemCallGL>("Save");
-	menuItem->setClickCallback(boost::bind(&LLScriptEdCore::doSave, this, false));
-	menuItem->setEnableCallback(boost::bind(&LLScriptEdCore::hasChanged, this));
-	
-	menuItem = getChild<LLMenuItemCallGL>("Revert All Changes");
-	menuItem->setClickCallback(boost::bind(&LLScriptEdCore::onBtnUndoChanges, this));
-	menuItem->setEnableCallback(boost::bind(&LLScriptEdCore::hasChanged, this));
-=======
-    // *TODO: Skinning - make these callbacks data driven
-    LLMenuItemCallGL* menuItem;
-
-    menuItem = getChild<LLMenuItemCallGL>("Save");
-    menuItem->setClickCallback(boost::bind(&LLScriptEdCore::doSave, this, FALSE));
-    menuItem->setEnableCallback(boost::bind(&LLScriptEdCore::hasChanged, this));
->>>>>>> e1623bb2
-
-    menuItem = getChild<LLMenuItemCallGL>("Revert All Changes");
-    menuItem->setClickCallback(boost::bind(&LLScriptEdCore::onBtnUndoChanges, this));
-    menuItem->setEnableCallback(boost::bind(&LLScriptEdCore::hasChanged, this));
-
-    menuItem = getChild<LLMenuItemCallGL>("Undo");
-    menuItem->setClickCallback(boost::bind(&LLTextEditor::undo, mEditor));
-    menuItem->setEnableCallback(boost::bind(&LLTextEditor::canUndo, mEditor));
-
-    menuItem = getChild<LLMenuItemCallGL>("Redo");
-    menuItem->setClickCallback(boost::bind(&LLTextEditor::redo, mEditor));
-    menuItem->setEnableCallback(boost::bind(&LLTextEditor::canRedo, mEditor));
-
-    menuItem = getChild<LLMenuItemCallGL>("Cut");
-    menuItem->setClickCallback(boost::bind(&LLTextEditor::cut, mEditor));
-    menuItem->setEnableCallback(boost::bind(&LLTextEditor::canCut, mEditor));
-
-    menuItem = getChild<LLMenuItemCallGL>("Copy");
-    menuItem->setClickCallback(boost::bind(&LLTextEditor::copy, mEditor));
-    menuItem->setEnableCallback(boost::bind(&LLTextEditor::canCopy, mEditor));
-
-    menuItem = getChild<LLMenuItemCallGL>("Paste");
-    menuItem->setClickCallback(boost::bind(&LLTextEditor::paste, mEditor));
-    menuItem->setEnableCallback(boost::bind(&LLTextEditor::canPaste, mEditor));
-
-    menuItem = getChild<LLMenuItemCallGL>("Select All");
-    menuItem->setClickCallback(boost::bind(&LLTextEditor::selectAll, mEditor));
-    menuItem->setEnableCallback(boost::bind(&LLTextEditor::canSelectAll, mEditor));
-
-    menuItem = getChild<LLMenuItemCallGL>("Deselect");
-    menuItem->setClickCallback(boost::bind(&LLTextEditor::deselect, mEditor));
-    menuItem->setEnableCallback(boost::bind(&LLTextEditor::canDeselect, mEditor));
-
-    menuItem = getChild<LLMenuItemCallGL>("Search / Replace...");
-    menuItem->setClickCallback(boost::bind(&LLFloaterScriptSearch::show, this));
-
-    menuItem = getChild<LLMenuItemCallGL>("Go to line...");
-    menuItem->setClickCallback(boost::bind(&LLFloaterGotoLine::show, this));
-
-    menuItem = getChild<LLMenuItemCallGL>("Keyword Help...");
-    menuItem->setClickCallback(boost::bind(&LLScriptEdCore::onBtnDynamicHelp, this));
-
-    menuItem = getChild<LLMenuItemCallGL>("LoadFromFile");
-    menuItem->setClickCallback(boost::bind(&LLScriptEdCore::onBtnLoadFromFile, this));
-    menuItem->setEnableCallback(boost::bind(&LLScriptEdCore::enableLoadFromFileMenu, this));
-
-    menuItem = getChild<LLMenuItemCallGL>("SaveToFile");
-    menuItem->setClickCallback(boost::bind(&LLScriptEdCore::onBtnSaveToFile, this));
-    menuItem->setEnableCallback(boost::bind(&LLScriptEdCore::enableSaveToFileMenu, this));
-}
-
-void LLScriptEdCore::setScriptText(const std::string& text, bool is_valid)
-{
-    if (mEditor)
-    {
-        mEditor->setText(text);
-        mHasScriptData = is_valid;
-    }
-}
-
-void LLScriptEdCore::makeEditorPristine()
-{
-    if (mEditor)
-    {
-        mEditor->makePristine();
-    }
-}
-
-bool LLScriptEdCore::loadScriptText(const std::string& filename)
-{
-    if (filename.empty())
-    {
-        LL_WARNS() << "Empty file name" << LL_ENDL;
-        return false;
-    }
-
-    LLFILE* file = LLFile::fopen(filename, "rb");       /*Flawfinder: ignore*/
-    if (!file)
-    {
-        LL_WARNS() << "Error opening " << filename << LL_ENDL;
-        return false;
-    }
-
-    // read in the whole file
-    fseek(file, 0L, SEEK_END);
-    size_t file_length = (size_t) ftell(file);
-    fseek(file, 0L, SEEK_SET);
-    char* buffer = new char[file_length+1];
-    size_t nread = fread(buffer, 1, file_length, file);
-    if (nread < file_length)
-    {
-        LL_WARNS() << "Short read" << LL_ENDL;
-    }
-    buffer[nread] = '\0';
-    fclose(file);
-
-    std::string text = std::string(buffer);
-    LLStringUtil::replaceTabsWithSpaces(text, LLTextEditor::spacesPerTab());
-
-    mEditor->setText(text);
-    delete[] buffer;
-
-    return true;
-}
-
-bool LLScriptEdCore::writeToFile(const std::string& filename)
-{
-    LLFILE* fp = LLFile::fopen(filename, "wb");
-    if (!fp)
-    {
-        LL_WARNS() << "Unable to write to " << filename << LL_ENDL;
-
-        LLSD row;
-        row["columns"][0]["value"] = "Error writing to local file. Is your hard drive full?";
-        row["columns"][0]["font"] = "SANSSERIF_SMALL";
-        mErrorList->addElement(row);
-        return false;
-    }
-
-    std::string utf8text = mEditor->getText();
-
-    // Special case for a completely empty script - stuff in one space so it can store properly.  See SL-46889
-    if (utf8text.size() == 0)
-    {
-        utf8text = " ";
-    }
-
-    fputs(utf8text.c_str(), fp);
-    fclose(fp);
-    return true;
-}
-
-void LLScriptEdCore::sync()
-{
-    // Sync with external editor.
-    if (mLiveFile)
-    {
-        std::string tmp_file = mLiveFile->filename();
-        llstat s;
-        if (LLFile::stat(tmp_file, &s) == 0) // file exists
-        {
-            mLiveFile->ignoreNextUpdate();
-            writeToFile(tmp_file);
-        }
-    }
-}
-
-bool LLScriptEdCore::hasChanged()
-{
-    if (!mEditor) return false;
-
-    return ((!mEditor->isPristine() || mEnableSave) && mHasScriptData);
-}
-
-void LLScriptEdCore::draw()
-{
-<<<<<<< HEAD
-	bool script_changed	= hasChanged();
-	getChildView("Save_btn")->setEnabled(script_changed && !mScriptRemoved);
-
-	if( mEditor->hasFocus() )
-	{
-		S32 line = 0;
-		S32 column = 0;
-		mEditor->getCurrentLineAndColumn( &line, &column, false );  // don't include wordwrap
-		LLStringUtil::format_map_t args;
-		std::string cursor_pos;
-		args["[LINE]"] = llformat ("%d", line);
-		args["[COLUMN]"] = llformat ("%d", column);
-		cursor_pos = LLTrans::getString("CursorPos", args);
-		getChild<LLUICtrl>("line_col")->setValue(cursor_pos);
-	}
-	else
-	{
-		getChild<LLUICtrl>("line_col")->setValue(LLStringUtil::null);
-	}
-=======
-    BOOL script_changed = hasChanged();
-    getChildView("Save_btn")->setEnabled(script_changed && !mScriptRemoved);
-
-    if( mEditor->hasFocus() )
-    {
-        S32 line = 0;
-        S32 column = 0;
-        mEditor->getCurrentLineAndColumn( &line, &column, FALSE );  // don't include wordwrap
-        LLStringUtil::format_map_t args;
-        std::string cursor_pos;
-        args["[LINE]"] = llformat ("%d", line);
-        args["[COLUMN]"] = llformat ("%d", column);
-        cursor_pos = LLTrans::getString("CursorPos", args);
-        getChild<LLUICtrl>("line_col")->setValue(cursor_pos);
-    }
-    else
-    {
-        getChild<LLUICtrl>("line_col")->setValue(LLStringUtil::null);
-    }
->>>>>>> e1623bb2
-
-    updateDynamicHelp();
-
-    LLPanel::draw();
-}
-
-void LLScriptEdCore::updateDynamicHelp(bool immediate)
-{
-    LLFloater* help_floater = mLiveHelpHandle.get();
-    if (!help_floater) return;
-
-    // update back and forward buttons
-    LLButton* fwd_button = help_floater->getChild<LLButton>("fwd_btn");
-    LLButton* back_button = help_floater->getChild<LLButton>("back_btn");
-    LLMediaCtrl* browser = help_floater->getChild<LLMediaCtrl>("lsl_guide_html");
-    back_button->setEnabled(browser->canNavigateBack());
-    fwd_button->setEnabled(browser->canNavigateForward());
-
-    if (!immediate && !gSavedSettings.getBOOL("ScriptHelpFollowsCursor"))
-    {
-        return;
-    }
-
-    LLTextSegmentPtr segment = NULL;
-    std::vector<LLTextSegmentPtr> selected_segments;
-    mEditor->getSelectedSegments(selected_segments);
-    LLKeywordToken* token;
-    // try segments in selection range first
-    std::vector<LLTextSegmentPtr>::iterator segment_iter;
-    for (segment_iter = selected_segments.begin(); segment_iter != selected_segments.end(); ++segment_iter)
-    {
-        token = (*segment_iter)->getToken();
-        if(token && isKeyword(token))
-        {
-            segment = *segment_iter;
-            break;
-        }
-    }
-
-    // then try previous segment in case we just typed it
-    if (!segment)
-    {
-        const LLTextSegmentPtr test_segment = mEditor->getPreviousSegment();
-        token = test_segment->getToken();
-        if(token && isKeyword(token))
-        {
-            segment = test_segment;
-        }
-    }
-
-    if (segment)
-    {
-        if (segment->getToken() != mLastHelpToken)
-        {
-            mLastHelpToken = segment->getToken();
-            mLiveHelpTimer.start();
-        }
-        if (immediate || (mLiveHelpTimer.getStarted() && mLiveHelpTimer.getElapsedTimeF32() > LIVE_HELP_REFRESH_TIME))
-        {
-            // Use Wtext since segment's start/end are made for wstring and will
-            // result in a shift for case of multi-byte symbols inside std::string.
-            LLWString segment_text = mEditor->getWText().substr(segment->getStart(), segment->getEnd() - segment->getStart());
-            std::string help_string = wstring_to_utf8str(segment_text);
-            setHelpPage(help_string);
-            mLiveHelpTimer.stop();
-        }
-    }
-    else
-    {
-        if (immediate)
-        {
-            setHelpPage(LLStringUtil::null);
-        }
-    }
-}
-
-bool LLScriptEdCore::isKeyword(LLKeywordToken* token)
-{
-    switch(token->getType())
-    {
-        case LLKeywordToken::TT_CONSTANT:
-        case LLKeywordToken::TT_CONTROL:
-        case LLKeywordToken::TT_EVENT:
-        case LLKeywordToken::TT_FUNCTION:
-        case LLKeywordToken::TT_SECTION:
-        case LLKeywordToken::TT_TYPE:
-        case LLKeywordToken::TT_WORD:
-            return true;
-
-        default:
-            return false;
-    }
-}
-
-void LLScriptEdCore::setHelpPage(const std::string& help_string)
-{
-    LLFloater* help_floater = mLiveHelpHandle.get();
-    if (!help_floater) return;
-
-    LLMediaCtrl* web_browser = help_floater->getChild<LLMediaCtrl>("lsl_guide_html");
-    if (!web_browser) return;
-
-    LLComboBox* history_combo = help_floater->getChild<LLComboBox>("history_combo");
-    if (!history_combo) return;
-
-    LLUIString url_string = gSavedSettings.getString("LSLHelpURL");
-
-    url_string.setArg("[LSL_STRING]", help_string.empty() ? HELP_LSL_PORTAL_TOPIC : help_string);
-
-    addHelpItemToHistory(help_string);
-
-    web_browser->navigateTo(url_string);
-
-}
-
-
-void LLScriptEdCore::addHelpItemToHistory(const std::string& help_string)
-{
-    if (help_string.empty()) return;
-
-    LLFloater* help_floater = mLiveHelpHandle.get();
-    if (!help_floater) return;
-
-    LLComboBox* history_combo = help_floater->getChild<LLComboBox>("history_combo");
-    if (!history_combo) return;
-
-    // separate history items from full item list
-    if (mLiveHelpHistorySize == 0)
-    {
-        history_combo->addSeparator(ADD_TOP);
-    }
-    // delete all history items over history limit
-    while(mLiveHelpHistorySize > MAX_HISTORY_COUNT - 1)
-    {
-        history_combo->remove(mLiveHelpHistorySize - 1);
-        mLiveHelpHistorySize--;
-    }
-
-    history_combo->setSimple(help_string);
-    S32 index = history_combo->getCurrentIndex();
-
-    // if help string exists in the combo box
-    if (index >= 0)
-    {
-        S32 cur_index = history_combo->getCurrentIndex();
-        if (cur_index < mLiveHelpHistorySize)
-        {
-            // item found in history, bubble up to top
-            history_combo->remove(history_combo->getCurrentIndex());
-            mLiveHelpHistorySize--;
-        }
-    }
-    history_combo->add(help_string, LLSD(help_string), ADD_TOP);
-    history_combo->selectFirstItem();
-    mLiveHelpHistorySize++;
-}
-
-bool LLScriptEdCore::canClose()
-{
-<<<<<<< HEAD
-	if(mForceClose || !hasChanged() || mScriptRemoved)
-	{
-		return true;
-	}
-	else
-	{
-		if(!mSaveDialogShown)
-		{
-			mSaveDialogShown = true;
-			// Bring up view-modal dialog: Save changes? Yes, No, Cancel
-			LLNotificationsUtil::add("SaveChanges", LLSD(), LLSD(), boost::bind(&LLScriptEdCore::handleSaveChangesDialog, this, _1, _2));
-		}
-		return false;
-	}
-=======
-    if(mForceClose || !hasChanged() || mScriptRemoved)
-    {
-        return TRUE;
-    }
-    else
-    {
-        if(!mSaveDialogShown)
-        {
-            mSaveDialogShown = TRUE;
-            // Bring up view-modal dialog: Save changes? Yes, No, Cancel
-            LLNotificationsUtil::add("SaveChanges", LLSD(), LLSD(), boost::bind(&LLScriptEdCore::handleSaveChangesDialog, this, _1, _2));
-        }
-        return FALSE;
-    }
->>>>>>> e1623bb2
-}
-
-void LLScriptEdCore::setEnableEditing(bool enable)
-{
-    mEditor->setEnabled(enable);
-    getChildView("Edit_btn")->setEnabled(enable);
-}
-
-bool LLScriptEdCore::handleSaveChangesDialog(const LLSD& notification, const LLSD& response )
-{
-<<<<<<< HEAD
-	mSaveDialogShown = false;
-	S32 option = LLNotificationsUtil::getSelectedOption(notification, response);
-	switch( option )
-	{
-	case 0:  // "Yes"
-		// close after saving
-			doSave( true );
-		break;
-
-	case 1:  // "No"
-		mForceClose = true;
-		// This will close immediately because mForceClose is true, so we won't
-		// infinite loop with these dialogs. JC
-		((LLFloater*) getParent())->closeFloater();
-		break;
-
-	case 2: // "Cancel"
-	default:
-		// If we were quitting, we didn't really mean it.
-		LLAppViewer::instance()->abortQuit();
-		break;
-	}
-	return false;
-=======
-    mSaveDialogShown = FALSE;
-    S32 option = LLNotificationsUtil::getSelectedOption(notification, response);
-    switch( option )
-    {
-    case 0:  // "Yes"
-        // close after saving
-            doSave( TRUE );
-        break;
-
-    case 1:  // "No"
-        mForceClose = TRUE;
-        // This will close immediately because mForceClose is true, so we won't
-        // infinite loop with these dialogs. JC
-        ((LLFloater*) getParent())->closeFloater();
-        break;
-
-    case 2: // "Cancel"
-    default:
-        // If we were quitting, we didn't really mean it.
-        LLAppViewer::instance()->abortQuit();
-        break;
-    }
-    return false;
->>>>>>> e1623bb2
-}
-
-void LLScriptEdCore::onBtnDynamicHelp()
-{
-<<<<<<< HEAD
-	LLFloater* live_help_floater = mLiveHelpHandle.get();
-	if (!live_help_floater)
-	{
-		live_help_floater = new LLFloater(LLSD());
-		live_help_floater->buildFromFile("floater_lsl_guide.xml");
-		LLFloater* parent = dynamic_cast<LLFloater*>(getParent());
-		llassert(parent);
-		if (parent)
-			parent->addDependentFloater(live_help_floater, true);
-		live_help_floater->childSetCommitCallback("lock_check", onCheckLock, this);
-		live_help_floater->getChild<LLUICtrl>("lock_check")->setValue(gSavedSettings.getBOOL("ScriptHelpFollowsCursor"));
-		live_help_floater->childSetCommitCallback("history_combo", onHelpComboCommit, this);
-		live_help_floater->childSetAction("back_btn", onClickBack, this);
-		live_help_floater->childSetAction("fwd_btn", onClickForward, this);
-
-		LLMediaCtrl* browser = live_help_floater->getChild<LLMediaCtrl>("lsl_guide_html");
-		browser->setAlwaysRefresh(true);
-
-		LLComboBox* help_combo = live_help_floater->getChild<LLComboBox>("history_combo");
-		LLKeywordToken *token;
-		LLKeywords::keyword_iterator_t token_it;
-		for (token_it = mEditor->keywordsBegin(); 
-			 token_it != mEditor->keywordsEnd(); 
-			 ++token_it)
-		{
-			token = token_it->second;
-			help_combo->add(wstring_to_utf8str(token->getToken()));
-		}
-		help_combo->sortByName();
-
-		// re-initialize help variables
-		mLastHelpToken = NULL;
-		mLiveHelpHandle = live_help_floater->getHandle();
-		mLiveHelpHistorySize = 0;
-	}
-
-	bool visible = true;
-	bool take_focus = true;
-	live_help_floater->setVisible(visible);
-	live_help_floater->setFrontmost(take_focus);
-
-	updateDynamicHelp(true);
-}
-
-//static 
-=======
-    LLFloater* live_help_floater = mLiveHelpHandle.get();
-    if (!live_help_floater)
-    {
-        live_help_floater = new LLFloater(LLSD());
-        live_help_floater->buildFromFile("floater_lsl_guide.xml");
-        LLFloater* parent = dynamic_cast<LLFloater*>(getParent());
-        llassert(parent);
-        if (parent)
-            parent->addDependentFloater(live_help_floater, TRUE);
-        live_help_floater->childSetCommitCallback("lock_check", onCheckLock, this);
-        live_help_floater->getChild<LLUICtrl>("lock_check")->setValue(gSavedSettings.getBOOL("ScriptHelpFollowsCursor"));
-        live_help_floater->childSetCommitCallback("history_combo", onHelpComboCommit, this);
-        live_help_floater->childSetAction("back_btn", onClickBack, this);
-        live_help_floater->childSetAction("fwd_btn", onClickForward, this);
-
-        LLMediaCtrl* browser = live_help_floater->getChild<LLMediaCtrl>("lsl_guide_html");
-        browser->setAlwaysRefresh(TRUE);
-
-        LLComboBox* help_combo = live_help_floater->getChild<LLComboBox>("history_combo");
-        LLKeywordToken *token;
-        LLKeywords::keyword_iterator_t token_it;
-        for (token_it = mEditor->keywordsBegin();
-             token_it != mEditor->keywordsEnd();
-             ++token_it)
-        {
-            token = token_it->second;
-            help_combo->add(wstring_to_utf8str(token->getToken()));
-        }
-        help_combo->sortByName();
-
-        // re-initialize help variables
-        mLastHelpToken = NULL;
-        mLiveHelpHandle = live_help_floater->getHandle();
-        mLiveHelpHistorySize = 0;
-    }
-
-    BOOL visible = TRUE;
-    BOOL take_focus = TRUE;
-    live_help_floater->setVisible(visible);
-    live_help_floater->setFrontmost(take_focus);
-
-    updateDynamicHelp(TRUE);
-}
-
-//static
->>>>>>> e1623bb2
-void LLScriptEdCore::onClickBack(void* userdata)
-{
-    LLScriptEdCore* corep = (LLScriptEdCore*)userdata;
-    LLFloater* live_help_floater = corep->mLiveHelpHandle.get();
-    if (live_help_floater)
-    {
-        LLMediaCtrl* browserp = live_help_floater->getChild<LLMediaCtrl>("lsl_guide_html");
-        if (browserp)
-        {
-            browserp->navigateBack();
-        }
-    }
-}
-
-//static
-void LLScriptEdCore::onClickForward(void* userdata)
-{
-    LLScriptEdCore* corep = (LLScriptEdCore*)userdata;
-    LLFloater* live_help_floater = corep->mLiveHelpHandle.get();
-    if (live_help_floater)
-    {
-        LLMediaCtrl* browserp = live_help_floater->getChild<LLMediaCtrl>("lsl_guide_html");
-        if (browserp)
-        {
-            browserp->navigateForward();
-        }
-    }
-}
-
-// static
-void LLScriptEdCore::onCheckLock(LLUICtrl* ctrl, void* userdata)
-{
-    LLScriptEdCore* corep = (LLScriptEdCore*)userdata;
-
-    // clear out token any time we lock the frame, so we will refresh web page immediately when unlocked
-    gSavedSettings.setBOOL("ScriptHelpFollowsCursor", ctrl->getValue().asBoolean());
-
-    corep->mLastHelpToken = NULL;
-}
-
-// static
-void LLScriptEdCore::onBtnInsertSample(void* userdata)
-{
-    LLScriptEdCore* self = (LLScriptEdCore*) userdata;
-
-    // Insert sample code
-    self->mEditor->selectAll();
-    self->mEditor->cut();
-    self->mEditor->insertText(self->mSampleText);
-}
-
-// static
-void LLScriptEdCore::onHelpComboCommit(LLUICtrl* ctrl, void* userdata)
-{
-    LLScriptEdCore* corep = (LLScriptEdCore*)userdata;
-
-    LLFloater* live_help_floater = corep->mLiveHelpHandle.get();
-    if (live_help_floater)
-    {
-        std::string help_string = ctrl->getValue().asString();
-
-        corep->addHelpItemToHistory(help_string);
-
-        LLMediaCtrl* web_browser = live_help_floater->getChild<LLMediaCtrl>("lsl_guide_html");
-        LLUIString url_string = gSavedSettings.getString("LSLHelpURL");
-        url_string.setArg("[LSL_STRING]", help_string);
-        web_browser->navigateTo(url_string);
-    }
-}
-
-// static
-void LLScriptEdCore::onBtnInsertFunction(LLUICtrl *ui, void* userdata)
-{
-    LLScriptEdCore* self = (LLScriptEdCore*) userdata;
-
-<<<<<<< HEAD
-	// Insert sample code
-	if(self->mEditor->getEnabled())
-	{
-		self->mEditor->insertText(self->mFunctions->getSimple());
-	}
-	self->mEditor->setFocus(true);
-	self->setHelpPage(self->mFunctions->getSimple());
-=======
-    // Insert sample code
-    if(self->mEditor->getEnabled())
-    {
-        self->mEditor->insertText(self->mFunctions->getSimple());
-    }
-    self->mEditor->setFocus(TRUE);
-    self->setHelpPage(self->mFunctions->getSimple());
->>>>>>> e1623bb2
-}
-
-void LLScriptEdCore::doSave( bool close_after_save )
-{
-    add(LLStatViewer::LSL_SAVES, 1);
-
-    if( mSaveCallback )
-    {
-        mSaveCallback( mUserdata, close_after_save );
-    }
-}
-
-void LLScriptEdCore::openInExternalEditor()
-{
-    delete mLiveFile; // deletes file
-
-    // Generate a suitable filename
-    std::string script_name = mScriptName;
-    std::string forbidden_chars = "<>:\"\\/|?*";
-    for (std::string::iterator c = forbidden_chars.begin(); c != forbidden_chars.end(); c++)
-    {
-        script_name.erase(std::remove(script_name.begin(), script_name.end(), *c), script_name.end());
-    }
-    std::string filename = mContainer->getTmpFileName(script_name);
-
-    // Save the script to a temporary file.
-    if (!writeToFile(filename))
-    {
-        // In case some characters from script name are forbidden
-        // and not accounted for, name is too long or some other issue,
-        // try file that doesn't include script name
-        script_name.clear();
-        filename = mContainer->getTmpFileName(script_name);
-        writeToFile(filename);
-    }
-
-    // Start watching file changes.
-    mLiveFile = new LLLiveLSLFile(filename, boost::bind(&LLScriptEdContainer::onExternalChange, mContainer, _1));
-    mLiveFile->addToEventTimer();
-
-    // Open it in external editor.
-    {
-        LLExternalEditor ed;
-        LLExternalEditor::EErrorCode status;
-        std::string msg;
-
-        status = ed.setCommand("LL_SCRIPT_EDITOR");
-        if (status != LLExternalEditor::EC_SUCCESS)
-        {
-            if (status == LLExternalEditor::EC_NOT_SPECIFIED) // Use custom message for this error.
-            {
-                msg = LLTrans::getString("ExternalEditorNotSet");
-            }
-            else
-            {
-                msg = LLExternalEditor::getErrorMessage(status);
-            }
-
-            LLNotificationsUtil::add("GenericAlert", LLSD().with("MESSAGE", msg));
-            return;
-        }
-
-        status = ed.run(filename);
-        if (status != LLExternalEditor::EC_SUCCESS)
-        {
-            msg = LLExternalEditor::getErrorMessage(status);
-            LLNotificationsUtil::add("GenericAlert", LLSD().with("MESSAGE", msg));
-        }
-    }
-}
-
-void LLScriptEdCore::onBtnUndoChanges()
-{
-    if( !mEditor->tryToRevertToPristineState() )
-    {
-        LLNotificationsUtil::add("ScriptCannotUndo", LLSD(), LLSD(), boost::bind(&LLScriptEdCore::handleReloadFromServerDialog, this, _1, _2));
-    }
-}
-
-// static
-void LLScriptEdCore::onErrorList(LLUICtrl*, void* user_data)
-{
-<<<<<<< HEAD
-	LLScriptEdCore* self = (LLScriptEdCore*)user_data;
-	LLScrollListItem* item = self->mErrorList->getFirstSelected();
-	if(item)
-	{
-		// *FIX: replace with boost grep
-		S32 row = 0;
-		S32 column = 0;
-		const LLScrollListCell* cell = item->getColumn(0);
-		std::string line(cell->getValue().asString());
-		line.erase(0, 1);
-		LLStringUtil::replaceChar(line, ',',' ');
-		LLStringUtil::replaceChar(line, ')',' ');
-		sscanf(line.c_str(), "%d %d", &row, &column);
-		//LL_INFOS() << "LLScriptEdCore::onErrorList() - " << row << ", "
-		//<< column << LL_ENDL;
-		self->mEditor->setCursor(row, column);
-		self->mEditor->setFocus(true);
-	}
-=======
-    LLScriptEdCore* self = (LLScriptEdCore*)user_data;
-    LLScrollListItem* item = self->mErrorList->getFirstSelected();
-    if(item)
-    {
-        // *FIX: replace with boost grep
-        S32 row = 0;
-        S32 column = 0;
-        const LLScrollListCell* cell = item->getColumn(0);
-        std::string line(cell->getValue().asString());
-        line.erase(0, 1);
-        LLStringUtil::replaceChar(line, ',',' ');
-        LLStringUtil::replaceChar(line, ')',' ');
-        sscanf(line.c_str(), "%d %d", &row, &column);
-        //LL_INFOS() << "LLScriptEdCore::onErrorList() - " << row << ", "
-        //<< column << LL_ENDL;
-        self->mEditor->setCursor(row, column);
-        self->mEditor->setFocus(TRUE);
-    }
->>>>>>> e1623bb2
-}
-
-bool LLScriptEdCore::handleReloadFromServerDialog(const LLSD& notification, const LLSD& response )
-{
-<<<<<<< HEAD
-	S32 option = LLNotificationsUtil::getSelectedOption(notification, response);
-	switch( option )
-	{
-	case 0: // "Yes"
-		if( mLoadCallback )
-		{
-			setScriptText(getString("loading"), false);
-			mLoadCallback(mUserdata);
-		}
-		break;
-=======
-    S32 option = LLNotificationsUtil::getSelectedOption(notification, response);
-    switch( option )
-    {
-    case 0: // "Yes"
-        if( mLoadCallback )
-        {
-            setScriptText(getString("loading"), FALSE);
-            mLoadCallback(mUserdata);
-        }
-        break;
->>>>>>> e1623bb2
-
-    case 1: // "No"
-        break;
-
-    default:
-        llassert(0);
-        break;
-    }
-    return false;
-}
-
-void LLScriptEdCore::selectFirstError()
-{
-    // Select the first item;
-    mErrorList->selectFirstItem();
-    onErrorList(mErrorList, this);
-}
-
-
-struct LLEntryAndEdCore
-{
-    LLScriptEdCore* mCore;
-    LLEntryAndEdCore(LLScriptEdCore* core) :
-        mCore(core)
-        {}
-};
-
-void LLScriptEdCore::deleteBridges()
-{
-    S32 count = mBridges.size();
-    LLEntryAndEdCore* eandc;
-    for(S32 i = 0; i < count; i++)
-    {
-        eandc = mBridges.at(i);
-        delete eandc;
-        mBridges[i] = NULL;
-    }
-    mBridges.clear();
-}
-
-// virtual
-bool LLScriptEdCore::handleKeyHere(KEY key, MASK mask)
-{
-    bool just_control = MASK_CONTROL == (mask & MASK_MODIFIERS);
-
-<<<<<<< HEAD
-	if(('S' == key) && just_control)
-	{
-		if(mSaveCallback)
-		{
-			// don't close after saving
-			mSaveCallback(mUserdata, false);
-		}
-
-		return true;
-	}
-=======
-    if(('S' == key) && just_control)
-    {
-        if(mSaveCallback)
-        {
-            // don't close after saving
-            mSaveCallback(mUserdata, FALSE);
-        }
-
-        return TRUE;
-    }
->>>>>>> e1623bb2
-
-    if(('F' == key) && just_control)
-    {
-        if(mSearchReplaceCallback)
-        {
-            mSearchReplaceCallback(mUserdata);
-        }
-
-<<<<<<< HEAD
-		return true;
-	}
-
-	return false;
-=======
-        return TRUE;
-    }
-
-    return FALSE;
->>>>>>> e1623bb2
-}
-
-void LLScriptEdCore::onBtnLoadFromFile( void* data )
-{
-    LLFilePickerReplyThread::startPicker(boost::bind(&LLScriptEdCore::loadScriptFromFile, _1, data), LLFilePicker::FFLOAD_SCRIPT, false);
-}
-
-void LLScriptEdCore::loadScriptFromFile(const std::vector<std::string>& filenames, void* data)
-{
-    std::string filename = filenames[0];
-
-    llifstream fin(filename.c_str());
-
-    std::string line;
-    std::string text;
-    std::string linetotal;
-    while (!fin.eof())
-    {
-        getline(fin, line);
-        text += line;
-        if (!fin.eof())
-        {
-            text += "\n";
-        }
-    }
-    fin.close();
-
-    // Only replace the script if there is something to replace with.
-    LLScriptEdCore* self = (LLScriptEdCore*)data;
-    if (self && (text.length() > 0))
-    {
-        self->mEditor->selectAll();
-        LLWString script(utf8str_to_wstring(text));
-        self->mEditor->insertText(script);
-    }
-}
-
-void LLScriptEdCore::onBtnSaveToFile( void* userdata )
-{
-    add(LLStatViewer::LSL_SAVES, 1);
-
-    LLScriptEdCore* self = (LLScriptEdCore*) userdata;
-
-    if( self->mSaveCallback )
-    {
-        LLFilePickerReplyThread::startPicker(boost::bind(&LLScriptEdCore::saveScriptToFile, _1, userdata), LLFilePicker::FFSAVE_SCRIPT, self->mScriptName);
-    }
-}
-
-void LLScriptEdCore::saveScriptToFile(const std::vector<std::string>& filenames, void* data)
-{
-<<<<<<< HEAD
-	LLScriptEdCore* self = (LLScriptEdCore*)data;
-	if (self)
-	{
-		std::string filename = filenames[0];
-		std::string scriptText = self->mEditor->getText();
-		llofstream fout(filename.c_str());
-		fout << (scriptText);
-		fout.close();
-		self->mSaveCallback(self->mUserdata, false);
-	}
-=======
-    LLScriptEdCore* self = (LLScriptEdCore*)data;
-    if (self)
-    {
-        std::string filename = filenames[0];
-        std::string scriptText = self->mEditor->getText();
-        llofstream fout(filename.c_str());
-        fout << (scriptText);
-        fout.close();
-        self->mSaveCallback(self->mUserdata, FALSE);
-    }
->>>>>>> e1623bb2
-}
-
-bool LLScriptEdCore::canLoadOrSaveToFile( void* userdata )
-{
-    LLScriptEdCore* self = (LLScriptEdCore*) userdata;
-    return self->mEditor->canLoadOrSaveToFile();
-}
-
-// static
-bool LLScriptEdCore::enableSaveToFileMenu(void* userdata)
-{
-<<<<<<< HEAD
-	LLScriptEdCore* self = (LLScriptEdCore*)userdata;
-	if (!self || !self->mEditor) return false;
-	return self->mEditor->canLoadOrSaveToFile();
-=======
-    LLScriptEdCore* self = (LLScriptEdCore*)userdata;
-    if (!self || !self->mEditor) return FALSE;
-    return self->mEditor->canLoadOrSaveToFile();
->>>>>>> e1623bb2
-}
-
-// static
-bool LLScriptEdCore::enableLoadFromFileMenu(void* userdata)
-{
-<<<<<<< HEAD
-	LLScriptEdCore* self = (LLScriptEdCore*)userdata;
-	return (self && self->mEditor) ? self->mEditor->canLoadOrSaveToFile() : false;
-=======
-    LLScriptEdCore* self = (LLScriptEdCore*)userdata;
-    return (self && self->mEditor) ? self->mEditor->canLoadOrSaveToFile() : FALSE;
->>>>>>> e1623bb2
-}
-
-LLUUID LLScriptEdCore::getAssociatedExperience()const
-{
-    return mAssociatedExperience;
-}
-
-void LLScriptEdCore::onChangeFontSize(const LLSD &userdata)
-{
-    const std::string font_name = userdata.asString();
-    gSavedSettings.setString("LSLFontSizeName", font_name);
-}
-
-bool LLScriptEdCore::isFontSizeChecked(const LLSD &userdata)
-{
-    const std::string current_size_name = LLScriptEditor::getScriptFontSize();
-    const std::string size_name = userdata.asString();
-
-    return (size_name == current_size_name);
-}
-
-    void LLLiveLSLEditor::setExperienceIds( const LLSD& experience_ids )
-{
-    mExperienceIds=experience_ids;
-    updateExperiencePanel();
-}
-
-
-void LLLiveLSLEditor::updateExperiencePanel()
-{
-<<<<<<< HEAD
-	if(mScriptEd->getAssociatedExperience().isNull())
-	{
-		mExperienceEnabled->set(false);
-		mExperiences->setVisible(false);
-		if(mExperienceIds.size()>0)
-		{
-			mExperienceEnabled->setEnabled(true);
-			mExperienceEnabled->setToolTip(getString("add_experiences"));
-		}
-		else
-		{
-			mExperienceEnabled->setEnabled(false);
-			mExperienceEnabled->setToolTip(getString("no_experiences"));
-		}
-		getChild<LLButton>("view_profile")->setVisible(false);
-	}
-	else
-	{
-		mExperienceEnabled->setToolTip(getString("experience_enabled"));
-		mExperienceEnabled->setEnabled(getIsModifiable());
-		mExperiences->setVisible(true);
-		mExperienceEnabled->set(true);
-		getChild<LLButton>("view_profile")->setToolTip(getString("show_experience_profile"));
-		buildExperienceList();
-	}
-=======
-    if(mScriptEd->getAssociatedExperience().isNull())
-    {
-        mExperienceEnabled->set(FALSE);
-        mExperiences->setVisible(FALSE);
-        if(mExperienceIds.size()>0)
-        {
-            mExperienceEnabled->setEnabled(TRUE);
-            mExperienceEnabled->setToolTip(getString("add_experiences"));
-        }
-        else
-        {
-            mExperienceEnabled->setEnabled(FALSE);
-            mExperienceEnabled->setToolTip(getString("no_experiences"));
-        }
-        getChild<LLButton>("view_profile")->setVisible(FALSE);
-    }
-    else
-    {
-        mExperienceEnabled->setToolTip(getString("experience_enabled"));
-        mExperienceEnabled->setEnabled(getIsModifiable());
-        mExperiences->setVisible(TRUE);
-        mExperienceEnabled->set(TRUE);
-        getChild<LLButton>("view_profile")->setToolTip(getString("show_experience_profile"));
-        buildExperienceList();
-    }
->>>>>>> e1623bb2
-}
-
-void LLLiveLSLEditor::buildExperienceList()
-{
-    mExperiences->clearRows();
-    bool foundAssociated=false;
-    const LLUUID& associated = mScriptEd->getAssociatedExperience();
-    LLUUID last;
-    LLScrollListItem* item;
-    for(LLSD::array_const_iterator it = mExperienceIds.beginArray(); it != mExperienceIds.endArray(); ++it)
-    {
-        LLUUID id = it->asUUID();
-        EAddPosition position = ADD_BOTTOM;
-        if(id == associated)
-        {
-            foundAssociated = true;
-            position = ADD_TOP;
-        }
-
-        const LLSD& experience = LLExperienceCache::instance().get(id);
-        if(experience.isUndefined())
-        {
-            mExperiences->add(getString("loading"), id, position);
-            last = id;
-        }
-        else
-        {
-            std::string experience_name_string = experience[LLExperienceCache::NAME].asString();
-            if (experience_name_string.empty())
-            {
-                experience_name_string = LLTrans::getString("ExperienceNameUntitled");
-            }
-            mExperiences->add(experience_name_string, id, position);
-        }
-    }
-
-    if(!foundAssociated )
-    {
-        const LLSD& experience = LLExperienceCache::instance().get(associated);
-<<<<<<< HEAD
-		if(experience.isDefined())
-		{
-			std::string experience_name_string = experience[LLExperienceCache::NAME].asString();
-			if (experience_name_string.empty())
-			{
-				experience_name_string = LLTrans::getString("ExperienceNameUntitled");
-			}
-			item=mExperiences->add(experience_name_string, associated, ADD_TOP);
-		} 
-		else
-		{
-			item=mExperiences->add(getString("loading"), associated, ADD_TOP);
-			last = associated;
-		}
-		item->setEnabled(false);
-	}
-
-	if(last.notNull())
-	{
-		mExperiences->setEnabled(false);
-        LLExperienceCache::instance().get(last, boost::bind(&LLLiveLSLEditor::buildExperienceList, this));
-	}
-	else
-	{
-		mExperiences->setEnabled(true);
-		mExperiences->sortByName(true);
-		mExperiences->setCurrentByIndex(mExperiences->getCurrentIndex());
-		getChild<LLButton>("view_profile")->setVisible(true);
-	}
-=======
-        if(experience.isDefined())
-        {
-            std::string experience_name_string = experience[LLExperienceCache::NAME].asString();
-            if (experience_name_string.empty())
-            {
-                experience_name_string = LLTrans::getString("ExperienceNameUntitled");
-            }
-            item=mExperiences->add(experience_name_string, associated, ADD_TOP);
-        }
-        else
-        {
-            item=mExperiences->add(getString("loading"), associated, ADD_TOP);
-            last = associated;
-        }
-        item->setEnabled(FALSE);
-    }
-
-    if(last.notNull())
-    {
-        mExperiences->setEnabled(FALSE);
-        LLExperienceCache::instance().get(last, boost::bind(&LLLiveLSLEditor::buildExperienceList, this));
-    }
-    else
-    {
-        mExperiences->setEnabled(TRUE);
-        mExperiences->sortByName(TRUE);
-        mExperiences->setCurrentByIndex(mExperiences->getCurrentIndex());
-        getChild<LLButton>("view_profile")->setVisible(TRUE);
-    }
->>>>>>> e1623bb2
-}
-
-
-void LLScriptEdCore::setAssociatedExperience( const LLUUID& experience_id )
-{
-    mAssociatedExperience = experience_id;
-}
-
-
-
-void LLLiveLSLEditor::requestExperiences()
-{
-    if (!getIsModifiable())
-    {
-        return;
-    }
-
-    LLViewerRegion* region = gAgent.getRegion();
-    if (region)
-    {
-        std::string lookup_url=region->getCapability("GetCreatorExperiences");
-        if(!lookup_url.empty())
-        {
-            LLCoreHttpUtil::HttpCoroutineAdapter::completionCallback_t success =
-                boost::bind(&LLLiveLSLEditor::receiveExperienceIds, _1, getDerivedHandle<LLLiveLSLEditor>());
-
-            LLCoreHttpUtil::HttpCoroutineAdapter::callbackHttpGet(lookup_url, success);
-        }
-    }
-}
-
-/*static*/
-void LLLiveLSLEditor::receiveExperienceIds(LLSD result, LLHandle<LLLiveLSLEditor> hparent)
-{
-    LLLiveLSLEditor* parent = hparent.get();
-    if (!parent)
-        return;
-
-    parent->setExperienceIds(result["experience_ids"]);
-}
-
-
-/// ---------------------------------------------------------------------------
-/// LLScriptEdContainer
-/// ---------------------------------------------------------------------------
-
-LLScriptEdContainer::LLScriptEdContainer(const LLSD& key) :
-    LLPreview(key)
-,   mScriptEd(NULL)
-{
-}
-
-std::string LLScriptEdContainer::getTmpFileName(const std::string& script_name)
-{
-    // Take script inventory item id (within the object inventory)
-    // to consideration so that it's possible to edit multiple scripts
-    // in the same object inventory simultaneously (STORM-781).
-    std::string script_id = mObjectUUID.asString() + "_" + mItemUUID.asString();
-
-    // Use MD5 sum to make the file name shorter and not exceed maximum path length.
-    char script_id_hash_str[33];               /* Flawfinder: ignore */
-    LLMD5 script_id_hash((const U8 *)script_id.c_str());
-    script_id_hash.hex_digest(script_id_hash_str);
-
-    if (script_name.empty())
-    {
-        return std::string(LLFile::tmpdir()) + "sl_script_" + script_id_hash_str + ".lsl";
-    }
-    else
-    {
-        return std::string(LLFile::tmpdir()) + "sl_script_" + script_name + "_" + script_id_hash_str + ".lsl";
-    }
-}
-
-bool LLScriptEdContainer::onExternalChange(const std::string& filename)
-{
-    if (!mScriptEd->loadScriptText(filename))
-    {
-        return false;
-    }
-
-    // Disable sync to avoid recursive load->save->load calls.
-    saveIfNeeded(false);
-    return true;
-}
-
-<<<<<<< HEAD
-bool LLScriptEdContainer::handleKeyHere(KEY key, MASK mask) 
-=======
-BOOL LLScriptEdContainer::handleKeyHere(KEY key, MASK mask)
->>>>>>> e1623bb2
-{
-    if (('A' == key) && (MASK_CONTROL == (mask & MASK_MODIFIERS)))
-    {
-        mScriptEd->selectAll();
-        return true;
-    }
-
-    if (!LLPreview::handleKeyHere(key, mask))
-    {
-        return mScriptEd->handleKeyHere(key, mask);
-    }
-    return true;
-}
-
-/// ---------------------------------------------------------------------------
-/// LLPreviewLSL
-/// ---------------------------------------------------------------------------
-
-struct LLScriptSaveInfo
-{
-    LLUUID mItemUUID;
-    std::string mDescription;
-    LLTransactionID mTransactionID;
-
-    LLScriptSaveInfo(const LLUUID& uuid, const std::string& desc, LLTransactionID tid) :
-        mItemUUID(uuid), mDescription(desc),  mTransactionID(tid) {}
-};
-
-
-
-//static
-void* LLPreviewLSL::createScriptEdPanel(void* userdata)
-{
-
-    LLPreviewLSL *self = (LLPreviewLSL*)userdata;
-
-    self->mScriptEd =  new LLScriptEdCore(
-                                   self,
-                                   HELLO_LSL,
-                                   self->getHandle(),
-                                   LLPreviewLSL::onLoad,
-                                   LLPreviewLSL::onSave,
-                                   LLPreviewLSL::onSearchReplace,
-                                   self,
-                                   false,
-                                   0);
-    return self->mScriptEd;
-}
-
-
-LLPreviewLSL::LLPreviewLSL(const LLSD& key )
-:   LLScriptEdContainer(key),
-    mPendingUploads(0)
-{
-    mFactoryMap["script panel"] = LLCallbackMap(LLPreviewLSL::createScriptEdPanel, this);
-
-    mItemObserver = new LLScriptMovedObserver(this);
-}
-
-LLPreviewLSL::~LLPreviewLSL()
-{
-    delete mItemObserver;
-    mItemObserver = NULL;
-}
-
-// virtual
-bool LLPreviewLSL::postBuild()
-{
-    const LLInventoryItem* item = getItem();
-
-    llassert(item);
-    if (item)
-    {
-        getChild<LLUICtrl>("desc")->setValue(item->getDescription());
-
-        std::string item_path = get_category_path(item->getParentUUID());
-        getChild<LLUICtrl>("path_txt")->setValue(item_path);
-        getChild<LLUICtrl>("path_txt")->setToolTip(item_path);
-    }
-    childSetCommitCallback("desc", LLPreview::onText, this);
-    getChild<LLLineEditor>("desc")->setPrevalidate(&LLTextValidate::validateASCIIPrintableNoPipe);
-
-    return LLPreview::postBuild();
-}
-
-void LLPreviewLSL::draw()
-{
-<<<<<<< HEAD
-	const LLInventoryItem* item = getItem();
-	if(!item)
-	{
-		setTitle(LLTrans::getString("ScriptWasDeleted"));
-		mScriptEd->setItemRemoved(true);
-	}
-    else if (mDirty) 
-=======
-    const LLInventoryItem* item = getItem();
-    if(!item)
-    {
-        setTitle(LLTrans::getString("ScriptWasDeleted"));
-        mScriptEd->setItemRemoved(TRUE);
-    }
-    else if (mDirty)
->>>>>>> e1623bb2
-    {
-        std::string item_path = get_category_path(item->getParentUUID());
-        getChild<LLUICtrl>("path_txt")->setValue(item_path);
-        getChild<LLUICtrl>("path_txt")->setToolTip(item_path);
-    }
-    LLPreview::draw();
-}
-// virtual
-void LLPreviewLSL::callbackLSLCompileSucceeded()
-{
-    LL_INFOS() << "LSL Bytecode saved" << LL_ENDL;
-    mScriptEd->mErrorList->setCommentText(LLTrans::getString("CompileSuccessful"));
-    mScriptEd->mErrorList->setCommentText(LLTrans::getString("SaveComplete"));
-    closeIfNeeded();
-}
-
-// virtual
-void LLPreviewLSL::callbackLSLCompileFailed(const LLSD& compile_errors)
-{
-    LL_INFOS() << "Compile failed!" << LL_ENDL;
-
-    for(LLSD::array_const_iterator line = compile_errors.beginArray();
-        line < compile_errors.endArray();
-        line++)
-    {
-        LLSD row;
-        std::string error_message = line->asString();
-        LLStringUtil::stripNonprintable(error_message);
-        row["columns"][0]["value"] = error_message;
-        row["columns"][0]["font"] = "OCRA";
-        mScriptEd->mErrorList->addElement(row);
-    }
-    mScriptEd->selectFirstError();
-    closeIfNeeded();
-}
-
-void LLPreviewLSL::loadAsset()
-{
-<<<<<<< HEAD
-	// *HACK: we poke into inventory to see if it's there, and if so,
-	// then it might be part of the inventory library. If it's in the
-	// library, then you can see the script, but not modify it.
-	const LLInventoryItem* item = gInventory.getItem(mItemUUID);
-	bool is_library = item
-		&& !gInventory.isObjectDescendentOf(mItemUUID,
-											gInventory.getRootFolderID());
-	if(!item)
-	{
-		// do the more generic search.
-		getItem();
-	}
-	if(item)
-	{
-		bool is_copyable = gAgent.allowOperation(PERM_COPY, 
-								item->getPermissions(), GP_OBJECT_MANIPULATE);
-		bool is_modifiable = gAgent.allowOperation(PERM_MODIFY,
-								item->getPermissions(), GP_OBJECT_MANIPULATE);
-		if (gAgent.isGodlike() || (is_copyable && (is_modifiable || is_library)))
-		{
-			LLUUID* new_uuid = new LLUUID(mItemUUID);
-			gAssetStorage->getInvItemAsset(LLHost(),
-										gAgent.getID(),
-										gAgent.getSessionID(),
-										item->getPermissions().getOwner(),
-										LLUUID::null,
-										item->getUUID(),
-										item->getAssetUUID(),
-										item->getType(),
-										&LLPreviewLSL::onLoadComplete,
-										(void*)new_uuid,
-										true);
-			mAssetStatus = PREVIEW_ASSET_LOADING;
-		}
-		else
-		{
-			mScriptEd->setScriptText(mScriptEd->getString("can_not_view"), false);
-			mScriptEd->mEditor->makePristine();
-			mScriptEd->mFunctions->setEnabled(false);
-			mAssetStatus = PREVIEW_ASSET_LOADED;
-		}
-		getChildView("lock")->setVisible( !is_modifiable);
-		mScriptEd->getChildView("Insert...")->setEnabled(is_modifiable);
-	}
-	else
-	{
-		mScriptEd->setScriptText(std::string(HELLO_LSL), true);
-		mScriptEd->setEnableEditing(true);
-		mAssetStatus = PREVIEW_ASSET_LOADED;
-	}
-=======
-    // *HACK: we poke into inventory to see if it's there, and if so,
-    // then it might be part of the inventory library. If it's in the
-    // library, then you can see the script, but not modify it.
-    const LLInventoryItem* item = gInventory.getItem(mItemUUID);
-    BOOL is_library = item
-        && !gInventory.isObjectDescendentOf(mItemUUID,
-                                            gInventory.getRootFolderID());
-    if(!item)
-    {
-        // do the more generic search.
-        getItem();
-    }
-    if(item)
-    {
-        BOOL is_copyable = gAgent.allowOperation(PERM_COPY,
-                                item->getPermissions(), GP_OBJECT_MANIPULATE);
-        BOOL is_modifiable = gAgent.allowOperation(PERM_MODIFY,
-                                item->getPermissions(), GP_OBJECT_MANIPULATE);
-        if (gAgent.isGodlike() || (is_copyable && (is_modifiable || is_library)))
-        {
-            LLUUID* new_uuid = new LLUUID(mItemUUID);
-            gAssetStorage->getInvItemAsset(LLHost(),
-                                        gAgent.getID(),
-                                        gAgent.getSessionID(),
-                                        item->getPermissions().getOwner(),
-                                        LLUUID::null,
-                                        item->getUUID(),
-                                        item->getAssetUUID(),
-                                        item->getType(),
-                                        &LLPreviewLSL::onLoadComplete,
-                                        (void*)new_uuid,
-                                        TRUE);
-            mAssetStatus = PREVIEW_ASSET_LOADING;
-        }
-        else
-        {
-            mScriptEd->setScriptText(mScriptEd->getString("can_not_view"), FALSE);
-            mScriptEd->mEditor->makePristine();
-            mScriptEd->mFunctions->setEnabled(FALSE);
-            mAssetStatus = PREVIEW_ASSET_LOADED;
-        }
-        getChildView("lock")->setVisible( !is_modifiable);
-        mScriptEd->getChildView("Insert...")->setEnabled(is_modifiable);
-    }
-    else
-    {
-        mScriptEd->setScriptText(std::string(HELLO_LSL), TRUE);
-        mScriptEd->setEnableEditing(TRUE);
-        mAssetStatus = PREVIEW_ASSET_LOADED;
-    }
->>>>>>> e1623bb2
-}
-
-
-bool LLPreviewLSL::canClose()
-{
-    return mScriptEd->canClose();
-}
-
-void LLPreviewLSL::closeIfNeeded()
-{
-    // Find our window and close it if requested.
-    getWindow()->decBusyCount();
-    mPendingUploads--;
-    if (mPendingUploads <= 0 && mCloseAfterSave)
-    {
-        closeFloater();
-    }
-}
-
-void LLPreviewLSL::onSearchReplace(void* userdata)
-{
-    LLPreviewLSL* self = (LLPreviewLSL*)userdata;
-    LLScriptEdCore* sec = self->mScriptEd;
-    LLFloaterScriptSearch::show(sec);
-}
-
-// static
-void LLPreviewLSL::onLoad(void* userdata)
-{
-    LLPreviewLSL* self = (LLPreviewLSL*)userdata;
-    self->loadAsset();
-}
-
-// static
-void LLPreviewLSL::onSave(void* userdata, bool close_after_save)
-{
-    LLPreviewLSL* self = (LLPreviewLSL*)userdata;
-    self->mCloseAfterSave = close_after_save;
-    self->saveIfNeeded();
-}
-
-/*static*/
-void LLPreviewLSL::finishedLSLUpload(LLUUID itemId, LLSD response)
-{
-    // Find our window and close it if requested.
-    LLPreviewLSL* preview = LLFloaterReg::findTypedInstance<LLPreviewLSL>("preview_script", LLSD(itemId));
-    if (preview)
-    {
-        // Bytecode save completed
-        if (response["compiled"])
-        {
-            preview->callbackLSLCompileSucceeded();
-        }
-        else
-        {
-            preview->callbackLSLCompileFailed(response["errors"]);
-        }
-    }
-}
-
-bool LLPreviewLSL::failedLSLUpload(LLUUID itemId, LLUUID taskId, LLSD response, std::string reason)
-{
-    LLSD floater_key;
-    if (taskId.notNull())
-    {
-        floater_key["taskid"] = taskId;
-        floater_key["itemid"] = itemId;
-    }
-    else
-    {
-        floater_key = LLSD(itemId);
-    }
-
-    LLPreviewLSL* preview = LLFloaterReg::findTypedInstance<LLPreviewLSL>("preview_script", floater_key);
-    if (preview)
-    {
-        // unfreeze floater
-        LLSD errors;
-        errors.append(LLTrans::getString("UploadFailed") + reason);
-        preview->callbackLSLCompileFailed(errors);
-        return true;
-    }
-
-    return false;
-}
-
-// Save needs to compile the text in the buffer. If the compile
-// succeeds, then save both assets out to the database. If the compile
-// fails, go ahead and save the text anyway.
-void LLPreviewLSL::saveIfNeeded(bool sync /*= true*/)
-{
-    if (!mScriptEd->hasChanged())
-    {
-        return;
-    }
-
-    mPendingUploads = 0;
-    mScriptEd->mErrorList->deleteAllItems();
-    mScriptEd->mEditor->makePristine();
-
-    if (sync)
-    {
-        mScriptEd->sync();
-    }
-
-    if (!gAgent.getRegion()) return;
-    const LLInventoryItem *inv_item = getItem();
-    // save it out to asset server
-    std::string url = gAgent.getRegion()->getCapability("UpdateScriptAgent");
-    if(inv_item)
-    {
-        getWindow()->incBusyCount();
-        mPendingUploads++;
-        if (!url.empty())
-        {
-            std::string buffer(mScriptEd->mEditor->getText());
-
-            LLUUID old_asset_id = inv_item->getAssetUUID().isNull() ? mScriptEd->getAssetID() : inv_item->getAssetUUID();
-
-            LLResourceUploadInfo::ptr_t uploadInfo(std::make_shared<LLScriptAssetUpload>(mItemUUID, buffer,
-                [old_asset_id](LLUUID itemId, LLUUID, LLUUID, LLSD response) {
-                    LLFileSystem::removeFile(old_asset_id, LLAssetType::AT_LSL_TEXT);
-                    LLPreviewLSL::finishedLSLUpload(itemId, response);
-                },
-                LLPreviewLSL::failedLSLUpload));
-
-            LLViewerAssetUpload::EnqueueInventoryUpload(url, uploadInfo);
-        }
-    }
-}
-
-// static
-void LLPreviewLSL::onLoadComplete(const LLUUID& asset_uuid, LLAssetType::EType type,
-<<<<<<< HEAD
-								  void* user_data, S32 status, LLExtStat ext_status)
-{
-	LL_DEBUGS() << "LLPreviewLSL::onLoadComplete: got uuid " << asset_uuid
-		 << LL_ENDL;
-	LLUUID* item_uuid = (LLUUID*)user_data;
-	LLPreviewLSL* preview = LLFloaterReg::findTypedInstance<LLPreviewLSL>("preview_script", *item_uuid);
-	if( preview )
-	{
-		if(0 == status)
-		{
-			LLFileSystem file(asset_uuid, type);
-			S32 file_length = file.getSize();
-
-			std::vector<char> buffer(file_length+1);
-			file.read((U8*)&buffer[0], file_length);
-
-			// put a EOS at the end
-			buffer[file_length] = 0;
-			preview->mScriptEd->setScriptText(LLStringExplicit(&buffer[0]), true);
-			preview->mScriptEd->mEditor->makePristine();
-
-			std::string script_name = DEFAULT_SCRIPT_NAME;
-			LLInventoryItem* item = gInventory.getItem(*item_uuid);
-			bool is_modifiable = false;
-			if (item)
-			{
-				if (!item->getName().empty())
-				{
-					script_name = item->getName();
-				}
-				if (gAgent.allowOperation(PERM_MODIFY, item->getPermissions(), GP_OBJECT_MANIPULATE))
-				{
-					is_modifiable = true;
-				}
-			}
-			preview->mScriptEd->setScriptName(script_name);
-			preview->mScriptEd->setEnableEditing(is_modifiable);
-=======
-                                  void* user_data, S32 status, LLExtStat ext_status)
-{
-    LL_DEBUGS() << "LLPreviewLSL::onLoadComplete: got uuid " << asset_uuid
-         << LL_ENDL;
-    LLUUID* item_uuid = (LLUUID*)user_data;
-    LLPreviewLSL* preview = LLFloaterReg::findTypedInstance<LLPreviewLSL>("preview_script", *item_uuid);
-    if( preview )
-    {
-        if(0 == status)
-        {
-            LLFileSystem file(asset_uuid, type);
-            S32 file_length = file.getSize();
-
-            std::vector<char> buffer(file_length+1);
-            file.read((U8*)&buffer[0], file_length);
-
-            // put a EOS at the end
-            buffer[file_length] = 0;
-            preview->mScriptEd->setScriptText(LLStringExplicit(&buffer[0]), TRUE);
-            preview->mScriptEd->mEditor->makePristine();
-
-            std::string script_name = DEFAULT_SCRIPT_NAME;
-            LLInventoryItem* item = gInventory.getItem(*item_uuid);
-            BOOL is_modifiable = FALSE;
-            if (item)
-            {
-                if (!item->getName().empty())
-                {
-                    script_name = item->getName();
-                }
-                if (gAgent.allowOperation(PERM_MODIFY, item->getPermissions(), GP_OBJECT_MANIPULATE))
-                {
-                    is_modifiable = TRUE;
-                }
-            }
-            preview->mScriptEd->setScriptName(script_name);
-            preview->mScriptEd->setEnableEditing(is_modifiable);
->>>>>>> e1623bb2
-            preview->mScriptEd->setAssetID(asset_uuid);
-            preview->mAssetStatus = PREVIEW_ASSET_LOADED;
-        }
-        else
-        {
-            if( LL_ERR_ASSET_REQUEST_NOT_IN_DATABASE == status ||
-                LL_ERR_FILE_EMPTY == status)
-            {
-                LLNotificationsUtil::add("ScriptMissing");
-            }
-            else if (LL_ERR_INSUFFICIENT_PERMISSIONS == status)
-            {
-                LLNotificationsUtil::add("ScriptNoPermissions");
-            }
-            else
-            {
-                LLNotificationsUtil::add("UnableToLoadScript");
-            }
-
-            preview->mAssetStatus = PREVIEW_ASSET_ERROR;
-            LL_WARNS() << "Problem loading script: " << status << LL_ENDL;
-        }
-    }
-    delete item_uuid;
-}
-
-
-/// ---------------------------------------------------------------------------
-/// LLLiveLSLEditor
-/// ---------------------------------------------------------------------------
-
-
-//static
-void* LLLiveLSLEditor::createScriptEdPanel(void* userdata)
-{
-    LLLiveLSLEditor *self = (LLLiveLSLEditor*)userdata;
-
-    self->mScriptEd =  new LLScriptEdCore(
-                                   self,
-                                   HELLO_LSL,
-                                   self->getHandle(),
-                                   &LLLiveLSLEditor::onLoad,
-                                   &LLLiveLSLEditor::onSave,
-                                   &LLLiveLSLEditor::onSearchReplace,
-                                   self,
-                                   true,
-                                   0);
-    return self->mScriptEd;
-}
-
-
-LLLiveLSLEditor::LLLiveLSLEditor(const LLSD& key) :
-<<<<<<< HEAD
-	LLScriptEdContainer(key),
-	mAskedForRunningInfo(false),
-	mHaveRunningInfo(false),
-	mCloseAfterSave(false),
-	mPendingUploads(0),
-	mIsModifiable(false),
-	mIsNew(false),
-	mIsSaving(false),
-=======
-    LLScriptEdContainer(key),
-    mAskedForRunningInfo(FALSE),
-    mHaveRunningInfo(FALSE),
-    mCloseAfterSave(FALSE),
-    mPendingUploads(0),
-    mIsModifiable(FALSE),
-    mIsNew(false),
-    mIsSaving(FALSE),
->>>>>>> e1623bb2
-    mObjectName("")
-{
-    mFactoryMap["script ed panel"] = LLCallbackMap(LLLiveLSLEditor::createScriptEdPanel, this);
-}
-
-bool LLLiveLSLEditor::postBuild()
-{
-<<<<<<< HEAD
-	childSetCommitCallback("running", LLLiveLSLEditor::onRunningCheckboxClicked, this);
-	getChildView("running")->setEnabled(false);
-
-	childSetAction("Reset",&LLLiveLSLEditor::onReset,this);
-	getChildView("Reset")->setEnabled(true);
-
-	mMonoCheckbox =	getChild<LLCheckBoxCtrl>("mono");
-	childSetCommitCallback("mono", &LLLiveLSLEditor::onMonoCheckboxClicked, this);
-	getChildView("mono")->setEnabled(true);
-
-	mScriptEd->mEditor->makePristine();
-	mScriptEd->mEditor->setFocus(true);
-=======
-    childSetCommitCallback("running", LLLiveLSLEditor::onRunningCheckboxClicked, this);
-    getChildView("running")->setEnabled(FALSE);
-
-    childSetAction("Reset",&LLLiveLSLEditor::onReset,this);
-    getChildView("Reset")->setEnabled(TRUE);
-
-    mMonoCheckbox = getChild<LLCheckBoxCtrl>("mono");
-    childSetCommitCallback("mono", &LLLiveLSLEditor::onMonoCheckboxClicked, this);
-    getChildView("mono")->setEnabled(FALSE);
-
-    mScriptEd->mEditor->makePristine();
-    mScriptEd->mEditor->setFocus(TRUE);
-
-
-    mExperiences = getChild<LLComboBox>("Experiences...");
-    mExperiences->setCommitCallback(boost::bind(&LLLiveLSLEditor::experienceChanged, this));
-
-    mExperienceEnabled = getChild<LLCheckBoxCtrl>("enable_xp");
->>>>>>> e1623bb2
-
-    childSetCommitCallback("enable_xp", onToggleExperience, this);
-    childSetCommitCallback("view_profile", onViewProfile, this);
-
-
-    return LLPreview::postBuild();
-}
-
-// virtual
-void LLLiveLSLEditor::callbackLSLCompileSucceeded(const LLUUID& task_id,
-                                                  const LLUUID& item_id,
-                                                  bool is_script_running)
-{
-<<<<<<< HEAD
-	LL_DEBUGS() << "LSL Bytecode saved" << LL_ENDL;
-	mScriptEd->mErrorList->setCommentText(LLTrans::getString("CompileSuccessful"));
-	mScriptEd->mErrorList->setCommentText(LLTrans::getString("SaveComplete"));
-	getChild<LLCheckBoxCtrl>("running")->set(is_script_running);
-	mIsSaving = false;
-	closeIfNeeded();
-=======
-    LL_DEBUGS() << "LSL Bytecode saved" << LL_ENDL;
-    mScriptEd->mErrorList->setCommentText(LLTrans::getString("CompileSuccessful"));
-    mScriptEd->mErrorList->setCommentText(LLTrans::getString("SaveComplete"));
-    getChild<LLCheckBoxCtrl>("running")->set(is_script_running);
-    mIsSaving = FALSE;
-    closeIfNeeded();
->>>>>>> e1623bb2
-}
-
-// virtual
-void LLLiveLSLEditor::callbackLSLCompileFailed(const LLSD& compile_errors)
-{
-<<<<<<< HEAD
-	LL_DEBUGS() << "Compile failed!" << LL_ENDL;
-	for(LLSD::array_const_iterator line = compile_errors.beginArray();
-		line < compile_errors.endArray();
-		line++)
-	{
-		LLSD row;
-		std::string error_message = line->asString();
-		LLStringUtil::stripNonprintable(error_message);
-		row["columns"][0]["value"] = error_message;
-		// *TODO: change to "MONOSPACE" and change llfontgl.cpp?
-		row["columns"][0]["font"] = "OCRA";
-		mScriptEd->mErrorList->addElement(row);
-	}
-	mScriptEd->selectFirstError();
-	mIsSaving = false;
-	closeIfNeeded();
-=======
-    LL_DEBUGS() << "Compile failed!" << LL_ENDL;
-    for(LLSD::array_const_iterator line = compile_errors.beginArray();
-        line < compile_errors.endArray();
-        line++)
-    {
-        LLSD row;
-        std::string error_message = line->asString();
-        LLStringUtil::stripNonprintable(error_message);
-        row["columns"][0]["value"] = error_message;
-        // *TODO: change to "MONOSPACE" and change llfontgl.cpp?
-        row["columns"][0]["font"] = "OCRA";
-        mScriptEd->mErrorList->addElement(row);
-    }
-    mScriptEd->selectFirstError();
-    mIsSaving = FALSE;
-    closeIfNeeded();
->>>>>>> e1623bb2
-}
-
-void LLLiveLSLEditor::loadAsset()
-{
-<<<<<<< HEAD
-	//LL_INFOS() << "LLLiveLSLEditor::loadAsset()" << LL_ENDL;
-	if(!mIsNew)
-	{
-		LLViewerObject* object = gObjectList.findObject(mObjectUUID);
-		if(object)
-		{
-			LLViewerInventoryItem* item = dynamic_cast<LLViewerInventoryItem*>(object->getInventoryObject(mItemUUID));
-
-			if(item)
-			{
-				LLViewerRegion* region = object->getRegion();
-				std::string url = std::string();
-				if(region)
-				{
-					url = region->getCapability("GetMetadata");
-				}
-				LLExperienceCache::instance().fetchAssociatedExperience(item->getParentUUID(), item->getUUID(), url,
-					boost::bind(&LLLiveLSLEditor::setAssociatedExperience, getDerivedHandle<LLLiveLSLEditor>(), _1));
-
-				bool isGodlike = gAgent.isGodlike();
-				bool copyManipulate = gAgent.allowOperation(PERM_COPY, item->getPermissions(), GP_OBJECT_MANIPULATE);
-				mIsModifiable = gAgent.allowOperation(PERM_MODIFY, item->getPermissions(), GP_OBJECT_MANIPULATE);
-				
-				if(!isGodlike && (!copyManipulate || !mIsModifiable))
-				{
-					mItem = new LLViewerInventoryItem(item);
-					mScriptEd->setScriptText(getString("not_allowed"), false);
-					mScriptEd->mEditor->makePristine();
-					mScriptEd->enableSave(false);
-					mAssetStatus = PREVIEW_ASSET_LOADED;
-				}
-				else if(copyManipulate || isGodlike)
-				{
-					mItem = new LLViewerInventoryItem(item);
-					// request the text from the object
-				LLSD* user_data = new LLSD();
-				user_data->with("taskid", mObjectUUID).with("itemid", mItemUUID);
-					gAssetStorage->getInvItemAsset(object->getRegion()->getHost(),
-						gAgent.getID(),
-						gAgent.getSessionID(),
-						item->getPermissions().getOwner(),
-						object->getID(),
-						item->getUUID(),
-						item->getAssetUUID(),
-						item->getType(),
-						&LLLiveLSLEditor::onLoadComplete,
-						(void*)user_data,
-						true);
-					LLMessageSystem* msg = gMessageSystem;
-					msg->newMessageFast(_PREHASH_GetScriptRunning);
-					msg->nextBlockFast(_PREHASH_Script);
-					msg->addUUIDFast(_PREHASH_ObjectID, mObjectUUID);
-					msg->addUUIDFast(_PREHASH_ItemID, mItemUUID);
-					msg->sendReliable(object->getRegion()->getHost());
-					mAskedForRunningInfo = true;
-					mAssetStatus = PREVIEW_ASSET_LOADING;
-				}
-			}
-			
-			if(mItem.isNull())
-			{
-				mScriptEd->setScriptText(LLStringUtil::null, false);
-				mScriptEd->mEditor->makePristine();
-				mAssetStatus = PREVIEW_ASSET_LOADED;
-				mIsModifiable = false;
-			}
-
-			refreshFromItem();
-            getChild<LLUICtrl>("obj_name")->setValue(mObjectName);
-			// This is commented out, because we don't completely
-			// handle script exports yet.
-			/*
-			// request the exports from the object
-			gMessageSystem->newMessage("GetScriptExports");
-			gMessageSystem->nextBlock("ScriptBlock");
-			gMessageSystem->addUUID("AgentID", gAgent.getID());
-			U32 local_id = object->getLocalID();
-			gMessageSystem->addData("LocalID", &local_id);
-			gMessageSystem->addUUID("ItemID", mItemUUID);
-			LLHost host(object->getRegion()->getIP(),
-						object->getRegion()->getPort());
-			gMessageSystem->sendReliable(host);
-			*/
-		}
-	}
-	else
-	{
-		mScriptEd->setScriptText(std::string(HELLO_LSL), true);
-		mScriptEd->enableSave(false);
-		LLPermissions perm;
-		perm.init(gAgent.getID(), gAgent.getID(), LLUUID::null, gAgent.getGroupID());
-		perm.initMasks(PERM_ALL, PERM_ALL, PERM_NONE, PERM_NONE, PERM_MOVE | PERM_TRANSFER);
-		mItem = new LLViewerInventoryItem(mItemUUID,
-										  mObjectUUID,
-										  perm,
-										  LLUUID::null,
-										  LLAssetType::AT_LSL_TEXT,
-										  LLInventoryType::IT_LSL,
-										  DEFAULT_SCRIPT_NAME,
-										  DEFAULT_SCRIPT_DESC,
-										  LLSaleInfo::DEFAULT,
-										  LLInventoryItemFlags::II_FLAGS_NONE,
-										  time_corrected());
-		mAssetStatus = PREVIEW_ASSET_LOADED;
-	}
-
-	requestExperiences();
-=======
-    //LL_INFOS() << "LLLiveLSLEditor::loadAsset()" << LL_ENDL;
-    if(!mIsNew)
-    {
-        LLViewerObject* object = gObjectList.findObject(mObjectUUID);
-        if(object)
-        {
-            LLViewerInventoryItem* item = dynamic_cast<LLViewerInventoryItem*>(object->getInventoryObject(mItemUUID));
-
-            if(item)
-            {
-                LLViewerRegion* region = object->getRegion();
-                std::string url = std::string();
-                if(region)
-                {
-                    url = region->getCapability("GetMetadata");
-                }
-                LLExperienceCache::instance().fetchAssociatedExperience(item->getParentUUID(), item->getUUID(), url,
-                    boost::bind(&LLLiveLSLEditor::setAssociatedExperience, getDerivedHandle<LLLiveLSLEditor>(), _1));
-
-                bool isGodlike = gAgent.isGodlike();
-                bool copyManipulate = gAgent.allowOperation(PERM_COPY, item->getPermissions(), GP_OBJECT_MANIPULATE);
-                mIsModifiable = gAgent.allowOperation(PERM_MODIFY, item->getPermissions(), GP_OBJECT_MANIPULATE);
-
-                if(!isGodlike && (!copyManipulate || !mIsModifiable))
-                {
-                    mItem = new LLViewerInventoryItem(item);
-                    mScriptEd->setScriptText(getString("not_allowed"), FALSE);
-                    mScriptEd->mEditor->makePristine();
-                    mScriptEd->enableSave(FALSE);
-                    mAssetStatus = PREVIEW_ASSET_LOADED;
-                }
-                else if(copyManipulate || isGodlike)
-                {
-                    mItem = new LLViewerInventoryItem(item);
-                    // request the text from the object
-                LLSD* user_data = new LLSD();
-                user_data->with("taskid", mObjectUUID).with("itemid", mItemUUID);
-                    gAssetStorage->getInvItemAsset(object->getRegion()->getHost(),
-                        gAgent.getID(),
-                        gAgent.getSessionID(),
-                        item->getPermissions().getOwner(),
-                        object->getID(),
-                        item->getUUID(),
-                        item->getAssetUUID(),
-                        item->getType(),
-                        &LLLiveLSLEditor::onLoadComplete,
-                        (void*)user_data,
-                        TRUE);
-                    LLMessageSystem* msg = gMessageSystem;
-                    msg->newMessageFast(_PREHASH_GetScriptRunning);
-                    msg->nextBlockFast(_PREHASH_Script);
-                    msg->addUUIDFast(_PREHASH_ObjectID, mObjectUUID);
-                    msg->addUUIDFast(_PREHASH_ItemID, mItemUUID);
-                    msg->sendReliable(object->getRegion()->getHost());
-                    mAskedForRunningInfo = TRUE;
-                    mAssetStatus = PREVIEW_ASSET_LOADING;
-                }
-            }
-
-            if(mItem.isNull())
-            {
-                mScriptEd->setScriptText(LLStringUtil::null, FALSE);
-                mScriptEd->mEditor->makePristine();
-                mAssetStatus = PREVIEW_ASSET_LOADED;
-                mIsModifiable = FALSE;
-            }
-
-            refreshFromItem();
-            getChild<LLUICtrl>("obj_name")->setValue(mObjectName);
-            // This is commented out, because we don't completely
-            // handle script exports yet.
-            /*
-            // request the exports from the object
-            gMessageSystem->newMessage("GetScriptExports");
-            gMessageSystem->nextBlock("ScriptBlock");
-            gMessageSystem->addUUID("AgentID", gAgent.getID());
-            U32 local_id = object->getLocalID();
-            gMessageSystem->addData("LocalID", &local_id);
-            gMessageSystem->addUUID("ItemID", mItemUUID);
-            LLHost host(object->getRegion()->getIP(),
-                        object->getRegion()->getPort());
-            gMessageSystem->sendReliable(host);
-            */
-        }
-    }
-    else
-    {
-        mScriptEd->setScriptText(std::string(HELLO_LSL), TRUE);
-        mScriptEd->enableSave(FALSE);
-        LLPermissions perm;
-        perm.init(gAgent.getID(), gAgent.getID(), LLUUID::null, gAgent.getGroupID());
-        perm.initMasks(PERM_ALL, PERM_ALL, PERM_NONE, PERM_NONE, PERM_MOVE | PERM_TRANSFER);
-        mItem = new LLViewerInventoryItem(mItemUUID,
-                                          mObjectUUID,
-                                          perm,
-                                          LLUUID::null,
-                                          LLAssetType::AT_LSL_TEXT,
-                                          LLInventoryType::IT_LSL,
-                                          DEFAULT_SCRIPT_NAME,
-                                          DEFAULT_SCRIPT_DESC,
-                                          LLSaleInfo::DEFAULT,
-                                          LLInventoryItemFlags::II_FLAGS_NONE,
-                                          time_corrected());
-        mAssetStatus = PREVIEW_ASSET_LOADED;
-    }
-
-    requestExperiences();
->>>>>>> e1623bb2
-}
-
-// static
-void LLLiveLSLEditor::onLoadComplete(const LLUUID& asset_id,
-<<<<<<< HEAD
-									 LLAssetType::EType type,
-									 void* user_data, S32 status, LLExtStat ext_status)
-{
-	LL_DEBUGS() << "LLLiveLSLEditor::onLoadComplete: got uuid " << asset_id
-		 << LL_ENDL;
-	LLSD* floater_key = (LLSD*)user_data;
-	
-	LLLiveLSLEditor* instance = LLFloaterReg::findTypedInstance<LLLiveLSLEditor>("preview_scriptedit", *floater_key);
-	
-	if(instance )
-	{
-		if( LL_ERR_NOERR == status )
-		{
-			instance->loadScriptText(asset_id, type);
-			instance->mScriptEd->setEnableEditing(true);
-			instance->mAssetStatus = PREVIEW_ASSET_LOADED;
-=======
-                                     LLAssetType::EType type,
-                                     void* user_data, S32 status, LLExtStat ext_status)
-{
-    LL_DEBUGS() << "LLLiveLSLEditor::onLoadComplete: got uuid " << asset_id
-         << LL_ENDL;
-    LLSD* floater_key = (LLSD*)user_data;
-
-    LLLiveLSLEditor* instance = LLFloaterReg::findTypedInstance<LLLiveLSLEditor>("preview_scriptedit", *floater_key);
-
-    if(instance )
-    {
-        if( LL_ERR_NOERR == status )
-        {
-            instance->loadScriptText(asset_id, type);
-            instance->mScriptEd->setEnableEditing(TRUE);
-            instance->mAssetStatus = PREVIEW_ASSET_LOADED;
->>>>>>> e1623bb2
-            instance->mScriptEd->setAssetID(asset_id);
-        }
-        else
-        {
-            if( LL_ERR_ASSET_REQUEST_NOT_IN_DATABASE == status ||
-                LL_ERR_FILE_EMPTY == status)
-            {
-                LLNotificationsUtil::add("ScriptMissing");
-            }
-            else if (LL_ERR_INSUFFICIENT_PERMISSIONS == status)
-            {
-                LLNotificationsUtil::add("ScriptNoPermissions");
-            }
-            else
-            {
-                LLNotificationsUtil::add("UnableToLoadScript");
-            }
-            instance->mAssetStatus = PREVIEW_ASSET_ERROR;
-        }
-    }
-
-    delete floater_key;
-}
-
-void LLLiveLSLEditor::loadScriptText(const LLUUID &uuid, LLAssetType::EType type)
-{
-    LLFileSystem file(uuid, type);
-    S32 file_length = file.getSize();
-    std::vector<char> buffer(file_length + 1);
-    file.read((U8*)&buffer[0], file_length);
-
-    if (file.getLastBytesRead() != file_length ||
-        file_length <= 0)
-    {
-        LL_WARNS() << "Error reading " << uuid << ":" << type << LL_ENDL;
-    }
-
-    buffer[file_length] = '\0';
-
-<<<<<<< HEAD
-	mScriptEd->setScriptText(LLStringExplicit(&buffer[0]), true);
-	mScriptEd->makeEditorPristine();
-=======
-    mScriptEd->setScriptText(LLStringExplicit(&buffer[0]), TRUE);
-    mScriptEd->makeEditorPristine();
->>>>>>> e1623bb2
-
-    std::string script_name = DEFAULT_SCRIPT_NAME;
-    const LLInventoryItem* inv_item = getItem();
-
-    if(inv_item)
-    {
-        script_name = inv_item->getName();
-    }
-    mScriptEd->setScriptName(script_name);
-}
-
-
-void LLLiveLSLEditor::onRunningCheckboxClicked( LLUICtrl*, void* userdata )
-{
-<<<<<<< HEAD
-	LLLiveLSLEditor* self = (LLLiveLSLEditor*) userdata;
-	LLViewerObject* object = gObjectList.findObject( self->mObjectUUID );
-	LLCheckBoxCtrl* runningCheckbox = self->getChild<LLCheckBoxCtrl>("running");
-	bool running =  runningCheckbox->get();
-	//self->mRunningCheckbox->get();
-	if( object )
-	{
-		LLMessageSystem* msg = gMessageSystem;
-		msg->newMessageFast(_PREHASH_SetScriptRunning);
-		msg->nextBlockFast(_PREHASH_AgentData);
-		msg->addUUIDFast(_PREHASH_AgentID, gAgent.getID());
-		msg->addUUIDFast(_PREHASH_SessionID, gAgent.getSessionID());
-		msg->nextBlockFast(_PREHASH_Script);
-		msg->addUUIDFast(_PREHASH_ObjectID, self->mObjectUUID);
-		msg->addUUIDFast(_PREHASH_ItemID, self->mItemUUID);
-		msg->addBOOLFast(_PREHASH_Running, running);
-		msg->sendReliable(object->getRegion()->getHost());
-	}
-	else
-	{
-		runningCheckbox->set(!running);
-		LLNotificationsUtil::add("CouldNotStartStopScript");
-	}
-=======
-    LLLiveLSLEditor* self = (LLLiveLSLEditor*) userdata;
-    LLViewerObject* object = gObjectList.findObject( self->mObjectUUID );
-    LLCheckBoxCtrl* runningCheckbox = self->getChild<LLCheckBoxCtrl>("running");
-    BOOL running =  runningCheckbox->get();
-    //self->mRunningCheckbox->get();
-    if( object )
-    {
-        LLMessageSystem* msg = gMessageSystem;
-        msg->newMessageFast(_PREHASH_SetScriptRunning);
-        msg->nextBlockFast(_PREHASH_AgentData);
-        msg->addUUIDFast(_PREHASH_AgentID, gAgent.getID());
-        msg->addUUIDFast(_PREHASH_SessionID, gAgent.getSessionID());
-        msg->nextBlockFast(_PREHASH_Script);
-        msg->addUUIDFast(_PREHASH_ObjectID, self->mObjectUUID);
-        msg->addUUIDFast(_PREHASH_ItemID, self->mItemUUID);
-        msg->addBOOLFast(_PREHASH_Running, running);
-        msg->sendReliable(object->getRegion()->getHost());
-    }
-    else
-    {
-        runningCheckbox->set(!running);
-        LLNotificationsUtil::add("CouldNotStartStopScript");
-    }
->>>>>>> e1623bb2
-}
-
-void LLLiveLSLEditor::onReset(void *userdata)
-{
-    LLLiveLSLEditor* self = (LLLiveLSLEditor*) userdata;
-
-    LLViewerObject* object = gObjectList.findObject( self->mObjectUUID );
-    if(object)
-    {
-        LLMessageSystem* msg = gMessageSystem;
-        msg->newMessageFast(_PREHASH_ScriptReset);
-        msg->nextBlockFast(_PREHASH_AgentData);
-        msg->addUUIDFast(_PREHASH_AgentID, gAgent.getID());
-        msg->addUUIDFast(_PREHASH_SessionID, gAgent.getSessionID());
-        msg->nextBlockFast(_PREHASH_Script);
-        msg->addUUIDFast(_PREHASH_ObjectID, self->mObjectUUID);
-        msg->addUUIDFast(_PREHASH_ItemID, self->mItemUUID);
-        msg->sendReliable(object->getRegion()->getHost());
-    }
-    else
-    {
-        LLNotificationsUtil::add("CouldNotStartStopScript");
-    }
-}
-
-void LLLiveLSLEditor::draw()
-{
-<<<<<<< HEAD
-	LLViewerObject* object = gObjectList.findObject(mObjectUUID);
-	LLCheckBoxCtrl* runningCheckbox = getChild<LLCheckBoxCtrl>( "running");
-	if(object && mAskedForRunningInfo && mHaveRunningInfo)
-	{
-		if(object->permAnyOwner())
-		{
-			runningCheckbox->setLabel(getString("script_running"));
-			runningCheckbox->setEnabled(!mIsSaving);
-		}
-		else
-		{
-			runningCheckbox->setLabel(getString("public_objects_can_not_run"));
-			runningCheckbox->setEnabled(false);
-
-			// *FIX: Set it to false so that the ui is correct for
-			// a box that is released to public. It could be
-			// incorrect after a release/claim cycle, but will be
-			// correct after clicking on it.
-			runningCheckbox->set(false);
-			mMonoCheckbox->set(false);
-		}
-	}
-	else if(!object)
-	{
-		// HACK: Display this information in the title bar.
-		// Really ought to put in main window.
-		setTitle(LLTrans::getString("ObjectOutOfRange"));
-		runningCheckbox->setEnabled(false);
-		mMonoCheckbox->setEnabled(false);
-		// object may have fallen out of range.
-		mHaveRunningInfo = false;
-	}
-
-	LLPreview::draw();
-=======
-    LLViewerObject* object = gObjectList.findObject(mObjectUUID);
-    LLCheckBoxCtrl* runningCheckbox = getChild<LLCheckBoxCtrl>( "running");
-    if(object && mAskedForRunningInfo && mHaveRunningInfo)
-    {
-        if(object->permAnyOwner())
-        {
-            runningCheckbox->setLabel(getString("script_running"));
-            runningCheckbox->setEnabled(!mIsSaving);
-        }
-        else
-        {
-            runningCheckbox->setLabel(getString("public_objects_can_not_run"));
-            runningCheckbox->setEnabled(FALSE);
-
-            // *FIX: Set it to false so that the ui is correct for
-            // a box that is released to public. It could be
-            // incorrect after a release/claim cycle, but will be
-            // correct after clicking on it.
-            runningCheckbox->set(FALSE);
-            mMonoCheckbox->set(FALSE);
-        }
-    }
-    else if(!object)
-    {
-        // HACK: Display this information in the title bar.
-        // Really ought to put in main window.
-        setTitle(LLTrans::getString("ObjectOutOfRange"));
-        runningCheckbox->setEnabled(FALSE);
-        mMonoCheckbox->setEnabled(FALSE);
-        // object may have fallen out of range.
-        mHaveRunningInfo = FALSE;
-    }
-
-    LLPreview::draw();
->>>>>>> e1623bb2
-}
-
-
-void LLLiveLSLEditor::onSearchReplace(void* userdata)
-{
-    LLLiveLSLEditor* self = (LLLiveLSLEditor*)userdata;
-
-    LLScriptEdCore* sec = self->mScriptEd;
-    LLFloaterScriptSearch::show(sec);
-}
-
-struct LLLiveLSLSaveData
-{
-<<<<<<< HEAD
-	LLLiveLSLSaveData(const LLUUID& id, const LLViewerInventoryItem* item, bool active);
-	LLUUID mSaveObjectID;
-	LLPointer<LLViewerInventoryItem> mItem;
-	bool mActive;
-};
-
-LLLiveLSLSaveData::LLLiveLSLSaveData(const LLUUID& id,
-									 const LLViewerInventoryItem* item,
-									 bool active) :
-	mSaveObjectID(id),
-	mActive(active)
-=======
-    LLLiveLSLSaveData(const LLUUID& id, const LLViewerInventoryItem* item, BOOL active);
-    LLUUID mSaveObjectID;
-    LLPointer<LLViewerInventoryItem> mItem;
-    BOOL mActive;
-};
-
-LLLiveLSLSaveData::LLLiveLSLSaveData(const LLUUID& id,
-                                     const LLViewerInventoryItem* item,
-                                     BOOL active) :
-    mSaveObjectID(id),
-    mActive(active)
->>>>>>> e1623bb2
-{
-    llassert(item);
-    mItem = new LLViewerInventoryItem(item);
-}
-
-/*static*/
-void LLLiveLSLEditor::finishLSLUpload(LLUUID itemId, LLUUID taskId, LLUUID newAssetId, LLSD response, bool isRunning)
-{
-    LLSD floater_key;
-    floater_key["taskid"] = taskId;
-    floater_key["itemid"] = itemId;
-
-    LLLiveLSLEditor* preview = LLFloaterReg::findTypedInstance<LLLiveLSLEditor>("preview_scriptedit", floater_key);
-    if (preview)
-    {
-        preview->mItem->setAssetUUID(newAssetId);
-        preview->mScriptEd->setAssetID(newAssetId);
-
-        // Bytecode save completed
-        if (response["compiled"])
-        {
-            preview->callbackLSLCompileSucceeded(taskId, itemId, isRunning);
-        }
-        else
-        {
-            preview->callbackLSLCompileFailed(response["errors"]);
-        }
-    }
-}
-
-// virtual
-void LLLiveLSLEditor::saveIfNeeded(bool sync /*= true*/)
-{
-<<<<<<< HEAD
-	LLViewerObject* object = gObjectList.findObject(mObjectUUID);
-	if (!object)
-	{
-		LLNotificationsUtil::add("SaveScriptFailObjectNotFound");
-		return;
-	}
-=======
-    LLViewerObject* object = gObjectList.findObject(mObjectUUID);
-    if(!object)
-    {
-        LLNotificationsUtil::add("SaveScriptFailObjectNotFound");
-        return;
-    }
->>>>>>> e1623bb2
-
-    if (mItem.isNull() || !mItem->isFinished())
-    {
-        // $NOTE: While the error message may not be exactly correct,
-        // it's pretty close.
-        LLNotificationsUtil::add("SaveScriptFailObjectNotFound");
-        return;
-    }
-
-    // get the latest info about it. We used to be losing the script
-    // name on save, because the viewer object version of the item,
-    // and the editor version would get out of synch. Here's a good
-    // place to synch them back up.
-    LLInventoryItem* inv_item = dynamic_cast<LLInventoryItem*>(object->getInventoryObject(mItemUUID));
-    if (inv_item)
-    {
-        mItem->copyItem(inv_item);
-    }
-
-    // Don't need to save if we're pristine
-    if (!mScriptEd->hasChanged())
-    {
-        return;
-    }
-
-    mPendingUploads = 0;
-
-    // save the script
-    mScriptEd->enableSave(false);
-    mScriptEd->mEditor->makePristine();
-    mScriptEd->mErrorList->deleteAllItems();
-    mScriptEd->mEditor->makePristine();
-
-    if (sync)
-    {
-        mScriptEd->sync();
-    }
-
-    bool isRunning = getChild<LLCheckBoxCtrl>("running")->get();
-    getWindow()->incBusyCount();
-    mPendingUploads++;
-
-    std::string url = object->getRegion()->getCapability("UpdateScriptTask");
-
-    if (!url.empty())
-    {
-        std::string buffer(mScriptEd->mEditor->getText());
-        LLUUID old_asset_id = mScriptEd->getAssetID();
-
-        LLResourceUploadInfo::ptr_t uploadInfo(std::make_shared<LLScriptAssetUpload>(mObjectUUID, mItemUUID,
-                monoChecked() ? LLScriptAssetUpload::MONO : LLScriptAssetUpload::LSL2,
-                isRunning, mScriptEd->getAssociatedExperience(), buffer,
-                [isRunning, old_asset_id](LLUUID itemId, LLUUID taskId, LLUUID newAssetId, LLSD response) {
-                        LLFileSystem::removeFile(old_asset_id, LLAssetType::AT_LSL_TEXT);
-                        LLLiveLSLEditor::finishLSLUpload(itemId, taskId, newAssetId, response, isRunning);
-                },
-                nullptr)); // needs failure handling?
-
-        LLViewerAssetUpload::EnqueueInventoryUpload(url, uploadInfo);
-    }
-}
-
-bool LLLiveLSLEditor::canClose()
-{
-<<<<<<< HEAD
-	return mScriptEd->canClose();
-=======
-    return (mScriptEd->canClose());
->>>>>>> e1623bb2
-}
-
-void LLLiveLSLEditor::closeIfNeeded()
-{
-<<<<<<< HEAD
-	getWindow()->decBusyCount();
-	mPendingUploads--;
-	if ((mPendingUploads <= 0) && mCloseAfterSave)
-	{
-		closeFloater();
-	}
-=======
-    getWindow()->decBusyCount();
-    mPendingUploads--;
-    if (mPendingUploads <= 0 && mCloseAfterSave)
-    {
-        closeFloater();
-    }
->>>>>>> e1623bb2
-}
-
-// static
-void LLLiveLSLEditor::onLoad(void* userdata)
-{
-    LLLiveLSLEditor* self = (LLLiveLSLEditor*)userdata;
-    self->loadAsset();
-}
-
-// static
-void LLLiveLSLEditor::onSave(void* userdata, bool close_after_save)
-{
-<<<<<<< HEAD
-	if (LLLiveLSLEditor* self = (LLLiveLSLEditor*)userdata)
-	{
-		self->mCloseAfterSave = close_after_save;
-		self->mScriptEd->mErrorList->setCommentText("");
-		self->saveIfNeeded();
-	}
-=======
-    LLLiveLSLEditor* self = (LLLiveLSLEditor*)userdata;
-    if(self)
-    {
-        self->mCloseAfterSave = close_after_save;
-        self->mScriptEd->mErrorList->setCommentText("");
-        self->saveIfNeeded();
-    }
->>>>>>> e1623bb2
-}
-
-// static
-void LLLiveLSLEditor::processScriptRunningReply(LLMessageSystem* msg, void**)
-{
-<<<<<<< HEAD
-	LLUUID item_id;
-	LLUUID object_id;
-	msg->getUUIDFast(_PREHASH_Script, _PREHASH_ObjectID, object_id);
-	msg->getUUIDFast(_PREHASH_Script, _PREHASH_ItemID, item_id);
-
-	LLSD floater_key;
-	floater_key["taskid"] = object_id;
-	floater_key["itemid"] = item_id;
-	if (LLLiveLSLEditor* instance = LLFloaterReg::findTypedInstance<LLLiveLSLEditor>("preview_scriptedit", floater_key))
-	{
-		instance->mHaveRunningInfo = true;
-		bool running;
-		msg->getBOOLFast(_PREHASH_Script, _PREHASH_Running, running);
-		LLCheckBoxCtrl* runningCheckbox = instance->getChild<LLCheckBoxCtrl>("running");
-		runningCheckbox->set(running);
-		bool mono;
-		msg->getBOOLFast(_PREHASH_Script, "Mono", mono);
-		LLCheckBoxCtrl* monoCheckbox = instance->getChild<LLCheckBoxCtrl>("mono");
-		monoCheckbox->setEnabled(instance->getIsModifiable() && have_script_upload_cap(object_id));
-		monoCheckbox->set(mono);
-	}
-=======
-    LLUUID item_id;
-    LLUUID object_id;
-    msg->getUUIDFast(_PREHASH_Script, _PREHASH_ObjectID, object_id);
-    msg->getUUIDFast(_PREHASH_Script, _PREHASH_ItemID, item_id);
-
-    LLSD floater_key;
-    floater_key["taskid"] = object_id;
-    floater_key["itemid"] = item_id;
-    LLLiveLSLEditor* instance = LLFloaterReg::findTypedInstance<LLLiveLSLEditor>("preview_scriptedit", floater_key);
-    if(instance)
-    {
-        instance->mHaveRunningInfo = TRUE;
-        BOOL running;
-        msg->getBOOLFast(_PREHASH_Script, _PREHASH_Running, running);
-        LLCheckBoxCtrl* runningCheckbox = instance->getChild<LLCheckBoxCtrl>("running");
-        runningCheckbox->set(running);
-        BOOL mono;
-        msg->getBOOLFast(_PREHASH_Script, "Mono", mono);
-        LLCheckBoxCtrl* monoCheckbox = instance->getChild<LLCheckBoxCtrl>("mono");
-        monoCheckbox->setEnabled(instance->getIsModifiable() && have_script_upload_cap(object_id));
-        monoCheckbox->set(mono);
-    }
->>>>>>> e1623bb2
-}
-
-void LLLiveLSLEditor::onMonoCheckboxClicked(LLUICtrl*, void* userdata)
-{
-    LLLiveLSLEditor* self = static_cast<LLLiveLSLEditor*>(userdata);
-    self->mMonoCheckbox->setEnabled(have_script_upload_cap(self->mObjectUUID));
-    self->mScriptEd->enableSave(self->getIsModifiable());
-}
-
-bool LLLiveLSLEditor::monoChecked() const
-{
-<<<<<<< HEAD
-	return mMonoCheckbox && mMonoCheckbox->getValue();
-=======
-    if(NULL != mMonoCheckbox)
-    {
-        return mMonoCheckbox->getValue()? TRUE : FALSE;
-    }
-    return FALSE;
->>>>>>> e1623bb2
-}
-
-void LLLiveLSLEditor::setAssociatedExperience( LLHandle<LLLiveLSLEditor> editor, const LLSD& experience )
-{
-<<<<<<< HEAD
-	if (LLLiveLSLEditor* scriptEd = editor.get())
-	{
-		LLUUID id;
-		if (experience.has(LLExperienceCache::EXPERIENCE_ID))
-		{
-			id=experience[LLExperienceCache::EXPERIENCE_ID].asUUID();
-		}
-		scriptEd->mScriptEd->setAssociatedExperience(id);
-		scriptEd->updateExperiencePanel();
-	}
-=======
-    LLLiveLSLEditor* scriptEd = editor.get();
-    if(scriptEd)
-    {
-        LLUUID id;
-        if(experience.has(LLExperienceCache::EXPERIENCE_ID))
-        {
-            id=experience[LLExperienceCache::EXPERIENCE_ID].asUUID();
-        }
-        scriptEd->mScriptEd->setAssociatedExperience(id);
-        scriptEd->updateExperiencePanel();
-    }
->>>>>>> e1623bb2
-}+/**
+ * @file llpreviewscript.cpp
+ * @brief LLPreviewScript class implementation
+ *
+ * $LicenseInfo:firstyear=2002&license=viewerlgpl$
+ * Second Life Viewer Source Code
+ * Copyright (C) 2010, Linden Research, Inc.
+ *
+ * This library is free software; you can redistribute it and/or
+ * modify it under the terms of the GNU Lesser General Public
+ * License as published by the Free Software Foundation;
+ * version 2.1 of the License only.
+ *
+ * This library is distributed in the hope that it will be useful,
+ * but WITHOUT ANY WARRANTY; without even the implied warranty of
+ * MERCHANTABILITY or FITNESS FOR A PARTICULAR PURPOSE.  See the GNU
+ * Lesser General Public License for more details.
+ *
+ * You should have received a copy of the GNU Lesser General Public
+ * License along with this library; if not, write to the Free Software
+ * Foundation, Inc., 51 Franklin Street, Fifth Floor, Boston, MA  02110-1301  USA
+ *
+ * Linden Research, Inc., 945 Battery Street, San Francisco, CA  94111  USA
+ * $/LicenseInfo$
+ */
+
+#include "llviewerprecompiledheaders.h"
+
+#include "llpreviewscript.h"
+
+#include "llassetstorage.h"
+#include "llbutton.h"
+#include "llcheckboxctrl.h"
+#include "llcombobox.h"
+#include "lldir.h"
+#include "llexternaleditor.h"
+#include "llfilepicker.h"
+#include "llfloaterreg.h"
+#include "llinventorydefines.h"
+#include "llinventorymodel.h"
+#include "llkeyboard.h"
+#include "lllineeditor.h"
+#include "llmd5.h"
+#include "llhelp.h"
+#include "llnotificationsutil.h"
+#include "llresmgr.h"
+#include "llscrollbar.h"
+#include "llscrollcontainer.h"
+#include "llscrolllistctrl.h"
+#include "llscrolllistitem.h"
+#include "llscrolllistcell.h"
+#include "llsdserialize.h"
+#include "llslider.h"
+#include "lltooldraganddrop.h"
+#include "llfilesystem.h"
+
+#include "llagent.h"
+#include "llmenugl.h"
+#include "roles_constants.h"
+#include "llselectmgr.h"
+#include "llviewerinventory.h"
+#include "llviewermenu.h"
+#include "llviewermenufile.h" // LLFilePickerReplyThread
+#include "llviewerobject.h"
+#include "llviewerobjectlist.h"
+#include "llviewerregion.h"
+#include "llkeyboard.h"
+#include "llscrollcontainer.h"
+#include "llcheckboxctrl.h"
+#include "llscripteditor.h"
+#include "llselectmgr.h"
+#include "lltooldraganddrop.h"
+#include "llscrolllistctrl.h"
+#include "lltextbox.h"
+#include "llslider.h"
+#include "lldir.h"
+#include "llcombobox.h"
+#include "llviewerstats.h"
+#include "llviewerwindow.h"
+#include "lluictrlfactory.h"
+#include "llmediactrl.h"
+#include "lluictrlfactory.h"
+#include "lltrans.h"
+#include "llviewercontrol.h"
+#include "llappviewer.h"
+#include "llfloatergotoline.h"
+#include "llexperiencecache.h"
+#include "llfloaterexperienceprofile.h"
+#include "llviewerassetupload.h"
+#include "lltoggleablemenu.h"
+#include "llmenubutton.h"
+#include "llinventoryfunctions.h"
+
+const std::string HELLO_LSL =
+    "default\n"
+    "{\n"
+    "   state_entry()\n"
+    "   {\n"
+    "       llSay(0, \"Hello, Avatar!\");\n"
+    "   }\n"
+    "\n"
+    "   touch_start(integer total_number)\n"
+    "   {\n"
+    "       llSay(0, \"Touched.\");\n"
+    "   }\n"
+    "}\n";
+const std::string HELP_LSL_PORTAL_TOPIC = "LSL_Portal";
+
+const std::string DEFAULT_SCRIPT_NAME = "New Script"; // *TODO:Translate?
+const std::string DEFAULT_SCRIPT_DESC = "(No Description)"; // *TODO:Translate?
+
+// Description and header information
+const S32 MAX_HISTORY_COUNT = 10;
+const F32 LIVE_HELP_REFRESH_TIME = 1.f;
+
+static bool have_script_upload_cap(LLUUID& object_id)
+{
+    LLViewerObject* object = gObjectList.findObject(object_id);
+    return object && (! object->getRegion()->getCapability("UpdateScriptTask").empty());
+}
+
+/// ---------------------------------------------------------------------------
+/// LLLiveLSLFile
+/// ---------------------------------------------------------------------------
+
+LLLiveLSLFile::LLLiveLSLFile(std::string file_path, change_callback_t change_cb)
+:   mOnChangeCallback(change_cb)
+,   mIgnoreNextUpdate(false)
+,   LLLiveFile(file_path, 1.0)
+{
+    llassert(mOnChangeCallback);
+}
+
+LLLiveLSLFile::~LLLiveLSLFile()
+{
+    LLFile::remove(filename());
+}
+
+bool LLLiveLSLFile::loadFile()
+{
+    if (mIgnoreNextUpdate)
+    {
+        mIgnoreNextUpdate = false;
+        return true;
+    }
+
+    return mOnChangeCallback(filename());
+}
+
+/// ---------------------------------------------------------------------------
+/// LLFloaterScriptSearch
+/// ---------------------------------------------------------------------------
+class LLFloaterScriptSearch : public LLFloater
+{
+public:
+    LLFloaterScriptSearch(LLScriptEdCore* editor_core);
+    ~LLFloaterScriptSearch();
+
+    /*virtual*/ bool    postBuild();
+    static void show(LLScriptEdCore* editor_core);
+    static void onBtnSearch(void* userdata);
+    void handleBtnSearch();
+
+    static void onBtnReplace(void* userdata);
+    void handleBtnReplace();
+
+    static void onBtnReplaceAll(void* userdata);
+    void handleBtnReplaceAll();
+
+    LLScriptEdCore* getEditorCore() { return mEditorCore; }
+    static LLFloaterScriptSearch* getInstance() { return sInstance; }
+
+    virtual bool hasAccelerators() const;
+    virtual bool handleKeyHere(KEY key, MASK mask);
+
+private:
+
+    LLScriptEdCore* mEditorCore;
+    static LLFloaterScriptSearch*   sInstance;
+
+protected:
+    LLLineEditor*           mSearchBox;
+    LLLineEditor*           mReplaceBox;
+        void onSearchBoxCommit();
+};
+
+LLFloaterScriptSearch* LLFloaterScriptSearch::sInstance = NULL;
+
+LLFloaterScriptSearch::LLFloaterScriptSearch(LLScriptEdCore* editor_core)
+:   LLFloater(LLSD()),
+    mSearchBox(NULL),
+    mReplaceBox(NULL),
+    mEditorCore(editor_core)
+{
+    buildFromFile("floater_script_search.xml");
+
+    sInstance = this;
+
+    // find floater in which script panel is embedded
+    LLView* viewp = (LLView*)editor_core;
+    while(viewp)
+    {
+        LLFloater* floaterp = dynamic_cast<LLFloater*>(viewp);
+        if (floaterp)
+        {
+            floaterp->addDependentFloater(this);
+            break;
+        }
+        viewp = viewp->getParent();
+    }
+}
+
+bool LLFloaterScriptSearch::postBuild()
+{
+    mReplaceBox = getChild<LLLineEditor>("replace_text");
+    mSearchBox = getChild<LLLineEditor>("search_text");
+    mSearchBox->setCommitCallback(boost::bind(&LLFloaterScriptSearch::onSearchBoxCommit, this));
+    mSearchBox->setCommitOnFocusLost(false);
+    childSetAction("search_btn", onBtnSearch,this);
+    childSetAction("replace_btn", onBtnReplace,this);
+    childSetAction("replace_all_btn", onBtnReplaceAll,this);
+
+    setDefaultBtn("search_btn");
+
+    return true;
+}
+
+//static
+void LLFloaterScriptSearch::show(LLScriptEdCore* editor_core)
+{
+    LLSD::String search_text;
+    LLSD::String replace_text;
+    if (sInstance && sInstance->mEditorCore && sInstance->mEditorCore != editor_core)
+    {
+        search_text=sInstance->mSearchBox->getValue().asString();
+        replace_text=sInstance->mReplaceBox->getValue().asString();
+        sInstance->closeFloater();
+        delete sInstance;
+    }
+
+    if (!sInstance)
+    {
+        // sInstance will be assigned in the constructor.
+        new LLFloaterScriptSearch(editor_core);
+        sInstance->mSearchBox->setValue(search_text);
+        sInstance->mReplaceBox->setValue(replace_text);
+    }
+
+    sInstance->openFloater();
+}
+
+LLFloaterScriptSearch::~LLFloaterScriptSearch()
+{
+    sInstance = NULL;
+}
+
+// static
+void LLFloaterScriptSearch::onBtnSearch(void *userdata)
+{
+    LLFloaterScriptSearch* self = (LLFloaterScriptSearch*)userdata;
+    self->handleBtnSearch();
+}
+
+void LLFloaterScriptSearch::handleBtnSearch()
+{
+    LLCheckBoxCtrl* caseChk = getChild<LLCheckBoxCtrl>("case_text");
+    mEditorCore->mEditor->selectNext(mSearchBox->getValue().asString(), caseChk->get());
+}
+
+// static
+void LLFloaterScriptSearch::onBtnReplace(void *userdata)
+{
+    LLFloaterScriptSearch* self = (LLFloaterScriptSearch*)userdata;
+    self->handleBtnReplace();
+}
+
+void LLFloaterScriptSearch::handleBtnReplace()
+{
+    LLCheckBoxCtrl* caseChk = getChild<LLCheckBoxCtrl>("case_text");
+    mEditorCore->mEditor->replaceText(mSearchBox->getValue().asString(), mReplaceBox->getValue().asString(), caseChk->get());
+}
+
+// static
+void LLFloaterScriptSearch::onBtnReplaceAll(void *userdata)
+{
+    LLFloaterScriptSearch* self = (LLFloaterScriptSearch*)userdata;
+    self->handleBtnReplaceAll();
+}
+
+void LLFloaterScriptSearch::handleBtnReplaceAll()
+{
+    LLCheckBoxCtrl* caseChk = getChild<LLCheckBoxCtrl>("case_text");
+    mEditorCore->mEditor->replaceTextAll(mSearchBox->getValue().asString(), mReplaceBox->getValue().asString(), caseChk->get());
+}
+
+bool LLFloaterScriptSearch::hasAccelerators() const
+{
+    if (mEditorCore)
+    {
+        return mEditorCore->hasAccelerators();
+    }
+    return false;
+}
+
+bool LLFloaterScriptSearch::handleKeyHere(KEY key, MASK mask)
+{
+    if (mEditorCore)
+    {
+        bool handled = mEditorCore->handleKeyHere(key, mask);
+        if (!handled)
+        {
+            LLFloater::handleKeyHere(key, mask);
+        }
+    }
+
+    return false;
+}
+
+void LLFloaterScriptSearch::onSearchBoxCommit()
+{
+    if (mEditorCore && mEditorCore->mEditor)
+    {
+        LLCheckBoxCtrl* caseChk = getChild<LLCheckBoxCtrl>("case_text");
+        mEditorCore->mEditor->selectNext(mSearchBox->getValue().asString(), caseChk->get());
+    }
+}
+
+/// ---------------------------------------------------------------------------
+
+class LLScriptMovedObserver : public LLInventoryObserver
+{
+  public:
+    LLScriptMovedObserver(LLPreviewLSL *floater) : mPreview(floater) { gInventory.addObserver(this); }
+    virtual ~LLScriptMovedObserver() { gInventory.removeObserver(this); }
+    virtual void changed(U32 mask);
+
+  private:
+    LLPreviewLSL *mPreview;
+};
+
+void LLScriptMovedObserver::changed(U32 mask)
+{
+    const std::set<LLUUID> &mChangedItemIDs = gInventory.getChangedIDs();
+    std::set<LLUUID>::const_iterator it;
+
+    const LLUUID &item_id = mPreview->getScriptID();
+
+    for (it = mChangedItemIDs.begin(); it != mChangedItemIDs.end(); it++)
+    {
+        if (*it == item_id)
+        {
+            if ((mask & (LLInventoryObserver::STRUCTURE)) != 0)
+            {
+                mPreview->setDirty();
+            }
+        }
+    }
+}
+
+/// ---------------------------------------------------------------------------
+/// LLScriptEdCore
+/// ---------------------------------------------------------------------------
+
+struct LLSECKeywordCompare
+{
+    bool operator()(const std::string& lhs, const std::string& rhs)
+    {
+        return (LLStringUtil::compareDictInsensitive( lhs, rhs ) < 0 );
+    }
+};
+
+LLScriptEdCore::LLScriptEdCore(
+    LLScriptEdContainer* container,
+    const std::string& sample,
+    const LLHandle<LLFloater>& floater_handle,
+    void (*load_callback)(void*),
+    void (*save_callback)(void*, bool),
+    void (*search_replace_callback) (void* userdata),
+    void* userdata,
+    bool live,
+    S32 bottom_pad)
+    :
+    LLPanel(),
+    mSampleText(sample),
+    mEditor( NULL ),
+    mLoadCallback( load_callback ),
+    mSaveCallback( save_callback ),
+    mSearchReplaceCallback( search_replace_callback ),
+    mUserdata( userdata ),
+    mForceClose( false ),
+    mLastHelpToken(NULL),
+    mLiveHelpHistorySize(0),
+    mEnableSave(false),
+    mLiveFile(NULL),
+    mLive(live),
+    mContainer(container),
+    mHasScriptData(false),
+    mScriptRemoved(false),
+    mSaveDialogShown(false)
+{
+    setFollowsAll();
+    setBorderVisible(false);
+
+    setXMLFilename("panel_script_ed.xml");
+    llassert_always(mContainer != NULL);
+}
+
+LLScriptEdCore::~LLScriptEdCore()
+{
+    deleteBridges();
+
+    // If the search window is up for this editor, close it.
+    LLFloaterScriptSearch* script_search = LLFloaterScriptSearch::getInstance();
+    if (script_search && script_search->getEditorCore() == this)
+    {
+        script_search->closeFloater();
+        delete script_search;
+    }
+
+    delete mLiveFile;
+    if (mSyntaxIDConnection.connected())
+    {
+        mSyntaxIDConnection.disconnect();
+    }
+}
+
+void LLLiveLSLEditor::experienceChanged()
+{
+    if(mScriptEd->getAssociatedExperience() != mExperiences->getSelectedValue().asUUID())
+    {
+        mScriptEd->enableSave(getIsModifiable());
+        //getChildView("Save_btn")->setEnabled(true);
+        mScriptEd->setAssociatedExperience(mExperiences->getSelectedValue().asUUID());
+        updateExperiencePanel();
+    }
+}
+
+void LLLiveLSLEditor::onViewProfile( LLUICtrl *ui, void* userdata )
+{
+    LLLiveLSLEditor* self = (LLLiveLSLEditor*)userdata;
+
+    LLUUID id;
+    if(self->mExperienceEnabled->get())
+    {
+        id=self->mScriptEd->getAssociatedExperience();
+        if(id.notNull())
+        {
+             LLFloaterReg::showInstance("experience_profile", id, true);
+        }
+    }
+
+}
+
+void LLLiveLSLEditor::onToggleExperience( LLUICtrl *ui, void* userdata )
+{
+    LLLiveLSLEditor* self = (LLLiveLSLEditor*)userdata;
+
+    LLUUID id;
+    if(self->mExperienceEnabled->get())
+    {
+        if(self->mScriptEd->getAssociatedExperience().isNull())
+        {
+            id=self->mExperienceIds.beginArray()->asUUID();
+        }
+    }
+
+    if(id != self->mScriptEd->getAssociatedExperience())
+    {
+        self->mScriptEd->enableSave(self->getIsModifiable());
+    }
+    self->mScriptEd->setAssociatedExperience(id);
+
+    self->updateExperiencePanel();
+}
+
+bool LLScriptEdCore::postBuild()
+{
+    mErrorList = getChild<LLScrollListCtrl>("lsl errors");
+
+    mFunctions = getChild<LLComboBox>("Insert...");
+
+    childSetCommitCallback("Insert...", &LLScriptEdCore::onBtnInsertFunction, this);
+
+    mEditor = getChild<LLScriptEditor>("Script Editor");
+
+    childSetCommitCallback("lsl errors", &LLScriptEdCore::onErrorList, this);
+    childSetAction("Save_btn", boost::bind(&LLScriptEdCore::doSave,this,false));
+    childSetAction("Edit_btn", boost::bind(&LLScriptEdCore::openInExternalEditor, this));
+
+    initMenu();
+
+    mSyntaxIDConnection = LLSyntaxIdLSL::getInstance()->addSyntaxIDCallback(boost::bind(&LLScriptEdCore::processKeywords, this));
+
+    // Intialise keyword highlighting for the current simulator's version of LSL
+    LLSyntaxIdLSL::getInstance()->initialize();
+    processKeywords();
+
+    mCommitCallbackRegistrar.add("FontSize.Set", boost::bind(&LLScriptEdCore::onChangeFontSize, this, _2));
+    mEnableCallbackRegistrar.add("FontSize.Check", boost::bind(&LLScriptEdCore::isFontSizeChecked, this, _2));
+
+    LLToggleableMenu *context_menu = LLUICtrlFactory::getInstance()->createFromFile<LLToggleableMenu>(
+        "menu_lsl_font_size.xml", gMenuHolder, LLViewerMenuHolderGL::child_registry_t::instance());
+    getChild<LLMenuButton>("font_btn")->setMenu(context_menu, LLMenuButton::MP_BOTTOM_LEFT, true);
+
+    return true;
+}
+
+void LLScriptEdCore::processKeywords()
+{
+    LL_DEBUGS("SyntaxLSL") << "Processing keywords" << LL_ENDL;
+    mEditor->clearSegments();
+    mEditor->initKeywords();
+    mEditor->loadKeywords();
+
+    string_vec_t primary_keywords;
+    string_vec_t secondary_keywords;
+    LLKeywordToken *token;
+    LLKeywords::keyword_iterator_t token_it;
+    for (token_it = mEditor->keywordsBegin(); token_it != mEditor->keywordsEnd(); ++token_it)
+    {
+        token = token_it->second;
+        if (token->getType() == LLKeywordToken::TT_FUNCTION)
+        {
+            primary_keywords.push_back( wstring_to_utf8str(token->getToken()) );
+        }
+        else
+        {
+            secondary_keywords.push_back( wstring_to_utf8str(token->getToken()) );
+        }
+    }
+    for (string_vec_t::const_iterator iter = primary_keywords.begin();
+         iter!= primary_keywords.end(); ++iter)
+    {
+        mFunctions->add(*iter);
+    }
+    for (string_vec_t::const_iterator iter = secondary_keywords.begin();
+         iter!= secondary_keywords.end(); ++iter)
+    {
+        mFunctions->add(*iter);
+    }
+}
+
+void LLScriptEdCore::initMenu()
+{
+    // *TODO: Skinning - make these callbacks data driven
+    LLMenuItemCallGL* menuItem;
+
+    menuItem = getChild<LLMenuItemCallGL>("Save");
+    menuItem->setClickCallback(boost::bind(&LLScriptEdCore::doSave, this, false));
+    menuItem->setEnableCallback(boost::bind(&LLScriptEdCore::hasChanged, this));
+
+    menuItem = getChild<LLMenuItemCallGL>("Revert All Changes");
+    menuItem->setClickCallback(boost::bind(&LLScriptEdCore::onBtnUndoChanges, this));
+    menuItem->setEnableCallback(boost::bind(&LLScriptEdCore::hasChanged, this));
+
+    menuItem = getChild<LLMenuItemCallGL>("Undo");
+    menuItem->setClickCallback(boost::bind(&LLTextEditor::undo, mEditor));
+    menuItem->setEnableCallback(boost::bind(&LLTextEditor::canUndo, mEditor));
+
+    menuItem = getChild<LLMenuItemCallGL>("Redo");
+    menuItem->setClickCallback(boost::bind(&LLTextEditor::redo, mEditor));
+    menuItem->setEnableCallback(boost::bind(&LLTextEditor::canRedo, mEditor));
+
+    menuItem = getChild<LLMenuItemCallGL>("Cut");
+    menuItem->setClickCallback(boost::bind(&LLTextEditor::cut, mEditor));
+    menuItem->setEnableCallback(boost::bind(&LLTextEditor::canCut, mEditor));
+
+    menuItem = getChild<LLMenuItemCallGL>("Copy");
+    menuItem->setClickCallback(boost::bind(&LLTextEditor::copy, mEditor));
+    menuItem->setEnableCallback(boost::bind(&LLTextEditor::canCopy, mEditor));
+
+    menuItem = getChild<LLMenuItemCallGL>("Paste");
+    menuItem->setClickCallback(boost::bind(&LLTextEditor::paste, mEditor));
+    menuItem->setEnableCallback(boost::bind(&LLTextEditor::canPaste, mEditor));
+
+    menuItem = getChild<LLMenuItemCallGL>("Select All");
+    menuItem->setClickCallback(boost::bind(&LLTextEditor::selectAll, mEditor));
+    menuItem->setEnableCallback(boost::bind(&LLTextEditor::canSelectAll, mEditor));
+
+    menuItem = getChild<LLMenuItemCallGL>("Deselect");
+    menuItem->setClickCallback(boost::bind(&LLTextEditor::deselect, mEditor));
+    menuItem->setEnableCallback(boost::bind(&LLTextEditor::canDeselect, mEditor));
+
+    menuItem = getChild<LLMenuItemCallGL>("Search / Replace...");
+    menuItem->setClickCallback(boost::bind(&LLFloaterScriptSearch::show, this));
+
+    menuItem = getChild<LLMenuItemCallGL>("Go to line...");
+    menuItem->setClickCallback(boost::bind(&LLFloaterGotoLine::show, this));
+
+    menuItem = getChild<LLMenuItemCallGL>("Keyword Help...");
+    menuItem->setClickCallback(boost::bind(&LLScriptEdCore::onBtnDynamicHelp, this));
+
+    menuItem = getChild<LLMenuItemCallGL>("LoadFromFile");
+    menuItem->setClickCallback(boost::bind(&LLScriptEdCore::onBtnLoadFromFile, this));
+    menuItem->setEnableCallback(boost::bind(&LLScriptEdCore::enableLoadFromFileMenu, this));
+
+    menuItem = getChild<LLMenuItemCallGL>("SaveToFile");
+    menuItem->setClickCallback(boost::bind(&LLScriptEdCore::onBtnSaveToFile, this));
+    menuItem->setEnableCallback(boost::bind(&LLScriptEdCore::enableSaveToFileMenu, this));
+}
+
+void LLScriptEdCore::setScriptText(const std::string& text, bool is_valid)
+{
+    if (mEditor)
+    {
+        mEditor->setText(text);
+        mHasScriptData = is_valid;
+    }
+}
+
+void LLScriptEdCore::makeEditorPristine()
+{
+    if (mEditor)
+    {
+        mEditor->makePristine();
+    }
+}
+
+bool LLScriptEdCore::loadScriptText(const std::string& filename)
+{
+    if (filename.empty())
+    {
+        LL_WARNS() << "Empty file name" << LL_ENDL;
+        return false;
+    }
+
+    LLFILE* file = LLFile::fopen(filename, "rb");       /*Flawfinder: ignore*/
+    if (!file)
+    {
+        LL_WARNS() << "Error opening " << filename << LL_ENDL;
+        return false;
+    }
+
+    // read in the whole file
+    fseek(file, 0L, SEEK_END);
+    size_t file_length = (size_t) ftell(file);
+    fseek(file, 0L, SEEK_SET);
+    char* buffer = new char[file_length+1];
+    size_t nread = fread(buffer, 1, file_length, file);
+    if (nread < file_length)
+    {
+        LL_WARNS() << "Short read" << LL_ENDL;
+    }
+    buffer[nread] = '\0';
+    fclose(file);
+
+    std::string text = std::string(buffer);
+    LLStringUtil::replaceTabsWithSpaces(text, LLTextEditor::spacesPerTab());
+
+    mEditor->setText(text);
+    delete[] buffer;
+
+    return true;
+}
+
+bool LLScriptEdCore::writeToFile(const std::string& filename)
+{
+    LLFILE* fp = LLFile::fopen(filename, "wb");
+    if (!fp)
+    {
+        LL_WARNS() << "Unable to write to " << filename << LL_ENDL;
+
+        LLSD row;
+        row["columns"][0]["value"] = "Error writing to local file. Is your hard drive full?";
+        row["columns"][0]["font"] = "SANSSERIF_SMALL";
+        mErrorList->addElement(row);
+        return false;
+    }
+
+    std::string utf8text = mEditor->getText();
+
+    // Special case for a completely empty script - stuff in one space so it can store properly.  See SL-46889
+    if (utf8text.size() == 0)
+    {
+        utf8text = " ";
+    }
+
+    fputs(utf8text.c_str(), fp);
+    fclose(fp);
+    return true;
+}
+
+void LLScriptEdCore::sync()
+{
+    // Sync with external editor.
+    if (mLiveFile)
+    {
+        std::string tmp_file = mLiveFile->filename();
+        llstat s;
+        if (LLFile::stat(tmp_file, &s) == 0) // file exists
+        {
+            mLiveFile->ignoreNextUpdate();
+            writeToFile(tmp_file);
+        }
+    }
+}
+
+bool LLScriptEdCore::hasChanged()
+{
+    if (!mEditor) return false;
+
+    return ((!mEditor->isPristine() || mEnableSave) && mHasScriptData);
+}
+
+void LLScriptEdCore::draw()
+{
+    bool script_changed = hasChanged();
+    getChildView("Save_btn")->setEnabled(script_changed && !mScriptRemoved);
+
+    if( mEditor->hasFocus() )
+    {
+        S32 line = 0;
+        S32 column = 0;
+        mEditor->getCurrentLineAndColumn( &line, &column, false );  // don't include wordwrap
+        LLStringUtil::format_map_t args;
+        std::string cursor_pos;
+        args["[LINE]"] = llformat ("%d", line);
+        args["[COLUMN]"] = llformat ("%d", column);
+        cursor_pos = LLTrans::getString("CursorPos", args);
+        getChild<LLUICtrl>("line_col")->setValue(cursor_pos);
+    }
+    else
+    {
+        getChild<LLUICtrl>("line_col")->setValue(LLStringUtil::null);
+    }
+
+    updateDynamicHelp();
+
+    LLPanel::draw();
+}
+
+void LLScriptEdCore::updateDynamicHelp(bool immediate)
+{
+    LLFloater* help_floater = mLiveHelpHandle.get();
+    if (!help_floater) return;
+
+    // update back and forward buttons
+    LLButton* fwd_button = help_floater->getChild<LLButton>("fwd_btn");
+    LLButton* back_button = help_floater->getChild<LLButton>("back_btn");
+    LLMediaCtrl* browser = help_floater->getChild<LLMediaCtrl>("lsl_guide_html");
+    back_button->setEnabled(browser->canNavigateBack());
+    fwd_button->setEnabled(browser->canNavigateForward());
+
+    if (!immediate && !gSavedSettings.getBOOL("ScriptHelpFollowsCursor"))
+    {
+        return;
+    }
+
+    LLTextSegmentPtr segment = NULL;
+    std::vector<LLTextSegmentPtr> selected_segments;
+    mEditor->getSelectedSegments(selected_segments);
+    LLKeywordToken* token;
+    // try segments in selection range first
+    std::vector<LLTextSegmentPtr>::iterator segment_iter;
+    for (segment_iter = selected_segments.begin(); segment_iter != selected_segments.end(); ++segment_iter)
+    {
+        token = (*segment_iter)->getToken();
+        if(token && isKeyword(token))
+        {
+            segment = *segment_iter;
+            break;
+        }
+    }
+
+    // then try previous segment in case we just typed it
+    if (!segment)
+    {
+        const LLTextSegmentPtr test_segment = mEditor->getPreviousSegment();
+        token = test_segment->getToken();
+        if(token && isKeyword(token))
+        {
+            segment = test_segment;
+        }
+    }
+
+    if (segment)
+    {
+        if (segment->getToken() != mLastHelpToken)
+        {
+            mLastHelpToken = segment->getToken();
+            mLiveHelpTimer.start();
+        }
+        if (immediate || (mLiveHelpTimer.getStarted() && mLiveHelpTimer.getElapsedTimeF32() > LIVE_HELP_REFRESH_TIME))
+        {
+            // Use Wtext since segment's start/end are made for wstring and will
+            // result in a shift for case of multi-byte symbols inside std::string.
+            LLWString segment_text = mEditor->getWText().substr(segment->getStart(), segment->getEnd() - segment->getStart());
+            std::string help_string = wstring_to_utf8str(segment_text);
+            setHelpPage(help_string);
+            mLiveHelpTimer.stop();
+        }
+    }
+    else
+    {
+        if (immediate)
+        {
+            setHelpPage(LLStringUtil::null);
+        }
+    }
+}
+
+bool LLScriptEdCore::isKeyword(LLKeywordToken* token)
+{
+    switch(token->getType())
+    {
+        case LLKeywordToken::TT_CONSTANT:
+        case LLKeywordToken::TT_CONTROL:
+        case LLKeywordToken::TT_EVENT:
+        case LLKeywordToken::TT_FUNCTION:
+        case LLKeywordToken::TT_SECTION:
+        case LLKeywordToken::TT_TYPE:
+        case LLKeywordToken::TT_WORD:
+            return true;
+
+        default:
+            return false;
+    }
+}
+
+void LLScriptEdCore::setHelpPage(const std::string& help_string)
+{
+    LLFloater* help_floater = mLiveHelpHandle.get();
+    if (!help_floater) return;
+
+    LLMediaCtrl* web_browser = help_floater->getChild<LLMediaCtrl>("lsl_guide_html");
+    if (!web_browser) return;
+
+    LLComboBox* history_combo = help_floater->getChild<LLComboBox>("history_combo");
+    if (!history_combo) return;
+
+    LLUIString url_string = gSavedSettings.getString("LSLHelpURL");
+
+    url_string.setArg("[LSL_STRING]", help_string.empty() ? HELP_LSL_PORTAL_TOPIC : help_string);
+
+    addHelpItemToHistory(help_string);
+
+    web_browser->navigateTo(url_string);
+
+}
+
+
+void LLScriptEdCore::addHelpItemToHistory(const std::string& help_string)
+{
+    if (help_string.empty()) return;
+
+    LLFloater* help_floater = mLiveHelpHandle.get();
+    if (!help_floater) return;
+
+    LLComboBox* history_combo = help_floater->getChild<LLComboBox>("history_combo");
+    if (!history_combo) return;
+
+    // separate history items from full item list
+    if (mLiveHelpHistorySize == 0)
+    {
+        history_combo->addSeparator(ADD_TOP);
+    }
+    // delete all history items over history limit
+    while(mLiveHelpHistorySize > MAX_HISTORY_COUNT - 1)
+    {
+        history_combo->remove(mLiveHelpHistorySize - 1);
+        mLiveHelpHistorySize--;
+    }
+
+    history_combo->setSimple(help_string);
+    S32 index = history_combo->getCurrentIndex();
+
+    // if help string exists in the combo box
+    if (index >= 0)
+    {
+        S32 cur_index = history_combo->getCurrentIndex();
+        if (cur_index < mLiveHelpHistorySize)
+        {
+            // item found in history, bubble up to top
+            history_combo->remove(history_combo->getCurrentIndex());
+            mLiveHelpHistorySize--;
+        }
+    }
+    history_combo->add(help_string, LLSD(help_string), ADD_TOP);
+    history_combo->selectFirstItem();
+    mLiveHelpHistorySize++;
+}
+
+bool LLScriptEdCore::canClose()
+{
+    if(mForceClose || !hasChanged() || mScriptRemoved)
+    {
+        return true;
+    }
+    else
+    {
+        if(!mSaveDialogShown)
+        {
+            mSaveDialogShown = true;
+            // Bring up view-modal dialog: Save changes? Yes, No, Cancel
+            LLNotificationsUtil::add("SaveChanges", LLSD(), LLSD(), boost::bind(&LLScriptEdCore::handleSaveChangesDialog, this, _1, _2));
+        }
+        return false;
+    }
+}
+
+void LLScriptEdCore::setEnableEditing(bool enable)
+{
+    mEditor->setEnabled(enable);
+    getChildView("Edit_btn")->setEnabled(enable);
+}
+
+bool LLScriptEdCore::handleSaveChangesDialog(const LLSD& notification, const LLSD& response )
+{
+    mSaveDialogShown = false;
+    S32 option = LLNotificationsUtil::getSelectedOption(notification, response);
+    switch( option )
+    {
+    case 0:  // "Yes"
+        // close after saving
+            doSave( true );
+        break;
+
+    case 1:  // "No"
+        mForceClose = true;
+        // This will close immediately because mForceClose is true, so we won't
+        // infinite loop with these dialogs. JC
+        ((LLFloater*) getParent())->closeFloater();
+        break;
+
+    case 2: // "Cancel"
+    default:
+        // If we were quitting, we didn't really mean it.
+        LLAppViewer::instance()->abortQuit();
+        break;
+    }
+    return false;
+}
+
+void LLScriptEdCore::onBtnDynamicHelp()
+{
+    LLFloater* live_help_floater = mLiveHelpHandle.get();
+    if (!live_help_floater)
+    {
+        live_help_floater = new LLFloater(LLSD());
+        live_help_floater->buildFromFile("floater_lsl_guide.xml");
+        LLFloater* parent = dynamic_cast<LLFloater*>(getParent());
+        llassert(parent);
+        if (parent)
+            parent->addDependentFloater(live_help_floater, true);
+        live_help_floater->childSetCommitCallback("lock_check", onCheckLock, this);
+        live_help_floater->getChild<LLUICtrl>("lock_check")->setValue(gSavedSettings.getBOOL("ScriptHelpFollowsCursor"));
+        live_help_floater->childSetCommitCallback("history_combo", onHelpComboCommit, this);
+        live_help_floater->childSetAction("back_btn", onClickBack, this);
+        live_help_floater->childSetAction("fwd_btn", onClickForward, this);
+
+        LLMediaCtrl* browser = live_help_floater->getChild<LLMediaCtrl>("lsl_guide_html");
+        browser->setAlwaysRefresh(true);
+
+        LLComboBox* help_combo = live_help_floater->getChild<LLComboBox>("history_combo");
+        LLKeywordToken *token;
+        LLKeywords::keyword_iterator_t token_it;
+        for (token_it = mEditor->keywordsBegin();
+             token_it != mEditor->keywordsEnd();
+             ++token_it)
+        {
+            token = token_it->second;
+            help_combo->add(wstring_to_utf8str(token->getToken()));
+        }
+        help_combo->sortByName();
+
+        // re-initialize help variables
+        mLastHelpToken = NULL;
+        mLiveHelpHandle = live_help_floater->getHandle();
+        mLiveHelpHistorySize = 0;
+    }
+
+    bool visible = true;
+    bool take_focus = true;
+    live_help_floater->setVisible(visible);
+    live_help_floater->setFrontmost(take_focus);
+
+    updateDynamicHelp(true);
+}
+
+//static
+void LLScriptEdCore::onClickBack(void* userdata)
+{
+    LLScriptEdCore* corep = (LLScriptEdCore*)userdata;
+    LLFloater* live_help_floater = corep->mLiveHelpHandle.get();
+    if (live_help_floater)
+    {
+        LLMediaCtrl* browserp = live_help_floater->getChild<LLMediaCtrl>("lsl_guide_html");
+        if (browserp)
+        {
+            browserp->navigateBack();
+        }
+    }
+}
+
+//static
+void LLScriptEdCore::onClickForward(void* userdata)
+{
+    LLScriptEdCore* corep = (LLScriptEdCore*)userdata;
+    LLFloater* live_help_floater = corep->mLiveHelpHandle.get();
+    if (live_help_floater)
+    {
+        LLMediaCtrl* browserp = live_help_floater->getChild<LLMediaCtrl>("lsl_guide_html");
+        if (browserp)
+        {
+            browserp->navigateForward();
+        }
+    }
+}
+
+// static
+void LLScriptEdCore::onCheckLock(LLUICtrl* ctrl, void* userdata)
+{
+    LLScriptEdCore* corep = (LLScriptEdCore*)userdata;
+
+    // clear out token any time we lock the frame, so we will refresh web page immediately when unlocked
+    gSavedSettings.setBOOL("ScriptHelpFollowsCursor", ctrl->getValue().asBoolean());
+
+    corep->mLastHelpToken = NULL;
+}
+
+// static
+void LLScriptEdCore::onBtnInsertSample(void* userdata)
+{
+    LLScriptEdCore* self = (LLScriptEdCore*) userdata;
+
+    // Insert sample code
+    self->mEditor->selectAll();
+    self->mEditor->cut();
+    self->mEditor->insertText(self->mSampleText);
+}
+
+// static
+void LLScriptEdCore::onHelpComboCommit(LLUICtrl* ctrl, void* userdata)
+{
+    LLScriptEdCore* corep = (LLScriptEdCore*)userdata;
+
+    LLFloater* live_help_floater = corep->mLiveHelpHandle.get();
+    if (live_help_floater)
+    {
+        std::string help_string = ctrl->getValue().asString();
+
+        corep->addHelpItemToHistory(help_string);
+
+        LLMediaCtrl* web_browser = live_help_floater->getChild<LLMediaCtrl>("lsl_guide_html");
+        LLUIString url_string = gSavedSettings.getString("LSLHelpURL");
+        url_string.setArg("[LSL_STRING]", help_string);
+        web_browser->navigateTo(url_string);
+    }
+}
+
+// static
+void LLScriptEdCore::onBtnInsertFunction(LLUICtrl *ui, void* userdata)
+{
+    LLScriptEdCore* self = (LLScriptEdCore*) userdata;
+
+    // Insert sample code
+    if(self->mEditor->getEnabled())
+    {
+        self->mEditor->insertText(self->mFunctions->getSimple());
+    }
+    self->mEditor->setFocus(true);
+    self->setHelpPage(self->mFunctions->getSimple());
+}
+
+void LLScriptEdCore::doSave( bool close_after_save )
+{
+    add(LLStatViewer::LSL_SAVES, 1);
+
+    if( mSaveCallback )
+    {
+        mSaveCallback( mUserdata, close_after_save );
+    }
+}
+
+void LLScriptEdCore::openInExternalEditor()
+{
+    delete mLiveFile; // deletes file
+
+    // Generate a suitable filename
+    std::string script_name = mScriptName;
+    std::string forbidden_chars = "<>:\"\\/|?*";
+    for (std::string::iterator c = forbidden_chars.begin(); c != forbidden_chars.end(); c++)
+    {
+        script_name.erase(std::remove(script_name.begin(), script_name.end(), *c), script_name.end());
+    }
+    std::string filename = mContainer->getTmpFileName(script_name);
+
+    // Save the script to a temporary file.
+    if (!writeToFile(filename))
+    {
+        // In case some characters from script name are forbidden
+        // and not accounted for, name is too long or some other issue,
+        // try file that doesn't include script name
+        script_name.clear();
+        filename = mContainer->getTmpFileName(script_name);
+        writeToFile(filename);
+    }
+
+    // Start watching file changes.
+    mLiveFile = new LLLiveLSLFile(filename, boost::bind(&LLScriptEdContainer::onExternalChange, mContainer, _1));
+    mLiveFile->addToEventTimer();
+
+    // Open it in external editor.
+    {
+        LLExternalEditor ed;
+        LLExternalEditor::EErrorCode status;
+        std::string msg;
+
+        status = ed.setCommand("LL_SCRIPT_EDITOR");
+        if (status != LLExternalEditor::EC_SUCCESS)
+        {
+            if (status == LLExternalEditor::EC_NOT_SPECIFIED) // Use custom message for this error.
+            {
+                msg = LLTrans::getString("ExternalEditorNotSet");
+            }
+            else
+            {
+                msg = LLExternalEditor::getErrorMessage(status);
+            }
+
+            LLNotificationsUtil::add("GenericAlert", LLSD().with("MESSAGE", msg));
+            return;
+        }
+
+        status = ed.run(filename);
+        if (status != LLExternalEditor::EC_SUCCESS)
+        {
+            msg = LLExternalEditor::getErrorMessage(status);
+            LLNotificationsUtil::add("GenericAlert", LLSD().with("MESSAGE", msg));
+        }
+    }
+}
+
+void LLScriptEdCore::onBtnUndoChanges()
+{
+    if( !mEditor->tryToRevertToPristineState() )
+    {
+        LLNotificationsUtil::add("ScriptCannotUndo", LLSD(), LLSD(), boost::bind(&LLScriptEdCore::handleReloadFromServerDialog, this, _1, _2));
+    }
+}
+
+// static
+void LLScriptEdCore::onErrorList(LLUICtrl*, void* user_data)
+{
+    LLScriptEdCore* self = (LLScriptEdCore*)user_data;
+    LLScrollListItem* item = self->mErrorList->getFirstSelected();
+    if(item)
+    {
+        // *FIX: replace with boost grep
+        S32 row = 0;
+        S32 column = 0;
+        const LLScrollListCell* cell = item->getColumn(0);
+        std::string line(cell->getValue().asString());
+        line.erase(0, 1);
+        LLStringUtil::replaceChar(line, ',',' ');
+        LLStringUtil::replaceChar(line, ')',' ');
+        sscanf(line.c_str(), "%d %d", &row, &column);
+        //LL_INFOS() << "LLScriptEdCore::onErrorList() - " << row << ", "
+        //<< column << LL_ENDL;
+        self->mEditor->setCursor(row, column);
+        self->mEditor->setFocus(true);
+    }
+}
+
+bool LLScriptEdCore::handleReloadFromServerDialog(const LLSD& notification, const LLSD& response )
+{
+    S32 option = LLNotificationsUtil::getSelectedOption(notification, response);
+    switch( option )
+    {
+    case 0: // "Yes"
+        if( mLoadCallback )
+        {
+            setScriptText(getString("loading"), false);
+            mLoadCallback(mUserdata);
+        }
+        break;
+
+    case 1: // "No"
+        break;
+
+    default:
+        llassert(0);
+        break;
+    }
+    return false;
+}
+
+void LLScriptEdCore::selectFirstError()
+{
+    // Select the first item;
+    mErrorList->selectFirstItem();
+    onErrorList(mErrorList, this);
+}
+
+
+struct LLEntryAndEdCore
+{
+    LLScriptEdCore* mCore;
+    LLEntryAndEdCore(LLScriptEdCore* core) :
+        mCore(core)
+        {}
+};
+
+void LLScriptEdCore::deleteBridges()
+{
+    S32 count = mBridges.size();
+    LLEntryAndEdCore* eandc;
+    for(S32 i = 0; i < count; i++)
+    {
+        eandc = mBridges.at(i);
+        delete eandc;
+        mBridges[i] = NULL;
+    }
+    mBridges.clear();
+}
+
+// virtual
+bool LLScriptEdCore::handleKeyHere(KEY key, MASK mask)
+{
+    bool just_control = MASK_CONTROL == (mask & MASK_MODIFIERS);
+
+    if(('S' == key) && just_control)
+    {
+        if(mSaveCallback)
+        {
+            // don't close after saving
+            mSaveCallback(mUserdata, false);
+        }
+
+        return true;
+    }
+
+    if(('F' == key) && just_control)
+    {
+        if(mSearchReplaceCallback)
+        {
+            mSearchReplaceCallback(mUserdata);
+        }
+
+        return true;
+    }
+
+    return false;
+}
+
+void LLScriptEdCore::onBtnLoadFromFile( void* data )
+{
+    LLFilePickerReplyThread::startPicker(boost::bind(&LLScriptEdCore::loadScriptFromFile, _1, data), LLFilePicker::FFLOAD_SCRIPT, false);
+}
+
+void LLScriptEdCore::loadScriptFromFile(const std::vector<std::string>& filenames, void* data)
+{
+    std::string filename = filenames[0];
+
+    llifstream fin(filename.c_str());
+
+    std::string line;
+    std::string text;
+    std::string linetotal;
+    while (!fin.eof())
+    {
+        getline(fin, line);
+        text += line;
+        if (!fin.eof())
+        {
+            text += "\n";
+        }
+    }
+    fin.close();
+
+    // Only replace the script if there is something to replace with.
+    LLScriptEdCore* self = (LLScriptEdCore*)data;
+    if (self && (text.length() > 0))
+    {
+        self->mEditor->selectAll();
+        LLWString script(utf8str_to_wstring(text));
+        self->mEditor->insertText(script);
+    }
+}
+
+void LLScriptEdCore::onBtnSaveToFile( void* userdata )
+{
+    add(LLStatViewer::LSL_SAVES, 1);
+
+    LLScriptEdCore* self = (LLScriptEdCore*) userdata;
+
+    if( self->mSaveCallback )
+    {
+        LLFilePickerReplyThread::startPicker(boost::bind(&LLScriptEdCore::saveScriptToFile, _1, userdata), LLFilePicker::FFSAVE_SCRIPT, self->mScriptName);
+    }
+}
+
+void LLScriptEdCore::saveScriptToFile(const std::vector<std::string>& filenames, void* data)
+{
+    LLScriptEdCore* self = (LLScriptEdCore*)data;
+    if (self)
+    {
+        std::string filename = filenames[0];
+        std::string scriptText = self->mEditor->getText();
+        llofstream fout(filename.c_str());
+        fout << (scriptText);
+        fout.close();
+        self->mSaveCallback(self->mUserdata, false);
+    }
+}
+
+bool LLScriptEdCore::canLoadOrSaveToFile( void* userdata )
+{
+    LLScriptEdCore* self = (LLScriptEdCore*) userdata;
+    return self->mEditor->canLoadOrSaveToFile();
+}
+
+// static
+bool LLScriptEdCore::enableSaveToFileMenu(void* userdata)
+{
+    LLScriptEdCore* self = (LLScriptEdCore*)userdata;
+    if (!self || !self->mEditor) return false;
+    return self->mEditor->canLoadOrSaveToFile();
+}
+
+// static
+bool LLScriptEdCore::enableLoadFromFileMenu(void* userdata)
+{
+    LLScriptEdCore* self = (LLScriptEdCore*)userdata;
+    return (self && self->mEditor) ? self->mEditor->canLoadOrSaveToFile() : false;
+}
+
+LLUUID LLScriptEdCore::getAssociatedExperience()const
+{
+    return mAssociatedExperience;
+}
+
+void LLScriptEdCore::onChangeFontSize(const LLSD &userdata)
+{
+    const std::string font_name = userdata.asString();
+    gSavedSettings.setString("LSLFontSizeName", font_name);
+}
+
+bool LLScriptEdCore::isFontSizeChecked(const LLSD &userdata)
+{
+    const std::string current_size_name = LLScriptEditor::getScriptFontSize();
+    const std::string size_name = userdata.asString();
+
+    return (size_name == current_size_name);
+}
+
+    void LLLiveLSLEditor::setExperienceIds( const LLSD& experience_ids )
+{
+    mExperienceIds=experience_ids;
+    updateExperiencePanel();
+}
+
+
+void LLLiveLSLEditor::updateExperiencePanel()
+{
+    if(mScriptEd->getAssociatedExperience().isNull())
+    {
+        mExperienceEnabled->set(false);
+        mExperiences->setVisible(false);
+        if(mExperienceIds.size()>0)
+        {
+            mExperienceEnabled->setEnabled(true);
+            mExperienceEnabled->setToolTip(getString("add_experiences"));
+        }
+        else
+        {
+            mExperienceEnabled->setEnabled(false);
+            mExperienceEnabled->setToolTip(getString("no_experiences"));
+        }
+        getChild<LLButton>("view_profile")->setVisible(false);
+    }
+    else
+    {
+        mExperienceEnabled->setToolTip(getString("experience_enabled"));
+        mExperienceEnabled->setEnabled(getIsModifiable());
+        mExperiences->setVisible(true);
+        mExperienceEnabled->set(true);
+        getChild<LLButton>("view_profile")->setToolTip(getString("show_experience_profile"));
+        buildExperienceList();
+    }
+}
+
+void LLLiveLSLEditor::buildExperienceList()
+{
+    mExperiences->clearRows();
+    bool foundAssociated=false;
+    const LLUUID& associated = mScriptEd->getAssociatedExperience();
+    LLUUID last;
+    LLScrollListItem* item;
+    for(LLSD::array_const_iterator it = mExperienceIds.beginArray(); it != mExperienceIds.endArray(); ++it)
+    {
+        LLUUID id = it->asUUID();
+        EAddPosition position = ADD_BOTTOM;
+        if(id == associated)
+        {
+            foundAssociated = true;
+            position = ADD_TOP;
+        }
+
+        const LLSD& experience = LLExperienceCache::instance().get(id);
+        if(experience.isUndefined())
+        {
+            mExperiences->add(getString("loading"), id, position);
+            last = id;
+        }
+        else
+        {
+            std::string experience_name_string = experience[LLExperienceCache::NAME].asString();
+            if (experience_name_string.empty())
+            {
+                experience_name_string = LLTrans::getString("ExperienceNameUntitled");
+            }
+            mExperiences->add(experience_name_string, id, position);
+        }
+    }
+
+    if(!foundAssociated )
+    {
+        const LLSD& experience = LLExperienceCache::instance().get(associated);
+        if(experience.isDefined())
+        {
+            std::string experience_name_string = experience[LLExperienceCache::NAME].asString();
+            if (experience_name_string.empty())
+            {
+                experience_name_string = LLTrans::getString("ExperienceNameUntitled");
+            }
+            item=mExperiences->add(experience_name_string, associated, ADD_TOP);
+        }
+        else
+        {
+            item=mExperiences->add(getString("loading"), associated, ADD_TOP);
+            last = associated;
+        }
+        item->setEnabled(false);
+    }
+
+    if(last.notNull())
+    {
+        mExperiences->setEnabled(false);
+        LLExperienceCache::instance().get(last, boost::bind(&LLLiveLSLEditor::buildExperienceList, this));
+    }
+    else
+    {
+        mExperiences->setEnabled(true);
+        mExperiences->sortByName(true);
+        mExperiences->setCurrentByIndex(mExperiences->getCurrentIndex());
+        getChild<LLButton>("view_profile")->setVisible(true);
+    }
+}
+
+
+void LLScriptEdCore::setAssociatedExperience( const LLUUID& experience_id )
+{
+    mAssociatedExperience = experience_id;
+}
+
+
+
+void LLLiveLSLEditor::requestExperiences()
+{
+    if (!getIsModifiable())
+    {
+        return;
+    }
+
+    LLViewerRegion* region = gAgent.getRegion();
+    if (region)
+    {
+        std::string lookup_url=region->getCapability("GetCreatorExperiences");
+        if(!lookup_url.empty())
+        {
+            LLCoreHttpUtil::HttpCoroutineAdapter::completionCallback_t success =
+                boost::bind(&LLLiveLSLEditor::receiveExperienceIds, _1, getDerivedHandle<LLLiveLSLEditor>());
+
+            LLCoreHttpUtil::HttpCoroutineAdapter::callbackHttpGet(lookup_url, success);
+        }
+    }
+}
+
+/*static*/
+void LLLiveLSLEditor::receiveExperienceIds(LLSD result, LLHandle<LLLiveLSLEditor> hparent)
+{
+    LLLiveLSLEditor* parent = hparent.get();
+    if (!parent)
+        return;
+
+    parent->setExperienceIds(result["experience_ids"]);
+}
+
+
+/// ---------------------------------------------------------------------------
+/// LLScriptEdContainer
+/// ---------------------------------------------------------------------------
+
+LLScriptEdContainer::LLScriptEdContainer(const LLSD& key) :
+    LLPreview(key)
+,   mScriptEd(NULL)
+{
+}
+
+std::string LLScriptEdContainer::getTmpFileName(const std::string& script_name)
+{
+    // Take script inventory item id (within the object inventory)
+    // to consideration so that it's possible to edit multiple scripts
+    // in the same object inventory simultaneously (STORM-781).
+    std::string script_id = mObjectUUID.asString() + "_" + mItemUUID.asString();
+
+    // Use MD5 sum to make the file name shorter and not exceed maximum path length.
+    char script_id_hash_str[33];               /* Flawfinder: ignore */
+    LLMD5 script_id_hash((const U8 *)script_id.c_str());
+    script_id_hash.hex_digest(script_id_hash_str);
+
+    if (script_name.empty())
+    {
+        return std::string(LLFile::tmpdir()) + "sl_script_" + script_id_hash_str + ".lsl";
+    }
+    else
+    {
+        return std::string(LLFile::tmpdir()) + "sl_script_" + script_name + "_" + script_id_hash_str + ".lsl";
+    }
+}
+
+bool LLScriptEdContainer::onExternalChange(const std::string& filename)
+{
+    if (!mScriptEd->loadScriptText(filename))
+    {
+        return false;
+    }
+
+    // Disable sync to avoid recursive load->save->load calls.
+    saveIfNeeded(false);
+    return true;
+}
+
+bool LLScriptEdContainer::handleKeyHere(KEY key, MASK mask)
+{
+    if (('A' == key) && (MASK_CONTROL == (mask & MASK_MODIFIERS)))
+    {
+        mScriptEd->selectAll();
+        return true;
+    }
+
+    if (!LLPreview::handleKeyHere(key, mask))
+    {
+        return mScriptEd->handleKeyHere(key, mask);
+    }
+    return true;
+}
+
+/// ---------------------------------------------------------------------------
+/// LLPreviewLSL
+/// ---------------------------------------------------------------------------
+
+struct LLScriptSaveInfo
+{
+    LLUUID mItemUUID;
+    std::string mDescription;
+    LLTransactionID mTransactionID;
+
+    LLScriptSaveInfo(const LLUUID& uuid, const std::string& desc, LLTransactionID tid) :
+        mItemUUID(uuid), mDescription(desc),  mTransactionID(tid) {}
+};
+
+
+
+//static
+void* LLPreviewLSL::createScriptEdPanel(void* userdata)
+{
+
+    LLPreviewLSL *self = (LLPreviewLSL*)userdata;
+
+    self->mScriptEd =  new LLScriptEdCore(
+                                   self,
+                                   HELLO_LSL,
+                                   self->getHandle(),
+                                   LLPreviewLSL::onLoad,
+                                   LLPreviewLSL::onSave,
+                                   LLPreviewLSL::onSearchReplace,
+                                   self,
+                                   false,
+                                   0);
+    return self->mScriptEd;
+}
+
+
+LLPreviewLSL::LLPreviewLSL(const LLSD& key )
+:   LLScriptEdContainer(key),
+    mPendingUploads(0)
+{
+    mFactoryMap["script panel"] = LLCallbackMap(LLPreviewLSL::createScriptEdPanel, this);
+
+    mItemObserver = new LLScriptMovedObserver(this);
+}
+
+LLPreviewLSL::~LLPreviewLSL()
+{
+    delete mItemObserver;
+    mItemObserver = NULL;
+}
+
+// virtual
+bool LLPreviewLSL::postBuild()
+{
+    const LLInventoryItem* item = getItem();
+
+    llassert(item);
+    if (item)
+    {
+        getChild<LLUICtrl>("desc")->setValue(item->getDescription());
+
+        std::string item_path = get_category_path(item->getParentUUID());
+        getChild<LLUICtrl>("path_txt")->setValue(item_path);
+        getChild<LLUICtrl>("path_txt")->setToolTip(item_path);
+    }
+    childSetCommitCallback("desc", LLPreview::onText, this);
+    getChild<LLLineEditor>("desc")->setPrevalidate(&LLTextValidate::validateASCIIPrintableNoPipe);
+
+    return LLPreview::postBuild();
+}
+
+void LLPreviewLSL::draw()
+{
+    const LLInventoryItem* item = getItem();
+    if(!item)
+    {
+        setTitle(LLTrans::getString("ScriptWasDeleted"));
+        mScriptEd->setItemRemoved(true);
+    }
+    else if (mDirty)
+    {
+        std::string item_path = get_category_path(item->getParentUUID());
+        getChild<LLUICtrl>("path_txt")->setValue(item_path);
+        getChild<LLUICtrl>("path_txt")->setToolTip(item_path);
+    }
+    LLPreview::draw();
+}
+// virtual
+void LLPreviewLSL::callbackLSLCompileSucceeded()
+{
+    LL_INFOS() << "LSL Bytecode saved" << LL_ENDL;
+    mScriptEd->mErrorList->setCommentText(LLTrans::getString("CompileSuccessful"));
+    mScriptEd->mErrorList->setCommentText(LLTrans::getString("SaveComplete"));
+    closeIfNeeded();
+}
+
+// virtual
+void LLPreviewLSL::callbackLSLCompileFailed(const LLSD& compile_errors)
+{
+    LL_INFOS() << "Compile failed!" << LL_ENDL;
+
+    for(LLSD::array_const_iterator line = compile_errors.beginArray();
+        line < compile_errors.endArray();
+        line++)
+    {
+        LLSD row;
+        std::string error_message = line->asString();
+        LLStringUtil::stripNonprintable(error_message);
+        row["columns"][0]["value"] = error_message;
+        row["columns"][0]["font"] = "OCRA";
+        mScriptEd->mErrorList->addElement(row);
+    }
+    mScriptEd->selectFirstError();
+    closeIfNeeded();
+}
+
+void LLPreviewLSL::loadAsset()
+{
+    // *HACK: we poke into inventory to see if it's there, and if so,
+    // then it might be part of the inventory library. If it's in the
+    // library, then you can see the script, but not modify it.
+    const LLInventoryItem* item = gInventory.getItem(mItemUUID);
+    bool is_library = item
+        && !gInventory.isObjectDescendentOf(mItemUUID,
+                                            gInventory.getRootFolderID());
+    if(!item)
+    {
+        // do the more generic search.
+        getItem();
+    }
+    if(item)
+    {
+        bool is_copyable = gAgent.allowOperation(PERM_COPY,
+                                item->getPermissions(), GP_OBJECT_MANIPULATE);
+        bool is_modifiable = gAgent.allowOperation(PERM_MODIFY,
+                                item->getPermissions(), GP_OBJECT_MANIPULATE);
+        if (gAgent.isGodlike() || (is_copyable && (is_modifiable || is_library)))
+        {
+            LLUUID* new_uuid = new LLUUID(mItemUUID);
+            gAssetStorage->getInvItemAsset(LLHost(),
+                                        gAgent.getID(),
+                                        gAgent.getSessionID(),
+                                        item->getPermissions().getOwner(),
+                                        LLUUID::null,
+                                        item->getUUID(),
+                                        item->getAssetUUID(),
+                                        item->getType(),
+                                        &LLPreviewLSL::onLoadComplete,
+                                        (void*)new_uuid,
+                                        true);
+            mAssetStatus = PREVIEW_ASSET_LOADING;
+        }
+        else
+        {
+            mScriptEd->setScriptText(mScriptEd->getString("can_not_view"), false);
+            mScriptEd->mEditor->makePristine();
+            mScriptEd->mFunctions->setEnabled(false);
+            mAssetStatus = PREVIEW_ASSET_LOADED;
+        }
+        getChildView("lock")->setVisible( !is_modifiable);
+        mScriptEd->getChildView("Insert...")->setEnabled(is_modifiable);
+    }
+    else
+    {
+        mScriptEd->setScriptText(std::string(HELLO_LSL), true);
+        mScriptEd->setEnableEditing(true);
+        mAssetStatus = PREVIEW_ASSET_LOADED;
+    }
+}
+
+
+bool LLPreviewLSL::canClose()
+{
+    return mScriptEd->canClose();
+}
+
+void LLPreviewLSL::closeIfNeeded()
+{
+    // Find our window and close it if requested.
+    getWindow()->decBusyCount();
+    mPendingUploads--;
+    if (mPendingUploads <= 0 && mCloseAfterSave)
+    {
+        closeFloater();
+    }
+}
+
+void LLPreviewLSL::onSearchReplace(void* userdata)
+{
+    LLPreviewLSL* self = (LLPreviewLSL*)userdata;
+    LLScriptEdCore* sec = self->mScriptEd;
+    LLFloaterScriptSearch::show(sec);
+}
+
+// static
+void LLPreviewLSL::onLoad(void* userdata)
+{
+    LLPreviewLSL* self = (LLPreviewLSL*)userdata;
+    self->loadAsset();
+}
+
+// static
+void LLPreviewLSL::onSave(void* userdata, bool close_after_save)
+{
+    LLPreviewLSL* self = (LLPreviewLSL*)userdata;
+    self->mCloseAfterSave = close_after_save;
+    self->saveIfNeeded();
+}
+
+/*static*/
+void LLPreviewLSL::finishedLSLUpload(LLUUID itemId, LLSD response)
+{
+    // Find our window and close it if requested.
+    LLPreviewLSL* preview = LLFloaterReg::findTypedInstance<LLPreviewLSL>("preview_script", LLSD(itemId));
+    if (preview)
+    {
+        // Bytecode save completed
+        if (response["compiled"])
+        {
+            preview->callbackLSLCompileSucceeded();
+        }
+        else
+        {
+            preview->callbackLSLCompileFailed(response["errors"]);
+        }
+    }
+}
+
+bool LLPreviewLSL::failedLSLUpload(LLUUID itemId, LLUUID taskId, LLSD response, std::string reason)
+{
+    LLSD floater_key;
+    if (taskId.notNull())
+    {
+        floater_key["taskid"] = taskId;
+        floater_key["itemid"] = itemId;
+    }
+    else
+    {
+        floater_key = LLSD(itemId);
+    }
+
+    LLPreviewLSL* preview = LLFloaterReg::findTypedInstance<LLPreviewLSL>("preview_script", floater_key);
+    if (preview)
+    {
+        // unfreeze floater
+        LLSD errors;
+        errors.append(LLTrans::getString("UploadFailed") + reason);
+        preview->callbackLSLCompileFailed(errors);
+        return true;
+    }
+
+    return false;
+}
+
+// Save needs to compile the text in the buffer. If the compile
+// succeeds, then save both assets out to the database. If the compile
+// fails, go ahead and save the text anyway.
+void LLPreviewLSL::saveIfNeeded(bool sync /*= true*/)
+{
+    if (!mScriptEd->hasChanged())
+    {
+        return;
+    }
+
+    mPendingUploads = 0;
+    mScriptEd->mErrorList->deleteAllItems();
+    mScriptEd->mEditor->makePristine();
+
+    if (sync)
+    {
+        mScriptEd->sync();
+    }
+
+    if (!gAgent.getRegion()) return;
+    const LLInventoryItem *inv_item = getItem();
+    // save it out to asset server
+    std::string url = gAgent.getRegion()->getCapability("UpdateScriptAgent");
+    if(inv_item)
+    {
+        getWindow()->incBusyCount();
+        mPendingUploads++;
+        if (!url.empty())
+        {
+            std::string buffer(mScriptEd->mEditor->getText());
+
+            LLUUID old_asset_id = inv_item->getAssetUUID().isNull() ? mScriptEd->getAssetID() : inv_item->getAssetUUID();
+
+            LLResourceUploadInfo::ptr_t uploadInfo(std::make_shared<LLScriptAssetUpload>(mItemUUID, buffer,
+                [old_asset_id](LLUUID itemId, LLUUID, LLUUID, LLSD response) {
+                    LLFileSystem::removeFile(old_asset_id, LLAssetType::AT_LSL_TEXT);
+                    LLPreviewLSL::finishedLSLUpload(itemId, response);
+                },
+                LLPreviewLSL::failedLSLUpload));
+
+            LLViewerAssetUpload::EnqueueInventoryUpload(url, uploadInfo);
+        }
+    }
+}
+
+// static
+void LLPreviewLSL::onLoadComplete(const LLUUID& asset_uuid, LLAssetType::EType type,
+                                  void* user_data, S32 status, LLExtStat ext_status)
+{
+    LL_DEBUGS() << "LLPreviewLSL::onLoadComplete: got uuid " << asset_uuid
+         << LL_ENDL;
+    LLUUID* item_uuid = (LLUUID*)user_data;
+    LLPreviewLSL* preview = LLFloaterReg::findTypedInstance<LLPreviewLSL>("preview_script", *item_uuid);
+    if( preview )
+    {
+        if(0 == status)
+        {
+            LLFileSystem file(asset_uuid, type);
+            S32 file_length = file.getSize();
+
+            std::vector<char> buffer(file_length+1);
+            file.read((U8*)&buffer[0], file_length);
+
+            // put a EOS at the end
+            buffer[file_length] = 0;
+            preview->mScriptEd->setScriptText(LLStringExplicit(&buffer[0]), true);
+            preview->mScriptEd->mEditor->makePristine();
+
+            std::string script_name = DEFAULT_SCRIPT_NAME;
+            LLInventoryItem* item = gInventory.getItem(*item_uuid);
+            bool is_modifiable = false;
+            if (item)
+            {
+                if (!item->getName().empty())
+                {
+                    script_name = item->getName();
+                }
+                if (gAgent.allowOperation(PERM_MODIFY, item->getPermissions(), GP_OBJECT_MANIPULATE))
+                {
+                    is_modifiable = true;
+                }
+            }
+            preview->mScriptEd->setScriptName(script_name);
+            preview->mScriptEd->setEnableEditing(is_modifiable);
+            preview->mScriptEd->setAssetID(asset_uuid);
+            preview->mAssetStatus = PREVIEW_ASSET_LOADED;
+        }
+        else
+        {
+            if( LL_ERR_ASSET_REQUEST_NOT_IN_DATABASE == status ||
+                LL_ERR_FILE_EMPTY == status)
+            {
+                LLNotificationsUtil::add("ScriptMissing");
+            }
+            else if (LL_ERR_INSUFFICIENT_PERMISSIONS == status)
+            {
+                LLNotificationsUtil::add("ScriptNoPermissions");
+            }
+            else
+            {
+                LLNotificationsUtil::add("UnableToLoadScript");
+            }
+
+            preview->mAssetStatus = PREVIEW_ASSET_ERROR;
+            LL_WARNS() << "Problem loading script: " << status << LL_ENDL;
+        }
+    }
+    delete item_uuid;
+}
+
+
+/// ---------------------------------------------------------------------------
+/// LLLiveLSLEditor
+/// ---------------------------------------------------------------------------
+
+
+//static
+void* LLLiveLSLEditor::createScriptEdPanel(void* userdata)
+{
+    LLLiveLSLEditor *self = (LLLiveLSLEditor*)userdata;
+
+    self->mScriptEd =  new LLScriptEdCore(
+                                   self,
+                                   HELLO_LSL,
+                                   self->getHandle(),
+                                   &LLLiveLSLEditor::onLoad,
+                                   &LLLiveLSLEditor::onSave,
+                                   &LLLiveLSLEditor::onSearchReplace,
+                                   self,
+                                   true,
+                                   0);
+    return self->mScriptEd;
+}
+
+
+LLLiveLSLEditor::LLLiveLSLEditor(const LLSD& key) :
+    LLScriptEdContainer(key),
+    mAskedForRunningInfo(false),
+    mHaveRunningInfo(false),
+    mCloseAfterSave(false),
+    mPendingUploads(0),
+    mIsModifiable(false),
+    mIsNew(false),
+    mIsSaving(false),
+    mObjectName("")
+{
+    mFactoryMap["script ed panel"] = LLCallbackMap(LLLiveLSLEditor::createScriptEdPanel, this);
+}
+
+bool LLLiveLSLEditor::postBuild()
+{
+    childSetCommitCallback("running", LLLiveLSLEditor::onRunningCheckboxClicked, this);
+    getChildView("running")->setEnabled(false);
+
+    childSetAction("Reset",&LLLiveLSLEditor::onReset,this);
+    getChildView("Reset")->setEnabled(true);
+
+    mMonoCheckbox = getChild<LLCheckBoxCtrl>("mono");
+    childSetCommitCallback("mono", &LLLiveLSLEditor::onMonoCheckboxClicked, this);
+    getChildView("mono")->setEnabled(true);
+
+    mScriptEd->mEditor->makePristine();
+    mScriptEd->mEditor->setFocus(true);
+
+
+    mExperiences = getChild<LLComboBox>("Experiences...");
+    mExperiences->setCommitCallback(boost::bind(&LLLiveLSLEditor::experienceChanged, this));
+
+    mExperienceEnabled = getChild<LLCheckBoxCtrl>("enable_xp");
+
+    childSetCommitCallback("enable_xp", onToggleExperience, this);
+    childSetCommitCallback("view_profile", onViewProfile, this);
+
+
+    return LLPreview::postBuild();
+}
+
+// virtual
+void LLLiveLSLEditor::callbackLSLCompileSucceeded(const LLUUID& task_id,
+                                                  const LLUUID& item_id,
+                                                  bool is_script_running)
+{
+    LL_DEBUGS() << "LSL Bytecode saved" << LL_ENDL;
+    mScriptEd->mErrorList->setCommentText(LLTrans::getString("CompileSuccessful"));
+    mScriptEd->mErrorList->setCommentText(LLTrans::getString("SaveComplete"));
+    getChild<LLCheckBoxCtrl>("running")->set(is_script_running);
+    mIsSaving = false;
+    closeIfNeeded();
+}
+
+// virtual
+void LLLiveLSLEditor::callbackLSLCompileFailed(const LLSD& compile_errors)
+{
+    LL_DEBUGS() << "Compile failed!" << LL_ENDL;
+    for(LLSD::array_const_iterator line = compile_errors.beginArray();
+        line < compile_errors.endArray();
+        line++)
+    {
+        LLSD row;
+        std::string error_message = line->asString();
+        LLStringUtil::stripNonprintable(error_message);
+        row["columns"][0]["value"] = error_message;
+        // *TODO: change to "MONOSPACE" and change llfontgl.cpp?
+        row["columns"][0]["font"] = "OCRA";
+        mScriptEd->mErrorList->addElement(row);
+    }
+    mScriptEd->selectFirstError();
+    mIsSaving = false;
+    closeIfNeeded();
+}
+
+void LLLiveLSLEditor::loadAsset()
+{
+    //LL_INFOS() << "LLLiveLSLEditor::loadAsset()" << LL_ENDL;
+    if(!mIsNew)
+    {
+        LLViewerObject* object = gObjectList.findObject(mObjectUUID);
+        if(object)
+        {
+            LLViewerInventoryItem* item = dynamic_cast<LLViewerInventoryItem*>(object->getInventoryObject(mItemUUID));
+
+            if(item)
+            {
+                LLViewerRegion* region = object->getRegion();
+                std::string url = std::string();
+                if(region)
+                {
+                    url = region->getCapability("GetMetadata");
+                }
+                LLExperienceCache::instance().fetchAssociatedExperience(item->getParentUUID(), item->getUUID(), url,
+                    boost::bind(&LLLiveLSLEditor::setAssociatedExperience, getDerivedHandle<LLLiveLSLEditor>(), _1));
+
+                bool isGodlike = gAgent.isGodlike();
+                bool copyManipulate = gAgent.allowOperation(PERM_COPY, item->getPermissions(), GP_OBJECT_MANIPULATE);
+                mIsModifiable = gAgent.allowOperation(PERM_MODIFY, item->getPermissions(), GP_OBJECT_MANIPULATE);
+
+                if(!isGodlike && (!copyManipulate || !mIsModifiable))
+                {
+                    mItem = new LLViewerInventoryItem(item);
+                    mScriptEd->setScriptText(getString("not_allowed"), false);
+                    mScriptEd->mEditor->makePristine();
+                    mScriptEd->enableSave(false);
+                    mAssetStatus = PREVIEW_ASSET_LOADED;
+                }
+                else if(copyManipulate || isGodlike)
+                {
+                    mItem = new LLViewerInventoryItem(item);
+                    // request the text from the object
+                LLSD* user_data = new LLSD();
+                user_data->with("taskid", mObjectUUID).with("itemid", mItemUUID);
+                    gAssetStorage->getInvItemAsset(object->getRegion()->getHost(),
+                        gAgent.getID(),
+                        gAgent.getSessionID(),
+                        item->getPermissions().getOwner(),
+                        object->getID(),
+                        item->getUUID(),
+                        item->getAssetUUID(),
+                        item->getType(),
+                        &LLLiveLSLEditor::onLoadComplete,
+                        (void*)user_data,
+                        true);
+                    LLMessageSystem* msg = gMessageSystem;
+                    msg->newMessageFast(_PREHASH_GetScriptRunning);
+                    msg->nextBlockFast(_PREHASH_Script);
+                    msg->addUUIDFast(_PREHASH_ObjectID, mObjectUUID);
+                    msg->addUUIDFast(_PREHASH_ItemID, mItemUUID);
+                    msg->sendReliable(object->getRegion()->getHost());
+                    mAskedForRunningInfo = true;
+                    mAssetStatus = PREVIEW_ASSET_LOADING;
+                }
+            }
+
+            if(mItem.isNull())
+            {
+                mScriptEd->setScriptText(LLStringUtil::null, false);
+                mScriptEd->mEditor->makePristine();
+                mAssetStatus = PREVIEW_ASSET_LOADED;
+                mIsModifiable = false;
+            }
+
+            refreshFromItem();
+            getChild<LLUICtrl>("obj_name")->setValue(mObjectName);
+            // This is commented out, because we don't completely
+            // handle script exports yet.
+            /*
+            // request the exports from the object
+            gMessageSystem->newMessage("GetScriptExports");
+            gMessageSystem->nextBlock("ScriptBlock");
+            gMessageSystem->addUUID("AgentID", gAgent.getID());
+            U32 local_id = object->getLocalID();
+            gMessageSystem->addData("LocalID", &local_id);
+            gMessageSystem->addUUID("ItemID", mItemUUID);
+            LLHost host(object->getRegion()->getIP(),
+                        object->getRegion()->getPort());
+            gMessageSystem->sendReliable(host);
+            */
+        }
+    }
+    else
+    {
+        mScriptEd->setScriptText(std::string(HELLO_LSL), true);
+        mScriptEd->enableSave(false);
+        LLPermissions perm;
+        perm.init(gAgent.getID(), gAgent.getID(), LLUUID::null, gAgent.getGroupID());
+        perm.initMasks(PERM_ALL, PERM_ALL, PERM_NONE, PERM_NONE, PERM_MOVE | PERM_TRANSFER);
+        mItem = new LLViewerInventoryItem(mItemUUID,
+                                          mObjectUUID,
+                                          perm,
+                                          LLUUID::null,
+                                          LLAssetType::AT_LSL_TEXT,
+                                          LLInventoryType::IT_LSL,
+                                          DEFAULT_SCRIPT_NAME,
+                                          DEFAULT_SCRIPT_DESC,
+                                          LLSaleInfo::DEFAULT,
+                                          LLInventoryItemFlags::II_FLAGS_NONE,
+                                          time_corrected());
+        mAssetStatus = PREVIEW_ASSET_LOADED;
+    }
+
+    requestExperiences();
+}
+
+// static
+void LLLiveLSLEditor::onLoadComplete(const LLUUID& asset_id,
+                                     LLAssetType::EType type,
+                                     void* user_data, S32 status, LLExtStat ext_status)
+{
+    LL_DEBUGS() << "LLLiveLSLEditor::onLoadComplete: got uuid " << asset_id
+         << LL_ENDL;
+    LLSD* floater_key = (LLSD*)user_data;
+
+    LLLiveLSLEditor* instance = LLFloaterReg::findTypedInstance<LLLiveLSLEditor>("preview_scriptedit", *floater_key);
+
+    if(instance )
+    {
+        if( LL_ERR_NOERR == status )
+        {
+            instance->loadScriptText(asset_id, type);
+            instance->mScriptEd->setEnableEditing(true);
+            instance->mAssetStatus = PREVIEW_ASSET_LOADED;
+            instance->mScriptEd->setAssetID(asset_id);
+        }
+        else
+        {
+            if( LL_ERR_ASSET_REQUEST_NOT_IN_DATABASE == status ||
+                LL_ERR_FILE_EMPTY == status)
+            {
+                LLNotificationsUtil::add("ScriptMissing");
+            }
+            else if (LL_ERR_INSUFFICIENT_PERMISSIONS == status)
+            {
+                LLNotificationsUtil::add("ScriptNoPermissions");
+            }
+            else
+            {
+                LLNotificationsUtil::add("UnableToLoadScript");
+            }
+            instance->mAssetStatus = PREVIEW_ASSET_ERROR;
+        }
+    }
+
+    delete floater_key;
+}
+
+void LLLiveLSLEditor::loadScriptText(const LLUUID &uuid, LLAssetType::EType type)
+{
+    LLFileSystem file(uuid, type);
+    S32 file_length = file.getSize();
+    std::vector<char> buffer(file_length + 1);
+    file.read((U8*)&buffer[0], file_length);
+
+    if (file.getLastBytesRead() != file_length ||
+        file_length <= 0)
+    {
+        LL_WARNS() << "Error reading " << uuid << ":" << type << LL_ENDL;
+    }
+
+    buffer[file_length] = '\0';
+
+    mScriptEd->setScriptText(LLStringExplicit(&buffer[0]), true);
+    mScriptEd->makeEditorPristine();
+
+    std::string script_name = DEFAULT_SCRIPT_NAME;
+    const LLInventoryItem* inv_item = getItem();
+
+    if(inv_item)
+    {
+        script_name = inv_item->getName();
+    }
+    mScriptEd->setScriptName(script_name);
+}
+
+
+void LLLiveLSLEditor::onRunningCheckboxClicked( LLUICtrl*, void* userdata )
+{
+    LLLiveLSLEditor* self = (LLLiveLSLEditor*) userdata;
+    LLViewerObject* object = gObjectList.findObject( self->mObjectUUID );
+    LLCheckBoxCtrl* runningCheckbox = self->getChild<LLCheckBoxCtrl>("running");
+    bool running =  runningCheckbox->get();
+    //self->mRunningCheckbox->get();
+    if( object )
+    {
+        LLMessageSystem* msg = gMessageSystem;
+        msg->newMessageFast(_PREHASH_SetScriptRunning);
+        msg->nextBlockFast(_PREHASH_AgentData);
+        msg->addUUIDFast(_PREHASH_AgentID, gAgent.getID());
+        msg->addUUIDFast(_PREHASH_SessionID, gAgent.getSessionID());
+        msg->nextBlockFast(_PREHASH_Script);
+        msg->addUUIDFast(_PREHASH_ObjectID, self->mObjectUUID);
+        msg->addUUIDFast(_PREHASH_ItemID, self->mItemUUID);
+        msg->addBOOLFast(_PREHASH_Running, running);
+        msg->sendReliable(object->getRegion()->getHost());
+    }
+    else
+    {
+        runningCheckbox->set(!running);
+        LLNotificationsUtil::add("CouldNotStartStopScript");
+    }
+}
+
+void LLLiveLSLEditor::onReset(void *userdata)
+{
+    LLLiveLSLEditor* self = (LLLiveLSLEditor*) userdata;
+
+    LLViewerObject* object = gObjectList.findObject( self->mObjectUUID );
+    if(object)
+    {
+        LLMessageSystem* msg = gMessageSystem;
+        msg->newMessageFast(_PREHASH_ScriptReset);
+        msg->nextBlockFast(_PREHASH_AgentData);
+        msg->addUUIDFast(_PREHASH_AgentID, gAgent.getID());
+        msg->addUUIDFast(_PREHASH_SessionID, gAgent.getSessionID());
+        msg->nextBlockFast(_PREHASH_Script);
+        msg->addUUIDFast(_PREHASH_ObjectID, self->mObjectUUID);
+        msg->addUUIDFast(_PREHASH_ItemID, self->mItemUUID);
+        msg->sendReliable(object->getRegion()->getHost());
+    }
+    else
+    {
+        LLNotificationsUtil::add("CouldNotStartStopScript");
+    }
+}
+
+void LLLiveLSLEditor::draw()
+{
+    LLViewerObject* object = gObjectList.findObject(mObjectUUID);
+    LLCheckBoxCtrl* runningCheckbox = getChild<LLCheckBoxCtrl>( "running");
+    if(object && mAskedForRunningInfo && mHaveRunningInfo)
+    {
+        if(object->permAnyOwner())
+        {
+            runningCheckbox->setLabel(getString("script_running"));
+            runningCheckbox->setEnabled(!mIsSaving);
+        }
+        else
+        {
+            runningCheckbox->setLabel(getString("public_objects_can_not_run"));
+            runningCheckbox->setEnabled(false);
+
+            // *FIX: Set it to false so that the ui is correct for
+            // a box that is released to public. It could be
+            // incorrect after a release/claim cycle, but will be
+            // correct after clicking on it.
+            runningCheckbox->set(false);
+            mMonoCheckbox->set(false);
+        }
+    }
+    else if(!object)
+    {
+        // HACK: Display this information in the title bar.
+        // Really ought to put in main window.
+        setTitle(LLTrans::getString("ObjectOutOfRange"));
+        runningCheckbox->setEnabled(false);
+        mMonoCheckbox->setEnabled(false);
+        // object may have fallen out of range.
+        mHaveRunningInfo = false;
+    }
+
+    LLPreview::draw();
+}
+
+
+void LLLiveLSLEditor::onSearchReplace(void* userdata)
+{
+    LLLiveLSLEditor* self = (LLLiveLSLEditor*)userdata;
+
+    LLScriptEdCore* sec = self->mScriptEd;
+    LLFloaterScriptSearch::show(sec);
+}
+
+struct LLLiveLSLSaveData
+{
+    LLLiveLSLSaveData(const LLUUID& id, const LLViewerInventoryItem* item, bool active);
+    LLUUID mSaveObjectID;
+    LLPointer<LLViewerInventoryItem> mItem;
+    bool mActive;
+};
+
+LLLiveLSLSaveData::LLLiveLSLSaveData(const LLUUID& id,
+                                     const LLViewerInventoryItem* item,
+                                     bool active) :
+    mSaveObjectID(id),
+    mActive(active)
+{
+    llassert(item);
+    mItem = new LLViewerInventoryItem(item);
+}
+
+/*static*/
+void LLLiveLSLEditor::finishLSLUpload(LLUUID itemId, LLUUID taskId, LLUUID newAssetId, LLSD response, bool isRunning)
+{
+    LLSD floater_key;
+    floater_key["taskid"] = taskId;
+    floater_key["itemid"] = itemId;
+
+    LLLiveLSLEditor* preview = LLFloaterReg::findTypedInstance<LLLiveLSLEditor>("preview_scriptedit", floater_key);
+    if (preview)
+    {
+        preview->mItem->setAssetUUID(newAssetId);
+        preview->mScriptEd->setAssetID(newAssetId);
+
+        // Bytecode save completed
+        if (response["compiled"])
+        {
+            preview->callbackLSLCompileSucceeded(taskId, itemId, isRunning);
+        }
+        else
+        {
+            preview->callbackLSLCompileFailed(response["errors"]);
+        }
+    }
+}
+
+// virtual
+void LLLiveLSLEditor::saveIfNeeded(bool sync /*= true*/)
+{
+    LLViewerObject* object = gObjectList.findObject(mObjectUUID);
+    if (!object)
+    {
+        LLNotificationsUtil::add("SaveScriptFailObjectNotFound");
+        return;
+    }
+
+    if (mItem.isNull() || !mItem->isFinished())
+    {
+        // $NOTE: While the error message may not be exactly correct,
+        // it's pretty close.
+        LLNotificationsUtil::add("SaveScriptFailObjectNotFound");
+        return;
+    }
+
+    // get the latest info about it. We used to be losing the script
+    // name on save, because the viewer object version of the item,
+    // and the editor version would get out of synch. Here's a good
+    // place to synch them back up.
+    LLInventoryItem* inv_item = dynamic_cast<LLInventoryItem*>(object->getInventoryObject(mItemUUID));
+    if (inv_item)
+    {
+        mItem->copyItem(inv_item);
+    }
+
+    // Don't need to save if we're pristine
+    if (!mScriptEd->hasChanged())
+    {
+        return;
+    }
+
+    mPendingUploads = 0;
+
+    // save the script
+    mScriptEd->enableSave(false);
+    mScriptEd->mEditor->makePristine();
+    mScriptEd->mErrorList->deleteAllItems();
+    mScriptEd->mEditor->makePristine();
+
+    if (sync)
+    {
+        mScriptEd->sync();
+    }
+
+    bool isRunning = getChild<LLCheckBoxCtrl>("running")->get();
+    getWindow()->incBusyCount();
+    mPendingUploads++;
+
+    std::string url = object->getRegion()->getCapability("UpdateScriptTask");
+
+    if (!url.empty())
+    {
+        std::string buffer(mScriptEd->mEditor->getText());
+        LLUUID old_asset_id = mScriptEd->getAssetID();
+
+        LLResourceUploadInfo::ptr_t uploadInfo(std::make_shared<LLScriptAssetUpload>(mObjectUUID, mItemUUID,
+                monoChecked() ? LLScriptAssetUpload::MONO : LLScriptAssetUpload::LSL2,
+                isRunning, mScriptEd->getAssociatedExperience(), buffer,
+                [isRunning, old_asset_id](LLUUID itemId, LLUUID taskId, LLUUID newAssetId, LLSD response) {
+                        LLFileSystem::removeFile(old_asset_id, LLAssetType::AT_LSL_TEXT);
+                        LLLiveLSLEditor::finishLSLUpload(itemId, taskId, newAssetId, response, isRunning);
+                },
+                nullptr)); // needs failure handling?
+
+        LLViewerAssetUpload::EnqueueInventoryUpload(url, uploadInfo);
+    }
+}
+
+bool LLLiveLSLEditor::canClose()
+{
+    return mScriptEd->canClose();
+}
+
+void LLLiveLSLEditor::closeIfNeeded()
+{
+    getWindow()->decBusyCount();
+    mPendingUploads--;
+    if ((mPendingUploads <= 0) && mCloseAfterSave)
+    {
+        closeFloater();
+    }
+}
+
+// static
+void LLLiveLSLEditor::onLoad(void* userdata)
+{
+    LLLiveLSLEditor* self = (LLLiveLSLEditor*)userdata;
+    self->loadAsset();
+}
+
+// static
+void LLLiveLSLEditor::onSave(void* userdata, bool close_after_save)
+{
+    if (LLLiveLSLEditor* self = (LLLiveLSLEditor*)userdata)
+    {
+        self->mCloseAfterSave = close_after_save;
+        self->mScriptEd->mErrorList->setCommentText("");
+        self->saveIfNeeded();
+    }
+}
+
+// static
+void LLLiveLSLEditor::processScriptRunningReply(LLMessageSystem* msg, void**)
+{
+    LLUUID item_id;
+    LLUUID object_id;
+    msg->getUUIDFast(_PREHASH_Script, _PREHASH_ObjectID, object_id);
+    msg->getUUIDFast(_PREHASH_Script, _PREHASH_ItemID, item_id);
+
+    LLSD floater_key;
+    floater_key["taskid"] = object_id;
+    floater_key["itemid"] = item_id;
+    if (LLLiveLSLEditor* instance = LLFloaterReg::findTypedInstance<LLLiveLSLEditor>("preview_scriptedit", floater_key))
+    {
+        instance->mHaveRunningInfo = true;
+        bool running;
+        msg->getBOOLFast(_PREHASH_Script, _PREHASH_Running, running);
+        LLCheckBoxCtrl* runningCheckbox = instance->getChild<LLCheckBoxCtrl>("running");
+        runningCheckbox->set(running);
+        bool mono;
+        msg->getBOOLFast(_PREHASH_Script, "Mono", mono);
+        LLCheckBoxCtrl* monoCheckbox = instance->getChild<LLCheckBoxCtrl>("mono");
+        monoCheckbox->setEnabled(instance->getIsModifiable() && have_script_upload_cap(object_id));
+        monoCheckbox->set(mono);
+    }
+}
+
+void LLLiveLSLEditor::onMonoCheckboxClicked(LLUICtrl*, void* userdata)
+{
+    LLLiveLSLEditor* self = static_cast<LLLiveLSLEditor*>(userdata);
+    self->mMonoCheckbox->setEnabled(have_script_upload_cap(self->mObjectUUID));
+    self->mScriptEd->enableSave(self->getIsModifiable());
+}
+
+bool LLLiveLSLEditor::monoChecked() const
+{
+    return mMonoCheckbox && mMonoCheckbox->getValue();
+}
+
+void LLLiveLSLEditor::setAssociatedExperience( LLHandle<LLLiveLSLEditor> editor, const LLSD& experience )
+{
+    if (LLLiveLSLEditor* scriptEd = editor.get())
+    {
+        LLUUID id;
+        if (experience.has(LLExperienceCache::EXPERIENCE_ID))
+        {
+            id=experience[LLExperienceCache::EXPERIENCE_ID].asUUID();
+        }
+        scriptEd->mScriptEd->setAssociatedExperience(id);
+        scriptEd->updateExperiencePanel();
+    }
+}