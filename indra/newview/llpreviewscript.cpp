--- conflicted
+++ resolved
@@ -147,11 +147,7 @@
     typedef boost::function<bool()> bool_func_t;
 public:
     LLCallbackTimer(F32 nPeriod, bool_func_t cb) : LLEventTimer(nPeriod), m_Callback(cb) {}
-<<<<<<< HEAD
-    /*virtual*/ BOOL tick() { return m_Callback(); }
-=======
     /*virtual*/ bool tick() { return m_Callback(); }
->>>>>>> 050d2fef
 protected:
     bool_func_t m_Callback;
 };
@@ -422,13 +418,8 @@
     const LLHandle<LLFloater>& floater_handle,
     void (*load_callback)(void*),
     // <FS:Ansariel> FIRE-7514: Script in external editor needs to be saved twice
-<<<<<<< HEAD
-    //void (*save_callback)(void*, BOOL),
-    void (*save_callback)(void*, BOOL, bool),
-=======
     //void (*save_callback)(void*, bool),
     void (*save_callback)(void*, bool, bool),
->>>>>>> 050d2fef
     // </FS:Ansariel>
     void (*search_replace_callback) (void* userdata),
     void* userdata,
@@ -460,15 +451,9 @@
     mFontNameChangedCallbackConnection(),
     mFontSizeChangedCallbackConnection(),
     // </FS:Ansariel>
-<<<<<<< HEAD
-    mHasScriptData(FALSE),
-    mScriptRemoved(FALSE),
-    mSaveDialogShown(FALSE)
-=======
     mHasScriptData(false),
     mScriptRemoved(false),
     mSaveDialogShown(false)
->>>>>>> 050d2fef
 {
     setFollowsAll();
     setBorderVisible(false);
@@ -606,11 +591,7 @@
     {
         mPostEditor = getChild<FSLSLPreProcViewer>("Post Editor");
         mPostEditor->setFollowsAll();
-<<<<<<< HEAD
-        mPostEditor->setEnabled(TRUE);
-=======
         mPostEditor->setEnabled(true);
->>>>>>> 050d2fef
 
         mPreprocTab = getChild<LLTabContainer>("Tabset");
         mPreprocTab->setCommitCallback(boost::bind(&LLScriptEdCore::onPreprocTabChanged, this, _2));
@@ -627,11 +608,7 @@
 
     childSetCommitCallback("lsl errors", &LLScriptEdCore::onErrorList, this);
 // <FS:CR> Advanced Script Editor
-<<<<<<< HEAD
-    //childSetAction("Save_btn", boost::bind(&LLScriptEdCore::doSave,this,FALSE));
-=======
     //childSetAction("Save_btn", boost::bind(&LLScriptEdCore::doSave,this,false));
->>>>>>> 050d2fef
     childSetAction("prefs_btn", boost::bind(&LLScriptEdCore::onBtnPrefs, this));
 // </FS:CR>
     childSetAction("Edit_btn", boost::bind(&LLScriptEdCore::openInExternalEditor, this));
@@ -788,13 +765,8 @@
 
     menuItem = getChild<LLMenuItemCallGL>("Save");
     // <FS:Ansariel> FIRE-7514: Script in external editor needs to be saved twice
-<<<<<<< HEAD
-    //menuItem->setClickCallback(boost::bind(&LLScriptEdCore::doSave, this, FALSE));
-    menuItem->setClickCallback(boost::bind(&LLScriptEdCore::doSave, this, FALSE, true));
-=======
     //menuItem->setClickCallback(boost::bind(&LLScriptEdCore::doSave, this, false));
     menuItem->setClickCallback(boost::bind(&LLScriptEdCore::doSave, this, false, true));
->>>>>>> 050d2fef
     // </FS:Ansariel>
     menuItem->setEnableCallback(boost::bind(&LLScriptEdCore::hasChanged, this));
 
@@ -894,13 +866,8 @@
 
 void LLScriptEdCore::initButtonBar()
 {
-<<<<<<< HEAD
-    mSaveBtn->setClickedCallback(boost::bind(&LLScriptEdCore::doSave, this, FALSE, true));
-    mSaveBtn2->setClickedCallback(boost::bind(&LLScriptEdCore::doSave, this, FALSE, true)); // <FS:Zi> support extra save button
-=======
     mSaveBtn->setClickedCallback(boost::bind(&LLScriptEdCore::doSave, this, false, true));
     mSaveBtn2->setClickedCallback(boost::bind(&LLScriptEdCore::doSave, this, false, true)); // <FS:Zi> support extra save button
->>>>>>> 050d2fef
     mCutBtn->setClickedCallback(boost::bind(&LLScriptEdCore::performAction, this, "Cut"));
     mCopyBtn->setClickedCallback(boost::bind(&LLScriptEdCore::performAction, this, "Copy"));
     mPasteBtn->setClickedCallback(boost::bind(&LLScriptEdCore::performAction, this, "Paste"));
@@ -1055,11 +1022,7 @@
 }
 // NaCl End
 
-<<<<<<< HEAD
-void LLScriptEdCore::setScriptText(const std::string& text, BOOL is_valid)
-=======
 void LLScriptEdCore::setScriptText(const std::string& text, bool is_valid)
->>>>>>> 050d2fef
 {
     if (mEditor)
     {
@@ -1206,11 +1169,7 @@
 void LLScriptEdCore::draw()
 {
 // <FS:CR> Advanced Script Editor
-<<<<<<< HEAD
-    //BOOL script_changed   = hasChanged();
-=======
     //bool script_changed   = hasChanged();
->>>>>>> 050d2fef
     //mSaveBtn->setEnabled(script_changed && !mScriptRemoved);
     updateButtonBar();
 // </FS:CR>
@@ -1239,22 +1198,6 @@
         args["[COLUMN]"] = llformat ("%d", column);
         cursor_pos = LLTrans::getString("CursorPos", args);
         mLineCol->setValue(cursor_pos);
-<<<<<<< HEAD
-    }
-    // <FS:Ansariel> LSL Preprocessor
-    else if (mPostEditor && mPostEditor->hasFocus())
-    {
-        S32 line = 0;
-        S32 column = 0;
-        mPostEditor->getCurrentLineAndColumn( &line, &column, FALSE );  // don't include wordwrap
-        LLStringUtil::format_map_t args;
-        std::string cursor_pos;
-        args["[LINE]"] = llformat ("%d", line);
-        args["[COLUMN]"] = llformat ("%d", column);
-        cursor_pos = LLTrans::getString("CursorPos", args);
-        mLineCol->setValue(cursor_pos);
-=======
->>>>>>> 050d2fef
     }
     // </FS:Ansariel>
     else
@@ -1609,13 +1552,8 @@
 }
 
 // <FS:Ansariel> FIRE-7514: Script in external editor needs to be saved twice
-<<<<<<< HEAD
-//void LLScriptEdCore::doSave( BOOL close_after_save )
-void LLScriptEdCore::doSave(BOOL close_after_save, bool sync /*= true*/)
-=======
 //void LLScriptEdCore::doSave( bool close_after_save )
 void LLScriptEdCore::doSave(bool close_after_save, bool sync /*= true*/)
->>>>>>> 050d2fef
 // </FS:Ansariel>
 {
     // NaCl - LSL Preprocessor
@@ -1641,11 +1579,7 @@
 }
 
 // NaCl - LSL Preprocessor
-<<<<<<< HEAD
-void LLScriptEdCore::doSaveComplete( void* userdata, BOOL close_after_save, bool sync)
-=======
 void LLScriptEdCore::doSaveComplete( void* userdata, bool close_after_save, bool sync)
->>>>>>> 050d2fef
 {
     add( LLStatViewer::LSL_SAVES,1 );
 
@@ -1751,23 +1685,14 @@
         if (gSavedSettings.getBOOL("_NACL_LSLPreprocessor") && self->mPostEditor && self->mPreprocTab)
         {
             self->mPreprocTab->selectTabByName("Preprocessed");
-<<<<<<< HEAD
-            self->getChild<LLPanel>("Preprocessed")->setFocus(TRUE);
-            self->mPostEditor->setFocus(TRUE);
-=======
             self->getChild<LLPanel>("Preprocessed")->setFocus(true);
             self->mPostEditor->setFocus(true);
->>>>>>> 050d2fef
             self->mPostEditor->setCursor(row, column);
         }
         else
         {
             self->mEditor->setCursor(row, column);
-<<<<<<< HEAD
-            self->mEditor->setFocus(TRUE);
-=======
             self->mEditor->setFocus(true);
->>>>>>> 050d2fef
         }
         // NaCl End
     }
@@ -1839,21 +1764,12 @@
             if (!hasChanged())
             {
                 LL_INFOS() << "Save Not Needed" << LL_ENDL;
-<<<<<<< HEAD
-                return TRUE;
-            }
-            doSave(FALSE);
-            // NaCl End
-
-            //mSaveCallback(mUserdata, FALSE);
-=======
                 return true;
             }
             doSave(false);
             // NaCl End
 
             //mSaveCallback(mUserdata, false);
->>>>>>> 050d2fef
         }
 
         return true;
@@ -1930,13 +1846,8 @@
         fout << (scriptText);
         fout.close();
             // <FS:Ansariel> FIRE-7514: Script in external editor needs to be saved twice
-<<<<<<< HEAD
-            //self->mSaveCallback(self->mUserdata, FALSE);
-            self->mSaveCallback(self->mUserdata, FALSE, true);
-=======
             //self->mSaveCallback(self->mUserdata, false);
             self->mSaveCallback(self->mUserdata, false, true);
->>>>>>> 050d2fef
             // </FS:Ansariel>
     }
 }
@@ -2150,76 +2061,8 @@
 // [SL:KB] - Patch: Build-ScriptRecover | Checked: 2011-11-23 (Catznip-3.2.0) | Added: Catznip-3.2.0
 ,   mBackupTimer(NULL)
 // [/SL:KB]
-<<<<<<< HEAD
-{
-}
-
-// [SL:KB] - Patch: Build-ScriptRecover | Checked: 2011-11-23 (Catznip-3.2.0) | Added: Catznip-3.2.0
-LLScriptEdContainer::~LLScriptEdContainer()
-{
-    // Clean up the backup file (unless we've gotten disconnected)
-    if ( (!mBackupFilename.empty()) && (gAgent.getRegion()) )
-        LLFile::remove(mBackupFilename);
-    delete mBackupTimer;
-}
-
-void LLScriptEdContainer::refreshFromItem()
-{
-    LLPreview::refreshFromItem();
-
-    if (!mBackupFilename.empty())
-    {
-        const std::string strFilename = getBackupFileName();
-        if (strFilename != mBackupFilename)
-        {
-            LLFile::rename(mBackupFilename, strFilename);
-            mBackupFilename = strFilename;
-        }
-    }
-}
-
-bool LLScriptEdContainer::onBackupTimer()
-{
-    if ( (mScriptEd) && (mScriptEd->hasChanged()) )
-    {
-        if (mBackupFilename.empty())
-            mBackupFilename = getBackupFileName();
-        mScriptEd->writeToFile(mBackupFilename, true);
-
-        LL_INFOS() << "Backing up script to " << mBackupFilename << LL_ENDL;
-    }
-    return false;
-}
-
-std::string LLScriptEdContainer::getBackupFileName() const
-=======
->>>>>>> 050d2fef
-{
-    // NOTE: this function is not guaranteed to return the same filename every time (i.e. the item name may have changed)
-    std::string strFile = LLFile::tmpdir();
-
-    std::string agent_id_str = gAgentID.asString();
-    LLStringUtil::replaceString(agent_id_str, "-", "");
-    strFile += agent_id_str + "_";
-
-    // Find the inventory item for this script
-    const LLInventoryItem* pItem = getItem();
-    if (pItem)
-    {
-        strFile += gDirUtilp->getScrubbedFileName(pItem->getName().substr(0, 32));
-        strFile += "-";
-    }
-
-    // Append a CRC of the item UUID to make the filename (hopefully) unique
-    LLCRC crcUUID;
-    crcUUID.update((U8*)(&mItemUUID.mData), UUID_BYTES);
-    strFile += llformat("%X", crcUUID.getCRC());
-
-    strFile += ".lslbackup";
-
-    return strFile;
-}
-// [/SL:KB]
+{
+}
 
 // [SL:KB] - Patch: Build-ScriptRecover | Checked: 2011-11-23 (Catznip-3.2.0) | Added: Catznip-3.2.0
 LLScriptEdContainer::~LLScriptEdContainer()
@@ -2322,11 +2165,7 @@
     // to pass sync = false - we don't need to update the external editor in this
     // case or the next save will be ignored!
     //saveIfNeeded(false);
-<<<<<<< HEAD
-    mScriptEd->doSave(FALSE, false);
-=======
     mScriptEd->doSave(false, false);
->>>>>>> 050d2fef
     // </FS>
     return true;
 }
@@ -2445,11 +2284,7 @@
     if(!item)
     {
         setTitle(LLTrans::getString("ScriptWasDeleted"));
-<<<<<<< HEAD
-        mScriptEd->setItemRemoved(TRUE);
-=======
         mScriptEd->setItemRemoved(true);
->>>>>>> 050d2fef
         // <FS:Ansariel> Make ugly location display better
         getChild<LLUICtrl>("path_txt")->setTextArg("[PATH]", LLStringExplicit("-"));
         getChild<LLUICtrl>("path_txt")->setToolTipArg(LLStringExplicit("[PATH]"), LLStringExplicit("-"));
@@ -2615,13 +2450,8 @@
 
 // static
 // <FS:Ansariel> FIRE-7514: Script in external editor needs to be saved twice
-<<<<<<< HEAD
-//void LLPreviewLSL::onSave(void* userdata, BOOL close_after_save)
-void LLPreviewLSL::onSave(void* userdata, BOOL close_after_save, bool sync)
-=======
 //void LLPreviewLSL::onSave(void* userdata, bool close_after_save)
 void LLPreviewLSL::onSave(void* userdata, bool close_after_save, bool sync)
->>>>>>> 050d2fef
 // </FS:Ansariel>
 {
     LLPreviewLSL* self = (LLPreviewLSL*)userdata;
@@ -2730,11 +2560,7 @@
     std::string url = gAgent.getRegion()->getCapability("UpdateScriptAgent");
 
     // NaCL - LSL Preprocessor
-<<<<<<< HEAD
-    mScriptEd->enableSave(FALSE); // Clear the enable save flag (FIRE-10173)
-=======
     mScriptEd->enableSave(false); // Clear the enable save flag (FIRE-10173)
->>>>>>> 050d2fef
     bool domono = gSavedSettings.getBOOL("FSSaveInventoryScriptsAsMono");
     if (gSavedSettings.getBOOL("_NACL_LSLPreprocessor"))
     {
@@ -2983,11 +2809,7 @@
     }
 // [/SL:KB]
 
-<<<<<<< HEAD
-    mIsSaving = FALSE;
-=======
     mIsSaving = false;
->>>>>>> 050d2fef
     closeIfNeeded();
 }
 
@@ -3408,11 +3230,7 @@
     }
 
     bool isRunning = getChild<LLCheckBoxCtrl>("running")->get();
-<<<<<<< HEAD
-    mIsSaving = TRUE;
-=======
     mIsSaving = true;
->>>>>>> 050d2fef
     getWindow()->incBusyCount();
     mPendingUploads++;
 
@@ -3463,13 +3281,8 @@
 
 // static
 // <FS:Ansariel> FIRE-7514: Script in external editor needs to be saved twice
-<<<<<<< HEAD
-//void LLLiveLSLEditor::onSave(void* userdata, BOOL close_after_save)
-void LLLiveLSLEditor::onSave(void* userdata, BOOL close_after_save, bool sync)
-=======
 //void LLLiveLSLEditor::onSave(void* userdata, bool close_after_save)
 void LLLiveLSLEditor::onSave(void* userdata, bool close_after_save, bool sync)
->>>>>>> 050d2fef
 // </FS:Ansariel>
 {
     if (LLLiveLSLEditor* self = (LLLiveLSLEditor*)userdata)
