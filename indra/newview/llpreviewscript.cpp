--- conflicted
+++ resolved
@@ -1050,23 +1050,17 @@
 	buffer[nread] = '\0';
 	fclose(file);
 
-<<<<<<< HEAD
-	// <FS:Zi> Optionally convert tabs to spaces
-	// mEditor->setText(LLStringExplicit(buffer));
-	std::string scriptText=LLStringExplicit(buffer);
-	if(gSavedSettings.getBOOL("ExternalEditorConvertTabsToSpaces"))
-	{
-		LLStringUtil::replaceTabsWithSpaces(scriptText,mEditor->spacesPerTab());
-	}
-	// </FS:Zi>
-	mEditor->setText(scriptText);
-
-=======
+
     std::string text = std::string(buffer);
-    LLStringUtil::replaceTabsWithSpaces(text, LLTextEditor::spacesPerTab());
-
+    // <FS:Zi> Optionally convert tabs to spaces
+    //LLStringUtil::replaceTabsWithSpaces(text, LLTextEditor::spacesPerTab());
+
+    if(gSavedSettings.getBOOL("ExternalEditorConvertTabsToSpaces"))
+    {
+        LLStringUtil::replaceTabsWithSpaces(text, LLTextEditor::spacesPerTab());
+    }
+    // </FS:Zi>
     mEditor->setText(text);
->>>>>>> ed74d152
 	delete[] buffer;
 
 	return true;
