/** 
 * @file llpreviewscript.cpp
 * @brief LLPreviewScript class implementation
 *
 * $LicenseInfo:firstyear=2002&license=viewerlgpl$
 * Second Life Viewer Source Code
 * Copyright (C) 2010, Linden Research, Inc.
 * 
 * This library is free software; you can redistribute it and/or
 * modify it under the terms of the GNU Lesser General Public
 * License as published by the Free Software Foundation;
 * version 2.1 of the License only.
 * 
 * This library is distributed in the hope that it will be useful,
 * but WITHOUT ANY WARRANTY; without even the implied warranty of
 * MERCHANTABILITY or FITNESS FOR A PARTICULAR PURPOSE.  See the GNU
 * Lesser General Public License for more details.
 * 
 * You should have received a copy of the GNU Lesser General Public
 * License along with this library; if not, write to the Free Software
 * Foundation, Inc., 51 Franklin Street, Fifth Floor, Boston, MA  02110-1301  USA
 * 
 * Linden Research, Inc., 945 Battery Street, San Francisco, CA  94111  USA
 * $/LicenseInfo$
 */

#include "llviewerprecompiledheaders.h"

#include "llpreviewscript.h"

#include "llassetstorage.h"
#include "llbutton.h"
#include "llcheckboxctrl.h"
#include "llcombobox.h"
#include "lldir.h"
#include "llenvmanager.h"
#include "llexternaleditor.h"
#include "llfilepicker.h"
#include "llfloaterreg.h"
#include "llfloatersearchreplace.h"
#include "llinventorydefines.h"
#include "llinventorymodel.h"
#include "llkeyboard.h"
#include "lllineeditor.h"
#include "lllivefile.h"
#include "llhelp.h"
#include "llnotificationsutil.h"
#include "llresmgr.h"
#include "llscrollbar.h"
#include "llscrollcontainer.h"
#include "llscrolllistctrl.h"
#include "llscrolllistitem.h"
#include "llscrolllistcell.h"
#include "llsdserialize.h"
#include "llslider.h"
#include "lltooldraganddrop.h"
#include "llvfile.h"

#include "llagent.h"
#include "llmenugl.h"
#include "roles_constants.h"
#include "llselectmgr.h"
#include "llviewerinventory.h"
#include "llviewermenu.h"
#include "llviewerobject.h"
#include "llviewerobjectlist.h"
#include "llviewerregion.h"
#include "llkeyboard.h"
#include "llscrollcontainer.h"
#include "llcheckboxctrl.h"
#include "llscripteditor.h"
#include "llselectmgr.h"
#include "lltooldraganddrop.h"
#include "llscrolllistctrl.h"
#include "lltextbox.h"
#include "llslider.h"
#include "lldir.h"
#include "llcombobox.h"
#include "llviewerstats.h"
#include "llviewerwindow.h"
#include "lluictrlfactory.h"
#include "llmediactrl.h"
#include "lluictrlfactory.h"
#include "lltrans.h"
#include "llviewercontrol.h"
#include "llappviewer.h"
#include "llfloatergotoline.h"
#include "llexperiencecache.h"
#include "llfloaterexperienceprofile.h"
#include "llviewerassetupload.h"
#include "llloadingindicator.h" // <FS:Kadah> Compile indicator
#include "lliconctrl.h" // <FS:Kadah> Compile indicator
// [RLVa:KB] - Checked: 2011-05-22 (RLVa-1.3.1a)
#include "rlvhandler.h"
#include "rlvlocks.h"
// [/RLVa:KB]
#include "fsscriptlibrary.h"

// NaCl - LSL Preprocessor
#include "fslslpreproc.h"
// NaCl End
#ifdef OPENSIM
#include "llviewernetwork.h"	// for Grid manager
#endif // OPENSIM

const std::string HELLO_LSL =
	"default\n"
	"{\n"
	"	state_entry()\n"
	"	{\n"
	"		llSay(0, \"Hello, Avatar!\");\n"
	"	}\n"
	"\n"
	"	touch_start(integer total_number)\n"
	"	{\n"
	"		llSay(0, \"Touched.\");\n"
	"	}\n"
	"}\n";
const std::string HELP_LSL_PORTAL_TOPIC = "LSL_Portal";

const std::string DEFAULT_SCRIPT_NAME = "New Script"; // *TODO:Translate?
const std::string DEFAULT_SCRIPT_DESC = "(No Description)"; // *TODO:Translate?

// Description and header information
const S32 MAX_HISTORY_COUNT = 10;
const F32 LIVE_HELP_REFRESH_TIME = 1.f;

static bool have_script_upload_cap(LLUUID& object_id)
{
	LLViewerObject* object = gObjectList.findObject(object_id);
	return object && (! object->getRegion()->getCapability("UpdateScriptTask").empty());
}

// [SL:KB] - Patch: Build-ScriptRecover | Checked: 2011-11-23 (Catznip-3.2.0) | Added: Catznip-3.2.0
#include "lleventtimer.h"

/// ---------------------------------------------------------------------------
/// Timer helper class
/// ---------------------------------------------------------------------------
class LLCallbackTimer : public LLEventTimer
{
public:
    typedef boost::function<bool()> bool_func_t;
public:
    LLCallbackTimer(F32 nPeriod, bool_func_t cb) : LLEventTimer(nPeriod), m_Callback(cb) {}
    /*virtual*/ BOOL tick() { return m_Callback(); }
protected:
    bool_func_t m_Callback;
};

inline LLEventTimer* setupCallbackTimer(F32 nPeriod, LLCallbackTimer::bool_func_t cb)
{
    return new LLCallbackTimer(nPeriod, cb);
}
// [/SL:KB]

/// ---------------------------------------------------------------------------
/// LLLiveLSLFile
/// ---------------------------------------------------------------------------
class LLLiveLSLFile : public LLLiveFile
{
public:
	typedef boost::function<bool (const std::string& filename)> change_callback_t;

	LLLiveLSLFile(std::string file_path, change_callback_t change_cb);
	~LLLiveLSLFile();

	void ignoreNextUpdate() { mIgnoreNextUpdate = true; }

protected:
	/*virtual*/ bool loadFile();

	change_callback_t	mOnChangeCallback;
	bool				mIgnoreNextUpdate;
};

LLLiveLSLFile::LLLiveLSLFile(std::string file_path, change_callback_t change_cb)
:	mOnChangeCallback(change_cb)
,	mIgnoreNextUpdate(false)
,	LLLiveFile(file_path, 1.0f)
{
	llassert(mOnChangeCallback);
}

LLLiveLSLFile::~LLLiveLSLFile()
{
	LLFile::remove(filename());
}

bool LLLiveLSLFile::loadFile()
{
	if (mIgnoreNextUpdate)
	{
		mIgnoreNextUpdate = false;
		return true;
	}

	return mOnChangeCallback(filename());
}

/// ---------------------------------------------------------------------------
/// LLFloaterScriptSearch
/// ---------------------------------------------------------------------------
// <FS> Replaced by LLFloaterSearchReplace
#if 0
class LLFloaterScriptSearch : public LLFloater
{
public:
	LLFloaterScriptSearch(LLScriptEdCore* editor_core);
	~LLFloaterScriptSearch();

	/*virtual*/	BOOL	postBuild();
	static void show(LLScriptEdCore* editor_core);
	static void onBtnSearch(void* userdata);
	void handleBtnSearch();

	static void onBtnReplace(void* userdata);
	void handleBtnReplace();

	static void onBtnReplaceAll(void* userdata);
	void handleBtnReplaceAll();

	LLScriptEdCore* getEditorCore() { return mEditorCore; }
	static LLFloaterScriptSearch* getInstance() { return sInstance; }

	virtual bool hasAccelerators() const;
	virtual BOOL handleKeyHere(KEY key, MASK mask);

private:

	LLScriptEdCore* mEditorCore;
	static LLFloaterScriptSearch*	sInstance;

protected:
	LLLineEditor*			mSearchBox;
	LLLineEditor*			mReplaceBox;
		void onSearchBoxCommit();
};

LLFloaterScriptSearch* LLFloaterScriptSearch::sInstance = NULL;

LLFloaterScriptSearch::LLFloaterScriptSearch(LLScriptEdCore* editor_core)
:	LLFloater(LLSD()),
	mSearchBox(NULL),
	mReplaceBox(NULL),
	mEditorCore(editor_core)
{
	buildFromFile("floater_script_search.xml");

	sInstance = this;
	
	// find floater in which script panel is embedded
	LLView* viewp = (LLView*)editor_core;
	while(viewp)
	{
		LLFloater* floaterp = dynamic_cast<LLFloater*>(viewp);
		if (floaterp)
		{
			floaterp->addDependentFloater(this);
			break;
		}
		viewp = viewp->getParent();
	}
}

BOOL LLFloaterScriptSearch::postBuild()
{
	mReplaceBox = getChild<LLLineEditor>("replace_text");
	mSearchBox = getChild<LLLineEditor>("search_text");
	mSearchBox->setCommitCallback(boost::bind(&LLFloaterScriptSearch::onSearchBoxCommit, this));
	mSearchBox->setCommitOnFocusLost(FALSE);
	childSetAction("search_btn", onBtnSearch,this);
	childSetAction("replace_btn", onBtnReplace,this);
	childSetAction("replace_all_btn", onBtnReplaceAll,this);

	setDefaultBtn("search_btn");

	return TRUE;
}

//static 
void LLFloaterScriptSearch::show(LLScriptEdCore* editor_core)
{
	LLSD::String search_text;
	LLSD::String replace_text;
	if (sInstance && sInstance->mEditorCore && sInstance->mEditorCore != editor_core)
	{
		search_text=sInstance->mSearchBox->getValue().asString();
		replace_text=sInstance->mReplaceBox->getValue().asString();
		sInstance->closeFloater();
		delete sInstance;
	}

	if (!sInstance)
	{
		// sInstance will be assigned in the constructor.
		new LLFloaterScriptSearch(editor_core);
		sInstance->mSearchBox->setValue(search_text);
		sInstance->mReplaceBox->setValue(replace_text);
	}

	sInstance->openFloater();
}

LLFloaterScriptSearch::~LLFloaterScriptSearch()
{
	sInstance = NULL;
}

// static 
void LLFloaterScriptSearch::onBtnSearch(void *userdata)
{
	LLFloaterScriptSearch* self = (LLFloaterScriptSearch*)userdata;
	self->handleBtnSearch();
}

void LLFloaterScriptSearch::handleBtnSearch()
{
	LLCheckBoxCtrl* caseChk = getChild<LLCheckBoxCtrl>("case_text");
	mEditorCore->mEditor->selectNext(mSearchBox->getValue().asString(), caseChk->get());
}

// static 
void LLFloaterScriptSearch::onBtnReplace(void *userdata)
{
	LLFloaterScriptSearch* self = (LLFloaterScriptSearch*)userdata;
	self->handleBtnReplace();
}

void LLFloaterScriptSearch::handleBtnReplace()
{
	LLCheckBoxCtrl* caseChk = getChild<LLCheckBoxCtrl>("case_text");
	mEditorCore->mEditor->replaceText(mSearchBox->getValue().asString(), mReplaceBox->getValue().asString(), caseChk->get());
}

// static 
void LLFloaterScriptSearch::onBtnReplaceAll(void *userdata)
{
	LLFloaterScriptSearch* self = (LLFloaterScriptSearch*)userdata;
	self->handleBtnReplaceAll();
}

void LLFloaterScriptSearch::handleBtnReplaceAll()
{
	LLCheckBoxCtrl* caseChk = getChild<LLCheckBoxCtrl>("case_text");
	mEditorCore->mEditor->replaceTextAll(mSearchBox->getValue().asString(), mReplaceBox->getValue().asString(), caseChk->get());
}

bool LLFloaterScriptSearch::hasAccelerators() const
{
	if (mEditorCore)
	{
		return mEditorCore->hasAccelerators();
	}
	return FALSE;
}

BOOL LLFloaterScriptSearch::handleKeyHere(KEY key, MASK mask)
{
	if (mEditorCore)
	{
		BOOL handled = mEditorCore->handleKeyHere(key, mask);
		if (!handled)
		{
			LLFloater::handleKeyHere(key, mask);
		}
	}

	return FALSE;
}

void LLFloaterScriptSearch::onSearchBoxCommit()
{
	if (mEditorCore && mEditorCore->mEditor)
	{
		LLCheckBoxCtrl* caseChk = getChild<LLCheckBoxCtrl>("case_text");
		mEditorCore->mEditor->selectNext(mSearchBox->getValue().asString(), caseChk->get());
	}
}
#endif
// </FS>

/// ---------------------------------------------------------------------------
/// LLScriptEdCore
/// ---------------------------------------------------------------------------

struct LLSECKeywordCompare
{
	bool operator()(const std::string& lhs, const std::string& rhs)
	{
		return (LLStringUtil::compareDictInsensitive( lhs, rhs ) < 0 );
	}
};

LLScriptEdCore::LLScriptEdCore(
	LLScriptEdContainer* container,
	const std::string& sample,
	const LLHandle<LLFloater>& floater_handle,
	void (*load_callback)(void*),
	// <FS:Ansariel> FIRE-7514: Script in external editor needs to be saved twice
	//void (*save_callback)(void*, BOOL),
	void (*save_callback)(void*, BOOL, bool),
	// </FS:Ansariel>
	void (*search_replace_callback) (void* userdata),
	void* userdata,
	bool live,
	S32 bottom_pad)
	:
	LLPanel(),
	mSampleText(sample),
	mEditor( NULL ),
	mLoadCallback( load_callback ),
	mSaveCallback( save_callback ),
	mSearchReplaceCallback( search_replace_callback ),
	mUserdata( userdata ),
	mForceClose( FALSE ),
	mLastHelpToken(NULL),
	mLiveHelpHistorySize(0),
	mEnableSave(FALSE),
	mLiveFile(NULL),
	mLive(live),
	mContainer(container),
	// <FS:CR> FIRE-10606, patch by Sei Lisa
	mLSLProc(NULL),
	mPostEditor(NULL),
	// </FS:CR>
	mCompiling(false), //<FS:KC> Compile indicators, recompile button
	mHasScriptData(FALSE)
{
	setFollowsAll();
	setBorderVisible(FALSE);

	// NaCl - Script Preprocessor
	if (gSavedSettings.getBOOL("_NACL_LSLPreprocessor"))
	{
		setXMLFilename("panel_script_ed_preproc.xml");
		mLSLProc = new FSLSLPreprocessor(this);
	}
	else
	{
		setXMLFilename("panel_script_ed.xml");
	}
	// NaCl End
	llassert_always(mContainer != NULL);
}

LLScriptEdCore::~LLScriptEdCore()
{
	deleteBridges();

	// If the search window is up for this editor, close it.
//	LLFloaterScriptSearch* script_search = LLFloaterScriptSearch::getInstance();
//	if (script_search && script_search->getEditorCore() == this)
//	{
//		script_search->closeFloater();
//		delete script_search;
//	}
	// <FS:Sei> FIRE-16042: Warn when preproc is toggled.
	if (mTogglePreprocConnection.connected())
	{
		mTogglePreprocConnection.disconnect();
	}
	// </FS:Sei>

	delete mLiveFile;
	if (mSyntaxIDConnection.connected())
	{
		mSyntaxIDConnection.disconnect();
	}

	// NaCl - Script Preprocessor
	delete mLSLProc;
}

void LLLiveLSLEditor::experienceChanged()
{
	if(mScriptEd->getAssociatedExperience() != mExperiences->getSelectedValue().asUUID())
	{
		mScriptEd->enableSave(getIsModifiable());
		//getChildView("Save_btn")->setEnabled(TRUE);
		mScriptEd->setAssociatedExperience(mExperiences->getSelectedValue().asUUID());
		updateExperiencePanel();
	}
}

void LLLiveLSLEditor::onViewProfile( LLUICtrl *ui, void* userdata )
{
	LLLiveLSLEditor* self = (LLLiveLSLEditor*)userdata;

	LLUUID id;
	if(self->mExperienceEnabled->get())
	{
		id=self->mScriptEd->getAssociatedExperience();
		if(id.notNull())
		{
			 LLFloaterReg::showInstance("experience_profile", id, true);
		}
	}

}

void LLLiveLSLEditor::onToggleExperience( LLUICtrl *ui, void* userdata )
{
	LLLiveLSLEditor* self = (LLLiveLSLEditor*)userdata;

	LLUUID id;
	if(self->mExperienceEnabled->get())
	{
		if(self->mScriptEd->getAssociatedExperience().isNull())
		{
			id=self->mExperienceIds.beginArray()->asUUID();
		}
	}

	if(id != self->mScriptEd->getAssociatedExperience())
	{
		self->mScriptEd->enableSave(self->getIsModifiable());
	}
	self->mScriptEd->setAssociatedExperience(id);

	self->updateExperiencePanel();
}

BOOL LLScriptEdCore::postBuild()
{
	mLineCol=getChild<LLTextBox>("line_col");
// <FS:CR> Advanced Script Editor
	//mSaveBtn=getChildView("Save_btn");
	mSaveBtn =	getChild<LLButton>("save_btn");
	mSaveBtn2 =	getChild<LLButton>("save_btn_2");	// <FS:Zi> support extra save button
	mCutBtn =	getChild<LLButton>("cut_btn");
	mCopyBtn =	getChild<LLButton>("copy_btn");
	mPasteBtn =	getChild<LLButton>("paste_btn");
	mUndoBtn =	getChild<LLButton>("undo_btn");
	mRedoBtn =	getChild<LLButton>("redo_btn");
	mSaveToDiskBtn = getChild<LLButton>("save_disk_btn");
	mLoadFromDiskBtn = getChild<LLButton>("load_disk_btn");
	mSearchBtn = getChild<LLButton>("search_btn");
// </FS:CR>

	mErrorList = getChild<LLScrollListCtrl>("lsl errors");

	mFunctions = getChild<LLComboBox>("Insert...");

	childSetCommitCallback("Insert...", &LLScriptEdCore::onBtnInsertFunction, this);

	mEditor = getChild<LLScriptEditor>("Script Editor");

	// NaCl - LSL Preprocessor
	if (gSavedSettings.getBOOL("_NACL_LSLPreprocessor"))
	{
		mPostEditor = getChild<LLScriptEditor>("Post Editor");
		if (mPostEditor)
		{
			mPostEditor->setFollowsAll();
			mPostEditor->setEnabled(TRUE);
		}
	}
	// FIRE-16042: Warn when preproc is toggled.
	mTogglePreprocConnection = gSavedSettings.getControl("_NACL_LSLPreprocessor")->getSignal()
		->connect(boost::bind(&LLScriptEdCore::onToggleProc, this));
	// NaCl End

	childSetCommitCallback("lsl errors", &LLScriptEdCore::onErrorList, this);
// <FS:CR> Advanced Script Editor
	//childSetAction("Save_btn", boost::bind(&LLScriptEdCore::doSave,this,FALSE));
	childSetAction("prefs_btn", boost::bind(&LLScriptEdCore::onBtnPrefs, this));
// </FS:CR>
	childSetAction("Edit_btn", boost::bind(&LLScriptEdCore::openInExternalEditor, this));
	childSetAction("edit_btn_2", boost::bind(&LLScriptEdCore::openInExternalEditor, this));	// <FS:Zi> support extra edit button
	
	initMenu();
	initButtonBar();	// <FS:CR> Advanced Script Editor

	mSyntaxIDConnection = LLSyntaxIdLSL::getInstance()->addSyntaxIDCallback(boost::bind(&LLScriptEdCore::processKeywords, this));

	// Intialise keyword highlighting for the current simulator's version of LSL
	LLSyntaxIdLSL::getInstance()->initialize();
	processKeywords();

	return TRUE;
}

void LLScriptEdCore::processKeywords()
{
	LL_DEBUGS("SyntaxLSL") << "Processing keywords" << LL_ENDL;
	// <FS:Ansariel> FIRE-15906: Clear combobox values before adding new
	mFunctions->clearRows();
	mEditor->clearSegments();
	mEditor->initKeywords();
	mEditor->loadKeywords();

	// <FS:Ansariel> Re-add legacy format support
	std::vector<std::string> funcs;
	std::vector<std::string> tooltips;
	for (std::vector<LLScriptLibraryFunction>::const_iterator i = gScriptLibrary.mFunctions.begin();
	i != gScriptLibrary.mFunctions.end(); ++i)
	{
		// Make sure this isn't a god only function, or the agent is a god.
		if (!i->mGodOnly || gAgent.isGodlike())
		{
			std::string name = i->mName;
			funcs.push_back(name);

			std::string desc = i->mDesc;
			
			F32 sleep_time = i->mSleepTime;
			if( sleep_time )
			{
				desc += "\n";
			
				LLStringUtil::format_map_t args;
				args["[SLEEP_TIME]"] = llformat("%.1f", sleep_time );
				desc += LLTrans::getString("LSLTipSleepTime", args);
			}
			
			// A \n linefeed is not part of xml. Let's add one to keep all
			// the tips one-per-line in strings.xml
			LLStringUtil::replaceString( desc, ";", "\n" );
			
			LL_DEBUGS() << "Adding script library function: (" << name << ") with the desc '" << desc << "'" << LL_ENDL;
			
			tooltips.push_back(desc);
		}
	}

	LLColor3 color(LLUIColorTable::instance().getColor("SyntaxLslFunction"));
	if (gSavedSettings.getBOOL("_NACL_LSLPreprocessor"))
		mEditor->loadKeywords(gDirUtilp->getExpandedFilename(LL_PATH_APP_SETTINGS, "scriptlibrary_preproc.xml"), funcs, tooltips, color);
#ifdef OPENSIM
	if (LLGridManager::getInstance()->isInOpenSim())
		mEditor->loadKeywords(gDirUtilp->getExpandedFilename(LL_PATH_APP_SETTINGS, "scriptlibrary_ossl.xml"), funcs, tooltips, color);
	if (LLGridManager::getInstance()->isInAuroraSim())
		mEditor->loadKeywords(gDirUtilp->getExpandedFilename(LL_PATH_APP_SETTINGS, "scriptlibrary_aa.xml"), funcs, tooltips, color);
#endif // OPENSIM
	// </FS:Ansariel>
	
	string_vec_t primary_keywords;
	string_vec_t secondary_keywords;
	LLKeywordToken *token;
	LLKeywords::keyword_iterator_t token_it;
	for (token_it = mEditor->keywordsBegin(); token_it != mEditor->keywordsEnd(); ++token_it)
	{
		token = token_it->second;
		if (token->getType() == LLKeywordToken::TT_FUNCTION)
		{
			primary_keywords.push_back( wstring_to_utf8str(token->getToken()) );
		}
		else
		{
			secondary_keywords.push_back( wstring_to_utf8str(token->getToken()) );
		}
	}
	for (string_vec_t::const_iterator iter = primary_keywords.begin();
		 iter!= primary_keywords.end(); ++iter)
	{
		mFunctions->add(*iter);
	}
	for (string_vec_t::const_iterator iter = secondary_keywords.begin();
		 iter!= secondary_keywords.end(); ++iter)
	{
		mFunctions->add(*iter);
	}

	// NaCl - LSL Preprocessor
	if (gSavedSettings.getBOOL("_NACL_LSLPreprocessor") && mPostEditor)
	{
		mPostEditor->clearSegments();
		mPostEditor->initKeywords();
		mPostEditor->loadKeywords();

		mPostEditor->loadKeywords(gDirUtilp->getExpandedFilename(LL_PATH_APP_SETTINGS, "scriptlibrary_preproc.xml"), funcs, tooltips, color);
#ifdef OPENSIM
		if (LLGridManager::getInstance()->isInOpenSim())
			mPostEditor->loadKeywords(gDirUtilp->getExpandedFilename(LL_PATH_APP_SETTINGS, "scriptlibrary_ossl.xml"), funcs, tooltips, color);
		if (LLGridManager::getInstance()->isInAuroraSim())
			mPostEditor->loadKeywords(gDirUtilp->getExpandedFilename(LL_PATH_APP_SETTINGS, "scriptlibrary_aa.xml"), funcs, tooltips, color);
#endif // OPENSIM
	}
	// NaCl End
}

void LLScriptEdCore::initMenu()
{
	// *TODO: Skinning - make these callbacks data driven
	LLMenuItemCallGL* menuItem;
	
	menuItem = getChild<LLMenuItemCallGL>("Save");
	// <FS:Ansariel> FIRE-7514: Script in external editor needs to be saved twice
	//menuItem->setClickCallback(boost::bind(&LLScriptEdCore::doSave, this, FALSE));
	menuItem->setClickCallback(boost::bind(&LLScriptEdCore::doSave, this, FALSE, true));
	// </FS:Ansariel>
	menuItem->setEnableCallback(boost::bind(&LLScriptEdCore::hasChanged, this));
	
	menuItem = getChild<LLMenuItemCallGL>("Revert All Changes");
	menuItem->setClickCallback(boost::bind(&LLScriptEdCore::onBtnUndoChanges, this));
	menuItem->setEnableCallback(boost::bind(&LLScriptEdCore::hasChanged, this));

	menuItem = getChild<LLMenuItemCallGL>("Undo");
	menuItem->setClickCallback(boost::bind(&LLTextEditor::undo, mEditor));
	menuItem->setEnableCallback(boost::bind(&LLTextEditor::canUndo, mEditor));

	menuItem = getChild<LLMenuItemCallGL>("Redo");
	menuItem->setClickCallback(boost::bind(&LLTextEditor::redo, mEditor));
	menuItem->setEnableCallback(boost::bind(&LLTextEditor::canRedo, mEditor));

	menuItem = getChild<LLMenuItemCallGL>("Cut");
	menuItem->setClickCallback(boost::bind(&LLTextEditor::cut, mEditor));
	menuItem->setEnableCallback(boost::bind(&LLTextEditor::canCut, mEditor));

	menuItem = getChild<LLMenuItemCallGL>("Copy");
	menuItem->setClickCallback(boost::bind(&LLTextEditor::copy, mEditor));
	menuItem->setEnableCallback(boost::bind(&LLTextEditor::canCopy, mEditor));

	menuItem = getChild<LLMenuItemCallGL>("Paste");
	menuItem->setClickCallback(boost::bind(&LLTextEditor::paste, mEditor));
	menuItem->setEnableCallback(boost::bind(&LLTextEditor::canPaste, mEditor));

	menuItem = getChild<LLMenuItemCallGL>("Select All");
	menuItem->setClickCallback(boost::bind(&LLTextEditor::selectAll, mEditor));
	menuItem->setEnableCallback(boost::bind(&LLTextEditor::canSelectAll, mEditor));

	menuItem = getChild<LLMenuItemCallGL>("Deselect");
	menuItem->setClickCallback(boost::bind(&LLTextEditor::deselect, mEditor));
	menuItem->setEnableCallback(boost::bind(&LLTextEditor::canDeselect, mEditor));

	menuItem = getChild<LLMenuItemCallGL>("Search / Replace...");
//	menuItem->setClickCallback(boost::bind(&LLFloaterScriptSearch::show, this));
// [SL:KB] - Patch: UI-FloaterSearchReplace | Checked: 2010-10-26 (Catznip-2.3.0a) | Added: Catznip-2.3.0a
	menuItem->setClickCallback(boost::bind(&LLFloaterSearchReplace::show, mEditor));
// [/SL:KB]

	menuItem = getChild<LLMenuItemCallGL>("Go to line...");
	menuItem->setClickCallback(boost::bind(&LLFloaterGotoLine::show, this));

	menuItem = getChild<LLMenuItemCallGL>("Help...");
	menuItem->setClickCallback(boost::bind(&LLScriptEdCore::onBtnHelp, this));

	menuItem = getChild<LLMenuItemCallGL>("Keyword Help...");
	menuItem->setClickCallback(boost::bind(&LLScriptEdCore::onBtnDynamicHelp, this));

	menuItem = getChild<LLMenuItemCallGL>("LoadFromFile");
	menuItem->setClickCallback(boost::bind(&LLScriptEdCore::onBtnLoadFromFile, this));
	menuItem->setEnableCallback(boost::bind(&LLScriptEdCore::enableLoadFromFileMenu, this));

	menuItem = getChild<LLMenuItemCallGL>("SaveToFile");
	menuItem->setClickCallback(boost::bind(&LLScriptEdCore::onBtnSaveToFile, this));
	menuItem->setEnableCallback(boost::bind(&LLScriptEdCore::enableSaveToFileMenu, this));

// <FS:CR> Advanced Script Editor
	menuItem = getChild<LLMenuItemCallGL>("ScriptPrefs");
	menuItem->setClickCallback(boost::bind(&LLScriptEdCore::onBtnPrefs, this));
}

void LLScriptEdCore::initButtonBar()
{
	mSaveBtn->setClickedCallback(boost::bind(&LLScriptEdCore::doSave, this, FALSE, true));
	mSaveBtn2->setClickedCallback(boost::bind(&LLScriptEdCore::doSave, this, FALSE, true));	// <FS:Zi> support extra save button
	mCutBtn->setClickedCallback(boost::bind(&LLTextEditor::cut, mEditor));
	mCopyBtn->setClickedCallback(boost::bind(&LLTextEditor::copy, mEditor));
	mPasteBtn->setClickedCallback(boost::bind(&LLTextEditor::paste, mEditor));
	mUndoBtn->setClickedCallback(boost::bind(&LLTextEditor::undo, mEditor));
	mRedoBtn->setClickedCallback(boost::bind(&LLTextEditor::redo, mEditor));
	mSaveToDiskBtn->setClickedCallback(boost::bind(&LLScriptEdCore::onBtnSaveToFile, this));
	mLoadFromDiskBtn->setClickedCallback(boost::bind(&LLScriptEdCore::onBtnLoadFromFile, this));
	mSearchBtn->setClickedCallback(boost::bind(&LLFloaterSearchReplace::show, mEditor));
}

void LLScriptEdCore::updateButtonBar()
{
	mSaveBtn->setEnabled(hasChanged());
	// mSaveBtn2->setEnabled(hasChanged());	// <FS:Zi> support extra save button
	mCutBtn->setEnabled(mEditor->canCut());
	mCopyBtn->setEnabled(mEditor->canCopy());
	mPasteBtn->setEnabled(mEditor->canPaste());
	mUndoBtn->setEnabled(mEditor->canUndo());
	mRedoBtn->setEnabled(mEditor->canRedo());
	mSaveToDiskBtn->setEnabled(mEditor->canLoadOrSaveToFile());
	mLoadFromDiskBtn->setEnabled(mEditor->canLoadOrSaveToFile());
	//<FS:Kadah> Recompile button
	static LLCachedControl<bool> FSScriptEditorRecompileButton(gSavedSettings, "FSScriptEditorRecompileButton");
	mSaveBtn2->setEnabled(hasChanged() || (mLSLProc && FSScriptEditorRecompileButton && !mCompiling));
	mSaveBtn2->setLabel((!mLSLProc || !FSScriptEditorRecompileButton || hasChanged()) ? LLTrans::getString("save_file_verb") : LLTrans::getString("recompile_script_verb"));
	//</FS:Kadah>
}

//<FS:Kadah> Compile Indicators
void LLScriptEdCore::updateIndicators(bool compiling, bool success)
{
	mCompiling = compiling;
	LLLoadingIndicator* compile_indicator = getChild<LLLoadingIndicator>("progress_indicator");
	compile_indicator->setVisible(mCompiling);
	if (mCompiling)
	{
		compile_indicator->start();
	}
	else
	{
		compile_indicator->stop();
	}

	LLIconCtrl* status_indicator = getChild<LLIconCtrl>("status_indicator");
	status_indicator->setVisible(!mCompiling);
	status_indicator->setValue((success ? "Script_Running" : "Script_Error"));
}
//</FS:Kadah>

//static
void LLScriptEdCore::onBtnPrefs(void* userdata)
{
	LLFloaterReg::showInstance("script_colors");
}
// </FS:CR>

// NaCl - LSL Preprocessor
void LLScriptEdCore::onToggleProc()
{
	mErrorList->setCommentText(LLTrans::getString("preproc_toggle_warning"));
	mErrorList->deleteAllItems(); // Make it visible
	updateButtonBar(); // Update the save button in particular (FIRE-10173)
}
// NaCl End

void LLScriptEdCore::setScriptText(const std::string& text, BOOL is_valid)
{
	if (mEditor)
	{
		// NaCl - LSL Preprocessor
		std::string ntext = text;
		if (gSavedSettings.getBOOL("_NACL_LSLPreprocessor") && mLSLProc)
		{
			if (mPostEditor)
			{
				mPostEditor->setText(ntext);
			}
			ntext = mLSLProc->decode(ntext);
		}
		LLStringUtil::replaceTabsWithSpaces(ntext, mEditor->spacesPerTab());
		// NaCl End
		mEditor->setText(ntext);
		mHasScriptData = is_valid;
	}
}

// NaCl - LSL Preprocessor
std::string LLScriptEdCore::getScriptText()
{
	if (gSavedSettings.getBOOL("_NACL_LSLPreprocessor") && mPostEditor)
	{
		//return mPostEditor->getText();
		return mPostScript;
	}
	else if (mEditor)
	{
		return mEditor->getText();
	}
	return std::string();
}
// NaCl End

bool LLScriptEdCore::loadScriptText(const std::string& filename)
{
	if (filename.empty())
	{
		LL_WARNS() << "Empty file name" << LL_ENDL;
		return false;
	}

	LLFILE* file = LLFile::fopen(filename, "rb");		/*Flawfinder: ignore*/
	if (!file)
	{
		LL_WARNS() << "Error opening " << filename << LL_ENDL;
		return false;
	}

	// read in the whole file
	fseek(file, 0L, SEEK_END);
	size_t file_length = (size_t) ftell(file);
	fseek(file, 0L, SEEK_SET);
	char* buffer = new char[file_length+1];
	size_t nread = fread(buffer, 1, file_length, file);
	if (nread < file_length)
	{
		LL_WARNS() << "Short read" << LL_ENDL;
	}
	buffer[nread] = '\0';
	fclose(file);

	// <FS:Zi> Optionally convert tabs to spaces
	// mEditor->setText(LLStringExplicit(buffer));
	std::string scriptText=LLStringExplicit(buffer);
	if(gSavedSettings.getBOOL("ExternalEditorConvertTabsToSpaces"))
	{
		LLStringUtil::replaceTabsWithSpaces(scriptText,mEditor->spacesPerTab());
	}
	// </FS:Zi>
	mEditor->setText(scriptText);

	delete[] buffer;

	return true;
}

bool LLScriptEdCore::writeToFile(const std::string& filename, bool unprocessed)
{
	LLFILE* fp = LLFile::fopen(filename, "wb");
	if (!fp)
	{
		LL_WARNS() << "Unable to write to " << filename << LL_ENDL;

		LLSD row;
		row["columns"][0]["value"] = "Error writing to local file. Is your hard drive full?";
		row["columns"][0]["font"] = "SANSSERIF_SMALL";
		mErrorList->addElement(row);
		return false;
	}

	// NaCl - LSL Preprocessor
	std::string utf8text;
	if(!unprocessed)
		utf8text = this->getScriptText();
	else
		utf8text = mEditor->getText();
	// NaCl End

	// Special case for a completely empty script - stuff in one space so it can store properly.  See SL-46889
	if (utf8text.size() == 0)
	{
		utf8text = " ";
	}

	fputs(utf8text.c_str(), fp);
	fclose(fp);
	return true;
}

void LLScriptEdCore::sync()
{
	// Sync with external editor.
	std::string tmp_file = mContainer->getTmpFileName();
	llstat s;
	if (LLFile::stat(tmp_file, &s) == 0) // file exists
	{
		if (mLiveFile) mLiveFile->ignoreNextUpdate();
		writeToFile(tmp_file,gSavedSettings.getBOOL("_NACL_LSLPreprocessor"));
	}
}

bool LLScriptEdCore::hasChanged()
{
	if (!mEditor) return false;

	return ((!mEditor->isPristine() || mEnableSave) && mHasScriptData);
}

void LLScriptEdCore::draw()
{
// <FS:CR> Advanced Script Editor
	//BOOL script_changed	= hasChanged();
	//mSaveBtn->setEnabled(script_changed);
	updateButtonBar();
// </FS:CR>

	if( mEditor->hasFocus() )
	{
		S32 line = 0;
		S32 column = 0;
		mEditor->getCurrentLineAndColumn( &line, &column, FALSE );  // don't include wordwrap
		LLStringUtil::format_map_t args;
		std::string cursor_pos;
		args["[LINE]"] = llformat ("%d", line);
		args["[COLUMN]"] = llformat ("%d", column);
		cursor_pos = LLTrans::getString("CursorPos", args);
		mLineCol->setValue(cursor_pos);
	}
	else
	{
		mLineCol->setValue(LLStringUtil::null);
	}

	updateDynamicHelp();

	LLPanel::draw();
}

void LLScriptEdCore::updateDynamicHelp(BOOL immediate)
{
	LLFloater* help_floater = mLiveHelpHandle.get();
	if (!help_floater) return;

	// update back and forward buttons
	LLButton* fwd_button = help_floater->getChild<LLButton>("fwd_btn");
	LLButton* back_button = help_floater->getChild<LLButton>("back_btn");
	LLMediaCtrl* browser = help_floater->getChild<LLMediaCtrl>("lsl_guide_html");
	back_button->setEnabled(browser->canNavigateBack());
	fwd_button->setEnabled(browser->canNavigateForward());

	if (!immediate && !gSavedSettings.getBOOL("ScriptHelpFollowsCursor"))
	{
		return;
	}

	LLTextSegmentPtr segment = NULL;
	std::vector<LLTextSegmentPtr> selected_segments;
	mEditor->getSelectedSegments(selected_segments);
	LLKeywordToken* token;
	// try segments in selection range first
	std::vector<LLTextSegmentPtr>::iterator segment_iter;
	for (segment_iter = selected_segments.begin(); segment_iter != selected_segments.end(); ++segment_iter)
	{
		token = (*segment_iter)->getToken();
		if(token && isKeyword(token))
		{
			segment = *segment_iter;
			break;
		}
	}

	// then try previous segment in case we just typed it
	if (!segment)
	{
		const LLTextSegmentPtr test_segment = mEditor->getPreviousSegment();
		token = test_segment->getToken();
		if(token && isKeyword(token))
		{
			segment = test_segment;
		}
	}

	if (segment)
	{
		if (segment->getToken() != mLastHelpToken)
		{
			mLastHelpToken = segment->getToken();
			mLiveHelpTimer.start();
		}
		if (immediate || (mLiveHelpTimer.getStarted() && mLiveHelpTimer.getElapsedTimeF32() > LIVE_HELP_REFRESH_TIME))
		{
			std::string help_string = mEditor->getText().substr(segment->getStart(), segment->getEnd() - segment->getStart());
			setHelpPage(help_string);
			mLiveHelpTimer.stop();
		}
	}
	else
	{
		if (immediate)
		{
			setHelpPage(LLStringUtil::null);
		}
	}
}

bool LLScriptEdCore::isKeyword(LLKeywordToken* token)
{
	switch(token->getType())
	{
		case LLKeywordToken::TT_CONSTANT:
		case LLKeywordToken::TT_CONTROL:
		case LLKeywordToken::TT_EVENT:
		case LLKeywordToken::TT_FUNCTION:
		case LLKeywordToken::TT_SECTION:
		case LLKeywordToken::TT_TYPE:
		case LLKeywordToken::TT_WORD:
			return true;

		default:
			return false;
	}
}

void LLScriptEdCore::setHelpPage(const std::string& help_string)
{
	LLFloater* help_floater = mLiveHelpHandle.get();
	if (!help_floater) return;
	
	LLMediaCtrl* web_browser = help_floater->getChild<LLMediaCtrl>("lsl_guide_html");
	if (!web_browser) return;

	LLComboBox* history_combo = help_floater->getChild<LLComboBox>("history_combo");
	if (!history_combo) return;

	LLUIString url_string = gSavedSettings.getString("LSLHelpURL");

	url_string.setArg("[LSL_STRING]", help_string);

	addHelpItemToHistory(help_string);

	web_browser->navigateTo(url_string);

}


void LLScriptEdCore::addHelpItemToHistory(const std::string& help_string)
{
	if (help_string.empty()) return;

	LLFloater* help_floater = mLiveHelpHandle.get();
	if (!help_floater) return;

	LLComboBox* history_combo = help_floater->getChild<LLComboBox>("history_combo");
	if (!history_combo) return;

	// separate history items from full item list
	if (mLiveHelpHistorySize == 0)
	{
		history_combo->addSeparator(ADD_TOP);
	}
	// delete all history items over history limit
	while(mLiveHelpHistorySize > MAX_HISTORY_COUNT - 1)
	{
		history_combo->remove(mLiveHelpHistorySize - 1);
		mLiveHelpHistorySize--;
	}

	history_combo->setSimple(help_string);
	S32 index = history_combo->getCurrentIndex();

	// if help string exists in the combo box
	if (index >= 0)
	{
		S32 cur_index = history_combo->getCurrentIndex();
		if (cur_index < mLiveHelpHistorySize)
		{
			// item found in history, bubble up to top
			history_combo->remove(history_combo->getCurrentIndex());
			mLiveHelpHistorySize--;
		}
	}
	history_combo->add(help_string, LLSD(help_string), ADD_TOP);
	history_combo->selectFirstItem();
	mLiveHelpHistorySize++;
}

BOOL LLScriptEdCore::canClose()
{
	if(mForceClose || !hasChanged())
	{
		return TRUE;
	}
	else
	{
		// Bring up view-modal dialog: Save changes? Yes, No, Cancel
		LLNotificationsUtil::add("SaveChanges", LLSD(), LLSD(), boost::bind(&LLScriptEdCore::handleSaveChangesDialog, this, _1, _2));
		return FALSE;
	}
}

void LLScriptEdCore::setEnableEditing(bool enable)
{
	mEditor->setEnabled(enable);
	getChildView("Edit_btn")->setEnabled(enable);
	getChildView("edit_btn_2")->setEnabled(enable);	// <FS:Zi> support extra edit button
}

bool LLScriptEdCore::handleSaveChangesDialog(const LLSD& notification, const LLSD& response )
{
	S32 option = LLNotificationsUtil::getSelectedOption(notification, response);
	switch( option )
	{
	case 0:  // "Yes"
		// close after saving
			doSave( TRUE );
		break;

	case 1:  // "No"
		mForceClose = TRUE;
		// This will close immediately because mForceClose is true, so we won't
		// infinite loop with these dialogs. JC
		((LLFloater*) getParent())->closeFloater();
		break;

	case 2: // "Cancel"
	default:
		// If we were quitting, we didn't really mean it.
		LLAppViewer::instance()->abortQuit();
		break;
	}
	return false;
}

void LLScriptEdCore::onBtnHelp()
{
	LLUI::sHelpImpl->showTopic(HELP_LSL_PORTAL_TOPIC);
}

void LLScriptEdCore::onBtnDynamicHelp()
{
	LLFloater* live_help_floater = mLiveHelpHandle.get();
	if (!live_help_floater)
	{
		live_help_floater = new LLFloater(LLSD());
		live_help_floater->buildFromFile("floater_lsl_guide.xml");
		LLFloater* parent = dynamic_cast<LLFloater*>(getParent());
		llassert(parent);
		if (parent)
			parent->addDependentFloater(live_help_floater, TRUE);
		live_help_floater->childSetCommitCallback("lock_check", onCheckLock, this);
		live_help_floater->getChild<LLUICtrl>("lock_check")->setValue(gSavedSettings.getBOOL("ScriptHelpFollowsCursor"));
		live_help_floater->childSetCommitCallback("history_combo", onHelpComboCommit, this);
		live_help_floater->childSetAction("back_btn", onClickBack, this);
		live_help_floater->childSetAction("fwd_btn", onClickForward, this);

		LLMediaCtrl* browser = live_help_floater->getChild<LLMediaCtrl>("lsl_guide_html");
		browser->setAlwaysRefresh(TRUE);

		LLComboBox* help_combo = live_help_floater->getChild<LLComboBox>("history_combo");
		LLKeywordToken *token;
		LLKeywords::keyword_iterator_t token_it;
		for (token_it = mEditor->keywordsBegin(); 
			 token_it != mEditor->keywordsEnd(); 
			 ++token_it)
		{
			token = token_it->second;
			help_combo->add(wstring_to_utf8str(token->getToken()));
		}
		help_combo->sortByName();

		// re-initialize help variables
		mLastHelpToken = NULL;
		mLiveHelpHandle = live_help_floater->getHandle();
		mLiveHelpHistorySize = 0;
	}

	BOOL visible = TRUE;
	BOOL take_focus = TRUE;
	live_help_floater->setVisible(visible);
	live_help_floater->setFrontmost(take_focus);

	updateDynamicHelp(TRUE);
}

//static 
void LLScriptEdCore::onClickBack(void* userdata)
{
	LLScriptEdCore* corep = (LLScriptEdCore*)userdata;
	LLFloater* live_help_floater = corep->mLiveHelpHandle.get();
	if (live_help_floater)
	{
		LLMediaCtrl* browserp = live_help_floater->getChild<LLMediaCtrl>("lsl_guide_html");
		if (browserp)
		{
			browserp->navigateBack();
		}
	}
}

//static 
void LLScriptEdCore::onClickForward(void* userdata)
{
	LLScriptEdCore* corep = (LLScriptEdCore*)userdata;
	LLFloater* live_help_floater = corep->mLiveHelpHandle.get();
	if (live_help_floater)
	{
		LLMediaCtrl* browserp = live_help_floater->getChild<LLMediaCtrl>("lsl_guide_html");
		if (browserp)
		{
			browserp->navigateForward();
		}
	}
}

// static
void LLScriptEdCore::onCheckLock(LLUICtrl* ctrl, void* userdata)
{
	LLScriptEdCore* corep = (LLScriptEdCore*)userdata;

	// clear out token any time we lock the frame, so we will refresh web page immediately when unlocked
	gSavedSettings.setBOOL("ScriptHelpFollowsCursor", ctrl->getValue().asBoolean());

	corep->mLastHelpToken = NULL;
}

// static 
void LLScriptEdCore::onBtnInsertSample(void* userdata)
{
	LLScriptEdCore* self = (LLScriptEdCore*) userdata;

	// Insert sample code
	self->mEditor->selectAll();
	self->mEditor->cut();
	self->mEditor->insertText(self->mSampleText);
}

// static 
void LLScriptEdCore::onHelpComboCommit(LLUICtrl* ctrl, void* userdata)
{
	LLScriptEdCore* corep = (LLScriptEdCore*)userdata;

	LLFloater* live_help_floater = corep->mLiveHelpHandle.get();
	if (live_help_floater)
	{
		std::string help_string = ctrl->getValue().asString();

		corep->addHelpItemToHistory(help_string);

		LLMediaCtrl* web_browser = live_help_floater->getChild<LLMediaCtrl>("lsl_guide_html");
		LLUIString url_string = gSavedSettings.getString("LSLHelpURL");
		url_string.setArg("[LSL_STRING]", help_string);
		web_browser->navigateTo(url_string);
	}
}

// static 
void LLScriptEdCore::onBtnInsertFunction(LLUICtrl *ui, void* userdata)
{
	LLScriptEdCore* self = (LLScriptEdCore*) userdata;

	// Insert sample code
	if(self->mEditor->getEnabled())
	{
		self->mEditor->insertText(self->mFunctions->getSimple());
	}
	self->mEditor->setFocus(TRUE);
	self->setHelpPage(self->mFunctions->getSimple());
}

// <FS:Ansariel> FIRE-7514: Script in external editor needs to be saved twice
//void LLScriptEdCore::doSave( BOOL close_after_save )
void LLScriptEdCore::doSave(BOOL close_after_save, bool sync /*= true*/)
// </FS:Ansariel>
{
	// NaCl - LSL Preprocessor
	// Clear status list *before* running the preprocessor (FIRE-10172) -Sei
	mErrorList->deleteAllItems();
	mErrorList->setCommentText(std::string());

	updateIndicators(true, false); //<FS:Kadah> Compile Indicators

	if (gSavedSettings.getBOOL("_NACL_LSLPreprocessor") && mLSLProc)
	{
		LL_INFOS() << "passing to preproc" << LL_ENDL;
		mLSLProc->preprocess_script(close_after_save, sync);
	}
	else
	{
		if( mSaveCallback )
		{
			mSaveCallback( mUserdata, close_after_save, sync );
		}
	}
	// NaCl End
}

// NaCl - LSL Preprocessor
void LLScriptEdCore::doSaveComplete( void* userdata, BOOL close_after_save, bool sync)
{
	add( LLStatViewer::LSL_SAVES,1 );

	//LLScriptEdCore* self = (LLScriptEdCore*) userdata;

	if( mSaveCallback )
	{
		mSaveCallback( mUserdata, close_after_save, sync );
	}
}
// NaCl End

void LLScriptEdCore::openInExternalEditor()
{
	// Open it in external editor.
	{
		LLExternalEditor ed;
		LLExternalEditor::EErrorCode status;
		std::string msg;

		status = ed.setCommand("LL_SCRIPT_EDITOR");
		if (status != LLExternalEditor::EC_SUCCESS)
		{
			if (status == LLExternalEditor::EC_NOT_SPECIFIED) // Use custom message for this error.
			{
				msg = getString("external_editor_not_set");
			}
			else
			{
				msg = LLExternalEditor::getErrorMessage(status);
			}

			LLNotificationsUtil::add("GenericAlert", LLSD().with("MESSAGE", msg));
			return;
		}

		// FS:TS FIRE-6122: Script contents clobbered when Edit button
		//  clicked with preprocessor active. Fix from NaCl (code moved
		//  from above).
		delete mLiveFile; // deletes file

		// Save the script to a temporary file.
		std::string filename = mContainer->getTmpFileName();
		writeToFile(filename,gSavedSettings.getBOOL("_NACL_LSLPreprocessor"));

		// Start watching file changes.
		mLiveFile = new LLLiveLSLFile(filename, boost::bind(&LLScriptEdContainer::onExternalChange, mContainer, _1));
		mLiveFile->addToEventTimer();
		// FS:TS FIRE-6122 end

		status = ed.run(filename);
		if (status != LLExternalEditor::EC_SUCCESS)
		{
			msg = LLExternalEditor::getErrorMessage(status);
			LLNotificationsUtil::add("GenericAlert", LLSD().with("MESSAGE", msg));
		}
	}
}

void LLScriptEdCore::onBtnUndoChanges()
{
	if( !mEditor->tryToRevertToPristineState() )
	{
		LLNotificationsUtil::add("ScriptCannotUndo", LLSD(), LLSD(), boost::bind(&LLScriptEdCore::handleReloadFromServerDialog, this, _1, _2));
	}
}

// static
void LLScriptEdCore::onErrorList(LLUICtrl*, void* user_data)
{
	LLScriptEdCore* self = (LLScriptEdCore*)user_data;
	LLScrollListItem* item = self->mErrorList->getFirstSelected();
	if(item)
	{
		// *FIX: replace with boost grep
		S32 row = 0;
		S32 column = 0;
		const LLScrollListCell* cell = item->getColumn(0);
		std::string line(cell->getValue().asString());
		line.erase(0, 1);
		LLStringUtil::replaceChar(line, ',',' ');
		LLStringUtil::replaceChar(line, ')',' ');
		sscanf(line.c_str(), "%d %d", &row, &column);
		//LL_INFOS() << "LLScriptEdCore::onErrorList() - " << row << ", "
		//<< column << LL_ENDL;
		// NaCl - LSL Preprocessor
		if (gSavedSettings.getBOOL("_NACL_LSLPreprocessor") && self->mPostEditor)
		{
			LLPanel* tab = self->getChild<LLPanel>("Preprocessed");
			LLTabContainer* tabset = self->getChild<LLTabContainer>("Tabset");

			if(tabset)
				tabset->selectTabByName("Preprocessed");

			if(tab)
				tab->setFocus(TRUE);

			if( self->mPostEditor )
			{
				self->mPostEditor->setFocus(TRUE);
				self->mPostEditor->setCursor(row, column);
			}
		}
		else
		{
		  self->mEditor->setCursor(row, column);
		  self->mEditor->setFocus(TRUE);
		}
		// NaCl End
	}
}

bool LLScriptEdCore::handleReloadFromServerDialog(const LLSD& notification, const LLSD& response )
{
	S32 option = LLNotificationsUtil::getSelectedOption(notification, response);
	switch( option )
	{
	case 0: // "Yes"
		if( mLoadCallback )
		{
			setScriptText(getString("loading"), FALSE);
			mLoadCallback(mUserdata);
		}
		break;

	case 1: // "No"
		break;

	default:
		llassert(0);
		break;
	}
	return false;
}

void LLScriptEdCore::selectFirstError()
{
	// Select the first item;
	mErrorList->selectFirstItem();
	onErrorList(mErrorList, this);
}


struct LLEntryAndEdCore
{
	LLScriptEdCore* mCore;
	LLEntryAndEdCore(LLScriptEdCore* core) :
		mCore(core)
		{}
};

void LLScriptEdCore::deleteBridges()
{
	S32 count = mBridges.size();
	LLEntryAndEdCore* eandc;
	for(S32 i = 0; i < count; i++)
	{
		eandc = mBridges.at(i);
		delete eandc;
		mBridges[i] = NULL;
	}
	mBridges.clear();
}

// virtual
BOOL LLScriptEdCore::handleKeyHere(KEY key, MASK mask)
{
	bool just_control = MASK_CONTROL == (mask & MASK_MODIFIERS);

	if(('S' == key) && just_control)
	{
		if(mSaveCallback)
		{
			// don't close after saving
			// NaCl - LSL Preprocessor
			if (!hasChanged())
			{
				LL_INFOS() << "Save Not Needed" << LL_ENDL;
				return TRUE;
			}
			doSave(FALSE);
			// NaCl End
				
			//mSaveCallback(mUserdata, FALSE);
		}

		return TRUE;
	}

	if(('F' == key) && just_control)
	{
		if(mSearchReplaceCallback)
		{
			mSearchReplaceCallback(mUserdata);
		}

		return TRUE;
	}

	return FALSE;
}

void LLScriptEdCore::onBtnLoadFromFile( void* data )
{
	LLScriptEdCore* self = (LLScriptEdCore*) data;

	// TODO Maybe add a dialogue warning here if the current file has unsaved changes.
	LLFilePicker& file_picker = LLFilePicker::instance();
	if( !file_picker.getOpenFile( LLFilePicker::FFLOAD_SCRIPT ) )
	{
		//File picking cancelled by user, so nothing to do.
		return;
	}

	std::string filename = file_picker.getFirstFile();

	std::ifstream fin(filename.c_str());

	std::string line;
	std::string text;
	std::string linetotal;
	while (!fin.eof())
	{ 
		getline(fin,line);
		text += line;
		if (!fin.eof())
		{
			text += "\n";
		}
	}
	fin.close();

	// Only replace the script if there is something to replace with.
	if (text.length() > 0)
	{
		self->mEditor->selectAll();
		LLWString script(utf8str_to_wstring(text));
		self->mEditor->insertText(script);
	}
}

void LLScriptEdCore::onBtnSaveToFile( void* userdata )
{
	add(LLStatViewer::LSL_SAVES, 1);

	LLScriptEdCore* self = (LLScriptEdCore*) userdata;

	if( self->mSaveCallback )
	{
		LLFilePicker& file_picker = LLFilePicker::instance();
		if( file_picker.getSaveFile( LLFilePicker::FFSAVE_SCRIPT, self->mScriptName ) )
		{
			std::string filename = file_picker.getFirstFile();
			std::string scriptText=self->mEditor->getText();
			std::ofstream fout(filename.c_str());
			fout<<(scriptText);
			fout.close();
			// <FS:Ansariel> FIRE-7514: Script in external editor needs to be saved twice
			//self->mSaveCallback( self->mUserdata, FALSE );
			self->mSaveCallback( self->mUserdata, FALSE, true );
			// </FS:Ansariel>
		}
	}
}

bool LLScriptEdCore::canLoadOrSaveToFile( void* userdata )
{
	LLScriptEdCore* self = (LLScriptEdCore*) userdata;
	return self->mEditor->canLoadOrSaveToFile();
}

// static
bool LLScriptEdCore::enableSaveToFileMenu(void* userdata)
{
	LLScriptEdCore* self = (LLScriptEdCore*)userdata;
	if (!self || !self->mEditor) return FALSE;
	return self->mEditor->canLoadOrSaveToFile();
}

// static 
bool LLScriptEdCore::enableLoadFromFileMenu(void* userdata)
{
	LLScriptEdCore* self = (LLScriptEdCore*)userdata;
	return (self && self->mEditor) ? self->mEditor->canLoadOrSaveToFile() : FALSE;
}

LLUUID LLScriptEdCore::getAssociatedExperience()const
{
	return mAssociatedExperience;
}

void LLLiveLSLEditor::setExperienceIds( const LLSD& experience_ids )
{
	mExperienceIds=experience_ids;
	updateExperiencePanel();
}


void LLLiveLSLEditor::updateExperiencePanel()
{
	if(mScriptEd->getAssociatedExperience().isNull())
	{
		mExperienceEnabled->set(FALSE);
		mExperiences->setVisible(FALSE);
		if(mExperienceIds.size()>0)
		{
			mExperienceEnabled->setEnabled(TRUE);
			mExperienceEnabled->setToolTip(getString("add_experiences"));
		}
		else
		{
			mExperienceEnabled->setEnabled(FALSE);
			mExperienceEnabled->setToolTip(getString("no_experiences"));
		}
		getChild<LLButton>("view_profile")->setVisible(FALSE);
	}
	else
	{
		mExperienceEnabled->setToolTip(getString("experience_enabled"));
		mExperienceEnabled->setEnabled(getIsModifiable());
		mExperiences->setVisible(TRUE);
		mExperienceEnabled->set(TRUE);
		getChild<LLButton>("view_profile")->setToolTip(getString("show_experience_profile"));
		buildExperienceList();
	}
}

void LLLiveLSLEditor::buildExperienceList()
{
	mExperiences->clearRows();
	bool foundAssociated=false;
	const LLUUID& associated = mScriptEd->getAssociatedExperience();
	LLUUID last;
	LLScrollListItem* item;
	for(LLSD::array_const_iterator it = mExperienceIds.beginArray(); it != mExperienceIds.endArray(); ++it)
	{
		LLUUID id = it->asUUID();
		EAddPosition position = ADD_BOTTOM;
		if(id == associated)
		{
			foundAssociated = true;
			position = ADD_TOP;
		}
		
        const LLSD& experience = LLExperienceCache::instance().get(id);
		if(experience.isUndefined())
		{
			mExperiences->add(getString("loading"), id, position);
			last = id;
		}
		else
		{
			std::string experience_name_string = experience[LLExperienceCache::NAME].asString();
			if (experience_name_string.empty())
			{
				experience_name_string = LLTrans::getString("ExperienceNameUntitled");
			}
			mExperiences->add(experience_name_string, id, position);
		} 
	}

	if(!foundAssociated )
	{
        const LLSD& experience = LLExperienceCache::instance().get(associated);
		if(experience.isDefined())
		{
			std::string experience_name_string = experience[LLExperienceCache::NAME].asString();
			if (experience_name_string.empty())
			{
				experience_name_string = LLTrans::getString("ExperienceNameUntitled");
			}
			item=mExperiences->add(experience_name_string, associated, ADD_TOP);
		} 
		else
		{
			item=mExperiences->add(getString("loading"), associated, ADD_TOP);
			last = associated;
		}
		item->setEnabled(FALSE);
	}

	if(last.notNull())
	{
		mExperiences->setEnabled(FALSE);
        LLExperienceCache::instance().get(last, boost::bind(&LLLiveLSLEditor::buildExperienceList, this));
	}
	else
	{
		mExperiences->setEnabled(TRUE);
		mExperiences->sortByName(TRUE);
		mExperiences->setCurrentByIndex(mExperiences->getCurrentIndex());
		getChild<LLButton>("view_profile")->setVisible(TRUE);
	}
}


void LLScriptEdCore::setAssociatedExperience( const LLUUID& experience_id )
{
	mAssociatedExperience = experience_id;
}



void LLLiveLSLEditor::requestExperiences()
{
	if (!getIsModifiable())
	{
		return;
	}

	LLViewerRegion* region = gAgent.getRegion();
	if (region)
	{
		std::string lookup_url=region->getCapability("GetCreatorExperiences"); 
		if(!lookup_url.empty())
		{
            LLCoreHttpUtil::HttpCoroutineAdapter::completionCallback_t success =
                boost::bind(&LLLiveLSLEditor::receiveExperienceIds, _1, getDerivedHandle<LLLiveLSLEditor>());

            LLCoreHttpUtil::HttpCoroutineAdapter::callbackHttpGet(lookup_url, success);
		}
	}
}

/*static*/ 
void LLLiveLSLEditor::receiveExperienceIds(LLSD result, LLHandle<LLLiveLSLEditor> hparent)
{
    LLLiveLSLEditor* parent = hparent.get();
    if (!parent)
        return;

    parent->setExperienceIds(result["experience_ids"]);
}


/// ---------------------------------------------------------------------------
/// LLScriptEdContainer
/// ---------------------------------------------------------------------------

LLScriptEdContainer::LLScriptEdContainer(const LLSD& key) :
	LLPreview(key)
,	mScriptEd(NULL)
// [SL:KB] - Patch: Build-ScriptRecover | Checked: 2011-11-23 (Catznip-3.2.0) | Added: Catznip-3.2.0
,	mBackupTimer(NULL)
// [/SL:KB]
{
}

// [SL:KB] - Patch: Build-ScriptRecover | Checked: 2011-11-23 (Catznip-3.2.0) | Added: Catznip-3.2.0
LLScriptEdContainer::~LLScriptEdContainer()
{
	// Clean up the backup file (unless we've gotten disconnected)
	if ( (!mBackupFilename.empty()) && (gAgent.getRegion()) )
		LLFile::remove(mBackupFilename);
	delete mBackupTimer;
}

void LLScriptEdContainer::refreshFromItem()
{
	LLPreview::refreshFromItem();

	if (!mBackupFilename.empty())
	{
		const std::string strFilename = getBackupFileName();
		if (strFilename != mBackupFilename)
		{
			LLFile::rename(mBackupFilename, strFilename);
			mBackupFilename = strFilename;
		}
	}
}

bool LLScriptEdContainer::onBackupTimer()
{
	if ( (mScriptEd) && (mScriptEd->hasChanged()) )
	{
		if (mBackupFilename.empty())
			mBackupFilename = getBackupFileName();
		mScriptEd->writeToFile(mBackupFilename, true);

		LL_INFOS() << "Backing up script to " << mBackupFilename << LL_ENDL;
	}
	return false;
}

std::string LLScriptEdContainer::getBackupFileName() const
{
	// NOTE: this function is not guaranteed to return the same filename every time (i.e. the item name may have changed)
	std::string strFile = LLFile::tmpdir();

	// Find the inventory item for this script
	const LLInventoryItem* pItem = getItem();
	if (pItem)
	{
		strFile += gDirUtilp->getScrubbedFileName(pItem->getName().substr(0, 32));
		strFile += "-";
	}

	// Append a CRC of the item UUID to make the filename (hopefully) unique
	LLCRC crcUUID;
	crcUUID.update((U8*)(&mItemUUID.mData), UUID_BYTES);
	strFile += llformat("%X", crcUUID.getCRC());

	strFile += ".lslbackup";

	return strFile;
}
// [/SL:KB]

std::string LLScriptEdContainer::getTmpFileName()
{
	// Take script inventory item id (within the object inventory)
	// to consideration so that it's possible to edit multiple scripts
	// in the same object inventory simultaneously (STORM-781).
	std::string script_id = mObjectUUID.asString() + "_" + mItemUUID.asString();

	// Use MD5 sum to make the file name shorter and not exceed maximum path length.
	char script_id_hash_str[33];			   /* Flawfinder: ignore */
	LLMD5 script_id_hash((const U8 *)script_id.c_str());
	script_id_hash.hex_digest(script_id_hash_str);

	return std::string(LLFile::tmpdir()) + "sl_script_" + script_id_hash_str + ".lsl";
}

bool LLScriptEdContainer::onExternalChange(const std::string& filename)
{
	if (!mScriptEd->loadScriptText(filename))
	{
		return false;
	}

	// Disable sync to avoid recursive load->save->load calls.
	// <FS> LSL preprocessor
	// Ansariel: Don't call saveIfNeeded directly, as we might have to run the
	// preprocessor first. saveIfNeeded will be invoked via callback. Make sure
	// to pass sync = false - we don't need to update the external editor in this
	// case or the next save will be ignored!
	//saveIfNeeded(false);
	mScriptEd->doSave(FALSE, false);
	// </FS>
	return true;
}

// <FS:Ansariel> FIRE-16740: Color syntax highlighting changes don't immediately appear in script window
void LLScriptEdContainer::updateStyle()
{
	if (mScriptEd && mScriptEd->mEditor)
	{
		mScriptEd->mEditor->initKeywords();
		mScriptEd->mEditor->loadKeywords();
	}
}
// </FS:Ansariel>

/// ---------------------------------------------------------------------------
/// LLPreviewLSL
/// ---------------------------------------------------------------------------

struct LLScriptSaveInfo
{
	LLUUID mItemUUID;
	std::string mDescription;
	LLTransactionID mTransactionID;

	LLScriptSaveInfo(const LLUUID& uuid, const std::string& desc, LLTransactionID tid) :
		mItemUUID(uuid), mDescription(desc),  mTransactionID(tid) {}
};



//static
void* LLPreviewLSL::createScriptEdPanel(void* userdata)
{
	
	LLPreviewLSL *self = (LLPreviewLSL*)userdata;

	self->mScriptEd =  new LLScriptEdCore(
								   self,
								   HELLO_LSL,
								   self->getHandle(),
								   LLPreviewLSL::onLoad,
								   LLPreviewLSL::onSave,
								   LLPreviewLSL::onSearchReplace,
								   self,
								   false,
								   0);
	return self->mScriptEd;
}


LLPreviewLSL::LLPreviewLSL(const LLSD& key )
:	LLScriptEdContainer(key),
	mPendingUploads(0)
{
	mFactoryMap["script panel"] = LLCallbackMap(LLPreviewLSL::createScriptEdPanel, this);
}

// virtual
BOOL LLPreviewLSL::postBuild()
{
	const LLInventoryItem* item = getItem();

	llassert(item);
	if (item)
	{
		getChild<LLUICtrl>("desc")->setValue(item->getDescription());
	}
	childSetCommitCallback("desc", LLPreview::onText, this);
	getChild<LLLineEditor>("desc")->setPrevalidate(&LLTextValidate::validateASCIIPrintableNoPipe);

	return LLPreview::postBuild();
}

// virtual
void LLPreviewLSL::callbackLSLCompileSucceeded()
{
	LL_INFOS() << "LSL Bytecode saved" << LL_ENDL;
	// <FS> Append comment text
	//mScriptEd->mErrorList->setCommentText(LLTrans::getString("CompileSuccessful"));
	//mScriptEd->mErrorList->setCommentText(LLTrans::getString("SaveComplete"));
	mScriptEd->mErrorList->addCommentText(LLTrans::getString("CompileSuccessful"));
	mScriptEd->mErrorList->addCommentText(LLTrans::getString("SaveComplete"));
	// </FS>

	mScriptEd->updateIndicators(false, true); //<FS:Kadah> Compile Indicators

// [SL:KB] - Patch: Build-ScriptRecover | Checked: 2011-11-23 (Catznip-3.2.0) | Added: Catznip-3.2.0
	// Script was successfully saved so delete our backup copy if we have one and the editor is still pristine
	if ( (!mBackupFilename.empty()) && (!mScriptEd->hasChanged()) )
	{
		LLFile::remove(mBackupFilename);
		mBackupFilename.clear();
	}
// [/SL:KB]

	closeIfNeeded();
}

// virtual
void LLPreviewLSL::callbackLSLCompileFailed(const LLSD& compile_errors)
{
	LL_INFOS() << "Compile failed!" << LL_ENDL;

	for(LLSD::array_const_iterator line = compile_errors.beginArray();
		line < compile_errors.endArray();
		line++)
	{
		LLSD row;
		std::string error_message = line->asString();
		LLStringUtil::stripNonprintable(error_message);
		row["columns"][0]["value"] = error_message;
		row["columns"][0]["font"] = "OCRA";
		mScriptEd->mErrorList->addElement(row);
	}
	mScriptEd->selectFirstError();

	mScriptEd->updateIndicators(false, false); //<FS:Kadah> Compile Indicators

// [SL:KB] - Patch: Build-ScriptRecover | Checked: 2011-11-23 (Catznip-3.2.0) | Added: Catznip-3.2.0
	// Script was successfully saved so delete our backup copy if we have one and the editor is still pristine
	if ( (!mBackupFilename.empty()) && (!mScriptEd->hasChanged()) )
	{
		LLFile::remove(mBackupFilename);
		mBackupFilename.clear();
	}
// [/SL:KB]

	closeIfNeeded();
}

void LLPreviewLSL::loadAsset()
{
	// *HACK: we poke into inventory to see if it's there, and if so,
	// then it might be part of the inventory library. If it's in the
	// library, then you can see the script, but not modify it.
	const LLInventoryItem* item = gInventory.getItem(mItemUUID);
	BOOL is_library = item
		&& !gInventory.isObjectDescendentOf(mItemUUID,
											gInventory.getRootFolderID());
	if(!item)
	{
		// do the more generic search.
		getItem();
	}
	if(item)
	{
		BOOL is_copyable = gAgent.allowOperation(PERM_COPY, 
								item->getPermissions(), GP_OBJECT_MANIPULATE);
		BOOL is_modifiable = gAgent.allowOperation(PERM_MODIFY,
								item->getPermissions(), GP_OBJECT_MANIPULATE);
		if (gAgent.isGodlike() || (is_copyable && (is_modifiable || is_library)))
		{
			LLUUID* new_uuid = new LLUUID(mItemUUID);
			gAssetStorage->getInvItemAsset(LLHost(),
										gAgent.getID(),
										gAgent.getSessionID(),
										item->getPermissions().getOwner(),
										LLUUID::null,
										item->getUUID(),
										item->getAssetUUID(),
										item->getType(),
										&LLPreviewLSL::onLoadComplete,
										(void*)new_uuid,
										TRUE);
			mAssetStatus = PREVIEW_ASSET_LOADING;
		}
		else
		{
			mScriptEd->setScriptText(mScriptEd->getString("can_not_view"), FALSE);
			mScriptEd->mEditor->makePristine();
			mScriptEd->mFunctions->setEnabled(FALSE);
			mAssetStatus = PREVIEW_ASSET_LOADED;
		}
		getChildView("lock")->setVisible( !is_modifiable);
		mScriptEd->getChildView("Insert...")->setEnabled(is_modifiable);
	}
	else
	{
		mScriptEd->setScriptText(std::string(HELLO_LSL), TRUE);
		mScriptEd->setEnableEditing(TRUE);
		mAssetStatus = PREVIEW_ASSET_LOADED;
	}
}


BOOL LLPreviewLSL::canClose()
{
	return mScriptEd->canClose();
}

void LLPreviewLSL::closeIfNeeded()
{
	// Find our window and close it if requested.
	getWindow()->decBusyCount();
	mPendingUploads--;
	if (mPendingUploads <= 0 && mCloseAfterSave)
	{
		closeFloater();
	}
}

void LLPreviewLSL::onSearchReplace(void* userdata)
{
	LLPreviewLSL* self = (LLPreviewLSL*)userdata;
	LLScriptEdCore* sec = self->mScriptEd; 
//	LLFloaterScriptSearch::show(sec);
// [SL:KB] - Patch: UI-FloaterSearchReplace | Checked: 2010-10-26 (Catznip-2.3.0a) | Added: Catznip-2.3.0a
	LLFloaterSearchReplace::show(sec->mEditor);
// [/SL:KB]
}

// static
void LLPreviewLSL::onLoad(void* userdata)
{
	LLPreviewLSL* self = (LLPreviewLSL*)userdata;
	self->loadAsset();
}

// static
// <FS:Ansariel> FIRE-7514: Script in external editor needs to be saved twice
//void LLPreviewLSL::onSave(void* userdata, BOOL close_after_save)
void LLPreviewLSL::onSave(void* userdata, BOOL close_after_save, bool sync)
// </FS:Ansariel>
{
	LLPreviewLSL* self = (LLPreviewLSL*)userdata;
	self->mCloseAfterSave = close_after_save;
	// <FS:Ansariel> FIRE-7514: Script in external editor needs to be saved twice
	//self->saveIfNeeded();
	self->saveIfNeeded(sync);
	// </FS:Ansariel>
}

/*static*/
void LLPreviewLSL::finishedLSLUpload(LLUUID itemId, LLSD response)
{
    // Find our window and close it if requested.
    LLPreviewLSL* preview = LLFloaterReg::findTypedInstance<LLPreviewLSL>("preview_script", LLSD(itemId));
    if (preview)
    {
        // Bytecode save completed
        if (response["compiled"])
        {
            preview->callbackLSLCompileSucceeded();
        }
        else
        {
            preview->callbackLSLCompileFailed(response["errors"]);
        }
    }
}

// <FS:ND> Asset uploader that can be used for LSL and Mono
class FSScriptAssetUpload: public LLScriptAssetUpload
{
	bool m_bMono;
public:
    FSScriptAssetUpload( LLUUID itemId, std::string buffer, invnUploadFinish_f finish, bool a_bMono )
	: LLScriptAssetUpload( itemId, buffer, finish )
	{
		m_bMono = a_bMono;
	}

	virtual LLSD generatePostBody()
	{
		LLSD body = LLScriptAssetUpload::generatePostBody();
		if( m_bMono )
			body["target"] = "mono";
		else
			body["target"] = "lsl2";
		return body;
	}
};
// </FS:ND>

// Save needs to compile the text in the buffer. If the compile
// succeeds, then save both assets out to the database. If the compile
// fails, go ahead and save the text anyway.
void LLPreviewLSL::saveIfNeeded(bool sync /*= true*/)
{
//	if(!mScriptEd->hasChanged())
// [SL:KB] - Patch: Build-ScriptRecover | Checked: 2012-02-10 (Catznip-3.2.1) | Added: Catznip-3.2.1
	if ( (!mScriptEd->hasChanged()) || (!gAgent.getRegion()) )
// [/SL:KB]
    {
        return;
    }

    mPendingUploads = 0;
	// <FS> FIRE-10172: Fix LSL editor error display
	//mScriptEd->mErrorList->deleteAllItems();
    mScriptEd->mEditor->makePristine();


    if (sync)
    {
        mScriptEd->sync();
    }

    const LLInventoryItem *inv_item = getItem();
    // save it out to asset server
    std::string url = gAgent.getRegion()->getCapability("UpdateScriptAgent");

	// NaCL - LSL Preprocessor
	mScriptEd->enableSave(FALSE); // Clear the enable save flag (FIRE-10173)
	BOOL domono = FSLSLPreprocessor::mono_directive(mScriptEd->getScriptText());
	if(domono == FALSE)
	{
		LLSD row;
		if(gSavedSettings.getBOOL("_NACL_SaveInventoryScriptsAsMono"))
		{
			row["columns"][0]["value"] = "Detected compile-as-LSL2 directive, but debug setting SaveInventoryScriptsAsMono overrided it.";
			domono = TRUE;
		}else row["columns"][0]["value"] = "Detected compile-as-LSL2 directive";
		//domono = FALSE;
		row["columns"][0]["font"] = "SANSSERIF_SMALL";
		mScriptEd->mErrorList->addElement(row);
	}
	// NaCl End
    if(inv_item)
    {
        getWindow()->incBusyCount();
        mPendingUploads++;
        if (!url.empty())
        {
            std::string buffer(mScriptEd->mEditor->getText());
            LLBufferedAssetUploadInfo::invnUploadFinish_f proc = boost::bind(&LLPreviewLSL::finishedLSLUpload, _1, _4);

            // LLResourceUploadInfo::ptr_t uploadInfo(new LLScriptAssetUpload(mItemUUID, buffer, proc));
			LLResourceUploadInfo::ptr_t uploadInfo(new FSScriptAssetUpload(mItemUUID, buffer, proc, domono ));

            LLViewerAssetUpload::EnqueueInventoryUpload(url, uploadInfo); // <FS:ND> DoMono needs to be passed/set here.
        }
    }
}


// static
void LLPreviewLSL::onSaveComplete(const LLUUID& iuuid, void* user_data, S32 status, LLExtStat ext_status) // StoreAssetData callback (fixed)
{
	// NaCl - LSL Preprocessor
	LLUUID asset_uuid = iuuid;
	// NaCl End
	LLScriptSaveInfo* info = reinterpret_cast<LLScriptSaveInfo*>(user_data);
	if(0 == status)
	{
		if (info)
		{
			const LLViewerInventoryItem* item;
			item = (const LLViewerInventoryItem*)gInventory.getItem(info->mItemUUID);
			if(item)
			{
				LLPointer<LLViewerInventoryItem> new_item = new LLViewerInventoryItem(item);
				// NaCl - LSL Preprocessor
				if(asset_uuid.isNull())
					asset_uuid.generate();
				// NaCl End
				new_item->setAssetUUID(asset_uuid);
				new_item->setTransactionID(info->mTransactionID);
				new_item->updateServer(FALSE);
				gInventory.updateItem(new_item);
				gInventory.notifyObservers();
			}
			else
			{
				LL_WARNS() << "Inventory item for script " << info->mItemUUID
					<< " is no longer in agent inventory." << LL_ENDL;
			}

			// Find our window and close it if requested.
			LLPreviewLSL* self = LLFloaterReg::findTypedInstance<LLPreviewLSL>("preview_script", info->mItemUUID);
			if (self)
			{
				getWindow()->decBusyCount();
				self->mPendingUploads--;
				if (self->mPendingUploads <= 0
					&& self->mCloseAfterSave)
				{
					self->closeFloater();
				}
			}
		}
	}
	else
	{
		LL_WARNS() << "Problem saving script: " << status << LL_ENDL;
		LLSD args;
		args["REASON"] = std::string(LLAssetStorage::getErrorString(status));
		LLNotificationsUtil::add("SaveScriptFailReason", args);
	}
	delete info;
}

// static
void LLPreviewLSL::onSaveBytecodeComplete(const LLUUID& asset_uuid, void* user_data, S32 status, LLExtStat ext_status) // StoreAssetData callback (fixed)
{
	LLUUID* instance_uuid = (LLUUID*)user_data;
	LLPreviewLSL* self = NULL;
	if(instance_uuid)
	{
		self = LLFloaterReg::findTypedInstance<LLPreviewLSL>("preview_script", *instance_uuid);
	}
	if (0 == status)
	{
		if (self)
		{
			LLSD row;
			row["columns"][0]["value"] = "Compile successful!";
			row["columns"][0]["font"] = "SANSSERIF_SMALL";
			self->mScriptEd->mErrorList->addElement(row);

			// Find our window and close it if requested.
			self->getWindow()->decBusyCount();
			self->mPendingUploads--;
			if (self->mPendingUploads <= 0
				&& self->mCloseAfterSave)
			{
				self->closeFloater();
			}
		}
	}
	else
	{
		LL_WARNS() << "Problem saving LSL Bytecode (Preview)" << LL_ENDL;
		LLSD args;
		args["REASON"] = std::string(LLAssetStorage::getErrorString(status));
		LLNotificationsUtil::add("SaveBytecodeFailReason", args);
	}
	delete instance_uuid;
}

// static
void LLPreviewLSL::onLoadComplete( LLVFS *vfs, const LLUUID& asset_uuid, LLAssetType::EType type,
								   void* user_data, S32 status, LLExtStat ext_status)
{
	LL_DEBUGS() << "LLPreviewLSL::onLoadComplete: got uuid " << asset_uuid
		 << LL_ENDL;
	LLUUID* item_uuid = (LLUUID*)user_data;
	LLPreviewLSL* preview = LLFloaterReg::findTypedInstance<LLPreviewLSL>("preview_script", *item_uuid);
	if( preview )
	{
		if(0 == status)
		{
			LLVFile file(vfs, asset_uuid, type);
			S32 file_length = file.getSize();

			std::vector<char> buffer(file_length+1);
			file.read((U8*)&buffer[0], file_length);

			// put a EOS at the end
			buffer[file_length] = 0;
			preview->mScriptEd->setScriptText(LLStringExplicit(&buffer[0]), TRUE);
			preview->mScriptEd->mEditor->makePristine();
			LLInventoryItem* item = gInventory.getItem(*item_uuid);
			BOOL is_modifiable = FALSE;
			if(item
			   && gAgent.allowOperation(PERM_MODIFY, item->getPermissions(),
				   					GP_OBJECT_MANIPULATE))
			{
				is_modifiable = TRUE;		
			}
			preview->mScriptEd->setEnableEditing(is_modifiable);
			preview->mAssetStatus = PREVIEW_ASSET_LOADED;

// [SL:KB] - Patch: Build-ScriptRecover | Checked: 2011-11-23 (Catznip-3.2.0) | Added: Catznip-3.2.0
			// Start the timer which will perform regular backup saves
			preview->mBackupTimer = setupCallbackTimer(60.0f, boost::bind(&LLPreviewLSL::onBackupTimer, preview));
// [/SL:KB]
		}
		else
		{
			if( LL_ERR_ASSET_REQUEST_NOT_IN_DATABASE == status ||
				LL_ERR_FILE_EMPTY == status)
			{
				LLNotificationsUtil::add("ScriptMissing");
			}
			else if (LL_ERR_INSUFFICIENT_PERMISSIONS == status)
			{
				LLNotificationsUtil::add("ScriptNoPermissions");
			}
			else
			{
				LLNotificationsUtil::add("UnableToLoadScript");
			}

			preview->mAssetStatus = PREVIEW_ASSET_ERROR;
			LL_WARNS() << "Problem loading script: " << status << LL_ENDL;
		}
	}
	delete item_uuid;
}


/// ---------------------------------------------------------------------------
/// LLLiveLSLEditor
/// ---------------------------------------------------------------------------


//static 
void* LLLiveLSLEditor::createScriptEdPanel(void* userdata)
{
	LLLiveLSLEditor *self = (LLLiveLSLEditor*)userdata;

	self->mScriptEd =  new LLScriptEdCore(
								   self,
								   HELLO_LSL,
								   self->getHandle(),
								   &LLLiveLSLEditor::onLoad,
								   &LLLiveLSLEditor::onSave,
								   &LLLiveLSLEditor::onSearchReplace,
								   self,
								   true,
								   0);
	return self->mScriptEd;
}


LLLiveLSLEditor::LLLiveLSLEditor(const LLSD& key) :
	LLScriptEdContainer(key),
	mAskedForRunningInfo(FALSE),
	mHaveRunningInfo(FALSE),
	mCloseAfterSave(FALSE),
	mPendingUploads(0),
	mIsModifiable(FALSE),
	mIsNew(false),
	mIsSaving(FALSE)
{
	mFactoryMap["script ed panel"] = LLCallbackMap(LLLiveLSLEditor::createScriptEdPanel, this);
}

BOOL LLLiveLSLEditor::postBuild()
{
	childSetCommitCallback("running", LLLiveLSLEditor::onRunningCheckboxClicked, this);
	getChildView("running")->setEnabled(FALSE);

	childSetAction("Reset",&LLLiveLSLEditor::onReset,this);
	getChildView("Reset")->setEnabled(TRUE);

	mMonoCheckbox =	getChild<LLCheckBoxCtrl>("mono");
	childSetCommitCallback("mono", &LLLiveLSLEditor::onMonoCheckboxClicked, this);
	getChildView("mono")->setEnabled(FALSE);

	mScriptEd->mEditor->makePristine();
	mScriptEd->mEditor->setFocus(TRUE);


	mExperiences = getChild<LLComboBox>("Experiences...");
	mExperiences->setCommitCallback(boost::bind(&LLLiveLSLEditor::experienceChanged, this));
	
	mExperienceEnabled = getChild<LLCheckBoxCtrl>("enable_xp");
	
	childSetCommitCallback("enable_xp", onToggleExperience, this);
	childSetCommitCallback("view_profile", onViewProfile, this);
	

	return LLPreview::postBuild();
}

// virtual
void LLLiveLSLEditor::callbackLSLCompileSucceeded(const LLUUID& task_id,
												  const LLUUID& item_id,
												  bool is_script_running)
{
	LL_DEBUGS() << "LSL Bytecode saved" << LL_ENDL;
	// <FS> Append comment text
	//mScriptEd->mErrorList->setCommentText(LLTrans::getString("CompileSuccessful"));
	//mScriptEd->mErrorList->setCommentText(LLTrans::getString("SaveComplete"));
	mScriptEd->mErrorList->addCommentText(LLTrans::getString("CompileSuccessful"));
	mScriptEd->mErrorList->addCommentText(LLTrans::getString("SaveComplete"));
	// </FS>

	mScriptEd->updateIndicators(false, true); //<FS:Kadah> Compile Indicators

// [SL:KB] - Patch: Build-ScriptRecover | Checked: 2011-11-23 (Catznip-3.2.0) | Added: Catznip-3.2.0
	// Script was successfully saved so delete our backup copy if we have one and the editor is still pristine
	if ( (!mBackupFilename.empty()) && (!mScriptEd->hasChanged()) )
	{
		LLFile::remove(mBackupFilename);
		mBackupFilename.clear();
	}
// [/SL:KB]

	getChild<LLCheckBoxCtrl>("running")->set(is_script_running);
	mIsSaving = FALSE;
	closeIfNeeded();
}

// virtual
void LLLiveLSLEditor::callbackLSLCompileFailed(const LLSD& compile_errors)
{
	LL_DEBUGS() << "Compile failed!" << LL_ENDL;
	for(LLSD::array_const_iterator line = compile_errors.beginArray();
		line < compile_errors.endArray();
		line++)
	{
		LLSD row;
		std::string error_message = line->asString();
		LLStringUtil::stripNonprintable(error_message);
		row["columns"][0]["value"] = error_message;
		// *TODO: change to "MONOSPACE" and change llfontgl.cpp?
		row["columns"][0]["font"] = "OCRA";
		mScriptEd->mErrorList->addElement(row);
	}
	mScriptEd->selectFirstError();

	mScriptEd->updateIndicators(false, false); //<FS:Kadah> Compile Indicators

// [SL:KB] - Patch: Build-ScriptRecover | Checked: 2011-11-23 (Catznip-3.2.0) | Added: Catznip-3.2.0
	// Script was successfully saved so delete our backup copy if we have one and the editor is still pristine
	if ( (!mBackupFilename.empty()) && (!mScriptEd->hasChanged()) )
	{
		LLFile::remove(mBackupFilename);
		mBackupFilename.clear();
	}
// [/SL:KB]

	mIsSaving = FALSE;
	closeIfNeeded();
}

void LLLiveLSLEditor::loadAsset()
{
	//LL_INFOS() << "LLLiveLSLEditor::loadAsset()" << LL_ENDL;
	if(!mIsNew)
	{
		LLViewerObject* object = gObjectList.findObject(mObjectUUID);
		if(object)
		{
			LLViewerInventoryItem* item = dynamic_cast<LLViewerInventoryItem*>(object->getInventoryObject(mItemUUID));

			if(item)
			{
                LLExperienceCache::instance().fetchAssociatedExperience(item->getParentUUID(), item->getUUID(),
                        boost::bind(&LLLiveLSLEditor::setAssociatedExperience, getDerivedHandle<LLLiveLSLEditor>(), _1));

				bool isGodlike = gAgent.isGodlike();
				bool copyManipulate = gAgent.allowOperation(PERM_COPY, item->getPermissions(), GP_OBJECT_MANIPULATE);
				mIsModifiable = gAgent.allowOperation(PERM_MODIFY, item->getPermissions(), GP_OBJECT_MANIPULATE);
				
				if(!isGodlike && (!copyManipulate || !mIsModifiable))
				{
					mItem = new LLViewerInventoryItem(item);
					mScriptEd->setScriptText(getString("not_allowed"), FALSE);
					mScriptEd->mEditor->makePristine();
					mScriptEd->enableSave(FALSE);
					mAssetStatus = PREVIEW_ASSET_LOADED;
				}
				else if(copyManipulate || isGodlike)
				{
					mItem = new LLViewerInventoryItem(item);
					// request the text from the object
				LLSD* user_data = new LLSD();
				user_data->with("taskid", mObjectUUID).with("itemid", mItemUUID);
					gAssetStorage->getInvItemAsset(object->getRegion()->getHost(),
						gAgent.getID(),
						gAgent.getSessionID(),
						item->getPermissions().getOwner(),
						object->getID(),
						item->getUUID(),
						item->getAssetUUID(),
						item->getType(),
						&LLLiveLSLEditor::onLoadComplete,
						(void*)user_data,
						TRUE);
					LLMessageSystem* msg = gMessageSystem;
					msg->newMessageFast(_PREHASH_GetScriptRunning);
					msg->nextBlockFast(_PREHASH_Script);
					msg->addUUIDFast(_PREHASH_ObjectID, mObjectUUID);
					msg->addUUIDFast(_PREHASH_ItemID, mItemUUID);
					msg->sendReliable(object->getRegion()->getHost());
					mAskedForRunningInfo = TRUE;
					mAssetStatus = PREVIEW_ASSET_LOADING;
				}
			}
			
			if(mItem.isNull())
			{
				mScriptEd->setScriptText(LLStringUtil::null, FALSE);
				mScriptEd->mEditor->makePristine();
				mAssetStatus = PREVIEW_ASSET_LOADED;
				mIsModifiable = FALSE;
			}

			refreshFromItem();
			// This is commented out, because we don't completely
			// handle script exports yet.
			/*
			// request the exports from the object
			gMessageSystem->newMessage("GetScriptExports");
			gMessageSystem->nextBlock("ScriptBlock");
			gMessageSystem->addUUID("AgentID", gAgent.getID());
			U32 local_id = object->getLocalID();
			gMessageSystem->addData("LocalID", &local_id);
			gMessageSystem->addUUID("ItemID", mItemUUID);
			LLHost host(object->getRegion()->getIP(),
						object->getRegion()->getPort());
			gMessageSystem->sendReliable(host);
			*/
		}
	}
	else
	{
		mScriptEd->setScriptText(std::string(HELLO_LSL), TRUE);
		mScriptEd->enableSave(FALSE);
		LLPermissions perm;
		perm.init(gAgent.getID(), gAgent.getID(), LLUUID::null, gAgent.getGroupID());
		perm.initMasks(PERM_ALL, PERM_ALL, PERM_NONE, PERM_NONE, PERM_MOVE | PERM_TRANSFER);
		mItem = new LLViewerInventoryItem(mItemUUID,
										  mObjectUUID,
										  perm,
										  LLUUID::null,
										  LLAssetType::AT_LSL_TEXT,
										  LLInventoryType::IT_LSL,
										  DEFAULT_SCRIPT_NAME,
										  DEFAULT_SCRIPT_DESC,
										  LLSaleInfo::DEFAULT,
										  LLInventoryItemFlags::II_FLAGS_NONE,
										  time_corrected());
		mAssetStatus = PREVIEW_ASSET_LOADED;
	}

	requestExperiences();
}

// static
void LLLiveLSLEditor::onLoadComplete(LLVFS *vfs, const LLUUID& asset_id,
									 LLAssetType::EType type,
									 void* user_data, S32 status, LLExtStat ext_status)
{
	LL_DEBUGS() << "LLLiveLSLEditor::onLoadComplete: got uuid " << asset_id
		 << LL_ENDL;
	LLSD* floater_key = (LLSD*)user_data;
	
	LLLiveLSLEditor* instance = LLFloaterReg::findTypedInstance<LLLiveLSLEditor>("preview_scriptedit", *floater_key);
	
	if(instance )
	{
		if( LL_ERR_NOERR == status )
		{
			// <FS:ND> FIRE-15524 opt to not crash if the item went away ....
			if( !instance->getItem() )
			{
				LL_WARNS() << "getItem() returns 0, item went away while loading script()" << LL_ENDL;
				instance->mAssetStatus = PREVIEW_ASSET_ERROR;
				delete floater_key;
				return;
			}
			// </FS:ND>
			
			instance->loadScriptText(vfs, asset_id, type);
			instance->mScriptEd->setEnableEditing(TRUE);
			instance->mAssetStatus = PREVIEW_ASSET_LOADED;

// [SL:KB] - Patch: Build-ScriptRecover | Checked: 2011-11-23 (Catznip-3.2.0) | Added: Catznip-3.2.0
			// Start the timer which will perform regular backup saves
			instance->mBackupTimer = setupCallbackTimer(60.0f, boost::bind(&LLLiveLSLEditor::onBackupTimer, instance));
// [/SL:KB]
		}
		else
		{
			if( LL_ERR_ASSET_REQUEST_NOT_IN_DATABASE == status ||
				LL_ERR_FILE_EMPTY == status)
			{
				LLNotificationsUtil::add("ScriptMissing");
			}
			else if (LL_ERR_INSUFFICIENT_PERMISSIONS == status)
			{
				LLNotificationsUtil::add("ScriptNoPermissions");
			}
			else
			{
				LLNotificationsUtil::add("UnableToLoadScript");
			}
			instance->mAssetStatus = PREVIEW_ASSET_ERROR;
		}
	}

	delete floater_key;
}

void LLLiveLSLEditor::loadScriptText(LLVFS *vfs, const LLUUID &uuid, LLAssetType::EType type)
{
	LLVFile file(vfs, uuid, type);
	S32 file_length = file.getSize();
	std::vector<char> buffer(file_length + 1);
	file.read((U8*)&buffer[0], file_length);

	if (file.getLastBytesRead() != file_length ||
		file_length <= 0)
	{
		LL_WARNS() << "Error reading " << uuid << ":" << type << LL_ENDL;
	}

	buffer[file_length] = '\0';

	mScriptEd->setScriptText(LLStringExplicit(&buffer[0]), TRUE);
	mScriptEd->mEditor->makePristine();
	mScriptEd->setScriptName(getItem()->getName());
}


void LLLiveLSLEditor::onRunningCheckboxClicked( LLUICtrl*, void* userdata )
{
	LLLiveLSLEditor* self = (LLLiveLSLEditor*) userdata;
	LLViewerObject* object = gObjectList.findObject( self->mObjectUUID );
	LLCheckBoxCtrl* runningCheckbox = self->getChild<LLCheckBoxCtrl>("running");
	BOOL running =  runningCheckbox->get();
	//self->mRunningCheckbox->get();
	if( object )
	{
// [RLVa:KB] - Checked: 2010-09-28 (RLVa-1.2.1f) | Modified: RLVa-1.0.5a
		if ( (rlv_handler_t::isEnabled()) && (gRlvAttachmentLocks.isLockedAttachment(object->getRootEdit())) )
		{
			RlvUtil::notifyBlockedGeneric();
			return;
		}
// [/RLVa:KB]

		LLMessageSystem* msg = gMessageSystem;
		msg->newMessageFast(_PREHASH_SetScriptRunning);
		msg->nextBlockFast(_PREHASH_AgentData);
		msg->addUUIDFast(_PREHASH_AgentID, gAgent.getID());
		msg->addUUIDFast(_PREHASH_SessionID, gAgent.getSessionID());
		msg->nextBlockFast(_PREHASH_Script);
		msg->addUUIDFast(_PREHASH_ObjectID, self->mObjectUUID);
		msg->addUUIDFast(_PREHASH_ItemID, self->mItemUUID);
		msg->addBOOLFast(_PREHASH_Running, running);
		msg->sendReliable(object->getRegion()->getHost());
	}
	else
	{
		runningCheckbox->set(!running);
		LLNotificationsUtil::add("CouldNotStartStopScript");
	}
}

void LLLiveLSLEditor::onReset(void *userdata)
{
	LLLiveLSLEditor* self = (LLLiveLSLEditor*) userdata;

	LLViewerObject* object = gObjectList.findObject( self->mObjectUUID );
	if(object)
	{
// [RLVa:KB] - Checked: 2010-09-28 (RLVa-1.2.1f) | Modified: RLVa-1.0.5a
		if ( (rlv_handler_t::isEnabled()) && (gRlvAttachmentLocks.isLockedAttachment(object->getRootEdit())) )
		{
			RlvUtil::notifyBlockedGeneric();
			return;
		}
// [/RLVa:KB]

		LLMessageSystem* msg = gMessageSystem;
		msg->newMessageFast(_PREHASH_ScriptReset);
		msg->nextBlockFast(_PREHASH_AgentData);
		msg->addUUIDFast(_PREHASH_AgentID, gAgent.getID());
		msg->addUUIDFast(_PREHASH_SessionID, gAgent.getSessionID());
		msg->nextBlockFast(_PREHASH_Script);
		msg->addUUIDFast(_PREHASH_ObjectID, self->mObjectUUID);
		msg->addUUIDFast(_PREHASH_ItemID, self->mItemUUID);
		msg->sendReliable(object->getRegion()->getHost());
	}
	else
	{
		LLNotificationsUtil::add("CouldNotStartStopScript"); 
	}
}

void LLLiveLSLEditor::draw()
{
	LLViewerObject* object = gObjectList.findObject(mObjectUUID);
	LLCheckBoxCtrl* runningCheckbox = getChild<LLCheckBoxCtrl>( "running");
	if(object && mAskedForRunningInfo && mHaveRunningInfo)
	{
		if(object->permAnyOwner())
		{
			runningCheckbox->setLabel(getString("script_running"));
			runningCheckbox->setEnabled(!mIsSaving);
<<<<<<< HEAD

			// <FS:Ansariel> Rev 496 LL merge error
			//if(object->permAnyOwner())
			//{
			//	runningCheckbox->setLabel(getString("script_running"));
			//	runningCheckbox->setEnabled(!mIsSaving);
			//}
			//else
			//{
			//	runningCheckbox->setLabel(getString("public_objects_can_not_run"));
			//	runningCheckbox->setEnabled(FALSE);
			//	// *FIX: Set it to false so that the ui is correct for
			//	// a box that is released to public. It could be
			//	// incorrect after a release/claim cycle, but will be
			//	// correct after clicking on it.
			//	runningCheckbox->set(FALSE);
			//	mMonoCheckbox->set(FALSE);
			//}
			// </FS:Ansariel>
=======
>>>>>>> b30f2b6f
		}
		else
		{
			runningCheckbox->setLabel(getString("public_objects_can_not_run"));
			runningCheckbox->setEnabled(FALSE);

			// *FIX: Set it to false so that the ui is correct for
			// a box that is released to public. It could be
			// incorrect after a release/claim cycle, but will be
			// correct after clicking on it.
			runningCheckbox->set(FALSE);
			mMonoCheckbox->setEnabled(FALSE);
			// object may have fallen out of range.
			// <FS:Ansariel> Rev 496 LL merge error
			//mHaveRunningInfo = FALSE;
		}
	}
	else if(!object)
	{
		// HACK: Display this information in the title bar.
		// Really ought to put in main window.
		setTitle(LLTrans::getString("ObjectOutOfRange"));
		runningCheckbox->setEnabled(FALSE);
		// <FS:Ansariel> Rev 496 LL merge error
		mMonoCheckbox->setEnabled(FALSE);
		// object may have fallen out of range.
		mHaveRunningInfo = FALSE;
	}

	LLPreview::draw();
}


void LLLiveLSLEditor::onSearchReplace(void* userdata)
{
	LLLiveLSLEditor* self = (LLLiveLSLEditor*)userdata;

	LLScriptEdCore* sec = self->mScriptEd; 
//	LLFloaterScriptSearch::show(sec);
// [SL:KB] - Patch: UI-FloaterSearchReplace | Checked: 2010-10-26 (Catznip-2.3.0a) | Added: Catznip-2.3.0a
	LLFloaterSearchReplace::show(sec->mEditor);
// [/SL:KB]
}

struct LLLiveLSLSaveData
{
	LLLiveLSLSaveData(const LLUUID& id, const LLViewerInventoryItem* item, BOOL active);
	LLUUID mSaveObjectID;
	LLPointer<LLViewerInventoryItem> mItem;
	BOOL mActive;
};

LLLiveLSLSaveData::LLLiveLSLSaveData(const LLUUID& id,
									 const LLViewerInventoryItem* item,
									 BOOL active) :
	mSaveObjectID(id),
	mActive(active)
{
	llassert(item);
	mItem = new LLViewerInventoryItem(item);
}


/*static*/
void LLLiveLSLEditor::finishLSLUpload(LLUUID itemId, LLUUID taskId, LLUUID newAssetId, LLSD response, bool isRunning)
{
    LLSD floater_key;
    floater_key["taskid"] = taskId;
    floater_key["itemid"] = itemId;

    LLLiveLSLEditor* preview = LLFloaterReg::findTypedInstance<LLLiveLSLEditor>("preview_scriptedit", floater_key);
    if (preview)
    {
        preview->mItem->setAssetUUID(newAssetId);

        // Bytecode save completed
        if (response["compiled"])
        {
            preview->callbackLSLCompileSucceeded(taskId, itemId, isRunning);
        }
        else
        {
            preview->callbackLSLCompileFailed(response["errors"]);
        }
    }

}


// virtual
void LLLiveLSLEditor::saveIfNeeded(bool sync /*= true*/)
{
	LLViewerObject* object = gObjectList.findObject(mObjectUUID);
	if(!object)
	{
		LLNotificationsUtil::add("SaveScriptFailObjectNotFound");
		return;
	}

    if (mItem.isNull() || !mItem->isFinished())
	{
		// $NOTE: While the error message may not be exactly correct,
		// it's pretty close.
		LLNotificationsUtil::add("SaveScriptFailObjectNotFound");
		return;
	}

// [RLVa:KB] - Checked: 2010-11-25 (RLVa-1.2.2b) | Modified: RLVa-1.2.2b
	if ( (rlv_handler_t::isEnabled()) && (gRlvAttachmentLocks.isLockedAttachment(object->getRootEdit())) )
	{
		RlvUtil::notifyBlockedGeneric();
		return;
	}
// [/RLVa:KB]

    // get the latest info about it. We used to be losing the script
    // name on save, because the viewer object version of the item,
    // and the editor version would get out of synch. Here's a good
    // place to synch them back up.
    LLInventoryItem* inv_item = dynamic_cast<LLInventoryItem*>(object->getInventoryObject(mItemUUID));
    if (inv_item)
    {
        mItem->copyItem(inv_item);
    }

    // Don't need to save if we're pristine
    if(!mScriptEd->hasChanged())
    {
        return;
    }

    mPendingUploads = 0;

    // save the script
    mScriptEd->enableSave(FALSE);
    mScriptEd->mEditor->makePristine();
	// <FS> FIRE-10172: Fix LSL editor error display
	//mScriptEd->mErrorList->deleteAllItems();
    mScriptEd->mEditor->makePristine();

    if (sync)
    {
        mScriptEd->sync();
    }
    bool isRunning = getChild<LLCheckBoxCtrl>("running")->get();
	mIsSaving = TRUE;
    getWindow()->incBusyCount();
    mPendingUploads++;

    std::string url = object->getRegion()->getCapability("UpdateScriptTask");

    if (!url.empty())
    {
        std::string buffer(mScriptEd->mEditor->getText());
        LLBufferedAssetUploadInfo::taskUploadFinish_f proc = boost::bind(&LLLiveLSLEditor::finishLSLUpload, _1, _2, _3, _4, isRunning);

        LLResourceUploadInfo::ptr_t uploadInfo(new LLScriptAssetUpload(mObjectUUID, mItemUUID, 
                monoChecked() ? LLScriptAssetUpload::MONO : LLScriptAssetUpload::LSL2, 
                isRunning, mScriptEd->getAssociatedExperience(), buffer, proc));

        LLViewerAssetUpload::EnqueueInventoryUpload(url, uploadInfo);
    }
}


void LLLiveLSLEditor::onSaveTextComplete(const LLUUID& asset_uuid, void* user_data, S32 status, LLExtStat ext_status) // StoreAssetData callback (fixed)
{
// <FS> Remove more legacy stuff -Sei
#if 0
	LLLiveLSLSaveData* data = (LLLiveLSLSaveData*)user_data;

	if (status)
	{
		LL_WARNS() << "Unable to save text for a script." << LL_ENDL;
		LLSD args;
		args["REASON"] = std::string(LLAssetStorage::getErrorString(status));
		LLNotificationsUtil::add("CompileQueueSaveText", args);
	}
	else
	{
		LLSD floater_key;
		floater_key["taskid"] = data->mSaveObjectID;
		floater_key["itemid"] = data->mItem->getUUID();
		LLLiveLSLEditor* self = LLFloaterReg::findTypedInstance<LLLiveLSLEditor>("preview_scriptedit", floater_key);
		if (self)
		{
			self->getWindow()->decBusyCount();
			self->mPendingUploads--;
			if (self->mPendingUploads <= 0
				&& self->mCloseAfterSave)
			{
				self->closeFloater();
			}
		}
	}
	delete data;
	data = NULL;
#endif
}


void LLLiveLSLEditor::onSaveBytecodeComplete(const LLUUID& asset_uuid, void* user_data, S32 status, LLExtStat ext_status) // StoreAssetData callback (fixed)
{
// <FS> Remove more legacy stuff -Sei
#if 0
	LLLiveLSLSaveData* data = (LLLiveLSLSaveData*)user_data;
	if(!data)
		return;
	if(0 ==status)
	{
		LL_INFOS() << "LSL Bytecode saved" << LL_ENDL;
		LLSD floater_key;
		floater_key["taskid"] = data->mSaveObjectID;
		floater_key["itemid"] = data->mItem->getUUID();
		LLLiveLSLEditor* self = LLFloaterReg::findTypedInstance<LLLiveLSLEditor>("preview_scriptedit", floater_key);
		if (self)
		{
			// Tell the user that the compile worked.
			self->mScriptEd->mErrorList->setCommentText(LLTrans::getString("SaveComplete"));
			// close the window if this completes both uploads
			self->getWindow()->decBusyCount();
			self->mPendingUploads--;
			if (self->mPendingUploads <= 0
				&& self->mCloseAfterSave)
			{
				self->closeFloater();
			}
		}
		LLViewerObject* object = gObjectList.findObject(data->mSaveObjectID);
		if(object)
		{
			object->saveScript(data->mItem, data->mActive, false);
			dialog_refresh_all();
			//LLToolDragAndDrop::dropScript(object, ids->first,
			//						  LLAssetType::AT_LSL_TEXT, FALSE);
		}
	}
	else
	{
		LL_INFOS() << "Problem saving LSL Bytecode (Live Editor)" << LL_ENDL;
		LL_WARNS() << "Unable to save a compiled script." << LL_ENDL;

		LLSD args;
		args["REASON"] = std::string(LLAssetStorage::getErrorString(status));
		LLNotificationsUtil::add("CompileQueueSaveBytecode", args);
	}

	std::string filepath = gDirUtilp->getExpandedFilename(LL_PATH_CACHE,asset_uuid.asString());
	std::string dst_filename = llformat("%s.lso", filepath.c_str());
	LLFile::remove(dst_filename);
	delete data;
#endif
}

BOOL LLLiveLSLEditor::canClose()
{
	return (mScriptEd->canClose());
}

void LLLiveLSLEditor::closeIfNeeded()
{
	getWindow()->decBusyCount();
	mPendingUploads--;
	if (mPendingUploads <= 0 && mCloseAfterSave)
	{
		closeFloater();
	}
}

// static
void LLLiveLSLEditor::onLoad(void* userdata)
{
	LLLiveLSLEditor* self = (LLLiveLSLEditor*)userdata;
	self->loadAsset();
}

// static
// <FS:Ansariel> FIRE-7514: Script in external editor needs to be saved twice
//void LLLiveLSLEditor::onSave(void* userdata, BOOL close_after_save)
void LLLiveLSLEditor::onSave(void* userdata, BOOL close_after_save, bool sync)
// </FS:Ansariel>
{
	LLLiveLSLEditor* self = (LLLiveLSLEditor*)userdata;
	if(self)
	{
		self->mCloseAfterSave = close_after_save;
		// <FS:Ansariel> Commented out because we fixed errors differently
		//self->mScriptEd->mErrorList->setCommentText("");
		// <FS:Ansariel> FIRE-7514: Script in external editor needs to be saved twice
		//self->saveIfNeeded();
		self->saveIfNeeded(sync);
		// </FS:Ansariel>
	}
}


// static
void LLLiveLSLEditor::processScriptRunningReply(LLMessageSystem* msg, void**)
{
	LLUUID item_id;
	LLUUID object_id;
	msg->getUUIDFast(_PREHASH_Script, _PREHASH_ObjectID, object_id);
	msg->getUUIDFast(_PREHASH_Script, _PREHASH_ItemID, item_id);

	LLSD floater_key;
	floater_key["taskid"] = object_id;
	floater_key["itemid"] = item_id;
	LLLiveLSLEditor* instance = LLFloaterReg::findTypedInstance<LLLiveLSLEditor>("preview_scriptedit", floater_key);
	if(instance)
	{
		instance->mHaveRunningInfo = TRUE;
		BOOL running;
		msg->getBOOLFast(_PREHASH_Script, _PREHASH_Running, running);
		LLCheckBoxCtrl* runningCheckbox = instance->getChild<LLCheckBoxCtrl>("running");
		runningCheckbox->set(running);
		BOOL mono;
		msg->getBOOLFast(_PREHASH_Script, "Mono", mono);
		LLCheckBoxCtrl* monoCheckbox = instance->getChild<LLCheckBoxCtrl>("mono");
		monoCheckbox->setEnabled(instance->getIsModifiable() && have_script_upload_cap(object_id));
		monoCheckbox->set(mono);
	}
}


void LLLiveLSLEditor::onMonoCheckboxClicked(LLUICtrl*, void* userdata)
{
	LLLiveLSLEditor* self = static_cast<LLLiveLSLEditor*>(userdata);
	self->mMonoCheckbox->setEnabled(have_script_upload_cap(self->mObjectUUID));
	self->mScriptEd->enableSave(self->getIsModifiable());
}

BOOL LLLiveLSLEditor::monoChecked() const
{
	if(NULL != mMonoCheckbox)
	{
		return mMonoCheckbox->getValue()? TRUE : FALSE;
	}
	return FALSE;
}

void LLLiveLSLEditor::setAssociatedExperience( LLHandle<LLLiveLSLEditor> editor, const LLSD& experience )
{
	LLLiveLSLEditor* scriptEd = editor.get();
	if(scriptEd)
	{
		LLUUID id;
		if(experience.has(LLExperienceCache::EXPERIENCE_ID))
		{
			id=experience[LLExperienceCache::EXPERIENCE_ID].asUUID();
		}
		scriptEd->mScriptEd->setAssociatedExperience(id);
		scriptEd->updateExperiencePanel();
	}
}<|MERGE_RESOLUTION|>--- conflicted
+++ resolved
@@ -2759,28 +2759,6 @@
 		{
 			runningCheckbox->setLabel(getString("script_running"));
 			runningCheckbox->setEnabled(!mIsSaving);
-<<<<<<< HEAD
-
-			// <FS:Ansariel> Rev 496 LL merge error
-			//if(object->permAnyOwner())
-			//{
-			//	runningCheckbox->setLabel(getString("script_running"));
-			//	runningCheckbox->setEnabled(!mIsSaving);
-			//}
-			//else
-			//{
-			//	runningCheckbox->setLabel(getString("public_objects_can_not_run"));
-			//	runningCheckbox->setEnabled(FALSE);
-			//	// *FIX: Set it to false so that the ui is correct for
-			//	// a box that is released to public. It could be
-			//	// incorrect after a release/claim cycle, but will be
-			//	// correct after clicking on it.
-			//	runningCheckbox->set(FALSE);
-			//	mMonoCheckbox->set(FALSE);
-			//}
-			// </FS:Ansariel>
-=======
->>>>>>> b30f2b6f
 		}
 		else
 		{
