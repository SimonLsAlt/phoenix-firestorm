--- conflicted
+++ resolved
@@ -1777,21 +1777,6 @@
 
 	if( self->mSaveCallback )
 	{
-<<<<<<< HEAD
-		LLFilePicker& file_picker = LLFilePicker::instance();
-		if( file_picker.getSaveFile( LLFilePicker::FFSAVE_SCRIPT, self->mScriptName ) )
-		{
-			std::string filename = file_picker.getFirstFile();
-			std::string scriptText=self->mEditor->getText();
-			llofstream fout(filename.c_str());
-			fout<<(scriptText);
-			fout.close();
-			// <FS:Ansariel> FIRE-7514: Script in external editor needs to be saved twice
-			//self->mSaveCallback( self->mUserdata, FALSE );
-			self->mSaveCallback( self->mUserdata, FALSE, true );
-			// </FS:Ansariel>
-		}
-=======
 		(new LLFilePickerReplyThread(boost::bind(&LLScriptEdCore::saveScriptToFile, _1, userdata), LLFilePicker::FFSAVE_SCRIPT, self->mScriptName))->getFile();
 	}
 }
@@ -1806,8 +1791,10 @@
 		llofstream fout(filename.c_str());
 		fout << (scriptText);
 		fout.close();
-		self->mSaveCallback(self->mUserdata, FALSE);
->>>>>>> 31bfc7ff
+			// <FS:Ansariel> FIRE-7514: Script in external editor needs to be saved twice
+			//self->mSaveCallback(self->mUserdata, FALSE);
+			self->mSaveCallback(self->mUserdata, FALSE, true);
+			// </FS:Ansariel>
 	}
 }
 
