/**
 * @file llpreviewscript.cpp
 * @brief LLPreviewScript class implementation
 *
 * $LicenseInfo:firstyear=2002&license=viewerlgpl$
 * Second Life Viewer Source Code
 * Copyright (C) 2010, Linden Research, Inc.
 *
 * This library is free software; you can redistribute it and/or
 * modify it under the terms of the GNU Lesser General Public
 * License as published by the Free Software Foundation;
 * version 2.1 of the License only.
 *
 * This library is distributed in the hope that it will be useful,
 * but WITHOUT ANY WARRANTY; without even the implied warranty of
 * MERCHANTABILITY or FITNESS FOR A PARTICULAR PURPOSE.  See the GNU
 * Lesser General Public License for more details.
 *
 * You should have received a copy of the GNU Lesser General Public
 * License along with this library; if not, write to the Free Software
 * Foundation, Inc., 51 Franklin Street, Fifth Floor, Boston, MA  02110-1301  USA
 *
 * Linden Research, Inc., 945 Battery Street, San Francisco, CA  94111  USA
 * $/LicenseInfo$
 */

#include "llviewerprecompiledheaders.h"

#include "llpreviewscript.h"

#include "llassetstorage.h"
#include "llbutton.h"
#include "llcheckboxctrl.h"
#include "llcombobox.h"
#include "lldir.h"
#include "llexternaleditor.h"
#include "llfilepicker.h"
#include "llfloaterreg.h"
#include "llfloatersearchreplace.h"
#include "llinventorydefines.h"
#include "llinventorymodel.h"
#include "llkeyboard.h"
#include "lllineeditor.h"
#include "llmd5.h"
#include "llhelp.h"
#include "llnotificationsutil.h"
#include "llresmgr.h"
#include "llscrollbar.h"
#include "llscrollcontainer.h"
#include "llscrolllistctrl.h"
#include "llscrolllistitem.h"
#include "llscrolllistcell.h"
#include "llsdserialize.h"
#include "llslider.h"
#include "lltooldraganddrop.h"
#include "llfilesystem.h"

#include "llagent.h"
#include "llmenugl.h"
#include "roles_constants.h"
#include "llselectmgr.h"
#include "llviewerinventory.h"
#include "llviewermenu.h"
#include "llviewermenufile.h" // LLFilePickerReplyThread
#include "llviewerobject.h"
#include "llviewerobjectlist.h"
#include "llviewerregion.h"
#include "llkeyboard.h"
#include "llscrollcontainer.h"
#include "llcheckboxctrl.h"
#include "llscripteditor.h"
#include "llselectmgr.h"
#include "lltooldraganddrop.h"
#include "llscrolllistctrl.h"
#include "lltextbox.h"
#include "llslider.h"
#include "lldir.h"
#include "llcombobox.h"
#include "llviewerstats.h"
#include "llviewerwindow.h"
#include "lluictrlfactory.h"
#include "llmediactrl.h"
#include "lluictrlfactory.h"
#include "lltrans.h"
#include "llviewercontrol.h"
#include "llappviewer.h"
#include "llfloatergotoline.h"
#include "llexperiencecache.h"
#include "llfloaterexperienceprofile.h"
#include "llviewerassetupload.h"
//#include "lltoggleablemenu.h" // <FS:Ansariel> FIRE-20818: User-selectable font and size for script editor
//#include "llmenubutton.h" // <FS:Ansariel> FIRE-20818: User-selectable font and size for script editor
#include "llinventoryfunctions.h"
#include "llloadingindicator.h" // <FS:Kadah> Compile indicator
#include "lliconctrl.h" // <FS:Kadah> Compile indicator
// [RLVa:KB] - Checked: 2011-05-22 (RLVa-1.3.1a)
#include "rlvhandler.h"
#include "rlvlocks.h"
// [/RLVa:KB]
#include "fsscriptlibrary.h"

// NaCl - LSL Preprocessor
#include "fslslpreproc.h"
#include "fslslpreprocviewer.h"
// NaCl End
#ifdef OPENSIM
#include "llviewernetwork.h"    // for Grid manager
#endif // OPENSIM

const std::string HELLO_LSL =
    "default\n"
    "{\n"
    "   state_entry()\n"
    "   {\n"
    "       llSay(0, \"Hello, Avatar!\");\n"
    "   }\n"
    "\n"
    "   touch_start(integer total_number)\n"
    "   {\n"
    "       llSay(0, \"Touched.\");\n"
    "   }\n"
    "}\n";
const std::string HELP_LSL_PORTAL_TOPIC = "LSL_Portal";

const std::string DEFAULT_SCRIPT_NAME = "New Script"; // *TODO:Translate?
const std::string DEFAULT_SCRIPT_DESC = "(No Description)"; // *TODO:Translate?

// Description and header information
const S32 MAX_HISTORY_COUNT = 10;
const F32 LIVE_HELP_REFRESH_TIME = 1.f;

static bool have_script_upload_cap(LLUUID& object_id)
{
    LLViewerObject* object = gObjectList.findObject(object_id);
    return object && (! object->getRegion()->getCapability("UpdateScriptTask").empty());
}

// [SL:KB] - Patch: Build-ScriptRecover | Checked: 2011-11-23 (Catznip-3.2.0) | Added: Catznip-3.2.0
#include "lleventtimer.h"

/// ---------------------------------------------------------------------------
/// Timer helper class
/// ---------------------------------------------------------------------------
class LLCallbackTimer : public LLEventTimer
{
public:
    typedef boost::function<bool()> bool_func_t;
public:
    LLCallbackTimer(F32 nPeriod, bool_func_t cb) : LLEventTimer(nPeriod), m_Callback(cb) {}
    /*virtual*/ bool tick() { return m_Callback(); }
protected:
    bool_func_t m_Callback;
};

inline LLEventTimer* setupCallbackTimer(F32 nPeriod, LLCallbackTimer::bool_func_t cb)
{
    return new LLCallbackTimer(nPeriod, cb);
}
// [/SL:KB]

/// ---------------------------------------------------------------------------
/// LLLiveLSLFile
/// ---------------------------------------------------------------------------

LLLiveLSLFile::LLLiveLSLFile(std::string file_path, change_callback_t change_cb)
:   mOnChangeCallback(change_cb)
,   mIgnoreNextUpdate(false)
,   LLLiveFile(file_path, 1.0f)
{
    llassert(mOnChangeCallback);
}

LLLiveLSLFile::~LLLiveLSLFile()
{
    LLFile::remove(filename());
}

bool LLLiveLSLFile::loadFile()
{
    if (mIgnoreNextUpdate)
    {
        mIgnoreNextUpdate = false;
        return true;
    }

    return mOnChangeCallback(filename());
}

/// ---------------------------------------------------------------------------
/// LLFloaterScriptSearch
/// ---------------------------------------------------------------------------
// <FS> Replaced by LLFloaterSearchReplace
#if 0
class LLFloaterScriptSearch : public LLFloater
{
public:
    LLFloaterScriptSearch(LLScriptEdCore* editor_core);
    ~LLFloaterScriptSearch();

    /*virtual*/ bool    postBuild();
    static void show(LLScriptEdCore* editor_core);
    static void onBtnSearch(void* userdata);
    void handleBtnSearch();

    static void onBtnReplace(void* userdata);
    void handleBtnReplace();

    static void onBtnReplaceAll(void* userdata);
    void handleBtnReplaceAll();

    LLScriptEdCore* getEditorCore() { return mEditorCore; }
    static LLFloaterScriptSearch* getInstance() { return sInstance; }

    virtual bool hasAccelerators() const;
    virtual bool handleKeyHere(KEY key, MASK mask);

private:

    LLScriptEdCore* mEditorCore;
    static LLFloaterScriptSearch*   sInstance;

protected:
    LLLineEditor*           mSearchBox;
    LLLineEditor*           mReplaceBox;
        void onSearchBoxCommit();
};

LLFloaterScriptSearch* LLFloaterScriptSearch::sInstance = NULL;

LLFloaterScriptSearch::LLFloaterScriptSearch(LLScriptEdCore* editor_core)
:   LLFloater(LLSD()),
    mSearchBox(NULL),
    mReplaceBox(NULL),
    mEditorCore(editor_core)
{
    buildFromFile("floater_script_search.xml");

    sInstance = this;

    // find floater in which script panel is embedded
    LLView* viewp = (LLView*)editor_core;
    while(viewp)
    {
        LLFloater* floaterp = dynamic_cast<LLFloater*>(viewp);
        if (floaterp)
        {
            floaterp->addDependentFloater(this);
            break;
        }
        viewp = viewp->getParent();
    }
}

bool LLFloaterScriptSearch::postBuild()
{
    mReplaceBox = getChild<LLLineEditor>("replace_text");
    mSearchBox = getChild<LLLineEditor>("search_text");
    mSearchBox->setCommitCallback(boost::bind(&LLFloaterScriptSearch::onSearchBoxCommit, this));
    mSearchBox->setCommitOnFocusLost(false);
    childSetAction("search_btn", onBtnSearch,this);
    childSetAction("replace_btn", onBtnReplace,this);
    childSetAction("replace_all_btn", onBtnReplaceAll,this);

    setDefaultBtn("search_btn");

    return true;
}

//static
void LLFloaterScriptSearch::show(LLScriptEdCore* editor_core)
{
    LLSD::String search_text;
    LLSD::String replace_text;
    if (sInstance && sInstance->mEditorCore && sInstance->mEditorCore != editor_core)
    {
        search_text=sInstance->mSearchBox->getValue().asString();
        replace_text=sInstance->mReplaceBox->getValue().asString();
        sInstance->closeFloater();
        delete sInstance;
    }

    if (!sInstance)
    {
        // sInstance will be assigned in the constructor.
        new LLFloaterScriptSearch(editor_core);
        sInstance->mSearchBox->setValue(search_text);
        sInstance->mReplaceBox->setValue(replace_text);
    }

    sInstance->openFloater();
}

LLFloaterScriptSearch::~LLFloaterScriptSearch()
{
    sInstance = NULL;
}

// static
void LLFloaterScriptSearch::onBtnSearch(void *userdata)
{
    LLFloaterScriptSearch* self = (LLFloaterScriptSearch*)userdata;
    self->handleBtnSearch();
}

void LLFloaterScriptSearch::handleBtnSearch()
{
    LLCheckBoxCtrl* caseChk = getChild<LLCheckBoxCtrl>("case_text");
    mEditorCore->mEditor->selectNext(mSearchBox->getValue().asString(), caseChk->get());
}

// static
void LLFloaterScriptSearch::onBtnReplace(void *userdata)
{
    LLFloaterScriptSearch* self = (LLFloaterScriptSearch*)userdata;
    self->handleBtnReplace();
}

void LLFloaterScriptSearch::handleBtnReplace()
{
    LLCheckBoxCtrl* caseChk = getChild<LLCheckBoxCtrl>("case_text");
    mEditorCore->mEditor->replaceText(mSearchBox->getValue().asString(), mReplaceBox->getValue().asString(), caseChk->get());
}

// static
void LLFloaterScriptSearch::onBtnReplaceAll(void *userdata)
{
    LLFloaterScriptSearch* self = (LLFloaterScriptSearch*)userdata;
    self->handleBtnReplaceAll();
}

void LLFloaterScriptSearch::handleBtnReplaceAll()
{
    LLCheckBoxCtrl* caseChk = getChild<LLCheckBoxCtrl>("case_text");
    mEditorCore->mEditor->replaceTextAll(mSearchBox->getValue().asString(), mReplaceBox->getValue().asString(), caseChk->get());
}

bool LLFloaterScriptSearch::hasAccelerators() const
{
    if (mEditorCore)
    {
        return mEditorCore->hasAccelerators();
    }
    return false;
}

bool LLFloaterScriptSearch::handleKeyHere(KEY key, MASK mask)
{
    if (mEditorCore)
    {
        bool handled = mEditorCore->handleKeyHere(key, mask);
        if (!handled)
        {
            LLFloater::handleKeyHere(key, mask);
        }
    }

    return false;
}

void LLFloaterScriptSearch::onSearchBoxCommit()
{
    if (mEditorCore && mEditorCore->mEditor)
    {
        LLCheckBoxCtrl* caseChk = getChild<LLCheckBoxCtrl>("case_text");
        mEditorCore->mEditor->selectNext(mSearchBox->getValue().asString(), caseChk->get());
    }
}
#endif
// </FS>

/// ---------------------------------------------------------------------------

class LLScriptMovedObserver : public LLInventoryObserver
{
  public:
    LLScriptMovedObserver(LLPreviewLSL *floater) : mPreview(floater) { gInventory.addObserver(this); }
    virtual ~LLScriptMovedObserver() { gInventory.removeObserver(this); }
    virtual void changed(U32 mask);

  private:
    LLPreviewLSL *mPreview;
};

void LLScriptMovedObserver::changed(U32 mask)
{
    const std::set<LLUUID> &mChangedItemIDs = gInventory.getChangedIDs();
    std::set<LLUUID>::const_iterator it;

    const LLUUID &item_id = mPreview->getScriptID();

    for (it = mChangedItemIDs.begin(); it != mChangedItemIDs.end(); it++)
    {
        if (*it == item_id)
        {
            if ((mask & (LLInventoryObserver::STRUCTURE)) != 0)
            {
                mPreview->setDirty();
            }
        }
    }
}

/// ---------------------------------------------------------------------------
/// LLScriptEdCore
/// ---------------------------------------------------------------------------

struct LLSECKeywordCompare
{
    bool operator()(const std::string& lhs, const std::string& rhs)
    {
        return (LLStringUtil::compareDictInsensitive( lhs, rhs ) < 0 );
    }
};

LLScriptEdCore::LLScriptEdCore(
    LLScriptEdContainer* container,
    const std::string& sample,
    const LLHandle<LLFloater>& floater_handle,
    void (*load_callback)(void*),
    // <FS:Ansariel> FIRE-7514: Script in external editor needs to be saved twice
    //void (*save_callback)(void*, bool),
    void (*save_callback)(void*, bool, bool),
    // </FS:Ansariel>
    void (*search_replace_callback) (void* userdata),
    void* userdata,
    bool live,
    S32 bottom_pad)
    :
    LLPanel(),
    mSampleText(sample),
    mEditor( NULL ),
    mLoadCallback( load_callback ),
    mSaveCallback( save_callback ),
    mSearchReplaceCallback( search_replace_callback ),
    mUserdata( userdata ),
    mForceClose( false ),
    mLastHelpToken(NULL),
    mLiveHelpHistorySize(0),
    mEnableSave(false),
    mLiveFile(NULL),
    mLive(live),
    mContainer(container),
    // <FS:CR> FIRE-10606, patch by Sei Lisa
    mLSLProc(NULL),
    mPostEditor(NULL),
    mCurrentEditor(NULL),
    mPreprocTab(NULL),
    // </FS:CR>
    mCompiling(false), //<FS:KC> Compile indicators, recompile button
    // <FS:Ansariel> FIRE-20818: User-selectable font and size for script editor
    mFontNameChangedCallbackConnection(),
    mFontSizeChangedCallbackConnection(),
    // </FS:Ansariel>
    mHasScriptData(false),
    mScriptRemoved(false),
    mSaveDialogShown(false)
{
    setFollowsAll();
    setBorderVisible(false);

    // NaCl - Script Preprocessor
    if (gSavedSettings.getBOOL("_NACL_LSLPreprocessor"))
    {
        setXMLFilename("panel_script_ed_preproc.xml");
        mLSLProc = new FSLSLPreprocessor(this);
    }
    else
    {
        setXMLFilename("panel_script_ed.xml");
    }
    // NaCl End
    llassert_always(mContainer != NULL);
}

LLScriptEdCore::~LLScriptEdCore()
{
    deleteBridges();

    // If the search window is up for this editor, close it.
//  LLFloaterScriptSearch* script_search = LLFloaterScriptSearch::getInstance();
//  if (script_search && script_search->getEditorCore() == this)
//  {
//      script_search->closeFloater();
//      delete script_search;
//  }
    // <FS:Sei> FIRE-16042: Warn when preproc is toggled.
    if (mTogglePreprocConnection.connected())
    {
<<<<<<< HEAD
        mTogglePreprocConnection.disconnect();
=======
        script_search->closeFloater();
        // closeFloater can delete instance since it's not reusable nor single instance
        // so make sure instance is still there before deleting
        script_search = LLFloaterScriptSearch::getInstance();
        if (script_search)
        {
            delete script_search;
        }
>>>>>>> 951ce0ad
    }
    // </FS:Sei>

    delete mLiveFile;
    if (mSyntaxIDConnection.connected())
    {
        mSyntaxIDConnection.disconnect();
    }

    // NaCl - Script Preprocessor
    delete mLSLProc;

    // <FS:Ansariel> FIRE-20818: User-selectable font and size for script editor
    if (mFontNameChangedCallbackConnection.connected())
    {
        mFontNameChangedCallbackConnection.disconnect();
    }
    if (mFontSizeChangedCallbackConnection.connected())
    {
        mFontSizeChangedCallbackConnection.disconnect();
    }
    // </FS:Ansariel>
}

void LLLiveLSLEditor::experienceChanged()
{
    if(mScriptEd->getAssociatedExperience() != mExperiences->getSelectedValue().asUUID())
    {
        mScriptEd->enableSave(getIsModifiable());
        //getChildView("Save_btn")->setEnabled(true);
        mScriptEd->setAssociatedExperience(mExperiences->getSelectedValue().asUUID());
        updateExperiencePanel();
    }
}

void LLLiveLSLEditor::onViewProfile( LLUICtrl *ui, void* userdata )
{
    LLLiveLSLEditor* self = (LLLiveLSLEditor*)userdata;

    LLUUID id;
    if(self->mExperienceEnabled->get())
    {
        id=self->mScriptEd->getAssociatedExperience();
        if(id.notNull())
        {
             LLFloaterReg::showInstance("experience_profile", id, true);
        }
    }

}

void LLLiveLSLEditor::onToggleExperience( LLUICtrl *ui, void* userdata )
{
    LLLiveLSLEditor* self = (LLLiveLSLEditor*)userdata;

    LLUUID id;
    if(self->mExperienceEnabled->get())
    {
        if(self->mScriptEd->getAssociatedExperience().isNull())
        {
            id=self->mExperienceIds.beginArray()->asUUID();
        }
    }

    if(id != self->mScriptEd->getAssociatedExperience())
    {
        self->mScriptEd->enableSave(self->getIsModifiable());
    }
    self->mScriptEd->setAssociatedExperience(id);

    self->updateExperiencePanel();
}

bool LLScriptEdCore::postBuild()
{
    mLineCol=getChild<LLTextBox>("line_col");
// <FS:CR> Advanced Script Editor
    //mSaveBtn=getChildView("Save_btn");
    mSaveBtn =  getChild<LLButton>("save_btn");
    mSaveBtn2 = getChild<LLButton>("save_btn_2");   // <FS:Zi> support extra save button
    mCutBtn =   getChild<LLButton>("cut_btn");
    mCopyBtn =  getChild<LLButton>("copy_btn");
    mPasteBtn = getChild<LLButton>("paste_btn");
    mUndoBtn =  getChild<LLButton>("undo_btn");
    mRedoBtn =  getChild<LLButton>("redo_btn");
    mSaveToDiskBtn = getChild<LLButton>("save_disk_btn");
    mLoadFromDiskBtn = getChild<LLButton>("load_disk_btn");
    mSearchBtn = getChild<LLButton>("search_btn");
// </FS:CR>

    mErrorList = getChild<LLScrollListCtrl>("lsl errors");

    mFunctions = getChild<LLComboBox>("Insert...");

    childSetCommitCallback("Insert...", &LLScriptEdCore::onBtnInsertFunction, this);

    mEditor = getChild<LLScriptEditor>("Script Editor");

    // NaCl - LSL Preprocessor
    mCurrentEditor = mEditor;
    if (gSavedSettings.getBOOL("_NACL_LSLPreprocessor"))
    {
        mPostEditor = getChild<FSLSLPreProcViewer>("Post Editor");
        mPostEditor->setFollowsAll();
        mPostEditor->setEnabled(true);

        mPreprocTab = getChild<LLTabContainer>("Tabset");
        mPreprocTab->setCommitCallback(boost::bind(&LLScriptEdCore::onPreprocTabChanged, this, _2));
    }
    // FIRE-16042: Warn when preproc is toggled.
    mTogglePreprocConnection = gSavedSettings.getControl("_NACL_LSLPreprocessor")->getSignal()->connect(boost::bind(&LLScriptEdCore::onToggleProc, this));
    // NaCl End

    // <FS:Ansariel> FIRE-20818: User-selectable font and size for script editor
    mFontNameChangedCallbackConnection = gSavedSettings.getControl("FSScriptingFontName")->getSignal()->connect(boost::bind(&LLScriptEdCore::onFontChanged, this));
    mFontSizeChangedCallbackConnection = gSavedSettings.getControl("FSScriptingFontSize")->getSignal()->connect(boost::bind(&LLScriptEdCore::onFontChanged, this));
    onFontChanged();
    // </FS:Ansariel>

    childSetCommitCallback("lsl errors", &LLScriptEdCore::onErrorList, this);
// <FS:CR> Advanced Script Editor
    //childSetAction("Save_btn", boost::bind(&LLScriptEdCore::doSave,this,false));
    childSetAction("prefs_btn", boost::bind(&LLScriptEdCore::onBtnPrefs, this));
// </FS:CR>
    childSetAction("Edit_btn", boost::bind(&LLScriptEdCore::openInExternalEditor, this));
    childSetAction("edit_btn_2", boost::bind(&LLScriptEdCore::openInExternalEditor, this)); // <FS:Zi> support extra edit button

    initMenu();
    initButtonBar();    // <FS:CR> Advanced Script Editor

    mSyntaxIDConnection = LLSyntaxIdLSL::getInstance()->addSyntaxIDCallback(boost::bind(&LLScriptEdCore::processKeywords, this));

    // Intialise keyword highlighting for the current simulator's version of LSL
    LLSyntaxIdLSL::getInstance()->initialize();
    processKeywords();

    // <FS:Ansariel> FIRE-20818: User-selectable font and size for script editor
    //mCommitCallbackRegistrar.add("FontSize.Set", boost::bind(&LLScriptEdCore::onChangeFontSize, this, _2));
    //mEnableCallbackRegistrar.add("FontSize.Check", boost::bind(&LLScriptEdCore::isFontSizeChecked, this, _2));

    //LLToggleableMenu *context_menu = LLUICtrlFactory::getInstance()->createFromFile<LLToggleableMenu>(
    //    "menu_lsl_font_size.xml", gMenuHolder, LLViewerMenuHolderGL::child_registry_t::instance());
    //getChild<LLMenuButton>("font_btn")->setMenu(context_menu, LLMenuButton::MP_BOTTOM_LEFT, true);
    // </FS:Ansariel>

    return true;
}

void LLScriptEdCore::processKeywords()
{
    LL_DEBUGS("SyntaxLSL") << "Processing keywords" << LL_ENDL;
    // <FS:Ansariel> FIRE-15906: Clear combobox values before adding new
    mFunctions->clearRows();
    mEditor->clearSegments();
    mEditor->initKeywords();
    mEditor->loadKeywords();

    // <FS:Ansariel> Re-add legacy format support
    std::vector<std::string> funcs;
    std::vector<std::string> tooltips;
    for (std::vector<LLScriptLibraryFunction>::const_iterator i = gScriptLibrary.mFunctions.begin();
    i != gScriptLibrary.mFunctions.end(); ++i)
    {
        // Make sure this isn't a god only function, or the agent is a god.
        if (!i->mGodOnly || gAgent.isGodlike())
        {
            std::string name = i->mName;
            funcs.push_back(name);

            std::string desc = i->mDesc;

            F32 sleep_time = i->mSleepTime;
            if( sleep_time )
            {
                desc += "\n";

                LLStringUtil::format_map_t args;
                args["[SLEEP_TIME]"] = llformat("%.1f", sleep_time );
                desc += LLTrans::getString("LSLTipSleepTime", args);
            }

            // A \n linefeed is not part of xml. Let's add one to keep all
            // the tips one-per-line in strings.xml
            LLStringUtil::replaceString( desc, ";", "\n" );

            LL_DEBUGS() << "Adding script library function: (" << name << ") with the desc '" << desc << "'" << LL_ENDL;

            tooltips.push_back(desc);
        }
    }

    LLColor3 color(LLUIColorTable::instance().getColor("SyntaxLslFunction"));
    if (gSavedSettings.getBOOL("_NACL_LSLPreprocessor"))
    {
        mEditor->loadKeywords(gDirUtilp->getExpandedFilename(LL_PATH_APP_SETTINGS, "scriptlibrary_preproc.xml"), funcs, tooltips, color);
    }

#ifdef OPENSIM
    if (LLGridManager::getInstance()->isInOpenSim())
    {
        std::string filename = gDirUtilp->getExpandedFilename(LL_PATH_USER_SETTINGS, "scriptlibrary_ossl.xml");
        if (LLFile::isfile(filename))
        {
            mEditor->loadKeywords(filename, funcs, tooltips, color);
        }
        else
        {
            mEditor->loadKeywords(gDirUtilp->getExpandedFilename(LL_PATH_APP_SETTINGS, "scriptlibrary_ossl.xml"), funcs, tooltips, color);
        }
    }

    if (LLGridManager::getInstance()->isInAuroraSim())
    {
        std::string filename = gDirUtilp->getExpandedFilename(LL_PATH_USER_SETTINGS, "scriptlibrary_aa.xml");
        if (LLFile::isfile(filename))
        {
            mEditor->loadKeywords(filename, funcs, tooltips, color);
        }
        else
        {
            mEditor->loadKeywords(gDirUtilp->getExpandedFilename(LL_PATH_APP_SETTINGS, "scriptlibrary_aa.xml"), funcs, tooltips, color);
        }
    }
#endif // OPENSIM
    // </FS:Ansariel>

    string_vec_t primary_keywords;
    string_vec_t secondary_keywords;
    LLKeywordToken *token;
    LLKeywords::keyword_iterator_t token_it;
    for (token_it = mEditor->keywordsBegin(); token_it != mEditor->keywordsEnd(); ++token_it)
    {
        token = token_it->second;
        if (token->getType() == LLKeywordToken::TT_FUNCTION)
        {
            primary_keywords.push_back( wstring_to_utf8str(token->getToken()) );
        }
        else
        {
            secondary_keywords.push_back( wstring_to_utf8str(token->getToken()) );
        }
    }
    for (string_vec_t::const_iterator iter = primary_keywords.begin();
         iter!= primary_keywords.end(); ++iter)
    {
        mFunctions->add(*iter);
    }
    for (string_vec_t::const_iterator iter = secondary_keywords.begin();
         iter!= secondary_keywords.end(); ++iter)
    {
        mFunctions->add(*iter);
    }

    // NaCl - LSL Preprocessor
    if (gSavedSettings.getBOOL("_NACL_LSLPreprocessor") && mPostEditor)
    {
        mPostEditor->clearSegments();
        mPostEditor->initKeywords();
        mPostEditor->loadKeywords();

        mPostEditor->loadKeywords(gDirUtilp->getExpandedFilename(LL_PATH_APP_SETTINGS, "scriptlibrary_preproc.xml"), funcs, tooltips, color);
#ifdef OPENSIM
        if (LLGridManager::getInstance()->isInOpenSim())
            mPostEditor->loadKeywords(gDirUtilp->getExpandedFilename(LL_PATH_APP_SETTINGS, "scriptlibrary_ossl.xml"), funcs, tooltips, color);
        if (LLGridManager::getInstance()->isInAuroraSim())
            mPostEditor->loadKeywords(gDirUtilp->getExpandedFilename(LL_PATH_APP_SETTINGS, "scriptlibrary_aa.xml"), funcs, tooltips, color);
#endif // OPENSIM
    }
    // NaCl End
}

void LLScriptEdCore::initMenu()
{
    // *TODO: Skinning - make these callbacks data driven
    LLMenuItemCallGL* menuItem;

    menuItem = getChild<LLMenuItemCallGL>("Save");
    // <FS:Ansariel> FIRE-7514: Script in external editor needs to be saved twice
    //menuItem->setClickCallback(boost::bind(&LLScriptEdCore::doSave, this, false));
    menuItem->setClickCallback(boost::bind(&LLScriptEdCore::doSave, this, false, true));
    // </FS:Ansariel>
    menuItem->setEnableCallback(boost::bind(&LLScriptEdCore::hasChanged, this));

    menuItem = getChild<LLMenuItemCallGL>("Revert All Changes");
    // <FS:Ansariel> LSL Preprocessor
    //menuItem->setClickCallback(boost::bind(&LLScriptEdCore::onBtnUndoChanges, this));
    //menuItem->setEnableCallback(boost::bind(&LLScriptEdCore::hasChanged, this));
    menuItem->setClickCallback(boost::bind(&LLScriptEdCore::performAction, this, "Revert All Changes"));
    menuItem->setEnableCallback(boost::bind(&LLScriptEdCore::enableAction, this, "Revert All Changes"));
    // </FS:Ansariel>

    menuItem = getChild<LLMenuItemCallGL>("Undo");
    // <FS:Ansariel> LSL Preprocessor
    //menuItem->setClickCallback(boost::bind(&LLTextEditor::undo, mEditor));
    //menuItem->setEnableCallback(boost::bind(&LLTextEditor::canUndo, mEditor));
    menuItem->setClickCallback(boost::bind(&LLScriptEdCore::performAction, this, "Undo"));
    menuItem->setEnableCallback(boost::bind(&LLScriptEdCore::enableAction, this, "Undo"));
    // </FS:Ansariel>

    menuItem = getChild<LLMenuItemCallGL>("Redo");
    // <FS:Ansariel> LSL Preprocessor
    //menuItem->setClickCallback(boost::bind(&LLTextEditor::redo, mEditor));
    //menuItem->setEnableCallback(boost::bind(&LLTextEditor::canRedo, mEditor));
    menuItem->setClickCallback(boost::bind(&LLScriptEdCore::performAction, this, "Redo"));
    menuItem->setEnableCallback(boost::bind(&LLScriptEdCore::enableAction, this, "Redo"));
    // </FS:Ansariel>

    menuItem = getChild<LLMenuItemCallGL>("Cut");
    // <FS:Ansariel> LSL Preprocessor
    //menuItem->setClickCallback(boost::bind(&LLTextEditor::cut, mEditor));
    //menuItem->setEnableCallback(boost::bind(&LLTextEditor::canCut, mEditor));
    menuItem->setClickCallback(boost::bind(&LLScriptEdCore::performAction, this, "Cut"));
    menuItem->setEnableCallback(boost::bind(&LLScriptEdCore::enableAction, this, "Cut"));
    // </FS:Ansariel>

    menuItem = getChild<LLMenuItemCallGL>("Copy");
    // <FS:Ansariel> LSL Preprocessor
    //menuItem->setClickCallback(boost::bind(&LLTextEditor::copy, mEditor));
    //menuItem->setEnableCallback(boost::bind(&LLTextEditor::canCopy, mEditor));
    menuItem->setClickCallback(boost::bind(&LLScriptEdCore::performAction, this, "Copy"));
    menuItem->setEnableCallback(boost::bind(&LLScriptEdCore::enableAction, this, "Copy"));
    // </FS:Ansariel>

    menuItem = getChild<LLMenuItemCallGL>("Paste");
    // <FS:Ansariel> LSL Preprocessor
    //menuItem->setClickCallback(boost::bind(&LLTextEditor::paste, mEditor));
    //menuItem->setEnableCallback(boost::bind(&LLTextEditor::canPaste, mEditor));
    menuItem->setClickCallback(boost::bind(&LLScriptEdCore::performAction, this, "Paste"));
    menuItem->setEnableCallback(boost::bind(&LLScriptEdCore::enableAction, this, "Paste"));
    // </FS:Ansariel>

    menuItem = getChild<LLMenuItemCallGL>("Select All");
    // <FS:Ansariel> LSL Preprocessor
    //menuItem->setClickCallback(boost::bind(&LLTextEditor::selectAll, mEditor));
    //menuItem->setEnableCallback(boost::bind(&LLTextEditor::canSelectAll, mEditor));
    menuItem->setClickCallback(boost::bind(&LLScriptEdCore::performAction, this, "Select All"));
    menuItem->setEnableCallback(boost::bind(&LLScriptEdCore::enableAction, this, "Select All"));
    // </FS:Ansariel>

    menuItem = getChild<LLMenuItemCallGL>("Deselect");
    // <FS:Ansariel> LSL Preprocessor
    //menuItem->setClickCallback(boost::bind(&LLTextEditor::deselect, mEditor));
    //menuItem->setEnableCallback(boost::bind(&LLTextEditor::canDeselect, mEditor));
    menuItem->setClickCallback(boost::bind(&LLScriptEdCore::performAction, this, "Deselect"));
    menuItem->setEnableCallback(boost::bind(&LLScriptEdCore::enableAction, this, "Deselect"));
    // </FS:Ansariel>

    menuItem = getChild<LLMenuItemCallGL>("Search / Replace...");
//  menuItem->setClickCallback(boost::bind(&LLFloaterScriptSearch::show, this));
// [SL:KB] - Patch: UI-FloaterSearchReplace | Checked: 2010-10-26 (Catznip-2.3.0a) | Added: Catznip-2.3.0a
    menuItem->setClickCallback(boost::bind(&LLScriptEdCore::performAction, this, "Search"));
// [/SL:KB]

    menuItem = getChild<LLMenuItemCallGL>("Go to line...");
    menuItem->setClickCallback(boost::bind(&LLFloaterGotoLine::show, this));

    // <FS:Ansariel> Keep help links
    menuItem = getChild<LLMenuItemCallGL>("Help...");
    menuItem->setClickCallback(boost::bind(&LLScriptEdCore::onBtnHelp, this));
    // </FS:Ansariel>

    menuItem = getChild<LLMenuItemCallGL>("Keyword Help...");
    menuItem->setClickCallback(boost::bind(&LLScriptEdCore::onBtnDynamicHelp, this));

    menuItem = getChild<LLMenuItemCallGL>("LoadFromFile");
    menuItem->setClickCallback(boost::bind(&LLScriptEdCore::onBtnLoadFromFile, this));
    menuItem->setEnableCallback(boost::bind(&LLScriptEdCore::enableLoadFromFileMenu, this));

    menuItem = getChild<LLMenuItemCallGL>("SaveToFile");
    menuItem->setClickCallback(boost::bind(&LLScriptEdCore::onBtnSaveToFile, this));
    menuItem->setEnableCallback(boost::bind(&LLScriptEdCore::enableSaveToFileMenu, this));

// <FS:CR> Advanced Script Editor
    menuItem = getChild<LLMenuItemCallGL>("ScriptPrefs");
    menuItem->setClickCallback(boost::bind(&LLScriptEdCore::onBtnPrefs, this));
}

void LLScriptEdCore::initButtonBar()
{
    mSaveBtn->setClickedCallback(boost::bind(&LLScriptEdCore::doSave, this, false, true));
    mSaveBtn2->setClickedCallback(boost::bind(&LLScriptEdCore::doSave, this, false, true)); // <FS:Zi> support extra save button
    mCutBtn->setClickedCallback(boost::bind(&LLScriptEdCore::performAction, this, "Cut"));
    mCopyBtn->setClickedCallback(boost::bind(&LLScriptEdCore::performAction, this, "Copy"));
    mPasteBtn->setClickedCallback(boost::bind(&LLScriptEdCore::performAction, this, "Paste"));
    mUndoBtn->setClickedCallback(boost::bind(&LLScriptEdCore::performAction, this, "Undo"));
    mRedoBtn->setClickedCallback(boost::bind(&LLScriptEdCore::performAction, this, "Redo"));
    mSaveToDiskBtn->setClickedCallback(boost::bind(&LLScriptEdCore::onBtnSaveToFile, this));
    mLoadFromDiskBtn->setClickedCallback(boost::bind(&LLScriptEdCore::onBtnLoadFromFile, this));
    mSearchBtn->setClickedCallback(boost::bind(&LLScriptEdCore::performAction, this, "Search"));
}

void LLScriptEdCore::updateButtonBar()
{
    mSaveBtn->setEnabled(hasChanged() && !mScriptRemoved);
    mCutBtn->setEnabled(mCurrentEditor->canCut());
    mCopyBtn->setEnabled(mCurrentEditor->canCopy());
    mPasteBtn->setEnabled(mCurrentEditor->canPaste());
    mUndoBtn->setEnabled(mCurrentEditor->canUndo());
    mRedoBtn->setEnabled(mCurrentEditor->canRedo());
    mSaveToDiskBtn->setEnabled(mEditor->canLoadOrSaveToFile());
    mLoadFromDiskBtn->setEnabled(mEditor->canLoadOrSaveToFile());
    //<FS:Kadah> Recompile button
    static LLCachedControl<bool> FSScriptEditorRecompileButton(gSavedSettings, "FSScriptEditorRecompileButton");
    mSaveBtn2->setEnabled((hasChanged() || (mLSLProc && FSScriptEditorRecompileButton && !mCompiling && mHasScriptData)) && !mScriptRemoved);
    mSaveBtn2->setLabel((!mLSLProc || !FSScriptEditorRecompileButton || hasChanged()) ? LLTrans::getString("save_file_verb") : LLTrans::getString("recompile_script_verb"));
    //</FS:Kadah>
}

//<FS:Kadah> Compile Indicators
void LLScriptEdCore::updateIndicators(bool compiling, bool success)
{
    mCompiling = compiling;
    LLLoadingIndicator* compile_indicator = getChild<LLLoadingIndicator>("progress_indicator");
    compile_indicator->setVisible(mCompiling);
    if (mCompiling)
    {
        compile_indicator->start();
    }
    else
    {
        compile_indicator->stop();
    }

    LLIconCtrl* status_indicator = getChild<LLIconCtrl>("status_indicator");
    status_indicator->setVisible(!mCompiling);
    status_indicator->setValue((success ? "Script_Running" : "Script_Error"));
}
//</FS:Kadah>

//static
void LLScriptEdCore::onBtnPrefs(void* userdata)
{
    LLFloaterReg::showInstance("script_colors");
}
// </FS:CR>

// NaCl - LSL Preprocessor
void LLScriptEdCore::onToggleProc()
{
    mErrorList->setCommentText(LLTrans::getString("preproc_toggle_warning"));
    mErrorList->deleteAllItems(); // Make it visible
    updateButtonBar(); // Update the save button in particular (FIRE-10173)
}

void LLScriptEdCore::onPreprocTabChanged(const std::string& tab_name)
{
    mCurrentEditor = (tab_name == "Preprocessed" ? mPostEditor : mEditor);
    LLFloaterSearchReplace* search_floater = LLFloaterSearchReplace::findInstance();
    if (search_floater && (search_floater->getEditor() == mEditor || search_floater->getEditor() == mPostEditor))
    {
        search_floater->setCanReplace(mCurrentEditor == mEditor);
    }
    childSetEnabled("Insert...", mCurrentEditor == mEditor);
}

void LLScriptEdCore::performAction(const std::string& action)
{
    if (action == "Revert All Changes")
    {
        onBtnUndoChanges();
    }
    else if (action == "Undo")
    {
        mCurrentEditor->undo();
    }
    else if (action == "Redo")
    {
        mCurrentEditor->redo();
    }
    else if (action == "Cut")
    {
        mCurrentEditor->cut();
    }
    else if (action == "Copy")
    {
        mCurrentEditor->copy();
    }
    else if (action == "Paste")
    {
        mCurrentEditor->paste();
    }
    else if (action == "Select All")
    {
        mCurrentEditor->selectAll();
    }
    else if (action == "Deselect")
    {
        mCurrentEditor->deselect();
    }
    else if (action == "Search")
    {
        LLFloaterSearchReplace* floater = LLFloaterSearchReplace::show(mCurrentEditor);
        floater->setCanReplace(mCurrentEditor == mEditor);
    }
}

bool LLScriptEdCore::enableAction(const std::string& action)
{
    if (action == "Revert All Changes")
    {
        return (mCurrentEditor == mEditor && hasChanged());
    }
    else if (action == "Undo")
    {
        return mCurrentEditor->canUndo();
    }
    else if (action == "Redo")
    {
        return mCurrentEditor->canRedo();
    }
    else if (action == "Cut")
    {
        return mCurrentEditor->canCut();
    }
    else if (action == "Copy")
    {
        return mCurrentEditor->canCopy();
    }
    else if (action == "Paste")
    {
        return mCurrentEditor->canPaste();
    }
    else if (action == "Select All")
    {
        return mCurrentEditor->canSelectAll();
    }
    else if (action == "Deselect")
    {
        return mCurrentEditor->canDeselect();
    }

    return false;
}
// NaCl End

void LLScriptEdCore::setScriptText(const std::string& text, bool is_valid)
{
    if (mEditor)
    {
        // NaCl - LSL Preprocessor
        std::string ntext = text;
        if (gSavedSettings.getBOOL("_NACL_LSLPreprocessor") && mLSLProc)
        {
            if (mPostEditor)
            {
                mPostEditor->setText(ntext);
            }
            ntext = mLSLProc->decode(ntext);
        }
        LLStringUtil::replaceTabsWithSpaces(ntext, mEditor->spacesPerTab());
        // NaCl End
        mEditor->setText(ntext);
        mHasScriptData = is_valid;
    }
}

// NaCl - LSL Preprocessor
std::string LLScriptEdCore::getScriptText()
{
    if (gSavedSettings.getBOOL("_NACL_LSLPreprocessor") && mPostEditor)
    {
        //return mPostEditor->getText();
        return mPostScript;
    }
    else if (mEditor)
    {
        return mEditor->getText();
    }
    return std::string();
}
// NaCl End

void LLScriptEdCore::makeEditorPristine()
{
    if (mEditor)
    {
        mEditor->makePristine();
    }
}

bool LLScriptEdCore::loadScriptText(const std::string& filename)
{
    if (filename.empty())
    {
        LL_WARNS() << "Empty file name" << LL_ENDL;
        return false;
    }

    LLFILE* file = LLFile::fopen(filename, "rb");       /*Flawfinder: ignore*/
    if (!file)
    {
        LL_WARNS() << "Error opening " << filename << LL_ENDL;
        return false;
    }

    // read in the whole file
    fseek(file, 0L, SEEK_END);
    size_t file_length = (size_t) ftell(file);
    fseek(file, 0L, SEEK_SET);
    char* buffer = new char[file_length+1];
    size_t nread = fread(buffer, 1, file_length, file);
    if (nread < file_length)
    {
        LL_WARNS() << "Short read" << LL_ENDL;
    }
    buffer[nread] = '\0';
    fclose(file);


    std::string text = std::string(buffer);
    // <FS:Zi> Optionally convert tabs to spaces
    //LLStringUtil::replaceTabsWithSpaces(text, LLTextEditor::spacesPerTab());

    if(gSavedSettings.getBOOL("ExternalEditorConvertTabsToSpaces"))
    {
        LLStringUtil::replaceTabsWithSpaces(text, LLTextEditor::spacesPerTab());
    }
    // </FS:Zi>
    mEditor->setText(text);
    delete[] buffer;

    return true;
}

bool LLScriptEdCore::writeToFile(const std::string& filename, bool unprocessed)
{
    LLFILE* fp = LLFile::fopen(filename, "wb");
    if (!fp)
    {
        LL_WARNS() << "Unable to write to " << filename << LL_ENDL;

        LLSD row;
        row["columns"][0]["value"] = "Error writing to local file. Is your hard drive full?";
        row["columns"][0]["font"] = "SANSSERIF_SMALL";
        mErrorList->addElement(row);
        return false;
    }

    // NaCl - LSL Preprocessor
    std::string utf8text;
    if(!unprocessed)
        utf8text = this->getScriptText();
    else
        utf8text = mEditor->getText();
    // NaCl End

    // Special case for a completely empty script - stuff in one space so it can store properly.  See SL-46889
    if (utf8text.size() == 0)
    {
        utf8text = " ";
    }

    fputs(utf8text.c_str(), fp);
    fclose(fp);
    return true;
}

void LLScriptEdCore::sync()
{
    // Sync with external editor.
    if (mLiveFile)
    {
        std::string tmp_file = mLiveFile->filename();
        llstat s;
        if (LLFile::stat(tmp_file, &s) == 0) // file exists
        {
            mLiveFile->ignoreNextUpdate();
            writeToFile(tmp_file, gSavedSettings.getBOOL("_NACL_LSLPreprocessor"));
        }
    }
}

bool LLScriptEdCore::hasChanged()
{
    if (!mEditor) return false;

    return ((!mEditor->isPristine() || mEnableSave) && mHasScriptData);
}

void LLScriptEdCore::draw()
{
// <FS:CR> Advanced Script Editor
    //bool script_changed   = hasChanged();
    //mSaveBtn->setEnabled(script_changed && !mScriptRemoved);
    updateButtonBar();
// </FS:CR>

    if( mEditor->hasFocus() )
    {
        S32 line = 0;
        S32 column = 0;
        mEditor->getCurrentLineAndColumn( &line, &column, false );  // don't include wordwrap
        LLStringUtil::format_map_t args;
        std::string cursor_pos;
        args["[LINE]"] = llformat ("%d", line);
        args["[COLUMN]"] = llformat ("%d", column);
        cursor_pos = LLTrans::getString("CursorPos", args);
        mLineCol->setValue(cursor_pos);
    }
    // <FS:Ansariel> LSL Preprocessor
    else if (mPostEditor && mPostEditor->hasFocus())
    {
        S32 line = 0;
        S32 column = 0;
        mPostEditor->getCurrentLineAndColumn( &line, &column, false);  // don't include wordwrap
        LLStringUtil::format_map_t args;
        std::string cursor_pos;
        args["[LINE]"] = llformat ("%d", line);
        args["[COLUMN]"] = llformat ("%d", column);
        cursor_pos = LLTrans::getString("CursorPos", args);
        mLineCol->setValue(cursor_pos);
    }
    // </FS:Ansariel>
    else
    {
        mLineCol->setValue(LLStringUtil::null);
    }

    updateDynamicHelp();

    LLPanel::draw();
}

void LLScriptEdCore::updateDynamicHelp(bool immediate)
{
    LLFloater* help_floater = mLiveHelpHandle.get();
    if (!help_floater) return;

    // update back and forward buttons
    LLButton* fwd_button = help_floater->getChild<LLButton>("fwd_btn");
    LLButton* back_button = help_floater->getChild<LLButton>("back_btn");
    LLMediaCtrl* browser = help_floater->getChild<LLMediaCtrl>("lsl_guide_html");
    back_button->setEnabled(browser->canNavigateBack());
    fwd_button->setEnabled(browser->canNavigateForward());

    if (!immediate && !gSavedSettings.getBOOL("ScriptHelpFollowsCursor"))
    {
        return;
    }

    LLTextSegmentPtr segment = NULL;
    std::vector<LLTextSegmentPtr> selected_segments;
    mEditor->getSelectedSegments(selected_segments);
    LLKeywordToken* token;
    // try segments in selection range first
    std::vector<LLTextSegmentPtr>::iterator segment_iter;
    for (segment_iter = selected_segments.begin(); segment_iter != selected_segments.end(); ++segment_iter)
    {
        token = (*segment_iter)->getToken();
        if(token && isKeyword(token))
        {
            segment = *segment_iter;
            break;
        }
    }

    // then try previous segment in case we just typed it
    if (!segment)
    {
        const LLTextSegmentPtr test_segment = mEditor->getPreviousSegment();
        token = test_segment->getToken();
        if(token && isKeyword(token))
        {
            segment = test_segment;
        }
    }

    if (segment)
    {
        if (segment->getToken() != mLastHelpToken)
        {
            mLastHelpToken = segment->getToken();
            mLiveHelpTimer.start();
        }
        if (immediate || (mLiveHelpTimer.getStarted() && mLiveHelpTimer.getElapsedTimeF32() > LIVE_HELP_REFRESH_TIME))
        {
            // Use Wtext since segment's start/end are made for wstring and will
            // result in a shift for case of multi-byte symbols inside std::string.
            LLWString segment_text = mEditor->getWText().substr(segment->getStart(), segment->getEnd() - segment->getStart());
            std::string help_string = wstring_to_utf8str(segment_text);
            setHelpPage(help_string);
            mLiveHelpTimer.stop();
        }
    }
    else
    {
        if (immediate)
        {
            setHelpPage(LLStringUtil::null);
        }
    }
}

bool LLScriptEdCore::isKeyword(LLKeywordToken* token)
{
    switch(token->getType())
    {
        case LLKeywordToken::TT_CONSTANT:
        case LLKeywordToken::TT_CONTROL:
        case LLKeywordToken::TT_EVENT:
        case LLKeywordToken::TT_FUNCTION:
        case LLKeywordToken::TT_SECTION:
        case LLKeywordToken::TT_TYPE:
        case LLKeywordToken::TT_WORD:
            return true;

        default:
            return false;
    }
}

void LLScriptEdCore::setHelpPage(const std::string& help_string)
{
    LLFloater* help_floater = mLiveHelpHandle.get();
    if (!help_floater) return;

    LLMediaCtrl* web_browser = help_floater->getChild<LLMediaCtrl>("lsl_guide_html");
    if (!web_browser) return;

    LLComboBox* history_combo = help_floater->getChild<LLComboBox>("history_combo");
    if (!history_combo) return;

    LLUIString url_string = gSavedSettings.getString("LSLHelpURL");

    url_string.setArg("[LSL_STRING]", help_string.empty() ? HELP_LSL_PORTAL_TOPIC : help_string);

    addHelpItemToHistory(help_string);

    web_browser->navigateTo(url_string);

}


void LLScriptEdCore::addHelpItemToHistory(const std::string& help_string)
{
    if (help_string.empty()) return;

    LLFloater* help_floater = mLiveHelpHandle.get();
    if (!help_floater) return;

    LLComboBox* history_combo = help_floater->getChild<LLComboBox>("history_combo");
    if (!history_combo) return;

    // separate history items from full item list
    if (mLiveHelpHistorySize == 0)
    {
        history_combo->addSeparator(ADD_TOP);
    }
    // delete all history items over history limit
    while(mLiveHelpHistorySize > MAX_HISTORY_COUNT - 1)
    {
        history_combo->remove(mLiveHelpHistorySize - 1);
        mLiveHelpHistorySize--;
    }

    history_combo->setSimple(help_string);
    S32 index = history_combo->getCurrentIndex();

    // if help string exists in the combo box
    if (index >= 0)
    {
        S32 cur_index = history_combo->getCurrentIndex();
        if (cur_index < mLiveHelpHistorySize)
        {
            // item found in history, bubble up to top
            history_combo->remove(history_combo->getCurrentIndex());
            mLiveHelpHistorySize--;
        }
    }
    history_combo->add(help_string, LLSD(help_string), ADD_TOP);
    history_combo->selectFirstItem();
    mLiveHelpHistorySize++;
}

bool LLScriptEdCore::canClose()
{
    if(mForceClose || !hasChanged() || mScriptRemoved)
    {
        return true;
    }
    else
    {
        if(!mSaveDialogShown)
        {
            mSaveDialogShown = true;
            // Bring up view-modal dialog: Save changes? Yes, No, Cancel
            LLNotificationsUtil::add("SaveChanges", LLSD(), LLSD(), boost::bind(&LLScriptEdCore::handleSaveChangesDialog, this, _1, _2));
        }
        return false;
    }
}

void LLScriptEdCore::setEnableEditing(bool enable)
{
    mEditor->setEnabled(enable);
    getChildView("Edit_btn")->setEnabled(enable);
    getChildView("edit_btn_2")->setEnabled(enable); // <FS:Zi> support extra edit button
}

bool LLScriptEdCore::handleSaveChangesDialog(const LLSD& notification, const LLSD& response )
{
    mSaveDialogShown = false;
    S32 option = LLNotificationsUtil::getSelectedOption(notification, response);
    switch( option )
    {
    case 0:  // "Yes"
        // close after saving
            doSave( true );
        break;

    case 1:  // "No"
        mForceClose = true;
        // This will close immediately because mForceClose is true, so we won't
        // infinite loop with these dialogs. JC
        ((LLFloater*) getParent())->closeFloater();
        break;

    case 2: // "Cancel"
    default:
        // If we were quitting, we didn't really mean it.
        LLAppViewer::instance()->abortQuit();
        break;
    }
    return false;
}

// <FS:Ansariel> Keep help links
void LLScriptEdCore::onBtnHelp()
{
    LLUI::getInstance()->mHelpImpl->showTopic(HELP_LSL_PORTAL_TOPIC);
}
// </FS:Ansariel>

void LLScriptEdCore::onBtnDynamicHelp()
{
    LLFloater* live_help_floater = mLiveHelpHandle.get();
    if (!live_help_floater)
    {
        live_help_floater = new LLFloater(LLSD());
        live_help_floater->buildFromFile("floater_lsl_guide.xml");
        LLFloater* parent = dynamic_cast<LLFloater*>(getParent());
        llassert(parent);
        if (parent)
            parent->addDependentFloater(live_help_floater, true);
        live_help_floater->childSetCommitCallback("lock_check", onCheckLock, this);
        live_help_floater->getChild<LLUICtrl>("lock_check")->setValue(gSavedSettings.getBOOL("ScriptHelpFollowsCursor"));
        live_help_floater->childSetCommitCallback("history_combo", onHelpComboCommit, this);
        live_help_floater->childSetAction("back_btn", onClickBack, this);
        live_help_floater->childSetAction("fwd_btn", onClickForward, this);

        LLMediaCtrl* browser = live_help_floater->getChild<LLMediaCtrl>("lsl_guide_html");
        browser->setAlwaysRefresh(true);

        LLComboBox* help_combo = live_help_floater->getChild<LLComboBox>("history_combo");
        LLKeywordToken *token;
        LLKeywords::keyword_iterator_t token_it;
        for (token_it = mEditor->keywordsBegin();
             token_it != mEditor->keywordsEnd();
             ++token_it)
        {
            token = token_it->second;
            help_combo->add(wstring_to_utf8str(token->getToken()));
        }
        help_combo->sortByName();

        // re-initialize help variables
        mLastHelpToken = NULL;
        mLiveHelpHandle = live_help_floater->getHandle();
        mLiveHelpHistorySize = 0;
    }

    bool visible = true;
    bool take_focus = true;
    live_help_floater->setVisible(visible);
    live_help_floater->setFrontmost(take_focus);

    updateDynamicHelp(true);
}

//static
void LLScriptEdCore::onClickBack(void* userdata)
{
    LLScriptEdCore* corep = (LLScriptEdCore*)userdata;
    LLFloater* live_help_floater = corep->mLiveHelpHandle.get();
    if (live_help_floater)
    {
        LLMediaCtrl* browserp = live_help_floater->getChild<LLMediaCtrl>("lsl_guide_html");
        if (browserp)
        {
            browserp->navigateBack();
        }
    }
}

//static
void LLScriptEdCore::onClickForward(void* userdata)
{
    LLScriptEdCore* corep = (LLScriptEdCore*)userdata;
    LLFloater* live_help_floater = corep->mLiveHelpHandle.get();
    if (live_help_floater)
    {
        LLMediaCtrl* browserp = live_help_floater->getChild<LLMediaCtrl>("lsl_guide_html");
        if (browserp)
        {
            browserp->navigateForward();
        }
    }
}

// static
void LLScriptEdCore::onCheckLock(LLUICtrl* ctrl, void* userdata)
{
    LLScriptEdCore* corep = (LLScriptEdCore*)userdata;

    // clear out token any time we lock the frame, so we will refresh web page immediately when unlocked
    gSavedSettings.setBOOL("ScriptHelpFollowsCursor", ctrl->getValue().asBoolean());

    corep->mLastHelpToken = NULL;
}

// static
void LLScriptEdCore::onBtnInsertSample(void* userdata)
{
    LLScriptEdCore* self = (LLScriptEdCore*) userdata;

    // Insert sample code
    self->mEditor->selectAll();
    self->mEditor->cut();
    self->mEditor->insertText(self->mSampleText);
}

// static
void LLScriptEdCore::onHelpComboCommit(LLUICtrl* ctrl, void* userdata)
{
    LLScriptEdCore* corep = (LLScriptEdCore*)userdata;

    LLFloater* live_help_floater = corep->mLiveHelpHandle.get();
    if (live_help_floater)
    {
        std::string help_string = ctrl->getValue().asString();

        corep->addHelpItemToHistory(help_string);

        LLMediaCtrl* web_browser = live_help_floater->getChild<LLMediaCtrl>("lsl_guide_html");
        LLUIString url_string = gSavedSettings.getString("LSLHelpURL");
        url_string.setArg("[LSL_STRING]", help_string);
        web_browser->navigateTo(url_string);
    }
}

// static
void LLScriptEdCore::onBtnInsertFunction(LLUICtrl *ui, void* userdata)
{
    LLScriptEdCore* self = (LLScriptEdCore*) userdata;

    // Insert sample code
    if(self->mEditor->getEnabled())
    {
        self->mEditor->insertText(self->mFunctions->getSimple());
    }
    self->mEditor->setFocus(true);
    self->setHelpPage(self->mFunctions->getSimple());
}

// <FS:Ansariel> FIRE-7514: Script in external editor needs to be saved twice
//void LLScriptEdCore::doSave( bool close_after_save )
void LLScriptEdCore::doSave(bool close_after_save, bool sync /*= true*/)
// </FS:Ansariel>
{
    // NaCl - LSL Preprocessor
    // Clear status list *before* running the preprocessor (FIRE-10172) -Sei
    mErrorList->deleteAllItems();
    mErrorList->setCommentText(std::string());

    updateIndicators(true, false); //<FS:Kadah> Compile Indicators

    if (gSavedSettings.getBOOL("_NACL_LSLPreprocessor") && mLSLProc)
    {
        LL_INFOS() << "passing to preproc" << LL_ENDL;
        mLSLProc->preprocess_script(close_after_save, sync);
    }
    else
    {
        if( mSaveCallback )
        {
            mSaveCallback( mUserdata, close_after_save, sync );
        }
    }
    // NaCl End
}

// NaCl - LSL Preprocessor
void LLScriptEdCore::doSaveComplete( void* userdata, bool close_after_save, bool sync)
{
    add( LLStatViewer::LSL_SAVES,1 );

    //LLScriptEdCore* self = (LLScriptEdCore*) userdata;

    if( mSaveCallback )
    {
        mSaveCallback( mUserdata, close_after_save, sync );
    }
}
// NaCl End

void LLScriptEdCore::openInExternalEditor()
{
    // Open it in external editor.
    {
        LLExternalEditor ed;
        LLExternalEditor::EErrorCode status;
        std::string msg;

        status = ed.setCommand("LL_SCRIPT_EDITOR");
        if (status != LLExternalEditor::EC_SUCCESS)
        {
            if (status == LLExternalEditor::EC_NOT_SPECIFIED) // Use custom message for this error.
            {
                msg = LLTrans::getString("ExternalEditorNotSet");
            }
            else
            {
                msg = LLExternalEditor::getErrorMessage(status);
            }

            LLNotificationsUtil::add("GenericAlert", LLSD().with("MESSAGE", msg));
            return;
        }

        // FS:TS FIRE-6122: Script contents clobbered when Edit button
        //  clicked with preprocessor active. Fix from NaCl (code moved
        //  from above).
        delete mLiveFile; // deletes file

    // Generate a suitable filename
    std::string script_name = mScriptName;
    std::string forbidden_chars = "<>:\"\\/|?*";
    for (std::string::iterator c = forbidden_chars.begin(); c != forbidden_chars.end(); c++)
    {
        script_name.erase(std::remove(script_name.begin(), script_name.end(), *c), script_name.end());
    }
    std::string filename = mContainer->getTmpFileName(script_name);

    // Save the script to a temporary file.
    if (!writeToFile(filename, gSavedSettings.getBOOL("_NACL_LSLPreprocessor")))
    {
        // In case some characters from script name are forbidden
        // and not accounted for, name is too long or some other issue,
        // try file that doesn't include script name
        script_name.clear();
        filename = mContainer->getTmpFileName(script_name);
        writeToFile(filename, gSavedSettings.getBOOL("_NACL_LSLPreprocessor"));
    }

        // Start watching file changes.
        mLiveFile = new LLLiveLSLFile(filename, boost::bind(&LLScriptEdContainer::onExternalChange, mContainer, _1));
        mLiveFile->addToEventTimer();
        // FS:TS FIRE-6122 end

        status = ed.run(filename);
        if (status != LLExternalEditor::EC_SUCCESS)
        {
            msg = LLExternalEditor::getErrorMessage(status);
            LLNotificationsUtil::add("GenericAlert", LLSD().with("MESSAGE", msg));
        }
    }
}

void LLScriptEdCore::onBtnUndoChanges()
{
    if( !mEditor->tryToRevertToPristineState() )
    {
        LLNotificationsUtil::add("ScriptCannotUndo", LLSD(), LLSD(), boost::bind(&LLScriptEdCore::handleReloadFromServerDialog, this, _1, _2));
    }
}

// static
void LLScriptEdCore::onErrorList(LLUICtrl*, void* user_data)
{
    LLScriptEdCore* self = (LLScriptEdCore*)user_data;
    LLScrollListItem* item = self->mErrorList->getFirstSelected();
    if(item)
    {
        // *FIX: replace with boost grep
        S32 row = 0;
        S32 column = 0;
        const LLScrollListCell* cell = item->getColumn(0);
        std::string line(cell->getValue().asString());
        line.erase(0, 1);
        LLStringUtil::replaceChar(line, ',',' ');
        LLStringUtil::replaceChar(line, ')',' ');
        sscanf(line.c_str(), "%d %d", &row, &column);
        //LL_INFOS() << "LLScriptEdCore::onErrorList() - " << row << ", "
        //<< column << LL_ENDL;
        // NaCl - LSL Preprocessor
        if (gSavedSettings.getBOOL("_NACL_LSLPreprocessor") && self->mPostEditor && self->mPreprocTab)
        {
            self->mPreprocTab->selectTabByName("Preprocessed");
            self->getChild<LLPanel>("Preprocessed")->setFocus(true);
            self->mPostEditor->setFocus(true);
            self->mPostEditor->setCursor(row, column);
        }
        else
        {
            self->mEditor->setCursor(row, column);
            self->mEditor->setFocus(true);
        }
        // NaCl End
    }
}

bool LLScriptEdCore::handleReloadFromServerDialog(const LLSD& notification, const LLSD& response )
{
    S32 option = LLNotificationsUtil::getSelectedOption(notification, response);
    switch( option )
    {
    case 0: // "Yes"
        if( mLoadCallback )
        {
            setScriptText(getString("loading"), false);
            mLoadCallback(mUserdata);
        }
        break;

    case 1: // "No"
        break;

    default:
        llassert(0);
        break;
    }
    return false;
}

void LLScriptEdCore::selectFirstError()
{
    // Select the first item;
    mErrorList->selectFirstItem();
    onErrorList(mErrorList, this);
}


struct LLEntryAndEdCore
{
    LLScriptEdCore* mCore;
    LLEntryAndEdCore(LLScriptEdCore* core) :
        mCore(core)
        {}
};

void LLScriptEdCore::deleteBridges()
{
    auto count = mBridges.size();
    LLEntryAndEdCore* eandc;
    for(size_t i = 0; i < count; i++)
    {
        eandc = mBridges.at(i);
        delete eandc;
        mBridges[i] = NULL;
    }
    mBridges.clear();
}

// virtual
bool LLScriptEdCore::handleKeyHere(KEY key, MASK mask)
{
    bool just_control = MASK_CONTROL == (mask & MASK_MODIFIERS);

    if(('S' == key) && just_control)
    {
        if(mSaveCallback)
        {
            // don't close after saving
            // NaCl - LSL Preprocessor
            if (!hasChanged())
            {
                LL_INFOS() << "Save Not Needed" << LL_ENDL;
                return true;
            }
            doSave(false);
            // NaCl End

            //mSaveCallback(mUserdata, false);
        }

        return true;
    }

    if(('F' == key) && just_control)
    {
        if(mSearchReplaceCallback)
        {
            mSearchReplaceCallback(mUserdata);
        }

        return true;
    }

    return false;
}

void LLScriptEdCore::onBtnLoadFromFile( void* data )
{
    LLFilePickerReplyThread::startPicker(boost::bind(&LLScriptEdCore::loadScriptFromFile, _1, data), LLFilePicker::FFLOAD_SCRIPT, false);
}

void LLScriptEdCore::loadScriptFromFile(const std::vector<std::string>& filenames, void* data)
{
    std::string filename = filenames[0];

    llifstream fin(filename.c_str());

    std::string line;
    std::string text;
    std::string linetotal;
    while (!fin.eof())
    {
        getline(fin, line);
        text += line;
        if (!fin.eof())
        {
            text += "\n";
        }
    }
    fin.close();

    // Only replace the script if there is something to replace with.
    LLScriptEdCore* self = (LLScriptEdCore*)data;
    if (self && (text.length() > 0))
    {
        self->mEditor->selectAll();
        LLWString script(utf8str_to_wstring(text));
        self->mEditor->insertText(script);
    }
}

void LLScriptEdCore::onBtnSaveToFile( void* userdata )
{
    add(LLStatViewer::LSL_SAVES, 1);

    LLScriptEdCore* self = (LLScriptEdCore*) userdata;

    if( self->mSaveCallback )
    {
        LLFilePickerReplyThread::startPicker(boost::bind(&LLScriptEdCore::saveScriptToFile, _1, userdata), LLFilePicker::FFSAVE_SCRIPT, self->mScriptName);
    }
}

void LLScriptEdCore::saveScriptToFile(const std::vector<std::string>& filenames, void* data)
{
    LLScriptEdCore* self = (LLScriptEdCore*)data;
    if (self)
    {
        std::string filename = filenames[0];
        std::string scriptText = self->mEditor->getText();
        llofstream fout(filename.c_str());
        fout << (scriptText);
        fout.close();
            // <FS:Ansariel> FIRE-7514: Script in external editor needs to be saved twice
            //self->mSaveCallback(self->mUserdata, false);
            self->mSaveCallback(self->mUserdata, false, true);
            // </FS:Ansariel>
    }
}

bool LLScriptEdCore::canLoadOrSaveToFile( void* userdata )
{
    LLScriptEdCore* self = (LLScriptEdCore*) userdata;
    return self->mEditor->canLoadOrSaveToFile();
}

// static
bool LLScriptEdCore::enableSaveToFileMenu(void* userdata)
{
    LLScriptEdCore* self = (LLScriptEdCore*)userdata;
    if (!self || !self->mEditor) return false;
    return self->mEditor->canLoadOrSaveToFile();
}

// static
bool LLScriptEdCore::enableLoadFromFileMenu(void* userdata)
{
    LLScriptEdCore* self = (LLScriptEdCore*)userdata;
    return (self && self->mEditor) ? self->mEditor->canLoadOrSaveToFile() : false;
}

LLUUID LLScriptEdCore::getAssociatedExperience()const
{
    return mAssociatedExperience;
}

// <FS:Ansariel> FIRE-20818: User-selectable font and size for script editor
//void LLScriptEdCore::onChangeFontSize(const LLSD &userdata)
//{
//    const std::string font_name = userdata.asString();
//    gSavedSettings.setString("LSLFontSizeName", font_name);
//}
//
//bool LLScriptEdCore::isFontSizeChecked(const LLSD &userdata)
//{
//    const std::string current_size_name = LLScriptEditor::getScriptFontSize();
//    const std::string size_name = userdata.asString();
//
//    return (size_name == current_size_name);
//}

void LLScriptEdCore::onFontChanged()
{
    LLFontGL* font = LLFontGL::getFont(LLFontDescriptor(gSavedSettings.getString("FSScriptingFontName"), gSavedSettings.getString("FSScriptingFontSize"), LLFontGL::NORMAL));
    if (font)
    {
        mEditor->setFont(font);
        if (mPostEditor)
        {
            mPostEditor->setFont(font);
        }
    }
}
// </FS:Ansariel>

void LLLiveLSLEditor::setExperienceIds( const LLSD& experience_ids )
{
    mExperienceIds=experience_ids;
    updateExperiencePanel();
}


void LLLiveLSLEditor::updateExperiencePanel()
{
    if(mScriptEd->getAssociatedExperience().isNull())
    {
        mExperienceEnabled->set(false);
        mExperiences->setVisible(false);
        if(mExperienceIds.size()>0)
        {
            mExperienceEnabled->setEnabled(true);
            mExperienceEnabled->setToolTip(getString("add_experiences"));
        }
        else
        {
            mExperienceEnabled->setEnabled(false);
            mExperienceEnabled->setToolTip(getString("no_experiences"));
        }
        getChild<LLButton>("view_profile")->setVisible(false);
    }
    else
    {
        mExperienceEnabled->setToolTip(getString("experience_enabled"));
        mExperienceEnabled->setEnabled(getIsModifiable());
        mExperiences->setVisible(true);
        mExperienceEnabled->set(true);
        getChild<LLButton>("view_profile")->setToolTip(getString("show_experience_profile"));
        buildExperienceList();
    }
}

void LLLiveLSLEditor::buildExperienceList()
{
    mExperiences->clearRows();
    bool foundAssociated=false;
    const LLUUID& associated = mScriptEd->getAssociatedExperience();
    LLUUID last;
    LLScrollListItem* item;
    for(LLSD::array_const_iterator it = mExperienceIds.beginArray(); it != mExperienceIds.endArray(); ++it)
    {
        LLUUID id = it->asUUID();
        EAddPosition position = ADD_BOTTOM;
        if(id == associated)
        {
            foundAssociated = true;
            position = ADD_TOP;
        }

        const LLSD& experience = LLExperienceCache::instance().get(id);
        if(experience.isUndefined())
        {
            mExperiences->add(getString("loading"), id, position);
            last = id;
        }
        else
        {
            std::string experience_name_string = experience[LLExperienceCache::NAME].asString();
            if (experience_name_string.empty())
            {
                experience_name_string = LLTrans::getString("ExperienceNameUntitled");
            }
            mExperiences->add(experience_name_string, id, position);
        }
    }

    if(!foundAssociated )
    {
        const LLSD& experience = LLExperienceCache::instance().get(associated);
        if(experience.isDefined())
        {
            std::string experience_name_string = experience[LLExperienceCache::NAME].asString();
            if (experience_name_string.empty())
            {
                experience_name_string = LLTrans::getString("ExperienceNameUntitled");
            }
            item=mExperiences->add(experience_name_string, associated, ADD_TOP);
        }
        else
        {
            item=mExperiences->add(getString("loading"), associated, ADD_TOP);
            last = associated;
        }
        item->setEnabled(false);
    }

    if(last.notNull())
    {
        mExperiences->setEnabled(false);
        LLExperienceCache::instance().get(last, boost::bind(&LLLiveLSLEditor::buildExperienceList, this));
    }
    else
    {
        mExperiences->setEnabled(true);
        mExperiences->sortByName(true);
        mExperiences->setCurrentByIndex(mExperiences->getCurrentIndex());
        getChild<LLButton>("view_profile")->setVisible(true);
    }
}


void LLScriptEdCore::setAssociatedExperience( const LLUUID& experience_id )
{
    mAssociatedExperience = experience_id;
}



void LLLiveLSLEditor::requestExperiences()
{
    if (!getIsModifiable())
    {
        return;
    }

    LLViewerRegion* region = gAgent.getRegion();
    if (region)
    {
        std::string lookup_url=region->getCapability("GetCreatorExperiences");
        if(!lookup_url.empty())
        {
            LLCoreHttpUtil::HttpCoroutineAdapter::completionCallback_t success =
                boost::bind(&LLLiveLSLEditor::receiveExperienceIds, _1, getDerivedHandle<LLLiveLSLEditor>());

            LLCoreHttpUtil::HttpCoroutineAdapter::callbackHttpGet(lookup_url, success);
        }
    }
}

/*static*/
void LLLiveLSLEditor::receiveExperienceIds(LLSD result, LLHandle<LLLiveLSLEditor> hparent)
{
    LLLiveLSLEditor* parent = hparent.get();
    if (!parent)
        return;

    parent->setExperienceIds(result["experience_ids"]);
}


/// ---------------------------------------------------------------------------
/// LLScriptEdContainer
/// ---------------------------------------------------------------------------

LLScriptEdContainer::LLScriptEdContainer(const LLSD& key) :
    LLPreview(key)
,   mScriptEd(NULL)
// [SL:KB] - Patch: Build-ScriptRecover | Checked: 2011-11-23 (Catznip-3.2.0) | Added: Catznip-3.2.0
,   mBackupTimer(NULL)
// [/SL:KB]
{
}

// [SL:KB] - Patch: Build-ScriptRecover | Checked: 2011-11-23 (Catznip-3.2.0) | Added: Catznip-3.2.0
LLScriptEdContainer::~LLScriptEdContainer()
{
    // Clean up the backup file (unless we've gotten disconnected)
    if ( (!mBackupFilename.empty()) && (gAgent.getRegion()) )
        LLFile::remove(mBackupFilename);
    delete mBackupTimer;
}

void LLScriptEdContainer::refreshFromItem()
{
    LLPreview::refreshFromItem();

    if (!mBackupFilename.empty())
    {
        const std::string strFilename = getBackupFileName();
        if (strFilename != mBackupFilename)
        {
            LLFile::rename(mBackupFilename, strFilename);
            mBackupFilename = strFilename;
        }
    }
}

bool LLScriptEdContainer::onBackupTimer()
{
    if ( (mScriptEd) && (mScriptEd->hasChanged()) )
    {
        if (mBackupFilename.empty())
            mBackupFilename = getBackupFileName();
        mScriptEd->writeToFile(mBackupFilename, true);

        LL_INFOS() << "Backing up script to " << mBackupFilename << LL_ENDL;
    }
    return false;
}

std::string LLScriptEdContainer::getBackupFileName() const
{
    // NOTE: this function is not guaranteed to return the same filename every time (i.e. the item name may have changed)
    std::string strFile = LLFile::tmpdir();

    std::string agent_id_str = gAgentID.asString();
    LLStringUtil::replaceString(agent_id_str, "-", "");
    strFile += agent_id_str + "_";

    // Find the inventory item for this script
    const LLInventoryItem* pItem = getItem();
    if (pItem)
    {
        strFile += gDirUtilp->getScrubbedFileName(pItem->getName().substr(0, 32));
        strFile += "-";
    }

    // Append a CRC of the item UUID to make the filename (hopefully) unique
    LLCRC crcUUID;
    crcUUID.update((U8*)(&mItemUUID.mData), UUID_BYTES);
    strFile += llformat("%X", crcUUID.getCRC());

    strFile += ".lslbackup";

    return strFile;
}
// [/SL:KB]

std::string LLScriptEdContainer::getTmpFileName(const std::string& script_name)
{
    // Take script inventory item id (within the object inventory)
    // to consideration so that it's possible to edit multiple scripts
    // in the same object inventory simultaneously (STORM-781).
    std::string script_id = mObjectUUID.asString() + "_" + mItemUUID.asString();

    // Use MD5 sum to make the file name shorter and not exceed maximum path length.
    char script_id_hash_str[33];               /* Flawfinder: ignore */
    LLMD5 script_id_hash((const U8 *)script_id.c_str());
    script_id_hash.hex_digest(script_id_hash_str);

    if (script_name.empty())
    {
        return std::string(LLFile::tmpdir()) + "sl_script_" + script_id_hash_str + ".lsl";
    }
    else
    {
        return std::string(LLFile::tmpdir()) + "sl_script_" + script_name + "_" + script_id_hash_str + ".lsl";
    }
}

bool LLScriptEdContainer::onExternalChange(const std::string& filename)
{
    if (!mScriptEd->loadScriptText(filename))
    {
        return false;
    }

    // Disable sync to avoid recursive load->save->load calls.
    // <FS> LSL preprocessor
    // Ansariel: Don't call saveIfNeeded directly, as we might have to run the
    // preprocessor first. saveIfNeeded will be invoked via callback. Make sure
    // to pass sync = false - we don't need to update the external editor in this
    // case or the next save will be ignored!
    //saveIfNeeded(false);
    mScriptEd->doSave(false, false);
    // </FS>
    return true;
}

bool LLScriptEdContainer::handleKeyHere(KEY key, MASK mask)
{
    if (('A' == key) && (MASK_CONTROL == (mask & MASK_MODIFIERS)))
    {
        mScriptEd->selectAll();
        return true;
    }

    if (!LLPreview::handleKeyHere(key, mask))
    {
        return mScriptEd->handleKeyHere(key, mask);
    }
    return true;
}

// <FS:Ansariel> FIRE-16740: Color syntax highlighting changes don't immediately appear in script window
void LLScriptEdContainer::updateStyle()
{
    if (mScriptEd && mScriptEd->mEditor)
    {
        mScriptEd->mEditor->initKeywords();
        mScriptEd->mEditor->loadKeywords();
    }
}
// </FS:Ansariel>

/// ---------------------------------------------------------------------------
/// LLPreviewLSL
/// ---------------------------------------------------------------------------

struct LLScriptSaveInfo
{
    LLUUID mItemUUID;
    std::string mDescription;
    LLTransactionID mTransactionID;

    LLScriptSaveInfo(const LLUUID& uuid, const std::string& desc, LLTransactionID tid) :
        mItemUUID(uuid), mDescription(desc),  mTransactionID(tid) {}
};



//static
void* LLPreviewLSL::createScriptEdPanel(void* userdata)
{

    LLPreviewLSL *self = (LLPreviewLSL*)userdata;

    self->mScriptEd =  new LLScriptEdCore(
                                   self,
                                   HELLO_LSL,
                                   self->getHandle(),
                                   LLPreviewLSL::onLoad,
                                   LLPreviewLSL::onSave,
                                   LLPreviewLSL::onSearchReplace,
                                   self,
                                   false,
                                   0);
    return self->mScriptEd;
}


LLPreviewLSL::LLPreviewLSL(const LLSD& key )
:   LLScriptEdContainer(key),
    mPendingUploads(0)
{
    mFactoryMap["script panel"] = LLCallbackMap(LLPreviewLSL::createScriptEdPanel, this);

    mItemObserver = new LLScriptMovedObserver(this);
}

LLPreviewLSL::~LLPreviewLSL()
{
    delete mItemObserver;
    mItemObserver = NULL;
}

// virtual
bool LLPreviewLSL::postBuild()
{
    const LLInventoryItem* item = getItem();

    llassert(item);
    if (item)
    {
        getChild<LLUICtrl>("desc")->setValue(item->getDescription());

        std::string item_path = get_category_path(item->getParentUUID());
        // <FS:Ansariel> Make ugly location display better
        //getChild<LLUICtrl>("path_txt")->setValue(item_path);
        //getChild<LLUICtrl>("path_txt")->setToolTip(item_path);
        getChild<LLUICtrl>("path_txt")->setTextArg("[PATH]", LLStringExplicit(item_path));
        getChild<LLUICtrl>("path_txt")->setToolTipArg(LLStringExplicit("[PATH]"), LLStringExplicit(item_path));
        // </FS:Ansariel>
    }
    // <FS:Ansariel> Make ugly location display better
    else
    {
        getChild<LLUICtrl>("path_txt")->setTextArg("[PATH]", LLStringExplicit("-"));
        getChild<LLUICtrl>("path_txt")->setToolTipArg(LLStringExplicit("[PATH]"), LLStringExplicit("-"));
    }
    // </FS:Ansariel>
    childSetCommitCallback("desc", LLPreview::onText, this);
    getChild<LLLineEditor>("desc")->setPrevalidate(&LLTextValidate::validateASCIIPrintableNoPipe);

    return LLPreview::postBuild();
}

void LLPreviewLSL::draw()
{
    const LLInventoryItem* item = getItem();
    if(!item)
    {
        setTitle(LLTrans::getString("ScriptWasDeleted"));
        mScriptEd->setItemRemoved(true);
        // <FS:Ansariel> Make ugly location display better
        getChild<LLUICtrl>("path_txt")->setTextArg("[PATH]", LLStringExplicit("-"));
        getChild<LLUICtrl>("path_txt")->setToolTipArg(LLStringExplicit("[PATH]"), LLStringExplicit("-"));
        // </FS:Ansariel>
    }
    else if (mDirty)
    {
        std::string item_path = get_category_path(item->getParentUUID());
        // <FS:Ansariel> Make ugly location display better
        //getChild<LLUICtrl>("path_txt")->setValue(item_path);
        //getChild<LLUICtrl>("path_txt")->setToolTip(item_path);
        getChild<LLUICtrl>("path_txt")->setTextArg("[PATH]", LLStringExplicit(item_path));
        getChild<LLUICtrl>("path_txt")->setToolTipArg(LLStringExplicit("[PATH]"), LLStringExplicit(item_path));
        // </FS:Ansariel>
    }
    LLPreview::draw();
}
// virtual
void LLPreviewLSL::callbackLSLCompileSucceeded()
{
    LL_INFOS() << "LSL Bytecode saved" << LL_ENDL;
    // <FS> Append comment text
    //mScriptEd->mErrorList->setCommentText(LLTrans::getString("CompileSuccessful"));
    //mScriptEd->mErrorList->setCommentText(LLTrans::getString("SaveComplete"));
    mScriptEd->mErrorList->addCommentText(LLTrans::getString("CompileSuccessful"));
    mScriptEd->mErrorList->addCommentText(LLTrans::getString("SaveComplete"));
    // </FS>

    mScriptEd->updateIndicators(false, true); //<FS:Kadah> Compile Indicators

// [SL:KB] - Patch: Build-ScriptRecover | Checked: 2011-11-23 (Catznip-3.2.0) | Added: Catznip-3.2.0
    // Script was successfully saved so delete our backup copy if we have one and the editor is still pristine
    if ( (!mBackupFilename.empty()) && (!mScriptEd->hasChanged()) )
    {
        LLFile::remove(mBackupFilename);
        mBackupFilename.clear();
    }
// [/SL:KB]

    closeIfNeeded();
}

// virtual
void LLPreviewLSL::callbackLSLCompileFailed(const LLSD& compile_errors)
{
    LL_INFOS() << "Compile failed!" << LL_ENDL;

    for(LLSD::array_const_iterator line = compile_errors.beginArray();
        line < compile_errors.endArray();
        line++)
    {
        LLSD row;
        std::string error_message = line->asString();
        LLStringUtil::stripNonprintable(error_message);
        row["columns"][0]["value"] = error_message;
        row["columns"][0]["font"] = "OCRA";
        mScriptEd->mErrorList->addElement(row);
    }
    mScriptEd->selectFirstError();

    mScriptEd->updateIndicators(false, false); //<FS:Kadah> Compile Indicators

// [SL:KB] - Patch: Build-ScriptRecover | Checked: 2011-11-23 (Catznip-3.2.0) | Added: Catznip-3.2.0
    // Script was successfully saved so delete our backup copy if we have one and the editor is still pristine
    if ( (!mBackupFilename.empty()) && (!mScriptEd->hasChanged()) )
    {
        LLFile::remove(mBackupFilename);
        mBackupFilename.clear();
    }
// [/SL:KB]

    closeIfNeeded();
}

void LLPreviewLSL::loadAsset()
{
    // *HACK: we poke into inventory to see if it's there, and if so,
    // then it might be part of the inventory library. If it's in the
    // library, then you can see the script, but not modify it.
    const LLInventoryItem* item = gInventory.getItem(mItemUUID);
    bool is_library = item
        && !gInventory.isObjectDescendentOf(mItemUUID,
                                            gInventory.getRootFolderID());
    if(!item)
    {
        // do the more generic search.
        getItem();
    }
    if(item)
    {
        bool is_copyable = gAgent.allowOperation(PERM_COPY,
                                item->getPermissions(), GP_OBJECT_MANIPULATE);
        bool is_modifiable = gAgent.allowOperation(PERM_MODIFY,
                                item->getPermissions(), GP_OBJECT_MANIPULATE);
        if (gAgent.isGodlike() || (is_copyable && (is_modifiable || is_library)))
        {
            LLUUID* new_uuid = new LLUUID(mItemUUID);
            gAssetStorage->getInvItemAsset(LLHost(),
                                        gAgent.getID(),
                                        gAgent.getSessionID(),
                                        item->getPermissions().getOwner(),
                                        LLUUID::null,
                                        item->getUUID(),
                                        item->getAssetUUID(),
                                        item->getType(),
                                        &LLPreviewLSL::onLoadComplete,
                                        (void*)new_uuid,
                                        true);
            mAssetStatus = PREVIEW_ASSET_LOADING;
        }
        else
        {
            mScriptEd->setScriptText(mScriptEd->getString("can_not_view"), false);
            mScriptEd->mEditor->makePristine();
            mScriptEd->mFunctions->setEnabled(false);
            mAssetStatus = PREVIEW_ASSET_LOADED;
        }
        getChildView("lock")->setVisible( !is_modifiable);
        mScriptEd->getChildView("Insert...")->setEnabled(is_modifiable);
    }
    else
    {
        mScriptEd->setScriptText(std::string(HELLO_LSL), true);
        mScriptEd->setEnableEditing(true);
        mAssetStatus = PREVIEW_ASSET_LOADED;
    }
}


bool LLPreviewLSL::canClose()
{
    return mScriptEd->canClose();
}

void LLPreviewLSL::closeIfNeeded()
{
    // Find our window and close it if requested.
    getWindow()->decBusyCount();
    mPendingUploads--;
    if (mPendingUploads <= 0 && mCloseAfterSave)
    {
        closeFloater();
    }
}

void LLPreviewLSL::onSearchReplace(void* userdata)
{
    LLPreviewLSL* self = (LLPreviewLSL*)userdata;
    LLScriptEdCore* sec = self->mScriptEd;
//  LLFloaterScriptSearch::show(sec);
// [SL:KB] - Patch: UI-FloaterSearchReplace | Checked: 2010-10-26 (Catznip-2.3.0a) | Added: Catznip-2.3.0a
    LLFloaterSearchReplace* floater = LLFloaterSearchReplace::show(sec->mCurrentEditor);
    floater->setCanReplace(sec->mCurrentEditor == sec->mEditor);
// [/SL:KB]
}

// static
void LLPreviewLSL::onLoad(void* userdata)
{
    LLPreviewLSL* self = (LLPreviewLSL*)userdata;
    self->loadAsset();
}

// static
// <FS:Ansariel> FIRE-7514: Script in external editor needs to be saved twice
//void LLPreviewLSL::onSave(void* userdata, bool close_after_save)
void LLPreviewLSL::onSave(void* userdata, bool close_after_save, bool sync)
// </FS:Ansariel>
{
    LLPreviewLSL* self = (LLPreviewLSL*)userdata;
    self->mCloseAfterSave = close_after_save;
    // <FS:Ansariel> FIRE-7514: Script in external editor needs to be saved twice
    //self->saveIfNeeded();
    self->saveIfNeeded(sync);
    // </FS:Ansariel>
}

/*static*/
void LLPreviewLSL::finishedLSLUpload(LLUUID itemId, LLSD response)
{
    // Find our window and close it if requested.
    LLPreviewLSL* preview = LLFloaterReg::findTypedInstance<LLPreviewLSL>("preview_script", LLSD(itemId));
    if (preview)
    {
        // Bytecode save completed
        if (response["compiled"])
        {
            preview->callbackLSLCompileSucceeded();
        }
        else
        {
            preview->callbackLSLCompileFailed(response["errors"]);
        }
    }
}

bool LLPreviewLSL::failedLSLUpload(LLUUID itemId, LLUUID taskId, LLSD response, std::string reason)
{
    LLSD floater_key;
    if (taskId.notNull())
    {
        floater_key["taskid"] = taskId;
        floater_key["itemid"] = itemId;
    }
    else
    {
        floater_key = LLSD(itemId);
    }

    LLPreviewLSL* preview = LLFloaterReg::findTypedInstance<LLPreviewLSL>("preview_script", floater_key);
    if (preview)
    {
        // unfreeze floater
        LLSD errors;
        errors.append(LLTrans::getString("UploadFailed") + reason);
        preview->callbackLSLCompileFailed(errors);
        return true;
    }

    return false;
}

// <FS:ND> Asset uploader that can be used for LSL and Mono
class FSScriptAssetUpload: public LLScriptAssetUpload
{
    bool m_bMono;
public:
    FSScriptAssetUpload(LLUUID itemId, std::string buffer, invnUploadFinish_f finish, uploadFailed_f failure, bool a_bMono)
    : LLScriptAssetUpload(itemId, buffer, finish, failure)
    {
        m_bMono = a_bMono;
    }

    virtual LLSD generatePostBody()
    {
        LLSD body = LLScriptAssetUpload::generatePostBody();
        if (m_bMono)
            body["target"] = "mono";
        else
            body["target"] = "lsl2";
        return body;
    }
};
// </FS:ND>

// Save needs to compile the text in the buffer. If the compile
// succeeds, then save both assets out to the database. If the compile
// fails, go ahead and save the text anyway.
void LLPreviewLSL::saveIfNeeded(bool sync /*= true*/)
{
//  if(!mScriptEd->hasChanged())
// [SL:KB] - Patch: Build-ScriptRecover | Checked: 2012-02-10 (Catznip-3.2.1) | Added: Catznip-3.2.1
    if ( (!mScriptEd->hasChanged()) || (!gAgent.getRegion()) )
// [/SL:KB]
    {
        return;
    }

    mPendingUploads = 0;
    // <FS> FIRE-10172: Fix LSL editor error display
    //mScriptEd->mErrorList->deleteAllItems();
    mScriptEd->mEditor->makePristine();


    if (sync)
    {
        mScriptEd->sync();
    }

    if (!gAgent.getRegion()) return;
    const LLInventoryItem *inv_item = getItem();
    // save it out to asset server
    std::string url = gAgent.getRegion()->getCapability("UpdateScriptAgent");

    // NaCL - LSL Preprocessor
    mScriptEd->enableSave(false); // Clear the enable save flag (FIRE-10173)
    bool domono = gSavedSettings.getBOOL("FSSaveInventoryScriptsAsMono");
    if (gSavedSettings.getBOOL("_NACL_LSLPreprocessor"))
    {
        bool mono_directive = FSLSLPreprocessor::mono_directive(mScriptEd->getScriptText(), domono);

        if (mono_directive != domono)
        {
            std::string message;
            if (mono_directive)
            {
                message = LLTrans::getString("fs_preprocessor_mono_directive_override");
            }
            else
            {
                message = LLTrans::getString("fs_preprocessor_lsl2_directive_override");
            }
            domono = mono_directive;
            mScriptEd->mErrorList->addCommentText(message);
        }
    }
    // NaCl End

    if(inv_item)
    {
        getWindow()->incBusyCount();
        mPendingUploads++;
        if (!url.empty())
        {
            //<FS:KC> Script Preprocessor
            // std::string buffer(mScriptEd->mEditor->getText());
            std::string buffer(mScriptEd->getScriptText());
            //</FS:KC> Script Preprocessor

            LLUUID old_asset_id = inv_item->getAssetUUID().isNull() ? mScriptEd->getAssetID() : inv_item->getAssetUUID();

            //LLResourceUploadInfo::ptr_t uploadInfo(std::make_shared<LLScriptAssetUpload>(mItemUUID, buffer,
            //    [old_asset_id](LLUUID itemId, LLUUID, LLUUID, LLSD response) {
            //        LLFileSystem::removeFile(old_asset_id, LLAssetType::AT_LSL_TEXT);
            //        LLPreviewLSL::finishedLSLUpload(itemId, response);
            //    },
            //LLPreviewLSL::failedLSLUpload));
            LLResourceUploadInfo::ptr_t uploadInfo(std::make_shared<FSScriptAssetUpload>(mItemUUID, buffer,
                [old_asset_id](LLUUID itemId, LLUUID, LLUUID, LLSD response) {
                    LLFileSystem::removeFile(old_asset_id, LLAssetType::AT_LSL_TEXT);
                    LLPreviewLSL::finishedLSLUpload(itemId, response);
                },
                LLPreviewLSL::failedLSLUpload, domono));

            LLViewerAssetUpload::EnqueueInventoryUpload(url, uploadInfo);
        }
    }
}

// static
void LLPreviewLSL::onLoadComplete(const LLUUID& asset_uuid, LLAssetType::EType type,
                                  void* user_data, S32 status, LLExtStat ext_status)
{
    LL_DEBUGS() << "LLPreviewLSL::onLoadComplete: got uuid " << asset_uuid
         << LL_ENDL;
    LLUUID* item_uuid = (LLUUID*)user_data;
    LLPreviewLSL* preview = LLFloaterReg::findTypedInstance<LLPreviewLSL>("preview_script", *item_uuid);
    if( preview )
    {
        if(0 == status)
        {
            LLFileSystem file(asset_uuid, type);
            S32 file_length = file.getSize();

            std::vector<char> buffer(file_length+1);
            file.read((U8*)&buffer[0], file_length);

            // put a EOS at the end
            buffer[file_length] = 0;
            preview->mScriptEd->setScriptText(LLStringExplicit(&buffer[0]), true);
            preview->mScriptEd->mEditor->makePristine();

            std::string script_name = DEFAULT_SCRIPT_NAME;
            LLInventoryItem* item = gInventory.getItem(*item_uuid);
            bool is_modifiable = false;
            if (item)
            {
                if (!item->getName().empty())
                {
                    script_name = item->getName();
                }
                if (gAgent.allowOperation(PERM_MODIFY, item->getPermissions(), GP_OBJECT_MANIPULATE))
                {
                    is_modifiable = true;
                }
            }
            preview->mScriptEd->setScriptName(script_name);
            preview->mScriptEd->setEnableEditing(is_modifiable);
            preview->mScriptEd->setAssetID(asset_uuid);
            preview->mAssetStatus = PREVIEW_ASSET_LOADED;

// [SL:KB] - Patch: Build-ScriptRecover | Checked: 2011-11-23 (Catznip-3.2.0) | Added: Catznip-3.2.0
            // Start the timer which will perform regular backup saves
            preview->mBackupTimer = setupCallbackTimer(60.0f, boost::bind(&LLPreviewLSL::onBackupTimer, preview));
// [/SL:KB]
        }
        else
        {
            if( LL_ERR_ASSET_REQUEST_NOT_IN_DATABASE == status ||
                LL_ERR_FILE_EMPTY == status)
            {
                LLNotificationsUtil::add("ScriptMissing");
            }
            else if (LL_ERR_INSUFFICIENT_PERMISSIONS == status)
            {
                LLNotificationsUtil::add("ScriptNoPermissions");
            }
            else
            {
                LLNotificationsUtil::add("UnableToLoadScript");
            }

            preview->mAssetStatus = PREVIEW_ASSET_ERROR;
            LL_WARNS() << "Problem loading script: " << status << LL_ENDL;
        }
    }
    delete item_uuid;
}


/// ---------------------------------------------------------------------------
/// LLLiveLSLEditor
/// ---------------------------------------------------------------------------


//static
void* LLLiveLSLEditor::createScriptEdPanel(void* userdata)
{
    LLLiveLSLEditor *self = (LLLiveLSLEditor*)userdata;

    self->mScriptEd =  new LLScriptEdCore(
                                   self,
                                   HELLO_LSL,
                                   self->getHandle(),
                                   &LLLiveLSLEditor::onLoad,
                                   &LLLiveLSLEditor::onSave,
                                   &LLLiveLSLEditor::onSearchReplace,
                                   self,
                                   true,
                                   0);
    return self->mScriptEd;
}


LLLiveLSLEditor::LLLiveLSLEditor(const LLSD& key) :
    LLScriptEdContainer(key),
    mAskedForRunningInfo(false),
    mHaveRunningInfo(false),
    mCloseAfterSave(false),
    mPendingUploads(0),
    mIsModifiable(false),
    mIsNew(false),
    mIsSaving(false),
    mObjectName("")
{
    mFactoryMap["script ed panel"] = LLCallbackMap(LLLiveLSLEditor::createScriptEdPanel, this);
}

bool LLLiveLSLEditor::postBuild()
{
    childSetCommitCallback("running", LLLiveLSLEditor::onRunningCheckboxClicked, this);
    getChildView("running")->setEnabled(false);

    childSetAction("Reset",&LLLiveLSLEditor::onReset,this);
    getChildView("Reset")->setEnabled(true);

    mMonoCheckbox = getChild<LLCheckBoxCtrl>("mono");
    childSetCommitCallback("mono", &LLLiveLSLEditor::onMonoCheckboxClicked, this);
    getChildView("mono")->setEnabled(true);

    mScriptEd->mEditor->makePristine();
    mScriptEd->mEditor->setFocus(true);


    mExperiences = getChild<LLComboBox>("Experiences...");
    mExperiences->setCommitCallback(boost::bind(&LLLiveLSLEditor::experienceChanged, this));

    mExperienceEnabled = getChild<LLCheckBoxCtrl>("enable_xp");

    childSetCommitCallback("enable_xp", onToggleExperience, this);
    childSetCommitCallback("view_profile", onViewProfile, this);


    return LLPreview::postBuild();
}

// virtual
void LLLiveLSLEditor::callbackLSLCompileSucceeded(const LLUUID& task_id,
                                                  const LLUUID& item_id,
                                                  bool is_script_running)
{
    LL_DEBUGS() << "LSL Bytecode saved" << LL_ENDL;
    // <FS> Append comment text
    //mScriptEd->mErrorList->setCommentText(LLTrans::getString("CompileSuccessful"));
    //mScriptEd->mErrorList->setCommentText(LLTrans::getString("SaveComplete"));
    mScriptEd->mErrorList->addCommentText(LLTrans::getString("CompileSuccessful"));
    mScriptEd->mErrorList->addCommentText(LLTrans::getString("SaveComplete"));
    // </FS>

    mScriptEd->updateIndicators(false, true); //<FS:Kadah> Compile Indicators

// [SL:KB] - Patch: Build-ScriptRecover | Checked: 2011-11-23 (Catznip-3.2.0) | Added: Catznip-3.2.0
    // Script was successfully saved so delete our backup copy if we have one and the editor is still pristine
    if ( (!mBackupFilename.empty()) && (!mScriptEd->hasChanged()) )
    {
        LLFile::remove(mBackupFilename);
        mBackupFilename.clear();
    }
// [/SL:KB]

    getChild<LLCheckBoxCtrl>("running")->set(is_script_running);
    mIsSaving = false;
    closeIfNeeded();
}

// virtual
void LLLiveLSLEditor::callbackLSLCompileFailed(const LLSD& compile_errors)
{
    LL_DEBUGS() << "Compile failed!" << LL_ENDL;
    for(LLSD::array_const_iterator line = compile_errors.beginArray();
        line < compile_errors.endArray();
        line++)
    {
        LLSD row;
        std::string error_message = line->asString();
        LLStringUtil::stripNonprintable(error_message);
        row["columns"][0]["value"] = error_message;
        // *TODO: change to "MONOSPACE" and change llfontgl.cpp?
        row["columns"][0]["font"] = "OCRA";
        mScriptEd->mErrorList->addElement(row);
    }
    mScriptEd->selectFirstError();

    mScriptEd->updateIndicators(false, false); //<FS:Kadah> Compile Indicators

// [SL:KB] - Patch: Build-ScriptRecover | Checked: 2011-11-23 (Catznip-3.2.0) | Added: Catznip-3.2.0
    // Script was successfully saved so delete our backup copy if we have one and the editor is still pristine
    if ( (!mBackupFilename.empty()) && (!mScriptEd->hasChanged()) )
    {
        LLFile::remove(mBackupFilename);
        mBackupFilename.clear();
    }
// [/SL:KB]

    mIsSaving = false;
    closeIfNeeded();
}

void LLLiveLSLEditor::loadAsset()
{
    //LL_INFOS() << "LLLiveLSLEditor::loadAsset()" << LL_ENDL;
    if(!mIsNew)
    {
        LLViewerObject* object = gObjectList.findObject(mObjectUUID);
        if(object)
        {
            LLViewerInventoryItem* item = dynamic_cast<LLViewerInventoryItem*>(object->getInventoryObject(mItemUUID));

            if(item)
            {
                LLViewerRegion* region = object->getRegion();
                std::string url = std::string();
                if(region)
                {
                    url = region->getCapability("GetMetadata");
                }
                LLExperienceCache::instance().fetchAssociatedExperience(item->getParentUUID(), item->getUUID(), url,
                    boost::bind(&LLLiveLSLEditor::setAssociatedExperience, getDerivedHandle<LLLiveLSLEditor>(), _1));

                bool isGodlike = gAgent.isGodlike();
                bool copyManipulate = gAgent.allowOperation(PERM_COPY, item->getPermissions(), GP_OBJECT_MANIPULATE);
                mIsModifiable = gAgent.allowOperation(PERM_MODIFY, item->getPermissions(), GP_OBJECT_MANIPULATE);

                if(!isGodlike && (!copyManipulate || !mIsModifiable))
                {
                    mItem = new LLViewerInventoryItem(item);
                    mScriptEd->setScriptText(getString("not_allowed"), false);
                    mScriptEd->mEditor->makePristine();
                    mScriptEd->enableSave(false);
                    mAssetStatus = PREVIEW_ASSET_LOADED;
                }
                else if(copyManipulate || isGodlike)
                {
                    mItem = new LLViewerInventoryItem(item);
                    // request the text from the object
                LLSD* user_data = new LLSD();
                user_data->with("taskid", mObjectUUID).with("itemid", mItemUUID);
                    gAssetStorage->getInvItemAsset(object->getRegion()->getHost(),
                        gAgent.getID(),
                        gAgent.getSessionID(),
                        item->getPermissions().getOwner(),
                        object->getID(),
                        item->getUUID(),
                        item->getAssetUUID(),
                        item->getType(),
                        &LLLiveLSLEditor::onLoadComplete,
                        (void*)user_data,
                        true);
                    LLMessageSystem* msg = gMessageSystem;
                    msg->newMessageFast(_PREHASH_GetScriptRunning);
                    msg->nextBlockFast(_PREHASH_Script);
                    msg->addUUIDFast(_PREHASH_ObjectID, mObjectUUID);
                    msg->addUUIDFast(_PREHASH_ItemID, mItemUUID);
                    msg->sendReliable(object->getRegion()->getHost());
                    mAskedForRunningInfo = true;
                    mAssetStatus = PREVIEW_ASSET_LOADING;
                }
            }

            if(mItem.isNull())
            {
                mScriptEd->setScriptText(LLStringUtil::null, false);
                mScriptEd->mEditor->makePristine();
                mAssetStatus = PREVIEW_ASSET_LOADED;
                mIsModifiable = false;
            }

            refreshFromItem();
            // <FS:Ansariel> Make ugly location display better
            //getChild<LLUICtrl>("obj_name")->setValue(mObjectName);
            getChild<LLUICtrl>("obj_name")->setTextArg("[SOURCE_OBJECT]", LLStringExplicit(mObjectName) );
            // </FS:Ansariel>
            // This is commented out, because we don't completely
            // handle script exports yet.
            /*
            // request the exports from the object
            gMessageSystem->newMessage("GetScriptExports");
            gMessageSystem->nextBlock("ScriptBlock");
            gMessageSystem->addUUID("AgentID", gAgent.getID());
            U32 local_id = object->getLocalID();
            gMessageSystem->addData("LocalID", &local_id);
            gMessageSystem->addUUID("ItemID", mItemUUID);
            LLHost host(object->getRegion()->getIP(),
                        object->getRegion()->getPort());
            gMessageSystem->sendReliable(host);
            */
        }
    }
    else
    {
        mScriptEd->setScriptText(std::string(HELLO_LSL), true);
        mScriptEd->enableSave(false);
        LLPermissions perm;
        perm.init(gAgent.getID(), gAgent.getID(), LLUUID::null, gAgent.getGroupID());
        perm.initMasks(PERM_ALL, PERM_ALL, PERM_NONE, PERM_NONE, PERM_MOVE | PERM_TRANSFER);
        mItem = new LLViewerInventoryItem(mItemUUID,
                                          mObjectUUID,
                                          perm,
                                          LLUUID::null,
                                          LLAssetType::AT_LSL_TEXT,
                                          LLInventoryType::IT_LSL,
                                          DEFAULT_SCRIPT_NAME,
                                          DEFAULT_SCRIPT_DESC,
                                          LLSaleInfo::DEFAULT,
                                          LLInventoryItemFlags::II_FLAGS_NONE,
                                          time_corrected());
        mAssetStatus = PREVIEW_ASSET_LOADED;
    }

    requestExperiences();
}

// static
void LLLiveLSLEditor::onLoadComplete(const LLUUID& asset_id,
                                     LLAssetType::EType type,
                                     void* user_data, S32 status, LLExtStat ext_status)
{
    LL_DEBUGS() << "LLLiveLSLEditor::onLoadComplete: got uuid " << asset_id
         << LL_ENDL;
    LLSD* floater_key = (LLSD*)user_data;

    LLLiveLSLEditor* instance = LLFloaterReg::findTypedInstance<LLLiveLSLEditor>("preview_scriptedit", *floater_key);

    if(instance )
    {
        if( LL_ERR_NOERR == status )
        {
            // <FS:ND> FIRE-15524 opt to not crash if the item went away ....
            if( !instance->getItem() )
            {
                LL_WARNS() << "getItem() returns 0, item went away while loading script()" << LL_ENDL;
                instance->mAssetStatus = PREVIEW_ASSET_ERROR;
                delete floater_key;
                return;
            }
            // </FS:ND>

            instance->loadScriptText(asset_id, type);
            instance->mScriptEd->setEnableEditing(true);
            instance->mAssetStatus = PREVIEW_ASSET_LOADED;
            instance->mScriptEd->setAssetID(asset_id);

// [SL:KB] - Patch: Build-ScriptRecover | Checked: 2011-11-23 (Catznip-3.2.0) | Added: Catznip-3.2.0
            // Start the timer which will perform regular backup saves
            instance->mBackupTimer = setupCallbackTimer(60.0f, boost::bind(&LLLiveLSLEditor::onBackupTimer, instance));
// [/SL:KB]
        }
        else
        {
            if( LL_ERR_ASSET_REQUEST_NOT_IN_DATABASE == status ||
                LL_ERR_FILE_EMPTY == status)
            {
                LLNotificationsUtil::add("ScriptMissing");
            }
            else if (LL_ERR_INSUFFICIENT_PERMISSIONS == status)
            {
                LLNotificationsUtil::add("ScriptNoPermissions");
            }
            else
            {
                LLNotificationsUtil::add("UnableToLoadScript");
            }
            instance->mAssetStatus = PREVIEW_ASSET_ERROR;
        }
    }

    delete floater_key;
}

void LLLiveLSLEditor::loadScriptText(const LLUUID &uuid, LLAssetType::EType type)
{
    LLFileSystem file(uuid, type);
    S32 file_length = file.getSize();
    std::vector<char> buffer(file_length + 1);
    file.read((U8*)&buffer[0], file_length);

    if (file.getLastBytesRead() != file_length ||
        file_length <= 0)
    {
        LL_WARNS() << "Error reading " << uuid << ":" << type << LL_ENDL;
    }

    buffer[file_length] = '\0';

    mScriptEd->setScriptText(LLStringExplicit(&buffer[0]), true);
    mScriptEd->makeEditorPristine();

    std::string script_name = DEFAULT_SCRIPT_NAME;
    const LLInventoryItem* inv_item = getItem();

    if(inv_item)
    {
        script_name = inv_item->getName();
    }
    mScriptEd->setScriptName(script_name);
}


void LLLiveLSLEditor::onRunningCheckboxClicked( LLUICtrl*, void* userdata )
{
    LLLiveLSLEditor* self = (LLLiveLSLEditor*) userdata;
    LLViewerObject* object = gObjectList.findObject( self->mObjectUUID );
    LLCheckBoxCtrl* runningCheckbox = self->getChild<LLCheckBoxCtrl>("running");
    bool running =  runningCheckbox->get();
    //self->mRunningCheckbox->get();
    if( object )
    {
// [RLVa:KB] - Checked: 2010-09-28 (RLVa-1.2.1f) | Modified: RLVa-1.0.5a
        if ( (rlv_handler_t::isEnabled()) && (gRlvAttachmentLocks.isLockedAttachment(object->getRootEdit())) )
        {
            RlvUtil::notifyBlockedGeneric();
            return;
        }
// [/RLVa:KB]

        LLMessageSystem* msg = gMessageSystem;
        msg->newMessageFast(_PREHASH_SetScriptRunning);
        msg->nextBlockFast(_PREHASH_AgentData);
        msg->addUUIDFast(_PREHASH_AgentID, gAgent.getID());
        msg->addUUIDFast(_PREHASH_SessionID, gAgent.getSessionID());
        msg->nextBlockFast(_PREHASH_Script);
        msg->addUUIDFast(_PREHASH_ObjectID, self->mObjectUUID);
        msg->addUUIDFast(_PREHASH_ItemID, self->mItemUUID);
        msg->addBOOLFast(_PREHASH_Running, running);
        msg->sendReliable(object->getRegion()->getHost());
    }
    else
    {
        runningCheckbox->set(!running);
        LLNotificationsUtil::add("CouldNotStartStopScript");
    }
}

void LLLiveLSLEditor::onReset(void *userdata)
{
    LLLiveLSLEditor* self = (LLLiveLSLEditor*) userdata;

    LLViewerObject* object = gObjectList.findObject( self->mObjectUUID );
    if(object)
    {
// [RLVa:KB] - Checked: 2010-09-28 (RLVa-1.2.1f) | Modified: RLVa-1.0.5a
        if ( (rlv_handler_t::isEnabled()) && (gRlvAttachmentLocks.isLockedAttachment(object->getRootEdit())) )
        {
            RlvUtil::notifyBlockedGeneric();
            return;
        }
// [/RLVa:KB]

        LLMessageSystem* msg = gMessageSystem;
        msg->newMessageFast(_PREHASH_ScriptReset);
        msg->nextBlockFast(_PREHASH_AgentData);
        msg->addUUIDFast(_PREHASH_AgentID, gAgent.getID());
        msg->addUUIDFast(_PREHASH_SessionID, gAgent.getSessionID());
        msg->nextBlockFast(_PREHASH_Script);
        msg->addUUIDFast(_PREHASH_ObjectID, self->mObjectUUID);
        msg->addUUIDFast(_PREHASH_ItemID, self->mItemUUID);
        msg->sendReliable(object->getRegion()->getHost());
    }
    else
    {
        LLNotificationsUtil::add("CouldNotStartStopScript");
    }
}

void LLLiveLSLEditor::draw()
{
    LLViewerObject* object = gObjectList.findObject(mObjectUUID);
    LLCheckBoxCtrl* runningCheckbox = getChild<LLCheckBoxCtrl>( "running");
    if(object && mAskedForRunningInfo && mHaveRunningInfo)
    {
        if(object->permAnyOwner())
        {
            runningCheckbox->setLabel(getString("script_running"));
            runningCheckbox->setEnabled(!mIsSaving);
        }
        else
        {
            runningCheckbox->setLabel(getString("public_objects_can_not_run"));
            runningCheckbox->setEnabled(false);

            // *FIX: Set it to false so that the ui is correct for
            // a box that is released to public. It could be
            // incorrect after a release/claim cycle, but will be
            // correct after clicking on it.
            runningCheckbox->set(false);
            mMonoCheckbox->set(false);
        }
    }
    else if(!object)
    {
        // HACK: Display this information in the title bar.
        // Really ought to put in main window.
        setTitle(LLTrans::getString("ObjectOutOfRange"));
        runningCheckbox->setEnabled(false);
        mMonoCheckbox->setEnabled(false);
        // object may have fallen out of range.
        mHaveRunningInfo = false;
    }

    LLPreview::draw();
}


void LLLiveLSLEditor::onSearchReplace(void* userdata)
{
    LLLiveLSLEditor* self = (LLLiveLSLEditor*)userdata;

    LLScriptEdCore* sec = self->mScriptEd;
//  LLFloaterScriptSearch::show(sec);
// [SL:KB] - Patch: UI-FloaterSearchReplace | Checked: 2010-10-26 (Catznip-2.3.0a) | Added: Catznip-2.3.0a
    LLFloaterSearchReplace* floater = LLFloaterSearchReplace::show(sec->mCurrentEditor);
    floater->setCanReplace(sec->mCurrentEditor == sec->mEditor);
// [/SL:KB]
}

struct LLLiveLSLSaveData
{
    LLLiveLSLSaveData(const LLUUID& id, const LLViewerInventoryItem* item, bool active);
    LLUUID mSaveObjectID;
    LLPointer<LLViewerInventoryItem> mItem;
    bool mActive;
};

LLLiveLSLSaveData::LLLiveLSLSaveData(const LLUUID& id,
                                     const LLViewerInventoryItem* item,
                                     bool active) :
    mSaveObjectID(id),
    mActive(active)
{
    llassert(item);
    mItem = new LLViewerInventoryItem(item);
}

/*static*/
void LLLiveLSLEditor::finishLSLUpload(LLUUID itemId, LLUUID taskId, LLUUID newAssetId, LLSD response, bool isRunning)
{
    LLSD floater_key;
    floater_key["taskid"] = taskId;
    floater_key["itemid"] = itemId;

    LLLiveLSLEditor* preview = LLFloaterReg::findTypedInstance<LLLiveLSLEditor>("preview_scriptedit", floater_key);
    if (preview)
    {
        preview->mItem->setAssetUUID(newAssetId);
        preview->mScriptEd->setAssetID(newAssetId);

        // Bytecode save completed
        if (response["compiled"])
        {
            preview->callbackLSLCompileSucceeded(taskId, itemId, isRunning);
        }
        else
        {
            preview->callbackLSLCompileFailed(response["errors"]);
        }
    }
}

// virtual
void LLLiveLSLEditor::saveIfNeeded(bool sync /*= true*/)
{
    LLViewerObject* object = gObjectList.findObject(mObjectUUID);
    if (!object)
    {
        LLNotificationsUtil::add("SaveScriptFailObjectNotFound");
        return;
    }

    if (mItem.isNull() || !mItem->isFinished())
    {
        // $NOTE: While the error message may not be exactly correct,
        // it's pretty close.
        LLNotificationsUtil::add("SaveScriptFailObjectNotFound");
        return;
    }

// [RLVa:KB] - Checked: 2010-11-25 (RLVa-1.2.2b) | Modified: RLVa-1.2.2b
    if ( (rlv_handler_t::isEnabled()) && (gRlvAttachmentLocks.isLockedAttachment(object->getRootEdit())) )
    {
        RlvUtil::notifyBlockedGeneric();
        return;
    }
// [/RLVa:KB]

    // get the latest info about it. We used to be losing the script
    // name on save, because the viewer object version of the item,
    // and the editor version would get out of synch. Here's a good
    // place to synch them back up.
    LLInventoryItem* inv_item = dynamic_cast<LLInventoryItem*>(object->getInventoryObject(mItemUUID));
    if (inv_item)
    {
        mItem->copyItem(inv_item);
    }

    // Don't need to save if we're pristine
    if (!mScriptEd->hasChanged())
    {
        return;
    }

    mPendingUploads = 0;

    // save the script
    mScriptEd->enableSave(false);
    mScriptEd->mEditor->makePristine();
    // <FS> FIRE-10172: Fix LSL editor error display
    //mScriptEd->mErrorList->deleteAllItems();
    mScriptEd->mEditor->makePristine();

    if (sync)
    {
        mScriptEd->sync();
    }

    bool isRunning = getChild<LLCheckBoxCtrl>("running")->get();
    mIsSaving = true;
    getWindow()->incBusyCount();
    mPendingUploads++;

    std::string url = object->getRegion()->getCapability("UpdateScriptTask");

    if (!url.empty())
    {
        //<FS:KC> Script Preprocessor
        // std::string buffer(mScriptEd->mEditor->getText());
        std::string buffer(mScriptEd->getScriptText());
        //</FS:KC> Script Preprocessor
        LLUUID old_asset_id = mScriptEd->getAssetID();

        LLResourceUploadInfo::ptr_t uploadInfo(std::make_shared<LLScriptAssetUpload>(mObjectUUID, mItemUUID,
                monoChecked() ? LLScriptAssetUpload::MONO : LLScriptAssetUpload::LSL2,
                isRunning, mScriptEd->getAssociatedExperience(), buffer,
                [isRunning, old_asset_id](LLUUID itemId, LLUUID taskId, LLUUID newAssetId, LLSD response) {
                        LLFileSystem::removeFile(old_asset_id, LLAssetType::AT_LSL_TEXT);
                        LLLiveLSLEditor::finishLSLUpload(itemId, taskId, newAssetId, response, isRunning);
                },
                nullptr)); // needs failure handling?

        LLViewerAssetUpload::EnqueueInventoryUpload(url, uploadInfo);
    }
}

bool LLLiveLSLEditor::canClose()
{
    return mScriptEd->canClose();
}

void LLLiveLSLEditor::closeIfNeeded()
{
    getWindow()->decBusyCount();
    mPendingUploads--;
    if ((mPendingUploads <= 0) && mCloseAfterSave)
    {
        closeFloater();
    }
}

// static
void LLLiveLSLEditor::onLoad(void* userdata)
{
    LLLiveLSLEditor* self = (LLLiveLSLEditor*)userdata;
    self->loadAsset();
}

// static
// <FS:Ansariel> FIRE-7514: Script in external editor needs to be saved twice
//void LLLiveLSLEditor::onSave(void* userdata, bool close_after_save)
void LLLiveLSLEditor::onSave(void* userdata, bool close_after_save, bool sync)
// </FS:Ansariel>
{
    if (LLLiveLSLEditor* self = (LLLiveLSLEditor*)userdata)
    {
        self->mCloseAfterSave = close_after_save;
        // <FS:Ansariel> Commented out because we fixed errors differently
        //self->mScriptEd->mErrorList->setCommentText("");
        // <FS:Ansariel> FIRE-7514: Script in external editor needs to be saved twice
        //self->saveIfNeeded();
        self->saveIfNeeded(sync);
        // </FS:Ansariel>
    }
}

// static
void LLLiveLSLEditor::processScriptRunningReply(LLMessageSystem* msg, void**)
{
    LLUUID item_id;
    LLUUID object_id;
    msg->getUUIDFast(_PREHASH_Script, _PREHASH_ObjectID, object_id);
    msg->getUUIDFast(_PREHASH_Script, _PREHASH_ItemID, item_id);

    LLSD floater_key;
    floater_key["taskid"] = object_id;
    floater_key["itemid"] = item_id;
    if (LLLiveLSLEditor* instance = LLFloaterReg::findTypedInstance<LLLiveLSLEditor>("preview_scriptedit", floater_key))
    {
        instance->mHaveRunningInfo = true;
        bool running;
        msg->getBOOLFast(_PREHASH_Script, _PREHASH_Running, running);
        LLCheckBoxCtrl* runningCheckbox = instance->getChild<LLCheckBoxCtrl>("running");
        runningCheckbox->set(running);
        bool mono;
        msg->getBOOLFast(_PREHASH_Script, "Mono", mono);
        LLCheckBoxCtrl* monoCheckbox = instance->getChild<LLCheckBoxCtrl>("mono");
        monoCheckbox->setEnabled(instance->getIsModifiable() && have_script_upload_cap(object_id));
        monoCheckbox->set(mono);
    }
}

void LLLiveLSLEditor::onMonoCheckboxClicked(LLUICtrl*, void* userdata)
{
    LLLiveLSLEditor* self = static_cast<LLLiveLSLEditor*>(userdata);
    self->mMonoCheckbox->setEnabled(have_script_upload_cap(self->mObjectUUID));
    self->mScriptEd->enableSave(self->getIsModifiable());
}

bool LLLiveLSLEditor::monoChecked() const
{
    return mMonoCheckbox && mMonoCheckbox->getValue();
}

void LLLiveLSLEditor::setAssociatedExperience( LLHandle<LLLiveLSLEditor> editor, const LLSD& experience )
{
    if (LLLiveLSLEditor* scriptEd = editor.get())
    {
        LLUUID id;
        if (experience.has(LLExperienceCache::EXPERIENCE_ID))
        {
            id=experience[LLExperienceCache::EXPERIENCE_ID].asUUID();
        }
        scriptEd->mScriptEd->setAssociatedExperience(id);
        scriptEd->updateExperiencePanel();
    }
}<|MERGE_RESOLUTION|>--- conflicted
+++ resolved
@@ -477,27 +477,22 @@
     deleteBridges();
 
     // If the search window is up for this editor, close it.
-//  LLFloaterScriptSearch* script_search = LLFloaterScriptSearch::getInstance();
-//  if (script_search && script_search->getEditorCore() == this)
-//  {
-//      script_search->closeFloater();
-//      delete script_search;
-//  }
+//    LLFloaterScriptSearch* script_search = LLFloaterScriptSearch::getInstance();
+//    if (script_search && script_search->getEditorCore() == this)
+//    {
+//        script_search->closeFloater();
+//        // closeFloater can delete instance since it's not reusable nor single instance
+//        // so make sure instance is still there before deleting
+//        script_search = LLFloaterScriptSearch::getInstance();
+//        if (script_search)
+//        {
+//            delete script_search;
+//        }
+//    }
     // <FS:Sei> FIRE-16042: Warn when preproc is toggled.
     if (mTogglePreprocConnection.connected())
     {
-<<<<<<< HEAD
         mTogglePreprocConnection.disconnect();
-=======
-        script_search->closeFloater();
-        // closeFloater can delete instance since it's not reusable nor single instance
-        // so make sure instance is still there before deleting
-        script_search = LLFloaterScriptSearch::getInstance();
-        if (script_search)
-        {
-            delete script_search;
-        }
->>>>>>> 951ce0ad
     }
     // </FS:Sei>
 
