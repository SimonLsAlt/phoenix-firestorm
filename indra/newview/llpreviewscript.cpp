/** 
 * @file llpreviewscript.cpp
 * @brief LLPreviewScript class implementation
 *
 * $LicenseInfo:firstyear=2002&license=viewerlgpl$
 * Second Life Viewer Source Code
 * Copyright (C) 2010, Linden Research, Inc.
 * 
 * This library is free software; you can redistribute it and/or
 * modify it under the terms of the GNU Lesser General Public
 * License as published by the Free Software Foundation;
 * version 2.1 of the License only.
 * 
 * This library is distributed in the hope that it will be useful,
 * but WITHOUT ANY WARRANTY; without even the implied warranty of
 * MERCHANTABILITY or FITNESS FOR A PARTICULAR PURPOSE.  See the GNU
 * Lesser General Public License for more details.
 * 
 * You should have received a copy of the GNU Lesser General Public
 * License along with this library; if not, write to the Free Software
 * Foundation, Inc., 51 Franklin Street, Fifth Floor, Boston, MA  02110-1301  USA
 * 
 * Linden Research, Inc., 945 Battery Street, San Francisco, CA  94111  USA
 * $/LicenseInfo$
 */

#include "llviewerprecompiledheaders.h"

#include "llpreviewscript.h"

#include "llassetstorage.h"
#include "llbutton.h"
#include "llcheckboxctrl.h"
#include "llcombobox.h"
#include "lldir.h"
#include "llenvmanager.h"
#include "llexternaleditor.h"
#include "llfilepicker.h"
#include "llfloaterreg.h"
#include "llfloatersearchreplace.h"
#include "llinventorydefines.h"
#include "llinventorymodel.h"
#include "llkeyboard.h"
#include "lllineeditor.h"
#include "lllivefile.h"
#include "llhelp.h"
#include "llnotificationsutil.h"
#include "llresmgr.h"
#include "llscrollbar.h"
#include "llscrollcontainer.h"
#include "llscrolllistctrl.h"
#include "llscrolllistitem.h"
#include "llscrolllistcell.h"
#include "llsdserialize.h"
#include "llslider.h"
// <FS:CR> Removed LSO Compiler
//#include "lscript_rt_interface.h"
#include "fsscriptlibrary.h"
// </FS:CR>
#include "lltooldraganddrop.h"
#include "llvfile.h"

#include "llagent.h"
#include "llmenugl.h"
#include "roles_constants.h"
#include "llselectmgr.h"
#include "llviewerinventory.h"
#include "llviewermenu.h"
#include "llviewerobject.h"
#include "llviewerobjectlist.h"
#include "llviewerregion.h"
#include "llkeyboard.h"
#include "llscrollcontainer.h"
#include "llcheckboxctrl.h"
#include "llscripteditor.h"
#include "llselectmgr.h"
#include "lltooldraganddrop.h"
#include "llscrolllistctrl.h"
#include "lltextbox.h"
#include "llslider.h"
#include "lldir.h"
#include "llcombobox.h"
#include "llviewerstats.h"
#include "llviewerwindow.h"
#include "lluictrlfactory.h"
#include "llmediactrl.h"
#include "lluictrlfactory.h"
#include "lltrans.h"
#include "llviewercontrol.h"
#include "llappviewer.h"
#include "llfloatergotoline.h"
#include "llexperiencecache.h"
#include "llfloaterexperienceprofile.h"
#include "llviewerassetupload.h"
<<<<<<< HEAD
#include "llloadingindicator.h" // <FS:Kadah> Compile indicator
#include "lliconctrl.h" // <FS:Kadah> Compile indicator
// [RLVa:KB] - Checked: 2011-05-22 (RLVa-1.3.1a)
#include "rlvhandler.h"
#include "rlvlocks.h"
// [/RLVa:KB]

// NaCl - LSL Preprocessor
#include "fslslpreproc.h"
// NaCl End
#ifdef OPENSIM
#include "llviewernetwork.h"	// for Grid manager
#endif // OPENSIM
=======
>>>>>>> 9944e8d9

const std::string HELLO_LSL =
	"default\n"
	"{\n"
	"	state_entry()\n"
	"	{\n"
	"		llSay(0, \"Hello, Avatar!\");\n"
	"	}\n"
	"\n"
	"	touch_start(integer total_number)\n"
	"	{\n"
	"		llSay(0, \"Touched.\");\n"
	"	}\n"
	"}\n";
const std::string HELP_LSL_PORTAL_TOPIC = "LSL_Portal";

const std::string DEFAULT_SCRIPT_NAME = "New Script"; // *TODO:Translate?
const std::string DEFAULT_SCRIPT_DESC = "(No Description)"; // *TODO:Translate?

// Description and header information
const S32 MAX_HISTORY_COUNT = 10;
const F32 LIVE_HELP_REFRESH_TIME = 1.f;

static bool have_script_upload_cap(LLUUID& object_id)
{
	LLViewerObject* object = gObjectList.findObject(object_id);
	return object && (! object->getRegion()->getCapability("UpdateScriptTask").empty());
}

<<<<<<< HEAD
// [SL:KB] - Patch: Build-ScriptRecover | Checked: 2011-11-23 (Catznip-3.2.0) | Added: Catznip-3.2.0
#include "lleventtimer.h"

/// ---------------------------------------------------------------------------
/// Timer helper class
/// ---------------------------------------------------------------------------
class LLCallbackTimer : public LLEventTimer
{
public:
    typedef boost::function<bool()> bool_func_t;
public:
    LLCallbackTimer(F32 nPeriod, bool_func_t cb) : LLEventTimer(nPeriod), m_Callback(cb) {}
    /*virtual*/ BOOL tick() { return m_Callback(); }
protected:
    bool_func_t m_Callback;
};

inline LLEventTimer* setupCallbackTimer(F32 nPeriod, LLCallbackTimer::bool_func_t cb)
{
    return new LLCallbackTimer(nPeriod, cb);
}
// [/SL:KB]

=======
>>>>>>> 9944e8d9
/// ---------------------------------------------------------------------------
/// LLLiveLSLFile
/// ---------------------------------------------------------------------------
class LLLiveLSLFile : public LLLiveFile
{
public:
	typedef boost::function<bool (const std::string& filename)> change_callback_t;

	LLLiveLSLFile(std::string file_path, change_callback_t change_cb);
	~LLLiveLSLFile();

	void ignoreNextUpdate() { mIgnoreNextUpdate = true; }

protected:
	/*virtual*/ bool loadFile();

	change_callback_t	mOnChangeCallback;
	bool				mIgnoreNextUpdate;
};

LLLiveLSLFile::LLLiveLSLFile(std::string file_path, change_callback_t change_cb)
:	mOnChangeCallback(change_cb)
,	mIgnoreNextUpdate(false)
,	LLLiveFile(file_path, 1.0f)
{
	llassert(mOnChangeCallback);
}

LLLiveLSLFile::~LLLiveLSLFile()
{
	LLFile::remove(filename());
}

bool LLLiveLSLFile::loadFile()
{
	if (mIgnoreNextUpdate)
	{
		mIgnoreNextUpdate = false;
		return true;
	}

	return mOnChangeCallback(filename());
}

/// ---------------------------------------------------------------------------
/// LLFloaterScriptSearch
/// ---------------------------------------------------------------------------
// <FS> Replaced by LLFloaterSearchReplace
#if 0
class LLFloaterScriptSearch : public LLFloater
{
public:
	LLFloaterScriptSearch(LLScriptEdCore* editor_core);
	~LLFloaterScriptSearch();

	/*virtual*/	BOOL	postBuild();
	static void show(LLScriptEdCore* editor_core);
	static void onBtnSearch(void* userdata);
	void handleBtnSearch();

	static void onBtnReplace(void* userdata);
	void handleBtnReplace();

	static void onBtnReplaceAll(void* userdata);
	void handleBtnReplaceAll();

	LLScriptEdCore* getEditorCore() { return mEditorCore; }
	static LLFloaterScriptSearch* getInstance() { return sInstance; }

	virtual bool hasAccelerators() const;
	virtual BOOL handleKeyHere(KEY key, MASK mask);

private:

	LLScriptEdCore* mEditorCore;
	static LLFloaterScriptSearch*	sInstance;

protected:
	LLLineEditor*			mSearchBox;
	LLLineEditor*			mReplaceBox;
		void onSearchBoxCommit();
};

LLFloaterScriptSearch* LLFloaterScriptSearch::sInstance = NULL;

LLFloaterScriptSearch::LLFloaterScriptSearch(LLScriptEdCore* editor_core)
:	LLFloater(LLSD()),
	mSearchBox(NULL),
	mReplaceBox(NULL),
	mEditorCore(editor_core)
{
	buildFromFile("floater_script_search.xml");

	sInstance = this;
	
	// find floater in which script panel is embedded
	LLView* viewp = (LLView*)editor_core;
	while(viewp)
	{
		LLFloater* floaterp = dynamic_cast<LLFloater*>(viewp);
		if (floaterp)
		{
			floaterp->addDependentFloater(this);
			break;
		}
		viewp = viewp->getParent();
	}
}

BOOL LLFloaterScriptSearch::postBuild()
{
	mReplaceBox = getChild<LLLineEditor>("replace_text");
	mSearchBox = getChild<LLLineEditor>("search_text");
	mSearchBox->setCommitCallback(boost::bind(&LLFloaterScriptSearch::onSearchBoxCommit, this));
	mSearchBox->setCommitOnFocusLost(FALSE);
	childSetAction("search_btn", onBtnSearch,this);
	childSetAction("replace_btn", onBtnReplace,this);
	childSetAction("replace_all_btn", onBtnReplaceAll,this);

	setDefaultBtn("search_btn");

	return TRUE;
}

//static 
void LLFloaterScriptSearch::show(LLScriptEdCore* editor_core)
{
	LLSD::String search_text;
	LLSD::String replace_text;
	if (sInstance && sInstance->mEditorCore && sInstance->mEditorCore != editor_core)
	{
		search_text=sInstance->mSearchBox->getValue().asString();
		replace_text=sInstance->mReplaceBox->getValue().asString();
		sInstance->closeFloater();
		delete sInstance;
	}

	if (!sInstance)
	{
		// sInstance will be assigned in the constructor.
		new LLFloaterScriptSearch(editor_core);
		sInstance->mSearchBox->setValue(search_text);
		sInstance->mReplaceBox->setValue(replace_text);
	}

	sInstance->openFloater();
}

LLFloaterScriptSearch::~LLFloaterScriptSearch()
{
	sInstance = NULL;
}

// static 
void LLFloaterScriptSearch::onBtnSearch(void *userdata)
{
	LLFloaterScriptSearch* self = (LLFloaterScriptSearch*)userdata;
	self->handleBtnSearch();
}

void LLFloaterScriptSearch::handleBtnSearch()
{
	LLCheckBoxCtrl* caseChk = getChild<LLCheckBoxCtrl>("case_text");
	mEditorCore->mEditor->selectNext(mSearchBox->getValue().asString(), caseChk->get());
}

// static 
void LLFloaterScriptSearch::onBtnReplace(void *userdata)
{
	LLFloaterScriptSearch* self = (LLFloaterScriptSearch*)userdata;
	self->handleBtnReplace();
}

void LLFloaterScriptSearch::handleBtnReplace()
{
	LLCheckBoxCtrl* caseChk = getChild<LLCheckBoxCtrl>("case_text");
	mEditorCore->mEditor->replaceText(mSearchBox->getValue().asString(), mReplaceBox->getValue().asString(), caseChk->get());
}

// static 
void LLFloaterScriptSearch::onBtnReplaceAll(void *userdata)
{
	LLFloaterScriptSearch* self = (LLFloaterScriptSearch*)userdata;
	self->handleBtnReplaceAll();
}

void LLFloaterScriptSearch::handleBtnReplaceAll()
{
	LLCheckBoxCtrl* caseChk = getChild<LLCheckBoxCtrl>("case_text");
	mEditorCore->mEditor->replaceTextAll(mSearchBox->getValue().asString(), mReplaceBox->getValue().asString(), caseChk->get());
}

bool LLFloaterScriptSearch::hasAccelerators() const
{
	if (mEditorCore)
	{
		return mEditorCore->hasAccelerators();
	}
	return FALSE;
}

BOOL LLFloaterScriptSearch::handleKeyHere(KEY key, MASK mask)
{
	if (mEditorCore)
	{
		BOOL handled = mEditorCore->handleKeyHere(key, mask);
		if (!handled)
		{
			LLFloater::handleKeyHere(key, mask);
		}
	}

	return FALSE;
}

void LLFloaterScriptSearch::onSearchBoxCommit()
{
	if (mEditorCore && mEditorCore->mEditor)
	{
		LLCheckBoxCtrl* caseChk = getChild<LLCheckBoxCtrl>("case_text");
		mEditorCore->mEditor->selectNext(mSearchBox->getValue().asString(), caseChk->get());
	}
}
#endif
// </FS>

/// ---------------------------------------------------------------------------
/// LLScriptEdCore
/// ---------------------------------------------------------------------------

struct LLSECKeywordCompare
{
	bool operator()(const std::string& lhs, const std::string& rhs)
	{
		return (LLStringUtil::compareDictInsensitive( lhs, rhs ) < 0 );
	}
};

LLScriptEdCore::LLScriptEdCore(
	LLScriptEdContainer* container,
	const std::string& sample,
	const LLHandle<LLFloater>& floater_handle,
	void (*load_callback)(void*),
	// <FS:Ansariel> FIRE-7514: Script in external editor needs to be saved twice
	//void (*save_callback)(void*, BOOL),
	void (*save_callback)(void*, BOOL, bool),
	// </FS:Ansariel>
	void (*search_replace_callback) (void* userdata),
	void* userdata,
	bool live,
	S32 bottom_pad)
	:
	LLPanel(),
	mSampleText(sample),
	mEditor( NULL ),
	mLoadCallback( load_callback ),
	mSaveCallback( save_callback ),
	mSearchReplaceCallback( search_replace_callback ),
	mUserdata( userdata ),
	mForceClose( FALSE ),
	mLastHelpToken(NULL),
	mLiveHelpHistorySize(0),
	mEnableSave(FALSE),
	mLiveFile(NULL),
	mLive(live),
	mContainer(container),
	// <FS:CR> FIRE-10606, patch by Sei Lisa
	mLSLProc(NULL),
	mPostEditor(NULL),
	// </FS:CR>
	mCompiling(false), //<FS:KC> Compile indicators, recompile button
	mHasScriptData(FALSE)
{
	setFollowsAll();
	setBorderVisible(FALSE);

	// NaCl - Script Preprocessor
	if (gSavedSettings.getBOOL("_NACL_LSLPreprocessor"))
	{
		setXMLFilename("panel_script_ed_preproc.xml");
		mLSLProc = new FSLSLPreprocessor(this);
	}
	else
	{
		setXMLFilename("panel_script_ed.xml");
	}
	// NaCl End
	llassert_always(mContainer != NULL);
}

LLScriptEdCore::~LLScriptEdCore()
{
	deleteBridges();

	// If the search window is up for this editor, close it.
//	LLFloaterScriptSearch* script_search = LLFloaterScriptSearch::getInstance();
//	if (script_search && script_search->getEditorCore() == this)
//	{
//		script_search->closeFloater();
//		delete script_search;
//	}
	// <FS:Sei> FIRE-16042: Warn when preproc is toggled.
	if (mTogglePreprocConnection.connected())
	{
		mTogglePreprocConnection.disconnect();
	}
	// </FS:Sei>

	delete mLiveFile;
	if (mSyntaxIDConnection.connected())
	{
		mSyntaxIDConnection.disconnect();
	}

	// NaCl - Script Preprocessor
	delete mLSLProc;
}

void LLLiveLSLEditor::experienceChanged()
{
	if(mScriptEd->getAssociatedExperience() != mExperiences->getSelectedValue().asUUID())
	{
		mScriptEd->enableSave(getIsModifiable());
		//getChildView("Save_btn")->setEnabled(TRUE);
		mScriptEd->setAssociatedExperience(mExperiences->getSelectedValue().asUUID());
		updateExperiencePanel();
	}
}

void LLLiveLSLEditor::onViewProfile( LLUICtrl *ui, void* userdata )
{
	LLLiveLSLEditor* self = (LLLiveLSLEditor*)userdata;

	LLUUID id;
	if(self->mExperienceEnabled->get())
	{
		id=self->mScriptEd->getAssociatedExperience();
		if(id.notNull())
		{
			 LLFloaterReg::showInstance("experience_profile", id, true);
		}
	}

}

void LLLiveLSLEditor::onToggleExperience( LLUICtrl *ui, void* userdata )
{
	LLLiveLSLEditor* self = (LLLiveLSLEditor*)userdata;

	LLUUID id;
	if(self->mExperienceEnabled->get())
	{
		if(self->mScriptEd->getAssociatedExperience().isNull())
		{
			id=self->mExperienceIds.beginArray()->asUUID();
		}
	}

	if(id != self->mScriptEd->getAssociatedExperience())
	{
		self->mScriptEd->enableSave(self->getIsModifiable());
	}
	self->mScriptEd->setAssociatedExperience(id);

	self->updateExperiencePanel();
}

BOOL LLScriptEdCore::postBuild()
{
	mLineCol=getChild<LLTextBox>("line_col");
// <FS:CR> Advanced Script Editor
	//mSaveBtn=getChildView("Save_btn");
	mSaveBtn =	getChild<LLButton>("save_btn");
	mSaveBtn2 =	getChild<LLButton>("save_btn_2");	// <FS:Zi> support extra save button
	mCutBtn =	getChild<LLButton>("cut_btn");
	mCopyBtn =	getChild<LLButton>("copy_btn");
	mPasteBtn =	getChild<LLButton>("paste_btn");
	mUndoBtn =	getChild<LLButton>("undo_btn");
	mRedoBtn =	getChild<LLButton>("redo_btn");
	mSaveToDiskBtn = getChild<LLButton>("save_disk_btn");
	mLoadFromDiskBtn = getChild<LLButton>("load_disk_btn");
	mSearchBtn = getChild<LLButton>("search_btn");
// </FS:CR>

	mErrorList = getChild<LLScrollListCtrl>("lsl errors");

	mFunctions = getChild<LLComboBox>("Insert...");

	childSetCommitCallback("Insert...", &LLScriptEdCore::onBtnInsertFunction, this);

	mEditor = getChild<LLScriptEditor>("Script Editor");

	// NaCl - LSL Preprocessor
	if (gSavedSettings.getBOOL("_NACL_LSLPreprocessor"))
	{
		mPostEditor = getChild<LLScriptEditor>("Post Editor");
		if (mPostEditor)
		{
			mPostEditor->setFollowsAll();
			mPostEditor->setEnabled(TRUE);
		}
	}
	// FIRE-16042: Warn when preproc is toggled.
	mTogglePreprocConnection = gSavedSettings.getControl("_NACL_LSLPreprocessor")->getSignal()
		->connect(boost::bind(&LLScriptEdCore::onToggleProc, this));
	// NaCl End

	childSetCommitCallback("lsl errors", &LLScriptEdCore::onErrorList, this);
// <FS:CR> Advanced Script Editor
	//childSetAction("Save_btn", boost::bind(&LLScriptEdCore::doSave,this,FALSE));
	childSetAction("prefs_btn", boost::bind(&LLScriptEdCore::onBtnPrefs, this));
// </FS:CR>
	childSetAction("Edit_btn", boost::bind(&LLScriptEdCore::openInExternalEditor, this));
	childSetAction("edit_btn_2", boost::bind(&LLScriptEdCore::openInExternalEditor, this));	// <FS:Zi> support extra edit button
	
	initMenu();
	initButtonBar();	// <FS:CR> Advanced Script Editor

	mSyntaxIDConnection = LLSyntaxIdLSL::getInstance()->addSyntaxIDCallback(boost::bind(&LLScriptEdCore::processKeywords, this));

	// Intialise keyword highlighting for the current simulator's version of LSL
	LLSyntaxIdLSL::getInstance()->initialize();
	processKeywords();

	return TRUE;
}

void LLScriptEdCore::processKeywords()
{
	LL_DEBUGS("SyntaxLSL") << "Processing keywords" << LL_ENDL;
	// <FS:Ansariel> FIRE-15906: Clear combobox values before adding new
	mFunctions->clearRows();
	mEditor->clearSegments();
	mEditor->initKeywords();
	mEditor->loadKeywords();

	// <FS:Ansariel> Re-add legacy format support
	std::vector<std::string> funcs;
	std::vector<std::string> tooltips;
	for (std::vector<LLScriptLibraryFunction>::const_iterator i = gScriptLibrary.mFunctions.begin();
	i != gScriptLibrary.mFunctions.end(); ++i)
	{
		// Make sure this isn't a god only function, or the agent is a god.
		if (!i->mGodOnly || gAgent.isGodlike())
		{
			std::string name = i->mName;
			funcs.push_back(name);

			std::string desc = i->mDesc;
			
			F32 sleep_time = i->mSleepTime;
			if( sleep_time )
			{
				desc += "\n";
			
				LLStringUtil::format_map_t args;
				args["[SLEEP_TIME]"] = llformat("%.1f", sleep_time );
				desc += LLTrans::getString("LSLTipSleepTime", args);
			}
			
			// A \n linefeed is not part of xml. Let's add one to keep all
			// the tips one-per-line in strings.xml
			LLStringUtil::replaceString( desc, ";", "\n" );
			
			LL_DEBUGS() << "Adding script library function: (" << name << ") with the desc '" << desc << "'" << LL_ENDL;
			
			tooltips.push_back(desc);
		}
	}

	LLColor3 color(LLUIColorTable::instance().getColor("SyntaxLslFunction"));
	if (gSavedSettings.getBOOL("_NACL_LSLPreprocessor"))
		mEditor->loadKeywords(gDirUtilp->getExpandedFilename(LL_PATH_APP_SETTINGS, "scriptlibrary_preproc.xml"), funcs, tooltips, color);
#ifdef OPENSIM
	if (LLGridManager::getInstance()->isInOpenSim())
		mEditor->loadKeywords(gDirUtilp->getExpandedFilename(LL_PATH_APP_SETTINGS, "scriptlibrary_ossl.xml"), funcs, tooltips, color);
	if (LLGridManager::getInstance()->isInAuroraSim())
		mEditor->loadKeywords(gDirUtilp->getExpandedFilename(LL_PATH_APP_SETTINGS, "scriptlibrary_aa.xml"), funcs, tooltips, color);
#endif // OPENSIM
	// </FS:Ansariel>
	
	string_vec_t primary_keywords;
	string_vec_t secondary_keywords;
	LLKeywordToken *token;
	LLKeywords::keyword_iterator_t token_it;
	for (token_it = mEditor->keywordsBegin(); token_it != mEditor->keywordsEnd(); ++token_it)
	{
		token = token_it->second;
		if (token->getType() == LLKeywordToken::TT_FUNCTION)
		{
			primary_keywords.push_back( wstring_to_utf8str(token->getToken()) );
		}
		else
		{
			secondary_keywords.push_back( wstring_to_utf8str(token->getToken()) );
		}
	}

	for (string_vec_t::const_iterator iter = primary_keywords.begin();
		 iter!= primary_keywords.end(); ++iter)
	{
		mFunctions->add(*iter);
	}
	for (string_vec_t::const_iterator iter = secondary_keywords.begin();
		 iter!= secondary_keywords.end(); ++iter)
	{
		mFunctions->add(*iter);
	}

	// NaCl - LSL Preprocessor
	if (gSavedSettings.getBOOL("_NACL_LSLPreprocessor") && mPostEditor)
	{
		mPostEditor->clearSegments();
		mPostEditor->initKeywords();
		mPostEditor->loadKeywords();

		mPostEditor->loadKeywords(gDirUtilp->getExpandedFilename(LL_PATH_APP_SETTINGS, "scriptlibrary_preproc.xml"), funcs, tooltips, color);
#ifdef OPENSIM
		if (LLGridManager::getInstance()->isInOpenSim())
			mPostEditor->loadKeywords(gDirUtilp->getExpandedFilename(LL_PATH_APP_SETTINGS, "scriptlibrary_ossl.xml"), funcs, tooltips, color);
		if (LLGridManager::getInstance()->isInAuroraSim())
			mPostEditor->loadKeywords(gDirUtilp->getExpandedFilename(LL_PATH_APP_SETTINGS, "scriptlibrary_aa.xml"), funcs, tooltips, color);
#endif // OPENSIM
	}
	// NaCl End
}

void LLScriptEdCore::initMenu()
{
	// *TODO: Skinning - make these callbacks data driven
	LLMenuItemCallGL* menuItem;
	
	menuItem = getChild<LLMenuItemCallGL>("Save");
	// <FS:Ansariel> FIRE-7514: Script in external editor needs to be saved twice
	//menuItem->setClickCallback(boost::bind(&LLScriptEdCore::doSave, this, FALSE));
	menuItem->setClickCallback(boost::bind(&LLScriptEdCore::doSave, this, FALSE, true));
	// </FS:Ansariel>
	menuItem->setEnableCallback(boost::bind(&LLScriptEdCore::hasChanged, this));
	
	menuItem = getChild<LLMenuItemCallGL>("Revert All Changes");
	menuItem->setClickCallback(boost::bind(&LLScriptEdCore::onBtnUndoChanges, this));
	menuItem->setEnableCallback(boost::bind(&LLScriptEdCore::hasChanged, this));

	menuItem = getChild<LLMenuItemCallGL>("Undo");
	menuItem->setClickCallback(boost::bind(&LLTextEditor::undo, mEditor));
	menuItem->setEnableCallback(boost::bind(&LLTextEditor::canUndo, mEditor));

	menuItem = getChild<LLMenuItemCallGL>("Redo");
	menuItem->setClickCallback(boost::bind(&LLTextEditor::redo, mEditor));
	menuItem->setEnableCallback(boost::bind(&LLTextEditor::canRedo, mEditor));

	menuItem = getChild<LLMenuItemCallGL>("Cut");
	menuItem->setClickCallback(boost::bind(&LLTextEditor::cut, mEditor));
	menuItem->setEnableCallback(boost::bind(&LLTextEditor::canCut, mEditor));

	menuItem = getChild<LLMenuItemCallGL>("Copy");
	menuItem->setClickCallback(boost::bind(&LLTextEditor::copy, mEditor));
	menuItem->setEnableCallback(boost::bind(&LLTextEditor::canCopy, mEditor));

	menuItem = getChild<LLMenuItemCallGL>("Paste");
	menuItem->setClickCallback(boost::bind(&LLTextEditor::paste, mEditor));
	menuItem->setEnableCallback(boost::bind(&LLTextEditor::canPaste, mEditor));

	menuItem = getChild<LLMenuItemCallGL>("Select All");
	menuItem->setClickCallback(boost::bind(&LLTextEditor::selectAll, mEditor));
	menuItem->setEnableCallback(boost::bind(&LLTextEditor::canSelectAll, mEditor));

	menuItem = getChild<LLMenuItemCallGL>("Deselect");
	menuItem->setClickCallback(boost::bind(&LLTextEditor::deselect, mEditor));
	menuItem->setEnableCallback(boost::bind(&LLTextEditor::canDeselect, mEditor));

	menuItem = getChild<LLMenuItemCallGL>("Search / Replace...");
//	menuItem->setClickCallback(boost::bind(&LLFloaterScriptSearch::show, this));
// [SL:KB] - Patch: UI-FloaterSearchReplace | Checked: 2010-10-26 (Catznip-2.3.0a) | Added: Catznip-2.3.0a
	menuItem->setClickCallback(boost::bind(&LLFloaterSearchReplace::show, mEditor));
// [/SL:KB]

	menuItem = getChild<LLMenuItemCallGL>("Go to line...");
	menuItem->setClickCallback(boost::bind(&LLFloaterGotoLine::show, this));

	menuItem = getChild<LLMenuItemCallGL>("Help...");
	menuItem->setClickCallback(boost::bind(&LLScriptEdCore::onBtnHelp, this));

	menuItem = getChild<LLMenuItemCallGL>("Keyword Help...");
	menuItem->setClickCallback(boost::bind(&LLScriptEdCore::onBtnDynamicHelp, this));

	menuItem = getChild<LLMenuItemCallGL>("LoadFromFile");
	menuItem->setClickCallback(boost::bind(&LLScriptEdCore::onBtnLoadFromFile, this));
	menuItem->setEnableCallback(boost::bind(&LLScriptEdCore::enableLoadFromFileMenu, this));

	menuItem = getChild<LLMenuItemCallGL>("SaveToFile");
	menuItem->setClickCallback(boost::bind(&LLScriptEdCore::onBtnSaveToFile, this));
	menuItem->setEnableCallback(boost::bind(&LLScriptEdCore::enableSaveToFileMenu, this));

// <FS:CR> Advanced Script Editor
	menuItem = getChild<LLMenuItemCallGL>("ScriptPrefs");
	menuItem->setClickCallback(boost::bind(&LLScriptEdCore::onBtnPrefs, this));
}

void LLScriptEdCore::initButtonBar()
{
	mSaveBtn->setClickedCallback(boost::bind(&LLScriptEdCore::doSave, this, FALSE, true));
	mSaveBtn2->setClickedCallback(boost::bind(&LLScriptEdCore::doSave, this, FALSE, true));	// <FS:Zi> support extra save button
	mCutBtn->setClickedCallback(boost::bind(&LLTextEditor::cut, mEditor));
	mCopyBtn->setClickedCallback(boost::bind(&LLTextEditor::copy, mEditor));
	mPasteBtn->setClickedCallback(boost::bind(&LLTextEditor::paste, mEditor));
	mUndoBtn->setClickedCallback(boost::bind(&LLTextEditor::undo, mEditor));
	mRedoBtn->setClickedCallback(boost::bind(&LLTextEditor::redo, mEditor));
	mSaveToDiskBtn->setClickedCallback(boost::bind(&LLScriptEdCore::onBtnSaveToFile, this));
	mLoadFromDiskBtn->setClickedCallback(boost::bind(&LLScriptEdCore::onBtnLoadFromFile, this));
	mSearchBtn->setClickedCallback(boost::bind(&LLFloaterSearchReplace::show, mEditor));
}

void LLScriptEdCore::updateButtonBar()
{
	mSaveBtn->setEnabled(hasChanged());
	// mSaveBtn2->setEnabled(hasChanged());	// <FS:Zi> support extra save button
	mCutBtn->setEnabled(mEditor->canCut());
	mCopyBtn->setEnabled(mEditor->canCopy());
	mPasteBtn->setEnabled(mEditor->canPaste());
	mUndoBtn->setEnabled(mEditor->canUndo());
	mRedoBtn->setEnabled(mEditor->canRedo());
	mSaveToDiskBtn->setEnabled(mEditor->canLoadOrSaveToFile());
	mLoadFromDiskBtn->setEnabled(mEditor->canLoadOrSaveToFile());
	//<FS:Kadah> Recompile button
	static LLCachedControl<bool> FSScriptEditorRecompileButton(gSavedSettings, "FSScriptEditorRecompileButton");
	mSaveBtn2->setEnabled(hasChanged() || (mLSLProc && FSScriptEditorRecompileButton && !mCompiling));
	mSaveBtn2->setLabel((!mLSLProc || !FSScriptEditorRecompileButton || hasChanged()) ? LLTrans::getString("save_file_verb") : LLTrans::getString("recompile_script_verb"));
	//</FS:Kadah>
}

//<FS:Kadah> Compile Indicators
void LLScriptEdCore::updateIndicators(bool compiling, bool success)
{
	mCompiling = compiling;
	LLLoadingIndicator* compile_indicator = getChild<LLLoadingIndicator>("progress_indicator");
	compile_indicator->setVisible(mCompiling);
	if (mCompiling)
	{
		compile_indicator->start();
	}
	else
	{
		compile_indicator->stop();
	}

	LLIconCtrl* status_indicator = getChild<LLIconCtrl>("status_indicator");
	status_indicator->setVisible(!mCompiling);
	status_indicator->setValue((success ? "Script_Running" : "Script_Error"));
}
//</FS:Kadah>

//static
void LLScriptEdCore::onBtnPrefs(void* userdata)
{
	LLFloaterReg::showInstance("script_colors");
}
// </FS:CR>

// NaCl - LSL Preprocessor
void LLScriptEdCore::onToggleProc()
{
	mErrorList->setCommentText(LLTrans::getString("preproc_toggle_warning"));
	mErrorList->deleteAllItems(); // Make it visible
	updateButtonBar(); // Update the save button in particular (FIRE-10173)
}
// NaCl End

void LLScriptEdCore::setScriptText(const std::string& text, BOOL is_valid)
{
	if (mEditor)
	{
		// NaCl - LSL Preprocessor
		std::string ntext = text;
		if (gSavedSettings.getBOOL("_NACL_LSLPreprocessor") && mLSLProc)
		{
			if (mPostEditor)
			{
				mPostEditor->setText(ntext);
			}
			ntext = mLSLProc->decode(ntext);
		}
		LLStringUtil::replaceTabsWithSpaces(ntext, mEditor->spacesPerTab());
		// NaCl End
		mEditor->setText(ntext);
		mHasScriptData = is_valid;
	}
}

// NaCl - LSL Preprocessor
std::string LLScriptEdCore::getScriptText()
{
	if (gSavedSettings.getBOOL("_NACL_LSLPreprocessor") && mPostEditor)
	{
		//return mPostEditor->getText();
		return mPostScript;
	}
	else if (mEditor)
	{
		return mEditor->getText();
	}
	return std::string();
}
// NaCl End

bool LLScriptEdCore::loadScriptText(const std::string& filename)
{
	if (filename.empty())
	{
		LL_WARNS() << "Empty file name" << LL_ENDL;
		return false;
	}

	LLFILE* file = LLFile::fopen(filename, "rb");		/*Flawfinder: ignore*/
	if (!file)
	{
		LL_WARNS() << "Error opening " << filename << LL_ENDL;
		return false;
	}

	// read in the whole file
	fseek(file, 0L, SEEK_END);
	size_t file_length = (size_t) ftell(file);
	fseek(file, 0L, SEEK_SET);
	char* buffer = new char[file_length+1];
	size_t nread = fread(buffer, 1, file_length, file);
	if (nread < file_length)
	{
		LL_WARNS() << "Short read" << LL_ENDL;
	}
	buffer[nread] = '\0';
	fclose(file);

	// <FS:Zi> Optionally convert tabs to spaces
	// mEditor->setText(LLStringExplicit(buffer));
	std::string scriptText=LLStringExplicit(buffer);
	if(gSavedSettings.getBOOL("ExternalEditorConvertTabsToSpaces"))
	{
		LLStringUtil::replaceTabsWithSpaces(scriptText,mEditor->spacesPerTab());
	}
	// </FS:Zi>
	mEditor->setText(scriptText);

	delete[] buffer;

	return true;
}

bool LLScriptEdCore::writeToFile(const std::string& filename, bool unprocessed)
{
	LLFILE* fp = LLFile::fopen(filename, "wb");
	if (!fp)
	{
		LL_WARNS() << "Unable to write to " << filename << LL_ENDL;

		LLSD row;
		row["columns"][0]["value"] = "Error writing to local file. Is your hard drive full?";
		row["columns"][0]["font"] = "SANSSERIF_SMALL";
		mErrorList->addElement(row);
		return false;
	}

	// NaCl - LSL Preprocessor
	std::string utf8text;
	if(!unprocessed)
		utf8text = this->getScriptText();
	else
		utf8text = mEditor->getText();
	// NaCl End

	// Special case for a completely empty script - stuff in one space so it can store properly.  See SL-46889
	if (utf8text.size() == 0)
	{
		utf8text = " ";
	}

	fputs(utf8text.c_str(), fp);
	fclose(fp);
	return true;
}

void LLScriptEdCore::sync()
{
	// Sync with external editor.
	std::string tmp_file = mContainer->getTmpFileName();
	llstat s;
	if (LLFile::stat(tmp_file, &s) == 0) // file exists
	{
		if (mLiveFile) mLiveFile->ignoreNextUpdate();
		writeToFile(tmp_file,gSavedSettings.getBOOL("_NACL_LSLPreprocessor"));
	}
}

bool LLScriptEdCore::hasChanged()
{
	if (!mEditor) return false;

	return ((!mEditor->isPristine() || mEnableSave) && mHasScriptData);
}

void LLScriptEdCore::draw()
{
// <FS:CR> Advanced Script Editor
	//BOOL script_changed	= hasChanged();
	//mSaveBtn->setEnabled(script_changed);
	updateButtonBar();
// </FS:CR>

	if( mEditor->hasFocus() )
	{
		S32 line = 0;
		S32 column = 0;
		mEditor->getCurrentLineAndColumn( &line, &column, FALSE );  // don't include wordwrap
		LLStringUtil::format_map_t args;
		std::string cursor_pos;
		args["[LINE]"] = llformat ("%d", line);
		args["[COLUMN]"] = llformat ("%d", column);
		cursor_pos = LLTrans::getString("CursorPos", args);
		mLineCol->setValue(cursor_pos);
	}
	else
	{
		mLineCol->setValue(LLStringUtil::null);
	}

	updateDynamicHelp();

	LLPanel::draw();
}

void LLScriptEdCore::updateDynamicHelp(BOOL immediate)
{
	LLFloater* help_floater = mLiveHelpHandle.get();
	if (!help_floater) return;

	// update back and forward buttons
	LLButton* fwd_button = help_floater->getChild<LLButton>("fwd_btn");
	LLButton* back_button = help_floater->getChild<LLButton>("back_btn");
	LLMediaCtrl* browser = help_floater->getChild<LLMediaCtrl>("lsl_guide_html");
	back_button->setEnabled(browser->canNavigateBack());
	fwd_button->setEnabled(browser->canNavigateForward());

	if (!immediate && !gSavedSettings.getBOOL("ScriptHelpFollowsCursor"))
	{
		return;
	}

	LLTextSegmentPtr segment = NULL;
	std::vector<LLTextSegmentPtr> selected_segments;
	mEditor->getSelectedSegments(selected_segments);
	LLKeywordToken* token;
	// try segments in selection range first
	std::vector<LLTextSegmentPtr>::iterator segment_iter;
	for (segment_iter = selected_segments.begin(); segment_iter != selected_segments.end(); ++segment_iter)
	{
		token = (*segment_iter)->getToken();
		if(token && isKeyword(token))
		{
			segment = *segment_iter;
			break;
		}
	}

	// then try previous segment in case we just typed it
	if (!segment)
	{
		const LLTextSegmentPtr test_segment = mEditor->getPreviousSegment();
		token = test_segment->getToken();
		if(token && isKeyword(token))
		{
			segment = test_segment;
		}
	}

	if (segment)
	{
		if (segment->getToken() != mLastHelpToken)
		{
			mLastHelpToken = segment->getToken();
			mLiveHelpTimer.start();
		}
		if (immediate || (mLiveHelpTimer.getStarted() && mLiveHelpTimer.getElapsedTimeF32() > LIVE_HELP_REFRESH_TIME))
		{
			std::string help_string = mEditor->getText().substr(segment->getStart(), segment->getEnd() - segment->getStart());
			setHelpPage(help_string);
			mLiveHelpTimer.stop();
		}
	}
	else
	{
		if (immediate)
		{
			setHelpPage(LLStringUtil::null);
		}
	}
}

bool LLScriptEdCore::isKeyword(LLKeywordToken* token)
{
	switch(token->getType())
	{
		case LLKeywordToken::TT_CONSTANT:
		case LLKeywordToken::TT_CONTROL:
		case LLKeywordToken::TT_EVENT:
		case LLKeywordToken::TT_FUNCTION:
		case LLKeywordToken::TT_SECTION:
		case LLKeywordToken::TT_TYPE:
		case LLKeywordToken::TT_WORD:
			return true;

		default:
			return false;
	}
}

void LLScriptEdCore::setHelpPage(const std::string& help_string)
{
	LLFloater* help_floater = mLiveHelpHandle.get();
	if (!help_floater) return;
	
	LLMediaCtrl* web_browser = help_floater->getChild<LLMediaCtrl>("lsl_guide_html");
	if (!web_browser) return;

	LLComboBox* history_combo = help_floater->getChild<LLComboBox>("history_combo");
	if (!history_combo) return;

	LLUIString url_string = gSavedSettings.getString("LSLHelpURL");

	url_string.setArg("[LSL_STRING]", help_string);

	addHelpItemToHistory(help_string);

	web_browser->navigateTo(url_string);

}


void LLScriptEdCore::addHelpItemToHistory(const std::string& help_string)
{
	if (help_string.empty()) return;

	LLFloater* help_floater = mLiveHelpHandle.get();
	if (!help_floater) return;

	LLComboBox* history_combo = help_floater->getChild<LLComboBox>("history_combo");
	if (!history_combo) return;

	// separate history items from full item list
	if (mLiveHelpHistorySize == 0)
	{
		history_combo->addSeparator(ADD_TOP);
	}
	// delete all history items over history limit
	while(mLiveHelpHistorySize > MAX_HISTORY_COUNT - 1)
	{
		history_combo->remove(mLiveHelpHistorySize - 1);
		mLiveHelpHistorySize--;
	}

	history_combo->setSimple(help_string);
	S32 index = history_combo->getCurrentIndex();

	// if help string exists in the combo box
	if (index >= 0)
	{
		S32 cur_index = history_combo->getCurrentIndex();
		if (cur_index < mLiveHelpHistorySize)
		{
			// item found in history, bubble up to top
			history_combo->remove(history_combo->getCurrentIndex());
			mLiveHelpHistorySize--;
		}
	}
	history_combo->add(help_string, LLSD(help_string), ADD_TOP);
	history_combo->selectFirstItem();
	mLiveHelpHistorySize++;
}

BOOL LLScriptEdCore::canClose()
{
	if(mForceClose || !hasChanged())
	{
		return TRUE;
	}
	else
	{
		// Bring up view-modal dialog: Save changes? Yes, No, Cancel
		LLNotificationsUtil::add("SaveChanges", LLSD(), LLSD(), boost::bind(&LLScriptEdCore::handleSaveChangesDialog, this, _1, _2));
		return FALSE;
	}
}

void LLScriptEdCore::setEnableEditing(bool enable)
{
	mEditor->setEnabled(enable);
	getChildView("Edit_btn")->setEnabled(enable);
	getChildView("edit_btn_2")->setEnabled(enable);	// <FS:Zi> support extra edit button
}

bool LLScriptEdCore::handleSaveChangesDialog(const LLSD& notification, const LLSD& response )
{
	S32 option = LLNotificationsUtil::getSelectedOption(notification, response);
	switch( option )
	{
	case 0:  // "Yes"
		// close after saving
			doSave( TRUE );
		break;

	case 1:  // "No"
		mForceClose = TRUE;
		// This will close immediately because mForceClose is true, so we won't
		// infinite loop with these dialogs. JC
		((LLFloater*) getParent())->closeFloater();
		break;

	case 2: // "Cancel"
	default:
		// If we were quitting, we didn't really mean it.
		LLAppViewer::instance()->abortQuit();
		break;
	}
	return false;
}

void LLScriptEdCore::onBtnHelp()
{
	LLUI::sHelpImpl->showTopic(HELP_LSL_PORTAL_TOPIC);
}

void LLScriptEdCore::onBtnDynamicHelp()
{
	LLFloater* live_help_floater = mLiveHelpHandle.get();
	if (!live_help_floater)
	{
		live_help_floater = new LLFloater(LLSD());
		live_help_floater->buildFromFile("floater_lsl_guide.xml");
		LLFloater* parent = dynamic_cast<LLFloater*>(getParent());
		llassert(parent);
		if (parent)
			parent->addDependentFloater(live_help_floater, TRUE);
		live_help_floater->childSetCommitCallback("lock_check", onCheckLock, this);
		live_help_floater->getChild<LLUICtrl>("lock_check")->setValue(gSavedSettings.getBOOL("ScriptHelpFollowsCursor"));
		live_help_floater->childSetCommitCallback("history_combo", onHelpComboCommit, this);
		live_help_floater->childSetAction("back_btn", onClickBack, this);
		live_help_floater->childSetAction("fwd_btn", onClickForward, this);

		LLMediaCtrl* browser = live_help_floater->getChild<LLMediaCtrl>("lsl_guide_html");
		browser->setAlwaysRefresh(TRUE);

		LLComboBox* help_combo = live_help_floater->getChild<LLComboBox>("history_combo");
		LLKeywordToken *token;
		LLKeywords::keyword_iterator_t token_it;
		for (token_it = mEditor->keywordsBegin(); 
			 token_it != mEditor->keywordsEnd(); 
			 ++token_it)
		{
			token = token_it->second;
			help_combo->add(wstring_to_utf8str(token->getToken()));
		}
		help_combo->sortByName();

		// re-initialize help variables
		mLastHelpToken = NULL;
		mLiveHelpHandle = live_help_floater->getHandle();
		mLiveHelpHistorySize = 0;
	}

	BOOL visible = TRUE;
	BOOL take_focus = TRUE;
	live_help_floater->setVisible(visible);
	live_help_floater->setFrontmost(take_focus);

	updateDynamicHelp(TRUE);
}

//static 
void LLScriptEdCore::onClickBack(void* userdata)
{
	LLScriptEdCore* corep = (LLScriptEdCore*)userdata;
	LLFloater* live_help_floater = corep->mLiveHelpHandle.get();
	if (live_help_floater)
	{
		LLMediaCtrl* browserp = live_help_floater->getChild<LLMediaCtrl>("lsl_guide_html");
		if (browserp)
		{
			browserp->navigateBack();
		}
	}
}

//static 
void LLScriptEdCore::onClickForward(void* userdata)
{
	LLScriptEdCore* corep = (LLScriptEdCore*)userdata;
	LLFloater* live_help_floater = corep->mLiveHelpHandle.get();
	if (live_help_floater)
	{
		LLMediaCtrl* browserp = live_help_floater->getChild<LLMediaCtrl>("lsl_guide_html");
		if (browserp)
		{
			browserp->navigateForward();
		}
	}
}

// static
void LLScriptEdCore::onCheckLock(LLUICtrl* ctrl, void* userdata)
{
	LLScriptEdCore* corep = (LLScriptEdCore*)userdata;

	// clear out token any time we lock the frame, so we will refresh web page immediately when unlocked
	gSavedSettings.setBOOL("ScriptHelpFollowsCursor", ctrl->getValue().asBoolean());

	corep->mLastHelpToken = NULL;
}

// static 
void LLScriptEdCore::onBtnInsertSample(void* userdata)
{
	LLScriptEdCore* self = (LLScriptEdCore*) userdata;

	// Insert sample code
	self->mEditor->selectAll();
	self->mEditor->cut();
	self->mEditor->insertText(self->mSampleText);
}

// static 
void LLScriptEdCore::onHelpComboCommit(LLUICtrl* ctrl, void* userdata)
{
	LLScriptEdCore* corep = (LLScriptEdCore*)userdata;

	LLFloater* live_help_floater = corep->mLiveHelpHandle.get();
	if (live_help_floater)
	{
		std::string help_string = ctrl->getValue().asString();

		corep->addHelpItemToHistory(help_string);

		LLMediaCtrl* web_browser = live_help_floater->getChild<LLMediaCtrl>("lsl_guide_html");
		LLUIString url_string = gSavedSettings.getString("LSLHelpURL");
		url_string.setArg("[LSL_STRING]", help_string);
		web_browser->navigateTo(url_string);
	}
}

// static 
void LLScriptEdCore::onBtnInsertFunction(LLUICtrl *ui, void* userdata)
{
	LLScriptEdCore* self = (LLScriptEdCore*) userdata;

	// Insert sample code
	if(self->mEditor->getEnabled())
	{
		self->mEditor->insertText(self->mFunctions->getSimple());
	}
	self->mEditor->setFocus(TRUE);
	self->setHelpPage(self->mFunctions->getSimple());
}

// <FS:Ansariel> FIRE-7514: Script in external editor needs to be saved twice
//void LLScriptEdCore::doSave( BOOL close_after_save )
void LLScriptEdCore::doSave(BOOL close_after_save, bool sync /*= true*/)
// </FS:Ansariel>
{
	// NaCl - LSL Preprocessor
	// Clear status list *before* running the preprocessor (FIRE-10172) -Sei
	mErrorList->deleteAllItems();
	mErrorList->setCommentText(std::string());

	updateIndicators(true, false); //<FS:Kadah> Compile Indicators

	if (gSavedSettings.getBOOL("_NACL_LSLPreprocessor") && mLSLProc)
	{
		LL_INFOS() << "passing to preproc" << LL_ENDL;
		mLSLProc->preprocess_script(close_after_save, sync);
	}
	else
	{
		if( mSaveCallback )
		{
			mSaveCallback( mUserdata, close_after_save, sync );
		}
	}
	// NaCl End
}

// NaCl - LSL Preprocessor
void LLScriptEdCore::doSaveComplete( void* userdata, BOOL close_after_save, bool sync)
{
	add( LLStatViewer::LSL_SAVES,1 );

	//LLScriptEdCore* self = (LLScriptEdCore*) userdata;

	if( mSaveCallback )
	{
		mSaveCallback( mUserdata, close_after_save, sync );
	}
}
// NaCl End

void LLScriptEdCore::openInExternalEditor()
{
	// Open it in external editor.
	{
		LLExternalEditor ed;
		LLExternalEditor::EErrorCode status;
		std::string msg;

		status = ed.setCommand("LL_SCRIPT_EDITOR");
		if (status != LLExternalEditor::EC_SUCCESS)
		{
			if (status == LLExternalEditor::EC_NOT_SPECIFIED) // Use custom message for this error.
			{
				msg = getString("external_editor_not_set");
			}
			else
			{
				msg = LLExternalEditor::getErrorMessage(status);
			}

			LLNotificationsUtil::add("GenericAlert", LLSD().with("MESSAGE", msg));
			return;
		}

		// FS:TS FIRE-6122: Script contents clobbered when Edit button
		//  clicked with preprocessor active. Fix from NaCl (code moved
		//  from above).
		delete mLiveFile; // deletes file

		// Save the script to a temporary file.
		std::string filename = mContainer->getTmpFileName();
		writeToFile(filename,gSavedSettings.getBOOL("_NACL_LSLPreprocessor"));

		// Start watching file changes.
		mLiveFile = new LLLiveLSLFile(filename, boost::bind(&LLScriptEdContainer::onExternalChange, mContainer, _1));
		mLiveFile->addToEventTimer();
		// FS:TS FIRE-6122 end

		status = ed.run(filename);
		if (status != LLExternalEditor::EC_SUCCESS)
		{
			msg = LLExternalEditor::getErrorMessage(status);
			LLNotificationsUtil::add("GenericAlert", LLSD().with("MESSAGE", msg));
		}
	}
}

void LLScriptEdCore::onBtnUndoChanges()
{
	if( !mEditor->tryToRevertToPristineState() )
	{
		LLNotificationsUtil::add("ScriptCannotUndo", LLSD(), LLSD(), boost::bind(&LLScriptEdCore::handleReloadFromServerDialog, this, _1, _2));
	}
}

// static
void LLScriptEdCore::onErrorList(LLUICtrl*, void* user_data)
{
	LLScriptEdCore* self = (LLScriptEdCore*)user_data;
	LLScrollListItem* item = self->mErrorList->getFirstSelected();
	if(item)
	{
		// *FIX: replace with boost grep
		S32 row = 0;
		S32 column = 0;
		const LLScrollListCell* cell = item->getColumn(0);
		std::string line(cell->getValue().asString());
		line.erase(0, 1);
		LLStringUtil::replaceChar(line, ',',' ');
		LLStringUtil::replaceChar(line, ')',' ');
		sscanf(line.c_str(), "%d %d", &row, &column);
		//LL_INFOS() << "LLScriptEdCore::onErrorList() - " << row << ", "
		//<< column << LL_ENDL;
		// NaCl - LSL Preprocessor
		if (gSavedSettings.getBOOL("_NACL_LSLPreprocessor") && self->mPostEditor)
		{
			LLPanel* tab = self->getChild<LLPanel>("Preprocessed");
			LLTabContainer* tabset = self->getChild<LLTabContainer>("Tabset");

			if(tabset)
				tabset->selectTabByName("Preprocessed");

			if(tab)
				tab->setFocus(TRUE);

			if( self->mPostEditor )
			{
				self->mPostEditor->setFocus(TRUE);
				self->mPostEditor->setCursor(row, column);
			}
		}
		else
		{
		  self->mEditor->setCursor(row, column);
		  self->mEditor->setFocus(TRUE);
		}
		// NaCl End
	}
}

bool LLScriptEdCore::handleReloadFromServerDialog(const LLSD& notification, const LLSD& response )
{
	S32 option = LLNotificationsUtil::getSelectedOption(notification, response);
	switch( option )
	{
	case 0: // "Yes"
		if( mLoadCallback )
		{
			setScriptText(getString("loading"), FALSE);
			mLoadCallback(mUserdata);
		}
		break;

	case 1: // "No"
		break;

	default:
		llassert(0);
		break;
	}
	return false;
}

void LLScriptEdCore::selectFirstError()
{
	// Select the first item;
	mErrorList->selectFirstItem();
	onErrorList(mErrorList, this);
}


struct LLEntryAndEdCore
{
	LLScriptEdCore* mCore;
	LLEntryAndEdCore(LLScriptEdCore* core) :
		mCore(core)
		{}
};

void LLScriptEdCore::deleteBridges()
{
	S32 count = mBridges.size();
	LLEntryAndEdCore* eandc;
	for(S32 i = 0; i < count; i++)
	{
		eandc = mBridges.at(i);
		delete eandc;
		mBridges[i] = NULL;
	}
	mBridges.clear();
}

// virtual
BOOL LLScriptEdCore::handleKeyHere(KEY key, MASK mask)
{
	bool just_control = MASK_CONTROL == (mask & MASK_MODIFIERS);

	if(('S' == key) && just_control)
	{
		if(mSaveCallback)
		{
			// don't close after saving
			// NaCl - LSL Preprocessor
			if (!hasChanged())
			{
				LL_INFOS() << "Save Not Needed" << LL_ENDL;
				return TRUE;
			}
			doSave(FALSE);
			// NaCl End
				
			//mSaveCallback(mUserdata, FALSE);
		}

		return TRUE;
	}

	if(('F' == key) && just_control)
	{
		if(mSearchReplaceCallback)
		{
			mSearchReplaceCallback(mUserdata);
		}

		return TRUE;
	}

	return FALSE;
}

void LLScriptEdCore::onBtnLoadFromFile( void* data )
{
	LLScriptEdCore* self = (LLScriptEdCore*) data;

	// TODO Maybe add a dialogue warning here if the current file has unsaved changes.
	LLFilePicker& file_picker = LLFilePicker::instance();
	if( !file_picker.getOpenFile( LLFilePicker::FFLOAD_SCRIPT ) )
	{
		//File picking cancelled by user, so nothing to do.
		return;
	}

	std::string filename = file_picker.getFirstFile();

	std::ifstream fin(filename.c_str());

	std::string line;
	std::string text;
	std::string linetotal;
	while (!fin.eof())
	{ 
		getline(fin,line);
		text += line;
		if (!fin.eof())
		{
			text += "\n";
		}
	}
	fin.close();

	// Only replace the script if there is something to replace with.
	if (text.length() > 0)
	{
		self->mEditor->selectAll();
		LLWString script(utf8str_to_wstring(text));
		self->mEditor->insertText(script);
	}
}

void LLScriptEdCore::onBtnSaveToFile( void* userdata )
{
	add(LLStatViewer::LSL_SAVES, 1);

	LLScriptEdCore* self = (LLScriptEdCore*) userdata;

	if( self->mSaveCallback )
	{
		LLFilePicker& file_picker = LLFilePicker::instance();
		if( file_picker.getSaveFile( LLFilePicker::FFSAVE_SCRIPT, self->mScriptName ) )
		{
			std::string filename = file_picker.getFirstFile();
			std::string scriptText=self->mEditor->getText();
			std::ofstream fout(filename.c_str());
			fout<<(scriptText);
			fout.close();
			// <FS:Ansariel> FIRE-7514: Script in external editor needs to be saved twice
			//self->mSaveCallback( self->mUserdata, FALSE );
			self->mSaveCallback( self->mUserdata, FALSE, true );
			// </FS:Ansariel>
		}
	}
}

bool LLScriptEdCore::canLoadOrSaveToFile( void* userdata )
{
	LLScriptEdCore* self = (LLScriptEdCore*) userdata;
	return self->mEditor->canLoadOrSaveToFile();
}

// static
bool LLScriptEdCore::enableSaveToFileMenu(void* userdata)
{
	LLScriptEdCore* self = (LLScriptEdCore*)userdata;
	if (!self || !self->mEditor) return FALSE;
	return self->mEditor->canLoadOrSaveToFile();
}

// static 
bool LLScriptEdCore::enableLoadFromFileMenu(void* userdata)
{
	LLScriptEdCore* self = (LLScriptEdCore*)userdata;
	return (self && self->mEditor) ? self->mEditor->canLoadOrSaveToFile() : FALSE;
}

LLUUID LLScriptEdCore::getAssociatedExperience()const
{
	return mAssociatedExperience;
}

void LLLiveLSLEditor::setExperienceIds( const LLSD& experience_ids )
{
	mExperienceIds=experience_ids;
	updateExperiencePanel();
}


void LLLiveLSLEditor::updateExperiencePanel()
{
	if(mScriptEd->getAssociatedExperience().isNull())
	{
		mExperienceEnabled->set(FALSE);
		mExperiences->setVisible(FALSE);
		if(mExperienceIds.size()>0)
		{
			mExperienceEnabled->setEnabled(TRUE);
			mExperienceEnabled->setToolTip(getString("add_experiences"));
		}
		else
		{
			mExperienceEnabled->setEnabled(FALSE);
			mExperienceEnabled->setToolTip(getString("no_experiences"));
		}
		getChild<LLButton>("view_profile")->setVisible(FALSE);
	}
	else
	{
		mExperienceEnabled->setToolTip(getString("experience_enabled"));
		mExperienceEnabled->setEnabled(getIsModifiable());
		mExperiences->setVisible(TRUE);
		mExperienceEnabled->set(TRUE);
		getChild<LLButton>("view_profile")->setToolTip(getString("show_experience_profile"));
		buildExperienceList();
	}
}

void LLLiveLSLEditor::buildExperienceList()
{
	mExperiences->clearRows();
	bool foundAssociated=false;
	const LLUUID& associated = mScriptEd->getAssociatedExperience();
	LLUUID last;
	LLScrollListItem* item;
	for(LLSD::array_const_iterator it = mExperienceIds.beginArray(); it != mExperienceIds.endArray(); ++it)
	{
		LLUUID id = it->asUUID();
		EAddPosition position = ADD_BOTTOM;
		if(id == associated)
		{
			foundAssociated = true;
			position = ADD_TOP;
		}
		
        const LLSD& experience = LLExperienceCache::instance().get(id);
		if(experience.isUndefined())
		{
			mExperiences->add(getString("loading"), id, position);
			last = id;
		}
		else
		{
			std::string experience_name_string = experience[LLExperienceCache::NAME].asString();
			if (experience_name_string.empty())
			{
				experience_name_string = LLTrans::getString("ExperienceNameUntitled");
			}
			mExperiences->add(experience_name_string, id, position);
		} 
	}

	if(!foundAssociated )
	{
        const LLSD& experience = LLExperienceCache::instance().get(associated);
		if(experience.isDefined())
		{
			std::string experience_name_string = experience[LLExperienceCache::NAME].asString();
			if (experience_name_string.empty())
			{
				experience_name_string = LLTrans::getString("ExperienceNameUntitled");
			}
			item=mExperiences->add(experience_name_string, associated, ADD_TOP);
		} 
		else
		{
			item=mExperiences->add(getString("loading"), associated, ADD_TOP);
			last = associated;
		}
		item->setEnabled(FALSE);
	}

	if(last.notNull())
	{
		mExperiences->setEnabled(FALSE);
        LLExperienceCache::instance().get(last, boost::bind(&LLLiveLSLEditor::buildExperienceList, this));
	}
	else
	{
		mExperiences->setEnabled(TRUE);
		mExperiences->sortByName(TRUE);
		mExperiences->setCurrentByIndex(mExperiences->getCurrentIndex());
		getChild<LLButton>("view_profile")->setVisible(TRUE);
	}
}


void LLScriptEdCore::setAssociatedExperience( const LLUUID& experience_id )
{
	mAssociatedExperience = experience_id;
}



void LLLiveLSLEditor::requestExperiences()
{
	if (!getIsModifiable())
	{
		return;
	}

	LLViewerRegion* region = gAgent.getRegion();
	if (region)
	{
		std::string lookup_url=region->getCapability("GetCreatorExperiences"); 
		if(!lookup_url.empty())
		{
            LLCoreHttpUtil::HttpCoroutineAdapter::completionCallback_t success =
                boost::bind(&LLLiveLSLEditor::receiveExperienceIds, _1, getDerivedHandle<LLLiveLSLEditor>());

            LLCoreHttpUtil::HttpCoroutineAdapter::callbackHttpGet(lookup_url, success);
		}
	}
}

/*static*/ 
void LLLiveLSLEditor::receiveExperienceIds(LLSD result, LLHandle<LLLiveLSLEditor> hparent)
{
    LLLiveLSLEditor* parent = hparent.get();
    if (!parent)
        return;

    parent->setExperienceIds(result["experience_ids"]);
}


/// ---------------------------------------------------------------------------
/// LLScriptEdContainer
/// ---------------------------------------------------------------------------

LLScriptEdContainer::LLScriptEdContainer(const LLSD& key) :
	LLPreview(key)
,	mScriptEd(NULL)
// [SL:KB] - Patch: Build-ScriptRecover | Checked: 2011-11-23 (Catznip-3.2.0) | Added: Catznip-3.2.0
,	mBackupTimer(NULL)
// [/SL:KB]
{
}

// [SL:KB] - Patch: Build-ScriptRecover | Checked: 2011-11-23 (Catznip-3.2.0) | Added: Catznip-3.2.0
LLScriptEdContainer::~LLScriptEdContainer()
{
	// Clean up the backup file (unless we've gotten disconnected)
	if ( (!mBackupFilename.empty()) && (gAgent.getRegion()) )
		LLFile::remove(mBackupFilename);
	delete mBackupTimer;
}

void LLScriptEdContainer::refreshFromItem()
{
	LLPreview::refreshFromItem();

	if (!mBackupFilename.empty())
	{
		const std::string strFilename = getBackupFileName();
		if (strFilename != mBackupFilename)
		{
			LLFile::rename(mBackupFilename, strFilename);
			mBackupFilename = strFilename;
		}
	}
}

bool LLScriptEdContainer::onBackupTimer()
{
	if ( (mScriptEd) && (mScriptEd->hasChanged()) )
	{
		if (mBackupFilename.empty())
			mBackupFilename = getBackupFileName();
		mScriptEd->writeToFile(mBackupFilename, true);

		LL_INFOS() << "Backing up script to " << mBackupFilename << LL_ENDL;
	}
	return false;
}

std::string LLScriptEdContainer::getBackupFileName() const
{
	// NOTE: this function is not guaranteed to return the same filename every time (i.e. the item name may have changed)
	std::string strFile = LLFile::tmpdir();

	// Find the inventory item for this script
	const LLInventoryItem* pItem = getItem();
	if (pItem)
	{
		strFile += gDirUtilp->getScrubbedFileName(pItem->getName().substr(0, 32));
		strFile += "-";
	}

	// Append a CRC of the item UUID to make the filename (hopefully) unique
	LLCRC crcUUID;
	crcUUID.update((U8*)(&mItemUUID.mData), UUID_BYTES);
	strFile += llformat("%X", crcUUID.getCRC());

	strFile += ".lslbackup";

	return strFile;
}
// [/SL:KB]

std::string LLScriptEdContainer::getTmpFileName()
{
	// Take script inventory item id (within the object inventory)
	// to consideration so that it's possible to edit multiple scripts
	// in the same object inventory simultaneously (STORM-781).
	std::string script_id = mObjectUUID.asString() + "_" + mItemUUID.asString();

	// Use MD5 sum to make the file name shorter and not exceed maximum path length.
	char script_id_hash_str[33];			   /* Flawfinder: ignore */
	LLMD5 script_id_hash((const U8 *)script_id.c_str());
	script_id_hash.hex_digest(script_id_hash_str);

	return std::string(LLFile::tmpdir()) + "sl_script_" + script_id_hash_str + ".lsl";
}

bool LLScriptEdContainer::onExternalChange(const std::string& filename)
{
	if (!mScriptEd->loadScriptText(filename))
	{
		return false;
	}

	// Disable sync to avoid recursive load->save->load calls.
	// <FS> LSL preprocessor
	// Ansariel: Don't call saveIfNeeded directly, as we might have to run the
	// preprocessor first. saveIfNeeded will be invoked via callback. Make sure
	// to pass sync = false - we don't need to update the external editor in this
	// case or the next save will be ignored!
	//saveIfNeeded(false);
	mScriptEd->doSave(FALSE, false);
	// </FS>
	return true;
}

// <FS:Ansariel> FIRE-16740: Color syntax highlighting changes don't immediately appear in script window
void LLScriptEdContainer::updateStyle()
{
	if (mScriptEd && mScriptEd->mEditor)
	{
		mScriptEd->mEditor->initKeywords();
		mScriptEd->mEditor->loadKeywords();
	}
}
// </FS:Ansariel>

/// ---------------------------------------------------------------------------
/// LLPreviewLSL
/// ---------------------------------------------------------------------------

struct LLScriptSaveInfo
{
	LLUUID mItemUUID;
	std::string mDescription;
	LLTransactionID mTransactionID;

	LLScriptSaveInfo(const LLUUID& uuid, const std::string& desc, LLTransactionID tid) :
		mItemUUID(uuid), mDescription(desc),  mTransactionID(tid) {}
};



//static
void* LLPreviewLSL::createScriptEdPanel(void* userdata)
{
	
	LLPreviewLSL *self = (LLPreviewLSL*)userdata;

	self->mScriptEd =  new LLScriptEdCore(
								   self,
								   HELLO_LSL,
								   self->getHandle(),
								   LLPreviewLSL::onLoad,
								   LLPreviewLSL::onSave,
								   LLPreviewLSL::onSearchReplace,
								   self,
								   false,
								   0);
	return self->mScriptEd;
}


LLPreviewLSL::LLPreviewLSL(const LLSD& key )
:	LLScriptEdContainer(key),
	mPendingUploads(0)
{
	mFactoryMap["script panel"] = LLCallbackMap(LLPreviewLSL::createScriptEdPanel, this);
}

// virtual
BOOL LLPreviewLSL::postBuild()
{
	const LLInventoryItem* item = getItem();

	llassert(item);
	if (item)
	{
		getChild<LLUICtrl>("desc")->setValue(item->getDescription());
	}
	childSetCommitCallback("desc", LLPreview::onText, this);
	getChild<LLLineEditor>("desc")->setPrevalidate(&LLTextValidate::validateASCIIPrintableNoPipe);

	return LLPreview::postBuild();
}

// virtual
void LLPreviewLSL::callbackLSLCompileSucceeded()
{
	LL_INFOS() << "LSL Bytecode saved" << LL_ENDL;
	// <FS> Append comment text
	//mScriptEd->mErrorList->setCommentText(LLTrans::getString("CompileSuccessful"));
	//mScriptEd->mErrorList->setCommentText(LLTrans::getString("SaveComplete"));
	mScriptEd->mErrorList->addCommentText(LLTrans::getString("CompileSuccessful"));
	mScriptEd->mErrorList->addCommentText(LLTrans::getString("SaveComplete"));
	// </FS>

	mScriptEd->updateIndicators(false, true); //<FS:Kadah> Compile Indicators

// [SL:KB] - Patch: Build-ScriptRecover | Checked: 2011-11-23 (Catznip-3.2.0) | Added: Catznip-3.2.0
	// Script was successfully saved so delete our backup copy if we have one and the editor is still pristine
	if ( (!mBackupFilename.empty()) && (!mScriptEd->hasChanged()) )
	{
		LLFile::remove(mBackupFilename);
		mBackupFilename.clear();
	}
// [/SL:KB]

	closeIfNeeded();
}

// virtual
void LLPreviewLSL::callbackLSLCompileFailed(const LLSD& compile_errors)
{
	LL_INFOS() << "Compile failed!" << LL_ENDL;

	for(LLSD::array_const_iterator line = compile_errors.beginArray();
		line < compile_errors.endArray();
		line++)
	{
		LLSD row;
		std::string error_message = line->asString();
		LLStringUtil::stripNonprintable(error_message);
		row["columns"][0]["value"] = error_message;
		row["columns"][0]["font"] = "OCRA";
		mScriptEd->mErrorList->addElement(row);
	}
	mScriptEd->selectFirstError();

	mScriptEd->updateIndicators(false, false); //<FS:Kadah> Compile Indicators

// [SL:KB] - Patch: Build-ScriptRecover | Checked: 2011-11-23 (Catznip-3.2.0) | Added: Catznip-3.2.0
	// Script was successfully saved so delete our backup copy if we have one and the editor is still pristine
	if ( (!mBackupFilename.empty()) && (!mScriptEd->hasChanged()) )
	{
		LLFile::remove(mBackupFilename);
		mBackupFilename.clear();
	}
// [/SL:KB]

	closeIfNeeded();
}

void LLPreviewLSL::loadAsset()
{
	// *HACK: we poke into inventory to see if it's there, and if so,
	// then it might be part of the inventory library. If it's in the
	// library, then you can see the script, but not modify it.
	const LLInventoryItem* item = gInventory.getItem(mItemUUID);
	BOOL is_library = item
		&& !gInventory.isObjectDescendentOf(mItemUUID,
											gInventory.getRootFolderID());
	if(!item)
	{
		// do the more generic search.
		getItem();
	}
	if(item)
	{
		BOOL is_copyable = gAgent.allowOperation(PERM_COPY, 
								item->getPermissions(), GP_OBJECT_MANIPULATE);
		BOOL is_modifiable = gAgent.allowOperation(PERM_MODIFY,
								item->getPermissions(), GP_OBJECT_MANIPULATE);
		if (gAgent.isGodlike() || (is_copyable && (is_modifiable || is_library)))
		{
			LLUUID* new_uuid = new LLUUID(mItemUUID);
			gAssetStorage->getInvItemAsset(LLHost(),
										gAgent.getID(),
										gAgent.getSessionID(),
										item->getPermissions().getOwner(),
										LLUUID::null,
										item->getUUID(),
										item->getAssetUUID(),
										item->getType(),
										&LLPreviewLSL::onLoadComplete,
										(void*)new_uuid,
										TRUE);
			mAssetStatus = PREVIEW_ASSET_LOADING;
		}
		else
		{
			mScriptEd->setScriptText(mScriptEd->getString("can_not_view"), FALSE);
			mScriptEd->mEditor->makePristine();
			mScriptEd->mFunctions->setEnabled(FALSE);
			mAssetStatus = PREVIEW_ASSET_LOADED;
		}
		getChildView("lock")->setVisible( !is_modifiable);
		mScriptEd->getChildView("Insert...")->setEnabled(is_modifiable);
	}
	else
	{
		mScriptEd->setScriptText(std::string(HELLO_LSL), TRUE);
		mScriptEd->setEnableEditing(TRUE);
		mAssetStatus = PREVIEW_ASSET_LOADED;
	}
}


BOOL LLPreviewLSL::canClose()
{
	return mScriptEd->canClose();
}

void LLPreviewLSL::closeIfNeeded()
{
	// Find our window and close it if requested.
	getWindow()->decBusyCount();
	mPendingUploads--;
	if (mPendingUploads <= 0 && mCloseAfterSave)
	{
		closeFloater();
	}
}

void LLPreviewLSL::onSearchReplace(void* userdata)
{
	LLPreviewLSL* self = (LLPreviewLSL*)userdata;
	LLScriptEdCore* sec = self->mScriptEd; 
//	LLFloaterScriptSearch::show(sec);
// [SL:KB] - Patch: UI-FloaterSearchReplace | Checked: 2010-10-26 (Catznip-2.3.0a) | Added: Catznip-2.3.0a
	LLFloaterSearchReplace::show(sec->mEditor);
// [/SL:KB]
}

// static
void LLPreviewLSL::onLoad(void* userdata)
{
	LLPreviewLSL* self = (LLPreviewLSL*)userdata;
	self->loadAsset();
}

// static
// <FS:Ansariel> FIRE-7514: Script in external editor needs to be saved twice
//void LLPreviewLSL::onSave(void* userdata, BOOL close_after_save)
void LLPreviewLSL::onSave(void* userdata, BOOL close_after_save, bool sync)
// </FS:Ansariel>
{
	LLPreviewLSL* self = (LLPreviewLSL*)userdata;
	self->mCloseAfterSave = close_after_save;
	// <FS:Ansariel> FIRE-7514: Script in external editor needs to be saved twice
	//self->saveIfNeeded();
	self->saveIfNeeded(sync);
	// </FS:Ansariel>
}

/*static*/
void LLPreviewLSL::finishedLSLUpload(LLUUID itemId, LLSD response)
{
    // Find our window and close it if requested.
    LLPreviewLSL* preview = LLFloaterReg::findTypedInstance<LLPreviewLSL>("preview_script", LLSD(itemId));
    if (preview)
    {
        // Bytecode save completed
        if (response["compiled"])
        {
            preview->callbackLSLCompileSucceeded();
        }
        else
        {
            preview->callbackLSLCompileFailed(response["errors"]);
        }
    }
}

// <FS:ND> Asset uploader that can be used for LSL and Mono
class FSScriptAssetUpload: public LLScriptAssetUpload
{
	bool m_bMono;
public:
    FSScriptAssetUpload( LLUUID itemId, std::string buffer, invnUploadFinish_f finish, bool a_bMono )
	: LLScriptAssetUpload( itemId, buffer, finish )
	{
		m_bMono = a_bMono;
	}

	virtual LLSD generatePostBody()
	{
		LLSD body = LLScriptAssetUpload::generatePostBody();
		if( m_bMono )
			body["target"] = "mono";
		else
			body["target"] = "lsl2";
		return body;
	}
};
// </FS:ND>

/*static*/
void LLPreviewLSL::finishedLSLUpload(LLUUID itemId, LLSD response)
{
    // Find our window and close it if requested.
    LLPreviewLSL* preview = LLFloaterReg::findTypedInstance<LLPreviewLSL>("preview_script", LLSD(itemId));
    if (preview)
    {
        // Bytecode save completed
        if (response["compiled"])
        {
            preview->callbackLSLCompileSucceeded();
        }
        else
        {
            preview->callbackLSLCompileFailed(response["errors"]);
        }
    }
}

// Save needs to compile the text in the buffer. If the compile
// succeeds, then save both assets out to the database. If the compile
// fails, go ahead and save the text anyway.
void LLPreviewLSL::saveIfNeeded(bool sync /*= true*/)
{
<<<<<<< HEAD
//	if(!mScriptEd->hasChanged())
// [SL:KB] - Patch: Build-ScriptRecover | Checked: 2012-02-10 (Catznip-3.2.1) | Added: Catznip-3.2.1
	if ( (!mScriptEd->hasChanged()) || (!gAgent.getRegion()) )
// [/SL:KB]
=======
    if (!mScriptEd->hasChanged())
>>>>>>> 9944e8d9
    {
        return;
    }

    mPendingUploads = 0;
<<<<<<< HEAD
	// <FS> FIRE-10172: Fix LSL editor error display
	//mScriptEd->mErrorList->deleteAllItems();
    mScriptEd->mEditor->makePristine();


=======
    mScriptEd->mErrorList->deleteAllItems();
    mScriptEd->mEditor->makePristine();

>>>>>>> 9944e8d9
    if (sync)
    {
        mScriptEd->sync();
    }

    const LLInventoryItem *inv_item = getItem();
    // save it out to asset server
    std::string url = gAgent.getRegion()->getCapability("UpdateScriptAgent");
<<<<<<< HEAD

	// NaCL - LSL Preprocessor
	mScriptEd->enableSave(FALSE); // Clear the enable save flag (FIRE-10173)
	BOOL domono = FSLSLPreprocessor::mono_directive(mScriptEd->getScriptText());
	if(domono == FALSE)
	{
		LLSD row;
		if(gSavedSettings.getBOOL("_NACL_SaveInventoryScriptsAsMono"))
		{
			row["columns"][0]["value"] = "Detected compile-as-LSL2 directive, but debug setting SaveInventoryScriptsAsMono overrided it.";
			domono = TRUE;
		}else row["columns"][0]["value"] = "Detected compile-as-LSL2 directive";
		//domono = FALSE;
		row["columns"][0]["font"] = "SANSSERIF_SMALL";
		mScriptEd->mErrorList->addElement(row);
	}
	// NaCl End
=======
>>>>>>> 9944e8d9
    if(inv_item)
    {
        getWindow()->incBusyCount();
        mPendingUploads++;
        if (!url.empty())
        {
            std::string buffer(mScriptEd->mEditor->getText());
            LLBufferedAssetUploadInfo::invnUploadFinish_f proc = boost::bind(&LLPreviewLSL::finishedLSLUpload, _1, _4);

<<<<<<< HEAD
            // LLResourceUploadInfo::ptr_t uploadInfo(new LLScriptAssetUpload(mItemUUID, buffer, proc));
			LLResourceUploadInfo::ptr_t uploadInfo(new FSScriptAssetUpload(mItemUUID, buffer, proc, domono ));

            LLViewerAssetUpload::EnqueueInventoryUpload(url, uploadInfo); // <FS:ND> DoMono needs to be passed/set here.
=======
            LLResourceUploadInfo::ptr_t uploadInfo(new LLScriptAssetUpload(mItemUUID, buffer, proc));

            LLViewerAssetUpload::EnqueueInventoryUpload(url, uploadInfo);
>>>>>>> 9944e8d9
        }
        else if (gAssetStorage)
        {
            // save off asset into file
            LLTransactionID tid;
            tid.generate();
            LLAssetID asset_id = tid.makeAssetID(gAgent.getSecureSessionID());
            std::string filepath = gDirUtilp->getExpandedFilename(LL_PATH_CACHE, asset_id.asString());
            std::string filename = filepath + ".lsl";

<<<<<<< HEAD
            mScriptEd->writeToFile(filename, true);
=======
            mScriptEd->writeToFile(filename);
>>>>>>> 9944e8d9

            uploadAssetLegacy(filename, mItemUUID, tid);
        }
    }
}

void LLPreviewLSL::uploadAssetLegacy(const std::string& filename,
									  const LLUUID& item_id,
									  const LLTransactionID& tid)
{
	// <FS:CR> Remove LSO Compiler
	LL_WARNS() << "Legacy LSO compile and upload is no longer supported" << LL_ENDL;
#if 0
	LLLineEditor* descEditor = getChild<LLLineEditor>("desc");
	LLScriptSaveInfo* info = new LLScriptSaveInfo(item_id,
								descEditor->getText(),
								tid);
	gAssetStorage->storeAssetData(filename,	tid,
								  LLAssetType::AT_LSL_TEXT,
								  &LLPreviewLSL::onSaveComplete,
								  info);

	LLAssetID asset_id = tid.makeAssetID(gAgent.getSecureSessionID());
	std::string filepath = gDirUtilp->getExpandedFilename(LL_PATH_CACHE,asset_id.asString());
	std::string dst_filename = llformat("%s.lso", filepath.c_str());
	std::string err_filename = llformat("%s.out", filepath.c_str());

	const BOOL compile_to_mono = FALSE;
	if(!lscript_compile(filename.c_str(),
						dst_filename.c_str(),
						err_filename.c_str(),
						compile_to_mono,
						asset_id.asString().c_str(),
						gAgent.isGodlike()))
	{
		LL_INFOS() << "Compile failed!" << LL_ENDL;
		//char command[256];
		//sprintf(command, "type %s\n", err_filename.c_str());
		//system(command);

		// load the error file into the error scrolllist
		LLFILE* fp = LLFile::fopen(err_filename, "r");
		if(fp)
		{
			char buffer[MAX_STRING];		/*Flawfinder: ignore*/
			std::string line;
			while(!feof(fp)) 
			{
				if (fgets(buffer, MAX_STRING, fp) == NULL)
				{
					buffer[0] = '\0';
				}
				if(feof(fp))
				{
					break;
				}
				else
				{
					line.assign(buffer);
					LLStringUtil::stripNonprintable(line);

					LLSD row;
					row["columns"][0]["value"] = line;
					row["columns"][0]["font"] = "OCRA";
					mScriptEd->mErrorList->addElement(row);
				}
			}
			fclose(fp);
			mScriptEd->selectFirstError();
		}
	}
	else
	{
		LL_INFOS() << "Compile worked!" << LL_ENDL;
		if(gAssetStorage)
		{
			getWindow()->incBusyCount();
			mPendingUploads++;
			LLUUID* this_uuid = new LLUUID(mItemUUID);
			gAssetStorage->storeAssetData(dst_filename,
										  tid,
										  LLAssetType::AT_LSL_BYTECODE,
										  &LLPreviewLSL::onSaveBytecodeComplete,
										  (void**)this_uuid);
		}
	}

	// get rid of any temp files left lying around
	LLFile::remove(filename);
	LLFile::remove(err_filename);
	LLFile::remove(dst_filename);
#endif // 0
	// </FS:CR>
}


// static
void LLPreviewLSL::onSaveComplete(const LLUUID& iuuid, void* user_data, S32 status, LLExtStat ext_status) // StoreAssetData callback (fixed)
{
	// NaCl - LSL Preprocessor
	LLUUID asset_uuid = iuuid;
	// NaCl End
	LLScriptSaveInfo* info = reinterpret_cast<LLScriptSaveInfo*>(user_data);
	if(0 == status)
	{
		if (info)
		{
			const LLViewerInventoryItem* item;
			item = (const LLViewerInventoryItem*)gInventory.getItem(info->mItemUUID);
			if(item)
			{
				LLPointer<LLViewerInventoryItem> new_item = new LLViewerInventoryItem(item);
				// NaCl - LSL Preprocessor
				if(asset_uuid.isNull())
					asset_uuid.generate();
				// NaCl End
				new_item->setAssetUUID(asset_uuid);
				new_item->setTransactionID(info->mTransactionID);
				new_item->updateServer(FALSE);
				gInventory.updateItem(new_item);
				gInventory.notifyObservers();
			}
			else
			{
				LL_WARNS() << "Inventory item for script " << info->mItemUUID
					<< " is no longer in agent inventory." << LL_ENDL;
			}

			// Find our window and close it if requested.
			LLPreviewLSL* self = LLFloaterReg::findTypedInstance<LLPreviewLSL>("preview_script", info->mItemUUID);
			if (self)
			{
				getWindow()->decBusyCount();
				self->mPendingUploads--;
				if (self->mPendingUploads <= 0
					&& self->mCloseAfterSave)
				{
					self->closeFloater();
				}
			}
		}
	}
	else
	{
		LL_WARNS() << "Problem saving script: " << status << LL_ENDL;
		LLSD args;
		args["REASON"] = std::string(LLAssetStorage::getErrorString(status));
		LLNotificationsUtil::add("SaveScriptFailReason", args);
	}
	delete info;
}

// static
void LLPreviewLSL::onSaveBytecodeComplete(const LLUUID& asset_uuid, void* user_data, S32 status, LLExtStat ext_status) // StoreAssetData callback (fixed)
{
	LLUUID* instance_uuid = (LLUUID*)user_data;
	LLPreviewLSL* self = NULL;
	if(instance_uuid)
	{
		self = LLFloaterReg::findTypedInstance<LLPreviewLSL>("preview_script", *instance_uuid);
	}
	if (0 == status)
	{
		if (self)
		{
			LLSD row;
			row["columns"][0]["value"] = "Compile successful!";
			row["columns"][0]["font"] = "SANSSERIF_SMALL";
			self->mScriptEd->mErrorList->addElement(row);

			// Find our window and close it if requested.
			self->getWindow()->decBusyCount();
			self->mPendingUploads--;
			if (self->mPendingUploads <= 0
				&& self->mCloseAfterSave)
			{
				self->closeFloater();
			}
		}
	}
	else
	{
		LL_WARNS() << "Problem saving LSL Bytecode (Preview)" << LL_ENDL;
		LLSD args;
		args["REASON"] = std::string(LLAssetStorage::getErrorString(status));
		LLNotificationsUtil::add("SaveBytecodeFailReason", args);
	}
	delete instance_uuid;
}

// static
void LLPreviewLSL::onLoadComplete( LLVFS *vfs, const LLUUID& asset_uuid, LLAssetType::EType type,
								   void* user_data, S32 status, LLExtStat ext_status)
{
	LL_DEBUGS() << "LLPreviewLSL::onLoadComplete: got uuid " << asset_uuid
		 << LL_ENDL;
	LLUUID* item_uuid = (LLUUID*)user_data;
	LLPreviewLSL* preview = LLFloaterReg::findTypedInstance<LLPreviewLSL>("preview_script", *item_uuid);
	if( preview )
	{
		if(0 == status)
		{
			LLVFile file(vfs, asset_uuid, type);
			S32 file_length = file.getSize();

			std::vector<char> buffer(file_length+1);
			file.read((U8*)&buffer[0], file_length);

			// put a EOS at the end
			buffer[file_length] = 0;
			preview->mScriptEd->setScriptText(LLStringExplicit(&buffer[0]), TRUE);
			preview->mScriptEd->mEditor->makePristine();
			LLInventoryItem* item = gInventory.getItem(*item_uuid);
			BOOL is_modifiable = FALSE;
			if(item
			   && gAgent.allowOperation(PERM_MODIFY, item->getPermissions(),
				   					GP_OBJECT_MANIPULATE))
			{
				is_modifiable = TRUE;		
			}
			preview->mScriptEd->setEnableEditing(is_modifiable);
			preview->mAssetStatus = PREVIEW_ASSET_LOADED;

// [SL:KB] - Patch: Build-ScriptRecover | Checked: 2011-11-23 (Catznip-3.2.0) | Added: Catznip-3.2.0
			// Start the timer which will perform regular backup saves
			preview->mBackupTimer = setupCallbackTimer(60.0f, boost::bind(&LLPreviewLSL::onBackupTimer, preview));
// [/SL:KB]
		}
		else
		{
			if( LL_ERR_ASSET_REQUEST_NOT_IN_DATABASE == status ||
				LL_ERR_FILE_EMPTY == status)
			{
				LLNotificationsUtil::add("ScriptMissing");
			}
			else if (LL_ERR_INSUFFICIENT_PERMISSIONS == status)
			{
				LLNotificationsUtil::add("ScriptNoPermissions");
			}
			else
			{
				LLNotificationsUtil::add("UnableToLoadScript");
			}

			preview->mAssetStatus = PREVIEW_ASSET_ERROR;
			LL_WARNS() << "Problem loading script: " << status << LL_ENDL;
		}
	}
	delete item_uuid;
}


/// ---------------------------------------------------------------------------
/// LLLiveLSLEditor
/// ---------------------------------------------------------------------------


//static 
void* LLLiveLSLEditor::createScriptEdPanel(void* userdata)
{
	LLLiveLSLEditor *self = (LLLiveLSLEditor*)userdata;

	self->mScriptEd =  new LLScriptEdCore(
								   self,
								   HELLO_LSL,
								   self->getHandle(),
								   &LLLiveLSLEditor::onLoad,
								   &LLLiveLSLEditor::onSave,
								   &LLLiveLSLEditor::onSearchReplace,
								   self,
								   true,
								   0);
	return self->mScriptEd;
}


LLLiveLSLEditor::LLLiveLSLEditor(const LLSD& key) :
	LLScriptEdContainer(key),
	mAskedForRunningInfo(FALSE),
	mHaveRunningInfo(FALSE),
	mCloseAfterSave(FALSE),
	mPendingUploads(0),
	mIsModifiable(FALSE),
	mIsNew(false),
	mIsSaving(FALSE)
{
	mFactoryMap["script ed panel"] = LLCallbackMap(LLLiveLSLEditor::createScriptEdPanel, this);
}

BOOL LLLiveLSLEditor::postBuild()
{
	childSetCommitCallback("running", LLLiveLSLEditor::onRunningCheckboxClicked, this);
	getChildView("running")->setEnabled(FALSE);

	childSetAction("Reset",&LLLiveLSLEditor::onReset,this);
	getChildView("Reset")->setEnabled(TRUE);

	mMonoCheckbox =	getChild<LLCheckBoxCtrl>("mono");
	childSetCommitCallback("mono", &LLLiveLSLEditor::onMonoCheckboxClicked, this);
	getChildView("mono")->setEnabled(FALSE);

	mScriptEd->mEditor->makePristine();
	mScriptEd->mEditor->setFocus(TRUE);


	mExperiences = getChild<LLComboBox>("Experiences...");
	mExperiences->setCommitCallback(boost::bind(&LLLiveLSLEditor::experienceChanged, this));
	
	mExperienceEnabled = getChild<LLCheckBoxCtrl>("enable_xp");
	
	childSetCommitCallback("enable_xp", onToggleExperience, this);
	childSetCommitCallback("view_profile", onViewProfile, this);
	

	return LLPreview::postBuild();
}

// virtual
void LLLiveLSLEditor::callbackLSLCompileSucceeded(const LLUUID& task_id,
												  const LLUUID& item_id,
												  bool is_script_running)
{
	LL_DEBUGS() << "LSL Bytecode saved" << LL_ENDL;
	// <FS> Append comment text
	//mScriptEd->mErrorList->setCommentText(LLTrans::getString("CompileSuccessful"));
	//mScriptEd->mErrorList->setCommentText(LLTrans::getString("SaveComplete"));
	mScriptEd->mErrorList->addCommentText(LLTrans::getString("CompileSuccessful"));
	mScriptEd->mErrorList->addCommentText(LLTrans::getString("SaveComplete"));
	// </FS>

	mScriptEd->updateIndicators(false, true); //<FS:Kadah> Compile Indicators

// [SL:KB] - Patch: Build-ScriptRecover | Checked: 2011-11-23 (Catznip-3.2.0) | Added: Catznip-3.2.0
	// Script was successfully saved so delete our backup copy if we have one and the editor is still pristine
	if ( (!mBackupFilename.empty()) && (!mScriptEd->hasChanged()) )
	{
		LLFile::remove(mBackupFilename);
		mBackupFilename.clear();
	}
// [/SL:KB]

	getChild<LLCheckBoxCtrl>("running")->set(is_script_running);
	mIsSaving = FALSE;
	closeIfNeeded();
}

// virtual
void LLLiveLSLEditor::callbackLSLCompileFailed(const LLSD& compile_errors)
{
	LL_DEBUGS() << "Compile failed!" << LL_ENDL;
	for(LLSD::array_const_iterator line = compile_errors.beginArray();
		line < compile_errors.endArray();
		line++)
	{
		LLSD row;
		std::string error_message = line->asString();
		LLStringUtil::stripNonprintable(error_message);
		row["columns"][0]["value"] = error_message;
		// *TODO: change to "MONOSPACE" and change llfontgl.cpp?
		row["columns"][0]["font"] = "OCRA";
		mScriptEd->mErrorList->addElement(row);
	}
	mScriptEd->selectFirstError();

	mScriptEd->updateIndicators(false, false); //<FS:Kadah> Compile Indicators

// [SL:KB] - Patch: Build-ScriptRecover | Checked: 2011-11-23 (Catznip-3.2.0) | Added: Catznip-3.2.0
	// Script was successfully saved so delete our backup copy if we have one and the editor is still pristine
	if ( (!mBackupFilename.empty()) && (!mScriptEd->hasChanged()) )
	{
		LLFile::remove(mBackupFilename);
		mBackupFilename.clear();
	}
// [/SL:KB]

	mIsSaving = FALSE;
	closeIfNeeded();
}

void LLLiveLSLEditor::loadAsset()
{
	//LL_INFOS() << "LLLiveLSLEditor::loadAsset()" << LL_ENDL;
	if(!mIsNew)
	{
		LLViewerObject* object = gObjectList.findObject(mObjectUUID);
		if(object)
		{
			LLViewerInventoryItem* item = dynamic_cast<LLViewerInventoryItem*>(object->getInventoryObject(mItemUUID));

			if(item)
			{
                LLExperienceCache::instance().fetchAssociatedExperience(item->getParentUUID(), item->getUUID(),
                        boost::bind(&LLLiveLSLEditor::setAssociatedExperience, getDerivedHandle<LLLiveLSLEditor>(), _1));

				bool isGodlike = gAgent.isGodlike();
				bool copyManipulate = gAgent.allowOperation(PERM_COPY, item->getPermissions(), GP_OBJECT_MANIPULATE);
				mIsModifiable = gAgent.allowOperation(PERM_MODIFY, item->getPermissions(), GP_OBJECT_MANIPULATE);
				
				if(!isGodlike && (!copyManipulate || !mIsModifiable))
				{
					mItem = new LLViewerInventoryItem(item);
					mScriptEd->setScriptText(getString("not_allowed"), FALSE);
					mScriptEd->mEditor->makePristine();
					mScriptEd->enableSave(FALSE);
					mAssetStatus = PREVIEW_ASSET_LOADED;
				}
				else if(copyManipulate || isGodlike)
				{
					mItem = new LLViewerInventoryItem(item);
					// request the text from the object
				LLSD* user_data = new LLSD();
				user_data->with("taskid", mObjectUUID).with("itemid", mItemUUID);
					gAssetStorage->getInvItemAsset(object->getRegion()->getHost(),
						gAgent.getID(),
						gAgent.getSessionID(),
						item->getPermissions().getOwner(),
						object->getID(),
						item->getUUID(),
						item->getAssetUUID(),
						item->getType(),
						&LLLiveLSLEditor::onLoadComplete,
						(void*)user_data,
						TRUE);
					LLMessageSystem* msg = gMessageSystem;
					msg->newMessageFast(_PREHASH_GetScriptRunning);
					msg->nextBlockFast(_PREHASH_Script);
					msg->addUUIDFast(_PREHASH_ObjectID, mObjectUUID);
					msg->addUUIDFast(_PREHASH_ItemID, mItemUUID);
					msg->sendReliable(object->getRegion()->getHost());
					mAskedForRunningInfo = TRUE;
					mAssetStatus = PREVIEW_ASSET_LOADING;
				}
			}
			
			if(mItem.isNull())
			{
				mScriptEd->setScriptText(LLStringUtil::null, FALSE);
				mScriptEd->mEditor->makePristine();
				mAssetStatus = PREVIEW_ASSET_LOADED;
				mIsModifiable = FALSE;
			}

			refreshFromItem();
			// This is commented out, because we don't completely
			// handle script exports yet.
			/*
			// request the exports from the object
			gMessageSystem->newMessage("GetScriptExports");
			gMessageSystem->nextBlock("ScriptBlock");
			gMessageSystem->addUUID("AgentID", gAgent.getID());
			U32 local_id = object->getLocalID();
			gMessageSystem->addData("LocalID", &local_id);
			gMessageSystem->addUUID("ItemID", mItemUUID);
			LLHost host(object->getRegion()->getIP(),
						object->getRegion()->getPort());
			gMessageSystem->sendReliable(host);
			*/
		}
	}
	else
	{
		mScriptEd->setScriptText(std::string(HELLO_LSL), TRUE);
		mScriptEd->enableSave(FALSE);
		LLPermissions perm;
		perm.init(gAgent.getID(), gAgent.getID(), LLUUID::null, gAgent.getGroupID());
		perm.initMasks(PERM_ALL, PERM_ALL, PERM_NONE, PERM_NONE, PERM_MOVE | PERM_TRANSFER);
		mItem = new LLViewerInventoryItem(mItemUUID,
										  mObjectUUID,
										  perm,
										  LLUUID::null,
										  LLAssetType::AT_LSL_TEXT,
										  LLInventoryType::IT_LSL,
										  DEFAULT_SCRIPT_NAME,
										  DEFAULT_SCRIPT_DESC,
										  LLSaleInfo::DEFAULT,
										  LLInventoryItemFlags::II_FLAGS_NONE,
										  time_corrected());
		mAssetStatus = PREVIEW_ASSET_LOADED;
	}

	requestExperiences();
}

// static
void LLLiveLSLEditor::onLoadComplete(LLVFS *vfs, const LLUUID& asset_id,
									 LLAssetType::EType type,
									 void* user_data, S32 status, LLExtStat ext_status)
{
	LL_DEBUGS() << "LLLiveLSLEditor::onLoadComplete: got uuid " << asset_id
		 << LL_ENDL;
	LLSD* floater_key = (LLSD*)user_data;
	
	LLLiveLSLEditor* instance = LLFloaterReg::findTypedInstance<LLLiveLSLEditor>("preview_scriptedit", *floater_key);
	
	if(instance )
	{
		if( LL_ERR_NOERR == status )
		{
			// <FS:ND> FIRE-15524 opt to not crash if the item went away ....
			if( !instance->getItem() )
			{
				LL_WARNS() << "getItem() returns 0, item went away while loading script()" << LL_ENDL;
				instance->mAssetStatus = PREVIEW_ASSET_ERROR;
				delete floater_key;
				return;
			}
			// </FS:ND>
			
			instance->loadScriptText(vfs, asset_id, type);
			instance->mScriptEd->setEnableEditing(TRUE);
			instance->mAssetStatus = PREVIEW_ASSET_LOADED;

// [SL:KB] - Patch: Build-ScriptRecover | Checked: 2011-11-23 (Catznip-3.2.0) | Added: Catznip-3.2.0
			// Start the timer which will perform regular backup saves
			instance->mBackupTimer = setupCallbackTimer(60.0f, boost::bind(&LLLiveLSLEditor::onBackupTimer, instance));
// [/SL:KB]
		}
		else
		{
			if( LL_ERR_ASSET_REQUEST_NOT_IN_DATABASE == status ||
				LL_ERR_FILE_EMPTY == status)
			{
				LLNotificationsUtil::add("ScriptMissing");
			}
			else if (LL_ERR_INSUFFICIENT_PERMISSIONS == status)
			{
				LLNotificationsUtil::add("ScriptNoPermissions");
			}
			else
			{
				LLNotificationsUtil::add("UnableToLoadScript");
			}
			instance->mAssetStatus = PREVIEW_ASSET_ERROR;
		}
	}

	delete floater_key;
}

void LLLiveLSLEditor::loadScriptText(LLVFS *vfs, const LLUUID &uuid, LLAssetType::EType type)
{
	LLVFile file(vfs, uuid, type);
	S32 file_length = file.getSize();
	std::vector<char> buffer(file_length + 1);
	file.read((U8*)&buffer[0], file_length);

	if (file.getLastBytesRead() != file_length ||
		file_length <= 0)
	{
		LL_WARNS() << "Error reading " << uuid << ":" << type << LL_ENDL;
	}

	buffer[file_length] = '\0';

	mScriptEd->setScriptText(LLStringExplicit(&buffer[0]), TRUE);
	mScriptEd->mEditor->makePristine();
	mScriptEd->setScriptName(getItem()->getName());
}


void LLLiveLSLEditor::onRunningCheckboxClicked( LLUICtrl*, void* userdata )
{
	LLLiveLSLEditor* self = (LLLiveLSLEditor*) userdata;
	LLViewerObject* object = gObjectList.findObject( self->mObjectUUID );
	LLCheckBoxCtrl* runningCheckbox = self->getChild<LLCheckBoxCtrl>("running");
	BOOL running =  runningCheckbox->get();
	//self->mRunningCheckbox->get();
	if( object )
	{
// [RLVa:KB] - Checked: 2010-09-28 (RLVa-1.2.1f) | Modified: RLVa-1.0.5a
		if ( (rlv_handler_t::isEnabled()) && (gRlvAttachmentLocks.isLockedAttachment(object->getRootEdit())) )
		{
			RlvUtil::notifyBlockedGeneric();
			return;
		}
// [/RLVa:KB]

		LLMessageSystem* msg = gMessageSystem;
		msg->newMessageFast(_PREHASH_SetScriptRunning);
		msg->nextBlockFast(_PREHASH_AgentData);
		msg->addUUIDFast(_PREHASH_AgentID, gAgent.getID());
		msg->addUUIDFast(_PREHASH_SessionID, gAgent.getSessionID());
		msg->nextBlockFast(_PREHASH_Script);
		msg->addUUIDFast(_PREHASH_ObjectID, self->mObjectUUID);
		msg->addUUIDFast(_PREHASH_ItemID, self->mItemUUID);
		msg->addBOOLFast(_PREHASH_Running, running);
		msg->sendReliable(object->getRegion()->getHost());
	}
	else
	{
		runningCheckbox->set(!running);
		LLNotificationsUtil::add("CouldNotStartStopScript");
	}
}

void LLLiveLSLEditor::onReset(void *userdata)
{
	LLLiveLSLEditor* self = (LLLiveLSLEditor*) userdata;

	LLViewerObject* object = gObjectList.findObject( self->mObjectUUID );
	if(object)
	{
// [RLVa:KB] - Checked: 2010-09-28 (RLVa-1.2.1f) | Modified: RLVa-1.0.5a
		if ( (rlv_handler_t::isEnabled()) && (gRlvAttachmentLocks.isLockedAttachment(object->getRootEdit())) )
		{
			RlvUtil::notifyBlockedGeneric();
			return;
		}
// [/RLVa:KB]

		LLMessageSystem* msg = gMessageSystem;
		msg->newMessageFast(_PREHASH_ScriptReset);
		msg->nextBlockFast(_PREHASH_AgentData);
		msg->addUUIDFast(_PREHASH_AgentID, gAgent.getID());
		msg->addUUIDFast(_PREHASH_SessionID, gAgent.getSessionID());
		msg->nextBlockFast(_PREHASH_Script);
		msg->addUUIDFast(_PREHASH_ObjectID, self->mObjectUUID);
		msg->addUUIDFast(_PREHASH_ItemID, self->mItemUUID);
		msg->sendReliable(object->getRegion()->getHost());
	}
	else
	{
		LLNotificationsUtil::add("CouldNotStartStopScript"); 
	}
}

void LLLiveLSLEditor::draw()
{
	LLViewerObject* object = gObjectList.findObject(mObjectUUID);
	LLCheckBoxCtrl* runningCheckbox = getChild<LLCheckBoxCtrl>( "running");
	if(object && mAskedForRunningInfo && mHaveRunningInfo)
	{
		if(object->permAnyOwner())
		{
			runningCheckbox->setLabel(getString("script_running"));
			runningCheckbox->setEnabled(!mIsSaving);

			// <FS:Ansariel> Rev 496 LL merge error
			//if(object->permAnyOwner())
			//{
			//	runningCheckbox->setLabel(getString("script_running"));
			//	runningCheckbox->setEnabled(!mIsSaving);
			//}
			//else
			//{
			//	runningCheckbox->setLabel(getString("public_objects_can_not_run"));
			//	runningCheckbox->setEnabled(FALSE);
			//	// *FIX: Set it to false so that the ui is correct for
			//	// a box that is released to public. It could be
			//	// incorrect after a release/claim cycle, but will be
			//	// correct after clicking on it.
			//	runningCheckbox->set(FALSE);
			//	mMonoCheckbox->set(FALSE);
			//}
			// </FS:Ansariel>
		}
		else
		{
			runningCheckbox->setLabel(getString("public_objects_can_not_run"));
			runningCheckbox->setEnabled(FALSE);

			// *FIX: Set it to false so that the ui is correct for
			// a box that is released to public. It could be
			// incorrect after a release/claim cycle, but will be
			// correct after clicking on it.
			runningCheckbox->set(FALSE);
			mMonoCheckbox->setEnabled(FALSE);
			// object may have fallen out of range.
			// <FS:Ansariel> Rev 496 LL merge error
			//mHaveRunningInfo = FALSE;
		}
	}
	else if(!object)
	{
		// HACK: Display this information in the title bar.
		// Really ought to put in main window.
		setTitle(LLTrans::getString("ObjectOutOfRange"));
		runningCheckbox->setEnabled(FALSE);
		// <FS:Ansariel> Rev 496 LL merge error
		mMonoCheckbox->setEnabled(FALSE);
		// object may have fallen out of range.
		mHaveRunningInfo = FALSE;
	}

	LLPreview::draw();
}


void LLLiveLSLEditor::onSearchReplace(void* userdata)
{
	LLLiveLSLEditor* self = (LLLiveLSLEditor*)userdata;

	LLScriptEdCore* sec = self->mScriptEd; 
//	LLFloaterScriptSearch::show(sec);
// [SL:KB] - Patch: UI-FloaterSearchReplace | Checked: 2010-10-26 (Catznip-2.3.0a) | Added: Catznip-2.3.0a
	LLFloaterSearchReplace::show(sec->mEditor);
// [/SL:KB]
}

struct LLLiveLSLSaveData
{
	LLLiveLSLSaveData(const LLUUID& id, const LLViewerInventoryItem* item, BOOL active);
	LLUUID mSaveObjectID;
	LLPointer<LLViewerInventoryItem> mItem;
	BOOL mActive;
};

LLLiveLSLSaveData::LLLiveLSLSaveData(const LLUUID& id,
									 const LLViewerInventoryItem* item,
									 BOOL active) :
	mSaveObjectID(id),
	mActive(active)
{
	llassert(item);
	mItem = new LLViewerInventoryItem(item);
}


/*static*/
void LLLiveLSLEditor::finishLSLUpload(LLUUID itemId, LLUUID taskId, LLUUID newAssetId, LLSD response, bool isRunning)
{
    LLSD floater_key;
    floater_key["taskid"] = taskId;
    floater_key["itemid"] = itemId;

    LLLiveLSLEditor* preview = LLFloaterReg::findTypedInstance<LLLiveLSLEditor>("preview_scriptedit", floater_key);
    if (preview)
    {
        preview->mItem->setAssetUUID(newAssetId);

        // Bytecode save completed
        if (response["compiled"])
        {
            preview->callbackLSLCompileSucceeded(taskId, itemId, isRunning);
        }
        else
        {
            preview->callbackLSLCompileFailed(response["errors"]);
        }
    }

}


// virtual
void LLLiveLSLEditor::saveIfNeeded(bool sync /*= true*/)
{
	LLViewerObject* object = gObjectList.findObject(mObjectUUID);
	if(!object)
	{
		LLNotificationsUtil::add("SaveScriptFailObjectNotFound");
		return;
	}

    if (mItem.isNull() || !mItem->isFinished())
	{
		// $NOTE: While the error message may not be exactly correct,
		// it's pretty close.
		LLNotificationsUtil::add("SaveScriptFailObjectNotFound");
		return;
	}

<<<<<<< HEAD
// [RLVa:KB] - Checked: 2010-11-25 (RLVa-1.2.2b) | Modified: RLVa-1.2.2b
	if ( (rlv_handler_t::isEnabled()) && (gRlvAttachmentLocks.isLockedAttachment(object->getRootEdit())) )
	{
		RlvUtil::notifyBlockedGeneric();
		return;
	}
// [/RLVa:KB]

=======
>>>>>>> 9944e8d9
    // get the latest info about it. We used to be losing the script
    // name on save, because the viewer object version of the item,
    // and the editor version would get out of synch. Here's a good
    // place to synch them back up.
    LLInventoryItem* inv_item = dynamic_cast<LLInventoryItem*>(object->getInventoryObject(mItemUUID));
    if (inv_item)
    {
        mItem->copyItem(inv_item);
    }

    // Don't need to save if we're pristine
    if(!mScriptEd->hasChanged())
    {
        return;
    }

    mPendingUploads = 0;

    // save the script
    mScriptEd->enableSave(FALSE);
    mScriptEd->mEditor->makePristine();
<<<<<<< HEAD
	// <FS> FIRE-10172: Fix LSL editor error display
	//mScriptEd->mErrorList->deleteAllItems();
=======
    mScriptEd->mErrorList->deleteAllItems();
>>>>>>> 9944e8d9
    mScriptEd->mEditor->makePristine();

    if (sync)
    {
        mScriptEd->sync();
    }
    bool isRunning = getChild<LLCheckBoxCtrl>("running")->get();
<<<<<<< HEAD
	mIsSaving = TRUE;
=======
>>>>>>> 9944e8d9
    getWindow()->incBusyCount();
    mPendingUploads++;

    std::string url = object->getRegion()->getCapability("UpdateScriptTask");

    if (!url.empty())
    {
        std::string buffer(mScriptEd->mEditor->getText());
        LLBufferedAssetUploadInfo::taskUploadFinish_f proc = boost::bind(&LLLiveLSLEditor::finishLSLUpload, _1, _2, _3, _4, isRunning);

        LLResourceUploadInfo::ptr_t uploadInfo(new LLScriptAssetUpload(mObjectUUID, mItemUUID, 
                monoChecked() ? LLScriptAssetUpload::MONO : LLScriptAssetUpload::LSL2, 
                isRunning, mScriptEd->getAssociatedExperience(), buffer, proc));

        LLViewerAssetUpload::EnqueueInventoryUpload(url, uploadInfo);
    }
    else if (gAssetStorage)
    {
        // set up the save on the local machine.
        LLTransactionID tid;
        tid.generate();
        LLAssetID asset_id = tid.makeAssetID(gAgent.getSecureSessionID());
        std::string filepath = gDirUtilp->getExpandedFilename(LL_PATH_CACHE, asset_id.asString());
        std::string filename = llformat("%s.lsl", filepath.c_str());

        mItem->setAssetUUID(asset_id);
        mItem->setTransactionID(tid);
<<<<<<< HEAD

	mScriptEd->writeToFile(filename,false);

=======

        mScriptEd->writeToFile(filename);

	mIsSaving = TRUE;
>>>>>>> 9944e8d9
        uploadAssetLegacy(filename, object, tid, isRunning);
    }

}

void LLLiveLSLEditor::uploadAssetLegacy(const std::string& filename,
										LLViewerObject* object,
										const LLTransactionID& tid,
										BOOL is_running)
{
	// <FS:CR> Remove LSO compiler
	LL_WARNS() << "Legacy LSO compile and upload is no longer supported" << LL_ENDL;
#if 0
	LLLiveLSLSaveData* data = new LLLiveLSLSaveData(mObjectUUID,
													mItem,
													is_running);
	gAssetStorage->storeAssetData(filename, tid,
								  LLAssetType::AT_LSL_TEXT,
								  &onSaveTextComplete,
								  (void*)data,
								  FALSE);

	LLAssetID asset_id = tid.makeAssetID(gAgent.getSecureSessionID());
	std::string filepath = gDirUtilp->getExpandedFilename(LL_PATH_CACHE,asset_id.asString());
	std::string dst_filename = llformat("%s.lso", filepath.c_str());
	std::string err_filename = llformat("%s.out", filepath.c_str());

	LLFILE *fp;
	const BOOL compile_to_mono = FALSE;
	if(!lscript_compile(filename.c_str(),
						dst_filename.c_str(),
						err_filename.c_str(),
						compile_to_mono,
						asset_id.asString().c_str(),
						gAgent.isGodlike()))
	{
		// load the error file into the error scrolllist
		LL_INFOS() << "Compile failed!" << LL_ENDL;
		if(NULL != (fp = LLFile::fopen(err_filename, "r")))
		{
			char buffer[MAX_STRING];		/*Flawfinder: ignore*/
			std::string line;
			while(!feof(fp)) 
			{
				
				if (fgets(buffer, MAX_STRING, fp) == NULL)
				{
					buffer[0] = '\0';
				}
				if(feof(fp))
				{
					break;
				}
				else
				{
					line.assign(buffer);
					LLStringUtil::stripNonprintable(line);
				
					LLSD row;
					row["columns"][0]["value"] = line;
					row["columns"][0]["font"] = "OCRA";
					mScriptEd->mErrorList->addElement(row);
				}
			}
			fclose(fp);
			mScriptEd->selectFirstError();
			// don't set the asset id, because we want to save the
			// script, even though the compile failed.
			//mItem->setAssetUUID(LLUUID::null);
			object->saveScript(mItem, FALSE, false);
			dialog_refresh_all();
		}
	}
	else
	{
		LL_INFOS() << "Compile worked!" << LL_ENDL;
		mScriptEd->mErrorList->setCommentText(LLTrans::getString("CompileSuccessfulSaving"));
		if(gAssetStorage)
		{
			LL_INFOS() << "LLLiveLSLEditor::saveAsset "
					<< mItem->getAssetUUID() << LL_ENDL;
			getWindow()->incBusyCount();
			mPendingUploads++;
			LLLiveLSLSaveData* data = NULL;
			data = new LLLiveLSLSaveData(mObjectUUID,
										 mItem,
										 is_running);
			gAssetStorage->storeAssetData(dst_filename,
										  tid,
										  LLAssetType::AT_LSL_BYTECODE,
										  &LLLiveLSLEditor::onSaveBytecodeComplete,
										  (void*)data);
			dialog_refresh_all();
		}
	}

	// get rid of any temp files left lying around
	LLFile::remove(filename);
	LLFile::remove(err_filename);
	LLFile::remove(dst_filename);

	// If we successfully saved it, then we should be able to check/uncheck the running box!
	LLCheckBoxCtrl* runningCheckbox = getChild<LLCheckBoxCtrl>( "running");
	runningCheckbox->setLabel(getString("script_running"));
	runningCheckbox->setEnabled(TRUE);
#endif // 0
	// </FS:CR>
}

void LLLiveLSLEditor::onSaveTextComplete(const LLUUID& asset_uuid, void* user_data, S32 status, LLExtStat ext_status) // StoreAssetData callback (fixed)
{
// <FS> Remove more legacy stuff -Sei
#if 0
	LLLiveLSLSaveData* data = (LLLiveLSLSaveData*)user_data;

	if (status)
	{
		LL_WARNS() << "Unable to save text for a script." << LL_ENDL;
		LLSD args;
		args["REASON"] = std::string(LLAssetStorage::getErrorString(status));
		LLNotificationsUtil::add("CompileQueueSaveText", args);
	}
	else
	{
		LLSD floater_key;
		floater_key["taskid"] = data->mSaveObjectID;
		floater_key["itemid"] = data->mItem->getUUID();
		LLLiveLSLEditor* self = LLFloaterReg::findTypedInstance<LLLiveLSLEditor>("preview_scriptedit", floater_key);
		if (self)
		{
			self->getWindow()->decBusyCount();
			self->mPendingUploads--;
			if (self->mPendingUploads <= 0
				&& self->mCloseAfterSave)
			{
				self->closeFloater();
			}
		}
	}
	delete data;
	data = NULL;
#endif
}


void LLLiveLSLEditor::onSaveBytecodeComplete(const LLUUID& asset_uuid, void* user_data, S32 status, LLExtStat ext_status) // StoreAssetData callback (fixed)
{
// <FS> Remove more legacy stuff -Sei
#if 0
	LLLiveLSLSaveData* data = (LLLiveLSLSaveData*)user_data;
	if(!data)
		return;
	if(0 ==status)
	{
		LL_INFOS() << "LSL Bytecode saved" << LL_ENDL;
		LLSD floater_key;
		floater_key["taskid"] = data->mSaveObjectID;
		floater_key["itemid"] = data->mItem->getUUID();
		LLLiveLSLEditor* self = LLFloaterReg::findTypedInstance<LLLiveLSLEditor>("preview_scriptedit", floater_key);
		if (self)
		{
			// Tell the user that the compile worked.
			self->mScriptEd->mErrorList->setCommentText(LLTrans::getString("SaveComplete"));
			// close the window if this completes both uploads
			self->getWindow()->decBusyCount();
			self->mPendingUploads--;
			if (self->mPendingUploads <= 0
				&& self->mCloseAfterSave)
			{
				self->closeFloater();
			}
		}
		LLViewerObject* object = gObjectList.findObject(data->mSaveObjectID);
		if(object)
		{
			object->saveScript(data->mItem, data->mActive, false);
			dialog_refresh_all();
			//LLToolDragAndDrop::dropScript(object, ids->first,
			//						  LLAssetType::AT_LSL_TEXT, FALSE);
		}
	}
	else
	{
		LL_INFOS() << "Problem saving LSL Bytecode (Live Editor)" << LL_ENDL;
		LL_WARNS() << "Unable to save a compiled script." << LL_ENDL;

		LLSD args;
		args["REASON"] = std::string(LLAssetStorage::getErrorString(status));
		LLNotificationsUtil::add("CompileQueueSaveBytecode", args);
	}

	std::string filepath = gDirUtilp->getExpandedFilename(LL_PATH_CACHE,asset_uuid.asString());
	std::string dst_filename = llformat("%s.lso", filepath.c_str());
	LLFile::remove(dst_filename);
	delete data;
#endif
}

BOOL LLLiveLSLEditor::canClose()
{
	return (mScriptEd->canClose());
}

void LLLiveLSLEditor::closeIfNeeded()
{
	getWindow()->decBusyCount();
	mPendingUploads--;
	if (mPendingUploads <= 0 && mCloseAfterSave)
	{
		closeFloater();
	}
}

// static
void LLLiveLSLEditor::onLoad(void* userdata)
{
	LLLiveLSLEditor* self = (LLLiveLSLEditor*)userdata;
	self->loadAsset();
}

// static
// <FS:Ansariel> FIRE-7514: Script in external editor needs to be saved twice
//void LLLiveLSLEditor::onSave(void* userdata, BOOL close_after_save)
void LLLiveLSLEditor::onSave(void* userdata, BOOL close_after_save, bool sync)
// </FS:Ansariel>
{
	LLLiveLSLEditor* self = (LLLiveLSLEditor*)userdata;
	if(self)
	{
		self->mCloseAfterSave = close_after_save;
		// <FS:Ansariel> Commented out because we fixed errors differently
		//self->mScriptEd->mErrorList->setCommentText("");
		// <FS:Ansariel> FIRE-7514: Script in external editor needs to be saved twice
		//self->saveIfNeeded();
		self->saveIfNeeded(sync);
		// </FS:Ansariel>
	}
}


// static
void LLLiveLSLEditor::processScriptRunningReply(LLMessageSystem* msg, void**)
{
	LLUUID item_id;
	LLUUID object_id;
	msg->getUUIDFast(_PREHASH_Script, _PREHASH_ObjectID, object_id);
	msg->getUUIDFast(_PREHASH_Script, _PREHASH_ItemID, item_id);

	LLSD floater_key;
	floater_key["taskid"] = object_id;
	floater_key["itemid"] = item_id;
	LLLiveLSLEditor* instance = LLFloaterReg::findTypedInstance<LLLiveLSLEditor>("preview_scriptedit", floater_key);
	if(instance)
	{
		instance->mHaveRunningInfo = TRUE;
		BOOL running;
		msg->getBOOLFast(_PREHASH_Script, _PREHASH_Running, running);
		LLCheckBoxCtrl* runningCheckbox = instance->getChild<LLCheckBoxCtrl>("running");
		runningCheckbox->set(running);
		BOOL mono;
		msg->getBOOLFast(_PREHASH_Script, "Mono", mono);
		LLCheckBoxCtrl* monoCheckbox = instance->getChild<LLCheckBoxCtrl>("mono");
		monoCheckbox->setEnabled(instance->getIsModifiable() && have_script_upload_cap(object_id));
		monoCheckbox->set(mono);
	}
}


void LLLiveLSLEditor::onMonoCheckboxClicked(LLUICtrl*, void* userdata)
{
	LLLiveLSLEditor* self = static_cast<LLLiveLSLEditor*>(userdata);
	self->mMonoCheckbox->setEnabled(have_script_upload_cap(self->mObjectUUID));
	self->mScriptEd->enableSave(self->getIsModifiable());
}

BOOL LLLiveLSLEditor::monoChecked() const
{
	if(NULL != mMonoCheckbox)
	{
		return mMonoCheckbox->getValue()? TRUE : FALSE;
	}
	return FALSE;
}

void LLLiveLSLEditor::setAssociatedExperience( LLHandle<LLLiveLSLEditor> editor, const LLSD& experience )
{
	LLLiveLSLEditor* scriptEd = editor.get();
	if(scriptEd)
	{
		LLUUID id;
		if(experience.has(LLExperienceCache::EXPERIENCE_ID))
		{
			id=experience[LLExperienceCache::EXPERIENCE_ID].asUUID();
		}
		scriptEd->mScriptEd->setAssociatedExperience(id);
		scriptEd->updateExperiencePanel();
	}
}<|MERGE_RESOLUTION|>--- conflicted
+++ resolved
@@ -92,7 +92,6 @@
 #include "llexperiencecache.h"
 #include "llfloaterexperienceprofile.h"
 #include "llviewerassetupload.h"
-<<<<<<< HEAD
 #include "llloadingindicator.h" // <FS:Kadah> Compile indicator
 #include "lliconctrl.h" // <FS:Kadah> Compile indicator
 // [RLVa:KB] - Checked: 2011-05-22 (RLVa-1.3.1a)
@@ -106,8 +105,6 @@
 #ifdef OPENSIM
 #include "llviewernetwork.h"	// for Grid manager
 #endif // OPENSIM
-=======
->>>>>>> 9944e8d9
 
 const std::string HELLO_LSL =
 	"default\n"
@@ -137,7 +134,6 @@
 	return object && (! object->getRegion()->getCapability("UpdateScriptTask").empty());
 }
 
-<<<<<<< HEAD
 // [SL:KB] - Patch: Build-ScriptRecover | Checked: 2011-11-23 (Catznip-3.2.0) | Added: Catznip-3.2.0
 #include "lleventtimer.h"
 
@@ -161,8 +157,6 @@
 }
 // [/SL:KB]
 
-=======
->>>>>>> 9944e8d9
 /// ---------------------------------------------------------------------------
 /// LLLiveLSLFile
 /// ---------------------------------------------------------------------------
@@ -2167,54 +2161,25 @@
 };
 // </FS:ND>
 
-/*static*/
-void LLPreviewLSL::finishedLSLUpload(LLUUID itemId, LLSD response)
-{
-    // Find our window and close it if requested.
-    LLPreviewLSL* preview = LLFloaterReg::findTypedInstance<LLPreviewLSL>("preview_script", LLSD(itemId));
-    if (preview)
-    {
-        // Bytecode save completed
-        if (response["compiled"])
-        {
-            preview->callbackLSLCompileSucceeded();
-        }
-        else
-        {
-            preview->callbackLSLCompileFailed(response["errors"]);
-        }
-    }
-}
-
 // Save needs to compile the text in the buffer. If the compile
 // succeeds, then save both assets out to the database. If the compile
 // fails, go ahead and save the text anyway.
 void LLPreviewLSL::saveIfNeeded(bool sync /*= true*/)
 {
-<<<<<<< HEAD
 //	if(!mScriptEd->hasChanged())
 // [SL:KB] - Patch: Build-ScriptRecover | Checked: 2012-02-10 (Catznip-3.2.1) | Added: Catznip-3.2.1
 	if ( (!mScriptEd->hasChanged()) || (!gAgent.getRegion()) )
 // [/SL:KB]
-=======
-    if (!mScriptEd->hasChanged())
->>>>>>> 9944e8d9
     {
         return;
     }
 
     mPendingUploads = 0;
-<<<<<<< HEAD
 	// <FS> FIRE-10172: Fix LSL editor error display
 	//mScriptEd->mErrorList->deleteAllItems();
     mScriptEd->mEditor->makePristine();
 
 
-=======
-    mScriptEd->mErrorList->deleteAllItems();
-    mScriptEd->mEditor->makePristine();
-
->>>>>>> 9944e8d9
     if (sync)
     {
         mScriptEd->sync();
@@ -2223,7 +2188,6 @@
     const LLInventoryItem *inv_item = getItem();
     // save it out to asset server
     std::string url = gAgent.getRegion()->getCapability("UpdateScriptAgent");
-<<<<<<< HEAD
 
 	// NaCL - LSL Preprocessor
 	mScriptEd->enableSave(FALSE); // Clear the enable save flag (FIRE-10173)
@@ -2241,8 +2205,6 @@
 		mScriptEd->mErrorList->addElement(row);
 	}
 	// NaCl End
-=======
->>>>>>> 9944e8d9
     if(inv_item)
     {
         getWindow()->incBusyCount();
@@ -2252,16 +2214,10 @@
             std::string buffer(mScriptEd->mEditor->getText());
             LLBufferedAssetUploadInfo::invnUploadFinish_f proc = boost::bind(&LLPreviewLSL::finishedLSLUpload, _1, _4);
 
-<<<<<<< HEAD
             // LLResourceUploadInfo::ptr_t uploadInfo(new LLScriptAssetUpload(mItemUUID, buffer, proc));
 			LLResourceUploadInfo::ptr_t uploadInfo(new FSScriptAssetUpload(mItemUUID, buffer, proc, domono ));
 
             LLViewerAssetUpload::EnqueueInventoryUpload(url, uploadInfo); // <FS:ND> DoMono needs to be passed/set here.
-=======
-            LLResourceUploadInfo::ptr_t uploadInfo(new LLScriptAssetUpload(mItemUUID, buffer, proc));
-
-            LLViewerAssetUpload::EnqueueInventoryUpload(url, uploadInfo);
->>>>>>> 9944e8d9
         }
         else if (gAssetStorage)
         {
@@ -2272,11 +2228,7 @@
             std::string filepath = gDirUtilp->getExpandedFilename(LL_PATH_CACHE, asset_id.asString());
             std::string filename = filepath + ".lsl";
 
-<<<<<<< HEAD
             mScriptEd->writeToFile(filename, true);
-=======
-            mScriptEd->writeToFile(filename);
->>>>>>> 9944e8d9
 
             uploadAssetLegacy(filename, mItemUUID, tid);
         }
@@ -3039,7 +2991,6 @@
 		return;
 	}
 
-<<<<<<< HEAD
 // [RLVa:KB] - Checked: 2010-11-25 (RLVa-1.2.2b) | Modified: RLVa-1.2.2b
 	if ( (rlv_handler_t::isEnabled()) && (gRlvAttachmentLocks.isLockedAttachment(object->getRootEdit())) )
 	{
@@ -3048,8 +2999,6 @@
 	}
 // [/RLVa:KB]
 
-=======
->>>>>>> 9944e8d9
     // get the latest info about it. We used to be losing the script
     // name on save, because the viewer object version of the item,
     // and the editor version would get out of synch. Here's a good
@@ -3071,12 +3020,8 @@
     // save the script
     mScriptEd->enableSave(FALSE);
     mScriptEd->mEditor->makePristine();
-<<<<<<< HEAD
 	// <FS> FIRE-10172: Fix LSL editor error display
 	//mScriptEd->mErrorList->deleteAllItems();
-=======
-    mScriptEd->mErrorList->deleteAllItems();
->>>>>>> 9944e8d9
     mScriptEd->mEditor->makePristine();
 
     if (sync)
@@ -3084,10 +3029,7 @@
         mScriptEd->sync();
     }
     bool isRunning = getChild<LLCheckBoxCtrl>("running")->get();
-<<<<<<< HEAD
 	mIsSaving = TRUE;
-=======
->>>>>>> 9944e8d9
     getWindow()->incBusyCount();
     mPendingUploads++;
 
@@ -3115,16 +3057,10 @@
 
         mItem->setAssetUUID(asset_id);
         mItem->setTransactionID(tid);
-<<<<<<< HEAD
 
 	mScriptEd->writeToFile(filename,false);
 
-=======
-
-        mScriptEd->writeToFile(filename);
-
 	mIsSaving = TRUE;
->>>>>>> 9944e8d9
         uploadAssetLegacy(filename, object, tid, isRunning);
     }
 
