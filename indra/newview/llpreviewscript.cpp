/** 
 * @file llpreviewscript.cpp
 * @brief LLPreviewScript class implementation
 *
 * $LicenseInfo:firstyear=2002&license=viewerlgpl$
 * Second Life Viewer Source Code
 * Copyright (C) 2010, Linden Research, Inc.
 * 
 * This library is free software; you can redistribute it and/or
 * modify it under the terms of the GNU Lesser General Public
 * License as published by the Free Software Foundation;
 * version 2.1 of the License only.
 * 
 * This library is distributed in the hope that it will be useful,
 * but WITHOUT ANY WARRANTY; without even the implied warranty of
 * MERCHANTABILITY or FITNESS FOR A PARTICULAR PURPOSE.  See the GNU
 * Lesser General Public License for more details.
 * 
 * You should have received a copy of the GNU Lesser General Public
 * License along with this library; if not, write to the Free Software
 * Foundation, Inc., 51 Franklin Street, Fifth Floor, Boston, MA  02110-1301  USA
 * 
 * Linden Research, Inc., 945 Battery Street, San Francisco, CA  94111  USA
 * $/LicenseInfo$
 */

#include "llviewerprecompiledheaders.h"

#include "llpreviewscript.h"

#include "llassetstorage.h"
#include "llassetuploadresponders.h"
#include "llbutton.h"
#include "llcheckboxctrl.h"
#include "llcombobox.h"
#include "lldir.h"
#include "llenvmanager.h"
#include "llexternaleditor.h"
#include "llfilepicker.h"
#include "llfloaterreg.h"
#include "llfloatersearchreplace.h"
#include "llinventorydefines.h"
#include "llinventorymodel.h"
#include "llkeyboard.h"
#include "lllineeditor.h"
#include "lllivefile.h"
#include "llhelp.h"
#include "llnotificationsutil.h"
#include "llresmgr.h"
#include "llscrollbar.h"
#include "llscrollcontainer.h"
#include "llscrolllistctrl.h"
#include "llscrolllistitem.h"
#include "llscrolllistcell.h"
#include "llsdserialize.h"
#include "llslider.h"
<<<<<<< HEAD
// <FS:CR> Removed LSO Compiler
//#include "lscript_rt_interface.h"
#include "fsscriptlibrary.h"
// </FS:CR>
=======
>>>>>>> 5822fb00
#include "lltooldraganddrop.h"
#include "llvfile.h"

#include "llagent.h"
#include "llmenugl.h"
#include "roles_constants.h"
#include "llselectmgr.h"
#include "llviewerinventory.h"
#include "llviewermenu.h"
#include "llviewerobject.h"
#include "llviewerobjectlist.h"
#include "llviewerregion.h"
#include "llkeyboard.h"
#include "llscrollcontainer.h"
#include "llcheckboxctrl.h"
#include "llscripteditor.h"
#include "llselectmgr.h"
#include "lltooldraganddrop.h"
#include "llscrolllistctrl.h"
#include "lltextbox.h"
#include "llslider.h"
#include "lldir.h"
#include "llcombobox.h"
#include "llviewerstats.h"
#include "llviewerwindow.h"
#include "lluictrlfactory.h"
#include "llmediactrl.h"
#include "lluictrlfactory.h"
#include "lltrans.h"
#include "llviewercontrol.h"
#include "llappviewer.h"
#include "llfloatergotoline.h"
#include "llexperiencecache.h"
#include "llfloaterexperienceprofile.h"
#include "llexperienceassociationresponder.h"
#include "llloadingindicator.h" // <FS:Kadah> Compile indicator
#include "lliconctrl.h" // <FS:Kadah> Compile indicator
// [RLVa:KB] - Checked: 2011-05-22 (RLVa-1.3.1a)
#include "rlvhandler.h"
#include "rlvlocks.h"
// [/RLVa:KB]

// NaCl - LSL Preprocessor
#include "fslslpreproc.h"
// NaCl End
#ifdef OPENSIM
#include "llviewernetwork.h"	// for Grid manager
#endif // OPENSIM

const std::string HELLO_LSL =
	"default\n"
	"{\n"
	"	state_entry()\n"
	"	{\n"
	"		llSay(0, \"Hello, Avatar!\");\n"
	"	}\n"
	"\n"
	"	touch_start(integer total_number)\n"
	"	{\n"
	"		llSay(0, \"Touched.\");\n"
	"	}\n"
	"}\n";
const std::string HELP_LSL_PORTAL_TOPIC = "LSL_Portal";

const std::string DEFAULT_SCRIPT_NAME = "New Script"; // *TODO:Translate?
const std::string DEFAULT_SCRIPT_DESC = "(No Description)"; // *TODO:Translate?

// Description and header information
const S32 MAX_HISTORY_COUNT = 10;
const F32 LIVE_HELP_REFRESH_TIME = 1.f;

static bool have_script_upload_cap(LLUUID& object_id)
{
	LLViewerObject* object = gObjectList.findObject(object_id);
	return object && (! object->getRegion()->getCapability("UpdateScriptTask").empty());
}


class ExperienceResponder : public LLHTTPClient::Responder
{
public:
	ExperienceResponder(const LLHandle<LLLiveLSLEditor>& parent):mParent(parent)
	{
	}

	LLHandle<LLLiveLSLEditor> mParent;

	/*virtual*/ void httpSuccess()
	{
		LLLiveLSLEditor* parent = mParent.get();
		if(!parent)
			return;

		parent->setExperienceIds(getContent()["experience_ids"]);		
	}
};

// [SL:KB] - Patch: Build-ScriptRecover | Checked: 2011-11-23 (Catznip-3.2.0) | Added: Catznip-3.2.0
#include "lleventtimer.h"

/// ---------------------------------------------------------------------------
/// Timer helper class
/// ---------------------------------------------------------------------------
class LLCallbackTimer : public LLEventTimer
{
public:
	typedef boost::function<bool()> bool_func_t;
public:
	LLCallbackTimer(F32 nPeriod, bool_func_t cb) : LLEventTimer(nPeriod), m_Callback(cb) {}
	/*virtual*/ BOOL tick() { return m_Callback(); }
protected:
	bool_func_t m_Callback;
};

inline LLEventTimer* setupCallbackTimer(F32 nPeriod, LLCallbackTimer::bool_func_t cb)
{
	return new LLCallbackTimer(nPeriod, cb);
}
// [/SL:KB]

/// ---------------------------------------------------------------------------
/// LLLiveLSLFile
/// ---------------------------------------------------------------------------
class LLLiveLSLFile : public LLLiveFile
{
public:
	typedef boost::function<bool (const std::string& filename)> change_callback_t;

	LLLiveLSLFile(std::string file_path, change_callback_t change_cb);
	~LLLiveLSLFile();

	void ignoreNextUpdate() { mIgnoreNextUpdate = true; }

protected:
	/*virtual*/ bool loadFile();

	change_callback_t	mOnChangeCallback;
	bool				mIgnoreNextUpdate;
};

LLLiveLSLFile::LLLiveLSLFile(std::string file_path, change_callback_t change_cb)
:	mOnChangeCallback(change_cb)
,	mIgnoreNextUpdate(false)
,	LLLiveFile(file_path, 1.0f)
{
	llassert(mOnChangeCallback);
}

LLLiveLSLFile::~LLLiveLSLFile()
{
	LLFile::remove(filename());
}

bool LLLiveLSLFile::loadFile()
{
	if (mIgnoreNextUpdate)
	{
		mIgnoreNextUpdate = false;
		return true;
	}

	return mOnChangeCallback(filename());
}

/// ---------------------------------------------------------------------------
/// LLFloaterScriptSearch
/// ---------------------------------------------------------------------------
// <FS> Replaced by LLFloaterSearchReplace
#if 0
class LLFloaterScriptSearch : public LLFloater
{
public:
	LLFloaterScriptSearch(LLScriptEdCore* editor_core);
	~LLFloaterScriptSearch();

	/*virtual*/	BOOL	postBuild();
	static void show(LLScriptEdCore* editor_core);
	static void onBtnSearch(void* userdata);
	void handleBtnSearch();

	static void onBtnReplace(void* userdata);
	void handleBtnReplace();

	static void onBtnReplaceAll(void* userdata);
	void handleBtnReplaceAll();

	LLScriptEdCore* getEditorCore() { return mEditorCore; }
	static LLFloaterScriptSearch* getInstance() { return sInstance; }

	virtual bool hasAccelerators() const;
	virtual BOOL handleKeyHere(KEY key, MASK mask);

private:

	LLScriptEdCore* mEditorCore;
	static LLFloaterScriptSearch*	sInstance;

protected:
	LLLineEditor*			mSearchBox;
	LLLineEditor*			mReplaceBox;
		void onSearchBoxCommit();
};

LLFloaterScriptSearch* LLFloaterScriptSearch::sInstance = NULL;

LLFloaterScriptSearch::LLFloaterScriptSearch(LLScriptEdCore* editor_core)
:	LLFloater(LLSD()),
	mSearchBox(NULL),
	mReplaceBox(NULL),
	mEditorCore(editor_core)
{
	buildFromFile("floater_script_search.xml");

	sInstance = this;
	
	// find floater in which script panel is embedded
	LLView* viewp = (LLView*)editor_core;
	while(viewp)
	{
		LLFloater* floaterp = dynamic_cast<LLFloater*>(viewp);
		if (floaterp)
		{
			floaterp->addDependentFloater(this);
			break;
		}
		viewp = viewp->getParent();
	}
}

BOOL LLFloaterScriptSearch::postBuild()
{
	mReplaceBox = getChild<LLLineEditor>("replace_text");
	mSearchBox = getChild<LLLineEditor>("search_text");
	mSearchBox->setCommitCallback(boost::bind(&LLFloaterScriptSearch::onSearchBoxCommit, this));
	mSearchBox->setCommitOnFocusLost(FALSE);
	childSetAction("search_btn", onBtnSearch,this);
	childSetAction("replace_btn", onBtnReplace,this);
	childSetAction("replace_all_btn", onBtnReplaceAll,this);

	setDefaultBtn("search_btn");

	return TRUE;
}

//static 
void LLFloaterScriptSearch::show(LLScriptEdCore* editor_core)
{
	LLSD::String search_text;
	LLSD::String replace_text;
	if (sInstance && sInstance->mEditorCore && sInstance->mEditorCore != editor_core)
	{
		search_text=sInstance->mSearchBox->getValue().asString();
		replace_text=sInstance->mReplaceBox->getValue().asString();
		sInstance->closeFloater();
		delete sInstance;
	}

	if (!sInstance)
	{
		// sInstance will be assigned in the constructor.
		new LLFloaterScriptSearch(editor_core);
		sInstance->mSearchBox->setValue(search_text);
		sInstance->mReplaceBox->setValue(replace_text);
	}

	sInstance->openFloater();
}

LLFloaterScriptSearch::~LLFloaterScriptSearch()
{
	sInstance = NULL;
}

// static 
void LLFloaterScriptSearch::onBtnSearch(void *userdata)
{
	LLFloaterScriptSearch* self = (LLFloaterScriptSearch*)userdata;
	self->handleBtnSearch();
}

void LLFloaterScriptSearch::handleBtnSearch()
{
	LLCheckBoxCtrl* caseChk = getChild<LLCheckBoxCtrl>("case_text");
	mEditorCore->mEditor->selectNext(mSearchBox->getValue().asString(), caseChk->get());
}

// static 
void LLFloaterScriptSearch::onBtnReplace(void *userdata)
{
	LLFloaterScriptSearch* self = (LLFloaterScriptSearch*)userdata;
	self->handleBtnReplace();
}

void LLFloaterScriptSearch::handleBtnReplace()
{
	LLCheckBoxCtrl* caseChk = getChild<LLCheckBoxCtrl>("case_text");
	mEditorCore->mEditor->replaceText(mSearchBox->getValue().asString(), mReplaceBox->getValue().asString(), caseChk->get());
}

// static 
void LLFloaterScriptSearch::onBtnReplaceAll(void *userdata)
{
	LLFloaterScriptSearch* self = (LLFloaterScriptSearch*)userdata;
	self->handleBtnReplaceAll();
}

void LLFloaterScriptSearch::handleBtnReplaceAll()
{
	LLCheckBoxCtrl* caseChk = getChild<LLCheckBoxCtrl>("case_text");
	mEditorCore->mEditor->replaceTextAll(mSearchBox->getValue().asString(), mReplaceBox->getValue().asString(), caseChk->get());
}

bool LLFloaterScriptSearch::hasAccelerators() const
{
	if (mEditorCore)
	{
		return mEditorCore->hasAccelerators();
	}
	return FALSE;
}

BOOL LLFloaterScriptSearch::handleKeyHere(KEY key, MASK mask)
{
	if (mEditorCore)
	{
		BOOL handled = mEditorCore->handleKeyHere(key, mask);
		if (!handled)
		{
			LLFloater::handleKeyHere(key, mask);
		}
	}

	return FALSE;
}

void LLFloaterScriptSearch::onSearchBoxCommit()
{
	if (mEditorCore && mEditorCore->mEditor)
	{
		LLCheckBoxCtrl* caseChk = getChild<LLCheckBoxCtrl>("case_text");
		mEditorCore->mEditor->selectNext(mSearchBox->getValue().asString(), caseChk->get());
	}
}
#endif
// </FS>

/// ---------------------------------------------------------------------------
/// LLScriptEdCore
/// ---------------------------------------------------------------------------

struct LLSECKeywordCompare
{
	bool operator()(const std::string& lhs, const std::string& rhs)
	{
		return (LLStringUtil::compareDictInsensitive( lhs, rhs ) < 0 );
	}
};

LLScriptEdCore::LLScriptEdCore(
	LLScriptEdContainer* container,
	const std::string& sample,
	const LLHandle<LLFloater>& floater_handle,
	void (*load_callback)(void*),
	// <FS:Ansariel> FIRE-7514: Script in external editor needs to be saved twice
	//void (*save_callback)(void*, BOOL),
	void (*save_callback)(void*, BOOL, bool),
	// </FS:Ansariel>
	void (*search_replace_callback) (void* userdata),
	void* userdata,
	bool live,
	S32 bottom_pad)
	:
	LLPanel(),
	mSampleText(sample),
	mEditor( NULL ),
	mLoadCallback( load_callback ),
	mSaveCallback( save_callback ),
	mSearchReplaceCallback( search_replace_callback ),
	mUserdata( userdata ),
	mForceClose( FALSE ),
	mLastHelpToken(NULL),
	mLiveHelpHistorySize(0),
	mEnableSave(FALSE),
	mLiveFile(NULL),
	mLive(live),
	mContainer(container),
	// <FS:CR> FIRE-10606, patch by Sei Lisa
	mLSLProc(NULL),
	mPostEditor(NULL),
	// </FS:CR>
	mCompiling(false), //<FS:KC> Compile indicators, recompile button
	mHasScriptData(FALSE)
{
	setFollowsAll();
	setBorderVisible(FALSE);

	// NaCl - Script Preprocessor
	if (gSavedSettings.getBOOL("_NACL_LSLPreprocessor"))
	{
		setXMLFilename("panel_script_ed_preproc.xml");
		mLSLProc = new FSLSLPreprocessor(this);
	}
	else
	{
		setXMLFilename("panel_script_ed.xml");
	}
	// NaCl End
	llassert_always(mContainer != NULL);
}

LLScriptEdCore::~LLScriptEdCore()
{
	deleteBridges();

	// If the search window is up for this editor, close it.
//	LLFloaterScriptSearch* script_search = LLFloaterScriptSearch::getInstance();
//	if (script_search && script_search->getEditorCore() == this)
//	{
//		script_search->closeFloater();
//		delete script_search;
//	}
	// <FS:Sei> FIRE-16042: Warn when preproc is toggled.
	if (mTogglePreprocConnection.connected())
	{
		mTogglePreprocConnection.disconnect();
	}
	// </FS:Sei>

	delete mLiveFile;
	if (mSyntaxIDConnection.connected())
	{
		mSyntaxIDConnection.disconnect();
	}

	// NaCl - Script Preprocessor
	delete mLSLProc;
}

void LLLiveLSLEditor::experienceChanged()
{
	if(mScriptEd->getAssociatedExperience() != mExperiences->getSelectedValue().asUUID())
	{
		mScriptEd->enableSave(getIsModifiable());
		//getChildView("Save_btn")->setEnabled(TRUE);
		mScriptEd->setAssociatedExperience(mExperiences->getSelectedValue().asUUID());
		updateExperiencePanel();
	}
}

void LLLiveLSLEditor::onViewProfile( LLUICtrl *ui, void* userdata )
{
	LLLiveLSLEditor* self = (LLLiveLSLEditor*)userdata;

	LLUUID id;
	if(self->mExperienceEnabled->get())
	{
		id=self->mScriptEd->getAssociatedExperience();
		if(id.notNull())
		{
			 LLFloaterReg::showInstance("experience_profile", id, true);
		}
	}

}

void LLLiveLSLEditor::onToggleExperience( LLUICtrl *ui, void* userdata )
{
	LLLiveLSLEditor* self = (LLLiveLSLEditor*)userdata;

	LLUUID id;
	if(self->mExperienceEnabled->get())
	{
		if(self->mScriptEd->getAssociatedExperience().isNull())
		{
			id=self->mExperienceIds.beginArray()->asUUID();
		}
	}

	if(id != self->mScriptEd->getAssociatedExperience())
	{
		self->mScriptEd->enableSave(self->getIsModifiable());
	}
	self->mScriptEd->setAssociatedExperience(id);

	self->updateExperiencePanel();
}

BOOL LLScriptEdCore::postBuild()
{
	mLineCol=getChild<LLTextBox>("line_col");
// <FS:CR> Advanced Script Editor
	//mSaveBtn=getChildView("Save_btn");
	mSaveBtn =	getChild<LLButton>("save_btn");
	mSaveBtn2 =	getChild<LLButton>("save_btn_2");	// <FS:Zi> support extra save button
	mCutBtn =	getChild<LLButton>("cut_btn");
	mCopyBtn =	getChild<LLButton>("copy_btn");
	mPasteBtn =	getChild<LLButton>("paste_btn");
	mUndoBtn =	getChild<LLButton>("undo_btn");
	mRedoBtn =	getChild<LLButton>("redo_btn");
	mSaveToDiskBtn = getChild<LLButton>("save_disk_btn");
	mLoadFromDiskBtn = getChild<LLButton>("load_disk_btn");
	mSearchBtn = getChild<LLButton>("search_btn");
// </FS:CR>

	mErrorList = getChild<LLScrollListCtrl>("lsl errors");

	mFunctions = getChild<LLComboBox>("Insert...");

	childSetCommitCallback("Insert...", &LLScriptEdCore::onBtnInsertFunction, this);

	mEditor = getChild<LLScriptEditor>("Script Editor");

	// NaCl - LSL Preprocessor
	if (gSavedSettings.getBOOL("_NACL_LSLPreprocessor"))
	{
		mPostEditor = getChild<LLScriptEditor>("Post Editor");
		if (mPostEditor)
		{
			mPostEditor->setFollowsAll();
			mPostEditor->setEnabled(TRUE);
		}
	}
	// FIRE-16042: Warn when preproc is toggled.
	mTogglePreprocConnection = gSavedSettings.getControl("_NACL_LSLPreprocessor")->getSignal()
		->connect(boost::bind(&LLScriptEdCore::onToggleProc, this));
	// NaCl End

	childSetCommitCallback("lsl errors", &LLScriptEdCore::onErrorList, this);
// <FS:CR> Advanced Script Editor
	//childSetAction("Save_btn", boost::bind(&LLScriptEdCore::doSave,this,FALSE));
	childSetAction("prefs_btn", boost::bind(&LLScriptEdCore::onBtnPrefs, this));
// </FS:CR>
	childSetAction("Edit_btn", boost::bind(&LLScriptEdCore::openInExternalEditor, this));
	childSetAction("edit_btn_2", boost::bind(&LLScriptEdCore::openInExternalEditor, this));	// <FS:Zi> support extra edit button
	
	initMenu();
	initButtonBar();	// <FS:CR> Advanced Script Editor

	mSyntaxIDConnection = LLSyntaxIdLSL::getInstance()->addSyntaxIDCallback(boost::bind(&LLScriptEdCore::processKeywords, this));

	// Intialise keyword highlighting for the current simulator's version of LSL
	LLSyntaxIdLSL::getInstance()->initialize();
	processKeywords();

	return TRUE;
}

void LLScriptEdCore::processKeywords()
{
	LL_DEBUGS("SyntaxLSL") << "Processing keywords" << LL_ENDL;
	// <FS:Ansariel> FIRE-15906: Clear combobox values before adding new
	mFunctions->clearRows();
	mEditor->clearSegments();
	mEditor->initKeywords();
	mEditor->loadKeywords();

	// <FS:Ansariel> Re-add legacy format support
	std::vector<std::string> funcs;
	std::vector<std::string> tooltips;
	for (std::vector<LLScriptLibraryFunction>::const_iterator i = gScriptLibrary.mFunctions.begin();
	i != gScriptLibrary.mFunctions.end(); ++i)
	{
		// Make sure this isn't a god only function, or the agent is a god.
		if (!i->mGodOnly || gAgent.isGodlike())
		{
			std::string name = i->mName;
			funcs.push_back(name);

			std::string desc = i->mDesc;
			
			F32 sleep_time = i->mSleepTime;
			if( sleep_time )
			{
				desc += "\n";
			
				LLStringUtil::format_map_t args;
				args["[SLEEP_TIME]"] = llformat("%.1f", sleep_time );
				desc += LLTrans::getString("LSLTipSleepTime", args);
			}
			
			// A \n linefeed is not part of xml. Let's add one to keep all
			// the tips one-per-line in strings.xml
			LLStringUtil::replaceString( desc, ";", "\n" );
			
			LL_DEBUGS() << "Adding script library function: (" << name << ") with the desc '" << desc << "'" << LL_ENDL;
			
			tooltips.push_back(desc);
		}
	}

	LLColor3 color(LLUIColorTable::instance().getColor("SyntaxLslFunction"));
	if (gSavedSettings.getBOOL("_NACL_LSLPreprocessor"))
		mEditor->loadKeywords(gDirUtilp->getExpandedFilename(LL_PATH_APP_SETTINGS, "scriptlibrary_preproc.xml"), funcs, tooltips, color);
#ifdef OPENSIM
	if (LLGridManager::getInstance()->isInOpenSim())
		mEditor->loadKeywords(gDirUtilp->getExpandedFilename(LL_PATH_APP_SETTINGS, "scriptlibrary_ossl.xml"), funcs, tooltips, color);
	if (LLGridManager::getInstance()->isInAuroraSim())
		mEditor->loadKeywords(gDirUtilp->getExpandedFilename(LL_PATH_APP_SETTINGS, "scriptlibrary_aa.xml"), funcs, tooltips, color);
#endif // OPENSIM
	// </FS:Ansariel>
	
	string_vec_t primary_keywords;
	string_vec_t secondary_keywords;
	LLKeywordToken *token;
	LLKeywords::keyword_iterator_t token_it;
	for (token_it = mEditor->keywordsBegin(); token_it != mEditor->keywordsEnd(); ++token_it)
	{
		token = token_it->second;
		if (token->getType() == LLKeywordToken::TT_FUNCTION)
		{
			primary_keywords.push_back( wstring_to_utf8str(token->getToken()) );
		}
		else
		{
			secondary_keywords.push_back( wstring_to_utf8str(token->getToken()) );
		}
	}

	for (string_vec_t::const_iterator iter = primary_keywords.begin();
		 iter!= primary_keywords.end(); ++iter)
	{
		mFunctions->add(*iter);
	}
	for (string_vec_t::const_iterator iter = secondary_keywords.begin();
		 iter!= secondary_keywords.end(); ++iter)
	{
		mFunctions->add(*iter);
	}

	// NaCl - LSL Preprocessor
	if (gSavedSettings.getBOOL("_NACL_LSLPreprocessor") && mPostEditor)
	{
		mPostEditor->clearSegments();
		mPostEditor->initKeywords();
		mPostEditor->loadKeywords();

		mPostEditor->loadKeywords(gDirUtilp->getExpandedFilename(LL_PATH_APP_SETTINGS, "scriptlibrary_preproc.xml"), funcs, tooltips, color);
#ifdef OPENSIM
		if (LLGridManager::getInstance()->isInOpenSim())
			mPostEditor->loadKeywords(gDirUtilp->getExpandedFilename(LL_PATH_APP_SETTINGS, "scriptlibrary_ossl.xml"), funcs, tooltips, color);
		if (LLGridManager::getInstance()->isInAuroraSim())
			mPostEditor->loadKeywords(gDirUtilp->getExpandedFilename(LL_PATH_APP_SETTINGS, "scriptlibrary_aa.xml"), funcs, tooltips, color);
#endif // OPENSIM
	}
	// NaCl End
}

void LLScriptEdCore::initMenu()
{
	// *TODO: Skinning - make these callbacks data driven
	LLMenuItemCallGL* menuItem;
	
	menuItem = getChild<LLMenuItemCallGL>("Save");
	// <FS:Ansariel> FIRE-7514: Script in external editor needs to be saved twice
	//menuItem->setClickCallback(boost::bind(&LLScriptEdCore::doSave, this, FALSE));
	menuItem->setClickCallback(boost::bind(&LLScriptEdCore::doSave, this, FALSE, true));
	// </FS:Ansariel>
	menuItem->setEnableCallback(boost::bind(&LLScriptEdCore::hasChanged, this));
	
	menuItem = getChild<LLMenuItemCallGL>("Revert All Changes");
	menuItem->setClickCallback(boost::bind(&LLScriptEdCore::onBtnUndoChanges, this));
	menuItem->setEnableCallback(boost::bind(&LLScriptEdCore::hasChanged, this));

	menuItem = getChild<LLMenuItemCallGL>("Undo");
	menuItem->setClickCallback(boost::bind(&LLTextEditor::undo, mEditor));
	menuItem->setEnableCallback(boost::bind(&LLTextEditor::canUndo, mEditor));

	menuItem = getChild<LLMenuItemCallGL>("Redo");
	menuItem->setClickCallback(boost::bind(&LLTextEditor::redo, mEditor));
	menuItem->setEnableCallback(boost::bind(&LLTextEditor::canRedo, mEditor));

	menuItem = getChild<LLMenuItemCallGL>("Cut");
	menuItem->setClickCallback(boost::bind(&LLTextEditor::cut, mEditor));
	menuItem->setEnableCallback(boost::bind(&LLTextEditor::canCut, mEditor));

	menuItem = getChild<LLMenuItemCallGL>("Copy");
	menuItem->setClickCallback(boost::bind(&LLTextEditor::copy, mEditor));
	menuItem->setEnableCallback(boost::bind(&LLTextEditor::canCopy, mEditor));

	menuItem = getChild<LLMenuItemCallGL>("Paste");
	menuItem->setClickCallback(boost::bind(&LLTextEditor::paste, mEditor));
	menuItem->setEnableCallback(boost::bind(&LLTextEditor::canPaste, mEditor));

	menuItem = getChild<LLMenuItemCallGL>("Select All");
	menuItem->setClickCallback(boost::bind(&LLTextEditor::selectAll, mEditor));
	menuItem->setEnableCallback(boost::bind(&LLTextEditor::canSelectAll, mEditor));

	menuItem = getChild<LLMenuItemCallGL>("Deselect");
	menuItem->setClickCallback(boost::bind(&LLTextEditor::deselect, mEditor));
	menuItem->setEnableCallback(boost::bind(&LLTextEditor::canDeselect, mEditor));

	menuItem = getChild<LLMenuItemCallGL>("Search / Replace...");
//	menuItem->setClickCallback(boost::bind(&LLFloaterScriptSearch::show, this));
// [SL:KB] - Patch: UI-FloaterSearchReplace | Checked: 2010-10-26 (Catznip-2.3.0a) | Added: Catznip-2.3.0a
	menuItem->setClickCallback(boost::bind(&LLFloaterSearchReplace::show, mEditor));
// [/SL:KB]

	menuItem = getChild<LLMenuItemCallGL>("Go to line...");
	menuItem->setClickCallback(boost::bind(&LLFloaterGotoLine::show, this));

	menuItem = getChild<LLMenuItemCallGL>("Help...");
	menuItem->setClickCallback(boost::bind(&LLScriptEdCore::onBtnHelp, this));

	menuItem = getChild<LLMenuItemCallGL>("Keyword Help...");
	menuItem->setClickCallback(boost::bind(&LLScriptEdCore::onBtnDynamicHelp, this));

	menuItem = getChild<LLMenuItemCallGL>("LoadFromFile");
	menuItem->setClickCallback(boost::bind(&LLScriptEdCore::onBtnLoadFromFile, this));
	menuItem->setEnableCallback(boost::bind(&LLScriptEdCore::enableLoadFromFileMenu, this));

	menuItem = getChild<LLMenuItemCallGL>("SaveToFile");
	menuItem->setClickCallback(boost::bind(&LLScriptEdCore::onBtnSaveToFile, this));
	menuItem->setEnableCallback(boost::bind(&LLScriptEdCore::enableSaveToFileMenu, this));

// <FS:CR> Advanced Script Editor
	menuItem = getChild<LLMenuItemCallGL>("ScriptPrefs");
	menuItem->setClickCallback(boost::bind(&LLScriptEdCore::onBtnPrefs, this));
}

void LLScriptEdCore::initButtonBar()
{
	mSaveBtn->setClickedCallback(boost::bind(&LLScriptEdCore::doSave, this, FALSE, true));
	mSaveBtn2->setClickedCallback(boost::bind(&LLScriptEdCore::doSave, this, FALSE, true));	// <FS:Zi> support extra save button
	mCutBtn->setClickedCallback(boost::bind(&LLTextEditor::cut, mEditor));
	mCopyBtn->setClickedCallback(boost::bind(&LLTextEditor::copy, mEditor));
	mPasteBtn->setClickedCallback(boost::bind(&LLTextEditor::paste, mEditor));
	mUndoBtn->setClickedCallback(boost::bind(&LLTextEditor::undo, mEditor));
	mRedoBtn->setClickedCallback(boost::bind(&LLTextEditor::redo, mEditor));
	mSaveToDiskBtn->setClickedCallback(boost::bind(&LLScriptEdCore::onBtnSaveToFile, this));
	mLoadFromDiskBtn->setClickedCallback(boost::bind(&LLScriptEdCore::onBtnLoadFromFile, this));
	mSearchBtn->setClickedCallback(boost::bind(&LLFloaterSearchReplace::show, mEditor));
}

void LLScriptEdCore::updateButtonBar()
{
	mSaveBtn->setEnabled(hasChanged());
	// mSaveBtn2->setEnabled(hasChanged());	// <FS:Zi> support extra save button
	mCutBtn->setEnabled(mEditor->canCut());
	mCopyBtn->setEnabled(mEditor->canCopy());
	mPasteBtn->setEnabled(mEditor->canPaste());
	mUndoBtn->setEnabled(mEditor->canUndo());
	mRedoBtn->setEnabled(mEditor->canRedo());
	mSaveToDiskBtn->setEnabled(mEditor->canLoadOrSaveToFile());
	mLoadFromDiskBtn->setEnabled(mEditor->canLoadOrSaveToFile());
	//<FS:Kadah> Recompile button
	static LLCachedControl<bool> FSScriptEditorRecompileButton(gSavedSettings, "FSScriptEditorRecompileButton");
	mSaveBtn2->setEnabled(hasChanged() || (mLSLProc && FSScriptEditorRecompileButton && !mCompiling));
	mSaveBtn2->setLabel((!mLSLProc || !FSScriptEditorRecompileButton || hasChanged()) ? LLTrans::getString("save_file_verb") : LLTrans::getString("recompile_script_verb"));
	//</FS:Kadah>
}

//<FS:Kadah> Compile Indicators
void LLScriptEdCore::updateIndicators(bool compiling, bool success)
{
	mCompiling = compiling;
	LLLoadingIndicator* compile_indicator = getChild<LLLoadingIndicator>("progress_indicator");
	compile_indicator->setVisible(mCompiling);
	if (mCompiling)
	{
		compile_indicator->start();
	}
	else
	{
		compile_indicator->stop();
	}

	LLIconCtrl* status_indicator = getChild<LLIconCtrl>("status_indicator");
	status_indicator->setVisible(!mCompiling);
	status_indicator->setValue((success ? "Script_Running" : "Script_Error"));
}
//</FS:Kadah>

//static
void LLScriptEdCore::onBtnPrefs(void* userdata)
{
	LLFloaterReg::showInstance("script_colors");
}
// </FS:CR>

// NaCl - LSL Preprocessor
void LLScriptEdCore::onToggleProc()
{
	mErrorList->setCommentText(LLTrans::getString("preproc_toggle_warning"));
	mErrorList->deleteAllItems(); // Make it visible
	updateButtonBar(); // Update the save button in particular (FIRE-10173)
}
// NaCl End

void LLScriptEdCore::setScriptText(const std::string& text, BOOL is_valid)
{
	if (mEditor)
	{
		// NaCl - LSL Preprocessor
		std::string ntext = text;
		if (gSavedSettings.getBOOL("_NACL_LSLPreprocessor") && mLSLProc)
		{
			if (mPostEditor)
			{
				mPostEditor->setText(ntext);
			}
			ntext = mLSLProc->decode(ntext);
		}
		LLStringUtil::replaceTabsWithSpaces(ntext, mEditor->spacesPerTab());
		// NaCl End
		mEditor->setText(ntext);
		mHasScriptData = is_valid;
	}
}

// NaCl - LSL Preprocessor
std::string LLScriptEdCore::getScriptText()
{
	if (gSavedSettings.getBOOL("_NACL_LSLPreprocessor") && mPostEditor)
	{
		//return mPostEditor->getText();
		return mPostScript;
	}
	else if (mEditor)
	{
		return mEditor->getText();
	}
	return std::string();
}
// NaCl End

bool LLScriptEdCore::loadScriptText(const std::string& filename)
{
	if (filename.empty())
	{
		LL_WARNS() << "Empty file name" << LL_ENDL;
		return false;
	}

	LLFILE* file = LLFile::fopen(filename, "rb");		/*Flawfinder: ignore*/
	if (!file)
	{
		LL_WARNS() << "Error opening " << filename << LL_ENDL;
		return false;
	}

	// read in the whole file
	fseek(file, 0L, SEEK_END);
	size_t file_length = (size_t) ftell(file);
	fseek(file, 0L, SEEK_SET);
	char* buffer = new char[file_length+1];
	size_t nread = fread(buffer, 1, file_length, file);
	if (nread < file_length)
	{
		LL_WARNS() << "Short read" << LL_ENDL;
	}
	buffer[nread] = '\0';
	fclose(file);

	// <FS:Zi> Optionally convert tabs to spaces
	// mEditor->setText(LLStringExplicit(buffer));
	std::string scriptText=LLStringExplicit(buffer);
	if(gSavedSettings.getBOOL("ExternalEditorConvertTabsToSpaces"))
	{
		LLStringUtil::replaceTabsWithSpaces(scriptText,mEditor->spacesPerTab());
	}
	// </FS:Zi>
	mEditor->setText(scriptText);

	delete[] buffer;

	return true;
}

bool LLScriptEdCore::writeToFile(const std::string& filename, bool unprocessed)
{
	LLFILE* fp = LLFile::fopen(filename, "wb");
	if (!fp)
	{
		LL_WARNS() << "Unable to write to " << filename << LL_ENDL;

		LLSD row;
		row["columns"][0]["value"] = "Error writing to local file. Is your hard drive full?";
		row["columns"][0]["font"] = "SANSSERIF_SMALL";
		mErrorList->addElement(row);
		return false;
	}

	// NaCl - LSL Preprocessor
	std::string utf8text;
	if(!unprocessed)
		utf8text = this->getScriptText();
	else
		utf8text = mEditor->getText();
	// NaCl End

	// Special case for a completely empty script - stuff in one space so it can store properly.  See SL-46889
	if (utf8text.size() == 0)
	{
		utf8text = " ";
	}

	fputs(utf8text.c_str(), fp);
	fclose(fp);
	return true;
}

void LLScriptEdCore::sync()
{
	// Sync with external editor.
	std::string tmp_file = mContainer->getTmpFileName();
	llstat s;
	if (LLFile::stat(tmp_file, &s) == 0) // file exists
	{
		if (mLiveFile) mLiveFile->ignoreNextUpdate();
		writeToFile(tmp_file,gSavedSettings.getBOOL("_NACL_LSLPreprocessor"));
	}
}

bool LLScriptEdCore::hasChanged()
{
	if (!mEditor) return false;

	return ((!mEditor->isPristine() || mEnableSave) && mHasScriptData);
}

void LLScriptEdCore::draw()
{
// <FS:CR> Advanced Script Editor
	//BOOL script_changed	= hasChanged();
	//mSaveBtn->setEnabled(script_changed);
	updateButtonBar();
// </FS:CR>

	if( mEditor->hasFocus() )
	{
		S32 line = 0;
		S32 column = 0;
		mEditor->getCurrentLineAndColumn( &line, &column, FALSE );  // don't include wordwrap
		LLStringUtil::format_map_t args;
		std::string cursor_pos;
		args["[LINE]"] = llformat ("%d", line);
		args["[COLUMN]"] = llformat ("%d", column);
		cursor_pos = LLTrans::getString("CursorPos", args);
		mLineCol->setValue(cursor_pos);
	}
	else
	{
		mLineCol->setValue(LLStringUtil::null);
	}

	updateDynamicHelp();

	LLPanel::draw();
}

void LLScriptEdCore::updateDynamicHelp(BOOL immediate)
{
	LLFloater* help_floater = mLiveHelpHandle.get();
	if (!help_floater) return;

	// update back and forward buttons
	LLButton* fwd_button = help_floater->getChild<LLButton>("fwd_btn");
	LLButton* back_button = help_floater->getChild<LLButton>("back_btn");
	LLMediaCtrl* browser = help_floater->getChild<LLMediaCtrl>("lsl_guide_html");
	back_button->setEnabled(browser->canNavigateBack());
	fwd_button->setEnabled(browser->canNavigateForward());

	if (!immediate && !gSavedSettings.getBOOL("ScriptHelpFollowsCursor"))
	{
		return;
	}

	LLTextSegmentPtr segment = NULL;
	std::vector<LLTextSegmentPtr> selected_segments;
	mEditor->getSelectedSegments(selected_segments);
	LLKeywordToken* token;
	// try segments in selection range first
	std::vector<LLTextSegmentPtr>::iterator segment_iter;
	for (segment_iter = selected_segments.begin(); segment_iter != selected_segments.end(); ++segment_iter)
	{
		token = (*segment_iter)->getToken();
		if(token && isKeyword(token))
		{
			segment = *segment_iter;
			break;
		}
	}

	// then try previous segment in case we just typed it
	if (!segment)
	{
		const LLTextSegmentPtr test_segment = mEditor->getPreviousSegment();
		token = test_segment->getToken();
		if(token && isKeyword(token))
		{
			segment = test_segment;
		}
	}

	if (segment)
	{
		if (segment->getToken() != mLastHelpToken)
		{
			mLastHelpToken = segment->getToken();
			mLiveHelpTimer.start();
		}
		if (immediate || (mLiveHelpTimer.getStarted() && mLiveHelpTimer.getElapsedTimeF32() > LIVE_HELP_REFRESH_TIME))
		{
			std::string help_string = mEditor->getText().substr(segment->getStart(), segment->getEnd() - segment->getStart());
			setHelpPage(help_string);
			mLiveHelpTimer.stop();
		}
	}
	else
	{
		if (immediate)
		{
			setHelpPage(LLStringUtil::null);
		}
	}
}

bool LLScriptEdCore::isKeyword(LLKeywordToken* token)
{
	switch(token->getType())
	{
		case LLKeywordToken::TT_CONSTANT:
		case LLKeywordToken::TT_CONTROL:
		case LLKeywordToken::TT_EVENT:
		case LLKeywordToken::TT_FUNCTION:
		case LLKeywordToken::TT_SECTION:
		case LLKeywordToken::TT_TYPE:
		case LLKeywordToken::TT_WORD:
			return true;

		default:
			return false;
	}
}

void LLScriptEdCore::setHelpPage(const std::string& help_string)
{
	LLFloater* help_floater = mLiveHelpHandle.get();
	if (!help_floater) return;
	
	LLMediaCtrl* web_browser = help_floater->getChild<LLMediaCtrl>("lsl_guide_html");
	if (!web_browser) return;

	LLComboBox* history_combo = help_floater->getChild<LLComboBox>("history_combo");
	if (!history_combo) return;

	LLUIString url_string = gSavedSettings.getString("LSLHelpURL");

	url_string.setArg("[LSL_STRING]", help_string);

	addHelpItemToHistory(help_string);

	web_browser->navigateTo(url_string);

}


void LLScriptEdCore::addHelpItemToHistory(const std::string& help_string)
{
	if (help_string.empty()) return;

	LLFloater* help_floater = mLiveHelpHandle.get();
	if (!help_floater) return;

	LLComboBox* history_combo = help_floater->getChild<LLComboBox>("history_combo");
	if (!history_combo) return;

	// separate history items from full item list
	if (mLiveHelpHistorySize == 0)
	{
		history_combo->addSeparator(ADD_TOP);
	}
	// delete all history items over history limit
	while(mLiveHelpHistorySize > MAX_HISTORY_COUNT - 1)
	{
		history_combo->remove(mLiveHelpHistorySize - 1);
		mLiveHelpHistorySize--;
	}

	history_combo->setSimple(help_string);
	S32 index = history_combo->getCurrentIndex();

	// if help string exists in the combo box
	if (index >= 0)
	{
		S32 cur_index = history_combo->getCurrentIndex();
		if (cur_index < mLiveHelpHistorySize)
		{
			// item found in history, bubble up to top
			history_combo->remove(history_combo->getCurrentIndex());
			mLiveHelpHistorySize--;
		}
	}
	history_combo->add(help_string, LLSD(help_string), ADD_TOP);
	history_combo->selectFirstItem();
	mLiveHelpHistorySize++;
}

BOOL LLScriptEdCore::canClose()
{
	if(mForceClose || !hasChanged())
	{
		return TRUE;
	}
	else
	{
		// Bring up view-modal dialog: Save changes? Yes, No, Cancel
		LLNotificationsUtil::add("SaveChanges", LLSD(), LLSD(), boost::bind(&LLScriptEdCore::handleSaveChangesDialog, this, _1, _2));
		return FALSE;
	}
}

void LLScriptEdCore::setEnableEditing(bool enable)
{
	mEditor->setEnabled(enable);
	getChildView("Edit_btn")->setEnabled(enable);
	getChildView("edit_btn_2")->setEnabled(enable);	// <FS:Zi> support extra edit button
}

bool LLScriptEdCore::handleSaveChangesDialog(const LLSD& notification, const LLSD& response )
{
	S32 option = LLNotificationsUtil::getSelectedOption(notification, response);
	switch( option )
	{
	case 0:  // "Yes"
		// close after saving
			doSave( TRUE );
		break;

	case 1:  // "No"
		mForceClose = TRUE;
		// This will close immediately because mForceClose is true, so we won't
		// infinite loop with these dialogs. JC
		((LLFloater*) getParent())->closeFloater();
		break;

	case 2: // "Cancel"
	default:
		// If we were quitting, we didn't really mean it.
		LLAppViewer::instance()->abortQuit();
		break;
	}
	return false;
}

void LLScriptEdCore::onBtnHelp()
{
	LLUI::sHelpImpl->showTopic(HELP_LSL_PORTAL_TOPIC);
}

void LLScriptEdCore::onBtnDynamicHelp()
{
	LLFloater* live_help_floater = mLiveHelpHandle.get();
	if (!live_help_floater)
	{
		live_help_floater = new LLFloater(LLSD());
		live_help_floater->buildFromFile("floater_lsl_guide.xml");
		LLFloater* parent = dynamic_cast<LLFloater*>(getParent());
		llassert(parent);
		if (parent)
			parent->addDependentFloater(live_help_floater, TRUE);
		live_help_floater->childSetCommitCallback("lock_check", onCheckLock, this);
		live_help_floater->getChild<LLUICtrl>("lock_check")->setValue(gSavedSettings.getBOOL("ScriptHelpFollowsCursor"));
		live_help_floater->childSetCommitCallback("history_combo", onHelpComboCommit, this);
		live_help_floater->childSetAction("back_btn", onClickBack, this);
		live_help_floater->childSetAction("fwd_btn", onClickForward, this);

		LLMediaCtrl* browser = live_help_floater->getChild<LLMediaCtrl>("lsl_guide_html");
		browser->setAlwaysRefresh(TRUE);

		LLComboBox* help_combo = live_help_floater->getChild<LLComboBox>("history_combo");
		LLKeywordToken *token;
		LLKeywords::keyword_iterator_t token_it;
		for (token_it = mEditor->keywordsBegin(); 
			 token_it != mEditor->keywordsEnd(); 
			 ++token_it)
		{
			token = token_it->second;
			help_combo->add(wstring_to_utf8str(token->getToken()));
		}
		help_combo->sortByName();

		// re-initialize help variables
		mLastHelpToken = NULL;
		mLiveHelpHandle = live_help_floater->getHandle();
		mLiveHelpHistorySize = 0;
	}

	BOOL visible = TRUE;
	BOOL take_focus = TRUE;
	live_help_floater->setVisible(visible);
	live_help_floater->setFrontmost(take_focus);

	updateDynamicHelp(TRUE);
}

//static 
void LLScriptEdCore::onClickBack(void* userdata)
{
	LLScriptEdCore* corep = (LLScriptEdCore*)userdata;
	LLFloater* live_help_floater = corep->mLiveHelpHandle.get();
	if (live_help_floater)
	{
		LLMediaCtrl* browserp = live_help_floater->getChild<LLMediaCtrl>("lsl_guide_html");
		if (browserp)
		{
			browserp->navigateBack();
		}
	}
}

//static 
void LLScriptEdCore::onClickForward(void* userdata)
{
	LLScriptEdCore* corep = (LLScriptEdCore*)userdata;
	LLFloater* live_help_floater = corep->mLiveHelpHandle.get();
	if (live_help_floater)
	{
		LLMediaCtrl* browserp = live_help_floater->getChild<LLMediaCtrl>("lsl_guide_html");
		if (browserp)
		{
			browserp->navigateForward();
		}
	}
}

// static
void LLScriptEdCore::onCheckLock(LLUICtrl* ctrl, void* userdata)
{
	LLScriptEdCore* corep = (LLScriptEdCore*)userdata;

	// clear out token any time we lock the frame, so we will refresh web page immediately when unlocked
	gSavedSettings.setBOOL("ScriptHelpFollowsCursor", ctrl->getValue().asBoolean());

	corep->mLastHelpToken = NULL;
}

// static 
void LLScriptEdCore::onBtnInsertSample(void* userdata)
{
	LLScriptEdCore* self = (LLScriptEdCore*) userdata;

	// Insert sample code
	self->mEditor->selectAll();
	self->mEditor->cut();
	self->mEditor->insertText(self->mSampleText);
}

// static 
void LLScriptEdCore::onHelpComboCommit(LLUICtrl* ctrl, void* userdata)
{
	LLScriptEdCore* corep = (LLScriptEdCore*)userdata;

	LLFloater* live_help_floater = corep->mLiveHelpHandle.get();
	if (live_help_floater)
	{
		std::string help_string = ctrl->getValue().asString();

		corep->addHelpItemToHistory(help_string);

		LLMediaCtrl* web_browser = live_help_floater->getChild<LLMediaCtrl>("lsl_guide_html");
		LLUIString url_string = gSavedSettings.getString("LSLHelpURL");
		url_string.setArg("[LSL_STRING]", help_string);
		web_browser->navigateTo(url_string);
	}
}

// static 
void LLScriptEdCore::onBtnInsertFunction(LLUICtrl *ui, void* userdata)
{
	LLScriptEdCore* self = (LLScriptEdCore*) userdata;

	// Insert sample code
	if(self->mEditor->getEnabled())
	{
		self->mEditor->insertText(self->mFunctions->getSimple());
	}
	self->mEditor->setFocus(TRUE);
	self->setHelpPage(self->mFunctions->getSimple());
}

// <FS:Ansariel> FIRE-7514: Script in external editor needs to be saved twice
//void LLScriptEdCore::doSave( BOOL close_after_save )
void LLScriptEdCore::doSave(BOOL close_after_save, bool sync /*= true*/)
// </FS:Ansariel>
{
	// NaCl - LSL Preprocessor
	// Clear status list *before* running the preprocessor (FIRE-10172) -Sei
	mErrorList->deleteAllItems();
	mErrorList->setCommentText(std::string());

	updateIndicators(true, false); //<FS:Kadah> Compile Indicators

	if (gSavedSettings.getBOOL("_NACL_LSLPreprocessor") && mLSLProc)
	{
		LL_INFOS() << "passing to preproc" << LL_ENDL;
		mLSLProc->preprocess_script(close_after_save, sync);
	}
	else
	{
		if( mSaveCallback )
		{
			mSaveCallback( mUserdata, close_after_save, sync );
		}
	}
	// NaCl End
}

// NaCl - LSL Preprocessor
void LLScriptEdCore::doSaveComplete( void* userdata, BOOL close_after_save, bool sync)
{
	add( LLStatViewer::LSL_SAVES,1 );

	//LLScriptEdCore* self = (LLScriptEdCore*) userdata;

	if( mSaveCallback )
	{
		mSaveCallback( mUserdata, close_after_save, sync );
	}
}
// NaCl End

void LLScriptEdCore::openInExternalEditor()
{
	// Open it in external editor.
	{
		LLExternalEditor ed;
		LLExternalEditor::EErrorCode status;
		std::string msg;

		status = ed.setCommand("LL_SCRIPT_EDITOR");
		if (status != LLExternalEditor::EC_SUCCESS)
		{
			if (status == LLExternalEditor::EC_NOT_SPECIFIED) // Use custom message for this error.
			{
				msg = getString("external_editor_not_set");
			}
			else
			{
				msg = LLExternalEditor::getErrorMessage(status);
			}

			LLNotificationsUtil::add("GenericAlert", LLSD().with("MESSAGE", msg));
			return;
		}

		// FS:TS FIRE-6122: Script contents clobbered when Edit button
		//  clicked with preprocessor active. Fix from NaCl (code moved
		//  from above).
		delete mLiveFile; // deletes file

		// Save the script to a temporary file.
		std::string filename = mContainer->getTmpFileName();
		writeToFile(filename,gSavedSettings.getBOOL("_NACL_LSLPreprocessor"));

		// Start watching file changes.
		mLiveFile = new LLLiveLSLFile(filename, boost::bind(&LLScriptEdContainer::onExternalChange, mContainer, _1));
		mLiveFile->addToEventTimer();
		// FS:TS FIRE-6122 end

		status = ed.run(filename);
		if (status != LLExternalEditor::EC_SUCCESS)
		{
			msg = LLExternalEditor::getErrorMessage(status);
			LLNotificationsUtil::add("GenericAlert", LLSD().with("MESSAGE", msg));
		}
	}
}

void LLScriptEdCore::onBtnUndoChanges()
{
	if( !mEditor->tryToRevertToPristineState() )
	{
		LLNotificationsUtil::add("ScriptCannotUndo", LLSD(), LLSD(), boost::bind(&LLScriptEdCore::handleReloadFromServerDialog, this, _1, _2));
	}
}

// static
void LLScriptEdCore::onErrorList(LLUICtrl*, void* user_data)
{
	LLScriptEdCore* self = (LLScriptEdCore*)user_data;
	LLScrollListItem* item = self->mErrorList->getFirstSelected();
	if(item)
	{
		// *FIX: replace with boost grep
		S32 row = 0;
		S32 column = 0;
		const LLScrollListCell* cell = item->getColumn(0);
		std::string line(cell->getValue().asString());
		line.erase(0, 1);
		LLStringUtil::replaceChar(line, ',',' ');
		LLStringUtil::replaceChar(line, ')',' ');
		sscanf(line.c_str(), "%d %d", &row, &column);
		//LL_INFOS() << "LLScriptEdCore::onErrorList() - " << row << ", "
		//<< column << LL_ENDL;
		// NaCl - LSL Preprocessor
		if (gSavedSettings.getBOOL("_NACL_LSLPreprocessor") && self->mPostEditor)
		{
			LLPanel* tab = self->getChild<LLPanel>("Preprocessed");
			LLTabContainer* tabset = self->getChild<LLTabContainer>("Tabset");

			if(tabset)
				tabset->selectTabByName("Preprocessed");

			if(tab)
				tab->setFocus(TRUE);

			if( self->mPostEditor )
			{
				self->mPostEditor->setFocus(TRUE);
				self->mPostEditor->setCursor(row, column);
			}
		}
		else
		{
		  self->mEditor->setCursor(row, column);
		  self->mEditor->setFocus(TRUE);
		}
		// NaCl End
	}
}

bool LLScriptEdCore::handleReloadFromServerDialog(const LLSD& notification, const LLSD& response )
{
	S32 option = LLNotificationsUtil::getSelectedOption(notification, response);
	switch( option )
	{
	case 0: // "Yes"
		if( mLoadCallback )
		{
			setScriptText(getString("loading"), FALSE);
			mLoadCallback(mUserdata);
		}
		break;

	case 1: // "No"
		break;

	default:
		llassert(0);
		break;
	}
	return false;
}

void LLScriptEdCore::selectFirstError()
{
	// Select the first item;
	mErrorList->selectFirstItem();
	onErrorList(mErrorList, this);
}


struct LLEntryAndEdCore
{
	LLScriptEdCore* mCore;
	LLEntryAndEdCore(LLScriptEdCore* core) :
		mCore(core)
		{}
};

void LLScriptEdCore::deleteBridges()
{
	S32 count = mBridges.size();
	LLEntryAndEdCore* eandc;
	for(S32 i = 0; i < count; i++)
	{
		eandc = mBridges.at(i);
		delete eandc;
		mBridges[i] = NULL;
	}
	mBridges.clear();
}

// virtual
BOOL LLScriptEdCore::handleKeyHere(KEY key, MASK mask)
{
	bool just_control = MASK_CONTROL == (mask & MASK_MODIFIERS);

	if(('S' == key) && just_control)
	{
		if(mSaveCallback)
		{
			// don't close after saving
			// NaCl - LSL Preprocessor
			if (!hasChanged())
			{
				LL_INFOS() << "Save Not Needed" << LL_ENDL;
				return TRUE;
			}
			doSave(FALSE);
			// NaCl End
				
			//mSaveCallback(mUserdata, FALSE);
		}

		return TRUE;
	}

	if(('F' == key) && just_control)
	{
		if(mSearchReplaceCallback)
		{
			mSearchReplaceCallback(mUserdata);
		}

		return TRUE;
	}

	return FALSE;
}

void LLScriptEdCore::onBtnLoadFromFile( void* data )
{
	LLScriptEdCore* self = (LLScriptEdCore*) data;

	// TODO Maybe add a dialogue warning here if the current file has unsaved changes.
	LLFilePicker& file_picker = LLFilePicker::instance();
	if( !file_picker.getOpenFile( LLFilePicker::FFLOAD_SCRIPT ) )
	{
		//File picking cancelled by user, so nothing to do.
		return;
	}

	std::string filename = file_picker.getFirstFile();

	std::ifstream fin(filename.c_str());

	std::string line;
	std::string text;
	std::string linetotal;
	while (!fin.eof())
	{ 
		getline(fin,line);
		text += line;
		if (!fin.eof())
		{
			text += "\n";
		}
	}
	fin.close();

	// Only replace the script if there is something to replace with.
	if (text.length() > 0)
	{
		self->mEditor->selectAll();
		LLWString script(utf8str_to_wstring(text));
		self->mEditor->insertText(script);
	}
}

void LLScriptEdCore::onBtnSaveToFile( void* userdata )
{
	add(LLStatViewer::LSL_SAVES, 1);

	LLScriptEdCore* self = (LLScriptEdCore*) userdata;

	if( self->mSaveCallback )
	{
		LLFilePicker& file_picker = LLFilePicker::instance();
		if( file_picker.getSaveFile( LLFilePicker::FFSAVE_SCRIPT, self->mScriptName ) )
		{
			std::string filename = file_picker.getFirstFile();
			std::string scriptText=self->mEditor->getText();
			std::ofstream fout(filename.c_str());
			fout<<(scriptText);
			fout.close();
			// <FS:Ansariel> FIRE-7514: Script in external editor needs to be saved twice
			//self->mSaveCallback( self->mUserdata, FALSE );
			self->mSaveCallback( self->mUserdata, FALSE, true );
			// </FS:Ansariel>
		}
	}
}

bool LLScriptEdCore::canLoadOrSaveToFile( void* userdata )
{
	LLScriptEdCore* self = (LLScriptEdCore*) userdata;
	return self->mEditor->canLoadOrSaveToFile();
}

// static
bool LLScriptEdCore::enableSaveToFileMenu(void* userdata)
{
	LLScriptEdCore* self = (LLScriptEdCore*)userdata;
	if (!self || !self->mEditor) return FALSE;
	return self->mEditor->canLoadOrSaveToFile();
}

// static 
bool LLScriptEdCore::enableLoadFromFileMenu(void* userdata)
{
	LLScriptEdCore* self = (LLScriptEdCore*)userdata;
	return (self && self->mEditor) ? self->mEditor->canLoadOrSaveToFile() : FALSE;
}

LLUUID LLScriptEdCore::getAssociatedExperience()const
{
	return mAssociatedExperience;
}

void LLLiveLSLEditor::setExperienceIds( const LLSD& experience_ids )
{
	mExperienceIds=experience_ids;
	updateExperiencePanel();
}


void LLLiveLSLEditor::updateExperiencePanel()
{
	if(mScriptEd->getAssociatedExperience().isNull())
	{
		mExperienceEnabled->set(FALSE);
		mExperiences->setVisible(FALSE);
		if(mExperienceIds.size()>0)
		{
			mExperienceEnabled->setEnabled(TRUE);
			mExperienceEnabled->setToolTip(getString("add_experiences"));
		}
		else
		{
			mExperienceEnabled->setEnabled(FALSE);
			mExperienceEnabled->setToolTip(getString("no_experiences"));
		}
		getChild<LLButton>("view_profile")->setVisible(FALSE);
	}
	else
	{
		mExperienceEnabled->setToolTip(getString("experience_enabled"));
		mExperienceEnabled->setEnabled(getIsModifiable());
		mExperiences->setVisible(TRUE);
		mExperienceEnabled->set(TRUE);
		getChild<LLButton>("view_profile")->setToolTip(getString("show_experience_profile"));
		buildExperienceList();
	}
}

void LLLiveLSLEditor::buildExperienceList()
{
	mExperiences->clearRows();
	bool foundAssociated=false;
	const LLUUID& associated = mScriptEd->getAssociatedExperience();
	LLUUID last;
	LLScrollListItem* item;
	for(LLSD::array_const_iterator it = mExperienceIds.beginArray(); it != mExperienceIds.endArray(); ++it)
	{
		LLUUID id = it->asUUID();
		EAddPosition position = ADD_BOTTOM;
		if(id == associated)
		{
			foundAssociated = true;
			position = ADD_TOP;
		}
		
		const LLSD& experience = LLExperienceCache::get(id);
		if(experience.isUndefined())
		{
			mExperiences->add(getString("loading"), id, position);
			last = id;
		}
		else
		{
			std::string experience_name_string = experience[LLExperienceCache::NAME].asString();
			if (experience_name_string.empty())
			{
				experience_name_string = LLTrans::getString("ExperienceNameUntitled");
			}
			mExperiences->add(experience_name_string, id, position);
		} 
	}

	if(!foundAssociated )
	{
		const LLSD& experience = LLExperienceCache::get(associated);
		if(experience.isDefined())
		{
			std::string experience_name_string = experience[LLExperienceCache::NAME].asString();
			if (experience_name_string.empty())
			{
				experience_name_string = LLTrans::getString("ExperienceNameUntitled");
			}
			item=mExperiences->add(experience_name_string, associated, ADD_TOP);
		} 
		else
		{
			item=mExperiences->add(getString("loading"), associated, ADD_TOP);
			last = associated;
		}
		item->setEnabled(FALSE);
	}

	if(last.notNull())
	{
		mExperiences->setEnabled(FALSE);
		LLExperienceCache::get(last, boost::bind(&LLLiveLSLEditor::buildExperienceList, this));  
	}
	else
	{
		mExperiences->setEnabled(TRUE);
		mExperiences->sortByName(TRUE);
		mExperiences->setCurrentByIndex(mExperiences->getCurrentIndex());
		getChild<LLButton>("view_profile")->setVisible(TRUE);
	}
}


void LLScriptEdCore::setAssociatedExperience( const LLUUID& experience_id )
{
	mAssociatedExperience = experience_id;
}



void LLLiveLSLEditor::requestExperiences()
{
	if (!getIsModifiable())
	{
		return;
	}

	LLViewerRegion* region = gAgent.getRegion();
	if (region)
	{
		std::string lookup_url=region->getCapability("GetCreatorExperiences"); 
		if(!lookup_url.empty())
		{
			LLHTTPClient::get(lookup_url, new ExperienceResponder(getDerivedHandle<LLLiveLSLEditor>()));
		}
	}
}



/// ---------------------------------------------------------------------------
/// LLScriptEdContainer
/// ---------------------------------------------------------------------------

LLScriptEdContainer::LLScriptEdContainer(const LLSD& key) :
	LLPreview(key)
,	mScriptEd(NULL)
// [SL:KB] - Patch: Build-ScriptRecover | Checked: 2011-11-23 (Catznip-3.2.0) | Added: Catznip-3.2.0
,	mBackupTimer(NULL)
// [/SL:KB]
{
}

// [SL:KB] - Patch: Build-ScriptRecover | Checked: 2011-11-23 (Catznip-3.2.0) | Added: Catznip-3.2.0
LLScriptEdContainer::~LLScriptEdContainer()
{
	// Clean up the backup file (unless we've gotten disconnected)
	if ( (!mBackupFilename.empty()) && (gAgent.getRegion()) )
		LLFile::remove(mBackupFilename);
	delete mBackupTimer;
}

void LLScriptEdContainer::refreshFromItem()
{
	LLPreview::refreshFromItem();

	if (!mBackupFilename.empty())
	{
		const std::string strFilename = getBackupFileName();
		if (strFilename != mBackupFilename)
		{
			LLFile::rename(mBackupFilename, strFilename);
			mBackupFilename = strFilename;
		}
	}
}

bool LLScriptEdContainer::onBackupTimer()
{
	if ( (mScriptEd) && (mScriptEd->hasChanged()) )
	{
		if (mBackupFilename.empty())
			mBackupFilename = getBackupFileName();
		mScriptEd->writeToFile(mBackupFilename, true);

		LL_INFOS() << "Backing up script to " << mBackupFilename << LL_ENDL;
	}
	return false;
}

std::string LLScriptEdContainer::getBackupFileName() const
{
	// NOTE: this function is not guaranteed to return the same filename every time (i.e. the item name may have changed)
	std::string strFile = LLFile::tmpdir();

	// Find the inventory item for this script
	const LLInventoryItem* pItem = getItem();
	if (pItem)
	{
		strFile += gDirUtilp->getScrubbedFileName(pItem->getName().substr(0, 32));
		strFile += "-";
	}

	// Append a CRC of the item UUID to make the filename (hopefully) unique
	LLCRC crcUUID;
	crcUUID.update((U8*)(&mItemUUID.mData), UUID_BYTES);
	strFile += llformat("%X", crcUUID.getCRC());

	strFile += ".lslbackup";

	return strFile;
}
// [/SL:KB]

std::string LLScriptEdContainer::getTmpFileName()
{
	// Take script inventory item id (within the object inventory)
	// to consideration so that it's possible to edit multiple scripts
	// in the same object inventory simultaneously (STORM-781).
	std::string script_id = mObjectUUID.asString() + "_" + mItemUUID.asString();

	// Use MD5 sum to make the file name shorter and not exceed maximum path length.
	char script_id_hash_str[33];			   /* Flawfinder: ignore */
	LLMD5 script_id_hash((const U8 *)script_id.c_str());
	script_id_hash.hex_digest(script_id_hash_str);

	return std::string(LLFile::tmpdir()) + "sl_script_" + script_id_hash_str + ".lsl";
}

bool LLScriptEdContainer::onExternalChange(const std::string& filename)
{
	if (!mScriptEd->loadScriptText(filename))
	{
		return false;
	}

	// Disable sync to avoid recursive load->save->load calls.
	// <FS> LSL preprocessor
	// Ansariel: Don't call saveIfNeeded directly, as we might have to run the
	// preprocessor first. saveIfNeeded will be invoked via callback. Make sure
	// to pass sync = false - we don't need to update the external editor in this
	// case or the next save will be ignored!
	//saveIfNeeded(false);
	mScriptEd->doSave(FALSE, false);
	// </FS>
	return true;
}

// <FS:Ansariel> FIRE-16740: Color syntax highlighting changes don't immediately appear in script window
void LLScriptEdContainer::updateStyle()
{
	if (mScriptEd && mScriptEd->mEditor)
	{
		mScriptEd->mEditor->initKeywords();
		mScriptEd->mEditor->loadKeywords();
	}
}
// </FS:Ansariel>

/// ---------------------------------------------------------------------------
/// LLPreviewLSL
/// ---------------------------------------------------------------------------

struct LLScriptSaveInfo
{
	LLUUID mItemUUID;
	std::string mDescription;
	LLTransactionID mTransactionID;

	LLScriptSaveInfo(const LLUUID& uuid, const std::string& desc, LLTransactionID tid) :
		mItemUUID(uuid), mDescription(desc),  mTransactionID(tid) {}
};



//static
void* LLPreviewLSL::createScriptEdPanel(void* userdata)
{
	
	LLPreviewLSL *self = (LLPreviewLSL*)userdata;

	self->mScriptEd =  new LLScriptEdCore(
								   self,
								   HELLO_LSL,
								   self->getHandle(),
								   LLPreviewLSL::onLoad,
								   LLPreviewLSL::onSave,
								   LLPreviewLSL::onSearchReplace,
								   self,
								   false,
								   0);
	return self->mScriptEd;
}


LLPreviewLSL::LLPreviewLSL(const LLSD& key )
:	LLScriptEdContainer(key),
	mPendingUploads(0)
{
	mFactoryMap["script panel"] = LLCallbackMap(LLPreviewLSL::createScriptEdPanel, this);
}

// virtual
BOOL LLPreviewLSL::postBuild()
{
	const LLInventoryItem* item = getItem();

	llassert(item);
	if (item)
	{
		getChild<LLUICtrl>("desc")->setValue(item->getDescription());
	}
	childSetCommitCallback("desc", LLPreview::onText, this);
	getChild<LLLineEditor>("desc")->setPrevalidate(&LLTextValidate::validateASCIIPrintableNoPipe);

	return LLPreview::postBuild();
}

// virtual
void LLPreviewLSL::callbackLSLCompileSucceeded()
{
	LL_INFOS() << "LSL Bytecode saved" << LL_ENDL;
	// <FS> Append comment text
	//mScriptEd->mErrorList->setCommentText(LLTrans::getString("CompileSuccessful"));
	//mScriptEd->mErrorList->setCommentText(LLTrans::getString("SaveComplete"));
	mScriptEd->mErrorList->addCommentText(LLTrans::getString("CompileSuccessful"));
	mScriptEd->mErrorList->addCommentText(LLTrans::getString("SaveComplete"));
	// </FS>

	mScriptEd->updateIndicators(false, true); //<FS:Kadah> Compile Indicators

// [SL:KB] - Patch: Build-ScriptRecover | Checked: 2011-11-23 (Catznip-3.2.0) | Added: Catznip-3.2.0
	// Script was successfully saved so delete our backup copy if we have one and the editor is still pristine
	if ( (!mBackupFilename.empty()) && (!mScriptEd->hasChanged()) )
	{
		LLFile::remove(mBackupFilename);
		mBackupFilename.clear();
	}
// [/SL:KB]

	closeIfNeeded();
}

// virtual
void LLPreviewLSL::callbackLSLCompileFailed(const LLSD& compile_errors)
{
	LL_INFOS() << "Compile failed!" << LL_ENDL;

	for(LLSD::array_const_iterator line = compile_errors.beginArray();
		line < compile_errors.endArray();
		line++)
	{
		LLSD row;
		std::string error_message = line->asString();
		LLStringUtil::stripNonprintable(error_message);
		row["columns"][0]["value"] = error_message;
		row["columns"][0]["font"] = "OCRA";
		mScriptEd->mErrorList->addElement(row);
	}
	mScriptEd->selectFirstError();

	mScriptEd->updateIndicators(false, false); //<FS:Kadah> Compile Indicators

// [SL:KB] - Patch: Build-ScriptRecover | Checked: 2011-11-23 (Catznip-3.2.0) | Added: Catznip-3.2.0
	// Script was successfully saved so delete our backup copy if we have one and the editor is still pristine
	if ( (!mBackupFilename.empty()) && (!mScriptEd->hasChanged()) )
	{
		LLFile::remove(mBackupFilename);
		mBackupFilename.clear();
	}
// [/SL:KB]

	closeIfNeeded();
}

void LLPreviewLSL::loadAsset()
{
	// *HACK: we poke into inventory to see if it's there, and if so,
	// then it might be part of the inventory library. If it's in the
	// library, then you can see the script, but not modify it.
	const LLInventoryItem* item = gInventory.getItem(mItemUUID);
	BOOL is_library = item
		&& !gInventory.isObjectDescendentOf(mItemUUID,
											gInventory.getRootFolderID());
	if(!item)
	{
		// do the more generic search.
		getItem();
	}
	if(item)
	{
		BOOL is_copyable = gAgent.allowOperation(PERM_COPY, 
								item->getPermissions(), GP_OBJECT_MANIPULATE);
		BOOL is_modifiable = gAgent.allowOperation(PERM_MODIFY,
								item->getPermissions(), GP_OBJECT_MANIPULATE);
		if (gAgent.isGodlike() || (is_copyable && (is_modifiable || is_library)))
		{
			LLUUID* new_uuid = new LLUUID(mItemUUID);
			gAssetStorage->getInvItemAsset(LLHost::invalid,
										gAgent.getID(),
										gAgent.getSessionID(),
										item->getPermissions().getOwner(),
										LLUUID::null,
										item->getUUID(),
										item->getAssetUUID(),
										item->getType(),
										&LLPreviewLSL::onLoadComplete,
										(void*)new_uuid,
										TRUE);
			mAssetStatus = PREVIEW_ASSET_LOADING;
		}
		else
		{
			mScriptEd->setScriptText(mScriptEd->getString("can_not_view"), FALSE);
			mScriptEd->mEditor->makePristine();
			mScriptEd->mFunctions->setEnabled(FALSE);
			mAssetStatus = PREVIEW_ASSET_LOADED;
		}
		getChildView("lock")->setVisible( !is_modifiable);
		mScriptEd->getChildView("Insert...")->setEnabled(is_modifiable);
	}
	else
	{
		mScriptEd->setScriptText(std::string(HELLO_LSL), TRUE);
		mScriptEd->setEnableEditing(TRUE);
		mAssetStatus = PREVIEW_ASSET_LOADED;
	}
}


BOOL LLPreviewLSL::canClose()
{
	return mScriptEd->canClose();
}

void LLPreviewLSL::closeIfNeeded()
{
	// Find our window and close it if requested.
	getWindow()->decBusyCount();
	mPendingUploads--;
	if (mPendingUploads <= 0 && mCloseAfterSave)
	{
		closeFloater();
	}
}

void LLPreviewLSL::onSearchReplace(void* userdata)
{
	LLPreviewLSL* self = (LLPreviewLSL*)userdata;
	LLScriptEdCore* sec = self->mScriptEd; 
//	LLFloaterScriptSearch::show(sec);
// [SL:KB] - Patch: UI-FloaterSearchReplace | Checked: 2010-10-26 (Catznip-2.3.0a) | Added: Catznip-2.3.0a
	LLFloaterSearchReplace::show(sec->mEditor);
// [/SL:KB]
}

// static
void LLPreviewLSL::onLoad(void* userdata)
{
	LLPreviewLSL* self = (LLPreviewLSL*)userdata;
	self->loadAsset();
}

// static
// <FS:Ansariel> FIRE-7514: Script in external editor needs to be saved twice
//void LLPreviewLSL::onSave(void* userdata, BOOL close_after_save)
void LLPreviewLSL::onSave(void* userdata, BOOL close_after_save, bool sync)
// </FS:Ansariel>
{
	LLPreviewLSL* self = (LLPreviewLSL*)userdata;
	self->mCloseAfterSave = close_after_save;
	// <FS:Ansariel> FIRE-7514: Script in external editor needs to be saved twice
	//self->saveIfNeeded();
	self->saveIfNeeded(sync);
	// </FS:Ansariel>
}

// Save needs to compile the text in the buffer. If the compile
// succeeds, then save both assets out to the database. If the compile
// fails, go ahead and save the text anyway.
void LLPreviewLSL::saveIfNeeded(bool sync /*= true*/)
{
	// LL_INFOS() << "LLPreviewLSL::saveIfNeeded()" << LL_ENDL;
//	if(!mScriptEd->hasChanged())
// [SL:KB] - Patch: Build-ScriptRecover | Checked: 2012-02-10 (Catznip-3.2.1) | Added: Catznip-3.2.1
	if ( (!mScriptEd->hasChanged()) || (!gAgent.getRegion()) )
// [/SL:KB]
	{
		return;
	}

	mPendingUploads = 0;
	// <FS> FIRE-10172: Fix LSL editor error display
	//mScriptEd->mErrorList->deleteAllItems();
	mScriptEd->mEditor->makePristine();

	// save off asset into file
	LLTransactionID tid;
	tid.generate();
	LLAssetID asset_id = tid.makeAssetID(gAgent.getSecureSessionID());
	std::string filepath = gDirUtilp->getExpandedFilename(LL_PATH_CACHE,asset_id.asString());
	std::string filename = filepath + ".lsl";

	mScriptEd->writeToFile(filename,false);
	
	if (sync)
	{
		mScriptEd->sync();
	}

	const LLInventoryItem *inv_item = getItem();
	// save it out to asset server
	std::string url = gAgent.getRegion()->getCapability("UpdateScriptAgent");

	// NaCL - LSL Preprocessor
	mScriptEd->enableSave(FALSE); // Clear the enable save flag (FIRE-10173)
	BOOL domono = FSLSLPreprocessor::mono_directive(mScriptEd->getScriptText());
	if(domono == FALSE)
	{
		LLSD row;
		if(gSavedSettings.getBOOL("_NACL_SaveInventoryScriptsAsMono"))
		{
			row["columns"][0]["value"] = "Detected compile-as-LSL2 directive, but debug setting SaveInventoryScriptsAsMono overrided it.";
			domono = TRUE;
		}else row["columns"][0]["value"] = "Detected compile-as-LSL2 directive";
		//domono = FALSE;
		row["columns"][0]["font"] = "SANSSERIF_SMALL";
		mScriptEd->mErrorList->addElement(row);
	}
	// NaCl End
	if(inv_item)
	{
		getWindow()->incBusyCount();
		mPendingUploads++;
		if (!url.empty())
		{
			// NaCL - LSL Preprocessor
			uploadAssetViaCaps(url, filename, mItemUUID, domono);
		}
	}
}

void LLPreviewLSL::uploadAssetViaCaps(const std::string& url,
									  const std::string& filename,
									  const LLUUID& item_id,
									  bool mono)
{
	LL_INFOS() << "Update Agent Inventory via capability" << LL_ENDL;
	LLSD body;
	body["item_id"] = item_id;
	if (gSavedSettings.getBOOL("FSSaveInventoryScriptsAsMono"))
	{
		body["target"] = "mono";
	}
	else
	{
		body["target"] = "lsl2";
	}
	LLHTTPClient::post(url, body, new LLUpdateAgentInventoryResponder(body, filename, LLAssetType::AT_LSL_TEXT));
}

<<<<<<< HEAD
void LLPreviewLSL::uploadAssetLegacy(const std::string& filename,
									  const LLUUID& item_id,
									  const LLTransactionID& tid)
{
	// <FS:CR> Remove LSO Compiler
	LL_WARNS() << "Legacy LSO compile and upload is no longer supported" << LL_ENDL;
#if 0
	LLLineEditor* descEditor = getChild<LLLineEditor>("desc");
	LLScriptSaveInfo* info = new LLScriptSaveInfo(item_id,
								descEditor->getText(),
								tid);
	gAssetStorage->storeAssetData(filename,	tid,
								  LLAssetType::AT_LSL_TEXT,
								  &LLPreviewLSL::onSaveComplete,
								  info);

	LLAssetID asset_id = tid.makeAssetID(gAgent.getSecureSessionID());
	std::string filepath = gDirUtilp->getExpandedFilename(LL_PATH_CACHE,asset_id.asString());
	std::string dst_filename = llformat("%s.lso", filepath.c_str());
	std::string err_filename = llformat("%s.out", filepath.c_str());

	const BOOL compile_to_mono = FALSE;
	if(!lscript_compile(filename.c_str(),
						dst_filename.c_str(),
						err_filename.c_str(),
						compile_to_mono,
						asset_id.asString().c_str(),
						gAgent.isGodlike()))
	{
		LL_INFOS() << "Compile failed!" << LL_ENDL;
		//char command[256];
		//sprintf(command, "type %s\n", err_filename.c_str());
		//system(command);

		// load the error file into the error scrolllist
		LLFILE* fp = LLFile::fopen(err_filename, "r");
		if(fp)
		{
			char buffer[MAX_STRING];		/*Flawfinder: ignore*/
			std::string line;
			while(!feof(fp)) 
			{
				if (fgets(buffer, MAX_STRING, fp) == NULL)
				{
					buffer[0] = '\0';
				}
				if(feof(fp))
				{
					break;
				}
				else
				{
					line.assign(buffer);
					LLStringUtil::stripNonprintable(line);

					LLSD row;
					row["columns"][0]["value"] = line;
					row["columns"][0]["font"] = "OCRA";
					mScriptEd->mErrorList->addElement(row);
				}
			}
			fclose(fp);
			mScriptEd->selectFirstError();
		}
	}
	else
	{
		LL_INFOS() << "Compile worked!" << LL_ENDL;
		if(gAssetStorage)
		{
			getWindow()->incBusyCount();
			mPendingUploads++;
			LLUUID* this_uuid = new LLUUID(mItemUUID);
			gAssetStorage->storeAssetData(dst_filename,
										  tid,
										  LLAssetType::AT_LSL_BYTECODE,
										  &LLPreviewLSL::onSaveBytecodeComplete,
										  (void**)this_uuid);
		}
	}

	// get rid of any temp files left lying around
	LLFile::remove(filename);
	LLFile::remove(err_filename);
	LLFile::remove(dst_filename);
#endif // 0
	// </FS:CR>
}


=======
>>>>>>> 5822fb00
// static
void LLPreviewLSL::onSaveComplete(const LLUUID& iuuid, void* user_data, S32 status, LLExtStat ext_status) // StoreAssetData callback (fixed)
{
	// NaCl - LSL Preprocessor
	LLUUID asset_uuid = iuuid;
	// NaCl End
	LLScriptSaveInfo* info = reinterpret_cast<LLScriptSaveInfo*>(user_data);
	if(0 == status)
	{
		if (info)
		{
			const LLViewerInventoryItem* item;
			item = (const LLViewerInventoryItem*)gInventory.getItem(info->mItemUUID);
			if(item)
			{
				LLPointer<LLViewerInventoryItem> new_item = new LLViewerInventoryItem(item);
				// NaCl - LSL Preprocessor
				if(asset_uuid.isNull())
					asset_uuid.generate();
				// NaCl End
				new_item->setAssetUUID(asset_uuid);
				new_item->setTransactionID(info->mTransactionID);
				new_item->updateServer(FALSE);
				gInventory.updateItem(new_item);
				gInventory.notifyObservers();
			}
			else
			{
				LL_WARNS() << "Inventory item for script " << info->mItemUUID
					<< " is no longer in agent inventory." << LL_ENDL;
			}

			// Find our window and close it if requested.
			LLPreviewLSL* self = LLFloaterReg::findTypedInstance<LLPreviewLSL>("preview_script", info->mItemUUID);
			if (self)
			{
				getWindow()->decBusyCount();
				self->mPendingUploads--;
				if (self->mPendingUploads <= 0
					&& self->mCloseAfterSave)
				{
					self->closeFloater();
				}
			}
		}
	}
	else
	{
		LL_WARNS() << "Problem saving script: " << status << LL_ENDL;
		LLSD args;
		args["REASON"] = std::string(LLAssetStorage::getErrorString(status));
		LLNotificationsUtil::add("SaveScriptFailReason", args);
	}
	delete info;
}

// static
void LLPreviewLSL::onSaveBytecodeComplete(const LLUUID& asset_uuid, void* user_data, S32 status, LLExtStat ext_status) // StoreAssetData callback (fixed)
{
	LLUUID* instance_uuid = (LLUUID*)user_data;
	LLPreviewLSL* self = NULL;
	if(instance_uuid)
	{
		self = LLFloaterReg::findTypedInstance<LLPreviewLSL>("preview_script", *instance_uuid);
	}
	if (0 == status)
	{
		if (self)
		{
			LLSD row;
			row["columns"][0]["value"] = "Compile successful!";
			row["columns"][0]["font"] = "SANSSERIF_SMALL";
			self->mScriptEd->mErrorList->addElement(row);

			// Find our window and close it if requested.
			self->getWindow()->decBusyCount();
			self->mPendingUploads--;
			if (self->mPendingUploads <= 0
				&& self->mCloseAfterSave)
			{
				self->closeFloater();
			}
		}
	}
	else
	{
		LL_WARNS() << "Problem saving LSL Bytecode (Preview)" << LL_ENDL;
		LLSD args;
		args["REASON"] = std::string(LLAssetStorage::getErrorString(status));
		LLNotificationsUtil::add("SaveBytecodeFailReason", args);
	}
	delete instance_uuid;
}

// static
void LLPreviewLSL::onLoadComplete( LLVFS *vfs, const LLUUID& asset_uuid, LLAssetType::EType type,
								   void* user_data, S32 status, LLExtStat ext_status)
{
	LL_DEBUGS() << "LLPreviewLSL::onLoadComplete: got uuid " << asset_uuid
		 << LL_ENDL;
	LLUUID* item_uuid = (LLUUID*)user_data;
	LLPreviewLSL* preview = LLFloaterReg::findTypedInstance<LLPreviewLSL>("preview_script", *item_uuid);
	if( preview )
	{
		if(0 == status)
		{
			LLVFile file(vfs, asset_uuid, type);
			S32 file_length = file.getSize();

			std::vector<char> buffer(file_length+1);
			file.read((U8*)&buffer[0], file_length);

			// put a EOS at the end
			buffer[file_length] = 0;
			preview->mScriptEd->setScriptText(LLStringExplicit(&buffer[0]), TRUE);
			preview->mScriptEd->mEditor->makePristine();
			LLInventoryItem* item = gInventory.getItem(*item_uuid);
			BOOL is_modifiable = FALSE;
			if(item
			   && gAgent.allowOperation(PERM_MODIFY, item->getPermissions(),
				   					GP_OBJECT_MANIPULATE))
			{
				is_modifiable = TRUE;		
			}
			preview->mScriptEd->setEnableEditing(is_modifiable);
			preview->mAssetStatus = PREVIEW_ASSET_LOADED;

// [SL:KB] - Patch: Build-ScriptRecover | Checked: 2011-11-23 (Catznip-3.2.0) | Added: Catznip-3.2.0
			// Start the timer which will perform regular backup saves
			preview->mBackupTimer = setupCallbackTimer(60.0f, boost::bind(&LLPreviewLSL::onBackupTimer, preview));
// [/SL:KB]
		}
		else
		{
			if( LL_ERR_ASSET_REQUEST_NOT_IN_DATABASE == status ||
				LL_ERR_FILE_EMPTY == status)
			{
				LLNotificationsUtil::add("ScriptMissing");
			}
			else if (LL_ERR_INSUFFICIENT_PERMISSIONS == status)
			{
				LLNotificationsUtil::add("ScriptNoPermissions");
			}
			else
			{
				LLNotificationsUtil::add("UnableToLoadScript");
			}

			preview->mAssetStatus = PREVIEW_ASSET_ERROR;
			LL_WARNS() << "Problem loading script: " << status << LL_ENDL;
		}
	}
	delete item_uuid;
}


/// ---------------------------------------------------------------------------
/// LLLiveLSLEditor
/// ---------------------------------------------------------------------------


//static 
void* LLLiveLSLEditor::createScriptEdPanel(void* userdata)
{
	LLLiveLSLEditor *self = (LLLiveLSLEditor*)userdata;

	self->mScriptEd =  new LLScriptEdCore(
								   self,
								   HELLO_LSL,
								   self->getHandle(),
								   &LLLiveLSLEditor::onLoad,
								   &LLLiveLSLEditor::onSave,
								   &LLLiveLSLEditor::onSearchReplace,
								   self,
								   true,
								   0);
	return self->mScriptEd;
}


LLLiveLSLEditor::LLLiveLSLEditor(const LLSD& key) :
	LLScriptEdContainer(key),
	mAskedForRunningInfo(FALSE),
	mHaveRunningInfo(FALSE),
	mCloseAfterSave(FALSE),
	mPendingUploads(0),
	mIsModifiable(FALSE),
	mIsNew(false)
{
	mFactoryMap["script ed panel"] = LLCallbackMap(LLLiveLSLEditor::createScriptEdPanel, this);
}

BOOL LLLiveLSLEditor::postBuild()
{
	childSetCommitCallback("running", LLLiveLSLEditor::onRunningCheckboxClicked, this);
	getChildView("running")->setEnabled(FALSE);

	childSetAction("Reset",&LLLiveLSLEditor::onReset,this);
	getChildView("Reset")->setEnabled(TRUE);

	mMonoCheckbox =	getChild<LLCheckBoxCtrl>("mono");
	childSetCommitCallback("mono", &LLLiveLSLEditor::onMonoCheckboxClicked, this);
	getChildView("mono")->setEnabled(FALSE);

	mScriptEd->mEditor->makePristine();
	mScriptEd->mEditor->setFocus(TRUE);


	mExperiences = getChild<LLComboBox>("Experiences...");
	mExperiences->setCommitCallback(boost::bind(&LLLiveLSLEditor::experienceChanged, this));
	
	mExperienceEnabled = getChild<LLCheckBoxCtrl>("enable_xp");
	
	childSetCommitCallback("enable_xp", onToggleExperience, this);
	childSetCommitCallback("view_profile", onViewProfile, this);
	

	return LLPreview::postBuild();
}

// virtual
void LLLiveLSLEditor::callbackLSLCompileSucceeded(const LLUUID& task_id,
												  const LLUUID& item_id,
												  bool is_script_running)
{
	LL_DEBUGS() << "LSL Bytecode saved" << LL_ENDL;
	// <FS> Append comment text
	//mScriptEd->mErrorList->setCommentText(LLTrans::getString("CompileSuccessful"));
	//mScriptEd->mErrorList->setCommentText(LLTrans::getString("SaveComplete"));
	mScriptEd->mErrorList->addCommentText(LLTrans::getString("CompileSuccessful"));
	mScriptEd->mErrorList->addCommentText(LLTrans::getString("SaveComplete"));
	// </FS>

	mScriptEd->updateIndicators(false, true); //<FS:Kadah> Compile Indicators

// [SL:KB] - Patch: Build-ScriptRecover | Checked: 2011-11-23 (Catznip-3.2.0) | Added: Catznip-3.2.0
	// Script was successfully saved so delete our backup copy if we have one and the editor is still pristine
	if ( (!mBackupFilename.empty()) && (!mScriptEd->hasChanged()) )
	{
		LLFile::remove(mBackupFilename);
		mBackupFilename.clear();
	}
// [/SL:KB]

	closeIfNeeded();
}

// virtual
void LLLiveLSLEditor::callbackLSLCompileFailed(const LLSD& compile_errors)
{
	LL_DEBUGS() << "Compile failed!" << LL_ENDL;
	for(LLSD::array_const_iterator line = compile_errors.beginArray();
		line < compile_errors.endArray();
		line++)
	{
		LLSD row;
		std::string error_message = line->asString();
		LLStringUtil::stripNonprintable(error_message);
		row["columns"][0]["value"] = error_message;
		// *TODO: change to "MONOSPACE" and change llfontgl.cpp?
		row["columns"][0]["font"] = "OCRA";
		mScriptEd->mErrorList->addElement(row);
	}
	mScriptEd->selectFirstError();

	mScriptEd->updateIndicators(false, false); //<FS:Kadah> Compile Indicators

// [SL:KB] - Patch: Build-ScriptRecover | Checked: 2011-11-23 (Catznip-3.2.0) | Added: Catznip-3.2.0
	// Script was successfully saved so delete our backup copy if we have one and the editor is still pristine
	if ( (!mBackupFilename.empty()) && (!mScriptEd->hasChanged()) )
	{
		LLFile::remove(mBackupFilename);
		mBackupFilename.clear();
	}
// [/SL:KB]

	closeIfNeeded();
}

void LLLiveLSLEditor::loadAsset()
{
	//LL_INFOS() << "LLLiveLSLEditor::loadAsset()" << LL_ENDL;
	if(!mIsNew)
	{
		LLViewerObject* object = gObjectList.findObject(mObjectUUID);
		if(object)
		{
			LLViewerInventoryItem* item = dynamic_cast<LLViewerInventoryItem*>(object->getInventoryObject(mItemUUID));

			if(item)
			{
				ExperienceAssociationResponder::fetchAssociatedExperience(item->getParentUUID(), item->getUUID(), boost::bind(&LLLiveLSLEditor::setAssociatedExperience, getDerivedHandle<LLLiveLSLEditor>(), _1));
				
				bool isGodlike = gAgent.isGodlike();
				bool copyManipulate = gAgent.allowOperation(PERM_COPY, item->getPermissions(), GP_OBJECT_MANIPULATE);
				mIsModifiable = gAgent.allowOperation(PERM_MODIFY, item->getPermissions(), GP_OBJECT_MANIPULATE);
				
				if(!isGodlike && (!copyManipulate || !mIsModifiable))
				{
					mItem = new LLViewerInventoryItem(item);
					mScriptEd->setScriptText(getString("not_allowed"), FALSE);
					mScriptEd->mEditor->makePristine();
					mScriptEd->enableSave(FALSE);
					mAssetStatus = PREVIEW_ASSET_LOADED;
				}
				else if(copyManipulate || isGodlike)
				{
					mItem = new LLViewerInventoryItem(item);
					// request the text from the object
				LLSD* user_data = new LLSD();
				user_data->with("taskid", mObjectUUID).with("itemid", mItemUUID);
					gAssetStorage->getInvItemAsset(object->getRegion()->getHost(),
						gAgent.getID(),
						gAgent.getSessionID(),
						item->getPermissions().getOwner(),
						object->getID(),
						item->getUUID(),
						item->getAssetUUID(),
						item->getType(),
						&LLLiveLSLEditor::onLoadComplete,
						(void*)user_data,
						TRUE);
					LLMessageSystem* msg = gMessageSystem;
					msg->newMessageFast(_PREHASH_GetScriptRunning);
					msg->nextBlockFast(_PREHASH_Script);
					msg->addUUIDFast(_PREHASH_ObjectID, mObjectUUID);
					msg->addUUIDFast(_PREHASH_ItemID, mItemUUID);
					msg->sendReliable(object->getRegion()->getHost());
					mAskedForRunningInfo = TRUE;
					mAssetStatus = PREVIEW_ASSET_LOADING;
				}
			}
			
			if(mItem.isNull())
			{
				mScriptEd->setScriptText(LLStringUtil::null, FALSE);
				mScriptEd->mEditor->makePristine();
				mAssetStatus = PREVIEW_ASSET_LOADED;
				mIsModifiable = FALSE;
			}

			refreshFromItem();
			// This is commented out, because we don't completely
			// handle script exports yet.
			/*
			// request the exports from the object
			gMessageSystem->newMessage("GetScriptExports");
			gMessageSystem->nextBlock("ScriptBlock");
			gMessageSystem->addUUID("AgentID", gAgent.getID());
			U32 local_id = object->getLocalID();
			gMessageSystem->addData("LocalID", &local_id);
			gMessageSystem->addUUID("ItemID", mItemUUID);
			LLHost host(object->getRegion()->getIP(),
						object->getRegion()->getPort());
			gMessageSystem->sendReliable(host);
			*/
		}
	}
	else
	{
		mScriptEd->setScriptText(std::string(HELLO_LSL), TRUE);
		mScriptEd->enableSave(FALSE);
		LLPermissions perm;
		perm.init(gAgent.getID(), gAgent.getID(), LLUUID::null, gAgent.getGroupID());
		perm.initMasks(PERM_ALL, PERM_ALL, PERM_NONE, PERM_NONE, PERM_MOVE | PERM_TRANSFER);
		mItem = new LLViewerInventoryItem(mItemUUID,
										  mObjectUUID,
										  perm,
										  LLUUID::null,
										  LLAssetType::AT_LSL_TEXT,
										  LLInventoryType::IT_LSL,
										  DEFAULT_SCRIPT_NAME,
										  DEFAULT_SCRIPT_DESC,
										  LLSaleInfo::DEFAULT,
										  LLInventoryItemFlags::II_FLAGS_NONE,
										  time_corrected());
		mAssetStatus = PREVIEW_ASSET_LOADED;
	}

	requestExperiences();
}

// static
void LLLiveLSLEditor::onLoadComplete(LLVFS *vfs, const LLUUID& asset_id,
									 LLAssetType::EType type,
									 void* user_data, S32 status, LLExtStat ext_status)
{
	LL_DEBUGS() << "LLLiveLSLEditor::onLoadComplete: got uuid " << asset_id
		 << LL_ENDL;
	LLSD* floater_key = (LLSD*)user_data;
	
	LLLiveLSLEditor* instance = LLFloaterReg::findTypedInstance<LLLiveLSLEditor>("preview_scriptedit", *floater_key);
	
	if(instance )
	{
		if( LL_ERR_NOERR == status )
		{
			// <FS:ND> FIRE-15524 opt to not crash if the item went away ....
			if( !instance->getItem() )
			{
				LL_WARNS() << "getItem() returns 0, item went away while loading script()" << LL_ENDL;
				instance->mAssetStatus = PREVIEW_ASSET_ERROR;
				delete floater_key;
				return;
			}
			// </FS:ND>
			
			instance->loadScriptText(vfs, asset_id, type);
			instance->mScriptEd->setEnableEditing(TRUE);
			instance->mAssetStatus = PREVIEW_ASSET_LOADED;

// [SL:KB] - Patch: Build-ScriptRecover | Checked: 2011-11-23 (Catznip-3.2.0) | Added: Catznip-3.2.0
			// Start the timer which will perform regular backup saves
			instance->mBackupTimer = setupCallbackTimer(60.0f, boost::bind(&LLLiveLSLEditor::onBackupTimer, instance));
// [/SL:KB]
		}
		else
		{
			if( LL_ERR_ASSET_REQUEST_NOT_IN_DATABASE == status ||
				LL_ERR_FILE_EMPTY == status)
			{
				LLNotificationsUtil::add("ScriptMissing");
			}
			else if (LL_ERR_INSUFFICIENT_PERMISSIONS == status)
			{
				LLNotificationsUtil::add("ScriptNoPermissions");
			}
			else
			{
				LLNotificationsUtil::add("UnableToLoadScript");
			}
			instance->mAssetStatus = PREVIEW_ASSET_ERROR;
		}
	}

	delete floater_key;
}

void LLLiveLSLEditor::loadScriptText(LLVFS *vfs, const LLUUID &uuid, LLAssetType::EType type)
{
	LLVFile file(vfs, uuid, type);
	S32 file_length = file.getSize();
	std::vector<char> buffer(file_length + 1);
	file.read((U8*)&buffer[0], file_length);

	if (file.getLastBytesRead() != file_length ||
		file_length <= 0)
	{
		LL_WARNS() << "Error reading " << uuid << ":" << type << LL_ENDL;
	}

	buffer[file_length] = '\0';

	mScriptEd->setScriptText(LLStringExplicit(&buffer[0]), TRUE);
	mScriptEd->mEditor->makePristine();
	mScriptEd->setScriptName(getItem()->getName());
}


void LLLiveLSLEditor::onRunningCheckboxClicked( LLUICtrl*, void* userdata )
{
	LLLiveLSLEditor* self = (LLLiveLSLEditor*) userdata;
	LLViewerObject* object = gObjectList.findObject( self->mObjectUUID );
	LLCheckBoxCtrl* runningCheckbox = self->getChild<LLCheckBoxCtrl>("running");
	BOOL running =  runningCheckbox->get();
	//self->mRunningCheckbox->get();
	if( object )
	{
// [RLVa:KB] - Checked: 2010-09-28 (RLVa-1.2.1f) | Modified: RLVa-1.0.5a
		if ( (rlv_handler_t::isEnabled()) && (gRlvAttachmentLocks.isLockedAttachment(object->getRootEdit())) )
		{
			RlvUtil::notifyBlockedGeneric();
			return;
		}
// [/RLVa:KB]

		LLMessageSystem* msg = gMessageSystem;
		msg->newMessageFast(_PREHASH_SetScriptRunning);
		msg->nextBlockFast(_PREHASH_AgentData);
		msg->addUUIDFast(_PREHASH_AgentID, gAgent.getID());
		msg->addUUIDFast(_PREHASH_SessionID, gAgent.getSessionID());
		msg->nextBlockFast(_PREHASH_Script);
		msg->addUUIDFast(_PREHASH_ObjectID, self->mObjectUUID);
		msg->addUUIDFast(_PREHASH_ItemID, self->mItemUUID);
		msg->addBOOLFast(_PREHASH_Running, running);
		msg->sendReliable(object->getRegion()->getHost());
	}
	else
	{
		runningCheckbox->set(!running);
		LLNotificationsUtil::add("CouldNotStartStopScript");
	}
}

void LLLiveLSLEditor::onReset(void *userdata)
{
	LLLiveLSLEditor* self = (LLLiveLSLEditor*) userdata;

	LLViewerObject* object = gObjectList.findObject( self->mObjectUUID );
	if(object)
	{
// [RLVa:KB] - Checked: 2010-09-28 (RLVa-1.2.1f) | Modified: RLVa-1.0.5a
		if ( (rlv_handler_t::isEnabled()) && (gRlvAttachmentLocks.isLockedAttachment(object->getRootEdit())) )
		{
			RlvUtil::notifyBlockedGeneric();
			return;
		}
// [/RLVa:KB]

		LLMessageSystem* msg = gMessageSystem;
		msg->newMessageFast(_PREHASH_ScriptReset);
		msg->nextBlockFast(_PREHASH_AgentData);
		msg->addUUIDFast(_PREHASH_AgentID, gAgent.getID());
		msg->addUUIDFast(_PREHASH_SessionID, gAgent.getSessionID());
		msg->nextBlockFast(_PREHASH_Script);
		msg->addUUIDFast(_PREHASH_ObjectID, self->mObjectUUID);
		msg->addUUIDFast(_PREHASH_ItemID, self->mItemUUID);
		msg->sendReliable(object->getRegion()->getHost());
	}
	else
	{
		LLNotificationsUtil::add("CouldNotStartStopScript"); 
	}
}

void LLLiveLSLEditor::draw()
{
	LLViewerObject* object = gObjectList.findObject(mObjectUUID);
	LLCheckBoxCtrl* runningCheckbox = getChild<LLCheckBoxCtrl>( "running");
	if(object && mAskedForRunningInfo && mHaveRunningInfo)
	{
		if(object->permAnyOwner())
		{
			runningCheckbox->setLabel(getString("script_running"));
			runningCheckbox->setEnabled(TRUE);

			// <FS:Ansariel> Rev 496 LL merge error
			//if(object->permAnyOwner())
			//{
			//	runningCheckbox->setLabel(getString("script_running"));
			//	runningCheckbox->setEnabled(TRUE);
			//}
			//else
			//{
			//	runningCheckbox->setLabel(getString("public_objects_can_not_run"));
			//	runningCheckbox->setEnabled(FALSE);
			//	// *FIX: Set it to false so that the ui is correct for
			//	// a box that is released to public. It could be
			//	// incorrect after a release/claim cycle, but will be
			//	// correct after clicking on it.
			//	runningCheckbox->set(FALSE);
			//	mMonoCheckbox->set(FALSE);
			//}
			// </FS:Ansariel>
		}
		else
		{
			runningCheckbox->setLabel(getString("public_objects_can_not_run"));
			runningCheckbox->setEnabled(FALSE);

			// *FIX: Set it to false so that the ui is correct for
			// a box that is released to public. It could be
			// incorrect after a release/claim cycle, but will be
			// correct after clicking on it.
			runningCheckbox->set(FALSE);
			mMonoCheckbox->setEnabled(FALSE);
			// object may have fallen out of range.
			// <FS:Ansariel> Rev 496 LL merge error
			//mHaveRunningInfo = FALSE;
		}
	}
	else if(!object)
	{
		// HACK: Display this information in the title bar.
		// Really ought to put in main window.
		setTitle(LLTrans::getString("ObjectOutOfRange"));
		runningCheckbox->setEnabled(FALSE);
		// <FS:Ansariel> Rev 496 LL merge error
		mMonoCheckbox->setEnabled(FALSE);
		// object may have fallen out of range.
		mHaveRunningInfo = FALSE;
	}

	LLPreview::draw();
}


void LLLiveLSLEditor::onSearchReplace(void* userdata)
{
	LLLiveLSLEditor* self = (LLLiveLSLEditor*)userdata;

	LLScriptEdCore* sec = self->mScriptEd; 
//	LLFloaterScriptSearch::show(sec);
// [SL:KB] - Patch: UI-FloaterSearchReplace | Checked: 2010-10-26 (Catznip-2.3.0a) | Added: Catznip-2.3.0a
	LLFloaterSearchReplace::show(sec->mEditor);
// [/SL:KB]
}

struct LLLiveLSLSaveData
{
	LLLiveLSLSaveData(const LLUUID& id, const LLViewerInventoryItem* item, BOOL active);
	LLUUID mSaveObjectID;
	LLPointer<LLViewerInventoryItem> mItem;
	BOOL mActive;
};

LLLiveLSLSaveData::LLLiveLSLSaveData(const LLUUID& id,
									 const LLViewerInventoryItem* item,
									 BOOL active) :
	mSaveObjectID(id),
	mActive(active)
{
	llassert(item);
	mItem = new LLViewerInventoryItem(item);
}

// virtual
void LLLiveLSLEditor::saveIfNeeded(bool sync /*= true*/)
{
	LLViewerObject* object = gObjectList.findObject(mObjectUUID);
	if(!object)
	{
		LLNotificationsUtil::add("SaveScriptFailObjectNotFound");
		return;
	}

	if(mItem.isNull() || !mItem->isFinished())
	{
		// $NOTE: While the error message may not be exactly correct,
		// it's pretty close.
		LLNotificationsUtil::add("SaveScriptFailObjectNotFound");
		return;
	}

// [RLVa:KB] - Checked: 2010-11-25 (RLVa-1.2.2b) | Modified: RLVa-1.2.2b
	if ( (rlv_handler_t::isEnabled()) && (gRlvAttachmentLocks.isLockedAttachment(object->getRootEdit())) )
	{
		RlvUtil::notifyBlockedGeneric();
		return;
	}
// [/RLVa:KB]

	// get the latest info about it. We used to be losing the script
	// name on save, because the viewer object version of the item,
	// and the editor version would get out of synch. Here's a good
	// place to synch them back up.
	LLInventoryItem* inv_item = dynamic_cast<LLInventoryItem*>(object->getInventoryObject(mItemUUID));
	if(inv_item)
	{
		mItem->copyItem(inv_item);
	}

	// Don't need to save if we're pristine
	if(!mScriptEd->hasChanged())
	{
		return;
	}

	mPendingUploads = 0;

	// save the script
	mScriptEd->enableSave(FALSE);
	mScriptEd->mEditor->makePristine();
	// <FS> FIRE-10172: Fix LSL editor error display
	//mScriptEd->mErrorList->deleteAllItems();

	// set up the save on the local machine.
	mScriptEd->mEditor->makePristine();
	LLTransactionID tid;
	tid.generate();
	LLAssetID asset_id = tid.makeAssetID(gAgent.getSecureSessionID());
	std::string filepath = gDirUtilp->getExpandedFilename(LL_PATH_CACHE,asset_id.asString());
	std::string filename = llformat("%s.lsl", filepath.c_str());

	mItem->setAssetUUID(asset_id);
	mItem->setTransactionID(tid);

	mScriptEd->writeToFile(filename,false);

	if (sync)
	{
		mScriptEd->sync();
	}
	
	// save it out to asset server
	std::string url = object->getRegion()->getCapability("UpdateScriptTask");
	getWindow()->incBusyCount();
	mPendingUploads++;
	BOOL is_running = getChild<LLCheckBoxCtrl>( "running")->get();
	if (!url.empty())
	{
		uploadAssetViaCaps(url, filename, mObjectUUID, mItemUUID, is_running, mScriptEd->getAssociatedExperience());
	}
}

// <FS:TT> //AO Custom Update Agent Inventory via capability
void LLLiveLSLEditor::uploadAssetViaCapsStatic(const std::string& url,
										 const std::string& filename,
										 const LLUUID& task_id,
										 const LLUUID& item_id,
										 const std::string& is_mono,
										 BOOL is_running)
{
	LLSD body;
	body["item_id"] = item_id;
	body["target"] = is_mono.c_str();
	LL_INFOS() << "Upload caps body=" << body << " url=" << url << " id= " << item_id << LL_ENDL;
	LLHTTPClient::post(url, body, 
		new LLUpdateAgentInventoryResponder(body, filename, LLAssetType::AT_LSL_TEXT));
}
// </FS:TT>

void LLLiveLSLEditor::uploadAssetViaCaps(const std::string& url,
										 const std::string& filename,
										 const LLUUID& task_id,
										 const LLUUID& item_id,
										 BOOL is_running,
										 const LLUUID& experience_public_id )
{
	LL_INFOS() << "Update Task Inventory via capability " << url << LL_ENDL;
	LLSD body;
	body["task_id"] = task_id;
	body["item_id"] = item_id;
	body["is_script_running"] = is_running;
	body["target"] = monoChecked() ? "mono" : "lsl2";
	body["experience"] = experience_public_id;
	LLHTTPClient::post(url, body,
		new LLUpdateTaskInventoryResponder(body, filename, LLAssetType::AT_LSL_TEXT));
}

<<<<<<< HEAD
void LLLiveLSLEditor::uploadAssetLegacy(const std::string& filename,
										LLViewerObject* object,
										const LLTransactionID& tid,
										BOOL is_running)
{
	// <FS:CR> Remove LSO compiler
	LL_WARNS() << "Legacy LSO compile and upload is no longer supported" << LL_ENDL;
#if 0
	LLLiveLSLSaveData* data = new LLLiveLSLSaveData(mObjectUUID,
													mItem,
													is_running);
	gAssetStorage->storeAssetData(filename, tid,
								  LLAssetType::AT_LSL_TEXT,
								  &onSaveTextComplete,
								  (void*)data,
								  FALSE);

	LLAssetID asset_id = tid.makeAssetID(gAgent.getSecureSessionID());
	std::string filepath = gDirUtilp->getExpandedFilename(LL_PATH_CACHE,asset_id.asString());
	std::string dst_filename = llformat("%s.lso", filepath.c_str());
	std::string err_filename = llformat("%s.out", filepath.c_str());

	LLFILE *fp;
	const BOOL compile_to_mono = FALSE;
	if(!lscript_compile(filename.c_str(),
						dst_filename.c_str(),
						err_filename.c_str(),
						compile_to_mono,
						asset_id.asString().c_str(),
						gAgent.isGodlike()))
	{
		// load the error file into the error scrolllist
		LL_INFOS() << "Compile failed!" << LL_ENDL;
		if(NULL != (fp = LLFile::fopen(err_filename, "r")))
		{
			char buffer[MAX_STRING];		/*Flawfinder: ignore*/
			std::string line;
			while(!feof(fp)) 
			{
				
				if (fgets(buffer, MAX_STRING, fp) == NULL)
				{
					buffer[0] = '\0';
				}
				if(feof(fp))
				{
					break;
				}
				else
				{
					line.assign(buffer);
					LLStringUtil::stripNonprintable(line);
				
					LLSD row;
					row["columns"][0]["value"] = line;
					row["columns"][0]["font"] = "OCRA";
					mScriptEd->mErrorList->addElement(row);
				}
			}
			fclose(fp);
			mScriptEd->selectFirstError();
			// don't set the asset id, because we want to save the
			// script, even though the compile failed.
			//mItem->setAssetUUID(LLUUID::null);
			object->saveScript(mItem, FALSE, false);
			dialog_refresh_all();
		}
	}
	else
	{
		LL_INFOS() << "Compile worked!" << LL_ENDL;
		mScriptEd->mErrorList->setCommentText(LLTrans::getString("CompileSuccessfulSaving"));
		if(gAssetStorage)
		{
			LL_INFOS() << "LLLiveLSLEditor::saveAsset "
					<< mItem->getAssetUUID() << LL_ENDL;
			getWindow()->incBusyCount();
			mPendingUploads++;
			LLLiveLSLSaveData* data = NULL;
			data = new LLLiveLSLSaveData(mObjectUUID,
										 mItem,
										 is_running);
			gAssetStorage->storeAssetData(dst_filename,
										  tid,
										  LLAssetType::AT_LSL_BYTECODE,
										  &LLLiveLSLEditor::onSaveBytecodeComplete,
										  (void*)data);
			dialog_refresh_all();
		}
	}

	// get rid of any temp files left lying around
	LLFile::remove(filename);
	LLFile::remove(err_filename);
	LLFile::remove(dst_filename);

	// If we successfully saved it, then we should be able to check/uncheck the running box!
	LLCheckBoxCtrl* runningCheckbox = getChild<LLCheckBoxCtrl>( "running");
	runningCheckbox->setLabel(getString("script_running"));
	runningCheckbox->setEnabled(TRUE);
#endif // 0
	// </FS:CR>
}

=======
>>>>>>> 5822fb00
void LLLiveLSLEditor::onSaveTextComplete(const LLUUID& asset_uuid, void* user_data, S32 status, LLExtStat ext_status) // StoreAssetData callback (fixed)
{
// <FS> Remove more legacy stuff -Sei
#if 0
	LLLiveLSLSaveData* data = (LLLiveLSLSaveData*)user_data;

	if (status)
	{
		LL_WARNS() << "Unable to save text for a script." << LL_ENDL;
		LLSD args;
		args["REASON"] = std::string(LLAssetStorage::getErrorString(status));
		LLNotificationsUtil::add("CompileQueueSaveText", args);
	}
	else
	{
		LLSD floater_key;
		floater_key["taskid"] = data->mSaveObjectID;
		floater_key["itemid"] = data->mItem->getUUID();
		LLLiveLSLEditor* self = LLFloaterReg::findTypedInstance<LLLiveLSLEditor>("preview_scriptedit", floater_key);
		if (self)
		{
			self->getWindow()->decBusyCount();
			self->mPendingUploads--;
			if (self->mPendingUploads <= 0
				&& self->mCloseAfterSave)
			{
				self->closeFloater();
			}
		}
	}
	delete data;
	data = NULL;
#endif
}


void LLLiveLSLEditor::onSaveBytecodeComplete(const LLUUID& asset_uuid, void* user_data, S32 status, LLExtStat ext_status) // StoreAssetData callback (fixed)
{
// <FS> Remove more legacy stuff -Sei
#if 0
	LLLiveLSLSaveData* data = (LLLiveLSLSaveData*)user_data;
	if(!data)
		return;
	if(0 ==status)
	{
		LL_INFOS() << "LSL Bytecode saved" << LL_ENDL;
		LLSD floater_key;
		floater_key["taskid"] = data->mSaveObjectID;
		floater_key["itemid"] = data->mItem->getUUID();
		LLLiveLSLEditor* self = LLFloaterReg::findTypedInstance<LLLiveLSLEditor>("preview_scriptedit", floater_key);
		if (self)
		{
			// Tell the user that the compile worked.
			self->mScriptEd->mErrorList->setCommentText(LLTrans::getString("SaveComplete"));
			// close the window if this completes both uploads
			self->getWindow()->decBusyCount();
			self->mPendingUploads--;
			if (self->mPendingUploads <= 0
				&& self->mCloseAfterSave)
			{
				self->closeFloater();
			}
		}
		LLViewerObject* object = gObjectList.findObject(data->mSaveObjectID);
		if(object)
		{
			object->saveScript(data->mItem, data->mActive, false);
			dialog_refresh_all();
			//LLToolDragAndDrop::dropScript(object, ids->first,
			//						  LLAssetType::AT_LSL_TEXT, FALSE);
		}
	}
	else
	{
		LL_INFOS() << "Problem saving LSL Bytecode (Live Editor)" << LL_ENDL;
		LL_WARNS() << "Unable to save a compiled script." << LL_ENDL;

		LLSD args;
		args["REASON"] = std::string(LLAssetStorage::getErrorString(status));
		LLNotificationsUtil::add("CompileQueueSaveBytecode", args);
	}

	std::string filepath = gDirUtilp->getExpandedFilename(LL_PATH_CACHE,asset_uuid.asString());
	std::string dst_filename = llformat("%s.lso", filepath.c_str());
	LLFile::remove(dst_filename);
	delete data;
#endif
}

BOOL LLLiveLSLEditor::canClose()
{
	return (mScriptEd->canClose());
}

void LLLiveLSLEditor::closeIfNeeded()
{
	getWindow()->decBusyCount();
	mPendingUploads--;
	if (mPendingUploads <= 0 && mCloseAfterSave)
	{
		closeFloater();
	}
}

// static
void LLLiveLSLEditor::onLoad(void* userdata)
{
	LLLiveLSLEditor* self = (LLLiveLSLEditor*)userdata;
	self->loadAsset();
}

// static
// <FS:Ansariel> FIRE-7514: Script in external editor needs to be saved twice
//void LLLiveLSLEditor::onSave(void* userdata, BOOL close_after_save)
void LLLiveLSLEditor::onSave(void* userdata, BOOL close_after_save, bool sync)
// </FS:Ansariel>
{
	LLLiveLSLEditor* self = (LLLiveLSLEditor*)userdata;
	if(self)
	{
		self->mCloseAfterSave = close_after_save;
		// <FS:Ansariel> Commented out because we fixed errors differently
		//self->mScriptEd->mErrorList->setCommentText("");
		// <FS:Ansariel> FIRE-7514: Script in external editor needs to be saved twice
		//self->saveIfNeeded();
		self->saveIfNeeded(sync);
		// </FS:Ansariel>
	}
}


// static
void LLLiveLSLEditor::processScriptRunningReply(LLMessageSystem* msg, void**)
{
	LLUUID item_id;
	LLUUID object_id;
	msg->getUUIDFast(_PREHASH_Script, _PREHASH_ObjectID, object_id);
	msg->getUUIDFast(_PREHASH_Script, _PREHASH_ItemID, item_id);

	LLSD floater_key;
	floater_key["taskid"] = object_id;
	floater_key["itemid"] = item_id;
	LLLiveLSLEditor* instance = LLFloaterReg::findTypedInstance<LLLiveLSLEditor>("preview_scriptedit", floater_key);
	if(instance)
	{
		instance->mHaveRunningInfo = TRUE;
		BOOL running;
		msg->getBOOLFast(_PREHASH_Script, _PREHASH_Running, running);
		LLCheckBoxCtrl* runningCheckbox = instance->getChild<LLCheckBoxCtrl>("running");
		runningCheckbox->set(running);
		BOOL mono;
		msg->getBOOLFast(_PREHASH_Script, "Mono", mono);
		LLCheckBoxCtrl* monoCheckbox = instance->getChild<LLCheckBoxCtrl>("mono");
		monoCheckbox->setEnabled(instance->getIsModifiable() && have_script_upload_cap(object_id));
		monoCheckbox->set(mono);
	}
}


void LLLiveLSLEditor::onMonoCheckboxClicked(LLUICtrl*, void* userdata)
{
	LLLiveLSLEditor* self = static_cast<LLLiveLSLEditor*>(userdata);
	self->mMonoCheckbox->setEnabled(have_script_upload_cap(self->mObjectUUID));
	self->mScriptEd->enableSave(self->getIsModifiable());
}

BOOL LLLiveLSLEditor::monoChecked() const
{
	if(NULL != mMonoCheckbox)
	{
		return mMonoCheckbox->getValue()? TRUE : FALSE;
	}
	return FALSE;
}

void LLLiveLSLEditor::setAssociatedExperience( LLHandle<LLLiveLSLEditor> editor, const LLSD& experience )
{
	LLLiveLSLEditor* scriptEd = editor.get();
	if(scriptEd)
	{
		LLUUID id;
		if(experience.has(LLExperienceCache::EXPERIENCE_ID))
		{
			id=experience[LLExperienceCache::EXPERIENCE_ID].asUUID();
		}
		scriptEd->mScriptEd->setAssociatedExperience(id);
		scriptEd->updateExperiencePanel();
	}
}<|MERGE_RESOLUTION|>--- conflicted
+++ resolved
@@ -54,13 +54,6 @@
 #include "llscrolllistcell.h"
 #include "llsdserialize.h"
 #include "llslider.h"
-<<<<<<< HEAD
-// <FS:CR> Removed LSO Compiler
-//#include "lscript_rt_interface.h"
-#include "fsscriptlibrary.h"
-// </FS:CR>
-=======
->>>>>>> 5822fb00
 #include "lltooldraganddrop.h"
 #include "llvfile.h"
 
@@ -102,6 +95,7 @@
 #include "rlvhandler.h"
 #include "rlvlocks.h"
 // [/RLVa:KB]
+#include "fsscriptlibrary.h"
 
 // NaCl - LSL Preprocessor
 #include "fslslpreproc.h"
@@ -2215,99 +2209,6 @@
 	LLHTTPClient::post(url, body, new LLUpdateAgentInventoryResponder(body, filename, LLAssetType::AT_LSL_TEXT));
 }
 
-<<<<<<< HEAD
-void LLPreviewLSL::uploadAssetLegacy(const std::string& filename,
-									  const LLUUID& item_id,
-									  const LLTransactionID& tid)
-{
-	// <FS:CR> Remove LSO Compiler
-	LL_WARNS() << "Legacy LSO compile and upload is no longer supported" << LL_ENDL;
-#if 0
-	LLLineEditor* descEditor = getChild<LLLineEditor>("desc");
-	LLScriptSaveInfo* info = new LLScriptSaveInfo(item_id,
-								descEditor->getText(),
-								tid);
-	gAssetStorage->storeAssetData(filename,	tid,
-								  LLAssetType::AT_LSL_TEXT,
-								  &LLPreviewLSL::onSaveComplete,
-								  info);
-
-	LLAssetID asset_id = tid.makeAssetID(gAgent.getSecureSessionID());
-	std::string filepath = gDirUtilp->getExpandedFilename(LL_PATH_CACHE,asset_id.asString());
-	std::string dst_filename = llformat("%s.lso", filepath.c_str());
-	std::string err_filename = llformat("%s.out", filepath.c_str());
-
-	const BOOL compile_to_mono = FALSE;
-	if(!lscript_compile(filename.c_str(),
-						dst_filename.c_str(),
-						err_filename.c_str(),
-						compile_to_mono,
-						asset_id.asString().c_str(),
-						gAgent.isGodlike()))
-	{
-		LL_INFOS() << "Compile failed!" << LL_ENDL;
-		//char command[256];
-		//sprintf(command, "type %s\n", err_filename.c_str());
-		//system(command);
-
-		// load the error file into the error scrolllist
-		LLFILE* fp = LLFile::fopen(err_filename, "r");
-		if(fp)
-		{
-			char buffer[MAX_STRING];		/*Flawfinder: ignore*/
-			std::string line;
-			while(!feof(fp)) 
-			{
-				if (fgets(buffer, MAX_STRING, fp) == NULL)
-				{
-					buffer[0] = '\0';
-				}
-				if(feof(fp))
-				{
-					break;
-				}
-				else
-				{
-					line.assign(buffer);
-					LLStringUtil::stripNonprintable(line);
-
-					LLSD row;
-					row["columns"][0]["value"] = line;
-					row["columns"][0]["font"] = "OCRA";
-					mScriptEd->mErrorList->addElement(row);
-				}
-			}
-			fclose(fp);
-			mScriptEd->selectFirstError();
-		}
-	}
-	else
-	{
-		LL_INFOS() << "Compile worked!" << LL_ENDL;
-		if(gAssetStorage)
-		{
-			getWindow()->incBusyCount();
-			mPendingUploads++;
-			LLUUID* this_uuid = new LLUUID(mItemUUID);
-			gAssetStorage->storeAssetData(dst_filename,
-										  tid,
-										  LLAssetType::AT_LSL_BYTECODE,
-										  &LLPreviewLSL::onSaveBytecodeComplete,
-										  (void**)this_uuid);
-		}
-	}
-
-	// get rid of any temp files left lying around
-	LLFile::remove(filename);
-	LLFile::remove(err_filename);
-	LLFile::remove(dst_filename);
-#endif // 0
-	// </FS:CR>
-}
-
-
-=======
->>>>>>> 5822fb00
 // static
 void LLPreviewLSL::onSaveComplete(const LLUUID& iuuid, void* user_data, S32 status, LLExtStat ext_status) // StoreAssetData callback (fixed)
 {
@@ -3038,113 +2939,6 @@
 		new LLUpdateTaskInventoryResponder(body, filename, LLAssetType::AT_LSL_TEXT));
 }
 
-<<<<<<< HEAD
-void LLLiveLSLEditor::uploadAssetLegacy(const std::string& filename,
-										LLViewerObject* object,
-										const LLTransactionID& tid,
-										BOOL is_running)
-{
-	// <FS:CR> Remove LSO compiler
-	LL_WARNS() << "Legacy LSO compile and upload is no longer supported" << LL_ENDL;
-#if 0
-	LLLiveLSLSaveData* data = new LLLiveLSLSaveData(mObjectUUID,
-													mItem,
-													is_running);
-	gAssetStorage->storeAssetData(filename, tid,
-								  LLAssetType::AT_LSL_TEXT,
-								  &onSaveTextComplete,
-								  (void*)data,
-								  FALSE);
-
-	LLAssetID asset_id = tid.makeAssetID(gAgent.getSecureSessionID());
-	std::string filepath = gDirUtilp->getExpandedFilename(LL_PATH_CACHE,asset_id.asString());
-	std::string dst_filename = llformat("%s.lso", filepath.c_str());
-	std::string err_filename = llformat("%s.out", filepath.c_str());
-
-	LLFILE *fp;
-	const BOOL compile_to_mono = FALSE;
-	if(!lscript_compile(filename.c_str(),
-						dst_filename.c_str(),
-						err_filename.c_str(),
-						compile_to_mono,
-						asset_id.asString().c_str(),
-						gAgent.isGodlike()))
-	{
-		// load the error file into the error scrolllist
-		LL_INFOS() << "Compile failed!" << LL_ENDL;
-		if(NULL != (fp = LLFile::fopen(err_filename, "r")))
-		{
-			char buffer[MAX_STRING];		/*Flawfinder: ignore*/
-			std::string line;
-			while(!feof(fp)) 
-			{
-				
-				if (fgets(buffer, MAX_STRING, fp) == NULL)
-				{
-					buffer[0] = '\0';
-				}
-				if(feof(fp))
-				{
-					break;
-				}
-				else
-				{
-					line.assign(buffer);
-					LLStringUtil::stripNonprintable(line);
-				
-					LLSD row;
-					row["columns"][0]["value"] = line;
-					row["columns"][0]["font"] = "OCRA";
-					mScriptEd->mErrorList->addElement(row);
-				}
-			}
-			fclose(fp);
-			mScriptEd->selectFirstError();
-			// don't set the asset id, because we want to save the
-			// script, even though the compile failed.
-			//mItem->setAssetUUID(LLUUID::null);
-			object->saveScript(mItem, FALSE, false);
-			dialog_refresh_all();
-		}
-	}
-	else
-	{
-		LL_INFOS() << "Compile worked!" << LL_ENDL;
-		mScriptEd->mErrorList->setCommentText(LLTrans::getString("CompileSuccessfulSaving"));
-		if(gAssetStorage)
-		{
-			LL_INFOS() << "LLLiveLSLEditor::saveAsset "
-					<< mItem->getAssetUUID() << LL_ENDL;
-			getWindow()->incBusyCount();
-			mPendingUploads++;
-			LLLiveLSLSaveData* data = NULL;
-			data = new LLLiveLSLSaveData(mObjectUUID,
-										 mItem,
-										 is_running);
-			gAssetStorage->storeAssetData(dst_filename,
-										  tid,
-										  LLAssetType::AT_LSL_BYTECODE,
-										  &LLLiveLSLEditor::onSaveBytecodeComplete,
-										  (void*)data);
-			dialog_refresh_all();
-		}
-	}
-
-	// get rid of any temp files left lying around
-	LLFile::remove(filename);
-	LLFile::remove(err_filename);
-	LLFile::remove(dst_filename);
-
-	// If we successfully saved it, then we should be able to check/uncheck the running box!
-	LLCheckBoxCtrl* runningCheckbox = getChild<LLCheckBoxCtrl>( "running");
-	runningCheckbox->setLabel(getString("script_running"));
-	runningCheckbox->setEnabled(TRUE);
-#endif // 0
-	// </FS:CR>
-}
-
-=======
->>>>>>> 5822fb00
 void LLLiveLSLEditor::onSaveTextComplete(const LLUUID& asset_uuid, void* user_data, S32 status, LLExtStat ext_status) // StoreAssetData callback (fixed)
 {
 // <FS> Remove more legacy stuff -Sei
