/** 
 * @file llpreviewscript.cpp
 * @brief LLPreviewScript class implementation
 *
 * $LicenseInfo:firstyear=2002&license=viewerlgpl$
 * Second Life Viewer Source Code
 * Copyright (C) 2010, Linden Research, Inc.
 * 
 * This library is free software; you can redistribute it and/or
 * modify it under the terms of the GNU Lesser General Public
 * License as published by the Free Software Foundation;
 * version 2.1 of the License only.
 * 
 * This library is distributed in the hope that it will be useful,
 * but WITHOUT ANY WARRANTY; without even the implied warranty of
 * MERCHANTABILITY or FITNESS FOR A PARTICULAR PURPOSE.  See the GNU
 * Lesser General Public License for more details.
 * 
 * You should have received a copy of the GNU Lesser General Public
 * License along with this library; if not, write to the Free Software
 * Foundation, Inc., 51 Franklin Street, Fifth Floor, Boston, MA  02110-1301  USA
 * 
 * Linden Research, Inc., 945 Battery Street, San Francisco, CA  94111  USA
 * $/LicenseInfo$
 */

#include "llviewerprecompiledheaders.h"

#include "llpreviewscript.h"

#include "llassetstorage.h"
#include "llbutton.h"
#include "llcheckboxctrl.h"
#include "llcombobox.h"
#include "lldir.h"
#include "llenvmanager.h"
#include "llexternaleditor.h"
#include "llfilepicker.h"
#include "llfloaterreg.h"
#include "llfloatersearchreplace.h"
#include "llinventorydefines.h"
#include "llinventorymodel.h"
#include "llkeyboard.h"
#include "lllineeditor.h"
#include "lllivefile.h"
#include "llhelp.h"
#include "llnotificationsutil.h"
#include "llresmgr.h"
#include "llscrollbar.h"
#include "llscrollcontainer.h"
#include "llscrolllistctrl.h"
#include "llscrolllistitem.h"
#include "llscrolllistcell.h"
#include "llsdserialize.h"
#include "llslider.h"
// <FS:CR> Removed LSO Compiler
//#include "lscript_rt_interface.h"
#include "fsscriptlibrary.h"
// </FS:CR>
#include "lltooldraganddrop.h"
#include "llvfile.h"

#include "llagent.h"
#include "llmenugl.h"
#include "roles_constants.h"
#include "llselectmgr.h"
#include "llviewerinventory.h"
#include "llviewermenu.h"
#include "llviewerobject.h"
#include "llviewerobjectlist.h"
#include "llviewerregion.h"
#include "llkeyboard.h"
#include "llscrollcontainer.h"
#include "llcheckboxctrl.h"
#include "llscripteditor.h"
#include "llselectmgr.h"
#include "lltooldraganddrop.h"
#include "llscrolllistctrl.h"
#include "lltextbox.h"
#include "llslider.h"
#include "lldir.h"
#include "llcombobox.h"
#include "llviewerstats.h"
#include "llviewerwindow.h"
#include "lluictrlfactory.h"
#include "llmediactrl.h"
#include "lluictrlfactory.h"
#include "lltrans.h"
#include "llviewercontrol.h"
#include "llappviewer.h"
#include "llfloatergotoline.h"
#include "llexperiencecache.h"
#include "llfloaterexperienceprofile.h"
#include "llviewerassetupload.h"
#include "llloadingindicator.h" // <FS:Kadah> Compile indicator
#include "lliconctrl.h" // <FS:Kadah> Compile indicator
// [RLVa:KB] - Checked: 2011-05-22 (RLVa-1.3.1a)
#include "rlvhandler.h"
#include "rlvlocks.h"
// [/RLVa:KB]

// NaCl - LSL Preprocessor
#include "fslslpreproc.h"
// NaCl End
#ifdef OPENSIM
#include "llviewernetwork.h"	// for Grid manager
#endif // OPENSIM

const std::string HELLO_LSL =
	"default\n"
	"{\n"
	"	state_entry()\n"
	"	{\n"
	"		llSay(0, \"Hello, Avatar!\");\n"
	"	}\n"
	"\n"
	"	touch_start(integer total_number)\n"
	"	{\n"
	"		llSay(0, \"Touched.\");\n"
	"	}\n"
	"}\n";
const std::string HELP_LSL_PORTAL_TOPIC = "LSL_Portal";

const std::string DEFAULT_SCRIPT_NAME = "New Script"; // *TODO:Translate?
const std::string DEFAULT_SCRIPT_DESC = "(No Description)"; // *TODO:Translate?

// Description and header information
const S32 MAX_HISTORY_COUNT = 10;
const F32 LIVE_HELP_REFRESH_TIME = 1.f;

static bool have_script_upload_cap(LLUUID& object_id)
{
	LLViewerObject* object = gObjectList.findObject(object_id);
	return object && (! object->getRegion()->getCapability("UpdateScriptTask").empty());
}

// [SL:KB] - Patch: Build-ScriptRecover | Checked: 2011-11-23 (Catznip-3.2.0) | Added: Catznip-3.2.0
#include "lleventtimer.h"

/// ---------------------------------------------------------------------------
/// Timer helper class
/// ---------------------------------------------------------------------------
class LLCallbackTimer : public LLEventTimer
{
public:
    typedef boost::function<bool()> bool_func_t;
public:
    LLCallbackTimer(F32 nPeriod, bool_func_t cb) : LLEventTimer(nPeriod), m_Callback(cb) {}
    /*virtual*/ BOOL tick() { return m_Callback(); }
protected:
    bool_func_t m_Callback;
};

inline LLEventTimer* setupCallbackTimer(F32 nPeriod, LLCallbackTimer::bool_func_t cb)
{
    return new LLCallbackTimer(nPeriod, cb);
}
// [/SL:KB]

/// ---------------------------------------------------------------------------
/// LLLiveLSLFile
/// ---------------------------------------------------------------------------
class LLLiveLSLFile : public LLLiveFile
{
public:
	typedef boost::function<bool (const std::string& filename)> change_callback_t;

	LLLiveLSLFile(std::string file_path, change_callback_t change_cb);
	~LLLiveLSLFile();

	void ignoreNextUpdate() { mIgnoreNextUpdate = true; }

protected:
	/*virtual*/ bool loadFile();

	change_callback_t	mOnChangeCallback;
	bool				mIgnoreNextUpdate;
};

LLLiveLSLFile::LLLiveLSLFile(std::string file_path, change_callback_t change_cb)
:	mOnChangeCallback(change_cb)
,	mIgnoreNextUpdate(false)
,	LLLiveFile(file_path, 1.0f)
{
	llassert(mOnChangeCallback);
}

LLLiveLSLFile::~LLLiveLSLFile()
{
	LLFile::remove(filename());
}

bool LLLiveLSLFile::loadFile()
{
	if (mIgnoreNextUpdate)
	{
		mIgnoreNextUpdate = false;
		return true;
	}

	return mOnChangeCallback(filename());
}

/// ---------------------------------------------------------------------------
/// LLFloaterScriptSearch
/// ---------------------------------------------------------------------------
// <FS> Replaced by LLFloaterSearchReplace
#if 0
class LLFloaterScriptSearch : public LLFloater
{
public:
	LLFloaterScriptSearch(LLScriptEdCore* editor_core);
	~LLFloaterScriptSearch();

	/*virtual*/	BOOL	postBuild();
	static void show(LLScriptEdCore* editor_core);
	static void onBtnSearch(void* userdata);
	void handleBtnSearch();

	static void onBtnReplace(void* userdata);
	void handleBtnReplace();

	static void onBtnReplaceAll(void* userdata);
	void handleBtnReplaceAll();

	LLScriptEdCore* getEditorCore() { return mEditorCore; }
	static LLFloaterScriptSearch* getInstance() { return sInstance; }

	virtual bool hasAccelerators() const;
	virtual BOOL handleKeyHere(KEY key, MASK mask);

private:

	LLScriptEdCore* mEditorCore;
	static LLFloaterScriptSearch*	sInstance;

protected:
	LLLineEditor*			mSearchBox;
	LLLineEditor*			mReplaceBox;
		void onSearchBoxCommit();
};

LLFloaterScriptSearch* LLFloaterScriptSearch::sInstance = NULL;

LLFloaterScriptSearch::LLFloaterScriptSearch(LLScriptEdCore* editor_core)
:	LLFloater(LLSD()),
	mSearchBox(NULL),
	mReplaceBox(NULL),
	mEditorCore(editor_core)
{
	buildFromFile("floater_script_search.xml");

	sInstance = this;
	
	// find floater in which script panel is embedded
	LLView* viewp = (LLView*)editor_core;
	while(viewp)
	{
		LLFloater* floaterp = dynamic_cast<LLFloater*>(viewp);
		if (floaterp)
		{
			floaterp->addDependentFloater(this);
			break;
		}
		viewp = viewp->getParent();
	}
}

BOOL LLFloaterScriptSearch::postBuild()
{
	mReplaceBox = getChild<LLLineEditor>("replace_text");
	mSearchBox = getChild<LLLineEditor>("search_text");
	mSearchBox->setCommitCallback(boost::bind(&LLFloaterScriptSearch::onSearchBoxCommit, this));
	mSearchBox->setCommitOnFocusLost(FALSE);
	childSetAction("search_btn", onBtnSearch,this);
	childSetAction("replace_btn", onBtnReplace,this);
	childSetAction("replace_all_btn", onBtnReplaceAll,this);

	setDefaultBtn("search_btn");

	return TRUE;
}

//static 
void LLFloaterScriptSearch::show(LLScriptEdCore* editor_core)
{
	LLSD::String search_text;
	LLSD::String replace_text;
	if (sInstance && sInstance->mEditorCore && sInstance->mEditorCore != editor_core)
	{
		search_text=sInstance->mSearchBox->getValue().asString();
		replace_text=sInstance->mReplaceBox->getValue().asString();
		sInstance->closeFloater();
		delete sInstance;
	}

	if (!sInstance)
	{
		// sInstance will be assigned in the constructor.
		new LLFloaterScriptSearch(editor_core);
		sInstance->mSearchBox->setValue(search_text);
		sInstance->mReplaceBox->setValue(replace_text);
	}

	sInstance->openFloater();
}

LLFloaterScriptSearch::~LLFloaterScriptSearch()
{
	sInstance = NULL;
}

// static 
void LLFloaterScriptSearch::onBtnSearch(void *userdata)
{
	LLFloaterScriptSearch* self = (LLFloaterScriptSearch*)userdata;
	self->handleBtnSearch();
}

void LLFloaterScriptSearch::handleBtnSearch()
{
	LLCheckBoxCtrl* caseChk = getChild<LLCheckBoxCtrl>("case_text");
	mEditorCore->mEditor->selectNext(mSearchBox->getValue().asString(), caseChk->get());
}

// static 
void LLFloaterScriptSearch::onBtnReplace(void *userdata)
{
	LLFloaterScriptSearch* self = (LLFloaterScriptSearch*)userdata;
	self->handleBtnReplace();
}

void LLFloaterScriptSearch::handleBtnReplace()
{
	LLCheckBoxCtrl* caseChk = getChild<LLCheckBoxCtrl>("case_text");
	mEditorCore->mEditor->replaceText(mSearchBox->getValue().asString(), mReplaceBox->getValue().asString(), caseChk->get());
}

// static 
void LLFloaterScriptSearch::onBtnReplaceAll(void *userdata)
{
	LLFloaterScriptSearch* self = (LLFloaterScriptSearch*)userdata;
	self->handleBtnReplaceAll();
}

void LLFloaterScriptSearch::handleBtnReplaceAll()
{
	LLCheckBoxCtrl* caseChk = getChild<LLCheckBoxCtrl>("case_text");
	mEditorCore->mEditor->replaceTextAll(mSearchBox->getValue().asString(), mReplaceBox->getValue().asString(), caseChk->get());
}

bool LLFloaterScriptSearch::hasAccelerators() const
{
	if (mEditorCore)
	{
		return mEditorCore->hasAccelerators();
	}
	return FALSE;
}

BOOL LLFloaterScriptSearch::handleKeyHere(KEY key, MASK mask)
{
	if (mEditorCore)
	{
		BOOL handled = mEditorCore->handleKeyHere(key, mask);
		if (!handled)
		{
			LLFloater::handleKeyHere(key, mask);
		}
	}

	return FALSE;
}

void LLFloaterScriptSearch::onSearchBoxCommit()
{
	if (mEditorCore && mEditorCore->mEditor)
	{
		LLCheckBoxCtrl* caseChk = getChild<LLCheckBoxCtrl>("case_text");
		mEditorCore->mEditor->selectNext(mSearchBox->getValue().asString(), caseChk->get());
	}
}
#endif
// </FS>

/// ---------------------------------------------------------------------------
/// LLScriptEdCore
/// ---------------------------------------------------------------------------

struct LLSECKeywordCompare
{
	bool operator()(const std::string& lhs, const std::string& rhs)
	{
		return (LLStringUtil::compareDictInsensitive( lhs, rhs ) < 0 );
	}
};

LLScriptEdCore::LLScriptEdCore(
	LLScriptEdContainer* container,
	const std::string& sample,
	const LLHandle<LLFloater>& floater_handle,
	void (*load_callback)(void*),
	// <FS:Ansariel> FIRE-7514: Script in external editor needs to be saved twice
	//void (*save_callback)(void*, BOOL),
	void (*save_callback)(void*, BOOL, bool),
	// </FS:Ansariel>
	void (*search_replace_callback) (void* userdata),
	void* userdata,
	bool live,
	S32 bottom_pad)
	:
	LLPanel(),
	mSampleText(sample),
	mEditor( NULL ),
	mLoadCallback( load_callback ),
	mSaveCallback( save_callback ),
	mSearchReplaceCallback( search_replace_callback ),
	mUserdata( userdata ),
	mForceClose( FALSE ),
	mLastHelpToken(NULL),
	mLiveHelpHistorySize(0),
	mEnableSave(FALSE),
	mLiveFile(NULL),
	mLive(live),
	mContainer(container),
	// <FS:CR> FIRE-10606, patch by Sei Lisa
	mLSLProc(NULL),
	mPostEditor(NULL),
	// </FS:CR>
	mCompiling(false), //<FS:KC> Compile indicators, recompile button
	mHasScriptData(FALSE)
{
	setFollowsAll();
	setBorderVisible(FALSE);

	// NaCl - Script Preprocessor
	if (gSavedSettings.getBOOL("_NACL_LSLPreprocessor"))
	{
		setXMLFilename("panel_script_ed_preproc.xml");
		mLSLProc = new FSLSLPreprocessor(this);
	}
	else
	{
		setXMLFilename("panel_script_ed.xml");
	}
	// NaCl End
	llassert_always(mContainer != NULL);
}

LLScriptEdCore::~LLScriptEdCore()
{
	deleteBridges();

	// If the search window is up for this editor, close it.
//	LLFloaterScriptSearch* script_search = LLFloaterScriptSearch::getInstance();
//	if (script_search && script_search->getEditorCore() == this)
//	{
//		script_search->closeFloater();
//		delete script_search;
//	}
	// <FS:Sei> FIRE-16042: Warn when preproc is toggled.
	if (mTogglePreprocConnection.connected())
	{
		mTogglePreprocConnection.disconnect();
	}
	// </FS:Sei>

	delete mLiveFile;
	if (mSyntaxIDConnection.connected())
	{
		mSyntaxIDConnection.disconnect();
	}

	// NaCl - Script Preprocessor
	delete mLSLProc;
}

void LLLiveLSLEditor::experienceChanged()
{
	if(mScriptEd->getAssociatedExperience() != mExperiences->getSelectedValue().asUUID())
	{
		mScriptEd->enableSave(getIsModifiable());
		//getChildView("Save_btn")->setEnabled(TRUE);
		mScriptEd->setAssociatedExperience(mExperiences->getSelectedValue().asUUID());
		updateExperiencePanel();
	}
}

void LLLiveLSLEditor::onViewProfile( LLUICtrl *ui, void* userdata )
{
	LLLiveLSLEditor* self = (LLLiveLSLEditor*)userdata;

	LLUUID id;
	if(self->mExperienceEnabled->get())
	{
		id=self->mScriptEd->getAssociatedExperience();
		if(id.notNull())
		{
			 LLFloaterReg::showInstance("experience_profile", id, true);
		}
	}

}

void LLLiveLSLEditor::onToggleExperience( LLUICtrl *ui, void* userdata )
{
	LLLiveLSLEditor* self = (LLLiveLSLEditor*)userdata;

	LLUUID id;
	if(self->mExperienceEnabled->get())
	{
		if(self->mScriptEd->getAssociatedExperience().isNull())
		{
			id=self->mExperienceIds.beginArray()->asUUID();
		}
	}

	if(id != self->mScriptEd->getAssociatedExperience())
	{
		self->mScriptEd->enableSave(self->getIsModifiable());
	}
	self->mScriptEd->setAssociatedExperience(id);

	self->updateExperiencePanel();
}

BOOL LLScriptEdCore::postBuild()
{
	mLineCol=getChild<LLTextBox>("line_col");
// <FS:CR> Advanced Script Editor
	//mSaveBtn=getChildView("Save_btn");
	mSaveBtn =	getChild<LLButton>("save_btn");
	mSaveBtn2 =	getChild<LLButton>("save_btn_2");	// <FS:Zi> support extra save button
	mCutBtn =	getChild<LLButton>("cut_btn");
	mCopyBtn =	getChild<LLButton>("copy_btn");
	mPasteBtn =	getChild<LLButton>("paste_btn");
	mUndoBtn =	getChild<LLButton>("undo_btn");
	mRedoBtn =	getChild<LLButton>("redo_btn");
	mSaveToDiskBtn = getChild<LLButton>("save_disk_btn");
	mLoadFromDiskBtn = getChild<LLButton>("load_disk_btn");
	mSearchBtn = getChild<LLButton>("search_btn");
// </FS:CR>

	mErrorList = getChild<LLScrollListCtrl>("lsl errors");

	mFunctions = getChild<LLComboBox>("Insert...");

	childSetCommitCallback("Insert...", &LLScriptEdCore::onBtnInsertFunction, this);

	mEditor = getChild<LLScriptEditor>("Script Editor");

	// NaCl - LSL Preprocessor
	if (gSavedSettings.getBOOL("_NACL_LSLPreprocessor"))
	{
		mPostEditor = getChild<LLScriptEditor>("Post Editor");
		if (mPostEditor)
		{
			mPostEditor->setFollowsAll();
			mPostEditor->setEnabled(TRUE);
		}
	}
	// FIRE-16042: Warn when preproc is toggled.
	mTogglePreprocConnection = gSavedSettings.getControl("_NACL_LSLPreprocessor")->getSignal()
		->connect(boost::bind(&LLScriptEdCore::onToggleProc, this));
	// NaCl End

	childSetCommitCallback("lsl errors", &LLScriptEdCore::onErrorList, this);
// <FS:CR> Advanced Script Editor
	//childSetAction("Save_btn", boost::bind(&LLScriptEdCore::doSave,this,FALSE));
	childSetAction("prefs_btn", boost::bind(&LLScriptEdCore::onBtnPrefs, this));
// </FS:CR>
	childSetAction("Edit_btn", boost::bind(&LLScriptEdCore::openInExternalEditor, this));
	childSetAction("edit_btn_2", boost::bind(&LLScriptEdCore::openInExternalEditor, this));	// <FS:Zi> support extra edit button
	
	initMenu();
	initButtonBar();	// <FS:CR> Advanced Script Editor

	mSyntaxIDConnection = LLSyntaxIdLSL::getInstance()->addSyntaxIDCallback(boost::bind(&LLScriptEdCore::processKeywords, this));

	// Intialise keyword highlighting for the current simulator's version of LSL
	LLSyntaxIdLSL::getInstance()->initialize();
	processKeywords();

	return TRUE;
}

void LLScriptEdCore::processKeywords()
{
	LL_DEBUGS("SyntaxLSL") << "Processing keywords" << LL_ENDL;
	// <FS:Ansariel> FIRE-15906: Clear combobox values before adding new
	mFunctions->clearRows();
	mEditor->clearSegments();
	mEditor->initKeywords();
	mEditor->loadKeywords();

	// <FS:Ansariel> Re-add legacy format support
	std::vector<std::string> funcs;
	std::vector<std::string> tooltips;
	for (std::vector<LLScriptLibraryFunction>::const_iterator i = gScriptLibrary.mFunctions.begin();
	i != gScriptLibrary.mFunctions.end(); ++i)
	{
		// Make sure this isn't a god only function, or the agent is a god.
		if (!i->mGodOnly || gAgent.isGodlike())
		{
			std::string name = i->mName;
			funcs.push_back(name);

			std::string desc = i->mDesc;
			
			F32 sleep_time = i->mSleepTime;
			if( sleep_time )
			{
				desc += "\n";
			
				LLStringUtil::format_map_t args;
				args["[SLEEP_TIME]"] = llformat("%.1f", sleep_time );
				desc += LLTrans::getString("LSLTipSleepTime", args);
			}
			
			// A \n linefeed is not part of xml. Let's add one to keep all
			// the tips one-per-line in strings.xml
			LLStringUtil::replaceString( desc, ";", "\n" );
			
			LL_DEBUGS() << "Adding script library function: (" << name << ") with the desc '" << desc << "'" << LL_ENDL;
			
			tooltips.push_back(desc);
		}
	}

	LLColor3 color(LLUIColorTable::instance().getColor("SyntaxLslFunction"));
	if (gSavedSettings.getBOOL("_NACL_LSLPreprocessor"))
		mEditor->loadKeywords(gDirUtilp->getExpandedFilename(LL_PATH_APP_SETTINGS, "scriptlibrary_preproc.xml"), funcs, tooltips, color);
#ifdef OPENSIM
	if (LLGridManager::getInstance()->isInOpenSim())
		mEditor->loadKeywords(gDirUtilp->getExpandedFilename(LL_PATH_APP_SETTINGS, "scriptlibrary_ossl.xml"), funcs, tooltips, color);
	if (LLGridManager::getInstance()->isInAuroraSim())
		mEditor->loadKeywords(gDirUtilp->getExpandedFilename(LL_PATH_APP_SETTINGS, "scriptlibrary_aa.xml"), funcs, tooltips, color);
#endif // OPENSIM
	// </FS:Ansariel>
	
	string_vec_t primary_keywords;
	string_vec_t secondary_keywords;
	LLKeywordToken *token;
	LLKeywords::keyword_iterator_t token_it;
	for (token_it = mEditor->keywordsBegin(); token_it != mEditor->keywordsEnd(); ++token_it)
	{
		token = token_it->second;
		if (token->getType() == LLKeywordToken::TT_FUNCTION)
		{
			primary_keywords.push_back( wstring_to_utf8str(token->getToken()) );
		}
		else
		{
			secondary_keywords.push_back( wstring_to_utf8str(token->getToken()) );
		}
	}

	for (string_vec_t::const_iterator iter = primary_keywords.begin();
		 iter!= primary_keywords.end(); ++iter)
	{
		mFunctions->add(*iter);
	}
	for (string_vec_t::const_iterator iter = secondary_keywords.begin();
		 iter!= secondary_keywords.end(); ++iter)
	{
		mFunctions->add(*iter);
	}

	// NaCl - LSL Preprocessor
	if (gSavedSettings.getBOOL("_NACL_LSLPreprocessor") && mPostEditor)
	{
		mPostEditor->clearSegments();
		mPostEditor->initKeywords();
		mPostEditor->loadKeywords();

		mPostEditor->loadKeywords(gDirUtilp->getExpandedFilename(LL_PATH_APP_SETTINGS, "scriptlibrary_preproc.xml"), funcs, tooltips, color);
#ifdef OPENSIM
		if (LLGridManager::getInstance()->isInOpenSim())
			mPostEditor->loadKeywords(gDirUtilp->getExpandedFilename(LL_PATH_APP_SETTINGS, "scriptlibrary_ossl.xml"), funcs, tooltips, color);
		if (LLGridManager::getInstance()->isInAuroraSim())
			mPostEditor->loadKeywords(gDirUtilp->getExpandedFilename(LL_PATH_APP_SETTINGS, "scriptlibrary_aa.xml"), funcs, tooltips, color);
#endif // OPENSIM
	}
	// NaCl End
}

void LLScriptEdCore::initMenu()
{
	// *TODO: Skinning - make these callbacks data driven
	LLMenuItemCallGL* menuItem;
	
	menuItem = getChild<LLMenuItemCallGL>("Save");
	// <FS:Ansariel> FIRE-7514: Script in external editor needs to be saved twice
	//menuItem->setClickCallback(boost::bind(&LLScriptEdCore::doSave, this, FALSE));
	menuItem->setClickCallback(boost::bind(&LLScriptEdCore::doSave, this, FALSE, true));
	// </FS:Ansariel>
	menuItem->setEnableCallback(boost::bind(&LLScriptEdCore::hasChanged, this));
	
	menuItem = getChild<LLMenuItemCallGL>("Revert All Changes");
	menuItem->setClickCallback(boost::bind(&LLScriptEdCore::onBtnUndoChanges, this));
	menuItem->setEnableCallback(boost::bind(&LLScriptEdCore::hasChanged, this));

	menuItem = getChild<LLMenuItemCallGL>("Undo");
	menuItem->setClickCallback(boost::bind(&LLTextEditor::undo, mEditor));
	menuItem->setEnableCallback(boost::bind(&LLTextEditor::canUndo, mEditor));

	menuItem = getChild<LLMenuItemCallGL>("Redo");
	menuItem->setClickCallback(boost::bind(&LLTextEditor::redo, mEditor));
	menuItem->setEnableCallback(boost::bind(&LLTextEditor::canRedo, mEditor));

	menuItem = getChild<LLMenuItemCallGL>("Cut");
	menuItem->setClickCallback(boost::bind(&LLTextEditor::cut, mEditor));
	menuItem->setEnableCallback(boost::bind(&LLTextEditor::canCut, mEditor));

	menuItem = getChild<LLMenuItemCallGL>("Copy");
	menuItem->setClickCallback(boost::bind(&LLTextEditor::copy, mEditor));
	menuItem->setEnableCallback(boost::bind(&LLTextEditor::canCopy, mEditor));

	menuItem = getChild<LLMenuItemCallGL>("Paste");
	menuItem->setClickCallback(boost::bind(&LLTextEditor::paste, mEditor));
	menuItem->setEnableCallback(boost::bind(&LLTextEditor::canPaste, mEditor));

	menuItem = getChild<LLMenuItemCallGL>("Select All");
	menuItem->setClickCallback(boost::bind(&LLTextEditor::selectAll, mEditor));
	menuItem->setEnableCallback(boost::bind(&LLTextEditor::canSelectAll, mEditor));

	menuItem = getChild<LLMenuItemCallGL>("Deselect");
	menuItem->setClickCallback(boost::bind(&LLTextEditor::deselect, mEditor));
	menuItem->setEnableCallback(boost::bind(&LLTextEditor::canDeselect, mEditor));

	menuItem = getChild<LLMenuItemCallGL>("Search / Replace...");
//	menuItem->setClickCallback(boost::bind(&LLFloaterScriptSearch::show, this));
// [SL:KB] - Patch: UI-FloaterSearchReplace | Checked: 2010-10-26 (Catznip-2.3.0a) | Added: Catznip-2.3.0a
	menuItem->setClickCallback(boost::bind(&LLFloaterSearchReplace::show, mEditor));
// [/SL:KB]

	menuItem = getChild<LLMenuItemCallGL>("Go to line...");
	menuItem->setClickCallback(boost::bind(&LLFloaterGotoLine::show, this));

	menuItem = getChild<LLMenuItemCallGL>("Help...");
	menuItem->setClickCallback(boost::bind(&LLScriptEdCore::onBtnHelp, this));

	menuItem = getChild<LLMenuItemCallGL>("Keyword Help...");
	menuItem->setClickCallback(boost::bind(&LLScriptEdCore::onBtnDynamicHelp, this));

	menuItem = getChild<LLMenuItemCallGL>("LoadFromFile");
	menuItem->setClickCallback(boost::bind(&LLScriptEdCore::onBtnLoadFromFile, this));
	menuItem->setEnableCallback(boost::bind(&LLScriptEdCore::enableLoadFromFileMenu, this));

	menuItem = getChild<LLMenuItemCallGL>("SaveToFile");
	menuItem->setClickCallback(boost::bind(&LLScriptEdCore::onBtnSaveToFile, this));
	menuItem->setEnableCallback(boost::bind(&LLScriptEdCore::enableSaveToFileMenu, this));

// <FS:CR> Advanced Script Editor
	menuItem = getChild<LLMenuItemCallGL>("ScriptPrefs");
	menuItem->setClickCallback(boost::bind(&LLScriptEdCore::onBtnPrefs, this));
}

void LLScriptEdCore::initButtonBar()
{
	mSaveBtn->setClickedCallback(boost::bind(&LLScriptEdCore::doSave, this, FALSE, true));
	mSaveBtn2->setClickedCallback(boost::bind(&LLScriptEdCore::doSave, this, FALSE, true));	// <FS:Zi> support extra save button
	mCutBtn->setClickedCallback(boost::bind(&LLTextEditor::cut, mEditor));
	mCopyBtn->setClickedCallback(boost::bind(&LLTextEditor::copy, mEditor));
	mPasteBtn->setClickedCallback(boost::bind(&LLTextEditor::paste, mEditor));
	mUndoBtn->setClickedCallback(boost::bind(&LLTextEditor::undo, mEditor));
	mRedoBtn->setClickedCallback(boost::bind(&LLTextEditor::redo, mEditor));
	mSaveToDiskBtn->setClickedCallback(boost::bind(&LLScriptEdCore::onBtnSaveToFile, this));
	mLoadFromDiskBtn->setClickedCallback(boost::bind(&LLScriptEdCore::onBtnLoadFromFile, this));
	mSearchBtn->setClickedCallback(boost::bind(&LLFloaterSearchReplace::show, mEditor));
}

void LLScriptEdCore::updateButtonBar()
{
	mSaveBtn->setEnabled(hasChanged());
	// mSaveBtn2->setEnabled(hasChanged());	// <FS:Zi> support extra save button
	mCutBtn->setEnabled(mEditor->canCut());
	mCopyBtn->setEnabled(mEditor->canCopy());
	mPasteBtn->setEnabled(mEditor->canPaste());
	mUndoBtn->setEnabled(mEditor->canUndo());
	mRedoBtn->setEnabled(mEditor->canRedo());
	mSaveToDiskBtn->setEnabled(mEditor->canLoadOrSaveToFile());
	mLoadFromDiskBtn->setEnabled(mEditor->canLoadOrSaveToFile());
	//<FS:Kadah> Recompile button
	static LLCachedControl<bool> FSScriptEditorRecompileButton(gSavedSettings, "FSScriptEditorRecompileButton");
	mSaveBtn2->setEnabled(hasChanged() || (mLSLProc && FSScriptEditorRecompileButton && !mCompiling));
	mSaveBtn2->setLabel((!mLSLProc || !FSScriptEditorRecompileButton || hasChanged()) ? LLTrans::getString("save_file_verb") : LLTrans::getString("recompile_script_verb"));
	//</FS:Kadah>
}

//<FS:Kadah> Compile Indicators
void LLScriptEdCore::updateIndicators(bool compiling, bool success)
{
	mCompiling = compiling;
	LLLoadingIndicator* compile_indicator = getChild<LLLoadingIndicator>("progress_indicator");
	compile_indicator->setVisible(mCompiling);
	if (mCompiling)
	{
		compile_indicator->start();
	}
	else
	{
		compile_indicator->stop();
	}

	LLIconCtrl* status_indicator = getChild<LLIconCtrl>("status_indicator");
	status_indicator->setVisible(!mCompiling);
	status_indicator->setValue((success ? "Script_Running" : "Script_Error"));
}
//</FS:Kadah>

//static
void LLScriptEdCore::onBtnPrefs(void* userdata)
{
	LLFloaterReg::showInstance("script_colors");
}
// </FS:CR>

// NaCl - LSL Preprocessor
void LLScriptEdCore::onToggleProc()
{
	mErrorList->setCommentText(LLTrans::getString("preproc_toggle_warning"));
	mErrorList->deleteAllItems(); // Make it visible
	updateButtonBar(); // Update the save button in particular (FIRE-10173)
}
// NaCl End

void LLScriptEdCore::setScriptText(const std::string& text, BOOL is_valid)
{
	if (mEditor)
	{
		// NaCl - LSL Preprocessor
		std::string ntext = text;
		if (gSavedSettings.getBOOL("_NACL_LSLPreprocessor") && mLSLProc)
		{
			if (mPostEditor)
			{
				mPostEditor->setText(ntext);
			}
			ntext = mLSLProc->decode(ntext);
		}
		LLStringUtil::replaceTabsWithSpaces(ntext, mEditor->spacesPerTab());
		// NaCl End
		mEditor->setText(ntext);
		mHasScriptData = is_valid;
	}
}

// NaCl - LSL Preprocessor
std::string LLScriptEdCore::getScriptText()
{
	if (gSavedSettings.getBOOL("_NACL_LSLPreprocessor") && mPostEditor)
	{
		//return mPostEditor->getText();
		return mPostScript;
	}
	else if (mEditor)
	{
		return mEditor->getText();
	}
	return std::string();
}
// NaCl End

bool LLScriptEdCore::loadScriptText(const std::string& filename)
{
	if (filename.empty())
	{
		LL_WARNS() << "Empty file name" << LL_ENDL;
		return false;
	}

	LLFILE* file = LLFile::fopen(filename, "rb");		/*Flawfinder: ignore*/
	if (!file)
	{
		LL_WARNS() << "Error opening " << filename << LL_ENDL;
		return false;
	}

	// read in the whole file
	fseek(file, 0L, SEEK_END);
	size_t file_length = (size_t) ftell(file);
	fseek(file, 0L, SEEK_SET);
	char* buffer = new char[file_length+1];
	size_t nread = fread(buffer, 1, file_length, file);
	if (nread < file_length)
	{
		LL_WARNS() << "Short read" << LL_ENDL;
	}
	buffer[nread] = '\0';
	fclose(file);

	// <FS:Zi> Optionally convert tabs to spaces
	// mEditor->setText(LLStringExplicit(buffer));
	std::string scriptText=LLStringExplicit(buffer);
	if(gSavedSettings.getBOOL("ExternalEditorConvertTabsToSpaces"))
	{
		LLStringUtil::replaceTabsWithSpaces(scriptText,mEditor->spacesPerTab());
	}
	// </FS:Zi>
	mEditor->setText(scriptText);

	delete[] buffer;

	return true;
}

bool LLScriptEdCore::writeToFile(const std::string& filename, bool unprocessed)
{
	LLFILE* fp = LLFile::fopen(filename, "wb");
	if (!fp)
	{
		LL_WARNS() << "Unable to write to " << filename << LL_ENDL;

		LLSD row;
		row["columns"][0]["value"] = "Error writing to local file. Is your hard drive full?";
		row["columns"][0]["font"] = "SANSSERIF_SMALL";
		mErrorList->addElement(row);
		return false;
	}

	// NaCl - LSL Preprocessor
	std::string utf8text;
	if(!unprocessed)
		utf8text = this->getScriptText();
	else
		utf8text = mEditor->getText();
	// NaCl End

	// Special case for a completely empty script - stuff in one space so it can store properly.  See SL-46889
	if (utf8text.size() == 0)
	{
		utf8text = " ";
	}

	fputs(utf8text.c_str(), fp);
	fclose(fp);
	return true;
}

void LLScriptEdCore::sync()
{
	// Sync with external editor.
	std::string tmp_file = mContainer->getTmpFileName();
	llstat s;
	if (LLFile::stat(tmp_file, &s) == 0) // file exists
	{
		if (mLiveFile) mLiveFile->ignoreNextUpdate();
		writeToFile(tmp_file,gSavedSettings.getBOOL("_NACL_LSLPreprocessor"));
	}
}

bool LLScriptEdCore::hasChanged()
{
	if (!mEditor) return false;

	return ((!mEditor->isPristine() || mEnableSave) && mHasScriptData);
}

void LLScriptEdCore::draw()
{
// <FS:CR> Advanced Script Editor
	//BOOL script_changed	= hasChanged();
	//mSaveBtn->setEnabled(script_changed);
	updateButtonBar();
// </FS:CR>

	if( mEditor->hasFocus() )
	{
		S32 line = 0;
		S32 column = 0;
		mEditor->getCurrentLineAndColumn( &line, &column, FALSE );  // don't include wordwrap
		LLStringUtil::format_map_t args;
		std::string cursor_pos;
		args["[LINE]"] = llformat ("%d", line);
		args["[COLUMN]"] = llformat ("%d", column);
		cursor_pos = LLTrans::getString("CursorPos", args);
		mLineCol->setValue(cursor_pos);
	}
	else
	{
		mLineCol->setValue(LLStringUtil::null);
	}

	updateDynamicHelp();

	LLPanel::draw();
}

void LLScriptEdCore::updateDynamicHelp(BOOL immediate)
{
	LLFloater* help_floater = mLiveHelpHandle.get();
	if (!help_floater) return;

	// update back and forward buttons
	LLButton* fwd_button = help_floater->getChild<LLButton>("fwd_btn");
	LLButton* back_button = help_floater->getChild<LLButton>("back_btn");
	LLMediaCtrl* browser = help_floater->getChild<LLMediaCtrl>("lsl_guide_html");
	back_button->setEnabled(browser->canNavigateBack());
	fwd_button->setEnabled(browser->canNavigateForward());

	if (!immediate && !gSavedSettings.getBOOL("ScriptHelpFollowsCursor"))
	{
		return;
	}

	LLTextSegmentPtr segment = NULL;
	std::vector<LLTextSegmentPtr> selected_segments;
	mEditor->getSelectedSegments(selected_segments);
	LLKeywordToken* token;
	// try segments in selection range first
	std::vector<LLTextSegmentPtr>::iterator segment_iter;
	for (segment_iter = selected_segments.begin(); segment_iter != selected_segments.end(); ++segment_iter)
	{
		token = (*segment_iter)->getToken();
		if(token && isKeyword(token))
		{
			segment = *segment_iter;
			break;
		}
	}

	// then try previous segment in case we just typed it
	if (!segment)
	{
		const LLTextSegmentPtr test_segment = mEditor->getPreviousSegment();
		token = test_segment->getToken();
		if(token && isKeyword(token))
		{
			segment = test_segment;
		}
	}

	if (segment)
	{
		if (segment->getToken() != mLastHelpToken)
		{
			mLastHelpToken = segment->getToken();
			mLiveHelpTimer.start();
		}
		if (immediate || (mLiveHelpTimer.getStarted() && mLiveHelpTimer.getElapsedTimeF32() > LIVE_HELP_REFRESH_TIME))
		{
			std::string help_string = mEditor->getText().substr(segment->getStart(), segment->getEnd() - segment->getStart());
			setHelpPage(help_string);
			mLiveHelpTimer.stop();
		}
	}
	else
	{
		if (immediate)
		{
			setHelpPage(LLStringUtil::null);
		}
	}
}

bool LLScriptEdCore::isKeyword(LLKeywordToken* token)
{
	switch(token->getType())
	{
		case LLKeywordToken::TT_CONSTANT:
		case LLKeywordToken::TT_CONTROL:
		case LLKeywordToken::TT_EVENT:
		case LLKeywordToken::TT_FUNCTION:
		case LLKeywordToken::TT_SECTION:
		case LLKeywordToken::TT_TYPE:
		case LLKeywordToken::TT_WORD:
			return true;

		default:
			return false;
	}
}

void LLScriptEdCore::setHelpPage(const std::string& help_string)
{
	LLFloater* help_floater = mLiveHelpHandle.get();
	if (!help_floater) return;
	
	LLMediaCtrl* web_browser = help_floater->getChild<LLMediaCtrl>("lsl_guide_html");
	if (!web_browser) return;

	LLComboBox* history_combo = help_floater->getChild<LLComboBox>("history_combo");
	if (!history_combo) return;

	LLUIString url_string = gSavedSettings.getString("LSLHelpURL");

	url_string.setArg("[LSL_STRING]", help_string);

	addHelpItemToHistory(help_string);

	web_browser->navigateTo(url_string);

}


void LLScriptEdCore::addHelpItemToHistory(const std::string& help_string)
{
	if (help_string.empty()) return;

	LLFloater* help_floater = mLiveHelpHandle.get();
	if (!help_floater) return;

	LLComboBox* history_combo = help_floater->getChild<LLComboBox>("history_combo");
	if (!history_combo) return;

	// separate history items from full item list
	if (mLiveHelpHistorySize == 0)
	{
		history_combo->addSeparator(ADD_TOP);
	}
	// delete all history items over history limit
	while(mLiveHelpHistorySize > MAX_HISTORY_COUNT - 1)
	{
		history_combo->remove(mLiveHelpHistorySize - 1);
		mLiveHelpHistorySize--;
	}

	history_combo->setSimple(help_string);
	S32 index = history_combo->getCurrentIndex();

	// if help string exists in the combo box
	if (index >= 0)
	{
		S32 cur_index = history_combo->getCurrentIndex();
		if (cur_index < mLiveHelpHistorySize)
		{
			// item found in history, bubble up to top
			history_combo->remove(history_combo->getCurrentIndex());
			mLiveHelpHistorySize--;
		}
	}
	history_combo->add(help_string, LLSD(help_string), ADD_TOP);
	history_combo->selectFirstItem();
	mLiveHelpHistorySize++;
}

BOOL LLScriptEdCore::canClose()
{
	if(mForceClose || !hasChanged())
	{
		return TRUE;
	}
	else
	{
		// Bring up view-modal dialog: Save changes? Yes, No, Cancel
		LLNotificationsUtil::add("SaveChanges", LLSD(), LLSD(), boost::bind(&LLScriptEdCore::handleSaveChangesDialog, this, _1, _2));
		return FALSE;
	}
}

void LLScriptEdCore::setEnableEditing(bool enable)
{
	mEditor->setEnabled(enable);
	getChildView("Edit_btn")->setEnabled(enable);
	getChildView("edit_btn_2")->setEnabled(enable);	// <FS:Zi> support extra edit button
}

bool LLScriptEdCore::handleSaveChangesDialog(const LLSD& notification, const LLSD& response )
{
	S32 option = LLNotificationsUtil::getSelectedOption(notification, response);
	switch( option )
	{
	case 0:  // "Yes"
		// close after saving
			doSave( TRUE );
		break;

	case 1:  // "No"
		mForceClose = TRUE;
		// This will close immediately because mForceClose is true, so we won't
		// infinite loop with these dialogs. JC
		((LLFloater*) getParent())->closeFloater();
		break;

	case 2: // "Cancel"
	default:
		// If we were quitting, we didn't really mean it.
		LLAppViewer::instance()->abortQuit();
		break;
	}
	return false;
}

void LLScriptEdCore::onBtnHelp()
{
	LLUI::sHelpImpl->showTopic(HELP_LSL_PORTAL_TOPIC);
}

void LLScriptEdCore::onBtnDynamicHelp()
{
	LLFloater* live_help_floater = mLiveHelpHandle.get();
	if (!live_help_floater)
	{
		live_help_floater = new LLFloater(LLSD());
		live_help_floater->buildFromFile("floater_lsl_guide.xml");
		LLFloater* parent = dynamic_cast<LLFloater*>(getParent());
		llassert(parent);
		if (parent)
			parent->addDependentFloater(live_help_floater, TRUE);
		live_help_floater->childSetCommitCallback("lock_check", onCheckLock, this);
		live_help_floater->getChild<LLUICtrl>("lock_check")->setValue(gSavedSettings.getBOOL("ScriptHelpFollowsCursor"));
		live_help_floater->childSetCommitCallback("history_combo", onHelpComboCommit, this);
		live_help_floater->childSetAction("back_btn", onClickBack, this);
		live_help_floater->childSetAction("fwd_btn", onClickForward, this);

		LLMediaCtrl* browser = live_help_floater->getChild<LLMediaCtrl>("lsl_guide_html");
		browser->setAlwaysRefresh(TRUE);

		LLComboBox* help_combo = live_help_floater->getChild<LLComboBox>("history_combo");
		LLKeywordToken *token;
		LLKeywords::keyword_iterator_t token_it;
		for (token_it = mEditor->keywordsBegin(); 
			 token_it != mEditor->keywordsEnd(); 
			 ++token_it)
		{
			token = token_it->second;
			help_combo->add(wstring_to_utf8str(token->getToken()));
		}
		help_combo->sortByName();

		// re-initialize help variables
		mLastHelpToken = NULL;
		mLiveHelpHandle = live_help_floater->getHandle();
		mLiveHelpHistorySize = 0;
	}

	BOOL visible = TRUE;
	BOOL take_focus = TRUE;
	live_help_floater->setVisible(visible);
	live_help_floater->setFrontmost(take_focus);

	updateDynamicHelp(TRUE);
}

//static 
void LLScriptEdCore::onClickBack(void* userdata)
{
	LLScriptEdCore* corep = (LLScriptEdCore*)userdata;
	LLFloater* live_help_floater = corep->mLiveHelpHandle.get();
	if (live_help_floater)
	{
		LLMediaCtrl* browserp = live_help_floater->getChild<LLMediaCtrl>("lsl_guide_html");
		if (browserp)
		{
			browserp->navigateBack();
		}
	}
}

//static 
void LLScriptEdCore::onClickForward(void* userdata)
{
	LLScriptEdCore* corep = (LLScriptEdCore*)userdata;
	LLFloater* live_help_floater = corep->mLiveHelpHandle.get();
	if (live_help_floater)
	{
		LLMediaCtrl* browserp = live_help_floater->getChild<LLMediaCtrl>("lsl_guide_html");
		if (browserp)
		{
			browserp->navigateForward();
		}
	}
}

// static
void LLScriptEdCore::onCheckLock(LLUICtrl* ctrl, void* userdata)
{
	LLScriptEdCore* corep = (LLScriptEdCore*)userdata;

	// clear out token any time we lock the frame, so we will refresh web page immediately when unlocked
	gSavedSettings.setBOOL("ScriptHelpFollowsCursor", ctrl->getValue().asBoolean());

	corep->mLastHelpToken = NULL;
}

// static 
void LLScriptEdCore::onBtnInsertSample(void* userdata)
{
	LLScriptEdCore* self = (LLScriptEdCore*) userdata;

	// Insert sample code
	self->mEditor->selectAll();
	self->mEditor->cut();
	self->mEditor->insertText(self->mSampleText);
}

// static 
void LLScriptEdCore::onHelpComboCommit(LLUICtrl* ctrl, void* userdata)
{
	LLScriptEdCore* corep = (LLScriptEdCore*)userdata;

	LLFloater* live_help_floater = corep->mLiveHelpHandle.get();
	if (live_help_floater)
	{
		std::string help_string = ctrl->getValue().asString();

		corep->addHelpItemToHistory(help_string);

		LLMediaCtrl* web_browser = live_help_floater->getChild<LLMediaCtrl>("lsl_guide_html");
		LLUIString url_string = gSavedSettings.getString("LSLHelpURL");
		url_string.setArg("[LSL_STRING]", help_string);
		web_browser->navigateTo(url_string);
	}
}

// static 
void LLScriptEdCore::onBtnInsertFunction(LLUICtrl *ui, void* userdata)
{
	LLScriptEdCore* self = (LLScriptEdCore*) userdata;

	// Insert sample code
	if(self->mEditor->getEnabled())
	{
		self->mEditor->insertText(self->mFunctions->getSimple());
	}
	self->mEditor->setFocus(TRUE);
	self->setHelpPage(self->mFunctions->getSimple());
}

// <FS:Ansariel> FIRE-7514: Script in external editor needs to be saved twice
//void LLScriptEdCore::doSave( BOOL close_after_save )
void LLScriptEdCore::doSave(BOOL close_after_save, bool sync /*= true*/)
// </FS:Ansariel>
{
	// NaCl - LSL Preprocessor
	// Clear status list *before* running the preprocessor (FIRE-10172) -Sei
	mErrorList->deleteAllItems();
	mErrorList->setCommentText(std::string());

	updateIndicators(true, false); //<FS:Kadah> Compile Indicators

	if (gSavedSettings.getBOOL("_NACL_LSLPreprocessor") && mLSLProc)
	{
		LL_INFOS() << "passing to preproc" << LL_ENDL;
		mLSLProc->preprocess_script(close_after_save, sync);
	}
	else
	{
		if( mSaveCallback )
		{
			mSaveCallback( mUserdata, close_after_save, sync );
		}
	}
	// NaCl End
}

// NaCl - LSL Preprocessor
void LLScriptEdCore::doSaveComplete( void* userdata, BOOL close_after_save, bool sync)
{
	add( LLStatViewer::LSL_SAVES,1 );

	//LLScriptEdCore* self = (LLScriptEdCore*) userdata;

	if( mSaveCallback )
	{
		mSaveCallback( mUserdata, close_after_save, sync );
	}
}
// NaCl End

void LLScriptEdCore::openInExternalEditor()
{
	// Open it in external editor.
	{
		LLExternalEditor ed;
		LLExternalEditor::EErrorCode status;
		std::string msg;

		status = ed.setCommand("LL_SCRIPT_EDITOR");
		if (status != LLExternalEditor::EC_SUCCESS)
		{
			if (status == LLExternalEditor::EC_NOT_SPECIFIED) // Use custom message for this error.
			{
				msg = getString("external_editor_not_set");
			}
			else
			{
				msg = LLExternalEditor::getErrorMessage(status);
			}

			LLNotificationsUtil::add("GenericAlert", LLSD().with("MESSAGE", msg));
			return;
		}

		// FS:TS FIRE-6122: Script contents clobbered when Edit button
		//  clicked with preprocessor active. Fix from NaCl (code moved
		//  from above).
		delete mLiveFile; // deletes file

		// Save the script to a temporary file.
		std::string filename = mContainer->getTmpFileName();
		writeToFile(filename,gSavedSettings.getBOOL("_NACL_LSLPreprocessor"));

		// Start watching file changes.
		mLiveFile = new LLLiveLSLFile(filename, boost::bind(&LLScriptEdContainer::onExternalChange, mContainer, _1));
		mLiveFile->addToEventTimer();
		// FS:TS FIRE-6122 end

		status = ed.run(filename);
		if (status != LLExternalEditor::EC_SUCCESS)
		{
			msg = LLExternalEditor::getErrorMessage(status);
			LLNotificationsUtil::add("GenericAlert", LLSD().with("MESSAGE", msg));
		}
	}
}

void LLScriptEdCore::onBtnUndoChanges()
{
	if( !mEditor->tryToRevertToPristineState() )
	{
		LLNotificationsUtil::add("ScriptCannotUndo", LLSD(), LLSD(), boost::bind(&LLScriptEdCore::handleReloadFromServerDialog, this, _1, _2));
	}
}

// static
void LLScriptEdCore::onErrorList(LLUICtrl*, void* user_data)
{
	LLScriptEdCore* self = (LLScriptEdCore*)user_data;
	LLScrollListItem* item = self->mErrorList->getFirstSelected();
	if(item)
	{
		// *FIX: replace with boost grep
		S32 row = 0;
		S32 column = 0;
		const LLScrollListCell* cell = item->getColumn(0);
		std::string line(cell->getValue().asString());
		line.erase(0, 1);
		LLStringUtil::replaceChar(line, ',',' ');
		LLStringUtil::replaceChar(line, ')',' ');
		sscanf(line.c_str(), "%d %d", &row, &column);
		//LL_INFOS() << "LLScriptEdCore::onErrorList() - " << row << ", "
		//<< column << LL_ENDL;
		// NaCl - LSL Preprocessor
		if (gSavedSettings.getBOOL("_NACL_LSLPreprocessor") && self->mPostEditor)
		{
			LLPanel* tab = self->getChild<LLPanel>("Preprocessed");
			LLTabContainer* tabset = self->getChild<LLTabContainer>("Tabset");

			if(tabset)
				tabset->selectTabByName("Preprocessed");

			if(tab)
				tab->setFocus(TRUE);

			if( self->mPostEditor )
			{
				self->mPostEditor->setFocus(TRUE);
				self->mPostEditor->setCursor(row, column);
			}
		}
		else
		{
		  self->mEditor->setCursor(row, column);
		  self->mEditor->setFocus(TRUE);
		}
		// NaCl End
	}
}

bool LLScriptEdCore::handleReloadFromServerDialog(const LLSD& notification, const LLSD& response )
{
	S32 option = LLNotificationsUtil::getSelectedOption(notification, response);
	switch( option )
	{
	case 0: // "Yes"
		if( mLoadCallback )
		{
			setScriptText(getString("loading"), FALSE);
			mLoadCallback(mUserdata);
		}
		break;

	case 1: // "No"
		break;

	default:
		llassert(0);
		break;
	}
	return false;
}

void LLScriptEdCore::selectFirstError()
{
	// Select the first item;
	mErrorList->selectFirstItem();
	onErrorList(mErrorList, this);
}


struct LLEntryAndEdCore
{
	LLScriptEdCore* mCore;
	LLEntryAndEdCore(LLScriptEdCore* core) :
		mCore(core)
		{}
};

void LLScriptEdCore::deleteBridges()
{
	S32 count = mBridges.size();
	LLEntryAndEdCore* eandc;
	for(S32 i = 0; i < count; i++)
	{
		eandc = mBridges.at(i);
		delete eandc;
		mBridges[i] = NULL;
	}
	mBridges.clear();
}

// virtual
BOOL LLScriptEdCore::handleKeyHere(KEY key, MASK mask)
{
	bool just_control = MASK_CONTROL == (mask & MASK_MODIFIERS);

	if(('S' == key) && just_control)
	{
		if(mSaveCallback)
		{
			// don't close after saving
			// NaCl - LSL Preprocessor
			if (!hasChanged())
			{
				LL_INFOS() << "Save Not Needed" << LL_ENDL;
				return TRUE;
			}
			doSave(FALSE);
			// NaCl End
				
			//mSaveCallback(mUserdata, FALSE);
		}

		return TRUE;
	}

	if(('F' == key) && just_control)
	{
		if(mSearchReplaceCallback)
		{
			mSearchReplaceCallback(mUserdata);
		}

		return TRUE;
	}

	return FALSE;
}

void LLScriptEdCore::onBtnLoadFromFile( void* data )
{
	LLScriptEdCore* self = (LLScriptEdCore*) data;

	// TODO Maybe add a dialogue warning here if the current file has unsaved changes.
	LLFilePicker& file_picker = LLFilePicker::instance();
	if( !file_picker.getOpenFile( LLFilePicker::FFLOAD_SCRIPT ) )
	{
		//File picking cancelled by user, so nothing to do.
		return;
	}

	std::string filename = file_picker.getFirstFile();

	std::ifstream fin(filename.c_str());

	std::string line;
	std::string text;
	std::string linetotal;
	while (!fin.eof())
	{ 
		getline(fin,line);
		text += line;
		if (!fin.eof())
		{
			text += "\n";
		}
	}
	fin.close();

	// Only replace the script if there is something to replace with.
	if (text.length() > 0)
	{
		self->mEditor->selectAll();
		LLWString script(utf8str_to_wstring(text));
		self->mEditor->insertText(script);
	}
}

void LLScriptEdCore::onBtnSaveToFile( void* userdata )
{
	add(LLStatViewer::LSL_SAVES, 1);

	LLScriptEdCore* self = (LLScriptEdCore*) userdata;

	if( self->mSaveCallback )
	{
		LLFilePicker& file_picker = LLFilePicker::instance();
		if( file_picker.getSaveFile( LLFilePicker::FFSAVE_SCRIPT, self->mScriptName ) )
		{
			std::string filename = file_picker.getFirstFile();
			std::string scriptText=self->mEditor->getText();
			std::ofstream fout(filename.c_str());
			fout<<(scriptText);
			fout.close();
			// <FS:Ansariel> FIRE-7514: Script in external editor needs to be saved twice
			//self->mSaveCallback( self->mUserdata, FALSE );
			self->mSaveCallback( self->mUserdata, FALSE, true );
			// </FS:Ansariel>
		}
	}
}

bool LLScriptEdCore::canLoadOrSaveToFile( void* userdata )
{
	LLScriptEdCore* self = (LLScriptEdCore*) userdata;
	return self->mEditor->canLoadOrSaveToFile();
}

// static
bool LLScriptEdCore::enableSaveToFileMenu(void* userdata)
{
	LLScriptEdCore* self = (LLScriptEdCore*)userdata;
	if (!self || !self->mEditor) return FALSE;
	return self->mEditor->canLoadOrSaveToFile();
}

// static 
bool LLScriptEdCore::enableLoadFromFileMenu(void* userdata)
{
	LLScriptEdCore* self = (LLScriptEdCore*)userdata;
	return (self && self->mEditor) ? self->mEditor->canLoadOrSaveToFile() : FALSE;
}

LLUUID LLScriptEdCore::getAssociatedExperience()const
{
	return mAssociatedExperience;
}

void LLLiveLSLEditor::setExperienceIds( const LLSD& experience_ids )
{
	mExperienceIds=experience_ids;
	updateExperiencePanel();
}


void LLLiveLSLEditor::updateExperiencePanel()
{
	if(mScriptEd->getAssociatedExperience().isNull())
	{
		mExperienceEnabled->set(FALSE);
		mExperiences->setVisible(FALSE);
		if(mExperienceIds.size()>0)
		{
			mExperienceEnabled->setEnabled(TRUE);
			mExperienceEnabled->setToolTip(getString("add_experiences"));
		}
		else
		{
			mExperienceEnabled->setEnabled(FALSE);
			mExperienceEnabled->setToolTip(getString("no_experiences"));
		}
		getChild<LLButton>("view_profile")->setVisible(FALSE);
	}
	else
	{
		mExperienceEnabled->setToolTip(getString("experience_enabled"));
		mExperienceEnabled->setEnabled(getIsModifiable());
		mExperiences->setVisible(TRUE);
		mExperienceEnabled->set(TRUE);
		getChild<LLButton>("view_profile")->setToolTip(getString("show_experience_profile"));
		buildExperienceList();
	}
}

void LLLiveLSLEditor::buildExperienceList()
{
	mExperiences->clearRows();
	bool foundAssociated=false;
	const LLUUID& associated = mScriptEd->getAssociatedExperience();
	LLUUID last;
	LLScrollListItem* item;
	for(LLSD::array_const_iterator it = mExperienceIds.beginArray(); it != mExperienceIds.endArray(); ++it)
	{
		LLUUID id = it->asUUID();
		EAddPosition position = ADD_BOTTOM;
		if(id == associated)
		{
			foundAssociated = true;
			position = ADD_TOP;
		}
		
        const LLSD& experience = LLExperienceCache::instance().get(id);
		if(experience.isUndefined())
		{
			mExperiences->add(getString("loading"), id, position);
			last = id;
		}
		else
		{
			std::string experience_name_string = experience[LLExperienceCache::NAME].asString();
			if (experience_name_string.empty())
			{
				experience_name_string = LLTrans::getString("ExperienceNameUntitled");
			}
			mExperiences->add(experience_name_string, id, position);
		} 
	}

	if(!foundAssociated )
	{
        const LLSD& experience = LLExperienceCache::instance().get(associated);
		if(experience.isDefined())
		{
			std::string experience_name_string = experience[LLExperienceCache::NAME].asString();
			if (experience_name_string.empty())
			{
				experience_name_string = LLTrans::getString("ExperienceNameUntitled");
			}
			item=mExperiences->add(experience_name_string, associated, ADD_TOP);
		} 
		else
		{
			item=mExperiences->add(getString("loading"), associated, ADD_TOP);
			last = associated;
		}
		item->setEnabled(FALSE);
	}

	if(last.notNull())
	{
		mExperiences->setEnabled(FALSE);
        LLExperienceCache::instance().get(last, boost::bind(&LLLiveLSLEditor::buildExperienceList, this));
	}
	else
	{
		mExperiences->setEnabled(TRUE);
		mExperiences->sortByName(TRUE);
		mExperiences->setCurrentByIndex(mExperiences->getCurrentIndex());
		getChild<LLButton>("view_profile")->setVisible(TRUE);
	}
}


void LLScriptEdCore::setAssociatedExperience( const LLUUID& experience_id )
{
	mAssociatedExperience = experience_id;
}



void LLLiveLSLEditor::requestExperiences()
{
	if (!getIsModifiable())
	{
		return;
	}

	LLViewerRegion* region = gAgent.getRegion();
	if (region)
	{
		std::string lookup_url=region->getCapability("GetCreatorExperiences"); 
		if(!lookup_url.empty())
		{
            LLCoreHttpUtil::HttpCoroutineAdapter::completionCallback_t success =
                boost::bind(&LLLiveLSLEditor::receiveExperienceIds, _1, getDerivedHandle<LLLiveLSLEditor>());

            LLCoreHttpUtil::HttpCoroutineAdapter::callbackHttpGet(lookup_url, success);
		}
	}
}

/*static*/ 
void LLLiveLSLEditor::receiveExperienceIds(LLSD result, LLHandle<LLLiveLSLEditor> hparent)
{
    LLLiveLSLEditor* parent = hparent.get();
    if (!parent)
        return;

    parent->setExperienceIds(result["experience_ids"]);
}


/// ---------------------------------------------------------------------------
/// LLScriptEdContainer
/// ---------------------------------------------------------------------------

LLScriptEdContainer::LLScriptEdContainer(const LLSD& key) :
	LLPreview(key)
,	mScriptEd(NULL)
// [SL:KB] - Patch: Build-ScriptRecover | Checked: 2011-11-23 (Catznip-3.2.0) | Added: Catznip-3.2.0
,	mBackupTimer(NULL)
// [/SL:KB]
{
}

// [SL:KB] - Patch: Build-ScriptRecover | Checked: 2011-11-23 (Catznip-3.2.0) | Added: Catznip-3.2.0
LLScriptEdContainer::~LLScriptEdContainer()
{
	// Clean up the backup file (unless we've gotten disconnected)
	if ( (!mBackupFilename.empty()) && (gAgent.getRegion()) )
		LLFile::remove(mBackupFilename);
	delete mBackupTimer;
}

void LLScriptEdContainer::refreshFromItem()
{
	LLPreview::refreshFromItem();

	if (!mBackupFilename.empty())
	{
		const std::string strFilename = getBackupFileName();
		if (strFilename != mBackupFilename)
		{
			LLFile::rename(mBackupFilename, strFilename);
			mBackupFilename = strFilename;
		}
	}
}

bool LLScriptEdContainer::onBackupTimer()
{
	if ( (mScriptEd) && (mScriptEd->hasChanged()) )
	{
		if (mBackupFilename.empty())
			mBackupFilename = getBackupFileName();
		mScriptEd->writeToFile(mBackupFilename, true);

		LL_INFOS() << "Backing up script to " << mBackupFilename << LL_ENDL;
	}
	return false;
}

std::string LLScriptEdContainer::getBackupFileName() const
{
	// NOTE: this function is not guaranteed to return the same filename every time (i.e. the item name may have changed)
	std::string strFile = LLFile::tmpdir();

	// Find the inventory item for this script
	const LLInventoryItem* pItem = getItem();
	if (pItem)
	{
		strFile += gDirUtilp->getScrubbedFileName(pItem->getName().substr(0, 32));
		strFile += "-";
	}

	// Append a CRC of the item UUID to make the filename (hopefully) unique
	LLCRC crcUUID;
	crcUUID.update((U8*)(&mItemUUID.mData), UUID_BYTES);
	strFile += llformat("%X", crcUUID.getCRC());

	strFile += ".lslbackup";

	return strFile;
}
// [/SL:KB]

std::string LLScriptEdContainer::getTmpFileName()
{
	// Take script inventory item id (within the object inventory)
	// to consideration so that it's possible to edit multiple scripts
	// in the same object inventory simultaneously (STORM-781).
	std::string script_id = mObjectUUID.asString() + "_" + mItemUUID.asString();

	// Use MD5 sum to make the file name shorter and not exceed maximum path length.
	char script_id_hash_str[33];			   /* Flawfinder: ignore */
	LLMD5 script_id_hash((const U8 *)script_id.c_str());
	script_id_hash.hex_digest(script_id_hash_str);

	return std::string(LLFile::tmpdir()) + "sl_script_" + script_id_hash_str + ".lsl";
}

bool LLScriptEdContainer::onExternalChange(const std::string& filename)
{
	if (!mScriptEd->loadScriptText(filename))
	{
		return false;
	}

	// Disable sync to avoid recursive load->save->load calls.
	// <FS> LSL preprocessor
	// Ansariel: Don't call saveIfNeeded directly, as we might have to run the
	// preprocessor first. saveIfNeeded will be invoked via callback. Make sure
	// to pass sync = false - we don't need to update the external editor in this
	// case or the next save will be ignored!
	//saveIfNeeded(false);
	mScriptEd->doSave(FALSE, false);
	// </FS>
	return true;
}

// <FS:Ansariel> FIRE-16740: Color syntax highlighting changes don't immediately appear in script window
void LLScriptEdContainer::updateStyle()
{
	if (mScriptEd && mScriptEd->mEditor)
	{
		mScriptEd->mEditor->initKeywords();
		mScriptEd->mEditor->loadKeywords();
	}
}
// </FS:Ansariel>

/// ---------------------------------------------------------------------------
/// LLPreviewLSL
/// ---------------------------------------------------------------------------

struct LLScriptSaveInfo
{
	LLUUID mItemUUID;
	std::string mDescription;
	LLTransactionID mTransactionID;

	LLScriptSaveInfo(const LLUUID& uuid, const std::string& desc, LLTransactionID tid) :
		mItemUUID(uuid), mDescription(desc),  mTransactionID(tid) {}
};



//static
void* LLPreviewLSL::createScriptEdPanel(void* userdata)
{
	
	LLPreviewLSL *self = (LLPreviewLSL*)userdata;

	self->mScriptEd =  new LLScriptEdCore(
								   self,
								   HELLO_LSL,
								   self->getHandle(),
								   LLPreviewLSL::onLoad,
								   LLPreviewLSL::onSave,
								   LLPreviewLSL::onSearchReplace,
								   self,
								   false,
								   0);
	return self->mScriptEd;
}


LLPreviewLSL::LLPreviewLSL(const LLSD& key )
:	LLScriptEdContainer(key),
	mPendingUploads(0)
{
	mFactoryMap["script panel"] = LLCallbackMap(LLPreviewLSL::createScriptEdPanel, this);
}

// virtual
BOOL LLPreviewLSL::postBuild()
{
	const LLInventoryItem* item = getItem();

	llassert(item);
	if (item)
	{
		getChild<LLUICtrl>("desc")->setValue(item->getDescription());
	}
	childSetCommitCallback("desc", LLPreview::onText, this);
	getChild<LLLineEditor>("desc")->setPrevalidate(&LLTextValidate::validateASCIIPrintableNoPipe);

	return LLPreview::postBuild();
}

// virtual
void LLPreviewLSL::callbackLSLCompileSucceeded()
{
	LL_INFOS() << "LSL Bytecode saved" << LL_ENDL;
	// <FS> Append comment text
	//mScriptEd->mErrorList->setCommentText(LLTrans::getString("CompileSuccessful"));
	//mScriptEd->mErrorList->setCommentText(LLTrans::getString("SaveComplete"));
	mScriptEd->mErrorList->addCommentText(LLTrans::getString("CompileSuccessful"));
	mScriptEd->mErrorList->addCommentText(LLTrans::getString("SaveComplete"));
	// </FS>

	mScriptEd->updateIndicators(false, true); //<FS:Kadah> Compile Indicators

// [SL:KB] - Patch: Build-ScriptRecover | Checked: 2011-11-23 (Catznip-3.2.0) | Added: Catznip-3.2.0
	// Script was successfully saved so delete our backup copy if we have one and the editor is still pristine
	if ( (!mBackupFilename.empty()) && (!mScriptEd->hasChanged()) )
	{
		LLFile::remove(mBackupFilename);
		mBackupFilename.clear();
	}
// [/SL:KB]

	closeIfNeeded();
}

// virtual
void LLPreviewLSL::callbackLSLCompileFailed(const LLSD& compile_errors)
{
	LL_INFOS() << "Compile failed!" << LL_ENDL;

	for(LLSD::array_const_iterator line = compile_errors.beginArray();
		line < compile_errors.endArray();
		line++)
	{
		LLSD row;
		std::string error_message = line->asString();
		LLStringUtil::stripNonprintable(error_message);
		row["columns"][0]["value"] = error_message;
		row["columns"][0]["font"] = "OCRA";
		mScriptEd->mErrorList->addElement(row);
	}
	mScriptEd->selectFirstError();

	mScriptEd->updateIndicators(false, false); //<FS:Kadah> Compile Indicators

// [SL:KB] - Patch: Build-ScriptRecover | Checked: 2011-11-23 (Catznip-3.2.0) | Added: Catznip-3.2.0
	// Script was successfully saved so delete our backup copy if we have one and the editor is still pristine
	if ( (!mBackupFilename.empty()) && (!mScriptEd->hasChanged()) )
	{
		LLFile::remove(mBackupFilename);
		mBackupFilename.clear();
	}
// [/SL:KB]

	closeIfNeeded();
}

void LLPreviewLSL::loadAsset()
{
	// *HACK: we poke into inventory to see if it's there, and if so,
	// then it might be part of the inventory library. If it's in the
	// library, then you can see the script, but not modify it.
	const LLInventoryItem* item = gInventory.getItem(mItemUUID);
	BOOL is_library = item
		&& !gInventory.isObjectDescendentOf(mItemUUID,
											gInventory.getRootFolderID());
	if(!item)
	{
		// do the more generic search.
		getItem();
	}
	if(item)
	{
		BOOL is_copyable = gAgent.allowOperation(PERM_COPY, 
								item->getPermissions(), GP_OBJECT_MANIPULATE);
		BOOL is_modifiable = gAgent.allowOperation(PERM_MODIFY,
								item->getPermissions(), GP_OBJECT_MANIPULATE);
		if (gAgent.isGodlike() || (is_copyable && (is_modifiable || is_library)))
		{
			LLUUID* new_uuid = new LLUUID(mItemUUID);
			gAssetStorage->getInvItemAsset(LLHost(),
										gAgent.getID(),
										gAgent.getSessionID(),
										item->getPermissions().getOwner(),
										LLUUID::null,
										item->getUUID(),
										item->getAssetUUID(),
										item->getType(),
										&LLPreviewLSL::onLoadComplete,
										(void*)new_uuid,
										TRUE);
			mAssetStatus = PREVIEW_ASSET_LOADING;
		}
		else
		{
			mScriptEd->setScriptText(mScriptEd->getString("can_not_view"), FALSE);
			mScriptEd->mEditor->makePristine();
			mScriptEd->mFunctions->setEnabled(FALSE);
			mAssetStatus = PREVIEW_ASSET_LOADED;
		}
		getChildView("lock")->setVisible( !is_modifiable);
		mScriptEd->getChildView("Insert...")->setEnabled(is_modifiable);
	}
	else
	{
		mScriptEd->setScriptText(std::string(HELLO_LSL), TRUE);
		mScriptEd->setEnableEditing(TRUE);
		mAssetStatus = PREVIEW_ASSET_LOADED;
	}
}


BOOL LLPreviewLSL::canClose()
{
	return mScriptEd->canClose();
}

void LLPreviewLSL::closeIfNeeded()
{
	// Find our window and close it if requested.
	getWindow()->decBusyCount();
	mPendingUploads--;
	if (mPendingUploads <= 0 && mCloseAfterSave)
	{
		closeFloater();
	}
}

void LLPreviewLSL::onSearchReplace(void* userdata)
{
	LLPreviewLSL* self = (LLPreviewLSL*)userdata;
	LLScriptEdCore* sec = self->mScriptEd; 
//	LLFloaterScriptSearch::show(sec);
// [SL:KB] - Patch: UI-FloaterSearchReplace | Checked: 2010-10-26 (Catznip-2.3.0a) | Added: Catznip-2.3.0a
	LLFloaterSearchReplace::show(sec->mEditor);
// [/SL:KB]
}

// static
void LLPreviewLSL::onLoad(void* userdata)
{
	LLPreviewLSL* self = (LLPreviewLSL*)userdata;
	self->loadAsset();
}

// static
// <FS:Ansariel> FIRE-7514: Script in external editor needs to be saved twice
//void LLPreviewLSL::onSave(void* userdata, BOOL close_after_save)
void LLPreviewLSL::onSave(void* userdata, BOOL close_after_save, bool sync)
// </FS:Ansariel>
{
	LLPreviewLSL* self = (LLPreviewLSL*)userdata;
	self->mCloseAfterSave = close_after_save;
	// <FS:Ansariel> FIRE-7514: Script in external editor needs to be saved twice
	//self->saveIfNeeded();
	self->saveIfNeeded(sync);
	// </FS:Ansariel>
}

/*static*/
void LLPreviewLSL::finishedLSLUpload(LLUUID itemId, LLSD response)
{
    // Find our window and close it if requested.
    LLPreviewLSL* preview = LLFloaterReg::findTypedInstance<LLPreviewLSL>("preview_script", LLSD(itemId));
    if (preview)
    {
        // Bytecode save completed
        if (response["compiled"])
        {
            preview->callbackLSLCompileSucceeded();
        }
        else
        {
            preview->callbackLSLCompileFailed(response["errors"]);
        }
    }
}

// <FS:ND> Asset uploader that can be used for LSL and Mono
class FSScriptAssetUpload: public LLScriptAssetUpload
{
	bool m_bMono;
public:
    FSScriptAssetUpload( LLUUID itemId, std::string buffer, invnUploadFinish_f finish, bool a_bMono )
	: LLScriptAssetUpload( itemId, buffer, finish )
	{
		m_bMono = a_bMono;
	}

	virtual LLSD generatePostBody()
	{
		LLSD body = LLScriptAssetUpload::generatePostBody();
		if( m_bMono )
			body["target"] = "mono";
		else
			body["target"] = "lsl2";
		return body;
	}
};
// </FS:ND>

// Save needs to compile the text in the buffer. If the compile
// succeeds, then save both assets out to the database. If the compile
// fails, go ahead and save the text anyway.
void LLPreviewLSL::saveIfNeeded(bool sync /*= true*/)
{
//	if(!mScriptEd->hasChanged())
// [SL:KB] - Patch: Build-ScriptRecover | Checked: 2012-02-10 (Catznip-3.2.1) | Added: Catznip-3.2.1
	if ( (!mScriptEd->hasChanged()) || (!gAgent.getRegion()) )
// [/SL:KB]
    {
        return;
    }

    mPendingUploads = 0;
	// <FS> FIRE-10172: Fix LSL editor error display
	//mScriptEd->mErrorList->deleteAllItems();
    mScriptEd->mEditor->makePristine();


    if (sync)
    {
        mScriptEd->sync();
    }

    const LLInventoryItem *inv_item = getItem();
    // save it out to asset server
    std::string url = gAgent.getRegion()->getCapability("UpdateScriptAgent");

	// NaCL - LSL Preprocessor
	mScriptEd->enableSave(FALSE); // Clear the enable save flag (FIRE-10173)
	BOOL domono = FSLSLPreprocessor::mono_directive(mScriptEd->getScriptText());
	if(domono == FALSE)
	{
		LLSD row;
		if(gSavedSettings.getBOOL("_NACL_SaveInventoryScriptsAsMono"))
		{
			row["columns"][0]["value"] = "Detected compile-as-LSL2 directive, but debug setting SaveInventoryScriptsAsMono overrided it.";
			domono = TRUE;
		}else row["columns"][0]["value"] = "Detected compile-as-LSL2 directive";
		//domono = FALSE;
		row["columns"][0]["font"] = "SANSSERIF_SMALL";
		mScriptEd->mErrorList->addElement(row);
	}
	// NaCl End
    if(inv_item)
    {
        getWindow()->incBusyCount();
        mPendingUploads++;
        if (!url.empty())
        {
            std::string buffer(mScriptEd->mEditor->getText());
            LLBufferedAssetUploadInfo::invnUploadFinish_f proc = boost::bind(&LLPreviewLSL::finishedLSLUpload, _1, _4);

            // LLResourceUploadInfo::ptr_t uploadInfo(new LLScriptAssetUpload(mItemUUID, buffer, proc));
			LLResourceUploadInfo::ptr_t uploadInfo(new FSScriptAssetUpload(mItemUUID, buffer, proc, domono ));

            LLViewerAssetUpload::EnqueueInventoryUpload(url, uploadInfo); // <FS:ND> DoMono needs to be passed/set here.
        }
        else if (gAssetStorage)
        {
            // save off asset into file
            LLTransactionID tid;
            tid.generate();
            LLAssetID asset_id = tid.makeAssetID(gAgent.getSecureSessionID());
            std::string filepath = gDirUtilp->getExpandedFilename(LL_PATH_CACHE, asset_id.asString());
            std::string filename = filepath + ".lsl";

            mScriptEd->writeToFile(filename, true);

            uploadAssetLegacy(filename, mItemUUID, tid);
        }
    }
}

void LLPreviewLSL::uploadAssetLegacy(const std::string& filename,
									  const LLUUID& item_id,
									  const LLTransactionID& tid)
{
	// <FS:CR> Remove LSO Compiler
	LL_WARNS() << "Legacy LSO compile and upload is no longer supported" << LL_ENDL;
#if 0
	LLLineEditor* descEditor = getChild<LLLineEditor>("desc");
	LLScriptSaveInfo* info = new LLScriptSaveInfo(item_id,
								descEditor->getText(),
								tid);
	gAssetStorage->storeAssetData(filename,	tid,
								  LLAssetType::AT_LSL_TEXT,
								  &LLPreviewLSL::onSaveComplete,
								  info);

	LLAssetID asset_id = tid.makeAssetID(gAgent.getSecureSessionID());
	std::string filepath = gDirUtilp->getExpandedFilename(LL_PATH_CACHE,asset_id.asString());
	std::string dst_filename = llformat("%s.lso", filepath.c_str());
	std::string err_filename = llformat("%s.out", filepath.c_str());

	const BOOL compile_to_mono = FALSE;
	if(!lscript_compile(filename.c_str(),
						dst_filename.c_str(),
						err_filename.c_str(),
						compile_to_mono,
						asset_id.asString().c_str(),
						gAgent.isGodlike()))
	{
		LL_INFOS() << "Compile failed!" << LL_ENDL;
		//char command[256];
		//sprintf(command, "type %s\n", err_filename.c_str());
		//system(command);

		// load the error file into the error scrolllist
		LLFILE* fp = LLFile::fopen(err_filename, "r");
		if(fp)
		{
			char buffer[MAX_STRING];		/*Flawfinder: ignore*/
			std::string line;
			while(!feof(fp)) 
			{
				if (fgets(buffer, MAX_STRING, fp) == NULL)
				{
					buffer[0] = '\0';
				}
				if(feof(fp))
				{
					break;
				}
				else
				{
					line.assign(buffer);
					LLStringUtil::stripNonprintable(line);

					LLSD row;
					row["columns"][0]["value"] = line;
					row["columns"][0]["font"] = "OCRA";
					mScriptEd->mErrorList->addElement(row);
				}
			}
			fclose(fp);
			mScriptEd->selectFirstError();
		}
	}
	else
	{
		LL_INFOS() << "Compile worked!" << LL_ENDL;
		if(gAssetStorage)
		{
			getWindow()->incBusyCount();
			mPendingUploads++;
			LLUUID* this_uuid = new LLUUID(mItemUUID);
			gAssetStorage->storeAssetData(dst_filename,
										  tid,
										  LLAssetType::AT_LSL_BYTECODE,
										  &LLPreviewLSL::onSaveBytecodeComplete,
										  (void**)this_uuid);
		}
	}

	// get rid of any temp files left lying around
	LLFile::remove(filename);
	LLFile::remove(err_filename);
	LLFile::remove(dst_filename);
#endif // 0
	// </FS:CR>
}


// static
void LLPreviewLSL::onSaveComplete(const LLUUID& iuuid, void* user_data, S32 status, LLExtStat ext_status) // StoreAssetData callback (fixed)
{
	// NaCl - LSL Preprocessor
	LLUUID asset_uuid = iuuid;
	// NaCl End
	LLScriptSaveInfo* info = reinterpret_cast<LLScriptSaveInfo*>(user_data);
	if(0 == status)
	{
		if (info)
		{
			const LLViewerInventoryItem* item;
			item = (const LLViewerInventoryItem*)gInventory.getItem(info->mItemUUID);
			if(item)
			{
				LLPointer<LLViewerInventoryItem> new_item = new LLViewerInventoryItem(item);
				// NaCl - LSL Preprocessor
				if(asset_uuid.isNull())
					asset_uuid.generate();
				// NaCl End
				new_item->setAssetUUID(asset_uuid);
				new_item->setTransactionID(info->mTransactionID);
				new_item->updateServer(FALSE);
				gInventory.updateItem(new_item);
				gInventory.notifyObservers();
			}
			else
			{
				LL_WARNS() << "Inventory item for script " << info->mItemUUID
					<< " is no longer in agent inventory." << LL_ENDL;
			}

			// Find our window and close it if requested.
			LLPreviewLSL* self = LLFloaterReg::findTypedInstance<LLPreviewLSL>("preview_script", info->mItemUUID);
			if (self)
			{
				getWindow()->decBusyCount();
				self->mPendingUploads--;
				if (self->mPendingUploads <= 0
					&& self->mCloseAfterSave)
				{
					self->closeFloater();
				}
			}
		}
	}
	else
	{
		LL_WARNS() << "Problem saving script: " << status << LL_ENDL;
		LLSD args;
		args["REASON"] = std::string(LLAssetStorage::getErrorString(status));
		LLNotificationsUtil::add("SaveScriptFailReason", args);
	}
	delete info;
}

// static
void LLPreviewLSL::onSaveBytecodeComplete(const LLUUID& asset_uuid, void* user_data, S32 status, LLExtStat ext_status) // StoreAssetData callback (fixed)
{
	LLUUID* instance_uuid = (LLUUID*)user_data;
	LLPreviewLSL* self = NULL;
	if(instance_uuid)
	{
		self = LLFloaterReg::findTypedInstance<LLPreviewLSL>("preview_script", *instance_uuid);
	}
	if (0 == status)
	{
		if (self)
		{
			LLSD row;
			row["columns"][0]["value"] = "Compile successful!";
			row["columns"][0]["font"] = "SANSSERIF_SMALL";
			self->mScriptEd->mErrorList->addElement(row);

			// Find our window and close it if requested.
			self->getWindow()->decBusyCount();
			self->mPendingUploads--;
			if (self->mPendingUploads <= 0
				&& self->mCloseAfterSave)
			{
				self->closeFloater();
			}
		}
	}
	else
	{
		LL_WARNS() << "Problem saving LSL Bytecode (Preview)" << LL_ENDL;
		LLSD args;
		args["REASON"] = std::string(LLAssetStorage::getErrorString(status));
		LLNotificationsUtil::add("SaveBytecodeFailReason", args);
	}
	delete instance_uuid;
}

// static
void LLPreviewLSL::onLoadComplete( LLVFS *vfs, const LLUUID& asset_uuid, LLAssetType::EType type,
								   void* user_data, S32 status, LLExtStat ext_status)
{
	LL_DEBUGS() << "LLPreviewLSL::onLoadComplete: got uuid " << asset_uuid
		 << LL_ENDL;
	LLUUID* item_uuid = (LLUUID*)user_data;
	LLPreviewLSL* preview = LLFloaterReg::findTypedInstance<LLPreviewLSL>("preview_script", *item_uuid);
	if( preview )
	{
		if(0 == status)
		{
			LLVFile file(vfs, asset_uuid, type);
			S32 file_length = file.getSize();

			std::vector<char> buffer(file_length+1);
			file.read((U8*)&buffer[0], file_length);

			// put a EOS at the end
			buffer[file_length] = 0;
			preview->mScriptEd->setScriptText(LLStringExplicit(&buffer[0]), TRUE);
			preview->mScriptEd->mEditor->makePristine();
			LLInventoryItem* item = gInventory.getItem(*item_uuid);
			BOOL is_modifiable = FALSE;
			if(item
			   && gAgent.allowOperation(PERM_MODIFY, item->getPermissions(),
				   					GP_OBJECT_MANIPULATE))
			{
				is_modifiable = TRUE;		
			}
			preview->mScriptEd->setEnableEditing(is_modifiable);
			preview->mAssetStatus = PREVIEW_ASSET_LOADED;

// [SL:KB] - Patch: Build-ScriptRecover | Checked: 2011-11-23 (Catznip-3.2.0) | Added: Catznip-3.2.0
			// Start the timer which will perform regular backup saves
			preview->mBackupTimer = setupCallbackTimer(60.0f, boost::bind(&LLPreviewLSL::onBackupTimer, preview));
// [/SL:KB]
		}
		else
		{
			if( LL_ERR_ASSET_REQUEST_NOT_IN_DATABASE == status ||
				LL_ERR_FILE_EMPTY == status)
			{
				LLNotificationsUtil::add("ScriptMissing");
			}
			else if (LL_ERR_INSUFFICIENT_PERMISSIONS == status)
			{
				LLNotificationsUtil::add("ScriptNoPermissions");
			}
			else
			{
				LLNotificationsUtil::add("UnableToLoadScript");
			}

			preview->mAssetStatus = PREVIEW_ASSET_ERROR;
			LL_WARNS() << "Problem loading script: " << status << LL_ENDL;
		}
	}
	delete item_uuid;
}


/// ---------------------------------------------------------------------------
/// LLLiveLSLEditor
/// ---------------------------------------------------------------------------


//static 
void* LLLiveLSLEditor::createScriptEdPanel(void* userdata)
{
	LLLiveLSLEditor *self = (LLLiveLSLEditor*)userdata;

	self->mScriptEd =  new LLScriptEdCore(
								   self,
								   HELLO_LSL,
								   self->getHandle(),
								   &LLLiveLSLEditor::onLoad,
								   &LLLiveLSLEditor::onSave,
								   &LLLiveLSLEditor::onSearchReplace,
								   self,
								   true,
								   0);
	return self->mScriptEd;
}


LLLiveLSLEditor::LLLiveLSLEditor(const LLSD& key) :
	LLScriptEdContainer(key),
	mAskedForRunningInfo(FALSE),
	mHaveRunningInfo(FALSE),
	mCloseAfterSave(FALSE),
	mPendingUploads(0),
	mIsModifiable(FALSE),
	mIsNew(false),
	mIsSaving(FALSE)
{
	mFactoryMap["script ed panel"] = LLCallbackMap(LLLiveLSLEditor::createScriptEdPanel, this);
}

BOOL LLLiveLSLEditor::postBuild()
{
	childSetCommitCallback("running", LLLiveLSLEditor::onRunningCheckboxClicked, this);
	getChildView("running")->setEnabled(FALSE);

	childSetAction("Reset",&LLLiveLSLEditor::onReset,this);
	getChildView("Reset")->setEnabled(TRUE);

	mMonoCheckbox =	getChild<LLCheckBoxCtrl>("mono");
	childSetCommitCallback("mono", &LLLiveLSLEditor::onMonoCheckboxClicked, this);
	getChildView("mono")->setEnabled(FALSE);

	mScriptEd->mEditor->makePristine();
	mScriptEd->mEditor->setFocus(TRUE);


	mExperiences = getChild<LLComboBox>("Experiences...");
	mExperiences->setCommitCallback(boost::bind(&LLLiveLSLEditor::experienceChanged, this));
	
	mExperienceEnabled = getChild<LLCheckBoxCtrl>("enable_xp");
	
	childSetCommitCallback("enable_xp", onToggleExperience, this);
	childSetCommitCallback("view_profile", onViewProfile, this);
	

	return LLPreview::postBuild();
}

// virtual
void LLLiveLSLEditor::callbackLSLCompileSucceeded(const LLUUID& task_id,
												  const LLUUID& item_id,
												  bool is_script_running)
{
	LL_DEBUGS() << "LSL Bytecode saved" << LL_ENDL;
	// <FS> Append comment text
	//mScriptEd->mErrorList->setCommentText(LLTrans::getString("CompileSuccessful"));
	//mScriptEd->mErrorList->setCommentText(LLTrans::getString("SaveComplete"));
	mScriptEd->mErrorList->addCommentText(LLTrans::getString("CompileSuccessful"));
	mScriptEd->mErrorList->addCommentText(LLTrans::getString("SaveComplete"));
	// </FS>

	mScriptEd->updateIndicators(false, true); //<FS:Kadah> Compile Indicators

// [SL:KB] - Patch: Build-ScriptRecover | Checked: 2011-11-23 (Catznip-3.2.0) | Added: Catznip-3.2.0
	// Script was successfully saved so delete our backup copy if we have one and the editor is still pristine
	if ( (!mBackupFilename.empty()) && (!mScriptEd->hasChanged()) )
	{
		LLFile::remove(mBackupFilename);
		mBackupFilename.clear();
	}
// [/SL:KB]

	getChild<LLCheckBoxCtrl>("running")->set(is_script_running);
	mIsSaving = FALSE;
	closeIfNeeded();
}

// virtual
void LLLiveLSLEditor::callbackLSLCompileFailed(const LLSD& compile_errors)
{
	LL_DEBUGS() << "Compile failed!" << LL_ENDL;
	for(LLSD::array_const_iterator line = compile_errors.beginArray();
		line < compile_errors.endArray();
		line++)
	{
		LLSD row;
		std::string error_message = line->asString();
		LLStringUtil::stripNonprintable(error_message);
		row["columns"][0]["value"] = error_message;
		// *TODO: change to "MONOSPACE" and change llfontgl.cpp?
		row["columns"][0]["font"] = "OCRA";
		mScriptEd->mErrorList->addElement(row);
	}
	mScriptEd->selectFirstError();

	mScriptEd->updateIndicators(false, false); //<FS:Kadah> Compile Indicators

// [SL:KB] - Patch: Build-ScriptRecover | Checked: 2011-11-23 (Catznip-3.2.0) | Added: Catznip-3.2.0
	// Script was successfully saved so delete our backup copy if we have one and the editor is still pristine
	if ( (!mBackupFilename.empty()) && (!mScriptEd->hasChanged()) )
	{
		LLFile::remove(mBackupFilename);
		mBackupFilename.clear();
	}
// [/SL:KB]

	mIsSaving = FALSE;
	closeIfNeeded();
}

void LLLiveLSLEditor::loadAsset()
{
	//LL_INFOS() << "LLLiveLSLEditor::loadAsset()" << LL_ENDL;
	if(!mIsNew)
	{
		LLViewerObject* object = gObjectList.findObject(mObjectUUID);
		if(object)
		{
			LLViewerInventoryItem* item = dynamic_cast<LLViewerInventoryItem*>(object->getInventoryObject(mItemUUID));

			if(item)
			{
                LLExperienceCache::instance().fetchAssociatedExperience(item->getParentUUID(), item->getUUID(),
                        boost::bind(&LLLiveLSLEditor::setAssociatedExperience, getDerivedHandle<LLLiveLSLEditor>(), _1));

				bool isGodlike = gAgent.isGodlike();
				bool copyManipulate = gAgent.allowOperation(PERM_COPY, item->getPermissions(), GP_OBJECT_MANIPULATE);
				mIsModifiable = gAgent.allowOperation(PERM_MODIFY, item->getPermissions(), GP_OBJECT_MANIPULATE);
				
				if(!isGodlike && (!copyManipulate || !mIsModifiable))
				{
					mItem = new LLViewerInventoryItem(item);
					mScriptEd->setScriptText(getString("not_allowed"), FALSE);
					mScriptEd->mEditor->makePristine();
					mScriptEd->enableSave(FALSE);
					mAssetStatus = PREVIEW_ASSET_LOADED;
				}
				else if(copyManipulate || isGodlike)
				{
					mItem = new LLViewerInventoryItem(item);
					// request the text from the object
				LLSD* user_data = new LLSD();
				user_data->with("taskid", mObjectUUID).with("itemid", mItemUUID);
					gAssetStorage->getInvItemAsset(object->getRegion()->getHost(),
						gAgent.getID(),
						gAgent.getSessionID(),
						item->getPermissions().getOwner(),
						object->getID(),
						item->getUUID(),
						item->getAssetUUID(),
						item->getType(),
						&LLLiveLSLEditor::onLoadComplete,
						(void*)user_data,
						TRUE);
					LLMessageSystem* msg = gMessageSystem;
					msg->newMessageFast(_PREHASH_GetScriptRunning);
					msg->nextBlockFast(_PREHASH_Script);
					msg->addUUIDFast(_PREHASH_ObjectID, mObjectUUID);
					msg->addUUIDFast(_PREHASH_ItemID, mItemUUID);
					msg->sendReliable(object->getRegion()->getHost());
					mAskedForRunningInfo = TRUE;
					mAssetStatus = PREVIEW_ASSET_LOADING;
				}
			}
			
			if(mItem.isNull())
			{
				mScriptEd->setScriptText(LLStringUtil::null, FALSE);
				mScriptEd->mEditor->makePristine();
				mAssetStatus = PREVIEW_ASSET_LOADED;
				mIsModifiable = FALSE;
			}

			refreshFromItem();
			// This is commented out, because we don't completely
			// handle script exports yet.
			/*
			// request the exports from the object
			gMessageSystem->newMessage("GetScriptExports");
			gMessageSystem->nextBlock("ScriptBlock");
			gMessageSystem->addUUID("AgentID", gAgent.getID());
			U32 local_id = object->getLocalID();
			gMessageSystem->addData("LocalID", &local_id);
			gMessageSystem->addUUID("ItemID", mItemUUID);
			LLHost host(object->getRegion()->getIP(),
						object->getRegion()->getPort());
			gMessageSystem->sendReliable(host);
			*/
		}
	}
	else
	{
		mScriptEd->setScriptText(std::string(HELLO_LSL), TRUE);
		mScriptEd->enableSave(FALSE);
		LLPermissions perm;
		perm.init(gAgent.getID(), gAgent.getID(), LLUUID::null, gAgent.getGroupID());
		perm.initMasks(PERM_ALL, PERM_ALL, PERM_NONE, PERM_NONE, PERM_MOVE | PERM_TRANSFER);
		mItem = new LLViewerInventoryItem(mItemUUID,
										  mObjectUUID,
										  perm,
										  LLUUID::null,
										  LLAssetType::AT_LSL_TEXT,
										  LLInventoryType::IT_LSL,
										  DEFAULT_SCRIPT_NAME,
										  DEFAULT_SCRIPT_DESC,
										  LLSaleInfo::DEFAULT,
										  LLInventoryItemFlags::II_FLAGS_NONE,
										  time_corrected());
		mAssetStatus = PREVIEW_ASSET_LOADED;
	}

	requestExperiences();
}

// static
void LLLiveLSLEditor::onLoadComplete(LLVFS *vfs, const LLUUID& asset_id,
									 LLAssetType::EType type,
									 void* user_data, S32 status, LLExtStat ext_status)
{
	LL_DEBUGS() << "LLLiveLSLEditor::onLoadComplete: got uuid " << asset_id
		 << LL_ENDL;
	LLSD* floater_key = (LLSD*)user_data;
	
	LLLiveLSLEditor* instance = LLFloaterReg::findTypedInstance<LLLiveLSLEditor>("preview_scriptedit", *floater_key);
	
	if(instance )
	{
		if( LL_ERR_NOERR == status )
		{
			// <FS:ND> FIRE-15524 opt to not crash if the item went away ....
			if( !instance->getItem() )
			{
				LL_WARNS() << "getItem() returns 0, item went away while loading script()" << LL_ENDL;
				instance->mAssetStatus = PREVIEW_ASSET_ERROR;
				delete floater_key;
				return;
			}
			// </FS:ND>
			
			instance->loadScriptText(vfs, asset_id, type);
			instance->mScriptEd->setEnableEditing(TRUE);
			instance->mAssetStatus = PREVIEW_ASSET_LOADED;

// [SL:KB] - Patch: Build-ScriptRecover | Checked: 2011-11-23 (Catznip-3.2.0) | Added: Catznip-3.2.0
			// Start the timer which will perform regular backup saves
			instance->mBackupTimer = setupCallbackTimer(60.0f, boost::bind(&LLLiveLSLEditor::onBackupTimer, instance));
// [/SL:KB]
		}
		else
		{
			if( LL_ERR_ASSET_REQUEST_NOT_IN_DATABASE == status ||
				LL_ERR_FILE_EMPTY == status)
			{
				LLNotificationsUtil::add("ScriptMissing");
			}
			else if (LL_ERR_INSUFFICIENT_PERMISSIONS == status)
			{
				LLNotificationsUtil::add("ScriptNoPermissions");
			}
			else
			{
				LLNotificationsUtil::add("UnableToLoadScript");
			}
			instance->mAssetStatus = PREVIEW_ASSET_ERROR;
		}
	}

	delete floater_key;
}

void LLLiveLSLEditor::loadScriptText(LLVFS *vfs, const LLUUID &uuid, LLAssetType::EType type)
{
	LLVFile file(vfs, uuid, type);
	S32 file_length = file.getSize();
	std::vector<char> buffer(file_length + 1);
	file.read((U8*)&buffer[0], file_length);

	if (file.getLastBytesRead() != file_length ||
		file_length <= 0)
	{
		LL_WARNS() << "Error reading " << uuid << ":" << type << LL_ENDL;
	}

	buffer[file_length] = '\0';

	mScriptEd->setScriptText(LLStringExplicit(&buffer[0]), TRUE);
	mScriptEd->mEditor->makePristine();
	mScriptEd->setScriptName(getItem()->getName());
}


void LLLiveLSLEditor::onRunningCheckboxClicked( LLUICtrl*, void* userdata )
{
	LLLiveLSLEditor* self = (LLLiveLSLEditor*) userdata;
	LLViewerObject* object = gObjectList.findObject( self->mObjectUUID );
	LLCheckBoxCtrl* runningCheckbox = self->getChild<LLCheckBoxCtrl>("running");
	BOOL running =  runningCheckbox->get();
	//self->mRunningCheckbox->get();
	if( object )
	{
// [RLVa:KB] - Checked: 2010-09-28 (RLVa-1.2.1f) | Modified: RLVa-1.0.5a
		if ( (rlv_handler_t::isEnabled()) && (gRlvAttachmentLocks.isLockedAttachment(object->getRootEdit())) )
		{
			RlvUtil::notifyBlockedGeneric();
			return;
		}
// [/RLVa:KB]

		LLMessageSystem* msg = gMessageSystem;
		msg->newMessageFast(_PREHASH_SetScriptRunning);
		msg->nextBlockFast(_PREHASH_AgentData);
		msg->addUUIDFast(_PREHASH_AgentID, gAgent.getID());
		msg->addUUIDFast(_PREHASH_SessionID, gAgent.getSessionID());
		msg->nextBlockFast(_PREHASH_Script);
		msg->addUUIDFast(_PREHASH_ObjectID, self->mObjectUUID);
		msg->addUUIDFast(_PREHASH_ItemID, self->mItemUUID);
		msg->addBOOLFast(_PREHASH_Running, running);
		msg->sendReliable(object->getRegion()->getHost());
	}
	else
	{
		runningCheckbox->set(!running);
		LLNotificationsUtil::add("CouldNotStartStopScript");
	}
}

void LLLiveLSLEditor::onReset(void *userdata)
{
	LLLiveLSLEditor* self = (LLLiveLSLEditor*) userdata;

	LLViewerObject* object = gObjectList.findObject( self->mObjectUUID );
	if(object)
	{
// [RLVa:KB] - Checked: 2010-09-28 (RLVa-1.2.1f) | Modified: RLVa-1.0.5a
		if ( (rlv_handler_t::isEnabled()) && (gRlvAttachmentLocks.isLockedAttachment(object->getRootEdit())) )
		{
			RlvUtil::notifyBlockedGeneric();
			return;
		}
// [/RLVa:KB]

		LLMessageSystem* msg = gMessageSystem;
		msg->newMessageFast(_PREHASH_ScriptReset);
		msg->nextBlockFast(_PREHASH_AgentData);
		msg->addUUIDFast(_PREHASH_AgentID, gAgent.getID());
		msg->addUUIDFast(_PREHASH_SessionID, gAgent.getSessionID());
		msg->nextBlockFast(_PREHASH_Script);
		msg->addUUIDFast(_PREHASH_ObjectID, self->mObjectUUID);
		msg->addUUIDFast(_PREHASH_ItemID, self->mItemUUID);
		msg->sendReliable(object->getRegion()->getHost());
	}
	else
	{
		LLNotificationsUtil::add("CouldNotStartStopScript"); 
	}
}

void LLLiveLSLEditor::draw()
{
	LLViewerObject* object = gObjectList.findObject(mObjectUUID);
	LLCheckBoxCtrl* runningCheckbox = getChild<LLCheckBoxCtrl>( "running");
	if(object && mAskedForRunningInfo && mHaveRunningInfo)
	{
		if(object->permAnyOwner())
		{
			runningCheckbox->setLabel(getString("script_running"));
			runningCheckbox->setEnabled(!mIsSaving);

			// <FS:Ansariel> Rev 496 LL merge error
			//if(object->permAnyOwner())
			//{
			//	runningCheckbox->setLabel(getString("script_running"));
			//	runningCheckbox->setEnabled(!mIsSaving);
			//}
			//else
			//{
			//	runningCheckbox->setLabel(getString("public_objects_can_not_run"));
			//	runningCheckbox->setEnabled(FALSE);
			//	// *FIX: Set it to false so that the ui is correct for
			//	// a box that is released to public. It could be
			//	// incorrect after a release/claim cycle, but will be
			//	// correct after clicking on it.
			//	runningCheckbox->set(FALSE);
			//	mMonoCheckbox->set(FALSE);
			//}
			// </FS:Ansariel>
		}
		else
		{
			runningCheckbox->setLabel(getString("public_objects_can_not_run"));
			runningCheckbox->setEnabled(FALSE);

			// *FIX: Set it to false so that the ui is correct for
			// a box that is released to public. It could be
			// incorrect after a release/claim cycle, but will be
			// correct after clicking on it.
			runningCheckbox->set(FALSE);
			mMonoCheckbox->setEnabled(FALSE);
			// object may have fallen out of range.
			// <FS:Ansariel> Rev 496 LL merge error
			//mHaveRunningInfo = FALSE;
		}
	}
	else if(!object)
	{
		// HACK: Display this information in the title bar.
		// Really ought to put in main window.
		setTitle(LLTrans::getString("ObjectOutOfRange"));
		runningCheckbox->setEnabled(FALSE);
		// <FS:Ansariel> Rev 496 LL merge error
		mMonoCheckbox->setEnabled(FALSE);
		// object may have fallen out of range.
		mHaveRunningInfo = FALSE;
	}

	LLPreview::draw();
}


void LLLiveLSLEditor::onSearchReplace(void* userdata)
{
	LLLiveLSLEditor* self = (LLLiveLSLEditor*)userdata;

	LLScriptEdCore* sec = self->mScriptEd; 
//	LLFloaterScriptSearch::show(sec);
// [SL:KB] - Patch: UI-FloaterSearchReplace | Checked: 2010-10-26 (Catznip-2.3.0a) | Added: Catznip-2.3.0a
	LLFloaterSearchReplace::show(sec->mEditor);
// [/SL:KB]
}

struct LLLiveLSLSaveData
{
	LLLiveLSLSaveData(const LLUUID& id, const LLViewerInventoryItem* item, BOOL active);
	LLUUID mSaveObjectID;
	LLPointer<LLViewerInventoryItem> mItem;
	BOOL mActive;
};

LLLiveLSLSaveData::LLLiveLSLSaveData(const LLUUID& id,
									 const LLViewerInventoryItem* item,
									 BOOL active) :
	mSaveObjectID(id),
	mActive(active)
{
	llassert(item);
	mItem = new LLViewerInventoryItem(item);
}


/*static*/
void LLLiveLSLEditor::finishLSLUpload(LLUUID itemId, LLUUID taskId, LLUUID newAssetId, LLSD response, bool isRunning)
{
    LLSD floater_key;
    floater_key["taskid"] = taskId;
    floater_key["itemid"] = itemId;

    LLLiveLSLEditor* preview = LLFloaterReg::findTypedInstance<LLLiveLSLEditor>("preview_scriptedit", floater_key);
    if (preview)
    {
        preview->mItem->setAssetUUID(newAssetId);

        // Bytecode save completed
        if (response["compiled"])
        {
            preview->callbackLSLCompileSucceeded(taskId, itemId, isRunning);
        }
        else
        {
            preview->callbackLSLCompileFailed(response["errors"]);
        }
    }

}


// virtual
void LLLiveLSLEditor::saveIfNeeded(bool sync /*= true*/)
{
	LLViewerObject* object = gObjectList.findObject(mObjectUUID);
	if(!object)
	{
		LLNotificationsUtil::add("SaveScriptFailObjectNotFound");
		return;
	}

    if (mItem.isNull() || !mItem->isFinished())
	{
		// $NOTE: While the error message may not be exactly correct,
		// it's pretty close.
		LLNotificationsUtil::add("SaveScriptFailObjectNotFound");
		return;
	}

// [RLVa:KB] - Checked: 2010-11-25 (RLVa-1.2.2b) | Modified: RLVa-1.2.2b
	if ( (rlv_handler_t::isEnabled()) && (gRlvAttachmentLocks.isLockedAttachment(object->getRootEdit())) )
	{
		RlvUtil::notifyBlockedGeneric();
		return;
	}
// [/RLVa:KB]

    // get the latest info about it. We used to be losing the script
    // name on save, because the viewer object version of the item,
    // and the editor version would get out of synch. Here's a good
    // place to synch them back up.
    LLInventoryItem* inv_item = dynamic_cast<LLInventoryItem*>(object->getInventoryObject(mItemUUID));
    if (inv_item)
    {
        mItem->copyItem(inv_item);
    }

    // Don't need to save if we're pristine
    if(!mScriptEd->hasChanged())
    {
        return;
    }

    mPendingUploads = 0;

    // save the script
    mScriptEd->enableSave(FALSE);
    mScriptEd->mEditor->makePristine();
	// <FS> FIRE-10172: Fix LSL editor error display
	//mScriptEd->mErrorList->deleteAllItems();
    mScriptEd->mEditor->makePristine();

    if (sync)
    {
        mScriptEd->sync();
    }
    bool isRunning = getChild<LLCheckBoxCtrl>("running")->get();
    getWindow()->incBusyCount();
    mPendingUploads++;

    std::string url = object->getRegion()->getCapability("UpdateScriptTask");

    if (!url.empty())
    {
        std::string buffer(mScriptEd->mEditor->getText());
        LLBufferedAssetUploadInfo::taskUploadFinish_f proc = boost::bind(&LLLiveLSLEditor::finishLSLUpload, _1, _2, _3, _4, isRunning);

        LLResourceUploadInfo::ptr_t uploadInfo(new LLScriptAssetUpload(mObjectUUID, mItemUUID, 
                monoChecked() ? LLScriptAssetUpload::MONO : LLScriptAssetUpload::LSL2, 
                isRunning, mScriptEd->getAssociatedExperience(), buffer, proc));

        LLViewerAssetUpload::EnqueueInventoryUpload(url, uploadInfo);
    }
    else if (gAssetStorage)
    {
        // set up the save on the local machine.
        LLTransactionID tid;
        tid.generate();
        LLAssetID asset_id = tid.makeAssetID(gAgent.getSecureSessionID());
        std::string filepath = gDirUtilp->getExpandedFilename(LL_PATH_CACHE, asset_id.asString());
        std::string filename = llformat("%s.lsl", filepath.c_str());

        mItem->setAssetUUID(asset_id);
        mItem->setTransactionID(tid);

	mScriptEd->writeToFile(filename,false);

<<<<<<< HEAD
        uploadAssetLegacy(filename, object, tid, isRunning);
    }

=======
	if (sync)
	{
		mScriptEd->sync();
	}
	
	// save it out to asset server
	std::string url = object->getRegion()->getCapability("UpdateScriptTask");
	getWindow()->incBusyCount();
	mPendingUploads++;
	BOOL is_running = getChild<LLCheckBoxCtrl>( "running")->get();
	mIsSaving = TRUE;
	if (!url.empty())
	{
		uploadAssetViaCaps(url, filename, mObjectUUID, mItemUUID, is_running, mScriptEd->getAssociatedExperience());
	}
	else if (gAssetStorage)
	{
		uploadAssetLegacy(filename, object, tid, is_running);
	}
}

// <FS:TT> //AO Custom Update Agent Inventory via capability
void LLLiveLSLEditor::uploadAssetViaCapsStatic(const std::string& url,
										 const std::string& filename,
										 const LLUUID& task_id,
										 const LLUUID& item_id,
										 const std::string& is_mono,
										 BOOL is_running)
{
	LLSD body;
	body["item_id"] = item_id;
	body["target"] = is_mono.c_str();
	LL_INFOS() << "Upload caps body=" << body << " url=" << url << " id= " << item_id << LL_ENDL;
	LLHTTPClient::post(url, body, 
		new LLUpdateAgentInventoryResponder(body, filename, LLAssetType::AT_LSL_TEXT));
}
// </FS:TT>

void LLLiveLSLEditor::uploadAssetViaCaps(const std::string& url,
										 const std::string& filename,
										 const LLUUID& task_id,
										 const LLUUID& item_id,
										 BOOL is_running,
										 const LLUUID& experience_public_id )
{
	LL_INFOS() << "Update Task Inventory via capability " << url << LL_ENDL;
	LLSD body;
	body["task_id"] = task_id;
	body["item_id"] = item_id;
	body["is_script_running"] = is_running;
	body["target"] = monoChecked() ? "mono" : "lsl2";
	body["experience"] = experience_public_id;
	LLHTTPClient::post(url, body,
		new LLUpdateTaskInventoryResponder(body, filename, LLAssetType::AT_LSL_TEXT));
>>>>>>> a818913a
}

void LLLiveLSLEditor::uploadAssetLegacy(const std::string& filename,
										LLViewerObject* object,
										const LLTransactionID& tid,
										BOOL is_running)
{
	// <FS:CR> Remove LSO compiler
	LL_WARNS() << "Legacy LSO compile and upload is no longer supported" << LL_ENDL;
#if 0
	LLLiveLSLSaveData* data = new LLLiveLSLSaveData(mObjectUUID,
													mItem,
													is_running);
	gAssetStorage->storeAssetData(filename, tid,
								  LLAssetType::AT_LSL_TEXT,
								  &onSaveTextComplete,
								  (void*)data,
								  FALSE);

	LLAssetID asset_id = tid.makeAssetID(gAgent.getSecureSessionID());
	std::string filepath = gDirUtilp->getExpandedFilename(LL_PATH_CACHE,asset_id.asString());
	std::string dst_filename = llformat("%s.lso", filepath.c_str());
	std::string err_filename = llformat("%s.out", filepath.c_str());

	LLFILE *fp;
	const BOOL compile_to_mono = FALSE;
	if(!lscript_compile(filename.c_str(),
						dst_filename.c_str(),
						err_filename.c_str(),
						compile_to_mono,
						asset_id.asString().c_str(),
						gAgent.isGodlike()))
	{
		// load the error file into the error scrolllist
		LL_INFOS() << "Compile failed!" << LL_ENDL;
		if(NULL != (fp = LLFile::fopen(err_filename, "r")))
		{
			char buffer[MAX_STRING];		/*Flawfinder: ignore*/
			std::string line;
			while(!feof(fp)) 
			{
				
				if (fgets(buffer, MAX_STRING, fp) == NULL)
				{
					buffer[0] = '\0';
				}
				if(feof(fp))
				{
					break;
				}
				else
				{
					line.assign(buffer);
					LLStringUtil::stripNonprintable(line);
				
					LLSD row;
					row["columns"][0]["value"] = line;
					row["columns"][0]["font"] = "OCRA";
					mScriptEd->mErrorList->addElement(row);
				}
			}
			fclose(fp);
			mScriptEd->selectFirstError();
			// don't set the asset id, because we want to save the
			// script, even though the compile failed.
			//mItem->setAssetUUID(LLUUID::null);
			object->saveScript(mItem, FALSE, false);
			dialog_refresh_all();
		}
	}
	else
	{
		LL_INFOS() << "Compile worked!" << LL_ENDL;
		mScriptEd->mErrorList->setCommentText(LLTrans::getString("CompileSuccessfulSaving"));
		if(gAssetStorage)
		{
			LL_INFOS() << "LLLiveLSLEditor::saveAsset "
					<< mItem->getAssetUUID() << LL_ENDL;
			getWindow()->incBusyCount();
			mPendingUploads++;
			LLLiveLSLSaveData* data = NULL;
			data = new LLLiveLSLSaveData(mObjectUUID,
										 mItem,
										 is_running);
			gAssetStorage->storeAssetData(dst_filename,
										  tid,
										  LLAssetType::AT_LSL_BYTECODE,
										  &LLLiveLSLEditor::onSaveBytecodeComplete,
										  (void*)data);
			dialog_refresh_all();
		}
	}

	// get rid of any temp files left lying around
	LLFile::remove(filename);
	LLFile::remove(err_filename);
	LLFile::remove(dst_filename);

	// If we successfully saved it, then we should be able to check/uncheck the running box!
	LLCheckBoxCtrl* runningCheckbox = getChild<LLCheckBoxCtrl>( "running");
	runningCheckbox->setLabel(getString("script_running"));
	runningCheckbox->setEnabled(TRUE);
#endif // 0
	// </FS:CR>
}

void LLLiveLSLEditor::onSaveTextComplete(const LLUUID& asset_uuid, void* user_data, S32 status, LLExtStat ext_status) // StoreAssetData callback (fixed)
{
// <FS> Remove more legacy stuff -Sei
#if 0
	LLLiveLSLSaveData* data = (LLLiveLSLSaveData*)user_data;

	if (status)
	{
		LL_WARNS() << "Unable to save text for a script." << LL_ENDL;
		LLSD args;
		args["REASON"] = std::string(LLAssetStorage::getErrorString(status));
		LLNotificationsUtil::add("CompileQueueSaveText", args);
	}
	else
	{
		LLSD floater_key;
		floater_key["taskid"] = data->mSaveObjectID;
		floater_key["itemid"] = data->mItem->getUUID();
		LLLiveLSLEditor* self = LLFloaterReg::findTypedInstance<LLLiveLSLEditor>("preview_scriptedit", floater_key);
		if (self)
		{
			self->getWindow()->decBusyCount();
			self->mPendingUploads--;
			if (self->mPendingUploads <= 0
				&& self->mCloseAfterSave)
			{
				self->closeFloater();
			}
		}
	}
	delete data;
	data = NULL;
#endif
}


void LLLiveLSLEditor::onSaveBytecodeComplete(const LLUUID& asset_uuid, void* user_data, S32 status, LLExtStat ext_status) // StoreAssetData callback (fixed)
{
// <FS> Remove more legacy stuff -Sei
#if 0
	LLLiveLSLSaveData* data = (LLLiveLSLSaveData*)user_data;
	if(!data)
		return;
	if(0 ==status)
	{
		LL_INFOS() << "LSL Bytecode saved" << LL_ENDL;
		LLSD floater_key;
		floater_key["taskid"] = data->mSaveObjectID;
		floater_key["itemid"] = data->mItem->getUUID();
		LLLiveLSLEditor* self = LLFloaterReg::findTypedInstance<LLLiveLSLEditor>("preview_scriptedit", floater_key);
		if (self)
		{
			// Tell the user that the compile worked.
			self->mScriptEd->mErrorList->setCommentText(LLTrans::getString("SaveComplete"));
			// close the window if this completes both uploads
			self->getWindow()->decBusyCount();
			self->mPendingUploads--;
			if (self->mPendingUploads <= 0
				&& self->mCloseAfterSave)
			{
				self->closeFloater();
			}
		}
		LLViewerObject* object = gObjectList.findObject(data->mSaveObjectID);
		if(object)
		{
			object->saveScript(data->mItem, data->mActive, false);
			dialog_refresh_all();
			//LLToolDragAndDrop::dropScript(object, ids->first,
			//						  LLAssetType::AT_LSL_TEXT, FALSE);
		}
	}
	else
	{
		LL_INFOS() << "Problem saving LSL Bytecode (Live Editor)" << LL_ENDL;
		LL_WARNS() << "Unable to save a compiled script." << LL_ENDL;

		LLSD args;
		args["REASON"] = std::string(LLAssetStorage::getErrorString(status));
		LLNotificationsUtil::add("CompileQueueSaveBytecode", args);
	}

	std::string filepath = gDirUtilp->getExpandedFilename(LL_PATH_CACHE,asset_uuid.asString());
	std::string dst_filename = llformat("%s.lso", filepath.c_str());
	LLFile::remove(dst_filename);
	delete data;
#endif
}

BOOL LLLiveLSLEditor::canClose()
{
	return (mScriptEd->canClose());
}

void LLLiveLSLEditor::closeIfNeeded()
{
	getWindow()->decBusyCount();
	mPendingUploads--;
	if (mPendingUploads <= 0 && mCloseAfterSave)
	{
		closeFloater();
	}
}

// static
void LLLiveLSLEditor::onLoad(void* userdata)
{
	LLLiveLSLEditor* self = (LLLiveLSLEditor*)userdata;
	self->loadAsset();
}

// static
// <FS:Ansariel> FIRE-7514: Script in external editor needs to be saved twice
//void LLLiveLSLEditor::onSave(void* userdata, BOOL close_after_save)
void LLLiveLSLEditor::onSave(void* userdata, BOOL close_after_save, bool sync)
// </FS:Ansariel>
{
	LLLiveLSLEditor* self = (LLLiveLSLEditor*)userdata;
	if(self)
	{
		self->mCloseAfterSave = close_after_save;
		// <FS:Ansariel> Commented out because we fixed errors differently
		//self->mScriptEd->mErrorList->setCommentText("");
		// <FS:Ansariel> FIRE-7514: Script in external editor needs to be saved twice
		//self->saveIfNeeded();
		self->saveIfNeeded(sync);
		// </FS:Ansariel>
	}
}


// static
void LLLiveLSLEditor::processScriptRunningReply(LLMessageSystem* msg, void**)
{
	LLUUID item_id;
	LLUUID object_id;
	msg->getUUIDFast(_PREHASH_Script, _PREHASH_ObjectID, object_id);
	msg->getUUIDFast(_PREHASH_Script, _PREHASH_ItemID, item_id);

	LLSD floater_key;
	floater_key["taskid"] = object_id;
	floater_key["itemid"] = item_id;
	LLLiveLSLEditor* instance = LLFloaterReg::findTypedInstance<LLLiveLSLEditor>("preview_scriptedit", floater_key);
	if(instance)
	{
		instance->mHaveRunningInfo = TRUE;
		BOOL running;
		msg->getBOOLFast(_PREHASH_Script, _PREHASH_Running, running);
		LLCheckBoxCtrl* runningCheckbox = instance->getChild<LLCheckBoxCtrl>("running");
		runningCheckbox->set(running);
		BOOL mono;
		msg->getBOOLFast(_PREHASH_Script, "Mono", mono);
		LLCheckBoxCtrl* monoCheckbox = instance->getChild<LLCheckBoxCtrl>("mono");
		monoCheckbox->setEnabled(instance->getIsModifiable() && have_script_upload_cap(object_id));
		monoCheckbox->set(mono);
	}
}


void LLLiveLSLEditor::onMonoCheckboxClicked(LLUICtrl*, void* userdata)
{
	LLLiveLSLEditor* self = static_cast<LLLiveLSLEditor*>(userdata);
	self->mMonoCheckbox->setEnabled(have_script_upload_cap(self->mObjectUUID));
	self->mScriptEd->enableSave(self->getIsModifiable());
}

BOOL LLLiveLSLEditor::monoChecked() const
{
	if(NULL != mMonoCheckbox)
	{
		return mMonoCheckbox->getValue()? TRUE : FALSE;
	}
	return FALSE;
}

void LLLiveLSLEditor::setAssociatedExperience( LLHandle<LLLiveLSLEditor> editor, const LLSD& experience )
{
	LLLiveLSLEditor* scriptEd = editor.get();
	if(scriptEd)
	{
		LLUUID id;
		if(experience.has(LLExperienceCache::EXPERIENCE_ID))
		{
			id=experience[LLExperienceCache::EXPERIENCE_ID].asUUID();
		}
		scriptEd->mScriptEd->setAssociatedExperience(id);
		scriptEd->updateExperiencePanel();
	}
}<|MERGE_RESOLUTION|>--- conflicted
+++ resolved
@@ -3029,6 +3029,7 @@
         mScriptEd->sync();
     }
     bool isRunning = getChild<LLCheckBoxCtrl>("running")->get();
+	mIsSaving = TRUE;
     getWindow()->incBusyCount();
     mPendingUploads++;
 
@@ -3059,66 +3060,9 @@
 
 	mScriptEd->writeToFile(filename,false);
 
-<<<<<<< HEAD
         uploadAssetLegacy(filename, object, tid, isRunning);
     }
 
-=======
-	if (sync)
-	{
-		mScriptEd->sync();
-	}
-	
-	// save it out to asset server
-	std::string url = object->getRegion()->getCapability("UpdateScriptTask");
-	getWindow()->incBusyCount();
-	mPendingUploads++;
-	BOOL is_running = getChild<LLCheckBoxCtrl>( "running")->get();
-	mIsSaving = TRUE;
-	if (!url.empty())
-	{
-		uploadAssetViaCaps(url, filename, mObjectUUID, mItemUUID, is_running, mScriptEd->getAssociatedExperience());
-	}
-	else if (gAssetStorage)
-	{
-		uploadAssetLegacy(filename, object, tid, is_running);
-	}
-}
-
-// <FS:TT> //AO Custom Update Agent Inventory via capability
-void LLLiveLSLEditor::uploadAssetViaCapsStatic(const std::string& url,
-										 const std::string& filename,
-										 const LLUUID& task_id,
-										 const LLUUID& item_id,
-										 const std::string& is_mono,
-										 BOOL is_running)
-{
-	LLSD body;
-	body["item_id"] = item_id;
-	body["target"] = is_mono.c_str();
-	LL_INFOS() << "Upload caps body=" << body << " url=" << url << " id= " << item_id << LL_ENDL;
-	LLHTTPClient::post(url, body, 
-		new LLUpdateAgentInventoryResponder(body, filename, LLAssetType::AT_LSL_TEXT));
-}
-// </FS:TT>
-
-void LLLiveLSLEditor::uploadAssetViaCaps(const std::string& url,
-										 const std::string& filename,
-										 const LLUUID& task_id,
-										 const LLUUID& item_id,
-										 BOOL is_running,
-										 const LLUUID& experience_public_id )
-{
-	LL_INFOS() << "Update Task Inventory via capability " << url << LL_ENDL;
-	LLSD body;
-	body["task_id"] = task_id;
-	body["item_id"] = item_id;
-	body["is_script_running"] = is_running;
-	body["target"] = monoChecked() ? "mono" : "lsl2";
-	body["experience"] = experience_public_id;
-	LLHTTPClient::post(url, body,
-		new LLUpdateTaskInventoryResponder(body, filename, LLAssetType::AT_LSL_TEXT));
->>>>>>> a818913a
 }
 
 void LLLiveLSLEditor::uploadAssetLegacy(const std::string& filename,
