/** 
 * @file llagentwearables.h
 * @brief LLAgentWearables class header file
 *
 * $LicenseInfo:firstyear=2000&license=viewerlgpl$
 * Second Life Viewer Source Code
 * Copyright (C) 2010, Linden Research, Inc.
 * 
 * This library is free software; you can redistribute it and/or
 * modify it under the terms of the GNU Lesser General Public
 * License as published by the Free Software Foundation;
 * version 2.1 of the License only.
 * 
 * This library is distributed in the hope that it will be useful,
 * but WITHOUT ANY WARRANTY; without even the implied warranty of
 * MERCHANTABILITY or FITNESS FOR A PARTICULAR PURPOSE.  See the GNU
 * Lesser General Public License for more details.
 * 
 * You should have received a copy of the GNU Lesser General Public
 * License along with this library; if not, write to the Free Software
 * Foundation, Inc., 51 Franklin Street, Fifth Floor, Boston, MA  02110-1301  USA
 * 
 * Linden Research, Inc., 945 Battery Street, San Francisco, CA  94111  USA
 * $/LicenseInfo$
 */

#ifndef LL_LLAGENTWEARABLES_H
#define LL_LLAGENTWEARABLES_H

// libraries
#include "llmemory.h"
#include "llui.h"
#include "lluuid.h"
#include "llinventory.h"

// newview
#include "llinventorymodel.h"
#include "llviewerinventory.h"
#include "llavatarappearancedefines.h"
#include "llwearabledata.h"

class LLInventoryItem;
class LLVOAvatarSelf;
class LLViewerWearable;
class LLViewerObject;

class LLAgentWearables : public LLInitClass<LLAgentWearables>, public LLWearableData
{
	//--------------------------------------------------------------------
	// Constructors / destructors / Initializers
	//--------------------------------------------------------------------
public:

	LLAgentWearables();
	virtual ~LLAgentWearables();
	void 			setAvatarObject(LLVOAvatarSelf *avatar);
	void			createStandardWearables(); 
	void			cleanup();
	void			dump();

	// LLInitClass interface
	static void initClass();
	
	//--------------------------------------------------------------------
	// Queries
	//--------------------------------------------------------------------
public:
	BOOL			isWearingItem(const LLUUID& item_id) const;
	BOOL			isWearableModifiable(LLWearableType::EType type, U32 index /*= 0*/) const;
	BOOL			isWearableModifiable(const LLUUID& item_id) const;

	BOOL			isWearableCopyable(LLWearableType::EType type, U32 index /*= 0*/) const;
	BOOL			areWearablesLoaded() const;
// [SL:KB] - Patch: Appearance-InitialWearablesLoadedCallback | Checked: 2010-08-14 (Catznip-2.1)
	bool			areInitalWearablesLoaded() const { return mInitialWearablesLoaded; }
// [/SL:KB]
	bool			isCOFChangeInProgress() const { return mCOFChangeInProgress; }
	F32				getCOFChangeTime() const { return mCOFChangeTimer.getElapsedTimeF32(); }
	void			updateWearablesLoaded();
	void			checkWearablesLoaded() const;
	bool			canMoveWearable(const LLUUID& item_id, bool closer_to_body) const;
	
	// Note: False for shape, skin, eyes, and hair, unless you have MORE than 1.
	bool			canWearableBeRemoved(const LLViewerWearable* wearable) const;

	void			animateAllWearableParams(F32 delta);

	//--------------------------------------------------------------------
	// Accessors
	//--------------------------------------------------------------------
public:
// [RLVa:KB] - Checked: 2011-03-31 (RLVa-1.3.0)
	void				getWearableItemIDs(uuid_vec_t& idItems) const;
	void				getWearableItemIDs(LLWearableType::EType eType, uuid_vec_t& idItems) const;
// [/RLVa:KB]
	const LLUUID		getWearableItemID(LLWearableType::EType type, U32 index /*= 0*/) const;
	const LLUUID		getWearableAssetID(LLWearableType::EType type, U32 index /*= 0*/) const;
	const LLViewerWearable*	getWearableFromItemID(const LLUUID& item_id) const;
	LLViewerWearable*	getWearableFromItemID(const LLUUID& item_id);
	LLViewerWearable*	getWearableFromAssetID(const LLUUID& asset_id);
	LLViewerWearable*		getViewerWearable(const LLWearableType::EType type, U32 index /*= 0*/); 
	const LLViewerWearable*	getViewerWearable(const LLWearableType::EType type, U32 index /*= 0*/) const;
	LLInventoryItem*	getWearableInventoryItem(LLWearableType::EType type, U32 index /*= 0*/);
	static BOOL			selfHasWearable(LLWearableType::EType type);

	//--------------------------------------------------------------------
	// Setters
	//--------------------------------------------------------------------
private:
	/*virtual*/void	wearableUpdated(LLWearable *wearable, BOOL removed);
public:
<<<<<<< HEAD
//	void			setWearableItem(LLInventoryItem* new_item, LLViewerWearable* wearable, bool do_append = false);
	void			setWearableOutfit(const LLInventoryItem::item_array_t& items, const std::vector< LLViewerWearable* >& wearables, BOOL remove);
=======
	void			setWearableItem(LLInventoryItem* new_item, LLViewerWearable* wearable, bool do_append = false);
	void			setWearableOutfit(const LLInventoryItem::item_array_t& items, const std::vector< LLViewerWearable* >& wearables);
>>>>>>> 97747617
	void			setWearableName(const LLUUID& item_id, const std::string& new_name);
	// *TODO: Move this into llappearance/LLWearableData ?
	void			addLocalTextureObject(const LLWearableType::EType wearable_type, const LLAvatarAppearanceDefines::ETextureIndex texture_type, U32 wearable_index);

protected:
	void			setWearableFinal(LLInventoryItem* new_item, LLViewerWearable* new_wearable, bool do_append = false);
	static bool		onSetWearableDialog(const LLSD& notification, const LLSD& response, LLViewerWearable* wearable);

	void			addWearableToAgentInventory(LLPointer<LLInventoryCallback> cb,
												LLViewerWearable* wearable, 
												const LLUUID& category_id = LLUUID::null,
												BOOL notify = TRUE);
	void 			addWearabletoAgentInventoryDone(const LLWearableType::EType type,
													const U32 index,
													const LLUUID& item_id,
													LLViewerWearable* wearable);
	void			recoverMissingWearable(const LLWearableType::EType type, U32 index /*= 0*/);
	void			recoverMissingWearableDone();

	//--------------------------------------------------------------------
	// Editing/moving wearables
	//--------------------------------------------------------------------

public:
	static void		createWearable(LLWearableType::EType type, bool wear = false, const LLUUID& parent_id = LLUUID::null);
	static void		editWearable(const LLUUID& item_id);
	bool			moveWearable(const LLViewerInventoryItem* item, bool closer_to_body);

	void			requestEditingWearable(const LLUUID& item_id);
	void			editWearableIfRequested(const LLUUID& item_id);

private:
	LLUUID			mItemToEdit;

	//--------------------------------------------------------------------
	// Removing wearables
	//--------------------------------------------------------------------
public:
//	void			removeWearable(const LLWearableType::EType type, bool do_remove_all /*= false*/, U32 index /*= 0*/);
private:
// [RLVa:KB] - Checked: 2010-05-11 (RLVa-1.2.0)
	void			removeWearable(const LLWearableType::EType type, bool do_remove_all /*= false*/, U32 index /*= 0*/);
// [/RLVa:KB]
	void			removeWearableFinal(const LLWearableType::EType type, bool do_remove_all /*= false*/, U32 index /*= 0*/);
protected:
	static bool		onRemoveWearableDialog(const LLSD& notification, const LLSD& response);

	//--------------------------------------------------------------------
	// Outfits
	//--------------------------------------------------------------------
private:
	void			makeNewOutfitDone(S32 type, U32 index); 

	//--------------------------------------------------------------------
	// Save Wearables
	//--------------------------------------------------------------------
public:	
	void			saveWearableAs(const LLWearableType::EType type, const U32 index, const std::string& new_name, const std::string& description, BOOL save_in_lost_and_found);
	void			saveWearable(const LLWearableType::EType type, const U32 index,
								 const std::string new_name = "");
	void			saveAllWearables();
	void			revertWearable(const LLWearableType::EType type, const U32 index);

	// We no longer need this message in the current viewer, but send
	// it for now to maintain compatibility with release viewers. Can
	// remove this function once the SH-3455 changesets are universally deployed.
	void			sendDummyAgentWearablesUpdate();

	//--------------------------------------------------------------------
	// Static UI hooks
	//--------------------------------------------------------------------
public:
//	static void		userRemoveWearable(const LLWearableType::EType &type, const U32 &index);
//	static void		userRemoveWearablesOfType(const LLWearableType::EType &type);
	
	typedef std::vector<LLViewerObject*> llvo_vec_t;

//	static void 	userUpdateAttachments(LLInventoryModel::item_array_t& obj_item_array);
// [SL:KB] - Patch: Appearance-SyncAttach | Checked: 2010-09-22 (Catznip-2.2)
	// Not the best way to go about this but other attempts changed far too much LL code to be a viable solution
	static void 	userUpdateAttachments(LLInventoryModel::item_array_t& obj_item_array, bool attach_only = false);
// [/SL:KB]
	static void		userRemoveMultipleAttachments(llvo_vec_t& llvo_array);
	static void		userAttachMultipleAttachments(LLInventoryModel::item_array_t& obj_item_array);

	//--------------------------------------------------------------------
	// Signals
	//--------------------------------------------------------------------
public:
	typedef boost::function<void()>			loading_started_callback_t;
	typedef boost::signals2::signal<void()>	loading_started_signal_t;
	boost::signals2::connection				addLoadingStartedCallback(loading_started_callback_t cb);

	typedef boost::function<void()>			loaded_callback_t;
	typedef boost::signals2::signal<void()>	loaded_signal_t;
	boost::signals2::connection				addLoadedCallback(loaded_callback_t cb);
// [SL:KB] - Patch: Appearance-InitialWearablesLoadedCallback | Checked: 2010-08-14 (Catznip-2.1)
	boost::signals2::connection				addInitialWearablesLoadedCallback(loaded_callback_t cb);
// [/SL:KB]

	bool									changeInProgress() const;
	void									notifyLoadingStarted();
	void									notifyLoadingFinished();

private:
	loading_started_signal_t				mLoadingStartedSignal; // should be called before wearables are changed
	loaded_signal_t							mLoadedSignal; // emitted when all agent wearables get loaded
// [SL:KB] - Patch: Appearance-InitialWearablesLoadedCallback | Checked: 2010-08-14 (Catznip-2.1)
	loaded_signal_t							mInitialWearablesLoadedSignal; // emitted once when the initial wearables are loaded
// [/SL:KB]

	//--------------------------------------------------------------------
	// Member variables
	//--------------------------------------------------------------------
private:
	static BOOL		mInitialWearablesUpdateReceived;
// [SL:KB] - Patch: Appearance-InitialWearablesLoadedCallback | Checked: 2010-08-14 (Catznip-2.2)
	static bool		mInitialWearablesLoaded;
// [/SL:KB]
	BOOL			mWearablesLoaded;

	/**
	 * True if agent's outfit is being changed now.
	 */
	BOOL			mCOFChangeInProgress;
	LLTimer			mCOFChangeTimer;
	
	//--------------------------------------------------------------------------------
	// Support classes
	//--------------------------------------------------------------------------------
private:
	class AddWearableToAgentInventoryCallback : public LLInventoryCallback
	{
	public:
		enum ETodo
		{
			CALL_NONE = 0,
			CALL_UPDATE = 1,
			CALL_RECOVERDONE = 2,
			CALL_CREATESTANDARDDONE = 4,
			CALL_MAKENEWOUTFITDONE = 8,
			CALL_WEARITEM = 16
		};

		AddWearableToAgentInventoryCallback(LLPointer<LLRefCount> cb,
											LLWearableType::EType type,
											U32 index,
											LLViewerWearable* wearable,
											U32 todo = CALL_NONE,
											const std::string description = "");
		virtual void fire(const LLUUID& inv_item);
	private:
		LLWearableType::EType mType;
		U32 mIndex;
		LLViewerWearable* mWearable;
		U32 mTodo;
		LLPointer<LLRefCount> mCB;
		std::string mDescription;
	};

}; // LLAgentWearables

extern LLAgentWearables gAgentWearables;

//--------------------------------------------------------------------
// Types
//--------------------------------------------------------------------	

#endif // LL_AGENTWEARABLES_H<|MERGE_RESOLUTION|>--- conflicted
+++ resolved
@@ -109,13 +109,8 @@
 private:
 	/*virtual*/void	wearableUpdated(LLWearable *wearable, BOOL removed);
 public:
-<<<<<<< HEAD
 //	void			setWearableItem(LLInventoryItem* new_item, LLViewerWearable* wearable, bool do_append = false);
-	void			setWearableOutfit(const LLInventoryItem::item_array_t& items, const std::vector< LLViewerWearable* >& wearables, BOOL remove);
-=======
-	void			setWearableItem(LLInventoryItem* new_item, LLViewerWearable* wearable, bool do_append = false);
 	void			setWearableOutfit(const LLInventoryItem::item_array_t& items, const std::vector< LLViewerWearable* >& wearables);
->>>>>>> 97747617
 	void			setWearableName(const LLUUID& item_id, const std::string& new_name);
 	// *TODO: Move this into llappearance/LLWearableData ?
 	void			addLocalTextureObject(const LLWearableType::EType wearable_type, const LLAvatarAppearanceDefines::ETextureIndex texture_type, U32 wearable_index);
