--- conflicted
+++ resolved
@@ -146,7 +146,6 @@
 // [SL:KB] - Patch: World-MinimapOverlay | Checked: 2012-06-20 (Catznip-3.3)
     bool isAlive() const; // can become false if circuit disconnects
 
-<<<<<<< HEAD
     typedef std::vector<LLPointer<LLViewerTexture> > tex_matrix_t;
     const tex_matrix_t& getWorldMapTiles() const;
 // [/SL:KB]
@@ -155,20 +154,6 @@
     F32 getWaterHeight() const;
 // <FS:CR> Aurora Sim
     void rebuildWater();
-=======
-//	bool isAlive(); // can become false if circuit disconnects
-// [SL:KB] - Patch: World-MinimapOverlay | Checked: 2012-06-20 (Catznip-3.3)
-	bool isAlive() const; // can become false if circuit disconnects
-
-	typedef std::vector<LLPointer<LLViewerTexture> > tex_matrix_t;
-	const tex_matrix_t& getWorldMapTiles() const;
-// [/SL:KB]
-
-	void setWaterHeight(F32 water_level);
-	F32 getWaterHeight() const;
-// <FS:CR> Aurora Sim
-	void rebuildWater();
->>>>>>> 31dd2fb6
 // </FS:CR> Aurora Sim
 
     BOOL isVoiceEnabled() const;
@@ -265,18 +250,12 @@
     F32 getWidth() const                        { return mWidth; }
     F32 getWidthScaleFactor() const             { return mWidthScaleFactor; } // <FS:Ansariel> FIRE-19563: Scaling for OpenSim VarRegions
 
-<<<<<<< HEAD
     // regions are expensive to release, this function gradually releases cache from memory
     static void idleCleanup(F32 max_update_time);
-=======
-	F32	getWidth() const						{ return mWidth; }
-	F32 getWidthScaleFactor() const				{ return mWidthScaleFactor; } // <FS:Ansariel> FIRE-19563: Scaling for OpenSim VarRegions
->>>>>>> 31dd2fb6
 
     S32 getRegionMaxBakes() const                       { return mMaxBakes; } // <FS:Beq/> FS BOM for OS max bakes restriction
     S32 getRegionMaxTEs() const                         { return mMaxTEs; } // <FS:Beq/> FS BOM for OS max TEs restriction
 
-<<<<<<< HEAD
     void idleUpdate(F32 max_update_time);
     void lightIdleUpdate();
     bool addVisibleGroup(LLViewerOctreeGroup* group);
@@ -284,18 +263,6 @@
     void addActiveCacheEntry(LLVOCacheEntry* entry);
     void removeActiveCacheEntry(LLVOCacheEntry* entry, LLDrawable* drawablep);
     void killCacheEntry(U32 local_id); //physically delete the cache entry
-=======
-	S32 getRegionMaxBakes() const						{ return mMaxBakes; } // <FS:Beq/> FS BOM for OS max bakes restriction
-	S32 getRegionMaxTEs() const							{ return mMaxTEs; } // <FS:Beq/> FS BOM for OS max TEs restriction
-
-	void idleUpdate(F32 max_update_time);
-	void lightIdleUpdate();
-	bool addVisibleGroup(LLViewerOctreeGroup* group);
-	void addVisibleChildCacheEntry(LLVOCacheEntry* parent, LLVOCacheEntry* child);
-	void addActiveCacheEntry(LLVOCacheEntry* entry);
-	void removeActiveCacheEntry(LLVOCacheEntry* entry, LLDrawable* drawablep);	
-	void killCacheEntry(U32 local_id); //physically delete the cache entry	
->>>>>>> 31dd2fb6
 
     // Like idleUpdate, but forces everything to complete regardless of
     // how long it takes.
@@ -366,25 +333,12 @@
 // [SL:KB] - Patch: UI-SidepanelPeople | Checked: 2010-12-02 (Catznip-2.4.0g) | Added: Catznip-2.4.0g
     BOOL isOwnedSelf(const LLVector3& pos) const;
 
-<<<<<<< HEAD
     // Owned by a group you belong to?  (officer OR member)
     BOOL isOwnedGroup(const LLVector3& pos) const;
 // [/SL:KB]
 
     // deal with map object updates in the world.
     void updateCoarseLocations(LLMessageSystem* msg);
-=======
-//	BOOL isOwnedSelf(const LLVector3& pos);
-//
-//	// Owned by a group you belong to?  (officer OR member)
-//	BOOL isOwnedGroup(const LLVector3& pos);
-// [SL:KB] - Patch: UI-SidepanelPeople | Checked: 2010-12-02 (Catznip-2.4.0g) | Added: Catznip-2.4.0g
-	BOOL isOwnedSelf(const LLVector3& pos) const;
-
-	// Owned by a group you belong to?  (officer OR member)
-	BOOL isOwnedGroup(const LLVector3& pos) const;
-// [/SL:KB]
->>>>>>> 31dd2fb6
 
     F32 getLandHeightRegion(const LLVector3& region_pos);
 
@@ -399,7 +353,6 @@
 
     // has region received its simulator features list? Requires an additional query after caps received.
     void requestSimulatorFeatures();
-<<<<<<< HEAD
     void setSimulatorFeaturesReceived(bool);
     bool simulatorFeaturesReceived() const;
     boost::signals2::connection setSimulatorFeaturesReceivedCallback(const caps_received_signal_t::slot_type& cb);
@@ -451,7 +404,7 @@
     void findOrphans(U32 parent_id);
     void clearCachedVisibleObjects();
     void dumpCache();
-
+    void clearVOCacheFromMemory();
     void unpackRegionHandshake();
 
     void calculateCenterGlobal();
@@ -461,69 +414,6 @@
     /// implements LLCapabilityProvider
     virtual std::string getDescription() const;
     std::string getHttpUrl() const { return mHttpUrl; } // <FS:Ansariel> [UDP Assets]
-=======
-	void setSimulatorFeaturesReceived(bool);
-	bool simulatorFeaturesReceived() const;
-	boost::signals2::connection setSimulatorFeaturesReceivedCallback(const caps_received_signal_t::slot_type& cb);
-	
-	void getSimulatorFeatures(LLSD& info) const;	
-	void setSimulatorFeatures(const LLSD& info);
-
-	
-	bool dynamicPathfindingEnabled() const;
-
-	bool avatarHoverHeightEnabled() const;
-
-// </FS:CR>
-#ifdef OPENSIM
-	std::set<std::string> getGods() { return mGodNames; };	
-#endif // OPENSIM
-// </FS:CR>
-
-	typedef enum
-	{
-		CACHE_MISS_TYPE_TOTAL = 0,	// total cache miss - object not in cache
-		CACHE_MISS_TYPE_CRC,		// object in cache, but CRC doesn't match
-		CACHE_MISS_TYPE_NONE		// not a miss:  cache hit
-	} eCacheMissType;
-
-	typedef enum
-	{
-		CACHE_UPDATE_DUPE = 0,
-		CACHE_UPDATE_CHANGED,
-		CACHE_UPDATE_ADDED,
-		CACHE_UPDATE_REPLACED
-	} eCacheUpdateResult;
-
-	// handle a full update message
-	eCacheUpdateResult cacheFullUpdate(LLDataPackerBinaryBuffer &dp, U32 flags);
-	eCacheUpdateResult cacheFullUpdate(LLViewerObject* objectp, LLDataPackerBinaryBuffer &dp, U32 flags);
-
-    void cacheFullUpdateGLTFOverride(const LLGLTFOverrideCacheEntry &override_data);
-
-	LLVOCacheEntry* getCacheEntryForOctree(U32 local_id);
-	LLVOCacheEntry* getCacheEntry(U32 local_id, bool valid = true);
-	bool probeCache(U32 local_id, U32 crc, U32 flags, U8 &cache_miss_type);
-	U64 getRegionCacheHitCount() { return mRegionCacheHitCount; }
-	U64 getRegionCacheMissCount() { return mRegionCacheMissCount; }
-	void requestCacheMisses();
-	void addCacheMissFull(const U32 local_id);
-	//update object cache if the object receives a full-update or terse update
-	LLViewerObject* updateCacheEntry(U32 local_id, LLViewerObject* objectp);
-	void findOrphans(U32 parent_id);
-	void clearCachedVisibleObjects();
-	void dumpCache();
-	void clearVOCacheFromMemory();
-	void unpackRegionHandshake();
-
-	void calculateCenterGlobal();
-	void calculateCameraDistance();
-
-	friend std::ostream& operator<<(std::ostream &s, const LLViewerRegion &region);
-    /// implements LLCapabilityProvider
-    virtual std::string getDescription() const;
-	std::string getHttpUrl() const { return mHttpUrl; } // <FS:Ansariel> [UDP Assets]
->>>>>>> 31dd2fb6
     std::string getViewerAssetUrl() const { return mViewerAssetUrl; }
 
     U32 getNumOfVisibleGroups() const;
@@ -584,7 +474,6 @@
         }
     };
 
-<<<<<<< HEAD
     void showReleaseNotes();
     void reInitPartitions();    // <FS:CR> FIRE-11593: Opensim "4096 Bug" Fix by Latif Khalifa
 
@@ -592,15 +481,6 @@
     void disconnectAllNeighbors();
     void initStats();
     void initPartitions();  // <FS:CR> FIRE-11593: Opensim "4096 Bug" Fix by Latif Khalifa
-=======
-	void showReleaseNotes();
-	void reInitPartitions();	// <FS:CR> FIRE-11593: Opensim "4096 Bug" Fix by Latif Khalifa
-
-protected:
-	void disconnectAllNeighbors();
-	void initStats();
-	void initPartitions();	// <FS:CR> FIRE-11593: Opensim "4096 Bug" Fix by Latif Khalifa
->>>>>>> 31dd2fb6
 
 public:
     LLWind  mWind;
@@ -658,7 +538,6 @@
     static const std::string IL_MODE_360;
 
   private:
-<<<<<<< HEAD
     static S32  sNewObjectCreationThrottle;
     LLViewerRegionImpl * mImpl;
     LLFrameTimer         mRegionTimer;
@@ -719,68 +598,6 @@
     BOOL    mReleaseNotesRequested;
     BOOL    mDead;  //if true, this region is in the process of deleting.
     BOOL    mPaused; //pause processing the objects in the region
-=======
-	static S32  sNewObjectCreationThrottle;
-	LLViewerRegionImpl * mImpl;
-	LLFrameTimer         mRegionTimer;
-
-	F32			mWidth;			// Width of region on a side (meters)
-	U64			mHandle;
-	F32			mTimeDilation;	// time dilation of physics simulation on simulator
-	S32         mLastUpdate; //last time called idleUpdate()
-	F32			mWidthScaleFactor; // <FS:Ansariel> FIRE-19563: Scaling for OpenSim VarRegions
-	S32			mMaxBakes; // <FS:Beq/> store max bakes on the region
-	S32			mMaxTEs; // <FS:Beq/> store max bakes on the region
-	// simulator name
-	std::string mName;
-	std::string mZoning;
-
-	// Is this agent on the estate managers list for this region?
-	BOOL mIsEstateManager;
-
-	U32		mPacketsIn;
-	U32Bits	mBitsIn,
-			mLastBitsIn;
-	U32		mLastPacketsIn;
-	U32		mPacketsOut;
-	U32		mLastPacketsOut;
-	S32		mPacketsLost;
-	S32		mLastPacketsLost;
-	U32Milliseconds		mPingDelay;
-	F32		mDeltaTime;				// Time since last measurement of lastPackets, Bits, etc
-
-	U64		mRegionFlags;			// includes damage flags
-	U64		mRegionProtocols;		// protocols supported by this region
-	U8		mSimAccess;
-	F32 	mBillableFactor;
-	U32		mMaxTasks;				// max prim count
-	F32		mCameraDistanceSquared;	// updated once per frame
-	U8		mCentralBakeVersion;
-	
-	LLVOCacheEntry* mLastVisitedEntry;
-	U32				mInvisibilityCheckHistory;	
-
-	// Information for Homestead / CR-53
-	S32 mClassID;
-	S32 mCPURatio;
-
-	std::string mColoName;
-	std::string mProductSKU;
-	std::string mProductName;
-	std::string mHttpUrl; // <FS:Ansariel> [UDP Assets]
-	std::string mViewerAssetUrl ;
-	
-	// Maps local ids to cache entries.
-	// Regions can have order 10,000 objects, so assume
-	// a structure of size 2^14 = 16,000
-	BOOL									mCacheLoaded;
-	BOOL                                    mCacheDirty;
-	BOOL	mAlive;					// can become false if circuit disconnects
-	BOOL	mSimulatorFeaturesReceived;
-	BOOL    mReleaseNotesRequested;
-	BOOL    mDead;  //if true, this region is in the process of deleting.
-	BOOL    mPaused; //pause processing the objects in the region
->>>>>>> 31dd2fb6
 
     typedef enum
     {
@@ -800,22 +617,8 @@
 #endif
     // </FS:CR>
 
-<<<<<<< HEAD
 // [SL:KB] - Patch: World-MinimapOverlay | Checked: 2012-07-26 (Catznip-3.3)
     mutable tex_matrix_t mWorldMapTiles;
-=======
-	typedef std::map<U32, std::vector<U32> > orphan_list_t;
-	orphan_list_t mOrphanMap;
-			
-	// <FS:CR> Opensim region capabilities
-#ifdef OPENSIM
-	std::set<std::string> mGodNames;
-#endif
-	// </FS:CR>
-
-// [SL:KB] - Patch: World-MinimapOverlay | Checked: 2012-07-26 (Catznip-3.3)
-	mutable tex_matrix_t mWorldMapTiles;
->>>>>>> 31dd2fb6
 // [/SL:KB]
 
     class CacheMissItem
