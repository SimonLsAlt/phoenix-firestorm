--- conflicted
+++ resolved
@@ -342,11 +342,7 @@
 	void getNeighboringRegionsStatus( std::vector<S32>& regions );
 	const LLViewerRegionImpl * getRegionImpl() const { return mImpl; }
 	LLViewerRegionImpl * getRegionImplNC() { return mImpl; }
-<<<<<<< HEAD
-
-=======
-	
->>>>>>> 70c1e219
+	
 public:
 	struct CompareDistance
 	{
