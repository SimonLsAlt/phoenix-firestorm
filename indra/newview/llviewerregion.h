/** 
 * @file llviewerregion.h
 * @brief Description of the LLViewerRegion class.
 *
 * $LicenseInfo:firstyear=2001&license=viewerlgpl$
 * Second Life Viewer Source Code
 * Copyright (C) 2010, Linden Research, Inc.
 * 
 * This library is free software; you can redistribute it and/or
 * modify it under the terms of the GNU Lesser General Public
 * License as published by the Free Software Foundation;
 * version 2.1 of the License only.
 * 
 * This library is distributed in the hope that it will be useful,
 * but WITHOUT ANY WARRANTY; without even the implied warranty of
 * MERCHANTABILITY or FITNESS FOR A PARTICULAR PURPOSE.  See the GNU
 * Lesser General Public License for more details.
 * 
 * You should have received a copy of the GNU Lesser General Public
 * License along with this library; if not, write to the Free Software
 * Foundation, Inc., 51 Franklin Street, Fifth Floor, Boston, MA  02110-1301  USA
 * 
 * Linden Research, Inc., 945 Battery Street, San Francisco, CA  94111  USA
 * $/LicenseInfo$
 */

#ifndef LL_LLVIEWERREGION_H
#define LL_LLVIEWERREGION_H

// A ViewerRegion is a class that contains a bunch of objects and surfaces
// that are in to a particular region.
#include <string>
#include <boost/signals2.hpp>

#include "llcorehttputil.h"
#include "llwind.h"
#include "v3dmath.h"
#include "llstring.h"
#include "llregionflags.h"
#include "lluuid.h"
#include "llweb.h"
#include "llcapabilityprovider.h"
#include "m4math.h"					// LLMatrix4
#include "llframetimer.h"
#include "llreflectionmap.h"

// Surface id's
#define LAND  1
#define WATER 2
const U32	MAX_OBJECT_CACHE_ENTRIES = 50000;

// Region handshake flags
const U32 REGION_HANDSHAKE_SUPPORTS_SELF_APPEARANCE = 1U << 2;

class LLEventPoll;
class LLVLComposition;
class LLViewerObject;
class LLMessageSystem;
class LLNetMap;
class LLViewerParcelOverlay;
class LLSurface;
class LLVOCache;
class LLVOCacheEntry;
class LLSpatialPartition;
class LLEventPump;
class LLDataPacker;
class LLDataPackerBinaryBuffer;
class LLHost;
class LLBBox;
class LLSpatialGroup;
class LLDrawable;
class LLGLTFOverrideCacheEntry;
// [SL:KB] - Patch: World-MinimapOverlay | Checked: 2012-07-26 (Catznip-3.3)
class LLViewerTexture;
// [/SL:KB]
class LLViewerRegionImpl;
class LLViewerOctreeGroup;
class LLVOCachePartition;

class LLViewerRegion: public LLCapabilityProvider // implements this interface
{
public:
	//MUST MATCH THE ORDER OF DECLARATION IN CONSTRUCTOR
	typedef enum 
	{
		PARTITION_HUD=0,
		PARTITION_TERRAIN,
		PARTITION_VOIDWATER,
		PARTITION_WATER,
		PARTITION_TREE,
		PARTITION_PARTICLE,
		PARTITION_GRASS,
		PARTITION_VOLUME,
		PARTITION_BRIDGE,
		PARTITION_AVATAR,
		PARTITION_CONTROL_AV, // Animesh
		PARTITION_HUD_PARTICLE,
		PARTITION_VO_CACHE,
		PARTITION_NONE,
		NUM_PARTITIONS
	} eObjectPartitions;

	typedef boost::signals2::signal<void(const LLUUID& region_id, LLViewerRegion* regionp)> caps_received_signal_t;

	LLViewerRegion(const U64 &handle,
				   const LLHost &host,
				   const U32 surface_grid_width,
				   const U32 patch_grid_width,
				   const F32 region_width_meters);
	~LLViewerRegion();

	// Call this after you have the region name and handle.
	void loadObjectCache();
	void saveObjectCache();

	void sendMessage(); // Send the current message to this region's simulator
	void sendReliableMessage(); // Send the current message to this region's simulator

	void setOriginGlobal(const LLVector3d &origin);
	//void setAgentOffset(const LLVector3d &offset);
	void updateRenderMatrix();

	void setAllowDamage(BOOL b) { setRegionFlag(REGION_FLAGS_ALLOW_DAMAGE, b); }
	void setAllowLandmark(BOOL b) { setRegionFlag(REGION_FLAGS_ALLOW_LANDMARK, b); }
	void setAllowSetHome(BOOL b) { setRegionFlag(REGION_FLAGS_ALLOW_SET_HOME, b); }
	void setResetHomeOnTeleport(BOOL b) { setRegionFlag(REGION_FLAGS_RESET_HOME_ON_TELEPORT, b); }
	void setSunFixed(BOOL b) { setRegionFlag(REGION_FLAGS_SUN_FIXED, b); }
	//void setBlockFly(BOOL b) { setRegionFlag(REGION_FLAGS_BLOCK_FLY, b); }		Never used
	void setAllowDirectTeleport(BOOL b) { setRegionFlag(REGION_FLAGS_ALLOW_DIRECT_TELEPORT, b); }


	inline BOOL getAllowDamage()			const;
	inline BOOL getAllowLandmark()			const;
	inline BOOL getAllowSetHome()			const;
	inline BOOL getResetHomeOnTeleport()	const;
	inline BOOL getSunFixed()				const;
	inline BOOL getBlockFly()				const;
	inline BOOL getAllowDirectTeleport()	const;
	inline BOOL isPrelude()					const;
	inline BOOL getAllowTerraform() 		const;
	inline BOOL getRestrictPushObject()		const;
    inline BOOL getAllowEnvironmentOverride()   const;
	inline BOOL getReleaseNotesRequested()		const;

//	bool isAlive(); // can become false if circuit disconnects
// [SL:KB] - Patch: World-MinimapOverlay | Checked: 2012-06-20 (Catznip-3.3)
	bool isAlive() const; // can become false if circuit disconnects

	typedef std::vector<LLPointer<LLViewerTexture> > tex_matrix_t;
	const tex_matrix_t& getWorldMapTiles() const;
// [/SL:KB]

	void setWaterHeight(F32 water_level);
	F32 getWaterHeight() const;
// <FS:CR> Aurora Sim
	void rebuildWater();
// </FS:CR> Aurora Sim

	BOOL isVoiceEnabled() const;

	void setBillableFactor(F32 billable_factor) { mBillableFactor = billable_factor; }
	F32 getBillableFactor() 		const 	{ return mBillableFactor; }

	// Maximum number of primitives allowed, regardless of object
	// bonus factor.
	U32 getMaxTasks() const { return mMaxTasks; }
	void setMaxTasks(U32 max_tasks) { mMaxTasks = max_tasks; }

	// Draw lines in the dirt showing ownership. Return number of 
	// vertices drawn.
	S32 renderPropertyLines();
    void renderPropertyLinesOnMinimap(F32 scale_pixels_per_meter, const F32* parcel_outline_color);


	// Call this whenever you change the height data in the region.
	// (Automatically called by LLSurfacePatch's update routine)
	void dirtyHeights();
    // Call this whenever you want to force all terrain to rebuild.
    // (For example, if a global terrain config option has changed)
    void dirtyAllPatches();

	LLViewerParcelOverlay *getParcelOverlay() const
			{ return mParcelOverlay; }

	inline void setRegionFlag(U64 flag, BOOL on);
	inline BOOL getRegionFlag(U64 flag) const;
	void setRegionFlags(U64 flags);
	U64 getRegionFlags() const					{ return mRegionFlags; }

	inline void setRegionProtocol(U64 protocol, BOOL on);
	BOOL getRegionProtocol(U64 protocol) const;
	void setRegionProtocols(U64 protocols)			{ mRegionProtocols = protocols; }
	U64 getRegionProtocols() const					{ return mRegionProtocols; }

	void setTimeDilation(F32 time_dilation);
	F32  getTimeDilation() const				{ return mTimeDilation; }

	// Origin height is at zero.
	const LLVector3d &getOriginGlobal() const;
	LLVector3 getOriginAgent() const;

	// Center is at the height of the water table.
	const LLVector3d &getCenterGlobal() const;
	LLVector3 getCenterAgent() const;

	void setRegionNameAndZone(const std::string& name_and_zone);
	const std::string& getName() const				{ return mName; }
	const std::string& getZoning() const			{ return mZoning; }

	void setOwner(const LLUUID& owner_id);
	const LLUUID& getOwner() const;

	// Is the current agent on the estate manager list for this region?
	void setIsEstateManager(BOOL b) { mIsEstateManager = b; }
	BOOL isEstateManager() const { return mIsEstateManager; }
	BOOL canManageEstate() const;

	void setSimAccess(U8 sim_access)			{ mSimAccess = sim_access; }
	U8 getSimAccess() const						{ return mSimAccess; }
	const std::string getSimAccessString() const;
	
	// Homestead-related getters; there are no setters as nobody should be
	// setting them other than the individual message handler which is a member
	S32 getSimClassID()                    const { return mClassID; }
	S32 getSimCPURatio()                   const { return mCPURatio; }
	const std::string& getSimColoName()    const { return mColoName; }
	const std::string& getSimProductSKU()  const { return mProductSKU; }
	std::string getLocalizedSimProductName() const;

	// Returns "Sandbox", "Expensive", etc.
	static std::string regionFlagsToString(U64 flags);

	// Returns translated version of "Mature", "PG", "Adult", etc.
	static std::string accessToString(U8 sim_access);

	// Returns "M", "PG", "A" etc.
	static std::string accessToShortString(U8 sim_access);
	static U8          shortStringToAccess(const std::string &sim_access);

	// Return access icon name
	static std::string getAccessIcon(U8 sim_access);
	
	// helper function which just makes sure all interested parties
	// can process the message.
	static void processRegionInfo(LLMessageSystem* msg, void**);

	//check if the viewer camera is static
	static BOOL isViewerCameraStatic();
	static void calcNewObjectCreationThrottle();

	void setCacheID(const LLUUID& id);

	F32	getWidth() const						{ return mWidth; }
	F32 getWidthScaleFactor() const				{ return mWidthScaleFactor; } // <FS:Ansariel> FIRE-19563: Scaling for OpenSim VarRegions

	// regions are expensive to release, this function gradually releases cache from memory
	static void idleCleanup(F32 max_update_time);

	S32 getRegionMaxBakes() const						{ return mMaxBakes; } // <FS:Beq/> FS BOM for OS max bakes restriction
	S32 getRegionMaxTEs() const							{ return mMaxTEs; } // <FS:Beq/> FS BOM for OS max TEs restriction

	void idleUpdate(F32 max_update_time);
	void lightIdleUpdate();
	bool addVisibleGroup(LLViewerOctreeGroup* group);
	void addVisibleChildCacheEntry(LLVOCacheEntry* parent, LLVOCacheEntry* child);
	void addActiveCacheEntry(LLVOCacheEntry* entry);
	void removeActiveCacheEntry(LLVOCacheEntry* entry, LLDrawable* drawablep);	
	void killCacheEntry(U32 local_id); //physically delete the cache entry	

	// Like idleUpdate, but forces everything to complete regardless of
	// how long it takes.
	void forceUpdate();

	void connectNeighbor(LLViewerRegion *neighborp, U32 direction);

	void updateNetStats();

	U32	getPacketsLost() const;

	S32 getHttpResponderID() const;

	// Get/set named capability URLs for this region.
	void setSeedCapability(const std::string& url);
	S32 getNumSeedCapRetries();
	void setCapability(const std::string& name, const std::string& url);
	void setCapabilityDebug(const std::string& name, const std::string& url);
	bool isCapabilityAvailable(const std::string& name) const;
	// implements LLCapabilityProvider
    virtual std::string getCapability(const std::string& name) const;
    std::string getCapabilityDebug(const std::string& name) const;


	// has region received its final (not seed) capability list?
	bool capabilitiesReceived() const;
    bool capabilitiesError() const;
	void setCapabilitiesReceived(bool received);
	void setCapabilitiesError();
	boost::signals2::connection setCapabilitiesReceivedCallback(const caps_received_signal_t::slot_type& cb);

	static bool isSpecialCapabilityName(const std::string &name);
	void logActiveCapabilities() const;

	// Utilities to post and get via
    // HTTP using the agent's policy settings and headers.
    typedef LLCoreHttpUtil::HttpCoroutineAdapter::completionCallback_t httpCallback_t;
    bool requestPostCapability(const std::string &capName,
                               LLSD              &postData,
                               httpCallback_t     cbSuccess = NULL,
                               httpCallback_t     cbFailure = NULL);
    bool requestGetCapability(const std::string &capName, httpCallback_t cbSuccess = NULL, httpCallback_t cbFailure = NULL);
    bool requestDelCapability(const std::string &capName, httpCallback_t cbSuccess = NULL, httpCallback_t cbFailure = NULL);

    /// implements LLCapabilityProvider
	/*virtual*/ const LLHost& getHost() const;
	const U64 		&getHandle() const 			{ return mHandle; }

	LLSurface		&getLand() const;

	// set and get the region id
	const LLUUID& getRegionID() const;
	void setRegionID(const LLUUID& region_id);

	BOOL pointInRegionGlobal(const LLVector3d &point_global) const;
	LLVector3	getPosRegionFromGlobal(const LLVector3d &point_global) const;
	LLVector3	getPosRegionFromAgent(const LLVector3 &agent_pos) const;
	LLVector3	getPosAgentFromRegion(const LLVector3 &region_pos) const;
	LLVector3d	getPosGlobalFromRegion(const LLVector3 &offset) const;

	LLVLComposition *getComposition() const;
	F32 getCompositionXY(const S32 x, const S32 y) const;

//	BOOL isOwnedSelf(const LLVector3& pos);
//
//	// Owned by a group you belong to?  (officer OR member)
//	BOOL isOwnedGroup(const LLVector3& pos);
// [SL:KB] - Patch: UI-SidepanelPeople | Checked: 2010-12-02 (Catznip-2.4.0g) | Added: Catznip-2.4.0g
	BOOL isOwnedSelf(const LLVector3& pos) const;

	// Owned by a group you belong to?  (officer OR member)
	BOOL isOwnedGroup(const LLVector3& pos) const;
// [/SL:KB]

	// deal with map object updates in the world.
	void updateCoarseLocations(LLMessageSystem* msg);

	F32 getLandHeightRegion(const LLVector3& region_pos);

	U8 getCentralBakeVersion() { return mCentralBakeVersion; }

	void getInfo(LLSD& info);
	
	bool meshRezEnabled() const;
	bool meshUploadEnabled() const;

	bool bakesOnMeshEnabled() const;

	// has region received its simulator features list? Requires an additional query after caps received.
    void requestSimulatorFeatures();
	void setSimulatorFeaturesReceived(bool);
	bool simulatorFeaturesReceived() const;
	boost::signals2::connection setSimulatorFeaturesReceivedCallback(const caps_received_signal_t::slot_type& cb);
	
	void getSimulatorFeatures(LLSD& info) const;	
	void setSimulatorFeatures(const LLSD& info);

	
	bool dynamicPathfindingEnabled() const;

	bool avatarHoverHeightEnabled() const;

// </FS:CR>
#ifdef OPENSIM
	std::set<std::string> getGods() { return mGodNames; };	
#endif // OPENSIM
// </FS:CR>

	typedef enum
	{
		CACHE_MISS_TYPE_TOTAL = 0,	// total cache miss - object not in cache
		CACHE_MISS_TYPE_CRC,		// object in cache, but CRC doesn't match
		CACHE_MISS_TYPE_NONE		// not a miss:  cache hit
	} eCacheMissType;

	typedef enum
	{
		CACHE_UPDATE_DUPE = 0,
		CACHE_UPDATE_CHANGED,
		CACHE_UPDATE_ADDED,
		CACHE_UPDATE_REPLACED
	} eCacheUpdateResult;

	// handle a full update message
	eCacheUpdateResult cacheFullUpdate(LLDataPackerBinaryBuffer &dp, U32 flags);
	eCacheUpdateResult cacheFullUpdate(LLViewerObject* objectp, LLDataPackerBinaryBuffer &dp, U32 flags);

    void cacheFullUpdateGLTFOverride(const LLGLTFOverrideCacheEntry &override_data);

	LLVOCacheEntry* getCacheEntryForOctree(U32 local_id);
	LLVOCacheEntry* getCacheEntry(U32 local_id, bool valid = true);
	bool probeCache(U32 local_id, U32 crc, U32 flags, U8 &cache_miss_type);
	U64 getRegionCacheHitCount() { return mRegionCacheHitCount; }
	U64 getRegionCacheMissCount() { return mRegionCacheMissCount; }
	void requestCacheMisses();
	void addCacheMissFull(const U32 local_id);
	//update object cache if the object receives a full-update or terse update
	LLViewerObject* updateCacheEntry(U32 local_id, LLViewerObject* objectp);
	void findOrphans(U32 parent_id);
	void clearCachedVisibleObjects();
<<<<<<< HEAD
	void dumpCache  ();
    void clearVOCacheFromMemory();

=======
	void dumpCache();
	void clearVOCacheFromMemory();
>>>>>>> f8664080
	void unpackRegionHandshake();

	void calculateCenterGlobal();
	void calculateCameraDistance();

	friend std::ostream& operator<<(std::ostream &s, const LLViewerRegion &region);
    /// implements LLCapabilityProvider
    virtual std::string getDescription() const;
	std::string getHttpUrl() const { return mHttpUrl; } // <FS:Ansariel> [UDP Assets]
    std::string getViewerAssetUrl() const { return mViewerAssetUrl; }

	U32 getNumOfVisibleGroups() const;
	U32 getNumOfActiveCachedObjects() const;
	LLSpatialPartition* getSpatialPartition(U32 type);
	LLVOCachePartition* getVOCachePartition();

	bool objectIsReturnable(const LLVector3& pos, const std::vector<LLBBox>& boxes) const;
	bool childrenObjectReturnable( const std::vector<LLBBox>& boxes ) const;
	bool objectsCrossParcel(const std::vector<LLBBox>& boxes) const;

	void getNeighboringRegions( std::vector<LLViewerRegion*>& uniqueRegions );
	void getNeighboringRegionsStatus( std::vector<S32>& regions );
	const LLViewerRegionImpl * getRegionImpl() const { return mImpl; }
	LLViewerRegionImpl * getRegionImplNC() { return mImpl; }

	// implements the materials capability throttle
	bool materialsCapThrottled() const { return !mMaterialsCapThrottleTimer.hasExpired(); }
	void resetMaterialsCapThrottle();
	
	U32 getMaxMaterialsPerTransaction() const;

	void removeFromCreatedList(U32 local_id);
	void addToCreatedList(U32 local_id);	

	BOOL isPaused() const {return mPaused;}
	S32  getLastUpdate() const {return mLastUpdate;}

	std::string getSimHostName();

	static BOOL isNewObjectCreationThrottleDisabled() {return sNewObjectCreationThrottle < 0;}

    // rebuild reflection probe list
    void updateReflectionProbes();

private:
	void addToVOCacheTree(LLVOCacheEntry* entry);
	LLViewerObject* addNewObject(LLVOCacheEntry* entry);
	void killObject(LLVOCacheEntry* entry, std::vector<LLDrawable*>& delete_list); //adds entry into list if it is safe to move into cache
	void removeFromVOCacheTree(LLVOCacheEntry* entry);
	void killCacheEntry(LLVOCacheEntry* entry, bool for_rendering = false); //physically delete the cache entry	
	void killInvisibleObjects(F32 max_time);
	void createVisibleObjects(F32 max_time);
	void updateVisibleEntries(F32 max_time); //update visible entries

	void addCacheMiss(U32 id, LLViewerRegion::eCacheMissType miss_type);
	void decodeBoundingInfo(LLVOCacheEntry* entry);
	bool isNonCacheableObjectCreated(U32 local_id);	

public:
    void applyCacheMiscExtras(LLViewerObject* obj);

	struct CompareDistance
	{
		bool operator()(const LLViewerRegion* const& lhs, const LLViewerRegion* const& rhs)
		{
			return lhs->mCameraDistanceSquared < rhs->mCameraDistanceSquared; 
		}
	};

	void showReleaseNotes();
	void reInitPartitions();	// <FS:CR> FIRE-11593: Opensim "4096 Bug" Fix by Latif Khalifa

protected:
	void disconnectAllNeighbors();
	void initStats();
	void initPartitions();	// <FS:CR> FIRE-11593: Opensim "4096 Bug" Fix by Latif Khalifa

public:
	LLWind  mWind;
	LLViewerParcelOverlay	*mParcelOverlay;

	F32Bits	mBitsReceived;
	F32		mPacketsReceived;

	LLMatrix4 mRenderMatrix;

	// These arrays are maintained in parallel. Ideally they'd be combined into a
	// single array of an aggrigate data type but for compatibility with the old
	// messaging system in which the previous message only sends and parses the 
	// positions stored in the first array so they're maintained separately until 
	// we stop supporting the old CoarseLocationUpdate message.
	std::vector<U32> mMapAvatars;
	std::vector<LLUUID> mMapAvatarIDs;

	static BOOL sVOCacheCullingEnabled; //vo cache culling enabled or not.
	static S32  sLastCameraUpdated;

	LLFrameTimer &	getRenderInfoRequestTimer()	{ return mRenderInfoRequestTimer; };
	LLFrameTimer &	getRenderInfoReportTimer()	{ return mRenderInfoReportTimer; };

	struct CompareRegionByLastUpdate
	{
		bool operator()(const LLViewerRegion* const& lhs, const LLViewerRegion* const& rhs) const
		{
			S32 lpa = lhs->getLastUpdate();
			S32 rpa = rhs->getLastUpdate();

			//small mLastUpdate first
			if(lpa < rpa)		
			{
				return true;
			}
			else if(lpa > rpa)
			{
				return false;
			}
			else
			{
				return lhs < rhs;
			}			
		}
	};
	typedef std::set<LLViewerRegion*, CompareRegionByLastUpdate> region_priority_list_t;

	void setInterestListMode(const std::string & new_mode);
    const std::string & getInterestListMode() const { return mInterestListMode; }

	void resetInterestList();

	static const std::string IL_MODE_DEFAULT;
    static const std::string IL_MODE_360;

  private:
	static S32  sNewObjectCreationThrottle;
	LLViewerRegionImpl * mImpl;
	LLFrameTimer         mRegionTimer;

	F32			mWidth;			// Width of region on a side (meters)
	U64			mHandle;
	F32			mTimeDilation;	// time dilation of physics simulation on simulator
	S32         mLastUpdate; //last time called idleUpdate()
	F32			mWidthScaleFactor; // <FS:Ansariel> FIRE-19563: Scaling for OpenSim VarRegions
	S32			mMaxBakes; // <FS:Beq/> store max bakes on the region
	S32			mMaxTEs; // <FS:Beq/> store max bakes on the region
	// simulator name
	std::string mName;
	std::string mZoning;

	// Is this agent on the estate managers list for this region?
	BOOL mIsEstateManager;

	U32		mPacketsIn;
	U32Bits	mBitsIn,
			mLastBitsIn;
	U32		mLastPacketsIn;
	U32		mPacketsOut;
	U32		mLastPacketsOut;
	S32		mPacketsLost;
	S32		mLastPacketsLost;
	U32Milliseconds		mPingDelay;
	F32		mDeltaTime;				// Time since last measurement of lastPackets, Bits, etc

	U64		mRegionFlags;			// includes damage flags
	U64		mRegionProtocols;		// protocols supported by this region
	U8		mSimAccess;
	F32 	mBillableFactor;
	U32		mMaxTasks;				// max prim count
	F32		mCameraDistanceSquared;	// updated once per frame
	U8		mCentralBakeVersion;
	
	LLVOCacheEntry* mLastVisitedEntry;
	U32				mInvisibilityCheckHistory;	

	// Information for Homestead / CR-53
	S32 mClassID;
	S32 mCPURatio;

	std::string mColoName;
	std::string mProductSKU;
	std::string mProductName;
	std::string mHttpUrl; // <FS:Ansariel> [UDP Assets]
	std::string mViewerAssetUrl ;
	
	// Maps local ids to cache entries.
	// Regions can have order 10,000 objects, so assume
	// a structure of size 2^14 = 16,000
	BOOL									mCacheLoaded;
	BOOL                                    mCacheDirty;
	BOOL	mAlive;					// can become false if circuit disconnects
	BOOL	mSimulatorFeaturesReceived;
	BOOL    mReleaseNotesRequested;
	BOOL    mDead;  //if true, this region is in the process of deleting.
	BOOL    mPaused; //pause processing the objects in the region

    typedef enum
    {
        CAPABILITIES_STATE_INIT = 0,
        CAPABILITIES_STATE_ERROR,
        CAPABILITIES_STATE_RECEIVED
    } eCababilitiesState;

    eCababilitiesState	mCapabilitiesState;

	typedef std::map<U32, std::vector<U32> > orphan_list_t;
	orphan_list_t mOrphanMap;
			
	// <FS:CR> Opensim region capabilities
#ifdef OPENSIM
	std::set<std::string> mGodNames;
#endif
	// </FS:CR>

// [SL:KB] - Patch: World-MinimapOverlay | Checked: 2012-07-26 (Catznip-3.3)
	mutable tex_matrix_t mWorldMapTiles;
// [/SL:KB]

	class CacheMissItem
	{
	public:
        CacheMissItem(U32 id, LLViewerRegion::eCacheMissType miss_type) : mID(id), mType(miss_type) {}

		U32                         mID;     //local object id
        LLViewerRegion::eCacheMissType	mType;  // cache miss type

		typedef std::list<CacheMissItem> cache_miss_list_t;
	};
	CacheMissItem::cache_miss_list_t   mCacheMissList;
	U64 mRegionCacheHitCount;
	U64 mRegionCacheMissCount;

	caps_received_signal_t mCapabilitiesReceivedSignal;		
	caps_received_signal_t mSimulatorFeaturesReceivedSignal;		

	LLSD mSimulatorFeatures;

    typedef std::map<U32, LLPointer<LLVOCacheEntry> >	   vocache_entry_map_t;
    static vocache_entry_map_t sRegionCacheCleanup;

	// the materials capability throttle
	LLFrameTimer mMaterialsCapThrottleTimer;
	LLFrameTimer mRenderInfoRequestTimer;
	LLFrameTimer mRenderInfoReportTimer;

	// how the server interest list works
    std::string mInterestListMode;

    // list of reflection maps being managed by this llviewer region
    std::vector<LLPointer<LLReflectionMap> > mReflectionMaps;

};

inline BOOL LLViewerRegion::getRegionProtocol(U64 protocol) const
{
	return ((mRegionProtocols & protocol) != 0);
}

inline void LLViewerRegion::setRegionProtocol(U64 protocol, BOOL on)
{
	if (on)
	{
		mRegionProtocols |= protocol;
	}
	else
	{
		mRegionProtocols &= ~protocol;
	}
}

inline BOOL LLViewerRegion::getRegionFlag(U64 flag) const
{
	return ((mRegionFlags & flag) != 0);
}

inline void LLViewerRegion::setRegionFlag(U64 flag, BOOL on)
{
	if (on)
	{
		mRegionFlags |= flag;
	}
	else
	{
		mRegionFlags &= ~flag;
	}
}

inline BOOL LLViewerRegion::getAllowDamage() const
{
	return ((mRegionFlags & REGION_FLAGS_ALLOW_DAMAGE) !=0);
}

inline BOOL LLViewerRegion::getAllowLandmark() const
{
	return ((mRegionFlags & REGION_FLAGS_ALLOW_LANDMARK) !=0);
}

inline BOOL LLViewerRegion::getAllowSetHome() const
{
	return ((mRegionFlags & REGION_FLAGS_ALLOW_SET_HOME) != 0);
}

inline BOOL LLViewerRegion::getResetHomeOnTeleport() const
{
	return ((mRegionFlags & REGION_FLAGS_RESET_HOME_ON_TELEPORT) !=0);
}

inline BOOL LLViewerRegion::getSunFixed() const
{
	return ((mRegionFlags & REGION_FLAGS_SUN_FIXED) !=0);
}

inline BOOL LLViewerRegion::getBlockFly() const
{
	return ((mRegionFlags & REGION_FLAGS_BLOCK_FLY) !=0);
}

inline BOOL LLViewerRegion::getAllowDirectTeleport() const
{
	return ((mRegionFlags & REGION_FLAGS_ALLOW_DIRECT_TELEPORT) !=0);
}

inline BOOL LLViewerRegion::isPrelude() const
{
	return is_prelude( mRegionFlags );
}

inline BOOL LLViewerRegion::getAllowTerraform() const
{
	return ((mRegionFlags & REGION_FLAGS_BLOCK_TERRAFORM) == 0);
}

inline BOOL LLViewerRegion::getRestrictPushObject() const
{
	return ((mRegionFlags & REGION_FLAGS_RESTRICT_PUSHOBJECT) != 0);
}

inline BOOL LLViewerRegion::getAllowEnvironmentOverride() const
{
    return ((mRegionFlags & REGION_FLAGS_ALLOW_ENVIRONMENT_OVERRIDE) != 0);
}

inline BOOL LLViewerRegion::getReleaseNotesRequested() const
{
	return mReleaseNotesRequested;
}

#endif<|MERGE_RESOLUTION|>--- conflicted
+++ resolved
@@ -406,14 +406,8 @@
 	LLViewerObject* updateCacheEntry(U32 local_id, LLViewerObject* objectp);
 	void findOrphans(U32 parent_id);
 	void clearCachedVisibleObjects();
-<<<<<<< HEAD
-	void dumpCache  ();
-    void clearVOCacheFromMemory();
-
-=======
 	void dumpCache();
 	void clearVOCacheFromMemory();
->>>>>>> f8664080
 	void unpackRegionHandshake();
 
 	void calculateCenterGlobal();
