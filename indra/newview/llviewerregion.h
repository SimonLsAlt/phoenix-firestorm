/** 
 * @file llviewerregion.h
 * @brief Description of the LLViewerRegion class.
 *
 * $LicenseInfo:firstyear=2001&license=viewerlgpl$
 * Second Life Viewer Source Code
 * Copyright (C) 2010, Linden Research, Inc.
 * 
 * This library is free software; you can redistribute it and/or
 * modify it under the terms of the GNU Lesser General Public
 * License as published by the Free Software Foundation;
 * version 2.1 of the License only.
 * 
 * This library is distributed in the hope that it will be useful,
 * but WITHOUT ANY WARRANTY; without even the implied warranty of
 * MERCHANTABILITY or FITNESS FOR A PARTICULAR PURPOSE.  See the GNU
 * Lesser General Public License for more details.
 * 
 * You should have received a copy of the GNU Lesser General Public
 * License along with this library; if not, write to the Free Software
 * Foundation, Inc., 51 Franklin Street, Fifth Floor, Boston, MA  02110-1301  USA
 * 
 * Linden Research, Inc., 945 Battery Street, San Francisco, CA  94111  USA
 * $/LicenseInfo$
 */

#ifndef LL_LLVIEWERREGION_H
#define LL_LLVIEWERREGION_H

// A ViewerRegion is a class that contains a bunch of objects and surfaces
// that are in to a particular region.
#include <string>
#include <boost/signals2.hpp>

#include "lldarray.h"
#include "llwind.h"
#include "v3dmath.h"
#include "llstring.h"
#include "llregionflags.h"
#include "lluuid.h"
#include "llweb.h"
#include "llcapabilityprovider.h"
#include "m4math.h"					// LLMatrix4
#include "llhttpclient.h"

// Surface id's
#define LAND  1
#define WATER 2
const U32	MAX_OBJECT_CACHE_ENTRIES = 50000;


class LLEventPoll;
class LLVLComposition;
class LLViewerObject;
class LLMessageSystem;
class LLNetMap;
class LLViewerParcelOverlay;
class LLSurface;
class LLVOCache;
class LLVOCacheEntry;
class LLSpatialPartition;
class LLEventPump;
class LLCapabilityListener;
class LLDataPacker;
class LLDataPackerBinaryBuffer;
class LLHost;
class LLBBox;
class LLSpatialGroup;
class LLDrawable;
class LLViewerRegionImpl;
class LLviewerOctreeGroup;
class LLVOCachePartition;

class LLViewerRegion: public LLCapabilityProvider // implements this interface
{
public:
	//MUST MATCH THE ORDER OF DECLARATION IN CONSTRUCTOR
	typedef enum 
	{
		PARTITION_HUD=0,
		PARTITION_TERRAIN,
		PARTITION_VOIDWATER,
		PARTITION_WATER,
		PARTITION_TREE,
		PARTITION_PARTICLE,
		PARTITION_GRASS,
		PARTITION_VOLUME,
		PARTITION_BRIDGE,
		PARTITION_HUD_PARTICLE,		
		PARTITION_VO_CACHE,
		PARTITION_NONE,
		NUM_PARTITIONS
	} eObjectPartitions;

	typedef boost::signals2::signal<void(const LLUUID& region_id)> caps_received_signal_t;

	LLViewerRegion(const U64 &handle,
				   const LLHost &host,
				   const U32 surface_grid_width,
				   const U32 patch_grid_width,
				   const F32 region_width_meters);
	~LLViewerRegion();

	// Call this after you have the region name and handle.
	void loadObjectCache();
	void saveObjectCache();

	void sendMessage(); // Send the current message to this region's simulator
	void sendReliableMessage(); // Send the current message to this region's simulator

	void setOriginGlobal(const LLVector3d &origin);
	//void setAgentOffset(const LLVector3d &offset);
	void updateRenderMatrix();

	void setAllowDamage(BOOL b) { setRegionFlag(REGION_FLAGS_ALLOW_DAMAGE, b); }
	void setAllowLandmark(BOOL b) { setRegionFlag(REGION_FLAGS_ALLOW_LANDMARK, b); }
	void setAllowSetHome(BOOL b) { setRegionFlag(REGION_FLAGS_ALLOW_SET_HOME, b); }
	void setResetHomeOnTeleport(BOOL b) { setRegionFlag(REGION_FLAGS_RESET_HOME_ON_TELEPORT, b); }
	void setSunFixed(BOOL b) { setRegionFlag(REGION_FLAGS_SUN_FIXED, b); }
	void setBlockFly(BOOL b) { setRegionFlag(REGION_FLAGS_BLOCK_FLY, b); }
	void setAllowDirectTeleport(BOOL b) { setRegionFlag(REGION_FLAGS_ALLOW_DIRECT_TELEPORT, b); }


	inline BOOL getAllowDamage()			const;
	inline BOOL getAllowLandmark()			const;
	inline BOOL getAllowSetHome()			const;
	inline BOOL getResetHomeOnTeleport()	const;
	inline BOOL getSunFixed()				const;
	inline BOOL getBlockFly()				const;
	inline BOOL getAllowDirectTeleport()	const;
	inline BOOL isPrelude()					const;
	inline BOOL getAllowTerraform() 		const;
	inline BOOL getRestrictPushObject()		const;
	inline BOOL getReleaseNotesRequested()		const;

	bool isAlive(); // can become false if circuit disconnects

	void setWaterHeight(F32 water_level);
	F32 getWaterHeight() const;

	BOOL isVoiceEnabled() const;

	void setBillableFactor(F32 billable_factor) { mBillableFactor = billable_factor; }
	F32 getBillableFactor() 		const 	{ return mBillableFactor; }

	// Maximum number of primitives allowed, regardless of object
	// bonus factor.
	U32 getMaxTasks() const { return mMaxTasks; }
	void setMaxTasks(U32 max_tasks) { mMaxTasks = max_tasks; }

	// Draw lines in the dirt showing ownership. Return number of 
	// vertices drawn.
	S32 renderPropertyLines();

	// Call this whenever you change the height data in the region.
	// (Automatically called by LLSurfacePatch's update routine)
	void dirtyHeights();

	LLViewerParcelOverlay *getParcelOverlay() const
			{ return mParcelOverlay; }

	inline void setRegionFlag(U64 flag, BOOL on);
	inline BOOL getRegionFlag(U64 flag) const;
	void setRegionFlags(U64 flags);
	U64 getRegionFlags() const					{ return mRegionFlags; }

	inline void setRegionProtocol(U64 protocol, BOOL on);
	BOOL getRegionProtocol(U64 protocol) const;
	void setRegionProtocols(U64 protocols)			{ mRegionProtocols = protocols; }
	U64 getRegionProtocols() const					{ return mRegionProtocols; }

	void setTimeDilation(F32 time_dilation);
	F32  getTimeDilation() const				{ return mTimeDilation; }

	// Origin height is at zero.
	const LLVector3d &getOriginGlobal() const;
	LLVector3 getOriginAgent() const;

	// Center is at the height of the water table.
	const LLVector3d &getCenterGlobal() const;
	LLVector3 getCenterAgent() const;

	void setRegionNameAndZone(const std::string& name_and_zone);
	const std::string& getName() const				{ return mName; }
	const std::string& getZoning() const			{ return mZoning; }

	void setOwner(const LLUUID& owner_id);
	const LLUUID& getOwner() const;

	// Is the current agent on the estate manager list for this region?
	void setIsEstateManager(BOOL b) { mIsEstateManager = b; }
	BOOL isEstateManager() const { return mIsEstateManager; }
	BOOL canManageEstate() const;

	void setSimAccess(U8 sim_access)			{ mSimAccess = sim_access; }
	U8 getSimAccess() const						{ return mSimAccess; }
	const std::string getSimAccessString() const;
	
	// Homestead-related getters; there are no setters as nobody should be
	// setting them other than the individual message handler which is a member
	S32 getSimClassID()                    const { return mClassID; }
	S32 getSimCPURatio()                   const { return mCPURatio; }
	const std::string& getSimColoName()    const { return mColoName; }
	const std::string& getSimProductSKU()  const { return mProductSKU; }
	std::string getLocalizedSimProductName() const;

	// Returns "Sandbox", "Expensive", etc.
	static std::string regionFlagsToString(U64 flags);

	// Returns translated version of "Mature", "PG", "Adult", etc.
	static std::string accessToString(U8 sim_access);

	// Returns "M", "PG", "A" etc.
	static std::string accessToShortString(U8 sim_access);
	static U8          shortStringToAccess(const std::string &sim_access);

	// Return access icon name
	static std::string getAccessIcon(U8 sim_access);
	
	// helper function which just makes sure all interested parties
	// can process the message.
	static void processRegionInfo(LLMessageSystem* msg, void**);

	void setCacheID(const LLUUID& id);

	F32	getWidth() const						{ return mWidth; }

	BOOL idleUpdate(F32 max_update_time);
	void addVisibleGroup(LLviewerOctreeGroup* group);
	void addVisibleCacheEntry(LLVOCacheEntry* entry);
	void addActiveCacheEntry(LLVOCacheEntry* entry);
	void removeActiveCacheEntry(LLVOCacheEntry* entry, LLDrawable* drawablep);	
	void killCacheEntry(U32 local_id); //physically delete the cache entry	

	// Like idleUpdate, but forces everything to complete regardless of
	// how long it takes.
	void forceUpdate();

	void connectNeighbor(LLViewerRegion *neighborp, U32 direction);

	void updateNetStats();

	U32	getPacketsLost() const;

	S32 getHttpResponderID() const;

	// Get/set named capability URLs for this region.
	void setSeedCapability(const std::string& url);
	void failedSeedCapability();
	S32 getNumSeedCapRetries();
	void setCapability(const std::string& name, const std::string& url);
	void setCapabilityDebug(const std::string& name, const std::string& url);
	// implements LLCapabilityProvider
    virtual std::string getCapability(const std::string& name) const;

	// has region received its final (not seed) capability list?
	bool capabilitiesReceived() const;
	void setCapabilitiesReceived(bool received);
	boost::signals2::connection setCapabilitiesReceivedCallback(const caps_received_signal_t::slot_type& cb);

	static bool isSpecialCapabilityName(const std::string &name);
	void logActiveCapabilities() const;

    /// Get LLEventPump on which we listen for capability requests
    /// (https://wiki.lindenlab.com/wiki/Viewer:Messaging/Messaging_Notes#Capabilities)
    LLEventPump& getCapAPI() const;

    /// implements LLCapabilityProvider
	/*virtual*/ const LLHost& getHost() const;
	const U64 		&getHandle() const 			{ return mHandle; }

	LLSurface		&getLand() const;

	// set and get the region id
	const LLUUID& getRegionID() const;
	void setRegionID(const LLUUID& region_id);

	BOOL pointInRegionGlobal(const LLVector3d &point_global) const;
	LLVector3	getPosRegionFromGlobal(const LLVector3d &point_global) const;
	LLVector3	getPosRegionFromAgent(const LLVector3 &agent_pos) const;
	LLVector3	getPosAgentFromRegion(const LLVector3 &region_pos) const;
	LLVector3d	getPosGlobalFromRegion(const LLVector3 &offset) const;

	LLVLComposition *getComposition() const;
	F32 getCompositionXY(const S32 x, const S32 y) const;

	BOOL isOwnedSelf(const LLVector3& pos);

	// Owned by a group you belong to?  (officer OR member)
	BOOL isOwnedGroup(const LLVector3& pos);

	// deal with map object updates in the world.
	void updateCoarseLocations(LLMessageSystem* msg);

	F32 getLandHeightRegion(const LLVector3& region_pos);

	U8 getCentralBakeVersion() { return mCentralBakeVersion; }

	void getInfo(LLSD& info);
	
	bool meshRezEnabled() const;
	bool meshUploadEnabled() const;

	void getSimulatorFeatures(LLSD& info);	
	void setSimulatorFeatures(const LLSD& info);

	
	bool dynamicPathfindingEnabled() const;

	typedef enum
	{
		CACHE_MISS_TYPE_FULL = 0,
		CACHE_MISS_TYPE_CRC,
		CACHE_MISS_TYPE_NONE
	} eCacheMissType;

	typedef enum
	{
		CACHE_UPDATE_DUPE = 0,
		CACHE_UPDATE_CHANGED,
		CACHE_UPDATE_ADDED,
		CACHE_UPDATE_REPLACED
	} eCacheUpdateResult;

	// handle a full update message
	eCacheUpdateResult cacheFullUpdate(LLDataPackerBinaryBuffer &dp, U32 flags);
	eCacheUpdateResult cacheFullUpdate(LLViewerObject* objectp, LLDataPackerBinaryBuffer &dp, U32 flags);	
	LLVOCacheEntry* getCacheEntryForOctree(U32 local_id);
	LLVOCacheEntry* getCacheEntry(U32 local_id);
	bool probeCache(U32 local_id, U32 crc, U32 flags, U8 &cache_miss_type);
	void requestCacheMisses();
	void addCacheMissFull(const U32 local_id);
	//remove from object cache if the object receives a full-update or terse update
	LLViewerObject* forceToRemoveFromCache(U32 local_id, LLViewerObject* objectp);
	void findOrphans(U32 parent_id);

	void dumpCache();

	void unpackRegionHandshake();

	void calculateCenterGlobal();
	void calculateCameraDistance();

	friend std::ostream& operator<<(std::ostream &s, const LLViewerRegion &region);
    /// implements LLCapabilityProvider
    virtual std::string getDescription() const;
	std::string getHttpUrl() const { return mHttpUrl ;}

	U32 getNumOfActiveCachedObjects() const;
	LLSpatialPartition* getSpatialPartition(U32 type);
	LLVOCachePartition* getVOCachePartition();

	bool objectIsReturnable(const LLVector3& pos, const std::vector<LLBBox>& boxes) const;
	bool childrenObjectReturnable( const std::vector<LLBBox>& boxes ) const;
	bool objectsCrossParcel(const std::vector<LLBBox>& boxes) const;

	void getNeighboringRegions( std::vector<LLViewerRegion*>& uniqueRegions );
	void getNeighboringRegionsStatus( std::vector<S32>& regions );
<<<<<<< HEAD
	const LLViewerRegionImpl * getRegionImpl() const { return mImpl; }
	LLViewerRegionImpl * getRegionImplNC() { return mImpl; }

=======
	
private:
	void addToVOCacheTree(LLVOCacheEntry* entry);
	LLViewerObject* addNewObject(LLVOCacheEntry* entry);
	void killObject(LLVOCacheEntry* entry, std::vector<LLDrawable*>& delete_list);	
	void removeFromVOCacheTree(LLVOCacheEntry* entry);
	void replaceCacheEntry(LLVOCacheEntry* old_entry, LLVOCacheEntry* new_entry);
	void killCacheEntry(LLVOCacheEntry* entry); //physically delete the cache entry	

	F32 killInvisibleObjects(F32 max_time);
	F32 createVisibleObjects(F32 max_time);
	F32 updateVisibleEntries(F32 max_time); //update visible entries

	void addCacheMiss(U32 id, LLViewerRegion::eCacheMissType miss_type);
	void decodeBoundingInfo(LLVOCacheEntry* entry);
>>>>>>> a74b5dfa
public:
	struct CompareDistance
	{
		bool operator()(const LLViewerRegion* const& lhs, const LLViewerRegion* const& rhs)
		{
			return lhs->mCameraDistanceSquared < rhs->mCameraDistanceSquared; 
		}
	};

	void showReleaseNotes();

protected:
	void disconnectAllNeighbors();
	void initStats();

public:
	LLWind  mWind;
	LLViewerParcelOverlay	*mParcelOverlay;

	F32		mBitsReceived;
	F32		mPacketsReceived;

	LLMatrix4 mRenderMatrix;

	// These arrays are maintained in parallel. Ideally they'd be combined into a
	// single array of an aggrigate data type but for compatibility with the old
	// messaging system in which the previous message only sends and parses the 
	// positions stored in the first array so they're maintained separately until 
	// we stop supporting the old CoarseLocationUpdate message.
	LLDynamicArray<U32> mMapAvatars;
	LLDynamicArray<LLUUID> mMapAvatarIDs;

	static BOOL sVOCacheCullingEnabled; //vo cache culling enabled or not.
private:
	LLViewerRegionImpl * mImpl;
	LLFrameTimer         mRegionTimer;

	F32			mWidth;			// Width of region on a side (meters)
	U64			mHandle;
	F32			mTimeDilation;	// time dilation of physics simulation on simulator

	// simulator name
	std::string mName;
	std::string mZoning;

	// Is this agent on the estate managers list for this region?
	BOOL mIsEstateManager;

	U32		mPacketsIn;
	U32		mBitsIn;
	U32		mLastBitsIn;
	U32		mLastPacketsIn;
	U32		mPacketsOut;
	U32		mLastPacketsOut;
	S32		mPacketsLost;
	S32		mLastPacketsLost;
	U32		mPingDelay;
	F32		mDeltaTime;				// Time since last measurement of lastPackets, Bits, etc

	U64		mRegionFlags;			// includes damage flags
	U64		mRegionProtocols;		// protocols supported by this region
	U8		mSimAccess;
	F32 	mBillableFactor;
	U32		mMaxTasks;				// max prim count
	F32		mCameraDistanceSquared;	// updated once per frame
	U8		mCentralBakeVersion;
	
	// Information for Homestead / CR-53
	S32 mClassID;
	S32 mCPURatio;

	std::string mColoName;
	std::string mProductSKU;
	std::string mProductName;
	std::string mHttpUrl ;
	
	// Maps local ids to cache entries.
	// Regions can have order 10,000 objects, so assume
	// a structure of size 2^14 = 16,000
	BOOL	mCacheLoaded;
	BOOL    mCacheDirty;
	BOOL	mAlive;					// can become false if circuit disconnects
	BOOL	mCapabilitiesReceived;
	BOOL    mReleaseNotesRequested;
	BOOL    mDead;  //if true, this region is in the process of deleting.
	
	typedef std::map<U32, std::vector<U32> > orphan_list_t;
	orphan_list_t mOrphanMap;
	
	class CacheMissItem
	{
	public:
		CacheMissItem(U32 id, LLViewerRegion::eCacheMissType miss_type) : mID(id), mType(miss_type){}

		U32                            mID;     //local object id
		LLViewerRegion::eCacheMissType mType;   //cache miss type
	
		typedef std::list<CacheMissItem> cache_miss_list_t;
	};
	CacheMissItem::cache_miss_list_t   mCacheMissList;
	
	caps_received_signal_t mCapabilitiesReceivedSignal;		
	LLSD mSimulatorFeatures;
};

inline BOOL LLViewerRegion::getRegionProtocol(U64 protocol) const
{
	return ((mRegionProtocols & protocol) != 0);
}

inline void LLViewerRegion::setRegionProtocol(U64 protocol, BOOL on)
{
	if (on)
	{
		mRegionProtocols |= protocol;
	}
	else
	{
		mRegionProtocols &= ~protocol;
	}
}

inline BOOL LLViewerRegion::getRegionFlag(U64 flag) const
{
	return ((mRegionFlags & flag) != 0);
}

inline void LLViewerRegion::setRegionFlag(U64 flag, BOOL on)
{
	if (on)
	{
		mRegionFlags |= flag;
	}
	else
	{
		mRegionFlags &= ~flag;
	}
}

inline BOOL LLViewerRegion::getAllowDamage() const
{
	return ((mRegionFlags & REGION_FLAGS_ALLOW_DAMAGE) !=0);
}

inline BOOL LLViewerRegion::getAllowLandmark() const
{
	return ((mRegionFlags & REGION_FLAGS_ALLOW_LANDMARK) !=0);
}

inline BOOL LLViewerRegion::getAllowSetHome() const
{
	return ((mRegionFlags & REGION_FLAGS_ALLOW_SET_HOME) != 0);
}

inline BOOL LLViewerRegion::getResetHomeOnTeleport() const
{
	return ((mRegionFlags & REGION_FLAGS_RESET_HOME_ON_TELEPORT) !=0);
}

inline BOOL LLViewerRegion::getSunFixed() const
{
	return ((mRegionFlags & REGION_FLAGS_SUN_FIXED) !=0);
}

inline BOOL LLViewerRegion::getBlockFly() const
{
	return ((mRegionFlags & REGION_FLAGS_BLOCK_FLY) !=0);
}

inline BOOL LLViewerRegion::getAllowDirectTeleport() const
{
	return ((mRegionFlags & REGION_FLAGS_ALLOW_DIRECT_TELEPORT) !=0);
}

inline BOOL LLViewerRegion::isPrelude() const
{
	return is_prelude( mRegionFlags );
}

inline BOOL LLViewerRegion::getAllowTerraform() const
{
	return ((mRegionFlags & REGION_FLAGS_BLOCK_TERRAFORM) == 0);
}

inline BOOL LLViewerRegion::getRestrictPushObject() const
{
	return ((mRegionFlags & REGION_FLAGS_RESTRICT_PUSHOBJECT) != 0);
}

inline BOOL LLViewerRegion::getReleaseNotesRequested() const
{
	return mReleaseNotesRequested;
}

#endif<|MERGE_RESOLUTION|>--- conflicted
+++ resolved
@@ -86,7 +86,7 @@
 		PARTITION_GRASS,
 		PARTITION_VOLUME,
 		PARTITION_BRIDGE,
-		PARTITION_HUD_PARTICLE,		
+		PARTITION_HUD_PARTICLE,
 		PARTITION_VO_CACHE,
 		PARTITION_NONE,
 		NUM_PARTITIONS
@@ -356,11 +356,8 @@
 
 	void getNeighboringRegions( std::vector<LLViewerRegion*>& uniqueRegions );
 	void getNeighboringRegionsStatus( std::vector<S32>& regions );
-<<<<<<< HEAD
 	const LLViewerRegionImpl * getRegionImpl() const { return mImpl; }
 	LLViewerRegionImpl * getRegionImplNC() { return mImpl; }
-
-=======
 	
 private:
 	void addToVOCacheTree(LLVOCacheEntry* entry);
@@ -376,7 +373,6 @@
 
 	void addCacheMiss(U32 id, LLViewerRegion::eCacheMissType miss_type);
 	void decodeBoundingInfo(LLVOCacheEntry* entry);
->>>>>>> a74b5dfa
 public:
 	struct CompareDistance
 	{
@@ -462,10 +458,10 @@
 	BOOL	mCapabilitiesReceived;
 	BOOL    mReleaseNotesRequested;
 	BOOL    mDead;  //if true, this region is in the process of deleting.
-	
+
 	typedef std::map<U32, std::vector<U32> > orphan_list_t;
 	orphan_list_t mOrphanMap;
-	
+
 	class CacheMissItem
 	{
 	public:
@@ -473,7 +469,7 @@
 
 		U32                            mID;     //local object id
 		LLViewerRegion::eCacheMissType mType;   //cache miss type
-	
+
 		typedef std::list<CacheMissItem> cache_miss_list_t;
 	};
 	CacheMissItem::cache_miss_list_t   mCacheMissList;
