--- conflicted
+++ resolved
@@ -165,17 +165,12 @@
     void renderPropertyLinesOnMinimap(F32 scale_pixels_per_meter, const F32* parcel_outline_color);
 
 
-<<<<<<< HEAD
-	// Call this whenever you change the height data in the region.
-	// (Automatically called by LLSurfacePatch's update routine)
-	void dirtyHeights();
+    // Call this whenever you change the height data in the region.
+    // (Automatically called by LLSurfacePatch's update routine)
+    void dirtyHeights();
     // Call this whenever you want to force all terrain to rebuild.
     // (For example, if a global terrain config option has changed)
     void dirtyAllPatches();
-=======
-    // Call this whenever you change the height data in the region.
-    // (Automatically called by LLSurfacePatch's update routine)
-    void dirtyHeights();
 
     LLViewerParcelOverlay *getParcelOverlay() const
             { return mParcelOverlay; }
@@ -189,7 +184,6 @@
     bool getRegionProtocol(U64 protocol) const;
     void setRegionProtocols(U64 protocols)          { mRegionProtocols = protocols; }
     U64 getRegionProtocols() const                  { return mRegionProtocols; }
->>>>>>> 6377610f
 
     void setTimeDilation(F32 time_dilation);
     F32  getTimeDilation() const                { return mTimeDilation; }
@@ -378,28 +372,6 @@
 
     void cacheFullUpdateGLTFOverride(const LLGLTFOverrideCacheEntry &override_data);
 
-<<<<<<< HEAD
-	LLVOCacheEntry* getCacheEntryForOctree(U32 local_id);
-	LLVOCacheEntry* getCacheEntry(U32 local_id, bool valid = true);
-	bool probeCache(U32 local_id, U32 crc, U32 flags, U8 &cache_miss_type);
-	U64 getRegionCacheHitCount() { return mRegionCacheHitCount; }
-	U64 getRegionCacheMissCount() { return mRegionCacheMissCount; }
-	void requestCacheMisses();
-	void addCacheMissFull(const U32 local_id);
-	//update object cache if the object receives a full-update or terse update
-	LLViewerObject* updateCacheEntry(U32 local_id, LLViewerObject* objectp);
-	void findOrphans(U32 parent_id);
-	void clearCachedVisibleObjects();
-	void dumpCache  ();
-    void clearVOCacheFromMemory();
-
-	void unpackRegionHandshake();
-
-	void calculateCenterGlobal();
-	void calculateCameraDistance();
-
-	friend std::ostream& operator<<(std::ostream &s, const LLViewerRegion &region);
-=======
     LLVOCacheEntry* getCacheEntryForOctree(U32 local_id);
     LLVOCacheEntry* getCacheEntry(U32 local_id, bool valid = true);
     bool probeCache(U32 local_id, U32 crc, U32 flags, U8 &cache_miss_type);
@@ -411,7 +383,8 @@
     LLViewerObject* updateCacheEntry(U32 local_id, LLViewerObject* objectp);
     void findOrphans(U32 parent_id);
     void clearCachedVisibleObjects();
-    void dumpCache();
+    void dumpCache  ();
+    void clearVOCacheFromMemory();
 
     void unpackRegionHandshake();
 
@@ -419,7 +392,6 @@
     void calculateCameraDistance();
 
     friend std::ostream& operator<<(std::ostream &s, const LLViewerRegion &region);
->>>>>>> 6377610f
     /// implements LLCapabilityProvider
     virtual std::string getDescription() const;
     std::string getViewerAssetUrl() const { return mViewerAssetUrl; }
