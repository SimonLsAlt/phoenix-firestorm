--- conflicted
+++ resolved
@@ -525,14 +525,7 @@
 	// note: on region change this will not be re checked, should not matter on Agni as
 	// 99% of the time all regions will return the same caps. In case of an erroneous setting
 	// to enabled the floater will just throw an error when trying to get it's cap
-<<<<<<< HEAD
-	// <FS:Ansariel> Crash fix
-	//std::string url = gAgent.getRegion()->getCapability("LandResources");
-	std::string url = gAgent.getRegion() ? gAgent.getRegion()->getCapability("LandResources") : LLStringUtil::null;
-	// </FS:Ansariel>
-=======
 	std::string url = gAgent.getRegionCapability("LandResources");
->>>>>>> 5cd56406
 	if (!url.empty())
 	{
 		if(mBtnScriptLimits)
