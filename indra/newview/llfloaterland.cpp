--- conflicted
+++ resolved
@@ -1,5175 +1,3459 @@
-/**
- * @file llfloaterland.cpp
- * @brief "About Land" floater, allowing display and editing of land parcel properties.
- *
- * $LicenseInfo:firstyear=2002&license=viewerlgpl$
- * Second Life Viewer Source Code
- * Copyright (C) 2010, Linden Research, Inc.
- *
- * This library is free software; you can redistribute it and/or
- * modify it under the terms of the GNU Lesser General Public
- * License as published by the Free Software Foundation;
- * version 2.1 of the License only.
- *
- * This library is distributed in the hope that it will be useful,
- * but WITHOUT ANY WARRANTY; without even the implied warranty of
- * MERCHANTABILITY or FITNESS FOR A PARTICULAR PURPOSE.  See the GNU
- * Lesser General Public License for more details.
- *
- * You should have received a copy of the GNU Lesser General Public
- * License along with this library; if not, write to the Free Software
- * Foundation, Inc., 51 Franklin Street, Fifth Floor, Boston, MA  02110-1301  USA
- *
- * Linden Research, Inc., 945 Battery Street, San Francisco, CA  94111  USA
- * $/LicenseInfo$
- */
-
-#include "llviewerprecompiledheaders.h"
-
-#include <sstream>
-#include <time.h>
-
-#include "llfloaterland.h"
-
-#include "llavatarnamecache.h"
-#include "llfocusmgr.h"
-#include "llnotificationsutil.h"
-#include "llparcel.h"
-#include "message.h"
-
-#include "llagent.h"
-#include "llagentaccess.h"
-#include "llappviewer.h"
-#include "llbutton.h"
-#include "llcheckboxctrl.h"
-#include "llcombobox.h"
-#include "llfloaterreg.h"
-#include "llfloateravatarpicker.h"
-#include "llfloaterauction.h"
-#include "llfloaterbanduration.h"
-#include "llfloatergroups.h"
-#include "llfloaterscriptlimits.h"
-#include "llavataractions.h"
-#include "lllineeditor.h"
-#include "llnamelistctrl.h"
-#include "llpanellandaudio.h"
-#include "llpanellandmedia.h"
-#include "llradiogroup.h"
-#include "llresmgr.h"                   // getMonetaryString
-#include "llscrolllistctrl.h"
-#include "llscrolllistitem.h"
-#include "llscrolllistcell.h"
-#include "llselectmgr.h"
-#include "llslurl.h"
-#include "llspinctrl.h"
-#include "lltabcontainer.h"
-#include "lltextbox.h"
-#include "lltexturectrl.h"
-#include "lluiconstants.h"
-#include "lluictrlfactory.h"
-#include "llviewertexturelist.h"        // LLUIImageList
-#include "llviewermessage.h"
-#include "llviewerparcelmgr.h"
-#include "llviewerregion.h"
-#include "llviewerstats.h"
-#include "llviewertexteditor.h"
-#include "llviewerwindow.h"
-#include "llviewercontrol.h"
-#include "roles_constants.h"
-#include "lltrans.h"
-#include "llpanelexperiencelisteditor.h"
-#include "llpanelexperiencepicker.h"
-#include "llpanelenvironment.h"
-#include "llexperiencecache.h"
-
-#include "llgroupactions.h"
-#include "llenvironment.h"
-
-const F64 COVENANT_REFRESH_TIME_SEC = 60.0f;
-
-static std::string OWNER_ONLINE     = "0";
-static std::string OWNER_OFFLINE    = "1";
-static std::string OWNER_GROUP      = "2";
-static std::string MATURITY         = "[MATURITY]";
-
-// constants used in callbacks below - syntactic sugar.
-static const bool BUY_GROUP_LAND = true;
-static const bool BUY_PERSONAL_LAND = false;
-LLPointer<LLParcelSelection> LLPanelLandGeneral::sSelectionForBuyPass = NULL;
-
-// Statics
-LLParcelSelectionObserver* LLFloaterLand::sObserver = NULL;
-S32 LLFloaterLand::sLastTab = 0;
-
-// Local classes
-class LLParcelSelectionObserver : public LLParcelObserver
-{
-public:
-    virtual void changed() { LLFloaterLand::refreshAll(); }
-};
-
-// class needed to get full access to textbox inside checkbox, because LLCheckBoxCtrl::setLabel() has string as its argument.
-// It was introduced while implementing EXT-4706
-class LLCheckBoxWithTBAcess : public LLCheckBoxCtrl
-{
-public:
-    LLTextBox* getTextBox()
-    {
-        return mLabel;
-    }
-};
-
-
-class LLPanelLandExperiences
-    :   public LLPanel
-{
-<<<<<<< HEAD
-public:	
-	LLPanelLandExperiences(LLSafeHandle<LLParcelSelection>& parcelp);
-	virtual bool postBuild();
-	void refresh();
-=======
-public:
-    LLPanelLandExperiences(LLSafeHandle<LLParcelSelection>& parcelp);
-    virtual BOOL postBuild();
-    void refresh();
->>>>>>> e1623bb2
-
-    void experienceAdded(const LLUUID& id, U32 xp_type, U32 access_type);
-    void experienceRemoved(const LLUUID& id, U32 access_type);
-protected:
-    LLPanelExperienceListEditor* setupList( const char* control_name, U32 xp_type, U32 access_type );
-    void refreshPanel(LLPanelExperienceListEditor* panel, U32 xp_type);
-
-    LLSafeHandle<LLParcelSelection>&    mParcel;
-
-
-    LLPanelExperienceListEditor* mAllowed;
-    LLPanelExperienceListEditor* mBlocked;
-};
-
-
-class LLPanelLandEnvironment
-    : public LLPanelEnvironmentInfo
-{
-public:
-                        LLPanelLandEnvironment(LLSafeHandle<LLParcelSelection>& parcelp);
-
-    virtual bool        isRegion() const override { return false; }
-    virtual bool        isLargeEnough() override
-    {
-        LLParcel *parcelp = mParcel->getParcel();
-        return ((parcelp) ? (parcelp->getArea() >= MINIMUM_PARCEL_SIZE) : false);
-    }
-
-    virtual bool        postBuild() override;
-    virtual void        refresh() override;
-
-    virtual LLParcel *  getParcel() override;
-
-    virtual bool        canEdit() override;
-    virtual S32         getParcelId() override;
-
-protected:
-    virtual void        refreshFromSource() override;
-
-    bool                isSameRegion();
-
-    LLSafeHandle<LLParcelSelection> &   mParcel;
-    S32                 mLastParcelId;
-};
-
-
-// inserts maturity info(icon and text) into target textbox
-// names_floater - pointer to floater which contains strings with maturity icons filenames
-// str_to_parse is string in format "txt1[MATURITY]txt2" where maturity icon and text will be inserted instead of [MATURITY]
-void insert_maturity_into_textbox(LLTextBox* target_textbox, LLFloater* names_floater, std::string str_to_parse);
-
-//---------------------------------------------------------------------------
-// LLFloaterLand
-//---------------------------------------------------------------------------
-
-void send_parcel_select_objects(S32 parcel_local_id, U32 return_type,
-                                uuid_list_t* return_ids = NULL)
-{
-    LLMessageSystem *msg = gMessageSystem;
-
-    LLViewerRegion* region = LLViewerParcelMgr::getInstance()->getSelectionRegion();
-    if (!region) return;
-
-    // Since new highlight will be coming in, drop any highlights
-    // that exist right now.
-    LLSelectMgr::getInstance()->unhighlightAll();
-
-    msg->newMessageFast(_PREHASH_ParcelSelectObjects);
-    msg->nextBlockFast(_PREHASH_AgentData);
-    msg->addUUIDFast(_PREHASH_AgentID,  gAgent.getID());
-    msg->addUUIDFast(_PREHASH_SessionID,gAgent.getSessionID());
-    msg->nextBlockFast(_PREHASH_ParcelData);
-    msg->addS32Fast(_PREHASH_LocalID, parcel_local_id);
-    msg->addU32Fast(_PREHASH_ReturnType, return_type);
-
-    // Throw all return ids into the packet.
-    // TODO: Check for too many ids.
-    if (return_ids)
-    {
-        uuid_list_t::iterator end = return_ids->end();
-        for (uuid_list_t::iterator it = return_ids->begin();
-             it != end;
-             ++it)
-        {
-            msg->nextBlockFast(_PREHASH_ReturnIDs);
-            msg->addUUIDFast(_PREHASH_ReturnID, (*it));
-        }
-    }
-    else
-    {
-        // Put in a null key so that the message is complete.
-        msg->nextBlockFast(_PREHASH_ReturnIDs);
-        msg->addUUIDFast(_PREHASH_ReturnID, LLUUID::null);
-    }
-
-    msg->sendReliable(region->getHost());
-}
-
-LLParcel* LLFloaterLand::getCurrentSelectedParcel()
-{
-    return mParcel->getParcel();
-};
-
-//static
-LLPanelLandObjects* LLFloaterLand::getCurrentPanelLandObjects()
-{
-    LLFloaterLand* land_instance = LLFloaterReg::getTypedInstance<LLFloaterLand>("about_land");
-    if(land_instance)
-    {
-        return land_instance->mPanelObjects;
-    }
-    else
-    {
-        return NULL;
-    }
-}
-
-//static
-LLPanelLandCovenant* LLFloaterLand::getCurrentPanelLandCovenant()
-{
-    LLFloaterLand* land_instance = LLFloaterReg::getTypedInstance<LLFloaterLand>("about_land");
-    if(land_instance)
-    {
-        return land_instance->mPanelCovenant;
-    }
-    else
-    {
-        return NULL;
-    }
-}
-
-// static
-void LLFloaterLand::refreshAll()
-{
-    LLFloaterLand* land_instance = LLFloaterReg::findTypedInstance<LLFloaterLand>("about_land");
-    if(land_instance)
-    {
-        land_instance->refresh();
-    }
-}
-
-void LLFloaterLand::onOpen(const LLSD& key)
-{
-    // moved from triggering show instance in llviwermenu.cpp
-
-    if (LLViewerParcelMgr::getInstance()->selectionEmpty())
-    {
-        LLViewerParcelMgr::getInstance()->selectParcelAt(gAgent.getPositionGlobal());
-    }
-
-    // Done automatically when the selected parcel's properties arrive
-    // (and hence we have the local id).
-    // LLViewerParcelMgr::getInstance()->sendParcelAccessListRequest(AL_ACCESS | AL_BAN | AL_RENTER);
-
-    mParcel = LLViewerParcelMgr::getInstance()->getFloatingParcelSelection();
-
-    // Refresh even if not over a region so we don't get an
-    // uninitialized dialog. The dialog is 0-region aware.
-    refresh();
-}
-
-void LLFloaterLand::onVisibilityChanged(const LLSD& visible)
-{
-    if (!visible.asBoolean())
-    {
-        // Might have been showing owned objects
-        LLSelectMgr::getInstance()->unhighlightAll();
-
-        // Save which panel we had open
-        sLastTab = mTabLand->getCurrentPanelIndex();
-    }
-}
-
-
-LLFloaterLand::LLFloaterLand(const LLSD& seed)
-:   LLFloater(seed)
-{
-    mFactoryMap["land_general_panel"] = LLCallbackMap(createPanelLandGeneral, this);
-    mFactoryMap["land_covenant_panel"] = LLCallbackMap(createPanelLandCovenant, this);
-    mFactoryMap["land_objects_panel"] = LLCallbackMap(createPanelLandObjects, this);
-    mFactoryMap["land_options_panel"] = LLCallbackMap(createPanelLandOptions, this);
-    mFactoryMap["land_audio_panel"] =   LLCallbackMap(createPanelLandAudio, this);
-    mFactoryMap["land_media_panel"] =   LLCallbackMap(createPanelLandMedia, this);
-    mFactoryMap["land_access_panel"] =  LLCallbackMap(createPanelLandAccess, this);
-    mFactoryMap["land_experiences_panel"] = LLCallbackMap(createPanelLandExperiences, this);
-    mFactoryMap["land_environment_panel"] = LLCallbackMap(createPanelLandEnvironment, this);
-
-    sObserver = new LLParcelSelectionObserver();
-    LLViewerParcelMgr::getInstance()->addObserver( sObserver );
-}
-
-<<<<<<< HEAD
-bool LLFloaterLand::postBuild()
-{	
-	setVisibleCallback(boost::bind(&LLFloaterLand::onVisibilityChanged, this, _2));
-	
-	LLTabContainer* tab = getChild<LLTabContainer>("landtab");
-=======
-BOOL LLFloaterLand::postBuild()
-{
-    setVisibleCallback(boost::bind(&LLFloaterLand::onVisibilityChanged, this, _2));
->>>>>>> e1623bb2
-
-    LLTabContainer* tab = getChild<LLTabContainer>("landtab");
-
-    mTabLand = (LLTabContainer*) tab;
-
-<<<<<<< HEAD
-	return true;
-=======
-    if (tab)
-    {
-        tab->selectTab(sLastTab);
-    }
-
-    return TRUE;
->>>>>>> e1623bb2
-}
-
-
-// virtual
-LLFloaterLand::~LLFloaterLand()
-{
-    LLViewerParcelMgr::getInstance()->removeObserver( sObserver );
-    delete sObserver;
-    sObserver = NULL;
-}
-
-// public
-void LLFloaterLand::refresh()
-{
-    mPanelGeneral->refresh();
-    mPanelObjects->refresh();
-    mPanelOptions->refresh();
-    mPanelAudio->refresh();
-    mPanelMedia->refresh();
-    mPanelAccess->refresh();
-    mPanelCovenant->refresh();
-    mPanelExperiences->refresh();
-    mPanelEnvironment->refresh();
-}
-
-
-
-void* LLFloaterLand::createPanelLandGeneral(void* data)
-{
-    LLFloaterLand* self = (LLFloaterLand*)data;
-    self->mPanelGeneral = new LLPanelLandGeneral(self->mParcel);
-    return self->mPanelGeneral;
-}
-
-// static
-void* LLFloaterLand::createPanelLandCovenant(void* data)
-{
-    LLFloaterLand* self = (LLFloaterLand*)data;
-    self->mPanelCovenant = new LLPanelLandCovenant(self->mParcel);
-    return self->mPanelCovenant;
-}
-
-
-// static
-void* LLFloaterLand::createPanelLandObjects(void* data)
-{
-    LLFloaterLand* self = (LLFloaterLand*)data;
-    self->mPanelObjects = new LLPanelLandObjects(self->mParcel);
-    return self->mPanelObjects;
-}
-
-// static
-void* LLFloaterLand::createPanelLandOptions(void* data)
-{
-    LLFloaterLand* self = (LLFloaterLand*)data;
-    self->mPanelOptions = new LLPanelLandOptions(self->mParcel);
-    return self->mPanelOptions;
-}
-
-// static
-void* LLFloaterLand::createPanelLandAudio(void* data)
-{
-    LLFloaterLand* self = (LLFloaterLand*)data;
-    self->mPanelAudio = new LLPanelLandAudio(self->mParcel);
-    return self->mPanelAudio;
-}
-
-// static
-void* LLFloaterLand::createPanelLandMedia(void* data)
-{
-    LLFloaterLand* self = (LLFloaterLand*)data;
-    self->mPanelMedia = new LLPanelLandMedia(self->mParcel);
-    return self->mPanelMedia;
-}
-
-// static
-void* LLFloaterLand::createPanelLandAccess(void* data)
-{
-    LLFloaterLand* self = (LLFloaterLand*)data;
-    self->mPanelAccess = new LLPanelLandAccess(self->mParcel);
-    return self->mPanelAccess;
-}
-
-// static
-void* LLFloaterLand::createPanelLandExperiences(void* data)
-{
-    LLFloaterLand* self = (LLFloaterLand*)data;
-    self->mPanelExperiences = new LLPanelLandExperiences(self->mParcel);
-    return self->mPanelExperiences;
-}
-
-//static
-void* LLFloaterLand::createPanelLandEnvironment(void* data)
-{
-    LLFloaterLand* self = (LLFloaterLand*)data;
-    self->mPanelEnvironment = new LLPanelLandEnvironment(self->mParcel);
-    return self->mPanelEnvironment;
-}
-
-
-//---------------------------------------------------------------------------
-// LLPanelLandGeneral
-//---------------------------------------------------------------------------
-
-
-LLPanelLandGeneral::LLPanelLandGeneral(LLParcelSelectionHandle& parcel)
-<<<<<<< HEAD
-:	LLPanel(),
-	mUncheckedSell(false),
-	mParcel(parcel)
-=======
-:   LLPanel(),
-    mUncheckedSell(FALSE),
-    mParcel(parcel)
->>>>>>> e1623bb2
-{
-}
-
-bool LLPanelLandGeneral::postBuild()
-{
-    mEditName = getChild<LLLineEditor>("Name");
-    mEditName->setCommitCallback(onCommitAny, this);
-    getChild<LLLineEditor>("Name")->setPrevalidate(LLTextValidate::validateASCIIPrintableNoPipe);
-
-<<<<<<< HEAD
-	mEditDesc = getChild<LLTextEditor>("Description");
-	mEditDesc->setCommitOnFocusLost(true);
-	mEditDesc->setCommitCallback(onCommitAny, this);
-    mEditDesc->setContentTrusted(false);
-	// No prevalidate function - historically the prevalidate function was broken,
-	// allowing residents to put in characters like U+2661 WHITE HEART SUIT, so
-	// preserve that ability.
-	
-	mTextSalePending = getChild<LLTextBox>("SalePending");
-	mTextOwnerLabel = getChild<LLTextBox>("Owner:");
-	mTextOwner = getChild<LLTextBox>("OwnerText");
-	mTextOwner->setIsFriendCallback(LLAvatarActions::isFriend);
-	
-	mContentRating = getChild<LLTextBox>("ContentRatingText");
-	mLandType = getChild<LLTextBox>("LandTypeText");
-	
-	mBtnProfile = getChild<LLButton>("Profile...");
-	mBtnProfile->setClickedCallback(boost::bind(&LLPanelLandGeneral::onClickProfile, this));
-
-	
-	mTextGroupLabel = getChild<LLTextBox>("Group:");
-	mTextGroup = getChild<LLTextBox>("GroupText");
-
-	
-	mBtnSetGroup = getChild<LLButton>("Set...");
-	mBtnSetGroup->setCommitCallback(boost::bind(&LLPanelLandGeneral::onClickSetGroup, this));
-
-	
-	mCheckDeedToGroup = getChild<LLCheckBoxCtrl>( "check deed");
-	childSetCommitCallback("check deed", onCommitAny, this);
-
-	
-	mBtnDeedToGroup = getChild<LLButton>("Deed...");
-	mBtnDeedToGroup->setClickedCallback(onClickDeed, this);
-
-	
-	mCheckContributeWithDeed = getChild<LLCheckBoxCtrl>( "check contrib");
-	childSetCommitCallback("check contrib", onCommitAny, this);
-
-	
-	
-	mSaleInfoNotForSale = getChild<LLTextBox>("Not for sale.");
-	
-	mSaleInfoForSale1 = getChild<LLTextBox>("For Sale: Price L$[PRICE].");
-
-	
-	mBtnSellLand = getChild<LLButton>("Sell Land...");
-	mBtnSellLand->setClickedCallback(onClickSellLand, this);
-	
-	mSaleInfoForSale2 = getChild<LLTextBox>("For sale to");
-	
-	mSaleInfoForSaleObjects = getChild<LLTextBox>("Sell with landowners objects in parcel.");
-	
-	mSaleInfoForSaleNoObjects = getChild<LLTextBox>("Selling with no objects in parcel.");
-
-	
-	mBtnStopSellLand = getChild<LLButton>("Cancel Land Sale");
-	mBtnStopSellLand->setClickedCallback(onClickStopSellLand, this);
-
-	
-	mTextClaimDateLabel = getChild<LLTextBox>("Claimed:");
-	mTextClaimDate = getChild<LLTextBox>("DateClaimText");
-
-	
-	mTextPriceLabel = getChild<LLTextBox>("PriceLabel");
-	mTextPrice = getChild<LLTextBox>("PriceText");
-
-	
-	mTextDwell = getChild<LLTextBox>("DwellText");
-	
-	mBtnBuyLand = getChild<LLButton>("Buy Land...");
-	mBtnBuyLand->setClickedCallback(onClickBuyLand, (void*)&BUY_PERSONAL_LAND);
-	
-
-	mBtnBuyGroupLand = getChild<LLButton>("Buy For Group...");
-	mBtnBuyGroupLand->setClickedCallback(onClickBuyLand, (void*)&BUY_GROUP_LAND);
-
-
-	mBtnBuyPass = getChild<LLButton>("Buy Pass...");
-	mBtnBuyPass->setClickedCallback(onClickBuyPass, this);
-
-	mBtnReleaseLand = getChild<LLButton>("Abandon Land...");
-	mBtnReleaseLand->setClickedCallback(onClickRelease, NULL);
-
-	mBtnReclaimLand = getChild<LLButton>("Reclaim Land...");
-	mBtnReclaimLand->setClickedCallback(onClickReclaim, NULL);
-
-	mBtnStartAuction = getChild<LLButton>("Linden Sale...");
-	mBtnStartAuction->setClickedCallback(onClickStartAuction, this);
-
-	mBtnScriptLimits = getChild<LLButton>("Scripts...");
-
-	if(gDisconnected)
-	{
-		return true;
-	}
-
-	// note: on region change this will not be re checked, should not matter on Agni as
-	// 99% of the time all regions will return the same caps. In case of an erroneous setting
-	// to enabled the floater will just throw an error when trying to get it's cap
-	std::string url = gAgent.getRegionCapability("LandResources");
-	if (!url.empty())
-	{
-		if(mBtnScriptLimits)
-		{
-			mBtnScriptLimits->setClickedCallback(onClickScriptLimits, this);
-		}
-	}
-	else
-	{
-		if(mBtnScriptLimits)
-		{
-			mBtnScriptLimits->setVisible(false);
-		}
-	}
-
-	return true;
-=======
-    mEditDesc = getChild<LLTextEditor>("Description");
-    mEditDesc->setCommitOnFocusLost(TRUE);
-    mEditDesc->setCommitCallback(onCommitAny, this);
-    mEditDesc->setContentTrusted(false);
-    // No prevalidate function - historically the prevalidate function was broken,
-    // allowing residents to put in characters like U+2661 WHITE HEART SUIT, so
-    // preserve that ability.
-
-    mTextSalePending = getChild<LLTextBox>("SalePending");
-    mTextOwnerLabel = getChild<LLTextBox>("Owner:");
-    mTextOwner = getChild<LLTextBox>("OwnerText");
-    mTextOwner->setIsFriendCallback(LLAvatarActions::isFriend);
-
-    mContentRating = getChild<LLTextBox>("ContentRatingText");
-    mLandType = getChild<LLTextBox>("LandTypeText");
-
-    mBtnProfile = getChild<LLButton>("Profile...");
-    mBtnProfile->setClickedCallback(boost::bind(&LLPanelLandGeneral::onClickProfile, this));
-
-
-    mTextGroupLabel = getChild<LLTextBox>("Group:");
-    mTextGroup = getChild<LLTextBox>("GroupText");
-
-
-    mBtnSetGroup = getChild<LLButton>("Set...");
-    mBtnSetGroup->setCommitCallback(boost::bind(&LLPanelLandGeneral::onClickSetGroup, this));
-
-
-    mCheckDeedToGroup = getChild<LLCheckBoxCtrl>( "check deed");
-    childSetCommitCallback("check deed", onCommitAny, this);
-
-
-    mBtnDeedToGroup = getChild<LLButton>("Deed...");
-    mBtnDeedToGroup->setClickedCallback(onClickDeed, this);
-
-
-    mCheckContributeWithDeed = getChild<LLCheckBoxCtrl>( "check contrib");
-    childSetCommitCallback("check contrib", onCommitAny, this);
-
-
-
-    mSaleInfoNotForSale = getChild<LLTextBox>("Not for sale.");
-
-    mSaleInfoForSale1 = getChild<LLTextBox>("For Sale: Price L$[PRICE].");
-
-
-    mBtnSellLand = getChild<LLButton>("Sell Land...");
-    mBtnSellLand->setClickedCallback(onClickSellLand, this);
-
-    mSaleInfoForSale2 = getChild<LLTextBox>("For sale to");
-
-    mSaleInfoForSaleObjects = getChild<LLTextBox>("Sell with landowners objects in parcel.");
-
-    mSaleInfoForSaleNoObjects = getChild<LLTextBox>("Selling with no objects in parcel.");
-
-
-    mBtnStopSellLand = getChild<LLButton>("Cancel Land Sale");
-    mBtnStopSellLand->setClickedCallback(onClickStopSellLand, this);
-
-
-    mTextClaimDateLabel = getChild<LLTextBox>("Claimed:");
-    mTextClaimDate = getChild<LLTextBox>("DateClaimText");
-
-
-    mTextPriceLabel = getChild<LLTextBox>("PriceLabel");
-    mTextPrice = getChild<LLTextBox>("PriceText");
-
-
-    mTextDwell = getChild<LLTextBox>("DwellText");
-
-    mBtnBuyLand = getChild<LLButton>("Buy Land...");
-    mBtnBuyLand->setClickedCallback(onClickBuyLand, (void*)&BUY_PERSONAL_LAND);
-
-
-    mBtnBuyGroupLand = getChild<LLButton>("Buy For Group...");
-    mBtnBuyGroupLand->setClickedCallback(onClickBuyLand, (void*)&BUY_GROUP_LAND);
-
-
-    mBtnBuyPass = getChild<LLButton>("Buy Pass...");
-    mBtnBuyPass->setClickedCallback(onClickBuyPass, this);
-
-    mBtnReleaseLand = getChild<LLButton>("Abandon Land...");
-    mBtnReleaseLand->setClickedCallback(onClickRelease, NULL);
-
-    mBtnReclaimLand = getChild<LLButton>("Reclaim Land...");
-    mBtnReclaimLand->setClickedCallback(onClickReclaim, NULL);
-
-    mBtnStartAuction = getChild<LLButton>("Linden Sale...");
-    mBtnStartAuction->setClickedCallback(onClickStartAuction, this);
-
-    mBtnScriptLimits = getChild<LLButton>("Scripts...");
-
-    if(gDisconnected)
-    {
-        return TRUE;
-    }
-
-    // note: on region change this will not be re checked, should not matter on Agni as
-    // 99% of the time all regions will return the same caps. In case of an erroneous setting
-    // to enabled the floater will just throw an error when trying to get it's cap
-    std::string url = gAgent.getRegionCapability("LandResources");
-    if (!url.empty())
-    {
-        if(mBtnScriptLimits)
-        {
-            mBtnScriptLimits->setClickedCallback(onClickScriptLimits, this);
-        }
-    }
-    else
-    {
-        if(mBtnScriptLimits)
-        {
-            mBtnScriptLimits->setVisible(false);
-        }
-    }
-
-    return TRUE;
->>>>>>> e1623bb2
-}
-
-
-// virtual
-LLPanelLandGeneral::~LLPanelLandGeneral()
-{ }
-
-
-// public
-void LLPanelLandGeneral::refresh()
-{
-<<<<<<< HEAD
-	mEditName->setEnabled(false);
-	mEditName->setText(LLStringUtil::null);
-
-	mEditDesc->setEnabled(false);
-	mEditDesc->setText(getString("no_selection_text"));
-
-	mTextSalePending->setText(LLStringUtil::null);
-	mTextSalePending->setEnabled(false);
-
-	mBtnDeedToGroup->setEnabled(false);
-	mBtnSetGroup->setEnabled(false);
-	mBtnStartAuction->setEnabled(false);
-
-	mCheckDeedToGroup	->set(false);
-	mCheckDeedToGroup	->setEnabled(false);
-	mCheckContributeWithDeed->set(false);
-	mCheckContributeWithDeed->setEnabled(false);
-
-	mTextOwner->setText(LLStringUtil::null);
-	mContentRating->setText(LLStringUtil::null);
-	mLandType->setText(LLStringUtil::null);
-	mBtnProfile->setLabel(getString("profile_text"));
-	mBtnProfile->setEnabled(false);
-
-	mTextClaimDate->setText(LLStringUtil::null);
-	mTextGroup->setText(LLStringUtil::null);
-	mTextPrice->setText(LLStringUtil::null);
-
-	mSaleInfoForSale1->setVisible(false);
-	mSaleInfoForSale2->setVisible(false);
-	mSaleInfoForSaleObjects->setVisible(false);
-	mSaleInfoForSaleNoObjects->setVisible(false);
-	mSaleInfoNotForSale->setVisible(false);
-	mBtnSellLand->setVisible(false);
-	mBtnStopSellLand->setVisible(false);
-
-	mTextPriceLabel->setText(LLStringUtil::null);
-	mTextDwell->setText(LLStringUtil::null);
-
-	mBtnBuyLand->setEnabled(false);
-	mBtnScriptLimits->setEnabled(false);
-	mBtnBuyGroupLand->setEnabled(false);
-	mBtnReleaseLand->setEnabled(false);
-	mBtnReclaimLand->setEnabled(false);
-	mBtnBuyPass->setEnabled(false);
-
-	if(gDisconnected)
-	{
-		return;
-	}
-
-	mBtnStartAuction->setVisible(gAgent.isGodlike());
-	bool region_owner = false;
-	LLViewerRegion* regionp = LLViewerParcelMgr::getInstance()->getSelectionRegion();
-	if(regionp && (regionp->getOwner() == gAgent.getID()))
-	{
-		region_owner = true;
-		mBtnReleaseLand->setVisible(false);
-		mBtnReclaimLand->setVisible(true);
-	}
-	else
-	{
-		mBtnReleaseLand->setVisible(true);
-		mBtnReclaimLand->setVisible(false);
-	}
-	LLParcel *parcel = mParcel->getParcel();
-	if (parcel)
-	{
-		// something selected, hooray!
-		bool is_leased = (LLParcel::OS_LEASED == parcel->getOwnershipStatus());
-		bool region_xfer = false;
-		if(regionp
-		   && !(regionp->getRegionFlag(REGION_FLAGS_BLOCK_LAND_RESELL)))
-		{
-			region_xfer = true;
-		}
-		
-		if (regionp)
-		{
-			insert_maturity_into_textbox(mContentRating, gFloaterView->getParentFloater(this), MATURITY);
-			mLandType->setText(regionp->getLocalizedSimProductName());
-		}
-
-		// estate owner/manager cannot edit other parts of the parcel
-		bool estate_manager_sellable = !parcel->getAuctionID()
-										&& gAgent.canManageEstate()
-										// estate manager/owner can only sell parcels owned by estate owner
-										&& regionp
-										&& (parcel->getOwnerID() == regionp->getOwner());
-		bool owner_sellable = region_xfer && !parcel->getAuctionID()
-							&& LLViewerParcelMgr::isParcelModifiableByAgent(
-										parcel, GP_LAND_SET_SALE_INFO);
-		bool can_be_sold = owner_sellable || estate_manager_sellable;
-
-		const LLUUID &owner_id = parcel->getOwnerID();
-		bool is_public = parcel->isPublic();
-
-		// Is it owned?
-		if (is_public)
-		{
-			mTextSalePending->setText(LLStringUtil::null);
-			mTextSalePending->setEnabled(false);
-			mTextOwner->setText(getString("public_text"));
-			mTextOwner->setEnabled(false);
-			mBtnProfile->setEnabled(false);
-			mTextClaimDate->setText(LLStringUtil::null);
-			mTextClaimDate->setEnabled(false);
-			mTextGroup->setText(getString("none_text"));
-			mTextGroup->setEnabled(false);
-			mBtnStartAuction->setEnabled(false);
-		}
-		else
-		{
-			if(!is_leased && (owner_id == gAgent.getID()))
-			{
-				mTextSalePending->setText(getString("need_tier_to_modify"));
-				mTextSalePending->setEnabled(true);
-			}
-			else if(parcel->getAuctionID())
-			{
-				mTextSalePending->setText(getString("auction_id_text"));
-				mTextSalePending->setTextArg("[ID]", llformat("%u", parcel->getAuctionID()));
-				mTextSalePending->setEnabled(true);
-			}
-			else
-			{
-				// not the owner, or it is leased
-				mTextSalePending->setText(LLStringUtil::null);
-				mTextSalePending->setEnabled(false);
-			}
-			//refreshNames();
-			mTextOwner->setEnabled(true);
-
-			// We support both group and personal profiles
-			mBtnProfile->setEnabled(true);
-
-			if (parcel->getGroupID().isNull())
-			{
-				// Not group owned, so "Profile"
-				mBtnProfile->setLabel(getString("profile_text"));
-
-				mTextGroup->setText(getString("none_text"));
-				mTextGroup->setEnabled(false);
-			}
-			else
-			{
-				// Group owned, so "Info"
-				mBtnProfile->setLabel(getString("info_text"));
-
-				//mTextGroup->setText("HIPPOS!");//parcel->getGroupName());
-				mTextGroup->setEnabled(true);
-			}
-
-			// Display claim date
-			time_t claim_date = parcel->getClaimDate();
-			std::string claim_date_str = getString("time_stamp_template");
-			LLSD substitution;
-			substitution["datetime"] = (S32) claim_date;
-			LLStringUtil::format (claim_date_str, substitution);
-			mTextClaimDate->setText(claim_date_str);
-			mTextClaimDate->setEnabled(is_leased);
-
-			bool enable_auction = (gAgent.getGodLevel() >= GOD_LIAISON)
-								  && (owner_id == GOVERNOR_LINDEN_ID)
-								  && (parcel->getAuctionID() == 0);
-			mBtnStartAuction->setEnabled(enable_auction);
-		}
-
-		// Display options
-		bool can_edit_identity = LLViewerParcelMgr::isParcelModifiableByAgent(parcel, GP_LAND_CHANGE_IDENTITY);
-		mEditName->setEnabled(can_edit_identity);
-		mEditDesc->setEnabled(can_edit_identity);
-        mEditDesc->setParseURLs(!can_edit_identity);
-
-		bool can_edit_agent_only = LLViewerParcelMgr::isParcelModifiableByAgent(parcel, GP_NO_POWERS);
-		mBtnSetGroup->setEnabled(can_edit_agent_only && !parcel->getIsGroupOwned());
-
-		const LLUUID& group_id = parcel->getGroupID();
-
-		// Can only allow deeding if you own it and it's got a group.
-		bool enable_deed = (owner_id == gAgent.getID()
-							&& group_id.notNull()
-							&& gAgent.isInGroup(group_id));
-		// You don't need special powers to allow your object to
-		// be deeded to the group.
-		mCheckDeedToGroup->setEnabled(enable_deed);
-		mCheckDeedToGroup->set( parcel->getAllowDeedToGroup() );
-		mCheckContributeWithDeed->setEnabled(enable_deed && parcel->getAllowDeedToGroup());
-		mCheckContributeWithDeed->set(parcel->getContributeWithDeed());
-
-		// Actually doing the deeding requires you to have GP_LAND_DEED
-		// powers in the group.
-		bool can_deed = gAgent.hasPowerInGroup(group_id, GP_LAND_DEED);
-		mBtnDeedToGroup->setEnabled(   parcel->getAllowDeedToGroup()
-									&& group_id.notNull()
-									&& can_deed
-									&& !parcel->getIsGroupOwned()
-									);
-
-		mEditName->setText( parcel->getName() );
-		mEditDesc->setText( parcel->getDesc() );
-
-		bool for_sale = parcel->getForSale();
-				
-		mBtnSellLand->setVisible(false);
-		mBtnStopSellLand->setVisible(false);
-		
-		// show pricing information
-		S32 area;
-		S32 claim_price;
-		S32 rent_price;
-		F32 dwell = DWELL_NAN;
-		LLViewerParcelMgr::getInstance()->getDisplayInfo(&area,
-								 &claim_price,
-								 &rent_price,
-								 &for_sale,
-								 &dwell);
-		// Area
-		LLUIString price = getString("area_size_text");
-		price.setArg("[AREA]", llformat("%d",area));    
-		mTextPriceLabel->setText(getString("area_text"));
-		mTextPrice->setText(price.getString());
-
-		if (dwell == DWELL_NAN)
-		{
-			mTextDwell->setText(LLTrans::getString("LoadingData"));
-		}
-		else
-		{
-			mTextDwell->setText(llformat("%.0f", dwell));
-		}
-
-		if (for_sale)
-		{
-			mSaleInfoForSale1->setVisible(true);
-			mSaleInfoForSale2->setVisible(true);
-			if (parcel->getSellWithObjects())
-			{
-				mSaleInfoForSaleObjects->setVisible(true);
-				mSaleInfoForSaleNoObjects->setVisible(false);
-			}
-			else
-			{
-				mSaleInfoForSaleObjects->setVisible(false);
-				mSaleInfoForSaleNoObjects->setVisible(true);
-			}
-			mSaleInfoNotForSale->setVisible(false);
-
-			F32 cost_per_sqm = 0.0f;
-			if (area > 0)
-			{
-				cost_per_sqm = (F32)parcel->getSalePrice() / (F32)area;
-			}
-
-			S32 price = parcel->getSalePrice();
-			mSaleInfoForSale1->setTextArg("[PRICE]", LLResMgr::getInstance()->getMonetaryString(price));
-			mSaleInfoForSale1->setTextArg("[PRICE_PER_SQM]", llformat("%.1f", cost_per_sqm));
-			if (can_be_sold)
-			{
-				mBtnStopSellLand->setVisible(true);
-			}
-		}
-		else
-		{
-			mSaleInfoForSale1->setVisible(false);
-			mSaleInfoForSale2->setVisible(false);
-			mSaleInfoForSaleObjects->setVisible(false);
-			mSaleInfoForSaleNoObjects->setVisible(false);
-			mSaleInfoNotForSale->setVisible(true);
-			if (can_be_sold)
-			{
-				mBtnSellLand->setVisible(true);
-			}
-		}
-		
-		refreshNames();
-
-		mBtnBuyLand->setEnabled(
-			LLViewerParcelMgr::getInstance()->canAgentBuyParcel(parcel, false));
-		mBtnScriptLimits->setEnabled(true);
-//			LLViewerParcelMgr::getInstance()->canAgentBuyParcel(parcel, false));
-		mBtnBuyGroupLand->setEnabled(
-			LLViewerParcelMgr::getInstance()->canAgentBuyParcel(parcel, true));
-
-		if(region_owner)
-		{
-			mBtnReclaimLand->setEnabled(
-				!is_public && (parcel->getOwnerID() != gAgent.getID()));
-		}
-		else
-		{
-			bool is_owner_release = LLViewerParcelMgr::isParcelOwnedByAgent(parcel, GP_LAND_RELEASE);
-			bool is_manager_release = (gAgent.canManageEstate() && 
-									regionp && 
-									(parcel->getOwnerID() != regionp->getOwner()));
-			bool can_release = is_owner_release || is_manager_release;
-			mBtnReleaseLand->setEnabled( can_release );
-		}
-
-		bool use_pass = parcel->getOwnerID()!= gAgent.getID() && parcel->getParcelFlag(PF_USE_PASS_LIST) && !LLViewerParcelMgr::getInstance()->isCollisionBanned();;
-		mBtnBuyPass->setEnabled(use_pass);
-
-	}
-=======
-    mEditName->setEnabled(FALSE);
-    mEditName->setText(LLStringUtil::null);
-
-    mEditDesc->setEnabled(FALSE);
-    mEditDesc->setText(getString("no_selection_text"));
-
-    mTextSalePending->setText(LLStringUtil::null);
-    mTextSalePending->setEnabled(FALSE);
-
-    mBtnDeedToGroup->setEnabled(FALSE);
-    mBtnSetGroup->setEnabled(FALSE);
-    mBtnStartAuction->setEnabled(FALSE);
-
-    mCheckDeedToGroup   ->set(FALSE);
-    mCheckDeedToGroup   ->setEnabled(FALSE);
-    mCheckContributeWithDeed->set(FALSE);
-    mCheckContributeWithDeed->setEnabled(FALSE);
-
-    mTextOwner->setText(LLStringUtil::null);
-    mContentRating->setText(LLStringUtil::null);
-    mLandType->setText(LLStringUtil::null);
-    mBtnProfile->setLabel(getString("profile_text"));
-    mBtnProfile->setEnabled(FALSE);
-
-    mTextClaimDate->setText(LLStringUtil::null);
-    mTextGroup->setText(LLStringUtil::null);
-    mTextPrice->setText(LLStringUtil::null);
-
-    mSaleInfoForSale1->setVisible(FALSE);
-    mSaleInfoForSale2->setVisible(FALSE);
-    mSaleInfoForSaleObjects->setVisible(FALSE);
-    mSaleInfoForSaleNoObjects->setVisible(FALSE);
-    mSaleInfoNotForSale->setVisible(FALSE);
-    mBtnSellLand->setVisible(FALSE);
-    mBtnStopSellLand->setVisible(FALSE);
-
-    mTextPriceLabel->setText(LLStringUtil::null);
-    mTextDwell->setText(LLStringUtil::null);
-
-    mBtnBuyLand->setEnabled(FALSE);
-    mBtnScriptLimits->setEnabled(FALSE);
-    mBtnBuyGroupLand->setEnabled(FALSE);
-    mBtnReleaseLand->setEnabled(FALSE);
-    mBtnReclaimLand->setEnabled(FALSE);
-    mBtnBuyPass->setEnabled(FALSE);
-
-    if(gDisconnected)
-    {
-        return;
-    }
-
-    mBtnStartAuction->setVisible(gAgent.isGodlike());
-    bool region_owner = false;
-    LLViewerRegion* regionp = LLViewerParcelMgr::getInstance()->getSelectionRegion();
-    if(regionp && (regionp->getOwner() == gAgent.getID()))
-    {
-        region_owner = true;
-        mBtnReleaseLand->setVisible(FALSE);
-        mBtnReclaimLand->setVisible(TRUE);
-    }
-    else
-    {
-        mBtnReleaseLand->setVisible(TRUE);
-        mBtnReclaimLand->setVisible(FALSE);
-    }
-    LLParcel *parcel = mParcel->getParcel();
-    if (parcel)
-    {
-        // something selected, hooray!
-        BOOL is_leased = (LLParcel::OS_LEASED == parcel->getOwnershipStatus());
-        BOOL region_xfer = FALSE;
-        if(regionp
-           && !(regionp->getRegionFlag(REGION_FLAGS_BLOCK_LAND_RESELL)))
-        {
-            region_xfer = TRUE;
-        }
-
-        if (regionp)
-        {
-            insert_maturity_into_textbox(mContentRating, gFloaterView->getParentFloater(this), MATURITY);
-            mLandType->setText(regionp->getLocalizedSimProductName());
-        }
-
-        // estate owner/manager cannot edit other parts of the parcel
-        BOOL estate_manager_sellable = !parcel->getAuctionID()
-                                        && gAgent.canManageEstate()
-                                        // estate manager/owner can only sell parcels owned by estate owner
-                                        && regionp
-                                        && (parcel->getOwnerID() == regionp->getOwner());
-        BOOL owner_sellable = region_xfer && !parcel->getAuctionID()
-                            && LLViewerParcelMgr::isParcelModifiableByAgent(
-                                        parcel, GP_LAND_SET_SALE_INFO);
-        BOOL can_be_sold = owner_sellable || estate_manager_sellable;
-
-        const LLUUID &owner_id = parcel->getOwnerID();
-        BOOL is_public = parcel->isPublic();
-
-        // Is it owned?
-        if (is_public)
-        {
-            mTextSalePending->setText(LLStringUtil::null);
-            mTextSalePending->setEnabled(FALSE);
-            mTextOwner->setText(getString("public_text"));
-            mTextOwner->setEnabled(FALSE);
-            mBtnProfile->setEnabled(FALSE);
-            mTextClaimDate->setText(LLStringUtil::null);
-            mTextClaimDate->setEnabled(FALSE);
-            mTextGroup->setText(getString("none_text"));
-            mTextGroup->setEnabled(FALSE);
-            mBtnStartAuction->setEnabled(FALSE);
-        }
-        else
-        {
-            if(!is_leased && (owner_id == gAgent.getID()))
-            {
-                mTextSalePending->setText(getString("need_tier_to_modify"));
-                mTextSalePending->setEnabled(TRUE);
-            }
-            else if(parcel->getAuctionID())
-            {
-                mTextSalePending->setText(getString("auction_id_text"));
-                mTextSalePending->setTextArg("[ID]", llformat("%u", parcel->getAuctionID()));
-                mTextSalePending->setEnabled(TRUE);
-            }
-            else
-            {
-                // not the owner, or it is leased
-                mTextSalePending->setText(LLStringUtil::null);
-                mTextSalePending->setEnabled(FALSE);
-            }
-            //refreshNames();
-            mTextOwner->setEnabled(TRUE);
-
-            // We support both group and personal profiles
-            mBtnProfile->setEnabled(TRUE);
-
-            if (parcel->getGroupID().isNull())
-            {
-                // Not group owned, so "Profile"
-                mBtnProfile->setLabel(getString("profile_text"));
-
-                mTextGroup->setText(getString("none_text"));
-                mTextGroup->setEnabled(FALSE);
-            }
-            else
-            {
-                // Group owned, so "Info"
-                mBtnProfile->setLabel(getString("info_text"));
-
-                //mTextGroup->setText("HIPPOS!");//parcel->getGroupName());
-                mTextGroup->setEnabled(TRUE);
-            }
-
-            // Display claim date
-            time_t claim_date = parcel->getClaimDate();
-            std::string claim_date_str = getString("time_stamp_template");
-            LLSD substitution;
-            substitution["datetime"] = (S32) claim_date;
-            LLStringUtil::format (claim_date_str, substitution);
-            mTextClaimDate->setText(claim_date_str);
-            mTextClaimDate->setEnabled(is_leased);
-
-            BOOL enable_auction = (gAgent.getGodLevel() >= GOD_LIAISON)
-                                  && (owner_id == GOVERNOR_LINDEN_ID)
-                                  && (parcel->getAuctionID() == 0);
-            mBtnStartAuction->setEnabled(enable_auction);
-        }
-
-        // Display options
-        BOOL can_edit_identity = LLViewerParcelMgr::isParcelModifiableByAgent(parcel, GP_LAND_CHANGE_IDENTITY);
-        mEditName->setEnabled(can_edit_identity);
-        mEditDesc->setEnabled(can_edit_identity);
-        mEditDesc->setParseURLs(!can_edit_identity);
-
-        BOOL can_edit_agent_only = LLViewerParcelMgr::isParcelModifiableByAgent(parcel, GP_NO_POWERS);
-        mBtnSetGroup->setEnabled(can_edit_agent_only && !parcel->getIsGroupOwned());
-
-        const LLUUID& group_id = parcel->getGroupID();
-
-        // Can only allow deeding if you own it and it's got a group.
-        BOOL enable_deed = (owner_id == gAgent.getID()
-                            && group_id.notNull()
-                            && gAgent.isInGroup(group_id));
-        // You don't need special powers to allow your object to
-        // be deeded to the group.
-        mCheckDeedToGroup->setEnabled(enable_deed);
-        mCheckDeedToGroup->set( parcel->getAllowDeedToGroup() );
-        mCheckContributeWithDeed->setEnabled(enable_deed && parcel->getAllowDeedToGroup());
-        mCheckContributeWithDeed->set(parcel->getContributeWithDeed());
-
-        // Actually doing the deeding requires you to have GP_LAND_DEED
-        // powers in the group.
-        BOOL can_deed = gAgent.hasPowerInGroup(group_id, GP_LAND_DEED);
-        mBtnDeedToGroup->setEnabled(   parcel->getAllowDeedToGroup()
-                                    && group_id.notNull()
-                                    && can_deed
-                                    && !parcel->getIsGroupOwned()
-                                    );
-
-        mEditName->setText( parcel->getName() );
-        mEditDesc->setText( parcel->getDesc() );
-
-        BOOL for_sale = parcel->getForSale();
-
-        mBtnSellLand->setVisible(FALSE);
-        mBtnStopSellLand->setVisible(FALSE);
-
-        // show pricing information
-        S32 area;
-        S32 claim_price;
-        S32 rent_price;
-        F32 dwell = DWELL_NAN;
-        LLViewerParcelMgr::getInstance()->getDisplayInfo(&area,
-                                 &claim_price,
-                                 &rent_price,
-                                 &for_sale,
-                                 &dwell);
-        // Area
-        LLUIString price = getString("area_size_text");
-        price.setArg("[AREA]", llformat("%d",area));
-        mTextPriceLabel->setText(getString("area_text"));
-        mTextPrice->setText(price.getString());
-
-        if (dwell == DWELL_NAN)
-        {
-            mTextDwell->setText(LLTrans::getString("LoadingData"));
-        }
-        else
-        {
-            mTextDwell->setText(llformat("%.0f", dwell));
-        }
-
-        if (for_sale)
-        {
-            mSaleInfoForSale1->setVisible(TRUE);
-            mSaleInfoForSale2->setVisible(TRUE);
-            if (parcel->getSellWithObjects())
-            {
-                mSaleInfoForSaleObjects->setVisible(TRUE);
-                mSaleInfoForSaleNoObjects->setVisible(FALSE);
-            }
-            else
-            {
-                mSaleInfoForSaleObjects->setVisible(FALSE);
-                mSaleInfoForSaleNoObjects->setVisible(TRUE);
-            }
-            mSaleInfoNotForSale->setVisible(FALSE);
-
-            F32 cost_per_sqm = 0.0f;
-            if (area > 0)
-            {
-                cost_per_sqm = (F32)parcel->getSalePrice() / (F32)area;
-            }
-
-            S32 price = parcel->getSalePrice();
-            mSaleInfoForSale1->setTextArg("[PRICE]", LLResMgr::getInstance()->getMonetaryString(price));
-            mSaleInfoForSale1->setTextArg("[PRICE_PER_SQM]", llformat("%.1f", cost_per_sqm));
-            if (can_be_sold)
-            {
-                mBtnStopSellLand->setVisible(TRUE);
-            }
-        }
-        else
-        {
-            mSaleInfoForSale1->setVisible(FALSE);
-            mSaleInfoForSale2->setVisible(FALSE);
-            mSaleInfoForSaleObjects->setVisible(FALSE);
-            mSaleInfoForSaleNoObjects->setVisible(FALSE);
-            mSaleInfoNotForSale->setVisible(TRUE);
-            if (can_be_sold)
-            {
-                mBtnSellLand->setVisible(TRUE);
-            }
-        }
-
-        refreshNames();
-
-        mBtnBuyLand->setEnabled(
-            LLViewerParcelMgr::getInstance()->canAgentBuyParcel(parcel, false));
-        mBtnScriptLimits->setEnabled(true);
-//          LLViewerParcelMgr::getInstance()->canAgentBuyParcel(parcel, false));
-        mBtnBuyGroupLand->setEnabled(
-            LLViewerParcelMgr::getInstance()->canAgentBuyParcel(parcel, true));
-
-        if(region_owner)
-        {
-            mBtnReclaimLand->setEnabled(
-                !is_public && (parcel->getOwnerID() != gAgent.getID()));
-        }
-        else
-        {
-            BOOL is_owner_release = LLViewerParcelMgr::isParcelOwnedByAgent(parcel, GP_LAND_RELEASE);
-            BOOL is_manager_release = (gAgent.canManageEstate() &&
-                                    regionp &&
-                                    (parcel->getOwnerID() != regionp->getOwner()));
-            BOOL can_release = is_owner_release || is_manager_release;
-            mBtnReleaseLand->setEnabled( can_release );
-        }
-
-        BOOL use_pass = parcel->getOwnerID()!= gAgent.getID() && parcel->getParcelFlag(PF_USE_PASS_LIST) && !LLViewerParcelMgr::getInstance()->isCollisionBanned();;
-        mBtnBuyPass->setEnabled(use_pass);
-
-    }
->>>>>>> e1623bb2
-}
-
-// public
-void LLPanelLandGeneral::refreshNames()
-{
-    LLParcel *parcel = mParcel->getParcel();
-    if (!parcel)
-    {
-        mTextOwner->setText(LLStringUtil::null);
-        mTextGroup->setText(LLStringUtil::null);
-        return;
-    }
-
-    std::string owner;
-    if (parcel->getIsGroupOwned())
-    {
-        owner = getString("group_owned_text");
-    }
-    else
-    {
-        // Figure out the owner's name
-        owner = LLSLURL("agent", parcel->getOwnerID(), "inspect").getSLURLString();
-    }
-
-    if(LLParcel::OS_LEASE_PENDING == parcel->getOwnershipStatus())
-    {
-        owner += getString("sale_pending_text");
-    }
-    mTextOwner->setText(owner);
-
-    std::string group;
-    if (!parcel->getGroupID().isNull())
-    {
-        group = LLSLURL("group", parcel->getGroupID(), "inspect").getSLURLString();
-    }
-    mTextGroup->setText(group);
-
-    if (parcel->getForSale())
-    {
-        const LLUUID& auth_buyer_id = parcel->getAuthorizedBuyerID();
-        if(auth_buyer_id.notNull())
-        {
-          std::string name;
-          name = LLSLURL("agent", auth_buyer_id, "inspect").getSLURLString();
-          mSaleInfoForSale2->setTextArg("[BUYER]", name);
-        }
-        else
-        {
-            mSaleInfoForSale2->setTextArg("[BUYER]", getString("anyone"));
-        }
-    }
-}
-
-
-// virtual
-void LLPanelLandGeneral::draw()
-{
-    LLPanel::draw();
-}
-
-void LLPanelLandGeneral::onClickSetGroup()
-{
-    LLFloater* parent_floater = gFloaterView->getParentFloater(this);
-
-    LLFloaterGroupPicker* fg =  LLFloaterReg::showTypedInstance<LLFloaterGroupPicker>("group_picker", LLSD(gAgent.getID()));
-    if (fg)
-    {
-        fg->setSelectGroupCallback( boost::bind(&LLPanelLandGeneral::setGroup, this, _1 ));
-        if (parent_floater)
-        {
-            LLRect new_rect = gFloaterView->findNeighboringPosition(parent_floater, fg);
-            fg->setOrigin(new_rect.mLeft, new_rect.mBottom);
-            parent_floater->addDependentFloater(fg);
-        }
-    }
-}
-
-void LLPanelLandGeneral::onClickProfile()
-{
-    LLParcel* parcel = mParcel->getParcel();
-    if (!parcel) return;
-
-    if (parcel->getIsGroupOwned())
-    {
-        const LLUUID& group_id = parcel->getGroupID();
-        LLGroupActions::show(group_id);
-    }
-    else
-    {
-        const LLUUID& avatar_id = parcel->getOwnerID();
-        LLAvatarActions::showProfile(avatar_id);
-    }
-}
-
-// public
-void LLPanelLandGeneral::setGroup(const LLUUID& group_id)
-{
-    LLParcel* parcel = mParcel->getParcel();
-    if (!parcel) return;
-
-    // Set parcel properties and send message
-    parcel->setGroupID(group_id);
-    //parcel->setGroupName(group_name);
-    //mTextGroup->setText(group_name);
-
-    // Send update
-    LLViewerParcelMgr::getInstance()->sendParcelPropertiesUpdate(parcel);
-
-    // Update UI
-    refresh();
-}
-
-// static
-void LLPanelLandGeneral::onClickBuyLand(void* data)
-{
-<<<<<<< HEAD
-	bool* for_group = (bool*)data;
-	LLViewerParcelMgr::getInstance()->startBuyLand(*for_group);
-=======
-    BOOL* for_group = (BOOL*)data;
-    LLViewerParcelMgr::getInstance()->startBuyLand(*for_group);
->>>>>>> e1623bb2
-}
-
-// static
-void LLPanelLandGeneral::onClickScriptLimits(void* data)
-{
-    LLPanelLandGeneral* panelp = (LLPanelLandGeneral*)data;
-    LLParcel* parcel = panelp->mParcel->getParcel();
-    if(parcel != NULL)
-    {
-        LLFloaterReg::showInstance("script_limits");
-    }
-}
-
-// static
-void LLPanelLandGeneral::onClickDeed(void*)
-{
-    //LLParcel* parcel = mParcel->getParcel();
-    //if (parcel)
-    //{
-    LLViewerParcelMgr::getInstance()->startDeedLandToGroup();
-    //}
-}
-
-// static
-void LLPanelLandGeneral::onClickRelease(void*)
-{
-    LLViewerParcelMgr::getInstance()->startReleaseLand();
-}
-
-// static
-void LLPanelLandGeneral::onClickReclaim(void*)
-{
-    LL_DEBUGS() << "LLPanelLandGeneral::onClickReclaim()" << LL_ENDL;
-    LLViewerParcelMgr::getInstance()->reclaimParcel();
-}
-
-// static
-bool LLPanelLandGeneral::enableBuyPass(void* data)
-{
-    LLPanelLandGeneral* panelp = (LLPanelLandGeneral*)data;
-    LLParcel* parcel = panelp != NULL ? panelp->mParcel->getParcel() : LLViewerParcelMgr::getInstance()->getParcelSelection()->getParcel();
-    return (parcel != NULL) && (parcel->getParcelFlag(PF_USE_PASS_LIST) && !LLViewerParcelMgr::getInstance()->isCollisionBanned());
-}
-
-
-// static
-void LLPanelLandGeneral::onClickBuyPass(void* data)
-{
-    LLPanelLandGeneral* panelp = (LLPanelLandGeneral*)data;
-    LLParcel* parcel = panelp != NULL ? panelp->mParcel->getParcel() : LLViewerParcelMgr::getInstance()->getParcelSelection()->getParcel();
-
-    if (!parcel) return;
-
-    S32 pass_price = parcel->getPassPrice();
-    std::string parcel_name = parcel->getName();
-    F32 pass_hours = parcel->getPassHours();
-
-    std::string cost, time;
-    cost = llformat("%d", pass_price);
-    time = llformat("%.2f", pass_hours);
-
-    LLSD args;
-    args["COST"] = cost;
-    args["PARCEL_NAME"] = parcel_name;
-    args["TIME"] = time;
-
-    // creating pointer on selection to avoid deselection of parcel until we are done with buying pass (EXT-6464)
-    sSelectionForBuyPass = LLViewerParcelMgr::getInstance()->getParcelSelection();
-    LLNotificationsUtil::add("LandBuyPass", args, LLSD(), cbBuyPass);
-}
-
-// static
-void LLPanelLandGeneral::onClickStartAuction(void* data)
-{
-    LLPanelLandGeneral* panelp = (LLPanelLandGeneral*)data;
-    LLParcel* parcelp = panelp->mParcel->getParcel();
-    if(parcelp)
-    {
-        if(parcelp->getForSale())
-        {
-            LLNotificationsUtil::add("CannotStartAuctionAlreadyForSale");
-        }
-        else
-        {
-            //LLFloaterAuction::showInstance();
-            LLFloaterReg::showInstance("auction");
-        }
-    }
-}
-
-// static
-bool LLPanelLandGeneral::cbBuyPass(const LLSD& notification, const LLSD& response)
-{
-    S32 option = LLNotificationsUtil::getSelectedOption(notification, response);
-    if (0 == option)
-    {
-        // User clicked OK
-        LLViewerParcelMgr::getInstance()->buyPass();
-    }
-    // we are done with buying pass, additional selection is no longer needed
-    sSelectionForBuyPass = NULL;
-    return false;
-}
-
-// static
-void LLPanelLandGeneral::onCommitAny(LLUICtrl *ctrl, void *userdata)
-{
-    LLPanelLandGeneral *panelp = (LLPanelLandGeneral *)userdata;
-
-    LLParcel* parcel = panelp->mParcel->getParcel();
-    if (!parcel)
-    {
-        return;
-    }
-
-    // Extract data from UI
-    std::string name = panelp->mEditName->getText();
-    std::string desc = panelp->mEditDesc->getText();
-
-    // Valid data from UI
-
-    // Stuff data into selected parcel
-    parcel->setName(name);
-    parcel->setDesc(desc);
-
-<<<<<<< HEAD
-	bool allow_deed_to_group= panelp->mCheckDeedToGroup->get();
-	bool contribute_with_deed = panelp->mCheckContributeWithDeed->get();
-=======
-    BOOL allow_deed_to_group= panelp->mCheckDeedToGroup->get();
-    BOOL contribute_with_deed = panelp->mCheckContributeWithDeed->get();
->>>>>>> e1623bb2
-
-    parcel->setParcelFlag(PF_ALLOW_DEED_TO_GROUP, allow_deed_to_group);
-    parcel->setContributeWithDeed(contribute_with_deed);
-
-    // Send update to server
-    LLViewerParcelMgr::getInstance()->sendParcelPropertiesUpdate( parcel );
-
-    // Might have changed properties, so let's redraw!
-    panelp->refresh();
-}
-
-// static
-void LLPanelLandGeneral::onClickSellLand(void* data)
-{
-    LLViewerParcelMgr::getInstance()->startSellLand();
-    LLPanelLandGeneral *panelp = (LLPanelLandGeneral *)data;
-    panelp->refresh();
-}
-
-// static
-void LLPanelLandGeneral::onClickStopSellLand(void* data)
-{
-    LLPanelLandGeneral* panelp = (LLPanelLandGeneral*)data;
-    LLParcel* parcel = panelp->mParcel->getParcel();
-
-<<<<<<< HEAD
-	parcel->setParcelFlag(PF_FOR_SALE, false);
-	parcel->setSalePrice(0);
-	parcel->setAuthorizedBuyerID(LLUUID::null);
-=======
-    parcel->setParcelFlag(PF_FOR_SALE, FALSE);
-    parcel->setSalePrice(0);
-    parcel->setAuthorizedBuyerID(LLUUID::null);
->>>>>>> e1623bb2
-
-    LLViewerParcelMgr::getInstance()->sendParcelPropertiesUpdate(parcel);
-}
-
-//---------------------------------------------------------------------------
-// LLPanelLandObjects
-//---------------------------------------------------------------------------
-LLPanelLandObjects::LLPanelLandObjects(LLParcelSelectionHandle& parcel)
-<<<<<<< HEAD
-	:	LLPanel(),
-
-		mParcel(parcel),
-		mParcelObjectBonus(NULL),
-		mSWTotalObjects(NULL),
-		mObjectContribution(NULL),
-		mTotalObjects(NULL),
-		mOwnerObjects(NULL),
-		mBtnShowOwnerObjects(NULL),
-		mBtnReturnOwnerObjects(NULL),
-		mGroupObjects(NULL),
-		mBtnShowGroupObjects(NULL),
-		mBtnReturnGroupObjects(NULL),
-		mOtherObjects(NULL),
-		mBtnShowOtherObjects(NULL),
-		mBtnReturnOtherObjects(NULL),
-		mSelectedObjects(NULL),
-		mCleanOtherObjectsTime(NULL),
-		mOtherTime(0),
-		mBtnRefresh(NULL),
-		mBtnReturnOwnerList(NULL),
-		mOwnerList(NULL),
-		mFirstReply(true),
-		mSelectedCount(0),
-		mSelectedIsGroup(false)
-=======
-    :   LLPanel(),
-
-        mParcel(parcel),
-        mParcelObjectBonus(NULL),
-        mSWTotalObjects(NULL),
-        mObjectContribution(NULL),
-        mTotalObjects(NULL),
-        mOwnerObjects(NULL),
-        mBtnShowOwnerObjects(NULL),
-        mBtnReturnOwnerObjects(NULL),
-        mGroupObjects(NULL),
-        mBtnShowGroupObjects(NULL),
-        mBtnReturnGroupObjects(NULL),
-        mOtherObjects(NULL),
-        mBtnShowOtherObjects(NULL),
-        mBtnReturnOtherObjects(NULL),
-        mSelectedObjects(NULL),
-        mCleanOtherObjectsTime(NULL),
-        mOtherTime(0),
-        mBtnRefresh(NULL),
-        mBtnReturnOwnerList(NULL),
-        mOwnerList(NULL),
-        mFirstReply(TRUE),
-        mSelectedCount(0),
-        mSelectedIsGroup(FALSE)
->>>>>>> e1623bb2
-{
-}
-
-
-
-bool LLPanelLandObjects::postBuild()
-{
-<<<<<<< HEAD
-	
-	mFirstReply = true;
-	mParcelObjectBonus = getChild<LLTextBox>("parcel_object_bonus");
-	mSWTotalObjects = getChild<LLTextBox>("objects_available");
-	mObjectContribution = getChild<LLTextBox>("object_contrib_text");
-	mTotalObjects = getChild<LLTextBox>("total_objects_text");
-	mOwnerObjects = getChild<LLTextBox>("owner_objects_text");
-	
-	mBtnShowOwnerObjects = getChild<LLButton>("ShowOwner");
-	mBtnShowOwnerObjects->setClickedCallback(onClickShowOwnerObjects, this);
-	
-	mBtnReturnOwnerObjects = getChild<LLButton>("ReturnOwner...");
-	mBtnReturnOwnerObjects->setClickedCallback(onClickReturnOwnerObjects, this);
-	
-	mGroupObjects = getChild<LLTextBox>("group_objects_text");
-	mBtnShowGroupObjects = getChild<LLButton>("ShowGroup");
-	mBtnShowGroupObjects->setClickedCallback(onClickShowGroupObjects, this);
-	
-	mBtnReturnGroupObjects = getChild<LLButton>("ReturnGroup...");
-	mBtnReturnGroupObjects->setClickedCallback(onClickReturnGroupObjects, this);
-	
-	mOtherObjects = getChild<LLTextBox>("other_objects_text");
-	mBtnShowOtherObjects = getChild<LLButton>("ShowOther");
-	mBtnShowOtherObjects->setClickedCallback(onClickShowOtherObjects, this);
-	
-	mBtnReturnOtherObjects = getChild<LLButton>("ReturnOther...");
-	mBtnReturnOtherObjects->setClickedCallback(onClickReturnOtherObjects, this);
-	
-	mSelectedObjects = getChild<LLTextBox>("selected_objects_text");
-	mCleanOtherObjectsTime = getChild<LLLineEditor>("clean other time");
-
-	mCleanOtherObjectsTime->setFocusLostCallback(boost::bind(onLostFocus, _1, this));
-	mCleanOtherObjectsTime->setCommitCallback(onCommitClean, this);
-	getChild<LLLineEditor>("clean other time")->setPrevalidate(LLTextValidate::validateNonNegativeS32);
-	
-	mBtnRefresh = getChild<LLButton>("Refresh List");
-	mBtnRefresh->setClickedCallback(onClickRefresh, this);
-	
-	mBtnReturnOwnerList = getChild<LLButton>("Return objects...");
-	mBtnReturnOwnerList->setClickedCallback(onClickReturnOwnerList, this);
-
-	mIconAvatarOnline = LLUIImageList::getInstance()->getUIImage("icon_avatar_online.tga", 0);
-	mIconAvatarOffline = LLUIImageList::getInstance()->getUIImage("icon_avatar_offline.tga", 0);
-	mIconGroup = LLUIImageList::getInstance()->getUIImage("icon_group.tga", 0);
-
-	mOwnerList = getChild<LLNameListCtrl>("owner list");
-	mOwnerList->setIsFriendCallback(LLAvatarActions::isFriend);
-	mOwnerList->sortByColumnIndex(3, false);
-	childSetCommitCallback("owner list", onCommitList, this);
-	mOwnerList->setDoubleClickCallback(onDoubleClickOwner, this);
-	mOwnerList->setContextMenu(LLScrollListCtrl::MENU_AVATAR);
-
-	return true;
-=======
-
-    mFirstReply = TRUE;
-    mParcelObjectBonus = getChild<LLTextBox>("parcel_object_bonus");
-    mSWTotalObjects = getChild<LLTextBox>("objects_available");
-    mObjectContribution = getChild<LLTextBox>("object_contrib_text");
-    mTotalObjects = getChild<LLTextBox>("total_objects_text");
-    mOwnerObjects = getChild<LLTextBox>("owner_objects_text");
-
-    mBtnShowOwnerObjects = getChild<LLButton>("ShowOwner");
-    mBtnShowOwnerObjects->setClickedCallback(onClickShowOwnerObjects, this);
-
-    mBtnReturnOwnerObjects = getChild<LLButton>("ReturnOwner...");
-    mBtnReturnOwnerObjects->setClickedCallback(onClickReturnOwnerObjects, this);
-
-    mGroupObjects = getChild<LLTextBox>("group_objects_text");
-    mBtnShowGroupObjects = getChild<LLButton>("ShowGroup");
-    mBtnShowGroupObjects->setClickedCallback(onClickShowGroupObjects, this);
-
-    mBtnReturnGroupObjects = getChild<LLButton>("ReturnGroup...");
-    mBtnReturnGroupObjects->setClickedCallback(onClickReturnGroupObjects, this);
-
-    mOtherObjects = getChild<LLTextBox>("other_objects_text");
-    mBtnShowOtherObjects = getChild<LLButton>("ShowOther");
-    mBtnShowOtherObjects->setClickedCallback(onClickShowOtherObjects, this);
-
-    mBtnReturnOtherObjects = getChild<LLButton>("ReturnOther...");
-    mBtnReturnOtherObjects->setClickedCallback(onClickReturnOtherObjects, this);
-
-    mSelectedObjects = getChild<LLTextBox>("selected_objects_text");
-    mCleanOtherObjectsTime = getChild<LLLineEditor>("clean other time");
-
-    mCleanOtherObjectsTime->setFocusLostCallback(boost::bind(onLostFocus, _1, this));
-    mCleanOtherObjectsTime->setCommitCallback(onCommitClean, this);
-    getChild<LLLineEditor>("clean other time")->setPrevalidate(LLTextValidate::validateNonNegativeS32);
-
-    mBtnRefresh = getChild<LLButton>("Refresh List");
-    mBtnRefresh->setClickedCallback(onClickRefresh, this);
-
-    mBtnReturnOwnerList = getChild<LLButton>("Return objects...");
-    mBtnReturnOwnerList->setClickedCallback(onClickReturnOwnerList, this);
-
-    mIconAvatarOnline = LLUIImageList::getInstance()->getUIImage("icon_avatar_online.tga", 0);
-    mIconAvatarOffline = LLUIImageList::getInstance()->getUIImage("icon_avatar_offline.tga", 0);
-    mIconGroup = LLUIImageList::getInstance()->getUIImage("icon_group.tga", 0);
-
-    mOwnerList = getChild<LLNameListCtrl>("owner list");
-    mOwnerList->setIsFriendCallback(LLAvatarActions::isFriend);
-    mOwnerList->sortByColumnIndex(3, FALSE);
-    childSetCommitCallback("owner list", onCommitList, this);
-    mOwnerList->setDoubleClickCallback(onDoubleClickOwner, this);
-    mOwnerList->setContextMenu(LLScrollListCtrl::MENU_AVATAR);
-
-    return TRUE;
->>>>>>> e1623bb2
-}
-
-
-
-
-// virtual
-LLPanelLandObjects::~LLPanelLandObjects()
-{ }
-
-// static
-void LLPanelLandObjects::onDoubleClickOwner(void *userdata)
-{
-<<<<<<< HEAD
-	LLPanelLandObjects *self = (LLPanelLandObjects *)userdata;
-
-	LLScrollListItem* item = self->mOwnerList->getFirstSelected();
-	if (item)
-	{
-		LLUUID owner_id = item->getUUID();
-		// Look up the selected name, for future dialog box use.
-		const LLScrollListCell* cell;
-		cell = item->getColumn(1);
-		if (!cell)
-		{
-			return;
-		}
-		// Is this a group?
-		bool is_group = cell->getValue().asString() == OWNER_GROUP;
-		if (is_group)
-		{
-			LLGroupActions::show(owner_id);
-		}
-		else
-		{
-			LLAvatarActions::showProfile(owner_id);
-		}
-	}
-=======
-    LLPanelLandObjects *self = (LLPanelLandObjects *)userdata;
-
-    LLScrollListItem* item = self->mOwnerList->getFirstSelected();
-    if (item)
-    {
-        LLUUID owner_id = item->getUUID();
-        // Look up the selected name, for future dialog box use.
-        const LLScrollListCell* cell;
-        cell = item->getColumn(1);
-        if (!cell)
-        {
-            return;
-        }
-        // Is this a group?
-        BOOL is_group = cell->getValue().asString() == OWNER_GROUP;
-        if (is_group)
-        {
-            LLGroupActions::show(owner_id);
-        }
-        else
-        {
-            LLAvatarActions::showProfile(owner_id);
-        }
-    }
->>>>>>> e1623bb2
-}
-
-// public
-void LLPanelLandObjects::refresh()
-{
-<<<<<<< HEAD
-	LLParcel *parcel = mParcel->getParcel();
-
-	mBtnShowOwnerObjects->setEnabled(false);
-	mBtnShowGroupObjects->setEnabled(false);
-	mBtnShowOtherObjects->setEnabled(false);
-	mBtnReturnOwnerObjects->setEnabled(false);
-	mBtnReturnGroupObjects->setEnabled(false);
-	mBtnReturnOtherObjects->setEnabled(false);
-	mCleanOtherObjectsTime->setEnabled(false);
-	mBtnRefresh->			setEnabled(false);
-	mBtnReturnOwnerList->	setEnabled(false);
-
-	mSelectedOwners.clear();
-	mOwnerList->deleteAllItems();
-	mOwnerList->setEnabled(false);
-
-	if (!parcel || gDisconnected)
-	{
-		mSWTotalObjects->setTextArg("[COUNT]", llformat("%d", 0));
-		mSWTotalObjects->setTextArg("[TOTAL]", llformat("%d", 0));
-		mSWTotalObjects->setTextArg("[AVAILABLE]", llformat("%d", 0));
-		mObjectContribution->setTextArg("[COUNT]", llformat("%d", 0));
-		mTotalObjects->setTextArg("[COUNT]", llformat("%d", 0));
-		mOwnerObjects->setTextArg("[COUNT]", llformat("%d", 0));
-		mGroupObjects->setTextArg("[COUNT]", llformat("%d", 0));
-		mOtherObjects->setTextArg("[COUNT]", llformat("%d", 0));
-		mSelectedObjects->setTextArg("[COUNT]", llformat("%d", 0));
-	}
-	else
-	{
-		S32 sw_max = parcel->getSimWideMaxPrimCapacity();
-		S32 sw_total = parcel->getSimWidePrimCount();
-		S32 max = ll_round(parcel->getMaxPrimCapacity() * parcel->getParcelPrimBonus());
-		S32 total = parcel->getPrimCount();
-		S32 owned = parcel->getOwnerPrimCount();
-		S32 group = parcel->getGroupPrimCount();
-		S32 other = parcel->getOtherPrimCount();
-		S32 selected = parcel->getSelectedPrimCount();
-		F32 parcel_object_bonus = parcel->getParcelPrimBonus();
-		mOtherTime = parcel->getCleanOtherTime();
-
-		// Can't have more than region max tasks, regardless of parcel
-		// object bonus factor.
-		LLViewerRegion* region = LLViewerParcelMgr::getInstance()->getSelectionRegion();
-		if (region)
-		{
-			S32 max_tasks_per_region = (S32)region->getMaxTasks();
-			sw_max = llmin(sw_max, max_tasks_per_region);
-			max = llmin(max, max_tasks_per_region);
-		}
-
-		if (parcel_object_bonus != 1.0f)
-		{
-			mParcelObjectBonus->setVisible(true);
-			mParcelObjectBonus->setTextArg("[BONUS]", llformat("%.2f", parcel_object_bonus));
-		}
-		else
-		{
-			mParcelObjectBonus->setVisible(false);
-		}
-
-		if (sw_total > sw_max)
-		{
-			mSWTotalObjects->setText(getString("objects_deleted_text"));
-			mSWTotalObjects->setTextArg("[DELETED]", llformat("%d", sw_total - sw_max));
-		}
-		else
-		{
-			mSWTotalObjects->setText(getString("objects_available_text"));
-			mSWTotalObjects->setTextArg("[AVAILABLE]", llformat("%d", sw_max - sw_total));
-		}
-		mSWTotalObjects->setTextArg("[COUNT]", llformat("%d", sw_total));
-		mSWTotalObjects->setTextArg("[MAX]", llformat("%d", sw_max));
-
-		mObjectContribution->setTextArg("[COUNT]", llformat("%d", max));
-		mTotalObjects->setTextArg("[COUNT]", llformat("%d", total));
-		mOwnerObjects->setTextArg("[COUNT]", llformat("%d", owned));
-		mGroupObjects->setTextArg("[COUNT]", llformat("%d", group));
-		mOtherObjects->setTextArg("[COUNT]", llformat("%d", other));
-		mSelectedObjects->setTextArg("[COUNT]", llformat("%d", selected));
-		mCleanOtherObjectsTime->setText(llformat("%d", mOtherTime));
-
-		bool can_return_owned = LLViewerParcelMgr::isParcelModifiableByAgent(parcel, GP_LAND_RETURN_GROUP_OWNED);
-		bool can_return_group_set = LLViewerParcelMgr::isParcelModifiableByAgent(parcel, GP_LAND_RETURN_GROUP_SET);
-		bool can_return_other = LLViewerParcelMgr::isParcelModifiableByAgent(parcel, GP_LAND_RETURN_NON_GROUP);
-
-		if (can_return_owned || can_return_group_set || can_return_other)
-		{
-			if (owned && can_return_owned)
-			{
-				mBtnShowOwnerObjects->setEnabled(true);
-				mBtnReturnOwnerObjects->setEnabled(true);
-			}
-			if (group && can_return_group_set)
-			{
-				mBtnShowGroupObjects->setEnabled(true);
-				mBtnReturnGroupObjects->setEnabled(true);
-			}
-			if (other && can_return_other)
-			{
-				mBtnShowOtherObjects->setEnabled(true);
-				mBtnReturnOtherObjects->setEnabled(true);
-			}
-
-			mCleanOtherObjectsTime->setEnabled(true);
-			mBtnRefresh->setEnabled(true);
-		}
-	}
-=======
-    LLParcel *parcel = mParcel->getParcel();
-
-    mBtnShowOwnerObjects->setEnabled(FALSE);
-    mBtnShowGroupObjects->setEnabled(FALSE);
-    mBtnShowOtherObjects->setEnabled(FALSE);
-    mBtnReturnOwnerObjects->setEnabled(FALSE);
-    mBtnReturnGroupObjects->setEnabled(FALSE);
-    mBtnReturnOtherObjects->setEnabled(FALSE);
-    mCleanOtherObjectsTime->setEnabled(FALSE);
-    mBtnRefresh->           setEnabled(FALSE);
-    mBtnReturnOwnerList->   setEnabled(FALSE);
-
-    mSelectedOwners.clear();
-    mOwnerList->deleteAllItems();
-    mOwnerList->setEnabled(FALSE);
-
-    if (!parcel || gDisconnected)
-    {
-        mSWTotalObjects->setTextArg("[COUNT]", llformat("%d", 0));
-        mSWTotalObjects->setTextArg("[TOTAL]", llformat("%d", 0));
-        mSWTotalObjects->setTextArg("[AVAILABLE]", llformat("%d", 0));
-        mObjectContribution->setTextArg("[COUNT]", llformat("%d", 0));
-        mTotalObjects->setTextArg("[COUNT]", llformat("%d", 0));
-        mOwnerObjects->setTextArg("[COUNT]", llformat("%d", 0));
-        mGroupObjects->setTextArg("[COUNT]", llformat("%d", 0));
-        mOtherObjects->setTextArg("[COUNT]", llformat("%d", 0));
-        mSelectedObjects->setTextArg("[COUNT]", llformat("%d", 0));
-    }
-    else
-    {
-        S32 sw_max = parcel->getSimWideMaxPrimCapacity();
-        S32 sw_total = parcel->getSimWidePrimCount();
-        S32 max = ll_round(parcel->getMaxPrimCapacity() * parcel->getParcelPrimBonus());
-        S32 total = parcel->getPrimCount();
-        S32 owned = parcel->getOwnerPrimCount();
-        S32 group = parcel->getGroupPrimCount();
-        S32 other = parcel->getOtherPrimCount();
-        S32 selected = parcel->getSelectedPrimCount();
-        F32 parcel_object_bonus = parcel->getParcelPrimBonus();
-        mOtherTime = parcel->getCleanOtherTime();
-
-        // Can't have more than region max tasks, regardless of parcel
-        // object bonus factor.
-        LLViewerRegion* region = LLViewerParcelMgr::getInstance()->getSelectionRegion();
-        if (region)
-        {
-            S32 max_tasks_per_region = (S32)region->getMaxTasks();
-            sw_max = llmin(sw_max, max_tasks_per_region);
-            max = llmin(max, max_tasks_per_region);
-        }
-
-        if (parcel_object_bonus != 1.0f)
-        {
-            mParcelObjectBonus->setVisible(TRUE);
-            mParcelObjectBonus->setTextArg("[BONUS]", llformat("%.2f", parcel_object_bonus));
-        }
-        else
-        {
-            mParcelObjectBonus->setVisible(FALSE);
-        }
-
-        if (sw_total > sw_max)
-        {
-            mSWTotalObjects->setText(getString("objects_deleted_text"));
-            mSWTotalObjects->setTextArg("[DELETED]", llformat("%d", sw_total - sw_max));
-        }
-        else
-        {
-            mSWTotalObjects->setText(getString("objects_available_text"));
-            mSWTotalObjects->setTextArg("[AVAILABLE]", llformat("%d", sw_max - sw_total));
-        }
-        mSWTotalObjects->setTextArg("[COUNT]", llformat("%d", sw_total));
-        mSWTotalObjects->setTextArg("[MAX]", llformat("%d", sw_max));
-
-        mObjectContribution->setTextArg("[COUNT]", llformat("%d", max));
-        mTotalObjects->setTextArg("[COUNT]", llformat("%d", total));
-        mOwnerObjects->setTextArg("[COUNT]", llformat("%d", owned));
-        mGroupObjects->setTextArg("[COUNT]", llformat("%d", group));
-        mOtherObjects->setTextArg("[COUNT]", llformat("%d", other));
-        mSelectedObjects->setTextArg("[COUNT]", llformat("%d", selected));
-        mCleanOtherObjectsTime->setText(llformat("%d", mOtherTime));
-
-        BOOL can_return_owned = LLViewerParcelMgr::isParcelModifiableByAgent(parcel, GP_LAND_RETURN_GROUP_OWNED);
-        BOOL can_return_group_set = LLViewerParcelMgr::isParcelModifiableByAgent(parcel, GP_LAND_RETURN_GROUP_SET);
-        BOOL can_return_other = LLViewerParcelMgr::isParcelModifiableByAgent(parcel, GP_LAND_RETURN_NON_GROUP);
-
-        if (can_return_owned || can_return_group_set || can_return_other)
-        {
-            if (owned && can_return_owned)
-            {
-                mBtnShowOwnerObjects->setEnabled(TRUE);
-                mBtnReturnOwnerObjects->setEnabled(TRUE);
-            }
-            if (group && can_return_group_set)
-            {
-                mBtnShowGroupObjects->setEnabled(TRUE);
-                mBtnReturnGroupObjects->setEnabled(TRUE);
-            }
-            if (other && can_return_other)
-            {
-                mBtnShowOtherObjects->setEnabled(TRUE);
-                mBtnReturnOtherObjects->setEnabled(TRUE);
-            }
-
-            mCleanOtherObjectsTime->setEnabled(TRUE);
-            mBtnRefresh->setEnabled(TRUE);
-        }
-    }
->>>>>>> e1623bb2
-}
-
-// virtual
-void LLPanelLandObjects::draw()
-{
-    LLPanel::draw();
-}
-
-void send_other_clean_time_message(S32 parcel_local_id, S32 other_clean_time)
-{
-    LLMessageSystem *msg = gMessageSystem;
-
-    LLViewerRegion* region = LLViewerParcelMgr::getInstance()->getSelectionRegion();
-    if (!region) return;
-
-    msg->newMessageFast(_PREHASH_ParcelSetOtherCleanTime);
-    msg->nextBlockFast(_PREHASH_AgentData);
-    msg->addUUIDFast(_PREHASH_AgentID,  gAgent.getID());
-    msg->addUUIDFast(_PREHASH_SessionID,gAgent.getSessionID());
-    msg->nextBlockFast(_PREHASH_ParcelData);
-    msg->addS32Fast(_PREHASH_LocalID, parcel_local_id);
-    msg->addS32Fast(_PREHASH_OtherCleanTime, other_clean_time);
-
-    msg->sendReliable(region->getHost());
-}
-
-void send_return_objects_message(S32 parcel_local_id, S32 return_type,
-                                 uuid_list_t* owner_ids = NULL)
-{
-    LLMessageSystem *msg = gMessageSystem;
-
-    LLViewerRegion* region = LLViewerParcelMgr::getInstance()->getSelectionRegion();
-    if (!region) return;
-
-    msg->newMessageFast(_PREHASH_ParcelReturnObjects);
-    msg->nextBlockFast(_PREHASH_AgentData);
-    msg->addUUIDFast(_PREHASH_AgentID,  gAgent.getID());
-    msg->addUUIDFast(_PREHASH_SessionID,gAgent.getSessionID());
-    msg->nextBlockFast(_PREHASH_ParcelData);
-    msg->addS32Fast(_PREHASH_LocalID, parcel_local_id);
-    msg->addU32Fast(_PREHASH_ReturnType, (U32) return_type);
-
-    // Dummy task id, not used
-    msg->nextBlock("TaskIDs");
-    msg->addUUID("TaskID", LLUUID::null);
-
-    // Throw all return ids into the packet.
-    // TODO: Check for too many ids.
-    if (owner_ids)
-    {
-        uuid_list_t::iterator end = owner_ids->end();
-        for (uuid_list_t::iterator it = owner_ids->begin();
-             it != end;
-             ++it)
-        {
-            msg->nextBlockFast(_PREHASH_OwnerIDs);
-            msg->addUUIDFast(_PREHASH_OwnerID, (*it));
-        }
-    }
-    else
-    {
-        msg->nextBlockFast(_PREHASH_OwnerIDs);
-        msg->addUUIDFast(_PREHASH_OwnerID, LLUUID::null);
-    }
-
-    msg->sendReliable(region->getHost());
-}
-
-bool LLPanelLandObjects::callbackReturnOwnerObjects(const LLSD& notification, const LLSD& response)
-{
-    S32 option = LLNotificationsUtil::getSelectedOption(notification, response);
-    LLParcel *parcel = mParcel->getParcel();
-    if (0 == option)
-    {
-        if (parcel)
-        {
-            LLUUID owner_id = parcel->getOwnerID();
-            LLSD args;
-            if (owner_id == gAgentID)
-            {
-                LLNotificationsUtil::add("OwnedObjectsReturned");
-            }
-            else
-            {
-                args["NAME"] = LLSLURL("agent", owner_id, "completename").getSLURLString();
-                LLNotificationsUtil::add("OtherObjectsReturned", args);
-            }
-            send_return_objects_message(parcel->getLocalID(), RT_OWNER);
-        }
-    }
-
-    LLSelectMgr::getInstance()->unhighlightAll();
-    LLViewerParcelMgr::getInstance()->sendParcelPropertiesUpdate( parcel );
-    refresh();
-    return false;
-}
-
-bool LLPanelLandObjects::callbackReturnGroupObjects(const LLSD& notification, const LLSD& response)
-{
-    S32 option = LLNotificationsUtil::getSelectedOption(notification, response);
-    LLParcel *parcel = mParcel->getParcel();
-    if (0 == option)
-    {
-        if (parcel)
-        {
-            std::string group_name;
-            gCacheName->getGroupName(parcel->getGroupID(), group_name);
-            LLSD args;
-            args["GROUPNAME"] = group_name;
-            LLNotificationsUtil::add("GroupObjectsReturned", args);
-            send_return_objects_message(parcel->getLocalID(), RT_GROUP);
-        }
-    }
-    LLSelectMgr::getInstance()->unhighlightAll();
-    LLViewerParcelMgr::getInstance()->sendParcelPropertiesUpdate( parcel );
-    refresh();
-    return false;
-}
-
-bool LLPanelLandObjects::callbackReturnOtherObjects(const LLSD& notification, const LLSD& response)
-{
-    S32 option = LLNotificationsUtil::getSelectedOption(notification, response);
-    LLParcel *parcel = mParcel->getParcel();
-    if (0 == option)
-    {
-        if (parcel)
-        {
-            LLNotificationsUtil::add("UnOwnedObjectsReturned");
-            send_return_objects_message(parcel->getLocalID(), RT_OTHER);
-        }
-    }
-    LLSelectMgr::getInstance()->unhighlightAll();
-    LLViewerParcelMgr::getInstance()->sendParcelPropertiesUpdate( parcel );
-    refresh();
-    return false;
-}
-
-bool LLPanelLandObjects::callbackReturnOwnerList(const LLSD& notification, const LLSD& response)
-{
-    S32 option = LLNotificationsUtil::getSelectedOption(notification, response);
-    LLParcel *parcel = mParcel->getParcel();
-    if (0 == option)
-    {
-        if (parcel)
-        {
-            // Make sure we have something selected.
-            uuid_list_t::iterator selected = mSelectedOwners.begin();
-            if (selected != mSelectedOwners.end())
-            {
-                LLSD args;
-                if (mSelectedIsGroup)
-                {
-                    args["GROUPNAME"] = mSelectedName;
-                    LLNotificationsUtil::add("GroupObjectsReturned", args);
-                }
-                else
-                {
-                    args["NAME"] = mSelectedName;
-                    LLNotificationsUtil::add("OtherObjectsReturned2", args);
-                }
-
-                send_return_objects_message(parcel->getLocalID(), RT_LIST, &(mSelectedOwners));
-            }
-        }
-    }
-    LLSelectMgr::getInstance()->unhighlightAll();
-    LLViewerParcelMgr::getInstance()->sendParcelPropertiesUpdate( parcel );
-    refresh();
-    return false;
-}
-
-
-// static
-void LLPanelLandObjects::onClickReturnOwnerList(void* userdata)
-{
-    LLPanelLandObjects  *self = (LLPanelLandObjects *)userdata;
-
-    LLParcel* parcelp = self->mParcel->getParcel();
-    if (!parcelp) return;
-
-    // Make sure we have something selected.
-    if (self->mSelectedOwners.empty())
-    {
-        return;
-    }
-    //uuid_list_t::iterator selected_itr = self->mSelectedOwners.begin();
-    //if (selected_itr == self->mSelectedOwners.end()) return;
-
-    send_parcel_select_objects(parcelp->getLocalID(), RT_LIST, &(self->mSelectedOwners));
-
-    LLSD args;
-    args["NAME"] = self->mSelectedName;
-    args["N"] = llformat("%d",self->mSelectedCount);
-    if (self->mSelectedIsGroup)
-    {
-        LLNotificationsUtil::add("ReturnObjectsDeededToGroup", args, LLSD(), boost::bind(&LLPanelLandObjects::callbackReturnOwnerList, self, _1, _2));
-    }
-    else
-    {
-        LLNotificationsUtil::add("ReturnObjectsOwnedByUser", args, LLSD(), boost::bind(&LLPanelLandObjects::callbackReturnOwnerList, self, _1, _2));
-    }
-}
-
-
-// static
-void LLPanelLandObjects::onClickRefresh(void* userdata)
-{
-    LLPanelLandObjects *self = (LLPanelLandObjects*)userdata;
-
-    LLMessageSystem *msg = gMessageSystem;
-
-    LLParcel* parcel = self->mParcel->getParcel();
-    if (!parcel) return;
-
-    LLViewerRegion* region = LLViewerParcelMgr::getInstance()->getSelectionRegion();
-    if (!region) return;
-
-    self->mBtnRefresh->setEnabled(false);
-
-<<<<<<< HEAD
-	// ready the list for results
-	self->mOwnerList->deleteAllItems();
-	self->mOwnerList->setCommentText(LLTrans::getString("Searching"));
-	self->mOwnerList->setEnabled(false);
-	self->mFirstReply = true;
-=======
-    // ready the list for results
-    self->mOwnerList->deleteAllItems();
-    self->mOwnerList->setCommentText(LLTrans::getString("Searching"));
-    self->mOwnerList->setEnabled(FALSE);
-    self->mFirstReply = TRUE;
->>>>>>> e1623bb2
-
-    // send the message
-    msg->newMessageFast(_PREHASH_ParcelObjectOwnersRequest);
-    msg->nextBlockFast(_PREHASH_AgentData);
-    msg->addUUIDFast(_PREHASH_AgentID, gAgent.getID());
-    msg->addUUIDFast(_PREHASH_SessionID, gAgent.getSessionID());
-    msg->nextBlockFast(_PREHASH_ParcelData);
-    msg->addS32Fast(_PREHASH_LocalID, parcel->getLocalID());
-
-    msg->sendReliable(region->getHost());
-}
-
-// static
-void LLPanelLandObjects::processParcelObjectOwnersReply(LLMessageSystem *msg, void **)
-{
-<<<<<<< HEAD
-	LLPanelLandObjects* self = LLFloaterLand::getCurrentPanelLandObjects();
-
-	if (!self)
-	{
-		LL_WARNS() << "Received message for nonexistent LLPanelLandObject"
-				<< LL_ENDL;
-		return;
-	}
-	
-	const LLFontGL* FONT = LLFontGL::getFontSansSerif();
-
-	// Extract all of the owners.
-	S32 rows = msg->getNumberOfBlocksFast(_PREHASH_Data);
-	//uuid_list_t return_ids;
-	LLUUID	owner_id;
-	bool	is_group_owned;
-	S32		object_count;
-	U32		most_recent_time = 0;
-	bool	is_online;
-	std::string object_count_str;
-	//bool b_need_refresh = false;
-
-	// If we were waiting for the first reply, clear the "Searching..." text.
-	if (self->mFirstReply)
-	{
-		self->mOwnerList->deleteAllItems();
-		self->mFirstReply = false;
-	}
-
-	for(S32 i = 0; i < rows; ++i)
-	{
-		msg->getUUIDFast(_PREHASH_Data, _PREHASH_OwnerID,		owner_id,		i);
-		msg->getBOOLFast(_PREHASH_Data, _PREHASH_IsGroupOwned,	is_group_owned,	i);
-		msg->getS32Fast (_PREHASH_Data, _PREHASH_Count,			object_count,	i);
-		msg->getBOOLFast(_PREHASH_Data, _PREHASH_OnlineStatus,	is_online,		i);
-		if(msg->has("DataExtended"))
-		{
-			msg->getU32("DataExtended", "TimeStamp", most_recent_time, i);
-		}
-
-		if (owner_id.isNull())
-		{
-			continue;
-		}
-
-		LLNameListCtrl::NameItem item_params;
-		item_params.value = owner_id;
-		item_params.target = is_group_owned ? LLNameListCtrl::GROUP : LLNameListCtrl::INDIVIDUAL;
-
-		if (is_group_owned)
-		{
-			item_params.columns.add().type("icon").value(self->mIconGroup->getName()).column("type");
-			item_params.columns.add().value(OWNER_GROUP).font(FONT).column("online_status");
-		}
-		else if (is_online)
-		{
-			item_params.columns.add().type("icon").value(self->mIconAvatarOnline->getName()).column("type");
-			item_params.columns.add().value(OWNER_ONLINE).font(FONT).column("online_status");
-		}
-		else  // offline
-		{
-			item_params.columns.add().type("icon").value(self->mIconAvatarOffline->getName()).column("type");
-			item_params.columns.add().value(OWNER_OFFLINE).font(FONT).column("online_status");
-		}
-
-		// Placeholder for name.
-		LLAvatarName av_name;
-		LLAvatarNameCache::get(owner_id, &av_name);
-		item_params.columns.add().value(av_name.getCompleteName()).font(FONT).column("name");
-
-		object_count_str = llformat("%d", object_count);
-		item_params.columns.add().value(object_count_str).font(FONT).column("count");
-		item_params.columns.add().value(LLDate((time_t)most_recent_time)).font(FONT).column("mostrecent").type("date");
-
-		self->mOwnerList->addNameItemRow(item_params);
-		LL_DEBUGS() << "object owner " << owner_id << " (" << (is_group_owned ? "group" : "agent")
-				<< ") owns " << object_count << " objects." << LL_ENDL;
-	}
-
-	// check for no results
-	if (0 == self->mOwnerList->getItemCount())
-	{
-		self->mOwnerList->setCommentText(LLTrans::getString("NoneFound"));
-	}
-	else
-	{
-		self->mOwnerList->setEnabled(true);
-	}
-
-	self->mBtnRefresh->setEnabled(true);
-=======
-    LLPanelLandObjects* self = LLFloaterLand::getCurrentPanelLandObjects();
-
-    if (!self)
-    {
-        LL_WARNS() << "Received message for nonexistent LLPanelLandObject"
-                << LL_ENDL;
-        return;
-    }
-
-    const LLFontGL* FONT = LLFontGL::getFontSansSerif();
-
-    // Extract all of the owners.
-    S32 rows = msg->getNumberOfBlocksFast(_PREHASH_Data);
-    //uuid_list_t return_ids;
-    LLUUID  owner_id;
-    BOOL    is_group_owned;
-    S32     object_count;
-    U32     most_recent_time = 0;
-    BOOL    is_online;
-    std::string object_count_str;
-    //BOOL b_need_refresh = FALSE;
-
-    // If we were waiting for the first reply, clear the "Searching..." text.
-    if (self->mFirstReply)
-    {
-        self->mOwnerList->deleteAllItems();
-        self->mFirstReply = FALSE;
-    }
-
-    for(S32 i = 0; i < rows; ++i)
-    {
-        msg->getUUIDFast(_PREHASH_Data, _PREHASH_OwnerID,       owner_id,       i);
-        msg->getBOOLFast(_PREHASH_Data, _PREHASH_IsGroupOwned,  is_group_owned, i);
-        msg->getS32Fast (_PREHASH_Data, _PREHASH_Count,         object_count,   i);
-        msg->getBOOLFast(_PREHASH_Data, _PREHASH_OnlineStatus,  is_online,      i);
-        if(msg->has("DataExtended"))
-        {
-            msg->getU32("DataExtended", "TimeStamp", most_recent_time, i);
-        }
-
-        if (owner_id.isNull())
-        {
-            continue;
-        }
-
-        LLNameListCtrl::NameItem item_params;
-        item_params.value = owner_id;
-        item_params.target = is_group_owned ? LLNameListCtrl::GROUP : LLNameListCtrl::INDIVIDUAL;
-
-        if (is_group_owned)
-        {
-            item_params.columns.add().type("icon").value(self->mIconGroup->getName()).column("type");
-            item_params.columns.add().value(OWNER_GROUP).font(FONT).column("online_status");
-        }
-        else if (is_online)
-        {
-            item_params.columns.add().type("icon").value(self->mIconAvatarOnline->getName()).column("type");
-            item_params.columns.add().value(OWNER_ONLINE).font(FONT).column("online_status");
-        }
-        else  // offline
-        {
-            item_params.columns.add().type("icon").value(self->mIconAvatarOffline->getName()).column("type");
-            item_params.columns.add().value(OWNER_OFFLINE).font(FONT).column("online_status");
-        }
-
-        // Placeholder for name.
-        LLAvatarName av_name;
-        LLAvatarNameCache::get(owner_id, &av_name);
-        item_params.columns.add().value(av_name.getCompleteName()).font(FONT).column("name");
-
-        object_count_str = llformat("%d", object_count);
-        item_params.columns.add().value(object_count_str).font(FONT).column("count");
-        item_params.columns.add().value(LLDate((time_t)most_recent_time)).font(FONT).column("mostrecent").type("date");
-
-        self->mOwnerList->addNameItemRow(item_params);
-        LL_DEBUGS() << "object owner " << owner_id << " (" << (is_group_owned ? "group" : "agent")
-                << ") owns " << object_count << " objects." << LL_ENDL;
-    }
-
-    // check for no results
-    if (0 == self->mOwnerList->getItemCount())
-    {
-        self->mOwnerList->setCommentText(LLTrans::getString("NoneFound"));
-    }
-    else
-    {
-        self->mOwnerList->setEnabled(TRUE);
-    }
-
-    self->mBtnRefresh->setEnabled(true);
->>>>>>> e1623bb2
-}
-
-// static
-void LLPanelLandObjects::onCommitList(LLUICtrl* ctrl, void* data)
-{
-<<<<<<< HEAD
-	LLPanelLandObjects* self = (LLPanelLandObjects*)data;
-
-	if (false == self->mOwnerList->getCanSelect())
-	{
-		return;
-	}
-	LLScrollListItem *item = self->mOwnerList->getFirstSelected();
-	if (item)
-	{
-		// Look up the selected name, for future dialog box use.
-		const LLScrollListCell* cell;
-		cell = item->getColumn(1);
-		if (!cell)
-		{
-			return;
-		}
-		// Is this a group?
-		self->mSelectedIsGroup = cell->getValue().asString() == OWNER_GROUP;
-		cell = item->getColumn(2);
-		self->mSelectedName = cell->getValue().asString();
-		cell = item->getColumn(3);
-		self->mSelectedCount = atoi(cell->getValue().asString().c_str());
-
-		// Set the selection, and enable the return button.
-		self->mSelectedOwners.clear();
-		self->mSelectedOwners.insert(item->getUUID());
-		self->mBtnReturnOwnerList->setEnabled(true);
-
-		// Highlight this user's objects
-		clickShowCore(self, RT_LIST, &(self->mSelectedOwners));
-	}
-=======
-    LLPanelLandObjects* self = (LLPanelLandObjects*)data;
-
-    if (FALSE == self->mOwnerList->getCanSelect())
-    {
-        return;
-    }
-    LLScrollListItem *item = self->mOwnerList->getFirstSelected();
-    if (item)
-    {
-        // Look up the selected name, for future dialog box use.
-        const LLScrollListCell* cell;
-        cell = item->getColumn(1);
-        if (!cell)
-        {
-            return;
-        }
-        // Is this a group?
-        self->mSelectedIsGroup = cell->getValue().asString() == OWNER_GROUP;
-        cell = item->getColumn(2);
-        self->mSelectedName = cell->getValue().asString();
-        cell = item->getColumn(3);
-        self->mSelectedCount = atoi(cell->getValue().asString().c_str());
-
-        // Set the selection, and enable the return button.
-        self->mSelectedOwners.clear();
-        self->mSelectedOwners.insert(item->getUUID());
-        self->mBtnReturnOwnerList->setEnabled(TRUE);
-
-        // Highlight this user's objects
-        clickShowCore(self, RT_LIST, &(self->mSelectedOwners));
-    }
->>>>>>> e1623bb2
-}
-
-// static
-void LLPanelLandObjects::clickShowCore(LLPanelLandObjects* self, S32 return_type, uuid_list_t* list)
-{
-    LLParcel* parcel = self->mParcel->getParcel();
-    if (!parcel) return;
-
-    send_parcel_select_objects(parcel->getLocalID(), return_type, list);
-}
-
-// static
-void LLPanelLandObjects::onClickShowOwnerObjects(void* userdata)
-{
-    clickShowCore((LLPanelLandObjects*)userdata, RT_OWNER);
-}
-
-// static
-void LLPanelLandObjects::onClickShowGroupObjects(void* userdata)
-{
-    clickShowCore((LLPanelLandObjects*)userdata, (RT_GROUP));
-}
-
-// static
-void LLPanelLandObjects::onClickShowOtherObjects(void* userdata)
-{
-    clickShowCore((LLPanelLandObjects*)userdata, RT_OTHER);
-}
-
-// static
-void LLPanelLandObjects::onClickReturnOwnerObjects(void* userdata)
-{
-    S32 owned = 0;
-
-    LLPanelLandObjects* panelp = (LLPanelLandObjects*)userdata;
-    LLParcel* parcel = panelp->mParcel->getParcel();
-    if (!parcel) return;
-
-    owned = parcel->getOwnerPrimCount();
-
-    send_parcel_select_objects(parcel->getLocalID(), RT_OWNER);
-
-    LLUUID owner_id = parcel->getOwnerID();
-
-    LLSD args;
-    args["N"] = llformat("%d",owned);
-
-    if (owner_id == gAgent.getID())
-    {
-        LLNotificationsUtil::add("ReturnObjectsOwnedBySelf", args, LLSD(), boost::bind(&LLPanelLandObjects::callbackReturnOwnerObjects, panelp, _1, _2));
-    }
-    else
-    {
-        args["NAME"] = LLSLURL("agent", owner_id, "completename").getSLURLString();
-        LLNotificationsUtil::add("ReturnObjectsOwnedByUser", args, LLSD(), boost::bind(&LLPanelLandObjects::callbackReturnOwnerObjects, panelp, _1, _2));
-    }
-}
-
-// static
-void LLPanelLandObjects::onClickReturnGroupObjects(void* userdata)
-{
-    LLPanelLandObjects* panelp = (LLPanelLandObjects*)userdata;
-    LLParcel* parcel = panelp->mParcel->getParcel();
-    if (!parcel) return;
-
-    send_parcel_select_objects(parcel->getLocalID(), RT_GROUP);
-
-    std::string group_name;
-    gCacheName->getGroupName(parcel->getGroupID(), group_name);
-
-    LLSD args;
-    args["NAME"] = group_name;
-    args["N"] = llformat("%d", parcel->getGroupPrimCount());
-
-    // create and show confirmation textbox
-    LLNotificationsUtil::add("ReturnObjectsDeededToGroup", args, LLSD(), boost::bind(&LLPanelLandObjects::callbackReturnGroupObjects, panelp, _1, _2));
-}
-
-// static
-void LLPanelLandObjects::onClickReturnOtherObjects(void* userdata)
-{
-    S32 other = 0;
-
-    LLPanelLandObjects* panelp = (LLPanelLandObjects*)userdata;
-    LLParcel* parcel = panelp->mParcel->getParcel();
-    if (!parcel) return;
-
-    other = parcel->getOtherPrimCount();
-
-    send_parcel_select_objects(parcel->getLocalID(), RT_OTHER);
-
-    LLSD args;
-    args["N"] = llformat("%d", other);
-
-    if (parcel->getIsGroupOwned())
-    {
-        std::string group_name;
-        gCacheName->getGroupName(parcel->getGroupID(), group_name);
-        args["NAME"] = group_name;
-
-        LLNotificationsUtil::add("ReturnObjectsNotOwnedByGroup", args, LLSD(), boost::bind(&LLPanelLandObjects::callbackReturnOtherObjects, panelp, _1, _2));
-    }
-    else
-    {
-        LLUUID owner_id = parcel->getOwnerID();
-
-        if (owner_id == gAgent.getID())
-        {
-            LLNotificationsUtil::add("ReturnObjectsNotOwnedBySelf", args, LLSD(), boost::bind(&LLPanelLandObjects::callbackReturnOtherObjects, panelp, _1, _2));
-        }
-        else
-        {
-            args["NAME"] = LLSLURL("agent", owner_id, "completename").getSLURLString();
-            LLNotificationsUtil::add("ReturnObjectsNotOwnedByUser", args, LLSD(), boost::bind(&LLPanelLandObjects::callbackReturnOtherObjects, panelp, _1, _2));
-        }
-    }
-}
-
-// static
-void LLPanelLandObjects::onLostFocus(LLFocusableElement* caller, void* user_data)
-{
-    onCommitClean((LLUICtrl*)caller, user_data);
-}
-
-// static
-void LLPanelLandObjects::onCommitClean(LLUICtrl *caller, void* user_data)
-{
-    LLPanelLandObjects  *lop = (LLPanelLandObjects *)user_data;
-    LLParcel* parcel = lop->mParcel->getParcel();
-    if (parcel)
-    {
-        S32 return_time = atoi(lop->mCleanOtherObjectsTime->getText().c_str());
-        // Only send return time if it has changed
-        if (return_time != lop->mOtherTime)
-        {
-            lop->mOtherTime = return_time;
-
-        parcel->setCleanOtherTime(lop->mOtherTime);
-        send_other_clean_time_message(parcel->getLocalID(), lop->mOtherTime);
-    }
-}
-}
-
-
-//---------------------------------------------------------------------------
-// LLPanelLandOptions
-//---------------------------------------------------------------------------
-
-LLPanelLandOptions::LLPanelLandOptions(LLParcelSelectionHandle& parcel)
-:   LLPanel(),
-    mCheckEditObjects(NULL),
-    mCheckEditGroupObjects(NULL),
-    mCheckAllObjectEntry(NULL),
-    mCheckGroupObjectEntry(NULL),
-    mCheckSafe(NULL),
-    mCheckFly(NULL),
-    mCheckGroupScripts(NULL),
-    mCheckOtherScripts(NULL),
-    mCheckShowDirectory(NULL),
-    mCategoryCombo(NULL),
-    mLandingTypeCombo(NULL),
-    mSnapshotCtrl(NULL),
-    mLocationText(NULL),
-    mSeeAvatarsText(NULL),
-    mSetBtn(NULL),
-    mClearBtn(NULL),
-    mMatureCtrl(NULL),
-    mPushRestrictionCtrl(NULL),
-    mSeeAvatarsCtrl(NULL),
-    mParcel(parcel)
-{
-}
-
-
-bool LLPanelLandOptions::postBuild()
-{
-<<<<<<< HEAD
-	mCheckEditObjects = getChild<LLCheckBoxCtrl>( "edit objects check");
-	childSetCommitCallback("edit objects check", onCommitAny, this);
-	
-	mCheckEditGroupObjects = getChild<LLCheckBoxCtrl>( "edit group objects check");
-	childSetCommitCallback("edit group objects check", onCommitAny, this);
-
-	mCheckAllObjectEntry = getChild<LLCheckBoxCtrl>( "all object entry check");
-	childSetCommitCallback("all object entry check", onCommitAny, this);
-
-	mCheckGroupObjectEntry = getChild<LLCheckBoxCtrl>( "group object entry check");
-	childSetCommitCallback("group object entry check", onCommitAny, this);
-	
-	mCheckGroupScripts = getChild<LLCheckBoxCtrl>( "check group scripts");
-	childSetCommitCallback("check group scripts", onCommitAny, this);
-
-	
-	mCheckFly = getChild<LLCheckBoxCtrl>( "check fly");
-	childSetCommitCallback("check fly", onCommitAny, this);
-
-	
-	mCheckOtherScripts = getChild<LLCheckBoxCtrl>( "check other scripts");
-	childSetCommitCallback("check other scripts", onCommitAny, this);
-
-	
-	mCheckSafe = getChild<LLCheckBoxCtrl>( "check safe");
-	childSetCommitCallback("check safe", onCommitAny, this);
-
-	
-	mPushRestrictionCtrl = getChild<LLCheckBoxCtrl>( "PushRestrictCheck");
-	childSetCommitCallback("PushRestrictCheck", onCommitAny, this);
-
-	mSeeAvatarsCtrl = getChild<LLCheckBoxCtrl>( "SeeAvatarsCheck");
-	childSetCommitCallback("SeeAvatarsCheck", onCommitAny, this);
-
-	mSeeAvatarsText = getChild<LLTextBox>("allow_see_label");
-	if (mSeeAvatarsText)
-	{
-		mSeeAvatarsText->setShowCursorHand(false);
-		mSeeAvatarsText->setSoundFlags(LLView::MOUSE_UP);
-		mSeeAvatarsText->setClickedCallback(boost::bind(&toggleSeeAvatars, this));
-	}
-
-	mCheckShowDirectory = getChild<LLCheckBoxCtrl>( "ShowDirectoryCheck");
-	childSetCommitCallback("ShowDirectoryCheck", onCommitAny, this);
-
-	
-	mCategoryCombo = getChild<LLComboBox>( "land category");
-	childSetCommitCallback("land category", onCommitAny, this);
-	
-
-	mMatureCtrl = getChild<LLCheckBoxCtrl>( "MatureCheck");
-	childSetCommitCallback("MatureCheck", onCommitAny, this);
-	
-	if (gAgent.wantsPGOnly())
-	{
-		// Disable these buttons if they are PG (Teen) users
-		mMatureCtrl->setVisible(false);
-		mMatureCtrl->setEnabled(false);
-	}
-	
-	
-	mSnapshotCtrl = getChild<LLTextureCtrl>("snapshot_ctrl");
-	if (mSnapshotCtrl)
-	{
-		mSnapshotCtrl->setCommitCallback( onCommitAny, this );
-		mSnapshotCtrl->setAllowNoTexture ( true );
-		mSnapshotCtrl->setImmediateFilterPermMask(PERM_COPY | PERM_TRANSFER);
-		mSnapshotCtrl->setDnDFilterPermMask(PERM_COPY | PERM_TRANSFER);
-	}
-	else
-	{
-		LL_WARNS() << "LLUICtrlFactory::getTexturePickerByName() returned NULL for 'snapshot_ctrl'" << LL_ENDL;
-	}
-
-
-	mLocationText = getChild<LLTextBox>("landing_point");
-
-	mSetBtn = getChild<LLButton>("Set");
-	mSetBtn->setClickedCallback(onClickSet, this);
-
-	
-	mClearBtn = getChild<LLButton>("Clear");
-	mClearBtn->setClickedCallback(onClickClear, this);
-
-
-	mLandingTypeCombo = getChild<LLComboBox>( "landing type");
-	childSetCommitCallback("landing type", onCommitAny, this);
-
-	return true;
-=======
-    mCheckEditObjects = getChild<LLCheckBoxCtrl>( "edit objects check");
-    childSetCommitCallback("edit objects check", onCommitAny, this);
-
-    mCheckEditGroupObjects = getChild<LLCheckBoxCtrl>( "edit group objects check");
-    childSetCommitCallback("edit group objects check", onCommitAny, this);
-
-    mCheckAllObjectEntry = getChild<LLCheckBoxCtrl>( "all object entry check");
-    childSetCommitCallback("all object entry check", onCommitAny, this);
-
-    mCheckGroupObjectEntry = getChild<LLCheckBoxCtrl>( "group object entry check");
-    childSetCommitCallback("group object entry check", onCommitAny, this);
-
-    mCheckGroupScripts = getChild<LLCheckBoxCtrl>( "check group scripts");
-    childSetCommitCallback("check group scripts", onCommitAny, this);
-
-
-    mCheckFly = getChild<LLCheckBoxCtrl>( "check fly");
-    childSetCommitCallback("check fly", onCommitAny, this);
-
-
-    mCheckOtherScripts = getChild<LLCheckBoxCtrl>( "check other scripts");
-    childSetCommitCallback("check other scripts", onCommitAny, this);
-
-
-    mCheckSafe = getChild<LLCheckBoxCtrl>( "check safe");
-    childSetCommitCallback("check safe", onCommitAny, this);
-
-
-    mPushRestrictionCtrl = getChild<LLCheckBoxCtrl>( "PushRestrictCheck");
-    childSetCommitCallback("PushRestrictCheck", onCommitAny, this);
-
-    mSeeAvatarsCtrl = getChild<LLCheckBoxCtrl>( "SeeAvatarsCheck");
-    childSetCommitCallback("SeeAvatarsCheck", onCommitAny, this);
-
-    mSeeAvatarsText = getChild<LLTextBox>("allow_see_label");
-    if (mSeeAvatarsText)
-    {
-        mSeeAvatarsText->setShowCursorHand(false);
-        mSeeAvatarsText->setSoundFlags(LLView::MOUSE_UP);
-        mSeeAvatarsText->setClickedCallback(boost::bind(&toggleSeeAvatars, this));
-    }
-
-    mCheckShowDirectory = getChild<LLCheckBoxCtrl>( "ShowDirectoryCheck");
-    childSetCommitCallback("ShowDirectoryCheck", onCommitAny, this);
-
-
-    mCategoryCombo = getChild<LLComboBox>( "land category");
-    childSetCommitCallback("land category", onCommitAny, this);
-
-
-    mMatureCtrl = getChild<LLCheckBoxCtrl>( "MatureCheck");
-    childSetCommitCallback("MatureCheck", onCommitAny, this);
-
-    if (gAgent.wantsPGOnly())
-    {
-        // Disable these buttons if they are PG (Teen) users
-        mMatureCtrl->setVisible(FALSE);
-        mMatureCtrl->setEnabled(FALSE);
-    }
-
-
-    mSnapshotCtrl = getChild<LLTextureCtrl>("snapshot_ctrl");
-    if (mSnapshotCtrl)
-    {
-        mSnapshotCtrl->setCommitCallback( onCommitAny, this );
-        mSnapshotCtrl->setAllowNoTexture ( TRUE );
-        mSnapshotCtrl->setImmediateFilterPermMask(PERM_COPY | PERM_TRANSFER);
-        mSnapshotCtrl->setDnDFilterPermMask(PERM_COPY | PERM_TRANSFER);
-    }
-    else
-    {
-        LL_WARNS() << "LLUICtrlFactory::getTexturePickerByName() returned NULL for 'snapshot_ctrl'" << LL_ENDL;
-    }
-
-
-    mLocationText = getChild<LLTextBox>("landing_point");
-
-    mSetBtn = getChild<LLButton>("Set");
-    mSetBtn->setClickedCallback(onClickSet, this);
-
-
-    mClearBtn = getChild<LLButton>("Clear");
-    mClearBtn->setClickedCallback(onClickClear, this);
-
-
-    mLandingTypeCombo = getChild<LLComboBox>( "landing type");
-    childSetCommitCallback("landing type", onCommitAny, this);
-
-    return TRUE;
->>>>>>> e1623bb2
-}
-
-
-// virtual
-LLPanelLandOptions::~LLPanelLandOptions()
-{ }
-
-
-// virtual
-void LLPanelLandOptions::refresh()
-{
-    refreshSearch();
-
-    LLParcel *parcel = mParcel->getParcel();
-    if (!parcel || gDisconnected)
-    {
-        mCheckEditObjects   ->set(FALSE);
-        mCheckEditObjects   ->setEnabled(FALSE);
-
-        mCheckEditGroupObjects  ->set(FALSE);
-        mCheckEditGroupObjects  ->setEnabled(FALSE);
-
-        mCheckAllObjectEntry    ->set(FALSE);
-        mCheckAllObjectEntry    ->setEnabled(FALSE);
-
-        mCheckGroupObjectEntry  ->set(FALSE);
-        mCheckGroupObjectEntry  ->setEnabled(FALSE);
-
-        mCheckSafe          ->set(FALSE);
-        mCheckSafe          ->setEnabled(FALSE);
-
-        mCheckFly           ->set(FALSE);
-        mCheckFly           ->setEnabled(FALSE);
-
-        mCheckGroupScripts  ->set(FALSE);
-        mCheckGroupScripts  ->setEnabled(FALSE);
-
-<<<<<<< HEAD
-	LLParcel *parcel = mParcel->getParcel();
-	if (!parcel || gDisconnected)
-	{
-		mCheckEditObjects	->set(false);
-		mCheckEditObjects	->setEnabled(false);
-
-		mCheckEditGroupObjects	->set(false);
-		mCheckEditGroupObjects	->setEnabled(false);
-
-		mCheckAllObjectEntry	->set(false);
-		mCheckAllObjectEntry	->setEnabled(false);
-
-		mCheckGroupObjectEntry	->set(false);
-		mCheckGroupObjectEntry	->setEnabled(false);
-
-		mCheckSafe			->set(false);
-		mCheckSafe			->setEnabled(false);
-
-		mCheckFly			->set(false);
-		mCheckFly			->setEnabled(false);
-
-		mCheckGroupScripts	->set(false);
-		mCheckGroupScripts	->setEnabled(false);
-
-		mCheckOtherScripts	->set(false);
-		mCheckOtherScripts	->setEnabled(false);
-
-		mPushRestrictionCtrl->set(false);
-		mPushRestrictionCtrl->setEnabled(false);
-
-		mSeeAvatarsCtrl->set(true);
-		mSeeAvatarsCtrl->setEnabled(false);
-		mSeeAvatarsText->setEnabled(false);
-
-		mLandingTypeCombo->setCurrentByIndex(0);
-		mLandingTypeCombo->setEnabled(false);
-
-		mSnapshotCtrl->setImageAssetID(LLUUID::null);
-		mSnapshotCtrl->setEnabled(false);
-
-		mLocationText->setTextArg("[LANDING]", getString("landing_point_none"));
-		mSetBtn->setEnabled(false);
-		mClearBtn->setEnabled(false);
-
-		mMatureCtrl->setEnabled(false);
-	}
-	else
-	{
-		// something selected, hooray!
-
-		// Display options
-		bool can_change_options = LLViewerParcelMgr::isParcelModifiableByAgent(parcel, GP_LAND_OPTIONS);
-		mCheckEditObjects	->set( parcel->getAllowModify() );
-		mCheckEditObjects	->setEnabled( can_change_options );
-		
-		mCheckEditGroupObjects	->set( parcel->getAllowGroupModify() ||  parcel->getAllowModify());
-		mCheckEditGroupObjects	->setEnabled( can_change_options && !parcel->getAllowModify() );		// If others edit is enabled, then this is explicitly enabled.
-
-		mCheckAllObjectEntry	->set( parcel->getAllowAllObjectEntry() );
-		mCheckAllObjectEntry	->setEnabled( can_change_options );
-
-		mCheckGroupObjectEntry	->set( parcel->getAllowGroupObjectEntry() ||  parcel->getAllowAllObjectEntry());
-		mCheckGroupObjectEntry	->setEnabled( can_change_options && !parcel->getAllowAllObjectEntry() );
-		
-		mCheckSafe			->set( !parcel->getAllowDamage() );
-		mCheckSafe			->setEnabled( can_change_options );
-
-		mCheckFly			->set( parcel->getAllowFly() );
-		mCheckFly			->setEnabled( can_change_options );
-
-		mCheckGroupScripts	->set( parcel->getAllowGroupScripts() || parcel->getAllowOtherScripts());
-		mCheckGroupScripts	->setEnabled( can_change_options && !parcel->getAllowOtherScripts());
-
-		mCheckOtherScripts	->set( parcel->getAllowOtherScripts() );
-		mCheckOtherScripts	->setEnabled( can_change_options );
-
-		mPushRestrictionCtrl->set( parcel->getRestrictPushObject() );
-		if(parcel->getRegionPushOverride())
-		{
-			mPushRestrictionCtrl->setLabel(getString("push_restrict_region_text"));
-			mPushRestrictionCtrl->setEnabled(false);
-			mPushRestrictionCtrl->set(true);
-		}
-		else
-		{
-			mPushRestrictionCtrl->setLabel(getString("push_restrict_text"));
-			mPushRestrictionCtrl->setEnabled(can_change_options);
-		}
-
-		mSeeAvatarsCtrl->set(parcel->getSeeAVs());
-		mSeeAvatarsCtrl->setEnabled(can_change_options && parcel->getHaveNewParcelLimitData());
-		mSeeAvatarsText->setEnabled(can_change_options && parcel->getHaveNewParcelLimitData());
-
-		bool can_change_landing_point = LLViewerParcelMgr::isParcelModifiableByAgent(parcel, 
-														GP_LAND_SET_LANDING_POINT);
-		mLandingTypeCombo->setCurrentByIndex((S32)parcel->getLandingType());
-		mLandingTypeCombo->setEnabled( can_change_landing_point );
-
-		bool can_change_identity =
-				LLViewerParcelMgr::isParcelModifiableByAgent(
-					parcel, GP_LAND_CHANGE_IDENTITY);
-		mSnapshotCtrl->setImageAssetID(parcel->getSnapshotID());
-		mSnapshotCtrl->setEnabled( can_change_identity );
-
-		// find out where we're looking and convert that to an angle in degrees on a regular compass (not the internal representation)
-		LLVector3 user_look_at = parcel->getUserLookAt();
-		U32 user_look_at_angle = ( (U32)( ( atan2(user_look_at[1], -user_look_at[0]) + F_PI * 2 ) * RAD_TO_DEG + 0.5) - 90) % 360;
-
-		LLVector3 pos = parcel->getUserLocation();
-		if (pos.isExactlyZero())
-		{
-			mLocationText->setTextArg("[LANDING]", getString("landing_point_none"));
-		}
-		else
-		{
-			mLocationText->setTextArg("[LANDING]",llformat("%d, %d, %d (%d\xC2\xB0)",
-														   ll_round(pos.mV[VX]),
-														   ll_round(pos.mV[VY]),
-		   												   ll_round(pos.mV[VZ]),
-														   user_look_at_angle));
-		}
-
-		mSetBtn->setEnabled( can_change_landing_point );
-		mClearBtn->setEnabled( can_change_landing_point );
-
-		if (gAgent.wantsPGOnly())
-		{
-			// Disable these buttons if they are PG (Teen) users
-			mMatureCtrl->setVisible(false);
-			mMatureCtrl->setEnabled(false);
-		}
-		else
-		{
-			// not teen so fill in the data for the maturity control
-			mMatureCtrl->setVisible(true);
-			LLStyle::Params style;
-			style.image(LLUI::getUIImage(gFloaterView->getParentFloater(this)->getString("maturity_icon_moderate")));
-			LLCheckBoxWithTBAcess* fullaccess_mature_ctrl = (LLCheckBoxWithTBAcess*)mMatureCtrl;
-			fullaccess_mature_ctrl->getTextBox()->setText(LLStringExplicit(""));
-			fullaccess_mature_ctrl->getTextBox()->appendImageSegment(style);
-			fullaccess_mature_ctrl->getTextBox()->appendText(getString("mature_check_mature"), false);
-			fullaccess_mature_ctrl->setToolTip(getString("mature_check_mature_tooltip"));
-			fullaccess_mature_ctrl->reshape(fullaccess_mature_ctrl->getRect().getWidth(), fullaccess_mature_ctrl->getRect().getHeight(), false);
-			
-			// they can see the checkbox, but its disposition depends on the 
-			// state of the region
-			LLViewerRegion* regionp = LLViewerParcelMgr::getInstance()->getSelectionRegion();
-			if (regionp)
-			{
-				if (regionp->getSimAccess() == SIM_ACCESS_PG)
-				{
-					mMatureCtrl->setEnabled(false);
-					mMatureCtrl->set(false);
-				}
-				else if (regionp->getSimAccess() == SIM_ACCESS_MATURE)
-				{
-					mMatureCtrl->setEnabled(can_change_identity);
-					mMatureCtrl->set(parcel->getMaturePublish());
-				}
-				else if (regionp->getSimAccess() == SIM_ACCESS_ADULT)
-				{
-					mMatureCtrl->setEnabled(false);
-					mMatureCtrl->set(true);
-					mMatureCtrl->setLabel(getString("mature_check_adult"));
-					mMatureCtrl->setToolTip(getString("mature_check_adult_tooltip"));
-				}
-			}
-		}
-	}
-=======
-        mCheckOtherScripts  ->set(FALSE);
-        mCheckOtherScripts  ->setEnabled(FALSE);
-
-        mPushRestrictionCtrl->set(FALSE);
-        mPushRestrictionCtrl->setEnabled(FALSE);
-
-        mSeeAvatarsCtrl->set(TRUE);
-        mSeeAvatarsCtrl->setEnabled(FALSE);
-        mSeeAvatarsText->setEnabled(FALSE);
-
-        mLandingTypeCombo->setCurrentByIndex(0);
-        mLandingTypeCombo->setEnabled(FALSE);
-
-        mSnapshotCtrl->setImageAssetID(LLUUID::null);
-        mSnapshotCtrl->setEnabled(FALSE);
-
-        mLocationText->setTextArg("[LANDING]", getString("landing_point_none"));
-        mSetBtn->setEnabled(FALSE);
-        mClearBtn->setEnabled(FALSE);
-
-        mMatureCtrl->setEnabled(FALSE);
-    }
-    else
-    {
-        // something selected, hooray!
-
-        // Display options
-        BOOL can_change_options = LLViewerParcelMgr::isParcelModifiableByAgent(parcel, GP_LAND_OPTIONS);
-        mCheckEditObjects   ->set( parcel->getAllowModify() );
-        mCheckEditObjects   ->setEnabled( can_change_options );
-
-        mCheckEditGroupObjects  ->set( parcel->getAllowGroupModify() ||  parcel->getAllowModify());
-        mCheckEditGroupObjects  ->setEnabled( can_change_options && !parcel->getAllowModify() );        // If others edit is enabled, then this is explicitly enabled.
-
-        mCheckAllObjectEntry    ->set( parcel->getAllowAllObjectEntry() );
-        mCheckAllObjectEntry    ->setEnabled( can_change_options );
-
-        mCheckGroupObjectEntry  ->set( parcel->getAllowGroupObjectEntry() ||  parcel->getAllowAllObjectEntry());
-        mCheckGroupObjectEntry  ->setEnabled( can_change_options && !parcel->getAllowAllObjectEntry() );
-
-        mCheckSafe          ->set( !parcel->getAllowDamage() );
-        mCheckSafe          ->setEnabled( can_change_options );
-
-        mCheckFly           ->set( parcel->getAllowFly() );
-        mCheckFly           ->setEnabled( can_change_options );
-
-        mCheckGroupScripts  ->set( parcel->getAllowGroupScripts() || parcel->getAllowOtherScripts());
-        mCheckGroupScripts  ->setEnabled( can_change_options && !parcel->getAllowOtherScripts());
-
-        mCheckOtherScripts  ->set( parcel->getAllowOtherScripts() );
-        mCheckOtherScripts  ->setEnabled( can_change_options );
-
-        mPushRestrictionCtrl->set( parcel->getRestrictPushObject() );
-        if(parcel->getRegionPushOverride())
-        {
-            mPushRestrictionCtrl->setLabel(getString("push_restrict_region_text"));
-            mPushRestrictionCtrl->setEnabled(false);
-            mPushRestrictionCtrl->set(TRUE);
-        }
-        else
-        {
-            mPushRestrictionCtrl->setLabel(getString("push_restrict_text"));
-            mPushRestrictionCtrl->setEnabled(can_change_options);
-        }
-
-        mSeeAvatarsCtrl->set(parcel->getSeeAVs());
-        mSeeAvatarsCtrl->setEnabled(can_change_options && parcel->getHaveNewParcelLimitData());
-        mSeeAvatarsText->setEnabled(can_change_options && parcel->getHaveNewParcelLimitData());
-
-        BOOL can_change_landing_point = LLViewerParcelMgr::isParcelModifiableByAgent(parcel,
-                                                        GP_LAND_SET_LANDING_POINT);
-        mLandingTypeCombo->setCurrentByIndex((S32)parcel->getLandingType());
-        mLandingTypeCombo->setEnabled( can_change_landing_point );
-
-        bool can_change_identity =
-                LLViewerParcelMgr::isParcelModifiableByAgent(
-                    parcel, GP_LAND_CHANGE_IDENTITY);
-        mSnapshotCtrl->setImageAssetID(parcel->getSnapshotID());
-        mSnapshotCtrl->setEnabled( can_change_identity );
-
-        // find out where we're looking and convert that to an angle in degrees on a regular compass (not the internal representation)
-        LLVector3 user_look_at = parcel->getUserLookAt();
-        U32 user_look_at_angle = ( (U32)( ( atan2(user_look_at[1], -user_look_at[0]) + F_PI * 2 ) * RAD_TO_DEG + 0.5) - 90) % 360;
-
-        LLVector3 pos = parcel->getUserLocation();
-        if (pos.isExactlyZero())
-        {
-            mLocationText->setTextArg("[LANDING]", getString("landing_point_none"));
-        }
-        else
-        {
-            mLocationText->setTextArg("[LANDING]",llformat("%d, %d, %d (%d\xC2\xB0)",
-                                                           ll_round(pos.mV[VX]),
-                                                           ll_round(pos.mV[VY]),
-                                                           ll_round(pos.mV[VZ]),
-                                                           user_look_at_angle));
-        }
-
-        mSetBtn->setEnabled( can_change_landing_point );
-        mClearBtn->setEnabled( can_change_landing_point );
-
-        if (gAgent.wantsPGOnly())
-        {
-            // Disable these buttons if they are PG (Teen) users
-            mMatureCtrl->setVisible(FALSE);
-            mMatureCtrl->setEnabled(FALSE);
-        }
-        else
-        {
-            // not teen so fill in the data for the maturity control
-            mMatureCtrl->setVisible(TRUE);
-            LLStyle::Params style;
-            style.image(LLUI::getUIImage(gFloaterView->getParentFloater(this)->getString("maturity_icon_moderate")));
-            LLCheckBoxWithTBAcess* fullaccess_mature_ctrl = (LLCheckBoxWithTBAcess*)mMatureCtrl;
-            fullaccess_mature_ctrl->getTextBox()->setText(LLStringExplicit(""));
-            fullaccess_mature_ctrl->getTextBox()->appendImageSegment(style);
-            fullaccess_mature_ctrl->getTextBox()->appendText(getString("mature_check_mature"), false);
-            fullaccess_mature_ctrl->setToolTip(getString("mature_check_mature_tooltip"));
-            fullaccess_mature_ctrl->reshape(fullaccess_mature_ctrl->getRect().getWidth(), fullaccess_mature_ctrl->getRect().getHeight(), FALSE);
-
-            // they can see the checkbox, but its disposition depends on the
-            // state of the region
-            LLViewerRegion* regionp = LLViewerParcelMgr::getInstance()->getSelectionRegion();
-            if (regionp)
-            {
-                if (regionp->getSimAccess() == SIM_ACCESS_PG)
-                {
-                    mMatureCtrl->setEnabled(FALSE);
-                    mMatureCtrl->set(FALSE);
-                }
-                else if (regionp->getSimAccess() == SIM_ACCESS_MATURE)
-                {
-                    mMatureCtrl->setEnabled(can_change_identity);
-                    mMatureCtrl->set(parcel->getMaturePublish());
-                }
-                else if (regionp->getSimAccess() == SIM_ACCESS_ADULT)
-                {
-                    mMatureCtrl->setEnabled(FALSE);
-                    mMatureCtrl->set(TRUE);
-                    mMatureCtrl->setLabel(getString("mature_check_adult"));
-                    mMatureCtrl->setToolTip(getString("mature_check_adult_tooltip"));
-                }
-            }
-        }
-    }
->>>>>>> e1623bb2
-}
-
-// virtual
-void LLPanelLandOptions::draw()
-{
-    LLPanel::draw();
-}
-
-
-// private
-void LLPanelLandOptions::refreshSearch()
-{
-<<<<<<< HEAD
-	LLParcel *parcel = mParcel->getParcel();
-	if (!parcel || gDisconnected)
-	{
-		mCheckShowDirectory->set(false);
-		mCheckShowDirectory->setEnabled(false);
-
-		const std::string& none_string = LLParcel::getCategoryString(LLParcel::C_NONE);
-		mCategoryCombo->setValue(none_string);
-		mCategoryCombo->setEnabled(false);
-		return;
-	}
-
-	LLViewerRegion* region =
-			LLViewerParcelMgr::getInstance()->getSelectionRegion();
-
-	bool can_change =
-			LLViewerParcelMgr::isParcelModifiableByAgent(
-				parcel, GP_LAND_FIND_PLACES)
-			&& region
-			&& !(region->getRegionFlag(REGION_FLAGS_BLOCK_PARCEL_SEARCH));
-
-	bool show_directory = parcel->getParcelFlag(PF_SHOW_DIRECTORY);
-	mCheckShowDirectory->set(show_directory);
-
-	// Set by string in case the order in UI doesn't match the order by index.
-	LLParcel::ECategory cat = parcel->getCategory();
-	const std::string& category_string = LLParcel::getCategoryString(cat);
-	mCategoryCombo->setValue(category_string);
-
-	std::string tooltip;
-	bool enable_show_directory = false;
-	// Parcels <= 128 square meters cannot be listed in search, in an
-	// effort to reduce search spam from small parcels.  See also
-	// the search crawler "grid-crawl.py" in secondlife.com/doc/app/search/ JC
-	const S32 MIN_PARCEL_AREA_FOR_SEARCH = 128;
-	bool large_enough = parcel->getArea() >= MIN_PARCEL_AREA_FOR_SEARCH;
-	if (large_enough)
-	{
-		if (can_change)
-		{
-			tooltip = getString("search_enabled_tooltip");
-			enable_show_directory = true;
-		}
-		else
-		{
-			tooltip = getString("search_disabled_permissions_tooltip");
-			enable_show_directory = false;
-		}
-	}
-	else
-	{
-		// not large enough to include in search
-		if (can_change)
-		{
-			if (show_directory)
-			{
-				// parcels that are too small, but are still in search for
-				// legacy reasons, need to have the check box enabled so
-				// the owner can delist the parcel. JC
-				tooltip = getString("search_enabled_tooltip");
-				enable_show_directory = true;
-			}
-			else
-			{
-				tooltip = getString("search_disabled_small_tooltip");
-				enable_show_directory = false;
-			}
-		}
-		else
-		{
-			// both too small and don't have permission, so just
-			// show the permissions as the reason (which is probably
-			// the more common case) JC
-			tooltip = getString("search_disabled_permissions_tooltip");
-			enable_show_directory = false;
-		}
-	}
-	mCheckShowDirectory->setToolTip(tooltip);
-	mCategoryCombo->setToolTip(tooltip);
-	mCheckShowDirectory->setEnabled(enable_show_directory);
-	mCategoryCombo->setEnabled(enable_show_directory);
-=======
-    LLParcel *parcel = mParcel->getParcel();
-    if (!parcel || gDisconnected)
-    {
-        mCheckShowDirectory->set(FALSE);
-        mCheckShowDirectory->setEnabled(FALSE);
-
-        const std::string& none_string = LLParcel::getCategoryString(LLParcel::C_NONE);
-        mCategoryCombo->setValue(none_string);
-        mCategoryCombo->setEnabled(FALSE);
-        return;
-    }
-
-    LLViewerRegion* region =
-            LLViewerParcelMgr::getInstance()->getSelectionRegion();
-
-    bool can_change =
-            LLViewerParcelMgr::isParcelModifiableByAgent(
-                parcel, GP_LAND_FIND_PLACES)
-            && region
-            && !(region->getRegionFlag(REGION_FLAGS_BLOCK_PARCEL_SEARCH));
-
-    BOOL show_directory = parcel->getParcelFlag(PF_SHOW_DIRECTORY);
-    mCheckShowDirectory->set(show_directory);
-
-    // Set by string in case the order in UI doesn't match the order by index.
-    LLParcel::ECategory cat = parcel->getCategory();
-    const std::string& category_string = LLParcel::getCategoryString(cat);
-    mCategoryCombo->setValue(category_string);
-
-    std::string tooltip;
-    bool enable_show_directory = false;
-    // Parcels <= 128 square meters cannot be listed in search, in an
-    // effort to reduce search spam from small parcels.  See also
-    // the search crawler "grid-crawl.py" in secondlife.com/doc/app/search/ JC
-    const S32 MIN_PARCEL_AREA_FOR_SEARCH = 128;
-    bool large_enough = parcel->getArea() >= MIN_PARCEL_AREA_FOR_SEARCH;
-    if (large_enough)
-    {
-        if (can_change)
-        {
-            tooltip = getString("search_enabled_tooltip");
-            enable_show_directory = true;
-        }
-        else
-        {
-            tooltip = getString("search_disabled_permissions_tooltip");
-            enable_show_directory = false;
-        }
-    }
-    else
-    {
-        // not large enough to include in search
-        if (can_change)
-        {
-            if (show_directory)
-            {
-                // parcels that are too small, but are still in search for
-                // legacy reasons, need to have the check box enabled so
-                // the owner can delist the parcel. JC
-                tooltip = getString("search_enabled_tooltip");
-                enable_show_directory = true;
-            }
-            else
-            {
-                tooltip = getString("search_disabled_small_tooltip");
-                enable_show_directory = false;
-            }
-        }
-        else
-        {
-            // both too small and don't have permission, so just
-            // show the permissions as the reason (which is probably
-            // the more common case) JC
-            tooltip = getString("search_disabled_permissions_tooltip");
-            enable_show_directory = false;
-        }
-    }
-    mCheckShowDirectory->setToolTip(tooltip);
-    mCategoryCombo->setToolTip(tooltip);
-    mCheckShowDirectory->setEnabled(enable_show_directory);
-    mCategoryCombo->setEnabled(enable_show_directory);
->>>>>>> e1623bb2
-}
-
-
-// static
-void LLPanelLandOptions::onCommitAny(LLUICtrl *ctrl, void *userdata)
-{
-<<<<<<< HEAD
-	LLPanelLandOptions *self = (LLPanelLandOptions *)userdata;
-
-	LLParcel* parcel = self->mParcel->getParcel();
-	if (!parcel)
-	{
-		return;
-	}
-
-	// Extract data from UI
-	bool create_objects		= self->mCheckEditObjects->get();
-	bool create_group_objects	= self->mCheckEditGroupObjects->get() || self->mCheckEditObjects->get();
-	bool all_object_entry		= self->mCheckAllObjectEntry->get();
-	bool group_object_entry	= self->mCheckGroupObjectEntry->get() || self->mCheckAllObjectEntry->get();
-	bool allow_terraform	= false; // removed from UI so always off now - self->mCheckEditLand->get();
-	bool allow_damage		= !self->mCheckSafe->get();
-	bool allow_fly			= self->mCheckFly->get();
-	bool allow_landmark		= true; // cannot restrict landmark creation
-	bool allow_other_scripts	= self->mCheckOtherScripts->get();
-	bool allow_group_scripts	= self->mCheckGroupScripts->get() || allow_other_scripts;
-	bool allow_publish		= false;
-	bool mature_publish		= self->mMatureCtrl->get();
-	bool push_restriction	= self->mPushRestrictionCtrl->get();
-	bool see_avs			= self->mSeeAvatarsCtrl->get();
-	bool show_directory		= self->mCheckShowDirectory->get();
-	// we have to get the index from a lookup, not from the position in the dropdown!
-	S32  category_index		= LLParcel::getCategoryFromString(self->mCategoryCombo->getSelectedValue());
-	S32  landing_type_index	= self->mLandingTypeCombo->getCurrentIndex();
-	LLUUID snapshot_id		= self->mSnapshotCtrl->getImageAssetID();
-	LLViewerRegion* region;
-	region = LLViewerParcelMgr::getInstance()->getSelectionRegion();
-
-	if (region && region->getAllowDamage())
-	{	// Damage is allowed on the region - server will always allow scripts
-		if ( (!allow_other_scripts && parcel->getParcelFlag(PF_ALLOW_OTHER_SCRIPTS)) ||
-			 (!allow_group_scripts && parcel->getParcelFlag(PF_ALLOW_GROUP_SCRIPTS)) )
-		{	// Don't allow turning off "Run Scripts" if damage is allowed in the region
-			self->mCheckOtherScripts->set(parcel->getParcelFlag(PF_ALLOW_OTHER_SCRIPTS));	// Restore UI to actual settings
-			self->mCheckGroupScripts->set(parcel->getParcelFlag(PF_ALLOW_GROUP_SCRIPTS));
-			LLNotificationsUtil::add("UnableToDisableOutsideScripts");
-			return;
-		}
-	}
-
-	// Push data into current parcel
-	parcel->setParcelFlag(PF_CREATE_OBJECTS, create_objects);
-	parcel->setParcelFlag(PF_CREATE_GROUP_OBJECTS, create_group_objects);
-	parcel->setParcelFlag(PF_ALLOW_ALL_OBJECT_ENTRY, all_object_entry);
-	parcel->setParcelFlag(PF_ALLOW_GROUP_OBJECT_ENTRY, group_object_entry);
-	parcel->setParcelFlag(PF_ALLOW_TERRAFORM, allow_terraform);
-	parcel->setParcelFlag(PF_ALLOW_DAMAGE, allow_damage);
-	parcel->setParcelFlag(PF_ALLOW_FLY, allow_fly);
-	parcel->setParcelFlag(PF_ALLOW_LANDMARK, allow_landmark);
-	parcel->setParcelFlag(PF_ALLOW_GROUP_SCRIPTS, allow_group_scripts);
-	parcel->setParcelFlag(PF_ALLOW_OTHER_SCRIPTS, allow_other_scripts);
-	parcel->setParcelFlag(PF_SHOW_DIRECTORY, show_directory);
-	parcel->setParcelFlag(PF_ALLOW_PUBLISH, allow_publish);
-	parcel->setParcelFlag(PF_MATURE_PUBLISH, mature_publish);
-	parcel->setParcelFlag(PF_RESTRICT_PUSHOBJECT, push_restriction);
-	parcel->setCategory((LLParcel::ECategory)category_index);
-	parcel->setLandingType((LLParcel::ELandingType)landing_type_index);
-	parcel->setSnapshotID(snapshot_id);
-	parcel->setSeeAVs(see_avs);
-
-	// Send current parcel data upstream to server
-	LLViewerParcelMgr::getInstance()->sendParcelPropertiesUpdate( parcel );
-
-	// Might have changed properties, so let's redraw!
-	self->refresh();
-=======
-    LLPanelLandOptions *self = (LLPanelLandOptions *)userdata;
-
-    LLParcel* parcel = self->mParcel->getParcel();
-    if (!parcel)
-    {
-        return;
-    }
-
-    // Extract data from UI
-    BOOL create_objects     = self->mCheckEditObjects->get();
-    BOOL create_group_objects   = self->mCheckEditGroupObjects->get() || self->mCheckEditObjects->get();
-    BOOL all_object_entry       = self->mCheckAllObjectEntry->get();
-    BOOL group_object_entry = self->mCheckGroupObjectEntry->get() || self->mCheckAllObjectEntry->get();
-    BOOL allow_terraform    = false; // removed from UI so always off now - self->mCheckEditLand->get();
-    BOOL allow_damage       = !self->mCheckSafe->get();
-    BOOL allow_fly          = self->mCheckFly->get();
-    BOOL allow_landmark     = TRUE; // cannot restrict landmark creation
-    BOOL allow_other_scripts    = self->mCheckOtherScripts->get();
-    BOOL allow_group_scripts    = self->mCheckGroupScripts->get() || allow_other_scripts;
-    BOOL allow_publish      = FALSE;
-    BOOL mature_publish     = self->mMatureCtrl->get();
-    BOOL push_restriction   = self->mPushRestrictionCtrl->get();
-    BOOL see_avs            = self->mSeeAvatarsCtrl->get();
-    BOOL show_directory     = self->mCheckShowDirectory->get();
-    // we have to get the index from a lookup, not from the position in the dropdown!
-    S32  category_index     = LLParcel::getCategoryFromString(self->mCategoryCombo->getSelectedValue());
-    S32  landing_type_index = self->mLandingTypeCombo->getCurrentIndex();
-    LLUUID snapshot_id      = self->mSnapshotCtrl->getImageAssetID();
-    LLViewerRegion* region;
-    region = LLViewerParcelMgr::getInstance()->getSelectionRegion();
-
-    if (region && region->getAllowDamage())
-    {   // Damage is allowed on the region - server will always allow scripts
-        if ( (!allow_other_scripts && parcel->getParcelFlag(PF_ALLOW_OTHER_SCRIPTS)) ||
-             (!allow_group_scripts && parcel->getParcelFlag(PF_ALLOW_GROUP_SCRIPTS)) )
-        {   // Don't allow turning off "Run Scripts" if damage is allowed in the region
-            self->mCheckOtherScripts->set(parcel->getParcelFlag(PF_ALLOW_OTHER_SCRIPTS));   // Restore UI to actual settings
-            self->mCheckGroupScripts->set(parcel->getParcelFlag(PF_ALLOW_GROUP_SCRIPTS));
-            LLNotificationsUtil::add("UnableToDisableOutsideScripts");
-            return;
-        }
-    }
-
-    // Push data into current parcel
-    parcel->setParcelFlag(PF_CREATE_OBJECTS, create_objects);
-    parcel->setParcelFlag(PF_CREATE_GROUP_OBJECTS, create_group_objects);
-    parcel->setParcelFlag(PF_ALLOW_ALL_OBJECT_ENTRY, all_object_entry);
-    parcel->setParcelFlag(PF_ALLOW_GROUP_OBJECT_ENTRY, group_object_entry);
-    parcel->setParcelFlag(PF_ALLOW_TERRAFORM, allow_terraform);
-    parcel->setParcelFlag(PF_ALLOW_DAMAGE, allow_damage);
-    parcel->setParcelFlag(PF_ALLOW_FLY, allow_fly);
-    parcel->setParcelFlag(PF_ALLOW_LANDMARK, allow_landmark);
-    parcel->setParcelFlag(PF_ALLOW_GROUP_SCRIPTS, allow_group_scripts);
-    parcel->setParcelFlag(PF_ALLOW_OTHER_SCRIPTS, allow_other_scripts);
-    parcel->setParcelFlag(PF_SHOW_DIRECTORY, show_directory);
-    parcel->setParcelFlag(PF_ALLOW_PUBLISH, allow_publish);
-    parcel->setParcelFlag(PF_MATURE_PUBLISH, mature_publish);
-    parcel->setParcelFlag(PF_RESTRICT_PUSHOBJECT, push_restriction);
-    parcel->setCategory((LLParcel::ECategory)category_index);
-    parcel->setLandingType((LLParcel::ELandingType)landing_type_index);
-    parcel->setSnapshotID(snapshot_id);
-    parcel->setSeeAVs(see_avs);
-
-    // Send current parcel data upstream to server
-    LLViewerParcelMgr::getInstance()->sendParcelPropertiesUpdate( parcel );
-
-    // Might have changed properties, so let's redraw!
-    self->refresh();
->>>>>>> e1623bb2
-}
-
-
-// static
-void LLPanelLandOptions::onClickSet(void* userdata)
-{
-    LLPanelLandOptions* self = (LLPanelLandOptions*)userdata;
-
-    LLParcel* selected_parcel = self->mParcel->getParcel();
-    if (!selected_parcel) return;
-
-    LLParcel* agent_parcel = LLViewerParcelMgr::getInstance()->getAgentParcel();
-    if (!agent_parcel) return;
-
-    if (agent_parcel->getLocalID() != selected_parcel->getLocalID())
-    {
-        LLNotificationsUtil::add("MustBeInParcel");
-        return;
-    }
-
-    LLVector3 pos_region = gAgent.getPositionAgent();
-    selected_parcel->setUserLocation(pos_region);
-    selected_parcel->setUserLookAt(gAgent.getFrameAgent().getAtAxis());
-
-    LLViewerParcelMgr::getInstance()->sendParcelPropertiesUpdate(selected_parcel);
-
-    self->refresh();
-}
-
-void LLPanelLandOptions::onClickClear(void* userdata)
-{
-    LLPanelLandOptions* self = (LLPanelLandOptions*)userdata;
-
-    LLParcel* selected_parcel = self->mParcel->getParcel();
-    if (!selected_parcel) return;
-
-    // yes, this magic number of 0,0,0 means that it is clear
-    LLVector3 zero_vec(0.f, 0.f, 0.f);
-    selected_parcel->setUserLocation(zero_vec);
-    selected_parcel->setUserLookAt(zero_vec);
-
-    LLViewerParcelMgr::getInstance()->sendParcelPropertiesUpdate(selected_parcel);
-
-    self->refresh();
-}
-
-void LLPanelLandOptions::toggleSeeAvatars(void* userdata)
-{
-    LLPanelLandOptions* self = (LLPanelLandOptions*)userdata;
-    if (self)
-    {
-        self->getChild<LLCheckBoxCtrl>("SeeAvatarsCheck")->toggle();
-        self->getChild<LLCheckBoxCtrl>("SeeAvatarsCheck")->setBtnFocus();
-        self->onCommitAny(NULL, userdata);
-    }
-}
-//---------------------------------------------------------------------------
-// LLPanelLandAccess
-//---------------------------------------------------------------------------
-
-LLPanelLandAccess::LLPanelLandAccess(LLParcelSelectionHandle& parcel)
-    : LLPanel(),
-      mParcel(parcel)
-{
-}
-
-
-bool LLPanelLandAccess::postBuild()
-{
-<<<<<<< HEAD
-	childSetCommitCallback("public_access", onCommitPublicAccess, this);
-	childSetCommitCallback("limit_payment", onCommitAny, this);
-	childSetCommitCallback("limit_age_verified", onCommitAny, this);
-	childSetCommitCallback("GroupCheck", onCommitGroupCheck, this);
-	childSetCommitCallback("PassCheck", onCommitAny, this);
-	childSetCommitCallback("pass_combo", onCommitAny, this);
-	childSetCommitCallback("PriceSpin", onCommitAny, this);
-	childSetCommitCallback("HoursSpin", onCommitAny, this);
-
-	childSetAction("add_allowed", boost::bind(&LLPanelLandAccess::onClickAddAccess, this));
-	childSetAction("remove_allowed", onClickRemoveAccess, this);
-	childSetAction("add_banned", boost::bind(&LLPanelLandAccess::onClickAddBanned, this));
-	childSetAction("remove_banned", onClickRemoveBanned, this);
-	
-	mListAccess = getChild<LLNameListCtrl>("AccessList");
-	if (mListAccess)
-	{
-		mListAccess->sortByColumnIndex(0, true); // ascending
-		mListAccess->setContextMenu(LLScrollListCtrl::MENU_AVATAR);
-	}
-
-	mListBanned = getChild<LLNameListCtrl>("BannedList");
-	if (mListBanned)
-	{
-		mListBanned->sortByColumnIndex(0, true); // ascending
-		mListBanned->setContextMenu(LLScrollListCtrl::MENU_AVATAR);
-		mListBanned->setAlternateSort();
-	}
-
-	return true;
-=======
-    childSetCommitCallback("public_access", onCommitPublicAccess, this);
-    childSetCommitCallback("limit_payment", onCommitAny, this);
-    childSetCommitCallback("limit_age_verified", onCommitAny, this);
-    childSetCommitCallback("GroupCheck", onCommitGroupCheck, this);
-    childSetCommitCallback("PassCheck", onCommitAny, this);
-    childSetCommitCallback("pass_combo", onCommitAny, this);
-    childSetCommitCallback("PriceSpin", onCommitAny, this);
-    childSetCommitCallback("HoursSpin", onCommitAny, this);
-
-    childSetAction("add_allowed", boost::bind(&LLPanelLandAccess::onClickAddAccess, this));
-    childSetAction("remove_allowed", onClickRemoveAccess, this);
-    childSetAction("add_banned", boost::bind(&LLPanelLandAccess::onClickAddBanned, this));
-    childSetAction("remove_banned", onClickRemoveBanned, this);
-
-    mListAccess = getChild<LLNameListCtrl>("AccessList");
-    if (mListAccess)
-    {
-        mListAccess->sortByColumnIndex(0, TRUE); // ascending
-        mListAccess->setContextMenu(LLScrollListCtrl::MENU_AVATAR);
-    }
-
-    mListBanned = getChild<LLNameListCtrl>("BannedList");
-    if (mListBanned)
-    {
-        mListBanned->sortByColumnIndex(0, TRUE); // ascending
-        mListBanned->setContextMenu(LLScrollListCtrl::MENU_AVATAR);
-        mListBanned->setAlternateSort();
-    }
-
-    return TRUE;
->>>>>>> e1623bb2
-}
-
-
-LLPanelLandAccess::~LLPanelLandAccess()
-{
-}
-
-void LLPanelLandAccess::refresh()
-{
-<<<<<<< HEAD
-	LLFloater* parent_floater = gFloaterView->getParentFloater(this);
-	LLParcel *parcel = mParcel->getParcel();
-		
-	// Display options
-	if (parcel && !gDisconnected)
-	{
-		bool use_access_list = parcel->getParcelFlag(PF_USE_ACCESS_LIST);
-		bool use_group = parcel->getParcelFlag(PF_USE_ACCESS_GROUP);
-		bool public_access = !use_access_list;
-		
-=======
-    LLFloater* parent_floater = gFloaterView->getParentFloater(this);
-    LLParcel *parcel = mParcel->getParcel();
-
-    // Display options
-    if (parcel && !gDisconnected)
-    {
-        BOOL use_access_list = parcel->getParcelFlag(PF_USE_ACCESS_LIST);
-        BOOL use_group = parcel->getParcelFlag(PF_USE_ACCESS_GROUP);
-        BOOL public_access = !use_access_list;
-
->>>>>>> e1623bb2
-        if (parcel->getRegionAllowAccessOverride())
-        {
-            getChild<LLUICtrl>("public_access")->setValue(public_access);
-            getChild<LLUICtrl>("GroupCheck")->setValue(use_group);
-        }
-        else
-        {
-            getChild<LLUICtrl>("public_access")->setValue(true);
-            getChild<LLUICtrl>("GroupCheck")->setValue(false);
-        }
-<<<<<<< HEAD
-		std::string group_name;
-		gCacheName->getGroupName(parcel->getGroupID(), group_name);
-		getChild<LLUICtrl>("GroupCheck")->setLabelArg("[GROUP]", group_name );
-		
-		// Allow list
-		if (mListAccess)
-		{
-			// Clear the sort order so we don't re-sort on every add.
-			mListAccess->clearSortOrder();
-			mListAccess->deleteAllItems();
-			S32 count = parcel->mAccessList.size();
-			getChild<LLUICtrl>("AllowedText")->setTextArg("[COUNT]", llformat("%d",count));
-			getChild<LLUICtrl>("AllowedText")->setTextArg("[MAX]", llformat("%d",PARCEL_MAX_ACCESS_LIST));
-
-			getChild<LLUICtrl>("AccessList")->setToolTipArg(LLStringExplicit("[LISTED]"), llformat("%d",count));
-			getChild<LLUICtrl>("AccessList")->setToolTipArg(LLStringExplicit("[MAX]"), llformat("%d",PARCEL_MAX_ACCESS_LIST));
-
-			for (LLAccessEntry::map::const_iterator cit = parcel->mAccessList.begin();
-				 cit != parcel->mAccessList.end(); ++cit)
-			{
-				const LLAccessEntry& entry = (*cit).second;
-				std::string prefix;
-				if (entry.mTime != 0)
-				{
-					LLStringUtil::format_map_t args;
-					S32 now = time(NULL);
-					S32 seconds = entry.mTime - now;
-					if (seconds < 0) seconds = 0;
-					prefix.assign(" (");
-					if (seconds >= 120)
-					{
-						args["[MINUTES]"] = llformat("%d", (seconds/60));
-						std::string buf = parent_floater->getString ("Minutes", args);
-						prefix.append(buf);
-					}
-					else if (seconds >= 60)
-					{
-						prefix.append("1 " + parent_floater->getString("Minute"));
-					}
-					else
-					{
-						args["[SECONDS]"] = llformat("%d", seconds);
-						std::string buf = parent_floater->getString ("Seconds", args);
-						prefix.append(buf);
-					}
-					prefix.append(" " + parent_floater->getString("Remaining") + ") ");
-				}
-				mListAccess->addNameItem(entry.mID, ADD_DEFAULT, true, "", prefix);
-			}
-			mListAccess->sortByName(true);
-		}
-		
-		// Ban List
-		if(mListBanned)
-		{
-			// Clear the sort order so we don't re-sort on every add.
-			mListBanned->clearSortOrder();
-			mListBanned->deleteAllItems();
-			S32 count = parcel->mBanList.size();
-			getChild<LLUICtrl>("BanCheck")->setTextArg("[COUNT]", llformat("%d",count));
-			getChild<LLUICtrl>("BanCheck")->setTextArg("[MAX]", llformat("%d",PARCEL_MAX_ACCESS_LIST));
-
-			getChild<LLUICtrl>("BannedList")->setToolTipArg(LLStringExplicit("[LISTED]"), llformat("%d",count));
-			getChild<LLUICtrl>("BannedList")->setToolTipArg(LLStringExplicit("[MAX]"), llformat("%d",PARCEL_MAX_ACCESS_LIST));
-
-			for (LLAccessEntry::map::const_iterator cit = parcel->mBanList.begin();
-				 cit != parcel->mBanList.end(); ++cit)
-			{
-				const LLAccessEntry& entry = (*cit).second;
-				std::string duration;
-				S32 seconds = -1;
-				if (entry.mTime != 0)
-				{
-					LLStringUtil::format_map_t args;
-					S32 now = time(NULL);
-					seconds = entry.mTime - now;					
-					if (seconds < 0) seconds = 0;
-
-					if (seconds >= 7200)
-					{
-						args["[HOURS]"] = llformat("%d", (seconds / 3600));
-						duration = parent_floater->getString("Hours", args);
-					}
-					else if (seconds >= 3600)
-					{
-						duration = "1 " + parent_floater->getString("Hour");
-					}
-					else if (seconds >= 120)
-					{
-						args["[MINUTES]"] = llformat("%d", (seconds / 60));
-						duration = parent_floater->getString("Minutes", args);
-					}
-					else if (seconds >= 60)
-					{
-						duration = "1 " + parent_floater->getString("Minute");
-					}
-					else
-					{
-						args["[SECONDS]"] = llformat("%d", seconds);
-						duration = parent_floater->getString("Seconds", args);
-					}
-				}
-				else
-				{
-					duration = parent_floater->getString("Always");
-				}
-				LLSD item;
-				item["id"] = entry.mID;
-				LLSD& columns = item["columns"];
-				columns[0]["column"] = "name"; // to be populated later
-				columns[1]["column"] = "duration";
-				columns[1]["value"] = duration;
-				columns[1]["alt_value"] = entry.mTime != 0 ? std::to_string(seconds) : "Always";
-				mListBanned->addElement(item);
-			}
-			mListBanned->sortByName(true);
-		}
-
-		if(parcel->getRegionDenyAnonymousOverride())
-		{
-			getChild<LLUICtrl>("limit_payment")->setValue(true);
-			getChild<LLUICtrl>("limit_payment")->setLabelArg("[ESTATE_PAYMENT_LIMIT]", getString("access_estate_defined") );
-		}
-		else
-		{
-			getChild<LLUICtrl>("limit_payment")->setValue((parcel->getParcelFlag(PF_DENY_ANONYMOUS)));
-			getChild<LLUICtrl>("limit_payment")->setLabelArg("[ESTATE_PAYMENT_LIMIT]", std::string() );
-		}
-		if(parcel->getRegionDenyAgeUnverifiedOverride())
-		{
-			getChild<LLUICtrl>("limit_age_verified")->setValue(true);
-			getChild<LLUICtrl>("limit_age_verified")->setLabelArg("[ESTATE_AGE_LIMIT]", getString("access_estate_defined") );
-		}
-		else
-		{
-			getChild<LLUICtrl>("limit_age_verified")->setValue((parcel->getParcelFlag(PF_DENY_AGEUNVERIFIED)));
-			getChild<LLUICtrl>("limit_age_verified")->setLabelArg("[ESTATE_AGE_LIMIT]", std::string() );
-		}
-		
-		bool use_pass = parcel->getParcelFlag(PF_USE_PASS_LIST);
-		getChild<LLUICtrl>("PassCheck")->setValue(use_pass);
-		LLCtrlSelectionInterface* passcombo = childGetSelectionInterface("pass_combo");
-		if (passcombo)
-		{
-			if (public_access || !use_pass)
-			{
-				passcombo->selectByValue("anyone");
-			}
-		}
-		
-		S32 pass_price = parcel->getPassPrice();
-		getChild<LLUICtrl>("PriceSpin")->setValue((F32)pass_price );
-
-		F32 pass_hours = parcel->getPassHours();
-		getChild<LLUICtrl>("HoursSpin")->setValue(pass_hours );
-	}
-	else
-	{
-		getChild<LLUICtrl>("public_access")->setValue(false);
-		getChild<LLUICtrl>("limit_payment")->setValue(false);
-		getChild<LLUICtrl>("limit_age_verified")->setValue(false);
-		getChild<LLUICtrl>("GroupCheck")->setValue(false);
-		getChild<LLUICtrl>("GroupCheck")->setLabelArg("[GROUP]", LLStringUtil::null );
-		getChild<LLUICtrl>("PassCheck")->setValue(false);
-		getChild<LLUICtrl>("PriceSpin")->setValue((F32)PARCEL_PASS_PRICE_DEFAULT);
-		getChild<LLUICtrl>("HoursSpin")->setValue(PARCEL_PASS_HOURS_DEFAULT );
-		getChild<LLUICtrl>("AccessList")->setToolTipArg(LLStringExplicit("[LISTED]"), llformat("%d",0));
-		getChild<LLUICtrl>("AccessList")->setToolTipArg(LLStringExplicit("[MAX]"), llformat("%d",0));
-		getChild<LLUICtrl>("BannedList")->setToolTipArg(LLStringExplicit("[LISTED]"), llformat("%d",0));
-		getChild<LLUICtrl>("BannedList")->setToolTipArg(LLStringExplicit("[MAX]"), llformat("%d",0));
-	}	
-=======
-        std::string group_name;
-        gCacheName->getGroupName(parcel->getGroupID(), group_name);
-        getChild<LLUICtrl>("GroupCheck")->setLabelArg("[GROUP]", group_name );
-
-        // Allow list
-        if (mListAccess)
-        {
-            // Clear the sort order so we don't re-sort on every add.
-            mListAccess->clearSortOrder();
-            mListAccess->deleteAllItems();
-            S32 count = parcel->mAccessList.size();
-            getChild<LLUICtrl>("AllowedText")->setTextArg("[COUNT]", llformat("%d",count));
-            getChild<LLUICtrl>("AllowedText")->setTextArg("[MAX]", llformat("%d",PARCEL_MAX_ACCESS_LIST));
-
-            getChild<LLUICtrl>("AccessList")->setToolTipArg(LLStringExplicit("[LISTED]"), llformat("%d",count));
-            getChild<LLUICtrl>("AccessList")->setToolTipArg(LLStringExplicit("[MAX]"), llformat("%d",PARCEL_MAX_ACCESS_LIST));
-
-            for (LLAccessEntry::map::const_iterator cit = parcel->mAccessList.begin();
-                 cit != parcel->mAccessList.end(); ++cit)
-            {
-                const LLAccessEntry& entry = (*cit).second;
-                std::string prefix;
-                if (entry.mTime != 0)
-                {
-                    LLStringUtil::format_map_t args;
-                    S32 now = time(NULL);
-                    S32 seconds = entry.mTime - now;
-                    if (seconds < 0) seconds = 0;
-                    prefix.assign(" (");
-                    if (seconds >= 120)
-                    {
-                        args["[MINUTES]"] = llformat("%d", (seconds/60));
-                        std::string buf = parent_floater->getString ("Minutes", args);
-                        prefix.append(buf);
-                    }
-                    else if (seconds >= 60)
-                    {
-                        prefix.append("1 " + parent_floater->getString("Minute"));
-                    }
-                    else
-                    {
-                        args["[SECONDS]"] = llformat("%d", seconds);
-                        std::string buf = parent_floater->getString ("Seconds", args);
-                        prefix.append(buf);
-                    }
-                    prefix.append(" " + parent_floater->getString("Remaining") + ") ");
-                }
-                mListAccess->addNameItem(entry.mID, ADD_DEFAULT, TRUE, "", prefix);
-            }
-            mListAccess->sortByName(TRUE);
-        }
-
-        // Ban List
-        if(mListBanned)
-        {
-            // Clear the sort order so we don't re-sort on every add.
-            mListBanned->clearSortOrder();
-            mListBanned->deleteAllItems();
-            S32 count = parcel->mBanList.size();
-            getChild<LLUICtrl>("BanCheck")->setTextArg("[COUNT]", llformat("%d",count));
-            getChild<LLUICtrl>("BanCheck")->setTextArg("[MAX]", llformat("%d",PARCEL_MAX_ACCESS_LIST));
-
-            getChild<LLUICtrl>("BannedList")->setToolTipArg(LLStringExplicit("[LISTED]"), llformat("%d",count));
-            getChild<LLUICtrl>("BannedList")->setToolTipArg(LLStringExplicit("[MAX]"), llformat("%d",PARCEL_MAX_ACCESS_LIST));
-
-            for (LLAccessEntry::map::const_iterator cit = parcel->mBanList.begin();
-                 cit != parcel->mBanList.end(); ++cit)
-            {
-                const LLAccessEntry& entry = (*cit).second;
-                std::string duration;
-                S32 seconds = -1;
-                if (entry.mTime != 0)
-                {
-                    LLStringUtil::format_map_t args;
-                    S32 now = time(NULL);
-                    seconds = entry.mTime - now;
-                    if (seconds < 0) seconds = 0;
-
-                    if (seconds >= 7200)
-                    {
-                        args["[HOURS]"] = llformat("%d", (seconds / 3600));
-                        duration = parent_floater->getString("Hours", args);
-                    }
-                    else if (seconds >= 3600)
-                    {
-                        duration = "1 " + parent_floater->getString("Hour");
-                    }
-                    else if (seconds >= 120)
-                    {
-                        args["[MINUTES]"] = llformat("%d", (seconds / 60));
-                        duration = parent_floater->getString("Minutes", args);
-                    }
-                    else if (seconds >= 60)
-                    {
-                        duration = "1 " + parent_floater->getString("Minute");
-                    }
-                    else
-                    {
-                        args["[SECONDS]"] = llformat("%d", seconds);
-                        duration = parent_floater->getString("Seconds", args);
-                    }
-                }
-                else
-                {
-                    duration = parent_floater->getString("Always");
-                }
-                LLSD item;
-                item["id"] = entry.mID;
-                LLSD& columns = item["columns"];
-                columns[0]["column"] = "name"; // to be populated later
-                columns[1]["column"] = "duration";
-                columns[1]["value"] = duration;
-                columns[1]["alt_value"] = entry.mTime != 0 ? std::to_string(seconds) : "Always";
-                mListBanned->addElement(item);
-            }
-            mListBanned->sortByName(TRUE);
-        }
-
-        if(parcel->getRegionDenyAnonymousOverride())
-        {
-            getChild<LLUICtrl>("limit_payment")->setValue(TRUE);
-            getChild<LLUICtrl>("limit_payment")->setLabelArg("[ESTATE_PAYMENT_LIMIT]", getString("access_estate_defined") );
-        }
-        else
-        {
-            getChild<LLUICtrl>("limit_payment")->setValue((parcel->getParcelFlag(PF_DENY_ANONYMOUS)));
-            getChild<LLUICtrl>("limit_payment")->setLabelArg("[ESTATE_PAYMENT_LIMIT]", std::string() );
-        }
-        if(parcel->getRegionDenyAgeUnverifiedOverride())
-        {
-            getChild<LLUICtrl>("limit_age_verified")->setValue(TRUE);
-            getChild<LLUICtrl>("limit_age_verified")->setLabelArg("[ESTATE_AGE_LIMIT]", getString("access_estate_defined") );
-        }
-        else
-        {
-            getChild<LLUICtrl>("limit_age_verified")->setValue((parcel->getParcelFlag(PF_DENY_AGEUNVERIFIED)));
-            getChild<LLUICtrl>("limit_age_verified")->setLabelArg("[ESTATE_AGE_LIMIT]", std::string() );
-        }
-
-        BOOL use_pass = parcel->getParcelFlag(PF_USE_PASS_LIST);
-        getChild<LLUICtrl>("PassCheck")->setValue(use_pass);
-        LLCtrlSelectionInterface* passcombo = childGetSelectionInterface("pass_combo");
-        if (passcombo)
-        {
-            if (public_access || !use_pass)
-            {
-                passcombo->selectByValue("anyone");
-            }
-        }
-
-        S32 pass_price = parcel->getPassPrice();
-        getChild<LLUICtrl>("PriceSpin")->setValue((F32)pass_price );
-
-        F32 pass_hours = parcel->getPassHours();
-        getChild<LLUICtrl>("HoursSpin")->setValue(pass_hours );
-    }
-    else
-    {
-        getChild<LLUICtrl>("public_access")->setValue(FALSE);
-        getChild<LLUICtrl>("limit_payment")->setValue(FALSE);
-        getChild<LLUICtrl>("limit_age_verified")->setValue(FALSE);
-        getChild<LLUICtrl>("GroupCheck")->setValue(FALSE);
-        getChild<LLUICtrl>("GroupCheck")->setLabelArg("[GROUP]", LLStringUtil::null );
-        getChild<LLUICtrl>("PassCheck")->setValue(FALSE);
-        getChild<LLUICtrl>("PriceSpin")->setValue((F32)PARCEL_PASS_PRICE_DEFAULT);
-        getChild<LLUICtrl>("HoursSpin")->setValue(PARCEL_PASS_HOURS_DEFAULT );
-        getChild<LLUICtrl>("AccessList")->setToolTipArg(LLStringExplicit("[LISTED]"), llformat("%d",0));
-        getChild<LLUICtrl>("AccessList")->setToolTipArg(LLStringExplicit("[MAX]"), llformat("%d",0));
-        getChild<LLUICtrl>("BannedList")->setToolTipArg(LLStringExplicit("[LISTED]"), llformat("%d",0));
-        getChild<LLUICtrl>("BannedList")->setToolTipArg(LLStringExplicit("[MAX]"), llformat("%d",0));
-    }
->>>>>>> e1623bb2
-}
-
-void LLPanelLandAccess::refresh_ui()
-{
-<<<<<<< HEAD
-	getChildView("public_access")->setEnabled(false);
-	getChildView("limit_payment")->setEnabled(false);
-	getChildView("limit_age_verified")->setEnabled(false);
-	getChildView("GroupCheck")->setEnabled(false);
-	getChildView("PassCheck")->setEnabled(false);
-	getChildView("pass_combo")->setEnabled(false);
-	getChildView("PriceSpin")->setEnabled(false);
-	getChildView("HoursSpin")->setEnabled(false);
-	getChildView("AccessList")->setEnabled(false);
-	getChildView("BannedList")->setEnabled(false);
-	getChildView("add_allowed")->setEnabled(false);
-	getChildView("remove_allowed")->setEnabled(false);
-	getChildView("add_banned")->setEnabled(false);
-	getChildView("remove_banned")->setEnabled(false);
-	
-	LLParcel *parcel = mParcel->getParcel();
-	if (parcel && !gDisconnected)
-	{
-        bool can_manage_allowed = false;
-		bool can_manage_banned = LLViewerParcelMgr::isParcelModifiableByAgent(parcel, GP_LAND_MANAGE_BANNED);
-	
-=======
-    getChildView("public_access")->setEnabled(FALSE);
-    getChildView("limit_payment")->setEnabled(FALSE);
-    getChildView("limit_age_verified")->setEnabled(FALSE);
-    getChildView("GroupCheck")->setEnabled(FALSE);
-    getChildView("PassCheck")->setEnabled(FALSE);
-    getChildView("pass_combo")->setEnabled(FALSE);
-    getChildView("PriceSpin")->setEnabled(FALSE);
-    getChildView("HoursSpin")->setEnabled(FALSE);
-    getChildView("AccessList")->setEnabled(FALSE);
-    getChildView("BannedList")->setEnabled(FALSE);
-    getChildView("add_allowed")->setEnabled(FALSE);
-    getChildView("remove_allowed")->setEnabled(FALSE);
-    getChildView("add_banned")->setEnabled(FALSE);
-    getChildView("remove_banned")->setEnabled(FALSE);
-
-    LLParcel *parcel = mParcel->getParcel();
-    if (parcel && !gDisconnected)
-    {
-        BOOL can_manage_allowed = false;
-        BOOL can_manage_banned = LLViewerParcelMgr::isParcelModifiableByAgent(parcel, GP_LAND_MANAGE_BANNED);
-
->>>>>>> e1623bb2
-        if (parcel->getRegionAllowAccessOverride())
-        {   // Estate owner may have disabled allowing the parcel owner from managing access.
-            can_manage_allowed = LLViewerParcelMgr::isParcelModifiableByAgent(parcel, GP_LAND_MANAGE_ALLOWED);
-        }
-
-<<<<<<< HEAD
-		getChildView("public_access")->setEnabled(can_manage_allowed);
-		bool public_access = getChild<LLUICtrl>("public_access")->getValue().asBoolean();
-		if (public_access)
-		{
-			bool override = false;
-			if(parcel->getRegionDenyAnonymousOverride())
-			{
-				override = true;
-				getChildView("limit_payment")->setEnabled(false);
-			}
-			else
-			{
-				getChildView("limit_payment")->setEnabled(can_manage_allowed);
-			}
-			if(parcel->getRegionDenyAgeUnverifiedOverride())
-			{
-				override = true;
-				getChildView("limit_age_verified")->setEnabled(false);
-			}
-			else
-			{
-				getChildView("limit_age_verified")->setEnabled(can_manage_allowed);
-			}
-			if (override)
-			{
-				getChildView("Only Allow")->setToolTip(getString("estate_override"));
-			}
-			else
-			{
-				getChildView("Only Allow")->setToolTip(std::string());
-			}
-			getChildView("PassCheck")->setEnabled(false);
-			getChildView("pass_combo")->setEnabled(false);
-			getChildView("AccessList")->setEnabled(false);
-		}
-		else
-		{
-			getChildView("limit_payment")->setEnabled(false);
-			getChildView("limit_age_verified")->setEnabled(false);
-
-
-			bool sell_passes = getChild<LLUICtrl>("PassCheck")->getValue().asBoolean();
-			getChildView("PassCheck")->setEnabled(can_manage_allowed);
-			if (sell_passes)
-			{
-				getChildView("pass_combo")->setEnabled(can_manage_allowed);
-				getChildView("PriceSpin")->setEnabled(can_manage_allowed);
-				getChildView("HoursSpin")->setEnabled(can_manage_allowed);
-			}
-		}
-		std::string group_name;
-		if (gCacheName->getGroupName(parcel->getGroupID(), group_name))
-		{
-			bool can_allow_groups = !public_access || (public_access && (getChild<LLUICtrl>("limit_payment")->getValue().asBoolean() ^ getChild<LLUICtrl>("limit_age_verified")->getValue().asBoolean()));
-			getChildView("GroupCheck")->setEnabled(can_manage_allowed && can_allow_groups);
-		}
-		getChildView("AccessList")->setEnabled(can_manage_allowed);
-		S32 allowed_list_count = parcel->mAccessList.size();
-		getChildView("add_allowed")->setEnabled(can_manage_allowed && allowed_list_count < PARCEL_MAX_ACCESS_LIST);
-		bool has_selected = (mListAccess && mListAccess->getSelectionInterface()->getFirstSelectedIndex() >= 0);
-		getChildView("remove_allowed")->setEnabled(can_manage_allowed && has_selected);
-		
-		getChildView("BannedList")->setEnabled(can_manage_banned);
-		S32 banned_list_count = parcel->mBanList.size();
-		getChildView("add_banned")->setEnabled(can_manage_banned && banned_list_count < PARCEL_MAX_ACCESS_LIST);
-		has_selected = (mListBanned && mListBanned->getSelectionInterface()->getFirstSelectedIndex() >= 0);
-		getChildView("remove_banned")->setEnabled(can_manage_banned && has_selected);
-	}
-}
-		
-=======
-        getChildView("public_access")->setEnabled(can_manage_allowed);
-        BOOL public_access = getChild<LLUICtrl>("public_access")->getValue().asBoolean();
-        if (public_access)
-        {
-            bool override = false;
-            if(parcel->getRegionDenyAnonymousOverride())
-            {
-                override = true;
-                getChildView("limit_payment")->setEnabled(FALSE);
-            }
-            else
-            {
-                getChildView("limit_payment")->setEnabled(can_manage_allowed);
-            }
-            if(parcel->getRegionDenyAgeUnverifiedOverride())
-            {
-                override = true;
-                getChildView("limit_age_verified")->setEnabled(FALSE);
-            }
-            else
-            {
-                getChildView("limit_age_verified")->setEnabled(can_manage_allowed);
-            }
-            if (override)
-            {
-                getChildView("Only Allow")->setToolTip(getString("estate_override"));
-            }
-            else
-            {
-                getChildView("Only Allow")->setToolTip(std::string());
-            }
-            getChildView("PassCheck")->setEnabled(FALSE);
-            getChildView("pass_combo")->setEnabled(FALSE);
-            getChildView("AccessList")->setEnabled(FALSE);
-        }
-        else
-        {
-            getChildView("limit_payment")->setEnabled(FALSE);
-            getChildView("limit_age_verified")->setEnabled(FALSE);
-
-
-            BOOL sell_passes = getChild<LLUICtrl>("PassCheck")->getValue().asBoolean();
-            getChildView("PassCheck")->setEnabled(can_manage_allowed);
-            if (sell_passes)
-            {
-                getChildView("pass_combo")->setEnabled(can_manage_allowed);
-                getChildView("PriceSpin")->setEnabled(can_manage_allowed);
-                getChildView("HoursSpin")->setEnabled(can_manage_allowed);
-            }
-        }
-        std::string group_name;
-        if (gCacheName->getGroupName(parcel->getGroupID(), group_name))
-        {
-            bool can_allow_groups = !public_access || (public_access && (getChild<LLUICtrl>("limit_payment")->getValue().asBoolean() ^ getChild<LLUICtrl>("limit_age_verified")->getValue().asBoolean()));
-            getChildView("GroupCheck")->setEnabled(can_manage_allowed && can_allow_groups);
-        }
-        getChildView("AccessList")->setEnabled(can_manage_allowed);
-        S32 allowed_list_count = parcel->mAccessList.size();
-        getChildView("add_allowed")->setEnabled(can_manage_allowed && allowed_list_count < PARCEL_MAX_ACCESS_LIST);
-        BOOL has_selected = (mListAccess && mListAccess->getSelectionInterface()->getFirstSelectedIndex() >= 0);
-        getChildView("remove_allowed")->setEnabled(can_manage_allowed && has_selected);
-
-        getChildView("BannedList")->setEnabled(can_manage_banned);
-        S32 banned_list_count = parcel->mBanList.size();
-        getChildView("add_banned")->setEnabled(can_manage_banned && banned_list_count < PARCEL_MAX_ACCESS_LIST);
-        has_selected = (mListBanned && mListBanned->getSelectionInterface()->getFirstSelectedIndex() >= 0);
-        getChildView("remove_banned")->setEnabled(can_manage_banned && has_selected);
-    }
-}
-
->>>>>>> e1623bb2
-
-// public
-void LLPanelLandAccess::refreshNames()
-{
-    LLParcel* parcel = mParcel->getParcel();
-    std::string group_name;
-    if(parcel)
-    {
-        gCacheName->getGroupName(parcel->getGroupID(), group_name);
-    }
-    getChild<LLUICtrl>("GroupCheck")->setLabelArg("[GROUP]", group_name);
-}
-
-
-// virtual
-void LLPanelLandAccess::draw()
-{
-    refresh_ui();
-    refreshNames();
-    LLPanel::draw();
-}
-
-// static
-void LLPanelLandAccess::onCommitPublicAccess(LLUICtrl *ctrl, void *userdata)
-{
-    LLPanelLandAccess *self = (LLPanelLandAccess *)userdata;
-    LLParcel* parcel = self->mParcel->getParcel();
-    if (!parcel)
-    {
-        return;
-    }
-
-    onCommitAny(ctrl, userdata);
-}
-
-void LLPanelLandAccess::onCommitGroupCheck(LLUICtrl *ctrl, void *userdata)
-{
-<<<<<<< HEAD
-	LLPanelLandAccess *self = (LLPanelLandAccess *)userdata;
-	LLParcel* parcel = self->mParcel->getParcel();
-	if (!parcel)
-	{
-		return;
-	}
-
-	bool use_pass_list = !self->getChild<LLUICtrl>("public_access")->getValue().asBoolean();
-	bool use_access_group = self->getChild<LLUICtrl>("GroupCheck")->getValue().asBoolean();
-	LLCtrlSelectionInterface* passcombo = self->childGetSelectionInterface("pass_combo");
-	if (passcombo)
-	{
-		if (use_access_group && use_pass_list)
-		{
-			if (passcombo->getSelectedValue().asString() == "group")
-			{
-				passcombo->selectByValue("anyone");
-			}
-		}
-	}
-
-	onCommitAny(ctrl, userdata);
-=======
-    LLPanelLandAccess *self = (LLPanelLandAccess *)userdata;
-    LLParcel* parcel = self->mParcel->getParcel();
-    if (!parcel)
-    {
-        return;
-    }
-
-    BOOL use_pass_list = !self->getChild<LLUICtrl>("public_access")->getValue().asBoolean();
-    BOOL use_access_group = self->getChild<LLUICtrl>("GroupCheck")->getValue().asBoolean();
-    LLCtrlSelectionInterface* passcombo = self->childGetSelectionInterface("pass_combo");
-    if (passcombo)
-    {
-        if (use_access_group && use_pass_list)
-        {
-            if (passcombo->getSelectedValue().asString() == "group")
-            {
-                passcombo->selectByValue("anyone");
-            }
-        }
-    }
-
-    onCommitAny(ctrl, userdata);
->>>>>>> e1623bb2
-}
-
-// static
-void LLPanelLandAccess::onCommitAny(LLUICtrl *ctrl, void *userdata)
-{
-<<<<<<< HEAD
-	LLPanelLandAccess *self = (LLPanelLandAccess *)userdata;
-
-	LLParcel* parcel = self->mParcel->getParcel();
-	if (!parcel)
-	{
-		return;
-	}
-
-	// Extract data from UI
-	bool public_access = self->getChild<LLUICtrl>("public_access")->getValue().asBoolean();
-	bool use_access_group = self->getChild<LLUICtrl>("GroupCheck")->getValue().asBoolean();
-	if (use_access_group)
-	{
-		std::string group_name;
-		if (!gCacheName->getGroupName(parcel->getGroupID(), group_name))
-		{
-			use_access_group = false;
-		}
-	}
-		
-	bool limit_payment = false, limit_age_verified = false;
-	bool use_access_list = false;
-	bool use_pass_list = false;
-	
-	if (public_access)
-	{
-		use_access_list = false;
-		limit_payment = self->getChild<LLUICtrl>("limit_payment")->getValue().asBoolean();
-		limit_age_verified = self->getChild<LLUICtrl>("limit_age_verified")->getValue().asBoolean();
-	}
-	else
-	{
-		use_access_list = true;
-		use_pass_list = self->getChild<LLUICtrl>("PassCheck")->getValue().asBoolean();
-		LLCtrlSelectionInterface* passcombo = self->childGetSelectionInterface("pass_combo");
-		if (passcombo)
-		{
-			if (use_access_group && use_pass_list)
-			{
-				if (passcombo->getSelectedValue().asString() == "group")
-				{
-					use_access_group = false;
-				}
-			}
-		}
-	}
-
-	S32 pass_price = llfloor((F32)self->getChild<LLUICtrl>("PriceSpin")->getValue().asReal());
-	F32 pass_hours = (F32)self->getChild<LLUICtrl>("HoursSpin")->getValue().asReal();
-
-	// Push data into current parcel
-	parcel->setParcelFlag(PF_USE_ACCESS_GROUP,	use_access_group);
-	parcel->setParcelFlag(PF_USE_ACCESS_LIST,	use_access_list);
-	parcel->setParcelFlag(PF_USE_PASS_LIST,		use_pass_list);
-	parcel->setParcelFlag(PF_USE_BAN_LIST,		true);
-	parcel->setParcelFlag(PF_DENY_ANONYMOUS, 	limit_payment);
-	parcel->setParcelFlag(PF_DENY_AGEUNVERIFIED, limit_age_verified);
-
-	parcel->setPassPrice( pass_price );
-	parcel->setPassHours( pass_hours );
-
-	// Send current parcel data upstream to server
-	LLViewerParcelMgr::getInstance()->sendParcelPropertiesUpdate( parcel );
-
-	// Might have changed properties, so let's redraw!
-	self->refresh();
-=======
-    LLPanelLandAccess *self = (LLPanelLandAccess *)userdata;
-
-    LLParcel* parcel = self->mParcel->getParcel();
-    if (!parcel)
-    {
-        return;
-    }
-
-    // Extract data from UI
-    BOOL public_access = self->getChild<LLUICtrl>("public_access")->getValue().asBoolean();
-    BOOL use_access_group = self->getChild<LLUICtrl>("GroupCheck")->getValue().asBoolean();
-    if (use_access_group)
-    {
-        std::string group_name;
-        if (!gCacheName->getGroupName(parcel->getGroupID(), group_name))
-        {
-            use_access_group = FALSE;
-        }
-    }
-
-    BOOL limit_payment = FALSE, limit_age_verified = FALSE;
-    BOOL use_access_list = FALSE;
-    BOOL use_pass_list = FALSE;
-
-    if (public_access)
-    {
-        use_access_list = FALSE;
-        limit_payment = self->getChild<LLUICtrl>("limit_payment")->getValue().asBoolean();
-        limit_age_verified = self->getChild<LLUICtrl>("limit_age_verified")->getValue().asBoolean();
-    }
-    else
-    {
-        use_access_list = TRUE;
-        use_pass_list = self->getChild<LLUICtrl>("PassCheck")->getValue().asBoolean();
-        LLCtrlSelectionInterface* passcombo = self->childGetSelectionInterface("pass_combo");
-        if (passcombo)
-        {
-            if (use_access_group && use_pass_list)
-            {
-                if (passcombo->getSelectedValue().asString() == "group")
-                {
-                    use_access_group = FALSE;
-                }
-            }
-        }
-    }
-
-    S32 pass_price = llfloor((F32)self->getChild<LLUICtrl>("PriceSpin")->getValue().asReal());
-    F32 pass_hours = (F32)self->getChild<LLUICtrl>("HoursSpin")->getValue().asReal();
-
-    // Push data into current parcel
-    parcel->setParcelFlag(PF_USE_ACCESS_GROUP,  use_access_group);
-    parcel->setParcelFlag(PF_USE_ACCESS_LIST,   use_access_list);
-    parcel->setParcelFlag(PF_USE_PASS_LIST,     use_pass_list);
-    parcel->setParcelFlag(PF_USE_BAN_LIST,      TRUE);
-    parcel->setParcelFlag(PF_DENY_ANONYMOUS,    limit_payment);
-    parcel->setParcelFlag(PF_DENY_AGEUNVERIFIED, limit_age_verified);
-
-    parcel->setPassPrice( pass_price );
-    parcel->setPassHours( pass_hours );
-
-    // Send current parcel data upstream to server
-    LLViewerParcelMgr::getInstance()->sendParcelPropertiesUpdate( parcel );
-
-    // Might have changed properties, so let's redraw!
-    self->refresh();
->>>>>>> e1623bb2
-}
-
-void LLPanelLandAccess::onClickAddAccess()
-{
-    LLView * button = findChild<LLButton>("add_allowed");
-    LLFloater * root_floater = gFloaterView->getParentFloater(this);
-<<<<<<< HEAD
-	LLFloaterAvatarPicker* picker = LLFloaterAvatarPicker::show(
-		boost::bind(&LLPanelLandAccess::callbackAvatarCBAccess, this, _1), false, false, false, root_floater->getName(), button);
-	if (picker)
-	{
-		root_floater->addDependentFloater(picker);
-	}
-=======
-    LLFloaterAvatarPicker* picker = LLFloaterAvatarPicker::show(
-        boost::bind(&LLPanelLandAccess::callbackAvatarCBAccess, this, _1), FALSE, FALSE, FALSE, root_floater->getName(), button);
-    if (picker)
-    {
-        root_floater->addDependentFloater(picker);
-    }
->>>>>>> e1623bb2
-}
-
-void LLPanelLandAccess::callbackAvatarCBAccess(const uuid_vec_t& ids)
-{
-    if (!ids.empty())
-    {
-        LLUUID id = ids[0];
-        LLParcel* parcel = mParcel->getParcel();
-        if (parcel && parcel->addToAccessList(id, 0))
-        {
-            U32 lists_to_update = AL_ACCESS;
-            // agent was successfully added to access list
-            // but we also need to check ban list to ensure that agent will not be in two lists simultaneously
-            if(parcel->removeFromBanList(id))
-            {
-                lists_to_update |= AL_BAN;
-            }
-            LLViewerParcelMgr::getInstance()->sendParcelAccessListUpdate(lists_to_update);
-            refresh();
-        }
-    }
-}
-
-// static
-void LLPanelLandAccess::onClickRemoveAccess(void* data)
-{
-    LLPanelLandAccess* panelp = (LLPanelLandAccess*)data;
-    if (panelp && panelp->mListAccess)
-    {
-        LLParcel* parcel = panelp->mParcel->getParcel();
-        if (parcel)
-        {
-            std::vector<LLScrollListItem*> names = panelp->mListAccess->getAllSelected();
-            for (std::vector<LLScrollListItem*>::iterator iter = names.begin();
-                 iter != names.end(); )
-            {
-                LLScrollListItem* item = *iter++;
-                const LLUUID& agent_id = item->getUUID();
-                parcel->removeFromAccessList(agent_id);
-            }
-            LLViewerParcelMgr::getInstance()->sendParcelAccessListUpdate(AL_ACCESS);
-            panelp->refresh();
-        }
-    }
-}
-
-// static
-void LLPanelLandAccess::onClickAddBanned()
-{
-    LLView * button = findChild<LLButton>("add_banned");
-    LLFloater * root_floater = gFloaterView->getParentFloater(this);
-<<<<<<< HEAD
-	LLFloaterAvatarPicker* picker = LLFloaterAvatarPicker::show(
-		boost::bind(&LLPanelLandAccess::callbackAvatarCBBanned, this, _1), true, false, false, root_floater->getName(), button);
-	if (picker)
-	{
-		root_floater->addDependentFloater(picker);
-	}
-=======
-    LLFloaterAvatarPicker* picker = LLFloaterAvatarPicker::show(
-        boost::bind(&LLPanelLandAccess::callbackAvatarCBBanned, this, _1), TRUE, FALSE, FALSE, root_floater->getName(), button);
-    if (picker)
-    {
-        root_floater->addDependentFloater(picker);
-    }
->>>>>>> e1623bb2
-}
-
-// static
-void LLPanelLandAccess::callbackAvatarCBBanned(const uuid_vec_t& ids)
-{
-    LLFloater * root_floater = gFloaterView->getParentFloater(this);
-    LLFloaterBanDuration* duration_floater = LLFloaterBanDuration::show(
-        boost::bind(&LLPanelLandAccess::callbackAvatarCBBanned2, this, _1, _2), ids);
-    if (duration_floater)
-    {
-        root_floater->addDependentFloater(duration_floater);
-    }
-}
-
-void LLPanelLandAccess::callbackAvatarCBBanned2(const uuid_vec_t& ids, S32 duration)
-{
-    LLParcel* parcel = mParcel->getParcel();
-    if (!parcel) return;
-
-    U32 lists_to_update = 0;
-
-    for (uuid_vec_t::const_iterator it = ids.begin(); it < ids.end(); it++)
-    {
-        LLUUID id = *it;
-        if (parcel->addToBanList(id, duration))
-        {
-            lists_to_update |= AL_BAN;
-            // agent was successfully added to ban list
-            // but we also need to check access list to ensure that agent will not be in two lists simultaneously
-            if (parcel->removeFromAccessList(id))
-            {
-                lists_to_update |= AL_ACCESS;
-            }
-        }
-    }
-    if (lists_to_update > 0)
-    {
-        LLViewerParcelMgr::getInstance()->sendParcelAccessListUpdate(lists_to_update);
-        refresh();
-    }
-}
-
-// static
-void LLPanelLandAccess::onClickRemoveBanned(void* data)
-{
-    LLPanelLandAccess* panelp = (LLPanelLandAccess*)data;
-    if (panelp && panelp->mListBanned)
-    {
-        LLParcel* parcel = panelp->mParcel->getParcel();
-        if (parcel)
-        {
-            std::vector<LLScrollListItem*> names = panelp->mListBanned->getAllSelected();
-            for (std::vector<LLScrollListItem*>::iterator iter = names.begin();
-                 iter != names.end(); )
-            {
-                LLScrollListItem* item = *iter++;
-                const LLUUID& agent_id = item->getUUID();
-                parcel->removeFromBanList(agent_id);
-            }
-            LLViewerParcelMgr::getInstance()->sendParcelAccessListUpdate(AL_BAN);
-            panelp->refresh();
-        }
-    }
-}
-
-//---------------------------------------------------------------------------
-// LLPanelLandCovenant
-//---------------------------------------------------------------------------
-LLPanelLandCovenant::LLPanelLandCovenant(LLParcelSelectionHandle& parcel)
-    : LLPanel(),
-      mParcel(parcel),
-      mNextUpdateTime(0)
-{
-}
-
-LLPanelLandCovenant::~LLPanelLandCovenant()
-{
-}
-
-bool LLPanelLandCovenant::postBuild()
-{
-    mLastRegionID = LLUUID::null;
-    mNextUpdateTime = 0;
-    mTextEstateOwner = getChild<LLTextBox>("estate_owner_text");
-    mTextEstateOwner->setIsFriendCallback(LLAvatarActions::isFriend);
-<<<<<<< HEAD
-	return true;
-=======
-    return TRUE;
->>>>>>> e1623bb2
-}
-
-// virtual
-void LLPanelLandCovenant::refresh()
-{
-    LLViewerRegion* region = LLViewerParcelMgr::getInstance()->getSelectionRegion();
-    if(!region || gDisconnected) return;
-
-    LLTextBox* region_name = getChild<LLTextBox>("region_name_text");
-    if (region_name)
-    {
-        region_name->setText(region->getName());
-    }
-
-    LLTextBox* region_landtype = getChild<LLTextBox>("region_landtype_text");
-    region_landtype->setText(region->getLocalizedSimProductName());
-
-    LLTextBox* region_maturity = getChild<LLTextBox>("region_maturity_text");
-    if (region_maturity)
-    {
-        insert_maturity_into_textbox(region_maturity, gFloaterView->getParentFloater(this), MATURITY);
-    }
-
-    LLTextBox* resellable_clause = getChild<LLTextBox>("resellable_clause");
-    if (resellable_clause)
-    {
-        if (region->getRegionFlag(REGION_FLAGS_BLOCK_LAND_RESELL))
-        {
-            resellable_clause->setText(getString("can_not_resell"));
-        }
-        else
-        {
-            resellable_clause->setText(getString("can_resell"));
-        }
-    }
-
-    LLTextBox* changeable_clause = getChild<LLTextBox>("changeable_clause");
-    if (changeable_clause)
-    {
-        if (region->getRegionFlag(REGION_FLAGS_ALLOW_PARCEL_CHANGES))
-        {
-            changeable_clause->setText(getString("can_change"));
-        }
-        else
-        {
-            changeable_clause->setText(getString("can_not_change"));
-        }
-    }
-
-    if (mLastRegionID != region->getRegionID()
-        || mNextUpdateTime < LLTimer::getElapsedSeconds())
-    {
-        // Request Covenant Info
-        // Note: LLPanelLandCovenant doesn't change Covenant's content and any
-        // changes made by Estate floater should be requested by Estate floater
-        LLMessageSystem *msg = gMessageSystem;
-        msg->newMessage("EstateCovenantRequest");
-        msg->nextBlockFast(_PREHASH_AgentData);
-        msg->addUUIDFast(_PREHASH_AgentID,  gAgent.getID());
-        msg->addUUIDFast(_PREHASH_SessionID,gAgent.getSessionID());
-        msg->sendReliable(region->getHost());
-
-        mLastRegionID = region->getRegionID();
-        mNextUpdateTime = LLTimer::getElapsedSeconds() + COVENANT_REFRESH_TIME_SEC;
-    }
-}
-
-// static
-void LLPanelLandCovenant::updateCovenantText(const std::string &string)
-{
-    LLPanelLandCovenant* self = LLFloaterLand::getCurrentPanelLandCovenant();
-    if (self)
-    {
-        LLViewerTextEditor* editor = self->getChild<LLViewerTextEditor>("covenant_editor");
-        editor->setText(string);
-    }
-}
-
-// static
-void LLPanelLandCovenant::updateEstateName(const std::string& name)
-{
-    LLPanelLandCovenant* self = LLFloaterLand::getCurrentPanelLandCovenant();
-    if (self)
-    {
-        LLTextBox* editor = self->getChild<LLTextBox>("estate_name_text");
-        if (editor) editor->setText(name);
-    }
-}
-
-// static
-void LLPanelLandCovenant::updateLastModified(const std::string& text)
-{
-    LLPanelLandCovenant* self = LLFloaterLand::getCurrentPanelLandCovenant();
-    if (self)
-    {
-        LLTextBox* editor = self->getChild<LLTextBox>("covenant_timestamp_text");
-        if (editor) editor->setText(text);
-    }
-}
-
-// static
-void LLPanelLandCovenant::updateEstateOwnerName(const std::string& name)
-{
-    LLPanelLandCovenant* self = LLFloaterLand::getCurrentPanelLandCovenant();
-    if (self)
-    {
-        self->mTextEstateOwner->setText(name);
-    }
-}
-
-// inserts maturity info(icon and text) into target textbox
-// names_floater - pointer to floater which contains strings with maturity icons filenames
-// str_to_parse is string in format "txt1[MATURITY]txt2" where maturity icon and text will be inserted instead of [MATURITY]
-void insert_maturity_into_textbox(LLTextBox* target_textbox, LLFloater* names_floater, std::string str_to_parse)
-{
-    LLViewerRegion* region = LLViewerParcelMgr::getInstance()->getSelectionRegion();
-    if (!region)
-        return;
-
-    LLStyle::Params style;
-
-    U8 sim_access = region->getSimAccess();
-
-    switch(sim_access)
-    {
-    case SIM_ACCESS_PG:
-        style.image(LLUI::getUIImage(names_floater->getString("maturity_icon_general")));
-        break;
-
-    case SIM_ACCESS_ADULT:
-        style.image(LLUI::getUIImage(names_floater->getString("maturity_icon_adult")));
-        break;
-
-    case SIM_ACCESS_MATURE:
-        style.image(LLUI::getUIImage(names_floater->getString("maturity_icon_moderate")));
-        break;
-
-    default:
-        break;
-    }
-
-    size_t maturity_pos = str_to_parse.find(MATURITY);
-
-    if (maturity_pos == std::string::npos)
-    {
-        return;
-    }
-
-    std::string text_before_rating = str_to_parse.substr(0, maturity_pos);
-    std::string text_after_rating = str_to_parse.substr(maturity_pos + MATURITY.length());
-
-    target_textbox->setText(text_before_rating);
-
-    target_textbox->appendImageSegment(style);
-
-    target_textbox->appendText(LLViewerParcelMgr::getInstance()->getSelectionRegion()->getSimAccessString(), false);
-    target_textbox->appendText(text_after_rating, false);
-}
-
-LLPanelLandExperiences::LLPanelLandExperiences( LLSafeHandle<LLParcelSelection>& parcelp )
-    : mParcel(parcelp)
-{
-
-}
-
-
-bool LLPanelLandExperiences::postBuild()
-{
-    mAllowed = setupList("panel_allowed", EXPERIENCE_KEY_TYPE_ALLOWED, AL_ALLOW_EXPERIENCE);
-    mBlocked = setupList("panel_blocked", EXPERIENCE_KEY_TYPE_BLOCKED, AL_BLOCK_EXPERIENCE);
-
-    // only non-grid-wide experiences
-    mAllowed->addFilter(boost::bind(LLPanelExperiencePicker::FilterWithProperty, _1, LLExperienceCache::PROPERTY_GRID));
-
-    // no privileged ones
-    mBlocked->addFilter(boost::bind(LLPanelExperiencePicker::FilterWithoutProperties, _1, LLExperienceCache::PROPERTY_PRIVILEGED|LLExperienceCache::PROPERTY_GRID));
-
-<<<<<<< HEAD
-	getChild<LLLayoutPanel>("trusted_layout_panel")->setVisible(false);
-	getChild<LLTextBox>("experiences_help_text")->setVisible(false);
-	getChild<LLTextBox>("allowed_text_help")->setText(getString("allowed_parcel_text"));
-	getChild<LLTextBox>("blocked_text_help")->setText(getString("blocked_parcel_text"));
-	
-	return LLPanel::postBuild();
-=======
-    getChild<LLLayoutPanel>("trusted_layout_panel")->setVisible(FALSE);
-    getChild<LLTextBox>("experiences_help_text")->setVisible(FALSE);
-    getChild<LLTextBox>("allowed_text_help")->setText(getString("allowed_parcel_text"));
-    getChild<LLTextBox>("blocked_text_help")->setText(getString("blocked_parcel_text"));
-
-    return LLPanel::postBuild();
->>>>>>> e1623bb2
-}
-
-LLPanelExperienceListEditor* LLPanelLandExperiences::setupList( const char* control_name, U32 xp_type, U32 access_type )
-{
-    LLPanelExperienceListEditor* child = findChild<LLPanelExperienceListEditor>(control_name);
-    if(child)
-    {
-        child->getChild<LLTextBox>("text_name")->setText(child->getString(control_name));
-        child->setMaxExperienceIDs(PARCEL_MAX_EXPERIENCE_LIST);
-        child->setAddedCallback(boost::bind(&LLPanelLandExperiences::experienceAdded, this, _1, xp_type, access_type));
-        child->setRemovedCallback(boost::bind(&LLPanelLandExperiences::experienceRemoved, this, _1, access_type));
-    }
-
-    return child;
-}
-
-void LLPanelLandExperiences::experienceAdded( const LLUUID& id, U32 xp_type, U32 access_type )
-{
-    LLParcel* parcel = mParcel->getParcel();
-    if (parcel)
-    {
-        parcel->setExperienceKeyType(id, xp_type);
-        LLViewerParcelMgr::getInstance()->sendParcelAccessListUpdate(access_type);
-        refresh();
-    }
-}
-
-void LLPanelLandExperiences::experienceRemoved( const LLUUID& id, U32 access_type )
-{
-    LLParcel* parcel = mParcel->getParcel();
-    if (parcel)
-    {
-        parcel->setExperienceKeyType(id, EXPERIENCE_KEY_TYPE_NONE);
-        LLViewerParcelMgr::getInstance()->sendParcelAccessListUpdate(access_type);
-        refresh();
-    }
-}
-
-void LLPanelLandExperiences::refreshPanel(LLPanelExperienceListEditor* panel, U32 xp_type)
-{
-<<<<<<< HEAD
-	LLParcel *parcel = mParcel->getParcel();
-
-	// Display options
-	if (panel == NULL)
-	{
-		return;
-	}
-	if (!parcel || gDisconnected)
-	{
-		// disable the panel
-		panel->setEnabled(false);
-		panel->setExperienceIds(LLSD::emptyArray());
-	}
-	else
-	{
-		// enable the panel
-		panel->setEnabled(true);
-		LLAccessEntry::map entries = parcel->getExperienceKeysByType(xp_type);
-		LLAccessEntry::map::iterator it = entries.begin();
-		LLSD ids = LLSD::emptyArray();
-		for (/**/; it != entries.end(); ++it)
-		{
-			ids.append(it->second.mID);
-		}
-		panel->setExperienceIds(ids);
-		panel->setReadonly(!LLViewerParcelMgr::isParcelModifiableByAgent(parcel, GP_LAND_OPTIONS));
-		panel->refreshExperienceCounter();
-	}
-=======
-    LLParcel *parcel = mParcel->getParcel();
-
-    // Display options
-    if (panel == NULL)
-    {
-        return;
-    }
-    if (!parcel || gDisconnected)
-    {
-        // disable the panel
-        panel->setEnabled(FALSE);
-        panel->setExperienceIds(LLSD::emptyArray());
-    }
-    else
-    {
-        // enable the panel
-        panel->setEnabled(TRUE);
-        LLAccessEntry::map entries = parcel->getExperienceKeysByType(xp_type);
-        LLAccessEntry::map::iterator it = entries.begin();
-        LLSD ids = LLSD::emptyArray();
-        for (/**/; it != entries.end(); ++it)
-        {
-            ids.append(it->second.mID);
-        }
-        panel->setExperienceIds(ids);
-        panel->setReadonly(!LLViewerParcelMgr::isParcelModifiableByAgent(parcel, GP_LAND_OPTIONS));
-        panel->refreshExperienceCounter();
-    }
->>>>>>> e1623bb2
-}
-
-void LLPanelLandExperiences::refresh()
-{
-    refreshPanel(mAllowed, EXPERIENCE_KEY_TYPE_ALLOWED);
-    refreshPanel(mBlocked, EXPERIENCE_KEY_TYPE_BLOCKED);
-}
-
-//=========================================================================
-
-LLPanelLandEnvironment::LLPanelLandEnvironment(LLParcelSelectionHandle& parcel) :
-    LLPanelEnvironmentInfo(),
-    mParcel(parcel),
-    mLastParcelId(INVALID_PARCEL_ID)
-{
-}
-
-bool LLPanelLandEnvironment::postBuild()
-{
-    if (!LLPanelEnvironmentInfo::postBuild())
-        return false;
-
-    getChild<LLUICtrl>(BTN_USEDEFAULT)->setLabelArg("[USEDEFAULT]", getString(STR_LABEL_USEREGION));
-    getChild<LLUICtrl>(CHK_ALLOWOVERRIDE)->setVisible(false);
-    getChild<LLUICtrl>(PNL_REGION_MSG)->setVisible(false);
-    getChild<LLUICtrl>(PNL_ENVIRONMENT_ALTITUDES)->setVisible(true);
-
-    return true;
-}
-
-void LLPanelLandEnvironment::refresh()
-{
-    if (gDisconnected)
-        return;
-
-    commitDayLenOffsetChanges(false); // commit unsaved changes if any
-
-    if (!isSameRegion())
-    {
-        setCrossRegion(true);
-        mCurrentEnvironment.reset();
-        mLastParcelId = INVALID_PARCEL_ID;
-        mCurEnvVersion = INVALID_PARCEL_ENVIRONMENT_VERSION;
-        setControlsEnabled(false);
-        return;
-    }
-
-    if (mLastParcelId != getParcelId())
-    {
-        mCurEnvVersion = INVALID_PARCEL_ENVIRONMENT_VERSION;
-        mCurrentEnvironment.reset();
-    }
-
-    if (!mCurrentEnvironment && mCurEnvVersion <= INVALID_PARCEL_ENVIRONMENT_VERSION)
-    {
-        refreshFromSource();
-        return;
-    }
-
-    LLPanelEnvironmentInfo::refresh();
-}
-
-void LLPanelLandEnvironment::refreshFromSource()
-{
-    LLParcel *parcel = getParcel();
-
-    if (!LLEnvironment::instance().isExtendedEnvironmentEnabled())
-    {
-        setNoEnvironmentSupport(true);
-        setControlsEnabled(false);
-        mCurEnvVersion = INVALID_PARCEL_ENVIRONMENT_VERSION;
-        return;
-    }
-    setNoEnvironmentSupport(false);
-
-    if (!parcel)
-    {
-        setNoSelection(true);
-        setControlsEnabled(false);
-        mCurEnvVersion = INVALID_PARCEL_ENVIRONMENT_VERSION;
-        return;
-    }
-
-    setNoSelection(false);
-    if (isSameRegion())
-    {
-        LL_DEBUGS("ENVIRONMENT") << "Requesting environment for parcel " << parcel->getLocalID() << ", known version " << mCurEnvVersion << LL_ENDL;
-        setCrossRegion(false);
-
-        LLHandle<LLPanel> that_h = getHandle();
-
-        if (mCurEnvVersion < UNSET_PARCEL_ENVIRONMENT_VERSION)
-        {
-            // to mark as requesting
-            mCurEnvVersion = parcel->getParcelEnvironmentVersion();
-        }
-        mLastParcelId = parcel->getLocalID();
-
-        LLEnvironment::instance().requestParcel(parcel->getLocalID(),
-            [that_h](S32 parcel_id, LLEnvironment::EnvironmentInfo::ptr_t envifo)
-            {
-                LLPanelLandEnvironment *that = (LLPanelLandEnvironment*)that_h.get();
-                if (!that) return;
-                that->mLastParcelId = parcel_id;
-                that->onEnvironmentReceived(parcel_id, envifo);
-            });
-    }
-    else
-    {
-        setCrossRegion(true);
-        mCurrentEnvironment.reset();
-        mLastParcelId = INVALID_PARCEL_ID;
-        mCurEnvVersion = INVALID_PARCEL_ENVIRONMENT_VERSION;
-    }
-    setControlsEnabled(false);
-}
-
-
-bool LLPanelLandEnvironment::isSameRegion()
-{
-    LLViewerRegion* regionp = LLViewerParcelMgr::instance().getSelectionRegion();
-
-    return (!regionp || (regionp->getRegionID() == gAgent.getRegion()->getRegionID()));
-}
-
-LLParcel *LLPanelLandEnvironment::getParcel()
-{
-    return mParcel->getParcel();
-}
-
-
-bool LLPanelLandEnvironment::canEdit()
-{
-    LLParcel *parcel = getParcel();
-    if (!parcel)
-        return false;
-
-    return LLEnvironment::instance().canAgentUpdateParcelEnvironment(parcel) && mAllowOverride;
-}
-
-S32 LLPanelLandEnvironment::getParcelId()
-{
-    LLParcel *parcel = getParcel();
-    if (!parcel)
-        return INVALID_PARCEL_ID;
-
-    return parcel->getLocalID();
-}+/**
+ * @file llfloaterland.cpp
+ * @brief "About Land" floater, allowing display and editing of land parcel properties.
+ *
+ * $LicenseInfo:firstyear=2002&license=viewerlgpl$
+ * Second Life Viewer Source Code
+ * Copyright (C) 2010, Linden Research, Inc.
+ *
+ * This library is free software; you can redistribute it and/or
+ * modify it under the terms of the GNU Lesser General Public
+ * License as published by the Free Software Foundation;
+ * version 2.1 of the License only.
+ *
+ * This library is distributed in the hope that it will be useful,
+ * but WITHOUT ANY WARRANTY; without even the implied warranty of
+ * MERCHANTABILITY or FITNESS FOR A PARTICULAR PURPOSE.  See the GNU
+ * Lesser General Public License for more details.
+ *
+ * You should have received a copy of the GNU Lesser General Public
+ * License along with this library; if not, write to the Free Software
+ * Foundation, Inc., 51 Franklin Street, Fifth Floor, Boston, MA  02110-1301  USA
+ *
+ * Linden Research, Inc., 945 Battery Street, San Francisco, CA  94111  USA
+ * $/LicenseInfo$
+ */
+
+#include "llviewerprecompiledheaders.h"
+
+#include <sstream>
+#include <time.h>
+
+#include "llfloaterland.h"
+
+#include "llavatarnamecache.h"
+#include "llfocusmgr.h"
+#include "llnotificationsutil.h"
+#include "llparcel.h"
+#include "message.h"
+
+#include "llagent.h"
+#include "llagentaccess.h"
+#include "llappviewer.h"
+#include "llbutton.h"
+#include "llcheckboxctrl.h"
+#include "llcombobox.h"
+#include "llfloaterreg.h"
+#include "llfloateravatarpicker.h"
+#include "llfloaterauction.h"
+#include "llfloaterbanduration.h"
+#include "llfloatergroups.h"
+#include "llfloaterscriptlimits.h"
+#include "llavataractions.h"
+#include "lllineeditor.h"
+#include "llnamelistctrl.h"
+#include "llpanellandaudio.h"
+#include "llpanellandmedia.h"
+#include "llradiogroup.h"
+#include "llresmgr.h"                   // getMonetaryString
+#include "llscrolllistctrl.h"
+#include "llscrolllistitem.h"
+#include "llscrolllistcell.h"
+#include "llselectmgr.h"
+#include "llslurl.h"
+#include "llspinctrl.h"
+#include "lltabcontainer.h"
+#include "lltextbox.h"
+#include "lltexturectrl.h"
+#include "lluiconstants.h"
+#include "lluictrlfactory.h"
+#include "llviewertexturelist.h"        // LLUIImageList
+#include "llviewermessage.h"
+#include "llviewerparcelmgr.h"
+#include "llviewerregion.h"
+#include "llviewerstats.h"
+#include "llviewertexteditor.h"
+#include "llviewerwindow.h"
+#include "llviewercontrol.h"
+#include "roles_constants.h"
+#include "lltrans.h"
+#include "llpanelexperiencelisteditor.h"
+#include "llpanelexperiencepicker.h"
+#include "llpanelenvironment.h"
+#include "llexperiencecache.h"
+
+#include "llgroupactions.h"
+#include "llenvironment.h"
+
+const F64 COVENANT_REFRESH_TIME_SEC = 60.0f;
+
+static std::string OWNER_ONLINE     = "0";
+static std::string OWNER_OFFLINE    = "1";
+static std::string OWNER_GROUP      = "2";
+static std::string MATURITY         = "[MATURITY]";
+
+// constants used in callbacks below - syntactic sugar.
+static const bool BUY_GROUP_LAND = true;
+static const bool BUY_PERSONAL_LAND = false;
+LLPointer<LLParcelSelection> LLPanelLandGeneral::sSelectionForBuyPass = NULL;
+
+// Statics
+LLParcelSelectionObserver* LLFloaterLand::sObserver = NULL;
+S32 LLFloaterLand::sLastTab = 0;
+
+// Local classes
+class LLParcelSelectionObserver : public LLParcelObserver
+{
+public:
+    virtual void changed() { LLFloaterLand::refreshAll(); }
+};
+
+// class needed to get full access to textbox inside checkbox, because LLCheckBoxCtrl::setLabel() has string as its argument.
+// It was introduced while implementing EXT-4706
+class LLCheckBoxWithTBAcess : public LLCheckBoxCtrl
+{
+public:
+    LLTextBox* getTextBox()
+    {
+        return mLabel;
+    }
+};
+
+
+class LLPanelLandExperiences
+    :   public LLPanel
+{
+public:
+    LLPanelLandExperiences(LLSafeHandle<LLParcelSelection>& parcelp);
+    virtual bool postBuild();
+    void refresh();
+
+    void experienceAdded(const LLUUID& id, U32 xp_type, U32 access_type);
+    void experienceRemoved(const LLUUID& id, U32 access_type);
+protected:
+    LLPanelExperienceListEditor* setupList( const char* control_name, U32 xp_type, U32 access_type );
+    void refreshPanel(LLPanelExperienceListEditor* panel, U32 xp_type);
+
+    LLSafeHandle<LLParcelSelection>&    mParcel;
+
+
+    LLPanelExperienceListEditor* mAllowed;
+    LLPanelExperienceListEditor* mBlocked;
+};
+
+
+class LLPanelLandEnvironment
+    : public LLPanelEnvironmentInfo
+{
+public:
+                        LLPanelLandEnvironment(LLSafeHandle<LLParcelSelection>& parcelp);
+
+    virtual bool        isRegion() const override { return false; }
+    virtual bool        isLargeEnough() override
+    {
+        LLParcel *parcelp = mParcel->getParcel();
+        return ((parcelp) ? (parcelp->getArea() >= MINIMUM_PARCEL_SIZE) : false);
+    }
+
+    virtual bool        postBuild() override;
+    virtual void        refresh() override;
+
+    virtual LLParcel *  getParcel() override;
+
+    virtual bool        canEdit() override;
+    virtual S32         getParcelId() override;
+
+protected:
+    virtual void        refreshFromSource() override;
+
+    bool                isSameRegion();
+
+    LLSafeHandle<LLParcelSelection> &   mParcel;
+    S32                 mLastParcelId;
+};
+
+
+// inserts maturity info(icon and text) into target textbox
+// names_floater - pointer to floater which contains strings with maturity icons filenames
+// str_to_parse is string in format "txt1[MATURITY]txt2" where maturity icon and text will be inserted instead of [MATURITY]
+void insert_maturity_into_textbox(LLTextBox* target_textbox, LLFloater* names_floater, std::string str_to_parse);
+
+//---------------------------------------------------------------------------
+// LLFloaterLand
+//---------------------------------------------------------------------------
+
+void send_parcel_select_objects(S32 parcel_local_id, U32 return_type,
+                                uuid_list_t* return_ids = NULL)
+{
+    LLMessageSystem *msg = gMessageSystem;
+
+    LLViewerRegion* region = LLViewerParcelMgr::getInstance()->getSelectionRegion();
+    if (!region) return;
+
+    // Since new highlight will be coming in, drop any highlights
+    // that exist right now.
+    LLSelectMgr::getInstance()->unhighlightAll();
+
+    msg->newMessageFast(_PREHASH_ParcelSelectObjects);
+    msg->nextBlockFast(_PREHASH_AgentData);
+    msg->addUUIDFast(_PREHASH_AgentID,  gAgent.getID());
+    msg->addUUIDFast(_PREHASH_SessionID,gAgent.getSessionID());
+    msg->nextBlockFast(_PREHASH_ParcelData);
+    msg->addS32Fast(_PREHASH_LocalID, parcel_local_id);
+    msg->addU32Fast(_PREHASH_ReturnType, return_type);
+
+    // Throw all return ids into the packet.
+    // TODO: Check for too many ids.
+    if (return_ids)
+    {
+        uuid_list_t::iterator end = return_ids->end();
+        for (uuid_list_t::iterator it = return_ids->begin();
+             it != end;
+             ++it)
+        {
+            msg->nextBlockFast(_PREHASH_ReturnIDs);
+            msg->addUUIDFast(_PREHASH_ReturnID, (*it));
+        }
+    }
+    else
+    {
+        // Put in a null key so that the message is complete.
+        msg->nextBlockFast(_PREHASH_ReturnIDs);
+        msg->addUUIDFast(_PREHASH_ReturnID, LLUUID::null);
+    }
+
+    msg->sendReliable(region->getHost());
+}
+
+LLParcel* LLFloaterLand::getCurrentSelectedParcel()
+{
+    return mParcel->getParcel();
+};
+
+//static
+LLPanelLandObjects* LLFloaterLand::getCurrentPanelLandObjects()
+{
+    LLFloaterLand* land_instance = LLFloaterReg::getTypedInstance<LLFloaterLand>("about_land");
+    if(land_instance)
+    {
+        return land_instance->mPanelObjects;
+    }
+    else
+    {
+        return NULL;
+    }
+}
+
+//static
+LLPanelLandCovenant* LLFloaterLand::getCurrentPanelLandCovenant()
+{
+    LLFloaterLand* land_instance = LLFloaterReg::getTypedInstance<LLFloaterLand>("about_land");
+    if(land_instance)
+    {
+        return land_instance->mPanelCovenant;
+    }
+    else
+    {
+        return NULL;
+    }
+}
+
+// static
+void LLFloaterLand::refreshAll()
+{
+    LLFloaterLand* land_instance = LLFloaterReg::findTypedInstance<LLFloaterLand>("about_land");
+    if(land_instance)
+    {
+        land_instance->refresh();
+    }
+}
+
+void LLFloaterLand::onOpen(const LLSD& key)
+{
+    // moved from triggering show instance in llviwermenu.cpp
+
+    if (LLViewerParcelMgr::getInstance()->selectionEmpty())
+    {
+        LLViewerParcelMgr::getInstance()->selectParcelAt(gAgent.getPositionGlobal());
+    }
+
+    // Done automatically when the selected parcel's properties arrive
+    // (and hence we have the local id).
+    // LLViewerParcelMgr::getInstance()->sendParcelAccessListRequest(AL_ACCESS | AL_BAN | AL_RENTER);
+
+    mParcel = LLViewerParcelMgr::getInstance()->getFloatingParcelSelection();
+
+    // Refresh even if not over a region so we don't get an
+    // uninitialized dialog. The dialog is 0-region aware.
+    refresh();
+}
+
+void LLFloaterLand::onVisibilityChanged(const LLSD& visible)
+{
+    if (!visible.asBoolean())
+    {
+        // Might have been showing owned objects
+        LLSelectMgr::getInstance()->unhighlightAll();
+
+        // Save which panel we had open
+        sLastTab = mTabLand->getCurrentPanelIndex();
+    }
+}
+
+
+LLFloaterLand::LLFloaterLand(const LLSD& seed)
+:   LLFloater(seed)
+{
+    mFactoryMap["land_general_panel"] = LLCallbackMap(createPanelLandGeneral, this);
+    mFactoryMap["land_covenant_panel"] = LLCallbackMap(createPanelLandCovenant, this);
+    mFactoryMap["land_objects_panel"] = LLCallbackMap(createPanelLandObjects, this);
+    mFactoryMap["land_options_panel"] = LLCallbackMap(createPanelLandOptions, this);
+    mFactoryMap["land_audio_panel"] =   LLCallbackMap(createPanelLandAudio, this);
+    mFactoryMap["land_media_panel"] =   LLCallbackMap(createPanelLandMedia, this);
+    mFactoryMap["land_access_panel"] =  LLCallbackMap(createPanelLandAccess, this);
+    mFactoryMap["land_experiences_panel"] = LLCallbackMap(createPanelLandExperiences, this);
+    mFactoryMap["land_environment_panel"] = LLCallbackMap(createPanelLandEnvironment, this);
+
+    sObserver = new LLParcelSelectionObserver();
+    LLViewerParcelMgr::getInstance()->addObserver( sObserver );
+}
+
+bool LLFloaterLand::postBuild()
+{
+    setVisibleCallback(boost::bind(&LLFloaterLand::onVisibilityChanged, this, _2));
+
+    LLTabContainer* tab = getChild<LLTabContainer>("landtab");
+
+    mTabLand = (LLTabContainer*) tab;
+
+    if (tab)
+    {
+        tab->selectTab(sLastTab);
+    }
+
+    return true;
+}
+
+
+// virtual
+LLFloaterLand::~LLFloaterLand()
+{
+    LLViewerParcelMgr::getInstance()->removeObserver( sObserver );
+    delete sObserver;
+    sObserver = NULL;
+}
+
+// public
+void LLFloaterLand::refresh()
+{
+    mPanelGeneral->refresh();
+    mPanelObjects->refresh();
+    mPanelOptions->refresh();
+    mPanelAudio->refresh();
+    mPanelMedia->refresh();
+    mPanelAccess->refresh();
+    mPanelCovenant->refresh();
+    mPanelExperiences->refresh();
+    mPanelEnvironment->refresh();
+}
+
+
+
+void* LLFloaterLand::createPanelLandGeneral(void* data)
+{
+    LLFloaterLand* self = (LLFloaterLand*)data;
+    self->mPanelGeneral = new LLPanelLandGeneral(self->mParcel);
+    return self->mPanelGeneral;
+}
+
+// static
+void* LLFloaterLand::createPanelLandCovenant(void* data)
+{
+    LLFloaterLand* self = (LLFloaterLand*)data;
+    self->mPanelCovenant = new LLPanelLandCovenant(self->mParcel);
+    return self->mPanelCovenant;
+}
+
+
+// static
+void* LLFloaterLand::createPanelLandObjects(void* data)
+{
+    LLFloaterLand* self = (LLFloaterLand*)data;
+    self->mPanelObjects = new LLPanelLandObjects(self->mParcel);
+    return self->mPanelObjects;
+}
+
+// static
+void* LLFloaterLand::createPanelLandOptions(void* data)
+{
+    LLFloaterLand* self = (LLFloaterLand*)data;
+    self->mPanelOptions = new LLPanelLandOptions(self->mParcel);
+    return self->mPanelOptions;
+}
+
+// static
+void* LLFloaterLand::createPanelLandAudio(void* data)
+{
+    LLFloaterLand* self = (LLFloaterLand*)data;
+    self->mPanelAudio = new LLPanelLandAudio(self->mParcel);
+    return self->mPanelAudio;
+}
+
+// static
+void* LLFloaterLand::createPanelLandMedia(void* data)
+{
+    LLFloaterLand* self = (LLFloaterLand*)data;
+    self->mPanelMedia = new LLPanelLandMedia(self->mParcel);
+    return self->mPanelMedia;
+}
+
+// static
+void* LLFloaterLand::createPanelLandAccess(void* data)
+{
+    LLFloaterLand* self = (LLFloaterLand*)data;
+    self->mPanelAccess = new LLPanelLandAccess(self->mParcel);
+    return self->mPanelAccess;
+}
+
+// static
+void* LLFloaterLand::createPanelLandExperiences(void* data)
+{
+    LLFloaterLand* self = (LLFloaterLand*)data;
+    self->mPanelExperiences = new LLPanelLandExperiences(self->mParcel);
+    return self->mPanelExperiences;
+}
+
+//static
+void* LLFloaterLand::createPanelLandEnvironment(void* data)
+{
+    LLFloaterLand* self = (LLFloaterLand*)data;
+    self->mPanelEnvironment = new LLPanelLandEnvironment(self->mParcel);
+    return self->mPanelEnvironment;
+}
+
+
+//---------------------------------------------------------------------------
+// LLPanelLandGeneral
+//---------------------------------------------------------------------------
+
+
+LLPanelLandGeneral::LLPanelLandGeneral(LLParcelSelectionHandle& parcel)
+:   LLPanel(),
+    mUncheckedSell(false),
+    mParcel(parcel)
+{
+}
+
+bool LLPanelLandGeneral::postBuild()
+{
+    mEditName = getChild<LLLineEditor>("Name");
+    mEditName->setCommitCallback(onCommitAny, this);
+    getChild<LLLineEditor>("Name")->setPrevalidate(LLTextValidate::validateASCIIPrintableNoPipe);
+
+    mEditDesc = getChild<LLTextEditor>("Description");
+    mEditDesc->setCommitOnFocusLost(true);
+    mEditDesc->setCommitCallback(onCommitAny, this);
+    mEditDesc->setContentTrusted(false);
+    // No prevalidate function - historically the prevalidate function was broken,
+    // allowing residents to put in characters like U+2661 WHITE HEART SUIT, so
+    // preserve that ability.
+
+    mTextSalePending = getChild<LLTextBox>("SalePending");
+    mTextOwnerLabel = getChild<LLTextBox>("Owner:");
+    mTextOwner = getChild<LLTextBox>("OwnerText");
+    mTextOwner->setIsFriendCallback(LLAvatarActions::isFriend);
+
+    mContentRating = getChild<LLTextBox>("ContentRatingText");
+    mLandType = getChild<LLTextBox>("LandTypeText");
+
+    mBtnProfile = getChild<LLButton>("Profile...");
+    mBtnProfile->setClickedCallback(boost::bind(&LLPanelLandGeneral::onClickProfile, this));
+
+
+    mTextGroupLabel = getChild<LLTextBox>("Group:");
+    mTextGroup = getChild<LLTextBox>("GroupText");
+
+
+    mBtnSetGroup = getChild<LLButton>("Set...");
+    mBtnSetGroup->setCommitCallback(boost::bind(&LLPanelLandGeneral::onClickSetGroup, this));
+
+
+    mCheckDeedToGroup = getChild<LLCheckBoxCtrl>( "check deed");
+    childSetCommitCallback("check deed", onCommitAny, this);
+
+
+    mBtnDeedToGroup = getChild<LLButton>("Deed...");
+    mBtnDeedToGroup->setClickedCallback(onClickDeed, this);
+
+
+    mCheckContributeWithDeed = getChild<LLCheckBoxCtrl>( "check contrib");
+    childSetCommitCallback("check contrib", onCommitAny, this);
+
+
+
+    mSaleInfoNotForSale = getChild<LLTextBox>("Not for sale.");
+
+    mSaleInfoForSale1 = getChild<LLTextBox>("For Sale: Price L$[PRICE].");
+
+
+    mBtnSellLand = getChild<LLButton>("Sell Land...");
+    mBtnSellLand->setClickedCallback(onClickSellLand, this);
+
+    mSaleInfoForSale2 = getChild<LLTextBox>("For sale to");
+
+    mSaleInfoForSaleObjects = getChild<LLTextBox>("Sell with landowners objects in parcel.");
+
+    mSaleInfoForSaleNoObjects = getChild<LLTextBox>("Selling with no objects in parcel.");
+
+
+    mBtnStopSellLand = getChild<LLButton>("Cancel Land Sale");
+    mBtnStopSellLand->setClickedCallback(onClickStopSellLand, this);
+
+
+    mTextClaimDateLabel = getChild<LLTextBox>("Claimed:");
+    mTextClaimDate = getChild<LLTextBox>("DateClaimText");
+
+
+    mTextPriceLabel = getChild<LLTextBox>("PriceLabel");
+    mTextPrice = getChild<LLTextBox>("PriceText");
+
+
+    mTextDwell = getChild<LLTextBox>("DwellText");
+
+    mBtnBuyLand = getChild<LLButton>("Buy Land...");
+    mBtnBuyLand->setClickedCallback(onClickBuyLand, (void*)&BUY_PERSONAL_LAND);
+
+
+    mBtnBuyGroupLand = getChild<LLButton>("Buy For Group...");
+    mBtnBuyGroupLand->setClickedCallback(onClickBuyLand, (void*)&BUY_GROUP_LAND);
+
+
+    mBtnBuyPass = getChild<LLButton>("Buy Pass...");
+    mBtnBuyPass->setClickedCallback(onClickBuyPass, this);
+
+    mBtnReleaseLand = getChild<LLButton>("Abandon Land...");
+    mBtnReleaseLand->setClickedCallback(onClickRelease, NULL);
+
+    mBtnReclaimLand = getChild<LLButton>("Reclaim Land...");
+    mBtnReclaimLand->setClickedCallback(onClickReclaim, NULL);
+
+    mBtnStartAuction = getChild<LLButton>("Linden Sale...");
+    mBtnStartAuction->setClickedCallback(onClickStartAuction, this);
+
+    mBtnScriptLimits = getChild<LLButton>("Scripts...");
+
+    if(gDisconnected)
+    {
+        return true;
+    }
+
+    // note: on region change this will not be re checked, should not matter on Agni as
+    // 99% of the time all regions will return the same caps. In case of an erroneous setting
+    // to enabled the floater will just throw an error when trying to get it's cap
+    std::string url = gAgent.getRegionCapability("LandResources");
+    if (!url.empty())
+    {
+        if(mBtnScriptLimits)
+        {
+            mBtnScriptLimits->setClickedCallback(onClickScriptLimits, this);
+        }
+    }
+    else
+    {
+        if(mBtnScriptLimits)
+        {
+            mBtnScriptLimits->setVisible(false);
+        }
+    }
+
+    return true;
+}
+
+
+// virtual
+LLPanelLandGeneral::~LLPanelLandGeneral()
+{ }
+
+
+// public
+void LLPanelLandGeneral::refresh()
+{
+    mEditName->setEnabled(false);
+    mEditName->setText(LLStringUtil::null);
+
+    mEditDesc->setEnabled(false);
+    mEditDesc->setText(getString("no_selection_text"));
+
+    mTextSalePending->setText(LLStringUtil::null);
+    mTextSalePending->setEnabled(false);
+
+    mBtnDeedToGroup->setEnabled(false);
+    mBtnSetGroup->setEnabled(false);
+    mBtnStartAuction->setEnabled(false);
+
+    mCheckDeedToGroup   ->set(false);
+    mCheckDeedToGroup   ->setEnabled(false);
+    mCheckContributeWithDeed->set(false);
+    mCheckContributeWithDeed->setEnabled(false);
+
+    mTextOwner->setText(LLStringUtil::null);
+    mContentRating->setText(LLStringUtil::null);
+    mLandType->setText(LLStringUtil::null);
+    mBtnProfile->setLabel(getString("profile_text"));
+    mBtnProfile->setEnabled(false);
+
+    mTextClaimDate->setText(LLStringUtil::null);
+    mTextGroup->setText(LLStringUtil::null);
+    mTextPrice->setText(LLStringUtil::null);
+
+    mSaleInfoForSale1->setVisible(false);
+    mSaleInfoForSale2->setVisible(false);
+    mSaleInfoForSaleObjects->setVisible(false);
+    mSaleInfoForSaleNoObjects->setVisible(false);
+    mSaleInfoNotForSale->setVisible(false);
+    mBtnSellLand->setVisible(false);
+    mBtnStopSellLand->setVisible(false);
+
+    mTextPriceLabel->setText(LLStringUtil::null);
+    mTextDwell->setText(LLStringUtil::null);
+
+    mBtnBuyLand->setEnabled(false);
+    mBtnScriptLimits->setEnabled(false);
+    mBtnBuyGroupLand->setEnabled(false);
+    mBtnReleaseLand->setEnabled(false);
+    mBtnReclaimLand->setEnabled(false);
+    mBtnBuyPass->setEnabled(false);
+
+    if(gDisconnected)
+    {
+        return;
+    }
+
+    mBtnStartAuction->setVisible(gAgent.isGodlike());
+    bool region_owner = false;
+    LLViewerRegion* regionp = LLViewerParcelMgr::getInstance()->getSelectionRegion();
+    if(regionp && (regionp->getOwner() == gAgent.getID()))
+    {
+        region_owner = true;
+        mBtnReleaseLand->setVisible(false);
+        mBtnReclaimLand->setVisible(true);
+    }
+    else
+    {
+        mBtnReleaseLand->setVisible(true);
+        mBtnReclaimLand->setVisible(false);
+    }
+    LLParcel *parcel = mParcel->getParcel();
+    if (parcel)
+    {
+        // something selected, hooray!
+        bool is_leased = (LLParcel::OS_LEASED == parcel->getOwnershipStatus());
+        bool region_xfer = false;
+        if(regionp
+           && !(regionp->getRegionFlag(REGION_FLAGS_BLOCK_LAND_RESELL)))
+        {
+            region_xfer = true;
+        }
+
+        if (regionp)
+        {
+            insert_maturity_into_textbox(mContentRating, gFloaterView->getParentFloater(this), MATURITY);
+            mLandType->setText(regionp->getLocalizedSimProductName());
+        }
+
+        // estate owner/manager cannot edit other parts of the parcel
+        bool estate_manager_sellable = !parcel->getAuctionID()
+                                        && gAgent.canManageEstate()
+                                        // estate manager/owner can only sell parcels owned by estate owner
+                                        && regionp
+                                        && (parcel->getOwnerID() == regionp->getOwner());
+        bool owner_sellable = region_xfer && !parcel->getAuctionID()
+                            && LLViewerParcelMgr::isParcelModifiableByAgent(
+                                        parcel, GP_LAND_SET_SALE_INFO);
+        bool can_be_sold = owner_sellable || estate_manager_sellable;
+
+        const LLUUID &owner_id = parcel->getOwnerID();
+        bool is_public = parcel->isPublic();
+
+        // Is it owned?
+        if (is_public)
+        {
+            mTextSalePending->setText(LLStringUtil::null);
+            mTextSalePending->setEnabled(false);
+            mTextOwner->setText(getString("public_text"));
+            mTextOwner->setEnabled(false);
+            mBtnProfile->setEnabled(false);
+            mTextClaimDate->setText(LLStringUtil::null);
+            mTextClaimDate->setEnabled(false);
+            mTextGroup->setText(getString("none_text"));
+            mTextGroup->setEnabled(false);
+            mBtnStartAuction->setEnabled(false);
+        }
+        else
+        {
+            if(!is_leased && (owner_id == gAgent.getID()))
+            {
+                mTextSalePending->setText(getString("need_tier_to_modify"));
+                mTextSalePending->setEnabled(true);
+            }
+            else if(parcel->getAuctionID())
+            {
+                mTextSalePending->setText(getString("auction_id_text"));
+                mTextSalePending->setTextArg("[ID]", llformat("%u", parcel->getAuctionID()));
+                mTextSalePending->setEnabled(true);
+            }
+            else
+            {
+                // not the owner, or it is leased
+                mTextSalePending->setText(LLStringUtil::null);
+                mTextSalePending->setEnabled(false);
+            }
+            //refreshNames();
+            mTextOwner->setEnabled(true);
+
+            // We support both group and personal profiles
+            mBtnProfile->setEnabled(true);
+
+            if (parcel->getGroupID().isNull())
+            {
+                // Not group owned, so "Profile"
+                mBtnProfile->setLabel(getString("profile_text"));
+
+                mTextGroup->setText(getString("none_text"));
+                mTextGroup->setEnabled(false);
+            }
+            else
+            {
+                // Group owned, so "Info"
+                mBtnProfile->setLabel(getString("info_text"));
+
+                //mTextGroup->setText("HIPPOS!");//parcel->getGroupName());
+                mTextGroup->setEnabled(true);
+            }
+
+            // Display claim date
+            time_t claim_date = parcel->getClaimDate();
+            std::string claim_date_str = getString("time_stamp_template");
+            LLSD substitution;
+            substitution["datetime"] = (S32) claim_date;
+            LLStringUtil::format (claim_date_str, substitution);
+            mTextClaimDate->setText(claim_date_str);
+            mTextClaimDate->setEnabled(is_leased);
+
+            bool enable_auction = (gAgent.getGodLevel() >= GOD_LIAISON)
+                                  && (owner_id == GOVERNOR_LINDEN_ID)
+                                  && (parcel->getAuctionID() == 0);
+            mBtnStartAuction->setEnabled(enable_auction);
+        }
+
+        // Display options
+        bool can_edit_identity = LLViewerParcelMgr::isParcelModifiableByAgent(parcel, GP_LAND_CHANGE_IDENTITY);
+        mEditName->setEnabled(can_edit_identity);
+        mEditDesc->setEnabled(can_edit_identity);
+        mEditDesc->setParseURLs(!can_edit_identity);
+
+        bool can_edit_agent_only = LLViewerParcelMgr::isParcelModifiableByAgent(parcel, GP_NO_POWERS);
+        mBtnSetGroup->setEnabled(can_edit_agent_only && !parcel->getIsGroupOwned());
+
+        const LLUUID& group_id = parcel->getGroupID();
+
+        // Can only allow deeding if you own it and it's got a group.
+        bool enable_deed = (owner_id == gAgent.getID()
+                            && group_id.notNull()
+                            && gAgent.isInGroup(group_id));
+        // You don't need special powers to allow your object to
+        // be deeded to the group.
+        mCheckDeedToGroup->setEnabled(enable_deed);
+        mCheckDeedToGroup->set( parcel->getAllowDeedToGroup() );
+        mCheckContributeWithDeed->setEnabled(enable_deed && parcel->getAllowDeedToGroup());
+        mCheckContributeWithDeed->set(parcel->getContributeWithDeed());
+
+        // Actually doing the deeding requires you to have GP_LAND_DEED
+        // powers in the group.
+        bool can_deed = gAgent.hasPowerInGroup(group_id, GP_LAND_DEED);
+        mBtnDeedToGroup->setEnabled(   parcel->getAllowDeedToGroup()
+                                    && group_id.notNull()
+                                    && can_deed
+                                    && !parcel->getIsGroupOwned()
+                                    );
+
+        mEditName->setText( parcel->getName() );
+        mEditDesc->setText( parcel->getDesc() );
+
+        bool for_sale = parcel->getForSale();
+
+        mBtnSellLand->setVisible(false);
+        mBtnStopSellLand->setVisible(false);
+
+        // show pricing information
+        S32 area;
+        S32 claim_price;
+        S32 rent_price;
+        F32 dwell = DWELL_NAN;
+        LLViewerParcelMgr::getInstance()->getDisplayInfo(&area,
+                                 &claim_price,
+                                 &rent_price,
+                                 &for_sale,
+                                 &dwell);
+        // Area
+        LLUIString price = getString("area_size_text");
+        price.setArg("[AREA]", llformat("%d",area));
+        mTextPriceLabel->setText(getString("area_text"));
+        mTextPrice->setText(price.getString());
+
+        if (dwell == DWELL_NAN)
+        {
+            mTextDwell->setText(LLTrans::getString("LoadingData"));
+        }
+        else
+        {
+            mTextDwell->setText(llformat("%.0f", dwell));
+        }
+
+        if (for_sale)
+        {
+            mSaleInfoForSale1->setVisible(true);
+            mSaleInfoForSale2->setVisible(true);
+            if (parcel->getSellWithObjects())
+            {
+                mSaleInfoForSaleObjects->setVisible(true);
+                mSaleInfoForSaleNoObjects->setVisible(false);
+            }
+            else
+            {
+                mSaleInfoForSaleObjects->setVisible(false);
+                mSaleInfoForSaleNoObjects->setVisible(true);
+            }
+            mSaleInfoNotForSale->setVisible(false);
+
+            F32 cost_per_sqm = 0.0f;
+            if (area > 0)
+            {
+                cost_per_sqm = (F32)parcel->getSalePrice() / (F32)area;
+            }
+
+            S32 price = parcel->getSalePrice();
+            mSaleInfoForSale1->setTextArg("[PRICE]", LLResMgr::getInstance()->getMonetaryString(price));
+            mSaleInfoForSale1->setTextArg("[PRICE_PER_SQM]", llformat("%.1f", cost_per_sqm));
+            if (can_be_sold)
+            {
+                mBtnStopSellLand->setVisible(true);
+            }
+        }
+        else
+        {
+            mSaleInfoForSale1->setVisible(false);
+            mSaleInfoForSale2->setVisible(false);
+            mSaleInfoForSaleObjects->setVisible(false);
+            mSaleInfoForSaleNoObjects->setVisible(false);
+            mSaleInfoNotForSale->setVisible(true);
+            if (can_be_sold)
+            {
+                mBtnSellLand->setVisible(true);
+            }
+        }
+
+        refreshNames();
+
+        mBtnBuyLand->setEnabled(
+            LLViewerParcelMgr::getInstance()->canAgentBuyParcel(parcel, false));
+        mBtnScriptLimits->setEnabled(true);
+//          LLViewerParcelMgr::getInstance()->canAgentBuyParcel(parcel, false));
+        mBtnBuyGroupLand->setEnabled(
+            LLViewerParcelMgr::getInstance()->canAgentBuyParcel(parcel, true));
+
+        if(region_owner)
+        {
+            mBtnReclaimLand->setEnabled(
+                !is_public && (parcel->getOwnerID() != gAgent.getID()));
+        }
+        else
+        {
+            bool is_owner_release = LLViewerParcelMgr::isParcelOwnedByAgent(parcel, GP_LAND_RELEASE);
+            bool is_manager_release = (gAgent.canManageEstate() &&
+                                    regionp &&
+                                    (parcel->getOwnerID() != regionp->getOwner()));
+            bool can_release = is_owner_release || is_manager_release;
+            mBtnReleaseLand->setEnabled( can_release );
+        }
+
+        bool use_pass = parcel->getOwnerID()!= gAgent.getID() && parcel->getParcelFlag(PF_USE_PASS_LIST) && !LLViewerParcelMgr::getInstance()->isCollisionBanned();;
+        mBtnBuyPass->setEnabled(use_pass);
+
+    }
+}
+
+// public
+void LLPanelLandGeneral::refreshNames()
+{
+    LLParcel *parcel = mParcel->getParcel();
+    if (!parcel)
+    {
+        mTextOwner->setText(LLStringUtil::null);
+        mTextGroup->setText(LLStringUtil::null);
+        return;
+    }
+
+    std::string owner;
+    if (parcel->getIsGroupOwned())
+    {
+        owner = getString("group_owned_text");
+    }
+    else
+    {
+        // Figure out the owner's name
+        owner = LLSLURL("agent", parcel->getOwnerID(), "inspect").getSLURLString();
+    }
+
+    if(LLParcel::OS_LEASE_PENDING == parcel->getOwnershipStatus())
+    {
+        owner += getString("sale_pending_text");
+    }
+    mTextOwner->setText(owner);
+
+    std::string group;
+    if (!parcel->getGroupID().isNull())
+    {
+        group = LLSLURL("group", parcel->getGroupID(), "inspect").getSLURLString();
+    }
+    mTextGroup->setText(group);
+
+    if (parcel->getForSale())
+    {
+        const LLUUID& auth_buyer_id = parcel->getAuthorizedBuyerID();
+        if(auth_buyer_id.notNull())
+        {
+          std::string name;
+          name = LLSLURL("agent", auth_buyer_id, "inspect").getSLURLString();
+          mSaleInfoForSale2->setTextArg("[BUYER]", name);
+        }
+        else
+        {
+            mSaleInfoForSale2->setTextArg("[BUYER]", getString("anyone"));
+        }
+    }
+}
+
+
+// virtual
+void LLPanelLandGeneral::draw()
+{
+    LLPanel::draw();
+}
+
+void LLPanelLandGeneral::onClickSetGroup()
+{
+    LLFloater* parent_floater = gFloaterView->getParentFloater(this);
+
+    LLFloaterGroupPicker* fg =  LLFloaterReg::showTypedInstance<LLFloaterGroupPicker>("group_picker", LLSD(gAgent.getID()));
+    if (fg)
+    {
+        fg->setSelectGroupCallback( boost::bind(&LLPanelLandGeneral::setGroup, this, _1 ));
+        if (parent_floater)
+        {
+            LLRect new_rect = gFloaterView->findNeighboringPosition(parent_floater, fg);
+            fg->setOrigin(new_rect.mLeft, new_rect.mBottom);
+            parent_floater->addDependentFloater(fg);
+        }
+    }
+}
+
+void LLPanelLandGeneral::onClickProfile()
+{
+    LLParcel* parcel = mParcel->getParcel();
+    if (!parcel) return;
+
+    if (parcel->getIsGroupOwned())
+    {
+        const LLUUID& group_id = parcel->getGroupID();
+        LLGroupActions::show(group_id);
+    }
+    else
+    {
+        const LLUUID& avatar_id = parcel->getOwnerID();
+        LLAvatarActions::showProfile(avatar_id);
+    }
+}
+
+// public
+void LLPanelLandGeneral::setGroup(const LLUUID& group_id)
+{
+    LLParcel* parcel = mParcel->getParcel();
+    if (!parcel) return;
+
+    // Set parcel properties and send message
+    parcel->setGroupID(group_id);
+    //parcel->setGroupName(group_name);
+    //mTextGroup->setText(group_name);
+
+    // Send update
+    LLViewerParcelMgr::getInstance()->sendParcelPropertiesUpdate(parcel);
+
+    // Update UI
+    refresh();
+}
+
+// static
+void LLPanelLandGeneral::onClickBuyLand(void* data)
+{
+    bool* for_group = (bool*)data;
+    LLViewerParcelMgr::getInstance()->startBuyLand(*for_group);
+}
+
+// static
+void LLPanelLandGeneral::onClickScriptLimits(void* data)
+{
+    LLPanelLandGeneral* panelp = (LLPanelLandGeneral*)data;
+    LLParcel* parcel = panelp->mParcel->getParcel();
+    if(parcel != NULL)
+    {
+        LLFloaterReg::showInstance("script_limits");
+    }
+}
+
+// static
+void LLPanelLandGeneral::onClickDeed(void*)
+{
+    //LLParcel* parcel = mParcel->getParcel();
+    //if (parcel)
+    //{
+    LLViewerParcelMgr::getInstance()->startDeedLandToGroup();
+    //}
+}
+
+// static
+void LLPanelLandGeneral::onClickRelease(void*)
+{
+    LLViewerParcelMgr::getInstance()->startReleaseLand();
+}
+
+// static
+void LLPanelLandGeneral::onClickReclaim(void*)
+{
+    LL_DEBUGS() << "LLPanelLandGeneral::onClickReclaim()" << LL_ENDL;
+    LLViewerParcelMgr::getInstance()->reclaimParcel();
+}
+
+// static
+bool LLPanelLandGeneral::enableBuyPass(void* data)
+{
+    LLPanelLandGeneral* panelp = (LLPanelLandGeneral*)data;
+    LLParcel* parcel = panelp != NULL ? panelp->mParcel->getParcel() : LLViewerParcelMgr::getInstance()->getParcelSelection()->getParcel();
+    return (parcel != NULL) && (parcel->getParcelFlag(PF_USE_PASS_LIST) && !LLViewerParcelMgr::getInstance()->isCollisionBanned());
+}
+
+
+// static
+void LLPanelLandGeneral::onClickBuyPass(void* data)
+{
+    LLPanelLandGeneral* panelp = (LLPanelLandGeneral*)data;
+    LLParcel* parcel = panelp != NULL ? panelp->mParcel->getParcel() : LLViewerParcelMgr::getInstance()->getParcelSelection()->getParcel();
+
+    if (!parcel) return;
+
+    S32 pass_price = parcel->getPassPrice();
+    std::string parcel_name = parcel->getName();
+    F32 pass_hours = parcel->getPassHours();
+
+    std::string cost, time;
+    cost = llformat("%d", pass_price);
+    time = llformat("%.2f", pass_hours);
+
+    LLSD args;
+    args["COST"] = cost;
+    args["PARCEL_NAME"] = parcel_name;
+    args["TIME"] = time;
+
+    // creating pointer on selection to avoid deselection of parcel until we are done with buying pass (EXT-6464)
+    sSelectionForBuyPass = LLViewerParcelMgr::getInstance()->getParcelSelection();
+    LLNotificationsUtil::add("LandBuyPass", args, LLSD(), cbBuyPass);
+}
+
+// static
+void LLPanelLandGeneral::onClickStartAuction(void* data)
+{
+    LLPanelLandGeneral* panelp = (LLPanelLandGeneral*)data;
+    LLParcel* parcelp = panelp->mParcel->getParcel();
+    if(parcelp)
+    {
+        if(parcelp->getForSale())
+        {
+            LLNotificationsUtil::add("CannotStartAuctionAlreadyForSale");
+        }
+        else
+        {
+            //LLFloaterAuction::showInstance();
+            LLFloaterReg::showInstance("auction");
+        }
+    }
+}
+
+// static
+bool LLPanelLandGeneral::cbBuyPass(const LLSD& notification, const LLSD& response)
+{
+    S32 option = LLNotificationsUtil::getSelectedOption(notification, response);
+    if (0 == option)
+    {
+        // User clicked OK
+        LLViewerParcelMgr::getInstance()->buyPass();
+    }
+    // we are done with buying pass, additional selection is no longer needed
+    sSelectionForBuyPass = NULL;
+    return false;
+}
+
+// static
+void LLPanelLandGeneral::onCommitAny(LLUICtrl *ctrl, void *userdata)
+{
+    LLPanelLandGeneral *panelp = (LLPanelLandGeneral *)userdata;
+
+    LLParcel* parcel = panelp->mParcel->getParcel();
+    if (!parcel)
+    {
+        return;
+    }
+
+    // Extract data from UI
+    std::string name = panelp->mEditName->getText();
+    std::string desc = panelp->mEditDesc->getText();
+
+    // Valid data from UI
+
+    // Stuff data into selected parcel
+    parcel->setName(name);
+    parcel->setDesc(desc);
+
+    bool allow_deed_to_group= panelp->mCheckDeedToGroup->get();
+    bool contribute_with_deed = panelp->mCheckContributeWithDeed->get();
+
+    parcel->setParcelFlag(PF_ALLOW_DEED_TO_GROUP, allow_deed_to_group);
+    parcel->setContributeWithDeed(contribute_with_deed);
+
+    // Send update to server
+    LLViewerParcelMgr::getInstance()->sendParcelPropertiesUpdate( parcel );
+
+    // Might have changed properties, so let's redraw!
+    panelp->refresh();
+}
+
+// static
+void LLPanelLandGeneral::onClickSellLand(void* data)
+{
+    LLViewerParcelMgr::getInstance()->startSellLand();
+    LLPanelLandGeneral *panelp = (LLPanelLandGeneral *)data;
+    panelp->refresh();
+}
+
+// static
+void LLPanelLandGeneral::onClickStopSellLand(void* data)
+{
+    LLPanelLandGeneral* panelp = (LLPanelLandGeneral*)data;
+    LLParcel* parcel = panelp->mParcel->getParcel();
+
+    parcel->setParcelFlag(PF_FOR_SALE, false);
+    parcel->setSalePrice(0);
+    parcel->setAuthorizedBuyerID(LLUUID::null);
+
+    LLViewerParcelMgr::getInstance()->sendParcelPropertiesUpdate(parcel);
+}
+
+//---------------------------------------------------------------------------
+// LLPanelLandObjects
+//---------------------------------------------------------------------------
+LLPanelLandObjects::LLPanelLandObjects(LLParcelSelectionHandle& parcel)
+    :   LLPanel(),
+
+        mParcel(parcel),
+        mParcelObjectBonus(NULL),
+        mSWTotalObjects(NULL),
+        mObjectContribution(NULL),
+        mTotalObjects(NULL),
+        mOwnerObjects(NULL),
+        mBtnShowOwnerObjects(NULL),
+        mBtnReturnOwnerObjects(NULL),
+        mGroupObjects(NULL),
+        mBtnShowGroupObjects(NULL),
+        mBtnReturnGroupObjects(NULL),
+        mOtherObjects(NULL),
+        mBtnShowOtherObjects(NULL),
+        mBtnReturnOtherObjects(NULL),
+        mSelectedObjects(NULL),
+        mCleanOtherObjectsTime(NULL),
+        mOtherTime(0),
+        mBtnRefresh(NULL),
+        mBtnReturnOwnerList(NULL),
+        mOwnerList(NULL),
+        mFirstReply(true),
+        mSelectedCount(0),
+        mSelectedIsGroup(false)
+{
+}
+
+
+
+bool LLPanelLandObjects::postBuild()
+{
+
+    mFirstReply = true;
+    mParcelObjectBonus = getChild<LLTextBox>("parcel_object_bonus");
+    mSWTotalObjects = getChild<LLTextBox>("objects_available");
+    mObjectContribution = getChild<LLTextBox>("object_contrib_text");
+    mTotalObjects = getChild<LLTextBox>("total_objects_text");
+    mOwnerObjects = getChild<LLTextBox>("owner_objects_text");
+
+    mBtnShowOwnerObjects = getChild<LLButton>("ShowOwner");
+    mBtnShowOwnerObjects->setClickedCallback(onClickShowOwnerObjects, this);
+
+    mBtnReturnOwnerObjects = getChild<LLButton>("ReturnOwner...");
+    mBtnReturnOwnerObjects->setClickedCallback(onClickReturnOwnerObjects, this);
+
+    mGroupObjects = getChild<LLTextBox>("group_objects_text");
+    mBtnShowGroupObjects = getChild<LLButton>("ShowGroup");
+    mBtnShowGroupObjects->setClickedCallback(onClickShowGroupObjects, this);
+
+    mBtnReturnGroupObjects = getChild<LLButton>("ReturnGroup...");
+    mBtnReturnGroupObjects->setClickedCallback(onClickReturnGroupObjects, this);
+
+    mOtherObjects = getChild<LLTextBox>("other_objects_text");
+    mBtnShowOtherObjects = getChild<LLButton>("ShowOther");
+    mBtnShowOtherObjects->setClickedCallback(onClickShowOtherObjects, this);
+
+    mBtnReturnOtherObjects = getChild<LLButton>("ReturnOther...");
+    mBtnReturnOtherObjects->setClickedCallback(onClickReturnOtherObjects, this);
+
+    mSelectedObjects = getChild<LLTextBox>("selected_objects_text");
+    mCleanOtherObjectsTime = getChild<LLLineEditor>("clean other time");
+
+    mCleanOtherObjectsTime->setFocusLostCallback(boost::bind(onLostFocus, _1, this));
+    mCleanOtherObjectsTime->setCommitCallback(onCommitClean, this);
+    getChild<LLLineEditor>("clean other time")->setPrevalidate(LLTextValidate::validateNonNegativeS32);
+
+    mBtnRefresh = getChild<LLButton>("Refresh List");
+    mBtnRefresh->setClickedCallback(onClickRefresh, this);
+
+    mBtnReturnOwnerList = getChild<LLButton>("Return objects...");
+    mBtnReturnOwnerList->setClickedCallback(onClickReturnOwnerList, this);
+
+    mIconAvatarOnline = LLUIImageList::getInstance()->getUIImage("icon_avatar_online.tga", 0);
+    mIconAvatarOffline = LLUIImageList::getInstance()->getUIImage("icon_avatar_offline.tga", 0);
+    mIconGroup = LLUIImageList::getInstance()->getUIImage("icon_group.tga", 0);
+
+    mOwnerList = getChild<LLNameListCtrl>("owner list");
+    mOwnerList->setIsFriendCallback(LLAvatarActions::isFriend);
+    mOwnerList->sortByColumnIndex(3, false);
+    childSetCommitCallback("owner list", onCommitList, this);
+    mOwnerList->setDoubleClickCallback(onDoubleClickOwner, this);
+    mOwnerList->setContextMenu(LLScrollListCtrl::MENU_AVATAR);
+
+    return true;
+}
+
+
+
+
+// virtual
+LLPanelLandObjects::~LLPanelLandObjects()
+{ }
+
+// static
+void LLPanelLandObjects::onDoubleClickOwner(void *userdata)
+{
+    LLPanelLandObjects *self = (LLPanelLandObjects *)userdata;
+
+    LLScrollListItem* item = self->mOwnerList->getFirstSelected();
+    if (item)
+    {
+        LLUUID owner_id = item->getUUID();
+        // Look up the selected name, for future dialog box use.
+        const LLScrollListCell* cell;
+        cell = item->getColumn(1);
+        if (!cell)
+        {
+            return;
+        }
+        // Is this a group?
+        bool is_group = cell->getValue().asString() == OWNER_GROUP;
+        if (is_group)
+        {
+            LLGroupActions::show(owner_id);
+        }
+        else
+        {
+            LLAvatarActions::showProfile(owner_id);
+        }
+    }
+}
+
+// public
+void LLPanelLandObjects::refresh()
+{
+    LLParcel *parcel = mParcel->getParcel();
+
+    mBtnShowOwnerObjects->setEnabled(false);
+    mBtnShowGroupObjects->setEnabled(false);
+    mBtnShowOtherObjects->setEnabled(false);
+    mBtnReturnOwnerObjects->setEnabled(false);
+    mBtnReturnGroupObjects->setEnabled(false);
+    mBtnReturnOtherObjects->setEnabled(false);
+    mCleanOtherObjectsTime->setEnabled(false);
+    mBtnRefresh->           setEnabled(false);
+    mBtnReturnOwnerList->   setEnabled(false);
+
+    mSelectedOwners.clear();
+    mOwnerList->deleteAllItems();
+    mOwnerList->setEnabled(false);
+
+    if (!parcel || gDisconnected)
+    {
+        mSWTotalObjects->setTextArg("[COUNT]", llformat("%d", 0));
+        mSWTotalObjects->setTextArg("[TOTAL]", llformat("%d", 0));
+        mSWTotalObjects->setTextArg("[AVAILABLE]", llformat("%d", 0));
+        mObjectContribution->setTextArg("[COUNT]", llformat("%d", 0));
+        mTotalObjects->setTextArg("[COUNT]", llformat("%d", 0));
+        mOwnerObjects->setTextArg("[COUNT]", llformat("%d", 0));
+        mGroupObjects->setTextArg("[COUNT]", llformat("%d", 0));
+        mOtherObjects->setTextArg("[COUNT]", llformat("%d", 0));
+        mSelectedObjects->setTextArg("[COUNT]", llformat("%d", 0));
+    }
+    else
+    {
+        S32 sw_max = parcel->getSimWideMaxPrimCapacity();
+        S32 sw_total = parcel->getSimWidePrimCount();
+        S32 max = ll_round(parcel->getMaxPrimCapacity() * parcel->getParcelPrimBonus());
+        S32 total = parcel->getPrimCount();
+        S32 owned = parcel->getOwnerPrimCount();
+        S32 group = parcel->getGroupPrimCount();
+        S32 other = parcel->getOtherPrimCount();
+        S32 selected = parcel->getSelectedPrimCount();
+        F32 parcel_object_bonus = parcel->getParcelPrimBonus();
+        mOtherTime = parcel->getCleanOtherTime();
+
+        // Can't have more than region max tasks, regardless of parcel
+        // object bonus factor.
+        LLViewerRegion* region = LLViewerParcelMgr::getInstance()->getSelectionRegion();
+        if (region)
+        {
+            S32 max_tasks_per_region = (S32)region->getMaxTasks();
+            sw_max = llmin(sw_max, max_tasks_per_region);
+            max = llmin(max, max_tasks_per_region);
+        }
+
+        if (parcel_object_bonus != 1.0f)
+        {
+            mParcelObjectBonus->setVisible(true);
+            mParcelObjectBonus->setTextArg("[BONUS]", llformat("%.2f", parcel_object_bonus));
+        }
+        else
+        {
+            mParcelObjectBonus->setVisible(false);
+        }
+
+        if (sw_total > sw_max)
+        {
+            mSWTotalObjects->setText(getString("objects_deleted_text"));
+            mSWTotalObjects->setTextArg("[DELETED]", llformat("%d", sw_total - sw_max));
+        }
+        else
+        {
+            mSWTotalObjects->setText(getString("objects_available_text"));
+            mSWTotalObjects->setTextArg("[AVAILABLE]", llformat("%d", sw_max - sw_total));
+        }
+        mSWTotalObjects->setTextArg("[COUNT]", llformat("%d", sw_total));
+        mSWTotalObjects->setTextArg("[MAX]", llformat("%d", sw_max));
+
+        mObjectContribution->setTextArg("[COUNT]", llformat("%d", max));
+        mTotalObjects->setTextArg("[COUNT]", llformat("%d", total));
+        mOwnerObjects->setTextArg("[COUNT]", llformat("%d", owned));
+        mGroupObjects->setTextArg("[COUNT]", llformat("%d", group));
+        mOtherObjects->setTextArg("[COUNT]", llformat("%d", other));
+        mSelectedObjects->setTextArg("[COUNT]", llformat("%d", selected));
+        mCleanOtherObjectsTime->setText(llformat("%d", mOtherTime));
+
+        bool can_return_owned = LLViewerParcelMgr::isParcelModifiableByAgent(parcel, GP_LAND_RETURN_GROUP_OWNED);
+        bool can_return_group_set = LLViewerParcelMgr::isParcelModifiableByAgent(parcel, GP_LAND_RETURN_GROUP_SET);
+        bool can_return_other = LLViewerParcelMgr::isParcelModifiableByAgent(parcel, GP_LAND_RETURN_NON_GROUP);
+
+        if (can_return_owned || can_return_group_set || can_return_other)
+        {
+            if (owned && can_return_owned)
+            {
+                mBtnShowOwnerObjects->setEnabled(true);
+                mBtnReturnOwnerObjects->setEnabled(true);
+            }
+            if (group && can_return_group_set)
+            {
+                mBtnShowGroupObjects->setEnabled(true);
+                mBtnReturnGroupObjects->setEnabled(true);
+            }
+            if (other && can_return_other)
+            {
+                mBtnShowOtherObjects->setEnabled(true);
+                mBtnReturnOtherObjects->setEnabled(true);
+            }
+
+            mCleanOtherObjectsTime->setEnabled(true);
+            mBtnRefresh->setEnabled(true);
+        }
+    }
+}
+
+// virtual
+void LLPanelLandObjects::draw()
+{
+    LLPanel::draw();
+}
+
+void send_other_clean_time_message(S32 parcel_local_id, S32 other_clean_time)
+{
+    LLMessageSystem *msg = gMessageSystem;
+
+    LLViewerRegion* region = LLViewerParcelMgr::getInstance()->getSelectionRegion();
+    if (!region) return;
+
+    msg->newMessageFast(_PREHASH_ParcelSetOtherCleanTime);
+    msg->nextBlockFast(_PREHASH_AgentData);
+    msg->addUUIDFast(_PREHASH_AgentID,  gAgent.getID());
+    msg->addUUIDFast(_PREHASH_SessionID,gAgent.getSessionID());
+    msg->nextBlockFast(_PREHASH_ParcelData);
+    msg->addS32Fast(_PREHASH_LocalID, parcel_local_id);
+    msg->addS32Fast(_PREHASH_OtherCleanTime, other_clean_time);
+
+    msg->sendReliable(region->getHost());
+}
+
+void send_return_objects_message(S32 parcel_local_id, S32 return_type,
+                                 uuid_list_t* owner_ids = NULL)
+{
+    LLMessageSystem *msg = gMessageSystem;
+
+    LLViewerRegion* region = LLViewerParcelMgr::getInstance()->getSelectionRegion();
+    if (!region) return;
+
+    msg->newMessageFast(_PREHASH_ParcelReturnObjects);
+    msg->nextBlockFast(_PREHASH_AgentData);
+    msg->addUUIDFast(_PREHASH_AgentID,  gAgent.getID());
+    msg->addUUIDFast(_PREHASH_SessionID,gAgent.getSessionID());
+    msg->nextBlockFast(_PREHASH_ParcelData);
+    msg->addS32Fast(_PREHASH_LocalID, parcel_local_id);
+    msg->addU32Fast(_PREHASH_ReturnType, (U32) return_type);
+
+    // Dummy task id, not used
+    msg->nextBlock("TaskIDs");
+    msg->addUUID("TaskID", LLUUID::null);
+
+    // Throw all return ids into the packet.
+    // TODO: Check for too many ids.
+    if (owner_ids)
+    {
+        uuid_list_t::iterator end = owner_ids->end();
+        for (uuid_list_t::iterator it = owner_ids->begin();
+             it != end;
+             ++it)
+        {
+            msg->nextBlockFast(_PREHASH_OwnerIDs);
+            msg->addUUIDFast(_PREHASH_OwnerID, (*it));
+        }
+    }
+    else
+    {
+        msg->nextBlockFast(_PREHASH_OwnerIDs);
+        msg->addUUIDFast(_PREHASH_OwnerID, LLUUID::null);
+    }
+
+    msg->sendReliable(region->getHost());
+}
+
+bool LLPanelLandObjects::callbackReturnOwnerObjects(const LLSD& notification, const LLSD& response)
+{
+    S32 option = LLNotificationsUtil::getSelectedOption(notification, response);
+    LLParcel *parcel = mParcel->getParcel();
+    if (0 == option)
+    {
+        if (parcel)
+        {
+            LLUUID owner_id = parcel->getOwnerID();
+            LLSD args;
+            if (owner_id == gAgentID)
+            {
+                LLNotificationsUtil::add("OwnedObjectsReturned");
+            }
+            else
+            {
+                args["NAME"] = LLSLURL("agent", owner_id, "completename").getSLURLString();
+                LLNotificationsUtil::add("OtherObjectsReturned", args);
+            }
+            send_return_objects_message(parcel->getLocalID(), RT_OWNER);
+        }
+    }
+
+    LLSelectMgr::getInstance()->unhighlightAll();
+    LLViewerParcelMgr::getInstance()->sendParcelPropertiesUpdate( parcel );
+    refresh();
+    return false;
+}
+
+bool LLPanelLandObjects::callbackReturnGroupObjects(const LLSD& notification, const LLSD& response)
+{
+    S32 option = LLNotificationsUtil::getSelectedOption(notification, response);
+    LLParcel *parcel = mParcel->getParcel();
+    if (0 == option)
+    {
+        if (parcel)
+        {
+            std::string group_name;
+            gCacheName->getGroupName(parcel->getGroupID(), group_name);
+            LLSD args;
+            args["GROUPNAME"] = group_name;
+            LLNotificationsUtil::add("GroupObjectsReturned", args);
+            send_return_objects_message(parcel->getLocalID(), RT_GROUP);
+        }
+    }
+    LLSelectMgr::getInstance()->unhighlightAll();
+    LLViewerParcelMgr::getInstance()->sendParcelPropertiesUpdate( parcel );
+    refresh();
+    return false;
+}
+
+bool LLPanelLandObjects::callbackReturnOtherObjects(const LLSD& notification, const LLSD& response)
+{
+    S32 option = LLNotificationsUtil::getSelectedOption(notification, response);
+    LLParcel *parcel = mParcel->getParcel();
+    if (0 == option)
+    {
+        if (parcel)
+        {
+            LLNotificationsUtil::add("UnOwnedObjectsReturned");
+            send_return_objects_message(parcel->getLocalID(), RT_OTHER);
+        }
+    }
+    LLSelectMgr::getInstance()->unhighlightAll();
+    LLViewerParcelMgr::getInstance()->sendParcelPropertiesUpdate( parcel );
+    refresh();
+    return false;
+}
+
+bool LLPanelLandObjects::callbackReturnOwnerList(const LLSD& notification, const LLSD& response)
+{
+    S32 option = LLNotificationsUtil::getSelectedOption(notification, response);
+    LLParcel *parcel = mParcel->getParcel();
+    if (0 == option)
+    {
+        if (parcel)
+        {
+            // Make sure we have something selected.
+            uuid_list_t::iterator selected = mSelectedOwners.begin();
+            if (selected != mSelectedOwners.end())
+            {
+                LLSD args;
+                if (mSelectedIsGroup)
+                {
+                    args["GROUPNAME"] = mSelectedName;
+                    LLNotificationsUtil::add("GroupObjectsReturned", args);
+                }
+                else
+                {
+                    args["NAME"] = mSelectedName;
+                    LLNotificationsUtil::add("OtherObjectsReturned2", args);
+                }
+
+                send_return_objects_message(parcel->getLocalID(), RT_LIST, &(mSelectedOwners));
+            }
+        }
+    }
+    LLSelectMgr::getInstance()->unhighlightAll();
+    LLViewerParcelMgr::getInstance()->sendParcelPropertiesUpdate( parcel );
+    refresh();
+    return false;
+}
+
+
+// static
+void LLPanelLandObjects::onClickReturnOwnerList(void* userdata)
+{
+    LLPanelLandObjects  *self = (LLPanelLandObjects *)userdata;
+
+    LLParcel* parcelp = self->mParcel->getParcel();
+    if (!parcelp) return;
+
+    // Make sure we have something selected.
+    if (self->mSelectedOwners.empty())
+    {
+        return;
+    }
+    //uuid_list_t::iterator selected_itr = self->mSelectedOwners.begin();
+    //if (selected_itr == self->mSelectedOwners.end()) return;
+
+    send_parcel_select_objects(parcelp->getLocalID(), RT_LIST, &(self->mSelectedOwners));
+
+    LLSD args;
+    args["NAME"] = self->mSelectedName;
+    args["N"] = llformat("%d",self->mSelectedCount);
+    if (self->mSelectedIsGroup)
+    {
+        LLNotificationsUtil::add("ReturnObjectsDeededToGroup", args, LLSD(), boost::bind(&LLPanelLandObjects::callbackReturnOwnerList, self, _1, _2));
+    }
+    else
+    {
+        LLNotificationsUtil::add("ReturnObjectsOwnedByUser", args, LLSD(), boost::bind(&LLPanelLandObjects::callbackReturnOwnerList, self, _1, _2));
+    }
+}
+
+
+// static
+void LLPanelLandObjects::onClickRefresh(void* userdata)
+{
+    LLPanelLandObjects *self = (LLPanelLandObjects*)userdata;
+
+    LLMessageSystem *msg = gMessageSystem;
+
+    LLParcel* parcel = self->mParcel->getParcel();
+    if (!parcel) return;
+
+    LLViewerRegion* region = LLViewerParcelMgr::getInstance()->getSelectionRegion();
+    if (!region) return;
+
+    self->mBtnRefresh->setEnabled(false);
+
+    // ready the list for results
+    self->mOwnerList->deleteAllItems();
+    self->mOwnerList->setCommentText(LLTrans::getString("Searching"));
+    self->mOwnerList->setEnabled(false);
+    self->mFirstReply = true;
+
+    // send the message
+    msg->newMessageFast(_PREHASH_ParcelObjectOwnersRequest);
+    msg->nextBlockFast(_PREHASH_AgentData);
+    msg->addUUIDFast(_PREHASH_AgentID, gAgent.getID());
+    msg->addUUIDFast(_PREHASH_SessionID, gAgent.getSessionID());
+    msg->nextBlockFast(_PREHASH_ParcelData);
+    msg->addS32Fast(_PREHASH_LocalID, parcel->getLocalID());
+
+    msg->sendReliable(region->getHost());
+}
+
+// static
+void LLPanelLandObjects::processParcelObjectOwnersReply(LLMessageSystem *msg, void **)
+{
+    LLPanelLandObjects* self = LLFloaterLand::getCurrentPanelLandObjects();
+
+    if (!self)
+    {
+        LL_WARNS() << "Received message for nonexistent LLPanelLandObject"
+                << LL_ENDL;
+        return;
+    }
+
+    const LLFontGL* FONT = LLFontGL::getFontSansSerif();
+
+    // Extract all of the owners.
+    S32 rows = msg->getNumberOfBlocksFast(_PREHASH_Data);
+    //uuid_list_t return_ids;
+    LLUUID  owner_id;
+    bool    is_group_owned;
+    S32     object_count;
+    U32     most_recent_time = 0;
+    bool    is_online;
+    std::string object_count_str;
+    //bool b_need_refresh = false;
+
+    // If we were waiting for the first reply, clear the "Searching..." text.
+    if (self->mFirstReply)
+    {
+        self->mOwnerList->deleteAllItems();
+        self->mFirstReply = false;
+    }
+
+    for(S32 i = 0; i < rows; ++i)
+    {
+        msg->getUUIDFast(_PREHASH_Data, _PREHASH_OwnerID,       owner_id,       i);
+        msg->getBOOLFast(_PREHASH_Data, _PREHASH_IsGroupOwned,  is_group_owned, i);
+        msg->getS32Fast (_PREHASH_Data, _PREHASH_Count,         object_count,   i);
+        msg->getBOOLFast(_PREHASH_Data, _PREHASH_OnlineStatus,  is_online,      i);
+        if(msg->has("DataExtended"))
+        {
+            msg->getU32("DataExtended", "TimeStamp", most_recent_time, i);
+        }
+
+        if (owner_id.isNull())
+        {
+            continue;
+        }
+
+        LLNameListCtrl::NameItem item_params;
+        item_params.value = owner_id;
+        item_params.target = is_group_owned ? LLNameListCtrl::GROUP : LLNameListCtrl::INDIVIDUAL;
+
+        if (is_group_owned)
+        {
+            item_params.columns.add().type("icon").value(self->mIconGroup->getName()).column("type");
+            item_params.columns.add().value(OWNER_GROUP).font(FONT).column("online_status");
+        }
+        else if (is_online)
+        {
+            item_params.columns.add().type("icon").value(self->mIconAvatarOnline->getName()).column("type");
+            item_params.columns.add().value(OWNER_ONLINE).font(FONT).column("online_status");
+        }
+        else  // offline
+        {
+            item_params.columns.add().type("icon").value(self->mIconAvatarOffline->getName()).column("type");
+            item_params.columns.add().value(OWNER_OFFLINE).font(FONT).column("online_status");
+        }
+
+        // Placeholder for name.
+        LLAvatarName av_name;
+        LLAvatarNameCache::get(owner_id, &av_name);
+        item_params.columns.add().value(av_name.getCompleteName()).font(FONT).column("name");
+
+        object_count_str = llformat("%d", object_count);
+        item_params.columns.add().value(object_count_str).font(FONT).column("count");
+        item_params.columns.add().value(LLDate((time_t)most_recent_time)).font(FONT).column("mostrecent").type("date");
+
+        self->mOwnerList->addNameItemRow(item_params);
+        LL_DEBUGS() << "object owner " << owner_id << " (" << (is_group_owned ? "group" : "agent")
+                << ") owns " << object_count << " objects." << LL_ENDL;
+    }
+
+    // check for no results
+    if (0 == self->mOwnerList->getItemCount())
+    {
+        self->mOwnerList->setCommentText(LLTrans::getString("NoneFound"));
+    }
+    else
+    {
+        self->mOwnerList->setEnabled(true);
+    }
+
+    self->mBtnRefresh->setEnabled(true);
+}
+
+// static
+void LLPanelLandObjects::onCommitList(LLUICtrl* ctrl, void* data)
+{
+    LLPanelLandObjects* self = (LLPanelLandObjects*)data;
+
+    if (false == self->mOwnerList->getCanSelect())
+    {
+        return;
+    }
+    LLScrollListItem *item = self->mOwnerList->getFirstSelected();
+    if (item)
+    {
+        // Look up the selected name, for future dialog box use.
+        const LLScrollListCell* cell;
+        cell = item->getColumn(1);
+        if (!cell)
+        {
+            return;
+        }
+        // Is this a group?
+        self->mSelectedIsGroup = cell->getValue().asString() == OWNER_GROUP;
+        cell = item->getColumn(2);
+        self->mSelectedName = cell->getValue().asString();
+        cell = item->getColumn(3);
+        self->mSelectedCount = atoi(cell->getValue().asString().c_str());
+
+        // Set the selection, and enable the return button.
+        self->mSelectedOwners.clear();
+        self->mSelectedOwners.insert(item->getUUID());
+        self->mBtnReturnOwnerList->setEnabled(true);
+
+        // Highlight this user's objects
+        clickShowCore(self, RT_LIST, &(self->mSelectedOwners));
+    }
+}
+
+// static
+void LLPanelLandObjects::clickShowCore(LLPanelLandObjects* self, S32 return_type, uuid_list_t* list)
+{
+    LLParcel* parcel = self->mParcel->getParcel();
+    if (!parcel) return;
+
+    send_parcel_select_objects(parcel->getLocalID(), return_type, list);
+}
+
+// static
+void LLPanelLandObjects::onClickShowOwnerObjects(void* userdata)
+{
+    clickShowCore((LLPanelLandObjects*)userdata, RT_OWNER);
+}
+
+// static
+void LLPanelLandObjects::onClickShowGroupObjects(void* userdata)
+{
+    clickShowCore((LLPanelLandObjects*)userdata, (RT_GROUP));
+}
+
+// static
+void LLPanelLandObjects::onClickShowOtherObjects(void* userdata)
+{
+    clickShowCore((LLPanelLandObjects*)userdata, RT_OTHER);
+}
+
+// static
+void LLPanelLandObjects::onClickReturnOwnerObjects(void* userdata)
+{
+    S32 owned = 0;
+
+    LLPanelLandObjects* panelp = (LLPanelLandObjects*)userdata;
+    LLParcel* parcel = panelp->mParcel->getParcel();
+    if (!parcel) return;
+
+    owned = parcel->getOwnerPrimCount();
+
+    send_parcel_select_objects(parcel->getLocalID(), RT_OWNER);
+
+    LLUUID owner_id = parcel->getOwnerID();
+
+    LLSD args;
+    args["N"] = llformat("%d",owned);
+
+    if (owner_id == gAgent.getID())
+    {
+        LLNotificationsUtil::add("ReturnObjectsOwnedBySelf", args, LLSD(), boost::bind(&LLPanelLandObjects::callbackReturnOwnerObjects, panelp, _1, _2));
+    }
+    else
+    {
+        args["NAME"] = LLSLURL("agent", owner_id, "completename").getSLURLString();
+        LLNotificationsUtil::add("ReturnObjectsOwnedByUser", args, LLSD(), boost::bind(&LLPanelLandObjects::callbackReturnOwnerObjects, panelp, _1, _2));
+    }
+}
+
+// static
+void LLPanelLandObjects::onClickReturnGroupObjects(void* userdata)
+{
+    LLPanelLandObjects* panelp = (LLPanelLandObjects*)userdata;
+    LLParcel* parcel = panelp->mParcel->getParcel();
+    if (!parcel) return;
+
+    send_parcel_select_objects(parcel->getLocalID(), RT_GROUP);
+
+    std::string group_name;
+    gCacheName->getGroupName(parcel->getGroupID(), group_name);
+
+    LLSD args;
+    args["NAME"] = group_name;
+    args["N"] = llformat("%d", parcel->getGroupPrimCount());
+
+    // create and show confirmation textbox
+    LLNotificationsUtil::add("ReturnObjectsDeededToGroup", args, LLSD(), boost::bind(&LLPanelLandObjects::callbackReturnGroupObjects, panelp, _1, _2));
+}
+
+// static
+void LLPanelLandObjects::onClickReturnOtherObjects(void* userdata)
+{
+    S32 other = 0;
+
+    LLPanelLandObjects* panelp = (LLPanelLandObjects*)userdata;
+    LLParcel* parcel = panelp->mParcel->getParcel();
+    if (!parcel) return;
+
+    other = parcel->getOtherPrimCount();
+
+    send_parcel_select_objects(parcel->getLocalID(), RT_OTHER);
+
+    LLSD args;
+    args["N"] = llformat("%d", other);
+
+    if (parcel->getIsGroupOwned())
+    {
+        std::string group_name;
+        gCacheName->getGroupName(parcel->getGroupID(), group_name);
+        args["NAME"] = group_name;
+
+        LLNotificationsUtil::add("ReturnObjectsNotOwnedByGroup", args, LLSD(), boost::bind(&LLPanelLandObjects::callbackReturnOtherObjects, panelp, _1, _2));
+    }
+    else
+    {
+        LLUUID owner_id = parcel->getOwnerID();
+
+        if (owner_id == gAgent.getID())
+        {
+            LLNotificationsUtil::add("ReturnObjectsNotOwnedBySelf", args, LLSD(), boost::bind(&LLPanelLandObjects::callbackReturnOtherObjects, panelp, _1, _2));
+        }
+        else
+        {
+            args["NAME"] = LLSLURL("agent", owner_id, "completename").getSLURLString();
+            LLNotificationsUtil::add("ReturnObjectsNotOwnedByUser", args, LLSD(), boost::bind(&LLPanelLandObjects::callbackReturnOtherObjects, panelp, _1, _2));
+        }
+    }
+}
+
+// static
+void LLPanelLandObjects::onLostFocus(LLFocusableElement* caller, void* user_data)
+{
+    onCommitClean((LLUICtrl*)caller, user_data);
+}
+
+// static
+void LLPanelLandObjects::onCommitClean(LLUICtrl *caller, void* user_data)
+{
+    LLPanelLandObjects  *lop = (LLPanelLandObjects *)user_data;
+    LLParcel* parcel = lop->mParcel->getParcel();
+    if (parcel)
+    {
+        S32 return_time = atoi(lop->mCleanOtherObjectsTime->getText().c_str());
+        // Only send return time if it has changed
+        if (return_time != lop->mOtherTime)
+        {
+            lop->mOtherTime = return_time;
+
+        parcel->setCleanOtherTime(lop->mOtherTime);
+        send_other_clean_time_message(parcel->getLocalID(), lop->mOtherTime);
+    }
+}
+}
+
+
+//---------------------------------------------------------------------------
+// LLPanelLandOptions
+//---------------------------------------------------------------------------
+
+LLPanelLandOptions::LLPanelLandOptions(LLParcelSelectionHandle& parcel)
+:   LLPanel(),
+    mCheckEditObjects(NULL),
+    mCheckEditGroupObjects(NULL),
+    mCheckAllObjectEntry(NULL),
+    mCheckGroupObjectEntry(NULL),
+    mCheckSafe(NULL),
+    mCheckFly(NULL),
+    mCheckGroupScripts(NULL),
+    mCheckOtherScripts(NULL),
+    mCheckShowDirectory(NULL),
+    mCategoryCombo(NULL),
+    mLandingTypeCombo(NULL),
+    mSnapshotCtrl(NULL),
+    mLocationText(NULL),
+    mSeeAvatarsText(NULL),
+    mSetBtn(NULL),
+    mClearBtn(NULL),
+    mMatureCtrl(NULL),
+    mPushRestrictionCtrl(NULL),
+    mSeeAvatarsCtrl(NULL),
+    mParcel(parcel)
+{
+}
+
+
+bool LLPanelLandOptions::postBuild()
+{
+    mCheckEditObjects = getChild<LLCheckBoxCtrl>( "edit objects check");
+    childSetCommitCallback("edit objects check", onCommitAny, this);
+
+    mCheckEditGroupObjects = getChild<LLCheckBoxCtrl>( "edit group objects check");
+    childSetCommitCallback("edit group objects check", onCommitAny, this);
+
+    mCheckAllObjectEntry = getChild<LLCheckBoxCtrl>( "all object entry check");
+    childSetCommitCallback("all object entry check", onCommitAny, this);
+
+    mCheckGroupObjectEntry = getChild<LLCheckBoxCtrl>( "group object entry check");
+    childSetCommitCallback("group object entry check", onCommitAny, this);
+
+    mCheckGroupScripts = getChild<LLCheckBoxCtrl>( "check group scripts");
+    childSetCommitCallback("check group scripts", onCommitAny, this);
+
+
+    mCheckFly = getChild<LLCheckBoxCtrl>( "check fly");
+    childSetCommitCallback("check fly", onCommitAny, this);
+
+
+    mCheckOtherScripts = getChild<LLCheckBoxCtrl>( "check other scripts");
+    childSetCommitCallback("check other scripts", onCommitAny, this);
+
+
+    mCheckSafe = getChild<LLCheckBoxCtrl>( "check safe");
+    childSetCommitCallback("check safe", onCommitAny, this);
+
+
+    mPushRestrictionCtrl = getChild<LLCheckBoxCtrl>( "PushRestrictCheck");
+    childSetCommitCallback("PushRestrictCheck", onCommitAny, this);
+
+    mSeeAvatarsCtrl = getChild<LLCheckBoxCtrl>( "SeeAvatarsCheck");
+    childSetCommitCallback("SeeAvatarsCheck", onCommitAny, this);
+
+    mSeeAvatarsText = getChild<LLTextBox>("allow_see_label");
+    if (mSeeAvatarsText)
+    {
+        mSeeAvatarsText->setShowCursorHand(false);
+        mSeeAvatarsText->setSoundFlags(LLView::MOUSE_UP);
+        mSeeAvatarsText->setClickedCallback(boost::bind(&toggleSeeAvatars, this));
+    }
+
+    mCheckShowDirectory = getChild<LLCheckBoxCtrl>( "ShowDirectoryCheck");
+    childSetCommitCallback("ShowDirectoryCheck", onCommitAny, this);
+
+
+    mCategoryCombo = getChild<LLComboBox>( "land category");
+    childSetCommitCallback("land category", onCommitAny, this);
+
+
+    mMatureCtrl = getChild<LLCheckBoxCtrl>( "MatureCheck");
+    childSetCommitCallback("MatureCheck", onCommitAny, this);
+
+    if (gAgent.wantsPGOnly())
+    {
+        // Disable these buttons if they are PG (Teen) users
+        mMatureCtrl->setVisible(false);
+        mMatureCtrl->setEnabled(false);
+    }
+
+
+    mSnapshotCtrl = getChild<LLTextureCtrl>("snapshot_ctrl");
+    if (mSnapshotCtrl)
+    {
+        mSnapshotCtrl->setCommitCallback( onCommitAny, this );
+        mSnapshotCtrl->setAllowNoTexture ( true );
+        mSnapshotCtrl->setImmediateFilterPermMask(PERM_COPY | PERM_TRANSFER);
+        mSnapshotCtrl->setDnDFilterPermMask(PERM_COPY | PERM_TRANSFER);
+    }
+    else
+    {
+        LL_WARNS() << "LLUICtrlFactory::getTexturePickerByName() returned NULL for 'snapshot_ctrl'" << LL_ENDL;
+    }
+
+
+    mLocationText = getChild<LLTextBox>("landing_point");
+
+    mSetBtn = getChild<LLButton>("Set");
+    mSetBtn->setClickedCallback(onClickSet, this);
+
+
+    mClearBtn = getChild<LLButton>("Clear");
+    mClearBtn->setClickedCallback(onClickClear, this);
+
+
+    mLandingTypeCombo = getChild<LLComboBox>( "landing type");
+    childSetCommitCallback("landing type", onCommitAny, this);
+
+    return true;
+}
+
+
+// virtual
+LLPanelLandOptions::~LLPanelLandOptions()
+{ }
+
+
+// virtual
+void LLPanelLandOptions::refresh()
+{
+    refreshSearch();
+
+    LLParcel *parcel = mParcel->getParcel();
+    if (!parcel || gDisconnected)
+    {
+        mCheckEditObjects   ->set(false);
+        mCheckEditObjects   ->setEnabled(false);
+
+        mCheckEditGroupObjects  ->set(false);
+        mCheckEditGroupObjects  ->setEnabled(false);
+
+        mCheckAllObjectEntry    ->set(false);
+        mCheckAllObjectEntry    ->setEnabled(false);
+
+        mCheckGroupObjectEntry  ->set(false);
+        mCheckGroupObjectEntry  ->setEnabled(false);
+
+        mCheckSafe          ->set(false);
+        mCheckSafe          ->setEnabled(false);
+
+        mCheckFly           ->set(false);
+        mCheckFly           ->setEnabled(false);
+
+        mCheckGroupScripts  ->set(false);
+        mCheckGroupScripts  ->setEnabled(false);
+
+        mCheckOtherScripts  ->set(false);
+        mCheckOtherScripts  ->setEnabled(false);
+
+        mPushRestrictionCtrl->set(false);
+        mPushRestrictionCtrl->setEnabled(false);
+
+        mSeeAvatarsCtrl->set(true);
+        mSeeAvatarsCtrl->setEnabled(false);
+        mSeeAvatarsText->setEnabled(false);
+
+        mLandingTypeCombo->setCurrentByIndex(0);
+        mLandingTypeCombo->setEnabled(false);
+
+        mSnapshotCtrl->setImageAssetID(LLUUID::null);
+        mSnapshotCtrl->setEnabled(false);
+
+        mLocationText->setTextArg("[LANDING]", getString("landing_point_none"));
+        mSetBtn->setEnabled(false);
+        mClearBtn->setEnabled(false);
+
+        mMatureCtrl->setEnabled(false);
+    }
+    else
+    {
+        // something selected, hooray!
+
+        // Display options
+        bool can_change_options = LLViewerParcelMgr::isParcelModifiableByAgent(parcel, GP_LAND_OPTIONS);
+        mCheckEditObjects   ->set( parcel->getAllowModify() );
+        mCheckEditObjects   ->setEnabled( can_change_options );
+
+        mCheckEditGroupObjects  ->set( parcel->getAllowGroupModify() ||  parcel->getAllowModify());
+        mCheckEditGroupObjects  ->setEnabled( can_change_options && !parcel->getAllowModify() );        // If others edit is enabled, then this is explicitly enabled.
+
+        mCheckAllObjectEntry    ->set( parcel->getAllowAllObjectEntry() );
+        mCheckAllObjectEntry    ->setEnabled( can_change_options );
+
+        mCheckGroupObjectEntry  ->set( parcel->getAllowGroupObjectEntry() ||  parcel->getAllowAllObjectEntry());
+        mCheckGroupObjectEntry  ->setEnabled( can_change_options && !parcel->getAllowAllObjectEntry() );
+
+        mCheckSafe          ->set( !parcel->getAllowDamage() );
+        mCheckSafe          ->setEnabled( can_change_options );
+
+        mCheckFly           ->set( parcel->getAllowFly() );
+        mCheckFly           ->setEnabled( can_change_options );
+
+        mCheckGroupScripts  ->set( parcel->getAllowGroupScripts() || parcel->getAllowOtherScripts());
+        mCheckGroupScripts  ->setEnabled( can_change_options && !parcel->getAllowOtherScripts());
+
+        mCheckOtherScripts  ->set( parcel->getAllowOtherScripts() );
+        mCheckOtherScripts  ->setEnabled( can_change_options );
+
+        mPushRestrictionCtrl->set( parcel->getRestrictPushObject() );
+        if(parcel->getRegionPushOverride())
+        {
+            mPushRestrictionCtrl->setLabel(getString("push_restrict_region_text"));
+            mPushRestrictionCtrl->setEnabled(false);
+            mPushRestrictionCtrl->set(true);
+        }
+        else
+        {
+            mPushRestrictionCtrl->setLabel(getString("push_restrict_text"));
+            mPushRestrictionCtrl->setEnabled(can_change_options);
+        }
+
+        mSeeAvatarsCtrl->set(parcel->getSeeAVs());
+        mSeeAvatarsCtrl->setEnabled(can_change_options && parcel->getHaveNewParcelLimitData());
+        mSeeAvatarsText->setEnabled(can_change_options && parcel->getHaveNewParcelLimitData());
+
+        bool can_change_landing_point = LLViewerParcelMgr::isParcelModifiableByAgent(parcel,
+                                                        GP_LAND_SET_LANDING_POINT);
+        mLandingTypeCombo->setCurrentByIndex((S32)parcel->getLandingType());
+        mLandingTypeCombo->setEnabled( can_change_landing_point );
+
+        bool can_change_identity =
+                LLViewerParcelMgr::isParcelModifiableByAgent(
+                    parcel, GP_LAND_CHANGE_IDENTITY);
+        mSnapshotCtrl->setImageAssetID(parcel->getSnapshotID());
+        mSnapshotCtrl->setEnabled( can_change_identity );
+
+        // find out where we're looking and convert that to an angle in degrees on a regular compass (not the internal representation)
+        LLVector3 user_look_at = parcel->getUserLookAt();
+        U32 user_look_at_angle = ( (U32)( ( atan2(user_look_at[1], -user_look_at[0]) + F_PI * 2 ) * RAD_TO_DEG + 0.5) - 90) % 360;
+
+        LLVector3 pos = parcel->getUserLocation();
+        if (pos.isExactlyZero())
+        {
+            mLocationText->setTextArg("[LANDING]", getString("landing_point_none"));
+        }
+        else
+        {
+            mLocationText->setTextArg("[LANDING]",llformat("%d, %d, %d (%d\xC2\xB0)",
+                                                           ll_round(pos.mV[VX]),
+                                                           ll_round(pos.mV[VY]),
+                                                           ll_round(pos.mV[VZ]),
+                                                           user_look_at_angle));
+        }
+
+        mSetBtn->setEnabled( can_change_landing_point );
+        mClearBtn->setEnabled( can_change_landing_point );
+
+        if (gAgent.wantsPGOnly())
+        {
+            // Disable these buttons if they are PG (Teen) users
+            mMatureCtrl->setVisible(false);
+            mMatureCtrl->setEnabled(false);
+        }
+        else
+        {
+            // not teen so fill in the data for the maturity control
+            mMatureCtrl->setVisible(true);
+            LLStyle::Params style;
+            style.image(LLUI::getUIImage(gFloaterView->getParentFloater(this)->getString("maturity_icon_moderate")));
+            LLCheckBoxWithTBAcess* fullaccess_mature_ctrl = (LLCheckBoxWithTBAcess*)mMatureCtrl;
+            fullaccess_mature_ctrl->getTextBox()->setText(LLStringExplicit(""));
+            fullaccess_mature_ctrl->getTextBox()->appendImageSegment(style);
+            fullaccess_mature_ctrl->getTextBox()->appendText(getString("mature_check_mature"), false);
+            fullaccess_mature_ctrl->setToolTip(getString("mature_check_mature_tooltip"));
+            fullaccess_mature_ctrl->reshape(fullaccess_mature_ctrl->getRect().getWidth(), fullaccess_mature_ctrl->getRect().getHeight(), false);
+
+            // they can see the checkbox, but its disposition depends on the
+            // state of the region
+            LLViewerRegion* regionp = LLViewerParcelMgr::getInstance()->getSelectionRegion();
+            if (regionp)
+            {
+                if (regionp->getSimAccess() == SIM_ACCESS_PG)
+                {
+                    mMatureCtrl->setEnabled(false);
+                    mMatureCtrl->set(false);
+                }
+                else if (regionp->getSimAccess() == SIM_ACCESS_MATURE)
+                {
+                    mMatureCtrl->setEnabled(can_change_identity);
+                    mMatureCtrl->set(parcel->getMaturePublish());
+                }
+                else if (regionp->getSimAccess() == SIM_ACCESS_ADULT)
+                {
+                    mMatureCtrl->setEnabled(false);
+                    mMatureCtrl->set(true);
+                    mMatureCtrl->setLabel(getString("mature_check_adult"));
+                    mMatureCtrl->setToolTip(getString("mature_check_adult_tooltip"));
+                }
+            }
+        }
+    }
+}
+
+// virtual
+void LLPanelLandOptions::draw()
+{
+    LLPanel::draw();
+}
+
+
+// private
+void LLPanelLandOptions::refreshSearch()
+{
+    LLParcel *parcel = mParcel->getParcel();
+    if (!parcel || gDisconnected)
+    {
+        mCheckShowDirectory->set(false);
+        mCheckShowDirectory->setEnabled(false);
+
+        const std::string& none_string = LLParcel::getCategoryString(LLParcel::C_NONE);
+        mCategoryCombo->setValue(none_string);
+        mCategoryCombo->setEnabled(false);
+        return;
+    }
+
+    LLViewerRegion* region =
+            LLViewerParcelMgr::getInstance()->getSelectionRegion();
+
+    bool can_change =
+            LLViewerParcelMgr::isParcelModifiableByAgent(
+                parcel, GP_LAND_FIND_PLACES)
+            && region
+            && !(region->getRegionFlag(REGION_FLAGS_BLOCK_PARCEL_SEARCH));
+
+    bool show_directory = parcel->getParcelFlag(PF_SHOW_DIRECTORY);
+    mCheckShowDirectory->set(show_directory);
+
+    // Set by string in case the order in UI doesn't match the order by index.
+    LLParcel::ECategory cat = parcel->getCategory();
+    const std::string& category_string = LLParcel::getCategoryString(cat);
+    mCategoryCombo->setValue(category_string);
+
+    std::string tooltip;
+    bool enable_show_directory = false;
+    // Parcels <= 128 square meters cannot be listed in search, in an
+    // effort to reduce search spam from small parcels.  See also
+    // the search crawler "grid-crawl.py" in secondlife.com/doc/app/search/ JC
+    const S32 MIN_PARCEL_AREA_FOR_SEARCH = 128;
+    bool large_enough = parcel->getArea() >= MIN_PARCEL_AREA_FOR_SEARCH;
+    if (large_enough)
+    {
+        if (can_change)
+        {
+            tooltip = getString("search_enabled_tooltip");
+            enable_show_directory = true;
+        }
+        else
+        {
+            tooltip = getString("search_disabled_permissions_tooltip");
+            enable_show_directory = false;
+        }
+    }
+    else
+    {
+        // not large enough to include in search
+        if (can_change)
+        {
+            if (show_directory)
+            {
+                // parcels that are too small, but are still in search for
+                // legacy reasons, need to have the check box enabled so
+                // the owner can delist the parcel. JC
+                tooltip = getString("search_enabled_tooltip");
+                enable_show_directory = true;
+            }
+            else
+            {
+                tooltip = getString("search_disabled_small_tooltip");
+                enable_show_directory = false;
+            }
+        }
+        else
+        {
+            // both too small and don't have permission, so just
+            // show the permissions as the reason (which is probably
+            // the more common case) JC
+            tooltip = getString("search_disabled_permissions_tooltip");
+            enable_show_directory = false;
+        }
+    }
+    mCheckShowDirectory->setToolTip(tooltip);
+    mCategoryCombo->setToolTip(tooltip);
+    mCheckShowDirectory->setEnabled(enable_show_directory);
+    mCategoryCombo->setEnabled(enable_show_directory);
+}
+
+
+// static
+void LLPanelLandOptions::onCommitAny(LLUICtrl *ctrl, void *userdata)
+{
+    LLPanelLandOptions *self = (LLPanelLandOptions *)userdata;
+
+    LLParcel* parcel = self->mParcel->getParcel();
+    if (!parcel)
+    {
+        return;
+    }
+
+    // Extract data from UI
+    bool create_objects     = self->mCheckEditObjects->get();
+    bool create_group_objects   = self->mCheckEditGroupObjects->get() || self->mCheckEditObjects->get();
+    bool all_object_entry       = self->mCheckAllObjectEntry->get();
+    bool group_object_entry = self->mCheckGroupObjectEntry->get() || self->mCheckAllObjectEntry->get();
+    bool allow_terraform    = false; // removed from UI so always off now - self->mCheckEditLand->get();
+    bool allow_damage       = !self->mCheckSafe->get();
+    bool allow_fly          = self->mCheckFly->get();
+    bool allow_landmark     = true; // cannot restrict landmark creation
+    bool allow_other_scripts    = self->mCheckOtherScripts->get();
+    bool allow_group_scripts    = self->mCheckGroupScripts->get() || allow_other_scripts;
+    bool allow_publish      = false;
+    bool mature_publish     = self->mMatureCtrl->get();
+    bool push_restriction   = self->mPushRestrictionCtrl->get();
+    bool see_avs            = self->mSeeAvatarsCtrl->get();
+    bool show_directory     = self->mCheckShowDirectory->get();
+    // we have to get the index from a lookup, not from the position in the dropdown!
+    S32  category_index     = LLParcel::getCategoryFromString(self->mCategoryCombo->getSelectedValue());
+    S32  landing_type_index = self->mLandingTypeCombo->getCurrentIndex();
+    LLUUID snapshot_id      = self->mSnapshotCtrl->getImageAssetID();
+    LLViewerRegion* region;
+    region = LLViewerParcelMgr::getInstance()->getSelectionRegion();
+
+    if (region && region->getAllowDamage())
+    {   // Damage is allowed on the region - server will always allow scripts
+        if ( (!allow_other_scripts && parcel->getParcelFlag(PF_ALLOW_OTHER_SCRIPTS)) ||
+             (!allow_group_scripts && parcel->getParcelFlag(PF_ALLOW_GROUP_SCRIPTS)) )
+        {   // Don't allow turning off "Run Scripts" if damage is allowed in the region
+            self->mCheckOtherScripts->set(parcel->getParcelFlag(PF_ALLOW_OTHER_SCRIPTS));   // Restore UI to actual settings
+            self->mCheckGroupScripts->set(parcel->getParcelFlag(PF_ALLOW_GROUP_SCRIPTS));
+            LLNotificationsUtil::add("UnableToDisableOutsideScripts");
+            return;
+        }
+    }
+
+    // Push data into current parcel
+    parcel->setParcelFlag(PF_CREATE_OBJECTS, create_objects);
+    parcel->setParcelFlag(PF_CREATE_GROUP_OBJECTS, create_group_objects);
+    parcel->setParcelFlag(PF_ALLOW_ALL_OBJECT_ENTRY, all_object_entry);
+    parcel->setParcelFlag(PF_ALLOW_GROUP_OBJECT_ENTRY, group_object_entry);
+    parcel->setParcelFlag(PF_ALLOW_TERRAFORM, allow_terraform);
+    parcel->setParcelFlag(PF_ALLOW_DAMAGE, allow_damage);
+    parcel->setParcelFlag(PF_ALLOW_FLY, allow_fly);
+    parcel->setParcelFlag(PF_ALLOW_LANDMARK, allow_landmark);
+    parcel->setParcelFlag(PF_ALLOW_GROUP_SCRIPTS, allow_group_scripts);
+    parcel->setParcelFlag(PF_ALLOW_OTHER_SCRIPTS, allow_other_scripts);
+    parcel->setParcelFlag(PF_SHOW_DIRECTORY, show_directory);
+    parcel->setParcelFlag(PF_ALLOW_PUBLISH, allow_publish);
+    parcel->setParcelFlag(PF_MATURE_PUBLISH, mature_publish);
+    parcel->setParcelFlag(PF_RESTRICT_PUSHOBJECT, push_restriction);
+    parcel->setCategory((LLParcel::ECategory)category_index);
+    parcel->setLandingType((LLParcel::ELandingType)landing_type_index);
+    parcel->setSnapshotID(snapshot_id);
+    parcel->setSeeAVs(see_avs);
+
+    // Send current parcel data upstream to server
+    LLViewerParcelMgr::getInstance()->sendParcelPropertiesUpdate( parcel );
+
+    // Might have changed properties, so let's redraw!
+    self->refresh();
+}
+
+
+// static
+void LLPanelLandOptions::onClickSet(void* userdata)
+{
+    LLPanelLandOptions* self = (LLPanelLandOptions*)userdata;
+
+    LLParcel* selected_parcel = self->mParcel->getParcel();
+    if (!selected_parcel) return;
+
+    LLParcel* agent_parcel = LLViewerParcelMgr::getInstance()->getAgentParcel();
+    if (!agent_parcel) return;
+
+    if (agent_parcel->getLocalID() != selected_parcel->getLocalID())
+    {
+        LLNotificationsUtil::add("MustBeInParcel");
+        return;
+    }
+
+    LLVector3 pos_region = gAgent.getPositionAgent();
+    selected_parcel->setUserLocation(pos_region);
+    selected_parcel->setUserLookAt(gAgent.getFrameAgent().getAtAxis());
+
+    LLViewerParcelMgr::getInstance()->sendParcelPropertiesUpdate(selected_parcel);
+
+    self->refresh();
+}
+
+void LLPanelLandOptions::onClickClear(void* userdata)
+{
+    LLPanelLandOptions* self = (LLPanelLandOptions*)userdata;
+
+    LLParcel* selected_parcel = self->mParcel->getParcel();
+    if (!selected_parcel) return;
+
+    // yes, this magic number of 0,0,0 means that it is clear
+    LLVector3 zero_vec(0.f, 0.f, 0.f);
+    selected_parcel->setUserLocation(zero_vec);
+    selected_parcel->setUserLookAt(zero_vec);
+
+    LLViewerParcelMgr::getInstance()->sendParcelPropertiesUpdate(selected_parcel);
+
+    self->refresh();
+}
+
+void LLPanelLandOptions::toggleSeeAvatars(void* userdata)
+{
+    LLPanelLandOptions* self = (LLPanelLandOptions*)userdata;
+    if (self)
+    {
+        self->getChild<LLCheckBoxCtrl>("SeeAvatarsCheck")->toggle();
+        self->getChild<LLCheckBoxCtrl>("SeeAvatarsCheck")->setBtnFocus();
+        self->onCommitAny(NULL, userdata);
+    }
+}
+//---------------------------------------------------------------------------
+// LLPanelLandAccess
+//---------------------------------------------------------------------------
+
+LLPanelLandAccess::LLPanelLandAccess(LLParcelSelectionHandle& parcel)
+    : LLPanel(),
+      mParcel(parcel)
+{
+}
+
+
+bool LLPanelLandAccess::postBuild()
+{
+    childSetCommitCallback("public_access", onCommitPublicAccess, this);
+    childSetCommitCallback("limit_payment", onCommitAny, this);
+    childSetCommitCallback("limit_age_verified", onCommitAny, this);
+    childSetCommitCallback("GroupCheck", onCommitGroupCheck, this);
+    childSetCommitCallback("PassCheck", onCommitAny, this);
+    childSetCommitCallback("pass_combo", onCommitAny, this);
+    childSetCommitCallback("PriceSpin", onCommitAny, this);
+    childSetCommitCallback("HoursSpin", onCommitAny, this);
+
+    childSetAction("add_allowed", boost::bind(&LLPanelLandAccess::onClickAddAccess, this));
+    childSetAction("remove_allowed", onClickRemoveAccess, this);
+    childSetAction("add_banned", boost::bind(&LLPanelLandAccess::onClickAddBanned, this));
+    childSetAction("remove_banned", onClickRemoveBanned, this);
+
+    mListAccess = getChild<LLNameListCtrl>("AccessList");
+    if (mListAccess)
+    {
+        mListAccess->sortByColumnIndex(0, true); // ascending
+        mListAccess->setContextMenu(LLScrollListCtrl::MENU_AVATAR);
+    }
+
+    mListBanned = getChild<LLNameListCtrl>("BannedList");
+    if (mListBanned)
+    {
+        mListBanned->sortByColumnIndex(0, true); // ascending
+        mListBanned->setContextMenu(LLScrollListCtrl::MENU_AVATAR);
+        mListBanned->setAlternateSort();
+    }
+
+    return true;
+}
+
+
+LLPanelLandAccess::~LLPanelLandAccess()
+{
+}
+
+void LLPanelLandAccess::refresh()
+{
+    LLFloater* parent_floater = gFloaterView->getParentFloater(this);
+    LLParcel *parcel = mParcel->getParcel();
+
+    // Display options
+    if (parcel && !gDisconnected)
+    {
+        bool use_access_list = parcel->getParcelFlag(PF_USE_ACCESS_LIST);
+        bool use_group = parcel->getParcelFlag(PF_USE_ACCESS_GROUP);
+        bool public_access = !use_access_list;
+
+        if (parcel->getRegionAllowAccessOverride())
+        {
+            getChild<LLUICtrl>("public_access")->setValue(public_access);
+            getChild<LLUICtrl>("GroupCheck")->setValue(use_group);
+        }
+        else
+        {
+            getChild<LLUICtrl>("public_access")->setValue(true);
+            getChild<LLUICtrl>("GroupCheck")->setValue(false);
+        }
+        std::string group_name;
+        gCacheName->getGroupName(parcel->getGroupID(), group_name);
+        getChild<LLUICtrl>("GroupCheck")->setLabelArg("[GROUP]", group_name );
+
+        // Allow list
+        if (mListAccess)
+        {
+            // Clear the sort order so we don't re-sort on every add.
+            mListAccess->clearSortOrder();
+            mListAccess->deleteAllItems();
+            S32 count = parcel->mAccessList.size();
+            getChild<LLUICtrl>("AllowedText")->setTextArg("[COUNT]", llformat("%d",count));
+            getChild<LLUICtrl>("AllowedText")->setTextArg("[MAX]", llformat("%d",PARCEL_MAX_ACCESS_LIST));
+
+            getChild<LLUICtrl>("AccessList")->setToolTipArg(LLStringExplicit("[LISTED]"), llformat("%d",count));
+            getChild<LLUICtrl>("AccessList")->setToolTipArg(LLStringExplicit("[MAX]"), llformat("%d",PARCEL_MAX_ACCESS_LIST));
+
+            for (LLAccessEntry::map::const_iterator cit = parcel->mAccessList.begin();
+                 cit != parcel->mAccessList.end(); ++cit)
+            {
+                const LLAccessEntry& entry = (*cit).second;
+                std::string prefix;
+                if (entry.mTime != 0)
+                {
+                    LLStringUtil::format_map_t args;
+                    S32 now = time(NULL);
+                    S32 seconds = entry.mTime - now;
+                    if (seconds < 0) seconds = 0;
+                    prefix.assign(" (");
+                    if (seconds >= 120)
+                    {
+                        args["[MINUTES]"] = llformat("%d", (seconds/60));
+                        std::string buf = parent_floater->getString ("Minutes", args);
+                        prefix.append(buf);
+                    }
+                    else if (seconds >= 60)
+                    {
+                        prefix.append("1 " + parent_floater->getString("Minute"));
+                    }
+                    else
+                    {
+                        args["[SECONDS]"] = llformat("%d", seconds);
+                        std::string buf = parent_floater->getString ("Seconds", args);
+                        prefix.append(buf);
+                    }
+                    prefix.append(" " + parent_floater->getString("Remaining") + ") ");
+                }
+                mListAccess->addNameItem(entry.mID, ADD_DEFAULT, true, "", prefix);
+            }
+            mListAccess->sortByName(true);
+        }
+
+        // Ban List
+        if(mListBanned)
+        {
+            // Clear the sort order so we don't re-sort on every add.
+            mListBanned->clearSortOrder();
+            mListBanned->deleteAllItems();
+            S32 count = parcel->mBanList.size();
+            getChild<LLUICtrl>("BanCheck")->setTextArg("[COUNT]", llformat("%d",count));
+            getChild<LLUICtrl>("BanCheck")->setTextArg("[MAX]", llformat("%d",PARCEL_MAX_ACCESS_LIST));
+
+            getChild<LLUICtrl>("BannedList")->setToolTipArg(LLStringExplicit("[LISTED]"), llformat("%d",count));
+            getChild<LLUICtrl>("BannedList")->setToolTipArg(LLStringExplicit("[MAX]"), llformat("%d",PARCEL_MAX_ACCESS_LIST));
+
+            for (LLAccessEntry::map::const_iterator cit = parcel->mBanList.begin();
+                 cit != parcel->mBanList.end(); ++cit)
+            {
+                const LLAccessEntry& entry = (*cit).second;
+                std::string duration;
+                S32 seconds = -1;
+                if (entry.mTime != 0)
+                {
+                    LLStringUtil::format_map_t args;
+                    S32 now = time(NULL);
+                    seconds = entry.mTime - now;
+                    if (seconds < 0) seconds = 0;
+
+                    if (seconds >= 7200)
+                    {
+                        args["[HOURS]"] = llformat("%d", (seconds / 3600));
+                        duration = parent_floater->getString("Hours", args);
+                    }
+                    else if (seconds >= 3600)
+                    {
+                        duration = "1 " + parent_floater->getString("Hour");
+                    }
+                    else if (seconds >= 120)
+                    {
+                        args["[MINUTES]"] = llformat("%d", (seconds / 60));
+                        duration = parent_floater->getString("Minutes", args);
+                    }
+                    else if (seconds >= 60)
+                    {
+                        duration = "1 " + parent_floater->getString("Minute");
+                    }
+                    else
+                    {
+                        args["[SECONDS]"] = llformat("%d", seconds);
+                        duration = parent_floater->getString("Seconds", args);
+                    }
+                }
+                else
+                {
+                    duration = parent_floater->getString("Always");
+                }
+                LLSD item;
+                item["id"] = entry.mID;
+                LLSD& columns = item["columns"];
+                columns[0]["column"] = "name"; // to be populated later
+                columns[1]["column"] = "duration";
+                columns[1]["value"] = duration;
+                columns[1]["alt_value"] = entry.mTime != 0 ? std::to_string(seconds) : "Always";
+                mListBanned->addElement(item);
+            }
+            mListBanned->sortByName(true);
+        }
+
+        if(parcel->getRegionDenyAnonymousOverride())
+        {
+            getChild<LLUICtrl>("limit_payment")->setValue(true);
+            getChild<LLUICtrl>("limit_payment")->setLabelArg("[ESTATE_PAYMENT_LIMIT]", getString("access_estate_defined") );
+        }
+        else
+        {
+            getChild<LLUICtrl>("limit_payment")->setValue((parcel->getParcelFlag(PF_DENY_ANONYMOUS)));
+            getChild<LLUICtrl>("limit_payment")->setLabelArg("[ESTATE_PAYMENT_LIMIT]", std::string() );
+        }
+        if(parcel->getRegionDenyAgeUnverifiedOverride())
+        {
+            getChild<LLUICtrl>("limit_age_verified")->setValue(true);
+            getChild<LLUICtrl>("limit_age_verified")->setLabelArg("[ESTATE_AGE_LIMIT]", getString("access_estate_defined") );
+        }
+        else
+        {
+            getChild<LLUICtrl>("limit_age_verified")->setValue((parcel->getParcelFlag(PF_DENY_AGEUNVERIFIED)));
+            getChild<LLUICtrl>("limit_age_verified")->setLabelArg("[ESTATE_AGE_LIMIT]", std::string() );
+        }
+
+        bool use_pass = parcel->getParcelFlag(PF_USE_PASS_LIST);
+        getChild<LLUICtrl>("PassCheck")->setValue(use_pass);
+        LLCtrlSelectionInterface* passcombo = childGetSelectionInterface("pass_combo");
+        if (passcombo)
+        {
+            if (public_access || !use_pass)
+            {
+                passcombo->selectByValue("anyone");
+            }
+        }
+
+        S32 pass_price = parcel->getPassPrice();
+        getChild<LLUICtrl>("PriceSpin")->setValue((F32)pass_price );
+
+        F32 pass_hours = parcel->getPassHours();
+        getChild<LLUICtrl>("HoursSpin")->setValue(pass_hours );
+    }
+    else
+    {
+        getChild<LLUICtrl>("public_access")->setValue(false);
+        getChild<LLUICtrl>("limit_payment")->setValue(false);
+        getChild<LLUICtrl>("limit_age_verified")->setValue(false);
+        getChild<LLUICtrl>("GroupCheck")->setValue(false);
+        getChild<LLUICtrl>("GroupCheck")->setLabelArg("[GROUP]", LLStringUtil::null );
+        getChild<LLUICtrl>("PassCheck")->setValue(false);
+        getChild<LLUICtrl>("PriceSpin")->setValue((F32)PARCEL_PASS_PRICE_DEFAULT);
+        getChild<LLUICtrl>("HoursSpin")->setValue(PARCEL_PASS_HOURS_DEFAULT );
+        getChild<LLUICtrl>("AccessList")->setToolTipArg(LLStringExplicit("[LISTED]"), llformat("%d",0));
+        getChild<LLUICtrl>("AccessList")->setToolTipArg(LLStringExplicit("[MAX]"), llformat("%d",0));
+        getChild<LLUICtrl>("BannedList")->setToolTipArg(LLStringExplicit("[LISTED]"), llformat("%d",0));
+        getChild<LLUICtrl>("BannedList")->setToolTipArg(LLStringExplicit("[MAX]"), llformat("%d",0));
+    }
+}
+
+void LLPanelLandAccess::refresh_ui()
+{
+    getChildView("public_access")->setEnabled(false);
+    getChildView("limit_payment")->setEnabled(false);
+    getChildView("limit_age_verified")->setEnabled(false);
+    getChildView("GroupCheck")->setEnabled(false);
+    getChildView("PassCheck")->setEnabled(false);
+    getChildView("pass_combo")->setEnabled(false);
+    getChildView("PriceSpin")->setEnabled(false);
+    getChildView("HoursSpin")->setEnabled(false);
+    getChildView("AccessList")->setEnabled(false);
+    getChildView("BannedList")->setEnabled(false);
+    getChildView("add_allowed")->setEnabled(false);
+    getChildView("remove_allowed")->setEnabled(false);
+    getChildView("add_banned")->setEnabled(false);
+    getChildView("remove_banned")->setEnabled(false);
+
+    LLParcel *parcel = mParcel->getParcel();
+    if (parcel && !gDisconnected)
+    {
+        bool can_manage_allowed = false;
+        bool can_manage_banned = LLViewerParcelMgr::isParcelModifiableByAgent(parcel, GP_LAND_MANAGE_BANNED);
+
+        if (parcel->getRegionAllowAccessOverride())
+        {   // Estate owner may have disabled allowing the parcel owner from managing access.
+            can_manage_allowed = LLViewerParcelMgr::isParcelModifiableByAgent(parcel, GP_LAND_MANAGE_ALLOWED);
+        }
+
+        getChildView("public_access")->setEnabled(can_manage_allowed);
+        bool public_access = getChild<LLUICtrl>("public_access")->getValue().asBoolean();
+        if (public_access)
+        {
+            bool override = false;
+            if(parcel->getRegionDenyAnonymousOverride())
+            {
+                override = true;
+                getChildView("limit_payment")->setEnabled(false);
+            }
+            else
+            {
+                getChildView("limit_payment")->setEnabled(can_manage_allowed);
+            }
+            if(parcel->getRegionDenyAgeUnverifiedOverride())
+            {
+                override = true;
+                getChildView("limit_age_verified")->setEnabled(false);
+            }
+            else
+            {
+                getChildView("limit_age_verified")->setEnabled(can_manage_allowed);
+            }
+            if (override)
+            {
+                getChildView("Only Allow")->setToolTip(getString("estate_override"));
+            }
+            else
+            {
+                getChildView("Only Allow")->setToolTip(std::string());
+            }
+            getChildView("PassCheck")->setEnabled(false);
+            getChildView("pass_combo")->setEnabled(false);
+            getChildView("AccessList")->setEnabled(false);
+        }
+        else
+        {
+            getChildView("limit_payment")->setEnabled(false);
+            getChildView("limit_age_verified")->setEnabled(false);
+
+
+            bool sell_passes = getChild<LLUICtrl>("PassCheck")->getValue().asBoolean();
+            getChildView("PassCheck")->setEnabled(can_manage_allowed);
+            if (sell_passes)
+            {
+                getChildView("pass_combo")->setEnabled(can_manage_allowed);
+                getChildView("PriceSpin")->setEnabled(can_manage_allowed);
+                getChildView("HoursSpin")->setEnabled(can_manage_allowed);
+            }
+        }
+        std::string group_name;
+        if (gCacheName->getGroupName(parcel->getGroupID(), group_name))
+        {
+            bool can_allow_groups = !public_access || (public_access && (getChild<LLUICtrl>("limit_payment")->getValue().asBoolean() ^ getChild<LLUICtrl>("limit_age_verified")->getValue().asBoolean()));
+            getChildView("GroupCheck")->setEnabled(can_manage_allowed && can_allow_groups);
+        }
+        getChildView("AccessList")->setEnabled(can_manage_allowed);
+        S32 allowed_list_count = parcel->mAccessList.size();
+        getChildView("add_allowed")->setEnabled(can_manage_allowed && allowed_list_count < PARCEL_MAX_ACCESS_LIST);
+        bool has_selected = (mListAccess && mListAccess->getSelectionInterface()->getFirstSelectedIndex() >= 0);
+        getChildView("remove_allowed")->setEnabled(can_manage_allowed && has_selected);
+
+        getChildView("BannedList")->setEnabled(can_manage_banned);
+        S32 banned_list_count = parcel->mBanList.size();
+        getChildView("add_banned")->setEnabled(can_manage_banned && banned_list_count < PARCEL_MAX_ACCESS_LIST);
+        has_selected = (mListBanned && mListBanned->getSelectionInterface()->getFirstSelectedIndex() >= 0);
+        getChildView("remove_banned")->setEnabled(can_manage_banned && has_selected);
+    }
+}
+
+
+// public
+void LLPanelLandAccess::refreshNames()
+{
+    LLParcel* parcel = mParcel->getParcel();
+    std::string group_name;
+    if(parcel)
+    {
+        gCacheName->getGroupName(parcel->getGroupID(), group_name);
+    }
+    getChild<LLUICtrl>("GroupCheck")->setLabelArg("[GROUP]", group_name);
+}
+
+
+// virtual
+void LLPanelLandAccess::draw()
+{
+    refresh_ui();
+    refreshNames();
+    LLPanel::draw();
+}
+
+// static
+void LLPanelLandAccess::onCommitPublicAccess(LLUICtrl *ctrl, void *userdata)
+{
+    LLPanelLandAccess *self = (LLPanelLandAccess *)userdata;
+    LLParcel* parcel = self->mParcel->getParcel();
+    if (!parcel)
+    {
+        return;
+    }
+
+    onCommitAny(ctrl, userdata);
+}
+
+void LLPanelLandAccess::onCommitGroupCheck(LLUICtrl *ctrl, void *userdata)
+{
+    LLPanelLandAccess *self = (LLPanelLandAccess *)userdata;
+    LLParcel* parcel = self->mParcel->getParcel();
+    if (!parcel)
+    {
+        return;
+    }
+
+    bool use_pass_list = !self->getChild<LLUICtrl>("public_access")->getValue().asBoolean();
+    bool use_access_group = self->getChild<LLUICtrl>("GroupCheck")->getValue().asBoolean();
+    LLCtrlSelectionInterface* passcombo = self->childGetSelectionInterface("pass_combo");
+    if (passcombo)
+    {
+        if (use_access_group && use_pass_list)
+        {
+            if (passcombo->getSelectedValue().asString() == "group")
+            {
+                passcombo->selectByValue("anyone");
+            }
+        }
+    }
+
+    onCommitAny(ctrl, userdata);
+}
+
+// static
+void LLPanelLandAccess::onCommitAny(LLUICtrl *ctrl, void *userdata)
+{
+    LLPanelLandAccess *self = (LLPanelLandAccess *)userdata;
+
+    LLParcel* parcel = self->mParcel->getParcel();
+    if (!parcel)
+    {
+        return;
+    }
+
+    // Extract data from UI
+    bool public_access = self->getChild<LLUICtrl>("public_access")->getValue().asBoolean();
+    bool use_access_group = self->getChild<LLUICtrl>("GroupCheck")->getValue().asBoolean();
+    if (use_access_group)
+    {
+        std::string group_name;
+        if (!gCacheName->getGroupName(parcel->getGroupID(), group_name))
+        {
+            use_access_group = false;
+        }
+    }
+
+    bool limit_payment = false, limit_age_verified = false;
+    bool use_access_list = false;
+    bool use_pass_list = false;
+
+    if (public_access)
+    {
+        use_access_list = false;
+        limit_payment = self->getChild<LLUICtrl>("limit_payment")->getValue().asBoolean();
+        limit_age_verified = self->getChild<LLUICtrl>("limit_age_verified")->getValue().asBoolean();
+    }
+    else
+    {
+        use_access_list = true;
+        use_pass_list = self->getChild<LLUICtrl>("PassCheck")->getValue().asBoolean();
+        LLCtrlSelectionInterface* passcombo = self->childGetSelectionInterface("pass_combo");
+        if (passcombo)
+        {
+            if (use_access_group && use_pass_list)
+            {
+                if (passcombo->getSelectedValue().asString() == "group")
+                {
+                    use_access_group = false;
+                }
+            }
+        }
+    }
+
+    S32 pass_price = llfloor((F32)self->getChild<LLUICtrl>("PriceSpin")->getValue().asReal());
+    F32 pass_hours = (F32)self->getChild<LLUICtrl>("HoursSpin")->getValue().asReal();
+
+    // Push data into current parcel
+    parcel->setParcelFlag(PF_USE_ACCESS_GROUP,  use_access_group);
+    parcel->setParcelFlag(PF_USE_ACCESS_LIST,   use_access_list);
+    parcel->setParcelFlag(PF_USE_PASS_LIST,     use_pass_list);
+    parcel->setParcelFlag(PF_USE_BAN_LIST,      true);
+    parcel->setParcelFlag(PF_DENY_ANONYMOUS,    limit_payment);
+    parcel->setParcelFlag(PF_DENY_AGEUNVERIFIED, limit_age_verified);
+
+    parcel->setPassPrice( pass_price );
+    parcel->setPassHours( pass_hours );
+
+    // Send current parcel data upstream to server
+    LLViewerParcelMgr::getInstance()->sendParcelPropertiesUpdate( parcel );
+
+    // Might have changed properties, so let's redraw!
+    self->refresh();
+}
+
+void LLPanelLandAccess::onClickAddAccess()
+{
+    LLView * button = findChild<LLButton>("add_allowed");
+    LLFloater * root_floater = gFloaterView->getParentFloater(this);
+    LLFloaterAvatarPicker* picker = LLFloaterAvatarPicker::show(
+        boost::bind(&LLPanelLandAccess::callbackAvatarCBAccess, this, _1), false, false, false, root_floater->getName(), button);
+    if (picker)
+    {
+        root_floater->addDependentFloater(picker);
+    }
+}
+
+void LLPanelLandAccess::callbackAvatarCBAccess(const uuid_vec_t& ids)
+{
+    if (!ids.empty())
+    {
+        LLUUID id = ids[0];
+        LLParcel* parcel = mParcel->getParcel();
+        if (parcel && parcel->addToAccessList(id, 0))
+        {
+            U32 lists_to_update = AL_ACCESS;
+            // agent was successfully added to access list
+            // but we also need to check ban list to ensure that agent will not be in two lists simultaneously
+            if(parcel->removeFromBanList(id))
+            {
+                lists_to_update |= AL_BAN;
+            }
+            LLViewerParcelMgr::getInstance()->sendParcelAccessListUpdate(lists_to_update);
+            refresh();
+        }
+    }
+}
+
+// static
+void LLPanelLandAccess::onClickRemoveAccess(void* data)
+{
+    LLPanelLandAccess* panelp = (LLPanelLandAccess*)data;
+    if (panelp && panelp->mListAccess)
+    {
+        LLParcel* parcel = panelp->mParcel->getParcel();
+        if (parcel)
+        {
+            std::vector<LLScrollListItem*> names = panelp->mListAccess->getAllSelected();
+            for (std::vector<LLScrollListItem*>::iterator iter = names.begin();
+                 iter != names.end(); )
+            {
+                LLScrollListItem* item = *iter++;
+                const LLUUID& agent_id = item->getUUID();
+                parcel->removeFromAccessList(agent_id);
+            }
+            LLViewerParcelMgr::getInstance()->sendParcelAccessListUpdate(AL_ACCESS);
+            panelp->refresh();
+        }
+    }
+}
+
+// static
+void LLPanelLandAccess::onClickAddBanned()
+{
+    LLView * button = findChild<LLButton>("add_banned");
+    LLFloater * root_floater = gFloaterView->getParentFloater(this);
+    LLFloaterAvatarPicker* picker = LLFloaterAvatarPicker::show(
+        boost::bind(&LLPanelLandAccess::callbackAvatarCBBanned, this, _1), true, false, false, root_floater->getName(), button);
+    if (picker)
+    {
+        root_floater->addDependentFloater(picker);
+    }
+}
+
+// static
+void LLPanelLandAccess::callbackAvatarCBBanned(const uuid_vec_t& ids)
+{
+    LLFloater * root_floater = gFloaterView->getParentFloater(this);
+    LLFloaterBanDuration* duration_floater = LLFloaterBanDuration::show(
+        boost::bind(&LLPanelLandAccess::callbackAvatarCBBanned2, this, _1, _2), ids);
+    if (duration_floater)
+    {
+        root_floater->addDependentFloater(duration_floater);
+    }
+}
+
+void LLPanelLandAccess::callbackAvatarCBBanned2(const uuid_vec_t& ids, S32 duration)
+{
+    LLParcel* parcel = mParcel->getParcel();
+    if (!parcel) return;
+
+    U32 lists_to_update = 0;
+
+    for (uuid_vec_t::const_iterator it = ids.begin(); it < ids.end(); it++)
+    {
+        LLUUID id = *it;
+        if (parcel->addToBanList(id, duration))
+        {
+            lists_to_update |= AL_BAN;
+            // agent was successfully added to ban list
+            // but we also need to check access list to ensure that agent will not be in two lists simultaneously
+            if (parcel->removeFromAccessList(id))
+            {
+                lists_to_update |= AL_ACCESS;
+            }
+        }
+    }
+    if (lists_to_update > 0)
+    {
+        LLViewerParcelMgr::getInstance()->sendParcelAccessListUpdate(lists_to_update);
+        refresh();
+    }
+}
+
+// static
+void LLPanelLandAccess::onClickRemoveBanned(void* data)
+{
+    LLPanelLandAccess* panelp = (LLPanelLandAccess*)data;
+    if (panelp && panelp->mListBanned)
+    {
+        LLParcel* parcel = panelp->mParcel->getParcel();
+        if (parcel)
+        {
+            std::vector<LLScrollListItem*> names = panelp->mListBanned->getAllSelected();
+            for (std::vector<LLScrollListItem*>::iterator iter = names.begin();
+                 iter != names.end(); )
+            {
+                LLScrollListItem* item = *iter++;
+                const LLUUID& agent_id = item->getUUID();
+                parcel->removeFromBanList(agent_id);
+            }
+            LLViewerParcelMgr::getInstance()->sendParcelAccessListUpdate(AL_BAN);
+            panelp->refresh();
+        }
+    }
+}
+
+//---------------------------------------------------------------------------
+// LLPanelLandCovenant
+//---------------------------------------------------------------------------
+LLPanelLandCovenant::LLPanelLandCovenant(LLParcelSelectionHandle& parcel)
+    : LLPanel(),
+      mParcel(parcel),
+      mNextUpdateTime(0)
+{
+}
+
+LLPanelLandCovenant::~LLPanelLandCovenant()
+{
+}
+
+bool LLPanelLandCovenant::postBuild()
+{
+    mLastRegionID = LLUUID::null;
+    mNextUpdateTime = 0;
+    mTextEstateOwner = getChild<LLTextBox>("estate_owner_text");
+    mTextEstateOwner->setIsFriendCallback(LLAvatarActions::isFriend);
+    return true;
+}
+
+// virtual
+void LLPanelLandCovenant::refresh()
+{
+    LLViewerRegion* region = LLViewerParcelMgr::getInstance()->getSelectionRegion();
+    if(!region || gDisconnected) return;
+
+    LLTextBox* region_name = getChild<LLTextBox>("region_name_text");
+    if (region_name)
+    {
+        region_name->setText(region->getName());
+    }
+
+    LLTextBox* region_landtype = getChild<LLTextBox>("region_landtype_text");
+    region_landtype->setText(region->getLocalizedSimProductName());
+
+    LLTextBox* region_maturity = getChild<LLTextBox>("region_maturity_text");
+    if (region_maturity)
+    {
+        insert_maturity_into_textbox(region_maturity, gFloaterView->getParentFloater(this), MATURITY);
+    }
+
+    LLTextBox* resellable_clause = getChild<LLTextBox>("resellable_clause");
+    if (resellable_clause)
+    {
+        if (region->getRegionFlag(REGION_FLAGS_BLOCK_LAND_RESELL))
+        {
+            resellable_clause->setText(getString("can_not_resell"));
+        }
+        else
+        {
+            resellable_clause->setText(getString("can_resell"));
+        }
+    }
+
+    LLTextBox* changeable_clause = getChild<LLTextBox>("changeable_clause");
+    if (changeable_clause)
+    {
+        if (region->getRegionFlag(REGION_FLAGS_ALLOW_PARCEL_CHANGES))
+        {
+            changeable_clause->setText(getString("can_change"));
+        }
+        else
+        {
+            changeable_clause->setText(getString("can_not_change"));
+        }
+    }
+
+    if (mLastRegionID != region->getRegionID()
+        || mNextUpdateTime < LLTimer::getElapsedSeconds())
+    {
+        // Request Covenant Info
+        // Note: LLPanelLandCovenant doesn't change Covenant's content and any
+        // changes made by Estate floater should be requested by Estate floater
+        LLMessageSystem *msg = gMessageSystem;
+        msg->newMessage("EstateCovenantRequest");
+        msg->nextBlockFast(_PREHASH_AgentData);
+        msg->addUUIDFast(_PREHASH_AgentID,  gAgent.getID());
+        msg->addUUIDFast(_PREHASH_SessionID,gAgent.getSessionID());
+        msg->sendReliable(region->getHost());
+
+        mLastRegionID = region->getRegionID();
+        mNextUpdateTime = LLTimer::getElapsedSeconds() + COVENANT_REFRESH_TIME_SEC;
+    }
+}
+
+// static
+void LLPanelLandCovenant::updateCovenantText(const std::string &string)
+{
+    LLPanelLandCovenant* self = LLFloaterLand::getCurrentPanelLandCovenant();
+    if (self)
+    {
+        LLViewerTextEditor* editor = self->getChild<LLViewerTextEditor>("covenant_editor");
+        editor->setText(string);
+    }
+}
+
+// static
+void LLPanelLandCovenant::updateEstateName(const std::string& name)
+{
+    LLPanelLandCovenant* self = LLFloaterLand::getCurrentPanelLandCovenant();
+    if (self)
+    {
+        LLTextBox* editor = self->getChild<LLTextBox>("estate_name_text");
+        if (editor) editor->setText(name);
+    }
+}
+
+// static
+void LLPanelLandCovenant::updateLastModified(const std::string& text)
+{
+    LLPanelLandCovenant* self = LLFloaterLand::getCurrentPanelLandCovenant();
+    if (self)
+    {
+        LLTextBox* editor = self->getChild<LLTextBox>("covenant_timestamp_text");
+        if (editor) editor->setText(text);
+    }
+}
+
+// static
+void LLPanelLandCovenant::updateEstateOwnerName(const std::string& name)
+{
+    LLPanelLandCovenant* self = LLFloaterLand::getCurrentPanelLandCovenant();
+    if (self)
+    {
+        self->mTextEstateOwner->setText(name);
+    }
+}
+
+// inserts maturity info(icon and text) into target textbox
+// names_floater - pointer to floater which contains strings with maturity icons filenames
+// str_to_parse is string in format "txt1[MATURITY]txt2" where maturity icon and text will be inserted instead of [MATURITY]
+void insert_maturity_into_textbox(LLTextBox* target_textbox, LLFloater* names_floater, std::string str_to_parse)
+{
+    LLViewerRegion* region = LLViewerParcelMgr::getInstance()->getSelectionRegion();
+    if (!region)
+        return;
+
+    LLStyle::Params style;
+
+    U8 sim_access = region->getSimAccess();
+
+    switch(sim_access)
+    {
+    case SIM_ACCESS_PG:
+        style.image(LLUI::getUIImage(names_floater->getString("maturity_icon_general")));
+        break;
+
+    case SIM_ACCESS_ADULT:
+        style.image(LLUI::getUIImage(names_floater->getString("maturity_icon_adult")));
+        break;
+
+    case SIM_ACCESS_MATURE:
+        style.image(LLUI::getUIImage(names_floater->getString("maturity_icon_moderate")));
+        break;
+
+    default:
+        break;
+    }
+
+    size_t maturity_pos = str_to_parse.find(MATURITY);
+
+    if (maturity_pos == std::string::npos)
+    {
+        return;
+    }
+
+    std::string text_before_rating = str_to_parse.substr(0, maturity_pos);
+    std::string text_after_rating = str_to_parse.substr(maturity_pos + MATURITY.length());
+
+    target_textbox->setText(text_before_rating);
+
+    target_textbox->appendImageSegment(style);
+
+    target_textbox->appendText(LLViewerParcelMgr::getInstance()->getSelectionRegion()->getSimAccessString(), false);
+    target_textbox->appendText(text_after_rating, false);
+}
+
+LLPanelLandExperiences::LLPanelLandExperiences( LLSafeHandle<LLParcelSelection>& parcelp )
+    : mParcel(parcelp)
+{
+
+}
+
+
+bool LLPanelLandExperiences::postBuild()
+{
+    mAllowed = setupList("panel_allowed", EXPERIENCE_KEY_TYPE_ALLOWED, AL_ALLOW_EXPERIENCE);
+    mBlocked = setupList("panel_blocked", EXPERIENCE_KEY_TYPE_BLOCKED, AL_BLOCK_EXPERIENCE);
+
+    // only non-grid-wide experiences
+    mAllowed->addFilter(boost::bind(LLPanelExperiencePicker::FilterWithProperty, _1, LLExperienceCache::PROPERTY_GRID));
+
+    // no privileged ones
+    mBlocked->addFilter(boost::bind(LLPanelExperiencePicker::FilterWithoutProperties, _1, LLExperienceCache::PROPERTY_PRIVILEGED|LLExperienceCache::PROPERTY_GRID));
+
+    getChild<LLLayoutPanel>("trusted_layout_panel")->setVisible(false);
+    getChild<LLTextBox>("experiences_help_text")->setVisible(false);
+    getChild<LLTextBox>("allowed_text_help")->setText(getString("allowed_parcel_text"));
+    getChild<LLTextBox>("blocked_text_help")->setText(getString("blocked_parcel_text"));
+
+    return LLPanel::postBuild();
+}
+
+LLPanelExperienceListEditor* LLPanelLandExperiences::setupList( const char* control_name, U32 xp_type, U32 access_type )
+{
+    LLPanelExperienceListEditor* child = findChild<LLPanelExperienceListEditor>(control_name);
+    if(child)
+    {
+        child->getChild<LLTextBox>("text_name")->setText(child->getString(control_name));
+        child->setMaxExperienceIDs(PARCEL_MAX_EXPERIENCE_LIST);
+        child->setAddedCallback(boost::bind(&LLPanelLandExperiences::experienceAdded, this, _1, xp_type, access_type));
+        child->setRemovedCallback(boost::bind(&LLPanelLandExperiences::experienceRemoved, this, _1, access_type));
+    }
+
+    return child;
+}
+
+void LLPanelLandExperiences::experienceAdded( const LLUUID& id, U32 xp_type, U32 access_type )
+{
+    LLParcel* parcel = mParcel->getParcel();
+    if (parcel)
+    {
+        parcel->setExperienceKeyType(id, xp_type);
+        LLViewerParcelMgr::getInstance()->sendParcelAccessListUpdate(access_type);
+        refresh();
+    }
+}
+
+void LLPanelLandExperiences::experienceRemoved( const LLUUID& id, U32 access_type )
+{
+    LLParcel* parcel = mParcel->getParcel();
+    if (parcel)
+    {
+        parcel->setExperienceKeyType(id, EXPERIENCE_KEY_TYPE_NONE);
+        LLViewerParcelMgr::getInstance()->sendParcelAccessListUpdate(access_type);
+        refresh();
+    }
+}
+
+void LLPanelLandExperiences::refreshPanel(LLPanelExperienceListEditor* panel, U32 xp_type)
+{
+    LLParcel *parcel = mParcel->getParcel();
+
+    // Display options
+    if (panel == NULL)
+    {
+        return;
+    }
+    if (!parcel || gDisconnected)
+    {
+        // disable the panel
+        panel->setEnabled(false);
+        panel->setExperienceIds(LLSD::emptyArray());
+    }
+    else
+    {
+        // enable the panel
+        panel->setEnabled(true);
+        LLAccessEntry::map entries = parcel->getExperienceKeysByType(xp_type);
+        LLAccessEntry::map::iterator it = entries.begin();
+        LLSD ids = LLSD::emptyArray();
+        for (/**/; it != entries.end(); ++it)
+        {
+            ids.append(it->second.mID);
+        }
+        panel->setExperienceIds(ids);
+        panel->setReadonly(!LLViewerParcelMgr::isParcelModifiableByAgent(parcel, GP_LAND_OPTIONS));
+        panel->refreshExperienceCounter();
+    }
+}
+
+void LLPanelLandExperiences::refresh()
+{
+    refreshPanel(mAllowed, EXPERIENCE_KEY_TYPE_ALLOWED);
+    refreshPanel(mBlocked, EXPERIENCE_KEY_TYPE_BLOCKED);
+}
+
+//=========================================================================
+
+LLPanelLandEnvironment::LLPanelLandEnvironment(LLParcelSelectionHandle& parcel) :
+    LLPanelEnvironmentInfo(),
+    mParcel(parcel),
+    mLastParcelId(INVALID_PARCEL_ID)
+{
+}
+
+bool LLPanelLandEnvironment::postBuild()
+{
+    if (!LLPanelEnvironmentInfo::postBuild())
+        return false;
+
+    getChild<LLUICtrl>(BTN_USEDEFAULT)->setLabelArg("[USEDEFAULT]", getString(STR_LABEL_USEREGION));
+    getChild<LLUICtrl>(CHK_ALLOWOVERRIDE)->setVisible(false);
+    getChild<LLUICtrl>(PNL_REGION_MSG)->setVisible(false);
+    getChild<LLUICtrl>(PNL_ENVIRONMENT_ALTITUDES)->setVisible(true);
+
+    return true;
+}
+
+void LLPanelLandEnvironment::refresh()
+{
+    if (gDisconnected)
+        return;
+
+    commitDayLenOffsetChanges(false); // commit unsaved changes if any
+
+    if (!isSameRegion())
+    {
+        setCrossRegion(true);
+        mCurrentEnvironment.reset();
+        mLastParcelId = INVALID_PARCEL_ID;
+        mCurEnvVersion = INVALID_PARCEL_ENVIRONMENT_VERSION;
+        setControlsEnabled(false);
+        return;
+    }
+
+    if (mLastParcelId != getParcelId())
+    {
+        mCurEnvVersion = INVALID_PARCEL_ENVIRONMENT_VERSION;
+        mCurrentEnvironment.reset();
+    }
+
+    if (!mCurrentEnvironment && mCurEnvVersion <= INVALID_PARCEL_ENVIRONMENT_VERSION)
+    {
+        refreshFromSource();
+        return;
+    }
+
+    LLPanelEnvironmentInfo::refresh();
+}
+
+void LLPanelLandEnvironment::refreshFromSource()
+{
+    LLParcel *parcel = getParcel();
+
+    if (!LLEnvironment::instance().isExtendedEnvironmentEnabled())
+    {
+        setNoEnvironmentSupport(true);
+        setControlsEnabled(false);
+        mCurEnvVersion = INVALID_PARCEL_ENVIRONMENT_VERSION;
+        return;
+    }
+    setNoEnvironmentSupport(false);
+
+    if (!parcel)
+    {
+        setNoSelection(true);
+        setControlsEnabled(false);
+        mCurEnvVersion = INVALID_PARCEL_ENVIRONMENT_VERSION;
+        return;
+    }
+
+    setNoSelection(false);
+    if (isSameRegion())
+    {
+        LL_DEBUGS("ENVIRONMENT") << "Requesting environment for parcel " << parcel->getLocalID() << ", known version " << mCurEnvVersion << LL_ENDL;
+        setCrossRegion(false);
+
+        LLHandle<LLPanel> that_h = getHandle();
+
+        if (mCurEnvVersion < UNSET_PARCEL_ENVIRONMENT_VERSION)
+        {
+            // to mark as requesting
+            mCurEnvVersion = parcel->getParcelEnvironmentVersion();
+        }
+        mLastParcelId = parcel->getLocalID();
+
+        LLEnvironment::instance().requestParcel(parcel->getLocalID(),
+            [that_h](S32 parcel_id, LLEnvironment::EnvironmentInfo::ptr_t envifo)
+            {
+                LLPanelLandEnvironment *that = (LLPanelLandEnvironment*)that_h.get();
+                if (!that) return;
+                that->mLastParcelId = parcel_id;
+                that->onEnvironmentReceived(parcel_id, envifo);
+            });
+    }
+    else
+    {
+        setCrossRegion(true);
+        mCurrentEnvironment.reset();
+        mLastParcelId = INVALID_PARCEL_ID;
+        mCurEnvVersion = INVALID_PARCEL_ENVIRONMENT_VERSION;
+    }
+    setControlsEnabled(false);
+}
+
+
+bool LLPanelLandEnvironment::isSameRegion()
+{
+    LLViewerRegion* regionp = LLViewerParcelMgr::instance().getSelectionRegion();
+
+    return (!regionp || (regionp->getRegionID() == gAgent.getRegion()->getRegionID()));
+}
+
+LLParcel *LLPanelLandEnvironment::getParcel()
+{
+    return mParcel->getParcel();
+}
+
+
+bool LLPanelLandEnvironment::canEdit()
+{
+    LLParcel *parcel = getParcel();
+    if (!parcel)
+        return false;
+
+    return LLEnvironment::instance().canAgentUpdateParcelEnvironment(parcel) && mAllowOverride;
+}
+
+S32 LLPanelLandEnvironment::getParcelId()
+{
+    LLParcel *parcel = getParcel();
+    if (!parcel)
+        return INVALID_PARCEL_ID;
+
+    return parcel->getLocalID();
+}