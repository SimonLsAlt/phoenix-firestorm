--- conflicted
+++ resolved
@@ -2927,16 +2927,11 @@
         bool public_access = getChild<LLUICtrl>("public_access")->getValue().asBoolean();
         if (public_access)
         {
-            // bool overridden = false; // <FS:Beq/> set but never used clang appeasement
+            // bool override = false; // <FS:Beq/> set but never used clang appeasement
             if(parcel->getRegionDenyAnonymousOverride())
             {
-<<<<<<< HEAD
-                override = true;
+                // override = true; // <FS:Beq/> set but never used clang appeasement
                 getChildView("limit_payment")->setEnabled(false);
-=======
-                // overridden = true; // <FS:Beq/> set but never used clang appeasement
-                getChildView("limit_payment")->setEnabled(FALSE);
->>>>>>> 98d5f718
             }
             else
             {
@@ -2944,13 +2939,8 @@
             }
             if(parcel->getRegionDenyAgeUnverifiedOverride())
             {
-<<<<<<< HEAD
-                override = true;
+                // override = true; // <FS:Beq/> set but never used clang appeasement
                 getChildView("limit_age_verified")->setEnabled(false);
-=======
-                // overridden = true; // <FS:Beq/> set but never used clang appeasement
-                getChildView("limit_age_verified")->setEnabled(FALSE);
->>>>>>> 98d5f718
             }
             else
             {
