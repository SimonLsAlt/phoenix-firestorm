/** 
 * @file llfloaterland.cpp
 * @brief "About Land" floater, allowing display and editing of land parcel properties.
 *
 * $LicenseInfo:firstyear=2002&license=viewerlgpl$
 * Second Life Viewer Source Code
 * Copyright (C) 2010, Linden Research, Inc.
 * 
 * This library is free software; you can redistribute it and/or
 * modify it under the terms of the GNU Lesser General Public
 * License as published by the Free Software Foundation;
 * version 2.1 of the License only.
 * 
 * This library is distributed in the hope that it will be useful,
 * but WITHOUT ANY WARRANTY; without even the implied warranty of
 * MERCHANTABILITY or FITNESS FOR A PARTICULAR PURPOSE.  See the GNU
 * Lesser General Public License for more details.
 * 
 * You should have received a copy of the GNU Lesser General Public
 * License along with this library; if not, write to the Free Software
 * Foundation, Inc., 51 Franklin Street, Fifth Floor, Boston, MA  02110-1301  USA
 * 
 * Linden Research, Inc., 945 Battery Street, San Francisco, CA  94111  USA
 * $/LicenseInfo$
 */

#include "llviewerprecompiledheaders.h"

#include <sstream>
#include <time.h>

#include "llfloaterland.h"

#include "llavatarnamecache.h"
#include "llfocusmgr.h"
#include "llnotificationsutil.h"
#include "llparcel.h"
#include "message.h"

#include "llagent.h"
#include "llagentaccess.h"
#include "llbutton.h"
#include "llcheckboxctrl.h"
#include "llcombobox.h"
#include "llfloaterreg.h"
#include "llfloateravatarpicker.h"
#include "llfloaterauction.h"
#include "llfloatergroups.h"
#include "llfloaterscriptlimits.h"
#include "llavataractions.h"
#include "lllineeditor.h"
#include "llnamelistctrl.h"
#include "llpanellandaudio.h"
#include "llpanellandmedia.h"
#include "llradiogroup.h"
#include "llresmgr.h"					// getMonetaryString
#include "llscrolllistctrl.h"
#include "llscrolllistitem.h"
#include "llscrolllistcell.h"
#include "llselectmgr.h"
#include "llslurl.h"
#include "llspinctrl.h"
#include "lltabcontainer.h"
#include "lltextbox.h"
#include "lltexturectrl.h"
#include "lluiconstants.h"
#include "lluictrlfactory.h"
#include "llviewertexturelist.h"		// LLUIImageList
#include "llviewermessage.h"
#include "llviewerparcelmgr.h"
#include "llviewerregion.h"
#include "llviewerstats.h"
#include "llviewertexteditor.h"
#include "llviewerwindow.h"
#include "llviewercontrol.h"
#include "roles_constants.h"
#include "lltrans.h"

#include "llgroupactions.h"
#include "llsdutil_math.h"
#include "llregionhandle.h"

#include "llworld.h" // <FS:Ansariel> For FIRE-1292
#include "llsdutil.h"
#ifdef OPENSIM
#include "llviewernetwork.h"
#endif // OPENSIM
#include "fsnamelistavatarmenu.h"

static std::string OWNER_ONLINE 	= "0";
static std::string OWNER_OFFLINE	= "1";
static std::string OWNER_GROUP 		= "2";
static std::string MATURITY 		= "[MATURITY]";

// constants used in callbacks below - syntactic sugar.
static const BOOL BUY_GROUP_LAND = TRUE;
static const BOOL BUY_PERSONAL_LAND = FALSE;
LLPointer<LLParcelSelection> LLPanelLandGeneral::sSelectionForBuyPass = NULL;

// Statics
LLParcelSelectionObserver* LLFloaterLand::sObserver = NULL;
S32 LLFloaterLand::sLastTab = 0;

// Local classes
class LLParcelSelectionObserver : public LLParcelObserver
{
public:
	virtual void changed() { LLFloaterLand::refreshAll(); }
};

// class needed to get full access to textbox inside checkbox, because LLCheckBoxCtrl::setLabel() has string as its argument.
// It was introduced while implementing EXT-4706
class LLCheckBoxWithTBAcess	: public LLCheckBoxCtrl
{
public:
	LLTextBox* getTextBox()
	{
		return mLabel;
	}
};

// inserts maturity info(icon and text) into target textbox 
// names_floater - pointer to floater which contains strings with maturity icons filenames
// str_to_parse is string in format "txt1[MATURITY]txt2" where maturity icon and text will be inserted instead of [MATURITY]
void insert_maturity_into_textbox(LLTextBox* target_textbox, LLFloater* names_floater, std::string str_to_parse);

//---------------------------------------------------------------------------
// LLFloaterLand
//---------------------------------------------------------------------------

void send_parcel_select_objects(S32 parcel_local_id, U32 return_type,
								uuid_list_t* return_ids = NULL)
{
	LLMessageSystem *msg = gMessageSystem;

	LLViewerRegion* region = LLViewerParcelMgr::getInstance()->getSelectionRegion();
	if (!region) return;

	// Since new highlight will be coming in, drop any highlights
	// that exist right now.
	LLSelectMgr::getInstance()->unhighlightAll();

	msg->newMessageFast(_PREHASH_ParcelSelectObjects);
	msg->nextBlockFast(_PREHASH_AgentData);
	msg->addUUIDFast(_PREHASH_AgentID,	gAgent.getID());
	msg->addUUIDFast(_PREHASH_SessionID,gAgent.getSessionID());
	msg->nextBlockFast(_PREHASH_ParcelData);
	msg->addS32Fast(_PREHASH_LocalID, parcel_local_id);
	msg->addU32Fast(_PREHASH_ReturnType, return_type);

	// Throw all return ids into the packet.
	// TODO: Check for too many ids.
	if (return_ids)
	{
		uuid_list_t::iterator end = return_ids->end();
		for (uuid_list_t::iterator it = return_ids->begin();
			 it != end;
			 ++it)
		{
			msg->nextBlockFast(_PREHASH_ReturnIDs);
			msg->addUUIDFast(_PREHASH_ReturnID, (*it));
		}
	}
	else
	{
		// Put in a null key so that the message is complete.
		msg->nextBlockFast(_PREHASH_ReturnIDs);
		msg->addUUIDFast(_PREHASH_ReturnID, LLUUID::null);
	}

	msg->sendReliable(region->getHost());
}

LLParcel* LLFloaterLand::getCurrentSelectedParcel()
{
	return mParcel->getParcel();
};

//static
LLPanelLandObjects* LLFloaterLand::getCurrentPanelLandObjects()
{
	LLFloaterLand* land_instance = LLFloaterReg::getTypedInstance<LLFloaterLand>("about_land");
	if(land_instance)
	{
		return land_instance->mPanelObjects;
	}
	else
	{
		return NULL;
	}
}

//static
LLPanelLandCovenant* LLFloaterLand::getCurrentPanelLandCovenant()
{
	LLFloaterLand* land_instance = LLFloaterReg::getTypedInstance<LLFloaterLand>("about_land");
	if(land_instance)
	{
		return land_instance->mPanelCovenant;
	}
	else
	{
		return NULL;
	}
}

// static
void LLFloaterLand::refreshAll()
{
	LLFloaterLand* land_instance = LLFloaterReg::getTypedInstance<LLFloaterLand>("about_land");
	if(land_instance)
	{
		land_instance->refresh();
	}
}

void LLFloaterLand::onOpen(const LLSD& key)
{
	// moved from triggering show instance in llviwermenu.cpp
	
	if (LLViewerParcelMgr::getInstance()->selectionEmpty())
	{
		LLViewerParcelMgr::getInstance()->selectParcelAt(gAgent.getPositionGlobal());
	}
	
	// Done automatically when the selected parcel's properties arrive
	// (and hence we have the local id).
	// LLViewerParcelMgr::getInstance()->sendParcelAccessListRequest(AL_ACCESS | AL_BAN | AL_RENTER);

	mParcel = LLViewerParcelMgr::getInstance()->getFloatingParcelSelection();
	
	// Refresh even if not over a region so we don't get an
	// uninitialized dialog. The dialog is 0-region aware.
	refresh();
}

void LLFloaterLand::onVisibilityChanged(const LLSD& visible)
{
	if (!visible.asBoolean())
	{
		// Might have been showing owned objects
		LLSelectMgr::getInstance()->unhighlightAll();

		// Save which panel we had open
		sLastTab = mTabLand->getCurrentPanelIndex();
	}
}


LLFloaterLand::LLFloaterLand(const LLSD& seed)
:	LLFloater(seed)
{
	mFactoryMap["land_general_panel"] = LLCallbackMap(createPanelLandGeneral, this);
	mFactoryMap["land_covenant_panel"] = LLCallbackMap(createPanelLandCovenant, this);
	mFactoryMap["land_objects_panel"] = LLCallbackMap(createPanelLandObjects, this);
	mFactoryMap["land_options_panel"] = LLCallbackMap(createPanelLandOptions, this);
	mFactoryMap["land_audio_panel"] =	LLCallbackMap(createPanelLandAudio, this);
	mFactoryMap["land_media_panel"] =	LLCallbackMap(createPanelLandMedia, this);
	mFactoryMap["land_access_panel"] =	LLCallbackMap(createPanelLandAccess, this);

	sObserver = new LLParcelSelectionObserver();
	LLViewerParcelMgr::getInstance()->addObserver( sObserver );
}

BOOL LLFloaterLand::postBuild()
{	
	setVisibleCallback(boost::bind(&LLFloaterLand::onVisibilityChanged, this, _2));
	
	LLTabContainer* tab = getChild<LLTabContainer>("landtab");

	mTabLand = (LLTabContainer*) tab;

	if (tab)
	{
		tab->selectTab(sLastTab);
	}

	return TRUE;
}


// virtual
LLFloaterLand::~LLFloaterLand()
{
	LLViewerParcelMgr::getInstance()->removeObserver( sObserver );
	delete sObserver;
	sObserver = NULL;
}

// public
void LLFloaterLand::refresh()
{
	mPanelGeneral->refresh();
	mPanelObjects->refresh();
	mPanelOptions->refresh();
	mPanelAudio->refresh();
	mPanelMedia->refresh();
	mPanelAccess->refresh();
	mPanelCovenant->refresh();
}



void* LLFloaterLand::createPanelLandGeneral(void* data)
{
	LLFloaterLand* self = (LLFloaterLand*)data;
	self->mPanelGeneral = new LLPanelLandGeneral(self->mParcel);
	return self->mPanelGeneral;
}

// static
void* LLFloaterLand::createPanelLandCovenant(void* data)
{
	LLFloaterLand* self = (LLFloaterLand*)data;
	self->mPanelCovenant = new LLPanelLandCovenant(self->mParcel);
	return self->mPanelCovenant;
}


// static
void* LLFloaterLand::createPanelLandObjects(void* data)
{
	LLFloaterLand* self = (LLFloaterLand*)data;
	self->mPanelObjects = new LLPanelLandObjects(self->mParcel);
	return self->mPanelObjects;
}

// static
void* LLFloaterLand::createPanelLandOptions(void* data)
{
	LLFloaterLand* self = (LLFloaterLand*)data;
	self->mPanelOptions = new LLPanelLandOptions(self->mParcel);
	return self->mPanelOptions;
}

// static
void* LLFloaterLand::createPanelLandAudio(void* data)
{
	LLFloaterLand* self = (LLFloaterLand*)data;
	self->mPanelAudio = new LLPanelLandAudio(self->mParcel);
	return self->mPanelAudio;
}

// static
void* LLFloaterLand::createPanelLandMedia(void* data)
{
	LLFloaterLand* self = (LLFloaterLand*)data;
	self->mPanelMedia = new LLPanelLandMedia(self->mParcel);
	return self->mPanelMedia;
}

// static
void* LLFloaterLand::createPanelLandAccess(void* data)
{
	LLFloaterLand* self = (LLFloaterLand*)data;
	self->mPanelAccess = new LLPanelLandAccess(self->mParcel);
	return self->mPanelAccess;
}

//---------------------------------------------------------------------------
// LLPanelLandGeneral
//---------------------------------------------------------------------------


LLPanelLandGeneral::LLPanelLandGeneral(LLParcelSelectionHandle& parcel)
:	LLPanel(),
	mUncheckedSell(FALSE),
	mParcel(parcel),
	mLastParcelLocalID(0)
{
}

BOOL LLPanelLandGeneral::postBuild()
{
	mEditName = getChild<LLLineEditor>("Name");
	mEditName->setCommitCallback(onCommitAny, this);	
	getChild<LLLineEditor>("Name")->setPrevalidate(LLTextValidate::validateASCIIPrintableNoPipe);

	mEditUUID = getChild<LLLineEditor>("UUID");
	mEditUUID->setEnabled(FALSE);

	mEditDesc = getChild<LLTextEditor>("Description");
	mEditDesc->setCommitOnFocusLost(TRUE);
	mEditDesc->setCommitCallback(onCommitAny, this);	
	// No prevalidate function - historically the prevalidate function was broken,
	// allowing residents to put in characters like U+2661 WHITE HEART SUIT, so
	// preserve that ability.
	
	mTextSalePending = getChild<LLTextBox>("SalePending");
	mTextOwnerLabel = getChild<LLTextBox>("Owner:");
	mTextOwner = getChild<LLTextBox>("OwnerText");
	
	mContentRating = getChild<LLTextBox>("ContentRatingText");
	mLandType = getChild<LLTextBox>("LandTypeText");
	
	// <FS:Ansariel> Doesn't exists as of 2014-04-14
	//mBtnProfile = getChild<LLButton>("Profile...");
	//mBtnProfile->setClickedCallback(boost::bind(&LLPanelLandGeneral::onClickProfile, this));

	
	mTextGroupLabel = getChild<LLTextBox>("Group:");
	mTextGroup = getChild<LLTextBox>("GroupText");

	
	mBtnSetGroup = getChild<LLButton>("Set...");
	mBtnSetGroup->setCommitCallback(boost::bind(&LLPanelLandGeneral::onClickSetGroup, this));

	
	mCheckDeedToGroup = getChild<LLCheckBoxCtrl>( "check deed");
	childSetCommitCallback("check deed", onCommitAny, this);

	
	mBtnDeedToGroup = getChild<LLButton>("Deed...");
	mBtnDeedToGroup->setClickedCallback(onClickDeed, this);

	
	mCheckContributeWithDeed = getChild<LLCheckBoxCtrl>( "check contrib");
	childSetCommitCallback("check contrib", onCommitAny, this);

	
	
	mSaleInfoNotForSale = getChild<LLTextBox>("Not for sale.");
	
	mSaleInfoForSale1 = getChild<LLTextBox>("For Sale: Price L$[PRICE].");

	
	mBtnSellLand = getChild<LLButton>("Sell Land...");
	mBtnSellLand->setClickedCallback(onClickSellLand, this);
	
	mSaleInfoForSale2 = getChild<LLTextBox>("For sale to");
	
	mSaleInfoForSaleObjects = getChild<LLTextBox>("Sell with landowners objects in parcel.");
	
	mSaleInfoForSaleNoObjects = getChild<LLTextBox>("Selling with no objects in parcel.");

	
	mBtnStopSellLand = getChild<LLButton>("Cancel Land Sale");
	mBtnStopSellLand->setClickedCallback(onClickStopSellLand, this);

	
	mTextClaimDateLabel = getChild<LLTextBox>("Claimed:");
	mTextClaimDate = getChild<LLTextBox>("DateClaimText");

	
	mTextPriceLabel = getChild<LLTextBox>("PriceLabel");
	mTextPrice = getChild<LLTextBox>("PriceText");

	
	mTextDwell = getChild<LLTextBox>("DwellText");
	
	mBtnBuyLand = getChild<LLButton>("Buy Land...");
	mBtnBuyLand->setClickedCallback(onClickBuyLand, (void*)&BUY_PERSONAL_LAND);
	
	// note: on region change this will not be re checked, should not matter on Agni as
	// 99% of the time all regions will return the same caps. In case of an erroneous setting
	// to enabled the floater will just throw an error when trying to get it's cap
	std::string url = gAgent.getRegion()->getCapability("LandResources");
	if (!url.empty())
	{
		mBtnScriptLimits = getChild<LLButton>("Scripts...");
		if(mBtnScriptLimits)
		{
			mBtnScriptLimits->setClickedCallback(onClickScriptLimits, this);
		}
	}
	else
	{
		mBtnScriptLimits = getChild<LLButton>("Scripts...");
		if(mBtnScriptLimits)
		{
			mBtnScriptLimits->setVisible(false);
		}
	}
	
	mBtnBuyGroupLand = getChild<LLButton>("Buy For Group...");
	mBtnBuyGroupLand->setClickedCallback(onClickBuyLand, (void*)&BUY_GROUP_LAND);
	
	
	mBtnBuyPass = getChild<LLButton>("Buy Pass...");
	mBtnBuyPass->setClickedCallback(onClickBuyPass, this);

	mBtnReleaseLand = getChild<LLButton>("Abandon Land...");
	mBtnReleaseLand->setClickedCallback(onClickRelease, NULL);

	mBtnReclaimLand = getChild<LLButton>("Reclaim Land...");
	mBtnReclaimLand->setClickedCallback(onClickReclaim, NULL);
	
	mBtnStartAuction = getChild<LLButton>("Linden Sale...");
	mBtnStartAuction->setClickedCallback(onClickStartAuction, this);

	return TRUE;
}


// virtual
LLPanelLandGeneral::~LLPanelLandGeneral()
{ }


// public
void LLPanelLandGeneral::refresh()
{
	mBtnStartAuction->setVisible(gAgent.isGodlike());

	LLParcel *parcel = mParcel->getParcel();
	bool region_owner = false;
	LLViewerRegion* regionp = LLViewerParcelMgr::getInstance()->getSelectionRegion();
	if(regionp && (regionp->getOwner() == gAgent.getID()))
	{
		region_owner = true;
		mBtnReleaseLand->setVisible(FALSE);
		mBtnReclaimLand->setVisible(TRUE);
	}
	else
	{
		mBtnReleaseLand->setVisible(TRUE);
		mBtnReclaimLand->setVisible(FALSE);
	}
	if (!parcel)
	{
		// nothing selected, disable panel
		mEditName->setEnabled(FALSE);
		mEditName->setText(LLStringUtil::null);

		mEditUUID->setText(LLStringUtil::null);

		mEditDesc->setEnabled(FALSE);
		mEditDesc->setText(getString("no_selection_text"));

		mTextSalePending->setText(LLStringUtil::null);
		mTextSalePending->setEnabled(FALSE);

		mBtnDeedToGroup->setEnabled(FALSE);
		mBtnSetGroup->setEnabled(FALSE);
		mBtnStartAuction->setEnabled(FALSE);

		mCheckDeedToGroup	->set(FALSE);
		mCheckDeedToGroup	->setEnabled(FALSE);
		mCheckContributeWithDeed->set(FALSE);
		mCheckContributeWithDeed->setEnabled(FALSE);

		mTextOwner->setText(LLStringUtil::null);
		mContentRating->setText(LLStringUtil::null);
		mLandType->setText(LLStringUtil::null);
		// <FS:Ansariel> Doesn't exists as of 2014-04-14
		//mBtnProfile->setLabel(getString("profile_text"));
		//mBtnProfile->setEnabled(FALSE);

		mTextClaimDate->setText(LLStringUtil::null);
		mTextGroup->setText(LLStringUtil::null);
		mTextPrice->setText(LLStringUtil::null);

		mSaleInfoForSale1->setVisible(FALSE);
		mSaleInfoForSale2->setVisible(FALSE);
		mSaleInfoForSaleObjects->setVisible(FALSE);
		mSaleInfoForSaleNoObjects->setVisible(FALSE);
		mSaleInfoNotForSale->setVisible(FALSE);
		mBtnSellLand->setVisible(FALSE);
		mBtnStopSellLand->setVisible(FALSE);

		mTextPriceLabel->setText(LLStringUtil::null);
		mTextDwell->setText(LLStringUtil::null);

		mBtnBuyLand->setEnabled(FALSE);
		mBtnScriptLimits->setEnabled(FALSE);
		mBtnBuyGroupLand->setEnabled(FALSE);
		mBtnReleaseLand->setEnabled(FALSE);
		mBtnReclaimLand->setEnabled(FALSE);
		mBtnBuyPass->setEnabled(FALSE);
	}
	else
	{
		// something selected, hooray!
		BOOL is_leased = (LLParcel::OS_LEASED == parcel->getOwnershipStatus());
		BOOL region_xfer = FALSE;
		if(regionp
		   && !(regionp->getRegionFlag(REGION_FLAGS_BLOCK_LAND_RESELL)))
		{
			region_xfer = TRUE;
		}
		
		if (regionp)
		{
			insert_maturity_into_textbox(mContentRating, gFloaterView->getParentFloater(this), MATURITY);
			mLandType->setText(regionp->getLocalizedSimProductName());
		}

		// estate owner/manager cannot edit other parts of the parcel
		BOOL estate_manager_sellable = !parcel->getAuctionID()
										&& gAgent.canManageEstate()
										// estate manager/owner can only sell parcels owned by estate owner
										&& regionp
										&& (parcel->getOwnerID() == regionp->getOwner());
		BOOL owner_sellable = region_xfer && !parcel->getAuctionID()
							&& LLViewerParcelMgr::isParcelModifiableByAgent(
										parcel, GP_LAND_SET_SALE_INFO);
		BOOL can_be_sold = owner_sellable || estate_manager_sellable;

		const LLUUID &owner_id = parcel->getOwnerID();
		BOOL is_public = parcel->isPublic();

		// Is it owned?
		if (is_public)
		{
			mTextSalePending->setText(LLStringUtil::null);
			mTextSalePending->setEnabled(FALSE);
			mTextOwner->setText(getString("public_text"));
			mTextOwner->setEnabled(FALSE);
			// <FS:Ansariel> Doesn't exists as of 2014-04-14
			//mBtnProfile->setEnabled(FALSE);
			mTextClaimDate->setText(LLStringUtil::null);
			mTextClaimDate->setEnabled(FALSE);
			mTextGroup->setText(getString("none_text"));
			mTextGroup->setEnabled(FALSE);
			mBtnStartAuction->setEnabled(FALSE);
		}
		else
		{
			if(!is_leased && (owner_id == gAgent.getID()))
			{
				mTextSalePending->setText(getString("need_tier_to_modify"));
				mTextSalePending->setEnabled(TRUE);
			}
			else if(parcel->getAuctionID())
			{
				mTextSalePending->setText(getString("auction_id_text"));
				mTextSalePending->setTextArg("[ID]", llformat("%u", parcel->getAuctionID()));
				mTextSalePending->setEnabled(TRUE);
			}
			else
			{
				// not the owner, or it is leased
				mTextSalePending->setText(LLStringUtil::null);
				mTextSalePending->setEnabled(FALSE);
			}
			//refreshNames();
			mTextOwner->setEnabled(TRUE);

			// We support both group and personal profiles
			// <FS:Ansariel> Doesn't exists as of 2014-04-14
			//mBtnProfile->setEnabled(TRUE);

			if (parcel->getGroupID().isNull())
			{
				// Not group owned, so "Profile"
				// <FS:Ansariel> Doesn't exists as of 2014-04-14
				//mBtnProfile->setLabel(getString("profile_text"));

				mTextGroup->setText(getString("none_text"));
				mTextGroup->setEnabled(FALSE);
			}
			else
			{
				// Group owned, so "Info"
				// <FS:Ansariel> Doesn't exists as of 2014-04-14
				//mBtnProfile->setLabel(getString("info_text"));

				//mTextGroup->setText("HIPPOS!");//parcel->getGroupName());
				mTextGroup->setEnabled(TRUE);
			}

			// Display claim date
			time_t claim_date = parcel->getClaimDate();
			std::string claim_date_str = getString("time_stamp_template");
			LLSD substitution;
			substitution["datetime"] = (S32) claim_date;
			LLStringUtil::format (claim_date_str, substitution);
			mTextClaimDate->setText(claim_date_str);
			mTextClaimDate->setEnabled(is_leased);

			BOOL enable_auction = (gAgent.getGodLevel() >= GOD_LIAISON)
								  && (owner_id == GOVERNOR_LINDEN_ID)
								  && (parcel->getAuctionID() == 0);
			mBtnStartAuction->setEnabled(enable_auction);
		}

		// Display options
		BOOL can_edit_identity = LLViewerParcelMgr::isParcelModifiableByAgent(parcel, GP_LAND_CHANGE_IDENTITY);
		mEditName->setEnabled(can_edit_identity);
		mEditDesc->setEnabled(can_edit_identity);

		BOOL can_edit_agent_only = LLViewerParcelMgr::isParcelModifiableByAgent(parcel, GP_NO_POWERS);
		mBtnSetGroup->setEnabled(can_edit_agent_only && !parcel->getIsGroupOwned());

		const LLUUID& group_id = parcel->getGroupID();

		// Can only allow deeding if you own it and it's got a group.
		BOOL enable_deed = (owner_id == gAgent.getID()
							&& group_id.notNull()
							&& gAgent.isInGroup(group_id));
		// You don't need special powers to allow your object to
		// be deeded to the group.
		mCheckDeedToGroup->setEnabled(enable_deed);
		mCheckDeedToGroup->set( parcel->getAllowDeedToGroup() );
		mCheckContributeWithDeed->setEnabled(enable_deed && parcel->getAllowDeedToGroup());
		mCheckContributeWithDeed->set(parcel->getContributeWithDeed());

		// Actually doing the deeding requires you to have GP_LAND_DEED
		// powers in the group.
		BOOL can_deed = gAgent.hasPowerInGroup(group_id, GP_LAND_DEED);
		mBtnDeedToGroup->setEnabled(   parcel->getAllowDeedToGroup()
									&& group_id.notNull()
									&& can_deed
									&& !parcel->getIsGroupOwned()
									);

		mEditName->setText( parcel->getName() );
		mEditDesc->setText( parcel->getDesc() );
		mEditUUID->setText(LLStringUtil::null);

		BOOL for_sale = parcel->getForSale();
				
		mBtnSellLand->setVisible(FALSE);
		mBtnStopSellLand->setVisible(FALSE);
		
		// show pricing information
		S32 area;
		S32 claim_price;
		S32 rent_price;
		F32 dwell = DWELL_NAN;
		LLViewerParcelMgr::getInstance()->getDisplayInfo(&area,
								 &claim_price,
								 &rent_price,
								 &for_sale,
								 &dwell);
		// Area
		LLUIString price = getString("area_size_text");
		price.setArg("[AREA]", llformat("%d",area));    
		mTextPriceLabel->setText(getString("area_text"));
		mTextPrice->setText(price.getString());

		if (dwell == DWELL_NAN)
		{
			mTextDwell->setText(LLTrans::getString("LoadingData"));
		}
		else
		{
			mTextDwell->setText(llformat("%.0f", dwell));
		}

		if (for_sale)
		{
			mSaleInfoForSale1->setVisible(TRUE);
			mSaleInfoForSale2->setVisible(TRUE);
			if (parcel->getSellWithObjects())
			{
				mSaleInfoForSaleObjects->setVisible(TRUE);
				mSaleInfoForSaleNoObjects->setVisible(FALSE);
			}
			else
			{
				mSaleInfoForSaleObjects->setVisible(FALSE);
				mSaleInfoForSaleNoObjects->setVisible(TRUE);
			}
			mSaleInfoNotForSale->setVisible(FALSE);

			F32 cost_per_sqm = 0.0f;
			if (area > 0)
			{
				cost_per_sqm = (F32)parcel->getSalePrice() / (F32)area;
			}

			S32 price = parcel->getSalePrice();
			mSaleInfoForSale1->setTextArg("[PRICE]", LLResMgr::getInstance()->getMonetaryString(price));
			mSaleInfoForSale1->setTextArg("[PRICE_PER_SQM]", llformat("%.1f", cost_per_sqm));
			if (can_be_sold)
			{
				mBtnStopSellLand->setVisible(TRUE);
			}
		}
		else
		{
			mSaleInfoForSale1->setVisible(FALSE);
			mSaleInfoForSale2->setVisible(FALSE);
			mSaleInfoForSaleObjects->setVisible(FALSE);
			mSaleInfoForSaleNoObjects->setVisible(FALSE);
			mSaleInfoNotForSale->setVisible(TRUE);
			if (can_be_sold)
			{
				mBtnSellLand->setVisible(TRUE);
			}
		}
		
		refreshNames();

		mBtnBuyLand->setEnabled(
			LLViewerParcelMgr::getInstance()->canAgentBuyParcel(parcel, false));
		mBtnScriptLimits->setEnabled(true);
//			LLViewerParcelMgr::getInstance()->canAgentBuyParcel(parcel, false));
		mBtnBuyGroupLand->setEnabled(
			LLViewerParcelMgr::getInstance()->canAgentBuyParcel(parcel, true));

		if(region_owner)
		{
			mBtnReclaimLand->setEnabled(
				!is_public && (parcel->getOwnerID() != gAgent.getID()));
		}
		else
		{
			BOOL is_owner_release = LLViewerParcelMgr::isParcelOwnedByAgent(parcel, GP_LAND_RELEASE);
			BOOL is_manager_release = (gAgent.canManageEstate() && 
									regionp && 
									(parcel->getOwnerID() != regionp->getOwner()));
			BOOL can_release = is_owner_release || is_manager_release;
			mBtnReleaseLand->setEnabled( can_release );
		}

		BOOL use_pass = parcel->getOwnerID()!= gAgent.getID() && parcel->getParcelFlag(PF_USE_PASS_LIST) && !LLViewerParcelMgr::getInstance()->isCollisionBanned();;
		mBtnBuyPass->setEnabled(use_pass);

		// <Ansariel> Retrieve parcel UUID. We need to ask the itself for the
		//            parcel UUID, because LLParcel gets initialized with a
		//            null ID.
		//            Following part is basically copied from
		//            LLPanelScriptLimitsRegionMemory::StartRequestChain()
		if (regionp && gAgent.getRegion() && gAgent.getRegion()->getRegionID() == regionp->getRegionID() &&
			(mLastParcelLocalID == 0 || mLastParcelLocalID != parcel->getLocalID()) )
		{
			mLastParcelLocalID = parcel->getLocalID();
			std::string url = regionp->getCapability("RemoteParcelRequest");
			if (!url.empty())
			{
				LLSD body;
				body["location"] = ll_sd_from_vector3(parcel->getCenterpoint());

				LLUUID region_id = regionp->getRegionID();
				if (!region_id.isNull())
				{
					body["region_id"] = region_id;
				}

				LLVector3d pos_global = regionp->getCenterGlobal();
				if (!pos_global.isExactlyZero())
				{
					U64 region_handle = to_region_handle(pos_global);
					body["region_handle"] = ll_sd_from_U64(region_handle);
				}
				LLHTTPClient::post(url, body, new LLRemoteParcelRequestResponder(getObserverHandle()));
			}
			else
			{
				LL_WARNS() << "RemoteParcelRequest not available. Cannot request parcel ID" << LL_ENDL;
				mEditUUID->setText(getString("error_resolving_uuid"));
			}
		}
		// </Ansariel>
	}
}

// public
void LLPanelLandGeneral::refreshNames()
{
	LLParcel *parcel = mParcel->getParcel();
	if (!parcel)
	{
		mTextOwner->setText(LLStringUtil::null);
		mTextGroup->setText(LLStringUtil::null);
		return;
	}

	std::string owner;
	if (parcel->getIsGroupOwned())
	{
		owner = getString("group_owned_text");
	}
	else
	{
		// Figure out the owner's name
		owner = LLSLURL("agent", parcel->getOwnerID(), "inspect").getSLURLString();
	}

	if(LLParcel::OS_LEASE_PENDING == parcel->getOwnershipStatus())
	{
		owner += getString("sale_pending_text");
	}
	mTextOwner->setText(owner);

	std::string group;
	if (!parcel->getGroupID().isNull())
	{
		group = LLSLURL("group", parcel->getGroupID(), "inspect").getSLURLString();
	}
	mTextGroup->setText(group);

	if (parcel->getForSale())
	{
		const LLUUID& auth_buyer_id = parcel->getAuthorizedBuyerID();
		if(auth_buyer_id.notNull())
		{
		  std::string name;
		  name = LLSLURL("agent", auth_buyer_id, "inspect").getSLURLString();
		  mSaleInfoForSale2->setTextArg("[BUYER]", name);
		}
		else
		{
			mSaleInfoForSale2->setTextArg("[BUYER]", getString("anyone"));
		}
	}
}


// virtual
void LLPanelLandGeneral::draw()
{
	LLPanel::draw();
}

void LLPanelLandGeneral::onClickSetGroup()
{
	LLFloater* parent_floater = gFloaterView->getParentFloater(this);

	LLFloaterGroupPicker* fg = 	LLFloaterReg::showTypedInstance<LLFloaterGroupPicker>("group_picker", LLSD(gAgent.getID()));
	if (fg)
	{
		fg->setSelectGroupCallback( boost::bind(&LLPanelLandGeneral::setGroup, this, _1 ));
		if (parent_floater)
		{
			LLRect new_rect = gFloaterView->findNeighboringPosition(parent_floater, fg);
			fg->setOrigin(new_rect.mLeft, new_rect.mBottom);
			parent_floater->addDependentFloater(fg);
		}
	}
}

// <FS:Ansariel> Doesn't exists as of 2014-04-14
//void LLPanelLandGeneral::onClickProfile()
//{
//	LLParcel* parcel = mParcel->getParcel();
//	if (!parcel) return;
//
//	if (parcel->getIsGroupOwned())
//	{
//		const LLUUID& group_id = parcel->getGroupID();
//		LLGroupActions::show(group_id);
//	}
//	else
//	{
//		const LLUUID& avatar_id = parcel->getOwnerID();
//		LLAvatarActions::showProfile(avatar_id);
//	}
//}
// </FS:Ansariel>

// public
void LLPanelLandGeneral::setGroup(const LLUUID& group_id)
{
	LLParcel* parcel = mParcel->getParcel();
	if (!parcel) return;

	// Set parcel properties and send message
	parcel->setGroupID(group_id);
	//parcel->setGroupName(group_name);
	//mTextGroup->setText(group_name);

	// Send update
	LLViewerParcelMgr::getInstance()->sendParcelPropertiesUpdate(parcel);

	// Update UI
	refresh();
}

// static
void LLPanelLandGeneral::onClickBuyLand(void* data)
{
	BOOL* for_group = (BOOL*)data;
	LLViewerParcelMgr::getInstance()->startBuyLand(*for_group);
}

// static
void LLPanelLandGeneral::onClickScriptLimits(void* data)
{
	LLPanelLandGeneral* panelp = (LLPanelLandGeneral*)data;
	LLParcel* parcel = panelp->mParcel->getParcel();
	if(parcel != NULL)
	{
		LLFloaterReg::showInstance("script_limits");
	}
}

// static
void LLPanelLandGeneral::onClickDeed(void*)
{
	//LLParcel* parcel = mParcel->getParcel();
	//if (parcel)
	//{
	LLViewerParcelMgr::getInstance()->startDeedLandToGroup();
	//}
}

// static
void LLPanelLandGeneral::onClickRelease(void*)
{
	LLViewerParcelMgr::getInstance()->startReleaseLand();
}

// static
void LLPanelLandGeneral::onClickReclaim(void*)
{
	LL_DEBUGS() << "LLPanelLandGeneral::onClickReclaim()" << LL_ENDL;
	LLViewerParcelMgr::getInstance()->reclaimParcel();
}

// static
BOOL LLPanelLandGeneral::enableBuyPass(void* data)
{
	LLPanelLandGeneral* panelp = (LLPanelLandGeneral*)data;
	LLParcel* parcel = panelp != NULL ? panelp->mParcel->getParcel() : LLViewerParcelMgr::getInstance()->getParcelSelection()->getParcel();
	return (parcel != NULL) && (parcel->getParcelFlag(PF_USE_PASS_LIST) && !LLViewerParcelMgr::getInstance()->isCollisionBanned());
}


// static
void LLPanelLandGeneral::onClickBuyPass(void* data)
{
	LLPanelLandGeneral* panelp = (LLPanelLandGeneral*)data;
	LLParcel* parcel = panelp != NULL ? panelp->mParcel->getParcel() : LLViewerParcelMgr::getInstance()->getParcelSelection()->getParcel();

	if (!parcel) return;

	S32 pass_price = parcel->getPassPrice();
	std::string parcel_name = parcel->getName();
	F32 pass_hours = parcel->getPassHours();

	std::string cost, time;
	cost = llformat("%d", pass_price);
	time = llformat("%.2f", pass_hours);

	LLSD args;
	args["COST"] = cost;
	args["PARCEL_NAME"] = parcel_name;
	args["TIME"] = time;
	
	// creating pointer on selection to avoid deselection of parcel until we are done with buying pass (EXT-6464)
	sSelectionForBuyPass = LLViewerParcelMgr::getInstance()->getParcelSelection();
	LLNotificationsUtil::add("LandBuyPass", args, LLSD(), cbBuyPass);
}

// static
void LLPanelLandGeneral::onClickStartAuction(void* data)
{
	LLPanelLandGeneral* panelp = (LLPanelLandGeneral*)data;
	LLParcel* parcelp = panelp->mParcel->getParcel();
	if(parcelp)
	{
		if(parcelp->getForSale())
		{
			LLNotificationsUtil::add("CannotStartAuctionAlreadyForSale");
		}
		else
		{
			//LLFloaterAuction::showInstance();
			LLFloaterReg::showInstance("auction");
		}
	}
}

// static
bool LLPanelLandGeneral::cbBuyPass(const LLSD& notification, const LLSD& response)
{
	S32 option = LLNotificationsUtil::getSelectedOption(notification, response);
	if (0 == option)
	{
		// User clicked OK
		LLViewerParcelMgr::getInstance()->buyPass();
	}
	// we are done with buying pass, additional selection is no longer needed
	sSelectionForBuyPass = NULL;
	return false;
}

// static
void LLPanelLandGeneral::onCommitAny(LLUICtrl *ctrl, void *userdata)
{
	LLPanelLandGeneral *panelp = (LLPanelLandGeneral *)userdata;

	LLParcel* parcel = panelp->mParcel->getParcel();
	if (!parcel)
	{
		return;
	}

	// Extract data from UI
	std::string name = panelp->mEditName->getText();
	std::string desc = panelp->mEditDesc->getText();

	// Valid data from UI

	// Stuff data into selected parcel
	parcel->setName(name);
	parcel->setDesc(desc);

	BOOL allow_deed_to_group= panelp->mCheckDeedToGroup->get();
	BOOL contribute_with_deed = panelp->mCheckContributeWithDeed->get();

	parcel->setParcelFlag(PF_ALLOW_DEED_TO_GROUP, allow_deed_to_group);
	parcel->setContributeWithDeed(contribute_with_deed);

	// Send update to server
	LLViewerParcelMgr::getInstance()->sendParcelPropertiesUpdate( parcel );

	// Might have changed properties, so let's redraw!
	panelp->refresh();
}

// static
void LLPanelLandGeneral::onClickSellLand(void* data)
{
	LLViewerParcelMgr::getInstance()->startSellLand();
	LLPanelLandGeneral *panelp = (LLPanelLandGeneral *)data;
	panelp->refresh();
}

// static
void LLPanelLandGeneral::onClickStopSellLand(void* data)
{
	LLPanelLandGeneral* panelp = (LLPanelLandGeneral*)data;
	LLParcel* parcel = panelp->mParcel->getParcel();

	parcel->setParcelFlag(PF_FOR_SALE, FALSE);
	parcel->setSalePrice(0);
	parcel->setAuthorizedBuyerID(LLUUID::null);

	LLViewerParcelMgr::getInstance()->sendParcelPropertiesUpdate(parcel);
}

// <Ansariel> For retrieving the parcel UUID:
//            Implementation of LLRemoteParcelInfoObserver interface
void LLPanelLandGeneral::processParcelInfo(const LLParcelData& parcel_data)
{
}

void LLPanelLandGeneral::setParcelID(const LLUUID& parcel_id)
{
	// No sanity check needed here. LLRemoteParcelRequestResponder
	// will do that for us!
	mEditUUID->setText(parcel_id.asString());
}

// virtual
void LLPanelLandGeneral::setErrorStatus(S32 status, const std::string& reason)
{
	mEditUUID->setText(getString("error_resolving_uuid"));
	mLastParcelLocalID = 0;
	LL_WARNS() << "Can't handle remote parcel request."<< " Http Status: "<< status << ". Reason : "<< reason<<LL_ENDL;
}
// </Ansariel>

//---------------------------------------------------------------------------
// LLPanelLandObjects
//---------------------------------------------------------------------------
LLPanelLandObjects::LLPanelLandObjects(LLParcelSelectionHandle& parcel)
	:	LLPanel(),

		mParcel(parcel),
		mParcelObjectBonus(NULL),
		mSWTotalObjects(NULL),
		mObjectContribution(NULL),
		mTotalObjects(NULL),
		mOwnerObjects(NULL),
		mBtnShowOwnerObjects(NULL),
		mBtnReturnOwnerObjects(NULL),
		mGroupObjects(NULL),
		mBtnShowGroupObjects(NULL),
		mBtnReturnGroupObjects(NULL),
		mOtherObjects(NULL),
		mBtnShowOtherObjects(NULL),
		mBtnReturnOtherObjects(NULL),
		mSelectedObjects(NULL),
		mCleanOtherObjectsTime(NULL),
		mOtherTime(0),
		mBtnRefresh(NULL),
		mBtnReturnOwnerList(NULL),
		mOwnerList(NULL),
		mFirstReply(TRUE),
		mSelectedCount(0),
		mSelectedIsGroup(FALSE)
{
}



BOOL LLPanelLandObjects::postBuild()
{
	
	mFirstReply = TRUE;
	mParcelObjectBonus = getChild<LLTextBox>("parcel_object_bonus");
	mSWTotalObjects = getChild<LLTextBox>("objects_available");
	mObjectContribution = getChild<LLTextBox>("object_contrib_text");
	mTotalObjects = getChild<LLTextBox>("total_objects_text");
	mOwnerObjects = getChild<LLTextBox>("owner_objects_text");
	
	mBtnShowOwnerObjects = getChild<LLButton>("ShowOwner");
	mBtnShowOwnerObjects->setClickedCallback(onClickShowOwnerObjects, this);
	
	mBtnReturnOwnerObjects = getChild<LLButton>("ReturnOwner...");
	mBtnReturnOwnerObjects->setClickedCallback(onClickReturnOwnerObjects, this);
	
	mGroupObjects = getChild<LLTextBox>("group_objects_text");
	mBtnShowGroupObjects = getChild<LLButton>("ShowGroup");
	mBtnShowGroupObjects->setClickedCallback(onClickShowGroupObjects, this);
	
	mBtnReturnGroupObjects = getChild<LLButton>("ReturnGroup...");
	mBtnReturnGroupObjects->setClickedCallback(onClickReturnGroupObjects, this);
	
	mOtherObjects = getChild<LLTextBox>("other_objects_text");
	mBtnShowOtherObjects = getChild<LLButton>("ShowOther");
	mBtnShowOtherObjects->setClickedCallback(onClickShowOtherObjects, this);
	
	mBtnReturnOtherObjects = getChild<LLButton>("ReturnOther...");
	mBtnReturnOtherObjects->setClickedCallback(onClickReturnOtherObjects, this);
	
	mSelectedObjects = getChild<LLTextBox>("selected_objects_text");
	mCleanOtherObjectsTime = getChild<LLLineEditor>("clean other time");

	mCleanOtherObjectsTime->setFocusLostCallback(boost::bind(onLostFocus, _1, this));
	mCleanOtherObjectsTime->setCommitCallback(onCommitClean, this);
	getChild<LLLineEditor>("clean other time")->setPrevalidate(LLTextValidate::validateNonNegativeS32);
	
	mBtnRefresh = getChild<LLButton>("Refresh List");
	mBtnRefresh->setClickedCallback(onClickRefresh, this);
	
	mBtnReturnOwnerList = getChild<LLButton>("Return objects...");
	mBtnReturnOwnerList->setClickedCallback(onClickReturnOwnerList, this);

	mIconAvatarOnline = LLUIImageList::getInstance()->getUIImage("icon_avatar_online.tga", 0);
	mIconAvatarOffline = LLUIImageList::getInstance()->getUIImage("icon_avatar_offline.tga", 0);
	mIconGroup = LLUIImageList::getInstance()->getUIImage("icon_group.tga", 0);

	mOwnerList = getChild<LLNameListCtrl>("owner list");
	mOwnerList->sortByColumnIndex(3, FALSE);
	childSetCommitCallback("owner list", onCommitList, this);
	mOwnerList->setDoubleClickCallback(onDoubleClickOwner, this);
	// <FS:Ansariel> Special Firestorm menu also allowing multi-select action
	//mOwnerList->setContextMenu(LLScrollListCtrl::MENU_AVATAR);
	mOwnerList->setContextMenu(&gFSNameListAvatarMenu);
	// </FS:Ansariel>

	return TRUE;
}




// virtual
LLPanelLandObjects::~LLPanelLandObjects()
{ }

// static
void LLPanelLandObjects::onDoubleClickOwner(void *userdata)
{
	LLPanelLandObjects *self = (LLPanelLandObjects *)userdata;

	LLScrollListItem* item = self->mOwnerList->getFirstSelected();
	if (item)
	{
		LLUUID owner_id = item->getUUID();
		// Look up the selected name, for future dialog box use.
		const LLScrollListCell* cell;
		cell = item->getColumn(1);
		if (!cell)
		{
			return;
		}
		// Is this a group?
		BOOL is_group = cell->getValue().asString() == OWNER_GROUP;
		if (is_group)
		{
			LLGroupActions::show(owner_id);
		}
		else
		{
			LLAvatarActions::showProfile(owner_id);
		}
	}
}

// public
void LLPanelLandObjects::refresh()
{
	LLParcel *parcel = mParcel->getParcel();

	mBtnShowOwnerObjects->setEnabled(FALSE);
	mBtnShowGroupObjects->setEnabled(FALSE);
	mBtnShowOtherObjects->setEnabled(FALSE);
	mBtnReturnOwnerObjects->setEnabled(FALSE);
	mBtnReturnGroupObjects->setEnabled(FALSE);
	mBtnReturnOtherObjects->setEnabled(FALSE);
	mCleanOtherObjectsTime->setEnabled(FALSE);
	mBtnRefresh->			setEnabled(FALSE);
	mBtnReturnOwnerList->	setEnabled(FALSE);

	mSelectedOwners.clear();
	mOwnerList->deleteAllItems();
	mOwnerList->setEnabled(FALSE);

	if (!parcel)
	{
		mSWTotalObjects->setTextArg("[COUNT]", llformat("%d", 0));
		mSWTotalObjects->setTextArg("[TOTAL]", llformat("%d", 0));
		mSWTotalObjects->setTextArg("[AVAILABLE]", llformat("%d", 0));
		mObjectContribution->setTextArg("[COUNT]", llformat("%d", 0));
		mTotalObjects->setTextArg("[COUNT]", llformat("%d", 0));
		mOwnerObjects->setTextArg("[COUNT]", llformat("%d", 0));
		mGroupObjects->setTextArg("[COUNT]", llformat("%d", 0));
		mOtherObjects->setTextArg("[COUNT]", llformat("%d", 0));
		mSelectedObjects->setTextArg("[COUNT]", llformat("%d", 0));
	}
	else
	{
		S32 sw_max = parcel->getSimWideMaxPrimCapacity();
		S32 sw_total = parcel->getSimWidePrimCount();
		S32 max = llround(parcel->getMaxPrimCapacity() * parcel->getParcelPrimBonus());
		S32 total = parcel->getPrimCount();
		S32 owned = parcel->getOwnerPrimCount();
		S32 group = parcel->getGroupPrimCount();
		S32 other = parcel->getOtherPrimCount();
		S32 selected = parcel->getSelectedPrimCount();
		F32 parcel_object_bonus = parcel->getParcelPrimBonus();
		mOtherTime = parcel->getCleanOtherTime();

		// Can't have more than region max tasks, regardless of parcel
		// object bonus factor.
		LLViewerRegion* region = LLViewerParcelMgr::getInstance()->getSelectionRegion();
		if (region)
		{
			S32 max_tasks_per_region = (S32)region->getMaxTasks();
			sw_max = llmin(sw_max, max_tasks_per_region);
			max = llmin(max, max_tasks_per_region);
		}

		if (parcel_object_bonus != 1.0f)
		{
			mParcelObjectBonus->setVisible(TRUE);
			mParcelObjectBonus->setTextArg("[BONUS]", llformat("%.2f", parcel_object_bonus));
		}
		else
		{
			mParcelObjectBonus->setVisible(FALSE);
		}

		if (sw_total > sw_max)
		{
			mSWTotalObjects->setText(getString("objects_deleted_text"));
			mSWTotalObjects->setTextArg("[DELETED]", llformat("%d", sw_total - sw_max));
		}
		else
		{
			mSWTotalObjects->setText(getString("objects_available_text"));
			mSWTotalObjects->setTextArg("[AVAILABLE]", llformat("%d", sw_max - sw_total));
		}
		mSWTotalObjects->setTextArg("[COUNT]", llformat("%d", sw_total));
		mSWTotalObjects->setTextArg("[MAX]", llformat("%d", sw_max));

		mObjectContribution->setTextArg("[COUNT]", llformat("%d", max));
		mTotalObjects->setTextArg("[COUNT]", llformat("%d", total));
		mOwnerObjects->setTextArg("[COUNT]", llformat("%d", owned));
		mGroupObjects->setTextArg("[COUNT]", llformat("%d", group));
		mOtherObjects->setTextArg("[COUNT]", llformat("%d", other));
		mSelectedObjects->setTextArg("[COUNT]", llformat("%d", selected));
		mCleanOtherObjectsTime->setText(llformat("%d", mOtherTime));

		BOOL can_return_owned = LLViewerParcelMgr::isParcelModifiableByAgent(parcel, GP_LAND_RETURN_GROUP_OWNED);
		BOOL can_return_group_set = LLViewerParcelMgr::isParcelModifiableByAgent(parcel, GP_LAND_RETURN_GROUP_SET);
		BOOL can_return_other = LLViewerParcelMgr::isParcelModifiableByAgent(parcel, GP_LAND_RETURN_NON_GROUP);

		if (can_return_owned || can_return_group_set || can_return_other)
		{
			if (owned && can_return_owned)
			{
				mBtnShowOwnerObjects->setEnabled(TRUE);
				mBtnReturnOwnerObjects->setEnabled(TRUE);
			}
			if (group && can_return_group_set)
			{
				mBtnShowGroupObjects->setEnabled(TRUE);
				mBtnReturnGroupObjects->setEnabled(TRUE);
			}
			if (other && can_return_other)
			{
				mBtnShowOtherObjects->setEnabled(TRUE);
				mBtnReturnOtherObjects->setEnabled(TRUE);
			}

			mCleanOtherObjectsTime->setEnabled(TRUE);
			mBtnRefresh->setEnabled(TRUE);
		}
	}
}

// virtual
void LLPanelLandObjects::draw()
{
	LLPanel::draw();
}

void send_other_clean_time_message(S32 parcel_local_id, S32 other_clean_time)
{
	LLMessageSystem *msg = gMessageSystem;

	LLViewerRegion* region = LLViewerParcelMgr::getInstance()->getSelectionRegion();
	if (!region) return;

	msg->newMessageFast(_PREHASH_ParcelSetOtherCleanTime);
	msg->nextBlockFast(_PREHASH_AgentData);
	msg->addUUIDFast(_PREHASH_AgentID,	gAgent.getID());
	msg->addUUIDFast(_PREHASH_SessionID,gAgent.getSessionID());
	msg->nextBlockFast(_PREHASH_ParcelData);
	msg->addS32Fast(_PREHASH_LocalID, parcel_local_id);
	msg->addS32Fast(_PREHASH_OtherCleanTime, other_clean_time);

	msg->sendReliable(region->getHost());
}

void send_return_objects_message(S32 parcel_local_id, S32 return_type, 
								 uuid_list_t* owner_ids = NULL)
{
	LLMessageSystem *msg = gMessageSystem;

	LLViewerRegion* region = LLViewerParcelMgr::getInstance()->getSelectionRegion();
	if (!region) return;

	msg->newMessageFast(_PREHASH_ParcelReturnObjects);
	msg->nextBlockFast(_PREHASH_AgentData);
	msg->addUUIDFast(_PREHASH_AgentID,	gAgent.getID());
	msg->addUUIDFast(_PREHASH_SessionID,gAgent.getSessionID());
	msg->nextBlockFast(_PREHASH_ParcelData);
	msg->addS32Fast(_PREHASH_LocalID, parcel_local_id);
	msg->addU32Fast(_PREHASH_ReturnType, (U32) return_type);

	// Dummy task id, not used
	msg->nextBlock("TaskIDs");
	msg->addUUID("TaskID", LLUUID::null);

	// Throw all return ids into the packet.
	// TODO: Check for too many ids.
	if (owner_ids)
	{
		uuid_list_t::iterator end = owner_ids->end();
		for (uuid_list_t::iterator it = owner_ids->begin();
			 it != end;
			 ++it)
		{
			msg->nextBlockFast(_PREHASH_OwnerIDs);
			msg->addUUIDFast(_PREHASH_OwnerID, (*it));
		}
	}
	else
	{
		msg->nextBlockFast(_PREHASH_OwnerIDs);
		msg->addUUIDFast(_PREHASH_OwnerID, LLUUID::null);
	}

	msg->sendReliable(region->getHost());
}

bool LLPanelLandObjects::callbackReturnOwnerObjects(const LLSD& notification, const LLSD& response)
{
	S32 option = LLNotificationsUtil::getSelectedOption(notification, response);
	LLParcel *parcel = mParcel->getParcel();
	if (0 == option)
	{
		if (parcel)
		{
			LLUUID owner_id = parcel->getOwnerID();	
			LLSD args;
			if (owner_id == gAgentID)
			{
				LLNotificationsUtil::add("OwnedObjectsReturned");
			}
			else
			{
				args["NAME"] = LLSLURL("agent", owner_id, "completename").getSLURLString();
				LLNotificationsUtil::add("OtherObjectsReturned", args);
			}
			send_return_objects_message(parcel->getLocalID(), RT_OWNER);
		}
	}

	LLSelectMgr::getInstance()->unhighlightAll();
	LLViewerParcelMgr::getInstance()->sendParcelPropertiesUpdate( parcel );
	refresh();
	return false;
}

bool LLPanelLandObjects::callbackReturnGroupObjects(const LLSD& notification, const LLSD& response)
{
	S32 option = LLNotificationsUtil::getSelectedOption(notification, response);
	LLParcel *parcel = mParcel->getParcel();
	if (0 == option)
	{
		if (parcel)
		{
			std::string group_name;
			gCacheName->getGroupName(parcel->getGroupID(), group_name);
			LLSD args;
			args["GROUPNAME"] = group_name;
			LLNotificationsUtil::add("GroupObjectsReturned", args);
			send_return_objects_message(parcel->getLocalID(), RT_GROUP);
		}
	}
	LLSelectMgr::getInstance()->unhighlightAll();
	LLViewerParcelMgr::getInstance()->sendParcelPropertiesUpdate( parcel );
	refresh();
	return false;
}

bool LLPanelLandObjects::callbackReturnOtherObjects(const LLSD& notification, const LLSD& response)
{
	S32 option = LLNotificationsUtil::getSelectedOption(notification, response);
	LLParcel *parcel = mParcel->getParcel();
	if (0 == option)
	{
		if (parcel)
		{
			LLNotificationsUtil::add("UnOwnedObjectsReturned");
			send_return_objects_message(parcel->getLocalID(), RT_OTHER);
		}
	}
	LLSelectMgr::getInstance()->unhighlightAll();
	LLViewerParcelMgr::getInstance()->sendParcelPropertiesUpdate( parcel );
	refresh();
	return false;
}

bool LLPanelLandObjects::callbackReturnOwnerList(const LLSD& notification, const LLSD& response)
{
	S32 option = LLNotificationsUtil::getSelectedOption(notification, response);
	LLParcel *parcel = mParcel->getParcel();
	if (0 == option)
	{
		if (parcel)
		{
			// Make sure we have something selected.
			uuid_list_t::iterator selected = mSelectedOwners.begin();
			if (selected != mSelectedOwners.end())
			{
				LLSD args;
				if (mSelectedIsGroup)
				{
					args["GROUPNAME"] = mSelectedName;
					LLNotificationsUtil::add("GroupObjectsReturned", args);
				}
				else
				{
					args["NAME"] = mSelectedName;
					LLNotificationsUtil::add("OtherObjectsReturned2", args);
				}

				send_return_objects_message(parcel->getLocalID(), RT_LIST, &(mSelectedOwners));
			}
		}
	}
	LLSelectMgr::getInstance()->unhighlightAll();
	LLViewerParcelMgr::getInstance()->sendParcelPropertiesUpdate( parcel );
	refresh();
	return false;
}


// static
void LLPanelLandObjects::onClickReturnOwnerList(void* userdata)
{
	LLPanelLandObjects	*self = (LLPanelLandObjects *)userdata;

	LLParcel* parcelp = self->mParcel->getParcel();
	if (!parcelp) return;

	// Make sure we have something selected.
	if (self->mSelectedOwners.empty())
	{
		return;
	}
	//uuid_list_t::iterator selected_itr = self->mSelectedOwners.begin();
	//if (selected_itr == self->mSelectedOwners.end()) return;

	send_parcel_select_objects(parcelp->getLocalID(), RT_LIST, &(self->mSelectedOwners));

	LLSD args;
	args["NAME"] = self->mSelectedName;
	args["N"] = llformat("%d",self->mSelectedCount);
	if (self->mSelectedIsGroup)
	{
		LLNotificationsUtil::add("ReturnObjectsDeededToGroup", args, LLSD(), boost::bind(&LLPanelLandObjects::callbackReturnOwnerList, self, _1, _2));	
	}
	else 
	{
		LLNotificationsUtil::add("ReturnObjectsOwnedByUser", args, LLSD(), boost::bind(&LLPanelLandObjects::callbackReturnOwnerList, self, _1, _2));	
	}
}


// static
void LLPanelLandObjects::onClickRefresh(void* userdata)
{
	LLPanelLandObjects *self = (LLPanelLandObjects*)userdata;

	LLMessageSystem *msg = gMessageSystem;

	LLParcel* parcel = self->mParcel->getParcel();
	if (!parcel) return;

	LLViewerRegion* region = LLViewerParcelMgr::getInstance()->getSelectionRegion();
	if (!region) return;

	self->mBtnRefresh->setEnabled(false);

	// ready the list for results
	self->mOwnerList->deleteAllItems();
	self->mOwnerList->setCommentText(LLTrans::getString("Searching"));
	self->mOwnerList->setEnabled(FALSE);
	self->mFirstReply = TRUE;

	// send the message
	msg->newMessageFast(_PREHASH_ParcelObjectOwnersRequest);
	msg->nextBlockFast(_PREHASH_AgentData);
	msg->addUUIDFast(_PREHASH_AgentID, gAgent.getID());
	msg->addUUIDFast(_PREHASH_SessionID, gAgent.getSessionID());
	msg->nextBlockFast(_PREHASH_ParcelData);
	msg->addS32Fast(_PREHASH_LocalID, parcel->getLocalID());

	msg->sendReliable(region->getHost());
}

// static
void LLPanelLandObjects::processParcelObjectOwnersReply(LLMessageSystem *msg, void **)
{
	LLPanelLandObjects* self = LLFloaterLand::getCurrentPanelLandObjects();

	if (!self)
	{
		LL_WARNS() << "Received message for nonexistent LLPanelLandObject"
				<< LL_ENDL;
		return;
	}
	
	const LLFontGL* FONT = LLFontGL::getFontSansSerif();

	// Extract all of the owners.
	S32 rows = msg->getNumberOfBlocksFast(_PREHASH_Data);
	//uuid_list_t return_ids;
	LLUUID	owner_id;
	BOOL	is_group_owned;
	S32		object_count;
	U32		most_recent_time = 0;
	BOOL	is_online;
	std::string object_count_str;
	//BOOL b_need_refresh = FALSE;

	// If we were waiting for the first reply, clear the "Searching..." text.
	if (self->mFirstReply)
	{
		self->mOwnerList->deleteAllItems();
		self->mFirstReply = FALSE;
	}

	// <FS:Ansariel> FIRE-1292: Highlight avatars in same region; Online status in
	//               ParcelObjectOwnersReply message was intentionally deprecated by LL!
	std::vector<LLVector3d> positions;
	std::vector<LLUUID> avatar_ids;
	LLUUID own_region_id;

	LLViewerRegion* own_region = gAgent.getRegion();
	if (own_region)
	{
		own_region_id = own_region->getRegionID();
	}

	LLWorld::getInstance()->getAvatars(&avatar_ids, &positions, gAgent.getPositionGlobal(), 8192.f);
	// </FS:Ansariel>

	for(S32 i = 0; i < rows; ++i)
	{
		msg->getUUIDFast(_PREHASH_Data, _PREHASH_OwnerID,		owner_id,		i);
		msg->getBOOLFast(_PREHASH_Data, _PREHASH_IsGroupOwned,	is_group_owned,	i);
		msg->getS32Fast (_PREHASH_Data, _PREHASH_Count,			object_count,	i);
		msg->getBOOLFast(_PREHASH_Data, _PREHASH_OnlineStatus,	is_online,		i);
		if(msg->has("DataExtended"))
		{
			msg->getU32("DataExtended", "TimeStamp", most_recent_time, i);
		}

		if (owner_id.isNull())
		{
			continue;
		}

		// <FS:Ansariel> FIRE-1292: Highlight avatars in same region; Online status in
		//               ParcelObjectOwnersReply message was intentionally deprecated by LL!
		if (gAgentID == owner_id)
		{
			is_online = TRUE;
		}
		else
		{
			is_online = FALSE;
			for (U32 i = 0; i < avatar_ids.size(); i++)
			{
				if (avatar_ids[i] == owner_id)
				{
					LLViewerRegion* avatar_region = LLWorld::getInstance()->getRegionFromPosGlobal(positions[i]);
					if (avatar_region && avatar_region->getRegionID() == own_region_id)
					{
						is_online = TRUE;
					}
					break;
				}
			}
		}
		// </FS:Ansariel>

		LLNameListCtrl::NameItem item_params;
		item_params.value = owner_id;
		item_params.target = is_group_owned ? LLNameListCtrl::GROUP : LLNameListCtrl::INDIVIDUAL;

		if (is_group_owned)
		{
			item_params.columns.add().type("icon").value(self->mIconGroup->getName()).column("type");
			item_params.columns.add().value(OWNER_GROUP).font(FONT).column("online_status");
		}
		else if (is_online)
		{
			item_params.columns.add().type("icon").value(self->mIconAvatarOnline->getName()).column("type");
			item_params.columns.add().value(OWNER_ONLINE).font(FONT).column("online_status");
		}
		else  // offline
		{
			item_params.columns.add().type("icon").value(self->mIconAvatarOffline->getName()).column("type");
			item_params.columns.add().value(OWNER_OFFLINE).font(FONT).column("online_status");
		}

		// Placeholder for name.
		LLAvatarName av_name;
		// <FS:Ansariel> The name list will do that for us - this implementation doesn't work anyway!
		//LLAvatarNameCache::get(owner_id, &av_name);
		//item_params.columns.add().value(av_name.getCompleteName()).font(FONT).column("name");
		item_params.columns.add().font(FONT).column("name");
		item_params.name = LLTrans::getString("AvatarNameWaiting");
		// </FS:Ansariel>

		object_count_str = llformat("%d", object_count);
		item_params.columns.add().value(object_count_str).font(FONT).column("count");
		item_params.columns.add().value(LLDate((time_t)most_recent_time)).font(FONT).column("mostrecent").type("date");

		self->mOwnerList->addNameItemRow(item_params);
		LL_DEBUGS() << "object owner " << owner_id << " (" << (is_group_owned ? "group" : "agent")
				<< ") owns " << object_count << " objects." << LL_ENDL;
	}

	// check for no results
	if (0 == self->mOwnerList->getItemCount())
	{
		self->mOwnerList->setCommentText(LLTrans::getString("NoneFound"));
	}
	else
	{
		self->mOwnerList->setEnabled(TRUE);
	}

	self->mBtnRefresh->setEnabled(true);
}

// static
void LLPanelLandObjects::onCommitList(LLUICtrl* ctrl, void* data)
{
	LLPanelLandObjects* self = (LLPanelLandObjects*)data;

	if (FALSE == self->mOwnerList->getCanSelect())
	{
		return;
	}
	LLScrollListItem *item = self->mOwnerList->getFirstSelected();
	if (item)
	{
		// Look up the selected name, for future dialog box use.
		const LLScrollListCell* cell;
		cell = item->getColumn(1);
		if (!cell)
		{
			return;
		}
		// Is this a group?
		self->mSelectedIsGroup = cell->getValue().asString() == OWNER_GROUP;
		cell = item->getColumn(2);
		self->mSelectedName = cell->getValue().asString();
		cell = item->getColumn(3);
		self->mSelectedCount = atoi(cell->getValue().asString().c_str());

		// Set the selection, and enable the return button.
		self->mSelectedOwners.clear();
		self->mSelectedOwners.insert(item->getUUID());
		self->mBtnReturnOwnerList->setEnabled(TRUE);

		// Highlight this user's objects
		clickShowCore(self, RT_LIST, &(self->mSelectedOwners));
	}
}

// static
void LLPanelLandObjects::clickShowCore(LLPanelLandObjects* self, S32 return_type, uuid_list_t* list)
{
	LLParcel* parcel = self->mParcel->getParcel();
	if (!parcel) return;

	send_parcel_select_objects(parcel->getLocalID(), return_type, list);
}

// static
void LLPanelLandObjects::onClickShowOwnerObjects(void* userdata)
{
	clickShowCore((LLPanelLandObjects*)userdata, RT_OWNER);
}

// static
void LLPanelLandObjects::onClickShowGroupObjects(void* userdata)
{
	clickShowCore((LLPanelLandObjects*)userdata, (RT_GROUP));
}

// static
void LLPanelLandObjects::onClickShowOtherObjects(void* userdata)
{
	clickShowCore((LLPanelLandObjects*)userdata, RT_OTHER);
}

// static
void LLPanelLandObjects::onClickReturnOwnerObjects(void* userdata)
{
	S32 owned = 0;

	LLPanelLandObjects* panelp = (LLPanelLandObjects*)userdata;
	LLParcel* parcel = panelp->mParcel->getParcel();
	if (!parcel) return;

	owned = parcel->getOwnerPrimCount();

	send_parcel_select_objects(parcel->getLocalID(), RT_OWNER);

	LLUUID owner_id = parcel->getOwnerID();
	
	LLSD args;
	args["N"] = llformat("%d",owned);

	if (owner_id == gAgent.getID())
	{
		LLNotificationsUtil::add("ReturnObjectsOwnedBySelf", args, LLSD(), boost::bind(&LLPanelLandObjects::callbackReturnOwnerObjects, panelp, _1, _2));
	}
	else
	{
		args["NAME"] = LLSLURL("agent", owner_id, "completename").getSLURLString();
		LLNotificationsUtil::add("ReturnObjectsOwnedByUser", args, LLSD(), boost::bind(&LLPanelLandObjects::callbackReturnOwnerObjects, panelp, _1, _2));
	}
}

// static
void LLPanelLandObjects::onClickReturnGroupObjects(void* userdata)
{
	LLPanelLandObjects* panelp = (LLPanelLandObjects*)userdata;
	LLParcel* parcel = panelp->mParcel->getParcel();
	if (!parcel) return;

	send_parcel_select_objects(parcel->getLocalID(), RT_GROUP);

	std::string group_name;
	gCacheName->getGroupName(parcel->getGroupID(), group_name);
	
	LLSD args;
	args["NAME"] = group_name;
	args["N"] = llformat("%d", parcel->getGroupPrimCount());

	// create and show confirmation textbox
	LLNotificationsUtil::add("ReturnObjectsDeededToGroup", args, LLSD(), boost::bind(&LLPanelLandObjects::callbackReturnGroupObjects, panelp, _1, _2));
}

// static
void LLPanelLandObjects::onClickReturnOtherObjects(void* userdata)
{
	S32 other = 0;

	LLPanelLandObjects* panelp = (LLPanelLandObjects*)userdata;
	LLParcel* parcel = panelp->mParcel->getParcel();
	if (!parcel) return;
	
	other = parcel->getOtherPrimCount();

	send_parcel_select_objects(parcel->getLocalID(), RT_OTHER);

	LLSD args;
	args["N"] = llformat("%d", other);
	
	if (parcel->getIsGroupOwned())
	{
		std::string group_name;
		gCacheName->getGroupName(parcel->getGroupID(), group_name);
		args["NAME"] = group_name;

		LLNotificationsUtil::add("ReturnObjectsNotOwnedByGroup", args, LLSD(), boost::bind(&LLPanelLandObjects::callbackReturnOtherObjects, panelp, _1, _2));
	}
	else
	{
		LLUUID owner_id = parcel->getOwnerID();

		if (owner_id == gAgent.getID())
		{
			LLNotificationsUtil::add("ReturnObjectsNotOwnedBySelf", args, LLSD(), boost::bind(&LLPanelLandObjects::callbackReturnOtherObjects, panelp, _1, _2));
		}
		else
		{
			args["NAME"] = LLSLURL("agent", owner_id, "completename").getSLURLString();
			LLNotificationsUtil::add("ReturnObjectsNotOwnedByUser", args, LLSD(), boost::bind(&LLPanelLandObjects::callbackReturnOtherObjects, panelp, _1, _2));
		}
	}
}

// static
void LLPanelLandObjects::onLostFocus(LLFocusableElement* caller, void* user_data)
{
	onCommitClean((LLUICtrl*)caller, user_data);
}

// static
void LLPanelLandObjects::onCommitClean(LLUICtrl *caller, void* user_data)
{
	LLPanelLandObjects	*lop = (LLPanelLandObjects *)user_data;
	LLParcel* parcel = lop->mParcel->getParcel();
	if (parcel)
	{
		S32 return_time = atoi(lop->mCleanOtherObjectsTime->getText().c_str());
		// Only send return time if it has changed
		if (return_time != lop->mOtherTime)
		{
			lop->mOtherTime = return_time;

		parcel->setCleanOtherTime(lop->mOtherTime);
		send_other_clean_time_message(parcel->getLocalID(), lop->mOtherTime);
	}
}
}


//---------------------------------------------------------------------------
// LLPanelLandOptions
//---------------------------------------------------------------------------

LLPanelLandOptions::LLPanelLandOptions(LLParcelSelectionHandle& parcel)
:	LLPanel(),
	mCheckEditObjects(NULL),
	mCheckEditGroupObjects(NULL),
	mCheckAllObjectEntry(NULL),
	mCheckGroupObjectEntry(NULL),
	mCheckEditLand(NULL), // <FS:WF> FIRE-6604 : Reinstate the "Allow Other Residents to Edit Terrain" option in About Land
	mCheckSafe(NULL),
	mCheckFly(NULL),
	mCheckGroupScripts(NULL),
	mCheckOtherScripts(NULL),
	mCheckShowDirectory(NULL),
	mCategoryCombo(NULL),
	mLandingTypeCombo(NULL),
	mSnapshotCtrl(NULL),
	mLocationText(NULL),
	mSetBtn(NULL),
	mClearBtn(NULL),
	mMatureCtrl(NULL),
	mPushRestrictionCtrl(NULL),
	mSeeAvatarsCtrl(NULL),
	mParcel(parcel)
{
}


BOOL LLPanelLandOptions::postBuild()
{
	mCheckEditObjects = getChild<LLCheckBoxCtrl>( "edit objects check");
	childSetCommitCallback("edit objects check", onCommitAny, this);
	
	mCheckEditGroupObjects = getChild<LLCheckBoxCtrl>( "edit group objects check");
	childSetCommitCallback("edit group objects check", onCommitAny, this);

	mCheckAllObjectEntry = getChild<LLCheckBoxCtrl>( "all object entry check");
	childSetCommitCallback("all object entry check", onCommitAny, this);

	mCheckGroupObjectEntry = getChild<LLCheckBoxCtrl>( "group object entry check");
	childSetCommitCallback("group object entry check", onCommitAny, this);
	
  // <FS:WF> FIRE-6604 : Reinstate the "Allow Other Residents to Edit Terrain" option in About Land
	mCheckEditLand = getChild<LLCheckBoxCtrl>( "edit land check");
	childSetCommitCallback("edit land check", onCommitAny, this);
  // <FS:WF>
	
	mCheckGroupScripts = getChild<LLCheckBoxCtrl>( "check group scripts");
	childSetCommitCallback("check group scripts", onCommitAny, this);

	
	mCheckFly = getChild<LLCheckBoxCtrl>( "check fly");
	childSetCommitCallback("check fly", onCommitAny, this);

	
	mCheckOtherScripts = getChild<LLCheckBoxCtrl>( "check other scripts");
	childSetCommitCallback("check other scripts", onCommitAny, this);

	
	mCheckSafe = getChild<LLCheckBoxCtrl>( "check safe");
	childSetCommitCallback("check safe", onCommitAny, this);

	
	mPushRestrictionCtrl = getChild<LLCheckBoxCtrl>( "PushRestrictCheck");
	childSetCommitCallback("PushRestrictCheck", onCommitAny, this);

	mSeeAvatarsCtrl = getChild<LLCheckBoxCtrl>( "SeeAvatarsCheck");
	childSetCommitCallback("SeeAvatarsCheck", onCommitAny, this);

	mCheckShowDirectory = getChild<LLCheckBoxCtrl>( "ShowDirectoryCheck");
	childSetCommitCallback("ShowDirectoryCheck", onCommitAny, this);

	
	mCategoryCombo = getChild<LLComboBox>( "land category");
	childSetCommitCallback("land category", onCommitAny, this);
	

	mMatureCtrl = getChild<LLCheckBoxCtrl>( "MatureCheck");
	childSetCommitCallback("MatureCheck", onCommitAny, this);
	
	if (gAgent.wantsPGOnly())
	{
		// Disable these buttons if they are PG (Teen) users
		mMatureCtrl->setVisible(FALSE);
		mMatureCtrl->setEnabled(FALSE);
	}
	
	
	mSnapshotCtrl = getChild<LLTextureCtrl>("snapshot_ctrl");
	if (mSnapshotCtrl)
	{
		mSnapshotCtrl->setCommitCallback( onCommitAny, this );
		mSnapshotCtrl->setAllowNoTexture ( TRUE );
		mSnapshotCtrl->setImmediateFilterPermMask(PERM_COPY | PERM_TRANSFER);
		mSnapshotCtrl->setDnDFilterPermMask(PERM_COPY | PERM_TRANSFER);
		mSnapshotCtrl->setNonImmediateFilterPermMask(PERM_COPY | PERM_TRANSFER);
	}
	else
	{
		LL_WARNS() << "LLUICtrlFactory::getTexturePickerByName() returned NULL for 'snapshot_ctrl'" << LL_ENDL;
	}


	mLocationText = getChild<LLTextBox>("landing_point");

	mSetBtn = getChild<LLButton>("Set");
	mSetBtn->setClickedCallback(onClickSet, this);

	
	mClearBtn = getChild<LLButton>("Clear");
	mClearBtn->setClickedCallback(onClickClear, this);


	mLandingTypeCombo = getChild<LLComboBox>( "landing type");
	childSetCommitCallback("landing type", onCommitAny, this);

	// <FS:Ansariel> FIRE-10043: Teleport to LP button
	mTeleportToLandingPointBtn = getChild<LLButton>("teleport_to_landing_point");
	mTeleportToLandingPointBtn->setCommitCallback(boost::bind(&LLPanelLandOptions::onClickTeleport, this));
	// </FS:Ansariel>

	return TRUE;
}


// virtual
LLPanelLandOptions::~LLPanelLandOptions()
{ }


// virtual
void LLPanelLandOptions::refresh()
{
	refreshSearch();

	LLParcel *parcel = mParcel->getParcel();
	if (!parcel)
	{
		mCheckEditObjects	->set(FALSE);
		mCheckEditObjects	->setEnabled(FALSE);

		mCheckEditGroupObjects	->set(FALSE);
		mCheckEditGroupObjects	->setEnabled(FALSE);

		mCheckAllObjectEntry	->set(FALSE);
		mCheckAllObjectEntry	->setEnabled(FALSE);

		mCheckGroupObjectEntry	->set(FALSE);
		mCheckGroupObjectEntry	->setEnabled(FALSE);
	
     // <FS:WF> FIRE-6604 : Reinstate the "Allow Other Residents to Edit Terrain" option in About Land
       if ( mCheckEditLand )
       {	
		    mCheckEditLand		->set(FALSE);
		    mCheckEditLand		->setEnabled(FALSE);
       }
	 // <FS:WF>

		mCheckSafe			->set(FALSE);
		mCheckSafe			->setEnabled(FALSE);

		mCheckFly			->set(FALSE);
		mCheckFly			->setEnabled(FALSE);

		mCheckGroupScripts	->set(FALSE);
		mCheckGroupScripts	->setEnabled(FALSE);

		mCheckOtherScripts	->set(FALSE);
		mCheckOtherScripts	->setEnabled(FALSE);

		mPushRestrictionCtrl->set(FALSE);
		mPushRestrictionCtrl->setEnabled(FALSE);

		mSeeAvatarsCtrl->set(TRUE);
		mSeeAvatarsCtrl->setEnabled(FALSE);

		mLandingTypeCombo->setCurrentByIndex(0);
		mLandingTypeCombo->setEnabled(FALSE);

		mSnapshotCtrl->setImageAssetID(LLUUID::null);
		mSnapshotCtrl->setEnabled(FALSE);

		mLocationText->setTextArg("[LANDING]", getString("landing_point_none"));
		mSetBtn->setEnabled(FALSE);
		mClearBtn->setEnabled(FALSE);

		mMatureCtrl->setEnabled(FALSE);

		// <FS:Ansariel> FIRE-10043: Teleport to LP button
		mTeleportToLandingPointBtn->setEnabled(FALSE);
		// </FS:Ansariel>
	}
	else
	{
		// something selected, hooray!
		LLViewerRegion* regionp = LLViewerParcelMgr::getInstance()->getSelectionRegion();

		// Display options
		BOOL can_change_options = LLViewerParcelMgr::isParcelModifiableByAgent(parcel, GP_LAND_OPTIONS);
		mCheckEditObjects	->set( parcel->getAllowModify() );
		mCheckEditObjects	->setEnabled( can_change_options );
		
		mCheckEditGroupObjects	->set( parcel->getAllowGroupModify() ||  parcel->getAllowModify());
		mCheckEditGroupObjects	->setEnabled( can_change_options && !parcel->getAllowModify() );		// If others edit is enabled, then this is explicitly enabled.

		mCheckAllObjectEntry	->set( parcel->getAllowAllObjectEntry() );
		mCheckAllObjectEntry	->setEnabled( can_change_options );

		mCheckGroupObjectEntry	->set( parcel->getAllowGroupObjectEntry() ||  parcel->getAllowAllObjectEntry());
		mCheckGroupObjectEntry	->setEnabled( can_change_options && !parcel->getAllowAllObjectEntry() );
		
<<<<<<< HEAD
	// <FS:WF> FIRE-6604 : Reinstate the "Allow Other Residents to Edit Terrain" option in About Land
	    BOOL can_change_terraform = LLViewerParcelMgr::isParcelModifiableByAgent(parcel, GP_LAND_EDIT);
		mCheckEditLand		->set( parcel->getAllowTerraform() );
		mCheckEditLand		->setEnabled( can_change_terraform );
	// <FS:WF>	
		
=======
		BOOL region_damage = regionp ? regionp->getAllowDamage() : FALSE;
>>>>>>> a647b8f1
		mCheckSafe			->set( !parcel->getAllowDamage() );
		mCheckSafe			->setEnabled( can_change_options && region_damage );

		mCheckFly			->set( parcel->getAllowFly() );
		mCheckFly			->setEnabled( can_change_options );

		mCheckGroupScripts	->set( parcel->getAllowGroupScripts() || parcel->getAllowOtherScripts());
		mCheckGroupScripts	->setEnabled( can_change_options && !parcel->getAllowOtherScripts());

		mCheckOtherScripts	->set( parcel->getAllowOtherScripts() );
		mCheckOtherScripts	->setEnabled( can_change_options );

		mPushRestrictionCtrl->set( parcel->getRestrictPushObject() );
		if(parcel->getRegionPushOverride())
		{
			mPushRestrictionCtrl->setLabel(getString("push_restrict_region_text"));
			mPushRestrictionCtrl->setEnabled(false);
			mPushRestrictionCtrl->set(TRUE);
		}
		else
		{
			mPushRestrictionCtrl->setLabel(getString("push_restrict_text"));
			mPushRestrictionCtrl->setEnabled(can_change_options);
		}

		mSeeAvatarsCtrl->set(parcel->getSeeAVs());
		mSeeAvatarsCtrl->setEnabled(can_change_options && parcel->getHaveNewParcelLimitData());

		BOOL can_change_landing_point = LLViewerParcelMgr::isParcelModifiableByAgent(parcel, 
														GP_LAND_SET_LANDING_POINT);
		mLandingTypeCombo->setCurrentByIndex((S32)parcel->getLandingType());
		mLandingTypeCombo->setEnabled( can_change_landing_point );

		bool can_change_identity =
				LLViewerParcelMgr::isParcelModifiableByAgent(
					parcel, GP_LAND_CHANGE_IDENTITY);
		mSnapshotCtrl->setImageAssetID(parcel->getSnapshotID());
		mSnapshotCtrl->setEnabled( can_change_identity );

		// find out where we're looking and convert that to an angle in degrees on a regular compass (not the internal representation)
		LLVector3 user_look_at = parcel->getUserLookAt();
		U32 user_look_at_angle = ( (U32)( ( atan2(user_look_at[1], -user_look_at[0]) + F_PI * 2 ) * RAD_TO_DEG + 0.5) - 90) % 360;

		LLVector3 pos = parcel->getUserLocation();
		if (pos.isExactlyZero())
		{
			mLocationText->setTextArg("[LANDING]", getString("landing_point_none"));
			// <FS:Ansariel> FIRE-10043: Teleport to LP button
			mTeleportToLandingPointBtn->setEnabled(FALSE);
			// </FS:Ansariel>
		}
		else
		{
			mLocationText->setTextArg("[LANDING]",llformat("%d, %d, %d (%d\xC2\xB0)",
														   llround(pos.mV[VX]),
														   llround(pos.mV[VY]),
		   												   llround(pos.mV[VZ]),
														   user_look_at_angle));
			// <FS:Ansariel> FIRE-10043: Teleport to LP button
			mTeleportToLandingPointBtn->setEnabled(TRUE);
			// </FS:Ansariel>
		}

		mSetBtn->setEnabled( can_change_landing_point );
		mClearBtn->setEnabled( can_change_landing_point );

		if (gAgent.wantsPGOnly())
		{
			// Disable these buttons if they are PG (Teen) users
			mMatureCtrl->setVisible(FALSE);
			mMatureCtrl->setEnabled(FALSE);
		}
		else
		{
			// not teen so fill in the data for the maturity control
			mMatureCtrl->setVisible(TRUE);
			LLStyle::Params style;
			style.image(LLUI::getUIImage(gFloaterView->getParentFloater(this)->getString("maturity_icon_moderate")));
			LLCheckBoxWithTBAcess* fullaccess_mature_ctrl = (LLCheckBoxWithTBAcess*)mMatureCtrl;
			fullaccess_mature_ctrl->getTextBox()->setText(LLStringExplicit(""));
			fullaccess_mature_ctrl->getTextBox()->appendImageSegment(style);
			fullaccess_mature_ctrl->getTextBox()->appendText(getString("mature_check_mature"), false);
			fullaccess_mature_ctrl->setToolTip(getString("mature_check_mature_tooltip"));
			fullaccess_mature_ctrl->reshape(fullaccess_mature_ctrl->getRect().getWidth(), fullaccess_mature_ctrl->getRect().getHeight(), FALSE);
			
			// they can see the checkbox, but its disposition depends on the 
			// state of the region
			if (regionp)
			{
				if (regionp->getSimAccess() == SIM_ACCESS_PG)
				{
					mMatureCtrl->setEnabled(FALSE);
					mMatureCtrl->set(FALSE);
				}
				else if (regionp->getSimAccess() == SIM_ACCESS_MATURE)
				{
					mMatureCtrl->setEnabled(can_change_identity);
					mMatureCtrl->set(parcel->getMaturePublish());
				}
				else if (regionp->getSimAccess() == SIM_ACCESS_ADULT)
				{
					mMatureCtrl->setEnabled(FALSE);
					mMatureCtrl->set(TRUE);
					mMatureCtrl->setLabel(getString("mature_check_adult"));
					mMatureCtrl->setToolTip(getString("mature_check_adult_tooltip"));
				}
			}
		}
		S32 fee = getDirectoryFee();
		if (fee == 0)
		{
			mCheckShowDirectory->setLabel(getString("DirectoryFree"));
		}
		else
		{
			LLStringUtil::format_map_t map;
			map["DIRECTORY_FEE"] = llformat("%d", fee);
			mCheckShowDirectory->setLabel(getString("DirectoryFee", map));
		}
	}

	// <FS:Ansariel> Disable label text for show avi checkbox as well
	getChild<LLTextBox>("allow_label5")->setColor(LLUIColorTable::instance().getColor(mSeeAvatarsCtrl->getEnabled() ? "LabelTextColor" : "LabelDisabledColor"));
}

S32 LLPanelLandOptions::getDirectoryFee()
{
	S32 fee = PARCEL_DIRECTORY_FEE;
#ifdef OPENSIM
	if (LLGridManager::getInstance()->isInOpenSim())
	{
		fee = LLGridManager::getInstance()->getDirectoryFee();
	}
	if (LLGridManager::getInstance()->isInAuroraSim())
	{
		LLSD grid_info;
		LLGridManager::getInstance()->getGridData(grid_info);
		fee = grid_info[GRID_DIRECTORY_FEE].asInteger();
	}
#endif // OPENSIM
	return fee;
}

// virtual
void LLPanelLandOptions::draw()
{
	LLPanel::draw();
}


// private
void LLPanelLandOptions::refreshSearch()
{
	LLParcel *parcel = mParcel->getParcel();
	if (!parcel)
	{
		mCheckShowDirectory->set(FALSE);
		mCheckShowDirectory->setEnabled(FALSE);

		const std::string& none_string = LLParcel::getCategoryString(LLParcel::C_NONE);
		mCategoryCombo->setValue(none_string);
		mCategoryCombo->setEnabled(FALSE);
		return;
	}

	LLViewerRegion* region =
			LLViewerParcelMgr::getInstance()->getSelectionRegion();

	bool can_change =
			LLViewerParcelMgr::isParcelModifiableByAgent(
				parcel, GP_LAND_FIND_PLACES)
			&& region
			&& !(region->getRegionFlag(REGION_FLAGS_BLOCK_PARCEL_SEARCH));

	// There is a bug with this panel whereby the Show Directory bit can be 
	// slammed off by the Region based on an override.  Since this data is cached
	// locally the change will not reflect in the panel, which could cause confusion
	// A workaround for this is to flip the bit off in the locally cached version
	// when we detect a mismatch case.
	if(!can_change && parcel->getParcelFlag(PF_SHOW_DIRECTORY))
	{
		parcel->setParcelFlag(PF_SHOW_DIRECTORY, FALSE);
	}
	BOOL show_directory = parcel->getParcelFlag(PF_SHOW_DIRECTORY);
	mCheckShowDirectory	->set(show_directory);

	// Set by string in case the order in UI doesn't match the order by index.
	LLParcel::ECategory cat = parcel->getCategory();
	const std::string& category_string = LLParcel::getCategoryString(cat);
	mCategoryCombo->setValue(category_string);

	std::string tooltip;
	bool enable_show_directory = false;
	// Parcels <= 128 square meters cannot be listed in search, in an
	// effort to reduce search spam from small parcels.  See also
	// the search crawler "grid-crawl.py" in secondlife.com/doc/app/search/ JC
	const S32 MIN_PARCEL_AREA_FOR_SEARCH = 128;
	bool large_enough = parcel->getArea() > MIN_PARCEL_AREA_FOR_SEARCH;
	if (large_enough)
	{
		if (can_change)
		{
			tooltip = getString("search_enabled_tooltip");
			enable_show_directory = true;
		}
		else
		{
			tooltip = getString("search_disabled_permissions_tooltip");
			enable_show_directory = false;
		}
	}
	else
	{
		// not large enough to include in search
		if (can_change)
		{
			if (show_directory)
			{
				// parcels that are too small, but are still in search for
				// legacy reasons, need to have the check box enabled so
				// the owner can delist the parcel. JC
				tooltip = getString("search_enabled_tooltip");
				enable_show_directory = true;
			}
			else
			{
				tooltip = getString("search_disabled_small_tooltip");
				enable_show_directory = false;
			}
		}
		else
		{
			// both too small and don't have permission, so just
			// show the permissions as the reason (which is probably
			// the more common case) JC
			tooltip = getString("search_disabled_permissions_tooltip");
			enable_show_directory = false;
		}
	}
	mCheckShowDirectory->setToolTip(tooltip);
	mCategoryCombo->setToolTip(tooltip);
	mCheckShowDirectory->setEnabled(enable_show_directory);
	mCategoryCombo->setEnabled(enable_show_directory);
}


// static
void LLPanelLandOptions::onCommitAny(LLUICtrl *ctrl, void *userdata)
{
	LLPanelLandOptions *self = (LLPanelLandOptions *)userdata;

	LLParcel* parcel = self->mParcel->getParcel();
	if (!parcel)
	{
		return;
	}

	// Extract data from UI
	BOOL create_objects		= self->mCheckEditObjects->get();
	BOOL create_group_objects	= self->mCheckEditGroupObjects->get() || self->mCheckEditObjects->get();
	BOOL all_object_entry		= self->mCheckAllObjectEntry->get();
	BOOL group_object_entry	= self->mCheckGroupObjectEntry->get() || self->mCheckAllObjectEntry->get();
	
 // <FS:WF> FIRE-6604 : Reinstate the "Allow Other Residents to Edit Terrain" option in About Land
    BOOL allow_terraform	= self->mCheckEditLand->get();
 //	BOOL allow_terraform	= false; // removed from UI so always off now - self->mCheckEditLand->get();
 // <FS:WF>
	BOOL allow_damage		= !self->mCheckSafe->get();
	BOOL allow_fly			= self->mCheckFly->get();
	BOOL allow_landmark		= TRUE; // cannot restrict landmark creation
	BOOL allow_other_scripts	= self->mCheckOtherScripts->get();
	BOOL allow_group_scripts	= self->mCheckGroupScripts->get() || allow_other_scripts;
	BOOL allow_publish		= FALSE;
	BOOL mature_publish		= self->mMatureCtrl->get();
	BOOL push_restriction	= self->mPushRestrictionCtrl->get();
	BOOL see_avs			= self->mSeeAvatarsCtrl->get();
	BOOL show_directory		= self->mCheckShowDirectory->get();
	// we have to get the index from a lookup, not from the position in the dropdown!
	S32  category_index		= LLParcel::getCategoryFromString(self->mCategoryCombo->getSelectedValue());
	S32  landing_type_index	= self->mLandingTypeCombo->getCurrentIndex();
	LLUUID snapshot_id		= self->mSnapshotCtrl->getImageAssetID();
	LLViewerRegion* region;
	region = LLViewerParcelMgr::getInstance()->getSelectionRegion();

	if (region && region->getAllowDamage())
	{	// Damage is allowed on the region - server will always allow scripts
		if ( (!allow_other_scripts && parcel->getParcelFlag(PF_ALLOW_OTHER_SCRIPTS)) ||
			 (!allow_group_scripts && parcel->getParcelFlag(PF_ALLOW_GROUP_SCRIPTS)) )
		{	// Don't allow turning off "Run Scripts" if damage is allowed in the region
			self->mCheckOtherScripts->set(parcel->getParcelFlag(PF_ALLOW_OTHER_SCRIPTS));	// Restore UI to actual settings
			self->mCheckGroupScripts->set(parcel->getParcelFlag(PF_ALLOW_GROUP_SCRIPTS));
			LLNotificationsUtil::add("UnableToDisableOutsideScripts");
			return;
		}
	}

	// Push data into current parcel
	parcel->setParcelFlag(PF_CREATE_OBJECTS, create_objects);
	parcel->setParcelFlag(PF_CREATE_GROUP_OBJECTS, create_group_objects);
	parcel->setParcelFlag(PF_ALLOW_ALL_OBJECT_ENTRY, all_object_entry);
	parcel->setParcelFlag(PF_ALLOW_GROUP_OBJECT_ENTRY, group_object_entry);
	parcel->setParcelFlag(PF_ALLOW_TERRAFORM, allow_terraform);
	parcel->setParcelFlag(PF_ALLOW_DAMAGE, allow_damage);
	parcel->setParcelFlag(PF_ALLOW_FLY, allow_fly);
	parcel->setParcelFlag(PF_ALLOW_LANDMARK, allow_landmark);
	parcel->setParcelFlag(PF_ALLOW_GROUP_SCRIPTS, allow_group_scripts);
	parcel->setParcelFlag(PF_ALLOW_OTHER_SCRIPTS, allow_other_scripts);
	parcel->setParcelFlag(PF_SHOW_DIRECTORY, show_directory);
	parcel->setParcelFlag(PF_ALLOW_PUBLISH, allow_publish);
	parcel->setParcelFlag(PF_MATURE_PUBLISH, mature_publish);
	parcel->setParcelFlag(PF_RESTRICT_PUSHOBJECT, push_restriction);
	parcel->setCategory((LLParcel::ECategory)category_index);
	parcel->setLandingType((LLParcel::ELandingType)landing_type_index);
	parcel->setSnapshotID(snapshot_id);
	parcel->setSeeAVs(see_avs);

	// Send current parcel data upstream to server
	LLViewerParcelMgr::getInstance()->sendParcelPropertiesUpdate( parcel );

	// Might have changed properties, so let's redraw!
	self->refresh();
}


// static
void LLPanelLandOptions::onClickSet(void* userdata)
{
	LLPanelLandOptions* self = (LLPanelLandOptions*)userdata;

	LLParcel* selected_parcel = self->mParcel->getParcel();
	if (!selected_parcel) return;

	LLParcel* agent_parcel = LLViewerParcelMgr::getInstance()->getAgentParcel();
	if (!agent_parcel) return;

	if (agent_parcel->getLocalID() != selected_parcel->getLocalID())
	{
		LLNotificationsUtil::add("MustBeInParcel");
		return;
	}

	LLVector3 pos_region = gAgent.getPositionAgent();
	selected_parcel->setUserLocation(pos_region);
	selected_parcel->setUserLookAt(gAgent.getFrameAgent().getAtAxis());

	LLViewerParcelMgr::getInstance()->sendParcelPropertiesUpdate(selected_parcel);

	self->refresh();
}

void LLPanelLandOptions::onClickClear(void* userdata)
{
	LLPanelLandOptions* self = (LLPanelLandOptions*)userdata;

	LLParcel* selected_parcel = self->mParcel->getParcel();
	if (!selected_parcel) return;

	// yes, this magic number of 0,0,0 means that it is clear
	LLVector3 zero_vec(0.f, 0.f, 0.f);
	selected_parcel->setUserLocation(zero_vec);
	selected_parcel->setUserLookAt(zero_vec);

	LLViewerParcelMgr::getInstance()->sendParcelPropertiesUpdate(selected_parcel);

	self->refresh();
}

// <FS:Ansariel> FIRE-10043: Teleport to LP button
void LLPanelLandOptions::onClickTeleport()
{
	LLParcel* selected_parcel = mParcel->getParcel();
	LLViewerRegion* region = LLViewerParcelMgr::getInstance()->getSelectionRegion();
	if (selected_parcel && !selected_parcel->getUserLocation().isExactlyZero() && region)
	{
		gAgent.teleportViaLocation(region->getPosGlobalFromRegion(selected_parcel->getUserLocation()));
	}
}
// </FS:Ansariel>

//---------------------------------------------------------------------------
// LLPanelLandAccess
//---------------------------------------------------------------------------

LLPanelLandAccess::LLPanelLandAccess(LLParcelSelectionHandle& parcel)
	: LLPanel(),
	  mParcel(parcel)
{
}


BOOL LLPanelLandAccess::postBuild()
{
	childSetCommitCallback("public_access", onCommitPublicAccess, this);
	childSetCommitCallback("limit_payment", onCommitAny, this);
	childSetCommitCallback("limit_age_verified", onCommitAny, this);
	childSetCommitCallback("GroupCheck", onCommitGroupCheck, this);
	childSetCommitCallback("PassCheck", onCommitAny, this);
	childSetCommitCallback("pass_combo", onCommitAny, this);
	childSetCommitCallback("PriceSpin", onCommitAny, this);
	childSetCommitCallback("HoursSpin", onCommitAny, this);

	childSetAction("add_allowed", boost::bind(&LLPanelLandAccess::onClickAddAccess, this));
	childSetAction("remove_allowed", onClickRemoveAccess, this);
	childSetAction("add_banned", boost::bind(&LLPanelLandAccess::onClickAddBanned, this));
	childSetAction("remove_banned", onClickRemoveBanned, this);
	
	mListAccess = getChild<LLNameListCtrl>("AccessList");
	if (mListAccess)
	{
		mListAccess->sortByColumnIndex(0, TRUE); // ascending
		// <FS:Ansariel> Special Firestorm menu also allowing multi-select action
		//mListAccess->setContextMenu(LLScrollListCtrl::MENU_AVATAR);
		mListAccess->setContextMenu(&gFSNameListAvatarMenu);
		// </FS:Ansariel>
	}

	mListBanned = getChild<LLNameListCtrl>("BannedList");
	if (mListBanned)
	{
		mListBanned->sortByColumnIndex(0, TRUE); // ascending
		// <FS:Ansariel> Special Firestorm menu also allowing multi-select action
		//mListBanned->setContextMenu(LLScrollListCtrl::MENU_AVATAR);
		mListBanned->setContextMenu(&gFSNameListAvatarMenu);
		// </FS:Ansariel>
	}

	return TRUE;
}


LLPanelLandAccess::~LLPanelLandAccess()
{ 
}

void LLPanelLandAccess::refresh()
{
	LLFloater* parent_floater = gFloaterView->getParentFloater(this);
	LLParcel *parcel = mParcel->getParcel();
		
	// Display options
	if (parcel)
	{
		BOOL use_access_list = parcel->getParcelFlag(PF_USE_ACCESS_LIST);
		BOOL use_group = parcel->getParcelFlag(PF_USE_ACCESS_GROUP);
		BOOL public_access = !use_access_list;
		
		getChild<LLUICtrl>("public_access")->setValue(public_access );
		getChild<LLUICtrl>("GroupCheck")->setValue(use_group );

		std::string group_name;
		gCacheName->getGroupName(parcel->getGroupID(), group_name);
		getChild<LLUICtrl>("GroupCheck")->setLabelArg("[GROUP]", group_name );
		
		// Allow list
		if (mListAccess)
		{
			// Clear the sort order so we don't re-sort on every add.
			mListAccess->clearSortOrder();
			mListAccess->deleteAllItems();
			S32 count = parcel->mAccessList.size();
			getChild<LLUICtrl>("AccessList")->setToolTipArg(LLStringExplicit("[LISTED]"), llformat("%d",count));
			getChild<LLUICtrl>("AccessList")->setToolTipArg(LLStringExplicit("[MAX]"), llformat("%d",PARCEL_MAX_ACCESS_LIST));
			// <FS:Ansariel> FIRE-9211: Add counter to parcel ban and access lists
			getChild<LLUICtrl>("AllowedText")->setTextArg(LLStringExplicit("[LISTED]"), llformat("%d",count));
			getChild<LLUICtrl>("AllowedText")->setTextArg(LLStringExplicit("[MAX]"), llformat("%d",PARCEL_MAX_ACCESS_LIST));
			// </FS:Ansariel>

			for (access_map_const_iterator cit = parcel->mAccessList.begin();
				 cit != parcel->mAccessList.end(); ++cit)
			{
				const LLAccessEntry& entry = (*cit).second;
				std::string suffix;
				if (entry.mTime != 0)
				{
					LLStringUtil::format_map_t args;
					S32 now = time(NULL);
					S32 seconds = entry.mTime - now;
					if (seconds < 0) seconds = 0;
					suffix.assign(" (");
					if (seconds >= 120)
					{
						args["[MINUTES]"] = llformat("%d", (seconds/60));
						std::string buf = parent_floater->getString ("Minutes", args);
						suffix.append(buf);
					}
					else if (seconds >= 60)
					{
						suffix.append("1 " + parent_floater->getString("Minute"));
					}
					else
					{
						args["[SECONDS]"] = llformat("%d", seconds);
						std::string buf = parent_floater->getString ("Seconds", args);
						suffix.append(buf);
					}
					suffix.append(" " + parent_floater->getString("Remaining") + ")");
				}
				mListAccess->addNameItem(entry.mID, ADD_DEFAULT, TRUE, suffix);
			}
			mListAccess->sortByName(TRUE);
		}
		
		// Ban List
		if(mListBanned)
		{
			// Clear the sort order so we don't re-sort on every add.
			mListBanned->clearSortOrder();
			mListBanned->deleteAllItems();
			S32 count = parcel->mBanList.size();

			getChild<LLUICtrl>("BannedList")->setToolTipArg(LLStringExplicit("[LISTED]"), llformat("%d",count));
			getChild<LLUICtrl>("BannedList")->setToolTipArg(LLStringExplicit("[MAX]"), llformat("%d",PARCEL_MAX_ACCESS_LIST));
			// <FS:Ansariel> FIRE-9211: Add counter to parcel ban and access lists
			getChild<LLUICtrl>("BanCheck")->setTextArg(LLStringExplicit("[LISTED]"), llformat("%d",count));
			getChild<LLUICtrl>("BanCheck")->setTextArg(LLStringExplicit("[MAX]"), llformat("%d",PARCEL_MAX_ACCESS_LIST));
			// </FS:Ansariel>

			for (access_map_const_iterator cit = parcel->mBanList.begin();
				 cit != parcel->mBanList.end(); ++cit)
			{
				const LLAccessEntry& entry = (*cit).second;
				std::string suffix;
				if (entry.mTime != 0)
				{
					LLStringUtil::format_map_t args;
					S32 now = time(NULL);
					S32 seconds = entry.mTime - now;
					if (seconds < 0) seconds = 0;
					suffix.assign(" (");
					if (seconds >= 120)
					{
						args["[MINUTES]"] = llformat("%d", (seconds/60));
						std::string buf = parent_floater->getString ("Minutes", args);
						suffix.append(buf);
					}
					else if (seconds >= 60)
					{
						suffix.append("1 " + parent_floater->getString("Minute"));
					}
					else
					{
						args["[SECONDS]"] = llformat("%d", seconds);
						std::string buf = parent_floater->getString ("Seconds", args);
						suffix.append(buf);
					}
					suffix.append(" " + parent_floater->getString("Remaining") + ")");
				}
				mListBanned->addNameItem(entry.mID, ADD_DEFAULT, TRUE, suffix);
			}
			mListBanned->sortByName(TRUE);
		}

		if(parcel->getRegionDenyAnonymousOverride())
		{
			getChild<LLUICtrl>("limit_payment")->setValue(TRUE);
			getChild<LLUICtrl>("limit_payment")->setLabelArg("[ESTATE_PAYMENT_LIMIT]", getString("access_estate_defined") );
		}
		else
		{
			getChild<LLUICtrl>("limit_payment")->setValue((parcel->getParcelFlag(PF_DENY_ANONYMOUS)));
			getChild<LLUICtrl>("limit_payment")->setLabelArg("[ESTATE_PAYMENT_LIMIT]", std::string() );
		}
		if(parcel->getRegionDenyAgeUnverifiedOverride())
		{
			getChild<LLUICtrl>("limit_age_verified")->setValue(TRUE);
			getChild<LLUICtrl>("limit_age_verified")->setLabelArg("[ESTATE_AGE_LIMIT]", getString("access_estate_defined") );
		}
		else
		{
			getChild<LLUICtrl>("limit_age_verified")->setValue((parcel->getParcelFlag(PF_DENY_AGEUNVERIFIED)));
			getChild<LLUICtrl>("limit_age_verified")->setLabelArg("[ESTATE_AGE_LIMIT]", std::string() );
		}
		
		BOOL use_pass = parcel->getParcelFlag(PF_USE_PASS_LIST);
		getChild<LLUICtrl>("PassCheck")->setValue(use_pass);
		LLCtrlSelectionInterface* passcombo = childGetSelectionInterface("pass_combo");
		if (passcombo)
		{
			if (public_access || !use_pass)
			{
				passcombo->selectByValue("anyone");
			}
		}
		
		S32 pass_price = parcel->getPassPrice();
		getChild<LLUICtrl>("PriceSpin")->setValue((F32)pass_price );

		F32 pass_hours = parcel->getPassHours();
		getChild<LLUICtrl>("HoursSpin")->setValue(pass_hours );
	}
	else
	{
		getChild<LLUICtrl>("public_access")->setValue(FALSE);
		getChild<LLUICtrl>("limit_payment")->setValue(FALSE);
		getChild<LLUICtrl>("limit_age_verified")->setValue(FALSE);
		getChild<LLUICtrl>("GroupCheck")->setValue(FALSE);
		getChild<LLUICtrl>("GroupCheck")->setLabelArg("[GROUP]", LLStringUtil::null );
		getChild<LLUICtrl>("PassCheck")->setValue(FALSE);
		getChild<LLUICtrl>("PriceSpin")->setValue((F32)PARCEL_PASS_PRICE_DEFAULT);
		getChild<LLUICtrl>("HoursSpin")->setValue(PARCEL_PASS_HOURS_DEFAULT );
		getChild<LLUICtrl>("AccessList")->setToolTipArg(LLStringExplicit("[LISTED]"), llformat("%d",0));
		getChild<LLUICtrl>("AccessList")->setToolTipArg(LLStringExplicit("[MAX]"), llformat("%d",0));
		getChild<LLUICtrl>("BannedList")->setToolTipArg(LLStringExplicit("[LISTED]"), llformat("%d",0));
		getChild<LLUICtrl>("BannedList")->setToolTipArg(LLStringExplicit("[MAX]"), llformat("%d",0));
		// <FS:Ansariel> FIRE-9211: Add counter to parcel ban and access lists
		getChild<LLUICtrl>("AllowedText")->setTextArg(LLStringExplicit("[LISTED]"), llformat("%d",0));
		getChild<LLUICtrl>("AllowedText")->setTextArg(LLStringExplicit("[MAX]"), llformat("%d",0));
		getChild<LLUICtrl>("BanCheck")->setTextArg(LLStringExplicit("[LISTED]"), llformat("%d",0));
		getChild<LLUICtrl>("BanCheck")->setTextArg(LLStringExplicit("[MAX]"), llformat("%d",0));
		// </FS:Ansariel>
	}	
}

void LLPanelLandAccess::refresh_ui()
{
	getChildView("public_access")->setEnabled(FALSE);
	getChildView("limit_payment")->setEnabled(FALSE);
	getChildView("limit_age_verified")->setEnabled(FALSE);
	getChildView("GroupCheck")->setEnabled(FALSE);
	getChildView("PassCheck")->setEnabled(FALSE);
	getChildView("pass_combo")->setEnabled(FALSE);
	getChildView("PriceSpin")->setEnabled(FALSE);
	getChildView("HoursSpin")->setEnabled(FALSE);
	getChildView("AccessList")->setEnabled(FALSE);
	getChildView("BannedList")->setEnabled(FALSE);
	getChildView("add_allowed")->setEnabled(FALSE);
	getChildView("remove_allowed")->setEnabled(FALSE);
	getChildView("add_banned")->setEnabled(FALSE);
	getChildView("remove_banned")->setEnabled(FALSE);
	
	LLParcel *parcel = mParcel->getParcel();
	if (parcel)
	{
		BOOL can_manage_allowed = LLViewerParcelMgr::isParcelModifiableByAgent(parcel, GP_LAND_MANAGE_ALLOWED);
		BOOL can_manage_banned = LLViewerParcelMgr::isParcelModifiableByAgent(parcel, GP_LAND_MANAGE_BANNED);
	
		getChildView("public_access")->setEnabled(can_manage_allowed);
		BOOL public_access = getChild<LLUICtrl>("public_access")->getValue().asBoolean();
		if (public_access)
		{
			bool override = false;
			if(parcel->getRegionDenyAnonymousOverride())
			{
				override = true;
				getChildView("limit_payment")->setEnabled(FALSE);
			}
			else
			{
				getChildView("limit_payment")->setEnabled(can_manage_allowed);
			}
			if(parcel->getRegionDenyAgeUnverifiedOverride())
			{
				override = true;
				getChildView("limit_age_verified")->setEnabled(FALSE);
			}
			else
			{
				getChildView("limit_age_verified")->setEnabled(can_manage_allowed);
			}
			if (override)
			{
				getChildView("Only Allow")->setToolTip(getString("estate_override"));
			}
			else
			{
				getChildView("Only Allow")->setToolTip(std::string());
			}
			getChildView("PassCheck")->setEnabled(FALSE);
			getChildView("pass_combo")->setEnabled(FALSE);
			getChildView("AccessList")->setEnabled(FALSE);
		}
		else
		{
			getChildView("limit_payment")->setEnabled(FALSE);
			getChildView("limit_age_verified")->setEnabled(FALSE);


			BOOL sell_passes = getChild<LLUICtrl>("PassCheck")->getValue().asBoolean();
			getChildView("PassCheck")->setEnabled(can_manage_allowed);
			if (sell_passes)
			{
				getChildView("pass_combo")->setEnabled(can_manage_allowed);
				getChildView("PriceSpin")->setEnabled(can_manage_allowed);
				getChildView("HoursSpin")->setEnabled(can_manage_allowed);
			}
		}
		std::string group_name;
		if (gCacheName->getGroupName(parcel->getGroupID(), group_name))
		{
			getChildView("GroupCheck")->setEnabled(can_manage_allowed);
		}
		getChildView("AccessList")->setEnabled(can_manage_allowed);
		S32 allowed_list_count = parcel->mAccessList.size();
		getChildView("add_allowed")->setEnabled(can_manage_allowed && allowed_list_count < PARCEL_MAX_ACCESS_LIST);
		BOOL has_selected = (mListAccess && mListAccess->getSelectionInterface()->getFirstSelectedIndex() >= 0);
		getChildView("remove_allowed")->setEnabled(can_manage_allowed && has_selected);
		
		getChildView("BannedList")->setEnabled(can_manage_banned);
		S32 banned_list_count = parcel->mBanList.size();
		getChildView("add_banned")->setEnabled(can_manage_banned && banned_list_count < PARCEL_MAX_ACCESS_LIST);
		has_selected = (mListBanned && mListBanned->getSelectionInterface()->getFirstSelectedIndex() >= 0);
		getChildView("remove_banned")->setEnabled(can_manage_banned && has_selected);
	}
}
		

// public
void LLPanelLandAccess::refreshNames()
{
	LLParcel* parcel = mParcel->getParcel();
	std::string group_name;
	if(parcel)
	{
		gCacheName->getGroupName(parcel->getGroupID(), group_name);
	}
	getChild<LLUICtrl>("GroupCheck")->setLabelArg("[GROUP]", group_name);
}


// virtual
void LLPanelLandAccess::draw()
{
	refresh_ui();
	refreshNames();
	LLPanel::draw();
}

// static
void LLPanelLandAccess::onCommitPublicAccess(LLUICtrl *ctrl, void *userdata)
{
	LLPanelLandAccess *self = (LLPanelLandAccess *)userdata;
	LLParcel* parcel = self->mParcel->getParcel();
	if (!parcel)
	{
		return;
	}

	// <FS:Ansariel> FIRE-12551: Enable group access by default if public access is removed
	//                           or we might end up banning ourself from the land!
	bool public_access = self->getChild<LLUICtrl>("public_access")->getValue().asBoolean();
	if (!public_access)
	{
		std::string group_name;
		if (gCacheName->getGroupName(parcel->getGroupID(), group_name))
		{
			self->getChild<LLUICtrl>("GroupCheck")->setValue(public_access ? FALSE : TRUE);
		}
	}
	// </FS:Ansariel>

	onCommitAny(ctrl, userdata);
}

void LLPanelLandAccess::onCommitGroupCheck(LLUICtrl *ctrl, void *userdata)
{
	LLPanelLandAccess *self = (LLPanelLandAccess *)userdata;
	LLParcel* parcel = self->mParcel->getParcel();
	if (!parcel)
	{
		return;
	}

	BOOL use_pass_list = !self->getChild<LLUICtrl>("public_access")->getValue().asBoolean();
	BOOL use_access_group = self->getChild<LLUICtrl>("GroupCheck")->getValue().asBoolean();
	LLCtrlSelectionInterface* passcombo = self->childGetSelectionInterface("pass_combo");
	if (passcombo)
	{
		if (use_access_group && use_pass_list)
		{
			if (passcombo->getSelectedValue().asString() == "group")
			{
				passcombo->selectByValue("anyone");
			}
		}
	}

	onCommitAny(ctrl, userdata);
}

// static
void LLPanelLandAccess::onCommitAny(LLUICtrl *ctrl, void *userdata)
{
	LLPanelLandAccess *self = (LLPanelLandAccess *)userdata;

	LLParcel* parcel = self->mParcel->getParcel();
	if (!parcel)
	{
		return;
	}

	// Extract data from UI
	BOOL public_access = self->getChild<LLUICtrl>("public_access")->getValue().asBoolean();
	BOOL use_access_group = self->getChild<LLUICtrl>("GroupCheck")->getValue().asBoolean();
	if (use_access_group)
	{
		std::string group_name;
		if (!gCacheName->getGroupName(parcel->getGroupID(), group_name))
		{
			use_access_group = FALSE;
		}
	}
		
	BOOL limit_payment = FALSE, limit_age_verified = FALSE;
	BOOL use_access_list = FALSE;
	BOOL use_pass_list = FALSE;
	
	if (public_access)
	{
		use_access_list = FALSE;
		limit_payment = self->getChild<LLUICtrl>("limit_payment")->getValue().asBoolean();
		limit_age_verified = self->getChild<LLUICtrl>("limit_age_verified")->getValue().asBoolean();
	}
	else
	{
		use_access_list = TRUE;
		use_pass_list = self->getChild<LLUICtrl>("PassCheck")->getValue().asBoolean();
		LLCtrlSelectionInterface* passcombo = self->childGetSelectionInterface("pass_combo");
		if (passcombo)
		{
			if (use_access_group && use_pass_list)
			{
				if (passcombo->getSelectedValue().asString() == "group")
				{
					use_access_group = FALSE;
				}
			}
		}
	}

	S32 pass_price = llfloor((F32)self->getChild<LLUICtrl>("PriceSpin")->getValue().asReal());
	F32 pass_hours = (F32)self->getChild<LLUICtrl>("HoursSpin")->getValue().asReal();

	// Push data into current parcel
	parcel->setParcelFlag(PF_USE_ACCESS_GROUP,	use_access_group);
	parcel->setParcelFlag(PF_USE_ACCESS_LIST,	use_access_list);
	parcel->setParcelFlag(PF_USE_PASS_LIST,		use_pass_list);
	parcel->setParcelFlag(PF_USE_BAN_LIST,		TRUE);
	parcel->setParcelFlag(PF_DENY_ANONYMOUS, 	limit_payment);
	parcel->setParcelFlag(PF_DENY_AGEUNVERIFIED, limit_age_verified);

	parcel->setPassPrice( pass_price );
	parcel->setPassHours( pass_hours );

	// Send current parcel data upstream to server
	LLViewerParcelMgr::getInstance()->sendParcelPropertiesUpdate( parcel );

	// Might have changed properties, so let's redraw!
	self->refresh();
}

void LLPanelLandAccess::onClickAddAccess()
{
    LLView * button = findChild<LLButton>("add_allowed");
    LLFloater * root_floater = gFloaterView->getParentFloater(this);
	LLFloaterAvatarPicker* picker = LLFloaterAvatarPicker::show(
		boost::bind(&LLPanelLandAccess::callbackAvatarCBAccess, this, _1), FALSE, FALSE, FALSE, root_floater->getName(), button);
	if (picker)
	{
		root_floater->addDependentFloater(picker);
	}
}

void LLPanelLandAccess::callbackAvatarCBAccess(const uuid_vec_t& ids)
{
	if (!ids.empty())
	{
		LLUUID id = ids[0];
		LLParcel* parcel = mParcel->getParcel();
		if (parcel && parcel->addToAccessList(id, 0))
		{
			U32 lists_to_update = AL_ACCESS;
			// agent was successfully added to access list
			// but we also need to check ban list to ensure that agent will not be in two lists simultaneously
			if(parcel->removeFromBanList(id))
			{
				lists_to_update |= AL_BAN;
			}
			LLViewerParcelMgr::getInstance()->sendParcelAccessListUpdate(lists_to_update);
			refresh();
		}
	}
}

// static
void LLPanelLandAccess::onClickRemoveAccess(void* data)
{
	LLPanelLandAccess* panelp = (LLPanelLandAccess*)data;
	if (panelp && panelp->mListAccess)
	{
		LLParcel* parcel = panelp->mParcel->getParcel();
		if (parcel)
		{
			std::vector<LLScrollListItem*> names = panelp->mListAccess->getAllSelected();
			for (std::vector<LLScrollListItem*>::iterator iter = names.begin();
				 iter != names.end(); )
			{
				LLScrollListItem* item = *iter++;
				const LLUUID& agent_id = item->getUUID();
				parcel->removeFromAccessList(agent_id);
			}
			LLViewerParcelMgr::getInstance()->sendParcelAccessListUpdate(AL_ACCESS);
			panelp->refresh();
		}
	}
}

// static
void LLPanelLandAccess::onClickAddBanned()
{
    LLView * button = findChild<LLButton>("add_banned");
    LLFloater * root_floater = gFloaterView->getParentFloater(this);
	LLFloaterAvatarPicker* picker = LLFloaterAvatarPicker::show(
		boost::bind(&LLPanelLandAccess::callbackAvatarCBBanned, this, _1), FALSE, FALSE, FALSE, root_floater->getName(), button);
	if (picker)
	{
		root_floater->addDependentFloater(picker);
	}
}

// static
void LLPanelLandAccess::callbackAvatarCBBanned(const uuid_vec_t& ids)
{
	if (!ids.empty())
	{
		LLUUID id = ids[0];
		LLParcel* parcel = mParcel->getParcel();
		if (parcel && parcel->addToBanList(id, 0))
		{
			U32 lists_to_update = AL_BAN;
			// agent was successfully added to ban list
			// but we also need to check access list to ensure that agent will not be in two lists simultaneously
			if (parcel->removeFromAccessList(id))
			{
				lists_to_update |= AL_ACCESS;
			}
			LLViewerParcelMgr::getInstance()->sendParcelAccessListUpdate(lists_to_update);
			refresh();
		}
	}
}

// static
void LLPanelLandAccess::onClickRemoveBanned(void* data)
{
	LLPanelLandAccess* panelp = (LLPanelLandAccess*)data;
	if (panelp && panelp->mListBanned)
	{
		LLParcel* parcel = panelp->mParcel->getParcel();
		if (parcel)
		{
			std::vector<LLScrollListItem*> names = panelp->mListBanned->getAllSelected();
			for (std::vector<LLScrollListItem*>::iterator iter = names.begin();
				 iter != names.end(); )
			{
				LLScrollListItem* item = *iter++;
				const LLUUID& agent_id = item->getUUID();
				parcel->removeFromBanList(agent_id);
			}
			LLViewerParcelMgr::getInstance()->sendParcelAccessListUpdate(AL_BAN);
			panelp->refresh();
		}
	}
}

//---------------------------------------------------------------------------
// LLPanelLandCovenant
//---------------------------------------------------------------------------
LLPanelLandCovenant::LLPanelLandCovenant(LLParcelSelectionHandle& parcel)
	: LLPanel(),
	  // <FS:Zi> Fix covenant loading slowdowns
	  mCovenantChanged(true),
	  mCovenantRequested(false),
	  mPreviousRegion(NULL),
	  // <FS:Zi>
	  mParcel(parcel)
{	
}

LLPanelLandCovenant::~LLPanelLandCovenant()
{
}

// virtual
void LLPanelLandCovenant::refresh()
{
	LLViewerRegion* region = LLViewerParcelMgr::getInstance()->getSelectionRegion();
	if(!region) return;
		
	// <FS:Zi> Fix covenant loading slowdowns
	// Only refresh the covenant panel when we are looking at a different region now
	if(region==mPreviousRegion)
	{
		return;
	}

	// We save the region pointer only here so a NULL region does not update mPreviousRegion.
	// This means we don't update the covenant even when the user right clicked somewhere that
	// invalidated the About Land floater. The covenant page does not clean up its elements,
	// so the last region's data is still showing. -Zi
	mPreviousRegion=region;
	// </FS:Zi>

	LLTextBox* region_name = getChild<LLTextBox>("region_name_text");
	if (region_name)
	{
		region_name->setText(region->getName());
	}

	LLTextBox* region_landtype = getChild<LLTextBox>("region_landtype_text");
	region_landtype->setText(region->getLocalizedSimProductName());
	
	LLTextBox* region_maturity = getChild<LLTextBox>("region_maturity_text");
	if (region_maturity)
	{
		insert_maturity_into_textbox(region_maturity, gFloaterView->getParentFloater(this), MATURITY);
	}
	
	LLTextBox* resellable_clause = getChild<LLTextBox>("resellable_clause");
	if (resellable_clause)
	{
		if (region->getRegionFlag(REGION_FLAGS_BLOCK_LAND_RESELL))
		{
			resellable_clause->setText(getString("can_not_resell"));
		}
		else
		{
			resellable_clause->setText(getString("can_resell"));
		}
	}
	
	LLTextBox* changeable_clause = getChild<LLTextBox>("changeable_clause");
	if (changeable_clause)
	{
		if (region->getRegionFlag(REGION_FLAGS_ALLOW_PARCEL_CHANGES))
		{
			changeable_clause->setText(getString("can_change"));
		}
		else
		{
			changeable_clause->setText(getString("can_not_change"));
		}
	}
	
	// <FS:Zi> Fix covenant loading slowdowns
	// only request a covenant when we are not already waiting for one
	if(mCovenantRequested)
	{
		return;
	}
	mCovenantRequested=true;
	// </FS:Zi>

	// send EstateCovenantInfo message
	LLMessageSystem *msg = gMessageSystem;
	msg->newMessage("EstateCovenantRequest");
	msg->nextBlockFast(_PREHASH_AgentData);
	msg->addUUIDFast(_PREHASH_AgentID,	gAgent.getID());
	msg->addUUIDFast(_PREHASH_SessionID,gAgent.getSessionID());
	msg->sendReliable(region->getHost());
}

// static
void LLPanelLandCovenant::updateCovenantText(const std::string &string)
{
	LLPanelLandCovenant* self = LLFloaterLand::getCurrentPanelLandCovenant();
	// <FS:Zi> Fix covenant loading slowdowns
	// if (self)
	// covenant received, allow requesting another one next time
	self->mCovenantRequested=false;

	// Only update covenant when Last Modified was found to be different and
	// we still have a parcel selected. "Last Modified" will always be set before
	// the covenant (see llviewermessage.cpp, process_covenant_reply()) -Zi
	if(self && self->mCovenantChanged && self->mParcel->getParcel())
	// </FS:Zi>
	{
		LLViewerTextEditor* editor = self->getChild<LLViewerTextEditor>("covenant_editor");
		editor->setText(string);
	}
}

// static
void LLPanelLandCovenant::updateEstateName(const std::string& name)
{
	LLPanelLandCovenant* self = LLFloaterLand::getCurrentPanelLandCovenant();
	if (self)
	{
		LLTextBox* editor = self->getChild<LLTextBox>("estate_name_text");
		if (editor) editor->setText(name);
	}
}

// static
void LLPanelLandCovenant::updateLastModified(const std::string& text)
{
	LLPanelLandCovenant* self = LLFloaterLand::getCurrentPanelLandCovenant();
	// <FS:Zi> Fix covenant loading slowdowns
	// if (self)

	// only update the last modified field when we still have no parcel selected
	if(self && self->mParcel->getParcel())
	{
	// </FS:Zi>
		LLTextBox* editor = self->getChild<LLTextBox>("covenant_timestamp_text");
		// <FS:Zi> Fix covenant loading slowdowns
		// if (editor) editor->setText(text);
		if(editor)
		{
			// check if Last Modified is different from before
			if(editor->getText()!=text)
			{
				// Update Last Modified field and remember to allow covenant to change
				editor->setText(text);
				self->mCovenantChanged=true;
			}
			else
			{
				// Last Modified was the same, so don't allow the covenant to change
				self->mCovenantChanged=false;
			}
		}
		// </FS:Zi>
	}
}

// static
void LLPanelLandCovenant::updateEstateOwnerName(const std::string& name)
{
	LLPanelLandCovenant* self = LLFloaterLand::getCurrentPanelLandCovenant();
	if (self)
	{
		LLTextBox* editor = self->getChild<LLTextBox>("estate_owner_text");
		if (editor) editor->setText(name);
	}
}

// inserts maturity info(icon and text) into target textbox 
// names_floater - pointer to floater which contains strings with maturity icons filenames
// str_to_parse is string in format "txt1[MATURITY]txt2" where maturity icon and text will be inserted instead of [MATURITY]
void insert_maturity_into_textbox(LLTextBox* target_textbox, LLFloater* names_floater, std::string str_to_parse)
{
	LLViewerRegion* region = LLViewerParcelMgr::getInstance()->getSelectionRegion();
	if (!region)
		return;

	LLStyle::Params style;

	U8 sim_access = region->getSimAccess();

	switch(sim_access)
	{
	case SIM_ACCESS_PG:
		style.image(LLUI::getUIImage(names_floater->getString("maturity_icon_general")));
		break;

	case SIM_ACCESS_ADULT:
		style.image(LLUI::getUIImage(names_floater->getString("maturity_icon_adult")));
		break;

	case SIM_ACCESS_MATURE:
		style.image(LLUI::getUIImage(names_floater->getString("maturity_icon_moderate")));
		break;

	default:
		break;
	}

	size_t maturity_pos = str_to_parse.find(MATURITY);
	
	if (maturity_pos == std::string::npos)
	{
		return;
	}

	std::string text_before_rating = str_to_parse.substr(0, maturity_pos);
	std::string text_after_rating = str_to_parse.substr(maturity_pos + MATURITY.length());

	target_textbox->setText(text_before_rating);

	target_textbox->appendImageSegment(style);

	target_textbox->appendText(LLViewerParcelMgr::getInstance()->getSelectionRegion()->getSimAccessString(), false);
	target_textbox->appendText(text_after_rating, false);
}<|MERGE_RESOLUTION|>--- conflicted
+++ resolved
@@ -2150,16 +2150,14 @@
 		mCheckGroupObjectEntry	->set( parcel->getAllowGroupObjectEntry() ||  parcel->getAllowAllObjectEntry());
 		mCheckGroupObjectEntry	->setEnabled( can_change_options && !parcel->getAllowAllObjectEntry() );
 		
-<<<<<<< HEAD
-	// <FS:WF> FIRE-6604 : Reinstate the "Allow Other Residents to Edit Terrain" option in About Land
-	    BOOL can_change_terraform = LLViewerParcelMgr::isParcelModifiableByAgent(parcel, GP_LAND_EDIT);
+		BOOL region_damage = regionp ? regionp->getAllowDamage() : FALSE;
+		
+		// <FS:WF> FIRE-6604 : Reinstate the "Allow Other Residents to Edit Terrain" option in About Land
+		BOOL can_change_terraform = LLViewerParcelMgr::isParcelModifiableByAgent(parcel, GP_LAND_EDIT);
 		mCheckEditLand		->set( parcel->getAllowTerraform() );
 		mCheckEditLand		->setEnabled( can_change_terraform );
-	// <FS:WF>	
+		// <FS:WF>	
 		
-=======
-		BOOL region_damage = regionp ? regionp->getAllowDamage() : FALSE;
->>>>>>> a647b8f1
 		mCheckSafe			->set( !parcel->getAllowDamage() );
 		mCheckSafe			->setEnabled( can_change_options && region_damage );
 
